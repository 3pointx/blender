--- conflicted
+++ resolved
@@ -1088,11 +1088,8 @@
 		return 1;
 	}
 
-<<<<<<< HEAD
-=======
 	// fprintf(stderr, "Generating %s\n", path);
 
->>>>>>> 0b6892f0
 	if (tga)
 		write_tga(ortho, diag, fp, subsampling);
 	else if (raw)
