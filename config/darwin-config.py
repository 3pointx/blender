LCGDIR = '#../../trunk/lib/darwin-6.1-powerpc'
LIBDIR = '${LCGDIR}'

# enable ffmpeg  support
WITH_BF_FFMPEG = 'true'  # -DWITH_FFMPEG
BF_FFMPEG = LIBDIR +'/ffmpeg'
BF_FFMPEG_INC = '${BF_FFMPEG}/include'
BF_FFMPEG_LIBPATH='${BF_FFMPEG}/lib'
BF_FFMPEG_LIB = 'avformat.a avcodec.a avutil.a'

WITH_BF_VERSE = 'false'
BF_VERSE = "#extern/verse/dist"
BF_VERSE_LIBPATH = "${BF_BUILDDIR}/extern/verse/dist"
BF_VERSE_INCLUDE = BF_VERSE
BF_VERSE_LIBS = "libverse"

# python.org libs install in /library 
BF_PYTHON_VERSION = '2.5'
if BF_PYTHON_VERSION=='2.3':
	BF_PYTHON = '/System/Library/Frameworks/Python.framework/Versions/'
else:
	BF_PYTHON = '/Library/Frameworks/Python.framework'

BF_PYTHON_INC = '${BF_PYTHON}/Headers'
BF_PYTHON_BINARY = '${BF_PYTHON}/python'
BF_PYTHON_LIB = ''
BF_PYTHON_LIBPATH = '${BF_PYTHON}/Versions/${BF_PYTHON_VERSION}/lib/python${BF_PYTHON_VERSION}/config'
#BF_PYTHON_LIBPATH = '${BF_PYTHON}${BF_PYTHON_VERSION}/lib/python${BF_PYTHON_VERSION}/config'
BF_PYTHON_LINKFLAGS = '-u __dummy -u _PyMac_Error -framework System -framework Python'

WITH_BF_OPENAL = 'true'
#different lib must be used  following version of gcc
# for gcc 3.3
#BF_OPENAL = LIBDIR + '/openal'
# for gcc 3.4
BF_OPENAL = '#../../trunk/lib/darwin-8.0.0-powerpc/openal'

BF_OPENAL_INC = '${BF_OPENAL}/include'
BF_OPENAL_LIB = 'openal'
BF_OPENAL_LIBPATH = '${BF_OPENAL}/lib'

WITH_BF_SDL = 'true'
BF_SDL = LIBDIR + '/sdl' #$(shell sdl-config --prefix)
BF_SDL_INC = '${BF_SDL}/include' #$(shell $(BF_SDL)/bin/sdl-config --cflags)
BF_SDL_LIB = 'SDL' #BF_SDL #$(shell $(BF_SDL)/bin/sdl-config --libs) -lSDL_mixer
BF_SDL_LIBPATH = '${BF_SDL}/lib'

WITH_BF_FMOD = 'false'
BF_FMOD = LIBDIR + '/fmod'

WITH_BF_OPENEXR = 'true'
BF_OPENEXR = '${LCGDIR}/openexr'
BF_OPENEXR_INC = '${BF_OPENEXR}/include ${BF_OPENEXR}/include/OpenEXR'
BF_OPENEXR_LIB = ' Iex Half IlmImf Imath IlmThread'
BF_OPENEXR_LIBPATH = '${BF_OPENEXR}/lib'
<<<<<<< HEAD
=======

WITH_BF_DDS = 'true'
>>>>>>> 15215493

WITH_BF_JPEG = 'true'
BF_JPEG = LIBDIR + '/jpeg'
BF_JPEG_INC = '${BF_JPEG}/include'
BF_JPEG_LIB = 'jpeg'
BF_JPEG_LIBPATH = '${BF_JPEG}/lib'

WITH_BF_PNG = 'true'
BF_PNG = LIBDIR + '/png'
BF_PNG_INC = '${BF_PNG}/include'
BF_PNG_LIB = 'png'
BF_PNG_LIBPATH = '${BF_PNG}/lib'

BF_TIFF = LIBDIR + '/tiff'
BF_TIFF_INC = '${BF_TIFF}/include'

WITH_BF_ZLIB = 'true'
BF_ZLIB = '/usr'
BF_ZLIB_INC = '${BF_ZLIB}/include'
BF_ZLIB_LIB = 'z'

WITH_BF_INTERNATIONAL = 'true'

BF_GETTEXT = LIBDIR + '/gettext'
BF_GETTEXT_INC = '${BF_GETTEXT}/include'
BF_GETTEXT_LIB = 'intl'
BF_GETTEXT_LIBPATH = '${BF_GETTEXT}/lib'

WITH_BF_FTGL = 'true'
BF_FTGL = '#extern/bFTGL'
BF_FTGL_INC = '${BF_FTGL}/include'
BF_FTGL_LIB = 'extern_ftgl'

WITH_BF_GAMEENGINE='true'
WITH_BF_PLAYER='false'

WITH_BF_ODE = 'false'
BF_ODE = LIBDIR + '/ode'
BF_ODE_INC = '${BF_ODE}/include'
BF_ODE_LIB = '${BF_ODE}/lib/libode.a'

WITH_BF_BULLET = 'true'
BF_BULLET = '#extern/bullet2/src'
BF_BULLET_INC = '${BF_BULLET}'
BF_BULLET_LIB = 'extern_bullet'

BF_SOLID = '#extern/solid'
BF_SOLID_INC = '${BF_SOLID}'
BF_SOLID_LIB = 'extern_solid'

WITH_BF_YAFRAY = 'true'

#WITH_BF_NSPR = 'true'
#BF_NSPR = $(LIBDIR)/nspr
#BF_NSPR_INC = -I$(BF_NSPR)/include -I$(BF_NSPR)/include/nspr
#BF_NSPR_LIB = 

# Uncomment the following line to use Mozilla inplace of netscape
#CPPFLAGS += -DMOZ_NOT_NET
# Location of MOZILLA/Netscape header files...
#BF_MOZILLA = $(LIBDIR)/mozilla
#BF_MOZILLA_INC = -I$(BF_MOZILLA)/include/mozilla/nspr -I$(BF_MOZILLA)/include/mozilla -I$(BF_MOZILLA)/include/mozilla/xpcom -I$(BF_MOZILLA)/include/mozilla/idl
#BF_MOZILLA_LIB =
# Will fall back to look in BF_MOZILLA_INC/nspr and BF_MOZILLA_LIB
# if this is not set.
#
# Be paranoid regarding library creation (do not update archives)
#BF_PARANOID = 'true'

# enable freetype2 support for text objects
BF_FREETYPE = LIBDIR + '/freetype'
BF_FREETYPE_INC = '${BF_FREETYPE}/include ${BF_FREETYPE}/include/freetype2'
BF_FREETYPE_LIB = 'freetype'
BF_FREETYPE_LIBPATH = '${BF_FREETYPE}/lib'

WITH_BF_QUICKTIME = 'true' # -DWITH_QUICKTIME

WITH_BF_ICONV = 'false'
BF_ICONV = LIBDIR + "/iconv"
BF_ICONV_INC = '${BF_ICONV}/include'
BF_ICONV_LIB = 'iconv'
BF_ICONV_LIBPATH = '${BF_ICONV}/lib'

# Mesa Libs should go here if your using them as well....
WITH_BF_STATICOPENGL = 'true'
BF_OPENGL_LIB = 'GL GLU'
BF_OPENGL_LIBPATH = '/System/Library/Frameworks/OpenGL.framework/Libraries'
BF_OPENGL_LINKFLAGS = '-framework OpenGL'

##
##CC = gcc
##CCC = g++
##ifeq ($CPU),alpha)
##   CFLAGS += -pipe -fPIC -funsigned-char -fno-strict-aliasing -mieee

CFLAGS = ['-pipe','-fPIC','-funsigned-char','-fno-strict-aliasing']

CPPFLAGS = ['-fpascal-strings']
CCFLAGS = ['-pipe','-fPIC','-funsigned-char','-fno-strict-aliasing', '-fpascal-strings']
CXXFLAGS = ['-pipe','-fPIC','-funsigned-char','-fno-strict-aliasing', '-fpascal-strings']
PLATFORM_LINKFLAGS = '-fexceptions -framework CoreServices -framework Foundation -framework IOKit -framework AppKit -framework Carbon -framework AGL -framework AudioUnit -framework AudioToolbox -framework CoreAudio -framework QuickTime'
REL_CFLAGS = ['-O2']
REL_CCFLAGS = ['-O2']
##BF_DEPEND = 'true'
##
##AR = ar
##ARFLAGS = ruv
##ARFLAGSQUIET = ru
##
CC = 'gcc'
CXX = 'g++'
C_WARN = ' -Wall  -Wno-long-double -Wdeclaration-after-statement '

CC_WARN = ' -Wall  -Wno-long-double'

##FIX_STUBS_WARNINGS = -Wno-unused

LLIBS = 'stdc++ SystemStubs'
##LOPTS = --dynamic
##DYNLDFLAGS = -shared $(LDFLAGS)

BF_PROFILE_FLAGS = ' -pg -g '
BF_PROFILE = 'false'

BF_DEBUG = 'false'
BF_DEBUG_FLAGS = '-g'

BF_BUILDDIR='../build/darwin'
BF_INSTALLDIR='../install/darwin'<|MERGE_RESOLUTION|>--- conflicted
+++ resolved
@@ -53,11 +53,8 @@
 BF_OPENEXR_INC = '${BF_OPENEXR}/include ${BF_OPENEXR}/include/OpenEXR'
 BF_OPENEXR_LIB = ' Iex Half IlmImf Imath IlmThread'
 BF_OPENEXR_LIBPATH = '${BF_OPENEXR}/lib'
-<<<<<<< HEAD
-=======
 
 WITH_BF_DDS = 'true'
->>>>>>> 15215493
 
 WITH_BF_JPEG = 'true'
 BF_JPEG = LIBDIR + '/jpeg'
