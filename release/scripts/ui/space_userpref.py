# ##### BEGIN GPL LICENSE BLOCK #####
#
#  This program is free software; you can redistribute it and/or
#  modify it under the terms of the GNU General Public License
#  as published by the Free Software Foundation; either version 2
#  of the License, or (at your option) any later version.
#
#  This program is distributed in the hope that it will be useful,
#  but WITHOUT ANY WARRANTY; without even the implied warranty of
#  MERCHANTABILITY or FITNESS FOR A PARTICULAR PURPOSE.  See the
#  GNU General Public License for more details.
#
#  You should have received a copy of the GNU General Public License
#  along with this program; if not, write to the Free Software Foundation,
#  Inc., 51 Franklin Street, Fifth Floor, Boston, MA 02110-1301, USA.
#
# ##### END GPL LICENSE BLOCK #####

# <pep8 compliant>
import bpy
import os
import shutil


def ui_items_general(col, context):
    """ General UI Theme Settings (User Interface)
    """

    row = col.row()

    subsplit = row.split(percentage=0.95)

    padding = subsplit.split(percentage=0.15)
    colsub = padding.column()
    colsub = padding.column()
    colsub.row().prop(context, "outline")
    colsub.row().prop(context, "item", slider=True)
    colsub.row().prop(context, "inner", slider=True)
    colsub.row().prop(context, "inner_sel", slider=True)

    subsplit = row.split(percentage=0.85)

    padding = subsplit.split(percentage=0.15)
    colsub = padding.column()
    colsub = padding.column()
    colsub.row().prop(context, "text")
    colsub.row().prop(context, "text_sel")
    colsub.prop(context, "shaded")
    subsub = colsub.column(align=True)
    subsub.active = context.shaded
    subsub.prop(context, "shadetop")
    subsub.prop(context, "shadedown")

    col.separator()


def opengl_lamp_buttons(column, lamp):
    split = column.split(percentage=0.1)

    if lamp.enabled == True:
        split.prop(lamp, "enabled", text="", icon='OUTLINER_OB_LAMP')
    else:
        split.prop(lamp, "enabled", text="", icon='LAMP_DATA')

    col = split.column()
    col.active = lamp.enabled
    row = col.row()
    row.label(text="Diffuse:")
    row.prop(lamp, "diffuse_color", text="")
    row = col.row()
    row.label(text="Specular:")
    row.prop(lamp, "specular_color", text="")

    col = split.column()
    col.active = lamp.enabled
    col.prop(lamp, "direction", text="")


class USERPREF_HT_header(bpy.types.Header):
    bl_space_type = 'USER_PREFERENCES'

    def draw(self, context):
        layout = self.layout
        layout.template_header(menus=False)

        userpref = context.user_preferences

        layout.operator_context = 'EXEC_AREA'
        layout.operator("wm.save_homefile", text="Save As Default")

        layout.operator_context = 'INVOKE_DEFAULT'

        if userpref.active_section == 'INPUT':
            op = layout.operator("wm.keyconfig_export")
            op.filepath = "keymap.py"
            op = layout.operator("wm.keyconfig_import")
            op.filepath = "keymap.py"
        elif userpref.active_section == 'ADDONS':
            op = layout.operator("wm.addon_install")
            op.filepath = "*.py"
        elif userpref.active_section == 'THEMES':
            op = layout.operator("ui.reset_default_theme")


class USERPREF_PT_tabs(bpy.types.Panel):
    bl_label = ""
    bl_space_type = 'USER_PREFERENCES'
    bl_region_type = 'WINDOW'
    bl_show_header = False

    def draw(self, context):
        layout = self.layout

        userpref = context.user_preferences

        layout.prop(userpref, "active_section", expand=True)


class USERPREF_MT_interaction_presets(bpy.types.Menu):
    bl_label = "Presets"
    preset_subdir = "interaction"
    preset_operator = "script.execute_preset"
    draw = bpy.types.Menu.draw_preset


class USERPREF_MT_splash(bpy.types.Menu):
    bl_label = "Splash"

    def draw(self, context):
        layout = self.layout
        split = layout.split()
        row = split.row()
        row.label("")
        row = split.row()
        row.label("Interaction:")
        row.menu("USERPREF_MT_interaction_presets", text=bpy.types.USERPREF_MT_interaction_presets.bl_label)


class USERPREF_PT_interface(bpy.types.Panel):
    bl_space_type = 'USER_PREFERENCES'
    bl_label = "Interface"
    bl_region_type = 'WINDOW'
    bl_show_header = False

    def poll(self, context):
        userpref = context.user_preferences
        return (userpref.active_section == 'INTERFACE')

    def draw(self, context):
        layout = self.layout

        userpref = context.user_preferences
        view = userpref.view

        row = layout.row()

        col = row.column()
        col.label(text="Display:")
        col.prop(view, "tooltips")
        col.prop(view, "display_object_info", text="Object Info")
        col.prop(view, "use_large_cursors")
        col.prop(view, "show_view_name", text="View Name")
        col.prop(view, "show_playback_fps", text="Playback FPS")
        col.prop(view, "global_scene")
        col.prop(view, "object_origin_size")

        col.separator()
        col.separator()
        col.separator()

        col.prop(view, "show_mini_axis", text="Display Mini Axis")
        sub = col.column()
        sub.active = view.show_mini_axis
        sub.prop(view, "mini_axis_size", text="Size")
        sub.prop(view, "mini_axis_brightness", text="Brightness")

        col.separator()
        col.separator()
        col.separator()

        col.label(text="Properties Window:")
        col.prop(view, "properties_width_check")

        row.separator()
        row.separator()

        col = row.column()
        col.label(text="View Manipulation:")
        col.prop(view, "auto_depth")
        col.prop(view, "zoom_to_mouse")
        col.prop(view, "rotate_around_selection")
        col.prop(view, "global_pivot")

        col.separator()

        col.prop(view, "auto_perspective")
        col.prop(view, "smooth_view")
        col.prop(view, "rotation_angle")

        col.separator()
        col.separator()

        col.label(text="2D Viewports:")
        col.prop(view, "view2d_grid_minimum_spacing", text="Minimum Grid Spacing")
        col.prop(view, "timecode_style")

        row.separator()
        row.separator()

        col = row.column()
        #Toolbox doesn't exist yet
        #col.label(text="Toolbox:")
        #col.prop(view, "use_column_layout")
        #col.label(text="Open Toolbox Delay:")
        #col.prop(view, "open_left_mouse_delay", text="Hold LMB")
        #col.prop(view, "open_right_mouse_delay", text="Hold RMB")
        col.prop(view, "use_manipulator")
        sub = col.column()
        sub.active = view.use_manipulator
        sub.prop(view, "manipulator_size", text="Size")
        sub.prop(view, "manipulator_handle_size", text="Handle Size")
        sub.prop(view, "manipulator_hotspot", text="Hotspot")

        col.separator()
        col.separator()
        col.separator()

        col.label(text="Menus:")
        col.prop(view, "open_mouse_over")
        col.label(text="Menu Open Delay:")
        col.prop(view, "open_toplevel_delay", text="Top Level")
        col.prop(view, "open_sublevel_delay", text="Sub Level")

        col.separator()

        col.prop(view, "show_splash")


class USERPREF_PT_edit(bpy.types.Panel):
    bl_space_type = 'USER_PREFERENCES'
    bl_label = "Edit"
    bl_region_type = 'WINDOW'
    bl_show_header = False

    def poll(self, context):
        userpref = context.user_preferences
        return (userpref.active_section == 'EDITING')

    def draw(self, context):
        layout = self.layout

        userpref = context.user_preferences
        edit = userpref.edit

        row = layout.row()

        col = row.column()
        col.label(text="Link Materials To:")
        col.prop(edit, "material_link", text="")

        col.separator()
        col.separator()
        col.separator()

        col.label(text="New Objects:")
        col.prop(edit, "enter_edit_mode")
        col.label(text="Align To:")
        col.prop(edit, "object_align", text="")

        col.separator()
        col.separator()
        col.separator()

        col.label(text="Undo:")
        col.prop(edit, "global_undo")
        col.prop(edit, "undo_steps", text="Steps")
        col.prop(edit, "undo_memory_limit", text="Memory Limit")

        row.separator()
        row.separator()

        col = row.column()
        col.label(text="Grease Pencil:")
        col.prop(edit, "grease_pencil_manhattan_distance", text="Manhattan Distance")
        col.prop(edit, "grease_pencil_euclidean_distance", text="Euclidean Distance")
        #col.prop(edit, "grease_pencil_simplify_stroke", text="Simplify Stroke")
        col.prop(edit, "grease_pencil_eraser_radius", text="Eraser Radius")
        col.prop(edit, "grease_pencil_smooth_stroke", text="Smooth Stroke")
        col.separator()
        col.separator()
        col.separator()
        col.label(text="Playback:")
        col.prop(edit, "use_negative_frames")

        row.separator()
        row.separator()

        col = row.column()
        col.label(text="Keyframing:")
        col.prop(edit, "use_visual_keying")
        col.prop(edit, "keyframe_insert_needed", text="Only Insert Needed")

        col.separator()

        col.prop(edit, "use_auto_keying", text="Auto Keyframing:")

        sub = col.column()

        # sub.active = edit.use_auto_keying # incorrect, timeline can enable
        sub.prop(edit, "auto_keyframe_insert_keyingset", text="Only Insert for Keying Set")
        sub.prop(edit, "auto_keyframe_insert_available", text="Only Insert Available")

        col.separator()

        col.label(text="New F-Curve Defaults:")
        col.prop(edit, "keyframe_new_interpolation_type", text="Interpolation")
        col.prop(edit, "keyframe_new_handle_type", text="Handles")
        col.prop(edit, "insertkey_xyz_to_rgb", text="XYZ to RGB")

        col.separator()
        col.separator()
        col.separator()

        col.label(text="Transform:")
        col.prop(edit, "drag_immediately")

        row.separator()
        row.separator()

        sculpt = context.tool_settings.sculpt
        col = row.column()
        col.label(text="Paint and Sculpt:")
        col.prop(edit, "sculpt_paint_use_unified_size", text="Unify Size")
        col.prop(edit, "sculpt_paint_use_unified_strength", text="Unify Strength")
        row = col.row(align=True)
        row.label("Overlay Color:")
        row.prop(edit, "sculpt_paint_overlay_col", text="")
        col.prop(sculpt, "use_openmp", text="Threaded Sculpt")
        col.prop(sculpt, "show_brush")

<<<<<<< HEAD
        row = col.row()
        row.active = sculpt.show_brush and sculpt.is_on_surface_brush_capable()
        row.prop(sculpt, "show_brush_on_surface")

=======
>>>>>>> eabbbcdf
        col.separator()
        col.separator()
        col.separator()

        col.label(text="Duplicate Data:")
        col.prop(edit, "duplicate_mesh", text="Mesh")
        col.prop(edit, "duplicate_surface", text="Surface")
        col.prop(edit, "duplicate_curve", text="Curve")
        col.prop(edit, "duplicate_text", text="Text")
        col.prop(edit, "duplicate_metaball", text="Metaball")
        col.prop(edit, "duplicate_armature", text="Armature")
        col.prop(edit, "duplicate_lamp", text="Lamp")
        col.prop(edit, "duplicate_material", text="Material")
        col.prop(edit, "duplicate_texture", text="Texture")
        #col.prop(edit, "duplicate_fcurve", text="F-Curve")
        col.prop(edit, "duplicate_action", text="Action")
        col.prop(edit, "duplicate_particle", text="Particle")


class USERPREF_PT_system(bpy.types.Panel):
    bl_space_type = 'USER_PREFERENCES'
    bl_label = "System"
    bl_region_type = 'WINDOW'
    bl_show_header = False

    def poll(self, context):
        userpref = context.user_preferences
        return (userpref.active_section == 'SYSTEM')

    def draw(self, context):
        layout = self.layout

        userpref = context.user_preferences
        system = userpref.system

        split = layout.split()


        # 1. Column
        column = split.column()
        colsplit = column.split(percentage=0.85)

        col = colsplit.column()
        col.label(text="General:")
        col.prop(system, "dpi")
        col.prop(system, "frame_server_port")
        col.prop(system, "scrollback", text="Console Scrollback")
        col.prop(system, "auto_execute_scripts")
        col.prop(system, "tabs_as_spaces")

        col.separator()
        col.separator()
        col.separator()

        col.label(text="Sound:")
        col.row().prop(system, "audio_device", expand=True)
        sub = col.column()
        sub.active = system.audio_device != 'NONE'
        #sub.prop(system, "enable_all_codecs")
        sub.prop(system, "audio_channels", text="Channels")
        sub.prop(system, "audio_mixing_buffer", text="Mixing Buffer")
        sub.prop(system, "audio_sample_rate", text="Sample Rate")
        sub.prop(system, "audio_sample_format", text="Sample Format")

        col.separator()
        col.separator()
        col.separator()

        col.label(text="Screencast:")
        col.prop(system, "screencast_fps")
        col.prop(system, "screencast_wait_time")
        col.separator()
        col.separator()
        col.separator()

        #column = split.column()
        #colsplit = column.split(percentage=0.85)

        # No translation in 2.5 yet
        #col.prop(system, "language")
        #col.label(text="Translate:")
        #col.prop(system, "translate_tooltips", text="Tooltips")
        #col.prop(system, "translate_buttons", text="Labels")
        #col.prop(system, "translate_toolbox", text="Toolbox")

        #col.separator()

        #col.prop(system, "use_textured_fonts")


        # 2. Column
        column = split.column()
        colsplit = column.split(percentage=0.85)

        col = colsplit.column()
        col.label(text="OpenGL:")
        col.prop(system, "clip_alpha", slider=True)
        col.prop(system, "use_mipmaps")
        col.prop(system, "use_vbos")
        #Anti-aliasing is disabled as it breaks broder/lasso select
        #col.prop(system, "use_antialiasing")
        col.label(text="Window Draw Method:")
        col.prop(system, "window_draw_method", text="")
        col.label(text="Textures:")
        col.prop(system, "gl_texture_limit", text="Limit Size")
        col.prop(system, "texture_time_out", text="Time Out")
        col.prop(system, "texture_collection_rate", text="Collection Rate")

        col.separator()
        col.separator()
        col.separator()

        col.label(text="Sequencer:")
        col.prop(system, "prefetch_frames")
        col.prop(system, "memory_cache_limit")


        # 3. Column
        column = split.column()

        column.label(text="Solid OpenGL lights:")

        split = column.split(percentage=0.1)
        split.label()
        split.label(text="Colors:")
        split.label(text="Direction:")

        lamp = system.solid_lights[0]
        opengl_lamp_buttons(column, lamp)

        lamp = system.solid_lights[1]
        opengl_lamp_buttons(column, lamp)

        lamp = system.solid_lights[2]
        opengl_lamp_buttons(column, lamp)

        column.separator()
        column.separator()
        column.separator()

        column.label(text="Color Picker Type:")
        column.row().prop(system, "color_picker_type", text="")

        column.separator()
        column.separator()
        column.separator()

        column.prop(system, "use_weight_color_range", text="Custom Weight Paint Range")
        sub = column.column()
        sub.active = system.use_weight_color_range
        sub.template_color_ramp(system, "weight_color_range", expand=True)


class USERPREF_PT_theme(bpy.types.Panel):
    bl_space_type = 'USER_PREFERENCES'
    bl_label = "Themes"
    bl_region_type = 'WINDOW'
    bl_show_header = False

    @staticmethod
    def _theme_generic(split, themedata):

        row = split.row()

        subsplit = row.split(percentage=0.95)

        padding1 = subsplit.split(percentage=0.15)
        padding1.column()

        subsplit = row.split(percentage=0.85)

        padding2 = subsplit.split(percentage=0.15)
        padding2.column()

        colsub_pair = padding1.column(), padding2.column()

        props_type = {}

        for i, prop in enumerate(themedata.rna_type.properties):
            attr = prop.identifier
            if attr == "rna_type":
                continue

            props_type.setdefault((prop.type, prop.subtype), []).append(prop.identifier)

        for props_type, props_ls in sorted(props_type.items()):
            for i, attr in enumerate(props_ls):
                colsub_pair[i % 2].row().prop(themedata, attr)

    def poll(self, context):
        userpref = context.user_preferences
        return (userpref.active_section == 'THEMES')

    def draw(self, context):
        layout = self.layout

        theme = context.user_preferences.themes[0]

        split_themes = layout.split(percentage=0.2)
        split_themes.prop(theme, "theme_area", expand=True)

        split = layout.split(percentage=0.4)


        layout.separator()
        layout.separator()

        split = split_themes.split()

        if theme.theme_area == 'USER_INTERFACE':
            col = split.column()

            ui = theme.user_interface.wcol_regular
            col.label(text="Regular:")
            ui_items_general(col, ui)

            ui = theme.user_interface.wcol_tool
            col.label(text="Tool:")
            ui_items_general(col, ui)

            ui = theme.user_interface.wcol_radio
            col.label(text="Radio Buttons:")
            ui_items_general(col, ui)

            ui = theme.user_interface.wcol_text
            col.label(text="Text:")
            ui_items_general(col, ui)

            ui = theme.user_interface.wcol_option
            col.label(text="Option:")
            ui_items_general(col, ui)

            ui = theme.user_interface.wcol_toggle
            col.label(text="Toggle:")
            ui_items_general(col, ui)

            ui = theme.user_interface.wcol_num
            col.label(text="Number Field:")
            ui_items_general(col, ui)

            ui = theme.user_interface.wcol_numslider
            col.label(text="Value Slider:")
            ui_items_general(col, ui)

            ui = theme.user_interface.wcol_box
            col.label(text="Box:")
            ui_items_general(col, ui)

            ui = theme.user_interface.wcol_menu
            col.label(text="Menu:")
            ui_items_general(col, ui)

            ui = theme.user_interface.wcol_pulldown
            col.label(text="Pulldown:")
            ui_items_general(col, ui)

            ui = theme.user_interface.wcol_menu_back
            col.label(text="Menu Back:")
            ui_items_general(col, ui)

            ui = theme.user_interface.wcol_menu_item
            col.label(text="Menu Item:")
            ui_items_general(col, ui)

            ui = theme.user_interface.wcol_scroll
            col.label(text="Scroll Bar:")
            ui_items_general(col, ui)

            ui = theme.user_interface.wcol_progress
            col.label(text="Progress Bar:")
            ui_items_general(col, ui)

            ui = theme.user_interface.wcol_list_item
            col.label(text="List Item:")
            ui_items_general(col, ui)

            ui = theme.user_interface.wcol_state
            col.label(text="State:")

            row = col.row()

            subsplit = row.split(percentage=0.95)

            padding = subsplit.split(percentage=0.15)
            colsub = padding.column()
            colsub = padding.column()
            colsub.row().prop(ui, "inner_anim")
            colsub.row().prop(ui, "inner_anim_sel")
            colsub.row().prop(ui, "inner_driven")
            colsub.row().prop(ui, "inner_driven_sel")

            subsplit = row.split(percentage=0.85)

            padding = subsplit.split(percentage=0.15)
            colsub = padding.column()
            colsub = padding.column()
            colsub.row().prop(ui, "inner_key")
            colsub.row().prop(ui, "inner_key_sel")
            colsub.row().prop(ui, "blend")


            ui = theme.user_interface
            col.separator()
            col.separator()

            split = col.split(percentage=0.93)
            split.prop(ui, "icon_file")

            layout.separator()
            layout.separator()

        else:
            self._theme_generic(split, getattr(theme, theme.theme_area.lower()))


class USERPREF_PT_file(bpy.types.Panel):
    bl_space_type = 'USER_PREFERENCES'
    bl_label = "Files"
    bl_region_type = 'WINDOW'
    bl_show_header = False

    def poll(self, context):
        userpref = context.user_preferences
        return (userpref.active_section == 'FILES')

    def draw(self, context):
        layout = self.layout

        userpref = context.user_preferences
        paths = userpref.filepaths

        split = layout.split(percentage=0.7)

        col = split.column()
        col.label(text="File Paths:")

        colsplit = col.split(percentage=0.95)
        col1 = colsplit.split(percentage=0.3)

        sub = col1.column()
        sub.label(text="Fonts:")
        sub.label(text="Textures:")
        sub.label(text="Texture Plugins:")
        sub.label(text="Sequence Plugins:")
        sub.label(text="Render Output:")
        sub.label(text="Scripts:")
        sub.label(text="Sounds:")
        sub.label(text="Temp:")
        sub.label(text="Image Editor:")
        sub.label(text="Animation Player:")

        sub = col1.column()
        sub.prop(paths, "fonts_directory", text="")
        sub.prop(paths, "textures_directory", text="")
        sub.prop(paths, "texture_plugin_directory", text="")
        sub.prop(paths, "sequence_plugin_directory", text="")
        sub.prop(paths, "render_output_directory", text="")
        sub.prop(paths, "python_scripts_directory", text="")
        sub.prop(paths, "sounds_directory", text="")
        sub.prop(paths, "temporary_directory", text="")
        sub.prop(paths, "image_editor", text="")
        subsplit = sub.split(percentage=0.3)
        subsplit.prop(paths, "animation_player_preset", text="")
        subsplit.prop(paths, "animation_player", text="")

        col = split.column()
        col.label(text="Save & Load:")
        col.prop(paths, "use_relative_paths")
        col.prop(paths, "compress_file")
        col.prop(paths, "load_ui")
        col.prop(paths, "filter_file_extensions")
        col.prop(paths, "hide_dot_files_datablocks")

        col.separator()
        col.separator()

        col.label(text="Auto Save:")
        col.prop(paths, "save_version")
        col.prop(paths, "recent_files")
        col.prop(paths, "save_preview_images")
        col.prop(paths, "auto_save_temporary_files")
        sub = col.column()
        sub.active = paths.auto_save_temporary_files
        sub.prop(paths, "auto_save_time", text="Timer (mins)")

from space_userpref_keymap import InputKeyMapPanel


class USERPREF_PT_input(InputKeyMapPanel):
    bl_space_type = 'USER_PREFERENCES'
    bl_label = "Input"

    def poll(self, context):
        userpref = context.user_preferences
        return (userpref.active_section == 'INPUT')

    def draw_input_prefs(self, inputs, layout):
        # General settings
        row = layout.row()
        col = row.column()

        sub = col.column()
        sub.label(text="Presets:")
        subrow = sub.row(align=True)
        subrow.menu("USERPREF_MT_interaction_presets", text=bpy.types.USERPREF_MT_interaction_presets.bl_label)
        subrow.operator("wm.interaction_preset_add", text="", icon='ZOOMIN')
        sub.separator()

        sub.label(text="Mouse:")
        sub1 = sub.column()
        sub1.active = (inputs.select_mouse == 'RIGHT')
        sub1.prop(inputs, "emulate_3_button_mouse")
        sub.prop(inputs, "continuous_mouse")

        sub.label(text="Select With:")
        sub.row().prop(inputs, "select_mouse", expand=True)

        sub = col.column()
        sub.label(text="Double Click:")
        sub.prop(inputs, "double_click_time", text="Speed")

        sub.separator()

        sub.prop(inputs, "emulate_numpad")

        sub.separator()

        sub.label(text="Orbit Style:")
        sub.row().prop(inputs, "view_rotation", expand=True)

        sub.label(text="Zoom Style:")
        sub.row().prop(inputs, "zoom_style", text="")
        if inputs.zoom_style == 'DOLLY':
            sub.row().prop(inputs, "zoom_axis", expand=True)
            sub.prop(inputs, "invert_zoom_direction")

        #sub.prop(inputs, "use_middle_mouse_paste")

        #col.separator()

        sub = col.column()
        sub.label(text="Mouse Wheel:")
        sub.prop(inputs, "wheel_invert_zoom", text="Invert Wheel Zoom Direction")
        #sub.prop(view, "wheel_scroll_lines", text="Scroll Lines")

        col.separator()
        ''' not implemented yet
        sub = col.column()
        sub.label(text="NDOF Device:")
        sub.prop(inputs, "ndof_pan_speed", text="Pan Speed")
        sub.prop(inputs, "ndof_rotate_speed", text="Orbit Speed")
        '''

        row.separator()

    def draw(self, context):
        layout = self.layout

        #import time

        #start = time.time()

        userpref = context.user_preferences
        wm = context.manager

        inputs = userpref.inputs

        split = layout.split(percentage=0.25)

        # Input settings
        self.draw_input_prefs(inputs, split)

        # Keymap Settings
        self.draw_keymaps(context, split)

        #print("runtime", time.time() - start)


class USERPREF_PT_addons(bpy.types.Panel):
    bl_space_type = 'USER_PREFERENCES'
    bl_label = "Addons"
    bl_region_type = 'WINDOW'
    bl_show_header = False

    def poll(self, context):
        userpref = context.user_preferences
        return (userpref.active_section == 'ADDONS')

    @staticmethod
    def _addon_list():
        import sys
        modules = []
        loaded_modules = set()
        paths = bpy.utils.script_paths("addons")
        # sys.path.insert(0, None)
        for path in paths:
            # sys.path[0] = path
            modules.extend(bpy.utils.modules_from_path(path, loaded_modules))

        # del sys.path[0]
        return modules

    def draw(self, context):
        layout = self.layout

        userpref = context.user_preferences
        used_ext = {ext.module for ext in userpref.addons}

        # collect the categories that can be filtered on
        addons = [(mod, addon_info_get(mod)) for mod in self._addon_list()]

        cats = {info["category"] for mod, info in addons}
        cats.discard("")

        cats = ["All", "Enabled", "Disabled"] + sorted(cats)

        bpy.types.Scene.EnumProperty(items=[(cat, cat, cat + " addons") for cat in cats],
            name="Category", attr="addon_filter", description="Filter add-ons by category")
        bpy.types.Scene.StringProperty(name="Search", attr="addon_search",
            description="Search within the selected filter")

        split = layout.split(percentage=0.2)
        col = split.column()
        col.prop(context.scene, "addon_filter", text="Filter", expand=True)
        col.prop(context.scene, "addon_search", text="", icon='VIEWZOOM')

        col = split.column()

        filter = context.scene.addon_filter
        search = context.scene.addon_search.lower()

        for mod, info in addons:
            module_name = mod.__name__

            is_enabled = module_name in used_ext

            # check if add-on should be visible with current filters
            if (filter == "All") or \
                    (filter == info["category"]) or \
                    (filter == "Enabled" and is_enabled) or \
                    (filter == "Disabled" and not is_enabled):


                if search and search not in info["name"].lower():
                    if info["author"]:
                        if search not in info["author"].lower():
                            continue
                    else:
                        continue

                # Addon UI Code
                box = col.column().box()
                colsub = box.column()
                row = colsub.row()

                row.operator("wm.addon_expand", icon='TRIA_DOWN' if info["expanded"] else 'TRIA_RIGHT', emboss=False).module = module_name

                rowsub = row.row()
                rowsub.active = is_enabled
                rowsub.label(text=info["name"], icon='ERROR' if info["warning"] else 'BLENDER')

                if is_enabled:
                    row.operator("wm.addon_disable", icon='CHECKBOX_HLT', text="", emboss=False).module = module_name
                else:
                    row.operator("wm.addon_enable", icon='CHECKBOX_DEHLT', text="", emboss=False).module = module_name

                # Expanded UI (only if additional infos are available)
                if info["expanded"]:
                    if info["description"]:
                        split = colsub.row().split(percentage=0.15)
                        split.label(text='Description:')
                        split.label(text=info["description"])
                    if info["location"]:
                        split = colsub.row().split(percentage=0.15)
                        split.label(text='Location:')
                        split.label(text=info["location"])
                    if info["author"]:
                        split = colsub.row().split(percentage=0.15)
                        split.label(text='Author:')
                        split.label(text=info["author"])
                    if info["version"]:
                        split = colsub.row().split(percentage=0.15)
                        split.label(text='Version:')
                        split.label(text=info["version"])
                    if info["warning"]:
                        split = colsub.row().split(percentage=0.15)
                        split.label(text="Warning:")
                        split.label(text='  ' + info["warning"], icon='ERROR')
                    if info["wiki_url"] or info["tracker_url"]:
                        split = colsub.row().split(percentage=0.15)
                        split.label(text="Internet:")
                        if info["wiki_url"]:
                            split.operator("wm.url_open", text="Link to the Wiki", icon='HELP').url = info["wiki_url"]
                        if info["tracker_url"]:
                            split.operator("wm.url_open", text="Report a Bug", icon='URL').url = info["tracker_url"]

                        if info["wiki_url"] and info["tracker_url"]:
                            split.separator()
                        else:
                            split.separator()
                            split.separator()

        # Append missing scripts
        # First collect scripts that are used but have no script file.
        module_names = {mod.__name__ for mod, info in addons}
        missing_modules = {ext for ext in used_ext if ext not in module_names}

        if missing_modules and filter in ("All", "Enabled"):
            col.column().separator()
            col.column().label(text="Missing script files")

            module_names = {mod.__name__ for mod, info in addons}
            for ext in sorted(missing_modules):
                # Addon UI Code
                box = col.column().box()
                colsub = box.column()
                row = colsub.row()

                row.label(text=ext, icon='ERROR')
                row.operator("wm.addon_disable").module = ext

from bpy.props import *


def addon_info_get(mod, info_basis={"name": "", "author": "", "version": "", "blender": "", "location": "", "description": "", "wiki_url": "", "tracker_url": "", "category": "", "warning": "", "expanded": False}):
    addon_info = getattr(mod, "bl_addon_info", {})

    # avoid re-initializing
    if "_init" in addon_info:
        return addon_info

    if not addon_info:
        mod.bl_addon_info = addon_info

    for key, value in info_basis.items():
        addon_info.setdefault(key, value)

    if not addon_info["name"]:
        addon_info["name"] = mod.__name__

    addon_info["_init"] = None
    return addon_info


class WM_OT_addon_enable(bpy.types.Operator):
    "Enable an addon"
    bl_idname = "wm.addon_enable"
    bl_label = "Enable Add-On"

    module = StringProperty(name="Module", description="Module name of the addon to enable")

    def execute(self, context):
        module_name = self.properties.module

        try:
            mod = __import__(module_name)
            mod.register()
        except:
            import traceback
            traceback.print_exc()
            return {'CANCELLED'}

        ext = context.user_preferences.addons.new()
        ext.module = module_name

        # check if add-on is written for current blender version, or raise a warning
        info = addon_info_get(mod)

        if info.get("blender", (0, 0, 0)) > bpy.app.version:
            self.report("WARNING','This script was written for a newer version of Blender and might not function (correctly).\nThe script is enabled though.")

        return {'FINISHED'}


class WM_OT_addon_disable(bpy.types.Operator):
    "Disable an addon"
    bl_idname = "wm.addon_disable"
    bl_label = "Disable Add-On"

    module = StringProperty(name="Module", description="Module name of the addon to disable")

    def execute(self, context):
        import traceback
        module_name = self.properties.module

        try:
            mod = __import__(module_name)
            mod.unregister()
        except:
            traceback.print_exc()

        addons = context.user_preferences.addons
        ok = True
        while ok: # incase its in more then once.
            ok = False
            for ext in addons:
                if ext.module == module_name:
                    addons.remove(ext)
                    ok = True
                    break

        return {'FINISHED'}


class WM_OT_addon_install(bpy.types.Operator):
    "Install an addon"
    bl_idname = "wm.addon_install"
    bl_label = "Install Add-On..."

    module = StringProperty(name="Module", description="Module name of the addon to disable")

    filepath = StringProperty(name="File Path", description="File path to write file to")
    filter_folder = BoolProperty(name="Filter folders", description="", default=True, options={'HIDDEN'})
    filter_python = BoolProperty(name="Filter python", description="", default=True, options={'HIDDEN'})

    def execute(self, context):
        import traceback
        import zipfile
        pyfile = self.properties.filepath

        path_addons = bpy.utils.script_paths("addons")[-1]

        #check to see if the file is in compressed format (.zip)
        if zipfile.is_zipfile(pyfile):
            try:
                file_to_extract = zipfile.ZipFile(pyfile, 'r')

                #extract the file to "addons"
                file_to_extract.extractall(path_addons)

            except:
                traceback.print_exc()
                return {'CANCELLED'}

        else:
            path_dest = os.path.join(path_addons, os.path.basename(pyfile))

            if os.path.exists(path_dest):
                self.report({'WARNING'}, "File already installed to '%s'\n" % path_dest)
                return {'CANCELLED'}

            #if not compressed file just copy into the addon path
            try:
                shutil.copyfile(pyfile, path_dest)

            except:
                traceback.print_exc()
                return {'CANCELLED'}

        # TODO, should not be a warning.
        # self.report({'WARNING'}, "File installed to '%s'\n" % path_dest)
        return {'FINISHED'}

    def invoke(self, context, event):
        paths = bpy.utils.script_paths("addons")
        if not paths:
            self.report({'ERROR'}, "No 'addons' path could be found in " + str(bpy.utils.script_paths()))
            return {'CANCELLED'}

        wm = context.manager
        wm.add_fileselect(self)
        return {'RUNNING_MODAL'}


class WM_OT_addon_expand(bpy.types.Operator):
    "Display more information on this add-on"
    bl_idname = "wm.addon_expand"
    bl_label = ""

    module = StringProperty(name="Module", description="Module name of the addon to expand")

    def execute(self, context):
        module_name = self.properties.module

        # unlikely to fail, module should have already been imported
        try:
            mod = __import__(module_name)
        except:
            import traceback
            traceback.print_exc()
            return {'CANCELLED'}

        info = addon_info_get(mod)
        info["expanded"] = not info["expanded"]
        return {'FINISHED'}


classes = [
    USERPREF_HT_header,
    USERPREF_PT_tabs,
    USERPREF_PT_interface,
    USERPREF_PT_theme,
    USERPREF_PT_edit,
    USERPREF_PT_system,
    USERPREF_PT_file,
    USERPREF_PT_input,
    USERPREF_PT_addons,

    USERPREF_MT_interaction_presets,
    USERPREF_MT_splash,

    WM_OT_addon_enable,
    WM_OT_addon_disable,
    WM_OT_addon_install,
    WM_OT_addon_expand]


def register():
    register = bpy.types.register
    for cls in classes:
        register(cls)


def unregister():
    unregister = bpy.types.unregister
    for cls in classes:
        unregister(cls)

if __name__ == "__main__":
    register()<|MERGE_RESOLUTION|>--- conflicted
+++ resolved
@@ -330,21 +330,16 @@
         sculpt = context.tool_settings.sculpt
         col = row.column()
         col.label(text="Paint and Sculpt:")
-        col.prop(edit, "sculpt_paint_use_unified_size", text="Unify Size")
-        col.prop(edit, "sculpt_paint_use_unified_strength", text="Unify Strength")
         row = col.row(align=True)
         row.label("Overlay Color:")
         row.prop(edit, "sculpt_paint_overlay_col", text="")
         col.prop(sculpt, "use_openmp", text="Threaded Sculpt")
         col.prop(sculpt, "show_brush")
 
-<<<<<<< HEAD
         row = col.row()
         row.active = sculpt.show_brush and sculpt.is_on_surface_brush_capable()
         row.prop(sculpt, "show_brush_on_surface")
 
-=======
->>>>>>> eabbbcdf
         col.separator()
         col.separator()
         col.separator()
