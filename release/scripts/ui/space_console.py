# ##### BEGIN GPL LICENSE BLOCK #####
#
#  This program is free software; you can redistribute it and/or
#  modify it under the terms of the GNU General Public License
#  as published by the Free Software Foundation; either version 2
#  of the License, or (at your option) any later version.
#
#  This program is distributed in the hope that it will be useful,
#  but WITHOUT ANY WARRANTY; without even the implied warranty of
#  MERCHANTABILITY or FITNESS FOR A PARTICULAR PURPOSE.  See the
#  GNU General Public License for more details.
#
#  You should have received a copy of the GNU General Public License
#  along with this program; if not, write to the Free Software Foundation,
#  Inc., 59 Temple Place - Suite 330, Boston, MA  02111-1307, USA.
#
# ##### END GPL LICENSE BLOCK #####

# <pep8 compliant>
import sys
import bpy
from bpy.props import *


class CONSOLE_HT_header(bpy.types.Header):
    bl_space_type = 'CONSOLE'

    def draw(self, context):
        sc = context.space_data
        # text = sc.text
        layout = self.layout

        row = layout.row(align=True)
        row.template_header()

        if context.area.show_menus:
            sub = row.row(align=True)

            if sc.console_type == 'REPORT':
                sub.itemM("CONSOLE_MT_report")
            else:
                sub.itemM("CONSOLE_MT_console")

        layout.itemS()
        layout.itemR(sc, "console_type", expand=True)

        if sc.console_type == 'REPORT':
            row = layout.row(align=True)
            row.itemR(sc, "show_report_debug", text="Debug")
            row.itemR(sc, "show_report_info", text="Info")
            row.itemR(sc, "show_report_operator", text="Operators")
            row.itemR(sc, "show_report_warn", text="Warnings")
            row.itemR(sc, "show_report_error", text="Errors")

            row = layout.row()
            row.enabled = sc.show_report_operator
            row.itemO("console.report_replay")
        else:
            row = layout.row(align=True)
            row.itemO("console.autocomplete", text="Autocomplete")


class CONSOLE_MT_console(bpy.types.Menu):
    bl_label = "Console"

    def draw(self, context):
        layout = self.layout
        layout.column()
        layout.itemO("console.clear")
        layout.itemO("console.copy")
        layout.itemO("console.paste")
        layout.itemM("CONSOLE_MT_language")


class CONSOLE_MT_report(bpy.types.Menu):
    bl_label = "Report"

    def draw(self, context):
        layout = self.layout
        layout.column()
        layout.itemO("console.select_all_toggle")
        layout.itemO("console.select_border")
        layout.itemO("console.report_delete")
        layout.itemO("console.report_copy")

class CONSOLE_MT_language(bpy.types.Menu):
    bl_label = "Languages..."
<<<<<<< HEAD

    def draw(self, context):
        layout = self.layout
        layout.column()
        
        mod = bpy.ops.console
        languages = []
        for opname in dir(mod):
            # execute_python, execute_shell etc.
            if opname.startswith("execute_"):
                languages.append(opname.split('_', 1)[-1])
        
        languages.sort()
        
        for language in languages:
            layout.item_stringO("console.language", "language", language, text=language[0].upper() + language[1:])
=======
>>>>>>> bee2335a

    def draw(self, context):
        layout = self.layout
        layout.column()

        mod = bpy.ops.console
        languages = []
        for opname in dir(mod):
            # execute_python, execute_shell etc.
            if opname.startswith("execute_"):
                languages.append(opname.split('_', 1)[-1])

<<<<<<< HEAD
=======
        languages.sort()

        for language in languages:
            layout.item_stringO("console.language", "language", language, text=language[0].upper() + language[1:])

def add_scrollback(text, text_type):
    for l in text.split('\n'):
        bpy.ops.console.scrollback_append(text=l.replace('\t', '    '),
            type=text_type)


>>>>>>> bee2335a
class ConsoleExec(bpy.types.Operator):
    '''Execute the current console line as a python expression.'''
    bl_idname = "console.execute"
    bl_label = "Console Execute"
    bl_register = False
<<<<<<< HEAD
=======

    def execute(self, context):
        sc = context.space_data

        execute = getattr(bpy.ops.console, "execute_" + sc.language, None)

        if execute:
            execute()
        else:
            print("Error: bpy.ops.console.execute_" + sc.language + " - not found")

        return ('FINISHED',)


class ConsoleAutocomplete(bpy.types.Operator):
    '''Evaluate the namespace up until the cursor and give a list of
    options or complete the name if there is only one.'''
    bl_idname = "console.autocomplete"
    bl_label = "Console Autocomplete"
    bl_register = False

    def poll(self, context):
        return context.space_data.console_type != 'REPORT'
>>>>>>> bee2335a

    def execute(self, context):
        sc = context.space_data

<<<<<<< HEAD
        execute = getattr(bpy.ops.console, "execute_" + sc.language, None)

        if execute:
            execute()
        else:
            print("Error: bpy.ops.console.execute_" + sc.language + " - not found")
=======
        autocomplete = getattr(bpy.ops.console, "autocomplete_" + sc.language, None)

        if autocomplete:
            autocomplete()
        else:
            print("Error: bpy.ops.console.autocomplete_" + sc.language + " - not found")
>>>>>>> bee2335a

        return ('FINISHED',)


<<<<<<< HEAD
class ConsoleAutocomplete(bpy.types.Operator):
    '''Evaluate the namespace up until the cursor and give a list of
    options or complete the name if there is only one.'''
    bl_idname = "console.autocomplete"
    bl_label = "Console Autocomplete"
    bl_register = False

    def poll(self, context):
        return context.space_data.console_type != 'REPORT'

    def execute(self, context):
        sc = context.space_data

        autocomplete = getattr(bpy.ops.console, "autocomplete_" + sc.language, None)

        if autocomplete:
            autocomplete()
        else:
            print("Error: bpy.ops.console.autocomplete_" + sc.language + " - not found")
=======
class ConsoleBanner(bpy.types.Operator):
    bl_idname = "console.banner"

    def execute(self, context):
        sc = context.space_data

        # default to python
        if not sc.language:
            sc.language = 'python'

        banner = getattr(bpy.ops.console, "banner_" + sc.language, None)

        if banner:
            banner()
        else:
            print("Error: bpy.ops.console.banner_" + sc.language + " - not found")
>>>>>>> bee2335a

        return ('FINISHED',)


<<<<<<< HEAD
class ConsoleBanner(bpy.types.Operator):
    bl_idname = "console.banner"
=======

class ConsoleLanguage(bpy.types.Operator):
    '''Set the current language for this console'''
    bl_idname = "console.language"
    language = StringProperty(name="Language", maxlen= 32, default= "")
>>>>>>> bee2335a

    def execute(self, context):
        sc = context.space_data
        
        # default to python
        if not sc.language:
            sc.language = 'python'

        banner = getattr(bpy.ops.console, "banner_" + sc.language, None)
        
        if banner:
            banner()
        else:
            print("Error: bpy.ops.console.banner_" + sc.language + " - not found")

<<<<<<< HEAD
        return ('FINISHED',)



class ConsoleLanguage(bpy.types.Operator):
    '''Set the current language for this console'''
    bl_idname = "console.language"
    language = StringProperty(name="Language", maxlen= 32, default= "")

    def execute(self, context):
        sc = context.space_data
        
        # defailt to python
        sc.language = self.language
        
        bpy.ops.console.banner()
        
=======
        # defailt to python
        sc.language = self.language

        bpy.ops.console.banner()

>>>>>>> bee2335a
        # insert a new blank line
        bpy.ops.console.history_append(text="", current_character=0,
            remove_duplicates=True)

        return ('FINISHED',)


bpy.types.register(CONSOLE_HT_header)
bpy.types.register(CONSOLE_MT_console)
bpy.types.register(CONSOLE_MT_report)
bpy.types.register(CONSOLE_MT_language)

# Stubs that call the language operators
bpy.ops.add(ConsoleExec)
bpy.ops.add(ConsoleAutocomplete)
bpy.ops.add(ConsoleBanner)

# Set the language and call the banner
bpy.ops.add(ConsoleLanguage)<|MERGE_RESOLUTION|>--- conflicted
+++ resolved
@@ -85,39 +85,18 @@
 
 class CONSOLE_MT_language(bpy.types.Menu):
     bl_label = "Languages..."
-<<<<<<< HEAD
 
     def draw(self, context):
         layout = self.layout
         layout.column()
-        
+
         mod = bpy.ops.console
         languages = []
         for opname in dir(mod):
             # execute_python, execute_shell etc.
             if opname.startswith("execute_"):
                 languages.append(opname.split('_', 1)[-1])
-        
-        languages.sort()
-        
-        for language in languages:
-            layout.item_stringO("console.language", "language", language, text=language[0].upper() + language[1:])
-=======
->>>>>>> bee2335a
-
-    def draw(self, context):
-        layout = self.layout
-        layout.column()
-
-        mod = bpy.ops.console
-        languages = []
-        for opname in dir(mod):
-            # execute_python, execute_shell etc.
-            if opname.startswith("execute_"):
-                languages.append(opname.split('_', 1)[-1])
-
-<<<<<<< HEAD
-=======
+
         languages.sort()
 
         for language in languages:
@@ -129,14 +108,11 @@
             type=text_type)
 
 
->>>>>>> bee2335a
 class ConsoleExec(bpy.types.Operator):
     '''Execute the current console line as a python expression.'''
     bl_idname = "console.execute"
     bl_label = "Console Execute"
     bl_register = False
-<<<<<<< HEAD
-=======
 
     def execute(self, context):
         sc = context.space_data
@@ -160,51 +136,20 @@
 
     def poll(self, context):
         return context.space_data.console_type != 'REPORT'
->>>>>>> bee2335a
-
-    def execute(self, context):
-        sc = context.space_data
-
-<<<<<<< HEAD
-        execute = getattr(bpy.ops.console, "execute_" + sc.language, None)
-
-        if execute:
-            execute()
-        else:
-            print("Error: bpy.ops.console.execute_" + sc.language + " - not found")
-=======
+
+    def execute(self, context):
+        sc = context.space_data
+
         autocomplete = getattr(bpy.ops.console, "autocomplete_" + sc.language, None)
 
         if autocomplete:
             autocomplete()
         else:
             print("Error: bpy.ops.console.autocomplete_" + sc.language + " - not found")
->>>>>>> bee2335a
-
-        return ('FINISHED',)
-
-
-<<<<<<< HEAD
-class ConsoleAutocomplete(bpy.types.Operator):
-    '''Evaluate the namespace up until the cursor and give a list of
-    options or complete the name if there is only one.'''
-    bl_idname = "console.autocomplete"
-    bl_label = "Console Autocomplete"
-    bl_register = False
-
-    def poll(self, context):
-        return context.space_data.console_type != 'REPORT'
-
-    def execute(self, context):
-        sc = context.space_data
-
-        autocomplete = getattr(bpy.ops.console, "autocomplete_" + sc.language, None)
-
-        if autocomplete:
-            autocomplete()
-        else:
-            print("Error: bpy.ops.console.autocomplete_" + sc.language + " - not found")
-=======
+
+        return ('FINISHED',)
+
+
 class ConsoleBanner(bpy.types.Operator):
     bl_idname = "console.banner"
 
@@ -221,61 +166,24 @@
             banner()
         else:
             print("Error: bpy.ops.console.banner_" + sc.language + " - not found")
->>>>>>> bee2335a
-
-        return ('FINISHED',)
-
-
-<<<<<<< HEAD
-class ConsoleBanner(bpy.types.Operator):
-    bl_idname = "console.banner"
-=======
+
+        return ('FINISHED',)
+
+
 
 class ConsoleLanguage(bpy.types.Operator):
     '''Set the current language for this console'''
     bl_idname = "console.language"
     language = StringProperty(name="Language", maxlen= 32, default= "")
->>>>>>> bee2335a
-
-    def execute(self, context):
-        sc = context.space_data
-        
-        # default to python
-        if not sc.language:
-            sc.language = 'python'
-
-        banner = getattr(bpy.ops.console, "banner_" + sc.language, None)
-        
-        if banner:
-            banner()
-        else:
-            print("Error: bpy.ops.console.banner_" + sc.language + " - not found")
-
-<<<<<<< HEAD
-        return ('FINISHED',)
-
-
-
-class ConsoleLanguage(bpy.types.Operator):
-    '''Set the current language for this console'''
-    bl_idname = "console.language"
-    language = StringProperty(name="Language", maxlen= 32, default= "")
-
-    def execute(self, context):
-        sc = context.space_data
-        
+
+    def execute(self, context):
+        sc = context.space_data
+
         # defailt to python
         sc.language = self.language
-        
+
         bpy.ops.console.banner()
-        
-=======
-        # defailt to python
-        sc.language = self.language
-
-        bpy.ops.console.banner()
-
->>>>>>> bee2335a
+
         # insert a new blank line
         bpy.ops.console.history_append(text="", current_character=0,
             remove_duplicates=True)
