--- conflicted
+++ resolved
@@ -191,23 +191,18 @@
                 row.prop(tool_settings.gpencil_sculpt, "lockaxis")
             elif tool_settings.gpencil_stroke_placement_view3d in {'SURFACE', 'STROKE'}:
                 row.prop(tool_settings, "use_gpencil_stroke_endpoints")
-<<<<<<< HEAD
+        elif space_type in {'IMAGE_EDITOR', 'NODE_EDITOR', 'SEQUENCE_EDITOR', 'CLIP_EDITOR'}:
+            layout.separator()
+
+            row = layout.row(align=True)
+            row.prop(tool_settings, "annotation_stroke_placement_view2d", text="Placement")
+        
         if space_type == 'CLIP_EDITOR':
             layout.separator()
             row = layout.row(align=True)
             row.label(text="Data Source:")
             row.prop(context.space_data, "annotation_source", expand=True)
-=======
-        elif space_type in {'IMAGE_EDITOR', 'NODE_EDITOR', 'SEQUENCE_EDITOR', 'CLIP_EDITOR'}:
-            layout.separator()
-
-            row = layout.row(align=True)
-            row.prop(tool_settings, "annotation_stroke_placement_view2d", text="Placement")
->>>>>>> 6ee14c96
-
-            if context.space_data.annotation_source == 'CLIP':
-                row = layout.row(align=True)
-                row.prop(tool_settings, "annotation_stroke_placement_view2d", text="Placement")
+
         if tool.idname == "builtin.annotate_line":
             layout.separator()
 
