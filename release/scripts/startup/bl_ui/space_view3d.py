# SPDX-License-Identifier: GPL-2.0-or-later
import bpy
from bpy.types import (
    Header,
    Menu,
    Panel,
)
from bl_ui.properties_paint_common import (
    UnifiedPaintPanel,
    brush_basic_texpaint_settings,
)
from bl_ui.properties_grease_pencil_common import (
    AnnotationDataPanel,
    AnnotationOnionSkin,
    GreasePencilMaterialsPanel,
    GreasePencilVertexcolorPanel,
)
from bl_ui.space_toolsystem_common import (
    ToolActivePanelHelper,
)
from bpy.app.translations import contexts as i18n_contexts


class VIEW3D_HT_tool_header(Header):
    bl_space_type = 'VIEW_3D'
    bl_region_type = 'TOOL_HEADER'

    def draw(self, context):
        layout = self.layout

        self.draw_tool_settings(context)

        layout.separator_spacer()

        self.draw_mode_settings(context)

    def draw_tool_settings(self, context):
        layout = self.layout
        tool_mode = context.mode

        # Active Tool
        # -----------
        from bl_ui.space_toolsystem_common import ToolSelectPanelHelper
        tool = ToolSelectPanelHelper.draw_active_tool_header(
            context, layout,
            tool_key=('VIEW_3D', tool_mode),
        )
        # Object Mode Options
        # -------------------

        # Example of how tool_settings can be accessed as pop-overs.

        # TODO(campbell): editing options should be after active tool options
        # (obviously separated for from the users POV)
        draw_fn = getattr(_draw_tool_settings_context_mode, tool_mode, None)
        if draw_fn is not None:
            is_valid_context = draw_fn(context, layout, tool)

        def draw_3d_brush_settings(layout, tool_mode):
            layout.popover("VIEW3D_PT_tools_brush_settings_advanced", text="Brush")
            if tool_mode != 'PAINT_WEIGHT':
                layout.popover("VIEW3D_PT_tools_brush_texture")
            if tool_mode == 'PAINT_TEXTURE':
                layout.popover("VIEW3D_PT_tools_mask_texture")
            layout.popover("VIEW3D_PT_tools_brush_stroke")
            layout.popover("VIEW3D_PT_tools_brush_falloff")
            layout.popover("VIEW3D_PT_tools_brush_display")

        # Note: general mode options should be added to 'draw_mode_settings'.
        if tool_mode == 'SCULPT':
            if is_valid_context:
                draw_3d_brush_settings(layout, tool_mode)
        elif tool_mode == 'PAINT_VERTEX':
            if is_valid_context:
                draw_3d_brush_settings(layout, tool_mode)
        elif tool_mode == 'PAINT_WEIGHT':
            if is_valid_context:
                draw_3d_brush_settings(layout, tool_mode)
        elif tool_mode == 'PAINT_TEXTURE':
            if is_valid_context:
                draw_3d_brush_settings(layout, tool_mode)
        elif tool_mode == 'EDIT_ARMATURE':
            pass
        elif tool_mode == 'EDIT_CURVE':
            pass
        elif tool_mode == 'EDIT_MESH':
            pass
        elif tool_mode == 'POSE':
            pass
        elif tool_mode == 'PARTICLE':
            # Disable, only shows "Brush" panel, which is already in the top-bar.
            # if tool.has_datablock:
            #     layout.popover_group(context=".paint_common", **popover_kw)
            pass
        elif tool_mode == 'PAINT_GPENCIL':
            if is_valid_context:
                brush = context.tool_settings.gpencil_paint.brush
                if brush and brush.gpencil_tool != 'ERASE':
                    if brush.gpencil_tool != 'TINT':
                        layout.popover("VIEW3D_PT_tools_grease_pencil_brush_advanced")

                    if brush.gpencil_tool not in {'FILL', 'TINT'}:
                        layout.popover("VIEW3D_PT_tools_grease_pencil_brush_stroke")

                    layout.popover("VIEW3D_PT_tools_grease_pencil_paint_appearance")
        elif tool_mode == 'SCULPT_GPENCIL':
            if is_valid_context:
                brush = context.tool_settings.gpencil_sculpt_paint.brush
                if brush:
                    tool = brush.gpencil_sculpt_tool
                    if tool in {'SMOOTH', 'RANDOMIZE'}:
                        layout.popover("VIEW3D_PT_tools_grease_pencil_sculpt_brush_popover")
                    layout.popover("VIEW3D_PT_tools_grease_pencil_sculpt_appearance")
        elif tool_mode == 'WEIGHT_GPENCIL':
            if is_valid_context:
                layout.popover("VIEW3D_PT_tools_grease_pencil_weight_appearance")
        elif tool_mode == 'VERTEX_GPENCIL':
            if is_valid_context:
                layout.popover("VIEW3D_PT_tools_grease_pencil_vertex_appearance")

    def draw_mode_settings(self, context):
        layout = self.layout
        mode_string = context.mode

        def row_for_mirror():
            row = layout.row(align=True)
            row.label(icon='MOD_MIRROR')
            sub = row.row(align=True)
            sub.scale_x = 0.6
            return row, sub

        if mode_string == 'EDIT_ARMATURE':
            _row, sub = row_for_mirror()
            sub.prop(context.object.data, "use_mirror_x", text="X", toggle=True)
        elif mode_string == 'POSE':
            _row, sub = row_for_mirror()
            sub.prop(context.object.pose, "use_mirror_x", text="X", toggle=True)
        elif mode_string in {'EDIT_MESH', 'PAINT_WEIGHT', 'SCULPT', 'PAINT_VERTEX', 'PAINT_TEXTURE'}:
            # Mesh Modes, Use Mesh Symmetry
            row, sub = row_for_mirror()
            sub.prop(context.object, "use_mesh_mirror_x", text="X", toggle=True)
            sub.prop(context.object, "use_mesh_mirror_y", text="Y", toggle=True)
            sub.prop(context.object, "use_mesh_mirror_z", text="Z", toggle=True)
            if mode_string == 'EDIT_MESH':
                tool_settings = context.tool_settings
                layout.prop(tool_settings, "use_mesh_automerge", text="")
            elif mode_string == 'PAINT_WEIGHT':
                row.popover(panel="VIEW3D_PT_tools_weightpaint_symmetry_for_topbar", text="")
            elif mode_string == 'SCULPT':
                row.popover(panel="VIEW3D_PT_sculpt_symmetry_for_topbar", text="")
            elif mode_string == 'PAINT_VERTEX':
                row.popover(panel="VIEW3D_PT_tools_vertexpaint_symmetry_for_topbar", text="")
        elif mode_string == 'SCULPT_CURVES':
            _row, sub = row_for_mirror()
            sub.prop(context.object.data, "use_mirror_x", text="X", toggle=True)
            sub.prop(context.object.data, "use_mirror_y", text="Y", toggle=True)
            sub.prop(context.object.data, "use_mirror_z", text="Z", toggle=True)

        # Expand panels from the side-bar as popovers.
        popover_kw = {"space_type": 'VIEW_3D', "region_type": 'UI', "category": "Tool"}

        if mode_string == 'SCULPT':
            layout.popover_group(context=".sculpt_mode", **popover_kw)
        elif mode_string == 'PAINT_VERTEX':
            layout.popover_group(context=".vertexpaint", **popover_kw)
        elif mode_string == 'PAINT_WEIGHT':
            layout.popover_group(context=".weightpaint", **popover_kw)
        elif mode_string == 'PAINT_TEXTURE':
            layout.popover_group(context=".imagepaint", **popover_kw)
        elif mode_string == 'EDIT_TEXT':
            layout.popover_group(context=".text_edit", **popover_kw)
        elif mode_string == 'EDIT_ARMATURE':
            layout.popover_group(context=".armature_edit", **popover_kw)
        elif mode_string == 'EDIT_METABALL':
            layout.popover_group(context=".mball_edit", **popover_kw)
        elif mode_string == 'EDIT_LATTICE':
            layout.popover_group(context=".lattice_edit", **popover_kw)
        elif mode_string == 'EDIT_CURVE':
            layout.popover_group(context=".curve_edit", **popover_kw)
        elif mode_string == 'EDIT_MESH':
            layout.popover_group(context=".mesh_edit", **popover_kw)
        elif mode_string == 'POSE':
            layout.popover_group(context=".posemode", **popover_kw)
        elif mode_string == 'PARTICLE':
            layout.popover_group(context=".particlemode", **popover_kw)
        elif mode_string == 'OBJECT':
            layout.popover_group(context=".objectmode", **popover_kw)
        elif mode_string in {'PAINT_GPENCIL', 'EDIT_GPENCIL', 'SCULPT_GPENCIL', 'WEIGHT_GPENCIL'}:
            # Grease pencil layer.
            gpl = context.active_gpencil_layer
            if gpl and gpl.info is not None:
                text = gpl.info
                maxw = 25
                if len(text) > maxw:
                    text = text[:maxw - 5] + '..' + text[-3:]
            else:
                text = ""

            layout.label(text="Layer:")
            sub = layout.row()
            sub.ui_units_x = 8
            sub.popover(
                panel="TOPBAR_PT_gpencil_layers",
                text=text,
            )


class _draw_tool_settings_context_mode:
    @staticmethod
    def SCULPT(context, layout, tool):
        if (tool is None) or (not tool.has_datablock):
            return False

        paint = context.tool_settings.sculpt
        layout.template_ID_preview(paint, "brush", rows=3, cols=8, hide_buttons=True)

        brush = paint.brush
        if brush is None:
            return False

        tool_settings = context.tool_settings
        capabilities = brush.sculpt_capabilities

        ups = tool_settings.unified_paint_settings

        if capabilities.has_color:
            row = layout.row(align=True)
            row.ui_units_x = 4
            UnifiedPaintPanel.prop_unified_color(row, context, brush, "color", text="")
            UnifiedPaintPanel.prop_unified_color(row, context, brush, "secondary_color", text="")
            row.separator()
            layout.prop(brush, "blend", text="", expand=False)

        size = "size"
        size_owner = ups if ups.use_unified_size else brush
        if size_owner.use_locked_size == 'SCENE':
            size = "unprojected_radius"

        UnifiedPaintPanel.prop_unified(
            layout,
            context,
            brush,
            size,
            pressure_name="use_pressure_size",
            unified_name="use_unified_size",
            text="Radius",
            slider=True,
            header=True,
        )

        # strength, use_strength_pressure
        pressure_name = "use_pressure_strength" if capabilities.has_strength_pressure else None
        UnifiedPaintPanel.prop_unified(
            layout,
            context,
            brush,
            "strength",
            pressure_name=pressure_name,
            unified_name="use_unified_strength",
            text="Strength",
            header=True,
        )

        # direction
        if not capabilities.has_direction:
            layout.row().prop(brush, "direction", expand=True, text="")

        return True

    @staticmethod
    def PAINT_TEXTURE(context, layout, tool):
        if (tool is None) or (not tool.has_datablock):
            return False

        paint = context.tool_settings.image_paint
        layout.template_ID_preview(paint, "brush", rows=3, cols=8, hide_buttons=True)

        brush = paint.brush
        if brush is None:
            return False

        brush_basic_texpaint_settings(layout, context, brush, compact=True)

        return True

    @staticmethod
    def PAINT_VERTEX(context, layout, tool):
        if (tool is None) or (not tool.has_datablock):
            return False

        paint = context.tool_settings.vertex_paint
        layout.template_ID_preview(paint, "brush", rows=3, cols=8, hide_buttons=True)

        brush = paint.brush
        if brush is None:
            return False

        brush_basic_texpaint_settings(layout, context, brush, compact=True)

        return True

    @staticmethod
    def PAINT_WEIGHT(context, layout, tool):
        if (tool is None) or (not tool.has_datablock):
            return False

        paint = context.tool_settings.weight_paint
        layout.template_ID_preview(paint, "brush", rows=3, cols=8, hide_buttons=True)
        brush = paint.brush
        if brush is None:
            return False

        capabilities = brush.weight_paint_capabilities
        if capabilities.has_weight:
            UnifiedPaintPanel.prop_unified(
                layout,
                context,
                brush,
                "weight",
                unified_name="use_unified_weight",
                slider=True,
                header=True,
            )

        UnifiedPaintPanel.prop_unified(
            layout,
            context,
            brush,
            "size",
            pressure_name="use_pressure_size",
            unified_name="use_unified_size",
            slider=True,
            text="Radius",
            header=True,
        )
        UnifiedPaintPanel.prop_unified(
            layout,
            context,
            brush,
            "strength",
            pressure_name="use_pressure_strength",
            unified_name="use_unified_strength",
            header=True,
        )

        return True

    @staticmethod
    def PAINT_GPENCIL(context, layout, tool):
        if tool is None:
            return False

        if tool.idname == "builtin.cutter":
            row = layout.row(align=True)
            row.prop(context.tool_settings.gpencil_sculpt, "intersection_threshold")
            return False
        elif not tool.has_datablock:
            return False

        paint = context.tool_settings.gpencil_paint
        brush = paint.brush
        if brush is None:
            return False

        gp_settings = brush.gpencil_settings

        row = layout.row(align=True)
        tool_settings = context.scene.tool_settings
        settings = tool_settings.gpencil_paint
        row.template_ID_preview(settings, "brush", rows=3, cols=8, hide_buttons=True)

        if context.object and brush.gpencil_tool in {'FILL', 'DRAW'}:
            from bl_ui.properties_paint_common import (
                brush_basic__draw_color_selector,
            )
            brush_basic__draw_color_selector(context, layout, brush, gp_settings, None)

        if context.object and brush.gpencil_tool == 'TINT':
            row.separator(factor=0.4)
            row.prop_with_popover(brush, "color", text="", panel="TOPBAR_PT_gpencil_vertexcolor")

        from bl_ui.properties_paint_common import (
            brush_basic_gpencil_paint_settings,
        )
        brush_basic_gpencil_paint_settings(layout, context, brush, compact=True)

        return True

    @staticmethod
    def SCULPT_GPENCIL(context, layout, tool):
        if (tool is None) or (not tool.has_datablock):
            return False
        paint = context.tool_settings.gpencil_sculpt_paint
        brush = paint.brush

        from bl_ui.properties_paint_common import (
            brush_basic_gpencil_sculpt_settings,
        )
        brush_basic_gpencil_sculpt_settings(layout, context, brush, compact=True)

        return True

    @staticmethod
    def WEIGHT_GPENCIL(context, layout, tool):
        if (tool is None) or (not tool.has_datablock):
            return False
        paint = context.tool_settings.gpencil_weight_paint
        brush = paint.brush

        from bl_ui.properties_paint_common import (
            brush_basic_gpencil_weight_settings,
        )
        brush_basic_gpencil_weight_settings(layout, context, brush, compact=True)

        return True

    @staticmethod
    def VERTEX_GPENCIL(context, layout, tool):
        if (tool is None) or (not tool.has_datablock):
            return False

        paint = context.tool_settings.gpencil_vertex_paint
        brush = paint.brush

        row = layout.row(align=True)
        tool_settings = context.scene.tool_settings
        settings = tool_settings.gpencil_vertex_paint
        row.template_ID_preview(settings, "brush", rows=3, cols=8, hide_buttons=True)

        if brush.gpencil_vertex_tool not in {'BLUR', 'AVERAGE', 'SMEAR'}:
            row.separator(factor=0.4)
            row.prop_with_popover(brush, "color", text="", panel="TOPBAR_PT_gpencil_vertexcolor")

        from bl_ui.properties_paint_common import (
            brush_basic_gpencil_vertex_settings,
        )

        brush_basic_gpencil_vertex_settings(layout, context, brush, compact=True)

        return True

    @staticmethod
    def PARTICLE(context, layout, tool):
        if (tool is None) or (not tool.has_datablock):
            return False

        # See: 'VIEW3D_PT_tools_brush', basically a duplicate
        settings = context.tool_settings.particle_edit
        brush = settings.brush
        tool = settings.tool
        if tool == 'NONE':
            return False

        layout.prop(brush, "size", slider=True)
        if tool == 'ADD':
            layout.prop(brush, "count")

            layout.prop(settings, "use_default_interpolate")
            layout.prop(brush, "steps", slider=True)
            layout.prop(settings, "default_key_count", slider=True)
        else:
            layout.prop(brush, "strength", slider=True)

            if tool == 'LENGTH':
                layout.row().prop(brush, "length_mode", expand=True)
            elif tool == 'PUFF':
                layout.row().prop(brush, "puff_mode", expand=True)
                layout.prop(brush, "use_puff_volume")
            elif tool == 'COMB':
                row = layout.row()
                row.active = settings.is_editable
                row.prop(settings, "use_emitter_deflect", text="Deflect Emitter")
                sub = row.row(align=True)
                sub.active = settings.use_emitter_deflect
                sub.prop(settings, "emitter_distance", text="Distance")

        return True

    @staticmethod
    def SCULPT_CURVES(context, layout, tool):
        if (tool is None) or (not tool.has_datablock):
            return False

        tool_settings = context.tool_settings
        paint = tool_settings.curves_sculpt

        brush = paint.brush
        if brush is None:
            return False

        UnifiedPaintPanel.prop_unified(
            layout,
            context,
            brush,
            "size",
            unified_name="use_unified_size",
            pressure_name="use_pressure_size",
            text="Radius",
            slider=True,
            header=True,
        )

        if brush.curves_sculpt_tool not in {'ADD', 'DELETE'}:
            UnifiedPaintPanel.prop_unified(
                layout,
                context,
                brush,
                "strength",
                unified_name="use_unified_strength",
                pressure_name="use_pressure_strength",
                header=True,
            )

        curves_tool = brush.curves_sculpt_tool

        if curves_tool == 'COMB':
            layout.prop(brush, "falloff_shape", expand=True)
            layout.popover("VIEW3D_PT_tools_brush_falloff")
        elif curves_tool == 'ADD':
            layout.prop(brush, "falloff_shape", expand=True)
            layout.prop(brush.curves_sculpt_settings, "add_amount")
            layout.popover("VIEW3D_PT_curves_sculpt_add_shape", text="Curve Shape")
            layout.prop(brush, "use_frontface", text="Front Faces Only")
        elif curves_tool == 'GROW_SHRINK':
            layout.prop(brush, "direction", expand=True, text="")
            layout.prop(brush, "falloff_shape", expand=True)
            layout.popover("VIEW3D_PT_curves_sculpt_grow_shrink_scaling", text="Scaling")
            layout.popover("VIEW3D_PT_tools_brush_falloff")
        elif curves_tool == 'SNAKE_HOOK':
            layout.prop(brush, "falloff_shape", expand=True)
            layout.popover("VIEW3D_PT_tools_brush_falloff")
        elif curves_tool == 'DELETE':
            layout.prop(brush, "falloff_shape", expand=True)
        elif curves_tool == 'SELECTION_PAINT':
            layout.prop(brush, "direction", expand=True, text="")
            layout.prop(brush, "falloff_shape", expand=True)
            layout.popover("VIEW3D_PT_tools_brush_falloff")
        elif curves_tool == 'PINCH':
            layout.prop(brush, "direction", expand=True, text="")
            layout.prop(brush, "falloff_shape", expand=True)
            layout.popover("VIEW3D_PT_tools_brush_falloff")
        elif curves_tool == 'SMOOTH':
            layout.prop(brush, "falloff_shape", expand=True)
            layout.popover("VIEW3D_PT_tools_brush_falloff")
        elif curves_tool == 'PUFF':
            layout.prop(brush, "falloff_shape", expand=True)
            layout.popover("VIEW3D_PT_tools_brush_falloff")
        elif curves_tool == 'DENSITY':
            layout.prop(brush, "falloff_shape", expand=True)
            row = layout.row(align=True)
            row.prop(brush.curves_sculpt_settings, "density_mode", text="", expand=True)
            row = layout.row(align=True)
            row.prop(brush.curves_sculpt_settings, "minimum_distance", text="Distance Min")
            row.operator_context = 'INVOKE_REGION_WIN'
            row.operator("sculpt_curves.min_distance_edit", text="", icon='DRIVER_DISTANCE')
            row = layout.row(align=True)
            row.enabled = brush.curves_sculpt_settings.density_mode != 'REMOVE'
            row.prop(brush.curves_sculpt_settings, "density_add_attempts", text="Count Max")
            layout.popover("VIEW3D_PT_tools_brush_falloff")
            layout.popover("VIEW3D_PT_curves_sculpt_add_shape", text="Curve Shape")
        elif curves_tool == "SLIDE":
            layout.popover("VIEW3D_PT_tools_brush_falloff")


class VIEW3D_HT_header(Header):
    bl_space_type = 'VIEW_3D'

    @staticmethod
    def draw_xform_template(layout, context):
        obj = context.active_object
        object_mode = 'OBJECT' if obj is None else obj.mode
        has_pose_mode = (
            (object_mode == 'POSE') or
            (object_mode == 'WEIGHT_PAINT' and context.pose_object is not None)
        )

        tool_settings = context.tool_settings

        # Mode & Transform Settings
        scene = context.scene

        # Orientation
        if object_mode in {'OBJECT', 'EDIT', 'EDIT_GPENCIL'} or has_pose_mode:
            orient_slot = scene.transform_orientation_slots[0]
            row = layout.row(align=True)

            sub = row.row()
            sub.ui_units_x = 4
            sub.prop_with_popover(
                orient_slot,
                "type",
                text="",
                panel="VIEW3D_PT_transform_orientations",
            )

        # Pivot
        if object_mode in {'OBJECT', 'EDIT', 'EDIT_GPENCIL', 'SCULPT_GPENCIL'} or has_pose_mode:
            layout.prop(tool_settings, "transform_pivot_point", text="", icon_only=True)

        # Snap
        show_snap = False
        if obj is None:
            show_snap = True
        else:
            if (object_mode not in {
                    'SCULPT', 'SCULPT_CURVES', 'VERTEX_PAINT', 'WEIGHT_PAINT', 'TEXTURE_PAINT',
                    'PAINT_GPENCIL', 'SCULPT_GPENCIL', 'WEIGHT_GPENCIL', 'VERTEX_GPENCIL',
            }) or has_pose_mode:
                show_snap = True
            else:

                paint_settings = UnifiedPaintPanel.paint_settings(context)

                if paint_settings:
                    brush = paint_settings.brush
                    if brush and hasattr(brush, "stroke_method") and brush.stroke_method == 'CURVE':
                        show_snap = True

        if show_snap:
            snap_items = bpy.types.ToolSettings.bl_rna.properties["snap_elements"].enum_items
            snap_elements = tool_settings.snap_elements
            if len(snap_elements) == 1:
                text = ""
                for elem in snap_elements:
                    icon = snap_items[elem].icon
                    break
            else:
                text = "Mix"
                icon = 'NONE'
            del snap_items, snap_elements

            row = layout.row(align=True)
            row.prop(tool_settings, "use_snap", text="")

            sub = row.row(align=True)
            sub.popover(
                panel="VIEW3D_PT_snapping",
                icon=icon,
                text=text,
            )

        # Proportional editing
        if object_mode in {'EDIT', 'PARTICLE_EDIT', 'SCULPT_GPENCIL', 'EDIT_GPENCIL', 'OBJECT'}:
            row = layout.row(align=True)
            kw = {}
            if object_mode == 'OBJECT':
                attr = "use_proportional_edit_objects"
            else:
                attr = "use_proportional_edit"

                if tool_settings.use_proportional_edit:
                    if tool_settings.use_proportional_connected:
                        kw["icon"] = 'PROP_CON'
                    elif tool_settings.use_proportional_projected:
                        kw["icon"] = 'PROP_PROJECTED'
                    else:
                        kw["icon"] = 'PROP_ON'
                else:
                    kw["icon"] = 'PROP_OFF'

            row.prop(tool_settings, attr, icon_only=True, **kw)
            sub = row.row(align=True)
            sub.active = getattr(tool_settings, attr)
            sub.prop_with_popover(
                tool_settings,
                "proportional_edit_falloff",
                text="",
                icon_only=True,
                panel="VIEW3D_PT_proportional_edit",
            )

    def draw(self, context):
        layout = self.layout

        tool_settings = context.tool_settings
        view = context.space_data
        shading = view.shading

        layout.row(align=True).template_header()

        row = layout.row(align=True)
        obj = context.active_object
        # mode_string = context.mode
        object_mode = 'OBJECT' if obj is None else obj.mode
        has_pose_mode = (
            (object_mode == 'POSE') or
            (object_mode == 'WEIGHT_PAINT' and context.pose_object is not None)
        )

        # Note: This is actually deadly in case enum_items have to be dynamically generated
        #       (because internal RNA array iterator will free everything immediately...).
        # XXX This is an RNA internal issue, not sure how to fix it.
        # Note: Tried to add an accessor to get translated UI strings instead of manual call
        #       to pgettext_iface below, but this fails because translated enumitems
        #       are always dynamically allocated.
        act_mode_item = bpy.types.Object.bl_rna.properties["mode"].enum_items[object_mode]
        act_mode_i18n_context = bpy.types.Object.bl_rna.properties["mode"].translation_context

        sub = row.row(align=True)
        sub.ui_units_x = 5.5
        sub.operator_menu_enum(
            "object.mode_set", "mode",
            text=bpy.app.translations.pgettext_iface(act_mode_item.name, act_mode_i18n_context),
            icon=act_mode_item.icon,
        )
        del act_mode_item

        layout.template_header_3D_mode()

        # Contains buttons like Mode, Pivot, Layer, Mesh Select Mode...
        if obj:
            # Particle edit
            if object_mode == 'PARTICLE_EDIT':
                row = layout.row()
                row.prop(tool_settings.particle_edit, "select_mode", text="", expand=True)
            elif object_mode == 'SCULPT_CURVES' and obj.type == 'CURVES':
                curves = obj.data

                row = layout.row(align=True)

                # Combine the "use selection" toggle with the "set domain" operators
                # to allow turning selection off directly.
                domain = curves.selection_domain
                if domain == 'POINT':
                    row.prop(curves, "use_sculpt_selection", text="", icon='CURVE_BEZCIRCLE')
                else:
                    row.operator("curves.set_selection_domain", text="", icon='CURVE_BEZCIRCLE').domain = 'POINT'
                if domain == 'CURVE':
                    row.prop(curves, "use_sculpt_selection", text="", icon='CURVE_PATH')
                else:
                    row.operator("curves.set_selection_domain", text="", icon='CURVE_PATH').domain = 'CURVE'

        # Grease Pencil
        if obj and obj.type == 'GPENCIL' and context.gpencil_data:
            gpd = context.gpencil_data

            if gpd.is_stroke_paint_mode:
                row = layout.row()
                sub = row.row(align=True)
                sub.prop(tool_settings, "use_gpencil_draw_onback", text="", icon='MOD_OPACITY')
                sub.separator(factor=0.4)
                sub.prop(tool_settings, "use_gpencil_automerge_strokes", text="")
                sub.separator(factor=0.4)
                sub.prop(tool_settings, "use_gpencil_weight_data_add", text="", icon='WPAINT_HLT')
                sub.separator(factor=0.4)
                sub.prop(tool_settings, "use_gpencil_draw_additive", text="", icon='FREEZE')

            # Select mode for Editing
            if gpd.use_stroke_edit_mode:
                row = layout.row(align=True)
                row.prop_enum(tool_settings, "gpencil_selectmode_edit", text="", value='POINT')
                row.prop_enum(tool_settings, "gpencil_selectmode_edit", text="", value='STROKE')

                subrow = row.row(align=True)
                subrow.enabled = not gpd.use_curve_edit
                subrow.prop_enum(tool_settings, "gpencil_selectmode_edit", text="", value='SEGMENT')

                # Curve edit submode
                row = layout.row(align=True)
                row.prop(gpd, "use_curve_edit", text="",
                         icon='IPO_BEZIER')
                sub = row.row(align=True)
                sub.active = gpd.use_curve_edit
                sub.popover(
                    panel="VIEW3D_PT_gpencil_curve_edit",
                    text="Curve Editing",
                )

            # Select mode for Sculpt
            if gpd.is_stroke_sculpt_mode:
                row = layout.row(align=True)
                row.prop(tool_settings, "use_gpencil_select_mask_point", text="")
                row.prop(tool_settings, "use_gpencil_select_mask_stroke", text="")
                row.prop(tool_settings, "use_gpencil_select_mask_segment", text="")

            # Select mode for Vertex Paint
            if gpd.is_stroke_vertex_mode:
                row = layout.row(align=True)
                row.prop(tool_settings, "use_gpencil_vertex_select_mask_point", text="")
                row.prop(tool_settings, "use_gpencil_vertex_select_mask_stroke", text="")
                row.prop(tool_settings, "use_gpencil_vertex_select_mask_segment", text="")

            if gpd.is_stroke_paint_mode:
                row = layout.row(align=True)
                row.prop(gpd, "use_multiedit", text="", icon='GP_MULTIFRAME_EDITING')

            if (
                    gpd.use_stroke_edit_mode or
                    gpd.is_stroke_sculpt_mode or
                    gpd.is_stroke_weight_mode or
                    gpd.is_stroke_vertex_mode
            ):
                row = layout.row(align=True)
                row.prop(gpd, "use_multiedit", text="", icon='GP_MULTIFRAME_EDITING')

                sub = row.row(align=True)
                sub.enabled = gpd.use_multiedit
                sub.popover(
                    panel="VIEW3D_PT_gpencil_multi_frame",
                    text="Multiframe",
                )

        overlay = view.overlay

        VIEW3D_MT_editor_menus.draw_collapsible(context, layout)

        layout.separator_spacer()

        if object_mode in {'PAINT_GPENCIL', 'SCULPT_GPENCIL'}:
            # Grease pencil
            if object_mode == 'PAINT_GPENCIL':
                layout.prop_with_popover(
                    tool_settings,
                    "gpencil_stroke_placement_view3d",
                    text="",
                    panel="VIEW3D_PT_gpencil_origin",
                )

            if object_mode in {'PAINT_GPENCIL', 'SCULPT_GPENCIL'}:
                layout.prop_with_popover(
                    tool_settings.gpencil_sculpt,
                    "lock_axis",
                    text="",
                    panel="VIEW3D_PT_gpencil_lock",
                )

            if object_mode == 'PAINT_GPENCIL':
                # FIXME: this is bad practice!
                # Tool options are to be displayed in the topbar.
                if context.workspace.tools.from_space_view3d_mode(object_mode).idname == "builtin_brush.Draw":
                    settings = tool_settings.gpencil_sculpt.guide
                    row = layout.row(align=True)
                    row.prop(settings, "use_guide", text="", icon='GRID')
                    sub = row.row(align=True)
                    sub.active = settings.use_guide
                    sub.popover(
                        panel="VIEW3D_PT_gpencil_guide",
                        text="Guides",
                    )

<<<<<<< HEAD
            if object_mode == 'SCULPT_GPENCIL':
                layout.popover(
                       panel="VIEW3D_PT_gpencil_sculpt_automasking",
                       text="",
                       icon="MOD_MASK"
                )

            layout.separator_spacer()
=======
        elif object_mode == 'SCULPT':
            layout.popover(
                panel="VIEW3D_PT_sculpt_automasking",
                text="",
                icon="MOD_MASK"
            )

>>>>>>> 660c4759
        else:
            # Transform settings depending on tool header visibility
            VIEW3D_HT_header.draw_xform_template(layout, context)

        layout.separator_spacer()

        # Viewport Settings
        layout.popover(
            panel="VIEW3D_PT_object_type_visibility",
            icon_value=view.icon_from_show_object_viewport,
            text="",
        )

        # Gizmo toggle & popover.
        row = layout.row(align=True)
        # FIXME: place-holder icon.
        row.prop(view, "show_gizmo", text="", toggle=True, icon='GIZMO')
        sub = row.row(align=True)
        sub.active = view.show_gizmo
        sub.popover(
            panel="VIEW3D_PT_gizmo_display",
            text="",
        )

        # Overlay toggle & popover.
        row = layout.row(align=True)
        row.prop(overlay, "show_overlays", icon='OVERLAY', text="")
        sub = row.row(align=True)
        sub.active = overlay.show_overlays
        sub.popover(panel="VIEW3D_PT_overlay", text="")

        row = layout.row()
        row.active = (object_mode == 'EDIT') or (shading.type in {'WIREFRAME', 'SOLID'})

        # While exposing 'shading.show_xray(_wireframe)' is correct.
        # this hides the key shortcut from users: T70433.
        if has_pose_mode:
            draw_depressed = overlay.show_xray_bone
        elif shading.type == 'WIREFRAME':
            draw_depressed = shading.show_xray_wireframe
        else:
            draw_depressed = shading.show_xray
        row.operator(
            "view3d.toggle_xray",
            text="",
            icon='XRAY',
            depress=draw_depressed,
        )

        row = layout.row(align=True)
        row.prop(shading, "type", text="", expand=True)
        sub = row.row(align=True)
        # TODO, currently render shading type ignores mesh two-side, until it's supported
        # show the shading popover which shows double-sided option.

        # sub.enabled = shading.type != 'RENDERED'
        sub.popover(panel="VIEW3D_PT_shading", text="")


class VIEW3D_MT_editor_menus(Menu):
    bl_label = ""

    def draw(self, context):
        layout = self.layout
        obj = context.active_object
        mode_string = context.mode
        edit_object = context.edit_object
        gp_edit = obj and obj.mode in {'EDIT_GPENCIL', 'PAINT_GPENCIL', 'SCULPT_GPENCIL',
                                       'WEIGHT_GPENCIL', 'VERTEX_GPENCIL'}
        ts = context.scene.tool_settings

        layout.menu("VIEW3D_MT_view")

        # Select Menu
        if gp_edit:
            if mode_string not in {'PAINT_GPENCIL', 'WEIGHT_GPENCIL'}:
                if (
                        mode_string == 'SCULPT_GPENCIL' and
                        (ts.use_gpencil_select_mask_point or
                         ts.use_gpencil_select_mask_stroke or
                         ts.use_gpencil_select_mask_segment)
                ):
                    layout.menu("VIEW3D_MT_select_gpencil")
                elif mode_string == 'EDIT_GPENCIL':
                    layout.menu("VIEW3D_MT_select_gpencil")
                elif mode_string == 'VERTEX_GPENCIL':
                    layout.menu("VIEW3D_MT_select_gpencil")
        elif mode_string in {'PAINT_WEIGHT', 'PAINT_VERTEX', 'PAINT_TEXTURE'}:
            mesh = obj.data
            if mesh.use_paint_mask:
                layout.menu("VIEW3D_MT_select_paint_mask")
            elif mesh.use_paint_mask_vertex and mode_string in {'PAINT_WEIGHT', 'PAINT_VERTEX'}:
                layout.menu("VIEW3D_MT_select_paint_mask_vertex")
        elif mode_string not in {'SCULPT', 'SCULPT_CURVES'}:
            layout.menu("VIEW3D_MT_select_%s" % mode_string.lower())

        if gp_edit:
            pass
        elif mode_string == 'OBJECT':
            layout.menu("VIEW3D_MT_add", text="Add", text_ctxt=i18n_contexts.operator_default)
        elif mode_string == 'EDIT_MESH':
            layout.menu("VIEW3D_MT_mesh_add", text="Add", text_ctxt=i18n_contexts.operator_default)
        elif mode_string == 'EDIT_CURVE':
            layout.menu("VIEW3D_MT_curve_add", text="Add", text_ctxt=i18n_contexts.operator_default)
        elif mode_string == 'EDIT_SURFACE':
            layout.menu("VIEW3D_MT_surface_add", text="Add", text_ctxt=i18n_contexts.operator_default)
        elif mode_string == 'EDIT_METABALL':
            layout.menu("VIEW3D_MT_metaball_add", text="Add", text_ctxt=i18n_contexts.operator_default)
        elif mode_string == 'EDIT_ARMATURE':
            layout.menu("TOPBAR_MT_edit_armature_add", text="Add", text_ctxt=i18n_contexts.operator_default)

        if gp_edit:
            if obj and obj.mode == 'PAINT_GPENCIL':
                layout.menu("VIEW3D_MT_draw_gpencil")
            elif obj and obj.mode == 'EDIT_GPENCIL':
                layout.menu("VIEW3D_MT_edit_gpencil")
                layout.menu("VIEW3D_MT_edit_gpencil_stroke")
                layout.menu("VIEW3D_MT_edit_gpencil_point")
            elif obj and obj.mode == 'WEIGHT_GPENCIL':
                layout.menu("VIEW3D_MT_weight_gpencil")
            if obj and obj.mode == 'VERTEX_GPENCIL':
                layout.menu("VIEW3D_MT_paint_gpencil")

        elif edit_object:
            layout.menu("VIEW3D_MT_edit_%s" % edit_object.type.lower())

            if mode_string == 'EDIT_MESH':
                layout.menu("VIEW3D_MT_edit_mesh_vertices")
                layout.menu("VIEW3D_MT_edit_mesh_edges")
                layout.menu("VIEW3D_MT_edit_mesh_faces")
                layout.menu("VIEW3D_MT_uv_map", text="UV")
            elif mode_string in {'EDIT_CURVE', 'EDIT_SURFACE'}:
                layout.menu("VIEW3D_MT_edit_curve_ctrlpoints")
                layout.menu("VIEW3D_MT_edit_curve_segments")

        elif obj:
            if mode_string not in {'PAINT_TEXTURE', 'SCULPT_CURVES'}:
                layout.menu("VIEW3D_MT_%s" % mode_string.lower())
            if mode_string == 'SCULPT':
                layout.menu("VIEW3D_MT_mask")
                layout.menu("VIEW3D_MT_face_sets")
            if mode_string == 'SCULPT_CURVES':
                layout.menu("VIEW3D_MT_select_sculpt_curves")
                layout.menu("VIEW3D_MT_sculpt_curves")

        else:
            layout.menu("VIEW3D_MT_object")


# ********** Menu **********


# ********** Utilities **********


class ShowHideMenu:
    bl_label = "Show/Hide"
    _operator_name = ""

    def draw(self, _context):
        layout = self.layout

        layout.operator("%s.reveal" % self._operator_name)
        layout.operator("%s.hide" % self._operator_name, text="Hide Selected").unselected = False
        layout.operator("%s.hide" % self._operator_name, text="Hide Unselected").unselected = True


# Standard transforms which apply to all cases (mix-in class, not used directly).
class VIEW3D_MT_transform_base:
    bl_label = "Transform"
    bl_category = "View"

    # TODO: get rid of the custom text strings?
    def draw(self, context):
        layout = self.layout

        layout.operator("transform.translate")
        layout.operator("transform.rotate")
        layout.operator("transform.resize", text="Scale")

        layout.separator()

        layout.operator("transform.tosphere", text="To Sphere")
        layout.operator("transform.shear", text="Shear")
        layout.operator("transform.bend", text="Bend")
        layout.operator("transform.push_pull", text="Push/Pull")

        if context.mode in {'EDIT_MESH', 'EDIT_ARMATURE', 'EDIT_SURFACE', 'EDIT_CURVE',
                            'EDIT_LATTICE', 'EDIT_METABALL'}:
            layout.operator("transform.vertex_warp", text="Warp")
            layout.operator_context = 'EXEC_REGION_WIN'
            layout.operator("transform.vertex_random", text="Randomize").offset = 0.1
            layout.operator_context = 'INVOKE_REGION_WIN'


# Generic transform menu - geometry types
class VIEW3D_MT_transform(VIEW3D_MT_transform_base, Menu):
    def draw(self, context):
        # base menu
        VIEW3D_MT_transform_base.draw(self, context)

        # generic...
        layout = self.layout
        if context.mode == 'EDIT_MESH':
            layout.operator("transform.shrink_fatten", text="Shrink/Fatten")
            layout.operator("transform.skin_resize")
        elif context.mode == 'EDIT_CURVE':
            layout.operator("transform.transform", text="Radius").mode = 'CURVE_SHRINKFATTEN'

        layout.separator()

        layout.operator("transform.translate", text="Move Texture Space").texture_space = True
        layout.operator("transform.resize", text="Scale Texture Space").texture_space = True


# Object-specific extensions to Transform menu
class VIEW3D_MT_transform_object(VIEW3D_MT_transform_base, Menu):
    def draw(self, context):
        layout = self.layout

        # base menu
        VIEW3D_MT_transform_base.draw(self, context)

        # object-specific option follow...
        layout.separator()

        layout.operator("transform.translate", text="Move Texture Space").texture_space = True
        layout.operator("transform.resize", text="Scale Texture Space").texture_space = True

        layout.separator()

        layout.operator_context = 'EXEC_REGION_WIN'
        # XXX see alignmenu() in edit.c of b2.4x to get this working
        layout.operator("transform.transform", text="Align to Transform Orientation").mode = 'ALIGN'

        layout.separator()

        layout.operator("object.randomize_transform")
        layout.operator("object.align")

        # TODO: there is a strange context bug here.
        """
        layout.operator_context = 'INVOKE_REGION_WIN'
        layout.operator("object.transform_axis_target")
        """


# Armature EditMode extensions to Transform menu
class VIEW3D_MT_transform_armature(VIEW3D_MT_transform_base, Menu):
    def draw(self, context):
        layout = self.layout

        # base menu
        VIEW3D_MT_transform_base.draw(self, context)

        # armature specific extensions follow...
        obj = context.object
        if obj.type == 'ARMATURE' and obj.mode in {'EDIT', 'POSE'}:
            if obj.data.display_type == 'BBONE':
                layout.separator()

                layout.operator("transform.transform", text="Scale BBone").mode = 'BONE_SIZE'
            elif obj.data.display_type == 'ENVELOPE':
                layout.separator()

                layout.operator("transform.transform", text="Scale Envelope Distance").mode = 'BONE_SIZE'
                layout.operator("transform.transform", text="Scale Radius").mode = 'BONE_ENVELOPE'

        if context.edit_object and context.edit_object.type == 'ARMATURE':
            layout.separator()

            layout.operator("armature.align")


class VIEW3D_MT_mirror(Menu):
    bl_label = "Mirror"

    def draw(self, _context):
        layout = self.layout

        layout.operator("transform.mirror", text="Interactive Mirror")

        layout.separator()

        layout.operator_context = 'EXEC_REGION_WIN'

        for (space_name, space_id) in (("Global", 'GLOBAL'), ("Local", 'LOCAL')):
            for axis_index, axis_name in enumerate("XYZ"):
                props = layout.operator("transform.mirror", text="%s %s" % (axis_name, space_name))
                props.constraint_axis[axis_index] = True
                props.orient_type = space_id

            if space_id == 'GLOBAL':
                layout.separator()


class VIEW3D_MT_snap(Menu):
    bl_label = "Snap"

    def draw(self, _context):
        layout = self.layout

        layout.operator("view3d.snap_selected_to_grid", text="Selection to Grid")
        layout.operator("view3d.snap_selected_to_cursor", text="Selection to Cursor").use_offset = False
        layout.operator("view3d.snap_selected_to_cursor", text="Selection to Cursor (Keep Offset)").use_offset = True
        layout.operator("view3d.snap_selected_to_active", text="Selection to Active")

        layout.separator()

        layout.operator("view3d.snap_cursor_to_selected", text="Cursor to Selected")
        layout.operator("view3d.snap_cursor_to_center", text="Cursor to World Origin")
        layout.operator("view3d.snap_cursor_to_grid", text="Cursor to Grid")
        layout.operator("view3d.snap_cursor_to_active", text="Cursor to Active")


class VIEW3D_MT_uv_map(Menu):
    bl_label = "UV Mapping"

    def draw(self, _context):
        layout = self.layout

        layout.operator("uv.unwrap")

        layout.separator()

        layout.operator_context = 'INVOKE_DEFAULT'
        layout.operator("uv.smart_project")
        layout.operator("uv.lightmap_pack")
        layout.operator("uv.follow_active_quads")

        layout.separator()

        layout.operator_context = 'EXEC_REGION_WIN'
        layout.operator("uv.cube_project")
        layout.operator("uv.cylinder_project")
        layout.operator("uv.sphere_project")

        layout.separator()

        layout.operator_context = 'INVOKE_REGION_WIN'
        layout.operator("uv.project_from_view").scale_to_bounds = False
        layout.operator("uv.project_from_view", text="Project from View (Bounds)").scale_to_bounds = True

        layout.separator()

        layout.operator("mesh.mark_seam").clear = False
        layout.operator("mesh.mark_seam", text="Clear Seam").clear = True

        layout.separator()

        layout.operator("uv.reset")


# ********** View menus **********


class VIEW3D_MT_view(Menu):
    bl_label = "View"

    def draw(self, context):
        layout = self.layout
        view = context.space_data

        layout.prop(view, "show_region_toolbar")
        layout.prop(view, "show_region_ui")
        layout.prop(view, "show_region_tool_header")
        layout.prop(view, "show_region_hud")

        layout.separator()

        layout.operator("view3d.view_selected", text="Frame Selected").use_all_regions = False
        if view.region_quadviews:
            layout.operator("view3d.view_selected", text="Frame Selected (Quad View)").use_all_regions = True

        layout.operator("view3d.view_all").center = False
        layout.operator("view3d.view_persportho", text="Perspective/Orthographic")
        layout.menu("VIEW3D_MT_view_local")
        layout.prop(view, "show_viewer", text="Viewer Node")

        layout.separator()

        layout.menu("VIEW3D_MT_view_cameras", text="Cameras")

        layout.separator()
        layout.menu("VIEW3D_MT_view_viewpoint")
        layout.menu("VIEW3D_MT_view_navigation")
        layout.menu("VIEW3D_MT_view_align")

        layout.separator()

        layout.operator_context = 'INVOKE_REGION_WIN'
        layout.menu("VIEW3D_MT_view_regions", text="View Regions")

        layout.separator()

        layout.operator("screen.animation_play", text="Play Animation")

        layout.separator()

        layout.operator("render.opengl", text="Viewport Render Image", icon='RENDER_STILL')
        layout.operator("render.opengl", text="Viewport Render Animation", icon='RENDER_ANIMATION').animation = True
        props = layout.operator("render.opengl",
                                text="Viewport Render Keyframes",
                                icon='RENDER_ANIMATION',
                                )
        props.animation = True
        props.render_keyed_only = True

        layout.separator()

        layout.menu("INFO_MT_area")


class VIEW3D_MT_view_local(Menu):
    bl_label = "Local View"

    def draw(self, _context):
        layout = self.layout

        layout.operator("view3d.localview", text="Toggle Local View")
        layout.operator("view3d.localview_remove_from")


class VIEW3D_MT_view_cameras(Menu):
    bl_label = "Cameras"

    def draw(self, _context):
        layout = self.layout

        layout.operator("view3d.object_as_camera")
        layout.operator("view3d.view_camera", text="Active Camera")
        layout.operator("view3d.view_center_camera")


class VIEW3D_MT_view_viewpoint(Menu):
    bl_label = "Viewpoint"

    def draw(self, _context):
        layout = self.layout

        layout.operator("view3d.view_camera", text="Camera", text_ctxt=i18n_contexts.editor_view3d)

        layout.separator()

        layout.operator("view3d.view_axis", text="Top", text_ctxt=i18n_contexts.editor_view3d).type = 'TOP'
        layout.operator("view3d.view_axis", text="Bottom", text_ctxt=i18n_contexts.editor_view3d).type = 'BOTTOM'

        layout.separator()

        layout.operator("view3d.view_axis", text="Front", text_ctxt=i18n_contexts.editor_view3d).type = 'FRONT'
        layout.operator("view3d.view_axis", text="Back", text_ctxt=i18n_contexts.editor_view3d).type = 'BACK'

        layout.separator()

        layout.operator("view3d.view_axis", text="Right", text_ctxt=i18n_contexts.editor_view3d).type = 'RIGHT'
        layout.operator("view3d.view_axis", text="Left", text_ctxt=i18n_contexts.editor_view3d).type = 'LEFT'


class VIEW3D_MT_view_navigation(Menu):
    bl_label = "Navigation"

    def draw(self, _context):
        from math import pi
        layout = self.layout

        layout.operator_enum("view3d.view_orbit", "type")
        props = layout.operator("view3d.view_orbit", text="Orbit Opposite")
        props.type = 'ORBITRIGHT'
        props.angle = pi

        layout.separator()

        layout.operator("view3d.view_roll", text="Roll Left").type = 'LEFT'
        layout.operator("view3d.view_roll", text="Roll Right").type = 'RIGHT'

        layout.separator()

        layout.operator_enum("view3d.view_pan", "type")

        layout.separator()

        layout.operator("view3d.zoom", text="Zoom In").delta = 1
        layout.operator("view3d.zoom", text="Zoom Out").delta = -1
        layout.operator("view3d.zoom_border", text="Zoom Region...")
        layout.operator("view3d.dolly", text="Dolly View...")
        layout.operator("view3d.zoom_camera_1_to_1", text="Zoom Camera 1:1")

        layout.separator()

        layout.operator("view3d.fly")
        layout.operator("view3d.walk")


class VIEW3D_MT_view_align(Menu):
    bl_label = "Align View"

    def draw(self, _context):
        layout = self.layout

        layout.menu("VIEW3D_MT_view_align_selected")

        layout.separator()

        layout.operator("view3d.camera_to_view", text="Align Active Camera to View")
        layout.operator("view3d.camera_to_view_selected", text="Align Active Camera to Selected")

        layout.separator()

        layout.operator("view3d.view_all", text="Center Cursor and Frame All").center = True
        layout.operator("view3d.view_center_cursor")

        layout.separator()

        layout.operator("view3d.view_lock_to_active")
        layout.operator("view3d.view_lock_clear")


class VIEW3D_MT_view_align_selected(Menu):
    bl_label = "Align View to Active"

    def draw(self, _context):
        layout = self.layout

        props = layout.operator("view3d.view_axis", text="Top", text_ctxt=i18n_contexts.editor_view3d)
        props.align_active = True
        props.type = 'TOP'

        props = layout.operator("view3d.view_axis", text="Bottom", text_ctxt=i18n_contexts.editor_view3d)
        props.align_active = True
        props.type = 'BOTTOM'

        layout.separator()

        props = layout.operator("view3d.view_axis", text="Front", text_ctxt=i18n_contexts.editor_view3d)
        props.align_active = True
        props.type = 'FRONT'

        props = layout.operator("view3d.view_axis", text="Back", text_ctxt=i18n_contexts.editor_view3d)
        props.align_active = True
        props.type = 'BACK'

        layout.separator()

        props = layout.operator("view3d.view_axis", text="Right", text_ctxt=i18n_contexts.editor_view3d)
        props.align_active = True
        props.type = 'RIGHT'

        props = layout.operator("view3d.view_axis", text="Left", text_ctxt=i18n_contexts.editor_view3d)
        props.align_active = True
        props.type = 'LEFT'


class VIEW3D_MT_view_regions(Menu):
    bl_label = "View Regions"

    def draw(self, _context):
        layout = self.layout
        layout.operator("view3d.clip_border", text="Clipping Region...")
        layout.operator("view3d.render_border", text="Render Region...")

        layout.separator()

        layout.operator("view3d.clear_render_border")


# ********** Select menus, suffix from context.mode **********

class VIEW3D_MT_select_object_more_less(Menu):
    bl_label = "Select More/Less"

    def draw(self, _context):
        layout = self.layout

        layout = self.layout

        layout.operator("object.select_more", text="More")
        layout.operator("object.select_less", text="Less")

        layout.separator()

        props = layout.operator("object.select_hierarchy", text="Parent")
        props.extend = False
        props.direction = 'PARENT'

        props = layout.operator("object.select_hierarchy", text="Child")
        props.extend = False
        props.direction = 'CHILD'

        layout.separator()

        props = layout.operator("object.select_hierarchy", text="Extend Parent")
        props.extend = True
        props.direction = 'PARENT'

        props = layout.operator("object.select_hierarchy", text="Extend Child")
        props.extend = True
        props.direction = 'CHILD'


class VIEW3D_MT_select_object(Menu):
    bl_label = "Select"

    def draw(self, _context):
        layout = self.layout

        layout.operator("object.select_all", text="All").action = 'SELECT'
        layout.operator("object.select_all", text="None").action = 'DESELECT'
        layout.operator("object.select_all", text="Invert").action = 'INVERT'

        layout.separator()

        layout.operator("view3d.select_box")
        layout.operator("view3d.select_circle")
        layout.operator_menu_enum("view3d.select_lasso", "mode")

        layout.separator()

        layout.operator_menu_enum("object.select_by_type", "type", text="Select All by Type")
        layout.operator("object.select_camera", text="Select Active Camera")
        layout.operator("object.select_mirror")
        layout.operator("object.select_random", text="Select Random")

        layout.separator()

        layout.menu("VIEW3D_MT_select_object_more_less")

        layout.separator()

        layout.operator_menu_enum("object.select_grouped", "type", text="Select Grouped")
        layout.operator_menu_enum("object.select_linked", "type", text="Select Linked")
        layout.operator("object.select_pattern", text="Select Pattern...")


class VIEW3D_MT_select_pose_more_less(Menu):
    bl_label = "Select More/Less"

    def draw(self, _context):
        layout = self.layout

        layout = self.layout

        props = layout.operator("pose.select_hierarchy", text="Parent")
        props.extend = False
        props.direction = 'PARENT'

        props = layout.operator("pose.select_hierarchy", text="Child")
        props.extend = False
        props.direction = 'CHILD'

        layout.separator()

        props = layout.operator("pose.select_hierarchy", text="Extend Parent")
        props.extend = True
        props.direction = 'PARENT'

        props = layout.operator("pose.select_hierarchy", text="Extend Child")
        props.extend = True
        props.direction = 'CHILD'


class VIEW3D_MT_select_pose(Menu):
    bl_label = "Select"

    def draw(self, _context):
        layout = self.layout

        layout.operator("pose.select_all", text="All").action = 'SELECT'
        layout.operator("pose.select_all", text="None").action = 'DESELECT'
        layout.operator("pose.select_all", text="Invert").action = 'INVERT'

        layout.separator()

        layout.operator("view3d.select_box")
        layout.operator("view3d.select_circle")
        layout.operator_menu_enum("view3d.select_lasso", "mode")

        layout.separator()

        layout.operator("pose.select_mirror")

        layout.separator()

        layout.operator("pose.select_constraint_target", text="Constraint Target")
        layout.operator("pose.select_linked", text="Linked")

        layout.separator()

        layout.menu("VIEW3D_MT_select_pose_more_less")

        layout.separator()

        layout.operator_menu_enum("pose.select_grouped", "type", text="Grouped")
        layout.operator("object.select_pattern", text="Select Pattern...")


class VIEW3D_MT_select_particle(Menu):
    bl_label = "Select"

    def draw(self, _context):
        layout = self.layout

        layout.operator("particle.select_all", text="All").action = 'SELECT'
        layout.operator("particle.select_all", text="None").action = 'DESELECT'
        layout.operator("particle.select_all", text="Invert").action = 'INVERT'

        layout.separator()

        layout.operator("view3d.select_box")
        layout.operator("view3d.select_circle")
        layout.operator_menu_enum("view3d.select_lasso", "mode")

        layout.separator()

        layout.operator("particle.select_linked", text="Select Linked")

        layout.separator()

        layout.operator("particle.select_more")
        layout.operator("particle.select_less")

        layout.separator()

        layout.operator("particle.select_random")

        layout.separator()

        layout.operator("particle.select_roots", text="Roots")
        layout.operator("particle.select_tips", text="Tips")


class VIEW3D_MT_edit_mesh_select_similar(Menu):
    bl_label = "Select Similar"

    def draw(self, _context):
        layout = self.layout

        layout.operator_enum("mesh.select_similar", "type")

        layout.separator()

        layout.operator("mesh.select_similar_region", text="Face Regions")


class VIEW3D_MT_edit_mesh_select_by_trait(Menu):
    bl_label = "Select All by Trait"

    def draw(self, context):
        layout = self.layout
        tool_settings = context.tool_settings
        if tool_settings.mesh_select_mode[2] is False:
            layout.operator("mesh.select_non_manifold", text="Non Manifold")
        layout.operator("mesh.select_loose", text="Loose Geometry")
        layout.operator("mesh.select_interior_faces", text="Interior Faces")
        layout.operator("mesh.select_face_by_sides", text="Faces by Sides")

        layout.separator()

        layout.operator("mesh.select_ungrouped", text="Ungrouped Vertices")


class VIEW3D_MT_edit_mesh_select_more_less(Menu):
    bl_label = "Select More/Less"

    def draw(self, _context):
        layout = self.layout

        layout.operator("mesh.select_more", text="More")
        layout.operator("mesh.select_less", text="Less")

        layout.separator()

        layout.operator("mesh.select_next_item", text="Next Active")
        layout.operator("mesh.select_prev_item", text="Previous Active")


class VIEW3D_MT_edit_mesh_select_linked(Menu):
    bl_label = "Select Linked"

    def draw(self, _context):
        layout = self.layout

        layout.operator("mesh.select_linked", text="Linked")
        layout.operator("mesh.shortest_path_select", text="Shortest Path")
        layout.operator("mesh.faces_select_linked_flat", text="Linked Flat Faces")


class VIEW3D_MT_edit_mesh_select_loops(Menu):
    bl_label = "Select Loops"

    def draw(self, _context):
        layout = self.layout

        layout.operator("mesh.loop_multi_select", text="Edge Loops").ring = False
        layout.operator("mesh.loop_multi_select", text="Edge Rings").ring = True

        layout.separator()

        layout.operator("mesh.loop_to_region")
        layout.operator("mesh.region_to_loop")


class VIEW3D_MT_select_edit_mesh(Menu):
    bl_label = "Select"

    def draw(self, _context):
        layout = self.layout

        # primitive
        layout.operator("mesh.select_all", text="All").action = 'SELECT'
        layout.operator("mesh.select_all", text="None").action = 'DESELECT'
        layout.operator("mesh.select_all", text="Invert").action = 'INVERT'

        layout.separator()

        layout.operator("view3d.select_box")
        layout.operator("view3d.select_circle")
        layout.operator_menu_enum("view3d.select_lasso", "mode")

        layout.separator()

        # numeric
        layout.operator("mesh.select_random", text="Select Random")
        layout.operator("mesh.select_nth")

        layout.separator()

        # geometric
        layout.operator("mesh.edges_select_sharp", text="Select Sharp Edges")

        layout.separator()

        # other ...
        layout.menu("VIEW3D_MT_edit_mesh_select_similar")

        layout.separator()

        layout.menu("VIEW3D_MT_edit_mesh_select_by_trait")

        layout.separator()

        layout.menu("VIEW3D_MT_edit_mesh_select_more_less")

        layout.separator()

        layout.menu("VIEW3D_MT_edit_mesh_select_loops")

        layout.separator()

        layout.menu("VIEW3D_MT_edit_mesh_select_linked")

        layout.separator()

        layout.operator("mesh.select_axis", text="Side of Active")
        layout.operator("mesh.select_mirror")


class VIEW3D_MT_select_edit_curve(Menu):
    bl_label = "Select"

    def draw(self, _context):
        layout = self.layout

        layout.operator("curve.select_all", text="All").action = 'SELECT'
        layout.operator("curve.select_all", text="None").action = 'DESELECT'
        layout.operator("curve.select_all", text="Invert").action = 'INVERT'

        layout.separator()

        layout.operator("view3d.select_box")
        layout.operator("view3d.select_circle")
        layout.operator_menu_enum("view3d.select_lasso", "mode")

        layout.separator()

        layout.operator("curve.select_random")
        layout.operator("curve.select_nth")
        layout.operator("curve.select_linked", text="Select Linked")
        layout.operator("curve.select_similar", text="Select Similar")

        layout.separator()

        layout.operator("curve.de_select_first")
        layout.operator("curve.de_select_last")
        layout.operator("curve.select_next")
        layout.operator("curve.select_previous")

        layout.separator()

        layout.operator("curve.select_more")
        layout.operator("curve.select_less")


class VIEW3D_MT_select_edit_surface(Menu):
    bl_label = "Select"

    def draw(self, _context):
        layout = self.layout

        layout.operator("curve.select_all", text="All").action = 'SELECT'
        layout.operator("curve.select_all", text="None").action = 'DESELECT'
        layout.operator("curve.select_all", text="Invert").action = 'INVERT'

        layout.separator()

        layout.operator("view3d.select_box")
        layout.operator("view3d.select_circle")
        layout.operator_menu_enum("view3d.select_lasso", "mode")

        layout.separator()

        layout.operator("curve.select_random")
        layout.operator("curve.select_nth")
        layout.operator("curve.select_linked", text="Select Linked")
        layout.operator("curve.select_similar", text="Select Similar")

        layout.separator()

        layout.operator("curve.select_row")

        layout.separator()

        layout.operator("curve.select_more")
        layout.operator("curve.select_less")


class VIEW3D_MT_select_edit_text(Menu):
    bl_label = "Select"

    def draw(self, _context):
        layout = self.layout

        layout.operator("font.select_all", text="All")

        layout.separator()

        layout.operator("font.move_select", text="Previous Block").type = 'PREVIOUS_PAGE'
        layout.operator("font.move_select", text="Next Block").type = 'NEXT_PAGE'

        layout.separator()

        layout.operator("font.move_select", text="Line Begin").type = 'LINE_BEGIN'
        layout.operator("font.move_select", text="Line End").type = 'LINE_END'

        layout.separator()

        layout.operator("font.move_select", text="Previous Line").type = 'PREVIOUS_LINE'
        layout.operator("font.move_select", text="Next Line").type = 'NEXT_LINE'

        layout.separator()

        layout.operator("font.move_select", text="Previous Word").type = 'PREVIOUS_WORD'
        layout.operator("font.move_select", text="Next Word").type = 'NEXT_WORD'


class VIEW3D_MT_select_edit_metaball(Menu):
    bl_label = "Select"

    def draw(self, _context):
        layout = self.layout

        layout.operator("mball.select_all", text="All").action = 'SELECT'
        layout.operator("mball.select_all", text="None").action = 'DESELECT'
        layout.operator("mball.select_all", text="Invert").action = 'INVERT'

        layout.separator()

        layout.operator("view3d.select_box")
        layout.operator("view3d.select_circle")
        layout.operator_menu_enum("view3d.select_lasso", "mode")

        layout.separator()

        layout.operator("mball.select_random_metaelems")

        layout.separator()

        layout.operator_menu_enum("mball.select_similar", "type", text="Similar")


class VIEW3D_MT_edit_lattice_context_menu(Menu):
    bl_label = "Lattice Context Menu"

    def draw(self, _context):
        layout = self.layout

        layout = self.layout

        layout.menu("VIEW3D_MT_mirror")
        layout.operator_menu_enum("lattice.flip", "axis")
        layout.menu("VIEW3D_MT_snap")

        layout.separator()

        layout.operator("lattice.make_regular")


class VIEW3D_MT_select_edit_lattice(Menu):
    bl_label = "Select"

    def draw(self, _context):
        layout = self.layout

        layout.operator("lattice.select_all", text="All").action = 'SELECT'
        layout.operator("lattice.select_all", text="None").action = 'DESELECT'
        layout.operator("lattice.select_all", text="Invert").action = 'INVERT'

        layout.separator()

        layout.operator("view3d.select_box")
        layout.operator("view3d.select_circle")
        layout.operator_menu_enum("view3d.select_lasso", "mode")

        layout.separator()

        layout.operator("lattice.select_mirror")
        layout.operator("lattice.select_random")

        layout.separator()

        layout.operator("lattice.select_more")
        layout.operator("lattice.select_less")

        layout.separator()

        layout.operator("lattice.select_ungrouped", text="Ungrouped Vertices")


class VIEW3D_MT_select_edit_armature(Menu):
    bl_label = "Select"

    def draw(self, _context):
        layout = self.layout

        layout.operator("armature.select_all", text="All").action = 'SELECT'
        layout.operator("armature.select_all", text="None").action = 'DESELECT'
        layout.operator("armature.select_all", text="Invert").action = 'INVERT'

        layout.separator()

        layout.operator("view3d.select_box")
        layout.operator("view3d.select_circle")
        layout.operator_menu_enum("view3d.select_lasso", "mode")

        layout.separator()

        layout.operator("armature.select_mirror")

        layout.separator()

        layout.operator("armature.select_more", text="More")
        layout.operator("armature.select_less", text="Less")

        layout.separator()

        layout.operator("armature.select_linked", text="Linked")

        layout.separator()

        props = layout.operator("armature.select_hierarchy", text="Parent")
        props.extend = False
        props.direction = 'PARENT'

        props = layout.operator("armature.select_hierarchy", text="Child")
        props.extend = False
        props.direction = 'CHILD'

        layout.separator()

        props = layout.operator("armature.select_hierarchy", text="Extend Parent")
        props.extend = True
        props.direction = 'PARENT'

        props = layout.operator("armature.select_hierarchy", text="Extend Child")
        props.extend = True
        props.direction = 'CHILD'

        layout.operator_menu_enum("armature.select_similar", "type", text="Similar")
        layout.operator("object.select_pattern", text="Select Pattern...")


class VIEW3D_MT_paint_gpencil(Menu):
    bl_label = "Paint"

    def draw(self, _context):
        layout = self.layout

        layout.operator("gpencil.vertex_color_set", text="Set Color Attribute")
        layout.operator("gpencil.stroke_reset_vertex_color")
        layout.separator()
        layout.operator("gpencil.vertex_color_invert", text="Invert")
        layout.operator("gpencil.vertex_color_levels", text="Levels")
        layout.operator("gpencil.vertex_color_hsv", text="Hue Saturation Value")
        layout.operator("gpencil.vertex_color_brightness_contrast", text="Bright/Contrast")


class VIEW3D_MT_select_gpencil(Menu):
    bl_label = "Select"

    def draw(self, context):
        layout = self.layout

        layout.operator("gpencil.select_all", text="All").action = 'SELECT'
        layout.operator("gpencil.select_all", text="None").action = 'DESELECT'
        layout.operator("gpencil.select_all", text="Invert").action = 'INVERT'

        layout.separator()

        layout.operator("gpencil.select_box")
        layout.operator("gpencil.select_circle")
        layout.operator_menu_enum("gpencil.select_lasso", "mode")

        layout.separator()

        layout.operator("gpencil.select_linked", text="Linked")
        layout.operator("gpencil.select_alternate")
        layout.operator("gpencil.select_random")
        layout.operator_menu_enum("gpencil.select_grouped", "type", text="Grouped")

        if context.mode == 'VERTEX_GPENCIL':
            layout.operator("gpencil.select_vertex_color", text="Color Attribute")

        layout.separator()

        layout.operator("gpencil.select_first")
        layout.operator("gpencil.select_last")

        layout.separator()

        layout.operator("gpencil.select_more")
        layout.operator("gpencil.select_less")


class VIEW3D_MT_select_paint_mask(Menu):
    bl_label = "Select"

    def draw(self, _context):
        layout = self.layout

        layout.operator("paint.face_select_all", text="All").action = 'SELECT'
        layout.operator("paint.face_select_all", text="None").action = 'DESELECT'
        layout.operator("paint.face_select_all", text="Invert").action = 'INVERT'

        layout.separator()

        layout.operator("view3d.select_box")
        layout.operator("view3d.select_circle")
        layout.operator_menu_enum("view3d.select_lasso", "mode")

        layout.separator()

        layout.operator("paint.face_select_linked", text="Linked")


class VIEW3D_MT_select_paint_mask_vertex(Menu):
    bl_label = "Select"

    def draw(self, _context):
        layout = self.layout

        layout.operator("paint.vert_select_all", text="All").action = 'SELECT'
        layout.operator("paint.vert_select_all", text="None").action = 'DESELECT'
        layout.operator("paint.vert_select_all", text="Invert").action = 'INVERT'

        layout.separator()

        layout.operator("view3d.select_box")
        layout.operator("view3d.select_circle")
        layout.operator_menu_enum("view3d.select_lasso", "mode")

        layout.separator()

        layout.operator("paint.vert_select_ungrouped", text="Ungrouped Vertices")


class VIEW3D_MT_select_edit_curves(Menu):
    bl_label = "Select"

    def draw(self, _context):
        pass


class VIEW3D_MT_select_sculpt_curves(Menu):
    bl_label = "Select"

    def draw(self, _context):
        layout = self.layout

        layout.operator("sculpt_curves.select_all", text="All").action = 'SELECT'
        layout.operator("sculpt_curves.select_all", text="None").action = 'DESELECT'
        layout.operator("sculpt_curves.select_all", text="Invert").action = 'INVERT'
        layout.operator("sculpt_curves.select_random", text="Random")
        layout.operator("sculpt_curves.select_end", text="Endpoints")
        layout.operator("sculpt_curves.select_grow", text="Grow")


class VIEW3D_MT_angle_control(Menu):
    bl_label = "Angle Control"

    @classmethod
    def poll(cls, context):
        settings = UnifiedPaintPanel.paint_settings(context)
        if not settings:
            return False

        brush = settings.brush
        tex_slot = brush.texture_slot

        return tex_slot.has_texture_angle and tex_slot.has_texture_angle_source

    def draw(self, context):
        layout = self.layout

        settings = UnifiedPaintPanel.paint_settings(context)
        brush = settings.brush

        sculpt = (context.sculpt_object is not None)

        tex_slot = brush.texture_slot

        layout.prop(tex_slot, "use_rake", text="Rake")

        if brush.brush_capabilities.has_random_texture_angle and tex_slot.has_random_texture_angle:
            if sculpt:
                if brush.sculpt_capabilities.has_random_texture_angle:
                    layout.prop(tex_slot, "use_random", text="Random")
            else:
                layout.prop(tex_slot, "use_random", text="Random")


class VIEW3D_MT_mesh_add(Menu):
    bl_idname = "VIEW3D_MT_mesh_add"
    bl_label = "Mesh"

    def draw(self, _context):
        layout = self.layout

        layout.operator_context = 'INVOKE_REGION_WIN'

        layout.operator("mesh.primitive_plane_add", text="Plane", icon='MESH_PLANE')
        layout.operator("mesh.primitive_cube_add", text="Cube", icon='MESH_CUBE')
        layout.operator("mesh.primitive_circle_add", text="Circle", icon='MESH_CIRCLE')
        layout.operator("mesh.primitive_uv_sphere_add", text="UV Sphere", icon='MESH_UVSPHERE')
        layout.operator("mesh.primitive_ico_sphere_add", text="Ico Sphere", icon='MESH_ICOSPHERE')
        layout.operator("mesh.primitive_cylinder_add", text="Cylinder", icon='MESH_CYLINDER')
        layout.operator("mesh.primitive_cone_add", text="Cone", icon='MESH_CONE')
        layout.operator("mesh.primitive_torus_add", text="Torus", icon='MESH_TORUS')

        layout.separator()

        layout.operator("mesh.primitive_grid_add", text="Grid", icon='MESH_GRID')
        layout.operator("mesh.primitive_monkey_add", text="Monkey", icon='MESH_MONKEY')


class VIEW3D_MT_curve_add(Menu):
    bl_idname = "VIEW3D_MT_curve_add"
    bl_label = "Curve"

    def draw(self, context):
        layout = self.layout

        layout.operator_context = 'INVOKE_REGION_WIN'

        layout.operator("curve.primitive_bezier_curve_add", text="Bezier", icon='CURVE_BEZCURVE')
        layout.operator("curve.primitive_bezier_circle_add", text="Circle", icon='CURVE_BEZCIRCLE')

        layout.separator()

        layout.operator("curve.primitive_nurbs_curve_add", text="Nurbs Curve", icon='CURVE_NCURVE')
        layout.operator("curve.primitive_nurbs_circle_add", text="Nurbs Circle", icon='CURVE_NCIRCLE')
        layout.operator("curve.primitive_nurbs_path_add", text="Path", icon='CURVE_PATH')

        layout.separator()

        layout.operator("object.curves_empty_hair_add", text="Empty Hair", icon='CURVES_DATA')

        experimental = context.preferences.experimental
        if experimental.use_new_curves_tools:
            layout.operator("object.curves_random_add", text="Random", icon='CURVES_DATA')


class VIEW3D_MT_surface_add(Menu):
    bl_idname = "VIEW3D_MT_surface_add"
    bl_label = "Surface"

    def draw(self, _context):
        layout = self.layout

        layout.operator_context = 'INVOKE_REGION_WIN'

        layout.operator("surface.primitive_nurbs_surface_curve_add", text="Nurbs Curve", icon='SURFACE_NCURVE')
        layout.operator("surface.primitive_nurbs_surface_circle_add", text="Nurbs Circle", icon='SURFACE_NCIRCLE')
        layout.operator("surface.primitive_nurbs_surface_surface_add", text="Nurbs Surface", icon='SURFACE_NSURFACE')
        layout.operator("surface.primitive_nurbs_surface_cylinder_add",
                        text="Nurbs Cylinder", icon='SURFACE_NCYLINDER')
        layout.operator("surface.primitive_nurbs_surface_sphere_add", text="Nurbs Sphere", icon='SURFACE_NSPHERE')
        layout.operator("surface.primitive_nurbs_surface_torus_add", text="Nurbs Torus", icon='SURFACE_NTORUS')


class VIEW3D_MT_edit_metaball_context_menu(Menu):
    bl_label = "Metaball Context Menu"

    def draw(self, _context):
        layout = self.layout

        layout.operator_context = 'INVOKE_REGION_WIN'

        # Add
        layout.operator("mball.duplicate_move")

        layout.separator()

        # Modify
        layout.menu("VIEW3D_MT_mirror")
        layout.menu("VIEW3D_MT_snap")

        layout.separator()

        # Remove
        layout.operator_context = 'EXEC_REGION_WIN'
        layout.operator("mball.delete_metaelems", text="Delete")


class VIEW3D_MT_metaball_add(Menu):
    bl_idname = "VIEW3D_MT_metaball_add"
    bl_label = "Metaball"

    def draw(self, _context):
        layout = self.layout

        layout.operator_context = 'INVOKE_REGION_WIN'
        layout.operator_enum("object.metaball_add", "type")


class TOPBAR_MT_edit_curve_add(Menu):
    bl_idname = "TOPBAR_MT_edit_curve_add"
    bl_label = "Add"
    bl_translation_context = i18n_contexts.operator_default

    def draw(self, context):
        is_surf = context.active_object.type == 'SURFACE'

        layout = self.layout
        layout.operator_context = 'EXEC_REGION_WIN'

        if is_surf:
            VIEW3D_MT_surface_add.draw(self, context)
        else:
            VIEW3D_MT_curve_add.draw(self, context)


class TOPBAR_MT_edit_armature_add(Menu):
    bl_idname = "TOPBAR_MT_edit_armature_add"
    bl_label = "Armature"

    def draw(self, _context):
        layout = self.layout

        layout.operator_context = 'EXEC_REGION_WIN'
        layout.operator("armature.bone_primitive_add", text="Single Bone", icon='BONE_DATA')


class VIEW3D_MT_armature_add(Menu):
    bl_idname = "VIEW3D_MT_armature_add"
    bl_label = "Armature"

    def draw(self, _context):
        layout = self.layout

        layout.operator_context = 'EXEC_REGION_WIN'
        layout.operator("object.armature_add", text="Single Bone", icon='BONE_DATA')


class VIEW3D_MT_light_add(Menu):
    bl_idname = "VIEW3D_MT_light_add"
    bl_context = i18n_contexts.id_light
    bl_label = "Light"

    def draw(self, _context):
        layout = self.layout

        layout.operator_context = 'INVOKE_REGION_WIN'
        layout.operator_enum("object.light_add", "type")


class VIEW3D_MT_lightprobe_add(Menu):
    bl_idname = "VIEW3D_MT_lightprobe_add"
    bl_label = "Light Probe"

    def draw(self, _context):
        layout = self.layout

        layout.operator_context = 'INVOKE_REGION_WIN'
        layout.operator_enum("object.lightprobe_add", "type")


class VIEW3D_MT_camera_add(Menu):
    bl_idname = "VIEW3D_MT_camera_add"
    bl_label = "Camera"

    def draw(self, _context):
        layout = self.layout
        layout.operator_context = 'EXEC_REGION_WIN'
        layout.operator("object.camera_add", text="Camera", icon='OUTLINER_OB_CAMERA')


class VIEW3D_MT_volume_add(Menu):
    bl_idname = "VIEW3D_MT_volume_add"
    bl_label = "Volume"

    def draw(self, _context):
        layout = self.layout
        layout.operator("object.volume_import", text="Import OpenVDB...", icon='OUTLINER_DATA_VOLUME')
        layout.operator("object.volume_add", text="Empty",
                        text_ctxt=i18n_contexts.id_volume,
                        icon='OUTLINER_DATA_VOLUME')


class VIEW3D_MT_add(Menu):
    bl_label = "Add"
    bl_translation_context = i18n_contexts.operator_default

    def draw(self, context):
        layout = self.layout

        # note, don't use 'EXEC_SCREEN' or operators won't get the 'v3d' context.

        # Note: was EXEC_AREA, but this context does not have the 'rv3d', which prevents
        #       "align_view" to work on first call (see T32719).
        layout.operator_context = 'EXEC_REGION_WIN'

        # layout.operator_menu_enum("object.mesh_add", "type", text="Mesh", icon='OUTLINER_OB_MESH')
        layout.menu("VIEW3D_MT_mesh_add", icon='OUTLINER_OB_MESH')

        # layout.operator_menu_enum("object.curve_add", "type", text="Curve", icon='OUTLINER_OB_CURVE')
        layout.menu("VIEW3D_MT_curve_add", icon='OUTLINER_OB_CURVE')
        # layout.operator_menu_enum("object.surface_add", "type", text="Surface", icon='OUTLINER_OB_SURFACE')
        layout.menu("VIEW3D_MT_surface_add", icon='OUTLINER_OB_SURFACE')
        layout.menu("VIEW3D_MT_metaball_add", text="Metaball", icon='OUTLINER_OB_META')
        layout.operator("object.text_add", text="Text", icon='OUTLINER_OB_FONT')
        if context.preferences.experimental.use_new_point_cloud_type:
            layout.operator("object.pointcloud_add", text="Point Cloud", icon='OUTLINER_OB_POINTCLOUD')
        layout.menu("VIEW3D_MT_volume_add", text="Volume", icon='OUTLINER_OB_VOLUME')
        layout.operator_menu_enum("object.gpencil_add", "type", text="Grease Pencil", icon='OUTLINER_OB_GREASEPENCIL')

        layout.separator()

        if VIEW3D_MT_armature_add.is_extended():
            layout.menu("VIEW3D_MT_armature_add", icon='OUTLINER_OB_ARMATURE')
        else:
            layout.operator("object.armature_add", text="Armature", icon='OUTLINER_OB_ARMATURE')

        layout.operator("object.add", text="Lattice", icon='OUTLINER_OB_LATTICE').type = 'LATTICE'

        layout.separator()

        layout.operator_menu_enum("object.empty_add", "type", text="Empty",
                                  text_ctxt=i18n_contexts.id_id,
                                  icon='OUTLINER_OB_EMPTY')
        layout.menu("VIEW3D_MT_image_add", text="Image", icon='OUTLINER_OB_IMAGE')

        layout.separator()

        layout.menu("VIEW3D_MT_light_add", icon='OUTLINER_OB_LIGHT')
        layout.menu("VIEW3D_MT_lightprobe_add", icon='OUTLINER_OB_LIGHTPROBE')

        layout.separator()

        if VIEW3D_MT_camera_add.is_extended():
            layout.menu("VIEW3D_MT_camera_add", icon='OUTLINER_OB_CAMERA')
        else:
            VIEW3D_MT_camera_add.draw(self, context)

        layout.separator()

        layout.operator("object.speaker_add", text="Speaker", icon='OUTLINER_OB_SPEAKER')

        layout.separator()

        layout.operator_menu_enum("object.effector_add", "type", text="Force Field", icon='OUTLINER_OB_FORCE_FIELD')

        layout.separator()

        has_collections = bool(bpy.data.collections)
        col = layout.column()
        col.enabled = has_collections

        if not has_collections or len(bpy.data.collections) > 10:
            col.operator_context = 'INVOKE_REGION_WIN'
            col.operator(
                "object.collection_instance_add",
                text="Collection Instance..." if has_collections else "No Collections to Instance",
                icon='OUTLINER_OB_GROUP_INSTANCE',
            )
        else:
            col.operator_menu_enum(
                "object.collection_instance_add",
                "collection",
                text="Collection Instance",
                icon='OUTLINER_OB_GROUP_INSTANCE',
            )


class VIEW3D_MT_image_add(Menu):
    bl_label = "Add Image"

    def draw(self, _context):
        layout = self.layout
        layout.operator("object.load_reference_image", text="Reference", icon='IMAGE_REFERENCE')
        layout.operator("object.load_background_image", text="Background", icon='IMAGE_BACKGROUND')


class VIEW3D_MT_object_relations(Menu):
    bl_label = "Relations"

    def draw(self, _context):
        layout = self.layout

        layout.operator("object.make_override_library", text="Make Library Override...")

        layout.operator("object.make_dupli_face")

        layout.separator()

        layout.operator_menu_enum("object.make_local", "type", text="Make Local...")
        layout.menu("VIEW3D_MT_make_single_user")


class VIEW3D_MT_object_liboverride(Menu):
    bl_label = "Library Override"

    def draw(self, _context):
        layout = self.layout

        layout.operator("object.make_override_library", text="Make")
        layout.operator("object.reset_override_library", text="Reset")
        layout.operator("object.clear_override_library", text="Clear")


class VIEW3D_MT_object(Menu):
    bl_context = "objectmode"
    bl_label = "Object"

    def draw(self, _context):
        layout = self.layout

        layout.menu("VIEW3D_MT_transform_object")
        layout.operator_menu_enum("object.origin_set", text="Set Origin", property="type")
        layout.menu("VIEW3D_MT_mirror")
        layout.menu("VIEW3D_MT_object_clear")
        layout.menu("VIEW3D_MT_object_apply")
        layout.menu("VIEW3D_MT_snap")

        layout.separator()

        layout.operator("object.duplicate_move")
        layout.operator("object.duplicate_move_linked")
        layout.operator("object.join")

        layout.separator()

        layout.operator("view3d.copybuffer", text="Copy Objects", icon='COPYDOWN')
        layout.operator("view3d.pastebuffer", text="Paste Objects", icon='PASTEDOWN')

        layout.separator()

        layout.menu("VIEW3D_MT_object_asset")
        layout.menu("VIEW3D_MT_object_parent")
        layout.menu("VIEW3D_MT_object_collection")
        layout.menu("VIEW3D_MT_object_relations")
        layout.menu("VIEW3D_MT_object_liboverride")
        layout.menu("VIEW3D_MT_object_constraints")
        layout.menu("VIEW3D_MT_object_track")
        layout.menu("VIEW3D_MT_make_links")

        layout.separator()

        layout.operator("object.shade_smooth")
        layout.operator("object.shade_smooth", text="Shade Auto Smooth").use_auto_smooth = True
        layout.operator("object.shade_flat")

        layout.separator()

        layout.menu("VIEW3D_MT_object_animation")
        layout.menu("VIEW3D_MT_object_rigid_body")

        layout.separator()

        layout.menu("VIEW3D_MT_object_quick_effects")

        layout.separator()

        layout.menu("VIEW3D_MT_object_convert")

        layout.separator()

        layout.menu("VIEW3D_MT_object_showhide")
        layout.menu("VIEW3D_MT_object_cleanup")

        layout.separator()

        layout.operator_context = 'EXEC_REGION_WIN'
        layout.operator("object.delete", text="Delete").use_global = False
        layout.operator("object.delete", text="Delete Global").use_global = True


class VIEW3D_MT_object_animation(Menu):
    bl_label = "Animation"

    def draw(self, _context):
        layout = self.layout

        layout.operator("anim.keyframe_insert_menu", text="Insert Keyframe...")
        layout.operator("anim.keyframe_delete_v3d", text="Delete Keyframes...")
        layout.operator("anim.keyframe_clear_v3d", text="Clear Keyframes...")
        layout.operator("anim.keying_set_active_set", text="Change Keying Set...")

        layout.separator()

        layout.operator("nla.bake", text="Bake Action...")
        layout.operator("gpencil.bake_mesh_animation", text="Bake Mesh to Grease Pencil...")
        layout.operator("gpencil.bake_grease_pencil_animation", text="Bake Object Transform to Grease Pencil...")


class VIEW3D_MT_object_rigid_body(Menu):
    bl_label = "Rigid Body"

    def draw(self, _context):
        layout = self.layout

        layout.operator("rigidbody.objects_add", text="Add Active").type = 'ACTIVE'
        layout.operator("rigidbody.objects_add", text="Add Passive").type = 'PASSIVE'

        layout.separator()

        layout.operator("rigidbody.objects_remove", text="Remove")

        layout.separator()

        layout.operator("rigidbody.shape_change", text="Change Shape")
        layout.operator("rigidbody.mass_calculate", text="Calculate Mass")
        layout.operator("rigidbody.object_settings_copy", text="Copy from Active")
        layout.operator("object.visual_transform_apply", text="Apply Transformation")
        layout.operator("rigidbody.bake_to_keyframes", text="Bake to Keyframes")

        layout.separator()

        layout.operator("rigidbody.connect", text="Connect")


class VIEW3D_MT_object_clear(Menu):
    bl_label = "Clear"

    def draw(self, _context):
        layout = self.layout

        layout.operator("object.location_clear", text="Location").clear_delta = False
        layout.operator("object.rotation_clear", text="Rotation").clear_delta = False
        layout.operator("object.scale_clear", text="Scale").clear_delta = False

        layout.separator()

        layout.operator("object.origin_clear", text="Origin")


class VIEW3D_MT_object_context_menu(Menu):
    bl_label = "Object Context Menu"

    def draw(self, context):

        layout = self.layout
        view = context.space_data

        obj = context.object

        selected_objects_len = len(context.selected_objects)

        # If nothing is selected
        # (disabled for now until it can be made more useful).
        '''
        if selected_objects_len == 0:

            layout.menu("VIEW3D_MT_add", text="Add", text_ctxt=i18n_contexts.operator_default)
            layout.operator("view3d.pastebuffer", text="Paste Objects", icon='PASTEDOWN')

            return
        '''

        # If something is selected

        # Individual object types.
        if obj is None:
            pass

        elif obj.type == 'CAMERA':
            layout.operator_context = 'INVOKE_REGION_WIN'

            layout.operator("view3d.object_as_camera", text="Set Active Camera")

            if obj.data.type == 'PERSP':
                props = layout.operator("wm.context_modal_mouse", text="Adjust Focal Length")
                props.data_path_iter = "selected_editable_objects"
                props.data_path_item = "data.lens"
                props.input_scale = 0.1
                if obj.data.lens_unit == 'MILLIMETERS':
                    props.header_text = "Camera Focal Length: %.1fmm"
                else:
                    props.header_text = "Camera Focal Length: %.1f\u00B0"

            else:
                props = layout.operator("wm.context_modal_mouse", text="Camera Lens Scale")
                props.data_path_iter = "selected_editable_objects"
                props.data_path_item = "data.ortho_scale"
                props.input_scale = 0.01
                props.header_text = "Camera Lens Scale: %.3f"

            if not obj.data.dof.focus_object:
                if view and view.camera == obj and view.region_3d.view_perspective == 'CAMERA':
                    props = layout.operator("ui.eyedropper_depth", text="DOF Distance (Pick)")
                else:
                    props = layout.operator("wm.context_modal_mouse", text="Adjust Focus Distance")
                    props.data_path_iter = "selected_editable_objects"
                    props.data_path_item = "data.dof.focus_distance"
                    props.input_scale = 0.02
                    props.header_text = "Focus Distance: %.3f"

            layout.separator()

        elif obj.type in {'CURVE', 'FONT'}:
            layout.operator_context = 'INVOKE_REGION_WIN'

            props = layout.operator("wm.context_modal_mouse", text="Adjust Extrusion")
            props.data_path_iter = "selected_editable_objects"
            props.data_path_item = "data.extrude"
            props.input_scale = 0.01
            props.header_text = "Extrude: %.3f"

            props = layout.operator("wm.context_modal_mouse", text="Adjust Offset")
            props.data_path_iter = "selected_editable_objects"
            props.data_path_item = "data.offset"
            props.input_scale = 0.01
            props.header_text = "Offset: %.3f"

            layout.separator()

        elif obj.type == 'EMPTY':
            layout.operator_context = 'INVOKE_REGION_WIN'

            props = layout.operator("wm.context_modal_mouse", text="Adjust Empty Display Size")
            props.data_path_iter = "selected_editable_objects"
            props.data_path_item = "empty_display_size"
            props.input_scale = 0.01
            props.header_text = "Empty Display Size: %.3f"

            layout.separator()

            if obj.empty_display_type == 'IMAGE':
                layout.operator("gpencil.trace_image")

                layout.separator()

        elif obj.type == 'LIGHT':
            light = obj.data

            layout.operator_context = 'INVOKE_REGION_WIN'

            props = layout.operator("wm.context_modal_mouse", text="Adjust Light Power")
            props.data_path_iter = "selected_editable_objects"
            props.data_path_item = "data.energy"
            props.input_scale = 1.0
            props.header_text = "Light Power: %.3f"

            if light.type == 'AREA':
                if light.shape in {'RECTANGLE', 'ELLIPSE'}:
                    props = layout.operator("wm.context_modal_mouse", text="Adjust Area Light X Size")
                    props.data_path_iter = "selected_editable_objects"
                    props.data_path_item = "data.size"
                    props.header_text = "Light Size X: %.3f"

                    props = layout.operator("wm.context_modal_mouse", text="Adjust Area Light Y Size")
                    props.data_path_iter = "selected_editable_objects"
                    props.data_path_item = "data.size_y"
                    props.header_text = "Light Size Y: %.3f"
                else:
                    props = layout.operator("wm.context_modal_mouse", text="Adjust Area Light Size")
                    props.data_path_iter = "selected_editable_objects"
                    props.data_path_item = "data.size"
                    props.header_text = "Light Size: %.3f"

            elif light.type in {'SPOT', 'POINT'}:
                props = layout.operator("wm.context_modal_mouse", text="Adjust Light Radius")
                props.data_path_iter = "selected_editable_objects"
                props.data_path_item = "data.shadow_soft_size"
                props.header_text = "Light Radius: %.3f"

            elif light.type == 'SUN':
                props = layout.operator("wm.context_modal_mouse", text="Adjust Sun Light Angle")
                props.data_path_iter = "selected_editable_objects"
                props.data_path_item = "data.angle"
                props.header_text = "Light Angle: %.3f"

            if light.type == 'SPOT':
                layout.separator()

                props = layout.operator("wm.context_modal_mouse", text="Adjust Spot Light Size")
                props.data_path_iter = "selected_editable_objects"
                props.data_path_item = "data.spot_size"
                props.input_scale = 0.01
                props.header_text = "Spot Size: %.2f"

                props = layout.operator("wm.context_modal_mouse", text="Adjust Spot Light Blend")
                props.data_path_iter = "selected_editable_objects"
                props.data_path_item = "data.spot_blend"
                props.input_scale = -0.01
                props.header_text = "Spot Blend: %.2f"

            layout.separator()

        # Shared among some object types.
        if obj is not None:
            if obj.type in {'MESH', 'CURVE', 'SURFACE'}:
                layout.operator("object.shade_smooth")
                layout.operator("object.shade_smooth", text="Shade Auto Smooth").use_auto_smooth = True
                layout.operator("object.shade_flat", text="Shade Flat")

                layout.separator()

            if obj.type in {'MESH', 'CURVE', 'SURFACE', 'ARMATURE', 'GPENCIL'}:
                if selected_objects_len > 1:
                    layout.operator("object.join")

            if obj.type in {'MESH', 'CURVE', 'SURFACE', 'POINTCLOUD', 'META', 'FONT'}:
                layout.operator_menu_enum("object.convert", "target")

            if obj.type == 'GPENCIL':
                layout.operator_menu_enum("gpencil.convert", "type", text="Convert To")

            if (
                    obj.type in {'MESH', 'CURVE', 'SURFACE', 'GPENCIL', 'LATTICE', 'ARMATURE', 'META', 'FONT'} or
                    (obj.type == 'EMPTY' and obj.instance_collection is not None)
            ):
                layout.operator_context = 'INVOKE_REGION_WIN'
                layout.operator_menu_enum("object.origin_set", text="Set Origin", property="type")
                layout.operator_context = 'INVOKE_DEFAULT'

                layout.separator()

        # Shared among all object types
        layout.operator("view3d.copybuffer", text="Copy Objects", icon='COPYDOWN')
        layout.operator("view3d.pastebuffer", text="Paste Objects", icon='PASTEDOWN')

        layout.separator()

        layout.operator("object.duplicate_move", icon='DUPLICATE')
        layout.operator("object.duplicate_move_linked")

        layout.separator()

        props = layout.operator("wm.call_panel", text="Rename Active Object...")
        props.name = "TOPBAR_PT_name"
        props.keep_open = False

        layout.separator()

        layout.menu("VIEW3D_MT_mirror")
        layout.menu("VIEW3D_MT_snap")
        layout.menu("VIEW3D_MT_object_parent")
        layout.operator_context = 'INVOKE_REGION_WIN'

        if view and view.local_view:
            layout.operator("view3d.localview_remove_from")
        else:
            layout.operator("object.move_to_collection")

        layout.separator()

        layout.operator("anim.keyframe_insert_menu", text="Insert Keyframe...")

        layout.separator()

        layout.operator_context = 'EXEC_REGION_WIN'
        layout.operator("object.delete", text="Delete").use_global = False


class VIEW3D_MT_object_shading(Menu):
    # XXX, this menu is a place to store shading operator in object mode
    bl_label = "Shading"

    def draw(self, _context):
        layout = self.layout
        layout.operator("object.shade_smooth", text="Smooth")
        layout.operator("object.shade_flat", text="Flat")


class VIEW3D_MT_object_apply(Menu):
    bl_label = "Apply"

    def draw(self, _context):
        layout = self.layout
        # Need invoke for the popup confirming the multi-user data operation
        layout.operator_context = 'INVOKE_DEFAULT'

        props = layout.operator("object.transform_apply", text="Location", text_ctxt=i18n_contexts.default)
        props.location, props.rotation, props.scale = True, False, False

        props = layout.operator("object.transform_apply", text="Rotation", text_ctxt=i18n_contexts.default)
        props.location, props.rotation, props.scale = False, True, False

        props = layout.operator("object.transform_apply", text="Scale", text_ctxt=i18n_contexts.default)
        props.location, props.rotation, props.scale = False, False, True

        props = layout.operator("object.transform_apply", text="All Transforms", text_ctxt=i18n_contexts.default)
        props.location, props.rotation, props.scale = True, True, True

        props = layout.operator("object.transform_apply", text="Rotation & Scale", text_ctxt=i18n_contexts.default)
        props.location, props.rotation, props.scale = False, True, True

        layout.separator()

        layout.operator(
            "object.transforms_to_deltas",
            text="Location to Deltas",
            text_ctxt=i18n_contexts.default,
        ).mode = 'LOC'
        layout.operator(
            "object.transforms_to_deltas",
            text="Rotation to Deltas",
            text_ctxt=i18n_contexts.default,
        ).mode = 'ROT'
        layout.operator(
            "object.transforms_to_deltas",
            text="Scale to Deltas",
            text_ctxt=i18n_contexts.default,
        ).mode = 'SCALE'

        layout.operator(
            "object.transforms_to_deltas",
            text="All Transforms to Deltas",
            text_ctxt=i18n_contexts.default,
        ).mode = 'ALL'
        layout.operator("object.anim_transforms_to_deltas")

        layout.separator()

        layout.operator(
            "object.visual_transform_apply",
            text="Visual Transform",
            text_ctxt=i18n_contexts.default,
        )
        layout.operator(
            "object.convert",
            text="Visual Geometry to Mesh",
            text_ctxt=i18n_contexts.default,
        ).target = 'MESH'
        layout.operator("object.duplicates_make_real")
        layout.operator("object.parent_inverse_apply",
                        text="Parent Inverse",
                        text_ctxt=i18n_contexts.default)


class VIEW3D_MT_object_parent(Menu):
    bl_label = "Parent"

    def draw(self, _context):
        layout = self.layout
        operator_context_default = layout.operator_context

        layout.operator_enum("object.parent_set", "type")

        layout.separator()

        layout.operator_context = 'EXEC_REGION_WIN'
        layout.operator("object.parent_no_inverse_set")
        layout.operator_context = operator_context_default

        layout.separator()

        layout.operator_enum("object.parent_clear", "type")


class VIEW3D_MT_object_track(Menu):
    bl_label = "Track"

    def draw(self, _context):
        layout = self.layout

        layout.operator_enum("object.track_set", "type")

        layout.separator()

        layout.operator_enum("object.track_clear", "type")


class VIEW3D_MT_object_collection(Menu):
    bl_label = "Collection"

    def draw(self, _context):
        layout = self.layout

        layout.operator("object.move_to_collection")
        layout.operator("object.link_to_collection")

        layout.separator()

        layout.operator("collection.create")
        # layout.operator_menu_enum("collection.objects_remove", "collection")  # BUGGY
        layout.operator("collection.objects_remove")
        layout.operator("collection.objects_remove_all")

        layout.separator()

        layout.operator("collection.objects_add_active")
        layout.operator("collection.objects_remove_active")


class VIEW3D_MT_object_constraints(Menu):
    bl_label = "Constraints"

    def draw(self, _context):
        layout = self.layout

        layout.operator("object.constraint_add_with_targets")
        layout.operator("object.constraints_copy")

        layout.separator()

        layout.operator("object.constraints_clear")


class VIEW3D_MT_object_quick_effects(Menu):
    bl_label = "Quick Effects"

    def draw(self, _context):
        layout = self.layout

        layout.operator("object.quick_fur")
        layout.operator("object.quick_explode")
        layout.operator("object.quick_smoke")
        layout.operator("object.quick_liquid")


class VIEW3D_MT_object_showhide(Menu):
    bl_label = "Show/Hide"

    def draw(self, _context):
        layout = self.layout

        layout.operator("object.hide_view_clear")

        layout.separator()

        layout.operator("object.hide_view_set", text="Hide Selected").unselected = False
        layout.operator("object.hide_view_set", text="Hide Unselected").unselected = True


class VIEW3D_MT_object_cleanup(Menu):
    bl_label = "Clean Up"

    def draw(self, _context):
        layout = self.layout

        layout.operator("object.vertex_group_clean", text="Clean Vertex Group Weights").group_select_mode = 'ALL'
        layout.operator("object.vertex_group_limit_total", text="Limit Total Vertex Groups").group_select_mode = 'ALL'

        layout.separator()

        layout.operator("object.material_slot_remove_unused", text="Remove Unused Material Slots")


class VIEW3D_MT_object_asset(Menu):
    bl_label = "Asset"

    def draw(self, _context):
        layout = self.layout

        layout.operator("asset.mark")
        layout.operator("asset.clear", text="Clear Asset").set_fake_user = False
        layout.operator("asset.clear", text="Clear Asset (Set Fake User)").set_fake_user = True


class VIEW3D_MT_make_single_user(Menu):
    bl_label = "Make Single User"

    def draw(self, _context):
        layout = self.layout
        layout.operator_context = 'EXEC_REGION_WIN'

        props = layout.operator("object.make_single_user", text="Object")
        props.object = True
        props.obdata = props.material = props.animation = props.obdata_animation = False

        props = layout.operator("object.make_single_user", text="Object & Data")
        props.object = props.obdata = True
        props.material = props.animation = props.obdata_animation = False

        props = layout.operator("object.make_single_user", text="Object & Data & Materials")
        props.object = props.obdata = props.material = True
        props.animation = props.obdata_animation = False

        props = layout.operator("object.make_single_user", text="Materials")
        props.material = True
        props.object = props.obdata = props.animation = props.obdata_animation = False

        props = layout.operator("object.make_single_user", text="Object Animation")
        props.animation = True
        props.object = props.obdata = props.material = props.obdata_animation = False

        props = layout.operator("object.make_single_user", text="Object Data Animation")
        props.obdata_animation = props.obdata = True
        props.object = props.material = props.animation = False


class VIEW3D_MT_object_convert(Menu):
    bl_label = "Convert"

    def draw(self, context):
        layout = self.layout
        ob = context.active_object

        if ob and ob.type == 'GPENCIL' and context.gpencil_data:
            layout.operator_enum("gpencil.convert", "type")
        else:
            layout.operator_enum("object.convert", "target")

        # Potrace lib dependency.
        if bpy.app.build_options.potrace:
            layout.operator("gpencil.trace_image", icon='OUTLINER_OB_GREASEPENCIL')

        if ob and ob.type == 'CURVES':
            layout.operator("curves.convert_to_particle_system", text="Particle System")


class VIEW3D_MT_make_links(Menu):
    bl_label = "Link/Transfer Data"

    def draw(self, _context):
        layout = self.layout
        operator_context_default = layout.operator_context

        if len(bpy.data.scenes) > 10:
            layout.operator_context = 'INVOKE_REGION_WIN'
            layout.operator("object.make_links_scene", text="Link Objects to Scene...", icon='OUTLINER_OB_EMPTY')
        else:
            layout.operator_context = 'EXEC_REGION_WIN'
            layout.operator_menu_enum("object.make_links_scene", "scene", text="Link Objects to Scene")

        layout.separator()

        layout.operator_context = operator_context_default

        layout.operator_enum("object.make_links_data", "type")  # inline

        layout.operator("object.join_uvs", text="Copy UV Maps")

        layout.separator()

        layout.operator("object.data_transfer")
        layout.operator("object.datalayout_transfer")


class VIEW3D_MT_brush_paint_modes(Menu):
    bl_label = "Enabled Modes"

    def draw(self, context):
        layout = self.layout

        settings = UnifiedPaintPanel.paint_settings(context)
        brush = settings.brush

        layout.prop(brush, "use_paint_sculpt", text="Sculpt")
        layout.prop(brush, "use_paint_uv_sculpt", text="UV Sculpt")
        layout.prop(brush, "use_paint_vertex", text="Vertex Paint")
        layout.prop(brush, "use_paint_weight", text="Weight Paint")
        layout.prop(brush, "use_paint_image", text="Texture Paint")


class VIEW3D_MT_paint_vertex(Menu):
    bl_label = "Paint"

    def draw(self, _context):
        layout = self.layout

        layout.operator("paint.vertex_color_set")
        layout.operator("paint.vertex_color_smooth")
        layout.operator("paint.vertex_color_dirt")
        layout.operator("paint.vertex_color_from_weight")

        layout.separator()

        layout.operator("paint.vertex_color_invert", text="Invert")
        layout.operator("paint.vertex_color_levels", text="Levels")
        layout.operator("paint.vertex_color_hsv", text="Hue Saturation Value")
        layout.operator("paint.vertex_color_brightness_contrast", text="Bright/Contrast")


class VIEW3D_MT_hook(Menu):
    bl_label = "Hooks"

    def draw(self, context):
        layout = self.layout
        layout.operator_context = 'EXEC_AREA'
        layout.operator("object.hook_add_newob")
        layout.operator("object.hook_add_selob").use_bone = False
        layout.operator("object.hook_add_selob", text="Hook to Selected Object Bone").use_bone = True

        if any([mod.type == 'HOOK' for mod in context.active_object.modifiers]):
            layout.separator()

            layout.operator_menu_enum("object.hook_assign", "modifier")
            layout.operator_menu_enum("object.hook_remove", "modifier")

            layout.separator()

            layout.operator_menu_enum("object.hook_select", "modifier")
            layout.operator_menu_enum("object.hook_reset", "modifier")
            layout.operator_menu_enum("object.hook_recenter", "modifier")


class VIEW3D_MT_vertex_group(Menu):
    bl_label = "Vertex Groups"

    def draw(self, context):
        layout = self.layout

        layout.operator_context = 'EXEC_AREA'
        layout.operator("object.vertex_group_assign_new")

        ob = context.active_object
        if ob.mode == 'EDIT' or (ob.mode == 'WEIGHT_PAINT' and ob.type == 'MESH' and ob.data.use_paint_mask_vertex):
            if ob.vertex_groups.active:
                layout.separator()

                layout.operator("object.vertex_group_assign", text="Assign to Active Group")
                layout.operator(
                    "object.vertex_group_remove_from",
                    text="Remove from Active Group",
                ).use_all_groups = False
                layout.operator("object.vertex_group_remove_from", text="Remove from All").use_all_groups = True

        if ob.vertex_groups.active:
            layout.separator()

            layout.operator_menu_enum("object.vertex_group_set_active", "group", text="Set Active Group")
            layout.operator("object.vertex_group_remove", text="Remove Active Group").all = False
            layout.operator("object.vertex_group_remove", text="Remove All Groups").all = True


class VIEW3D_MT_gpencil_vertex_group(Menu):
    bl_label = "Vertex Groups"

    def draw(self, context):
        layout = self.layout

        layout.operator_context = 'EXEC_AREA'
        ob = context.active_object

        layout.operator("object.vertex_group_add", text="Add New Group")
        ob = context.active_object
        if ob.vertex_groups.active:
            layout.separator()

            layout.operator("gpencil.vertex_group_assign", text="Assign")
            layout.operator("gpencil.vertex_group_remove_from", text="Remove")

            layout.operator("gpencil.vertex_group_select", text="Select")
            layout.operator("gpencil.vertex_group_deselect", text="Deselect")


class VIEW3D_MT_paint_weight_lock(Menu):
    bl_label = "Vertex Group Locks"

    def draw(self, _context):
        layout = self.layout

        op = layout.operator("object.vertex_group_lock", icon='LOCKED', text="Lock All")
        op.action, op.mask = 'LOCK', 'ALL'
        op = layout.operator("object.vertex_group_lock", icon='UNLOCKED', text="Unlock All")
        op.action, op.mask = 'UNLOCK', 'ALL'
        op = layout.operator("object.vertex_group_lock", icon='LOCKED', text="Lock Selected")
        op.action, op.mask = 'LOCK', 'SELECTED'
        op = layout.operator("object.vertex_group_lock", icon='UNLOCKED', text="Unlock Selected")
        op.action, op.mask = 'UNLOCK', 'SELECTED'
        op = layout.operator("object.vertex_group_lock", icon='LOCKED', text="Lock Unselected")
        op.action, op.mask = 'LOCK', 'UNSELECTED'
        op = layout.operator("object.vertex_group_lock", icon='UNLOCKED', text="Unlock Unselected")
        op.action, op.mask = 'UNLOCK', 'UNSELECTED'
        op = layout.operator("object.vertex_group_lock", text="Lock Only Selected")
        op.action, op.mask = 'LOCK', 'INVERT_UNSELECTED'
        op = layout.operator("object.vertex_group_lock", text="Lock Only Unselected")
        op.action, op.mask = 'UNLOCK', 'INVERT_UNSELECTED'
        op = layout.operator("object.vertex_group_lock", text="Invert Locks")
        op.action, op.mask = 'INVERT', 'ALL'


class VIEW3D_MT_paint_weight(Menu):
    bl_label = "Weights"

    @staticmethod
    def draw_generic(layout, is_editmode=False):

        if not is_editmode:

            layout.operator("paint.weight_from_bones", text="Assign Automatic from Bones").type = 'AUTOMATIC'
            layout.operator("paint.weight_from_bones", text="Assign from Bone Envelopes").type = 'ENVELOPES'

            layout.separator()

        layout.operator("object.vertex_group_normalize_all", text="Normalize All")
        layout.operator("object.vertex_group_normalize", text="Normalize")

        layout.separator()

        layout.operator("object.vertex_group_mirror", text="Mirror")
        layout.operator("object.vertex_group_invert", text="Invert")
        layout.operator("object.vertex_group_clean", text="Clean")

        layout.separator()

        layout.operator("object.vertex_group_quantize", text="Quantize")
        layout.operator("object.vertex_group_levels", text="Levels")
        layout.operator("object.vertex_group_smooth", text="Smooth")

        if not is_editmode:
            props = layout.operator("object.data_transfer", text="Transfer Weights")
            props.use_reverse_transfer = True
            props.data_type = 'VGROUP_WEIGHTS'

        layout.operator("object.vertex_group_limit_total", text="Limit Total")
        layout.operator("object.vertex_group_fix", text="Fix Deforms")

        if not is_editmode:
            layout.separator()

            layout.operator("paint.weight_set")

        layout.menu("VIEW3D_MT_paint_weight_lock", text="Locks")

    def draw(self, _context):
        self.draw_generic(self.layout, is_editmode=False)


class VIEW3D_MT_sculpt(Menu):
    bl_label = "Sculpt"

    def draw(self, _context):
        layout = self.layout

        props = layout.operator("paint.hide_show", text="Show All")
        props.action = 'SHOW'
        props.area = 'ALL'

        props = layout.operator("paint.hide_show", text="Show Bounding Box")
        props.action = 'SHOW'
        props.area = 'INSIDE'

        props = layout.operator("paint.hide_show", text="Hide Bounding Box")
        props.action = 'HIDE'
        props.area = 'INSIDE'

        props = layout.operator("paint.hide_show", text="Hide Masked")
        props.action = 'HIDE'
        props.area = 'MASKED'

        layout.separator()

        layout.menu("VIEW3D_MT_sculpt_set_pivot", text="Set Pivot")

        layout.separator()

        layout.operator("sculpt.optimize")

        layout.separator()

        layout.operator("object.transfer_mode", text="Transfer Sculpt Mode")


class VIEW3D_MT_sculpt_curves(Menu):
    bl_label = "Curves"

    def draw(self, _context):
        layout = self.layout

        layout.operator("curves.snap_curves_to_surface", text="Snap to Deformed Surface").attach_mode = 'DEFORM'
        layout.operator("curves.snap_curves_to_surface", text="Snap to Nearest Surface").attach_mode = 'NEAREST'
        layout.separator()
        layout.operator("curves.convert_to_particle_system", text="Convert to Particle System")


class VIEW3D_MT_mask(Menu):
    bl_label = "Mask"

    def draw(self, _context):
        layout = self.layout

        props = layout.operator("paint.mask_flood_fill", text="Invert Mask")
        props.mode = 'INVERT'

        props = layout.operator("paint.mask_flood_fill", text="Fill Mask")
        props.mode = 'VALUE'
        props.value = 1

        props = layout.operator("paint.mask_flood_fill", text="Clear Mask")
        props.mode = 'VALUE'
        props.value = 0

        props = layout.operator("paint.mask_box_gesture", text="Box Mask")
        props.mode = 'VALUE'
        props.value = 0

        props = layout.operator("paint.mask_lasso_gesture", text="Lasso Mask")

        layout.separator()

        props = layout.operator("sculpt.mask_filter", text='Smooth Mask')
        props.filter_type = 'SMOOTH'

        props = layout.operator("sculpt.mask_filter", text='Sharpen Mask')
        props.filter_type = 'SHARPEN'

        props = layout.operator("sculpt.mask_filter", text='Grow Mask')
        props.filter_type = 'GROW'

        props = layout.operator("sculpt.mask_filter", text='Shrink Mask')
        props.filter_type = 'SHRINK'

        props = layout.operator("sculpt.mask_filter", text='Increase Contrast')
        props.filter_type = 'CONTRAST_INCREASE'
        props.auto_iteration_count = False

        props = layout.operator("sculpt.mask_filter", text='Decrease Contrast')
        props.filter_type = 'CONTRAST_DECREASE'
        props.auto_iteration_count = False

        layout.separator()

        props = layout.operator("sculpt.expand", text="Expand Mask by Topology")
        props.target = 'MASK'
        props.falloff_type = 'GEODESIC'
        props.invert = True

        props = layout.operator("sculpt.expand", text="Expand Mask by Normals")
        props.target = 'MASK'
        props.falloff_type = 'NORMALS'
        props.invert = False

        layout.separator()

        props = layout.operator("mesh.paint_mask_extract", text="Mask Extract")

        layout.separator()

        props = layout.operator("mesh.paint_mask_slice", text="Mask Slice")
        props.fill_holes = False
        props.new_object = False
        props = layout.operator("mesh.paint_mask_slice", text="Mask Slice and Fill Holes")
        props.new_object = False
        props = layout.operator("mesh.paint_mask_slice", text="Mask Slice to New Object")

        layout.separator()

        props = layout.operator("sculpt.mask_from_cavity", text="Mask From Cavity")
        props.use_automask_settings = False

        layout.separator()

        layout.menu("VIEW3D_MT_random_mask", text="Random Mask")


class VIEW3D_MT_face_sets(Menu):
    bl_label = "Face Sets"

    def draw(self, _context):
        layout = self.layout

        op = layout.operator("sculpt.face_sets_create", text='Face Set from Masked')
        op.mode = 'MASKED'

        op = layout.operator("sculpt.face_sets_create", text='Face Set from Visible')
        op.mode = 'VISIBLE'

        op = layout.operator("sculpt.face_sets_create", text='Face Set from Edit Mode Selection')
        op.mode = 'SELECTION'

        layout.separator()

        layout.menu("VIEW3D_MT_face_sets_init", text="Initialize Face Sets")

        layout.separator()

        op = layout.operator("sculpt.face_set_edit", text='Grow Face Set')
        op.mode = 'GROW'

        op = layout.operator("sculpt.face_set_edit", text='Shrink Face Set')
        op.mode = 'SHRINK'

        layout.separator()

        props = layout.operator("sculpt.expand", text="Expand Face Set by Topology")
        props.target = 'FACE_SETS'
        props.falloff_type = 'GEODESIC'
        props.invert = False
        props.use_modify_active = False

        props = layout.operator("sculpt.expand", text="Expand Active Face Set")
        props.target = 'FACE_SETS'
        props.falloff_type = 'BOUNDARY_FACE_SET'
        props.invert = False
        props.use_modify_active = True

        layout.separator()

        op = layout.operator("mesh.face_set_extract", text='Extract Face Set')

        layout.separator()

        op = layout.operator("sculpt.face_set_change_visibility", text='Invert Visible Face Sets')
        op.mode = 'INVERT'

        op = layout.operator("sculpt.reveal_all", text='Show All Face Sets')

        layout.separator()

        op = layout.operator("sculpt.face_sets_randomize_colors", text='Randomize Colors')


class VIEW3D_MT_sculpt_set_pivot(Menu):
    bl_label = "Sculpt Set Pivot"

    def draw(self, _context):
        layout = self.layout

        props = layout.operator("sculpt.set_pivot_position", text="Pivot to Origin")
        props.mode = 'ORIGIN'

        props = layout.operator("sculpt.set_pivot_position", text="Pivot to Unmasked")
        props.mode = 'UNMASKED'

        props = layout.operator("sculpt.set_pivot_position", text="Pivot to Mask Border")
        props.mode = 'BORDER'

        props = layout.operator("sculpt.set_pivot_position", text="Pivot to Active Vertex")
        props.mode = 'ACTIVE'

        props = layout.operator("sculpt.set_pivot_position", text="Pivot to Surface Under Cursor")
        props.mode = 'SURFACE'


class VIEW3D_MT_face_sets_init(Menu):
    bl_label = "Face Sets Init"

    def draw(self, _context):
        layout = self.layout

        op = layout.operator("sculpt.face_sets_init", text='By Loose Parts')
        op.mode = 'LOOSE_PARTS'

        op = layout.operator("sculpt.face_sets_init", text='By Face Set Boundaries')
        op.mode = 'FACE_SET_BOUNDARIES'

        op = layout.operator("sculpt.face_sets_init", text='By Materials')
        op.mode = 'MATERIALS'

        op = layout.operator("sculpt.face_sets_init", text='By Normals')
        op.mode = 'NORMALS'

        op = layout.operator("sculpt.face_sets_init", text='By UV Seams')
        op.mode = 'UV_SEAMS'

        op = layout.operator("sculpt.face_sets_init", text='By Edge Creases')
        op.mode = 'CREASES'

        op = layout.operator("sculpt.face_sets_init", text='By Edge Bevel Weight')
        op.mode = 'BEVEL_WEIGHT'

        op = layout.operator("sculpt.face_sets_init", text='By Sharp Edges')
        op.mode = 'SHARP_EDGES'

        op = layout.operator("sculpt.face_sets_init", text='By Face Maps')
        op.mode = 'FACE_MAPS'


class VIEW3D_MT_random_mask(Menu):
    bl_label = "Random Mask"

    def draw(self, _context):
        layout = self.layout

        op = layout.operator("sculpt.mask_init", text='Per Vertex')
        op.mode = 'RANDOM_PER_VERTEX'

        op = layout.operator("sculpt.mask_init", text='Per Face Set')
        op.mode = 'RANDOM_PER_FACE_SET'

        op = layout.operator("sculpt.mask_init", text='Per Loose Part')
        op.mode = 'RANDOM_PER_LOOSE_PART'


class VIEW3D_MT_particle(Menu):
    bl_label = "Particle"

    def draw(self, context):
        layout = self.layout
        tool_settings = context.tool_settings

        particle_edit = tool_settings.particle_edit

        layout.operator("particle.mirror")

        layout.operator("particle.remove_doubles")

        layout.separator()

        if particle_edit.select_mode == 'POINT':
            layout.operator("particle.subdivide")

        layout.operator("particle.unify_length")
        layout.operator("particle.rekey")
        layout.operator("particle.weight_set")

        layout.separator()

        layout.menu("VIEW3D_MT_particle_showhide")

        layout.separator()

        layout.operator("particle.delete")


class VIEW3D_MT_particle_context_menu(Menu):
    bl_label = "Particle Context Menu"

    def draw(self, context):
        layout = self.layout
        tool_settings = context.tool_settings

        particle_edit = tool_settings.particle_edit

        layout.operator("particle.rekey")

        layout.separator()

        layout.operator("particle.delete")

        layout.separator()

        layout.operator("particle.remove_doubles")
        layout.operator("particle.unify_length")

        if particle_edit.select_mode == 'POINT':
            layout.operator("particle.subdivide")

        layout.operator("particle.weight_set")

        layout.separator()

        layout.operator("particle.mirror")

        if particle_edit.select_mode == 'POINT':
            layout.separator()

            layout.operator("particle.select_all", text="All").action = 'SELECT'
            layout.operator("particle.select_all", text="None").action = 'DESELECT'
            layout.operator("particle.select_all", text="Invert").action = 'INVERT'

            layout.separator()

            layout.operator("particle.select_roots")
            layout.operator("particle.select_tips")

            layout.separator()

            layout.operator("particle.select_random")

            layout.separator()

            layout.operator("particle.select_more")
            layout.operator("particle.select_less")

            layout.separator()

            layout.operator("particle.select_linked", text="Select Linked")


class VIEW3D_MT_particle_showhide(ShowHideMenu, Menu):
    _operator_name = "particle"


class VIEW3D_MT_pose(Menu):
    bl_label = "Pose"

    def draw(self, _context):
        layout = self.layout

        layout.menu("VIEW3D_MT_transform_armature")

        layout.menu("VIEW3D_MT_pose_transform")
        layout.menu("VIEW3D_MT_pose_apply")

        layout.menu("VIEW3D_MT_snap")

        layout.separator()

        layout.menu("VIEW3D_MT_object_animation")

        layout.separator()

        layout.menu("VIEW3D_MT_pose_slide")
        layout.menu("VIEW3D_MT_pose_propagate")

        layout.separator()

        layout.operator("pose.copy", icon='COPYDOWN')
        layout.operator("pose.paste", icon='PASTEDOWN').flipped = False
        layout.operator("pose.paste", icon='PASTEFLIPDOWN', text="Paste Pose Flipped").flipped = True

        layout.separator()

        layout.menu("VIEW3D_MT_pose_motion")
        layout.menu("VIEW3D_MT_pose_group")

        layout.separator()

        layout.menu("VIEW3D_MT_object_parent")
        layout.menu("VIEW3D_MT_pose_ik")
        layout.menu("VIEW3D_MT_pose_constraints")

        layout.separator()

        layout.menu("VIEW3D_MT_pose_names")
        layout.operator("pose.quaternions_flip")

        layout.separator()

        layout.operator_context = 'INVOKE_AREA'
        layout.operator("armature.armature_layers", text="Change Armature Layers...")
        layout.operator("pose.bone_layers", text="Change Bone Layers...")

        layout.separator()

        layout.menu("VIEW3D_MT_pose_showhide")
        layout.menu("VIEW3D_MT_bone_options_toggle", text="Bone Settings")


class VIEW3D_MT_pose_transform(Menu):
    bl_label = "Clear Transform"

    def draw(self, _context):
        layout = self.layout

        layout.operator("pose.transforms_clear", text="All")

        layout.separator()

        layout.operator("pose.loc_clear", text="Location")
        layout.operator("pose.rot_clear", text="Rotation")
        layout.operator("pose.scale_clear", text="Scale")

        layout.separator()

        layout.operator("pose.user_transforms_clear", text="Reset Unkeyed")


class VIEW3D_MT_pose_slide(Menu):
    bl_label = "In-Betweens"

    def draw(self, _context):
        layout = self.layout

        layout.operator("pose.push_rest")
        layout.operator("pose.relax_rest")
        layout.operator("pose.push")
        layout.operator("pose.relax")
        layout.operator("pose.breakdown")
        layout.operator("pose.blend_to_neighbor")


class VIEW3D_MT_pose_propagate(Menu):
    bl_label = "Propagate"

    def draw(self, _context):
        layout = self.layout

        layout.operator("pose.propagate").mode = 'WHILE_HELD'

        layout.separator()

        layout.operator("pose.propagate", text="To Next Keyframe").mode = 'NEXT_KEY'
        layout.operator("pose.propagate", text="To Last Keyframe (Make Cyclic)").mode = 'LAST_KEY'

        layout.separator()

        layout.operator("pose.propagate", text="On Selected Keyframes").mode = 'SELECTED_KEYS'

        layout.separator()

        layout.operator("pose.propagate", text="On Selected Markers").mode = 'SELECTED_MARKERS'


class VIEW3D_MT_pose_motion(Menu):
    bl_label = "Motion Paths"

    def draw(self, _context):
        layout = self.layout

        layout.operator("pose.paths_calculate", text="Calculate")
        layout.operator("pose.paths_clear", text="Clear")


class VIEW3D_MT_pose_group(Menu):
    bl_label = "Bone Groups"

    def draw(self, context):
        layout = self.layout

        pose = context.active_object.pose

        layout.operator_context = 'EXEC_AREA'
        layout.operator("pose.group_assign", text="Assign to New Group").type = 0

        if pose.bone_groups:
            active_group = pose.bone_groups.active_index + 1
            layout.operator("pose.group_assign", text="Assign to Group").type = active_group

            layout.separator()

            # layout.operator_context = 'INVOKE_AREA'
            layout.operator("pose.group_unassign")
            layout.operator("pose.group_remove")


class VIEW3D_MT_pose_ik(Menu):
    bl_label = "Inverse Kinematics"

    def draw(self, _context):
        layout = self.layout

        layout.operator("pose.ik_add")
        layout.operator("pose.ik_clear")


class VIEW3D_MT_pose_constraints(Menu):
    bl_label = "Constraints"

    def draw(self, _context):
        layout = self.layout

        layout.operator("pose.constraint_add_with_targets", text="Add (with Targets)...")
        layout.operator("pose.constraints_copy")
        layout.operator("pose.constraints_clear")


class VIEW3D_MT_pose_names(Menu):
    bl_label = "Names"

    def draw(self, _context):
        layout = self.layout

        layout.operator_context = 'EXEC_REGION_WIN'
        layout.operator("pose.autoside_names", text="Auto-Name Left/Right").axis = 'XAXIS'
        layout.operator("pose.autoside_names", text="Auto-Name Front/Back").axis = 'YAXIS'
        layout.operator("pose.autoside_names", text="Auto-Name Top/Bottom").axis = 'ZAXIS'
        layout.operator("pose.flip_names")


class VIEW3D_MT_pose_showhide(ShowHideMenu, Menu):
    _operator_name = "pose"


class VIEW3D_MT_pose_apply(Menu):
    bl_label = "Apply"

    def draw(self, _context):
        layout = self.layout

        layout.operator("pose.armature_apply").selected = False
        layout.operator("pose.armature_apply", text="Apply Selected as Rest Pose").selected = True
        layout.operator("pose.visual_transform_apply")

        layout.separator()

        props = layout.operator("object.assign_property_defaults")
        props.process_bones = True


class VIEW3D_MT_pose_context_menu(Menu):
    bl_label = "Pose Context Menu"

    def draw(self, _context):
        layout = self.layout

        layout.operator_context = 'INVOKE_REGION_WIN'

        layout.operator("anim.keyframe_insert_menu", text="Insert Keyframe...")

        layout.separator()

        layout.operator("pose.copy", icon='COPYDOWN')
        layout.operator("pose.paste", icon='PASTEDOWN').flipped = False
        layout.operator("pose.paste", icon='PASTEFLIPDOWN', text="Paste X-Flipped Pose").flipped = True

        layout.separator()

        props = layout.operator("wm.call_panel", text="Rename Active Bone...")
        props.name = "TOPBAR_PT_name"
        props.keep_open = False

        layout.separator()

        layout.operator("pose.push")
        layout.operator("pose.relax")
        layout.operator("pose.breakdown")
        layout.operator("pose.blend_to_neighbor")

        layout.separator()

        layout.operator("pose.paths_calculate", text="Calculate Motion Paths")
        layout.operator("pose.paths_clear", text="Clear Motion Paths")
        layout.operator("pose.paths_update", text="Update Armature Motion Paths")
        layout.operator("object.paths_update_visible", text="Update All Motion Paths")

        layout.separator()

        layout.operator("pose.hide").unselected = False
        layout.operator("pose.reveal")

        layout.separator()

        layout.operator("pose.user_transforms_clear")


class BoneOptions:
    def draw(self, context):
        layout = self.layout

        options = [
            "show_wire",
            "use_deform",
            "use_envelope_multiply",
            "use_inherit_rotation",
        ]

        if context.mode == 'EDIT_ARMATURE':
            bone_props = bpy.types.EditBone.bl_rna.properties
            data_path_iter = "selected_bones"
            opt_suffix = ""
            options.append("lock")
        else:  # pose-mode
            bone_props = bpy.types.Bone.bl_rna.properties
            data_path_iter = "selected_pose_bones"
            opt_suffix = "bone."

        for opt in options:
            props = layout.operator("wm.context_collection_boolean_set", text=bone_props[opt].name,
                                    text_ctxt=i18n_contexts.default)
            props.data_path_iter = data_path_iter
            props.data_path_item = opt_suffix + opt
            props.type = self.type


class VIEW3D_MT_bone_options_toggle(Menu, BoneOptions):
    bl_label = "Toggle Bone Options"
    type = 'TOGGLE'


class VIEW3D_MT_bone_options_enable(Menu, BoneOptions):
    bl_label = "Enable Bone Options"
    type = 'ENABLE'


class VIEW3D_MT_bone_options_disable(Menu, BoneOptions):
    bl_label = "Disable Bone Options"
    type = 'DISABLE'


# ********** Edit Menus, suffix from ob.type **********


class VIEW3D_MT_edit_mesh(Menu):
    bl_label = "Mesh"

    def draw(self, _context):
        layout = self.layout

        with_bullet = bpy.app.build_options.bullet

        layout.menu("VIEW3D_MT_transform")
        layout.menu("VIEW3D_MT_mirror")
        layout.menu("VIEW3D_MT_snap")

        layout.separator()

        layout.operator("mesh.duplicate_move", text="Duplicate")
        layout.menu("VIEW3D_MT_edit_mesh_extrude")

        layout.separator()

        layout.menu("VIEW3D_MT_edit_mesh_merge", text="Merge")
        layout.menu("VIEW3D_MT_edit_mesh_split", text="Split")
        layout.operator_menu_enum("mesh.separate", "type")

        layout.separator()

        layout.operator("mesh.bisect")
        layout.operator("mesh.knife_project")

        if with_bullet:
            layout.operator("mesh.convex_hull")

        layout.separator()

        layout.operator("mesh.symmetrize")
        layout.operator("mesh.symmetry_snap")

        layout.separator()

        layout.menu("VIEW3D_MT_edit_mesh_normals")
        layout.menu("VIEW3D_MT_edit_mesh_shading")
        layout.menu("VIEW3D_MT_edit_mesh_weights")
        layout.operator_menu_enum("mesh.sort_elements", "type", text="Sort Elements...")

        layout.separator()

        layout.menu("VIEW3D_MT_edit_mesh_showhide")
        layout.menu("VIEW3D_MT_edit_mesh_clean")

        layout.separator()

        layout.menu("VIEW3D_MT_edit_mesh_delete")


class VIEW3D_MT_edit_mesh_context_menu(Menu):
    bl_label = ""

    def draw(self, context):

        def count_selected_items_for_objects_in_mode():
            selected_verts_len = 0
            selected_edges_len = 0
            selected_faces_len = 0
            for ob in context.objects_in_mode_unique_data:
                v, e, f = ob.data.count_selected_items()
                selected_verts_len += v
                selected_edges_len += e
                selected_faces_len += f
            return (selected_verts_len, selected_edges_len, selected_faces_len)

        is_vert_mode, is_edge_mode, is_face_mode = context.tool_settings.mesh_select_mode
        selected_verts_len, selected_edges_len, selected_faces_len = count_selected_items_for_objects_in_mode()

        del count_selected_items_for_objects_in_mode

        layout = self.layout

        with_freestyle = bpy.app.build_options.freestyle

        layout.operator_context = 'INVOKE_REGION_WIN'

        # If nothing is selected
        # (disabled for now until it can be made more useful).
        '''
        # If nothing is selected
        if not (selected_verts_len or selected_edges_len or selected_faces_len):
            layout.menu("VIEW3D_MT_mesh_add", text="Add", text_ctxt=i18n_contexts.operator_default)

            return
        '''

        # Else something is selected

        row = layout.row()

        if is_vert_mode:
            col = row.column(align=True)

            col.label(text="Vertex Context Menu", icon='VERTEXSEL')
            col.separator()

            # Additive Operators
            col.operator("mesh.subdivide", text="Subdivide")

            col.separator()

            col.operator("mesh.extrude_vertices_move", text="Extrude Vertices")
            col.operator("mesh.bevel", text="Bevel Vertices").affect = 'VERTICES'

            if selected_verts_len > 1:
                col.separator()
                col.operator("mesh.edge_face_add", text="New Edge/Face from Vertices")
                col.operator("mesh.vert_connect_path", text="Connect Vertex Path")
                col.operator("mesh.vert_connect", text="Connect Vertex Pairs")

            col.separator()

            # Deform Operators
            col.operator("transform.push_pull", text="Push/Pull")
            col.operator("transform.shrink_fatten", text="Shrink/Fatten")
            col.operator("transform.shear", text="Shear")
            col.operator("transform.vert_slide", text="Slide Vertices")
            col.operator_context = 'EXEC_REGION_WIN'
            col.operator("transform.vertex_random", text="Randomize Vertices").offset = 0.1
            col.operator("mesh.vertices_smooth", text="Smooth Vertices").factor = 0.5
            col.operator_context = 'INVOKE_REGION_WIN'
            col.operator("mesh.vertices_smooth_laplacian", text="Smooth Laplacian")

            col.separator()

            col.menu("VIEW3D_MT_mirror", text="Mirror Vertices")
            col.menu("VIEW3D_MT_snap", text="Snap Vertices")

            col.separator()

            # Removal Operators
            if selected_verts_len > 1:
                col.menu("VIEW3D_MT_edit_mesh_merge", text="Merge Vertices")
            col.operator("mesh.split")
            col.operator_menu_enum("mesh.separate", "type")
            col.operator("mesh.dissolve_verts")
            col.operator("mesh.delete", text="Delete Vertices").type = 'VERT'

        if is_edge_mode:
            col = row.column(align=True)
            col.label(text="Edge Context Menu", icon='EDGESEL')
            col.separator()

            # Additive Operators
            col.operator("mesh.subdivide", text="Subdivide")

            col.separator()

            col.operator("mesh.extrude_edges_move", text="Extrude Edges")
            col.operator("mesh.bevel", text="Bevel Edges").affect = 'EDGES'
            if selected_edges_len >= 2:
                col.operator("mesh.bridge_edge_loops")
            if selected_edges_len >= 1:
                col.operator("mesh.edge_face_add", text="New Face from Edges")
            if selected_edges_len >= 2:
                col.operator("mesh.fill")

            col.separator()

            props = col.operator("mesh.loopcut_slide")
            props.TRANSFORM_OT_edge_slide.release_confirm = False
            col.operator("mesh.offset_edge_loops_slide")

            col.separator()

            col.operator("mesh.knife_tool")
            col.operator("mesh.bisect")

            col.separator()

            # Deform Operators
            col.operator("mesh.edge_rotate", text="Rotate Edge CW").use_ccw = False
            col.operator("transform.edge_slide")
            col.operator("mesh.edge_split")

            col.separator()

            # Edge Flags
            col.operator("transform.edge_crease")
            col.operator("transform.edge_bevelweight")

            col.separator()

            col.operator("mesh.mark_seam").clear = False
            col.operator("mesh.mark_seam", text="Clear Seam").clear = True

            col.separator()

            col.operator("mesh.mark_sharp")
            col.operator("mesh.mark_sharp", text="Clear Sharp").clear = True

            if with_freestyle:
                col.separator()

                col.operator("mesh.mark_freestyle_edge").clear = False
                col.operator("mesh.mark_freestyle_edge", text="Clear Freestyle Edge").clear = True

            col.separator()

            # Removal Operators
            col.operator("mesh.unsubdivide")
            col.operator("mesh.split")
            col.operator_menu_enum("mesh.separate", "type")
            col.operator("mesh.dissolve_edges")
            col.operator("mesh.delete", text="Delete Edges").type = 'EDGE'

        if is_face_mode:
            col = row.column(align=True)

            col.label(text="Face Context Menu", icon='FACESEL')
            col.separator()

            # Additive Operators
            col.operator("mesh.subdivide", text="Subdivide")

            col.separator()

            col.operator("view3d.edit_mesh_extrude_move_normal", text="Extrude Faces")
            col.operator("view3d.edit_mesh_extrude_move_shrink_fatten", text="Extrude Faces Along Normals")
            col.operator("mesh.extrude_faces_move", text="Extrude Individual Faces")

            col.operator("mesh.inset")
            col.operator("mesh.poke")

            if selected_faces_len >= 2:
                col.operator("mesh.bridge_edge_loops", text="Bridge Faces")

            col.separator()

            # Modify Operators
            col.menu("VIEW3D_MT_uv_map", text="UV Unwrap Faces")

            col.separator()

            props = col.operator("mesh.quads_convert_to_tris")
            props.quad_method = props.ngon_method = 'BEAUTY'
            col.operator("mesh.tris_convert_to_quads")

            col.separator()

            col.operator("mesh.faces_shade_smooth")
            col.operator("mesh.faces_shade_flat")

            col.separator()

            # Removal Operators
            col.operator("mesh.unsubdivide")
            col.operator("mesh.split")
            col.operator_menu_enum("mesh.separate", "type")
            col.operator("mesh.dissolve_faces")
            col.operator("mesh.delete", text="Delete Faces").type = 'FACE'


class VIEW3D_MT_edit_mesh_select_mode(Menu):
    bl_label = "Mesh Select Mode"

    def draw(self, _context):
        layout = self.layout

        layout.operator_context = 'INVOKE_REGION_WIN'
        layout.operator("mesh.select_mode", text="Vertex", icon='VERTEXSEL').type = 'VERT'
        layout.operator("mesh.select_mode", text="Edge", icon='EDGESEL').type = 'EDGE'
        layout.operator("mesh.select_mode", text="Face", icon='FACESEL').type = 'FACE'


class VIEW3D_MT_edit_mesh_extrude(Menu):
    bl_label = "Extrude"

    _extrude_funcs = {
        'VERT': lambda layout:
        layout.operator("mesh.extrude_vertices_move", text="Extrude Vertices"),
        'EDGE': lambda layout:
        layout.operator("mesh.extrude_edges_move", text="Extrude Edges"),
        'REGION': lambda layout:
        layout.operator("view3d.edit_mesh_extrude_move_normal", text="Extrude Faces"),
        'REGION_VERT_NORMAL': lambda layout:
        layout.operator("view3d.edit_mesh_extrude_move_shrink_fatten", text="Extrude Faces Along Normals"),
        'FACE': lambda layout:
        layout.operator("mesh.extrude_faces_move", text="Extrude Individual Faces"),
        'MANIFOLD': lambda layout:
        layout.operator("view3d.edit_mesh_extrude_manifold_normal", text="Extrude Manifold"),
    }

    @staticmethod
    def extrude_options(context):
        tool_settings = context.tool_settings
        select_mode = tool_settings.mesh_select_mode
        mesh = context.object.data

        menu = []
        if mesh.total_face_sel:
            menu += ['REGION', 'REGION_VERT_NORMAL', 'FACE', 'MANIFOLD']
        if mesh.total_edge_sel and (select_mode[0] or select_mode[1]):
            menu += ['EDGE']
        if mesh.total_vert_sel and select_mode[0]:
            menu += ['VERT']

        # should never get here
        return menu

    def draw(self, context):
        from math import pi

        layout = self.layout
        layout.operator_context = 'INVOKE_REGION_WIN'

        for menu_id in self.extrude_options(context):
            self._extrude_funcs[menu_id](layout)

        layout.separator()

        layout.operator("mesh.extrude_repeat")
        layout.operator("mesh.spin").angle = pi * 2


class VIEW3D_MT_edit_mesh_vertices(Menu):
    bl_label = "Vertex"

    def draw(self, _context):
        layout = self.layout
        layout.operator_context = 'INVOKE_REGION_WIN'

        layout.operator("mesh.extrude_vertices_move", text="Extrude Vertices")
        layout.operator("mesh.dupli_extrude_cursor").rotate_source = True
        layout.operator("mesh.bevel", text="Bevel Vertices").affect = 'VERTICES'

        layout.separator()

        layout.operator("mesh.edge_face_add", text="New Edge/Face from Vertices")
        layout.operator("mesh.vert_connect_path", text="Connect Vertex Path")
        layout.operator("mesh.vert_connect", text="Connect Vertex Pairs")

        layout.separator()

        props = layout.operator("mesh.rip_move", text="Rip Vertices")
        props.MESH_OT_rip.use_fill = False
        props = layout.operator("mesh.rip_move", text="Rip Vertices and Fill")
        props.MESH_OT_rip.use_fill = True
        layout.operator("mesh.rip_edge_move", text="Rip Vertices and Extend")

        layout.separator()

        layout.operator("transform.vert_slide", text="Slide Vertices")
        layout.operator_context = 'EXEC_REGION_WIN'
        layout.operator("mesh.vertices_smooth", text="Smooth Vertices").factor = 0.5
        layout.operator("mesh.vertices_smooth_laplacian", text="Smooth Vertices (Laplacian)")
        layout.operator_context = 'INVOKE_REGION_WIN'

        layout.separator()

        layout.operator("transform.vert_crease")

        layout.separator()

        layout.operator("mesh.blend_from_shape")
        layout.operator("mesh.shape_propagate_to_all", text="Propagate to Shapes")

        layout.separator()

        layout.menu("VIEW3D_MT_vertex_group")
        layout.menu("VIEW3D_MT_hook")

        layout.separator()

        layout.operator("object.vertex_parent_set")


class VIEW3D_MT_edit_mesh_edges(Menu):
    bl_label = "Edge"

    def draw(self, _context):
        layout = self.layout

        with_freestyle = bpy.app.build_options.freestyle

        layout.operator_context = 'INVOKE_REGION_WIN'

        layout.operator("mesh.extrude_edges_move", text="Extrude Edges")
        layout.operator("mesh.bevel", text="Bevel Edges").affect = 'EDGES'
        layout.operator("mesh.bridge_edge_loops")
        layout.operator("mesh.screw")

        layout.separator()

        layout.operator("mesh.subdivide")
        layout.operator("mesh.subdivide_edgering")
        layout.operator("mesh.unsubdivide")

        layout.separator()

        layout.operator("mesh.edge_rotate", text="Rotate Edge CW").use_ccw = False
        layout.operator("mesh.edge_rotate", text="Rotate Edge CCW").use_ccw = True

        layout.separator()

        layout.operator("transform.edge_slide")
        props = layout.operator("mesh.loopcut_slide")
        props.TRANSFORM_OT_edge_slide.release_confirm = False
        layout.operator("mesh.offset_edge_loops_slide")

        layout.separator()

        layout.operator("transform.edge_crease")
        layout.operator("transform.edge_bevelweight")

        layout.separator()

        layout.operator("mesh.mark_seam").clear = False
        layout.operator("mesh.mark_seam", text="Clear Seam").clear = True

        layout.separator()

        layout.operator("mesh.mark_sharp")
        layout.operator("mesh.mark_sharp", text="Clear Sharp").clear = True

        layout.operator("mesh.mark_sharp", text="Mark Sharp from Vertices").use_verts = True
        props = layout.operator("mesh.mark_sharp", text="Clear Sharp from Vertices")
        props.use_verts = True
        props.clear = True

        if with_freestyle:
            layout.separator()

            layout.operator("mesh.mark_freestyle_edge").clear = False
            layout.operator("mesh.mark_freestyle_edge", text="Clear Freestyle Edge").clear = True


class VIEW3D_MT_edit_mesh_faces_data(Menu):
    bl_label = "Face Data"

    def draw(self, _context):
        layout = self.layout

        with_freestyle = bpy.app.build_options.freestyle

        layout.operator_context = 'INVOKE_REGION_WIN'

        layout.operator("mesh.colors_rotate")
        layout.operator("mesh.colors_reverse")

        layout.separator()

        layout.operator("mesh.uvs_rotate")
        layout.operator("mesh.uvs_reverse")

        layout.separator()

        if with_freestyle:
            layout.operator("mesh.mark_freestyle_face").clear = False
            layout.operator("mesh.mark_freestyle_face", text="Clear Freestyle Face").clear = True


class VIEW3D_MT_edit_mesh_faces(Menu):
    bl_label = "Face"
    bl_idname = "VIEW3D_MT_edit_mesh_faces"

    def draw(self, _context):
        layout = self.layout

        layout.operator_context = 'INVOKE_REGION_WIN'

        layout.operator("view3d.edit_mesh_extrude_move_normal", text="Extrude Faces")
        layout.operator("view3d.edit_mesh_extrude_move_shrink_fatten", text="Extrude Faces Along Normals")
        layout.operator("mesh.extrude_faces_move", text="Extrude Individual Faces")

        layout.separator()

        layout.operator("mesh.inset")
        layout.operator("mesh.poke")
        props = layout.operator("mesh.quads_convert_to_tris")
        props.quad_method = props.ngon_method = 'BEAUTY'
        layout.operator("mesh.tris_convert_to_quads")
        layout.operator("mesh.solidify", text="Solidify Faces")
        layout.operator("mesh.wireframe")

        layout.separator()

        layout.operator("mesh.fill")
        layout.operator("mesh.fill_grid")
        layout.operator("mesh.beautify_fill")

        layout.separator()

        layout.operator("mesh.intersect")
        layout.operator("mesh.intersect_boolean")

        layout.separator()

        layout.operator("mesh.face_split_by_edges")

        layout.separator()

        layout.operator("mesh.faces_shade_smooth")
        layout.operator("mesh.faces_shade_flat")

        layout.separator()

        layout.menu("VIEW3D_MT_edit_mesh_faces_data")


class VIEW3D_MT_edit_mesh_normals_select_strength(Menu):
    bl_label = "Select by Face Strength"

    def draw(self, _context):
        layout = self.layout

        op = layout.operator("mesh.mod_weighted_strength", text="Weak")
        op.set = False
        op.face_strength = 'WEAK'

        op = layout.operator("mesh.mod_weighted_strength", text="Medium")
        op.set = False
        op.face_strength = 'MEDIUM'

        op = layout.operator("mesh.mod_weighted_strength", text="Strong")
        op.set = False
        op.face_strength = 'STRONG'


class VIEW3D_MT_edit_mesh_normals_set_strength(Menu):
    bl_label = "Set Face Strength"

    def draw(self, _context):
        layout = self.layout

        op = layout.operator("mesh.mod_weighted_strength", text="Weak")
        op.set = True
        op.face_strength = 'WEAK'

        op = layout.operator("mesh.mod_weighted_strength", text="Medium")
        op.set = True
        op.face_strength = 'MEDIUM'

        op = layout.operator("mesh.mod_weighted_strength", text="Strong")
        op.set = True
        op.face_strength = 'STRONG'


class VIEW3D_MT_edit_mesh_normals_average(Menu):
    bl_label = "Average"

    def draw(self, _context):
        layout = self.layout

        layout.operator("mesh.average_normals", text="Custom Normal").average_type = 'CUSTOM_NORMAL'
        layout.operator("mesh.average_normals", text="Face Area").average_type = 'FACE_AREA'
        layout.operator("mesh.average_normals", text="Corner Angle").average_type = 'CORNER_ANGLE'


class VIEW3D_MT_edit_mesh_normals(Menu):
    bl_label = "Normals"

    def draw(self, _context):
        layout = self.layout

        layout.operator("mesh.flip_normals", text="Flip")
        layout.operator("mesh.normals_make_consistent", text="Recalculate Outside").inside = False
        layout.operator("mesh.normals_make_consistent", text="Recalculate Inside").inside = True

        layout.separator()

        layout.operator("mesh.set_normals_from_faces", text="Set from Faces")

        layout.operator_context = 'INVOKE_REGION_WIN'
        layout.operator("transform.rotate_normal", text="Rotate...")
        layout.operator("mesh.point_normals", text="Point to Target...")
        layout.operator_context = 'EXEC_REGION_WIN'

        layout.operator("mesh.merge_normals", text="Merge")
        layout.operator("mesh.split_normals", text="Split")
        layout.menu("VIEW3D_MT_edit_mesh_normals_average", text="Average")

        layout.separator()

        layout.operator("mesh.normals_tools", text="Copy Vectors").mode = 'COPY'
        layout.operator("mesh.normals_tools", text="Paste Vectors").mode = 'PASTE'

        layout.operator("mesh.smooth_normals", text="Smooth Vectors")
        layout.operator("mesh.normals_tools", text="Reset Vectors").mode = 'RESET'

        layout.separator()

        layout.menu("VIEW3D_MT_edit_mesh_normals_select_strength")
        layout.menu("VIEW3D_MT_edit_mesh_normals_set_strength")


class VIEW3D_MT_edit_mesh_shading(Menu):
    bl_label = "Shading"

    def draw(self, _context):
        layout = self.layout

        layout.operator("mesh.faces_shade_smooth", text="Smooth Faces")
        layout.operator("mesh.faces_shade_flat", text="Flat Faces")

        layout.separator()

        layout.operator("mesh.mark_sharp", text="Smooth Edges").clear = True
        layout.operator("mesh.mark_sharp", text="Sharp Edges")

        layout.separator()

        props = layout.operator("mesh.mark_sharp", text="Smooth Vertices")
        props.use_verts = True
        props.clear = True

        layout.operator("mesh.mark_sharp", text="Sharp Vertices").use_verts = True


class VIEW3D_MT_edit_mesh_weights(Menu):
    bl_label = "Weights"

    def draw(self, _context):
        VIEW3D_MT_paint_weight.draw_generic(self.layout, is_editmode=True)


class VIEW3D_MT_edit_mesh_clean(Menu):
    bl_label = "Clean Up"

    def draw(self, _context):
        layout = self.layout

        layout.operator("mesh.delete_loose")

        layout.separator()

        layout.operator("mesh.decimate")
        layout.operator("mesh.dissolve_degenerate")
        layout.operator("mesh.dissolve_limited")
        layout.operator("mesh.face_make_planar")

        layout.separator()

        layout.operator("mesh.vert_connect_nonplanar")
        layout.operator("mesh.vert_connect_concave")
        layout.operator("mesh.remove_doubles")
        layout.operator("mesh.fill_holes")


class VIEW3D_MT_edit_mesh_delete(Menu):
    bl_label = "Delete"

    def draw(self, _context):
        layout = self.layout

        layout.operator_enum("mesh.delete", "type")

        layout.separator()

        layout.operator("mesh.dissolve_verts")
        layout.operator("mesh.dissolve_edges")
        layout.operator("mesh.dissolve_faces")

        layout.separator()

        layout.operator("mesh.dissolve_limited")

        layout.separator()

        layout.operator("mesh.edge_collapse")
        layout.operator("mesh.delete_edgeloop", text="Edge Loops")


class VIEW3D_MT_edit_mesh_merge(Menu):
    bl_label = "Merge"

    def draw(self, _context):
        layout = self.layout

        layout.operator_enum("mesh.merge", "type")

        layout.separator()

        layout.operator("mesh.remove_doubles", text="By Distance")


class VIEW3D_MT_edit_mesh_split(Menu):
    bl_label = "Split"

    def draw(self, _context):
        layout = self.layout

        layout.operator("mesh.split", text="Selection")

        layout.separator()

        layout.operator_enum("mesh.edge_split", "type")


class VIEW3D_MT_edit_mesh_showhide(ShowHideMenu, Menu):
    _operator_name = "mesh"


class VIEW3D_MT_edit_gpencil_delete(Menu):
    bl_label = "Delete"

    def draw(self, _context):
        layout = self.layout

        layout.operator_enum("gpencil.delete", "type")

        layout.separator()

        layout.operator_enum("gpencil.dissolve", "type")

        layout.separator()

        layout.operator("gpencil.delete", text="Delete Active Keyframe (Active Layer)").type = 'FRAME'
        layout.operator("gpencil.active_frames_delete_all", text="Delete Active Keyframes (All Layers)")

# Edit Curve
# draw_curve is used by VIEW3D_MT_edit_curve and VIEW3D_MT_edit_surface


def draw_curve(self, _context):
    layout = self.layout

    layout.menu("VIEW3D_MT_transform")
    layout.menu("VIEW3D_MT_mirror")
    layout.menu("VIEW3D_MT_snap")

    layout.separator()

    layout.operator("curve.spin")
    layout.operator("curve.duplicate_move")

    layout.separator()

    layout.operator("curve.split")
    layout.operator("curve.separate")

    layout.separator()

    layout.operator("curve.cyclic_toggle")
    layout.operator_menu_enum("curve.spline_type_set", "type")

    layout.separator()

    layout.menu("VIEW3D_MT_edit_curve_showhide")
    layout.menu("VIEW3D_MT_edit_curve_clean")
    layout.menu("VIEW3D_MT_edit_curve_delete")


class VIEW3D_MT_edit_curve(Menu):
    bl_label = "Curve"

    draw = draw_curve


class VIEW3D_MT_edit_curve_ctrlpoints(Menu):
    bl_label = "Control Points"

    def draw(self, context):
        layout = self.layout

        edit_object = context.edit_object

        if edit_object.type in {'CURVE', 'SURFACE'}:
            layout.operator("curve.extrude_move")
            layout.operator("curve.vertex_add")

            layout.separator()

            layout.operator("curve.make_segment")

            layout.separator()

            if edit_object.type == 'CURVE':
                layout.operator("transform.tilt")
                layout.operator("curve.tilt_clear")

                layout.separator()

                layout.operator_menu_enum("curve.handle_type_set", "type")
                layout.operator("curve.normals_make_consistent")

                layout.separator()

            layout.operator("curve.smooth")
            if edit_object.type == 'CURVE':
                layout.operator("curve.smooth_tilt")
                layout.operator("curve.smooth_radius")
                layout.operator("curve.smooth_weight")

            layout.separator()

        layout.menu("VIEW3D_MT_hook")

        layout.separator()

        layout.operator("object.vertex_parent_set")


class VIEW3D_MT_edit_curve_segments(Menu):
    bl_label = "Segments"

    def draw(self, _context):
        layout = self.layout

        layout.operator("curve.subdivide")
        layout.operator("curve.switch_direction")


class VIEW3D_MT_edit_curve_clean(Menu):
    bl_label = "Clean Up"

    def draw(self, _context):
        layout = self.layout

        layout.operator("curve.decimate")


class VIEW3D_MT_edit_curve_context_menu(Menu):
    bl_label = "Curve Context Menu"

    def draw(self, _context):
        # TODO(campbell): match mesh vertex menu.

        layout = self.layout

        layout.operator_context = 'INVOKE_DEFAULT'

        # Add
        layout.operator("curve.subdivide")
        layout.operator("curve.extrude_move")
        layout.operator("curve.make_segment")
        layout.operator("curve.duplicate_move")

        layout.separator()

        # Transform
        layout.operator("transform.transform", text="Radius").mode = 'CURVE_SHRINKFATTEN'
        layout.operator("transform.tilt")
        layout.operator("curve.tilt_clear")
        layout.operator("curve.smooth")
        layout.operator("curve.smooth_tilt")
        layout.operator("curve.smooth_radius")

        layout.separator()

        layout.menu("VIEW3D_MT_mirror")
        layout.menu("VIEW3D_MT_snap")

        layout.separator()

        # Modify
        layout.operator_menu_enum("curve.spline_type_set", "type")
        layout.operator_menu_enum("curve.handle_type_set", "type")
        layout.operator("curve.cyclic_toggle")
        layout.operator("curve.switch_direction")

        layout.separator()

        layout.operator("curve.normals_make_consistent")
        layout.operator("curve.spline_weight_set")
        layout.operator("curve.radius_set")

        layout.separator()

        # Remove
        layout.operator("curve.split")
        layout.operator("curve.decimate")
        layout.operator("curve.separate")
        layout.operator("curve.dissolve_verts")
        layout.operator("curve.delete", text="Delete Segment").type = 'SEGMENT'
        layout.operator("curve.delete", text="Delete Point").type = 'VERT'


class VIEW3D_MT_edit_curve_delete(Menu):
    bl_label = "Delete"

    def draw(self, _context):
        layout = self.layout

        layout.operator_enum("curve.delete", "type")

        layout.separator()

        layout.operator("curve.dissolve_verts")


class VIEW3D_MT_edit_curve_showhide(ShowHideMenu, Menu):
    _operator_name = "curve"


class VIEW3D_MT_edit_surface(Menu):
    bl_label = "Surface"

    draw = draw_curve


class VIEW3D_MT_edit_font_chars(Menu):
    bl_label = "Special Characters"

    def draw(self, _context):
        layout = self.layout

        layout.operator("font.text_insert", text="Copyright").text = "\u00A9"
        layout.operator("font.text_insert", text="Registered Trademark").text = "\u00AE"

        layout.separator()

        layout.operator("font.text_insert", text="Degree Sign").text = "\u00B0"
        layout.operator("font.text_insert", text="Multiplication Sign").text = "\u00D7"
        layout.operator("font.text_insert", text="Circle").text = "\u008A"

        layout.separator()

        layout.operator("font.text_insert", text="Superscript 1").text = "\u00B9"
        layout.operator("font.text_insert", text="Superscript 2").text = "\u00B2"
        layout.operator("font.text_insert", text="Superscript 3").text = "\u00B3"

        layout.separator()

        layout.operator("font.text_insert", text="Double >>").text = "\u00BB"
        layout.operator("font.text_insert", text="Double <<").text = "\u00AB"
        layout.operator("font.text_insert", text="Promillage").text = "\u2030"

        layout.separator()

        layout.operator("font.text_insert", text="Dutch Florin").text = "\u00A4"
        layout.operator("font.text_insert", text="British Pound").text = "\u00A3"
        layout.operator("font.text_insert", text="Japanese Yen").text = "\u00A5"

        layout.separator()

        layout.operator("font.text_insert", text="German S").text = "\u00DF"
        layout.operator("font.text_insert", text="Spanish Question Mark").text = "\u00BF"
        layout.operator("font.text_insert", text="Spanish Exclamation Mark").text = "\u00A1"


class VIEW3D_MT_edit_font_kerning(Menu):
    bl_label = "Kerning"

    def draw(self, context):
        layout = self.layout

        ob = context.active_object
        text = ob.data
        kerning = text.edit_format.kerning

        layout.operator("font.change_spacing", text="Decrease Kerning").delta = -1
        layout.operator("font.change_spacing", text="Increase Kerning").delta = 1
        layout.operator("font.change_spacing", text="Reset Kerning").delta = -kerning


class VIEW3D_MT_edit_font_delete(Menu):
    bl_label = "Delete"

    def draw(self, _context):
        layout = self.layout

        layout.operator("font.delete", text="Previous Character").type = 'PREVIOUS_CHARACTER'
        layout.operator("font.delete", text="Next Character").type = 'NEXT_CHARACTER'
        layout.operator("font.delete", text="Previous Word").type = 'PREVIOUS_WORD'
        layout.operator("font.delete", text="Next Word").type = 'NEXT_WORD'


class VIEW3D_MT_edit_font(Menu):
    bl_label = "Text"

    def draw(self, _context):
        layout = self.layout

        layout.operator("font.text_cut", text="Cut")
        layout.operator("font.text_copy", text="Copy", icon='COPYDOWN')
        layout.operator("font.text_paste", text="Paste", icon='PASTEDOWN')

        layout.separator()

        layout.operator("font.text_paste_from_file")

        layout.separator()

        layout.operator("font.case_set", text="To Uppercase").case = 'UPPER'
        layout.operator("font.case_set", text="To Lowercase").case = 'LOWER'

        layout.separator()

        layout.menu("VIEW3D_MT_edit_font_chars")

        layout.separator()

        layout.operator("font.style_toggle", text="Toggle Bold", icon='BOLD').style = 'BOLD'
        layout.operator("font.style_toggle", text="Toggle Italic", icon='ITALIC').style = 'ITALIC'
        layout.operator("font.style_toggle", text="Toggle Underline", icon='UNDERLINE').style = 'UNDERLINE'
        layout.operator("font.style_toggle", text="Toggle Small Caps", icon='SMALL_CAPS').style = 'SMALL_CAPS'

        layout.menu("VIEW3D_MT_edit_font_kerning")

        layout.separator()

        layout.menu("VIEW3D_MT_edit_font_delete")


class VIEW3D_MT_edit_font_context_menu(Menu):
    bl_label = "Text Context Menu"

    def draw(self, _context):
        layout = self.layout

        layout.operator_context = 'INVOKE_DEFAULT'

        layout.operator("font.text_cut", text="Cut")
        layout.operator("font.text_copy", text="Copy", icon='COPYDOWN')
        layout.operator("font.text_paste", text="Paste", icon='PASTEDOWN')

        layout.separator()

        layout.operator("font.select_all")

        layout.separator()

        layout.menu("VIEW3D_MT_edit_font")


class VIEW3D_MT_edit_meta(Menu):
    bl_label = "Metaball"

    def draw(self, _context):
        layout = self.layout

        layout.menu("VIEW3D_MT_transform")
        layout.menu("VIEW3D_MT_mirror")
        layout.menu("VIEW3D_MT_snap")

        layout.separator()

        layout.operator("mball.duplicate_metaelems")

        layout.separator()

        layout.menu("VIEW3D_MT_edit_meta_showhide")

        layout.operator_context = 'EXEC_REGION_WIN'
        layout.operator("mball.delete_metaelems", text="Delete")


class VIEW3D_MT_edit_meta_showhide(Menu):
    bl_label = "Show/Hide"

    def draw(self, _context):
        layout = self.layout

        layout.operator("mball.reveal_metaelems")
        layout.operator("mball.hide_metaelems", text="Hide Selected").unselected = False
        layout.operator("mball.hide_metaelems", text="Hide Unselected").unselected = True


class VIEW3D_MT_edit_lattice(Menu):
    bl_label = "Lattice"

    def draw(self, _context):
        layout = self.layout

        layout.separator()

        layout.menu("VIEW3D_MT_transform")
        layout.menu("VIEW3D_MT_mirror")
        layout.menu("VIEW3D_MT_snap")
        layout.operator_menu_enum("lattice.flip", "axis")

        layout.separator()

        layout.operator("lattice.make_regular")

        layout.separator()

        layout.operator("object.vertex_parent_set")


class VIEW3D_MT_edit_armature(Menu):
    bl_label = "Armature"

    def draw(self, context):
        layout = self.layout

        edit_object = context.edit_object
        arm = edit_object.data

        layout.menu("VIEW3D_MT_transform_armature")
        layout.menu("VIEW3D_MT_mirror")
        layout.menu("VIEW3D_MT_snap")
        layout.menu("VIEW3D_MT_edit_armature_roll")

        layout.separator()

        layout.operator("armature.extrude_move")
        layout.operator("armature.click_extrude")

        if arm.use_mirror_x:
            layout.operator("armature.extrude_forked")

        layout.operator("armature.duplicate_move")
        layout.operator("armature.fill")

        layout.separator()

        layout.operator("armature.split")
        layout.operator("armature.separate")

        layout.separator()

        layout.operator("armature.subdivide", text="Subdivide")
        layout.operator("armature.switch_direction", text="Switch Direction")

        layout.separator()

        layout.operator("armature.symmetrize")
        layout.menu("VIEW3D_MT_edit_armature_names")

        layout.separator()

        layout.operator_context = 'INVOKE_DEFAULT'
        layout.operator("armature.armature_layers")
        layout.operator("armature.bone_layers")

        layout.separator()

        layout.menu("VIEW3D_MT_edit_armature_parent")

        layout.separator()

        layout.menu("VIEW3D_MT_bone_options_toggle", text="Bone Settings")

        layout.separator()

        layout.menu("VIEW3D_MT_edit_armature_delete")


class VIEW3D_MT_armature_context_menu(Menu):
    bl_label = "Armature Context Menu"

    def draw(self, context):
        layout = self.layout

        edit_object = context.edit_object
        arm = edit_object.data

        layout.operator_context = 'INVOKE_REGION_WIN'

        # Add
        layout.operator("armature.subdivide", text="Subdivide")
        layout.operator("armature.duplicate_move", text="Duplicate")
        layout.operator("armature.extrude_move")
        if arm.use_mirror_x:
            layout.operator("armature.extrude_forked")

        layout.separator()

        layout.operator("armature.fill")

        layout.separator()

        # Modify
        layout.menu("VIEW3D_MT_mirror")
        layout.menu("VIEW3D_MT_snap")
        layout.operator("armature.symmetrize")
        layout.operator("armature.switch_direction", text="Switch Direction")
        layout.menu("VIEW3D_MT_edit_armature_names")

        layout.separator()

        layout.menu("VIEW3D_MT_edit_armature_parent")

        layout.separator()

        # Remove
        layout.operator("armature.split")
        layout.operator("armature.separate")
        layout.operator("armature.dissolve")
        layout.operator("armature.delete")


class VIEW3D_MT_edit_armature_names(Menu):
    bl_label = "Names"

    def draw(self, _context):
        layout = self.layout

        layout.operator_context = 'EXEC_REGION_WIN'
        layout.operator("armature.autoside_names", text="Auto-Name Left/Right").type = 'XAXIS'
        layout.operator("armature.autoside_names", text="Auto-Name Front/Back").type = 'YAXIS'
        layout.operator("armature.autoside_names", text="Auto-Name Top/Bottom").type = 'ZAXIS'
        layout.operator("armature.flip_names", text="Flip Names")


class VIEW3D_MT_edit_armature_parent(Menu):
    bl_label = "Parent"

    def draw(self, _context):
        layout = self.layout

        layout.operator("armature.parent_set", text="Make")
        layout.operator("armature.parent_clear", text="Clear")


class VIEW3D_MT_edit_armature_roll(Menu):
    bl_label = "Bone Roll"

    def draw(self, _context):
        layout = self.layout

        layout.operator_menu_enum("armature.calculate_roll", "type")

        layout.separator()

        layout.operator("transform.transform", text="Set Roll").mode = 'BONE_ROLL'
        layout.operator("armature.roll_clear")


class VIEW3D_MT_edit_armature_delete(Menu):
    bl_label = "Delete"

    def draw(self, _context):
        layout = self.layout
        layout.operator_context = 'EXEC_AREA'

        layout.operator("armature.delete", text="Bones")

        layout.separator()

        layout.operator("armature.dissolve", text="Dissolve Bones")


# ********** Grease Pencil menus **********
class VIEW3D_MT_gpencil_autoweights(Menu):
    bl_label = "Generate Weights"

    def draw(self, _context):
        layout = self.layout
        layout.operator("gpencil.generate_weights", text="With Empty Groups").mode = 'NAME'
        layout.operator("gpencil.generate_weights", text="With Automatic Weights").mode = 'AUTO'


class VIEW3D_MT_gpencil_simplify(Menu):
    bl_label = "Simplify"

    def draw(self, _context):
        layout = self.layout
        layout.operator("gpencil.stroke_simplify_fixed", text="Fixed")
        layout.operator("gpencil.stroke_simplify", text="Adaptive")
        layout.operator("gpencil.stroke_sample", text="Sample")


class VIEW3D_MT_draw_gpencil(Menu):
    bl_label = "Draw"

    def draw(self, _context):

        layout = self.layout

        layout.menu("GPENCIL_MT_layer_active", text="Active Layer")

        layout.separator()

        layout.menu("VIEW3D_MT_gpencil_animation")
        layout.operator("gpencil.interpolate_sequence", text="Interpolate Sequence")

        layout.separator()

        layout.menu("VIEW3D_MT_edit_gpencil_showhide")
        layout.menu("GPENCIL_MT_cleanup")


class VIEW3D_MT_assign_material(Menu):
    bl_label = "Assign Material"

    def draw(self, context):
        layout = self.layout
        ob = context.active_object
        mat_active = ob.active_material

        for slot in ob.material_slots:
            mat = slot.material
            if mat:
                layout.operator("gpencil.stroke_change_color", text=mat.name,
                                icon='LAYER_ACTIVE' if mat == mat_active else 'BLANK1').material = mat.name


class VIEW3D_MT_edit_gpencil(Menu):
    bl_label = "Grease Pencil"

    def draw(self, _context):
        layout = self.layout

        layout.menu("VIEW3D_MT_edit_gpencil_transform")
        layout.menu("VIEW3D_MT_mirror")
        layout.menu("GPENCIL_MT_snap")

        layout.separator()

        layout.menu("GPENCIL_MT_layer_active", text="Active Layer")

        layout.separator()

        layout.menu("VIEW3D_MT_gpencil_animation")
        layout.operator("gpencil.interpolate_sequence", text="Interpolate Sequence")

        layout.separator()

        # Cut, Copy, Paste
        layout.operator("gpencil.duplicate_move", text="Duplicate")
        layout.operator("gpencil.stroke_split", text="Split")
        layout.operator("gpencil.copy", text="Copy", icon='COPYDOWN')
        layout.operator("gpencil.paste", text="Paste", icon='PASTEDOWN').type = 'ACTIVE'
        layout.operator("gpencil.paste", text="Paste by Layer").type = 'LAYER'

        layout.separator()

        layout.menu("VIEW3D_MT_weight_gpencil")

        layout.separator()

        layout.menu("VIEW3D_MT_edit_gpencil_showhide")

        layout.operator_menu_enum("gpencil.stroke_separate", "mode", text="Separate")
        layout.menu("GPENCIL_MT_cleanup")

        layout.separator()

        # Remove
        layout.menu("VIEW3D_MT_edit_gpencil_delete")


class VIEW3D_MT_edit_gpencil_stroke(Menu):
    bl_label = "Stroke"

    def draw(self, context):
        layout = self.layout
        settings = context.tool_settings.gpencil_sculpt

        layout.operator("gpencil.stroke_subdivide", text="Subdivide").only_selected = False
        layout.menu("VIEW3D_MT_gpencil_simplify")
        layout.operator("gpencil.stroke_trim", text="Trim")
        layout.operator("gpencil.stroke_outline", text="Outline")

        layout.separator()

        layout.operator_menu_enum("gpencil.stroke_join", "type", text="Join")

        layout.separator()

        layout.menu("GPENCIL_MT_move_to_layer")
        layout.menu("VIEW3D_MT_assign_material")
        layout.operator("gpencil.set_active_material", text="Set as Active Material")
        layout.operator_menu_enum("gpencil.stroke_arrange", "direction", text="Arrange")

        layout.separator()

        # Convert
        op = layout.operator("gpencil.stroke_cyclical_set", text="Close")
        op.type = 'CLOSE'
        op.geometry = True
        layout.operator("gpencil.stroke_cyclical_set", text="Toggle Cyclic").type = 'TOGGLE'
        layout.operator_menu_enum("gpencil.stroke_caps_set", text="Toggle Caps", property="type")
        layout.operator("gpencil.stroke_flip", text="Switch Direction")
        layout.operator("gpencil.stroke_start_set", text="Set Start Point")

        layout.separator()
        layout.operator("gpencil.stroke_normalize", text="Normalize Thickness").mode = 'THICKNESS'
        layout.operator("gpencil.stroke_normalize", text="Normalize Opacity").mode = 'OPACITY'
        layout.prop(settings, "use_scale_thickness", text="Scale Thickness")

        layout.separator()
        layout.operator("gpencil.reset_transform_fill", text="Reset Fill Transform")


class VIEW3D_MT_edit_gpencil_point(Menu):
    bl_label = "Point"

    def draw(self, _context):
        layout = self.layout

        layout.operator("gpencil.extrude_move", text="Extrude")

        layout.separator()

        layout.operator("gpencil.stroke_smooth", text="Smooth").only_selected = True

        layout.separator()

        layout.operator("gpencil.stroke_merge", text="Merge")

        # TODO: add new RIP operator

        layout.separator()

        layout.menu("VIEW3D_MT_gpencil_vertex_group")


class VIEW3D_MT_weight_gpencil(Menu):
    bl_label = "Weights"

    def draw(self, _context):
        layout = self.layout

        layout.operator("gpencil.vertex_group_normalize_all", text="Normalize All")
        layout.operator("gpencil.vertex_group_normalize", text="Normalize")

        layout.separator()

        layout.operator("gpencil.vertex_group_invert", text="Invert")
        layout.operator("gpencil.vertex_group_smooth", text="Smooth")

        layout.separator()

        layout.menu("VIEW3D_MT_gpencil_autoweights")


class VIEW3D_MT_gpencil_animation(Menu):
    bl_label = "Animation"

    @classmethod
    def poll(cls, context):
        ob = context.active_object
        return ob and ob.type == 'GPENCIL' and ob.mode != 'OBJECT'

    def draw(self, _context):
        layout = self.layout

        layout.operator("gpencil.blank_frame_add", text="Insert Blank Keyframe (Active Layer)")
        layout.operator("gpencil.blank_frame_add", text="Insert Blank Keyframe (All Layers)").all_layers = True

        layout.separator()

        layout.operator("gpencil.frame_duplicate", text="Duplicate Active Keyframe (Active Layer)")
        layout.operator("gpencil.frame_duplicate", text="Duplicate Active Keyframe (All Layers)").mode = 'ALL'

        layout.separator()

        layout.operator("gpencil.delete", text="Delete Active Keyframe (Active Layer)").type = 'FRAME'
        layout.operator("gpencil.active_frames_delete_all", text="Delete Active Keyframes (All Layers)")


class VIEW3D_MT_edit_gpencil_transform(Menu):
    bl_label = "Transform"

    def draw(self, _context):
        layout = self.layout

        layout.operator("transform.translate")
        layout.operator("transform.rotate")
        layout.operator("transform.resize", text="Scale")

        layout.separator()

        layout.operator("transform.bend", text="Bend")
        layout.operator("transform.shear", text="Shear")
        layout.operator("transform.tosphere", text="To Sphere")
        layout.operator("transform.transform", text="Shrink/Fatten").mode = 'GPENCIL_SHRINKFATTEN'


class VIEW3D_MT_edit_gpencil_showhide(Menu):
    bl_label = "Show/Hide"

    def draw(self, _context):
        layout = self.layout

        layout.operator("gpencil.reveal", text="Show All Layers")

        layout.separator()

        layout.operator("gpencil.hide", text="Hide Active Layer").unselected = False
        layout.operator("gpencil.hide", text="Hide Inactive Layers").unselected = True


class VIEW3D_MT_edit_curves(Menu):
    bl_label = "Curves"

    def draw(self, _context):
        pass


class VIEW3D_MT_object_mode_pie(Menu):
    bl_label = "Mode"

    def draw(self, _context):
        layout = self.layout

        pie = layout.menu_pie()
        pie.operator_enum("object.mode_set", "mode")


class VIEW3D_MT_view_pie(Menu):
    bl_label = "View"
    bl_idname = "VIEW3D_MT_view_pie"

    def draw(self, _context):
        layout = self.layout

        pie = layout.menu_pie()
        pie.operator_enum("view3d.view_axis", "type")
        pie.operator("view3d.view_camera", text="View Camera", icon='CAMERA_DATA')
        pie.operator("view3d.view_selected", text="View Selected", icon='ZOOM_SELECTED')


class VIEW3D_MT_transform_gizmo_pie(Menu):
    bl_label = "View"

    def draw(self, context):
        layout = self.layout

        pie = layout.menu_pie()
        # 1: Left
        pie.operator("view3d.transform_gizmo_set", text="Move").type = {'TRANSLATE'}
        # 2: Right
        pie.operator("view3d.transform_gizmo_set", text="Rotate").type = {'ROTATE'}
        # 3: Down
        pie.operator("view3d.transform_gizmo_set", text="Scale").type = {'SCALE'}
        # 4: Up
        pie.prop(context.space_data, "show_gizmo", text="Show Gizmos", icon='GIZMO')
        # 5: Up/Left
        pie.operator("view3d.transform_gizmo_set", text="All").type = {'TRANSLATE', 'ROTATE', 'SCALE'}


class VIEW3D_MT_shading_pie(Menu):
    bl_label = "Shading"

    def draw(self, context):
        layout = self.layout
        pie = layout.menu_pie()

        view = context.space_data

        pie.prop(view.shading, "type", expand=True)


class VIEW3D_MT_shading_ex_pie(Menu):
    bl_label = "Shading"

    def draw(self, context):
        layout = self.layout
        pie = layout.menu_pie()

        view = context.space_data

        pie.prop_enum(view.shading, "type", value='WIREFRAME')
        pie.prop_enum(view.shading, "type", value='SOLID')

        # Note this duplicates "view3d.toggle_xray" logic, so we can see the active item: T58661.
        if context.pose_object:
            pie.prop(view.overlay, "show_xray_bone", icon='XRAY')
        else:
            xray_active = (
                (context.mode == 'EDIT_MESH') or
                (view.shading.type in {'SOLID', 'WIREFRAME'})
            )
            if xray_active:
                sub = pie
            else:
                sub = pie.row()
                sub.active = False
            sub.prop(
                view.shading,
                "show_xray_wireframe" if (view.shading.type == 'WIREFRAME') else "show_xray",
                text="Toggle X-Ray",
                icon='XRAY',
            )

        pie.prop(view.overlay, "show_overlays", text="Toggle Overlays", icon='OVERLAY')

        pie.prop_enum(view.shading, "type", value='MATERIAL')
        pie.prop_enum(view.shading, "type", value='RENDERED')


class VIEW3D_MT_pivot_pie(Menu):
    bl_label = "Pivot Point"

    def draw(self, context):
        layout = self.layout
        pie = layout.menu_pie()
        obj = context.active_object
        mode = context.mode

        pie.prop_enum(context.scene.tool_settings, "transform_pivot_point", value='BOUNDING_BOX_CENTER')
        pie.prop_enum(context.scene.tool_settings, "transform_pivot_point", value='CURSOR')
        pie.prop_enum(context.scene.tool_settings, "transform_pivot_point", value='INDIVIDUAL_ORIGINS')
        pie.prop_enum(context.scene.tool_settings, "transform_pivot_point", value='MEDIAN_POINT')
        pie.prop_enum(context.scene.tool_settings, "transform_pivot_point", value='ACTIVE_ELEMENT')
        if (obj is None) or (mode in {'OBJECT', 'POSE', 'WEIGHT_PAINT'}):
            pie.prop(context.scene.tool_settings, "use_transform_pivot_point_align")
        if mode == 'EDIT_GPENCIL':
            pie.prop(context.scene.tool_settings.gpencil_sculpt, "use_scale_thickness")


class VIEW3D_MT_orientations_pie(Menu):
    bl_label = "Orientation"

    def draw(self, context):
        layout = self.layout
        pie = layout.menu_pie()
        scene = context.scene

        pie.prop(scene.transform_orientation_slots[0], "type", expand=True)


class VIEW3D_MT_snap_pie(Menu):
    bl_label = "Snap"

    def draw(self, _context):
        layout = self.layout
        pie = layout.menu_pie()

        pie.operator("view3d.snap_cursor_to_grid", text="Cursor to Grid", icon='CURSOR')
        pie.operator("view3d.snap_selected_to_grid", text="Selection to Grid", icon='RESTRICT_SELECT_OFF')
        pie.operator("view3d.snap_cursor_to_selected", text="Cursor to Selected", icon='CURSOR')
        pie.operator(
            "view3d.snap_selected_to_cursor",
            text="Selection to Cursor",
            icon='RESTRICT_SELECT_OFF',
        ).use_offset = False
        pie.operator(
            "view3d.snap_selected_to_cursor",
            text="Selection to Cursor (Keep Offset)",
            icon='RESTRICT_SELECT_OFF',
        ).use_offset = True
        pie.operator("view3d.snap_selected_to_active", text="Selection to Active", icon='RESTRICT_SELECT_OFF')
        pie.operator("view3d.snap_cursor_to_center", text="Cursor to World Origin", icon='CURSOR')
        pie.operator("view3d.snap_cursor_to_active", text="Cursor to Active", icon='CURSOR')


class VIEW3D_MT_proportional_editing_falloff_pie(Menu):
    bl_label = "Proportional Editing Falloff"

    def draw(self, context):
        layout = self.layout
        pie = layout.menu_pie()
        tool_settings = context.scene.tool_settings

        pie.prop(tool_settings, "proportional_edit_falloff", expand=True)


class VIEW3D_MT_sculpt_mask_edit_pie(Menu):
    bl_label = "Mask Edit"

    def draw(self, _context):
        layout = self.layout
        pie = layout.menu_pie()

        op = pie.operator("paint.mask_flood_fill", text='Invert Mask')
        op.mode = 'INVERT'
        op = pie.operator("paint.mask_flood_fill", text='Clear Mask')
        op.mode = 'VALUE'
        op.value = 0.0
        op = pie.operator("sculpt.mask_filter", text='Smooth Mask')
        op.filter_type = 'SMOOTH'
        op = pie.operator("sculpt.mask_filter", text='Sharpen Mask')
        op.filter_type = 'SHARPEN'
        op = pie.operator("sculpt.mask_filter", text='Grow Mask')
        op.filter_type = 'GROW'
        op = pie.operator("sculpt.mask_filter", text='Shrink Mask')
        op.filter_type = 'SHRINK'
        op = pie.operator("sculpt.mask_filter", text='Increase Contrast')
        op.filter_type = 'CONTRAST_INCREASE'
        op.auto_iteration_count = False
        op = pie.operator("sculpt.mask_filter", text='Decrease Contrast')
        op.filter_type = 'CONTRAST_DECREASE'
        op.auto_iteration_count = False


class VIEW3D_MT_sculpt_automasking_pie(Menu):
    bl_label = "Automasking"

    def draw(self, context):
        layout = self.layout
        pie = layout.menu_pie()

        tool_settings = context.tool_settings
        sculpt = tool_settings.sculpt

        pie.prop(sculpt, "use_automasking_topology", text="Topology")
        pie.prop(sculpt, "use_automasking_face_sets", text="Face Sets")
        pie.prop(sculpt, "use_automasking_boundary_edges", text="Mesh Boundary")
        pie.prop(sculpt, "use_automasking_boundary_face_sets", text="Face Sets Boundary")
        pie.prop(sculpt, "use_automasking_cavity", text="Cavity")
        pie.prop(sculpt, "use_automasking_cavity_inverted", text="Cavity (Inverted)")
        pie.prop(sculpt, "use_automasking_start_normal", text="Area Normal")
        pie.prop(sculpt, "use_automasking_view_normal", text="View Normal")


class VIEW3D_MT_sculpt_gpencil_automasking_pie(Menu):
    bl_label = "Automasking"

    def draw(self, context):
        layout = self.layout
        pie = layout.menu_pie()

        tool_settings = context.tool_settings

        pie.prop(tool_settings.gpencil_sculpt, "use_automasking_stroke", text="Stroke")
        pie.prop(tool_settings.gpencil_sculpt, "use_automasking_layer_stroke", text="Layer")
        pie.prop(tool_settings.gpencil_sculpt, "use_automasking_material_stroke", text="Material")
        pie.prop(tool_settings.gpencil_sculpt, "use_automasking_layer_active", text="Active Layer")
        pie.prop(tool_settings.gpencil_sculpt, "use_automasking_material_active", text="Active Material")


class VIEW3D_MT_sculpt_face_sets_edit_pie(Menu):

    bl_label = "Face Sets Edit"

    def draw(self, _context):
        layout = self.layout
        pie = layout.menu_pie()

        op = pie.operator("sculpt.face_sets_create", text='Face Set from Masked')
        op.mode = 'MASKED'

        op = pie.operator("sculpt.face_sets_create", text='Face Set from Visible')
        op.mode = 'VISIBLE'

        op = pie.operator("sculpt.face_set_change_visibility", text='Invert Visible')
        op.mode = 'INVERT'

        op = pie.operator("sculpt.reveal_all", text='Show All')


class VIEW3D_MT_wpaint_vgroup_lock_pie(Menu):
    bl_label = "Vertex Group Locks"

    def draw(self, _context):
        layout = self.layout
        pie = layout.menu_pie()

        # 1: Left
        op = pie.operator("object.vertex_group_lock", icon='LOCKED', text="Lock All")
        op.action, op.mask = 'LOCK', 'ALL'
        # 2: Right
        op = pie.operator("object.vertex_group_lock", icon='UNLOCKED', text="Unlock All")
        op.action, op.mask = 'UNLOCK', 'ALL'
        # 3: Down
        op = pie.operator("object.vertex_group_lock", icon='UNLOCKED', text="Unlock Selected")
        op.action, op.mask = 'UNLOCK', 'SELECTED'
        # 4: Up
        op = pie.operator("object.vertex_group_lock", icon='LOCKED', text="Lock Selected")
        op.action, op.mask = 'LOCK', 'SELECTED'
        # 5: Up/Left
        op = pie.operator("object.vertex_group_lock", icon='LOCKED', text="Lock Unselected")
        op.action, op.mask = 'LOCK', 'UNSELECTED'
        # 6: Up/Right
        op = pie.operator("object.vertex_group_lock", text="Lock Only Selected")
        op.action, op.mask = 'LOCK', 'INVERT_UNSELECTED'
        # 7: Down/Left
        op = pie.operator("object.vertex_group_lock", text="Lock Only Unselected")
        op.action, op.mask = 'UNLOCK', 'INVERT_UNSELECTED'
        # 8: Down/Right
        op = pie.operator("object.vertex_group_lock", text="Invert Locks")
        op.action, op.mask = 'INVERT', 'ALL'


# ********** Panel **********


class VIEW3D_PT_active_tool(Panel, ToolActivePanelHelper):
    bl_space_type = 'VIEW_3D'
    bl_region_type = 'UI'
    bl_category = "Tool"
    # See comment below.
    # bl_options = {'HIDE_HEADER'}

    # Don't show in properties editor.
    @classmethod
    def poll(cls, context):
        return context.area.type == 'VIEW_3D'


# FIXME(campbell): remove this second panel once 'HIDE_HEADER' works with category tabs,
# Currently pinning allows ordering headerless panels below panels with headers.
class VIEW3D_PT_active_tool_duplicate(Panel, ToolActivePanelHelper):
    bl_space_type = 'VIEW_3D'
    bl_region_type = 'UI'
    bl_category = "Tool"
    bl_options = {'HIDE_HEADER'}

    # Only show in properties editor.
    @classmethod
    def poll(cls, context):
        return context.area.type != 'VIEW_3D'


class VIEW3D_PT_view3d_properties(Panel):
    bl_space_type = 'VIEW_3D'
    bl_region_type = 'UI'
    bl_category = "View"
    bl_label = "View"

    def draw(self, context):
        layout = self.layout

        view = context.space_data

        layout.use_property_split = True
        layout.use_property_decorate = False  # No animation.

        col = layout.column()

        subcol = col.column()
        subcol.active = bool(view.region_3d.view_perspective != 'CAMERA' or view.region_quadviews)
        subcol.prop(view, "lens", text="Focal Length")

        subcol = col.column(align=True)
        subcol.prop(view, "clip_start", text="Clip Start")
        subcol.prop(view, "clip_end", text="End")

        layout.separator()

        col = layout.column(align=False, heading="Local Camera")
        col.use_property_decorate = False
        row = col.row(align=True)
        sub = row.row(align=True)
        sub.prop(view, "use_local_camera", text="")
        sub = sub.row(align=True)
        sub.enabled = view.use_local_camera
        sub.prop(view, "camera", text="")

        layout.separator()

        col = layout.column(align=True)
        col.prop(view, "use_render_border")
        col.active = view.region_3d.view_perspective != 'CAMERA'


class VIEW3D_PT_view3d_lock(Panel):
    bl_space_type = 'VIEW_3D'
    bl_region_type = 'UI'
    bl_category = "View"
    bl_label = "View Lock"
    bl_parent_id = "VIEW3D_PT_view3d_properties"

    def draw(self, context):
        layout = self.layout

        layout.use_property_split = True
        layout.use_property_decorate = False  # No animation.

        view = context.space_data

        col = layout.column(align=True)
        sub = col.column()
        sub.active = bool(view.region_3d.view_perspective != 'CAMERA' or view.region_quadviews)

        sub.prop(view, "lock_object")
        lock_object = view.lock_object
        if lock_object:
            if lock_object.type == 'ARMATURE':
                sub.prop_search(
                    view, "lock_bone", lock_object.data,
                    "edit_bones" if lock_object.mode == 'EDIT'
                    else "bones",
                    text="Bone",
                )

        col = layout.column(heading="Lock", align=True)
        if not lock_object:
            col.prop(view, "lock_cursor", text="To 3D Cursor")
        col.prop(view, "lock_camera", text="Camera to View")


class VIEW3D_PT_view3d_cursor(Panel):
    bl_space_type = 'VIEW_3D'
    bl_region_type = 'UI'
    bl_category = "View"
    bl_label = "3D Cursor"

    def draw(self, context):
        layout = self.layout

        cursor = context.scene.cursor

        layout.column().prop(cursor, "location", text="Location")
        rotation_mode = cursor.rotation_mode
        if rotation_mode == 'QUATERNION':
            layout.column().prop(cursor, "rotation_quaternion", text="Rotation")
        elif rotation_mode == 'AXIS_ANGLE':
            layout.column().prop(cursor, "rotation_axis_angle", text="Rotation")
        else:
            layout.column().prop(cursor, "rotation_euler", text="Rotation")
        layout.prop(cursor, "rotation_mode", text="")


class VIEW3D_PT_collections(Panel):
    bl_space_type = 'VIEW_3D'
    bl_region_type = 'UI'
    bl_category = "View"
    bl_label = "Collections"
    bl_options = {'DEFAULT_CLOSED'}

    def _draw_collection(self, layout, view_layer, use_local_collections, collection, index):
        need_separator = index
        for child in collection.children:
            index += 1

            if child.exclude:
                continue

            if child.collection.hide_viewport:
                continue

            if need_separator:
                layout.separator()
                need_separator = False

            icon = 'BLANK1'
            # has_objects = True
            if child.has_selected_objects(view_layer):
                icon = 'LAYER_ACTIVE'
            elif child.has_objects():
                icon = 'LAYER_USED'
            else:
                # has_objects = False
                pass

            row = layout.row()
            row.use_property_decorate = False
            sub = row.split(factor=0.98)
            subrow = sub.row()
            subrow.alignment = 'LEFT'
            subrow.operator(
                "object.hide_collection", text=child.name, icon=icon, emboss=False,
            ).collection_index = index

            sub = row.split()
            subrow = sub.row(align=True)
            subrow.alignment = 'RIGHT'
            if not use_local_collections:
                subrow.active = collection.is_visible  # Parent collection runtime visibility
                subrow.prop(child, "hide_viewport", text="", emboss=False)
            else:
                subrow.active = collection.visible_get()  # Parent collection runtime visibility
                icon = 'HIDE_OFF' if child.visible_get() else 'HIDE_ON'
                props = subrow.operator("object.hide_collection", text="", icon=icon, emboss=False)
                props.collection_index = index
                props.toggle = True

        for child in collection.children:
            index = self._draw_collection(layout, view_layer, use_local_collections, child, index)

        return index

    def draw(self, context):
        layout = self.layout
        layout.use_property_split = False

        view = context.space_data
        view_layer = context.view_layer

        layout.use_property_split = True
        layout.prop(view, "use_local_collections")
        layout.separator()

        # We pass index 0 here because the index is increased
        # so the first real index is 1
        # And we start with index as 1 because we skip the master collection
        self._draw_collection(layout, view_layer, view.use_local_collections, view_layer.layer_collection, 0)


class VIEW3D_PT_object_type_visibility(Panel):
    bl_space_type = 'VIEW_3D'
    bl_region_type = 'HEADER'
    bl_label = "View Object Types"
    bl_ui_units_x = 7

    # Allows derived classes to pass view data other than context.space_data.
    # This is used by the official VR add-on, which passes XrSessionSettings
    # since VR has a 3D view that only exists for the duration of the VR session.
    def draw_ex(self, _context, view, show_select):
        layout = self.layout
        layout.use_property_split = True
        layout.use_property_decorate = False

        layout.label(text="Object Types Visibility")
        layout.separator()
        col = layout.column()

        attr_object_types = (
            # Geometry
            ("mesh", "Mesh"),
            ("curve", "Curve"),
            ("surf", "Surface"),
            ("meta", "Meta"),
            ("font", "Text"),
            ("curves", "Hair Curves"),
            ("pointcloud", "Point Cloud"),
            ("volume", "Volume"),
            ("grease_pencil", "Grease Pencil"),
            (None, None),
            # Other
            ("armature", "Armature"),
            ("lattice", "Lattice"),
            ("empty", "Empty"),
            ("light", "Light"),
            ("light_probe", "Light Probe"),
            ("camera", "Camera"),
            ("speaker", "Speaker"),
        )

        for attr, attr_name in attr_object_types:
            if attr is None:
                col.separator()
                continue

            if attr == "curves" and not hasattr(bpy.data, "hair_curves"):
                continue
            elif attr == "pointcloud" and not hasattr(bpy.data, "pointclouds"):
                continue

            attr_v = "show_object_viewport_" + attr
            icon_v = 'HIDE_OFF' if getattr(view, attr_v) else 'HIDE_ON'

            row = col.row(align=True)
            row.alignment = 'RIGHT'

            row.label(text=attr_name)
            row.prop(view, attr_v, text="", icon=icon_v, emboss=False)

            if show_select:
                attr_s = "show_object_select_" + attr
                icon_s = 'RESTRICT_SELECT_OFF' if getattr(view, attr_s) else 'RESTRICT_SELECT_ON'

                rowsub = row.row(align=True)
                rowsub.active = getattr(view, attr_v)
                rowsub.prop(view, attr_s, text="", icon=icon_s, emboss=False)

    def draw(self, context):
        view = context.space_data
        self.draw_ex(context, view, True)


class VIEW3D_PT_shading(Panel):
    bl_space_type = 'VIEW_3D'
    bl_region_type = 'HEADER'
    bl_label = "Shading"
    bl_ui_units_x = 12

    @classmethod
    def get_shading(cls, context):
        # Get settings from 3D viewport or OpenGL render engine
        view = context.space_data
        if view.type == 'VIEW_3D':
            return view.shading
        else:
            return context.scene.display.shading

    def draw(self, _context):
        layout = self.layout
        layout.label(text="Viewport Shading")


class VIEW3D_PT_shading_lighting(Panel):
    bl_space_type = 'VIEW_3D'
    bl_region_type = 'HEADER'
    bl_label = "Lighting"
    bl_parent_id = 'VIEW3D_PT_shading'

    @classmethod
    def poll(cls, context):
        shading = VIEW3D_PT_shading.get_shading(context)
        engine = context.scene.render.engine
        return shading.type in {'SOLID', 'MATERIAL'} or engine == 'BLENDER_EEVEE' and shading.type == 'RENDERED'

    def draw(self, context):
        layout = self.layout
        shading = VIEW3D_PT_shading.get_shading(context)

        col = layout.column()
        split = col.split(factor=0.9)

        if shading.type == 'SOLID':
            split.row().prop(shading, "light", expand=True)
            col = split.column()

            split = layout.split(factor=0.9)
            col = split.column()
            sub = col.row()

            if shading.light == 'STUDIO':
                prefs = context.preferences
                system = prefs.system

                if not system.use_studio_light_edit:
                    sub.scale_y = 0.6  # smaller studiolight preview
                    sub.template_icon_view(shading, "studio_light", scale_popup=3.0)
                else:
                    sub.prop(
                        system,
                        "use_studio_light_edit",
                        text="Disable Studio Light Edit",
                        icon='NONE',
                        toggle=True,
                    )

                col = split.column()
                col.operator("preferences.studiolight_show", emboss=False, text="", icon='PREFERENCES')

                split = layout.split(factor=0.9)
                col = split.column()

                row = col.row()
                row.prop(shading, "use_world_space_lighting", text="", icon='WORLD', toggle=True)
                row = row.row()
                row.active = shading.use_world_space_lighting
                row.prop(shading, "studiolight_rotate_z", text="Rotation")
                col = split.column()  # to align properly with above

            elif shading.light == 'MATCAP':
                sub.scale_y = 0.6  # smaller matcap preview
                sub.template_icon_view(shading, "studio_light", scale_popup=3.0)

                col = split.column()
                col.operator("preferences.studiolight_show", emboss=False, text="", icon='PREFERENCES')
                col.operator("view3d.toggle_matcap_flip", emboss=False, text="", icon='ARROW_LEFTRIGHT')

        elif shading.type == 'MATERIAL':
            col.prop(shading, "use_scene_lights")
            col.prop(shading, "use_scene_world")
            col = layout.column()
            split = col.split(factor=0.9)

            if not shading.use_scene_world:
                col = split.column()
                sub = col.row()
                sub.scale_y = 0.6
                sub.template_icon_view(shading, "studio_light", scale_popup=3)

                col = split.column()
                col.operator("preferences.studiolight_show", emboss=False, text="", icon='PREFERENCES')

                split = layout.split(factor=0.9)
                col = split.column()

                row = col.row()
                row.prop(shading, "use_studiolight_view_rotation", text="", icon='WORLD', toggle=True)
                row = row.row()
                row.prop(shading, "studiolight_rotate_z", text="Rotation")

                col.prop(shading, "studiolight_intensity")
                col.prop(shading, "studiolight_background_alpha")
                col.prop(shading, "studiolight_background_blur")
                col = split.column()  # to align properly with above

        elif shading.type == 'RENDERED':
            col.prop(shading, "use_scene_lights_render")
            col.prop(shading, "use_scene_world_render")

            if not shading.use_scene_world_render:
                col = layout.column()
                split = col.split(factor=0.9)

                col = split.column()
                sub = col.row()
                sub.scale_y = 0.6
                sub.template_icon_view(shading, "studio_light", scale_popup=3)

                col = split.column()
                col.operator("preferences.studiolight_show", emboss=False, text="", icon='PREFERENCES')

                split = layout.split(factor=0.9)
                col = split.column()
                col.prop(shading, "studiolight_rotate_z", text="Rotation")
                col.prop(shading, "studiolight_intensity")
                col.prop(shading, "studiolight_background_alpha")
                col.prop(shading, "studiolight_background_blur")
                col = split.column()  # to align properly with above


class VIEW3D_PT_shading_color(Panel):
    bl_space_type = 'VIEW_3D'
    bl_region_type = 'HEADER'
    bl_label = "Color"
    bl_parent_id = 'VIEW3D_PT_shading'

    @classmethod
    def poll(cls, context):
        shading = VIEW3D_PT_shading.get_shading(context)
        return shading.type in {'WIREFRAME', 'SOLID'}

    def _draw_color_type(self, context):
        layout = self.layout
        shading = VIEW3D_PT_shading.get_shading(context)

        layout.grid_flow(columns=3, align=True).prop(shading, "color_type", expand=True)
        if shading.color_type == 'SINGLE':
            layout.row().prop(shading, "single_color", text="")

    def _draw_background_color(self, context):
        layout = self.layout
        shading = VIEW3D_PT_shading.get_shading(context)

        layout.row().label(text="Background")
        layout.row().prop(shading, "background_type", expand=True)
        if shading.background_type == 'VIEWPORT':
            layout.row().prop(shading, "background_color", text="")

    def draw(self, context):
        shading = VIEW3D_PT_shading.get_shading(context)
        if shading.type == 'WIREFRAME':
            self.layout.row().prop(shading, "wireframe_color_type", expand=True)
        else:
            self._draw_color_type(context)
            self.layout.separator()
        self._draw_background_color(context)


class VIEW3D_PT_shading_options(Panel):
    bl_space_type = 'VIEW_3D'
    bl_region_type = 'HEADER'
    bl_label = "Options"
    bl_parent_id = 'VIEW3D_PT_shading'

    @classmethod
    def poll(cls, context):
        shading = VIEW3D_PT_shading.get_shading(context)
        return shading.type in {'WIREFRAME', 'SOLID'}

    def draw(self, context):
        layout = self.layout

        shading = VIEW3D_PT_shading.get_shading(context)

        col = layout.column()

        if shading.type == 'SOLID':
            col.prop(shading, "show_backface_culling")

        row = col.row(align=True)

        if shading.type == 'WIREFRAME':
            row.prop(shading, "show_xray_wireframe", text="")
            sub = row.row()
            sub.active = shading.show_xray_wireframe
            sub.prop(shading, "xray_alpha_wireframe", text="X-Ray")
        elif shading.type == 'SOLID':
            row.prop(shading, "show_xray", text="")
            sub = row.row()
            sub.active = shading.show_xray
            sub.prop(shading, "xray_alpha", text="X-Ray")
            # X-ray mode is off when alpha is 1.0
            xray_active = shading.show_xray and shading.xray_alpha != 1

            row = col.row(align=True)
            row.prop(shading, "show_shadows", text="")
            row.active = not xray_active
            sub = row.row(align=True)
            sub.active = shading.show_shadows
            sub.prop(shading, "shadow_intensity", text="Shadow")
            sub.popover(
                panel="VIEW3D_PT_shading_options_shadow",
                icon='PREFERENCES',
                text="",
            )

            col = layout.column()

            row = col.row()
            row.active = not xray_active
            row.prop(shading, "show_cavity")

            if shading.show_cavity and not xray_active:
                row.prop(shading, "cavity_type", text="Type")

                if shading.cavity_type in {'WORLD', 'BOTH'}:
                    col.label(text="World Space")
                    sub = col.row(align=True)
                    sub.prop(shading, "cavity_ridge_factor", text="Ridge")
                    sub.prop(shading, "cavity_valley_factor", text="Valley")
                    sub.popover(
                        panel="VIEW3D_PT_shading_options_ssao",
                        icon='PREFERENCES',
                        text="",
                    )

                if shading.cavity_type in {'SCREEN', 'BOTH'}:
                    col.label(text="Screen Space")
                    sub = col.row(align=True)
                    sub.prop(shading, "curvature_ridge_factor", text="Ridge")
                    sub.prop(shading, "curvature_valley_factor", text="Valley")

            row = col.row()
            row.active = not xray_active
            row.prop(shading, "use_dof", text="Depth of Field")

        if shading.type in {'WIREFRAME', 'SOLID'}:
            row = layout.split()
            row.prop(shading, "show_object_outline")
            sub = row.row()
            sub.active = shading.show_object_outline
            sub.prop(shading, "object_outline_color", text="")

        if shading.type == 'SOLID':
            col = layout.column()
            if shading.light in {'STUDIO', 'MATCAP'}:
                col.active = shading.selected_studio_light.has_specular_highlight_pass
                col.prop(shading, "show_specular_highlight", text="Specular Lighting")


class VIEW3D_PT_shading_options_shadow(Panel):
    bl_label = "Shadow Settings"
    bl_space_type = 'VIEW_3D'
    bl_region_type = 'HEADER'

    def draw(self, context):
        layout = self.layout
        layout.use_property_split = True
        scene = context.scene

        col = layout.column()
        col.prop(scene.display, "light_direction")
        col.prop(scene.display, "shadow_shift")
        col.prop(scene.display, "shadow_focus")


class VIEW3D_PT_shading_options_ssao(Panel):
    bl_label = "SSAO Settings"
    bl_space_type = 'VIEW_3D'
    bl_region_type = 'HEADER'

    def draw(self, context):
        layout = self.layout
        layout.use_property_split = True
        scene = context.scene

        col = layout.column(align=True)
        col.prop(scene.display, "matcap_ssao_samples")
        col.prop(scene.display, "matcap_ssao_distance")
        col.prop(scene.display, "matcap_ssao_attenuation")


class VIEW3D_PT_shading_render_pass(Panel):
    bl_space_type = 'VIEW_3D'
    bl_region_type = 'HEADER'
    bl_label = "Render Pass"
    bl_parent_id = 'VIEW3D_PT_shading'
    COMPAT_ENGINES = {'BLENDER_EEVEE'}

    @classmethod
    def poll(cls, context):
        return (
            (context.space_data.shading.type == 'MATERIAL') or
            (context.engine in cls.COMPAT_ENGINES and context.space_data.shading.type == 'RENDERED')
        )

    def draw(self, context):
        shading = context.space_data.shading

        layout = self.layout
        layout.prop(shading, "render_pass", text="")


class VIEW3D_PT_shading_compositor(Panel):
    bl_space_type = 'VIEW_3D'
    bl_region_type = 'HEADER'
    bl_label = "Compositor"
    bl_parent_id = 'VIEW3D_PT_shading'

    @classmethod
    def poll(cls, context):
        return (context.space_data.shading.type in {'MATERIAL', 'RENDERED'} and
                context.preferences.experimental.use_realtime_compositor)

    def draw(self, context):
        shading = context.space_data.shading

        layout = self.layout
        layout.prop(shading, "use_compositor")


class VIEW3D_PT_gizmo_display(Panel):
    bl_space_type = 'VIEW_3D'
    bl_region_type = 'HEADER'
    bl_label = "Gizmos"
    bl_ui_units_x = 8

    def draw(self, context):
        layout = self.layout

        scene = context.scene
        view = context.space_data

        col = layout.column()
        col.label(text="Viewport Gizmos")
        col.separator()

        col.active = view.show_gizmo
        colsub = col.column()
        colsub.prop(view, "show_gizmo_navigate", text="Navigate")
        colsub.prop(view, "show_gizmo_tool", text="Active Tools")
        colsub.prop(view, "show_gizmo_context", text="Active Object")

        layout.separator()

        col = layout.column()
        col.active = view.show_gizmo and view.show_gizmo_context
        col.label(text="Object Gizmos")
        col.prop(scene.transform_orientation_slots[1], "type", text="")
        col.prop(view, "show_gizmo_object_translate", text="Move")
        col.prop(view, "show_gizmo_object_rotate", text="Rotate")
        col.prop(view, "show_gizmo_object_scale", text="Scale")

        layout.separator()

        # Match order of object type visibility
        col = layout.column()
        col.active = view.show_gizmo
        col.label(text="Empty")
        col.prop(view, "show_gizmo_empty_image", text="Image")
        col.prop(view, "show_gizmo_empty_force_field", text="Force Field")
        col.label(text="Light")
        col.prop(view, "show_gizmo_light_size", text="Size")
        col.prop(view, "show_gizmo_light_look_at", text="Look At")
        col.label(text="Camera")
        col.prop(view, "show_gizmo_camera_lens", text="Lens")
        col.prop(view, "show_gizmo_camera_dof_distance", text="Focus Distance")


class VIEW3D_PT_overlay(Panel):
    bl_space_type = 'VIEW_3D'
    bl_region_type = 'HEADER'
    bl_label = "Overlays"
    bl_ui_units_x = 13

    def draw(self, _context):
        layout = self.layout
        layout.label(text="Viewport Overlays")


class VIEW3D_PT_overlay_guides(Panel):
    bl_space_type = 'VIEW_3D'
    bl_region_type = 'HEADER'
    bl_parent_id = 'VIEW3D_PT_overlay'
    bl_label = "Guides"

    def draw(self, context):
        layout = self.layout

        view = context.space_data
        scene = context.scene

        overlay = view.overlay
        shading = view.shading
        display_all = overlay.show_overlays

        col = layout.column()
        col.active = display_all

        split = col.split()
        sub = split.column()

        row = sub.row()
        row_el = row.column()
        row_el.prop(overlay, "show_ortho_grid", text="Grid")
        grid_active = bool(
            view.region_quadviews or
            (view.region_3d.is_orthographic_side_view and not view.region_3d.is_perspective)
        )
        row_el.active = grid_active
        row.prop(overlay, "show_floor", text="Floor")

        if overlay.show_floor or overlay.show_ortho_grid:
            sub = col.row(align=True)
            sub.active = (
                (overlay.show_floor and not view.region_3d.is_orthographic_side_view) or
                (overlay.show_ortho_grid and grid_active)
            )
            sub.prop(overlay, "grid_scale", text="Scale")
            sub = sub.row(align=True)
            sub.active = scene.unit_settings.system == 'NONE'
            sub.prop(overlay, "grid_subdivisions", text="Subdivisions")

        sub = split.column()
        row = sub.row()
        row.label(text="Axes")

        subrow = row.row(align=True)
        subrow.prop(overlay, "show_axis_x", text="X", toggle=True)
        subrow.prop(overlay, "show_axis_y", text="Y", toggle=True)
        subrow.prop(overlay, "show_axis_z", text="Z", toggle=True)

        split = col.split()
        sub = split.column()
        sub.prop(overlay, "show_text", text="Text Info")
        sub.prop(overlay, "show_stats", text="Statistics")

        sub = split.column()
        sub.prop(overlay, "show_cursor", text="3D Cursor")
        sub.prop(overlay, "show_annotation", text="Annotations")

        if shading.type == 'MATERIAL':
            row = col.row()
            row.active = shading.render_pass == 'COMBINED'
            row.prop(overlay, "show_look_dev")


class VIEW3D_PT_overlay_object(Panel):
    bl_space_type = 'VIEW_3D'
    bl_region_type = 'HEADER'
    bl_parent_id = 'VIEW3D_PT_overlay'
    bl_label = "Objects"

    def draw(self, context):
        layout = self.layout
        view = context.space_data
        overlay = view.overlay
        display_all = overlay.show_overlays

        col = layout.column(align=True)
        col.active = display_all

        split = col.split()

        sub = split.column(align=True)
        sub.prop(overlay, "show_extras", text="Extras")
        sub.prop(overlay, "show_relationship_lines")
        sub.prop(overlay, "show_outline_selected")

        sub = split.column(align=True)
        sub.prop(overlay, "show_bones", text="Bones")
        sub.prop(overlay, "show_motion_paths")
        sub.prop(overlay, "show_object_origins", text="Origins")
        subsub = sub.column()
        subsub.active = overlay.show_object_origins
        subsub.prop(overlay, "show_object_origins_all", text="Origins (All)")


class VIEW3D_PT_overlay_geometry(Panel):
    bl_space_type = 'VIEW_3D'
    bl_region_type = 'HEADER'
    bl_parent_id = 'VIEW3D_PT_overlay'
    bl_label = "Geometry"

    def draw(self, context):
        layout = self.layout
        view = context.space_data
        overlay = view.overlay
        display_all = overlay.show_overlays
        is_wireframes = view.shading.type == 'WIREFRAME'

        col = layout.column()
        col.active = display_all

        row = col.row(align=True)
        if not is_wireframes:
            row.prop(overlay, "show_wireframes", text="")
        sub = row.row()
        sub.active = overlay.show_wireframes or is_wireframes
        sub.prop(overlay, "wireframe_threshold", text="Wireframe")
        sub.prop(overlay, "wireframe_opacity", text="Opacity")

        row = col.row(align=True)
        row.active = view.show_viewer
        row.prop(overlay, "show_viewer_attribute", text="")
        subrow = row.row(align=True)
        subrow.active = overlay.show_viewer_attribute
        subrow.prop(overlay, "viewer_attribute_opacity", text="Viewer Node")

        row = col.row(align=True)

        # These properties should be always available in the UI for all modes
        # other than Object.
        # Even when the Fade Inactive Geometry overlay is not affecting the
        # current active object depending on its mode, it will always affect
        # the rest of the scene.
        if context.mode != 'OBJECT':
            row.prop(overlay, "show_fade_inactive", text="")
            sub = row.row()
            sub.active = overlay.show_fade_inactive
            sub.prop(overlay, "fade_inactive_alpha", text="Fade Inactive Geometry")

        col = layout.column(align=True)
        col.active = display_all

        col.prop(overlay, "show_face_orientation")

        # sub.prop(overlay, "show_onion_skins")


class VIEW3D_PT_overlay_motion_tracking(Panel):
    bl_space_type = 'VIEW_3D'
    bl_region_type = 'HEADER'
    bl_parent_id = 'VIEW3D_PT_overlay'
    bl_label = "Motion Tracking"

    def draw_header(self, context):
        layout = self.layout
        view = context.space_data
        overlay = view.overlay
        display_all = overlay.show_overlays
        layout.active = display_all
        layout.prop(view, "show_reconstruction", text=self.bl_label)

    def draw(self, context):
        layout = self.layout
        view = context.space_data
        overlay = view.overlay
        display_all = overlay.show_overlays

        col = layout.column()
        col.active = display_all

        if view.show_reconstruction:
            split = col.split()

            sub = split.column(align=True)
            sub.active = view.show_reconstruction
            sub.prop(view, "show_camera_path", text="Camera Path")

            sub = split.column()
            sub.prop(view, "show_bundle_names", text="Marker Names")

            col = layout.column()
            col.active = display_all
            col.label(text="Tracks")
            row = col.row(align=True)
            row.prop(view, "tracks_display_type", text="")
            row.prop(view, "tracks_display_size", text="Size")


class VIEW3D_PT_overlay_edit_mesh(Panel):
    bl_space_type = 'VIEW_3D'
    bl_region_type = 'HEADER'
    bl_parent_id = 'VIEW3D_PT_overlay'
    bl_label = "Mesh Edit Mode"

    @classmethod
    def poll(cls, context):
        return context.mode == 'EDIT_MESH'

    def draw(self, context):
        layout = self.layout

        view = context.space_data
        shading = view.shading
        overlay = view.overlay
        display_all = overlay.show_overlays

        is_any_solid_shading = not (shading.show_xray or (shading.type == 'WIREFRAME'))

        col = layout.column()
        col.active = display_all

        split = col.split()

        sub = split.column()
        sub.active = is_any_solid_shading
        sub.prop(overlay, "show_edges", text="Edges")
        sub = split.column()
        sub.prop(overlay, "show_faces", text="Faces")
        sub = split.column()
        sub.active = is_any_solid_shading
        sub.prop(overlay, "show_face_center", text="Center")

        row = col.row(align=True)
        row.prop(overlay, "show_edge_crease", text="Creases", toggle=True)
        row.prop(overlay, "show_edge_sharp", text="Sharp", text_ctxt=i18n_contexts.plural, toggle=True)
        row.prop(overlay, "show_edge_bevel_weight", text="Bevel", toggle=True)
        row.prop(overlay, "show_edge_seams", text="Seams", toggle=True)

        if context.preferences.view.show_developer_ui:
            col.label(text="Developer")
            col.prop(overlay, "show_extra_indices", text="Indices")


class VIEW3D_PT_overlay_edit_mesh_shading(Panel):
    bl_space_type = 'VIEW_3D'
    bl_region_type = 'HEADER'
    bl_parent_id = 'VIEW3D_PT_overlay_edit_mesh'
    bl_label = "Shading"

    @classmethod
    def poll(cls, context):
        return context.mode == 'EDIT_MESH'

    def draw(self, context):
        layout = self.layout

        view = context.space_data
        shading = view.shading
        overlay = view.overlay
        tool_settings = context.tool_settings
        display_all = overlay.show_overlays
        statvis = tool_settings.statvis

        col = layout.column()
        col.active = display_all

        col.prop(overlay, "show_occlude_wire")

        col.prop(overlay, "show_weight", text="Vertex Group Weights")
        if overlay.show_weight:
            row = col.split(factor=0.33)
            row.label(text="Zero Weights")
            sub = row.row()
            sub.prop(tool_settings, "vertex_group_user", expand=True)

        if shading.type == 'WIREFRAME':
            xray = shading.show_xray_wireframe and shading.xray_alpha_wireframe < 1.0
        elif shading.type == 'SOLID':
            xray = shading.show_xray and shading.xray_alpha < 1.0
        else:
            xray = False
        statvis_active = not xray
        row = col.row()
        row.active = statvis_active
        row.prop(overlay, "show_statvis", text="Mesh Analysis")
        if overlay.show_statvis:
            col = col.column()
            col.active = statvis_active

            sub = col.split()
            sub.label(text="Type")
            sub.prop(statvis, "type", text="")

            statvis_type = statvis.type
            if statvis_type == 'OVERHANG':
                row = col.row(align=True)
                row.prop(statvis, "overhang_min", text="Minimum")
                row.prop(statvis, "overhang_max", text="Maximum")
                col.row().prop(statvis, "overhang_axis", expand=True)
            elif statvis_type == 'THICKNESS':
                row = col.row(align=True)
                row.prop(statvis, "thickness_min", text="Minimum")
                row.prop(statvis, "thickness_max", text="Maximum")
                col.prop(statvis, "thickness_samples")
            elif statvis_type == 'INTERSECT':
                pass
            elif statvis_type == 'DISTORT':
                row = col.row(align=True)
                row.prop(statvis, "distort_min", text="Minimum")
                row.prop(statvis, "distort_max", text="Maximum")
            elif statvis_type == 'SHARP':
                row = col.row(align=True)
                row.prop(statvis, "sharp_min", text="Minimum")
                row.prop(statvis, "sharp_max", text="Maximum")


class VIEW3D_PT_overlay_edit_mesh_measurement(Panel):
    bl_space_type = 'VIEW_3D'
    bl_region_type = 'HEADER'
    bl_parent_id = 'VIEW3D_PT_overlay_edit_mesh'
    bl_label = "Measurement"

    @classmethod
    def poll(cls, context):
        return context.mode == 'EDIT_MESH'

    def draw(self, context):
        layout = self.layout

        view = context.space_data
        overlay = view.overlay
        display_all = overlay.show_overlays

        col = layout.column()
        col.active = display_all

        split = col.split()

        sub = split.column()
        sub.prop(overlay, "show_extra_edge_length", text="Edge Length")
        sub.prop(overlay, "show_extra_edge_angle", text="Edge Angle")

        sub = split.column()
        sub.prop(overlay, "show_extra_face_area", text="Face Area")
        sub.prop(overlay, "show_extra_face_angle", text="Face Angle")


class VIEW3D_PT_overlay_edit_mesh_normals(Panel):
    bl_space_type = 'VIEW_3D'
    bl_region_type = 'HEADER'
    bl_parent_id = 'VIEW3D_PT_overlay_edit_mesh'
    bl_label = "Normals"

    @classmethod
    def poll(cls, context):
        return context.mode == 'EDIT_MESH'

    def draw(self, context):
        layout = self.layout

        view = context.space_data
        overlay = view.overlay
        display_all = overlay.show_overlays

        col = layout.column()
        col.active = display_all

        row = col.row(align=True)
        row.prop(overlay, "show_vertex_normals", text="", icon='NORMALS_VERTEX')
        row.prop(overlay, "show_split_normals", text="", icon='NORMALS_VERTEX_FACE')
        row.prop(overlay, "show_face_normals", text="", icon='NORMALS_FACE')

        sub = row.row(align=True)
        sub.active = overlay.show_vertex_normals or overlay.show_face_normals or overlay.show_split_normals
        if overlay.use_normals_constant_screen_size:
            sub.prop(overlay, "normals_constant_screen_size", text="Size")
        else:
            sub.prop(overlay, "normals_length", text="Size")

        row.prop(overlay, "use_normals_constant_screen_size", text="", icon='FIXED_SIZE')


class VIEW3D_PT_overlay_edit_mesh_freestyle(Panel):
    bl_space_type = 'VIEW_3D'
    bl_region_type = 'HEADER'
    bl_parent_id = 'VIEW3D_PT_overlay'
    bl_label = "Freestyle"

    @classmethod
    def poll(cls, context):
        return context.mode == 'EDIT_MESH' and bpy.app.build_options.freestyle

    def draw(self, context):
        layout = self.layout

        view = context.space_data
        overlay = view.overlay
        display_all = overlay.show_overlays

        col = layout.column()
        col.active = display_all

        row = col.row()
        row.prop(overlay, "show_freestyle_edge_marks", text="Edge Marks")
        row.prop(overlay, "show_freestyle_face_marks", text="Face Marks")


class VIEW3D_PT_overlay_edit_curve(Panel):
    bl_space_type = 'VIEW_3D'
    bl_region_type = 'HEADER'
    bl_parent_id = 'VIEW3D_PT_overlay'
    bl_label = "Curve Edit Mode"

    @classmethod
    def poll(cls, context):
        return context.mode == 'EDIT_CURVE'

    def draw(self, context):
        layout = self.layout
        view = context.space_data
        overlay = view.overlay
        display_all = overlay.show_overlays

        col = layout.column()
        col.active = display_all

        row = col.row()
        row.prop(overlay, "display_handle", text="Handles")

        row = col.row()
        row.prop(overlay, "show_curve_normals", text="")
        sub = row.row()
        sub.active = overlay.show_curve_normals
        sub.prop(overlay, "normals_length", text="Normals")


class VIEW3D_PT_overlay_sculpt(Panel):
    bl_space_type = 'VIEW_3D'
    bl_context = ".sculpt_mode"
    bl_region_type = 'HEADER'
    bl_parent_id = 'VIEW3D_PT_overlay'
    bl_label = "Sculpt"

    @classmethod
    def poll(cls, context):
        return (
            context.mode == 'SCULPT' and
            (context.sculpt_object and context.tool_settings.sculpt)
        )

    def draw(self, context):
        layout = self.layout
        tool_settings = context.tool_settings
        sculpt = tool_settings.sculpt

        view = context.space_data
        overlay = view.overlay

        row = layout.row(align=True)
        row.prop(sculpt, "show_mask", text="")
        sub = row.row()
        sub.active = sculpt.show_mask
        sub.prop(overlay, "sculpt_mode_mask_opacity", text="Mask")

        row = layout.row(align=True)
        row.prop(sculpt, "show_face_sets", text="")
        sub = row.row()
        sub.active = sculpt.show_face_sets
        row.prop(overlay, "sculpt_mode_face_sets_opacity", text="Face Sets")


class VIEW3D_PT_overlay_sculpt_curves(Panel):
    bl_space_type = 'VIEW_3D'
    bl_context = ".curves_sculpt"
    bl_region_type = 'HEADER'
    bl_parent_id = 'VIEW3D_PT_overlay'
    bl_label = "Sculpt"

    @classmethod
    def poll(cls, context):
        return context.mode == 'SCULPT_CURVES' and (context.object)

    def draw(self, context):
        layout = self.layout
        tool_settings = context.tool_settings
        sculpt = tool_settings.sculpt

        view = context.space_data
        overlay = view.overlay

        row = layout.row(align=True)
        row.active = overlay.show_overlays
        row.prop(overlay, "sculpt_mode_mask_opacity", text="Selection Opacity")


class VIEW3D_PT_overlay_bones(Panel):
    bl_space_type = 'VIEW_3D'
    bl_region_type = 'HEADER'
    bl_parent_id = 'VIEW3D_PT_overlay'
    bl_label = "Bones"

    @staticmethod
    def is_using_wireframe(context):
        shading = VIEW3D_PT_shading.get_shading(context)

        if shading.type == 'WIREFRAME' or shading.show_xray:
            return True

        mode = context.mode

        if mode in {'POSE', 'PAINT_WEIGHT'}:
            armature = context.pose_object
        elif mode == 'EDIT_ARMATURE':
            armature = context.edit_object
        else:
            return False

        return armature and armature.display_type == 'WIRE'

    @classmethod
    def poll(cls, context):
        mode = context.mode
        return (
            (mode == 'POSE') or
            (mode == 'PAINT_WEIGHT' and context.pose_object) or
            (mode in {'EDIT_ARMATURE', 'OBJECT'} and
             VIEW3D_PT_overlay_bones.is_using_wireframe(context))
        )

    def draw(self, context):
        layout = self.layout
        view = context.space_data
        mode = context.mode
        overlay = view.overlay
        display_all = overlay.show_overlays

        col = layout.column()
        col.active = display_all

        if mode == 'POSE':
            row = col.row()
            row.prop(overlay, "show_xray_bone", text="")
            sub = row.row()
            sub.active = display_all and overlay.show_xray_bone
            sub.prop(overlay, "xray_alpha_bone", text="Fade Geometry")
        elif mode == 'PAINT_WEIGHT':
            row = col.row()
            row.prop(overlay, "show_xray_bone")

        if VIEW3D_PT_overlay_bones.is_using_wireframe(context):
            col.prop(overlay, "bone_wire_alpha")


class VIEW3D_PT_overlay_texture_paint(Panel):
    bl_space_type = 'VIEW_3D'
    bl_region_type = 'HEADER'
    bl_parent_id = 'VIEW3D_PT_overlay'
    bl_label = "Texture Paint"

    @classmethod
    def poll(cls, context):
        return context.mode == 'PAINT_TEXTURE'

    def draw(self, context):
        layout = self.layout
        view = context.space_data
        overlay = view.overlay
        display_all = overlay.show_overlays

        col = layout.column()
        col.active = display_all
        col.prop(overlay, "texture_paint_mode_opacity")


class VIEW3D_PT_overlay_vertex_paint(Panel):
    bl_space_type = 'VIEW_3D'
    bl_region_type = 'HEADER'
    bl_parent_id = 'VIEW3D_PT_overlay'
    bl_label = "Vertex Paint"

    @classmethod
    def poll(cls, context):
        return context.mode == 'PAINT_VERTEX'

    def draw(self, context):
        layout = self.layout
        view = context.space_data
        overlay = view.overlay
        display_all = overlay.show_overlays

        col = layout.column()
        col.active = display_all

        col.prop(overlay, "vertex_paint_mode_opacity")
        col.prop(overlay, "show_paint_wire")


class VIEW3D_PT_overlay_weight_paint(Panel):
    bl_space_type = 'VIEW_3D'
    bl_region_type = 'HEADER'
    bl_parent_id = 'VIEW3D_PT_overlay'
    bl_label = "Weight Paint"

    @classmethod
    def poll(cls, context):
        return context.mode == 'PAINT_WEIGHT'

    def draw(self, context):
        layout = self.layout
        view = context.space_data
        overlay = view.overlay
        display_all = overlay.show_overlays

        col = layout.column()
        col.active = display_all

        col.prop(overlay, "weight_paint_mode_opacity", text="Opacity")
        row = col.split(factor=0.33)
        row.label(text="Zero Weights")
        sub = row.row()
        sub.prop(context.tool_settings, "vertex_group_user", expand=True)

        col.prop(overlay, "show_wpaint_contours")
        col.prop(overlay, "show_paint_wire")


class VIEW3D_PT_snapping(Panel):
    bl_space_type = 'VIEW_3D'
    bl_region_type = 'HEADER'
    bl_label = "Snapping"

    def draw(self, context):
        tool_settings = context.tool_settings
        snap_elements = tool_settings.snap_elements
        obj = context.active_object
        object_mode = 'OBJECT' if obj is None else obj.mode

        layout = self.layout
        col = layout.column()
        col.label(text="Snap To")
        col.prop(tool_settings, "snap_elements", expand=True)

        col.separator()
        if 'INCREMENT' in snap_elements:
            col.prop(tool_settings, "use_snap_grid_absolute")

        if snap_elements != {'INCREMENT'}:
            if snap_elements != {'FACE_NEAREST'}:
                col.label(text="Snap With")
                row = col.row(align=True)
                row.prop(tool_settings, "snap_target", expand=True)

            if obj:
                col.label(text="Target Selection")
                col_targetsel = col.column(align=True)
                if object_mode == 'EDIT' and obj.type not in {'LATTICE', 'META', 'FONT'}:
                    col_targetsel.prop(
                        tool_settings,
                        "use_snap_self",
                        text="Include Active",
                        icon='EDITMODE_HLT',
                    )
                    col_targetsel.prop(
                        tool_settings,
                        "use_snap_edit",
                        text="Include Edited",
                        icon='OUTLINER_DATA_MESH',
                    )
                    col_targetsel.prop(
                        tool_settings,
                        "use_snap_nonedit",
                        text="Include Non-Edited",
                        icon='OUTLINER_OB_MESH',
                    )
                col_targetsel.prop(
                    tool_settings,
                    "use_snap_selectable",
                    text="Exclude Non-Selectable",
                    icon='RESTRICT_SELECT_OFF',
                )

                if object_mode in {'OBJECT', 'POSE', 'EDIT', 'WEIGHT_PAINT'}:
                    col.prop(tool_settings, "use_snap_align_rotation")

            col.prop(tool_settings, "use_snap_backface_culling")

            if 'FACE' in snap_elements:
                col.prop(tool_settings, "use_snap_project")

            if 'FACE_NEAREST' in snap_elements:
                col.prop(tool_settings, 'use_snap_to_same_target')
                if object_mode == 'EDIT':
                    col.prop(tool_settings, 'snap_face_nearest_steps')

            if 'VOLUME' in snap_elements:
                col.prop(tool_settings, "use_snap_peel_object")

        col.label(text="Affect")
        row = col.row(align=True)
        row.prop(tool_settings, "use_snap_translate", text="Move", toggle=True)
        row.prop(tool_settings, "use_snap_rotate", text="Rotate", toggle=True)
        row.prop(tool_settings, "use_snap_scale", text="Scale", toggle=True)


class VIEW3D_PT_proportional_edit(Panel):
    bl_space_type = 'VIEW_3D'
    bl_region_type = 'HEADER'
    bl_label = "Proportional Editing"
    bl_ui_units_x = 8

    def draw(self, context):
        layout = self.layout
        tool_settings = context.tool_settings
        col = layout.column()
        col.active = (tool_settings.use_proportional_edit_objects if context.mode == 'OBJECT'
                      else tool_settings.use_proportional_edit)

        if context.mode != 'OBJECT':
            col.prop(tool_settings, "use_proportional_connected")
            sub = col.column()
            sub.active = not tool_settings.use_proportional_connected
            sub.prop(tool_settings, "use_proportional_projected")
            col.separator()

        col.prop(tool_settings, "proportional_edit_falloff", expand=True)


class VIEW3D_PT_transform_orientations(Panel):
    bl_space_type = 'VIEW_3D'
    bl_region_type = 'HEADER'
    bl_label = "Transform Orientations"
    bl_ui_units_x = 8

    def draw(self, context):
        layout = self.layout
        layout.label(text="Transform Orientations")

        scene = context.scene
        orient_slot = scene.transform_orientation_slots[0]
        orientation = orient_slot.custom_orientation

        row = layout.row()
        col = row.column()
        col.prop(orient_slot, "type", expand=True)
        row.operator("transform.create_orientation", text="", icon='ADD', emboss=False).use = True

        if orientation:
            row = layout.row(align=False)
            row.prop(orientation, "name", text="", icon='OBJECT_ORIGIN')
            row.operator("transform.delete_orientation", text="", icon='X', emboss=False)


class VIEW3D_PT_gpencil_origin(Panel):
    bl_space_type = 'VIEW_3D'
    bl_region_type = 'HEADER'
    bl_label = "Stroke Placement"

    def draw(self, context):
        layout = self.layout
        tool_settings = context.tool_settings
        gpd = context.gpencil_data

        layout.label(text="Stroke Placement")

        row = layout.row()
        col = row.column()
        col.prop(tool_settings, "gpencil_stroke_placement_view3d", expand=True)

        if tool_settings.gpencil_stroke_placement_view3d == 'SURFACE':
            row = layout.row()
            row.label(text="Offset")
            row = layout.row()
            row.prop(gpd, "zdepth_offset", text="")

        if tool_settings.gpencil_stroke_placement_view3d == 'STROKE':
            row = layout.row()
            row.label(text="Target")
            row = layout.row()
            row.prop(tool_settings, "gpencil_stroke_snap_mode", expand=True)


class VIEW3D_PT_gpencil_lock(Panel):
    bl_space_type = 'VIEW_3D'
    bl_region_type = 'HEADER'
    bl_label = "Drawing Plane"

    def draw(self, context):
        layout = self.layout
        layout.label(text="Drawing Plane")

        row = layout.row()
        col = row.column()
        col.prop(context.tool_settings.gpencil_sculpt, "lock_axis", expand=True)


class VIEW3D_PT_gpencil_guide(Panel):
    bl_space_type = 'VIEW_3D'
    bl_region_type = 'HEADER'
    bl_label = "Guides"

    def draw(self, context):
        settings = context.tool_settings.gpencil_sculpt.guide

        layout = self.layout
        layout.label(text="Guides")

        col = layout.column()
        col.active = settings.use_guide
        col.prop(settings, "type", expand=True)

        if settings.type in {'ISO', 'PARALLEL', 'RADIAL'}:
            col.prop(settings, "angle")
            row = col.row(align=True)

        col.prop(settings, "use_snapping")
        if settings.use_snapping:

            if settings.type == 'RADIAL':
                col.prop(settings, "angle_snap")
            else:
                col.prop(settings, "spacing")

        if settings.type in {'CIRCULAR', 'RADIAL'} or settings.use_snapping:
            col.label(text="Reference Point")
            row = col.row(align=True)
            row.prop(settings, "reference_point", expand=True)
            if settings.reference_point == 'CUSTOM':
                col.prop(settings, "location", text="Custom Location")
            elif settings.reference_point == 'OBJECT':
                col.prop(settings, "reference_object", text="Object Location")
                if not settings.reference_object:
                    col.label(text="No object selected, using cursor")


class VIEW3D_PT_overlay_gpencil_options(Panel):
    bl_space_type = 'VIEW_3D'
    bl_region_type = 'HEADER'
    bl_parent_id = 'VIEW3D_PT_overlay'
    bl_label = ""

    @classmethod
    def poll(cls, context):
        return context.object and context.object.type == 'GPENCIL'

    def draw_header(self, context):
        layout = self.layout
        layout.label(text={
            'PAINT_GPENCIL': "Draw Grease Pencil",
            'EDIT_GPENCIL': "Edit Grease Pencil",
            'SCULPT_GPENCIL': "Sculpt Grease Pencil",
            'WEIGHT_GPENCIL': "Weight Grease Pencil",
            'VERTEX_GPENCIL': "Vertex Grease Pencil",
            'OBJECT': "Grease Pencil",
        }[context.mode])

    def draw(self, context):
        layout = self.layout
        view = context.space_data
        overlay = view.overlay

        layout.prop(overlay, "use_gpencil_onion_skin", text="Onion Skin")

        col = layout.column()
        row = col.row()
        row.prop(overlay, "use_gpencil_grid", text="")
        sub = row.row(align=True)
        sub.active = overlay.use_gpencil_grid
        sub.prop(overlay, "gpencil_grid_opacity", text="Canvas", slider=True)
        sub.prop(overlay, "use_gpencil_canvas_xray", text="", icon='XRAY')

        row = col.row()
        row.prop(overlay, "use_gpencil_fade_layers", text="")
        sub = row.row()
        sub.active = overlay.use_gpencil_fade_layers
        sub.prop(overlay, "gpencil_fade_layer", text="Fade Inactive Layers", slider=True)

        row = col.row()
        row.prop(overlay, "use_gpencil_fade_objects", text="")
        sub = row.row(align=True)
        sub.active = overlay.use_gpencil_fade_objects
        sub.prop(overlay, "gpencil_fade_objects", text="Fade Inactive Objects", slider=True)
        sub.prop(overlay, "use_gpencil_fade_gp_objects", text="", icon='OUTLINER_OB_GREASEPENCIL')

        if context.object.mode in {'EDIT_GPENCIL', 'SCULPT_GPENCIL', 'WEIGHT_GPENCIL', 'VERTEX_GPENCIL'}:
            split = layout.split()
            col = split.column()
            col.prop(overlay, "use_gpencil_edit_lines", text="Edit Lines")
            col = split.column()
            col.prop(overlay, "use_gpencil_multiedit_line_only", text="Only in Multiframe")

            if context.object.mode == 'EDIT_GPENCIL':
                gpd = context.object.data
                split = layout.split()
                col = split.column()
                col.prop(overlay, "use_gpencil_show_directions")
                col = split.column()
                col.prop(overlay, "use_gpencil_show_material_name", text="Material Name")

                if not gpd.use_curve_edit:
                    layout.prop(overlay, "vertex_opacity", text="Vertex Opacity", slider=True)
                else:
                    # Handles for Curve Edit
                    layout.prop(overlay, "display_handle", text="Handles")

        if context.object.mode in {'PAINT_GPENCIL', 'VERTEX_GPENCIL'}:
            layout.label(text="Vertex Paint")
            row = layout.row()
            shading = VIEW3D_PT_shading.get_shading(context)
            row.enabled = shading.type not in {'WIREFRAME', 'RENDERED'}
            row.prop(overlay, "gpencil_vertex_paint_opacity", text="Opacity", slider=True)


class VIEW3D_PT_quad_view(Panel):
    bl_space_type = 'VIEW_3D'
    bl_region_type = 'UI'
    bl_category = "View"
    bl_label = "Quad View"
    bl_options = {'DEFAULT_CLOSED'}

    @classmethod
    def poll(cls, context):
        view = context.space_data
        return view.region_quadviews

    def draw(self, context):
        layout = self.layout

        view = context.space_data

        region = view.region_quadviews[2]
        col = layout.column()
        col.prop(region, "lock_rotation")
        row = col.row()
        row.enabled = region.lock_rotation
        row.prop(region, "show_sync_view")
        row = col.row()
        row.enabled = region.lock_rotation and region.show_sync_view
        row.prop(region, "use_box_clip")


# Annotation properties
class VIEW3D_PT_grease_pencil(AnnotationDataPanel, Panel):
    bl_space_type = 'VIEW_3D'
    bl_region_type = 'UI'
    bl_category = "View"

    # NOTE: this is just a wrapper around the generic GP Panel


class VIEW3D_PT_annotation_onion(AnnotationOnionSkin, Panel):
    bl_space_type = 'VIEW_3D'
    bl_region_type = 'UI'
    bl_category = "View"
    bl_parent_id = 'VIEW3D_PT_grease_pencil'

    # NOTE: this is just a wrapper around the generic GP Panel


class TOPBAR_PT_annotation_layers(Panel, AnnotationDataPanel):
    bl_space_type = 'VIEW_3D'
    bl_region_type = 'HEADER'
    bl_label = "Layers"
    bl_ui_units_x = 14


class VIEW3D_PT_view3d_stereo(Panel):
    bl_space_type = 'VIEW_3D'
    bl_region_type = 'UI'
    bl_category = "View"
    bl_label = "Stereoscopy"
    bl_options = {'DEFAULT_CLOSED'}

    @classmethod
    def poll(cls, context):
        scene = context.scene

        multiview = scene.render.use_multiview
        return multiview

    def draw(self, context):
        layout = self.layout
        view = context.space_data

        basic_stereo = context.scene.render.views_format == 'STEREO_3D'

        col = layout.column()
        col.row().prop(view, "stereo_3d_camera", expand=True)

        col.label(text="Display")
        row = col.row()
        row.active = basic_stereo
        row.prop(view, "show_stereo_3d_cameras")
        row = col.row()
        row.active = basic_stereo
        split = row.split()
        split.prop(view, "show_stereo_3d_convergence_plane")
        split = row.split()
        split.prop(view, "stereo_3d_convergence_plane_alpha", text="Alpha")
        split.active = view.show_stereo_3d_convergence_plane
        row = col.row()
        split = row.split()
        split.prop(view, "show_stereo_3d_volume")
        split = row.split()
        split.active = view.show_stereo_3d_volume
        split.prop(view, "stereo_3d_volume_alpha", text="Alpha")


class VIEW3D_PT_context_properties(Panel):
    bl_space_type = 'VIEW_3D'
    bl_region_type = 'UI'
    bl_category = "Item"
    bl_label = "Properties"
    bl_options = {'DEFAULT_CLOSED'}

    @staticmethod
    def _active_context_member(context):
        obj = context.object
        if obj:
            object_mode = obj.mode
            if object_mode == 'POSE':
                return "active_pose_bone"
            elif object_mode == 'EDIT' and obj.type == 'ARMATURE':
                return "active_bone"
            else:
                return "object"

        return ""

    @classmethod
    def poll(cls, context):
        import rna_prop_ui
        member = cls._active_context_member(context)

        if member:
            context_member, member = rna_prop_ui.rna_idprop_context_value(context, member, object)
            return context_member and rna_prop_ui.rna_idprop_has_properties(context_member)

        return False

    def draw(self, context):
        import rna_prop_ui
        member = VIEW3D_PT_context_properties._active_context_member(context)

        if member:
            # Draw with no edit button
            rna_prop_ui.draw(self.layout, context, member, object, use_edit=False)


# Grease Pencil Object - Multiframe falloff tools
class VIEW3D_PT_gpencil_multi_frame(Panel):
    bl_space_type = 'VIEW_3D'
    bl_region_type = 'HEADER'
    bl_label = "Multi Frame"

    def draw(self, context):
        gpd = context.gpencil_data
        settings = context.tool_settings.gpencil_sculpt

        layout = self.layout
        col = layout.column(align=True)
        col.prop(settings, "use_multiframe_falloff")

        # Falloff curve
        if gpd.use_multiedit and settings.use_multiframe_falloff:
            layout.template_curve_mapping(settings, "multiframe_falloff_curve", brush=True)


# Grease Pencil Object - Curve Editing tools
class VIEW3D_PT_gpencil_curve_edit(Panel):
    bl_space_type = 'VIEW_3D'
    bl_region_type = 'HEADER'
    bl_label = "Curve Editing"

    def draw(self, context):
        layout = self.layout

        gpd = context.gpencil_data
        col = layout.column(align=True)
        col.prop(gpd, "edit_curve_resolution")
        col.prop(gpd, "curve_edit_threshold")
        col.prop(gpd, "curve_edit_corner_angle")
        col.prop(gpd, "use_adaptive_curve_resolution")


class VIEW3D_MT_gpencil_edit_context_menu(Menu):
    bl_label = ""

    def draw(self, context):

        is_point_mode = context.tool_settings.gpencil_selectmode_edit == 'POINT'
        is_stroke_mode = context.tool_settings.gpencil_selectmode_edit == 'STROKE'
        is_segment_mode = context.tool_settings.gpencil_selectmode_edit == 'SEGMENT'

        layout = self.layout

        layout.operator_context = 'INVOKE_REGION_WIN'

        row = layout.row()

        if is_point_mode or is_segment_mode:
            col = row.column(align=True)

            col.label(text="Point Context Menu", icon='GP_SELECT_POINTS')
            col.separator()

            # Additive Operators
            col.operator("gpencil.stroke_subdivide", text="Subdivide").only_selected = True

            col.separator()

            col.operator("gpencil.extrude_move", text="Extrude")

            col.separator()

            # Deform Operators
            col.operator("gpencil.stroke_smooth", text="Smooth").only_selected = True
            col.operator("transform.bend", text="Bend")
            col.operator("transform.shear", text="Shear")
            col.operator("transform.tosphere", text="To Sphere")
            col.operator("transform.transform", text="Shrink/Fatten").mode = 'GPENCIL_SHRINKFATTEN'
            col.operator("gpencil.stroke_start_set", text="Set Start Point")

            col.separator()

            col.menu("VIEW3D_MT_mirror", text="Mirror")
            col.menu("GPENCIL_MT_snap", text="Snap")

            col.separator()

            # Duplicate operators
            col.operator("gpencil.duplicate_move", text="Duplicate")
            col.operator("gpencil.copy", text="Copy", icon='COPYDOWN')
            col.operator("gpencil.paste", text="Paste", icon='PASTEDOWN').type = 'ACTIVE'
            col.operator("gpencil.paste", text="Paste by Layer").type = 'LAYER'

            col.separator()

            # Removal Operators
            col.operator("gpencil.stroke_merge", text="Merge")
            col.operator("gpencil.stroke_merge_by_distance").use_unselected = False
            col.operator("gpencil.stroke_split", text="Split")
            col.operator("gpencil.stroke_separate", text="Separate").mode = 'POINT'

            col.separator()

            col.operator("gpencil.delete", text="Delete").type = 'POINTS'
            col.operator("gpencil.dissolve", text="Dissolve").type = 'POINTS'
            col.operator("gpencil.dissolve", text="Dissolve Between").type = 'BETWEEN'
            col.operator("gpencil.dissolve", text="Dissolve Unselected").type = 'UNSELECT'

        if is_stroke_mode:

            col = row.column(align=True)
            col.label(text="Stroke Context Menu", icon='GP_SELECT_STROKES')
            col.separator()

            # Main Strokes Operators
            col.operator("gpencil.stroke_subdivide", text="Subdivide").only_selected = False
            col.menu("VIEW3D_MT_gpencil_simplify")
            col.operator("gpencil.stroke_trim", text="Trim")

            col.separator()

            col.operator("gpencil.stroke_smooth", text="Smooth").only_selected = False
            col.operator("transform.transform", text="Shrink/Fatten").mode = 'GPENCIL_SHRINKFATTEN'

            col.separator()

            # Layer and Materials operators
            col.menu("GPENCIL_MT_move_to_layer")
            col.menu("VIEW3D_MT_assign_material")
            col.operator("gpencil.set_active_material", text="Set as Active Material")
            col.operator_menu_enum("gpencil.stroke_arrange", "direction", text="Arrange")

            col.separator()

            col.menu("VIEW3D_MT_mirror", text="Mirror")
            col.menu("VIEW3D_MT_snap", text="Snap")

            col.separator()

            # Duplicate operators
            col.operator("gpencil.duplicate_move", text="Duplicate")
            col.operator("gpencil.copy", text="Copy", icon='COPYDOWN')
            col.operator("gpencil.paste", text="Paste", icon='PASTEDOWN').type = 'ACTIVE'
            col.operator("gpencil.paste", text="Paste by Layer").type = 'LAYER'

            col.separator()

            # Removal Operators
            col.operator("gpencil.stroke_merge_by_distance").use_unselected = True
            col.operator_menu_enum("gpencil.stroke_join", "type", text="Join")
            col.operator("gpencil.stroke_split", text="Split")
            col.operator("gpencil.stroke_separate", text="Separate").mode = 'STROKE'

            col.separator()

            col.operator("gpencil.delete", text="Delete").type = 'STROKES'

            col.separator()

            col.operator("gpencil.reproject", text="Reproject")


def draw_gpencil_layer_active(context, layout):
    gpl = context.active_gpencil_layer
    if gpl:
        layout.label(text="Active Layer")
        row = layout.row(align=True)
        row.operator_context = 'EXEC_REGION_WIN'
        row.operator_menu_enum("gpencil.layer_change", "layer", text="", icon='GREASEPENCIL')
        row.prop(gpl, "info", text="")
        row.operator("gpencil.layer_remove", text="", icon='X')


def draw_gpencil_material_active(context, layout):
    ob = context.active_object
    if ob and len(ob.material_slots) > 0 and ob.active_material_index >= 0:
        ma = ob.material_slots[ob.active_material_index].material
        if ma:
            layout.label(text="Active Material")
            row = layout.row(align=True)
            row.operator_context = 'EXEC_REGION_WIN'
            row.operator_menu_enum("gpencil.material_set", "slot", text="", icon='MATERIAL')
            row.prop(ma, "name", text="")


class VIEW3D_PT_gpencil_sculpt_automasking(Panel):
    bl_space_type = 'VIEW_3D'
    bl_region_type = 'HEADER'
    bl_label = "Auto-masking"
    bl_ui_units_x = 10

    def draw(self, context):
        layout = self.layout

        tool_settings = context.scene.tool_settings
        layout.label(text="Auto-masking")

        col = layout.column(align=True)
        col.prop(tool_settings.gpencil_sculpt, "use_automasking_stroke", text="Stroke")
        col.prop(tool_settings.gpencil_sculpt, "use_automasking_layer_stroke", text="Layer")
        col.prop(tool_settings.gpencil_sculpt, "use_automasking_material_stroke", text="Material")
        col.separator()
        col.prop(tool_settings.gpencil_sculpt, "use_automasking_layer_active", text="Active Layer")
        col.prop(tool_settings.gpencil_sculpt, "use_automasking_material_active", text="Active Material")


class VIEW3D_PT_gpencil_sculpt_context_menu(Panel):
    bl_space_type = 'VIEW_3D'
    bl_region_type = 'WINDOW'
    bl_label = "Sculpt Context Menu"
    bl_ui_units_x = 12

    def draw(self, context):
        ts = context.tool_settings
        settings = ts.gpencil_sculpt_paint
        brush = settings.brush

        layout = self.layout

        layout.prop(brush, "size", slider=True)
        layout.prop(brush, "strength")

        # Layers
        draw_gpencil_layer_active(context, layout)


class VIEW3D_PT_gpencil_weight_context_menu(Panel):
    bl_space_type = 'VIEW_3D'
    bl_region_type = 'WINDOW'
    bl_label = "Weight Paint Context Menu"
    bl_ui_units_x = 12

    def draw(self, context):
        ts = context.tool_settings
        settings = ts.gpencil_weight_paint
        brush = settings.brush

        layout = self.layout

        layout.prop(brush, "size", slider=True)
        layout.prop(brush, "strength")
        layout.prop(brush, "weight")

        # Layers
        draw_gpencil_layer_active(context, layout)


class VIEW3D_PT_gpencil_draw_context_menu(Panel):
    bl_space_type = 'VIEW_3D'
    bl_region_type = 'WINDOW'
    bl_label = "Draw Context Menu"
    bl_ui_units_x = 12

    def draw(self, context):
        ts = context.tool_settings
        settings = ts.gpencil_paint
        brush = settings.brush
        gp_settings = brush.gpencil_settings

        layout = self.layout
        is_pin_vertex = gp_settings.brush_draw_mode == 'VERTEXCOLOR'
        is_vertex = settings.color_mode == 'VERTEXCOLOR' or brush.gpencil_tool == 'TINT' or is_pin_vertex

        if brush.gpencil_tool not in {'ERASE', 'CUTTER', 'EYEDROPPER'} and is_vertex:
            split = layout.split(factor=0.1)
            split.prop(brush, "color", text="")
            split.template_color_picker(brush, "color", value_slider=True)

            col = layout.column()
            col.separator()
            col.prop_menu_enum(gp_settings, "vertex_mode", text="Mode")
            col.separator()

        if brush.gpencil_tool not in {'FILL', 'CUTTER'}:
            layout.prop(brush, "size", slider=True)
        if brush.gpencil_tool not in {'ERASE', 'FILL', 'CUTTER'}:
            layout.prop(gp_settings, "pen_strength")

        # Layers
        draw_gpencil_layer_active(context, layout)
        # Material
        if not is_vertex:
            draw_gpencil_material_active(context, layout)


class VIEW3D_PT_gpencil_vertex_context_menu(Panel):
    bl_space_type = 'VIEW_3D'
    bl_region_type = 'WINDOW'
    bl_label = "Vertex Paint Context Menu"
    bl_ui_units_x = 12

    def draw(self, context):
        layout = self.layout
        ts = context.tool_settings
        settings = ts.gpencil_vertex_paint
        brush = settings.brush
        gp_settings = brush.gpencil_settings

        col = layout.column()

        if brush.gpencil_vertex_tool in {'DRAW', 'REPLACE'}:
            split = layout.split(factor=0.1)
            split.prop(brush, "color", text="")
            split.template_color_picker(brush, "color", value_slider=True)

            col = layout.column()
            col.separator()
            col.prop_menu_enum(gp_settings, "vertex_mode", text="Mode")
            col.separator()

        row = col.row(align=True)
        row.prop(brush, "size", text="Radius")
        row.prop(gp_settings, "use_pressure", text="", icon='STYLUS_PRESSURE')

        if brush.gpencil_vertex_tool in {'DRAW', 'BLUR', 'SMEAR'}:
            row = layout.row(align=True)
            row.prop(gp_settings, "pen_strength", slider=True)
            row.prop(gp_settings, "use_strength_pressure", text="", icon='STYLUS_PRESSURE')

        # Layers
        draw_gpencil_layer_active(context, layout)


class VIEW3D_PT_paint_vertex_context_menu(Panel):
    # Only for popover, these are dummy values.
    bl_space_type = 'VIEW_3D'
    bl_region_type = 'WINDOW'
    bl_label = "Vertex Paint Context Menu"

    def draw(self, context):
        layout = self.layout

        brush = context.tool_settings.vertex_paint.brush
        capabilities = brush.vertex_paint_capabilities

        if capabilities.has_color:
            split = layout.split(factor=0.1)
            UnifiedPaintPanel.prop_unified_color(split, context, brush, "color", text="")
            UnifiedPaintPanel.prop_unified_color_picker(split, context, brush, "color", value_slider=True)
            layout.prop(brush, "blend", text="")

        UnifiedPaintPanel.prop_unified(
            layout,
            context,
            brush,
            "size",
            unified_name="use_unified_size",
            pressure_name="use_pressure_size",
            slider=True,
        )
        UnifiedPaintPanel.prop_unified(
            layout,
            context,
            brush,
            "strength",
            unified_name="use_unified_strength",
            pressure_name="use_pressure_strength",
            slider=True,
        )


class VIEW3D_PT_paint_texture_context_menu(Panel):
    # Only for popover, these are dummy values.
    bl_space_type = 'VIEW_3D'
    bl_region_type = 'WINDOW'
    bl_label = "Texture Paint Context Menu"

    def draw(self, context):
        layout = self.layout

        brush = context.tool_settings.image_paint.brush
        capabilities = brush.image_paint_capabilities

        if capabilities.has_color:
            split = layout.split(factor=0.1)
            UnifiedPaintPanel.prop_unified_color(split, context, brush, "color", text="")
            UnifiedPaintPanel.prop_unified_color_picker(split, context, brush, "color", value_slider=True)
            layout.prop(brush, "blend", text="")

        if capabilities.has_radius:
            UnifiedPaintPanel.prop_unified(
                layout,
                context,
                brush,
                "size",
                unified_name="use_unified_size",
                pressure_name="use_pressure_size",
                slider=True,
            )
            UnifiedPaintPanel.prop_unified(
                layout,
                context,
                brush,
                "strength",
                unified_name="use_unified_strength",
                pressure_name="use_pressure_strength",
                slider=True,
            )


class VIEW3D_PT_paint_weight_context_menu(Panel):
    # Only for popover, these are dummy values.
    bl_space_type = 'VIEW_3D'
    bl_region_type = 'WINDOW'
    bl_label = "Weights Context Menu"

    def draw(self, context):
        layout = self.layout

        brush = context.tool_settings.weight_paint.brush
        UnifiedPaintPanel.prop_unified(
            layout,
            context,
            brush,
            "weight",
            unified_name="use_unified_weight",
            slider=True,
        )
        UnifiedPaintPanel.prop_unified(
            layout,
            context,
            brush,
            "size",
            unified_name="use_unified_size",
            pressure_name="use_pressure_size",
            slider=True,
        )
        UnifiedPaintPanel.prop_unified(
            layout,
            context,
            brush,
            "strength",
            unified_name="use_unified_strength",
            pressure_name="use_pressure_strength",
            slider=True,
        )


class VIEW3D_PT_sculpt_automasking(Panel):
    bl_space_type = 'VIEW_3D'
    bl_region_type = 'HEADER'
    bl_label = "Auto-Masking"
    bl_ui_units_x = 10

    def draw(self, context):
        layout = self.layout

        tool_settings = context.tool_settings
        sculpt = tool_settings.sculpt
        layout.label(text="Auto-Masking")

        col = layout.column(align=True)
        col.prop(sculpt, "use_automasking_topology", text="Topology")
        col.prop(sculpt, "use_automasking_face_sets", text="Face Sets")

        col.separator()

        col = layout.column(align=True)
        col.prop(sculpt, "use_automasking_boundary_edges", text="Mesh Boundary")
        col.prop(sculpt, "use_automasking_boundary_face_sets", text="Face Sets Boundary")

        if sculpt.use_automasking_boundary_edges or sculpt.use_automasking_boundary_face_sets:
            col.prop(sculpt.brush, "automasking_boundary_edges_propagation_steps")

        col.separator()

        col = layout.column(align=True)
        row = col.row()
        row.prop(sculpt, "use_automasking_cavity", text="Cavity")

        is_cavity_active = sculpt.use_automasking_cavity or sculpt.use_automasking_cavity_inverted

        if is_cavity_active:
            row.operator("sculpt.mask_from_cavity", text="Create Mask")

        col.prop(sculpt, "use_automasking_cavity_inverted", text="Cavity (inverted)")

        if is_cavity_active:
            col = layout.column(align=True)
            col.prop(sculpt, "automasking_cavity_factor", text="Factor")
            col.prop(sculpt, "automasking_cavity_blur_steps", text="Blur")

            col = layout.column()
            col.prop(sculpt, "use_automasking_custom_cavity_curve", text="Custom Curve")

            if sculpt.use_automasking_custom_cavity_curve:
                col.template_curve_mapping(sculpt, "automasking_cavity_curve")

        col.separator()

        col = layout.column(align=True)
        col.prop(sculpt, "use_automasking_view_normal", text="View Normal")

        if sculpt.use_automasking_view_normal:
            col.prop(sculpt, "use_automasking_view_occlusion", text="Occlusion")
            subcol = col.column(align=True)
            subcol.active = not sculpt.use_automasking_view_occlusion
            subcol.prop(sculpt, "automasking_view_normal_limit", text="Limit")
            subcol.prop(sculpt, "automasking_view_normal_falloff", text="Falloff")

        col = layout.column()
        col.prop(sculpt, "use_automasking_start_normal", text="Area Normal")

        if sculpt.use_automasking_start_normal:
            col = layout.column(align=True)
            col.prop(sculpt, "automasking_start_normal_limit", text="Limit")
            col.prop(sculpt, "automasking_start_normal_falloff", text="Falloff")


class VIEW3D_PT_sculpt_context_menu(Panel):
    # Only for popover, these are dummy values.
    bl_space_type = 'VIEW_3D'
    bl_region_type = 'WINDOW'
    bl_label = "Sculpt Context Menu"

    def draw(self, context):
        layout = self.layout

        brush = context.tool_settings.sculpt.brush
        capabilities = brush.sculpt_capabilities

        if capabilities.has_color:
            split = layout.split(factor=0.1)
            UnifiedPaintPanel.prop_unified_color(split, context, brush, "color", text="")
            UnifiedPaintPanel.prop_unified_color_picker(split, context, brush, "color", value_slider=True)
            layout.prop(brush, "blend", text="")

        ups = context.tool_settings.unified_paint_settings
        size = "size"
        size_owner = ups if ups.use_unified_size else brush
        if size_owner.use_locked_size == 'SCENE':
            size = "unprojected_radius"

        UnifiedPaintPanel.prop_unified(
            layout,
            context,
            brush,
            size,
            unified_name="use_unified_size",
            pressure_name="use_pressure_size",
            text="Radius",
            slider=True,
        )
        UnifiedPaintPanel.prop_unified(
            layout,
            context,
            brush,
            "strength",
            unified_name="use_unified_strength",
            pressure_name="use_pressure_strength",
            slider=True,
        )

        if capabilities.has_auto_smooth:
            layout.prop(brush, "auto_smooth_factor", slider=True)

        if capabilities.has_normal_weight:
            layout.prop(brush, "normal_weight", slider=True)

        if capabilities.has_pinch_factor:
            text = "Pinch"
            if brush.sculpt_tool in {'BLOB', 'SNAKE_HOOK'}:
                text = "Magnify"
            layout.prop(brush, "crease_pinch_factor", slider=True, text=text)

        if capabilities.has_rake_factor:
            layout.prop(brush, "rake_factor", slider=True)

        if capabilities.has_plane_offset:
            layout.prop(brush, "plane_offset", slider=True)
            layout.prop(brush, "plane_trim", slider=True, text="Distance")

        if capabilities.has_height:
            layout.prop(brush, "height", slider=True, text="Height")


class TOPBAR_PT_gpencil_materials(GreasePencilMaterialsPanel, Panel):
    bl_space_type = 'VIEW_3D'
    bl_region_type = 'HEADER'
    bl_label = "Materials"
    bl_ui_units_x = 14

    @classmethod
    def poll(cls, context):
        ob = context.object
        return ob and ob.type == 'GPENCIL'


class TOPBAR_PT_gpencil_vertexcolor(GreasePencilVertexcolorPanel, Panel):
    bl_space_type = 'VIEW_3D'
    bl_region_type = 'HEADER'
    bl_label = "Color Attribute"
    bl_ui_units_x = 10

    @classmethod
    def poll(cls, context):
        ob = context.object
        return ob and ob.type == 'GPENCIL'


class VIEW3D_PT_curves_sculpt_add_shape(Panel):
    # Only for popover, these are dummy values.
    bl_space_type = 'VIEW_3D'
    bl_region_type = 'WINDOW'
    bl_label = "Curves Sculpt Add Curve Options"

    def draw(self, context):
        layout = self.layout

        layout.use_property_split = True
        layout.use_property_decorate = False  # No animation.

        settings = UnifiedPaintPanel.paint_settings(context)
        brush = settings.brush

        col = layout.column(heading="Interpolate", align=True)
        col.prop(brush.curves_sculpt_settings, "interpolate_length", text="Length")
        col.prop(brush.curves_sculpt_settings, "interpolate_shape", text="Shape")
        col.prop(brush.curves_sculpt_settings, "interpolate_point_count", text="Point Count")

        col = layout.column()
        col.active = not brush.curves_sculpt_settings.interpolate_length
        col.prop(brush.curves_sculpt_settings, "curve_length", text="Length")

        col = layout.column()
        col.active = not brush.curves_sculpt_settings.interpolate_point_count
        col.prop(brush.curves_sculpt_settings, "points_per_curve", text="Points")


class VIEW3D_PT_curves_sculpt_grow_shrink_scaling(Panel):
    # Only for popover, these are dummy values.
    bl_space_type = 'VIEW_3D'
    bl_region_type = 'WINDOW'
    bl_label = "Curves Grow/Shrink Scaling"
    bl_ui_units_x = 12

    def draw(self, context):
        layout = self.layout

        layout.use_property_split = True
        layout.use_property_decorate = False  # No animation.

        settings = UnifiedPaintPanel.paint_settings(context)
        brush = settings.brush

        layout.prop(brush.curves_sculpt_settings, "scale_uniform")
        layout.prop(brush.curves_sculpt_settings, "minimum_length")


class VIEW3D_PT_viewport_debug(Panel):
    bl_space_type = 'VIEW_3D'
    bl_region_type = 'HEADER'
    bl_parent_id = 'VIEW3D_PT_overlay'
    bl_label = "Viewport Debug"

    @classmethod
    def poll(cls, context):
        prefs = context.preferences
        return prefs.experimental.use_viewport_debug

    def draw(self, context):
        layout = self.layout
        view = context.space_data
        overlay = view.overlay

        layout.prop(overlay, "use_debug_freeze_view_culling")


classes = (
    VIEW3D_HT_header,
    VIEW3D_HT_tool_header,
    VIEW3D_MT_editor_menus,
    VIEW3D_MT_transform,
    VIEW3D_MT_transform_object,
    VIEW3D_MT_transform_armature,
    VIEW3D_MT_mirror,
    VIEW3D_MT_snap,
    VIEW3D_MT_uv_map,
    VIEW3D_MT_view,
    VIEW3D_MT_view_local,
    VIEW3D_MT_view_cameras,
    VIEW3D_MT_view_navigation,
    VIEW3D_MT_view_align,
    VIEW3D_MT_view_align_selected,
    VIEW3D_MT_view_viewpoint,
    VIEW3D_MT_view_regions,
    VIEW3D_MT_select_object,
    VIEW3D_MT_select_object_more_less,
    VIEW3D_MT_select_pose,
    VIEW3D_MT_select_pose_more_less,
    VIEW3D_MT_select_particle,
    VIEW3D_MT_edit_mesh,
    VIEW3D_MT_edit_mesh_select_similar,
    VIEW3D_MT_edit_mesh_select_by_trait,
    VIEW3D_MT_edit_mesh_select_more_less,
    VIEW3D_MT_select_edit_mesh,
    VIEW3D_MT_select_edit_curve,
    VIEW3D_MT_select_edit_surface,
    VIEW3D_MT_select_edit_text,
    VIEW3D_MT_select_edit_metaball,
    VIEW3D_MT_edit_lattice_context_menu,
    VIEW3D_MT_select_edit_lattice,
    VIEW3D_MT_select_edit_armature,
    VIEW3D_MT_select_gpencil,
    VIEW3D_MT_select_paint_mask,
    VIEW3D_MT_select_paint_mask_vertex,
    VIEW3D_MT_select_edit_curves,
    VIEW3D_MT_select_sculpt_curves,
    VIEW3D_MT_angle_control,
    VIEW3D_MT_mesh_add,
    VIEW3D_MT_curve_add,
    VIEW3D_MT_surface_add,
    VIEW3D_MT_edit_metaball_context_menu,
    VIEW3D_MT_metaball_add,
    TOPBAR_MT_edit_curve_add,
    TOPBAR_MT_edit_armature_add,
    VIEW3D_MT_armature_add,
    VIEW3D_MT_light_add,
    VIEW3D_MT_lightprobe_add,
    VIEW3D_MT_camera_add,
    VIEW3D_MT_volume_add,
    VIEW3D_MT_add,
    VIEW3D_MT_image_add,
    VIEW3D_MT_object,
    VIEW3D_MT_object_animation,
    VIEW3D_MT_object_asset,
    VIEW3D_MT_object_rigid_body,
    VIEW3D_MT_object_clear,
    VIEW3D_MT_object_context_menu,
    VIEW3D_MT_object_convert,
    VIEW3D_MT_object_shading,
    VIEW3D_MT_object_apply,
    VIEW3D_MT_object_relations,
    VIEW3D_MT_object_liboverride,
    VIEW3D_MT_object_parent,
    VIEW3D_MT_object_track,
    VIEW3D_MT_object_collection,
    VIEW3D_MT_object_constraints,
    VIEW3D_MT_object_quick_effects,
    VIEW3D_MT_object_showhide,
    VIEW3D_MT_object_cleanup,
    VIEW3D_MT_make_single_user,
    VIEW3D_MT_make_links,
    VIEW3D_MT_brush_paint_modes,
    VIEW3D_MT_paint_vertex,
    VIEW3D_MT_hook,
    VIEW3D_MT_vertex_group,
    VIEW3D_MT_gpencil_vertex_group,
    VIEW3D_MT_paint_weight,
    VIEW3D_MT_paint_weight_lock,
    VIEW3D_MT_sculpt,
    VIEW3D_MT_sculpt_set_pivot,
    VIEW3D_MT_mask,
    VIEW3D_MT_face_sets,
    VIEW3D_MT_face_sets_init,
    VIEW3D_MT_random_mask,
    VIEW3D_MT_particle,
    VIEW3D_MT_particle_context_menu,
    VIEW3D_MT_particle_showhide,
    VIEW3D_MT_pose,
    VIEW3D_MT_pose_transform,
    VIEW3D_MT_pose_slide,
    VIEW3D_MT_pose_propagate,
    VIEW3D_MT_pose_motion,
    VIEW3D_MT_pose_group,
    VIEW3D_MT_pose_ik,
    VIEW3D_MT_pose_constraints,
    VIEW3D_MT_pose_names,
    VIEW3D_MT_pose_showhide,
    VIEW3D_MT_pose_apply,
    VIEW3D_MT_pose_context_menu,
    VIEW3D_MT_bone_options_toggle,
    VIEW3D_MT_bone_options_enable,
    VIEW3D_MT_bone_options_disable,
    VIEW3D_MT_edit_mesh_context_menu,
    VIEW3D_MT_edit_mesh_select_mode,
    VIEW3D_MT_edit_mesh_select_linked,
    VIEW3D_MT_edit_mesh_select_loops,
    VIEW3D_MT_edit_mesh_extrude,
    VIEW3D_MT_edit_mesh_vertices,
    VIEW3D_MT_edit_mesh_edges,
    VIEW3D_MT_edit_mesh_faces,
    VIEW3D_MT_edit_mesh_faces_data,
    VIEW3D_MT_edit_mesh_normals,
    VIEW3D_MT_edit_mesh_normals_select_strength,
    VIEW3D_MT_edit_mesh_normals_set_strength,
    VIEW3D_MT_edit_mesh_normals_average,
    VIEW3D_MT_edit_mesh_shading,
    VIEW3D_MT_edit_mesh_weights,
    VIEW3D_MT_edit_mesh_clean,
    VIEW3D_MT_edit_mesh_delete,
    VIEW3D_MT_edit_mesh_merge,
    VIEW3D_MT_edit_mesh_split,
    VIEW3D_MT_edit_mesh_showhide,
    VIEW3D_MT_paint_gpencil,
    VIEW3D_MT_draw_gpencil,
    VIEW3D_MT_assign_material,
    VIEW3D_MT_edit_gpencil,
    VIEW3D_MT_edit_gpencil_stroke,
    VIEW3D_MT_edit_gpencil_point,
    VIEW3D_MT_edit_gpencil_delete,
    VIEW3D_MT_edit_gpencil_showhide,
    VIEW3D_MT_weight_gpencil,
    VIEW3D_MT_gpencil_animation,
    VIEW3D_MT_gpencil_simplify,
    VIEW3D_MT_gpencil_autoweights,
    VIEW3D_MT_gpencil_edit_context_menu,
    VIEW3D_MT_edit_curve,
    VIEW3D_MT_edit_curve_ctrlpoints,
    VIEW3D_MT_edit_curve_segments,
    VIEW3D_MT_edit_curve_clean,
    VIEW3D_MT_edit_curve_context_menu,
    VIEW3D_MT_edit_curve_delete,
    VIEW3D_MT_edit_curve_showhide,
    VIEW3D_MT_edit_surface,
    VIEW3D_MT_edit_font,
    VIEW3D_MT_edit_font_chars,
    VIEW3D_MT_edit_font_kerning,
    VIEW3D_MT_edit_font_delete,
    VIEW3D_MT_edit_font_context_menu,
    VIEW3D_MT_edit_meta,
    VIEW3D_MT_edit_meta_showhide,
    VIEW3D_MT_edit_lattice,
    VIEW3D_MT_edit_armature,
    VIEW3D_MT_armature_context_menu,
    VIEW3D_MT_edit_armature_parent,
    VIEW3D_MT_edit_armature_roll,
    VIEW3D_MT_edit_armature_names,
    VIEW3D_MT_edit_armature_delete,
    VIEW3D_MT_edit_gpencil_transform,
    VIEW3D_MT_edit_curves,
    VIEW3D_MT_object_mode_pie,
    VIEW3D_MT_view_pie,
    VIEW3D_MT_transform_gizmo_pie,
    VIEW3D_MT_shading_pie,
    VIEW3D_MT_shading_ex_pie,
    VIEW3D_MT_pivot_pie,
    VIEW3D_MT_snap_pie,
    VIEW3D_MT_orientations_pie,
    VIEW3D_MT_proportional_editing_falloff_pie,
    VIEW3D_MT_sculpt_mask_edit_pie,
    VIEW3D_MT_sculpt_automasking_pie,
    VIEW3D_MT_sculpt_gpencil_automasking_pie,
    VIEW3D_MT_wpaint_vgroup_lock_pie,
    VIEW3D_MT_sculpt_face_sets_edit_pie,
    VIEW3D_MT_sculpt_curves,
    VIEW3D_PT_active_tool,
    VIEW3D_PT_active_tool_duplicate,
    VIEW3D_PT_view3d_properties,
    VIEW3D_PT_view3d_lock,
    VIEW3D_PT_view3d_cursor,
    VIEW3D_PT_collections,
    VIEW3D_PT_object_type_visibility,
    VIEW3D_PT_grease_pencil,
    VIEW3D_PT_annotation_onion,
    VIEW3D_PT_gpencil_multi_frame,
    VIEW3D_PT_gpencil_curve_edit,
    VIEW3D_PT_gpencil_sculpt_automasking,
    VIEW3D_PT_quad_view,
    VIEW3D_PT_view3d_stereo,
    VIEW3D_PT_shading,
    VIEW3D_PT_shading_lighting,
    VIEW3D_PT_shading_color,
    VIEW3D_PT_shading_options,
    VIEW3D_PT_shading_options_shadow,
    VIEW3D_PT_shading_options_ssao,
    VIEW3D_PT_shading_render_pass,
    VIEW3D_PT_shading_compositor,
    VIEW3D_PT_gizmo_display,
    VIEW3D_PT_overlay,
    VIEW3D_PT_overlay_guides,
    VIEW3D_PT_overlay_object,
    VIEW3D_PT_overlay_geometry,
    VIEW3D_PT_overlay_motion_tracking,
    VIEW3D_PT_overlay_edit_mesh,
    VIEW3D_PT_overlay_edit_mesh_shading,
    VIEW3D_PT_overlay_edit_mesh_measurement,
    VIEW3D_PT_overlay_edit_mesh_normals,
    VIEW3D_PT_overlay_edit_mesh_freestyle,
    VIEW3D_PT_overlay_edit_curve,
    VIEW3D_PT_overlay_texture_paint,
    VIEW3D_PT_overlay_vertex_paint,
    VIEW3D_PT_overlay_weight_paint,
    VIEW3D_PT_overlay_bones,
    VIEW3D_PT_overlay_sculpt,
    VIEW3D_PT_overlay_sculpt_curves,
    VIEW3D_PT_snapping,
    VIEW3D_PT_proportional_edit,
    VIEW3D_PT_gpencil_origin,
    VIEW3D_PT_gpencil_lock,
    VIEW3D_PT_gpencil_guide,
    VIEW3D_PT_transform_orientations,
    VIEW3D_PT_overlay_gpencil_options,
    VIEW3D_PT_context_properties,
    VIEW3D_PT_paint_vertex_context_menu,
    VIEW3D_PT_paint_texture_context_menu,
    VIEW3D_PT_paint_weight_context_menu,
    VIEW3D_PT_gpencil_vertex_context_menu,
    VIEW3D_PT_gpencil_sculpt_context_menu,
    VIEW3D_PT_gpencil_weight_context_menu,
    VIEW3D_PT_gpencil_draw_context_menu,
    VIEW3D_PT_sculpt_automasking,
    VIEW3D_PT_sculpt_context_menu,
    TOPBAR_PT_gpencil_materials,
    TOPBAR_PT_gpencil_vertexcolor,
    TOPBAR_PT_annotation_layers,
    VIEW3D_PT_curves_sculpt_add_shape,
    VIEW3D_PT_curves_sculpt_grow_shrink_scaling,
    VIEW3D_PT_viewport_debug,
)


if __name__ == "__main__":  # only for live edit.
    from bpy.utils import register_class
    for cls in classes:
        register_class(cls)<|MERGE_RESOLUTION|>--- conflicted
+++ resolved
@@ -838,24 +838,19 @@
                         text="Guides",
                     )
 
-<<<<<<< HEAD
+        elif object_mode == 'SCULPT':
+            layout.popover(
+                panel="VIEW3D_PT_sculpt_automasking",
+                text="",
+                icon="MOD_MASK"
+            )
+
             if object_mode == 'SCULPT_GPENCIL':
                 layout.popover(
                        panel="VIEW3D_PT_gpencil_sculpt_automasking",
                        text="",
                        icon="MOD_MASK"
                 )
-
-            layout.separator_spacer()
-=======
-        elif object_mode == 'SCULPT':
-            layout.popover(
-                panel="VIEW3D_PT_sculpt_automasking",
-                text="",
-                icon="MOD_MASK"
-            )
-
->>>>>>> 660c4759
         else:
             # Transform settings depending on tool header visibility
             VIEW3D_HT_header.draw_xform_template(layout, context)
