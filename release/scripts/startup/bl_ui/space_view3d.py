--- conflicted
+++ resolved
@@ -742,17 +742,11 @@
 
         sub = row.row(align=True)
         sub.ui_units_x = 5.5
-<<<<<<< HEAD
-        sub.operator_menu_enum("object.mode_set", "mode",
-            text=bpy.app.translations.pgettext_iface(act_mode_item.name, act_mode_i18n_context),
-            icon=act_mode_item.icon,)
-=======
         sub.operator_menu_enum(
             "object.mode_set", "mode",
             text=iface_(act_mode_item.name, act_mode_i18n_context),
             icon=act_mode_item.icon,
         )
->>>>>>> ce16fa0f
         del act_mode_item
 
         layout.template_header_3D_mode()
