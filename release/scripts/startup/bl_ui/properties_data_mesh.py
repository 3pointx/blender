# SPDX-License-Identifier: GPL-2.0-or-later
import bpy
from bpy.types import Menu, Panel, UIList
from rna_prop_ui import PropertyPanel

from bpy.app.translations import pgettext_tip as tip_


class MESH_MT_vertex_group_context_menu(Menu):
    bl_label = "Vertex Group Specials"

    def draw(self, _context):
        layout = self.layout

        layout.operator(
            "object.vertex_group_sort",
            icon='SORTALPHA',
            text="Sort by Name",
        ).sort_type = 'NAME'
        layout.operator(
            "object.vertex_group_sort",
            icon='BONE_DATA',
            text="Sort by Bone Hierarchy",
        ).sort_type = 'BONE_HIERARCHY'
        layout.separator()
        layout.operator("object.vertex_group_copy", icon='DUPLICATE')
        layout.operator("object.vertex_group_copy_to_selected")
        layout.separator()
        layout.operator("object.vertex_group_mirror", icon='ARROW_LEFTRIGHT').use_topology = False
        layout.operator("object.vertex_group_mirror", text="Mirror Vertex Group (Topology)").use_topology = True
        layout.separator()
        layout.operator(
            "object.vertex_group_remove_from",
            icon='X',
            text="Remove from All Groups",
        ).use_all_groups = True
        layout.operator("object.vertex_group_remove_from", text="Clear Active Group").use_all_verts = True
        layout.operator("object.vertex_group_remove", text="Delete All Unlocked Groups").all_unlocked = True
        layout.operator("object.vertex_group_remove", text="Delete All Groups").all = True
        layout.separator()
        props = layout.operator("object.vertex_group_lock", icon='LOCKED', text="Lock All")
        props.action, props.mask = 'LOCK', 'ALL'
        props = layout.operator("object.vertex_group_lock", icon='UNLOCKED', text="Unlock All")
        props.action, props.mask = 'UNLOCK', 'ALL'
        props = layout.operator("object.vertex_group_lock", text="Lock Invert All")
        props.action, props.mask = 'INVERT', 'ALL'


class MESH_MT_shape_key_context_menu(Menu):
    bl_label = "Shape Key Specials"

    def draw(self, _context):
        layout = self.layout

        layout.operator("object.shape_key_add", icon='ADD', text="New Shape from Mix").from_mix = True
        layout.separator()
        layout.operator("object.shape_key_mirror", icon='ARROW_LEFTRIGHT').use_topology = False
        layout.operator("object.shape_key_mirror", text="Mirror Shape Key (Topology)").use_topology = True
        layout.separator()
        layout.operator("object.join_shapes")
        layout.operator("object.shape_key_transfer")
        layout.separator()
        op = layout.operator("object.shape_key_remove", icon='X', text="Delete All Shape Keys")
        op.all = True
        op.apply_mix = False
        op = layout.operator("object.shape_key_remove", text="Apply All Shape Keys")
        op.all = True
        op.apply_mix = True
        layout.separator()
        layout.operator("object.shape_key_move", icon='TRIA_UP_BAR', text="Move to Top").type = 'TOP'
        layout.operator("object.shape_key_move", icon='TRIA_DOWN_BAR', text="Move to Bottom").type = 'BOTTOM'


class MESH_MT_color_attribute_context_menu(Menu):
    bl_label = "Color Attribute Specials"

    def draw(self, _context):
        layout = self.layout

        layout.operator(
            "geometry.color_attribute_duplicate",
            icon='DUPLICATE',
        )


class MESH_MT_attribute_context_menu(Menu):
    bl_label = "Attribute Specials"

    def draw(self, _context):
        layout = self.layout

        layout.operator("geometry.attribute_convert")


class MESH_UL_vgroups(UIList):
    def draw_item(self, _context, layout, _data, item, icon, _active_data_, _active_propname, _index):
        # assert(isinstance(item, bpy.types.VertexGroup))
        vgroup = item
        if self.layout_type in {'DEFAULT', 'COMPACT'}:
            layout.prop(vgroup, "name", text="", emboss=False, icon_value=icon)
            icon = 'LOCKED' if vgroup.lock_weight else 'UNLOCKED'
            layout.prop(vgroup, "lock_weight", text="", icon=icon, emboss=False)
        elif self.layout_type == 'GRID':
            layout.alignment = 'CENTER'
            layout.label(text="", icon_value=icon)


class MESH_UL_fmaps(UIList):
    def draw_item(self, _context, layout, _data, item, icon, _active_data, _active_propname, _index):
        # assert(isinstance(item, bpy.types.FaceMap))
        fmap = item
        if self.layout_type in {'DEFAULT', 'COMPACT'}:
            layout.prop(fmap, "name", text="", emboss=False, icon='FACE_MAPS')
        elif self.layout_type == 'GRID':
            layout.alignment = 'CENTER'
            layout.label(text="", icon_value=icon)


class MESH_UL_shape_keys(UIList):
    def draw_item(self, _context, layout, _data, item, icon, active_data, _active_propname, index):
        # assert(isinstance(item, bpy.types.ShapeKey))
        obj = active_data
        # key = data
        key_block = item
        if self.layout_type in {'DEFAULT', 'COMPACT'}:
            split = layout.split(factor=0.66, align=False)
            split.prop(key_block, "name", text="", emboss=False, icon_value=icon)
            row = split.row(align=True)
            row.emboss = 'NONE_OR_STATUS'
            if key_block.mute or (obj.mode == 'EDIT' and not (obj.use_shape_key_edit_mode and obj.type == 'MESH')):
                row.active = False
            if not item.id_data.use_relative:
                row.prop(key_block, "frame", text="")
            elif index > 0:
                row.prop(key_block, "value", text="")
            else:
                row.label(text="")
            row.prop(key_block, "mute", text="", emboss=False)
        elif self.layout_type == 'GRID':
            layout.alignment = 'CENTER'
            layout.label(text="", icon_value=icon)


class MESH_UL_uvmaps(UIList):
    def draw_item(self, _context, layout, _data, item, icon, _active_data, _active_propname, _index):
        # assert(isinstance(item, (bpy.types.MeshTexturePolyLayer, bpy.types.MeshLoopColorLayer)))
        if self.layout_type in {'DEFAULT', 'COMPACT'}:
            layout.prop(item, "name", text="", emboss=False, icon='GROUP_UVS')
            icon = 'RESTRICT_RENDER_OFF' if item.active_render else 'RESTRICT_RENDER_ON'
            layout.prop(item, "active_render", text="", icon=icon, emboss=False)
        elif self.layout_type == 'GRID':
            layout.alignment = 'CENTER'
            layout.label(text="", icon_value=icon)


class MeshButtonsPanel:
    bl_space_type = 'PROPERTIES'
    bl_region_type = 'WINDOW'
    bl_context = "data"

    @classmethod
    def poll(cls, context):
        engine = context.engine
        return context.mesh and (engine in cls.COMPAT_ENGINES)


class DATA_PT_context_mesh(MeshButtonsPanel, Panel):
    bl_label = ""
    bl_options = {'HIDE_HEADER'}
    COMPAT_ENGINES = {'BLENDER_RENDER', 'BLENDER_EEVEE', 'BLENDER_WORKBENCH'}

    def draw(self, context):
        layout = self.layout

        ob = context.object
        mesh = context.mesh
        space = context.space_data

        if ob:
            layout.template_ID(ob, "data")
        elif mesh:
            layout.template_ID(space, "pin_id")


class DATA_PT_normals(MeshButtonsPanel, Panel):
    bl_label = "Normals"
    bl_options = {'DEFAULT_CLOSED'}
    COMPAT_ENGINES = {'BLENDER_RENDER', 'BLENDER_EEVEE', 'BLENDER_WORKBENCH'}

    def draw(self, context):
        layout = self.layout
        layout.use_property_split = True

        mesh = context.mesh

        col = layout.column(align=False, heading="Auto Smooth")
        col.use_property_decorate = False
        row = col.row(align=True)
        sub = row.row(align=True)
        sub.prop(mesh, "use_auto_smooth", text="")
        sub = sub.row(align=True)
        sub.active = mesh.use_auto_smooth and not mesh.has_custom_normals
        sub.prop(mesh, "auto_smooth_angle", text="")
        row.prop_decorator(mesh, "auto_smooth_angle")


class DATA_PT_texture_space(MeshButtonsPanel, Panel):
    bl_label = "Texture Space"
    bl_options = {'DEFAULT_CLOSED'}
    COMPAT_ENGINES = {'BLENDER_RENDER', 'BLENDER_EEVEE', 'BLENDER_WORKBENCH'}

    def draw(self, context):
        layout = self.layout
        layout.use_property_split = True

        mesh = context.mesh

        layout.prop(mesh, "texture_mesh")

        layout.separator()

        layout.prop(mesh, "use_auto_texspace")

        layout.prop(mesh, "texspace_location", text="Location")
        layout.prop(mesh, "texspace_size", text="Size")


class DATA_PT_vertex_groups(MeshButtonsPanel, Panel):
    bl_label = "Vertex Groups"
    COMPAT_ENGINES = {'BLENDER_RENDER', 'BLENDER_EEVEE', 'BLENDER_WORKBENCH'}

    @classmethod
    def poll(cls, context):
        engine = context.engine
        obj = context.object
        return (obj and obj.type in {'MESH', 'LATTICE'} and (engine in cls.COMPAT_ENGINES))

    def draw(self, context):
        layout = self.layout

        ob = context.object
        group = ob.vertex_groups.active

        rows = 3
        if group:
            rows = 5

        row = layout.row()
        row.template_list("MESH_UL_vgroups", "", ob, "vertex_groups", ob.vertex_groups, "active_index", rows=rows)

        col = row.column(align=True)

        col.operator("object.vertex_group_add", icon='ADD', text="")
        props = col.operator("object.vertex_group_remove", icon='REMOVE', text="")
        props.all_unlocked = props.all = False

        col.separator()

        col.menu("MESH_MT_vertex_group_context_menu", icon='DOWNARROW_HLT', text="")

        if group:
            col.separator()
            col.operator("object.vertex_group_move", icon='TRIA_UP', text="").direction = 'UP'
            col.operator("object.vertex_group_move", icon='TRIA_DOWN', text="").direction = 'DOWN'

        if (
                ob.vertex_groups and
                (ob.mode == 'EDIT' or
                 (ob.mode == 'WEIGHT_PAINT' and ob.type == 'MESH' and ob.data.use_paint_mask_vertex))
        ):
            row = layout.row()

            sub = row.row(align=True)
            sub.operator("object.vertex_group_assign", text="Assign")
            sub.operator("object.vertex_group_remove_from", text="Remove")

            sub = row.row(align=True)
            sub.operator("object.vertex_group_select", text="Select")
            sub.operator("object.vertex_group_deselect", text="Deselect")

            layout.prop(context.tool_settings, "vertex_group_weight", text="Weight")


class DATA_PT_face_maps(MeshButtonsPanel, Panel):
    bl_label = "Face Maps"
    bl_options = {'DEFAULT_CLOSED'}
    COMPAT_ENGINES = {'BLENDER_RENDER', 'BLENDER_EEVEE', 'BLENDER_WORKBENCH'}

    @classmethod
    def poll(cls, context):
        obj = context.object
        return (obj and obj.type == 'MESH')

    def draw(self, context):
        layout = self.layout

        ob = context.object
        facemap = ob.face_maps.active

        rows = 2
        if facemap:
            rows = 4

        row = layout.row()
        row.template_list("MESH_UL_fmaps", "", ob, "face_maps", ob.face_maps, "active_index", rows=rows)

        col = row.column(align=True)
        col.operator("object.face_map_add", icon='ADD', text="")
        col.operator("object.face_map_remove", icon='REMOVE', text="")

        if facemap:
            col.separator()
            col.operator("object.face_map_move", icon='TRIA_UP', text="").direction = 'UP'
            col.operator("object.face_map_move", icon='TRIA_DOWN', text="").direction = 'DOWN'

        if ob.face_maps and (ob.mode == 'EDIT' and ob.type == 'MESH'):
            row = layout.row()

            sub = row.row(align=True)
            sub.operator("object.face_map_assign", text="Assign")
            sub.operator("object.face_map_remove_from", text="Remove")

            sub = row.row(align=True)
            sub.operator("object.face_map_select", text="Select")
            sub.operator("object.face_map_deselect", text="Deselect")


class DATA_PT_shape_keys(MeshButtonsPanel, Panel):
    bl_label = "Shape Keys"
    COMPAT_ENGINES = {'BLENDER_RENDER', 'BLENDER_EEVEE', 'BLENDER_WORKBENCH'}

    @classmethod
    def poll(cls, context):
        engine = context.engine
        obj = context.object
        return (obj and obj.type in {'MESH', 'LATTICE', 'CURVE', 'SURFACE'} and (engine in cls.COMPAT_ENGINES))

    def draw(self, context):
        layout = self.layout

        ob = context.object
        key = ob.data.shape_keys
        kb = ob.active_shape_key

        enable_edit = ob.mode != 'EDIT'
        enable_edit_value = False
        enable_pin = False

        if enable_edit or (ob.use_shape_key_edit_mode and ob.type == 'MESH'):
            enable_pin = True
            if ob.show_only_shape_key is False:
                enable_edit_value = True

        row = layout.row()

        rows = 3
        if kb:
            rows = 5

        row.template_list("MESH_UL_shape_keys", "", key, "key_blocks", ob, "active_shape_key_index", rows=rows)

        col = row.column(align=True)

        col.operator("object.shape_key_add", icon='ADD', text="").from_mix = False
        col.operator("object.shape_key_remove", icon='REMOVE', text="").all = False

        col.separator()

        col.menu("MESH_MT_shape_key_context_menu", icon='DOWNARROW_HLT', text="")

        if kb:
            col.separator()

            sub = col.column(align=True)
            sub.operator("object.shape_key_move", icon='TRIA_UP', text="").type = 'UP'
            sub.operator("object.shape_key_move", icon='TRIA_DOWN', text="").type = 'DOWN'

            split = layout.split(factor=0.4)
            row = split.row()
            row.enabled = enable_edit
            row.prop(key, "use_relative")

            row = split.row()
            row.alignment = 'RIGHT'

            sub = row.row(align=True)
            sub.label()  # XXX, for alignment only
            subsub = sub.row(align=True)
            subsub.active = enable_pin
            subsub.prop(ob, "show_only_shape_key", text="")
            sub.prop(ob, "use_shape_key_edit_mode", text="")

            sub = row.row()
            if key.use_relative:
                sub.operator("object.shape_key_clear", icon='X', text="")
            else:
                sub.operator("object.shape_key_retime", icon='RECOVER_LAST', text="")

            layout.use_property_split = True
            if key.use_relative:
                if ob.active_shape_key_index != 0:
                    row = layout.row()
                    row.active = enable_edit_value
                    row.prop(kb, "value")

                    col = layout.column()
                    sub.active = enable_edit_value
                    sub = col.column(align=True)
                    sub.prop(kb, "slider_min", text="Range Min")
                    sub.prop(kb, "slider_max", text="Max")

                    col.prop_search(kb, "vertex_group", ob, "vertex_groups", text="Vertex Group")
                    col.prop_search(kb, "relative_key", key, "key_blocks", text="Relative To")

            else:
                layout.prop(kb, "interpolation")
                row = layout.column()
                row.active = enable_edit_value
                row.prop(key, "eval_time")

        layout.prop(ob, "add_rest_position_attribute")


class DATA_PT_uv_texture(MeshButtonsPanel, Panel):
    bl_label = "UV Maps"
    bl_options = {'DEFAULT_CLOSED'}
    COMPAT_ENGINES = {'BLENDER_RENDER', 'BLENDER_EEVEE', 'BLENDER_WORKBENCH'}

    def draw(self, context):
        layout = self.layout

        me = context.mesh

        row = layout.row()
        col = row.column()

        col.template_list("MESH_UL_uvmaps", "uvmaps", me, "uv_layers", me.uv_layers, "active_index", rows=2)

        col = row.column(align=True)
        col.operator("mesh.uv_texture_add", icon='ADD', text="")
        col.operator("mesh.uv_texture_remove", icon='REMOVE', text="")


class DATA_PT_remesh(MeshButtonsPanel, Panel):
    bl_label = "Remesh"
    bl_options = {'DEFAULT_CLOSED'}
    COMPAT_ENGINES = {'BLENDER_RENDER', 'BLENDER_EEVEE', 'BLENDER_WORKBENCH'}

    def draw(self, context):
        layout = self.layout
        layout.use_property_split = True
        layout.use_property_decorate = False
        row = layout.row()

        mesh = context.mesh
        row.prop(mesh, "remesh_mode", text="Mode", expand=True)
        col = layout.column()
        if mesh.remesh_mode == 'VOXEL':
            col.prop(mesh, "remesh_voxel_size")
            col.prop(mesh, "remesh_voxel_adaptivity")
            col.prop(mesh, "use_remesh_fix_poles")

            col = layout.column(heading="Preserve")
            col.prop(mesh, "use_remesh_preserve_volume", text="Volume")
            col.prop(mesh, "use_remesh_preserve_paint_mask", text="Paint Mask")
            col.prop(mesh, "use_remesh_preserve_sculpt_face_sets", text="Face Sets")
            col.prop(mesh, "use_remesh_preserve_vertex_colors", text="Color Attributes")

            col.operator("object.voxel_remesh", text="Voxel Remesh")
        else:
            col.operator("object.quadriflow_remesh", text="QuadriFlow Remesh")


class DATA_PT_customdata(MeshButtonsPanel, Panel):
    bl_label = "Geometry Data"
    bl_options = {'DEFAULT_CLOSED'}
    COMPAT_ENGINES = {'BLENDER_RENDER', 'BLENDER_EEVEE', 'BLENDER_WORKBENCH'}

    def draw(self, context):
        layout = self.layout
        layout.use_property_split = True
        layout.use_property_decorate = False

        obj = context.object
        me = context.mesh
        col = layout.column()

        col.operator("mesh.customdata_mask_clear", icon='X')
        col.operator("mesh.customdata_skin_clear", icon='X')

        if me.has_custom_normals:
            col.operator("mesh.customdata_custom_splitnormals_clear", icon='X')
        else:
            col.operator("mesh.customdata_custom_splitnormals_add", icon='ADD')

        if me.has_bevel_weight_edge:
            col.operator("mesh.customdata_bevel_weight_edge_clear", icon='X')
        else:
            col.operator("mesh.customdata_bevel_weight_edge_add", icon='ADD')

        if me.has_bevel_weight_vertex:
            col.operator("mesh.customdata_bevel_weight_vertex_clear", icon='X')
        else:
            col.operator("mesh.customdata_bevel_weight_vertex_add", icon='ADD')

        if me.has_crease_edge:
            col.operator("mesh.customdata_crease_edge_clear", icon='X')
        else:
            col.operator("mesh.customdata_crease_edge_add", icon='ADD')

        if me.has_crease_vertex:
            col.operator("mesh.customdata_crease_vertex_clear", icon='X')
        else:
            col.operator("mesh.customdata_crease_vertex_add", icon='ADD')


class DATA_PT_custom_props_mesh(MeshButtonsPanel, PropertyPanel, Panel):
    COMPAT_ENGINES = {'BLENDER_RENDER', 'BLENDER_EEVEE', 'BLENDER_WORKBENCH'}
    _context_path = "object.data"
    _property_type = bpy.types.Mesh


class MESH_UL_attributes(UIList):
    display_domain_names = {
        'POINT': "Vertex",
        'EDGE': "Edge",
        'FACE': "Face",
        'CORNER': "Face Corner",
    }

    def filter_items(self, _context, data, property):
        attributes = getattr(data, property)
        flags = []
        indices = [i for i in range(len(attributes))]

        for item in attributes:
            flags.append(self.bitflag_filter_item if item.is_internal else 0)

        return flags, indices

    def draw_item(self, _context, layout, _data, attribute, _icon, _active_data, _active_propname, _index):
        data_type = attribute.bl_rna.properties['data_type'].enum_items[attribute.data_type]

        domain_name = self.display_domain_names.get(attribute.domain, "")

        split = layout.split(factor=0.50)
        split.emboss = 'NONE'
        split.prop(attribute, "name", text="")
        sub = split.row()
        sub.alignment = 'RIGHT'
        sub.active = False
        sub.label(text="%s ▶ %s" % (domain_name, data_type.name))


class DATA_PT_mesh_attributes(MeshButtonsPanel, Panel):
    bl_label = "Attributes"
    bl_options = {'DEFAULT_CLOSED'}
    COMPAT_ENGINES = {'BLENDER_RENDER', 'BLENDER_EEVEE', 'BLENDER_WORKBENCH'}

    def draw(self, context):
        mesh = context.mesh

        layout = self.layout
        row = layout.row()

        col = row.column()
        col.template_list(
            "MESH_UL_attributes",
            "attributes",
            mesh,
            "attributes",
            mesh.attributes,
            "active_index",
            rows=3,
        )

        col = row.column(align=True)
        col.operator("geometry.attribute_add", icon='ADD', text="")
        col.operator("geometry.attribute_remove", icon='REMOVE', text="")

        col.separator()

        col.menu("MESH_MT_attribute_context_menu", icon='DOWNARROW_HLT', text="")

        self.draw_attribute_warnings(context, layout)

    def draw_attribute_warnings(self, context, layout):
        ob = context.object
        mesh = context.mesh

        unique_names = set()
        colliding_names = []
        for collection in (
                # Built-in names.
                {"position": None, "shade_smooth": None, "normal": None, "crease": None},
                mesh.attributes,
<<<<<<< HEAD
                ob.vertex_groups,
=======
                mesh.uv_layers,
                None if ob is None else ob.vertex_groups,
>>>>>>> 1e777690
        ):
            if collection is None:
                colliding_names.append("Cannot check for object vertex groups when pinning mesh")
                continue
            for name in collection.keys():
                unique_names_len = len(unique_names)
                unique_names.add(name)
                if len(unique_names) == unique_names_len:
                    colliding_names.append(name)

        if not colliding_names:
            return

        layout.label(text=tip_("Name collisions: ") + ", ".join(set(colliding_names)), icon='ERROR')


class ColorAttributesListBase():
    display_domain_names = {
        'POINT': "Vertex",
        'EDGE': "Edge",
        'FACE': "Face",
        'CORNER': "Face Corner",
    }

    def filter_items(self, _context, data, property):
        attrs = getattr(data, property)
        ret = []
        idxs = []

        for idx, item in enumerate(attrs):
            skip = (
                (item.domain not in {"POINT", "CORNER"}) or
                (item.data_type not in {"FLOAT_COLOR", "BYTE_COLOR"}) or
                (not item.is_internal)
            )
            ret.append(self.bitflag_filter_item if not skip else 0)
            idxs.append(idx)

        return ret, idxs


class MESH_UL_color_attributes(UIList, ColorAttributesListBase):
    def draw_item(self, _context, layout, data, attribute, _icon, _active_data, _active_propname, _index):
        data_type = attribute.bl_rna.properties['data_type'].enum_items[attribute.data_type]

        domain_name = self.display_domain_names.get(attribute.domain, "")

        split = layout.split(factor=0.50)
        split.emboss = 'NONE'
        split.prop(attribute, "name", text="", icon='GROUP_VCOL')

        sub = split.row()
        sub.alignment = 'RIGHT'
        sub.active = False
        sub.label(text="%s ▶ %s" % (domain_name, data_type.name))

        active_render = _index == data.color_attributes.render_color_index

        row = layout.row()
        row.emboss = 'NONE'
        prop = row.operator(
            "geometry.color_attribute_render_set",
            text="",
            icon='RESTRICT_RENDER_OFF' if active_render else 'RESTRICT_RENDER_ON',
        )
        prop.name = attribute.name


class MESH_UL_color_attributes_selector(UIList, ColorAttributesListBase):
    def draw_item(self, _context, layout, _data, attribute, _icon, _active_data, _active_propname, _index):
        layout.emboss = 'NONE'
        layout.prop(attribute, "name", text="", icon='GROUP_VCOL')


class DATA_PT_vertex_colors(DATA_PT_mesh_attributes, Panel):
    bl_label = "Color Attributes"
    bl_options = {'DEFAULT_CLOSED'}
    COMPAT_ENGINES = {'BLENDER_RENDER', 'BLENDER_EEVEE', 'BLENDER_WORKBENCH'}

    def draw(self, context):
        mesh = context.mesh

        layout = self.layout
        row = layout.row()

        col = row.column()
        col.template_list(
            "MESH_UL_color_attributes",
            "color_attributes",
            mesh,
            "color_attributes",
            mesh.color_attributes,
            "active_color_index",
            rows=3,
        )

        col = row.column(align=True)
        col.operator("geometry.color_attribute_add", icon='ADD', text="")
        col.operator("geometry.color_attribute_remove", icon='REMOVE', text="")

        col.separator()

        col.menu("MESH_MT_color_attribute_context_menu", icon='DOWNARROW_HLT', text="")

        self.draw_attribute_warnings(context, layout)


classes = (
    MESH_MT_vertex_group_context_menu,
    MESH_MT_shape_key_context_menu,
    MESH_MT_color_attribute_context_menu,
    MESH_MT_attribute_context_menu,
    MESH_UL_vgroups,
    MESH_UL_fmaps,
    MESH_UL_shape_keys,
    MESH_UL_uvmaps,
    MESH_UL_attributes,
    DATA_PT_context_mesh,
    DATA_PT_vertex_groups,
    DATA_PT_shape_keys,
    DATA_PT_uv_texture,
    DATA_PT_vertex_colors,
    DATA_PT_face_maps,
    DATA_PT_mesh_attributes,
    DATA_PT_normals,
    DATA_PT_texture_space,
    DATA_PT_remesh,
    DATA_PT_customdata,
    DATA_PT_custom_props_mesh,
    MESH_UL_color_attributes,
    MESH_UL_color_attributes_selector,
)

if __name__ == "__main__":  # only for live edit.
    from bpy.utils import register_class
    for cls in classes:
        register_class(cls)<|MERGE_RESOLUTION|>--- conflicted
+++ resolved
@@ -594,12 +594,7 @@
                 # Built-in names.
                 {"position": None, "shade_smooth": None, "normal": None, "crease": None},
                 mesh.attributes,
-<<<<<<< HEAD
-                ob.vertex_groups,
-=======
-                mesh.uv_layers,
                 None if ob is None else ob.vertex_groups,
->>>>>>> 1e777690
         ):
             if collection is None:
                 colliding_names.append("Cannot check for object vertex groups when pinning mesh")
