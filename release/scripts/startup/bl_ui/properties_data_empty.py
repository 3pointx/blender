# ##### BEGIN GPL LICENSE BLOCK #####
#
#  This program is free software; you can redistribute it and/or
#  modify it under the terms of the GNU General Public License
#  as published by the Free Software Foundation; either version 2
#  of the License, or (at your option) any later version.
#
#  This program is distributed in the hope that it will be useful,
#  but WITHOUT ANY WARRANTY; without even the implied warranty of
#  MERCHANTABILITY or FITNESS FOR A PARTICULAR PURPOSE.  See the
#  GNU General Public License for more details.
#
#  You should have received a copy of the GNU General Public License
#  along with this program; if not, write to the Free Software Foundation,
#  Inc., 51 Franklin Street, Fifth Floor, Boston, MA 02110-1301, USA.
#
# ##### END GPL LICENSE BLOCK #####

# <pep8 compliant>
import bpy
from blf import gettext as _

class DataButtonsPanel():
    bl_space_type = 'PROPERTIES'
    bl_region_type = 'WINDOW'
    bl_context = "data"

    @classmethod
    def poll(cls, context):
        return (context.object and context.object.type == 'EMPTY')


class DATA_PT_empty(DataButtonsPanel, bpy.types.Panel):
    bl_label = _("Empty")

    def draw(self, context):
        layout = self.layout

        ob = context.object

        layout.prop(ob, "empty_draw_type", text=_("Display"))

        if ob.empty_draw_type == 'IMAGE':
            layout.template_ID(ob, "data", open="image.open", unlink="image.unlink")

<<<<<<< HEAD
            row = layout.row(align=True)
            row.prop(ob, "color", text=_("Transparency"), index=3, slider=True)
=======
            layout.prop(ob, "color", text="Transparency", index=3, slider=True)
>>>>>>> 22694c99
            row = layout.row(align=True)
            row.prop(ob, "empty_image_offset", text=_("Offset X"), index=0)
            row.prop(ob, "empty_image_offset", text=_("Offset Y"), index=1)

        layout.prop(ob, "empty_draw_size", text=_("Size"))

if __name__ == "__main__":  # only for live edit.
    bpy.utils.register_module(__name__)<|MERGE_RESOLUTION|>--- conflicted
+++ resolved
@@ -43,12 +43,7 @@
         if ob.empty_draw_type == 'IMAGE':
             layout.template_ID(ob, "data", open="image.open", unlink="image.unlink")
 
-<<<<<<< HEAD
-            row = layout.row(align=True)
-            row.prop(ob, "color", text=_("Transparency"), index=3, slider=True)
-=======
-            layout.prop(ob, "color", text="Transparency", index=3, slider=True)
->>>>>>> 22694c99
+            layout.prop(ob, "color", text=_("Transparency"), index=3, slider=True)
             row = layout.row(align=True)
             row.prop(ob, "empty_image_offset", text=_("Offset X"), index=0)
             row.prop(ob, "empty_image_offset", text=_("Offset Y"), index=1)
