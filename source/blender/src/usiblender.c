/**
 * $Id$
 *
 * ***** BEGIN GPL LICENSE BLOCK *****
 *
 * This program is free software; you can redistribute it and/or
 * modify it under the terms of the GNU General Public License
 * as published by the Free Software Foundation; either version 2
 * of the License, or (at your option) any later version.
 *
 * This program is distributed in the hope that it will be useful,
 * but WITHOUT ANY WARRANTY; without even the implied warranty of
 * MERCHANTABILITY or FITNESS FOR A PARTICULAR PURPOSE.  See the
 * GNU General Public License for more details.
 *
 * You should have received a copy of the GNU General Public License
 * along with this program; if not, write to the Free Software Foundation,
 * Inc., 59 Temple Place - Suite 330, Boston, MA  02111-1307, USA.
 *
 * The Original Code is Copyright (C) 2001-2002 by NaN Holding BV.
 * All rights reserved.
 *
 * The Original Code is: all of this file.
 *
 * Contributor(s): none yet.
 *
 * ***** END GPL LICENSE BLOCK *****
 */

	/* placed up here because of crappy
	 * winsock stuff.
	 */
#include <stdlib.h>
#include <stdio.h>
#include <string.h>

#ifdef WIN32
#include <windows.h> /* need to include windows.h so _WIN32_IE is defined  */
#ifndef _WIN32_IE
#define _WIN32_IE 0x0400 /* minimal requirements for SHGetSpecialFolderPath on MINGW MSVC has this defined already */
#endif
#include <shlobj.h> /* for SHGetSpecialFolderPath, has to be done before BLI_winstuff because 'near' is disabled through BLI_windstuff */
#include "BLI_winstuff.h"
#include <process.h> /* getpid */
#else
#include <unistd.h> /* getpid */
#endif
#include "MEM_guardedalloc.h"
#include "MEM_CacheLimiterC-Api.h"

#include "BMF_Api.h"
#include "BIF_language.h"
#ifdef INTERNATIONAL
#include "FTF_Api.h"
#endif

#include "BLI_blenlib.h"
#include "BLI_arithb.h"
#include "BLI_linklist.h"

#include "IMB_imbuf_types.h"
#include "IMB_imbuf.h"

#include "DNA_object_types.h"
#include "DNA_space_types.h"
#include "DNA_userdef_types.h"
#include "DNA_sound_types.h"
#include "DNA_scene_types.h"
#include "DNA_screen_types.h"

#include "BKE_blender.h"
#include "BKE_curve.h"
#include "BKE_displist.h"
#include "BKE_DerivedMesh.h"
#include "BKE_exotic.h"
#include "BKE_font.h"
#include "BKE_global.h"
#include "BKE_main.h"
#include "BKE_mball.h"
#include "BKE_node.h"
#include "BKE_packedFile.h"
#include "BKE_texture.h"
#include "BKE_utildefines.h"
#include "BKE_pointcache.h"

#ifdef WITH_VERSE
#include "BKE_verse.h"
#endif

#include "BLI_vfontdata.h"

#include "BIF_fsmenu.h"
#include "BIF_gl.h"
#include "BIF_interface.h"
#include "BIF_usiblender.h"
#include "BIF_drawtext.h"
#include "BIF_editaction.h"
#include "BIF_editarmature.h"
#include "BIF_editlattice.h"
#include "BIF_editfont.h"
#include "BIF_editmesh.h"
#include "BIF_editmode_undo.h"
#include "BIF_editsound.h"
#include "BIF_filelist.h"
#include "BIF_poseobject.h"
#include "BIF_previewrender.h"
#include "BIF_renderwin.h"
#include "BIF_resources.h"
#include "BIF_screen.h"
#include "BIF_space.h"
#include "BIF_toets.h"
#include "BIF_toolbox.h"
#include "BIF_cursors.h"

#ifdef WITH_VERSE
#include "BIF_verse.h"
#endif


#include "BSE_drawview.h"
#include "BSE_edit.h"
#include "BSE_editipo.h"
#include "BSE_filesel.h"
#include "BSE_headerbuttons.h"
#include "BSE_node.h"

#include "BLO_readfile.h"
#include "BLO_writefile.h"

#include "BDR_drawobject.h"
#include "BDR_editobject.h"
#include "BDR_editcurve.h"
#include "BDR_imagepaint.h"
#include "BDR_vpaint.h"

#include "BPY_extern.h"

#include "blendef.h"

#include "RE_pipeline.h"		/* RE_ free stuff */

#include "radio.h"
#include "datatoc.h"

#include "SYS_System.h"

#include "PIL_time.h"

/***/

/* define for setting colors in theme below */
#define SETCOL(col, r, g, b, a)  col[0]=r; col[1]=g; col[2]= b; col[3]= a;

/* patching UserDef struct, set globals for UI stuff */
static void init_userdef_file(void)
{
	
	BIF_InitTheme();	// sets default again
	
	mainwindow_set_filename_to_title("");	// empty string re-initializes title to "Blender"
	countall();
	G.save_over = 0;	// start with save preference untitled.blend
	
	/*  disable autoplay in .B.blend... */
	G.fileflags &= ~G_FILE_AUTOPLAY;
	
	/* the UserDef struct is not corrected with do_versions() .... ugh! */
	if(U.wheellinescroll == 0) U.wheellinescroll = 3;
	if(U.menuthreshold1==0) {
		U.menuthreshold1= 5;
		U.menuthreshold2= 2;
	}
	if(U.tb_leftmouse==0) {
		U.tb_leftmouse= 5;
		U.tb_rightmouse= 5;
	}
	if(U.mixbufsize==0) U.mixbufsize= 2048;
	if (BLI_streq(U.tempdir, "/")) {
		BLI_where_is_temp(U.tempdir, 0);
	}
	if (U.savetime <= 0) {
		U.savetime = 1;
		error(".B.blend is buggy, please consider removing it.\n");
	}
	/* transform widget settings */
	if(U.tw_hotspot==0) {
		U.tw_hotspot= 14;
		U.tw_size= 20;			// percentage of window size
		U.tw_handlesize= 16;	// percentage of widget radius
	}
	if(U.pad_rot_angle==0)
		U.pad_rot_angle= 15;
	
   if (U.ndof_pan==0) {
        U.ndof_pan = 100;
   }
    if (U.ndof_rotate==0) {
        U.ndof_rotate = 100;
   }

	if(U.flag & USER_CUSTOM_RANGE) 
		vDM_ColorBand_store(&U.coba_weight); /* signal for derivedmesh to use colorband */
	
	/* Auto-keyframing settings */
	if(U.autokey_mode == 0) {
		/* AUTOKEY_MODE_NORMAL - AUTOKEY_ON = x  <==> 3 - 1 = 2 */
		U.autokey_mode |= 2;
		
		if(U.flag & (1<<15)) U.autokey_flag |= AUTOKEY_FLAG_INSERTAVAIL;
		if(U.flag & (1<<19)) U.autokey_flag |= AUTOKEY_FLAG_INSERTNEEDED;
		if(G.flags & (1<<30)) U.autokey_flag |= AUTOKEY_FLAG_AUTOMATKEY;
	}
	
	if (G.main->versionfile <= 191) {
		strcpy(U.plugtexdir, U.textudir);
		strcpy(U.sounddir, "/");
	}
	
	/* patch to set Dupli Armature */
	if (G.main->versionfile < 220) {
		U.dupflag |= USER_DUP_ARM;
	}
	
	/* userdef new option */
	if (G.main->versionfile <= 222) {
		U.vrmlflag= USER_VRML_LAYERS;
	}
	
	/* added seam, normal color, undo */
	if (G.main->versionfile <= 234) {
		bTheme *btheme;
		
		U.uiflag |= USER_GLOBALUNDO;
		if (U.undosteps==0) U.undosteps=32;
		
		for(btheme= U.themes.first; btheme; btheme= btheme->next) {
			/* check for alpha==0 is safe, then color was never set */
			if(btheme->tv3d.edge_seam[3]==0) {
				SETCOL(btheme->tv3d.edge_seam, 230, 150, 50, 255);
			}
			if(btheme->tv3d.normal[3]==0) {
				SETCOL(btheme->tv3d.normal, 0x22, 0xDD, 0xDD, 255);
			}
			if(btheme->tv3d.face_dot[3]==0) {
				SETCOL(btheme->tv3d.face_dot, 255, 138, 48, 255);
				btheme->tv3d.facedot_size= 4;
			}
		}
	}
	if (G.main->versionfile <= 235) {
		/* illegal combo... */
		if (U.flag & USER_LMOUSESELECT) 
			U.flag &= ~USER_TWOBUTTONMOUSE;
	}
	if (G.main->versionfile <= 236) {
		bTheme *btheme;
		/* new space type */
		for(btheme= U.themes.first; btheme; btheme= btheme->next) {
			/* check for alpha==0 is safe, then color was never set */
			if(btheme->ttime.back[3]==0) {
				btheme->ttime = btheme->tsnd;	// copy from sound
			}
			if(btheme->text.syntaxn[3]==0) {
				SETCOL(btheme->text.syntaxn,	0, 0, 200, 255);	/* Numbers  Blue*/
				SETCOL(btheme->text.syntaxl,	100, 0, 0, 255);	/* Strings  red */
				SETCOL(btheme->text.syntaxc,	0, 100, 50, 255);	/* Comments greenish */
				SETCOL(btheme->text.syntaxv,	95, 95, 0, 255);	/* Special */
				SETCOL(btheme->text.syntaxb,	128, 0, 80, 255);	/* Builtin, red-purple */
			}
		}
	}
	if (G.main->versionfile <= 237) {
		bTheme *btheme;
		/* bone colors */
		for(btheme= U.themes.first; btheme; btheme= btheme->next) {
			/* check for alpha==0 is safe, then color was never set */
			if(btheme->tv3d.bone_solid[3]==0) {
				SETCOL(btheme->tv3d.bone_solid, 200, 200, 200, 255);
				SETCOL(btheme->tv3d.bone_pose, 80, 200, 255, 80);
			}
		}
	}
	if (G.main->versionfile <= 238) {
		bTheme *btheme;
		/* bone colors */
		for(btheme= U.themes.first; btheme; btheme= btheme->next) {
			/* check for alpha==0 is safe, then color was never set */
			if(btheme->tnla.strip[3]==0) {
				SETCOL(btheme->tnla.strip_select, 	0xff, 0xff, 0xaa, 255);
				SETCOL(btheme->tnla.strip, 0xe4, 0x9c, 0xc6, 255);
			}
		}
	}
	if (G.main->versionfile <= 239) {
		bTheme *btheme;
		
		for(btheme= U.themes.first; btheme; btheme= btheme->next) {
			/* Lamp theme, check for alpha==0 is safe, then color was never set */
			if(btheme->tv3d.lamp[3]==0) {
				SETCOL(btheme->tv3d.lamp, 	0, 0, 0, 40);
/* TEMPORAL, remove me! (ton) */				
				U.uiflag |= USER_PLAINMENUS;
			}
			
			/* check for text field selection highlight, set it to text editor highlight by default */
			if(btheme->tui.textfield_hi[3]==0) {
				SETCOL(btheme->tui.textfield_hi, 	
					btheme->text.shade2[0], 
					btheme->text.shade2[1], 
					btheme->text.shade2[2],
					255);
			}
		}
		if(U.obcenter_dia==0) U.obcenter_dia= 6;
	}
	if (G.main->versionfile <= 241) {
		bTheme *btheme;
		for(btheme= U.themes.first; btheme; btheme= btheme->next) {
			/* Node editor theme, check for alpha==0 is safe, then color was never set */
			if(btheme->tnode.syntaxn[3]==0) {
				/* re-uses syntax color storage */
				btheme->tnode= btheme->tv3d;
				SETCOL(btheme->tnode.edge_select, 255, 255, 255, 255);
				SETCOL(btheme->tnode.syntaxl, 150, 150, 150, 255);	/* TH_NODE, backdrop */
				SETCOL(btheme->tnode.syntaxn, 129, 131, 144, 255);	/* in/output */
				SETCOL(btheme->tnode.syntaxb, 127,127,127, 255);	/* operator */
				SETCOL(btheme->tnode.syntaxv, 142, 138, 145, 255);	/* generator */
				SETCOL(btheme->tnode.syntaxc, 120, 145, 120, 255);	/* group */
			}
			/* Group theme colors */
			if(btheme->tv3d.group[3]==0) {
				SETCOL(btheme->tv3d.group, 0x10, 0x40, 0x10, 255);
				SETCOL(btheme->tv3d.group_active, 0x66, 0xFF, 0x66, 255);
			}
			/* Sequence editor theme*/
			if(btheme->tseq.movie[3]==0) {
				SETCOL(btheme->tseq.movie, 	81, 105, 135, 255);
				SETCOL(btheme->tseq.image, 	109, 88, 129, 255);
				SETCOL(btheme->tseq.scene, 	78, 152, 62, 255);
				SETCOL(btheme->tseq.audio, 	46, 143, 143, 255);
				SETCOL(btheme->tseq.effect, 	169, 84, 124, 255);
				SETCOL(btheme->tseq.plugin, 	126, 126, 80, 255);
				SETCOL(btheme->tseq.transition, 162, 95, 111, 255);
				SETCOL(btheme->tseq.meta, 	109, 145, 131, 255);
			}
			if(!(btheme->tui.iconfile)) {
				BLI_strncpy(btheme->tui.iconfile, "", sizeof(btheme->tui.iconfile));
			}
		}
		
		/* set defaults for 3D View rotating axis indicator */ 
		/* since size can't be set to 0, this indicates it's not saved in .B.blend */
		if (U.rvisize == 0) {
			U.rvisize = 15;
			U.rvibright = 8;
			U.uiflag |= USER_SHOW_ROTVIEWICON;
		}
		
	}
	if (G.main->versionfile <= 242) {
		bTheme *btheme;
		
		for(btheme= U.themes.first; btheme; btheme= btheme->next) {
			/* long keyframe color */
			/* check for alpha==0 is safe, then color was never set */
			if(btheme->tact.strip[3]==0) {
				SETCOL(btheme->tv3d.edge_sharp, 255, 32, 32, 255);
				SETCOL(btheme->tact.strip_select, 	0xff, 0xff, 0xaa, 204);
				SETCOL(btheme->tact.strip, 0xe4, 0x9c, 0xc6, 204);
			}
			
			/* IPO-Editor - Vertex Size*/
			if(btheme->tipo.vertex_size == 0) {
				btheme->tipo.vertex_size= 3;
			}
		}
	}
	if (G.main->versionfile <= 243) {
		/* set default number of recently-used files (if not set) */
		if (U.recent_files == 0) U.recent_files = 10;
	}
	if (G.main->versionfile < 245 || (G.main->versionfile == 245 && G.main->subversionfile < 3)) {
		bTheme *btheme;
		for(btheme= U.themes.first; btheme; btheme= btheme->next) {
			SETCOL(btheme->tv3d.editmesh_active, 255, 255, 255, 128);
		}
		if(U.coba_weight.tot==0)
			init_colorband(&U.coba_weight, 1);
	}
	if ((G.main->versionfile < 245) || (G.main->versionfile == 245 && G.main->subversionfile < 11)) {
		bTheme *btheme;
		for (btheme= U.themes.first; btheme; btheme= btheme->next) {
			/* these should all use the same colour */
			SETCOL(btheme->tv3d.cframe, 0x60, 0xc0, 0x40, 255);
			SETCOL(btheme->tipo.cframe, 0x60, 0xc0, 0x40, 255);
			SETCOL(btheme->tact.cframe, 0x60, 0xc0, 0x40, 255);
			SETCOL(btheme->tnla.cframe, 0x60, 0xc0, 0x40, 255);
			SETCOL(btheme->tseq.cframe, 0x60, 0xc0, 0x40, 255);
			SETCOL(btheme->tsnd.cframe, 0x60, 0xc0, 0x40, 255);
			SETCOL(btheme->ttime.cframe, 0x60, 0xc0, 0x40, 255);
		}
	}
	if ((G.main->versionfile < 245) || (G.main->versionfile == 245 && G.main->subversionfile < 13)) {
		bTheme *btheme;
		for (btheme= U.themes.first; btheme; btheme= btheme->next) {
			/* action channel groups (recolour anyway) */
			SETCOL(btheme->tact.group, 0x39, 0x7d, 0x1b, 255);
			SETCOL(btheme->tact.group_active, 0x7d, 0xe9, 0x60, 255);
			
			/* bone custom-color sets */
			// FIXME: this check for initialised colors is bad
			if (btheme->tarm[0].solid[3] == 0) {
					/* set 1 */
				SETCOL(btheme->tarm[0].solid, 0x9a, 0x00, 0x00, 255);
				SETCOL(btheme->tarm[0].select, 0xbd, 0x11, 0x11, 255);
				SETCOL(btheme->tarm[0].active, 0xf7, 0x0a, 0x0a, 255);
					/* set 2 */
				SETCOL(btheme->tarm[1].solid, 0xf7, 0x40, 0x18, 255);
				SETCOL(btheme->tarm[1].select, 0xf6, 0x69, 0x13, 255);
				SETCOL(btheme->tarm[1].active, 0xfa, 0x99, 0x00, 255);
					/* set 3 */
				SETCOL(btheme->tarm[2].solid, 0x1e, 0x91, 0x09, 255);
				SETCOL(btheme->tarm[2].select, 0x59, 0xb7, 0x0b, 255);
				SETCOL(btheme->tarm[2].active, 0x83, 0xef, 0x1d, 255);
					/* set 4 */
				SETCOL(btheme->tarm[3].solid, 0x0a, 0x36, 0x94, 255);
				SETCOL(btheme->tarm[3].select, 0x36, 0x67, 0xdf, 255);
				SETCOL(btheme->tarm[3].active, 0x5e, 0xc1, 0xef, 255);
					/* set 5 */
				SETCOL(btheme->tarm[4].solid, 0xa9, 0x29, 0x4e, 255);
				SETCOL(btheme->tarm[4].select, 0xc1, 0x41, 0x6a, 255);
				SETCOL(btheme->tarm[4].active, 0xf0, 0x5d, 0x91, 255);
					/* set 6 */
				SETCOL(btheme->tarm[5].solid, 0x43, 0x0c, 0x78, 255);
				SETCOL(btheme->tarm[5].select, 0x54, 0x3a, 0xa3, 255);
				SETCOL(btheme->tarm[5].active, 0x87, 0x64, 0xd5, 255);
					/* set 7 */
				SETCOL(btheme->tarm[6].solid, 0x24, 0x78, 0x5a, 255);
				SETCOL(btheme->tarm[6].select, 0x3c, 0x95, 0x79, 255);
				SETCOL(btheme->tarm[6].active, 0x6f, 0xb6, 0xab, 255);
					/* set 8 */
				SETCOL(btheme->tarm[7].solid, 0x4b, 0x70, 0x7c, 255);
				SETCOL(btheme->tarm[7].select, 0x6a, 0x86, 0x91, 255);
				SETCOL(btheme->tarm[7].active, 0x9b, 0xc2, 0xcd, 255);
					/* set 9 */
				SETCOL(btheme->tarm[8].solid, 0xf4, 0xc9, 0x0c, 255);
				SETCOL(btheme->tarm[8].select, 0xee, 0xc2, 0x36, 255);
				SETCOL(btheme->tarm[8].active, 0xf3, 0xff, 0x00, 255);
					/* set 10 */
				SETCOL(btheme->tarm[9].solid, 0x1e, 0x20, 0x24, 255);
				SETCOL(btheme->tarm[9].select, 0x48, 0x4c, 0x56, 255);
				SETCOL(btheme->tarm[9].active, 0xff, 0xff, 0xff, 255);
					/* set 11 */
				SETCOL(btheme->tarm[10].solid, 0x6f, 0x2f, 0x6a, 255);
				SETCOL(btheme->tarm[10].select, 0x98, 0x45, 0xbe, 255);
				SETCOL(btheme->tarm[10].active, 0xd3, 0x30, 0xd6, 255);
					/* set 12 */
				SETCOL(btheme->tarm[11].solid, 0x6c, 0x8e, 0x22, 255);
				SETCOL(btheme->tarm[11].select, 0x7f, 0xb0, 0x22, 255);
				SETCOL(btheme->tarm[11].active, 0xbb, 0xef, 0x5b, 255);
					/* set 13 */
				SETCOL(btheme->tarm[12].solid, 0x8d, 0x8d, 0x8d, 255);
				SETCOL(btheme->tarm[12].select, 0xb0, 0xb0, 0xb0, 255);
				SETCOL(btheme->tarm[12].active, 0xde, 0xde, 0xde, 255);
					/* set 14 */
				SETCOL(btheme->tarm[13].solid, 0x83, 0x43, 0x26, 255);
				SETCOL(btheme->tarm[13].select, 0x8b, 0x58, 0x11, 255);
				SETCOL(btheme->tarm[13].active, 0xbd, 0x6a, 0x11, 255);
					/* set 15 */
				SETCOL(btheme->tarm[14].solid, 0x08, 0x31, 0x0e, 255);
				SETCOL(btheme->tarm[14].select, 0x1c, 0x43, 0x0b, 255);
				SETCOL(btheme->tarm[14].active, 0x34, 0x62, 0x2b, 255);
			}
		}
	}
	if ((G.main->versionfile < 245) || (G.main->versionfile == 245 && G.main->subversionfile < 16)) {
		U.flag |= USER_ADD_VIEWALIGNED|USER_ADD_EDITMODE;
	}
	
	/* GL Texture Garbage Collection (variable abused above!) */
	if (U.textimeout == 0) {
		U.texcollectrate = 60;
		U.textimeout = 120;
	}
	if (U.memcachelimit <= 0) {
		U.memcachelimit = 32;
	}
	if (U.frameserverport == 0) {
		U.frameserverport = 8080;
	}

	MEM_CacheLimiter_set_maximum(U.memcachelimit * 1024 * 1024);
	
	reset_autosave();
	
#ifdef INTERNATIONAL
	read_languagefile();
#endif
	
	refresh_interface_font();

#ifdef WITH_VERSE
	if(strlen(U.versemaster)<1) {
			strcpy(U.versemaster, "master.uni-verse.org");
	}
	if(strlen(U.verseuser)<1) {
			char *name = verse_client_name();
			strcpy(U.verseuser, name);
			MEM_freeN(name);
	}
#endif

}

#ifdef WITH_VERSE
extern ListBase session_list;
#endif

void BIF_read_file(char *name)
{
	extern short winqueue_break; /* editscreen.c */
	int retval;
#ifdef WITH_VERSE
	struct VerseSession *session;
	struct VNode *vnode;

	session = session_list.first;
	while(session) {
		vnode = session->nodes.lb.first;
		while(vnode) {
			switch(vnode->type) {
				case V_NT_OBJECT:
					unsubscribe_from_obj_node(vnode);
					break;
				case V_NT_GEOMETRY:
					unsubscribe_from_geom_node(vnode);
					break;
				case V_NT_BITMAP:
					unsubscribe_from_bitmap_node(vnode);
					break;
			}
			vnode = vnode->next;
		}
		session = session->next;
	}
#endif

	/* first try to read exotic file formats... */
	/* it throws error box when file doesnt exist and returns -1 */
	retval= BKE_read_exotic(name);
	
	if (retval== 0) {
		BIF_clear_tempfiles();
		
		/* we didn't succeed, now try to read Blender file */
		retval= BKE_read_file(name, NULL);

		mainwindow_set_filename_to_title(G.main->name);
		countall();
		sound_initialize_sounds();

		winqueue_break= 1;	/* leave queues everywhere */

		if(retval==2) init_userdef_file();	// in case a userdef is read from regular .blend
		
		if (retval!=0) G.relbase_valid = 1;

		undo_editmode_clear();
		BKE_reset_undo();
		BKE_write_undo("original");	/* save current state */

		refresh_interface_font();
	}
	else if(retval==1)
		BIF_undo_push("Import file");
}

static void outliner_242_patch(void)
{
	ScrArea *sa;
	
	for(sa= G.curscreen->areabase.first; sa; sa= sa->next) {
		SpaceLink *sl= sa->spacedata.first;
		for(; sl; sl= sl->next) {
			if(sl->spacetype==SPACE_OOPS) {
				SpaceOops *soops= (SpaceOops *)sl;
				if(soops->type!=SO_OUTLINER) {
					soops->type= SO_OUTLINER;
					init_v2d_oops(sa, soops);
				}
			}
		}
	}
	G.fileflags |= G_FILE_GAME_MAT;
}

/* only here settings for fullscreen */
int BIF_read_homefile(int from_memory)
{
	char tstr[FILE_MAXDIR+FILE_MAXFILE], scestr[FILE_MAX];
	char *home= BLI_gethome();
	int success;
	struct TmpFont *tf;
	
	BIF_clear_tempfiles();
	
	BLI_clean(home);

	tf= G.ttfdata.first;
	while(tf)
	{
		freePackedFile(tf->pf);
		tf->pf = NULL;
		tf->vfont = NULL;
		tf= tf->next;
	}
	BLI_freelistN(&G.ttfdata);
		
	G.relbase_valid = 0;
	if (!from_memory) BLI_make_file_string(G.sce, tstr, home, ".B.blend");
	BLI_strncpy(scestr, G.sce, FILE_MAX);	/* temporal store */
	
	/* prevent loading no UI */
	G.fileflags &= ~G_FILE_NO_UI;
	
	if (!from_memory && BLI_exists(tstr)) {
		success = BKE_read_file(tstr, NULL);
	} else {
		success = BKE_read_file_from_memory(datatoc_B_blend, datatoc_B_blend_size, NULL);
		/* outliner patch for 2.42 .b.blend */
		outliner_242_patch();
	}

	BLI_clean(scestr);
	strcpy(G.sce, scestr);

	space_set_commmandline_options();
	
	init_userdef_file();

	undo_editmode_clear();
	BKE_reset_undo();
	BKE_write_undo("original");	/* save current state */
	
	/* if from memory, need to refresh python scripts */
	if (from_memory) {
		BPY_path_update();
	}
	return success;
}


static void get_autosave_location(char buf[FILE_MAXDIR+FILE_MAXFILE])
{
	char pidstr[32];
#ifdef WIN32
	char subdir[9];
	char savedir[FILE_MAXDIR];
#endif

	sprintf(pidstr, "%d.blend", abs(getpid()));
	
#ifdef WIN32
	if (!BLI_exists(btempdir)) {
		BLI_strncpy(subdir, "autosave", sizeof(subdir));
		BLI_make_file_string("/", savedir, BLI_gethome(), subdir);
		
		/* create a new autosave dir
		 * function already checks for existence or not */
		BLI_recurdir_fileops(savedir);
	
		BLI_make_file_string("/", buf, savedir, pidstr);
		return;
	}
#endif
	
	BLI_make_file_string("/", buf, btempdir, pidstr);
}

void BIF_read_autosavefile(void)
{
	char tstr[FILE_MAX], scestr[FILE_MAX];
	int save_over;

	BLI_strncpy(scestr, G.sce, FILE_MAX);	/* temporal store */
	
	get_autosave_location(tstr);

	save_over = G.save_over;
	BKE_read_file(tstr, NULL);
	G.save_over = save_over;
	BLI_strncpy(G.sce, scestr, FILE_MAX);
}

/* free strings of open recent files */
static void free_openrecent(void)
{
	struct RecentFile *recent;

	for(recent = G.recent_files.first; recent; recent=recent->next)
		MEM_freeN(recent->filename);

	BLI_freelistN(&(G.recent_files));
}

static void readBlog(void)
{
	char name[FILE_MAX], filename[FILE_MAX];
	LinkNode *l, *lines;
	struct RecentFile *recent;
	char *line;
	int num;

	BLI_make_file_string("/", name, BLI_gethome(), ".Blog");
	lines= BLI_read_file_as_lines(name);

	G.recent_files.first = G.recent_files.last = NULL;

	/* read list of recent opend files from .Blog to memory */
	for (l= lines, num= 0; l && (num<U.recent_files); l= l->next, num++) {
		line = l->link;
		if (!BLI_streq(line, "")) {
			if (num==0) 
				strcpy(G.sce, line);
			
			recent = (RecentFile*)MEM_mallocN(sizeof(RecentFile),"RecentFile");
			BLI_addtail(&(G.recent_files), recent);
			recent->filename = (char*)MEM_mallocN(sizeof(char)*(strlen(line)+1), "name of file");
			recent->filename[0] = '\0';
			
			strcpy(recent->filename, line);
		}
	}

	if(G.sce[0] == 0)
		BLI_make_file_string("/", G.sce, BLI_gethome(), "untitled.blend");
	
	BLI_free_file_lines(lines);

#ifdef WIN32
	/* Add the drive names to the listing */
	{
		__int64 tmp;
		char folder[MAX_PATH];
		char tmps[4];
		int i;
			
		tmp= GetLogicalDrives();
		
		for (i=2; i < 26; i++) {
			if ((tmp>>i) & 1) {
				tmps[0]='a'+i;
				tmps[1]=':';
				tmps[2]='\\';
				tmps[3]=0;
				
				fsmenu_insert_entry(tmps, 0, 0);
			}
		}

		/* Adding Desktop and My Documents */
		fsmenu_append_separator();

		SHGetSpecialFolderPath(0, folder, CSIDL_PERSONAL, 0);
		fsmenu_insert_entry(folder, 0, 0);
		SHGetSpecialFolderPath(0, folder, CSIDL_DESKTOPDIRECTORY, 0);
		fsmenu_insert_entry(folder, 0, 0);

		fsmenu_append_separator();
	}
#else
	/* add home dir on linux systems */
	fsmenu_insert_entry(BLI_gethome(), 0, 0);
#endif

	BLI_make_file_string(G.sce, name, BLI_gethome(), ".Bfs");
	lines= BLI_read_file_as_lines(name);

	for (l= lines; l; l= l->next) {
		char *line= l->link;
			
		if (!BLI_streq(line, "")) {
			fsmenu_insert_entry(line, 0, 1);
		}
	}

	fsmenu_append_separator();
	
	/* add last saved file */
	BLI_split_dirfile_basic(G.sce, name, filename); /* G.sce shouldn't be relative */
	
	fsmenu_insert_entry(name, 0, 0);
	
	BLI_free_file_lines(lines);
}

static void writeBlog(void)
{
	struct RecentFile *recent, *next_recent;
	char name[FILE_MAXDIR+FILE_MAXFILE];
	FILE *fp;
	int i;

	BLI_make_file_string("/", name, BLI_gethome(), ".Blog");

	recent = G.recent_files.first;
	/* refresh .Blog of recent opened files, when current file was changed */
	if(!(recent) || (strcmp(recent->filename, G.sce)!=0)) {
		fp= fopen(name, "w");
		if (fp) {
			/* add current file to the beginning of list */
			recent = (RecentFile*)MEM_mallocN(sizeof(RecentFile),"RecentFile");
			recent->filename = (char*)MEM_mallocN(sizeof(char)*(strlen(G.sce)+1), "name of file");
			recent->filename[0] = '\0';
			strcpy(recent->filename, G.sce);
			BLI_addhead(&(G.recent_files), recent);
			/* write current file to .Blog */
			fprintf(fp, "%s\n", recent->filename);
			recent = recent->next;
			i=1;
			/* write rest of recent opened files to .Blog */
			while((i<U.recent_files) && (recent)){
				/* this prevents to have duplicities in list */
				if (strcmp(recent->filename, G.sce)!=0) {
					fprintf(fp, "%s\n", recent->filename);
					recent = recent->next;
				}
				else {
					next_recent = recent->next;
					MEM_freeN(recent->filename);
					BLI_freelinkN(&(G.recent_files), recent);
					recent = next_recent;
				}
				i++;
			}
			fclose(fp);
		}
	}
}

static void do_history(char *name)
{
	char tempname1[FILE_MAXDIR+FILE_MAXFILE], tempname2[FILE_MAXDIR+FILE_MAXFILE];
	int hisnr= U.versions;
	
	if(U.versions==0) return;
	if(strlen(name)<2) return;
		
	while(  hisnr > 1) {
		sprintf(tempname1, "%s%d", name, hisnr-1);
		sprintf(tempname2, "%s%d", name, hisnr);
	
		if(BLI_rename(tempname1, tempname2))
			error("Unable to make version backup");
			
		hisnr--;
	}
		
	/* is needed when hisnr==1 */
	sprintf(tempname1, "%s%d", name, hisnr);
	
	if(BLI_rename(name, tempname1))
		error("Unable to make version backup");
}

void BIF_write_file(char *target)
{
	Library *li;
	int writeflags, len;
	char di[FILE_MAX];
	char *err;
	
	len = strlen(target);
	
	if (len == 0) return;
	if (len >= FILE_MAX) {
		error("Path too long, cannot save");
		return;
	}
 
	/* send the OnSave event */
	if (G.f & G_DOSCRIPTLINKS) BPY_do_pyscript(&G.scene->id, SCRIPT_ONSAVE);

	for (li= G.main->library.first; li; li= li->id.next) {
		if (BLI_streq(li->name, target)) {
			error("Cannot overwrite used library");
			return;
		}
	}
	
	if (!BLO_has_bfile_extension(target) && (len+6 < FILE_MAX)) {
		sprintf(di, "%s.blend", target);
	} else {
		strcpy(di, target);
	}

	if (BLI_exists(di) && !G.save_over) {
		if(!saveover(di))
			return; 
	}
	
	if(G.obedit) {
		exit_editmode(0);	/* 0 = no free data */
	}
	if (G.fileflags & G_AUTOPACK) {
		packAll();
	}
	
	waitcursor(1);	// exit_editmode sets cursor too

	do_history(di);
	
	/* we use the UserDef to define compression flag */
	writeflags= G.fileflags & ~G_FILE_COMPRESS;
	if(U.flag & USER_FILECOMPRESS)
		writeflags |= G_FILE_COMPRESS;
	
	if (BLO_write_file(di, writeflags, &err)) {
		strcpy(G.sce, di);
		G.relbase_valid = 1;
		BLI_strncpy(G.main->name, di, FILE_MAX);	/* is guaranteed current file */

		mainwindow_set_filename_to_title(G.main->name);

		G.save_over = 1;

		writeBlog();
		
	} else {
		error("%s", err);
	}
	
	/* CLEARS signal: "file needs save" on exit */
	U.uiflag &= ~USER_UNDOSAVE;

	waitcursor(0);
}

void BIF_write_homefile(void)
{
	char *err, tstr[FILE_MAXDIR+FILE_MAXFILE];
	int write_flags;
	
	BLI_make_file_string("/", tstr, BLI_gethome(), ".B.blend");
		
	/*  force save as regular blend file */
	write_flags = G.fileflags & ~(G_FILE_COMPRESS | G_FILE_LOCK | G_FILE_SIGN);
	BLO_write_file(tstr, write_flags, &err);
}

void BIF_write_autosave(void)
{
	char *err, tstr[FILE_MAXDIR+FILE_MAXFILE];
	int write_flags;
	
	get_autosave_location(tstr);

		/*  force save as regular blend file */
	write_flags = G.fileflags & ~(G_FILE_COMPRESS | G_FILE_LOCK | G_FILE_SIGN);
	BLO_write_file(tstr, write_flags, &err);
}

/* remove temp files assosiated with this blend file when quitting, loading or saving in a new path */
void BIF_clear_tempfiles( void )
{
	/* TODO - remove exr files from the temp dir */
	
	if (!G.relbase_valid) { /* We could have pointcache saved in tyhe temp dir, if its there */
		BKE_ptcache_remove();
	}
}

/* if global undo; remove tempsave, otherwise rename */
static void delete_autosave(void)
{
	char tstr[FILE_MAXDIR+FILE_MAXFILE];
	
	get_autosave_location(tstr);

	if (BLI_exists(tstr)) {
		char str[FILE_MAXDIR+FILE_MAXFILE];
		BLI_make_file_string("/", str, btempdir, "quit.blend");

		if(U.uiflag & USER_GLOBALUNDO) BLI_delete(tstr, 0, 0);
		else BLI_rename(tstr, str);
	}
}

/***/

static void initbuttons(void)
{
	uiDefFont(UI_HELVB, 
				BMF_GetFont(BMF_kHelveticaBold14), 
				BMF_GetFont(BMF_kHelveticaBold12), 
				BMF_GetFont(BMF_kHelveticaBold10), 
				BMF_GetFont(BMF_kHelveticaBold8));
	uiDefFont(UI_HELV, 
				BMF_GetFont(BMF_kHelvetica12), 
				BMF_GetFont(BMF_kHelvetica12), 
				BMF_GetFont(BMF_kHelvetica10), 
				BMF_GetFont(BMF_kHelveticaBold8));

	glClearColor(.7f, .7f, .6f, 0.0);
	
	G.font= BMF_GetFont(BMF_kHelvetica12);
	G.fonts= BMF_GetFont(BMF_kHelvetica10);
	G.fontss= BMF_GetFont(BMF_kHelveticaBold8);

	clear_matcopybuf();
	
	glBlendFunc(GL_SRC_ALPHA,GL_ONE_MINUS_SRC_ALPHA);
}


static void sound_init_listener(void)
{
	G.listener = MEM_callocN(sizeof(bSoundListener), "soundlistener");
	G.listener->gain = 1.0;
	G.listener->dopplerfactor = 1.0;
	G.listener->dopplervelocity = 340.29f;
}

void BIF_init(void)
{

	initscreen();	/* for (visuele) speed, this first, then setscreen */
	initbuttons();
	InitCursorData();
	sound_init_listener();
	init_node_butfuncs();
	
	BIF_preview_init_dbase();
	BIF_read_homefile(0);

	BIF_resources_init();	/* after homefile, to dynamically load an icon file based on theme settings */
	
	BIF_filelist_init_icons();

	init_gl_stuff();	/* drawview.c, after homefile */
	readBlog();
	BLI_strncpy(G.lib, G.sce, FILE_MAX);
}

int exit_save_question(void)
{
	char dir[FILE_MAXDIR];
	int ret = 0;
	
	/* just go on if no undo there */
	/* better check necessary --> some flag */
	if(!(U.uiflag & USER_UNDOSAVE))
		return 1;
	
	/* do sweet question here */
	ret = confirm_choice("Warning: Unsaved changes", "Do you want to save your changes before exit?");
	
	if(ret==1)
	{
		/* copyied from header_info.c */
		strcpy(dir, G.sce);
		if (untitled(dir)) {
			activate_fileselect(FILE_BLENDER, "Save As", dir, BIF_write_file);
		} else {
			/* do NOT ask everytime for overwriting... */
			G.save_over = 1;
			BIF_write_file(dir);
			free_filesel_spec(dir);
		}
		return 1;
	}
	else
	{
		/* cancel, ok, continue button available */
	}
	
	return 1;
}

/***/

extern ListBase editNurb;
extern ListBase editelems;

void exit_usiblender(void)
{
<<<<<<< HEAD
	struct TmpFont *tf;	
	
	/* ask for save before exit */
	if(!exit_save_question())
	{
		/* user pressed 'cancel' */
		return;
	}
=======
	struct TmpFont *tf;
	
	BIF_clear_tempfiles();
>>>>>>> 529a8bb9
	
	tf= G.ttfdata.first;
	while(tf)
	{
		freePackedFile(tf->pf);
		tf->pf= NULL;
		tf->vfont= NULL;
		tf= tf->next;
	}
	BLI_freelistN(&G.ttfdata);
#ifdef WITH_VERSE
	end_all_verse_sessions();
#endif
	free_openrecent();

	freeAllRad();
	BKE_freecubetable();

	if (G.background == 0)
		sound_end_all_sounds();

	if(G.obedit) {
		if(G.obedit->type==OB_FONT) {
			free_editText();
		}
		else if(G.obedit->type==OB_MBALL) BLI_freelistN(&editelems);
		free_editMesh(G.editMesh);
	}

	free_editLatt();
	free_editArmature();
	free_posebuf();

	/* before free_blender so py's gc happens while library still exists */
	/* needed at least for a rare sigsegv that can happen in pydrivers */
	BPY_end_python();

	fastshade_free_render();	/* shaded view */
	free_blender();				/* blender.c, does entire library */
	free_matcopybuf();
	free_ipocopybuf();
	free_actcopybuf();
	free_vertexpaint();
	free_imagepaint();
	
	/* editnurb can remain to exist outside editmode */
	freeNurblist(&editNurb);

	fsmenu_free();

#ifdef INTERNATIONAL
	free_languagemenu();
#endif
	
	RE_FreeAllRender();
	
	free_txt_data();

	sound_exit_audio();
	if(G.listener) MEM_freeN(G.listener);


	libtiff_exit();

#ifdef WITH_QUICKTIME
	quicktime_exit();
#endif

	/* undo free stuff */
	undo_editmode_clear();
	
	BKE_undo_save_quit();	// saves quit.blend if global undo is on
	BKE_reset_undo(); 
	
	if (!G.background) {
		BIF_resources_free();
		
		BIF_filelist_free_icons();

		BIF_free_render_spare();
		BIF_close_render_display();
		mainwindow_close();
	}

#ifdef INTERNATIONAL
	FTF_End();
#endif

	if (copybuf) MEM_freeN(copybuf);
	if (copybufinfo) MEM_freeN(copybufinfo);

// 	
	BLI_freelistN(&U.themes);
	BIF_preview_free_dbase();
	
	if(totblock!=0) {
		printf("Error Totblock: %d\n",totblock);
		MEM_printmemlist();
	}
	delete_autosave();
	
	printf("\nBlender quit\n");

#ifdef WIN32   
	/* ask user to press enter when in debug mode */
	if(G.f & G_DEBUG) {
		printf("press enter key to exit...\n\n");
		getchar();
	}
#endif 


	SYS_DeleteSystem(SYS_GetSystem());
	
	exit(G.afbreek==1);
}<|MERGE_RESOLUTION|>--- conflicted
+++ resolved
@@ -108,7 +108,6 @@
 #include "BIF_resources.h"
 #include "BIF_screen.h"
 #include "BIF_space.h"
-#include "BIF_toets.h"
 #include "BIF_toolbox.h"
 #include "BIF_cursors.h"
 
@@ -894,7 +893,7 @@
 		strcpy(di, target);
 	}
 
-	if (BLI_exists(di) && !G.save_over) {
+	if (BLI_exists(di)) {
 		if(!saveover(di))
 			return; 
 	}
@@ -925,13 +924,9 @@
 		G.save_over = 1;
 
 		writeBlog();
-		
 	} else {
 		error("%s", err);
 	}
-	
-	/* CLEARS signal: "file needs save" on exit */
-	U.uiflag &= ~USER_UNDOSAVE;
 
 	waitcursor(0);
 }
@@ -1042,41 +1037,6 @@
 	BLI_strncpy(G.lib, G.sce, FILE_MAX);
 }
 
-int exit_save_question(void)
-{
-	char dir[FILE_MAXDIR];
-	int ret = 0;
-	
-	/* just go on if no undo there */
-	/* better check necessary --> some flag */
-	if(!(U.uiflag & USER_UNDOSAVE))
-		return 1;
-	
-	/* do sweet question here */
-	ret = confirm_choice("Warning: Unsaved changes", "Do you want to save your changes before exit?");
-	
-	if(ret==1)
-	{
-		/* copyied from header_info.c */
-		strcpy(dir, G.sce);
-		if (untitled(dir)) {
-			activate_fileselect(FILE_BLENDER, "Save As", dir, BIF_write_file);
-		} else {
-			/* do NOT ask everytime for overwriting... */
-			G.save_over = 1;
-			BIF_write_file(dir);
-			free_filesel_spec(dir);
-		}
-		return 1;
-	}
-	else
-	{
-		/* cancel, ok, continue button available */
-	}
-	
-	return 1;
-}
-
 /***/
 
 extern ListBase editNurb;
@@ -1084,20 +1044,9 @@
 
 void exit_usiblender(void)
 {
-<<<<<<< HEAD
-	struct TmpFont *tf;	
-	
-	/* ask for save before exit */
-	if(!exit_save_question())
-	{
-		/* user pressed 'cancel' */
-		return;
-	}
-=======
 	struct TmpFont *tf;
 	
 	BIF_clear_tempfiles();
->>>>>>> 529a8bb9
 	
 	tf= G.ttfdata.first;
 	while(tf)
