/*
 * This program is free software; you can redistribute it and/or
 * modify it under the terms of the GNU General Public License
 * as published by the Free Software Foundation; either version 2
 * of the License, or (at your option) any later version.
 *
 * This program is distributed in the hope that it will be useful,
 * but WITHOUT ANY WARRANTY; without even the implied warranty of
 * MERCHANTABILITY or FITNESS FOR A PARTICULAR PURPOSE.  See the
 * GNU General Public License for more details.
 *
 * You should have received a copy of the GNU General Public License
 * along with this program; if not, write to the Free Software Foundation,
 * Inc., 51 Franklin Street, Fifth Floor, Boston, MA 02110-1301, USA.
 */

/** \file
 * \ingroup pythonintern
 *
 * This file defines the animation related methods used in bpy_rna.c
 */

#include <Python.h>
#include <float.h> /* FLT_MAX */

#include "MEM_guardedalloc.h"

#include "BLI_string.h"
#include "BLI_string_utils.h"
#include "BLI_utildefines.h"

#include "DNA_anim_types.h"
#include "DNA_scene_types.h"

#include "ED_keyframes_edit.h"
#include "ED_keyframing.h"

#include "BKE_anim_data.h"
#include "BKE_animsys.h"
#include "BKE_context.h"
#include "BKE_fcurve.h"
#include "BKE_global.h"
#include "BKE_idtype.h"
#include "BKE_lib_id.h"
#include "BKE_report.h"

#include "RNA_access.h"
#include "RNA_enum_types.h"

#include "WM_api.h"
#include "WM_types.h"

#include "bpy_capi_utils.h"
#include "bpy_rna.h"
#include "bpy_rna_anim.h"

#include "../generic/python_utildefines.h"

#include "DEG_depsgraph_build.h"

/* for keyframes and drivers */
static int pyrna_struct_anim_args_parse_ex(PointerRNA *ptr,
                                           const char *error_prefix,
                                           const char *path,
                                           const char **r_path_full,
                                           int *r_index,
                                           bool *r_path_no_validate)
{
  const bool is_idbase = RNA_struct_is_ID(ptr->type);
  PropertyRNA *prop;
  PointerRNA r_ptr;

  if (ptr->data == NULL) {
    PyErr_Format(
        PyExc_TypeError, "%.200s this struct has no data, can't be animated", error_prefix);
    return -1;
  }

  /* full paths can only be given from ID base */
  if (is_idbase) {
    int path_index = -1;
    if (RNA_path_resolve_property_full(ptr, path, &r_ptr, &prop, &path_index) == false) {
      prop = NULL;
    }
    else if (path_index != -1) {
      PyErr_Format(PyExc_ValueError,
                   "%.200s path includes index, must be a separate argument",
                   error_prefix,
                   path);
      return -1;
    }
    else if (ptr->owner_id != r_ptr.owner_id) {
      PyErr_Format(PyExc_ValueError, "%.200s path spans ID blocks", error_prefix, path);
      return -1;
    }
  }
  else {
    prop = RNA_struct_find_property(ptr, path);
    r_ptr = *ptr;
  }

  if (prop == NULL) {
    if (r_path_no_validate) {
      *r_path_no_validate = true;
      return -1;
    }
    PyErr_Format(PyExc_TypeError, "%.200s property \"%s\" not found", error_prefix, path);
    return -1;
  }

  if (r_path_no_validate) {
    /* Don't touch the index. */
  }
  else {
    if (!RNA_property_animateable(&r_ptr, prop)) {
      PyErr_Format(PyExc_TypeError, "%.200s property \"%s\" not animatable", error_prefix, path);
      return -1;
    }

    if (RNA_property_array_check(prop) == 0) {
      if ((*r_index) == -1) {
        *r_index = 0;
      }
      else {
        PyErr_Format(PyExc_TypeError,
                     "%.200s index %d was given while property \"%s\" is not an array",
                     error_prefix,
                     *r_index,
                     path);
        return -1;
      }
    }
    else {
      int array_len = RNA_property_array_length(&r_ptr, prop);
      if ((*r_index) < -1 || (*r_index) >= array_len) {
        PyErr_Format(PyExc_TypeError,
                     "%.200s index out of range \"%s\", given %d, array length is %d",
                     error_prefix,
                     path,
                     *r_index,
                     array_len);
        return -1;
      }
    }
  }

  if (is_idbase) {
    *r_path_full = BLI_strdup(path);
  }
  else {
    *r_path_full = RNA_path_from_ID_to_property(&r_ptr, prop);

    if (*r_path_full == NULL) {
      PyErr_Format(PyExc_TypeError, "%.200s could not make path to \"%s\"", error_prefix, path);
      return -1;
    }
  }

  return 0;
}

static int pyrna_struct_anim_args_parse(PointerRNA *ptr,
                                        const char *error_prefix,
                                        const char *path,
                                        const char **r_path_full,
                                        int *r_index)
{
  return pyrna_struct_anim_args_parse_ex(ptr, error_prefix, path, r_path_full, r_index, NULL);
}

/**
 * Unlike #pyrna_struct_anim_args_parse \a r_path_full may be copied from \a path.
 */
static int pyrna_struct_anim_args_parse_no_resolve(PointerRNA *ptr,
                                                   const char *error_prefix,
                                                   const char *path,
                                                   const char **r_path_full)
{
  const bool is_idbase = RNA_struct_is_ID(ptr->type);
  if (is_idbase) {
    *r_path_full = path;
    return 0;
  }

  char *path_prefix = RNA_path_from_ID_to_struct(ptr);
  if (path_prefix == NULL) {
    PyErr_Format(PyExc_TypeError,
                 "%.200s could not make path for type %s",
                 error_prefix,
                 RNA_struct_identifier(ptr->type));
    return -1;
  }

  if (*path == '[') {
    *r_path_full = BLI_string_joinN(path_prefix, path);
  }
  else {
    *r_path_full = BLI_string_join_by_sep_charN('.', path_prefix, path);
  }
  MEM_freeN(path_prefix);

  return 0;
}

static int pyrna_struct_anim_args_parse_no_resolve_fallback(PointerRNA *ptr,
                                                            const char *error_prefix,
                                                            const char *path,
                                                            const char **r_path_full,
                                                            int *r_index)
{
  bool path_unresolved = false;
  if (pyrna_struct_anim_args_parse_ex(
          ptr, error_prefix, path, r_path_full, r_index, &path_unresolved) == -1) {
    if (path_unresolved == true) {
      if (pyrna_struct_anim_args_parse_no_resolve(ptr, error_prefix, path, r_path_full) == -1) {
        return -1;
      }
    }
    else {
      return -1;
    }
  }
  return 0;
}

/* internal use for insert and delete */
static int pyrna_struct_keyframe_parse(PointerRNA *ptr,
                                       PyObject *args,
                                       PyObject *kw,
                                       const char *parse_str,
                                       const char *error_prefix,
                                       /* return values */
                                       const char **r_path_full,
                                       int *r_index,
                                       float *r_cfra,
                                       const char **r_group_name,
                                       int *r_options)
{
  static const char *kwlist[] = {"data_path", "index", "frame", "group", "options", NULL};
  PyObject *pyoptions = NULL;
  const char *path;

  /* note, parse_str MUST start with 's|ifsO!' */
  if (!PyArg_ParseTupleAndKeywords(args,
                                   kw,
                                   parse_str,
                                   (char **)kwlist,
                                   &path,
                                   r_index,
                                   r_cfra,
                                   r_group_name,
                                   &PySet_Type,
                                   &pyoptions)) {
    return -1;
  }

  if (pyrna_struct_anim_args_parse(ptr, error_prefix, path, r_path_full, r_index) == -1) {
    return -1;
  }

  if (*r_cfra == FLT_MAX) {
    *r_cfra = CTX_data_scene(BPy_GetContext())->r.cfra;
  }

  /* flag may be null (no option currently for remove keyframes e.g.). */
  if (r_options) {
    if (pyoptions &&
        (pyrna_set_to_enum_bitfield(
             rna_enum_keying_flag_items_api, pyoptions, r_options, error_prefix) == -1)) {
      return -1;
    }

    *r_options |= INSERTKEY_NO_USERPREF;
  }

  return 0; /* success */
}

char pyrna_struct_keyframe_insert_doc[] =
    ".. method:: keyframe_insert(data_path, index=-1, frame=bpy.context.scene.frame_current, "
    "group=\"\", options=set())\n"
    "\n"
    "   Insert a keyframe on the property given, adding fcurves and animation data when "
    "necessary.\n"
    "\n"
    "   :arg data_path: path to the property to key, analogous to the fcurve's data path.\n"
    "   :type data_path: string\n"
    "   :arg index: array index of the property to key.\n"
    "      Defaults to -1 which will key all indices or a single channel if the property is not "
    "an array.\n"
    "   :type index: int\n"
    "   :arg frame: The frame on which the keyframe is inserted, defaulting to the current "
    "frame.\n"
    "   :type frame: float\n"
    "   :arg group: The name of the group the F-Curve should be added to if it doesn't exist "
    "yet.\n"
    "   :type group: str\n"
    "   :arg options: Optional set of flags:\n"
    "\n"
    "      - ``INSERTKEY_NEEDED`` Only insert keyframes where they're needed in the relevant "
    "F-Curves.\n"
    "      - ``INSERTKEY_VISUAL`` Insert keyframes based on 'visual transforms'.\n"
    "      - ``INSERTKEY_XYZ_TO_RGB`` Color for newly added transformation F-Curves (Location, "
    "Rotation, Scale) is based on the transform axis.\n"
    "      - ``INSERTKEY_REPLACE`` Only replace already existing keyframes.\n"
    "      - ``INSERTKEY_AVAILABLE`` Only insert into already existing F-Curves.\n"
    "      - ``INSERTKEY_CYCLE_AWARE`` Take cyclic extrapolation into account "
    "(Cycle-Aware Keying option).\n"
    "   :type flag: set\n"
    "   :return: Success of keyframe insertion.\n"
    "   :rtype: boolean\n";
PyObject *pyrna_struct_keyframe_insert(BPy_StructRNA *self, PyObject *args, PyObject *kw)
{
  /* args, pyrna_struct_keyframe_parse handles these */
  const char *path_full = NULL;
  int index = -1;
  float cfra = FLT_MAX;
  const char *group_name = NULL;
  char keytype = BEZT_KEYTYPE_KEYFRAME; /* XXX: Expose this as a one-off option... */
  int options = 0;

  PYRNA_STRUCT_CHECK_OBJ(self);

  if (pyrna_struct_keyframe_parse(&self->ptr,
                                  args,
                                  kw,
                                  "s|ifsO!:bpy_struct.keyframe_insert()",
                                  "bpy_struct.keyframe_insert()",
                                  &path_full,
                                  &index,
                                  &cfra,
                                  &group_name,
                                  &options) == -1) {
    return NULL;
  }

  /* This assumes that keyframes are only added on original data & using the active depsgraph. If
   * it turns out to be necessary for some reason to insert keyframes on evaluated objects, we can
   * revisit this and add an explicit `depsgraph` keyword argument to the function call.
   *
   * It is unlikely that driver code (which is the reason this depsgraph pointer is obtained) will
   * be executed from this function call, as this only happens when `options` has
   * `INSERTKEY_DRIVER`, which is not exposed to Python. */
  bContext *C = BPy_GetContext();
  struct Depsgraph *depsgraph = CTX_data_depsgraph_pointer(C);
  const AnimationEvalContext anim_eval_context = BKE_animsys_eval_context_construct(depsgraph,
                                                                                    cfra);

  if (self->ptr.type == &RNA_NlaStrip) {
    /* Handle special properties for NLA Strips, whose F-Curves are stored on the
     * strips themselves. These are stored separately or else the properties will
     * not have any effect.
     */
    ReportList reports;
    bool result = false;

    PointerRNA ptr = self->ptr;
    PropertyRNA *prop = NULL;
    const char *prop_name;

    BKE_reports_init(&reports, 0);

    /* Retrieve the property identifier from the full path, since we can't get it any other way */
    prop_name = strrchr(path_full, '.');
    if ((prop_name >= path_full) && (prop_name + 1 < path_full + strlen(path_full))) {
      prop = RNA_struct_find_property(&ptr, prop_name + 1);
    }

    if (prop) {
      NlaStrip *strip = ptr.data;
      FCurve *fcu = BKE_fcurve_find(&strip->fcurves, RNA_property_identifier(prop), index);
      result = insert_keyframe_direct(
          &reports, ptr, prop, fcu, &anim_eval_context, keytype, NULL, options);
    }
    else {
      BKE_reportf(&reports, RPT_ERROR, "Could not resolve path (%s)", path_full);
    }
    MEM_freeN((void *)path_full);

    if (BPy_reports_to_error(&reports, PyExc_RuntimeError, true) == -1) {
      return NULL;
    }

    return PyBool_FromLong(result);
  }
<<<<<<< HEAD
  else {
    ID *id = self->ptr.owner_id;
    ReportList reports;
    bool result;

    BKE_reports_init(&reports, 0);

    BLI_assert(BKE_id_is_in_global_main(id));
    result = (insert_keyframe(G_MAIN,
                              &reports,
                              id,
                              NULL,
                              group_name,
                              path_full,
                              index,
                              &anim_eval_context,
                              keytype,
                              NULL,
                              options) != 0);
    MEM_freeN((void *)path_full);
=======
>>>>>>> a1a81e3b

  ID *id = self->ptr.owner_id;
  ReportList reports;
  bool result;

  BKE_reports_init(&reports, RPT_STORE);

  BLI_assert(BKE_id_is_in_global_main(id));
  result = (insert_keyframe(G_MAIN,
                            &reports,
                            id,
                            NULL,
                            group_name,
                            path_full,
                            index,
                            &anim_eval_context,
                            keytype,
                            NULL,
                            options) != 0);
  MEM_freeN((void *)path_full);

  if (BPy_reports_to_error(&reports, PyExc_RuntimeError, true) == -1) {
    return NULL;
  }

  return PyBool_FromLong(result);
}

char pyrna_struct_keyframe_delete_doc[] =
    ".. method:: keyframe_delete(data_path, index=-1, frame=bpy.context.scene.frame_current, "
    "group=\"\")\n"
    "\n"
    "   Remove a keyframe from this properties fcurve.\n"
    "\n"
    "   :arg data_path: path to the property to remove a key, analogous to the fcurve's data "
    "path.\n"
    "   :type data_path: string\n"
    "   :arg index: array index of the property to remove a key. Defaults to -1 removing all "
    "indices or a single channel if the property is not an array.\n"
    "   :type index: int\n"
    "   :arg frame: The frame on which the keyframe is deleted, defaulting to the current frame.\n"
    "   :type frame: float\n"
    "   :arg group: The name of the group the F-Curve should be added to if it doesn't exist "
    "yet.\n"
    "   :type group: str\n"
    "   :return: Success of keyframe deletion.\n"
    "   :rtype: boolean\n";
PyObject *pyrna_struct_keyframe_delete(BPy_StructRNA *self, PyObject *args, PyObject *kw)
{
  /* args, pyrna_struct_keyframe_parse handles these */
  const char *path_full = NULL;
  int index = -1;
  float cfra = FLT_MAX;
  const char *group_name = NULL;

  PYRNA_STRUCT_CHECK_OBJ(self);

  if (pyrna_struct_keyframe_parse(&self->ptr,
                                  args,
                                  kw,
                                  "s|ifsO!:bpy_struct.keyframe_delete()",
                                  "bpy_struct.keyframe_insert()",
                                  &path_full,
                                  &index,
                                  &cfra,
                                  &group_name,
                                  NULL) == -1) {
    return NULL;
  }
  if (self->ptr.type == &RNA_NlaStrip) {
    /* Handle special properties for NLA Strips, whose F-Curves are stored on the
     * strips themselves. These are stored separately or else the properties will
     * not have any effect.
     */
    ReportList reports;
    bool result = false;

    PointerRNA ptr = self->ptr;
    PropertyRNA *prop = NULL;
    const char *prop_name;

    BKE_reports_init(&reports, 0);

    /* Retrieve the property identifier from the full path, since we can't get it any other way */
    prop_name = strrchr(path_full, '.');
    if ((prop_name >= path_full) && (prop_name + 1 < path_full + strlen(path_full))) {
      prop = RNA_struct_find_property(&ptr, prop_name + 1);
    }

    if (prop) {
      ID *id = ptr.owner_id;
      NlaStrip *strip = ptr.data;
      FCurve *fcu = BKE_fcurve_find(&strip->fcurves, RNA_property_identifier(prop), index);

      /* NOTE: This should be true, or else we wouldn't be able to get here. */
      BLI_assert(fcu != NULL);

      if (BKE_fcurve_is_protected(fcu)) {
        BKE_reportf(
            &reports,
            RPT_WARNING,
            "Not deleting keyframe for locked F-Curve for NLA Strip influence on %s - %s '%s'",
            strip->name,
            BKE_idtype_idcode_to_name(GS(id->name)),
            id->name + 2);
      }
      else {
        /* remove the keyframe directly
         * NOTE: cannot use delete_keyframe_fcurve(), as that will free the curve,
         *       and delete_keyframe() expects the FCurve to be part of an action
         */
        bool found = false;
        int i;

        /* try to find index of beztriple to get rid of */
        i = binarysearch_bezt_index(fcu->bezt, cfra, fcu->totvert, &found);
        if (found) {
          /* delete the key at the index (will sanity check + do recalc afterwards) */
          delete_fcurve_key(fcu, i, 1);
          result = true;
        }
      }
    }
    else {
      BKE_reportf(&reports, RPT_ERROR, "Could not resolve path (%s)", path_full);
    }
    MEM_freeN((void *)path_full);

    if (BPy_reports_to_error(&reports, PyExc_RuntimeError, true) == -1) {
      return NULL;
    }

    return PyBool_FromLong(result);
  }

<<<<<<< HEAD
    BKE_reports_init(&reports, 0);
=======
  bool result;
  ReportList reports;
>>>>>>> a1a81e3b

  BKE_reports_init(&reports, RPT_STORE);

  result = (delete_keyframe(G.main, &reports, self->ptr.owner_id, NULL, path_full, index, cfra) !=
            0);
  MEM_freeN((void *)path_full);

  if (BPy_reports_to_error(&reports, PyExc_RuntimeError, true) == -1) {
    return NULL;
  }

  return PyBool_FromLong(result);
}

char pyrna_struct_driver_add_doc[] =
    ".. method:: driver_add(path, index=-1)\n"
    "\n"
    "   Adds driver(s) to the given property\n"
    "\n"
    "   :arg path: path to the property to drive, analogous to the fcurve's data path.\n"
    "   :type path: string\n"
    "   :arg index: array index of the property drive. Defaults to -1 for all indices or a single "
    "channel if the property is not an array.\n"
    "   :type index: int\n"
    "   :return: The driver(s) added.\n"
    "   :rtype: :class:`bpy.types.FCurve` or list if index is -1 with an array property.\n";
PyObject *pyrna_struct_driver_add(BPy_StructRNA *self, PyObject *args)
{
  const char *path, *path_full;
  int index = -1;

  PYRNA_STRUCT_CHECK_OBJ(self);

  if (!PyArg_ParseTuple(args, "s|i:driver_add", &path, &index)) {
    return NULL;
  }

  if (pyrna_struct_anim_args_parse(
          &self->ptr, "bpy_struct.driver_add():", path, &path_full, &index) == -1) {
    return NULL;
  }

<<<<<<< HEAD
    BKE_reports_init(&reports, 0);
=======
  PyObject *ret = NULL;
  ReportList reports;
  int result;
>>>>>>> a1a81e3b

  BKE_reports_init(&reports, RPT_STORE);

  result = ANIM_add_driver(&reports,
                           (ID *)self->ptr.owner_id,
                           path_full,
                           index,
                           CREATEDRIVER_WITH_FMODIFIER,
                           DRIVER_TYPE_PYTHON);

  if (BPy_reports_to_error(&reports, PyExc_RuntimeError, true) == -1) {
    return NULL;
  }

  if (result) {
    ID *id = self->ptr.owner_id;
    AnimData *adt = BKE_animdata_from_id(id);
    FCurve *fcu;

    PointerRNA tptr;

    if (index == -1) { /* all, use a list */
      int i = 0;
      ret = PyList_New(0);
      while ((fcu = BKE_fcurve_find(&adt->drivers, path_full, i++))) {
        RNA_pointer_create(id, &RNA_FCurve, fcu, &tptr);
        PyList_APPEND(ret, pyrna_struct_CreatePyObject(&tptr));
      }
    }
    else {
      fcu = BKE_fcurve_find(&adt->drivers, path_full, index);
      RNA_pointer_create(id, &RNA_FCurve, fcu, &tptr);
      ret = pyrna_struct_CreatePyObject(&tptr);
    }

    bContext *context = BPy_GetContext();
    WM_event_add_notifier(BPy_GetContext(), NC_ANIMATION | ND_FCURVES_ORDER, NULL);
    DEG_relations_tag_update(CTX_data_main(context));
  }
  else {
    /* XXX, should be handled by reports, */
    PyErr_SetString(PyExc_TypeError,
                    "bpy_struct.driver_add(): failed because of an internal error");
    return NULL;
  }

  MEM_freeN((void *)path_full);

  return ret;
}

char pyrna_struct_driver_remove_doc[] =
    ".. method:: driver_remove(path, index=-1)\n"
    "\n"
    "   Remove driver(s) from the given property\n"
    "\n"
    "   :arg path: path to the property to drive, analogous to the fcurve's data path.\n"
    "   :type path: string\n"
    "   :arg index: array index of the property drive. Defaults to -1 for all indices or a single "
    "channel if the property is not an array.\n"
    "   :type index: int\n"
    "   :return: Success of driver removal.\n"
    "   :rtype: boolean\n";
PyObject *pyrna_struct_driver_remove(BPy_StructRNA *self, PyObject *args)
{
  const char *path, *path_full;
  int index = -1;

  PYRNA_STRUCT_CHECK_OBJ(self);

  if (!PyArg_ParseTuple(args, "s|i:driver_remove", &path, &index)) {
    return NULL;
  }

  if (pyrna_struct_anim_args_parse_no_resolve_fallback(
          &self->ptr, "bpy_struct.driver_remove():", path, &path_full, &index) == -1) {
    return NULL;
  }

<<<<<<< HEAD
    BKE_reports_init(&reports, 0);
=======
  short result;
  ReportList reports;
>>>>>>> a1a81e3b

  BKE_reports_init(&reports, RPT_STORE);

  result = ANIM_remove_driver(&reports, (ID *)self->ptr.owner_id, path_full, index, 0);

  if (path != path_full) {
    MEM_freeN((void *)path_full);
  }

  if (BPy_reports_to_error(&reports, PyExc_RuntimeError, true) == -1) {
    return NULL;
  }

  bContext *context = BPy_GetContext();
  WM_event_add_notifier(context, NC_ANIMATION | ND_FCURVES_ORDER, NULL);
  DEG_relations_tag_update(CTX_data_main(context));

  return PyBool_FromLong(result);
}<|MERGE_RESOLUTION|>--- conflicted
+++ resolved
@@ -383,35 +383,12 @@
 
     return PyBool_FromLong(result);
   }
-<<<<<<< HEAD
-  else {
-    ID *id = self->ptr.owner_id;
-    ReportList reports;
-    bool result;
-
-    BKE_reports_init(&reports, 0);
-
-    BLI_assert(BKE_id_is_in_global_main(id));
-    result = (insert_keyframe(G_MAIN,
-                              &reports,
-                              id,
-                              NULL,
-                              group_name,
-                              path_full,
-                              index,
-                              &anim_eval_context,
-                              keytype,
-                              NULL,
-                              options) != 0);
-    MEM_freeN((void *)path_full);
-=======
->>>>>>> a1a81e3b
 
   ID *id = self->ptr.owner_id;
   ReportList reports;
   bool result;
 
-  BKE_reports_init(&reports, RPT_STORE);
+  BKE_reports_init(&reports, 0);
 
   BLI_assert(BKE_id_is_in_global_main(id));
   result = (insert_keyframe(G_MAIN,
@@ -541,14 +518,10 @@
     return PyBool_FromLong(result);
   }
 
-<<<<<<< HEAD
-    BKE_reports_init(&reports, 0);
-=======
   bool result;
   ReportList reports;
->>>>>>> a1a81e3b
-
-  BKE_reports_init(&reports, RPT_STORE);
+
+  BKE_reports_init(&reports, 0);
 
   result = (delete_keyframe(G.main, &reports, self->ptr.owner_id, NULL, path_full, index, cfra) !=
             0);
@@ -589,15 +562,11 @@
     return NULL;
   }
 
-<<<<<<< HEAD
-    BKE_reports_init(&reports, 0);
-=======
   PyObject *ret = NULL;
   ReportList reports;
   int result;
->>>>>>> a1a81e3b
-
-  BKE_reports_init(&reports, RPT_STORE);
+
+  BKE_reports_init(&reports, 0);
 
   result = ANIM_add_driver(&reports,
                            (ID *)self->ptr.owner_id,
@@ -675,14 +644,10 @@
     return NULL;
   }
 
-<<<<<<< HEAD
-    BKE_reports_init(&reports, 0);
-=======
   short result;
   ReportList reports;
->>>>>>> a1a81e3b
-
-  BKE_reports_init(&reports, RPT_STORE);
+
+  BKE_reports_init(&reports, 0);
 
   result = ANIM_remove_driver(&reports, (ID *)self->ptr.owner_id, path_full, index, 0);
 
