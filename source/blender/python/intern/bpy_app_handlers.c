--- conflicted
+++ resolved
@@ -46,29 +46,6 @@
 static PyTypeObject BlenderAppCbType;
 
 static PyStructSequence_Field app_cb_info_fields[] = {
-<<<<<<< HEAD
-	{(char *)"frame_change_pre",  (char *)"on frame change for playback and rendering (before)"},
-	{(char *)"frame_change_post", (char *)"on frame change for playback and rendering (after)"},
-	{(char *)"render_pre",        (char *)"on render (before)"},
-	{(char *)"render_post",       (char *)"on render (after)"},
-	{(char *)"render_write",      (char *)"on writing a render frame (directly after the frame is written)"},
-	{(char *)"render_stats",      (char *)"on printing render statistics"},
-	{(char *)"render_init",       (char *)"on initialization of a render job"},
-	{(char *)"render_complete",   (char *)"on completion of render job"},
-	{(char *)"render_cancel",     (char *)"on canceling a render job"},
-	{(char *)"load_pre",          (char *)"on loading a new blend file (before)"},
-	{(char *)"load_post",         (char *)"on loading a new blend file (after)"},
-	{(char *)"save_pre",          (char *)"on saving a blend file (before)"},
-	{(char *)"save_post",         (char *)"on saving a blend file (after)"},
-	{(char *)"undo_pre",          (char *)"on loading an undo step (before)"},
-	{(char *)"undo_post",         (char *)"on loading an undo step (after)"},
-	{(char *)"redo_pre",          (char *)"on loading a redo step (before)"},
-	{(char *)"redo_post",         (char *)"on loading a redo step (after)"},
-	{(char *)"version_update",    (char *)"on ending the versioning code"},
-	{(char *)"bullet_tick",       (char *)"on elapsed bullet internal tick"},
-	{(char *)"fracture_refresh",  (char *)"on fracture refresh, after freeing, before creating new shard data"},
-	{(char *)"fracture_constraint_refresh", (char *)"on fracture constraint refresh, after freeing, before creating new constraint data"},
-=======
 	{(char *)"frame_change_pre",      (char *)"on frame change for playback and rendering (before)"},
 	{(char *)"frame_change_post",     (char *)"on frame change for playback and rendering (after)"},
 	{(char *)"render_pre",            (char *)"on render (before)"},
@@ -89,7 +66,6 @@
 	{(char *)"depsgraph_update_pre",  (char *)"on depsgraph update (pre)"},
 	{(char *)"depsgraph_update_post", (char *)"on depsgraph update (post)"},
 	{(char *)"version_update",        (char *)"on ending the versioning code"},
->>>>>>> e60c49ec
 
 	/* sets the permanent tag */
 #   define APP_CB_OTHER_FIELDS 1
