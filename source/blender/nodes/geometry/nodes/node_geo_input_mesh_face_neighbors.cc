/* SPDX-License-Identifier: GPL-2.0-or-later */

#include "DNA_mesh_types.h"
#include "DNA_meshdata_types.h"

#include "BKE_mesh.h"

#include "node_geometry_util.hh"

namespace blender::nodes::node_geo_input_mesh_face_neighbors_cc {

static void node_declare(NodeDeclarationBuilder &b)
{
  b.add_output<decl::Int>(N_("Vertex Count"))
      .field_source()
      .description(N_("Number of edges or points in the face"));
  b.add_output<decl::Int>(N_("Face Count"))
      .field_source()
      .description(N_("Number of faces which share an edge with the face"));
}

static VArray<int> construct_neighbor_count_varray(const Mesh &mesh, const eAttrDomain domain)
{
<<<<<<< HEAD
  const Mesh *mesh = component.get_for_read();
  if (mesh == nullptr) {
    return {};
  }
  const Span<MPoly> polys = bke::mesh_polygons(*mesh);
  const Span<MLoop> loops = bke::mesh_loops(*mesh);

  Array<int> edge_count(mesh->totedge, 0);
  for (const MLoop &loop : loops) {
    edge_count[loop.e]++;
  }

  Array<int> poly_count(polys.size(), 0);
  for (const int poly_index : polys.index_range()) {
    const MPoly &poly = polys[poly_index];
    for (const MLoop &loop : loops.slice(poly.loopstart, poly.totloop)) {
      poly_count[poly_index] += edge_count[loop.e] - 1;
=======
  const Span<MEdge> edges(mesh.medge, mesh.totedge);
  const Span<MPoly> polygons(mesh.mpoly, mesh.totpoly);
  const Span<MLoop> loops(mesh.mloop, mesh.totloop);

  Array<int> edge_count(edges.size(), 0);
  for (const int i : loops.index_range()) {
    edge_count[loops[i].e]++;
  }

  Array<int> poly_count(polygons.size(), 0);
  for (const int poly_i : polygons.index_range()) {
    const MPoly &poly = polygons[poly_i];
    for (const MLoop &loop : loops.slice(poly.loopstart, poly.totloop)) {
      poly_count[poly_i] += edge_count[loop.e] - 1;
>>>>>>> 82a46ea6
    }
  }

  return bke::mesh_attributes(mesh).adapt_domain<int>(
      VArray<int>::ForContainer(std::move(poly_count)), ATTR_DOMAIN_FACE, domain);
}

class FaceNeighborCountFieldInput final : public bke::MeshFieldInput {
 public:
  FaceNeighborCountFieldInput()
      : bke::MeshFieldInput(CPPType::get<int>(), "Face Neighbor Count Field")
  {
    category_ = Category::Generated;
  }

  GVArray get_varray_for_context(const Mesh &mesh,
                                 const eAttrDomain domain,
                                 IndexMask UNUSED(mask)) const final
  {
    return construct_neighbor_count_varray(mesh, domain);
  }

  uint64_t hash() const override
  {
    /* Some random constant hash. */
    return 823543774;
  }

  bool is_equal_to(const fn::FieldNode &other) const override
  {
    return dynamic_cast<const FaceNeighborCountFieldInput *>(&other) != nullptr;
  }
};

static VArray<int> construct_vertex_count_varray(const Mesh &mesh, const eAttrDomain domain)
{
<<<<<<< HEAD
  const Mesh *mesh = component.get_for_read();
  if (mesh == nullptr) {
    return {};
  }

  const Span<MPoly> polys = bke::mesh_polygons(*mesh);

  return component.attributes()->adapt_domain<int>(
      VArray<int>::ForFunc(mesh->totpoly,
                           [polys](const int i) -> float { return polys[i].totloop; }),
=======
  const Span<MPoly> polygons(mesh.mpoly, mesh.totpoly);
  return bke::mesh_attributes(mesh).adapt_domain<int>(
      VArray<int>::ForFunc(polygons.size(),
                           [polygons](const int i) -> float { return polygons[i].totloop; }),
>>>>>>> 82a46ea6
      ATTR_DOMAIN_FACE,
      domain);
}

class FaceVertexCountFieldInput final : public bke::MeshFieldInput {
 public:
  FaceVertexCountFieldInput() : bke::MeshFieldInput(CPPType::get<int>(), "Vertex Count Field")
  {
    category_ = Category::Generated;
  }

  GVArray get_varray_for_context(const Mesh &mesh,
                                 const eAttrDomain domain,
                                 IndexMask UNUSED(mask)) const final
  {
    return construct_vertex_count_varray(mesh, domain);
  }

  uint64_t hash() const override
  {
    /* Some random constant hash. */
    return 236235463634;
  }

  bool is_equal_to(const fn::FieldNode &other) const override
  {
    return dynamic_cast<const FaceVertexCountFieldInput *>(&other) != nullptr;
  }
};

static void node_geo_exec(GeoNodeExecParams params)
{
  Field<int> vertex_count_field{std::make_shared<FaceVertexCountFieldInput>()};
  Field<int> neighbor_count_field{std::make_shared<FaceNeighborCountFieldInput>()};
  params.set_output("Vertex Count", std::move(vertex_count_field));
  params.set_output("Face Count", std::move(neighbor_count_field));
}

}  // namespace blender::nodes::node_geo_input_mesh_face_neighbors_cc

void register_node_type_geo_input_mesh_face_neighbors()
{
  namespace file_ns = blender::nodes::node_geo_input_mesh_face_neighbors_cc;

  static bNodeType ntype;
  geo_node_type_base(
      &ntype, GEO_NODE_INPUT_MESH_FACE_NEIGHBORS, "Face Neighbors", NODE_CLASS_INPUT);
  node_type_size_preset(&ntype, NODE_SIZE_MIDDLE);
  ntype.declare = file_ns::node_declare;
  ntype.geometry_node_execute = file_ns::node_geo_exec;
  nodeRegisterType(&ntype);
}<|MERGE_RESOLUTION|>--- conflicted
+++ resolved
@@ -21,15 +21,10 @@
 
 static VArray<int> construct_neighbor_count_varray(const Mesh &mesh, const eAttrDomain domain)
 {
-<<<<<<< HEAD
-  const Mesh *mesh = component.get_for_read();
-  if (mesh == nullptr) {
-    return {};
-  }
-  const Span<MPoly> polys = bke::mesh_polygons(*mesh);
-  const Span<MLoop> loops = bke::mesh_loops(*mesh);
+  const Span<MPoly> polys = bke::mesh_polygons(mesh);
+  const Span<MLoop> loops = bke::mesh_loops(mesh);
 
-  Array<int> edge_count(mesh->totedge, 0);
+  Array<int> edge_count(mesh.totedge, 0);
   for (const MLoop &loop : loops) {
     edge_count[loop.e]++;
   }
@@ -39,22 +34,6 @@
     const MPoly &poly = polys[poly_index];
     for (const MLoop &loop : loops.slice(poly.loopstart, poly.totloop)) {
       poly_count[poly_index] += edge_count[loop.e] - 1;
-=======
-  const Span<MEdge> edges(mesh.medge, mesh.totedge);
-  const Span<MPoly> polygons(mesh.mpoly, mesh.totpoly);
-  const Span<MLoop> loops(mesh.mloop, mesh.totloop);
-
-  Array<int> edge_count(edges.size(), 0);
-  for (const int i : loops.index_range()) {
-    edge_count[loops[i].e]++;
-  }
-
-  Array<int> poly_count(polygons.size(), 0);
-  for (const int poly_i : polygons.index_range()) {
-    const MPoly &poly = polygons[poly_i];
-    for (const MLoop &loop : loops.slice(poly.loopstart, poly.totloop)) {
-      poly_count[poly_i] += edge_count[loop.e] - 1;
->>>>>>> 82a46ea6
     }
   }
 
@@ -91,23 +70,10 @@
 
 static VArray<int> construct_vertex_count_varray(const Mesh &mesh, const eAttrDomain domain)
 {
-<<<<<<< HEAD
-  const Mesh *mesh = component.get_for_read();
-  if (mesh == nullptr) {
-    return {};
-  }
-
-  const Span<MPoly> polys = bke::mesh_polygons(*mesh);
-
-  return component.attributes()->adapt_domain<int>(
-      VArray<int>::ForFunc(mesh->totpoly,
+  const Span<MPoly> polys = bke::mesh_polygons(mesh);
+  return bke::mesh_attributes(mesh).adapt_domain<int>(
+      VArray<int>::ForFunc(polys.size(),
                            [polys](const int i) -> float { return polys[i].totloop; }),
-=======
-  const Span<MPoly> polygons(mesh.mpoly, mesh.totpoly);
-  return bke::mesh_attributes(mesh).adapt_domain<int>(
-      VArray<int>::ForFunc(polygons.size(),
-                           [polygons](const int i) -> float { return polygons[i].totloop; }),
->>>>>>> 82a46ea6
       ATTR_DOMAIN_FACE,
       domain);
 }
