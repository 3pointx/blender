--- conflicted
+++ resolved
@@ -350,12 +350,8 @@
         attribute_outputs.rotation_id.get(), ATTR_DOMAIN_POINT);
   }
 
-<<<<<<< HEAD
-  const Mesh &mesh = *mesh_component.get_for_read();
   const Span<MVert> verts = bke::mesh_vertices(mesh);
   const Span<MLoop> loops = bke::mesh_loops(mesh);
-=======
->>>>>>> 82a46ea6
   const Span<MLoopTri> looptris{BKE_mesh_runtime_looptri_ensure(&mesh),
                                 BKE_mesh_runtime_looptri_len(&mesh)};
 
