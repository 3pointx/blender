--- conflicted
+++ resolved
@@ -749,11 +749,7 @@
 
 static void node_geo_exec(GeoNodeExecParams params)
 {
-<<<<<<< HEAD
-  GeometrySet geometry = params.extract_input<GeometrySet>("Target");
-=======
   GeometrySet geometry = params.extract_input<GeometrySet>("Source");
->>>>>>> 85ab169a
   const NodeGeometryTransferAttribute &storage = node_storage(params.node());
   const GeometryNodeAttributeTransferMode mapping = (GeometryNodeAttributeTransferMode)
                                                         storage.mode;
