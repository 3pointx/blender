/* SPDX-License-Identifier: GPL-2.0-or-later */

#include "DNA_mesh_types.h"
#include "DNA_meshdata_types.h"

#include "BKE_mesh.h"

#include "node_geometry_util.hh"

namespace blender::nodes::node_geo_input_mesh_vertex_neighbors_cc {

static void node_declare(NodeDeclarationBuilder &b)
{
  b.add_output<decl::Int>(N_("Vertex Count"))
      .field_source()
      .description(N_("The number of vertices connected to this vertex with an edge, "
                      "equal to the number of connected edges"));
  b.add_output<decl::Int>(N_("Face Count"))
      .field_source()
      .description(N_("Number of faces that contain the vertex"));
}

static VArray<int> construct_vertex_count_gvarray(const Mesh &mesh, const eAttrDomain domain)
{
<<<<<<< HEAD
  const Mesh *mesh = component.get_for_read();
  if (mesh == nullptr) {
    return {};
  }
  const Span<MEdge> edges = bke::mesh_edges(*mesh);

  if (domain == ATTR_DOMAIN_POINT) {
    Array<int> vertices(mesh->totvert, 0);
    for (const int i : IndexRange(mesh->totedge)) {
      vertices[edges[i].v1]++;
      vertices[edges[i].v2]++;
=======
  const Span<MEdge> edges(mesh.medge, mesh.totedge);

  if (domain == ATTR_DOMAIN_POINT) {
    Array<int> counts(mesh.totvert, 0);
    for (const int i : edges.index_range()) {
      counts[edges[i].v1]++;
      counts[edges[i].v2]++;
>>>>>>> 82a46ea6
    }
    return VArray<int>::ForContainer(std::move(counts));
  }
  return {};
}

class VertexCountFieldInput final : public bke::MeshFieldInput {
 public:
  VertexCountFieldInput() : bke::MeshFieldInput(CPPType::get<int>(), "Vertex Count Field")
  {
    category_ = Category::Generated;
  }

  GVArray get_varray_for_context(const Mesh &mesh,
                                 const eAttrDomain domain,
                                 IndexMask UNUSED(mask)) const final
  {
    return construct_vertex_count_gvarray(mesh, domain);
  }

  uint64_t hash() const override
  {
    /* Some random constant hash. */
    return 23574528465;
  }

  bool is_equal_to(const fn::FieldNode &other) const override
  {
    return dynamic_cast<const VertexCountFieldInput *>(&other) != nullptr;
  }
};

static VArray<int> construct_face_count_gvarray(const Mesh &mesh, const eAttrDomain domain)
{
<<<<<<< HEAD
  const Mesh *mesh = component.get_for_read();
  if (mesh == nullptr) {
    return {};
  }
  const Span<MLoop> loops = bke::mesh_loops(*mesh);

  if (domain == ATTR_DOMAIN_POINT) {
    Array<int> vertices(mesh->totvert, 0);
    for (const int i : loops.index_range()) {
      vertices[loops[i].v]++;
=======
  const Span<MLoop> loops(mesh.mloop, mesh.totloop);

  if (domain == ATTR_DOMAIN_POINT) {
    Array<int> vertices(mesh.totvert, 0);
    for (const int i : loops.index_range()) {
      int vertex = loops[i].v;
      vertices[vertex]++;
>>>>>>> 82a46ea6
    }
    return VArray<int>::ForContainer(std::move(vertices));
  }
  return {};
}

class VertexFaceCountFieldInput final : public bke::MeshFieldInput {
 public:
  VertexFaceCountFieldInput() : bke::MeshFieldInput(CPPType::get<int>(), "Vertex Face Count Field")
  {
    category_ = Category::Generated;
  }

  GVArray get_varray_for_context(const Mesh &mesh,
                                 const eAttrDomain domain,
                                 IndexMask UNUSED(mask)) const final
  {
    return construct_face_count_gvarray(mesh, domain);
  }

  uint64_t hash() const override
  {
    /* Some random constant hash. */
    return 3462374322;
  }

  bool is_equal_to(const fn::FieldNode &other) const override
  {
    return dynamic_cast<const VertexFaceCountFieldInput *>(&other) != nullptr;
  }
};

static void node_geo_exec(GeoNodeExecParams params)
{
  Field<int> vertex_field{std::make_shared<VertexCountFieldInput>()};
  Field<int> face_field{std::make_shared<VertexFaceCountFieldInput>()};

  params.set_output("Vertex Count", std::move(vertex_field));
  params.set_output("Face Count", std::move(face_field));
}

}  // namespace blender::nodes::node_geo_input_mesh_vertex_neighbors_cc

void register_node_type_geo_input_mesh_vertex_neighbors()
{
  namespace file_ns = blender::nodes::node_geo_input_mesh_vertex_neighbors_cc;

  static bNodeType ntype;
  geo_node_type_base(
      &ntype, GEO_NODE_INPUT_MESH_VERTEX_NEIGHBORS, "Vertex Neighbors", NODE_CLASS_INPUT);
  ntype.declare = file_ns::node_declare;
  ntype.geometry_node_execute = file_ns::node_geo_exec;
  nodeRegisterType(&ntype);
}<|MERGE_RESOLUTION|>--- conflicted
+++ resolved
@@ -22,27 +22,12 @@
 
 static VArray<int> construct_vertex_count_gvarray(const Mesh &mesh, const eAttrDomain domain)
 {
-<<<<<<< HEAD
-  const Mesh *mesh = component.get_for_read();
-  if (mesh == nullptr) {
-    return {};
-  }
-  const Span<MEdge> edges = bke::mesh_edges(*mesh);
-
-  if (domain == ATTR_DOMAIN_POINT) {
-    Array<int> vertices(mesh->totvert, 0);
-    for (const int i : IndexRange(mesh->totedge)) {
-      vertices[edges[i].v1]++;
-      vertices[edges[i].v2]++;
-=======
-  const Span<MEdge> edges(mesh.medge, mesh.totedge);
-
+  const Span<MEdge> edges = bke::mesh_edges(mesh);
   if (domain == ATTR_DOMAIN_POINT) {
     Array<int> counts(mesh.totvert, 0);
     for (const int i : edges.index_range()) {
       counts[edges[i].v1]++;
       counts[edges[i].v2]++;
->>>>>>> 82a46ea6
     }
     return VArray<int>::ForContainer(std::move(counts));
   }
@@ -77,26 +62,12 @@
 
 static VArray<int> construct_face_count_gvarray(const Mesh &mesh, const eAttrDomain domain)
 {
-<<<<<<< HEAD
-  const Mesh *mesh = component.get_for_read();
-  if (mesh == nullptr) {
-    return {};
-  }
-  const Span<MLoop> loops = bke::mesh_loops(*mesh);
-
-  if (domain == ATTR_DOMAIN_POINT) {
-    Array<int> vertices(mesh->totvert, 0);
-    for (const int i : loops.index_range()) {
-      vertices[loops[i].v]++;
-=======
-  const Span<MLoop> loops(mesh.mloop, mesh.totloop);
-
+  const Span<MLoop> loops = bke::mesh_loops(mesh);
   if (domain == ATTR_DOMAIN_POINT) {
     Array<int> vertices(mesh.totvert, 0);
     for (const int i : loops.index_range()) {
       int vertex = loops[i].v;
       vertices[vertex]++;
->>>>>>> 82a46ea6
     }
     return VArray<int>::ForContainer(std::move(vertices));
   }
