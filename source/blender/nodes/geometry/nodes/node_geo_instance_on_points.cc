--- conflicted
+++ resolved
@@ -49,11 +49,7 @@
     const GeoNodeExecParams &params,
     const Map<AttributeIDRef, AttributeKind> &attributes_to_propagate)
 {
-<<<<<<< HEAD
-  const AttributeDomain domain = ATTR_DOMAIN_POINT;
-=======
   const eAttrDomain domain = ATTR_DOMAIN_POINT;
->>>>>>> f4456a4d
   const int domain_num = src_component.attribute_domain_num(domain);
 
   VArray<bool> pick_instance;
