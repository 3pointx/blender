/* SPDX-License-Identifier: GPL-2.0-or-later */

#include "GEO_uv_parametrizer.h"

#include "DNA_mesh_types.h"
#include "DNA_meshdata_types.h"

#include "BKE_mesh.h"

#include "node_geometry_util.hh"

namespace blender::nodes::node_geo_uv_pack_islands_cc {

static void node_declare(NodeDeclarationBuilder &b)
{
  b.add_input<decl::Vector>(N_("UV")).hide_value().supports_field();
  b.add_input<decl::Bool>(N_("Selection"))
      .default_value(true)
      .hide_value()
      .supports_field()
      .description(N_("Faces to consider when packing islands"));
  b.add_input<decl::Float>(N_("Margin"))
      .default_value(0.001f)
      .min(0.0f)
      .max(1.0f)
      .description(N_("Space between islands"));
  b.add_input<decl::Bool>(N_("Rotate"))
      .default_value(true)
      .description(N_("Rotate islands for best fit"));
  b.add_output<decl::Vector>(N_("UV")).field_source();
}

static VArray<float3> construct_uv_gvarray(const Mesh &mesh,
                                           const Field<bool> selection_field,
                                           const Field<float3> uv_field,
                                           const bool rotate,
                                           const float margin,
                                           const eAttrDomain domain)
{
<<<<<<< HEAD
  const Mesh *mesh = component.get_for_read();
  if (mesh == nullptr) {
    return {};
  }
  const Span<MVert> verts = bke::mesh_vertices(*mesh);
  const Span<MPoly> polys = bke::mesh_polygons(*mesh);
  const Span<MLoop> loops = bke::mesh_loops(*mesh);

  GeometryComponentFieldContext face_context{component, ATTR_DOMAIN_FACE};
  FieldEvaluator face_evaluator{face_context, polys.size()};
=======
  bke::MeshFieldContext face_context{mesh, ATTR_DOMAIN_FACE};
  FieldEvaluator face_evaluator{face_context, mesh.totpoly};
>>>>>>> 82a46ea6
  face_evaluator.add(selection_field);
  face_evaluator.evaluate();
  const IndexMask selection = face_evaluator.get_evaluated_as_mask(0);
  if (selection.is_empty()) {
    return {};
  }

  bke::MeshFieldContext corner_context{mesh, ATTR_DOMAIN_CORNER};
  FieldEvaluator evaluator{corner_context, mesh.totloop};
  Array<float3> uv(mesh.totloop);
  evaluator.add_with_destination(uv_field, uv.as_mutable_span());
  evaluator.evaluate();

  const Span<MVert> vertices(mesh.mvert, mesh.totvert);
  const Span<MEdge> edges(mesh.medge, mesh.totedge);
  const Span<MPoly> polygons(mesh.mpoly, mesh.totpoly);
  const Span<MLoop> loops(mesh.mloop, mesh.totloop);

  ParamHandle *handle = GEO_uv_parametrizer_construct_begin();
  for (const int mp_index : selection) {
<<<<<<< HEAD
    const MPoly &mp = polys[mp_index];
=======
    const MPoly &mp = polygons[mp_index];
>>>>>>> 82a46ea6
    Array<ParamKey, 16> mp_vkeys(mp.totloop);
    Array<bool, 16> mp_pin(mp.totloop);
    Array<bool, 16> mp_select(mp.totloop);
    Array<const float *, 16> mp_co(mp.totloop);
    Array<float *, 16> mp_uv(mp.totloop);
    for (const int i : IndexRange(mp.totloop)) {
      const MLoop &ml = loops[mp.loopstart + i];
      mp_vkeys[i] = ml.v;
<<<<<<< HEAD
      mp_co[i] = verts[ml.v].co;
=======
      mp_co[i] = vertices[ml.v].co;
>>>>>>> 82a46ea6
      mp_uv[i] = uv[mp.loopstart + i];
      mp_pin[i] = false;
      mp_select[i] = false;
    }
    GEO_uv_parametrizer_face_add(handle,
                                 mp_index,
                                 mp.totloop,
                                 mp_vkeys.data(),
                                 mp_co.data(),
                                 mp_uv.data(),
                                 mp_pin.data(),
                                 mp_select.data());
  }
  GEO_uv_parametrizer_construct_end(handle, true, true, nullptr);

  GEO_uv_parametrizer_pack(handle, margin, rotate, true);
  GEO_uv_parametrizer_flush(handle);
  GEO_uv_parametrizer_delete(handle);

  return bke::mesh_attributes(mesh).adapt_domain<float3>(
      VArray<float3>::ForContainer(std::move(uv)), ATTR_DOMAIN_CORNER, domain);
}

class PackIslandsFieldInput final : public bke::MeshFieldInput {
 private:
  const Field<bool> selection_field;
  const Field<float3> uv_field;
  const bool rotate;
  const float margin;

 public:
  PackIslandsFieldInput(const Field<bool> selection_field,
                        const Field<float3> uv_field,
                        const bool rotate,
                        const float margin)
      : bke::MeshFieldInput(CPPType::get<float3>(), "Pack UV Islands Field"),
        selection_field(selection_field),
        uv_field(uv_field),
        rotate(rotate),
        margin(margin)
  {
    category_ = Category::Generated;
  }

  GVArray get_varray_for_context(const Mesh &mesh,
                                 const eAttrDomain domain,
                                 IndexMask UNUSED(mask)) const final
  {
    return construct_uv_gvarray(mesh, selection_field, uv_field, rotate, margin, domain);
  }
};

static void node_geo_exec(GeoNodeExecParams params)
{
  const Field<bool> selection_field = params.extract_input<Field<bool>>("Selection");
  const Field<float3> uv_field = params.extract_input<Field<float3>>("UV");
  const bool rotate = params.extract_input<bool>("Rotate");
  const float margin = params.extract_input<float>("Margin");
  params.set_output("UV",
                    Field<float3>(std::make_shared<PackIslandsFieldInput>(
                        selection_field, uv_field, rotate, margin)));
}

}  // namespace blender::nodes::node_geo_uv_pack_islands_cc

void register_node_type_geo_uv_pack_islands()
{
  namespace file_ns = blender::nodes::node_geo_uv_pack_islands_cc;

  static bNodeType ntype;

  geo_node_type_base(&ntype, GEO_NODE_UV_PACK_ISLANDS, "Pack UV Islands", NODE_CLASS_CONVERTER);
  ntype.declare = file_ns::node_declare;
  ntype.geometry_node_execute = file_ns::node_geo_exec;
  nodeRegisterType(&ntype);
}<|MERGE_RESOLUTION|>--- conflicted
+++ resolved
@@ -37,21 +37,12 @@
                                            const float margin,
                                            const eAttrDomain domain)
 {
-<<<<<<< HEAD
-  const Mesh *mesh = component.get_for_read();
-  if (mesh == nullptr) {
-    return {};
-  }
-  const Span<MVert> verts = bke::mesh_vertices(*mesh);
-  const Span<MPoly> polys = bke::mesh_polygons(*mesh);
-  const Span<MLoop> loops = bke::mesh_loops(*mesh);
+  const Span<MVert> verts = bke::mesh_vertices(mesh);
+  const Span<MPoly> polys = bke::mesh_polygons(mesh);
+  const Span<MLoop> loops = bke::mesh_loops(mesh);
 
-  GeometryComponentFieldContext face_context{component, ATTR_DOMAIN_FACE};
+  bke::MeshFieldContext face_context{mesh, ATTR_DOMAIN_FACE};
   FieldEvaluator face_evaluator{face_context, polys.size()};
-=======
-  bke::MeshFieldContext face_context{mesh, ATTR_DOMAIN_FACE};
-  FieldEvaluator face_evaluator{face_context, mesh.totpoly};
->>>>>>> 82a46ea6
   face_evaluator.add(selection_field);
   face_evaluator.evaluate();
   const IndexMask selection = face_evaluator.get_evaluated_as_mask(0);
@@ -65,18 +56,9 @@
   evaluator.add_with_destination(uv_field, uv.as_mutable_span());
   evaluator.evaluate();
 
-  const Span<MVert> vertices(mesh.mvert, mesh.totvert);
-  const Span<MEdge> edges(mesh.medge, mesh.totedge);
-  const Span<MPoly> polygons(mesh.mpoly, mesh.totpoly);
-  const Span<MLoop> loops(mesh.mloop, mesh.totloop);
-
   ParamHandle *handle = GEO_uv_parametrizer_construct_begin();
   for (const int mp_index : selection) {
-<<<<<<< HEAD
     const MPoly &mp = polys[mp_index];
-=======
-    const MPoly &mp = polygons[mp_index];
->>>>>>> 82a46ea6
     Array<ParamKey, 16> mp_vkeys(mp.totloop);
     Array<bool, 16> mp_pin(mp.totloop);
     Array<bool, 16> mp_select(mp.totloop);
@@ -85,11 +67,7 @@
     for (const int i : IndexRange(mp.totloop)) {
       const MLoop &ml = loops[mp.loopstart + i];
       mp_vkeys[i] = ml.v;
-<<<<<<< HEAD
       mp_co[i] = verts[ml.v].co;
-=======
-      mp_co[i] = vertices[ml.v].co;
->>>>>>> 82a46ea6
       mp_uv[i] = uv[mp.loopstart + i];
       mp_pin[i] = false;
       mp_select[i] = false;
