--- conflicted
+++ resolved
@@ -24,30 +24,6 @@
 
   Array<float3> results(curves.points_num());
 
-<<<<<<< HEAD
-static Array<float3> curve_tangent_point_domain(const CurveEval &curve)
-{
-  Span<SplinePtr> splines = curve.splines();
-  Array<int> offsets = curve.control_point_offsets();
-  const int total_size = offsets.last();
-  Array<float3> tangents(total_size);
-
-  threading::parallel_for(splines.index_range(), 128, [&](IndexRange range) {
-    for (const int i : range) {
-      const Spline &spline = *splines[i];
-      MutableSpan spline_tangents{tangents.as_mutable_span().slice(offsets[i], spline.size())};
-      switch (splines[i]->type()) {
-        case CURVE_TYPE_BEZIER: {
-          calculate_bezier_tangents(static_cast<const BezierSpline &>(spline), spline_tangents);
-          break;
-        }
-        case CURVE_TYPE_POLY: {
-          calculate_poly_tangents(static_cast<const PolySpline &>(spline), spline_tangents);
-          break;
-        }
-        case CURVE_TYPE_NURBS: {
-          calculate_nurbs_tangents(static_cast<const NURBSpline &>(spline), spline_tangents);
-=======
   threading::parallel_for(curves.curves_range(), 128, [&](IndexRange range) {
     for (const int i_curve : range) {
       const IndexRange points = curves.points_for_curve(i_curve);
@@ -79,11 +55,6 @@
         case CURVE_TYPE_NURBS: {
           const Span<float3> curve_positions = positions.slice(points);
           bke::curves::poly::calculate_tangents(curve_positions, cyclic[i_curve], curve_tangents);
->>>>>>> 5e47056e
-          break;
-        }
-        case CURVE_TYPE_CATMULL_ROM: {
-          BLI_assert_unreachable();
           break;
         }
       }
@@ -98,12 +69,7 @@
   if (!component.has_curves()) {
     return {};
   }
-  const std::unique_ptr<CurveEval> curve = curves_to_curve_eval(*component.get_for_read());
 
-<<<<<<< HEAD
-  if (domain == ATTR_DOMAIN_POINT) {
-    Array<float3> tangents = curve_tangent_point_domain(*curve);
-=======
   const Curves &curves_id = *component.get_for_read();
   const bke::CurvesGeometry &curves = bke::CurvesGeometry::wrap(curves_id.geometry);
 
@@ -116,7 +82,6 @@
   Array<float3> tangents = curve_tangent_point_domain(curves);
 
   if (domain == ATTR_DOMAIN_POINT) {
->>>>>>> 5e47056e
     return VArray<float3>::ForContainer(std::move(tangents));
   }
 
