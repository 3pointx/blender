/* SPDX-License-Identifier: GPL-2.0-or-later */

#include "BLI_array_utils.hh"
#include "BLI_task.hh"

#include "DNA_mesh_types.h"
#include "DNA_meshdata_types.h"

#include "BKE_attribute_math.hh"
#include "BKE_mesh.h"
#include "BKE_mesh_mapping.h"

#include "node_geometry_util.hh"

namespace blender::nodes::node_geo_dual_mesh_cc {

static void node_declare(NodeDeclarationBuilder &b)
{
  b.add_input<decl::Geometry>("Mesh").supported_type(GEO_COMPONENT_TYPE_MESH);
  b.add_input<decl::Bool>("Keep Boundaries")
      .default_value(false)
      .description(
          "Keep non-manifold boundaries of the input mesh in place by avoiding the dual "
          "transformation there");
  b.add_output<decl::Geometry>("Dual Mesh");
}

enum class EdgeType : int8_t {
  Loose = 0,       /* No polygons connected to it. */
  Boundary = 1,    /* An edge connected to exactly one polygon. */
  Normal = 2,      /* A normal edge (connected to two polygons). */
  NonManifold = 3, /* An edge connected to more than two polygons. */
};

static EdgeType get_edge_type_with_added_neighbor(EdgeType old_type)
{
  switch (old_type) {
    case EdgeType::Loose:
      return EdgeType::Boundary;
    case EdgeType::Boundary:
      return EdgeType::Normal;
    case EdgeType::Normal:
    case EdgeType::NonManifold:
      return EdgeType::NonManifold;
  }
  BLI_assert_unreachable();
  return EdgeType::Loose;
}

enum class VertexType : int8_t {
  Loose = 0,       /* Either no edges connected or only loose edges connected. */
  Normal = 1,      /* A normal vertex. */
  Boundary = 2,    /* A vertex on a boundary edge. */
  NonManifold = 3, /* A vertex on a non-manifold edge. */
};

static VertexType get_vertex_type_with_added_neighbor(VertexType old_type)
{
  switch (old_type) {
    case VertexType::Loose:
      return VertexType::Normal;
    case VertexType::Normal:
      return VertexType::Boundary;
    case VertexType::Boundary:
    case VertexType::NonManifold:
      return VertexType::NonManifold;
  }
  BLI_assert_unreachable();
  return VertexType::Loose;
}

/* Copy only where vertex_types is 'normal'. If keep boundaries is selected, also copy from
 * boundary vertices. */
template<typename T>
static void copy_data_based_on_vertex_types(Span<T> data,
                                            MutableSpan<T> r_data,
                                            const Span<VertexType> vertex_types,
                                            const bool keep_boundaries)
{
  if (keep_boundaries) {
    int out_i = 0;
    for (const int i : data.index_range()) {
      if (ELEM(vertex_types[i], VertexType::Normal, VertexType::Boundary)) {
        r_data[out_i] = data[i];
        out_i++;
      }
    }
  }
  else {
    int out_i = 0;
    for (const int i : data.index_range()) {
      if (vertex_types[i] == VertexType::Normal) {
        r_data[out_i] = data[i];
        out_i++;
      }
    }
  }
}

template<typename T>
static void copy_data_based_on_pairs(Span<T> data,
                                     MutableSpan<T> r_data,
                                     const Span<std::pair<int, int>> new_to_old_map)
{
  for (const std::pair<int, int> &pair : new_to_old_map) {
    r_data[pair.first] = data[pair.second];
  }
}

/**
 * Transfers the attributes from the original mesh to the new mesh using the following logic:
 * - If the attribute was on the face domain it is now on the point domain, and this is true
 *   for all faces, so we can just copy these.
 * - If the attribute was on the vertex domain there are three cases:
 *   - It was a 'bad' vertex so it is not in the dual mesh, and we can just ignore it
 *   - It was a normal vertex so it has a corresponding face in the dual mesh to which we can
 *     transfer.
 *   - It was a boundary vertex so it has a corresponding face, if keep_boundaries is true.
 *     Otherwise we can just ignore it.
 * - If the attribute was on the edge domain we lookup for the new edges which edge it originated
 *   from using `new_to_old_edges_map`. We have to do it in this reverse order, because there can
 *   be more edges in the new mesh if keep boundaries is on.
 * - We do the same thing for face corners as we do for edges.
 *
 * Some of the vertices (on the boundary) in the dual mesh don't come from faces, but from edges or
 * vertices. For these the `boundary_vertex_to_relevant_face_map` is used, which maps them to the
 * closest face.
 */
static void transfer_attributes(
    const Span<VertexType> vertex_types,
    const bool keep_boundaries,
    const Span<int> new_to_old_edges_map,
    const Span<int> new_to_old_face_corners_map,
    const Span<std::pair<int, int>> boundary_vertex_to_relevant_face_map,
    const AttributeAccessor src_attributes,
    MutableAttributeAccessor dst_attributes)
{
  /* Retrieve all attributes except for position which is handled manually.
   * Remove anonymous attributes that don't need to be propagated.*/
  Set<AttributeIDRef> attribute_ids = src_attributes.all_ids();
  attribute_ids.remove("position");
  attribute_ids.remove_if([](const AttributeIDRef &id) { return !id.should_be_kept(); });

  for (const AttributeIDRef &id : attribute_ids) {
    GAttributeReader src_attribute = src_attributes.lookup(id);

    eAttrDomain out_domain;
    if (src_attribute.domain == ATTR_DOMAIN_FACE) {
      out_domain = ATTR_DOMAIN_POINT;
    }
    else if (src_attribute.domain == ATTR_DOMAIN_POINT) {
      out_domain = ATTR_DOMAIN_FACE;
    }
    else {
      /* Edges and Face Corners. */
      out_domain = src_attribute.domain;
    }
    const eCustomDataType data_type = bke::cpp_type_to_custom_data_type(
        src_attribute.varray.type());
    GSpanAttributeWriter dst_attribute = dst_attributes.lookup_or_add_for_write_only_span(
        id, out_domain, data_type);
    if (!dst_attribute) {
      continue;
    }

    attribute_math::convert_to_static_type(data_type, [&](auto dummy) {
      using T = decltype(dummy);
      VArraySpan<T> span{src_attribute.varray.typed<T>()};
      MutableSpan<T> dst_span = dst_attribute.span.typed<T>();
      switch (src_attribute.domain) {
        case ATTR_DOMAIN_POINT:
          copy_data_based_on_vertex_types(span, dst_span, vertex_types, keep_boundaries);
          break;
        case ATTR_DOMAIN_EDGE:
          array_utils::gather(span, new_to_old_edges_map, dst_span);
          break;
        case ATTR_DOMAIN_FACE:
          dst_span.take_front(span.size()).copy_from(span);
          if (keep_boundaries) {
            copy_data_based_on_pairs(span, dst_span, boundary_vertex_to_relevant_face_map);
          }
          break;
        case ATTR_DOMAIN_CORNER:
          array_utils::gather(span, new_to_old_face_corners_map, dst_span);
          break;
        default:
          BLI_assert_unreachable();
      }
    });
    dst_attribute.finish();
  }
}

/**
 * Calculates the boundaries of the mesh. Boundary polygons are not computed since we don't need
 * them later on. We use the following definitions:
 * - An edge is on a boundary if it is connected to only one polygon.
 * - A vertex is on a boundary if it is on an edge on a boundary.
 */
static void calc_boundaries(const Mesh &mesh,
                            MutableSpan<VertexType> r_vertex_types,
                            MutableSpan<EdgeType> r_edge_types)
{
  BLI_assert(r_vertex_types.size() == mesh.totvert);
  BLI_assert(r_edge_types.size() == mesh.totedge);
  const Span<MEdge> edges = mesh.edges();
  const Span<MPoly> polys = mesh.polys();
  const Span<MLoop> loops = mesh.loops();

  r_vertex_types.fill(VertexType::Loose);
  r_edge_types.fill(EdgeType::Loose);

  /* Add up the number of polys connected to each edge. */
  for (const int i : IndexRange(mesh.totpoly)) {
    const MPoly &poly = polys[i];
    const Span<MLoop> poly_loops = loops.slice(poly.loopstart, poly.totloop);
    for (const MLoop &loop : poly_loops) {
      r_edge_types[loop.e] = get_edge_type_with_added_neighbor(r_edge_types[loop.e]);
    }
  }

  /* Update vertices. */
  for (const int i : IndexRange(mesh.totedge)) {
    const EdgeType edge_type = r_edge_types[i];
    if (edge_type == EdgeType::Loose) {
      continue;
    }
    const MEdge &edge = edges[i];
    if (edge_type == EdgeType::Boundary) {
      r_vertex_types[edge.v1] = get_vertex_type_with_added_neighbor(r_vertex_types[edge.v1]);
      r_vertex_types[edge.v2] = get_vertex_type_with_added_neighbor(r_vertex_types[edge.v2]);
    }
    else if (edge_type >= EdgeType::NonManifold) {
      r_vertex_types[edge.v1] = VertexType::NonManifold;
      r_vertex_types[edge.v2] = VertexType::NonManifold;
    }
  }

  /* Normal verts are on a normal edge, and not on boundary edges or non-manifold edges. */
  for (const int i : IndexRange(mesh.totedge)) {
    const EdgeType edge_type = r_edge_types[i];
    if (edge_type == EdgeType::Normal) {
      const MEdge &edge = edges[i];
      if (r_vertex_types[edge.v1] == VertexType::Loose) {
        r_vertex_types[edge.v1] = VertexType::Normal;
      }
      if (r_vertex_types[edge.v2] == VertexType::Loose) {
        r_vertex_types[edge.v2] = VertexType::Normal;
      }
    }
  }
}

/**
 * Sorts the polygons connected to the given vertex based on polygon adjacency. The ordering is
 * so such that the normals point in the same way as the original mesh. If the vertex is a
 * boundary vertex, the first and last polygon have a boundary edge connected to the vertex. The
 * `r_shared_edges` array at index i is set to the index of the shared edge between the i-th and
 * `(i+1)-th` sorted polygon. Similarly the `r_sorted_corners` array at index i is set to the
 * corner in the i-th sorted polygon. If the polygons couldn't be sorted, `false` is returned.
 *
 * How the faces are sorted (see diagrams below):
 * (For this explanation we'll assume all faces are oriented clockwise)
 * (The vertex whose connected polygons we need to sort is "v0")
 *
 * \code{.unparsed}
 *     Normal case:                    Boundary Vertex case:
 *       v1 ----- v2 ----- v3              |       |             |
 *       |   f3   |   f0   |               v2 ---- v4 --------- v3---
 *       |        |        |               |      /          ,-' |
 *       v8 ----- v0 ----- v4              | f0  /   f1   ,-'    |
 *       |   f2   |   f1   |               |    /      ,-'       |
 *       |        |        |               |   /    ,-'          |
 *       v7 ----- v6 ----- v5              |  /  ,-'     f2      |
 *                                         | /,-'                |
 *                                         v0 ------------------ v1---
 * \endcode
 *
 * - First we get the two corners of each face that have an edge which contains v0. A corner is
 *   simply a vertex followed by an edge. In this case for the face "f0" for example, we'd end up
 *   with the corners (v: v4, e: v4<->v0) and (v: v0, e: v0<->v2). Note that if the face was
 *   oriented counter-clockwise we'd end up with the corners (v: v0, e: v0<->v4) and (v: v2, e:
 *   v0<->v2) instead.
 * - Then we need to choose one polygon as our first. If "v0" is not on a boundary we can just
 *   choose any polygon. If it is on a boundary some more care needs to be taken. Here we need to
 *   pick a polygon which lies on the boundary (in the diagram either f0 or f2). To choose between
 *   the two we need the next step.
 * - In the normal case we use this polygon to set `shared_edge_i` which indicates the index of the
 *   shared edge between this polygon and the next one. There are two possible choices: v0<->v4 and
 *   v2<->v0. To choose we look at the corners. Since the edge v0<->v2 lies on the corner which has
 *   v0, we set `shared_edge_i` to the other edge (v0<->v4), such that the next face will be "f1"
 *   which is the next face in clockwise order.
 * - In the boundary vertex case, we do something similar, but we are also forced to choose the
 *   edge which is not on the boundary. If this doesn't line up with orientation of the polygon, we
 *   know we'll need to choose the other boundary polygon as our first polygon. If the orientations
 *   don't line up there as well, it means that the mesh normals are not consistent, and we just
 *   have to force an orientation for ourselves. (Imagine if f0 is oriented counter-clockwise and
 *   f2 is oriented clockwise for example)
 * - Next comes a loop where we look at the other faces and find the one which has the shared
 *   edge. Then we set the next shared edge to the other edge on the polygon connected to "v0", and
 *   continue. Because of the way we've chosen the first shared edge the order of the faces will
 *   have the same orientation as that of the first polygon.
 *   (In this case we'd have f0 -> f1 -> f2 -> f3 which also goes around clockwise).
 * - Every time we determine a shared edge, we can also add a corner to `r_sorted_corners`. This
 *   will simply be the corner which doesn't contain the shared edge.
 * - Finally if we are in the normal case we also need to add the last "shared edge" to close the
 *   loop.
 */
static bool sort_vertex_polys(const Span<MEdge> edges,
                              const Span<MPoly> polys,
                              const Span<MLoop> loops,
                              const int vertex_index,
                              const bool boundary_vertex,
                              const Span<EdgeType> edge_types,
                              MutableSpan<int> connected_polys,
                              MutableSpan<int> r_shared_edges,
                              MutableSpan<int> r_sorted_corners)
{
  if (connected_polys.size() <= 2 && (!boundary_vertex || connected_polys.size() == 0)) {
    return true;
  }

  /* For each polygon store the two corners whose edge contains the vertex. */
  Array<std::pair<int, int>> poly_vertex_corners(connected_polys.size());
  for (const int i : connected_polys.index_range()) {
    const MPoly &poly = polys[connected_polys[i]];
    bool first_edge_done = false;
    for (const int loop_index : IndexRange(poly.loopstart, poly.totloop)) {
      const MLoop &loop = loops[loop_index];
      if (edges[loop.e].v1 == vertex_index || edges[loop.e].v2 == vertex_index) {
        if (!first_edge_done) {
          poly_vertex_corners[i].first = loop_index;
          first_edge_done = true;
        }
        else {
          poly_vertex_corners[i].second = loop_index;
          break;
        }
      }
    }
  }

  int shared_edge_i = -1;
  /* Determine first polygon and orientation. For now the orientation of the whole loop depends
   * on the one polygon we chose as first. It's probably not worth it to check every polygon in
   * the loop to determine the 'average' orientation. */
  if (boundary_vertex) {
    /* Our first polygon needs to be one which has a boundary edge. */
    for (const int i : connected_polys.index_range()) {
      const MLoop &first_loop = loops[poly_vertex_corners[i].first];
      const MLoop &second_loop = loops[poly_vertex_corners[i].second];
      if (edge_types[first_loop.e] == EdgeType::Boundary && first_loop.v == vertex_index) {
        shared_edge_i = second_loop.e;
        r_sorted_corners[0] = poly_vertex_corners[i].first;
        std::swap(connected_polys[i], connected_polys[0]);
        std::swap(poly_vertex_corners[i], poly_vertex_corners[0]);
        break;
      }
      if (edge_types[second_loop.e] == EdgeType::Boundary && second_loop.v == vertex_index) {
        shared_edge_i = first_loop.e;
        r_sorted_corners[0] = poly_vertex_corners[i].second;
        std::swap(connected_polys[i], connected_polys[0]);
        std::swap(poly_vertex_corners[i], poly_vertex_corners[0]);
        break;
      }
    }
    if (shared_edge_i == -1) {
      /* The rotation is inconsistent between the two polygons on the boundary. Just choose one
       * of the polygon's orientation. */
      for (const int i : connected_polys.index_range()) {
        const MLoop &first_loop = loops[poly_vertex_corners[i].first];
        const MLoop &second_loop = loops[poly_vertex_corners[i].second];
        if (edge_types[first_loop.e] == EdgeType::Boundary) {
          shared_edge_i = second_loop.e;
          r_sorted_corners[0] = poly_vertex_corners[i].first;
          std::swap(connected_polys[i], connected_polys[0]);
          std::swap(poly_vertex_corners[i], poly_vertex_corners[0]);
          break;
        }
        if (edge_types[second_loop.e] == EdgeType::Boundary) {
          shared_edge_i = first_loop.e;
          r_sorted_corners[0] = poly_vertex_corners[i].second;
          std::swap(connected_polys[i], connected_polys[0]);
          std::swap(poly_vertex_corners[i], poly_vertex_corners[0]);
          break;
        }
      }
    }
  }
  else {
    /* Any polygon can be the first. Just need to check the orientation. */
    const MLoop &first_loop = loops[poly_vertex_corners[0].first];
    const MLoop &second_loop = loops[poly_vertex_corners[0].second];
    if (first_loop.v == vertex_index) {
      shared_edge_i = second_loop.e;
      r_sorted_corners[0] = poly_vertex_corners[0].first;
    }
    else {
      r_sorted_corners[0] = poly_vertex_corners[0].second;
      shared_edge_i = first_loop.e;
    }
  }
  BLI_assert(shared_edge_i != -1);

  for (const int i : IndexRange(connected_polys.size() - 1)) {
    r_shared_edges[i] = shared_edge_i;

    /* Look at the other polys to see if it has this shared edge. */
    int j = i + 1;
    for (; j < connected_polys.size(); ++j) {
      const MLoop &first_loop = loops[poly_vertex_corners[j].first];
      const MLoop &second_loop = loops[poly_vertex_corners[j].second];
      if (first_loop.e == shared_edge_i) {
        r_sorted_corners[i + 1] = poly_vertex_corners[j].first;
        shared_edge_i = second_loop.e;
        break;
      }
      if (second_loop.e == shared_edge_i) {
        r_sorted_corners[i + 1] = poly_vertex_corners[j].second;
        shared_edge_i = first_loop.e;
        break;
      }
    }
    if (j == connected_polys.size()) {
      /* The vertex is not manifold because the polygons around the vertex don't form a loop, and
       * hence can't be sorted. */
      return false;
    }

    std::swap(connected_polys[i + 1], connected_polys[j]);
    std::swap(poly_vertex_corners[i + 1], poly_vertex_corners[j]);
  }

  if (!boundary_vertex) {
    /* Shared edge between first and last polygon. */
    r_shared_edges.last() = shared_edge_i;
  }
  return true;
}

/**
 * Get the edge on the poly that contains the given vertex and is a boundary edge.
 */
static void boundary_edge_on_poly(const MPoly &poly,
                                  const Span<MEdge> edges,
                                  const Span<MLoop> loops,
                                  const int vertex_index,
                                  const Span<EdgeType> edge_types,
                                  int &r_edge)
{
  const Span<MLoop> poly_loops = loops.slice(poly.loopstart, poly.totloop);
  for (const MLoop &loop : poly_loops) {
    if (edge_types[loop.e] == EdgeType::Boundary) {
      const MEdge &edge = edges[loop.e];
      if (edge.v1 == vertex_index || edge.v2 == vertex_index) {
        r_edge = loop.e;
        return;
      }
    }
  }
}

/**
 * Get the two edges on the poly that contain the given vertex and are boundary edges. The
 * orientation of the poly is taken into account.
 */
static void boundary_edges_on_poly(const MPoly &poly,
                                   const Span<MEdge> edges,
                                   const Span<MLoop> loops,
                                   const int vertex_index,
                                   const Span<EdgeType> edge_types,
                                   int &r_edge1,
                                   int &r_edge2)
{
  bool edge1_done = false;
  /* This is set to true if the order in which we encounter the two edges is inconsistent with the
   * orientation of the polygon. */
  bool needs_swap = false;
  const Span<MLoop> poly_loops = loops.slice(poly.loopstart, poly.totloop);
  for (const MLoop &loop : poly_loops) {
    if (edge_types[loop.e] == EdgeType::Boundary) {
      const MEdge &edge = edges[loop.e];
      if (edge.v1 == vertex_index || edge.v2 == vertex_index) {
        if (edge1_done) {
          if (needs_swap) {
            r_edge2 = r_edge1;
            r_edge1 = loop.e;
          }
          else {
            r_edge2 = loop.e;
          }
          return;
        }
        r_edge1 = loop.e;
        edge1_done = true;
        if (loop.v == vertex_index) {
          needs_swap = true;
        }
      }
    }
  }
}

static void add_edge(const Span<MEdge> src_edges,
                     const int old_edge_i,
                     const int v1,
                     const int v2,
                     Vector<int> &new_to_old_edges_map,
                     Vector<MEdge> &new_edges,
                     Vector<int> &loop_edges)
{
  MEdge new_edge = src_edges[old_edge_i];
  new_edge.v1 = v1;
  new_edge.v2 = v2;
  const int new_edge_i = new_edges.size();
  new_to_old_edges_map.append(old_edge_i);
  new_edges.append(new_edge);
  loop_edges.append(new_edge_i);
}

/* Returns true if the vertex is connected only to the two polygons and is not on the boundary. */
static bool vertex_needs_dissolving(const int vertex,
                                    const int first_poly_index,
                                    const int second_poly_index,
                                    const Span<VertexType> vertex_types,
                                    const Span<Vector<int>> vert_to_poly_map)
{
  /* Order is guaranteed to be the same because 2poly verts that are not on the boundary are
   * ignored in `sort_vertex_polys`. */
  return (vertex_types[vertex] != VertexType::Boundary && vert_to_poly_map[vertex].size() == 2 &&
          vert_to_poly_map[vertex][0] == first_poly_index &&
          vert_to_poly_map[vertex][1] == second_poly_index);
}

/**
 * Finds 'normal' vertices which are connected to only two polygons and marks them to not be
 * used in the data-structures derived from the mesh. For each pair of polygons which has such a
 * vertex, an edge is created for the dual mesh between the centers of those two polygons. All
 * edges in the input mesh which contain such a vertex are marked as 'done' to prevent duplicate
 * edges being created. (See T94144)
 */
static void dissolve_redundant_verts(const Span<MEdge> edges,
                                     const Span<MPoly> polys,
                                     const Span<MLoop> loops,
                                     const Span<Vector<int>> vert_to_poly_map,
                                     MutableSpan<VertexType> vertex_types,
                                     MutableSpan<int> old_to_new_edges_map,
                                     Vector<MEdge> &new_edges,
                                     Vector<int> &new_to_old_edges_map)
{
  const int vertex_num = vertex_types.size();
  for (const int vert_i : IndexRange(vertex_num)) {
    if (vert_to_poly_map[vert_i].size() != 2 || vertex_types[vert_i] != VertexType::Normal) {
      continue;
    }
    const int first_poly_index = vert_to_poly_map[vert_i][0];
    const int second_poly_index = vert_to_poly_map[vert_i][1];
    const int new_edge_index = new_edges.size();
    bool edge_created = false;
    const MPoly &poly = polys[first_poly_index];
    const Span<MLoop> poly_loops = loops.slice(poly.loopstart, poly.totloop);
    for (const MLoop &loop : poly_loops) {
      const MEdge &edge = edges[loop.e];
      const int v1 = edge.v1;
      const int v2 = edge.v2;
      bool mark_edge = false;
      if (vertex_needs_dissolving(
              v1, first_poly_index, second_poly_index, vertex_types, vert_to_poly_map)) {
        /* This vertex is now 'removed' and should be ignored elsewhere. */
        vertex_types[v1] = VertexType::Loose;
        mark_edge = true;
      }
      if (vertex_needs_dissolving(
              v2, first_poly_index, second_poly_index, vertex_types, vert_to_poly_map)) {
        /* This vertex is now 'removed' and should be ignored elsewhere. */
        vertex_types[v2] = VertexType::Loose;
        mark_edge = true;
      }
      if (mark_edge) {
        if (!edge_created) {
          MEdge new_edge = MEdge(edge);
          /* The vertex indices in the dual mesh are the polygon indices of the input mesh. */
          new_edge.v1 = first_poly_index;
          new_edge.v2 = second_poly_index;
          new_to_old_edges_map.append(loop.e);
          new_edges.append(new_edge);
          edge_created = true;
        }
        old_to_new_edges_map[loop.e] = new_edge_index;
      }
    }
  }
}

/**
 * Calculate the barycentric dual of a mesh. The dual is only "dual" in terms of connectivity,
 * i.e. applying the function twice will give the same vertices, edges, and faces, but not the
 * same positions. When the option "Keep Boundaries" is selected the connectivity is no
 * longer dual.
 *
 * For the dual mesh of a manifold input mesh:
 * - The vertices are at the centers of the faces of the input mesh.
 * - The edges connect the two vertices created from the two faces next to the edge in the input
 *   mesh.
 * - The faces are at the vertices of the input mesh.
 *
 * Some special cases are needed for boundaries and non-manifold geometry.
 */
static Mesh *calc_dual_mesh(const Mesh &src_mesh, const bool keep_boundaries)
{
<<<<<<< HEAD
  const Mesh &mesh_in = *in_component.get_for_read();
  const Span<float3> src_positions = mesh_in.positions();
  const Span<MEdge> src_edges = mesh_in.edges();
  const Span<MPoly> src_polys = mesh_in.polys();
  const Span<MLoop> src_loops = mesh_in.loops();

  Map<AttributeIDRef, AttributeKind> attributes;
  geometry_set.gather_attributes_for_propagation(
      {GEO_COMPONENT_TYPE_MESH}, GEO_COMPONENT_TYPE_MESH, false, attributes);

  Array<VertexType> vertex_types(mesh_in.totvert);
  Array<EdgeType> edge_types(mesh_in.totedge);
  calc_boundaries(mesh_in, vertex_types, edge_types);
=======
  const Span<MVert> src_verts = src_mesh.verts();
  const Span<MEdge> src_edges = src_mesh.edges();
  const Span<MPoly> src_polys = src_mesh.polys();
  const Span<MLoop> src_loops = src_mesh.loops();

  Array<VertexType> vertex_types(src_mesh.totvert);
  Array<EdgeType> edge_types(src_mesh.totedge);
  calc_boundaries(src_mesh, vertex_types, edge_types);
>>>>>>> ae081b2d
  /* Stores the indices of the polygons connected to the vertex. Because the polygons are looped
   * over in order of their indices, the polygon's indices will be sorted in ascending order.
   * (This can change once they are sorted using `sort_vertex_polys`). */
  Array<Vector<int>> vert_to_poly_map = bke::mesh_topology::build_vert_to_poly_map(
      src_polys, src_loops, src_verts.size());
  Array<Array<int>> vertex_shared_edges(src_mesh.totvert);
  Array<Array<int>> vertex_corners(src_mesh.totvert);
  threading::parallel_for(vert_to_poly_map.index_range(), 512, [&](IndexRange range) {
    for (const int i : range) {
      if (vertex_types[i] == VertexType::Loose || vertex_types[i] >= VertexType::NonManifold ||
          (!keep_boundaries && vertex_types[i] == VertexType::Boundary)) {
        /* Bad vertex that we can't work with. */
        continue;
      }
      MutableSpan<int> loop_indices = vert_to_poly_map[i];
      Array<int> sorted_corners(loop_indices.size());
      bool vertex_ok = true;
      if (vertex_types[i] == VertexType::Normal) {
        Array<int> shared_edges(loop_indices.size());
        vertex_ok = sort_vertex_polys(src_edges,
                                      src_polys,
                                      src_loops,
                                      i,
                                      false,
                                      edge_types,
                                      loop_indices,
                                      shared_edges,
                                      sorted_corners);
        vertex_shared_edges[i] = std::move(shared_edges);
      }
      else {
        Array<int> shared_edges(loop_indices.size() - 1);
        vertex_ok = sort_vertex_polys(src_edges,
                                      src_polys,
                                      src_loops,
                                      i,
                                      true,
                                      edge_types,
                                      loop_indices,
                                      shared_edges,
                                      sorted_corners);
        vertex_shared_edges[i] = std::move(shared_edges);
      }
      if (!vertex_ok) {
        /* The sorting failed which means that the vertex is non-manifold and should be ignored
         * further on. */
        vertex_types[i] = VertexType::NonManifold;
        continue;
      }
      vertex_corners[i] = std::move(sorted_corners);
    }
  });

  Vector<float3> vertex_positions(src_mesh.totpoly);
  for (const int i : IndexRange(src_mesh.totpoly)) {
    const MPoly &poly = src_polys[i];
    BKE_mesh_calc_poly_center(&poly,
                              &src_loops[poly.loopstart],
                              reinterpret_cast<const float(*)[3]>(src_positions.data()),
                              vertex_positions[i]);
  }

  Array<int> boundary_edge_midpoint_index;
  if (keep_boundaries) {
    /* Only initialize when we actually need it. */
    boundary_edge_midpoint_index.reinitialize(src_mesh.totedge);
    /* We need to add vertices at the centers of boundary edges. */
    for (const int i : IndexRange(src_mesh.totedge)) {
      if (edge_types[i] == EdgeType::Boundary) {
        const MEdge &edge = src_edges[i];
        const float3 mid = math::midpoint(src_positions[edge.v1], src_positions[edge.v2]);
        boundary_edge_midpoint_index[i] = vertex_positions.size();
        vertex_positions.append(mid);
      }
    }
  }

  Vector<int> loop_lengths;
  Vector<int> loops;
  Vector<int> loop_edges;
  Vector<MEdge> new_edges;
  /* These are used to transfer attributes. */
  Vector<int> new_to_old_face_corners_map;
  Vector<int> new_to_old_edges_map;
  /* Stores the index of the vertex in the dual and the face it should get the attribute from. */
  Vector<std::pair<int, int>> boundary_vertex_to_relevant_face_map;
  /* Since each edge in the dual (except the ones created with keep boundaries) comes from
   * exactly one edge in the original, we can use this array to keep track of whether it still
   * needs to be created or not. If it's not -1 it gives the index in `new_edges` of the dual
   * edge. The edges coming from preserving the boundaries only get added once anyway, so we
   * don't need a hash-map for that. */
  Array<int> old_to_new_edges_map(src_mesh.totedge);
  old_to_new_edges_map.fill(-1);

  /* This is necessary to prevent duplicate edges from being created, but will likely not do
   * anything for most meshes. */
  dissolve_redundant_verts(src_edges,
                           src_polys,
                           src_loops,
                           vert_to_poly_map,
                           vertex_types,
                           old_to_new_edges_map,
                           new_edges,
                           new_to_old_edges_map);

  for (const int i : IndexRange(src_mesh.totvert)) {
    if (vertex_types[i] == VertexType::Loose || vertex_types[i] >= VertexType::NonManifold ||
        (!keep_boundaries && vertex_types[i] == VertexType::Boundary)) {
      /* Bad vertex that we can't work with. */
      continue;
    }

    Vector<int> loop_indices = vert_to_poly_map[i];
    Span<int> shared_edges = vertex_shared_edges[i];
    Span<int> sorted_corners = vertex_corners[i];
    if (vertex_types[i] == VertexType::Normal) {
      if (loop_indices.size() <= 2) {
        /* We can't make a polygon from 2 vertices. */
        continue;
      }

      /* Add edges in the loop. */
      for (const int i : shared_edges.index_range()) {
        const int old_edge_i = shared_edges[i];
        if (old_to_new_edges_map[old_edge_i] == -1) {
          /* This edge has not been created yet. */
          MEdge new_edge = src_edges[old_edge_i];
          new_edge.v1 = loop_indices[i];
          new_edge.v2 = loop_indices[(i + 1) % loop_indices.size()];
          new_to_old_edges_map.append(old_edge_i);
          old_to_new_edges_map[old_edge_i] = new_edges.size();
          new_edges.append(new_edge);
        }
        loop_edges.append(old_to_new_edges_map[old_edge_i]);
      }

      new_to_old_face_corners_map.extend(sorted_corners);
    }
    else {
      /**
       * The code handles boundary vertices like the vertex marked "V" in the diagram below.
       * The first thing that happens is ordering the faces f1,f2 and f3 (stored in
       * loop_indices), together with their shared edges e3 and e4 (which get stored in
       * shared_edges). The ordering could end up being clockwise or counterclockwise, for this
       * we'll assume that the ordering f1->f2->f3 is chosen. After that we add the edges in
       * between the polygons, in this case the edges f1--f2, and f2--f3. Now we need to merge
       * these with the boundary edges e1 and e2. To do this we create an edge from f3 to the
       * midpoint of e2 (computed in a previous step), from this midpoint to V, from V to the
       * midpoint of e1 and from the midpoint of e1 to f1.
       *
       * \code{.unparsed}
       *       |       |             |                    |       |            |
       *       v2 ---- v3 --------- v4---                 v2 ---- v3 -------- v4---
       *       | f3   /          ,-' |                    |      /          ,-'|
       *       |     /   f2   ,-'    |                    |     /        ,-'   |
       *    e2 |    /e3    ,-' e4    |       ====>       M1-f3-/--f2-.,-'      |
       *       |   /    ,-'          |       ====>        |   /    ,-'\        |
       *       |  /  ,-'     f1      |                    |  /  ,-'    f1      |
       *       | /,-'                |                    | /,-'        |      |
       *       V-------------------- v5---                V------------M2----- v5---
       * \endcode
       */

      /* Add the edges in between the polys. */
      for (const int i : shared_edges.index_range()) {
        const int old_edge_i = shared_edges[i];
        if (old_to_new_edges_map[old_edge_i] == -1) {
          /* This edge has not been created yet. */
          MEdge new_edge = src_edges[old_edge_i];
          new_edge.v1 = loop_indices[i];
          new_edge.v2 = loop_indices[i + 1];
          new_to_old_edges_map.append(old_edge_i);
          old_to_new_edges_map[old_edge_i] = new_edges.size();
          new_edges.append(new_edge);
        }
        loop_edges.append(old_to_new_edges_map[old_edge_i]);
      }

      new_to_old_face_corners_map.extend(sorted_corners);

      /* Add the vertex and the midpoints of the two boundary edges to the loop. */

      /* Get the boundary edges. */
      int edge1;
      int edge2;
      if (loop_indices.size() >= 2) {
        /* The first boundary edge is at the end of the chain of polygons. */
        boundary_edge_on_poly(
            src_polys[loop_indices.last()], src_edges, src_loops, i, edge_types, edge1);
        boundary_edge_on_poly(
            src_polys[loop_indices.first()], src_edges, src_loops, i, edge_types, edge2);
      }
      else {
        /* If there is only one polygon both edges are in that polygon. */
        boundary_edges_on_poly(
            src_polys[loop_indices[0]], src_edges, src_loops, i, edge_types, edge1, edge2);
      }

      const int last_face_center = loop_indices.last();
      loop_indices.append(boundary_edge_midpoint_index[edge1]);
      new_to_old_face_corners_map.append(sorted_corners.last());
      const int first_midpoint = loop_indices.last();
      if (old_to_new_edges_map[edge1] == -1) {
        add_edge(src_edges,
                 edge1,
                 last_face_center,
                 first_midpoint,
                 new_to_old_edges_map,
                 new_edges,
                 loop_edges);
        old_to_new_edges_map[edge1] = new_edges.size() - 1;
        boundary_vertex_to_relevant_face_map.append(std::pair(first_midpoint, last_face_center));
      }
      else {
        loop_edges.append(old_to_new_edges_map[edge1]);
      }
      loop_indices.append(vertex_positions.size());
      /* This is sort of arbitrary, but interpolating would be a lot harder to do. */
      new_to_old_face_corners_map.append(sorted_corners.first());
      boundary_vertex_to_relevant_face_map.append(
          std::pair(loop_indices.last(), last_face_center));
      vertex_positions.append(src_positions[i]);
      const int boundary_vertex = loop_indices.last();
      add_edge(src_edges,
               edge1,
               first_midpoint,
               boundary_vertex,
               new_to_old_edges_map,
               new_edges,
               loop_edges);

      loop_indices.append(boundary_edge_midpoint_index[edge2]);
      new_to_old_face_corners_map.append(sorted_corners.first());
      const int second_midpoint = loop_indices.last();
      add_edge(src_edges,
               edge2,
               boundary_vertex,
               second_midpoint,
               new_to_old_edges_map,
               new_edges,
               loop_edges);

      if (old_to_new_edges_map[edge2] == -1) {
        const int first_face_center = loop_indices.first();
        add_edge(src_edges,
                 edge2,
                 second_midpoint,
                 first_face_center,
                 new_to_old_edges_map,
                 new_edges,
                 loop_edges);
        old_to_new_edges_map[edge2] = new_edges.size() - 1;
        boundary_vertex_to_relevant_face_map.append(std::pair(second_midpoint, first_face_center));
      }
      else {
        loop_edges.append(old_to_new_edges_map[edge2]);
      }
    }

    loop_lengths.append(loop_indices.size());
    for (const int j : loop_indices) {
      loops.append(j);
    }
  }
  Mesh *mesh_out = BKE_mesh_new_nomain(
      vertex_positions.size(), new_edges.size(), 0, loops.size(), loop_lengths.size());

  transfer_attributes(vertex_types,
                      keep_boundaries,
                      new_to_old_edges_map,
                      new_to_old_face_corners_map,
                      boundary_vertex_to_relevant_face_map,
                      src_mesh.attributes(),
                      mesh_out->attributes_for_write());

  mesh_out->positions_for_write().copy_from(vertex_positions);
  MutableSpan<MEdge> dst_edges = mesh_out->edges_for_write();
  MutableSpan<MPoly> dst_polys = mesh_out->polys_for_write();
  MutableSpan<MLoop> dst_loops = mesh_out->loops_for_write();

  int loop_start = 0;
  for (const int i : IndexRange(mesh_out->totpoly)) {
    dst_polys[i].loopstart = loop_start;
    dst_polys[i].totloop = loop_lengths[i];
    loop_start += loop_lengths[i];
  }
  for (const int i : IndexRange(mesh_out->totloop)) {
    dst_loops[i].v = loops[i];
    dst_loops[i].e = loop_edges[i];
  }
  dst_edges.copy_from(new_edges);
  return mesh_out;
}

static void node_geo_exec(GeoNodeExecParams params)
{
  GeometrySet geometry_set = params.extract_input<GeometrySet>("Mesh");
  const bool keep_boundaries = params.extract_input<bool>("Keep Boundaries");
  geometry_set.modify_geometry_sets([&](GeometrySet &geometry_set) {
    if (const Mesh *mesh = geometry_set.get_mesh_for_read()) {
      Mesh *new_mesh = calc_dual_mesh(*mesh, keep_boundaries);
      geometry_set.replace_mesh(new_mesh);
    }
  });
  params.set_output("Dual Mesh", std::move(geometry_set));
}

}  // namespace blender::nodes::node_geo_dual_mesh_cc

void register_node_type_geo_dual_mesh()
{
  namespace file_ns = blender::nodes::node_geo_dual_mesh_cc;

  static bNodeType ntype;
  geo_node_type_base(&ntype, GEO_NODE_DUAL_MESH, "Dual Mesh", NODE_CLASS_GEOMETRY);
  ntype.declare = file_ns::node_declare;
  ntype.geometry_node_execute = file_ns::node_geo_exec;
  nodeRegisterType(&ntype);
}<|MERGE_RESOLUTION|>--- conflicted
+++ resolved
@@ -608,22 +608,7 @@
  */
 static Mesh *calc_dual_mesh(const Mesh &src_mesh, const bool keep_boundaries)
 {
-<<<<<<< HEAD
-  const Mesh &mesh_in = *in_component.get_for_read();
-  const Span<float3> src_positions = mesh_in.positions();
-  const Span<MEdge> src_edges = mesh_in.edges();
-  const Span<MPoly> src_polys = mesh_in.polys();
-  const Span<MLoop> src_loops = mesh_in.loops();
-
-  Map<AttributeIDRef, AttributeKind> attributes;
-  geometry_set.gather_attributes_for_propagation(
-      {GEO_COMPONENT_TYPE_MESH}, GEO_COMPONENT_TYPE_MESH, false, attributes);
-
-  Array<VertexType> vertex_types(mesh_in.totvert);
-  Array<EdgeType> edge_types(mesh_in.totedge);
-  calc_boundaries(mesh_in, vertex_types, edge_types);
-=======
-  const Span<MVert> src_verts = src_mesh.verts();
+  const Span<float3> src_positions = src_mesh.positions();
   const Span<MEdge> src_edges = src_mesh.edges();
   const Span<MPoly> src_polys = src_mesh.polys();
   const Span<MLoop> src_loops = src_mesh.loops();
@@ -631,12 +616,11 @@
   Array<VertexType> vertex_types(src_mesh.totvert);
   Array<EdgeType> edge_types(src_mesh.totedge);
   calc_boundaries(src_mesh, vertex_types, edge_types);
->>>>>>> ae081b2d
   /* Stores the indices of the polygons connected to the vertex. Because the polygons are looped
    * over in order of their indices, the polygon's indices will be sorted in ascending order.
    * (This can change once they are sorted using `sort_vertex_polys`). */
   Array<Vector<int>> vert_to_poly_map = bke::mesh_topology::build_vert_to_poly_map(
-      src_polys, src_loops, src_verts.size());
+      src_polys, src_loops, src_positions.size());
   Array<Array<int>> vertex_shared_edges(src_mesh.totvert);
   Array<Array<int>> vertex_corners(src_mesh.totvert);
   threading::parallel_for(vert_to_poly_map.index_range(), 512, [&](IndexRange range) {
