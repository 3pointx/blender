--- conflicted
+++ resolved
@@ -918,17 +918,8 @@
                       new_to_old_edges_map,
                       new_to_old_face_corners_map,
                       boundary_vertex_to_relevant_face_map,
-<<<<<<< HEAD
-                      in_component,
-                      out_component);
-  MutableSpan<MVert> dst_vertices = bke::mesh_vertices_for_write(*mesh_out);
-  MutableSpan<MEdge> dst_edges = bke::mesh_edges_for_write(*mesh_out);
-  MutableSpan<MPoly> dst_polygons = bke::mesh_polygons_for_write(*mesh_out);
-  MutableSpan<MLoop> dst_loops = bke::mesh_loops_for_write(*mesh_out);
-=======
                       bke::mesh_attributes(mesh_in),
                       bke::mesh_attributes_for_write(*mesh_out));
->>>>>>> c4d8e28a
 
   int loop_start = 0;
   for (const int i : IndexRange(mesh_out->totpoly)) {
