--- conflicted
+++ resolved
@@ -139,11 +139,7 @@
   for (const int i : IndexRange(num_grids)) {
     VolumeGrid *volume_grid = BKE_volume_grid_get_for_write(&volume, i);
 
-<<<<<<< HEAD
-    openvdb::GridBase::Ptr grid = BKE_volume_grid_openvdb_for_write(volume, volume_grid);
-=======
-    openvdb::GridBase::Ptr grid = BKE_volume_grid_openvdb_for_write(&volume, volume_grid, false);
->>>>>>> 972677b2
+    openvdb::GridBase::Ptr grid = BKE_volume_grid_openvdb_for_write(&volume, volume_grid);
     openvdb::math::Transform &grid_transform = grid->transform();
     grid_transform.postMult(vdb_matrix_d);
   }
