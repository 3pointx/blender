--- conflicted
+++ resolved
@@ -123,11 +123,7 @@
 
   Mesh *mesh = BKE_mesh_new_nomain(vert_offset, 0, 0, loop_offset, poly_offset);
   BKE_id_material_eval_ensure_default_slot(&mesh->id);
-<<<<<<< HEAD
-  MutableSpan<float3> positions = mesh->positions_for_write();
-=======
   MutableSpan<float3> positions = mesh->vert_positions_for_write();
->>>>>>> a7e1815c
   MutableSpan<MPoly> polys = mesh->polys_for_write();
   MutableSpan<int> corner_verts = mesh->corner_verts_for_write();
 
