--- conflicted
+++ resolved
@@ -179,11 +179,7 @@
 
   Mesh *mesh = BKE_mesh_new_nomain(count, count - 1, 0, 0, 0);
   BKE_id_material_eval_ensure_default_slot(&mesh->id);
-<<<<<<< HEAD
-  MutableSpan<float3> positions = mesh->positions_for_write();
-=======
   MutableSpan<float3> positions = mesh->vert_positions_for_write();
->>>>>>> a7e1815c
   MutableSpan<MEdge> edges = mesh->edges_for_write();
 
   threading::parallel_invoke(
