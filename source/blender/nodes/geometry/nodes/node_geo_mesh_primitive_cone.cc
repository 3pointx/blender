/* SPDX-License-Identifier: GPL-2.0-or-later */

#include "DNA_mesh_types.h"
#include "DNA_meshdata_types.h"

#include "BKE_material.h"
#include "BKE_mesh.h"

#include "UI_interface.h"
#include "UI_resources.h"

#include "node_geometry_util.hh"

#include <cmath>

namespace blender::nodes {

struct ConeConfig {
  float radius_top;
  float radius_bottom;
  float height;
  int circle_segments;
  int side_segments;
  int fill_segments;
  GeometryNodeMeshCircleFillType fill_type;

  bool top_is_point;
  bool bottom_is_point;
  /* The cone tip and a triangle fan filling are topologically identical.
   * This simplifies the logic in some cases. */
  bool top_has_center_vert;
  bool bottom_has_center_vert;

  /* Helpful quantities. */
  int tot_quad_rings;
  int tot_edge_rings;
  int tot_verts;
  int tot_edges;
  int tot_corners;
  int tot_faces;

  /* Helpful vertex indices. */
  int first_vert;
  int first_ring_verts_start;
  int last_ring_verts_start;
  int last_vert;

  /* Helpful edge indices. */
  int first_ring_edges_start;
  int last_ring_edges_start;
  int last_fan_edges_start;
  int last_edge;

  /* Helpful face indices. */
  int top_faces_start;
  int top_faces_len;
  int side_faces_start;
  int side_faces_len;
  int bottom_faces_start;
  int bottom_faces_len;

  ConeConfig(float radius_top,
             float radius_bottom,
             float depth,
             int circle_segments,
             int side_segments,
             int fill_segments,
             GeometryNodeMeshCircleFillType fill_type)
      : radius_top(radius_top),
        radius_bottom(radius_bottom),
        height(0.5f * depth),
        circle_segments(circle_segments),
        side_segments(side_segments),
        fill_segments(fill_segments),
        fill_type(fill_type)
  {
    this->top_is_point = this->radius_top == 0.0f;
    this->bottom_is_point = this->radius_bottom == 0.0f;
    this->top_has_center_vert = this->top_is_point ||
                                this->fill_type == GEO_NODE_MESH_CIRCLE_FILL_TRIANGLE_FAN;
    this->bottom_has_center_vert = this->bottom_is_point ||
                                   this->fill_type == GEO_NODE_MESH_CIRCLE_FILL_TRIANGLE_FAN;

    this->tot_quad_rings = this->calculate_total_quad_rings();
    this->tot_edge_rings = this->calculate_total_edge_rings();
    this->tot_verts = this->calculate_total_verts();
    this->tot_edges = this->calculate_total_edges();
    this->tot_corners = this->calculate_total_corners();

    this->first_vert = 0;
    this->first_ring_verts_start = this->top_has_center_vert ? 1 : first_vert;
    this->last_vert = this->tot_verts - 1;
    this->last_ring_verts_start = this->last_vert - this->circle_segments;

    this->first_ring_edges_start = this->top_has_center_vert ? this->circle_segments : 0;
    this->last_ring_edges_start = this->first_ring_edges_start +
                                  this->tot_quad_rings * this->circle_segments * 2;
    this->last_fan_edges_start = this->tot_edges - this->circle_segments;
    this->last_edge = this->tot_edges - 1;

    this->top_faces_start = 0;
    if (!this->top_is_point) {
      this->top_faces_len = (fill_segments - 1) * circle_segments;
      this->top_faces_len += this->top_has_center_vert ? circle_segments : 0;
      this->top_faces_len += this->fill_type == GEO_NODE_MESH_CIRCLE_FILL_NGON ? 1 : 0;
    }
    else {
      this->top_faces_len = 0;
    }

    this->side_faces_start = this->top_faces_len;
    if (this->top_is_point && this->bottom_is_point) {
      this->side_faces_len = 0;
    }
    else {
      this->side_faces_len = side_segments * circle_segments;
    }

    if (!this->bottom_is_point) {
      this->bottom_faces_len = (fill_segments - 1) * circle_segments;
      this->bottom_faces_len += this->bottom_has_center_vert ? circle_segments : 0;
      this->bottom_faces_len += this->fill_type == GEO_NODE_MESH_CIRCLE_FILL_NGON ? 1 : 0;
    }
    else {
      this->bottom_faces_len = 0;
    }
    this->bottom_faces_start = this->side_faces_start + this->side_faces_len;

    this->tot_faces = this->top_faces_len + this->side_faces_len + this->bottom_faces_len;
  }

 private:
  int calculate_total_quad_rings();
  int calculate_total_edge_rings();
  int calculate_total_verts();
  int calculate_total_edges();
  int calculate_total_corners();
};

int ConeConfig::calculate_total_quad_rings()
{
  if (top_is_point && bottom_is_point) {
    return 0;
  }

  int quad_rings = 0;

  if (!top_is_point) {
    quad_rings += fill_segments - 1;
  }

  quad_rings += (!top_is_point && !bottom_is_point) ? side_segments : (side_segments - 1);

  if (!bottom_is_point) {
    quad_rings += fill_segments - 1;
  }

  return quad_rings;
}

int ConeConfig::calculate_total_edge_rings()
{
  if (top_is_point && bottom_is_point) {
    return 0;
  }

  int edge_rings = 0;

  if (!top_is_point) {
    edge_rings += fill_segments;
  }

  edge_rings += side_segments - 1;

  if (!bottom_is_point) {
    edge_rings += fill_segments;
  }

  return edge_rings;
}

int ConeConfig::calculate_total_verts()
{
  if (top_is_point && bottom_is_point) {
    return side_segments + 1;
  }

  int vert_total = 0;

  if (top_has_center_vert) {
    vert_total++;
  }

  if (!top_is_point) {
    vert_total += circle_segments * fill_segments;
  }

  vert_total += circle_segments * (side_segments - 1);

  if (!bottom_is_point) {
    vert_total += circle_segments * fill_segments;
  }

  if (bottom_has_center_vert) {
    vert_total++;
  }

  return vert_total;
}

int ConeConfig::calculate_total_edges()
{
  if (top_is_point && bottom_is_point) {
    return side_segments;
  }

  int edge_total = 0;
  if (top_has_center_vert) {
    edge_total += circle_segments;
  }

  edge_total += circle_segments * (tot_quad_rings * 2 + 1);

  if (bottom_has_center_vert) {
    edge_total += circle_segments;
  }

  return edge_total;
}

int ConeConfig::calculate_total_corners()
{
  if (top_is_point && bottom_is_point) {
    return 0;
  }

  int corner_total = 0;

  if (top_has_center_vert) {
    corner_total += (circle_segments * 3);
  }
  else if (!top_is_point && fill_type == GEO_NODE_MESH_CIRCLE_FILL_NGON) {
    corner_total += circle_segments;
  }

  corner_total += tot_quad_rings * (circle_segments * 4);

  if (bottom_has_center_vert) {
    corner_total += (circle_segments * 3);
  }
  else if (!bottom_is_point && fill_type == GEO_NODE_MESH_CIRCLE_FILL_NGON) {
    corner_total += circle_segments;
  }

  return corner_total;
}

static void calculate_cone_verts(const ConeConfig &config, MutableSpan<float3> positions)
{
  Array<float2> circle(config.circle_segments);
  const float angle_delta = 2.0f * (M_PI / float(config.circle_segments));
  float angle = 0.0f;
  for (const int i : IndexRange(config.circle_segments)) {
    circle[i].x = std::cos(angle);
    circle[i].y = std::sin(angle);
    angle += angle_delta;
  }

  int vert_index = 0;

  /* Top cone tip or triangle fan center. */
  if (config.top_has_center_vert) {
    positions[vert_index++] = {0.0f, 0.0f, config.height};
  }

  /* Top fill including the outer edge of the fill. */
  if (!config.top_is_point) {
    const float top_fill_radius_delta = config.radius_top / float(config.fill_segments);
    for (const int i : IndexRange(config.fill_segments)) {
      const float top_fill_radius = top_fill_radius_delta * (i + 1);
      for (const int j : IndexRange(config.circle_segments)) {
        const float x = circle[j].x * top_fill_radius;
        const float y = circle[j].y * top_fill_radius;
        positions[vert_index++] = {x, y, config.height};
      }
    }
  }

  /* Rings along the side. */
  const float side_radius_delta = (config.radius_bottom - config.radius_top) /
                                  float(config.side_segments);
  const float height_delta = 2.0f * config.height / float(config.side_segments);
  for (const int i : IndexRange(config.side_segments - 1)) {
    const float ring_radius = config.radius_top + (side_radius_delta * (i + 1));
    const float ring_height = config.height - (height_delta * (i + 1));
    for (const int j : IndexRange(config.circle_segments)) {
      const float x = circle[j].x * ring_radius;
      const float y = circle[j].y * ring_radius;
      positions[vert_index++] = {x, y, ring_height};
    }
  }

  /* Bottom fill including the outer edge of the fill. */
  if (!config.bottom_is_point) {
    const float bottom_fill_radius_delta = config.radius_bottom / float(config.fill_segments);
    for (const int i : IndexRange(config.fill_segments)) {
      const float bottom_fill_radius = config.radius_bottom - (i * bottom_fill_radius_delta);
      for (const int j : IndexRange(config.circle_segments)) {
        const float x = circle[j].x * bottom_fill_radius;
        const float y = circle[j].y * bottom_fill_radius;
        positions[vert_index++] = {x, y, -config.height};
      }
    }
  }

  /* Bottom cone tip or triangle fan center. */
  if (config.bottom_has_center_vert) {
    positions[vert_index++] = {0.0f, 0.0f, -config.height};
  }
}

static void calculate_cone_edges(const ConeConfig &config, MutableSpan<MEdge> edges)
{
  int edge_index = 0;

  /* Edges for top cone tip or triangle fan */
  if (config.top_has_center_vert) {
    for (const int i : IndexRange(config.circle_segments)) {
      MEdge &edge = edges[edge_index++];
      edge.v1 = config.first_vert;
      edge.v2 = config.first_ring_verts_start + i;
      edge.flag = ME_EDGEDRAW;
    }
  }

  /* Rings and connecting edges between the rings. */
  for (const int i : IndexRange(config.tot_edge_rings)) {
    const int this_ring_vert_start = config.first_ring_verts_start + (i * config.circle_segments);
    const int next_ring_vert_start = this_ring_vert_start + config.circle_segments;
    /* Edge rings. */
    for (const int j : IndexRange(config.circle_segments)) {
      MEdge &edge = edges[edge_index++];
      edge.v1 = this_ring_vert_start + j;
      edge.v2 = this_ring_vert_start + ((j + 1) % config.circle_segments);
      edge.flag = ME_EDGEDRAW;
    }
    if (i == config.tot_edge_rings - 1) {
      /* There is one fewer ring of connecting edges. */
      break;
    }
    /* Connecting edges. */
    for (const int j : IndexRange(config.circle_segments)) {
      MEdge &edge = edges[edge_index++];
      edge.v1 = this_ring_vert_start + j;
      edge.v2 = next_ring_vert_start + j;
      edge.flag = ME_EDGEDRAW;
    }
  }

  /* Edges for bottom triangle fan or tip. */
  if (config.bottom_has_center_vert) {
    for (const int i : IndexRange(config.circle_segments)) {
      MEdge &edge = edges[edge_index++];
      edge.v1 = config.last_ring_verts_start + i;
      edge.v2 = config.last_vert;
      edge.flag = ME_EDGEDRAW;
    }
  }
}

static void calculate_cone_faces(const ConeConfig &config,
                                 MutableSpan<int> corner_verts,
                                 MutableSpan<int> corner_edges,
                                 MutableSpan<MPoly> polys)
{
  int rings_poly_start = 0;
  int rings_loop_start = 0;
  if (config.top_has_center_vert) {
    rings_poly_start = config.circle_segments;
    rings_loop_start = config.circle_segments * 3;

    /* Top cone tip or center triangle fan in the fill. */
    const int top_center_vert = 0;
    const int top_fan_edges_start = 0;

    for (const int i : IndexRange(config.circle_segments)) {
      const int loop_start = i * 3;
      MPoly &poly = polys[i];
      poly.loopstart = loop_start;
      poly.totloop = 3;

      corner_verts[loop_start + 0] = config.first_ring_verts_start + i;
      corner_edges[loop_start + 0] = config.first_ring_edges_start + i;

      corner_verts[loop_start + 1] = config.first_ring_verts_start +
                                     ((i + 1) % config.circle_segments);
      corner_edges[loop_start + 1] = top_fan_edges_start + ((i + 1) % config.circle_segments);

      corner_verts[loop_start + 2] = top_center_vert;
      corner_edges[loop_start + 2] = top_fan_edges_start + i;
    }
  }
  else if (config.fill_type == GEO_NODE_MESH_CIRCLE_FILL_NGON) {
    rings_poly_start = 1;
    rings_loop_start = config.circle_segments;

    /* Center n-gon in the fill. */
    MPoly &poly = polys[0];
    poly.loopstart = 0;
    poly.totloop = config.circle_segments;
    for (const int i : IndexRange(config.circle_segments)) {
      corner_verts[i] = i;
      corner_edges[i] = i;
    }
  }

  /* Quads connect one edge ring to the next one. */
  for (const int i : IndexRange(config.tot_quad_rings)) {
    const int this_ring_poly_start = rings_poly_start + i * config.circle_segments;
    const int this_ring_loop_start = rings_loop_start + i * config.circle_segments * 4;
    const int this_ring_vert_start = config.first_ring_verts_start + (i * config.circle_segments);
    const int next_ring_vert_start = this_ring_vert_start + config.circle_segments;

    const int this_ring_edges_start = config.first_ring_edges_start +
                                      (i * 2 * config.circle_segments);
    const int next_ring_edges_start = this_ring_edges_start + (2 * config.circle_segments);
    const int ring_connections_start = this_ring_edges_start + config.circle_segments;

    for (const int j : IndexRange(config.circle_segments)) {
      const int loop_start = this_ring_loop_start + j * 4;
      MPoly &poly = polys[this_ring_poly_start + j];
      poly.loopstart = loop_start;
      poly.totloop = 4;

      corner_verts[loop_start + 0] = this_ring_vert_start + j;
      corner_edges[loop_start + 0] = ring_connections_start + j;

      corner_verts[loop_start + 1] = next_ring_vert_start + j;
      corner_edges[loop_start + 1] = next_ring_edges_start + j;

      corner_verts[loop_start + 2] = next_ring_vert_start + ((j + 1) % config.circle_segments);
      corner_edges[loop_start + 2] = ring_connections_start + ((j + 1) % config.circle_segments);

      corner_verts[loop_start + 3] = this_ring_vert_start + ((j + 1) % config.circle_segments);
      corner_edges[loop_start + 3] = this_ring_edges_start + j;
    }
  }

  const int bottom_poly_start = rings_poly_start + config.tot_quad_rings * config.circle_segments;
  const int bottom_loop_start = rings_loop_start +
                                config.tot_quad_rings * config.circle_segments * 4;

  if (config.bottom_has_center_vert) {
    /* Bottom cone tip or center triangle fan in the fill. */
    for (const int i : IndexRange(config.circle_segments)) {
      const int loop_start = bottom_loop_start + i * 3;
      MPoly &poly = polys[bottom_poly_start + i];
      poly.loopstart = loop_start;
      poly.totloop = 3;

      corner_verts[loop_start + 0] = config.last_ring_verts_start + i;
      corner_edges[loop_start + 0] = config.last_fan_edges_start + i;

      corner_verts[loop_start + 1] = config.last_vert;
      corner_edges[loop_start + 1] = config.last_fan_edges_start +
                                     (i + 1) % config.circle_segments;

      corner_verts[loop_start + 2] = config.last_ring_verts_start +
                                     (i + 1) % config.circle_segments;
      corner_edges[loop_start + 2] = config.last_ring_edges_start + i;
    }
  }
  else if (config.fill_type == GEO_NODE_MESH_CIRCLE_FILL_NGON) {
    /* Center n-gon in the fill. */
    MPoly &poly = polys[bottom_poly_start];
    poly.loopstart = bottom_loop_start;
    poly.totloop = config.circle_segments;

    for (const int i : IndexRange(config.circle_segments)) {
      /* Go backwards to reverse surface normal. */
      corner_verts[bottom_loop_start + i] = config.last_vert - i;
      corner_edges[bottom_loop_start + i] = config.last_edge - ((i + 1) % config.circle_segments);
    }
  }
}

static void calculate_selection_outputs(const ConeConfig &config,
                                        const ConeAttributeOutputs &attribute_outputs,
                                        MutableAttributeAccessor attributes)
{
  /* Populate "Top" selection output. */
  if (attribute_outputs.top_id) {
    const bool face = !config.top_is_point && config.fill_type != GEO_NODE_MESH_CIRCLE_FILL_NONE;
    SpanAttributeWriter<bool> selection = attributes.lookup_or_add_for_write_span<bool>(
        attribute_outputs.top_id.get(), face ? ATTR_DOMAIN_FACE : ATTR_DOMAIN_POINT);

    if (config.top_is_point) {
      selection.span[config.first_vert] = true;
    }
    else {
      selection.span.slice(0, face ? config.top_faces_len : config.circle_segments).fill(true);
    }
    selection.finish();
  }

  /* Populate "Bottom" selection output. */
  if (attribute_outputs.bottom_id) {
    const bool face = !config.bottom_is_point &&
                      config.fill_type != GEO_NODE_MESH_CIRCLE_FILL_NONE;
    SpanAttributeWriter<bool> selection = attributes.lookup_or_add_for_write_span<bool>(
        attribute_outputs.bottom_id.get(), face ? ATTR_DOMAIN_FACE : ATTR_DOMAIN_POINT);

    if (config.bottom_is_point) {
      selection.span[config.last_vert] = true;
    }
    else if (face) {
      selection.span.slice(config.bottom_faces_start, config.bottom_faces_len).fill(true);
    }
    else {
      selection.span.slice(config.last_ring_verts_start + 1, config.circle_segments).fill(true);
    }
    selection.finish();
  }

  /* Populate "Side" selection output. */
  if (attribute_outputs.side_id) {
    SpanAttributeWriter<bool> selection = attributes.lookup_or_add_for_write_span<bool>(
        attribute_outputs.side_id.get(), ATTR_DOMAIN_FACE);

    selection.span.slice(config.side_faces_start, config.side_faces_len).fill(true);
    selection.finish();
  }
}

/**
 * If the top is the cone tip or has a fill, it is unwrapped into a circle in the
 * lower left quadrant of the UV.
 * Likewise, if the bottom is the cone tip or has a fill, it is unwrapped into a circle
 * in the lower right quadrant of the UV.
 * If the mesh is a truncated cone or a cylinder, the side faces are unwrapped into
 * a rectangle that fills the top half of the UV (or the entire UV, if there are no fills).
 */
static void calculate_cone_uvs(const ConeConfig &config,
                               Mesh *mesh,
                               const AttributeIDRef &uv_map_id)
{
  MutableAttributeAccessor attributes = mesh->attributes_for_write();

  SpanAttributeWriter<float2> uv_attribute = attributes.lookup_or_add_for_write_only_span<float2>(
      uv_map_id, ATTR_DOMAIN_CORNER);
  MutableSpan<float2> uvs = uv_attribute.span;

  Array<float2> circle(config.circle_segments);
  float angle = 0.0f;
  const float angle_delta = 2.0f * M_PI / float(config.circle_segments);
  for (const int i : IndexRange(config.circle_segments)) {
    circle[i].x = std::cos(angle) * 0.225f;
    circle[i].y = std::sin(angle) * 0.225f;
    angle += angle_delta;
  }

  int loop_index = 0;

  /* Left circle of the UV representing the top fill or top cone tip. */
  if (config.top_is_point || config.fill_type != GEO_NODE_MESH_CIRCLE_FILL_NONE) {
    const float2 center_left(0.25f, 0.25f);
    const float radius_factor_delta = 1.0f / (config.top_is_point ? float(config.side_segments) :
                                                                    float(config.fill_segments));
    const int left_circle_segment_count = config.top_is_point ? config.side_segments :
                                                                config.fill_segments;

    if (config.top_has_center_vert) {
      /* Cone tip itself or triangle fan center of the fill. */
      for (const int i : IndexRange(config.circle_segments)) {
        uvs[loop_index++] = radius_factor_delta * circle[i] + center_left;
        uvs[loop_index++] = radius_factor_delta * circle[(i + 1) % config.circle_segments] +
                            center_left;
        uvs[loop_index++] = center_left;
      }
    }
    else if (!config.top_is_point && config.fill_type == GEO_NODE_MESH_CIRCLE_FILL_NGON) {
      /* N-gon at the center of the fill. */
      for (const int i : IndexRange(config.circle_segments)) {
        uvs[loop_index++] = radius_factor_delta * circle[i] + center_left;
      }
    }
    /* The rest of the top fill is made out of quad rings. */
    for (const int i : IndexRange(1, left_circle_segment_count - 1)) {
      const float inner_radius_factor = i * radius_factor_delta;
      const float outer_radius_factor = (i + 1) * radius_factor_delta;
      for (const int j : IndexRange(config.circle_segments)) {
        uvs[loop_index++] = inner_radius_factor * circle[j] + center_left;
        uvs[loop_index++] = outer_radius_factor * circle[j] + center_left;
        uvs[loop_index++] = outer_radius_factor * circle[(j + 1) % config.circle_segments] +
                            center_left;
        uvs[loop_index++] = inner_radius_factor * circle[(j + 1) % config.circle_segments] +
                            center_left;
      }
    }
  }

  if (!config.top_is_point && !config.bottom_is_point) {
    /* Mesh is a truncated cone or cylinder. The sides are unwrapped into a rectangle. */
    const float bottom = (config.fill_type == GEO_NODE_MESH_CIRCLE_FILL_NONE) ? 0.0f : 0.5f;
    const float x_delta = 1.0f / float(config.circle_segments);
    const float y_delta = (1.0f - bottom) / float(config.side_segments);

    for (const int i : IndexRange(config.side_segments)) {
      for (const int j : IndexRange(config.circle_segments)) {
        uvs[loop_index++] = float2(j * x_delta, i * y_delta + bottom);
        uvs[loop_index++] = float2(j * x_delta, (i + 1) * y_delta + bottom);
        uvs[loop_index++] = float2((j + 1) * x_delta, (i + 1) * y_delta + bottom);
        uvs[loop_index++] = float2((j + 1) * x_delta, i * y_delta + bottom);
      }
    }
  }

  /* Right circle of the UV representing the bottom fill or bottom cone tip. */
  if (config.bottom_is_point || config.fill_type != GEO_NODE_MESH_CIRCLE_FILL_NONE) {
    const float2 center_right(0.75f, 0.25f);
    const float radius_factor_delta = 1.0f / (config.bottom_is_point ?
                                                  float(config.side_segments) :
                                                  float(config.fill_segments));
    const int right_circle_segment_count = config.bottom_is_point ? config.side_segments :
                                                                    config.fill_segments;

    /* The bottom circle has to be created outside in to match the loop order. */
    for (const int i : IndexRange(right_circle_segment_count - 1)) {
      const float outer_radius_factor = 1.0f - i * radius_factor_delta;
      const float inner_radius_factor = 1.0f - (i + 1) * radius_factor_delta;
      for (const int j : IndexRange(config.circle_segments)) {
        uvs[loop_index++] = outer_radius_factor * circle[j] + center_right;
        uvs[loop_index++] = inner_radius_factor * circle[j] + center_right;
        uvs[loop_index++] = inner_radius_factor * circle[(j + 1) % config.circle_segments] +
                            center_right;
        uvs[loop_index++] = outer_radius_factor * circle[(j + 1) % config.circle_segments] +
                            center_right;
      }
    }

    if (config.bottom_has_center_vert) {
      /* Cone tip itself or triangle fan center of the fill. */
      for (const int i : IndexRange(config.circle_segments)) {
        uvs[loop_index++] = radius_factor_delta * circle[i] + center_right;
        uvs[loop_index++] = center_right;
        uvs[loop_index++] = radius_factor_delta * circle[(i + 1) % config.circle_segments] +
                            center_right;
      }
    }
    else if (!config.bottom_is_point && config.fill_type == GEO_NODE_MESH_CIRCLE_FILL_NGON) {
      /* N-gon at the center of the fill. */
      for (const int i : IndexRange(config.circle_segments)) {
        /* Go backwards because of reversed face normal. */
        uvs[loop_index++] = radius_factor_delta * circle[config.circle_segments - 1 - i] +
                            center_right;
      }
    }
  }

  uv_attribute.finish();
}

static Mesh *create_vertex_mesh()
{
  /* Returns a mesh with a single vertex at the origin. */
  Mesh *mesh = BKE_mesh_new_nomain(1, 0, 0, 0, 0);
<<<<<<< HEAD
  mesh->positions_for_write().first() = float3(0);
=======
  mesh->vert_positions_for_write().first() = float3(0);
>>>>>>> a7e1815c
  return mesh;
}

Mesh *create_cylinder_or_cone_mesh(const float radius_top,
                                   const float radius_bottom,
                                   const float depth,
                                   const int circle_segments,
                                   const int side_segments,
                                   const int fill_segments,
                                   const GeometryNodeMeshCircleFillType fill_type,
                                   ConeAttributeOutputs &attribute_outputs)
{
  const ConeConfig config(
      radius_top, radius_bottom, depth, circle_segments, side_segments, fill_segments, fill_type);

  /* Handle the case of a line / single point before everything else to avoid
   * the need to check for it later. */
  if (config.top_is_point && config.bottom_is_point) {
    if (config.height == 0.0f) {
      return create_vertex_mesh();
    }
    const float z_delta = -2.0f * config.height / float(config.side_segments);
    const float3 start(0.0f, 0.0f, config.height);
    const float3 delta(0.0f, 0.0f, z_delta);
    return create_line_mesh(start, delta, config.tot_verts);
  }

  Mesh *mesh = BKE_mesh_new_nomain(
      config.tot_verts, config.tot_edges, 0, config.tot_corners, config.tot_faces);
  BKE_id_material_eval_ensure_default_slot(&mesh->id);

<<<<<<< HEAD
  MutableSpan<float3> positions = mesh->positions_for_write();
=======
  MutableSpan<float3> positions = mesh->vert_positions_for_write();
>>>>>>> a7e1815c
  MutableSpan<MEdge> edges = mesh->edges_for_write();
  MutableSpan<MPoly> polys = mesh->polys_for_write();

  calculate_cone_verts(config, positions);
  calculate_cone_edges(config, edges);
  calculate_cone_faces(
      config, mesh->corner_verts_for_write(), mesh->corner_edges_for_write(), polys);
  if (attribute_outputs.uv_map_id) {
    calculate_cone_uvs(config, mesh, attribute_outputs.uv_map_id.get());
  }
  calculate_selection_outputs(config, attribute_outputs, mesh->attributes_for_write());

  mesh->loose_edges_tag_none();

  return mesh;
}

}  // namespace blender::nodes

namespace blender::nodes::node_geo_mesh_primitive_cone_cc {

NODE_STORAGE_FUNCS(NodeGeometryMeshCone)

static void node_declare(NodeDeclarationBuilder &b)
{
  b.add_input<decl::Int>(N_("Vertices"))
      .default_value(32)
      .min(3)
      .max(512)
      .description(N_("Number of points on the circle at the top and bottom"));
  b.add_input<decl::Int>(N_("Side Segments"))
      .default_value(1)
      .min(1)
      .max(512)
      .description(N_("The number of edges running vertically along the side of the cone"));
  b.add_input<decl::Int>(N_("Fill Segments"))
      .default_value(1)
      .min(1)
      .max(512)
      .description(N_("Number of concentric rings used to fill the round face"));
  b.add_input<decl::Float>(N_("Radius Top"))
      .min(0.0f)
      .subtype(PROP_DISTANCE)
      .description(N_("Radius of the top circle of the cone"));
  b.add_input<decl::Float>(N_("Radius Bottom"))
      .default_value(1.0f)
      .min(0.0f)
      .subtype(PROP_DISTANCE)
      .description(N_("Radius of the bottom circle of the cone"));
  b.add_input<decl::Float>(N_("Depth"))
      .default_value(2.0f)
      .min(0.0f)
      .subtype(PROP_DISTANCE)
      .description(N_("Height of the generated cone"));
  b.add_output<decl::Geometry>(N_("Mesh"));
  b.add_output<decl::Bool>(N_("Top")).field_source();
  b.add_output<decl::Bool>(N_("Bottom")).field_source();
  b.add_output<decl::Bool>(N_("Side")).field_source();
  b.add_output<decl::Vector>(N_("UV Map")).field_source();
}

static void node_init(bNodeTree * /*tree*/, bNode *node)
{
  NodeGeometryMeshCone *node_storage = MEM_cnew<NodeGeometryMeshCone>(__func__);

  node_storage->fill_type = GEO_NODE_MESH_CIRCLE_FILL_NGON;

  node->storage = node_storage;
}

static void node_update(bNodeTree *ntree, bNode *node)
{
  bNodeSocket *vertices_socket = static_cast<bNodeSocket *>(node->inputs.first);
  bNodeSocket *rings_socket = vertices_socket->next;
  bNodeSocket *fill_subdiv_socket = rings_socket->next;

  const NodeGeometryMeshCone &storage = node_storage(*node);
  const GeometryNodeMeshCircleFillType fill = (GeometryNodeMeshCircleFillType)storage.fill_type;
  const bool has_fill = fill != GEO_NODE_MESH_CIRCLE_FILL_NONE;
  nodeSetSocketAvailability(ntree, fill_subdiv_socket, has_fill);
}

static void node_layout(uiLayout *layout, bContext * /*C*/, PointerRNA *ptr)
{
  uiLayoutSetPropSep(layout, true);
  uiLayoutSetPropDecorate(layout, false);
  uiItemR(layout, ptr, "fill_type", 0, nullptr, ICON_NONE);
}

static void node_geo_exec(GeoNodeExecParams params)
{
  const NodeGeometryMeshCone &storage = node_storage(params.node());
  const GeometryNodeMeshCircleFillType fill = (GeometryNodeMeshCircleFillType)storage.fill_type;

  const int circle_segments = params.extract_input<int>("Vertices");
  if (circle_segments < 3) {
    params.error_message_add(NodeWarningType::Info, TIP_("Vertices must be at least 3"));
    params.set_default_remaining_outputs();
    return;
  }

  const int side_segments = params.extract_input<int>("Side Segments");
  if (side_segments < 1) {
    params.error_message_add(NodeWarningType::Info, TIP_("Side Segments must be at least 1"));
    params.set_default_remaining_outputs();
    return;
  }

  const bool no_fill = fill == GEO_NODE_MESH_CIRCLE_FILL_NONE;
  const int fill_segments = no_fill ? 1 : params.extract_input<int>("Fill Segments");
  if (fill_segments < 1) {
    params.error_message_add(NodeWarningType::Info, TIP_("Fill Segments must be at least 1"));
    params.set_default_remaining_outputs();
    return;
  }

  const float radius_top = params.extract_input<float>("Radius Top");
  const float radius_bottom = params.extract_input<float>("Radius Bottom");
  const float depth = params.extract_input<float>("Depth");

  ConeAttributeOutputs attribute_outputs;
  if (params.output_is_required("Top")) {
    attribute_outputs.top_id = StrongAnonymousAttributeID("top_selection");
  }
  if (params.output_is_required("Bottom")) {
    attribute_outputs.bottom_id = StrongAnonymousAttributeID("bottom_selection");
  }
  if (params.output_is_required("Side")) {
    attribute_outputs.side_id = StrongAnonymousAttributeID("side_selection");
  }
  if (params.output_is_required("UV Map")) {
    attribute_outputs.uv_map_id = StrongAnonymousAttributeID("uv_map");
  }

  Mesh *mesh = create_cylinder_or_cone_mesh(radius_top,
                                            radius_bottom,
                                            depth,
                                            circle_segments,
                                            side_segments,
                                            fill_segments,
                                            fill,
                                            attribute_outputs);

  /* Transform the mesh so that the base of the cone is at the origin. */
  BKE_mesh_translate(mesh, float3(0.0f, 0.0f, depth * 0.5f), false);

  if (attribute_outputs.top_id) {
    params.set_output("Top",
                      AnonymousAttributeFieldInput::Create<bool>(
                          std::move(attribute_outputs.top_id), params.attribute_producer_name()));
  }
  if (attribute_outputs.bottom_id) {
    params.set_output(
        "Bottom",
        AnonymousAttributeFieldInput::Create<bool>(std::move(attribute_outputs.bottom_id),
                                                   params.attribute_producer_name()));
  }
  if (attribute_outputs.side_id) {
    params.set_output("Side",
                      AnonymousAttributeFieldInput::Create<bool>(
                          std::move(attribute_outputs.side_id), params.attribute_producer_name()));
  }
  if (attribute_outputs.uv_map_id) {
    params.set_output(
        "UV Map",
        AnonymousAttributeFieldInput::Create<float3>(std::move(attribute_outputs.uv_map_id),
                                                     params.attribute_producer_name()));
  }

  params.set_output("Mesh", GeometrySet::create_with_mesh(mesh));
}

}  // namespace blender::nodes::node_geo_mesh_primitive_cone_cc

void register_node_type_geo_mesh_primitive_cone()
{
  namespace file_ns = blender::nodes::node_geo_mesh_primitive_cone_cc;

  static bNodeType ntype;

  geo_node_type_base(&ntype, GEO_NODE_MESH_PRIMITIVE_CONE, "Cone", NODE_CLASS_GEOMETRY);
  ntype.initfunc = file_ns::node_init;
  ntype.updatefunc = file_ns::node_update;
  node_type_storage(
      &ntype, "NodeGeometryMeshCone", node_free_standard_storage, node_copy_standard_storage);
  ntype.geometry_node_execute = file_ns::node_geo_exec;
  ntype.draw_buttons = file_ns::node_layout;
  ntype.declare = file_ns::node_declare;
  nodeRegisterType(&ntype);
}<|MERGE_RESOLUTION|>--- conflicted
+++ resolved
@@ -664,11 +664,7 @@
 {
   /* Returns a mesh with a single vertex at the origin. */
   Mesh *mesh = BKE_mesh_new_nomain(1, 0, 0, 0, 0);
-<<<<<<< HEAD
-  mesh->positions_for_write().first() = float3(0);
-=======
   mesh->vert_positions_for_write().first() = float3(0);
->>>>>>> a7e1815c
   return mesh;
 }
 
@@ -700,11 +696,7 @@
       config.tot_verts, config.tot_edges, 0, config.tot_corners, config.tot_faces);
   BKE_id_material_eval_ensure_default_slot(&mesh->id);
 
-<<<<<<< HEAD
-  MutableSpan<float3> positions = mesh->positions_for_write();
-=======
   MutableSpan<float3> positions = mesh->vert_positions_for_write();
->>>>>>> a7e1815c
   MutableSpan<MEdge> edges = mesh->edges_for_write();
   MutableSpan<MPoly> polys = mesh->polys_for_write();
 
