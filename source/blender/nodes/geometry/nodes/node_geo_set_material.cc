/* SPDX-License-Identifier: GPL-2.0-or-later */

#include "node_geometry_util.hh"

#include "UI_interface.h"
#include "UI_resources.h"

#include "DNA_curves_types.h"
#include "DNA_mesh_types.h"
#include "DNA_meshdata_types.h"
#include "DNA_pointcloud_types.h"
#include "DNA_volume_types.h"

#include "BKE_material.h"
#include "BKE_mesh.h"

namespace blender::nodes::node_geo_set_material_cc {

static void node_declare(NodeDeclarationBuilder &b)
{
  b.add_input<decl::Geometry>(N_("Geometry"))
      .supported_type({GEO_COMPONENT_TYPE_MESH,
                       GEO_COMPONENT_TYPE_VOLUME,
                       GEO_COMPONENT_TYPE_POINT_CLOUD,
                       GEO_COMPONENT_TYPE_CURVE});
  b.add_input<decl::Bool>(N_("Selection")).default_value(true).hide_value().supports_field();
  b.add_input<decl::Material>(N_("Material")).hide_label();
  b.add_output<decl::Geometry>(N_("Geometry"));
}

static void assign_material_to_faces(Mesh &mesh, const IndexMask selection, Material *material)
{
  if (selection.size() != mesh.totpoly) {
    /* If the entire mesh isn't selected, and there is no material slot yet, add an empty
     * slot so that the faces that aren't selected can still refer to the default material. */
    BKE_id_material_eval_ensure_default_slot(&mesh.id);
  }

  int new_material_index = -1;
  for (const int i : IndexRange(mesh.totcol)) {
    Material *other_material = mesh.mat[i];
    if (other_material == material) {
      new_material_index = i;
      break;
    }
  }
  if (new_material_index == -1) {
    /* Append a new material index. */
    new_material_index = mesh.totcol;
    BKE_id_material_eval_assign(&mesh.id, new_material_index + 1, material);
  }

<<<<<<< HEAD
  MutableSpan<MPoly> polys = bke::mesh_polygons_for_write(mesh);
  for (const int i : selection) {
    MPoly &poly = polys[i];
    poly.mat_nr = new_material_index;
  }
=======
  MutableAttributeAccessor attributes = bke::mesh_attributes_for_write(mesh);
  SpanAttributeWriter<int> material_indices = attributes.lookup_or_add_for_write_span<int>(
      "material_index", ATTR_DOMAIN_FACE);
  material_indices.span.fill_indices(selection, new_material_index);
  material_indices.finish();
>>>>>>> 70f17113
}

static void node_geo_exec(GeoNodeExecParams params)
{
  Material *material = params.extract_input<Material *>("Material");
  const Field<bool> selection_field = params.extract_input<Field<bool>>("Selection");

  GeometrySet geometry_set = params.extract_input<GeometrySet>("Geometry");

  /* Only add the warnings once, even if there are many unique instances. */
  bool point_selection_warning = false;
  bool volume_selection_warning = false;
  bool curves_selection_warning = false;

  geometry_set.modify_geometry_sets([&](GeometrySet &geometry_set) {
    if (geometry_set.has_mesh()) {
      MeshComponent &mesh_component = geometry_set.get_component_for_write<MeshComponent>();
      Mesh &mesh = *mesh_component.get_for_write();

      bke::MeshFieldContext field_context{mesh, ATTR_DOMAIN_FACE};
      fn::FieldEvaluator selection_evaluator{field_context, mesh.totpoly};
      selection_evaluator.add(selection_field);
      selection_evaluator.evaluate();
      const IndexMask selection = selection_evaluator.get_evaluated_as_mask(0);

      assign_material_to_faces(mesh, selection, material);
    }
    if (Volume *volume = geometry_set.get_volume_for_write()) {
      BKE_id_material_eval_assign(&volume->id, 1, material);
      if (selection_field.node().depends_on_input()) {
        volume_selection_warning = true;
      }
    }
    if (PointCloud *pointcloud = geometry_set.get_pointcloud_for_write()) {
      BKE_id_material_eval_assign(&pointcloud->id, 1, material);
      if (selection_field.node().depends_on_input()) {
        point_selection_warning = true;
      }
    }
    if (Curves *curves = geometry_set.get_curves_for_write()) {
      BKE_id_material_eval_assign(&curves->id, 1, material);
      if (selection_field.node().depends_on_input()) {
        curves_selection_warning = true;
      }
    }
  });

  if (volume_selection_warning) {
    params.error_message_add(
        NodeWarningType::Info,
        TIP_("Volumes only support a single material; selection input can not be a field"));
  }
  if (point_selection_warning) {
    params.error_message_add(
        NodeWarningType::Info,
        TIP_("Point clouds only support a single material; selection input can not be a field"));
  }
  if (curves_selection_warning) {
    params.error_message_add(
        NodeWarningType::Info,
        TIP_("Curves only support a single material; selection input can not be a field"));
  }

  params.set_output("Geometry", std::move(geometry_set));
}

}  // namespace blender::nodes::node_geo_set_material_cc

void register_node_type_geo_set_material()
{
  namespace file_ns = blender::nodes::node_geo_set_material_cc;

  static bNodeType ntype;

  geo_node_type_base(&ntype, GEO_NODE_SET_MATERIAL, "Set Material", NODE_CLASS_GEOMETRY);
  ntype.declare = file_ns::node_declare;
  ntype.geometry_node_execute = file_ns::node_geo_exec;
  nodeRegisterType(&ntype);
}<|MERGE_RESOLUTION|>--- conflicted
+++ resolved
@@ -50,19 +50,11 @@
     BKE_id_material_eval_assign(&mesh.id, new_material_index + 1, material);
   }
 
-<<<<<<< HEAD
-  MutableSpan<MPoly> polys = bke::mesh_polygons_for_write(mesh);
-  for (const int i : selection) {
-    MPoly &poly = polys[i];
-    poly.mat_nr = new_material_index;
-  }
-=======
   MutableAttributeAccessor attributes = bke::mesh_attributes_for_write(mesh);
   SpanAttributeWriter<int> material_indices = attributes.lookup_or_add_for_write_span<int>(
       "material_index", ATTR_DOMAIN_FACE);
   material_indices.span.fill_indices(selection, new_material_index);
   material_indices.finish();
->>>>>>> 70f17113
 }
 
 static void node_geo_exec(GeoNodeExecParams params)
