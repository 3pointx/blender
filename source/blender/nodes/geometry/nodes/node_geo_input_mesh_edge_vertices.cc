/* SPDX-License-Identifier: GPL-2.0-or-later */

#include "DNA_mesh_types.h"
#include "DNA_meshdata_types.h"

#include "BKE_mesh.h"

#include "node_geometry_util.hh"

namespace blender::nodes::node_geo_input_mesh_edge_vertices_cc {

static void node_declare(NodeDeclarationBuilder &b)
{
  b.add_output<decl::Int>(N_("Vertex Index 1"))
      .field_source()
      .description(N_("The index of the first vertex in the edge"));
  b.add_output<decl::Int>(N_("Vertex Index 2"))
      .field_source()
      .description(N_("The index of the second vertex in the edge"));
  b.add_output<decl::Vector>(N_("Position 1"))
      .field_source()
      .description(N_("The position of the first vertex in the edge"));
  b.add_output<decl::Vector>(N_("Position 2"))
      .field_source()
      .description(N_("The position of the second vertex in the edge"));
}

enum VertexNumber { VERTEX_ONE, VERTEX_TWO };

static VArray<int> construct_edge_vertices_gvarray(const Mesh &mesh,
                                                   const VertexNumber vertex,
                                                   const eAttrDomain domain)
{
<<<<<<< HEAD
  const Mesh *mesh = component.get_for_read();
  if (mesh == nullptr) {
    return {};
  }
  const Span<MEdge> edges = bke::mesh_edges(*mesh);

=======
  const Span<MEdge> edges(mesh.medge, mesh.totedge);
>>>>>>> 82a46ea6
  if (domain == ATTR_DOMAIN_EDGE) {
    if (vertex == VERTEX_ONE) {
      return VArray<int>::ForFunc(edges.size(),
                                  [edges](const int i) -> int { return edges[i].v1; });
    }
    return VArray<int>::ForFunc(edges.size(), [edges](const int i) -> int { return edges[i].v2; });
  }
  return {};
}

class EdgeVerticesFieldInput final : public bke::MeshFieldInput {
 private:
  VertexNumber vertex_;

 public:
  EdgeVerticesFieldInput(VertexNumber vertex)
      : bke::MeshFieldInput(CPPType::get<int>(), "Edge Vertices Field"), vertex_(vertex)
  {
    category_ = Category::Generated;
  }

  GVArray get_varray_for_context(const Mesh &mesh,
                                 const eAttrDomain domain,
                                 IndexMask UNUSED(mask)) const final
  {
    return construct_edge_vertices_gvarray(mesh, vertex_, domain);
  }

  uint64_t hash() const override
  {
    return vertex_ == VERTEX_ONE ? 23847562893465 : 92384598734567;
  }

  bool is_equal_to(const fn::FieldNode &other) const override
  {
    if (const EdgeVerticesFieldInput *other_field = dynamic_cast<const EdgeVerticesFieldInput *>(
            &other)) {
      return vertex_ == other_field->vertex_;
    }
    return false;
  }
};

static VArray<float3> construct_edge_positions_gvarray(const Mesh &mesh,
                                                       const VertexNumber vertex,
                                                       const eAttrDomain domain)
{
<<<<<<< HEAD
  const Mesh *mesh = component.get_for_read();
  if (mesh == nullptr) {
    return {};
  }
  const Span<MVert> verts = bke::mesh_vertices(*mesh);
  const Span<MEdge> edges = bke::mesh_edges(*mesh);
=======
  const Span<MVert> vertices(mesh.mvert, mesh.totvert);
  const Span<MEdge> edges(mesh.medge, mesh.totedge);
>>>>>>> 82a46ea6

  if (vertex == VERTEX_ONE) {
    return bke::mesh_attributes(mesh).adapt_domain<float3>(
        VArray<float3>::ForFunc(
<<<<<<< HEAD
            mesh->totedge, [verts, edges](const int i) { return float3(verts[edges[i].v1].co); }),
        ATTR_DOMAIN_EDGE,
        domain);
  }
  return component.attributes()->adapt_domain<float3>(
      VArray<float3>::ForFunc(
          mesh->totedge, [verts, edges](const int i) { return float3(verts[edges[i].v2].co); }),
=======
            edges.size(), [vertices, edges](const int i) { return vertices[edges[i].v1].co; }),
        ATTR_DOMAIN_EDGE,
        domain);
  }
  return bke::mesh_attributes(mesh).adapt_domain<float3>(
      VArray<float3>::ForFunc(edges.size(),
                              [vertices, edges](const int i) { return vertices[edges[i].v2].co; }),
>>>>>>> 82a46ea6
      ATTR_DOMAIN_EDGE,
      domain);
}

class EdgePositionFieldInput final : public bke::MeshFieldInput {
 private:
  VertexNumber vertex_;

 public:
  EdgePositionFieldInput(VertexNumber vertex)
      : bke::MeshFieldInput(CPPType::get<float3>(), "Edge Position Field"), vertex_(vertex)
  {
    category_ = Category::Generated;
  }

  GVArray get_varray_for_context(const Mesh &mesh,
                                 const eAttrDomain domain,
                                 IndexMask UNUSED(mask)) const final
  {
    return construct_edge_positions_gvarray(mesh, vertex_, domain);
  }

  uint64_t hash() const override
  {
    return vertex_ == VERTEX_ONE ? 987456978362 : 374587679866;
  }

  bool is_equal_to(const fn::FieldNode &other) const override
  {
    if (const EdgePositionFieldInput *other_field = dynamic_cast<const EdgePositionFieldInput *>(
            &other)) {
      return vertex_ == other_field->vertex_;
    }
    return false;
  }
};

static void node_geo_exec(GeoNodeExecParams params)
{
  Field<int> vertex_field_1{std::make_shared<EdgeVerticesFieldInput>(VERTEX_ONE)};
  Field<int> vertex_field_2{std::make_shared<EdgeVerticesFieldInput>(VERTEX_TWO)};
  Field<float3> position_field_1{std::make_shared<EdgePositionFieldInput>(VERTEX_ONE)};
  Field<float3> position_field_2{std::make_shared<EdgePositionFieldInput>(VERTEX_TWO)};

  params.set_output("Vertex Index 1", std::move(vertex_field_1));
  params.set_output("Vertex Index 2", std::move(vertex_field_2));
  params.set_output("Position 1", std::move(position_field_1));
  params.set_output("Position 2", std::move(position_field_2));
}

}  // namespace blender::nodes::node_geo_input_mesh_edge_vertices_cc

void register_node_type_geo_input_mesh_edge_vertices()
{
  namespace file_ns = blender::nodes::node_geo_input_mesh_edge_vertices_cc;

  static bNodeType ntype;
  geo_node_type_base(&ntype, GEO_NODE_INPUT_MESH_EDGE_VERTICES, "Edge Vertices", NODE_CLASS_INPUT);
  ntype.declare = file_ns::node_declare;
  ntype.geometry_node_execute = file_ns::node_geo_exec;
  nodeRegisterType(&ntype);
}<|MERGE_RESOLUTION|>--- conflicted
+++ resolved
@@ -31,16 +31,7 @@
                                                    const VertexNumber vertex,
                                                    const eAttrDomain domain)
 {
-<<<<<<< HEAD
-  const Mesh *mesh = component.get_for_read();
-  if (mesh == nullptr) {
-    return {};
-  }
-  const Span<MEdge> edges = bke::mesh_edges(*mesh);
-
-=======
-  const Span<MEdge> edges(mesh.medge, mesh.totedge);
->>>>>>> 82a46ea6
+  const Span<MEdge> edges = bke::mesh_edges(mesh);
   if (domain == ATTR_DOMAIN_EDGE) {
     if (vertex == VERTEX_ONE) {
       return VArray<int>::ForFunc(edges.size(),
@@ -88,38 +79,19 @@
                                                        const VertexNumber vertex,
                                                        const eAttrDomain domain)
 {
-<<<<<<< HEAD
-  const Mesh *mesh = component.get_for_read();
-  if (mesh == nullptr) {
-    return {};
-  }
-  const Span<MVert> verts = bke::mesh_vertices(*mesh);
-  const Span<MEdge> edges = bke::mesh_edges(*mesh);
-=======
-  const Span<MVert> vertices(mesh.mvert, mesh.totvert);
-  const Span<MEdge> edges(mesh.medge, mesh.totedge);
->>>>>>> 82a46ea6
+  const Span<MVert> verts = bke::mesh_vertices(mesh);
+  const Span<MEdge> edges = bke::mesh_edges(mesh);
 
   if (vertex == VERTEX_ONE) {
     return bke::mesh_attributes(mesh).adapt_domain<float3>(
-        VArray<float3>::ForFunc(
-<<<<<<< HEAD
-            mesh->totedge, [verts, edges](const int i) { return float3(verts[edges[i].v1].co); }),
-        ATTR_DOMAIN_EDGE,
-        domain);
-  }
-  return component.attributes()->adapt_domain<float3>(
-      VArray<float3>::ForFunc(
-          mesh->totedge, [verts, edges](const int i) { return float3(verts[edges[i].v2].co); }),
-=======
-            edges.size(), [vertices, edges](const int i) { return vertices[edges[i].v1].co; }),
+        VArray<float3>::ForFunc(edges.size(),
+                                [verts, edges](const int i) { return verts[edges[i].v1].co; }),
         ATTR_DOMAIN_EDGE,
         domain);
   }
   return bke::mesh_attributes(mesh).adapt_domain<float3>(
       VArray<float3>::ForFunc(edges.size(),
-                              [vertices, edges](const int i) { return vertices[edges[i].v2].co; }),
->>>>>>> 82a46ea6
+                              [verts, edges](const int i) { return verts[edges[i].v2].co; }),
       ATTR_DOMAIN_EDGE,
       domain);
 }
