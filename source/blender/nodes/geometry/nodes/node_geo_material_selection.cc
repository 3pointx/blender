--- conflicted
+++ resolved
@@ -26,14 +26,8 @@
                                     const IndexMask mask,
                                     MutableSpan<bool> r_selection)
 {
-<<<<<<< HEAD
-  const Span<MPoly> polys = bke::mesh_polygons(mesh);
-  BLI_assert(polys.size() >= r_selection.size());
-  Vector<int> material_indices;
-=======
   BLI_assert(mesh.totpoly >= r_selection.size());
   Vector<int> slots;
->>>>>>> 70f17113
   for (const int i : IndexRange(mesh.totcol)) {
     if (mesh.mat[i] == material) {
       slots.append(i);
@@ -53,11 +47,7 @@
   threading::parallel_for(mask.index_range(), 1024, [&](IndexRange range) {
     for (const int i : range) {
       const int face_index = mask[i];
-<<<<<<< HEAD
-      r_selection[i] = material_indices.contains(polys[face_index].mat_nr);
-=======
       r_selection[i] = slots.contains(material_indices_span[face_index]);
->>>>>>> 70f17113
     }
   });
 }
