/* SPDX-License-Identifier: GPL-2.0-or-later */

#include "BLI_array_utils.hh"
#include "BLI_disjoint_set.hh"
#include "BLI_task.hh"
#include "BLI_vector_set.hh"

#include "DNA_mesh_types.h"
#include "DNA_meshdata_types.h"

#include "BKE_attribute_math.hh"
#include "BKE_mesh.h"
#include "BKE_mesh_runtime.h"

#include "UI_interface.h"
#include "UI_resources.h"

#include "node_geometry_util.hh"

namespace blender::nodes::node_geo_extrude_mesh_cc {

NODE_STORAGE_FUNCS(NodeGeometryExtrudeMesh)

static void node_declare(NodeDeclarationBuilder &b)
{
  b.add_input<decl::Geometry>("Mesh").supported_type(GEO_COMPONENT_TYPE_MESH);
  b.add_input<decl::Bool>(N_("Selection")).default_value(true).supports_field().hide_value();
  b.add_input<decl::Vector>(N_("Offset"))
      .subtype(PROP_TRANSLATION)
      .implicit_field(implicit_field_inputs::normal)
      .hide_value();
  b.add_input<decl::Float>(N_("Offset Scale")).default_value(1.0f).supports_field();
  b.add_input<decl::Bool>(N_("Individual")).default_value(true);
  b.add_output<decl::Geometry>("Mesh");
  b.add_output<decl::Bool>(N_("Top")).field_source();
  b.add_output<decl::Bool>(N_("Side")).field_source();
}

static void node_layout(uiLayout *layout, bContext * /*C*/, PointerRNA *ptr)
{
  uiLayoutSetPropSep(layout, true);
  uiLayoutSetPropDecorate(layout, false);
  uiItemR(layout, ptr, "mode", 0, "", ICON_NONE);
}

static void node_init(bNodeTree * /*tree*/, bNode *node)
{
  NodeGeometryExtrudeMesh *data = MEM_cnew<NodeGeometryExtrudeMesh>(__func__);
  data->mode = GEO_NODE_EXTRUDE_MESH_FACES;
  node->storage = data;
}

static void node_update(bNodeTree *ntree, bNode *node)
{
  const NodeGeometryExtrudeMesh &storage = node_storage(*node);
  const GeometryNodeExtrudeMeshMode mode = GeometryNodeExtrudeMeshMode(storage.mode);

  bNodeSocket *individual_socket = static_cast<bNodeSocket *>(node->inputs.last);

  nodeSetSocketAvailability(ntree, individual_socket, mode == GEO_NODE_EXTRUDE_MESH_FACES);
}

struct AttributeOutputs {
  StrongAnonymousAttributeID top_id;
  StrongAnonymousAttributeID side_id;
};

static void save_selection_as_attribute(Mesh &mesh,
                                        const AnonymousAttributeID *id,
                                        const eAttrDomain domain,
                                        const IndexMask selection)
{
  MutableAttributeAccessor attributes = mesh.attributes_for_write();
  BLI_assert(!attributes.contains(id));

  SpanAttributeWriter<bool> attribute = attributes.lookup_or_add_for_write_span<bool>(id, domain);
  /* Rely on the new attribute being zeroed by default. */
  BLI_assert(!attribute.span.as_span().contains(true));

  if (selection.is_range()) {
    attribute.span.slice(selection.as_range()).fill(true);
  }
  else {
    attribute.span.fill_indices(selection, true);
  }

  attribute.finish();
}

/**
 * \note Some areas in this file rely on the new sections of attributes from #CustomData_realloc
 * to be zeroed.
 */
static void expand_mesh(Mesh &mesh,
                        const int vert_expand,
                        const int edge_expand,
                        const int poly_expand,
                        const int loop_expand)
{
  if (vert_expand != 0) {
    const int old_verts_num = mesh.totvert;
    mesh.totvert += vert_expand;
    CustomData_realloc(&mesh.vdata, old_verts_num, mesh.totvert);
  }
  if (edge_expand != 0) {
    const int old_edges_num = mesh.totedge;
    mesh.totedge += edge_expand;
    CustomData_realloc(&mesh.edata, old_edges_num, mesh.totedge);
  }
  if (poly_expand != 0) {
    const int old_polys_num = mesh.totpoly;
    mesh.totpoly += poly_expand;
    CustomData_realloc(&mesh.pdata, old_polys_num, mesh.totpoly);
  }
  if (loop_expand != 0) {
    const int old_loops_num = mesh.totloop;
    mesh.totloop += loop_expand;
    CustomData_realloc(&mesh.ldata, old_loops_num, mesh.totloop);
  }
}

static CustomData &get_customdata(Mesh &mesh, const eAttrDomain domain)
{
  switch (domain) {
    case ATTR_DOMAIN_POINT:
      return mesh.vdata;
    case ATTR_DOMAIN_EDGE:
      return mesh.edata;
    case ATTR_DOMAIN_FACE:
      return mesh.pdata;
    case ATTR_DOMAIN_CORNER:
      return mesh.ldata;
    default:
      BLI_assert_unreachable();
      return mesh.vdata;
  }
}

/**
 * \note The result may be an empty span.
 */
static MutableSpan<int> get_orig_index_layer(Mesh &mesh, const eAttrDomain domain)
{
  const bke::AttributeAccessor attributes = mesh.attributes();
  CustomData &custom_data = get_customdata(mesh, domain);
  if (int *orig_indices = static_cast<int *>(CustomData_get_layer(&custom_data, CD_ORIGINDEX))) {
    return {orig_indices, attributes.domain_size(domain)};
  }
  return {};
}

static MEdge new_edge(const int v1, const int v2)
{
  MEdge edge;
  edge.v1 = v1;
  edge.v2 = v2;
  edge.flag = ME_EDGEDRAW;
  return edge;
}

static MPoly new_poly(const int loopstart, const int totloop)
{
  MPoly poly;
  poly.loopstart = loopstart;
  poly.totloop = totloop;
  poly.flag = 0;
  return poly;
}

/**
 * \param get_mix_indices_fn: Returns a Span of indices of the source points to mix for every
 * result point.
 */
template<typename T, typename GetMixIndicesFn>
void copy_with_mixing(MutableSpan<T> dst, Span<T> src, GetMixIndicesFn get_mix_indices_fn)
{
  threading::parallel_for(dst.index_range(), 512, [&](const IndexRange range) {
    attribute_math::DefaultPropagationMixer<T> mixer{dst.slice(range)};
    for (const int i_dst : IndexRange(range.size())) {
      for (const int i_src : get_mix_indices_fn(range[i_dst])) {
        mixer.mix_in(i_dst, src[i_src]);
      }
    }
    mixer.finalize();
  });
}

static Array<Vector<int>> create_vert_to_edge_map(const int vert_size,
                                                  const Span<MEdge> edges,
                                                  const int vert_offset = 0)
{
  Array<Vector<int>> vert_to_edge_map(vert_size);
  for (const int i : edges.index_range()) {
    vert_to_edge_map[edges[i].v1 - vert_offset].append(i);
    vert_to_edge_map[edges[i].v2 - vert_offset].append(i);
  }
  return vert_to_edge_map;
}

static void extrude_mesh_vertices(Mesh &mesh,
                                  const Field<bool> &selection_field,
                                  const Field<float3> &offset_field,
                                  const AttributeOutputs &attribute_outputs)
{
  const int orig_vert_size = mesh.totvert;
  const int orig_edge_size = mesh.totedge;

  const bke::MeshFieldContext context{mesh, ATTR_DOMAIN_POINT};
  FieldEvaluator evaluator{context, mesh.totvert};
  evaluator.add(offset_field);
  evaluator.set_selection(selection_field);
  evaluator.evaluate();
  const IndexMask selection = evaluator.get_evaluated_selection_as_mask();
  const VArray<float3> offsets = evaluator.get_evaluated<float3>(0);

  /* This allows parallelizing attribute mixing for new edges. */
  Array<Vector<int>> vert_to_edge_map = create_vert_to_edge_map(orig_vert_size, mesh.edges());

  expand_mesh(mesh, selection.size(), selection.size(), 0, 0);

  const IndexRange new_vert_range{orig_vert_size, selection.size()};
  const IndexRange new_edge_range{orig_edge_size, selection.size()};

  MutableSpan<float3> new_positions = mesh.positions_for_write().slice(new_vert_range);
  MutableSpan<MEdge> new_edges = mesh.edges_for_write().slice(new_edge_range);

  for (const int i_selection : selection.index_range()) {
    new_edges[i_selection] = new_edge(selection[i_selection], new_vert_range[i_selection]);
  }

  MutableAttributeAccessor attributes = mesh.attributes_for_write();

  attributes.for_all([&](const AttributeIDRef &id, const AttributeMetaData meta_data) {
    if (!ELEM(meta_data.domain, ATTR_DOMAIN_POINT, ATTR_DOMAIN_EDGE)) {
      return true;
    }
    if (id.is_named() && ELEM(id.name(), ".corner_vert", ".corner_edge")) {
      return true;
    }
    if (meta_data.data_type == CD_PROP_STRING) {
      return true;
    }
    GSpanAttributeWriter attribute = attributes.lookup_or_add_for_write_span(
        id, meta_data.domain, meta_data.data_type);
    switch (attribute.domain) {
      case ATTR_DOMAIN_POINT:
        /* New vertices copy the attribute values from their source vertex. */
        array_utils::gather(attribute.span, selection, attribute.span.slice(new_vert_range));
        break;
      case ATTR_DOMAIN_EDGE:
        attribute_math::convert_to_static_type(meta_data.data_type, [&](auto dummy) {
          using T = decltype(dummy);
          MutableSpan<T> data = attribute.span.typed<T>();
          /* New edge values are mixed from of all the edges connected to the source vertex. */
          copy_with_mixing(data.slice(new_edge_range), data.as_span(), [&](const int i) {
            return vert_to_edge_map[selection[i]].as_span();
          });
        });
        break;
      default:
        BLI_assert_unreachable();
    }

    attribute.finish();
    return true;
  });

  devirtualize_varray(offsets, [&](const auto offsets) {
    threading::parallel_for(selection.index_range(), 1024, [&](const IndexRange range) {
      for (const int i : range) {
        new_positions[i] += offsets[selection[i]];
      }
    });
  });

  MutableSpan<int> vert_orig_indices = get_orig_index_layer(mesh, ATTR_DOMAIN_POINT);
  if (!vert_orig_indices.is_empty()) {
    array_utils::gather(
        vert_orig_indices.as_span(), selection, vert_orig_indices.slice(new_vert_range));
  }

  MutableSpan<int> new_edge_orig_indices = get_orig_index_layer(mesh, ATTR_DOMAIN_EDGE);
  new_edge_orig_indices.slice_safe(new_edge_range).fill(ORIGINDEX_NONE);

  if (attribute_outputs.top_id) {
    save_selection_as_attribute(
        mesh, attribute_outputs.top_id.get(), ATTR_DOMAIN_POINT, new_vert_range);
  }
  if (attribute_outputs.side_id) {
    save_selection_as_attribute(
        mesh, attribute_outputs.side_id.get(), ATTR_DOMAIN_EDGE, new_edge_range);
  }

  BKE_mesh_runtime_clear_cache(&mesh);
}

static Array<Vector<int, 2>> mesh_calculate_polys_of_edge(const Mesh &mesh)
{
<<<<<<< HEAD
  Span<MPoly> polys = mesh.polys();
  Span<int> corner_edges = mesh.corner_edges();
=======
  const Span<MPoly> polys = mesh.polys();
  const Span<MLoop> loops = mesh.loops();
>>>>>>> 0fe2a9c9
  Array<Vector<int, 2>> polys_of_edge(mesh.totedge);

  for (const int i_poly : polys.index_range()) {
    const MPoly &poly = polys[i_poly];
    for (const int edge_i : corner_edges.slice(poly.loopstart, poly.totloop)) {
      polys_of_edge[edge_i].append(i_poly);
    }
  }

  return polys_of_edge;
}

static void fill_quad_consistent_direction(const Span<int> other_poly_verts,
                                           const Span<int> other_poly_edges,
                                           MutableSpan<int> new_corner_verts,
                                           MutableSpan<int> new_corner_edges,
                                           const int vert_connected_to_poly_1,
                                           const int vert_connected_to_poly_2,
                                           const int vert_across_from_poly_1,
                                           const int vert_across_from_poly_2,
                                           const int edge_connected_to_poly,
                                           const int connecting_edge_1,
                                           const int edge_across_from_poly,
                                           const int connecting_edge_2)
{
  /* Find the loop on the polygon connected to the new quad that uses the duplicate edge. */
  bool start_with_connecting_edge = true;
  for (const int i : other_poly_verts.index_range()) {
    if (other_poly_edges[i] == edge_connected_to_poly) {
      start_with_connecting_edge = other_poly_verts[i] == vert_connected_to_poly_1;
      break;
    }
  }
  if (start_with_connecting_edge) {
    new_corner_verts[0] = vert_connected_to_poly_1;
    new_corner_edges[0] = connecting_edge_1;
    new_corner_verts[1] = vert_across_from_poly_1;
    new_corner_edges[1] = edge_across_from_poly;
    new_corner_verts[2] = vert_across_from_poly_2;
    new_corner_edges[2] = connecting_edge_2;
    new_corner_verts[3] = vert_connected_to_poly_2;
    new_corner_edges[3] = edge_connected_to_poly;
  }
  else {
    new_corner_verts[0] = vert_connected_to_poly_1;
    new_corner_edges[0] = edge_connected_to_poly;
    new_corner_verts[1] = vert_connected_to_poly_2;
    new_corner_edges[1] = connecting_edge_2;
    new_corner_verts[2] = vert_across_from_poly_2;
    new_corner_edges[2] = edge_across_from_poly;
    new_corner_verts[3] = vert_across_from_poly_1;
    new_corner_edges[3] = connecting_edge_1;
  }
}

template<typename T>
static VectorSet<int> vert_indices_from_edges(const Mesh &mesh, const Span<T> edge_indices)
{
  static_assert(is_same_any_v<T, int, int64_t>);
  const Span<MEdge> edges = mesh.edges();

  VectorSet<int> vert_indices;
  vert_indices.reserve(edge_indices.size());
  for (const T i_edge : edge_indices) {
    const MEdge &edge = edges[i_edge];
    vert_indices.add(edge.v1);
    vert_indices.add(edge.v2);
  }
  return vert_indices;
}

static void extrude_mesh_edges(Mesh &mesh,
                               const Field<bool> &selection_field,
                               const Field<float3> &offset_field,
                               const AttributeOutputs &attribute_outputs)
{
  const int orig_vert_size = mesh.totvert;
  const Span<MEdge> orig_edges = mesh.edges();
  const Span<MPoly> orig_polys = mesh.polys();
  const int orig_loop_size = mesh.totloop;

  const bke::MeshFieldContext edge_context{mesh, ATTR_DOMAIN_EDGE};
  FieldEvaluator edge_evaluator{edge_context, mesh.totedge};
  edge_evaluator.set_selection(selection_field);
  edge_evaluator.add(offset_field);
  edge_evaluator.evaluate();
  const IndexMask edge_selection = edge_evaluator.get_evaluated_selection_as_mask();
  const VArray<float3> edge_offsets = edge_evaluator.get_evaluated<float3>(0);
  if (edge_selection.is_empty()) {
    return;
  }

  const Array<Vector<int, 2>> edge_to_poly_map = mesh_calculate_polys_of_edge(mesh);

  /* Find the offsets on the vertex domain for translation. This must be done before the mesh's
   * custom data layers are reallocated, in case the virtual array references on of them. */
  Array<float3> vert_offsets;
  if (!edge_offsets.is_single()) {
    vert_offsets.reinitialize(orig_vert_size);
    attribute_math::DefaultPropagationMixer<float3> mixer(vert_offsets);
    for (const int i_edge : edge_selection) {
      const MEdge &edge = orig_edges[i_edge];
      const float3 offset = edge_offsets[i_edge];
      mixer.mix_in(edge.v1, offset);
      mixer.mix_in(edge.v2, offset);
    }
    mixer.finalize();
  }

  const VectorSet<int> new_vert_indices = vert_indices_from_edges(mesh, edge_selection.indices());

  const IndexRange new_vert_range{orig_vert_size, new_vert_indices.size()};
  /* The extruded edges connect the original and duplicate edges. */
  const IndexRange connect_edge_range{orig_edges.size(), new_vert_range.size()};
  /* The duplicate edges are extruded copies of the selected edges. */
  const IndexRange duplicate_edge_range = connect_edge_range.after(edge_selection.size());
  /* There is a new polygon for every selected edge. */
  const IndexRange new_poly_range{orig_polys.size(), edge_selection.size()};
  /* Every new polygon is a quad with four corners. */
  const IndexRange new_loop_range{orig_loop_size, new_poly_range.size() * 4};

  expand_mesh(mesh,
              new_vert_range.size(),
              connect_edge_range.size() + duplicate_edge_range.size(),
              new_poly_range.size(),
              new_loop_range.size());

  MutableSpan<MEdge> edges = mesh.edges_for_write();
  MutableSpan<MEdge> connect_edges = edges.slice(connect_edge_range);
  MutableSpan<MEdge> duplicate_edges = edges.slice(duplicate_edge_range);
  MutableSpan<MPoly> polys = mesh.polys_for_write();
  MutableSpan<MPoly> new_polys = polys.slice(new_poly_range);
  MutableSpan<int> corner_verts = mesh.corner_verts_for_write();
  MutableSpan<int> new_corner_verts = corner_verts.slice(new_loop_range);
  MutableSpan<int> corner_edges = mesh.corner_edges_for_write();
  MutableSpan<int> new_corner_edges = corner_edges.slice(new_loop_range);

  for (const int i : connect_edges.index_range()) {
    connect_edges[i] = new_edge(new_vert_indices[i], new_vert_range[i]);
  }

  for (const int i : duplicate_edges.index_range()) {
    const MEdge &orig_edge = edges[edge_selection[i]];
    const int i_new_vert_1 = new_vert_indices.index_of(orig_edge.v1);
    const int i_new_vert_2 = new_vert_indices.index_of(orig_edge.v2);
    duplicate_edges[i] = new_edge(new_vert_range[i_new_vert_1], new_vert_range[i_new_vert_2]);
  }

  for (const int i : new_polys.index_range()) {
    new_polys[i] = new_poly(new_loop_range[i * 4], 4);
  }

  for (const int i : edge_selection.index_range()) {
    const int orig_edge_index = edge_selection[i];

    const MEdge &duplicate_edge = duplicate_edges[i];
    const int new_vert_1 = duplicate_edge.v1;
    const int new_vert_2 = duplicate_edge.v2;
    const int extrude_index_1 = new_vert_1 - orig_vert_size;
    const int extrude_index_2 = new_vert_2 - orig_vert_size;

    const Span<int> connected_polys = edge_to_poly_map[orig_edge_index];

    /* When there was a single polygon connected to the new polygon, we can use the old one to keep
     * the face direction consistent. When there is more than one connected edge, the new face
     * direction is totally arbitrary and the only goal for the behavior is to be deterministic. */
    Span<int> connected_poly_verts;
    Span<int> connected_poly_edges;
    if (connected_polys.size() == 1) {
      const MPoly &connected_poly = polys[connected_polys.first()];
      connected_poly_verts = corner_verts.slice(connected_poly.loopstart, connected_poly.totloop);
      connected_poly_edges = corner_edges.slice(connected_poly.loopstart, connected_poly.totloop);
    }
    fill_quad_consistent_direction(connected_poly_verts,
                                   connected_poly_edges,
                                   new_corner_verts.slice(4 * i, 4),
                                   new_corner_edges.slice(4 * i, 4),
                                   new_vert_indices[extrude_index_1],
                                   new_vert_indices[extrude_index_2],
                                   new_vert_1,
                                   new_vert_2,
                                   orig_edge_index,
                                   connect_edge_range[extrude_index_1],
                                   duplicate_edge_range[i],
                                   connect_edge_range[extrude_index_2]);
  }

  /* Create a map of indices in the extruded vertices array to all of the indices of edges
   * in the duplicate edges array that connect to that vertex. This can be used to simplify the
   * mixing of attribute data for the connecting edges. */
  const Array<Vector<int>> new_vert_to_duplicate_edge_map = create_vert_to_edge_map(
      new_vert_range.size(), duplicate_edges, orig_vert_size);

  MutableAttributeAccessor attributes = mesh.attributes_for_write();

  attributes.for_all([&](const AttributeIDRef &id, const AttributeMetaData meta_data) {
    if (meta_data.data_type == CD_PROP_STRING) {
      return true;
    }
    if (id.is_named() && ELEM(id.name(), ".corner_vert", ".corner_edge")) {
      return true;
    }
    GSpanAttributeWriter attribute = attributes.lookup_or_add_for_write_span(
        id, meta_data.domain, meta_data.data_type);
    if (!attribute) {
      return true; /* Impossible to write the "normal" attribute. */
    }

    attribute_math::convert_to_static_type(meta_data.data_type, [&](auto dummy) {
      using T = decltype(dummy);
      MutableSpan<T> data = attribute.span.typed<T>();
      switch (attribute.domain) {
        case ATTR_DOMAIN_POINT: {
          /* New vertices copy the attribute values from their source vertex. */
          array_utils::gather(
              data.as_span(), new_vert_indices.as_span(), data.slice(new_vert_range));
          break;
        }
        case ATTR_DOMAIN_EDGE: {
          /* Edges parallel to original edges copy the edge attributes from the original edges. */
          MutableSpan<T> duplicate_data = data.slice(duplicate_edge_range);
          array_utils::gather(data.as_span(), edge_selection, duplicate_data);

          /* Edges connected to original vertices mix values of selected connected edges. */
          MutableSpan<T> connect_data = data.slice(connect_edge_range);
          copy_with_mixing(connect_data, duplicate_data.as_span(), [&](const int i_new_vert) {
            return new_vert_to_duplicate_edge_map[i_new_vert].as_span();
          });
          break;
        }
        case ATTR_DOMAIN_FACE: {
          /* Attribute values for new faces are a mix of the values of faces connected to the its
           * original edge. */
          copy_with_mixing(data.slice(new_poly_range), data.as_span(), [&](const int i) {
            return edge_to_poly_map[edge_selection[i]].as_span();
          });

          break;
        }
        case ATTR_DOMAIN_CORNER: {
          /* New corners get the average value of all adjacent corners on original faces connected
           * to the original edge of their face. */
          MutableSpan<T> new_data = data.slice(new_loop_range);
          threading::parallel_for(edge_selection.index_range(), 256, [&](const IndexRange range) {
            for (const int i_edge_selection : range) {
              const int orig_edge_index = edge_selection[i_edge_selection];

              const Span<int> connected_polys = edge_to_poly_map[orig_edge_index];
              if (connected_polys.is_empty()) {
                /* If there are no connected polygons, there is no corner data to
                 * interpolate. */
                new_data.slice(4 * i_edge_selection, 4).fill(T());
                continue;
              }

              /* Both corners on each vertical edge of the side polygon get the same value,
               * so there are only two unique values to mix. */
              Array<T> side_poly_corner_data(2);
              attribute_math::DefaultPropagationMixer<T> mixer{side_poly_corner_data};

              const MEdge &duplicate_edge = duplicate_edges[i_edge_selection];
              const int new_vert_1 = duplicate_edge.v1;
              const int new_vert_2 = duplicate_edge.v2;
              const int orig_vert_1 = new_vert_indices[new_vert_1 - orig_vert_size];
              const int orig_vert_2 = new_vert_indices[new_vert_2 - orig_vert_size];

              /* Average the corner data from the corners that share a vertex from the
               * polygons that share an edge with the extruded edge. */
              for (const int i_connected_poly : connected_polys.index_range()) {
                const MPoly &connected_poly = polys[connected_polys[i_connected_poly]];
                for (const int corner_i :
                     IndexRange(connected_poly.loopstart, connected_poly.totloop)) {
                  const int vert_i = corner_verts[corner_i];
                  if (vert_i == orig_vert_1) {
                    mixer.mix_in(0, data[corner_i]);
                  }
                  if (vert_i == orig_vert_2) {
                    mixer.mix_in(1, data[corner_i]);
                  }
                }
              }

              mixer.finalize();

              /* Instead of replicating the order in #fill_quad_consistent_direction here, it's
               * simpler (though probably slower) to just match the corner data based on the vertex
               * indices. */
              for (const int i : IndexRange(4 * i_edge_selection, 4)) {
                if (ELEM(new_corner_verts[i], new_vert_1, orig_vert_1)) {
                  new_data[i] = side_poly_corner_data.first();
                }
                else if (ELEM(new_corner_verts[i], new_vert_2, orig_vert_2)) {
                  new_data[i] = side_poly_corner_data.last();
                }
              }
            }
          });
          break;
        }
        default:
          BLI_assert_unreachable();
      }
    });

    attribute.finish();
    return true;
  });

  MutableSpan<float3> new_positions = mesh.positions_for_write().slice(new_vert_range);
  if (edge_offsets.is_single()) {
    const float3 offset = edge_offsets.get_internal_single();
    threading::parallel_for(new_positions.index_range(), 1024, [&](const IndexRange range) {
      for (const int i : range) {
        new_positions[i] += offset;
      }
    });
  }
  else {
    threading::parallel_for(new_positions.index_range(), 1024, [&](const IndexRange range) {
      for (const int i : range) {
        new_positions[i] += vert_offsets[new_vert_indices[i]];
      }
    });
  }

  MutableSpan<int> vert_orig_indices = get_orig_index_layer(mesh, ATTR_DOMAIN_POINT);
  if (!vert_orig_indices.is_empty()) {
    array_utils::gather(vert_orig_indices.as_span(),
                        new_vert_indices.as_span(),
                        vert_orig_indices.slice(new_vert_range));
  }

  MutableSpan<int> edge_orig_indices = get_orig_index_layer(mesh, ATTR_DOMAIN_EDGE);
  if (!edge_orig_indices.is_empty()) {
    edge_orig_indices.slice(connect_edge_range).fill(ORIGINDEX_NONE);
    array_utils::gather(edge_orig_indices.as_span(),
                        edge_selection,
                        edge_orig_indices.slice(duplicate_edge_range));
  }

  MutableSpan<int> poly_orig_indices = get_orig_index_layer(mesh, ATTR_DOMAIN_FACE);
  poly_orig_indices.slice_safe(new_poly_range).fill(ORIGINDEX_NONE);

  if (attribute_outputs.top_id) {
    save_selection_as_attribute(
        mesh, attribute_outputs.top_id.get(), ATTR_DOMAIN_EDGE, duplicate_edge_range);
  }
  if (attribute_outputs.side_id) {
    save_selection_as_attribute(
        mesh, attribute_outputs.side_id.get(), ATTR_DOMAIN_FACE, new_poly_range);
  }

  BKE_mesh_runtime_clear_cache(&mesh);
}

/**
 * Edges connected to one selected face are on the boundary of a region and will be duplicated into
 * a "side face". Edges inside a region will be duplicated to leave any original faces unchanged.
 */
static void extrude_mesh_face_regions(Mesh &mesh,
                                      const Field<bool> &selection_field,
                                      const Field<float3> &offset_field,
                                      const AttributeOutputs &attribute_outputs)
{
  const int orig_vert_size = mesh.totvert;
<<<<<<< HEAD
  Span<MEdge> orig_edges = mesh.edges();
  Span<MPoly> orig_polys = mesh.polys();
  Span<int> orig_corner_verts = mesh.corner_verts();
=======
  const Span<MEdge> orig_edges = mesh.edges();
  const Span<MPoly> orig_polys = mesh.polys();
  const Span<MLoop> orig_loops = mesh.loops();
>>>>>>> 0fe2a9c9

  const bke::MeshFieldContext poly_context{mesh, ATTR_DOMAIN_FACE};
  FieldEvaluator poly_evaluator{poly_context, mesh.totpoly};
  poly_evaluator.set_selection(selection_field);
  poly_evaluator.add(offset_field);
  poly_evaluator.evaluate();
  const IndexMask poly_selection = poly_evaluator.get_evaluated_selection_as_mask();
  const VArray<float3> poly_offsets = poly_evaluator.get_evaluated<float3>(0);
  if (poly_selection.is_empty()) {
    return;
  }

  Array<bool> poly_selection_array(orig_polys.size(), false);
  for (const int i_poly : poly_selection) {
    poly_selection_array[i_poly] = true;
  }

  /* Mix the offsets from the face domain to the vertex domain. Evaluate on the face domain above
   * in order to be consistent with the selection, and to use the face normals rather than vertex
   * normals as an offset, for example. */
  Array<float3> vert_offsets;
  if (!poly_offsets.is_single()) {
    vert_offsets.reinitialize(orig_vert_size);
    attribute_math::DefaultPropagationMixer<float3> mixer(vert_offsets);
    for (const int i_poly : poly_selection) {
      const MPoly &poly = orig_polys[i_poly];
      const float3 offset = poly_offsets[i_poly];
      for (const int vert_i : orig_corner_verts.slice(poly.loopstart, poly.totloop)) {
        mixer.mix_in(vert_i, offset);
      }
    }
    mixer.finalize();
  }

  /* All of the faces (selected and deselected) connected to each edge. */
  const Array<Vector<int, 2>> edge_to_poly_map = mesh_calculate_polys_of_edge(mesh);

  /* All vertices that are connected to the selected polygons.
   * Start the size at one vert per poly to reduce unnecessary reallocation. */
  VectorSet<int> all_selected_verts;
  all_selected_verts.reserve(orig_polys.size());
  for (const int i_poly : poly_selection) {
    const MPoly &poly = orig_polys[i_poly];
    for (const int vert_i : orig_corner_verts.slice(poly.loopstart, poly.totloop)) {
      all_selected_verts.add(vert_i);
    }
  }

  /* Edges inside of an extruded region that are also attached to deselected edges. They must be
   * duplicated in order to leave the old edge attached to the unchanged deselected faces. */
  VectorSet<int> new_inner_edge_indices;
  /* Edges inside of an extruded region. Their vertices should be translated
   * with the offset, but the edges themselves should not be duplicated. */
  Vector<int> inner_edge_indices;
  /* The extruded face corresponding to each boundary edge (and each boundary face). */
  Vector<int> edge_extruded_face_indices;
  /* Edges on the outside of selected regions, either because there are no
   * other connected faces, or because all of the other faces aren't selected. */
  VectorSet<int> boundary_edge_indices;
  for (const int i_edge : orig_edges.index_range()) {
    const Span<int> polys = edge_to_poly_map[i_edge];

    int i_selected_poly = -1;
    int deselected_poly_count = 0;
    int selected_poly_count = 0;
    for (const int i_other_poly : polys) {
      if (poly_selection_array[i_other_poly]) {
        selected_poly_count++;
        i_selected_poly = i_other_poly;
      }
      else {
        deselected_poly_count++;
      }
    }

    if (selected_poly_count == 1) {
      /* If there is only one selected polygon connected to the edge,
       * the edge should be extruded to form a "side face". */
      boundary_edge_indices.add_new(i_edge);
      edge_extruded_face_indices.append(i_selected_poly);
    }
    else if (selected_poly_count > 1) {
      /* The edge is inside an extruded region of faces. */
      if (deselected_poly_count > 0) {
        /* Add edges that are also connected to deselected edges to a separate list. */
        new_inner_edge_indices.add_new(i_edge);
      }
      else {
        /* Otherwise, just keep track of edges inside the region so that
         * we can reattach them to duplicated vertices if necessary. */
        inner_edge_indices.append(i_edge);
      }
    }
  }

  VectorSet<int> new_vert_indices = vert_indices_from_edges(mesh, boundary_edge_indices.as_span());
  /* Before adding the rest of the new vertices from the new inner edges, store the number
   * of new vertices from the boundary edges, since this is the number of connecting edges. */
  const int extruded_vert_size = new_vert_indices.size();

  /* The vertices attached to duplicate inner edges also have to be duplicated. */
  for (const int i_edge : new_inner_edge_indices) {
    const MEdge &edge = orig_edges[i_edge];
    new_vert_indices.add(edge.v1);
    new_vert_indices.add(edge.v2);
  }

  /* New vertices forming the duplicated boundary edges and the ends of the new inner edges. */
  const IndexRange new_vert_range{orig_vert_size, new_vert_indices.size()};
  /* One edge connects each selected vertex to a new vertex on the extruded polygons. */
  const IndexRange connect_edge_range{orig_edges.size(), extruded_vert_size};
  /* Each selected edge is duplicated to form a single edge on the extrusion. */
  const IndexRange boundary_edge_range = connect_edge_range.after(boundary_edge_indices.size());
  /* Duplicated edges inside regions that were connected to deselected faces. */
  const IndexRange new_inner_edge_range = boundary_edge_range.after(new_inner_edge_indices.size());
  /* Each edge selected for extrusion is extruded into a single face. */
  const IndexRange side_poly_range{orig_polys.size(), boundary_edge_indices.size()};
  /* The loops that form the new side faces. */
  const IndexRange side_loop_range{orig_corner_verts.size(), side_poly_range.size() * 4};

  expand_mesh(mesh,
              new_vert_range.size(),
              connect_edge_range.size() + boundary_edge_range.size() + new_inner_edge_range.size(),
              side_poly_range.size(),
              side_loop_range.size());

  MutableSpan<MEdge> edges = mesh.edges_for_write();
  MutableSpan<MEdge> connect_edges = edges.slice(connect_edge_range);
  MutableSpan<MEdge> boundary_edges = edges.slice(boundary_edge_range);
  MutableSpan<MEdge> new_inner_edges = edges.slice(new_inner_edge_range);
  MutableSpan<MPoly> polys = mesh.polys_for_write();
  MutableSpan<MPoly> new_polys = polys.slice(side_poly_range);
  MutableSpan<int> corner_verts = mesh.corner_verts_for_write();
  MutableSpan<int> new_corner_verts = corner_verts.slice(side_loop_range);
  MutableSpan<int> corner_edges = mesh.corner_edges_for_write();
  MutableSpan<int> new_corner_edges = corner_edges.slice(side_loop_range);

  /* Initialize the edges that form the sides of the extrusion. */
  for (const int i : connect_edges.index_range()) {
    connect_edges[i] = new_edge(new_vert_indices[i], new_vert_range[i]);
  }

  /* Initialize the edges that form the top of the extrusion. */
  for (const int i : boundary_edges.index_range()) {
    const MEdge &orig_edge = edges[boundary_edge_indices[i]];
    const int i_new_vert_1 = new_vert_indices.index_of(orig_edge.v1);
    const int i_new_vert_2 = new_vert_indices.index_of(orig_edge.v2);
    boundary_edges[i] = new_edge(new_vert_range[i_new_vert_1], new_vert_range[i_new_vert_2]);
  }

  /* Initialize the new edges inside of extrude regions. */
  for (const int i : new_inner_edge_indices.index_range()) {
    const MEdge &orig_edge = edges[new_inner_edge_indices[i]];
    const int i_new_vert_1 = new_vert_indices.index_of(orig_edge.v1);
    const int i_new_vert_2 = new_vert_indices.index_of(orig_edge.v2);
    new_inner_edges[i] = new_edge(new_vert_range[i_new_vert_1], new_vert_range[i_new_vert_2]);
  }

  /* Initialize the new side polygons. */
  for (const int i : new_polys.index_range()) {
    new_polys[i] = new_poly(side_loop_range[i * 4], 4);
  }

  /* Connect original edges inside face regions to any new vertices, if necessary. */
  for (const int i : inner_edge_indices) {
    MEdge &edge = edges[i];
    const int i_new_vert_1 = new_vert_indices.index_of_try(edge.v1);
    const int i_new_vert_2 = new_vert_indices.index_of_try(edge.v2);
    if (i_new_vert_1 != -1) {
      edge.v1 = new_vert_range[i_new_vert_1];
    }
    if (i_new_vert_2 != -1) {
      edge.v2 = new_vert_range[i_new_vert_2];
    }
  }

  /* Connect the selected faces to the extruded or duplicated edges and the new vertices. */
  for (const int i_poly : poly_selection) {
    const MPoly &poly = polys[i_poly];
    for (const int corner_i : IndexRange(poly.loopstart, poly.totloop)) {
      const int i_new_vert = new_vert_indices.index_of_try(corner_verts[corner_i]);
      if (i_new_vert != -1) {
        corner_verts[corner_i] = new_vert_range[i_new_vert];
      }
      const int i_boundary_edge = boundary_edge_indices.index_of_try(corner_edges[corner_i]);
      if (i_boundary_edge != -1) {
        corner_edges[corner_i] = boundary_edge_range[i_boundary_edge];
        /* Skip the next check, an edge cannot be both a boundary edge and an inner edge. */
        continue;
      }
      const int i_new_inner_edge = new_inner_edge_indices.index_of_try(corner_edges[corner_i]);
      if (i_new_inner_edge != -1) {
        corner_edges[corner_i] = new_inner_edge_range[i_new_inner_edge];
      }
    }
  }

  /* Create the faces on the sides of extruded regions. */
  for (const int i : boundary_edge_indices.index_range()) {
    const MEdge &boundary_edge = boundary_edges[i];
    const int new_vert_1 = boundary_edge.v1;
    const int new_vert_2 = boundary_edge.v2;
    const int extrude_index_1 = new_vert_1 - orig_vert_size;
    const int extrude_index_2 = new_vert_2 - orig_vert_size;

    const MPoly &extrude_poly = polys[edge_extruded_face_indices[i]];

    fill_quad_consistent_direction(
        corner_verts.slice(extrude_poly.loopstart, extrude_poly.totloop),
        corner_edges.slice(extrude_poly.loopstart, extrude_poly.totloop),
        new_corner_verts.slice(4 * i, 4),
        new_corner_edges.slice(4 * i, 4),
        new_vert_1,
        new_vert_2,
        new_vert_indices[extrude_index_1],
        new_vert_indices[extrude_index_2],
        boundary_edge_range[i],
        connect_edge_range[extrude_index_1],
        boundary_edge_indices[i],
        connect_edge_range[extrude_index_2]);
  }

  /* Create a map of indices in the extruded vertices array to all of the indices of edges
   * in the duplicate edges array that connect to that vertex. This can be used to simplify the
   * mixing of attribute data for the connecting edges. */
  const Array<Vector<int>> new_vert_to_duplicate_edge_map = create_vert_to_edge_map(
      new_vert_range.size(), boundary_edges, orig_vert_size);

  MutableAttributeAccessor attributes = mesh.attributes_for_write();

  attributes.for_all([&](const AttributeIDRef &id, const AttributeMetaData meta_data) {
    if (meta_data.data_type == CD_PROP_STRING) {
      return true;
    }
    if (id.is_named() && ELEM(id.name(), ".corner_vert", ".corner_edge")) {
      return true;
    }
    GSpanAttributeWriter attribute = attributes.lookup_or_add_for_write_span(
        id, meta_data.domain, meta_data.data_type);
    if (!attribute) {
      return true; /* Impossible to write the "normal" attribute. */
    }

    attribute_math::convert_to_static_type(meta_data.data_type, [&](auto dummy) {
      using T = decltype(dummy);
      MutableSpan<T> data = attribute.span.typed<T>();
      switch (attribute.domain) {
        case ATTR_DOMAIN_POINT: {
          /* New vertices copy the attributes from their original vertices. */
          array_utils::gather(
              data.as_span(), new_vert_indices.as_span(), data.slice(new_vert_range));
          break;
        }
        case ATTR_DOMAIN_EDGE: {
          /* Edges parallel to original edges copy the edge attributes from the original edges. */
          MutableSpan<T> boundary_data = data.slice(boundary_edge_range);
          array_utils::gather(data.as_span(), boundary_edge_indices.as_span(), boundary_data);

          /* Edges inside of face regions also just duplicate their source data. */
          MutableSpan<T> new_inner_data = data.slice(new_inner_edge_range);
          array_utils::gather(data.as_span(), new_inner_edge_indices.as_span(), new_inner_data);

          /* Edges connected to original vertices mix values of selected connected edges. */
          MutableSpan<T> connect_data = data.slice(connect_edge_range);
          copy_with_mixing(connect_data, boundary_data.as_span(), [&](const int i) {
            return new_vert_to_duplicate_edge_map[i].as_span();
          });
          break;
        }
        case ATTR_DOMAIN_FACE: {
          /* New faces on the side of extrusions get the values from the corresponding selected
           * face. */
          array_utils::gather(
              data.as_span(), edge_extruded_face_indices.as_span(), data.slice(side_poly_range));
          break;
        }
        case ATTR_DOMAIN_CORNER: {
          /* New corners get the values from the corresponding corner on the extruded face. */
          MutableSpan<T> new_data = data.slice(side_loop_range);
          threading::parallel_for(
              boundary_edge_indices.index_range(), 256, [&](const IndexRange range) {
                for (const int i_boundary_edge : range) {
                  const MPoly &poly = polys[edge_extruded_face_indices[i_boundary_edge]];

                  const MEdge &boundary_edge = boundary_edges[i_boundary_edge];
                  const int new_vert_1 = boundary_edge.v1;
                  const int new_vert_2 = boundary_edge.v2;
                  const int orig_vert_1 = new_vert_indices[new_vert_1 - orig_vert_size];
                  const int orig_vert_2 = new_vert_indices[new_vert_2 - orig_vert_size];

                  /* Retrieve the data for the first two sides of the quad from the extruded
                   * polygon, which we generally expect to have just a small amount of sides. This
                   * loop could be eliminated by adding a cache of connected loops (which would
                   * also simplify some of the other code to find the correct loops on the extruded
                   * face). */
                  T data_1;
                  T data_2;
                  for (const int i_loop : IndexRange(poly.loopstart, poly.totloop)) {
                    if (corner_verts[i_loop] == new_vert_1) {
                      data_1 = data[i_loop];
                    }
                    if (corner_verts[i_loop] == new_vert_2) {
                      data_2 = data[i_loop];
                    }
                  }

                  /* Instead of replicating the order in #fill_quad_consistent_direction here, it's
                   * simpler (though probably slower) to just match the corner data based on the
                   * vertex indices. */
                  for (const int i : IndexRange(4 * i_boundary_edge, 4)) {
                    if (ELEM(new_corner_verts[i], new_vert_1, orig_vert_1)) {
                      new_data[i] = data_1;
                    }
                    else if (ELEM(new_corner_verts[i], new_vert_2, orig_vert_2)) {
                      new_data[i] = data_2;
                    }
                  }
                }
              });
          break;
        }
        default:
          BLI_assert_unreachable();
      }
    });

    attribute.finish();
    return true;
  });

  /* Translate vertices based on the offset. If the vertex is used by a selected edge, it will
   * have been duplicated and only the new vertex should use the offset. Otherwise the vertex might
   * still need an offset, but it was reused on the inside of a region of extruded faces. */
  MutableSpan<float3> positions = mesh.positions_for_write();
  if (poly_offsets.is_single()) {
    const float3 offset = poly_offsets.get_internal_single();
    threading::parallel_for(
        IndexRange(all_selected_verts.size()), 1024, [&](const IndexRange range) {
          for (const int i_orig : all_selected_verts.as_span().slice(range)) {
            const int i_new = new_vert_indices.index_of_try(i_orig);
            if (i_new == -1) {
              positions[i_orig] += offset;
            }
            else {
              positions[new_vert_range[i_new]] += offset;
            }
          }
        });
  }
  else {
    threading::parallel_for(
        IndexRange(all_selected_verts.size()), 1024, [&](const IndexRange range) {
          for (const int i_orig : all_selected_verts.as_span().slice(range)) {
            const int i_new = new_vert_indices.index_of_try(i_orig);
            const float3 offset = vert_offsets[i_orig];
            if (i_new == -1) {
              positions[i_orig] += offset;
            }
            else {
              positions[new_vert_range[i_new]] += offset;
            }
          }
        });
  }

  MutableSpan<int> vert_orig_indices = get_orig_index_layer(mesh, ATTR_DOMAIN_POINT);
  if (!vert_orig_indices.is_empty()) {
    array_utils::gather(vert_orig_indices.as_span(),
                        new_vert_indices.as_span(),
                        vert_orig_indices.slice(new_vert_range));
  }

  MutableSpan<int> edge_orig_indices = get_orig_index_layer(mesh, ATTR_DOMAIN_EDGE);
  if (!edge_orig_indices.is_empty()) {
    edge_orig_indices.slice(connect_edge_range).fill(ORIGINDEX_NONE);
    array_utils::gather(edge_orig_indices.as_span(),
                        new_inner_edge_indices.as_span(),
                        edge_orig_indices.slice(new_inner_edge_range));
    array_utils::gather(edge_orig_indices.as_span(),
                        boundary_edge_indices.as_span(),
                        edge_orig_indices.slice(boundary_edge_range));
  }

  MutableSpan<int> poly_orig_indices = get_orig_index_layer(mesh, ATTR_DOMAIN_FACE);
  if (!poly_orig_indices.is_empty()) {
    array_utils::gather(poly_orig_indices.as_span(),
                        edge_extruded_face_indices.as_span(),
                        poly_orig_indices.slice(side_poly_range));
  }

  if (attribute_outputs.top_id) {
    save_selection_as_attribute(
        mesh, attribute_outputs.top_id.get(), ATTR_DOMAIN_FACE, poly_selection);
  }
  if (attribute_outputs.side_id) {
    save_selection_as_attribute(
        mesh, attribute_outputs.side_id.get(), ATTR_DOMAIN_FACE, side_poly_range);
  }

  BKE_mesh_runtime_clear_cache(&mesh);
}

/* Get the range into an array of extruded corners, edges, or vertices for a particular polygon. */
static IndexRange selected_corner_range(Span<int> offsets, const int index)
{
  const int offset = offsets[index];
  const int next_offset = offsets[index + 1];
  return IndexRange(offset, next_offset - offset);
}

static void extrude_individual_mesh_faces(Mesh &mesh,
                                          const Field<bool> &selection_field,
                                          const Field<float3> &offset_field,
                                          const AttributeOutputs &attribute_outputs)
{
  const int orig_vert_size = mesh.totvert;
  const int orig_edge_size = mesh.totedge;
<<<<<<< HEAD
  Span<MPoly> orig_polys = mesh.polys();
  Span<int> orig_corner_verts = mesh.corner_verts();
=======
  const Span<MPoly> orig_polys = mesh.polys();
  const Span<MLoop> orig_loops = mesh.loops();
>>>>>>> 0fe2a9c9

  /* Use a mesh for the result of the evaluation because the mesh is reallocated before
   * the vertices are moved, and the evaluated result might reference an attribute. */
  Array<float3> poly_offset(orig_polys.size());
  const bke::MeshFieldContext poly_context{mesh, ATTR_DOMAIN_FACE};
  FieldEvaluator poly_evaluator{poly_context, mesh.totpoly};
  poly_evaluator.set_selection(selection_field);
  poly_evaluator.add_with_destination(offset_field, poly_offset.as_mutable_span());
  poly_evaluator.evaluate();
  const IndexMask poly_selection = poly_evaluator.get_evaluated_selection_as_mask();

  /* Build an array of offsets into the new data for each polygon. This is used to facilitate
   * parallelism later on by avoiding the need to keep track of an offset when iterating through
   * all polygons. */
  int extrude_corner_size = 0;
  Array<int> index_offsets(poly_selection.size() + 1);
  for (const int i_selection : poly_selection.index_range()) {
    const MPoly &poly = orig_polys[poly_selection[i_selection]];
    index_offsets[i_selection] = extrude_corner_size;
    extrude_corner_size += poly.totloop;
  }
  index_offsets.last() = extrude_corner_size;

  const IndexRange new_vert_range{orig_vert_size, extrude_corner_size};
  /* One edge connects each selected vertex to a new vertex on the extruded polygons. */
  const IndexRange connect_edge_range{orig_edge_size, extrude_corner_size};
  /* Each selected edge is duplicated to form a single edge on the extrusion. */
  const IndexRange duplicate_edge_range = connect_edge_range.after(extrude_corner_size);
  /* Each edge selected for extrusion is extruded into a single face. */
  const IndexRange side_poly_range{orig_polys.size(), duplicate_edge_range.size()};
  const IndexRange side_loop_range{orig_corner_verts.size(), side_poly_range.size() * 4};

  expand_mesh(mesh,
              new_vert_range.size(),
              connect_edge_range.size() + duplicate_edge_range.size(),
              side_poly_range.size(),
              side_loop_range.size());

  MutableSpan<float3> new_positions = mesh.positions_for_write().slice(new_vert_range);
  MutableSpan<MEdge> edges = mesh.edges_for_write();
  MutableSpan<MEdge> connect_edges = edges.slice(connect_edge_range);
  MutableSpan<MEdge> duplicate_edges = edges.slice(duplicate_edge_range);
  MutableSpan<MPoly> polys = mesh.polys_for_write();
  MutableSpan<MPoly> new_polys = polys.slice(side_poly_range);
  MutableSpan<int> corner_verts = mesh.corner_verts_for_write();
  MutableSpan<int> corner_edges = mesh.corner_edges_for_write();

  /* For every selected polygon, change it to use the new extruded vertices and the duplicate
   * edges, and build the faces that form the sides of the extrusion. Build "original index"
   * arrays for the new vertices and edges so they can be accessed later.

   * Filling some of this data like the new edges or polygons could be easily split into
   * separate loops, which may or may not be faster, but would involve more duplication. */
  Array<int> new_vert_indices(extrude_corner_size);
  Array<int> duplicate_edge_indices(extrude_corner_size);
  threading::parallel_for(poly_selection.index_range(), 256, [&](const IndexRange range) {
    for (const int i_selection : range) {
      const IndexRange extrude_range = selected_corner_range(index_offsets, i_selection);

      const MPoly &poly = polys[poly_selection[i_selection]];
<<<<<<< HEAD
      const Span<int> poly_verts = corner_verts.slice(poly.loopstart, poly.totloop);
      const Span<int> poly_edges = corner_edges.slice(poly.loopstart, poly.totloop);

      for (const int i : IndexRange(poly.totloop)) {
        const int i_next = (i == poly.totloop - 1) ? 0 : i + 1;
        const int orig_vert = poly_verts[i];
        const int orig_vert_next = poly_verts[i_next];
        const int orig_edge = poly_edges[i];
=======
      MutableSpan<MLoop> poly_loops = loops.slice(poly.loopstart, poly.totloop);

      for (const int i : IndexRange(poly.totloop)) {
        const int i_extrude = extrude_range[i];
        new_vert_indices[i_extrude] = poly_loops[i].v;
        duplicate_edge_indices[i_extrude] = poly_loops[i].e;
>>>>>>> 0fe2a9c9

        poly_loops[i].v = new_vert_range[i_extrude];
        poly_loops[i].e = duplicate_edge_range[i_extrude];
      }

      for (const int i : IndexRange(poly.totloop)) {
        const int i_next = (i == poly.totloop - 1) ? 0 : i + 1;
        const int i_extrude = extrude_range[i];
        const int i_extrude_next = extrude_range[i_next];

        const int i_duplicate_edge = duplicate_edge_range[i_extrude];
        const int new_vert = new_vert_range[i_extrude];
        const int new_vert_next = new_vert_range[i_extrude_next];

<<<<<<< HEAD
=======
        const int orig_edge = duplicate_edge_indices[i_extrude];

        const int orig_vert = new_vert_indices[i_extrude];
        const int orig_vert_next = new_vert_indices[i_extrude_next];

>>>>>>> 0fe2a9c9
        duplicate_edges[i_extrude] = new_edge(new_vert, new_vert_next);

        new_polys[i_extrude] = new_poly(side_loop_range[i_extrude * 4], 4);

        MutableSpan<int> side_poly_verts = corner_verts.slice(side_loop_range[i_extrude * 4], 4);
        MutableSpan<int> side_poly_edges = corner_edges.slice(side_loop_range[i_extrude * 4], 4);
        side_poly_verts[0] = new_vert_next;
        side_poly_edges[0] = i_duplicate_edge;
        side_poly_verts[1] = new_vert;
        side_poly_edges[1] = connect_edge_range[i_extrude];
        side_poly_verts[2] = orig_vert;
        side_poly_edges[2] = orig_edge;
        side_poly_verts[3] = orig_vert_next;
        side_poly_edges[3] = connect_edge_range[i_extrude_next];

        connect_edges[i_extrude] = new_edge(orig_vert, new_vert);
      }
    }
  });

  MutableAttributeAccessor attributes = mesh.attributes_for_write();

  attributes.for_all([&](const AttributeIDRef &id, const AttributeMetaData meta_data) {
    if (meta_data.data_type == CD_PROP_STRING) {
      return true;
    }
    GSpanAttributeWriter attribute = attributes.lookup_or_add_for_write_span(
        id, meta_data.domain, meta_data.data_type);
    if (!attribute) {
      return true; /* Impossible to write the "normal" attribute. */
    }

    attribute_math::convert_to_static_type(meta_data.data_type, [&](auto dummy) {
      using T = decltype(dummy);
      MutableSpan<T> data = attribute.span.typed<T>();
      switch (attribute.domain) {
        case ATTR_DOMAIN_POINT: {
          /* New vertices copy the attributes from their original vertices. */
          MutableSpan<T> new_data = data.slice(new_vert_range);
<<<<<<< HEAD

          threading::parallel_for(poly_selection.index_range(), 1024, [&](const IndexRange range) {
            for (const int i_selection : range) {
              const MPoly &poly = polys[poly_selection[i_selection]];
              const Span<int> poly_verts = corner_verts.slice(poly.loopstart, poly.totloop);

              const int corner_offset = index_offsets[i_selection];
              for (const int i : poly_verts.index_range()) {
                const int orig_index = poly_verts[i];
                new_data[corner_offset + i] = data[orig_index];
              }
            }
          });
=======
          array_utils::gather(data.as_span(), new_vert_indices.as_span(), new_data);
>>>>>>> 0fe2a9c9
          break;
        }
        case ATTR_DOMAIN_EDGE: {
          /* The data for the duplicate edge is simply a copy of the original edge's data. */
          MutableSpan<T> duplicate_data = data.slice(duplicate_edge_range);
          array_utils::gather(data.as_span(), duplicate_edge_indices.as_span(), duplicate_data);

          MutableSpan<T> connect_data = data.slice(connect_edge_range);
          threading::parallel_for(poly_selection.index_range(), 512, [&](const IndexRange range) {
            for (const int i_selection : range) {
              const MPoly &poly = polys[poly_selection[i_selection]];
<<<<<<< HEAD
              const Span<int> poly_edges = corner_edges.slice(poly.loopstart, poly.totloop);

              const IndexRange poly_corner_range = selected_corner_range(index_offsets,
                                                                         i_selection);

              /* The data for the duplicate edge is simply a copy of the original edge's data. */
              for (const int i : poly_edges.index_range()) {
                const int orig_index = poly_edges[i];
                duplicate_data[poly_corner_range[i]] = data[orig_index];
              }

              /* For the extruded edges, mix the data from the two neighboring original edges of
               * the extruded polygon. */
              for (const int i : poly_edges.index_range()) {
                const int i_loop_prev = (i == 0) ? poly.totloop - 1 : i - 1;
                const int orig_index = poly_edges[i];
                const int orig_index_prev = poly_edges[i_loop_prev];
=======
              const Span<MLoop> poly_loops = loops.slice(poly.loopstart, poly.totloop);

              const IndexRange extrude_range = selected_corner_range(index_offsets, i_selection);

              /* For the extruded edges, mix the data from the two neighboring original edges of
               * the extruded polygon. */
              for (const int i : poly_loops.index_range()) {
                const int i_prev = (i == 0) ? poly.totloop - 1 : i - 1;
                const int i_extrude = extrude_range[i];
                const int i_extrude_prev = extrude_range[i_prev];

                const int orig_edge = duplicate_edge_indices[i_extrude];
                const int orig_edge_prev = duplicate_edge_indices[i_extrude_prev];
>>>>>>> 0fe2a9c9
                if constexpr (std::is_same_v<T, bool>) {
                  /* Propagate selections with "or" instead of "at least half". */
                  connect_data[i_extrude] = data[orig_edge] || data[orig_edge_prev];
                }
                else {
                  connect_data[i_extrude] = attribute_math::mix2(
                      0.5f, data[orig_edge], data[orig_edge_prev]);
                }
              }
            }
          });
          break;
        }
        case ATTR_DOMAIN_FACE: {
          /* Each side face gets the values from the corresponding new face. */
          MutableSpan<T> new_data = data.slice(side_poly_range);
          threading::parallel_for(poly_selection.index_range(), 1024, [&](const IndexRange range) {
            for (const int i_selection : range) {
              const int poly_index = poly_selection[i_selection];
              const IndexRange extrude_range = selected_corner_range(index_offsets, i_selection);
              new_data.slice(extrude_range).fill(data[poly_index]);
            }
          });
          break;
        }
        case ATTR_DOMAIN_CORNER: {
          /* Each corner on a side face gets its value from the matching corner on an extruded
           * face. */
          MutableSpan<T> new_data = data.slice(side_loop_range);
          threading::parallel_for(poly_selection.index_range(), 256, [&](const IndexRange range) {
            for (const int i_selection : range) {
              const MPoly &poly = polys[poly_selection[i_selection]];
              const Span<T> poly_loop_data = data.slice(poly.loopstart, poly.totloop);
              const IndexRange extrude_range = selected_corner_range(index_offsets, i_selection);

              for (const int i : IndexRange(poly.totloop)) {
                const int i_next = (i == poly.totloop - 1) ? 0 : i + 1;
                const int i_extrude = extrude_range[i];

                MutableSpan<T> side_loop_data = new_data.slice(i_extrude * 4, 4);

                /* The two corners on each side of the side polygon get the data from the matching
                 * corners of the extruded polygon. This order depends on the loop filling the loop
                 * indices. */
                side_loop_data[0] = poly_loop_data[i_next];
                side_loop_data[1] = poly_loop_data[i];
                side_loop_data[2] = poly_loop_data[i];
                side_loop_data[3] = poly_loop_data[i_next];
              }
            }
          });
          break;
        }
        default:
          BLI_assert_unreachable();
      }
    });

    attribute.finish();
    return true;
  });

  /* Offset the new vertices. */
  threading::parallel_for(poly_selection.index_range(), 1024, [&](const IndexRange range) {
    for (const int i_selection : range) {
      const IndexRange extrude_range = selected_corner_range(index_offsets, i_selection);
      for (float3 &position : new_positions.slice(extrude_range)) {
        position += poly_offset[poly_selection[i_selection]];
      }
    }
  });

  MutableSpan<int> vert_orig_indices = get_orig_index_layer(mesh, ATTR_DOMAIN_POINT);
  if (!vert_orig_indices.is_empty()) {
    array_utils::gather(vert_orig_indices.as_span(),
                        new_vert_indices.as_span(),
                        vert_orig_indices.slice(new_vert_range));
  }

  MutableSpan<int> edge_orig_indices = get_orig_index_layer(mesh, ATTR_DOMAIN_EDGE);
  if (!edge_orig_indices.is_empty()) {
    edge_orig_indices.slice(connect_edge_range).fill(ORIGINDEX_NONE);
    array_utils::gather(edge_orig_indices.as_span(),
                        duplicate_edge_indices.as_span(),
                        edge_orig_indices.slice(duplicate_edge_range));
  }

  MutableSpan<int> poly_orig_indices = get_orig_index_layer(mesh, ATTR_DOMAIN_FACE);
<<<<<<< HEAD
  poly_orig_indices.slice_safe(side_poly_range).fill(ORIGINDEX_NONE);

  /* Finally update each extruded polygon's loops to point to the new edges and vertices.
   * This must be done last, because they were used to find original indices for attribute
   * interpolation before. Alternatively an original index array could be built for each domain. */
  threading::parallel_for(poly_selection.index_range(), 256, [&](const IndexRange range) {
    for (const int i_selection : range) {
      const IndexRange poly_corner_range = selected_corner_range(index_offsets, i_selection);

      const MPoly &poly = polys[poly_selection[i_selection]];
      MutableSpan<int> poly_verts = corner_verts.slice(poly.loopstart, poly.totloop);
      MutableSpan<int> poly_edges = corner_edges.slice(poly.loopstart, poly.totloop);

      for (const int i : IndexRange(poly.totloop)) {
        poly_verts[i] = new_vert_range[poly_corner_range[i]];
        poly_edges[i] = duplicate_edge_range[poly_corner_range[i]];
=======
  if (!poly_orig_indices.is_empty()) {
    MutableSpan<int> new_poly_orig_indices = poly_orig_indices.slice(side_poly_range);
    threading::parallel_for(poly_selection.index_range(), 1024, [&](const IndexRange range) {
      for (const int selection_i : range) {
        const int poly_i = poly_selection[selection_i];
        const IndexRange extrude_range = selected_corner_range(index_offsets, selection_i);
        new_poly_orig_indices.slice(extrude_range).fill(poly_orig_indices[poly_i]);
>>>>>>> 0fe2a9c9
      }
    });
  }

  if (attribute_outputs.top_id) {
    save_selection_as_attribute(
        mesh, attribute_outputs.top_id.get(), ATTR_DOMAIN_FACE, poly_selection);
  }
  if (attribute_outputs.side_id) {
    save_selection_as_attribute(
        mesh, attribute_outputs.side_id.get(), ATTR_DOMAIN_FACE, side_poly_range);
  }

  BKE_mesh_runtime_clear_cache(&mesh);
}

static void node_geo_exec(GeoNodeExecParams params)
{
  GeometrySet geometry_set = params.extract_input<GeometrySet>("Mesh");
  Field<bool> selection = params.extract_input<Field<bool>>("Selection");
  Field<float3> offset_field = params.extract_input<Field<float3>>("Offset");
  Field<float> scale_field = params.extract_input<Field<float>>("Offset Scale");
  const NodeGeometryExtrudeMesh &storage = node_storage(params.node());
  GeometryNodeExtrudeMeshMode mode = GeometryNodeExtrudeMeshMode(storage.mode);

  /* Create a combined field from the offset and the scale so the field evaluator
   * can take care of the multiplication and to simplify each extrude function. */
  static fn::CustomMF_SI_SI_SO<float3, float, float3> multiply_fn{
      "Scale",
      [](const float3 &offset, const float scale) { return offset * scale; },
      fn::CustomMF_presets::AllSpanOrSingle()};
  std::shared_ptr<FieldOperation> multiply_op = std::make_shared<FieldOperation>(
      FieldOperation(multiply_fn, {std::move(offset_field), std::move(scale_field)}));
  const Field<float3> final_offset{std::move(multiply_op)};

  AttributeOutputs attribute_outputs;
  if (params.output_is_required("Top")) {
    attribute_outputs.top_id = StrongAnonymousAttributeID("Top");
  }
  if (params.output_is_required("Side")) {
    attribute_outputs.side_id = StrongAnonymousAttributeID("Side");
  }

  const bool extrude_individual = mode == GEO_NODE_EXTRUDE_MESH_FACES &&
                                  params.extract_input<bool>("Individual");

  geometry_set.modify_geometry_sets([&](GeometrySet &geometry_set) {
    if (Mesh *mesh = geometry_set.get_mesh_for_write()) {
      switch (mode) {
        case GEO_NODE_EXTRUDE_MESH_VERTICES:
          extrude_mesh_vertices(*mesh, selection, final_offset, attribute_outputs);
          break;
        case GEO_NODE_EXTRUDE_MESH_EDGES:
          extrude_mesh_edges(*mesh, selection, final_offset, attribute_outputs);
          break;
        case GEO_NODE_EXTRUDE_MESH_FACES: {
          if (extrude_individual) {
            extrude_individual_mesh_faces(*mesh, selection, final_offset, attribute_outputs);
          }
          else {
            extrude_mesh_face_regions(*mesh, selection, final_offset, attribute_outputs);
          }
          break;
        }
      }

      BLI_assert(BKE_mesh_is_valid(mesh));
    }
  });

  params.set_output("Mesh", std::move(geometry_set));
  if (attribute_outputs.top_id) {
    params.set_output("Top",
                      AnonymousAttributeFieldInput::Create<bool>(
                          std::move(attribute_outputs.top_id), params.attribute_producer_name()));
  }
  if (attribute_outputs.side_id) {
    params.set_output("Side",
                      AnonymousAttributeFieldInput::Create<bool>(
                          std::move(attribute_outputs.side_id), params.attribute_producer_name()));
  }
}

}  // namespace blender::nodes::node_geo_extrude_mesh_cc

void register_node_type_geo_extrude_mesh()
{
  namespace file_ns = blender::nodes::node_geo_extrude_mesh_cc;

  static bNodeType ntype;
  geo_node_type_base(&ntype, GEO_NODE_EXTRUDE_MESH, "Extrude Mesh", NODE_CLASS_GEOMETRY);
  ntype.declare = file_ns::node_declare;
  ntype.initfunc = file_ns::node_init;
  ntype.updatefunc = file_ns::node_update;
  ntype.geometry_node_execute = file_ns::node_geo_exec;
  node_type_storage(
      &ntype, "NodeGeometryExtrudeMesh", node_free_standard_storage, node_copy_standard_storage);
  ntype.draw_buttons = file_ns::node_layout;
  nodeRegisterType(&ntype);
}<|MERGE_RESOLUTION|>--- conflicted
+++ resolved
@@ -296,13 +296,8 @@
 
 static Array<Vector<int, 2>> mesh_calculate_polys_of_edge(const Mesh &mesh)
 {
-<<<<<<< HEAD
-  Span<MPoly> polys = mesh.polys();
-  Span<int> corner_edges = mesh.corner_edges();
-=======
   const Span<MPoly> polys = mesh.polys();
-  const Span<MLoop> loops = mesh.loops();
->>>>>>> 0fe2a9c9
+  const Span<int> corner_edges = mesh.corner_edges();
   Array<Vector<int, 2>> polys_of_edge(mesh.totedge);
 
   for (const int i_poly : polys.index_range()) {
@@ -668,15 +663,9 @@
                                       const AttributeOutputs &attribute_outputs)
 {
   const int orig_vert_size = mesh.totvert;
-<<<<<<< HEAD
-  Span<MEdge> orig_edges = mesh.edges();
-  Span<MPoly> orig_polys = mesh.polys();
-  Span<int> orig_corner_verts = mesh.corner_verts();
-=======
   const Span<MEdge> orig_edges = mesh.edges();
   const Span<MPoly> orig_polys = mesh.polys();
-  const Span<MLoop> orig_loops = mesh.loops();
->>>>>>> 0fe2a9c9
+  const Span<int> orig_corner_verts = mesh.corner_verts();
 
   const bke::MeshFieldContext poly_context{mesh, ATTR_DOMAIN_FACE};
   FieldEvaluator poly_evaluator{poly_context, mesh.totpoly};
@@ -1094,13 +1083,8 @@
 {
   const int orig_vert_size = mesh.totvert;
   const int orig_edge_size = mesh.totedge;
-<<<<<<< HEAD
-  Span<MPoly> orig_polys = mesh.polys();
-  Span<int> orig_corner_verts = mesh.corner_verts();
-=======
   const Span<MPoly> orig_polys = mesh.polys();
-  const Span<MLoop> orig_loops = mesh.loops();
->>>>>>> 0fe2a9c9
+  const Span<int> orig_corner_verts = mesh.corner_verts();
 
   /* Use a mesh for the result of the evaluation because the mesh is reallocated before
    * the vertices are moved, and the evaluated result might reference an attribute. */
@@ -1161,26 +1145,16 @@
       const IndexRange extrude_range = selected_corner_range(index_offsets, i_selection);
 
       const MPoly &poly = polys[poly_selection[i_selection]];
-<<<<<<< HEAD
-      const Span<int> poly_verts = corner_verts.slice(poly.loopstart, poly.totloop);
-      const Span<int> poly_edges = corner_edges.slice(poly.loopstart, poly.totloop);
-
-      for (const int i : IndexRange(poly.totloop)) {
-        const int i_next = (i == poly.totloop - 1) ? 0 : i + 1;
-        const int orig_vert = poly_verts[i];
-        const int orig_vert_next = poly_verts[i_next];
-        const int orig_edge = poly_edges[i];
-=======
-      MutableSpan<MLoop> poly_loops = loops.slice(poly.loopstart, poly.totloop);
+      MutableSpan<int> poly_verts = corner_verts.slice(poly.loopstart, poly.totloop);
+      MutableSpan<int> poly_edges = corner_edges.slice(poly.loopstart, poly.totloop);
 
       for (const int i : IndexRange(poly.totloop)) {
         const int i_extrude = extrude_range[i];
-        new_vert_indices[i_extrude] = poly_loops[i].v;
-        duplicate_edge_indices[i_extrude] = poly_loops[i].e;
->>>>>>> 0fe2a9c9
-
-        poly_loops[i].v = new_vert_range[i_extrude];
-        poly_loops[i].e = duplicate_edge_range[i_extrude];
+        new_vert_indices[i_extrude] = poly_verts[i];
+        duplicate_edge_indices[i_extrude] = poly_edges[i];
+
+        poly_verts[i] = new_vert_range[i_extrude];
+        poly_edges[i] = duplicate_edge_range[i_extrude];
       }
 
       for (const int i : IndexRange(poly.totloop)) {
@@ -1192,14 +1166,11 @@
         const int new_vert = new_vert_range[i_extrude];
         const int new_vert_next = new_vert_range[i_extrude_next];
 
-<<<<<<< HEAD
-=======
         const int orig_edge = duplicate_edge_indices[i_extrude];
 
         const int orig_vert = new_vert_indices[i_extrude];
         const int orig_vert_next = new_vert_indices[i_extrude_next];
 
->>>>>>> 0fe2a9c9
         duplicate_edges[i_extrude] = new_edge(new_vert, new_vert_next);
 
         new_polys[i_extrude] = new_poly(side_loop_range[i_extrude * 4], 4);
@@ -1239,23 +1210,7 @@
         case ATTR_DOMAIN_POINT: {
           /* New vertices copy the attributes from their original vertices. */
           MutableSpan<T> new_data = data.slice(new_vert_range);
-<<<<<<< HEAD
-
-          threading::parallel_for(poly_selection.index_range(), 1024, [&](const IndexRange range) {
-            for (const int i_selection : range) {
-              const MPoly &poly = polys[poly_selection[i_selection]];
-              const Span<int> poly_verts = corner_verts.slice(poly.loopstart, poly.totloop);
-
-              const int corner_offset = index_offsets[i_selection];
-              for (const int i : poly_verts.index_range()) {
-                const int orig_index = poly_verts[i];
-                new_data[corner_offset + i] = data[orig_index];
-              }
-            }
-          });
-=======
           array_utils::gather(data.as_span(), new_vert_indices.as_span(), new_data);
->>>>>>> 0fe2a9c9
           break;
         }
         case ATTR_DOMAIN_EDGE: {
@@ -1267,39 +1222,17 @@
           threading::parallel_for(poly_selection.index_range(), 512, [&](const IndexRange range) {
             for (const int i_selection : range) {
               const MPoly &poly = polys[poly_selection[i_selection]];
-<<<<<<< HEAD
-              const Span<int> poly_edges = corner_edges.slice(poly.loopstart, poly.totloop);
-
-              const IndexRange poly_corner_range = selected_corner_range(index_offsets,
-                                                                         i_selection);
-
-              /* The data for the duplicate edge is simply a copy of the original edge's data. */
-              for (const int i : poly_edges.index_range()) {
-                const int orig_index = poly_edges[i];
-                duplicate_data[poly_corner_range[i]] = data[orig_index];
-              }
+              const IndexRange extrude_range = selected_corner_range(index_offsets, i_selection);
 
               /* For the extruded edges, mix the data from the two neighboring original edges of
                * the extruded polygon. */
-              for (const int i : poly_edges.index_range()) {
-                const int i_loop_prev = (i == 0) ? poly.totloop - 1 : i - 1;
-                const int orig_index = poly_edges[i];
-                const int orig_index_prev = poly_edges[i_loop_prev];
-=======
-              const Span<MLoop> poly_loops = loops.slice(poly.loopstart, poly.totloop);
-
-              const IndexRange extrude_range = selected_corner_range(index_offsets, i_selection);
-
-              /* For the extruded edges, mix the data from the two neighboring original edges of
-               * the extruded polygon. */
-              for (const int i : poly_loops.index_range()) {
+              for (const int i : IndexRange(poly.totloop)) {
                 const int i_prev = (i == 0) ? poly.totloop - 1 : i - 1;
                 const int i_extrude = extrude_range[i];
                 const int i_extrude_prev = extrude_range[i_prev];
 
                 const int orig_edge = duplicate_edge_indices[i_extrude];
                 const int orig_edge_prev = duplicate_edge_indices[i_extrude_prev];
->>>>>>> 0fe2a9c9
                 if constexpr (std::is_same_v<T, bool>) {
                   /* Propagate selections with "or" instead of "at least half". */
                   connect_data[i_extrude] = data[orig_edge] || data[orig_edge_prev];
@@ -1388,24 +1321,6 @@
   }
 
   MutableSpan<int> poly_orig_indices = get_orig_index_layer(mesh, ATTR_DOMAIN_FACE);
-<<<<<<< HEAD
-  poly_orig_indices.slice_safe(side_poly_range).fill(ORIGINDEX_NONE);
-
-  /* Finally update each extruded polygon's loops to point to the new edges and vertices.
-   * This must be done last, because they were used to find original indices for attribute
-   * interpolation before. Alternatively an original index array could be built for each domain. */
-  threading::parallel_for(poly_selection.index_range(), 256, [&](const IndexRange range) {
-    for (const int i_selection : range) {
-      const IndexRange poly_corner_range = selected_corner_range(index_offsets, i_selection);
-
-      const MPoly &poly = polys[poly_selection[i_selection]];
-      MutableSpan<int> poly_verts = corner_verts.slice(poly.loopstart, poly.totloop);
-      MutableSpan<int> poly_edges = corner_edges.slice(poly.loopstart, poly.totloop);
-
-      for (const int i : IndexRange(poly.totloop)) {
-        poly_verts[i] = new_vert_range[poly_corner_range[i]];
-        poly_edges[i] = duplicate_edge_range[poly_corner_range[i]];
-=======
   if (!poly_orig_indices.is_empty()) {
     MutableSpan<int> new_poly_orig_indices = poly_orig_indices.slice(side_poly_range);
     threading::parallel_for(poly_selection.index_range(), 1024, [&](const IndexRange range) {
@@ -1413,7 +1328,6 @@
         const int poly_i = poly_selection[selection_i];
         const IndexRange extrude_range = selected_corner_range(index_offsets, selection_i);
         new_poly_orig_indices.slice(extrude_range).fill(poly_orig_indices[poly_i]);
->>>>>>> 0fe2a9c9
       }
     });
   }
