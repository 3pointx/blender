/* SPDX-License-Identifier: GPL-2.0-or-later */

#include "DNA_mesh_types.h"
#include "DNA_meshdata_types.h"

#include "BKE_mesh.h"

#include "node_geometry_util.hh"

namespace blender::nodes::node_geo_input_mesh_edge_neighbors_cc {

static void node_declare(NodeDeclarationBuilder &b)
{
  b.add_output<decl::Int>(N_("Face Count"))
      .field_source()
      .description(N_("The number of faces that use each edge as one of their sides"));
}

class EdgeNeighborCountFieldInput final : public bke::MeshFieldInput {
 public:
  EdgeNeighborCountFieldInput()
      : bke::MeshFieldInput(CPPType::get<int>(), "Edge Neighbor Count Field")
  {
    category_ = Category::Generated;
  }

  GVArray get_varray_for_context(const Mesh &mesh,
                                 const eAttrDomain domain,
                                 IndexMask UNUSED(mask)) const final
  {
<<<<<<< HEAD
    if (component.type() == GEO_COMPONENT_TYPE_MESH) {
      const MeshComponent &mesh_component = static_cast<const MeshComponent &>(component);
      const Mesh *mesh = mesh_component.get_for_read();
      if (mesh == nullptr) {
        return {};
      }
      const Span<MLoop> loops = bke::mesh_loops(*mesh);

      Array<int> face_count(mesh->totedge, 0);
      for (const int i : loops.index_range()) {
        face_count[loops[i].e]++;
      }

      return mesh_component.attributes()->adapt_domain<int>(
          VArray<int>::ForContainer(std::move(face_count)), ATTR_DOMAIN_EDGE, domain);
=======
    Array<int> face_count(mesh.totedge, 0);
    for (const int i : IndexRange(mesh.totloop)) {
      face_count[mesh.mloop[i].e]++;
>>>>>>> 82a46ea6
    }

    return bke::mesh_attributes(mesh).adapt_domain<int>(
        VArray<int>::ForContainer(std::move(face_count)), ATTR_DOMAIN_EDGE, domain);
  }

  uint64_t hash() const override
  {
    /* Some random constant hash. */
    return 985671075;
  }

  bool is_equal_to(const fn::FieldNode &other) const override
  {
    return dynamic_cast<const EdgeNeighborCountFieldInput *>(&other) != nullptr;
  }
};

static void node_geo_exec(GeoNodeExecParams params)
{
  Field<int> neighbor_count_field{std::make_shared<EdgeNeighborCountFieldInput>()};
  params.set_output("Face Count", std::move(neighbor_count_field));
}

}  // namespace blender::nodes::node_geo_input_mesh_edge_neighbors_cc

void register_node_type_geo_input_mesh_edge_neighbors()
{
  namespace file_ns = blender::nodes::node_geo_input_mesh_edge_neighbors_cc;

  static bNodeType ntype;
  geo_node_type_base(
      &ntype, GEO_NODE_INPUT_MESH_EDGE_NEIGHBORS, "Edge Neighbors", NODE_CLASS_INPUT);
  ntype.declare = file_ns::node_declare;
  ntype.geometry_node_execute = file_ns::node_geo_exec;
  nodeRegisterType(&ntype);
}<|MERGE_RESOLUTION|>--- conflicted
+++ resolved
@@ -28,27 +28,10 @@
                                  const eAttrDomain domain,
                                  IndexMask UNUSED(mask)) const final
   {
-<<<<<<< HEAD
-    if (component.type() == GEO_COMPONENT_TYPE_MESH) {
-      const MeshComponent &mesh_component = static_cast<const MeshComponent &>(component);
-      const Mesh *mesh = mesh_component.get_for_read();
-      if (mesh == nullptr) {
-        return {};
-      }
-      const Span<MLoop> loops = bke::mesh_loops(*mesh);
-
-      Array<int> face_count(mesh->totedge, 0);
-      for (const int i : loops.index_range()) {
-        face_count[loops[i].e]++;
-      }
-
-      return mesh_component.attributes()->adapt_domain<int>(
-          VArray<int>::ForContainer(std::move(face_count)), ATTR_DOMAIN_EDGE, domain);
-=======
+    const Span<MLoop> loops = bke::mesh_loops(mesh);
     Array<int> face_count(mesh.totedge, 0);
-    for (const int i : IndexRange(mesh.totloop)) {
-      face_count[mesh.mloop[i].e]++;
->>>>>>> 82a46ea6
+    for (const int i : loops.index_range()) {
+      face_count[loops[i].e]++;
     }
 
     return bke::mesh_attributes(mesh).adapt_domain<int>(
