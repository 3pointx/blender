--- conflicted
+++ resolved
@@ -310,13 +310,6 @@
 
 static void scale_faces_on_axis(Mesh &mesh, const AxisScaleFields &fields)
 {
-<<<<<<< HEAD
-  Mesh &mesh = *mesh_component.get_for_write();
-=======
-  mesh.mvert = static_cast<MVert *>(
-      CustomData_duplicate_referenced_layer(&mesh.vdata, CD_MVERT, mesh.totvert));
->>>>>>> 82a46ea6
-
   bke::MeshFieldContext field_context{mesh, ATTR_DOMAIN_FACE};
   FieldEvaluator evaluator{field_context, mesh.totpoly};
   AxisScaleParams params = evaluate_axis_scale_fields(evaluator, fields);
@@ -339,15 +332,7 @@
 
 static void scale_faces_uniformly(Mesh &mesh, const UniformScaleFields &fields)
 {
-<<<<<<< HEAD
-  Mesh &mesh = *mesh_component.get_for_write();
-  GeometryComponentFieldContext field_context{mesh_component, ATTR_DOMAIN_FACE};
-=======
-  mesh.mvert = static_cast<MVert *>(
-      CustomData_duplicate_referenced_layer(&mesh.vdata, CD_MVERT, mesh.totvert));
-
   bke::MeshFieldContext field_context{mesh, ATTR_DOMAIN_FACE};
->>>>>>> 82a46ea6
   FieldEvaluator evaluator{field_context, mesh.totpoly};
   UniformScaleParams params = evaluate_uniform_scale_fields(evaluator, fields);
 
@@ -399,15 +384,7 @@
 
 static void scale_edges_uniformly(Mesh &mesh, const UniformScaleFields &fields)
 {
-<<<<<<< HEAD
-  Mesh &mesh = *mesh_component.get_for_write();
-  GeometryComponentFieldContext field_context{mesh_component, ATTR_DOMAIN_EDGE};
-=======
-  mesh.mvert = static_cast<MVert *>(
-      CustomData_duplicate_referenced_layer(&mesh.vdata, CD_MVERT, mesh.totvert));
-
   bke::MeshFieldContext field_context{mesh, ATTR_DOMAIN_EDGE};
->>>>>>> 82a46ea6
   FieldEvaluator evaluator{field_context, mesh.totedge};
   UniformScaleParams params = evaluate_uniform_scale_fields(evaluator, fields);
 
@@ -417,15 +394,7 @@
 
 static void scale_edges_on_axis(Mesh &mesh, const AxisScaleFields &fields)
 {
-<<<<<<< HEAD
-  Mesh &mesh = *mesh_component.get_for_write();
-  GeometryComponentFieldContext field_context{mesh_component, ATTR_DOMAIN_EDGE};
-=======
-  mesh.mvert = static_cast<MVert *>(
-      CustomData_duplicate_referenced_layer(&mesh.vdata, CD_MVERT, mesh.totvert));
-
   bke::MeshFieldContext field_context{mesh, ATTR_DOMAIN_EDGE};
->>>>>>> 82a46ea6
   FieldEvaluator evaluator{field_context, mesh.totedge};
   AxisScaleParams params = evaluate_axis_scale_fields(evaluator, fields);
 
