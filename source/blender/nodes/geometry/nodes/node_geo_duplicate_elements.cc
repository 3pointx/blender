--- conflicted
+++ resolved
@@ -521,20 +521,11 @@
   }
   geometry_set.keep_only_during_modify({GEO_COMPONENT_TYPE_MESH});
 
-<<<<<<< HEAD
-  const MeshComponent &src_component = *geometry_set.get_component_for_read<MeshComponent>();
-  const Mesh &mesh = *src_component.get_for_read();
+  const Mesh &mesh = *geometry_set.get_mesh_for_read();
   const Span<MVert> verts = bke::mesh_vertices(mesh);
   const Span<MEdge> edges = bke::mesh_edges(mesh);
   const Span<MPoly> polys = bke::mesh_polygons(mesh);
   const Span<MLoop> loops = bke::mesh_loops(mesh);
-=======
-  const Mesh &mesh = *geometry_set.get_mesh_for_read();
-  Span<MVert> verts(mesh.mvert, mesh.totvert);
-  Span<MEdge> edges(mesh.medge, mesh.totedge);
-  Span<MPoly> polys(mesh.mpoly, mesh.totpoly);
-  Span<MLoop> loops(mesh.mloop, mesh.totloop);
->>>>>>> 82a46ea6
 
   bke::MeshFieldContext field_context{mesh, ATTR_DOMAIN_FACE};
   FieldEvaluator evaluator(field_context, polys.size());
@@ -731,15 +722,8 @@
     geometry_set.remove_geometry_during_modify();
     return;
   };
-<<<<<<< HEAD
-  const MeshComponent &src_component = *geometry_set.get_component_for_read<MeshComponent>();
-  const Mesh &mesh = *src_component.get_for_read();
+  const Mesh &mesh = *geometry_set.get_mesh_for_read();
   const Span<MEdge> edges = bke::mesh_edges(mesh);
-=======
-  const Mesh &mesh = *geometry_set.get_mesh_for_read();
-  Span<MVert> verts(mesh.mvert, mesh.totvert);
-  Span<MEdge> edges(mesh.medge, mesh.totedge);
->>>>>>> 82a46ea6
 
   bke::MeshFieldContext field_context{mesh, ATTR_DOMAIN_EDGE};
   FieldEvaluator evaluator{field_context, edges.size()};
