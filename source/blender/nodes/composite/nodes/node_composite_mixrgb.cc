/*
 * This program is free software; you can redistribute it and/or
 * modify it under the terms of the GNU General Public License
 * as published by the Free Software Foundation; either version 2
 * of the License, or (at your option) any later version.
 *
 * This program is distributed in the hope that it will be useful,
 * but WITHOUT ANY WARRANTY; without even the implied warranty of
 * MERCHANTABILITY or FITNESS FOR A PARTICULAR PURPOSE.  See the
 * GNU General Public License for more details.
 *
 * You should have received a copy of the GNU General Public License
 * along with this program; if not, write to the Free Software Foundation,
 * Inc., 51 Franklin Street, Fifth Floor, Boston, MA 02110-1301, USA.
 *
 * The Original Code is Copyright (C) 2006 Blender Foundation.
 * All rights reserved.
 */

/** \file
 * \ingroup cmpnodes
 */

#include "DNA_material_types.h"
#include "node_composite_util.hh"

/* **************** MIX RGB ******************** */

namespace blender::nodes::node_composite_mixrgb_cc {

static void cmp_node_mixrgb_declare(NodeDeclarationBuilder &b)
{
  b.add_input<decl::Float>(N_("Fac")).default_value(1.0f).min(0.0f).max(1.0f).subtype(PROP_FACTOR);
  b.add_input<decl::Color>(N_("Image")).default_value({1.0f, 1.0f, 1.0f, 1.0f});
  b.add_input<decl::Color>(N_("Image"), "Image_001").default_value({1.0f, 1.0f, 1.0f, 1.0f});
  b.add_output<decl::Color>(N_("Image"));
}

}  // namespace blender::nodes::node_composite_mixrgb_cc

<<<<<<< HEAD
static const char *gpu_shader_get_name(int mode)
{
  switch (mode) {
    case MA_RAMP_BLEND:
      return "mix_blend";
    case MA_RAMP_ADD:
      return "mix_add";
    case MA_RAMP_MULT:
      return "mix_mult";
    case MA_RAMP_SUB:
      return "mix_sub";
    case MA_RAMP_SCREEN:
      return "mix_screen";
    case MA_RAMP_DIV:
      return "mix_div";
    case MA_RAMP_DIFF:
      return "mix_diff";
    case MA_RAMP_DARK:
      return "mix_dark";
    case MA_RAMP_LIGHT:
      return "mix_light";
    case MA_RAMP_OVERLAY:
      return "mix_overlay";
    case MA_RAMP_DODGE:
      return "mix_dodge";
    case MA_RAMP_BURN:
      return "mix_burn";
    case MA_RAMP_HUE:
      return "mix_hue";
    case MA_RAMP_SAT:
      return "mix_sat";
    case MA_RAMP_VAL:
      return "mix_val";
    case MA_RAMP_COLOR:
      return "mix_color";
    case MA_RAMP_SOFT:
      return "mix_soft";
    case MA_RAMP_LINEAR:
      return "mix_linear";
  }

  return nullptr;
}

static int node_composite_gpu_mix_rgb(GPUMaterial *mat,
                                      bNode *node,
                                      bNodeExecData *UNUSED(execdata),
                                      GPUNodeStack *in,
                                      GPUNodeStack *out)
{
  const char *name = gpu_shader_get_name(node->custom1);
  if (name == nullptr) {
    return 0;
  }

  bool valid = GPU_stack_link(mat, node, name, in, out);
  if (!valid) {
    return 0;
  }

  if (node->custom2 & SHD_MIXRGB_USE_ALPHA) {
    bool valid = GPU_link(mat, "multiply_by_alpha", in[0].link, in[1].link, &in[0].link);
    if (!valid) {
      return 0;
    }
  }

  if (node->custom2 & SHD_MIXRGB_CLAMP) {
    const float min[4] = {0.0f, 0.0f, 0.0f, 0.0f};
    const float max[4] = {1.0f, 1.0f, 1.0f, 1.0f};
    valid = GPU_link(
        mat, "clamp_color", out[0].link, GPU_constant(min), GPU_constant(max), &out[0].link);
    if (!valid) {
      return 0;
    }
  }

  return 1;
}

/* custom1 = mix type */
void register_node_type_cmp_mix_rgb(void)
=======
void register_node_type_cmp_mix_rgb()
>>>>>>> f7b03a79
{
  namespace file_ns = blender::nodes::node_composite_mixrgb_cc;

  static bNodeType ntype;

<<<<<<< HEAD
  cmp_node_type_base(&ntype, CMP_NODE_MIX_RGB, "Mix", NODE_CLASS_OP_COLOR, NODE_PREVIEW);
  ntype.declare = blender::nodes::cmp_node_mixrgb_declare;
  node_type_label(&ntype, node_blend_label);
  node_type_gpu(&ntype, node_composite_gpu_mix_rgb);
=======
  cmp_node_type_base(&ntype, CMP_NODE_MIX_RGB, "Mix", NODE_CLASS_OP_COLOR);
  ntype.flag |= NODE_PREVIEW;
  ntype.declare = file_ns::cmp_node_mixrgb_declare;
  ntype.labelfunc = node_blend_label;
>>>>>>> f7b03a79

  nodeRegisterType(&ntype);
}<|MERGE_RESOLUTION|>--- conflicted
+++ resolved
@@ -36,9 +36,6 @@
   b.add_output<decl::Color>(N_("Image"));
 }
 
-}  // namespace blender::nodes::node_composite_mixrgb_cc
-
-<<<<<<< HEAD
 static const char *gpu_shader_get_name(int mode)
 {
   switch (mode) {
@@ -119,27 +116,19 @@
   return 1;
 }
 
-/* custom1 = mix type */
-void register_node_type_cmp_mix_rgb(void)
-=======
+}  // namespace blender::nodes::node_composite_mixrgb_cc
+
 void register_node_type_cmp_mix_rgb()
->>>>>>> f7b03a79
 {
   namespace file_ns = blender::nodes::node_composite_mixrgb_cc;
 
   static bNodeType ntype;
 
-<<<<<<< HEAD
-  cmp_node_type_base(&ntype, CMP_NODE_MIX_RGB, "Mix", NODE_CLASS_OP_COLOR, NODE_PREVIEW);
-  ntype.declare = blender::nodes::cmp_node_mixrgb_declare;
-  node_type_label(&ntype, node_blend_label);
-  node_type_gpu(&ntype, node_composite_gpu_mix_rgb);
-=======
   cmp_node_type_base(&ntype, CMP_NODE_MIX_RGB, "Mix", NODE_CLASS_OP_COLOR);
   ntype.flag |= NODE_PREVIEW;
   ntype.declare = file_ns::cmp_node_mixrgb_declare;
   ntype.labelfunc = node_blend_label;
->>>>>>> f7b03a79
+  node_type_gpu(&ntype, file_ns::node_composite_gpu_mix_rgb);
 
   nodeRegisterType(&ntype);
 }