/*
 * This program is free software; you can redistribute it and/or
 * modify it under the terms of the GNU General Public License
 * as published by the Free Software Foundation; either version 2
 * of the License, or (at your option) any later version.
 *
 * This program is distributed in the hope that it will be useful,
 * but WITHOUT ANY WARRANTY; without even the implied warranty of
 * MERCHANTABILITY or FITNESS FOR A PARTICULAR PURPOSE.  See the
 * GNU General Public License for more details.
 *
 * You should have received a copy of the GNU General Public License
 * along with this program; if not, write to the Free Software Foundation,
 * Inc., 51 Franklin Street, Fifth Floor, Boston, MA 02110-1301, USA.
 *
 * The Original Code is Copyright (C) 2006 Blender Foundation.
 * All rights reserved.
 */

/** \file
 * \ingroup cmpnodes
 */

#include "node_composite_util.hh"

#include "BLI_linklist.h"
#include "BLI_utildefines.h"

<<<<<<< HEAD
#include "DEG_depsgraph_query.h"

#include "DNA_scene_types.h"

#include "RE_engine.h"

=======
>>>>>>> f7b03a79
#include "BKE_context.h"
#include "BKE_global.h"
#include "BKE_lib_id.h"
#include "BKE_main.h"
#include "BKE_scene.h"

#include "DNA_scene_types.h"

#include "RE_engine.h"

#include "RNA_access.h"

#include "UI_interface.h"
#include "UI_resources.h"

/* **************** IMAGE (and RenderResult, multilayer image) ******************** */

static bNodeSocketTemplate cmp_node_rlayers_out[] = {
    {SOCK_RGBA, N_("Image"), 0.0f, 0.0f, 0.0f, 0.0f, 0.0f, 1.0f},
    {SOCK_FLOAT, N_("Alpha"), 1.0f, 0.0f, 0.0f, 0.0f, 0.0f, 1.0f},
    {SOCK_FLOAT, N_(RE_PASSNAME_Z), 1.0f, 0.0f, 0.0f, 0.0f, 0.0f, 1.0f},
    {SOCK_VECTOR, N_(RE_PASSNAME_NORMAL), 0.0f, 0.0f, 0.0f, 0.0f, 0.0f, 1.0f},
    {SOCK_VECTOR, N_(RE_PASSNAME_UV), 1.0f, 0.0f, 0.0f, 0.0f, 0.0f, 1.0f},
    {SOCK_VECTOR, N_(RE_PASSNAME_VECTOR), 1.0f, 0.0f, 0.0f, 0.0f, 0.0f, 1.0f},
    {SOCK_VECTOR, N_(RE_PASSNAME_POSITION), 0.0f, 0.0f, 0.0f, 0.0f, 0.0f, 1.0f},
    {SOCK_RGBA, N_(RE_PASSNAME_DEPRECATED), 0.0f, 0.0f, 0.0f, 0.0f, 0.0f, 1.0f},
    {SOCK_RGBA, N_(RE_PASSNAME_DEPRECATED), 0.0f, 0.0f, 0.0f, 0.0f, 0.0f, 1.0f},
    {SOCK_RGBA, N_(RE_PASSNAME_SHADOW), 0.0f, 0.0f, 0.0f, 0.0f, 0.0f, 1.0f},
    {SOCK_RGBA, N_(RE_PASSNAME_AO), 0.0f, 0.0f, 0.0f, 0.0f, 0.0f, 1.0f},
    {SOCK_RGBA, N_(RE_PASSNAME_DEPRECATED), 0.0f, 0.0f, 0.0f, 0.0f, 0.0f, 1.0f},
    {SOCK_RGBA, N_(RE_PASSNAME_DEPRECATED), 0.0f, 0.0f, 0.0f, 0.0f, 0.0f, 1.0f},
    {SOCK_RGBA, N_(RE_PASSNAME_DEPRECATED), 0.0f, 0.0f, 0.0f, 0.0f, 0.0f, 1.0f},
    {SOCK_FLOAT, N_(RE_PASSNAME_INDEXOB), 0.0f, 0.0f, 0.0f, 0.0f, 0.0f, 1.0f},
    {SOCK_FLOAT, N_(RE_PASSNAME_INDEXMA), 0.0f, 0.0f, 0.0f, 0.0f, 0.0f, 1.0f},
    {SOCK_FLOAT, N_(RE_PASSNAME_MIST), 0.0f, 0.0f, 0.0f, 0.0f, 0.0f, 1.0f},
    {SOCK_RGBA, N_(RE_PASSNAME_EMIT), 0.0f, 0.0f, 0.0f, 0.0f, 0.0f, 1.0f},
    {SOCK_RGBA, N_(RE_PASSNAME_ENVIRONMENT), 0.0f, 0.0f, 0.0f, 0.0f, 0.0f, 1.0f},
    {SOCK_RGBA, N_(RE_PASSNAME_DIFFUSE_DIRECT), 0.0f, 0.0f, 0.0f, 0.0f, 0.0f, 1.0f},
    {SOCK_RGBA, N_(RE_PASSNAME_DIFFUSE_INDIRECT), 0.0f, 0.0f, 0.0f, 0.0f, 0.0f, 1.0f},
    {SOCK_RGBA, N_(RE_PASSNAME_DIFFUSE_COLOR), 0.0f, 0.0f, 0.0f, 0.0f, 0.0f, 1.0f},
    {SOCK_RGBA, N_(RE_PASSNAME_GLOSSY_DIRECT), 0.0f, 0.0f, 0.0f, 0.0f, 0.0f, 1.0f},
    {SOCK_RGBA, N_(RE_PASSNAME_GLOSSY_INDIRECT), 0.0f, 0.0f, 0.0f, 0.0f, 0.0f, 1.0f},
    {SOCK_RGBA, N_(RE_PASSNAME_GLOSSY_COLOR), 0.0f, 0.0f, 0.0f, 0.0f, 0.0f, 1.0f},
    {SOCK_RGBA, N_(RE_PASSNAME_TRANSM_DIRECT), 0.0f, 0.0f, 0.0f, 0.0f, 0.0f, 1.0f},
    {SOCK_RGBA, N_(RE_PASSNAME_TRANSM_INDIRECT), 0.0f, 0.0f, 0.0f, 0.0f, 0.0f, 1.0f},
    {SOCK_RGBA, N_(RE_PASSNAME_TRANSM_COLOR), 0.0f, 0.0f, 0.0f, 0.0f, 0.0f, 1.0f},
    {SOCK_RGBA, N_(RE_PASSNAME_SUBSURFACE_DIRECT), 0.0f, 0.0f, 0.0f, 0.0f, 0.0f, 1.0f},
    {SOCK_RGBA, N_(RE_PASSNAME_SUBSURFACE_INDIRECT), 0.0f, 0.0f, 0.0f, 0.0f, 0.0f, 1.0f},
    {SOCK_RGBA, N_(RE_PASSNAME_SUBSURFACE_COLOR), 0.0f, 0.0f, 0.0f, 0.0f, 0.0f, 1.0f},
    {-1, ""},
};
#define NUM_LEGACY_SOCKETS (ARRAY_SIZE(cmp_node_rlayers_out) - 1)

static void cmp_node_image_add_pass_output(bNodeTree *ntree,
                                           bNode *node,
                                           const char *name,
                                           const char *passname,
                                           int rres_index,
                                           eNodeSocketDatatype type,
                                           int UNUSED(is_rlayers),
                                           LinkNodePair *available_sockets,
                                           int *prev_index)
{
  bNodeSocket *sock = (bNodeSocket *)BLI_findstring(
      &node->outputs, name, offsetof(bNodeSocket, name));

  /* Replace if types don't match. */
  if (sock && sock->type != type) {
    nodeRemoveSocket(ntree, node, sock);
    sock = nullptr;
  }

  /* Create socket if it doesn't exist yet. */
  if (sock == nullptr) {
    if (rres_index >= 0) {
      sock = node_add_socket_from_template(
          ntree, node, &cmp_node_rlayers_out[rres_index], SOCK_OUT);
    }
    else {
      sock = nodeAddStaticSocket(ntree, node, SOCK_OUT, type, PROP_NONE, name, name);
    }
    /* extra socket info */
    NodeImageLayer *sockdata = MEM_cnew<NodeImageLayer>(__func__);
    sock->storage = sockdata;
  }

  NodeImageLayer *sockdata = (NodeImageLayer *)sock->storage;
  if (sockdata) {
    BLI_strncpy(sockdata->pass_name, passname, sizeof(sockdata->pass_name));
  }

  /* Reorder sockets according to order that passes are added. */
  const int after_index = (*prev_index)++;
  bNodeSocket *after_sock = (bNodeSocket *)BLI_findlink(&node->outputs, after_index);
  BLI_remlink(&node->outputs, sock);
  BLI_insertlinkafter(&node->outputs, after_sock, sock);

  BLI_linklist_append(available_sockets, sock);
}

static void cmp_node_image_create_outputs(bNodeTree *ntree,
                                          bNode *node,
                                          LinkNodePair *available_sockets)
{
  Image *ima = (Image *)node->id;
  ImBuf *ibuf;
  int prev_index = -1;
  if (ima) {
    ImageUser *iuser = (ImageUser *)node->storage;
    ImageUser load_iuser = {nullptr};
    int offset = BKE_image_sequence_guess_offset(ima);

    /* It is possible that image user in this node is not
     * properly updated yet. In this case loading image will
     * fail and sockets detection will go wrong.
     *
     * So we manually construct image user to be sure first
     * image from sequence (that one which is set as filename
     * for image data-block) is used for sockets detection. */
    load_iuser.framenr = offset;

    /* make sure ima->type is correct */
    ibuf = BKE_image_acquire_ibuf(ima, &load_iuser, nullptr);

    if (ima->rr) {
      RenderLayer *rl = (RenderLayer *)BLI_findlink(&ima->rr->layers, iuser->layer);

      if (rl) {
        LISTBASE_FOREACH (RenderPass *, rpass, &rl->passes) {
          eNodeSocketDatatype type;
          if (rpass->channels == 1) {
            type = SOCK_FLOAT;
          }
          else {
            type = SOCK_RGBA;
          }

          cmp_node_image_add_pass_output(ntree,
                                         node,
                                         rpass->name,
                                         rpass->name,
                                         -1,
                                         type,
                                         false,
                                         available_sockets,
                                         &prev_index);
          /* Special handling for the Combined pass to ensure compatibility. */
          if (STREQ(rpass->name, RE_PASSNAME_COMBINED)) {
            cmp_node_image_add_pass_output(ntree,
                                           node,
                                           "Alpha",
                                           rpass->name,
                                           -1,
                                           SOCK_FLOAT,
                                           false,
                                           available_sockets,
                                           &prev_index);
          }
        }
        BKE_image_release_ibuf(ima, ibuf, nullptr);
        return;
      }
    }
  }

  cmp_node_image_add_pass_output(ntree,
                                 node,
                                 "Image",
                                 RE_PASSNAME_COMBINED,
                                 -1,
                                 SOCK_RGBA,
                                 false,
                                 available_sockets,
                                 &prev_index);
  cmp_node_image_add_pass_output(ntree,
                                 node,
                                 "Alpha",
                                 RE_PASSNAME_COMBINED,
                                 -1,
                                 SOCK_FLOAT,
                                 false,
                                 available_sockets,
                                 &prev_index);

  if (ima) {
    if (!ima->rr) {
      cmp_node_image_add_pass_output(ntree,
                                     node,
                                     RE_PASSNAME_Z,
                                     RE_PASSNAME_Z,
                                     -1,
                                     SOCK_FLOAT,
                                     false,
                                     available_sockets,
                                     &prev_index);
    }
    BKE_image_release_ibuf(ima, ibuf, nullptr);
  }
}

struct RLayerUpdateData {
  LinkNodePair *available_sockets;
  int prev_index;
};

void node_cmp_rlayers_register_pass(bNodeTree *ntree,
                                    bNode *node,
                                    Scene *scene,
                                    ViewLayer *view_layer,
                                    const char *name,
                                    eNodeSocketDatatype type)
{
  RLayerUpdateData *data = (RLayerUpdateData *)node->storage;

  if (scene == nullptr || view_layer == nullptr || data == nullptr || node->id != (ID *)scene) {
    return;
  }

  ViewLayer *node_view_layer = (ViewLayer *)BLI_findlink(&scene->view_layers, node->custom1);
  if (node_view_layer != view_layer) {
    return;
  }

  /* Special handling for the Combined pass to ensure compatibility. */
  if (STREQ(name, RE_PASSNAME_COMBINED)) {
    cmp_node_image_add_pass_output(
        ntree, node, "Image", name, -1, type, true, data->available_sockets, &data->prev_index);
    cmp_node_image_add_pass_output(ntree,
                                   node,
                                   "Alpha",
                                   name,
                                   -1,
                                   SOCK_FLOAT,
                                   true,
                                   data->available_sockets,
                                   &data->prev_index);
  }
  else {
    cmp_node_image_add_pass_output(
        ntree, node, name, name, -1, type, true, data->available_sockets, &data->prev_index);
  }
}

struct CreateOutputUserData {
  bNodeTree &ntree;
  bNode &node;
};

static void cmp_node_rlayer_create_outputs_cb(void *userdata,
                                              Scene *scene,
                                              ViewLayer *view_layer,
                                              const char *name,
                                              int UNUSED(channels),
                                              const char *UNUSED(chanid),
                                              eNodeSocketDatatype type)
{
  CreateOutputUserData &data = *(CreateOutputUserData *)userdata;
  node_cmp_rlayers_register_pass(&data.ntree, &data.node, scene, view_layer, name, type);
}

static void cmp_node_rlayer_create_outputs(bNodeTree *ntree,
                                           bNode *node,
                                           LinkNodePair *available_sockets)
{
  Scene *scene = (Scene *)node->id;

  if (scene) {
    RenderEngineType *engine_type = RE_engines_find(scene->r.engine);
    if (engine_type && engine_type->update_render_passes) {
      ViewLayer *view_layer = (ViewLayer *)BLI_findlink(&scene->view_layers, node->custom1);
      if (view_layer) {
        RLayerUpdateData *data = (RLayerUpdateData *)MEM_mallocN(sizeof(RLayerUpdateData),
                                                                 "render layer update data");
        data->available_sockets = available_sockets;
        data->prev_index = -1;
        node->storage = data;

        CreateOutputUserData userdata = {*ntree, *node};

        RenderEngine *engine = RE_engine_create(engine_type);
        RE_engine_update_render_passes(
            engine, scene, view_layer, cmp_node_rlayer_create_outputs_cb, &userdata);
        RE_engine_free(engine);

        if ((scene->r.mode & R_EDGE_FRS) &&
            (view_layer->freestyle_config.flags & FREESTYLE_AS_RENDER_PASS)) {
          node_cmp_rlayers_register_pass(
              ntree, node, scene, view_layer, RE_PASSNAME_FREESTYLE, SOCK_RGBA);
        }

        MEM_freeN(data);
        node->storage = nullptr;

        return;
      }
    }
  }

  int prev_index = -1;
  cmp_node_image_add_pass_output(ntree,
                                 node,
                                 "Image",
                                 RE_PASSNAME_COMBINED,
                                 RRES_OUT_IMAGE,
                                 SOCK_RGBA,
                                 true,
                                 available_sockets,
                                 &prev_index);
  cmp_node_image_add_pass_output(ntree,
                                 node,
                                 "Alpha",
                                 RE_PASSNAME_COMBINED,
                                 RRES_OUT_ALPHA,
                                 SOCK_FLOAT,
                                 true,
                                 available_sockets,
                                 &prev_index);
}

/* XXX make this into a generic socket verification function for dynamic socket replacement
 * (multilayer, groups, static templates) */
static void cmp_node_image_verify_outputs(bNodeTree *ntree, bNode *node, bool rlayer)
{
  bNodeSocket *sock, *sock_next;
  LinkNodePair available_sockets = {nullptr, nullptr};

  /* XXX make callback */
  if (rlayer) {
    cmp_node_rlayer_create_outputs(ntree, node, &available_sockets);
  }
  else {
    cmp_node_image_create_outputs(ntree, node, &available_sockets);
  }

  /* Get rid of sockets whose passes are not available in the image.
   * If sockets that are not available would be deleted, the connections to them would be lost
   * when e.g. opening a file (since there's no render at all yet).
   * Therefore, sockets with connected links will just be set as unavailable.
   *
   * Another important detail comes from compatibility with the older socket model, where there
   * was a fixed socket per pass type that was just hidden or not. Therefore, older versions expect
   * the first 31 passes to belong to a specific pass type.
   * So, we keep those 31 always allocated before the others as well,
   * even if they have no links attached. */
  int sock_index = 0;
  for (sock = (bNodeSocket *)node->outputs.first; sock; sock = sock_next, sock_index++) {
    sock_next = sock->next;
    if (BLI_linklist_index(available_sockets.list, sock) >= 0) {
      sock->flag &= ~SOCK_HIDDEN;
      nodeSetSocketAvailability(ntree, sock, true);
    }
    else {
      bNodeLink *link;
      for (link = (bNodeLink *)ntree->links.first; link; link = link->next) {
        if (link->fromsock == sock) {
          break;
        }
      }
      if (!link && (!rlayer || sock_index >= NUM_LEGACY_SOCKETS)) {
        MEM_freeN(sock->storage);
        nodeRemoveSocket(ntree, node, sock);
      }
      else {
        nodeSetSocketAvailability(ntree, sock, false);
      }
    }
  }

  BLI_linklist_free(available_sockets.list, nullptr);
}

namespace blender::nodes::node_composite_image_cc {

static void cmp_node_image_update(bNodeTree *ntree, bNode *node)
{
  /* avoid unnecessary updates, only changes to the image/image user data are of interest */
  if (node->update & NODE_UPDATE_ID) {
    cmp_node_image_verify_outputs(ntree, node, false);
  }

  cmp_node_update_default(ntree, node);
}

static void node_composit_init_image(bNodeTree *ntree, bNode *node)
{
  ImageUser *iuser = MEM_cnew<ImageUser>(__func__);
  node->storage = iuser;
  iuser->frames = 1;
  iuser->sfra = 1;
  iuser->flag |= IMA_ANIM_ALWAYS;

  /* setup initial outputs */
  cmp_node_image_verify_outputs(ntree, node, false);
}

static void node_composit_free_image(bNode *node)
{
  /* free extra socket info */
  LISTBASE_FOREACH (bNodeSocket *, sock, &node->outputs) {
    MEM_freeN(sock->storage);
  }

  MEM_freeN(node->storage);
}

static void node_composit_copy_image(bNodeTree *UNUSED(dest_ntree),
                                     bNode *dest_node,
                                     const bNode *src_node)
{
  dest_node->storage = MEM_dupallocN(src_node->storage);

  const bNodeSocket *src_output_sock = (bNodeSocket *)src_node->outputs.first;
  bNodeSocket *dest_output_sock = (bNodeSocket *)dest_node->outputs.first;
  while (dest_output_sock != nullptr) {
    dest_output_sock->storage = MEM_dupallocN(src_output_sock->storage);

    src_output_sock = src_output_sock->next;
    dest_output_sock = dest_output_sock->next;
  }
}

<<<<<<< HEAD
static int node_composit_gpu_image(GPUMaterial *mat,
                                   bNode *node,
                                   bNodeExecData *UNUSED(execdata),
                                   GPUNodeStack *UNUSED(in),
                                   GPUNodeStack *out)
{
  Image *ima = (Image *)node->id;
  /* We get the image user from the original node, since GPU image keeps
   * a pointer to it and the dependency refreshes the original. */
  bNode *node_original = node->original ? node->original : node;
  ImageUser *iuser = (ImageUser *)node_original->storage;

  if (out[0].hasoutput) {
    if (ima) {
      GPU_link(mat,
               "node_composite_image",
               GPU_image(mat, ima, iuser, GPU_SAMPLER_FILTER),
               &out[0].link);
    }
    else {
      GPU_link(mat, "node_composite_image_empty", &out[0].link);
    }
  }
  /* TODO(fclem) other passes. */

  return true;
}

void register_node_type_cmp_image(void)
=======
}  // namespace blender::nodes::node_composite_image_cc

void register_node_type_cmp_image()
>>>>>>> f7b03a79
{
  namespace file_ns = blender::nodes::node_composite_image_cc;

  static bNodeType ntype;

<<<<<<< HEAD
  cmp_node_type_base(&ntype, CMP_NODE_IMAGE, "Image", NODE_CLASS_INPUT, NODE_PREVIEW);
  node_type_init(&ntype, node_composit_init_image);
  node_type_storage(&ntype, "ImageUser", node_composit_free_image, node_composit_copy_image);
  node_type_update(&ntype, cmp_node_image_update);
  node_type_label(&ntype, node_image_label);
  node_type_gpu(&ntype, node_composit_gpu_image);
=======
  cmp_node_type_base(&ntype, CMP_NODE_IMAGE, "Image", NODE_CLASS_INPUT);
  node_type_init(&ntype, file_ns::node_composit_init_image);
  node_type_storage(
      &ntype, "ImageUser", file_ns::node_composit_free_image, file_ns::node_composit_copy_image);
  node_type_update(&ntype, file_ns::cmp_node_image_update);
  ntype.labelfunc = node_image_label;
  ntype.flag |= NODE_PREVIEW;
>>>>>>> f7b03a79

  nodeRegisterType(&ntype);
}

/* **************** RENDER RESULT ******************** */

void node_cmp_rlayers_outputs(bNodeTree *ntree, bNode *node)
{
  cmp_node_image_verify_outputs(ntree, node, true);
}

const char *node_cmp_rlayers_sock_to_pass(int sock_index)
{
  if (sock_index >= NUM_LEGACY_SOCKETS) {
    return nullptr;
  }
  const char *name = cmp_node_rlayers_out[sock_index].name;
  /* Exception for alpha, which is derived from Combined. */
  return (STREQ(name, "Alpha")) ? RE_PASSNAME_COMBINED : name;
}

namespace blender::nodes::node_composite_image_cc {

static void node_composit_init_rlayers(const bContext *C, PointerRNA *ptr)
{
  Scene *scene = CTX_data_scene(C);
  bNode *node = (bNode *)ptr->data;
  int sock_index = 0;

  node->id = &scene->id;
  id_us_plus(node->id);

  for (bNodeSocket *sock = (bNodeSocket *)node->outputs.first; sock;
       sock = sock->next, sock_index++) {
    NodeImageLayer *sockdata = MEM_cnew<NodeImageLayer>(__func__);
    sock->storage = sockdata;

    BLI_strncpy(sockdata->pass_name,
                node_cmp_rlayers_sock_to_pass(sock_index),
                sizeof(sockdata->pass_name));
  }
}

static bool node_composit_poll_rlayers(bNodeType *UNUSED(ntype),
                                       bNodeTree *ntree,
                                       const char **r_disabled_hint)
{
  if (!STREQ(ntree->idname, "CompositorNodeTree")) {
    *r_disabled_hint = TIP_("Not a compositor node tree");
    return false;
  }

  Scene *scene;

  /* XXX ugly: check if ntree is a local scene node tree.
   * Render layers node can only be used in local scene->nodetree,
   * since it directly links to the scene.
   */
  for (scene = (Scene *)G.main->scenes.first; scene; scene = (Scene *)scene->id.next) {
    if (scene->nodetree == ntree) {
      break;
    }
  }

  if (scene == nullptr) {
    *r_disabled_hint = TIP_(
        "The node tree must be the compositing node tree of any scene in the file");
    return false;
  }
  return true;
}

static void node_composit_free_rlayers(bNode *node)
{
  /* free extra socket info */
  LISTBASE_FOREACH (bNodeSocket *, sock, &node->outputs) {
    if (sock->storage) {
      MEM_freeN(sock->storage);
    }
  }
}

static void node_composit_copy_rlayers(bNodeTree *UNUSED(dest_ntree),
                                       bNode *dest_node,
                                       const bNode *src_node)
{
  /* copy extra socket info */
  const bNodeSocket *src_output_sock = (bNodeSocket *)src_node->outputs.first;
  bNodeSocket *dest_output_sock = (bNodeSocket *)dest_node->outputs.first;
  while (dest_output_sock != nullptr) {
    dest_output_sock->storage = MEM_dupallocN(src_output_sock->storage);

    src_output_sock = src_output_sock->next;
    dest_output_sock = dest_output_sock->next;
  }
}

static void cmp_node_rlayers_update(bNodeTree *ntree, bNode *node)
{
  cmp_node_image_verify_outputs(ntree, node, true);

  cmp_node_update_default(ntree, node);
}

<<<<<<< HEAD
static int node_composit_gpu_rlayers(GPUMaterial *mat,
                                     bNode *node,
                                     bNodeExecData *UNUSED(execdata),
                                     GPUNodeStack *UNUSED(in),
                                     GPUNodeStack *out)
{
  Scene *scene = (Scene *)node->id;

  if (out[0].hasoutput) {
    if (scene) {
      Scene *scene_orig = (Scene *)DEG_get_original_id(&scene->id);
      GPU_link(mat,
               "node_composite_rlayers",
               GPU_render_pass(mat, scene_orig, node->custom1, SCE_PASS_COMBINED),
               &out[0].link);
    }
    else {
      GPU_link(mat, "node_composite_image_empty", &out[0].link);
    }
  }
  /* TODO(fclem) other passes. */

  return true;
}

void register_node_type_cmp_rlayers(void)
=======
static void node_composit_buts_viewlayers(uiLayout *layout, bContext *C, PointerRNA *ptr)
{
  bNode *node = (bNode *)ptr->data;
  uiLayout *col, *row;

  uiTemplateID(layout,
               C,
               ptr,
               "scene",
               nullptr,
               nullptr,
               nullptr,
               UI_TEMPLATE_ID_FILTER_ALL,
               false,
               nullptr);

  if (!node->id) {
    return;
  }

  col = uiLayoutColumn(layout, false);
  row = uiLayoutRow(col, true);
  uiItemR(row, ptr, "layer", UI_ITEM_R_SPLIT_EMPTY_NAME, "", ICON_NONE);

  PropertyRNA *prop = RNA_struct_find_property(ptr, "layer");
  const char *layer_name;
  if (!(RNA_property_enum_identifier(
          C, ptr, prop, RNA_property_enum_get(ptr, prop), &layer_name))) {
    return;
  }

  PointerRNA scn_ptr;
  char scene_name[MAX_ID_NAME - 2];
  scn_ptr = RNA_pointer_get(ptr, "scene");
  RNA_string_get(&scn_ptr, "name", scene_name);

  PointerRNA op_ptr;
  uiItemFullO(
      row, "RENDER_OT_render", "", ICON_RENDER_STILL, nullptr, WM_OP_INVOKE_DEFAULT, 0, &op_ptr);
  RNA_string_set(&op_ptr, "layer", layer_name);
  RNA_string_set(&op_ptr, "scene", scene_name);
}

}  // namespace blender::nodes::node_composite_image_cc

void register_node_type_cmp_rlayers()
>>>>>>> f7b03a79
{
  namespace file_ns = blender::nodes::node_composite_image_cc;

  static bNodeType ntype;

  cmp_node_type_base(&ntype, CMP_NODE_R_LAYERS, "Render Layers", NODE_CLASS_INPUT);
  node_type_socket_templates(&ntype, nullptr, cmp_node_rlayers_out);
  ntype.draw_buttons = file_ns::node_composit_buts_viewlayers;
  ntype.initfunc_api = file_ns::node_composit_init_rlayers;
  ntype.poll = file_ns::node_composit_poll_rlayers;
  ntype.flag |= NODE_PREVIEW;
  node_type_storage(
      &ntype, nullptr, file_ns::node_composit_free_rlayers, file_ns::node_composit_copy_rlayers);
  node_type_update(&ntype, file_ns::cmp_node_rlayers_update);
  node_type_init(&ntype, node_cmp_rlayers_outputs);
  node_type_size_preset(&ntype, NODE_SIZE_LARGE);
  node_type_gpu(&ntype, node_composit_gpu_rlayers);

  nodeRegisterType(&ntype);
}<|MERGE_RESOLUTION|>--- conflicted
+++ resolved
@@ -26,20 +26,13 @@
 #include "BLI_linklist.h"
 #include "BLI_utildefines.h"
 
-<<<<<<< HEAD
-#include "DEG_depsgraph_query.h"
-
-#include "DNA_scene_types.h"
-
-#include "RE_engine.h"
-
-=======
->>>>>>> f7b03a79
 #include "BKE_context.h"
 #include "BKE_global.h"
 #include "BKE_lib_id.h"
 #include "BKE_main.h"
 #include "BKE_scene.h"
+
+#include "DEG_depsgraph_query.h"
 
 #include "DNA_scene_types.h"
 
@@ -456,7 +449,6 @@
   }
 }
 
-<<<<<<< HEAD
 static int node_composit_gpu_image(GPUMaterial *mat,
                                    bNode *node,
                                    bNodeExecData *UNUSED(execdata),
@@ -485,33 +477,22 @@
   return true;
 }
 
-void register_node_type_cmp_image(void)
-=======
 }  // namespace blender::nodes::node_composite_image_cc
 
 void register_node_type_cmp_image()
->>>>>>> f7b03a79
 {
   namespace file_ns = blender::nodes::node_composite_image_cc;
 
   static bNodeType ntype;
 
-<<<<<<< HEAD
-  cmp_node_type_base(&ntype, CMP_NODE_IMAGE, "Image", NODE_CLASS_INPUT, NODE_PREVIEW);
-  node_type_init(&ntype, node_composit_init_image);
-  node_type_storage(&ntype, "ImageUser", node_composit_free_image, node_composit_copy_image);
-  node_type_update(&ntype, cmp_node_image_update);
-  node_type_label(&ntype, node_image_label);
-  node_type_gpu(&ntype, node_composit_gpu_image);
-=======
   cmp_node_type_base(&ntype, CMP_NODE_IMAGE, "Image", NODE_CLASS_INPUT);
   node_type_init(&ntype, file_ns::node_composit_init_image);
   node_type_storage(
       &ntype, "ImageUser", file_ns::node_composit_free_image, file_ns::node_composit_copy_image);
   node_type_update(&ntype, file_ns::cmp_node_image_update);
   ntype.labelfunc = node_image_label;
+  node_type_gpu(&ntype, file_ns::node_composit_gpu_image);
   ntype.flag |= NODE_PREVIEW;
->>>>>>> f7b03a79
 
   nodeRegisterType(&ntype);
 }
@@ -616,7 +597,6 @@
   cmp_node_update_default(ntree, node);
 }
 
-<<<<<<< HEAD
 static int node_composit_gpu_rlayers(GPUMaterial *mat,
                                      bNode *node,
                                      bNodeExecData *UNUSED(execdata),
@@ -642,8 +622,6 @@
   return true;
 }
 
-void register_node_type_cmp_rlayers(void)
-=======
 static void node_composit_buts_viewlayers(uiLayout *layout, bContext *C, PointerRNA *ptr)
 {
   bNode *node = (bNode *)ptr->data;
@@ -690,7 +668,6 @@
 }  // namespace blender::nodes::node_composite_image_cc
 
 void register_node_type_cmp_rlayers()
->>>>>>> f7b03a79
 {
   namespace file_ns = blender::nodes::node_composite_image_cc;
 
@@ -707,7 +684,7 @@
   node_type_update(&ntype, file_ns::cmp_node_rlayers_update);
   node_type_init(&ntype, node_cmp_rlayers_outputs);
   node_type_size_preset(&ntype, NODE_SIZE_LARGE);
-  node_type_gpu(&ntype, node_composit_gpu_rlayers);
+  node_type_gpu(&ntype, file_ns::node_composit_gpu_rlayers);
 
   nodeRegisterType(&ntype);
 }