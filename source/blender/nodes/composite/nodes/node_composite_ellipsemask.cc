/*
 * This program is free software; you can redistribute it and/or
 * modify it under the terms of the GNU General Public License
 * as published by the Free Software Foundation; either version 2
 * of the License, or (at your option) any later version.
 *
 * This program is distributed in the hope that it will be useful,
 * but WITHOUT ANY WARRANTY; without even the implied warranty of
 * MERCHANTABILITY or FITNESS FOR A PARTICULAR PURPOSE.  See the
 * GNU General Public License for more details.
 *
 * You should have received a copy of the GNU General Public License
 * along with this program; if not, write to the Free Software Foundation,
 * Inc., 51 Franklin Street, Fifth Floor, Boston, MA 02110-1301, USA.
 *
 * The Original Code is Copyright (C) 2006 Blender Foundation.
 * All rights reserved.
 */

/** \file
 * \ingroup cmpnodes
 */

#include "UI_interface.h"
#include "UI_resources.h"

#include "node_composite_util.hh"

/* **************** SCALAR MATH ******************** */

namespace blender::nodes::node_composite_ellipsemask_cc {

static void cmp_node_ellipsemask_declare(NodeDeclarationBuilder &b)
{
  b.add_input<decl::Float>(N_("Mask")).default_value(0.0f).min(0.0f).max(1.0f);
  b.add_input<decl::Float>(N_("Value")).default_value(1.0f).min(0.0f).max(1.0f);
  b.add_output<decl::Float>(N_("Mask"));
}

static void node_composit_init_ellipsemask(bNodeTree *UNUSED(ntree), bNode *node)
{
  NodeEllipseMask *data = MEM_cnew<NodeEllipseMask>(__func__);
  data->x = 0.5;
  data->y = 0.5;
  data->width = 0.2;
  data->height = 0.1;
  data->rotation = 0.0;
  node->storage = data;
}

<<<<<<< HEAD
static int node_composite_gpu_ellipsemask(GPUMaterial *mat,
                                          bNode *node,
                                          bNodeExecData *UNUSED(execdata),
                                          GPUNodeStack *in,
                                          GPUNodeStack *out)
{
  const NodeEllipseMask *data = (NodeEllipseMask *)node->storage;

  const float mask_type = (float)node->custom1;
  const float cos_angle = std::cos(data->rotation);
  const float sin_angle = std::sin(data->rotation);
  const float half_width = data->width / 2.0;
  const float half_height = data->height / 2.0;

  return GPU_stack_link(mat,
                        node,
                        "node_composite_ellipse_mask",
                        in,
                        out,
                        GPU_constant(&mask_type),
                        GPU_uniform(&data->x),
                        GPU_uniform(&data->y),
                        GPU_uniform(&half_width),
                        GPU_uniform(&half_height),
                        GPU_uniform(&cos_angle),
                        GPU_uniform(&sin_angle));
}

void register_node_type_cmp_ellipsemask(void)
=======
static void node_composit_buts_ellipsemask(uiLayout *layout, bContext *UNUSED(C), PointerRNA *ptr)
{
  uiLayout *row;
  row = uiLayoutRow(layout, true);
  uiItemR(row, ptr, "x", UI_ITEM_R_SPLIT_EMPTY_NAME, nullptr, ICON_NONE);
  uiItemR(row, ptr, "y", UI_ITEM_R_SPLIT_EMPTY_NAME, nullptr, ICON_NONE);
  row = uiLayoutRow(layout, true);
  uiItemR(row, ptr, "width", UI_ITEM_R_SPLIT_EMPTY_NAME | UI_ITEM_R_SLIDER, nullptr, ICON_NONE);
  uiItemR(row, ptr, "height", UI_ITEM_R_SPLIT_EMPTY_NAME | UI_ITEM_R_SLIDER, nullptr, ICON_NONE);

  uiItemR(layout, ptr, "rotation", UI_ITEM_R_SPLIT_EMPTY_NAME, nullptr, ICON_NONE);
  uiItemR(layout, ptr, "mask_type", UI_ITEM_R_SPLIT_EMPTY_NAME, nullptr, ICON_NONE);
}

}  // namespace blender::nodes::node_composite_ellipsemask_cc

void register_node_type_cmp_ellipsemask()
>>>>>>> f7b03a79
{
  namespace file_ns = blender::nodes::node_composite_ellipsemask_cc;

  static bNodeType ntype;

  cmp_node_type_base(&ntype, CMP_NODE_MASK_ELLIPSE, "Ellipse Mask", NODE_CLASS_MATTE);
  ntype.declare = file_ns::cmp_node_ellipsemask_declare;
  ntype.draw_buttons = file_ns::node_composit_buts_ellipsemask;
  node_type_size(&ntype, 260, 110, 320);
  node_type_init(&ntype, file_ns::node_composit_init_ellipsemask);
  node_type_storage(
      &ntype, "NodeEllipseMask", node_free_standard_storage, node_copy_standard_storage);
  node_type_gpu(&ntype, node_composite_gpu_ellipsemask);

  nodeRegisterType(&ntype);
}<|MERGE_RESOLUTION|>--- conflicted
+++ resolved
@@ -48,7 +48,20 @@
   node->storage = data;
 }
 
-<<<<<<< HEAD
+static void node_composit_buts_ellipsemask(uiLayout *layout, bContext *UNUSED(C), PointerRNA *ptr)
+{
+  uiLayout *row;
+  row = uiLayoutRow(layout, true);
+  uiItemR(row, ptr, "x", UI_ITEM_R_SPLIT_EMPTY_NAME, nullptr, ICON_NONE);
+  uiItemR(row, ptr, "y", UI_ITEM_R_SPLIT_EMPTY_NAME, nullptr, ICON_NONE);
+  row = uiLayoutRow(layout, true);
+  uiItemR(row, ptr, "width", UI_ITEM_R_SPLIT_EMPTY_NAME | UI_ITEM_R_SLIDER, nullptr, ICON_NONE);
+  uiItemR(row, ptr, "height", UI_ITEM_R_SPLIT_EMPTY_NAME | UI_ITEM_R_SLIDER, nullptr, ICON_NONE);
+
+  uiItemR(layout, ptr, "rotation", UI_ITEM_R_SPLIT_EMPTY_NAME, nullptr, ICON_NONE);
+  uiItemR(layout, ptr, "mask_type", UI_ITEM_R_SPLIT_EMPTY_NAME, nullptr, ICON_NONE);
+}
+
 static int node_composite_gpu_ellipsemask(GPUMaterial *mat,
                                           bNode *node,
                                           bNodeExecData *UNUSED(execdata),
@@ -77,26 +90,9 @@
                         GPU_uniform(&sin_angle));
 }
 
-void register_node_type_cmp_ellipsemask(void)
-=======
-static void node_composit_buts_ellipsemask(uiLayout *layout, bContext *UNUSED(C), PointerRNA *ptr)
-{
-  uiLayout *row;
-  row = uiLayoutRow(layout, true);
-  uiItemR(row, ptr, "x", UI_ITEM_R_SPLIT_EMPTY_NAME, nullptr, ICON_NONE);
-  uiItemR(row, ptr, "y", UI_ITEM_R_SPLIT_EMPTY_NAME, nullptr, ICON_NONE);
-  row = uiLayoutRow(layout, true);
-  uiItemR(row, ptr, "width", UI_ITEM_R_SPLIT_EMPTY_NAME | UI_ITEM_R_SLIDER, nullptr, ICON_NONE);
-  uiItemR(row, ptr, "height", UI_ITEM_R_SPLIT_EMPTY_NAME | UI_ITEM_R_SLIDER, nullptr, ICON_NONE);
-
-  uiItemR(layout, ptr, "rotation", UI_ITEM_R_SPLIT_EMPTY_NAME, nullptr, ICON_NONE);
-  uiItemR(layout, ptr, "mask_type", UI_ITEM_R_SPLIT_EMPTY_NAME, nullptr, ICON_NONE);
-}
-
 }  // namespace blender::nodes::node_composite_ellipsemask_cc
 
 void register_node_type_cmp_ellipsemask()
->>>>>>> f7b03a79
 {
   namespace file_ns = blender::nodes::node_composite_ellipsemask_cc;
 
@@ -109,7 +105,7 @@
   node_type_init(&ntype, file_ns::node_composit_init_ellipsemask);
   node_type_storage(
       &ntype, "NodeEllipseMask", node_free_standard_storage, node_copy_standard_storage);
-  node_type_gpu(&ntype, node_composite_gpu_ellipsemask);
+  node_type_gpu(&ntype, file_ns::node_composite_gpu_ellipsemask);
 
   nodeRegisterType(&ntype);
 }