--- conflicted
+++ resolved
@@ -1485,15 +1485,6 @@
   }
 }
 
-<<<<<<< HEAD
-void BM_get_selected_faces(BMesh *bm, bool *selection)
-{
-  BMIter iter;
-  BMFace *f;
-  int i = 0;
-  BM_ITER_MESH_INDEX (f, &iter, bm, BM_FACES_OF_MESH, i) {
-    selection[i] = BM_elem_flag_test(f, BM_ELEM_SELECT);
-=======
 void BM_get_selected_vertices(BMesh *bm, bool *selection)
 {
   BMIter iter;
@@ -1501,7 +1492,6 @@
   int i;
   BM_ITER_MESH_INDEX (v, &iter, bm, BM_VERTS_OF_MESH, i) {
     selection[i] = BM_elem_flag_test(v, BM_ELEM_SELECT);
->>>>>>> 6dda3a7f
   }
 }
 
@@ -1572,7 +1562,6 @@
     }
   }
 }
-<<<<<<< HEAD
 /**
  * Use to select  bmesh vertex data based on an array of bool.
  */
@@ -1647,6 +1636,4 @@
     BM_elem_flag_set(f, BM_ELEM_TAG, mask[i]);
   }
 }
-=======
->>>>>>> 6dda3a7f
 /** \} */