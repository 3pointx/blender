--- conflicted
+++ resolved
@@ -84,10 +84,7 @@
 #include "BLI_math_vector.h"
 #include "BLI_span.hh"
 #include "BLI_string_ref.hh"
-<<<<<<< HEAD
-=======
 #include "BLI_task.hh"
->>>>>>> fc26e3fe
 
 #include "BKE_attribute.hh"
 #include "BKE_customdata.h"
@@ -360,23 +357,14 @@
                                            CustomData_get_offset(&bm->vdata, CD_SHAPE_KEYINDEX) :
                                            -1;
 
-<<<<<<< HEAD
-  const Span<MVert> mvert = blender::bke::mesh_vertices(*me);
-=======
->>>>>>> fc26e3fe
   const bool *hide_vert = (const bool *)CustomData_get_layer_named(
       &me->vdata, CD_PROP_BOOL, ".hide_vert");
   const bool *hide_edge = (const bool *)CustomData_get_layer_named(
       &me->edata, CD_PROP_BOOL, ".hide_edge");
-<<<<<<< HEAD
-  const bool *hide_face = (const bool *)CustomData_get_layer_named(
-      &me->pdata, CD_PROP_BOOL, ".hide_face");
-=======
   const bool *hide_poly = (const bool *)CustomData_get_layer_named(
       &me->pdata, CD_PROP_BOOL, ".hide_poly");
 
-  Span<MVert> mvert{me->mvert, me->totvert};
->>>>>>> fc26e3fe
+  Span<MVert> mvert = blender::bke::mesh_vertices(*me);
   Array<BMVert *> vtable(me->totvert);
   for (const int i : mvert.index_range()) {
     BMVert *v = vtable[i] = BM_vert_create(
@@ -487,11 +475,7 @@
 
     /* Transfer flag. */
     f->head.hflag = BM_face_flag_from_mflag(mpoly[i].flag & ~ME_FACE_SEL);
-<<<<<<< HEAD
-    if (hide_face && hide_face[i]) {
-=======
     if (hide_poly && hide_poly[i]) {
->>>>>>> fc26e3fe
       BM_elem_flag_enable(f, BM_ELEM_HIDDEN);
     }
 
@@ -950,17 +934,11 @@
   if (do_write) {
     bke::SpanAttributeWriter<bool> attribute = attributes.lookup_or_add_for_write_only_span<bool>(
         attribute_name, domain);
-<<<<<<< HEAD
-    for (const int i : attribute.span.index_range()) {
-      attribute.span[i] = get_fn(i);
-    }
-=======
     threading::parallel_for(attribute.span.index_range(), 4096, [&](IndexRange range) {
       for (const int i : range) {
         attribute.span[i] = get_fn(i);
       }
     });
->>>>>>> fc26e3fe
     attribute.finish();
   }
   else {
@@ -972,27 +950,16 @@
 static void convert_bmesh_hide_flags_to_mesh_attributes(BMesh &bm,
                                                         const bool need_hide_vert,
                                                         const bool need_hide_edge,
-<<<<<<< HEAD
-                                                        const bool need_hide_face,
-=======
                                                         const bool need_hide_poly,
->>>>>>> fc26e3fe
                                                         Mesh &mesh)
 {
   using namespace blender;
   /* The "hide" attributes are stored as flags on #BMesh. */
   BLI_assert(CustomData_get_layer_named(&bm.vdata, CD_PROP_BOOL, ".hide_vert") == nullptr);
-<<<<<<< HEAD
-  BLI_assert(CustomData_get_layer_named(&bm.edata, CD_PROP_BOOL, ".edge_vert") == nullptr);
-  BLI_assert(CustomData_get_layer_named(&bm.pdata, CD_PROP_BOOL, ".face_vert") == nullptr);
-
-  if (!(need_hide_vert || need_hide_edge || need_hide_face)) {
-=======
   BLI_assert(CustomData_get_layer_named(&bm.edata, CD_PROP_BOOL, ".hide_edge") == nullptr);
   BLI_assert(CustomData_get_layer_named(&bm.pdata, CD_PROP_BOOL, ".hide_poly") == nullptr);
 
   if (!(need_hide_vert || need_hide_edge || need_hide_poly)) {
->>>>>>> fc26e3fe
     return;
   }
 
@@ -1008,11 +975,7 @@
         return BM_elem_flag_test(BM_edge_at_index(&bm, i), BM_ELEM_HIDDEN);
       });
   write_elem_flag_to_attribute(
-<<<<<<< HEAD
-      attributes, ".hide_face", ATTR_DOMAIN_FACE, need_hide_face, [&](const int i) {
-=======
       attributes, ".hide_poly", ATTR_DOMAIN_FACE, need_hide_poly, [&](const int i) {
->>>>>>> fc26e3fe
         return BM_elem_flag_test(BM_face_at_index(&bm, i), BM_ELEM_HIDDEN);
       });
 }
@@ -1077,11 +1040,7 @@
 
   bool need_hide_vert = false;
   bool need_hide_edge = false;
-<<<<<<< HEAD
-  bool need_hide_face = false;
-=======
   bool need_hide_poly = false;
->>>>>>> fc26e3fe
 
   /* Clear normals on the mesh completely, since the original vertex and polygon count might be
    * different than the BMesh's. */
@@ -1154,11 +1113,7 @@
     mpoly->mat_nr = f->mat_nr;
     mpoly->flag = BM_face_flag_to_mflag(f);
     if (BM_elem_flag_test(f, BM_ELEM_HIDDEN)) {
-<<<<<<< HEAD
-      need_hide_face = true;
-=======
       need_hide_poly = true;
->>>>>>> fc26e3fe
     }
 
     l_iter = l_first = BM_FACE_FIRST_LOOP(f);
@@ -1253,13 +1208,7 @@
   }
 
   convert_bmesh_hide_flags_to_mesh_attributes(
-<<<<<<< HEAD
-      *bm, need_hide_vert, need_hide_edge, need_hide_face, *me);
-=======
       *bm, need_hide_vert, need_hide_edge, need_hide_poly, *me);
-
-  BKE_mesh_update_customdata_pointers(me, false);
->>>>>>> fc26e3fe
 
   {
     me->totselect = BLI_listbase_count(&(bm->selected));
@@ -1353,11 +1302,7 @@
 
   bool need_hide_vert = false;
   bool need_hide_edge = false;
-<<<<<<< HEAD
-  bool need_hide_face = false;
-=======
   bool need_hide_poly = false;
->>>>>>> fc26e3fe
 
   /* Clear normals on the mesh completely, since the original vertex and polygon count might be
    * different than the BMesh's. */
@@ -1432,11 +1377,7 @@
     mp->totloop = efa->len;
     mp->flag = BM_face_flag_to_mflag(efa);
     if (BM_elem_flag_test(efa, BM_ELEM_HIDDEN)) {
-<<<<<<< HEAD
-      need_hide_face = true;
-=======
       need_hide_poly = true;
->>>>>>> fc26e3fe
     }
 
     mp->loopstart = j;
@@ -1459,11 +1400,7 @@
   bm->elem_index_dirty &= ~(BM_FACE | BM_LOOP);
 
   convert_bmesh_hide_flags_to_mesh_attributes(
-<<<<<<< HEAD
-      *bm, need_hide_vert, need_hide_edge, need_hide_face, *me);
-=======
       *bm, need_hide_vert, need_hide_edge, need_hide_poly, *me);
->>>>>>> fc26e3fe
 
   me->cd_flag = BM_mesh_cd_flag_from_bmesh(bm);
 }