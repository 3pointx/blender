--- conflicted
+++ resolved
@@ -356,18 +356,13 @@
                                            CustomData_get_offset(&bm->vdata, CD_SHAPE_KEYINDEX) :
                                            -1;
 
-<<<<<<< HEAD
   const Span<MVert> mvert = blender::bke::mesh_vertices(*me);
-=======
   const bool *hide_vert = (const bool *)CustomData_get_layer_named(
       &me->vdata, CD_PROP_BOOL, ".hide_vert");
   const bool *hide_edge = (const bool *)CustomData_get_layer_named(
       &me->edata, CD_PROP_BOOL, ".hide_edge");
   const bool *hide_face = (const bool *)CustomData_get_layer_named(
       &me->pdata, CD_PROP_BOOL, ".hide_face");
-
-  Span<MVert> mvert{me->mvert, me->totvert};
->>>>>>> 03c4548e
   Array<BMVert *> vtable(me->totvert);
   for (const int i : mvert.index_range()) {
     BMVert *v = vtable[i] = BM_vert_create(
@@ -1204,14 +1199,9 @@
     }
   }
 
-<<<<<<< HEAD
-=======
   convert_bmesh_hide_flags_to_mesh_attributes(
       *bm, need_hide_vert, need_hide_edge, need_hide_face, *me);
 
-  BKE_mesh_update_customdata_pointers(me, false);
-
->>>>>>> 03c4548e
   {
     me->totselect = BLI_listbase_count(&(bm->selected));
 
