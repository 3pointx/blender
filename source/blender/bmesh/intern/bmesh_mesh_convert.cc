/* SPDX-License-Identifier: GPL-2.0-or-later */

/** \file
 * \ingroup bmesh
 *
 * BM mesh conversion functions.
 *
 * \section bm_mesh_conv_shapekey Converting Shape Keys
 *
 * When converting to/from a Mesh/BMesh you can optionally pass a shape key to edit.
 * This has the effect of editing the shape key-block rather than the original mesh vertex coords
 * (although additional geometry is still allowed and uses fallback locations on converting).
 *
 * While this works for any mesh/bmesh this is made use of by entering and exiting edit-mode.
 *
 * There are comments in code but this should help explain the general
 * intention as to how this works converting from/to bmesh.
 * \subsection user_pov User Perspective
 *
 * - Editmode operations when a shape key-block is active edits only that key-block.
 * - The first Basis key-block always matches the Mesh verts.
 * - Changing vertex locations of _any_ Basis
 *   will apply offsets to those shape keys using this as their Basis.
 *
 * \subsection enter_editmode Entering EditMode - #BM_mesh_bm_from_me
 *
 * - The active key-block is used for BMesh vertex locations on entering edit-mode.
 *   So obviously the meshes vertex locations remain unchanged and the shape key
 *   itself is not being edited directly.
 *   Simply the #BMVert.co is a initialized from active shape key (when its set).
 * - All key-blocks are added as CustomData layers (read code for details).
 *
 * \subsection exit_editmode Exiting EditMode - #BM_mesh_bm_to_me
 *
 * This is where the most confusing code is! Won't attempt to document the details here,
 * for that read the code.
 * But basics are as follows.
 *
 * - Vertex locations (possibly modified from initial active key-block)
 *   are copied directly into #MVert.co
 *   (special confusing note that these may be restored later, when editing the 'Basis', read on).
 * - if the 'Key' is relative, and the active key-block is the basis for ANY other key-blocks -
 *   get an array of offsets between the new vertex locations and the original shape key
 *   (before entering edit-mode), these offsets get applied later on to inactive key-blocks
 *   using the active one (which we are editing) as their Basis.
 *
 * Copying the locations back to the shape keys is quite confusing...
 * One main area of confusion is that when editing a 'Basis' key-block 'me->key->refkey'
 * The coords are written into the mesh, from the users perspective the Basis coords are written
 * into the mesh when exiting edit-mode.
 *
 * When _not_ editing the 'Basis', the original vertex locations
 * (stored in the mesh and unchanged during edit-mode), are copied back into the mesh.
 *
 * This has the effect from the users POV of leaving the mesh un-touched,
 * and only editing the active shape key-block.
 *
 * \subsection other_notes Other Notes
 *
 * Other details noted here which might not be so obvious:
 *
 * - The #CD_SHAPEKEY layer is only used in edit-mode,
 *   and the #Mesh.key is only used in object-mode.
 *   Although the #CD_SHAPEKEY custom-data layer is converted into #Key data-blocks for each
 *   undo-step while in edit-mode.
 * - The #CD_SHAPE_KEYINDEX layer is used to check if vertices existed when entering edit-mode.
 *   Values of the indices are only used for shape-keys when the #CD_SHAPEKEY layer can't be found,
 *   allowing coordinates from the #Key to be used to prevent data-loss.
 *   These indices are also used to maintain correct indices for hook modifiers and vertex parents.
 */

#include "DNA_key_types.h"
#include "DNA_mesh_types.h"
#include "DNA_meshdata_types.h"
#include "DNA_modifier_types.h"
#include "DNA_object_types.h"

#include "MEM_guardedalloc.h"

#include "BLI_alloca.h"
#include "BLI_array.hh"
#include "BLI_index_range.hh"
#include "BLI_listbase.h"
#include "BLI_math_vector.h"
#include "BLI_span.hh"
#include "BLI_string_ref.hh"
#include "BLI_task.hh"

#include "BKE_attribute.hh"
#include "BKE_customdata.h"
#include "BKE_mesh.h"
#include "BKE_mesh_runtime.h"
#include "BKE_multires.h"

#include "BKE_key.h"
#include "BKE_main.h"

#include "DEG_depsgraph_query.h"

#include "bmesh.h"
#include "intern/bmesh_private.h" /* For element checking. */

#include "CLG_log.h"

static CLG_LogRef LOG = {"bmesh.mesh.convert"};

using blender::Array;
using blender::IndexRange;
using blender::MutableSpan;
using blender::Span;
using blender::StringRef;

void BM_mesh_cd_flag_ensure(BMesh *bm, Mesh *mesh, const char cd_flag)
{
  const char cd_flag_all = BM_mesh_cd_flag_from_bmesh(bm) | cd_flag;
  BM_mesh_cd_flag_apply(bm, cd_flag_all);
  if (mesh) {
    mesh->cd_flag = cd_flag_all;
  }
}

void BM_mesh_cd_flag_apply(BMesh *bm, const char cd_flag)
{
  /* CustomData_bmesh_init_pool() must run first */
  BLI_assert(bm->vdata.totlayer == 0 || bm->vdata.pool != nullptr);
  BLI_assert(bm->edata.totlayer == 0 || bm->edata.pool != nullptr);
  BLI_assert(bm->pdata.totlayer == 0 || bm->pdata.pool != nullptr);

  if (cd_flag & ME_CDFLAG_VERT_CREASE) {
    if (!CustomData_has_layer(&bm->vdata, CD_CREASE)) {
      BM_data_layer_add(bm, &bm->vdata, CD_CREASE);
    }
  }
  else {
    if (CustomData_has_layer(&bm->vdata, CD_CREASE)) {
      BM_data_layer_free(bm, &bm->vdata, CD_CREASE);
    }
  }

  if (cd_flag & ME_CDFLAG_EDGE_CREASE) {
    if (!CustomData_has_layer(&bm->edata, CD_CREASE)) {
      BM_data_layer_add(bm, &bm->edata, CD_CREASE);
    }
  }
  else {
    if (CustomData_has_layer(&bm->edata, CD_CREASE)) {
      BM_data_layer_free(bm, &bm->edata, CD_CREASE);
    }
  }
}

char BM_mesh_cd_flag_from_bmesh(BMesh *bm)
{
  char cd_flag = 0;
  if (CustomData_has_layer(&bm->vdata, CD_CREASE)) {
    cd_flag |= ME_CDFLAG_VERT_CREASE;
  }
  if (CustomData_has_layer(&bm->edata, CD_CREASE)) {
    cd_flag |= ME_CDFLAG_EDGE_CREASE;
  }
  return cd_flag;
}

/* Static function for alloc (duplicate in modifiers_bmesh.c) */
static BMFace *bm_face_create_from_mpoly(BMesh &bm,
                                         Span<MLoop> loops,
                                         Span<BMVert *> vtable,
                                         Span<BMEdge *> etable)
{
  Array<BMVert *, BM_DEFAULT_NGON_STACK_SIZE> verts(loops.size());
  Array<BMEdge *, BM_DEFAULT_NGON_STACK_SIZE> edges(loops.size());

  for (const int i : loops.index_range()) {
    verts[i] = vtable[loops[i].v];
    edges[i] = etable[loops[i].e];
  }

  return BM_face_create(&bm, verts.data(), edges.data(), loops.size(), nullptr, BM_CREATE_SKIP_CD);
}

void BM_mesh_bm_from_me(BMesh *bm, const Mesh *me, const struct BMeshFromMeshParams *params)
{
  const bool is_new = !(bm->totvert || (bm->vdata.totlayer || bm->edata.totlayer ||
                                        bm->pdata.totlayer || bm->ldata.totlayer));
  KeyBlock *actkey;
  float(*keyco)[3] = nullptr;
  CustomData_MeshMasks mask = CD_MASK_BMESH;
  CustomData_MeshMasks_update(&mask, &params->cd_mask_extra);

  if (!me || !me->totvert) {
    if (me && is_new) { /* No verts? still copy custom-data layout. */
      CustomData_copy_mesh_to_bmesh(&me->vdata, &bm->vdata, mask.vmask, CD_CONSTRUCT, 0);
      CustomData_copy_mesh_to_bmesh(&me->edata, &bm->edata, mask.emask, CD_CONSTRUCT, 0);
      CustomData_copy_mesh_to_bmesh(&me->ldata, &bm->ldata, mask.lmask, CD_CONSTRUCT, 0);
      CustomData_copy_mesh_to_bmesh(&me->pdata, &bm->pdata, mask.pmask, CD_CONSTRUCT, 0);

      CustomData_bmesh_init_pool(&bm->vdata, me->totvert, BM_VERT);
      CustomData_bmesh_init_pool(&bm->edata, me->totedge, BM_EDGE);
      CustomData_bmesh_init_pool(&bm->ldata, me->totloop, BM_LOOP);
      CustomData_bmesh_init_pool(&bm->pdata, me->totpoly, BM_FACE);
    }
    return; /* Sanity check. */
  }

  const float(*vert_normals)[3] = nullptr;
  if (params->calc_vert_normal) {
    vert_normals = BKE_mesh_vertex_normals_ensure(me);
  }

  if (is_new) {
    CustomData_copy_mesh_to_bmesh(&me->vdata, &bm->vdata, mask.vmask, CD_SET_DEFAULT, 0);
    CustomData_copy_mesh_to_bmesh(&me->edata, &bm->edata, mask.emask, CD_SET_DEFAULT, 0);
    CustomData_copy_mesh_to_bmesh(&me->ldata, &bm->ldata, mask.lmask, CD_SET_DEFAULT, 0);
    CustomData_copy_mesh_to_bmesh(&me->pdata, &bm->pdata, mask.pmask, CD_SET_DEFAULT, 0);
  }
  else {
    CustomData_bmesh_merge(&me->vdata, &bm->vdata, mask.vmask, CD_SET_DEFAULT, bm, BM_VERT);
    CustomData_bmesh_merge(&me->edata, &bm->edata, mask.emask, CD_SET_DEFAULT, bm, BM_EDGE);
    CustomData_bmesh_merge(&me->ldata, &bm->ldata, mask.lmask, CD_SET_DEFAULT, bm, BM_LOOP);
    CustomData_bmesh_merge(&me->pdata, &bm->pdata, mask.pmask, CD_SET_DEFAULT, bm, BM_FACE);
  }

  /* -------------------------------------------------------------------- */
  /* Shape Key */
  int tot_shape_keys = 0;
  if (me->key != nullptr && DEG_is_original_id(&me->id)) {
    /* Evaluated meshes can be topologically inconsistent with their shape keys.
     * Shape keys are also already integrated into the state of the evaluated
     * mesh, so considering them here would kind of apply them twice. */
    tot_shape_keys = BLI_listbase_count(&me->key->block);

    /* Original meshes must never contain a shape-key custom-data layers.
     *
     * This may happen if and object's mesh data is accidentally
     * set to the output from the modifier stack, causing it to be an "original" ID,
     * even though the data isn't fully compatible (hence this assert).
     *
     * This results in:
     * - The newly created #BMesh having twice the number of custom-data layers.
     * - When converting the #BMesh back to a regular mesh,
     *   At least one of the extra shape-key blocks will be created in #Mesh.key
     *   depending on the value of #CustomDataLayer.uid.
     *
     * We could support mixing both kinds of data if there is a compelling use-case for it.
     * At the moment it's simplest to assume all original meshes use the key-block and meshes
     * that are evaluated (through the modifier stack for example) use custom-data layers.
     */
    BLI_assert(!CustomData_has_layer(&me->vdata, CD_SHAPEKEY));
  }
  if (is_new == false) {
    tot_shape_keys = min_ii(tot_shape_keys, CustomData_number_of_layers(&bm->vdata, CD_SHAPEKEY));
  }
  const float(**shape_key_table)[3] = tot_shape_keys ? (const float(**)[3])BLI_array_alloca(
                                                           shape_key_table, tot_shape_keys) :
                                                       nullptr;

  if ((params->active_shapekey != 0) && tot_shape_keys > 0) {
    actkey = static_cast<KeyBlock *>(BLI_findlink(&me->key->block, params->active_shapekey - 1));
  }
  else {
    actkey = nullptr;
  }

  if (is_new) {
    if (tot_shape_keys || params->add_key_index) {
      CustomData_add_layer(&bm->vdata, CD_SHAPE_KEYINDEX, CD_ASSIGN, nullptr, 0);
    }
  }

  if (tot_shape_keys) {
    if (is_new) {
      /* Check if we need to generate unique ids for the shape-keys.
       * This also exists in the file reading code, but is here for a sanity check. */
      if (!me->key->uidgen) {
        fprintf(stderr,
                "%s had to generate shape key uid's in a situation we shouldn't need to! "
                "(bmesh internal error)\n",
                __func__);

        me->key->uidgen = 1;
        LISTBASE_FOREACH (KeyBlock *, block, &me->key->block) {
          block->uid = me->key->uidgen++;
        }
      }
    }

    if (actkey && actkey->totelem == me->totvert) {
      keyco = params->use_shapekey ? static_cast<float(*)[3]>(actkey->data) : nullptr;
      if (is_new) {
        bm->shapenr = params->active_shapekey;
      }
    }

    int i;
    KeyBlock *block;
    for (i = 0, block = static_cast<KeyBlock *>(me->key->block.first); i < tot_shape_keys;
         block = block->next, i++) {
      if (is_new) {
        CustomData_add_layer_named(&bm->vdata, CD_SHAPEKEY, CD_ASSIGN, nullptr, 0, block->name);
        int j = CustomData_get_layer_index_n(&bm->vdata, CD_SHAPEKEY, i);
        bm->vdata.layers[j].uid = block->uid;
      }
      shape_key_table[i] = static_cast<const float(*)[3]>(block->data);
    }
  }

  if (is_new) {
    CustomData_bmesh_init_pool(&bm->vdata, me->totvert, BM_VERT);
    CustomData_bmesh_init_pool(&bm->edata, me->totedge, BM_EDGE);
    CustomData_bmesh_init_pool(&bm->ldata, me->totloop, BM_LOOP);
    CustomData_bmesh_init_pool(&bm->pdata, me->totpoly, BM_FACE);
  }
  BM_mesh_cd_flag_apply(bm, me->cd_flag | (is_new ? 0 : BM_mesh_cd_flag_from_bmesh(bm)));

  /* Only copy these values over if the source mesh is flagged to be using them.
   * Even if `bm` has these layers, they may have been added from another mesh, when `!is_new`. */
  const int cd_edge_crease_offset = (me->cd_flag & ME_CDFLAG_EDGE_CREASE) ?
                                        CustomData_get_offset(&bm->edata, CD_CREASE) :
                                        -1;
  const int cd_shape_key_offset = tot_shape_keys ? CustomData_get_offset(&bm->vdata, CD_SHAPEKEY) :
                                                   -1;
  const int cd_shape_keyindex_offset = is_new && (tot_shape_keys || params->add_key_index) ?
                                           CustomData_get_offset(&bm->vdata, CD_SHAPE_KEYINDEX) :
                                           -1;

  const bool *selection_vert = (const bool *)CustomData_get_layer_named(
      &me->vdata, CD_PROP_BOOL, ".selection_vert");
  const bool *selection_edge = (const bool *)CustomData_get_layer_named(
      &me->edata, CD_PROP_BOOL, ".selection_edge");
  const bool *selection_poly = (const bool *)CustomData_get_layer_named(
      &me->pdata, CD_PROP_BOOL, ".selection_poly");
  const bool *hide_vert = (const bool *)CustomData_get_layer_named(
      &me->vdata, CD_PROP_BOOL, ".hide_vert");
  const bool *hide_edge = (const bool *)CustomData_get_layer_named(
      &me->edata, CD_PROP_BOOL, ".hide_edge");
  const bool *hide_poly = (const bool *)CustomData_get_layer_named(
      &me->pdata, CD_PROP_BOOL, ".hide_poly");
  const int *material_indices = (const int *)CustomData_get_layer_named(
      &me->pdata, CD_PROP_INT32, "material_index");

  Span<MVert> mvert = me->verts();
  Array<BMVert *> vtable(me->totvert);
  for (const int i : mvert.index_range()) {
    BMVert *v = vtable[i] = BM_vert_create(
        bm, keyco ? keyco[i] : mvert[i].co, nullptr, BM_CREATE_SKIP_CD);
    BM_elem_index_set(v, i); /* set_ok */

    if (hide_vert && hide_vert[i]) {
      BM_elem_flag_enable(v, BM_ELEM_HIDDEN);
    }
    if (selection_vert && selection_vert[i]) {
      BM_vert_select_set(bm, v, true);
    }

    if (vert_normals) {
      copy_v3_v3(v->no, vert_normals[i]);
    }

    /* Copy Custom Data */
    CustomData_to_bmesh_block(&me->vdata, &bm->vdata, i, &v->head.data, true);

    /* Set shape key original index. */
    if (cd_shape_keyindex_offset != -1) {
      BM_ELEM_CD_SET_INT(v, cd_shape_keyindex_offset, i);
    }

    /* Set shape-key data. */
    if (tot_shape_keys) {
      float(*co_dst)[3] = (float(*)[3])BM_ELEM_CD_GET_VOID_P(v, cd_shape_key_offset);
      for (int j = 0; j < tot_shape_keys; j++, co_dst++) {
        copy_v3_v3(*co_dst, shape_key_table[j][i]);
      }
    }
  }
  if (is_new) {
    bm->elem_index_dirty &= ~BM_VERT; /* Added in order, clear dirty flag. */
  }

  const Span<MEdge> medge = me->edges();
  Array<BMEdge *> etable(me->totedge);
  for (const int i : medge.index_range()) {
    BMEdge *e = etable[i] = BM_edge_create(
        bm, vtable[medge[i].v1], vtable[medge[i].v2], nullptr, BM_CREATE_SKIP_CD);
    BM_elem_index_set(e, i); /* set_ok */

    /* Transfer flags. */
    e->head.hflag = BM_edge_flag_from_mflag(medge[i].flag);
    if (hide_edge && hide_edge[i]) {
      BM_elem_flag_enable(e, BM_ELEM_HIDDEN);
    }
    if (selection_edge && selection_edge[i]) {
      BM_edge_select_set(bm, e, true);
    }

    /* Copy Custom Data */
    CustomData_to_bmesh_block(&me->edata, &bm->edata, i, &e->head.data, true);

    if (cd_edge_crease_offset != -1) {
      BM_ELEM_CD_SET_FLOAT(e, cd_edge_crease_offset, (float)medge[i].crease / 255.0f);
    }
  }
  if (is_new) {
    bm->elem_index_dirty &= ~BM_EDGE; /* Added in order, clear dirty flag. */
  }

  const Span<MPoly> mpoly = me->polys();
  const Span<MLoop> mloop = me->loops();

  /* Only needed for selection. */

  Array<BMFace *> ftable;
  if (me->mselect && me->totselect != 0) {
    ftable.reinitialize(me->totpoly);
  }

  int totloops = 0;
  for (const int i : mpoly.index_range()) {
    BMFace *f = bm_face_create_from_mpoly(
        *bm, mloop.slice(mpoly[i].loopstart, mpoly[i].totloop), vtable, etable);
    if (!ftable.is_empty()) {
      ftable[i] = f;
    }

    if (UNLIKELY(f == nullptr)) {
      printf(
          "%s: Warning! Bad face in mesh"
          " \"%s\" at index %d!, skipping\n",
          __func__,
          me->id.name + 2,
          i);
      continue;
    }

    /* Don't use 'i' since we may have skipped the face. */
    BM_elem_index_set(f, bm->totface - 1); /* set_ok */

    /* Transfer flag. */
    f->head.hflag = BM_face_flag_from_mflag(mpoly[i].flag);
    if (hide_poly && hide_poly[i]) {
      BM_elem_flag_enable(f, BM_ELEM_HIDDEN);
    }
    if (selection_poly && selection_poly[i]) {
      BM_face_select_set(bm, f, true);
    }

    f->mat_nr = material_indices == nullptr ? 0 : material_indices[i];
    if (i == me->act_face) {
      bm->act_face = f;
    }

    int j = mpoly[i].loopstart;
    BMLoop *l_first = BM_FACE_FIRST_LOOP(f);
    BMLoop *l_iter = l_first;
    do {
      /* Don't use 'j' since we may have skipped some faces, hence some loops. */
      BM_elem_index_set(l_iter, totloops++); /* set_ok */

      /* Save index of corresponding #MLoop. */
      CustomData_to_bmesh_block(&me->ldata, &bm->ldata, j++, &l_iter->head.data, true);
    } while ((l_iter = l_iter->next) != l_first);

    /* Copy Custom Data */
    CustomData_to_bmesh_block(&me->pdata, &bm->pdata, i, &f->head.data, true);

    if (params->calc_face_normal) {
      BM_face_normal_update(f);
    }
  }
  if (is_new) {
    bm->elem_index_dirty &= ~(BM_FACE | BM_LOOP); /* Added in order, clear dirty flag. */
  }

  /* -------------------------------------------------------------------- */
  /* MSelect clears the array elements (to avoid adding multiple times).
   *
   * Take care to keep this last and not use (v/e/ftable) after this.
   */

  if (me->mselect && me->totselect != 0) {
    for (const int i : IndexRange(me->totselect)) {
      const MSelect &msel = me->mselect[i];

      BMElem **ele_p;
      switch (msel.type) {
        case ME_VSEL:
          ele_p = (BMElem **)&vtable[msel.index];
          break;
        case ME_ESEL:
          ele_p = (BMElem **)&etable[msel.index];
          break;
        case ME_FSEL:
          ele_p = (BMElem **)&ftable[msel.index];
          break;
        default:
          continue;
      }

      if (*ele_p != nullptr) {
        BM_select_history_store_notest(bm, *ele_p);
        *ele_p = nullptr;
      }
    }
  }
  else {
    BM_select_history_clear(bm);
  }
}

/**
 * \brief BMesh -> Mesh
 */
static BMVert **bm_to_mesh_vertex_map(BMesh *bm, int ototvert)
{
  const int cd_shape_keyindex_offset = CustomData_get_offset(&bm->vdata, CD_SHAPE_KEYINDEX);
  BMVert **vertMap = nullptr;
  BMVert *eve;
  int i = 0;
  BMIter iter;

  /* Caller needs to ensure this. */
  BLI_assert(ototvert > 0);

  vertMap = static_cast<BMVert **>(MEM_callocN(sizeof(*vertMap) * ototvert, "vertMap"));
  if (cd_shape_keyindex_offset != -1) {
    BM_ITER_MESH_INDEX (eve, &iter, bm, BM_VERTS_OF_MESH, i) {
      const int keyi = BM_ELEM_CD_GET_INT(eve, cd_shape_keyindex_offset);
      if ((keyi != ORIGINDEX_NONE) && (keyi < ototvert) &&
          /* Not fool-proof, but chances are if we have many verts with the same index,
           * we will want to use the first one,
           * since the second is more likely to be a duplicate. */
          (vertMap[keyi] == nullptr)) {
        vertMap[keyi] = eve;
      }
    }
  }
  else {
    BM_ITER_MESH_INDEX (eve, &iter, bm, BM_VERTS_OF_MESH, i) {
      if (i < ototvert) {
        vertMap[i] = eve;
      }
      else {
        break;
      }
    }
  }

  return vertMap;
}

/* -------------------------------------------------------------------- */
/** \name Edit-Mesh to Shape Key Conversion
 *
 * There are some details relating to using data from shape keys that need to be
 * considered carefully for shape key synchronization logic.
 *
 * Key Block Usage
 * ***************
 *
 * Key blocks (data in #Mesh.key must be used carefully).
 *
 * They can be used to query which key blocks are relative to the basis
 * since it's not possible to add/remove/reorder key blocks while in edit-mode.
 *
 * Key Block Coordinates
 * =====================
 *
 * Key blocks locations must *not* be used. This was done from v2.67 to 3.0,
 * causing bugs T35170 & T44415.
 *
 * Shape key synchronizing could work under the assumption that the key-block is
 * fixed-in-place when entering edit-mode allowing them to be used as a reference when exiting.
 * It often does work but isn't reliable since for e.g. rendering may flush changes
 * from the edit-mesh to the key-block (there are a handful of other situations where
 * changes may be flushed, see #ED_editors_flush_edits and related functions).
 * When using undo, it's not known if the data in key-block is from the past or future,
 * so just don't use this data as it causes pain and suffering for users and developers alike.
 *
 * Instead, use the shape-key values stored in #CD_SHAPEKEY since they are reliably
 * based on the original locations, unless explicitly manipulated.
 * It's important to write the final shape-key values back to the #CD_SHAPEKEY so applying
 * the difference between the original-basis and the new coordinates isn't done multiple times.
 * Therefore #ED_editors_flush_edits and other flushing calls will update both the #Mesh.key
 * and the edit-mode #CD_SHAPEKEY custom-data layers.
 *
 * WARNING: There is an exception to the rule of ignoring coordinates in the destination:
 * that is when shape-key data in `bm` can't be found (which is itself an error/exception).
 * In this case our own rule is violated as the alternative is losing the shape-data entirely.
 *
 * Flushing Coordinates Back to the #BMesh
 * ---------------------------------------
 *
 * The edit-mesh may be flushed back to the #Mesh and #Key used to generate it.
 * When this is done, the new values are written back to the #BMesh's #CD_SHAPEKEY as well.
 * This is necessary when editing basis-shapes so the difference in shape keys
 * is not applied multiple times. If it were important to avoid it could be skipped while
 * exiting edit-mode (as the entire #BMesh is freed in that case), however it's just copying
 * back a `float[3]` so the work to check if it's necessary isn't worth the overhead.
 *
 * In general updating the #BMesh's #CD_SHAPEKEY makes shake-key logic easier to reason about
 * since it means flushing data back to the mesh has the same behavior as exiting and entering
 * edit-mode (a more common operation). Meaning there is one less corner-case to have to consider.
 *
 * Exceptional Cases
 * *****************
 *
 * There are some situations that should not happen in typical usage but are
 * still handled in this code, since failure to handle them could loose user-data.
 * These could be investigated further since if they never happen in practice,
 * we might consider removing them. However, the possibility of an mesh directly
 * being modified by Python or some other low level logic that changes key-blocks
 * means there is a potential this to happen so keeping code to these cases remain supported.
 *
 * - Custom Data & Mesh Key Block Synchronization.
 *   Key blocks in `me->key->block` should always have an associated
 *   #CD_SHAPEKEY layer in `bm->vdata`.
 *   If they don't there are two fall-backs for setting the location,
 *   - Use the value from the original shape key
 *     WARNING: this is technically incorrect! (see note on "Key Block Usage").
 *   - Use the current vertex location,
 *     Also not correct but it's better then having it zeroed for e.g.
 *
 * - Missing key-index layer.
 *   In this case the basis key wont apply it's deltas to other keys and in the case
 *   a shape-key layer is missing, its coordinates will be initialized from the edit-mesh
 *   vertex locations instead of attempting to remap the shape-keys coordinates.
 *
 * \note These cases are considered abnormal and shouldn't occur in typical usage.
 * A warning is logged in this case to help troubleshooting bugs with shape-keys.
 * \{ */

/**
 * Returns custom-data shape-key index from a key-block or -1
 * \note could split this out into a more generic function.
 */
static int bm_to_mesh_shape_layer_index_from_kb(BMesh *bm, KeyBlock *currkey)
{
  int i;
  int j = 0;

  for (i = 0; i < bm->vdata.totlayer; i++) {
    if (bm->vdata.layers[i].type == CD_SHAPEKEY) {
      if (currkey->uid == bm->vdata.layers[i].uid) {
        return j;
      }
      j++;
    }
  }
  return -1;
}

/**
 * Update `key` with shape key data stored in `bm`.
 *
 * \param bm: The source BMesh.
 * \param key: The destination key.
 * \param mvert: The destination vertex array (in some situations it's coordinates are updated).
 * \param active_shapekey_to_mvert: When editing a non-basis shape key, the coordinates for the
 * basis are typically copied into the `mvert` array since it makes sense for the meshes
 * vertex coordinates to match the "Basis" key.
 * When enabled, skip this step and copy #BMVert.co directly to #MVert.co,
 * See #BMeshToMeshParams.active_shapekey_to_mvert doc-string.
 */
static void bm_to_mesh_shape(BMesh *bm,
                             Key *key,
                             MutableSpan<MVert> mvert,
                             const bool active_shapekey_to_mvert)
{
  KeyBlock *actkey = static_cast<KeyBlock *>(BLI_findlink(&key->block, bm->shapenr - 1));

  /* It's unlikely this ever remains false, check for correctness. */
  bool actkey_has_layer = false;

  /* Go through and find any shape-key custom-data layers
   * that might not have corresponding KeyBlocks, and add them if necessary. */
  for (int i = 0; i < bm->vdata.totlayer; i++) {
    if (bm->vdata.layers[i].type != CD_SHAPEKEY) {
      continue;
    }

    KeyBlock *currkey;
    for (currkey = (KeyBlock *)key->block.first; currkey; currkey = currkey->next) {
      if (currkey->uid == bm->vdata.layers[i].uid) {
        break;
      }
    }

    if (currkey) {
      if (currkey == actkey) {
        actkey_has_layer = true;
      }
    }
    else {
      currkey = BKE_keyblock_add(key, bm->vdata.layers[i].name);
      currkey->uid = bm->vdata.layers[i].uid;
    }
  }

  const int cd_shape_keyindex_offset = CustomData_get_offset(&bm->vdata, CD_SHAPE_KEYINDEX);
  BMIter iter;
  BMVert *eve;
  float(*ofs)[3] = nullptr;

  /* Editing the basis key updates others. */
  if ((key->type == KEY_RELATIVE) &&
      /* The shape-key coordinates used from entering edit-mode are used. */
      (actkey_has_layer == true) &&
      /* Original key-indices are only used to check the vertex existed when entering edit-mode. */
      (cd_shape_keyindex_offset != -1) &&
      /* Offsets are only needed if the current shape is a basis for others. */
      BKE_keyblock_is_basis(key, bm->shapenr - 1)) {

    BLI_assert(actkey != nullptr); /* Assured by `actkey_has_layer` check. */
    const int actkey_uuid = bm_to_mesh_shape_layer_index_from_kb(bm, actkey);

    /* Since `actkey_has_layer == true`, this must never fail. */
    BLI_assert(actkey_uuid != -1);

    const int cd_shape_offset = CustomData_get_n_offset(&bm->vdata, CD_SHAPEKEY, actkey_uuid);

    ofs = static_cast<float(*)[3]>(MEM_mallocN(sizeof(float[3]) * bm->totvert, __func__));
    int i;
    BM_ITER_MESH_INDEX (eve, &iter, bm, BM_VERTS_OF_MESH, i) {
      const int keyi = BM_ELEM_CD_GET_INT(eve, cd_shape_keyindex_offset);
      /* Check the vertex existed when entering edit-mode (otherwise don't apply an offset). */
      if (keyi != ORIGINDEX_NONE) {
        float *co_orig = (float *)BM_ELEM_CD_GET_VOID_P(eve, cd_shape_offset);
        /* Could use 'eve->co' or the destination #MVert.co, they're the same at this point. */
        sub_v3_v3v3(ofs[i], eve->co, co_orig);
      }
      else {
        /* If there are new vertices in the mesh, we can't propagate the offset
         * because it will only work for the existing vertices and not the new
         * ones, creating a mess when doing e.g. subdivide + translate. */
        MEM_freeN(ofs);
        ofs = nullptr;
        break;
      }
    }
  }

  /* Without this, the real mesh coordinates (uneditable) as soon as you create the Basis shape.
   * while users might not notice since the shape-key is applied in the viewport,
   * exporters for example may still use the underlying coordinates, see: T30771 & T96135.
   *
   * Needed when editing any shape that isn't the (`key->refkey`), the vertices in `me->mvert`
   * currently have vertex coordinates set from the current-shape (initialized from #BMVert.co).
   * In this case it's important to overwrite these coordinates with the basis-keys coordinates. */
  bool update_vertex_coords_from_refkey = false;
  int cd_shape_offset_refkey = -1;
  if (active_shapekey_to_mvert == false) {
    if ((actkey != key->refkey) && (cd_shape_keyindex_offset != -1)) {
      const int refkey_uuid = bm_to_mesh_shape_layer_index_from_kb(bm, key->refkey);
      if (refkey_uuid != -1) {
        cd_shape_offset_refkey = CustomData_get_n_offset(&bm->vdata, CD_SHAPEKEY, refkey_uuid);
        if (cd_shape_offset_refkey != -1) {
          update_vertex_coords_from_refkey = true;
        }
      }
    }
  }

  LISTBASE_FOREACH (KeyBlock *, currkey, &key->block) {
    int keyi;
    float(*currkey_data)[3];

    const int currkey_uuid = bm_to_mesh_shape_layer_index_from_kb(bm, currkey);
    const int cd_shape_offset = (currkey_uuid == -1) ?
                                    -1 :
                                    CustomData_get_n_offset(&bm->vdata, CD_SHAPEKEY, currkey_uuid);

    /* Common case, the layer data is available, use it where possible. */
    if (cd_shape_offset != -1) {
      const bool apply_offset = (ofs != nullptr) && (currkey != actkey) &&
                                (bm->shapenr - 1 == currkey->relative);

      if (currkey->data && (currkey->totelem == bm->totvert)) {
        /* Use memory in-place. */
      }
      else {
        currkey->data = MEM_reallocN(currkey->data, key->elemsize * bm->totvert);
        currkey->totelem = bm->totvert;
      }
      currkey_data = (float(*)[3])currkey->data;

      int i;
      BM_ITER_MESH_INDEX (eve, &iter, bm, BM_VERTS_OF_MESH, i) {
        float *co_orig = (float *)BM_ELEM_CD_GET_VOID_P(eve, cd_shape_offset);

        if (currkey == actkey) {
          copy_v3_v3(currkey_data[i], eve->co);

          if (update_vertex_coords_from_refkey) {
            BLI_assert(actkey != key->refkey);
            keyi = BM_ELEM_CD_GET_INT(eve, cd_shape_keyindex_offset);
            if (keyi != ORIGINDEX_NONE) {
              float *co_refkey = (float *)BM_ELEM_CD_GET_VOID_P(eve, cd_shape_offset_refkey);
              copy_v3_v3(mvert[i].co, co_refkey);
            }
          }
        }
        else {
          copy_v3_v3(currkey_data[i], co_orig);
        }

        /* Propagate edited basis offsets to other shapes. */
        if (apply_offset) {
          add_v3_v3(currkey_data[i], ofs[i]);
        }

        /* Apply back new coordinates shape-keys that have offset into #BMesh.
         * Otherwise, in case we call again #BM_mesh_bm_to_me on same #BMesh,
         * we'll apply diff from previous call to #BM_mesh_bm_to_me,
         * to shape-key values from original creation of the #BMesh. See T50524. */
        copy_v3_v3(co_orig, currkey_data[i]);
      }
    }
    else {
      /* No original layer data, use fallback information. */
      if (currkey->data && (cd_shape_keyindex_offset != -1)) {
        CLOG_WARN(&LOG,
                  "Found shape-key but no CD_SHAPEKEY layers to read from, "
                  "using existing shake-key data where possible");
      }
      else {
        CLOG_WARN(&LOG,
                  "Found shape-key but no CD_SHAPEKEY layers to read from, "
                  "using basis shape-key data");
      }

      currkey_data = static_cast<float(*)[3]>(
          MEM_mallocN(key->elemsize * bm->totvert, "currkey->data"));

      int i;
      BM_ITER_MESH_INDEX (eve, &iter, bm, BM_VERTS_OF_MESH, i) {

        if ((currkey->data != nullptr) && (cd_shape_keyindex_offset != -1) &&
            ((keyi = BM_ELEM_CD_GET_INT(eve, cd_shape_keyindex_offset)) != ORIGINDEX_NONE) &&
            (keyi < currkey->totelem)) {
          /* Reconstruct keys via vertices original key indices.
           * WARNING(@campbellbarton): `currkey->data` is known to be unreliable as the edit-mesh
           * coordinates may be flushed back to the shape-key when exporting or rendering.
           * This is a last resort! If this branch is running as part of regular usage
           * it can be considered a bug. */
          const float(*oldkey)[3] = static_cast<const float(*)[3]>(currkey->data);
          copy_v3_v3(currkey_data[i], oldkey[keyi]);
        }
        else {
          /* Fail! fill in with dummy value. */
          copy_v3_v3(currkey_data[i], eve->co);
        }
      }

      currkey->totelem = bm->totvert;
      if (currkey->data) {
        MEM_freeN(currkey->data);
      }
      currkey->data = currkey_data;
    }
  }

  if (ofs) {
    MEM_freeN(ofs);
  }
}

/** \} */

BLI_INLINE void bmesh_quick_edgedraw_flag(MEdge *med, BMEdge *e)
{
  /* This is a cheap way to set the edge draw, its not precise and will
   * pick the first 2 faces an edge uses.
   * The dot comparison is a little arbitrary, but set so that a 5 subdivisions
   * ico-sphere won't vanish but 6 subdivisions will (as with pre-bmesh Blender). */

  if (/* (med->flag & ME_EDGEDRAW) && */ /* Assume to be true. */
      (e->l && (e->l != e->l->radial_next)) &&
      (dot_v3v3(e->l->f->no, e->l->radial_next->f->no) > 0.9995f)) {
    med->flag &= ~ME_EDGEDRAW;
  }
  else {
    med->flag |= ME_EDGEDRAW;
  }
}

template<typename T, typename GetFn>
static void write_fn_to_attribute(blender::bke::MutableAttributeAccessor attributes,
                                  const StringRef attribute_name,
                                  const eAttrDomain domain,
                                  const GetFn &get_fn)
{
  using namespace blender;
  bke::SpanAttributeWriter<T> attribute = attributes.lookup_or_add_for_write_only_span<T>(
      attribute_name, domain);
  threading::parallel_for(attribute.span.index_range(), 4096, [&](IndexRange range) {
    for (const int i : range) {
      attribute.span[i] = get_fn(i);
    }
  });
  attribute.finish();
}

static void assert_bmesh_has_no_mesh_only_attributes(BMesh &bm)
{
  (void)bm; /* Unused in the release builds. */

  /* The "hide" attributes are stored as flags on #BMesh. */
  BLI_assert(CustomData_get_layer_named(&bm.vdata, CD_PROP_BOOL, ".hide_vert") == nullptr);
  BLI_assert(CustomData_get_layer_named(&bm.edata, CD_PROP_BOOL, ".hide_edge") == nullptr);
  BLI_assert(CustomData_get_layer_named(&bm.pdata, CD_PROP_BOOL, ".hide_poly") == nullptr);
  /* The "selection" attributes are stored as flags on #BMesh. */
  BLI_assert(CustomData_get_layer_named(&bm.vdata, CD_PROP_BOOL, ".selection_vert") == nullptr);
  BLI_assert(CustomData_get_layer_named(&bm.edata, CD_PROP_BOOL, ".selection_edge") == nullptr);
  BLI_assert(CustomData_get_layer_named(&bm.pdata, CD_PROP_BOOL, ".selection_poly") == nullptr);
}

static void convert_bmesh_hide_flags_to_mesh_attributes(BMesh &bm,
                                                        const bool need_hide_vert,
                                                        const bool need_hide_edge,
                                                        const bool need_hide_poly,
                                                        Mesh &mesh)
{
  using namespace blender;
  /* The "hide" attributes are stored as flags on #BMesh. */
  assert_bmesh_has_no_mesh_only_attributes(bm);

  if (!(need_hide_vert || need_hide_edge || need_hide_poly)) {
    return;
  }

  bke::MutableAttributeAccessor attributes = mesh.attributes_for_write();
  BM_mesh_elem_table_ensure(&bm, BM_VERT | BM_EDGE | BM_FACE);

  write_fn_to_attribute<bool>(attributes, ".hide_vert", ATTR_DOMAIN_POINT, [&](const int i) {
    return BM_elem_flag_test(BM_vert_at_index(&bm, i), BM_ELEM_HIDDEN);
  });
  write_fn_to_attribute<bool>(attributes, ".hide_edge", ATTR_DOMAIN_EDGE, [&](const int i) {
    return BM_elem_flag_test(BM_edge_at_index(&bm, i), BM_ELEM_HIDDEN);
  });
  write_fn_to_attribute<bool>(attributes, ".hide_poly", ATTR_DOMAIN_FACE, [&](const int i) {
    return BM_elem_flag_test(BM_face_at_index(&bm, i), BM_ELEM_HIDDEN);
  });
}

static void convert_bmesh_selection_flags_to_mesh_attributes(BMesh &bm,
                                                             const bool need_selection_vert,
                                                             const bool need_selection_edge,
                                                             const bool need_selection_poly,
                                                             Mesh &mesh)
{
  using namespace blender;
  if (!(need_selection_vert || need_selection_edge || need_selection_poly)) {
    return;
  }

  bke::MutableAttributeAccessor attributes = mesh.attributes_for_write();
  BM_mesh_elem_table_ensure(&bm, BM_VERT | BM_EDGE | BM_FACE);

  if (need_selection_vert) {
    write_fn_to_attribute<bool>(
        attributes, ".selection_vert", ATTR_DOMAIN_POINT, [&](const int i) {
          return BM_elem_flag_test(BM_vert_at_index(&bm, i), BM_ELEM_SELECT);
        });
  }
  if (need_selection_edge) {
    write_fn_to_attribute<bool>(attributes, ".selection_edge", ATTR_DOMAIN_EDGE, [&](const int i) {
      return BM_elem_flag_test(BM_edge_at_index(&bm, i), BM_ELEM_SELECT);
    });
  }
  if (need_selection_poly) {
    write_fn_to_attribute<bool>(attributes, ".selection_poly", ATTR_DOMAIN_FACE, [&](const int i) {
      return BM_elem_flag_test(BM_face_at_index(&bm, i), BM_ELEM_SELECT);
    });
  }
}

void BM_mesh_bm_to_me(Main *bmain, BMesh *bm, Mesh *me, const struct BMeshToMeshParams *params)
{
  BMVert *v, *eve;
  BMEdge *e;
  BMFace *f;
  BMIter iter;
  int i, j;

  const int cd_edge_crease_offset = CustomData_get_offset(&bm->edata, CD_CREASE);
  const int cd_shape_keyindex_offset = CustomData_get_offset(&bm->vdata, CD_SHAPE_KEYINDEX);

  const int ototvert = me->totvert;

  /* Free custom data. */
  CustomData_free(&me->vdata, me->totvert);
  CustomData_free(&me->edata, me->totedge);
  CustomData_free(&me->fdata, me->totface);
  CustomData_free(&me->ldata, me->totloop);
  CustomData_free(&me->pdata, me->totpoly);

  /* Add new custom data. */
  me->totvert = bm->totvert;
  me->totedge = bm->totedge;
  me->totloop = bm->totloop;
  me->totpoly = bm->totface;
  /* Will be overwritten with a valid value if 'dotess' is set, otherwise we
   * end up with 'me->totface' and `me->mface == nullptr` which can crash T28625. */
  me->totface = 0;
  me->act_face = -1;

  {
    CustomData_MeshMasks mask = CD_MASK_MESH;
    CustomData_MeshMasks_update(&mask, &params->cd_mask_extra);
    CustomData_copy_mesh_to_bmesh(&bm->vdata, &me->vdata, mask.vmask, CD_SET_DEFAULT, me->totvert);
    CustomData_copy_mesh_to_bmesh(&bm->edata, &me->edata, mask.emask, CD_SET_DEFAULT, me->totedge);
    CustomData_copy_mesh_to_bmesh(&bm->ldata, &me->ldata, mask.lmask, CD_SET_DEFAULT, me->totloop);
    CustomData_copy_mesh_to_bmesh(&bm->pdata, &me->pdata, mask.pmask, CD_SET_DEFAULT, me->totpoly);
  }

  CustomData_add_layer(&me->vdata, CD_MVERT, CD_SET_DEFAULT, nullptr, me->totvert);
  CustomData_add_layer(&me->edata, CD_MEDGE, CD_SET_DEFAULT, nullptr, me->totedge);
  CustomData_add_layer(&me->ldata, CD_MLOOP, CD_SET_DEFAULT, nullptr, me->totloop);
  CustomData_add_layer(&me->pdata, CD_MPOLY, CD_SET_DEFAULT, nullptr, me->totpoly);
  MutableSpan<MVert> mvert = me->verts_for_write();
  MutableSpan<MEdge> medge = me->edges_for_write();
  MutableSpan<MPoly> mpoly = me->polys_for_write();
  MutableSpan<MLoop> mloop = me->loops_for_write();

  bool need_selection_vert = false;
  bool need_selection_edge = false;
  bool need_selection_poly = false;
  bool need_hide_vert = false;
  bool need_hide_edge = false;
  bool need_hide_poly = false;
  bool need_material_index = false;

  /* Clear normals on the mesh completely, since the original vertex and polygon count might be
   * different than the BMesh's. */
  BKE_mesh_clear_derived_normals(me);

  me->cd_flag = BM_mesh_cd_flag_from_bmesh(bm);

  i = 0;
  BM_ITER_MESH (v, &iter, bm, BM_VERTS_OF_MESH) {
    copy_v3_v3(mvert[i].co, v->co);

    if (BM_elem_flag_test(v, BM_ELEM_HIDDEN)) {
      need_hide_vert = true;
    }
    if (BM_elem_flag_test(v, BM_ELEM_SELECT)) {
      need_selection_vert = true;
    }

    BM_elem_index_set(v, i); /* set_inline */

    /* Copy over custom-data. */
    CustomData_from_bmesh_block(&bm->vdata, &me->vdata, v->head.data, i);

    i++;

    BM_CHECK_ELEMENT(v);
  }
  bm->elem_index_dirty &= ~BM_VERT;

  i = 0;
  BM_ITER_MESH (e, &iter, bm, BM_EDGES_OF_MESH) {
    medge[i].v1 = BM_elem_index_get(e->v1);
    medge[i].v2 = BM_elem_index_get(e->v2);

    medge[i].flag = BM_edge_flag_to_mflag(e);
    if (BM_elem_flag_test(e, BM_ELEM_HIDDEN)) {
      need_hide_edge = true;
    }
    if (BM_elem_flag_test(e, BM_ELEM_SELECT)) {
      need_selection_edge = true;
    }

    BM_elem_index_set(e, i); /* set_inline */

    /* Copy over custom-data. */
    CustomData_from_bmesh_block(&bm->edata, &me->edata, e->head.data, i);

    bmesh_quick_edgedraw_flag(&medge[i], e);

    if (cd_edge_crease_offset != -1) {
      medge[i].crease = BM_ELEM_CD_GET_FLOAT_AS_UCHAR(e, cd_edge_crease_offset);
    }

    i++;
    BM_CHECK_ELEMENT(e);
  }
  bm->elem_index_dirty &= ~BM_EDGE;

  i = 0;
  j = 0;
  BM_ITER_MESH (f, &iter, bm, BM_FACES_OF_MESH) {
    BMLoop *l_iter, *l_first;
    mpoly[i].loopstart = j;
    mpoly[i].totloop = f->len;
    if (f->mat_nr != 0) {
      need_material_index = true;
    }
    mpoly[i].flag = BM_face_flag_to_mflag(f);
    if (BM_elem_flag_test(f, BM_ELEM_HIDDEN)) {
      need_hide_poly = true;
    }
    if (BM_elem_flag_test(f, BM_ELEM_SELECT)) {
      need_selection_poly = true;
    }

    l_iter = l_first = BM_FACE_FIRST_LOOP(f);
    do {
      mloop[j].e = BM_elem_index_get(l_iter->e);
      mloop[j].v = BM_elem_index_get(l_iter->v);

      /* Copy over custom-data. */
      CustomData_from_bmesh_block(&bm->ldata, &me->ldata, l_iter->head.data, j);

      j++;
      BM_CHECK_ELEMENT(l_iter);
      BM_CHECK_ELEMENT(l_iter->e);
      BM_CHECK_ELEMENT(l_iter->v);
    } while ((l_iter = l_iter->next) != l_first);

    if (f == bm->act_face) {
      me->act_face = i;
    }

    /* Copy over custom-data. */
    CustomData_from_bmesh_block(&bm->pdata, &me->pdata, f->head.data, i);

    i++;
    BM_CHECK_ELEMENT(f);
  }

  if (need_material_index) {
    BM_mesh_elem_table_ensure(bm, BM_FACE);
    write_fn_to_attribute<int>(
        me->attributes_for_write(), "material_index", ATTR_DOMAIN_FACE, [&](const int i) {
          return static_cast<int>(BM_face_at_index(bm, i)->mat_nr);
        });
  }

  /* Patch hook indices and vertex parents. */
  if (params->calc_object_remap && (ototvert > 0)) {
    BLI_assert(bmain != nullptr);
    BMVert **vertMap = nullptr;

    LISTBASE_FOREACH (Object *, ob, &bmain->objects) {
      if ((ob->parent) && (ob->parent->data == me) && ELEM(ob->partype, PARVERT1, PARVERT3)) {

        if (vertMap == nullptr) {
          vertMap = bm_to_mesh_vertex_map(bm, ototvert);
        }

        if (ob->par1 < ototvert) {
          eve = vertMap[ob->par1];
          if (eve) {
            ob->par1 = BM_elem_index_get(eve);
          }
        }
        if (ob->par2 < ototvert) {
          eve = vertMap[ob->par2];
          if (eve) {
            ob->par2 = BM_elem_index_get(eve);
          }
        }
        if (ob->par3 < ototvert) {
          eve = vertMap[ob->par3];
          if (eve) {
            ob->par3 = BM_elem_index_get(eve);
          }
        }
      }
      if (ob->data == me) {
        LISTBASE_FOREACH (ModifierData *, md, &ob->modifiers) {
          if (md->type == eModifierType_Hook) {
            HookModifierData *hmd = (HookModifierData *)md;

            if (vertMap == nullptr) {
              vertMap = bm_to_mesh_vertex_map(bm, ototvert);
            }

            for (i = j = 0; i < hmd->indexar_num; i++) {
              if (hmd->indexar[i] < ototvert) {
                eve = vertMap[hmd->indexar[i]];

                if (eve) {
                  hmd->indexar[j++] = BM_elem_index_get(eve);
                }
              }
              else {
                j++;
              }
            }

            hmd->indexar_num = j;
          }
        }
      }
    }

    if (vertMap) {
      MEM_freeN(vertMap);
    }
  }

  convert_bmesh_hide_flags_to_mesh_attributes(
      *bm, need_hide_vert, need_hide_edge, need_hide_poly, *me);
  convert_bmesh_selection_flags_to_mesh_attributes(
      *bm, need_selection_vert, need_selection_edge, need_selection_poly, *me);

  {
    me->totselect = BLI_listbase_count(&(bm->selected));

    MEM_SAFE_FREE(me->mselect);
    if (me->totselect != 0) {
      me->mselect = static_cast<MSelect *>(
          MEM_mallocN(sizeof(MSelect) * me->totselect, "Mesh selection history"));
    }

    LISTBASE_FOREACH_INDEX (BMEditSelection *, selected, &bm->selected, i) {
      if (selected->htype == BM_VERT) {
        me->mselect[i].type = ME_VSEL;
      }
      else if (selected->htype == BM_EDGE) {
        me->mselect[i].type = ME_ESEL;
      }
      else if (selected->htype == BM_FACE) {
        me->mselect[i].type = ME_FSEL;
      }

      me->mselect[i].index = BM_elem_index_get(selected->ele);
    }
  }

  if (me->key) {
    bm_to_mesh_shape(bm, me->key, mvert, params->active_shapekey_to_mvert);
  }

  /* Run this even when shape keys aren't used since it may be used for hooks or vertex parents. */
  if (params->update_shapekey_indices) {
    /* We have written a new shape key, if this mesh is _not_ going to be freed,
     * update the shape key indices to match the newly updated. */
    if (cd_shape_keyindex_offset != -1) {
      BM_ITER_MESH_INDEX (eve, &iter, bm, BM_VERTS_OF_MESH, i) {
        BM_ELEM_CD_SET_INT(eve, cd_shape_keyindex_offset, i);
      }
    }
  }

  /* Topology could be changed, ensure #CD_MDISPS are ok. */
  multires_topology_changed(me);

  /* To be removed as soon as COW is enabled by default. */
  BKE_mesh_runtime_clear_geometry(me);
}

/* NOTE: The function is called from multiple threads with the same input BMesh and different
 * mesh objects. */
void BM_mesh_bm_to_me_for_eval(BMesh *bm, Mesh *me, const CustomData_MeshMasks *cd_mask_extra)
{
  using namespace blender;

  /* Must be an empty mesh. */
  BLI_assert(me->totvert == 0);
  BLI_assert(cd_mask_extra == nullptr || (cd_mask_extra->vmask & CD_MASK_SHAPEKEY) == 0);

  me->totvert = bm->totvert;
  me->totedge = bm->totedge;
  me->totface = 0;
  me->totloop = bm->totloop;
  me->totpoly = bm->totface;

  CustomData_add_layer(&me->vdata, CD_MVERT, CD_SET_DEFAULT, nullptr, bm->totvert);
  CustomData_add_layer(&me->edata, CD_MEDGE, CD_SET_DEFAULT, nullptr, bm->totedge);
  CustomData_add_layer(&me->ldata, CD_MLOOP, CD_SET_DEFAULT, nullptr, bm->totloop);
  CustomData_add_layer(&me->pdata, CD_MPOLY, CD_SET_DEFAULT, nullptr, bm->totface);

  /* Don't process shape-keys, we only feed them through the modifier stack as needed,
   * e.g. for applying modifiers or the like. */
  CustomData_MeshMasks mask = CD_MASK_DERIVEDMESH;
  if (cd_mask_extra != nullptr) {
    CustomData_MeshMasks_update(&mask, cd_mask_extra);
  }
  mask.vmask &= ~CD_MASK_SHAPEKEY;
  CustomData_merge(&bm->vdata, &me->vdata, mask.vmask, CD_SET_DEFAULT, me->totvert);
  CustomData_merge(&bm->edata, &me->edata, mask.emask, CD_SET_DEFAULT, me->totedge);
  CustomData_merge(&bm->ldata, &me->ldata, mask.lmask, CD_SET_DEFAULT, me->totloop);
  CustomData_merge(&bm->pdata, &me->pdata, mask.pmask, CD_SET_DEFAULT, me->totpoly);

  BMIter iter;
  BMVert *eve;
  BMEdge *eed;
  BMFace *efa;
  MutableSpan<MVert> mvert = me->verts_for_write();
  MutableSpan<MEdge> medge = me->edges_for_write();
  MutableSpan<MPoly> mpoly = me->polys_for_write();
  MutableSpan<MLoop> loops = me->loops_for_write();
  MLoop *mloop = loops.data();
  unsigned int i, j;

  const int cd_edge_crease_offset = CustomData_get_offset(&bm->edata, CD_CREASE);

  /* Clear normals on the mesh completely, since the original vertex and polygon count might be
   * different than the BMesh's. */
  BKE_mesh_clear_derived_normals(me);

  me->runtime.deformed_only = true;

  bke::MutableAttributeAccessor mesh_attributes = me->attributes_for_write();

  bke::SpanAttributeWriter<bool> hide_vert_attribute;
  bke::SpanAttributeWriter<bool> selection_vert_attribute;
  BM_ITER_MESH_INDEX (eve, &iter, bm, BM_VERTS_OF_MESH, i) {
    MVert *mv = &mvert[i];

    copy_v3_v3(mv->co, eve->co);

    BM_elem_index_set(eve, i); /* set_inline */

    if (BM_elem_flag_test(eve, BM_ELEM_HIDDEN)) {
      if (!hide_vert_attribute) {
        hide_vert_attribute = mesh_attributes.lookup_or_add_for_write_span<bool>(
            ".hide_vert", ATTR_DOMAIN_POINT);
      }
      hide_vert_attribute.span[i] = true;
    }
    if (BM_elem_flag_test(eve, BM_ELEM_SELECT)) {
      if (!selection_vert_attribute) {
        selection_vert_attribute = mesh_attributes.lookup_or_add_for_write_only_span<bool>(
            ".selection_vert", ATTR_DOMAIN_POINT);
      }
      selection_vert_attribute.span[i] = true;
    }

    CustomData_from_bmesh_block(&bm->vdata, &me->vdata, eve->head.data, i);
  }
  bm->elem_index_dirty &= ~BM_VERT;

  bke::SpanAttributeWriter<bool> hide_edge_attribute;
  bke::SpanAttributeWriter<bool> selection_edge_attribute;
  BM_ITER_MESH_INDEX (eed, &iter, bm, BM_EDGES_OF_MESH, i) {
    MEdge *med = &medge[i];

    BM_elem_index_set(eed, i); /* set_inline */

    med->v1 = BM_elem_index_get(eed->v1);
    med->v2 = BM_elem_index_get(eed->v2);

    med->flag = BM_edge_flag_to_mflag(eed);
    if (BM_elem_flag_test(eed, BM_ELEM_HIDDEN)) {
      if (!hide_edge_attribute) {
        hide_edge_attribute = mesh_attributes.lookup_or_add_for_write_span<bool>(".hide_edge",
                                                                                 ATTR_DOMAIN_EDGE);
      }
      hide_edge_attribute.span[i] = true;
    }
    if (BM_elem_flag_test(eed, BM_ELEM_SELECT)) {
      if (!selection_edge_attribute) {
        selection_edge_attribute = mesh_attributes.lookup_or_add_for_write_only_span<bool>(
            ".selection_edge", ATTR_DOMAIN_EDGE);
      }
      selection_edge_attribute.span[i] = true;
    }

    /* Handle this differently to editmode switching,
     * only enable draw for single user edges rather than calculating angle. */
    if ((med->flag & ME_EDGEDRAW) == 0) {
      if (eed->l && eed->l == eed->l->radial_next) {
        med->flag |= ME_EDGEDRAW;
      }
    }

    if (cd_edge_crease_offset != -1) {
      med->crease = BM_ELEM_CD_GET_FLOAT_AS_UCHAR(eed, cd_edge_crease_offset);
    }

    CustomData_from_bmesh_block(&bm->edata, &me->edata, eed->head.data, i);
  }
  bm->elem_index_dirty &= ~BM_EDGE;

  j = 0;
  bke::SpanAttributeWriter<int> material_index_attribute;
  bke::SpanAttributeWriter<bool> hide_poly_attribute;
  bke::SpanAttributeWriter<bool> selection_poly_attribute;
  BM_ITER_MESH_INDEX (efa, &iter, bm, BM_FACES_OF_MESH, i) {
    BMLoop *l_iter;
    BMLoop *l_first;
    MPoly *mp = &mpoly[i];

    BM_elem_index_set(efa, i); /* set_inline */

    mp->totloop = efa->len;
    mp->flag = BM_face_flag_to_mflag(efa);
    if (BM_elem_flag_test(efa, BM_ELEM_HIDDEN)) {
      if (!hide_poly_attribute) {
        hide_poly_attribute = mesh_attributes.lookup_or_add_for_write_span<bool>(".hide_poly",
                                                                                 ATTR_DOMAIN_FACE);
      }
      hide_poly_attribute.span[i] = true;
    }
    if (BM_elem_flag_test(efa, BM_ELEM_SELECT)) {
      if (!selection_poly_attribute) {
        selection_poly_attribute = mesh_attributes.lookup_or_add_for_write_only_span<bool>(
            ".selection_poly", ATTR_DOMAIN_FACE);
      }
      selection_poly_attribute.span[i] = true;
    }

    mp->loopstart = j;
    if (efa->mat_nr != 0) {
      if (!material_index_attribute) {
        material_index_attribute = mesh_attributes.lookup_or_add_for_write_span<int>(
            "material_index", ATTR_DOMAIN_FACE);
      }
      material_index_attribute.span[i] = efa->mat_nr;
    }

    l_iter = l_first = BM_FACE_FIRST_LOOP(efa);
    do {
      mloop->v = BM_elem_index_get(l_iter->v);
      mloop->e = BM_elem_index_get(l_iter->e);
      CustomData_from_bmesh_block(&bm->ldata, &me->ldata, l_iter->head.data, j);

      BM_elem_index_set(l_iter, j); /* set_inline */

      j++;
      mloop++;
    } while ((l_iter = l_iter->next) != l_first);

    CustomData_from_bmesh_block(&bm->pdata, &me->pdata, efa->head.data, i);
  }
  bm->elem_index_dirty &= ~(BM_FACE | BM_LOOP);

  assert_bmesh_has_no_mesh_only_attributes(*bm);

<<<<<<< HEAD
  if (hide_vert_attribute) {
    hide_vert_attribute.finish();
  }
  if (hide_edge_attribute) {
    hide_edge_attribute.finish();
  }
  if (hide_poly_attribute) {
    hide_poly_attribute.finish();
  }
  if (selection_vert_attribute) {
    selection_vert_attribute.finish();
  }
  if (selection_edge_attribute) {
    selection_edge_attribute.finish();
  }
  if (selection_poly_attribute) {
    selection_poly_attribute.finish();
  }
=======
  material_index_attribute.finish();
  hide_vert_attribute.finish();
  hide_edge_attribute.finish();
  hide_poly_attribute.finish();
>>>>>>> 91dd29fd

  me->cd_flag = BM_mesh_cd_flag_from_bmesh(bm);
}<|MERGE_RESOLUTION|>--- conflicted
+++ resolved
@@ -930,15 +930,21 @@
   bke::MutableAttributeAccessor attributes = mesh.attributes_for_write();
   BM_mesh_elem_table_ensure(&bm, BM_VERT | BM_EDGE | BM_FACE);
 
-  write_fn_to_attribute<bool>(attributes, ".hide_vert", ATTR_DOMAIN_POINT, [&](const int i) {
-    return BM_elem_flag_test(BM_vert_at_index(&bm, i), BM_ELEM_HIDDEN);
-  });
-  write_fn_to_attribute<bool>(attributes, ".hide_edge", ATTR_DOMAIN_EDGE, [&](const int i) {
-    return BM_elem_flag_test(BM_edge_at_index(&bm, i), BM_ELEM_HIDDEN);
-  });
-  write_fn_to_attribute<bool>(attributes, ".hide_poly", ATTR_DOMAIN_FACE, [&](const int i) {
-    return BM_elem_flag_test(BM_face_at_index(&bm, i), BM_ELEM_HIDDEN);
-  });
+  if (need_hide_vert) {
+    write_fn_to_attribute<bool>(attributes, ".hide_vert", ATTR_DOMAIN_POINT, [&](const int i) {
+      return BM_elem_flag_test(BM_vert_at_index(&bm, i), BM_ELEM_HIDDEN);
+    });
+  }
+  if (need_hide_edge) {
+    write_fn_to_attribute<bool>(attributes, ".hide_edge", ATTR_DOMAIN_EDGE, [&](const int i) {
+      return BM_elem_flag_test(BM_edge_at_index(&bm, i), BM_ELEM_HIDDEN);
+    });
+  }
+  if (need_hide_poly) {
+    write_fn_to_attribute<bool>(attributes, ".hide_poly", ATTR_DOMAIN_FACE, [&](const int i) {
+      return BM_elem_flag_test(BM_face_at_index(&bm, i), BM_ELEM_HIDDEN);
+    });
+  }
 }
 
 static void convert_bmesh_selection_flags_to_mesh_attributes(BMesh &bm,
@@ -1430,31 +1436,13 @@
 
   assert_bmesh_has_no_mesh_only_attributes(*bm);
 
-<<<<<<< HEAD
-  if (hide_vert_attribute) {
-    hide_vert_attribute.finish();
-  }
-  if (hide_edge_attribute) {
-    hide_edge_attribute.finish();
-  }
-  if (hide_poly_attribute) {
-    hide_poly_attribute.finish();
-  }
-  if (selection_vert_attribute) {
-    selection_vert_attribute.finish();
-  }
-  if (selection_edge_attribute) {
-    selection_edge_attribute.finish();
-  }
-  if (selection_poly_attribute) {
-    selection_poly_attribute.finish();
-  }
-=======
   material_index_attribute.finish();
   hide_vert_attribute.finish();
   hide_edge_attribute.finish();
   hide_poly_attribute.finish();
->>>>>>> 91dd29fd
+  selection_vert_attribute.finish();
+  selection_edge_attribute.finish();
+  selection_poly_attribute.finish();
 
   me->cd_flag = BM_mesh_cd_flag_from_bmesh(bm);
 }