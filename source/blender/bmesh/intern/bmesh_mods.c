--- conflicted
+++ resolved
@@ -453,7 +453,6 @@
 
 #undef DO_V_INTERP
 
-<<<<<<< HEAD
 /**
  * Collapse and edge into a single vertex.
  */
@@ -464,10 +463,6 @@
                          const bool kill_degenerate_faces,
                          const bool combine_flags,
                          const bool full_non_manifold_collapse)
-=======
-BMVert *BM_edge_collapse(
-    BMesh *bm, BMEdge *e_kill, BMVert *v_kill, const bool do_del, const bool kill_degenerate_faces)
->>>>>>> 5ef5a9fc
 {
   if (full_non_manifold_collapse) {
     return bmesh_kernel_join_vert_kill_edge(bm, e_kill, v_kill, do_del, combine_flags);
