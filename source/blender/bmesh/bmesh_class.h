/* SPDX-License-Identifier: GPL-2.0-or-later */

#pragma once

#include "DNA_modifier_types.h"

/** \file
 * \ingroup bmesh
 *
 * #BMesh data structures, used for mesh editing operations
 * that benefit from accessing connectivity information.
 */

#include "BLI_assert.h"
#include "BLI_compiler_compat.h"
#include "BLI_compiler_typecheck.h"
#include "BLI_utildefines.h"

#ifdef __cplusplus
extern "C" {
#endif

/* disable holes for now,
 * these are ifdef'd because they use more memory and can't be saved in DNA currently */
// #define USE_BMESH_HOLES

struct BMEdge;
struct BMFace;
struct BMLoop;
struct BMVert;
struct BMesh;
struct GSet;

struct MLoopNorSpaceArray;

struct BLI_mempool;

/* NOTE: it is very important for BMHeader to start with two
 * pointers. this is a requirement of mempool's method of
 * iteration.
 *
 * hrm. it doesn't but still works ok, remove the comment above? - campbell.
 */

// #pragma GCC diagnostic error "-Wpadded"

/**
 * #BMHeader
 *
 * All mesh elements begin with a #BMHeader. This structure
 * hold several types of data
 *
 * 1: The type of the element (vert, edge, loop or face)
 * 2: Persistent "header" flags/markings (smooth, seam, select, hidden, etc)
 *    note that this is different from the "tool" flags.
 * 3: Unique ID in the #BMesh.
 * 4: some elements for internal record keeping.
 */
typedef struct BMHeader {
  /** Customdata layers. */
  void *data;

  /**
   * \note
   * - Use BM_elem_index_get/set macros for index
   * - Uninitialized to -1 so we can easily tell its not set.
   * - Used for edge/vert/face/loop, check BMesh.elem_index_dirty for valid index values,
   *   this is abused by various tools which set it dirty.
   * - For loops this is used for sorting during tessellation.
   */
  int index;

  /** Element geometric type (verts/edges/loops/faces). */
  char htype;
  /** This would be a CD layer, see below. */
  char hflag;

  /**
   * Internal use only!
   * \note We are very picky about not bloating this struct
   * but in this case its padded up to 16 bytes anyway,
   * so adding a flag here gives no increase in size.
   */
  char api_flag;
  // char _pad;
} BMHeader;

BLI_STATIC_ASSERT((sizeof(BMHeader) <= 16), "BMHeader size has grown!");

/* NOTE: need some way to specify custom locations for custom data layers.  so we can
 * make them point directly into structs.  and some way to make it only happen to the
 * active layer, and properly update when switching active layers. */

typedef struct BMVert {
  BMHeader head;

  float co[3]; /* vertex coordinates */
  float no[3]; /* vertex normal */

  /**
   * Pointer to (any) edge using this vertex (for disk cycles).
   *
   * \note Some higher level functions set this to different edges that use this vertex,
   * which is a bit of an abuse of internal #BMesh data but also works OK for now
   * (use with care!).
   */
  struct BMEdge *e;
} BMVert;

#define BMVert_OFlag BMVert
#define BMEdge_OFlag BMEdge
#define BMFace_OFlag BMFace

/* disk link structure, only used by edges */
typedef struct BMDiskLink {
  struct BMEdge *next, *prev;
} BMDiskLink;

typedef struct BMEdge {
  BMHeader head;

  /**
   * Vertices (unordered),
   *
   * Although the order can be used at times,
   * when extruding a face from a wire-edge for example.
   *
   * Operations that create/subdivide edges shouldn't flip the order
   * unless there is a good reason to do so.
   */
  BMVert *v1, *v2;

  /**
   * The list of loops around the edge, see doc-string for #BMLoop.radial_next
   * for an example of using this to loop over all faces used by an edge.
   */
  struct BMLoop *l;

  /**
   * Disk Cycle Pointers
   *
   * relative data: d1 indicates the next/prev
   * edge around vertex v1 and d2 does the same for v2.
   */
  BMDiskLink v1_disk_link, v2_disk_link;
} BMEdge;

typedef struct BMLoop {
  BMHeader head;
  /* notice no flags layer */

  /**
   * The vertex this loop points to.
   *
   * - This vertex must be unique within the cycle.
   */
  struct BMVert *v;

  /**
   * The edge this loop uses.
   *
   * Vertices (#BMLoop.v & #BMLoop.next.v) always contain vertices from (#BMEdge.v1 & #BMEdge.v2).
   * Although no assumptions can be made about the order,
   * as this isn't meaningful for mesh topology.
   *
   * - This edge must be unique within the cycle (defined by #BMLoop.next & #BMLoop.prev links).
   */
  struct BMEdge *e;
  /**
   * The face this loop is part of.
   *
   * - This face must be shared by all within the cycle.
   *   Used as a back-pointer so loops can know the face they define.
   */
  struct BMFace *f;

  /**
   * Other loops connected to this edge.
   *
   * This is typically use for accessing an edges faces,
   * however this is done by stepping over it's loops.
   *
   * - This is a circular list, so there are no first/last storage of the "radial" data.
   *   Instead #BMEdge.l points to any one of the loops that use it.
   *
   * - Since the list is circular, the particular loop referenced doesn't matter,
   *   as all other loops can be accessed from it.
   *
   * - Every loop in this radial list has the same value for #BMLoop.e.
   *
   * - The value for #BMLoop.v might not match the radial next/previous
   *   as this depends on the face-winding.
   *   You can be sure #BMLoop.v will either #BMEdge.v1 or #BMEdge.v2 of #BMLoop.e,
   *
   * - Unlike face-winding (which defines if the direction the face points),
   *   next and previous are insignificant. The list could be reversed for example,
   *   without any impact on the topology.
   *
   * This is an example of looping over an edges faces using #BMLoop.radial_next.
   *
   * \code{.c}
   * BMLoop *l_iter = edge->l;
   * do {
   *   operate_on_face(l_iter->f);
   * } while ((l_iter = l_iter->radial_next) != edge->l);
   * \endcode
   */
  struct BMLoop *radial_next, *radial_prev;

  /**
   * Other loops that are part of this face.
   *
   * This is typically used for accessing all vertices/edges in a faces.
   *
   * - This is a circular list, so there are no first/last storage of the "cycle" data.
   *   Instead #BMFace.l_first points to any one of the loops that are part of this face.
   *
   * - Since the list is circular, the particular loop referenced doesn't matter,
   *   as all other loops can be accessed from it.
   *
   * - Every loop in this "cycle" list has the same value for #BMLoop.f.
   *
   * - The direction of this list defines the face winding.
   *   Reversing the list flips the face.
   *
   * This is an example loop over all vertices and edges of a face.
   *
   * \code{.c}
   * BMLoop *l_first, *l_iter;
   * l_iter = l_first = BM_FACE_FIRST_LOOP(f);
   * do {
   *   operate_on_vert(l_iter->v);
   *   operate_on_edge(l_iter->e);
   * } while ((l_iter = l_iter->next) != l_first);
   * \endcode
   */
  struct BMLoop *next, *prev;
} BMLoop;

/* can cast BMFace/BMEdge/BMVert, but NOT BMLoop, since these don't have a flag layer */
typedef struct BMElemF {
  BMHeader head;
} BMElemF;

/* can cast anything to this, including BMLoop */
typedef struct BMElem {
  BMHeader head;
} BMElem;

#ifdef USE_BMESH_HOLES
/* eventually, this structure will be used for supporting holes in faces */
typedef struct BMLoopList {
  struct BMLoopList *next, *prev;
  struct BMLoop *first, *last;
} BMLoopList;
#endif

typedef struct BMFace {
  BMHeader head;

#ifdef USE_BMESH_HOLES
  int totbounds; /* Total boundaries, is one plus the number of holes in the face. */
  ListBase loops;
#else
  BMLoop *l_first;
#endif
  /**
   * Number of vertices in the face
   * (the length of #BMFace.l_first circular linked list).
   */
  int len;
  /**
   * Face normal, see #BM_face_calc_normal.
   */
  float no[3];
  /**
   * Material index, typically >= 0 and < #Mesh.totcol although this isn't enforced
   * Python for e.g. can set this to any positive value since scripts may create
   * mesh data first and setup material slots later.
   *
   * When using to index into a material array it's range should be checked first,
   * values exceeding the range should be ignored or treated as zero
   * (if a material slot needs to be used - when drawing for e.g.)
   */
  short mat_nr;
  //  short _pad[3];
} BMFace;

typedef struct BMFlagLayer {
  short f; /* flags */
} BMFlagLayer;

// #pragma GCC diagnostic ignored "-Wpadded"

struct RangeTreeUInt;

#define WITH_BM_ID_FREELIST

typedef struct BMesh {
  int totvert, totedge, totloop, totface;
  int totvertsel, totedgesel, totfacesel;

  /**
   * Flag index arrays as being dirty so we can check if they are clean and
   * avoid looping over the entire vert/edge/face/loop array in those cases.
   * valid flags are: `(BM_VERT | BM_EDGE | BM_FACE | BM_LOOP)`
   */
  char elem_index_dirty;

  /**
   * Flag array table as being dirty so we know when its safe to use it,
   * or when it needs to be re-created.
   */
  char elem_table_dirty;

  /* element pools */
  struct BLI_mempool *vpool, *epool, *lpool, *fpool;

  /* mempool lookup tables (optional)
   * index tables, to map indices to elements via
   * BM_mesh_elem_table_ensure and associated functions.  don't
   * touch this or read it directly.\
   * Use BM_mesh_elem_table_ensure(), BM_vert/edge/face_at_index() */
  BMVert **vtable;
  BMEdge **etable;
  BMFace **ftable;

  /* size of allocated tables */
  int vtable_tot;
  int etable_tot;
  int ftable_tot;

  /* operator api stuff (must be all NULL or all alloc'd) */
  struct BLI_mempool *vtoolflagpool, *etoolflagpool, *ftoolflagpool;

  uint use_toolflags : 1;

  int toolflag_index;

  CustomData vdata, edata, ldata, pdata;

#ifdef USE_BMESH_HOLES
  struct BLI_mempool *looplistpool;
#endif

  struct MLoopNorSpaceArray *lnor_spacearr;
  char spacearr_dirty;

  /* Should be copy of scene select mode. */
  /* Stored in #BMEditMesh too, this is a bit confusing,
   * make sure they're in sync!
   * Only use when the edit mesh can't be accessed - campbell */
  short selectmode;

  /* ID of the shape key this bmesh came from */
  int shapenr;

  int totflags;
  ListBase selected;

  /**
   * The active face.
   * This is kept even when unselected, mainly so UV editing can keep showing the
   * active faces image while the selection is being modified in the 3D viewport.
   *
   * Without this the active image in the UV editor would flicker in a distracting way
   * while changing selection in the 3D viewport.
   */
  BMFace *act_face;

  /** List of #BMOpError, used for operator error handling. */
  ListBase errorstack;

  /**
   * Keep a single reference to the Python instance of this #BMesh (if any exists).
   *
   * This allows save invalidation of a #BMesh when it's freed,
   * so the Python object will report it as having been removed,
   * instead of crashing on invalid memory access.
   */
  void *py_handle;
  MultiresModifierData multires;  // copy of multires settings
  bool haveMultiResSettings;
  int multiresSpace;

  struct {
    int flag;
#ifdef WITH_BM_ID_FREELIST
    uint *freelist;
    int freelist_len, freelist_size;
    uint *free_ids, free_ids_size;

    /* maps ids to their position within the freelist
       only used if freelist is bigger then a certain size,
       see FREELIST_HASHMAP_THRESHOLD_HIGH in bmesh_construct.c.*/
    struct GHash *free_idx_map;
#else
    struct RangeTreeUInt *idtree;
#endif
    uint maxid;
    struct BMElem **map;  // used if BM_NO_REUSE_IDS is false
    struct GHash *ghash;  // used if BM_NO_REUSE_IDS is true
    int map_size;
    int cd_id_off[15];
  } idmap;

#ifdef USE_BMESH_PAGE_CUSTOMDATA
  struct BMeshAttrList *attr_list;
#endif
} BMesh;

enum {
  // firsst four bits are reserved for BM_VERT/EDGE/LOOP/FACE
  BM_HAS_IDS = 1 << 4,
  BM_HAS_ID_MAP = 1 << 5,
  BM_NO_REUSE_IDS = 1 << 6,
  BM_PERMANENT_IDS = 1 << 7
};

/** #BMHeader.htype (char) */
enum {
  BM_VERT = 1,
  BM_EDGE = 2,
  BM_LOOP = 4,
  BM_FACE = 8,
};

typedef struct BMLoopNorEditData {
  int loop_index;
  BMLoop *loop;
  float niloc[3];
  float nloc[3];
  float *loc;
  short *clnors_data;
} BMLoopNorEditData;

typedef struct BMLoopNorEditDataArray {
  BMLoopNorEditData *lnor_editdata;
  /**
   * This one has full amount of loops,
   * used to map loop index to actual #BMLoopNorEditData struct.
   */
  BMLoopNorEditData **lidx_to_lnor_editdata;

  int cd_custom_normal_offset;
  int totloop;
} BMLoopNorEditDataArray;

#define BM_ALL (BM_VERT | BM_EDGE | BM_LOOP | BM_FACE)
#define BM_ALL_NOLOOP (BM_VERT | BM_EDGE | BM_FACE)

/** #BMesh.spacearr_dirty */
enum {
  BM_SPACEARR_DIRTY = 1 << 0,
  BM_SPACEARR_DIRTY_ALL = 1 << 1,
  BM_SPACEARR_BMO_SET = 1 << 2,
};

/* args for _Generic */
#define _BM_GENERIC_TYPE_ELEM_NONCONST \
  void *, BMVert *, BMEdge *, BMLoop *, BMFace *, BMElem *, BMElemF *, BMHeader *

#define _BM_GENERIC_TYPE_ELEM_CONST \
  const void *, const BMVert *, const BMEdge *, const BMLoop *, const BMFace *, const BMElem *, \
      const BMElemF *, const BMHeader *, void *const, BMVert *const, BMEdge *const, \
      BMLoop *const, BMFace *const, BMElem *const, BMElemF *const, BMHeader *const

#define BM_CHECK_TYPE_ELEM_CONST(ele) CHECK_TYPE_ANY(ele, _BM_GENERIC_TYPES_CONST)

#define BM_CHECK_TYPE_ELEM_NONCONST(ele) CHECK_TYPE_ANY(ele, _BM_GENERIC_TYPE_ELEM_NONCONST)

#define BM_CHECK_TYPE_ELEM(ele) \
  CHECK_TYPE_ANY(ele, _BM_GENERIC_TYPE_ELEM_NONCONST, _BM_GENERIC_TYPE_ELEM_CONST)

/* vert */
#define _BM_GENERIC_TYPE_VERT_NONCONST BMVert *
#define _BM_GENERIC_TYPE_VERT_CONST const BMVert *
#define BM_CHECK_TYPE_VERT_CONST(ele) CHECK_TYPE_ANY(ele, _BM_GENERIC_TYPE_VERT_CONST)
#define BM_CHECK_TYPE_VERT_NONCONST(ele) CHECK_TYPE_ANY(ele, _BM_GENERIC_TYPE_ELEM_NONCONST)
#define BM_CHECK_TYPE_VERT(ele) \
  CHECK_TYPE_ANY(ele, _BM_GENERIC_TYPE_VERT_NONCONST, _BM_GENERIC_TYPE_VERT_CONST)
/* edge */
#define _BM_GENERIC_TYPE_EDGE_NONCONST BMEdge *
#define _BM_GENERIC_TYPE_EDGE_CONST const BMEdge *
#define BM_CHECK_TYPE_EDGE_CONST(ele) CHECK_TYPE_ANY(ele, _BM_GENERIC_TYPE_EDGE_CONST)
#define BM_CHECK_TYPE_EDGE_NONCONST(ele) CHECK_TYPE_ANY(ele, _BM_GENERIC_TYPE_ELEM_NONCONST)
#define BM_CHECK_TYPE_EDGE(ele) \
  CHECK_TYPE_ANY(ele, _BM_GENERIC_TYPE_EDGE_NONCONST, _BM_GENERIC_TYPE_EDGE_CONST)
/* face */
#define _BM_GENERIC_TYPE_FACE_NONCONST BMFace *
#define _BM_GENERIC_TYPE_FACE_CONST const BMFace *
#define BM_CHECK_TYPE_FACE_CONST(ele) CHECK_TYPE_ANY(ele, _BM_GENERIC_TYPE_FACE_CONST)
#define BM_CHECK_TYPE_FACE_NONCONST(ele) CHECK_TYPE_ANY(ele, _BM_GENERIC_TYPE_ELEM_NONCONST)
#define BM_CHECK_TYPE_FACE(ele) \
  CHECK_TYPE_ANY(ele, _BM_GENERIC_TYPE_FACE_NONCONST, _BM_GENERIC_TYPE_FACE_CONST)

/* Assignment from a void* to a typed pointer is not allowed in C++,
 * casting the LHS to void works fine though.
 */
#ifdef __cplusplus
#  define BM_CHECK_TYPE_ELEM_ASSIGN(ele) (BM_CHECK_TYPE_ELEM(ele)), *((void **)&ele)
#else
#  define BM_CHECK_TYPE_ELEM_ASSIGN(ele) (BM_CHECK_TYPE_ELEM(ele)), ele
#endif

/** #BMHeader.hflag (char) */
enum {
  BM_ELEM_SELECT = (1 << 0),
  BM_ELEM_HIDDEN = (1 << 1),
  BM_ELEM_SEAM = (1 << 2),
  /**
   * used for faces and edges, note from the user POV,
   * this is a sharp edge when disabled */
  BM_ELEM_SMOOTH = (1 << 3),
  /**
   * Internal flag, used for ensuring correct normals
   * during multi-resolution interpolation, and any other time
   * when temp tagging is handy.
   * always assume dirty & clear before use.
   */
  BM_ELEM_TAG = (1 << 4),

  BM_ELEM_DRAW = (1 << 5), /* edge display */

  /** Spare tag, assumed dirty, use define in each function to name based on use. */
  BM_ELEM_TAG_ALT = (1 << 6),

  /**
   * For low level internal API tagging,
   * since tools may want to tag verts and not have functions clobber them.
   * Leave cleared!
   */
  BM_ELEM_INTERNAL_TAG = (1 << 7),
};

struct BPy_BMGeneric;
extern void bpy_bm_generic_invalidate(struct BPy_BMGeneric *self);

typedef bool (*BMElemFilterFunc)(const BMElem *, void *user_data);
typedef bool (*BMVertFilterFunc)(const BMVert *, void *user_data);
typedef bool (*BMEdgeFilterFunc)(const BMEdge *, void *user_data);
typedef bool (*BMFaceFilterFunc)(const BMFace *, void *user_data);
typedef bool (*BMLoopFilterFunc)(const BMLoop *, void *user_data);
typedef bool (*BMLoopPairFilterFunc)(const BMLoop *, const BMLoop *, void *user_data);

/* defines */
#define BM_ELEM_CD_SET_INT(ele, offset, f) \
  { \
    CHECK_TYPE_NONCONST(ele); \
    BLI_assert(offset != -1); \
    *((int *)((char *)(ele)->head.data + (offset))) = (f); \
  } \
  (void)0

#define BM_ELEM_CD_GET_INT(ele, offset) \
  (BLI_assert(offset != -1), *((int *)((char *)(ele)->head.data + (offset))))

#define BM_ELEM_CD_SET_BOOL(ele, offset, f) \
  { \
    CHECK_TYPE_NONCONST(ele); \
    BLI_assert(offset != -1); \
    *((bool *)((char *)(ele)->head.data + (offset))) = (f); \
  } \
  (void)0

#define BM_ELEM_CD_GET_BOOL(ele, offset) \
  (BLI_assert(offset != -1), *((bool *)((char *)(ele)->head.data + (offset))))

#if defined(__STDC_VERSION__) && (__STDC_VERSION__ >= 201112L)
#  define BM_ELEM_CD_GET_VOID_P(ele, offset) \
    (BLI_assert(offset != -1), \
     _Generic(ele, \
              GENERIC_TYPE_ANY(POINTER_OFFSET((ele)->head.data, offset), \
                               _BM_GENERIC_TYPE_ELEM_NONCONST), \
              GENERIC_TYPE_ANY((const void *)POINTER_OFFSET((ele)->head.data, offset), \
                               _BM_GENERIC_TYPE_ELEM_CONST)))
#else
#  define BM_ELEM_CD_GET_VOID_P(ele, offset) \
    (BLI_assert(offset != -1), (void *)((char *)(ele)->head.data + (offset)))
#endif

#define BM_ELEM_CD_SET_FLOAT(ele, offset, f) \
  { \
    CHECK_TYPE_NONCONST(ele); \
    BLI_assert(offset != -1); \
    *((float *)((char *)(ele)->head.data + (offset))) = (f); \
  } \
  (void)0

#define BM_ELEM_CD_GET_FLOAT(ele, offset) \
  (BLI_assert(offset != -1), *((float *)((char *)(ele)->head.data + (offset))))

#if defined(__STDC_VERSION__) && (__STDC_VERSION__ >= 201112L)

#  define BM_ELEM_CD_GET_FLOAT_P(ele, offset) \
    (BLI_assert(offset != -1), \
     _Generic(ele, \
              GENERIC_TYPE_ANY((float *)POINTER_OFFSET((ele)->head.data, offset), \
                               _BM_GENERIC_TYPE_ELEM_NONCONST), \
              GENERIC_TYPE_ANY((const float *)POINTER_OFFSET((ele)->head.data, offset), \
                               _BM_GENERIC_TYPE_ELEM_CONST)))

#  define BM_ELEM_CD_GET_FLOAT2_P(ele, offset) \
    (BLI_assert(offset != -1), \
     _Generic(ele, \
              GENERIC_TYPE_ANY((float(*)[2])POINTER_OFFSET((ele)->head.data, offset), \
                               _BM_GENERIC_TYPE_ELEM_NONCONST), \
              GENERIC_TYPE_ANY((const float(*)[2])POINTER_OFFSET((ele)->head.data, offset), \
                               _BM_GENERIC_TYPE_ELEM_CONST)))

#  define BM_ELEM_CD_GET_FLOAT3_P(ele, offset) \
    (BLI_assert(offset != -1), \
     _Generic(ele, \
              GENERIC_TYPE_ANY((float(*)[3])POINTER_OFFSET((ele)->head.data, offset), \
                               _BM_GENERIC_TYPE_ELEM_NONCONST), \
              GENERIC_TYPE_ANY((const float(*)[3])POINTER_OFFSET((ele)->head.data, offset), \
                               _BM_GENERIC_TYPE_ELEM_CONST)))

#else

#  define BM_ELEM_CD_GET_FLOAT_P(ele, offset) \
    (BLI_assert(offset != -1), (float *)((char *)(ele)->head.data + (offset)))

#  define BM_ELEM_CD_GET_FLOAT2_P(ele, offset) \
    (BLI_assert(offset != -1), (float(*)[2])((char *)(ele)->head.data + (offset)))

#  define BM_ELEM_CD_GET_FLOAT3_P(ele, offset) \
    (BLI_assert(offset != -1), (float(*)[3])((char *)(ele)->head.data + (offset)))

#endif

#define BM_ELEM_CD_SET_FLOAT2(ele, offset, f) \
  { \
    CHECK_TYPE_NONCONST(ele); \
    BLI_assert(offset != -1); \
    ((float *)((char *)(ele)->head.data + (offset)))[0] = (f)[0]; \
    ((float *)((char *)(ele)->head.data + (offset)))[1] = (f)[1]; \
  } \
  (void)0

#define BM_ELEM_CD_SET_FLOAT3(ele, offset, f) \
  { \
    CHECK_TYPE_NONCONST(ele); \
    BLI_assert(offset != -1); \
    ((float *)((char *)(ele)->head.data + (offset)))[0] = (f)[0]; \
    ((float *)((char *)(ele)->head.data + (offset)))[1] = (f)[1]; \
    ((float *)((char *)(ele)->head.data + (offset)))[2] = (f)[2]; \
  } \
  (void)0

#define BM_ELEM_CD_GET_FLOAT_AS_UCHAR(ele, offset) \
  (BLI_assert(offset != -1), (uchar)(BM_ELEM_CD_GET_FLOAT(ele, offset) * 255.0f))

/* Forward declarations. */

#ifdef USE_BMESH_HOLES
#  define BM_FACE_FIRST_LOOP(p) (((BMLoopList *)((p)->loops.first))->first)
#else
#  define BM_FACE_FIRST_LOOP(p) ((p)->l_first)
#endif

#define BM_DISK_EDGE_NEXT(e, v) \
  (CHECK_TYPE_INLINE(e, BMEdge *), \
   CHECK_TYPE_INLINE(v, BMVert *), \
   BLI_assert(BM_vert_in_edge(e, v)), \
   (((&e->v1_disk_link)[v == e->v2]).next))
#define BM_DISK_EDGE_PREV(e, v) \
  (CHECK_TYPE_INLINE(e, BMEdge *), \
   CHECK_TYPE_INLINE(v, BMVert *), \
   BLI_assert(BM_vert_in_edge(e, v)), \
   (((&e->v1_disk_link)[v == e->v2]).prev))

/**
 * size to use for stack arrays when dealing with NGons,
 * alloc after this limit is reached.
 * this value is rather arbitrary */
#define BM_DEFAULT_NGON_STACK_SIZE 32
/**
 * size to use for stack arrays dealing with connected mesh data
 * verts of faces, edges of vert - etc.
 * often used with #BM_iter_as_arrayN() */
#define BM_DEFAULT_ITER_STACK_SIZE 16

/* avoid inf loop, this value is arbitrary
 * but should not error on valid cases */
#define BM_LOOP_RADIAL_MAX 10000
#define BM_NGON_MAX 100000

/* setting zero so we can catch bugs in OpenMP/BMesh */
#ifdef DEBUG
#  define BM_OMP_LIMIT 0
#else
#  define BM_OMP_LIMIT 10000
#endif

<<<<<<< HEAD
/* note does not check if ids are enabled for a given element type */
#define BM_ELEM_GET_ID(bm, elem) \
  BM_ELEM_CD_GET_INT(elem, bm->idmap.cd_id_off[(int)(elem)->head.htype])
=======
#ifdef __cplusplus
}
#endif
>>>>>>> ce16fa0f
<|MERGE_RESOLUTION|>--- conflicted
+++ resolved
@@ -693,12 +693,10 @@
 #  define BM_OMP_LIMIT 10000
 #endif
 
-<<<<<<< HEAD
 /* note does not check if ids are enabled for a given element type */
 #define BM_ELEM_GET_ID(bm, elem) \
   BM_ELEM_CD_GET_INT(elem, bm->idmap.cd_id_off[(int)(elem)->head.htype])
-=======
+
 #ifdef __cplusplus
 }
-#endif
->>>>>>> ce16fa0f
+#endif