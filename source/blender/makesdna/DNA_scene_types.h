/*
 * ***** BEGIN GPL LICENSE BLOCK *****
 *
 * This program is free software; you can redistribute it and/or
 * modify it under the terms of the GNU General Public License
 * as published by the Free Software Foundation; either version 2
 * of the License, or (at your option) any later version.
 *
 * This program is distributed in the hope that it will be useful,
 * but WITHOUT ANY WARRANTY; without even the implied warranty of
 * MERCHANTABILITY or FITNESS FOR A PARTICULAR PURPOSE.  See the
 * GNU General Public License for more details.
 *
 * You should have received a copy of the GNU General Public License
 * along with this program; if not, write to the Free Software Foundation,
 * Inc., 51 Franklin Street, Fifth Floor, Boston, MA 02110-1301, USA.
 *
 * The Original Code is Copyright (C) 2001-2002 by NaN Holding BV.
 * All rights reserved.
 *
 * The Original Code is: all of this file.
 *
 * Contributor(s): none yet.
 *
 * ***** END GPL LICENSE BLOCK *****
 */

/** \file DNA_scene_types.h
 *  \ingroup DNA
 */

#ifndef __DNA_SCENE_TYPES_H__
#define __DNA_SCENE_TYPES_H__

#include "DNA_defs.h"

/* XXX, temp feature - campbell */
#define DURIAN_CAMERA_SWITCH

#ifdef __cplusplus
extern "C" {
#endif

#include "DNA_color_types.h"  /* color management */
#include "DNA_vec_types.h"
#include "DNA_listBase.h"
#include "DNA_ID.h"
#include "DNA_freestyle_types.h"
#include "DNA_gpu_types.h"
#include "DNA_userdef_types.h"

struct CurveMapping;
struct Object;
struct Brush;
struct World;
struct Scene;
struct Image;
struct Group;
struct Text;
struct bNodeTree;
struct AnimData;
struct Editing;
struct SceneStats;
struct bGPdata;
struct bGPDbrush;
struct MovieClip;
struct ColorSpace;

/* ************************************************************* */
/* Scene Data */

/* Base - Wrapper for referencing Objects in a Scene */
typedef struct Base {
	struct Base *next, *prev;
	unsigned int lay, selcol;
	int flag;
	short sx, sy;
	struct Object *object;
} Base;

/* ************************************************************* */
/* Output Format Data */

typedef struct AviCodecData {
	void			*lpFormat;  /* save format */
	void			*lpParms;   /* compressor options */
	unsigned int	cbFormat;	    /* size of lpFormat buffer */
	unsigned int	cbParms;	    /* size of lpParms buffer */

	unsigned int	fccType;            /* stream type, for consistency */
	unsigned int	fccHandler;         /* compressor */
	unsigned int	dwKeyFrameEvery;    /* keyframe rate */
	unsigned int	dwQuality;          /* compress quality 0-10,000 */
	unsigned int	dwBytesPerSecond;   /* bytes per second */
	unsigned int	dwFlags;            /* flags... see below */
	unsigned int	dwInterleaveEvery;  /* for non-video streams only */
	unsigned int	pad;

	char			avicodecname[128];
} AviCodecData;

typedef enum FFMpegPreset {
	FFM_PRESET_NONE,
	FFM_PRESET_ULTRAFAST,
	FFM_PRESET_SUPERFAST,
	FFM_PRESET_VERYFAST,
	FFM_PRESET_FASTER,
	FFM_PRESET_FAST,
	FFM_PRESET_MEDIUM,
	FFM_PRESET_SLOW,
	FFM_PRESET_SLOWER,
	FFM_PRESET_VERYSLOW,
} FFMpegPreset;


/* Mapping from easily-understandable descriptions to CRF values.
 * Assumes we output 8-bit video. Needs to be remapped if 10-bit
 * is output.
 * We use a slightly wider than "subjectively sane range" according
 * to https://trac.ffmpeg.org/wiki/Encode/H.264#a1.ChooseaCRFvalue
 */
typedef enum FFMpegCrf {
	FFM_CRF_NONE = -1,
	FFM_CRF_LOSSLESS = 0,
	FFM_CRF_PERC_LOSSLESS = 17,
	FFM_CRF_HIGH = 20,
	FFM_CRF_MEDIUM = 23,
	FFM_CRF_LOW = 26,
	FFM_CRF_VERYLOW = 29,
	FFM_CRF_LOWEST = 32,
} FFMpegCrf;

typedef struct FFMpegCodecData {
	int type;
	int codec;
	int audio_codec;
	int video_bitrate;
	int audio_bitrate;
	int audio_mixrate;
	int audio_channels;
	int audio_pad;
	float audio_volume;
	int gop_size;
	int max_b_frames; /* only used if FFMPEG_USE_MAX_B_FRAMES flag is set. */
	int flags;
	int constant_rate_factor;
	int ffmpeg_preset; /* see FFMpegPreset */

	int rc_min_rate;
	int rc_max_rate;
	int rc_buffer_size;
	int mux_packet_size;
	int mux_rate;
	int pad1;

	IDProperty *properties;
} FFMpegCodecData;

/* ************************************************************* */
/* Audio */

typedef struct AudioData {
	int mixrate; // 2.5: now in FFMpegCodecData: audio_mixrate
	float main; // 2.5: now in FFMpegCodecData: audio_volume
	float speed_of_sound;
	float doppler_factor;
	int distance_model;
	short flag;
	short pad;
	float volume;
	float pad2;
} AudioData;

/* *************************************************************** */
/* Render Layers */

/* Render Layer */
typedef struct SceneRenderLayer {
	struct SceneRenderLayer *next, *prev;
	
	char name[64];	/* MAX_NAME */
	
	struct Material *mat_override;
	struct Group *light_override;
	
	unsigned int lay;		  /* scene->lay itself has priority over this */
	unsigned int lay_zmask;	  /* has to be after lay, this is for Z-masking */
	unsigned int lay_exclude; /* not used by internal, exclude */
	int layflag;
	
	int passflag;			/* pass_xor has to be after passflag */
	int pass_xor;

	int samples;
	float pass_alpha_threshold;

	IDProperty *prop;

	struct FreestyleConfig freestyleConfig;
} SceneRenderLayer;

/* srl->layflag */
#define SCE_LAY_SOLID	1
#define SCE_LAY_ZTRA	2
#define SCE_LAY_HALO	4
#define SCE_LAY_EDGE	8
#define SCE_LAY_SKY		16
#define SCE_LAY_STRAND	32
#define SCE_LAY_FRS		64
#define SCE_LAY_AO		128
	/* flags between 256 and 0x8000 are set to 1 already, for future options */

#define SCE_LAY_ALL_Z		0x8000
#define SCE_LAY_XOR			0x10000
#define SCE_LAY_DISABLE		0x20000
#define SCE_LAY_ZMASK		0x40000
#define SCE_LAY_NEG_ZMASK	0x80000

/* srl->passflag */
typedef enum ScenePassType {
	SCE_PASS_COMBINED                 = (1 << 0),
	SCE_PASS_Z                        = (1 << 1),
	SCE_PASS_RGBA                     = (1 << 2),
	SCE_PASS_DIFFUSE                  = (1 << 3),
	SCE_PASS_SPEC                     = (1 << 4),
	SCE_PASS_SHADOW                   = (1 << 5),
	SCE_PASS_AO                       = (1 << 6),
	SCE_PASS_REFLECT                  = (1 << 7),
	SCE_PASS_NORMAL                   = (1 << 8),
	SCE_PASS_VECTOR                   = (1 << 9),
	SCE_PASS_REFRACT                  = (1 << 10),
	SCE_PASS_INDEXOB                  = (1 << 11),
	SCE_PASS_UV                       = (1 << 12),
	SCE_PASS_INDIRECT                 = (1 << 13),
	SCE_PASS_MIST                     = (1 << 14),
	SCE_PASS_RAYHITS                  = (1 << 15),
	SCE_PASS_EMIT                     = (1 << 16),
	SCE_PASS_ENVIRONMENT              = (1 << 17),
	SCE_PASS_INDEXMA                  = (1 << 18),
	SCE_PASS_DIFFUSE_DIRECT           = (1 << 19),
	SCE_PASS_DIFFUSE_INDIRECT         = (1 << 20),
	SCE_PASS_DIFFUSE_COLOR            = (1 << 21),
	SCE_PASS_GLOSSY_DIRECT            = (1 << 22),
	SCE_PASS_GLOSSY_INDIRECT          = (1 << 23),
	SCE_PASS_GLOSSY_COLOR             = (1 << 24),
	SCE_PASS_TRANSM_DIRECT            = (1 << 25),
	SCE_PASS_TRANSM_INDIRECT          = (1 << 26),
	SCE_PASS_TRANSM_COLOR             = (1 << 27),
	SCE_PASS_SUBSURFACE_DIRECT        = (1 << 28),
	SCE_PASS_SUBSURFACE_INDIRECT      = (1 << 29),
	SCE_PASS_SUBSURFACE_COLOR         = (1 << 30),
} ScenePassType;

#define RE_PASSNAME_COMBINED "Combined"
#define RE_PASSNAME_Z "Depth"
#define RE_PASSNAME_VECTOR "Vector"
#define RE_PASSNAME_NORMAL "Normal"
#define RE_PASSNAME_UV "UV"
#define RE_PASSNAME_RGBA "Color"
#define RE_PASSNAME_EMIT "Emit"
#define RE_PASSNAME_DIFFUSE "Diffuse"
#define RE_PASSNAME_SPEC "Spec"
#define RE_PASSNAME_SHADOW "Shadow"

#define RE_PASSNAME_AO "AO"
#define RE_PASSNAME_ENVIRONMENT "Env"
#define RE_PASSNAME_INDIRECT "Indirect"
#define RE_PASSNAME_REFLECT "Reflect"
#define RE_PASSNAME_REFRACT "Refract"
#define RE_PASSNAME_INDEXOB "IndexOB"
#define RE_PASSNAME_INDEXMA "IndexMA"
#define RE_PASSNAME_MIST "Mist"

#define RE_PASSNAME_RAYHITS "RayHits"
#define RE_PASSNAME_DIFFUSE_DIRECT "DiffDir"
#define RE_PASSNAME_DIFFUSE_INDIRECT "DiffInd"
#define RE_PASSNAME_DIFFUSE_COLOR "DiffCol"
#define RE_PASSNAME_GLOSSY_DIRECT "GlossDir"
#define RE_PASSNAME_GLOSSY_INDIRECT "GlossInd"
#define RE_PASSNAME_GLOSSY_COLOR "GlossCol"
#define RE_PASSNAME_TRANSM_DIRECT "TransDir"
#define RE_PASSNAME_TRANSM_INDIRECT "TransInd"
#define RE_PASSNAME_TRANSM_COLOR "TransCol"

#define RE_PASSNAME_SUBSURFACE_DIRECT "SubsurfaceDir"
#define RE_PASSNAME_SUBSURFACE_INDIRECT "SubsurfaceInd"
#define RE_PASSNAME_SUBSURFACE_COLOR "SubsurfaceCol"

/* note, srl->passflag is treestore element 'nr' in outliner, short still... */

/* View - MultiView */
typedef struct SceneRenderView {
	struct SceneRenderView *next, *prev;

	char name[64];	/* MAX_NAME */
	char suffix[64];	/* MAX_NAME */

	int viewflag;
	int pad[2];
	char pad2[4];

} SceneRenderView;

/* srv->viewflag */
#define SCE_VIEW_DISABLE		(1<<0)

/* scene.render.views_format */
enum {
	SCE_VIEWS_FORMAT_STEREO_3D = 0,
	SCE_VIEWS_FORMAT_MULTIVIEW = 1,
};

/* ImageFormatData.views_output */
enum {
	R_IMF_VIEWS_INDIVIDUAL = 0,
	R_IMF_VIEWS_STEREO_3D  = 1,
	R_IMF_VIEWS_MULTIVIEW  = 2,
};

typedef struct Stereo3dFormat {
	short flag;
	char display_mode; /* encoding mode */
	char anaglyph_type; /* anaglyph scheme for the user display */
	char interlace_type;  /* interlace type for the user display */
	char pad[3];
} Stereo3dFormat;

/* Stereo3dFormat.display_mode */
typedef enum eStereoDisplayMode {
	S3D_DISPLAY_ANAGLYPH    = 0,
	S3D_DISPLAY_INTERLACE   = 1,
	S3D_DISPLAY_PAGEFLIP    = 2,
	S3D_DISPLAY_SIDEBYSIDE  = 3,
	S3D_DISPLAY_TOPBOTTOM   = 4,
} eStereoDisplayMode;

/* Stereo3dFormat.flag */
typedef enum eStereo3dFlag {
	S3D_INTERLACE_SWAP        = (1 << 0),
	S3D_SIDEBYSIDE_CROSSEYED  = (1 << 1),
	S3D_SQUEEZED_FRAME        = (1 << 2),
} eStereo3dFlag;

/* Stereo3dFormat.anaglyph_type */
typedef enum eStereo3dAnaglyphType {
	S3D_ANAGLYPH_REDCYAN      = 0,
	S3D_ANAGLYPH_GREENMAGENTA = 1,
	S3D_ANAGLYPH_YELLOWBLUE   = 2,
} eStereo3dAnaglyphType;

/* Stereo3dFormat.interlace_type */
typedef enum eStereo3dInterlaceType {
	S3D_INTERLACE_ROW          = 0,
	S3D_INTERLACE_COLUMN       = 1,
	S3D_INTERLACE_CHECKERBOARD = 2,
} eStereo3dInterlaceType;

/* *************************************************************** */

/* Generic image format settings,
 * this is used for NodeImageFile and IMAGE_OT_save_as operator too.
 *
 * note: its a bit strange that even though this is an image format struct
 *  the imtype can still be used to select video formats.
 *  RNA ensures these enum's are only selectable for render output.
 */
typedef struct ImageFormatData {
	char imtype;   /* R_IMF_IMTYPE_PNG, R_... */
	               /* note, video types should only ever be set from this
	                * structure when used from RenderData */
	char depth;    /* bits per channel, R_IMF_CHAN_DEPTH_8 -> 32,
	                * not a flag, only set 1 at a time */

	char planes;   /* - R_IMF_PLANES_BW, R_IMF_PLANES_RGB, R_IMF_PLANES_RGBA */
	char flag;     /* generic options for all image types, alpha zbuffer */

	char quality;  /* (0 - 100), eg: jpeg quality */
	char compress; /* (0 - 100), eg: png compression */


	/* --- format specific --- */

	/* OpenEXR */
	char  exr_codec;

	/* Cineon */
	char  cineon_flag;
	short cineon_white, cineon_black;
	float cineon_gamma;

	/* Jpeg2000 */
	char  jp2_flag;
	char jp2_codec;

	/* TIFF */
	char tiff_codec;

	char pad[4];

	/* Multiview */
	char views_format;
	Stereo3dFormat stereo3d_format;

	/* color management */
	ColorManagedViewSettings view_settings;
	ColorManagedDisplaySettings display_settings;
} ImageFormatData;


/* ImageFormatData.imtype */
#define R_IMF_IMTYPE_TARGA           0
#define R_IMF_IMTYPE_IRIS            1
/* #define R_HAMX                    2 */ /* hamx is nomore */
/* #define R_FTYPE                   3 */ /* ftype is nomore */
#define R_IMF_IMTYPE_JPEG90          4
/* #define R_MOVIE                   5 */ /* movie is nomore */
#define R_IMF_IMTYPE_IRIZ            7
#define R_IMF_IMTYPE_RAWTGA         14
#define R_IMF_IMTYPE_AVIRAW         15
#define R_IMF_IMTYPE_AVIJPEG        16
#define R_IMF_IMTYPE_PNG            17
/* #define R_IMF_IMTYPE_AVICODEC    18 */ /* avicodec is nomore */
/* #define R_IMF_IMTYPE_QUICKTIME   19 */ /* quicktime is nomore */
#define R_IMF_IMTYPE_BMP            20
#define R_IMF_IMTYPE_RADHDR         21
#define R_IMF_IMTYPE_TIFF           22
#define R_IMF_IMTYPE_OPENEXR        23
#define R_IMF_IMTYPE_FFMPEG         24
#define R_IMF_IMTYPE_FRAMESERVER    25
#define R_IMF_IMTYPE_CINEON         26
#define R_IMF_IMTYPE_DPX            27
#define R_IMF_IMTYPE_MULTILAYER     28
#define R_IMF_IMTYPE_DDS            29
#define R_IMF_IMTYPE_JP2            30
#define R_IMF_IMTYPE_H264           31
#define R_IMF_IMTYPE_XVID           32
#define R_IMF_IMTYPE_THEORA         33
#define R_IMF_IMTYPE_PSD            34

#define R_IMF_IMTYPE_INVALID        255

/* ImageFormatData.flag */
#define R_IMF_FLAG_ZBUF         (1<<0)   /* was R_OPENEXR_ZBUF */
#define R_IMF_FLAG_PREVIEW_JPG  (1<<1)   /* was R_PREVIEW_JPG */

/* return values from BKE_imtype_valid_depths, note this is depts per channel */
#define R_IMF_CHAN_DEPTH_1  (1<<0) /* 1bits  (unused) */
#define R_IMF_CHAN_DEPTH_8  (1<<1) /* 8bits  (default) */
#define R_IMF_CHAN_DEPTH_10 (1<<2) /* 10bits (uncommon, Cineon/DPX support) */
#define R_IMF_CHAN_DEPTH_12 (1<<3) /* 12bits (uncommon, jp2/DPX support) */
#define R_IMF_CHAN_DEPTH_16 (1<<4) /* 16bits (tiff, halff float exr) */
#define R_IMF_CHAN_DEPTH_24 (1<<5) /* 24bits (unused) */
#define R_IMF_CHAN_DEPTH_32 (1<<6) /* 32bits (full float exr) */

/* ImageFormatData.planes */
#define R_IMF_PLANES_RGB   24
#define R_IMF_PLANES_RGBA  32
#define R_IMF_PLANES_BW    8

/* ImageFormatData.exr_codec */
#define R_IMF_EXR_CODEC_NONE  0
#define R_IMF_EXR_CODEC_PXR24 1
#define R_IMF_EXR_CODEC_ZIP   2
#define R_IMF_EXR_CODEC_PIZ   3
#define R_IMF_EXR_CODEC_RLE   4
#define R_IMF_EXR_CODEC_ZIPS  5
#define R_IMF_EXR_CODEC_B44   6
#define R_IMF_EXR_CODEC_B44A  7
#define R_IMF_EXR_CODEC_DWAA  8
#define R_IMF_EXR_CODEC_DWAB  9
#define R_IMF_EXR_CODEC_MAX  10

/* ImageFormatData.jp2_flag */
#define R_IMF_JP2_FLAG_YCC          (1<<0)  /* when disabled use RGB */ /* was R_JPEG2K_YCC */
#define R_IMF_JP2_FLAG_CINE_PRESET  (1<<1)  /* was R_JPEG2K_CINE_PRESET */
#define R_IMF_JP2_FLAG_CINE_48      (1<<2)  /* was R_JPEG2K_CINE_48FPS */

/* ImageFormatData.jp2_codec */
#define R_IMF_JP2_CODEC_JP2  0
#define R_IMF_JP2_CODEC_J2K  1

/* ImageFormatData.cineon_flag */
#define R_IMF_CINEON_FLAG_LOG (1<<0)  /* was R_CINEON_LOG */

/* ImageFormatData.tiff_codec */
enum {
	R_IMF_TIFF_CODEC_DEFLATE   = 0,
	R_IMF_TIFF_CODEC_LZW       = 1,
	R_IMF_TIFF_CODEC_PACKBITS  = 2,
	R_IMF_TIFF_CODEC_NONE      = 3,
};

typedef struct BakeData {
	struct ImageFormatData im_format;

	char filepath[1024]; /* FILE_MAX */

	short width, height;
	short margin, flag;

	float cage_extrusion;
	int pass_filter;

	char normal_swizzle[3];
	char normal_space;

	char save_mode;
	char pad[3];

	char cage[64];  /* MAX_NAME */
} BakeData;

/* (char) normal_swizzle */
typedef enum BakeNormalSwizzle {
	R_BAKE_POSX = 0,
	R_BAKE_POSY = 1,
	R_BAKE_POSZ = 2,
	R_BAKE_NEGX = 3,
	R_BAKE_NEGY = 4,
	R_BAKE_NEGZ = 5,
} BakeNormalSwizzle;

/* (char) save_mode */
typedef enum BakeSaveMode {
	R_BAKE_SAVE_INTERNAL = 0,
	R_BAKE_SAVE_EXTERNAL = 1,
} BakeSaveMode;

/* bake->pass_filter */
typedef enum BakePassFilter {
	R_BAKE_PASS_FILTER_NONE           = 0,
	R_BAKE_PASS_FILTER_AO             = (1 << 0),
	R_BAKE_PASS_FILTER_EMIT           = (1 << 1),
	R_BAKE_PASS_FILTER_DIFFUSE        = (1 << 2),
	R_BAKE_PASS_FILTER_GLOSSY         = (1 << 3),
	R_BAKE_PASS_FILTER_TRANSM         = (1 << 4),
	R_BAKE_PASS_FILTER_SUBSURFACE     = (1 << 5),
	R_BAKE_PASS_FILTER_DIRECT         = (1 << 6),
	R_BAKE_PASS_FILTER_INDIRECT       = (1 << 7),
	R_BAKE_PASS_FILTER_COLOR          = (1 << 8),
} BakePassFilter;

#define R_BAKE_PASS_FILTER_ALL (~0)

/* *************************************************************** */
/* Render Data */

typedef struct RenderData {
	struct ImageFormatData im_format;
	
	struct AviCodecData *avicodecdata;
	struct FFMpegCodecData ffcodecdata;

	int cfra, sfra, efra;	/* frames as in 'images' */
	float subframe;			/* subframe offset from cfra, in 0.0-1.0 */
	int psfra, pefra;		/* start+end frames of preview range */

	int images, framapto;
	short flag, threads;

	float framelen, blurfac;

	/** For UR edge rendering: give the edges this color */
	float edgeR, edgeG, edgeB;


	/* standalone player */  //  XXX deprecated since 2.5
	short fullscreen  DNA_DEPRECATED, xplay  DNA_DEPRECATED, yplay  DNA_DEPRECATED;
	short freqplay  DNA_DEPRECATED;
	/* standalone player */  //  XXX deprecated since 2.5
	short depth  DNA_DEPRECATED, attrib  DNA_DEPRECATED;


	int frame_step;		/* frames to jump during render/playback */

	short stereomode  DNA_DEPRECATED;	/* standalone player stereo settings */  //  XXX deprecated since 2.5
	
	short dimensionspreset;		/* for the dimensions presets menu */

	short filtertype;	/* filter is box, tent, gauss, mitch, etc */

	short size; /* size in % */
	
	short maximsize DNA_DEPRECATED; /* max in Kb */

	short pad6;

	/* from buttons: */
	/**
	 * The desired number of pixels in the x direction
	 */
	int xsch;
	/**
	 * The desired number of pixels in the y direction
	 */
	int ysch;

	/**
	 * The number of part to use in the x direction
	 */
	short xparts DNA_DEPRECATED;
	/**
	 * The number of part to use in the y direction
	 */
	short yparts DNA_DEPRECATED;

	/**
	 * render tile dimensions
	 */
	int tilex, tiley;

	short planes  DNA_DEPRECATED, imtype  DNA_DEPRECATED, subimtype  DNA_DEPRECATED, quality  DNA_DEPRECATED; /*deprecated!*/
	
	/**
	 * Render to image editor, fullscreen or to new window.
	 */
	short displaymode;
	char use_lock_interface;
	char pad7;

	/**
	 * Flags for render settings. Use bit-masking to access the settings.
	 */
	int scemode;

	/**
	 * Flags for render settings. Use bit-masking to access the settings.
	 */
	int mode;

	/**
	 * Flags for raytrace settings. Use bit-masking to access the settings.
	 */
	int raytrace_options;
	
	/**
	 * Raytrace acceleration structure
	 */
	short raytrace_structure;

	short pad1;

	/* octree resolution */
	short ocres;
	short pad4;
	
	/**
	 * What to do with the sky/background. Picks sky/premul/key
	 * blending for the background
	 */
	short alphamode;

	/**
	 * The number of samples to use per pixel.
	 */
	short osa;

	short frs_sec, edgeint;

	
	/* safety, border and display rect */
	rctf safety, border;
	rcti disprect;
	
	/* information on different layers to be rendered */
	ListBase layers;
	short actlay;
	
	/* number of mblur samples */
	short mblur_samples;
	
	/**
	 * Adjustment factors for the aspect ratio in the x direction, was a short in 2.45
	 */
	float xasp, yasp;

	float frs_sec_base;
	
	/**
	 * Value used to define filter size for all filter options  */
	float gauss;
	
	
	/* color management settings - color profiles, gamma correction, etc */
	int color_mgt_flag;
	
	/** post-production settings. deprecated, but here for upwards compat (initialized to 1) */
	float postgamma, posthue, postsat;
	
	 /* Dither noise intensity */
	float dither_intensity;
	
	/* Bake Render options */
	short bake_osa, bake_filter, bake_mode, bake_flag;
	short bake_normal_space, bake_quad_split;
	float bake_maxdist, bake_biasdist;
	short bake_samples, bake_pad;
	float bake_user_scale, bake_pad1;

	/* path to render output */
	char pic[1024]; /* 1024 = FILE_MAX */

	/* stamps flags. */
	int stamp;
	short stamp_font_id, pad3; /* select one of blenders bitmap fonts */

	/* stamp info user data. */
	char stamp_udata[768];

	/* foreground/background color. */
	float fg_stamp[4];
	float bg_stamp[4];

	/* sequencer options */
	char seq_prev_type;
	char seq_rend_type;  /* UNUSED! */
	char seq_flag; /* flag use for sequence render/draw */
	char pad5[5];

	/* render simplify */
	int simplify_flag;
	short simplify_subsurf;
	short simplify_subsurf_render;
	short simplify_shadowsamples, pad9;
	float simplify_particles;
	float simplify_particles_render;
	float simplify_aosss;

	/* cineon */
	short cineonwhite  DNA_DEPRECATED, cineonblack  DNA_DEPRECATED;  /*deprecated*/
	float cineongamma  DNA_DEPRECATED;  /*deprecated*/
	
	/* jpeg2000 */
	short jp2_preset  DNA_DEPRECATED, jp2_depth  DNA_DEPRECATED;  /*deprecated*/
	int rpad3;

	/* Dome variables */ //  XXX deprecated since 2.5
	short domeres  DNA_DEPRECATED, domemode  DNA_DEPRECATED;	//  XXX deprecated since 2.5
	short domeangle  DNA_DEPRECATED, dometilt  DNA_DEPRECATED;	//  XXX deprecated since 2.5
	float domeresbuf  DNA_DEPRECATED;	//  XXX deprecated since 2.5
	float pad2;
	struct Text *dometext  DNA_DEPRECATED;	//  XXX deprecated since 2.5

	/* Freestyle line thickness options */
	int line_thickness_mode;
	float unit_line_thickness; /* in pixels */

	/* render engine */
	char engine[32];

	/* Cycles baking */
	struct BakeData bake;

	int preview_start_resolution;
	short preview_pixel_size;

	/* Type of the debug pass to use.
	 * Only used when built with debug passes support.
	 */
	short debug_pass_type;

	/* MultiView */
	ListBase views;  /* SceneRenderView */
	short actview;
	short views_format;
	short pad8[2];

	/* Motion blur shutter */
	struct CurveMapping mblur_shutter_curve;
} RenderData;

/* *************************************************************** */
/* Render Conversion/Simplfication Settings */

/* control render convert and shading engine */
typedef struct RenderProfile {
	struct RenderProfile *next, *prev;
	char name[32];
	
	short particle_perc;
	short subsurf_max;
	short shadbufsample_max;
	short pad1;
	
	float ao_error, pad2;
	
} RenderProfile;

/* *************************************************************** */
/* Game Engine - Dome */

typedef struct GameDome {
	short res, mode;
	short angle, tilt;
	float resbuf, pad2;
	struct Text *warptext;
} GameDome;

#define DOME_FISHEYE			1
#define DOME_TRUNCATED_FRONT	2
#define DOME_TRUNCATED_REAR		3
#define DOME_ENVMAP				4
#define DOME_PANORAM_SPH		5
#define DOME_NUM_MODES			6

/* *************************************************************** */
/* Game Engine */

typedef struct GameFraming {
	float col[3];
	char type, pad1, pad2, pad3;
} GameFraming;

#define SCE_GAMEFRAMING_BARS   0
#define SCE_GAMEFRAMING_EXTEND 1
#define SCE_GAMEFRAMING_SCALE  2

typedef struct RecastData {
	float cellsize;
	float cellheight;
	float agentmaxslope;
	float agentmaxclimb;
	float agentheight;
	float agentradius;
	float edgemaxlen;
	float edgemaxerror;
	float regionminsize;
	float regionmergesize;
	int vertsperpoly;
	float detailsampledist;
	float detailsamplemaxerror;
	char partitioning;
	char pad1;
	short pad2;
} RecastData;

#define RC_PARTITION_WATERSHED 0
#define RC_PARTITION_MONOTONE 1
#define RC_PARTITION_LAYERS 2

typedef struct GameData {

	/* standalone player */
	struct GameFraming framing;
	short playerflag, xplay, yplay, freqplay;
	short depth, attrib, rt1, rt2;
	short aasamples, pad4[3];

	/* stereo/dome mode */
	struct GameDome dome;
	short stereoflag, stereomode;
	float eyeseparation;
	RecastData recastData;


	/* physics (it was in world)*/
	float gravity; /*Gravitation constant for the game world*/

	/*
	 * Radius of the activity bubble, in Manhattan length. Objects
	 * outside the box are activity-culled. */
	float activityBoxRadius;

	/*
	 * bit 3: (gameengine): Activity culling is enabled.
	 * bit 5: (gameengine) : enable Bullet DBVT tree for view frustum culling
	 */
	int flag;
	short mode, matmode;
	short occlusionRes;		/* resolution of occlusion Z buffer in pixel */
	short physicsEngine;
	short exitkey;
	short vsync; /* Controls vsync: off, on, or adaptive (if supported) */
	short ticrate, maxlogicstep, physubstep, maxphystep;
	short obstacleSimulation;
	short raster_storage;
	float levelHeight;
	float deactivationtime, lineardeactthreshold, angulardeactthreshold;

	/* Scene LoD */
	short lodflag, pad2;
	int scehysteresis, pad5;

} GameData;

#define STEREO_NOSTEREO		1
#define STEREO_ENABLED		2
#define STEREO_DOME			3

//#define STEREO_NOSTEREO		 1
#define STEREO_QUADBUFFERED 2
#define STEREO_ABOVEBELOW	 3
#define STEREO_INTERLACED	 4
#define STEREO_ANAGLYPH		5
#define STEREO_SIDEBYSIDE	6
#define STEREO_VINTERLACE	7
//#define STEREO_DOME		8
#define STEREO_3DTVTOPBOTTOM 9

/* physicsEngine */
#define WOPHY_NONE		0
#define WOPHY_BULLET	5

/* obstacleSimulation */
#define OBSTSIMULATION_NONE		0
#define OBSTSIMULATION_TOI_rays		1
#define OBSTSIMULATION_TOI_cells	2

/* Raster storage */
#define RAS_STORE_AUTO		0
#define RAS_STORE_IMMEDIATE	1
#define RAS_STORE_VA		2
#define RAS_STORE_VBO		3

/* vsync */
#define VSYNC_ON	0
#define VSYNC_OFF	1
#define VSYNC_ADAPTIVE	2

/* GameData.flag */
#define GAME_RESTRICT_ANIM_UPDATES			(1 << 0)
#define GAME_ENABLE_ALL_FRAMES				(1 << 1)
#define GAME_SHOW_DEBUG_PROPS				(1 << 2)
#define GAME_SHOW_FRAMERATE					(1 << 3)
#define GAME_SHOW_PHYSICS					(1 << 4)
#define GAME_DISPLAY_LISTS					(1 << 5)
#define GAME_GLSL_NO_LIGHTS					(1 << 6)
#define GAME_GLSL_NO_SHADERS				(1 << 7)
#define GAME_GLSL_NO_SHADOWS				(1 << 8)
#define GAME_GLSL_NO_RAMPS					(1 << 9)
#define GAME_GLSL_NO_NODES					(1 << 10)
#define GAME_GLSL_NO_EXTRA_TEX				(1 << 11)
#define GAME_IGNORE_DEPRECATION_WARNINGS	(1 << 12)
#define GAME_ENABLE_ANIMATION_RECORD		(1 << 13)
#define GAME_SHOW_MOUSE						(1 << 14)
#define GAME_GLSL_NO_COLOR_MANAGEMENT		(1 << 15)
#define GAME_SHOW_OBSTACLE_SIMULATION		(1 << 16)
#define GAME_NO_MATERIAL_CACHING			(1 << 17)
#define GAME_GLSL_NO_ENV_LIGHTING			(1 << 18)
/* Note: GameData.flag is now an int (max 32 flags). A short could only take 16 flags */

/* GameData.playerflag */
#define GAME_PLAYER_FULLSCREEN				(1 << 0)
#define GAME_PLAYER_DESKTOP_RESOLUTION		(1 << 1)

/* GameData.matmode */
enum {
#ifdef DNA_DEPRECATED
	GAME_MAT_TEXFACE    = 0, /* deprecated */
#endif
	GAME_MAT_MULTITEX   = 1,
	GAME_MAT_GLSL       = 2,
};

/* GameData.lodflag */
#define SCE_LOD_USE_HYST		(1 << 0)

/* UV Paint */
#define UV_SCULPT_LOCK_BORDERS				1
#define UV_SCULPT_ALL_ISLANDS				2

#define UV_SCULPT_TOOL_PINCH				1
#define UV_SCULPT_TOOL_RELAX				2
#define UV_SCULPT_TOOL_GRAB					3

#define UV_SCULPT_TOOL_RELAX_LAPLACIAN	1
#define UV_SCULPT_TOOL_RELAX_HC			2

/* Stereo Flags */
#define STEREO_RIGHT_NAME "right"
#define STEREO_LEFT_NAME "left"
#define STEREO_RIGHT_SUFFIX "_R"
#define STEREO_LEFT_SUFFIX "_L"

typedef enum StereoViews {
	STEREO_LEFT_ID = 0,
	STEREO_RIGHT_ID = 1,
	STEREO_3D_ID = 2,
	STEREO_MONO_ID = 3,
} StereoViews;

/* *************************************************************** */
/* Markers */

typedef struct TimeMarker {	
	struct TimeMarker *next, *prev;
	int frame;
	char name[64];
	unsigned int flag;
	struct Object *camera;
} TimeMarker;

/* *************************************************************** */
/* Paint Mode/Tool Data */

#define PAINT_MAX_INPUT_SAMPLES 64

/* Paint Tool Base */
typedef struct Paint {
	struct Brush *brush;
	struct Palette *palette;
	struct CurveMapping *cavity_curve; /* cavity curve */

	/* WM Paint cursor */
	void *paint_cursor;
	unsigned char paint_cursor_col[4];

	/* enum PaintFlags */
	int flags;

	/* Paint stroke can use up to PAINT_MAX_INPUT_SAMPLES inputs to
	 * smooth the stroke */
	int num_input_samples;
	
	/* flags used for symmetry */
	int symmetry_flags;

	float tile_offset[3];
	int pad2;
} Paint;

/* ------------------------------------------- */
/* Image Paint */

/* Texture/Image Editor */
typedef struct ImagePaintSettings {
	Paint paint;

	short flag, missing_data;
	
	/* for projection painting only */
	short seam_bleed, normal_angle;
	short screen_grab_size[2]; /* capture size for re-projection */

	int mode;                  /* mode used for texture painting */

	void *paintcursor;		   /* wm handle */
	struct Image *stencil;     /* workaround until we support true layer masks */
	struct Image *clone;       /* clone layer for image mode for projective texture painting */
	struct Image *canvas;      /* canvas when the explicit system is used for painting */
	float stencil_col[3];
	float dither;              /* dither amount used when painting on byte images */
} ImagePaintSettings;

/* ------------------------------------------- */
/* Particle Edit */

/* Settings for a Particle Editing Brush */
typedef struct ParticleBrushData {
	short size;						/* common setting */
	short step, invert, count;		/* for specific brushes only */
	int flag;
	float strength;
} ParticleBrushData;

/* Particle Edit Mode Settings */
typedef struct ParticleEditSettings {
	short flag;
	short totrekey;
	short totaddkey;
	short brushtype;

	ParticleBrushData brush[7]; /* 7 = PE_TOT_BRUSH */
	void *paintcursor;			/* runtime */

	float emitterdist, rt;

	int selectmode;
	int edittype;

	int draw_step, fade_frames;

	struct Scene *scene;
	struct Object *object;
	struct Object *shape_object;
} ParticleEditSettings;

/* ------------------------------------------- */
/* Sculpt */

/* Sculpt */
typedef struct Sculpt {
	Paint paint;

	/* For rotating around a pivot point */
	//float pivot[3]; XXX not used?
	int flags;

	/* Control tablet input */
	//char tablet_size, tablet_strength; XXX not used?
	int radial_symm[3];

	/* Maximum edge length for dynamic topology sculpting (in pixels) */
	float detail_size;

	/* Direction used for SCULPT_OT_symmetrize operator */
	int symmetrize_direction;

	/* gravity factor for sculpting */
	float gravity_factor;

	/* scale for constant detail size */
	float constant_detail; /* Constant detail resolution (Blender unit / constant_detail) */
	float detail_percent;
	float pad;

	struct Object *gravity_object;
} Sculpt;

typedef struct UvSculpt {
	Paint paint;
} UvSculpt;

/* ------------------------------------------- */
/* Vertex Paint */

/* Vertex Paint */
typedef struct VPaint {
	Paint paint;

	short flag, pad;
	int tot;							/* allocation size of prev buffers */
	unsigned int *vpaint_prev;			/* previous mesh colors */
	struct MDeformVert *wpaint_prev;	/* previous vertex weights */
	
	void *paintcursor;					/* wm handle */
} VPaint;

/* VPaint.flag */
enum {
	// VP_COLINDEX  = (1 << 0),  /* only paint onto active material*/  /* deprecated since before 2.49 */
	// VP_AREA      = (1 << 1),  /* deprecated since 2.70 */
	VP_NORMALS      = (1 << 3),
	VP_SPRAY        = (1 << 4),
	// VP_MIRROR_X  = (1 << 5),  /* deprecated in 2.5x use (me->editflag & ME_EDIT_MIRROR_X) */
	VP_ONLYVGROUP   = (1 << 7)   /* weight paint only */
};

/* ------------------------------------------- */
/* GPencil Stroke Sculpting */

/* Brush types */
typedef enum eGP_EditBrush_Types {
	GP_EDITBRUSH_TYPE_SMOOTH    = 0,
	GP_EDITBRUSH_TYPE_THICKNESS = 1,
	GP_EDITBRUSH_TYPE_GRAB      = 2,
	GP_EDITBRUSH_TYPE_PUSH      = 3,
	GP_EDITBRUSH_TYPE_TWIST     = 4,
	GP_EDITBRUSH_TYPE_PINCH     = 5,
	GP_EDITBRUSH_TYPE_RANDOMIZE = 6,
	GP_EDITBRUSH_TYPE_SUBDIVIDE = 7,
	GP_EDITBRUSH_TYPE_SIMPLIFY  = 8,
	GP_EDITBRUSH_TYPE_CLONE     = 9,
	GP_EDITBRUSH_TYPE_STRENGTH  = 10,

	/* !!! Update GP_EditBrush_Data brush[###]; below !!! */
	TOT_GP_EDITBRUSH_TYPES
} eGP_EditBrush_Types;

/* Lock axis options */
typedef enum eGP_Lockaxis_Types {
	GP_LOCKAXIS_NONE = 0,
	GP_LOCKAXIS_X = 1,
	GP_LOCKAXIS_Y = 2,
	GP_LOCKAXIS_Z = 3
} eGP_Lockaxis_Types;

/* Settings for a GPencil Stroke Sculpting Brush */
typedef struct GP_EditBrush_Data {
	short size;             /* radius of brush */
	short flag;             /* eGP_EditBrush_Flag */
	float strength;         /* strength of effect */
} GP_EditBrush_Data;

/* GP_EditBrush_Data.flag */
typedef enum eGP_EditBrush_Flag {
	/* invert the effect of the brush */
	GP_EDITBRUSH_FLAG_INVERT       = (1 << 0),
	/* adjust strength using pen pressure */
	GP_EDITBRUSH_FLAG_USE_PRESSURE = (1 << 1),
	
	/* strength of brush falls off with distance from cursor */
	GP_EDITBRUSH_FLAG_USE_FALLOFF  = (1 << 2),
	
	/* smooth brush affects pressure values as well */
	GP_EDITBRUSH_FLAG_SMOOTH_PRESSURE  = (1 << 3)
} eGP_EditBrush_Flag;



/* GPencil Stroke Sculpting Settings */
typedef struct GP_BrushEdit_Settings {
	GP_EditBrush_Data brush[11];  /* TOT_GP_EDITBRUSH_TYPES */
	void *paintcursor;            /* runtime */
	
	int brushtype;                /* eGP_EditBrush_Types */
	int flag;                     /* eGP_BrushEdit_SettingsFlag */
	int lock_axis;                /* lock drawing to one axis */
	float alpha;                  /* alpha factor for selection color */
} GP_BrushEdit_Settings;

/* GP_BrushEdit_Settings.flag */
typedef enum eGP_BrushEdit_SettingsFlag {
	/* only affect selected points */
	GP_BRUSHEDIT_FLAG_SELECT_MASK = (1 << 0),
	/* apply brush to position */
	GP_BRUSHEDIT_FLAG_APPLY_POSITION = (1 << 1),
	/* apply brush to strength */
	GP_BRUSHEDIT_FLAG_APPLY_STRENGTH = (1 << 2),
	/* apply brush to thickness */
	GP_BRUSHEDIT_FLAG_APPLY_THICKNESS = (1 << 3),
} eGP_BrushEdit_SettingsFlag;


/* Settings for GP Interpolation Operators */
typedef struct GP_Interpolate_Settings {
	short flag;                        /* eGP_Interpolate_SettingsFlag */
	
	char type;                         /* eGP_Interpolate_Type - Interpolation Mode */ 
	char easing;                       /* eBezTriple_Easing - Easing mode (if easing equation used) */
	
	float back;                        /* BEZT_IPO_BACK */
	float amplitude, period;           /* BEZT_IPO_ELASTIC */
	
	struct CurveMapping *custom_ipo;   /* custom interpolation curve (for use with GP_IPO_CURVEMAP) */
} GP_Interpolate_Settings;

/* GP_Interpolate_Settings.flag */
typedef enum eGP_Interpolate_SettingsFlag {
	/* apply interpolation to all layers */
	GP_TOOLFLAG_INTERPOLATE_ALL_LAYERS    = (1 << 0),
	/* apply interpolation to only selected */
	GP_TOOLFLAG_INTERPOLATE_ONLY_SELECTED = (1 << 1),
} eGP_Interpolate_SettingsFlag;

/* GP_Interpolate_Settings.type */
typedef enum eGP_Interpolate_Type {
	/* Traditional Linear Interpolation */
	GP_IPO_LINEAR   = 0,
	
	/* CurveMap Defined Interpolation */
	GP_IPO_CURVEMAP = 1,
	
	/* Easing Equations */
	GP_IPO_BACK = 3,
	GP_IPO_BOUNCE = 4,
	GP_IPO_CIRC = 5,
	GP_IPO_CUBIC = 6,
	GP_IPO_ELASTIC = 7,
	GP_IPO_EXPO = 8,
	GP_IPO_QUAD = 9,
	GP_IPO_QUART = 10,
	GP_IPO_QUINT = 11,
	GP_IPO_SINE = 12,
} eGP_Interpolate_Type;


/* *************************************************************** */
/* Transform Orientations */

typedef struct TransformOrientation {
	struct TransformOrientation *next, *prev;
	char name[64];	/* MAX_NAME */
	float mat[3][3];
	int pad;
} TransformOrientation;

/* *************************************************************** */
/* Unified Paint Settings
 */

/* These settings can override the equivalent fields in the active
 * Brush for any paint mode; the flag field controls whether these
 * values are used */
typedef struct UnifiedPaintSettings {
	/* unified radius of brush in pixels */
	int size;

	/* unified radius of brush in Blender units */
	float unprojected_radius;

	/* unified strength of brush */
	float alpha;

	/* unified brush weight, [0, 1] */
	float weight;

	/* unified brush color */
	float rgb[3];
	/* unified brush secondary color */
	float secondary_rgb[3];

	/* user preferences for sculpt and paint */
	int flag;

	/* rake rotation */

	/* record movement of mouse so that rake can start at an intuitive angle */
	float last_rake[2];
	float last_rake_angle;
	
	int last_stroke_valid;
	float average_stroke_accum[3];
	int average_stroke_counter;
	

	float brush_rotation;
	float brush_rotation_sec;

	/*********************************************************************************
	 *  all data below are used to communicate with cursor drawing and tex sampling  *
	 *********************************************************************************/
	int anchored_size;

	float overlap_factor; /* normalization factor due to accumulated value of curve along spacing.
	                       * Calculated when brush spacing changes to dampen strength of stroke
	                       * if space attenuation is used*/
	char draw_inverted;
	/* check is there an ongoing stroke right now */
	char stroke_active;

	char draw_anchored;
	char do_linear_conversion;

	/* store last location of stroke or whether the mesh was hit. Valid only while stroke is active */
	float last_location[3];
	int last_hit;

	float anchored_initial_mouse[2];

	/* radius of brush, premultiplied with pressure.
	 * In case of anchored brushes contains the anchored radius */
	float pixel_radius;

	/* drawing pressure */
	float size_pressure_value;

	/* position of mouse, used to sample the texture */
	float tex_mouse[2];

	/* position of mouse, used to sample the mask texture */
	float mask_tex_mouse[2];

	/* ColorSpace cache to avoid locking up during sampling */
	struct ColorSpace *colorspace;
} UnifiedPaintSettings;

typedef enum {
	UNIFIED_PAINT_SIZE  = (1 << 0),
	UNIFIED_PAINT_ALPHA = (1 << 1),
	UNIFIED_PAINT_WEIGHT = (1 << 5),
	UNIFIED_PAINT_COLOR = (1 << 6),

	/* only used if unified size is enabled, mirrors the brush flags
	 * BRUSH_LOCK_SIZE and BRUSH_SIZE_PRESSURE */
	UNIFIED_PAINT_BRUSH_LOCK_SIZE = (1 << 2),
	UNIFIED_PAINT_BRUSH_SIZE_PRESSURE   = (1 << 3),

	/* only used if unified alpha is enabled, mirrors the brush flag
	 * BRUSH_ALPHA_PRESSURE */
	UNIFIED_PAINT_BRUSH_ALPHA_PRESSURE  = (1 << 4)
} UnifiedPaintSettingsFlags;


typedef struct CurvePaintSettings {
	char curve_type;
	char flag;
	char depth_mode;
	char surface_plane;
	char fit_method;
	char pad;
	short error_threshold;
	float radius_min, radius_max;
	float radius_taper_start, radius_taper_end;
	float surface_offset;
	float corner_angle;
} CurvePaintSettings;

/* CurvePaintSettings.flag */
enum {
	CURVE_PAINT_FLAG_CORNERS_DETECT             = (1 << 0),
	CURVE_PAINT_FLAG_PRESSURE_RADIUS            = (1 << 1),
	CURVE_PAINT_FLAG_DEPTH_STROKE_ENDPOINTS     = (1 << 2),
	CURVE_PAINT_FLAG_DEPTH_STROKE_OFFSET_ABS    = (1 << 3),
};

/* CurvePaintSettings.fit_method */
enum {
	CURVE_PAINT_FIT_METHOD_REFIT            = 0,
	CURVE_PAINT_FIT_METHOD_SPLIT            = 1,
};

/* CurvePaintSettings.depth_mode */
enum {
	CURVE_PAINT_PROJECT_CURSOR              = 0,
	CURVE_PAINT_PROJECT_SURFACE             = 1,
};

/* CurvePaintSettings.surface_plane */
enum {
	CURVE_PAINT_SURFACE_PLANE_NORMAL_VIEW           = 0,
	CURVE_PAINT_SURFACE_PLANE_NORMAL_SURFACE        = 1,
	CURVE_PAINT_SURFACE_PLANE_VIEW                  = 2,
};


/* *************************************************************** */
/* Stats */

/* Stats for Meshes */
typedef struct MeshStatVis {
	char type;
	char _pad1[2];

	/* overhang */
	char  overhang_axis;
	float overhang_min, overhang_max;

	/* thickness */
	float thickness_min, thickness_max;
	char thickness_samples;
	char _pad2[3];

	/* distort */
	float distort_min, distort_max;

	/* sharp */
	float sharp_min, sharp_max;
} MeshStatVis;


/* *************************************************************** */
/* Tool Settings */

typedef struct ToolSettings {
	VPaint *vpaint;		/* vertex paint */
	VPaint *wpaint;		/* weight paint */
	Sculpt *sculpt;
	UvSculpt *uvsculpt;	/* uv smooth */
	
	/* Vertex group weight - used only for editmode, not weight
	 * paint */
	float vgroup_weight;

	float doublimit;	/* remove doubles limit */
	float normalsize;	/* size of normals */
	short automerge;

	/* Selection Mode for Mesh */
	short selectmode;

	/* UV Calculation */
	char unwrapper;
	char uvcalc_flag;
	char uv_flag;
	char uv_selectmode;

	float uvcalc_margin;

	/* Auto-IK */
	short autoik_chainlen;  /* runtime only */

	/* Grease Pencil */
	char gpencil_flags;		/* flags/options for how the tool works */
	char gpencil_src;		/* for main 3D view Grease Pencil, where data comes from */

	char gpencil_v3d_align; /* stroke placement settings: 3D View */
	char gpencil_v2d_align; /*                          : General 2D Editor */
	char gpencil_seq_align; /*                          : Sequencer Preview */
	char gpencil_ima_align; /*                          : Image Editor */
	
	/* Grease Pencil Sculpt */
	struct GP_BrushEdit_Settings gp_sculpt;
	
	/* Grease Pencil Interpolation Tool(s) */
	struct GP_Interpolate_Settings gp_interpolate;
	
	/* Grease Pencil Drawing Brushes (bGPDbrush) */
	ListBase gp_brushes; 

	/* Image Paint (8 byttse aligned please!) */
	struct ImagePaintSettings imapaint;

	/* Particle Editing */
	struct ParticleEditSettings particle;
	
	/* Transform Proportional Area of Effect */
	float proportional_size;

	/* Select Group Threshold */
	float select_thresh;

	/* Auto-Keying Mode */
	short autokey_mode, autokey_flag;	/* defines in DNA_userdef_types.h */
	char keyframe_type;                 /* keyframe type (see DNA_curve_types.h) */

	/* Multires */
	char multires_subdiv_type;

	/* Skeleton generation */
	short skgen_resolution;
	float skgen_threshold_internal;
	float skgen_threshold_external;
	float skgen_length_ratio;
	float skgen_length_limit;
	float skgen_angle_limit;
	float skgen_correlation_limit;
	float skgen_symmetry_limit;
	float skgen_retarget_angle_weight;
	float skgen_retarget_length_weight;
	float skgen_retarget_distance_weight;
	short skgen_options;
	char  skgen_postpro;
	char  skgen_postpro_passes;
	char  skgen_subdivisions[3];
	char  skgen_multi_level;

	/* Skeleton Sketching */
	struct Object *skgen_template;
	char bone_sketching;
	char bone_sketching_convert;
	char skgen_subdivision_number;
	char skgen_retarget_options;
	char skgen_retarget_roll;
	char skgen_side_string[8];
	char skgen_num_string[8];
	
	/* Alt+RMB option */
	char edge_mode;
	char edge_mode_live_unwrap;

	/* Transform */
	char snap_mode, snap_node_mode;
	char snap_uv_mode;
	short snap_flag, snap_target;
	short proportional, prop_mode;
	char proportional_objects; /* proportional edit, object mode */
	char proportional_mask; /* proportional edit, mask editing */
	char proportional_action; /* proportional edit, action editor */
	char proportional_fcurve; /* proportional edit, graph editor */
	char lock_markers; /* lock marker editing */
	char pad4[5];

	char auto_normalize; /*auto normalizing mode in wpaint*/
	char multipaint; /* paint multiple bones in wpaint */
	char weightuser;
	char vgroupsubset; /* subset selection filter in wpaint */

	/* UV painting */
	int use_uv_sculpt;
	int uv_sculpt_settings;
	int uv_sculpt_tool;
	int uv_relax_method;
	/* XXX: these sculpt_paint_* fields are deprecated, use the
	 * unified_paint_settings field instead! */
	short sculpt_paint_settings DNA_DEPRECATED;	short pad5;
	int sculpt_paint_unified_size DNA_DEPRECATED;
	float sculpt_paint_unified_unprojected_radius DNA_DEPRECATED;
	float sculpt_paint_unified_alpha DNA_DEPRECATED;

	/* Unified Paint Settings */
	struct UnifiedPaintSettings unified_paint_settings;

	struct CurvePaintSettings curve_paint_settings;

	struct MeshStatVis statvis;
} ToolSettings;

/* *************************************************************** */
/* Assorted Scene Data */

/* ------------------------------------------- */
/* Stats (show in Info header) */

typedef struct bStats {
	/* scene totals for visible layers */
	int totobj, totlamp, totobjsel, totcurve, totmesh, totarmature;
	int totvert, totface;
} bStats;

/* ------------------------------------------- */
/* Unit Settings */

typedef struct UnitSettings {
	/* Display/Editing unit options for each scene */
	float scale_length; /* maybe have other unit conversions? */
	char system; /* imperial, metric etc */
	char system_rotation; /* not implemented as a proper unit system yet */
	short flag;
} UnitSettings;

/* ------------------------------------------- */
/* Global/Common Physics Settings */

typedef struct PhysicsSettings {
	float gravity[3];
	int flag, quick_cache_step, rt;
} PhysicsSettings;

/* ------------------------------------------- */
/* Safe Area options used in Camera View & VSE
 */
typedef struct DisplaySafeAreas {
	/* each value represents the (x,y) margins as a multiplier.
	 * 'center' in this context is just the name for a different kind of safe-area */

	float title[2];		/* Title Safe */
	float action[2];	/* Image/Graphics Safe */

	/* use for alternate aspect ratio */
	float title_center[2];
	float action_center[2];
} DisplaySafeAreas;

/* *************************************************************** */
/* Scene ID-Block */

typedef struct Scene {
	ID id;
	struct AnimData *adt;	/* animation data (must be immediately after id for utilities to use it) */ 
	
	struct Object *camera;
	struct World *world;
	
	struct Scene *set;
	
	ListBase base;
	struct Base *basact;		/* active base */
	struct Object *obedit;		/* name replaces old G.obedit */
	
	float cursor[3];			/* 3d cursor location */
	float twcent[3];			/* center for transform widget */
	float twmin[3], twmax[3];	/* boundbox of selection for transform widget */
	
	unsigned int lay;			/* bitflags for layer visibility */
	int layact;		/* active layer */
	unsigned int lay_updated;       /* runtime flag, has layer ever been updated since load? */
	
	short flag;								/* various settings */
	
	char use_nodes;
	char pad[1];
	
	struct bNodeTree *nodetree;
	
	struct Editing *ed;								/* sequence editor data is allocated here */
	
	struct ToolSettings *toolsettings;		/* default allocated now */
	struct SceneStats *stats;				/* default allocated now */
	struct DisplaySafeAreas safe_areas;

	/* migrate or replace? depends on some internal things... */
	/* no, is on the right place (ton) */
	struct RenderData r;
	struct AudioData audio;
	
	ListBase markers;
	ListBase transform_spaces;
	
	void *sound_scene;
	void *playback_handle;
	void *sound_scrub_handle;
	void *speaker_handles;
	
	void *fps_info;					/* (runtime) info/cache used for presenting playback framerate info to the user */
	
	/* none of the dependency graph  vars is mean to be saved */
	struct Depsgraph *depsgraph;
	void *pad1;
	struct  DagForest *theDag;
	short dagflags;
	short pad3;

	/* User-Defined KeyingSets */
	int active_keyingset;			/* index of the active KeyingSet. first KeyingSet has index 1, 'none' active is 0, 'add new' is -1 */
	ListBase keyingsets;			/* KeyingSets for this scene */
	
	/* Game Settings */
	struct GameFraming framing  DNA_DEPRECATED; // XXX  deprecated since 2.5
	struct GameData gm;

	/* Units */
	struct UnitSettings unit;
	
	/* Grease Pencil */
	struct bGPdata *gpd;

	/* Physics simulation settings */
	struct PhysicsSettings physics_settings;

	/* Movie Tracking */
	struct MovieClip *clip;			/* active movie clip */

<<<<<<< HEAD
	void *pad_v1;
=======
	void *pad4;
>>>>>>> 4b2d0fae

	uint64_t customdata_mask;	/* XXX. runtime flag for drawing, actually belongs in the window, only used by BKE_object_handle_update() */
	uint64_t customdata_mask_modal; /* XXX. same as above but for temp operator use (gl renders) */

	/* Color Management */
	ColorManagedViewSettings view_settings;
	ColorManagedDisplaySettings display_settings;
	ColorManagedColorspaceSettings sequencer_colorspace_settings;
	
	/* RigidBody simulation world+settings */
	struct RigidBodyWorld *rigidbody_world;

	struct PreviewImage *preview;
} Scene;

/* **************** RENDERDATA ********************* */

/* flag */
	/* use preview range */
#define SCER_PRV_RANGE	(1<<0)
#define SCER_LOCK_FRAME_SELECTION	(1<<1)
	/* show/use subframes (for checking motion blur) */
#define SCER_SHOW_SUBFRAME	(1<<3)

/* mode (int now) */
#define R_OSA			0x0001
#define R_SHADOW		0x0002
#define R_GAMMA			0x0004
#define R_ORTHO			0x0008
#define R_ENVMAP		0x0010
#define R_EDGE			0x0020
#define R_FIELDS		0x0040
#define R_FIELDSTILL	0x0080
/*#define R_RADIO			0x0100 */ /* deprecated */
#define R_BORDER		0x0200
#define R_PANORAMA		0x0400	/* deprecated as scene option, still used in renderer */
#define R_CROP			0x0800
/*#define R_COSMO			0x1000 deprecated */
#define R_ODDFIELD		0x2000
#define R_MBLUR			0x4000
		/* unified was here */
#define R_RAYTRACE      0x10000
		/* R_GAUSS is obsolete, but used to retrieve setting from old files */
#define R_GAUSS      	0x20000
		/* fbuf obsolete... */
/*#define R_FBUF			0x40000*/
		/* threads obsolete... is there for old files, now use for autodetect threads */
#define R_THREADS		0x80000
		/* Use the same flag for autothreads */
#define R_FIXED_THREADS		0x80000 

#define R_SPEED				0x100000
#define R_SSS				0x200000
#define R_NO_OVERWRITE		0x400000  /* skip existing files */
#define R_TOUCH				0x800000  /* touch files before rendering */
#define R_SIMPLIFY			0x1000000
#define R_EDGE_FRS			0x2000000 /* R_EDGE reserved for Freestyle */
#define R_PERSISTENT_DATA	0x4000000 /* keep data around for re-render */
#define R_USE_WS_SHADING	0x8000000 /* use world space interpretation of lighting data */

/* seq_flag */
// #define R_SEQ_GL_PREV 1  // UNUSED, we just use setting from seq_prev_type now.
// #define R_SEQ_GL_REND 2  // UNUSED, opengl render has its own operator now.
#define R_SEQ_SOLID_TEX 4

/* displaymode */

#define R_OUTPUT_SCREEN	0
#define R_OUTPUT_AREA	1
#define R_OUTPUT_WINDOW	2
#define R_OUTPUT_NONE	3
/*#define R_OUTPUT_FORKED	4*/

/* filtertype */
#define R_FILTER_BOX	0
#define R_FILTER_TENT	1
#define R_FILTER_QUAD	2
#define R_FILTER_CUBIC	3
#define R_FILTER_CATROM	4
#define R_FILTER_GAUSS	5
#define R_FILTER_MITCH	6
#define R_FILTER_FAST_GAUSS	7 /* note, this is only used for nodes at the moment */

/* raytrace structure */
#define R_RAYSTRUCTURE_AUTO				0
#define R_RAYSTRUCTURE_OCTREE			1
#define R_RAYSTRUCTURE_BLIBVH			2	/* removed */
#define R_RAYSTRUCTURE_VBVH				3
#define R_RAYSTRUCTURE_SIMD_SVBVH		4	/* needs SIMD */
#define R_RAYSTRUCTURE_SIMD_QBVH		5	/* needs SIMD */

/* raytrace_options */
#define R_RAYTRACE_USE_LOCAL_COORDS		0x0001
#define R_RAYTRACE_USE_INSTANCES		0x0002

/* scemode (int now) */
#define R_DOSEQ				0x0001
#define R_BG_RENDER			0x0002
		/* passepartout is camera option now, keep this for backward compatibility */
#define R_PASSEPARTOUT		0x0004
#define R_BUTS_PREVIEW		0x0008
#define R_EXTENSION			0x0010
#define R_MATNODE_PREVIEW	0x0020
#define R_DOCOMP			0x0040
#define R_COMP_CROP			0x0080
#define R_FREE_IMAGE		0x0100
#define R_SINGLE_LAYER		0x0200
#define R_EXR_TILE_FILE		0x0400
/* #define R_COMP_FREE			0x0800 */
#define R_NO_IMAGE_LOAD		0x1000
#define R_NO_TEX			0x2000
#define R_NO_FRAME_UPDATE	0x4000
#define R_FULL_SAMPLE		0x8000
/* #define R_DEPRECATED		0x10000 */
/* #define R_RECURS_PROTECTION	0x20000 */
#define R_TEXNODE_PREVIEW	0x40000
#define R_VIEWPORT_PREVIEW	0x80000
#define R_EXR_CACHE_FILE	0x100000
#define R_MULTIVIEW			0x200000

/* r->stamp */
#define R_STAMP_TIME 	0x0001
#define R_STAMP_FRAME	0x0002
#define R_STAMP_DATE	0x0004
#define R_STAMP_CAMERA	0x0008
#define R_STAMP_SCENE	0x0010
#define R_STAMP_NOTE	0x0020
#define R_STAMP_DRAW	0x0040 /* draw in the image */
#define R_STAMP_MARKER	0x0080
#define R_STAMP_FILENAME	0x0100
#define R_STAMP_SEQSTRIP	0x0200
#define R_STAMP_RENDERTIME	0x0400
#define R_STAMP_CAMERALENS	0x0800
#define R_STAMP_STRIPMETA	0x1000
#define R_STAMP_MEMORY		0x2000
#define R_STAMP_HIDE_LABELS	0x4000
#define R_STAMP_ALL (R_STAMP_TIME|R_STAMP_FRAME|R_STAMP_DATE|R_STAMP_CAMERA|R_STAMP_SCENE| \
                     R_STAMP_NOTE|R_STAMP_MARKER|R_STAMP_FILENAME|R_STAMP_SEQSTRIP|        \
                     R_STAMP_RENDERTIME|R_STAMP_CAMERALENS|R_STAMP_MEMORY|                 \
                     R_STAMP_HIDE_LABELS)

/* alphamode */
#define R_ADDSKY		0
#define R_ALPHAPREMUL	1
/*#define R_ALPHAKEY		2*/ /* deprecated, shouldn't be used */

/* color_mgt_flag */
enum {
	R_COLOR_MANAGEMENT              = (1 << 0),  /* deprecated, should only be used in versioning code only */
	/*R_COLOR_MANAGEMENT_PREDIVIDE    = (1 << 1)*/  /* deprecated, shouldn't be used */
};

#ifdef DNA_DEPRECATED
/* subimtype, flag options for imtype */
enum {
	R_OPENEXR_HALF	= 1,  /*deprecated*/
	R_OPENEXR_ZBUF	= 2,  /*deprecated*/
	R_PREVIEW_JPG	= 4,  /*deprecated*/
	R_CINEON_LOG	= 8,  /*deprecated*/
	R_TIFF_16BIT	= 16, /*deprecated*/

	R_JPEG2K_12BIT			=     32,  /* Jpeg2000 */                    /*deprecated*/
	R_JPEG2K_16BIT			=     64,                                    /*deprecated*/
	R_JPEG2K_YCC			=     128,  /* when disabled use RGB */      /*deprecated*/
	R_JPEG2K_CINE_PRESET	=     256,                                   /*deprecated*/
	R_JPEG2K_CINE_48FPS		=     512,                                   /*deprecated*/
};
#endif

/* bake_mode: same as RE_BAKE_xxx defines */
/* bake_flag: */
#define R_BAKE_CLEAR		1
#define R_BAKE_OSA			2
#define R_BAKE_TO_ACTIVE	4
#define R_BAKE_NORMALIZE	8
#define R_BAKE_MULTIRES		16
#define R_BAKE_LORES_MESH	32
#define R_BAKE_VCOL			64
#define R_BAKE_USERSCALE	128
#define R_BAKE_CAGE			256
#define R_BAKE_SPLIT_MAT	512
#define R_BAKE_AUTO_NAME	1024

/* bake_normal_space */
#define R_BAKE_SPACE_CAMERA	 0
#define R_BAKE_SPACE_WORLD	 1
#define R_BAKE_SPACE_OBJECT	 2
#define R_BAKE_SPACE_TANGENT 3

/* simplify_flag */
#define R_SIMPLE_NO_TRIANGULATE		1

/* line_thickness_mode */
#define R_LINE_THICKNESS_ABSOLUTE 1
#define R_LINE_THICKNESS_RELATIVE 2

/* sequencer seq_prev_type seq_rend_type */

/* scene->r.engine (scene.c) */
extern const char *RE_engine_id_BLENDER_RENDER;
extern const char *RE_engine_id_BLENDER_GAME;
extern const char *RE_engine_id_CYCLES;

/* **************** SCENE ********************* */

/* note that much higher maxframes give imprecise sub-frames, see: T46859 */
/* Current precision is 16 for the sub-frames closer to MAXFRAME. */

/* for general use */
#define MAXFRAME	1048574
#define MAXFRAMEF	1048574.0f

#define MINFRAME	0
#define MINFRAMEF	0.0f

/* (minimum frame number for current-frame) */
#define MINAFRAME	-1048574
#define MINAFRAMEF	-1048574.0f

/* depricate this! */
#define TESTBASE(v3d, base)  (                                                \
	((base)->flag & SELECT) &&                                                \
	((base)->lay & v3d->lay) &&                                               \
	(((base)->object->restrictflag & OB_RESTRICT_VIEW) == 0))
#define TESTBASELIB(v3d, base)  (                                             \
	((base)->flag & SELECT) &&                                                \
	((base)->lay & v3d->lay) &&                                               \
	((base)->object->id.lib == NULL) &&                                       \
	(((base)->object->restrictflag & OB_RESTRICT_VIEW) == 0))
#define TESTBASELIB_BGMODE(v3d, scene, base)  (                               \
	((base)->flag & SELECT) &&                                                \
	((base)->lay & (v3d ? v3d->lay : scene->lay)) &&                          \
	((base)->object->id.lib == NULL) &&                                       \
	(((base)->object->restrictflag & OB_RESTRICT_VIEW) == 0))
#define BASE_EDITABLE_BGMODE(v3d, scene, base)  (                             \
	((base)->lay & (v3d ? v3d->lay : scene->lay)) &&                          \
	((base)->object->id.lib == NULL) &&                                       \
	(((base)->object->restrictflag & OB_RESTRICT_VIEW) == 0))
#define BASE_SELECTABLE(v3d, base)  (                                         \
	(base->lay & v3d->lay) &&                                                 \
	(base->object->restrictflag & (OB_RESTRICT_SELECT | OB_RESTRICT_VIEW)) == 0)
#define BASE_VISIBLE(v3d, base)  (                                            \
	(base->lay & v3d->lay) &&                                                 \
	(base->object->restrictflag & OB_RESTRICT_VIEW) == 0)
#define BASE_VISIBLE_BGMODE(v3d, scene, base)  (                              \
	(base->lay & (v3d ? v3d->lay : scene->lay)) &&                            \
	(base->object->restrictflag & OB_RESTRICT_VIEW) == 0)

#define FIRSTBASE		scene->base.first
#define LASTBASE		scene->base.last
#define BASACT			(scene->basact)
#define OBACT			(BASACT ? BASACT->object: NULL)

#define V3D_CAMERA_LOCAL(v3d) ((!(v3d)->scenelock && (v3d)->camera) ? (v3d)->camera : NULL)
#define V3D_CAMERA_SCENE(scene, v3d) ((!(v3d)->scenelock && (v3d)->camera) ? (v3d)->camera : (scene)->camera)

#define CFRA            (scene->r.cfra)
#define SUBFRA          (scene->r.subframe)
#define SFRA            (scene->r.sfra)
#define EFRA            (scene->r.efra)
#define PRVRANGEON      (scene->r.flag & SCER_PRV_RANGE)
#define PSFRA           ((PRVRANGEON) ? (scene->r.psfra) : (scene->r.sfra))
#define PEFRA           ((PRVRANGEON) ? (scene->r.pefra) : (scene->r.efra))
#define FRA2TIME(a)     ((((double) scene->r.frs_sec_base) * (double)(a)) / (double)scene->r.frs_sec)
#define TIME2FRA(a)     ((((double) scene->r.frs_sec) * (double)(a)) / (double)scene->r.frs_sec_base)
#define FPS              (((double) scene->r.frs_sec) / (double)scene->r.frs_sec_base)

/* base->flag is in DNA_object_types.h */

/* toolsettings->snap_flag */
#define SCE_SNAP				1
#define SCE_SNAP_ROTATE			2
#define SCE_SNAP_PEEL_OBJECT	4
#define SCE_SNAP_PROJECT		8
#define SCE_SNAP_NO_SELF		16
#define SCE_SNAP_ABS_GRID		32

/* toolsettings->snap_target */
#define SCE_SNAP_TARGET_CLOSEST	0
#define SCE_SNAP_TARGET_CENTER	1
#define SCE_SNAP_TARGET_MEDIAN	2
#define SCE_SNAP_TARGET_ACTIVE	3
/* toolsettings->snap_mode */
#define SCE_SNAP_MODE_INCREMENT	0
#define SCE_SNAP_MODE_VERTEX	1
#define SCE_SNAP_MODE_EDGE		2
#define SCE_SNAP_MODE_FACE		3
#define SCE_SNAP_MODE_VOLUME	4
#define SCE_SNAP_MODE_NODE_X	5
#define SCE_SNAP_MODE_NODE_Y	6
#define SCE_SNAP_MODE_NODE_XY	7
#define SCE_SNAP_MODE_GRID		8

/* toolsettings->selectmode */
#define SCE_SELECT_VERTEX	1 /* for mesh */
#define SCE_SELECT_EDGE		2
#define SCE_SELECT_FACE		4

/* toolsettings->statvis->type */
#define SCE_STATVIS_OVERHANG	0
#define SCE_STATVIS_THICKNESS	1
#define SCE_STATVIS_INTERSECT	2
#define SCE_STATVIS_DISTORT		3
#define SCE_STATVIS_SHARP		4

/* toolsettings->particle.selectmode for particles */
#define SCE_SELECT_PATH		1
#define SCE_SELECT_POINT	2
#define SCE_SELECT_END		4

/* toolsettings->prop_mode (proportional falloff) */
#define PROP_SMOOTH            0
#define PROP_SPHERE            1
#define PROP_ROOT              2
#define PROP_SHARP             3
#define PROP_LIN               4
#define PROP_CONST             5
#define PROP_RANDOM            6
#define PROP_INVSQUARE         7
#define PROP_MODE_MAX          8

/* toolsettings->proportional */
#define PROP_EDIT_OFF			0
#define PROP_EDIT_ON			1
#define PROP_EDIT_CONNECTED		2
#define PROP_EDIT_PROJECTED		3

/* toolsettings->weightuser */
enum {
	OB_DRAW_GROUPUSER_NONE      = 0,
	OB_DRAW_GROUPUSER_ACTIVE    = 1,
	OB_DRAW_GROUPUSER_ALL       = 2
};

/* toolsettings->vgroupsubset */
/* object_vgroup.c */
typedef enum eVGroupSelect {
	WT_VGROUP_ALL = 0,
	WT_VGROUP_ACTIVE = 1,
	WT_VGROUP_BONE_SELECT = 2,
	WT_VGROUP_BONE_DEFORM = 3,
	WT_VGROUP_BONE_DEFORM_OFF = 4
} eVGroupSelect;

#define WT_VGROUP_MASK_ALL \
	((1 << WT_VGROUP_ACTIVE) | \
	 (1 << WT_VGROUP_BONE_SELECT) | \
	 (1 << WT_VGROUP_BONE_DEFORM) | \
	 (1 << WT_VGROUP_BONE_DEFORM_OFF) | \
	 (1 << WT_VGROUP_ALL))


/* sce->flag */
#define SCE_DS_SELECTED			(1<<0)
#define SCE_DS_COLLAPSED		(1<<1)
#define SCE_NLA_EDIT_ON			(1<<2)
#define SCE_FRAME_DROP			(1<<3)
#define SCE_KEYS_NO_SELONLY	    (1<<4)


	/* return flag BKE_scene_base_iter_next functions */
/* #define F_ERROR			-1 */  /* UNUSED */
#define F_START			0
#define F_SCENE			1
#define F_DUPLI			3

/* audio->flag */
#define AUDIO_MUTE                (1<<0)
#define AUDIO_SYNC                (1<<1)
#define AUDIO_SCRUB		          (1<<2)
#define AUDIO_VOLUME_ANIMATED     (1<<3)

enum {
#ifdef DNA_DEPRECATED
	FFMPEG_MULTIPLEX_AUDIO  = 1,  /* deprecated, you can choose none as audiocodec now */
#endif
	FFMPEG_AUTOSPLIT_OUTPUT = 2,
	FFMPEG_LOSSLESS_OUTPUT  = 4,
	FFMPEG_USE_MAX_B_FRAMES = (1 << 3),
};

/* Paint.flags */
typedef enum {
	PAINT_SHOW_BRUSH = (1 << 0),
	PAINT_FAST_NAVIGATE = (1 << 1),
	PAINT_SHOW_BRUSH_ON_SURFACE = (1 << 2),
	PAINT_USE_CAVITY_MASK = (1 << 3)
} PaintFlags;

/* Paint.symmetry_flags
 * (for now just a duplicate of sculpt symmetry flags) */
typedef enum SymmetryFlags {
	PAINT_SYMM_X = (1 << 0),
	PAINT_SYMM_Y = (1 << 1),
	PAINT_SYMM_Z = (1 << 2),
	PAINT_SYMMETRY_FEATHER = (1 << 3),
	PAINT_TILE_X = (1 << 4),
	PAINT_TILE_Y = (1 << 5),
	PAINT_TILE_Z = (1 << 6),
} SymmetryFlags;

#define PAINT_SYMM_AXIS_ALL (PAINT_SYMM_X | PAINT_SYMM_Y | PAINT_SYMM_Z)

/* Sculpt.flags */
/* These can eventually be moved to paint flags? */
typedef enum SculptFlags {
#ifdef DNA_DEPRECATED
	/* deprecated, part of paint struct symmetry_flags now */
	SCULPT_SYMM_X = (1 << 0),
	SCULPT_SYMM_Y = (1 << 1),
	SCULPT_SYMM_Z = (1 << 2),
#endif

	SCULPT_LOCK_X = (1 << 3),
	SCULPT_LOCK_Y = (1 << 4),
	SCULPT_LOCK_Z = (1 << 5),
	/* deprecated, part of paint struct symmetry_flags now */
	SCULPT_SYMMETRY_FEATHER = (1 << 6),

	SCULPT_USE_OPENMP = (1 << 7),
	SCULPT_ONLY_DEFORM = (1 << 8),
	SCULPT_SHOW_DIFFUSE = (1 << 9),

	/* If set, the mesh will be drawn with smooth-shading in
	 * dynamic-topology mode */
	SCULPT_DYNTOPO_SMOOTH_SHADING = (1 << 10),

	/* If set, dynamic-topology brushes will subdivide short edges */
	SCULPT_DYNTOPO_SUBDIVIDE = (1 << 12),
	/* If set, dynamic-topology brushes will collapse short edges */
	SCULPT_DYNTOPO_COLLAPSE = (1 << 11),

	/* If set, dynamic-topology detail size will be constant in object space */
	SCULPT_DYNTOPO_DETAIL_CONSTANT = (1 << 13),
	SCULPT_DYNTOPO_DETAIL_BRUSH = (1 << 14),
} SculptFlags;

typedef enum ImagePaintMode {
	IMAGEPAINT_MODE_MATERIAL, /* detect texture paint slots from the material */
	IMAGEPAINT_MODE_IMAGE,    /* select texture paint image directly */
} ImagePaintMode;

/* ImagePaintSettings.flag */
#define IMAGEPAINT_DRAWING				1
// #define IMAGEPAINT_DRAW_TOOL			2 // deprecated
// #define IMAGEPAINT_DRAW_TOOL_DRAWING	4 // deprecated

/* projection painting only */
#define IMAGEPAINT_PROJECT_XRAY			(1 << 4)
#define IMAGEPAINT_PROJECT_BACKFACE		(1 << 5)
#define IMAGEPAINT_PROJECT_FLAT			(1 << 6)
#define IMAGEPAINT_PROJECT_LAYER_CLONE	(1 << 7)
#define IMAGEPAINT_PROJECT_LAYER_STENCIL	(1 << 8)
#define IMAGEPAINT_PROJECT_LAYER_STENCIL_INV	(1 << 9)


#define IMAGEPAINT_MISSING_UVS       (1 << 0)
#define IMAGEPAINT_MISSING_MATERIAL  (1 << 1)
#define IMAGEPAINT_MISSING_TEX       (1 << 2)
#define IMAGEPAINT_MISSING_STENCIL   (1 << 3)

/* toolsettings->uvcalc_flag */
#define UVCALC_FILLHOLES			1
#define UVCALC_NO_ASPECT_CORRECT	2	/* would call this UVCALC_ASPECT_CORRECT, except it should be default with old file */
#define UVCALC_TRANSFORM_CORRECT	4	/* adjust UV's while transforming to avoid distortion */
#define UVCALC_USESUBSURF			8	/* Use mesh data after subsurf to compute UVs*/

/* toolsettings->uv_flag */
#define UV_SYNC_SELECTION	1
#define UV_SHOW_SAME_IMAGE	2

/* toolsettings->uv_selectmode */
#define UV_SELECT_VERTEX	1
#define UV_SELECT_EDGE		2
#define UV_SELECT_FACE		4
#define UV_SELECT_ISLAND	8

/* toolsettings->edge_mode */
#define EDGE_MODE_SELECT				0
#define EDGE_MODE_TAG_SEAM				1
#define EDGE_MODE_TAG_SHARP				2
#define EDGE_MODE_TAG_CREASE			3
#define EDGE_MODE_TAG_BEVEL				4
#define EDGE_MODE_TAG_FREESTYLE			5

/* toolsettings->gpencil_flags */
typedef enum eGPencil_Flags {
	/* "Continuous Drawing" - The drawing operator enters a mode where multiple strokes can be drawn */
	GP_TOOL_FLAG_PAINTSESSIONS_ON       = (1 << 0),
	/* When creating new frames, the last frame gets used as the basis for the new one */
	GP_TOOL_FLAG_RETAIN_LAST            = (1 << 1),
	/* Add the strokes below all strokes in the layer */
	GP_TOOL_FLAG_PAINT_ONBACK = (1 << 2)
} eGPencil_Flags;

/* toolsettings->gpencil_src */
typedef enum eGPencil_Source_3D {
	GP_TOOL_SOURCE_SCENE    = 0,
	GP_TOOL_SOURCE_OBJECT   = 1
} eGPencil_Source_3d;

/* toolsettings->gpencil_*_align - Stroke Placement mode flags */
typedef enum eGPencil_Placement_Flags {
	/* New strokes are added in viewport/data space (i.e. not screen space) */
	GP_PROJECT_VIEWSPACE    = (1 << 0),
	
	/* Viewport space, but relative to render canvas (Sequencer Preview Only) */
	GP_PROJECT_CANVAS       = (1 << 1),
	
	/* Project into the screen's Z values */
	GP_PROJECT_DEPTH_VIEW	= (1 << 2),
	GP_PROJECT_DEPTH_STROKE = (1 << 3),
	
	/* "Use Endpoints" */
	GP_PROJECT_DEPTH_STROKE_ENDPOINTS = (1 << 4),
} eGPencil_Placement_Flags;

/* toolsettings->particle flag */
#define PE_KEEP_LENGTHS			1
#define PE_LOCK_FIRST			2
#define PE_DEFLECT_EMITTER		4
#define PE_INTERPOLATE_ADDED	8
#define PE_DRAW_PART			16
/* #define PE_X_MIRROR			64 */	/* deprecated */
#define PE_FADE_TIME			128
#define PE_AUTO_VELOCITY		256

/* toolsetting->particle brushtype */
#define PE_BRUSH_NONE		-1
#define PE_BRUSH_COMB		0
#define PE_BRUSH_CUT		1
#define PE_BRUSH_LENGTH		2
#define PE_BRUSH_PUFF		3
#define PE_BRUSH_ADD		4
#define PE_BRUSH_SMOOTH		5
#define PE_BRUSH_WEIGHT		6

/* this must equal ParticleEditSettings.brush array size */
#define PE_TOT_BRUSH		6

/* ParticleBrushData->flag */
#define PE_BRUSH_DATA_PUFF_VOLUME 1

/* tooksettings->particle edittype */
#define PE_TYPE_PARTICLES	0
#define PE_TYPE_SOFTBODY	1
#define PE_TYPE_CLOTH		2

/* toolsettings->skgen_options */
#define SKGEN_FILTER_INTERNAL	(1 << 0)
#define SKGEN_FILTER_EXTERNAL	(1 << 1)
#define	SKGEN_SYMMETRY			(1 << 2)
#define	SKGEN_CUT_LENGTH		(1 << 3)
#define	SKGEN_CUT_ANGLE			(1 << 4)
#define	SKGEN_CUT_CORRELATION	(1 << 5)
#define	SKGEN_HARMONIC			(1 << 6)
#define	SKGEN_STICK_TO_EMBEDDING	(1 << 7)
#define	SKGEN_ADAPTIVE_DISTANCE		(1 << 8)
#define SKGEN_FILTER_SMART		(1 << 9)
#define SKGEN_DISP_LENGTH		(1 << 10)
#define SKGEN_DISP_WEIGHT		(1 << 11)
#define SKGEN_DISP_ORIG			(1 << 12)
#define SKGEN_DISP_EMBED		(1 << 13)
#define SKGEN_DISP_INDEX		(1 << 14)

#define	SKGEN_SUB_LENGTH		0
#define	SKGEN_SUB_ANGLE			1
#define	SKGEN_SUB_CORRELATION	2
#define	SKGEN_SUB_TOTAL			3

/* toolsettings->skgen_postpro */
#define SKGEN_SMOOTH			0
#define SKGEN_AVERAGE			1
#define SKGEN_SHARPEN			2

/* toolsettings->bone_sketching */
#define BONE_SKETCHING			1
#define BONE_SKETCHING_QUICK	2
#define BONE_SKETCHING_ADJUST	4

/* toolsettings->bone_sketching_convert */
#define	SK_CONVERT_CUT_FIXED			0
#define	SK_CONVERT_CUT_LENGTH			1
#define	SK_CONVERT_CUT_ADAPTATIVE		2
#define	SK_CONVERT_RETARGET				3

/* toolsettings->skgen_retarget_options */
#define	SK_RETARGET_AUTONAME			1

/* toolsettings->skgen_retarget_roll */
#define	SK_RETARGET_ROLL_NONE			0
#define	SK_RETARGET_ROLL_VIEW			1
#define	SK_RETARGET_ROLL_JOINT			2

/* physics_settings->flag */
#define PHYS_GLOBAL_GRAVITY		1

/* UnitSettings */

/* UnitSettings->system */
#define	USER_UNIT_NONE			0
#define	USER_UNIT_METRIC		1
#define	USER_UNIT_IMPERIAL		2
/* UnitSettings->flag */
#define	USER_UNIT_OPT_SPLIT		1
#define USER_UNIT_ROT_RADIANS	2

#ifdef __cplusplus
}
#endif

#endif  /* __DNA_SCENE_TYPES_H__ */<|MERGE_RESOLUTION|>--- conflicted
+++ resolved
@@ -1691,12 +1691,6 @@
 	/* Movie Tracking */
 	struct MovieClip *clip;			/* active movie clip */
 
-<<<<<<< HEAD
-	void *pad_v1;
-=======
-	void *pad4;
->>>>>>> 4b2d0fae
-
 	uint64_t customdata_mask;	/* XXX. runtime flag for drawing, actually belongs in the window, only used by BKE_object_handle_update() */
 	uint64_t customdata_mask_modal; /* XXX. same as above but for temp operator use (gl renders) */
 
