--- conflicted
+++ resolved
@@ -67,11 +67,6 @@
 struct Mask;
 struct BLI_mempool;
 
-<<<<<<< HEAD
-struct direntry;
-
-=======
->>>>>>> bc8ad4c7
 /* SpaceLink (Base) ==================================== */
 
 /**
@@ -842,10 +837,6 @@
 	ListBase entries;
 	int nbr_entries;
 	int nbr_entries_filtered;
-<<<<<<< HEAD
-=======
-	int entry_idx_start, entry_idx_end;
->>>>>>> bc8ad4c7
 
 	char root[1024];	 /* FILE_MAX */
 } FileDirEntryArr;
