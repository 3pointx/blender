/**
 * blenlib/DNA_object_types.h (mar-2001 nzc)
 *	
 * Object is a sort of wrapper for general info.
 *
 * $Id$ 
 *
 * ***** BEGIN GPL LICENSE BLOCK *****
 *
 * This program is free software; you can redistribute it and/or
 * modify it under the terms of the GNU General Public License
 * as published by the Free Software Foundation; either version 2
 * of the License, or (at your option) any later version.
 *
 * This program is distributed in the hope that it will be useful,
 * but WITHOUT ANY WARRANTY; without even the implied warranty of
 * MERCHANTABILITY or FITNESS FOR A PARTICULAR PURPOSE.  See the
 * GNU General Public License for more details.
 *
 * You should have received a copy of the GNU General Public License
 * along with this program; if not, write to the Free Software Foundation,
 * Inc., 59 Temple Place - Suite 330, Boston, MA  02111-1307, USA.
 *
 * The Original Code is Copyright (C) 2001-2002 by NaN Holding BV.
 * All rights reserved.
 *
 * The Original Code is: all of this file.
 *
 * Contributor(s): none yet.
 *
 * ***** END GPL LICENSE BLOCK *****
 */
#ifndef DNA_OBJECT_TYPES_H
#define DNA_OBJECT_TYPES_H

#include "DNA_listBase.h"
#include "DNA_ID.h"

#ifdef __cplusplus
extern "C" {
#endif

struct bPose;	
struct Object;
struct AnimData;
struct Ipo;
struct BoundBox;
struct Path;
struct Material;
struct bConstraintChannel;
struct PartDeflect;
struct SoftBody;
struct FluidsimSettings;
struct ParticleSystem;
struct DerivedMesh;
struct SculptSession;
struct bGPdata;


/* Vertex Groups - Name Info */
typedef struct bDeformGroup {
	struct bDeformGroup *next, *prev;
	char name[32];
} bDeformGroup;

/**
 * The following illustrates the orientation of the 
 * bounding box in local space
 * 
 *  
 * Z  Y
 * | /
 * |/
 * .-----X
 * 
 * 
 *     2----------6
 *    /|         /|
 *   / |        / |
 *  1----------5  |
 *  |  |       |  |
 *  |  3-------|--7
 *  | /        | /
 *  |/         |/
 *  0----------4
 */
typedef struct BoundBox {
	float vec[8][3];
	int flag, pad;
} BoundBox;

/* boundbox flag */
#define OB_BB_DISABLED	1

typedef struct Object {
	ID id;
	struct AnimData *adt;		/* animation data (must be immediately after id for utilities to use it) */ 

	struct SculptSession *sculpt;
	
	short type, partype;
	int par1, par2, par3;	/* can be vertexnrs */
	char parsubstr[32];	/* String describing subobject info */
	struct Object *parent, *track;
	/* if ob->proxy (or proxy_group), this object is proxy for object ob->proxy */
	/* proxy_from is set in target back to the proxy. */
	struct Object *proxy, *proxy_group, *proxy_from;
	struct Ipo *ipo;		// XXX depreceated... old animation system
	struct Path *path;
	struct BoundBox *bb;
	struct bAction *action;	 // XXX depreceated... old animation system
	struct bAction *poselib;
	struct bPose *pose;	
	void *data;
	
	struct bGPdata *gpd;	/* Grease Pencil data */
	
	ListBase constraintChannels; // XXX depreceated... old animation system
	ListBase effect;
	ListBase disp;
	ListBase defbase;
	ListBase modifiers; /* list of ModifierData structures */

	int mode;           /* Local object mode */
	int restore_mode;   /* Keep track of what mode to return to after toggling a mode */

	/* materials */
	struct Material **mat;	/* material slots */
	char *matbits;			/* 1 if material linked to object */
	int totcol;				/* copy of mesh or curve or meta */
	int actcol;				/* currently selected material in the UI */
	
	/* rot en drot have to be together! (transform('r' en 's')) */
	float loc[3], dloc[3], orig[3];
	float size[3], dsize[3];
	float rot[3], drot[3];
	/* float quat[4], dquat[4]; (not used yet) */
	float obmat[4][4];
	float parentinv[4][4]; /* inverse result of parent, so that object doesn't 'stick' to parent */
	float constinv[4][4]; /* inverse result of constraints. doesn't include effect of parent or object local transform */
	float imat[4][4];	/* for during render, old game engine, temporally: ipokeys of transform  */
	
	unsigned int lay;				/* copy of Base */
	
	short flag;			/* copy of Base */
	short colbits;		/* deprecated */
	
	short transflag, protectflag;	/* transformation settings and transform locks  */
	short trackflag, upflag;
	short nlaflag, ipoflag;		// xxx depreceated... old animation system
	short ipowin, scaflag;		/* ipowin: blocktype last ipowindow */
	short scavisflag, boundtype;
	
	int dupon, dupoff, dupsta, dupend;

	float sf, ctime; /* sf is time-offset, ctime is the objects current time (XXX timing needs to be revised) */
	
	/* during realtime */

	/* note that inertia is only called inertia for historical reasons
	 * and is not changed to avoid DNA surgery. It actually reflects the 
	 * Size value in the GameButtons (= radius) */

	float mass, damping, inertia;
	/* The form factor k is introduced to give the user more control
	 * and to fix incompatibility problems.
     * For rotational symmetric objects, the inertia value can be
	 * expressed as: Theta = k * m * r^2
	 * where m = Mass, r = Radius
	 * For a Sphere, the form factor is by default = 0.4
	 */

	float formfactor;
	float rdamping, sizefac;
	float margin;
	float max_vel; /* clamp the maximum velocity 0.0 is disabled */
	float min_vel; /* clamp the maximum velocity 0.0 is disabled */
	float m_contactProcessingThreshold;

	char dt, dtx;
	char empty_drawtype, pad1[5];
	float empty_drawsize;
	float dupfacesca;	/* dupliface scale */
	
	ListBase prop;
	ListBase sensors;
	ListBase controllers;
	ListBase actuators;
    
	float bbsize[3];
	short index;			/* custom index, for renderpasses */
	unsigned short actdef;	/* current deformation group */
	float col[4];			/* object color, adjusted via IPO's only */
	/**
	 * Settings for game objects
	 * bit 0: Object has dynamic behaviour
	 * bit 2: Object is evaluated by the gameengine
	 * bit 6: Use Fh settings in Materials
	 * bit 7: Use face normal to rotate Object
	 * bit 8: Friction is anisotropic
	 * bit 9: Object is a ghost
	 * bit 10: Do rigid body dynamics.
	 * bit 11: Use bounding object for physics
	 */
	int gameflag;
	/**
	 * More settings
	 * bit 15: Always ignore activity culling 
	 */
	int gameflag2;
	struct BulletSoftBody *bsoft;	/* settings for game engine bullet soft body */

	short softflag;			/* softbody settings */
	short recalc;			/* dependency flag */
	float anisotropicFriction[3];

	ListBase constraints;		/* object constraints */
	ListBase nlastrips;			// XXX depreceated... old animation system
	ListBase hooks;
	ListBase particlesystem;	/* particle systems */
	
	struct PartDeflect *pd;		/* particle deflector/attractor/collision data */
	struct SoftBody *soft;		/* if exists, saved in file */
	struct Group *dup_group;	/* object duplicator for group */
	
	short fluidsimFlag;			/* NT toggle fluidsim participation on/off */
	
	short restrictflag;			/* for restricting view, select, render etc. accessible in outliner */

	short shapenr, shapeflag;	/* current shape key for menu or pinned, flag for pinning */
	float smoothresh;			/* smoothresh is phong interpolation ray_shadow correction in render */
	short recalco;				/* recalco for temp storage of ob->recalc, bad design warning */
	short body_type;			/* for now used to temporarily holds the type of collision object */
	
	struct FluidsimSettings *fluidsimSettings; /* if fluidsim enabled, store additional settings */

	struct DerivedMesh *derivedDeform, *derivedFinal;
	int lastDataMask;			/* the custom data layer mask that was last used to calculate derivedDeform and derivedFinal */
	unsigned int state;			/* bit masks of game controllers that are active */
	unsigned int init_state;	/* bit masks of initial state as recorded by the users */

	int pad2;

	ListBase gpulamp;		/* runtime, for lamps only */
	ListBase pc_ids;
<<<<<<< HEAD
=======
	ListBase *duplilist;	/* for temporary dupli list storage, only for use by RNA API */
>>>>>>> 8ea29046
} Object;

/* Warning, this is not used anymore because hooks are now modifiers */
typedef struct ObHook {
	struct ObHook *next, *prev;
	
	struct Object *parent;
	float parentinv[4][4];	/* matrix making current transform unmodified */
	float mat[4][4];		/* temp matrix while hooking */
	float cent[3];			/* visualization of hook */
	float falloff;			/* if not zero, falloff is distance where influence zero */
	
	char name[32];

	int *indexar;
	int totindex, curindex; /* curindex is cache for fast lookup */
	short type, active;		/* active is only first hook, for button menu */
	float force;
} ObHook;

typedef struct DupliObject {
	struct DupliObject *next, *prev;
	struct Object *ob;
	unsigned int origlay;
	int index, no_draw, type, animated;
	float mat[4][4], omat[4][4];
	float orco[3], uv[2];
} DupliObject;

/* this work object is defined in object.c */
extern Object workob;


/* **************** OBJECT ********************* */

/* used many places... should be specialized  */
#define SELECT			1

/* type */
#define OB_EMPTY		0
#define OB_MESH			1
#define OB_CURVE		2
#define OB_SURF			3
#define OB_FONT			4
#define OB_MBALL		5

#define OB_LAMP			10
#define OB_CAMERA		11

#define OB_WAVE			21
#define OB_LATTICE		22

/* 23 and 24 are for life and sector (old file compat.) */
#define	OB_ARMATURE		25

/* partype: first 4 bits: type */
#define PARTYPE			15
#define PAROBJECT		0
#define PARCURVE		1
#define PARKEY			2

#define PARSKEL			4
#define PARVERT1		5
#define PARVERT3		6
#define PARBONE			7
#define PARSLOW			16

/* (short) transflag */
#define OB_OFFS_LOCAL		1
#define OB_QUAT				2
#define OB_NEG_SCALE		4
#define OB_DUPLI			(8+16+256+512+2048)
#define OB_DUPLIFRAMES		8
#define OB_DUPLIVERTS		16
#define OB_DUPLIROT			32
#define OB_DUPLINOSPEED		64
#define OB_POWERTRACK		128
#define OB_DUPLIGROUP		256
#define OB_DUPLIFACES		512
#define OB_DUPLIFACES_SCALE	1024
#define OB_DUPLIPARTS		2048
#define OB_RENDER_DUPLI		4096

/* (short) ipoflag */
	// XXX depreceated - old animation system crap
#define OB_DRAWKEY			1
#define OB_DRAWKEYSEL		2
#define OB_OFFS_OB			4
#define OB_OFFS_MAT			8
#define OB_OFFS_VKEY		16
#define OB_OFFS_PATH		32
#define OB_OFFS_PARENT		64
#define OB_OFFS_PARTICLE	128
	/* get ipo from from action or not? */
#define OB_ACTION_OB		256
#define OB_ACTION_KEY		512
	/* for stride edit */
#define OB_DISABLE_PATH		1024

#define OB_OFFS_PARENTADD	2048


/* (short) trackflag / upflag */
#define OB_POSX			0
#define OB_POSY			1
#define OB_POSZ			2
#define OB_NEGX			3
#define OB_NEGY			4
#define OB_NEGZ			5

/* gameflag in game.h */

/* dt: no flags */
#define OB_BOUNDBOX		1
#define OB_WIRE			2
#define OB_SOLID		3
#define OB_SHADED		4
#define OB_TEXTURE		5

/* dtx: flags, char! */
#define OB_AXIS			2
#define OB_TEXSPACE		4
#define OB_DRAWNAME		8
#define OB_DRAWIMAGE	16
	/* for solid+wire display */
#define OB_DRAWWIRE		32
	/* for overdraw */
#define OB_DRAWXRAY		64
	/* enable transparent draw */
#define OB_DRAWTRANSP	128

/* empty_drawtype: no flags */
#define OB_ARROWS		1
#define OB_PLAINAXES	2
#define OB_CIRCLE		3
#define OB_SINGLE_ARROW	4
#define OB_CUBE			5
#define OB_EMPTY_SPHERE	6
#define OB_EMPTY_CONE	7

/* boundtype */
#define OB_BOUND_BOX		0
#define OB_BOUND_SPHERE		1
#define OB_BOUND_CYLINDER	2
#define OB_BOUND_CONE		3
#define OB_BOUND_POLYH		4
#define OB_BOUND_POLYT		5
#define OB_BOUND_DYN_MESH   6


/* **************** BASE ********************* */

/* also needed for base!!!!! or rather, thy interfere....*/
/* base->flag and ob->flag */
#define BA_WAS_SEL			2
#define BA_HAS_RECALC_OB	4
#define BA_HAS_RECALC_DATA	8

#define BA_DO_IPO			32

#define BA_FROMSET			128

#define BA_TRANSFORM_CHILD	256 /* child of a transformed object */

/* an initial attempt as making selection more specific! */
#define BA_DESELECT	0
#define BA_SELECT		1


#define OB_FROMDUPLI		512
#define OB_DONE				1024
#define OB_RADIO			2048
#define OB_FROMGROUP		4096

/* ob->recalc (flag bits!) */
#define OB_RECALC_OB		1
#define OB_RECALC_DATA		2
		/* time flag is set when time changes need recalc, so baked systems can ignore it */
#define OB_RECALC_TIME		4
#define OB_RECALC			7


/* ob->gameflag */
#define OB_DYNAMIC		1
#define OB_CHILD		2
#define OB_ACTOR		4
#define OB_INERTIA_LOCK_X	8
#define OB_INERTIA_LOCK_Y	16
#define OB_INERTIA_LOCK_Z	32
#define OB_DO_FH			64
#define OB_ROT_FH			128
#define OB_ANISOTROPIC_FRICTION 256
#define OB_GHOST			512
#define OB_RIGID_BODY		1024
#define OB_BOUNDS		2048

#define OB_COLLISION_RESPONSE	4096
#define OB_SECTOR		8192
#define OB_PROP			16384
#define OB_MAINACTOR	32768

#define OB_COLLISION	65536
#define OB_SOFT_BODY	0x20000
#define OB_OCCLUDER		0x40000
#define OB_SENSOR		0x80000

/* ob->gameflag2 */
#define OB_NEVER_DO_ACTIVITY_CULLING	1
#define OB_LOCK_RIGID_BODY_X_AXIS	4
#define OB_LOCK_RIGID_BODY_Y_AXIS	8
#define OB_LOCK_RIGID_BODY_Z_AXIS	16
#define OB_LOCK_RIGID_BODY_X_ROT_AXIS	32
#define OB_LOCK_RIGID_BODY_Y_ROT_AXIS	64
#define OB_LOCK_RIGID_BODY_Z_ROT_AXIS	128

#define OB_LIFE			(OB_PROP|OB_DYNAMIC|OB_ACTOR|OB_MAINACTOR|OB_CHILD)

/* ob->body_type */
#define OB_BODY_TYPE_NO_COLLISION	0
#define OB_BODY_TYPE_STATIC			1
#define OB_BODY_TYPE_DYNAMIC		2
#define OB_BODY_TYPE_RIGID			3
#define OB_BODY_TYPE_SOFT			4
#define OB_BODY_TYPE_OCCLUDER		5
#define OB_BODY_TYPE_SENSOR			6

/* ob->scavisflag */
#define OB_VIS_SENS		1
#define OB_VIS_CONT		2
#define OB_VIS_ACT		4

/* ob->scaflag */
#define OB_SHOWSENS		64
#define OB_SHOWACT		128
#define OB_ADDSENS		256
#define OB_ADDCONT		512
#define OB_ADDACT		1024
#define OB_SHOWCONT		2048
#define OB_SETSTBIT		4096
#define OB_INITSTBIT	8192
#define OB_DEBUGSTATE	16384

/* ob->restrictflag */
#define OB_RESTRICT_VIEW	1
#define OB_RESTRICT_SELECT	2
#define OB_RESTRICT_RENDER	4

/* ob->shapeflag */
#define OB_SHAPE_LOCK		1
#define OB_SHAPE_TEMPLOCK	2

/* ob->nlaflag */
	// XXX depreceated - old animation system
#define OB_NLA_OVERRIDE		(1<<0)
#define OB_NLA_COLLAPSED	(1<<1)

	/* object-channel expanded status */
#define OB_ADS_COLLAPSED	(1<<10)
	/* object's ipo-block */
#define OB_ADS_SHOWIPO		(1<<11)
	/* object's constraint channels */
#define OB_ADS_SHOWCONS		(1<<12)
	/* object's material channels */
#define OB_ADS_SHOWMATS		(1<<13)
	/* object's marticle channels */
#define OB_ADS_SHOWPARTS	(1<<14)

/* ob->protectflag */
#define OB_LOCK_LOCX	1
#define OB_LOCK_LOCY	2
#define OB_LOCK_LOCZ	4
#define OB_LOCK_LOC		7
#define OB_LOCK_ROTX	8
#define OB_LOCK_ROTY	16
#define OB_LOCK_ROTZ	32
#define OB_LOCK_ROT		56
#define OB_LOCK_SCALEX	64
#define OB_LOCK_SCALEY	128
#define OB_LOCK_SCALEZ	256
#define OB_LOCK_SCALE	448
#define OB_LOCK_ROTW	512
#define OB_LOCK_ROT4D	1024

/* ob->mode */
typedef enum ObjectMode {
	OB_MODE_OBJECT = 0,
	OB_MODE_EDIT = 1,
	OB_MODE_SCULPT = 2,
	OB_MODE_VERTEX_PAINT = 4,
	OB_MODE_WEIGHT_PAINT = 8,
	OB_MODE_TEXTURE_PAINT = 16,
	OB_MODE_PARTICLE_EDIT = 32,
	OB_MODE_POSE = 64
} ObjectMode;

#ifdef __cplusplus
}
#endif

#endif

<|MERGE_RESOLUTION|>--- conflicted
+++ resolved
@@ -243,10 +243,7 @@
 
 	ListBase gpulamp;		/* runtime, for lamps only */
 	ListBase pc_ids;
-<<<<<<< HEAD
-=======
 	ListBase *duplilist;	/* for temporary dupli list storage, only for use by RNA API */
->>>>>>> 8ea29046
 } Object;
 
 /* Warning, this is not used anymore because hooks are now modifiers */
