--- conflicted
+++ resolved
@@ -35,14 +35,11 @@
 	eModifierType_Cloth,
 	eModifierType_Collision,
 	eModifierType_Bevel,
-<<<<<<< HEAD
-	eModifierType_Multires,
-=======
 	eModifierType_Shrinkwrap,
 	eModifierType_Fluidsim,
 	eModifierType_Mask,
 	eModifierType_SimpleDeform,
->>>>>>> abd4934d
+	eModifierType_Multires,
 	NUM_MODIFIER_TYPES
 } ModifierType;
 
@@ -517,7 +514,6 @@
 	float protect;
 } ExplodeModifierData;
 
-<<<<<<< HEAD
 typedef struct MultiresModifierData {
 	ModifierData modifier;
 
@@ -528,7 +524,7 @@
 	char lvl, totlvl;
 	char simple;
 } MultiresModifierData;
-=======
+
 typedef struct FluidsimModifierData {
 	ModifierData modifier;
 	
@@ -604,6 +600,5 @@
 /* indicates whether simple deform should use the local
    coordinates or global coordinates of origin */
 #define MOD_SIMPLEDEFORM_ORIGIN_LOCAL			(1<<0)
->>>>>>> abd4934d
 
 #endif