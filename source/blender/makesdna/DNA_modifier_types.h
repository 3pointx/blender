--- conflicted
+++ resolved
@@ -1488,30 +1488,13 @@
 
 /* Remesh modifier */
 typedef enum eRemeshModifierFlags {
-<<<<<<< HEAD
-	MOD_REMESH_FLOOD_FILL     = (1 << 0),
-	MOD_REMESH_SMOOTH_SHADING = (1 << 1),
-	MOD_REMESH_SMOOTH_NORMALS = (1 << 2),
-	MOD_REMESH_RELAX_TRIANGLES = (1 << 3),
-	MOD_REMESH_REPROJECT_VPAINT = (1 << 4),
-	MOD_REMESH_LIVE_REMESH     =  (1 << 5),
-    MOD_REMESH_DIRECT_ROUND    =  (1 << 6),
-} RemeshModifierFlags;
-
-typedef enum eRemeshModifierMode {
-	/* blocky */
-	MOD_REMESH_CENTROID       = 0,
-	/* smooth */
-	MOD_REMESH_MASS_POINT     = 1,
-	/* keeps sharp edges */
-	MOD_REMESH_SHARP_FEATURES = 2,
-	/* OpenVDB voxel remesh */
-	MOD_REMESH_VOXEL          = 3,
-    /* topological quad remesh */
-    MOD_REMESH_QUAD           = 4,
-=======
   MOD_REMESH_FLOOD_FILL = (1 << 0),
   MOD_REMESH_SMOOTH_SHADING = (1 << 1),
+  MOD_REMESH_SMOOTH_NORMALS = (1 << 2),
+  MOD_REMESH_RELAX_TRIANGLES = (1 << 3),
+  MOD_REMESH_REPROJECT_VPAINT = (1 << 4),
+  MOD_REMESH_LIVE_REMESH = (1 << 5),
+  MOD_REMESH_DIRECT_ROUND = (1 << 6),
 } RemeshModifierFlags;
 
 typedef enum eRemeshModifierMode {
@@ -1521,59 +1504,62 @@
   MOD_REMESH_MASS_POINT = 1,
   /* keeps sharp edges */
   MOD_REMESH_SHARP_FEATURES = 2,
->>>>>>> e12c08e8
+  /* OpenVDB voxel remesh */
+  MOD_REMESH_VOXEL = 3,
+  /* topological quad remesh */
+  MOD_REMESH_QUAD = 4,
 } eRemeshModifierMode;
 
 typedef enum {
-	eRemeshModifierOp_Union      = 0,
-	eRemeshModifierOp_Difference = 1,
-	eRemeshModifierOp_Intersect  = 2,
+  eRemeshModifierOp_Union = 0,
+  eRemeshModifierOp_Difference = 1,
+  eRemeshModifierOp_Intersect = 2,
 } RemeshModifierOp;
 
 typedef enum {
-	eRemeshModifierSampler_None       = 0,
-	eRemeshModifierSampler_Point      = 1,
-	eRemeshModifierSampler_Box        = 2,
-	eRemeshModifierSampler_Quadratic  = 3,
+  eRemeshModifierSampler_None = 0,
+  eRemeshModifierSampler_Point = 1,
+  eRemeshModifierSampler_Box = 2,
+  eRemeshModifierSampler_Quadratic = 3,
 } RemeshModifierSampler;
 
 typedef enum eVoxelFilterType {
-	VOXEL_FILTER_NONE = 0,
-	VOXEL_FILTER_GAUSSIAN = 1,
-	VOXEL_FILTER_MEAN = 2,
-	VOXEL_FILTER_MEDIAN = 3,
-	VOXEL_FILTER_MEAN_CURVATURE = 4,
-	VOXEL_FILTER_LAPLACIAN = 5,
-	VOXEL_FILTER_DILATE = 6,
-	VOXEL_FILTER_ERODE = 7,
+  VOXEL_FILTER_NONE = 0,
+  VOXEL_FILTER_GAUSSIAN = 1,
+  VOXEL_FILTER_MEAN = 2,
+  VOXEL_FILTER_MEDIAN = 3,
+  VOXEL_FILTER_MEAN_CURVATURE = 4,
+  VOXEL_FILTER_LAPLACIAN = 5,
+  VOXEL_FILTER_DILATE = 6,
+  VOXEL_FILTER_ERODE = 7,
 } eVoxelFilterType;
 
 /*filter bias, aligned to openvdb */
-typedef enum eVoxelFilterBias{
-	VOXEL_BIAS_FIRST = 0,
-	VOXEL_BIAS_SECOND,
-	VOXEL_BIAS_THIRD,
-	VOXEL_BIAS_WENO5,
-	VOXEL_BIAS_HJWENO5,
+typedef enum eVoxelFilterBias {
+  VOXEL_BIAS_FIRST = 0,
+  VOXEL_BIAS_SECOND,
+  VOXEL_BIAS_THIRD,
+  VOXEL_BIAS_WENO5,
+  VOXEL_BIAS_HJWENO5,
 } eVoxelFilterBias;
 
 typedef enum eCSGVolumeOperandFlags {
-	MOD_REMESH_CSG_OBJECT_ENABLED = (1 << 0),
-	MOD_REMESH_CSG_SYNC_VOXEL_SIZE = (1 << 1),
-	MOD_REMESH_CSG_VOXEL_PERCENTAGE = (1 << 2),
+  MOD_REMESH_CSG_OBJECT_ENABLED = (1 << 0),
+  MOD_REMESH_CSG_SYNC_VOXEL_SIZE = (1 << 1),
+  MOD_REMESH_CSG_VOXEL_PERCENTAGE = (1 << 2),
 } eCSGVolumeOperandFlags;
 
 typedef struct CSGVolume_Object {
-	struct CSGVolume_Object *next, *prev;
-	struct RemeshModifierData *md;
-	//modifier we belong to (currently unused, probably should be deprecated/removed ?)
-	struct Object *object;
-	float voxel_size;
-	float voxel_percentage;
-	char operation;
-	char flag;
-	char sampler;
-	char _pad[5];
+  struct CSGVolume_Object *next, *prev;
+  struct RemeshModifierData *md;
+  //modifier we belong to (currently unused, probably should be deprecated/removed ?)
+  struct Object *object;
+  float voxel_size;
+  float voxel_percentage;
+  char operation;
+  char flag;
+  char sampler;
+  char _pad[5];
 
 } CSGVolume_Object;
 
@@ -1588,33 +1574,28 @@
 
   float hermite_num;
 
-<<<<<<< HEAD
-	/* for voxelremesher */
-	float voxel_size;
-	float isovalue;
-	float adaptivity;
-	int filter_type;
-	int filter_bias;
-	int filter_width;
-	int filter_iterations;
-
-	/* volume csg */
-	struct ListBase csg_operands;
-	struct Mesh *mesh_cached;
-	int _pad1;
-
-    /*quad remesher*/
-    float gradient_size;
-    float stiffness;
-    int iter;
-    int _pad2;
-
-	/* octree depth */
-	char depth;
-=======
+  /* for voxelremesher */
+  float voxel_size;
+  float isovalue;
+  float adaptivity;
+  int filter_type;
+  int filter_bias;
+  int filter_width;
+  int filter_iterations;
+
+  /* volume csg */
+  struct ListBase csg_operands;
+  struct Mesh *mesh_cached;
+  int _pad1;
+
+  /*quad remesher*/
+  float gradient_size;
+  float stiffness;
+  int iter;
+  int _pad2;
+
   /* octree depth */
   char depth;
->>>>>>> e12c08e8
 
   char flag;
   char mode;
