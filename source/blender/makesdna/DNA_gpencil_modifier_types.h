--- conflicted
+++ resolved
@@ -46,11 +46,8 @@
   eGpencilModifierType_Mirror = 14,
   eGpencilModifierType_Armature = 15,
   eGpencilModifierType_Time = 16,
-<<<<<<< HEAD
-  eGpencilModifierType_Vertexcolor = 20,
-=======
   eGpencilModifierType_Multiply = 17,
->>>>>>> 91248876
+  eGpencilModifierType_Vertexcolor = 18,
   NUM_GREASEPENCIL_MODIFIER_TYPES,
 } GpencilModifierType;
 
@@ -645,20 +642,50 @@
 
 } ArmatureGpencilModifierData;
 
-<<<<<<< HEAD
+typedef struct MultiplyGpencilModifierData {
+  GpencilModifierData modifier;
+  /** Layer name. */
+  char layername[64];
+  /** Material name. */
+  char materialname[64];
+  /** Custom index for passes. */
+  int pass_index;
+  /** Flags. */
+  int flag;
+  /** Custom index for passes. */
+  int layer_pass;
+  char _pad[4];
+
+  int flags;
+
+  int duplications;
+  float distance;
+  /* -1:inner 0:middle 1:outer */
+  float offset;
+
+  float fading_center;
+  float fading_thickness;
+  float fading_opacity;
+
+  /* in rad not deg */
+  float split_angle;
+
+  /* char _pad[4]; */
+} MultiplyGpencilModifierData;
+
+typedef enum eMultiplyGpencil_Flag {
+  GP_MULTIPLY_ENABLE_ANGLE_SPLITTING = (1 << 1),
+  GP_MULTIPLY_ENABLE_FADING = (1 << 2),
+} eMultiplyGpencil_Flag;
+
 typedef struct VertexcolorGpencilModifierData {
   GpencilModifierData modifier;
 
   struct Object *object;
-=======
-typedef struct MultiplyGpencilModifierData {
-  GpencilModifierData modifier;
->>>>>>> 91248876
-  /** Layer name. */
-  char layername[64];
-  /** Material name. */
-  char materialname[64];
-<<<<<<< HEAD
+  /** Layer name. */
+  char layername[64];
+  /** Material name. */
+  char materialname[64];
   /** Optional vertexgroup name, MAX_VGROUP_NAME. */
   char vgname[64];
   /** Custom index for passes. */
@@ -685,36 +712,5 @@
   GP_VERTEXCOL_INVERT_MATERIAL = (1 << 5),
   GP_VERTEXCOL_DECAY_COLOR = (1 << 6),
 } eVertexcolorGpencil_Flag;
-=======
-  /** Custom index for passes. */
-  int pass_index;
-  /** Flags. */
-  int flag;
-  /** Custom index for passes. */
-  int layer_pass;
-  char _pad[4];
-
-  int flags;
-
-  int duplications;
-  float distance;
-  /* -1:inner 0:middle 1:outer */
-  float offset;
-
-  float fading_center;
-  float fading_thickness;
-  float fading_opacity;
-
-  /* in rad not deg */
-  float split_angle;
-
-  /* char _pad[4]; */
-} MultiplyGpencilModifierData;
-
-typedef enum eMultiplyGpencil_Flag {
-  GP_MULTIPLY_ENABLE_ANGLE_SPLITTING = (1 << 1),
-  GP_MULTIPLY_ENABLE_FADING = (1 << 2),
-} eMultiplyGpencil_Flag;
->>>>>>> 91248876
 
 #endif /* __DNA_GPENCIL_MODIFIER_TYPES_H__ */