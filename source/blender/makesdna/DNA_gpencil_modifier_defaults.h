/*
 * This program is free software; you can redistribute it and/or
 * modify it under the terms of the GNU General Public License
 * as published by the Free Software Foundation; either version 2
 * of the License, or (at your option) any later version.
 *
 * This program is distributed in the hope that it will be useful,
 * but WITHOUT ANY WARRANTY; without even the implied warranty of
 * MERCHANTABILITY or FITNESS FOR A PARTICULAR PURPOSE.  See the
 * GNU General Public License for more details.
 *
 * You should have received a copy of the GNU General Public License
 * along with this program; if not, write to the Free Software Foundation,
 * Inc., 51 Franklin Street, Fifth Floor, Boston, MA 02110-1301, USA.
 */

/** \file
 * \ingroup DNA
 */

#pragma once

/* Note that some struct members for color-mapping and color-bands are not initialized here. */

/* Struct members on own line. */
/* clang-format off */

#define _DNA_DEFAULT_ArmatureGpencilModifierData \
  { \
    .deformflag = ARM_DEF_VGROUP, \
    .multi = 0, \
    .object = NULL, \
    .vert_coords_prev = NULL, \
    .vgname = "", \
  }

#define _DNA_DEFAULT_ArrayGpencilModifierData \
  { \
    .object = NULL, \
    .material = NULL, \
    .count = 2, \
    .flag = GP_ARRAY_USE_RELATIVE, \
    .offset = {0.0f, 0.0f, 0.0f}, \
    .shift = {1.0f, 0.0f, 0.0f}, \
    .rnd_offset = {0.0f, 0.0f, 0.0f}, \
    .rnd_rot = {0.0f, 0.0f, 0.0f}, \
    .rnd_scale = {0.0f, 0.0f, 0.0f}, \
    .seed = 1, \
    .pass_index = 0, \
    .layername = "", \
    .mat_rpl = 0, \
    .layer_pass = 0, \
  }

/* Deliberately set this range to the half the default frame-range
 * to have an immediate effect to suggest use-cases. */
#define _DNA_DEFAULT_BuildGpencilModifierData \
  { \
    .material = NULL, \
    .layername = "", \
    .pass_index = 0, \
    .layer_pass = 0, \
    .start_frame = 1, \
    .end_frame = 125, \
    .start_delay = 0.0f, \
    .length = 100.0f, \
    .flag = 0, \
    .mode = 0, \
    .transition = 0, \
    .time_alignment = 0, \
    .percentage_fac = 0.0f, \
  }

#define _DNA_DEFAULT_ColorGpencilModifierData \
  { \
    .material = NULL, \
    .layername = "", \
    .pass_index = 0, \
    .flag = 0, \
    .hsv = {0.5f, 1.0f, 1.0f}, \
    .modify_color = GP_MODIFY_COLOR_BOTH, \
    .layer_pass = 0, \
    .curve_intensity = NULL, \
  }

#define _DNA_DEFAULT_HookGpencilModifierData \
  { \
    .object = NULL, \
    .material = NULL, \
    .subtarget = "", \
    .layername = "", \
    .vgname = "", \
    .pass_index = 0, \
    .layer_pass = 0, \
    .flag = 0, \
    .falloff_type = eGPHook_Falloff_Smooth, \
    .parentinv = _DNA_DEFAULT_UNIT_M4, \
    .cent = {0.0f, 0.0f, 0.0f}, \
    .falloff = 0.0f, \
    .force = 0.5f, \
    .curfalloff = NULL, \
  }

#define _DNA_DEFAULT_LatticeGpencilModifierData \
  { \
    .object = NULL, \
    .material = NULL, \
    .layername = "", \
    .vgname = "", \
    .pass_index = 0, \
    .flag = 0, \
    .strength = 1.0f, \
    .layer_pass = 0, \
    .cache_data = NULL, \
  }

#define _DNA_DEFAULT_MirrorGpencilModifierData \
  { \
    .object = NULL, \
    .material = NULL, \
    .layername = "", \
    .pass_index = 0, \
    .flag = GP_MIRROR_AXIS_X, \
    .layer_pass = 0, \
  }

#define _DNA_DEFAULT_MultiplyGpencilModifierData \
  { \
    .material = NULL, \
    .layername = "", \
    .pass_index = 0, \
    .flag = 0, \
    .layer_pass = 0, \
    .flags = 0, \
    .duplications = 3, \
    .distance = 0.1f, \
    .offset = 0.0f, \
    .fading_center = 0.5f, \
    .fading_thickness = 0.5f, \
    .fading_opacity = 0.5f, \
  }

#define _DNA_DEFAULT_NoiseGpencilModifierData \
  { \
    .material = NULL, \
    .layername = "", \
    .vgname = "", \
    .pass_index = 0, \
    .flag = GP_NOISE_FULL_STROKE | GP_NOISE_USE_RANDOM, \
    .factor = 0.5f, \
    .factor_strength = 0.0f, \
    .factor_thickness = 0.0f, \
    .factor_uvs = 0.0f, \
    .noise_scale = 0.0f, \
    .noise_offset = 0.0f, \
    .step = 4, \
    .layer_pass = 0, \
    .seed = 1, \
    .curve_intensity = NULL, \
  }

#define _DNA_DEFAULT_OffsetGpencilModifierData \
  { \
    .material = NULL, \
    .layername = "", \
    .vgname = "", \
    .pass_index = 0, \
    .flag = 0, \
    .loc = {0.0f, 0.0f, 0.0f}, \
    .rot = {0.0f, 0.0f, 0.0f}, \
    .scale = {0.0f, 0.0f, 0.0f}, \
    .layer_pass = 0, \
  }

#define _DNA_DEFAULT_OpacityGpencilModifierData \
  { \
    .material = NULL, \
    .layername = "", \
    .vgname = "", \
    .pass_index = 0, \
    .flag = 0, \
    .factor = 1.0f, \
    .modify_color = GP_MODIFY_COLOR_BOTH, \
    .layer_pass = 0, \
    .hardeness = 1.0f, \
    .curve_intensity = NULL, \
  }

#define _DNA_DEFAULT_SimplifyGpencilModifierData \
  { \
    .material = NULL, \
    .layername = "", \
    .pass_index = 0, \
    .flag = 0, \
    .factor = 0.0f, \
    .mode = 0, \
    .step = 1, \
    .layer_pass = 0, \
    .length = 0.1f, \
    .distance = 0.1f, \
  }

#define _DNA_DEFAULT_SmoothGpencilModifierData \
  { \
    .material = NULL, \
    .layername = "", \
    .vgname = "", \
    .pass_index = 0, \
    .flag = GP_SMOOTH_MOD_LOCATION, \
    .factor = 0.5f, \
    .step = 1, \
    .layer_pass = 0, \
    .curve_intensity = NULL, \
  }

#define _DNA_DEFAULT_SubdivGpencilModifierData \
  { \
    .material = NULL, \
    .layername = "", \
    .pass_index = 0, \
    .flag = 0, \
    .level = 1, \
    .layer_pass = 0, \
    .type = 0, \
  }

#define _DNA_DEFAULT_TextureGpencilModifierData \
  { \
    .material = NULL, \
    .layername = "", \
    .vgname = "", \
    .pass_index = 0, \
    .flag = 0, \
    .uv_offset = 0.0f, \
    .uv_scale = 1.0f, \
    .fill_rotation = 0.0f, \
    .fill_offset = {0.0f, 0.0f}, \
    .fill_scale = 1.0f, \
    .layer_pass = 0, \
    .fit_method = GP_TEX_CONSTANT_LENGTH, \
    .mode = 0, \
  }

#define _DNA_DEFAULT_ThickGpencilModifierData \
  { \
    .material = NULL, \
    .layername = "", \
    .vgname = "", \
    .pass_index = 0, \
    .flag = 0, \
    .thickness_fac = 1.0f, \
    .thickness = 30, \
    .layer_pass = 0, \
  }

#define _DNA_DEFAULT_TimeGpencilModifierData \
  { \
    .layername = "", \
    .layer_pass = 0, \
    .flag = GP_TIME_KEEP_LOOP, \
    .offset = 1, \
    .frame_scale = 1.0f, \
    .mode = 0, \
    .sfra = 1, \
    .efra = 250, \
  }

#define _DNA_DEFAULT_TintGpencilModifierData \
  { \
    .object = NULL, \
    .material = NULL, \
    .layername = "", \
    .vgname = "", \
    .pass_index = 0, \
    .layer_pass = 0, \
    .flag = 0, \
    .mode = GPPAINT_MODE_BOTH, \
    .factor = 0.5f, \
    .radius = 1.0f, \
    .rgb = {1.0f, 1.0f, 1.0f}, \
    .type = 0, \
    .curve_intensity = NULL, \
    .colorband = NULL, \
  }

#define _DNA_DEFAULT_WeightGpencilModifierData \
  { \
    .target_vgname = "", \
    .material = NULL, \
    .layername = "", \
    .vgname = "", \
    .pass_index = 0, \
    .flag = 0, \
    .axis = 1, \
    .layer_pass = 0, \
    .dist_start = 0.0f, \
    .dist_end = 20.0f, \
  }

#define _DNA_DEFAULT_LineartGpencilModifierData \
  { \
    .edge_types = LRT_EDGE_FLAG_INIT_TYPE, \
    .thickness = 25, \
    .opacity = 1.0f, \
    .flags = LRT_GPENCIL_MATCH_OUTPUT_VGROUP, \
    .crease_threshold = DEG2RAD(140.0f), \
    .calculation_flags = LRT_ALLOW_DUPLI_OBJECTS | LRT_ALLOW_CLIPPING_BOUNDARIES | \
                         LRT_USE_CREASE_ON_SHARP_EDGES | LRT_FILTER_FACE_MARK_KEEP_CONTOUR, \
    .angle_splitting_threshold = DEG2RAD(60.0f), \
    .chaining_image_threshold = 0.001f, \
    .stroke_depth_offset = 0.05,\
    .chain_smooth_tolerance = 0.0f,\
    .overscan = 0.1f,\
<<<<<<< HEAD
    .shadow_camera_near = 0.1f, \
    .shadow_camera_far = 200.0f, \
    .shadow_camera_size = 200.0f, \
=======
    .stroke_depth_offset = 0.05,\
>>>>>>> 253aed44
  }

#define _DNA_DEFAULT_LengthGpencilModifierData \
  { \
    .start_fac = 0.1f,\
    .end_fac = 0.1f,\
    .overshoot_fac = 0.01f,\
    .pass_index = 0,\
    .material = NULL,\
  }


/* clang-format off */<|MERGE_RESOLUTION|>--- conflicted
+++ resolved
@@ -311,13 +311,10 @@
     .stroke_depth_offset = 0.05,\
     .chain_smooth_tolerance = 0.0f,\
     .overscan = 0.1f,\
-<<<<<<< HEAD
     .shadow_camera_near = 0.1f, \
     .shadow_camera_far = 200.0f, \
     .shadow_camera_size = 200.0f, \
-=======
     .stroke_depth_offset = 0.05,\
->>>>>>> 253aed44
   }
 
 #define _DNA_DEFAULT_LengthGpencilModifierData \
