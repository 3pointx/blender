--- conflicted
+++ resolved
@@ -257,16 +257,6 @@
   float smoothresh;
 
   /**
-<<<<<<< HEAD
-   * Flag for choosing whether or not so store bevel weight and crease as custom data layers in the
-   * edit mesh (they are always stored in mesh vertices and #MEdge currently). In the future, this
-   * data may be stored as generic named attributes (see T89054 and T93602).
-   */
-  char cd_flag;
-
-  /**
-=======
->>>>>>> 2ada25e5
    * User-defined symmetry flag (#eMeshSymmetryType) that causes editing operations to maintain
    * symmetrical geometry. Supported by operations such as transform and weight-painting.
    */
