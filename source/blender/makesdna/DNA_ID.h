/*
 * ***** BEGIN GPL LICENSE BLOCK *****
 *
 * This program is free software; you can redistribute it and/or
 * modify it under the terms of the GNU General Public License
 * as published by the Free Software Foundation; either version 2
 * of the License, or (at your option) any later version.
 *
 * This program is distributed in the hope that it will be useful,
 * but WITHOUT ANY WARRANTY; without even the implied warranty of
 * MERCHANTABILITY or FITNESS FOR A PARTICULAR PURPOSE.  See the
 * GNU General Public License for more details.
 *
 * You should have received a copy of the GNU General Public License
 * along with this program; if not, write to the Free Software Foundation,
 * Inc., 51 Franklin Street, Fifth Floor, Boston, MA 02110-1301, USA.
 *
 * The Original Code is Copyright (C) 2001-2002 by NaN Holding BV.
 * All rights reserved.
 *
 * The Original Code is: all of this file.
 *
 * Contributor(s): none yet.
 *
 * ***** END GPL LICENSE BLOCK *****
 */

/** \file DNA_ID.h
 *  \ingroup DNA
 *  \brief ID and Library types, which are fundamental for sdna.
 */

#ifndef __DNA_ID_H__
#define __DNA_ID_H__

#include "DNA_listBase.h"

#ifdef __cplusplus
extern "C" {
#endif

struct Library;
struct FileData;
struct ID;
struct PackedFile;
struct GPUTexture;

typedef struct IDPropertyData {
	void *pointer;
	ListBase group;
	int val, val2;  /* note, we actually fit a double into these two ints */
} IDPropertyData;

typedef struct IDProperty {
	struct IDProperty *next, *prev;
	char type, subtype;
	short flag;
	char name[64];  /* MAX_IDPROP_NAME */

	/* saved is used to indicate if this struct has been saved yet.
	 * seemed like a good idea as a pad var was needed anyway :) */
	int saved;
	IDPropertyData data;  /* note, alignment for 64 bits */

	/* array length, also (this is important!) string length + 1.
	 * the idea is to be able to reuse array realloc functions on strings.*/
	int len;

	/* Strings and arrays are both buffered, though the buffer isn't saved. */
	/* totallen is total length of allocated array/string, including a buffer.
	 * Note that the buffering is mild; the code comes from python's list implementation. */
	int totallen;
} IDProperty;

#define MAX_IDPROP_NAME 64
#define DEFAULT_ALLOC_FOR_NULL_STRINGS  64

/*->type*/
enum {
	IDP_STRING           = 0,
	IDP_INT              = 1,
	IDP_FLOAT            = 2,
	IDP_ARRAY            = 5,
	IDP_GROUP            = 6,
	IDP_ID               = 7,
	IDP_DOUBLE           = 8,
	IDP_IDPARRAY         = 9,
	IDP_NUMTYPES         = 10,
};

/*->subtype */

/* IDP_STRING */
enum {
	IDP_STRING_SUB_UTF8  = 0,  /* default */
	IDP_STRING_SUB_BYTE  = 1,  /* arbitrary byte array, _not_ null terminated */
};

/*->flag*/
enum {
	IDP_FLAG_GHOST       = 1 << 7,  /* this means the property is set but RNA will return false when checking
	                                 * 'RNA_property_is_set', currently this is a runtime flag */
};

/* add any future new id property types here.*/

/* watch it: Sequence has identical beginning. */
/**
 * ID is the first thing included in all serializable types. It
 * provides a common handle to place all data in double-linked lists.
 * */

/* 2 characters for ID code and 64 for actual name */
#define MAX_ID_NAME  66

/* There's a nasty circular dependency here.... 'void *' to the rescue! I
 * really wonder why this is needed. */
typedef struct ID {
	void *next, *prev;
	struct ID *newid;
	struct Library *lib;
	char name[66]; /* MAX_ID_NAME */
	/**
	 * LIB_... flags report on status of the datablock this ID belongs to (persistent, saved to and read from .blend).
	 */
	short flag;
	/**
	 * LIB_TAG_... tags (runtime only, cleared at read time).
	 */
	short tag;
	short pad_s1;
	int us;
	int icon_id;
	IDProperty *properties;
} ID;

/**
 * For each library file used, a Library struct is added to Main
 * WARNING: readfile.c, expand_doit() reads this struct without DNA check!
 */
typedef struct Library {
	ID id;
	struct FileData *filedata;
	char name[1024];  /* path name used for reading, can be relative and edited in the outliner */

	/* absolute filepath, this is only for convenience, 'name' is the real path used on file read but in
	 * some cases its useful to access the absolute one.
	 * This is set on file read.
	 * Use BKE_library_filepath_set() rather than setting 'name' directly and it will be kept in sync - campbell */
	char filepath[1024];

	struct Library *parent;	/* set for indirectly linked libs, used in the outliner and while reading */
	
	struct PackedFile *packedfile;

	/* Temp data needed by read/write code. */
	int temp_index;
	short versionfile, subversionfile;  /* see BLENDER_VERSION, BLENDER_SUBVERSION, needed for do_versions */
} Library;

enum eIconSizes {
	ICON_SIZE_ICON = 0,
	ICON_SIZE_PREVIEW = 1,

	NUM_ICON_SIZES
};

/* for PreviewImage->flag */
enum ePreviewImage_Flag {
	PRV_CHANGED          = (1 << 0),
	PRV_USER_EDITED      = (1 << 1),  /* if user-edited, do not auto-update this anymore! */
};

/* for PreviewImage->tag */
enum  {
	PRV_TAG_DEFFERED           = (1 << 0),  /* Actual loading of preview is deffered. */
	PRV_TAG_DEFFERED_RENDERING = (1 << 1),  /* Deffered preview is being loaded. */
	PRV_TAG_DEFFERED_DELETE    = (1 << 2),  /* Deffered preview should be deleted asap. */
};

typedef struct PreviewImage {
	/* All values of 2 are really NUM_ICON_SIZES */
	unsigned int w[2];
	unsigned int h[2];
	short flag[2];
	short changed_timestamp[2];
	unsigned int *rect[2];

	/* Runtime-only data. */
	struct GPUTexture *gputexture[2];
	int icon_id;  /* Used by previews outside of ID context. */

	short tag;  /* Runtime data. */
	char pad[2];
} PreviewImage;

#define PRV_DEFERRED_DATA(prv) \
	(CHECK_TYPE_INLINE(prv, PreviewImage *), BLI_assert((prv)->tag & PRV_TAG_DEFFERED), (void *)((prv) + 1))

/**
 * Defines for working with IDs.
 *
 * The tags represent types! This is a dirty way of enabling RTTI. The
 * sig_byte end endian defines aren't really used much.
 *
 **/

#ifdef __BIG_ENDIAN__
   /* big endian */
#  define MAKE_ID2(c, d)  ((c) << 8 | (d))
#else
   /* little endian  */
#  define MAKE_ID2(c, d)  ((d) << 8 | (c))
#endif

/**
 * ID from database.
 *
 * Written to #BHead.code (for file IO)
 * and the first 2 bytes of #ID.name (for runtime checks, see #GS macro).
 */
typedef enum ID_Type {
	ID_SCE  = MAKE_ID2('S', 'C'), /* Scene */
	ID_LI   = MAKE_ID2('L', 'I'), /* Library */
	ID_OB   = MAKE_ID2('O', 'B'), /* Object */
	ID_ME   = MAKE_ID2('M', 'E'), /* Mesh */
	ID_CU   = MAKE_ID2('C', 'U'), /* Curve */
	ID_MB   = MAKE_ID2('M', 'B'), /* MetaBall */
	ID_MA   = MAKE_ID2('M', 'A'), /* Material */
	ID_TE   = MAKE_ID2('T', 'E'), /* Tex (Texture) */
	ID_IM   = MAKE_ID2('I', 'M'), /* Image */
	ID_LT   = MAKE_ID2('L', 'T'), /* Lattice */
	ID_LA   = MAKE_ID2('L', 'A'), /* Lamp */
	ID_CA   = MAKE_ID2('C', 'A'), /* Camera */
	ID_IP   = MAKE_ID2('I', 'P'), /* Ipo (depreciated, replaced by FCurves) */
	ID_KE   = MAKE_ID2('K', 'E'), /* Key (shape key) */
	ID_WO   = MAKE_ID2('W', 'O'), /* World */
	ID_SCR  = MAKE_ID2('S', 'R'), /* Screen */
	ID_VF   = MAKE_ID2('V', 'F'), /* VFont (Vector Font) */
	ID_TXT  = MAKE_ID2('T', 'X'), /* Text */
	ID_SPK  = MAKE_ID2('S', 'K'), /* Speaker */
	ID_SO   = MAKE_ID2('S', 'O'), /* Sound */
	ID_GR   = MAKE_ID2('G', 'R'), /* Group */
	ID_AR   = MAKE_ID2('A', 'R'), /* bArmature */
	ID_AC   = MAKE_ID2('A', 'C'), /* bAction */
	ID_NT   = MAKE_ID2('N', 'T'), /* bNodeTree */
	ID_BR   = MAKE_ID2('B', 'R'), /* Brush */
	ID_PA   = MAKE_ID2('P', 'A'), /* ParticleSettings */
	ID_GD   = MAKE_ID2('G', 'D'), /* bGPdata, (Grease Pencil) */
	ID_WM   = MAKE_ID2('W', 'M'), /* WindowManager */
	ID_MC   = MAKE_ID2('M', 'C'), /* MovieClip */
	ID_MSK  = MAKE_ID2('M', 'S'), /* Mask */
	ID_LS   = MAKE_ID2('L', 'S'), /* FreestyleLineStyle */
	ID_PAL  = MAKE_ID2('P', 'L'), /* Palette */
	ID_PC   = MAKE_ID2('P', 'C'), /* PaintCurve  */
	ID_CF   = MAKE_ID2('C', 'F'), /* CacheFile */
} ID_Type;

/* Only used as 'placeholder' in .blend files for directly linked datablocks. */
#define ID_ID       MAKE_ID2('I', 'D') /* (internal use only) */

/* Deprecated. */
#define ID_SCRN	    MAKE_ID2('S', 'N')

/* NOTE! Fake IDs, needed for g.sipo->blocktype or outliner */
#define ID_SEQ		MAKE_ID2('S', 'Q')
			/* constraint */
#define ID_CO		MAKE_ID2('C', 'O')
			/* pose (action channel, used to be ID_AC in code, so we keep code for backwards compat) */
#define ID_PO		MAKE_ID2('A', 'C')
			/* used in outliner... */
#define ID_NLA		MAKE_ID2('N', 'L')
			/* fluidsim Ipo */
#define ID_FLUIDSIM	MAKE_ID2('F', 'S')

#define ID_FAKE_USERS(id) ((((ID *)id)->flag & LIB_FAKEUSER) ? 1 : 0)
#define ID_REAL_USERS(id) (((ID *)id)->us - ID_FAKE_USERS(id))
<<<<<<< HEAD
#define ID_REFCOUNT_USERS(id) (((ID *)id)->us - ((((ID *)id)->tag & LIB_TAG_EXTRAUSER_SET) ? 1 : 0) - ID_FAKE_USERS(id))
=======
#define ID_EXTRA_USERS(id) (((ID *)id)->tag & LIB_TAG_EXTRAUSER ? 1 : 0)
>>>>>>> 5e9132b3

#define ID_CHECK_UNDO(id) ((GS((id)->name) != ID_SCR) && (GS((id)->name) != ID_WM))

#define ID_BLEND_PATH(_bmain, _id) ((_id)->lib ? (_id)->lib->filepath : (_bmain)->name)

#define ID_MISSING(_id) (((_id)->tag & LIB_TAG_MISSING) != 0)

#define ID_IS_LINKED_DATABLOCK(_id) (((ID *)(_id))->lib != NULL)

#ifdef GS
#  undef GS
#endif
#define GS(a)	(CHECK_TYPE_ANY(a, char *, const char *, char [66], const char[66]), (*((const short *)(a))))

#define ID_NEW_SET(_id, _idn) \
	(((ID *)(_id))->newid = (ID *)(_idn), ((ID *)(_id))->newid->tag |= LIB_TAG_NEW, (void *)((ID *)(_id))->newid)
#define ID_NEW_REMAP(a) if ((a) && (a)->id.newid) (a) = (void *)(a)->id.newid

/* id->flag (persitent). */
enum {
	LIB_FAKEUSER        = 1 << 9,
};

/**
 * id->tag (runtime-only).
 *
 * Those flags belong to three different categories, which have different expected handling in code:
 *
 *   - RESET_BEFORE_USE: piece of code that wants to use such flag has to ensure they are properly 'reset' first.
 *   - RESET_AFTER_USE: piece of code that wants to use such flag has to ensure they are properly 'reset' after usage
 *                      (though 'lifetime' of those flags is a bit fuzzy, e.g. _RECALC ones are reset on depsgraph
 *                       evaluation...).
 *   - RESET_NEVER: those flags are 'status' one, and never actually need any reset (except on initialization
 *                  during .blend file reading).
 */
enum {
	/* RESET_NEVER Datablock is from current .blend file. */
	LIB_TAG_LOCAL           = 0,
	/* RESET_NEVER Datablock is from a library, but is used (linked) directly by current .blend file. */
	LIB_TAG_EXTERN          = 1 << 0,
	/* RESET_NEVER Datablock is from a library, and is only used (linked) inderectly through other libraries. */
	LIB_TAG_INDIRECT        = 1 << 1,

	/* RESET_AFTER_USE Three flags used internally in readfile.c, to mark IDs needing to be read (only done once). */
	LIB_TAG_NEED_EXPAND     = 1 << 3,
	LIB_TAG_TESTEXT         = (LIB_TAG_NEED_EXPAND | LIB_TAG_EXTERN),
	LIB_TAG_TESTIND         = (LIB_TAG_NEED_EXPAND | LIB_TAG_INDIRECT),
	/* RESET_AFTER_USE Flag used internally in readfile.c, to mark IDs needing to be linked from a library. */
	LIB_TAG_READ            = 1 << 4,
	/* RESET_AFTER_USE */
	LIB_TAG_NEED_LINK       = 1 << 5,

	/* RESET_NEVER tag datablock as a place-holder (because the real one could not be linked from its library e.g.). */
	LIB_TAG_MISSING         = 1 << 6,

	/* tag datablock has having an extra user. */
	LIB_TAG_EXTRAUSER       = 1 << 2,
	/* tag datablock has having actually increased usercount for the extra virtual user. */
	LIB_TAG_EXTRAUSER_SET   = 1 << 7,

	/* RESET_AFTER_USE tag newly duplicated/copied IDs.
	 * Also used internally in readfile.c to mark datablocks needing do_versions. */
	LIB_TAG_NEW             = 1 << 8,
	/* RESET_BEFORE_USE free test flag.
     * TODO make it a RESET_AFTER_USE too. */
	LIB_TAG_DOIT            = 1 << 10,
	/* RESET_AFTER_USE tag existing data before linking so we know what is new. */
	LIB_TAG_PRE_EXISTING    = 1 << 11,

	/* RESET_AFTER_USE, used by update code (depsgraph). */
	LIB_TAG_ID_RECALC       = 1 << 12,
	LIB_TAG_ID_RECALC_DATA  = 1 << 13,
	LIB_TAG_ANIM_NO_RECALC  = 1 << 14,
	LIB_TAG_ID_RECALC_ALL   = (LIB_TAG_ID_RECALC | LIB_TAG_ID_RECALC_DATA),
};

/* To filter ID types (filter_id) */
/* XXX We cannot put all needed IDs inside an enum...
 *     We'll have to see whether we can fit all needed ones inside 32 values,
 *     or if we need to fallback to longlong defines :/
 */
enum {
	FILTER_ID_AC        = (1 << 0),
	FILTER_ID_AR        = (1 << 1),
	FILTER_ID_BR        = (1 << 2),
	FILTER_ID_CA        = (1 << 3),
	FILTER_ID_CU        = (1 << 4),
	FILTER_ID_GD        = (1 << 5),
	FILTER_ID_GR        = (1 << 6),
	FILTER_ID_IM        = (1 << 7),
	FILTER_ID_LA        = (1 << 8),
	FILTER_ID_LS        = (1 << 9),
	FILTER_ID_LT        = (1 << 10),
	FILTER_ID_MA        = (1 << 11),
	FILTER_ID_MB        = (1 << 12),
	FILTER_ID_MC        = (1 << 13),
	FILTER_ID_ME        = (1 << 14),
	FILTER_ID_MSK       = (1 << 15),
	FILTER_ID_NT        = (1 << 16),
	FILTER_ID_OB        = (1 << 17),
	FILTER_ID_PAL       = (1 << 18),
	FILTER_ID_PC        = (1 << 19),
	FILTER_ID_SCE       = (1 << 20),
	FILTER_ID_SPK       = (1 << 21),
	FILTER_ID_SO        = (1 << 22),
	FILTER_ID_TE        = (1 << 23),
	FILTER_ID_TXT       = (1 << 24),
	FILTER_ID_VF        = (1 << 25),
	FILTER_ID_WO        = (1 << 26),
	FILTER_ID_PA        = (1 << 27),
	FILTER_ID_CF        = (1 << 28),
};

/* IMPORTANT: this enum matches the order currently use in set_lisbasepointers,
 * keep them in sync! */
enum {
	INDEX_ID_LI = 0,
	INDEX_ID_IP,
	INDEX_ID_AC,
	INDEX_ID_KE,
	INDEX_ID_GD,
	INDEX_ID_NT,
	INDEX_ID_IM,
	INDEX_ID_TE,
	INDEX_ID_MA,
	INDEX_ID_VF,
	INDEX_ID_AR,
	INDEX_ID_CF,
	INDEX_ID_ME,
	INDEX_ID_CU,
	INDEX_ID_MB,
	INDEX_ID_LT,
	INDEX_ID_LA,
	INDEX_ID_CA,
	INDEX_ID_TXT,
	INDEX_ID_SO,
	INDEX_ID_GR,
	INDEX_ID_PAL,
	INDEX_ID_PC,
	INDEX_ID_BR,
	INDEX_ID_PA,
	INDEX_ID_SPK,
	INDEX_ID_WO,
	INDEX_ID_MC,
	INDEX_ID_SCR,
	INDEX_ID_OB,
	INDEX_ID_LS,
	INDEX_ID_SCE,
	INDEX_ID_WM,
	INDEX_ID_MSK,
	INDEX_ID_NULL,
};

#ifdef __cplusplus
}
#endif

#endif<|MERGE_RESOLUTION|>--- conflicted
+++ resolved
@@ -275,11 +275,7 @@
 
 #define ID_FAKE_USERS(id) ((((ID *)id)->flag & LIB_FAKEUSER) ? 1 : 0)
 #define ID_REAL_USERS(id) (((ID *)id)->us - ID_FAKE_USERS(id))
-<<<<<<< HEAD
-#define ID_REFCOUNT_USERS(id) (((ID *)id)->us - ((((ID *)id)->tag & LIB_TAG_EXTRAUSER_SET) ? 1 : 0) - ID_FAKE_USERS(id))
-=======
 #define ID_EXTRA_USERS(id) (((ID *)id)->tag & LIB_TAG_EXTRAUSER ? 1 : 0)
->>>>>>> 5e9132b3
 
 #define ID_CHECK_UNDO(id) ((GS((id)->name) != ID_SCR) && (GS((id)->name) != ID_WM))
 
