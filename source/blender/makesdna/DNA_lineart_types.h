--- conflicted
+++ resolved
@@ -48,10 +48,7 @@
   LRT_EDGE_FLAG_MATERIAL = (1 << 3),
   LRT_EDGE_FLAG_INTERSECTION = (1 << 4),
   LRT_EDGE_FLAG_LOOSE = (1 << 5),
-<<<<<<< HEAD
   LRT_EDGE_FLAG_LIGHT_CONTOUR = (1 << 6),
-=======
->>>>>>> 0bd87563
   /* LRT_EDGE_FLAG_FOR_FUTURE = (1 << 7), */
   /* Limited to 8 bits for edge type flag, don't add anymore because BMEdge->head.eflag only has 8
      bits. So unless we changed this into a non-single-bit flag thing, we keep it this way. */
