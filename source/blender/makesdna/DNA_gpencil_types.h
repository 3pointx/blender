/* SPDX-License-Identifier: GPL-2.0-or-later
 * Copyright 2008 Blender Foundation. */

/** \file
 * \ingroup DNA
 */

#pragma once

#include "DNA_ID.h"
#include "DNA_brush_types.h"
#include "DNA_listBase.h"

#ifdef __cplusplus
extern "C" {
#endif

struct AnimData;
struct Curve;
struct Curve;
struct GPencilUpdateCache;
struct MDeformVert;

#define GP_DEFAULT_PIX_FACTOR 1.0f
#define GP_DEFAULT_GRID_LINES 4
#define GP_MAX_INPUT_SAMPLES 10

#define GP_DEFAULT_CURVE_RESOLUTION 32
#define GP_DEFAULT_CURVE_ERROR 0.1f
#define GP_DEFAULT_CURVE_EDIT_CORNER_ANGLE M_PI_2

#define GPENCIL_MIN_FILL_FAC 0.05f
#define GPENCIL_MAX_FILL_FAC 8.0f

#define GPENCIL_MAX_THICKNESS 5000

/* ***************************************** */
/* GP Stroke Points */

/* 'Control Point' data for primitives and curves */
typedef struct bGPDcontrolpoint {
  /** X and y coordinates of control point. */
  float x, y, z;
  /** Point color. */
  float color[4];
  /** Radius. */
  int size;
} bGPDcontrolpoint;

typedef struct bGPDspoint_Runtime {
  DNA_DEFINE_CXX_METHODS(bGPDspoint_Runtime)

  /** Original point (used to dereference evaluated data) */
  struct bGPDspoint *pt_orig;
  /** Original index array position */
  int idx_orig;
  char _pad0[4];
} bGPDspoint_Runtime;

/* Grease-Pencil Annotations - 'Stroke Point'
 * -> Coordinates may either be 2d or 3d depending on settings at the time
 * -> Coordinates of point on stroke, in proportions of window size
 *    This assumes that the bottom-left corner is (0,0)
 */
typedef struct bGPDspoint {
  DNA_DEFINE_CXX_METHODS(bGPDspoint)

  /** Co-ordinates of point (usually 2d, but can be 3d as well). */
  float x, y, z;
  /** Pressure of input device (from 0 to 1) at this point. */
  float pressure;
  /** Color strength (used for alpha factor). */
  float strength;
  /** Seconds since start of stroke. */
  float time;
  /** Additional options. */
  int flag;

  /** Factor of uv along the stroke. */
  float uv_fac;
  /** Uv rotation for dot mode. */
  float uv_rot;
  /** Uv for fill mode */
  float uv_fill[2];

  /** Vertex Color RGBA (A=mix factor). */
  float vert_color[4];

  /** Runtime data */
  char _pad2[4];

  bGPDspoint_Runtime runtime;
} bGPDspoint;

/** #bGPDspoint.flag */
typedef enum eGPDspoint_Flag {
  /* stroke point is selected (for editing) */
  GP_SPOINT_SELECT = (1 << 0),

  /* stroke point is tagged (for some editing operation) */
  GP_SPOINT_TAG = (1 << 1),
  /* stroke point is temp tagged (for some editing operation) */
  GP_SPOINT_TEMP_TAG = (1 << 2),
  /* stroke point is temp tagged (for some editing operation) */
  GP_SPOINT_TEMP_TAG2 = (1 << 3),
} eGPSPoint_Flag;

/* ***************************************** */
/* GP Fill - Triangle Tessellation Data */

/* Grease-Pencil Annotations - 'Triangle'
 * -> A triangle contains the index of three vertices for filling the stroke
 *    This is only used if high quality fill is enabled
 */
typedef struct bGPDtriangle {
  /* indices for tessellated triangle used for GP Fill */
  unsigned int verts[3];
} bGPDtriangle;

/* ***************************************** */

/* ***************************************** */
/* GP Palettes (Deprecated - 2.78 - 2.79 only) */

/* color of palettes */
typedef struct bGPDpalettecolor {
  DNA_DEFINE_CXX_METHODS(bGPDpalettecolor)

  struct bGPDpalettecolor *next, *prev;
  /** Color name. Must be unique. */
  char info[64];
  float color[4];
  /** Color that should be used for drawing "fills" for strokes. */
  float fill[4];
  /** Settings for palette color. */
  short flag;
  /** Padding for compiler alignment error. */
  char _pad[6];
} bGPDpalettecolor;

/** #bGPDpalettecolor.flag */
typedef enum eGPDpalettecolor_Flag {
  /* color is active */
  /* PC_COLOR_ACTIVE = (1 << 0), */ /* UNUSED */
  /* don't display color */
  PC_COLOR_HIDE = (1 << 1),
  /* protected from further editing */
  PC_COLOR_LOCKED = (1 << 2),
  /* do onion skinning */
  PC_COLOR_ONIONSKIN = (1 << 3),
  /* "volumetric" strokes */
  PC_COLOR_VOLUMETRIC = (1 << 4),
} eGPDpalettecolor_Flag;

/* palette of colors */
typedef struct bGPDpalette {
  DNA_DEFINE_CXX_METHODS(bGPDpalette)

  struct bGPDpalette *next, *prev;

  /** Pointer to individual colors. */
  ListBase colors;
  /** Palette name. Must be unique. */
  char info[64];

  short flag;
  char _pad[6];
} bGPDpalette;

/** #bGPDpalette.flag */
typedef enum eGPDpalette_Flag {
  /* palette is active */
  PL_PALETTE_ACTIVE = (1 << 0),
} eGPDpalette_Flag;

/* ***************************************** */
/* GP Curve Point */

typedef struct bGPDcurve_point {
  /** Bezier Triple for the handles and control points. */
  BezTriple bezt;
  /** Pressure of input device (from 0 to 1) at this point. */
  float pressure;
  /** Color strength (used for alpha factor). */
  float strength;
  /** Index of corresponding point in gps->points. */
  int point_index;

  /** Additional options. */
  int flag;

  /** Factor of uv along the stroke. */
  float uv_fac;
  /** Uv rotation for dot mode. */
  float uv_rot;
  /** Uv for fill mode. */
  float uv_fill[2];

  /** Vertex Color RGBA (A=mix factor). */
  float vert_color[4];
  char _pad[4];
} bGPDcurve_point;

/* bGPDcurve_point->flag */
typedef enum eGPDcurve_point_Flag {
  GP_CURVE_POINT_SELECT = (1 << 0),
} eGPDcurve_point_Flag;

/* ***************************************** */
/* GP Curve */

/* Curve for Bezier Editing. */
typedef struct bGPDcurve {
  DNA_DEFINE_CXX_METHODS(bGPDcurve)

  /** Array of BezTriple. */
  bGPDcurve_point *curve_points;
  /** Total number of curve points. */
  int tot_curve_points;
  /** General flag. */
  short flag;
  char _pad[2];
} bGPDcurve;

/* bGPDcurve_Flag->flag */
typedef enum bGPDcurve_Flag {
  /* Flag to indicated that the stroke data has been changed and the curve needs to be refitted */
  GP_CURVE_NEEDS_STROKE_UPDATE = (1 << 0),
  /* Curve is selected */
  GP_CURVE_SELECT = (1 << 1),
} bGPDcurve_Flag;

/* ***************************************** */
/* GP Strokes */

/* Runtime temp data for bGPDstroke */
typedef struct bGPDstroke_Runtime {
  DNA_DEFINE_CXX_METHODS(bGPDstroke_Runtime)

  /** temporary layer name only used during copy/paste to put the stroke in the original layer */
  char tmp_layerinfo[128];

  /** Runtime falloff factor (only for transform). */
  float multi_frame_falloff;

  /** Vertex offset in the VBO where this stroke starts. */
  int stroke_start;
  /** Triangle offset in the IBO where this fill starts. */
  int fill_start;
  /** Curve Handles offset in the IBO where this handle starts. */
  int curve_start;

  /** Original stroke (used to dereference evaluated data) */
  struct bGPDstroke *gps_orig;
  void *_pad2;
} bGPDstroke_Runtime;

/* Grease-Pencil Annotations - 'Stroke'
 * -> A stroke represents a (simplified version) of the curve
 *    drawn by the user in one 'mouse-down'->'mouse-up' operation
 */
typedef struct bGPDstroke {
  DNA_DEFINE_CXX_METHODS(bGPDstroke)

  struct bGPDstroke *next, *prev;

  /** Array of data-points for stroke. */
  bGPDspoint *points;
  /** Tessellated triangles for GP Fill. */
  bGPDtriangle *triangles;
  /** Number of data-points in array. */
  int totpoints;
  /** Number of triangles in array. */
  int tot_triangles;

  /** Thickness of stroke. */
  short thickness;
  /** Various settings about this stroke. */
  short flag, _pad[2];

  /** Init time of stroke. */
  double inittime;

  /** Color name. */
  char colorname[128] DNA_DEPRECATED;

  /** Material index. */
  int mat_nr;
  /** Caps mode for each stroke extreme */
  short caps[2];

  /** gradient control along y for color */
  float hardeness;
  /** factor xy of shape for dots gradients */
  float aspect_ratio[2];

  /** Factor of opacity for Fill color (used by opacity modifier). */
  float fill_opacity_fac;

  /** Min of the bound box used to speedup painting operators. */
  float boundbox_min[3];
  /** Max of the bound box used to speedup painting operators. */
  float boundbox_max[3];

  /** UV rotation */
  float uv_rotation;
  /** UV translation (X and Y axis) */
  float uv_translation[2];
  float uv_scale;

  /** Stroke selection index. */
  int select_index;
  char _pad4[4];

  /** Vertex weight data. */
  struct MDeformVert *dvert;
  void *_pad3;

  /** Vertex Color for Fill (one for all stroke, A=mix factor). */
  float vert_color_fill[4];

  /** Curve used to edit the stroke using Bezier handlers. */
  struct bGPDcurve *editcurve;

  /* NOTE: When adding new members, make sure to add them to BKE_gpencil_stroke_copy_settings as
   * well! */

  bGPDstroke_Runtime runtime;
  void *_pad5;
} bGPDstroke;

/** #bGPDstroke.flag */
typedef enum eGPDstroke_Flag {
  /* stroke is in 3d-space */
  GP_STROKE_3DSPACE = (1 << 0),
  /* stroke is in 2d-space */
  GP_STROKE_2DSPACE = (1 << 1),
  /* stroke is in 2d-space (but with special 'image' scaling) */
  GP_STROKE_2DIMAGE = (1 << 2),
  /* stroke is selected */
  GP_STROKE_SELECT = (1 << 3),
  /* Flag used to indicate that stroke is closed and draw edge between last and first point */
  GP_STROKE_CYCLIC = (1 << 7),
  /* Flag used to indicate that stroke is used for fill close and must use
   * fill color for stroke and no fill area */
  GP_STROKE_NOFILL = (1 << 8),
  /* Flag to indicated that the editcurve has been changed and the stroke needs to be updated with
   * the curve data */
  GP_STROKE_NEEDS_CURVE_UPDATE = (1 << 9),
  /* Flag to indicate that a stroke is used only for help, and will not affect rendering or fill */
  GP_STROKE_HELP = (1 << 10),
<<<<<<< HEAD
=======
  /* Flag to indicate that a extend stroke collide (fill tool)  */
  GP_STROKE_COLLIDE = (1 << 11),
>>>>>>> 41935b92
  /* only for use with stroke-buffer (while drawing arrows) */
  GP_STROKE_USE_ARROW_START = (1 << 12),
  /* only for use with stroke-buffer (while drawing arrows) */
  GP_STROKE_USE_ARROW_END = (1 << 13),
  /* Tag for update geometry */
  GP_STROKE_TAG = (1 << 14),
  /* only for use with stroke-buffer (while drawing eraser) */
  GP_STROKE_ERASER = (1 << 15),
} eGPDstroke_Flag;

/** #bGPDstroke.caps */
typedef enum eGPDstroke_Caps {
  /* type of extreme */
  GP_STROKE_CAP_ROUND = 0,
  GP_STROKE_CAP_FLAT = 1,

  /* Keep last. */
  GP_STROKE_CAP_MAX,
} GPDstroke_Caps;

/* Arrows ----------------------- */

/** #bGPDataRuntime.arrowstyle */
typedef enum eGPDstroke_Arrowstyle {
  GP_STROKE_ARROWSTYLE_NONE = 0,
  GP_STROKE_ARROWSTYLE_SEGMENT = 2,
  GP_STROKE_ARROWSTYLE_OPEN = 3,
  GP_STROKE_ARROWSTYLE_CLOSED = 4,
  GP_STROKE_ARROWSTYLE_SQUARE = 6,
} eGPDstroke_Arrowstyle;

/* ***************************************** */
/* GP Frame */

/* Runtime temp data for bGPDframe */
typedef struct bGPDframe_Runtime {
  DNA_DEFINE_CXX_METHODS(bGPDframe_Runtime)

  /** Index of this frame in the listbase of frames. */
  int frameid;
  /** Onion offset from active frame. 0 if not onion. INT_MAX to bypass frame. */
  int onion_id;

  /** Original frame (used to dereference evaluated data) */
  struct bGPDframe *gpf_orig;
} bGPDframe_Runtime;

/* Grease-Pencil Annotations - 'Frame'
 * -> Acts as storage for the 'image' formed by strokes
 */
typedef struct bGPDframe {
  DNA_DEFINE_CXX_METHODS(bGPDframe)

  struct bGPDframe *next, *prev;

  /** List of the simplified 'strokes' that make up the frame's data. */
  ListBase strokes;

  /** Frame number of this frame. */
  int framenum;

  /** Temp settings. */
  short flag;
  /** Keyframe type (eBezTriple_KeyframeType). */
  short key_type;

  /* NOTE: When adding new members, make sure to add them to BKE_gpencil_frame_copy_settings as
   * well! */

  bGPDframe_Runtime runtime;
} bGPDframe;

/* bGPDframe->flag */
typedef enum eGPDframe_Flag {
  /* frame is being painted on */
  GP_FRAME_PAINT = (1 << 0),
  /* for editing in Action Editor */
  GP_FRAME_SELECT = (1 << 1),
  /* Line Art generation */
  GP_FRAME_LRT_CLEARED = (1 << 2),
} eGPDframe_Flag;

/* ***************************************** */
/* GP Layer */

/* List of masking layers. */
typedef struct bGPDlayer_Mask {
  DNA_DEFINE_CXX_METHODS(bGPDlayer_Mask)

  struct bGPDlayer_Mask *next, *prev;
  char name[128];
  short flag;
  /** Index for sorting. Only valid while sorting algorithm is running. */
  short sort_index;
  char _pad[4];
} bGPDlayer_Mask;

/* bGPDlayer_Mask->flag */
typedef enum ebGPDlayer_Mask_Flag {
  /* Mask is hidden. */
  GP_MASK_HIDE = (1 << 0),
  /* Mask is inverted. */
  GP_MASK_INVERT = (1 << 1),
} ebGPDlayer_Mask_Flag;

/* Runtime temp data for bGPDlayer */
typedef struct bGPDlayer_Runtime {
  DNA_DEFINE_CXX_METHODS(bGPDlayer_Runtime)

  /** Id for dynamic icon used to show annotation color preview for layer. */
  int icon_id;
  char _pad[4];
  /** Original layer (used to dereference evaluated data) */
  struct bGPDlayer *gpl_orig;
} bGPDlayer_Runtime;

/* Grease-Pencil Annotations - 'Layer' */
typedef struct bGPDlayer {
  DNA_DEFINE_CXX_METHODS(bGPDlayer)

  struct bGPDlayer *next, *prev;

  /** List of annotations to display for frames (bGPDframe list). */
  ListBase frames;
  /** Active frame (should be the frame that is currently being displayed). */
  bGPDframe *actframe;

  /** Settings for layer. */
  short flag;
  /** Per-layer onion-skinning flags (eGPDlayer_OnionFlag). */
  short onion_flag;

  /** Color for strokes in layers. Used for annotations, and for ruler
   * (which uses GPencil internally). */
  float color[4];
  /** Fill color for strokes in layers. Not used anymore (was only for). */
  float fill[4];

  /** Name/reference info for this layer (i.e. "director's comments, 12/.3")
   * needs to be kept unique, as it's used as the layer identifier */
  char info[128];

  /** Thickness to apply to strokes (Annotations). */
  short thickness;
  /** Used to filter groups of layers in modifiers. */
  short pass_index;

  /** Parent object. */
  struct Object *parent;
  /** Inverse matrix (only used if parented). */
  float inverse[4][4];
  /** String describing subobject info, MAX_ID_NAME-2. */
  char parsubstr[64];
  short partype;

  /** Thickness adjustment. */
  short line_change;
  /** Color used to tint layer, alpha value is used as factor. */
  float tintcolor[4];
  /** Opacity of the layer. */
  float opacity;
  /** Name of the layer used to filter render output. */
  char viewlayername[64];

  /** Blend modes. */
  int blend_mode;
  /** Vertex Paint opacity by Layer. */
  float vertex_paint_opacity;

  /* annotation onion skin */
  /**
   * Ghosts Before: max number of ghost frames to show between
   * active frame and the one before it (0 = only the ghost itself).
   */
  short gstep;
  /**
   * Ghosts After: max number of ghost frames to show after
   * active frame and the following it    (0 = only the ghost itself).
   */
  short gstep_next;

  /** Color for ghosts before the active frame. */
  float gcolor_prev[3];
  /** Color for ghosts after the active frame. */
  float gcolor_next[3];
  char _pad1[4];

  /** Mask list (bGPDlayer_Mask). */
  ListBase mask_layers;
  /** Current Mask index (noted base 1). */
  int act_mask;
  char _pad2[4];

  /** Layer transforms. */
  float location[3], rotation[3], scale[3];
  float layer_mat[4][4], layer_invmat[4][4];
  char _pad3[4];

  /* NOTE: When adding new members, make sure to add them to BKE_gpencil_layer_copy_settings as
   * well! */

  bGPDlayer_Runtime runtime;
} bGPDlayer;

/* bGPDlayer->flag */
typedef enum eGPDlayer_Flag {
  /* don't display layer */
  GP_LAYER_HIDE = (1 << 0),
  /* protected from further editing */
  GP_LAYER_LOCKED = (1 << 1),
  /* layer is 'active' layer being edited */
  GP_LAYER_ACTIVE = (1 << 2),
  /* draw points of stroke for debugging purposes */
  GP_LAYER_DRAWDEBUG = (1 << 3),
  /* Flag used to display in Paint mode only layers with keyframe */
  GP_LAYER_SOLO_MODE = (1 << 4),
  /* for editing in Action Editor */
  GP_LAYER_SELECT = (1 << 5),
  /* current frame for layer can't be changed */
  GP_LAYER_FRAMELOCK = (1 << 6),
  /* don't render xray (which is default) */
  GP_LAYER_NO_XRAY = (1 << 7),
  /* "volumetric" strokes */
  GP_LAYER_VOLUMETRIC = (1 << 10),
  /* Use Scene lights */
  GP_LAYER_USE_LIGHTS = (1 << 11),
  /* Unlock color */
  GP_LAYER_UNLOCK_COLOR = (1 << 12),
  /* Mask Layer */
  GP_LAYER_USE_MASK = (1 << 13), /* TODO: DEPRECATED */
  /* Ruler Layer */
  GP_LAYER_IS_RULER = (1 << 14),
  /* Disable masks in view-layer render */
  GP_LAYER_DISABLE_MASKS_IN_VIEWLAYER = (1 << 15),
} eGPDlayer_Flag;

/** #bGPDlayer.onion_flag */
typedef enum eGPDlayer_OnionFlag {
  /* do onion skinning */
  GP_LAYER_ONIONSKIN = (1 << 0),
} eGPDlayer_OnionFlag;

/** #bGPDlayer.blend_mode */
typedef enum eGPLayerBlendModes {
  eGplBlendMode_Regular = 0,
  eGplBlendMode_HardLight = 1,
  eGplBlendMode_Add = 2,
  eGplBlendMode_Subtract = 3,
  eGplBlendMode_Multiply = 4,
  eGplBlendMode_Divide = 5,
} eGPLayerBlendModes;

/* ***************************************** */
/* GP Datablock */

/* Runtime temp data for bGPdata */
typedef struct bGPdata_Runtime {
  DNA_DEFINE_CXX_METHODS(bGPdata_Runtime)

  /** Stroke buffer. */
  void *sbuffer;
  /** Temp batches cleared after drawing. */
  struct GPUBatch *sbuffer_stroke_batch;
  struct GPUBatch *sbuffer_fill_batch;
  /** Temp stroke used for drawing. */
  struct bGPDstroke *sbuffer_gps;

  /** Animation playing flag. */
  short playing;

  /** Material index of the stroke. */
  short matid;

  /* Stroke Buffer data (only used during paint-session)
   * - buffer must be initialized before use, but freed after
   *   whole paint operation is over
   */
  /** Flags for stroke that cache represents. */
  short sbuffer_sflag;
  char _pad1[2];
  /** Number of elements currently used in cache. */
  int sbuffer_used;
  /** Number of total elements available in cache. */
  int sbuffer_size;

  /** Vertex Color applied to Fill (while drawing). */
  float vert_color_fill[4];

  /** Arrow points for stroke corners. */
  float arrow_start[8];
  float arrow_end[8];
  /* Arrow style for each corner */
  int arrow_start_style;
  int arrow_end_style;

  /** Number of control-points for stroke. */
  int tot_cp_points;
  char _pad2[4];
  /** Array of control-points for stroke. */
  bGPDcontrolpoint *cp_points;
  /** Brush pointer */
  Brush *sbuffer_brush;
  struct GpencilBatchCache *gpencil_cache;
  struct LineartCache *lineart_cache;

  struct GPencilUpdateCache *update_cache;
} bGPdata_Runtime;

/* grid configuration */
typedef struct bGPgrid {
  float color[3];
  float scale[2];
  float offset[2];
  char _pad1[4];

  int lines;
  char _pad[4];
} bGPgrid;

/* Grease-Pencil Annotations - 'DataBlock' */
typedef struct bGPdata {
  DNA_DEFINE_CXX_METHODS(bGPdata)

  /** Grease Pencil data is a data-block. */
  ID id;
  /** Animation data - for animating draw settings. */
  struct AnimData *adt;

  /* Grease-Pencil data */
  /** bGPDlayer. */
  ListBase layers;
  /** Settings for this data-block. */
  int flag;
  /** Default resolution for generated curves using curve editing method. */
  int curve_edit_resolution;
  /** Curve Editing error threshold. */
  float curve_edit_threshold;
  /** Curve Editing corner angle (less or equal is treated as corner). */
  float curve_edit_corner_angle;

  /* Palettes */
  /** List of bGPDpalette's   - Deprecated (2.78 - 2.79 only). */
  ListBase palettes DNA_DEPRECATED;

  /** List of bDeformGroup names and flag only. */
  ListBase vertex_group_names;

  /* 3D Viewport/Appearance Settings */
  /** Factor to define pixel size conversion. */
  float pixfactor;
  /** Color for edit line. */
  float line_color[4];

  /* Onion skinning */
  /** Onion alpha factor change. */
  float onion_factor;
  /** Onion skinning range (eGP_OnionModes). */
  int onion_mode;
  /** Onion skinning flags (eGPD_OnionFlag). */
  int onion_flag;
  /**
   * Ghosts Before: max number of ghost frames to show between
   * active frame and the one before it (0 = only the ghost itself).
   */
  short gstep;
  /** Ghosts After: max number of ghost frames to show after
   * active frame and the following it (0 = only the ghost itself).
   */
  short gstep_next;

  /** Optional color for ghosts before the active frame. */
  float gcolor_prev[3];
  /** Optional color for ghosts after the active frame. */
  float gcolor_next[3];

  /** Offset for drawing over surfaces to keep strokes on top. */
  float zdepth_offset;
  /** Materials array. */
  struct Material **mat;
  /** Total materials. */
  short totcol;

  /* stats */
  short totlayer;
  short totframe;
  char _pad2[6];
  int totstroke;
  int totpoint;

  /** Draw mode for strokes (eGP_DrawMode). */
  short draw_mode;
  /** Keyframe type for onion filter  (eBezTriple_KeyframeType plus All option) */
  short onion_keytype;

  /** Stroke selection last index. Used to generate a unique selection index. */
  int select_last_index;

  int vertex_group_active_index;

  bGPgrid grid;

  /* NOTE: When adding new members, make sure to add them to BKE_gpencil_data_copy_settings as
   * well! */

  bGPdata_Runtime runtime;
} bGPdata;

/**
 * #bGPdata.flag
 *
 * NOTE: A few flags have been deprecated since early 2.5,
 *       since they have been made redundant by interaction
 *       changes made during the porting process.
 */
typedef enum eGPdata_Flag {
  /* data-block is used for "annotations"
   * NOTE: This flag used to be used in 2.4x, but should hardly ever have been set.
   *       We can use this freely now, as all GP data-blocks from pre-2.8 will get
   *       set on file load (as many old use cases are for "annotations" only)
   */
  GP_DATA_ANNOTATIONS = (1 << 0),

  /* show debugging info in viewport (i.e. status print) */
  GP_DATA_DISPINFO = (1 << 1),
  /* in Action Editor, show as expanded channel */
  GP_DATA_EXPAND = (1 << 2),

  /* is the block overriding all clicks? */
  /* GP_DATA_EDITPAINT = (1 << 3), */

  /* ------------------------------------------------ DEPRECATED */
  /* new strokes are added in viewport space */
  GP_DATA_VIEWALIGN = (1 << 4),

  /* Project into the screen's Z values */
  GP_DATA_DEPTH_VIEW = (1 << 5),
  GP_DATA_DEPTH_STROKE = (1 << 6),

  GP_DATA_DEPTH_STROKE_ENDPOINTS = (1 << 7),
  /* ------------------------------------------------ DEPRECATED */

  /* Stroke Editing Mode - Toggle to enable alternative keymap
   * for easier editing of stroke points */
  GP_DATA_STROKE_EDITMODE = (1 << 8),

  /* Main flag to switch onion skinning on/off */
  GP_DATA_SHOW_ONIONSKINS = (1 << 9),

  /* Batch drawing cache need to be recalculated */
  GP_DATA_CACHE_IS_DIRTY = (1 << 11),

  /* Stroke Paint Mode - Toggle paint mode */
  GP_DATA_STROKE_PAINTMODE = (1 << 12),
  /* Stroke Editing Mode - Toggle sculpt mode */
  GP_DATA_STROKE_SCULPTMODE = (1 << 13),
  /* Stroke Editing Mode - Toggle weight paint mode */
  GP_DATA_STROKE_WEIGHTMODE = (1 << 14),

  /* keep stroke thickness unchanged when zoom change */
  GP_DATA_STROKE_KEEPTHICKNESS = (1 << 15),

  /* Allow edit several frames at the same time */
  GP_DATA_STROKE_MULTIEDIT = (1 << 16),

  /* Vertex Paint Mode - Toggle paint mode */
  GP_DATA_STROKE_VERTEXMODE = (1 << 18),

  /* Auto-lock not active layers. */
  GP_DATA_AUTOLOCK_LAYERS = (1 << 20),

  /* Enable Bezier Editing Curve (a sub-mode of Edit mode). */
  GP_DATA_CURVE_EDIT_MODE = (1 << 21),
  /* Use adaptive curve resolution */
  GP_DATA_CURVE_ADAPTIVE_RESOLUTION = (1 << 22),
} eGPdata_Flag;

/* gpd->onion_flag */
typedef enum eGPD_OnionFlag {
  /* use custom color for ghosts before current frame */
  GP_ONION_GHOST_PREVCOL = (1 << 0),
  /* use custom color for ghosts after current frame */
  GP_ONION_GHOST_NEXTCOL = (1 << 1),
  /* always show onion skins (i.e. even during renders/animation playback) */
  GP_ONION_GHOST_ALWAYS = (1 << 2),
  /* use fade color in onion skin */
  GP_ONION_FADE = (1 << 3),
  /* Loop showing first frame after last frame */
  GP_ONION_LOOP = (1 << 4),
} eGPD_OnionFlag;

/* gpd->onion_mode */
typedef enum eGP_OnionModes {
  GP_ONION_MODE_ABSOLUTE = 0,
  GP_ONION_MODE_RELATIVE = 1,
  GP_ONION_MODE_SELECTED = 2,
} eGP_OnionModes;

/* xray modes (Depth Ordering) */
typedef enum eGP_DepthOrdering {
  GP_XRAY_FRONT = 0,
  GP_XRAY_3DSPACE = 1,
} eGP_DepthOrdering;

/* draw modes (Use 2D or 3D position) */
typedef enum eGP_DrawMode {
  GP_DRAWMODE_2D = 0,
  GP_DRAWMODE_3D = 1,
} eGP_DrawMode;

/* ***************************************** */
/* Mode Checking Macros */

/* Check if 'multiedit sessions' is enabled */
#define GPENCIL_MULTIEDIT_SESSIONS_ON(gpd) \
  ((gpd) && \
   ((gpd)->flag & \
    (GP_DATA_STROKE_PAINTMODE | GP_DATA_STROKE_EDITMODE | GP_DATA_STROKE_SCULPTMODE | \
     GP_DATA_STROKE_WEIGHTMODE | GP_DATA_STROKE_VERTEXMODE)) && \
   ((gpd)->flag & GP_DATA_STROKE_MULTIEDIT))

#define GPENCIL_CURVE_EDIT_SESSIONS_ON(gpd) \
  ((gpd) && ((gpd)->flag & (GP_DATA_STROKE_EDITMODE)) && ((gpd)->flag & GP_DATA_CURVE_EDIT_MODE))

/* Macros to check grease pencil modes */
#define GPENCIL_ANY_MODE(gpd) \
  ((gpd) && ((gpd)->flag & \
             (GP_DATA_STROKE_PAINTMODE | GP_DATA_STROKE_EDITMODE | GP_DATA_STROKE_SCULPTMODE | \
              GP_DATA_STROKE_WEIGHTMODE | GP_DATA_STROKE_VERTEXMODE)))
#define GPENCIL_EDIT_MODE(gpd) ((gpd) && ((gpd)->flag & GP_DATA_STROKE_EDITMODE))
#define GPENCIL_ANY_EDIT_MODE(gpd) \
  ((gpd) && ((gpd)->flag & \
             (GP_DATA_STROKE_EDITMODE | GP_DATA_STROKE_SCULPTMODE | GP_DATA_STROKE_WEIGHTMODE)))
#define GPENCIL_PAINT_MODE(gpd) ((gpd) && (gpd->flag & GP_DATA_STROKE_PAINTMODE))
#define GPENCIL_SCULPT_MODE(gpd) ((gpd) && (gpd->flag & GP_DATA_STROKE_SCULPTMODE))
#define GPENCIL_WEIGHT_MODE(gpd) ((gpd) && (gpd->flag & GP_DATA_STROKE_WEIGHTMODE))
#define GPENCIL_VERTEX_MODE(gpd) ((gpd) && (gpd->flag & GP_DATA_STROKE_VERTEXMODE))
#define GPENCIL_SCULPT_OR_WEIGHT_MODE(gpd) \
  ((gpd) && ((gpd)->flag & (GP_DATA_STROKE_SCULPTMODE | GP_DATA_STROKE_WEIGHTMODE)))
#define GPENCIL_NONE_EDIT_MODE(gpd) \
  ((gpd) && (((gpd)->flag & (GP_DATA_STROKE_EDITMODE | GP_DATA_STROKE_SCULPTMODE | \
                             GP_DATA_STROKE_WEIGHTMODE | GP_DATA_STROKE_VERTEXMODE)) == 0))
#define GPENCIL_LAZY_MODE(brush, shift) \
  (((brush) && \
    (((brush)->gpencil_settings->flag & GP_BRUSH_STABILIZE_MOUSE) && ((shift) == 0))) || \
   ((((brush)->gpencil_settings->flag & GP_BRUSH_STABILIZE_MOUSE) == 0) && ((shift) == 1)))

#define GPENCIL_ANY_SCULPT_MASK(flag) \
  ((flag & (GP_SCULPT_MASK_SELECTMODE_POINT | GP_SCULPT_MASK_SELECTMODE_STROKE | \
            GP_SCULPT_MASK_SELECTMODE_SEGMENT)))

#define GPENCIL_ANY_VERTEX_MASK(flag) \
  ((flag & (GP_VERTEX_MASK_SELECTMODE_POINT | GP_VERTEX_MASK_SELECTMODE_STROKE | \
            GP_VERTEX_MASK_SELECTMODE_SEGMENT)))

#define GPENCIL_PLAY_ON(gpd) ((gpd) && ((gpd)->runtime.playing == 1))

#ifdef __cplusplus
}
#endif<|MERGE_RESOLUTION|>--- conflicted
+++ resolved
@@ -349,11 +349,8 @@
   GP_STROKE_NEEDS_CURVE_UPDATE = (1 << 9),
   /* Flag to indicate that a stroke is used only for help, and will not affect rendering or fill */
   GP_STROKE_HELP = (1 << 10),
-<<<<<<< HEAD
-=======
   /* Flag to indicate that a extend stroke collide (fill tool)  */
   GP_STROKE_COLLIDE = (1 << 11),
->>>>>>> 41935b92
   /* only for use with stroke-buffer (while drawing arrows) */
   GP_STROKE_USE_ARROW_START = (1 << 12),
   /* only for use with stroke-buffer (while drawing arrows) */
