--- conflicted
+++ resolved
@@ -63,11 +63,7 @@
  * layers, each with a data type (e.g. MTFace, MDeformVert, etc.). */
 typedef struct CustomData {
 	CustomDataLayer *layers;      /* CustomDataLayers, ordered by type */
-<<<<<<< HEAD
-	int typemap[42]; int pad;     /* runtime only! - maps types to indices of first layer of that type,
-=======
 	int typemap[42];              /* runtime only! - maps types to indices of first layer of that type,
->>>>>>> 58fedf3b
 	                               * MUST be >= CD_NUMTYPES, but we cant use a define here.
 	                               * Correct size is ensured in CustomData_update_typemap assert() */
 	int pad;
@@ -124,11 +120,7 @@
 	CD_FREESTYLE_FACE   = 38,
 	CD_MLOOPTANGENT     = 39,
 	CD_TESSLOOPNORMAL   = 40,
-<<<<<<< HEAD
-	CD_FACEGROUP        = 41, /* exclusive face group, each face can only be part of one */
-=======
 	CD_FACEMAP          = 41, /* exclusive face group, each face can only be part of one */
->>>>>>> 58fedf3b
 
 	CD_NUMTYPES         = 42
 };
@@ -177,11 +169,7 @@
 #define CD_MASK_FREESTYLE_FACE	(1LL << CD_FREESTYLE_FACE)
 #define CD_MASK_MLOOPTANGENT    (1LL << CD_MLOOPTANGENT)
 #define CD_MASK_TESSLOOPNORMAL  (1LL << CD_TESSLOOPNORMAL)
-<<<<<<< HEAD
-#define CD_MASK_FACEGROUP       (1LL << CD_FACEGROUP)
-=======
 #define CD_MASK_FACEMAP         (1LL << CD_FACEMAP)
->>>>>>> 58fedf3b
 
 /* CustomData.flag */
 enum {
