--- conflicted
+++ resolved
@@ -652,11 +652,8 @@
   char use_named_attribute_nodes;
   char use_select_nearest_on_first_click;
   char enable_eevee_next;
-<<<<<<< HEAD
   char use_sculpt_texture_paint;
-=======
-  // char _pad[0];
->>>>>>> e26c89cd
+  char _pad[7];
   /** `makesdna` does not allow empty structs. */
 } UserDef_Experimental;
 
