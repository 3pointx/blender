/*
 * ***** BEGIN GPL LICENSE BLOCK *****
 *
 * This program is free software; you can redistribute it and/or
 * modify it under the terms of the GNU General Public License
 * as published by the Free Software Foundation; either version 2
 * of the License, or (at your option) any later version.
 *
 * This program is distributed in the hope that it will be useful,
 * but WITHOUT ANY WARRANTY; without even the implied warranty of
 * MERCHANTABILITY or FITNESS FOR A PARTICULAR PURPOSE.  See the
 * GNU General Public License for more details.
 *
 * You should have received a copy of the GNU General Public License
 * along with this program; if not, write to the Free Software Foundation,
 * Inc., 51 Franklin Street, Fifth Floor, Boston, MA 02110-1301, USA.
 *
 * The Original Code is Copyright (C) 2013 Blender Foundation.
 * All rights reserved.
 *
 * Original Author: Joshua Leung
 * Contributor(s): Based on original depsgraph.c code - Blender Foundation (2005-2013)
 *
 * ***** END GPL LICENSE BLOCK *****
 */

/** \file blender/depsgraph/intern/builder/deg_builder_nodes.cc
 *  \ingroup depsgraph
 *
 * Methods for constructing depsgraph's nodes
 */

#include "intern/builder/deg_builder_nodes.h"

#include <stdio.h>
#include <stdlib.h>
#include <string.h>

#include "MEM_guardedalloc.h"

extern "C" {
#include "BLI_blenlib.h"
#include "BLI_string.h"
#include "BLI_utildefines.h"

#include "DNA_action_types.h"
#include "DNA_anim_types.h"
#include "DNA_armature_types.h"
#include "DNA_camera_types.h"
#include "DNA_constraint_types.h"
#include "DNA_curve_types.h"
#include "DNA_effect_types.h"
#include "DNA_gpencil_types.h"
#include "DNA_group_types.h"
#include "DNA_key_types.h"
#include "DNA_lamp_types.h"
#include "DNA_material_types.h"
#include "DNA_mesh_types.h"
#include "DNA_meta_types.h"
#include "DNA_node_types.h"
#include "DNA_particle_types.h"
#include "DNA_object_types.h"
#include "DNA_rigidbody_types.h"
#include "DNA_scene_types.h"
#include "DNA_texture_types.h"
#include "DNA_world_types.h"

#include "BKE_action.h"
#include "BKE_armature.h"
#include "BKE_animsys.h"
#include "BKE_constraint.h"
#include "BKE_curve.h"
#include "BKE_depsgraph.h"
#include "BKE_effect.h"
#include "BKE_fcurve.h"
#include "BKE_idcode.h"
#include "BKE_group.h"
#include "BKE_key.h"
#include "BKE_lattice.h"
#include "BKE_library.h"
#include "BKE_main.h"
#include "BKE_material.h"
#include "BKE_mesh.h"
#include "BKE_mball.h"
#include "BKE_modifier.h"
#include "BKE_node.h"
#include "BKE_object.h"
#include "BKE_particle.h"
#include "BKE_rigidbody.h"
#include "BKE_sound.h"
#include "BKE_texture.h"
#include "BKE_tracking.h"
#include "BKE_world.h"

#include "DEG_depsgraph.h"
#include "DEG_depsgraph_build.h"

#include "BVM_api.h"

#include "RNA_access.h"
#include "RNA_types.h"
} /* extern "C" */

#include "intern/builder/deg_builder.h"
#include "intern/nodes/deg_node.h"
#include "intern/nodes/deg_node_component.h"
#include "intern/nodes/deg_node_operation.h"
#include "intern/depsgraph_types.h"
#include "intern/depsgraph_intern.h"

namespace DEG {

/* ************ */
/* Node Builder */

struct NodeBuilderHandle
{
	static void add_texture_relation(DepsNodeHandle *_handle, struct Tex *tex, eDepsComponent /*component*/, const char */*description*/)
	{
		NodeBuilderHandle *handle = (NodeBuilderHandle *)_handle;
		handle->builder->build_texture(NULL, tex);
	}
	
	static void add_nodetree_relation(DepsNodeHandle *_handle, struct bNodeTree *ntree, eDepsComponent /*component*/, const char */*description*/)
	{
		NodeBuilderHandle *handle = (NodeBuilderHandle *)_handle;
		handle->builder->build_nodetree(NULL, ntree);
	}
	
	static void add_image_relation(DepsNodeHandle *_handle, struct Image *ima, eDepsComponent /*component*/, const char */*description*/)
	{
		NodeBuilderHandle *handle = (NodeBuilderHandle *)_handle;
		handle->builder->build_image(ima);
	}
	
	NodeBuilderHandle(DepsgraphNodeBuilder *builder) :
	    builder(builder)
	{
		memset(&base, 0, sizeof(base));
		base.add_texture_relation = add_texture_relation;
		base.add_nodetree_relation = add_nodetree_relation;
		base.add_image_relation = add_image_relation;
	}
	
	DepsNodeHandle base;
	DepsgraphNodeBuilder *builder;
};

/* **** General purpose functions **** */

DepsgraphNodeBuilder::DepsgraphNodeBuilder(Main *bmain, Depsgraph *graph) :
    m_bmain(bmain),
    m_graph(graph)
{
}

DepsgraphNodeBuilder::~DepsgraphNodeBuilder()
{
}

RootDepsNode *DepsgraphNodeBuilder::add_root_node()
{
	return m_graph->add_root_node();
}

IDDepsNode *DepsgraphNodeBuilder::add_id_node(ID *id)
{
	const char *idtype_name = BKE_idcode_to_name(GS(id->name));
	return m_graph->add_id_node(id, string(id->name + 2) + "[" + idtype_name + "]");
}

TimeSourceDepsNode *DepsgraphNodeBuilder::add_time_source(ID *id)
{
	/* determine which node to attach timesource to */
	if (id) {
#if 0 /* XXX TODO */
		/* get ID node */
		IDDepsNode id_node = m_graph->find_id_node(id);

		/* depends on what this is... */
		switch (GS(id->name)) {
			case ID_SCE: /* Scene - Usually sequencer strip causing time remapping... */
			{
				// TODO...
			}
			break;

			case ID_GR: /* Group */
			{
				// TODO...
			}
			break;

			// XXX: time source...

			default:     /* Unhandled */
				printf("%s(): Unhandled ID - %s \n", __func__, id->name);
				break;
		}
#endif
	}
	else {
		/* root-node */
		RootDepsNode *root_node = m_graph->root_node;
		if (root_node) {
			return root_node->add_time_source("Time Source");
		}
	}

	return NULL;
}

ComponentDepsNode *DepsgraphNodeBuilder::add_component_node(
        ID *id,
        eDepsNode_Type comp_type,
        const string &comp_name)
{
	IDDepsNode *id_node = add_id_node(id);
	ComponentDepsNode *comp_node = id_node->add_component(comp_type, comp_name);
	comp_node->owner = id_node;
	return comp_node;
}

OperationDepsNode *DepsgraphNodeBuilder::add_operation_node(
        ComponentDepsNode *comp_node,
        eDepsOperation_Type optype,
        DepsEvalOperationCb op,
        eDepsOperation_Code opcode,
        const string &description)
{
	OperationDepsNode *op_node = comp_node->has_operation(opcode, description);
	if (op_node == NULL) {
		op_node = comp_node->add_operation(optype, op, opcode, description);
		m_graph->operations.push_back(op_node);
	}
	else {
		fprintf(stderr, "add_operation: Operation already exists - %s has %s at %p\n",
		        comp_node->identifier().c_str(),
		        op_node->identifier().c_str(),
		        op_node);
		BLI_assert(!"Should not happen!");
	}
	return op_node;
}

OperationDepsNode *DepsgraphNodeBuilder::add_operation_node(
        ID *id,
        eDepsNode_Type comp_type,
        const string &comp_name,
        eDepsOperation_Type optype,
        DepsEvalOperationCb op,
        eDepsOperation_Code opcode,
        const string &description)
{
	ComponentDepsNode *comp_node = add_component_node(id, comp_type, comp_name);
	return add_operation_node(comp_node, optype, op, opcode, description);
}

OperationDepsNode *DepsgraphNodeBuilder::add_operation_node(
        ID *id,
        eDepsNode_Type comp_type,
        eDepsOperation_Type optype,
        DepsEvalOperationCb op,
        eDepsOperation_Code opcode,
        const string& description)
{
	return add_operation_node(id, comp_type, "", optype, op, opcode, description);
}

bool DepsgraphNodeBuilder::has_operation_node(ID *id,
                                              eDepsNode_Type comp_type,
                                              const string &comp_name,
                                              eDepsOperation_Code opcode,
                                              const string &description)
{
	return find_operation_node(id, comp_type, comp_name, opcode, description) != NULL;
}

OperationDepsNode *DepsgraphNodeBuilder::find_operation_node(
        ID *id,
        eDepsNode_Type comp_type,
        const string &comp_name,
        eDepsOperation_Code opcode,
        const string &description)
{
	ComponentDepsNode *comp_node = add_component_node(id, comp_type, comp_name);
	return comp_node->has_operation(opcode, description);
}

OperationDepsNode *DepsgraphNodeBuilder::find_operation_node(
        ID *id,
        eDepsNode_Type comp_type,
        eDepsOperation_Code opcode,
        const string& description)
{
	return find_operation_node(id, comp_type, "", opcode, description);
}

/* **** Build functions for entity nodes **** */

void DepsgraphNodeBuilder::build_scene(Main *bmain, Scene *scene)
{
	/* LIB_TAG_DOIT is used to indicate whether node for given ID was already
	 * created or not. This flag is being set in add_id_node(), so functions
	 * shouldn't bother with setting it, they only might query this flag when
	 * needed.
	 */
	BKE_main_id_tag_all(bmain, LIB_TAG_DOIT, false);
	/* XXX nested node trees are not included in tag-clearing above,
	 * so we need to do this manually.
	 */
	FOREACH_NODETREE(bmain, nodetree, id) {
		if (id != (ID *)nodetree)
			nodetree->id.tag &= ~LIB_TAG_DOIT;
	} FOREACH_NODETREE_END

	/* scene ID block */
	add_id_node(&scene->id);

	/* timesource */
	add_time_source(NULL);

	/* build subgraph for set, and link this in... */
	// XXX: depending on how this goes, that scene itself could probably store its
	//      own little partial depsgraph?
	if (scene->set) {
		build_scene(bmain, scene->set);
	}

	/* scene objects */
	for (Base *base = (Base *)scene->base.first; base; base = base->next) {
		Object *ob = base->object;

		/* object itself */
		build_object(scene, base, ob);

		/* object that this is a proxy for */
		// XXX: the way that proxies work needs to be completely reviewed!
		if (ob->proxy) {
			ob->proxy->proxy_from = ob;
			build_object(scene, base, ob->proxy);
		}

<<<<<<< HEAD
		/* object itself */
		build_object(bmain, scene, base, ob);

=======
>>>>>>> 95da6882
		/* Object dupligroup. */
		if (ob->dup_group) {
			build_group(bmain, scene, base, ob->dup_group);
		}
	}

	/* rigidbody */
	if (scene->rigidbody_world) {
		build_rigidbody(scene);
	}

	/* scene's animation and drivers */
	if (scene->adt) {
		build_animdata(&scene->id);
	}

	/* world */
	if (scene->world) {
		build_world(scene->world);
	}

	/* compo nodes */
	if (scene->nodetree) {
		build_compositor(scene);
	}

	/* sequencer */
	// XXX...

	/* grease pencil */
	if (scene->gpd) {
		build_gpencil(scene->gpd);
	}
}

void DepsgraphNodeBuilder::build_group(Main *bmain,
                                       Scene *scene,
                                       Base *base,
                                       Group *group)
{
	ID *group_id = &group->id;
	if (group_id->tag & LIB_TAG_DOIT) {
		return;
	}
	group_id->tag |= LIB_TAG_DOIT;

	for (GroupObject *go = (GroupObject *)group->gobject.first;
	     go != NULL;
	     go = go->next)
	{
		build_object(bmain, scene, base, go->ob);
	}
}

SubgraphDepsNode *DepsgraphNodeBuilder::build_subgraph(Group *group)
{
	/* sanity checks */
	if (!group)
		return NULL;

	/* create new subgraph's data */
	Depsgraph *subgraph = reinterpret_cast<Depsgraph *>(DEG_graph_new());

	DepsgraphNodeBuilder subgraph_builder(m_bmain, subgraph);

	/* add group objects */
	for (GroupObject *go = (GroupObject *)group->gobject.first;
	     go != NULL;
	     go = go->next)
	{
		/*Object *ob = go->ob;*/

		/* Each "group object" is effectively a separate instance of the underlying
		 * object data. When the group is evaluated, the transform results and/or
		 * some other attributes end up getting overridden by the group
		 */
	}

	/* create a node for representing subgraph */
	SubgraphDepsNode *subgraph_node = m_graph->add_subgraph_node(&group->id);
	subgraph_node->graph = subgraph;

	/* make a copy of the data this node will need? */
	// XXX: do we do this now, or later?
	// TODO: need API function which queries graph's ID's hash, and duplicates those blocks thoroughly with all outside links removed...

	return subgraph_node;
}

void DepsgraphNodeBuilder::build_object(Main *bmain, Scene *scene, Base *base, Object *ob)
{
	if (ob->id.tag & LIB_TAG_DOIT) {
		IDDepsNode *id_node = m_graph->find_id_node(&ob->id);
		id_node->layers |= base->lay;
		return;
	}

	IDDepsNode *id_node = add_id_node(&ob->id);
	id_node->layers |= base->lay;
	ob->customdata_mask = 0;

	/* standard components */
	build_object_transform(scene, ob);

	/* object data */
	if (ob->data) {
		/* type-specific data... */
		switch (ob->type) {
			case OB_MESH:     /* Geometry */
			case OB_CURVE:
			case OB_FONT:
			case OB_SURF:
			case OB_MBALL:
			case OB_LATTICE:
			{
				/* TODO(sergey): This way using this object's
				 * properties as driver target works fine.
				 *
				 * Does this depend on other nodes?
				 */
				add_operation_node(&ob->id, DEPSNODE_TYPE_PARAMETERS, DEPSOP_TYPE_POST, NULL,
				                   DEG_OPCODE_PLACEHOLDER, "Parameters Eval");

				build_obdata_geom(bmain, scene, ob);
				/* TODO(sergey): Only for until we support granular
				 * update of curves.
				 */
				if (ob->type == OB_FONT) {
					Curve *curve = (Curve *)ob->data;
					if (curve->textoncurve) {
						id_node->eval_flags |= DAG_EVAL_NEED_CURVE_PATH;
					}
				}
				break;
			}

			case OB_ARMATURE: /* Pose */
				if (ID_IS_LINKED_DATABLOCK(ob) && ob->proxy_from != NULL) {
					build_proxy_rig(ob);
				}
				else {
					build_rig(scene, ob);
				}
				break;

			case OB_LAMP:   /* Lamp */
				build_lamp(ob);
				break;

			case OB_CAMERA: /* Camera */
				build_camera(ob);
				break;

			default:
			{
				ID *obdata = (ID *)ob->data;
				if ((obdata->tag & LIB_TAG_DOIT) == 0) {
					build_animdata(obdata);
				}
				break;
			}
		}
	}

	/* Build animation data,
	 *
	 * Do it now because it's possible object data will affect
	 * on object's level animation, for example in case of rebuilding
	 * pose for proxy.
	 */
	build_animdata(&ob->id);

	/* component nodes */
	build_nodetree(NULL, ob->nodetree);

	/* particle systems */
	if (ob->particlesystem.first) {
		build_particles(scene, ob);
	}

	/* grease pencil */
	if (ob->gpd) {
		build_gpencil(ob->gpd);
	}
}

void DepsgraphNodeBuilder::build_object_transform(Scene *scene, Object *ob)
{
	/* local transforms (from transform channels - loc/rot/scale + deltas) */
	add_operation_node(&ob->id, DEPSNODE_TYPE_TRANSFORM,
	                   DEPSOP_TYPE_INIT, function_bind(BKE_object_eval_local_transform, _1, scene, ob),
	                   DEG_OPCODE_TRANSFORM_LOCAL);

	/* object parent */
	if (ob->parent) {
		add_operation_node(&ob->id, DEPSNODE_TYPE_TRANSFORM,
		                   DEPSOP_TYPE_EXEC, function_bind(BKE_object_eval_parent, _1, scene, ob),
		                   DEG_OPCODE_TRANSFORM_PARENT);
	}

	/* object constraints */
	if (ob->constraints.first) {
		build_object_constraints(scene, ob);
	}

	/* Temporary uber-update node, which does everything.
	 * It is for the being we're porting old dependencies into the new system.
	 * We'll get rid of this node as soon as all the granular update functions
	 * are filled in.
	 *
	 * TODO(sergey): Get rid of this node.
	 */
	add_operation_node(&ob->id, DEPSNODE_TYPE_TRANSFORM,
	                   DEPSOP_TYPE_EXEC, function_bind(BKE_object_eval_uber_transform, _1, scene, ob),
	                   DEG_OPCODE_OBJECT_UBEREVAL);

	/* object transform is done */
	add_operation_node(&ob->id, DEPSNODE_TYPE_TRANSFORM,
	                   DEPSOP_TYPE_POST, function_bind(BKE_object_eval_done, _1, ob),
	                   DEG_OPCODE_TRANSFORM_FINAL);
}

/**
 * Constraints Graph Notes
 *
 * For constraints, we currently only add a operation node to the Transform
 * or Bone components (depending on whichever type of owner we have).
 * This represents the entire constraints stack, which is for now just
 * executed as a single monolithic block. At least initially, this should
 * be sufficient for ensuring that the porting/refactoring process remains
 * manageable.
 *
 * However, when the time comes for developing "node-based" constraints,
 * we'll need to split this up into pre/post nodes for "constraint stack
 * evaluation" + operation nodes for each constraint (i.e. the contents
 * of the loop body used in the current "solve_constraints()" operation).
 *
 * -- Aligorith, August 2013
 */
void DepsgraphNodeBuilder::build_object_constraints(Scene *scene, Object *ob)
{
	/* create node for constraint stack */
	add_operation_node(&ob->id, DEPSNODE_TYPE_TRANSFORM,
	                   DEPSOP_TYPE_EXEC, function_bind(BKE_object_eval_constraints, _1, scene, ob),
	                   DEG_OPCODE_TRANSFORM_CONSTRAINTS);
}

void DepsgraphNodeBuilder::build_pose_constraints(Object *ob, bPoseChannel *pchan)
{
	/* create node for constraint stack */
	add_operation_node(&ob->id, DEPSNODE_TYPE_BONE, pchan->name,
	                   DEPSOP_TYPE_EXEC, function_bind(BKE_pose_constraints_evaluate, _1, ob, pchan),
	                   DEG_OPCODE_BONE_CONSTRAINTS);
}

/**
 * Build graph nodes for AnimData block
 * \param id: ID-Block which hosts the AnimData
 */
void DepsgraphNodeBuilder::build_animdata(ID *id)
{
	AnimData *adt = BKE_animdata_from_id(id);

	if (adt == NULL)
		return;

	/* animation */
	if (adt->action || adt->nla_tracks.first || adt->drivers.first) {
		// XXX: Hook up specific update callbacks for special properties which may need it...

		/* actions and NLA - as a single unit for now, as it gets complicated to schedule otherwise */
		if ((adt->action) || (adt->nla_tracks.first)) {
			/* create the node */
			add_operation_node(id, DEPSNODE_TYPE_ANIMATION,
			                   DEPSOP_TYPE_EXEC, function_bind(BKE_animsys_eval_animdata, _1, id),
			                   DEG_OPCODE_ANIMATION, id->name);

			// TODO: for each channel affected, we might also want to add some support for running RNA update callbacks on them
			// (which will be needed for proper handling of drivers later)
		}

		/* drivers */
		for (FCurve *fcu = (FCurve *)adt->drivers.first; fcu; fcu = fcu->next) {
			/* create driver */
			build_driver(id, fcu);
		}
	}
}

/**
 * Build graph node(s) for Driver
 * \param id: ID-Block that driver is attached to
 * \param fcu: Driver-FCurve
 */
OperationDepsNode *DepsgraphNodeBuilder::build_driver(ID *id, FCurve *fcu)
{
	ChannelDriver *driver = fcu->driver;

	/* Create data node for this driver */
	/* TODO(sergey): Avoid creating same operation multiple times,
	 * in the future we need to avoid lookup of the operation as well
	 * and use some tagging magic instead.
	 */
	OperationDepsNode *driver_op = find_operation_node(id,
	                                                   DEPSNODE_TYPE_PARAMETERS,
	                                                   DEG_OPCODE_DRIVER,
	                                                   deg_fcurve_id_name(fcu));

	if (driver_op == NULL) {
		driver_op = add_operation_node(id, DEPSNODE_TYPE_PARAMETERS,
		                               DEPSOP_TYPE_EXEC, function_bind(BKE_animsys_eval_driver, _1, id, fcu),
		                               DEG_OPCODE_DRIVER, deg_fcurve_id_name(fcu));
	}

	/* tag "scripted expression" drivers as needing Python (due to GIL issues, etc.) */
	if (driver->type == DRIVER_TYPE_PYTHON) {
		driver_op->flag |= DEPSOP_FLAG_USES_PYTHON;
	}

	/* return driver node created */
	return driver_op;
}

/* Recursively build graph for world */
void DepsgraphNodeBuilder::build_world(World *world)
{
	ID *world_id = &world->id;
	if (world_id->tag & LIB_TAG_DOIT) {
		return;
	}

	/* world itself */
	IDDepsNode *world_node = add_id_node(world_id); /* world shading/params? */

	build_animdata(world_id);

	/* TODO: other settings? */

	/* textures */
	build_texture_stack(world_node, world->mtex);

	/* world's nodetree */
	if (world->nodetree) {
		build_nodetree(world_node, world->nodetree);
	}
}

/* Rigidbody Simulation - Scene Level */
void DepsgraphNodeBuilder::build_rigidbody(Scene *scene)
{
	RigidBodyWorld *rbw = scene->rigidbody_world;

	/**
	 * Rigidbody Simulation Nodes
	 * ==========================
	 *
	 * There are 3 nodes related to Rigidbody Simulation:
	 * 1) "Initialize/Rebuild World" - this is called sparingly, only when the simulation
	 *    needs to be rebuilt (mainly after file reload, or moving back to start frame)
	 * 2) "Do Simulation" - perform a simulation step - interleaved between the evaluation
	 *    steps for clusters of objects (i.e. between those affected and/or not affected by
	 *    the sim for instance)
	 *
	 * 3) "Pull Results" - grab the specific transforms applied for a specific object -
	 *    performed as part of object's transform-stack building
	 */

	/* create nodes ------------------------------------------------------------------------ */
	/* XXX: is this the right component, or do we want to use another one instead? */

	/* init/rebuild operation */
	/*OperationDepsNode *init_node =*/ add_operation_node(&scene->id, DEPSNODE_TYPE_TRANSFORM,
	                                                      DEPSOP_TYPE_REBUILD, function_bind(BKE_rigidbody_rebuild_sim, _1, scene),
	                                                      DEG_OPCODE_RIGIDBODY_REBUILD);

	/* do-sim operation */
	// XXX: what happens if we need to split into several groups?
	OperationDepsNode *sim_node     = add_operation_node(&scene->id, DEPSNODE_TYPE_TRANSFORM,
	                                                     DEPSOP_TYPE_SIM, function_bind(BKE_rigidbody_eval_simulation, _1, scene),
	                                                     DEG_OPCODE_RIGIDBODY_SIM);

	/* XXX: For now, the sim node is the only one that really matters here. If any other
	 * sims get added later, we may have to remove these hacks...
	 */
	sim_node->owner->entry_operation = sim_node;
	sim_node->owner->exit_operation  = sim_node;


	/* objects - simulation participants */
	if (rbw->group) {
		for (GroupObject *go = (GroupObject *)rbw->group->gobject.first; go; go = go->next) {
			Object *ob = go->ob;

			if (!ob || (ob->type != OB_MESH))
				continue;

			/* 2) create operation for flushing results */
			/* object's transform component - where the rigidbody operation lives */
			add_operation_node(&ob->id, DEPSNODE_TYPE_TRANSFORM,
			                   DEPSOP_TYPE_EXEC, function_bind(BKE_rigidbody_object_sync_transforms, _1, scene, ob),
			                   DEG_OPCODE_TRANSFORM_RIGIDBODY);
		}
	}
}

void DepsgraphNodeBuilder::build_particles(Scene *scene, Object *ob)
{
	/**
	 * Particle Systems Nodes
	 * ======================
	 *
	 * There are two types of nodes associated with representing
	 * particle systems:
	 *  1) Component (EVAL_PARTICLES) - This is the particle-system
	 *     evaluation context for an object. It acts as the container
	 *     for all the nodes associated with a particular set of particle
	 *     systems.
	 *  2) Particle System Eval Operation - This operation node acts as a
	 *     blackbox evaluation step for one particle system referenced by
	 *     the particle systems stack. All dependencies link to this operation.
	 */

	/* component for all particle systems */
	ComponentDepsNode *psys_comp = add_component_node(&ob->id, DEPSNODE_TYPE_EVAL_PARTICLES);

	/* particle systems */
	for (ParticleSystem *psys = (ParticleSystem *)ob->particlesystem.first; psys; psys = psys->next) {
		ParticleSettings *part = psys->part;

		/* particle settings */
		// XXX: what if this is used more than once!
		build_animdata(&part->id);

		/* this particle system */
		// TODO: for now, this will just be a placeholder "ubereval" node
		add_operation_node(psys_comp,
		                   DEPSOP_TYPE_EXEC, function_bind(BKE_particle_system_eval, _1, scene, ob, psys),
		                   DEG_OPCODE_PSYS_EVAL,
		                   psys->name);
	}

	/* pointcache */
	// TODO...
}

/* IK Solver Eval Steps */
void DepsgraphNodeBuilder::build_ik_pose(Scene *scene, Object *ob, bPoseChannel *pchan, bConstraint *con)
{
	bKinematicConstraint *data = (bKinematicConstraint *)con->data;

	/* Find the chain's root. */
	bPoseChannel *rootchan = BKE_armature_ik_solver_find_root(pchan, data);

	if (has_operation_node(&ob->id, DEPSNODE_TYPE_EVAL_POSE, rootchan->name,
	                       DEG_OPCODE_POSE_IK_SOLVER))
	{
		return;
	}

	/* Operation node for evaluating/running IK Solver. */
	add_operation_node(&ob->id, DEPSNODE_TYPE_EVAL_POSE, rootchan->name,
	                   DEPSOP_TYPE_SIM, function_bind(BKE_pose_iktree_evaluate, _1, scene, ob, rootchan),
	                   DEG_OPCODE_POSE_IK_SOLVER);
}

/* Spline IK Eval Steps */
void DepsgraphNodeBuilder::build_splineik_pose(Scene *scene, Object *ob, bPoseChannel *pchan, bConstraint *con)
{
	bSplineIKConstraint *data = (bSplineIKConstraint *)con->data;

	/* Find the chain's root. */
	bPoseChannel *rootchan = BKE_armature_splineik_solver_find_root(pchan, data);

	/* Operation node for evaluating/running Spline IK Solver.
	 * Store the "root bone" of this chain in the solver, so it knows where to start.
	 */
	add_operation_node(&ob->id, DEPSNODE_TYPE_EVAL_POSE, rootchan->name,
	                   DEPSOP_TYPE_SIM, function_bind(BKE_pose_splineik_evaluate, _1, scene, ob, rootchan),
	                   DEG_OPCODE_POSE_SPLINE_IK_SOLVER);
}

/* Pose/Armature Bones Graph */
void DepsgraphNodeBuilder::build_rig(Scene *scene, Object *ob)
{
	bArmature *arm = (bArmature *)ob->data;

	/* animation and/or drivers linking posebones to base-armature used to define them
	 * NOTE: AnimData here is really used to control animated deform properties,
	 *       which ideally should be able to be unique across different instances.
	 *       Eventually, we need some type of proxy/isolation mechanism in-between here
	 *       to ensure that we can use same rig multiple times in same scene...
	 */
	build_animdata(&arm->id);

	/* Rebuild pose if not up to date. */
	if (ob->pose == NULL || (ob->pose->flag & POSE_RECALC)) {
		BKE_pose_rebuild(ob, arm);
		/* XXX: Without this animation gets lost in certain circumstances
		 * after loading file. Need to investigate further since it does
		 * not happen with simple scenes..
		 */
		if (ob->adt) {
			ob->adt->recalc |= ADT_RECALC_ANIM;
		}
	}

	/* speed optimization for animation lookups */
	if (ob->pose) {
		BKE_pose_channels_hash_make(ob->pose);
		if (ob->pose->flag & POSE_CONSTRAINTS_NEED_UPDATE_FLAGS) {
			BKE_pose_update_constraint_flags(ob->pose);
		}
	}

	/* Make sure pose is up-to-date with armature updates. */
	add_operation_node(&arm->id,
	                   DEPSNODE_TYPE_PARAMETERS,
	                   DEPSOP_TYPE_EXEC,
	                   NULL,
	                   DEG_OPCODE_PLACEHOLDER,
	                   "Armature Eval");

	/**
	 * Pose Rig Graph
	 * ==============
	 *
	 * Pose Component:
	 * - Mainly used for referencing Bone components.
	 * - This is where the evaluation operations for init/exec/cleanup
	 *   (ik) solvers live, and are later hooked up (so that they can be
	 *   interleaved during runtime) with bone-operations they depend on/affect.
	 * - init_pose_eval() and cleanup_pose_eval() are absolute first and last
	 *   steps of pose eval process. ALL bone operations must be performed
	 *   between these two...
	 *
	 * Bone Component:
	 * - Used for representing each bone within the rig
	 * - Acts to encapsulate the evaluation operations (base matrix + parenting,
	 *   and constraint stack) so that they can be easily found.
	 * - Everything else which depends on bone-results hook up to the component only
	 *   so that we can redirect those to point at either the the post-IK/
	 *   post-constraint/post-matrix steps, as needed.
	 */

	/* pose eval context */
	add_operation_node(&ob->id, DEPSNODE_TYPE_EVAL_POSE,
	                   DEPSOP_TYPE_INIT, function_bind(BKE_pose_eval_init, _1, scene, ob, ob->pose), DEG_OPCODE_POSE_INIT);

	add_operation_node(&ob->id, DEPSNODE_TYPE_EVAL_POSE,
	                   DEPSOP_TYPE_POST, function_bind(BKE_pose_eval_flush, _1, scene, ob, ob->pose), DEG_OPCODE_POSE_DONE);

	/* bones */
	for (bPoseChannel *pchan = (bPoseChannel *)ob->pose->chanbase.first; pchan; pchan = pchan->next) {
		/* node for bone eval */
		add_operation_node(&ob->id, DEPSNODE_TYPE_BONE, pchan->name,
		                   DEPSOP_TYPE_INIT, NULL, // XXX: BKE_pose_eval_bone_local
		                   DEG_OPCODE_BONE_LOCAL);

		add_operation_node(&ob->id, DEPSNODE_TYPE_BONE, pchan->name,
		                   DEPSOP_TYPE_EXEC, function_bind(BKE_pose_eval_bone, _1, scene, ob, pchan), // XXX: BKE_pose_eval_bone_pose
		                   DEG_OPCODE_BONE_POSE_PARENT);

		add_operation_node(&ob->id, DEPSNODE_TYPE_BONE, pchan->name,
		                   DEPSOP_TYPE_OUT, NULL, /* NOTE: dedicated noop for easier relationship construction */
		                   DEG_OPCODE_BONE_READY);

		add_operation_node(&ob->id, DEPSNODE_TYPE_BONE, pchan->name,
		                   DEPSOP_TYPE_POST, function_bind(BKE_pose_bone_done, _1, pchan),
		                   DEG_OPCODE_BONE_DONE);

		/* constraints */
		if (pchan->constraints.first != NULL) {
			build_pose_constraints(ob, pchan);
		}

		/**
		 * IK Solvers...
		 *
		 * - These require separate processing steps are pose-level
		 *   to be executed between chains of bones (i.e. once the
		 *   base transforms of a bunch of bones is done)
		 *
		 * Unsolved Issues:
		 * - Care is needed to ensure that multi-headed trees work out the same as in ik-tree building
		 * - Animated chain-lengths are a problem...
		 */
		for (bConstraint *con = (bConstraint *)pchan->constraints.first; con; con = con->next) {
			switch (con->type) {
				case CONSTRAINT_TYPE_KINEMATIC:
					build_ik_pose(scene, ob, pchan, con);
					break;

				case CONSTRAINT_TYPE_SPLINEIK:
					build_splineik_pose(scene, ob, pchan, con);
					break;

				default:
					break;
			}
		}
	}
}

void DepsgraphNodeBuilder::build_proxy_rig(Object *ob)
{
	ID *obdata = (ID *)ob->data;
	build_animdata(obdata);

	BLI_assert(ob->pose != NULL);

	/* speed optimization for animation lookups */
	BKE_pose_channels_hash_make(ob->pose);
	if (ob->pose->flag & POSE_CONSTRAINTS_NEED_UPDATE_FLAGS) {
		BKE_pose_update_constraint_flags(ob->pose);
	}

	add_operation_node(&ob->id,
	                   DEPSNODE_TYPE_EVAL_POSE,
	                   DEPSOP_TYPE_INIT,
	                   function_bind(BKE_pose_eval_proxy_copy, _1, ob),
	                   DEG_OPCODE_POSE_INIT);

	for (bPoseChannel *pchan = (bPoseChannel *)ob->pose->chanbase.first;
	     pchan != NULL;
	     pchan = pchan->next)
	{
		add_operation_node(&ob->id, DEPSNODE_TYPE_BONE, pchan->name,
		                   DEPSOP_TYPE_INIT, NULL,
		                   DEG_OPCODE_BONE_LOCAL);

		add_operation_node(&ob->id, DEPSNODE_TYPE_BONE, pchan->name,
		                   DEPSOP_TYPE_EXEC, NULL,
		                   DEG_OPCODE_BONE_READY);

		add_operation_node(&ob->id, DEPSNODE_TYPE_BONE, pchan->name,
		                   DEPSOP_TYPE_POST, NULL,
		                   DEG_OPCODE_BONE_DONE);
	}

	add_operation_node(&ob->id,
	                   DEPSNODE_TYPE_EVAL_POSE,
	                   DEPSOP_TYPE_POST,
	                   NULL,
	                   DEG_OPCODE_POSE_DONE);
}

/* Shapekeys */
void DepsgraphNodeBuilder::build_shapekeys(Key *key)
{
	build_animdata(&key->id);

	add_operation_node(&key->id, DEPSNODE_TYPE_GEOMETRY, DEPSOP_TYPE_EXEC, NULL,
	                   DEG_OPCODE_PLACEHOLDER, "Shapekey Eval");
}

/* ObData Geometry Evaluation */
// XXX: what happens if the datablock is shared!
void DepsgraphNodeBuilder::build_obdata_geom(Main *bmain, Scene *scene, Object *ob)
{
	ID *obdata = (ID *)ob->data;

	/* Temporary uber-update node, which does everything.
	 * It is for the being we're porting old dependencies into the new system.
	 * We'll get rid of this node as soon as all the granular update functions
	 * are filled in.
	 *
	 * TODO(sergey): Get rid of this node.
	 */
	add_operation_node(&ob->id, DEPSNODE_TYPE_GEOMETRY,
	                   DEPSOP_TYPE_POST, function_bind(BKE_object_eval_uber_data, _1, scene, ob),
	                   DEG_OPCODE_GEOMETRY_UBEREVAL);

	add_operation_node(&ob->id, DEPSNODE_TYPE_GEOMETRY,
	                   DEPSOP_TYPE_INIT, NULL,
	                   DEG_OPCODE_PLACEHOLDER, "Eval Init");

	// TODO: "Done" operation

	/* Modifiers */
	if (ob->modifiers.first) {
		ModifierData *md;

		for (md = (ModifierData *)ob->modifiers.first; md; md = md->next) {
			const ModifierTypeInfo *mti = modifierType_getInfo((ModifierType)md->type);
			
			add_operation_node(&ob->id, DEPSNODE_TYPE_GEOMETRY,
			                   DEPSOP_TYPE_EXEC, function_bind(BKE_object_eval_modifier, _1, scene, ob, md),
			                   DEG_OPCODE_GEOMETRY_MODIFIER, md->name);
			
			/* ensure ID nodes on which the modifier depends are built */
			if (mti->updateDepsgraph) {
				NodeBuilderHandle handle(this);
				mti->updateDepsgraph(md, bmain, scene, ob, &handle.base);
			}
		}
	}

	/* materials */
	if (ob->totcol) {
		int a;

		for (a = 1; a <= ob->totcol; a++) {
			Material *ma = give_current_material(ob, a);

			if (ma) {
				// XXX?!
				ComponentDepsNode *geom_node = add_component_node(&ob->id, DEPSNODE_TYPE_GEOMETRY);
				build_material(geom_node, ma);
			}
		}
	}

	/* geometry collision */
	if (ELEM(ob->type, OB_MESH, OB_CURVE, OB_LATTICE)) {
		// add geometry collider relations
	}

	if (obdata->tag & LIB_TAG_DOIT) {
		return;
	}

	/* ShapeKeys */
	Key *key = BKE_key_from_object(ob);
	if (key) {
		build_shapekeys(key);
	}

	build_animdata(obdata);

	/* nodes for result of obdata's evaluation, and geometry evaluation on object */
	switch (ob->type) {
		case OB_MESH:
		{
			//Mesh *me = (Mesh *)ob->data;

			/* evaluation operations */
			add_operation_node(obdata, DEPSNODE_TYPE_GEOMETRY,
			                   DEPSOP_TYPE_INIT, function_bind(BKE_mesh_eval_geometry, _1, (Mesh *)obdata),
			                   DEG_OPCODE_PLACEHOLDER, "Geometry Eval");
			break;
		}

		case OB_MBALL:
		{
			Object *mom = BKE_mball_basis_find(scene, ob);

			/* motherball - mom depends on children! */
			if (mom == ob) {
				/* metaball evaluation operations */
				/* NOTE: only the motherball gets evaluated! */
				add_operation_node(obdata, DEPSNODE_TYPE_GEOMETRY,
				                   DEPSOP_TYPE_INIT, function_bind(BKE_mball_eval_geometry, _1, (MetaBall *)obdata),
				                   DEG_OPCODE_PLACEHOLDER, "Geometry Eval");
			}
			break;
		}

		case OB_CURVE:
		case OB_FONT:
		{
			/* curve evaluation operations */
			/* - calculate curve geometry (including path) */
			add_operation_node(obdata, DEPSNODE_TYPE_GEOMETRY,
			                   DEPSOP_TYPE_INIT, function_bind(BKE_curve_eval_geometry, _1, (Curve *)obdata),
			                   DEG_OPCODE_PLACEHOLDER, "Geometry Eval");

			/* - calculate curve path - this is used by constraints, etc. */
			add_operation_node(obdata, DEPSNODE_TYPE_GEOMETRY,
			                   DEPSOP_TYPE_EXEC, function_bind(BKE_curve_eval_path, _1, (Curve *)obdata),
			                   DEG_OPCODE_GEOMETRY_PATH, "Path");
			break;
		}

		case OB_SURF: /* Nurbs Surface */
		{
			/* nurbs evaluation operations */
			add_operation_node(obdata, DEPSNODE_TYPE_GEOMETRY,
			                   DEPSOP_TYPE_INIT, function_bind(BKE_curve_eval_geometry, _1, (Curve *)obdata),
			                   DEG_OPCODE_PLACEHOLDER, "Geometry Eval");
			break;
		}

		case OB_LATTICE: /* Lattice */
		{
			/* lattice evaluation operations */
			add_operation_node(obdata, DEPSNODE_TYPE_GEOMETRY,
			                   DEPSOP_TYPE_INIT, function_bind(BKE_lattice_eval_geometry, _1, (Lattice *)obdata),
			                   DEG_OPCODE_PLACEHOLDER, "Geometry Eval");
			break;
		}
	}

	if (ob->nodetree) {
		NodeBuilderHandle handle(this);
		BVM_nodetree_eval_dependencies(ob->nodetree, &handle.base);
	}

	add_operation_node(obdata, DEPSNODE_TYPE_GEOMETRY,
	                   DEPSOP_TYPE_POST, NULL,
	                   DEG_OPCODE_PLACEHOLDER, "Eval Done");

	/* Parameters for driver sources. */
	add_operation_node(obdata, DEPSNODE_TYPE_PARAMETERS, DEPSOP_TYPE_EXEC, NULL,
	                   DEG_OPCODE_PLACEHOLDER, "Parameters Eval");
}

/* Cameras */
void DepsgraphNodeBuilder::build_camera(Object *ob)
{
	/* TODO: Link scene-camera links in somehow... */
	Camera *cam = (Camera *)ob->data;
	ID *camera_id = &cam->id;
	if (camera_id->tag & LIB_TAG_DOIT) {
		return;
	}

	build_animdata(&cam->id);

	add_operation_node(camera_id, DEPSNODE_TYPE_PARAMETERS, DEPSOP_TYPE_EXEC, NULL,
	                   DEG_OPCODE_PLACEHOLDER, "Parameters Eval");

	if (cam->dof_ob != NULL) {
		/* TODO(sergey): For now parametrs are on object level. */
		add_operation_node(&ob->id, DEPSNODE_TYPE_PARAMETERS,
		                   DEPSOP_TYPE_EXEC, NULL,
		                   DEG_OPCODE_PLACEHOLDER,
		                   "Camera DOF");
	}
}

/* Lamps */
void DepsgraphNodeBuilder::build_lamp(Object *ob)
{
	Lamp *la = (Lamp *)ob->data;
	ID *lamp_id = &la->id;
	if (lamp_id->tag & LIB_TAG_DOIT) {
		return;
	}

	build_animdata(&la->id);

	/* node for obdata */
	ComponentDepsNode *param_node = add_component_node(lamp_id, DEPSNODE_TYPE_PARAMETERS);

	/* TODO(sergey): Is it really how we're supposed to work with drivers? */
	add_operation_node(lamp_id, DEPSNODE_TYPE_PARAMETERS, DEPSOP_TYPE_EXEC, NULL,
	                   DEG_OPCODE_PLACEHOLDER, "Parameters Eval");

	/* lamp's nodetree */
	if (la->nodetree) {
		build_nodetree(param_node, la->nodetree);
	}

	/* textures */
	build_texture_stack(param_node, la->mtex);
}

void DepsgraphNodeBuilder::build_nodetree(DepsNode *owner_node, bNodeTree *ntree)
{
	if (!ntree || (ntree->id.tag & LIB_TAG_DOIT) != 0)
		return;

	/* nodetree itself */
	ID *ntree_id = &ntree->id;

	build_animdata(ntree_id);

	/* Parameters for drivers. */
	add_operation_node(ntree_id, DEPSNODE_TYPE_PARAMETERS, DEPSOP_TYPE_EXEC, NULL,
	                   DEG_OPCODE_PLACEHOLDER, "Parameters Eval");

	/* nodetree's nodes... */
	for (bNode *bnode = (bNode *)ntree->nodes.first; bnode; bnode = bnode->next) {
		if (bnode->id) {
			if (GS(bnode->id->name) == ID_MA) {
				build_material(owner_node, (Material *)bnode->id);
			}
			else if (bnode->type == ID_TE) {
				build_texture(owner_node, (Tex *)bnode->id);
			}
			else if (bnode->type == NODE_GROUP) {
				bNodeTree *group_ntree = (bNodeTree *)bnode->id;
				build_nodetree(owner_node, group_ntree);
			}
		}
	}

	// TODO: link from nodetree to owner_component?

	add_operation_node(ntree_id, DEPSNODE_TYPE_PARAMETERS, DEPSOP_TYPE_POST, function_bind(BVM_function_bvm_cache_remove, ntree),
	                   DEG_OPCODE_NTREE_BVM_FUNCTION_INVALIDATE, "BVM function invalidate");
	NodeBuilderHandle handle(this);
	BVM_nodetree_compile_dependencies(ntree, &handle.base);
}

/* Recursively build graph for material */
void DepsgraphNodeBuilder::build_material(DepsNode *owner_node, Material *ma)
{
	ID *ma_id = &ma->id;
	if (ma_id->tag & LIB_TAG_DOIT) {
		return;
	}

	/* material itself */
	add_id_node(ma_id);

	add_operation_node(ma_id, DEPSNODE_TYPE_SHADING,
	                   DEPSOP_TYPE_EXEC, NULL,
	                   DEG_OPCODE_PLACEHOLDER, "Material Update");

	/* material animation */
	build_animdata(ma_id);

	/* textures */
	build_texture_stack(owner_node, ma->mtex);

	/* material's nodetree */
	build_nodetree(owner_node, ma->nodetree);
}

/* Texture-stack attached to some shading datablock */
void DepsgraphNodeBuilder::build_texture_stack(DepsNode *owner_node, MTex **texture_stack)
{
	int i;

	/* for now assume that all texture-stacks have same number of max items */
	for (i = 0; i < MAX_MTEX; i++) {
		MTex *mtex = texture_stack[i];
		if (mtex && mtex->tex)
			build_texture(owner_node, mtex->tex);
	}
}

/* Recursively build graph for texture */
void DepsgraphNodeBuilder::build_texture(DepsNode *owner_node, Tex *tex)
{
	ID *tex_id = &tex->id;
	if (tex_id->tag & LIB_TAG_DOIT) {
		return;
	}
	tex_id->tag |= LIB_TAG_DOIT;
	
	/* texture itself */
	add_id_node(tex_id);
	
	/* Parameters for drivers. */
	add_operation_node(tex_id, DEPSNODE_TYPE_PARAMETERS, DEPSOP_TYPE_INIT,
	                   NULL,
	                   DEG_OPCODE_TEXTURE_INIT);
	
	add_operation_node(tex_id, DEPSNODE_TYPE_PARAMETERS, DEPSOP_TYPE_POST,
	                   function_bind(BKE_texture_invalidate, _1, tex),
	                   DEG_OPCODE_TEXTURE_INVALIDATE);
	
	/* texture itself */
	build_animdata(tex_id);
	/* texture's nodetree */
	build_nodetree(owner_node, tex->nodetree);
}

/* Recursively build graph for texture */
void DepsgraphNodeBuilder::build_image(Image *ima)
{
	ID *ima_id = &ima->id;
	if (ima_id->tag & LIB_TAG_DOIT) {
		return;
	}
	ima_id->tag |= LIB_TAG_DOIT;
	
	/* image itself */
	add_id_node(ima_id);
	
	/* main parameters */
	add_operation_node(ima_id, DEPSNODE_TYPE_PARAMETERS, DEPSOP_TYPE_INIT,
	                   NULL,
	                   DEG_OPCODE_IMAGE_INIT);
}

void DepsgraphNodeBuilder::build_compositor(Scene *scene)
{
	/* For now, just a plain wrapper? */
	// TODO: create compositing component?
	// XXX: component type undefined!
	//graph->get_node(&scene->id, NULL, DEPSNODE_TYPE_COMPOSITING, NULL);

	/* for now, nodetrees are just parameters; compositing occurs in internals of renderer... */
	ComponentDepsNode *owner_node = add_component_node(&scene->id, DEPSNODE_TYPE_PARAMETERS);
	build_nodetree(owner_node, scene->nodetree);
}

void DepsgraphNodeBuilder::build_gpencil(bGPdata *gpd)
{
	ID *gpd_id = &gpd->id;

	/* gpencil itself */
	// XXX: what about multiple users of same datablock? This should only get added once
	add_id_node(gpd_id);

	/* The main reason Grease Pencil is included here is because the animation (and drivers)
	 * need to be hosted somewhere...
	 */
	build_animdata(gpd_id);
}

}  // namespace DEG<|MERGE_RESOLUTION|>--- conflicted
+++ resolved
@@ -332,21 +332,15 @@
 		Object *ob = base->object;
 
 		/* object itself */
-		build_object(scene, base, ob);
+		build_object(bmain, scene, base, ob);
 
 		/* object that this is a proxy for */
 		// XXX: the way that proxies work needs to be completely reviewed!
 		if (ob->proxy) {
 			ob->proxy->proxy_from = ob;
-			build_object(scene, base, ob->proxy);
-		}
-
-<<<<<<< HEAD
-		/* object itself */
-		build_object(bmain, scene, base, ob);
-
-=======
->>>>>>> 95da6882
+			build_object(bmain, scene, base, ob->proxy);
+		}
+
 		/* Object dupligroup. */
 		if (ob->dup_group) {
 			build_group(bmain, scene, base, ob->dup_group);
