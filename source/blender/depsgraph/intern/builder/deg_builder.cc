/*
 * ***** BEGIN GPL LICENSE BLOCK *****
 *
 * This program is free software; you can redistribute it and/or
 * modify it under the terms of the GNU General Public License
 * as published by the Free Software Foundation; either version 2
 * of the License, or (at your option) any later version.
 *
 * This program is distributed in the hope that it will be useful,
 * but WITHOUT ANY WARRANTY; without even the implied warranty of
 * MERCHANTABILITY or FITNESS FOR A PARTICULAR PURPOSE.  See the
 * GNU General Public License for more details.
 *
 * You should have received a copy of the GNU General Public License
 * along with this program; if not, write to the Free Software Foundation,
 * Inc., 51 Franklin Street, Fifth Floor, Boston, MA 02110-1301, USA.
 *
 * The Original Code is Copyright (C) 2016 Blender Foundation.
 * All rights reserved.
 *
 * Original Author: Sergey Sharybin
 * Contributor(s): None Yet
 *
 * ***** END GPL LICENSE BLOCK *****
 */

/** \file blender/depsgraph/intern/builder/deg_builder.cc
 *  \ingroup depsgraph
 */

#include "intern/builder/deg_builder.h"

// TODO(sergey): Use own wrapper over STD.
#include <stack>

#include "DNA_anim_types.h"
#include "DNA_object_types.h"
#include "DNA_ID.h"

#include "BLI_utildefines.h"
#include "BLI_ghash.h"

#include "intern/depsgraph.h"
#include "intern/depsgraph_types.h"
#include "intern/nodes/deg_node.h"
#include "intern/nodes/deg_node_component.h"
#include "intern/nodes/deg_node_operation.h"

#include "util/deg_util_foreach.h"

#include <cstdio>

namespace DEG {

<<<<<<< HEAD
string deg_fcurve_id_name(const FCurve *fcu)
{
	char index_buf[32];
	// TODO(sergey): Use int-to-string utility or so.
	BLI_snprintf(index_buf, sizeof(index_buf), "[%d]", fcu->array_index);
	return string(fcu->rna_path) + index_buf;
=======
static bool check_object_needs_evaluation(Object *object)
{
	if (object->recalc & OB_RECALC_ALL) {
		/* Object is tagged for update anyway, no need to re-tag it. */
		return false;
	}
	if (object->type == OB_MESH) {
		return object->derivedFinal == NULL;
	}
	else if (ELEM(object->type,
	              OB_CURVE, OB_SURF, OB_FONT, OB_MBALL, OB_LATTICE))
	{
		return object->curve_cache == NULL;
	}
	return false;
}

void deg_graph_build_flush_layers(Depsgraph *graph)
{
	std::stack<OperationDepsNode *> stack;
	foreach (OperationDepsNode *node, graph->operations) {
		IDDepsNode *id_node = node->owner->owner;
		node->done = 0;
		node->num_links_pending = 0;
		foreach (DepsRelation *rel, node->outlinks) {
			if ((rel->from->type == DEPSNODE_TYPE_OPERATION) &&
			    (rel->flag & DEPSREL_FLAG_CYCLIC) == 0)
			{
				++node->num_links_pending;
			}
		}
		if (node->num_links_pending == 0) {
			stack.push(node);
			node->done = 1;
		}
		node->owner->layers = id_node->layers;
		id_node->id->tag |= LIB_TAG_DOIT;
	}
	while (!stack.empty()) {
		OperationDepsNode *node = stack.top();
		stack.pop();
		/* Flush layers to parents. */
		foreach (DepsRelation *rel, node->inlinks) {
			if (rel->from->type == DEPSNODE_TYPE_OPERATION) {
				OperationDepsNode *from = (OperationDepsNode *)rel->from;
				from->owner->layers |= node->owner->layers;
			}
		}
		/* Schedule parent nodes. */
		foreach (DepsRelation *rel, node->inlinks) {
			if (rel->from->type == DEPSNODE_TYPE_OPERATION) {
				OperationDepsNode *from = (OperationDepsNode *)rel->from;
				if ((rel->flag & DEPSREL_FLAG_CYCLIC) == 0) {
					BLI_assert(from->num_links_pending > 0);
					--from->num_links_pending;
				}
				if (from->num_links_pending == 0 && from->done == 0) {
					stack.push(from);
					from->done = 1;
				}
			}
		}
	}
>>>>>>> f921442a
}

void deg_graph_build_finalize(Depsgraph *graph)
{
	/* Re-tag IDs for update if it was tagged before the relations
	 * update tag.
	 */
	GHASH_FOREACH_BEGIN(IDDepsNode *, id_node, graph->id_hash)
	{
		ID *id = id_node->id;
		if ((id->tag & LIB_TAG_ID_RECALC_ALL)) {
			id_node->tag_update(graph);
		}
		else if (GS(id->name) == ID_OB) {
			Object *object = (Object *)id;
			if (object->recalc & OB_RECALC_ALL) {
				id_node->tag_update(graph);
			}
		}
		id_node->finalize_build();
	}
	GHASH_FOREACH_END();
}

}  // namespace DEG<|MERGE_RESOLUTION|>--- conflicted
+++ resolved
@@ -52,80 +52,6 @@
 
 namespace DEG {
 
-<<<<<<< HEAD
-string deg_fcurve_id_name(const FCurve *fcu)
-{
-	char index_buf[32];
-	// TODO(sergey): Use int-to-string utility or so.
-	BLI_snprintf(index_buf, sizeof(index_buf), "[%d]", fcu->array_index);
-	return string(fcu->rna_path) + index_buf;
-=======
-static bool check_object_needs_evaluation(Object *object)
-{
-	if (object->recalc & OB_RECALC_ALL) {
-		/* Object is tagged for update anyway, no need to re-tag it. */
-		return false;
-	}
-	if (object->type == OB_MESH) {
-		return object->derivedFinal == NULL;
-	}
-	else if (ELEM(object->type,
-	              OB_CURVE, OB_SURF, OB_FONT, OB_MBALL, OB_LATTICE))
-	{
-		return object->curve_cache == NULL;
-	}
-	return false;
-}
-
-void deg_graph_build_flush_layers(Depsgraph *graph)
-{
-	std::stack<OperationDepsNode *> stack;
-	foreach (OperationDepsNode *node, graph->operations) {
-		IDDepsNode *id_node = node->owner->owner;
-		node->done = 0;
-		node->num_links_pending = 0;
-		foreach (DepsRelation *rel, node->outlinks) {
-			if ((rel->from->type == DEPSNODE_TYPE_OPERATION) &&
-			    (rel->flag & DEPSREL_FLAG_CYCLIC) == 0)
-			{
-				++node->num_links_pending;
-			}
-		}
-		if (node->num_links_pending == 0) {
-			stack.push(node);
-			node->done = 1;
-		}
-		node->owner->layers = id_node->layers;
-		id_node->id->tag |= LIB_TAG_DOIT;
-	}
-	while (!stack.empty()) {
-		OperationDepsNode *node = stack.top();
-		stack.pop();
-		/* Flush layers to parents. */
-		foreach (DepsRelation *rel, node->inlinks) {
-			if (rel->from->type == DEPSNODE_TYPE_OPERATION) {
-				OperationDepsNode *from = (OperationDepsNode *)rel->from;
-				from->owner->layers |= node->owner->layers;
-			}
-		}
-		/* Schedule parent nodes. */
-		foreach (DepsRelation *rel, node->inlinks) {
-			if (rel->from->type == DEPSNODE_TYPE_OPERATION) {
-				OperationDepsNode *from = (OperationDepsNode *)rel->from;
-				if ((rel->flag & DEPSREL_FLAG_CYCLIC) == 0) {
-					BLI_assert(from->num_links_pending > 0);
-					--from->num_links_pending;
-				}
-				if (from->num_links_pending == 0 && from->done == 0) {
-					stack.push(from);
-					from->done = 1;
-				}
-			}
-		}
-	}
->>>>>>> f921442a
-}
-
 void deg_graph_build_finalize(Depsgraph *graph)
 {
 	/* Re-tag IDs for update if it was tagged before the relations
