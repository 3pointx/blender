/*
 * ***** BEGIN GPL LICENSE BLOCK *****
 *
 * This program is free software; you can redistribute it and/or
 * modify it under the terms of the GNU General Public License
 * as published by the Free Software Foundation; either version 2
 * of the License, or (at your option) any later version.
 *
 * This program is distributed in the hope that it will be useful,
 * but WITHOUT ANY WARRANTY; without even the implied warranty of
 * MERCHANTABILITY or FITNESS FOR A PARTICULAR PURPOSE.  See the
 * GNU General Public License for more details.
 *
 * You should have received a copy of the GNU General Public License
 * along with this program; if not, write to the Free Software Foundation,
 * Inc., 51 Franklin Street, Fifth Floor, Boston, MA 02110-1301, USA.
 *
 * The Original Code is Copyright (C) 2013 Blender Foundation.
 * All rights reserved.
 *
 * Original Author: Joshua Leung
 * Contributor(s): Based on original depsgraph.c code - Blender Foundation (2005-2013)
 *
 * ***** END GPL LICENSE BLOCK *****
 */

/** \file blender/depsgraph/intern/builder/deg_builder_relations.cc
 *  \ingroup depsgraph
 *
 * Methods for constructing depsgraph
 */

#include "intern/builder/deg_builder_relations.h"

#include <stdio.h>
#include <stdlib.h>
#include <cstring>  /* required for STREQ later on. */

#include "MEM_guardedalloc.h"

#include "BLI_utildefines.h"
#include "BLI_blenlib.h"

extern "C" {
#include "DNA_action_types.h"
#include "DNA_anim_types.h"
#include "DNA_armature_types.h"
#include "DNA_camera_types.h"
#include "DNA_cachefile_types.h"
#include "DNA_collection_types.h"
#include "DNA_constraint_types.h"
#include "DNA_curve_types.h"
#include "DNA_effect_types.h"
#include "DNA_gpencil_types.h"
#include "DNA_key_types.h"
#include "DNA_lamp_types.h"
#include "DNA_material_types.h"
#include "DNA_mask_types.h"
#include "DNA_mesh_types.h"
#include "DNA_meta_types.h"
#include "DNA_movieclip_types.h"
#include "DNA_node_types.h"
#include "DNA_particle_types.h"
#include "DNA_lightprobe_types.h"
#include "DNA_object_types.h"
#include "DNA_rigidbody_types.h"
#include "DNA_scene_types.h"
#include "DNA_speaker_types.h"
#include "DNA_texture_types.h"
#include "DNA_world_types.h"
#include "DNA_object_force_types.h"

#include "BKE_action.h"
#include "BKE_armature.h"
#include "BKE_animsys.h"
#include "BKE_collection.h"
#include "BKE_constraint.h"
#include "BKE_curve.h"
#include "BKE_effect.h"
#include "BKE_collision.h"
#include "BKE_fcurve.h"
#include "BKE_key.h"
#include "BKE_material.h"
#include "BKE_mball.h"
#include "BKE_modifier.h"
#include "BKE_gpencil_modifier.h"
#include "BKE_node.h"
#include "BKE_object.h"
#include "BKE_particle.h"
#include "BKE_pointcache.h"
#include "BKE_rigidbody.h"
#include "BKE_shader_fx.h"
#include "BKE_shrinkwrap.h"
#include "BKE_sound.h"
#include "BKE_tracking.h"
#include "BKE_world.h"

#include "RNA_access.h"
#include "RNA_types.h"
} /* extern "C" */

#include "DEG_depsgraph.h"
#include "DEG_depsgraph_build.h"

#include "intern/builder/deg_builder.h"
#include "intern/builder/deg_builder_pchanmap.h"
#include "intern/eval/deg_eval_copy_on_write.h"

#include "intern/nodes/deg_node.h"
#include "intern/nodes/deg_node_component.h"
#include "intern/nodes/deg_node_id.h"
#include "intern/nodes/deg_node_operation.h"
#include "intern/nodes/deg_node_time.h"

#include "intern/depsgraph_intern.h"
#include "intern/depsgraph_types.h"

#include "util/deg_util_foreach.h"

namespace DEG {

/* ***************** */
/* Relations Builder */

/* TODO(sergey): This is somewhat weak, but we don't want neither false-positive
 * time dependencies nor special exceptions in the depsgraph evaluation.
 */
static bool python_driver_depends_on_time(ChannelDriver *driver)
{
	if (driver->expression[0] == '\0') {
		/* Empty expression depends on nothing. */
		return false;
	}
	if (strchr(driver->expression, '(') != NULL) {
		/* Function calls are considered dependent on a time. */
		return true;
	}
	if (strstr(driver->expression, "frame") != NULL) {
		/* Variable `frame` depends on time. */
		/* TODO(sergey): This is a bit weak, but not sure about better way of
		 * handling this.
		 */
		return true;
	}
	/* Possible indirect time relation s should be handled via variable
	 * targets.
	 */
	return false;
}

static bool particle_system_depends_on_time(ParticleSystem *psys)
{
	ParticleSettings *part = psys->part;
	/* Non-hair particles we always consider dependent on time. */
	if (part->type != PART_HAIR) {
		return true;
	}
	/* Dynamics always depends on time. */
	if (psys->flag & PSYS_HAIR_DYNAMICS) {
		return true;
	}
	/* TODO(sergey): Check what else makes hair dependent on time. */
	return false;
}

static bool object_particles_depends_on_time(Object *object)
{
	if (object->type != OB_MESH) {
		return false;
	}
	LISTBASE_FOREACH (ParticleSystem *, psys, &object->particlesystem) {
		if (particle_system_depends_on_time(psys)) {
			return true;
		}
	}
	return false;
}

static bool check_id_has_anim_component(ID *id)
{
	AnimData *adt = BKE_animdata_from_id(id);
	if (adt == NULL) {
		return false;
	}
	return (adt->action != NULL) ||
	       (!BLI_listbase_is_empty(&adt->nla_tracks));
}

static eDepsOperation_Code bone_target_opcode(ID *target,
                                              const char *subtarget,
                                              ID *id,
                                              const char *component_subdata,
                                              RootPChanMap *root_map)
{
	/* Same armature.  */
	if (target == id) {
		/* Using "done" here breaks in-chain deps, while using
		 * "ready" here breaks most production rigs instead.
		 * So, we do a compromise here, and only do this when an
		 * IK chain conflict may occur.
		 */
		if (root_map->has_common_root(component_subdata, subtarget)) {
			return DEG_OPCODE_BONE_READY;
		}
	}
	return DEG_OPCODE_BONE_DONE;
}

static bool bone_has_segments(Object *object, const char *bone_name)
{
	/* Proxies don't have BONE_SEGMENTS */
	if (ID_IS_LINKED(object) && object->proxy_from != NULL) {
		return false;
	}
	/* Only B-Bones have segments. */
	bPoseChannel *pchan = BKE_pose_channel_find_name(object->pose, bone_name);
	return pchan && pchan->bone && pchan->bone->segments > 1;
}

/* **** General purpose functions ****  */

DepsgraphRelationBuilder::DepsgraphRelationBuilder(Main *bmain,
                                                   Depsgraph *graph)
    : bmain_(bmain),
      graph_(graph),
      scene_(NULL)
{
}

TimeSourceDepsNode *DepsgraphRelationBuilder::get_node(
        const TimeSourceKey &key) const
{
	if (key.id) {
		/* XXX TODO */
		return NULL;
	}
	else {
		return graph_->time_source;
	}
}

ComponentDepsNode *DepsgraphRelationBuilder::get_node(
        const ComponentKey &key) const
{
	IDDepsNode *id_node = graph_->find_id_node(key.id);
	if (!id_node) {
		fprintf(stderr, "find_node component: Could not find ID %s\n",
		        (key.id != NULL) ? key.id->name : "<null>");
		return NULL;
	}

	ComponentDepsNode *node = id_node->find_component(key.type, key.name);
	return node;
}

OperationDepsNode *DepsgraphRelationBuilder::get_node(
        const OperationKey &key) const
{
	OperationDepsNode *op_node = find_node(key);
	if (op_node == NULL) {
		fprintf(stderr, "find_node_operation: Failed for (%s, '%s')\n",
		        operationCodeAsString(key.opcode), key.name);
	}
	return op_node;
}

DepsNode *DepsgraphRelationBuilder::get_node(const RNAPathKey &key) const
{
	return graph_->find_node_from_pointer(&key.ptr, key.prop);
}

OperationDepsNode *DepsgraphRelationBuilder::find_node(
        const OperationKey &key) const
{
	IDDepsNode *id_node = graph_->find_id_node(key.id);
	if (!id_node) {
		return NULL;
	}
	ComponentDepsNode *comp_node = id_node->find_component(key.component_type,
	                                                       key.component_name);
	if (!comp_node) {
		return NULL;
	}
	return comp_node->find_operation(key.opcode, key.name, key.name_tag);
}

bool DepsgraphRelationBuilder::has_node(const OperationKey &key) const
{
	return find_node(key) != NULL;
}

void DepsgraphRelationBuilder::add_customdata_mask(Object *object, uint64_t mask)
{
	if (mask != 0 && object != NULL && object->type == OB_MESH) {
		DEG::IDDepsNode *id_node = graph_->find_id_node(&object->id);

		if (id_node == NULL) {
			BLI_assert(!"ID should always be valid");
		}
		else {
			id_node->customdata_mask |= mask;
		}
	}
}

void DepsgraphRelationBuilder::add_special_eval_flag(ID *id, uint32_t flag)
{
	DEG::IDDepsNode *id_node = graph_->find_id_node(id);
	if (id_node == NULL) {
		BLI_assert(!"ID should always be valid");
	}
	else {
		id_node->eval_flags |= flag;
	}
}

DepsRelation *DepsgraphRelationBuilder::add_time_relation(
        TimeSourceDepsNode *timesrc,
        DepsNode *node_to,
        const char *description,
        bool check_unique,
        int flags)
{
	if (timesrc && node_to) {
		return graph_->add_new_relation(
		        timesrc, node_to, description, check_unique, flags);
	}
	else {
		DEG_DEBUG_PRINTF((::Depsgraph *)graph_,
		                 BUILD, "add_time_relation(%p = %s, %p = %s, %s) Failed\n",
		                 timesrc,   (timesrc) ? timesrc->identifier().c_str() : "<None>",
		                 node_to,   (node_to) ? node_to->identifier().c_str() : "<None>",
		                 description);
	}
	return NULL;
}

DepsRelation *DepsgraphRelationBuilder::add_operation_relation(
        OperationDepsNode *node_from,
        OperationDepsNode *node_to,
        const char *description,
        bool check_unique,
        int flags)
{
	if (node_from && node_to) {
		return graph_->add_new_relation(node_from,
		                                node_to,
		                                description,
		                                check_unique,
		                                flags);
	}
	else {
		DEG_DEBUG_PRINTF((::Depsgraph *)graph_,
		                 BUILD, "add_operation_relation(%p = %s, %p = %s, %s) Failed\n",
		                 node_from, (node_from) ? node_from->identifier().c_str() : "<None>",
		                 node_to,   (node_to)   ? node_to->identifier().c_str() : "<None>",
		                 description);
	}
	return NULL;
}

void DepsgraphRelationBuilder::add_collision_relations(
        const OperationKey &key,
        Object *object,
        Collection *collection,
        const char *name)
{
	ListBase *relations = deg_build_collision_relations(graph_, collection, eModifierType_Collision);

	LISTBASE_FOREACH (CollisionRelation *, relation, relations) {
		if (relation->ob != object) {
			ComponentKey trf_key(&relation->ob->id, DEG_NODE_TYPE_TRANSFORM);
			add_relation(trf_key, key, name);

			ComponentKey coll_key(&relation->ob->id, DEG_NODE_TYPE_GEOMETRY);
			add_relation(coll_key, key, name);
		}
	}
}

void DepsgraphRelationBuilder::add_forcefield_relations(
        const OperationKey &key,
        Object *object,
        ParticleSystem *psys,
        EffectorWeights *eff,
        bool add_absorption,
        const char *name)
{
	ListBase *relations = deg_build_effector_relations(graph_, eff->group);

	LISTBASE_FOREACH (EffectorRelation *, relation, relations) {
		if (relation->ob != object) {
			ComponentKey eff_key(&relation->ob->id, DEG_NODE_TYPE_TRANSFORM);
			add_relation(eff_key, key, name);

			if (relation->pd->forcefield == PFIELD_SMOKEFLOW && relation->pd->f_source) {
				ComponentKey trf_key(&relation->pd->f_source->id,
				                     DEG_NODE_TYPE_TRANSFORM);
				add_relation(trf_key, key, "Smoke Force Domain");
				ComponentKey eff_key(&relation->pd->f_source->id,
				                     DEG_NODE_TYPE_GEOMETRY);
				add_relation(eff_key, key, "Smoke Force Domain");
			}
			if (add_absorption && (relation->pd->flag & PFIELD_VISIBILITY)) {
				add_collision_relations(key,
				                        object,
				                        NULL,
				                        "Force Absorption");
			}
		}
		if (relation->psys) {
			if (relation->ob != object) {
				ComponentKey eff_key(&relation->ob->id,
				                     DEG_NODE_TYPE_PARTICLE_SYSTEM);
				add_relation(eff_key, key, name);
				/* TODO: remove this when/if EVAL_PARTICLES is sufficient
				 * for up to date particles.
				 */
				ComponentKey mod_key(&relation->ob->id, DEG_NODE_TYPE_GEOMETRY);
				add_relation(mod_key, key, name);
			}
			else if (relation->psys != psys) {
				OperationKey eff_key(&relation->ob->id,
				                     DEG_NODE_TYPE_PARTICLE_SYSTEM,
				                     DEG_OPCODE_PARTICLE_SYSTEM_EVAL,
				                     relation->psys->name);
				add_relation(eff_key, key, name);
			}
		}
	}
}

Depsgraph *DepsgraphRelationBuilder::getGraph()
{
	return graph_;
}

/* **** Functions to build relations between entities  **** */

void DepsgraphRelationBuilder::begin_build()
{
}

void DepsgraphRelationBuilder::build_id(ID *id)
{
	if (id == NULL) {
		return;
	}
	switch (GS(id->name)) {
		case ID_AC:
			build_action((bAction *)id);
			break;
		case ID_AR:
			build_armature((bArmature *)id);
			break;
		case ID_CA:
			build_camera((Camera *)id);
			break;
		case ID_GR:
			build_collection(NULL, NULL, (Collection *)id);
			break;
		case ID_OB:
			build_object(NULL, (Object *)id);
			break;
		case ID_KE:
			build_shapekeys((Key *)id);
			break;
		case ID_LA:
			build_lamp((Lamp *)id);
			break;
		case ID_LP:
			build_lightprobe((LightProbe *)id);
			break;
		case ID_NT:
			build_nodetree((bNodeTree *)id);
			break;
		case ID_MA:
			build_material((Material *)id);
			break;
		case ID_TE:
			build_texture((Tex *)id);
			break;
		case ID_WO:
			build_world((World *)id);
			break;
		case ID_MSK:
			build_mask((Mask *)id);
			break;
		case ID_MC:
			build_movieclip((MovieClip *)id);
			break;
		case ID_ME:
		case ID_CU:
		case ID_MB:
		case ID_LT:
			build_object_data_geometry_datablock(id);
			break;
		case ID_SPK:
			build_speaker((Speaker *)id);
			break;
		case ID_TXT:
			/* Not a part of dependency graph. */
			break;
		case ID_CF:
			build_cachefile((CacheFile *)id);
			break;
		default:
			fprintf(stderr, "Unhandled ID %s\n", id->name);
			BLI_assert(!"Should never happen");
			break;
	}
}

void DepsgraphRelationBuilder::build_collection(
        LayerCollection *from_layer_collection,
        Object *object,
        Collection *collection)
{
	if (from_layer_collection != NULL) {
		/* If we came from layer collection we don't go deeper, view layer
		 * builder takes care of going deeper.
		 *
		 * NOTE: Do early output before tagging build as done, so possbile
		 * subsequent builds from outside of the layer collection properly
		 * recurses into all the nested objects and collections. */
		return;
	}
	const bool group_done = built_map_.checkIsBuiltAndTag(collection);
	OperationKey object_transform_final_key(object != NULL ? &object->id : NULL,
	                                        DEG_NODE_TYPE_TRANSFORM,
	                                        DEG_OPCODE_TRANSFORM_FINAL);
	ComponentKey duplicator_key(object != NULL ? &object->id : NULL,
	                            DEG_NODE_TYPE_DUPLI);
	if (!group_done) {
		LISTBASE_FOREACH (CollectionObject *, cob, &collection->gobject) {
			build_object(NULL, cob->ob);
		}
		LISTBASE_FOREACH (CollectionChild *, child, &collection->children) {
			build_collection(NULL, NULL, child->collection);
		}
	}
	if (object != NULL) {
		FOREACH_COLLECTION_VISIBLE_OBJECT_RECURSIVE_BEGIN(collection, ob, graph_->mode)
		{
			ComponentKey dupli_transform_key(&ob->id, DEG_NODE_TYPE_TRANSFORM);
			add_relation(dupli_transform_key,
			             object_transform_final_key,
			             "Dupligroup");
			/* Hook to special component, to ensure proper visibility/evaluation
			 * optimizations.
			 */
			add_relation(dupli_transform_key, duplicator_key, "Dupligroup");
			const eDepsNode_Type dupli_geometry_component_type =
			        deg_geometry_tag_to_component(&ob->id);
			if (dupli_geometry_component_type != DEG_NODE_TYPE_UNDEFINED) {
				ComponentKey dupli_geometry_component_key(
				        &ob->id, dupli_geometry_component_type);
				add_relation(dupli_geometry_component_key,
				             duplicator_key,
				             "Dupligroup");
			}
		}
		FOREACH_COLLECTION_VISIBLE_OBJECT_RECURSIVE_END;
	}
}

void DepsgraphRelationBuilder::build_object(Base *base, Object *object)
{
	if (built_map_.checkIsBuiltAndTag(object)) {
		if (base != NULL) {
			build_object_flags(base, object);
		}
		return;
	}
	/* Object Transforms */
	eDepsOperation_Code base_op = (object->parent) ? DEG_OPCODE_TRANSFORM_PARENT
	                                               : DEG_OPCODE_TRANSFORM_LOCAL;
	OperationKey base_op_key(&object->id, DEG_NODE_TYPE_TRANSFORM, base_op);
	OperationKey local_transform_key(&object->id,
	                                 DEG_NODE_TYPE_TRANSFORM,
	                                 DEG_OPCODE_TRANSFORM_LOCAL);
	OperationKey parent_transform_key(&object->id,
	                                  DEG_NODE_TYPE_TRANSFORM,
	                                  DEG_OPCODE_TRANSFORM_PARENT);
	OperationKey final_transform_key(&object->id,
	                                 DEG_NODE_TYPE_TRANSFORM,
	                                 DEG_OPCODE_TRANSFORM_FINAL);
	OperationKey ob_ubereval_key(&object->id,
	                             DEG_NODE_TYPE_TRANSFORM,
	                             DEG_OPCODE_TRANSFORM_OBJECT_UBEREVAL);
	/* Various flags, flushing from bases/collections. */
	build_object_flags(base, object);
	/* Parenting. */
	if (object->parent != NULL) {
		/* Make sure parent object's relations are built. */
		build_object(NULL, object->parent);
		/* Parent relationship. */
		build_object_parent(object);
		/* Local -> parent. */
		add_relation(local_transform_key,
		             parent_transform_key,
		             "ObLocal -> ObParent");
	}
	/* Modifiers. */
	if (object->modifiers.first != NULL) {
		BuilderWalkUserData data;
		data.builder = this;
		modifiers_foreachIDLink(object, modifier_walk, &data);
	}
	/* Grease Pencil Modifiers. */
	if (object->greasepencil_modifiers.first != NULL) {
		BuilderWalkUserData data;
		data.builder = this;
		BKE_gpencil_modifiers_foreachIDLink(object, modifier_walk, &data);
	}
	/* Shader FX. */
	if (object->shader_fx.first != NULL) {
		BuilderWalkUserData data;
		data.builder = this;
		BKE_shaderfx_foreachIDLink(object, modifier_walk, &data);
	}
	/* Constraints. */
	if (object->constraints.first != NULL) {
		BuilderWalkUserData data;
		data.builder = this;
		BKE_constraints_id_loop(&object->constraints, constraint_walk, &data);
	}
	/* Object constraints. */
	if (object->constraints.first != NULL) {
		OperationKey constraint_key(&object->id,
		                            DEG_NODE_TYPE_TRANSFORM,
		                            DEG_OPCODE_TRANSFORM_CONSTRAINTS);
		/* Constraint relations. */
		build_constraints(&object->id,
		                  DEG_NODE_TYPE_TRANSFORM,
		                  "",
		                  &object->constraints,
		                  NULL);
		/* operation order */
		add_relation(base_op_key, constraint_key, "ObBase-> Constraint Stack");
		add_relation(constraint_key, final_transform_key, "ObConstraints -> Done");
		// XXX
		add_relation(constraint_key, ob_ubereval_key, "Temp Ubereval");
		add_relation(ob_ubereval_key, final_transform_key, "Temp Ubereval");
	}
	else {
		/* NOTE: Keep an eye here, we skip some relations here to "streamline"
		 * dependencies and avoid transitive relations which causes overhead.
		 * But once we get rid of uber eval node this will need reconsideration.
		 */
		if (object->rigidbody_object == NULL) {
			/* Rigid body will hook up another node inbetween, so skip
			 * relation here to avoid transitive relation.
			 */
			add_relation(base_op_key, ob_ubereval_key, "Temp Ubereval");
		}
		add_relation(ob_ubereval_key, final_transform_key, "Temp Ubereval");
	}
	/* Animation data */
	build_animdata(&object->id);
	/* Object data. */
	build_object_data(object);
	/* Particle systems. */
	if (object->particlesystem.first != NULL) {
		build_particle_systems(object);
	}
	/* Proxy object to copy from. */
	if (object->proxy_from != NULL) {
		build_object(NULL, object->proxy_from);
		ComponentKey ob_transform_key(&object->proxy_from->id, DEG_NODE_TYPE_TRANSFORM);
		ComponentKey proxy_transform_key(&object->id, DEG_NODE_TYPE_TRANSFORM);
		add_relation(ob_transform_key, proxy_transform_key, "Proxy Transform");
	}
	if (object->proxy_group != NULL) {
		build_object(NULL, object->proxy_group);
		OperationKey proxy_group_ubereval_key(&object->proxy_group->id,
		                                      DEG_NODE_TYPE_TRANSFORM,
		                                      DEG_OPCODE_TRANSFORM_OBJECT_UBEREVAL);
		add_relation(proxy_group_ubereval_key, final_transform_key, "Proxy Group Transform");
	}
	/* Object dupligroup. */
	if (object->dup_group != NULL) {
		build_collection(NULL, object, object->dup_group);
	}
	/* Point caches. */
	build_object_pointcache(object);
	/* Syncronization back to original object. */
	OperationKey synchronize_key(&object->id,
	                             DEG_NODE_TYPE_SYNCHRONIZE,
	                             DEG_OPCODE_SYNCHRONIZE_TO_ORIGINAL);
	add_relation(
	        final_transform_key, synchronize_key, "Synchronize to Original");
}

void DepsgraphRelationBuilder::build_object_flags(Base *base, Object *object)
{
	if (base == NULL) {
		return;
	}
	OperationKey view_layer_done_key(&scene_->id,
	                                 DEG_NODE_TYPE_LAYER_COLLECTIONS,
	                                 DEG_OPCODE_VIEW_LAYER_EVAL);
	OperationKey object_flags_key(&object->id,
	                              DEG_NODE_TYPE_OBJECT_FROM_LAYER,
	                              DEG_OPCODE_OBJECT_BASE_FLAGS);
	add_relation(view_layer_done_key, object_flags_key, "Base flags flush");
	/* Syncronization back to original object. */
	OperationKey synchronize_key(&object->id,
	                             DEG_NODE_TYPE_SYNCHRONIZE,
	                             DEG_OPCODE_SYNCHRONIZE_TO_ORIGINAL);
	add_relation(
	        object_flags_key, synchronize_key, "Synchronize to Original");
}

void DepsgraphRelationBuilder::build_object_data(Object *object)
{
	if (object->data == NULL) {
		return;
	}
	ID *obdata_id = (ID *)object->data;
	/* Object data animation. */
	if (!built_map_.checkIsBuilt(obdata_id)) {
		build_animdata(obdata_id);
	}
	/* type-specific data. */
	switch (object->type) {
		case OB_MESH:
		case OB_CURVE:
		case OB_FONT:
		case OB_SURF:
		case OB_MBALL:
		case OB_LATTICE:
		case OB_GPENCIL:
		{
			build_object_data_geometry(object);
			/* TODO(sergey): Only for until we support granular
			 * update of curves.
			 */
			if (object->type == OB_FONT) {
				Curve *curve = (Curve *)object->data;
				if (curve->textoncurve) {
					add_special_eval_flag(&curve->textoncurve->id, DAG_EVAL_NEED_CURVE_PATH);
				}
			}
			break;
		}
		case OB_ARMATURE:
			if (ID_IS_LINKED(object) && object->proxy_from != NULL) {
				build_proxy_rig(object);
			}
			else {
				 build_rig(object);
			}
			break;
		case OB_LAMP:
			build_object_data_lamp(object);
			break;
		case OB_CAMERA:
			build_object_data_camera(object);
			break;
		case OB_LIGHTPROBE:
			build_object_data_lightprobe(object);
			break;
		case OB_SPEAKER:
			build_object_data_speaker(object);
			break;
	}
	Key *key = BKE_key_from_object(object);
	if (key != NULL) {
		ComponentKey geometry_key((ID *)object->data, DEG_NODE_TYPE_GEOMETRY);
		ComponentKey key_key(&key->id, DEG_NODE_TYPE_GEOMETRY);
		add_relation(key_key, geometry_key, "Shapekeys");
		build_nested_shapekey(&object->id, key);
	}
}

void DepsgraphRelationBuilder::build_object_data_camera(Object *object)
{
	Camera *camera = (Camera *)object->data;
	build_camera(camera);
	ComponentKey object_parameters_key(&object->id, DEG_NODE_TYPE_PARAMETERS);
	ComponentKey camera_parameters_key(&camera->id, DEG_NODE_TYPE_PARAMETERS);
	add_relation(camera_parameters_key, object_parameters_key, "Camera -> Object");
}

void DepsgraphRelationBuilder::build_object_data_lamp(Object *object)
{
	Lamp *lamp = (Lamp *)object->data;
	build_lamp(lamp);
	ComponentKey object_parameters_key(&object->id, DEG_NODE_TYPE_PARAMETERS);
	ComponentKey lamp_parameters_key(&lamp->id, DEG_NODE_TYPE_PARAMETERS);
	add_relation(lamp_parameters_key, object_parameters_key, "Light -> Object");
}

void DepsgraphRelationBuilder::build_object_data_lightprobe(Object *object)
{
	LightProbe *probe = (LightProbe *)object->data;
	build_lightprobe(probe);
	OperationKey probe_key(&probe->id,
	                       DEG_NODE_TYPE_PARAMETERS,
	                       DEG_OPCODE_LIGHT_PROBE_EVAL);
	OperationKey object_key(&object->id,
	                        DEG_NODE_TYPE_PARAMETERS,
	                        DEG_OPCODE_LIGHT_PROBE_EVAL);
	add_relation(probe_key, object_key, "LightProbe Update");
}

void DepsgraphRelationBuilder::build_object_data_speaker(Object *object)
{
	Speaker *speaker = (Speaker *)object->data;
	build_speaker(speaker);
	OperationKey probe_key(&speaker->id,
	                       DEG_NODE_TYPE_PARAMETERS,
	                       DEG_OPCODE_SPEAKER_EVAL);
	OperationKey object_key(&object->id,
	                        DEG_NODE_TYPE_PARAMETERS,
	                        DEG_OPCODE_SPEAKER_EVAL);
	add_relation(probe_key, object_key, "Speaker Update");
}

void DepsgraphRelationBuilder::build_object_parent(Object *object)
{
	/* XXX: for now, need to use the component key (not just direct to the parent op),
	 * or else the matrix doesn't get reset/
	 */
	// XXX: @sergey - it would be good if we got that backwards flushing working
	// when tagging for updates.
	//OperationKey ob_key(&object->id, DEG_NODE_TYPE_TRANSFORM, DEG_OPCODE_TRANSFORM_PARENT);
	ComponentKey ob_key(&object->id, DEG_NODE_TYPE_TRANSFORM);

	/* type-specific links */
	switch (object->partype) {
		case PARSKEL:  /* Armature Deform (Virtual Modifier) */
		{
			ComponentKey parent_key(&object->parent->id, DEG_NODE_TYPE_TRANSFORM);
			add_relation(parent_key, ob_key, "Armature Deform Parent");
			break;
		}

		case PARVERT1: /* Vertex Parent */
		case PARVERT3:
		{
			ComponentKey parent_key(&object->parent->id, DEG_NODE_TYPE_GEOMETRY);
			add_relation(parent_key, ob_key, "Vertex Parent");

			/* XXX not sure what this is for or how you could be done properly - lukas */
			add_customdata_mask(object->parent, CD_MASK_ORIGINDEX);

			ComponentKey transform_key(&object->parent->id, DEG_NODE_TYPE_TRANSFORM);
			add_relation(transform_key, ob_key, "Vertex Parent TFM");
			break;
		}

		case PARBONE: /* Bone Parent */
		{
			ComponentKey parent_bone_key(&object->parent->id,
			                             DEG_NODE_TYPE_BONE,
			                             object->parsubstr);
			OperationKey parent_transform_key(&object->parent->id,
			                                  DEG_NODE_TYPE_TRANSFORM,
			                                  DEG_OPCODE_TRANSFORM_FINAL);
			add_relation(parent_bone_key, ob_key, "Bone Parent");
			add_relation(parent_transform_key, ob_key, "Armature Parent");
			break;
		}

		default:
		{
			if (object->parent->type == OB_LATTICE) {
				/* Lattice Deform Parent - Virtual Modifier */
				// XXX: no virtual modifiers should be left!
				ComponentKey parent_key(&object->parent->id, DEG_NODE_TYPE_TRANSFORM);
				ComponentKey geom_key(&object->parent->id, DEG_NODE_TYPE_GEOMETRY);

				add_relation(parent_key, ob_key, "Lattice Deform Parent");
				add_relation(geom_key, ob_key, "Lattice Deform Parent Geom");
			}
			else if (object->parent->type == OB_CURVE) {
				Curve *cu = (Curve *)object->parent->data;

				if (cu->flag & CU_PATH) {
					/* Follow Path */
					ComponentKey parent_key(&object->parent->id, DEG_NODE_TYPE_GEOMETRY);
					add_relation(parent_key, ob_key, "Curve Follow Parent");

					ComponentKey transform_key(&object->parent->id, DEG_NODE_TYPE_TRANSFORM);
					add_relation(transform_key, ob_key, "Curve Follow TFM");
				}
				else {
					/* Standard Parent */
					ComponentKey parent_key(&object->parent->id, DEG_NODE_TYPE_TRANSFORM);
					add_relation(parent_key, ob_key, "Curve Parent");
				}
			}
			else {
				/* Standard Parent */
				ComponentKey parent_key(&object->parent->id, DEG_NODE_TYPE_TRANSFORM);
				add_relation(parent_key, ob_key, "Parent");
			}
			break;
		}
	}
}

void DepsgraphRelationBuilder::build_object_pointcache(Object *object)
{
	ComponentKey point_cache_key(&object->id, DEG_NODE_TYPE_POINT_CACHE);
	/* Different point caches are affecting different aspects of life of the
	 * object. We keep track of those aspects and avoid duplicate relations. */
	enum {
		FLAG_TRANSFORM = (1 << 0),
		FLAG_GEOMETRY = (1 << 1),
		FLAG_ALL = (FLAG_TRANSFORM | FLAG_GEOMETRY),
	};
	ListBase ptcache_id_list;
	BKE_ptcache_ids_from_object(&ptcache_id_list, object, scene_, 0);
	int handled_components = 0;
	LISTBASE_FOREACH (PTCacheID *, ptcache_id, &ptcache_id_list) {
		/* Check which components needs the point cache. */
		int flag;
		if (ptcache_id->type == PTCACHE_TYPE_RIGIDBODY) {
			flag = FLAG_TRANSFORM;
			ComponentKey transform_key(&object->id,
			                           DEG_NODE_TYPE_TRANSFORM);
			add_relation(point_cache_key,
			             transform_key,
			             "Point Cache -> Rigid Body");
		}
		else {
			flag = FLAG_GEOMETRY;
			ComponentKey geometry_key(&object->id,
			                           DEG_NODE_TYPE_GEOMETRY);
			add_relation(point_cache_key,
			             geometry_key,
			             "Point Cache -> Geometry");
		}
		/* Tag that we did handle that component. */
		handled_components |= flag;
		if (handled_components == FLAG_ALL) {
			break;
		}
	}
	BLI_freelistN(&ptcache_id_list);
}

void DepsgraphRelationBuilder::build_constraints(ID *id,
                                                 eDepsNode_Type component_type,
                                                 const char *component_subdata,
                                                 ListBase *constraints,
                                                 RootPChanMap *root_map)
{
	OperationKey constraint_op_key(
	        id,
	        component_type,
	        component_subdata,
	        (component_type == DEG_NODE_TYPE_BONE)
	                ? DEG_OPCODE_BONE_CONSTRAINTS
	                : DEG_OPCODE_TRANSFORM_CONSTRAINTS);
	/* Add dependencies for each constraint in turn. */
	for (bConstraint *con = (bConstraint *)constraints->first; con; con = con->next) {
		const bConstraintTypeInfo *cti = BKE_constraint_typeinfo_get(con);
		/* Invalid constraint type. */
		if (cti == NULL) {
			continue;
		}
		/* Special case for camera tracking -- it doesn't use targets to
		 * define relations.
		 */
		/* TODO: we can now represent dependencies in a much richer manner,
		 * so review how this is done.
		 */
		if (ELEM(cti->type,
		         CONSTRAINT_TYPE_FOLLOWTRACK,
		         CONSTRAINT_TYPE_CAMERASOLVER,
		         CONSTRAINT_TYPE_OBJECTSOLVER))
		{
			bool depends_on_camera = false;
			if (cti->type == CONSTRAINT_TYPE_FOLLOWTRACK) {
				bFollowTrackConstraint *data = (bFollowTrackConstraint *)con->data;
				if (((data->clip) ||
				     (data->flag & FOLLOWTRACK_ACTIVECLIP)) && data->track[0])
				{
					depends_on_camera = true;
				}
				if (data->depth_ob) {
					ComponentKey depth_transform_key(&data->depth_ob->id,
					                                 DEG_NODE_TYPE_TRANSFORM);
					ComponentKey depth_geometry_key(&data->depth_ob->id,
					                                DEG_NODE_TYPE_GEOMETRY);
					add_relation(depth_transform_key, constraint_op_key, cti->name);
					add_relation(depth_geometry_key, constraint_op_key, cti->name);
				}
			}
			else if (cti->type == CONSTRAINT_TYPE_OBJECTSOLVER) {
				depends_on_camera = true;
			}
			if (depends_on_camera && scene_->camera != NULL) {
				ComponentKey camera_key(&scene_->camera->id, DEG_NODE_TYPE_TRANSFORM);
				add_relation(camera_key, constraint_op_key, cti->name);
			}
			/* TODO(sergey): This is more a TimeSource -> MovieClip ->
			 * Constraint dependency chain.
			 */
			TimeSourceKey time_src_key;
			add_relation(time_src_key, constraint_op_key, "TimeSrc -> Animation");
		}
		else if (cti->type == CONSTRAINT_TYPE_TRANSFORM_CACHE) {
			/* TODO(kevin): This is more a TimeSource -> CacheFile -> Constraint
			 * dependency chain.
			 */
			TimeSourceKey time_src_key;
			add_relation(time_src_key, constraint_op_key, "TimeSrc -> Animation");
			bTransformCacheConstraint *data = (bTransformCacheConstraint *)con->data;
			if (data->cache_file) {
				ComponentKey cache_key(&data->cache_file->id, DEG_NODE_TYPE_CACHE);
				add_relation(cache_key, constraint_op_key, cti->name);
			}
		}
		else if (cti->get_constraint_targets) {
			ListBase targets = {NULL, NULL};
			cti->get_constraint_targets(con, &targets);
			LISTBASE_FOREACH (bConstraintTarget *, ct, &targets) {
				if (ct->tar == NULL) {
					continue;
				}
				if (ELEM(con->type,
				         CONSTRAINT_TYPE_KINEMATIC,
				         CONSTRAINT_TYPE_SPLINEIK))
				{
					/* Ignore IK constraints - these are handled separately
					 * (on pose level).
					 */
				}
				else if (ELEM(con->type,
				              CONSTRAINT_TYPE_FOLLOWPATH,
				              CONSTRAINT_TYPE_CLAMPTO))
				{
					/* These constraints require path geometry data. */
					ComponentKey target_key(&ct->tar->id, DEG_NODE_TYPE_GEOMETRY);
					add_relation(target_key, constraint_op_key, cti->name);
					ComponentKey target_transform_key(&ct->tar->id,
					                                  DEG_NODE_TYPE_TRANSFORM);
					add_relation(target_transform_key, constraint_op_key, cti->name);
				}
				else if ((ct->tar->type == OB_ARMATURE) && (ct->subtarget[0])) {
					eDepsOperation_Code opcode;
					/* relation to bone */
					opcode = bone_target_opcode(&ct->tar->id, ct->subtarget,
					                            id, component_subdata, root_map);
					/* Armature constraint always wants the final position and chan_mat. */
					if (ELEM(con->type, CONSTRAINT_TYPE_ARMATURE)) {
						opcode = DEG_OPCODE_BONE_DONE;
					}
					/* if needs bbone shape, reference the segment computation */
					if (BKE_constraint_target_uses_bbone(con, ct) &&
					    bone_has_segments(ct->tar, ct->subtarget))
					{
						opcode = DEG_OPCODE_BONE_SEGMENTS;
					}
					OperationKey target_key(&ct->tar->id,
					                        DEG_NODE_TYPE_BONE,
					                        ct->subtarget,
					                        opcode);
					add_relation(target_key, constraint_op_key, cti->name);
				}
				else if (ELEM(ct->tar->type, OB_MESH, OB_LATTICE) &&
				         (ct->subtarget[0]))
				{
					/* Vertex group. */
					/* NOTE: for now, we don't need to represent vertex groups
					 * separately.
					 */
					ComponentKey target_key(&ct->tar->id, DEG_NODE_TYPE_GEOMETRY);
					add_relation(target_key, constraint_op_key, cti->name);
					add_customdata_mask(ct->tar, CD_MASK_MDEFORMVERT);
				}
				else if (con->type == CONSTRAINT_TYPE_SHRINKWRAP) {
					bShrinkwrapConstraint *scon = (bShrinkwrapConstraint *) con->data;

					/* Constraints which requires the target object surface. */
					ComponentKey target_key(&ct->tar->id, DEG_NODE_TYPE_GEOMETRY);
					add_relation(target_key, constraint_op_key, cti->name);

					/* Add dependency on normal layers if necessary. */
					if (ct->tar->type == OB_MESH && scon->shrinkType != MOD_SHRINKWRAP_NEAREST_VERTEX) {
						bool track = (scon->flag & CON_SHRINKWRAP_TRACK_NORMAL) != 0;
						if (track || BKE_shrinkwrap_needs_normals(scon->shrinkType, scon->shrinkMode)) {
							add_customdata_mask(ct->tar, CD_MASK_NORMAL | CD_MASK_CUSTOMLOOPNORMAL);
						}
						if (scon->shrinkType == MOD_SHRINKWRAP_TARGET_PROJECT) {
							add_special_eval_flag(&ct->tar->id, DAG_EVAL_NEED_SHRINKWRAP_BOUNDARY);
						}
					}

					/* NOTE: obdata eval now doesn't necessarily depend on the
					 * object's transform.
					 */
					ComponentKey target_transform_key(&ct->tar->id,
					                                  DEG_NODE_TYPE_TRANSFORM);
					add_relation(target_transform_key, constraint_op_key, cti->name);
				}
				else {
					/* Standard object relation. */
					// TODO: loc vs rot vs scale?
					if (&ct->tar->id == id) {
						/* Constraint targeting own object:
						 * - This case is fine IFF we're dealing with a bone
						 *   constraint pointing to its own armature. In that
						 *   case, it's just transform -> bone.
						 * - If however it is a real self targeting case, just
						 *   make it depend on the previous constraint (or the
						 *   pre-constraint state).
						 */
						if ((ct->tar->type == OB_ARMATURE) &&
						    (component_type == DEG_NODE_TYPE_BONE))
						{
							OperationKey target_key(&ct->tar->id,
							                        DEG_NODE_TYPE_TRANSFORM,
							                        DEG_OPCODE_TRANSFORM_FINAL);
							add_relation(target_key, constraint_op_key, cti->name);
						}
						else {
							OperationKey target_key(&ct->tar->id,
							                        DEG_NODE_TYPE_TRANSFORM,
							                        DEG_OPCODE_TRANSFORM_LOCAL);
							add_relation(target_key, constraint_op_key, cti->name);
						}
					}
					else {
						/* Normal object dependency. */
						OperationKey target_key(&ct->tar->id,
						                        DEG_NODE_TYPE_TRANSFORM,
						                        DEG_OPCODE_TRANSFORM_FINAL);
						add_relation(target_key, constraint_op_key, cti->name);
					}
				}
				/* Constraints which needs world's matrix for transform.
				 * TODO(sergey): More constraints here?
				 */
				if (ELEM(con->type,
				         CONSTRAINT_TYPE_ROTLIKE,
				         CONSTRAINT_TYPE_SIZELIKE,
				         CONSTRAINT_TYPE_LOCLIKE,
				         CONSTRAINT_TYPE_TRANSLIKE))
				{
					/* TODO(sergey): Add used space check. */
					ComponentKey target_transform_key(&ct->tar->id,
					                                  DEG_NODE_TYPE_TRANSFORM);
					add_relation(target_transform_key, constraint_op_key, cti->name);
				}
			}
			if (cti->flush_constraint_targets) {
				cti->flush_constraint_targets(con, &targets, 1);
			}
		}
	}
}

void DepsgraphRelationBuilder::build_animdata(ID *id)
{
	/* Animation curves and NLA. */
	build_animdata_curves(id);
	/* Drivers. */
	build_animdata_drivers(id);
}

void DepsgraphRelationBuilder::build_animdata_curves(ID *id)
{
	AnimData *adt = BKE_animdata_from_id(id);
	if (adt == NULL) {
		return;
	}
	if (adt->action != NULL) {
		build_action(adt->action);
	}
	if (adt->action == NULL && adt->nla_tracks.first == NULL) {
		return;
	}
	/* Wire up dependency to time source. */
	ComponentKey adt_key(id, DEG_NODE_TYPE_ANIMATION);
	/* Relation from action itself. */
	if (adt->action != NULL) {
		ComponentKey action_key(&adt->action->id, DEG_NODE_TYPE_ANIMATION);
		add_relation(action_key, adt_key, "Action -> Animation");
	}
	/* Get source operations. */
	DepsNode *node_from = get_node(adt_key);
	BLI_assert(node_from != NULL);
	if (node_from == NULL) {
		return;
	}
	OperationDepsNode *operation_from = node_from->get_exit_operation();
	BLI_assert(operation_from != NULL);
	/* Build relations from animation operation to properties it changes. */
	if (adt->action != NULL) {
		build_animdata_curves_targets(id, adt_key,
	                              operation_from,
	                              &adt->action->curves);
	}
	LISTBASE_FOREACH(NlaTrack *, nlt, &adt->nla_tracks) {
		build_animdata_nlastrip_targets(id, adt_key,
		                                operation_from,
		                                &nlt->strips);
	}
}

void DepsgraphRelationBuilder::build_animdata_curves_targets(
        ID *id, ComponentKey &adt_key,
        OperationDepsNode *operation_from,
        ListBase *curves)
{
	/* Iterate over all curves and build relations. */
	PointerRNA id_ptr;
	RNA_id_pointer_create(id, &id_ptr);
	LISTBASE_FOREACH(FCurve *, fcu, curves) {
		PointerRNA ptr;
		PropertyRNA *prop;
		int index;
		if (!RNA_path_resolve_full(&id_ptr, fcu->rna_path,
		                           &ptr, &prop, &index))
		{
			continue;
		}
		DepsNode *node_to = graph_->find_node_from_pointer(&ptr, prop);
		if (node_to == NULL) {
			continue;
		}
		OperationDepsNode *operation_to = node_to->get_entry_operation();
		/* NOTE: Special case for bones, avoid relation from animation to
		 * each of the bones. Bone evaluation could only start from pose
		 * init anyway.
		 */
		if (operation_to->opcode == DEG_OPCODE_BONE_LOCAL) {
			OperationKey pose_init_key(id,
			                           DEG_NODE_TYPE_EVAL_POSE,
			                           DEG_OPCODE_POSE_INIT);
			add_relation(adt_key, pose_init_key, "Animation -> Prop", true);
			continue;
		}
		graph_->add_new_relation(operation_from, operation_to,
		                         "Animation -> Prop",
		                         true);
		/* It is possible that animation is writing to a nested ID datablock,
		 * need to make sure animation is evaluated after target ID is copied.
		 */
		const IDDepsNode *id_node_from = operation_from->owner->owner;
		const IDDepsNode *id_node_to = operation_to->owner->owner;
		if (id_node_from != id_node_to) {
			ComponentKey cow_key(id_node_to->id_orig,
			                     DEG_NODE_TYPE_COPY_ON_WRITE);
			add_relation(cow_key, adt_key, "Target CoW -> Animation", true);
		}
	}
}

void DepsgraphRelationBuilder::build_animdata_nlastrip_targets(
        ID *id, ComponentKey &adt_key,
        OperationDepsNode *operation_from,
        ListBase *strips)
{
	LISTBASE_FOREACH(NlaStrip *, strip, strips) {
		if (strip->act != NULL) {
			build_action(strip->act);

			ComponentKey action_key(&strip->act->id, DEG_NODE_TYPE_ANIMATION);
			add_relation(action_key, adt_key, "Action -> Animation");

			build_animdata_curves_targets(id, adt_key,
			                              operation_from,
			                              &strip->act->curves);
		}
		else if (strip->strips.first != NULL) {
			build_animdata_nlastrip_targets(id, adt_key,
			                                operation_from,
			                                &strip->strips);
		}
	}
}

void DepsgraphRelationBuilder::build_animdata_drivers(ID *id)
{
	AnimData *adt = BKE_animdata_from_id(id);
	if (adt == NULL) {
		return;
	}
	ComponentKey adt_key(id, DEG_NODE_TYPE_ANIMATION);
	LISTBASE_FOREACH (FCurve *, fcu, &adt->drivers) {
		OperationKey driver_key(id,
		                        DEG_NODE_TYPE_PARAMETERS,
		                        DEG_OPCODE_DRIVER,
		                        fcu->rna_path ? fcu->rna_path : "",
		                        fcu->array_index);

		/* create the driver's relations to targets */
		build_driver(id, fcu);
		/* Special case for array drivers: we can not multithread them because
		 * of the way how they work internally: animation system will write the
		 * whole array back to RNA even when changing individual array value.
		 *
		 * Some tricky things here:
		 * - array_index is -1 for single channel drivers, meaning we only have
		 *   to do some magic when array_index is not -1.
		 * - We do relation from next array index to a previous one, so we don't
		 *   have to deal with array index 0.
		 *
		 * TODO(sergey): Avoid liner lookup somehow.
		 */
		if (fcu->array_index > 0) {
			FCurve *fcu_prev = NULL;
			LISTBASE_FOREACH (FCurve *, fcu_candidate, &adt->drivers) {
				/* Writing to different RNA paths is  */
				const char *rna_path = fcu->rna_path ? fcu->rna_path : "";
				if (!STREQ(fcu_candidate->rna_path, rna_path)) {
					continue;
				}
				/* We only do relation from previous fcurve to previous one. */
				if (fcu_candidate->array_index >= fcu->array_index) {
					continue;
				}
				/* Choose fcurve with highest possible array index. */
				if (fcu_prev == NULL ||
				    fcu_candidate->array_index > fcu_prev->array_index)
				{
					fcu_prev = fcu_candidate;
				}
			}
			if (fcu_prev != NULL) {
				OperationKey prev_driver_key(id,
				                             DEG_NODE_TYPE_PARAMETERS,
				                             DEG_OPCODE_DRIVER,
				                             fcu_prev->rna_path ? fcu_prev->rna_path : "",
				                             fcu_prev->array_index);
				OperationKey driver_key(id,
				                        DEG_NODE_TYPE_PARAMETERS,
				                        DEG_OPCODE_DRIVER,
				                        fcu->rna_path ? fcu->rna_path : "",
				                        fcu->array_index);
				add_relation(prev_driver_key, driver_key, "Driver Order");
			}
		}

		/* prevent driver from occurring before own animation... */
		if (adt->action || adt->nla_tracks.first) {
			add_relation(adt_key, driver_key, "AnimData Before Drivers");
		}
	}
}

void DepsgraphRelationBuilder::build_action(bAction *action)
{
	if (built_map_.checkIsBuiltAndTag(action)) {
		return;
	}
	TimeSourceKey time_src_key;
	ComponentKey animation_key(&action->id, DEG_NODE_TYPE_ANIMATION);
	add_relation(time_src_key, animation_key, "TimeSrc -> Animation");
}

void DepsgraphRelationBuilder::build_driver(ID *id, FCurve *fcu)
{
	ChannelDriver *driver = fcu->driver;
	OperationKey driver_key(id,
	                        DEG_NODE_TYPE_PARAMETERS,
	                        DEG_OPCODE_DRIVER,
	                        fcu->rna_path ? fcu->rna_path : "",
	                        fcu->array_index);
	/* Driver -> data components (for interleaved evaluation
	 * bones/constraints/modifiers).
	 */
	build_driver_data(id, fcu);
	/* Loop over variables to get the target relationships. */
	build_driver_variables(id, fcu);
	/* It's quite tricky to detect if the driver actually depends on time or
	 * not, so for now we'll be quite conservative here about optimization and
	 * consider all python drivers to be depending on time.
	 */
	if ((driver->type == DRIVER_TYPE_PYTHON) &&
	    python_driver_depends_on_time(driver))
	{
		TimeSourceKey time_src_key;
		add_relation(time_src_key, driver_key, "TimeSrc -> Driver");
	}
}

void DepsgraphRelationBuilder::build_driver_data(ID *id, FCurve *fcu)
{
	OperationKey driver_key(id,
	                        DEG_NODE_TYPE_PARAMETERS,
	                        DEG_OPCODE_DRIVER,
	                        fcu->rna_path ? fcu->rna_path : "",
	                        fcu->array_index);
	const char *rna_path = fcu->rna_path ? fcu->rna_path : "";
	const RNAPathKey self_key(id, rna_path);
	if (GS(id->name) == ID_AR && strstr(rna_path, "bones[")) {
		/* Drivers on armature-level bone settings (i.e. bbone stuff),
		 * which will affect the evaluation of corresponding pose bones.
		 */
		IDDepsNode *arm_node = graph_->find_id_node(id);
		char *bone_name = BLI_str_quoted_substrN(rna_path, "bones[");
		if (arm_node != NULL && bone_name != NULL) {
			/* Find objects which use this, and make their eval callbacks
			 * depend on this.
			 */
			foreach (DepsRelation *rel, arm_node->outlinks) {
				IDDepsNode *to_node = (IDDepsNode *)rel->to;
				/* We only care about objects with pose data which use this. */
				if (GS(to_node->id_orig->name) == ID_OB) {
					Object *object = (Object *)to_node->id_orig;
					// NOTE: object->pose may be NULL
					bPoseChannel *pchan = BKE_pose_channel_find_name(object->pose,
					                                                 bone_name);
					if (pchan != NULL) {
						OperationKey bone_key(&object->id,
						                      DEG_NODE_TYPE_BONE,
						                      pchan->name,
						                      DEG_OPCODE_BONE_LOCAL);
						add_relation(driver_key,
						             bone_key,
						             "Arm Bone -> Driver -> Bone");
					}
				}
			}
			/* Free temp data. */
			MEM_freeN(bone_name);
			bone_name = NULL;
		}
		else {
			fprintf(stderr,
			        "Couldn't find armature bone name for driver path - '%s'\n",
			        rna_path);
		}
	}
	else if (rna_path != NULL && rna_path[0] != '\0') {
		RNAPathKey target_key(id, rna_path);
		if (RNA_pointer_is_null(&target_key.ptr)) {
			/* TODO(sergey): This would only mean that driver is broken.
			 * so we can't create relation anyway. However, we need to avoid
			 * adding drivers which are known to be buggy to a dependency
			 * graph, in order to save computational power.
			 */
			return;
		}
		add_relation(driver_key, target_key, "Driver -> Target");
		/* Similar to the case with f-curves, driver might drive a nested
		 * datablock, which means driver execution should wait for that
		 * datablock to be copied.
		 */
		{
			PointerRNA id_ptr;
			PointerRNA ptr;
			RNA_id_pointer_create(id, &id_ptr);
			if (RNA_path_resolve_full(&id_ptr, fcu->rna_path, &ptr, NULL, NULL)) {
				if (id_ptr.id.data != ptr.id.data) {
					ComponentKey cow_key((ID *)ptr.id.data,
					                     DEG_NODE_TYPE_COPY_ON_WRITE);
					add_relation(cow_key,
					             driver_key,
					             "Target CoW -> Driver",
					             true);
				}
			}
		}
		if (target_key.prop != NULL &&
		    RNA_property_is_idprop(target_key.prop))
		{
			OperationKey parameters_key(id,
			                            DEG_NODE_TYPE_PARAMETERS,
			                            DEG_OPCODE_PARAMETERS_EVAL);
			add_relation(target_key,
			             parameters_key,
			             "Driver Target -> Properties");
		}
	}
}

void DepsgraphRelationBuilder::build_driver_variables(ID *id, FCurve *fcu)
{
	ChannelDriver *driver = fcu->driver;
	OperationKey driver_key(id,
	                        DEG_NODE_TYPE_PARAMETERS,
	                        DEG_OPCODE_DRIVER,
	                        fcu->rna_path ? fcu->rna_path : "",
	                        fcu->array_index);
	const char *rna_path = fcu->rna_path ? fcu->rna_path : "";
	const RNAPathKey self_key(id, rna_path);

	LISTBASE_FOREACH (DriverVar *, dvar, &driver->variables) {
		/* Only used targets. */
		DRIVER_TARGETS_USED_LOOPER_BEGIN(dvar)
		{
			if (dtar->id == NULL) {
				continue;
			}
			build_id(dtar->id);
			/* Initialize relations coming to proxy_from. */
			Object *proxy_from = NULL;
			if ((GS(dtar->id->name) == ID_OB) &&
			    (((Object *)dtar->id)->proxy_from != NULL))
			{
				proxy_from = ((Object *)dtar->id)->proxy_from;
				build_id(&proxy_from->id);
			}
			/* Special handling for directly-named bones. */
			if ((dtar->flag & DTAR_FLAG_STRUCT_REF) &&
			    (((Object *)dtar->id)->type == OB_ARMATURE) &&
			    (dtar->pchan_name[0]))
			{
				Object *object = (Object *)dtar->id;
				bPoseChannel *target_pchan =
				        BKE_pose_channel_find_name(object->pose,
				                                   dtar->pchan_name);
				if (target_pchan == NULL) {
					continue;
				}
				OperationKey variable_key(dtar->id,
				                          DEG_NODE_TYPE_BONE,
				                          target_pchan->name,
				                          DEG_OPCODE_BONE_DONE);
				if (is_same_bone_dependency(variable_key, self_key)) {
					continue;
				}
				add_relation(variable_key, driver_key, "Bone Target -> Driver");
			}
			else if (dtar->flag & DTAR_FLAG_STRUCT_REF) {
				/* Get node associated with the object's transforms. */
				if (dtar->id == id) {
					/* Ignore input dependency if we're driving properties of
					 * the same ID, otherwise we'll be ending up in a cyclic
					 * dependency here.
					 */
					continue;
				}
				OperationKey target_key(dtar->id,
				                        DEG_NODE_TYPE_TRANSFORM,
				                        DEG_OPCODE_TRANSFORM_FINAL);
				add_relation(target_key, driver_key, "Target -> Driver");
			}
			else if (dtar->rna_path != NULL && dtar->rna_path[0] != '\0') {
				RNAPathKey variable_key(dtar->id, dtar->rna_path);
				if (RNA_pointer_is_null(&variable_key.ptr)) {
					continue;
				}
				if (is_same_bone_dependency(variable_key, self_key) ||
				    is_same_nodetree_node_dependency(variable_key, self_key) ||
				    is_same_shapekey_dependency(variable_key, self_key))
				{
					continue;
				}
				add_relation(variable_key, driver_key, "RNA Target -> Driver");
				if (proxy_from != NULL) {
					RNAPathKey proxy_from_variable_key(&proxy_from->id,
					                                   dtar->rna_path);
					add_relation(proxy_from_variable_key,
					             variable_key,
					             "Proxy From -> Variable");
				}
			}
			else {
				/* If rna_path is NULL, and DTAR_FLAG_STRUCT_REF isn't set, this
				 * is an incomplete target reference, so nothing to do here. */
			}
		}
		DRIVER_TARGETS_LOOPER_END;
	}
}

void DepsgraphRelationBuilder::build_world(World *world)
{
	if (built_map_.checkIsBuiltAndTag(world)) {
		return;
	}
	/* animation */
	build_animdata(&world->id);
	/* world's nodetree */
	if (world->nodetree != NULL) {
		build_nodetree(world->nodetree);
		OperationKey ntree_key(&world->nodetree->id,
		                       DEG_NODE_TYPE_SHADING,
		                       DEG_OPCODE_MATERIAL_UPDATE);
		OperationKey world_key(&world->id,
		                          DEG_NODE_TYPE_SHADING,
		                          DEG_OPCODE_WORLD_UPDATE);
		add_relation(ntree_key, world_key, "World's NTree");
		build_nested_nodetree(&world->id, world->nodetree);
	}
}

void DepsgraphRelationBuilder::build_rigidbody(Scene *scene)
{
	RigidBodyWorld *rbw = scene->rigidbody_world;

	OperationKey init_key(&scene->id, DEG_NODE_TYPE_TRANSFORM, DEG_OPCODE_RIGIDBODY_REBUILD);
	OperationKey sim_key(&scene->id, DEG_NODE_TYPE_TRANSFORM, DEG_OPCODE_RIGIDBODY_SIM);

	/* rel between the two sim-nodes */
	add_relation(init_key, sim_key, "Rigidbody [Init -> SimStep]");

	/* set up dependencies between these operations and other builtin nodes --------------- */

	/* effectors */
	ListBase *relations = deg_build_effector_relations(graph_, rbw->effector_weights->group);
	LISTBASE_FOREACH (EffectorRelation *, relation, relations) {
		ComponentKey eff_key(&relation->ob->id, DEG_NODE_TYPE_TRANSFORM);
		add_relation(eff_key, init_key, "RigidBody Field");
		// FIXME add relations so pointache is marked as outdated when effectors are modified
	}

	/* time dependency */
	TimeSourceKey time_src_key;
	add_relation(time_src_key, init_key, "TimeSrc -> Rigidbody Reset/Rebuild (Optional)");

	/* objects - simulation participants */
	if (rbw->group) {
		FractureModifierData *fmd = NULL;
		build_collection(NULL, NULL, rbw->group);

		FOREACH_COLLECTION_OBJECT_RECURSIVE_BEGIN(rbw->group, object)
		{
			if (object->type != OB_MESH) {
				continue;
			}

			//sanity check
			if (!object->rigidbody_object) {
				continue;
			}

			fmd = (FractureModifierData*)modifiers_findByType(object, eModifierType_Fracture);

			/* hook up evaluation order...
			 * 1) flushing rigidbody results follows base transforms being applied
			 * 2) rigidbody flushing can only be performed after simulation has been run
			 *
			 * 3) simulation needs to know base transforms to figure out what to do
			 *    XXX: there's probably a difference between passive and active
			 *         - passive don't change, so may need to know full transform...
			 */
			OperationKey rbo_key(&object->id, DEG_NODE_TYPE_TRANSFORM, DEG_OPCODE_RIGIDBODY_TRANSFORM_COPY);

			eDepsOperation_Code trans_opcode = object->parent ? DEG_OPCODE_TRANSFORM_PARENT : DEG_OPCODE_TRANSFORM_LOCAL;
			OperationKey trans_op(&object->id, DEG_NODE_TYPE_TRANSFORM, trans_opcode);

			add_relation(sim_key, rbo_key, "Rigidbody Sim Eval -> RBO Sync");

			/* Geometry must be known to create the rigid body. RBO_MESH_BASE uses the non-evaluated
			 * mesh, so then the evaluation is unnecessary. */
<<<<<<< HEAD
			if (object->rigidbody_object->mesh_source != RBO_MESH_BASE && !fmd) {
=======
			if (object->rigidbody_object != NULL && object->rigidbody_object->mesh_source != RBO_MESH_BASE) {
>>>>>>> 82c3fdd5
				ComponentKey geom_key(&object->id, DEG_NODE_TYPE_GEOMETRY);
				add_relation(geom_key, init_key, "Object Geom Eval -> Rigidbody Rebuild");
			}

			/* if constraints exist, those depend on the result of the rigidbody sim
			 * - This allows constraints to modify the result of the sim (i.e. clamping)
			 *   while still allowing the sim to depend on some changes to the objects.
			 *   Also, since constraints are hooked up to the final nodes, this link
			 *   means that we can also fit in there too...
			 * - Later, it might be good to include a constraint in the stack allowing us
			 *   to control whether rigidbody eval gets interleaved into the constraint stack
			 */
			if (object->constraints.first) {
				OperationKey constraint_key(&object->id,
				                            DEG_NODE_TYPE_TRANSFORM,
				                            DEG_OPCODE_TRANSFORM_CONSTRAINTS);
				add_relation(rbo_key, constraint_key, "RBO Sync -> Ob Constraints");
			}
			else if (!fmd) {
				/* Final object transform depends on rigidbody.
				 *
				 * NOTE: Currently we consider final here an ubereval node.
				 * If it is gone we'll need to reconsider relation here.
				 */
				OperationKey uber_key(&object->id,
				                      DEG_NODE_TYPE_TRANSFORM,
				                      DEG_OPCODE_TRANSFORM_OBJECT_UBEREVAL);
				add_relation(rbo_key, uber_key, "RBO Sync -> Uber (Temp)");
			}

			/* Needed to get correct base values. */
			add_relation(trans_op, sim_key, "Base Ob Transform -> Rigidbody Sim Eval");

			if (fmd)
			{
				OperationKey uber_geom_key(&object->id,
				                      DEG_NODE_TYPE_GEOMETRY,
				                      DEG_OPCODE_GEOMETRY_UBEREVAL);
				add_relation(rbo_key, uber_geom_key, "RBO Sync -> Uber Geom (Fracture)");
			}
		}
		FOREACH_COLLECTION_OBJECT_RECURSIVE_END;
	}

	/* constraints */
	if (rbw->constraints) {
		FOREACH_COLLECTION_OBJECT_RECURSIVE_BEGIN(rbw->constraints, object)
		{
			RigidBodyCon *rbc = object->rigidbody_constraint;
			if (rbc == NULL || rbc->ob1 == NULL || rbc->ob2 == NULL) {
				/* When either ob1 or ob2 is NULL, the constraint doesn't work. */
				continue;
			}

			/* final result of the constraint object's transform controls how the
			 * constraint affects the physics sim for these objects
			 */
			ComponentKey trans_key(&object->id, DEG_NODE_TYPE_TRANSFORM);
			OperationKey ob1_key(&rbc->ob1->id, DEG_NODE_TYPE_TRANSFORM, DEG_OPCODE_RIGIDBODY_TRANSFORM_COPY);
			OperationKey ob2_key(&rbc->ob2->id, DEG_NODE_TYPE_TRANSFORM, DEG_OPCODE_RIGIDBODY_TRANSFORM_COPY);

			/* - constrained-objects sync depends on the constraint-holder */
			add_relation(trans_key, ob1_key, "RigidBodyConstraint -> RBC.Object_1");
			add_relation(trans_key, ob2_key, "RigidBodyConstraint -> RBC.Object_2");

			/* - ensure that sim depends on this constraint's transform */
			add_relation(trans_key, sim_key, "RigidBodyConstraint Transform -> RB Simulation");
		}
		FOREACH_COLLECTION_OBJECT_RECURSIVE_END;
	}
}

void DepsgraphRelationBuilder::build_particle_systems(Object *object)
{
	TimeSourceKey time_src_key;
	OperationKey obdata_ubereval_key(&object->id,
	                                 DEG_NODE_TYPE_GEOMETRY,
	                                 DEG_OPCODE_GEOMETRY_UBEREVAL);
	OperationKey eval_init_key(&object->id,
	                           DEG_NODE_TYPE_PARTICLE_SYSTEM,
	                           DEG_OPCODE_PARTICLE_SYSTEM_INIT);
	OperationKey eval_done_key(&object->id,
	                           DEG_NODE_TYPE_PARTICLE_SYSTEM,
	                           DEG_OPCODE_PARTICLE_SYSTEM_DONE);
	ComponentKey eval_key(&object->id, DEG_NODE_TYPE_PARTICLE_SYSTEM);
	if (BKE_ptcache_object_has(scene_, object, 0)) {
		ComponentKey point_cache_key(&object->id, DEG_NODE_TYPE_POINT_CACHE);
		add_relation(eval_key, point_cache_key, "Particle Point Cache");
	}
	/* Particle systems. */
	LISTBASE_FOREACH (ParticleSystem *, psys, &object->particlesystem) {
		ParticleSettings *part = psys->part;

		/* Build particle settings relations.
		 *
		 * NOTE: The call itself ensures settings are only build once.
		 */
		build_particle_settings(part);

		/* This particle system. */
		OperationKey psys_key(&object->id,
		                      DEG_NODE_TYPE_PARTICLE_SYSTEM,
		                      DEG_OPCODE_PARTICLE_SYSTEM_EVAL,
		                      psys->name);

		/* Update particle system when settings changes. */
		OperationKey particle_settings_key(&part->id,
		                                   DEG_NODE_TYPE_PARTICLE_SETTINGS,
		                                   DEG_OPCODE_PARTICLE_SETTINGS_EVAL);
		add_relation(particle_settings_key, eval_init_key, "Particle Settings Change");
		add_relation(eval_init_key, psys_key, "Init -> PSys");
		add_relation(psys_key, eval_done_key, "PSys -> Done");
		/* TODO(sergey): Currently particle update is just a placeholder,
		 * hook it to the ubereval node so particle system is getting updated
		 * on playback.
		 */
		add_relation(psys_key, obdata_ubereval_key, "PSys -> UberEval");
		/* Collisions */
		if (part->type != PART_HAIR) {
			add_collision_relations(psys_key,
			                        object,
			                        part->collision_group,
			                        "Particle Collision");
		}
		else if ((psys->flag & PSYS_HAIR_DYNAMICS) &&
		         psys->clmd != NULL &&
		         psys->clmd->coll_parms != NULL)
		{
			add_collision_relations(psys_key,
			                        object,
			                        psys->clmd->coll_parms->group,
			                        "Hair Collision");
		}
		/* Effectors. */
		add_forcefield_relations(psys_key,
		                         object,
		                         psys,
		                         part->effector_weights,
		                         part->type == PART_HAIR,
		                         "Particle Field");
		/* Boids .*/
		if (part->boids) {
			LISTBASE_FOREACH (BoidState *, state, &part->boids->states) {
				LISTBASE_FOREACH (BoidRule *, rule, &state->rules) {
					Object *ruleob = NULL;
					if (rule->type == eBoidRuleType_Avoid) {
						ruleob = ((BoidRuleGoalAvoid *)rule)->ob;
					}
					else if (rule->type == eBoidRuleType_FollowLeader) {
						ruleob = ((BoidRuleFollowLeader *)rule)->ob;
					}
					if (ruleob) {
						ComponentKey ruleob_key(&ruleob->id,
						                        DEG_NODE_TYPE_TRANSFORM);
						add_relation(ruleob_key, psys_key, "Boid Rule");
					}
				}
			}
		}
		switch (part->ren_as) {
			case PART_DRAW_OB:
				if (part->dup_ob != NULL) {
					/* Make sure object's relations are all built.  */
					build_object(NULL, part->dup_ob);
					/* Build relation for the particle visualization. */
					build_particle_system_visualization_object(
					        object,  psys, part->dup_ob);
				}
				break;
			case PART_DRAW_GR:
				if (part->dup_group != NULL) {
					build_collection(NULL, NULL, part->dup_group);
					LISTBASE_FOREACH (CollectionObject *, go, &part->dup_group->gobject) {
						build_particle_system_visualization_object(
						        object, psys, go->ob);
					}
				}
				break;
		}
	}

	/* Particle depends on the object transform, so that channel is to be ready
	 * first.
	 *
	 * TODO(sergey): This relation should be altered once real granular update
	 * is implemented.
	 */
	ComponentKey transform_key(&object->id, DEG_NODE_TYPE_TRANSFORM);
	add_relation(transform_key, obdata_ubereval_key, "Particle Eval");
}

void DepsgraphRelationBuilder::build_particle_settings(ParticleSettings *part)
{
	if (built_map_.checkIsBuiltAndTag(part)) {
		return;
	}
	/* Animation data relations. */
	build_animdata(&part->id);
	OperationKey particle_settings_init_key(&part->id,
	                                        DEG_NODE_TYPE_PARTICLE_SETTINGS,
	                                        DEG_OPCODE_PARTICLE_SETTINGS_INIT);
	OperationKey particle_settings_eval_key(&part->id,
	                                        DEG_NODE_TYPE_PARTICLE_SETTINGS,
	                                        DEG_OPCODE_PARTICLE_SETTINGS_EVAL);
	OperationKey particle_settings_reset_key(
	        &part->id,
	        DEG_NODE_TYPE_PARTICLE_SETTINGS,
	        DEG_OPCODE_PARTICLE_SETTINGS_RESET);
	add_relation(particle_settings_init_key,
	             particle_settings_eval_key,
	             "Particle Settings Init Order");
	add_relation(particle_settings_reset_key,
	             particle_settings_eval_key,
	             "Particle Settings Reset");
	/* Texture slots. */
	for (int mtex_index = 0; mtex_index < MAX_MTEX; ++mtex_index) {
		MTex *mtex = part->mtex[mtex_index];
		if (mtex == NULL || mtex->tex == NULL) {
			continue;
		}
		build_texture(mtex->tex);
		ComponentKey texture_key(&mtex->tex->id,
		                         DEG_NODE_TYPE_GENERIC_DATABLOCK);
		add_relation(texture_key,
		             particle_settings_reset_key,
		             "Particle Texture",
		             DEPSREL_FLAG_FLUSH_USER_EDIT_ONLY);
	}
	if (check_id_has_anim_component(&part->id)) {
		ComponentKey animation_key(&part->id, DEG_NODE_TYPE_ANIMATION);
		add_relation(animation_key,
		             particle_settings_eval_key,
		             "Particle Settings Animation");
	}
}

void DepsgraphRelationBuilder::build_particle_system_visualization_object(
        Object *object,
        ParticleSystem *psys,
        Object *draw_object)
{
	OperationKey psys_key(&object->id,
	                      DEG_NODE_TYPE_PARTICLE_SYSTEM,
	                      DEG_OPCODE_PARTICLE_SYSTEM_EVAL,
	                      psys->name);
	OperationKey obdata_ubereval_key(&object->id,
	                                 DEG_NODE_TYPE_GEOMETRY,
	                                 DEG_OPCODE_GEOMETRY_UBEREVAL);
	ComponentKey dup_ob_key(&draw_object->id, DEG_NODE_TYPE_TRANSFORM);
	add_relation(dup_ob_key, psys_key, "Particle Object Visualization");
	if (draw_object->type == OB_MBALL) {
		ComponentKey dup_geometry_key(&draw_object->id, DEG_NODE_TYPE_GEOMETRY);
		add_relation(obdata_ubereval_key,
		             dup_geometry_key,
		             "Particle MBall Visualization");
	}
}

/* Shapekeys */
void DepsgraphRelationBuilder::build_shapekeys(Key *key)
{
	if (built_map_.checkIsBuiltAndTag(key)) {
		return;
	}
	/* attach animdata to geometry */
	build_animdata(&key->id);
}

/**
 * ObData Geometry Evaluation
 * ==========================
 *
 * The evaluation of geometry on objects is as follows:
 * - The actual evaluated of the derived geometry (e.g. Mesh, DispList)
 *   occurs in the Geometry component of the object which references this.
 *   This includes modifiers, and the temporary "ubereval" for geometry.
 *   Therefore, each user of a piece of shared geometry data ends up evaluating
 *   its own version of the stuff, complete with whatever modifiers it may use.
 *
 * - The datablocks for the geometry data - "obdata" (e.g. ID_ME, ID_CU, ID_LT.)
 *   are used for
 *     1) calculating the bounding boxes of the geometry data,
 *     2) aggregating inward links from other objects (e.g. for text on curve)
 *        and also for the links coming from the shapekey datablocks
 * - Animation/Drivers affecting the parameters of the geometry are made to
 *   trigger updates on the obdata geometry component, which then trigger
 *   downstream re-evaluation of the individual instances of this geometry.
 */
void DepsgraphRelationBuilder::build_object_data_geometry(Object *object)
{
	ID *obdata = (ID *)object->data;
	/* Init operation of object-level geometry evaluation. */
	OperationKey geom_init_key(&object->id,
	                           DEG_NODE_TYPE_GEOMETRY,
	                           DEG_OPCODE_PLACEHOLDER,
	                           "Eval Init");
	/* Get nodes for result of obdata's evaluation, and geometry evaluation
	 * on object.
	 */
	ComponentKey obdata_geom_key(obdata, DEG_NODE_TYPE_GEOMETRY);
	ComponentKey geom_key(&object->id, DEG_NODE_TYPE_GEOMETRY);
	/* Link components to each other. */
	add_relation(obdata_geom_key, geom_key, "Object Geometry Base Data");
	OperationKey obdata_ubereval_key(&object->id,
	                                 DEG_NODE_TYPE_GEOMETRY,
	                                 DEG_OPCODE_GEOMETRY_UBEREVAL);
	/* Special case: modifiers evaluation queries scene for various things like
	 * data mask to be used. We add relation here to ensure object is never
	 * evaluated prior to Scene's CoW is ready.
	 */
	OperationKey scene_key(&scene_->id,
	                       DEG_NODE_TYPE_LAYER_COLLECTIONS,
	                       DEG_OPCODE_VIEW_LAYER_EVAL);
	DepsRelation *rel = add_relation(scene_key, obdata_ubereval_key, "CoW Relation");
	rel->flag |= DEPSREL_FLAG_NO_FLUSH;
	/* Modifiers */
	if (object->modifiers.first != NULL) {
		ModifierUpdateDepsgraphContext ctx = {};
		ctx.scene = scene_;
		ctx.object = object;
		LISTBASE_FOREACH (ModifierData *, md, &object->modifiers) {
			const ModifierTypeInfo *mti = modifierType_getInfo((ModifierType)md->type);
			if (mti->updateDepsgraph) {
				DepsNodeHandle handle = create_node_handle(obdata_ubereval_key);
				ctx.node = reinterpret_cast< ::DepsNodeHandle* >(&handle);
				mti->updateDepsgraph(md, &ctx);
			}
			if (BKE_object_modifier_use_time(object, md)) {
				TimeSourceKey time_src_key;
				add_relation(time_src_key, obdata_ubereval_key, "Time Source");
			}
		}
	}
	/* Grease Pencil Modifiers */
	if (object->greasepencil_modifiers.first != NULL) {
		ModifierUpdateDepsgraphContext ctx = {};
		ctx.scene = scene_;
		ctx.object = object;
		LISTBASE_FOREACH(GpencilModifierData *, md, &object->greasepencil_modifiers) {
			const GpencilModifierTypeInfo *mti = BKE_gpencil_modifierType_getInfo((GpencilModifierType)md->type);
			if (mti->updateDepsgraph) {
				DepsNodeHandle handle = create_node_handle(obdata_ubereval_key);
				ctx.node = reinterpret_cast< ::DepsNodeHandle* >(&handle);
				mti->updateDepsgraph(md, &ctx);
			}
			if (BKE_object_modifier_gpencil_use_time(object, md)) {
				TimeSourceKey time_src_key;
				add_relation(time_src_key, obdata_ubereval_key, "Time Source");
			}
		}
	}
	/* Shader FX */
	if (object->shader_fx.first != NULL) {
		ModifierUpdateDepsgraphContext ctx = {};
		ctx.scene = scene_;
		ctx.object = object;
		LISTBASE_FOREACH(ShaderFxData *, fx, &object->shader_fx) {
			const ShaderFxTypeInfo *fxi = BKE_shaderfxType_getInfo((ShaderFxType)fx->type);
			if (fxi->updateDepsgraph) {
				DepsNodeHandle handle = create_node_handle(obdata_ubereval_key);
				ctx.node = reinterpret_cast< ::DepsNodeHandle* >(&handle);
				fxi->updateDepsgraph(fx, &ctx);
			}
			if (BKE_object_shaderfx_use_time(object, fx)) {
				TimeSourceKey time_src_key;
				add_relation(time_src_key, obdata_ubereval_key, "Time Source");
			}
		}
	}
	/* Materials. */
	if (object->totcol) {
		for (int a = 1; a <= object->totcol; a++) {
			Material *ma = give_current_material(object, a);
			if (ma != NULL) {
				build_material(ma);

				if (object->type == OB_MESH) {
					OperationKey material_key(&ma->id,
					                          DEG_NODE_TYPE_SHADING,
					                          DEG_OPCODE_MATERIAL_UPDATE);
					OperationKey shading_key(&object->id,
					                         DEG_NODE_TYPE_SHADING,
					                         DEG_OPCODE_SHADING);
					add_relation(material_key, shading_key, "Material Update");
				}
			}
		}
	}
	/* Geometry collision. */
	if (ELEM(object->type, OB_MESH, OB_CURVE, OB_LATTICE)) {
		// add geometry collider relations
	}
	/* Make sure uber update is the last in the dependencies.
	 *
	 * TODO(sergey): Get rid of this node.
	 */
	if (object->type != OB_ARMATURE) {
		/* Armatures does no longer require uber node. */
		OperationKey obdata_ubereval_key(&object->id,
		                                 DEG_NODE_TYPE_GEOMETRY,
		                                 DEG_OPCODE_GEOMETRY_UBEREVAL);
		add_relation(geom_init_key,
		             obdata_ubereval_key,
		             "Object Geometry UberEval");
		if (object->totcol != 0 && object->type == OB_MESH) {
			ComponentKey object_shading_key(&object->id, DEG_NODE_TYPE_SHADING);
			DepsRelation *rel = add_relation(obdata_ubereval_key,
			                                 object_shading_key,
			                                 "Object Geometry batch Update");
			rel->flag |= DEPSREL_FLAG_NO_FLUSH;
		}
	}
	if (object->type == OB_MBALL) {
		Object *mom = BKE_mball_basis_find(scene_, object);
		ComponentKey mom_geom_key(&mom->id, DEG_NODE_TYPE_GEOMETRY);
		/* motherball - mom depends on children! */
		if (mom == object) {
			ComponentKey mom_transform_key(&mom->id,
			                               DEG_NODE_TYPE_TRANSFORM);
			add_relation(mom_transform_key,
			             mom_geom_key,
			             "Metaball Motherball Transform -> Geometry");
		}
		else {
			ComponentKey transform_key(&object->id, DEG_NODE_TYPE_TRANSFORM);
			add_relation(geom_key, mom_geom_key, "Metaball Motherball");
			add_relation(transform_key, mom_geom_key, "Metaball Motherball");
		}
	}
	/* NOTE: This is compatibility code to support particle systems
	 *
	 * for viewport being properly rendered in final render mode.
	 * This relation is similar to what dag_object_time_update_flags()
	 * was doing for mesh objects with particle system.
	 *
	 * Ideally we need to get rid of this relation.
	 */
	if (object_particles_depends_on_time(object)) {
		TimeSourceKey time_key;
		OperationKey obdata_ubereval_key(&object->id,
		                                 DEG_NODE_TYPE_GEOMETRY,
		                                 DEG_OPCODE_GEOMETRY_UBEREVAL);
		add_relation(time_key, obdata_ubereval_key, "Legacy particle time");
	}
	/* Object data datablock. */
	build_object_data_geometry_datablock((ID *)object->data);
	Key *key = BKE_key_from_object(object);
	if (key != NULL) {
		if (key->adt != NULL) {
			if (key->adt->action || key->adt->nla_tracks.first) {
				ComponentKey obdata_key((ID *)object->data,
				                        DEG_NODE_TYPE_GEOMETRY);
				ComponentKey adt_key(&key->id, DEG_NODE_TYPE_ANIMATION);
				add_relation(adt_key, obdata_key, "Animation");
			}
		}
	}
	/* Syncronization back to original object. */
	ComponentKey final_geometry_jey(&object->id, DEG_NODE_TYPE_GEOMETRY);
	OperationKey synchronize_key(&object->id,
	                             DEG_NODE_TYPE_SYNCHRONIZE,
	                             DEG_OPCODE_SYNCHRONIZE_TO_ORIGINAL);
	add_relation(
	        final_geometry_jey, synchronize_key, "Synchronize to Original");
}

void DepsgraphRelationBuilder::build_object_data_geometry_datablock(ID *obdata)
{
	if (built_map_.checkIsBuiltAndTag(obdata)) {
		return;
	}
	/* Animation. */
	build_animdata(obdata);
	/* ShapeKeys. */
	Key *key = BKE_key_from_id(obdata);
	if (key != NULL) {
		build_shapekeys(key);
	}
	/* Link object data evaluation node to exit operation. */
	OperationKey obdata_geom_eval_key(obdata,
		DEG_NODE_TYPE_GEOMETRY,
		DEG_OPCODE_PLACEHOLDER,
		"Geometry Eval");
	OperationKey obdata_geom_done_key(obdata,
		DEG_NODE_TYPE_GEOMETRY,
		DEG_OPCODE_PLACEHOLDER,
		"Eval Done");
	add_relation(obdata_geom_eval_key,
	             obdata_geom_done_key,
	             "ObData Geom Eval Done");
	/* Type-specific links. */
	const ID_Type id_type = GS(obdata->name);
	switch (id_type) {
		case ID_ME:
			break;
		case ID_MB:
			break;
		case ID_CU:
		{
			Curve *cu = (Curve *)obdata;
			if (cu->bevobj != NULL) {
				ComponentKey bevob_geom_key(&cu->bevobj->id,
					DEG_NODE_TYPE_GEOMETRY);
				add_relation(bevob_geom_key,
					obdata_geom_eval_key,
					"Curve Bevel Geometry");
				ComponentKey bevob_key(&cu->bevobj->id,
					DEG_NODE_TYPE_TRANSFORM);
				add_relation(bevob_key,
					obdata_geom_eval_key,
					"Curve Bevel Transform");
				build_object(NULL, cu->bevobj);
			}
			if (cu->taperobj != NULL) {
				ComponentKey taperob_key(&cu->taperobj->id,
					DEG_NODE_TYPE_GEOMETRY);
				add_relation(taperob_key, obdata_geom_eval_key, "Curve Taper");
				build_object(NULL, cu->taperobj);
			}
			if (cu->textoncurve != NULL) {
				ComponentKey textoncurve_key(&cu->textoncurve->id,
					DEG_NODE_TYPE_GEOMETRY);
				add_relation(textoncurve_key,
					obdata_geom_eval_key,
					"Text on Curve");
				build_object(NULL, cu->textoncurve);
			}
			break;
		}
		case ID_LT:
			break;
		case ID_GD: /* Grease Pencil */
		{
			bGPdata *gpd = (bGPdata *)obdata;

			/* Geometry cache needs to be recalculated on frame change
			 * (e.g. to fix crashes after scrubbing the timeline when
			 * onion skinning is enabled, since the ghosts need to be
			 * re-added to the cache once scrubbing ends)
			 */
			TimeSourceKey time_key;
			ComponentKey geometry_key(obdata, DEG_NODE_TYPE_GEOMETRY);
			add_relation(time_key,
			             geometry_key,
			             "GP Frame Change");

			/* Geometry cache also needs to be recalculated when Material
			 * settings change (e.g. when fill.opacity changes on/off,
			 * we need to rebuild the bGPDstroke->triangles caches)
			 */
			for (int i = 0; i < gpd->totcol; i++) {
				Material *ma = gpd->mat[i];
				if ((ma != NULL) && (ma->gp_style != NULL)) {
					OperationKey material_key(&ma->id,
					                          DEG_NODE_TYPE_SHADING,
					                          DEG_OPCODE_MATERIAL_UPDATE);
					add_relation(material_key,
					             geometry_key,
					             "Material -> GP Data");
				}
			}
			break;
		}
		default:
			BLI_assert(!"Should not happen");
			break;
	}
}

void DepsgraphRelationBuilder::build_armature(bArmature *armature)
{
	if (built_map_.checkIsBuiltAndTag(armature)) {
		return;
	}
	build_animdata(&armature->id);
}

void DepsgraphRelationBuilder::build_camera(Camera *camera)
{
	if (built_map_.checkIsBuiltAndTag(camera)) {
		return;
	}
	if (camera->dof_ob != NULL) {
		ComponentKey camera_parameters_key(&camera->id, DEG_NODE_TYPE_PARAMETERS);
		ComponentKey dof_ob_key(&camera->dof_ob->id, DEG_NODE_TYPE_TRANSFORM);
		add_relation(dof_ob_key, camera_parameters_key, "Camera DOF");
	}
}

/* Lamps */
void DepsgraphRelationBuilder::build_lamp(Lamp *lamp)
{
	if (built_map_.checkIsBuiltAndTag(lamp)) {
		return;
	}
	/* lamp's nodetree */
	if (lamp->nodetree != NULL) {
		build_nodetree(lamp->nodetree);
		ComponentKey lamp_parameters_key(&lamp->id, DEG_NODE_TYPE_PARAMETERS);
		ComponentKey nodetree_key(&lamp->nodetree->id, DEG_NODE_TYPE_SHADING);
		add_relation(nodetree_key, lamp_parameters_key, "NTree->Light Parameters");
		build_nested_nodetree(&lamp->id, lamp->nodetree);
	}
}

void DepsgraphRelationBuilder::build_nodetree(bNodeTree *ntree)
{
	if (ntree == NULL) {
		return;
	}
	if (built_map_.checkIsBuiltAndTag(ntree)) {
		return;
	}
	build_animdata(&ntree->id);
	ComponentKey shading_key(&ntree->id, DEG_NODE_TYPE_SHADING);
	/* nodetree's nodes... */
	LISTBASE_FOREACH (bNode *, bnode, &ntree->nodes) {
		ID *id = bnode->id;
		if (id == NULL) {
			continue;
		}
		ID_Type id_type = GS(id->name);
		if (id_type == ID_MA) {
			build_material((Material *)bnode->id);
		}
		else if (id_type == ID_TE) {
			build_texture((Tex *)bnode->id);
		}
		else if (id_type == ID_IM) {
			/* nothing for now. */
		}
		else if (id_type == ID_OB) {
			build_object(NULL, (Object *)id);
		}
		else if (id_type == ID_SCE) {
			/* Scenes are used by compositor trees, and handled by render
			 * pipeline. No need to build dependencies for them here.
			 */
		}
		else if (id_type == ID_TXT) {
			/* Ignore script nodes. */
		}
		else if (id_type == ID_MSK) {
			build_mask((Mask *)id);
		}
		else if (id_type == ID_MC) {
			build_movieclip((MovieClip *)id);
		}
		else if (bnode->type == NODE_GROUP) {
			bNodeTree *group_ntree = (bNodeTree *)id;
			build_nodetree(group_ntree);
			ComponentKey group_shading_key(&group_ntree->id,
			                               DEG_NODE_TYPE_SHADING);
			add_relation(group_shading_key, shading_key, "Group Node");
		}
		else {
			BLI_assert(!"Unknown ID type used for node");
		}
	}

	OperationKey shading_update_key(&ntree->id,
	                                DEG_NODE_TYPE_SHADING,
	                                DEG_OPCODE_MATERIAL_UPDATE);
	OperationKey shading_parameters_key(&ntree->id,
	                                    DEG_NODE_TYPE_SHADING_PARAMETERS,
	                                    DEG_OPCODE_MATERIAL_UPDATE);
	add_relation(shading_parameters_key, shading_update_key, "NTree Shading Parameters");

	if (check_id_has_anim_component(&ntree->id)) {
		ComponentKey animation_key(&ntree->id, DEG_NODE_TYPE_ANIMATION);
		add_relation(animation_key, shading_parameters_key, "NTree Shading Parameters");
	}
}

/* Recursively build graph for material */
void DepsgraphRelationBuilder::build_material(Material *material)
{
	if (built_map_.checkIsBuiltAndTag(material)) {
		return;
	}
	/* animation */
	build_animdata(&material->id);
	/* material's nodetree */
	if (material->nodetree != NULL) {
		build_nodetree(material->nodetree);
		OperationKey ntree_key(&material->nodetree->id,
		                       DEG_NODE_TYPE_SHADING,
		                       DEG_OPCODE_MATERIAL_UPDATE);
		OperationKey material_key(&material->id,
		                          DEG_NODE_TYPE_SHADING,
		                          DEG_OPCODE_MATERIAL_UPDATE);
		add_relation(ntree_key, material_key, "Material's NTree");
		build_nested_nodetree(&material->id, material->nodetree);
	}
}

/* Recursively build graph for texture */
void DepsgraphRelationBuilder::build_texture(Tex *texture)
{
	if (built_map_.checkIsBuiltAndTag(texture)) {
		return;
	}
	/* texture itself */
	build_animdata(&texture->id);
	/* texture's nodetree */
	build_nodetree(texture->nodetree);
	build_nested_nodetree(&texture->id, texture->nodetree);
	if (check_id_has_anim_component(&texture->id)) {
		ComponentKey animation_key(&texture->id, DEG_NODE_TYPE_ANIMATION);
		ComponentKey datablock_key(&texture->id,
		                           DEG_NODE_TYPE_GENERIC_DATABLOCK);
		add_relation(animation_key, datablock_key, "Datablock Animation");
	}
}

void DepsgraphRelationBuilder::build_compositor(Scene *scene)
{
	/* For now, just a plain wrapper? */
	build_nodetree(scene->nodetree);
}

void DepsgraphRelationBuilder::build_gpencil(bGPdata *gpd)
{
	if (built_map_.checkIsBuiltAndTag(gpd)) {
		return;
	}
	/* animation */
	build_animdata(&gpd->id);

	// TODO: parent object (when that feature is implemented)
}

void DepsgraphRelationBuilder::build_cachefile(CacheFile *cache_file)
{
	if (built_map_.checkIsBuiltAndTag(cache_file)) {
		return;
	}
	/* Animation. */
	build_animdata(&cache_file->id);
}

void DepsgraphRelationBuilder::build_mask(Mask *mask)
{
	if (built_map_.checkIsBuiltAndTag(mask)) {
		return;
	}
	ID *mask_id = &mask->id;
	/* F-Curve animation. */
	build_animdata(mask_id);
	/* Own mask animation. */
	OperationKey mask_animation_key(mask_id,
	                                DEG_NODE_TYPE_ANIMATION,
	                                DEG_OPCODE_MASK_ANIMATION);
	TimeSourceKey time_src_key;
	add_relation(time_src_key, mask_animation_key, "TimeSrc -> Mask Animation");
	/* Final mask evaluation. */
	ComponentKey parameters_key(mask_id, DEG_NODE_TYPE_PARAMETERS);
	add_relation(mask_animation_key, parameters_key, "Mask Animation -> Mask Eval");
}

void DepsgraphRelationBuilder::build_movieclip(MovieClip *clip)
{
	if (built_map_.checkIsBuiltAndTag(clip)) {
		return;
	}
	/* Animation. */
	build_animdata(&clip->id);
}

void DepsgraphRelationBuilder::build_lightprobe(LightProbe *probe)
{
	if (built_map_.checkIsBuiltAndTag(probe)) {
		return;
	}
	build_animdata(&probe->id);
}

void DepsgraphRelationBuilder::build_speaker(Speaker *speaker)
{
	if (built_map_.checkIsBuiltAndTag(speaker)) {
		return;
	}
	build_animdata(&speaker->id);
}

void DepsgraphRelationBuilder::build_copy_on_write_relations()
{
	foreach (IDDepsNode *id_node, graph_->id_nodes) {
		build_copy_on_write_relations(id_node);
	}
}

/* Nested datablocks (node trees, shape keys) requires special relation to
 * ensure owner's datablock remapping happens after node tree itself is ready.
 *
 * This is similar to what happens in ntree_hack_remap_pointers().
 */
void DepsgraphRelationBuilder::build_nested_datablock(ID *owner, ID *id)
{
	OperationKey owner_copy_on_write_key(owner,
	                                     DEG_NODE_TYPE_COPY_ON_WRITE,
	                                     DEG_OPCODE_COPY_ON_WRITE);
	OperationKey id_copy_on_write_key(id,
	                                  DEG_NODE_TYPE_COPY_ON_WRITE,
	                                  DEG_OPCODE_COPY_ON_WRITE);
	add_relation(id_copy_on_write_key,
	             owner_copy_on_write_key,
	             "Eval Order");
}

void DepsgraphRelationBuilder::build_nested_nodetree(ID *owner,
                                                     bNodeTree *ntree)
{
	if (ntree == NULL) {
		return;
	}
	build_nested_datablock(owner, &ntree->id);
}

void DepsgraphRelationBuilder::build_nested_shapekey(ID *owner, Key *key)
{
	if (key == NULL) {
		return;
	}
	build_nested_datablock(owner, &key->id);
}

void DepsgraphRelationBuilder::build_copy_on_write_relations(IDDepsNode *id_node)
{
	ID *id_orig = id_node->id_orig;
	const ID_Type id_type = GS(id_orig->name);
	TimeSourceKey time_source_key;
	OperationKey copy_on_write_key(id_orig,
	                               DEG_NODE_TYPE_COPY_ON_WRITE,
	                               DEG_OPCODE_COPY_ON_WRITE);
	/* XXX: This is a quick hack to make Alt-A to work. */
	// add_relation(time_source_key, copy_on_write_key, "Fluxgate capacitor hack");
	/* Resat of code is using rather low level trickery, so need to get some
	 * explicit pointers. */
	DepsNode *node_cow = find_node(copy_on_write_key);
	OperationDepsNode *op_cow = node_cow->get_exit_operation();
	/* Plug any other components to this one. */
	GHASH_FOREACH_BEGIN(ComponentDepsNode *, comp_node, id_node->components)
	{
		if (comp_node->type == DEG_NODE_TYPE_COPY_ON_WRITE) {
			/* Copy-on-write component never depends on itself. */
			continue;
		}
		if (!comp_node->depends_on_cow()) {
			/* Component explicitly requests to not add relation. */
			continue;
		}
		int rel_flag = (DEPSREL_FLAG_NO_FLUSH | DEPSREL_FLAG_GODMODE);
		if (id_type == ID_ME && comp_node->type == DEG_NODE_TYPE_GEOMETRY) {
			rel_flag &= ~DEPSREL_FLAG_NO_FLUSH;
		}
		/* materials need update grease pencil objects */
		if (id_type == ID_MA) {
			rel_flag &= ~DEPSREL_FLAG_NO_FLUSH;
		}
		/* Notes on exceptions:
		 * - Parameters component is where drivers are living. Changing any
		 *   of the (custom) properties in the original datablock (even the
		 *   ones which do not imply other component update) need to make
		 *   sure drivers are properly updated.
		 *   This way, for example, changing ID property will properly poke
		 *   all drivers to be updated.
		 *
		 * - View layers have cached array of bases in them, which is not
		 *   copied by copy-on-write, and not preserved. PROBABLY it is better
		 *   to preserve that cache in copy-on-write, but for the time being
		 *   we allow flush to layer collections component which will ensure
		 *   that cached array fo bases exists and is up-to-date.
		 *
		 * - Action is allowed to flush as well, this way it's possible to
		 *   keep current tagging in animation editors (which tags action for
		 *   CoW update when it's changed) but yet guarantee evaluation order
		 *   with objects which are using that action.
		 */
		if (comp_node->type == DEG_NODE_TYPE_PARAMETERS ||
		    comp_node->type == DEG_NODE_TYPE_LAYER_COLLECTIONS ||
		    (comp_node->type == DEG_NODE_TYPE_ANIMATION && id_type == ID_AC))
		{
			rel_flag &= ~DEPSREL_FLAG_NO_FLUSH;
		}
		/* All entry operations of each component should wait for a proper
		 * copy of ID.
		 */
		OperationDepsNode *op_entry = comp_node->get_entry_operation();
		if (op_entry != NULL) {
			DepsRelation *rel = graph_->add_new_relation(
			        op_cow, op_entry, "CoW Dependency");
			rel->flag |= rel_flag;
		}
		/* All dangling operations should also be executed after copy-on-write. */
		GHASH_FOREACH_BEGIN(OperationDepsNode *, op_node, comp_node->operations_map)
		{
			if (op_node == op_entry) {
				continue;
			}
			if (op_node->inlinks.size() == 0) {
				DepsRelation *rel = graph_->add_new_relation(
				        op_cow, op_node, "CoW Dependency");
				rel->flag |= rel_flag;
			}
			else {
				bool has_same_comp_dependency = false;
				foreach (DepsRelation *rel_current, op_node->inlinks) {
					if (rel_current->from->type != DEG_NODE_TYPE_OPERATION) {
						continue;
					}
					OperationDepsNode *op_node_from =
					        (OperationDepsNode *)rel_current->from;
					if (op_node_from->owner == op_node->owner) {
						has_same_comp_dependency = true;
						break;
					}
				}
				if (!has_same_comp_dependency) {
					DepsRelation *rel = graph_->add_new_relation(
					        op_cow, op_node, "CoW Dependency");
					rel->flag |= rel_flag;
				}
			}
		}
		GHASH_FOREACH_END();
		/* NOTE: We currently ignore implicit relations to an external
		 * datablocks for copy-on-write operations. This means, for example,
		 * copy-on-write component of Object will not wait for copy-on-write
		 * component of it's Mesh. This is because pointers are all known
		 * already so remapping will happen all correct. And then If some object
		 * evaluation step needs geometry, it will have transitive dependency
		 * to Mesh copy-on-write already.
		 */
	}
	GHASH_FOREACH_END();
	/* TODO(sergey): This solves crash for now, but causes too many
	 * updates potentially.
	 */
	if (GS(id_orig->name) == ID_OB) {
		Object *object = (Object *)id_orig;
		ID *object_data_id = (ID *)object->data;
		if (object_data_id != NULL) {
			if (deg_copy_on_write_is_needed(object_data_id)) {
				OperationKey data_copy_on_write_key(object_data_id,
				                                    DEG_NODE_TYPE_COPY_ON_WRITE,
				                                    DEG_OPCODE_COPY_ON_WRITE);
				add_relation(data_copy_on_write_key,
				             copy_on_write_key,
				             "Eval Order",
				             DEPSREL_FLAG_GODMODE);
			}
		}
		else {
			BLI_assert(object->type == OB_EMPTY);
		}
	}
}

/* **** ID traversal callbacks functions **** */

void DepsgraphRelationBuilder::modifier_walk(void *user_data,
                                             struct Object * /*object*/,
                                             struct ID **idpoin,
                                             int /*cb_flag*/)
{
	BuilderWalkUserData *data = (BuilderWalkUserData *)user_data;
	ID *id = *idpoin;
	if (id == NULL) {
		return;
	}
	data->builder->build_id(id);
}

void DepsgraphRelationBuilder::constraint_walk(bConstraint * /*con*/,
                                               ID **idpoin,
                                               bool /*is_reference*/,
                                               void *user_data)
{
	BuilderWalkUserData *data = (BuilderWalkUserData *)user_data;
	ID *id = *idpoin;
	if (id == NULL) {
		return;
	}
	data->builder->build_id(id);
}

}  // namespace DEG<|MERGE_RESOLUTION|>--- conflicted
+++ resolved
@@ -1644,11 +1644,7 @@
 
 			/* Geometry must be known to create the rigid body. RBO_MESH_BASE uses the non-evaluated
 			 * mesh, so then the evaluation is unnecessary. */
-<<<<<<< HEAD
 			if (object->rigidbody_object->mesh_source != RBO_MESH_BASE && !fmd) {
-=======
-			if (object->rigidbody_object != NULL && object->rigidbody_object->mesh_source != RBO_MESH_BASE) {
->>>>>>> 82c3fdd5
 				ComponentKey geom_key(&object->id, DEG_NODE_TYPE_GEOMETRY);
 				add_relation(geom_key, init_key, "Object Geom Eval -> Rigidbody Rebuild");
 			}
