--- conflicted
+++ resolved
@@ -36,15 +36,10 @@
  */
 class AssetLibrary {
   /** If this is an asset library on disk, the top-level directory path. Normalized using
-<<<<<<< HEAD
-   * #normalize_directory_path().*/
-  std::string root_path_;
-=======
    * #normalize_directory_path(). Shared pointer so assets can safely point to it, and don't have
    * to hold a copy (which is the size of `std::string` + the allocated buffer, if no short string
    * optimization is used). With thousands of assets this might make a reasonable difference. */
   std::shared_ptr<std::string> root_path_;
->>>>>>> 39c9164e
 
   /** Storage for assets (better said their representations) that are considered to be part of this
    * library. Assets are not automatically loaded into this when loading an asset library. Assets
@@ -61,13 +56,10 @@
    */
   std::unique_ptr<AssetStorage> asset_storage_;
 
-<<<<<<< HEAD
   /** In some cases an asset library is a combination of multiple other ones, these are then
    * referenced here. "All" asset library only currently. */
   Vector<AssetLibrary *> nested_libs_; /* Non-owning pointers. */
 
-=======
->>>>>>> 39c9164e
   bCallbackFuncStore on_save_callback_store_{};
 
  public:
@@ -140,15 +132,12 @@
 
   void on_blend_save_post(Main *bmain, PointerRNA **pointers, int num_pointers);
 
-<<<<<<< HEAD
-=======
   /**
    * Create an asset identifier from the root path of this asset library and the given relative
    * asset path (relative to the asset library root directory).
    */
   AssetIdentifier derive_asset_identifier(StringRef relative_asset_path);
 
->>>>>>> 39c9164e
   StringRefNull root_path() const;
 
  private:
