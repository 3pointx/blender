/* SPDX-License-Identifier: GPL-2.0-or-later
 * Copyright 2022 Blender Foundation. */

/** \file
 * \ingroup draw
 */

#include "GPU_batch.h"
#include "GPU_capabilities.h"
#include "GPU_compute.h"
#include "GPU_debug.h"

#include "draw_command.hh"
#include "draw_pass.hh"
#include "draw_shader.h"
#include "draw_view.hh"

#include <bitset>
#include <sstream>

namespace blender::draw::command {

/* -------------------------------------------------------------------- */
/** \name Commands Execution
 * \{ */

void ShaderBind::execute(RecordingState &state) const
{
  if (assign_if_different(state.shader, shader)) {
    GPU_shader_bind(shader);
  }
}

void FramebufferBind::execute() const
{
  GPU_framebuffer_bind(*framebuffer);
}

void ResourceBind::execute() const
{
  if (slot == -1) {
    return;
  }
  switch (type) {
    case ResourceBind::Type::Sampler:
      GPU_texture_bind_ex(is_reference ? *texture_ref : texture, sampler, slot, false);
      break;
    case ResourceBind::Type::BufferSampler:
      GPU_vertbuf_bind_as_texture(is_reference ? *vertex_buf_ref : vertex_buf, slot);
      break;
    case ResourceBind::Type::Image:
      GPU_texture_image_bind(is_reference ? *texture_ref : texture, slot);
      break;
    case ResourceBind::Type::UniformBuf:
      GPU_uniformbuf_bind(is_reference ? *uniform_buf_ref : uniform_buf, slot);
      break;
    case ResourceBind::Type::StorageBuf:
      GPU_storagebuf_bind(is_reference ? *storage_buf_ref : storage_buf, slot);
      break;
  }
}

void PushConstant::execute(RecordingState &state) const
{
  if (location == -1) {
    return;
  }
  switch (type) {
    case PushConstant::Type::IntValue:
      GPU_shader_uniform_vector_int(state.shader, location, comp_len, array_len, int4_value);
      break;
    case PushConstant::Type::IntReference:
      GPU_shader_uniform_vector_int(state.shader, location, comp_len, array_len, int_ref);
      break;
    case PushConstant::Type::FloatValue:
      GPU_shader_uniform_vector(state.shader, location, comp_len, array_len, float4_value);
      break;
    case PushConstant::Type::FloatReference:
      GPU_shader_uniform_vector(state.shader, location, comp_len, array_len, float_ref);
      break;
  }
}

void Draw::execute(RecordingState &state) const
{
  state.front_facing_set(handle.has_inverted_handedness());

  if (GPU_shader_draw_parameters_support() == false) {
    GPU_batch_resource_id_buf_set(batch, state.resource_id_buf);
  }

  GPU_batch_set_shader(batch, state.shader);
  GPU_batch_draw_advanced(batch, vertex_first, vertex_len, 0, instance_len);
}

void DrawMulti::execute(RecordingState &state) const
{
  DrawMultiBuf::DrawCommandBuf &indirect_buf = multi_draw_buf->command_buf_;
  DrawMultiBuf::DrawGroupBuf &groups = multi_draw_buf->group_buf_;

  uint group_index = this->group_first;
  while (group_index != uint(-1)) {
    const DrawGroup &group = groups[group_index];

    if (group.vertex_len > 0) {
      if (GPU_shader_draw_parameters_support() == false) {
        GPU_batch_resource_id_buf_set(group.gpu_batch, state.resource_id_buf);
      }

      GPU_batch_set_shader(group.gpu_batch, state.shader);

      constexpr intptr_t stride = sizeof(DrawCommand);
      /* We have 2 indirect command reserved per draw group. */
      intptr_t offset = stride * group_index * 2;

      /* Draw negatively scaled geometry first. */
      if (group.len - group.front_facing_len > 0) {
        state.front_facing_set(true);
        GPU_batch_draw_indirect(group.gpu_batch, indirect_buf, offset);
      }

      if (group.front_facing_len > 0) {
        state.front_facing_set(false);
        GPU_batch_draw_indirect(group.gpu_batch, indirect_buf, offset + stride);
      }
    }

    group_index = group.next;
  }
}

void DrawIndirect::execute(RecordingState &state) const
{
  state.front_facing_set(handle.has_inverted_handedness());

  GPU_batch_draw_indirect(batch, *indirect_buf, 0);
}

void Dispatch::execute(RecordingState &state) const
{
  if (is_reference) {
    GPU_compute_dispatch(state.shader, size_ref->x, size_ref->y, size_ref->z);
  }
  else {
    GPU_compute_dispatch(state.shader, size.x, size.y, size.z);
  }
}

void DispatchIndirect::execute(RecordingState &state) const
{
  GPU_compute_dispatch_indirect(state.shader, *indirect_buf);
}

void Barrier::execute() const
{
  GPU_memory_barrier(type);
}

void Clear::execute() const
{
  GPUFrameBuffer *fb = GPU_framebuffer_active_get();
  GPU_framebuffer_clear(fb, (eGPUFrameBufferBits)clear_channels, color, depth, stencil);
}

void ClearMulti::execute() const
{
  GPUFrameBuffer *fb = GPU_framebuffer_active_get();
  GPU_framebuffer_multi_clear(fb, (const float(*)[4])colors);
}

void StateSet::execute(RecordingState &recording_state) const
{
  /**
   * Does not support locked state for the moment and never should.
   * Better implement a less hacky selection!
   */
  BLI_assert(DST.state_lock == 0);

  bool state_changed = assign_if_different(recording_state.pipeline_state, new_state);
  bool clip_changed = assign_if_different(recording_state.clip_plane_count, clip_plane_count);

  if (!state_changed && !clip_changed) {
    return;
  }

  /* Keep old API working. Keep the state tracking in sync. */
  /* TODO(fclem): Move at the end of a pass. */
  DST.state = new_state;

  GPU_state_set(to_write_mask(new_state),
                to_blend(new_state),
                to_face_cull_test(new_state),
                to_depth_test(new_state),
                to_stencil_test(new_state),
                to_stencil_op(new_state),
                to_provoking_vertex(new_state));

  if (new_state & DRW_STATE_SHADOW_OFFSET) {
    GPU_shadow_offset(true);
  }
  else {
    GPU_shadow_offset(false);
  }

  /* TODO: this should be part of shader state. */
  GPU_clip_distances(recording_state.clip_plane_count);

  if (new_state & DRW_STATE_IN_FRONT_SELECT) {
    /* XXX `GPU_depth_range` is not a perfect solution
     * since very distant geometries can still be occluded.
     * Also the depth test precision of these geometries is impaired.
     * However, it solves the selection for the vast majority of cases. */
    GPU_depth_range(0.0f, 0.01f);
  }
  else {
    GPU_depth_range(0.0f, 1.0f);
  }

  if (new_state & DRW_STATE_PROGRAM_POINT_SIZE) {
    GPU_program_point_size(true);
  }
  else {
    GPU_program_point_size(false);
  }
}

void StencilSet::execute() const
{
  GPU_stencil_write_mask_set(write_mask);
  GPU_stencil_compare_mask_set(compare_mask);
  GPU_stencil_reference_set(reference);
}

/** \} */

/* -------------------------------------------------------------------- */
/** \name Commands Serialization for debugging
 * \{ */

std::string ShaderBind::serialize() const
{
  return std::string(".shader_bind(") + GPU_shader_get_name(shader) + ")";
}

std::string FramebufferBind::serialize() const
{
  return std::string(".framebuffer_bind(") +
         (*framebuffer == nullptr ? "nullptr" : GPU_framebuffer_get_name(*framebuffer)) + ")";
}

std::string ResourceBind::serialize() const
{
  switch (type) {
    case Type::Sampler:
      return std::string(".bind_texture") + (is_reference ? "_ref" : "") + "(" +
             std::to_string(slot) +
             (sampler != GPU_SAMPLER_MAX ? ", sampler=" + std::to_string(sampler) : "") + ")";
    case Type::BufferSampler:
      return std::string(".bind_vertbuf_as_texture") + (is_reference ? "_ref" : "") + "(" +
             std::to_string(slot) + ")";
    case Type::Image:
      return std::string(".bind_image") + (is_reference ? "_ref" : "") + "(" +
             std::to_string(slot) + ")";
    case Type::UniformBuf:
      return std::string(".bind_uniform_buf") + (is_reference ? "_ref" : "") + "(" +
             std::to_string(slot) + ")";
    case Type::StorageBuf:
      return std::string(".bind_storage_buf") + (is_reference ? "_ref" : "") + "(" +
             std::to_string(slot) + ")";
    default:
      BLI_assert_unreachable();
      return "";
  }
}

std::string PushConstant::serialize() const
{
  std::stringstream ss;
  for (int i = 0; i < array_len; i++) {
    switch (comp_len) {
      case 1:
        switch (type) {
          case Type::IntValue:
            ss << int1_value;
            break;
          case Type::IntReference:
            ss << int_ref[i];
            break;
          case Type::FloatValue:
            ss << float1_value;
            break;
          case Type::FloatReference:
            ss << float_ref[i];
            break;
        }
        break;
      case 2:
        switch (type) {
          case Type::IntValue:
            ss << int2_value;
            break;
          case Type::IntReference:
            ss << int2_ref[i];
            break;
          case Type::FloatValue:
            ss << float2_value;
            break;
          case Type::FloatReference:
            ss << float2_ref[i];
            break;
        }
        break;
      case 3:
        switch (type) {
          case Type::IntValue:
            ss << int3_value;
            break;
          case Type::IntReference:
            ss << int3_ref[i];
            break;
          case Type::FloatValue:
            ss << float3_value;
            break;
          case Type::FloatReference:
            ss << float3_ref[i];
            break;
        }
        break;
      case 4:
        switch (type) {
          case Type::IntValue:
            ss << int4_value;
            break;
          case Type::IntReference:
            ss << int4_ref[i];
            break;
          case Type::FloatValue:
            ss << float4_value;
            break;
          case Type::FloatReference:
            ss << float4_ref[i];
            break;
        }
        break;
      case 16:
        switch (type) {
          case Type::IntValue:
          case Type::IntReference:
            BLI_assert_unreachable();
            break;
          case Type::FloatValue:
            ss << *reinterpret_cast<const float4x4 *>(&float4_value);
            break;
          case Type::FloatReference:
            ss << *float4x4_ref;
            break;
        }
        break;
    }
    if (i < array_len - 1) {
      ss << ", ";
    }
  }

  return std::string(".push_constant(") + std::to_string(location) + ", data=" + ss.str() + ")";
}

std::string Draw::serialize() const
{
  std::string inst_len = (instance_len == uint(-1)) ? "from_batch" : std::to_string(instance_len);
  std::string vert_len = (vertex_len == uint(-1)) ? "from_batch" : std::to_string(vertex_len);
  std::string vert_first = (vertex_first == uint(-1)) ? "from_batch" :
                                                        std::to_string(vertex_first);
  return std::string(".draw(inst_len=") + inst_len + ", vert_len=" + vert_len +
         ", vert_first=" + vert_first + ", res_id=" + std::to_string(handle.resource_index()) +
         ")";
}

std::string DrawMulti::serialize(std::string line_prefix) const
{
  DrawMultiBuf::DrawGroupBuf &groups = multi_draw_buf->group_buf_;

  MutableSpan<DrawPrototype> prototypes(multi_draw_buf->prototype_buf_.data(),
                                        multi_draw_buf->prototype_count_);

  /* This emulates the GPU sorting but without the unstable draw order. */
  std::sort(
      prototypes.begin(), prototypes.end(), [](const DrawPrototype &a, const DrawPrototype &b) {
        return (a.group_id < b.group_id) ||
               (a.group_id == b.group_id && a.resource_handle > b.resource_handle);
      });

  /* Compute prefix sum to have correct offsets. */
  uint prefix_sum = 0u;
  for (DrawGroup &group : groups) {
    group.start = prefix_sum;
    prefix_sum += group.front_proto_len + group.back_proto_len;
  }

  std::stringstream ss;

  uint group_len = 0;
  uint group_index = this->group_first;
  while (group_index != uint(-1)) {
    const DrawGroup &grp = groups[group_index];

    ss << std::endl << line_prefix << "  .group(id=" << group_index << ", len=" << grp.len << ")";

    intptr_t offset = grp.start;

    if (grp.back_proto_len > 0) {
      for (DrawPrototype &proto : prototypes.slice({offset, grp.back_proto_len})) {
        BLI_assert(proto.group_id == group_index);
        ResourceHandle handle(proto.resource_handle);
        BLI_assert(handle.has_inverted_handedness());
        ss << std::endl
           << line_prefix << "    .proto(instance_len=" << std::to_string(proto.instance_len)
           << ", resource_id=" << std::to_string(handle.resource_index()) << ", back_face)";
      }
      offset += grp.back_proto_len;
    }

    if (grp.front_proto_len > 0) {
      for (DrawPrototype &proto : prototypes.slice({offset, grp.front_proto_len})) {
        BLI_assert(proto.group_id == group_index);
        ResourceHandle handle(proto.resource_handle);
        BLI_assert(!handle.has_inverted_handedness());
        ss << std::endl
           << line_prefix << "    .proto(instance_len=" << std::to_string(proto.instance_len)
           << ", resource_id=" << std::to_string(handle.resource_index()) << ", front_face)";
      }
    }

    group_index = grp.next;
    group_len++;
  }

  ss << std::endl;

  return line_prefix + ".draw_multi(" + std::to_string(group_len) + ")" + ss.str();
}

std::string DrawIndirect::serialize() const
{
  return std::string(".draw_indirect()");
}

std::string Dispatch::serialize() const
{
  int3 sz = is_reference ? *size_ref : size;
  return std::string(".dispatch") + (is_reference ? "_ref" : "") + "(" + std::to_string(sz.x) +
         ", " + std::to_string(sz.y) + ", " + std::to_string(sz.z) + ")";
}

std::string DispatchIndirect::serialize() const
{
  return std::string(".dispatch_indirect()");
}

std::string Barrier::serialize() const
{
  /* TODO(@fclem): Better serialization... */
  return std::string(".barrier(") + std::to_string(type) + ")";
}

std::string Clear::serialize() const
{
  std::stringstream ss;
  if (eGPUFrameBufferBits(clear_channels) & GPU_COLOR_BIT) {
    ss << "color=" << color;
    if (eGPUFrameBufferBits(clear_channels) & (GPU_DEPTH_BIT | GPU_STENCIL_BIT)) {
      ss << ", ";
    }
  }
  if (eGPUFrameBufferBits(clear_channels) & GPU_DEPTH_BIT) {
    ss << "depth=" << depth;
    if (eGPUFrameBufferBits(clear_channels) & GPU_STENCIL_BIT) {
      ss << ", ";
    }
  }
  if (eGPUFrameBufferBits(clear_channels) & GPU_STENCIL_BIT) {
    ss << "stencil=0b" << std::bitset<8>(stencil) << ")";
  }
  return std::string(".clear(") + ss.str() + ")";
}

std::string ClearMulti::serialize() const
{
  std::stringstream ss;
  for (float4 color : Span<float4>(colors, colors_len)) {
    ss << color << ", ";
  }
  return std::string(".clear_multi(colors={") + ss.str() + "})";
}

std::string StateSet::serialize() const
{
  /* TODO(@fclem): Better serialization... */
  return std::string(".state_set(") + std::to_string(new_state) + ")";
}

std::string StencilSet::serialize() const
{
  std::stringstream ss;
  ss << ".stencil_set(write_mask=0b" << std::bitset<8>(write_mask) << ", compare_mask=0b"
     << std::bitset<8>(compare_mask) << ", reference=0b" << std::bitset<8>(reference);
  return ss.str();
}

/** \} */

/* -------------------------------------------------------------------- */
/** \name Commands buffers binding / command / resource ID generation
 * \{ */

void DrawCommandBuf::finalize_commands(Vector<Header, 0> &headers,
                                       Vector<Undetermined, 0> &commands,
                                       SubPassVector &sub_passes,
                                       uint &resource_id_count,
                                       ResourceIdBuf &resource_id_buf)
{
  for (const Header &header : headers) {
    if (header.type == Type::SubPass) {
      /** WARNING: Recursive. */
      auto &sub = sub_passes[int64_t(header.index)];
      finalize_commands(
          sub.headers_, sub.commands_, sub_passes, resource_id_count, resource_id_buf);
    }

    if (header.type != Type::Draw) {
      continue;
    }

    Draw &cmd = commands[header.index].draw;

    int batch_vert_len, batch_vert_first, batch_base_index, batch_inst_len;
    /* Now that GPUBatches are guaranteed to be finished, extract their parameters. */
    GPU_batch_draw_parameter_get(
        cmd.batch, &batch_vert_len, &batch_vert_first, &batch_base_index, &batch_inst_len);
    /* Instancing attributes are not supported using the new pipeline since we use the base
     * instance to set the correct resource_id. Workaround is a storage_buf + gl_InstanceID. */
    BLI_assert(batch_inst_len == 1);

    if (cmd.vertex_len == uint(-1)) {
      cmd.vertex_len = batch_vert_len;
    }

    if (cmd.handle.raw > 0) {
      /* Save correct offset to start of resource_id buffer region for this draw. */
      uint instance_first = resource_id_count;
      resource_id_count += cmd.instance_len;
      /* Ensure the buffer is big enough. */
      resource_id_buf.get_or_resize(resource_id_count - 1);

      /* Copy the resource id for all instances. */
      uint index = cmd.handle.resource_index();
      for (int i = instance_first; i < (instance_first + cmd.instance_len); i++) {
        resource_id_buf[i] = index;
      }
    }
  }
}

void DrawCommandBuf::bind(RecordingState &state,
                          Vector<Header, 0> &headers,
                          Vector<Undetermined, 0> &commands,
                          SubPassVector &sub_passes)
{
  resource_id_count_ = 0;

  finalize_commands(headers, commands, sub_passes, resource_id_count_, resource_id_buf_);

  resource_id_buf_.push_update();

  if (GPU_shader_draw_parameters_support() == false) {
    state.resource_id_buf = resource_id_buf_;
  }
  else {
    GPU_storagebuf_bind(resource_id_buf_, DRW_RESOURCE_ID_SLOT);
  }
}

<<<<<<< HEAD
void DrawMultiBuf::bind(RecordingState &state, VisibilityBuf &visibility_buf)
=======
void DrawMultiBuf::bind(RecordingState &state,
                        Vector<Header, 0> &headers,
                        Vector<Undetermined, 0> &commands,
                        VisibilityBuf &visibility_buf,
                        int visibility_word_per_draw,
                        int view_len)
>>>>>>> 187bce10
{
  GPU_debug_group_begin("DrawMultiBuf.bind");

  resource_id_count_ = 0u;
  for (DrawGroup &group : MutableSpan<DrawGroup>(group_buf_.data(), group_count_)) {
    /* Compute prefix sum of all instance of previous group. */
    group.start = resource_id_count_;
    resource_id_count_ += group.len;

    int batch_inst_len;
    /* Now that GPUBatches are guaranteed to be finished, extract their parameters. */
    GPU_batch_draw_parameter_get(group.gpu_batch,
                                 &group.vertex_len,
                                 &group.vertex_first,
                                 &group.base_index,
                                 &batch_inst_len);

    /* Instancing attributes are not supported using the new pipeline since we use the base
     * instance to set the correct resource_id. Workaround is a storage_buf + gl_InstanceID. */
    BLI_assert(batch_inst_len == 1);
    UNUSED_VARS_NDEBUG(batch_inst_len);

    /* Now that we got the batch information, we can set the counters to 0. */
    group.total_counter = group.front_facing_counter = group.back_facing_counter = 0;
  }

  group_buf_.push_update();
  prototype_buf_.push_update();
  /* Allocate enough for the expansion pass. */
  resource_id_buf_.get_or_resize(resource_id_count_);
  /* Two command per group. */
  command_buf_.get_or_resize(group_count_ * 2);

  if (prototype_count_ > 0) {
    GPUShader *shader = DRW_shader_draw_command_generate_get();
    GPU_shader_bind(shader);
    GPU_shader_uniform_1i(shader, "prototype_len", prototype_count_);
    GPU_shader_uniform_1i(shader, "visibility_word_per_draw", visibility_word_per_draw);
    GPU_shader_uniform_1i(shader, "view_shift", log2_ceil_u(view_len));
    GPU_storagebuf_bind(group_buf_, GPU_shader_get_ssbo(shader, "group_buf"));
    GPU_storagebuf_bind(visibility_buf, GPU_shader_get_ssbo(shader, "visibility_buf"));
    GPU_storagebuf_bind(prototype_buf_, GPU_shader_get_ssbo(shader, "prototype_buf"));
    GPU_storagebuf_bind(command_buf_, GPU_shader_get_ssbo(shader, "command_buf"));
    GPU_storagebuf_bind(resource_id_buf_, DRW_RESOURCE_ID_SLOT);
    GPU_compute_dispatch(shader, divide_ceil_u(prototype_count_, DRW_COMMAND_GROUP_SIZE), 1, 1);
    if (GPU_shader_draw_parameters_support() == false) {
      GPU_memory_barrier(GPU_BARRIER_VERTEX_ATTRIB_ARRAY);
      state.resource_id_buf = resource_id_buf_;
    }
    else {
      GPU_memory_barrier(GPU_BARRIER_SHADER_STORAGE);
    }
  }

  GPU_debug_group_end();
}

/** \} */

};  // namespace blender::draw::command<|MERGE_RESOLUTION|>--- conflicted
+++ resolved
@@ -580,16 +580,12 @@
   }
 }
 
-<<<<<<< HEAD
-void DrawMultiBuf::bind(RecordingState &state, VisibilityBuf &visibility_buf)
-=======
 void DrawMultiBuf::bind(RecordingState &state,
                         Vector<Header, 0> &headers,
                         Vector<Undetermined, 0> &commands,
                         VisibilityBuf &visibility_buf,
                         int visibility_word_per_draw,
                         int view_len)
->>>>>>> 187bce10
 {
   GPU_debug_group_begin("DrawMultiBuf.bind");
 
