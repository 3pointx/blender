--- conflicted
+++ resolved
@@ -1336,85 +1336,7 @@
   }
 }
 
-<<<<<<< HEAD
-static void drw_engines_enable_from_object_mode(void)
-{
-  use_drw_engine(&draw_engine_object_type);
-  /* TODO(fclem) remove this, it does not belong to it's own engine. */
-  use_drw_engine(&draw_engine_motion_path_type);
-}
-
-static void drw_engines_enable_from_paint_mode(int mode)
-{
-  switch (mode) {
-    case CTX_MODE_SCULPT:
-      use_drw_engine(&draw_engine_sculpt_type);
-      break;
-    case CTX_MODE_PAINT_WEIGHT:
-    case CTX_MODE_PAINT_VERTEX:
-      use_drw_engine(&draw_engine_paint_vertex_type);
-      break;
-    case CTX_MODE_PAINT_TEXTURE:
-      use_drw_engine(&draw_engine_paint_texture_type);
-      break;
-    default:
-      break;
-  }
-}
-
-static void drw_engines_enable_from_mode(int mode)
-{
-  switch (mode) {
-    case CTX_MODE_EDIT_MESH:
-      use_drw_engine(&draw_engine_edit_mesh_type);
-      break;
-    case CTX_MODE_EDIT_SURFACE:
-    case CTX_MODE_EDIT_CURVE:
-      use_drw_engine(&draw_engine_edit_curve_type);
-      break;
-    case CTX_MODE_EDIT_TEXT:
-      use_drw_engine(&draw_engine_edit_text_type);
-      break;
-    case CTX_MODE_EDIT_ARMATURE:
-      use_drw_engine(&draw_engine_edit_armature_type);
-      break;
-    case CTX_MODE_EDIT_METABALL:
-      use_drw_engine(&draw_engine_edit_metaball_type);
-      break;
-    case CTX_MODE_EDIT_LATTICE:
-      use_drw_engine(&draw_engine_edit_lattice_type);
-      break;
-    case CTX_MODE_PARTICLE:
-      use_drw_engine(&draw_engine_particle_type);
-      break;
-    case CTX_MODE_POSE:
-    case CTX_MODE_PAINT_WEIGHT:
-      /* The pose engine clears the depth of the default framebuffer
-       * to draw an object with `OB_DRAWXRAY`.
-       * (different of workbench that has its own framebuffer).
-       * So make sure you call its `draw_scene` after all the other engines. */
-      use_drw_engine(&draw_engine_pose_type);
-      break;
-    case CTX_MODE_SCULPT:
-    case CTX_MODE_PAINT_VERTEX:
-    case CTX_MODE_PAINT_TEXTURE:
-    case CTX_MODE_OBJECT:
-    case CTX_MODE_PAINT_GPENCIL:
-    case CTX_MODE_EDIT_GPENCIL:
-    case CTX_MODE_SCULPT_GPENCIL:
-    case CTX_MODE_WEIGHT_GPENCIL:
-    case CTX_MODE_VERTEX_GPENCIL:
-      break;
-    default:
-      BLI_assert(!"Draw mode invalid");
-      break;
-  }
-}
-
-static void drw_engines_enable_from_overlays(int UNUSED(overlay_flag))
-=======
 static void drw_engines_enable_overlays(void)
->>>>>>> 35217b4c
 {
   use_drw_engine(&draw_engine_overlay_type);
 }
