--- conflicted
+++ resolved
@@ -694,7 +694,6 @@
 void drw_engine_data_cache_release(GPUViewport *viewport);
 void drw_engine_data_free(GPUViewport *viewport);
 
-<<<<<<< HEAD
 struct DRW_Attributes;
 struct DRW_MeshCDMask;
 struct GPUMaterial;
@@ -704,11 +703,10 @@
                              int gpumat_array_len,
                              struct DRW_Attributes *r_attrs,
                              struct DRW_MeshCDMask *r_cd_needed);
-=======
+
 void DRW_manager_begin_sync(void);
 void DRW_manager_end_sync(void);
 
->>>>>>> 4b818b15
 #ifdef __cplusplus
 }
 #endif