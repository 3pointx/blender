--- conflicted
+++ resolved
@@ -181,10 +181,6 @@
 
   uint *flags_data = static_cast<uint *>(GPU_vertbuf_get_data(flags));
 
-<<<<<<< HEAD
-  for (DRWSubdivLooseEdge edge : loose_edges) {
-    *flags_data++ = mr->edge_hide && mr->edge_hide[edge.coarse_edge_index];
-=======
   switch (mr->extract_type) {
     case MR_EXTRACT_MESH: {
       const MEdge *medge = mr->medge;
@@ -223,7 +219,6 @@
       }
       break;
     }
->>>>>>> b4db5a93
   }
 
   GPUIndexBuf *ibo = static_cast<GPUIndexBuf *>(buffer);
