--- conflicted
+++ resolved
@@ -99,13 +99,8 @@
     data->cd_ofs = CustomData_get_offset(&mr->bm->ldata, CD_PROP_FLOAT2);
   }
   else {
-<<<<<<< HEAD
-    BLI_assert(ELEM(mr->extract_type, MR_EXTRACT_MAPPED, MR_EXTRACT_MESH));
-    data->uv = static_cast<const float2 *>(CustomData_get_layer(&mr->me->ldata, CD_PROP_FLOAT2));
-=======
     BLI_assert(mr->extract_type == MR_EXTRACT_MESH);
-    data->luv = (const MLoopUV *)CustomData_get_layer(&mr->me->ldata, CD_MLOOPUV);
->>>>>>> 31279d52
+    data->uv = (const float2 *)CustomData_get_layer(&mr->me->ldata, CD_PROP_FLOAT2);
   }
 }
 
