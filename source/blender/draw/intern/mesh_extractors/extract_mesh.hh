/* SPDX-License-Identifier: GPL-2.0-or-later
 * Copyright 2021 Blender Foundation. All rights reserved. */

/** \file
 * \ingroup draw
 *
 * \brief Extraction of Mesh data into VBO to feed to GPU.
 */

#pragma once

#include "DNA_mesh_types.h"
#include "DNA_meshdata_types.h"
#include "DNA_object_types.h"
#include "DNA_scene_types.h"

#include "BKE_customdata.h"
#include "BKE_editmesh.h"

#include "draw_cache_extract.hh"

struct DRWSubdivCache;

#define MIN_RANGE_LEN 1024

/* ---------------------------------------------------------------------- */
/** \name Mesh Render Data
 * \{ */

enum eMRExtractType {
  MR_EXTRACT_BMESH,
  MR_EXTRACT_MESH,
};

struct MeshRenderData {
  eMRExtractType extract_type;

  int poly_len, edge_len, vert_len, loop_len;
  int edge_loose_len;
  int vert_loose_len;
  int loop_loose_len;
  int tri_len;
  int mat_len;

  bool use_hide;
  bool use_subsurf_fdots;
  bool use_final_mesh;

  /** Use for #MeshStatVis calculation which use world-space coords. */
  float obmat[4][4];

  const ToolSettings *toolsettings;
  /** Edit Mesh */
  BMEditMesh *edit_bmesh;
  BMesh *bm;
  EditMeshData *edit_data;

  /* For deformed edit-mesh data. */
  /* Use for #ME_WRAPPER_TYPE_BMESH. */
  const float (*bm_vert_coords)[3];
  const float (*bm_vert_normals)[3];
  const float (*bm_poly_normals)[3];
  const float (*bm_poly_centers)[3];

  const int *v_origindex, *e_origindex, *p_origindex;
  int edge_crease_ofs;
  int vert_crease_ofs;
  int bweight_ofs;
  int freestyle_edge_ofs;
  int freestyle_face_ofs;
  /** Mesh */
  Mesh *me;
  const MVert *mvert;
  const MEdge *medge;
  const MLoop *mloop;
  const MPoly *mpoly;
  BMVert *eve_act;
  BMEdge *eed_act;
  BMFace *efa_act;
  BMFace *efa_act_uv;
  /* Data created on-demand (usually not for #BMesh based data). */
  MLoopTri *mlooptri;
  const float (*vert_normals)[3];
  const float (*poly_normals)[3];
  const bool *hide_vert;
  const bool *hide_edge;
<<<<<<< HEAD
  const bool *hide_face;
=======
  const bool *hide_poly;
>>>>>>> fc26e3fe
  float (*loop_normals)[3];
  int *lverts, *ledges;

  const char *active_color_name;
  const char *default_color_name;

  struct {
    int *tri_first_index;
    int *mat_tri_len;
    int visible_tri_len;
  } poly_sorted;
};

BLI_INLINE const Mesh *editmesh_final_or_this(const Object *object, const Mesh *me)
{
  if (me->edit_mesh != nullptr) {
    Mesh *editmesh_eval_final = BKE_object_get_editmesh_eval_final(object);
    if (editmesh_eval_final != nullptr) {
      return editmesh_eval_final;
    }
  }

  return me;
}

BLI_INLINE const CustomData *mesh_cd_ldata_get_from_mesh(const Mesh *me)
{
  switch ((eMeshWrapperType)me->runtime.wrapper_type) {
    case ME_WRAPPER_TYPE_SUBD:
    case ME_WRAPPER_TYPE_MDATA:
      return &me->ldata;
      break;
    case ME_WRAPPER_TYPE_BMESH:
      return &me->edit_mesh->bm->ldata;
      break;
  }

  BLI_assert(0);
  return &me->ldata;
}

BLI_INLINE const CustomData *mesh_cd_pdata_get_from_mesh(const Mesh *me)
{
  switch ((eMeshWrapperType)me->runtime.wrapper_type) {
    case ME_WRAPPER_TYPE_SUBD:
    case ME_WRAPPER_TYPE_MDATA:
      return &me->pdata;
      break;
    case ME_WRAPPER_TYPE_BMESH:
      return &me->edit_mesh->bm->pdata;
      break;
  }

  BLI_assert(0);
  return &me->pdata;
}

BLI_INLINE const CustomData *mesh_cd_edata_get_from_mesh(const Mesh *me)
{
  switch ((eMeshWrapperType)me->runtime.wrapper_type) {
    case ME_WRAPPER_TYPE_SUBD:
    case ME_WRAPPER_TYPE_MDATA:
      return &me->edata;
      break;
    case ME_WRAPPER_TYPE_BMESH:
      return &me->edit_mesh->bm->edata;
      break;
  }

  BLI_assert(0);
  return &me->edata;
}

BLI_INLINE const CustomData *mesh_cd_vdata_get_from_mesh(const Mesh *me)
{
  switch ((eMeshWrapperType)me->runtime.wrapper_type) {
    case ME_WRAPPER_TYPE_SUBD:
    case ME_WRAPPER_TYPE_MDATA:
      return &me->vdata;
      break;
    case ME_WRAPPER_TYPE_BMESH:
      return &me->edit_mesh->bm->vdata;
      break;
  }

  BLI_assert(0);
  return &me->vdata;
}

BLI_INLINE BMFace *bm_original_face_get(const MeshRenderData *mr, int idx)
{
  return ((mr->p_origindex != NULL) && (mr->p_origindex[idx] != ORIGINDEX_NONE) && mr->bm) ?
             BM_face_at_index(mr->bm, mr->p_origindex[idx]) :
             NULL;
}

BLI_INLINE BMEdge *bm_original_edge_get(const MeshRenderData *mr, int idx)
{
  return ((mr->e_origindex != NULL) && (mr->e_origindex[idx] != ORIGINDEX_NONE) && mr->bm) ?
             BM_edge_at_index(mr->bm, mr->e_origindex[idx]) :
             NULL;
}

BLI_INLINE BMVert *bm_original_vert_get(const MeshRenderData *mr, int idx)
{
  return ((mr->v_origindex != NULL) && (mr->v_origindex[idx] != ORIGINDEX_NONE) && mr->bm) ?
             BM_vert_at_index(mr->bm, mr->v_origindex[idx]) :
             NULL;
}

BLI_INLINE const float *bm_vert_co_get(const MeshRenderData *mr, const BMVert *eve)
{
  const float(*vert_coords)[3] = mr->bm_vert_coords;
  if (vert_coords != NULL) {
    return vert_coords[BM_elem_index_get(eve)];
  }

  UNUSED_VARS(mr);
  return eve->co;
}

BLI_INLINE const float *bm_vert_no_get(const MeshRenderData *mr, const BMVert *eve)
{
  const float(*vert_normals)[3] = mr->bm_vert_normals;
  if (vert_normals != NULL) {
    return vert_normals[BM_elem_index_get(eve)];
  }

  UNUSED_VARS(mr);
  return eve->no;
}

BLI_INLINE const float *bm_face_no_get(const MeshRenderData *mr, const BMFace *efa)
{
  const float(*poly_normals)[3] = mr->bm_poly_normals;
  if (poly_normals != NULL) {
    return poly_normals[BM_elem_index_get(efa)];
  }

  UNUSED_VARS(mr);
  return efa->no;
}

/** \} */

/* ---------------------------------------------------------------------- */
/** \name Mesh Elements Extract Struct
 * \{ */

/* TODO(jbakker): move parameters inside a struct. */

using ExtractTriBMeshFn = void(const MeshRenderData *mr, BMLoop **elt, int elt_index, void *data);
using ExtractTriMeshFn = void(const MeshRenderData *mr,
                              const MLoopTri *mlt,
                              int elt_index,
                              void *data);
using ExtractPolyBMeshFn = void(const MeshRenderData *mr,
                                const BMFace *f,
                                int f_index,
                                void *data);
using ExtractPolyMeshFn = void(const MeshRenderData *mr,
                               const MPoly *mp,
                               int mp_index,
                               void *data);
using ExtractLEdgeBMeshFn = void(const MeshRenderData *mr,
                                 const BMEdge *eed,
                                 int ledge_index,
                                 void *data);
using ExtractLEdgeMeshFn = void(const MeshRenderData *mr,
                                const MEdge *med,
                                int ledge_index,
                                void *data);
using ExtractLVertBMeshFn = void(const MeshRenderData *mr,
                                 const BMVert *eve,
                                 int lvert_index,
                                 void *data);
using ExtractLVertMeshFn = void(const MeshRenderData *mr,
                                const MVert *mv,
                                int lvert_index,
                                void *data);
using ExtractLooseGeomSubdivFn = void(const DRWSubdivCache *subdiv_cache,
                                      const MeshRenderData *mr,
                                      void *buffer,
                                      void *data);
using ExtractInitFn = void(const MeshRenderData *mr,
                           MeshBatchCache *cache,
                           void *buffer,
                           void *r_data);
using ExtractFinishFn = void(const MeshRenderData *mr,
                             MeshBatchCache *cache,
                             void *buffer,
                             void *data);
using ExtractTaskReduceFn = void(void *userdata, void *task_userdata);

using ExtractInitSubdivFn = void(const DRWSubdivCache *subdiv_cache,
                                 const MeshRenderData *mr,
                                 MeshBatchCache *cache,
                                 void *buf,
                                 void *data);
using ExtractIterSubdivBMeshFn = void(const DRWSubdivCache *subdiv_cache,
                                      const MeshRenderData *mr,
                                      void *data,
                                      uint subdiv_quad_index,
                                      const BMFace *coarse_quad);
using ExtractIterSubdivMeshFn = void(const DRWSubdivCache *subdiv_cache,
                                     const MeshRenderData *mr,
                                     void *data,
                                     uint subdiv_quad_index,
                                     const MPoly *coarse_quad);
using ExtractFinishSubdivFn = void(const DRWSubdivCache *subdiv_cache,
                                   const MeshRenderData *mr,
                                   MeshBatchCache *cache,
                                   void *buf,
                                   void *data);

struct MeshExtract {
  /** Executed on main thread and return user data for iteration functions. */
  ExtractInitFn *init;
  /** Executed on one (or more if use_threading) worker thread(s). */
  ExtractTriBMeshFn *iter_looptri_bm;
  ExtractTriMeshFn *iter_looptri_mesh;
  ExtractPolyBMeshFn *iter_poly_bm;
  ExtractPolyMeshFn *iter_poly_mesh;
  ExtractLEdgeBMeshFn *iter_ledge_bm;
  ExtractLEdgeMeshFn *iter_ledge_mesh;
  ExtractLVertBMeshFn *iter_lvert_bm;
  ExtractLVertMeshFn *iter_lvert_mesh;
  ExtractLooseGeomSubdivFn *iter_loose_geom_subdiv;
  /** Executed on one worker thread after all elements iterations. */
  ExtractTaskReduceFn *task_reduce;
  ExtractFinishFn *finish;
  /** Executed on main thread for subdivision evaluation. */
  ExtractInitSubdivFn *init_subdiv;
  ExtractIterSubdivBMeshFn *iter_subdiv_bm;
  ExtractIterSubdivMeshFn *iter_subdiv_mesh;
  ExtractFinishSubdivFn *finish_subdiv;
  /** Used to request common data. */
  eMRDataType data_type;
  size_t data_size;
  /** Used to know if the element callbacks are thread-safe and can be parallelized. */
  bool use_threading;
  /**
   * Offset in bytes of the buffer inside a MeshBufferList instance. Points to a vertex or index
   * buffer.
   */
  size_t mesh_buffer_offset;
};

/** \} */

/* draw_cache_extract_mesh_render_data.c */

/**
 * \param is_mode_active: When true, use the modifiers from the edit-data,
 * otherwise don't use modifiers as they are not from this object.
 */
MeshRenderData *mesh_render_data_create(Object *object,
                                        Mesh *me,
                                        bool is_editmode,
                                        bool is_paint_mode,
                                        bool is_mode_active,
                                        const float obmat[4][4],
                                        bool do_final,
                                        bool do_uvedit,
                                        const ToolSettings *ts);
void mesh_render_data_free(MeshRenderData *mr);
void mesh_render_data_update_normals(MeshRenderData *mr, eMRDataType data_flag);
void mesh_render_data_update_loose_geom(MeshRenderData *mr,
                                        MeshBufferCache *cache,
                                        eMRIterType iter_type,
                                        eMRDataType data_flag);
void mesh_render_data_update_polys_sorted(MeshRenderData *mr,
                                          MeshBufferCache *cache,
                                          eMRDataType data_flag);
/**
 * Part of the creation of the #MeshRenderData that happens in a thread.
 */
void mesh_render_data_update_looptris(MeshRenderData *mr,
                                      eMRIterType iter_type,
                                      eMRDataType data_flag);

/* draw_cache_extract_mesh_extractors.c */

struct EditLoopData {
  uchar v_flag;
  uchar e_flag;
  /* This is used for both vertex and edge creases. The edge crease value is stored in the bottom 4
   * bits, while the vertex crease is stored in the upper 4 bits. */
  uchar crease;
  uchar bweight;
};

void *mesh_extract_buffer_get(const MeshExtract *extractor, MeshBufferList *mbuflist);
eMRIterType mesh_extract_iter_type(const MeshExtract *ext);
const MeshExtract *mesh_extract_override_get(const MeshExtract *extractor,
                                             bool do_hq_normals,
                                             bool do_single_mat);
void mesh_render_data_face_flag(const MeshRenderData *mr,
                                const BMFace *efa,
                                int cd_ofs,
                                EditLoopData *eattr);
void mesh_render_data_loop_flag(const MeshRenderData *mr,
                                BMLoop *l,
                                int cd_ofs,
                                EditLoopData *eattr);
void mesh_render_data_loop_edge_flag(const MeshRenderData *mr,
                                     BMLoop *l,
                                     int cd_ofs,
                                     EditLoopData *eattr);

extern const MeshExtract extract_tris;
extern const MeshExtract extract_tris_single_mat;
extern const MeshExtract extract_lines;
extern const MeshExtract extract_lines_with_lines_loose;
extern const MeshExtract extract_lines_loose_only;
extern const MeshExtract extract_points;
extern const MeshExtract extract_fdots;
extern const MeshExtract extract_lines_paint_mask;
extern const MeshExtract extract_lines_adjacency;
extern const MeshExtract extract_edituv_tris;
extern const MeshExtract extract_edituv_lines;
extern const MeshExtract extract_edituv_points;
extern const MeshExtract extract_edituv_fdots;
extern const MeshExtract extract_pos_nor;
extern const MeshExtract extract_pos_nor_hq;
extern const MeshExtract extract_lnor_hq;
extern const MeshExtract extract_lnor;
extern const MeshExtract extract_uv;
extern const MeshExtract extract_tan;
extern const MeshExtract extract_tan_hq;
extern const MeshExtract extract_sculpt_data;
extern const MeshExtract extract_vcol;
extern const MeshExtract extract_orco;
extern const MeshExtract extract_edge_fac;
extern const MeshExtract extract_weights;
extern const MeshExtract extract_edit_data;
extern const MeshExtract extract_edituv_data;
extern const MeshExtract extract_edituv_stretch_area;
extern const MeshExtract extract_edituv_stretch_angle;
extern const MeshExtract extract_mesh_analysis;
extern const MeshExtract extract_fdots_pos;
extern const MeshExtract extract_fdots_nor;
extern const MeshExtract extract_fdots_nor_hq;
extern const MeshExtract extract_fdots_uv;
extern const MeshExtract extract_fdots_edituv_data;
extern const MeshExtract extract_skin_roots;
extern const MeshExtract extract_poly_idx;
extern const MeshExtract extract_edge_idx;
extern const MeshExtract extract_vert_idx;
extern const MeshExtract extract_fdot_idx;
extern const MeshExtract extract_attr[GPU_MAX_ATTR];<|MERGE_RESOLUTION|>--- conflicted
+++ resolved
@@ -84,11 +84,7 @@
   const float (*poly_normals)[3];
   const bool *hide_vert;
   const bool *hide_edge;
-<<<<<<< HEAD
-  const bool *hide_face;
-=======
   const bool *hide_poly;
->>>>>>> fc26e3fe
   float (*loop_normals)[3];
   int *lverts, *ledges;
 
