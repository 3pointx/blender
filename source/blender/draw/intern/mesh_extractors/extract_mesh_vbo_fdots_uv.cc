--- conflicted
+++ resolved
@@ -62,15 +62,9 @@
   BMLoop *l_iter, *l_first;
   l_iter = l_first = BM_FACE_FIRST_LOOP(f);
   do {
-<<<<<<< HEAD
-    float w = 1.0f / (float)f->len;
+    float w = 1.0f / float(f->len);
     const float *luv = BM_ELEM_CD_GET_FLOAT_P(l_iter, data->cd_ofs);
     madd_v2_v2fl(data->vbo_data[BM_elem_index_get(f)], luv, w);
-=======
-    float w = 1.0f / float(f->len);
-    const MLoopUV *luv = (const MLoopUV *)BM_ELEM_CD_GET_VOID_P(l_iter, data->cd_ofs);
-    madd_v2_v2fl(data->vbo_data[BM_elem_index_get(f)], luv->uv, w);
->>>>>>> 520d111e
   } while ((l_iter = l_iter->next) != l_first);
 }
 
@@ -92,13 +86,8 @@
       }
     }
     else {
-<<<<<<< HEAD
-      float w = 1.0f / (float)mp->totloop;
+      float w = 1.0f / float(mp->totloop);
       madd_v2_v2fl(data->vbo_data[mp_index], data->uv_data[ml_index], w);
-=======
-      float w = 1.0f / float(mp->totloop);
-      madd_v2_v2fl(data->vbo_data[mp_index], data->uv_data[ml_index].uv, w);
->>>>>>> 520d111e
     }
   }
 }
