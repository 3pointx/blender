--- conflicted
+++ resolved
@@ -87,11 +87,7 @@
                                            void *_data)
 {
   MeshExtract_PosNor_Data *data = static_cast<MeshExtract_PosNor_Data *>(_data);
-<<<<<<< HEAD
-  const bool face_hidden = mr->hide_face && mr->hide_face[mp_index];
-=======
   const bool poly_hidden = mr->hide_poly && mr->hide_poly[mp_index];
->>>>>>> fc26e3fe
 
   const MLoop *mloop = mr->mloop;
   const int ml_index_end = mp->loopstart + mp->totloop;
@@ -104,14 +100,8 @@
     copy_v3_v3(vert->pos, mv->co);
     vert->nor = data->normals[ml->v].low;
     /* Flag for paint mode overlay. */
-<<<<<<< HEAD
-    if (face_hidden || vert_hidden ||
-        ((mr->extract_type == MR_EXTRACT_MAPPED) && (mr->v_origindex) &&
-         (mr->v_origindex[ml->v] == ORIGINDEX_NONE))) {
-=======
     if (poly_hidden || vert_hidden ||
         ((mr->v_origindex) && (mr->v_origindex[ml->v] == ORIGINDEX_NONE))) {
->>>>>>> fc26e3fe
       vert->nor.w = -1;
     }
     else if (mv->flag & SELECT) {
@@ -443,11 +433,7 @@
                                               void *_data)
 {
   MeshExtract_PosNorHQ_Data *data = static_cast<MeshExtract_PosNorHQ_Data *>(_data);
-<<<<<<< HEAD
-  const bool face_hidden = mr->hide_face && mr->hide_face[mp - mr->mpoly];
-=======
   const bool poly_hidden = mr->hide_poly && mr->hide_poly[mp - mr->mpoly];
->>>>>>> fc26e3fe
 
   const MLoop *mloop = mr->mloop;
   const int ml_index_end = mp->loopstart + mp->totloop;
@@ -461,14 +447,8 @@
     copy_v3_v3_short(vert->nor, data->normals[ml->v].high);
 
     /* Flag for paint mode overlay. */
-<<<<<<< HEAD
-    if (face_hidden || vert_hidden ||
-        ((mr->extract_type == MR_EXTRACT_MAPPED) && (mr->v_origindex) &&
-         (mr->v_origindex[ml->v] == ORIGINDEX_NONE))) {
-=======
     if (poly_hidden || vert_hidden ||
         ((mr->v_origindex) && (mr->v_origindex[ml->v] == ORIGINDEX_NONE))) {
->>>>>>> fc26e3fe
       vert->nor[3] = -1;
     }
     else if (mv->flag & SELECT) {
