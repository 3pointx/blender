--- conflicted
+++ resolved
@@ -4,6 +4,8 @@
 /** \file
  * \ingroup draw
  */
+
+#include "BLI_math_vec_types.hh"
 
 #include "MEM_guardedalloc.h"
 
@@ -72,18 +74,12 @@
     }
   }
   else {
-<<<<<<< HEAD
-    BLI_assert(ELEM(mr->extract_type, MR_EXTRACT_MAPPED, MR_EXTRACT_MESH));
-    const float(*uv_data)[2] = (const float(*)[2])CustomData_get_layer(&mr->me->ldata,
-                                                                       CD_PROP_FLOAT2);
-=======
     BLI_assert(mr->extract_type == MR_EXTRACT_MESH);
-    const MLoopUV *uv_data = (const MLoopUV *)CustomData_get_layer(&mr->me->ldata, CD_MLOOPUV);
->>>>>>> 31279d52
+    const float2 *uv_data = (const float2 *)CustomData_get_layer(&mr->me->ldata, CD_PROP_FLOAT2);
     const MPoly *mp = mr->mpoly;
     for (int mp_index = 0; mp_index < mr->poly_len; mp_index++, mp++) {
       float area = BKE_mesh_calc_poly_area(mp, &mr->mloop[mp->loopstart], mr->mvert);
-      float uvarea = BKE_mesh_calc_poly_uv_area(mp, uv_data);
+      float uvarea = BKE_mesh_calc_poly_uv_area(mp, reinterpret_cast<const float(*)[2]>(uv_data));
       tot_area += area;
       tot_uv_area += uvarea;
       r_area_ratio[mp_index] = area_ratio_get(area, uvarea);
