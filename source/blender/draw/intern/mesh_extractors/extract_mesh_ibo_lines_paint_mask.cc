--- conflicted
+++ resolved
@@ -48,12 +48,7 @@
 
     const int e_index = ml->e;
     if (!((mr->use_hide && mr->hide_edge && mr->hide_edge[e_index]) ||
-<<<<<<< HEAD
-          ((mr->extract_type == MR_EXTRACT_MAPPED) && (mr->e_origindex) &&
-           (mr->e_origindex[e_index] == ORIGINDEX_NONE)))) {
-=======
           ((mr->e_origindex) && (mr->e_origindex[e_index] == ORIGINDEX_NONE)))) {
->>>>>>> fc26e3fe
 
       const int ml_index_last = mp->totloop + mp->loopstart - 1;
       const int ml_index_other = (ml_index == ml_index_last) ? mp->loopstart : (ml_index + 1);
@@ -126,12 +121,7 @@
     }
     else {
       if (!((mr->use_hide && mr->hide_edge && mr->hide_edge[coarse_edge_index]) ||
-<<<<<<< HEAD
-            ((mr->extract_type == MR_EXTRACT_MAPPED) && (mr->e_origindex) &&
-             (mr->e_origindex[coarse_edge_index] == ORIGINDEX_NONE)))) {
-=======
             ((mr->e_origindex) && (mr->e_origindex[coarse_edge_index] == ORIGINDEX_NONE)))) {
->>>>>>> fc26e3fe
         const uint ml_index_other = (loop_idx == (end_loop_idx - 1)) ? start_loop_idx :
                                                                        loop_idx + 1;
         if (coarse_quad->flag & ME_FACE_SEL) {
