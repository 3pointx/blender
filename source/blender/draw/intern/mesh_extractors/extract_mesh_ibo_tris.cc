/* SPDX-License-Identifier: GPL-2.0-or-later
 * Copyright 2021 Blender Foundation. All rights reserved. */

/** \file
 * \ingroup draw
 */

#include "MEM_guardedalloc.h"

#include "extract_mesh.hh"

#include "draw_subdivision.h"

namespace blender::draw {

static void extract_tris_mat_task_reduce(void *_userdata_to, void *_userdata_from)
{
  GPUIndexBufBuilder *elb_to = static_cast<GPUIndexBufBuilder *>(_userdata_to);
  GPUIndexBufBuilder *elb_from = static_cast<GPUIndexBufBuilder *>(_userdata_from);
  GPU_indexbuf_join(elb_to, elb_from);
}

/* ---------------------------------------------------------------------- */
/** \name Extract Triangles Indices (multi material)
 * \{ */

static void extract_tris_init(const MeshRenderData *mr,
                              MeshBatchCache *UNUSED(cache),
                              void *UNUSED(ibo),
                              void *tls_data)
{
  GPUIndexBufBuilder *elb = static_cast<GPUIndexBufBuilder *>(tls_data);
  GPU_indexbuf_init(elb, GPU_PRIM_TRIS, mr->poly_sorted.visible_tri_len, mr->loop_len);
}

static void extract_tris_iter_poly_bm(const MeshRenderData *mr,
                                      const BMFace *f,
                                      const int f_index,
                                      void *_data)
{
  int tri_first_index = mr->poly_sorted.tri_first_index[f_index];
  if (tri_first_index == -1) {
    return;
  }

  GPUIndexBufBuilder *elb = static_cast<GPUIndexBufBuilder *>(_data);
  int tri_first_index_real = poly_to_tri_count(f_index, BM_elem_index_get(f->l_first));

  struct BMLoop *(*looptris)[3] = mr->edit_bmesh->looptris;
  int tri_len = f->len - 2;
  for (int offs = 0; offs < tri_len; offs++) {
    BMLoop **elt = looptris[tri_first_index_real + offs];
    int tri_index = tri_first_index + offs;
    GPU_indexbuf_set_tri_verts(elb,
                               tri_index,
                               BM_elem_index_get(elt[0]),
                               BM_elem_index_get(elt[1]),
                               BM_elem_index_get(elt[2]));
  }
}

static void extract_tris_iter_poly_mesh(const MeshRenderData *mr,
                                        const MPoly *mp,
                                        const int mp_index,
                                        void *_data)
{
  int tri_first_index = mr->poly_sorted.tri_first_index[mp_index];
  if (tri_first_index == -1) {
    return;
  }

  GPUIndexBufBuilder *elb = static_cast<GPUIndexBufBuilder *>(_data);
  int tri_first_index_real = poly_to_tri_count(mp_index, mp->loopstart);

  int tri_len = mp->totloop - 2;
  for (int offs = 0; offs < tri_len; offs++) {
    const MLoopTri *mlt = &mr->mlooptri[tri_first_index_real + offs];
    int tri_index = tri_first_index + offs;
    GPU_indexbuf_set_tri_verts(elb, tri_index, mlt->tri[0], mlt->tri[1], mlt->tri[2]);
  }
}

static void extract_tris_finish(const MeshRenderData *mr,
                                MeshBatchCache *cache,
                                void *buf,
                                void *_data)
{
  GPUIndexBuf *ibo = static_cast<GPUIndexBuf *>(buf);
  GPUIndexBufBuilder *elb = static_cast<GPUIndexBufBuilder *>(_data);
  GPU_indexbuf_build_in_place(elb, ibo);

  /* Create ibo sub-ranges. Always do this to avoid error when the standard surface batch
   * is created before the surfaces-per-material. */
  if (mr->use_final_mesh && cache->tris_per_mat) {
    int mat_start = 0;
    for (int i = 0; i < mr->mat_len; i++) {
      /* These IBOs have not been queried yet but we create them just in case they are needed
       * later since they are not tracked by mesh_buffer_cache_create_requested(). */
      if (cache->tris_per_mat[i] == nullptr) {
        cache->tris_per_mat[i] = GPU_indexbuf_calloc();
      }
      const int mat_tri_len = mr->poly_sorted.mat_tri_len[i];
      /* Multiply by 3 because these are triangle indices. */
      const int start = mat_start * 3;
      const int len = mat_tri_len * 3;
      GPU_indexbuf_create_subrange_in_place(cache->tris_per_mat[i], ibo, start, len);
      mat_start += mat_tri_len;
    }
  }
}

static void extract_tris_init_subdiv(const DRWSubdivCache *subdiv_cache,
                                     const MeshRenderData *UNUSED(mr),
                                     MeshBatchCache *cache,
                                     void *buffer,
                                     void *UNUSED(data))
{
  GPUIndexBuf *ibo = static_cast<GPUIndexBuf *>(buffer);
  /* Initialize the index buffer, it was already allocated, it will be filled on the device. */
  GPU_indexbuf_init_build_on_device(ibo, subdiv_cache->num_subdiv_triangles * 3);

  if (cache->tris_per_mat) {
    for (int i = 0; i < cache->mat_len; i++) {
      if (cache->tris_per_mat[i] == nullptr) {
        cache->tris_per_mat[i] = GPU_indexbuf_calloc();
      }

      /* Multiply by 6 since we have 2 triangles per quad. */
      const int start = subdiv_cache->mat_start[i] * 6;
      const int len = (subdiv_cache->mat_end[i] - subdiv_cache->mat_start[i]) * 6;
      GPU_indexbuf_create_subrange_in_place(cache->tris_per_mat[i], ibo, start, len);
    }
  }

  draw_subdiv_build_tris_buffer(subdiv_cache, ibo, cache->mat_len);
}

constexpr MeshExtract create_extractor_tris()
{
  MeshExtract extractor = {nullptr};
  extractor.init = extract_tris_init;
  extractor.init_subdiv = extract_tris_init_subdiv;
  extractor.iter_poly_bm = extract_tris_iter_poly_bm;
  extractor.iter_poly_mesh = extract_tris_iter_poly_mesh;
  extractor.task_reduce = extract_tris_mat_task_reduce;
  extractor.finish = extract_tris_finish;
  extractor.data_type = MR_DATA_LOOPTRI | MR_DATA_POLYS_SORTED;
  extractor.data_size = sizeof(GPUIndexBufBuilder);
  extractor.use_threading = true;
  extractor.mesh_buffer_offset = offsetof(MeshBufferList, ibo.tris);
  return extractor;
}

/** \} */

/** \name Extract Triangles Indices (single material)
 * \{ */

static void extract_tris_single_mat_init(const MeshRenderData *mr,
                                         MeshBatchCache *UNUSED(cache),
                                         void *UNUSED(ibo),
                                         void *tls_data)
{
  GPUIndexBufBuilder *elb = static_cast<GPUIndexBufBuilder *>(tls_data);
  GPU_indexbuf_init(elb, GPU_PRIM_TRIS, mr->tri_len, mr->loop_len);
}

static void extract_tris_single_mat_iter_looptri_bm(const MeshRenderData *UNUSED(mr),
                                                    BMLoop **elt,
                                                    const int elt_index,
                                                    void *_data)
{
  GPUIndexBufBuilder *elb = static_cast<GPUIndexBufBuilder *>(_data);
  if (!BM_elem_flag_test(elt[0]->f, BM_ELEM_HIDDEN)) {
    GPU_indexbuf_set_tri_verts(elb,
                               elt_index,
                               BM_elem_index_get(elt[0]),
                               BM_elem_index_get(elt[1]),
                               BM_elem_index_get(elt[2]));
  }
  else {
    GPU_indexbuf_set_tri_restart(elb, elt_index);
  }
}

static void extract_tris_single_mat_iter_looptri_mesh(const MeshRenderData *mr,
                                                      const MLoopTri *mlt,
                                                      const int mlt_index,
                                                      void *_data)
{
  GPUIndexBufBuilder *elb = static_cast<GPUIndexBufBuilder *>(_data);
<<<<<<< HEAD
  const bool hidden = mr->use_hide && mr->hide_face && mr->hide_face[mlt->poly];
=======
  const bool hidden = mr->use_hide && mr->hide_poly && mr->hide_poly[mlt->poly];
>>>>>>> fc26e3fe
  if (hidden) {
    GPU_indexbuf_set_tri_restart(elb, mlt_index);
  }
  else {
    GPU_indexbuf_set_tri_verts(elb, mlt_index, mlt->tri[0], mlt->tri[1], mlt->tri[2]);
  }
}

static void extract_tris_single_mat_finish(const MeshRenderData *mr,
                                           MeshBatchCache *cache,
                                           void *buf,
                                           void *_data)
{
  GPUIndexBuf *ibo = static_cast<GPUIndexBuf *>(buf);
  GPUIndexBufBuilder *elb = static_cast<GPUIndexBufBuilder *>(_data);
  GPU_indexbuf_build_in_place(elb, ibo);

  /* Create ibo sub-ranges. Always do this to avoid error when the standard surface batch
   * is created before the surfaces-per-material. */
  if (mr->use_final_mesh && cache->tris_per_mat) {
    for (int i = 0; i < mr->mat_len; i++) {
      /* These IBOs have not been queried yet but we create them just in case they are needed
       * later since they are not tracked by mesh_buffer_cache_create_requested(). */
      if (cache->tris_per_mat[i] == nullptr) {
        cache->tris_per_mat[i] = GPU_indexbuf_calloc();
      }
      /* Multiply by 3 because these are triangle indices. */
      const int len = mr->tri_len * 3;
      GPU_indexbuf_create_subrange_in_place(cache->tris_per_mat[i], ibo, 0, len);
    }
  }
}

constexpr MeshExtract create_extractor_tris_single_mat()
{
  MeshExtract extractor = {nullptr};
  extractor.init = extract_tris_single_mat_init;
  extractor.init_subdiv = extract_tris_init_subdiv;
  extractor.iter_looptri_bm = extract_tris_single_mat_iter_looptri_bm;
  extractor.iter_looptri_mesh = extract_tris_single_mat_iter_looptri_mesh;
  extractor.task_reduce = extract_tris_mat_task_reduce;
  extractor.finish = extract_tris_single_mat_finish;
  extractor.data_type = MR_DATA_NONE;
  extractor.data_size = sizeof(GPUIndexBufBuilder);
  extractor.use_threading = true;
  extractor.mesh_buffer_offset = offsetof(MeshBufferList, ibo.tris);
  return extractor;
}

/** \} */

}  // namespace blender::draw

const MeshExtract extract_tris = blender::draw::create_extractor_tris();
const MeshExtract extract_tris_single_mat = blender::draw::create_extractor_tris_single_mat();<|MERGE_RESOLUTION|>--- conflicted
+++ resolved
@@ -189,11 +189,7 @@
                                                       void *_data)
 {
   GPUIndexBufBuilder *elb = static_cast<GPUIndexBufBuilder *>(_data);
-<<<<<<< HEAD
-  const bool hidden = mr->use_hide && mr->hide_face && mr->hide_face[mlt->poly];
-=======
   const bool hidden = mr->use_hide && mr->hide_poly && mr->hide_poly[mlt->poly];
->>>>>>> fc26e3fe
   if (hidden) {
     GPU_indexbuf_set_tri_restart(elb, mlt_index);
   }
