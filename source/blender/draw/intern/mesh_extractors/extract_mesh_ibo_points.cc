/* SPDX-License-Identifier: GPL-2.0-or-later
 * Copyright 2021 Blender Foundation. All rights reserved. */

/** \file
 * \ingroup draw
 */

#include "BLI_vector.hh"

#include "MEM_guardedalloc.h"

#include "draw_subdivision.h"
#include "extract_mesh.hh"

namespace blender::draw {

/* ---------------------------------------------------------------------- */
/** \name Extract Point Indices
 * \{ */

static void extract_points_init(const MeshRenderData *mr,
                                MeshBatchCache * /*cache*/,
                                void * /*buf*/,
                                void *tls_data)
{
  GPUIndexBufBuilder *elb = static_cast<GPUIndexBufBuilder *>(tls_data);
  GPU_indexbuf_init(elb, GPU_PRIM_POINTS, mr->vert_len, mr->loop_len + mr->loop_loose_len);
}

BLI_INLINE void vert_set_bm(GPUIndexBufBuilder *elb, const BMVert *eve, int l_index)
{
  const int v_index = BM_elem_index_get(eve);
  if (!BM_elem_flag_test(eve, BM_ELEM_HIDDEN)) {
    GPU_indexbuf_set_point_vert(elb, v_index, l_index);
  }
  else {
    GPU_indexbuf_set_point_restart(elb, v_index);
  }
}

BLI_INLINE void vert_set_mesh(GPUIndexBufBuilder *elb,
                              const MeshRenderData *mr,
                              const int v_index,
                              const int l_index)
{
  const bool hidden = mr->use_hide && mr->hide_vert && mr->hide_vert[v_index];

  if (!(hidden || ((mr->v_origindex) && (mr->v_origindex[v_index] == ORIGINDEX_NONE)))) {
    GPU_indexbuf_set_point_vert(elb, v_index, l_index);
  }
  else {
    GPU_indexbuf_set_point_restart(elb, v_index);
  }
}

static void extract_points_iter_poly_bm(const MeshRenderData * /*mr*/,
                                        const BMFace *f,
                                        const int /*f_index*/,
                                        void *_userdata)
{
  GPUIndexBufBuilder *elb = static_cast<GPUIndexBufBuilder *>(_userdata);
  BMLoop *l_iter, *l_first;
  l_iter = l_first = BM_FACE_FIRST_LOOP(f);
  do {
    const int l_index = BM_elem_index_get(l_iter);

    vert_set_bm(elb, l_iter->v, l_index);
  } while ((l_iter = l_iter->next) != l_first);
}

static void extract_points_iter_poly_mesh(const MeshRenderData *mr,
                                          const MPoly *mp,
                                          const int /*mp_index*/,
                                          void *_userdata)
{
  GPUIndexBufBuilder *elb = static_cast<GPUIndexBufBuilder *>(_userdata);
  const MLoop *mloop = mr->mloop;
  const int ml_index_end = mp->loopstart + mp->totloop;
  for (int ml_index = mp->loopstart; ml_index < ml_index_end; ml_index += 1) {
    const MLoop *ml = &mloop[ml_index];
    vert_set_mesh(elb, mr, ml->v, ml_index);
  }
}

static void extract_points_iter_ledge_bm(const MeshRenderData *mr,
                                         const BMEdge *eed,
                                         const int ledge_index,
                                         void *_userdata)
{
  GPUIndexBufBuilder *elb = static_cast<GPUIndexBufBuilder *>(_userdata);
  vert_set_bm(elb, eed->v1, mr->loop_len + (ledge_index * 2));
  vert_set_bm(elb, eed->v2, mr->loop_len + (ledge_index * 2) + 1);
}

static void extract_points_iter_ledge_mesh(const MeshRenderData *mr,
                                           const MEdge *med,
                                           const int ledge_index,
                                           void *_userdata)
{
  GPUIndexBufBuilder *elb = static_cast<GPUIndexBufBuilder *>(_userdata);
  vert_set_mesh(elb, mr, med->v1, mr->loop_len + (ledge_index * 2));
  vert_set_mesh(elb, mr, med->v2, mr->loop_len + (ledge_index * 2) + 1);
}

static void extract_points_iter_lvert_bm(const MeshRenderData *mr,
                                         const BMVert *eve,
                                         const int lvert_index,
                                         void *_userdata)
{
  GPUIndexBufBuilder *elb = static_cast<GPUIndexBufBuilder *>(_userdata);
  const int offset = mr->loop_len + (mr->edge_loose_len * 2);
  vert_set_bm(elb, eve, offset + lvert_index);
}

static void extract_points_iter_lvert_mesh(const MeshRenderData *mr,
<<<<<<< HEAD
=======
                                           const MVert * /*mv*/,
>>>>>>> cafd204a
                                           const int lvert_index,
                                           void *_userdata)
{
  GPUIndexBufBuilder *elb = static_cast<GPUIndexBufBuilder *>(_userdata);
  const int offset = mr->loop_len + (mr->edge_loose_len * 2);
  vert_set_mesh(elb, mr, mr->lverts[lvert_index], offset + lvert_index);
}

static void extract_points_task_reduce(void *_userdata_to, void *_userdata_from)
{
  GPUIndexBufBuilder *elb_to = static_cast<GPUIndexBufBuilder *>(_userdata_to);
  GPUIndexBufBuilder *elb_from = static_cast<GPUIndexBufBuilder *>(_userdata_from);
  GPU_indexbuf_join(elb_to, elb_from);
}

static void extract_points_finish(const MeshRenderData * /*mr*/,
                                  MeshBatchCache * /*cache*/,
                                  void *buf,
                                  void *_userdata)
{
  GPUIndexBufBuilder *elb = static_cast<GPUIndexBufBuilder *>(_userdata);
  GPUIndexBuf *ibo = static_cast<GPUIndexBuf *>(buf);
  GPU_indexbuf_build_in_place(elb, ibo);
}

static void extract_points_init_subdiv(const DRWSubdivCache *subdiv_cache,
                                       const MeshRenderData *mr,
                                       MeshBatchCache * /*cache*/,
                                       void * /*buffer*/,
                                       void *data)
{
  GPUIndexBufBuilder *elb = static_cast<GPUIndexBufBuilder *>(data);
  GPU_indexbuf_init(elb,
                    GPU_PRIM_POINTS,
                    mr->vert_len,
                    subdiv_cache->num_subdiv_loops + subdiv_cache->loose_geom.loop_len);
}

static void extract_points_iter_subdiv_common(GPUIndexBufBuilder *elb,
                                              const MeshRenderData *mr,
                                              const DRWSubdivCache *subdiv_cache,
                                              uint subdiv_quad_index,
                                              bool for_bmesh)
{
  int *subdiv_loop_vert_index = (int *)GPU_vertbuf_get_data(subdiv_cache->verts_orig_index);
  uint start_loop_idx = subdiv_quad_index * 4;
  uint end_loop_idx = (subdiv_quad_index + 1) * 4;
  for (uint i = start_loop_idx; i < end_loop_idx; i++) {
    int coarse_vertex_index = subdiv_loop_vert_index[i];

    if (coarse_vertex_index == -1) {
      continue;
    }

    if (mr->v_origindex && mr->v_origindex[coarse_vertex_index] == -1) {
      continue;
    }

    if (for_bmesh) {
      const BMVert *mv = BM_vert_at_index(mr->bm, coarse_vertex_index);
      if (BM_elem_flag_test(mv, BM_ELEM_HIDDEN)) {
        GPU_indexbuf_set_point_restart(elb, coarse_vertex_index);
        continue;
      }
    }
    else {
      if (mr->use_hide && mr->hide_vert && mr->hide_vert[coarse_vertex_index]) {
        GPU_indexbuf_set_point_restart(elb, coarse_vertex_index);
        continue;
      }
    }

    GPU_indexbuf_set_point_vert(elb, coarse_vertex_index, i);
  }
}

static void extract_points_iter_subdiv_bm(const DRWSubdivCache *subdiv_cache,
                                          const MeshRenderData *mr,
                                          void *_data,
                                          uint subdiv_quad_index,
                                          const BMFace * /*coarse_quad*/)
{
  GPUIndexBufBuilder *elb = static_cast<GPUIndexBufBuilder *>(_data);
  extract_points_iter_subdiv_common(elb, mr, subdiv_cache, subdiv_quad_index, true);
}

static void extract_points_iter_subdiv_mesh(const DRWSubdivCache *subdiv_cache,
                                            const MeshRenderData *mr,
                                            void *_data,
                                            uint subdiv_quad_index,
                                            const MPoly * /*coarse_quad*/)
{
  GPUIndexBufBuilder *elb = static_cast<GPUIndexBufBuilder *>(_data);
  extract_points_iter_subdiv_common(elb, mr, subdiv_cache, subdiv_quad_index, false);
}

static void extract_points_loose_geom_subdiv(const DRWSubdivCache *subdiv_cache,
                                             const MeshRenderData *mr,
                                             void * /*buffer*/,
                                             void *data)
{
  const DRWSubdivLooseGeom &loose_geom = subdiv_cache->loose_geom;
  const int loop_loose_len = loose_geom.loop_len;
  if (loop_loose_len == 0) {
    return;
  }

  GPUIndexBufBuilder *elb = static_cast<GPUIndexBufBuilder *>(data);

  uint offset = subdiv_cache->num_subdiv_loops;

  if (mr->extract_type != MR_EXTRACT_BMESH) {
    blender::Span<DRWSubdivLooseEdge> loose_edges = draw_subdiv_cache_get_loose_edges(
        subdiv_cache);

    for (const DRWSubdivLooseEdge &loose_edge : loose_edges) {
      const DRWSubdivLooseVertex &v1 = loose_geom.verts[loose_edge.loose_subdiv_v1_index];
      const DRWSubdivLooseVertex &v2 = loose_geom.verts[loose_edge.loose_subdiv_v2_index];
      if (v1.coarse_vertex_index != -1u) {
        vert_set_mesh(elb, mr, v1.coarse_vertex_index, offset);
      }
      if (v2.coarse_vertex_index != -1u) {
        vert_set_mesh(elb, mr, v2.coarse_vertex_index, offset + 1);
      }

      offset += 2;
    }
    blender::Span<DRWSubdivLooseVertex> loose_verts = draw_subdiv_cache_get_loose_verts(
        subdiv_cache);

    for (const DRWSubdivLooseVertex &loose_vert : loose_verts) {
      vert_set_mesh(elb, mr, loose_vert.coarse_vertex_index, offset);
      offset += 1;
    }
  }
  else {
    blender::Span<DRWSubdivLooseEdge> loose_edges = draw_subdiv_cache_get_loose_edges(
        subdiv_cache);

    for (const DRWSubdivLooseEdge &loose_edge : loose_edges) {
      const DRWSubdivLooseVertex &v1 = loose_geom.verts[loose_edge.loose_subdiv_v1_index];
      const DRWSubdivLooseVertex &v2 = loose_geom.verts[loose_edge.loose_subdiv_v2_index];
      if (v1.coarse_vertex_index != -1u) {
        BMVert *eve = mr->v_origindex ? bm_original_vert_get(mr, v1.coarse_vertex_index) :
                                        BM_vert_at_index(mr->bm, v1.coarse_vertex_index);
        vert_set_bm(elb, eve, offset);
      }
      if (v2.coarse_vertex_index != -1u) {
        BMVert *eve = mr->v_origindex ? bm_original_vert_get(mr, v2.coarse_vertex_index) :
                                        BM_vert_at_index(mr->bm, v2.coarse_vertex_index);
        vert_set_bm(elb, eve, offset + 1);
      }

      offset += 2;
    }
    blender::Span<DRWSubdivLooseVertex> loose_verts = draw_subdiv_cache_get_loose_verts(
        subdiv_cache);

    for (const DRWSubdivLooseVertex &loose_vert : loose_verts) {
      BMVert *eve = mr->v_origindex ? bm_original_vert_get(mr, loose_vert.coarse_vertex_index) :
                                      BM_vert_at_index(mr->bm, loose_vert.coarse_vertex_index);
      vert_set_bm(elb, eve, offset);
      offset += 1;
    }
  }
}

static void extract_points_finish_subdiv(const DRWSubdivCache * /*subdiv_cache*/,
                                         const MeshRenderData * /*mr*/,
                                         MeshBatchCache * /*cache*/,
                                         void *buf,
                                         void *_userdata)
{
  GPUIndexBufBuilder *elb = static_cast<GPUIndexBufBuilder *>(_userdata);
  GPUIndexBuf *ibo = static_cast<GPUIndexBuf *>(buf);
  GPU_indexbuf_build_in_place(elb, ibo);
}

constexpr MeshExtract create_extractor_points()
{
  MeshExtract extractor = {nullptr};
  extractor.init = extract_points_init;
  extractor.iter_poly_bm = extract_points_iter_poly_bm;
  extractor.iter_poly_mesh = extract_points_iter_poly_mesh;
  extractor.iter_ledge_bm = extract_points_iter_ledge_bm;
  extractor.iter_ledge_mesh = extract_points_iter_ledge_mesh;
  extractor.iter_lvert_bm = extract_points_iter_lvert_bm;
  extractor.iter_lvert_mesh = extract_points_iter_lvert_mesh;
  extractor.task_reduce = extract_points_task_reduce;
  extractor.finish = extract_points_finish;
  extractor.init_subdiv = extract_points_init_subdiv;
  extractor.iter_subdiv_bm = extract_points_iter_subdiv_bm;
  extractor.iter_subdiv_mesh = extract_points_iter_subdiv_mesh;
  extractor.iter_loose_geom_subdiv = extract_points_loose_geom_subdiv;
  extractor.finish_subdiv = extract_points_finish_subdiv;
  extractor.use_threading = true;
  extractor.data_type = MR_DATA_NONE;
  extractor.data_size = sizeof(GPUIndexBufBuilder);
  extractor.mesh_buffer_offset = offsetof(MeshBufferList, ibo.points);
  return extractor;
}

/** \} */

}  // namespace blender::draw

const MeshExtract extract_points = blender::draw::create_extractor_points();<|MERGE_RESOLUTION|>--- conflicted
+++ resolved
@@ -113,10 +113,6 @@
 }
 
 static void extract_points_iter_lvert_mesh(const MeshRenderData *mr,
-<<<<<<< HEAD
-=======
-                                           const MVert * /*mv*/,
->>>>>>> cafd204a
                                            const int lvert_index,
                                            void *_userdata)
 {
