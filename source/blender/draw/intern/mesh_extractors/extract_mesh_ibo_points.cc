/* SPDX-License-Identifier: GPL-2.0-or-later
 * Copyright 2021 Blender Foundation. All rights reserved. */

/** \file
 * \ingroup draw
 */

#include "BLI_vector.hh"

#include "MEM_guardedalloc.h"

#include "draw_subdivision.h"
#include "extract_mesh.hh"

namespace blender::draw {

/* ---------------------------------------------------------------------- */
/** \name Extract Point Indices
 * \{ */

static void extract_points_init(const MeshRenderData *mr,
                                MeshBatchCache *UNUSED(cache),
                                void *UNUSED(buf),
                                void *tls_data)
{
  GPUIndexBufBuilder *elb = static_cast<GPUIndexBufBuilder *>(tls_data);
  GPU_indexbuf_init(elb, GPU_PRIM_POINTS, mr->vert_len, mr->loop_len + mr->loop_loose_len);
}

BLI_INLINE void vert_set_bm(GPUIndexBufBuilder *elb, const BMVert *eve, int l_index)
{
  const int v_index = BM_elem_index_get(eve);
  if (!BM_elem_flag_test(eve, BM_ELEM_HIDDEN)) {
    GPU_indexbuf_set_point_vert(elb, v_index, l_index);
  }
  else {
    GPU_indexbuf_set_point_restart(elb, v_index);
  }
}

BLI_INLINE void vert_set_mesh(GPUIndexBufBuilder *elb,
                              const MeshRenderData *mr,
                              const int v_index,
                              const int l_index)
{
  const bool hidden = mr->use_hide && mr->hide_vert && mr->hide_vert[v_index];

<<<<<<< HEAD
  if (!(hidden || ((mr->extract_type == MR_EXTRACT_MAPPED) && (mr->v_origindex) &&
                   (mr->v_origindex[v_index] == ORIGINDEX_NONE)))) {
=======
  if (!(hidden || ((mr->v_origindex) && (mr->v_origindex[v_index] == ORIGINDEX_NONE)))) {
>>>>>>> fc26e3fe
    GPU_indexbuf_set_point_vert(elb, v_index, l_index);
  }
  else {
    GPU_indexbuf_set_point_restart(elb, v_index);
  }
}

static void extract_points_iter_poly_bm(const MeshRenderData *UNUSED(mr),
                                        const BMFace *f,
                                        const int UNUSED(f_index),
                                        void *_userdata)
{
  GPUIndexBufBuilder *elb = static_cast<GPUIndexBufBuilder *>(_userdata);
  BMLoop *l_iter, *l_first;
  l_iter = l_first = BM_FACE_FIRST_LOOP(f);
  do {
    const int l_index = BM_elem_index_get(l_iter);

    vert_set_bm(elb, l_iter->v, l_index);
  } while ((l_iter = l_iter->next) != l_first);
}

static void extract_points_iter_poly_mesh(const MeshRenderData *mr,
                                          const MPoly *mp,
                                          const int UNUSED(mp_index),
                                          void *_userdata)
{
  GPUIndexBufBuilder *elb = static_cast<GPUIndexBufBuilder *>(_userdata);
  const MLoop *mloop = mr->mloop;
  const int ml_index_end = mp->loopstart + mp->totloop;
  for (int ml_index = mp->loopstart; ml_index < ml_index_end; ml_index += 1) {
    const MLoop *ml = &mloop[ml_index];
    vert_set_mesh(elb, mr, ml->v, ml_index);
  }
}

static void extract_points_iter_ledge_bm(const MeshRenderData *mr,
                                         const BMEdge *eed,
                                         const int ledge_index,
                                         void *_userdata)
{
  GPUIndexBufBuilder *elb = static_cast<GPUIndexBufBuilder *>(_userdata);
  vert_set_bm(elb, eed->v1, mr->loop_len + (ledge_index * 2));
  vert_set_bm(elb, eed->v2, mr->loop_len + (ledge_index * 2) + 1);
}

static void extract_points_iter_ledge_mesh(const MeshRenderData *mr,
                                           const MEdge *med,
                                           const int ledge_index,
                                           void *_userdata)
{
  GPUIndexBufBuilder *elb = static_cast<GPUIndexBufBuilder *>(_userdata);
  vert_set_mesh(elb, mr, med->v1, mr->loop_len + (ledge_index * 2));
  vert_set_mesh(elb, mr, med->v2, mr->loop_len + (ledge_index * 2) + 1);
}

static void extract_points_iter_lvert_bm(const MeshRenderData *mr,
                                         const BMVert *eve,
                                         const int lvert_index,
                                         void *_userdata)
{
  GPUIndexBufBuilder *elb = static_cast<GPUIndexBufBuilder *>(_userdata);
  const int offset = mr->loop_len + (mr->edge_loose_len * 2);
  vert_set_bm(elb, eve, offset + lvert_index);
}

static void extract_points_iter_lvert_mesh(const MeshRenderData *mr,
                                           const MVert *UNUSED(mv),
                                           const int lvert_index,
                                           void *_userdata)
{
  GPUIndexBufBuilder *elb = static_cast<GPUIndexBufBuilder *>(_userdata);
  const int offset = mr->loop_len + (mr->edge_loose_len * 2);
  vert_set_mesh(elb, mr, mr->lverts[lvert_index], offset + lvert_index);
}

static void extract_points_task_reduce(void *_userdata_to, void *_userdata_from)
{
  GPUIndexBufBuilder *elb_to = static_cast<GPUIndexBufBuilder *>(_userdata_to);
  GPUIndexBufBuilder *elb_from = static_cast<GPUIndexBufBuilder *>(_userdata_from);
  GPU_indexbuf_join(elb_to, elb_from);
}

static void extract_points_finish(const MeshRenderData *UNUSED(mr),
                                  MeshBatchCache *UNUSED(cache),
                                  void *buf,
                                  void *_userdata)
{
  GPUIndexBufBuilder *elb = static_cast<GPUIndexBufBuilder *>(_userdata);
  GPUIndexBuf *ibo = static_cast<GPUIndexBuf *>(buf);
  GPU_indexbuf_build_in_place(elb, ibo);
}

static void extract_points_init_subdiv(const DRWSubdivCache *subdiv_cache,
                                       const MeshRenderData *mr,
                                       MeshBatchCache *UNUSED(cache),
                                       void *UNUSED(buffer),
                                       void *data)
{
  GPUIndexBufBuilder *elb = static_cast<GPUIndexBufBuilder *>(data);
  GPU_indexbuf_init(elb,
                    GPU_PRIM_POINTS,
                    mr->vert_len,
                    subdiv_cache->num_subdiv_loops + subdiv_cache->loose_geom.loop_len);
}

static void extract_points_iter_subdiv_common(GPUIndexBufBuilder *elb,
                                              const MeshRenderData *mr,
                                              const DRWSubdivCache *subdiv_cache,
                                              uint subdiv_quad_index,
                                              bool for_bmesh)
{
  int *subdiv_loop_vert_index = (int *)GPU_vertbuf_get_data(subdiv_cache->verts_orig_index);
  uint start_loop_idx = subdiv_quad_index * 4;
  uint end_loop_idx = (subdiv_quad_index + 1) * 4;
  for (uint i = start_loop_idx; i < end_loop_idx; i++) {
    int coarse_vertex_index = subdiv_loop_vert_index[i];

    if (coarse_vertex_index == -1) {
      continue;
    }

    if (mr->v_origindex && mr->v_origindex[coarse_vertex_index] == -1) {
      continue;
    }

    if (for_bmesh) {
      const BMVert *mv = BM_vert_at_index(mr->bm, coarse_vertex_index);
      if (BM_elem_flag_test(mv, BM_ELEM_HIDDEN)) {
        GPU_indexbuf_set_point_restart(elb, coarse_vertex_index);
        continue;
      }
    }
    else {
      if (mr->use_hide && mr->hide_vert && mr->hide_vert[coarse_vertex_index]) {
        GPU_indexbuf_set_point_restart(elb, coarse_vertex_index);
        continue;
      }
    }

    GPU_indexbuf_set_point_vert(elb, coarse_vertex_index, i);
  }
}

static void extract_points_iter_subdiv_bm(const DRWSubdivCache *subdiv_cache,
                                          const MeshRenderData *mr,
                                          void *_data,
                                          uint subdiv_quad_index,
                                          const BMFace *UNUSED(coarse_quad))
{
  GPUIndexBufBuilder *elb = static_cast<GPUIndexBufBuilder *>(_data);
  extract_points_iter_subdiv_common(elb, mr, subdiv_cache, subdiv_quad_index, true);
}

static void extract_points_iter_subdiv_mesh(const DRWSubdivCache *subdiv_cache,
                                            const MeshRenderData *mr,
                                            void *_data,
                                            uint subdiv_quad_index,
                                            const MPoly *UNUSED(coarse_quad))
{
  GPUIndexBufBuilder *elb = static_cast<GPUIndexBufBuilder *>(_data);
  extract_points_iter_subdiv_common(elb, mr, subdiv_cache, subdiv_quad_index, false);
}

static void extract_points_loose_geom_subdiv(const DRWSubdivCache *subdiv_cache,
                                             const MeshRenderData *mr,
                                             void *UNUSED(buffer),
                                             void *data)
{
  const DRWSubdivLooseGeom &loose_geom = subdiv_cache->loose_geom;
  const int loop_loose_len = loose_geom.loop_len;
  if (loop_loose_len == 0) {
    return;
  }

  GPUIndexBufBuilder *elb = static_cast<GPUIndexBufBuilder *>(data);

  uint offset = subdiv_cache->num_subdiv_loops;

  if (mr->extract_type != MR_EXTRACT_BMESH) {
    blender::Span<DRWSubdivLooseEdge> loose_edges = draw_subdiv_cache_get_loose_edges(
        subdiv_cache);

    for (const DRWSubdivLooseEdge &loose_edge : loose_edges) {
      const DRWSubdivLooseVertex &v1 = loose_geom.verts[loose_edge.loose_subdiv_v1_index];
      const DRWSubdivLooseVertex &v2 = loose_geom.verts[loose_edge.loose_subdiv_v2_index];
      if (v1.coarse_vertex_index != -1u) {
        vert_set_mesh(elb, mr, v1.coarse_vertex_index, offset);
      }
      if (v2.coarse_vertex_index != -1u) {
        vert_set_mesh(elb, mr, v2.coarse_vertex_index, offset + 1);
      }

      offset += 2;
    }
    blender::Span<DRWSubdivLooseVertex> loose_verts = draw_subdiv_cache_get_loose_verts(
        subdiv_cache);

    for (const DRWSubdivLooseVertex &loose_vert : loose_verts) {
      vert_set_mesh(elb, mr, loose_vert.coarse_vertex_index, offset);
      offset += 1;
    }
  }
  else {
    blender::Span<DRWSubdivLooseEdge> loose_edges = draw_subdiv_cache_get_loose_edges(
        subdiv_cache);

    for (const DRWSubdivLooseEdge &loose_edge : loose_edges) {
      const DRWSubdivLooseVertex &v1 = loose_geom.verts[loose_edge.loose_subdiv_v1_index];
      const DRWSubdivLooseVertex &v2 = loose_geom.verts[loose_edge.loose_subdiv_v2_index];
      if (v1.coarse_vertex_index != -1u) {
        BMVert *eve = mr->v_origindex ? bm_original_vert_get(mr, v1.coarse_vertex_index) :
                                        BM_vert_at_index(mr->bm, v1.coarse_vertex_index);
        vert_set_bm(elb, eve, offset);
      }
      if (v2.coarse_vertex_index != -1u) {
        BMVert *eve = mr->v_origindex ? bm_original_vert_get(mr, v2.coarse_vertex_index) :
                                        BM_vert_at_index(mr->bm, v2.coarse_vertex_index);
        vert_set_bm(elb, eve, offset + 1);
      }

      offset += 2;
    }
    blender::Span<DRWSubdivLooseVertex> loose_verts = draw_subdiv_cache_get_loose_verts(
        subdiv_cache);

    for (const DRWSubdivLooseVertex &loose_vert : loose_verts) {
      BMVert *eve = mr->v_origindex ? bm_original_vert_get(mr, loose_vert.coarse_vertex_index) :
                                      BM_vert_at_index(mr->bm, loose_vert.coarse_vertex_index);
      vert_set_bm(elb, eve, offset);
      offset += 1;
    }
  }
}

static void extract_points_finish_subdiv(const DRWSubdivCache *UNUSED(subdiv_cache),
                                         const MeshRenderData *UNUSED(mr),
                                         MeshBatchCache *UNUSED(cache),
                                         void *buf,
                                         void *_userdata)
{
  GPUIndexBufBuilder *elb = static_cast<GPUIndexBufBuilder *>(_userdata);
  GPUIndexBuf *ibo = static_cast<GPUIndexBuf *>(buf);
  GPU_indexbuf_build_in_place(elb, ibo);
}

constexpr MeshExtract create_extractor_points()
{
  MeshExtract extractor = {nullptr};
  extractor.init = extract_points_init;
  extractor.iter_poly_bm = extract_points_iter_poly_bm;
  extractor.iter_poly_mesh = extract_points_iter_poly_mesh;
  extractor.iter_ledge_bm = extract_points_iter_ledge_bm;
  extractor.iter_ledge_mesh = extract_points_iter_ledge_mesh;
  extractor.iter_lvert_bm = extract_points_iter_lvert_bm;
  extractor.iter_lvert_mesh = extract_points_iter_lvert_mesh;
  extractor.task_reduce = extract_points_task_reduce;
  extractor.finish = extract_points_finish;
  extractor.init_subdiv = extract_points_init_subdiv;
  extractor.iter_subdiv_bm = extract_points_iter_subdiv_bm;
  extractor.iter_subdiv_mesh = extract_points_iter_subdiv_mesh;
  extractor.iter_loose_geom_subdiv = extract_points_loose_geom_subdiv;
  extractor.finish_subdiv = extract_points_finish_subdiv;
  extractor.use_threading = true;
  extractor.data_type = MR_DATA_NONE;
  extractor.data_size = sizeof(GPUIndexBufBuilder);
  extractor.mesh_buffer_offset = offsetof(MeshBufferList, ibo.points);
  return extractor;
}

/** \} */

}  // namespace blender::draw

const MeshExtract extract_points = blender::draw::create_extractor_points();<|MERGE_RESOLUTION|>--- conflicted
+++ resolved
@@ -45,12 +45,7 @@
 {
   const bool hidden = mr->use_hide && mr->hide_vert && mr->hide_vert[v_index];
 
-<<<<<<< HEAD
-  if (!(hidden || ((mr->extract_type == MR_EXTRACT_MAPPED) && (mr->v_origindex) &&
-                   (mr->v_origindex[v_index] == ORIGINDEX_NONE)))) {
-=======
   if (!(hidden || ((mr->v_origindex) && (mr->v_origindex[v_index] == ORIGINDEX_NONE)))) {
->>>>>>> fc26e3fe
     GPU_indexbuf_set_point_vert(elb, v_index, l_index);
   }
   else {
