/* SPDX-License-Identifier: GPL-2.0-or-later
 * Copyright 2016 Blender Foundation. */

/** \file
 * \ingroup draw
 */

/* This is the Render Functions used by Realtime engines to draw with OpenGL */

#pragma once

#include "BLI_listbase.h"
#include "BLI_math_matrix.h"
#include "BLI_math_vector.h"
#include "BLI_string.h"

#include "BKE_context.h"
#include "BKE_layer.h"
#include "BKE_material.h"
#include "BKE_scene.h"
#include "BKE_pbvh.h"

#include "BLT_translation.h"

#include "DNA_light_types.h"
#include "DNA_material_types.h"
#include "DNA_object_types.h"
#include "DNA_scene_types.h"
#include "DNA_world_types.h"

#include "GPU_framebuffer.h"
#include "GPU_material.h"
#include "GPU_primitive.h"
#include "GPU_shader.h"
#include "GPU_storage_buffer.h"
#include "GPU_texture.h"
#include "GPU_uniform_buffer.h"

#include "draw_cache.h"
#include "draw_common.h"
#include "draw_view.h"

#include "draw_debug.h"
#include "draw_manager_profiling.h"
#include "draw_state.h"
#include "draw_view_data.h"

#include "MEM_guardedalloc.h"

#include "RE_engine.h"

#include "DEG_depsgraph.h"

#ifdef __cplusplus
extern "C" {
#endif

/* Uncomment to track unused resource bindings. */
// #define DRW_UNUSED_RESOURCE_TRACKING

#ifdef DRW_UNUSED_RESOURCE_TRACKING
#  define DRW_DEBUG_FILE_LINE_ARGS , const char *file, int line
#else
#  define DRW_DEBUG_FILE_LINE_ARGS
#endif

struct GPUBatch;
struct GPUMaterial;
struct GPUShader;
struct GPUTexture;
struct GPUUniformBuf;
struct Object;
struct ParticleSystem;
struct RenderEngineType;
struct bContext;
struct rcti;

typedef struct DRWCallBuffer DRWCallBuffer;
typedef struct DRWInterface DRWInterface;
typedef struct DRWPass DRWPass;
typedef struct DRWShaderLibrary DRWShaderLibrary;
typedef struct DRWShadingGroup DRWShadingGroup;
typedef struct DRWUniform DRWUniform;
typedef struct DRWView DRWView;

/* TODO: Put it somewhere else? */
typedef struct BoundSphere {
  float center[3], radius;
} BoundSphere;

/* declare members as empty (unused) */
typedef char DRWViewportEmptyList;

#define DRW_VIEWPORT_LIST_SIZE(list) \
  (sizeof(list) == sizeof(DRWViewportEmptyList) ? 0 : (sizeof(list) / sizeof(void *)))

/* Unused members must be either pass list or 'char *' when not used. */
#define DRW_VIEWPORT_DATA_SIZE(ty) \
  { \
    DRW_VIEWPORT_LIST_SIZE(*(((ty *)NULL)->fbl)), DRW_VIEWPORT_LIST_SIZE(*(((ty *)NULL)->txl)), \
        DRW_VIEWPORT_LIST_SIZE(*(((ty *)NULL)->psl)), \
        DRW_VIEWPORT_LIST_SIZE(*(((ty *)NULL)->stl)), \
  }

typedef struct DrawEngineDataSize {
  int fbl_len;
  int txl_len;
  int psl_len;
  int stl_len;
} DrawEngineDataSize;

typedef struct DrawEngineType {
  struct DrawEngineType *next, *prev;

  char idname[32];

  const DrawEngineDataSize *vedata_size;

  void (*engine_init)(void *vedata);
  void (*engine_free)(void);

  void (*instance_free)(void *instance_data);

  void (*cache_init)(void *vedata);
  void (*cache_populate)(void *vedata, struct Object *ob);
  void (*cache_finish)(void *vedata);

  void (*draw_scene)(void *vedata);

  void (*view_update)(void *vedata);
  void (*id_update)(void *vedata, struct ID *id);

  void (*render_to_image)(void *vedata,
                          struct RenderEngine *engine,
                          struct RenderLayer *layer,
                          const struct rcti *rect);
  void (*store_metadata)(void *vedata, struct RenderResult *render_result);
} DrawEngineType;

/* Textures */
typedef enum {
  DRW_TEX_FILTER = (1 << 0),
  DRW_TEX_WRAP = (1 << 1),
  DRW_TEX_COMPARE = (1 << 2),
  DRW_TEX_MIPMAP = (1 << 3),
} DRWTextureFlag;

/**
 * Textures from `DRW_texture_pool_query_*` have the options
 * #DRW_TEX_FILTER for color float textures, and no options
 * for depth textures and integer textures.
 */
struct GPUTexture *DRW_texture_pool_query_2d(int w,
                                             int h,
                                             eGPUTextureFormat format,
                                             DrawEngineType *engine_type);
struct GPUTexture *DRW_texture_pool_query_fullscreen(eGPUTextureFormat format,
                                                     DrawEngineType *engine_type);

struct GPUTexture *DRW_texture_create_1d(int w,
                                         eGPUTextureFormat format,
                                         DRWTextureFlag flags,
                                         const float *fpixels);
struct GPUTexture *DRW_texture_create_2d(
    int w, int h, eGPUTextureFormat format, DRWTextureFlag flags, const float *fpixels);
struct GPUTexture *DRW_texture_create_2d_array(
    int w, int h, int d, eGPUTextureFormat format, DRWTextureFlag flags, const float *fpixels);
struct GPUTexture *DRW_texture_create_3d(
    int w, int h, int d, eGPUTextureFormat format, DRWTextureFlag flags, const float *fpixels);
struct GPUTexture *DRW_texture_create_cube(int w,
                                           eGPUTextureFormat format,
                                           DRWTextureFlag flags,
                                           const float *fpixels);
struct GPUTexture *DRW_texture_create_cube_array(
    int w, int d, eGPUTextureFormat format, DRWTextureFlag flags, const float *fpixels);

void DRW_texture_ensure_fullscreen_2d(struct GPUTexture **tex,
                                      eGPUTextureFormat format,
                                      DRWTextureFlag flags);
void DRW_texture_ensure_2d(
    struct GPUTexture **tex, int w, int h, eGPUTextureFormat format, DRWTextureFlag flags);

void DRW_texture_generate_mipmaps(struct GPUTexture *tex);
void DRW_texture_free(struct GPUTexture *tex);
#define DRW_TEXTURE_FREE_SAFE(tex) \
  do { \
    if (tex != NULL) { \
      DRW_texture_free(tex); \
      tex = NULL; \
    } \
  } while (0)

#define DRW_UBO_FREE_SAFE(ubo) \
  do { \
    if (ubo != NULL) { \
      GPU_uniformbuf_free(ubo); \
      ubo = NULL; \
    } \
  } while (0)

/* Shaders */

struct GPUShader *DRW_shader_create_ex(
    const char *vert, const char *geom, const char *frag, const char *defines, const char *name);
struct GPUShader *DRW_shader_create_with_lib_ex(const char *vert,
                                                const char *geom,
                                                const char *frag,
                                                const char *lib,
                                                const char *defines,
                                                const char *name);
struct GPUShader *DRW_shader_create_with_shaderlib_ex(const char *vert,
                                                      const char *geom,
                                                      const char *frag,
                                                      const DRWShaderLibrary *lib,
                                                      const char *defines,
                                                      const char *name);
struct GPUShader *DRW_shader_create_with_transform_feedback(const char *vert,
                                                            const char *geom,
                                                            const char *defines,
                                                            eGPUShaderTFBType prim_type,
                                                            const char **varying_names,
                                                            int varying_count);
struct GPUShader *DRW_shader_create_fullscreen_ex(const char *frag,
                                                  const char *defines,
                                                  const char *name);
struct GPUShader *DRW_shader_create_fullscreen_with_shaderlib_ex(const char *frag,
                                                                 const DRWShaderLibrary *lib,
                                                                 const char *defines,
                                                                 const char *name);
#define DRW_shader_create(vert, geom, frag, defines) \
  DRW_shader_create_ex(vert, geom, frag, defines, __func__)
#define DRW_shader_create_with_lib(vert, geom, frag, lib, defines) \
  DRW_shader_create_with_lib_ex(vert, geom, frag, lib, defines, __func__)
#define DRW_shader_create_with_shaderlib(vert, geom, frag, lib, defines) \
  DRW_shader_create_with_shaderlib_ex(vert, geom, frag, lib, defines, __func__)
#define DRW_shader_create_fullscreen(frag, defines) \
  DRW_shader_create_fullscreen_ex(frag, defines, __func__)
#define DRW_shader_create_fullscreen_with_shaderlib(frag, lib, defines) \
  DRW_shader_create_fullscreen_with_shaderlib_ex(frag, lib, defines, __func__)

struct GPUMaterial *DRW_shader_from_world(struct World *wo,
                                          struct bNodeTree *ntree,
                                          const uint64_t shader_id,
                                          const bool is_volume_shader,
                                          bool deferred,
                                          GPUCodegenCallbackFn callback,
                                          void *thunk);
struct GPUMaterial *DRW_shader_from_material(struct Material *ma,
                                             struct bNodeTree *ntree,
                                             const uint64_t shader_id,
                                             const bool is_volume_shader,
                                             bool deferred,
                                             GPUCodegenCallbackFn callback,
                                             void *thunk);
void DRW_shader_free(struct GPUShader *shader);
#define DRW_SHADER_FREE_SAFE(shader) \
  do { \
    if (shader != NULL) { \
      DRW_shader_free(shader); \
      shader = NULL; \
    } \
  } while (0)

DRWShaderLibrary *DRW_shader_library_create(void);

/**
 * \warning Each library must be added after all its dependencies.
 */
void DRW_shader_library_add_file(DRWShaderLibrary *lib,
                                 const char *lib_code,
                                 const char *lib_name);
#define DRW_SHADER_LIB_ADD(lib, lib_name) \
  DRW_shader_library_add_file(lib, datatoc_##lib_name##_glsl, STRINGIFY(lib_name) ".glsl")

/**
 * \return an allocN'ed string containing the shader code with its dependencies prepended.
 * Caller must free the string with #MEM_freeN after use.
 */
char *DRW_shader_library_create_shader_string(const DRWShaderLibrary *lib,
                                              const char *shader_code);

void DRW_shader_library_free(DRWShaderLibrary *lib);
#define DRW_SHADER_LIB_FREE_SAFE(lib) \
  do { \
    if (lib != NULL) { \
      DRW_shader_library_free(lib); \
      lib = NULL; \
    } \
  } while (0)

/* Batches */

typedef enum {
  DRW_ATTR_INT,
  DRW_ATTR_FLOAT,
} eDRWAttrType;

typedef struct DRWInstanceAttrFormat {
  char name[32];
  eDRWAttrType type;
  int components;
} DRWInstanceAttrFormat;

struct GPUVertFormat *DRW_shgroup_instance_format_array(const DRWInstanceAttrFormat attrs[],
                                                        int arraysize);
#define DRW_shgroup_instance_format(format, ...) \
  do { \
    if (format == NULL) { \
      DRWInstanceAttrFormat drw_format[] = __VA_ARGS__; \
      format = DRW_shgroup_instance_format_array( \
          drw_format, (sizeof(drw_format) / sizeof(DRWInstanceAttrFormat))); \
    } \
  } while (0)

DRWShadingGroup *DRW_shgroup_create(struct GPUShader *shader, DRWPass *pass);
DRWShadingGroup *DRW_shgroup_create_sub(DRWShadingGroup *shgroup);
DRWShadingGroup *DRW_shgroup_material_create(struct GPUMaterial *material, DRWPass *pass);
DRWShadingGroup *DRW_shgroup_transform_feedback_create(struct GPUShader *shader,
                                                       DRWPass *pass,
                                                       struct GPUVertBuf *tf_target);

void DRW_shgroup_add_material_resources(DRWShadingGroup *grp, struct GPUMaterial *material);

/**
 * Return final visibility.
 */
typedef bool(DRWCallVisibilityFn)(bool vis_in, void *user_data);

void DRW_shgroup_call_ex(DRWShadingGroup *shgroup,
                         Object *ob,
                         float (*obmat)[4],
                         struct GPUBatch *geom,
                         bool bypass_culling,
                         void *user_data);

/**
 * If ob is NULL, unit model-matrix is assumed and culling is bypassed.
 */
#define DRW_shgroup_call(shgroup, geom, ob) \
  DRW_shgroup_call_ex(shgroup, ob, NULL, geom, false, NULL)

/**
 * Same as #DRW_shgroup_call but override the `obmat`. Not culled.
 */
#define DRW_shgroup_call_obmat(shgroup, geom, obmat) \
  DRW_shgroup_call_ex(shgroup, NULL, obmat, geom, false, NULL)

/* TODO(fclem): remove this when we have #DRWView */
/* user_data is used by #DRWCallVisibilityFn defined in #DRWView. */
#define DRW_shgroup_call_with_callback(shgroup, geom, ob, user_data) \
  DRW_shgroup_call_ex(shgroup, ob, NULL, geom, false, user_data)

/**
 * Same as #DRW_shgroup_call but bypass culling even if ob is not NULL.
 */
#define DRW_shgroup_call_no_cull(shgroup, geom, ob) \
  DRW_shgroup_call_ex(shgroup, ob, NULL, geom, true, NULL)

void DRW_shgroup_call_range(
    DRWShadingGroup *shgroup, Object *ob, struct GPUBatch *geom, uint v_sta, uint v_num);
/**
 * A count of 0 instance will use the default number of instance in the batch.
 */
void DRW_shgroup_call_instance_range(
    DRWShadingGroup *shgroup, Object *ob, struct GPUBatch *geom, uint i_sta, uint i_num);

void DRW_shgroup_call_compute(DRWShadingGroup *shgroup,
                              int groups_x_len,
                              int groups_y_len,
                              int groups_z_len);
/**
 * \warning this keeps the ref to groups_ref until it actually dispatch.
 */
void DRW_shgroup_call_compute_ref(DRWShadingGroup *shgroup, int groups_ref[3]);
/**
 * \note No need for a barrier. \a indirect_buf is internally synchronized.
 */
void DRW_shgroup_call_compute_indirect(DRWShadingGroup *shgroup, GPUStorageBuf *indirect_buf);
void DRW_shgroup_call_procedural_points(DRWShadingGroup *sh, Object *ob, uint point_count);
void DRW_shgroup_call_procedural_lines(DRWShadingGroup *sh, Object *ob, uint line_count);
void DRW_shgroup_call_procedural_triangles(DRWShadingGroup *sh, Object *ob, uint tri_count);
void DRW_shgroup_call_procedural_indirect(DRWShadingGroup *shgroup,
                                          GPUPrimType primitive_type,
                                          Object *ob,
                                          GPUStorageBuf *indirect_buf);
/**
 * \warning Only use with Shaders that have `IN_PLACE_INSTANCES` defined.
 * TODO: Should be removed.
 */
void DRW_shgroup_call_instances(DRWShadingGroup *shgroup,
                                Object *ob,
                                struct GPUBatch *geom,
                                uint count);
/**
 * \warning Only use with Shaders that have INSTANCED_ATTR defined.
 */
void DRW_shgroup_call_instances_with_attrs(DRWShadingGroup *shgroup,
                                           Object *ob,
                                           struct GPUBatch *geom,
                                           struct GPUBatch *inst_attributes);

<<<<<<< HEAD
void DRW_shgroup_call_sculpt(DRWShadingGroup *sh, Object *ob, bool wire, bool mask);
void DRW_shgroup_call_sculpt_with_materials(DRWShadingGroup **sh, int num_sh, Object *ob);
void DRW_sculpt_debug_cb(void *user_data,
                     const float bmin[3],
                     const float bmax[3],
                     PBVHNodeFlags flag);
=======
void DRW_shgroup_call_sculpt(DRWShadingGroup *shgroup,
                             Object *ob,
                             bool use_wire,
                             bool use_mask,
                             bool use_fset,
                             bool use_color,
                             bool use_uv);

void DRW_shgroup_call_sculpt_with_materials(DRWShadingGroup **shgroups,
                                            struct GPUMaterial **gpumats,
                                            int num_shgroups,
                                            Object *ob);
>>>>>>> 53d937a1

DRWCallBuffer *DRW_shgroup_call_buffer(DRWShadingGroup *shgroup,
                                       struct GPUVertFormat *format,
                                       GPUPrimType prim_type);
DRWCallBuffer *DRW_shgroup_call_buffer_instance(DRWShadingGroup *shgroup,
                                                struct GPUVertFormat *format,
                                                struct GPUBatch *geom);

void DRW_buffer_add_entry_struct(DRWCallBuffer *callbuf, const void *data);
void DRW_buffer_add_entry_array(DRWCallBuffer *callbuf, const void *attr[], uint attr_len);

#define DRW_buffer_add_entry(buffer, ...) \
  do { \
    const void *array[] = {__VA_ARGS__}; \
    DRW_buffer_add_entry_array(buffer, array, (sizeof(array) / sizeof(*array))); \
  } while (0)

/**
 * Can only be called during iteration phase.
 */
uint32_t DRW_object_resource_id_get(Object *ob);

/**
 * State is added to #Pass.state while drawing.
 * Use to temporarily enable draw options.
 */
void DRW_shgroup_state_enable(DRWShadingGroup *shgroup, DRWState state);
void DRW_shgroup_state_disable(DRWShadingGroup *shgroup, DRWState state);

/**
 * Reminders:
 * - (compare_mask & reference) is what is tested against (compare_mask & stencil_value)
 *   stencil_value being the value stored in the stencil buffer.
 * - (write-mask & reference) is what gets written if the test condition is fulfilled.
 */
void DRW_shgroup_stencil_set(DRWShadingGroup *shgroup,
                             uint write_mask,
                             uint reference,
                             uint compare_mask);
/**
 * TODO: remove this function. Obsolete version. mask is actually reference value.
 */
void DRW_shgroup_stencil_mask(DRWShadingGroup *shgroup, uint mask);

/**
 * Issue a barrier command.
 */
void DRW_shgroup_barrier(DRWShadingGroup *shgroup, eGPUBarrier type);

/**
 * Issue a clear command.
 */
void DRW_shgroup_clear_framebuffer(DRWShadingGroup *shgroup,
                                   eGPUFrameBufferBits channels,
                                   uchar r,
                                   uchar g,
                                   uchar b,
                                   uchar a,
                                   float depth,
                                   uchar stencil);

void DRW_shgroup_uniform_texture_ex(DRWShadingGroup *shgroup,
                                    const char *name,
                                    const struct GPUTexture *tex,
                                    eGPUSamplerState sampler_state);
void DRW_shgroup_uniform_texture_ref_ex(DRWShadingGroup *shgroup,
                                        const char *name,
                                        GPUTexture **tex,
                                        eGPUSamplerState sampler_state);
void DRW_shgroup_uniform_texture(DRWShadingGroup *shgroup,
                                 const char *name,
                                 const struct GPUTexture *tex);
void DRW_shgroup_uniform_texture_ref(DRWShadingGroup *shgroup,
                                     const char *name,
                                     struct GPUTexture **tex);
void DRW_shgroup_uniform_block_ex(DRWShadingGroup *shgroup,
                                  const char *name,
                                  const struct GPUUniformBuf *ubo DRW_DEBUG_FILE_LINE_ARGS);
void DRW_shgroup_uniform_block_ref_ex(DRWShadingGroup *shgroup,
                                      const char *name,
                                      struct GPUUniformBuf **ubo DRW_DEBUG_FILE_LINE_ARGS);
void DRW_shgroup_storage_block_ex(DRWShadingGroup *shgroup,
                                  const char *name,
                                  const struct GPUStorageBuf *ssbo DRW_DEBUG_FILE_LINE_ARGS);
void DRW_shgroup_storage_block_ref_ex(DRWShadingGroup *shgroup,
                                      const char *name,
                                      struct GPUStorageBuf **ssbo DRW_DEBUG_FILE_LINE_ARGS);
void DRW_shgroup_uniform_float(DRWShadingGroup *shgroup,
                               const char *name,
                               const float *value,
                               int arraysize);
void DRW_shgroup_uniform_vec2(DRWShadingGroup *shgroup,
                              const char *name,
                              const float *value,
                              int arraysize);
void DRW_shgroup_uniform_vec3(DRWShadingGroup *shgroup,
                              const char *name,
                              const float *value,
                              int arraysize);
void DRW_shgroup_uniform_vec4(DRWShadingGroup *shgroup,
                              const char *name,
                              const float *value,
                              int arraysize);
void DRW_shgroup_uniform_bool(DRWShadingGroup *shgroup,
                              const char *name,
                              const int *value,
                              int arraysize);
void DRW_shgroup_uniform_int(DRWShadingGroup *shgroup,
                             const char *name,
                             const int *value,
                             int arraysize);
void DRW_shgroup_uniform_ivec2(DRWShadingGroup *shgroup,
                               const char *name,
                               const int *value,
                               int arraysize);
void DRW_shgroup_uniform_ivec3(DRWShadingGroup *shgroup,
                               const char *name,
                               const int *value,
                               int arraysize);
void DRW_shgroup_uniform_ivec4(DRWShadingGroup *shgroup,
                               const char *name,
                               const int *value,
                               int arraysize);
void DRW_shgroup_uniform_mat3(DRWShadingGroup *shgroup, const char *name, const float (*value)[3]);
void DRW_shgroup_uniform_mat4(DRWShadingGroup *shgroup, const char *name, const float (*value)[4]);
/**
 * Only to be used when image load store is supported (#GPU_shader_image_load_store_support()).
 */
void DRW_shgroup_uniform_image(DRWShadingGroup *shgroup, const char *name, const GPUTexture *tex);
void DRW_shgroup_uniform_image_ref(DRWShadingGroup *shgroup, const char *name, GPUTexture **tex);

/* Store value instead of referencing it. */

void DRW_shgroup_uniform_int_copy(DRWShadingGroup *shgroup, const char *name, int value);
void DRW_shgroup_uniform_ivec2_copy(DRWShadingGroup *shgroup, const char *name, const int *value);
void DRW_shgroup_uniform_ivec3_copy(DRWShadingGroup *shgroup, const char *name, const int *value);
void DRW_shgroup_uniform_ivec4_copy(DRWShadingGroup *shgroup, const char *name, const int *value);
void DRW_shgroup_uniform_bool_copy(DRWShadingGroup *shgroup, const char *name, bool value);
void DRW_shgroup_uniform_float_copy(DRWShadingGroup *shgroup, const char *name, float value);
void DRW_shgroup_uniform_vec2_copy(DRWShadingGroup *shgroup, const char *name, const float *value);
void DRW_shgroup_uniform_vec3_copy(DRWShadingGroup *shgroup, const char *name, const float *value);
void DRW_shgroup_uniform_vec4_copy(DRWShadingGroup *shgroup, const char *name, const float *value);
void DRW_shgroup_uniform_mat4_copy(DRWShadingGroup *shgroup,
                                   const char *name,
                                   const float (*value)[4]);
void DRW_shgroup_vertex_buffer_ex(DRWShadingGroup *shgroup,
                                  const char *name,
                                  struct GPUVertBuf *vertex_buffer DRW_DEBUG_FILE_LINE_ARGS);
void DRW_shgroup_vertex_buffer_ref_ex(DRWShadingGroup *shgroup,
                                      const char *name,
                                      struct GPUVertBuf **vertex_buffer DRW_DEBUG_FILE_LINE_ARGS);
void DRW_shgroup_buffer_texture(DRWShadingGroup *shgroup,
                                const char *name,
                                struct GPUVertBuf *vertex_buffer);
void DRW_shgroup_buffer_texture_ref(DRWShadingGroup *shgroup,
                                    const char *name,
                                    struct GPUVertBuf **vertex_buffer);

#ifdef DRW_UNUSED_RESOURCE_TRACKING
#  define DRW_shgroup_vertex_buffer(shgroup, name, vert) \
    DRW_shgroup_vertex_buffer_ex(shgroup, name, vert, __FILE__, __LINE__)
#  define DRW_shgroup_vertex_buffer_ref(shgroup, name, vert) \
    DRW_shgroup_vertex_buffer_ref_ex(shgroup, name, vert, __FILE__, __LINE__)
#  define DRW_shgroup_uniform_block(shgroup, name, ubo) \
    DRW_shgroup_uniform_block_ex(shgroup, name, ubo, __FILE__, __LINE__)
#  define DRW_shgroup_uniform_block_ref(shgroup, name, ubo) \
    DRW_shgroup_uniform_block_ref_ex(shgroup, name, ubo, __FILE__, __LINE__)
#  define DRW_shgroup_storage_block(shgroup, name, ssbo) \
    DRW_shgroup_storage_block_ex(shgroup, name, ssbo, __FILE__, __LINE__)
#  define DRW_shgroup_storage_block_ref(shgroup, name, ssbo) \
    DRW_shgroup_storage_block_ref_ex(shgroup, name, ssbo, __FILE__, __LINE__)
#else
#  define DRW_shgroup_vertex_buffer(shgroup, name, vert) \
    DRW_shgroup_vertex_buffer_ex(shgroup, name, vert)
#  define DRW_shgroup_vertex_buffer_ref(shgroup, name, vert) \
    DRW_shgroup_vertex_buffer_ref_ex(shgroup, name, vert)
#  define DRW_shgroup_uniform_block(shgroup, name, ubo) \
    DRW_shgroup_uniform_block_ex(shgroup, name, ubo)
#  define DRW_shgroup_uniform_block_ref(shgroup, name, ubo) \
    DRW_shgroup_uniform_block_ref_ex(shgroup, name, ubo)
#  define DRW_shgroup_storage_block(shgroup, name, ssbo) \
    DRW_shgroup_storage_block_ex(shgroup, name, ssbo)
#  define DRW_shgroup_storage_block_ref(shgroup, name, ssbo) \
    DRW_shgroup_storage_block_ref_ex(shgroup, name, ssbo)
#endif

bool DRW_shgroup_is_empty(DRWShadingGroup *shgroup);

/* Passes. */

DRWPass *DRW_pass_create(const char *name, DRWState state);
/**
 * Create an instance of the original pass that will execute the same drawcalls but with its own
 * #DRWState.
 */
DRWPass *DRW_pass_create_instance(const char *name, DRWPass *original, DRWState state);
/**
 * Link two passes so that they are both rendered if the first one is being drawn.
 */
void DRW_pass_link(DRWPass *first, DRWPass *second);
void DRW_pass_foreach_shgroup(DRWPass *pass,
                              void (*callback)(void *userData, DRWShadingGroup *shgroup),
                              void *userData);
/**
 * Sort Shading groups by decreasing Z of their first draw call.
 * This is useful for order dependent effect such as alpha-blending.
 */
void DRW_pass_sort_shgroup_z(DRWPass *pass);
/**
 * Reverse Shading group submission order.
 */
void DRW_pass_sort_shgroup_reverse(DRWPass *pass);

bool DRW_pass_is_empty(DRWPass *pass);

#define DRW_PASS_CREATE(pass, state) (pass = DRW_pass_create(#pass, state))
#define DRW_PASS_INSTANCE_CREATE(pass, original, state) \
  (pass = DRW_pass_create_instance(#pass, (original), state))

/* Views. */

/**
 * Create a view with culling.
 */
DRWView *DRW_view_create(const float viewmat[4][4],
                         const float winmat[4][4],
                         const float (*culling_viewmat)[4],
                         const float (*culling_winmat)[4],
                         DRWCallVisibilityFn *visibility_fn);
/**
 * Create a view with culling done by another view.
 */
DRWView *DRW_view_create_sub(const DRWView *parent_view,
                             const float viewmat[4][4],
                             const float winmat[4][4]);

/**
 * Update matrices of a view created with #DRW_view_create.
 */
void DRW_view_update(DRWView *view,
                     const float viewmat[4][4],
                     const float winmat[4][4],
                     const float (*culling_viewmat)[4],
                     const float (*culling_winmat)[4]);
/**
 * Update matrices of a view created with #DRW_view_create_sub.
 */
void DRW_view_update_sub(DRWView *view, const float viewmat[4][4], const float winmat[4][4]);

/**
 * \return default view if it is a viewport render.
 */
const DRWView *DRW_view_default_get(void);
/**
 * MUST only be called once per render and only in render mode. Sets default view.
 */
void DRW_view_default_set(const DRWView *view);
/**
 * \warning Only use in render AND only if you are going to set view_default again.
 */
void DRW_view_reset(void);
/**
 * Set active view for rendering.
 */
void DRW_view_set_active(const DRWView *view);
const DRWView *DRW_view_get_active(void);

/**
 * This only works if DRWPasses have been tagged with DRW_STATE_CLIP_PLANES,
 * and if the shaders have support for it (see usage of gl_ClipDistance).
 * \note planes must be in world space.
 */
void DRW_view_clip_planes_set(DRWView *view, float (*planes)[4], int plane_len);
void DRW_view_camtexco_set(DRWView *view, float texco[4]);
void DRW_view_camtexco_get(const DRWView *view, float r_texco[4]);

/* For all getters, if view is NULL, default view is assumed. */

void DRW_view_winmat_get(const DRWView *view, float mat[4][4], bool inverse);
void DRW_view_viewmat_get(const DRWView *view, float mat[4][4], bool inverse);
void DRW_view_persmat_get(const DRWView *view, float mat[4][4], bool inverse);

/**
 * \return world space frustum corners.
 */
void DRW_view_frustum_corners_get(const DRWView *view, BoundBox *corners);
/**
 * \return world space frustum sides as planes.
 * See #draw_frustum_culling_planes_calc() for the plane order.
 */
void DRW_view_frustum_planes_get(const DRWView *view, float planes[6][4]);

/**
 * These are in view-space, so negative if in perspective.
 * Extract near and far clip distance from the projection matrix.
 */
float DRW_view_near_distance_get(const DRWView *view);
float DRW_view_far_distance_get(const DRWView *view);
bool DRW_view_is_persp_get(const DRWView *view);

/* Culling, return true if object is inside view frustum. */

/**
 * \return True if the given BoundSphere intersect the current view frustum.
 * bsphere must be in world space.
 */
bool DRW_culling_sphere_test(const DRWView *view, const BoundSphere *bsphere);
/**
 * \return True if the given BoundBox intersect the current view frustum.
 * bbox must be in world space.
 */
bool DRW_culling_box_test(const DRWView *view, const BoundBox *bbox);
/**
 * \return True if the view frustum is inside or intersect the given plane.
 * plane must be in world space.
 */
bool DRW_culling_plane_test(const DRWView *view, const float plane[4]);
/**
 * Return True if the given box intersect the current view frustum.
 * This function will have to be replaced when world space bounding-box per objects is implemented.
 */
bool DRW_culling_min_max_test(const DRWView *view, float obmat[4][4], float min[3], float max[3]);

void DRW_culling_frustum_corners_get(const DRWView *view, BoundBox *corners);
void DRW_culling_frustum_planes_get(const DRWView *view, float planes[6][4]);

/* Viewport. */

const float *DRW_viewport_size_get(void);
const float *DRW_viewport_invert_size_get(void);
const float *DRW_viewport_screenvecs_get(void);
const float *DRW_viewport_pixelsize_get(void);

struct DefaultFramebufferList *DRW_viewport_framebuffer_list_get(void);
struct DefaultTextureList *DRW_viewport_texture_list_get(void);

void DRW_viewport_request_redraw(void);

void DRW_render_to_image(struct RenderEngine *engine, struct Depsgraph *depsgraph);
void DRW_render_object_iter(void *vedata,
                            struct RenderEngine *engine,
                            struct Depsgraph *depsgraph,
                            void (*callback)(void *vedata,
                                             struct Object *ob,
                                             struct RenderEngine *engine,
                                             struct Depsgraph *depsgraph));
/**
 * Must run after all instance datas have been added.
 */
void DRW_render_instance_buffer_finish(void);
/**
 * \warning Changing frame might free the #ViewLayerEngineData.
 */
void DRW_render_set_time(struct RenderEngine *engine,
                         struct Depsgraph *depsgraph,
                         int frame,
                         float subframe);
/**
 * \warning only use for custom pipeline. 99% of the time, you don't want to use this.
 */
void DRW_render_viewport_size_set(const int size[2]);

/**
 * Assume a valid GL context is bound (and that the gl_context_mutex has been acquired).
 * This function only setup DST and execute the given function.
 * \warning similar to DRW_render_to_image you cannot use default lists (`dfbl` & `dtxl`).
 */
void DRW_custom_pipeline(DrawEngineType *draw_engine_type,
                         struct Depsgraph *depsgraph,
                         void (*callback)(void *vedata, void *user_data),
                         void *user_data);

/**
 * Used when the render engine want to redo another cache populate inside the same render frame.
 */
void DRW_cache_restart(void);

/* ViewLayers */

void *DRW_view_layer_engine_data_get(DrawEngineType *engine_type);
void **DRW_view_layer_engine_data_ensure_ex(struct ViewLayer *view_layer,
                                            DrawEngineType *engine_type,
                                            void (*callback)(void *storage));
void **DRW_view_layer_engine_data_ensure(DrawEngineType *engine_type,
                                         void (*callback)(void *storage));

/* DrawData */

DrawData *DRW_drawdata_get(ID *id, DrawEngineType *engine_type);
DrawData *DRW_drawdata_ensure(ID *id,
                              DrawEngineType *engine_type,
                              size_t size,
                              DrawDataInitCb init_cb,
                              DrawDataFreeCb free_cb);
/**
 * Return NULL if not a dupli or a pointer of pointer to the engine data.
 */
void **DRW_duplidata_get(void *vedata);

/* Settings. */

bool DRW_object_is_renderable(const struct Object *ob);
/**
 * Does `ob` needs to be rendered in edit mode.
 *
 * When using duplicate linked meshes, objects that are not in edit-mode will be drawn as
 * it is in edit mode, when another object with the same mesh is in edit mode.
 * This will not be the case when one of the objects are influenced by modifiers.
 */
bool DRW_object_is_in_edit_mode(const struct Object *ob);
/**
 * Return whether this object is visible depending if
 * we are rendering or drawing in the viewport.
 */
int DRW_object_visibility_in_active_context(const struct Object *ob);
bool DRW_object_use_hide_faces(const struct Object *ob);

bool DRW_object_is_visible_psys_in_active_context(const struct Object *object,
                                                  const struct ParticleSystem *psys);

struct Object *DRW_object_get_dupli_parent(const struct Object *ob);
struct DupliObject *DRW_object_get_dupli(const struct Object *ob);

/* Draw commands */

void DRW_draw_pass(DRWPass *pass);
/**
 * Draw only a subset of shgroups. Used in special situations as grease pencil strokes.
 */
void DRW_draw_pass_subset(DRWPass *pass, DRWShadingGroup *start_group, DRWShadingGroup *end_group);

void DRW_draw_callbacks_pre_scene(void);
void DRW_draw_callbacks_post_scene(void);

/**
 * Reset state to not interfere with other UI draw-call.
 */
void DRW_state_reset_ex(DRWState state);
void DRW_state_reset(void);
/**
 * Use with care, intended so selection code can override passes depth settings,
 * which is important for selection to work properly.
 *
 * Should be set in main draw loop, cleared afterwards
 */
void DRW_state_lock(DRWState state);

/* Selection. */

void DRW_select_load_id(uint id);

/* Draw State. */

/**
 * When false, drawing doesn't output to a pixel buffer
 * eg: Occlusion queries, or when we have setup a context to draw in already.
 */
bool DRW_state_is_fbo(void);
/**
 * For when engines need to know if this is drawing for selection or not.
 */
bool DRW_state_is_select(void);
bool DRW_state_is_material_select(void);
bool DRW_state_is_depth(void);
/**
 * Whether we are rendering for an image
 */
bool DRW_state_is_image_render(void);
/**
 * Whether we are rendering only the render engine,
 * or if we should also render the mode engines.
 */
bool DRW_state_is_scene_render(void);
/**
 * Whether we are rendering simple opengl render
 */
bool DRW_state_is_opengl_render(void);
bool DRW_state_is_playback(void);
/**
 * Is the user navigating the region.
 */
bool DRW_state_is_navigating(void);
/**
 * Should text draw in this mode?
 */
bool DRW_state_show_text(void);
/**
 * Should draw support elements
 * Objects center, selection outline, probe data, ...
 */
bool DRW_state_draw_support(void);
/**
 * Whether we should render the background
 */
bool DRW_state_draw_background(void);

/* Avoid too many lookups while drawing */
typedef struct DRWContextState {

  struct ARegion *region;       /* 'CTX_wm_region(C)' */
  struct RegionView3D *rv3d;    /* 'CTX_wm_region_view3d(C)' */
  struct View3D *v3d;           /* 'CTX_wm_view3d(C)' */
  struct SpaceLink *space_data; /* 'CTX_wm_space_data(C)' */

  struct Scene *scene;          /* 'CTX_data_scene(C)' */
  struct ViewLayer *view_layer; /* 'CTX_data_view_layer(C)' */

  /* Use 'object_edit' for edit-mode */
  struct Object *obact;

  struct RenderEngineType *engine_type;

  struct Depsgraph *depsgraph;

  struct TaskGraph *task_graph;

  eObjectMode object_mode;

  eGPUShaderConfig sh_cfg;

  /** Last resort (some functions take this as an arg so we can't easily avoid).
   * May be NULL when used for selection or depth buffer. */
  const struct bContext *evil_C;

  /* ---- */

  /* Cache: initialized by 'drw_context_state_init'. */
  struct Object *object_pose;
  struct Object *object_edit;

} DRWContextState;

const DRWContextState *DRW_context_state_get(void);

struct DRW_Attributes;
struct DRW_MeshCDMask;

void DRW_mesh_batch_cache_get_attributes(struct Object *object,
                                         struct Mesh *me,
                                         struct DRW_Attributes **r_attrs,
                                         struct DRW_MeshCDMask **r_cd_needed);

#ifdef __cplusplus
}
#endif<|MERGE_RESOLUTION|>--- conflicted
+++ resolved
@@ -17,8 +17,8 @@
 #include "BKE_context.h"
 #include "BKE_layer.h"
 #include "BKE_material.h"
+#include "BKE_pbvh.h"
 #include "BKE_scene.h"
-#include "BKE_pbvh.h"
 
 #include "BLT_translation.h"
 
@@ -399,14 +399,6 @@
                                            struct GPUBatch *geom,
                                            struct GPUBatch *inst_attributes);
 
-<<<<<<< HEAD
-void DRW_shgroup_call_sculpt(DRWShadingGroup *sh, Object *ob, bool wire, bool mask);
-void DRW_shgroup_call_sculpt_with_materials(DRWShadingGroup **sh, int num_sh, Object *ob);
-void DRW_sculpt_debug_cb(void *user_data,
-                     const float bmin[3],
-                     const float bmax[3],
-                     PBVHNodeFlags flag);
-=======
 void DRW_shgroup_call_sculpt(DRWShadingGroup *shgroup,
                              Object *ob,
                              bool use_wire,
@@ -419,7 +411,6 @@
                                             struct GPUMaterial **gpumats,
                                             int num_shgroups,
                                             Object *ob);
->>>>>>> 53d937a1
 
 DRWCallBuffer *DRW_shgroup_call_buffer(DRWShadingGroup *shgroup,
                                        struct GPUVertFormat *format,
