/* SPDX-License-Identifier: GPL-2.0-or-later
 * Copyright 2021 Blender Foundation. All rights reserved. */

/** \file
 * \ingroup draw
 *
 * \brief Extraction of Mesh data into VBO to feed to GPU.
 */

#include "MEM_guardedalloc.h"

#include "BLI_array.hh"
#include "BLI_bitmap.h"
#include "BLI_math.h"
#include "BLI_task.h"

#include "BKE_editmesh.h"
#include "BKE_editmesh_cache.h"
#include "BKE_mesh.h"

#include "GPU_batch.h"

#include "ED_mesh.h"

#include "mesh_extractors/extract_mesh.hh"

/* ---------------------------------------------------------------------- */
/** \name Update Loose Geometry
 * \{ */

static void mesh_render_data_lverts_bm(const MeshRenderData *mr,
                                       MeshBufferCache *cache,
                                       BMesh *bm);
static void mesh_render_data_ledges_bm(const MeshRenderData *mr,
                                       MeshBufferCache *cache,
                                       BMesh *bm);
static void mesh_render_data_loose_geom_mesh(const MeshRenderData *mr, MeshBufferCache *cache);
static void mesh_render_data_loose_geom_build(const MeshRenderData *mr, MeshBufferCache *cache);

static void mesh_render_data_loose_geom_load(MeshRenderData *mr, MeshBufferCache *cache)
{
  mr->ledges = cache->loose_geom.edges;
  mr->lverts = cache->loose_geom.verts;
  mr->vert_loose_len = cache->loose_geom.vert_len;
  mr->edge_loose_len = cache->loose_geom.edge_len;

  mr->loop_loose_len = mr->vert_loose_len + (mr->edge_loose_len * 2);
}

static void mesh_render_data_loose_geom_ensure(const MeshRenderData *mr, MeshBufferCache *cache)
{
  /* Early exit: Are loose geometry already available.
   * Only checking for loose verts as loose edges and verts are calculated at the same time. */
  if (cache->loose_geom.verts) {
    return;
  }
  mesh_render_data_loose_geom_build(mr, cache);
}

static void mesh_render_data_loose_geom_build(const MeshRenderData *mr, MeshBufferCache *cache)
{
  cache->loose_geom.vert_len = 0;
  cache->loose_geom.edge_len = 0;

  if (mr->extract_type != MR_EXTRACT_BMESH) {
    /* Mesh */
    mesh_render_data_loose_geom_mesh(mr, cache);
  }
  else {
    /* #BMesh */
    BMesh *bm = mr->bm;
    mesh_render_data_lverts_bm(mr, cache, bm);
    mesh_render_data_ledges_bm(mr, cache, bm);
  }
}

static void mesh_render_data_loose_geom_mesh(const MeshRenderData *mr, MeshBufferCache *cache)
{
  BLI_bitmap *lvert_map = BLI_BITMAP_NEW(mr->vert_len, __func__);

  cache->loose_geom.edges = static_cast<int *>(
      MEM_mallocN(mr->edge_len * sizeof(*cache->loose_geom.edges), __func__));
  const MEdge *med = mr->medge;
  for (int med_index = 0; med_index < mr->edge_len; med_index++, med++) {
    if (med->flag & ME_LOOSEEDGE) {
      cache->loose_geom.edges[cache->loose_geom.edge_len++] = med_index;
    }
    /* Tag verts as not loose. */
    BLI_BITMAP_ENABLE(lvert_map, med->v1);
    BLI_BITMAP_ENABLE(lvert_map, med->v2);
  }
  if (cache->loose_geom.edge_len < mr->edge_len) {
    cache->loose_geom.edges = static_cast<int *>(MEM_reallocN(
        cache->loose_geom.edges, cache->loose_geom.edge_len * sizeof(*cache->loose_geom.edges)));
  }

  cache->loose_geom.verts = static_cast<int *>(
      MEM_mallocN(mr->vert_len * sizeof(*cache->loose_geom.verts), __func__));
  for (int v = 0; v < mr->vert_len; v++) {
    if (!BLI_BITMAP_TEST(lvert_map, v)) {
      cache->loose_geom.verts[cache->loose_geom.vert_len++] = v;
    }
  }
  if (cache->loose_geom.vert_len < mr->vert_len) {
    cache->loose_geom.verts = static_cast<int *>(MEM_reallocN(
        cache->loose_geom.verts, cache->loose_geom.vert_len * sizeof(*cache->loose_geom.verts)));
  }

  MEM_freeN(lvert_map);
}

static void mesh_render_data_lverts_bm(const MeshRenderData *mr, MeshBufferCache *cache, BMesh *bm)
{
  int elem_id;
  BMIter iter;
  BMVert *eve;
  cache->loose_geom.verts = static_cast<int *>(
      MEM_mallocN(mr->vert_len * sizeof(*cache->loose_geom.verts), __func__));
  BM_ITER_MESH_INDEX (eve, &iter, bm, BM_VERTS_OF_MESH, elem_id) {
    if (eve->e == nullptr) {
      cache->loose_geom.verts[cache->loose_geom.vert_len++] = elem_id;
    }
  }
  if (cache->loose_geom.vert_len < mr->vert_len) {
    cache->loose_geom.verts = static_cast<int *>(MEM_reallocN(
        cache->loose_geom.verts, cache->loose_geom.vert_len * sizeof(*cache->loose_geom.verts)));
  }
}

static void mesh_render_data_ledges_bm(const MeshRenderData *mr, MeshBufferCache *cache, BMesh *bm)
{
  int elem_id;
  BMIter iter;
  BMEdge *ede;
  cache->loose_geom.edges = static_cast<int *>(
      MEM_mallocN(mr->edge_len * sizeof(*cache->loose_geom.edges), __func__));
  BM_ITER_MESH_INDEX (ede, &iter, bm, BM_EDGES_OF_MESH, elem_id) {
    if (ede->l == nullptr) {
      cache->loose_geom.edges[cache->loose_geom.edge_len++] = elem_id;
    }
  }
  if (cache->loose_geom.edge_len < mr->edge_len) {
    cache->loose_geom.edges = static_cast<int *>(MEM_reallocN(
        cache->loose_geom.edges, cache->loose_geom.edge_len * sizeof(*cache->loose_geom.edges)));
  }
}

void mesh_render_data_update_loose_geom(MeshRenderData *mr,
                                        MeshBufferCache *cache,
                                        const eMRIterType iter_type,
                                        const eMRDataType data_flag)
{
  if ((iter_type & (MR_ITER_LEDGE | MR_ITER_LVERT)) || (data_flag & MR_DATA_LOOSE_GEOM)) {
    mesh_render_data_loose_geom_ensure(mr, cache);
    mesh_render_data_loose_geom_load(mr, cache);
  }
}

/** \} */

/* ---------------------------------------------------------------------- */
/** \name Polygons sorted per material
 *
 * Contains polygon indices sorted based on their material.
 * \{ */

static void mesh_render_data_polys_sorted_load(MeshRenderData *mr, const MeshBufferCache *cache);
static void mesh_render_data_polys_sorted_ensure(MeshRenderData *mr, MeshBufferCache *cache);
static void mesh_render_data_polys_sorted_build(MeshRenderData *mr, MeshBufferCache *cache);
static int *mesh_render_data_mat_tri_len_build(MeshRenderData *mr);

void mesh_render_data_update_polys_sorted(MeshRenderData *mr,
                                          MeshBufferCache *cache,
                                          const eMRDataType data_flag)
{
  if (data_flag & MR_DATA_POLYS_SORTED) {
    mesh_render_data_polys_sorted_ensure(mr, cache);
    mesh_render_data_polys_sorted_load(mr, cache);
  }
}

static void mesh_render_data_polys_sorted_load(MeshRenderData *mr, const MeshBufferCache *cache)
{
  mr->poly_sorted.tri_first_index = cache->poly_sorted.tri_first_index;
  mr->poly_sorted.mat_tri_len = cache->poly_sorted.mat_tri_len;
  mr->poly_sorted.visible_tri_len = cache->poly_sorted.visible_tri_len;
}

static void mesh_render_data_polys_sorted_ensure(MeshRenderData *mr, MeshBufferCache *cache)
{
  if (cache->poly_sorted.tri_first_index) {
    return;
  }
  mesh_render_data_polys_sorted_build(mr, cache);
}

static void mesh_render_data_polys_sorted_build(MeshRenderData *mr, MeshBufferCache *cache)
{
  int *tri_first_index = static_cast<int *>(
      MEM_mallocN(sizeof(*tri_first_index) * mr->poly_len, __func__));
  int *mat_tri_len = mesh_render_data_mat_tri_len_build(mr);

  /* Apply offset. */
  int visible_tri_len = 0;
  blender::Array<int, 32> mat_tri_offs(mr->mat_len);
  {
    for (int i = 0; i < mr->mat_len; i++) {
      mat_tri_offs[i] = visible_tri_len;
      visible_tri_len += mat_tri_len[i];
    }
  }

  /* Sort per material. */
  int mat_last = mr->mat_len - 1;
  if (mr->extract_type == MR_EXTRACT_BMESH) {
    BMIter iter;
    BMFace *f;
    int i;
    BM_ITER_MESH_INDEX (f, &iter, mr->bm, BM_FACES_OF_MESH, i) {
      if (!BM_elem_flag_test(f, BM_ELEM_HIDDEN)) {
        const int mat = min_ii(f->mat_nr, mat_last);
        tri_first_index[i] = mat_tri_offs[mat];
        mat_tri_offs[mat] += f->len - 2;
      }
      else {
        tri_first_index[i] = -1;
      }
    }
  }
  else {
    for (int i = 0; i < mr->poly_len; i++) {
<<<<<<< HEAD
      if (!(mr->use_hide && mr->hide_face && mr->hide_face[i])) {
=======
      if (!(mr->use_hide && mr->hide_poly && mr->hide_poly[i])) {
>>>>>>> fc26e3fe
        const MPoly *mp = &mr->mpoly[i];
        const int mat = min_ii(mp->mat_nr, mat_last);
        tri_first_index[i] = mat_tri_offs[mat];
        mat_tri_offs[mat] += mp->totloop - 2;
      }
      else {
        tri_first_index[i] = -1;
      }
    }
  }

  cache->poly_sorted.tri_first_index = tri_first_index;
  cache->poly_sorted.mat_tri_len = mat_tri_len;
  cache->poly_sorted.visible_tri_len = visible_tri_len;
}

static void mesh_render_data_mat_tri_len_bm_range_fn(void *__restrict userdata,
                                                     const int iter,
                                                     const TaskParallelTLS *__restrict tls)
{
  MeshRenderData *mr = static_cast<MeshRenderData *>(userdata);
  int *mat_tri_len = static_cast<int *>(tls->userdata_chunk);

  BMesh *bm = mr->bm;
  BMFace *efa = BM_face_at_index(bm, iter);
  if (!BM_elem_flag_test(efa, BM_ELEM_HIDDEN)) {
    int mat = min_ii(efa->mat_nr, mr->mat_len - 1);
    mat_tri_len[mat] += efa->len - 2;
  }
}

static void mesh_render_data_mat_tri_len_mesh_range_fn(void *__restrict userdata,
                                                       const int iter,
                                                       const TaskParallelTLS *__restrict tls)
{
  MeshRenderData *mr = static_cast<MeshRenderData *>(userdata);
  int *mat_tri_len = static_cast<int *>(tls->userdata_chunk);

  const MPoly *mp = &mr->mpoly[iter];
<<<<<<< HEAD
  if (!(mr->use_hide && mr->hide_face && mr->hide_face[iter])) {
=======
  if (!(mr->use_hide && mr->hide_poly && mr->hide_poly[iter])) {
>>>>>>> fc26e3fe
    int mat = min_ii(mp->mat_nr, mr->mat_len - 1);
    mat_tri_len[mat] += mp->totloop - 2;
  }
}

static void mesh_render_data_mat_tri_len_reduce_fn(const void *__restrict userdata,
                                                   void *__restrict chunk_join,
                                                   void *__restrict chunk)
{
  const MeshRenderData *mr = static_cast<const MeshRenderData *>(userdata);
  int *dst_mat_len = static_cast<int *>(chunk_join);
  int *src_mat_len = static_cast<int *>(chunk);
  for (int i = 0; i < mr->mat_len; i++) {
    dst_mat_len[i] += src_mat_len[i];
  }
}

static int *mesh_render_data_mat_tri_len_build_threaded(MeshRenderData *mr,
                                                        int face_len,
                                                        TaskParallelRangeFunc range_func)
{
  /* Extending the #MatOffsetUserData with an int per material slot. */
  size_t mat_tri_len_size = sizeof(int) * mr->mat_len;
  int *mat_tri_len = static_cast<int *>(MEM_callocN(mat_tri_len_size, __func__));

  TaskParallelSettings settings;
  BLI_parallel_range_settings_defaults(&settings);
  settings.userdata_chunk = mat_tri_len;
  settings.userdata_chunk_size = mat_tri_len_size;
  settings.min_iter_per_thread = MIN_RANGE_LEN;
  settings.func_reduce = mesh_render_data_mat_tri_len_reduce_fn;
  BLI_task_parallel_range(0, face_len, mr, range_func, &settings);

  return mat_tri_len;
}

/* Count how many triangles for each material. */
static int *mesh_render_data_mat_tri_len_build(MeshRenderData *mr)
{
  if (mr->extract_type == MR_EXTRACT_BMESH) {
    BMesh *bm = mr->bm;
    return mesh_render_data_mat_tri_len_build_threaded(
        mr, bm->totface, mesh_render_data_mat_tri_len_bm_range_fn);
  }
  return mesh_render_data_mat_tri_len_build_threaded(
      mr, mr->poly_len, mesh_render_data_mat_tri_len_mesh_range_fn);
}

/** \} */

/* ---------------------------------------------------------------------- */
/** \name Mesh/BMesh Interface (indirect, partially cached access to complex data).
 * \{ */

void mesh_render_data_update_looptris(MeshRenderData *mr,
                                      const eMRIterType iter_type,
                                      const eMRDataType data_flag)
{
  Mesh *me = mr->me;
  if (mr->extract_type != MR_EXTRACT_BMESH) {
    /* Mesh */
    if ((iter_type & MR_ITER_LOOPTRI) || (data_flag & MR_DATA_LOOPTRI)) {
      /* NOTE(@campbellbarton): It's possible to skip allocating tessellation,
       * the tessellation can be calculated as part of the iterator, see: P2188.
       * The overall advantage is small (around 1%), so keep this as-is. */
      mr->mlooptri = static_cast<MLoopTri *>(
          MEM_mallocN(sizeof(*mr->mlooptri) * mr->tri_len, "MR_DATATYPE_LOOPTRI"));
      if (mr->poly_normals != nullptr) {
        BKE_mesh_recalc_looptri_with_normals(mr->mloop,
                                             mr->mpoly,
                                             mr->mvert,
                                             me->totloop,
                                             me->totpoly,
                                             mr->mlooptri,
                                             mr->poly_normals);
      }
      else {
        BKE_mesh_recalc_looptri(
            mr->mloop, mr->mpoly, mr->mvert, me->totloop, me->totpoly, mr->mlooptri);
      }
    }
  }
  else {
    /* #BMesh */
    if ((iter_type & MR_ITER_LOOPTRI) || (data_flag & MR_DATA_LOOPTRI)) {
      /* Edit mode ensures this is valid, no need to calculate. */
      BLI_assert((mr->bm->totloop == 0) || (mr->edit_bmesh->looptris != nullptr));
    }
  }
}

void mesh_render_data_update_normals(MeshRenderData *mr, const eMRDataType data_flag)
{
  Mesh *me = mr->me;
  const bool is_auto_smooth = (me->flag & ME_AUTOSMOOTH) != 0;
  const float split_angle = is_auto_smooth ? me->smoothresh : (float)M_PI;

  if (mr->extract_type != MR_EXTRACT_BMESH) {
    /* Mesh */
    mr->vert_normals = BKE_mesh_vertex_normals_ensure(mr->me);
    if (data_flag & (MR_DATA_POLY_NOR | MR_DATA_LOOP_NOR | MR_DATA_TAN_LOOP_NOR)) {
      mr->poly_normals = BKE_mesh_poly_normals_ensure(mr->me);
    }
    if (((data_flag & MR_DATA_LOOP_NOR) && is_auto_smooth) || (data_flag & MR_DATA_TAN_LOOP_NOR)) {
      mr->loop_normals = static_cast<float(*)[3]>(
          MEM_mallocN(sizeof(*mr->loop_normals) * mr->loop_len, __func__));
      short(*clnors)[2] = static_cast<short(*)[2]>(
          CustomData_get_layer(&mr->me->ldata, CD_CUSTOMLOOPNORMAL));
      BKE_mesh_normals_loop_split(mr->mvert,
                                  mr->vert_normals,
                                  mr->vert_len,
                                  mr->medge,
                                  mr->edge_len,
                                  mr->mloop,
                                  mr->loop_normals,
                                  mr->loop_len,
                                  mr->mpoly,
                                  mr->poly_normals,
                                  mr->poly_len,
                                  is_auto_smooth,
                                  split_angle,
                                  nullptr,
                                  clnors,
                                  nullptr);
    }
  }
  else {
    /* #BMesh */
    if (data_flag & MR_DATA_POLY_NOR) {
      /* Use #BMFace.no instead. */
    }
    if (((data_flag & MR_DATA_LOOP_NOR) && is_auto_smooth) || (data_flag & MR_DATA_TAN_LOOP_NOR)) {

      const float(*vert_coords)[3] = nullptr;
      const float(*vert_normals)[3] = nullptr;
      const float(*poly_normals)[3] = nullptr;

      if (mr->edit_data && mr->edit_data->vertexCos) {
        vert_coords = mr->bm_vert_coords;
        vert_normals = mr->bm_vert_normals;
        poly_normals = mr->bm_poly_normals;
      }

      mr->loop_normals = static_cast<float(*)[3]>(
          MEM_mallocN(sizeof(*mr->loop_normals) * mr->loop_len, __func__));
      const int clnors_offset = CustomData_get_offset(&mr->bm->ldata, CD_CUSTOMLOOPNORMAL);
      BM_loops_calc_normal_vcos(mr->bm,
                                vert_coords,
                                vert_normals,
                                poly_normals,
                                is_auto_smooth,
                                split_angle,
                                mr->loop_normals,
                                nullptr,
                                nullptr,
                                clnors_offset,
                                false);
    }
  }
}

static void retrieve_active_attribute_names(MeshRenderData &mr,
                                            const Object &object,
                                            const Mesh &mesh)
{
  const Mesh *mesh_final = editmesh_final_or_this(&object, &mesh);
  const CustomData *cd_vdata = mesh_cd_vdata_get_from_mesh(mesh_final);
  const CustomData *cd_ldata = mesh_cd_ldata_get_from_mesh(mesh_final);

  /* Necessary because which attributes are active/default is stored in #CustomData. */
  Mesh me_query = blender::dna::shallow_zero_initialize();
  BKE_id_attribute_copy_domains_temp(
      ID_ME, cd_vdata, nullptr, cd_ldata, nullptr, nullptr, &me_query.id);

  mr.active_color_name = nullptr;
  mr.default_color_name = nullptr;

  if (const CustomDataLayer *active = BKE_id_attributes_active_color_get(&me_query.id)) {
    mr.active_color_name = active->name;
  }
  if (const CustomDataLayer *render = BKE_id_attributes_render_color_get(&me_query.id)) {
    mr.default_color_name = render->name;
  }
}

MeshRenderData *mesh_render_data_create(Object *object,
                                        Mesh *me,
                                        const bool is_editmode,
                                        const bool is_paint_mode,
                                        const bool is_mode_active,
                                        const float obmat[4][4],
                                        const bool do_final,
                                        const bool do_uvedit,
                                        const ToolSettings *ts)
{
  MeshRenderData *mr = static_cast<MeshRenderData *>(MEM_callocN(sizeof(*mr), __func__));
  mr->toolsettings = ts;
  mr->mat_len = mesh_render_mat_len_get(object, me);

  copy_m4_m4(mr->obmat, obmat);

  if (is_editmode) {
    Mesh *editmesh_eval_final = BKE_object_get_editmesh_eval_final(object);
    Mesh *editmesh_eval_cage = BKE_object_get_editmesh_eval_cage(object);

    BLI_assert(editmesh_eval_cage && editmesh_eval_final);
    mr->bm = me->edit_mesh->bm;
    mr->edit_bmesh = me->edit_mesh;
    mr->me = (do_final) ? editmesh_eval_final : editmesh_eval_cage;
    mr->edit_data = is_mode_active ? mr->me->runtime.edit_data : nullptr;

    if (mr->edit_data) {
      EditMeshData *emd = mr->edit_data;
      if (emd->vertexCos) {
        BKE_editmesh_cache_ensure_vert_normals(mr->edit_bmesh, emd);
        BKE_editmesh_cache_ensure_poly_normals(mr->edit_bmesh, emd);
      }

      mr->bm_vert_coords = mr->edit_data->vertexCos;
      mr->bm_vert_normals = mr->edit_data->vertexNos;
      mr->bm_poly_normals = mr->edit_data->polyNos;
      mr->bm_poly_centers = mr->edit_data->polyCos;
    }

    int bm_ensure_types = BM_VERT | BM_EDGE | BM_LOOP | BM_FACE;

    BM_mesh_elem_index_ensure(mr->bm, bm_ensure_types);
    BM_mesh_elem_table_ensure(mr->bm, bm_ensure_types & ~BM_LOOP);

    mr->efa_act_uv = EDBM_uv_active_face_get(mr->edit_bmesh, false, false);
    mr->efa_act = BM_mesh_active_face_get(mr->bm, false, true);
    mr->eed_act = BM_mesh_active_edge_get(mr->bm);
    mr->eve_act = BM_mesh_active_vert_get(mr->bm);

    mr->vert_crease_ofs = CustomData_get_offset(&mr->bm->vdata, CD_CREASE);
    mr->edge_crease_ofs = CustomData_get_offset(&mr->bm->edata, CD_CREASE);
    mr->bweight_ofs = CustomData_get_offset(&mr->bm->edata, CD_BWEIGHT);
#ifdef WITH_FREESTYLE
    mr->freestyle_edge_ofs = CustomData_get_offset(&mr->bm->edata, CD_FREESTYLE_EDGE);
    mr->freestyle_face_ofs = CustomData_get_offset(&mr->bm->pdata, CD_FREESTYLE_FACE);
#endif

    /* Use bmesh directly when the object is in edit mode unchanged by any modifiers.
     * For non-final UVs, always use original bmesh since the UV editor does not support
     * using the cage mesh with deformed coordinates. */
    if ((is_mode_active && mr->me->runtime.is_original_bmesh &&
         mr->me->runtime.wrapper_type == ME_WRAPPER_TYPE_BMESH) ||
        (do_uvedit && !do_final)) {
      mr->extract_type = MR_EXTRACT_BMESH;
    }
    else {
      mr->extract_type = MR_EXTRACT_MESH;

      /* Use mapping from final to original mesh when the object is in edit mode. */
      if (is_mode_active && do_final) {
        mr->v_origindex = static_cast<const int *>(
            CustomData_get_layer(&mr->me->vdata, CD_ORIGINDEX));
        mr->e_origindex = static_cast<const int *>(
            CustomData_get_layer(&mr->me->edata, CD_ORIGINDEX));
        mr->p_origindex = static_cast<const int *>(
            CustomData_get_layer(&mr->me->pdata, CD_ORIGINDEX));
      }
      else {
        mr->v_origindex = nullptr;
        mr->e_origindex = nullptr;
        mr->p_origindex = nullptr;
      }
    }
  }
  else {
    mr->me = me;
    mr->edit_bmesh = nullptr;
    mr->extract_type = MR_EXTRACT_MESH;

    if (is_paint_mode && mr->me) {
      mr->v_origindex = static_cast<const int *>(
          CustomData_get_layer(&mr->me->vdata, CD_ORIGINDEX));
      mr->e_origindex = static_cast<const int *>(
          CustomData_get_layer(&mr->me->edata, CD_ORIGINDEX));
      mr->p_origindex = static_cast<const int *>(
          CustomData_get_layer(&mr->me->pdata, CD_ORIGINDEX));
    }
    else {
      mr->v_origindex = nullptr;
      mr->e_origindex = nullptr;
      mr->p_origindex = nullptr;
    }
  }

  if (mr->extract_type != MR_EXTRACT_BMESH) {
    /* Mesh */
    mr->vert_len = mr->me->totvert;
    mr->edge_len = mr->me->totedge;
    mr->loop_len = mr->me->totloop;
    mr->poly_len = mr->me->totpoly;
    mr->tri_len = poly_to_tri_count(mr->poly_len, mr->loop_len);

    mr->mvert = BKE_mesh_vertices(mr->me);
    mr->medge = BKE_mesh_edges(mr->me);
    mr->mpoly = BKE_mesh_polygons(mr->me);
    mr->mloop = BKE_mesh_loops(mr->me);

    mr->v_origindex = static_cast<const int *>(CustomData_get_layer(&mr->me->vdata, CD_ORIGINDEX));
    mr->e_origindex = static_cast<const int *>(CustomData_get_layer(&mr->me->edata, CD_ORIGINDEX));
    mr->p_origindex = static_cast<const int *>(CustomData_get_layer(&mr->me->pdata, CD_ORIGINDEX));

    mr->hide_vert = static_cast<const bool *>(
        CustomData_get_layer_named(&me->vdata, CD_PROP_BOOL, ".hide_vert"));
    mr->hide_edge = static_cast<const bool *>(
        CustomData_get_layer_named(&me->edata, CD_PROP_BOOL, ".hide_edge"));
<<<<<<< HEAD
    mr->hide_face = static_cast<const bool *>(
        CustomData_get_layer_named(&me->pdata, CD_PROP_BOOL, ".hide_face"));
=======
    mr->hide_poly = static_cast<const bool *>(
        CustomData_get_layer_named(&me->pdata, CD_PROP_BOOL, ".hide_poly"));
>>>>>>> fc26e3fe
  }
  else {
    /* #BMesh */
    BMesh *bm = mr->bm;

    mr->vert_len = bm->totvert;
    mr->edge_len = bm->totedge;
    mr->loop_len = bm->totloop;
    mr->poly_len = bm->totface;
    mr->tri_len = poly_to_tri_count(mr->poly_len, mr->loop_len);
  }

  retrieve_active_attribute_names(*mr, *object, *me);

  return mr;
}

void mesh_render_data_free(MeshRenderData *mr)
{
  MEM_SAFE_FREE(mr->mlooptri);
  MEM_SAFE_FREE(mr->loop_normals);

  /* Loose geometry are owned by #MeshBufferCache. */
  mr->ledges = nullptr;
  mr->lverts = nullptr;

  MEM_freeN(mr);
}

/** \} */<|MERGE_RESOLUTION|>--- conflicted
+++ resolved
@@ -229,11 +229,7 @@
   }
   else {
     for (int i = 0; i < mr->poly_len; i++) {
-<<<<<<< HEAD
-      if (!(mr->use_hide && mr->hide_face && mr->hide_face[i])) {
-=======
       if (!(mr->use_hide && mr->hide_poly && mr->hide_poly[i])) {
->>>>>>> fc26e3fe
         const MPoly *mp = &mr->mpoly[i];
         const int mat = min_ii(mp->mat_nr, mat_last);
         tri_first_index[i] = mat_tri_offs[mat];
@@ -273,11 +269,7 @@
   int *mat_tri_len = static_cast<int *>(tls->userdata_chunk);
 
   const MPoly *mp = &mr->mpoly[iter];
-<<<<<<< HEAD
-  if (!(mr->use_hide && mr->hide_face && mr->hide_face[iter])) {
-=======
   if (!(mr->use_hide && mr->hide_poly && mr->hide_poly[iter])) {
->>>>>>> fc26e3fe
     int mat = min_ii(mp->mat_nr, mr->mat_len - 1);
     mat_tri_len[mat] += mp->totloop - 2;
   }
@@ -588,13 +580,8 @@
         CustomData_get_layer_named(&me->vdata, CD_PROP_BOOL, ".hide_vert"));
     mr->hide_edge = static_cast<const bool *>(
         CustomData_get_layer_named(&me->edata, CD_PROP_BOOL, ".hide_edge"));
-<<<<<<< HEAD
-    mr->hide_face = static_cast<const bool *>(
-        CustomData_get_layer_named(&me->pdata, CD_PROP_BOOL, ".hide_face"));
-=======
     mr->hide_poly = static_cast<const bool *>(
         CustomData_get_layer_named(&me->pdata, CD_PROP_BOOL, ".hide_poly"));
->>>>>>> fc26e3fe
   }
   else {
     /* #BMesh */
