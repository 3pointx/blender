/* SPDX-License-Identifier: GPL-2.0-or-later
 * Copyright 2021 Blender Foundation. */

#include "draw_subdivision.h"

#include "DNA_mesh_types.h"
#include "DNA_object_types.h"
#include "DNA_scene_types.h"

#include "BKE_editmesh.h"
#include "BKE_mesh.h"
#include "BKE_modifier.h"
#include "BKE_object.h"
#include "BKE_scene.h"
#include "BKE_subdiv.h"
#include "BKE_subdiv_eval.h"
#include "BKE_subdiv_foreach.h"
#include "BKE_subdiv_mesh.h"
#include "BKE_subdiv_modifier.h"

#include "BLI_linklist.h"

#include "BLI_string.h"

#include "PIL_time.h"

#include "DRW_engine.h"
#include "DRW_render.h"

#include "GPU_capabilities.h"
#include "GPU_compute.h"
#include "GPU_index_buffer.h"
#include "GPU_state.h"
#include "GPU_vertex_buffer.h"

#include "opensubdiv_capi.h"
#include "opensubdiv_capi_type.h"
#include "opensubdiv_converter_capi.h"
#include "opensubdiv_evaluator_capi.h"
#include "opensubdiv_topology_refiner_capi.h"

#include "draw_cache_extract.hh"
#include "draw_cache_impl.h"
#include "draw_cache_inline.h"
#include "mesh_extractors/extract_mesh.hh"

using blender::Span;

extern "C" char datatoc_common_subdiv_custom_data_interp_comp_glsl[];
extern "C" char datatoc_common_subdiv_ibo_lines_comp_glsl[];
extern "C" char datatoc_common_subdiv_ibo_tris_comp_glsl[];
extern "C" char datatoc_common_subdiv_lib_glsl[];
extern "C" char datatoc_common_subdiv_normals_accumulate_comp_glsl[];
extern "C" char datatoc_common_subdiv_normals_finalize_comp_glsl[];
extern "C" char datatoc_common_subdiv_patch_evaluation_comp_glsl[];
extern "C" char datatoc_common_subdiv_vbo_edge_fac_comp_glsl[];
extern "C" char datatoc_common_subdiv_vbo_lnor_comp_glsl[];
extern "C" char datatoc_common_subdiv_vbo_sculpt_data_comp_glsl[];
extern "C" char datatoc_common_subdiv_vbo_edituv_strech_angle_comp_glsl[];
extern "C" char datatoc_common_subdiv_vbo_edituv_strech_area_comp_glsl[];

enum {
  SHADER_BUFFER_LINES,
  SHADER_BUFFER_LINES_LOOSE,
  SHADER_BUFFER_EDGE_FAC,
  SHADER_BUFFER_LNOR,
  SHADER_BUFFER_TRIS,
  SHADER_BUFFER_TRIS_MULTIPLE_MATERIALS,
  SHADER_BUFFER_NORMALS_ACCUMULATE,
  SHADER_BUFFER_NORMALS_FINALIZE,
  SHADER_PATCH_EVALUATION,
  SHADER_PATCH_EVALUATION_FVAR,
  SHADER_PATCH_EVALUATION_FACE_DOTS,
  SHADER_PATCH_EVALUATION_FACE_DOTS_WITH_NORMALS,
  SHADER_PATCH_EVALUATION_ORCO,
  SHADER_COMP_CUSTOM_DATA_INTERP_1D,
  SHADER_COMP_CUSTOM_DATA_INTERP_2D,
  SHADER_COMP_CUSTOM_DATA_INTERP_3D,
  SHADER_COMP_CUSTOM_DATA_INTERP_4D,
  SHADER_BUFFER_SCULPT_DATA,
  SHADER_BUFFER_UV_STRETCH_ANGLE,
  SHADER_BUFFER_UV_STRETCH_AREA,

  NUM_SHADERS,
};

static GPUShader *g_subdiv_shaders[NUM_SHADERS];

static const char *get_shader_code(int shader_type)
{
  switch (shader_type) {
    case SHADER_BUFFER_LINES:
    case SHADER_BUFFER_LINES_LOOSE: {
      return datatoc_common_subdiv_ibo_lines_comp_glsl;
    }
    case SHADER_BUFFER_EDGE_FAC: {
      return datatoc_common_subdiv_vbo_edge_fac_comp_glsl;
    }
    case SHADER_BUFFER_LNOR: {
      return datatoc_common_subdiv_vbo_lnor_comp_glsl;
    }
    case SHADER_BUFFER_TRIS:
    case SHADER_BUFFER_TRIS_MULTIPLE_MATERIALS: {
      return datatoc_common_subdiv_ibo_tris_comp_glsl;
    }
    case SHADER_BUFFER_NORMALS_ACCUMULATE: {
      return datatoc_common_subdiv_normals_accumulate_comp_glsl;
    }
    case SHADER_BUFFER_NORMALS_FINALIZE: {
      return datatoc_common_subdiv_normals_finalize_comp_glsl;
    }
    case SHADER_PATCH_EVALUATION:
    case SHADER_PATCH_EVALUATION_FVAR:
    case SHADER_PATCH_EVALUATION_FACE_DOTS:
    case SHADER_PATCH_EVALUATION_FACE_DOTS_WITH_NORMALS:
    case SHADER_PATCH_EVALUATION_ORCO: {
      return datatoc_common_subdiv_patch_evaluation_comp_glsl;
    }
    case SHADER_COMP_CUSTOM_DATA_INTERP_1D:
    case SHADER_COMP_CUSTOM_DATA_INTERP_2D:
    case SHADER_COMP_CUSTOM_DATA_INTERP_3D:
    case SHADER_COMP_CUSTOM_DATA_INTERP_4D: {
      return datatoc_common_subdiv_custom_data_interp_comp_glsl;
    }
    case SHADER_BUFFER_SCULPT_DATA: {
      return datatoc_common_subdiv_vbo_sculpt_data_comp_glsl;
    }
    case SHADER_BUFFER_UV_STRETCH_ANGLE: {
      return datatoc_common_subdiv_vbo_edituv_strech_angle_comp_glsl;
    }
    case SHADER_BUFFER_UV_STRETCH_AREA: {
      return datatoc_common_subdiv_vbo_edituv_strech_area_comp_glsl;
    }
  }
  return nullptr;
}

static const char *get_shader_name(int shader_type)
{
  switch (shader_type) {
    case SHADER_BUFFER_LINES: {
      return "subdiv lines build";
    }
    case SHADER_BUFFER_LINES_LOOSE: {
      return "subdiv lines loose build";
    }
    case SHADER_BUFFER_LNOR: {
      return "subdiv lnor build";
    }
    case SHADER_BUFFER_EDGE_FAC: {
      return "subdiv edge fac build";
    }
    case SHADER_BUFFER_TRIS:
    case SHADER_BUFFER_TRIS_MULTIPLE_MATERIALS: {
      return "subdiv tris";
    }
    case SHADER_BUFFER_NORMALS_ACCUMULATE: {
      return "subdiv normals accumulate";
    }
    case SHADER_BUFFER_NORMALS_FINALIZE: {
      return "subdiv normals finalize";
    }
    case SHADER_PATCH_EVALUATION: {
      return "subdiv patch evaluation";
    }
    case SHADER_PATCH_EVALUATION_FVAR: {
      return "subdiv patch evaluation face-varying";
    }
    case SHADER_PATCH_EVALUATION_FACE_DOTS: {
      return "subdiv patch evaluation face dots";
    }
    case SHADER_PATCH_EVALUATION_FACE_DOTS_WITH_NORMALS: {
      return "subdiv patch evaluation face dots with normals";
    }
    case SHADER_PATCH_EVALUATION_ORCO: {
      return "subdiv patch evaluation orco";
    }
    case SHADER_COMP_CUSTOM_DATA_INTERP_1D: {
      return "subdiv custom data interp 1D";
    }
    case SHADER_COMP_CUSTOM_DATA_INTERP_2D: {
      return "subdiv custom data interp 2D";
    }
    case SHADER_COMP_CUSTOM_DATA_INTERP_3D: {
      return "subdiv custom data interp 3D";
    }
    case SHADER_COMP_CUSTOM_DATA_INTERP_4D: {
      return "subdiv custom data interp 4D";
    }
    case SHADER_BUFFER_SCULPT_DATA: {
      return "subdiv sculpt data";
    }
    case SHADER_BUFFER_UV_STRETCH_ANGLE: {
      return "subdiv uv stretch angle";
    }
    case SHADER_BUFFER_UV_STRETCH_AREA: {
      return "subdiv uv stretch area";
    }
  }
  return nullptr;
}

static GPUShader *get_patch_evaluation_shader(int shader_type)
{
  if (g_subdiv_shaders[shader_type] == nullptr) {
    const char *compute_code = get_shader_code(shader_type);

    const char *defines = nullptr;
    if (shader_type == SHADER_PATCH_EVALUATION_FVAR) {
      defines =
          "#define OSD_PATCH_BASIS_GLSL\n"
          "#define OPENSUBDIV_GLSL_COMPUTE_USE_1ST_DERIVATIVES\n"
          "#define FVAR_EVALUATION\n";
    }
    else if (shader_type == SHADER_PATCH_EVALUATION_FACE_DOTS) {
      defines =
          "#define OSD_PATCH_BASIS_GLSL\n"
          "#define OPENSUBDIV_GLSL_COMPUTE_USE_1ST_DERIVATIVES\n"
          "#define FDOTS_EVALUATION\n";
    }
    else if (shader_type == SHADER_PATCH_EVALUATION_FACE_DOTS_WITH_NORMALS) {
      defines =
          "#define OSD_PATCH_BASIS_GLSL\n"
          "#define OPENSUBDIV_GLSL_COMPUTE_USE_1ST_DERIVATIVES\n"
          "#define FDOTS_EVALUATION\n"
          "#define FDOTS_NORMALS\n";
    }
    else if (shader_type == SHADER_PATCH_EVALUATION_ORCO) {
      defines =
          "#define OSD_PATCH_BASIS_GLSL\n"
          "#define OPENSUBDIV_GLSL_COMPUTE_USE_1ST_DERIVATIVES\n"
          "#define ORCO_EVALUATION\n";
    }
    else {
      defines =
          "#define OSD_PATCH_BASIS_GLSL\n"
          "#define OPENSUBDIV_GLSL_COMPUTE_USE_1ST_DERIVATIVES\n";
    }

    /* Merge OpenSubdiv library code with our own library code. */
    const char *patch_basis_source = openSubdiv_getGLSLPatchBasisSource();
    const char *subdiv_lib_code = datatoc_common_subdiv_lib_glsl;
    char *library_code = static_cast<char *>(
        MEM_mallocN(strlen(patch_basis_source) + strlen(subdiv_lib_code) + 1,
                    "subdiv patch evaluation library code"));
    library_code[0] = '\0';
    strcat(library_code, patch_basis_source);
    strcat(library_code, subdiv_lib_code);

    g_subdiv_shaders[shader_type] = GPU_shader_create_compute(
        compute_code, library_code, defines, get_shader_name(shader_type));

    MEM_freeN(library_code);
  }

  return g_subdiv_shaders[shader_type];
}

static GPUShader *get_subdiv_shader(int shader_type, const char *defines)
{
  if (ELEM(shader_type,
           SHADER_PATCH_EVALUATION,
           SHADER_PATCH_EVALUATION_FVAR,
           SHADER_PATCH_EVALUATION_FACE_DOTS,
           SHADER_PATCH_EVALUATION_ORCO)) {
    return get_patch_evaluation_shader(shader_type);
  }
  if (g_subdiv_shaders[shader_type] == nullptr) {
    const char *compute_code = get_shader_code(shader_type);
    g_subdiv_shaders[shader_type] = GPU_shader_create_compute(
        compute_code, datatoc_common_subdiv_lib_glsl, defines, get_shader_name(shader_type));
  }
  return g_subdiv_shaders[shader_type];
}

/* -------------------------------------------------------------------- */
/** Vertex formats used for data transfer from OpenSubdiv, and for data processing on our side.
 * \{ */

static GPUVertFormat *get_uvs_format()
{
  static GPUVertFormat format = {0};
  if (format.attr_len == 0) {
    GPU_vertformat_attr_add(&format, "uvs", GPU_COMP_F32, 2, GPU_FETCH_FLOAT);
  }
  return &format;
}

/* Vertex format for `OpenSubdiv::Osd::PatchArray`. */
static GPUVertFormat *get_patch_array_format()
{
  static GPUVertFormat format = {0};
  if (format.attr_len == 0) {
    GPU_vertformat_attr_add(&format, "regDesc", GPU_COMP_I32, 1, GPU_FETCH_INT);
    GPU_vertformat_attr_add(&format, "desc", GPU_COMP_I32, 1, GPU_FETCH_INT);
    GPU_vertformat_attr_add(&format, "numPatches", GPU_COMP_I32, 1, GPU_FETCH_INT);
    GPU_vertformat_attr_add(&format, "indexBase", GPU_COMP_I32, 1, GPU_FETCH_INT);
    GPU_vertformat_attr_add(&format, "stride", GPU_COMP_I32, 1, GPU_FETCH_INT);
    GPU_vertformat_attr_add(&format, "primitiveIdBase", GPU_COMP_I32, 1, GPU_FETCH_INT);
  }
  return &format;
}

/* Vertex format used for the `PatchTable::PatchHandle`. */
static GPUVertFormat *get_patch_handle_format()
{
  static GPUVertFormat format = {0};
  if (format.attr_len == 0) {
    GPU_vertformat_attr_add(&format, "vertex_index", GPU_COMP_I32, 1, GPU_FETCH_INT);
    GPU_vertformat_attr_add(&format, "array_index", GPU_COMP_I32, 1, GPU_FETCH_INT);
    GPU_vertformat_attr_add(&format, "patch_index", GPU_COMP_I32, 1, GPU_FETCH_INT);
  }
  return &format;
}

/* Vertex format used for the quad-tree nodes of the PatchMap. */
static GPUVertFormat *get_quadtree_format()
{
  static GPUVertFormat format = {0};
  if (format.attr_len == 0) {
    GPU_vertformat_attr_add(&format, "child", GPU_COMP_U32, 4, GPU_FETCH_INT);
  }
  return &format;
}

/* Vertex format for `OpenSubdiv::Osd::PatchParam`, not really used, it is only for making sure
 * that the #GPUVertBuf used to wrap the OpenSubdiv patch param buffer is valid. */
static GPUVertFormat *get_patch_param_format()
{
  static GPUVertFormat format = {0};
  if (format.attr_len == 0) {
    GPU_vertformat_attr_add(&format, "data", GPU_COMP_F32, 3, GPU_FETCH_FLOAT);
  }
  return &format;
}

/* Vertex format for the patches' vertices index buffer. */
static GPUVertFormat *get_patch_index_format()
{
  static GPUVertFormat format = {0};
  if (format.attr_len == 0) {
    GPU_vertformat_attr_add(&format, "data", GPU_COMP_I32, 1, GPU_FETCH_INT);
  }
  return &format;
}

/* Vertex format for the OpenSubdiv vertex buffer. */
static GPUVertFormat *get_subdiv_vertex_format()
{
  static GPUVertFormat format = {0};
  if (format.attr_len == 0) {
    /* We use 4 components for the vectors to account for padding in the compute shaders, where
     * vec3 is promoted to vec4. */
    GPU_vertformat_attr_add(&format, "pos", GPU_COMP_F32, 4, GPU_FETCH_FLOAT);
  }
  return &format;
}

struct CompressedPatchCoord {
  int ptex_face_index;
  /* UV coordinate encoded as u << 16 | v, where u and v are quantized on 16-bits. */
  unsigned int encoded_uv;
};

MINLINE CompressedPatchCoord make_patch_coord(int ptex_face_index, float u, float v)
{
  CompressedPatchCoord patch_coord = {
      ptex_face_index,
      (static_cast<unsigned int>(u * 65535.0f) << 16) | static_cast<unsigned int>(v * 65535.0f),
  };
  return patch_coord;
}

/* Vertex format used for the #CompressedPatchCoord. */
static GPUVertFormat *get_blender_patch_coords_format()
{
  static GPUVertFormat format = {0};
  if (format.attr_len == 0) {
    /* WARNING! Adjust #CompressedPatchCoord accordingly. */
    GPU_vertformat_attr_add(&format, "ptex_face_index", GPU_COMP_U32, 1, GPU_FETCH_INT);
    GPU_vertformat_attr_add(&format, "uv", GPU_COMP_U32, 1, GPU_FETCH_INT);
  }
  return &format;
}

static GPUVertFormat *get_origindex_format()
{
  static GPUVertFormat format;
  if (format.attr_len == 0) {
    GPU_vertformat_attr_add(&format, "index", GPU_COMP_I32, 1, GPU_FETCH_INT);
  }
  return &format;
}

GPUVertFormat *draw_subdiv_get_pos_nor_format()
{
  static GPUVertFormat format = {0};
  if (format.attr_len == 0) {
    GPU_vertformat_attr_add(&format, "pos", GPU_COMP_F32, 3, GPU_FETCH_FLOAT);
    GPU_vertformat_attr_add(&format, "nor", GPU_COMP_F32, 4, GPU_FETCH_FLOAT);
    GPU_vertformat_alias_add(&format, "vnor");
  }
  return &format;
}

/** \} */

/* -------------------------------------------------------------------- */
/** \name Utilities to initialize a OpenSubdiv_Buffer for a GPUVertBuf.
 * \{ */

static void vertbuf_bind_gpu(const OpenSubdiv_Buffer *buffer)
{
  GPUVertBuf *verts = (GPUVertBuf *)(buffer->data);
  GPU_vertbuf_use(verts);
}

static void *vertbuf_alloc(const OpenSubdiv_Buffer *interface, const uint len)
{
  GPUVertBuf *verts = (GPUVertBuf *)(interface->data);
  GPU_vertbuf_data_alloc(verts, len);
  return GPU_vertbuf_get_data(verts);
}

static void vertbuf_device_alloc(const OpenSubdiv_Buffer *interface, const uint len)
{
  GPUVertBuf *verts = (GPUVertBuf *)(interface->data);
  /* This assumes that GPU_USAGE_DEVICE_ONLY was used, which won't allocate host memory. */
  // BLI_assert(GPU_vertbuf_get_usage(verts) == GPU_USAGE_DEVICE_ONLY);
  GPU_vertbuf_data_alloc(verts, len);
}

static void vertbuf_wrap_device_handle(const OpenSubdiv_Buffer *interface, uint64_t handle)
{
  GPUVertBuf *verts = (GPUVertBuf *)(interface->data);
  GPU_vertbuf_wrap_handle(verts, handle);
}

static void vertbuf_update_data(const OpenSubdiv_Buffer *interface,
                                uint start,
                                uint len,
                                const void *data)
{
  GPUVertBuf *verts = (GPUVertBuf *)(interface->data);
  GPU_vertbuf_update_sub(verts, start, len, data);
}

static void opensubdiv_gpu_buffer_init(OpenSubdiv_Buffer *buffer_interface, GPUVertBuf *vertbuf)
{
  buffer_interface->data = vertbuf;
  buffer_interface->bind_gpu = vertbuf_bind_gpu;
  buffer_interface->buffer_offset = 0;
  buffer_interface->wrap_device_handle = vertbuf_wrap_device_handle;
  buffer_interface->alloc = vertbuf_alloc;
  buffer_interface->device_alloc = vertbuf_device_alloc;
  buffer_interface->device_update = vertbuf_update_data;
}

static GPUVertBuf *create_buffer_and_interface(OpenSubdiv_Buffer *interface, GPUVertFormat *format)
{
  GPUVertBuf *buffer = GPU_vertbuf_calloc();
  GPU_vertbuf_init_with_format_ex(buffer, format, GPU_USAGE_DEVICE_ONLY);
  opensubdiv_gpu_buffer_init(interface, buffer);
  return buffer;
}

/** \} */

// --------------------------------------------------------

static uint tris_count_from_number_of_loops(const uint number_of_loops)
{
  const uint32_t number_of_quads = number_of_loops / 4;
  return number_of_quads * 2;
}

/* -------------------------------------------------------------------- */
/** \name Utilities to build a GPUVertBuf from an origindex buffer.
 * \{ */

void draw_subdiv_init_origindex_buffer(GPUVertBuf *buffer,
                                       int32_t *vert_origindex,
                                       uint num_loops,
                                       uint loose_len)
{
  GPU_vertbuf_init_with_format_ex(buffer, get_origindex_format(), GPU_USAGE_STATIC);
  GPU_vertbuf_data_alloc(buffer, num_loops + loose_len);

  int32_t *vbo_data = (int32_t *)GPU_vertbuf_get_data(buffer);
  memcpy(vbo_data, vert_origindex, num_loops * sizeof(int32_t));
}

GPUVertBuf *draw_subdiv_build_origindex_buffer(int *vert_origindex, uint num_loops)
{
  GPUVertBuf *buffer = GPU_vertbuf_calloc();
  draw_subdiv_init_origindex_buffer(buffer, vert_origindex, num_loops, 0);
  return buffer;
}

/** \} */

/* -------------------------------------------------------------------- */
/** \name Utilities for DRWPatchMap.
 * \{ */

static void draw_patch_map_build(DRWPatchMap *gpu_patch_map, Subdiv *subdiv)
{
  GPUVertBuf *patch_map_handles = GPU_vertbuf_calloc();
  GPU_vertbuf_init_with_format_ex(patch_map_handles, get_patch_handle_format(), GPU_USAGE_STATIC);

  GPUVertBuf *patch_map_quadtree = GPU_vertbuf_calloc();
  GPU_vertbuf_init_with_format_ex(patch_map_quadtree, get_quadtree_format(), GPU_USAGE_STATIC);

  OpenSubdiv_Buffer patch_map_handles_interface;
  opensubdiv_gpu_buffer_init(&patch_map_handles_interface, patch_map_handles);

  OpenSubdiv_Buffer patch_map_quad_tree_interface;
  opensubdiv_gpu_buffer_init(&patch_map_quad_tree_interface, patch_map_quadtree);

  int min_patch_face = 0;
  int max_patch_face = 0;
  int max_depth = 0;
  int patches_are_triangular = 0;

  OpenSubdiv_Evaluator *evaluator = subdiv->evaluator;
  evaluator->getPatchMap(evaluator,
                         &patch_map_handles_interface,
                         &patch_map_quad_tree_interface,
                         &min_patch_face,
                         &max_patch_face,
                         &max_depth,
                         &patches_are_triangular);

  gpu_patch_map->patch_map_handles = patch_map_handles;
  gpu_patch_map->patch_map_quadtree = patch_map_quadtree;
  gpu_patch_map->min_patch_face = min_patch_face;
  gpu_patch_map->max_patch_face = max_patch_face;
  gpu_patch_map->max_depth = max_depth;
  gpu_patch_map->patches_are_triangular = patches_are_triangular;
}

static void draw_patch_map_free(DRWPatchMap *gpu_patch_map)
{
  GPU_VERTBUF_DISCARD_SAFE(gpu_patch_map->patch_map_handles);
  GPU_VERTBUF_DISCARD_SAFE(gpu_patch_map->patch_map_quadtree);
  gpu_patch_map->min_patch_face = 0;
  gpu_patch_map->max_patch_face = 0;
  gpu_patch_map->max_depth = 0;
  gpu_patch_map->patches_are_triangular = 0;
}

/** \} */

/* -------------------------------------------------------------------- */
/** \name DRWSubdivCache
 * \{ */

static bool draw_subdiv_cache_need_polygon_data(const DRWSubdivCache *cache)
{
  return cache->subdiv && cache->subdiv->evaluator && cache->num_subdiv_loops != 0;
}

static void draw_subdiv_cache_free_material_data(DRWSubdivCache *cache)
{
  GPU_VERTBUF_DISCARD_SAFE(cache->polygon_mat_offset);
  MEM_SAFE_FREE(cache->mat_start);
  MEM_SAFE_FREE(cache->mat_end);
}

static void draw_subdiv_free_edit_mode_cache(DRWSubdivCache *cache)
{
  GPU_VERTBUF_DISCARD_SAFE(cache->verts_orig_index);
  GPU_VERTBUF_DISCARD_SAFE(cache->edges_orig_index);
  GPU_VERTBUF_DISCARD_SAFE(cache->fdots_patch_coords);
}

void draw_subdiv_cache_free(DRWSubdivCache *cache)
{
  GPU_VERTBUF_DISCARD_SAFE(cache->patch_coords);
  GPU_VERTBUF_DISCARD_SAFE(cache->corner_patch_coords);
  GPU_VERTBUF_DISCARD_SAFE(cache->face_ptex_offset_buffer);
  GPU_VERTBUF_DISCARD_SAFE(cache->subdiv_polygon_offset_buffer);
  GPU_VERTBUF_DISCARD_SAFE(cache->extra_coarse_face_data);
  MEM_SAFE_FREE(cache->subdiv_loop_subdiv_vert_index);
  MEM_SAFE_FREE(cache->subdiv_loop_subdiv_edge_index);
  MEM_SAFE_FREE(cache->subdiv_loop_poly_index);
  MEM_SAFE_FREE(cache->subdiv_polygon_offset);
  GPU_VERTBUF_DISCARD_SAFE(cache->subdiv_vertex_face_adjacency_offsets);
  GPU_VERTBUF_DISCARD_SAFE(cache->subdiv_vertex_face_adjacency);
  cache->resolution = 0;
  cache->num_subdiv_loops = 0;
  cache->num_subdiv_edges = 0;
  cache->num_subdiv_verts = 0;
  cache->num_subdiv_triangles = 0;
  cache->num_coarse_poly = 0;
  cache->num_subdiv_quads = 0;
  cache->may_have_loose_geom = false;
  draw_subdiv_free_edit_mode_cache(cache);
  draw_subdiv_cache_free_material_data(cache);
  draw_patch_map_free(&cache->gpu_patch_map);
  if (cache->ubo) {
    GPU_uniformbuf_free(cache->ubo);
    cache->ubo = nullptr;
  }
  MEM_SAFE_FREE(cache->loose_geom.edges);
  MEM_SAFE_FREE(cache->loose_geom.verts);
  cache->loose_geom.edge_len = 0;
  cache->loose_geom.vert_len = 0;
  cache->loose_geom.loop_len = 0;
}

/* Flags used in #DRWSubdivCache.extra_coarse_face_data. The flags are packed in the upper bits of
 * each uint (one per coarse face), #SUBDIV_COARSE_FACE_FLAG_OFFSET tells where they are in the
 * packed bits. */
#define SUBDIV_COARSE_FACE_FLAG_SMOOTH 1u
#define SUBDIV_COARSE_FACE_FLAG_SELECT 2u
#define SUBDIV_COARSE_FACE_FLAG_ACTIVE 4u
#define SUBDIV_COARSE_FACE_FLAG_HIDDEN 8u

#define SUBDIV_COARSE_FACE_FLAG_OFFSET 28u

#define SUBDIV_COARSE_FACE_FLAG_SMOOTH_MASK \
  (SUBDIV_COARSE_FACE_FLAG_SMOOTH << SUBDIV_COARSE_FACE_FLAG_OFFSET)
#define SUBDIV_COARSE_FACE_FLAG_SELECT_MASK \
  (SUBDIV_COARSE_FACE_FLAG_SELECT << SUBDIV_COARSE_FACE_FLAG_OFFSET)
#define SUBDIV_COARSE_FACE_FLAG_ACTIVE_MASK \
  (SUBDIV_COARSE_FACE_FLAG_ACTIVE << SUBDIV_COARSE_FACE_FLAG_OFFSET)
#define SUBDIV_COARSE_FACE_FLAG_HIDDEN_MASK \
  (SUBDIV_COARSE_FACE_FLAG_HIDDEN << SUBDIV_COARSE_FACE_FLAG_OFFSET)

#define SUBDIV_COARSE_FACE_LOOP_START_MASK \
  ~((SUBDIV_COARSE_FACE_FLAG_SMOOTH | SUBDIV_COARSE_FACE_FLAG_SELECT | \
     SUBDIV_COARSE_FACE_FLAG_ACTIVE | SUBDIV_COARSE_FACE_FLAG_HIDDEN) \
    << SUBDIV_COARSE_FACE_FLAG_OFFSET)

static uint32_t compute_coarse_face_flag(BMFace *f, BMFace *efa_act)
{
  if (f == nullptr) {
    /* May happen during mapped extraction. */
    return 0;
  }

  uint32_t flag = 0;
  if (BM_elem_flag_test(f, BM_ELEM_SMOOTH)) {
    flag |= SUBDIV_COARSE_FACE_FLAG_SMOOTH;
  }
  if (BM_elem_flag_test(f, BM_ELEM_SELECT)) {
    flag |= SUBDIV_COARSE_FACE_FLAG_SELECT;
  }
  if (BM_elem_flag_test(f, BM_ELEM_HIDDEN)) {
    flag |= SUBDIV_COARSE_FACE_FLAG_HIDDEN;
  }
  if (f == efa_act) {
    flag |= SUBDIV_COARSE_FACE_FLAG_ACTIVE;
  }
  const int loopstart = BM_elem_index_get(f->l_first);
  return (uint)(loopstart) | (flag << SUBDIV_COARSE_FACE_FLAG_OFFSET);
}

static void draw_subdiv_cache_extra_coarse_face_data_bm(BMesh *bm,
                                                        BMFace *efa_act,
                                                        uint32_t *flags_data)
{
  BMFace *f;
  BMIter iter;

  BM_ITER_MESH (f, &iter, bm, BM_FACES_OF_MESH) {
    const int index = BM_elem_index_get(f);
    flags_data[index] = compute_coarse_face_flag(f, efa_act);
  }
}

static void draw_subdiv_cache_extra_coarse_face_data_mesh(const MeshRenderData *mr,
                                                          Mesh *mesh,
                                                          uint32_t *flags_data)
{
  const Span<MPoly> polygons = blender::bke::mesh_polygons(*mesh);
  for (const int i : polygons.index_range()) {
    uint32_t flag = 0;
    if ((polygons[i].flag & ME_SMOOTH) != 0) {
      flag |= SUBDIV_COARSE_FACE_FLAG_SMOOTH;
    }
    if ((polygons[i].flag & ME_FACE_SEL) != 0) {
      flag |= SUBDIV_COARSE_FACE_FLAG_SELECT;
    }
<<<<<<< HEAD
    if (mr->hide_face && mr->hide_face[i]) {
=======
    if (mr->hide_poly && mr->hide_poly[i]) {
>>>>>>> fc26e3fe
      flag |= SUBDIV_COARSE_FACE_FLAG_HIDDEN;
    }
    flags_data[i] = (uint)(polygons[i].loopstart) | (flag << SUBDIV_COARSE_FACE_FLAG_OFFSET);
  }
}

static void draw_subdiv_cache_extra_coarse_face_data_mapped(Mesh *mesh,
                                                            BMesh *bm,
                                                            MeshRenderData *mr,
                                                            uint32_t *flags_data)
{
  if (bm == nullptr) {
    draw_subdiv_cache_extra_coarse_face_data_mesh(mr, mesh, flags_data);
    return;
  }

  for (int i = 0; i < mesh->totpoly; i++) {
    BMFace *f = bm_original_face_get(mr, i);
    flags_data[i] = compute_coarse_face_flag(f, mr->efa_act);
  }
}

static void draw_subdiv_cache_update_extra_coarse_face_data(DRWSubdivCache *cache,
                                                            Mesh *mesh,
                                                            MeshRenderData *mr)
{
  if (cache->extra_coarse_face_data == nullptr) {
    cache->extra_coarse_face_data = GPU_vertbuf_calloc();
    static GPUVertFormat format;
    if (format.attr_len == 0) {
      GPU_vertformat_attr_add(&format, "data", GPU_COMP_U32, 1, GPU_FETCH_INT);
    }
    GPU_vertbuf_init_with_format_ex(cache->extra_coarse_face_data, &format, GPU_USAGE_DYNAMIC);
    GPU_vertbuf_data_alloc(cache->extra_coarse_face_data,
                           mr->extract_type == MR_EXTRACT_BMESH ? cache->bm->totface :
                                                                  mesh->totpoly);
  }

  uint32_t *flags_data = (uint32_t *)(GPU_vertbuf_get_data(cache->extra_coarse_face_data));

  if (mr->extract_type == MR_EXTRACT_BMESH) {
    draw_subdiv_cache_extra_coarse_face_data_bm(cache->bm, mr->efa_act, flags_data);
  }
  else if (mr->p_origindex != NULL) {
    draw_subdiv_cache_extra_coarse_face_data_mapped(mesh, cache->bm, mr, flags_data);
  }
  else {
    draw_subdiv_cache_extra_coarse_face_data_mesh(mr, mesh, flags_data);
  }

  /* Make sure updated data is re-uploaded. */
  GPU_vertbuf_tag_dirty(cache->extra_coarse_face_data);
}

static DRWSubdivCache *mesh_batch_cache_ensure_subdiv_cache(MeshBatchCache *mbc)
{
  DRWSubdivCache *subdiv_cache = mbc->subdiv_cache;
  if (subdiv_cache == nullptr) {
    subdiv_cache = static_cast<DRWSubdivCache *>(
        MEM_callocN(sizeof(DRWSubdivCache), "DRWSubdivCache"));
  }
  mbc->subdiv_cache = subdiv_cache;
  return subdiv_cache;
}

static void draw_subdiv_invalidate_evaluator_for_orco(Subdiv *subdiv, Mesh *mesh)
{
  const bool has_orco = CustomData_has_layer(&mesh->vdata, CD_ORCO);
  if (has_orco && subdiv->evaluator && !subdiv->evaluator->hasVertexData(subdiv->evaluator)) {
    /* If we suddenly have/need original coordinates, recreate the evaluator if the extra
     * source was not created yet. The refiner also has to be recreated as refinement for source
     * and vertex data is done only once. */
    openSubdiv_deleteEvaluator(subdiv->evaluator);
    subdiv->evaluator = nullptr;

    if (subdiv->topology_refiner != nullptr) {
      openSubdiv_deleteTopologyRefiner(subdiv->topology_refiner);
      subdiv->topology_refiner = nullptr;
    }
  }
}

/** \} */

/* -------------------------------------------------------------------- */
/** \name Subdivision grid traversal.
 *
 * Traverse the uniform subdivision grid over coarse faces and gather useful information for
 * building the draw buffers on the GPU. We primarily gather the patch coordinates for all
 * subdivision faces, as well as the original coarse indices for each subdivision element (vertex,
 * face, or edge) which directly maps to its coarse counterpart (note that all subdivision faces
 * map to a coarse face). This information will then be cached in #DRWSubdivCache for subsequent
 * reevaluations, as long as the topology does not change.
 * \{ */

struct DRWCacheBuildingContext {
  const Mesh *coarse_mesh;
  const Subdiv *subdiv;
  const SubdivToMeshSettings *settings;

  DRWSubdivCache *cache;

  /* Pointers into #DRWSubdivCache buffers for easier access during traversal. */
  CompressedPatchCoord *patch_coords;
  int *subdiv_loop_vert_index;
  int *subdiv_loop_subdiv_vert_index;
  int *subdiv_loop_edge_index;
  int *subdiv_loop_subdiv_edge_index;
  int *subdiv_loop_poly_index;

  /* Temporary buffers used during traversal. */
  int *vert_origindex_map;
  int *edge_origindex_map;

  /* #CD_ORIGINDEX layers from the mesh to directly look up during traversal the original-index
   * from the base mesh for edit data so that we do not have to handle yet another GPU buffer and
   * do this in the shaders. */
  const int *v_origindex;
  const int *e_origindex;
};

static bool draw_subdiv_topology_info_cb(const SubdivForeachContext *foreach_context,
                                         const int num_vertices,
                                         const int num_edges,
                                         const int num_loops,
                                         const int num_polygons,
                                         const int *subdiv_polygon_offset)
{
  /* num_loops does not take into account meshes with only loose geometry, which might be meshes
   * used as custom bone shapes, so let's check the num_vertices also. */
  if (num_vertices == 0 && num_loops == 0) {
    return false;
  }

  DRWCacheBuildingContext *ctx = (DRWCacheBuildingContext *)(foreach_context->user_data);
  DRWSubdivCache *cache = ctx->cache;

  /* Set topology information only if we have loops. */
  if (num_loops != 0) {
    cache->num_subdiv_edges = (uint)num_edges;
    cache->num_subdiv_loops = (uint)num_loops;
    cache->num_subdiv_verts = (uint)num_vertices;
    cache->num_subdiv_quads = (uint)num_polygons;
    cache->subdiv_polygon_offset = static_cast<int *>(MEM_dupallocN(subdiv_polygon_offset));
  }

  cache->may_have_loose_geom = num_vertices != 0 || num_edges != 0;

  /* Initialize cache buffers, prefer dynamic usage so we can reuse memory on the host even after
   * it was sent to the device, since we may use the data while building other buffers on the CPU
   * side. */
  cache->patch_coords = GPU_vertbuf_calloc();
  GPU_vertbuf_init_with_format_ex(
      cache->patch_coords, get_blender_patch_coords_format(), GPU_USAGE_DYNAMIC);
  GPU_vertbuf_data_alloc(cache->patch_coords, cache->num_subdiv_loops);

  cache->corner_patch_coords = GPU_vertbuf_calloc();
  GPU_vertbuf_init_with_format_ex(
      cache->corner_patch_coords, get_blender_patch_coords_format(), GPU_USAGE_DYNAMIC);
  GPU_vertbuf_data_alloc(cache->corner_patch_coords, cache->num_subdiv_loops);

  cache->verts_orig_index = GPU_vertbuf_calloc();
  GPU_vertbuf_init_with_format_ex(
      cache->verts_orig_index, get_origindex_format(), GPU_USAGE_DYNAMIC);
  GPU_vertbuf_data_alloc(cache->verts_orig_index, cache->num_subdiv_loops);

  cache->edges_orig_index = GPU_vertbuf_calloc();
  GPU_vertbuf_init_with_format_ex(
      cache->edges_orig_index, get_origindex_format(), GPU_USAGE_DYNAMIC);
  GPU_vertbuf_data_alloc(cache->edges_orig_index, cache->num_subdiv_loops);

  cache->subdiv_loop_subdiv_vert_index = static_cast<int *>(
      MEM_mallocN(cache->num_subdiv_loops * sizeof(int), "subdiv_loop_subdiv_vert_index"));

  cache->subdiv_loop_subdiv_edge_index = static_cast<int *>(
      MEM_mallocN(cache->num_subdiv_loops * sizeof(int), "subdiv_loop_subdiv_edge_index"));

  cache->subdiv_loop_poly_index = static_cast<int *>(
      MEM_mallocN(cache->num_subdiv_loops * sizeof(int), "subdiv_loop_poly_index"));

  /* Initialize context pointers and temporary buffers. */
  ctx->patch_coords = (CompressedPatchCoord *)GPU_vertbuf_get_data(cache->patch_coords);
  ctx->subdiv_loop_vert_index = (int *)GPU_vertbuf_get_data(cache->verts_orig_index);
  ctx->subdiv_loop_edge_index = (int *)GPU_vertbuf_get_data(cache->edges_orig_index);
  ctx->subdiv_loop_subdiv_vert_index = cache->subdiv_loop_subdiv_vert_index;
  ctx->subdiv_loop_subdiv_edge_index = cache->subdiv_loop_subdiv_edge_index;
  ctx->subdiv_loop_poly_index = cache->subdiv_loop_poly_index;

  ctx->v_origindex = static_cast<const int *>(
      CustomData_get_layer(&ctx->coarse_mesh->vdata, CD_ORIGINDEX));

  ctx->e_origindex = static_cast<const int *>(
      CustomData_get_layer(&ctx->coarse_mesh->edata, CD_ORIGINDEX));

  if (cache->num_subdiv_verts) {
    ctx->vert_origindex_map = static_cast<int *>(
        MEM_mallocN(cache->num_subdiv_verts * sizeof(int), "subdiv_vert_origindex_map"));
    for (int i = 0; i < num_vertices; i++) {
      ctx->vert_origindex_map[i] = -1;
    }
  }

  if (cache->num_subdiv_edges) {
    ctx->edge_origindex_map = static_cast<int *>(
        MEM_mallocN(cache->num_subdiv_edges * sizeof(int), "subdiv_edge_origindex_map"));
    for (int i = 0; i < num_edges; i++) {
      ctx->edge_origindex_map[i] = -1;
    }
  }

  return true;
}

static void draw_subdiv_vertex_corner_cb(const SubdivForeachContext *foreach_context,
                                         void *UNUSED(tls),
                                         const int UNUSED(ptex_face_index),
                                         const float UNUSED(u),
                                         const float UNUSED(v),
                                         const int coarse_vertex_index,
                                         const int UNUSED(coarse_poly_index),
                                         const int UNUSED(coarse_corner),
                                         const int subdiv_vertex_index)
{
  BLI_assert(coarse_vertex_index != ORIGINDEX_NONE);
  DRWCacheBuildingContext *ctx = (DRWCacheBuildingContext *)(foreach_context->user_data);
  ctx->vert_origindex_map[subdiv_vertex_index] = coarse_vertex_index;
}

static void draw_subdiv_vertex_edge_cb(const SubdivForeachContext *UNUSED(foreach_context),
                                       void *UNUSED(tls_v),
                                       const int UNUSED(ptex_face_index),
                                       const float UNUSED(u),
                                       const float UNUSED(v),
                                       const int UNUSED(coarse_edge_index),
                                       const int UNUSED(coarse_poly_index),
                                       const int UNUSED(coarse_corner),
                                       const int UNUSED(subdiv_vertex_index))
{
  /* Required if SubdivForeachContext.vertex_corner is also set. */
}

static void draw_subdiv_edge_cb(const SubdivForeachContext *foreach_context,
                                void *UNUSED(tls),
                                const int coarse_edge_index,
                                const int subdiv_edge_index,
                                const bool UNUSED(is_loose),
                                const int UNUSED(subdiv_v1),
                                const int UNUSED(subdiv_v2))
{
  DRWCacheBuildingContext *ctx = (DRWCacheBuildingContext *)(foreach_context->user_data);

  if (!ctx->edge_origindex_map) {
    return;
  }

  int coarse_index = coarse_edge_index;

  if (coarse_index != -1) {
    if (ctx->e_origindex) {
      coarse_index = ctx->e_origindex[coarse_index];
    }
  }

  ctx->edge_origindex_map[subdiv_edge_index] = coarse_index;
}

static void draw_subdiv_loop_cb(const SubdivForeachContext *foreach_context,
                                void *UNUSED(tls_v),
                                const int ptex_face_index,
                                const float u,
                                const float v,
                                const int UNUSED(coarse_loop_index),
                                const int coarse_poly_index,
                                const int UNUSED(coarse_corner),
                                const int subdiv_loop_index,
                                const int subdiv_vertex_index,
                                const int subdiv_edge_index)
{
  DRWCacheBuildingContext *ctx = (DRWCacheBuildingContext *)(foreach_context->user_data);
  ctx->patch_coords[subdiv_loop_index] = make_patch_coord(ptex_face_index, u, v);

  int coarse_vertex_index = ctx->vert_origindex_map[subdiv_vertex_index];

  ctx->subdiv_loop_subdiv_vert_index[subdiv_loop_index] = subdiv_vertex_index;
  ctx->subdiv_loop_subdiv_edge_index[subdiv_loop_index] = subdiv_edge_index;
  ctx->subdiv_loop_poly_index[subdiv_loop_index] = coarse_poly_index;
  ctx->subdiv_loop_vert_index[subdiv_loop_index] = coarse_vertex_index;
}

static void draw_subdiv_foreach_callbacks(SubdivForeachContext *foreach_context)
{
  memset(foreach_context, 0, sizeof(*foreach_context));
  foreach_context->topology_info = draw_subdiv_topology_info_cb;
  foreach_context->loop = draw_subdiv_loop_cb;
  foreach_context->edge = draw_subdiv_edge_cb;
  foreach_context->vertex_corner = draw_subdiv_vertex_corner_cb;
  foreach_context->vertex_edge = draw_subdiv_vertex_edge_cb;
}

static void do_subdiv_traversal(DRWCacheBuildingContext *cache_building_context, Subdiv *subdiv)
{
  SubdivForeachContext foreach_context;
  draw_subdiv_foreach_callbacks(&foreach_context);
  foreach_context.user_data = cache_building_context;

  BKE_subdiv_foreach_subdiv_geometry(subdiv,
                                     &foreach_context,
                                     cache_building_context->settings,
                                     cache_building_context->coarse_mesh);

  /* Now that traversal is done, we can set up the right original indices for the
   * subdiv-loop-to-coarse-edge map.
   */
  for (int i = 0; i < cache_building_context->cache->num_subdiv_loops; i++) {
    cache_building_context->subdiv_loop_edge_index[i] =
        cache_building_context
            ->edge_origindex_map[cache_building_context->subdiv_loop_subdiv_edge_index[i]];
  }
}

static GPUVertBuf *gpu_vertbuf_create_from_format(GPUVertFormat *format, uint len)
{
  GPUVertBuf *verts = GPU_vertbuf_calloc();
  GPU_vertbuf_init_with_format(verts, format);
  GPU_vertbuf_data_alloc(verts, len);
  return verts;
}

/* Build maps to hold enough information to tell which face is adjacent to which vertex; those will
 * be used for computing normals if limit surfaces are unavailable. */
static void build_vertex_face_adjacency_maps(DRWSubdivCache *cache)
{
  /* +1 so that we do not require a special case for the last vertex, this extra offset will
   * contain the total number of adjacent faces. */
  cache->subdiv_vertex_face_adjacency_offsets = gpu_vertbuf_create_from_format(
      get_origindex_format(), cache->num_subdiv_verts + 1);

  int *vertex_offsets = (int *)GPU_vertbuf_get_data(cache->subdiv_vertex_face_adjacency_offsets);
  memset(vertex_offsets, 0, sizeof(int) * cache->num_subdiv_verts + 1);

  for (int i = 0; i < cache->num_subdiv_loops; i++) {
    vertex_offsets[cache->subdiv_loop_subdiv_vert_index[i]]++;
  }

  int ofs = vertex_offsets[0];
  vertex_offsets[0] = 0;
  for (uint i = 1; i < cache->num_subdiv_verts + 1; i++) {
    int tmp = vertex_offsets[i];
    vertex_offsets[i] = ofs;
    ofs += tmp;
  }

  cache->subdiv_vertex_face_adjacency = gpu_vertbuf_create_from_format(get_origindex_format(),
                                                                       cache->num_subdiv_loops);
  int *adjacent_faces = (int *)GPU_vertbuf_get_data(cache->subdiv_vertex_face_adjacency);
  int *tmp_set_faces = static_cast<int *>(
      MEM_callocN(sizeof(int) * cache->num_subdiv_verts, "tmp subdiv vertex offset"));

  for (int i = 0; i < cache->num_subdiv_loops / 4; i++) {
    for (int j = 0; j < 4; j++) {
      const int subdiv_vertex = cache->subdiv_loop_subdiv_vert_index[i * 4 + j];
      int first_face_offset = vertex_offsets[subdiv_vertex] + tmp_set_faces[subdiv_vertex];
      adjacent_faces[first_face_offset] = i;
      tmp_set_faces[subdiv_vertex] += 1;
    }
  }

  MEM_freeN(tmp_set_faces);
}

static bool draw_subdiv_build_cache(DRWSubdivCache *cache,
                                    Subdiv *subdiv,
                                    Mesh *mesh_eval,
                                    const SubsurfRuntimeData *runtime_data)
{
  SubdivToMeshSettings to_mesh_settings;
  to_mesh_settings.resolution = runtime_data->resolution;
  to_mesh_settings.use_optimal_display = false;

  if (cache->resolution != to_mesh_settings.resolution) {
    /* Resolution changed, we need to rebuild, free any existing cached data. */
    draw_subdiv_cache_free(cache);
  }

  /* If the resolution between the cache and the settings match for some reason, check if the patch
   * coordinates were not already generated. Those coordinates are specific to the resolution, so
   * they should be null either after initialization, or after freeing if the resolution (or some
   * other subdivision setting) changed.
   */
  if (cache->patch_coords != nullptr) {
    return true;
  }

  DRWCacheBuildingContext cache_building_context;
  memset(&cache_building_context, 0, sizeof(DRWCacheBuildingContext));
  cache_building_context.coarse_mesh = mesh_eval;
  cache_building_context.settings = &to_mesh_settings;
  cache_building_context.cache = cache;

  do_subdiv_traversal(&cache_building_context, subdiv);
  if (cache->num_subdiv_loops == 0 && cache->num_subdiv_verts == 0 &&
      !cache->may_have_loose_geom) {
    /* Either the traversal failed, or we have an empty mesh, either way we cannot go any further.
     * The subdiv_polygon_offset cannot then be reliably stored in the cache, so free it directly.
     */
    MEM_SAFE_FREE(cache->subdiv_polygon_offset);
    return false;
  }

  /* Only build polygon related data if we have polygons. */
  const Span<MPoly> polygons = blender::bke::mesh_polygons(*mesh_eval);
  if (cache->num_subdiv_loops != 0) {
    /* Build buffers for the PatchMap. */
    draw_patch_map_build(&cache->gpu_patch_map, subdiv);

    cache->face_ptex_offset = BKE_subdiv_face_ptex_offset_get(subdiv);

    /* Build patch coordinates for all the face dots. */
    cache->fdots_patch_coords = gpu_vertbuf_create_from_format(get_blender_patch_coords_format(),
                                                               mesh_eval->totpoly);
    CompressedPatchCoord *blender_fdots_patch_coords = (CompressedPatchCoord *)
        GPU_vertbuf_get_data(cache->fdots_patch_coords);

    for (int i = 0; i < mesh_eval->totpoly; i++) {
      const int ptex_face_index = cache->face_ptex_offset[i];
      if (polygons[i].totloop == 4) {
        /* For quads, the center coordinate of the coarse face has `u = v = 0.5`. */
        blender_fdots_patch_coords[i] = make_patch_coord(ptex_face_index, 0.5f, 0.5f);
      }
      else {
        /* For N-gons, since they are split into quads from the center, and since the center is
         * chosen to be the top right corner of each quad, the center coordinate of the coarse face
         * is any one of those top right corners with `u = v = 1.0`. */
        blender_fdots_patch_coords[i] = make_patch_coord(ptex_face_index, 1.0f, 1.0f);
      }
    }

    cache->subdiv_polygon_offset_buffer = draw_subdiv_build_origindex_buffer(
        cache->subdiv_polygon_offset, polygons.size());

    cache->face_ptex_offset_buffer = draw_subdiv_build_origindex_buffer(cache->face_ptex_offset,
                                                                        polygons.size() + 1);

    build_vertex_face_adjacency_maps(cache);
  }

  cache->resolution = to_mesh_settings.resolution;
  cache->num_coarse_poly = polygons.size();

  /* To avoid floating point precision issues when evaluating patches at patch boundaries,
   * ensure that all loops sharing a vertex use the same patch coordinate. This could cause
   * the mesh to not be watertight, leading to shadowing artifacts (see T97877). */
  blender::Vector<int> first_loop_index(cache->num_subdiv_verts, -1);

  /* Save coordinates for corners, as attributes may vary for each loop connected to the same
   * vertex. */
  memcpy(GPU_vertbuf_get_data(cache->corner_patch_coords),
         cache_building_context.patch_coords,
         sizeof(CompressedPatchCoord) * cache->num_subdiv_loops);

  for (int i = 0; i < cache->num_subdiv_loops; i++) {
    const int vertex = cache_building_context.subdiv_loop_subdiv_vert_index[i];
    if (first_loop_index[vertex] != -1) {
      continue;
    }
    first_loop_index[vertex] = i;
  }

  for (int i = 0; i < cache->num_subdiv_loops; i++) {
    const int vertex = cache_building_context.subdiv_loop_subdiv_vert_index[i];
    cache_building_context.patch_coords[i] =
        cache_building_context.patch_coords[first_loop_index[vertex]];
  }

  /* Cleanup. */
  MEM_SAFE_FREE(cache_building_context.vert_origindex_map);
  MEM_SAFE_FREE(cache_building_context.edge_origindex_map);

  return true;
}

/** \} */

/* -------------------------------------------------------------------- */
/** \name DRWSubdivUboStorage.
 *
 * Common uniforms for the various shaders.
 * \{ */

struct DRWSubdivUboStorage {
  /* Offsets in the buffers data where the source and destination data start. */
  int src_offset;
  int dst_offset;

  /* Parameters for the DRWPatchMap. */
  int min_patch_face;
  int max_patch_face;
  int max_depth;
  int patches_are_triangular;

  /* Coarse topology information. */
  int coarse_poly_count;
  uint edge_loose_offset;

  /* Refined topology information. */
  uint num_subdiv_loops;

  /* Subdivision settings, is int in C but bool in the GLSL code, as there, bools have the same
   * size as ints, so we should use int in C to ensure that the size of the structure is what GLSL
   * expects. */
  int optimal_display;

  /* The sculpt mask data layer may be null. */
  int has_sculpt_mask;

  /* Masks for the extra coarse face data. */
  uint coarse_face_select_mask;
  uint coarse_face_smooth_mask;
  uint coarse_face_active_mask;
  uint coarse_face_hidden_mask;
  uint coarse_face_loopstart_mask;

  /* Number of elements to process in the compute shader (can be the coarse quad count, or the
   * final vertex count, depending on which compute pass we do). This is used to early out in case
   * of out of bond accesses as compute dispatch are of fixed size. */
  uint total_dispatch_size;

  int is_edit_mode;
  int use_hide;
  int _pad3;
};

static_assert((sizeof(DRWSubdivUboStorage) % 16) == 0,
              "DRWSubdivUboStorage is not padded to a multiple of the size of vec4");

static void draw_subdiv_init_ubo_storage(const DRWSubdivCache *cache,
                                         DRWSubdivUboStorage *ubo,
                                         const int src_offset,
                                         const int dst_offset,
                                         const uint total_dispatch_size,
                                         const bool has_sculpt_mask)
{
  ubo->src_offset = src_offset;
  ubo->dst_offset = dst_offset;
  ubo->min_patch_face = cache->gpu_patch_map.min_patch_face;
  ubo->max_patch_face = cache->gpu_patch_map.max_patch_face;
  ubo->max_depth = cache->gpu_patch_map.max_depth;
  ubo->patches_are_triangular = cache->gpu_patch_map.patches_are_triangular;
  ubo->coarse_poly_count = cache->num_coarse_poly;
  ubo->optimal_display = cache->optimal_display;
  ubo->num_subdiv_loops = cache->num_subdiv_loops;
  ubo->edge_loose_offset = cache->num_subdiv_loops * 2;
  ubo->has_sculpt_mask = has_sculpt_mask;
  ubo->coarse_face_smooth_mask = SUBDIV_COARSE_FACE_FLAG_SMOOTH_MASK;
  ubo->coarse_face_select_mask = SUBDIV_COARSE_FACE_FLAG_SELECT_MASK;
  ubo->coarse_face_active_mask = SUBDIV_COARSE_FACE_FLAG_ACTIVE_MASK;
  ubo->coarse_face_hidden_mask = SUBDIV_COARSE_FACE_FLAG_HIDDEN_MASK;
  ubo->coarse_face_loopstart_mask = SUBDIV_COARSE_FACE_LOOP_START_MASK;
  ubo->total_dispatch_size = total_dispatch_size;
  ubo->is_edit_mode = cache->is_edit_mode;
  ubo->use_hide = cache->use_hide;
}

static void draw_subdiv_ubo_update_and_bind(const DRWSubdivCache *cache,
                                            GPUShader *shader,
                                            const int src_offset,
                                            const int dst_offset,
                                            const uint total_dispatch_size,
                                            const bool has_sculpt_mask = false)
{
  DRWSubdivUboStorage storage;
  draw_subdiv_init_ubo_storage(
      cache, &storage, src_offset, dst_offset, total_dispatch_size, has_sculpt_mask);

  if (!cache->ubo) {
    const_cast<DRWSubdivCache *>(cache)->ubo = GPU_uniformbuf_create_ex(
        sizeof(DRWSubdivUboStorage), &storage, "DRWSubdivUboStorage");
  }

  GPU_uniformbuf_update(cache->ubo, &storage);

  const int binding = GPU_shader_get_uniform_block_binding(shader, "shader_data");
  GPU_uniformbuf_bind(cache->ubo, binding);
}

/** \} */

// --------------------------------------------------------

#define SUBDIV_LOCAL_WORK_GROUP_SIZE 64
static uint get_dispatch_size(uint elements)
{
  return divide_ceil_u(elements, SUBDIV_LOCAL_WORK_GROUP_SIZE);
}

/**
 * Helper to ensure that the UBO is always initialized before dispatching computes and that the
 * same number of elements that need to be processed is used for the UBO and the dispatch size.
 * Use this instead of a raw call to #GPU_compute_dispatch.
 */
static void drw_subdiv_compute_dispatch(const DRWSubdivCache *cache,
                                        GPUShader *shader,
                                        const int src_offset,
                                        const int dst_offset,
                                        uint total_dispatch_size,
                                        const bool has_sculpt_mask = false)
{
  const uint max_res_x = static_cast<uint>(GPU_max_work_group_count(0));

  const uint dispatch_size = get_dispatch_size(total_dispatch_size);
  uint dispatch_rx = dispatch_size;
  uint dispatch_ry = 1u;
  if (dispatch_rx > max_res_x) {
    /* Since there are some limitations with regards to the maximum work group size (could be as
     * low as 64k elements per call), we split the number elements into a "2d" number, with the
     * final index being computed as `res_x + res_y * max_work_group_size`. Even with a maximum
     * work group size of 64k, that still leaves us with roughly `64k * 64k = 4` billion elements
     * total, which should be enough. If not, we could also use the 3rd dimension. */
    /* TODO(fclem): We could dispatch fewer groups if we compute the prime factorization and
     * get the smallest rect fitting the requirements. */
    dispatch_rx = dispatch_ry = ceilf(sqrtf(dispatch_size));
    /* Avoid a completely empty dispatch line caused by rounding. */
    if ((dispatch_rx * (dispatch_ry - 1)) >= dispatch_size) {
      dispatch_ry -= 1;
    }
  }

  /* X and Y dimensions may have different limits so the above computation may not be right, but
   * even with the standard 64k minimum on all dimensions we still have a lot of room. Therefore,
   * we presume it all fits. */
  BLI_assert(dispatch_ry < static_cast<uint>(GPU_max_work_group_count(1)));

  draw_subdiv_ubo_update_and_bind(
      cache, shader, src_offset, dst_offset, total_dispatch_size, has_sculpt_mask);

  GPU_compute_dispatch(shader, dispatch_rx, dispatch_ry, 1);
}

void draw_subdiv_extract_pos_nor(const DRWSubdivCache *cache,
                                 GPUVertBuf *pos_nor,
                                 GPUVertBuf *orco)
{
  if (!draw_subdiv_cache_need_polygon_data(cache)) {
    /* Happens on meshes with only loose geometry. */
    return;
  }

  Subdiv *subdiv = cache->subdiv;
  OpenSubdiv_Evaluator *evaluator = subdiv->evaluator;

  OpenSubdiv_Buffer src_buffer_interface;
  GPUVertBuf *src_buffer = create_buffer_and_interface(&src_buffer_interface,
                                                       get_subdiv_vertex_format());
  evaluator->wrapSrcBuffer(evaluator, &src_buffer_interface);

  GPUVertBuf *src_extra_buffer = nullptr;
  if (orco) {
    OpenSubdiv_Buffer src_extra_buffer_interface;
    src_extra_buffer = create_buffer_and_interface(&src_extra_buffer_interface,
                                                   get_subdiv_vertex_format());
    evaluator->wrapSrcVertexDataBuffer(evaluator, &src_extra_buffer_interface);
  }

  OpenSubdiv_Buffer patch_arrays_buffer_interface;
  GPUVertBuf *patch_arrays_buffer = create_buffer_and_interface(&patch_arrays_buffer_interface,
                                                                get_patch_array_format());
  evaluator->fillPatchArraysBuffer(evaluator, &patch_arrays_buffer_interface);

  OpenSubdiv_Buffer patch_index_buffer_interface;
  GPUVertBuf *patch_index_buffer = create_buffer_and_interface(&patch_index_buffer_interface,
                                                               get_patch_index_format());
  evaluator->wrapPatchIndexBuffer(evaluator, &patch_index_buffer_interface);

  OpenSubdiv_Buffer patch_param_buffer_interface;
  GPUVertBuf *patch_param_buffer = create_buffer_and_interface(&patch_param_buffer_interface,
                                                               get_patch_param_format());
  evaluator->wrapPatchParamBuffer(evaluator, &patch_param_buffer_interface);

  GPUShader *shader = get_patch_evaluation_shader(orco ? SHADER_PATCH_EVALUATION_ORCO :
                                                         SHADER_PATCH_EVALUATION);
  GPU_shader_bind(shader);

  int binding_point = 0;
  GPU_vertbuf_bind_as_ssbo(src_buffer, binding_point++);
  GPU_vertbuf_bind_as_ssbo(cache->gpu_patch_map.patch_map_handles, binding_point++);
  GPU_vertbuf_bind_as_ssbo(cache->gpu_patch_map.patch_map_quadtree, binding_point++);
  GPU_vertbuf_bind_as_ssbo(cache->patch_coords, binding_point++);
  GPU_vertbuf_bind_as_ssbo(cache->verts_orig_index, binding_point++);
  GPU_vertbuf_bind_as_ssbo(patch_arrays_buffer, binding_point++);
  GPU_vertbuf_bind_as_ssbo(patch_index_buffer, binding_point++);
  GPU_vertbuf_bind_as_ssbo(patch_param_buffer, binding_point++);
  GPU_vertbuf_bind_as_ssbo(pos_nor, binding_point++);
  if (orco) {
    GPU_vertbuf_bind_as_ssbo(src_extra_buffer, binding_point++);
    GPU_vertbuf_bind_as_ssbo(orco, binding_point++);
  }
  BLI_assert(binding_point <= MAX_GPU_SUBDIV_SSBOS);

  drw_subdiv_compute_dispatch(cache, shader, 0, 0, cache->num_subdiv_quads);

  /* This generates a vertex buffer, so we need to put a barrier on the vertex attribute array.
   * We also need it for subsequent compute shaders, so a barrier on the shader storage is also
   * needed. */
  GPU_memory_barrier(GPU_BARRIER_SHADER_STORAGE | GPU_BARRIER_VERTEX_ATTRIB_ARRAY);

  /* Cleanup. */
  GPU_shader_unbind();

  GPU_vertbuf_discard(patch_index_buffer);
  GPU_vertbuf_discard(patch_param_buffer);
  GPU_vertbuf_discard(patch_arrays_buffer);
  GPU_vertbuf_discard(src_buffer);
  GPU_VERTBUF_DISCARD_SAFE(src_extra_buffer);
}

void draw_subdiv_extract_uvs(const DRWSubdivCache *cache,
                             GPUVertBuf *uvs,
                             const int face_varying_channel,
                             const int dst_offset)
{
  if (!draw_subdiv_cache_need_polygon_data(cache)) {
    /* Happens on meshes with only loose geometry. */
    return;
  }

  Subdiv *subdiv = cache->subdiv;
  OpenSubdiv_Evaluator *evaluator = subdiv->evaluator;

  OpenSubdiv_Buffer src_buffer_interface;
  GPUVertBuf *src_buffer = create_buffer_and_interface(&src_buffer_interface, get_uvs_format());
  evaluator->wrapFVarSrcBuffer(evaluator, face_varying_channel, &src_buffer_interface);

  OpenSubdiv_Buffer patch_arrays_buffer_interface;
  GPUVertBuf *patch_arrays_buffer = create_buffer_and_interface(&patch_arrays_buffer_interface,
                                                                get_patch_array_format());
  evaluator->fillFVarPatchArraysBuffer(
      evaluator, face_varying_channel, &patch_arrays_buffer_interface);

  OpenSubdiv_Buffer patch_index_buffer_interface;
  GPUVertBuf *patch_index_buffer = create_buffer_and_interface(&patch_index_buffer_interface,
                                                               get_patch_index_format());
  evaluator->wrapFVarPatchIndexBuffer(
      evaluator, face_varying_channel, &patch_index_buffer_interface);

  OpenSubdiv_Buffer patch_param_buffer_interface;
  GPUVertBuf *patch_param_buffer = create_buffer_and_interface(&patch_param_buffer_interface,
                                                               get_patch_param_format());
  evaluator->wrapFVarPatchParamBuffer(
      evaluator, face_varying_channel, &patch_param_buffer_interface);

  GPUShader *shader = get_patch_evaluation_shader(SHADER_PATCH_EVALUATION_FVAR);
  GPU_shader_bind(shader);

  int binding_point = 0;
  GPU_vertbuf_bind_as_ssbo(src_buffer, binding_point++);
  GPU_vertbuf_bind_as_ssbo(cache->gpu_patch_map.patch_map_handles, binding_point++);
  GPU_vertbuf_bind_as_ssbo(cache->gpu_patch_map.patch_map_quadtree, binding_point++);
  GPU_vertbuf_bind_as_ssbo(cache->corner_patch_coords, binding_point++);
  GPU_vertbuf_bind_as_ssbo(cache->verts_orig_index, binding_point++);
  GPU_vertbuf_bind_as_ssbo(patch_arrays_buffer, binding_point++);
  GPU_vertbuf_bind_as_ssbo(patch_index_buffer, binding_point++);
  GPU_vertbuf_bind_as_ssbo(patch_param_buffer, binding_point++);
  GPU_vertbuf_bind_as_ssbo(uvs, binding_point++);
  BLI_assert(binding_point <= MAX_GPU_SUBDIV_SSBOS);

  /* The buffer offset has the stride baked in (which is 2 as we have UVs) so remove the stride by
   * dividing by 2 */
  const int src_offset = src_buffer_interface.buffer_offset / 2;
  drw_subdiv_compute_dispatch(cache, shader, src_offset, dst_offset, cache->num_subdiv_quads);

  /* This generates a vertex buffer, so we need to put a barrier on the vertex attribute array.
   * Since it may also be used for computing UV stretches, we also need a barrier on the shader
   * storage. */
  GPU_memory_barrier(GPU_BARRIER_VERTEX_ATTRIB_ARRAY | GPU_BARRIER_SHADER_STORAGE);

  /* Cleanup. */
  GPU_shader_unbind();

  GPU_vertbuf_discard(patch_index_buffer);
  GPU_vertbuf_discard(patch_param_buffer);
  GPU_vertbuf_discard(patch_arrays_buffer);
  GPU_vertbuf_discard(src_buffer);
}

void draw_subdiv_interp_custom_data(const DRWSubdivCache *cache,
                                    GPUVertBuf *src_data,
                                    GPUVertBuf *dst_data,
                                    int dimensions,
                                    int dst_offset,
                                    bool compress_to_u16)
{
  GPUShader *shader = nullptr;

  if (!draw_subdiv_cache_need_polygon_data(cache)) {
    /* Happens on meshes with only loose geometry. */
    return;
  }

  if (dimensions == 1) {
    shader = get_subdiv_shader(SHADER_COMP_CUSTOM_DATA_INTERP_1D,
                               "#define SUBDIV_POLYGON_OFFSET\n"
                               "#define DIMENSIONS 1\n");
  }
  else if (dimensions == 2) {
    shader = get_subdiv_shader(SHADER_COMP_CUSTOM_DATA_INTERP_2D,
                               "#define SUBDIV_POLYGON_OFFSET\n"
                               "#define DIMENSIONS 2\n");
  }
  else if (dimensions == 3) {
    shader = get_subdiv_shader(SHADER_COMP_CUSTOM_DATA_INTERP_3D,
                               "#define SUBDIV_POLYGON_OFFSET\n"
                               "#define DIMENSIONS 3\n");
  }
  else if (dimensions == 4) {
    if (compress_to_u16) {
      shader = get_subdiv_shader(SHADER_COMP_CUSTOM_DATA_INTERP_4D,
                                 "#define SUBDIV_POLYGON_OFFSET\n"
                                 "#define DIMENSIONS 4\n"
                                 "#define GPU_FETCH_U16_TO_FLOAT\n");
    }
    else {
      shader = get_subdiv_shader(SHADER_COMP_CUSTOM_DATA_INTERP_4D,
                                 "#define SUBDIV_POLYGON_OFFSET\n"
                                 "#define DIMENSIONS 4\n");
    }
  }
  else {
    /* Crash if dimensions are not supported. */
  }

  GPU_shader_bind(shader);

  int binding_point = 0;
  /* subdiv_polygon_offset is always at binding point 0 for each shader using it. */
  GPU_vertbuf_bind_as_ssbo(cache->subdiv_polygon_offset_buffer, binding_point++);
  GPU_vertbuf_bind_as_ssbo(src_data, binding_point++);
  GPU_vertbuf_bind_as_ssbo(cache->face_ptex_offset_buffer, binding_point++);
  GPU_vertbuf_bind_as_ssbo(cache->corner_patch_coords, binding_point++);
  GPU_vertbuf_bind_as_ssbo(cache->extra_coarse_face_data, binding_point++);
  GPU_vertbuf_bind_as_ssbo(dst_data, binding_point++);
  BLI_assert(binding_point <= MAX_GPU_SUBDIV_SSBOS);

  drw_subdiv_compute_dispatch(cache, shader, 0, dst_offset, cache->num_subdiv_quads);

  /* This generates a vertex buffer, so we need to put a barrier on the vertex attribute array. Put
   * a barrier on the shader storage as we may use the result in another compute shader. */
  GPU_memory_barrier(GPU_BARRIER_SHADER_STORAGE | GPU_BARRIER_VERTEX_ATTRIB_ARRAY);

  /* Cleanup. */
  GPU_shader_unbind();
}

void draw_subdiv_build_sculpt_data_buffer(const DRWSubdivCache *cache,
                                          GPUVertBuf *mask_vbo,
                                          GPUVertBuf *face_set_vbo,
                                          GPUVertBuf *sculpt_data)
{
  GPUShader *shader = get_subdiv_shader(SHADER_BUFFER_SCULPT_DATA, nullptr);
  GPU_shader_bind(shader);

  /* Mask VBO is always at binding point 0. */
  if (mask_vbo) {
    GPU_vertbuf_bind_as_ssbo(mask_vbo, 0);
  }

  int binding_point = 1;
  GPU_vertbuf_bind_as_ssbo(face_set_vbo, binding_point++);
  GPU_vertbuf_bind_as_ssbo(sculpt_data, binding_point++);
  BLI_assert(binding_point <= MAX_GPU_SUBDIV_SSBOS);

  drw_subdiv_compute_dispatch(cache, shader, 0, 0, cache->num_subdiv_quads, mask_vbo != nullptr);

  /* This generates a vertex buffer, so we need to put a barrier on the vertex attribute array. */
  GPU_memory_barrier(GPU_BARRIER_VERTEX_ATTRIB_ARRAY);

  /* Cleanup. */
  GPU_shader_unbind();
}

void draw_subdiv_accumulate_normals(const DRWSubdivCache *cache,
                                    GPUVertBuf *pos_nor,
                                    GPUVertBuf *face_adjacency_offsets,
                                    GPUVertBuf *face_adjacency_lists,
                                    GPUVertBuf *vertex_loop_map,
                                    GPUVertBuf *vertex_normals)
{
  GPUShader *shader = get_subdiv_shader(SHADER_BUFFER_NORMALS_ACCUMULATE, nullptr);
  GPU_shader_bind(shader);

  int binding_point = 0;

  GPU_vertbuf_bind_as_ssbo(pos_nor, binding_point++);
  GPU_vertbuf_bind_as_ssbo(face_adjacency_offsets, binding_point++);
  GPU_vertbuf_bind_as_ssbo(face_adjacency_lists, binding_point++);
  GPU_vertbuf_bind_as_ssbo(vertex_loop_map, binding_point++);
  GPU_vertbuf_bind_as_ssbo(vertex_normals, binding_point++);
  BLI_assert(binding_point <= MAX_GPU_SUBDIV_SSBOS);

  drw_subdiv_compute_dispatch(cache, shader, 0, 0, cache->num_subdiv_verts);

  /* This generates a vertex buffer, so we need to put a barrier on the vertex attribute array.
   * We also need it for subsequent compute shaders, so a barrier on the shader storage is also
   * needed. */
  GPU_memory_barrier(GPU_BARRIER_SHADER_STORAGE | GPU_BARRIER_VERTEX_ATTRIB_ARRAY);

  /* Cleanup. */
  GPU_shader_unbind();
}

void draw_subdiv_finalize_normals(const DRWSubdivCache *cache,
                                  GPUVertBuf *vertex_normals,
                                  GPUVertBuf *subdiv_loop_subdiv_vert_index,
                                  GPUVertBuf *pos_nor)
{
  GPUShader *shader = get_subdiv_shader(SHADER_BUFFER_NORMALS_FINALIZE, nullptr);
  GPU_shader_bind(shader);

  int binding_point = 0;
  GPU_vertbuf_bind_as_ssbo(vertex_normals, binding_point++);
  GPU_vertbuf_bind_as_ssbo(subdiv_loop_subdiv_vert_index, binding_point++);
  GPU_vertbuf_bind_as_ssbo(pos_nor, binding_point++);
  BLI_assert(binding_point <= MAX_GPU_SUBDIV_SSBOS);

  drw_subdiv_compute_dispatch(cache, shader, 0, 0, cache->num_subdiv_quads);

  /* This generates a vertex buffer, so we need to put a barrier on the vertex attribute array.
   * We also need it for subsequent compute shaders, so a barrier on the shader storage is also
   * needed. */
  GPU_memory_barrier(GPU_BARRIER_SHADER_STORAGE | GPU_BARRIER_VERTEX_ATTRIB_ARRAY);

  /* Cleanup. */
  GPU_shader_unbind();
}

void draw_subdiv_finalize_custom_normals(const DRWSubdivCache *cache,
                                         GPUVertBuf *src_custom_normals,
                                         GPUVertBuf *pos_nor)
{
  GPUShader *shader = get_subdiv_shader(SHADER_BUFFER_NORMALS_FINALIZE, "#define CUSTOM_NORMALS");
  GPU_shader_bind(shader);

  int binding_point = 0;
  GPU_vertbuf_bind_as_ssbo(src_custom_normals, binding_point++);
  /* outputPosNor is bound at index 2 in the base shader. */
  binding_point = 2;
  GPU_vertbuf_bind_as_ssbo(pos_nor, binding_point++);
  BLI_assert(binding_point <= MAX_GPU_SUBDIV_SSBOS);

  drw_subdiv_compute_dispatch(cache, shader, 0, 0, cache->num_subdiv_quads);

  /* This generates a vertex buffer, so we need to put a barrier on the vertex attribute array.
   * We also need it for subsequent compute shaders, so a barrier on the shader storage is also
   * needed. */
  GPU_memory_barrier(GPU_BARRIER_SHADER_STORAGE | GPU_BARRIER_VERTEX_ATTRIB_ARRAY);

  /* Cleanup. */
  GPU_shader_unbind();
}

void draw_subdiv_build_tris_buffer(const DRWSubdivCache *cache,
                                   GPUIndexBuf *subdiv_tris,
                                   const int material_count)
{
  if (!draw_subdiv_cache_need_polygon_data(cache)) {
    /* Happens on meshes with only loose geometry. */
    return;
  }

  const bool do_single_material = material_count <= 1;

  const char *defines = "#define SUBDIV_POLYGON_OFFSET\n";
  if (do_single_material) {
    defines =
        "#define SUBDIV_POLYGON_OFFSET\n"
        "#define SINGLE_MATERIAL\n";
  }

  GPUShader *shader = get_subdiv_shader(
      do_single_material ? SHADER_BUFFER_TRIS : SHADER_BUFFER_TRIS_MULTIPLE_MATERIALS, defines);
  GPU_shader_bind(shader);

  int binding_point = 0;

  /* subdiv_polygon_offset is always at binding point 0 for each shader using it. */
  GPU_vertbuf_bind_as_ssbo(cache->subdiv_polygon_offset_buffer, binding_point++);
  GPU_vertbuf_bind_as_ssbo(cache->extra_coarse_face_data, binding_point++);

  /* Outputs */
  GPU_indexbuf_bind_as_ssbo(subdiv_tris, binding_point++);

  if (!do_single_material) {
    GPU_vertbuf_bind_as_ssbo(cache->polygon_mat_offset, binding_point++);
  }

  BLI_assert(binding_point <= MAX_GPU_SUBDIV_SSBOS);

  drw_subdiv_compute_dispatch(cache, shader, 0, 0, cache->num_subdiv_quads);

  /* This generates an index buffer, so we need to put a barrier on the element array. */
  GPU_memory_barrier(GPU_BARRIER_ELEMENT_ARRAY);

  /* Cleanup. */
  GPU_shader_unbind();
}

void draw_subdiv_build_fdots_buffers(const DRWSubdivCache *cache,
                                     GPUVertBuf *fdots_pos,
                                     GPUVertBuf *fdots_nor,
                                     GPUIndexBuf *fdots_indices)
{
  if (!draw_subdiv_cache_need_polygon_data(cache)) {
    /* Happens on meshes with only loose geometry. */
    return;
  }

  Subdiv *subdiv = cache->subdiv;
  OpenSubdiv_Evaluator *evaluator = subdiv->evaluator;

  OpenSubdiv_Buffer src_buffer_interface;
  GPUVertBuf *src_buffer = create_buffer_and_interface(&src_buffer_interface,
                                                       get_subdiv_vertex_format());
  evaluator->wrapSrcBuffer(evaluator, &src_buffer_interface);

  OpenSubdiv_Buffer patch_arrays_buffer_interface;
  GPUVertBuf *patch_arrays_buffer = create_buffer_and_interface(&patch_arrays_buffer_interface,
                                                                get_patch_array_format());
  opensubdiv_gpu_buffer_init(&patch_arrays_buffer_interface, patch_arrays_buffer);
  evaluator->fillPatchArraysBuffer(evaluator, &patch_arrays_buffer_interface);

  OpenSubdiv_Buffer patch_index_buffer_interface;
  GPUVertBuf *patch_index_buffer = create_buffer_and_interface(&patch_index_buffer_interface,
                                                               get_patch_index_format());
  evaluator->wrapPatchIndexBuffer(evaluator, &patch_index_buffer_interface);

  OpenSubdiv_Buffer patch_param_buffer_interface;
  GPUVertBuf *patch_param_buffer = create_buffer_and_interface(&patch_param_buffer_interface,
                                                               get_patch_param_format());
  evaluator->wrapPatchParamBuffer(evaluator, &patch_param_buffer_interface);

  GPUShader *shader = get_patch_evaluation_shader(
      fdots_nor ? SHADER_PATCH_EVALUATION_FACE_DOTS_WITH_NORMALS :
                  SHADER_PATCH_EVALUATION_FACE_DOTS);
  GPU_shader_bind(shader);

  int binding_point = 0;
  GPU_vertbuf_bind_as_ssbo(src_buffer, binding_point++);
  GPU_vertbuf_bind_as_ssbo(cache->gpu_patch_map.patch_map_handles, binding_point++);
  GPU_vertbuf_bind_as_ssbo(cache->gpu_patch_map.patch_map_quadtree, binding_point++);
  GPU_vertbuf_bind_as_ssbo(cache->fdots_patch_coords, binding_point++);
  GPU_vertbuf_bind_as_ssbo(cache->verts_orig_index, binding_point++);
  GPU_vertbuf_bind_as_ssbo(patch_arrays_buffer, binding_point++);
  GPU_vertbuf_bind_as_ssbo(patch_index_buffer, binding_point++);
  GPU_vertbuf_bind_as_ssbo(patch_param_buffer, binding_point++);
  GPU_vertbuf_bind_as_ssbo(fdots_pos, binding_point++);
  /* F-dots normals may not be requested, still reserve the binding point. */
  if (fdots_nor) {
    GPU_vertbuf_bind_as_ssbo(fdots_nor, binding_point);
  }
  binding_point++;
  GPU_indexbuf_bind_as_ssbo(fdots_indices, binding_point++);
  GPU_vertbuf_bind_as_ssbo(cache->extra_coarse_face_data, binding_point++);
  BLI_assert(binding_point <= MAX_GPU_SUBDIV_SSBOS);

  drw_subdiv_compute_dispatch(cache, shader, 0, 0, cache->num_coarse_poly);

  /* This generates two vertex buffers and an index buffer, so we need to put a barrier on the
   * vertex attributes and element arrays. */
  GPU_memory_barrier(GPU_BARRIER_VERTEX_ATTRIB_ARRAY | GPU_BARRIER_ELEMENT_ARRAY);

  /* Cleanup. */
  GPU_shader_unbind();

  GPU_vertbuf_discard(patch_index_buffer);
  GPU_vertbuf_discard(patch_param_buffer);
  GPU_vertbuf_discard(patch_arrays_buffer);
  GPU_vertbuf_discard(src_buffer);
}

void draw_subdiv_build_lines_buffer(const DRWSubdivCache *cache, GPUIndexBuf *lines_indices)
{
  GPUShader *shader = get_subdiv_shader(SHADER_BUFFER_LINES, "#define SUBDIV_POLYGON_OFFSET\n");
  GPU_shader_bind(shader);

  int binding_point = 0;
  GPU_vertbuf_bind_as_ssbo(cache->subdiv_polygon_offset_buffer, binding_point++);
  GPU_vertbuf_bind_as_ssbo(cache->edges_orig_index, binding_point++);
  GPU_vertbuf_bind_as_ssbo(cache->extra_coarse_face_data, binding_point++);
  GPU_indexbuf_bind_as_ssbo(lines_indices, binding_point++);
  BLI_assert(binding_point <= MAX_GPU_SUBDIV_SSBOS);

  drw_subdiv_compute_dispatch(cache, shader, 0, 0, cache->num_subdiv_quads);

  /* This generates an index buffer, so we need to put a barrier on the element array. */
  GPU_memory_barrier(GPU_BARRIER_ELEMENT_ARRAY);

  /* Cleanup. */
  GPU_shader_unbind();
}

void draw_subdiv_build_lines_loose_buffer(const DRWSubdivCache *cache,
                                          GPUIndexBuf *lines_indices,
                                          GPUVertBuf *lines_flags,
                                          uint num_loose_edges)
{
  GPUShader *shader = get_subdiv_shader(SHADER_BUFFER_LINES_LOOSE, "#define LINES_LOOSE\n");
  GPU_shader_bind(shader);

  GPU_indexbuf_bind_as_ssbo(lines_indices, 3);
  GPU_vertbuf_bind_as_ssbo(lines_flags, 4);

  drw_subdiv_compute_dispatch(cache, shader, 0, 0, num_loose_edges);

  /* This generates an index buffer, so we need to put a barrier on the element array. */
  GPU_memory_barrier(GPU_BARRIER_ELEMENT_ARRAY);

  /* Cleanup. */
  GPU_shader_unbind();
}

void draw_subdiv_build_edge_fac_buffer(const DRWSubdivCache *cache,
                                       GPUVertBuf *pos_nor,
                                       GPUVertBuf *edge_idx,
                                       GPUVertBuf *edge_fac)
{
  /* No separate shader for the AMD driver case as we assume that the GPU will not change during
   * the execution of the program. */
  const char *defines = GPU_crappy_amd_driver() ? "#define GPU_AMD_DRIVER_BYTE_BUG\n" : nullptr;
  GPUShader *shader = get_subdiv_shader(SHADER_BUFFER_EDGE_FAC, defines);
  GPU_shader_bind(shader);

  int binding_point = 0;
  GPU_vertbuf_bind_as_ssbo(pos_nor, binding_point++);
  GPU_vertbuf_bind_as_ssbo(edge_idx, binding_point++);
  GPU_vertbuf_bind_as_ssbo(edge_fac, binding_point++);
  BLI_assert(binding_point <= MAX_GPU_SUBDIV_SSBOS);

  drw_subdiv_compute_dispatch(cache, shader, 0, 0, cache->num_subdiv_quads);

  /* This generates a vertex buffer, so we need to put a barrier on the vertex attribute array. */
  GPU_memory_barrier(GPU_BARRIER_VERTEX_ATTRIB_ARRAY);

  /* Cleanup. */
  GPU_shader_unbind();
}

void draw_subdiv_build_lnor_buffer(const DRWSubdivCache *cache,
                                   GPUVertBuf *pos_nor,
                                   GPUVertBuf *lnor)
{
  if (!draw_subdiv_cache_need_polygon_data(cache)) {
    /* Happens on meshes with only loose geometry. */
    return;
  }

  GPUShader *shader = get_subdiv_shader(SHADER_BUFFER_LNOR, "#define SUBDIV_POLYGON_OFFSET\n");
  GPU_shader_bind(shader);

  int binding_point = 0;
  /* Inputs */
  /* subdiv_polygon_offset is always at binding point 0 for each shader using it. */
  GPU_vertbuf_bind_as_ssbo(cache->subdiv_polygon_offset_buffer, binding_point++);
  GPU_vertbuf_bind_as_ssbo(pos_nor, binding_point++);
  GPU_vertbuf_bind_as_ssbo(cache->extra_coarse_face_data, binding_point++);
  GPU_vertbuf_bind_as_ssbo(cache->verts_orig_index, binding_point++);

  /* Outputs */
  GPU_vertbuf_bind_as_ssbo(lnor, binding_point++);
  BLI_assert(binding_point <= MAX_GPU_SUBDIV_SSBOS);

  drw_subdiv_compute_dispatch(cache, shader, 0, 0, cache->num_subdiv_quads);

  /* This generates a vertex buffer, so we need to put a barrier on the vertex attribute array. */
  GPU_memory_barrier(GPU_BARRIER_VERTEX_ATTRIB_ARRAY);

  /* Cleanup. */
  GPU_shader_unbind();
}

void draw_subdiv_build_edituv_stretch_area_buffer(const DRWSubdivCache *cache,
                                                  GPUVertBuf *coarse_data,
                                                  GPUVertBuf *subdiv_data)
{
  GPUShader *shader = get_subdiv_shader(SHADER_BUFFER_UV_STRETCH_AREA,
                                        "#define SUBDIV_POLYGON_OFFSET\n");
  GPU_shader_bind(shader);

  int binding_point = 0;
  /* Inputs */
  /* subdiv_polygon_offset is always at binding point 0 for each shader using it. */
  GPU_vertbuf_bind_as_ssbo(cache->subdiv_polygon_offset_buffer, binding_point++);
  GPU_vertbuf_bind_as_ssbo(coarse_data, binding_point++);

  /* Outputs */
  GPU_vertbuf_bind_as_ssbo(subdiv_data, binding_point++);
  BLI_assert(binding_point <= MAX_GPU_SUBDIV_SSBOS);

  drw_subdiv_compute_dispatch(cache, shader, 0, 0, cache->num_subdiv_quads);

  /* This generates a vertex buffer, so we need to put a barrier on the vertex attribute array. */
  GPU_memory_barrier(GPU_BARRIER_VERTEX_ATTRIB_ARRAY);

  /* Cleanup. */
  GPU_shader_unbind();
}

void draw_subdiv_build_edituv_stretch_angle_buffer(const DRWSubdivCache *cache,
                                                   GPUVertBuf *pos_nor,
                                                   GPUVertBuf *uvs,
                                                   int uvs_offset,
                                                   GPUVertBuf *stretch_angles)
{
  GPUShader *shader = get_subdiv_shader(SHADER_BUFFER_UV_STRETCH_ANGLE, nullptr);
  GPU_shader_bind(shader);

  int binding_point = 0;
  /* Inputs */
  GPU_vertbuf_bind_as_ssbo(pos_nor, binding_point++);
  GPU_vertbuf_bind_as_ssbo(uvs, binding_point++);

  /* Outputs */
  GPU_vertbuf_bind_as_ssbo(stretch_angles, binding_point++);
  BLI_assert(binding_point <= MAX_GPU_SUBDIV_SSBOS);

  drw_subdiv_compute_dispatch(cache, shader, uvs_offset, 0, cache->num_subdiv_quads);

  /* This generates a vertex buffer, so we need to put a barrier on the vertex attribute array. */
  GPU_memory_barrier(GPU_BARRIER_VERTEX_ATTRIB_ARRAY);

  /* Cleanup. */
  GPU_shader_unbind();
}

/* -------------------------------------------------------------------- */

/**
 * For material assignments we want indices for triangles that share a common material to be laid
 * out contiguously in memory. To achieve this, we sort the indices based on which material the
 * coarse polygon was assigned. The sort is performed by offsetting the loops indices so that they
 * are directly assigned to the right sorted indices.
 *
 * \code{.unparsed}
 * Here is a visual representation, considering four quads:
 * +---------+---------+---------+---------+
 * | 3     2 | 7     6 | 11   10 | 15   14 |
 * |         |         |         |         |
 * | 0     1 | 4     5 | 8     9 | 12   13 |
 * +---------+---------+---------+---------+
 *
 * If the first and third quads have the same material, we should have:
 * +---------+---------+---------+---------+
 * | 3     2 | 11   10 | 7     6 | 15   14 |
 * |         |         |         |         |
 * | 0     1 | 8     9 | 4     5 | 12   13 |
 * +---------+---------+---------+---------+
 *
 * So the offsets would be:
 * +---------+---------+---------+---------+
 * | 0     0 | 4     4 | -4   -4 | 0     0 |
 * |         |         |         |         |
 * | 0     0 | 4     4 | -4   -4 | 0     0 |
 * +---------+---------+---------+---------+
 * \endcode
 *
 * The offsets are computed not based on the loops indices, but on the number of subdivided
 * polygons for each coarse polygon. We then only store a single offset for each coarse polygon,
 * since all sub-faces are contiguous, they all share the same offset.
 */
static void draw_subdiv_cache_ensure_mat_offsets(DRWSubdivCache *cache,
                                                 Mesh *mesh_eval,
                                                 uint mat_len)
{
  draw_subdiv_cache_free_material_data(cache);

  const int number_of_quads = cache->num_subdiv_loops / 4;

  if (mat_len == 1) {
    cache->mat_start = static_cast<int *>(MEM_callocN(sizeof(int), "subdiv mat_end"));
    cache->mat_end = static_cast<int *>(MEM_callocN(sizeof(int), "subdiv mat_end"));
    cache->mat_start[0] = 0;
    cache->mat_end[0] = number_of_quads;
    return;
  }

  /* Count number of subdivided polygons for each material. */
  int *mat_start = static_cast<int *>(MEM_callocN(sizeof(int) * mat_len, "subdiv mat_start"));
  int *subdiv_polygon_offset = cache->subdiv_polygon_offset;

  /* TODO: parallel_reduce? */
  const Span<MPoly> polygons = blender::bke::mesh_polygons(*mesh_eval);
  for (const int i : polygons.index_range()) {
    const MPoly *mpoly = &polygons[i];
    const int next_offset = (i == mesh_eval->totpoly - 1) ? number_of_quads :
                                                            subdiv_polygon_offset[i + 1];
    const int quad_count = next_offset - subdiv_polygon_offset[i];
    const int mat_index = mpoly->mat_nr;
    mat_start[mat_index] += quad_count;
  }

  /* Accumulate offsets. */
  int ofs = mat_start[0];
  mat_start[0] = 0;
  for (uint i = 1; i < mat_len; i++) {
    int tmp = mat_start[i];
    mat_start[i] = ofs;
    ofs += tmp;
  }

  /* Compute per polygon offsets. */
  int *mat_end = static_cast<int *>(MEM_dupallocN(mat_start));
  int *per_polygon_mat_offset = static_cast<int *>(
      MEM_mallocN(sizeof(int) * mesh_eval->totpoly, "per_polygon_mat_offset"));

  for (const int i : polygons.index_range()) {
    const MPoly *mpoly = &polygons[i];
    const int mat_index = mpoly->mat_nr;
    const int single_material_index = subdiv_polygon_offset[i];
    const int material_offset = mat_end[mat_index];
    const int next_offset = (i == mesh_eval->totpoly - 1) ? number_of_quads :
                                                            subdiv_polygon_offset[i + 1];
    const int quad_count = next_offset - subdiv_polygon_offset[i];
    mat_end[mat_index] += quad_count;

    per_polygon_mat_offset[i] = material_offset - single_material_index;
  }

  cache->polygon_mat_offset = draw_subdiv_build_origindex_buffer(per_polygon_mat_offset,
                                                                 mesh_eval->totpoly);
  cache->mat_start = mat_start;
  cache->mat_end = mat_end;

  MEM_freeN(per_polygon_mat_offset);
}

static bool draw_subdiv_create_requested_buffers(Object *ob,
                                                 Mesh *mesh,
                                                 MeshBatchCache *batch_cache,
                                                 MeshBufferCache *mbc,
                                                 const bool is_editmode,
                                                 const bool is_paint_mode,
                                                 const bool is_mode_active,
                                                 const float obmat[4][4],
                                                 const bool do_final,
                                                 const bool do_uvedit,
                                                 const bool do_cage,
                                                 const ToolSettings *ts,
                                                 const bool use_hide,
                                                 OpenSubdiv_EvaluatorCache *evaluator_cache)
{
  SubsurfRuntimeData *runtime_data = mesh->runtime.subsurf_runtime_data;
  BLI_assert(runtime_data && runtime_data->has_gpu_subdiv);

  if (runtime_data->settings.level == 0) {
    return false;
  }

  Mesh *mesh_eval = mesh;
  BMesh *bm = nullptr;
  if (mesh->edit_mesh) {
    mesh_eval = BKE_object_get_editmesh_eval_final(ob);
    bm = mesh->edit_mesh->bm;
  }

  Subdiv *subdiv = BKE_subsurf_modifier_subdiv_descriptor_ensure(runtime_data, mesh_eval, true);
  if (!subdiv) {
    return false;
  }

  draw_subdiv_invalidate_evaluator_for_orco(subdiv, mesh_eval);

  if (!BKE_subdiv_eval_begin_from_mesh(
          subdiv, mesh_eval, nullptr, SUBDIV_EVALUATOR_TYPE_GPU, evaluator_cache)) {
    /* This could happen in two situations:
     * - OpenSubdiv is disabled.
     * - Something totally bad happened, and OpenSubdiv rejected our
     *   topology.
     * In either way, we can't safely continue. However, we still have to handle potential loose
     * geometry, which is done separately. */
    if (mesh_eval->totpoly) {
      return false;
    }
  }

  DRWSubdivCache *draw_cache = mesh_batch_cache_ensure_subdiv_cache(batch_cache);
  if (!draw_subdiv_build_cache(draw_cache, subdiv, mesh_eval, runtime_data)) {
    return false;
  }

  /* Edges which do not come from coarse edges should not be drawn in edit cage mode. */
  const bool optimal_display = runtime_data->use_optimal_display || (is_editmode && !do_cage);

  draw_cache->bm = bm;
  draw_cache->mesh = mesh_eval;
  draw_cache->subdiv = subdiv;
  draw_cache->optimal_display = optimal_display;
  draw_cache->num_subdiv_triangles = tris_count_from_number_of_loops(draw_cache->num_subdiv_loops);

  /* Copy topology information for stats display. */
  runtime_data->stats_totvert = draw_cache->num_subdiv_verts;
  runtime_data->stats_totedge = draw_cache->num_subdiv_edges;
  runtime_data->stats_totpoly = draw_cache->num_subdiv_quads;
  runtime_data->stats_totloop = draw_cache->num_subdiv_loops;

  draw_cache->use_custom_loop_normals = (runtime_data->use_loop_normals) &&
                                        (mesh_eval->flag & ME_AUTOSMOOTH) &&
                                        CustomData_has_layer(&mesh_eval->ldata,
                                                             CD_CUSTOMLOOPNORMAL);

  if (DRW_ibo_requested(mbc->buff.ibo.tris)) {
    draw_subdiv_cache_ensure_mat_offsets(draw_cache, mesh_eval, batch_cache->mat_len);
  }

  MeshRenderData *mr = mesh_render_data_create(
      ob, mesh, is_editmode, is_paint_mode, is_mode_active, obmat, do_final, do_uvedit, ts);
  mr->use_hide = use_hide;
  draw_cache->use_hide = use_hide;

  /* Used for setting loop normals flags. Mapped extraction is only used during edit mode.
   * See comments in #extract_lnor_iter_poly_mesh.
   */
  draw_cache->is_edit_mode = mr->edit_bmesh != nullptr;

  draw_subdiv_cache_update_extra_coarse_face_data(draw_cache, mesh_eval, mr);

  blender::draw::mesh_buffer_cache_create_requested_subdiv(batch_cache, mbc, draw_cache, mr);

  mesh_render_data_free(mr);

  return true;
}

void DRW_subdivide_loose_geom(DRWSubdivCache *subdiv_cache, MeshBufferCache *cache)
{
  const int coarse_loose_vert_len = cache->loose_geom.vert_len;
  const int coarse_loose_edge_len = cache->loose_geom.edge_len;

  if (coarse_loose_vert_len == 0 && coarse_loose_edge_len == 0) {
    /* Nothing to do. */
    return;
  }

  if (subdiv_cache->loose_geom.edges || subdiv_cache->loose_geom.verts) {
    /* Already processed. */
    return;
  }

  const Mesh *coarse_mesh = subdiv_cache->mesh;
  const bool is_simple = subdiv_cache->subdiv->settings.is_simple;
  const int resolution = subdiv_cache->resolution;
  const int resolution_1 = resolution - 1;
  const float inv_resolution_1 = 1.0f / (float)resolution_1;
  const int num_subdiv_vertices_per_coarse_edge = resolution - 2;

  const int num_subdivided_edge = coarse_loose_edge_len *
                                  (num_subdiv_vertices_per_coarse_edge + 1);

  /* Each edge will store data for its 2 verts, that way we can keep the overall logic simple, here
   * and in the buffer extractors. Although it duplicates memory (and work), the buffers also store
   * duplicate values. */
  const int num_subdivided_verts = num_subdivided_edge * 2;

  DRWSubdivLooseEdge *loose_subd_edges = static_cast<DRWSubdivLooseEdge *>(
      MEM_callocN(sizeof(DRWSubdivLooseEdge) * num_subdivided_edge, "DRWSubdivLooseEdge"));

  DRWSubdivLooseVertex *loose_subd_verts = static_cast<DRWSubdivLooseVertex *>(
      MEM_callocN(sizeof(DRWSubdivLooseVertex) * (num_subdivided_verts + coarse_loose_vert_len),
                  "DRWSubdivLooseEdge"));

  int subd_edge_offset = 0;
  int subd_vert_offset = 0;

  /* Subdivide each loose coarse edge. */
  const Span<MEdge> coarse_edges = blender::bke::mesh_edges(*coarse_mesh);
  for (int i = 0; i < coarse_loose_edge_len; i++) {
    const int coarse_edge_index = cache->loose_geom.edges[i];
    const MEdge *coarse_edge = &coarse_edges[cache->loose_geom.edges[i]];

    /* Perform interpolation of each vertex. */
    for (int i = 0; i < resolution - 1; i++, subd_edge_offset++) {
      DRWSubdivLooseEdge &subd_edge = loose_subd_edges[subd_edge_offset];
      subd_edge.coarse_edge_index = coarse_edge_index;

      /* First vert. */
      DRWSubdivLooseVertex &subd_v1 = loose_subd_verts[subd_vert_offset];
      subd_v1.coarse_vertex_index = (i == 0) ? coarse_edge->v1 : -1u;
      const float u1 = i * inv_resolution_1;
      BKE_subdiv_mesh_interpolate_position_on_edge(
          coarse_mesh, coarse_edge, is_simple, u1, subd_v1.co);

      subd_edge.loose_subdiv_v1_index = subd_vert_offset++;

      /* Second vert. */
      DRWSubdivLooseVertex &subd_v2 = loose_subd_verts[subd_vert_offset];
      subd_v2.coarse_vertex_index = ((i + 1) == resolution - 1) ? coarse_edge->v2 : -1u;
      const float u2 = (i + 1) * inv_resolution_1;
      BKE_subdiv_mesh_interpolate_position_on_edge(
          coarse_mesh, coarse_edge, is_simple, u2, subd_v2.co);

      subd_edge.loose_subdiv_v2_index = subd_vert_offset++;
    }
  }

  /* Copy the remaining loose_verts. */
  const Span<MVert> coarse_vertices = blender::bke::mesh_vertices(*coarse_mesh);
  for (int i = 0; i < coarse_loose_vert_len; i++) {
    const int coarse_vertex_index = cache->loose_geom.verts[i];
    const MVert &coarse_vertex = coarse_vertices[coarse_vertex_index];

    DRWSubdivLooseVertex &subd_v = loose_subd_verts[subd_vert_offset++];
    subd_v.coarse_vertex_index = cache->loose_geom.verts[i];
    copy_v3_v3(subd_v.co, coarse_vertex.co);
  }

  subdiv_cache->loose_geom.edges = loose_subd_edges;
  subdiv_cache->loose_geom.verts = loose_subd_verts;
  subdiv_cache->loose_geom.edge_len = num_subdivided_edge;
  subdiv_cache->loose_geom.vert_len = coarse_loose_vert_len;
  subdiv_cache->loose_geom.loop_len = num_subdivided_edge * 2 + coarse_loose_vert_len;
}

blender::Span<DRWSubdivLooseEdge> draw_subdiv_cache_get_loose_edges(const DRWSubdivCache *cache)
{
  return {cache->loose_geom.edges, static_cast<int64_t>(cache->loose_geom.edge_len)};
}

blender::Span<DRWSubdivLooseVertex> draw_subdiv_cache_get_loose_verts(const DRWSubdivCache *cache)
{
  return {cache->loose_geom.verts + cache->loose_geom.edge_len * 2,
          static_cast<int64_t>(cache->loose_geom.vert_len)};
}

static OpenSubdiv_EvaluatorCache *g_evaluator_cache = nullptr;

void DRW_create_subdivision(Object *ob,
                            Mesh *mesh,
                            MeshBatchCache *batch_cache,
                            MeshBufferCache *mbc,
                            const bool is_editmode,
                            const bool is_paint_mode,
                            const bool is_mode_active,
                            const float obmat[4][4],
                            const bool do_final,
                            const bool do_uvedit,
                            const bool do_cage,
                            const ToolSettings *ts,
                            const bool use_hide)
{
  if (g_evaluator_cache == nullptr) {
    g_evaluator_cache = openSubdiv_createEvaluatorCache(OPENSUBDIV_EVALUATOR_GPU);
  }

#undef TIME_SUBDIV

#ifdef TIME_SUBDIV
  const double begin_time = PIL_check_seconds_timer();
#endif

  if (!draw_subdiv_create_requested_buffers(ob,
                                            mesh,
                                            batch_cache,
                                            mbc,
                                            is_editmode,
                                            is_paint_mode,
                                            is_mode_active,
                                            obmat,
                                            do_final,
                                            do_uvedit,
                                            do_cage,
                                            ts,
                                            use_hide,
                                            g_evaluator_cache)) {
    return;
  }

#ifdef TIME_SUBDIV
  const double end_time = PIL_check_seconds_timer();
  fprintf(stderr, "Time to update subdivision: %f\n", end_time - begin_time);
  fprintf(stderr, "Maximum FPS: %f\n", 1.0 / (end_time - begin_time));
#endif
}

void DRW_subdiv_free()
{
  for (int i = 0; i < NUM_SHADERS; ++i) {
    GPU_shader_free(g_subdiv_shaders[i]);
  }

  DRW_cache_free_old_subdiv();

  if (g_evaluator_cache) {
    openSubdiv_deleteEvaluatorCache(g_evaluator_cache);
    g_evaluator_cache = nullptr;
  }
}

static LinkNode *gpu_subdiv_free_queue = nullptr;
static ThreadMutex gpu_subdiv_queue_mutex = BLI_MUTEX_INITIALIZER;

void DRW_subdiv_cache_free(Subdiv *subdiv)
{
  BLI_mutex_lock(&gpu_subdiv_queue_mutex);
  BLI_linklist_prepend(&gpu_subdiv_free_queue, subdiv);
  BLI_mutex_unlock(&gpu_subdiv_queue_mutex);
}

void DRW_cache_free_old_subdiv()
{
  if (gpu_subdiv_free_queue == nullptr) {
    return;
  }

  BLI_mutex_lock(&gpu_subdiv_queue_mutex);

  while (gpu_subdiv_free_queue != nullptr) {
    Subdiv *subdiv = static_cast<Subdiv *>(BLI_linklist_pop(&gpu_subdiv_free_queue));
    /* Set the type to CPU so that we do actually free the cache. */
    subdiv->evaluator->type = OPENSUBDIV_EVALUATOR_CPU;
    BKE_subdiv_free(subdiv);
  }

  BLI_mutex_unlock(&gpu_subdiv_queue_mutex);
}<|MERGE_RESOLUTION|>--- conflicted
+++ resolved
@@ -683,11 +683,7 @@
     if ((polygons[i].flag & ME_FACE_SEL) != 0) {
       flag |= SUBDIV_COARSE_FACE_FLAG_SELECT;
     }
-<<<<<<< HEAD
-    if (mr->hide_face && mr->hide_face[i]) {
-=======
     if (mr->hide_poly && mr->hide_poly[i]) {
->>>>>>> fc26e3fe
       flag |= SUBDIV_COARSE_FACE_FLAG_HIDDEN;
     }
     flags_data[i] = (uint)(polygons[i].loopstart) | (flag << SUBDIV_COARSE_FACE_FLAG_OFFSET);
