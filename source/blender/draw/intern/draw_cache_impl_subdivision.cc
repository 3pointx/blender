/* SPDX-License-Identifier: GPL-2.0-or-later
 * Copyright 2021 Blender Foundation. */

#include "draw_subdivision.h"

#include "DNA_mesh_types.h"
#include "DNA_object_types.h"
#include "DNA_scene_types.h"

#include "BKE_editmesh.h"
#include "BKE_mesh.h"
#include "BKE_modifier.h"
#include "BKE_object.h"
#include "BKE_scene.h"
#include "BKE_subdiv.h"
#include "BKE_subdiv_eval.h"
#include "BKE_subdiv_foreach.h"
#include "BKE_subdiv_mesh.h"
#include "BKE_subdiv_modifier.h"

#include "BLI_linklist.h"

#include "BLI_string.h"

#include "PIL_time.h"

#include "DRW_engine.h"
#include "DRW_render.h"

#include "GPU_capabilities.h"
#include "GPU_compute.h"
#include "GPU_index_buffer.h"
#include "GPU_state.h"
#include "GPU_vertex_buffer.h"

#include "opensubdiv_capi.h"
#include "opensubdiv_capi_type.h"
#include "opensubdiv_converter_capi.h"
#include "opensubdiv_evaluator_capi.h"
#include "opensubdiv_topology_refiner_capi.h"

#include "draw_cache_extract.h"
#include "draw_cache_impl.h"
#include "draw_cache_inline.h"
#include "mesh_extractors/extract_mesh.h"

extern "C" char datatoc_common_subdiv_custom_data_interp_comp_glsl[];
extern "C" char datatoc_common_subdiv_ibo_lines_comp_glsl[];
extern "C" char datatoc_common_subdiv_ibo_tris_comp_glsl[];
extern "C" char datatoc_common_subdiv_lib_glsl[];
extern "C" char datatoc_common_subdiv_normals_accumulate_comp_glsl[];
extern "C" char datatoc_common_subdiv_normals_finalize_comp_glsl[];
extern "C" char datatoc_common_subdiv_patch_evaluation_comp_glsl[];
extern "C" char datatoc_common_subdiv_vbo_edge_fac_comp_glsl[];
extern "C" char datatoc_common_subdiv_vbo_lnor_comp_glsl[];
extern "C" char datatoc_common_subdiv_vbo_sculpt_data_comp_glsl[];
extern "C" char datatoc_common_subdiv_vbo_edituv_strech_angle_comp_glsl[];
extern "C" char datatoc_common_subdiv_vbo_edituv_strech_area_comp_glsl[];

enum {
  SHADER_BUFFER_LINES,
  SHADER_BUFFER_LINES_LOOSE,
  SHADER_BUFFER_EDGE_FAC,
  SHADER_BUFFER_LNOR,
  SHADER_BUFFER_TRIS,
  SHADER_BUFFER_TRIS_MULTIPLE_MATERIALS,
  SHADER_BUFFER_NORMALS_ACCUMULATE,
  SHADER_BUFFER_NORMALS_FINALIZE,
  SHADER_PATCH_EVALUATION,
  SHADER_PATCH_EVALUATION_FVAR,
  SHADER_PATCH_EVALUATION_FACE_DOTS,
  SHADER_COMP_CUSTOM_DATA_INTERP_1D,
  SHADER_COMP_CUSTOM_DATA_INTERP_2D,
  SHADER_COMP_CUSTOM_DATA_INTERP_3D,
  SHADER_COMP_CUSTOM_DATA_INTERP_4D,
  SHADER_BUFFER_SCULPT_DATA,
  SHADER_BUFFER_UV_STRETCH_ANGLE,
  SHADER_BUFFER_UV_STRETCH_AREA,

  NUM_SHADERS,
};

static GPUShader *g_subdiv_shaders[NUM_SHADERS];

static const char *get_shader_code(int shader_type)
{
  switch (shader_type) {
    case SHADER_BUFFER_LINES:
    case SHADER_BUFFER_LINES_LOOSE: {
      return datatoc_common_subdiv_ibo_lines_comp_glsl;
    }
    case SHADER_BUFFER_EDGE_FAC: {
      return datatoc_common_subdiv_vbo_edge_fac_comp_glsl;
    }
    case SHADER_BUFFER_LNOR: {
      return datatoc_common_subdiv_vbo_lnor_comp_glsl;
    }
    case SHADER_BUFFER_TRIS:
    case SHADER_BUFFER_TRIS_MULTIPLE_MATERIALS: {
      return datatoc_common_subdiv_ibo_tris_comp_glsl;
    }
    case SHADER_BUFFER_NORMALS_ACCUMULATE: {
      return datatoc_common_subdiv_normals_accumulate_comp_glsl;
    }
    case SHADER_BUFFER_NORMALS_FINALIZE: {
      return datatoc_common_subdiv_normals_finalize_comp_glsl;
    }
    case SHADER_PATCH_EVALUATION:
    case SHADER_PATCH_EVALUATION_FVAR:
    case SHADER_PATCH_EVALUATION_FACE_DOTS: {
      return datatoc_common_subdiv_patch_evaluation_comp_glsl;
    }
    case SHADER_COMP_CUSTOM_DATA_INTERP_1D:
    case SHADER_COMP_CUSTOM_DATA_INTERP_2D:
    case SHADER_COMP_CUSTOM_DATA_INTERP_3D:
    case SHADER_COMP_CUSTOM_DATA_INTERP_4D: {
      return datatoc_common_subdiv_custom_data_interp_comp_glsl;
    }
    case SHADER_BUFFER_SCULPT_DATA: {
      return datatoc_common_subdiv_vbo_sculpt_data_comp_glsl;
    }
    case SHADER_BUFFER_UV_STRETCH_ANGLE: {
      return datatoc_common_subdiv_vbo_edituv_strech_angle_comp_glsl;
    }
    case SHADER_BUFFER_UV_STRETCH_AREA: {
      return datatoc_common_subdiv_vbo_edituv_strech_area_comp_glsl;
    }
  }
  return nullptr;
}

static const char *get_shader_name(int shader_type)
{
  switch (shader_type) {
    case SHADER_BUFFER_LINES: {
      return "subdiv lines build";
    }
    case SHADER_BUFFER_LINES_LOOSE: {
      return "subdiv lines loose build";
    }
    case SHADER_BUFFER_LNOR: {
      return "subdiv lnor build";
    }
    case SHADER_BUFFER_EDGE_FAC: {
      return "subdiv edge fac build";
    }
    case SHADER_BUFFER_TRIS:
    case SHADER_BUFFER_TRIS_MULTIPLE_MATERIALS: {
      return "subdiv tris";
    }
    case SHADER_BUFFER_NORMALS_ACCUMULATE: {
      return "subdiv normals accumulate";
    }
    case SHADER_BUFFER_NORMALS_FINALIZE: {
      return "subdiv normals finalize";
    }
    case SHADER_PATCH_EVALUATION: {
      return "subdiv patch evaluation";
    }
    case SHADER_PATCH_EVALUATION_FVAR: {
      return "subdiv patch evaluation face-varying";
    }
    case SHADER_PATCH_EVALUATION_FACE_DOTS: {
      return "subdiv patch evaluation face dots";
    }
    case SHADER_COMP_CUSTOM_DATA_INTERP_1D: {
      return "subdiv custom data interp 1D";
    }
    case SHADER_COMP_CUSTOM_DATA_INTERP_2D: {
      return "subdiv custom data interp 2D";
    }
    case SHADER_COMP_CUSTOM_DATA_INTERP_3D: {
      return "subdiv custom data interp 3D";
    }
    case SHADER_COMP_CUSTOM_DATA_INTERP_4D: {
      return "subdiv custom data interp 4D";
    }
    case SHADER_BUFFER_SCULPT_DATA: {
      return "subdiv sculpt data";
    }
    case SHADER_BUFFER_UV_STRETCH_ANGLE: {
      return "subdiv uv stretch angle";
    }
    case SHADER_BUFFER_UV_STRETCH_AREA: {
      return "subdiv uv stretch area";
    }
  }
  return nullptr;
}

static GPUShader *get_patch_evaluation_shader(int shader_type)
{
  if (g_subdiv_shaders[shader_type] == nullptr) {
    const char *compute_code = get_shader_code(shader_type);

    const char *defines = nullptr;
    if (shader_type == SHADER_PATCH_EVALUATION_FVAR) {
      defines =
          "#define OSD_PATCH_BASIS_GLSL\n"
          "#define OPENSUBDIV_GLSL_COMPUTE_USE_1ST_DERIVATIVES\n"
          "#define FVAR_EVALUATION\n";
    }
    else if (shader_type == SHADER_PATCH_EVALUATION_FACE_DOTS) {
      defines =
          "#define OSD_PATCH_BASIS_GLSL\n"
          "#define OPENSUBDIV_GLSL_COMPUTE_USE_1ST_DERIVATIVES\n"
          "#define FDOTS_EVALUATION\n";
    }
    else {
      defines =
          "#define OSD_PATCH_BASIS_GLSL\n"
          "#define OPENSUBDIV_GLSL_COMPUTE_USE_1ST_DERIVATIVES\n";
    }

    /* Merge OpenSubdiv library code with our own library code. */
    const char *patch_basis_source = openSubdiv_getGLSLPatchBasisSource();
    const char *subdiv_lib_code = datatoc_common_subdiv_lib_glsl;
    char *library_code = static_cast<char *>(
        MEM_mallocN(strlen(patch_basis_source) + strlen(subdiv_lib_code) + 1,
                    "subdiv patch evaluation library code"));
    library_code[0] = '\0';
    strcat(library_code, patch_basis_source);
    strcat(library_code, subdiv_lib_code);

    g_subdiv_shaders[shader_type] = GPU_shader_create_compute(
        compute_code, library_code, defines, get_shader_name(shader_type));

    MEM_freeN(library_code);
  }

  return g_subdiv_shaders[shader_type];
}

static GPUShader *get_subdiv_shader(int shader_type, const char *defines)
{
  if (ELEM(shader_type,
           SHADER_PATCH_EVALUATION,
           SHADER_PATCH_EVALUATION_FVAR,
           SHADER_PATCH_EVALUATION_FACE_DOTS)) {
    return get_patch_evaluation_shader(shader_type);
  }
  if (g_subdiv_shaders[shader_type] == nullptr) {
    const char *compute_code = get_shader_code(shader_type);
    g_subdiv_shaders[shader_type] = GPU_shader_create_compute(
        compute_code, datatoc_common_subdiv_lib_glsl, defines, get_shader_name(shader_type));
  }
  return g_subdiv_shaders[shader_type];
}

/* -------------------------------------------------------------------- */
/** Vertex formats used for data transfer from OpenSubdiv, and for data processing on our side.
 * \{ */

static GPUVertFormat *get_uvs_format()
{
  static GPUVertFormat format = {0};
  if (format.attr_len == 0) {
    GPU_vertformat_attr_add(&format, "uvs", GPU_COMP_F32, 2, GPU_FETCH_FLOAT);
  }
  return &format;
}

/* Vertex format for `OpenSubdiv::Osd::PatchArray`. */
static GPUVertFormat *get_patch_array_format()
{
  static GPUVertFormat format = {0};
  if (format.attr_len == 0) {
    GPU_vertformat_attr_add(&format, "regDesc", GPU_COMP_I32, 1, GPU_FETCH_INT);
    GPU_vertformat_attr_add(&format, "desc", GPU_COMP_I32, 1, GPU_FETCH_INT);
    GPU_vertformat_attr_add(&format, "numPatches", GPU_COMP_I32, 1, GPU_FETCH_INT);
    GPU_vertformat_attr_add(&format, "indexBase", GPU_COMP_I32, 1, GPU_FETCH_INT);
    GPU_vertformat_attr_add(&format, "stride", GPU_COMP_I32, 1, GPU_FETCH_INT);
    GPU_vertformat_attr_add(&format, "primitiveIdBase", GPU_COMP_I32, 1, GPU_FETCH_INT);
  }
  return &format;
}

/* Vertex format used for the `PatchTable::PatchHandle`. */
static GPUVertFormat *get_patch_handle_format()
{
  static GPUVertFormat format = {0};
  if (format.attr_len == 0) {
    GPU_vertformat_attr_add(&format, "vertex_index", GPU_COMP_I32, 1, GPU_FETCH_INT);
    GPU_vertformat_attr_add(&format, "array_index", GPU_COMP_I32, 1, GPU_FETCH_INT);
    GPU_vertformat_attr_add(&format, "patch_index", GPU_COMP_I32, 1, GPU_FETCH_INT);
  }
  return &format;
}

/* Vertex format used for the quad-tree nodes of the PatchMap. */
static GPUVertFormat *get_quadtree_format()
{
  static GPUVertFormat format = {0};
  if (format.attr_len == 0) {
    GPU_vertformat_attr_add(&format, "child", GPU_COMP_U32, 4, GPU_FETCH_INT);
  }
  return &format;
}

/* Vertex format for `OpenSubdiv::Osd::PatchParam`, not really used, it is only for making sure
 * that the #GPUVertBuf used to wrap the OpenSubdiv patch param buffer is valid. */
static GPUVertFormat *get_patch_param_format()
{
  static GPUVertFormat format = {0};
  if (format.attr_len == 0) {
    GPU_vertformat_attr_add(&format, "data", GPU_COMP_F32, 3, GPU_FETCH_FLOAT);
  }
  return &format;
}

/* Vertex format for the patches' vertices index buffer. */
static GPUVertFormat *get_patch_index_format()
{
  static GPUVertFormat format = {0};
  if (format.attr_len == 0) {
    GPU_vertformat_attr_add(&format, "data", GPU_COMP_I32, 1, GPU_FETCH_INT);
  }
  return &format;
}

/* Vertex format for the OpenSubdiv vertex buffer. */
static GPUVertFormat *get_subdiv_vertex_format()
{
  static GPUVertFormat format = {0};
  if (format.attr_len == 0) {
    /* We use 4 components for the vectors to account for padding in the compute shaders, where
     * vec3 is promoted to vec4. */
    GPU_vertformat_attr_add(&format, "pos", GPU_COMP_F32, 4, GPU_FETCH_FLOAT);
  }
  return &format;
}

struct CompressedPatchCoord {
  int ptex_face_index;
  /* UV coordinate encoded as u << 16 | v, where u and v are quantized on 16-bits. */
  unsigned int encoded_uv;
};

MINLINE CompressedPatchCoord make_patch_coord(int ptex_face_index, float u, float v)
{
  CompressedPatchCoord patch_coord = {
      ptex_face_index,
      (static_cast<unsigned int>(u * 65535.0f) << 16) | static_cast<unsigned int>(v * 65535.0f),
  };
  return patch_coord;
}

/* Vertex format used for the #CompressedPatchCoord. */
static GPUVertFormat *get_blender_patch_coords_format()
{
  static GPUVertFormat format = {0};
  if (format.attr_len == 0) {
    /* WARNING! Adjust #CompressedPatchCoord accordingly. */
    GPU_vertformat_attr_add(&format, "ptex_face_index", GPU_COMP_U32, 1, GPU_FETCH_INT);
    GPU_vertformat_attr_add(&format, "uv", GPU_COMP_U32, 1, GPU_FETCH_INT);
  }
  return &format;
}

static GPUVertFormat *get_origindex_format()
{
  static GPUVertFormat format;
  if (format.attr_len == 0) {
    GPU_vertformat_attr_add(&format, "color", GPU_COMP_U32, 1, GPU_FETCH_INT);
  }
  return &format;
}

/** \} */

/* -------------------------------------------------------------------- */
/** \name Utilities to initialize a OpenSubdiv_Buffer for a GPUVertBuf.
 * \{ */

static void vertbuf_bind_gpu(const OpenSubdiv_Buffer *buffer)
{
  GPUVertBuf *verts = (GPUVertBuf *)(buffer->data);
  GPU_vertbuf_use(verts);
}

static void *vertbuf_alloc(const OpenSubdiv_Buffer *interface, const uint len)
{
  GPUVertBuf *verts = (GPUVertBuf *)(interface->data);
  GPU_vertbuf_data_alloc(verts, len);
  return GPU_vertbuf_get_data(verts);
}

static void vertbuf_device_alloc(const OpenSubdiv_Buffer *interface, const uint len)
{
  GPUVertBuf *verts = (GPUVertBuf *)(interface->data);
  /* This assumes that GPU_USAGE_DEVICE_ONLY was used, which won't allocate host memory. */
  // BLI_assert(GPU_vertbuf_get_usage(verts) == GPU_USAGE_DEVICE_ONLY);
  GPU_vertbuf_data_alloc(verts, len);
}

static void vertbuf_wrap_device_handle(const OpenSubdiv_Buffer *interface, uint64_t handle)
{
  GPUVertBuf *verts = (GPUVertBuf *)(interface->data);
  GPU_vertbuf_wrap_handle(verts, handle);
}

static void vertbuf_update_data(const OpenSubdiv_Buffer *interface,
                                uint start,
                                uint len,
                                const void *data)
{
  GPUVertBuf *verts = (GPUVertBuf *)(interface->data);
  GPU_vertbuf_update_sub(verts, start, len, data);
}

static void opensubdiv_gpu_buffer_init(OpenSubdiv_Buffer *buffer_interface, GPUVertBuf *vertbuf)
{
  buffer_interface->data = vertbuf;
  buffer_interface->bind_gpu = vertbuf_bind_gpu;
  buffer_interface->buffer_offset = 0;
  buffer_interface->wrap_device_handle = vertbuf_wrap_device_handle;
  buffer_interface->alloc = vertbuf_alloc;
  buffer_interface->device_alloc = vertbuf_device_alloc;
  buffer_interface->device_update = vertbuf_update_data;
}

static GPUVertBuf *create_buffer_and_interface(OpenSubdiv_Buffer *interface, GPUVertFormat *format)
{
  GPUVertBuf *buffer = GPU_vertbuf_calloc();
  GPU_vertbuf_init_with_format_ex(buffer, format, GPU_USAGE_DEVICE_ONLY);
  opensubdiv_gpu_buffer_init(interface, buffer);
  return buffer;
}

/** \} */

// --------------------------------------------------------

static uint tris_count_from_number_of_loops(const uint number_of_loops)
{
  const uint32_t number_of_quads = number_of_loops / 4;
  return number_of_quads * 2;
}

/* -------------------------------------------------------------------- */
/** \name Utilities to build a GPUVertBuf from an origindex buffer.
 * \{ */

void draw_subdiv_init_origindex_buffer(GPUVertBuf *buffer,
                                       int *vert_origindex,
                                       uint num_loops,
                                       uint loose_len)
{
  GPU_vertbuf_init_with_format_ex(buffer, get_origindex_format(), GPU_USAGE_STATIC);
  GPU_vertbuf_data_alloc(buffer, num_loops + loose_len);

  int *vbo_data = (int *)GPU_vertbuf_get_data(buffer);
  memcpy(vbo_data, vert_origindex, num_loops * sizeof(int));
}

GPUVertBuf *draw_subdiv_build_origindex_buffer(int *vert_origindex, uint num_loops)
{
  GPUVertBuf *buffer = GPU_vertbuf_calloc();
  draw_subdiv_init_origindex_buffer(buffer, vert_origindex, num_loops, 0);
  return buffer;
}

/** \} */

/* -------------------------------------------------------------------- */
/** \name Utilities for DRWPatchMap.
 * \{ */

static void draw_patch_map_build(DRWPatchMap *gpu_patch_map, Subdiv *subdiv)
{
  GPUVertBuf *patch_map_handles = GPU_vertbuf_calloc();
  GPU_vertbuf_init_with_format_ex(patch_map_handles, get_patch_handle_format(), GPU_USAGE_STATIC);

  GPUVertBuf *patch_map_quadtree = GPU_vertbuf_calloc();
  GPU_vertbuf_init_with_format_ex(patch_map_quadtree, get_quadtree_format(), GPU_USAGE_STATIC);

  OpenSubdiv_Buffer patch_map_handles_interface;
  opensubdiv_gpu_buffer_init(&patch_map_handles_interface, patch_map_handles);

  OpenSubdiv_Buffer patch_map_quad_tree_interface;
  opensubdiv_gpu_buffer_init(&patch_map_quad_tree_interface, patch_map_quadtree);

  int min_patch_face = 0;
  int max_patch_face = 0;
  int max_depth = 0;
  int patches_are_triangular = 0;

  OpenSubdiv_Evaluator *evaluator = subdiv->evaluator;
  evaluator->getPatchMap(evaluator,
                         &patch_map_handles_interface,
                         &patch_map_quad_tree_interface,
                         &min_patch_face,
                         &max_patch_face,
                         &max_depth,
                         &patches_are_triangular);

  gpu_patch_map->patch_map_handles = patch_map_handles;
  gpu_patch_map->patch_map_quadtree = patch_map_quadtree;
  gpu_patch_map->min_patch_face = min_patch_face;
  gpu_patch_map->max_patch_face = max_patch_face;
  gpu_patch_map->max_depth = max_depth;
  gpu_patch_map->patches_are_triangular = patches_are_triangular;
}

static void draw_patch_map_free(DRWPatchMap *gpu_patch_map)
{
  GPU_VERTBUF_DISCARD_SAFE(gpu_patch_map->patch_map_handles);
  GPU_VERTBUF_DISCARD_SAFE(gpu_patch_map->patch_map_quadtree);
  gpu_patch_map->min_patch_face = 0;
  gpu_patch_map->max_patch_face = 0;
  gpu_patch_map->max_depth = 0;
  gpu_patch_map->patches_are_triangular = 0;
}

/** \} */

/* -------------------------------------------------------------------- */
/** \name DRWSubdivCache
 * \{ */

static bool draw_subdiv_cache_need_polygon_data(const DRWSubdivCache *cache)
{
  return cache->subdiv && cache->subdiv->evaluator && cache->num_subdiv_loops != 0;
}

static void draw_subdiv_cache_free_material_data(DRWSubdivCache *cache)
{
  GPU_VERTBUF_DISCARD_SAFE(cache->polygon_mat_offset);
  MEM_SAFE_FREE(cache->mat_start);
  MEM_SAFE_FREE(cache->mat_end);
}

static void draw_subdiv_free_edit_mode_cache(DRWSubdivCache *cache)
{
  GPU_VERTBUF_DISCARD_SAFE(cache->verts_orig_index);
  GPU_VERTBUF_DISCARD_SAFE(cache->edges_orig_index);
  GPU_VERTBUF_DISCARD_SAFE(cache->fdots_patch_coords);
}

void draw_subdiv_cache_free(DRWSubdivCache *cache)
{
  GPU_VERTBUF_DISCARD_SAFE(cache->patch_coords);
  GPU_VERTBUF_DISCARD_SAFE(cache->face_ptex_offset_buffer);
  GPU_VERTBUF_DISCARD_SAFE(cache->subdiv_polygon_offset_buffer);
  GPU_VERTBUF_DISCARD_SAFE(cache->extra_coarse_face_data);
  MEM_SAFE_FREE(cache->subdiv_loop_subdiv_vert_index);
  MEM_SAFE_FREE(cache->subdiv_loop_subdiv_edge_index);
  MEM_SAFE_FREE(cache->subdiv_loop_poly_index);
  MEM_SAFE_FREE(cache->subdiv_polygon_offset);
  GPU_VERTBUF_DISCARD_SAFE(cache->subdiv_vertex_face_adjacency_offsets);
  GPU_VERTBUF_DISCARD_SAFE(cache->subdiv_vertex_face_adjacency);
  cache->resolution = 0;
  cache->num_subdiv_loops = 0;
  cache->num_subdiv_edges = 0;
  cache->num_subdiv_verts = 0;
  cache->num_subdiv_triangles = 0;
  cache->num_coarse_poly = 0;
  cache->num_subdiv_quads = 0;
  cache->may_have_loose_geom = false;
  draw_subdiv_free_edit_mode_cache(cache);
  draw_subdiv_cache_free_material_data(cache);
  draw_patch_map_free(&cache->gpu_patch_map);
  if (cache->ubo) {
    GPU_uniformbuf_free(cache->ubo);
    cache->ubo = nullptr;
  }
  MEM_SAFE_FREE(cache->loose_geom.edges);
  MEM_SAFE_FREE(cache->loose_geom.verts);
  cache->loose_geom.edge_len = 0;
  cache->loose_geom.vert_len = 0;
  cache->loose_geom.loop_len = 0;
}

/* Flags used in #DRWSubdivCache.extra_coarse_face_data. The flags are packed in the upper bits of
 * each uint (one per coarse face), #SUBDIV_COARSE_FACE_FLAG_OFFSET tells where they are in the
 * packed bits. */
#define SUBDIV_COARSE_FACE_FLAG_SMOOTH 1u
#define SUBDIV_COARSE_FACE_FLAG_SELECT 2u
#define SUBDIV_COARSE_FACE_FLAG_ACTIVE 4u

#define SUBDIV_COARSE_FACE_FLAG_OFFSET 29u

#define SUBDIV_COARSE_FACE_FLAG_SMOOTH_MASK \
  (SUBDIV_COARSE_FACE_FLAG_SMOOTH << SUBDIV_COARSE_FACE_FLAG_OFFSET)
#define SUBDIV_COARSE_FACE_FLAG_SELECT_MASK \
  (SUBDIV_COARSE_FACE_FLAG_SELECT << SUBDIV_COARSE_FACE_FLAG_OFFSET)
#define SUBDIV_COARSE_FACE_FLAG_ACTIVE_MASK \
  (SUBDIV_COARSE_FACE_FLAG_ACTIVE << SUBDIV_COARSE_FACE_FLAG_OFFSET)

#define SUBDIV_COARSE_FACE_LOOP_START_MASK \
  ~((SUBDIV_COARSE_FACE_FLAG_SMOOTH | SUBDIV_COARSE_FACE_FLAG_SELECT | \
     SUBDIV_COARSE_FACE_FLAG_ACTIVE) \
    << SUBDIV_COARSE_FACE_FLAG_OFFSET)

static uint32_t compute_coarse_face_flag(BMFace *f, BMFace *efa_act)
{
  if (f == nullptr) {
    /* May happen during mapped extraction. */
    return 0;
  }

  uint32_t flag = 0;
  if (BM_elem_flag_test(f, BM_ELEM_SMOOTH)) {
    flag |= SUBDIV_COARSE_FACE_FLAG_SMOOTH;
  }
  if (BM_elem_flag_test(f, BM_ELEM_SELECT)) {
    flag |= SUBDIV_COARSE_FACE_FLAG_SELECT;
  }
  if (f == efa_act) {
    flag |= SUBDIV_COARSE_FACE_FLAG_ACTIVE;
  }
  const int loopstart = BM_elem_index_get(f->l_first);
  return (uint)(loopstart) | (flag << SUBDIV_COARSE_FACE_FLAG_OFFSET);
}

static void draw_subdiv_cache_extra_coarse_face_data_bm(BMesh *bm,
                                                        BMFace *efa_act,
                                                        uint32_t *flags_data)
{
  BMFace *f;
  BMIter iter;

  BM_ITER_MESH (f, &iter, bm, BM_FACES_OF_MESH) {
    const int index = BM_elem_index_get(f);
    flags_data[index] = compute_coarse_face_flag(f, efa_act);
  }
}

static void draw_subdiv_cache_extra_coarse_face_data_mesh(Mesh *mesh, uint32_t *flags_data)
{
  for (int i = 0; i < mesh->totpoly; i++) {
    uint32_t flag = 0;
    if ((mesh->mpoly[i].flag & ME_SMOOTH) != 0) {
      flag |= SUBDIV_COARSE_FACE_FLAG_SMOOTH;
    }
    if ((mesh->mpoly[i].flag & ME_FACE_SEL) != 0) {
      flag |= SUBDIV_COARSE_FACE_FLAG_SELECT;
    }
    flags_data[i] = (uint)(mesh->mpoly[i].loopstart) | (flag << SUBDIV_COARSE_FACE_FLAG_OFFSET);
  }
}

static void draw_subdiv_cache_extra_coarse_face_data_mapped(Mesh *mesh,
                                                            BMesh *bm,
                                                            MeshRenderData *mr,
                                                            uint32_t *flags_data)
{
  if (bm == nullptr) {
    draw_subdiv_cache_extra_coarse_face_data_mesh(mesh, flags_data);
    return;
  }

  for (int i = 0; i < mesh->totpoly; i++) {
    BMFace *f = bm_original_face_get(mr, i);
    flags_data[i] = compute_coarse_face_flag(f, mr->efa_act);
  }
}

static void draw_subdiv_cache_update_extra_coarse_face_data(DRWSubdivCache *cache,
                                                            Mesh *mesh,
                                                            MeshRenderData *mr)
{
  if (cache->extra_coarse_face_data == nullptr) {
    cache->extra_coarse_face_data = GPU_vertbuf_calloc();
    static GPUVertFormat format;
    if (format.attr_len == 0) {
      GPU_vertformat_attr_add(&format, "data", GPU_COMP_U32, 1, GPU_FETCH_INT);
    }
    GPU_vertbuf_init_with_format_ex(cache->extra_coarse_face_data, &format, GPU_USAGE_DYNAMIC);
    GPU_vertbuf_data_alloc(cache->extra_coarse_face_data,
                           mr->extract_type == MR_EXTRACT_BMESH ? cache->bm->totface :
                                                                  mesh->totpoly);
  }

  uint32_t *flags_data = (uint32_t *)(GPU_vertbuf_get_data(cache->extra_coarse_face_data));

  if (mr->extract_type == MR_EXTRACT_BMESH) {
    draw_subdiv_cache_extra_coarse_face_data_bm(cache->bm, mr->efa_act, flags_data);
  }
  else if (mr->extract_type == MR_EXTRACT_MAPPED) {
    draw_subdiv_cache_extra_coarse_face_data_mapped(mesh, cache->bm, mr, flags_data);
  }
  else {
    draw_subdiv_cache_extra_coarse_face_data_mesh(mesh, flags_data);
  }

  /* Make sure updated data is re-uploaded. */
  GPU_vertbuf_tag_dirty(cache->extra_coarse_face_data);
}

static DRWSubdivCache *mesh_batch_cache_ensure_subdiv_cache(MeshBatchCache *mbc)
{
  DRWSubdivCache *subdiv_cache = mbc->subdiv_cache;
  if (subdiv_cache == nullptr) {
    subdiv_cache = static_cast<DRWSubdivCache *>(
        MEM_callocN(sizeof(DRWSubdivCache), "DRWSubdivCache"));
  }
  mbc->subdiv_cache = subdiv_cache;
  return subdiv_cache;
}

/** \} */

/* -------------------------------------------------------------------- */
/** \name Subdivision grid traversal.
 *
 * Traverse the uniform subdivision grid over coarse faces and gather useful information for
 * building the draw buffers on the GPU. We primarily gather the patch coordinates for all
 * subdivision faces, as well as the original coarse indices for each subdivision element (vertex,
 * face, or edge) which directly maps to its coarse counterpart (note that all subdivision faces
 * map to a coarse face). This information will then be cached in #DRWSubdivCache for subsequent
 * reevaluations, as long as the topology does not change.
 * \{ */

struct DRWCacheBuildingContext {
  const Mesh *coarse_mesh;
  const Subdiv *subdiv;
  const SubdivToMeshSettings *settings;

  DRWSubdivCache *cache;

  /* Pointers into DRWSubdivCache buffers for easier access during traversal. */
  CompressedPatchCoord *patch_coords;
  int *subdiv_loop_vert_index;
  int *subdiv_loop_subdiv_vert_index;
  int *subdiv_loop_edge_index;
  int *subdiv_loop_subdiv_edge_index;
  int *subdiv_loop_poly_index;

  /* Temporary buffers used during traversal. */
  int *vert_origindex_map;
  int *edge_origindex_map;

  /* Origindex layers from the mesh to directly look up during traversal the origindex from the
   * base mesh for edit data so that we do not have to handle yet another GPU buffer and do this in
   * the shaders. */
  int *v_origindex;
  int *e_origindex;
};

static bool draw_subdiv_topology_info_cb(const SubdivForeachContext *foreach_context,
                                         const int num_vertices,
                                         const int num_edges,
                                         const int num_loops,
                                         const int num_polygons,
                                         const int *subdiv_polygon_offset)
{
  /* num_loops does not take into account meshes with only loose geometry, which might be meshes
   * used as custom bone shapes, so let's check the num_vertices also. */
  if (num_vertices == 0 && num_loops == 0) {
    return false;
  }

  DRWCacheBuildingContext *ctx = (DRWCacheBuildingContext *)(foreach_context->user_data);
  DRWSubdivCache *cache = ctx->cache;

  /* Set topology information only if we have loops. */
  if (num_loops != 0) {
    cache->num_subdiv_edges = (uint)num_edges;
    cache->num_subdiv_loops = (uint)num_loops;
    cache->num_subdiv_verts = (uint)num_vertices;
    cache->num_subdiv_quads = (uint)num_polygons;
    cache->subdiv_polygon_offset = static_cast<int *>(MEM_dupallocN(subdiv_polygon_offset));
  }

  cache->may_have_loose_geom = num_vertices != 0 || num_edges != 0;

  /* Initialize cache buffers, prefer dynamic usage so we can reuse memory on the host even after
   * it was sent to the device, since we may use the data while building other buffers on the CPU
   * side. */
  cache->patch_coords = GPU_vertbuf_calloc();
  GPU_vertbuf_init_with_format_ex(
      cache->patch_coords, get_blender_patch_coords_format(), GPU_USAGE_DYNAMIC);
  GPU_vertbuf_data_alloc(cache->patch_coords, cache->num_subdiv_loops);

  cache->verts_orig_index = GPU_vertbuf_calloc();
  GPU_vertbuf_init_with_format_ex(
      cache->verts_orig_index, get_origindex_format(), GPU_USAGE_DYNAMIC);
  GPU_vertbuf_data_alloc(cache->verts_orig_index, cache->num_subdiv_loops);

  cache->edges_orig_index = GPU_vertbuf_calloc();
  GPU_vertbuf_init_with_format_ex(
      cache->edges_orig_index, get_origindex_format(), GPU_USAGE_DYNAMIC);
  GPU_vertbuf_data_alloc(cache->edges_orig_index, cache->num_subdiv_loops);

  cache->subdiv_loop_subdiv_vert_index = static_cast<int *>(
      MEM_mallocN(cache->num_subdiv_loops * sizeof(int), "subdiv_loop_subdiv_vert_index"));

  cache->subdiv_loop_subdiv_edge_index = static_cast<int *>(
      MEM_mallocN(cache->num_subdiv_loops * sizeof(int), "subdiv_loop_subdiv_edge_index"));

  cache->subdiv_loop_poly_index = static_cast<int *>(
      MEM_mallocN(cache->num_subdiv_loops * sizeof(int), "subdiv_loop_poly_index"));

  /* Initialize context pointers and temporary buffers. */
  ctx->patch_coords = (CompressedPatchCoord *)GPU_vertbuf_get_data(cache->patch_coords);
  ctx->subdiv_loop_vert_index = (int *)GPU_vertbuf_get_data(cache->verts_orig_index);
  ctx->subdiv_loop_edge_index = (int *)GPU_vertbuf_get_data(cache->edges_orig_index);
  ctx->subdiv_loop_subdiv_vert_index = cache->subdiv_loop_subdiv_vert_index;
  ctx->subdiv_loop_subdiv_edge_index = cache->subdiv_loop_subdiv_edge_index;
  ctx->subdiv_loop_poly_index = cache->subdiv_loop_poly_index;

  ctx->v_origindex = static_cast<int *>(
      CustomData_get_layer(&ctx->coarse_mesh->vdata, CD_ORIGINDEX));

  ctx->e_origindex = static_cast<int *>(
      CustomData_get_layer(&ctx->coarse_mesh->edata, CD_ORIGINDEX));

  if (cache->num_subdiv_verts) {
    ctx->vert_origindex_map = static_cast<int *>(
        MEM_mallocN(cache->num_subdiv_verts * sizeof(int), "subdiv_vert_origindex_map"));
    for (int i = 0; i < num_vertices; i++) {
      ctx->vert_origindex_map[i] = -1;
    }
  }

  if (cache->num_subdiv_edges) {
    ctx->edge_origindex_map = static_cast<int *>(
        MEM_mallocN(cache->num_subdiv_edges * sizeof(int), "subdiv_edge_origindex_map"));
    for (int i = 0; i < num_edges; i++) {
      ctx->edge_origindex_map[i] = -1;
    }
  }

  return true;
}

static void draw_subdiv_vertex_corner_cb(const SubdivForeachContext *foreach_context,
                                         void *UNUSED(tls),
                                         const int UNUSED(ptex_face_index),
                                         const float UNUSED(u),
                                         const float UNUSED(v),
                                         const int coarse_vertex_index,
                                         const int UNUSED(coarse_poly_index),
                                         const int UNUSED(coarse_corner),
                                         const int subdiv_vertex_index)
{
  BLI_assert(coarse_vertex_index != ORIGINDEX_NONE);
  DRWCacheBuildingContext *ctx = (DRWCacheBuildingContext *)(foreach_context->user_data);
  ctx->vert_origindex_map[subdiv_vertex_index] = coarse_vertex_index;
}

static void draw_subdiv_vertex_edge_cb(const SubdivForeachContext *UNUSED(foreach_context),
                                       void *UNUSED(tls_v),
                                       const int UNUSED(ptex_face_index),
                                       const float UNUSED(u),
                                       const float UNUSED(v),
                                       const int UNUSED(coarse_edge_index),
                                       const int UNUSED(coarse_poly_index),
                                       const int UNUSED(coarse_corner),
                                       const int UNUSED(subdiv_vertex_index))
{
  /* Required if SubdivForeachContext.vertex_corner is also set. */
}

static void draw_subdiv_edge_cb(const SubdivForeachContext *foreach_context,
                                void *UNUSED(tls),
                                const int coarse_edge_index,
                                const int subdiv_edge_index,
                                const bool UNUSED(is_loose),
                                const int UNUSED(subdiv_v1),
                                const int UNUSED(subdiv_v2))
{
  DRWCacheBuildingContext *ctx = (DRWCacheBuildingContext *)(foreach_context->user_data);

  if (!ctx->edge_origindex_map) {
    return;
  }

  int coarse_index = coarse_edge_index;

  if (coarse_index != -1) {
    if (ctx->e_origindex) {
      coarse_index = ctx->e_origindex[coarse_index];
    }
  }

  ctx->edge_origindex_map[subdiv_edge_index] = coarse_index;
}

static void draw_subdiv_loop_cb(const SubdivForeachContext *foreach_context,
                                void *UNUSED(tls_v),
                                const int ptex_face_index,
                                const float u,
                                const float v,
                                const int UNUSED(coarse_loop_index),
                                const int coarse_poly_index,
                                const int UNUSED(coarse_corner),
                                const int subdiv_loop_index,
                                const int subdiv_vertex_index,
                                const int subdiv_edge_index)
{
  DRWCacheBuildingContext *ctx = (DRWCacheBuildingContext *)(foreach_context->user_data);
  ctx->patch_coords[subdiv_loop_index] = make_patch_coord(ptex_face_index, u, v);

  int coarse_vertex_index = ctx->vert_origindex_map[subdiv_vertex_index];

  ctx->subdiv_loop_subdiv_vert_index[subdiv_loop_index] = subdiv_vertex_index;
  ctx->subdiv_loop_subdiv_edge_index[subdiv_loop_index] = subdiv_edge_index;
  ctx->subdiv_loop_poly_index[subdiv_loop_index] = coarse_poly_index;
  ctx->subdiv_loop_vert_index[subdiv_loop_index] = coarse_vertex_index;
}

static void draw_subdiv_foreach_callbacks(SubdivForeachContext *foreach_context)
{
  memset(foreach_context, 0, sizeof(*foreach_context));
  foreach_context->topology_info = draw_subdiv_topology_info_cb;
  foreach_context->loop = draw_subdiv_loop_cb;
  foreach_context->edge = draw_subdiv_edge_cb;
  foreach_context->vertex_corner = draw_subdiv_vertex_corner_cb;
  foreach_context->vertex_edge = draw_subdiv_vertex_edge_cb;
}

static void do_subdiv_traversal(DRWCacheBuildingContext *cache_building_context, Subdiv *subdiv)
{
  SubdivForeachContext foreach_context;
  draw_subdiv_foreach_callbacks(&foreach_context);
  foreach_context.user_data = cache_building_context;

  BKE_subdiv_foreach_subdiv_geometry(subdiv,
                                     &foreach_context,
                                     cache_building_context->settings,
                                     cache_building_context->coarse_mesh);

  /* Now that traversal is done, we can set up the right original indices for the
   * subdiv-loop-to-coarse-edge map.
   */
  for (int i = 0; i < cache_building_context->cache->num_subdiv_loops; i++) {
    cache_building_context->subdiv_loop_edge_index[i] =
        cache_building_context
            ->edge_origindex_map[cache_building_context->subdiv_loop_subdiv_edge_index[i]];
  }
}

static GPUVertBuf *gpu_vertbuf_create_from_format(GPUVertFormat *format, uint len)
{
  GPUVertBuf *verts = GPU_vertbuf_calloc();
  GPU_vertbuf_init_with_format(verts, format);
  GPU_vertbuf_data_alloc(verts, len);
  return verts;
}

/* Build maps to hold enough information to tell which face is adjacent to which vertex; those will
 * be used for computing normals if limit surfaces are unavailable. */
static void build_vertex_face_adjacency_maps(DRWSubdivCache *cache)
{
  /* +1 so that we do not require a special case for the last vertex, this extra offset will
   * contain the total number of adjacent faces. */
  cache->subdiv_vertex_face_adjacency_offsets = gpu_vertbuf_create_from_format(
      get_origindex_format(), cache->num_subdiv_verts + 1);

  int *vertex_offsets = (int *)GPU_vertbuf_get_data(cache->subdiv_vertex_face_adjacency_offsets);
  memset(vertex_offsets, 0, sizeof(int) * cache->num_subdiv_verts + 1);

  for (int i = 0; i < cache->num_subdiv_loops; i++) {
    vertex_offsets[cache->subdiv_loop_subdiv_vert_index[i]]++;
  }

  int ofs = vertex_offsets[0];
  vertex_offsets[0] = 0;
  for (uint i = 1; i < cache->num_subdiv_verts + 1; i++) {
    int tmp = vertex_offsets[i];
    vertex_offsets[i] = ofs;
    ofs += tmp;
  }

  cache->subdiv_vertex_face_adjacency = gpu_vertbuf_create_from_format(get_origindex_format(),
                                                                       cache->num_subdiv_loops);
  int *adjacent_faces = (int *)GPU_vertbuf_get_data(cache->subdiv_vertex_face_adjacency);
  int *tmp_set_faces = static_cast<int *>(
      MEM_callocN(sizeof(int) * cache->num_subdiv_verts, "tmp subdiv vertex offset"));

  for (int i = 0; i < cache->num_subdiv_loops / 4; i++) {
    for (int j = 0; j < 4; j++) {
      const int subdiv_vertex = cache->subdiv_loop_subdiv_vert_index[i * 4 + j];
      int first_face_offset = vertex_offsets[subdiv_vertex] + tmp_set_faces[subdiv_vertex];
      adjacent_faces[first_face_offset] = i;
      tmp_set_faces[subdiv_vertex] += 1;
    }
  }

  MEM_freeN(tmp_set_faces);
}

static bool draw_subdiv_build_cache(DRWSubdivCache *cache,
                                    Subdiv *subdiv,
                                    Mesh *mesh_eval,
                                    const Scene *scene,
                                    const SubsurfModifierData *smd,
                                    const bool is_final_render)
{
  const int requested_levels = (is_final_render) ? smd->renderLevels : smd->levels;
  const int level = get_render_subsurf_level(&scene->r, requested_levels, is_final_render);
  SubdivToMeshSettings to_mesh_settings;
  to_mesh_settings.resolution = (1 << level) + 1;
  to_mesh_settings.use_optimal_display = false;

  if (cache->resolution != to_mesh_settings.resolution) {
    /* Resolution changed, we need to rebuild, free any existing cached data. */
    draw_subdiv_cache_free(cache);
  }

  /* If the resolution between the cache and the settings match for some reason, check if the patch
   * coordinates were not already generated. Those coordinates are specific to the resolution, so
   * they should be null either after initialization, or after freeing if the resolution (or some
   * other subdivision setting) changed.
   */
  if (cache->patch_coords != nullptr) {
    return true;
  }

  DRWCacheBuildingContext cache_building_context;
  memset(&cache_building_context, 0, sizeof(DRWCacheBuildingContext));
  cache_building_context.coarse_mesh = mesh_eval;
  cache_building_context.settings = &to_mesh_settings;
  cache_building_context.cache = cache;

  do_subdiv_traversal(&cache_building_context, subdiv);
  if (cache->num_subdiv_loops == 0 && cache->num_subdiv_verts == 0 &&
      !cache->may_have_loose_geom) {
    /* Either the traversal failed, or we have an empty mesh, either way we cannot go any further.
     * The subdiv_polygon_offset cannot then be reliably stored in the cache, so free it directly.
     */
    MEM_SAFE_FREE(cache->subdiv_polygon_offset);
    return false;
  }

  /* Only build polygon related data if we have polygons. */
  if (cache->num_subdiv_loops != 0) {
    /* Build buffers for the PatchMap. */
    draw_patch_map_build(&cache->gpu_patch_map, subdiv);

    cache->face_ptex_offset = BKE_subdiv_face_ptex_offset_get(subdiv);

    /* Build patch coordinates for all the face dots. */
    cache->fdots_patch_coords = gpu_vertbuf_create_from_format(get_blender_patch_coords_format(),
                                                               mesh_eval->totpoly);
    CompressedPatchCoord *blender_fdots_patch_coords = (CompressedPatchCoord *)
        GPU_vertbuf_get_data(cache->fdots_patch_coords);
    for (int i = 0; i < mesh_eval->totpoly; i++) {
      const int ptex_face_index = cache->face_ptex_offset[i];
      if (mesh_eval->mpoly[i].totloop == 4) {
        /* For quads, the center coordinate of the coarse face has `u = v = 0.5`. */
        blender_fdots_patch_coords[i] = make_patch_coord(ptex_face_index, 0.5f, 0.5f);
      }
      else {
        /* For N-gons, since they are split into quads from the center, and since the center is
         * chosen to be the top right corner of each quad, the center coordinate of the coarse face
         * is any one of those top right corners with `u = v = 1.0`. */
        blender_fdots_patch_coords[i] = make_patch_coord(ptex_face_index, 1.0f, 1.0f);
      }
    }

    cache->subdiv_polygon_offset_buffer = draw_subdiv_build_origindex_buffer(
        cache->subdiv_polygon_offset, mesh_eval->totpoly);

    cache->face_ptex_offset_buffer = draw_subdiv_build_origindex_buffer(cache->face_ptex_offset,
                                                                        mesh_eval->totpoly + 1);

<<<<<<< HEAD
  /* Build patch coordinates for all the face dots. */
  cache->fdots_patch_coords = gpu_vertbuf_create_from_format(get_blender_patch_coords_format(),
                                                             mesh_eval->totpoly);
  CompressedPatchCoord *blender_fdots_patch_coords = (CompressedPatchCoord *)GPU_vertbuf_get_data(
      cache->fdots_patch_coords);
  for (int i = 0; i < mesh_eval->totpoly; i++) {
    const int ptex_face_index = cache->face_ptex_offset[i];
    if (mesh_eval->mpoly[i].totloop == 4) {
      /* For quads, the center coordinate of the coarse face has `u = v = 0.5`. */
      blender_fdots_patch_coords[i] = make_patch_coord(ptex_face_index, 0.5f, 0.5f);
    }
    else {
      /* For N-gons, since they are split into quads from the center, and since the center is
       * chosen to be the top right corner of each quad, the center coordinate of the coarse face
       * is any one of those top right corners with `u = v = 1.0`. */
      blender_fdots_patch_coords[i] = make_patch_coord(ptex_face_index, 1.0f, 1.0f);
    }
=======
    build_vertex_face_adjacency_maps(cache);
>>>>>>> 5e47056e
  }

  cache->resolution = to_mesh_settings.resolution;
  cache->num_coarse_poly = mesh_eval->totpoly;
<<<<<<< HEAD

  build_vertex_face_adjacency_maps(cache);
=======
>>>>>>> 5e47056e

  /* Cleanup. */
  MEM_SAFE_FREE(cache_building_context.vert_origindex_map);
  MEM_SAFE_FREE(cache_building_context.edge_origindex_map);

  return true;
}

/** \} */

/* -------------------------------------------------------------------- */
/** \name DRWSubdivUboStorage.
 *
 * Common uniforms for the various shaders.
 * \{ */

struct DRWSubdivUboStorage {
  /* Offsets in the buffers data where the source and destination data start. */
  int src_offset;
  int dst_offset;

  /* Parameters for the DRWPatchMap. */
  int min_patch_face;
  int max_patch_face;
  int max_depth;
  int patches_are_triangular;

  /* Coarse topology information. */
  int coarse_poly_count;
  uint edge_loose_offset;

  /* Refined topology information. */
  uint num_subdiv_loops;

  /* Subdivision settings, is int in C but bool in the GLSL code, as there, bools have the same
   * size as ints, so we should use int in C to ensure that the size of the structure is what GLSL
   * expects. */
  int optimal_display;

  /* The sculpt mask data layer may be null. */
  int has_sculpt_mask;

  /* Masks for the extra coarse face data. */
  uint coarse_face_select_mask;
  uint coarse_face_smooth_mask;
  uint coarse_face_active_mask;
  uint coarse_face_loopstart_mask;

  /* Number of elements to process in the compute shader (can be the coarse quad count, or the
   * final vertex count, depending on which compute pass we do). This is used to early out in case
   * of out of bond accesses as compute dispatch are of fixed size. */
  uint total_dispatch_size;
};

static_assert((sizeof(DRWSubdivUboStorage) % 16) == 0,
              "DRWSubdivUboStorage is not padded to a multiple of the size of vec4");

static void draw_subdiv_init_ubo_storage(const DRWSubdivCache *cache,
                                         DRWSubdivUboStorage *ubo,
                                         const int src_offset,
                                         const int dst_offset,
                                         const uint total_dispatch_size,
                                         const bool has_sculpt_mask)
{
  ubo->src_offset = src_offset;
  ubo->dst_offset = dst_offset;
  ubo->min_patch_face = cache->gpu_patch_map.min_patch_face;
  ubo->max_patch_face = cache->gpu_patch_map.max_patch_face;
  ubo->max_depth = cache->gpu_patch_map.max_depth;
  ubo->patches_are_triangular = cache->gpu_patch_map.patches_are_triangular;
  ubo->coarse_poly_count = cache->bm ? cache->bm->totface : cache->num_coarse_poly;
  ubo->optimal_display = cache->optimal_display;
  ubo->num_subdiv_loops = cache->num_subdiv_loops;
  ubo->edge_loose_offset = cache->num_subdiv_loops * 2;
  ubo->has_sculpt_mask = has_sculpt_mask;
  ubo->coarse_face_smooth_mask = SUBDIV_COARSE_FACE_FLAG_SMOOTH_MASK;
  ubo->coarse_face_select_mask = SUBDIV_COARSE_FACE_FLAG_SELECT_MASK;
  ubo->coarse_face_active_mask = SUBDIV_COARSE_FACE_FLAG_ACTIVE_MASK;
  ubo->coarse_face_loopstart_mask = SUBDIV_COARSE_FACE_LOOP_START_MASK;
  ubo->total_dispatch_size = total_dispatch_size;
}

static void draw_subdiv_ubo_update_and_bind(const DRWSubdivCache *cache,
                                            GPUShader *shader,
                                            const int src_offset,
                                            const int dst_offset,
                                            const uint total_dispatch_size,
                                            const bool has_sculpt_mask = false)
{
  DRWSubdivUboStorage storage;
  draw_subdiv_init_ubo_storage(
      cache, &storage, src_offset, dst_offset, total_dispatch_size, has_sculpt_mask);

  if (!cache->ubo) {
    const_cast<DRWSubdivCache *>(cache)->ubo = GPU_uniformbuf_create_ex(
        sizeof(DRWSubdivUboStorage), &storage, "DRWSubdivUboStorage");
  }

  GPU_uniformbuf_update(cache->ubo, &storage);

  const int location = GPU_shader_get_uniform_block(shader, "shader_data");
  GPU_uniformbuf_bind(cache->ubo, location);
}

/** \} */

// --------------------------------------------------------

#define SUBDIV_LOCAL_WORK_GROUP_SIZE 64
static uint get_dispatch_size(uint elements)
{
  return divide_ceil_u(elements, SUBDIV_LOCAL_WORK_GROUP_SIZE);
}

/**
 * Helper to ensure that the UBO is always initialized before dispatching computes and that the
 * same number of elements that need to be processed is used for the UBO and the dispatch size.
 * Use this instead of a raw call to #GPU_compute_dispatch.
 */
static void drw_subdiv_compute_dispatch(const DRWSubdivCache *cache,
                                        GPUShader *shader,
                                        const int src_offset,
                                        const int dst_offset,
                                        uint total_dispatch_size,
                                        const bool has_sculpt_mask = false)
{
  const uint max_res_x = static_cast<uint>(GPU_max_work_group_count(0));

  const uint dispatch_size = get_dispatch_size(total_dispatch_size);
  uint dispatch_rx = dispatch_size;
  uint dispatch_ry = 1u;
  if (dispatch_rx > max_res_x) {
    /* Since there are some limitations with regards to the maximum work group size (could be as
     * low as 64k elements per call), we split the number elements into a "2d" number, with the
     * final index being computed as `res_x + res_y * max_work_group_size`. Even with a maximum
     * work group size of 64k, that still leaves us with roughly `64k * 64k = 4` billion elements
     * total, which should be enough. If not, we could also use the 3rd dimension. */
    /* TODO(fclem): We could dispatch fewer groups if we compute the prime factorization and
     * get the smallest rect fitting the requirements. */
    dispatch_rx = dispatch_ry = ceilf(sqrtf(dispatch_size));
    /* Avoid a completely empty dispatch line caused by rounding. */
    if ((dispatch_rx * (dispatch_ry - 1)) >= dispatch_size) {
      dispatch_ry -= 1;
    }
  }

  /* X and Y dimensions may have different limits so the above computation may not be right, but
   * even with the standard 64k minimum on all dimensions we still have a lot of room. Therefore,
   * we presume it all fits. */
  BLI_assert(dispatch_ry < static_cast<uint>(GPU_max_work_group_count(1)));

  draw_subdiv_ubo_update_and_bind(
      cache, shader, src_offset, dst_offset, total_dispatch_size, has_sculpt_mask);

  GPU_compute_dispatch(shader, dispatch_rx, dispatch_ry, 1);
}

void draw_subdiv_extract_pos_nor(const DRWSubdivCache *cache, GPUVertBuf *pos_nor)
{
  if (!draw_subdiv_cache_need_polygon_data(cache)) {
    /* Happens on meshes with only loose geometry. */
    return;
  }

  Subdiv *subdiv = cache->subdiv;
  OpenSubdiv_Evaluator *evaluator = subdiv->evaluator;

  OpenSubdiv_Buffer src_buffer_interface;
  GPUVertBuf *src_buffer = create_buffer_and_interface(&src_buffer_interface,
                                                       get_subdiv_vertex_format());
  evaluator->wrapSrcBuffer(evaluator, &src_buffer_interface);

  OpenSubdiv_Buffer patch_arrays_buffer_interface;
  GPUVertBuf *patch_arrays_buffer = create_buffer_and_interface(&patch_arrays_buffer_interface,
                                                                get_patch_array_format());
  evaluator->fillPatchArraysBuffer(evaluator, &patch_arrays_buffer_interface);

  OpenSubdiv_Buffer patch_index_buffer_interface;
  GPUVertBuf *patch_index_buffer = create_buffer_and_interface(&patch_index_buffer_interface,
                                                               get_patch_index_format());
  evaluator->wrapPatchIndexBuffer(evaluator, &patch_index_buffer_interface);

  OpenSubdiv_Buffer patch_param_buffer_interface;
  GPUVertBuf *patch_param_buffer = create_buffer_and_interface(&patch_param_buffer_interface,
                                                               get_patch_param_format());
  evaluator->wrapPatchParamBuffer(evaluator, &patch_param_buffer_interface);

  GPUShader *shader = get_patch_evaluation_shader(SHADER_PATCH_EVALUATION);
  GPU_shader_bind(shader);

  int binding_point = 0;
  GPU_vertbuf_bind_as_ssbo(src_buffer, binding_point++);
  GPU_vertbuf_bind_as_ssbo(cache->gpu_patch_map.patch_map_handles, binding_point++);
  GPU_vertbuf_bind_as_ssbo(cache->gpu_patch_map.patch_map_quadtree, binding_point++);
  GPU_vertbuf_bind_as_ssbo(cache->patch_coords, binding_point++);
  GPU_vertbuf_bind_as_ssbo(cache->verts_orig_index, binding_point++);
  GPU_vertbuf_bind_as_ssbo(patch_arrays_buffer, binding_point++);
  GPU_vertbuf_bind_as_ssbo(patch_index_buffer, binding_point++);
  GPU_vertbuf_bind_as_ssbo(patch_param_buffer, binding_point++);
  GPU_vertbuf_bind_as_ssbo(pos_nor, binding_point++);
  BLI_assert(binding_point <= MAX_GPU_SUBDIV_SSBOS);

  drw_subdiv_compute_dispatch(cache, shader, 0, 0, cache->num_subdiv_quads);

  /* This generates a vertex buffer, so we need to put a barrier on the vertex attribute array.
   * We also need it for subsequent compute shaders, so a barrier on the shader storage is also
   * needed. */
  GPU_memory_barrier(GPU_BARRIER_SHADER_STORAGE | GPU_BARRIER_VERTEX_ATTRIB_ARRAY);

  /* Cleanup. */
  GPU_shader_unbind();

  GPU_vertbuf_discard(patch_index_buffer);
  GPU_vertbuf_discard(patch_param_buffer);
  GPU_vertbuf_discard(patch_arrays_buffer);
  GPU_vertbuf_discard(src_buffer);
}

void draw_subdiv_extract_uvs(const DRWSubdivCache *cache,
                             GPUVertBuf *uvs,
                             const int face_varying_channel,
                             const int dst_offset)
{
  if (!draw_subdiv_cache_need_polygon_data(cache)) {
    /* Happens on meshes with only loose geometry. */
    return;
  }

  Subdiv *subdiv = cache->subdiv;
  OpenSubdiv_Evaluator *evaluator = subdiv->evaluator;

  OpenSubdiv_Buffer src_buffer_interface;
  GPUVertBuf *src_buffer = create_buffer_and_interface(&src_buffer_interface, get_uvs_format());
  evaluator->wrapFVarSrcBuffer(evaluator, face_varying_channel, &src_buffer_interface);

  OpenSubdiv_Buffer patch_arrays_buffer_interface;
  GPUVertBuf *patch_arrays_buffer = create_buffer_and_interface(&patch_arrays_buffer_interface,
                                                                get_patch_array_format());
  evaluator->fillFVarPatchArraysBuffer(
      evaluator, face_varying_channel, &patch_arrays_buffer_interface);

  OpenSubdiv_Buffer patch_index_buffer_interface;
  GPUVertBuf *patch_index_buffer = create_buffer_and_interface(&patch_index_buffer_interface,
                                                               get_patch_index_format());
  evaluator->wrapFVarPatchIndexBuffer(
      evaluator, face_varying_channel, &patch_index_buffer_interface);

  OpenSubdiv_Buffer patch_param_buffer_interface;
  GPUVertBuf *patch_param_buffer = create_buffer_and_interface(&patch_param_buffer_interface,
                                                               get_patch_param_format());
  evaluator->wrapFVarPatchParamBuffer(
      evaluator, face_varying_channel, &patch_param_buffer_interface);

  GPUShader *shader = get_patch_evaluation_shader(SHADER_PATCH_EVALUATION_FVAR);
  GPU_shader_bind(shader);

  int binding_point = 0;
  GPU_vertbuf_bind_as_ssbo(src_buffer, binding_point++);
  GPU_vertbuf_bind_as_ssbo(cache->gpu_patch_map.patch_map_handles, binding_point++);
  GPU_vertbuf_bind_as_ssbo(cache->gpu_patch_map.patch_map_quadtree, binding_point++);
  GPU_vertbuf_bind_as_ssbo(cache->patch_coords, binding_point++);
  GPU_vertbuf_bind_as_ssbo(cache->verts_orig_index, binding_point++);
  GPU_vertbuf_bind_as_ssbo(patch_arrays_buffer, binding_point++);
  GPU_vertbuf_bind_as_ssbo(patch_index_buffer, binding_point++);
  GPU_vertbuf_bind_as_ssbo(patch_param_buffer, binding_point++);
  GPU_vertbuf_bind_as_ssbo(uvs, binding_point++);
  BLI_assert(binding_point <= MAX_GPU_SUBDIV_SSBOS);

  /* The buffer offset has the stride baked in (which is 2 as we have UVs) so remove the stride by
   * dividing by 2 */
  const int src_offset = src_buffer_interface.buffer_offset / 2;
  drw_subdiv_compute_dispatch(cache, shader, src_offset, dst_offset, cache->num_subdiv_quads);

  /* This generates a vertex buffer, so we need to put a barrier on the vertex attribute array.
   * Since it may also be used for computing UV stretches, we also need a barrier on the shader
   * storage. */
  GPU_memory_barrier(GPU_BARRIER_VERTEX_ATTRIB_ARRAY | GPU_BARRIER_SHADER_STORAGE);

  /* Cleanup. */
  GPU_shader_unbind();

  GPU_vertbuf_discard(patch_index_buffer);
  GPU_vertbuf_discard(patch_param_buffer);
  GPU_vertbuf_discard(patch_arrays_buffer);
  GPU_vertbuf_discard(src_buffer);
}

void draw_subdiv_interp_custom_data(const DRWSubdivCache *cache,
                                    GPUVertBuf *src_data,
                                    GPUVertBuf *dst_data,
                                    int dimensions,
                                    int dst_offset,
                                    bool compress_to_u16)
{
  GPUShader *shader = nullptr;

  if (dimensions == 1) {
    shader = get_subdiv_shader(SHADER_COMP_CUSTOM_DATA_INTERP_1D,
                               "#define SUBDIV_POLYGON_OFFSET\n"
                               "#define DIMENSIONS 1\n");
  }
  else if (dimensions == 2) {
    shader = get_subdiv_shader(SHADER_COMP_CUSTOM_DATA_INTERP_2D,
                               "#define SUBDIV_POLYGON_OFFSET\n"
                               "#define DIMENSIONS 2\n");
  }
  else if (dimensions == 3) {
    shader = get_subdiv_shader(SHADER_COMP_CUSTOM_DATA_INTERP_3D,
                               "#define SUBDIV_POLYGON_OFFSET\n"
                               "#define DIMENSIONS 3\n");
  }
  else if (dimensions == 4) {
    if (compress_to_u16) {
      shader = get_subdiv_shader(SHADER_COMP_CUSTOM_DATA_INTERP_4D,
                                 "#define SUBDIV_POLYGON_OFFSET\n"
                                 "#define DIMENSIONS 4\n"
                                 "#define GPU_FETCH_U16_TO_FLOAT\n");
    }
    else {
      shader = get_subdiv_shader(SHADER_COMP_CUSTOM_DATA_INTERP_4D,
                                 "#define SUBDIV_POLYGON_OFFSET\n"
                                 "#define DIMENSIONS 4\n");
    }
  }
  else {
    /* Crash if dimensions are not supported. */
  }

  GPU_shader_bind(shader);

  int binding_point = 0;
  /* subdiv_polygon_offset is always at binding point 0 for each shader using it. */
  GPU_vertbuf_bind_as_ssbo(cache->subdiv_polygon_offset_buffer, binding_point++);
  GPU_vertbuf_bind_as_ssbo(src_data, binding_point++);
  GPU_vertbuf_bind_as_ssbo(cache->face_ptex_offset_buffer, binding_point++);
  GPU_vertbuf_bind_as_ssbo(cache->patch_coords, binding_point++);
  GPU_vertbuf_bind_as_ssbo(cache->extra_coarse_face_data, binding_point++);
  GPU_vertbuf_bind_as_ssbo(dst_data, binding_point++);
  BLI_assert(binding_point <= MAX_GPU_SUBDIV_SSBOS);

  drw_subdiv_compute_dispatch(cache, shader, 0, dst_offset, cache->num_subdiv_quads);

  /* This generates a vertex buffer, so we need to put a barrier on the vertex attribute array. Put
   * a barrier on the shader storage as we may use the result in another compute shader. */
  GPU_memory_barrier(GPU_BARRIER_SHADER_STORAGE | GPU_BARRIER_VERTEX_ATTRIB_ARRAY);

  /* Cleanup. */
  GPU_shader_unbind();
}

void draw_subdiv_build_sculpt_data_buffer(const DRWSubdivCache *cache,
                                          GPUVertBuf *mask_vbo,
                                          GPUVertBuf *face_set_vbo,
                                          GPUVertBuf *sculpt_data)
{
  GPUShader *shader = get_subdiv_shader(SHADER_BUFFER_SCULPT_DATA, nullptr);
  GPU_shader_bind(shader);

  /* Mask VBO is always at binding point 0. */
  if (mask_vbo) {
    GPU_vertbuf_bind_as_ssbo(mask_vbo, 0);
  }

  int binding_point = 1;
  GPU_vertbuf_bind_as_ssbo(face_set_vbo, binding_point++);
  GPU_vertbuf_bind_as_ssbo(sculpt_data, binding_point++);
  BLI_assert(binding_point <= MAX_GPU_SUBDIV_SSBOS);

  drw_subdiv_compute_dispatch(cache, shader, 0, 0, cache->num_subdiv_quads, mask_vbo != nullptr);

  /* This generates a vertex buffer, so we need to put a barrier on the vertex attribute array. */
  GPU_memory_barrier(GPU_BARRIER_VERTEX_ATTRIB_ARRAY);

  /* Cleanup. */
  GPU_shader_unbind();
}

void draw_subdiv_accumulate_normals(const DRWSubdivCache *cache,
                                    GPUVertBuf *pos_nor,
                                    GPUVertBuf *face_adjacency_offsets,
                                    GPUVertBuf *face_adjacency_lists,
                                    GPUVertBuf *vertex_loop_map,
                                    GPUVertBuf *vertex_normals)
{
  GPUShader *shader = get_subdiv_shader(SHADER_BUFFER_NORMALS_ACCUMULATE, nullptr);
  GPU_shader_bind(shader);

  int binding_point = 0;

  GPU_vertbuf_bind_as_ssbo(pos_nor, binding_point++);
  GPU_vertbuf_bind_as_ssbo(face_adjacency_offsets, binding_point++);
  GPU_vertbuf_bind_as_ssbo(face_adjacency_lists, binding_point++);
  GPU_vertbuf_bind_as_ssbo(vertex_loop_map, binding_point++);
  GPU_vertbuf_bind_as_ssbo(vertex_normals, binding_point++);
  BLI_assert(binding_point <= MAX_GPU_SUBDIV_SSBOS);

  drw_subdiv_compute_dispatch(cache, shader, 0, 0, cache->num_subdiv_verts);

  /* This generates a vertex buffer, so we need to put a barrier on the vertex attribute array.
   * We also need it for subsequent compute shaders, so a barrier on the shader storage is also
   * needed. */
  GPU_memory_barrier(GPU_BARRIER_SHADER_STORAGE | GPU_BARRIER_VERTEX_ATTRIB_ARRAY);

  /* Cleanup. */
  GPU_shader_unbind();
}

void draw_subdiv_finalize_normals(const DRWSubdivCache *cache,
                                  GPUVertBuf *vertex_normals,
                                  GPUVertBuf *subdiv_loop_subdiv_vert_index,
                                  GPUVertBuf *pos_nor)
{
  GPUShader *shader = get_subdiv_shader(SHADER_BUFFER_NORMALS_FINALIZE, nullptr);
  GPU_shader_bind(shader);

  int binding_point = 0;
  GPU_vertbuf_bind_as_ssbo(vertex_normals, binding_point++);
  GPU_vertbuf_bind_as_ssbo(subdiv_loop_subdiv_vert_index, binding_point++);
  GPU_vertbuf_bind_as_ssbo(pos_nor, binding_point++);
  BLI_assert(binding_point <= MAX_GPU_SUBDIV_SSBOS);

  drw_subdiv_compute_dispatch(cache, shader, 0, 0, cache->num_subdiv_quads);

  /* This generates a vertex buffer, so we need to put a barrier on the vertex attribute array.
   * We also need it for subsequent compute shaders, so a barrier on the shader storage is also
   * needed. */
  GPU_memory_barrier(GPU_BARRIER_SHADER_STORAGE | GPU_BARRIER_VERTEX_ATTRIB_ARRAY);

  /* Cleanup. */
  GPU_shader_unbind();
}

void draw_subdiv_finalize_custom_normals(const DRWSubdivCache *cache,
                                         GPUVertBuf *src_custom_normals,
                                         GPUVertBuf *pos_nor)
{
  GPUShader *shader = get_subdiv_shader(SHADER_BUFFER_NORMALS_FINALIZE, "#define CUSTOM_NORMALS");
  GPU_shader_bind(shader);

  int binding_point = 0;
  GPU_vertbuf_bind_as_ssbo(src_custom_normals, binding_point++);
  /* outputPosNor is bound at index 2 in the base shader. */
  binding_point = 2;
  GPU_vertbuf_bind_as_ssbo(pos_nor, binding_point++);
  BLI_assert(binding_point <= MAX_GPU_SUBDIV_SSBOS);

  drw_subdiv_compute_dispatch(cache, shader, 0, 0, cache->num_subdiv_quads);

  /* This generates a vertex buffer, so we need to put a barrier on the vertex attribute array.
   * We also need it for subsequent compute shaders, so a barrier on the shader storage is also
   * needed. */
  GPU_memory_barrier(GPU_BARRIER_SHADER_STORAGE | GPU_BARRIER_VERTEX_ATTRIB_ARRAY);

  /* Cleanup. */
  GPU_shader_unbind();
}

void draw_subdiv_build_tris_buffer(const DRWSubdivCache *cache,
                                   GPUIndexBuf *subdiv_tris,
                                   const int material_count)
{
  if (!draw_subdiv_cache_need_polygon_data(cache)) {
    /* Happens on meshes with only loose geometry. */
    return;
  }

  const bool do_single_material = material_count <= 1;

  const char *defines = "#define SUBDIV_POLYGON_OFFSET\n";
  if (do_single_material) {
    defines =
        "#define SUBDIV_POLYGON_OFFSET\n"
        "#define SINGLE_MATERIAL\n";
  }

  GPUShader *shader = get_subdiv_shader(
      do_single_material ? SHADER_BUFFER_TRIS : SHADER_BUFFER_TRIS_MULTIPLE_MATERIALS, defines);
  GPU_shader_bind(shader);

  if (!do_single_material) {
    /* subdiv_polygon_offset is always at binding point 0 for each shader using it. */
    GPU_vertbuf_bind_as_ssbo(cache->subdiv_polygon_offset_buffer, 0);
  }

  int binding_point = 1;

  /* Outputs */
  GPU_indexbuf_bind_as_ssbo(subdiv_tris, binding_point++);

  if (!do_single_material) {
    GPU_vertbuf_bind_as_ssbo(cache->polygon_mat_offset, binding_point++);
  }

  BLI_assert(binding_point <= MAX_GPU_SUBDIV_SSBOS);

  drw_subdiv_compute_dispatch(cache, shader, 0, 0, cache->num_subdiv_quads);

  /* This generates an index buffer, so we need to put a barrier on the element array. */
  GPU_memory_barrier(GPU_BARRIER_ELEMENT_ARRAY);

  /* Cleanup. */
  GPU_shader_unbind();
}

void draw_subdiv_build_fdots_buffers(const DRWSubdivCache *cache,
                                     GPUVertBuf *fdots_pos,
                                     GPUVertBuf *fdots_nor,
                                     GPUIndexBuf *fdots_indices)
{
  if (!draw_subdiv_cache_need_polygon_data(cache)) {
    /* Happens on meshes with only loose geometry. */
    return;
  }

  Subdiv *subdiv = cache->subdiv;
  OpenSubdiv_Evaluator *evaluator = subdiv->evaluator;

  OpenSubdiv_Buffer src_buffer_interface;
  GPUVertBuf *src_buffer = create_buffer_and_interface(&src_buffer_interface,
                                                       get_subdiv_vertex_format());
  evaluator->wrapSrcBuffer(evaluator, &src_buffer_interface);

  OpenSubdiv_Buffer patch_arrays_buffer_interface;
  GPUVertBuf *patch_arrays_buffer = create_buffer_and_interface(&patch_arrays_buffer_interface,
                                                                get_patch_array_format());
  opensubdiv_gpu_buffer_init(&patch_arrays_buffer_interface, patch_arrays_buffer);
  evaluator->fillPatchArraysBuffer(evaluator, &patch_arrays_buffer_interface);

  OpenSubdiv_Buffer patch_index_buffer_interface;
  GPUVertBuf *patch_index_buffer = create_buffer_and_interface(&patch_index_buffer_interface,
                                                               get_patch_index_format());
  evaluator->wrapPatchIndexBuffer(evaluator, &patch_index_buffer_interface);

  OpenSubdiv_Buffer patch_param_buffer_interface;
  GPUVertBuf *patch_param_buffer = create_buffer_and_interface(&patch_param_buffer_interface,
                                                               get_patch_param_format());
  evaluator->wrapPatchParamBuffer(evaluator, &patch_param_buffer_interface);

  GPUShader *shader = get_patch_evaluation_shader(SHADER_PATCH_EVALUATION_FACE_DOTS);
  GPU_shader_bind(shader);

  int binding_point = 0;
  GPU_vertbuf_bind_as_ssbo(src_buffer, binding_point++);
  GPU_vertbuf_bind_as_ssbo(cache->gpu_patch_map.patch_map_handles, binding_point++);
  GPU_vertbuf_bind_as_ssbo(cache->gpu_patch_map.patch_map_quadtree, binding_point++);
  GPU_vertbuf_bind_as_ssbo(cache->fdots_patch_coords, binding_point++);
  GPU_vertbuf_bind_as_ssbo(cache->verts_orig_index, binding_point++);
  GPU_vertbuf_bind_as_ssbo(patch_arrays_buffer, binding_point++);
  GPU_vertbuf_bind_as_ssbo(patch_index_buffer, binding_point++);
  GPU_vertbuf_bind_as_ssbo(patch_param_buffer, binding_point++);
  GPU_vertbuf_bind_as_ssbo(fdots_pos, binding_point++);
  GPU_vertbuf_bind_as_ssbo(fdots_nor, binding_point++);
  GPU_indexbuf_bind_as_ssbo(fdots_indices, binding_point++);
  GPU_vertbuf_bind_as_ssbo(cache->extra_coarse_face_data, binding_point++);
  BLI_assert(binding_point <= MAX_GPU_SUBDIV_SSBOS);

  drw_subdiv_compute_dispatch(cache, shader, 0, 0, cache->num_coarse_poly);

  /* This generates two vertex buffers and an index buffer, so we need to put a barrier on the
   * vertex attributes and element arrays. */
  GPU_memory_barrier(GPU_BARRIER_VERTEX_ATTRIB_ARRAY | GPU_BARRIER_ELEMENT_ARRAY);

  /* Cleanup. */
  GPU_shader_unbind();

  GPU_vertbuf_discard(patch_index_buffer);
  GPU_vertbuf_discard(patch_param_buffer);
  GPU_vertbuf_discard(patch_arrays_buffer);
  GPU_vertbuf_discard(src_buffer);
}

void draw_subdiv_build_lines_buffer(const DRWSubdivCache *cache, GPUIndexBuf *lines_indices)
{
  GPUShader *shader = get_subdiv_shader(SHADER_BUFFER_LINES, nullptr);
  GPU_shader_bind(shader);

  int binding_point = 0;
  GPU_vertbuf_bind_as_ssbo(cache->edges_orig_index, binding_point++);
  GPU_indexbuf_bind_as_ssbo(lines_indices, binding_point++);
  BLI_assert(binding_point <= MAX_GPU_SUBDIV_SSBOS);

  drw_subdiv_compute_dispatch(cache, shader, 0, 0, cache->num_subdiv_quads);

  /* This generates an index buffer, so we need to put a barrier on the element array. */
  GPU_memory_barrier(GPU_BARRIER_ELEMENT_ARRAY);

  /* Cleanup. */
  GPU_shader_unbind();
}

void draw_subdiv_build_lines_loose_buffer(const DRWSubdivCache *cache,
                                          GPUIndexBuf *lines_indices,
                                          uint num_loose_edges)
{
  GPUShader *shader = get_subdiv_shader(SHADER_BUFFER_LINES_LOOSE, "#define LINES_LOOSE\n");
  GPU_shader_bind(shader);

  GPU_indexbuf_bind_as_ssbo(lines_indices, 1);

  drw_subdiv_compute_dispatch(cache, shader, 0, 0, num_loose_edges);

  /* This generates an index buffer, so we need to put a barrier on the element array. */
  GPU_memory_barrier(GPU_BARRIER_ELEMENT_ARRAY);

  /* Cleanup. */
  GPU_shader_unbind();
}

void draw_subdiv_build_edge_fac_buffer(const DRWSubdivCache *cache,
                                       GPUVertBuf *pos_nor,
                                       GPUVertBuf *edge_idx,
                                       GPUVertBuf *edge_fac)
{
  /* No separate shader for the AMD driver case as we assume that the GPU will not change during
   * the execution of the program. */
  const char *defines = GPU_crappy_amd_driver() ? "#define GPU_AMD_DRIVER_BYTE_BUG\n" : nullptr;
  GPUShader *shader = get_subdiv_shader(SHADER_BUFFER_EDGE_FAC, defines);
  GPU_shader_bind(shader);

  int binding_point = 0;
  GPU_vertbuf_bind_as_ssbo(pos_nor, binding_point++);
  GPU_vertbuf_bind_as_ssbo(edge_idx, binding_point++);
  GPU_vertbuf_bind_as_ssbo(edge_fac, binding_point++);
  BLI_assert(binding_point <= MAX_GPU_SUBDIV_SSBOS);

  drw_subdiv_compute_dispatch(cache, shader, 0, 0, cache->num_subdiv_quads);

  /* This generates a vertex buffer, so we need to put a barrier on the vertex attribute array. */
  GPU_memory_barrier(GPU_BARRIER_VERTEX_ATTRIB_ARRAY);

  /* Cleanup. */
  GPU_shader_unbind();
}

void draw_subdiv_build_lnor_buffer(const DRWSubdivCache *cache,
                                   GPUVertBuf *pos_nor,
                                   GPUVertBuf *lnor)
{
  if (!draw_subdiv_cache_need_polygon_data(cache)) {
    /* Happens on meshes with only loose geometry. */
    return;
  }

  GPUShader *shader = get_subdiv_shader(SHADER_BUFFER_LNOR, "#define SUBDIV_POLYGON_OFFSET\n");
  GPU_shader_bind(shader);

  int binding_point = 0;
  /* Inputs */
  /* subdiv_polygon_offset is always at binding point 0 for each shader using it. */
  GPU_vertbuf_bind_as_ssbo(cache->subdiv_polygon_offset_buffer, binding_point++);
  GPU_vertbuf_bind_as_ssbo(pos_nor, binding_point++);
  GPU_vertbuf_bind_as_ssbo(cache->extra_coarse_face_data, binding_point++);

  /* Outputs */
  GPU_vertbuf_bind_as_ssbo(lnor, binding_point++);
  BLI_assert(binding_point <= MAX_GPU_SUBDIV_SSBOS);

  drw_subdiv_compute_dispatch(cache, shader, 0, 0, cache->num_subdiv_quads);

  /* This generates a vertex buffer, so we need to put a barrier on the vertex attribute array. */
  GPU_memory_barrier(GPU_BARRIER_VERTEX_ATTRIB_ARRAY);

  /* Cleanup. */
  GPU_shader_unbind();
}

void draw_subdiv_build_edituv_stretch_area_buffer(const DRWSubdivCache *cache,
                                                  GPUVertBuf *coarse_data,
                                                  GPUVertBuf *subdiv_data)
{
  GPUShader *shader = get_subdiv_shader(SHADER_BUFFER_UV_STRETCH_AREA,
                                        "#define SUBDIV_POLYGON_OFFSET\n");
  GPU_shader_bind(shader);

  int binding_point = 0;
  /* Inputs */
  /* subdiv_polygon_offset is always at binding point 0 for each shader using it. */
  GPU_vertbuf_bind_as_ssbo(cache->subdiv_polygon_offset_buffer, binding_point++);
  GPU_vertbuf_bind_as_ssbo(coarse_data, binding_point++);

  /* Outputs */
  GPU_vertbuf_bind_as_ssbo(subdiv_data, binding_point++);
  BLI_assert(binding_point <= MAX_GPU_SUBDIV_SSBOS);

  drw_subdiv_compute_dispatch(cache, shader, 0, 0, cache->num_subdiv_quads);

  /* This generates a vertex buffer, so we need to put a barrier on the vertex attribute array. */
  GPU_memory_barrier(GPU_BARRIER_VERTEX_ATTRIB_ARRAY);

  /* Cleanup. */
  GPU_shader_unbind();
}

void draw_subdiv_build_edituv_stretch_angle_buffer(const DRWSubdivCache *cache,
                                                   GPUVertBuf *pos_nor,
                                                   GPUVertBuf *uvs,
                                                   int uvs_offset,
                                                   GPUVertBuf *stretch_angles)
{
  GPUShader *shader = get_subdiv_shader(SHADER_BUFFER_UV_STRETCH_ANGLE, nullptr);
  GPU_shader_bind(shader);

  int binding_point = 0;
  /* Inputs */
  GPU_vertbuf_bind_as_ssbo(pos_nor, binding_point++);
  GPU_vertbuf_bind_as_ssbo(uvs, binding_point++);

  /* Outputs */
  GPU_vertbuf_bind_as_ssbo(stretch_angles, binding_point++);
  BLI_assert(binding_point <= MAX_GPU_SUBDIV_SSBOS);

  drw_subdiv_compute_dispatch(cache, shader, uvs_offset, 0, cache->num_subdiv_quads);

  /* This generates a vertex buffer, so we need to put a barrier on the vertex attribute array. */
  GPU_memory_barrier(GPU_BARRIER_VERTEX_ATTRIB_ARRAY);

  /* Cleanup. */
  GPU_shader_unbind();
}

/* -------------------------------------------------------------------- */

/**
 * For material assignments we want indices for triangles that share a common material to be laid
 * out contiguously in memory. To achieve this, we sort the indices based on which material the
 * coarse polygon was assigned. The sort is performed by offsetting the loops indices so that they
 * are directly assigned to the right sorted indices.
 *
 * \code{.unparsed}
 * Here is a visual representation, considering four quads:
 * +---------+---------+---------+---------+
 * | 3     2 | 7     6 | 11   10 | 15   14 |
 * |         |         |         |         |
 * | 0     1 | 4     5 | 8     9 | 12   13 |
 * +---------+---------+---------+---------+
 *
 * If the first and third quads have the same material, we should have:
 * +---------+---------+---------+---------+
 * | 3     2 | 11   10 | 7     6 | 15   14 |
 * |         |         |         |         |
 * | 0     1 | 8     9 | 4     5 | 12   13 |
 * +---------+---------+---------+---------+
 *
 * So the offsets would be:
 * +---------+---------+---------+---------+
 * | 0     0 | 4     4 | -4   -4 | 0     0 |
 * |         |         |         |         |
 * | 0     0 | 4     4 | -4   -4 | 0     0 |
 * +---------+---------+---------+---------+
 * \endcode
 *
 * The offsets are computed not based on the loops indices, but on the number of subdivided
 * polygons for each coarse polygon. We then only store a single offset for each coarse polygon,
 * since all sub-faces are contiguous, they all share the same offset.
 */
static void draw_subdiv_cache_ensure_mat_offsets(DRWSubdivCache *cache,
                                                 Mesh *mesh_eval,
                                                 uint mat_len)
{
  draw_subdiv_cache_free_material_data(cache);

  const int number_of_quads = cache->num_subdiv_loops / 4;

  if (mat_len == 1) {
    cache->mat_start = static_cast<int *>(MEM_callocN(sizeof(int), "subdiv mat_end"));
    cache->mat_end = static_cast<int *>(MEM_callocN(sizeof(int), "subdiv mat_end"));
    cache->mat_start[0] = 0;
    cache->mat_end[0] = number_of_quads;
    return;
  }

  /* Count number of subdivided polygons for each material. */
  int *mat_start = static_cast<int *>(MEM_callocN(sizeof(int) * mat_len, "subdiv mat_start"));
  int *subdiv_polygon_offset = cache->subdiv_polygon_offset;

  /* TODO: parallel_reduce? */
  for (int i = 0; i < mesh_eval->totpoly; i++) {
    const MPoly *mpoly = &mesh_eval->mpoly[i];
    const int next_offset = (i == mesh_eval->totpoly - 1) ? number_of_quads :
                                                            subdiv_polygon_offset[i + 1];
    const int quad_count = next_offset - subdiv_polygon_offset[i];
    const int mat_index = mpoly->mat_nr;
    mat_start[mat_index] += quad_count;
  }

  /* Accumulate offsets. */
  int ofs = mat_start[0];
  mat_start[0] = 0;
  for (uint i = 1; i < mat_len; i++) {
    int tmp = mat_start[i];
    mat_start[i] = ofs;
    ofs += tmp;
  }

  /* Compute per polygon offsets. */
  int *mat_end = static_cast<int *>(MEM_dupallocN(mat_start));
  int *per_polygon_mat_offset = static_cast<int *>(
      MEM_mallocN(sizeof(int) * mesh_eval->totpoly, "per_polygon_mat_offset"));

  for (int i = 0; i < mesh_eval->totpoly; i++) {
    const MPoly *mpoly = &mesh_eval->mpoly[i];
    const int mat_index = mpoly->mat_nr;
    const int single_material_index = subdiv_polygon_offset[i];
    const int material_offset = mat_end[mat_index];
    const int next_offset = (i == mesh_eval->totpoly - 1) ? number_of_quads :
                                                            subdiv_polygon_offset[i + 1];
    const int quad_count = next_offset - subdiv_polygon_offset[i];
    mat_end[mat_index] += quad_count;

    per_polygon_mat_offset[i] = material_offset - single_material_index;
  }

  cache->polygon_mat_offset = draw_subdiv_build_origindex_buffer(per_polygon_mat_offset,
                                                                 mesh_eval->totpoly);
  cache->mat_start = mat_start;
  cache->mat_end = mat_end;

  MEM_freeN(per_polygon_mat_offset);
}

static bool draw_subdiv_create_requested_buffers(const Scene *scene,
                                                 Object *ob,
                                                 Mesh *mesh,
                                                 struct MeshBatchCache *batch_cache,
                                                 MeshBufferCache *mbc,
                                                 const bool is_editmode,
                                                 const bool is_paint_mode,
                                                 const bool is_mode_active,
                                                 const float obmat[4][4],
                                                 const bool do_final,
                                                 const bool do_uvedit,
<<<<<<< HEAD
                                                 const bool UNUSED(use_subsurf_fdots),
                                                 const ToolSettings *ts,
                                                 const bool UNUSED(use_hide),
=======
                                                 const bool /*use_subsurf_fdots*/,
                                                 const ToolSettings *ts,
                                                 const bool /*use_hide*/,
>>>>>>> 5e47056e
                                                 OpenSubdiv_EvaluatorCache *evaluator_cache)
{
  SubsurfModifierData *smd = BKE_object_get_last_subsurf_modifier(ob);
  BLI_assert(smd);

  const bool is_final_render = DRW_state_is_scene_render();

  SubdivSettings settings;
  BKE_subsurf_modifier_subdiv_settings_init(&settings, smd, is_final_render);

  if (settings.level == 0) {
    return false;
  }

  Mesh *mesh_eval = mesh;
  BMesh *bm = nullptr;
  if (mesh->edit_mesh) {
    mesh_eval = BKE_object_get_editmesh_eval_final(ob);
    bm = mesh->edit_mesh->bm;
  }

  BKE_subsurf_modifier_ensure_runtime(smd);

  Subdiv *subdiv = BKE_subsurf_modifier_subdiv_descriptor_ensure(smd, &settings, mesh_eval, true);
  if (!subdiv) {
    return false;
  }

  if (!BKE_subdiv_eval_begin_from_mesh(
          subdiv, mesh_eval, nullptr, SUBDIV_EVALUATOR_TYPE_GLSL_COMPUTE, evaluator_cache)) {
    /* This could happen in two situations:
     * - OpenSubdiv is disabled.
     * - Something totally bad happened, and OpenSubdiv rejected our
     *   topology.
     * In either way, we can't safely continue. However, we still have to handle potential loose
     * geometry, which is done separately. */
    if (mesh_eval->totpoly) {
      return false;
    }
  }

  DRWSubdivCache *draw_cache = mesh_batch_cache_ensure_subdiv_cache(batch_cache);
  if (!draw_subdiv_build_cache(draw_cache, subdiv, mesh_eval, scene, smd, is_final_render)) {
    return false;
  }

  const bool optimal_display = (smd->flags & eSubsurfModifierFlag_ControlEdges);

  draw_cache->bm = bm;
  draw_cache->mesh = mesh_eval;
  draw_cache->subdiv = subdiv;
  draw_cache->optimal_display = optimal_display;
  draw_cache->num_subdiv_triangles = tris_count_from_number_of_loops(draw_cache->num_subdiv_loops);

  draw_cache->use_custom_loop_normals = (smd->flags & eSubsurfModifierFlag_UseCustomNormals) &&
                                        (mesh_eval->flag & ME_AUTOSMOOTH) &&
                                        CustomData_has_layer(&mesh_eval->ldata,
                                                             CD_CUSTOMLOOPNORMAL);

  if (DRW_ibo_requested(mbc->buff.ibo.tris)) {
    draw_subdiv_cache_ensure_mat_offsets(draw_cache, mesh_eval, batch_cache->mat_len);
  }

  MeshRenderData *mr = mesh_render_data_create(
      ob, mesh, is_editmode, is_paint_mode, is_mode_active, obmat, do_final, do_uvedit, ts);

  draw_subdiv_cache_update_extra_coarse_face_data(draw_cache, mesh_eval, mr);

  mesh_buffer_cache_create_requested_subdiv(batch_cache, mbc, draw_cache, mr);

  mesh_render_data_free(mr);

  return true;
}

void DRW_subdivide_loose_geom(DRWSubdivCache *subdiv_cache, MeshBufferCache *cache)
{
  const int coarse_loose_vert_len = cache->loose_geom.vert_len;
  const int coarse_loose_edge_len = cache->loose_geom.edge_len;

  if (coarse_loose_vert_len == 0 && coarse_loose_edge_len == 0) {
    /* Nothing to do. */
    return;
  }

  if (subdiv_cache->loose_geom.edges || subdiv_cache->loose_geom.verts) {
    /* Already processed. */
    return;
  }

  const Mesh *coarse_mesh = subdiv_cache->mesh;
  const bool is_simple = subdiv_cache->subdiv->settings.is_simple;
  const int resolution = subdiv_cache->resolution;
  const int resolution_1 = resolution - 1;
  const float inv_resolution_1 = 1.0f / (float)resolution_1;
  const int num_subdiv_vertices_per_coarse_edge = resolution - 2;

  const int num_subdivided_edge = coarse_loose_edge_len *
                                  (num_subdiv_vertices_per_coarse_edge + 1);

  /* Each edge will store data for its 2 verts, that way we can keep the overall logic simple, here
   * and in the buffer extractors. Although it duplicates memory (and work), the buffers also store
   * duplicate values. */
  const int num_subdivided_verts = num_subdivided_edge * 2;

  DRWSubdivLooseEdge *loose_subd_edges = static_cast<DRWSubdivLooseEdge *>(
      MEM_callocN(sizeof(DRWSubdivLooseEdge) * num_subdivided_edge, "DRWSubdivLooseEdge"));

  DRWSubdivLooseVertex *loose_subd_verts = static_cast<DRWSubdivLooseVertex *>(
      MEM_callocN(sizeof(DRWSubdivLooseVertex) * (num_subdivided_verts + coarse_loose_vert_len),
                  "DRWSubdivLooseEdge"));

  int subd_edge_offset = 0;
  int subd_vert_offset = 0;

  /* Subdivide each loose coarse edge. */
  for (int i = 0; i < coarse_loose_edge_len; i++) {
    const int coarse_edge_index = cache->loose_geom.edges[i];
    const MEdge *coarse_edge = &coarse_mesh->medge[cache->loose_geom.edges[i]];

    /* Perform interpolation of each vertex. */
    for (int i = 0; i < resolution - 1; i++, subd_edge_offset++) {
      DRWSubdivLooseEdge &subd_edge = loose_subd_edges[subd_edge_offset];
      subd_edge.coarse_edge_index = coarse_edge_index;

      /* First vert. */
      DRWSubdivLooseVertex &subd_v1 = loose_subd_verts[subd_vert_offset];
      subd_v1.coarse_vertex_index = (i == 0) ? coarse_edge->v1 : -1u;
      const float u1 = i * inv_resolution_1;
      BKE_subdiv_mesh_interpolate_position_on_edge(
          coarse_mesh, coarse_edge, is_simple, u1, subd_v1.co);

      subd_edge.loose_subdiv_v1_index = subd_vert_offset++;

      /* Second vert. */
      DRWSubdivLooseVertex &subd_v2 = loose_subd_verts[subd_vert_offset];
      subd_v2.coarse_vertex_index = ((i + 1) == resolution - 1) ? coarse_edge->v2 : -1u;
      const float u2 = (i + 1) * inv_resolution_1;
      BKE_subdiv_mesh_interpolate_position_on_edge(
          coarse_mesh, coarse_edge, is_simple, u2, subd_v2.co);

      subd_edge.loose_subdiv_v2_index = subd_vert_offset++;
    }
  }

  /* Copy the remaining loose_verts. */
  for (int i = 0; i < coarse_loose_vert_len; i++) {
    const int coarse_vertex_index = cache->loose_geom.verts[i];
    const MVert &coarse_vertex = coarse_mesh->mvert[coarse_vertex_index];

    DRWSubdivLooseVertex &subd_v = loose_subd_verts[subd_vert_offset++];
    subd_v.coarse_vertex_index = cache->loose_geom.verts[i];
    copy_v3_v3(subd_v.co, coarse_vertex.co);
  }

  subdiv_cache->loose_geom.edges = loose_subd_edges;
  subdiv_cache->loose_geom.verts = loose_subd_verts;
  subdiv_cache->loose_geom.edge_len = num_subdivided_edge;
  subdiv_cache->loose_geom.vert_len = coarse_loose_vert_len;
  subdiv_cache->loose_geom.loop_len = num_subdivided_edge * 2 + coarse_loose_vert_len;
}

blender::Span<DRWSubdivLooseEdge> draw_subdiv_cache_get_loose_edges(const DRWSubdivCache *cache)
{
  return {cache->loose_geom.edges, static_cast<int64_t>(cache->loose_geom.edge_len)};
}

blender::Span<DRWSubdivLooseVertex> draw_subdiv_cache_get_loose_verts(const DRWSubdivCache *cache)
{
  return {cache->loose_geom.verts + cache->loose_geom.edge_len * 2,
          static_cast<int64_t>(cache->loose_geom.vert_len)};
}

static OpenSubdiv_EvaluatorCache *g_evaluator_cache = nullptr;

void DRW_create_subdivision(const Scene *scene,
                            Object *ob,
                            Mesh *mesh,
                            struct MeshBatchCache *batch_cache,
                            MeshBufferCache *mbc,
                            const bool is_editmode,
                            const bool is_paint_mode,
                            const bool is_mode_active,
                            const float obmat[4][4],
                            const bool do_final,
                            const bool do_uvedit,
                            const bool use_subsurf_fdots,
                            const ToolSettings *ts,
                            const bool use_hide)
{
  if (g_evaluator_cache == nullptr) {
    g_evaluator_cache = openSubdiv_createEvaluatorCache(OPENSUBDIV_EVALUATOR_GLSL_COMPUTE);
  }

#undef TIME_SUBDIV

#ifdef TIME_SUBDIV
  const double begin_time = PIL_check_seconds_timer();
#endif

  if (!draw_subdiv_create_requested_buffers(scene,
                                            ob,
                                            mesh,
                                            batch_cache,
                                            mbc,
                                            is_editmode,
                                            is_paint_mode,
                                            is_mode_active,
                                            obmat,
                                            do_final,
                                            do_uvedit,
                                            use_subsurf_fdots,
                                            ts,
                                            use_hide,
                                            g_evaluator_cache)) {
    return;
  }

#ifdef TIME_SUBDIV
  const double end_time = PIL_check_seconds_timer();
  fprintf(stderr, "Time to update subdivision: %f\n", end_time - begin_time);
  fprintf(stderr, "Maximum FPS: %f\n", 1.0 / (end_time - begin_time));
#endif
}

void DRW_subdiv_free()
{
  for (int i = 0; i < NUM_SHADERS; ++i) {
    GPU_shader_free(g_subdiv_shaders[i]);
  }

  DRW_cache_free_old_subdiv();

  if (g_evaluator_cache) {
    openSubdiv_deleteEvaluatorCache(g_evaluator_cache);
    g_evaluator_cache = nullptr;
  }
}

static LinkNode *gpu_subdiv_free_queue = nullptr;
static ThreadMutex gpu_subdiv_queue_mutex = BLI_MUTEX_INITIALIZER;

void DRW_subdiv_cache_free(Subdiv *subdiv)
{
  BLI_mutex_lock(&gpu_subdiv_queue_mutex);
  BLI_linklist_prepend(&gpu_subdiv_free_queue, subdiv);
  BLI_mutex_unlock(&gpu_subdiv_queue_mutex);
}

void DRW_cache_free_old_subdiv()
{
  if (gpu_subdiv_free_queue == nullptr) {
    return;
  }

  BLI_mutex_lock(&gpu_subdiv_queue_mutex);

  while (gpu_subdiv_free_queue != nullptr) {
    Subdiv *subdiv = static_cast<Subdiv *>(BLI_linklist_pop(&gpu_subdiv_free_queue));
    /* Set the type to CPU so that we do actually free the cache. */
    subdiv->evaluator->type = OPENSUBDIV_EVALUATOR_CPU;
    BKE_subdiv_free(subdiv);
  }

  BLI_mutex_unlock(&gpu_subdiv_queue_mutex);
}<|MERGE_RESOLUTION|>--- conflicted
+++ resolved
@@ -1057,36 +1057,11 @@
     cache->face_ptex_offset_buffer = draw_subdiv_build_origindex_buffer(cache->face_ptex_offset,
                                                                         mesh_eval->totpoly + 1);
 
-<<<<<<< HEAD
-  /* Build patch coordinates for all the face dots. */
-  cache->fdots_patch_coords = gpu_vertbuf_create_from_format(get_blender_patch_coords_format(),
-                                                             mesh_eval->totpoly);
-  CompressedPatchCoord *blender_fdots_patch_coords = (CompressedPatchCoord *)GPU_vertbuf_get_data(
-      cache->fdots_patch_coords);
-  for (int i = 0; i < mesh_eval->totpoly; i++) {
-    const int ptex_face_index = cache->face_ptex_offset[i];
-    if (mesh_eval->mpoly[i].totloop == 4) {
-      /* For quads, the center coordinate of the coarse face has `u = v = 0.5`. */
-      blender_fdots_patch_coords[i] = make_patch_coord(ptex_face_index, 0.5f, 0.5f);
-    }
-    else {
-      /* For N-gons, since they are split into quads from the center, and since the center is
-       * chosen to be the top right corner of each quad, the center coordinate of the coarse face
-       * is any one of those top right corners with `u = v = 1.0`. */
-      blender_fdots_patch_coords[i] = make_patch_coord(ptex_face_index, 1.0f, 1.0f);
-    }
-=======
     build_vertex_face_adjacency_maps(cache);
->>>>>>> 5e47056e
   }
 
   cache->resolution = to_mesh_settings.resolution;
   cache->num_coarse_poly = mesh_eval->totpoly;
-<<<<<<< HEAD
-
-  build_vertex_face_adjacency_maps(cache);
-=======
->>>>>>> 5e47056e
 
   /* Cleanup. */
   MEM_SAFE_FREE(cache_building_context.vert_origindex_map);
@@ -1918,15 +1893,9 @@
                                                  const float obmat[4][4],
                                                  const bool do_final,
                                                  const bool do_uvedit,
-<<<<<<< HEAD
-                                                 const bool UNUSED(use_subsurf_fdots),
-                                                 const ToolSettings *ts,
-                                                 const bool UNUSED(use_hide),
-=======
                                                  const bool /*use_subsurf_fdots*/,
                                                  const ToolSettings *ts,
                                                  const bool /*use_hide*/,
->>>>>>> 5e47056e
                                                  OpenSubdiv_EvaluatorCache *evaluator_cache)
 {
   SubsurfModifierData *smd = BKE_object_get_last_subsurf_modifier(ob);
