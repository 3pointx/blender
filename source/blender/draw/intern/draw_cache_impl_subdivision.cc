/* SPDX-License-Identifier: GPL-2.0-or-later
 * Copyright 2021 Blender Foundation. */

#include "draw_subdivision.h"

#include "DNA_mesh_types.h"
#include "DNA_object_types.h"
#include "DNA_scene_types.h"

#include "BKE_attribute.hh"
#include "BKE_editmesh.h"
#include "BKE_mesh.h"
#include "BKE_modifier.h"
#include "BKE_object.h"
#include "BKE_scene.h"
#include "BKE_subdiv.h"
#include "BKE_subdiv_eval.h"
#include "BKE_subdiv_foreach.h"
#include "BKE_subdiv_mesh.h"
#include "BKE_subdiv_modifier.h"

#include "BLI_linklist.h"
#include "BLI_string.h"
#include "BLI_virtual_array.hh"

#include "PIL_time.h"

#include "DRW_engine.h"
#include "DRW_render.h"

#include "GPU_capabilities.h"
#include "GPU_compute.h"
#include "GPU_index_buffer.h"
#include "GPU_state.h"
#include "GPU_vertex_buffer.h"

#include "opensubdiv_capi.h"
#include "opensubdiv_capi_type.h"
#include "opensubdiv_converter_capi.h"
#include "opensubdiv_evaluator_capi.h"
#include "opensubdiv_topology_refiner_capi.h"

#include "draw_cache_extract.hh"
#include "draw_cache_impl.h"
#include "draw_cache_inline.h"
#include "mesh_extractors/extract_mesh.hh"

using blender::Span;

extern "C" char datatoc_common_subdiv_custom_data_interp_comp_glsl[];
extern "C" char datatoc_common_subdiv_ibo_lines_comp_glsl[];
extern "C" char datatoc_common_subdiv_ibo_tris_comp_glsl[];
extern "C" char datatoc_common_subdiv_lib_glsl[];
extern "C" char datatoc_common_subdiv_normals_accumulate_comp_glsl[];
extern "C" char datatoc_common_subdiv_normals_finalize_comp_glsl[];
extern "C" char datatoc_common_subdiv_patch_evaluation_comp_glsl[];
extern "C" char datatoc_common_subdiv_vbo_edge_fac_comp_glsl[];
extern "C" char datatoc_common_subdiv_vbo_lnor_comp_glsl[];
extern "C" char datatoc_common_subdiv_vbo_sculpt_data_comp_glsl[];
extern "C" char datatoc_common_subdiv_vbo_edituv_strech_angle_comp_glsl[];
extern "C" char datatoc_common_subdiv_vbo_edituv_strech_area_comp_glsl[];

enum {
  SHADER_BUFFER_LINES,
  SHADER_BUFFER_LINES_LOOSE,
  SHADER_BUFFER_EDGE_FAC,
  SHADER_BUFFER_LNOR,
  SHADER_BUFFER_TRIS,
  SHADER_BUFFER_TRIS_MULTIPLE_MATERIALS,
  SHADER_BUFFER_NORMALS_ACCUMULATE,
  SHADER_BUFFER_NORMALS_FINALIZE,
  SHADER_PATCH_EVALUATION,
  SHADER_PATCH_EVALUATION_FVAR,
  SHADER_PATCH_EVALUATION_FACE_DOTS,
  SHADER_PATCH_EVALUATION_FACE_DOTS_WITH_NORMALS,
  SHADER_PATCH_EVALUATION_ORCO,
  SHADER_COMP_CUSTOM_DATA_INTERP_1D,
  SHADER_COMP_CUSTOM_DATA_INTERP_2D,
  SHADER_COMP_CUSTOM_DATA_INTERP_3D,
  SHADER_COMP_CUSTOM_DATA_INTERP_4D,
  SHADER_BUFFER_SCULPT_DATA,
  SHADER_BUFFER_UV_STRETCH_ANGLE,
  SHADER_BUFFER_UV_STRETCH_AREA,

  NUM_SHADERS,
};

static GPUShader *g_subdiv_shaders[NUM_SHADERS];

static const char *get_shader_code(int shader_type)
{
  switch (shader_type) {
    case SHADER_BUFFER_LINES:
    case SHADER_BUFFER_LINES_LOOSE: {
      return datatoc_common_subdiv_ibo_lines_comp_glsl;
    }
    case SHADER_BUFFER_EDGE_FAC: {
      return datatoc_common_subdiv_vbo_edge_fac_comp_glsl;
    }
    case SHADER_BUFFER_LNOR: {
      return datatoc_common_subdiv_vbo_lnor_comp_glsl;
    }
    case SHADER_BUFFER_TRIS:
    case SHADER_BUFFER_TRIS_MULTIPLE_MATERIALS: {
      return datatoc_common_subdiv_ibo_tris_comp_glsl;
    }
    case SHADER_BUFFER_NORMALS_ACCUMULATE: {
      return datatoc_common_subdiv_normals_accumulate_comp_glsl;
    }
    case SHADER_BUFFER_NORMALS_FINALIZE: {
      return datatoc_common_subdiv_normals_finalize_comp_glsl;
    }
    case SHADER_PATCH_EVALUATION:
    case SHADER_PATCH_EVALUATION_FVAR:
    case SHADER_PATCH_EVALUATION_FACE_DOTS:
    case SHADER_PATCH_EVALUATION_FACE_DOTS_WITH_NORMALS:
    case SHADER_PATCH_EVALUATION_ORCO: {
      return datatoc_common_subdiv_patch_evaluation_comp_glsl;
    }
    case SHADER_COMP_CUSTOM_DATA_INTERP_1D:
    case SHADER_COMP_CUSTOM_DATA_INTERP_2D:
    case SHADER_COMP_CUSTOM_DATA_INTERP_3D:
    case SHADER_COMP_CUSTOM_DATA_INTERP_4D: {
      return datatoc_common_subdiv_custom_data_interp_comp_glsl;
    }
    case SHADER_BUFFER_SCULPT_DATA: {
      return datatoc_common_subdiv_vbo_sculpt_data_comp_glsl;
    }
    case SHADER_BUFFER_UV_STRETCH_ANGLE: {
      return datatoc_common_subdiv_vbo_edituv_strech_angle_comp_glsl;
    }
    case SHADER_BUFFER_UV_STRETCH_AREA: {
      return datatoc_common_subdiv_vbo_edituv_strech_area_comp_glsl;
    }
  }
  return nullptr;
}

static const char *get_shader_name(int shader_type)
{
  switch (shader_type) {
    case SHADER_BUFFER_LINES: {
      return "subdiv lines build";
    }
    case SHADER_BUFFER_LINES_LOOSE: {
      return "subdiv lines loose build";
    }
    case SHADER_BUFFER_LNOR: {
      return "subdiv lnor build";
    }
    case SHADER_BUFFER_EDGE_FAC: {
      return "subdiv edge fac build";
    }
    case SHADER_BUFFER_TRIS:
    case SHADER_BUFFER_TRIS_MULTIPLE_MATERIALS: {
      return "subdiv tris";
    }
    case SHADER_BUFFER_NORMALS_ACCUMULATE: {
      return "subdiv normals accumulate";
    }
    case SHADER_BUFFER_NORMALS_FINALIZE: {
      return "subdiv normals finalize";
    }
    case SHADER_PATCH_EVALUATION: {
      return "subdiv patch evaluation";
    }
    case SHADER_PATCH_EVALUATION_FVAR: {
      return "subdiv patch evaluation face-varying";
    }
    case SHADER_PATCH_EVALUATION_FACE_DOTS: {
      return "subdiv patch evaluation face dots";
    }
    case SHADER_PATCH_EVALUATION_FACE_DOTS_WITH_NORMALS: {
      return "subdiv patch evaluation face dots with normals";
    }
    case SHADER_PATCH_EVALUATION_ORCO: {
      return "subdiv patch evaluation orco";
    }
    case SHADER_COMP_CUSTOM_DATA_INTERP_1D: {
      return "subdiv custom data interp 1D";
    }
    case SHADER_COMP_CUSTOM_DATA_INTERP_2D: {
      return "subdiv custom data interp 2D";
    }
    case SHADER_COMP_CUSTOM_DATA_INTERP_3D: {
      return "subdiv custom data interp 3D";
    }
    case SHADER_COMP_CUSTOM_DATA_INTERP_4D: {
      return "subdiv custom data interp 4D";
    }
    case SHADER_BUFFER_SCULPT_DATA: {
      return "subdiv sculpt data";
    }
    case SHADER_BUFFER_UV_STRETCH_ANGLE: {
      return "subdiv uv stretch angle";
    }
    case SHADER_BUFFER_UV_STRETCH_AREA: {
      return "subdiv uv stretch area";
    }
  }
  return nullptr;
}

static GPUShader *get_patch_evaluation_shader(int shader_type)
{
  if (g_subdiv_shaders[shader_type] == nullptr) {
    const char *compute_code = get_shader_code(shader_type);

    const char *defines = nullptr;
    if (shader_type == SHADER_PATCH_EVALUATION_FVAR) {
      defines =
          "#define OSD_PATCH_BASIS_GLSL\n"
          "#define OPENSUBDIV_GLSL_COMPUTE_USE_1ST_DERIVATIVES\n"
          "#define FVAR_EVALUATION\n";
    }
    else if (shader_type == SHADER_PATCH_EVALUATION_FACE_DOTS) {
      defines =
          "#define OSD_PATCH_BASIS_GLSL\n"
          "#define OPENSUBDIV_GLSL_COMPUTE_USE_1ST_DERIVATIVES\n"
          "#define FDOTS_EVALUATION\n";
    }
    else if (shader_type == SHADER_PATCH_EVALUATION_FACE_DOTS_WITH_NORMALS) {
      defines =
          "#define OSD_PATCH_BASIS_GLSL\n"
          "#define OPENSUBDIV_GLSL_COMPUTE_USE_1ST_DERIVATIVES\n"
          "#define FDOTS_EVALUATION\n"
          "#define FDOTS_NORMALS\n";
    }
    else if (shader_type == SHADER_PATCH_EVALUATION_ORCO) {
      defines =
          "#define OSD_PATCH_BASIS_GLSL\n"
          "#define OPENSUBDIV_GLSL_COMPUTE_USE_1ST_DERIVATIVES\n"
          "#define ORCO_EVALUATION\n";
    }
    else {
      defines =
          "#define OSD_PATCH_BASIS_GLSL\n"
          "#define OPENSUBDIV_GLSL_COMPUTE_USE_1ST_DERIVATIVES\n";
    }

    /* Merge OpenSubdiv library code with our own library code. */
    const char *patch_basis_source = openSubdiv_getGLSLPatchBasisSource();
    const char *subdiv_lib_code = datatoc_common_subdiv_lib_glsl;
    char *library_code = static_cast<char *>(
        MEM_mallocN(strlen(patch_basis_source) + strlen(subdiv_lib_code) + 1,
                    "subdiv patch evaluation library code"));
    library_code[0] = '\0';
    strcat(library_code, patch_basis_source);
    strcat(library_code, subdiv_lib_code);

    g_subdiv_shaders[shader_type] = GPU_shader_create_compute(
        compute_code, library_code, defines, get_shader_name(shader_type));

    MEM_freeN(library_code);
  }

  return g_subdiv_shaders[shader_type];
}

static GPUShader *get_subdiv_shader(int shader_type, const char *defines)
{
  if (ELEM(shader_type,
           SHADER_PATCH_EVALUATION,
           SHADER_PATCH_EVALUATION_FVAR,
           SHADER_PATCH_EVALUATION_FACE_DOTS,
           SHADER_PATCH_EVALUATION_ORCO)) {
    return get_patch_evaluation_shader(shader_type);
  }
  if (g_subdiv_shaders[shader_type] == nullptr) {
    const char *compute_code = get_shader_code(shader_type);
    g_subdiv_shaders[shader_type] = GPU_shader_create_compute(
        compute_code, datatoc_common_subdiv_lib_glsl, defines, get_shader_name(shader_type));
  }
  return g_subdiv_shaders[shader_type];
}

/* -------------------------------------------------------------------- */
/** Vertex formats used for data transfer from OpenSubdiv, and for data processing on our side.
 * \{ */

static GPUVertFormat *get_uvs_format()
{
  static GPUVertFormat format = {0};
  if (format.attr_len == 0) {
    GPU_vertformat_attr_add(&format, "uvs", GPU_COMP_F32, 2, GPU_FETCH_FLOAT);
  }
  return &format;
}

/* Vertex format for `OpenSubdiv::Osd::PatchArray`. */
static GPUVertFormat *get_patch_array_format()
{
  static GPUVertFormat format = {0};
  if (format.attr_len == 0) {
    GPU_vertformat_attr_add(&format, "regDesc", GPU_COMP_I32, 1, GPU_FETCH_INT);
    GPU_vertformat_attr_add(&format, "desc", GPU_COMP_I32, 1, GPU_FETCH_INT);
    GPU_vertformat_attr_add(&format, "numPatches", GPU_COMP_I32, 1, GPU_FETCH_INT);
    GPU_vertformat_attr_add(&format, "indexBase", GPU_COMP_I32, 1, GPU_FETCH_INT);
    GPU_vertformat_attr_add(&format, "stride", GPU_COMP_I32, 1, GPU_FETCH_INT);
    GPU_vertformat_attr_add(&format, "primitiveIdBase", GPU_COMP_I32, 1, GPU_FETCH_INT);
  }
  return &format;
}

/* Vertex format used for the `PatchTable::PatchHandle`. */
static GPUVertFormat *get_patch_handle_format()
{
  static GPUVertFormat format = {0};
  if (format.attr_len == 0) {
    GPU_vertformat_attr_add(&format, "vertex_index", GPU_COMP_I32, 1, GPU_FETCH_INT);
    GPU_vertformat_attr_add(&format, "array_index", GPU_COMP_I32, 1, GPU_FETCH_INT);
    GPU_vertformat_attr_add(&format, "patch_index", GPU_COMP_I32, 1, GPU_FETCH_INT);
  }
  return &format;
}

/* Vertex format used for the quad-tree nodes of the PatchMap. */
static GPUVertFormat *get_quadtree_format()
{
  static GPUVertFormat format = {0};
  if (format.attr_len == 0) {
    GPU_vertformat_attr_add(&format, "child", GPU_COMP_U32, 4, GPU_FETCH_INT);
  }
  return &format;
}

/* Vertex format for `OpenSubdiv::Osd::PatchParam`, not really used, it is only for making sure
 * that the #GPUVertBuf used to wrap the OpenSubdiv patch param buffer is valid. */
static GPUVertFormat *get_patch_param_format()
{
  static GPUVertFormat format = {0};
  if (format.attr_len == 0) {
    GPU_vertformat_attr_add(&format, "data", GPU_COMP_F32, 3, GPU_FETCH_FLOAT);
  }
  return &format;
}

/* Vertex format for the patches' vertices index buffer. */
static GPUVertFormat *get_patch_index_format()
{
  static GPUVertFormat format = {0};
  if (format.attr_len == 0) {
    GPU_vertformat_attr_add(&format, "data", GPU_COMP_I32, 1, GPU_FETCH_INT);
  }
  return &format;
}

/* Vertex format for the OpenSubdiv vertex buffer. */
static GPUVertFormat *get_subdiv_vertex_format()
{
  static GPUVertFormat format = {0};
  if (format.attr_len == 0) {
    /* We use 4 components for the vectors to account for padding in the compute shaders, where
     * vec3 is promoted to vec4. */
    GPU_vertformat_attr_add(&format, "pos", GPU_COMP_F32, 4, GPU_FETCH_FLOAT);
  }
  return &format;
}

struct CompressedPatchCoord {
  int ptex_face_index;
  /* UV coordinate encoded as u << 16 | v, where u and v are quantized on 16-bits. */
  unsigned int encoded_uv;
};

MINLINE CompressedPatchCoord make_patch_coord(int ptex_face_index, float u, float v)
{
  CompressedPatchCoord patch_coord = {
      ptex_face_index,
      (static_cast<unsigned int>(u * 65535.0f) << 16) | static_cast<unsigned int>(v * 65535.0f),
  };
  return patch_coord;
}

/* Vertex format used for the #CompressedPatchCoord. */
static GPUVertFormat *get_blender_patch_coords_format()
{
  static GPUVertFormat format = {0};
  if (format.attr_len == 0) {
    /* WARNING! Adjust #CompressedPatchCoord accordingly. */
    GPU_vertformat_attr_add(&format, "ptex_face_index", GPU_COMP_U32, 1, GPU_FETCH_INT);
    GPU_vertformat_attr_add(&format, "uv", GPU_COMP_U32, 1, GPU_FETCH_INT);
  }
  return &format;
}

static GPUVertFormat *get_origindex_format()
{
  static GPUVertFormat format;
  if (format.attr_len == 0) {
    GPU_vertformat_attr_add(&format, "index", GPU_COMP_I32, 1, GPU_FETCH_INT);
  }
  return &format;
}

GPUVertFormat *draw_subdiv_get_pos_nor_format()
{
  static GPUVertFormat format = {0};
  if (format.attr_len == 0) {
    GPU_vertformat_attr_add(&format, "pos", GPU_COMP_F32, 3, GPU_FETCH_FLOAT);
    GPU_vertformat_attr_add(&format, "nor", GPU_COMP_F32, 4, GPU_FETCH_FLOAT);
    GPU_vertformat_alias_add(&format, "vnor");
  }
  return &format;
}

/** \} */

/* -------------------------------------------------------------------- */
/** \name Utilities to initialize a OpenSubdiv_Buffer for a GPUVertBuf.
 * \{ */

static void vertbuf_bind_gpu(const OpenSubdiv_Buffer *buffer)
{
  GPUVertBuf *verts = (GPUVertBuf *)(buffer->data);
  GPU_vertbuf_use(verts);
}

static void *vertbuf_alloc(const OpenSubdiv_Buffer *interface, const uint len)
{
  GPUVertBuf *verts = (GPUVertBuf *)(interface->data);
  GPU_vertbuf_data_alloc(verts, len);
  return GPU_vertbuf_get_data(verts);
}

static void vertbuf_device_alloc(const OpenSubdiv_Buffer *interface, const uint len)
{
  GPUVertBuf *verts = (GPUVertBuf *)(interface->data);
  /* This assumes that GPU_USAGE_DEVICE_ONLY was used, which won't allocate host memory. */
  // BLI_assert(GPU_vertbuf_get_usage(verts) == GPU_USAGE_DEVICE_ONLY);
  GPU_vertbuf_data_alloc(verts, len);
}

static void vertbuf_wrap_device_handle(const OpenSubdiv_Buffer *interface, uint64_t handle)
{
  GPUVertBuf *verts = (GPUVertBuf *)(interface->data);
  GPU_vertbuf_wrap_handle(verts, handle);
}

static void vertbuf_update_data(const OpenSubdiv_Buffer *interface,
                                uint start,
                                uint len,
                                const void *data)
{
  GPUVertBuf *verts = (GPUVertBuf *)(interface->data);
  GPU_vertbuf_update_sub(verts, start, len, data);
}

static void opensubdiv_gpu_buffer_init(OpenSubdiv_Buffer *buffer_interface, GPUVertBuf *vertbuf)
{
  buffer_interface->data = vertbuf;
  buffer_interface->bind_gpu = vertbuf_bind_gpu;
  buffer_interface->buffer_offset = 0;
  buffer_interface->wrap_device_handle = vertbuf_wrap_device_handle;
  buffer_interface->alloc = vertbuf_alloc;
  buffer_interface->device_alloc = vertbuf_device_alloc;
  buffer_interface->device_update = vertbuf_update_data;
}

static GPUVertBuf *create_buffer_and_interface(OpenSubdiv_Buffer *interface, GPUVertFormat *format)
{
  GPUVertBuf *buffer = GPU_vertbuf_calloc();
  GPU_vertbuf_init_with_format_ex(buffer, format, GPU_USAGE_DEVICE_ONLY);
  opensubdiv_gpu_buffer_init(interface, buffer);
  return buffer;
}

/** \} */

// --------------------------------------------------------

static uint tris_count_from_number_of_loops(const uint number_of_loops)
{
  const uint32_t number_of_quads = number_of_loops / 4;
  return number_of_quads * 2;
}

/* -------------------------------------------------------------------- */
/** \name Utilities to build a GPUVertBuf from an origindex buffer.
 * \{ */

void draw_subdiv_init_origindex_buffer(GPUVertBuf *buffer,
                                       int32_t *vert_origindex,
                                       uint num_loops,
                                       uint loose_len)
{
  GPU_vertbuf_init_with_format_ex(buffer, get_origindex_format(), GPU_USAGE_STATIC);
  GPU_vertbuf_data_alloc(buffer, num_loops + loose_len);

  int32_t *vbo_data = (int32_t *)GPU_vertbuf_get_data(buffer);
  memcpy(vbo_data, vert_origindex, num_loops * sizeof(int32_t));
}

GPUVertBuf *draw_subdiv_build_origindex_buffer(int *vert_origindex, uint num_loops)
{
  GPUVertBuf *buffer = GPU_vertbuf_calloc();
  draw_subdiv_init_origindex_buffer(buffer, vert_origindex, num_loops, 0);
  return buffer;
}

/** \} */

/* -------------------------------------------------------------------- */
/** \name Utilities for DRWPatchMap.
 * \{ */

static void draw_patch_map_build(DRWPatchMap *gpu_patch_map, Subdiv *subdiv)
{
  GPUVertBuf *patch_map_handles = GPU_vertbuf_calloc();
  GPU_vertbuf_init_with_format_ex(patch_map_handles, get_patch_handle_format(), GPU_USAGE_STATIC);

  GPUVertBuf *patch_map_quadtree = GPU_vertbuf_calloc();
  GPU_vertbuf_init_with_format_ex(patch_map_quadtree, get_quadtree_format(), GPU_USAGE_STATIC);

  OpenSubdiv_Buffer patch_map_handles_interface;
  opensubdiv_gpu_buffer_init(&patch_map_handles_interface, patch_map_handles);

  OpenSubdiv_Buffer patch_map_quad_tree_interface;
  opensubdiv_gpu_buffer_init(&patch_map_quad_tree_interface, patch_map_quadtree);

  int min_patch_face = 0;
  int max_patch_face = 0;
  int max_depth = 0;
  int patches_are_triangular = 0;

  OpenSubdiv_Evaluator *evaluator = subdiv->evaluator;
  evaluator->getPatchMap(evaluator,
                         &patch_map_handles_interface,
                         &patch_map_quad_tree_interface,
                         &min_patch_face,
                         &max_patch_face,
                         &max_depth,
                         &patches_are_triangular);

  gpu_patch_map->patch_map_handles = patch_map_handles;
  gpu_patch_map->patch_map_quadtree = patch_map_quadtree;
  gpu_patch_map->min_patch_face = min_patch_face;
  gpu_patch_map->max_patch_face = max_patch_face;
  gpu_patch_map->max_depth = max_depth;
  gpu_patch_map->patches_are_triangular = patches_are_triangular;
}

static void draw_patch_map_free(DRWPatchMap *gpu_patch_map)
{
  GPU_VERTBUF_DISCARD_SAFE(gpu_patch_map->patch_map_handles);
  GPU_VERTBUF_DISCARD_SAFE(gpu_patch_map->patch_map_quadtree);
  gpu_patch_map->min_patch_face = 0;
  gpu_patch_map->max_patch_face = 0;
  gpu_patch_map->max_depth = 0;
  gpu_patch_map->patches_are_triangular = 0;
}

/** \} */

/* -------------------------------------------------------------------- */
/** \name DRWSubdivCache
 * \{ */

static bool draw_subdiv_cache_need_polygon_data(const DRWSubdivCache *cache)
{
  return cache->subdiv && cache->subdiv->evaluator && cache->num_subdiv_loops != 0;
}

static void draw_subdiv_cache_free_material_data(DRWSubdivCache *cache)
{
  GPU_VERTBUF_DISCARD_SAFE(cache->polygon_mat_offset);
  MEM_SAFE_FREE(cache->mat_start);
  MEM_SAFE_FREE(cache->mat_end);
}

static void draw_subdiv_free_edit_mode_cache(DRWSubdivCache *cache)
{
  GPU_VERTBUF_DISCARD_SAFE(cache->verts_orig_index);
  GPU_VERTBUF_DISCARD_SAFE(cache->edges_orig_index);
  GPU_VERTBUF_DISCARD_SAFE(cache->fdots_patch_coords);
}

void draw_subdiv_cache_free(DRWSubdivCache *cache)
{
  GPU_VERTBUF_DISCARD_SAFE(cache->patch_coords);
  GPU_VERTBUF_DISCARD_SAFE(cache->corner_patch_coords);
  GPU_VERTBUF_DISCARD_SAFE(cache->face_ptex_offset_buffer);
  GPU_VERTBUF_DISCARD_SAFE(cache->subdiv_polygon_offset_buffer);
  GPU_VERTBUF_DISCARD_SAFE(cache->extra_coarse_face_data);
  MEM_SAFE_FREE(cache->subdiv_loop_subdiv_vert_index);
  MEM_SAFE_FREE(cache->subdiv_loop_subdiv_edge_index);
  MEM_SAFE_FREE(cache->subdiv_loop_poly_index);
  MEM_SAFE_FREE(cache->subdiv_polygon_offset);
  GPU_VERTBUF_DISCARD_SAFE(cache->subdiv_vertex_face_adjacency_offsets);
  GPU_VERTBUF_DISCARD_SAFE(cache->subdiv_vertex_face_adjacency);
  cache->resolution = 0;
  cache->num_subdiv_loops = 0;
  cache->num_subdiv_edges = 0;
  cache->num_subdiv_verts = 0;
  cache->num_subdiv_triangles = 0;
  cache->num_coarse_poly = 0;
  cache->num_subdiv_quads = 0;
  cache->may_have_loose_geom = false;
  draw_subdiv_free_edit_mode_cache(cache);
  draw_subdiv_cache_free_material_data(cache);
  draw_patch_map_free(&cache->gpu_patch_map);
  if (cache->ubo) {
    GPU_uniformbuf_free(cache->ubo);
    cache->ubo = nullptr;
  }
  MEM_SAFE_FREE(cache->loose_geom.edges);
  MEM_SAFE_FREE(cache->loose_geom.verts);
  cache->loose_geom.edge_len = 0;
  cache->loose_geom.vert_len = 0;
  cache->loose_geom.loop_len = 0;
}

/* Flags used in #DRWSubdivCache.extra_coarse_face_data. The flags are packed in the upper bits of
 * each uint (one per coarse face), #SUBDIV_COARSE_FACE_FLAG_OFFSET tells where they are in the
 * packed bits. */
#define SUBDIV_COARSE_FACE_FLAG_SMOOTH 1u
#define SUBDIV_COARSE_FACE_FLAG_SELECT 2u
#define SUBDIV_COARSE_FACE_FLAG_ACTIVE 4u
#define SUBDIV_COARSE_FACE_FLAG_HIDDEN 8u

#define SUBDIV_COARSE_FACE_FLAG_OFFSET 28u

#define SUBDIV_COARSE_FACE_FLAG_SMOOTH_MASK \
  (SUBDIV_COARSE_FACE_FLAG_SMOOTH << SUBDIV_COARSE_FACE_FLAG_OFFSET)
#define SUBDIV_COARSE_FACE_FLAG_SELECT_MASK \
  (SUBDIV_COARSE_FACE_FLAG_SELECT << SUBDIV_COARSE_FACE_FLAG_OFFSET)
#define SUBDIV_COARSE_FACE_FLAG_ACTIVE_MASK \
  (SUBDIV_COARSE_FACE_FLAG_ACTIVE << SUBDIV_COARSE_FACE_FLAG_OFFSET)
#define SUBDIV_COARSE_FACE_FLAG_HIDDEN_MASK \
  (SUBDIV_COARSE_FACE_FLAG_HIDDEN << SUBDIV_COARSE_FACE_FLAG_OFFSET)

#define SUBDIV_COARSE_FACE_LOOP_START_MASK \
  ~((SUBDIV_COARSE_FACE_FLAG_SMOOTH | SUBDIV_COARSE_FACE_FLAG_SELECT | \
     SUBDIV_COARSE_FACE_FLAG_ACTIVE | SUBDIV_COARSE_FACE_FLAG_HIDDEN) \
    << SUBDIV_COARSE_FACE_FLAG_OFFSET)

static uint32_t compute_coarse_face_flag(BMFace *f, BMFace *efa_act)
{
  if (f == nullptr) {
    /* May happen during mapped extraction. */
    return 0;
  }

  uint32_t flag = 0;
  if (BM_elem_flag_test(f, BM_ELEM_SMOOTH)) {
    flag |= SUBDIV_COARSE_FACE_FLAG_SMOOTH;
  }
  if (BM_elem_flag_test(f, BM_ELEM_SELECT)) {
    flag |= SUBDIV_COARSE_FACE_FLAG_SELECT;
  }
  if (BM_elem_flag_test(f, BM_ELEM_HIDDEN)) {
    flag |= SUBDIV_COARSE_FACE_FLAG_HIDDEN;
  }
  if (f == efa_act) {
    flag |= SUBDIV_COARSE_FACE_FLAG_ACTIVE;
  }
  const int loopstart = BM_elem_index_get(f->l_first);
  return (uint)(loopstart) | (flag << SUBDIV_COARSE_FACE_FLAG_OFFSET);
}

static void draw_subdiv_cache_extra_coarse_face_data_bm(BMesh *bm,
                                                        BMFace *efa_act,
                                                        uint32_t *flags_data)
{
  BMFace *f;
  BMIter iter;

  BM_ITER_MESH (f, &iter, bm, BM_FACES_OF_MESH) {
    const int index = BM_elem_index_get(f);
    flags_data[index] = compute_coarse_face_flag(f, efa_act);
  }
}

static void draw_subdiv_cache_extra_coarse_face_data_mesh(const MeshRenderData *mr,
                                                          Mesh *mesh,
                                                          uint32_t *flags_data)
{
  const Span<MPoly> polys = blender::bke::mesh_polygons(*mesh);
  for (const int i : polys.index_range()) {
    uint32_t flag = 0;
    if ((polys[i].flag & ME_SMOOTH) != 0) {
      flag |= SUBDIV_COARSE_FACE_FLAG_SMOOTH;
    }
    if ((polys[i].flag & ME_FACE_SEL) != 0) {
      flag |= SUBDIV_COARSE_FACE_FLAG_SELECT;
    }
    if (mr->hide_poly && mr->hide_poly[i]) {
      flag |= SUBDIV_COARSE_FACE_FLAG_HIDDEN;
    }
    flags_data[i] = (uint)(polys[i].loopstart) | (flag << SUBDIV_COARSE_FACE_FLAG_OFFSET);
  }
}

static void draw_subdiv_cache_extra_coarse_face_data_mapped(Mesh *mesh,
                                                            BMesh *bm,
                                                            MeshRenderData *mr,
                                                            uint32_t *flags_data)
{
  if (bm == nullptr) {
    draw_subdiv_cache_extra_coarse_face_data_mesh(mr, mesh, flags_data);
    return;
  }

  for (int i = 0; i < mesh->totpoly; i++) {
    BMFace *f = bm_original_face_get(mr, i);
    flags_data[i] = compute_coarse_face_flag(f, mr->efa_act);
  }
}

static void draw_subdiv_cache_update_extra_coarse_face_data(DRWSubdivCache *cache,
                                                            Mesh *mesh,
                                                            MeshRenderData *mr)
{
  if (cache->extra_coarse_face_data == nullptr) {
    cache->extra_coarse_face_data = GPU_vertbuf_calloc();
    static GPUVertFormat format;
    if (format.attr_len == 0) {
      GPU_vertformat_attr_add(&format, "data", GPU_COMP_U32, 1, GPU_FETCH_INT);
    }
    GPU_vertbuf_init_with_format_ex(cache->extra_coarse_face_data, &format, GPU_USAGE_DYNAMIC);
    GPU_vertbuf_data_alloc(cache->extra_coarse_face_data,
                           mr->extract_type == MR_EXTRACT_BMESH ? cache->bm->totface :
                                                                  mesh->totpoly);
  }

  uint32_t *flags_data = (uint32_t *)(GPU_vertbuf_get_data(cache->extra_coarse_face_data));

  if (mr->extract_type == MR_EXTRACT_BMESH) {
    draw_subdiv_cache_extra_coarse_face_data_bm(cache->bm, mr->efa_act, flags_data);
  }
  else if (mr->p_origindex != nullptr) {
    draw_subdiv_cache_extra_coarse_face_data_mapped(mesh, cache->bm, mr, flags_data);
  }
  else {
    draw_subdiv_cache_extra_coarse_face_data_mesh(mr, mesh, flags_data);
  }

  /* Make sure updated data is re-uploaded. */
  GPU_vertbuf_tag_dirty(cache->extra_coarse_face_data);
}

static DRWSubdivCache *mesh_batch_cache_ensure_subdiv_cache(MeshBatchCache *mbc)
{
  DRWSubdivCache *subdiv_cache = mbc->subdiv_cache;
  if (subdiv_cache == nullptr) {
    subdiv_cache = static_cast<DRWSubdivCache *>(
        MEM_callocN(sizeof(DRWSubdivCache), "DRWSubdivCache"));
  }
  mbc->subdiv_cache = subdiv_cache;
  return subdiv_cache;
}

static void draw_subdiv_invalidate_evaluator_for_orco(Subdiv *subdiv, Mesh *mesh)
{
  const bool has_orco = CustomData_has_layer(&mesh->vdata, CD_ORCO);
  if (has_orco && subdiv->evaluator && !subdiv->evaluator->hasVertexData(subdiv->evaluator)) {
    /* If we suddenly have/need original coordinates, recreate the evaluator if the extra
     * source was not created yet. The refiner also has to be recreated as refinement for source
     * and vertex data is done only once. */
    openSubdiv_deleteEvaluator(subdiv->evaluator);
    subdiv->evaluator = nullptr;

    if (subdiv->topology_refiner != nullptr) {
      openSubdiv_deleteTopologyRefiner(subdiv->topology_refiner);
      subdiv->topology_refiner = nullptr;
    }
  }
}

/** \} */

/* -------------------------------------------------------------------- */
/** \name Subdivision grid traversal.
 *
 * Traverse the uniform subdivision grid over coarse faces and gather useful information for
 * building the draw buffers on the GPU. We primarily gather the patch coordinates for all
 * subdivision faces, as well as the original coarse indices for each subdivision element (vertex,
 * face, or edge) which directly maps to its coarse counterpart (note that all subdivision faces
 * map to a coarse face). This information will then be cached in #DRWSubdivCache for subsequent
 * reevaluations, as long as the topology does not change.
 * \{ */

struct DRWCacheBuildingContext {
  const Mesh *coarse_mesh;
  const Subdiv *subdiv;
  const SubdivToMeshSettings *settings;

  DRWSubdivCache *cache;

  /* Pointers into #DRWSubdivCache buffers for easier access during traversal. */
  CompressedPatchCoord *patch_coords;
  int *subdiv_loop_vert_index;
  int *subdiv_loop_subdiv_vert_index;
  int *subdiv_loop_edge_index;
  int *subdiv_loop_subdiv_edge_index;
  int *subdiv_loop_poly_index;

  /* Temporary buffers used during traversal. */
  int *vert_origindex_map;
  int *edge_origindex_map;

  /* #CD_ORIGINDEX layers from the mesh to directly look up during traversal the original-index
   * from the base mesh for edit data so that we do not have to handle yet another GPU buffer and
   * do this in the shaders. */
  const int *v_origindex;
  const int *e_origindex;
};

static bool draw_subdiv_topology_info_cb(const SubdivForeachContext *foreach_context,
                                         const int num_vertices,
                                         const int num_edges,
                                         const int num_loops,
                                         const int num_polygons,
                                         const int *subdiv_polygon_offset)
{
  /* num_loops does not take into account meshes with only loose geometry, which might be meshes
   * used as custom bone shapes, so let's check the num_vertices also. */
  if (num_vertices == 0 && num_loops == 0) {
    return false;
  }

  DRWCacheBuildingContext *ctx = (DRWCacheBuildingContext *)(foreach_context->user_data);
  DRWSubdivCache *cache = ctx->cache;

  /* Set topology information only if we have loops. */
  if (num_loops != 0) {
    cache->num_subdiv_edges = (uint)num_edges;
    cache->num_subdiv_loops = (uint)num_loops;
    cache->num_subdiv_verts = (uint)num_vertices;
    cache->num_subdiv_quads = (uint)num_polygons;
    cache->subdiv_polygon_offset = static_cast<int *>(MEM_dupallocN(subdiv_polygon_offset));
  }

  cache->may_have_loose_geom = num_vertices != 0 || num_edges != 0;

  /* Initialize cache buffers, prefer dynamic usage so we can reuse memory on the host even after
   * it was sent to the device, since we may use the data while building other buffers on the CPU
   * side. */
  cache->patch_coords = GPU_vertbuf_calloc();
  GPU_vertbuf_init_with_format_ex(
      cache->patch_coords, get_blender_patch_coords_format(), GPU_USAGE_DYNAMIC);
  GPU_vertbuf_data_alloc(cache->patch_coords, cache->num_subdiv_loops);

  cache->corner_patch_coords = GPU_vertbuf_calloc();
  GPU_vertbuf_init_with_format_ex(
      cache->corner_patch_coords, get_blender_patch_coords_format(), GPU_USAGE_DYNAMIC);
  GPU_vertbuf_data_alloc(cache->corner_patch_coords, cache->num_subdiv_loops);

  cache->verts_orig_index = GPU_vertbuf_calloc();
  GPU_vertbuf_init_with_format_ex(
      cache->verts_orig_index, get_origindex_format(), GPU_USAGE_DYNAMIC);
  GPU_vertbuf_data_alloc(cache->verts_orig_index, cache->num_subdiv_loops);

  cache->edges_orig_index = GPU_vertbuf_calloc();
  GPU_vertbuf_init_with_format_ex(
      cache->edges_orig_index, get_origindex_format(), GPU_USAGE_DYNAMIC);
  GPU_vertbuf_data_alloc(cache->edges_orig_index, cache->num_subdiv_loops);

  cache->subdiv_loop_subdiv_vert_index = static_cast<int *>(
      MEM_mallocN(cache->num_subdiv_loops * sizeof(int), "subdiv_loop_subdiv_vert_index"));

  cache->subdiv_loop_subdiv_edge_index = static_cast<int *>(
      MEM_mallocN(cache->num_subdiv_loops * sizeof(int), "subdiv_loop_subdiv_edge_index"));

  cache->subdiv_loop_poly_index = static_cast<int *>(
      MEM_mallocN(cache->num_subdiv_loops * sizeof(int), "subdiv_loop_poly_index"));

  /* Initialize context pointers and temporary buffers. */
  ctx->patch_coords = (CompressedPatchCoord *)GPU_vertbuf_get_data(cache->patch_coords);
  ctx->subdiv_loop_vert_index = (int *)GPU_vertbuf_get_data(cache->verts_orig_index);
  ctx->subdiv_loop_edge_index = (int *)GPU_vertbuf_get_data(cache->edges_orig_index);
  ctx->subdiv_loop_subdiv_vert_index = cache->subdiv_loop_subdiv_vert_index;
  ctx->subdiv_loop_subdiv_edge_index = cache->subdiv_loop_subdiv_edge_index;
  ctx->subdiv_loop_poly_index = cache->subdiv_loop_poly_index;

  ctx->v_origindex = static_cast<const int *>(
      CustomData_get_layer(&ctx->coarse_mesh->vdata, CD_ORIGINDEX));

  ctx->e_origindex = static_cast<const int *>(
      CustomData_get_layer(&ctx->coarse_mesh->edata, CD_ORIGINDEX));

  if (cache->num_subdiv_verts) {
    ctx->vert_origindex_map = static_cast<int *>(
        MEM_mallocN(cache->num_subdiv_verts * sizeof(int), "subdiv_vert_origindex_map"));
    for (int i = 0; i < num_vertices; i++) {
      ctx->vert_origindex_map[i] = -1;
    }
  }

  if (cache->num_subdiv_edges) {
    ctx->edge_origindex_map = static_cast<int *>(
        MEM_mallocN(cache->num_subdiv_edges * sizeof(int), "subdiv_edge_origindex_map"));
    for (int i = 0; i < num_edges; i++) {
      ctx->edge_origindex_map[i] = -1;
    }
  }

  return true;
}

static void draw_subdiv_vertex_corner_cb(const SubdivForeachContext *foreach_context,
                                         void *UNUSED(tls),
                                         const int UNUSED(ptex_face_index),
                                         const float UNUSED(u),
                                         const float UNUSED(v),
                                         const int coarse_vertex_index,
                                         const int UNUSED(coarse_poly_index),
                                         const int UNUSED(coarse_corner),
                                         const int subdiv_vertex_index)
{
  BLI_assert(coarse_vertex_index != ORIGINDEX_NONE);
  DRWCacheBuildingContext *ctx = (DRWCacheBuildingContext *)(foreach_context->user_data);
  ctx->vert_origindex_map[subdiv_vertex_index] = coarse_vertex_index;
}

static void draw_subdiv_vertex_edge_cb(const SubdivForeachContext *UNUSED(foreach_context),
                                       void *UNUSED(tls_v),
                                       const int UNUSED(ptex_face_index),
                                       const float UNUSED(u),
                                       const float UNUSED(v),
                                       const int UNUSED(coarse_edge_index),
                                       const int UNUSED(coarse_poly_index),
                                       const int UNUSED(coarse_corner),
                                       const int UNUSED(subdiv_vertex_index))
{
  /* Required if SubdivForeachContext.vertex_corner is also set. */
}

static void draw_subdiv_edge_cb(const SubdivForeachContext *foreach_context,
                                void *UNUSED(tls),
                                const int coarse_edge_index,
                                const int subdiv_edge_index,
                                const bool UNUSED(is_loose),
                                const int UNUSED(subdiv_v1),
                                const int UNUSED(subdiv_v2))
{
  DRWCacheBuildingContext *ctx = (DRWCacheBuildingContext *)(foreach_context->user_data);

  if (!ctx->edge_origindex_map) {
    return;
  }

  int coarse_index = coarse_edge_index;

  if (coarse_index != -1) {
    if (ctx->e_origindex) {
      coarse_index = ctx->e_origindex[coarse_index];
    }
  }

  ctx->edge_origindex_map[subdiv_edge_index] = coarse_index;
}

static void draw_subdiv_loop_cb(const SubdivForeachContext *foreach_context,
                                void *UNUSED(tls_v),
                                const int ptex_face_index,
                                const float u,
                                const float v,
                                const int UNUSED(coarse_loop_index),
                                const int coarse_poly_index,
                                const int UNUSED(coarse_corner),
                                const int subdiv_loop_index,
                                const int subdiv_vertex_index,
                                const int subdiv_edge_index)
{
  DRWCacheBuildingContext *ctx = (DRWCacheBuildingContext *)(foreach_context->user_data);
  ctx->patch_coords[subdiv_loop_index] = make_patch_coord(ptex_face_index, u, v);

  int coarse_vertex_index = ctx->vert_origindex_map[subdiv_vertex_index];

  ctx->subdiv_loop_subdiv_vert_index[subdiv_loop_index] = subdiv_vertex_index;
  ctx->subdiv_loop_subdiv_edge_index[subdiv_loop_index] = subdiv_edge_index;
  ctx->subdiv_loop_poly_index[subdiv_loop_index] = coarse_poly_index;
  ctx->subdiv_loop_vert_index[subdiv_loop_index] = coarse_vertex_index;
}

static void draw_subdiv_foreach_callbacks(SubdivForeachContext *foreach_context)
{
  memset(foreach_context, 0, sizeof(*foreach_context));
  foreach_context->topology_info = draw_subdiv_topology_info_cb;
  foreach_context->loop = draw_subdiv_loop_cb;
  foreach_context->edge = draw_subdiv_edge_cb;
  foreach_context->vertex_corner = draw_subdiv_vertex_corner_cb;
  foreach_context->vertex_edge = draw_subdiv_vertex_edge_cb;
}

static void do_subdiv_traversal(DRWCacheBuildingContext *cache_building_context, Subdiv *subdiv)
{
  SubdivForeachContext foreach_context;
  draw_subdiv_foreach_callbacks(&foreach_context);
  foreach_context.user_data = cache_building_context;

  BKE_subdiv_foreach_subdiv_geometry(subdiv,
                                     &foreach_context,
                                     cache_building_context->settings,
                                     cache_building_context->coarse_mesh);

  /* Now that traversal is done, we can set up the right original indices for the
   * subdiv-loop-to-coarse-edge map.
   */
  for (int i = 0; i < cache_building_context->cache->num_subdiv_loops; i++) {
    cache_building_context->subdiv_loop_edge_index[i] =
        cache_building_context
            ->edge_origindex_map[cache_building_context->subdiv_loop_subdiv_edge_index[i]];
  }
}

static GPUVertBuf *gpu_vertbuf_create_from_format(GPUVertFormat *format, uint len)
{
  GPUVertBuf *verts = GPU_vertbuf_calloc();
  GPU_vertbuf_init_with_format(verts, format);
  GPU_vertbuf_data_alloc(verts, len);
  return verts;
}

/* Build maps to hold enough information to tell which face is adjacent to which vertex; those will
 * be used for computing normals if limit surfaces are unavailable. */
static void build_vertex_face_adjacency_maps(DRWSubdivCache *cache)
{
  /* +1 so that we do not require a special case for the last vertex, this extra offset will
   * contain the total number of adjacent faces. */
  cache->subdiv_vertex_face_adjacency_offsets = gpu_vertbuf_create_from_format(
      get_origindex_format(), cache->num_subdiv_verts + 1);

  int *vertex_offsets = (int *)GPU_vertbuf_get_data(cache->subdiv_vertex_face_adjacency_offsets);
  memset(vertex_offsets, 0, sizeof(int) * cache->num_subdiv_verts + 1);

  for (int i = 0; i < cache->num_subdiv_loops; i++) {
    vertex_offsets[cache->subdiv_loop_subdiv_vert_index[i]]++;
  }

  int ofs = vertex_offsets[0];
  vertex_offsets[0] = 0;
  for (uint i = 1; i < cache->num_subdiv_verts + 1; i++) {
    int tmp = vertex_offsets[i];
    vertex_offsets[i] = ofs;
    ofs += tmp;
  }

  cache->subdiv_vertex_face_adjacency = gpu_vertbuf_create_from_format(get_origindex_format(),
                                                                       cache->num_subdiv_loops);
  int *adjacent_faces = (int *)GPU_vertbuf_get_data(cache->subdiv_vertex_face_adjacency);
  int *tmp_set_faces = static_cast<int *>(
      MEM_callocN(sizeof(int) * cache->num_subdiv_verts, "tmp subdiv vertex offset"));

  for (int i = 0; i < cache->num_subdiv_loops / 4; i++) {
    for (int j = 0; j < 4; j++) {
      const int subdiv_vertex = cache->subdiv_loop_subdiv_vert_index[i * 4 + j];
      int first_face_offset = vertex_offsets[subdiv_vertex] + tmp_set_faces[subdiv_vertex];
      adjacent_faces[first_face_offset] = i;
      tmp_set_faces[subdiv_vertex] += 1;
    }
  }

  MEM_freeN(tmp_set_faces);
}

static bool draw_subdiv_build_cache(DRWSubdivCache *cache,
                                    Subdiv *subdiv,
                                    Mesh *mesh_eval,
                                    const SubsurfRuntimeData *runtime_data)
{
  SubdivToMeshSettings to_mesh_settings;
  to_mesh_settings.resolution = runtime_data->resolution;
  to_mesh_settings.use_optimal_display = false;

  if (cache->resolution != to_mesh_settings.resolution) {
    /* Resolution changed, we need to rebuild, free any existing cached data. */
    draw_subdiv_cache_free(cache);
  }

  /* If the resolution between the cache and the settings match for some reason, check if the patch
   * coordinates were not already generated. Those coordinates are specific to the resolution, so
   * they should be null either after initialization, or after freeing if the resolution (or some
   * other subdivision setting) changed.
   */
  if (cache->patch_coords != nullptr) {
    return true;
  }

  DRWCacheBuildingContext cache_building_context;
  memset(&cache_building_context, 0, sizeof(DRWCacheBuildingContext));
  cache_building_context.coarse_mesh = mesh_eval;
  cache_building_context.settings = &to_mesh_settings;
  cache_building_context.cache = cache;

  do_subdiv_traversal(&cache_building_context, subdiv);
  if (cache->num_subdiv_loops == 0 && cache->num_subdiv_verts == 0 &&
      !cache->may_have_loose_geom) {
    /* Either the traversal failed, or we have an empty mesh, either way we cannot go any further.
     * The subdiv_polygon_offset cannot then be reliably stored in the cache, so free it directly.
     */
    MEM_SAFE_FREE(cache->subdiv_polygon_offset);
    return false;
  }

  /* Only build polygon related data if we have polygons. */
  const Span<MPoly> polys = blender::bke::mesh_polygons(*mesh_eval);
  if (cache->num_subdiv_loops != 0) {
    /* Build buffers for the PatchMap. */
    draw_patch_map_build(&cache->gpu_patch_map, subdiv);

    cache->face_ptex_offset = BKE_subdiv_face_ptex_offset_get(subdiv);

    /* Build patch coordinates for all the face dots. */
    cache->fdots_patch_coords = gpu_vertbuf_create_from_format(get_blender_patch_coords_format(),
                                                               mesh_eval->totpoly);
    CompressedPatchCoord *blender_fdots_patch_coords = (CompressedPatchCoord *)
        GPU_vertbuf_get_data(cache->fdots_patch_coords);
    for (int i = 0; i < mesh_eval->totpoly; i++) {
      const int ptex_face_index = cache->face_ptex_offset[i];
      if (polys[i].totloop == 4) {
        /* For quads, the center coordinate of the coarse face has `u = v = 0.5`. */
        blender_fdots_patch_coords[i] = make_patch_coord(ptex_face_index, 0.5f, 0.5f);
      }
      else {
        /* For N-gons, since they are split into quads from the center, and since the center is
         * chosen to be the top right corner of each quad, the center coordinate of the coarse face
         * is any one of those top right corners with `u = v = 1.0`. */
        blender_fdots_patch_coords[i] = make_patch_coord(ptex_face_index, 1.0f, 1.0f);
      }
    }

    cache->subdiv_polygon_offset_buffer = draw_subdiv_build_origindex_buffer(
        cache->subdiv_polygon_offset, polys.size());

    cache->face_ptex_offset_buffer = draw_subdiv_build_origindex_buffer(cache->face_ptex_offset,
                                                                        polys.size() + 1);

    build_vertex_face_adjacency_maps(cache);
  }

  cache->resolution = to_mesh_settings.resolution;
  cache->num_coarse_poly = polys.size();

  /* To avoid floating point precision issues when evaluating patches at patch boundaries,
   * ensure that all loops sharing a vertex use the same patch coordinate. This could cause
   * the mesh to not be watertight, leading to shadowing artifacts (see T97877). */
  blender::Vector<int> first_loop_index(cache->num_subdiv_verts, -1);

  /* Save coordinates for corners, as attributes may vary for each loop connected to the same
   * vertex. */
  memcpy(GPU_vertbuf_get_data(cache->corner_patch_coords),
         cache_building_context.patch_coords,
         sizeof(CompressedPatchCoord) * cache->num_subdiv_loops);

  for (int i = 0; i < cache->num_subdiv_loops; i++) {
    const int vertex = cache_building_context.subdiv_loop_subdiv_vert_index[i];
    if (first_loop_index[vertex] != -1) {
      continue;
    }
    first_loop_index[vertex] = i;
  }

  for (int i = 0; i < cache->num_subdiv_loops; i++) {
    const int vertex = cache_building_context.subdiv_loop_subdiv_vert_index[i];
    cache_building_context.patch_coords[i] =
        cache_building_context.patch_coords[first_loop_index[vertex]];
  }

  /* Cleanup. */
  MEM_SAFE_FREE(cache_building_context.vert_origindex_map);
  MEM_SAFE_FREE(cache_building_context.edge_origindex_map);

  return true;
}

/** \} */

/* -------------------------------------------------------------------- */
/** \name DRWSubdivUboStorage.
 *
 * Common uniforms for the various shaders.
 * \{ */

struct DRWSubdivUboStorage {
  /* Offsets in the buffers data where the source and destination data start. */
  int src_offset;
  int dst_offset;

  /* Parameters for the DRWPatchMap. */
  int min_patch_face;
  int max_patch_face;
  int max_depth;
  int patches_are_triangular;

  /* Coarse topology information. */
  int coarse_poly_count;
  uint edge_loose_offset;

  /* Refined topology information. */
  uint num_subdiv_loops;

  /* Subdivision settings, is int in C but bool in the GLSL code, as there, bools have the same
   * size as ints, so we should use int in C to ensure that the size of the structure is what GLSL
   * expects. */
  int optimal_display;

  /* The sculpt mask data layer may be null. */
  int has_sculpt_mask;

  /* Masks for the extra coarse face data. */
  uint coarse_face_select_mask;
  uint coarse_face_smooth_mask;
  uint coarse_face_active_mask;
  uint coarse_face_hidden_mask;
  uint coarse_face_loopstart_mask;

  /* Number of elements to process in the compute shader (can be the coarse quad count, or the
   * final vertex count, depending on which compute pass we do). This is used to early out in case
   * of out of bond accesses as compute dispatch are of fixed size. */
  uint total_dispatch_size;

  int is_edit_mode;
  int use_hide;
  int _pad3;
};

static_assert((sizeof(DRWSubdivUboStorage) % 16) == 0,
              "DRWSubdivUboStorage is not padded to a multiple of the size of vec4");

static void draw_subdiv_init_ubo_storage(const DRWSubdivCache *cache,
                                         DRWSubdivUboStorage *ubo,
                                         const int src_offset,
                                         const int dst_offset,
                                         const uint total_dispatch_size,
                                         const bool has_sculpt_mask)
{
  ubo->src_offset = src_offset;
  ubo->dst_offset = dst_offset;
  ubo->min_patch_face = cache->gpu_patch_map.min_patch_face;
  ubo->max_patch_face = cache->gpu_patch_map.max_patch_face;
  ubo->max_depth = cache->gpu_patch_map.max_depth;
  ubo->patches_are_triangular = cache->gpu_patch_map.patches_are_triangular;
  ubo->coarse_poly_count = cache->num_coarse_poly;
  ubo->optimal_display = cache->optimal_display;
  ubo->num_subdiv_loops = cache->num_subdiv_loops;
  ubo->edge_loose_offset = cache->num_subdiv_loops * 2;
  ubo->has_sculpt_mask = has_sculpt_mask;
  ubo->coarse_face_smooth_mask = SUBDIV_COARSE_FACE_FLAG_SMOOTH_MASK;
  ubo->coarse_face_select_mask = SUBDIV_COARSE_FACE_FLAG_SELECT_MASK;
  ubo->coarse_face_active_mask = SUBDIV_COARSE_FACE_FLAG_ACTIVE_MASK;
  ubo->coarse_face_hidden_mask = SUBDIV_COARSE_FACE_FLAG_HIDDEN_MASK;
  ubo->coarse_face_loopstart_mask = SUBDIV_COARSE_FACE_LOOP_START_MASK;
  ubo->total_dispatch_size = total_dispatch_size;
  ubo->is_edit_mode = cache->is_edit_mode;
  ubo->use_hide = cache->use_hide;
}

static void draw_subdiv_ubo_update_and_bind(const DRWSubdivCache *cache,
                                            GPUShader *shader,
                                            const int src_offset,
                                            const int dst_offset,
                                            const uint total_dispatch_size,
                                            const bool has_sculpt_mask = false)
{
  DRWSubdivUboStorage storage;
  draw_subdiv_init_ubo_storage(
      cache, &storage, src_offset, dst_offset, total_dispatch_size, has_sculpt_mask);

  if (!cache->ubo) {
    const_cast<DRWSubdivCache *>(cache)->ubo = GPU_uniformbuf_create_ex(
        sizeof(DRWSubdivUboStorage), &storage, "DRWSubdivUboStorage");
  }

  GPU_uniformbuf_update(cache->ubo, &storage);

  const int binding = GPU_shader_get_uniform_block_binding(shader, "shader_data");
  GPU_uniformbuf_bind(cache->ubo, binding);
}

/** \} */

// --------------------------------------------------------

#define SUBDIV_LOCAL_WORK_GROUP_SIZE 64
static uint get_dispatch_size(uint elements)
{
  return divide_ceil_u(elements, SUBDIV_LOCAL_WORK_GROUP_SIZE);
}

/**
 * Helper to ensure that the UBO is always initialized before dispatching computes and that the
 * same number of elements that need to be processed is used for the UBO and the dispatch size.
 * Use this instead of a raw call to #GPU_compute_dispatch.
 */
static void drw_subdiv_compute_dispatch(const DRWSubdivCache *cache,
                                        GPUShader *shader,
                                        const int src_offset,
                                        const int dst_offset,
                                        uint total_dispatch_size,
                                        const bool has_sculpt_mask = false)
{
  const uint max_res_x = static_cast<uint>(GPU_max_work_group_count(0));

  const uint dispatch_size = get_dispatch_size(total_dispatch_size);
  uint dispatch_rx = dispatch_size;
  uint dispatch_ry = 1u;
  if (dispatch_rx > max_res_x) {
    /* Since there are some limitations with regards to the maximum work group size (could be as
     * low as 64k elements per call), we split the number elements into a "2d" number, with the
     * final index being computed as `res_x + res_y * max_work_group_size`. Even with a maximum
     * work group size of 64k, that still leaves us with roughly `64k * 64k = 4` billion elements
     * total, which should be enough. If not, we could also use the 3rd dimension. */
    /* TODO(fclem): We could dispatch fewer groups if we compute the prime factorization and
     * get the smallest rect fitting the requirements. */
    dispatch_rx = dispatch_ry = ceilf(sqrtf(dispatch_size));
    /* Avoid a completely empty dispatch line caused by rounding. */
    if ((dispatch_rx * (dispatch_ry - 1)) >= dispatch_size) {
      dispatch_ry -= 1;
    }
  }

  /* X and Y dimensions may have different limits so the above computation may not be right, but
   * even with the standard 64k minimum on all dimensions we still have a lot of room. Therefore,
   * we presume it all fits. */
  BLI_assert(dispatch_ry < static_cast<uint>(GPU_max_work_group_count(1)));

  draw_subdiv_ubo_update_and_bind(
      cache, shader, src_offset, dst_offset, total_dispatch_size, has_sculpt_mask);

  GPU_compute_dispatch(shader, dispatch_rx, dispatch_ry, 1);
}

void draw_subdiv_extract_pos_nor(const DRWSubdivCache *cache,
                                 GPUVertBuf *pos_nor,
                                 GPUVertBuf *orco)
{
  if (!draw_subdiv_cache_need_polygon_data(cache)) {
    /* Happens on meshes with only loose geometry. */
    return;
  }

  Subdiv *subdiv = cache->subdiv;
  OpenSubdiv_Evaluator *evaluator = subdiv->evaluator;

  OpenSubdiv_Buffer src_buffer_interface;
  GPUVertBuf *src_buffer = create_buffer_and_interface(&src_buffer_interface,
                                                       get_subdiv_vertex_format());
  evaluator->wrapSrcBuffer(evaluator, &src_buffer_interface);

  GPUVertBuf *src_extra_buffer = nullptr;
  if (orco) {
    OpenSubdiv_Buffer src_extra_buffer_interface;
    src_extra_buffer = create_buffer_and_interface(&src_extra_buffer_interface,
                                                   get_subdiv_vertex_format());
    evaluator->wrapSrcVertexDataBuffer(evaluator, &src_extra_buffer_interface);
  }

  OpenSubdiv_Buffer patch_arrays_buffer_interface;
  GPUVertBuf *patch_arrays_buffer = create_buffer_and_interface(&patch_arrays_buffer_interface,
                                                                get_patch_array_format());
  evaluator->fillPatchArraysBuffer(evaluator, &patch_arrays_buffer_interface);

  OpenSubdiv_Buffer patch_index_buffer_interface;
  GPUVertBuf *patch_index_buffer = create_buffer_and_interface(&patch_index_buffer_interface,
                                                               get_patch_index_format());
  evaluator->wrapPatchIndexBuffer(evaluator, &patch_index_buffer_interface);

  OpenSubdiv_Buffer patch_param_buffer_interface;
  GPUVertBuf *patch_param_buffer = create_buffer_and_interface(&patch_param_buffer_interface,
                                                               get_patch_param_format());
  evaluator->wrapPatchParamBuffer(evaluator, &patch_param_buffer_interface);

  GPUShader *shader = get_patch_evaluation_shader(orco ? SHADER_PATCH_EVALUATION_ORCO :
                                                         SHADER_PATCH_EVALUATION);
  GPU_shader_bind(shader);

  int binding_point = 0;
  GPU_vertbuf_bind_as_ssbo(src_buffer, binding_point++);
  GPU_vertbuf_bind_as_ssbo(cache->gpu_patch_map.patch_map_handles, binding_point++);
  GPU_vertbuf_bind_as_ssbo(cache->gpu_patch_map.patch_map_quadtree, binding_point++);
  GPU_vertbuf_bind_as_ssbo(cache->patch_coords, binding_point++);
  GPU_vertbuf_bind_as_ssbo(cache->verts_orig_index, binding_point++);
  GPU_vertbuf_bind_as_ssbo(patch_arrays_buffer, binding_point++);
  GPU_vertbuf_bind_as_ssbo(patch_index_buffer, binding_point++);
  GPU_vertbuf_bind_as_ssbo(patch_param_buffer, binding_point++);
  GPU_vertbuf_bind_as_ssbo(pos_nor, binding_point++);
  if (orco) {
    GPU_vertbuf_bind_as_ssbo(src_extra_buffer, binding_point++);
    GPU_vertbuf_bind_as_ssbo(orco, binding_point++);
  }
  BLI_assert(binding_point <= MAX_GPU_SUBDIV_SSBOS);

  drw_subdiv_compute_dispatch(cache, shader, 0, 0, cache->num_subdiv_quads);

  /* This generates a vertex buffer, so we need to put a barrier on the vertex attribute array.
   * We also need it for subsequent compute shaders, so a barrier on the shader storage is also
   * needed. */
  GPU_memory_barrier(GPU_BARRIER_SHADER_STORAGE | GPU_BARRIER_VERTEX_ATTRIB_ARRAY);

  /* Cleanup. */
  GPU_shader_unbind();

  GPU_vertbuf_discard(patch_index_buffer);
  GPU_vertbuf_discard(patch_param_buffer);
  GPU_vertbuf_discard(patch_arrays_buffer);
  GPU_vertbuf_discard(src_buffer);
  GPU_VERTBUF_DISCARD_SAFE(src_extra_buffer);
}

void draw_subdiv_extract_uvs(const DRWSubdivCache *cache,
                             GPUVertBuf *uvs,
                             const int face_varying_channel,
                             const int dst_offset)
{
  if (!draw_subdiv_cache_need_polygon_data(cache)) {
    /* Happens on meshes with only loose geometry. */
    return;
  }

  Subdiv *subdiv = cache->subdiv;
  OpenSubdiv_Evaluator *evaluator = subdiv->evaluator;

  OpenSubdiv_Buffer src_buffer_interface;
  GPUVertBuf *src_buffer = create_buffer_and_interface(&src_buffer_interface, get_uvs_format());
  evaluator->wrapFVarSrcBuffer(evaluator, face_varying_channel, &src_buffer_interface);

  OpenSubdiv_Buffer patch_arrays_buffer_interface;
  GPUVertBuf *patch_arrays_buffer = create_buffer_and_interface(&patch_arrays_buffer_interface,
                                                                get_patch_array_format());
  evaluator->fillFVarPatchArraysBuffer(
      evaluator, face_varying_channel, &patch_arrays_buffer_interface);

  OpenSubdiv_Buffer patch_index_buffer_interface;
  GPUVertBuf *patch_index_buffer = create_buffer_and_interface(&patch_index_buffer_interface,
                                                               get_patch_index_format());
  evaluator->wrapFVarPatchIndexBuffer(
      evaluator, face_varying_channel, &patch_index_buffer_interface);

  OpenSubdiv_Buffer patch_param_buffer_interface;
  GPUVertBuf *patch_param_buffer = create_buffer_and_interface(&patch_param_buffer_interface,
                                                               get_patch_param_format());
  evaluator->wrapFVarPatchParamBuffer(
      evaluator, face_varying_channel, &patch_param_buffer_interface);

  GPUShader *shader = get_patch_evaluation_shader(SHADER_PATCH_EVALUATION_FVAR);
  GPU_shader_bind(shader);

  int binding_point = 0;
  GPU_vertbuf_bind_as_ssbo(src_buffer, binding_point++);
  GPU_vertbuf_bind_as_ssbo(cache->gpu_patch_map.patch_map_handles, binding_point++);
  GPU_vertbuf_bind_as_ssbo(cache->gpu_patch_map.patch_map_quadtree, binding_point++);
  GPU_vertbuf_bind_as_ssbo(cache->corner_patch_coords, binding_point++);
  GPU_vertbuf_bind_as_ssbo(cache->verts_orig_index, binding_point++);
  GPU_vertbuf_bind_as_ssbo(patch_arrays_buffer, binding_point++);
  GPU_vertbuf_bind_as_ssbo(patch_index_buffer, binding_point++);
  GPU_vertbuf_bind_as_ssbo(patch_param_buffer, binding_point++);
  GPU_vertbuf_bind_as_ssbo(uvs, binding_point++);
  BLI_assert(binding_point <= MAX_GPU_SUBDIV_SSBOS);

  /* The buffer offset has the stride baked in (which is 2 as we have UVs) so remove the stride by
   * dividing by 2 */
  const int src_offset = src_buffer_interface.buffer_offset / 2;
  drw_subdiv_compute_dispatch(cache, shader, src_offset, dst_offset, cache->num_subdiv_quads);

  /* This generates a vertex buffer, so we need to put a barrier on the vertex attribute array.
   * Since it may also be used for computing UV stretches, we also need a barrier on the shader
   * storage. */
  GPU_memory_barrier(GPU_BARRIER_VERTEX_ATTRIB_ARRAY | GPU_BARRIER_SHADER_STORAGE);

  /* Cleanup. */
  GPU_shader_unbind();

  GPU_vertbuf_discard(patch_index_buffer);
  GPU_vertbuf_discard(patch_param_buffer);
  GPU_vertbuf_discard(patch_arrays_buffer);
  GPU_vertbuf_discard(src_buffer);
}

void draw_subdiv_interp_custom_data(const DRWSubdivCache *cache,
                                    GPUVertBuf *src_data,
                                    GPUVertBuf *dst_data,
                                    int dimensions,
                                    int dst_offset,
                                    bool compress_to_u16)
{
  GPUShader *shader = nullptr;

  if (!draw_subdiv_cache_need_polygon_data(cache)) {
    /* Happens on meshes with only loose geometry. */
    return;
  }

  if (dimensions == 1) {
    shader = get_subdiv_shader(SHADER_COMP_CUSTOM_DATA_INTERP_1D,
                               "#define SUBDIV_POLYGON_OFFSET\n"
                               "#define DIMENSIONS 1\n");
  }
  else if (dimensions == 2) {
    shader = get_subdiv_shader(SHADER_COMP_CUSTOM_DATA_INTERP_2D,
                               "#define SUBDIV_POLYGON_OFFSET\n"
                               "#define DIMENSIONS 2\n");
  }
  else if (dimensions == 3) {
    shader = get_subdiv_shader(SHADER_COMP_CUSTOM_DATA_INTERP_3D,
                               "#define SUBDIV_POLYGON_OFFSET\n"
                               "#define DIMENSIONS 3\n");
  }
  else if (dimensions == 4) {
    if (compress_to_u16) {
      shader = get_subdiv_shader(SHADER_COMP_CUSTOM_DATA_INTERP_4D,
                                 "#define SUBDIV_POLYGON_OFFSET\n"
                                 "#define DIMENSIONS 4\n"
                                 "#define GPU_FETCH_U16_TO_FLOAT\n");
    }
    else {
      shader = get_subdiv_shader(SHADER_COMP_CUSTOM_DATA_INTERP_4D,
                                 "#define SUBDIV_POLYGON_OFFSET\n"
                                 "#define DIMENSIONS 4\n");
    }
  }
  else {
    /* Crash if dimensions are not supported. */
  }

  GPU_shader_bind(shader);

  int binding_point = 0;
  /* subdiv_polygon_offset is always at binding point 0 for each shader using it. */
  GPU_vertbuf_bind_as_ssbo(cache->subdiv_polygon_offset_buffer, binding_point++);
  GPU_vertbuf_bind_as_ssbo(src_data, binding_point++);
  GPU_vertbuf_bind_as_ssbo(cache->face_ptex_offset_buffer, binding_point++);
  GPU_vertbuf_bind_as_ssbo(cache->corner_patch_coords, binding_point++);
  GPU_vertbuf_bind_as_ssbo(cache->extra_coarse_face_data, binding_point++);
  GPU_vertbuf_bind_as_ssbo(dst_data, binding_point++);
  BLI_assert(binding_point <= MAX_GPU_SUBDIV_SSBOS);

  drw_subdiv_compute_dispatch(cache, shader, 0, dst_offset, cache->num_subdiv_quads);

  /* This generates a vertex buffer, so we need to put a barrier on the vertex attribute array. Put
   * a barrier on the shader storage as we may use the result in another compute shader. */
  GPU_memory_barrier(GPU_BARRIER_SHADER_STORAGE | GPU_BARRIER_VERTEX_ATTRIB_ARRAY);

  /* Cleanup. */
  GPU_shader_unbind();
}

void draw_subdiv_build_sculpt_data_buffer(const DRWSubdivCache *cache,
                                          GPUVertBuf *mask_vbo,
                                          GPUVertBuf *face_set_vbo,
                                          GPUVertBuf *sculpt_data)
{
  GPUShader *shader = get_subdiv_shader(SHADER_BUFFER_SCULPT_DATA, nullptr);
  GPU_shader_bind(shader);

  /* Mask VBO is always at binding point 0. */
  if (mask_vbo) {
    GPU_vertbuf_bind_as_ssbo(mask_vbo, 0);
  }

  int binding_point = 1;
  GPU_vertbuf_bind_as_ssbo(face_set_vbo, binding_point++);
  GPU_vertbuf_bind_as_ssbo(sculpt_data, binding_point++);
  BLI_assert(binding_point <= MAX_GPU_SUBDIV_SSBOS);

  drw_subdiv_compute_dispatch(cache, shader, 0, 0, cache->num_subdiv_quads, mask_vbo != nullptr);

  /* This generates a vertex buffer, so we need to put a barrier on the vertex attribute array. */
  GPU_memory_barrier(GPU_BARRIER_VERTEX_ATTRIB_ARRAY);

  /* Cleanup. */
  GPU_shader_unbind();
}

void draw_subdiv_accumulate_normals(const DRWSubdivCache *cache,
                                    GPUVertBuf *pos_nor,
                                    GPUVertBuf *face_adjacency_offsets,
                                    GPUVertBuf *face_adjacency_lists,
                                    GPUVertBuf *vertex_loop_map,
                                    GPUVertBuf *vertex_normals)
{
  GPUShader *shader = get_subdiv_shader(SHADER_BUFFER_NORMALS_ACCUMULATE, nullptr);
  GPU_shader_bind(shader);

  int binding_point = 0;

  GPU_vertbuf_bind_as_ssbo(pos_nor, binding_point++);
  GPU_vertbuf_bind_as_ssbo(face_adjacency_offsets, binding_point++);
  GPU_vertbuf_bind_as_ssbo(face_adjacency_lists, binding_point++);
  GPU_vertbuf_bind_as_ssbo(vertex_loop_map, binding_point++);
  GPU_vertbuf_bind_as_ssbo(vertex_normals, binding_point++);
  BLI_assert(binding_point <= MAX_GPU_SUBDIV_SSBOS);

  drw_subdiv_compute_dispatch(cache, shader, 0, 0, cache->num_subdiv_verts);

  /* This generates a vertex buffer, so we need to put a barrier on the vertex attribute array.
   * We also need it for subsequent compute shaders, so a barrier on the shader storage is also
   * needed. */
  GPU_memory_barrier(GPU_BARRIER_SHADER_STORAGE | GPU_BARRIER_VERTEX_ATTRIB_ARRAY);

  /* Cleanup. */
  GPU_shader_unbind();
}

void draw_subdiv_finalize_normals(const DRWSubdivCache *cache,
                                  GPUVertBuf *vertex_normals,
                                  GPUVertBuf *subdiv_loop_subdiv_vert_index,
                                  GPUVertBuf *pos_nor)
{
  GPUShader *shader = get_subdiv_shader(SHADER_BUFFER_NORMALS_FINALIZE, nullptr);
  GPU_shader_bind(shader);

  int binding_point = 0;
  GPU_vertbuf_bind_as_ssbo(vertex_normals, binding_point++);
  GPU_vertbuf_bind_as_ssbo(subdiv_loop_subdiv_vert_index, binding_point++);
  GPU_vertbuf_bind_as_ssbo(pos_nor, binding_point++);
  BLI_assert(binding_point <= MAX_GPU_SUBDIV_SSBOS);

  drw_subdiv_compute_dispatch(cache, shader, 0, 0, cache->num_subdiv_quads);

  /* This generates a vertex buffer, so we need to put a barrier on the vertex attribute array.
   * We also need it for subsequent compute shaders, so a barrier on the shader storage is also
   * needed. */
  GPU_memory_barrier(GPU_BARRIER_SHADER_STORAGE | GPU_BARRIER_VERTEX_ATTRIB_ARRAY);

  /* Cleanup. */
  GPU_shader_unbind();
}

void draw_subdiv_finalize_custom_normals(const DRWSubdivCache *cache,
                                         GPUVertBuf *src_custom_normals,
                                         GPUVertBuf *pos_nor)
{
  GPUShader *shader = get_subdiv_shader(SHADER_BUFFER_NORMALS_FINALIZE, "#define CUSTOM_NORMALS");
  GPU_shader_bind(shader);

  int binding_point = 0;
  GPU_vertbuf_bind_as_ssbo(src_custom_normals, binding_point++);
  /* outputPosNor is bound at index 2 in the base shader. */
  binding_point = 2;
  GPU_vertbuf_bind_as_ssbo(pos_nor, binding_point++);
  BLI_assert(binding_point <= MAX_GPU_SUBDIV_SSBOS);

  drw_subdiv_compute_dispatch(cache, shader, 0, 0, cache->num_subdiv_quads);

  /* This generates a vertex buffer, so we need to put a barrier on the vertex attribute array.
   * We also need it for subsequent compute shaders, so a barrier on the shader storage is also
   * needed. */
  GPU_memory_barrier(GPU_BARRIER_SHADER_STORAGE | GPU_BARRIER_VERTEX_ATTRIB_ARRAY);

  /* Cleanup. */
  GPU_shader_unbind();
}

void draw_subdiv_build_tris_buffer(const DRWSubdivCache *cache,
                                   GPUIndexBuf *subdiv_tris,
                                   const int material_count)
{
  if (!draw_subdiv_cache_need_polygon_data(cache)) {
    /* Happens on meshes with only loose geometry. */
    return;
  }

  const bool do_single_material = material_count <= 1;

  const char *defines = "#define SUBDIV_POLYGON_OFFSET\n";
  if (do_single_material) {
    defines =
        "#define SUBDIV_POLYGON_OFFSET\n"
        "#define SINGLE_MATERIAL\n";
  }

  GPUShader *shader = get_subdiv_shader(
      do_single_material ? SHADER_BUFFER_TRIS : SHADER_BUFFER_TRIS_MULTIPLE_MATERIALS, defines);
  GPU_shader_bind(shader);

  int binding_point = 0;

  /* subdiv_polygon_offset is always at binding point 0 for each shader using it. */
  GPU_vertbuf_bind_as_ssbo(cache->subdiv_polygon_offset_buffer, binding_point++);
  GPU_vertbuf_bind_as_ssbo(cache->extra_coarse_face_data, binding_point++);

  /* Outputs */
  GPU_indexbuf_bind_as_ssbo(subdiv_tris, binding_point++);

  if (!do_single_material) {
    GPU_vertbuf_bind_as_ssbo(cache->polygon_mat_offset, binding_point++);
  }

  BLI_assert(binding_point <= MAX_GPU_SUBDIV_SSBOS);

  drw_subdiv_compute_dispatch(cache, shader, 0, 0, cache->num_subdiv_quads);

  /* This generates an index buffer, so we need to put a barrier on the element array. */
  GPU_memory_barrier(GPU_BARRIER_ELEMENT_ARRAY);

  /* Cleanup. */
  GPU_shader_unbind();
}

void draw_subdiv_build_fdots_buffers(const DRWSubdivCache *cache,
                                     GPUVertBuf *fdots_pos,
                                     GPUVertBuf *fdots_nor,
                                     GPUIndexBuf *fdots_indices)
{
  if (!draw_subdiv_cache_need_polygon_data(cache)) {
    /* Happens on meshes with only loose geometry. */
    return;
  }

  Subdiv *subdiv = cache->subdiv;
  OpenSubdiv_Evaluator *evaluator = subdiv->evaluator;

  OpenSubdiv_Buffer src_buffer_interface;
  GPUVertBuf *src_buffer = create_buffer_and_interface(&src_buffer_interface,
                                                       get_subdiv_vertex_format());
  evaluator->wrapSrcBuffer(evaluator, &src_buffer_interface);

  OpenSubdiv_Buffer patch_arrays_buffer_interface;
  GPUVertBuf *patch_arrays_buffer = create_buffer_and_interface(&patch_arrays_buffer_interface,
                                                                get_patch_array_format());
  opensubdiv_gpu_buffer_init(&patch_arrays_buffer_interface, patch_arrays_buffer);
  evaluator->fillPatchArraysBuffer(evaluator, &patch_arrays_buffer_interface);

  OpenSubdiv_Buffer patch_index_buffer_interface;
  GPUVertBuf *patch_index_buffer = create_buffer_and_interface(&patch_index_buffer_interface,
                                                               get_patch_index_format());
  evaluator->wrapPatchIndexBuffer(evaluator, &patch_index_buffer_interface);

  OpenSubdiv_Buffer patch_param_buffer_interface;
  GPUVertBuf *patch_param_buffer = create_buffer_and_interface(&patch_param_buffer_interface,
                                                               get_patch_param_format());
  evaluator->wrapPatchParamBuffer(evaluator, &patch_param_buffer_interface);

  GPUShader *shader = get_patch_evaluation_shader(
      fdots_nor ? SHADER_PATCH_EVALUATION_FACE_DOTS_WITH_NORMALS :
                  SHADER_PATCH_EVALUATION_FACE_DOTS);
  GPU_shader_bind(shader);

  int binding_point = 0;
  GPU_vertbuf_bind_as_ssbo(src_buffer, binding_point++);
  GPU_vertbuf_bind_as_ssbo(cache->gpu_patch_map.patch_map_handles, binding_point++);
  GPU_vertbuf_bind_as_ssbo(cache->gpu_patch_map.patch_map_quadtree, binding_point++);
  GPU_vertbuf_bind_as_ssbo(cache->fdots_patch_coords, binding_point++);
  GPU_vertbuf_bind_as_ssbo(cache->verts_orig_index, binding_point++);
  GPU_vertbuf_bind_as_ssbo(patch_arrays_buffer, binding_point++);
  GPU_vertbuf_bind_as_ssbo(patch_index_buffer, binding_point++);
  GPU_vertbuf_bind_as_ssbo(patch_param_buffer, binding_point++);
  GPU_vertbuf_bind_as_ssbo(fdots_pos, binding_point++);
  /* F-dots normals may not be requested, still reserve the binding point. */
  if (fdots_nor) {
    GPU_vertbuf_bind_as_ssbo(fdots_nor, binding_point);
  }
  binding_point++;
  GPU_indexbuf_bind_as_ssbo(fdots_indices, binding_point++);
  GPU_vertbuf_bind_as_ssbo(cache->extra_coarse_face_data, binding_point++);
  BLI_assert(binding_point <= MAX_GPU_SUBDIV_SSBOS);

  drw_subdiv_compute_dispatch(cache, shader, 0, 0, cache->num_coarse_poly);

  /* This generates two vertex buffers and an index buffer, so we need to put a barrier on the
   * vertex attributes and element arrays. */
  GPU_memory_barrier(GPU_BARRIER_VERTEX_ATTRIB_ARRAY | GPU_BARRIER_ELEMENT_ARRAY);

  /* Cleanup. */
  GPU_shader_unbind();

  GPU_vertbuf_discard(patch_index_buffer);
  GPU_vertbuf_discard(patch_param_buffer);
  GPU_vertbuf_discard(patch_arrays_buffer);
  GPU_vertbuf_discard(src_buffer);
}

void draw_subdiv_build_lines_buffer(const DRWSubdivCache *cache, GPUIndexBuf *lines_indices)
{
  GPUShader *shader = get_subdiv_shader(SHADER_BUFFER_LINES, "#define SUBDIV_POLYGON_OFFSET\n");
  GPU_shader_bind(shader);

  int binding_point = 0;
  GPU_vertbuf_bind_as_ssbo(cache->subdiv_polygon_offset_buffer, binding_point++);
  GPU_vertbuf_bind_as_ssbo(cache->edges_orig_index, binding_point++);
  GPU_vertbuf_bind_as_ssbo(cache->extra_coarse_face_data, binding_point++);
  GPU_indexbuf_bind_as_ssbo(lines_indices, binding_point++);
  BLI_assert(binding_point <= MAX_GPU_SUBDIV_SSBOS);

  drw_subdiv_compute_dispatch(cache, shader, 0, 0, cache->num_subdiv_quads);

  /* This generates an index buffer, so we need to put a barrier on the element array. */
  GPU_memory_barrier(GPU_BARRIER_ELEMENT_ARRAY);

  /* Cleanup. */
  GPU_shader_unbind();
}

void draw_subdiv_build_lines_loose_buffer(const DRWSubdivCache *cache,
                                          GPUIndexBuf *lines_indices,
                                          GPUVertBuf *lines_flags,
                                          uint num_loose_edges)
{
  GPUShader *shader = get_subdiv_shader(SHADER_BUFFER_LINES_LOOSE, "#define LINES_LOOSE\n");
  GPU_shader_bind(shader);

  GPU_indexbuf_bind_as_ssbo(lines_indices, 3);
  GPU_vertbuf_bind_as_ssbo(lines_flags, 4);

  drw_subdiv_compute_dispatch(cache, shader, 0, 0, num_loose_edges);

  /* This generates an index buffer, so we need to put a barrier on the element array. */
  GPU_memory_barrier(GPU_BARRIER_ELEMENT_ARRAY);

  /* Cleanup. */
  GPU_shader_unbind();
}

void draw_subdiv_build_edge_fac_buffer(const DRWSubdivCache *cache,
                                       GPUVertBuf *pos_nor,
                                       GPUVertBuf *edge_idx,
                                       GPUVertBuf *edge_fac)
{
  /* No separate shader for the AMD driver case as we assume that the GPU will not change during
   * the execution of the program. */
  const char *defines = GPU_crappy_amd_driver() ? "#define GPU_AMD_DRIVER_BYTE_BUG\n" : nullptr;
  GPUShader *shader = get_subdiv_shader(SHADER_BUFFER_EDGE_FAC, defines);
  GPU_shader_bind(shader);

  int binding_point = 0;
  GPU_vertbuf_bind_as_ssbo(pos_nor, binding_point++);
  GPU_vertbuf_bind_as_ssbo(edge_idx, binding_point++);
  GPU_vertbuf_bind_as_ssbo(edge_fac, binding_point++);
  BLI_assert(binding_point <= MAX_GPU_SUBDIV_SSBOS);

  drw_subdiv_compute_dispatch(cache, shader, 0, 0, cache->num_subdiv_quads);

  /* This generates a vertex buffer, so we need to put a barrier on the vertex attribute array. */
  GPU_memory_barrier(GPU_BARRIER_VERTEX_ATTRIB_ARRAY);

  /* Cleanup. */
  GPU_shader_unbind();
}

void draw_subdiv_build_lnor_buffer(const DRWSubdivCache *cache,
                                   GPUVertBuf *pos_nor,
                                   GPUVertBuf *lnor)
{
  if (!draw_subdiv_cache_need_polygon_data(cache)) {
    /* Happens on meshes with only loose geometry. */
    return;
  }

  GPUShader *shader = get_subdiv_shader(SHADER_BUFFER_LNOR, "#define SUBDIV_POLYGON_OFFSET\n");
  GPU_shader_bind(shader);

  int binding_point = 0;
  /* Inputs */
  /* subdiv_polygon_offset is always at binding point 0 for each shader using it. */
  GPU_vertbuf_bind_as_ssbo(cache->subdiv_polygon_offset_buffer, binding_point++);
  GPU_vertbuf_bind_as_ssbo(pos_nor, binding_point++);
  GPU_vertbuf_bind_as_ssbo(cache->extra_coarse_face_data, binding_point++);
  GPU_vertbuf_bind_as_ssbo(cache->verts_orig_index, binding_point++);

  /* Outputs */
  GPU_vertbuf_bind_as_ssbo(lnor, binding_point++);
  BLI_assert(binding_point <= MAX_GPU_SUBDIV_SSBOS);

  drw_subdiv_compute_dispatch(cache, shader, 0, 0, cache->num_subdiv_quads);

  /* This generates a vertex buffer, so we need to put a barrier on the vertex attribute array. */
  GPU_memory_barrier(GPU_BARRIER_VERTEX_ATTRIB_ARRAY);

  /* Cleanup. */
  GPU_shader_unbind();
}

void draw_subdiv_build_edituv_stretch_area_buffer(const DRWSubdivCache *cache,
                                                  GPUVertBuf *coarse_data,
                                                  GPUVertBuf *subdiv_data)
{
  GPUShader *shader = get_subdiv_shader(SHADER_BUFFER_UV_STRETCH_AREA,
                                        "#define SUBDIV_POLYGON_OFFSET\n");
  GPU_shader_bind(shader);

  int binding_point = 0;
  /* Inputs */
  /* subdiv_polygon_offset is always at binding point 0 for each shader using it. */
  GPU_vertbuf_bind_as_ssbo(cache->subdiv_polygon_offset_buffer, binding_point++);
  GPU_vertbuf_bind_as_ssbo(coarse_data, binding_point++);

  /* Outputs */
  GPU_vertbuf_bind_as_ssbo(subdiv_data, binding_point++);
  BLI_assert(binding_point <= MAX_GPU_SUBDIV_SSBOS);

  drw_subdiv_compute_dispatch(cache, shader, 0, 0, cache->num_subdiv_quads);

  /* This generates a vertex buffer, so we need to put a barrier on the vertex attribute array. */
  GPU_memory_barrier(GPU_BARRIER_VERTEX_ATTRIB_ARRAY);

  /* Cleanup. */
  GPU_shader_unbind();
}

void draw_subdiv_build_edituv_stretch_angle_buffer(const DRWSubdivCache *cache,
                                                   GPUVertBuf *pos_nor,
                                                   GPUVertBuf *uvs,
                                                   int uvs_offset,
                                                   GPUVertBuf *stretch_angles)
{
  GPUShader *shader = get_subdiv_shader(SHADER_BUFFER_UV_STRETCH_ANGLE, nullptr);
  GPU_shader_bind(shader);

  int binding_point = 0;
  /* Inputs */
  GPU_vertbuf_bind_as_ssbo(pos_nor, binding_point++);
  GPU_vertbuf_bind_as_ssbo(uvs, binding_point++);

  /* Outputs */
  GPU_vertbuf_bind_as_ssbo(stretch_angles, binding_point++);
  BLI_assert(binding_point <= MAX_GPU_SUBDIV_SSBOS);

  drw_subdiv_compute_dispatch(cache, shader, uvs_offset, 0, cache->num_subdiv_quads);

  /* This generates a vertex buffer, so we need to put a barrier on the vertex attribute array. */
  GPU_memory_barrier(GPU_BARRIER_VERTEX_ATTRIB_ARRAY);

  /* Cleanup. */
  GPU_shader_unbind();
}

/* -------------------------------------------------------------------- */

/**
 * For material assignments we want indices for triangles that share a common material to be laid
 * out contiguously in memory. To achieve this, we sort the indices based on which material the
 * coarse polygon was assigned. The sort is performed by offsetting the loops indices so that they
 * are directly assigned to the right sorted indices.
 *
 * \code{.unparsed}
 * Here is a visual representation, considering four quads:
 * +---------+---------+---------+---------+
 * | 3     2 | 7     6 | 11   10 | 15   14 |
 * |         |         |         |         |
 * | 0     1 | 4     5 | 8     9 | 12   13 |
 * +---------+---------+---------+---------+
 *
 * If the first and third quads have the same material, we should have:
 * +---------+---------+---------+---------+
 * | 3     2 | 11   10 | 7     6 | 15   14 |
 * |         |         |         |         |
 * | 0     1 | 8     9 | 4     5 | 12   13 |
 * +---------+---------+---------+---------+
 *
 * So the offsets would be:
 * +---------+---------+---------+---------+
 * | 0     0 | 4     4 | -4   -4 | 0     0 |
 * |         |         |         |         |
 * | 0     0 | 4     4 | -4   -4 | 0     0 |
 * +---------+---------+---------+---------+
 * \endcode
 *
 * The offsets are computed not based on the loops indices, but on the number of subdivided
 * polygons for each coarse polygon. We then only store a single offset for each coarse polygon,
 * since all sub-faces are contiguous, they all share the same offset.
 */
static void draw_subdiv_cache_ensure_mat_offsets(DRWSubdivCache *cache,
                                                 Mesh *mesh_eval,
                                                 uint mat_len)
{
  draw_subdiv_cache_free_material_data(cache);

  const int number_of_quads = cache->num_subdiv_loops / 4;

  if (mat_len == 1) {
    cache->mat_start = static_cast<int *>(MEM_callocN(sizeof(int), "subdiv mat_end"));
    cache->mat_end = static_cast<int *>(MEM_callocN(sizeof(int), "subdiv mat_end"));
    cache->mat_start[0] = 0;
    cache->mat_end[0] = number_of_quads;
    return;
  }

  const blender::VArraySpan<int> material_indices = blender::bke::mesh_attributes(*mesh_eval)
                                                        .lookup_or_default<int>(
                                                            "material_index", ATTR_DOMAIN_FACE, 0);

  /* Count number of subdivided polygons for each material. */
  int *mat_start = static_cast<int *>(MEM_callocN(sizeof(int) * mat_len, "subdiv mat_start"));
  int *subdiv_polygon_offset = cache->subdiv_polygon_offset;

  /* TODO: parallel_reduce? */
<<<<<<< HEAD
  const Span<MPoly> polys = blender::bke::mesh_polygons(*mesh_eval);
  for (const int i : polys.index_range()) {
    const MPoly *mpoly = &polys[i];
=======
  for (int i = 0; i < mesh_eval->totpoly; i++) {
>>>>>>> 70f17113
    const int next_offset = (i == mesh_eval->totpoly - 1) ? number_of_quads :
                                                            subdiv_polygon_offset[i + 1];
    const int quad_count = next_offset - subdiv_polygon_offset[i];
    const int mat_index = material_indices[i];
    mat_start[mat_index] += quad_count;
  }

  /* Accumulate offsets. */
  int ofs = mat_start[0];
  mat_start[0] = 0;
  for (uint i = 1; i < mat_len; i++) {
    int tmp = mat_start[i];
    mat_start[i] = ofs;
    ofs += tmp;
  }

  /* Compute per polygon offsets. */
  int *mat_end = static_cast<int *>(MEM_dupallocN(mat_start));
  int *per_polygon_mat_offset = static_cast<int *>(
      MEM_mallocN(sizeof(int) * mesh_eval->totpoly, "per_polygon_mat_offset"));

<<<<<<< HEAD
  for (const int i : polys.index_range()) {
    const MPoly *mpoly = &polys[i];
    const int mat_index = mpoly->mat_nr;
=======
  for (int i = 0; i < mesh_eval->totpoly; i++) {
    const int mat_index = material_indices[i];
>>>>>>> 70f17113
    const int single_material_index = subdiv_polygon_offset[i];
    const int material_offset = mat_end[mat_index];
    const int next_offset = (i == mesh_eval->totpoly - 1) ? number_of_quads :
                                                            subdiv_polygon_offset[i + 1];
    const int quad_count = next_offset - subdiv_polygon_offset[i];
    mat_end[mat_index] += quad_count;

    per_polygon_mat_offset[i] = material_offset - single_material_index;
  }

  cache->polygon_mat_offset = draw_subdiv_build_origindex_buffer(per_polygon_mat_offset,
                                                                 mesh_eval->totpoly);
  cache->mat_start = mat_start;
  cache->mat_end = mat_end;

  MEM_freeN(per_polygon_mat_offset);
}

static bool draw_subdiv_create_requested_buffers(Object *ob,
                                                 Mesh *mesh,
                                                 MeshBatchCache *batch_cache,
                                                 MeshBufferCache *mbc,
                                                 const bool is_editmode,
                                                 const bool is_paint_mode,
                                                 const bool is_mode_active,
                                                 const float obmat[4][4],
                                                 const bool do_final,
                                                 const bool do_uvedit,
                                                 const bool do_cage,
                                                 const ToolSettings *ts,
                                                 const bool use_hide,
                                                 OpenSubdiv_EvaluatorCache *evaluator_cache)
{
  SubsurfRuntimeData *runtime_data = mesh->runtime.subsurf_runtime_data;
  BLI_assert(runtime_data && runtime_data->has_gpu_subdiv);

  if (runtime_data->settings.level == 0) {
    return false;
  }

  Mesh *mesh_eval = mesh;
  BMesh *bm = nullptr;
  if (mesh->edit_mesh) {
    mesh_eval = BKE_object_get_editmesh_eval_final(ob);
    bm = mesh->edit_mesh->bm;
  }

  Subdiv *subdiv = BKE_subsurf_modifier_subdiv_descriptor_ensure(runtime_data, mesh_eval, true);
  if (!subdiv) {
    return false;
  }

  draw_subdiv_invalidate_evaluator_for_orco(subdiv, mesh_eval);

  if (!BKE_subdiv_eval_begin_from_mesh(
          subdiv, mesh_eval, nullptr, SUBDIV_EVALUATOR_TYPE_GPU, evaluator_cache)) {
    /* This could happen in two situations:
     * - OpenSubdiv is disabled.
     * - Something totally bad happened, and OpenSubdiv rejected our
     *   topology.
     * In either way, we can't safely continue. However, we still have to handle potential loose
     * geometry, which is done separately. */
    if (mesh_eval->totpoly) {
      return false;
    }
  }

  DRWSubdivCache *draw_cache = mesh_batch_cache_ensure_subdiv_cache(batch_cache);
  if (!draw_subdiv_build_cache(draw_cache, subdiv, mesh_eval, runtime_data)) {
    return false;
  }

  /* Edges which do not come from coarse edges should not be drawn in edit cage mode. */
  const bool optimal_display = runtime_data->use_optimal_display || (is_editmode && !do_cage);

  draw_cache->bm = bm;
  draw_cache->mesh = mesh_eval;
  draw_cache->subdiv = subdiv;
  draw_cache->optimal_display = optimal_display;
  draw_cache->num_subdiv_triangles = tris_count_from_number_of_loops(draw_cache->num_subdiv_loops);

  /* Copy topology information for stats display. */
  runtime_data->stats_totvert = draw_cache->num_subdiv_verts;
  runtime_data->stats_totedge = draw_cache->num_subdiv_edges;
  runtime_data->stats_totpoly = draw_cache->num_subdiv_quads;
  runtime_data->stats_totloop = draw_cache->num_subdiv_loops;

  draw_cache->use_custom_loop_normals = (runtime_data->use_loop_normals) &&
                                        (mesh_eval->flag & ME_AUTOSMOOTH) &&
                                        CustomData_has_layer(&mesh_eval->ldata,
                                                             CD_CUSTOMLOOPNORMAL);

  if (DRW_ibo_requested(mbc->buff.ibo.tris)) {
    draw_subdiv_cache_ensure_mat_offsets(draw_cache, mesh_eval, batch_cache->mat_len);
  }

  MeshRenderData *mr = mesh_render_data_create(
      ob, mesh, is_editmode, is_paint_mode, is_mode_active, obmat, do_final, do_uvedit, ts);
  mr->use_hide = use_hide;
  draw_cache->use_hide = use_hide;

  /* Used for setting loop normals flags. Mapped extraction is only used during edit mode.
   * See comments in #extract_lnor_iter_poly_mesh.
   */
  draw_cache->is_edit_mode = mr->edit_bmesh != nullptr;

  draw_subdiv_cache_update_extra_coarse_face_data(draw_cache, mesh_eval, mr);

  blender::draw::mesh_buffer_cache_create_requested_subdiv(batch_cache, mbc, draw_cache, mr);

  mesh_render_data_free(mr);

  return true;
}

void DRW_subdivide_loose_geom(DRWSubdivCache *subdiv_cache, MeshBufferCache *cache)
{
  const int coarse_loose_vert_len = cache->loose_geom.vert_len;
  const int coarse_loose_edge_len = cache->loose_geom.edge_len;

  if (coarse_loose_vert_len == 0 && coarse_loose_edge_len == 0) {
    /* Nothing to do. */
    return;
  }

  if (subdiv_cache->loose_geom.edges || subdiv_cache->loose_geom.verts) {
    /* Already processed. */
    return;
  }

  const Mesh *coarse_mesh = subdiv_cache->mesh;
  const bool is_simple = subdiv_cache->subdiv->settings.is_simple;
  const int resolution = subdiv_cache->resolution;
  const int resolution_1 = resolution - 1;
  const float inv_resolution_1 = 1.0f / (float)resolution_1;
  const int num_subdiv_vertices_per_coarse_edge = resolution - 2;

  const int num_subdivided_edge = coarse_loose_edge_len *
                                  (num_subdiv_vertices_per_coarse_edge + 1);

  /* Each edge will store data for its 2 verts, that way we can keep the overall logic simple, here
   * and in the buffer extractors. Although it duplicates memory (and work), the buffers also store
   * duplicate values. */
  const int num_subdivided_verts = num_subdivided_edge * 2;

  DRWSubdivLooseEdge *loose_subd_edges = static_cast<DRWSubdivLooseEdge *>(
      MEM_callocN(sizeof(DRWSubdivLooseEdge) * num_subdivided_edge, "DRWSubdivLooseEdge"));

  DRWSubdivLooseVertex *loose_subd_verts = static_cast<DRWSubdivLooseVertex *>(
      MEM_callocN(sizeof(DRWSubdivLooseVertex) * (num_subdivided_verts + coarse_loose_vert_len),
                  "DRWSubdivLooseEdge"));

  int subd_edge_offset = 0;
  int subd_vert_offset = 0;

  /* Subdivide each loose coarse edge. */
  const Span<MEdge> coarse_edges = blender::bke::mesh_edges(*coarse_mesh);
  for (int i = 0; i < coarse_loose_edge_len; i++) {
    const int coarse_edge_index = cache->loose_geom.edges[i];
    const MEdge *coarse_edge = &coarse_edges[cache->loose_geom.edges[i]];

    /* Perform interpolation of each vertex. */
    for (int i = 0; i < resolution - 1; i++, subd_edge_offset++) {
      DRWSubdivLooseEdge &subd_edge = loose_subd_edges[subd_edge_offset];
      subd_edge.coarse_edge_index = coarse_edge_index;

      /* First vert. */
      DRWSubdivLooseVertex &subd_v1 = loose_subd_verts[subd_vert_offset];
      subd_v1.coarse_vertex_index = (i == 0) ? coarse_edge->v1 : -1u;
      const float u1 = i * inv_resolution_1;
      BKE_subdiv_mesh_interpolate_position_on_edge(
          coarse_mesh, coarse_edge, is_simple, u1, subd_v1.co);

      subd_edge.loose_subdiv_v1_index = subd_vert_offset++;

      /* Second vert. */
      DRWSubdivLooseVertex &subd_v2 = loose_subd_verts[subd_vert_offset];
      subd_v2.coarse_vertex_index = ((i + 1) == resolution - 1) ? coarse_edge->v2 : -1u;
      const float u2 = (i + 1) * inv_resolution_1;
      BKE_subdiv_mesh_interpolate_position_on_edge(
          coarse_mesh, coarse_edge, is_simple, u2, subd_v2.co);

      subd_edge.loose_subdiv_v2_index = subd_vert_offset++;
    }
  }

  /* Copy the remaining loose_verts. */
  const Span<MVert> coarse_verts = blender::bke::mesh_vertices(*coarse_mesh);
  for (int i = 0; i < coarse_loose_vert_len; i++) {
    const int coarse_vertex_index = cache->loose_geom.verts[i];
    const MVert &coarse_vertex = coarse_verts[coarse_vertex_index];

    DRWSubdivLooseVertex &subd_v = loose_subd_verts[subd_vert_offset++];
    subd_v.coarse_vertex_index = cache->loose_geom.verts[i];
    copy_v3_v3(subd_v.co, coarse_vertex.co);
  }

  subdiv_cache->loose_geom.edges = loose_subd_edges;
  subdiv_cache->loose_geom.verts = loose_subd_verts;
  subdiv_cache->loose_geom.edge_len = num_subdivided_edge;
  subdiv_cache->loose_geom.vert_len = coarse_loose_vert_len;
  subdiv_cache->loose_geom.loop_len = num_subdivided_edge * 2 + coarse_loose_vert_len;
}

blender::Span<DRWSubdivLooseEdge> draw_subdiv_cache_get_loose_edges(const DRWSubdivCache *cache)
{
  return {cache->loose_geom.edges, static_cast<int64_t>(cache->loose_geom.edge_len)};
}

blender::Span<DRWSubdivLooseVertex> draw_subdiv_cache_get_loose_verts(const DRWSubdivCache *cache)
{
  return {cache->loose_geom.verts + cache->loose_geom.edge_len * 2,
          static_cast<int64_t>(cache->loose_geom.vert_len)};
}

static OpenSubdiv_EvaluatorCache *g_evaluator_cache = nullptr;

void DRW_create_subdivision(Object *ob,
                            Mesh *mesh,
                            MeshBatchCache *batch_cache,
                            MeshBufferCache *mbc,
                            const bool is_editmode,
                            const bool is_paint_mode,
                            const bool is_mode_active,
                            const float obmat[4][4],
                            const bool do_final,
                            const bool do_uvedit,
                            const bool do_cage,
                            const ToolSettings *ts,
                            const bool use_hide)
{
  if (g_evaluator_cache == nullptr) {
    g_evaluator_cache = openSubdiv_createEvaluatorCache(OPENSUBDIV_EVALUATOR_GPU);
  }

#undef TIME_SUBDIV

#ifdef TIME_SUBDIV
  const double begin_time = PIL_check_seconds_timer();
#endif

  if (!draw_subdiv_create_requested_buffers(ob,
                                            mesh,
                                            batch_cache,
                                            mbc,
                                            is_editmode,
                                            is_paint_mode,
                                            is_mode_active,
                                            obmat,
                                            do_final,
                                            do_uvedit,
                                            do_cage,
                                            ts,
                                            use_hide,
                                            g_evaluator_cache)) {
    return;
  }

#ifdef TIME_SUBDIV
  const double end_time = PIL_check_seconds_timer();
  fprintf(stderr, "Time to update subdivision: %f\n", end_time - begin_time);
  fprintf(stderr, "Maximum FPS: %f\n", 1.0 / (end_time - begin_time));
#endif
}

void DRW_subdiv_free()
{
  for (int i = 0; i < NUM_SHADERS; ++i) {
    GPU_shader_free(g_subdiv_shaders[i]);
  }

  DRW_cache_free_old_subdiv();

  if (g_evaluator_cache) {
    openSubdiv_deleteEvaluatorCache(g_evaluator_cache);
    g_evaluator_cache = nullptr;
  }
}

static LinkNode *gpu_subdiv_free_queue = nullptr;
static ThreadMutex gpu_subdiv_queue_mutex = BLI_MUTEX_INITIALIZER;

void DRW_subdiv_cache_free(Subdiv *subdiv)
{
  BLI_mutex_lock(&gpu_subdiv_queue_mutex);
  BLI_linklist_prepend(&gpu_subdiv_free_queue, subdiv);
  BLI_mutex_unlock(&gpu_subdiv_queue_mutex);
}

void DRW_cache_free_old_subdiv()
{
  if (gpu_subdiv_free_queue == nullptr) {
    return;
  }

  BLI_mutex_lock(&gpu_subdiv_queue_mutex);

  while (gpu_subdiv_free_queue != nullptr) {
    Subdiv *subdiv = static_cast<Subdiv *>(BLI_linklist_pop(&gpu_subdiv_free_queue));
    /* Set the type to CPU so that we do actually free the cache. */
    subdiv->evaluator->type = OPENSUBDIV_EVALUATOR_CPU;
    BKE_subdiv_free(subdiv);
  }

  BLI_mutex_unlock(&gpu_subdiv_queue_mutex);
}<|MERGE_RESOLUTION|>--- conflicted
+++ resolved
@@ -1976,13 +1976,7 @@
   int *subdiv_polygon_offset = cache->subdiv_polygon_offset;
 
   /* TODO: parallel_reduce? */
-<<<<<<< HEAD
-  const Span<MPoly> polys = blender::bke::mesh_polygons(*mesh_eval);
-  for (const int i : polys.index_range()) {
-    const MPoly *mpoly = &polys[i];
-=======
   for (int i = 0; i < mesh_eval->totpoly; i++) {
->>>>>>> 70f17113
     const int next_offset = (i == mesh_eval->totpoly - 1) ? number_of_quads :
                                                             subdiv_polygon_offset[i + 1];
     const int quad_count = next_offset - subdiv_polygon_offset[i];
@@ -2004,14 +1998,8 @@
   int *per_polygon_mat_offset = static_cast<int *>(
       MEM_mallocN(sizeof(int) * mesh_eval->totpoly, "per_polygon_mat_offset"));
 
-<<<<<<< HEAD
-  for (const int i : polys.index_range()) {
-    const MPoly *mpoly = &polys[i];
-    const int mat_index = mpoly->mat_nr;
-=======
   for (int i = 0; i < mesh_eval->totpoly; i++) {
     const int mat_index = material_indices[i];
->>>>>>> 70f17113
     const int single_material_index = subdiv_polygon_offset[i];
     const int material_offset = mat_end[mat_index];
     const int next_offset = (i == mesh_eval->totpoly - 1) ? number_of_quads :
