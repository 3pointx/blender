--- conflicted
+++ resolved
@@ -683,11 +683,7 @@
     if ((polygons[i].flag & ME_FACE_SEL) != 0) {
       flag |= SUBDIV_COARSE_FACE_FLAG_SELECT;
     }
-<<<<<<< HEAD
-    if ((polygons[i].flag & ME_HIDE) != 0) {
-=======
     if (mr->hide_face && mr->hide_face[i]) {
->>>>>>> 03c4548e
       flag |= SUBDIV_COARSE_FACE_FLAG_HIDDEN;
     }
     flags_data[i] = (uint)(polygons[i].loopstart) | (flag << SUBDIV_COARSE_FACE_FLAG_OFFSET);
