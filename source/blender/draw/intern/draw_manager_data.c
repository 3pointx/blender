/* SPDX-License-Identifier: GPL-2.0-or-later
 * Copyright 2016 Blender Foundation. */

/** \file
 * \ingroup draw
 */

#include "draw_manager.h"

#include "BKE_curve.h"
#include "BKE_duplilist.h"
#include "BKE_global.h"
#include "BKE_image.h"
#include "BKE_mesh.h"
#include "BKE_object.h"
#include "BKE_paint.h"
#include "BKE_pbvh.h"
#include "BKE_volume.h"

/* For debug cursor position. */
#include "WM_api.h"
#include "wm_window.h"

#include "DNA_curve_types.h"
#include "DNA_mesh_types.h"
#include "DNA_meta_types.h"
#include "DNA_screen_types.h"

#include "BLI_alloca.h"
#include "BLI_hash.h"
#include "BLI_link_utils.h"
#include "BLI_listbase.h"
#include "BLI_memblock.h"
#include "BLI_mempool.h"

#ifdef DRW_DEBUG_CULLING
#  include "BLI_math_bits.h"
#endif

#include "GPU_buffers.h"
#include "GPU_capabilities.h"
#include "GPU_material.h"
#include "GPU_uniform_buffer.h"

#include "intern/gpu_codegen.h"

/**
 * IMPORTANT:
 * In order to be able to write to the same print buffer sequentially, we add a barrier to allow
 * multiple shader calls writing to the same buffer.
 * However, this adds explicit synchronization events which might change the rest of the
 * application behavior and hide some bugs. If you know you are using shader debug print in only
 * one shader pass, you can comment this out to remove the aforementioned barrier.
 */
#define DISABLE_DEBUG_SHADER_PRINT_BARRIER

/* -------------------------------------------------------------------- */
/** \name Uniform Buffer Object (DRW_uniformbuffer)
 * \{ */

static void draw_call_sort(DRWCommand *array, DRWCommand *array_tmp, int array_len)
{
  /* Count unique batches. Tt's not really important if
   * there is collisions. If there is a lot of different batches,
   * the sorting benefit will be negligible.
   * So at least sort fast! */
  uchar idx[128] = {0};
  /* Shift by 6 positions knowing each GPUBatch is > 64 bytes */
#define KEY(a) ((((size_t)((a).draw.batch)) >> 6) % ARRAY_SIZE(idx))
  BLI_assert(array_len <= ARRAY_SIZE(idx));

  for (int i = 0; i < array_len; i++) {
    /* Early out if nothing to sort. */
    if (++idx[KEY(array[i])] == array_len) {
      return;
    }
  }
  /* Accumulate batch indices */
  for (int i = 1; i < ARRAY_SIZE(idx); i++) {
    idx[i] += idx[i - 1];
  }
  /* Traverse in reverse to not change the order of the resource ID's. */
  for (int src = array_len - 1; src >= 0; src--) {
    array_tmp[--idx[KEY(array[src])]] = array[src];
  }
#undef KEY

  memcpy(array, array_tmp, sizeof(*array) * array_len);
}

void drw_resource_buffer_finish(DRWData *vmempool)
{
  int chunk_id = DRW_handle_chunk_get(&DST.resource_handle);
  int elem_id = DRW_handle_id_get(&DST.resource_handle);
  int ubo_len = 1 + chunk_id - ((elem_id == 0) ? 1 : 0);
  size_t list_size = sizeof(GPUUniformBuf *) * ubo_len;

  /* TODO: find a better system. currently a lot of obinfos UBO are going to be unused
   * if not rendering with Eevee. */

  if (vmempool->matrices_ubo == NULL) {
    vmempool->matrices_ubo = MEM_callocN(list_size, __func__);
    vmempool->obinfos_ubo = MEM_callocN(list_size, __func__);
    vmempool->ubo_len = ubo_len;
  }

  /* Remove unnecessary buffers */
  for (int i = ubo_len; i < vmempool->ubo_len; i++) {
    GPU_uniformbuf_free(vmempool->matrices_ubo[i]);
    GPU_uniformbuf_free(vmempool->obinfos_ubo[i]);
  }

  if (ubo_len != vmempool->ubo_len) {
    vmempool->matrices_ubo = MEM_recallocN(vmempool->matrices_ubo, list_size);
    vmempool->obinfos_ubo = MEM_recallocN(vmempool->obinfos_ubo, list_size);
    vmempool->ubo_len = ubo_len;
  }

  /* Create/Update buffers. */
  for (int i = 0; i < ubo_len; i++) {
    void *data_obmat = BLI_memblock_elem_get(vmempool->obmats, i, 0);
    void *data_infos = BLI_memblock_elem_get(vmempool->obinfos, i, 0);
    if (vmempool->matrices_ubo[i] == NULL) {
      vmempool->matrices_ubo[i] = GPU_uniformbuf_create(sizeof(DRWObjectMatrix) *
                                                        DRW_RESOURCE_CHUNK_LEN);
      vmempool->obinfos_ubo[i] = GPU_uniformbuf_create(sizeof(DRWObjectInfos) *
                                                       DRW_RESOURCE_CHUNK_LEN);
    }
    GPU_uniformbuf_update(vmempool->matrices_ubo[i], data_obmat);
    GPU_uniformbuf_update(vmempool->obinfos_ubo[i], data_infos);
  }

  DRW_uniform_attrs_pool_flush_all(vmempool->obattrs_ubo_pool);

  /* Aligned alloc to avoid unaligned memcpy. */
  DRWCommandChunk *chunk_tmp = MEM_mallocN_aligned(sizeof(DRWCommandChunk), 16, "tmp call chunk");
  DRWCommandChunk *chunk;
  BLI_memblock_iter iter;
  BLI_memblock_iternew(vmempool->commands, &iter);
  while ((chunk = BLI_memblock_iterstep(&iter))) {
    bool sortable = true;
    /* We can only sort chunks that contain #DRWCommandDraw only. */
    for (int i = 0; i < ARRAY_SIZE(chunk->command_type) && sortable; i++) {
      if (chunk->command_type[i] != 0) {
        sortable = false;
      }
    }
    if (sortable) {
      draw_call_sort(chunk->commands, chunk_tmp->commands, chunk->command_used);
    }
  }
  MEM_freeN(chunk_tmp);
}

/** \} */

/* -------------------------------------------------------------------- */
/** \name Uniforms (DRW_shgroup_uniform)
 * \{ */

static void drw_shgroup_uniform_create_ex(DRWShadingGroup *shgroup,
                                          int loc,
                                          DRWUniformType type,
                                          const void *value,
                                          eGPUSamplerState sampler_state,
                                          int length,
                                          int arraysize)
{
  if (loc == -1) {
    /* Nice to enable eventually, for now EEVEE uses uniforms that might not exist. */
    // BLI_assert(0);
    return;
  }

  DRWUniformChunk *unichunk = shgroup->uniforms;
  /* Happens on first uniform or if chunk is full. */
  if (!unichunk || unichunk->uniform_used == unichunk->uniform_len) {
    unichunk = BLI_memblock_alloc(DST.vmempool->uniforms);
    unichunk->uniform_len = ARRAY_SIZE(shgroup->uniforms->uniforms);
    unichunk->uniform_used = 0;
    BLI_LINKS_PREPEND(shgroup->uniforms, unichunk);
  }

  DRWUniform *uni = unichunk->uniforms + unichunk->uniform_used++;

  uni->location = loc;
  uni->type = type;
  uni->length = length;
  uni->arraysize = arraysize;

  switch (type) {
    case DRW_UNIFORM_INT_COPY:
      BLI_assert(length <= 4);
      memcpy(uni->ivalue, value, sizeof(int) * length);
      break;
    case DRW_UNIFORM_FLOAT_COPY:
      BLI_assert(length <= 4);
      memcpy(uni->fvalue, value, sizeof(float) * length);
      break;
    case DRW_UNIFORM_BLOCK:
      uni->block = (GPUUniformBuf *)value;
      break;
    case DRW_UNIFORM_BLOCK_REF:
      uni->block_ref = (GPUUniformBuf **)value;
      break;
    case DRW_UNIFORM_IMAGE:
    case DRW_UNIFORM_TEXTURE:
      uni->texture = (GPUTexture *)value;
      uni->sampler_state = sampler_state;
      break;
    case DRW_UNIFORM_IMAGE_REF:
    case DRW_UNIFORM_TEXTURE_REF:
      uni->texture_ref = (GPUTexture **)value;
      uni->sampler_state = sampler_state;
      break;
    case DRW_UNIFORM_BLOCK_OBATTRS:
      uni->uniform_attrs = (GPUUniformAttrList *)value;
      break;
    default:
      uni->pvalue = (const float *)value;
      break;
  }
}

static void drw_shgroup_uniform(DRWShadingGroup *shgroup,
                                const char *name,
                                DRWUniformType type,
                                const void *value,
                                int length,
                                int arraysize)
{
  BLI_assert(arraysize > 0 && arraysize <= 16);
  BLI_assert(length >= 0 && length <= 16);
  BLI_assert(!ELEM(type,
                   DRW_UNIFORM_STORAGE_BLOCK,
                   DRW_UNIFORM_STORAGE_BLOCK_REF,
                   DRW_UNIFORM_BLOCK,
                   DRW_UNIFORM_BLOCK_REF,
                   DRW_UNIFORM_TEXTURE,
                   DRW_UNIFORM_TEXTURE_REF));
  int location = GPU_shader_get_uniform(shgroup->shader, name);
  drw_shgroup_uniform_create_ex(shgroup, location, type, value, 0, length, arraysize);
}

void DRW_shgroup_uniform_texture_ex(DRWShadingGroup *shgroup,
                                    const char *name,
                                    const GPUTexture *tex,
                                    eGPUSamplerState sampler_state)
{
  BLI_assert(tex != NULL);
  int loc = GPU_shader_get_texture_binding(shgroup->shader, name);
  drw_shgroup_uniform_create_ex(shgroup, loc, DRW_UNIFORM_TEXTURE, tex, sampler_state, 0, 1);
}

void DRW_shgroup_uniform_texture(DRWShadingGroup *shgroup, const char *name, const GPUTexture *tex)
{
  DRW_shgroup_uniform_texture_ex(shgroup, name, tex, GPU_SAMPLER_MAX);
}

void DRW_shgroup_uniform_texture_ref_ex(DRWShadingGroup *shgroup,
                                        const char *name,
                                        GPUTexture **tex,
                                        eGPUSamplerState sampler_state)
{
  BLI_assert(tex != NULL);
  int loc = GPU_shader_get_texture_binding(shgroup->shader, name);
  drw_shgroup_uniform_create_ex(shgroup, loc, DRW_UNIFORM_TEXTURE_REF, tex, sampler_state, 0, 1);
}

void DRW_shgroup_uniform_texture_ref(DRWShadingGroup *shgroup, const char *name, GPUTexture **tex)
{
  DRW_shgroup_uniform_texture_ref_ex(shgroup, name, tex, GPU_SAMPLER_MAX);
}

void DRW_shgroup_uniform_image(DRWShadingGroup *shgroup, const char *name, const GPUTexture *tex)
{
  BLI_assert(tex != NULL);
  int loc = GPU_shader_get_texture_binding(shgroup->shader, name);
  drw_shgroup_uniform_create_ex(shgroup, loc, DRW_UNIFORM_IMAGE, tex, 0, 0, 1);
}

void DRW_shgroup_uniform_image_ref(DRWShadingGroup *shgroup, const char *name, GPUTexture **tex)
{
  BLI_assert(tex != NULL);
  int loc = GPU_shader_get_texture_binding(shgroup->shader, name);
  drw_shgroup_uniform_create_ex(shgroup, loc, DRW_UNIFORM_IMAGE_REF, tex, 0, 0, 1);
}

void DRW_shgroup_uniform_block_ex(DRWShadingGroup *shgroup,
                                  const char *name,
                                  const GPUUniformBuf *ubo DRW_DEBUG_FILE_LINE_ARGS)
{
  BLI_assert(ubo != NULL);
  int loc = GPU_shader_get_uniform_block_binding(shgroup->shader, name);
  if (loc == -1) {
#ifdef DRW_UNUSED_RESOURCE_TRACKING
    printf("%s:%d: Unable to locate binding of shader uniform buffer object: %s.\n",
           file,
           line,
           name);
#else
    /* TODO(@fclem): Would be good to have, but eevee has too much of this for the moment. */
    // BLI_assert_msg(0, "Unable to locate binding of shader uniform buffer objects.");
#endif
    return;
  }
  drw_shgroup_uniform_create_ex(shgroup, loc, DRW_UNIFORM_BLOCK, ubo, 0, 0, 1);
}

void DRW_shgroup_uniform_block_ref_ex(DRWShadingGroup *shgroup,
                                      const char *name,
                                      GPUUniformBuf **ubo DRW_DEBUG_FILE_LINE_ARGS)
{
  BLI_assert(ubo != NULL);
  int loc = GPU_shader_get_uniform_block_binding(shgroup->shader, name);
  if (loc == -1) {
#ifdef DRW_UNUSED_RESOURCE_TRACKING
    printf("%s:%d: Unable to locate binding of shader uniform buffer object: %s.\n",
           file,
           line,
           name);
#else
    /* TODO(@fclem): Would be good to have, but eevee has too much of this for the moment. */
    // BLI_assert_msg(0, "Unable to locate binding of shader uniform buffer objects.");
#endif
    return;
  }
  drw_shgroup_uniform_create_ex(shgroup, loc, DRW_UNIFORM_BLOCK_REF, ubo, 0, 0, 1);
}

void DRW_shgroup_storage_block_ex(DRWShadingGroup *shgroup,
                                  const char *name,
                                  const GPUStorageBuf *ssbo DRW_DEBUG_FILE_LINE_ARGS)
{
  BLI_assert(ssbo != NULL);
  /* TODO(@fclem): Fix naming inconsistency. */
  int loc = GPU_shader_get_ssbo(shgroup->shader, name);
  if (loc == -1) {
#ifdef DRW_UNUSED_RESOURCE_TRACKING
    printf("%s:%d: Unable to locate binding of shader storage buffer object: %s.\n",
           file,
           line,
           name);
#else
    /* TODO(@fclem): Would be good to have, but eevee has too much of this for the moment. */
    // BLI_assert_msg(0, "Unable to locate binding of shader storage buffer objects.");
#endif
    return;
  }
  drw_shgroup_uniform_create_ex(shgroup, loc, DRW_UNIFORM_STORAGE_BLOCK, ssbo, 0, 0, 1);
}

void DRW_shgroup_storage_block_ref_ex(DRWShadingGroup *shgroup,
                                      const char *name,
                                      GPUStorageBuf **ssbo DRW_DEBUG_FILE_LINE_ARGS)
{
  BLI_assert(ssbo != NULL);
  /* TODO(@fclem): Fix naming inconsistency. */
  int loc = GPU_shader_get_ssbo(shgroup->shader, name);
  if (loc == -1) {
#ifdef DRW_UNUSED_RESOURCE_TRACKING
    printf("%s:%d: Unable to locate binding of shader storage buffer object: %s.\n",
           file,
           line,
           name);
#else
    /* TODO(@fclem): Would be good to have, but eevee has too much of this for the moment. */
    // BLI_assert_msg(0, "Unable to locate binding of shader storage buffer objects.");
#endif
    return;
  }
  drw_shgroup_uniform_create_ex(shgroup, loc, DRW_UNIFORM_STORAGE_BLOCK_REF, ssbo, 0, 0, 1);
}

void DRW_shgroup_uniform_bool(DRWShadingGroup *shgroup,
                              const char *name,
                              const int *value,
                              int arraysize)
{
  /* Boolean are expected to be 4bytes longs for OpenGL! */
  drw_shgroup_uniform(shgroup, name, DRW_UNIFORM_INT, value, 1, arraysize);
}

void DRW_shgroup_uniform_float(DRWShadingGroup *shgroup,
                               const char *name,
                               const float *value,
                               int arraysize)
{
  drw_shgroup_uniform(shgroup, name, DRW_UNIFORM_FLOAT, value, 1, arraysize);
}

void DRW_shgroup_uniform_vec2(DRWShadingGroup *shgroup,
                              const char *name,
                              const float *value,
                              int arraysize)
{
  drw_shgroup_uniform(shgroup, name, DRW_UNIFORM_FLOAT, value, 2, arraysize);
}

void DRW_shgroup_uniform_vec3(DRWShadingGroup *shgroup,
                              const char *name,
                              const float *value,
                              int arraysize)
{
  drw_shgroup_uniform(shgroup, name, DRW_UNIFORM_FLOAT, value, 3, arraysize);
}

void DRW_shgroup_uniform_vec4(DRWShadingGroup *shgroup,
                              const char *name,
                              const float *value,
                              int arraysize)
{
  drw_shgroup_uniform(shgroup, name, DRW_UNIFORM_FLOAT, value, 4, arraysize);
}

void DRW_shgroup_uniform_int(DRWShadingGroup *shgroup,
                             const char *name,
                             const int *value,
                             int arraysize)
{
  drw_shgroup_uniform(shgroup, name, DRW_UNIFORM_INT, value, 1, arraysize);
}

void DRW_shgroup_uniform_ivec2(DRWShadingGroup *shgroup,
                               const char *name,
                               const int *value,
                               int arraysize)
{
  drw_shgroup_uniform(shgroup, name, DRW_UNIFORM_INT, value, 2, arraysize);
}

void DRW_shgroup_uniform_ivec3(DRWShadingGroup *shgroup,
                               const char *name,
                               const int *value,
                               int arraysize)
{
  drw_shgroup_uniform(shgroup, name, DRW_UNIFORM_INT, value, 3, arraysize);
}

void DRW_shgroup_uniform_ivec4(DRWShadingGroup *shgroup,
                               const char *name,
                               const int *value,
                               int arraysize)
{
  drw_shgroup_uniform(shgroup, name, DRW_UNIFORM_INT, value, 4, arraysize);
}

void DRW_shgroup_uniform_mat3(DRWShadingGroup *shgroup, const char *name, const float (*value)[3])
{
  drw_shgroup_uniform(shgroup, name, DRW_UNIFORM_FLOAT, (float *)value, 9, 1);
}

void DRW_shgroup_uniform_mat4(DRWShadingGroup *shgroup, const char *name, const float (*value)[4])
{
  drw_shgroup_uniform(shgroup, name, DRW_UNIFORM_FLOAT, (float *)value, 16, 1);
}

void DRW_shgroup_uniform_int_copy(DRWShadingGroup *shgroup, const char *name, const int value)
{
  drw_shgroup_uniform(shgroup, name, DRW_UNIFORM_INT_COPY, &value, 1, 1);
}

void DRW_shgroup_uniform_ivec2_copy(DRWShadingGroup *shgroup, const char *name, const int *value)
{
  drw_shgroup_uniform(shgroup, name, DRW_UNIFORM_INT_COPY, value, 2, 1);
}

void DRW_shgroup_uniform_ivec3_copy(DRWShadingGroup *shgroup, const char *name, const int *value)
{
  drw_shgroup_uniform(shgroup, name, DRW_UNIFORM_INT_COPY, value, 3, 1);
}

void DRW_shgroup_uniform_ivec4_copy(DRWShadingGroup *shgroup, const char *name, const int *value)
{
  drw_shgroup_uniform(shgroup, name, DRW_UNIFORM_INT_COPY, value, 4, 1);
}

void DRW_shgroup_uniform_bool_copy(DRWShadingGroup *shgroup, const char *name, const bool value)
{
  int ival = value;
  drw_shgroup_uniform(shgroup, name, DRW_UNIFORM_INT_COPY, &ival, 1, 1);
}

void DRW_shgroup_uniform_float_copy(DRWShadingGroup *shgroup, const char *name, const float value)
{
  drw_shgroup_uniform(shgroup, name, DRW_UNIFORM_FLOAT_COPY, &value, 1, 1);
}

void DRW_shgroup_uniform_vec2_copy(DRWShadingGroup *shgroup, const char *name, const float *value)
{
  drw_shgroup_uniform(shgroup, name, DRW_UNIFORM_FLOAT_COPY, value, 2, 1);
}

void DRW_shgroup_uniform_vec3_copy(DRWShadingGroup *shgroup, const char *name, const float *value)
{
  drw_shgroup_uniform(shgroup, name, DRW_UNIFORM_FLOAT_COPY, value, 3, 1);
}

void DRW_shgroup_uniform_vec4_copy(DRWShadingGroup *shgroup, const char *name, const float *value)
{
  drw_shgroup_uniform(shgroup, name, DRW_UNIFORM_FLOAT_COPY, value, 4, 1);
}

void DRW_shgroup_uniform_mat4_copy(DRWShadingGroup *shgroup,
                                   const char *name,
                                   const float (*value)[4])
{
  int location = GPU_shader_get_uniform(shgroup->shader, name);

  if (location == -1) {
    /* Nice to enable eventually, for now EEVEE uses uniforms that might not exist. */
    // BLI_assert(0);
    return;
  }

  /* Each array element stored as an individual entry in the uniform list.
   * All entries from the same array share the same base location,
   * and array-size used to determine the number of elements
   * copied in draw_update_uniforms. */
  for (int i = 0; i < 4; i++) {
    drw_shgroup_uniform_create_ex(shgroup, location, DRW_UNIFORM_FLOAT_COPY, &value[i], 0, 4, 4);
  }
}

void DRW_shgroup_vertex_buffer_ex(DRWShadingGroup *shgroup,
                                  const char *name,
                                  GPUVertBuf *vertex_buffer DRW_DEBUG_FILE_LINE_ARGS)
{
  int location = GPU_shader_get_ssbo(shgroup->shader, name);
  if (location == -1) {
#ifdef DRW_UNUSED_RESOURCE_TRACKING
    printf("%s:%d: Unable to locate binding of shader storage buffer object: %s.\n",
           file,
           line,
           name);
#else
    BLI_assert_msg(0, "Unable to locate binding of shader storage buffer objects.");
#endif
    return;
  }
  drw_shgroup_uniform_create_ex(
      shgroup, location, DRW_UNIFORM_VERTEX_BUFFER_AS_STORAGE, vertex_buffer, 0, 0, 1);
}

void DRW_shgroup_vertex_buffer_ref_ex(DRWShadingGroup *shgroup,
                                      const char *name,
                                      GPUVertBuf **vertex_buffer DRW_DEBUG_FILE_LINE_ARGS)
{
  int location = GPU_shader_get_ssbo(shgroup->shader, name);
  if (location == -1) {
#ifdef DRW_UNUSED_RESOURCE_TRACKING
    printf("%s:%d: Unable to locate binding of shader storage buffer object: %s.\n",
           file,
           line,
           name);
#else
    BLI_assert_msg(0, "Unable to locate binding of shader storage buffer objects.");
#endif
    return;
  }
  drw_shgroup_uniform_create_ex(
      shgroup, location, DRW_UNIFORM_VERTEX_BUFFER_AS_STORAGE_REF, vertex_buffer, 0, 0, 1);
}

void DRW_shgroup_buffer_texture(DRWShadingGroup *shgroup,
                                const char *name,
                                GPUVertBuf *vertex_buffer)
{
  int location = GPU_shader_get_ssbo(shgroup->shader, name);
  if (location == -1) {
    return;
  }
  drw_shgroup_uniform_create_ex(
      shgroup, location, DRW_UNIFORM_VERTEX_BUFFER_AS_TEXTURE, vertex_buffer, 0, 0, 1);
}

void DRW_shgroup_buffer_texture_ref(DRWShadingGroup *shgroup,
                                    const char *name,
                                    GPUVertBuf **vertex_buffer)
{
  int location = GPU_shader_get_ssbo(shgroup->shader, name);
  if (location == -1) {
    return;
  }
  drw_shgroup_uniform_create_ex(
      shgroup, location, DRW_UNIFORM_VERTEX_BUFFER_AS_TEXTURE_REF, vertex_buffer, 0, 0, 1);
}
/** \} */

/* -------------------------------------------------------------------- */
/** \name Draw Call (DRW_calls)
 * \{ */

static void drw_call_calc_orco(Object *ob, float (*r_orcofacs)[4])
{
  ID *ob_data = (ob) ? ob->data : NULL;
  float loc[3], size[3];
  float *texcoloc = NULL;
  float *texcosize = NULL;
  if (ob_data != NULL) {
    switch (GS(ob_data->name)) {
      case ID_VO: {
        BoundBox *bbox = BKE_volume_boundbox_get(ob);
        mid_v3_v3v3(loc, bbox->vec[0], bbox->vec[6]);
        sub_v3_v3v3(size, bbox->vec[0], bbox->vec[6]);
        texcoloc = loc;
        texcosize = size;
        break;
      }
      case ID_ME:
        BKE_mesh_texspace_get_reference((Mesh *)ob_data, NULL, &texcoloc, &texcosize);
        break;
      case ID_CU_LEGACY: {
        Curve *cu = (Curve *)ob_data;
        BKE_curve_texspace_ensure(cu);
        texcoloc = cu->loc;
        texcosize = cu->size;
        break;
      }
      case ID_MB: {
        MetaBall *mb = (MetaBall *)ob_data;
        texcoloc = mb->loc;
        texcosize = mb->size;
        break;
      }
      default:
        break;
    }
  }

  if ((texcoloc != NULL) && (texcosize != NULL)) {
    mul_v3_v3fl(r_orcofacs[1], texcosize, 2.0f);
    invert_v3(r_orcofacs[1]);
    sub_v3_v3v3(r_orcofacs[0], texcoloc, texcosize);
    negate_v3(r_orcofacs[0]);
    mul_v3_v3(r_orcofacs[0], r_orcofacs[1]); /* result in a nice MADD in the shader */
  }
  else {
    copy_v3_fl(r_orcofacs[0], 0.0f);
    copy_v3_fl(r_orcofacs[1], 1.0f);
  }
}

BLI_INLINE void drw_call_matrix_init(DRWObjectMatrix *ob_mats, Object *ob, float (*obmat)[4])
{
  copy_m4_m4(ob_mats->model, obmat);
  if (ob) {
    copy_m4_m4(ob_mats->modelinverse, ob->imat);
  }
  else {
    /* WATCH: Can be costly. */
    invert_m4_m4(ob_mats->modelinverse, ob_mats->model);
  }
}

static void drw_call_obinfos_init(DRWObjectInfos *ob_infos, Object *ob)
{
  BLI_assert(ob);
  /* Index. */
  ob_infos->ob_index = ob->index;
  /* Orco factors. */
  drw_call_calc_orco(ob, ob_infos->orcotexfac);
  /* Random float value. */
  uint random = (DST.dupli_source) ?
                     DST.dupli_source->random_id :
                     /* TODO(fclem): this is rather costly to do at runtime. Maybe we can
                      * put it in ob->runtime and make depsgraph ensure it is up to date. */
                     BLI_hash_int_2d(BLI_hash_string(ob->id.name + 2), 0);
  ob_infos->ob_random = random * (1.0f / (float)0xFFFFFFFF);
  /* Object State. */
  ob_infos->ob_flag = 1.0f; /* Required to have a correct sign */
  ob_infos->ob_flag += (ob->base_flag & BASE_SELECTED) ? (1 << 1) : 0;
  ob_infos->ob_flag += (ob->base_flag & BASE_FROM_DUPLI) ? (1 << 2) : 0;
  ob_infos->ob_flag += (ob->base_flag & BASE_FROM_SET) ? (1 << 3) : 0;
  if (ob->base_flag & BASE_FROM_DUPLI) {
    ob_infos->ob_flag += (DRW_object_get_dupli_parent(ob) == DST.draw_ctx.obact) ? (1 << 4) : 0;
  }
  else {
    ob_infos->ob_flag += (ob == DST.draw_ctx.obact) ? (1 << 4) : 0;
  }
  /* Negative scaling. */
  ob_infos->ob_flag *= (ob->transflag & OB_NEG_SCALE) ? -1.0f : 1.0f;
  /* Object Color. */
  copy_v4_v4(ob_infos->ob_color, ob->color);
}

static void drw_call_culling_init(DRWCullingState *cull, Object *ob)
{
  const BoundBox *bbox;
  if (ob != NULL && (bbox = BKE_object_boundbox_get(ob))) {
    float corner[3];
    /* Get BoundSphere center and radius from the BoundBox. */
    mid_v3_v3v3(cull->bsphere.center, bbox->vec[0], bbox->vec[6]);
    mul_v3_m4v3(corner, ob->obmat, bbox->vec[0]);
    mul_m4_v3(ob->obmat, cull->bsphere.center);
    cull->bsphere.radius = len_v3v3(cull->bsphere.center, corner);

    /* Bypass test for very large objects (see T67319). */
    if (UNLIKELY(cull->bsphere.radius > 1e12)) {
      cull->bsphere.radius = -1.0f;
    }
  }
  else {
    /* Bypass test. */
    cull->bsphere.radius = -1.0f;
  }
  /* Reset user data */
  cull->user_data = NULL;
}

static DRWResourceHandle drw_resource_handle_new(float (*obmat)[4], Object *ob)
{
  DRWCullingState *culling = BLI_memblock_alloc(DST.vmempool->cullstates);
  DRWObjectMatrix *ob_mats = BLI_memblock_alloc(DST.vmempool->obmats);
  /* FIXME Meh, not always needed but can be accessed after creation.
   * Also it needs to have the same resource handle. */
  DRWObjectInfos *ob_infos = BLI_memblock_alloc(DST.vmempool->obinfos);
  UNUSED_VARS(ob_infos);

  DRWResourceHandle handle = DST.resource_handle;
  DRW_handle_increment(&DST.resource_handle);

  if (ob && (ob->transflag & OB_NEG_SCALE)) {
    DRW_handle_negative_scale_enable(&handle);
  }

  drw_call_matrix_init(ob_mats, ob, obmat);
  drw_call_culling_init(culling, ob);
  /* ob_infos is init only if needed. */

  return handle;
}

uint32_t DRW_object_resource_id_get(Object *UNUSED(ob))
{
  DRWResourceHandle handle = DST.ob_handle;
  if (handle == 0) {
    /* Handle not yet allocated. Return next handle. */
    handle = DST.resource_handle;
  }
  return handle & ~(1u << 31);
}

static DRWResourceHandle drw_resource_handle(DRWShadingGroup *shgroup,
                                             float (*obmat)[4],
                                             Object *ob)
{
  if (ob == NULL) {
    if (obmat == NULL) {
      DRWResourceHandle handle = 0;
      return handle;
    }

    return drw_resource_handle_new(obmat, NULL);
  }

  if (DST.ob_handle == 0) {
    DST.ob_handle = drw_resource_handle_new(obmat, ob);
    DST.ob_state_obinfo_init = false;
  }

  if (shgroup->objectinfo) {
    if (!DST.ob_state_obinfo_init) {
      DST.ob_state_obinfo_init = true;
      DRWObjectInfos *ob_infos = DRW_memblock_elem_from_handle(DST.vmempool->obinfos,
                                                               &DST.ob_handle);

      drw_call_obinfos_init(ob_infos, ob);
    }
  }

  if (shgroup->uniform_attrs) {
    drw_uniform_attrs_pool_update(DST.vmempool->obattrs_ubo_pool,
                                  shgroup->uniform_attrs,
                                  &DST.ob_handle,
                                  ob,
                                  DST.dupli_parent,
                                  DST.dupli_source);
  }

  return DST.ob_handle;
}

static void command_type_set(uint64_t *command_type_bits, int index, eDRWCommandType type)
{
  command_type_bits[index / 16] |= ((uint64_t)type) << ((index % 16) * 4);
}

eDRWCommandType command_type_get(const uint64_t *command_type_bits, int index)
{
  return ((command_type_bits[index / 16] >> ((index % 16) * 4)) & 0xF);
}

static void *drw_command_create(DRWShadingGroup *shgroup, eDRWCommandType type)
{
  DRWCommandChunk *chunk = shgroup->cmd.last;

  if (chunk == NULL) {
    DRWCommandSmallChunk *smallchunk = BLI_memblock_alloc(DST.vmempool->commands_small);
    smallchunk->command_len = ARRAY_SIZE(smallchunk->commands);
    smallchunk->command_used = 0;
    smallchunk->command_type[0] = 0x0lu;
    chunk = (DRWCommandChunk *)smallchunk;
    BLI_LINKS_APPEND(&shgroup->cmd, chunk);
  }
  else if (chunk->command_used == chunk->command_len) {
    chunk = BLI_memblock_alloc(DST.vmempool->commands);
    chunk->command_len = ARRAY_SIZE(chunk->commands);
    chunk->command_used = 0;
    memset(chunk->command_type, 0x0, sizeof(chunk->command_type));
    BLI_LINKS_APPEND(&shgroup->cmd, chunk);
  }

  command_type_set(chunk->command_type, chunk->command_used, type);

  return chunk->commands + chunk->command_used++;
}

static void drw_command_draw(DRWShadingGroup *shgroup, GPUBatch *batch, DRWResourceHandle handle)
{
  DRWCommandDraw *cmd = drw_command_create(shgroup, DRW_CMD_DRAW);
  cmd->batch = batch;
  cmd->handle = handle;
}

static void drw_command_draw_range(
    DRWShadingGroup *shgroup, GPUBatch *batch, DRWResourceHandle handle, uint start, uint count)
{
  DRWCommandDrawRange *cmd = drw_command_create(shgroup, DRW_CMD_DRAW_RANGE);
  cmd->batch = batch;
  cmd->handle = handle;
  cmd->vert_first = start;
  cmd->vert_count = count;
}

static void drw_command_draw_instance(
    DRWShadingGroup *shgroup, GPUBatch *batch, DRWResourceHandle handle, uint count, bool use_attr)
{
  DRWCommandDrawInstance *cmd = drw_command_create(shgroup, DRW_CMD_DRAW_INSTANCE);
  cmd->batch = batch;
  cmd->handle = handle;
  cmd->inst_count = count;
  cmd->use_attrs = use_attr;
}

static void drw_command_draw_intance_range(
    DRWShadingGroup *shgroup, GPUBatch *batch, DRWResourceHandle handle, uint start, uint count)
{
  DRWCommandDrawInstanceRange *cmd = drw_command_create(shgroup, DRW_CMD_DRAW_INSTANCE_RANGE);
  cmd->batch = batch;
  cmd->handle = handle;
  cmd->inst_first = start;
  cmd->inst_count = count;
}

static void drw_command_compute(DRWShadingGroup *shgroup,
                                int groups_x_len,
                                int groups_y_len,
                                int groups_z_len)
{
  DRWCommandCompute *cmd = drw_command_create(shgroup, DRW_CMD_COMPUTE);
  cmd->groups_x_len = groups_x_len;
  cmd->groups_y_len = groups_y_len;
  cmd->groups_z_len = groups_z_len;
}

static void drw_command_compute_ref(DRWShadingGroup *shgroup, int groups_ref[3])
{
  DRWCommandComputeRef *cmd = drw_command_create(shgroup, DRW_CMD_COMPUTE_REF);
  cmd->groups_ref = groups_ref;
}

static void drw_command_compute_indirect(DRWShadingGroup *shgroup, GPUStorageBuf *indirect_buf)
{
  DRWCommandComputeIndirect *cmd = drw_command_create(shgroup, DRW_CMD_COMPUTE_INDIRECT);
  cmd->indirect_buf = indirect_buf;
}

static void drw_command_barrier(DRWShadingGroup *shgroup, eGPUBarrier type)
{
  DRWCommandBarrier *cmd = drw_command_create(shgroup, DRW_CMD_BARRIER);
  cmd->type = type;
}

static void drw_command_draw_procedural(DRWShadingGroup *shgroup,
                                        GPUBatch *batch,
                                        DRWResourceHandle handle,
                                        uint vert_count)
{
  DRWCommandDrawProcedural *cmd = drw_command_create(shgroup, DRW_CMD_DRAW_PROCEDURAL);
  cmd->batch = batch;
  cmd->handle = handle;
  cmd->vert_count = vert_count;
}

static void drw_command_draw_indirect(DRWShadingGroup *shgroup,
                                      GPUBatch *batch,
                                      DRWResourceHandle handle,
                                      GPUStorageBuf *indirect_buf)
{
  DRWCommandDrawIndirect *cmd = drw_command_create(shgroup, DRW_CMD_DRAW_INDIRECT);
  cmd->batch = batch;
  cmd->handle = handle;
  cmd->indirect_buf = indirect_buf;
}

static void drw_command_set_select_id(DRWShadingGroup *shgroup, GPUVertBuf *buf, uint select_id)
{
  /* Only one can be valid. */
  BLI_assert(buf == NULL || select_id == -1);
  DRWCommandSetSelectID *cmd = drw_command_create(shgroup, DRW_CMD_SELECTID);
  cmd->select_buf = buf;
  cmd->select_id = select_id;
}

static void drw_command_set_stencil_mask(DRWShadingGroup *shgroup,
                                         uint write_mask,
                                         uint reference,
                                         uint compare_mask)
{
  BLI_assert(write_mask <= 0xFF);
  BLI_assert(reference <= 0xFF);
  BLI_assert(compare_mask <= 0xFF);
  DRWCommandSetStencil *cmd = drw_command_create(shgroup, DRW_CMD_STENCIL);
  cmd->write_mask = write_mask;
  cmd->comp_mask = compare_mask;
  cmd->ref = reference;
}

static void drw_command_clear(DRWShadingGroup *shgroup,
                              eGPUFrameBufferBits channels,
                              uchar r,
                              uchar g,
                              uchar b,
                              uchar a,
                              float depth,
                              uchar stencil)
{
  DRWCommandClear *cmd = drw_command_create(shgroup, DRW_CMD_CLEAR);
  cmd->clear_channels = channels;
  cmd->r = r;
  cmd->g = g;
  cmd->b = b;
  cmd->a = a;
  cmd->depth = depth;
  cmd->stencil = stencil;
}

static void drw_command_set_mutable_state(DRWShadingGroup *shgroup,
                                          DRWState enable,
                                          DRWState disable)
{
  /* TODO: Restrict what state can be changed. */
  DRWCommandSetMutableState *cmd = drw_command_create(shgroup, DRW_CMD_DRWSTATE);
  cmd->enable = enable;
  cmd->disable = disable;
}

void DRW_shgroup_call_ex(DRWShadingGroup *shgroup,
                         Object *ob,
                         float (*obmat)[4],
                         struct GPUBatch *geom,
                         bool bypass_culling,
                         void *user_data)
{
  BLI_assert(geom != NULL);
  if (G.f & G_FLAG_PICKSEL) {
    drw_command_set_select_id(shgroup, NULL, DST.select_id);
  }
  DRWResourceHandle handle = drw_resource_handle(shgroup, ob ? ob->obmat : obmat, ob);
  drw_command_draw(shgroup, geom, handle);

  /* Culling data. */
  if (user_data || bypass_culling) {
    DRWCullingState *culling = DRW_memblock_elem_from_handle(DST.vmempool->cullstates,
                                                             &DST.ob_handle);

    if (user_data) {
      culling->user_data = user_data;
    }
    if (bypass_culling) {
      /* NOTE: this will disable culling for the whole object. */
      culling->bsphere.radius = -1.0f;
    }
  }
}

void DRW_shgroup_call_range(
    DRWShadingGroup *shgroup, struct Object *ob, GPUBatch *geom, uint v_sta, uint v_num)
{
  BLI_assert(geom != NULL);
  if (G.f & G_FLAG_PICKSEL) {
    drw_command_set_select_id(shgroup, NULL, DST.select_id);
  }
  DRWResourceHandle handle = drw_resource_handle(shgroup, ob ? ob->obmat : NULL, ob);
  drw_command_draw_range(shgroup, geom, handle, v_sta, v_num);
}

void DRW_shgroup_call_instance_range(
    DRWShadingGroup *shgroup, Object *ob, struct GPUBatch *geom, uint i_sta, uint i_num)
{
  BLI_assert(geom != NULL);
  if (G.f & G_FLAG_PICKSEL) {
    drw_command_set_select_id(shgroup, NULL, DST.select_id);
  }
  DRWResourceHandle handle = drw_resource_handle(shgroup, ob ? ob->obmat : NULL, ob);
  drw_command_draw_intance_range(shgroup, geom, handle, i_sta, i_num);
}

void DRW_shgroup_call_compute(DRWShadingGroup *shgroup,
                              int groups_x_len,
                              int groups_y_len,
                              int groups_z_len)
{
  BLI_assert(groups_x_len > 0 && groups_y_len > 0 && groups_z_len > 0);
  BLI_assert(GPU_compute_shader_support());

  drw_command_compute(shgroup, groups_x_len, groups_y_len, groups_z_len);
}

void DRW_shgroup_call_compute_ref(DRWShadingGroup *shgroup, int groups_ref[3])
{
  BLI_assert(GPU_compute_shader_support());

  drw_command_compute_ref(shgroup, groups_ref);
}

void DRW_shgroup_call_compute_indirect(DRWShadingGroup *shgroup, GPUStorageBuf *indirect_buf)
{
  BLI_assert(GPU_compute_shader_support());

  drw_command_compute_indirect(shgroup, indirect_buf);
}

void DRW_shgroup_barrier(DRWShadingGroup *shgroup, eGPUBarrier type)
{
  BLI_assert(GPU_compute_shader_support());

  drw_command_barrier(shgroup, type);
}

static void drw_shgroup_call_procedural_add_ex(DRWShadingGroup *shgroup,
                                               GPUBatch *geom,
                                               Object *ob,
                                               uint vert_count)
{
  BLI_assert(vert_count > 0);
  BLI_assert(geom != NULL);
  if (G.f & G_FLAG_PICKSEL) {
    drw_command_set_select_id(shgroup, NULL, DST.select_id);
  }
  DRWResourceHandle handle = drw_resource_handle(shgroup, ob ? ob->obmat : NULL, ob);
  drw_command_draw_procedural(shgroup, geom, handle, vert_count);
}

void DRW_shgroup_call_procedural_points(DRWShadingGroup *shgroup, Object *ob, uint point_count)
{
  struct GPUBatch *geom = drw_cache_procedural_points_get();
  drw_shgroup_call_procedural_add_ex(shgroup, geom, ob, point_count);
}

void DRW_shgroup_call_procedural_lines(DRWShadingGroup *shgroup, Object *ob, uint line_count)
{
  struct GPUBatch *geom = drw_cache_procedural_lines_get();
  drw_shgroup_call_procedural_add_ex(shgroup, geom, ob, line_count * 2);
}

void DRW_shgroup_call_procedural_triangles(DRWShadingGroup *shgroup, Object *ob, uint tri_count)
{
  struct GPUBatch *geom = drw_cache_procedural_triangles_get();
  drw_shgroup_call_procedural_add_ex(shgroup, geom, ob, tri_count * 3);
}

void DRW_shgroup_call_procedural_indirect(DRWShadingGroup *shgroup,
                                          GPUPrimType primitive_type,
                                          Object *ob,
                                          GPUStorageBuf *indirect_buf)
{
  struct GPUBatch *geom = NULL;
  switch (primitive_type) {
    case GPU_PRIM_POINTS:
      geom = drw_cache_procedural_points_get();
      break;
    case GPU_PRIM_LINES:
      geom = drw_cache_procedural_lines_get();
      break;
    case GPU_PRIM_TRIS:
      geom = drw_cache_procedural_triangles_get();
      break;
    case GPU_PRIM_TRI_STRIP:
      geom = drw_cache_procedural_triangle_strips_get();
      break;
    default:
      BLI_assert_msg(0,
                     "Unsupported primitive type in DRW_shgroup_call_procedural_indirect. Add new "
                     "one as needed.");
      break;
  }
  if (G.f & G_FLAG_PICKSEL) {
    drw_command_set_select_id(shgroup, NULL, DST.select_id);
  }
  DRWResourceHandle handle = drw_resource_handle(shgroup, ob ? ob->obmat : NULL, ob);
  drw_command_draw_indirect(shgroup, geom, handle, indirect_buf);
}

void DRW_shgroup_call_instances(DRWShadingGroup *shgroup,
                                Object *ob,
                                struct GPUBatch *geom,
                                uint count)
{
  BLI_assert(geom != NULL);
  if (G.f & G_FLAG_PICKSEL) {
    drw_command_set_select_id(shgroup, NULL, DST.select_id);
  }
  DRWResourceHandle handle = drw_resource_handle(shgroup, ob ? ob->obmat : NULL, ob);
  drw_command_draw_instance(shgroup, geom, handle, count, false);
}

void DRW_shgroup_call_instances_with_attrs(DRWShadingGroup *shgroup,
                                           Object *ob,
                                           struct GPUBatch *geom,
                                           struct GPUBatch *inst_attributes)
{
  BLI_assert(geom != NULL);
  BLI_assert(inst_attributes != NULL);
  if (G.f & G_FLAG_PICKSEL) {
    drw_command_set_select_id(shgroup, NULL, DST.select_id);
  }
  DRWResourceHandle handle = drw_resource_handle(shgroup, ob ? ob->obmat : NULL, ob);
  GPUBatch *batch = DRW_temp_batch_instance_request(
      DST.vmempool->idatalist, NULL, inst_attributes, geom);
  drw_command_draw_instance(shgroup, batch, handle, 0, true);
}

#define SCULPT_DEBUG_BUFFERS (G.debug_value == 889)
typedef struct DRWSculptCallbackData {
  Object *ob;
  DRWShadingGroup **shading_groups;
  int num_shading_groups;
  bool use_wire;
  bool use_mats;
  bool use_mask;
  bool use_fsets;
  bool fast_mode; /* Set by draw manager. Do not init. */

  int debug_node_nr;
} DRWSculptCallbackData;

#define SCULPT_DEBUG_COLOR(id) (sculpt_debug_colors[id % 9])
static float sculpt_debug_colors[9][4] = {
    {1.0f, 0.2f, 0.2f, 1.0f},
    {0.2f, 1.0f, 0.2f, 1.0f},
    {0.2f, 0.2f, 1.0f, 1.0f},
    {1.0f, 1.0f, 0.2f, 1.0f},
    {0.2f, 1.0f, 1.0f, 1.0f},
    {1.0f, 0.2f, 1.0f, 1.0f},
    {1.0f, 0.7f, 0.2f, 1.0f},
    {0.2f, 1.0f, 0.7f, 1.0f},
    {0.7f, 0.2f, 1.0f, 1.0f},
};

static void sculpt_draw_cb(DRWSculptCallbackData *scd, GPU_PBVH_Buffers *buffers)
{
  if (!buffers) {
    return;
  }

  /* Meh... use_mask is a bit misleading here. */
  if (scd->use_mask && !GPU_pbvh_buffers_has_overlays(buffers)) {
    return;
  }

  GPUBatch *geom = GPU_pbvh_buffers_batch_get(buffers, scd->fast_mode, scd->use_wire);
  short index = 0;

  if (scd->use_mats) {
    index = GPU_pbvh_buffers_material_index_get(buffers);
    if (index >= scd->num_shading_groups) {
      index = 0;
    }
  }

  DRWShadingGroup *shgrp = scd->shading_groups[index];
  if (geom != NULL && shgrp != NULL) {
    if (SCULPT_DEBUG_BUFFERS) {
      /* Color each buffers in different colors. Only work in solid/Xray mode. */
      shgrp = DRW_shgroup_create_sub(shgrp);
      DRW_shgroup_uniform_vec3(
          shgrp, "materialDiffuseColor", SCULPT_DEBUG_COLOR(scd->debug_node_nr++), 1);
    }
<<<<<<< HEAD
#if 0
    float extramat[4][4], mat[4][4];
    float *extra = GPU_pbvh_get_extra_matrix(buffers);

    if (extra) {
      memcpy(extramat, GPU_pbvh_get_extra_matrix(buffers), sizeof(float) * 16);
      mul_m4_m4m4(mat, scd->ob->obmat, extramat);
    }
    else {
      copy_m4_m4(mat, scd->ob->obmat);
    }
    DRW_shgroup_call_obmat(shgrp, geom, mat);
#else
=======

>>>>>>> b37954d0
    /* DRW_shgroup_call_no_cull reuses matrices calculations for all the drawcalls of this
     * object. */
    DRW_shgroup_call_no_cull(shgrp, geom, scd->ob);
#endif
  }
}

static void sculpt_debug_cb(
<<<<<<< HEAD
    void *user_data, const float bmin[3], const float bmax[3], PBVHNodeFlags flag, int depth)
=======
    PBVHNode *node, void *user_data, const float bmin[3], const float bmax[3], PBVHNodeFlags flag)
>>>>>>> b37954d0
{
  int *debug_node_nr = (int *)user_data;
  BoundBox bb;
  BKE_boundbox_init_from_minmax(&bb, bmin, bmax);

#if 0 /* Nodes hierarchy. */
  if (flag & PBVH_Leaf) {
    DRW_debug_bbox(&bb, (float[4]){0.0f, 1.0f, 0.0f, 1.0f});
  }
  else {
    DRW_debug_bbox(&bb, (float[4]){0.5f, 0.5f, 0.5f, 0.6f});
  }
#else /* Color coded leaf bounds. */
  if (flag & PBVH_Leaf) {
<<<<<<< HEAD
    float color[4];

    copy_v4_v4(color, SCULPT_DEBUG_COLOR((*debug_node_nr)++));
    mul_v3_fl(color, 1.0f - fminf((float)depth / 16.0f, 1.0f));

    DRW_debug_bbox(&bb, color);
=======
    int color = (*debug_node_nr)++;
    color += BKE_pbvh_debug_draw_gen_get(node);

    DRW_debug_bbox(&bb, SCULPT_DEBUG_COLOR(color));
>>>>>>> b37954d0
  }
#endif
}

static void drw_sculpt_get_frustum_planes(Object *ob, float planes[6][4])
{
  /* TODO: take into account partial redraw for clipping planes. */
  DRW_view_frustum_planes_get(DRW_view_default_get(), planes);

  /* Transform clipping planes to object space. Transforming a plane with a
   * 4x4 matrix is done by multiplying with the transpose inverse.
   * The inverse cancels out here since we transform by inverse(obmat). */
  float tmat[4][4];
  transpose_m4_m4(tmat, ob->obmat);
  for (int i = 0; i < 6; i++) {
    mul_m4_v4(tmat, planes[i]);
  }
}

static void drw_sculpt_generate_calls(DRWSculptCallbackData *scd)
{
  /* PBVH should always exist for non-empty meshes, created by depsgraph eval. */
  PBVH *pbvh = (scd->ob->sculpt) ? scd->ob->sculpt->pbvh : NULL;
  if (!pbvh) {
    return;
  }

  const DRWContextState *drwctx = DRW_context_state_get();
  RegionView3D *rv3d = drwctx->rv3d;
  const bool navigating = rv3d && (rv3d->rflag & RV3D_NAVIGATING);

  Paint *p = NULL;
  if (drwctx->evil_C != NULL) {
    p = BKE_paint_get_active_from_context(drwctx->evil_C);
  }

  /* Frustum planes to show only visible PBVH nodes. */
  float update_planes[6][4];
  float draw_planes[6][4];
  PBVHFrustumPlanes update_frustum;
  PBVHFrustumPlanes draw_frustum;

  if (p && (p->flags & PAINT_SCULPT_DELAY_UPDATES)) {
    update_frustum.planes = update_planes;
    update_frustum.num_planes = 6;
    BKE_pbvh_get_frustum_planes(pbvh, &update_frustum);
    if (!navigating) {
      drw_sculpt_get_frustum_planes(scd->ob, update_planes);
      update_frustum.planes = update_planes;
      update_frustum.num_planes = 6;
      BKE_pbvh_set_frustum_planes(pbvh, &update_frustum);
    }
  }
  else {
    drw_sculpt_get_frustum_planes(scd->ob, update_planes);
    update_frustum.planes = update_planes;
    update_frustum.num_planes = 6;
  }

  drw_sculpt_get_frustum_planes(scd->ob, draw_planes);
  draw_frustum.planes = draw_planes;
  draw_frustum.num_planes = 6;

  /* Fast mode to show low poly multires while navigating. */
  scd->fast_mode = false;
  if (p && (p->flags & PAINT_FAST_NAVIGATE)) {
    scd->fast_mode = rv3d && (rv3d->rflag & RV3D_NAVIGATING);
  }

  /* Update draw buffers only for visible nodes while painting.
   * But do update them otherwise so navigating stays smooth. */
  bool update_only_visible = rv3d && !(rv3d->rflag & RV3D_PAINTING);
  if (p && (p->flags & PAINT_SCULPT_DELAY_UPDATES)) {
    update_only_visible = true;
  }

  Mesh *mesh = BKE_object_get_original_mesh(scd->ob);
  Mesh *mesh_eval = (Mesh *)scd->ob->data;

  BKE_pbvh_update_normals(pbvh, mesh_eval->runtime.subdiv_ccg);

  BKE_pbvh_draw_cb(pbvh,
                   mesh,
                   update_only_visible,
                   &update_frustum,
                   &draw_frustum,
                   (void (*)(void *, GPU_PBVH_Buffers *))sculpt_draw_cb,
                   scd,
                   scd->use_mats);

  if (SCULPT_DEBUG_BUFFERS) {
    int debug_node_nr = 0;
    DRW_debug_modelmat(scd->ob->obmat);
    BKE_pbvh_draw_debug_cb(
        pbvh,
<<<<<<< HEAD
        (void (*)(void *d, const float min[3], const float max[3], PBVHNodeFlags f, int depth))
=======
        (void (*)(PBVHNode * n, void *d, const float min[3], const float max[3], PBVHNodeFlags f))
>>>>>>> b37954d0
            sculpt_debug_cb,
        &debug_node_nr);
  }
}

void DRW_shgroup_call_sculpt(DRWShadingGroup *shgroup, Object *ob, bool use_wire, bool use_mask)
{
  DRWSculptCallbackData scd = {.ob = ob,
                               .shading_groups = &shgroup,
                               .num_shading_groups = 1,
                               .use_wire = use_wire,
                               .use_mats = false,
                               .use_mask = use_mask};
  drw_sculpt_generate_calls(&scd);
}

void DRW_shgroup_call_sculpt_with_materials(DRWShadingGroup **shgroups,
                                            int num_shgroups,
                                            Object *ob)
{
  DRWSculptCallbackData scd = {.ob = ob,
                               .shading_groups = shgroups,
                               .num_shading_groups = num_shgroups,
                               .use_wire = false,
                               .use_mats = true,
                               .use_mask = false};

  drw_sculpt_generate_calls(&scd);
}

static GPUVertFormat inst_select_format = {0};

DRWCallBuffer *DRW_shgroup_call_buffer(DRWShadingGroup *shgroup,
                                       struct GPUVertFormat *format,
                                       GPUPrimType prim_type)
{
  BLI_assert(ELEM(prim_type, GPU_PRIM_POINTS, GPU_PRIM_LINES, GPU_PRIM_TRI_FAN));
  BLI_assert(format != NULL);

  DRWCallBuffer *callbuf = BLI_memblock_alloc(DST.vmempool->callbuffers);
  callbuf->buf = DRW_temp_buffer_request(DST.vmempool->idatalist, format, &callbuf->count);
  callbuf->buf_select = NULL;
  callbuf->count = 0;

  if (G.f & G_FLAG_PICKSEL) {
    /* Not actually used for rendering but alloced in one chunk. */
    if (inst_select_format.attr_len == 0) {
      GPU_vertformat_attr_add(&inst_select_format, "selectId", GPU_COMP_I32, 1, GPU_FETCH_INT);
    }
    callbuf->buf_select = DRW_temp_buffer_request(
        DST.vmempool->idatalist, &inst_select_format, &callbuf->count);
    drw_command_set_select_id(shgroup, callbuf->buf_select, -1);
  }

  DRWResourceHandle handle = drw_resource_handle(shgroup, NULL, NULL);
  GPUBatch *batch = DRW_temp_batch_request(DST.vmempool->idatalist, callbuf->buf, prim_type);
  drw_command_draw(shgroup, batch, handle);

  return callbuf;
}

DRWCallBuffer *DRW_shgroup_call_buffer_instance(DRWShadingGroup *shgroup,
                                                struct GPUVertFormat *format,
                                                GPUBatch *geom)
{
  BLI_assert(geom != NULL);
  BLI_assert(format != NULL);

  DRWCallBuffer *callbuf = BLI_memblock_alloc(DST.vmempool->callbuffers);
  callbuf->buf = DRW_temp_buffer_request(DST.vmempool->idatalist, format, &callbuf->count);
  callbuf->buf_select = NULL;
  callbuf->count = 0;

  if (G.f & G_FLAG_PICKSEL) {
    /* Not actually used for rendering but alloced in one chunk. */
    if (inst_select_format.attr_len == 0) {
      GPU_vertformat_attr_add(&inst_select_format, "selectId", GPU_COMP_I32, 1, GPU_FETCH_INT);
    }
    callbuf->buf_select = DRW_temp_buffer_request(
        DST.vmempool->idatalist, &inst_select_format, &callbuf->count);
    drw_command_set_select_id(shgroup, callbuf->buf_select, -1);
  }

  DRWResourceHandle handle = drw_resource_handle(shgroup, NULL, NULL);
  GPUBatch *batch = DRW_temp_batch_instance_request(
      DST.vmempool->idatalist, callbuf->buf, NULL, geom);
  drw_command_draw(shgroup, batch, handle);

  return callbuf;
}

void DRW_buffer_add_entry_struct(DRWCallBuffer *callbuf, const void *data)
{
  GPUVertBuf *buf = callbuf->buf;
  const bool resize = (callbuf->count == GPU_vertbuf_get_vertex_alloc(buf));

  if (UNLIKELY(resize)) {
    GPU_vertbuf_data_resize(buf, callbuf->count + DRW_BUFFER_VERTS_CHUNK);
  }

  GPU_vertbuf_vert_set(buf, callbuf->count, data);

  if (G.f & G_FLAG_PICKSEL) {
    if (UNLIKELY(resize)) {
      GPU_vertbuf_data_resize(callbuf->buf_select, callbuf->count + DRW_BUFFER_VERTS_CHUNK);
    }
    GPU_vertbuf_attr_set(callbuf->buf_select, 0, callbuf->count, &DST.select_id);
  }

  callbuf->count++;
}

void DRW_buffer_add_entry_array(DRWCallBuffer *callbuf, const void *attr[], uint attr_len)
{
  GPUVertBuf *buf = callbuf->buf;
  const bool resize = (callbuf->count == GPU_vertbuf_get_vertex_alloc(buf));

  BLI_assert(attr_len == GPU_vertbuf_get_format(buf)->attr_len);
  UNUSED_VARS_NDEBUG(attr_len);

  if (UNLIKELY(resize)) {
    GPU_vertbuf_data_resize(buf, callbuf->count + DRW_BUFFER_VERTS_CHUNK);
  }

  for (int i = 0; i < attr_len; i++) {
    GPU_vertbuf_attr_set(buf, i, callbuf->count, attr[i]);
  }

  if (G.f & G_FLAG_PICKSEL) {
    if (UNLIKELY(resize)) {
      GPU_vertbuf_data_resize(callbuf->buf_select, callbuf->count + DRW_BUFFER_VERTS_CHUNK);
    }
    GPU_vertbuf_attr_set(callbuf->buf_select, 0, callbuf->count, &DST.select_id);
  }

  callbuf->count++;
}

/** \} */

/* -------------------------------------------------------------------- */
/** \name Shading Groups (DRW_shgroup)
 * \{ */

static void drw_shgroup_init(DRWShadingGroup *shgroup, GPUShader *shader)
{
  shgroup->uniforms = NULL;
  shgroup->uniform_attrs = NULL;

  int view_ubo_location = GPU_shader_get_builtin_block(shader, GPU_UNIFORM_BLOCK_VIEW);
  int model_ubo_location = GPU_shader_get_builtin_block(shader, GPU_UNIFORM_BLOCK_MODEL);
  int info_ubo_location = GPU_shader_get_builtin_block(shader, GPU_UNIFORM_BLOCK_INFO);
  int baseinst_location = GPU_shader_get_builtin_uniform(shader, GPU_UNIFORM_BASE_INSTANCE);
  int chunkid_location = GPU_shader_get_builtin_uniform(shader, GPU_UNIFORM_RESOURCE_CHUNK);
  int resourceid_location = GPU_shader_get_builtin_uniform(shader, GPU_UNIFORM_RESOURCE_ID);

  /* TODO(@fclem): Will take the place of the above after the GPUShaderCreateInfo port. */
  if (view_ubo_location == -1) {
    view_ubo_location = GPU_shader_get_builtin_block(shader, GPU_UNIFORM_BLOCK_DRW_VIEW);
  }
  if (model_ubo_location == -1) {
    model_ubo_location = GPU_shader_get_builtin_block(shader, GPU_UNIFORM_BLOCK_DRW_MODEL);
  }
  if (info_ubo_location == -1) {
    info_ubo_location = GPU_shader_get_builtin_block(shader, GPU_UNIFORM_BLOCK_DRW_INFOS);
  }

  if (chunkid_location != -1) {
    drw_shgroup_uniform_create_ex(
        shgroup, chunkid_location, DRW_UNIFORM_RESOURCE_CHUNK, NULL, 0, 0, 1);
  }

  if (resourceid_location != -1) {
    drw_shgroup_uniform_create_ex(
        shgroup, resourceid_location, DRW_UNIFORM_RESOURCE_ID, NULL, 0, 0, 1);
  }

  if (baseinst_location != -1) {
    drw_shgroup_uniform_create_ex(
        shgroup, baseinst_location, DRW_UNIFORM_BASE_INSTANCE, NULL, 0, 0, 1);
  }

  if (model_ubo_location != -1) {
    drw_shgroup_uniform_create_ex(
        shgroup, model_ubo_location, DRW_UNIFORM_BLOCK_OBMATS, NULL, 0, 0, 1);
  }
  else {
    /* NOTE: This is only here to support old hardware fallback where uniform buffer is still
     * too slow or buggy. */
    int model = GPU_shader_get_builtin_uniform(shader, GPU_UNIFORM_MODEL);
    int modelinverse = GPU_shader_get_builtin_uniform(shader, GPU_UNIFORM_MODEL_INV);
    if (model != -1) {
      drw_shgroup_uniform_create_ex(shgroup, model, DRW_UNIFORM_MODEL_MATRIX, NULL, 0, 0, 1);
    }
    if (modelinverse != -1) {
      drw_shgroup_uniform_create_ex(
          shgroup, modelinverse, DRW_UNIFORM_MODEL_MATRIX_INVERSE, NULL, 0, 0, 1);
    }
  }

  if (info_ubo_location != -1) {
    drw_shgroup_uniform_create_ex(
        shgroup, info_ubo_location, DRW_UNIFORM_BLOCK_OBINFOS, NULL, 0, 0, 1);

    /* Abusing this loc to tell shgroup we need the obinfos. */
    shgroup->objectinfo = 1;
  }
  else {
    shgroup->objectinfo = 0;
  }

  if (view_ubo_location != -1) {
    drw_shgroup_uniform_create_ex(
        shgroup, view_ubo_location, DRW_UNIFORM_BLOCK, G_draw.view_ubo, 0, 0, 1);
  }

#ifdef DEBUG
  int debug_print_location = GPU_shader_get_builtin_ssbo(shader, GPU_STORAGE_BUFFER_DEBUG_PRINT);
  if (debug_print_location != -1) {
    GPUStorageBuf *buf = drw_debug_gpu_print_buf_get();
    drw_shgroup_uniform_create_ex(
        shgroup, debug_print_location, DRW_UNIFORM_STORAGE_BLOCK, buf, 0, 0, 1);
#  ifndef DISABLE_DEBUG_SHADER_PRINT_BARRIER
    /* Add a barrier to allow multiple shader writing to the same buffer. */
    DRW_shgroup_barrier(shgroup, GPU_BARRIER_SHADER_STORAGE);
#  endif
  }

  int debug_draw_location = GPU_shader_get_builtin_ssbo(shader, GPU_STORAGE_BUFFER_DEBUG_VERTS);
  if (debug_draw_location != -1) {
    GPUStorageBuf *buf = drw_debug_gpu_draw_buf_get();
    drw_shgroup_uniform_create_ex(
        shgroup, debug_draw_location, DRW_UNIFORM_STORAGE_BLOCK, buf, 0, 0, 1);
    /* NOTE(fclem): No barrier as ordering is not important. */
  }
#endif

  /* Not supported. */
  BLI_assert(GPU_shader_get_builtin_uniform(shader, GPU_UNIFORM_MODELVIEW_INV) == -1);
  BLI_assert(GPU_shader_get_builtin_uniform(shader, GPU_UNIFORM_MODELVIEW) == -1);
  BLI_assert(GPU_shader_get_builtin_uniform(shader, GPU_UNIFORM_NORMAL) == -1);
  BLI_assert(GPU_shader_get_builtin_uniform(shader, GPU_UNIFORM_VIEW) == -1);
  BLI_assert(GPU_shader_get_builtin_uniform(shader, GPU_UNIFORM_VIEW_INV) == -1);
  BLI_assert(GPU_shader_get_builtin_uniform(shader, GPU_UNIFORM_VIEWPROJECTION) == -1);
  BLI_assert(GPU_shader_get_builtin_uniform(shader, GPU_UNIFORM_VIEWPROJECTION_INV) == -1);
  BLI_assert(GPU_shader_get_builtin_uniform(shader, GPU_UNIFORM_PROJECTION) == -1);
  BLI_assert(GPU_shader_get_builtin_uniform(shader, GPU_UNIFORM_PROJECTION_INV) == -1);
  BLI_assert(GPU_shader_get_builtin_uniform(shader, GPU_UNIFORM_CLIPPLANES) == -1);
  BLI_assert(GPU_shader_get_builtin_uniform(shader, GPU_UNIFORM_MVP) == -1);
}

static DRWShadingGroup *drw_shgroup_create_ex(struct GPUShader *shader, DRWPass *pass)
{
  DRWShadingGroup *shgroup = BLI_memblock_alloc(DST.vmempool->shgroups);

  BLI_LINKS_APPEND(&pass->shgroups, shgroup);

  shgroup->shader = shader;
  shgroup->cmd.first = NULL;
  shgroup->cmd.last = NULL;
  shgroup->pass_handle = pass->handle;

  return shgroup;
}

static DRWShadingGroup *drw_shgroup_material_create_ex(GPUPass *gpupass, DRWPass *pass)
{
  if (!gpupass) {
    /* Shader compilation error */
    return NULL;
  }

  GPUShader *sh = GPU_pass_shader_get(gpupass);

  if (!sh) {
    /* Shader not yet compiled */
    return NULL;
  }

  DRWShadingGroup *grp = drw_shgroup_create_ex(sh, pass);
  return grp;
}

static void drw_shgroup_material_texture(DRWShadingGroup *grp,
                                         GPUTexture *gputex,
                                         const char *name,
                                         eGPUSamplerState state)
{
  DRW_shgroup_uniform_texture_ex(grp, name, gputex, state);

  GPUTexture **gputex_ref = BLI_memblock_alloc(DST.vmempool->images);
  *gputex_ref = gputex;
  GPU_texture_ref(gputex);
}

void DRW_shgroup_add_material_resources(DRWShadingGroup *grp, struct GPUMaterial *material)
{
  ListBase textures = GPU_material_textures(material);

  /* Bind all textures needed by the material. */
  LISTBASE_FOREACH (GPUMaterialTexture *, tex, &textures) {
    if (tex->ima) {
      /* Image */
      GPUTexture *gputex;
      ImageUser *iuser = tex->iuser_available ? &tex->iuser : NULL;
      if (tex->tiled_mapping_name[0]) {
        gputex = BKE_image_get_gpu_tiles(tex->ima, iuser, NULL);
        drw_shgroup_material_texture(grp, gputex, tex->sampler_name, tex->sampler_state);
        gputex = BKE_image_get_gpu_tilemap(tex->ima, iuser, NULL);
        drw_shgroup_material_texture(grp, gputex, tex->tiled_mapping_name, tex->sampler_state);
      }
      else {
        gputex = BKE_image_get_gpu_texture(tex->ima, iuser, NULL);
        drw_shgroup_material_texture(grp, gputex, tex->sampler_name, tex->sampler_state);
      }
    }
    else if (tex->colorband) {
      /* Color Ramp */
      DRW_shgroup_uniform_texture(grp, tex->sampler_name, *tex->colorband);
    }
    else if (tex->sky) {
      /* Sky */
      DRW_shgroup_uniform_texture_ex(grp, tex->sampler_name, *tex->sky, tex->sampler_state);
    }
  }

  GPUUniformBuf *ubo = GPU_material_uniform_buffer_get(material);
  if (ubo != NULL) {
    DRW_shgroup_uniform_block(grp, GPU_UBO_BLOCK_NAME, ubo);
  }

  const GPUUniformAttrList *uattrs = GPU_material_uniform_attributes(material);
  if (uattrs != NULL) {
    int loc = GPU_shader_get_uniform_block_binding(grp->shader, GPU_ATTRIBUTE_UBO_BLOCK_NAME);
    drw_shgroup_uniform_create_ex(grp, loc, DRW_UNIFORM_BLOCK_OBATTRS, uattrs, 0, 0, 1);
    grp->uniform_attrs = uattrs;
  }
}

GPUVertFormat *DRW_shgroup_instance_format_array(const DRWInstanceAttrFormat attrs[],
                                                 int arraysize)
{
  GPUVertFormat *format = MEM_callocN(sizeof(GPUVertFormat), "GPUVertFormat");

  for (int i = 0; i < arraysize; i++) {
    GPU_vertformat_attr_add(format,
                            attrs[i].name,
                            (attrs[i].type == DRW_ATTR_INT) ? GPU_COMP_I32 : GPU_COMP_F32,
                            attrs[i].components,
                            (attrs[i].type == DRW_ATTR_INT) ? GPU_FETCH_INT : GPU_FETCH_FLOAT);
  }
  return format;
}

DRWShadingGroup *DRW_shgroup_material_create(struct GPUMaterial *material, DRWPass *pass)
{
  GPUPass *gpupass = GPU_material_get_pass(material);
  DRWShadingGroup *shgroup = drw_shgroup_material_create_ex(gpupass, pass);

  if (shgroup) {
    drw_shgroup_init(shgroup, GPU_pass_shader_get(gpupass));
    DRW_shgroup_add_material_resources(shgroup, material);
  }
  return shgroup;
}

DRWShadingGroup *DRW_shgroup_create(struct GPUShader *shader, DRWPass *pass)
{
  DRWShadingGroup *shgroup = drw_shgroup_create_ex(shader, pass);
  drw_shgroup_init(shgroup, shader);
  return shgroup;
}

DRWShadingGroup *DRW_shgroup_transform_feedback_create(struct GPUShader *shader,
                                                       DRWPass *pass,
                                                       GPUVertBuf *tf_target)
{
  BLI_assert(tf_target != NULL);
  DRWShadingGroup *shgroup = drw_shgroup_create_ex(shader, pass);
  drw_shgroup_init(shgroup, shader);
  drw_shgroup_uniform_create_ex(shgroup, 0, DRW_UNIFORM_TFEEDBACK_TARGET, tf_target, 0, 0, 1);
  return shgroup;
}

void DRW_shgroup_state_enable(DRWShadingGroup *shgroup, DRWState state)
{
  drw_command_set_mutable_state(shgroup, state, 0x0);
}

void DRW_shgroup_state_disable(DRWShadingGroup *shgroup, DRWState state)
{
  drw_command_set_mutable_state(shgroup, 0x0, state);
}

void DRW_shgroup_stencil_set(DRWShadingGroup *shgroup,
                             uint write_mask,
                             uint reference,
                             uint compare_mask)
{
  drw_command_set_stencil_mask(shgroup, write_mask, reference, compare_mask);
}

void DRW_shgroup_stencil_mask(DRWShadingGroup *shgroup, uint mask)
{
  drw_command_set_stencil_mask(shgroup, 0xFF, mask, 0xFF);
}

void DRW_shgroup_clear_framebuffer(DRWShadingGroup *shgroup,
                                   eGPUFrameBufferBits channels,
                                   uchar r,
                                   uchar g,
                                   uchar b,
                                   uchar a,
                                   float depth,
                                   uchar stencil)
{
  drw_command_clear(shgroup, channels, r, g, b, a, depth, stencil);
}

bool DRW_shgroup_is_empty(DRWShadingGroup *shgroup)
{
  DRWCommandChunk *chunk = shgroup->cmd.first;
  for (; chunk; chunk = chunk->next) {
    for (int i = 0; i < chunk->command_used; i++) {
      if (command_type_get(chunk->command_type, i) <= DRW_MAX_DRAW_CMD_TYPE) {
        return false;
      }
    }
  }
  return true;
}

DRWShadingGroup *DRW_shgroup_create_sub(DRWShadingGroup *shgroup)
{
  DRWShadingGroup *shgroup_new = BLI_memblock_alloc(DST.vmempool->shgroups);

  *shgroup_new = *shgroup;
  drw_shgroup_init(shgroup_new, shgroup_new->shader);
  shgroup_new->cmd.first = NULL;
  shgroup_new->cmd.last = NULL;

  DRWPass *parent_pass = DRW_memblock_elem_from_handle(DST.vmempool->passes,
                                                       &shgroup->pass_handle);

  BLI_LINKS_INSERT_AFTER(&parent_pass->shgroups, shgroup, shgroup_new);

  return shgroup_new;
}

/** \} */

/* -------------------------------------------------------------------- */
/** \name View (DRW_view)
 * \{ */

/* Extract the 8 corners from a Projection Matrix.
 * Although less accurate, this solution can be simplified as follows:
 * BKE_boundbox_init_from_minmax(&bbox, (const float[3]){-1.0f, -1.0f, -1.0f}, (const
 * float[3]){1.0f, 1.0f, 1.0f}); for (int i = 0; i < 8; i++) {mul_project_m4_v3(projinv,
 * bbox.vec[i]);}
 */
static void draw_frustum_boundbox_calc(const float (*viewinv)[4],
                                       const float (*projmat)[4],
                                       BoundBox *r_bbox)
{
  float left, right, bottom, top, near, far;
  bool is_persp = projmat[3][3] == 0.0f;

#if 0 /* Equivalent to this but it has accuracy problems. */
  BKE_boundbox_init_from_minmax(
      &bbox, (const float[3]){-1.0f, -1.0f, -1.0f}, (const float[3]){1.0f, 1.0f, 1.0f});
  for (int i = 0; i < 8; i++) {
    mul_project_m4_v3(projinv, bbox.vec[i]);
  }
#endif

  projmat_dimensions(projmat, &left, &right, &bottom, &top, &near, &far);

  r_bbox->vec[0][2] = r_bbox->vec[3][2] = r_bbox->vec[7][2] = r_bbox->vec[4][2] = -near;
  r_bbox->vec[0][0] = r_bbox->vec[3][0] = left;
  r_bbox->vec[4][0] = r_bbox->vec[7][0] = right;
  r_bbox->vec[0][1] = r_bbox->vec[4][1] = bottom;
  r_bbox->vec[7][1] = r_bbox->vec[3][1] = top;

  /* Get the coordinates of the far plane. */
  if (is_persp) {
    float sca_far = far / near;
    left *= sca_far;
    right *= sca_far;
    bottom *= sca_far;
    top *= sca_far;
  }

  r_bbox->vec[1][2] = r_bbox->vec[2][2] = r_bbox->vec[6][2] = r_bbox->vec[5][2] = -far;
  r_bbox->vec[1][0] = r_bbox->vec[2][0] = left;
  r_bbox->vec[6][0] = r_bbox->vec[5][0] = right;
  r_bbox->vec[1][1] = r_bbox->vec[5][1] = bottom;
  r_bbox->vec[2][1] = r_bbox->vec[6][1] = top;

  /* Transform into world space. */
  for (int i = 0; i < 8; i++) {
    mul_m4_v3(viewinv, r_bbox->vec[i]);
  }
}

static void draw_frustum_culling_planes_calc(const float (*persmat)[4], float (*frustum_planes)[4])
{
  planes_from_projmat(persmat,
                      frustum_planes[0],
                      frustum_planes[5],
                      frustum_planes[1],
                      frustum_planes[3],
                      frustum_planes[4],
                      frustum_planes[2]);

  /* Normalize. */
  for (int p = 0; p < 6; p++) {
    frustum_planes[p][3] /= normalize_v3(frustum_planes[p]);
  }
}

static void draw_frustum_bound_sphere_calc(const BoundBox *bbox,
                                           const float (*viewinv)[4],
                                           const float (*projmat)[4],
                                           const float (*projinv)[4],
                                           BoundSphere *bsphere)
{
  /* Extract Bounding Sphere */
  if (projmat[3][3] != 0.0f) {
    /* Orthographic */
    /* The most extreme points on the near and far plane. (normalized device coords). */
    const float *nearpoint = bbox->vec[0];
    const float *farpoint = bbox->vec[6];

    /* just use median point */
    mid_v3_v3v3(bsphere->center, farpoint, nearpoint);
    bsphere->radius = len_v3v3(bsphere->center, farpoint);
  }
  else if (projmat[2][0] == 0.0f && projmat[2][1] == 0.0f) {
    /* Perspective with symmetrical frustum. */

    /* We obtain the center and radius of the circumscribed circle of the
     * isosceles trapezoid composed by the diagonals of the near and far clipping plane */

    /* center of each clipping plane */
    float mid_min[3], mid_max[3];
    mid_v3_v3v3(mid_min, bbox->vec[3], bbox->vec[4]);
    mid_v3_v3v3(mid_max, bbox->vec[2], bbox->vec[5]);

    /* square length of the diagonals of each clipping plane */
    float a_sq = len_squared_v3v3(bbox->vec[3], bbox->vec[4]);
    float b_sq = len_squared_v3v3(bbox->vec[2], bbox->vec[5]);

    /* distance squared between clipping planes */
    float h_sq = len_squared_v3v3(mid_min, mid_max);

    float fac = (4 * h_sq + b_sq - a_sq) / (8 * h_sq);

    /* The goal is to get the smallest sphere,
     * not the sphere that passes through each corner */
    CLAMP(fac, 0.0f, 1.0f);

    interp_v3_v3v3(bsphere->center, mid_min, mid_max, fac);

    /* distance from the center to one of the points of the far plane (1, 2, 5, 6) */
    bsphere->radius = len_v3v3(bsphere->center, bbox->vec[1]);
  }
  else {
    /* Perspective with asymmetrical frustum. */

    /* We put the sphere center on the line that goes from origin
     * to the center of the far clipping plane. */

    /* Detect which of the corner of the far clipping plane is the farthest to the origin */
    float nfar[4];               /* most extreme far point in NDC space */
    float farxy[2];              /* far-point projection onto the near plane */
    float farpoint[3] = {0.0f};  /* most extreme far point in camera coordinate */
    float nearpoint[3];          /* most extreme near point in camera coordinate */
    float farcenter[3] = {0.0f}; /* center of far clipping plane in camera coordinate */
    float F = -1.0f, N;          /* square distance of far and near point to origin */
    float f, n; /* distance of far and near point to z axis. f is always > 0 but n can be < 0 */
    float e, s; /* far and near clipping distance (<0) */
    float c;    /* slope of center line = distance of far clipping center
                 * to z axis / far clipping distance. */
    float z;    /* projection of sphere center on z axis (<0) */

    /* Find farthest corner and center of far clip plane. */
    float corner[3] = {1.0f, 1.0f, 1.0f}; /* in clip space */
    for (int i = 0; i < 4; i++) {
      float point[3];
      mul_v3_project_m4_v3(point, projinv, corner);
      float len = len_squared_v3(point);
      if (len > F) {
        copy_v3_v3(nfar, corner);
        copy_v3_v3(farpoint, point);
        F = len;
      }
      add_v3_v3(farcenter, point);
      /* rotate by 90 degree to walk through the 4 points of the far clip plane */
      float tmp = corner[0];
      corner[0] = -corner[1];
      corner[1] = tmp;
    }

    /* the far center is the average of the far clipping points */
    mul_v3_fl(farcenter, 0.25f);
    /* the extreme near point is the opposite point on the near clipping plane */
    copy_v3_fl3(nfar, -nfar[0], -nfar[1], -1.0f);
    mul_v3_project_m4_v3(nearpoint, projinv, nfar);
    /* this is a frustum projection */
    N = len_squared_v3(nearpoint);
    e = farpoint[2];
    s = nearpoint[2];
    /* distance to view Z axis */
    f = len_v2(farpoint);
    /* get corresponding point on the near plane */
    mul_v2_v2fl(farxy, farpoint, s / e);
    /* this formula preserve the sign of n */
    sub_v2_v2(nearpoint, farxy);
    n = f * s / e - len_v2(nearpoint);
    c = len_v2(farcenter) / e;
    /* the big formula, it simplifies to (F-N)/(2(e-s)) for the symmetric case */
    z = (F - N) / (2.0f * (e - s + c * (f - n)));

    bsphere->center[0] = farcenter[0] * z / e;
    bsphere->center[1] = farcenter[1] * z / e;
    bsphere->center[2] = z;

    /* For XR, the view matrix may contain a scale factor. Then, transforming only the center
     * into world space after calculating the radius will result in incorrect behavior. */
    mul_m4_v3(viewinv, bsphere->center); /* Transform to world space. */
    mul_m4_v3(viewinv, farpoint);
    bsphere->radius = len_v3v3(bsphere->center, farpoint);
  }
}

static void draw_view_matrix_state_update(ViewInfos *storage,
                                          const float viewmat[4][4],
                                          const float winmat[4][4])
{
  copy_m4_m4(storage->viewmat, viewmat);
  invert_m4_m4(storage->viewinv, storage->viewmat);

  copy_m4_m4(storage->winmat, winmat);
  invert_m4_m4(storage->wininv, storage->winmat);

  mul_m4_m4m4(storage->persmat, winmat, viewmat);
  invert_m4_m4(storage->persinv, storage->persmat);

  const bool is_persp = (winmat[3][3] == 0.0f);

  /* Near clip distance. */
  storage->viewvecs[0][3] = (is_persp) ? -winmat[3][2] / (winmat[2][2] - 1.0f) :
                                         -(winmat[3][2] + 1.0f) / winmat[2][2];

  /* Far clip distance. */
  storage->viewvecs[1][3] = (is_persp) ? -winmat[3][2] / (winmat[2][2] + 1.0f) :
                                         -(winmat[3][2] - 1.0f) / winmat[2][2];

  /* view vectors for the corners of the view frustum.
   * Can be used to recreate the world space position easily */
  float view_vecs[4][3] = {
      {-1.0f, -1.0f, -1.0f},
      {1.0f, -1.0f, -1.0f},
      {-1.0f, 1.0f, -1.0f},
      {-1.0f, -1.0f, 1.0f},
  };

  /* convert the view vectors to view space */
  for (int i = 0; i < 4; i++) {
    mul_project_m4_v3(storage->wininv, view_vecs[i]);
    /* normalized trick see:
     * http://www.derschmale.com/2014/01/26/reconstructing-positions-from-the-depth-buffer */
    if (is_persp) {
      /* Divide XY by Z. */
      mul_v2_fl(view_vecs[i], 1.0f / view_vecs[i][2]);
    }
  }

  /**
   * If ortho : view_vecs[0] is the near-bottom-left corner of the frustum and
   *            view_vecs[1] is the vector going from the near-bottom-left corner to
   *            the far-top-right corner.
   * If Persp : view_vecs[0].xy and view_vecs[1].xy are respectively the bottom-left corner
   *            when Z = 1, and top-left corner if Z = 1.
   *            view_vecs[0].z the near clip distance and view_vecs[1].z is the (signed)
   *            distance from the near plane to the far clip plane.
   */
  copy_v3_v3(storage->viewvecs[0], view_vecs[0]);

  /* we need to store the differences */
  storage->viewvecs[1][0] = view_vecs[1][0] - view_vecs[0][0];
  storage->viewvecs[1][1] = view_vecs[2][1] - view_vecs[0][1];
  storage->viewvecs[1][2] = view_vecs[3][2] - view_vecs[0][2];
}

DRWView *DRW_view_create(const float viewmat[4][4],
                         const float winmat[4][4],
                         const float (*culling_viewmat)[4],
                         const float (*culling_winmat)[4],
                         DRWCallVisibilityFn *visibility_fn)
{
  DRWView *view = BLI_memblock_alloc(DST.vmempool->views);

  if (DST.primary_view_num < MAX_CULLED_VIEWS) {
    view->culling_mask = 1u << DST.primary_view_num++;
  }
  else {
    BLI_assert(0);
    view->culling_mask = 0u;
  }
  view->clip_planes_len = 0;
  view->visibility_fn = visibility_fn;
  view->parent = NULL;

  copy_v4_fl4(view->storage.viewcamtexcofac, 1.0f, 1.0f, 0.0f, 0.0f);

  if (DST.draw_ctx.evil_C && DST.draw_ctx.region) {
    int region_origin[2] = {DST.draw_ctx.region->winrct.xmin, DST.draw_ctx.region->winrct.ymin};
    struct wmWindow *win = CTX_wm_window(DST.draw_ctx.evil_C);
    wm_cursor_position_get(win, &view->storage.mouse_pixel[0], &view->storage.mouse_pixel[1]);
    sub_v2_v2v2_int(view->storage.mouse_pixel, view->storage.mouse_pixel, region_origin);
  }

  DRW_view_update(view, viewmat, winmat, culling_viewmat, culling_winmat);

  return view;
}

DRWView *DRW_view_create_sub(const DRWView *parent_view,
                             const float viewmat[4][4],
                             const float winmat[4][4])
{
  /* Search original parent. */
  const DRWView *ori_view = parent_view;
  while (ori_view->parent != NULL) {
    ori_view = ori_view->parent;
  }

  DRWView *view = BLI_memblock_alloc(DST.vmempool->views);

  /* Perform copy. */
  *view = *ori_view;
  view->parent = (DRWView *)ori_view;

  DRW_view_update_sub(view, viewmat, winmat);

  return view;
}

/* DRWView Update:
 * This is meant to be done on existing views when rendering in a loop and there is no
 * need to allocate more DRWViews. */

void DRW_view_update_sub(DRWView *view, const float viewmat[4][4], const float winmat[4][4])
{
  BLI_assert(view->parent != NULL);

  view->is_dirty = true;
  view->is_inverted = (is_negative_m4(viewmat) == is_negative_m4(winmat));

  draw_view_matrix_state_update(&view->storage, viewmat, winmat);
}

void DRW_view_update(DRWView *view,
                     const float viewmat[4][4],
                     const float winmat[4][4],
                     const float (*culling_viewmat)[4],
                     const float (*culling_winmat)[4])
{
  /* DO NOT UPDATE THE DEFAULT VIEW.
   * Create sub-views instead, or a copy. */
  BLI_assert(view != DST.view_default);
  BLI_assert(view->parent == NULL);

  view->is_dirty = true;
  view->is_inverted = (is_negative_m4(viewmat) == is_negative_m4(winmat));

  draw_view_matrix_state_update(&view->storage, viewmat, winmat);

  /* Prepare frustum culling. */

#ifdef DRW_DEBUG_CULLING
  static float mv[MAX_CULLED_VIEWS][4][4], mw[MAX_CULLED_VIEWS][4][4];

  /* Select view here. */
  if (view->culling_mask != 0) {
    uint index = bitscan_forward_uint(view->culling_mask);

    if (G.debug_value == 0) {
      copy_m4_m4(mv[index], culling_viewmat ? culling_viewmat : viewmat);
      copy_m4_m4(mw[index], culling_winmat ? culling_winmat : winmat);
    }
    else {
      culling_winmat = mw[index];
      culling_viewmat = mv[index];
    }
  }
#endif

  float wininv[4][4];
  if (culling_winmat) {
    winmat = culling_winmat;
    invert_m4_m4(wininv, winmat);
  }
  else {
    copy_m4_m4(wininv, view->storage.wininv);
  }

  float viewinv[4][4];
  if (culling_viewmat) {
    viewmat = culling_viewmat;
    invert_m4_m4(viewinv, viewmat);
  }
  else {
    copy_m4_m4(viewinv, view->storage.viewinv);
  }

  draw_frustum_boundbox_calc(viewinv, winmat, &view->frustum_corners);
  draw_frustum_culling_planes_calc(view->storage.persmat, view->frustum_planes);
  draw_frustum_bound_sphere_calc(
      &view->frustum_corners, viewinv, winmat, wininv, &view->frustum_bsphere);

  /* TODO(fclem): Deduplicate. */
  for (int i = 0; i < 8; i++) {
    copy_v3_v3(view->storage.frustum_corners[i], view->frustum_corners.vec[i]);
  }
  for (int i = 0; i < 6; i++) {
    copy_v4_v4(view->storage.frustum_planes[i], view->frustum_planes[i]);
  }

#ifdef DRW_DEBUG_CULLING
  if (G.debug_value != 0) {
    DRW_debug_sphere(
        view->frustum_bsphere.center, view->frustum_bsphere.radius, (const float[4]){1, 1, 0, 1});
    DRW_debug_bbox(&view->frustum_corners, (const float[4]){1, 1, 0, 1});
  }
#endif
}

const DRWView *DRW_view_default_get(void)
{
  return DST.view_default;
}

void DRW_view_reset(void)
{
  DST.view_default = NULL;
  DST.view_active = NULL;
  DST.view_previous = NULL;
}

void DRW_view_default_set(const DRWView *view)
{
  BLI_assert(DST.view_default == NULL);
  DST.view_default = (DRWView *)view;
}

void DRW_view_clip_planes_set(DRWView *view, float (*planes)[4], int plane_len)
{
  BLI_assert(plane_len <= MAX_CLIP_PLANES);
  view->clip_planes_len = plane_len;
  if (plane_len > 0) {
    memcpy(view->storage.clip_planes, planes, sizeof(float[4]) * plane_len);
  }
}

void DRW_view_camtexco_set(DRWView *view, float texco[4])
{
  copy_v4_v4(view->storage.viewcamtexcofac, texco);
}

void DRW_view_camtexco_get(const DRWView *view, float r_texco[4])
{
  copy_v4_v4(r_texco, view->storage.viewcamtexcofac);
}

void DRW_view_frustum_corners_get(const DRWView *view, BoundBox *corners)
{
  memcpy(corners, &view->frustum_corners, sizeof(view->frustum_corners));
}

void DRW_view_frustum_planes_get(const DRWView *view, float planes[6][4])
{
  memcpy(planes, &view->frustum_planes, sizeof(view->frustum_planes));
}

bool DRW_view_is_persp_get(const DRWView *view)
{
  view = (view) ? view : DST.view_default;
  return view->storage.winmat[3][3] == 0.0f;
}

float DRW_view_near_distance_get(const DRWView *view)
{
  view = (view) ? view : DST.view_default;
  const float(*projmat)[4] = view->storage.winmat;

  if (DRW_view_is_persp_get(view)) {
    return -projmat[3][2] / (projmat[2][2] - 1.0f);
  }

  return -(projmat[3][2] + 1.0f) / projmat[2][2];
}

float DRW_view_far_distance_get(const DRWView *view)
{
  view = (view) ? view : DST.view_default;
  const float(*projmat)[4] = view->storage.winmat;

  if (DRW_view_is_persp_get(view)) {
    return -projmat[3][2] / (projmat[2][2] + 1.0f);
  }

  return -(projmat[3][2] - 1.0f) / projmat[2][2];
}

void DRW_view_viewmat_get(const DRWView *view, float mat[4][4], bool inverse)
{
  view = (view) ? view : DST.view_default;
  const ViewInfos *storage = &view->storage;
  copy_m4_m4(mat, (inverse) ? storage->viewinv : storage->viewmat);
}

void DRW_view_winmat_get(const DRWView *view, float mat[4][4], bool inverse)
{
  view = (view) ? view : DST.view_default;
  const ViewInfos *storage = &view->storage;
  copy_m4_m4(mat, (inverse) ? storage->wininv : storage->winmat);
}

void DRW_view_persmat_get(const DRWView *view, float mat[4][4], bool inverse)
{
  view = (view) ? view : DST.view_default;
  const ViewInfos *storage = &view->storage;
  copy_m4_m4(mat, (inverse) ? storage->persinv : storage->persmat);
}

/** \} */

/* -------------------------------------------------------------------- */
/** \name Passes (DRW_pass)
 * \{ */

DRWPass *DRW_pass_create(const char *name, DRWState state)
{
  DRWPass *pass = BLI_memblock_alloc(DST.vmempool->passes);
  pass->state = state | DRW_STATE_PROGRAM_POINT_SIZE;
  if (G.debug & G_DEBUG_GPU) {
    BLI_strncpy(pass->name, name, MAX_PASS_NAME);
  }

  pass->shgroups.first = NULL;
  pass->shgroups.last = NULL;
  pass->handle = DST.pass_handle;
  DRW_handle_increment(&DST.pass_handle);

  pass->original = NULL;
  pass->next = NULL;

  return pass;
}

DRWPass *DRW_pass_create_instance(const char *name, DRWPass *original, DRWState state)
{
  DRWPass *pass = DRW_pass_create(name, state);
  pass->original = original;

  return pass;
}

void DRW_pass_link(DRWPass *first, DRWPass *second)
{
  BLI_assert(first != second);
  BLI_assert(first->next == NULL);
  first->next = second;
}

bool DRW_pass_is_empty(DRWPass *pass)
{
  if (pass->original) {
    return DRW_pass_is_empty(pass->original);
  }

  LISTBASE_FOREACH (DRWShadingGroup *, shgroup, &pass->shgroups) {
    if (!DRW_shgroup_is_empty(shgroup)) {
      return false;
    }
  }
  return true;
}

void DRW_pass_foreach_shgroup(DRWPass *pass,
                              void (*callback)(void *userData, DRWShadingGroup *shgrp),
                              void *userData)
{
  LISTBASE_FOREACH (DRWShadingGroup *, shgroup, &pass->shgroups) {
    callback(userData, shgroup);
  }
}

static int pass_shgroup_dist_sort(const void *a, const void *b)
{
  const DRWShadingGroup *shgrp_a = (const DRWShadingGroup *)a;
  const DRWShadingGroup *shgrp_b = (const DRWShadingGroup *)b;

  if (shgrp_a->z_sorting.distance < shgrp_b->z_sorting.distance) {
    return 1;
  }
  if (shgrp_a->z_sorting.distance > shgrp_b->z_sorting.distance) {
    return -1;
  }

  /* If distances are the same, keep original order. */
  if (shgrp_a->z_sorting.original_index > shgrp_b->z_sorting.original_index) {
    return -1;
  }

  return 0;
}

/* ------------------ Shading group sorting --------------------- */

#define SORT_IMPL_LINKTYPE DRWShadingGroup

#define SORT_IMPL_FUNC shgroup_sort_fn_r
#include "../../blenlib/intern/list_sort_impl.h"
#undef SORT_IMPL_FUNC

#undef SORT_IMPL_LINKTYPE

void DRW_pass_sort_shgroup_z(DRWPass *pass)
{
  const float(*viewinv)[4] = DST.view_active->storage.viewinv;

  if (!(pass->shgroups.first && pass->shgroups.first->next)) {
    /* Nothing to sort */
    return;
  }

  uint index = 0;
  DRWShadingGroup *shgroup = pass->shgroups.first;
  do {
    DRWResourceHandle handle = 0;
    /* Find first DRWCommandDraw. */
    DRWCommandChunk *cmd_chunk = shgroup->cmd.first;
    for (; cmd_chunk && handle == 0; cmd_chunk = cmd_chunk->next) {
      for (int i = 0; i < cmd_chunk->command_used && handle == 0; i++) {
        if (DRW_CMD_DRAW == command_type_get(cmd_chunk->command_type, i)) {
          handle = cmd_chunk->commands[i].draw.handle;
        }
      }
    }
    /* To be sorted a shgroup needs to have at least one draw command. */
    /* FIXME(fclem): In some case, we can still have empty shading group to sort. However their
     * final order is not well defined.
     * (see T76730 & D7729). */
    // BLI_assert(handle != 0);

    DRWObjectMatrix *obmats = DRW_memblock_elem_from_handle(DST.vmempool->obmats, &handle);

    /* Compute distance to camera. */
    float tmp[3];
    sub_v3_v3v3(tmp, viewinv[3], obmats->model[3]);
    shgroup->z_sorting.distance = dot_v3v3(viewinv[2], tmp);
    shgroup->z_sorting.original_index = index++;

  } while ((shgroup = shgroup->next));

  /* Sort using computed distances. */
  pass->shgroups.first = shgroup_sort_fn_r(pass->shgroups.first, pass_shgroup_dist_sort);

  /* Find the new last */
  DRWShadingGroup *last = pass->shgroups.first;
  while ((last = last->next)) {
    /* Reset the pass id for debugging. */
    last->pass_handle = pass->handle;
  }
  pass->shgroups.last = last;
}

void DRW_pass_sort_shgroup_reverse(DRWPass *pass)
{
  pass->shgroups.last = pass->shgroups.first;
  /* WARNING: Assume that DRWShadingGroup->next is the first member. */
  BLI_linklist_reverse((LinkNode **)&pass->shgroups.first);
}

/** \} */<|MERGE_RESOLUTION|>--- conflicted
+++ resolved
@@ -1188,36 +1188,15 @@
       DRW_shgroup_uniform_vec3(
           shgrp, "materialDiffuseColor", SCULPT_DEBUG_COLOR(scd->debug_node_nr++), 1);
     }
-<<<<<<< HEAD
-#if 0
-    float extramat[4][4], mat[4][4];
-    float *extra = GPU_pbvh_get_extra_matrix(buffers);
-
-    if (extra) {
-      memcpy(extramat, GPU_pbvh_get_extra_matrix(buffers), sizeof(float) * 16);
-      mul_m4_m4m4(mat, scd->ob->obmat, extramat);
-    }
-    else {
-      copy_m4_m4(mat, scd->ob->obmat);
-    }
-    DRW_shgroup_call_obmat(shgrp, geom, mat);
-#else
-=======
-
->>>>>>> b37954d0
+
     /* DRW_shgroup_call_no_cull reuses matrices calculations for all the drawcalls of this
      * object. */
     DRW_shgroup_call_no_cull(shgrp, geom, scd->ob);
-#endif
   }
 }
 
 static void sculpt_debug_cb(
-<<<<<<< HEAD
-    void *user_data, const float bmin[3], const float bmax[3], PBVHNodeFlags flag, int depth)
-=======
     PBVHNode *node, void *user_data, const float bmin[3], const float bmax[3], PBVHNodeFlags flag)
->>>>>>> b37954d0
 {
   int *debug_node_nr = (int *)user_data;
   BoundBox bb;
@@ -1232,19 +1211,10 @@
   }
 #else /* Color coded leaf bounds. */
   if (flag & PBVH_Leaf) {
-<<<<<<< HEAD
-    float color[4];
-
-    copy_v4_v4(color, SCULPT_DEBUG_COLOR((*debug_node_nr)++));
-    mul_v3_fl(color, 1.0f - fminf((float)depth / 16.0f, 1.0f));
-
-    DRW_debug_bbox(&bb, color);
-=======
     int color = (*debug_node_nr)++;
     color += BKE_pbvh_debug_draw_gen_get(node);
 
     DRW_debug_bbox(&bb, SCULPT_DEBUG_COLOR(color));
->>>>>>> b37954d0
   }
 #endif
 }
@@ -1340,11 +1310,7 @@
     DRW_debug_modelmat(scd->ob->obmat);
     BKE_pbvh_draw_debug_cb(
         pbvh,
-<<<<<<< HEAD
-        (void (*)(void *d, const float min[3], const float max[3], PBVHNodeFlags f, int depth))
-=======
         (void (*)(PBVHNode * n, void *d, const float min[3], const float max[3], PBVHNodeFlags f))
->>>>>>> b37954d0
             sculpt_debug_cb,
         &debug_node_nr);
   }
