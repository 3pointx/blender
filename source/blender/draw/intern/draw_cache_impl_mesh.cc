--- conflicted
+++ resolved
@@ -307,25 +307,14 @@
         name = default_color_name.c_str();
       }
 
-<<<<<<< HEAD
-        if (type == CD_AUTO_FROM_NAME) {
-          /* We need to deduce what exact layer is used.
-           *
-           * We do it based on the specified name.
-           */
-          if (name[0] != '\0') {
-            layer = CustomData_get_named_layer(cd_ldata, CD_PROP_FLOAT2, name);
-            type = CD_MTFACE;
-=======
       if (type == CD_AUTO_FROM_NAME) {
         /* We need to deduce what exact layer is used.
          *
          * We do it based on the specified name.
          */
         if (name[0] != '\0') {
-          layer = CustomData_get_named_layer(cd_ldata, CD_MLOOPUV, name);
+          layer = CustomData_get_named_layer(cd_ldata, CD_PROP_FLOAT2, name);
           type = CD_MTFACE;
->>>>>>> 31279d52
 
 #if 0 /* Tangents are always from UV's - this will never happen. */
             if (layer == -1) {
@@ -363,43 +352,12 @@
         }
       }
 
-<<<<<<< HEAD
-        switch (type) {
-          case CD_MTFACE: {
-            if (layer == -1) {
-              layer = (name[0] != '\0') ?
-                          CustomData_get_named_layer(cd_ldata, CD_PROP_FLOAT2, name) :
-                          CustomData_get_render_layer(cd_ldata, CD_PROP_FLOAT2);
-            }
-            if (layer != -1) {
-              cd_used.uv |= (1 << layer);
-            }
-            break;
-          }
-          case CD_TANGENT: {
-            if (layer == -1) {
-              layer = (name[0] != '\0') ?
-                          CustomData_get_named_layer(cd_ldata, CD_PROP_FLOAT2, name) :
-                          CustomData_get_render_layer(cd_ldata, CD_PROP_FLOAT2);
-
-              /* Only fallback to orco (below) when we have no UV layers, see: T56545 */
-              if (layer == -1 && name[0] != '\0') {
-                layer = CustomData_get_render_layer(cd_ldata, CD_PROP_FLOAT2);
-              }
-            }
-            if (layer != -1) {
-              cd_used.tan |= (1 << layer);
-            }
-            else {
-              /* no UV layers at all => requesting orco */
-              cd_used.tan_orco = 1;
-              cd_used.orco = 1;
-=======
       switch (type) {
         case CD_MTFACE: {
           if (layer == -1) {
-            layer = (name[0] != '\0') ? CustomData_get_named_layer(cd_ldata, CD_MLOOPUV, name) :
-                                        CustomData_get_render_layer(cd_ldata, CD_MLOOPUV);
+            layer = (name[0] != '\0') ?
+                        CustomData_get_named_layer(cd_ldata, CD_PROP_FLOAT2, name) :
+                        CustomData_get_render_layer(cd_ldata, CD_PROP_FLOAT2);
           }
           if (layer != -1) {
             cd_used.uv |= (1 << layer);
@@ -408,13 +366,13 @@
         }
         case CD_TANGENT: {
           if (layer == -1) {
-            layer = (name[0] != '\0') ? CustomData_get_named_layer(cd_ldata, CD_MLOOPUV, name) :
-                                        CustomData_get_render_layer(cd_ldata, CD_MLOOPUV);
+            layer = (name[0] != '\0') ?
+                        CustomData_get_named_layer(cd_ldata, CD_PROP_FLOAT2, name) :
+                        CustomData_get_render_layer(cd_ldata, CD_PROP_FLOAT2);
 
             /* Only fallback to orco (below) when we have no UV layers, see: T56545 */
             if (layer == -1 && name[0] != '\0') {
-              layer = CustomData_get_render_layer(cd_ldata, CD_MLOOPUV);
->>>>>>> 31279d52
+              layer = CustomData_get_render_layer(cd_ldata, CD_PROP_FLOAT2);
             }
           }
           if (layer != -1) {
