/* SPDX-License-Identifier: GPL-2.0-or-later
 * Copyright 2022 Blender Foundation. */

#pragma once

/** \file
 * \ingroup draw
 *
 * Commands stored inside draw passes. Converted into GPU commands upon pass submission.
 *
 * Draw calls (primitive rendering commands) are managed by either `DrawCommandBuf` or
 * `DrawMultiBuf`. See implementation details at their definition.
 */

#include "BKE_global.h"
#include "BLI_map.hh"
#include "DRW_gpu_wrapper.hh"

#include "draw_command_shared.hh"
#include "draw_handle.hh"
#include "draw_state.h"
#include "draw_view.hh"

/* Forward declarations. */
namespace blender::draw::detail {
template<typename T, int64_t block_size> class SubPassVector;
template<typename DrawCommandBufType> class PassBase;
}  // namespace blender::draw::detail

namespace blender::draw::command {

class DrawCommandBuf;
class DrawMultiBuf;

/* -------------------------------------------------------------------- */
/** \name Recording State
 * \{ */

/**
 * Command recording state.
 * Keep track of several states and avoid redundant state changes.
 */
struct RecordingState {
  GPUShader *shader = nullptr;
  bool front_facing = true;
  bool inverted_view = false;
  DRWState pipeline_state = DRW_STATE_NO_DRAW;
  int clip_plane_count = 0;
  /** Used for gl_BaseInstance workaround. */
  GPUStorageBuf *resource_id_buf = nullptr;

  void front_facing_set(bool facing)
  {
    /* Facing is inverted if view is not in expected handedness. */
    facing = this->inverted_view == facing;
    /* Remove redundant changes. */
    if (assign_if_different(this->front_facing, facing)) {
      GPU_front_facing(!facing);
    }
  }

  void cleanup()
  {
    if (front_facing == false) {
      GPU_front_facing(false);
    }

    if (G.debug & G_DEBUG_GPU) {
      GPU_storagebuf_unbind_all();
      GPU_texture_image_unbind_all();
      GPU_texture_unbind_all();
      GPU_uniformbuf_unbind_all();
    }
  }
};

/** \} */

/* -------------------------------------------------------------------- */
/** \name Regular Commands
 * \{ */

enum class Type : uint8_t {
  /**
   * None Type commands are either uninitialized or are repurposed as data storage.
   * They are skipped during submission.
   */
  None = 0,

  /** Commands stored as Undetermined in regular command buffer. */
  Barrier,
  Clear,
  ClearMulti,
  Dispatch,
  DispatchIndirect,
  Draw,
  DrawIndirect,
  FramebufferBind,
  PushConstant,
  ResourceBind,
  ShaderBind,
  StateSet,
  StencilSet,

  /** Special commands stored in separate buffers. */
  SubPass,
  DrawMulti,
};

/**
 * The index of the group is implicit since it is known by the one who want to
 * access it. This also allows to have an indexed object to split the command
 * stream.
 */
struct Header {
  /** Command type. */
  Type type;
  /** Command index in command heap of this type. */
  uint index;
};

struct ShaderBind {
  GPUShader *shader;

  void execute(RecordingState &state) const;
  std::string serialize() const;
};

struct FramebufferBind {
  GPUFrameBuffer **framebuffer;

  void execute() const;
  std::string serialize() const;
};

struct ResourceBind {
  eGPUSamplerState sampler;
  int slot;
  bool is_reference;

  enum class Type : uint8_t {
    Sampler = 0,
    BufferSampler,
    Image,
    UniformBuf,
    StorageBuf,
  } type;

  union {
    /** TODO: Use draw::Texture|StorageBuffer|UniformBuffer as resources as they will give more
     * debug info. */
    GPUUniformBuf *uniform_buf;
    GPUUniformBuf **uniform_buf_ref;
    GPUStorageBuf *storage_buf;
    GPUStorageBuf **storage_buf_ref;
    /** NOTE: Texture is used for both Sampler and Image binds. */
    GPUTexture *texture;
    GPUTexture **texture_ref;
    GPUVertBuf *vertex_buf;
    GPUVertBuf **vertex_buf_ref;
  };

  ResourceBind() = default;

  ResourceBind(int slot_, GPUUniformBuf *res)
      : slot(slot_), is_reference(false), type(Type::UniformBuf), uniform_buf(res){};
  ResourceBind(int slot_, GPUUniformBuf **res)
      : slot(slot_), is_reference(true), type(Type::UniformBuf), uniform_buf_ref(res){};
  ResourceBind(int slot_, GPUStorageBuf *res)
      : slot(slot_), is_reference(false), type(Type::StorageBuf), storage_buf(res){};
  ResourceBind(int slot_, GPUStorageBuf **res)
      : slot(slot_), is_reference(true), type(Type::StorageBuf), storage_buf_ref(res){};
  ResourceBind(int slot_, draw::Image *res)
      : slot(slot_), is_reference(false), type(Type::Image), texture(draw::as_texture(res)){};
  ResourceBind(int slot_, draw::Image **res)
      : slot(slot_), is_reference(true), type(Type::Image), texture_ref(draw::as_texture(res)){};
  ResourceBind(int slot_, GPUTexture *res, eGPUSamplerState state)
      : sampler(state), slot(slot_), is_reference(false), type(Type::Sampler), texture(res){};
  ResourceBind(int slot_, GPUTexture **res, eGPUSamplerState state)
      : sampler(state), slot(slot_), is_reference(true), type(Type::Sampler), texture_ref(res){};
  ResourceBind(int slot_, GPUVertBuf *res)
      : slot(slot_), is_reference(false), type(Type::BufferSampler), vertex_buf(res){};
  ResourceBind(int slot_, GPUVertBuf **res)
      : slot(slot_), is_reference(true), type(Type::BufferSampler), vertex_buf_ref(res){};

  void execute() const;
  std::string serialize() const;
};

struct PushConstant {
  int location;
  uint8_t array_len;
  uint8_t comp_len;
  enum class Type : uint8_t {
    IntValue = 0,
    FloatValue,
    IntReference,
    FloatReference,
  } type;
  /**
   * IMPORTANT: Data is at the end of the struct as it can span over the next commands.
   * These next commands are not real commands but just memory to hold the data and are not
   * referenced by any Command::Header.
   * This is a hack to support float4x4 copy.
   */
  union {
    int int1_value;
    int2 int2_value;
    int3 int3_value;
    int4 int4_value;
    float float1_value;
    float2 float2_value;
    float3 float3_value;
    float4 float4_value;
    const int *int_ref;
    const int2 *int2_ref;
    const int3 *int3_ref;
    const int4 *int4_ref;
    const float *float_ref;
    const float2 *float2_ref;
    const float3 *float3_ref;
    const float4 *float4_ref;
    const float4x4 *float4x4_ref;
  };

  PushConstant() = default;

  PushConstant(int loc, const float &val)
      : location(loc), array_len(1), comp_len(1), type(Type::FloatValue), float1_value(val){};
  PushConstant(int loc, const float2 &val)
      : location(loc), array_len(1), comp_len(2), type(Type::FloatValue), float2_value(val){};
  PushConstant(int loc, const float3 &val)
      : location(loc), array_len(1), comp_len(3), type(Type::FloatValue), float3_value(val){};
  PushConstant(int loc, const float4 &val)
      : location(loc), array_len(1), comp_len(4), type(Type::FloatValue), float4_value(val){};

  PushConstant(int loc, const int &val)
      : location(loc), array_len(1), comp_len(1), type(Type::IntValue), int1_value(val){};
  PushConstant(int loc, const int2 &val)
      : location(loc), array_len(1), comp_len(2), type(Type::IntValue), int2_value(val){};
  PushConstant(int loc, const int3 &val)
      : location(loc), array_len(1), comp_len(3), type(Type::IntValue), int3_value(val){};
  PushConstant(int loc, const int4 &val)
      : location(loc), array_len(1), comp_len(4), type(Type::IntValue), int4_value(val){};

  PushConstant(int loc, const float *val, int arr)
      : location(loc), array_len(arr), comp_len(1), type(Type::FloatReference), float_ref(val){};
  PushConstant(int loc, const float2 *val, int arr)
      : location(loc), array_len(arr), comp_len(2), type(Type::FloatReference), float2_ref(val){};
  PushConstant(int loc, const float3 *val, int arr)
      : location(loc), array_len(arr), comp_len(3), type(Type::FloatReference), float3_ref(val){};
  PushConstant(int loc, const float4 *val, int arr)
      : location(loc), array_len(arr), comp_len(4), type(Type::FloatReference), float4_ref(val){};
  PushConstant(int loc, const float4x4 *val)
      : location(loc), array_len(1), comp_len(16), type(Type::FloatReference), float4x4_ref(val){};

  PushConstant(int loc, const int *val, int arr)
      : location(loc), array_len(arr), comp_len(1), type(Type::IntReference), int_ref(val){};
  PushConstant(int loc, const int2 *val, int arr)
      : location(loc), array_len(arr), comp_len(2), type(Type::IntReference), int2_ref(val){};
  PushConstant(int loc, const int3 *val, int arr)
      : location(loc), array_len(arr), comp_len(3), type(Type::IntReference), int3_ref(val){};
  PushConstant(int loc, const int4 *val, int arr)
      : location(loc), array_len(arr), comp_len(4), type(Type::IntReference), int4_ref(val){};

  void execute(RecordingState &state) const;
  std::string serialize() const;
};

struct Draw {
  GPUBatch *batch;
  uint instance_len;
  uint vertex_len;
  uint vertex_first;
  ResourceHandle handle;

  void execute(RecordingState &state) const;
  std::string serialize() const;
};

struct DrawMulti {
  GPUBatch *batch;
  DrawMultiBuf *multi_draw_buf;
  uint group_first;
  uint uuid;

  void execute(RecordingState &state) const;
  std::string serialize(std::string line_prefix) const;
};

struct DrawIndirect {
  GPUBatch *batch;
  GPUStorageBuf **indirect_buf;
  ResourceHandle handle;

  void execute(RecordingState &state) const;
  std::string serialize() const;
};

struct Dispatch {
  bool is_reference;
  union {
    int3 size;
    int3 *size_ref;
  };

  Dispatch() = default;

  Dispatch(int3 group_len) : is_reference(false), size(group_len){};
  Dispatch(int3 *group_len) : is_reference(true), size_ref(group_len){};

  void execute(RecordingState &state) const;
  std::string serialize() const;
};

struct DispatchIndirect {
  GPUStorageBuf **indirect_buf;

  void execute(RecordingState &state) const;
  std::string serialize() const;
};

struct Barrier {
  eGPUBarrier type;

  void execute() const;
  std::string serialize() const;
};

struct Clear {
  uint8_t clear_channels; /* #eGPUFrameBufferBits. But want to save some bits. */
  uint8_t stencil;
  float depth;
  float4 color;

  void execute() const;
  std::string serialize() const;
};

struct ClearMulti {
  /** \note This should be a Span<float4> but we need have to only have trivial types here. */
  const float4 *colors;
  int colors_len;

  void execute() const;
  std::string serialize() const;
};

struct StateSet {
  DRWState new_state;
  int clip_plane_count;

  void execute(RecordingState &state) const;
  std::string serialize() const;
};

struct StencilSet {
  uint write_mask;
  uint compare_mask;
  uint reference;

  void execute() const;
  std::string serialize() const;
};

union Undetermined {
  ShaderBind shader_bind;
  ResourceBind resource_bind;
  FramebufferBind framebuffer_bind;
  PushConstant push_constant;
  Draw draw;
  DrawMulti draw_multi;
  DrawIndirect draw_indirect;
  Dispatch dispatch;
  DispatchIndirect dispatch_indirect;
  Barrier barrier;
  Clear clear;
  ClearMulti clear_multi;
  StateSet state_set;
  StencilSet stencil_set;
};

/** Try to keep the command size as low as possible for performance. */
BLI_STATIC_ASSERT(sizeof(Undetermined) <= 24, "One of the command type is too large.")

/** \} */

/* -------------------------------------------------------------------- */
/** \name Draw Commands
 *
 * A draw command buffer used to issue single draw commands without instance merging or any
 * other optimizations.
 *
 * It still uses a ResourceIdBuf to keep the same shader interface as multi draw commands.
 *
 * \{ */

class DrawCommandBuf {
  friend Manager;

 private:
  using ResourceIdBuf = StorageArrayBuffer<uint, 128, false>;
  using SubPassVector = detail::SubPassVector<detail::PassBase<DrawCommandBuf>, 16>;

  /** Array of resource id. One per instance. Generated on GPU and send to GPU. */
  ResourceIdBuf resource_id_buf_;
  /** Used items in the resource_id_buf_. Not it's allocated length. */
  uint resource_id_count_ = 0;

 public:
  void clear(){};

  void append_draw(Vector<Header, 0> &headers,
                   Vector<Undetermined, 0> &commands,
                   GPUBatch *batch,
                   uint instance_len,
                   uint vertex_len,
                   uint vertex_first,
                   ResourceHandle handle)
  {
    vertex_first = vertex_first != -1 ? vertex_first : 0;
    instance_len = instance_len != -1 ? instance_len : 1;

    int64_t index = commands.append_and_get_index({});
    headers.append({Type::Draw, uint(index)});
    commands[index].draw = {batch, instance_len, vertex_len, vertex_first, handle};
  }

  void bind(RecordingState &state,
            Vector<Header, 0> &headers,
            Vector<Undetermined, 0> &commands,
            SubPassVector &sub_passes);

 private:
  static void finalize_commands(Vector<Header, 0> &headers,
                                Vector<Undetermined, 0> &commands,
                                SubPassVector &sub_passes,
                                uint &resource_id_count,
                                ResourceIdBuf &resource_id_buf);
};

/** \} */

/* -------------------------------------------------------------------- */
/** \name Multi Draw Commands
 *
 * For efficient rendering of large scene we strive to minimize the number of draw call and state
 * changes. To this end, we group many rendering commands and sort them per render state using
 * `DrawGroup` as a container. This is done automatically for any successive commands with the
 * same state.
 *
 * A `DrawGroup` is the combination of a `GPUBatch` (VBO state) and a `command::DrawMulti`
 * (Pipeline State).
 *
 * Inside each `DrawGroup` all instances of a same `GPUBatch` is merged into a single indirect
 * command.
 *
 * To support this arbitrary reordering, we only need to know the offset of all the commands for a
 * specific `DrawGroup`. This is done on CPU by doing a simple prefix sum. The result is pushed to
 * GPU and used on CPU to issue the right command indirect.
 *
 * Each draw command is stored in an unsorted array of `DrawPrototype` and sent directly to the
 * GPU.
 *
 * A command generation compute shader then go over each `DrawPrototype`. For each it adds it (or
 * not depending on visibility) to the correct draw command using the offset of the `DrawGroup`
 * computed on CPU. After that, it also outputs one resource ID for each instance inside a
 * `DrawPrototype`.
 *
 * \{ */

class DrawMultiBuf {
  friend Manager;
  friend DrawMulti;

 private:
  using DrawGroupBuf = StorageArrayBuffer<DrawGroup, 16>;
  using DrawPrototypeBuf = StorageArrayBuffer<DrawPrototype, 16>;
  using DrawCommandBuf = StorageArrayBuffer<DrawCommand, 16, true>;
  using ResourceIdBuf = StorageArrayBuffer<uint, 128, true>;

  using DrawGroupKey = std::pair<uint, GPUBatch *>;
  using DrawGroupMap = Map<DrawGroupKey, uint>;
  /** Maps a DrawMulti command and a gpu batch to their unique DrawGroup command. */
  DrawGroupMap group_ids_;

  /** DrawGroup Command heap. Uploaded to GPU for sorting. */
  DrawGroupBuf group_buf_ = {"DrawGroupBuf"};
  /** Command Prototypes. Unsorted */
  DrawPrototypeBuf prototype_buf_ = {"DrawPrototypeBuf"};
  /** Command list generated by the sorting / compaction steps. Lives on GPU. */
  DrawCommandBuf command_buf_ = {"DrawCommandBuf"};
  /** Array of resource id. One per instance. Lives on GPU. */
  ResourceIdBuf resource_id_buf_ = {"ResourceIdBuf"};
  /** Give unique ID to each header so we can use that as hash key. */
  uint header_id_counter_ = 0;
  /** Number of groups inside group_buf_. */
  uint group_count_ = 0;
  /** Number of prototype command inside prototype_buf_. */
  uint prototype_count_ = 0;
  /** Used items in the resource_id_buf_. Not it's allocated length. */
  uint resource_id_count_ = 0;

 public:
  void clear()
  {
    header_id_counter_ = 0;
    group_count_ = 0;
    prototype_count_ = 0;
    group_ids_.clear();
  }

  void append_draw(Vector<Header, 0> &headers,
                   Vector<Undetermined, 0> &commands,
                   GPUBatch *batch,
                   uint instance_len,
                   uint vertex_len,
                   uint vertex_first,
                   ResourceHandle handle)
  {
    /* Custom draw-calls cannot be batched and will produce one group per draw. */
    const bool custom_group = ((vertex_first != 0 && vertex_first != -1) || vertex_len != -1);

    instance_len = instance_len != -1 ? instance_len : 1;

    /* If there was some state changes since previous call, we have to create another command. */
    if (headers.is_empty() || headers.last().type != Type::DrawMulti) {
      uint index = commands.append_and_get_index({});
      headers.append({Type::DrawMulti, index});
      commands[index].draw_multi = {batch, this, (uint)-1, header_id_counter_++};
    }

    DrawMulti &cmd = commands.last().draw_multi;

    uint &group_id = group_ids_.lookup_or_add(DrawGroupKey(cmd.uuid, batch), uint(-1));

    bool inverted = handle.has_inverted_handedness();

    DrawPrototype &draw = prototype_buf_.get_or_resize(prototype_count_++);
    draw.resource_handle = handle.raw;
    draw.instance_len = instance_len;
    draw.group_id = group_id;

    if (group_id == uint(-1) || custom_group) {
      uint new_group_id = group_count_++;
      draw.group_id = new_group_id;

      DrawGroup &group = group_buf_.get_or_resize(new_group_id);
      group.next = cmd.group_first;
      group.len = instance_len;
      group.front_facing_len = inverted ? 0 : instance_len;
      group.gpu_batch = batch;
      group.front_proto_len = 0;
      group.back_proto_len = 0;
      group.vertex_len = vertex_len;
      group.vertex_first = vertex_first;
      /* Custom group are not to be registered in the group_ids_. */
      if (!custom_group) {
        group_id = new_group_id;
      }
      /* For serialization only. */
      (inverted ? group.back_proto_len : group.front_proto_len)++;
      /* Append to list. */
      cmd.group_first = new_group_id;
    }
    else {
      DrawGroup &group = group_buf_[group_id];
      group.len += instance_len;
      group.front_facing_len += inverted ? 0 : instance_len;
      /* For serialization only. */
      (inverted ? group.back_proto_len : group.front_proto_len)++;
    }
  }

<<<<<<< HEAD
  void bind(RecordingState &state, VisibilityBuf &visibility_buf);
=======
  void bind(RecordingState &state,
            Vector<Header, 0> &headers,
            Vector<Undetermined, 0> &commands,
            VisibilityBuf &visibility_buf,
            int visibility_word_per_draw,
            int view_len);
>>>>>>> 187bce10
};

/** \} */

};  // namespace blender::draw::command<|MERGE_RESOLUTION|>--- conflicted
+++ resolved
@@ -572,16 +572,12 @@
     }
   }
 
-<<<<<<< HEAD
-  void bind(RecordingState &state, VisibilityBuf &visibility_buf);
-=======
   void bind(RecordingState &state,
             Vector<Header, 0> &headers,
             Vector<Undetermined, 0> &commands,
             VisibilityBuf &visibility_buf,
             int visibility_word_per_draw,
             int view_len);
->>>>>>> 187bce10
 };
 
 /** \} */
