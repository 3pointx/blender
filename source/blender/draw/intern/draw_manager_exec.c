/* SPDX-License-Identifier: GPL-2.0-or-later
 * Copyright 2016 Blender Foundation. */

/** \file
 * \ingroup draw
 */

#include "draw_manager.h"

#include "BLI_alloca.h"
#include "BLI_math.h"
#include "BLI_math_bits.h"
#include "BLI_memblock.h"

#include "BKE_global.h"

#include "GPU_compute.h"
#include "GPU_platform.h"
#include "GPU_shader.h"
#include "GPU_state.h"

#ifdef USE_GPU_SELECT
#  include "GPU_select.h"
#endif

void DRW_select_load_id(uint id)
{
#ifdef USE_GPU_SELECT
  BLI_assert(G.f & G_FLAG_PICKSEL);
  DST.select_id = id;
#endif
}

#define DEBUG_UBO_BINDING

typedef struct DRWCommandsState {
  GPUBatch *batch;
  int resource_chunk;
  int resource_id;
  int base_inst;
  int inst_count;
  bool neg_scale;
  /* Resource location. */
  int obmats_loc;
  int obinfos_loc;
  int obattrs_loc;
  int baseinst_loc;
  int chunkid_loc;
  int resourceid_loc;
  /* Legacy matrix support. */
  int obmat_loc;
  int obinv_loc;
  /* Uniform Attributes. */
  DRWSparseUniformBuf *obattrs_ubo;
  /* Selection ID state. */
  GPUVertBuf *select_buf;
  uint select_id;
  /* Drawing State */
  DRWState drw_state_enabled;
  DRWState drw_state_disabled;
} DRWCommandsState;

/* -------------------------------------------------------------------- */
/** \name Draw State (DRW_state)
 * \{ */

void drw_state_set(DRWState state)
{
  /* Mask locked state. */
  state = (~DST.state_lock & state) | (DST.state_lock & DST.state);

  if (DST.state == state) {
    return;
  }

  eGPUWriteMask write_mask = 0;
  eGPUBlend blend = 0;
  eGPUFaceCullTest culling_test = 0;
  eGPUDepthTest depth_test = 0;
  eGPUStencilTest stencil_test = 0;
  eGPUStencilOp stencil_op = 0;
  eGPUProvokingVertex provoking_vert = 0;

  if (state & DRW_STATE_WRITE_DEPTH) {
    write_mask |= GPU_WRITE_DEPTH;
  }
  if (state & DRW_STATE_WRITE_COLOR) {
    write_mask |= GPU_WRITE_COLOR;
  }
  if (state & DRW_STATE_WRITE_STENCIL_ENABLED) {
    write_mask |= GPU_WRITE_STENCIL;
  }

  switch (state & (DRW_STATE_CULL_BACK | DRW_STATE_CULL_FRONT)) {
    case DRW_STATE_CULL_BACK:
      culling_test = GPU_CULL_BACK;
      break;
    case DRW_STATE_CULL_FRONT:
      culling_test = GPU_CULL_FRONT;
      break;
    default:
      culling_test = GPU_CULL_NONE;
      break;
  }

  switch (state & DRW_STATE_DEPTH_TEST_ENABLED) {
    case DRW_STATE_DEPTH_LESS:
      depth_test = GPU_DEPTH_LESS;
      break;
    case DRW_STATE_DEPTH_LESS_EQUAL:
      depth_test = GPU_DEPTH_LESS_EQUAL;
      break;
    case DRW_STATE_DEPTH_EQUAL:
      depth_test = GPU_DEPTH_EQUAL;
      break;
    case DRW_STATE_DEPTH_GREATER:
      depth_test = GPU_DEPTH_GREATER;
      break;
    case DRW_STATE_DEPTH_GREATER_EQUAL:
      depth_test = GPU_DEPTH_GREATER_EQUAL;
      break;
    case DRW_STATE_DEPTH_ALWAYS:
      depth_test = GPU_DEPTH_ALWAYS;
      break;
    default:
      depth_test = GPU_DEPTH_NONE;
      break;
  }

  switch (state & DRW_STATE_WRITE_STENCIL_ENABLED) {
    case DRW_STATE_WRITE_STENCIL:
      stencil_op = GPU_STENCIL_OP_REPLACE;
      GPU_stencil_write_mask_set(0xFF);
      break;
    case DRW_STATE_WRITE_STENCIL_SHADOW_PASS:
      stencil_op = GPU_STENCIL_OP_COUNT_DEPTH_PASS;
      GPU_stencil_write_mask_set(0xFF);
      break;
    case DRW_STATE_WRITE_STENCIL_SHADOW_FAIL:
      stencil_op = GPU_STENCIL_OP_COUNT_DEPTH_FAIL;
      GPU_stencil_write_mask_set(0xFF);
      break;
    default:
      stencil_op = GPU_STENCIL_OP_NONE;
      GPU_stencil_write_mask_set(0x00);
      break;
  }

  switch (state & DRW_STATE_STENCIL_TEST_ENABLED) {
    case DRW_STATE_STENCIL_ALWAYS:
      stencil_test = GPU_STENCIL_ALWAYS;
      break;
    case DRW_STATE_STENCIL_EQUAL:
      stencil_test = GPU_STENCIL_EQUAL;
      break;
    case DRW_STATE_STENCIL_NEQUAL:
      stencil_test = GPU_STENCIL_NEQUAL;
      break;
    default:
      stencil_test = GPU_STENCIL_NONE;
      break;
  }

  switch (state & DRW_STATE_BLEND_ENABLED) {
    case DRW_STATE_BLEND_ADD:
      blend = GPU_BLEND_ADDITIVE;
      break;
    case DRW_STATE_BLEND_ADD_FULL:
      blend = GPU_BLEND_ADDITIVE_PREMULT;
      break;
    case DRW_STATE_BLEND_ALPHA:
      blend = GPU_BLEND_ALPHA;
      break;
    case DRW_STATE_BLEND_ALPHA_PREMUL:
      blend = GPU_BLEND_ALPHA_PREMULT;
      break;
    case DRW_STATE_BLEND_BACKGROUND:
      blend = GPU_BLEND_BACKGROUND;
      break;
    case DRW_STATE_BLEND_OIT:
      blend = GPU_BLEND_OIT;
      break;
    case DRW_STATE_BLEND_MUL:
      blend = GPU_BLEND_MULTIPLY;
      break;
    case DRW_STATE_BLEND_SUB:
      blend = GPU_BLEND_SUBTRACT;
      break;
    case DRW_STATE_BLEND_CUSTOM:
      blend = GPU_BLEND_CUSTOM;
      break;
    case DRW_STATE_LOGIC_INVERT:
      blend = GPU_BLEND_INVERT;
      break;
    case DRW_STATE_BLEND_ALPHA_UNDER_PREMUL:
      blend = GPU_BLEND_ALPHA_UNDER_PREMUL;
      break;
    default:
      blend = GPU_BLEND_NONE;
      break;
  }

  GPU_state_set(
      write_mask, blend, culling_test, depth_test, stencil_test, stencil_op, provoking_vert);

  if (state & DRW_STATE_SHADOW_OFFSET) {
    GPU_shadow_offset(true);
  }
  else {
    GPU_shadow_offset(false);
  }

  /* TODO: this should be part of shader state. */
  if (state & DRW_STATE_CLIP_PLANES) {
    GPU_clip_distances(DST.view_active->clip_planes_len);
  }
  else {
    GPU_clip_distances(0);
  }

  if (state & DRW_STATE_IN_FRONT_SELECT) {
    /* XXX `GPU_depth_range` is not a perfect solution
     * since very distant geometries can still be occluded.
     * Also the depth test precision of these geometries is impaired.
     * However, it solves the selection for the vast majority of cases. */
    GPU_depth_range(0.0f, 0.01f);
  }
  else {
    GPU_depth_range(0.0f, 1.0f);
  }

  if (state & DRW_STATE_PROGRAM_POINT_SIZE) {
    GPU_program_point_size(true);
  }
  else {
    GPU_program_point_size(false);
  }

  if (state & DRW_STATE_FIRST_VERTEX_CONVENTION) {
    GPU_provoking_vertex(GPU_VERTEX_FIRST);
  }
  else {
    GPU_provoking_vertex(GPU_VERTEX_LAST);
  }

  DST.state = state;
}

static void drw_stencil_state_set(uint write_mask, uint reference, uint compare_mask)
{
  /* Reminders:
   * - (compare_mask & reference) is what is tested against (compare_mask & stencil_value)
   *   stencil_value being the value stored in the stencil buffer.
   * - (write-mask & reference) is what gets written if the test condition is fulfilled.
   */
  GPU_stencil_write_mask_set(write_mask);
  GPU_stencil_reference_set(reference);
  GPU_stencil_compare_mask_set(compare_mask);
}

void DRW_state_reset_ex(DRWState state)
{
  DST.state = ~state;
  drw_state_set(state);
}

static void drw_state_validate(void)
{
  /* Cannot write to stencil buffer without stencil test. */
  if (DST.state & DRW_STATE_WRITE_STENCIL_ENABLED) {
    BLI_assert(DST.state & DRW_STATE_STENCIL_TEST_ENABLED);
  }
  /* Cannot write to depth buffer without depth test. */
  if (DST.state & DRW_STATE_WRITE_DEPTH) {
    BLI_assert(DST.state & DRW_STATE_DEPTH_TEST_ENABLED);
  }
}

void DRW_state_lock(DRWState state)
{
  DST.state_lock = state;

  /* We must get the current state to avoid overriding it. */
  /* Not complete, but that just what we need for now. */
  if (state & DRW_STATE_WRITE_DEPTH) {
    SET_FLAG_FROM_TEST(DST.state, GPU_depth_mask_get(), DRW_STATE_WRITE_DEPTH);
  }
  if (state & DRW_STATE_DEPTH_TEST_ENABLED) {
    DST.state &= ~DRW_STATE_DEPTH_TEST_ENABLED;

    switch (GPU_depth_test_get()) {
      case GPU_DEPTH_ALWAYS:
        DST.state |= DRW_STATE_DEPTH_ALWAYS;
        break;
      case GPU_DEPTH_LESS:
        DST.state |= DRW_STATE_DEPTH_LESS;
        break;
      case GPU_DEPTH_LESS_EQUAL:
        DST.state |= DRW_STATE_DEPTH_LESS_EQUAL;
        break;
      case GPU_DEPTH_EQUAL:
        DST.state |= DRW_STATE_DEPTH_EQUAL;
        break;
      case GPU_DEPTH_GREATER:
        DST.state |= DRW_STATE_DEPTH_GREATER;
        break;
      case GPU_DEPTH_GREATER_EQUAL:
        DST.state |= DRW_STATE_DEPTH_GREATER_EQUAL;
        break;
      default:
        break;
    }
  }
}

void DRW_state_reset(void)
{
  DRW_state_reset_ex(DRW_STATE_DEFAULT);

  GPU_texture_unbind_all();
  GPU_uniformbuf_unbind_all();
  GPU_storagebuf_unbind_all();

  /* Should stay constant during the whole rendering. */
  GPU_point_size(5);
  GPU_line_smooth(false);
  /* Bypass #U.pixelsize factor by using a factor of 0.0f. Will be clamped to 1.0f. */
  GPU_line_width(0.0f);
}

/** \} */

/* -------------------------------------------------------------------- */
/** \name Culling (DRW_culling)
 * \{ */

static bool draw_call_is_culled(const DRWResourceHandle *handle, DRWView *view)
{
  DRWCullingState *culling = DRW_memblock_elem_from_handle(DST.vmempool->cullstates, handle);
  return (culling->mask & view->culling_mask) != 0;
}

void DRW_view_set_active(const DRWView *view)
{
  DST.view_active = (view != NULL) ? ((DRWView *)view) : DST.view_default;
}

const DRWView *DRW_view_get_active(void)
{
  return DST.view_active;
}

/* Return True if the given BoundSphere intersect the current view frustum */
static bool draw_culling_sphere_test(const BoundSphere *frustum_bsphere,
                                     const float (*frustum_planes)[4],
                                     const BoundSphere *bsphere)
{
  /* Bypass test if radius is negative. */
  if (bsphere->radius < 0.0f) {
    return true;
  }

  /* Do a rough test first: Sphere VS Sphere intersect. */
  float center_dist_sq = len_squared_v3v3(bsphere->center, frustum_bsphere->center);
  float radius_sum = bsphere->radius + frustum_bsphere->radius;
  if (center_dist_sq > square_f(radius_sum)) {
    return false;
  }
  /* TODO: we could test against the inscribed sphere of the frustum to early out positively. */

  /* Test against the 6 frustum planes. */
  /* TODO: order planes with sides first then far then near clip. Should be better culling
   * heuristic when sculpting. */
  for (int p = 0; p < 6; p++) {
    float dist = plane_point_side_v3(frustum_planes[p], bsphere->center);
    if (dist < -bsphere->radius) {
      return false;
    }
  }
  return true;
}

static bool draw_culling_box_test(const float (*frustum_planes)[4], const BoundBox *bbox)
{
  /* 6 view frustum planes */
  for (int p = 0; p < 6; p++) {
    /* 8 box vertices. */
    for (int v = 0; v < 8; v++) {
      float dist = plane_point_side_v3(frustum_planes[p], bbox->vec[v]);
      if (dist > 0.0f) {
        /* At least one point in front of this plane.
         * Go to next plane. */
        break;
      }
      if (v == 7) {
        /* 8 points behind this plane. */
        return false;
      }
    }
  }
  return true;
}

static bool draw_culling_plane_test(const BoundBox *corners, const float plane[4])
{
  /* Test against the 8 frustum corners. */
  for (int c = 0; c < 8; c++) {
    float dist = plane_point_side_v3(plane, corners->vec[c]);
    if (dist < 0.0f) {
      return true;
    }
  }
  return false;
}

bool DRW_culling_sphere_test(const DRWView *view, const BoundSphere *bsphere)
{
  view = view ? view : DST.view_default;
  return draw_culling_sphere_test(&view->frustum_bsphere, view->frustum_planes, bsphere);
}

bool DRW_culling_box_test(const DRWView *view, const BoundBox *bbox)
{
  view = view ? view : DST.view_default;
  return draw_culling_box_test(view->frustum_planes, bbox);
}

bool DRW_culling_plane_test(const DRWView *view, const float plane[4])
{
  view = view ? view : DST.view_default;
  return draw_culling_plane_test(&view->frustum_corners, plane);
}

bool DRW_culling_min_max_test(const DRWView *view, float obmat[4][4], float min[3], float max[3])
{
  view = view ? view : DST.view_default;
  float tobmat[4][4];
  transpose_m4_m4(tobmat, obmat);
  for (int i = 6; i--;) {
    float frustum_plane_local[4], bb_near[3], bb_far[3];
    mul_v4_m4v4(frustum_plane_local, tobmat, view->frustum_planes[i]);
    aabb_get_near_far_from_plane(frustum_plane_local, min, max, bb_near, bb_far);

    if (plane_point_side_v3(frustum_plane_local, bb_far) < 0.0f) {
      return false;
    }
  }

  return true;
}

void DRW_culling_frustum_corners_get(const DRWView *view, BoundBox *corners)
{
  view = view ? view : DST.view_default;
  *corners = view->frustum_corners;
}

void DRW_culling_frustum_planes_get(const DRWView *view, float planes[6][4])
{
  view = view ? view : DST.view_default;
  memcpy(planes, view->frustum_planes, sizeof(float[6][4]));
}

static void draw_compute_culling(DRWView *view)
{
  view = view->parent ? view->parent : view;

  /* TODO(fclem): multi-thread this. */
  /* TODO(fclem): compute all dirty views at once. */
  if (!view->is_dirty) {
    return;
  }

  BLI_memblock_iter iter;
  BLI_memblock_iternew(DST.vmempool->cullstates, &iter);
  DRWCullingState *cull;
  while ((cull = BLI_memblock_iterstep(&iter))) {
    if (cull->bsphere.radius < 0.0) {
      cull->mask = 0;
    }
    else {
      bool culled = !draw_culling_sphere_test(
          &view->frustum_bsphere, view->frustum_planes, &cull->bsphere);

#ifdef DRW_DEBUG_CULLING
      if (G.debug_value != 0) {
        if (culled) {
          DRW_debug_sphere(
              cull->bsphere.center, cull->bsphere.radius, (const float[4]){1, 0, 0, 1});
        }
        else {
          DRW_debug_sphere(
              cull->bsphere.center, cull->bsphere.radius, (const float[4]){0, 1, 0, 1});
        }
      }
#endif

      if (view->visibility_fn) {
        culled = !view->visibility_fn(!culled, cull->user_data);
      }

      SET_FLAG_FROM_TEST(cull->mask, culled, view->culling_mask);
    }
  }

  view->is_dirty = false;
}

/** \} */

/* -------------------------------------------------------------------- */
/** \name Draw (DRW_draw)
 * \{ */

BLI_INLINE void draw_legacy_matrix_update(DRWShadingGroup *shgroup,
                                          DRWResourceHandle *handle,
                                          float obmat_loc,
                                          float obinv_loc)
{
  /* Still supported for compatibility with gpu_shader_* but should be forbidden. */
  DRWObjectMatrix *ob_mats = DRW_memblock_elem_from_handle(DST.vmempool->obmats, handle);
  if (obmat_loc != -1) {
    GPU_shader_uniform_vector(shgroup->shader, obmat_loc, 16, 1, (float *)ob_mats->model);
  }
  if (obinv_loc != -1) {
    GPU_shader_uniform_vector(shgroup->shader, obinv_loc, 16, 1, (float *)ob_mats->modelinverse);
  }
}

BLI_INLINE void draw_geometry_bind(DRWShadingGroup *shgroup, GPUBatch *geom)
{
  DST.batch = geom;

  GPU_batch_set_shader(geom, shgroup->shader);
}

BLI_INLINE void draw_geometry_execute(DRWShadingGroup *shgroup,
                                      GPUBatch *geom,
                                      int vert_first,
                                      int vert_count,
                                      int inst_first,
                                      int inst_count,
                                      int baseinst_loc)
{
  /* inst_count can be -1. */
  inst_count = max_ii(0, inst_count);

  if (baseinst_loc != -1) {
    /* Fallback when ARB_shader_draw_parameters is not supported. */
    GPU_shader_uniform_vector_int(shgroup->shader, baseinst_loc, 1, 1, (int *)&inst_first);
    /* Avoids VAO reconfiguration on older hardware. (see GPU_batch_draw_advanced) */
    inst_first = 0;
  }

  /* bind vertex array */
  if (DST.batch != geom) {
    draw_geometry_bind(shgroup, geom);
  }

  GPU_batch_draw_advanced(geom, vert_first, vert_count, inst_first, inst_count);
}

BLI_INLINE void draw_indirect_call(DRWShadingGroup *shgroup, DRWCommandsState *state)
{
  if (state->inst_count == 0) {
    return;
  }
  if (state->baseinst_loc == -1) {
    /* bind vertex array */
    if (DST.batch != state->batch) {
      GPU_draw_list_submit(DST.draw_list);
      draw_geometry_bind(shgroup, state->batch);
    }
    GPU_draw_list_append(DST.draw_list, state->batch, state->base_inst, state->inst_count);
  }
  /* Fallback when unsupported */
  else {
    draw_geometry_execute(
        shgroup, state->batch, 0, 0, state->base_inst, state->inst_count, state->baseinst_loc);
  }
}

static void draw_update_uniforms(DRWShadingGroup *shgroup,
                                 DRWCommandsState *state,
                                 bool *use_tfeedback)
{
#define MAX_UNIFORM_STACK_SIZE 64

  /* Uniform array elements stored as separate entries. We need to batch these together */
<<<<<<< HEAD
  int current_uniform_array_loc = -1;
  unsigned int current_array_index = 0;
  static union {
    int istack[MAX_UNIFORM_STACK_SIZE];
    float fstack[MAX_UNIFORM_STACK_SIZE];
  } uniform_stack;

  /* Loop through uniforms. */
  for (DRWUniformChunk *unichunk = shgroup->uniforms; unichunk; unichunk = unichunk->next) {
    DRWUniform *uni = unichunk->uniforms;

    for (int i = 0; i < unichunk->uniform_used; i++, uni++) {

      /* For uniform array copies, copy per-array-element data into local buffer before upload. */
      if (uni->arraysize > 1 &&
          (uni->type == DRW_UNIFORM_INT_COPY || uni->type == DRW_UNIFORM_FLOAT_COPY)) {

        /* Begin copying uniform array. */
        if (current_array_index == 0) {
          current_uniform_array_loc = uni->location;
        }

        /* Debug check same array loc. */
        BLI_assert(current_uniform_array_loc > -1);
        BLI_assert(current_uniform_array_loc == uni->location);

        /* Copy array element data to local buffer. */
        BLI_assert(((current_array_index + 1) * uni->length) <= MAX_UNIFORM_STACK_SIZE);
        if (uni->type == DRW_UNIFORM_INT_COPY) {
          memcpy(&uniform_stack.istack[current_array_index * uni->length],
                 uni->ivalue,
                 sizeof(int) * uni->length);
        }
        else {
          memcpy(&uniform_stack.fstack[current_array_index * uni->length],
                 uni->fvalue,
                 sizeof(float) * uni->length);
        }
        current_array_index++;
        BLI_assert(current_array_index <= uni->arraysize);

        /* Flush array data to shader. */
        if (current_array_index == uni->arraysize) {
          if (uni->type == DRW_UNIFORM_INT_COPY) {
            GPU_shader_uniform_vector_int(
                shgroup->shader, uni->location, uni->length, uni->arraysize, uniform_stack.istack);
          }
          else {
            GPU_shader_uniform_vector(
                shgroup->shader, uni->location, uni->length, uni->arraysize, uniform_stack.fstack);
          }
          current_array_index = 0;
          current_uniform_array_loc = -1;
=======
  int array_uniform_loc = -1;
  int array_index = 0;
  float mat4_stack[4 * 4];

  /* Loop through uniforms in reverse order. */
  for (DRWUniformChunk *unichunk = shgroup->uniforms; unichunk; unichunk = unichunk->next) {
    DRWUniform *uni = unichunk->uniforms + unichunk->uniform_used - 1;

    for (int i = 0; i < unichunk->uniform_used; i++, uni--) {
      /* For uniform array copies, copy per-array-element data into local buffer before upload. */
      if (uni->arraysize > 1 && uni->type == DRW_UNIFORM_FLOAT_COPY) {
        /* Only written for mat4 copy for now and is not meant to become generalized. */
        /* TODO(@fclem): Use UBOs/SSBOs instead of inline mat4 copies. */
        BLI_assert(uni->arraysize == 4 && uni->length == 4);
        /* Begin copying uniform array. */
        if (array_uniform_loc == -1) {
          array_uniform_loc = uni->location;
          array_index = uni->arraysize * uni->length;
        }
        /* Debug check same array loc. */
        BLI_assert(array_uniform_loc > -1 && array_uniform_loc == uni->location);
        /* Copy array element data to local buffer. */
        array_index -= uni->length;
        memcpy(&mat4_stack[array_index], uni->fvalue, sizeof(float) * uni->length);
        /* Flush array data to shader. */
        if (array_index <= 0) {
          GPU_shader_uniform_vector(shgroup->shader, uni->location, 16, 1, mat4_stack);
          array_uniform_loc = -1;
>>>>>>> be699936
        }
        continue;
      }

      /* Handle standard cases. */
      switch (uni->type) {
        case DRW_UNIFORM_INT_COPY:
          BLI_assert(uni->arraysize == 1);
          if (uni->arraysize == 1) {
            GPU_shader_uniform_vector_int(
                shgroup->shader, uni->location, uni->length, uni->arraysize, uni->ivalue);
          }
          break;
        case DRW_UNIFORM_INT:
          GPU_shader_uniform_vector_int(
              shgroup->shader, uni->location, uni->length, uni->arraysize, uni->pvalue);
          break;
        case DRW_UNIFORM_FLOAT_COPY:
          BLI_assert(uni->arraysize == 1);
          if (uni->arraysize == 1) {
            GPU_shader_uniform_vector(
                shgroup->shader, uni->location, uni->length, uni->arraysize, uni->fvalue);
          }
          break;
        case DRW_UNIFORM_FLOAT:
          GPU_shader_uniform_vector(
              shgroup->shader, uni->location, uni->length, uni->arraysize, uni->pvalue);
          break;
        case DRW_UNIFORM_TEXTURE:
          GPU_texture_bind_ex(uni->texture, uni->sampler_state, uni->location, false);
          break;
        case DRW_UNIFORM_TEXTURE_REF:
          GPU_texture_bind_ex(*uni->texture_ref, uni->sampler_state, uni->location, false);
          break;
        case DRW_UNIFORM_IMAGE:
          GPU_texture_image_bind(uni->texture, uni->location);
          break;
        case DRW_UNIFORM_IMAGE_REF:
          GPU_texture_image_bind(*uni->texture_ref, uni->location);
          break;
        case DRW_UNIFORM_BLOCK:
          GPU_uniformbuf_bind(uni->block, uni->location);
          break;
        case DRW_UNIFORM_BLOCK_REF:
          GPU_uniformbuf_bind(*uni->block_ref, uni->location);
          break;
        case DRW_UNIFORM_STORAGE_BLOCK:
          GPU_storagebuf_bind(uni->ssbo, uni->location);
          break;
        case DRW_UNIFORM_STORAGE_BLOCK_REF:
          GPU_storagebuf_bind(*uni->ssbo_ref, uni->location);
          break;
        case DRW_UNIFORM_BLOCK_OBMATS:
          state->obmats_loc = uni->location;
          GPU_uniformbuf_bind(DST.vmempool->matrices_ubo[0], uni->location);
          break;
        case DRW_UNIFORM_BLOCK_OBINFOS:
          state->obinfos_loc = uni->location;
          GPU_uniformbuf_bind(DST.vmempool->obinfos_ubo[0], uni->location);
          break;
        case DRW_UNIFORM_BLOCK_OBATTRS:
          state->obattrs_loc = uni->location;
          state->obattrs_ubo = DRW_uniform_attrs_pool_find_ubo(DST.vmempool->obattrs_ubo_pool,
                                                               uni->uniform_attrs);
          DRW_sparse_uniform_buffer_bind(state->obattrs_ubo, 0, uni->location);
          break;
        case DRW_UNIFORM_RESOURCE_CHUNK:
          state->chunkid_loc = uni->location;
          GPU_shader_uniform_int(shgroup->shader, uni->location, 0);
          break;
        case DRW_UNIFORM_RESOURCE_ID:
          state->resourceid_loc = uni->location;
          break;
        case DRW_UNIFORM_TFEEDBACK_TARGET:
          BLI_assert(uni->pvalue && (*use_tfeedback == false));
          *use_tfeedback = GPU_shader_transform_feedback_enable(shgroup->shader,
                                                                ((GPUVertBuf *)uni->pvalue));
          break;
        case DRW_UNIFORM_VERTEX_BUFFER_AS_STORAGE_REF:
          GPU_vertbuf_bind_as_ssbo(*uni->vertbuf_ref, uni->location);
          break;
        case DRW_UNIFORM_VERTEX_BUFFER_AS_STORAGE:
          GPU_vertbuf_bind_as_ssbo(uni->vertbuf, uni->location);
          break;
          /* Legacy/Fallback support. */
        case DRW_UNIFORM_BASE_INSTANCE:
          state->baseinst_loc = uni->location;
          break;
        case DRW_UNIFORM_MODEL_MATRIX:
          state->obmat_loc = uni->location;
          break;
        case DRW_UNIFORM_MODEL_MATRIX_INVERSE:
          state->obinv_loc = uni->location;
          break;
      }
    }
  }
  /* Ensure uniform arrays copied. */
<<<<<<< HEAD
  BLI_assert(current_array_index == 0);
  BLI_assert(current_uniform_array_loc == -1);
=======
  BLI_assert(array_index == 0);
  BLI_assert(array_uniform_loc == -1);
  UNUSED_VARS_NDEBUG(array_uniform_loc);
>>>>>>> be699936
}

BLI_INLINE void draw_select_buffer(DRWShadingGroup *shgroup,
                                   DRWCommandsState *state,
                                   GPUBatch *batch,
                                   const DRWResourceHandle *handle)
{
  const bool is_instancing = (batch->inst[0] != NULL);
  int start = 0;
  int count = 1;
  int tot = is_instancing ? GPU_vertbuf_get_vertex_len(batch->inst[0]) :
                            GPU_vertbuf_get_vertex_len(batch->verts[0]);
  /* HACK: get VBO data without actually drawing. */
  int *select_id = (void *)GPU_vertbuf_get_data(state->select_buf);

  /* Batching */
  if (!is_instancing) {
    /* FIXME: Meh a bit nasty. */
    if (batch->prim_type == GPU_PRIM_TRIS) {
      count = 3;
    }
    else if (batch->prim_type == GPU_PRIM_LINES) {
      count = 2;
    }
  }

  while (start < tot) {
    GPU_select_load_id(select_id[start]);
    if (is_instancing) {
      draw_geometry_execute(shgroup, batch, 0, 0, start, count, state->baseinst_loc);
    }
    else {
      draw_geometry_execute(
          shgroup, batch, start, count, DRW_handle_id_get(handle), 0, state->baseinst_loc);
    }
    start += count;
  }
}

typedef struct DRWCommandIterator {
  int cmd_index;
  DRWCommandChunk *curr_chunk;
} DRWCommandIterator;

static void draw_command_iter_begin(DRWCommandIterator *iter, DRWShadingGroup *shgroup)
{
  iter->curr_chunk = shgroup->cmd.first;
  iter->cmd_index = 0;
}

static DRWCommand *draw_command_iter_step(DRWCommandIterator *iter, eDRWCommandType *cmd_type)
{
  if (iter->curr_chunk) {
    if (iter->cmd_index == iter->curr_chunk->command_len) {
      iter->curr_chunk = iter->curr_chunk->next;
      iter->cmd_index = 0;
    }
    if (iter->curr_chunk) {
      *cmd_type = command_type_get(iter->curr_chunk->command_type, iter->cmd_index);
      if (iter->cmd_index < iter->curr_chunk->command_used) {
        return iter->curr_chunk->commands + iter->cmd_index++;
      }
    }
  }
  return NULL;
}

static void draw_call_resource_bind(DRWCommandsState *state, const DRWResourceHandle *handle)
{
  /* Front face is not a resource but it is inside the resource handle. */
  bool neg_scale = DRW_handle_negative_scale_get(handle);
  if (neg_scale != state->neg_scale) {
    state->neg_scale = neg_scale;
    GPU_front_facing(neg_scale != DST.view_active->is_inverted);
  }

  int chunk = DRW_handle_chunk_get(handle);
  if (state->resource_chunk != chunk) {
    if (state->chunkid_loc != -1) {
      GPU_shader_uniform_int(DST.shader, state->chunkid_loc, chunk);
    }
    if (state->obmats_loc != -1) {
      GPU_uniformbuf_unbind(DST.vmempool->matrices_ubo[state->resource_chunk]);
      GPU_uniformbuf_bind(DST.vmempool->matrices_ubo[chunk], state->obmats_loc);
    }
    if (state->obinfos_loc != -1) {
      GPU_uniformbuf_unbind(DST.vmempool->obinfos_ubo[state->resource_chunk]);
      GPU_uniformbuf_bind(DST.vmempool->obinfos_ubo[chunk], state->obinfos_loc);
    }
    if (state->obattrs_loc != -1) {
      DRW_sparse_uniform_buffer_unbind(state->obattrs_ubo, state->resource_chunk);
      DRW_sparse_uniform_buffer_bind(state->obattrs_ubo, chunk, state->obattrs_loc);
    }
    state->resource_chunk = chunk;
  }

  if (state->resourceid_loc != -1) {
    int id = DRW_handle_id_get(handle);
    if (state->resource_id != id) {
      GPU_shader_uniform_int(DST.shader, state->resourceid_loc, id);
      state->resource_id = id;
    }
  }
}

static void draw_call_batching_flush(DRWShadingGroup *shgroup, DRWCommandsState *state)
{
  draw_indirect_call(shgroup, state);
  GPU_draw_list_submit(DST.draw_list);

  state->batch = NULL;
  state->inst_count = 0;
  state->base_inst = -1;
}

static void draw_call_single_do(DRWShadingGroup *shgroup,
                                DRWCommandsState *state,
                                GPUBatch *batch,
                                DRWResourceHandle handle,
                                int vert_first,
                                int vert_count,
                                int inst_first,
                                int inst_count,
                                bool do_base_instance)
{
  draw_call_batching_flush(shgroup, state);

  draw_call_resource_bind(state, &handle);

  /* TODO: This is Legacy. Need to be removed. */
  if (state->obmats_loc == -1 && (state->obmat_loc != -1 || state->obinv_loc != -1)) {
    draw_legacy_matrix_update(shgroup, &handle, state->obmat_loc, state->obinv_loc);
  }

  if (G.f & G_FLAG_PICKSEL) {
    if (state->select_buf != NULL) {
      draw_select_buffer(shgroup, state, batch, &handle);
      return;
    }

    GPU_select_load_id(state->select_id);
  }

  draw_geometry_execute(shgroup,
                        batch,
                        vert_first,
                        vert_count,
                        do_base_instance ? DRW_handle_id_get(&handle) : inst_first,
                        inst_count,
                        state->baseinst_loc);
}

static void draw_call_batching_start(DRWCommandsState *state)
{
  state->neg_scale = false;
  state->resource_chunk = 0;
  state->resource_id = -1;
  state->base_inst = 0;
  state->inst_count = 0;
  state->batch = NULL;

  state->select_id = -1;
  state->select_buf = NULL;
}

/* NOTE: Does not support batches with instancing VBOs. */
static void draw_call_batching_do(DRWShadingGroup *shgroup,
                                  DRWCommandsState *state,
                                  DRWCommandDraw *call)
{
  /* If any condition requires to interrupt the merging. */
  bool neg_scale = DRW_handle_negative_scale_get(&call->handle);
  int chunk = DRW_handle_chunk_get(&call->handle);
  int id = DRW_handle_id_get(&call->handle);
  if ((state->neg_scale != neg_scale) ||  /* Need to change state. */
      (state->resource_chunk != chunk) || /* Need to change UBOs. */
      (state->batch != call->batch)       /* Need to change VAO. */
  ) {
    draw_call_batching_flush(shgroup, state);

    state->batch = call->batch;
    state->inst_count = 1;
    state->base_inst = id;

    draw_call_resource_bind(state, &call->handle);
  }
  /* Is the id consecutive? */
  else if (id != state->base_inst + state->inst_count) {
    /* We need to add a draw command for the pending instances. */
    draw_indirect_call(shgroup, state);
    state->inst_count = 1;
    state->base_inst = id;
  }
  /* We avoid a drawcall by merging with the precedent
   * drawcall using instancing. */
  else {
    state->inst_count++;
  }
}

/* Flush remaining pending drawcalls. */
static void draw_call_batching_finish(DRWShadingGroup *shgroup, DRWCommandsState *state)
{
  draw_call_batching_flush(shgroup, state);

  /* Reset state */
  if (state->neg_scale) {
    GPU_front_facing(DST.view_active->is_inverted);
  }
  if (state->obmats_loc != -1) {
    GPU_uniformbuf_unbind(DST.vmempool->matrices_ubo[state->resource_chunk]);
  }
  if (state->obinfos_loc != -1) {
    GPU_uniformbuf_unbind(DST.vmempool->obinfos_ubo[state->resource_chunk]);
  }
  if (state->obattrs_loc != -1) {
    DRW_sparse_uniform_buffer_unbind(state->obattrs_ubo, state->resource_chunk);
  }
}

static void draw_shgroup(DRWShadingGroup *shgroup, DRWState pass_state)
{
  BLI_assert(shgroup->shader);

  DRWCommandsState state = {
      .obmats_loc = -1,
      .obinfos_loc = -1,
      .obattrs_loc = -1,
      .baseinst_loc = -1,
      .chunkid_loc = -1,
      .resourceid_loc = -1,
      .obmat_loc = -1,
      .obinv_loc = -1,
      .obattrs_ubo = NULL,
      .drw_state_enabled = 0,
      .drw_state_disabled = 0,
  };

  const bool shader_changed = (DST.shader != shgroup->shader);
  bool use_tfeedback = false;

  if (shader_changed) {
    if (DST.shader) {
      GPU_shader_unbind();

      /* Unbinding can be costly. Skip in normal condition. */
      if (G.debug & G_DEBUG_GPU) {
        GPU_texture_unbind_all();
        GPU_uniformbuf_unbind_all();
        GPU_storagebuf_unbind_all();
      }
    }
    GPU_shader_bind(shgroup->shader);
    DST.shader = shgroup->shader;
    DST.batch = NULL;
  }

  draw_update_uniforms(shgroup, &state, &use_tfeedback);

  drw_state_set(pass_state);

  /* Rendering Calls */
  {
    DRWCommandIterator iter;
    DRWCommand *cmd;
    eDRWCommandType cmd_type;

    draw_command_iter_begin(&iter, shgroup);

    draw_call_batching_start(&state);

    while ((cmd = draw_command_iter_step(&iter, &cmd_type))) {

      switch (cmd_type) {
        case DRW_CMD_DRWSTATE:
        case DRW_CMD_STENCIL:
          draw_call_batching_flush(shgroup, &state);
          break;
        case DRW_CMD_DRAW:
        case DRW_CMD_DRAW_PROCEDURAL:
        case DRW_CMD_DRAW_INSTANCE:
          if (draw_call_is_culled(&cmd->instance.handle, DST.view_active)) {
            continue;
          }
          break;
        default:
          break;
      }

      switch (cmd_type) {
        case DRW_CMD_CLEAR:
          GPU_framebuffer_clear(GPU_framebuffer_active_get(),
                                cmd->clear.clear_channels,
                                (float[4]){cmd->clear.r / 255.0f,
                                           cmd->clear.g / 255.0f,
                                           cmd->clear.b / 255.0f,
                                           cmd->clear.a / 255.0f},
                                cmd->clear.depth,
                                cmd->clear.stencil);
          break;
        case DRW_CMD_DRWSTATE:
          state.drw_state_enabled |= cmd->state.enable;
          state.drw_state_disabled |= cmd->state.disable;
          drw_state_set((pass_state & ~state.drw_state_disabled) | state.drw_state_enabled);
          break;
        case DRW_CMD_STENCIL:
          drw_stencil_state_set(cmd->stencil.write_mask, cmd->stencil.ref, cmd->stencil.comp_mask);
          break;
        case DRW_CMD_SELECTID:
          state.select_id = cmd->select_id.select_id;
          state.select_buf = cmd->select_id.select_buf;
          break;
        case DRW_CMD_DRAW:
          if (!USE_BATCHING || state.obmats_loc == -1 || (G.f & G_FLAG_PICKSEL) ||
              cmd->draw.batch->inst[0]) {
            draw_call_single_do(
                shgroup, &state, cmd->draw.batch, cmd->draw.handle, 0, 0, 0, 0, true);
          }
          else {
            draw_call_batching_do(shgroup, &state, &cmd->draw);
          }
          break;
        case DRW_CMD_DRAW_PROCEDURAL:
          draw_call_single_do(shgroup,
                              &state,
                              cmd->procedural.batch,
                              cmd->procedural.handle,
                              0,
                              cmd->procedural.vert_count,
                              0,
                              1,
                              true);
          break;
        case DRW_CMD_DRAW_INSTANCE:
          draw_call_single_do(shgroup,
                              &state,
                              cmd->instance.batch,
                              cmd->instance.handle,
                              0,
                              0,
                              0,
                              cmd->instance.inst_count,
                              cmd->instance.use_attrs == 0);
          break;
        case DRW_CMD_DRAW_RANGE:
          draw_call_single_do(shgroup,
                              &state,
                              cmd->range.batch,
                              cmd->range.handle,
                              cmd->range.vert_first,
                              cmd->range.vert_count,
                              0,
                              1,
                              true);
          break;
        case DRW_CMD_DRAW_INSTANCE_RANGE:
          draw_call_single_do(shgroup,
                              &state,
                              cmd->instance_range.batch,
                              cmd->instance_range.handle,
                              0,
                              0,
                              cmd->instance_range.inst_first,
                              cmd->instance_range.inst_count,
                              false);
          break;
        case DRW_CMD_COMPUTE:
          GPU_compute_dispatch(shgroup->shader,
                               cmd->compute.groups_x_len,
                               cmd->compute.groups_y_len,
                               cmd->compute.groups_z_len);
          break;
        case DRW_CMD_COMPUTE_REF:
          GPU_compute_dispatch(shgroup->shader,
                               cmd->compute_ref.groups_ref[0],
                               cmd->compute_ref.groups_ref[1],
                               cmd->compute_ref.groups_ref[2]);
          break;
        case DRW_CMD_COMPUTE_INDIRECT:
          GPU_compute_dispatch_indirect(shgroup->shader, cmd->compute_indirect.indirect_buf);
          break;
        case DRW_CMD_BARRIER:
          GPU_memory_barrier(cmd->barrier.type);
          break;
      }
    }

    draw_call_batching_finish(shgroup, &state);
  }

  if (use_tfeedback) {
    GPU_shader_transform_feedback_disable(shgroup->shader);
  }
}

static void drw_update_view(const float viewport_size[2])
{
  ViewInfos *storage = &DST.view_active->storage;
  copy_v2_v2(storage->viewport_size, viewport_size);
  copy_v2_v2(storage->viewport_size_inverse, viewport_size);
  invert_v2(storage->viewport_size_inverse);

  /* TODO(fclem): update a big UBO and only bind ranges here. */
  GPU_uniformbuf_update(G_draw.view_ubo, &DST.view_active->storage);

  /* TODO: get rid of this. */
  DST.view_storage_cpy = DST.view_active->storage;

  draw_compute_culling(DST.view_active);
}

static void drw_draw_pass_ex(DRWPass *pass,
                             DRWShadingGroup *start_group,
                             DRWShadingGroup *end_group)
{
  if (pass->original) {
    start_group = pass->original->shgroups.first;
    end_group = pass->original->shgroups.last;
  }

  if (start_group == NULL) {
    return;
  }

  DST.shader = NULL;

  BLI_assert(DST.buffer_finish_called &&
             "DRW_render_instance_buffer_finish had not been called before drawing");

  float viewport[4];
  GPU_viewport_size_get_f(viewport);
  if (DST.view_previous != DST.view_active || DST.view_active->is_dirty ||
      !equals_v2v2(DST.view_active->storage.viewport_size, &viewport[2])) {
    drw_update_view(&viewport[2]);
    DST.view_active->is_dirty = false;
    DST.view_previous = DST.view_active;
  }

  /* GPU_framebuffer_clear calls can change the state outside the DRW module.
   * Force reset the affected states to avoid problems later. */
  drw_state_set(DST.state | DRW_STATE_WRITE_DEPTH | DRW_STATE_WRITE_COLOR);

  drw_state_set(pass->state);
  drw_state_validate();

  if (DST.view_active->is_inverted) {
    GPU_front_facing(true);
  }

  DRW_stats_query_start(pass->name);

  for (DRWShadingGroup *shgroup = start_group; shgroup; shgroup = shgroup->next) {
    draw_shgroup(shgroup, pass->state);
    /* break if upper limit */
    if (shgroup == end_group) {
      break;
    }
  }

  if (DST.shader) {
    GPU_shader_unbind();
    DST.shader = NULL;
  }

  if (DST.batch) {
    DST.batch = NULL;
  }

  /* Fix T67342 for some reason. AMD Pro driver bug. */
  if ((DST.state & DRW_STATE_BLEND_CUSTOM) != 0 &&
      GPU_type_matches(GPU_DEVICE_ATI, GPU_OS_ANY, GPU_DRIVER_OFFICIAL)) {
    drw_state_set(DST.state & ~DRW_STATE_BLEND_CUSTOM);
  }

  /* HACK: Rasterized discard can affect clear commands which are not
   * part of a DRWPass (as of now). So disable rasterized discard here
   * if it has been enabled. */
  if ((DST.state & DRW_STATE_RASTERIZER_ENABLED) == 0) {
    drw_state_set((DST.state & ~DRW_STATE_RASTERIZER_ENABLED) | DRW_STATE_DEFAULT);
  }

  /* Reset default. */
  if (DST.view_active->is_inverted) {
    GPU_front_facing(false);
  }

  DRW_stats_query_end();
}

void DRW_draw_pass(DRWPass *pass)
{
  for (; pass; pass = pass->next) {
    drw_draw_pass_ex(pass, pass->shgroups.first, pass->shgroups.last);
  }
}

void DRW_draw_pass_subset(DRWPass *pass, DRWShadingGroup *start_group, DRWShadingGroup *end_group)
{
  drw_draw_pass_ex(pass, start_group, end_group);
}

/** \} */<|MERGE_RESOLUTION|>--- conflicted
+++ resolved
@@ -587,61 +587,6 @@
 #define MAX_UNIFORM_STACK_SIZE 64
 
   /* Uniform array elements stored as separate entries. We need to batch these together */
-<<<<<<< HEAD
-  int current_uniform_array_loc = -1;
-  unsigned int current_array_index = 0;
-  static union {
-    int istack[MAX_UNIFORM_STACK_SIZE];
-    float fstack[MAX_UNIFORM_STACK_SIZE];
-  } uniform_stack;
-
-  /* Loop through uniforms. */
-  for (DRWUniformChunk *unichunk = shgroup->uniforms; unichunk; unichunk = unichunk->next) {
-    DRWUniform *uni = unichunk->uniforms;
-
-    for (int i = 0; i < unichunk->uniform_used; i++, uni++) {
-
-      /* For uniform array copies, copy per-array-element data into local buffer before upload. */
-      if (uni->arraysize > 1 &&
-          (uni->type == DRW_UNIFORM_INT_COPY || uni->type == DRW_UNIFORM_FLOAT_COPY)) {
-
-        /* Begin copying uniform array. */
-        if (current_array_index == 0) {
-          current_uniform_array_loc = uni->location;
-        }
-
-        /* Debug check same array loc. */
-        BLI_assert(current_uniform_array_loc > -1);
-        BLI_assert(current_uniform_array_loc == uni->location);
-
-        /* Copy array element data to local buffer. */
-        BLI_assert(((current_array_index + 1) * uni->length) <= MAX_UNIFORM_STACK_SIZE);
-        if (uni->type == DRW_UNIFORM_INT_COPY) {
-          memcpy(&uniform_stack.istack[current_array_index * uni->length],
-                 uni->ivalue,
-                 sizeof(int) * uni->length);
-        }
-        else {
-          memcpy(&uniform_stack.fstack[current_array_index * uni->length],
-                 uni->fvalue,
-                 sizeof(float) * uni->length);
-        }
-        current_array_index++;
-        BLI_assert(current_array_index <= uni->arraysize);
-
-        /* Flush array data to shader. */
-        if (current_array_index == uni->arraysize) {
-          if (uni->type == DRW_UNIFORM_INT_COPY) {
-            GPU_shader_uniform_vector_int(
-                shgroup->shader, uni->location, uni->length, uni->arraysize, uniform_stack.istack);
-          }
-          else {
-            GPU_shader_uniform_vector(
-                shgroup->shader, uni->location, uni->length, uni->arraysize, uniform_stack.fstack);
-          }
-          current_array_index = 0;
-          current_uniform_array_loc = -1;
-=======
   int array_uniform_loc = -1;
   int array_index = 0;
   float mat4_stack[4 * 4];
@@ -670,7 +615,6 @@
         if (array_index <= 0) {
           GPU_shader_uniform_vector(shgroup->shader, uni->location, 16, 1, mat4_stack);
           array_uniform_loc = -1;
->>>>>>> be699936
         }
         continue;
       }
@@ -769,14 +713,9 @@
     }
   }
   /* Ensure uniform arrays copied. */
-<<<<<<< HEAD
-  BLI_assert(current_array_index == 0);
-  BLI_assert(current_uniform_array_loc == -1);
-=======
   BLI_assert(array_index == 0);
   BLI_assert(array_uniform_loc == -1);
   UNUSED_VARS_NDEBUG(array_uniform_loc);
->>>>>>> be699936
 }
 
 BLI_INLINE void draw_select_buffer(DRWShadingGroup *shgroup,
