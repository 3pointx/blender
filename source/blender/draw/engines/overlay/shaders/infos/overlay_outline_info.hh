/* SPDX-License-Identifier: GPL-2.0-or-later */

#include "gpu_shader_create_info.hh"

/* -------------------------------------------------------------------- */
/** \name Outline Prepass
 * \{ */

GPU_SHADER_INTERFACE_INFO(overlay_outline_prepass_iface, "interp").flat(Type::UINT, "ob_id");

GPU_SHADER_CREATE_INFO(overlay_outline_prepass)
    .push_constant(Type::BOOL, "isTransform")
    .vertex_out(overlay_outline_prepass_iface)
    /* Using uint because 16bit uint can contain more ids than int. */
    .fragment_out(0, Type::UINT, "out_object_id")
    .fragment_source("overlay_outline_prepass_frag.glsl")
    .additional_info("draw_resource_handle", "draw_globals");

GPU_SHADER_CREATE_INFO(overlay_outline_prepass_mesh)
    .do_static_compilation(true)
    .vertex_in(0, Type::VEC3, "pos")
    .vertex_source("overlay_outline_prepass_vert.glsl")
    .additional_info("draw_mesh", "overlay_outline_prepass")
    .additional_info("draw_object_infos");

GPU_SHADER_CREATE_INFO(overlay_outline_prepass_mesh_clipped)
    .do_static_compilation(true)
    .additional_info("overlay_outline_prepass_mesh", "drw_clipped");

GPU_SHADER_INTERFACE_INFO(overlay_outline_prepass_wire_iface, "vert").flat(Type::VEC3, "pos");

GPU_SHADER_CREATE_INFO(overlay_outline_prepass_curves)
    .do_static_compilation(true)
    .vertex_source("overlay_outline_prepass_curves_vert.glsl")
    .additional_info("draw_hair", "overlay_outline_prepass")
    .additional_info("draw_object_infos");

GPU_SHADER_CREATE_INFO(overlay_outline_prepass_curves_clipped)
    .do_static_compilation(true)
    .additional_info("overlay_outline_prepass_curves", "drw_clipped");

GPU_SHADER_CREATE_INFO(overlay_outline_prepass_wire_common)
    .vertex_in(0, Type::VEC3, "pos")
    .additional_info("draw_mesh", "overlay_outline_prepass")
    .additional_info("draw_object_infos");

GPU_SHADER_CREATE_INFO(overlay_outline_prepass_wire)
    .do_static_compilation(true)
    .additional_info("overlay_outline_prepass_wire_common")
    .define("USE_GEOM")
    .vertex_out(overlay_outline_prepass_wire_iface)
    .geometry_layout(PrimitiveIn::LINES_ADJACENCY, PrimitiveOut::LINE_STRIP, 2)
    .geometry_out(overlay_outline_prepass_iface)
    .vertex_source("overlay_outline_prepass_vert.glsl")
    .geometry_source("overlay_outline_prepass_geom.glsl");

GPU_SHADER_CREATE_INFO(overlay_outline_prepass_wire_no_geom)
    // .do_static_compilation(true)
    .additional_info("overlay_outline_prepass_wire_common")
    .vertex_source("overlay_outline_prepass_vert_no_geom.glsl");

GPU_SHADER_CREATE_INFO(overlay_outline_prepass_wire_clipped)
    .do_static_compilation(true)
    .additional_info("overlay_outline_prepass_wire", "drw_clipped");

GPU_SHADER_INTERFACE_INFO(overlay_outline_prepass_gpencil_iface, "gp_interp")
    .no_perspective(Type::VEC2, "thickness")
    .no_perspective(Type::FLOAT, "hardness")
    .flat(Type::VEC2, "aspect")
    .flat(Type::VEC4, "sspos");

GPU_SHADER_CREATE_INFO(overlay_outline_prepass_gpencil)
    .do_static_compilation(true)
    .push_constant(Type::BOOL, "isTransform")
    .vertex_out(overlay_outline_prepass_iface)
    .vertex_out(overlay_outline_prepass_gpencil_iface)
    .vertex_source("overlay_outline_prepass_gpencil_vert.glsl")
    .push_constant(Type::BOOL, "gpStrokeOrder3d") /* TODO(fclem): Move to a GPencil object UBO. */
    .push_constant(Type::VEC4, "gpDepthPlane")    /* TODO(fclem): Move to a GPencil object UBO. */
    /* Using uint because 16bit uint can contain more ids than int. */
    .fragment_out(0, Type::UINT, "out_object_id")
    .fragment_source("overlay_outline_prepass_gpencil_frag.glsl")
<<<<<<< HEAD
    .additional_info("draw_gpencil", "draw_resource_handle", "draw_globals")
    .depth_write(DepthWrite::ANY);
=======
    .depth_write(DepthWrite::ANY)
    .additional_info("draw_gpencil", "draw_resource_handle", "draw_globals");
>>>>>>> a83f2834

GPU_SHADER_CREATE_INFO(overlay_outline_prepass_gpencil_clipped)
    .do_static_compilation(true)
    .additional_info("overlay_outline_prepass_gpencil", "drw_clipped");

GPU_SHADER_CREATE_INFO(overlay_outline_prepass_pointcloud)
    .do_static_compilation(true)
    .vertex_source("overlay_outline_prepass_pointcloud_vert.glsl")
    .additional_info("draw_pointcloud", "overlay_outline_prepass")
    .additional_info("draw_object_infos");

GPU_SHADER_CREATE_INFO(overlay_outline_prepass_pointcloud_clipped)
    .do_static_compilation(true)
    .additional_info("overlay_outline_prepass_pointcloud", "drw_clipped");

/** \} */

/* -------------------------------------------------------------------- */
/** \name Outline Rendering
 * \{ */

GPU_SHADER_CREATE_INFO(overlay_outline_detect)
    .do_static_compilation(true)
    .push_constant(Type::FLOAT, "alphaOcclu")
    .push_constant(Type::BOOL, "isXrayWires")
    .push_constant(Type::BOOL, "doAntiAliasing")
    .push_constant(Type::BOOL, "doThickOutlines")
    .sampler(0, ImageType::UINT_2D, "outlineId")
    .sampler(1, ImageType::DEPTH_2D, "outlineDepth")
    .sampler(2, ImageType::DEPTH_2D, "sceneDepth")
    .fragment_out(0, Type::VEC4, "fragColor")
    .fragment_out(1, Type::VEC4, "lineOutput")
    .fragment_source("overlay_outline_detect_frag.glsl")
    .additional_info("draw_fullscreen", "draw_view", "draw_globals");

/** \} */<|MERGE_RESOLUTION|>--- conflicted
+++ resolved
@@ -80,13 +80,8 @@
     /* Using uint because 16bit uint can contain more ids than int. */
     .fragment_out(0, Type::UINT, "out_object_id")
     .fragment_source("overlay_outline_prepass_gpencil_frag.glsl")
-<<<<<<< HEAD
-    .additional_info("draw_gpencil", "draw_resource_handle", "draw_globals")
-    .depth_write(DepthWrite::ANY);
-=======
     .depth_write(DepthWrite::ANY)
     .additional_info("draw_gpencil", "draw_resource_handle", "draw_globals");
->>>>>>> a83f2834
 
 GPU_SHADER_CREATE_INFO(overlay_outline_prepass_gpencil_clipped)
     .do_static_compilation(true)
