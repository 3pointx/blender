--- conflicted
+++ resolved
@@ -41,28 +41,6 @@
 void main()
 {
 #ifdef HAIR_SHADER
-<<<<<<< HEAD
-	bool is_persp = (ProjectionMatrix[3][3] == 0.0);
-
-#  ifdef HAIR_SHADER_FIBERS
-	hairStrandID = fiber_index;
-	vec3 pos, tang, binor;
-	hair_fiber_get_vertex(
-	        fiber_index, curve_param,
-	        is_persp, ModelViewMatrixInverse[3].xyz, ModelViewMatrixInverse[2].xyz,
-	        pos, tang, binor,
-	        hairTime, hairThickness, hairThickTime);
-	vec3 nor = cross(binor, tang);
-
-	gl_Position = ModelViewProjectionMatrix * vec4(pos, 1.0);
-	viewPosition = (ModelViewMatrix * vec4(pos, 1.0)).xyz;
-	worldPosition = (ModelMatrix * vec4(pos, 1.0)).xyz;
-	hairTangent = normalize((ModelMatrix * vec4(tang, 0.0)).xyz);
-	worldNormal = (ModelMatrix * vec4(nor, 0.0)).xyz;
-	viewNormal = normalize(mat3(ViewMatrix) * worldNormal);
-#  else
-=======
->>>>>>> 27b28e43
 	hairStrandID = hair_get_strand_id();
 	vec3 pos, binor;
 	hair_get_pos_tan_binor_time(
