--- conflicted
+++ resolved
@@ -27,7 +27,6 @@
 
 #ifndef GPU_METAL
 /* Prototype */
-<<<<<<< HEAD
 Closure nodetree_exec();
 /* Single BSDFs. */
 Closure closure_inline_eval(ClosureDiffuse diffuse);
@@ -58,15 +57,12 @@
 vec3 F_brdf_multi_scatter(vec3 a, vec3 b, vec2 c);
 vec3 F_brdf_single_scatter(vec3 a, vec3 b, vec2 c);
 float F_eta(float a, float b);
+#endif
 
 /* Not used */
 #define closure_weight_threshold(A, B) true
 #define ntree_eval_init()
 #define ntree_eval_weights()
-=======
-Closure nodetree_exec(void);
-#endif
->>>>>>> 42853bac
 
 #ifdef VOLUMETRICS
 #  define CLOSURE_DEFAULT Closure(vec3(0), vec3(0), vec3(0), 0.0)
