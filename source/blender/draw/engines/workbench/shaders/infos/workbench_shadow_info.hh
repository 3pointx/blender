--- conflicted
+++ resolved
@@ -19,7 +19,13 @@
     .push_constant(Type::VEC3, "lightDirection")
     .additional_info("draw_mesh");
 
-<<<<<<< HEAD
+/* `workbench_shadow_vert.glsl` only used by geometry shader path.
+ * Vertex output iface not needed by non-geometry shader variants,
+ * as only gl_Position is returned. */
+GPU_SHADER_CREATE_INFO(workbench_shadow_common_geom)
+    .vertex_out(workbench_shadow_iface)
+    .vertex_source("workbench_shadow_vert.glsl");
+
 GPU_SHADER_CREATE_INFO(workbench_next_shadow_common)
     .vertex_in(0, Type::VEC3, "pos")
     .vertex_out(workbench_shadow_iface)
@@ -27,7 +33,6 @@
     .uniform_buf(1, "ShadowPassData", "pass_data")
     .push_constant(Type::VEC3, "lightDirection")
     .typedef_source("workbench_shader_shared.h")
-    .vertex_source("workbench_shadow_vert.glsl")
     .additional_info("draw_view")
     .additional_info("draw_modelmat_new")
     .additional_info("draw_resource_handle_new");
@@ -57,14 +62,6 @@
     .additional_info("workbench_next_shadow_visibility_compute_common")
     .storage_buf(1, Qualifier::READ_WRITE, "uint", "visibility_buf[]")
     .do_static_compilation(true);
-=======
-/* `workbench_shadow_vert.glsl` only used by geometry shader path.
- * Vertex output iface not needed by non-geometry shader variants,
- * as only gl_Position is returned. */
-GPU_SHADER_CREATE_INFO(workbench_shadow_common_geom)
-    .vertex_out(workbench_shadow_iface)
-    .vertex_source("workbench_shadow_vert.glsl");
->>>>>>> 288d4c95
 
 /** \} */
 
