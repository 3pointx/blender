--- conflicted
+++ resolved
@@ -7,14 +7,11 @@
     .sampler(0, ImageType::DEPTH_2D, "depthBuffer")
     .fragment_source("workbench_merge_infront_frag.glsl")
     .additional_info("draw_fullscreen")
-<<<<<<< HEAD
+    .depth_write(DepthWrite::ANY)
     .do_static_compilation(true);
 
 GPU_SHADER_CREATE_INFO(workbench_next_merge_depth)
     .sampler(0, ImageType::DEPTH_2D, "depth_tx")
     .fragment_source("workbench_next_merge_depth_frag.glsl")
     .additional_info("draw_fullscreen")
-=======
-    .depth_write(DepthWrite::ANY)
->>>>>>> da363d83
     .do_static_compilation(true);