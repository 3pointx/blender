/*
 * Copyright 2016, Blender Foundation.
 *
 * This program is free software; you can redistribute it and/or
 * modify it under the terms of the GNU General Public License
 * as published by the Free Software Foundation; either version 2
 * of the License, or (at your option) any later version.
 *
 * This program is distributed in the hope that it will be useful,
 * but WITHOUT ANY WARRANTY; without even the implied warranty of
 * MERCHANTABILITY or FITNESS FOR A PARTICULAR PURPOSE.  See the
 * GNU General Public License for more details.
 *
 * You should have received a copy of the GNU General Public License
 * along with this program; if not, write to the Free Software Foundation,
 * Inc., 51 Franklin Street, Fifth Floor, Boston, MA 02110-1301, USA.
 *
 * Contributor(s): Blender Institute
 *
 */

/** \file workbench_forward.c
 *  \ingroup draw_engine
 */

#include "workbench_private.h"

#include "BIF_gl.h"

#include "BLI_alloca.h"
#include "BLI_dynstr.h"
#include "BLI_utildefines.h"

#include "BKE_node.h"
#include "BKE_particle.h"

#include "DNA_image_types.h"
#include "DNA_mesh_types.h"
#include "DNA_modifier_types.h"
#include "DNA_node_types.h"

#include "ED_uvedit.h"

#include "GPU_shader.h"
#include "GPU_texture.h"

#include "UI_resources.h"

/* *********** STATIC *********** */
static struct {
	struct GPUShader *composite_sh_cache[MAX_SHADERS];
	struct GPUShader *transparent_accum_sh_cache[MAX_SHADERS];
<<<<<<< HEAD
	struct GPUShader *transparent_revealage_sh;
	struct GPUShader *transparent_revealage_hair_sh;
	struct GPUShader *transparent_revealage_hair_fibers_sh;
=======
>>>>>>> 27de412c
	struct GPUShader *object_outline_sh;
	struct GPUShader *object_outline_hair_sh;
	struct GPUShader *object_outline_hair_fibers_sh;
	struct GPUShader *checker_depth_sh;

	struct GPUTexture *object_id_tx; /* ref only, not alloced */
	struct GPUTexture *transparent_accum_tx; /* ref only, not alloced */
	struct GPUTexture *transparent_revealage_tx; /* ref only, not alloced */
	struct GPUTexture *composite_buffer_tx; /* ref only, not alloced */
	int next_object_id;
	float normal_world_matrix[3][3];
} e_data = {{NULL}};

/* Shaders */
extern char datatoc_common_hair_lib_glsl[];
extern char datatoc_common_hair_guides_lib_glsl[];
extern char datatoc_workbench_forward_composite_frag_glsl[];
extern char datatoc_workbench_forward_depth_frag_glsl[];
extern char datatoc_workbench_forward_transparent_accum_frag_glsl[];
extern char datatoc_workbench_data_lib_glsl[];
extern char datatoc_workbench_background_lib_glsl[];
extern char datatoc_workbench_checkerboard_depth_frag_glsl[];
extern char datatoc_workbench_object_outline_lib_glsl[];
extern char datatoc_workbench_prepass_vert_glsl[];
extern char datatoc_workbench_common_lib_glsl[];
extern char datatoc_workbench_world_light_lib_glsl[];

/* static functions */
static char *workbench_build_forward_depth_frag(void)
{
	char *str = NULL;

	DynStr *ds = BLI_dynstr_new();

	BLI_dynstr_append(ds, datatoc_workbench_common_lib_glsl);
	BLI_dynstr_append(ds, datatoc_workbench_forward_depth_frag_glsl);

	str = BLI_dynstr_get_cstring(ds);
	BLI_dynstr_free(ds);
	return str;
}

static char *workbench_build_forward_vert(void)
{
	char *str = NULL;

	DynStr *ds = BLI_dynstr_new();

	BLI_dynstr_append(ds, datatoc_common_hair_lib_glsl);
	BLI_dynstr_append(ds, datatoc_common_hair_guides_lib_glsl);
	BLI_dynstr_append(ds, datatoc_workbench_prepass_vert_glsl);

	str = BLI_dynstr_get_cstring(ds);
	BLI_dynstr_free(ds);
	return str;
}

static char *workbench_build_forward_transparent_accum_frag(void)
{
	char *str = NULL;

	DynStr *ds = BLI_dynstr_new();

	BLI_dynstr_append(ds, datatoc_workbench_data_lib_glsl);
	BLI_dynstr_append(ds, datatoc_workbench_common_lib_glsl);
	BLI_dynstr_append(ds, datatoc_workbench_world_light_lib_glsl);
	BLI_dynstr_append(ds, datatoc_workbench_forward_transparent_accum_frag_glsl);

	str = BLI_dynstr_get_cstring(ds);
	BLI_dynstr_free(ds);
	return str;
}

static char *workbench_build_forward_composite_frag(void)
{
	char *str = NULL;

	DynStr *ds = BLI_dynstr_new();

	BLI_dynstr_append(ds, datatoc_workbench_data_lib_glsl);
	BLI_dynstr_append(ds, datatoc_workbench_common_lib_glsl);
	BLI_dynstr_append(ds, datatoc_workbench_background_lib_glsl);
	BLI_dynstr_append(ds, datatoc_workbench_object_outline_lib_glsl);
	BLI_dynstr_append(ds, datatoc_workbench_forward_composite_frag_glsl);

	str = BLI_dynstr_get_cstring(ds);
	BLI_dynstr_free(ds);
	return str;
}

static void workbench_init_object_data(ObjectEngineData *engine_data)
{
	WORKBENCH_ObjectData *data = (WORKBENCH_ObjectData *)engine_data;
	data->object_id = ((e_data.next_object_id++) & 0xff) + 1;
}

static WORKBENCH_MaterialData *get_or_create_material_data(
        WORKBENCH_Data *vedata, Object *ob, Material *mat, Image *ima, int drawtype)
{
	WORKBENCH_StorageList *stl = vedata->stl;
	WORKBENCH_PassList *psl = vedata->psl;
	WORKBENCH_PrivateData *wpd = stl->g_data;
	WORKBENCH_MaterialData *material;
	WORKBENCH_ObjectData *engine_object_data = (WORKBENCH_ObjectData *)DRW_object_engine_data_ensure(
	        ob, &draw_engine_workbench_solid, sizeof(WORKBENCH_ObjectData), &workbench_init_object_data, NULL);
	WORKBENCH_MaterialData material_template;
	DRWShadingGroup *grp;

	/* Solid */
	workbench_material_update_data(wpd, ob, mat, &material_template);
	material_template.object_id = OBJECT_ID_PASS_ENABLED(wpd) ? engine_object_data->object_id : 1;
	material_template.drawtype = drawtype;
	material_template.ima = ima;
	uint hash = workbench_material_get_hash(&material_template);

	material = BLI_ghash_lookup(wpd->material_hash, SET_UINT_IN_POINTER(hash));
	if (material == NULL) {
		material = MEM_mallocN(sizeof(WORKBENCH_MaterialData), __func__);

		/* transparent accum */
		grp = DRW_shgroup_create(
		        drawtype == OB_SOLID ? wpd->transparent_accum_sh : wpd->transparent_accum_texture_sh,
		        psl->transparent_accum_pass);
		DRW_shgroup_uniform_block(grp, "world_block", wpd->world_ubo);
		DRW_shgroup_uniform_float(grp, "alpha", &wpd->shading.xray_alpha, 1);
		DRW_shgroup_uniform_vec4(grp, "viewvecs[0]", (float *)wpd->viewvecs, 3);
		workbench_material_set_normal_world_matrix(grp, wpd, e_data.normal_world_matrix);
		material->object_id = engine_object_data->object_id;
		copy_v4_v4(material->material_data.diffuse_color, material_template.material_data.diffuse_color);
		copy_v4_v4(material->material_data.specular_color, material_template.material_data.specular_color);
		material->material_data.roughness = material_template.material_data.roughness;
		switch (drawtype) {
			case OB_SOLID:
			{
				if (STUDIOLIGHT_ORIENTATION_VIEWNORMAL_ENABLED(wpd)) {
					BKE_studiolight_ensure_flag(wpd->studio_light, STUDIOLIGHT_EQUIRECTANGULAR_RADIANCE_GPUTEXTURE);
					DRW_shgroup_uniform_texture(grp, "matcapImage", wpd->studio_light->equirectangular_radiance_gputexture);
				}
				if (SPECULAR_HIGHLIGHT_ENABLED(wpd) || MATCAP_ENABLED(wpd)) {
					DRW_shgroup_uniform_vec2(grp, "invertedViewportSize", DRW_viewport_invert_size_get(), 1);
				}
				break;
			}

			case OB_TEXTURE:
			{
				GPUTexture *tex = GPU_texture_from_blender(ima, NULL, GL_TEXTURE_2D, false, 0.0f);
				DRW_shgroup_uniform_texture(grp, "image", tex);
				break;
			}
		}
		material->material_ubo = DRW_uniformbuffer_create(sizeof(WORKBENCH_UBO_Material), &material->material_data);
		DRW_shgroup_uniform_block(grp, "material_block", material->material_ubo);
		material->shgrp = grp;

		/* Depth */
		material->shgrp_object_outline = DRW_shgroup_create(e_data.object_outline_sh, psl->object_outline_pass);
		material->object_id = engine_object_data->object_id;
		DRW_shgroup_uniform_int(material->shgrp_object_outline, "object_id", &material->object_id, 1);
		BLI_ghash_insert(wpd->material_hash, SET_UINT_IN_POINTER(hash), material);
	}
	return material;
}

static void ensure_forward_shaders(WORKBENCH_PrivateData *wpd, int index, int drawtype, DRWShaderHairType hair_type)
{
	if (e_data.composite_sh_cache[index] == NULL && drawtype == OB_SOLID && hair_type == DRW_SHADER_HAIR_NONE) {
		char *defines = workbench_material_build_defines(wpd, drawtype, hair_type);
		char *composite_frag = workbench_build_forward_composite_frag();
		e_data.composite_sh_cache[index] = DRW_shader_create_fullscreen(composite_frag, defines);
		MEM_freeN(composite_frag);
		MEM_freeN(defines);
	}

	if (e_data.transparent_accum_sh_cache[index] == NULL) {
		char *defines = workbench_material_build_defines(wpd, drawtype, hair_type);
		char *transparent_accum_vert = workbench_build_forward_vert();
		char *transparent_accum_frag = workbench_build_forward_transparent_accum_frag();
		e_data.transparent_accum_sh_cache[index] = DRW_shader_create(
		        transparent_accum_vert, NULL,
		        transparent_accum_frag, defines);
		MEM_freeN(transparent_accum_vert);
		MEM_freeN(transparent_accum_frag);
		MEM_freeN(defines);
	}
}

static void select_forward_shaders(WORKBENCH_PrivateData *wpd)
{
	int index_solid = workbench_material_get_shader_index(wpd, OB_SOLID, DRW_SHADER_HAIR_NONE);
	int index_solid_hair = workbench_material_get_shader_index(wpd, OB_SOLID, DRW_SHADER_HAIR_PARTICLES);
	int index_solid_hair_fibers = workbench_material_get_shader_index(wpd, OB_SOLID, DRW_SHADER_HAIR_FIBERS);
	int index_texture = workbench_material_get_shader_index(wpd, OB_TEXTURE, DRW_SHADER_HAIR_NONE);
	int index_texture_hair = workbench_material_get_shader_index(wpd, OB_TEXTURE, DRW_SHADER_HAIR_PARTICLES);
	int index_texture_hair_fibers = workbench_material_get_shader_index(wpd, OB_TEXTURE, DRW_SHADER_HAIR_FIBERS);

	ensure_forward_shaders(wpd, index_solid, OB_SOLID, DRW_SHADER_HAIR_NONE);
	ensure_forward_shaders(wpd, index_solid_hair, OB_SOLID, DRW_SHADER_HAIR_PARTICLES);
	ensure_forward_shaders(wpd, index_solid_hair_fibers, OB_SOLID, DRW_SHADER_HAIR_FIBERS);
	ensure_forward_shaders(wpd, index_texture, OB_TEXTURE, DRW_SHADER_HAIR_NONE);
	ensure_forward_shaders(wpd, index_texture_hair, OB_TEXTURE, DRW_SHADER_HAIR_PARTICLES);
	ensure_forward_shaders(wpd, index_texture_hair_fibers, OB_TEXTURE, DRW_SHADER_HAIR_FIBERS);

	wpd->composite_sh = e_data.composite_sh_cache[index_solid];
	wpd->transparent_accum_sh = e_data.transparent_accum_sh_cache[index_solid];
	wpd->transparent_accum_hair_sh = e_data.transparent_accum_sh_cache[index_solid_hair];
	wpd->transparent_accum_hair_fibers_sh = e_data.transparent_accum_sh_cache[index_solid_hair_fibers];
	wpd->transparent_accum_texture_sh = e_data.transparent_accum_sh_cache[index_texture];
	wpd->transparent_accum_texture_hair_sh = e_data.transparent_accum_sh_cache[index_texture_hair];
	wpd->transparent_accum_texture_hair_fibers_sh = e_data.transparent_accum_sh_cache[index_texture_hair_fibers];
}

/* public functions */
void workbench_forward_engine_init(WORKBENCH_Data *vedata)
{
	WORKBENCH_FramebufferList *fbl = vedata->fbl;
	WORKBENCH_PassList *psl = vedata->psl;
	WORKBENCH_StorageList *stl = vedata->stl;
	DefaultTextureList *dtxl = DRW_viewport_texture_list_get();
	DRWShadingGroup *grp;

	if (!stl->g_data) {
		/* Alloc transient pointers */
		stl->g_data = MEM_mallocN(sizeof(*stl->g_data), __func__);
	}
	WORKBENCH_PrivateData *wpd = stl->g_data;
	workbench_private_data_init(wpd);
	float light_direction[3];
	workbench_private_data_get_light_direction(wpd, light_direction);

	if (!e_data.next_object_id) {
		e_data.next_object_id = 1;
		memset(e_data.composite_sh_cache, 0x00, sizeof(struct GPUShader *) * MAX_SHADERS);
		memset(e_data.transparent_accum_sh_cache, 0x00, sizeof(struct GPUShader *) * MAX_SHADERS);

		char *defines = workbench_material_build_defines(wpd, OB_SOLID, DRW_SHADER_HAIR_NONE);
		char *defines_hair = workbench_material_build_defines(wpd, OB_SOLID, DRW_SHADER_HAIR_PARTICLES);
		char *defines_hair_fibers = workbench_material_build_defines(wpd, OB_SOLID, DRW_SHADER_HAIR_FIBERS);
		char *forward_vert = workbench_build_forward_vert();
		char *forward_depth_frag = workbench_build_forward_depth_frag();
		e_data.object_outline_sh = DRW_shader_create(
		        forward_vert, NULL,
		        forward_depth_frag, defines);
		e_data.object_outline_hair_sh = DRW_shader_create(
		        forward_vert, NULL,
		        forward_depth_frag, defines_hair);
		e_data.object_outline_hair_fibers_sh = DRW_shader_create(
		        forward_vert, NULL,
		        forward_depth_frag, defines_hair_fibers);

<<<<<<< HEAD
#ifdef WORKBENCH_REVEALAGE_ENABLED
		char *forward_transparent_revealage_frag = workbench_build_forward_transparent_revealage_frag();
		e_data.transparent_revealage_sh = DRW_shader_create(
		        forward_vert, NULL,
		        forward_transparent_revealage_frag, defines);
		e_data.transparent_revealage_hair_sh = DRW_shader_create(
		        forward_vert, NULL,
		        forward_transparent_revealage_frag, defines_hair);
		e_data.transparent_revealage_hair_fibers_sh = DRW_shader_create(
		        forward_vert, NULL,
		        forward_transparent_revealage_frag, defines_hair_fibers);
		MEM_freeN(forward_transparent_revealage_frag);
#endif

=======
>>>>>>> 27de412c
		e_data.checker_depth_sh = DRW_shader_create_fullscreen(
		        datatoc_workbench_checkerboard_depth_frag_glsl, NULL);
		MEM_freeN(forward_vert);
		MEM_freeN(forward_depth_frag);
		MEM_freeN(defines);
		MEM_freeN(defines_hair);
	}
	select_forward_shaders(wpd);

	const float *viewport_size = DRW_viewport_size_get();
	const int size[2] = {(int)viewport_size[0], (int)viewport_size[1]};

	e_data.object_id_tx = DRW_texture_pool_query_2D(
	        size[0], size[1], GPU_R32UI, &draw_engine_workbench_transparent);
	e_data.transparent_accum_tx = DRW_texture_pool_query_2D(
	        size[0], size[1], GPU_RGBA16F, &draw_engine_workbench_transparent);
	e_data.transparent_revealage_tx = DRW_texture_pool_query_2D(
	        size[0], size[1], GPU_R16F, &draw_engine_workbench_transparent);
	e_data.composite_buffer_tx = DRW_texture_pool_query_2D(
	        size[0], size[1], GPU_RGBA16F, &draw_engine_workbench_transparent);

	GPU_framebuffer_ensure_config(&fbl->object_outline_fb, {
		GPU_ATTACHMENT_TEXTURE(dtxl->depth),
		GPU_ATTACHMENT_TEXTURE(e_data.object_id_tx),
	});

	GPU_framebuffer_ensure_config(&fbl->transparent_accum_fb, {
		GPU_ATTACHMENT_NONE,
		GPU_ATTACHMENT_TEXTURE(e_data.transparent_accum_tx),
		GPU_ATTACHMENT_TEXTURE(e_data.transparent_revealage_tx),
	});

	GPU_framebuffer_ensure_config(&fbl->composite_fb, {
		GPU_ATTACHMENT_NONE,
		GPU_ATTACHMENT_TEXTURE(e_data.composite_buffer_tx),
	});

	/* Transparency Accum */
	{
		int state = DRW_STATE_WRITE_COLOR | DRW_STATE_BLEND_OIT;
		psl->transparent_accum_pass = DRW_pass_create("Transparent Accum", state);
	}
	/* Depth */
	{
		int state = DRW_STATE_WRITE_COLOR | DRW_STATE_WRITE_DEPTH | DRW_STATE_DEPTH_LESS;
		psl->object_outline_pass = DRW_pass_create("Object Outline Pass", state);
	}
	/* Composite */
	{
		int state = DRW_STATE_WRITE_COLOR;
		psl->composite_pass = DRW_pass_create("Composite", state);

		grp = DRW_shgroup_create(wpd->composite_sh, psl->composite_pass);
		DRW_shgroup_uniform_texture_ref(grp, "objectId", &e_data.object_id_tx);
		DRW_shgroup_uniform_texture_ref(grp, "transparentAccum", &e_data.transparent_accum_tx);
		DRW_shgroup_uniform_texture_ref(grp, "transparentRevealage", &e_data.transparent_revealage_tx);
		DRW_shgroup_uniform_block(grp, "world_block", wpd->world_ubo);
		DRW_shgroup_uniform_vec2(grp, "invertedViewportSize", DRW_viewport_invert_size_get(), 1);
		DRW_shgroup_call_add(grp, DRW_cache_fullscreen_quad_get(), NULL);
	}
	/* Checker Depth */
	{
		int state = DRW_STATE_WRITE_DEPTH | DRW_STATE_DEPTH_ALWAYS;
		psl->checker_depth_pass = DRW_pass_create("Checker Depth", state);
		grp = DRW_shgroup_create(e_data.checker_depth_sh, psl->checker_depth_pass);
		DRW_shgroup_call_add(grp, DRW_cache_fullscreen_quad_get(), NULL);
		DRW_shgroup_uniform_float_copy(grp, "threshold", 0.75f - wpd->shading.xray_alpha * 0.5f);
	}
}

void workbench_forward_engine_free()
{
	for (int index = 0; index < MAX_SHADERS; index++) {
		DRW_SHADER_FREE_SAFE(e_data.composite_sh_cache[index]);
		DRW_SHADER_FREE_SAFE(e_data.transparent_accum_sh_cache[index]);
	}
<<<<<<< HEAD
#ifdef WORKBENCH_REVEALAGE_ENABLED
	DRW_SHADER_FREE_SAFE(e_data.transparent_revealage_sh);
	DRW_SHADER_FREE_SAFE(e_data.transparent_revealage_hair_sh);
	DRW_SHADER_FREE_SAFE(e_data.transparent_revealage_hair_fibers_sh);
#endif
=======
>>>>>>> 27de412c
	DRW_SHADER_FREE_SAFE(e_data.object_outline_sh);
	DRW_SHADER_FREE_SAFE(e_data.object_outline_hair_sh);
	DRW_SHADER_FREE_SAFE(e_data.object_outline_hair_fibers_sh);
	DRW_SHADER_FREE_SAFE(e_data.checker_depth_sh);
}

void workbench_forward_cache_init(WORKBENCH_Data *UNUSED(vedata))
{
}

static void workbench_forward_cache_populate_particles(WORKBENCH_Data *vedata, Object *ob)
{
	WORKBENCH_StorageList *stl = vedata->stl;
	WORKBENCH_PassList *psl = vedata->psl;
	WORKBENCH_PrivateData *wpd = stl->g_data;
	const DRWContextState *draw_ctx = DRW_context_state_get();

	if (ob == draw_ctx->object_edit) {
		return;
	}
	for (ModifierData *md = ob->modifiers.first; md; md = md->next) {
		if (md->type != eModifierType_ParticleSystem) {
			continue;
		}
		ParticleSystem *psys = ((ParticleSystemModifierData *)md)->psys;
		if (!psys_check_enabled(ob, psys, false)) {
			continue;
		}
		if (!DRW_check_psys_visible_within_active_context(ob, psys)) {
			continue;
		}
		ParticleSettings *part = psys->part;
		const int draw_as = (part->draw_as == PART_DRAW_REND) ? part->ren_as : part->draw_as;

		if (draw_as == PART_DRAW_PATH) {
			Image *image = NULL;
			Material *mat = give_current_material(ob, part->omat);
			int mat_drawtype = OB_SOLID;

			if (wpd->drawtype == OB_TEXTURE) {
				ED_object_get_active_image(ob, part->omat, &image, NULL, NULL, NULL);
				/* use OB_SOLID when no texture could be determined */
				if (image) {
					mat_drawtype = OB_TEXTURE;
				}
			}

			WORKBENCH_MaterialData *material = get_or_create_material_data(vedata, ob, mat, image, mat_drawtype);

			struct GPUShader *shader = (mat_drawtype == OB_SOLID)
			                           ? wpd->transparent_accum_hair_sh
			                           : wpd->transparent_accum_texture_hair_sh;
			DRWShadingGroup *shgrp = DRW_shgroup_hair_create(
			                                ob, psys, md,
			                                psl->transparent_accum_pass,
			                                shader);
			workbench_material_set_normal_world_matrix(shgrp, wpd, e_data.normal_world_matrix);
			DRW_shgroup_uniform_block(shgrp, "world_block", wpd->world_ubo);
			DRW_shgroup_uniform_block(shgrp, "material_block", material->material_ubo);
			DRW_shgroup_uniform_vec4(shgrp, "viewvecs[0]", (float *)wpd->viewvecs, 3);
			/* Hairs have lots of layer and can rapidly become the most prominent surface.
			 * So lower their alpha artificially. */
			float hair_alpha = wpd->shading.xray_alpha * 0.33f;
			DRW_shgroup_uniform_float_copy(shgrp, "alpha", hair_alpha);
			if (image) {
				GPUTexture *tex = GPU_texture_from_blender(image, NULL, GL_TEXTURE_2D, false, 0.0f);
				DRW_shgroup_uniform_texture(shgrp, "image", tex);
			}
			if (STUDIOLIGHT_ORIENTATION_VIEWNORMAL_ENABLED(wpd)) {
				BKE_studiolight_ensure_flag(wpd->studio_light, STUDIOLIGHT_EQUIRECTANGULAR_RADIANCE_GPUTEXTURE);
				DRW_shgroup_uniform_texture(shgrp, "matcapImage", wpd->studio_light->equirectangular_radiance_gputexture);
			}
			if (SPECULAR_HIGHLIGHT_ENABLED(wpd) || MATCAP_ENABLED(wpd)) {
				DRW_shgroup_uniform_vec2(shgrp, "invertedViewportSize", DRW_viewport_invert_size_get(), 1);
			}
			shgrp = DRW_shgroup_hair_create(ob, psys, md,
			                        vedata->psl->object_outline_pass,
			                        e_data.object_outline_hair_sh);
			DRW_shgroup_uniform_int(shgrp, "object_id", &material->object_id, 1);
		}
	}
}

void workbench_forward_cache_populate(WORKBENCH_Data *vedata, Object *ob)
{
	WORKBENCH_StorageList *stl = vedata->stl;
	WORKBENCH_PrivateData *wpd = stl->g_data;

	if (!DRW_object_is_renderable(ob))
		return;

	if (ob->type == OB_MESH) {
		workbench_forward_cache_populate_particles(vedata, ob);
	}

	if (!DRW_check_object_visible_within_active_context(ob)) {
		return;
	}

	if (ELEM(ob->type, OB_MESH, OB_CURVE, OB_SURF, OB_FONT, OB_MBALL)) {
		const DRWContextState *draw_ctx = DRW_context_state_get();
		const bool is_active = (ob == draw_ctx->obact);
		const bool is_sculpt_mode = is_active && (draw_ctx->object_mode & OB_MODE_SCULPT) != 0;
		bool is_drawn = false;

		WORKBENCH_MaterialData *material = get_or_create_material_data(vedata, ob, NULL, NULL, OB_SOLID);
		if (!is_sculpt_mode && wpd->drawtype == OB_TEXTURE && ELEM(ob->type, OB_MESH)) {
			const Mesh *me = ob->data;
			if (me->mloopuv) {
				const int materials_len = MAX2(1, (is_sculpt_mode ? 1 : ob->totcol));
				struct GPUMaterial **gpumat_array = BLI_array_alloca(gpumat_array, materials_len);
				struct Gwn_Batch **geom_array = me->totcol ? DRW_cache_mesh_surface_texpaint_get(ob) : NULL;
				if (materials_len > 0 && geom_array) {
					for (int i = 0; i < materials_len; i++) {
						if (geom_array[i] == NULL) {
							continue;
						}

						Material *mat = give_current_material(ob, i + 1);
						Image *image;
						ED_object_get_active_image(ob, i + 1, &image, NULL, NULL, NULL);
						/* use OB_SOLID when no texture could be determined */
						int mat_drawtype = OB_SOLID;
						if (image) {
							mat_drawtype = OB_TEXTURE;
						}
						material = get_or_create_material_data(vedata, ob, mat, image, mat_drawtype);
						DRW_shgroup_call_object_add(material->shgrp_object_outline, geom_array[i], ob);
						DRW_shgroup_call_object_add(material->shgrp, geom_array[i], ob);
					}
					is_drawn = true;
				}
			}
		}

		/* Fallback from not drawn OB_TEXTURE mode or just OB_SOLID mode */
		if (!is_drawn) {
			if ((wpd->shading.color_type != V3D_SHADING_MATERIAL_COLOR)) {
				/* No material split needed */
				struct Gwn_Batch *geom = DRW_cache_object_surface_get(ob);
				if (geom) {
					if (is_sculpt_mode) {
						DRW_shgroup_call_sculpt_add(material->shgrp_object_outline, ob, ob->obmat);
						DRW_shgroup_call_sculpt_add(material->shgrp, ob, ob->obmat);
					}
					else {
						DRW_shgroup_call_object_add(material->shgrp_object_outline, geom, ob);
						DRW_shgroup_call_object_add(material->shgrp, geom, ob);
					}
				}
			}
			else {
				const int materials_len = MAX2(1, (is_sculpt_mode ? 1 : ob->totcol));
				struct GPUMaterial **gpumat_array = BLI_array_alloca(gpumat_array, materials_len);
				for (int i = 0; i < materials_len; i++) {
					gpumat_array[i] = NULL;
				}

				struct Gwn_Batch **mat_geom = DRW_cache_object_surface_material_get(
				        ob, gpumat_array, materials_len, NULL, NULL, NULL);
				if (mat_geom) {
					for (int i = 0; i < materials_len; ++i) {
						if (mat_geom[i] == NULL) {
							continue;
						}

						Material *mat = give_current_material(ob, i + 1);
						material = get_or_create_material_data(vedata, ob, mat, NULL, OB_SOLID);
						if (is_sculpt_mode) {
							DRW_shgroup_call_sculpt_add(material->shgrp_object_outline, ob, ob->obmat);
							DRW_shgroup_call_sculpt_add(material->shgrp, ob, ob->obmat);
						}
						else {
							DRW_shgroup_call_object_add(material->shgrp_object_outline, mat_geom[i], ob);
							DRW_shgroup_call_object_add(material->shgrp, mat_geom[i], ob);
						}
					}
				}
			}
		}
	}
}

void workbench_forward_cache_finish(WORKBENCH_Data *UNUSED(vedata))
{
}

void workbench_forward_draw_background(WORKBENCH_Data *UNUSED(vedata))
{
	const float clear_depth = 1.0f;
	DefaultFramebufferList *dfbl = DRW_viewport_framebuffer_list_get();
	DRW_stats_group_start("Clear depth");
	GPU_framebuffer_bind(dfbl->default_fb);
	GPU_framebuffer_clear_depth(dfbl->default_fb, clear_depth);
	DRW_stats_group_end();
}

void workbench_forward_draw_scene(WORKBENCH_Data *vedata)
{
	WORKBENCH_PassList *psl = vedata->psl;
	WORKBENCH_StorageList *stl = vedata->stl;
	WORKBENCH_FramebufferList *fbl = vedata->fbl;
	WORKBENCH_PrivateData *wpd = stl->g_data;
	DefaultFramebufferList *dfbl = DRW_viewport_framebuffer_list_get();

	/* Write Depth + Object ID */
	const float clear_outline[4] = {0.0f};
	GPU_framebuffer_bind(fbl->object_outline_fb);
	GPU_framebuffer_clear_color(fbl->object_outline_fb, clear_outline);
	DRW_draw_pass(psl->object_outline_pass);

	if (wpd->shading.xray_alpha > 0.0) {
		const float clear_color[4] = {0.0f, 0.0f, 0.0f, 1.0f};
		GPU_framebuffer_bind(fbl->transparent_accum_fb);
		GPU_framebuffer_clear_color(fbl->transparent_accum_fb, clear_color);
		DRW_draw_pass(psl->transparent_accum_pass);
	}
	else {
		/* TODO(fclem): this is unecessary and takes up perf.
		 * Better change the composite frag shader to not use the tx. */
		const float clear_color[4] = {0.0f, 0.0f, 0.0f, 1.0f};
		GPU_framebuffer_bind(fbl->transparent_accum_fb);
		GPU_framebuffer_clear_color(fbl->transparent_accum_fb, clear_color);
	}

	/* Composite */
	GPU_framebuffer_bind(fbl->composite_fb);
	DRW_draw_pass(psl->composite_pass);

	/* Color correct */
	GPU_framebuffer_bind(dfbl->color_only_fb);
	DRW_transform_to_display(e_data.composite_buffer_tx);

	GPU_framebuffer_bind(dfbl->depth_only_fb);
	DRW_draw_pass(psl->checker_depth_pass);

	workbench_private_data_free(wpd);
}<|MERGE_RESOLUTION|>--- conflicted
+++ resolved
@@ -50,12 +50,6 @@
 static struct {
 	struct GPUShader *composite_sh_cache[MAX_SHADERS];
 	struct GPUShader *transparent_accum_sh_cache[MAX_SHADERS];
-<<<<<<< HEAD
-	struct GPUShader *transparent_revealage_sh;
-	struct GPUShader *transparent_revealage_hair_sh;
-	struct GPUShader *transparent_revealage_hair_fibers_sh;
-=======
->>>>>>> 27de412c
 	struct GPUShader *object_outline_sh;
 	struct GPUShader *object_outline_hair_sh;
 	struct GPUShader *object_outline_hair_fibers_sh;
@@ -306,23 +300,6 @@
 		        forward_vert, NULL,
 		        forward_depth_frag, defines_hair_fibers);
 
-<<<<<<< HEAD
-#ifdef WORKBENCH_REVEALAGE_ENABLED
-		char *forward_transparent_revealage_frag = workbench_build_forward_transparent_revealage_frag();
-		e_data.transparent_revealage_sh = DRW_shader_create(
-		        forward_vert, NULL,
-		        forward_transparent_revealage_frag, defines);
-		e_data.transparent_revealage_hair_sh = DRW_shader_create(
-		        forward_vert, NULL,
-		        forward_transparent_revealage_frag, defines_hair);
-		e_data.transparent_revealage_hair_fibers_sh = DRW_shader_create(
-		        forward_vert, NULL,
-		        forward_transparent_revealage_frag, defines_hair_fibers);
-		MEM_freeN(forward_transparent_revealage_frag);
-#endif
-
-=======
->>>>>>> 27de412c
 		e_data.checker_depth_sh = DRW_shader_create_fullscreen(
 		        datatoc_workbench_checkerboard_depth_frag_glsl, NULL);
 		MEM_freeN(forward_vert);
@@ -399,14 +376,6 @@
 		DRW_SHADER_FREE_SAFE(e_data.composite_sh_cache[index]);
 		DRW_SHADER_FREE_SAFE(e_data.transparent_accum_sh_cache[index]);
 	}
-<<<<<<< HEAD
-#ifdef WORKBENCH_REVEALAGE_ENABLED
-	DRW_SHADER_FREE_SAFE(e_data.transparent_revealage_sh);
-	DRW_SHADER_FREE_SAFE(e_data.transparent_revealage_hair_sh);
-	DRW_SHADER_FREE_SAFE(e_data.transparent_revealage_hair_fibers_sh);
-#endif
-=======
->>>>>>> 27de412c
 	DRW_SHADER_FREE_SAFE(e_data.object_outline_sh);
 	DRW_SHADER_FREE_SAFE(e_data.object_outline_hair_sh);
 	DRW_SHADER_FREE_SAFE(e_data.object_outline_hair_fibers_sh);
