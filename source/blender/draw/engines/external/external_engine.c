/*
 * This program is free software; you can redistribute it and/or
 * modify it under the terms of the GNU General Public License
 * as published by the Free Software Foundation; either version 2
 * of the License, or (at your option) any later version.
 *
 * This program is distributed in the hope that it will be useful,
 * but WITHOUT ANY WARRANTY; without even the implied warranty of
 * MERCHANTABILITY or FITNESS FOR A PARTICULAR PURPOSE.  See the
 * GNU General Public License for more details.
 *
 * You should have received a copy of the GNU General Public License
 * along with this program; if not, write to the Free Software Foundation,
 * Inc., 51 Franklin Street, Fifth Floor, Boston, MA 02110-1301, USA.
 *
 * Copyright 2017, Blender Foundation.
 */

/** \file
 * \ingroup draw_engine
 *
 * Base engine for external render engines.
 * We use it for depth and non-mesh objects.
 */

#include "DRW_render.h"

#include "DNA_modifier_types.h"
#include "DNA_screen_types.h"
#include "DNA_view3d_types.h"

#include "BKE_object.h"
#include "BKE_particle.h"

#include "ED_image.h"
#include "ED_screen.h"

#include "GPU_batch.h"
#include "GPU_debug.h"
#include "GPU_matrix.h"
#include "GPU_shader.h"
#include "GPU_state.h"
#include "GPU_viewport.h"

#include "RE_engine.h"
#include "RE_pipeline.h"

#include "external_engine.h" /* own include */

/* Shaders */

#define EXTERNAL_ENGINE "BLENDER_EXTERNAL"

extern char datatoc_depth_frag_glsl[];
extern char datatoc_depth_vert_glsl[];

extern char datatoc_common_view_lib_glsl[];

/* *********** LISTS *********** */

/* GPUViewport.storage
 * Is freed every time the viewport engine changes. */
typedef struct EXTERNAL_Storage {
  int dummy;
} EXTERNAL_Storage;

typedef struct EXTERNAL_StorageList {
  struct EXTERNAL_Storage *storage;
  struct EXTERNAL_PrivateData *g_data;
} EXTERNAL_StorageList;

typedef struct EXTERNAL_FramebufferList {
  struct GPUFrameBuffer *depth_buffer_fb;
} EXTERNAL_FramebufferList;

typedef struct EXTERNAL_TextureList {
  /* default */
  struct GPUTexture *depth_buffer_tx;
} EXTERNAL_TextureList;

typedef struct EXTERNAL_PassList {
  struct DRWPass *depth_pass;
} EXTERNAL_PassList;

typedef struct EXTERNAL_Data {
  void *engine_type;
  EXTERNAL_FramebufferList *fbl;
  EXTERNAL_TextureList *txl;
  EXTERNAL_PassList *psl;
  EXTERNAL_StorageList *stl;
<<<<<<< HEAD
  void *no_instance_data;
=======
  void *instance_data;

>>>>>>> af87b6d8
  char info[GPU_INFO_SIZE];
} EXTERNAL_Data;

/* *********** STATIC *********** */

static struct {
  /* Depth Pre Pass */
  struct GPUShader *depth_sh;
} e_data = {NULL}; /* Engine data */

typedef struct EXTERNAL_PrivateData {
  DRWShadingGroup *depth_shgrp;

  /* Do we need to update the depth or can we reuse the last calculated texture. */
  bool need_depth;
  bool update_depth;
} EXTERNAL_PrivateData; /* Transient data */

/* Functions */

static void external_engine_init(void *vedata)
{
  EXTERNAL_StorageList *stl = ((EXTERNAL_Data *)vedata)->stl;
  const DRWContextState *draw_ctx = DRW_context_state_get();
  ARegion *region = draw_ctx->region;

  /* Depth pre-pass. */
  if (!e_data.depth_sh) {
    const GPUShaderConfigData *sh_cfg = &GPU_shader_cfg_data[GPU_SHADER_CFG_DEFAULT];

    e_data.depth_sh = GPU_shader_create_from_arrays({
        .vert = (const char *[]){sh_cfg->lib,
                                 datatoc_common_view_lib_glsl,
                                 datatoc_depth_vert_glsl,
                                 NULL},
        .frag = (const char *[]){datatoc_depth_frag_glsl, NULL},
        .defs = (const char *[]){sh_cfg->def, NULL},
    });
  }

  if (!stl->g_data) {
    /* Alloc transient pointers */
    stl->g_data = MEM_mallocN(sizeof(*stl->g_data), __func__);
    stl->g_data->need_depth = true;
  }

  stl->g_data->update_depth = true;

  /* Progressive render samples are tagged with no rebuild, in that case we
   * can skip updating the depth buffer */
  if (region && (region->do_draw & RGN_DRAW_NO_REBUILD)) {
    stl->g_data->update_depth = false;
  }
}

/* Add shading group call which will take care of writing to the depth buffer, so that the
 * alpha-under overlay will happen for the render buffer. */
static void external_cache_image_add(DRWShadingGroup *grp)
{
  float obmat[4][4];
  unit_m4(obmat);
  scale_m4_fl(obmat, 0.5f);

  /* NOTE: Use the same Z-depth value as in the regular image drawing engine. */
  translate_m4(obmat, 1.0f, 1.0f, 0.75f);

  GPUBatch *geom = DRW_cache_quad_get();

  DRW_shgroup_call_obmat(grp, geom, obmat);
}

static void external_cache_init(void *vedata)
{
  EXTERNAL_PassList *psl = ((EXTERNAL_Data *)vedata)->psl;
  EXTERNAL_StorageList *stl = ((EXTERNAL_Data *)vedata)->stl;
  EXTERNAL_TextureList *txl = ((EXTERNAL_Data *)vedata)->txl;
  EXTERNAL_FramebufferList *fbl = ((EXTERNAL_Data *)vedata)->fbl;
  const DRWContextState *draw_ctx = DRW_context_state_get();
  const View3D *v3d = draw_ctx->v3d;

  {
    DRW_texture_ensure_fullscreen_2d(&txl->depth_buffer_tx, GPU_DEPTH24_STENCIL8, 0);

    GPU_framebuffer_ensure_config(&fbl->depth_buffer_fb,
                                  {
                                      GPU_ATTACHMENT_TEXTURE(txl->depth_buffer_tx),
                                  });
  }

  /* Depth Pass */
  {
    psl->depth_pass = DRW_pass_create("Depth Pass",
                                      DRW_STATE_WRITE_DEPTH | DRW_STATE_DEPTH_LESS_EQUAL);
    stl->g_data->depth_shgrp = DRW_shgroup_create(e_data.depth_sh, psl->depth_pass);
  }

  if (v3d != NULL) {
    /* Do not draw depth pass when overlays are turned off. */
    stl->g_data->need_depth = (v3d->flag2 & V3D_HIDE_OVERLAYS) == 0;
  }
  else if (draw_ctx->space_data != NULL) {
    const eSpace_Type space_type = draw_ctx->space_data->spacetype;
    if (space_type == SPACE_IMAGE) {
      external_cache_image_add(stl->g_data->depth_shgrp);

      stl->g_data->need_depth = true;
      stl->g_data->update_depth = true;
    }
  }
}

static void external_cache_populate(void *vedata, Object *ob)
{
  const DRWContextState *draw_ctx = DRW_context_state_get();
  EXTERNAL_StorageList *stl = ((EXTERNAL_Data *)vedata)->stl;

  if (draw_ctx->space_data != NULL) {
    const eSpace_Type space_type = draw_ctx->space_data->spacetype;
    if (space_type == SPACE_IMAGE) {
      return;
    }
  }

  if (!(DRW_object_is_renderable(ob) &&
        DRW_object_visibility_in_active_context(ob) & OB_VISIBLE_SELF)) {
    return;
  }

  if (ob->type == OB_GPENCIL) {
    /* Grease Pencil objects need correct depth to do the blending. */
    stl->g_data->need_depth = true;
    return;
  }

  if (ob->type == OB_MESH && ob->modifiers.first != NULL) {
    LISTBASE_FOREACH (ModifierData *, md, &ob->modifiers) {
      if (md->type != eModifierType_ParticleSystem) {
        continue;
      }
      ParticleSystem *psys = ((ParticleSystemModifierData *)md)->psys;
      if (!DRW_object_is_visible_psys_in_active_context(ob, psys)) {
        continue;
      }
      ParticleSettings *part = psys->part;
      const int draw_as = (part->draw_as == PART_DRAW_REND) ? part->ren_as : part->draw_as;

      if (draw_as == PART_DRAW_PATH) {
        struct GPUBatch *hairs = DRW_cache_particles_get_hair(ob, psys, NULL);
        DRW_shgroup_call(stl->g_data->depth_shgrp, hairs, NULL);
      }
    }
  }
  struct GPUBatch *geom = DRW_cache_object_surface_get(ob);
  if (geom) {
    /* Depth Prepass */
    DRW_shgroup_call(stl->g_data->depth_shgrp, geom, ob);
  }
}

static void external_cache_finish(void *UNUSED(vedata))
{
}

static void external_draw_scene_do_v3d(void *vedata)
{
  const DRWContextState *draw_ctx = DRW_context_state_get();
  RegionView3D *rv3d = draw_ctx->rv3d;
  ARegion *region = draw_ctx->region;

  DRW_state_reset_ex(DRW_STATE_DEFAULT & ~DRW_STATE_DEPTH_LESS_EQUAL);

  /* Create render engine. */
  if (!rv3d->render_engine) {
    RenderEngineType *engine_type = draw_ctx->engine_type;

    if (!(engine_type->view_update && engine_type->view_draw)) {
      return;
    }

    RenderEngine *engine = RE_engine_create(engine_type);
    engine_type->view_update(engine, draw_ctx->evil_C, draw_ctx->depsgraph);
    rv3d->render_engine = engine;
  }

  /* Rendered draw. */
  GPU_matrix_push_projection();
  GPU_matrix_push();
  ED_region_pixelspace(region);

  /* Render result draw. */
  const RenderEngineType *type = rv3d->render_engine->type;
  type->view_draw(rv3d->render_engine, draw_ctx->evil_C, draw_ctx->depsgraph);

  GPU_bgl_end();

  GPU_matrix_pop();
  GPU_matrix_pop_projection();

  /* Set render info. */
  EXTERNAL_Data *data = vedata;
  if (rv3d->render_engine->text[0] != '\0') {
    BLI_strncpy(data->info, rv3d->render_engine->text, sizeof(data->info));
  }
  else {
    data->info[0] = '\0';
  }
}

/* Configure current matrix stack so that the external engine can use the same drawing code for
 * both viewport and image editor drawing.
 *
 * The engine draws result in the pixel space, and is applying render offset. For image editor we
 * need to switch from normalized space to pixel space, and "un-apply" offset. */
static void external_image_space_matrix_set(const RenderEngine *engine)
{
  BLI_assert(engine != NULL);

  const DRWContextState *draw_ctx = DRW_context_state_get();
  const DRWView *view = DRW_view_get_active();
  struct SpaceImage *space_image = (struct SpaceImage *)draw_ctx->space_data;

  /* Apply current view as transformation matrix.
   * This will configure drawing for normalized space with current zoom and pan applied. */

  float view_matrix[4][4];
  DRW_view_viewmat_get(view, view_matrix, false);

  float projection_matrix[4][4];
  DRW_view_winmat_get(view, projection_matrix, false);

  GPU_matrix_projection_set(projection_matrix);
  GPU_matrix_set(view_matrix);

  /* Switch from normalized space to pixel space. */
  {
    int width, height;
    ED_space_image_get_size(space_image, &width, &height);

    const float width_inv = width ? 1.0f / width : 0.0f;
    const float height_inv = height ? 1.0f / height : 0.0f;
    GPU_matrix_scale_2f(width_inv, height_inv);
  }

  /* Un-apply render offset. */
  {
    Render *render = engine->re;
    rctf view_rect;
    rcti render_rect;
    RE_GetViewPlane(render, &view_rect, &render_rect);

    GPU_matrix_translate_2f(-render_rect.xmin, -render_rect.ymin);
  }
}

static void external_draw_scene_do_image(void *UNUSED(vedata))
{
  const DRWContextState *draw_ctx = DRW_context_state_get();
  Scene *scene = draw_ctx->scene;
  Render *re = RE_GetSceneRender(scene);
  RenderEngine *engine = RE_engine_get(re);

  /* Is tested before enabling the drawing engine. */
  BLI_assert(re != NULL);
  BLI_assert(engine != NULL);

  const DefaultFramebufferList *dfbl = DRW_viewport_framebuffer_list_get();

  /* Clear the depth buffer to the value used by the background overlay so that the overlay is not
   * happening outside of the drawn image.
   *
   * NOTE: The external engine only draws color. The depth is taken care of using the depth pass
   * which initialized the depth to the values expected by the background overlay. */
  GPU_framebuffer_clear_depth(dfbl->default_fb, 1.0f);

  GPU_matrix_push_projection();
  GPU_matrix_push();

  external_image_space_matrix_set(engine);

  GPU_debug_group_begin("External Engine");

  const RenderEngineType *engine_type = engine->type;
  BLI_assert(engine_type != NULL);
  BLI_assert(engine_type->draw != NULL);

  engine_type->draw(engine, draw_ctx->evil_C, draw_ctx->depsgraph);

  GPU_debug_group_end();

  GPU_matrix_pop();
  GPU_matrix_pop_projection();

  DRW_state_reset();
  GPU_bgl_end();

  RE_engine_draw_release(re);
}

static void external_draw_scene_do(void *vedata)
{
  const DRWContextState *draw_ctx = DRW_context_state_get();

  if (draw_ctx->v3d != NULL) {
    external_draw_scene_do_v3d(vedata);
    return;
  }

  if (draw_ctx->space_data == NULL) {
    return;
  }

  const eSpace_Type space_type = draw_ctx->space_data->spacetype;
  if (space_type == SPACE_IMAGE) {
    external_draw_scene_do_image(vedata);
    return;
  }
}

static void external_draw_scene(void *vedata)
{
  const DRWContextState *draw_ctx = DRW_context_state_get();
  EXTERNAL_StorageList *stl = ((EXTERNAL_Data *)vedata)->stl;
  EXTERNAL_PassList *psl = ((EXTERNAL_Data *)vedata)->psl;
  EXTERNAL_FramebufferList *fbl = ((EXTERNAL_Data *)vedata)->fbl;
  const DefaultFramebufferList *dfbl = DRW_viewport_framebuffer_list_get();

  /* Will be NULL during OpenGL render.
   * OpenGL render is used for quick preview (thumbnails or sequencer preview)
   * where using the rendering engine to preview doesn't make so much sense. */
  if (draw_ctx->evil_C) {
    const float clear_col[4] = {0, 0, 0, 0};
    /* This is to keep compatibility with external engine. */
    /* TODO(fclem): remove it eventually. */
    GPU_framebuffer_bind(dfbl->default_fb);
    GPU_framebuffer_clear_color(dfbl->default_fb, clear_col);

    external_draw_scene_do(vedata);
  }

  if (stl->g_data->update_depth && stl->g_data->need_depth) {
    DRW_draw_pass(psl->depth_pass);
    /* Copy main depth buffer to cached framebuffer. */
    GPU_framebuffer_blit(dfbl->depth_only_fb, 0, fbl->depth_buffer_fb, 0, GPU_DEPTH_BIT);
  }

  /* Copy cached depth buffer to main framebuffer. */
  GPU_framebuffer_blit(fbl->depth_buffer_fb, 0, dfbl->depth_only_fb, 0, GPU_DEPTH_BIT);
}

static void external_engine_free(void)
{
  DRW_SHADER_FREE_SAFE(e_data.depth_sh);
}

static const DrawEngineDataSize external_data_size = DRW_VIEWPORT_DATA_SIZE(EXTERNAL_Data);

DrawEngineType draw_engine_external_type = {
    NULL,
    NULL,
    N_("External"),
    &external_data_size,
    &external_engine_init,
    &external_engine_free,
<<<<<<< HEAD
    NULL,
=======
    NULL, /* instance_free */
>>>>>>> af87b6d8
    &external_cache_init,
    &external_cache_populate,
    &external_cache_finish,
    &external_draw_scene,
    NULL,
    NULL,
    NULL,
    NULL,
};

/* NOTE: currently unused,
 * we should not register unless we want to see this when debugging the view. */

RenderEngineType DRW_engine_viewport_external_type = {
    NULL,
    NULL,
    EXTERNAL_ENGINE,
    N_("External"),
    RE_INTERNAL | RE_USE_STEREO_VIEWPORT,
    NULL,
    NULL,
    NULL,
    NULL,
    NULL,
    NULL,
    NULL,
    NULL,
    NULL,
    &draw_engine_external_type,
    {NULL, NULL, NULL},
};

bool DRW_engine_external_acquire_for_image_editor(void)
{
  const DRWContextState *draw_ctx = DRW_context_state_get();
  const SpaceLink *space_data = draw_ctx->space_data;
  Scene *scene = draw_ctx->scene;

  if (space_data == NULL) {
    return false;
  }

  const eSpace_Type space_type = draw_ctx->space_data->spacetype;
  if (space_type != SPACE_IMAGE) {
    return false;
  }

  struct SpaceImage *space_image = (struct SpaceImage *)space_data;
  const Image *image = ED_space_image(space_image);
  if (image == NULL || image->type != IMA_TYPE_R_RESULT) {
    return false;
  }

  if (image->render_slot != image->last_render_slot) {
    return false;
  }

  /* Render is allocated on main thread, so it is safe to access it from here. */
  Render *re = RE_GetSceneRender(scene);

  if (re == NULL) {
    return false;
  }

  return RE_engine_draw_acquire(re);
}

#undef EXTERNAL_ENGINE<|MERGE_RESOLUTION|>--- conflicted
+++ resolved
@@ -88,12 +88,8 @@
   EXTERNAL_TextureList *txl;
   EXTERNAL_PassList *psl;
   EXTERNAL_StorageList *stl;
-<<<<<<< HEAD
-  void *no_instance_data;
-=======
   void *instance_data;
 
->>>>>>> af87b6d8
   char info[GPU_INFO_SIZE];
 } EXTERNAL_Data;
 
@@ -457,11 +453,7 @@
     &external_data_size,
     &external_engine_init,
     &external_engine_free,
-<<<<<<< HEAD
-    NULL,
-=======
     NULL, /* instance_free */
->>>>>>> af87b6d8
     &external_cache_init,
     &external_cache_populate,
     &external_cache_finish,
