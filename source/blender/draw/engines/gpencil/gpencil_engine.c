/*
 * Copyright 2017, Blender Foundation.
 *
 * This program is free software; you can redistribute it and/or
 * modify it under the terms of the GNU General Public License
 * as published by the Free Software Foundation; either version 2
 * of the License, or (at your option) any later version.
 *
 * This program is distributed in the hope that it will be useful,
 * but WITHOUT ANY WARRANTY; without even the implied warranty of
 * MERCHANTABILITY or FITNESS FOR A PARTICULAR PURPOSE.  See the
 * GNU General Public License for more details.
 *
 * You should have received a copy of the GNU General Public License
 * along with this program; if not, write to the Free Software Foundation,
 * Inc., 51 Franklin Street, Fifth Floor, Boston, MA 02110-1301, USA.
 *
 * Contributor(s): Antonio Vazquez
 *
 */

/** \file blender/draw/engines/gpencil/gpencil_engine.c
 *  \ingroup draw
 */
#include "BLI_rect.h" 

#include "DRW_engine.h"
#include "DRW_render.h"

#include "BKE_global.h"
#include "BKE_camera.h"
#include "BKE_object.h"
#include "BKE_paint.h"
#include "BKE_gpencil.h"

#include "DNA_gpencil_types.h"
#include "DNA_view3d_types.h"

#include "DEG_depsgraph_query.h"

#include "draw_mode_engines.h"

#include "UI_resources.h"

#include "RE_pipeline.h"

#include "GPU_texture.h"

#include "gpencil_engine.h"

#include "ED_screen.h"
#include "ED_gpencil.h"

extern char datatoc_gpencil_fill_vert_glsl[];
extern char datatoc_gpencil_fill_frag_glsl[];
extern char datatoc_gpencil_stroke_vert_glsl[];
extern char datatoc_gpencil_stroke_geom_glsl[];
extern char datatoc_gpencil_stroke_frag_glsl[];
extern char datatoc_gpencil_zdepth_mix_frag_glsl[];
extern char datatoc_gpencil_simple_mix_frag_glsl[];
extern char datatoc_gpencil_point_vert_glsl[];
extern char datatoc_gpencil_point_geom_glsl[];
extern char datatoc_gpencil_point_frag_glsl[];
extern char datatoc_gpencil_gaussian_blur_frag_glsl[];
extern char datatoc_gpencil_wave_frag_glsl[];
extern char datatoc_gpencil_pixel_frag_glsl[];
extern char datatoc_gpencil_swirl_frag_glsl[];
extern char datatoc_gpencil_flip_frag_glsl[];
extern char datatoc_gpencil_light_frag_glsl[];
extern char datatoc_gpencil_painting_frag_glsl[];
extern char datatoc_gpencil_paper_frag_glsl[];
extern char datatoc_gpencil_edit_point_vert_glsl[];
extern char datatoc_gpencil_edit_point_geom_glsl[];
extern char datatoc_gpencil_edit_point_frag_glsl[];
extern char datatoc_gpencil_dof_vert_glsl[];
extern char datatoc_gpencil_dof_frag_glsl[];

/* *********** STATIC *********** */
static GPENCIL_e_data e_data = {NULL}; /* Engine data */

/* *********** FUNCTIONS *********** */
static void GPENCIL_create_framebuffers(void *vedata)
{
	GPENCIL_FramebufferList *fbl = ((GPENCIL_Data *)vedata)->fbl;

	/* Go full 32bits for rendering */
	GPUTextureFormat fb_format = DRW_state_is_image_render() ? GPU_RGBA32F : GPU_RGBA16F;

	if (DRW_state_is_fbo()) {
		const float *viewport_size = DRW_viewport_size_get();
		const int size[2] = { (int)viewport_size[0], (int)viewport_size[1] };
		
		/* temp textures */
		e_data.temp_depth_tx_a = DRW_texture_pool_query_2D(size[0], size[1], GPU_DEPTH24_STENCIL8,
			&draw_engine_object_type);
		e_data.temp_color_tx_a = DRW_texture_pool_query_2D(size[0], size[1], fb_format,
			&draw_engine_object_type);
		GPU_framebuffer_ensure_config(&fbl->temp_fb_a, {
			GPU_ATTACHMENT_TEXTURE(e_data.temp_depth_tx_a),
			GPU_ATTACHMENT_TEXTURE(e_data.temp_color_tx_a)
			});

		/* painting framebuffer to speed up drawing process (always 16 bits) */
		e_data.painting_depth_tx = DRW_texture_pool_query_2D(size[0], size[1], GPU_DEPTH24_STENCIL8,
			&draw_engine_object_type);
		e_data.painting_color_tx = DRW_texture_pool_query_2D(size[0], size[1], GPU_RGBA16F,
			&draw_engine_object_type);
		GPU_framebuffer_ensure_config(&fbl->painting_fb, {
			GPU_ATTACHMENT_TEXTURE(e_data.painting_depth_tx),
			GPU_ATTACHMENT_TEXTURE(e_data.painting_color_tx)
			});
	}
}

static void GPENCIL_create_shaders(void)
{
	/* normal fill shader */
	if (!e_data.gpencil_fill_sh) {
		e_data.gpencil_fill_sh = DRW_shader_create(
			datatoc_gpencil_fill_vert_glsl, NULL,
			datatoc_gpencil_fill_frag_glsl, NULL);
	}

	/* normal stroke shader using geometry to display lines (line mode) */
	if (!e_data.gpencil_stroke_sh) {
		e_data.gpencil_stroke_sh = DRW_shader_create(
			datatoc_gpencil_stroke_vert_glsl,
			datatoc_gpencil_stroke_geom_glsl,
			datatoc_gpencil_stroke_frag_glsl,
			NULL);
	}

	/* dot/rectangle mode for normal strokes using geometry */
	if (!e_data.gpencil_point_sh) {
		e_data.gpencil_point_sh = DRW_shader_create(
			datatoc_gpencil_point_vert_glsl,
			datatoc_gpencil_point_geom_glsl,
			datatoc_gpencil_point_frag_glsl,
			NULL);
	}
	/* used for edit points or strokes with one point only */
	if (!e_data.gpencil_edit_point_sh) {
		e_data.gpencil_edit_point_sh = DRW_shader_create(
			datatoc_gpencil_edit_point_vert_glsl,
			datatoc_gpencil_edit_point_geom_glsl,
			datatoc_gpencil_edit_point_frag_glsl, NULL);
	}

	/* used for edit lines for edit modes */
	if (!e_data.gpencil_line_sh) {
		e_data.gpencil_line_sh = GPU_shader_get_builtin_shader(GPU_SHADER_3D_FLAT_COLOR);
	}

	/* used to filling during drawing */
	if (!e_data.gpencil_drawing_fill_sh) {
		e_data.gpencil_drawing_fill_sh = GPU_shader_get_builtin_shader(GPU_SHADER_3D_SMOOTH_COLOR);
	}

	/* full screen for mix zdepth*/
	if (!e_data.gpencil_fullscreen_sh) {
		e_data.gpencil_fullscreen_sh = DRW_shader_create_fullscreen(datatoc_gpencil_zdepth_mix_frag_glsl, NULL);
	}
	if (!e_data.gpencil_simple_fullscreen_sh) {
		e_data.gpencil_simple_fullscreen_sh = DRW_shader_create_fullscreen(datatoc_gpencil_simple_mix_frag_glsl, NULL);
	}

	/* shaders for use when drawing */
	if (!e_data.gpencil_painting_sh) {
		e_data.gpencil_painting_sh = DRW_shader_create_fullscreen(datatoc_gpencil_painting_frag_glsl, NULL);
	}
	if (!e_data.gpencil_paper_sh) {
		e_data.gpencil_paper_sh = DRW_shader_create_fullscreen(datatoc_gpencil_paper_frag_glsl, NULL);
	}
}

static void GPENCIL_engine_init(void *vedata)
{
	GPENCIL_StorageList *stl = ((GPENCIL_Data *)vedata)->stl;
	
	/* create framebuffers */
	GPENCIL_create_framebuffers(vedata);

	/* create shaders */
	GPENCIL_create_shaders();

	/* init storage */
	if (!stl->storage) {
		stl->storage = MEM_callocN(sizeof(GPENCIL_Storage), "GPENCIL_Storage");
	}

	/* unit matrix */
	unit_m4(stl->storage->unit_matrix);

	/* blank texture used if no texture defined for fill shader */
	if (!e_data.gpencil_blank_texture) {
		e_data.gpencil_blank_texture = DRW_gpencil_create_blank_texture(16, 16);
	}
}

static void GPENCIL_engine_free(void)
{
	/* only free custom shaders, builtin shaders are freed in blender close */
	DRW_SHADER_FREE_SAFE(e_data.gpencil_fill_sh);
	DRW_SHADER_FREE_SAFE(e_data.gpencil_stroke_sh);
	DRW_SHADER_FREE_SAFE(e_data.gpencil_point_sh);
	DRW_SHADER_FREE_SAFE(e_data.gpencil_edit_point_sh);
	DRW_SHADER_FREE_SAFE(e_data.gpencil_fullscreen_sh);
	DRW_SHADER_FREE_SAFE(e_data.gpencil_simple_fullscreen_sh);
	DRW_SHADER_FREE_SAFE(e_data.gpencil_painting_sh);
	DRW_SHADER_FREE_SAFE(e_data.gpencil_paper_sh);

	DRW_TEXTURE_FREE_SAFE(e_data.gpencil_blank_texture);
}

static void GPENCIL_cache_init(void *vedata)
{
	if (G.debug_value == 665) {
		printf("GPENCIL_cache_init\n");
	}

	GPENCIL_PassList *psl = ((GPENCIL_Data *)vedata)->psl;
	GPENCIL_StorageList *stl = ((GPENCIL_Data *)vedata)->stl;
	const DRWContextState *draw_ctx = DRW_context_state_get();
	Scene *scene = draw_ctx->scene;
	ToolSettings *ts = scene->toolsettings;
	View3D *v3d = draw_ctx->v3d;
	// RegionView3D *rv3d = draw_ctx->rv3d;

	/* Special handling for when active object is GP object (e.g. for draw mode) */
	Object *obact = draw_ctx->obact;
	bGPdata *obact_gpd = NULL;
	GpencilColorData *gpcolor = NULL;

	if (obact && (obact->type == OB_GPENCIL) && (obact->data)) {
		obact_gpd = (bGPdata *)obact->data;
		gpcolor = BKE_material_gpencil_settings_get(obact, obact->actcol);
	}

	if (!stl->g_data) {
		/* Alloc transient pointers */
		stl->g_data = MEM_mallocN(sizeof(g_data), "g_data");
		stl->storage->xray = GP_XRAY_FRONT; /* used for drawing */
		stl->storage->stroke_style = GPC_STROKE_STYLE_SOLID; /* used for drawing */
	}
	/* reset total shading groups */
	stl->g_data->tot_sh = 0;
	stl->g_data->tot_sh_stroke = 0;
	stl->g_data->tot_sh_fill = 0;
	stl->g_data->tot_sh_point = 0;
	stl->storage->tonemapping = 0;

	stl->g_data->shgrps_edit_line = NULL;
	stl->g_data->shgrps_edit_point = NULL;
	
	if (!stl->shgroups) {
		/* Alloc maximum size because count strokes is very slow and can be very complex due onion skinning.
		   I tried to allocate only one block and using realloc, increasing the size when read a new strokes
		   in cache_finish, but the realloc produce weird things on screen, so we keep as is while we found
		   a better solution
		 */
		stl->shgroups = MEM_mallocN(sizeof(GPENCIL_shgroup) * GPENCIL_MAX_SHGROUPS, "GPENCIL_shgroup");
	}
<<<<<<< HEAD

=======
	
>>>>>>> 6537ab88
	/* init gp objects cache */
	stl->g_data->gp_cache_used = 0;
	stl->g_data->gp_cache_size = 0;
	stl->g_data->gp_object_cache = NULL;

	{
		/* Stroke pass */
		psl->stroke_pass = DRW_pass_create("GPencil Stroke Pass", DRW_STATE_WRITE_COLOR | DRW_STATE_WRITE_DEPTH | DRW_STATE_DEPTH_ALWAYS | DRW_STATE_BLEND);
		stl->storage->shgroup_id = 0;

		/* edit pass */
		psl->edit_pass = DRW_pass_create("GPencil Edit Pass", DRW_STATE_WRITE_COLOR | DRW_STATE_BLEND);

		/* detect if playing animation */
		stl->storage->playing = 0;
		if (draw_ctx->evil_C) {
			stl->storage->playing = ED_screen_animation_playing(CTX_wm_manager(draw_ctx->evil_C)) != NULL ? 1 : 0;
		}

		if (obact_gpd) {
			/* for some reason, when press play there is a delay in the animation flag check
			* and this produces errors. To be sure, we set cache as dirty because the frame
			* is changing.
			*/
			if (stl->storage->playing == 1) {
				obact_gpd->flag |= GP_DATA_CACHE_IS_DIRTY;
			}
			/* if render, set as dirty to update all data */
			else if (stl->storage->is_render == true) {
				obact_gpd->flag |= GP_DATA_CACHE_IS_DIRTY;
			}
		}
		
		/* save render state */
		stl->storage->is_render = DRW_state_is_image_render();

		/* save simplify flags (can change while drawing, so it's better to save) */
		stl->storage->simplify_fill = GP_SIMPLIFY_FILL(ts, stl->storage->playing);
		stl->storage->simplify_modif = GP_SIMPLIFY_MODIF(ts, stl->storage->playing);

		/* save pixsize */
		stl->storage->pixsize = DRW_viewport_pixelsize_get();
		if ((!DRW_state_is_opengl_render()) && (stl->storage->is_render)) {
			stl->storage->pixsize = &stl->storage->render_pixsize;
		}

		/* detect if painting session */
		if ((obact_gpd) &&
		    (obact_gpd->flag & GP_DATA_STROKE_PAINTMODE) &&
		    (stl->storage->playing == 0) &&
		    ((ts->gpencil_simplify & GP_TOOL_FLAG_DISABLE_FAST_DRAWING) == 0))
		{
			if (((obact_gpd->sbuffer_sflag & GP_STROKE_ERASER) == 0) && (obact_gpd->sbuffer_size > 1)) {
				stl->g_data->session_flag = GP_DRW_PAINT_PAINTING;
			}
			else {
				stl->g_data->session_flag = GP_DRW_PAINT_IDLE;
			}
		}
		else {
			/* if not drawing mode */
			stl->g_data->session_flag = GP_DRW_PAINT_HOLD;
		}

		if (gpcolor) {
			stl->storage->stroke_style = gpcolor->stroke_style;
			stl->storage->color_type = GPENCIL_COLOR_SOLID;
			if (gpcolor->stroke_style == GPC_STROKE_STYLE_TEXTURE) {
				stl->storage->color_type = GPENCIL_COLOR_TEXTURE;
				if (gpcolor->flag & GPC_COLOR_PATTERN) {
					stl->storage->color_type = GPENCIL_COLOR_PATTERN;
				}
			}
		}
		else {
			stl->storage->stroke_style = GPC_STROKE_STYLE_SOLID;
			stl->storage->color_type = GPENCIL_COLOR_SOLID;
		}

		/* drawing buffer pass */
		psl->drawing_pass = DRW_pass_create("GPencil Drawing Pass", DRW_STATE_WRITE_COLOR | DRW_STATE_BLEND | DRW_STATE_WRITE_DEPTH | DRW_STATE_DEPTH_LESS);

		/* full screen pass to combine the result */
		struct Gwn_Batch *quad = DRW_cache_fullscreen_quad_get();
		psl->mix_pass = DRW_pass_create("GPencil Mix Pass", DRW_STATE_WRITE_COLOR | DRW_STATE_BLEND | DRW_STATE_WRITE_DEPTH | DRW_STATE_DEPTH_LESS);
		DRWShadingGroup *mix_shgrp = DRW_shgroup_create(e_data.gpencil_fullscreen_sh, psl->mix_pass);
		stl->g_data->tot_sh++;
		DRW_shgroup_call_add(mix_shgrp, quad, NULL);
		DRW_shgroup_uniform_texture_ref(mix_shgrp, "strokeColor", &e_data.input_color_tx);
		DRW_shgroup_uniform_texture_ref(mix_shgrp, "strokeDepth", &e_data.input_depth_tx);
		DRW_shgroup_uniform_int(mix_shgrp, "tonemapping", &stl->storage->tonemapping, 1);

		/* mix pass no blend */
<<<<<<< HEAD
		struct Gwn_Batch *quad_noblend = DRW_cache_fullscreen_quad_get();
		psl->mix_pass_noblend = DRW_pass_create("GPencil Mix Pass no blend", DRW_STATE_WRITE_COLOR | DRW_STATE_WRITE_DEPTH | DRW_STATE_DEPTH_LESS);
		DRWShadingGroup *mix_shgrp_noblend = DRW_shgroup_create(e_data.gpencil_fullscreen_sh, psl->mix_pass_noblend);
		stl->g_data->tot_sh++;
		DRW_shgroup_call_add(mix_shgrp_noblend, quad_noblend, NULL);
		DRW_shgroup_uniform_texture_ref(mix_shgrp_noblend, "strokeColor", &e_data.temp_color_tx_a);
		DRW_shgroup_uniform_texture_ref(mix_shgrp_noblend, "strokeDepth", &e_data.temp_depth_tx_a);
		DRW_shgroup_uniform_int(mix_shgrp_noblend, "tonemapping", &stl->storage->tonemapping, 1);
=======
		// struct Gwn_Batch *quad_noblend = DRW_cache_fullscreen_quad_get();
		// psl->mix_pass_noblend = DRW_pass_create("GPencil Mix Pass no blend", DRW_STATE_WRITE_COLOR | DRW_STATE_WRITE_DEPTH | DRW_STATE_DEPTH_LESS);
		// DRWShadingGroup *mix_shgrp_noblend = DRW_shgroup_create(e_data.gpencil_fullscreen_sh, psl->mix_pass_noblend);
		// stl->g_data->tot_sh++;
		// DRW_shgroup_call_add(mix_shgrp_noblend, quad_noblend, NULL);
		// // DRW_shgroup_uniform_texture_ref(mix_shgrp_noblend, "strokeColor", &e_data.vfx_color_tx_a);
		// // DRW_shgroup_uniform_texture_ref(mix_shgrp_noblend, "strokeDepth", &e_data.vfx_depth_tx_a);
		// DRW_shgroup_uniform_int(mix_shgrp_noblend, "tonemapping", &stl->storage->tonemapping, 1);

		// /* vfx copy pass from txtb to txta */
		// struct Gwn_Batch *vfxquad = DRW_cache_fullscreen_quad_get();
		// psl->vfx_copy_pass = DRW_pass_create("GPencil VFX Copy b to a Pass", DRW_STATE_WRITE_COLOR | DRW_STATE_WRITE_DEPTH | DRW_STATE_DEPTH_LESS);
		// DRWShadingGroup *vfx_copy_shgrp = DRW_shgroup_create(e_data.gpencil_simple_fullscreen_sh, psl->vfx_copy_pass);
		// stl->g_data->tot_sh++;
		// DRW_shgroup_call_add(vfx_copy_shgrp, vfxquad, NULL);
		// DRW_shgroup_uniform_texture_ref(vfx_copy_shgrp, "strokeColor", &e_data.vfx_color_tx_b);
		// DRW_shgroup_uniform_texture_ref(vfx_copy_shgrp, "strokeDepth", &e_data.vfx_depth_tx_b);
>>>>>>> 6537ab88

		/* Painting session pass (used only to speedup while the user is drawing ) */
		struct Gwn_Batch *paintquad = DRW_cache_fullscreen_quad_get();
		psl->painting_pass = DRW_pass_create("GPencil Painting Session Pass", DRW_STATE_WRITE_COLOR | DRW_STATE_BLEND | DRW_STATE_WRITE_DEPTH | DRW_STATE_DEPTH_LESS);
		DRWShadingGroup *painting_shgrp = DRW_shgroup_create(e_data.gpencil_painting_sh, psl->painting_pass);
		stl->g_data->tot_sh++;
		DRW_shgroup_call_add(painting_shgrp, paintquad, NULL);
		DRW_shgroup_uniform_texture_ref(painting_shgrp, "strokeColor", &e_data.painting_color_tx);
		DRW_shgroup_uniform_texture_ref(painting_shgrp, "strokeDepth", &e_data.painting_depth_tx);

		/* pass for drawing paper (only if viewport)
		 * In render, the v3d is null
		 */
		if (v3d) {
			struct Gwn_Batch *paperquad = DRW_cache_fullscreen_quad_get();
			psl->paper_pass = DRW_pass_create("GPencil Paper Pass", DRW_STATE_WRITE_COLOR | DRW_STATE_BLEND);
			DRWShadingGroup *paper_shgrp = DRW_shgroup_create(e_data.gpencil_paper_sh, psl->paper_pass);
			DRW_shgroup_call_add(paper_shgrp, paperquad, NULL);
			DRW_shgroup_uniform_vec4(paper_shgrp, "color", v3d->gpencil_paper_color, 1);

			UI_GetThemeColor3fv(TH_GRID, stl->storage->gridcolor);
			DRW_shgroup_uniform_vec3(paper_shgrp, "gridcolor", &stl->storage->gridcolor[0], 1);

			stl->storage->gridsize[0] = (float)v3d->gpencil_grid_size[0];
			stl->storage->gridsize[1] = (float)v3d->gpencil_grid_size[1];
			DRW_shgroup_uniform_vec2(paper_shgrp, "size", &stl->storage->gridsize[0], 1);
			if (v3d->flag3 & V3D_GP_SHOW_GRID) {
				stl->storage->uselines = 1;
			}
			else {
				stl->storage->uselines = 0;
			}
			DRW_shgroup_uniform_int(paper_shgrp, "uselines", &stl->storage->uselines, 1);
		}
	}
}

static void GPENCIL_cache_populate(void *vedata, Object *ob)
{
	/* object must be visible */
	if (!DRW_check_object_visible_within_active_context(ob)) {
		return;
	}

	GPENCIL_StorageList *stl = ((GPENCIL_Data *)vedata)->stl;
	const DRWContextState *draw_ctx = DRW_context_state_get();
	Scene *scene = draw_ctx->scene;
	ToolSettings *ts = scene->toolsettings;
	// bool playing = (bool)stl->storage->playing;

	/* object datablock (this is not draw now) */
	if (ob->type == OB_GPENCIL && ob->data) {
		if ((stl->g_data->session_flag & GP_DRW_PAINT_READY) == 0) {
			if (G.debug_value == 665) {
				printf("GPENCIL_cache_populate: %s\n", ob->id.name);
			}

			/* if render set as dirty */
			if (stl->storage->is_render == true) {
				bGPdata *gpd = (bGPdata *)ob->data;
				gpd->flag |= GP_DATA_CACHE_IS_DIRTY;
			}

			/* allocate memory for saving gp objects */
			stl->g_data->gp_object_cache = gpencil_object_cache_allocate(stl->g_data->gp_object_cache, &stl->g_data->gp_cache_size, &stl->g_data->gp_cache_used);
			
			/* add for drawing later */
			gpencil_object_cache_add(stl->g_data->gp_object_cache, ob, false, &stl->g_data->gp_cache_used);
			
			/* generate instances as separate cache objects for instance modifiers 
			 * with the "Make as Objects" option enabled
			 */
			if (!stl->storage->simplify_modif) {
				gpencil_instance_modifiers(stl, ob);
			}
		}
		/* draw current painting strokes */
		DRW_gpencil_populate_buffer_strokes(&e_data, vedata, ts, ob);
	}
}

static void GPENCIL_cache_finish(void *vedata)
{
	GPENCIL_StorageList *stl = ((GPENCIL_Data *)vedata)->stl;
	const DRWContextState *draw_ctx = DRW_context_state_get();
	Scene *scene = draw_ctx->scene;
	ToolSettings *ts = scene->toolsettings;
	bool is_multiedit = false; 

	/* if painting session, don't need to do more */
	if (stl->g_data->session_flag & GP_DRW_PAINT_PAINTING) {
		return;
	}

	/* Draw all pending objects */
	if (stl->g_data->gp_cache_used > 0) {
		for (int i = 0; i < stl->g_data->gp_cache_used; i++) {
			Object *ob = stl->g_data->gp_object_cache[i].ob;
			bGPdata *gpd = ob->data;
			
			/* save init shading group */
			stl->g_data->gp_object_cache[i].init_grp = stl->storage->shgroup_id;

			/* fill shading groups */
			is_multiedit = (bool)GPENCIL_MULTIEDIT_SESSIONS_ON(gpd);
			if (!is_multiedit) {
				DRW_gpencil_populate_datablock(&e_data, vedata, scene, ob, ts, gpd);
			}
			else {
				DRW_gpencil_populate_multiedit(&e_data, vedata, scene, ob, ts, gpd);
			}

			/* save end shading group */
			stl->g_data->gp_object_cache[i].end_grp = stl->storage->shgroup_id - 1;
			if (G.debug_value == 665) {
				printf("GPENCIL_cache_finish: %s %d->%d\n", ob->id.name, 
					stl->g_data->gp_object_cache[i].init_grp, stl->g_data->gp_object_cache[i].end_grp);
			}
			/* if render set to dirty to refresh viewport */
			if (stl->storage->is_render == true) {
				gpd->flag |= GP_DATA_CACHE_IS_DIRTY;
			}
		}
	}
}

/* helper function to sort inverse gpencil objects using qsort */
static int gpencil_object_cache_compare_zdepth(const void *a1, const void *a2)
{
	const tGPencilObjectCache *ps1 = a1, *ps2 = a2;

	if (ps1->zdepth < ps2->zdepth) return 1;
	else if (ps1->zdepth > ps2->zdepth) return -1;

	return 0;
}

/* prepare a texture with full viewport for fast drawing */
static void gpencil_prepare_fast_drawing(GPENCIL_StorageList *stl, DefaultFramebufferList *dfbl, GPENCIL_FramebufferList *fbl, DRWPass *pass, float clearcol[4])
{
	if (stl->g_data->session_flag & (GP_DRW_PAINT_IDLE | GP_DRW_PAINT_FILLING)) {
		GPU_framebuffer_bind(fbl->painting_fb);
		/* clean only in first loop cycle */
		if (stl->g_data->session_flag & GP_DRW_PAINT_IDLE) {
			GPU_framebuffer_clear_color_depth(fbl->painting_fb, clearcol, 1.0f);
			stl->g_data->session_flag = GP_DRW_PAINT_FILLING;
		}
		/* repeat pass to fill temp texture */
		DRW_draw_pass(pass);
		/* set default framebuffer again */
		GPU_framebuffer_bind(dfbl->default_fb);
	}
}

static void gpencil_free_obj_list(GPENCIL_StorageList *stl)
{
	/* Clear temp objects created for display instances only. These objects are created
	 * while the draw manager draw the scene, but only to hold the strokes data.
	 * see: gp_instance_modifier_make_instances()
	 *
	 * the normal objects are not freed because they are not tagged as temp objects
	 */
	for (int i = 0; i < stl->g_data->gp_cache_used; i++) {
		Object *ob = stl->g_data->gp_object_cache[i].ob;
		if (stl->g_data->gp_object_cache[i].temp_ob) {
			MEM_SAFE_FREE(ob);
		}
	}

	/* free the cache itself */
	MEM_SAFE_FREE(stl->g_data->gp_object_cache);
}

/* draw scene */
static void GPENCIL_draw_scene(void *vedata)
{
	GPENCIL_StorageList *stl = ((GPENCIL_Data *)vedata)->stl;

	GPENCIL_PassList *psl = ((GPENCIL_Data *)vedata)->psl;
	GPENCIL_FramebufferList *fbl = ((GPENCIL_Data *)vedata)->fbl;
	DefaultFramebufferList *dfbl = DRW_viewport_framebuffer_list_get();
	DefaultTextureList *dtxl = DRW_viewport_texture_list_get();

	int init_grp, end_grp;
	tGPencilObjectCache *cache;
	float clearcol[4] = { 0.0f, 0.0f, 0.0f, 0.0f };

	const DRWContextState *draw_ctx = DRW_context_state_get();
	View3D *v3d = draw_ctx->v3d;
	// RegionView3D *rv3d = draw_ctx->rv3d;
	// Scene *scene = draw_ctx->scene;
	// ToolSettings *ts = scene->toolsettings;
	Object *obact = draw_ctx->obact;
	bool playing = (bool)stl->storage->playing;
	bool is_render = stl->storage->is_render;

	/* paper pass to display a confortable area to draw over complex scenes with geometry */
	if ((!is_render) && (obact) && (obact->type == OB_GPENCIL)) {
		if ((v3d->flag3 & V3D_GP_SHOW_PAPER) && (stl->g_data->gp_cache_used > 0)) {
			DRW_draw_pass(psl->paper_pass);
		}
	}

	/* if we have a painting session, we use fast viewport drawing method */
	if ((!is_render) && (stl->g_data->session_flag & GP_DRW_PAINT_PAINTING)) {
		GPU_framebuffer_bind(dfbl->default_fb);

		MULTISAMPLE_SYNC_ENABLE(dfbl, dtxl);
		
		DRW_draw_pass(psl->painting_pass);
		DRW_draw_pass(psl->drawing_pass);

		MULTISAMPLE_SYNC_DISABLE(dfbl, dtxl);

		/* free memory */
		gpencil_free_obj_list(stl);
		return;
	}

	if (DRW_state_is_fbo()) {
		/* attach temp textures */
<<<<<<< HEAD
		GPU_framebuffer_texture_attach(fbl->temp_fb_a, e_data.temp_depth_tx_a, 0, 0);
		GPU_framebuffer_texture_attach(fbl->temp_fb_a, e_data.temp_color_tx_a, 0, 0);
=======
		// GPU_framebuffer_texture_attach(fbl->vfx_fb_a, e_data.vfx_depth_tx_a, 0, 0);
		// GPU_framebuffer_texture_attach(fbl->vfx_fb_a, e_data.vfx_color_tx_a, 0, 0);

		// GPU_framebuffer_texture_attach(fbl->vfx_fb_b, e_data.vfx_depth_tx_b, 0, 0);
		// GPU_framebuffer_texture_attach(fbl->vfx_fb_b, e_data.vfx_color_tx_b, 0, 0);
>>>>>>> 6537ab88

		GPU_framebuffer_texture_attach(fbl->painting_fb, e_data.painting_depth_tx, 0, 0);
		GPU_framebuffer_texture_attach(fbl->painting_fb, e_data.painting_color_tx, 0, 0);

		/* Draw all pending objects */
		if (stl->g_data->gp_cache_used > 0) {

			/* sort by zdepth */
			qsort(stl->g_data->gp_object_cache, stl->g_data->gp_cache_used,
				sizeof(tGPencilObjectCache), gpencil_object_cache_compare_zdepth);

			for (int i = 0; i < stl->g_data->gp_cache_used; i++) {
				cache = &stl->g_data->gp_object_cache[i];
				Object *ob = cache->ob;
				bGPdata *gpd = ob->data;
				init_grp = cache->init_grp;
				end_grp = cache->end_grp;
				/* Render stroke in separated framebuffer */
<<<<<<< HEAD
				GPU_framebuffer_bind(fbl->temp_fb_a);
				GPU_framebuffer_clear_color_depth(fbl->temp_fb_a, clearcol, 1.0f);
=======
				// GPU_framebuffer_bind(fbl->vfx_fb_a);
				// GPU_framebuffer_clear_color_depth(fbl->vfx_fb_a, clearcol, 1.0f);
>>>>>>> 6537ab88

				/* Stroke Pass: DRW_STATE_WRITE_COLOR | DRW_STATE_BLEND | DRW_STATE_WRITE_DEPTH
				 * draw only a subset that usually start with a fill and end with stroke because the
				 * shading groups are created by pairs */
				if (G.debug_value == 665) {
					printf("GPENCIL_draw_scene: %s %d->%d\n", ob->id.name, init_grp, end_grp);
				}

				if (end_grp >= init_grp) {
					// MULTISAMPLE_SYNC_ENABLE(dfbl, dtxl);

					DRW_draw_pass_subset(psl->stroke_pass,
						stl->shgroups[init_grp].shgrps_fill != NULL ? stl->shgroups[init_grp].shgrps_fill : stl->shgroups[init_grp].shgrps_stroke,
						stl->shgroups[end_grp].shgrps_stroke);

<<<<<<< HEAD
					MULTISAMPLE_GP_SYNC_DISABLE(dfbl, dtxl, fbl->temp_fb_a);
=======
					// MULTISAMPLE_GP_SYNC_DISABLE(dfbl, dtxl, fbl->vfx_fb_a);
>>>>>>> 6537ab88
				}
				/* Current buffer drawing */
				if ((!is_render) && (gpd->sbuffer_size > 0)) {
					DRW_draw_pass(psl->drawing_pass);
				}
				
				e_data.input_depth_tx = e_data.temp_depth_tx_a;
				e_data.input_color_tx = e_data.temp_color_tx_a;
				
				/* Combine with scene buffer */
				if ((!is_render) || (fbl->main == NULL)) {
					GPU_framebuffer_bind(dfbl->default_fb);
				}
				else {
					GPU_framebuffer_bind(fbl->main);
				}
				/* tonemapping */
				stl->storage->tonemapping = stl->storage->is_render ? 1 : 0;

				DRW_draw_pass(psl->mix_pass);

				/* prepare for fast drawing */
				if (!is_render) {
					gpencil_prepare_fast_drawing(stl, dfbl, fbl, psl->mix_pass_noblend, clearcol);
				}
			}
			/* edit points */
			if ((!is_render) && (!playing)) {
				DRW_draw_pass(psl->edit_pass);
			}
		}
	}
	/* free memory */
	gpencil_free_obj_list(stl);

	/* detach temp textures */
	if (DRW_state_is_fbo()) {
		GPU_framebuffer_texture_detach(fbl->painting_fb, e_data.painting_depth_tx);
		GPU_framebuffer_texture_detach(fbl->painting_fb, e_data.painting_color_tx);

		/* attach again default framebuffer after detach textures */
		if (!is_render) {
			GPU_framebuffer_bind(dfbl->default_fb);
		}

		/* the temp texture is ready. Now we can use fast screen drawing */
		if (stl->g_data->session_flag & GP_DRW_PAINT_FILLING) {
			stl->g_data->session_flag = GP_DRW_PAINT_READY;
		}
	}
}

/* Get pixel size for render 
 * This function uses the same calculation used for viewport, because if use
 * camera pixelsize, the result is not correct.
 */
static float get_render_pixelsize(float persmat[4][4], int winx, int winy)
{
	float v1[3], v2[3];
	float len_px, len_sc;

	v1[0] = persmat[0][0];
	v1[1] = persmat[1][0];
	v1[2] = persmat[2][0];

	v2[0] = persmat[0][1];
	v2[1] = persmat[1][1];
	v2[2] = persmat[2][1];

	len_px = 2.0f / sqrtf(min_ff(len_squared_v3(v1), len_squared_v3(v2)));
	len_sc = (float)MAX2(winx, winy);

	return len_px / len_sc;
}

/* create a multisample buffer if not present */
static void DRW_framebuffer_multisample_ensure(DefaultFramebufferList *dfbl, DefaultTextureList *dtxl, int rect_w, int rect_h)
{
	if (U.ogl_multisamples > 0) {
		if (!dfbl->multisample_fb) {
			dfbl->multisample_fb = GPU_framebuffer_create();
			if (dfbl->multisample_fb) {
				dtxl->multisample_color = GPU_texture_create_2D_multisample(rect_w, rect_h, GPU_RGBA8, NULL, U.ogl_multisamples, NULL);
				dtxl->multisample_depth = GPU_texture_create_2D_multisample(rect_w, rect_h, GPU_DEPTH24_STENCIL8, NULL, U.ogl_multisamples, NULL);
				GPU_framebuffer_ensure_config(&dfbl->multisample_fb, {
					GPU_ATTACHMENT_TEXTURE(dtxl->multisample_depth),
					GPU_ATTACHMENT_TEXTURE(dtxl->multisample_color)
					});
				if (!GPU_framebuffer_check_valid(dfbl->multisample_fb, NULL)) {
					GPU_framebuffer_free(dfbl->multisample_fb);
				}
			}
		}
	}
}

/* init render data */
static void GPENCIL_render_init(GPENCIL_Data *ved, RenderEngine *engine, struct Depsgraph *depsgraph)
{
	GPENCIL_Data *vedata = (GPENCIL_Data *)ved;
	GPENCIL_StorageList *stl = vedata->stl;
	GPENCIL_FramebufferList *fbl = vedata->fbl;

	Scene *scene = DEG_get_evaluated_scene(depsgraph);
	const float *viewport_size = DRW_viewport_size_get();
	const int size[2] = { (int)viewport_size[0], (int)viewport_size[1] };

	/* In render mode the default framebuffer is not generated
	* because there is no viewport. So we need to manually create one 
	* NOTE : use 32 bit format for precision in render mode. 
	*/
	DefaultFramebufferList *dfbl = DRW_viewport_framebuffer_list_get();
	DefaultTextureList *dtxl = DRW_viewport_texture_list_get();

	/* create multiframe framebuffer for AA */
	if (U.ogl_multisamples > 0) {
		int rect_w = (int)viewport_size[0];
		int rect_h = (int)viewport_size[1];
		DRW_framebuffer_multisample_ensure(dfbl, dtxl, rect_w, rect_h);
	}

	e_data.render_depth_tx = DRW_texture_pool_query_2D(size[0], size[1], GPU_DEPTH24_STENCIL8,
		&draw_engine_object_type);
	e_data.render_color_tx = DRW_texture_pool_query_2D(size[0], size[1], GPU_RGBA32F,
		&draw_engine_object_type);
	GPU_framebuffer_ensure_config(&fbl->main, {
		GPU_ATTACHMENT_TEXTURE(e_data.render_depth_tx),
		GPU_ATTACHMENT_TEXTURE(e_data.render_color_tx)
		});

	/* Alloc transient data. */
	if (!stl->g_data) {
		stl->g_data = MEM_callocN(sizeof(*stl->g_data), __func__);
	}

	/* Set the pers & view matrix. */
	struct Object *camera = DEG_get_evaluated_object(depsgraph, RE_GetCamera(engine->re));
	float frame = BKE_scene_frame_get(scene);
	RE_GetCameraWindow(engine->re, camera, frame, stl->storage->winmat);
	RE_GetCameraModelMatrix(engine->re, camera, stl->storage->viewinv);

	invert_m4_m4(stl->storage->viewmat, stl->storage->viewinv);
	mul_m4_m4m4(stl->storage->persmat, stl->storage->winmat, stl->storage->viewmat);
	invert_m4_m4(stl->storage->persinv, stl->storage->persmat);
	invert_m4_m4(stl->storage->wininv, stl->storage->winmat);

	DRW_viewport_matrix_override_set(stl->storage->persmat, DRW_MAT_PERS);
	DRW_viewport_matrix_override_set(stl->storage->persinv, DRW_MAT_PERSINV);
	DRW_viewport_matrix_override_set(stl->storage->winmat, DRW_MAT_WIN);
	DRW_viewport_matrix_override_set(stl->storage->wininv, DRW_MAT_WININV);
	DRW_viewport_matrix_override_set(stl->storage->viewmat, DRW_MAT_VIEW);
	DRW_viewport_matrix_override_set(stl->storage->viewinv, DRW_MAT_VIEWINV);

	/* calculate pixel size for render */
	stl->storage->render_pixsize = get_render_pixelsize(stl->storage->persmat, viewport_size[0], viewport_size[1]);
	/* INIT CACHE */
	GPENCIL_cache_init(vedata);
}

/* render all objects and select only grease pencil */
static void GPENCIL_render_cache(
	void *vedata, struct Object *ob,
	struct RenderEngine *UNUSED(engine), struct Depsgraph *UNUSED(depsgraph))
{
	if ((ob == NULL) || (DRW_check_object_visible_within_active_context(ob) == false)) {
		return;
	}

	if (ob->type == OB_GPENCIL) {
		GPENCIL_cache_populate(vedata, ob);
	}
}

/* TODO: Reuse Eevee code in shared module instead to duplicate here */
static void GPENCIL_render_update_viewvecs(float invproj[4][4], float winmat[4][4], float(*r_viewvecs)[4])
{
	/* view vectors for the corners of the view frustum.
	* Can be used to recreate the world space position easily */
	float view_vecs[4][4] = {
		{ -1.0f, -1.0f, -1.0f, 1.0f },
	{ 1.0f, -1.0f, -1.0f, 1.0f },
	{ -1.0f,  1.0f, -1.0f, 1.0f },
	{ -1.0f, -1.0f,  1.0f, 1.0f }
	};

	/* convert the view vectors to view space */
	const bool is_persp = (winmat[3][3] == 0.0f);
	for (int i = 0; i < 4; i++) {
		mul_project_m4_v3(invproj, view_vecs[i]);
		/* normalized trick see:
		* http://www.derschmale.com/2014/01/26/reconstructing-positions-from-the-depth-buffer */
		if (is_persp) {
			/* Divide XY by Z. */
			mul_v2_fl(view_vecs[i], 1.0f / view_vecs[i][2]);
		}
	}

	/**
	* If ortho : view_vecs[0] is the near-bottom-left corner of the frustum and
	*            view_vecs[1] is the vector going from the near-bottom-left corner to
	*            the far-top-right corner.
	* If Persp : view_vecs[0].xy and view_vecs[1].xy are respectively the bottom-left corner
	*            when Z = 1, and top-left corner if Z = 1.
	*            view_vecs[0].z the near clip distance and view_vecs[1].z is the (signed)
	*            distance from the near plane to the far clip plane.
	**/
	copy_v4_v4(r_viewvecs[0], view_vecs[0]);

	/* we need to store the differences */
	r_viewvecs[1][0] = view_vecs[1][0] - view_vecs[0][0];
	r_viewvecs[1][1] = view_vecs[2][1] - view_vecs[0][1];
	r_viewvecs[1][2] = view_vecs[3][2] - view_vecs[0][2];
}

/* Update view_vecs */
static void GPENCIL_render_update_vecs(GPENCIL_Data *vedata)
{
	GPENCIL_StorageList *stl = vedata->stl;

	float invproj[4][4], winmat[4][4];
	DRW_viewport_matrix_get(winmat, DRW_MAT_WIN);
	DRW_viewport_matrix_get(invproj, DRW_MAT_WININV);

	/* this is separated to keep function equal to Eevee for future reuse of same code */
	GPENCIL_render_update_viewvecs(invproj, winmat, stl->storage->view_vecs);
}

/* read z-depth render result */
static void GPENCIL_render_result_z(struct RenderLayer *rl, const char *viewname, GPENCIL_Data *vedata, const rcti *rect)
{
	const DRWContextState *draw_ctx = DRW_context_state_get();
	ViewLayer *view_layer = draw_ctx->view_layer;
	GPENCIL_StorageList *stl = vedata->stl;

	if ((view_layer->passflag & SCE_PASS_Z) != 0) {
		RenderPass *rp = RE_pass_find_by_name(rl, RE_PASSNAME_Z, viewname);

		GPU_framebuffer_read_depth(vedata->fbl->main, rect->xmin, rect->ymin, BLI_rcti_size_x(rect), BLI_rcti_size_y(rect), rp->rect);

		bool is_persp = DRW_viewport_is_persp_get();

		GPENCIL_render_update_vecs(vedata);

		/* Convert ogl depth [0..1] to view Z [near..far] */
		for (int i = 0; i < BLI_rcti_size_x(rect) * BLI_rcti_size_y(rect); i++) {
			if (rp->rect[i] == 1.0f) {
				rp->rect[i] = 1e10f; /* Background */
			}
			else {
				if (is_persp) {
					rp->rect[i] = rp->rect[i] * 2.0f - 1.0f;
					rp->rect[i] = stl->storage->winmat[3][2] / (rp->rect[i] + stl->storage->winmat[2][2]);
				}
				else {
					rp->rect[i] = -stl->storage->view_vecs[0][2] + rp->rect[i] * -stl->storage->view_vecs[1][2];
				}
			}
		}
	}
}

/* read combined render result */
static void GPENCIL_render_result_combined(struct RenderLayer *rl, const char *viewname, GPENCIL_Data *vedata, const rcti *rect)
{
	RenderPass *rp = RE_pass_find_by_name(rl, RE_PASSNAME_COMBINED, viewname);
	GPENCIL_FramebufferList *fbl = ((GPENCIL_Data *)vedata)->fbl;

	GPU_framebuffer_bind(fbl->main);
	GPU_framebuffer_read_color(vedata->fbl->main, rect->xmin, rect->ymin, BLI_rcti_size_x(rect), BLI_rcti_size_y(rect), 4, 0, rp->rect);
}

/* helper to blend pixels */
static void blend_pixel(float src[4], float dst[4])
{
	float alpha = src[3];

	/* use blend: GL_SRC_ALPHA, GL_ONE_MINUS_SRC_ALPHA */
	dst[0] = (src[0] * alpha) + (dst[0] * (1.0f - alpha));
	dst[1] = (src[1] * alpha) + (dst[1] * (1.0f - alpha));
	dst[2] = (src[2] * alpha) + (dst[2] * (1.0f - alpha));
}

/* render grease pencil to image */
static void GPENCIL_render_to_image(void *vedata, RenderEngine *engine, struct RenderLayer *render_layer, const rcti *rect)
{
	const char *viewname = RE_GetActiveRenderView(engine->re);
	const DRWContextState *draw_ctx = DRW_context_state_get();
	int imgsize = BLI_rcti_size_x(rect) * BLI_rcti_size_y(rect);

	/* save previous render data */
	RenderPass *rp_color_src = RE_pass_find_by_name(render_layer, RE_PASSNAME_COMBINED, viewname);
	RenderPass *rp_depth_src = RE_pass_find_by_name(render_layer, RE_PASSNAME_Z, viewname);
	float *rect_color_src = NULL;
	float *rect_depth_src = NULL;
	if ((rp_color_src) && (rp_depth_src) && (rp_color_src->rect) && (rp_depth_src->rect)) {
		rect_color_src = MEM_dupallocN(rp_color_src->rect);
		rect_depth_src = MEM_dupallocN(rp_depth_src->rect);
	}
	else {
		/* TODO: put this message in a better place */
		printf("Warning: To render grease pencil, enable Combined and Z passes.\n");
	}

	GPENCIL_engine_init(vedata);
	GPENCIL_render_init(vedata, engine, draw_ctx->depsgraph);

<<<<<<< HEAD
	/* depth of field */
	Object *camera = DEG_get_evaluated_object(draw_ctx->depsgraph, RE_GetCamera(engine->re));
	GPENCIL_StorageList *stl = ((GPENCIL_Data *)vedata)->stl;

=======
>>>>>>> 6537ab88
	GPENCIL_FramebufferList *fbl = ((GPENCIL_Data *)vedata)->fbl;
	if (fbl->main) {
		GPU_framebuffer_texture_attach(fbl->main, e_data.render_depth_tx, 0, 0);
		GPU_framebuffer_texture_attach(fbl->main, e_data.render_color_tx, 0, 0);
		/* clean first time the buffer */
		float clearcol[4] = { 0.0f, 0.0f, 0.0f, 0.0f };
		GPU_framebuffer_bind(fbl->main);
		GPU_framebuffer_clear_color_depth(fbl->main, clearcol, 1.0f);
	}

	/* loop all objects and draw */
	DRW_render_object_iter(vedata, engine, draw_ctx->depsgraph, GPENCIL_render_cache);

	GPENCIL_cache_finish(vedata);
	GPENCIL_draw_scene(vedata);
	
	/* combined data */
	GPENCIL_render_result_combined(render_layer, viewname, vedata, rect);
	/* z-depth data */
	GPENCIL_render_result_z(render_layer, viewname, vedata, rect);
	
	/* detach textures */
	// if (fbl->main) {
	// 	GPU_framebuffer_texture_detach(fbl->main, e_data.render_depth_tx);
	// 	GPU_framebuffer_texture_detach(fbl->main, e_data.render_color_tx);
	// }

	/* merge previous render image with new GP image */ 
	if (rect_color_src) {
		RenderPass *rp_color_gp = RE_pass_find_by_name(render_layer, RE_PASSNAME_COMBINED, viewname);
		RenderPass *rp_depth_gp = RE_pass_find_by_name(render_layer, RE_PASSNAME_Z, viewname);
		float *rect_color_gp = rp_color_gp->rect;
		float *rect_depth_gp = rp_depth_gp->rect;
		float *gp_rgba;
		float *gp_depth;
		float *src_rgba;
		float *src_depth;
		float tmp[4];

		for (int i = 0; i < imgsize; i++) {
			gp_rgba = &rect_color_gp[i * 4];
			gp_depth = &rect_depth_gp[i];
			src_rgba = &rect_color_src[i * 4];
			src_depth = &rect_depth_src[i];

			/* check grease pencil render transparency */
			if (gp_rgba[3] > 0.0f) {
				copy_v4_v4(tmp, gp_rgba);
				if (src_rgba[3] > 0.0f) {
					/* copy source color on back */
					copy_v4_v4(gp_rgba, src_rgba);
					/* check z-depth */
					if (gp_depth[0] > src_depth[0]) {
						/* copy source z-depth */
						gp_depth[0] = src_depth[0];
						/* blend gp render */
						blend_pixel(tmp, gp_rgba);
						/* blend object on top */
						blend_pixel(src_rgba, gp_rgba);
					}
					else {
						/* blend gp render */
						blend_pixel(tmp, gp_rgba);
					}
				}
			}
			else {
				copy_v4_v4(gp_rgba, src_rgba);
				gp_depth[0] = src_depth[0];
			}
		}

		/* free memory */
		MEM_SAFE_FREE(rect_color_src);
		MEM_SAFE_FREE(rect_depth_src);
	}
}

static const DrawEngineDataSize GPENCIL_data_size = DRW_VIEWPORT_DATA_SIZE(GPENCIL_Data);

DrawEngineType draw_engine_gpencil_type = {
	NULL, NULL,
	N_("GpencilMode"),
	&GPENCIL_data_size,
	&GPENCIL_engine_init,
	&GPENCIL_engine_free,
	&GPENCIL_cache_init,
	&GPENCIL_cache_populate,
	&GPENCIL_cache_finish,
	NULL,
	&GPENCIL_draw_scene,
	NULL,
	NULL,
	&GPENCIL_render_to_image,
};<|MERGE_RESOLUTION|>--- conflicted
+++ resolved
@@ -260,11 +260,7 @@
 		 */
 		stl->shgroups = MEM_mallocN(sizeof(GPENCIL_shgroup) * GPENCIL_MAX_SHGROUPS, "GPENCIL_shgroup");
 	}
-<<<<<<< HEAD
-
-=======
-	
->>>>>>> 6537ab88
+
 	/* init gp objects cache */
 	stl->g_data->gp_cache_used = 0;
 	stl->g_data->gp_cache_size = 0;
@@ -358,7 +354,6 @@
 		DRW_shgroup_uniform_int(mix_shgrp, "tonemapping", &stl->storage->tonemapping, 1);
 
 		/* mix pass no blend */
-<<<<<<< HEAD
 		struct Gwn_Batch *quad_noblend = DRW_cache_fullscreen_quad_get();
 		psl->mix_pass_noblend = DRW_pass_create("GPencil Mix Pass no blend", DRW_STATE_WRITE_COLOR | DRW_STATE_WRITE_DEPTH | DRW_STATE_DEPTH_LESS);
 		DRWShadingGroup *mix_shgrp_noblend = DRW_shgroup_create(e_data.gpencil_fullscreen_sh, psl->mix_pass_noblend);
@@ -367,25 +362,6 @@
 		DRW_shgroup_uniform_texture_ref(mix_shgrp_noblend, "strokeColor", &e_data.temp_color_tx_a);
 		DRW_shgroup_uniform_texture_ref(mix_shgrp_noblend, "strokeDepth", &e_data.temp_depth_tx_a);
 		DRW_shgroup_uniform_int(mix_shgrp_noblend, "tonemapping", &stl->storage->tonemapping, 1);
-=======
-		// struct Gwn_Batch *quad_noblend = DRW_cache_fullscreen_quad_get();
-		// psl->mix_pass_noblend = DRW_pass_create("GPencil Mix Pass no blend", DRW_STATE_WRITE_COLOR | DRW_STATE_WRITE_DEPTH | DRW_STATE_DEPTH_LESS);
-		// DRWShadingGroup *mix_shgrp_noblend = DRW_shgroup_create(e_data.gpencil_fullscreen_sh, psl->mix_pass_noblend);
-		// stl->g_data->tot_sh++;
-		// DRW_shgroup_call_add(mix_shgrp_noblend, quad_noblend, NULL);
-		// // DRW_shgroup_uniform_texture_ref(mix_shgrp_noblend, "strokeColor", &e_data.vfx_color_tx_a);
-		// // DRW_shgroup_uniform_texture_ref(mix_shgrp_noblend, "strokeDepth", &e_data.vfx_depth_tx_a);
-		// DRW_shgroup_uniform_int(mix_shgrp_noblend, "tonemapping", &stl->storage->tonemapping, 1);
-
-		// /* vfx copy pass from txtb to txta */
-		// struct Gwn_Batch *vfxquad = DRW_cache_fullscreen_quad_get();
-		// psl->vfx_copy_pass = DRW_pass_create("GPencil VFX Copy b to a Pass", DRW_STATE_WRITE_COLOR | DRW_STATE_WRITE_DEPTH | DRW_STATE_DEPTH_LESS);
-		// DRWShadingGroup *vfx_copy_shgrp = DRW_shgroup_create(e_data.gpencil_simple_fullscreen_sh, psl->vfx_copy_pass);
-		// stl->g_data->tot_sh++;
-		// DRW_shgroup_call_add(vfx_copy_shgrp, vfxquad, NULL);
-		// DRW_shgroup_uniform_texture_ref(vfx_copy_shgrp, "strokeColor", &e_data.vfx_color_tx_b);
-		// DRW_shgroup_uniform_texture_ref(vfx_copy_shgrp, "strokeDepth", &e_data.vfx_depth_tx_b);
->>>>>>> 6537ab88
 
 		/* Painting session pass (used only to speedup while the user is drawing ) */
 		struct Gwn_Batch *paintquad = DRW_cache_fullscreen_quad_get();
@@ -607,16 +583,8 @@
 
 	if (DRW_state_is_fbo()) {
 		/* attach temp textures */
-<<<<<<< HEAD
 		GPU_framebuffer_texture_attach(fbl->temp_fb_a, e_data.temp_depth_tx_a, 0, 0);
 		GPU_framebuffer_texture_attach(fbl->temp_fb_a, e_data.temp_color_tx_a, 0, 0);
-=======
-		// GPU_framebuffer_texture_attach(fbl->vfx_fb_a, e_data.vfx_depth_tx_a, 0, 0);
-		// GPU_framebuffer_texture_attach(fbl->vfx_fb_a, e_data.vfx_color_tx_a, 0, 0);
-
-		// GPU_framebuffer_texture_attach(fbl->vfx_fb_b, e_data.vfx_depth_tx_b, 0, 0);
-		// GPU_framebuffer_texture_attach(fbl->vfx_fb_b, e_data.vfx_color_tx_b, 0, 0);
->>>>>>> 6537ab88
 
 		GPU_framebuffer_texture_attach(fbl->painting_fb, e_data.painting_depth_tx, 0, 0);
 		GPU_framebuffer_texture_attach(fbl->painting_fb, e_data.painting_color_tx, 0, 0);
@@ -635,13 +603,8 @@
 				init_grp = cache->init_grp;
 				end_grp = cache->end_grp;
 				/* Render stroke in separated framebuffer */
-<<<<<<< HEAD
 				GPU_framebuffer_bind(fbl->temp_fb_a);
 				GPU_framebuffer_clear_color_depth(fbl->temp_fb_a, clearcol, 1.0f);
-=======
-				// GPU_framebuffer_bind(fbl->vfx_fb_a);
-				// GPU_framebuffer_clear_color_depth(fbl->vfx_fb_a, clearcol, 1.0f);
->>>>>>> 6537ab88
 
 				/* Stroke Pass: DRW_STATE_WRITE_COLOR | DRW_STATE_BLEND | DRW_STATE_WRITE_DEPTH
 				 * draw only a subset that usually start with a fill and end with stroke because the
@@ -657,11 +620,7 @@
 						stl->shgroups[init_grp].shgrps_fill != NULL ? stl->shgroups[init_grp].shgrps_fill : stl->shgroups[init_grp].shgrps_stroke,
 						stl->shgroups[end_grp].shgrps_stroke);
 
-<<<<<<< HEAD
 					MULTISAMPLE_GP_SYNC_DISABLE(dfbl, dtxl, fbl->temp_fb_a);
-=======
-					// MULTISAMPLE_GP_SYNC_DISABLE(dfbl, dtxl, fbl->vfx_fb_a);
->>>>>>> 6537ab88
 				}
 				/* Current buffer drawing */
 				if ((!is_render) && (gpd->sbuffer_size > 0)) {
@@ -968,13 +927,8 @@
 	GPENCIL_engine_init(vedata);
 	GPENCIL_render_init(vedata, engine, draw_ctx->depsgraph);
 
-<<<<<<< HEAD
-	/* depth of field */
-	Object *camera = DEG_get_evaluated_object(draw_ctx->depsgraph, RE_GetCamera(engine->re));
 	GPENCIL_StorageList *stl = ((GPENCIL_Data *)vedata)->stl;
 
-=======
->>>>>>> 6537ab88
 	GPENCIL_FramebufferList *fbl = ((GPENCIL_Data *)vedata)->fbl;
 	if (fbl->main) {
 		GPU_framebuffer_texture_attach(fbl->main, e_data.render_depth_tx, 0, 0);
