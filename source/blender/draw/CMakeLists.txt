# ***** BEGIN GPL LICENSE BLOCK *****
#
# This program is free software; you can redistribute it and/or
# modify it under the terms of the GNU General Public License
# as published by the Free Software Foundation; either version 2
# of the License, or (at your option) any later version.
#
# This program is distributed in the hope that it will be useful,
# but WITHOUT ANY WARRANTY; without even the implied warranty of
# MERCHANTABILITY or FITNESS FOR A PARTICULAR PURPOSE.  See the
# GNU General Public License for more details.
#
# You should have received a copy of the GNU General Public License
# along with this program; if not, write to the Free Software Foundation,
# Inc., 51 Franklin Street, Fifth Floor, Boston, MA 02110-1301, USA.
#
# The Original Code is Copyright (C) 2016, Blender Foundation
# All rights reserved.
# ***** END GPL LICENSE BLOCK *****

set(INC
  .
  intern

  ../blenfont
  ../blenkernel
  ../blenlib
  ../blenloader
  ../blentranslation
  ../bmesh
  ../depsgraph
  ../editors/include
  ../editors/space_view3d
  ../functions
  ../gpu
  ../imbuf
  ../makesdna
  ../makesrna
  ../nodes
  ../render
  ../render/intern
  ../windowmanager

  ../../../intern/atomic
  ../../../intern/glew-mx
  ../../../intern/guardedalloc

  # dna_type_offsets.h
  ${CMAKE_CURRENT_BINARY_DIR}/../makesdna/intern
)

set(SRC
  intern/draw_cache.c
  intern/draw_cache_extract_mesh.cc
  intern/draw_cache_extract_mesh_render_data.c
  intern/mesh_extractors/extract_mesh.c
  intern/mesh_extractors/extract_mesh_ibo_edituv.cc
  intern/mesh_extractors/extract_mesh_ibo_fdots.cc
  intern/mesh_extractors/extract_mesh_ibo_lines.cc
  intern/mesh_extractors/extract_mesh_ibo_lines_adjacency.cc
  intern/mesh_extractors/extract_mesh_ibo_lines_paint_mask.cc
  intern/mesh_extractors/extract_mesh_ibo_points.cc
  intern/mesh_extractors/extract_mesh_ibo_tris.cc
  intern/mesh_extractors/extract_mesh_vbo_attributes.cc
  intern/mesh_extractors/extract_mesh_vbo_edge_fac.cc
  intern/mesh_extractors/extract_mesh_vbo_edit_data.cc
  intern/mesh_extractors/extract_mesh_vbo_edituv_data.cc
  intern/mesh_extractors/extract_mesh_vbo_edituv_stretch_angle.cc
  intern/mesh_extractors/extract_mesh_vbo_edituv_stretch_area.cc
  intern/mesh_extractors/extract_mesh_vbo_fdots_edituv_data.cc
  intern/mesh_extractors/extract_mesh_vbo_fdots_nor.cc
  intern/mesh_extractors/extract_mesh_vbo_fdots_pos.cc
  intern/mesh_extractors/extract_mesh_vbo_fdots_uv.cc
  intern/mesh_extractors/extract_mesh_vbo_lnor.cc
  intern/mesh_extractors/extract_mesh_vbo_mesh_analysis.cc
  intern/mesh_extractors/extract_mesh_vbo_orco.cc
  intern/mesh_extractors/extract_mesh_vbo_pos_nor.cc
  intern/mesh_extractors/extract_mesh_vbo_sculpt_data.cc
  intern/mesh_extractors/extract_mesh_vbo_select_idx.cc
  intern/mesh_extractors/extract_mesh_vbo_skin_roots.cc
  intern/mesh_extractors/extract_mesh_vbo_tan.cc
  intern/mesh_extractors/extract_mesh_vbo_uv.cc
  intern/mesh_extractors/extract_mesh_vbo_vcol.cc
  intern/mesh_extractors/extract_mesh_vbo_weights.cc
  intern/draw_cache_impl_curve.cc
  intern/draw_cache_impl_displist.c
  intern/draw_cache_impl_gpencil.c
  intern/draw_cache_impl_hair.c
  intern/draw_cache_impl_lattice.c
  intern/draw_cache_impl_mesh.c
  intern/draw_cache_impl_metaball.c
  intern/draw_cache_impl_particles.c
  intern/draw_cache_impl_pointcloud.c
  intern/draw_cache_impl_volume.c
  intern/draw_color_management.cc
  intern/draw_common.c
  intern/draw_debug.c
  intern/draw_fluid.c
  intern/draw_hair.c
  intern/draw_instance_data.c
  intern/draw_manager.c
  intern/draw_manager_data.c
  intern/draw_manager_exec.c
  intern/draw_manager_profiling.c
  intern/draw_manager_shader.c
  intern/draw_manager_text.c
  intern/draw_manager_texture.c
  intern/draw_select_buffer.c
  intern/draw_shader.c
  intern/draw_texture_pool.cc
  intern/draw_view.c
  intern/draw_view_data.cc
  intern/smaa_textures.c
  engines/basic/basic_engine.c
  engines/basic/basic_shader.c
  engines/image/image_engine.cc
  engines/image/image_shader.cc
  engines/eevee/eevee_bloom.c
  engines/eevee/eevee_cryptomatte.c
  engines/eevee/eevee_data.c
  engines/eevee/eevee_depth_of_field.c
  engines/eevee/eevee_effects.c
  engines/eevee/eevee_engine.c
  engines/eevee/eevee_lightcache.c
  engines/eevee/eevee_lightprobes.c
  engines/eevee/eevee_lights.c
  engines/eevee/eevee_lookdev.c
  engines/eevee/eevee_lut.c
  engines/eevee/eevee_lut_gen.c
  engines/eevee/eevee_materials.c
  engines/eevee/eevee_mist.c
  engines/eevee/eevee_motion_blur.c
  engines/eevee/eevee_occlusion.c
  engines/eevee/eevee_render.c
  engines/eevee/eevee_renderpasses.c
  engines/eevee/eevee_sampling.c
  engines/eevee/eevee_screen_raytrace.c
  engines/eevee/eevee_shaders.c
  engines/eevee/eevee_shadows.c
  engines/eevee/eevee_shadows_cascade.c
  engines/eevee/eevee_shadows_cube.c
  engines/eevee/eevee_subsurface.c
  engines/eevee/eevee_temporal_sampling.c
  engines/eevee/eevee_volumes.c
  engines/workbench/workbench_data.c
  engines/workbench/workbench_effect_antialiasing.c
  engines/workbench/workbench_effect_cavity.c
  engines/workbench/workbench_effect_dof.c
  engines/workbench/workbench_effect_outline.c
  engines/workbench/workbench_engine.c
  engines/workbench/workbench_materials.c
  engines/workbench/workbench_opaque.c
  engines/workbench/workbench_render.c
  engines/workbench/workbench_shader.c
  engines/workbench/workbench_shadow.c
  engines/workbench/workbench_transparent.c
  engines/workbench/workbench_volume.c
  engines/external/external_engine.c
  engines/gpencil/gpencil_antialiasing.c
  engines/gpencil/gpencil_cache_utils.c
  engines/gpencil/gpencil_draw_data.c
  engines/gpencil/gpencil_engine.c
  engines/gpencil/gpencil_engine.h
  engines/gpencil/gpencil_render.c
  engines/gpencil/gpencil_shader.c
  engines/gpencil/gpencil_shader_fx.c
  engines/select/select_draw_utils.c
  engines/select/select_engine.c
  engines/overlay/overlay_antialiasing.c
  engines/overlay/overlay_armature.c
  engines/overlay/overlay_background.c
  engines/overlay/overlay_edit_curve.c
  engines/overlay/overlay_edit_mesh.c
  engines/overlay/overlay_edit_text.c
  engines/overlay/overlay_edit_uv.c
  engines/overlay/overlay_engine.c
  engines/overlay/overlay_extra.c
  engines/overlay/overlay_facing.c
  engines/overlay/overlay_fade.c
  engines/overlay/overlay_gpencil.c
  engines/overlay/overlay_grid.c
  engines/overlay/overlay_image.c
  engines/overlay/overlay_lattice.c
  engines/overlay/overlay_metaball.c
  engines/overlay/overlay_mode_transfer.c
  engines/overlay/overlay_motion_path.c
  engines/overlay/overlay_outline.c
  engines/overlay/overlay_paint.c
  engines/overlay/overlay_particle.c
  engines/overlay/overlay_sculpt.c
  engines/overlay/overlay_shader.c
  engines/overlay/overlay_volume.c
  engines/overlay/overlay_wireframe.c

  DRW_engine.h
  DRW_select_buffer.h
  intern/DRW_render.h
  intern/draw_cache.h
  intern/draw_cache_extract.h
  intern/draw_cache_impl.h
  intern/draw_cache_inline.h
  intern/draw_color_management.h
  intern/draw_common.h
  intern/draw_debug.h
  intern/draw_hair_private.h
  intern/draw_instance_data.h
  intern/draw_manager.h
  intern/draw_manager_profiling.h
  intern/draw_manager_testing.h
  intern/draw_manager_text.h
  intern/draw_shader.h
  intern/draw_texture_pool.h
  intern/draw_view.h
  intern/draw_view_data.h
  intern/mesh_extractors/extract_mesh.h
  intern/smaa_textures.h
  engines/basic/basic_engine.h
  engines/basic/basic_private.h
  engines/eevee/eevee_engine.h
  engines/eevee/eevee_lightcache.h
  engines/eevee/eevee_lut.h
  engines/eevee/eevee_private.h
  engines/external/external_engine.h
  engines/image/image_engine.h
  engines/image/image_private.hh
  engines/workbench/workbench_engine.h
  engines/workbench/workbench_private.h
  engines/select/select_engine.h
  engines/select/select_private.h
  engines/overlay/overlay_engine.h
  engines/overlay/overlay_private.h
)

set(LIB
  bf_blenkernel
  bf_blenlib
  bf_windowmanager
)

data_to_c_simple(engines/eevee/shaders/ambient_occlusion_lib.glsl SRC)
data_to_c_simple(engines/eevee/shaders/background_vert.glsl SRC)
data_to_c_simple(engines/eevee/shaders/common_uniforms_lib.glsl SRC)
data_to_c_simple(engines/eevee/shaders/common_utiltex_lib.glsl SRC)
data_to_c_simple(engines/eevee/shaders/lights_lib.glsl SRC)
data_to_c_simple(engines/eevee/shaders/lightprobe_lib.glsl SRC)
data_to_c_simple(engines/eevee/shaders/lightprobe_filter_glossy_frag.glsl SRC)
data_to_c_simple(engines/eevee/shaders/lightprobe_filter_diffuse_frag.glsl SRC)
data_to_c_simple(engines/eevee/shaders/lightprobe_filter_visibility_frag.glsl SRC)
data_to_c_simple(engines/eevee/shaders/lightprobe_geom.glsl SRC)
data_to_c_simple(engines/eevee/shaders/lightprobe_vert.glsl SRC)
data_to_c_simple(engines/eevee/shaders/lightprobe_cube_display_frag.glsl SRC)
data_to_c_simple(engines/eevee/shaders/lightprobe_cube_display_vert.glsl SRC)
data_to_c_simple(engines/eevee/shaders/lightprobe_grid_display_frag.glsl SRC)
data_to_c_simple(engines/eevee/shaders/lightprobe_grid_display_vert.glsl SRC)
data_to_c_simple(engines/eevee/shaders/lightprobe_grid_fill_frag.glsl SRC)
data_to_c_simple(engines/eevee/shaders/lightprobe_planar_display_frag.glsl SRC)
data_to_c_simple(engines/eevee/shaders/lightprobe_planar_display_vert.glsl SRC)
data_to_c_simple(engines/eevee/shaders/lookdev_world_frag.glsl SRC)
data_to_c_simple(engines/eevee/shaders/closure_eval_lib.glsl SRC)
data_to_c_simple(engines/eevee/shaders/closure_eval_diffuse_lib.glsl SRC)
data_to_c_simple(engines/eevee/shaders/closure_eval_glossy_lib.glsl SRC)
data_to_c_simple(engines/eevee/shaders/closure_eval_refraction_lib.glsl SRC)
data_to_c_simple(engines/eevee/shaders/closure_eval_translucent_lib.glsl SRC)
data_to_c_simple(engines/eevee/shaders/closure_type_lib.glsl SRC)
data_to_c_simple(engines/eevee/shaders/effect_bloom_frag.glsl SRC)
data_to_c_simple(engines/eevee/shaders/effect_dof_bokeh_frag.glsl SRC)
data_to_c_simple(engines/eevee/shaders/effect_dof_dilate_tiles_frag.glsl SRC)
data_to_c_simple(engines/eevee/shaders/effect_dof_downsample_frag.glsl SRC)
data_to_c_simple(engines/eevee/shaders/effect_dof_filter_frag.glsl SRC)
data_to_c_simple(engines/eevee/shaders/effect_dof_flatten_tiles_frag.glsl SRC)
data_to_c_simple(engines/eevee/shaders/effect_dof_gather_frag.glsl SRC)
data_to_c_simple(engines/eevee/shaders/effect_dof_lib.glsl SRC)
data_to_c_simple(engines/eevee/shaders/effect_dof_reduce_frag.glsl SRC)
data_to_c_simple(engines/eevee/shaders/effect_dof_resolve_frag.glsl SRC)
data_to_c_simple(engines/eevee/shaders/effect_dof_scatter_frag.glsl SRC)
data_to_c_simple(engines/eevee/shaders/effect_dof_scatter_vert.glsl SRC)
data_to_c_simple(engines/eevee/shaders/effect_dof_setup_frag.glsl SRC)
data_to_c_simple(engines/eevee/shaders/effect_reflection_lib.glsl SRC)
data_to_c_simple(engines/eevee/shaders/effect_reflection_resolve_frag.glsl SRC)
data_to_c_simple(engines/eevee/shaders/effect_reflection_trace_frag.glsl SRC)
data_to_c_simple(engines/eevee/shaders/effect_downsample_frag.glsl SRC)
data_to_c_simple(engines/eevee/shaders/effect_downsample_cube_frag.glsl SRC)
data_to_c_simple(engines/eevee/shaders/effect_gtao_frag.glsl SRC)
data_to_c_simple(engines/eevee/shaders/effect_velocity_resolve_frag.glsl SRC)
data_to_c_simple(engines/eevee/shaders/effect_velocity_tile_frag.glsl SRC)
data_to_c_simple(engines/eevee/shaders/effect_minmaxz_frag.glsl SRC)
data_to_c_simple(engines/eevee/shaders/effect_mist_frag.glsl SRC)
data_to_c_simple(engines/eevee/shaders/effect_motion_blur_frag.glsl SRC)
data_to_c_simple(engines/eevee/shaders/effect_subsurface_frag.glsl SRC)
data_to_c_simple(engines/eevee/shaders/effect_translucency_frag.glsl SRC)
data_to_c_simple(engines/eevee/shaders/effect_temporal_aa.glsl SRC)
data_to_c_simple(engines/eevee/shaders/lightprobe_planar_downsample_frag.glsl SRC)
data_to_c_simple(engines/eevee/shaders/lightprobe_planar_downsample_geom.glsl SRC)
data_to_c_simple(engines/eevee/shaders/lightprobe_planar_downsample_vert.glsl SRC)
data_to_c_simple(engines/eevee/shaders/object_motion_frag.glsl SRC)
data_to_c_simple(engines/eevee/shaders/object_motion_vert.glsl SRC)
data_to_c_simple(engines/eevee/shaders/prepass_frag.glsl SRC)
data_to_c_simple(engines/eevee/shaders/prepass_vert.glsl SRC)
data_to_c_simple(engines/eevee/shaders/shadow_accum_frag.glsl SRC)
data_to_c_simple(engines/eevee/shaders/shadow_frag.glsl SRC)
data_to_c_simple(engines/eevee/shaders/shadow_vert.glsl SRC)
data_to_c_simple(engines/eevee/shaders/bsdf_lut_frag.glsl SRC)
data_to_c_simple(engines/eevee/shaders/btdf_lut_frag.glsl SRC)
data_to_c_simple(engines/eevee/shaders/bsdf_common_lib.glsl SRC)
data_to_c_simple(engines/eevee/shaders/irradiance_lib.glsl SRC)
data_to_c_simple(engines/eevee/shaders/octahedron_lib.glsl SRC)
data_to_c_simple(engines/eevee/shaders/cubemap_lib.glsl SRC)
data_to_c_simple(engines/eevee/shaders/bsdf_sampling_lib.glsl SRC)
data_to_c_simple(engines/eevee/shaders/random_lib.glsl SRC)
data_to_c_simple(engines/eevee/shaders/raytrace_lib.glsl SRC)
data_to_c_simple(engines/eevee/shaders/renderpass_lib.glsl SRC)
data_to_c_simple(engines/eevee/shaders/renderpass_postprocess_frag.glsl SRC)
data_to_c_simple(engines/eevee/shaders/cryptomatte_frag.glsl SRC)
data_to_c_simple(engines/eevee/shaders/ltc_lib.glsl SRC)
data_to_c_simple(engines/eevee/shaders/ssr_lib.glsl SRC)
data_to_c_simple(engines/eevee/shaders/surface_frag.glsl SRC)
data_to_c_simple(engines/eevee/shaders/surface_geom.glsl SRC)
data_to_c_simple(engines/eevee/shaders/surface_lib.glsl SRC)
data_to_c_simple(engines/eevee/shaders/surface_vert.glsl SRC)
data_to_c_simple(engines/eevee/shaders/update_noise_frag.glsl SRC)
data_to_c_simple(engines/eevee/shaders/volumetric_accum_frag.glsl SRC)
data_to_c_simple(engines/eevee/shaders/volumetric_lib.glsl SRC)
data_to_c_simple(engines/eevee/shaders/volumetric_frag.glsl SRC)
data_to_c_simple(engines/eevee/shaders/volumetric_geom.glsl SRC)
data_to_c_simple(engines/eevee/shaders/volumetric_vert.glsl SRC)
data_to_c_simple(engines/eevee/shaders/volumetric_resolve_frag.glsl SRC)
data_to_c_simple(engines/eevee/shaders/volumetric_scatter_frag.glsl SRC)
data_to_c_simple(engines/eevee/shaders/volumetric_integration_frag.glsl SRC)

data_to_c_simple(engines/workbench/shaders/workbench_cavity_lib.glsl SRC)
data_to_c_simple(engines/workbench/shaders/workbench_common_lib.glsl SRC)
data_to_c_simple(engines/workbench/shaders/workbench_composite_frag.glsl SRC)
data_to_c_simple(engines/workbench/shaders/workbench_curvature_lib.glsl SRC)
data_to_c_simple(engines/workbench/shaders/workbench_data_lib.glsl SRC)
data_to_c_simple(engines/workbench/shaders/workbench_effect_cavity_frag.glsl SRC)
data_to_c_simple(engines/workbench/shaders/workbench_effect_dof_frag.glsl SRC)
data_to_c_simple(engines/workbench/shaders/workbench_effect_outline_frag.glsl SRC)
data_to_c_simple(engines/workbench/shaders/workbench_effect_smaa_frag.glsl SRC)
data_to_c_simple(engines/workbench/shaders/workbench_effect_smaa_vert.glsl SRC)
data_to_c_simple(engines/workbench/shaders/workbench_effect_taa_frag.glsl SRC)
data_to_c_simple(engines/workbench/shaders/workbench_image_lib.glsl SRC)
data_to_c_simple(engines/workbench/shaders/workbench_matcap_lib.glsl SRC)
data_to_c_simple(engines/workbench/shaders/workbench_material_lib.glsl SRC)
data_to_c_simple(engines/workbench/shaders/workbench_merge_infront_frag.glsl SRC)
data_to_c_simple(engines/workbench/shaders/workbench_prepass_frag.glsl SRC)
data_to_c_simple(engines/workbench/shaders/workbench_prepass_hair_vert.glsl SRC)
data_to_c_simple(engines/workbench/shaders/workbench_prepass_pointcloud_vert.glsl SRC)
data_to_c_simple(engines/workbench/shaders/workbench_prepass_vert.glsl SRC)
data_to_c_simple(engines/workbench/shaders/workbench_shader_interface_lib.glsl SRC)
data_to_c_simple(engines/workbench/shaders/workbench_shadow_caps_geom.glsl SRC)
data_to_c_simple(engines/workbench/shaders/workbench_shadow_debug_frag.glsl SRC)
data_to_c_simple(engines/workbench/shaders/workbench_shadow_geom.glsl SRC)
data_to_c_simple(engines/workbench/shaders/workbench_shadow_vert.glsl SRC)
data_to_c_simple(engines/workbench/shaders/workbench_transparent_accum_frag.glsl SRC)
data_to_c_simple(engines/workbench/shaders/workbench_transparent_resolve_frag.glsl SRC)
data_to_c_simple(engines/workbench/shaders/workbench_volume_frag.glsl SRC)
data_to_c_simple(engines/workbench/shaders/workbench_volume_vert.glsl SRC)
data_to_c_simple(engines/workbench/shaders/workbench_world_light_lib.glsl SRC)

data_to_c_simple(intern/shaders/common_colormanagement_lib.glsl SRC)
data_to_c_simple(intern/shaders/common_globals_lib.glsl SRC)
data_to_c_simple(intern/shaders/common_pointcloud_lib.glsl SRC)
data_to_c_simple(intern/shaders/common_hair_lib.glsl SRC)
data_to_c_simple(intern/shaders/common_hair_refine_vert.glsl SRC)
data_to_c_simple(intern/shaders/common_hair_refine_comp.glsl SRC)
data_to_c_simple(intern/shaders/common_math_lib.glsl SRC)
data_to_c_simple(intern/shaders/common_math_geom_lib.glsl SRC)
data_to_c_simple(intern/shaders/common_view_lib.glsl SRC)
data_to_c_simple(intern/shaders/common_fxaa_lib.glsl SRC)
data_to_c_simple(intern/shaders/common_smaa_lib.glsl SRC)
data_to_c_simple(intern/shaders/common_fullscreen_vert.glsl SRC)

data_to_c_simple(engines/gpencil/shaders/gpencil_frag.glsl SRC)
data_to_c_simple(engines/gpencil/shaders/gpencil_vert.glsl SRC)
data_to_c_simple(engines/gpencil/shaders/gpencil_antialiasing_frag.glsl SRC)
data_to_c_simple(engines/gpencil/shaders/gpencil_antialiasing_vert.glsl SRC)
data_to_c_simple(engines/gpencil/shaders/gpencil_common_lib.glsl SRC)
data_to_c_simple(engines/gpencil/shaders/gpencil_layer_blend_frag.glsl SRC)
data_to_c_simple(engines/gpencil/shaders/gpencil_mask_invert_frag.glsl SRC)
data_to_c_simple(engines/gpencil/shaders/gpencil_depth_merge_frag.glsl SRC)
data_to_c_simple(engines/gpencil/shaders/gpencil_depth_merge_vert.glsl SRC)
data_to_c_simple(engines/gpencil/shaders/gpencil_vfx_frag.glsl SRC)

data_to_c_simple(engines/select/shaders/selection_id_3D_vert.glsl SRC)
data_to_c_simple(engines/select/shaders/selection_id_frag.glsl SRC)

data_to_c_simple(engines/basic/shaders/conservative_depth_geom.glsl SRC)
data_to_c_simple(engines/basic/shaders/depth_vert.glsl SRC)
data_to_c_simple(engines/basic/shaders/depth_frag.glsl SRC)

data_to_c_simple(engines/overlay/shaders/common_overlay_lib.glsl SRC)
data_to_c_simple(engines/overlay/shaders/antialiasing_frag.glsl SRC)
data_to_c_simple(engines/overlay/shaders/antialiasing_vert.glsl SRC)
data_to_c_simple(engines/overlay/shaders/armature_dof_vert.glsl SRC)
data_to_c_simple(engines/overlay/shaders/armature_dof_solid_frag.glsl SRC)
data_to_c_simple(engines/overlay/shaders/armature_envelope_outline_vert.glsl SRC)
data_to_c_simple(engines/overlay/shaders/armature_envelope_solid_frag.glsl SRC)
data_to_c_simple(engines/overlay/shaders/armature_envelope_solid_vert.glsl SRC)
data_to_c_simple(engines/overlay/shaders/armature_shape_outline_geom.glsl SRC)
data_to_c_simple(engines/overlay/shaders/armature_shape_outline_vert.glsl SRC)
data_to_c_simple(engines/overlay/shaders/armature_shape_solid_frag.glsl SRC)
data_to_c_simple(engines/overlay/shaders/armature_shape_solid_vert.glsl SRC)
data_to_c_simple(engines/overlay/shaders/armature_shape_wire_vert.glsl SRC)
data_to_c_simple(engines/overlay/shaders/armature_sphere_outline_vert.glsl SRC)
data_to_c_simple(engines/overlay/shaders/armature_sphere_solid_frag.glsl SRC)
data_to_c_simple(engines/overlay/shaders/armature_sphere_solid_vert.glsl SRC)
data_to_c_simple(engines/overlay/shaders/armature_stick_frag.glsl SRC)
data_to_c_simple(engines/overlay/shaders/armature_stick_vert.glsl SRC)
data_to_c_simple(engines/overlay/shaders/armature_wire_frag.glsl SRC)
data_to_c_simple(engines/overlay/shaders/armature_wire_vert.glsl SRC)
data_to_c_simple(engines/overlay/shaders/background_frag.glsl SRC)
data_to_c_simple(engines/overlay/shaders/clipbound_vert.glsl SRC)
data_to_c_simple(engines/overlay/shaders/depth_only_vert.glsl SRC)
data_to_c_simple(engines/overlay/shaders/edit_curve_handle_geom.glsl SRC)
data_to_c_simple(engines/overlay/shaders/edit_curve_handle_vert.glsl SRC)
data_to_c_simple(engines/overlay/shaders/edit_curve_point_vert.glsl SRC)
data_to_c_simple(engines/overlay/shaders/edit_curve_wire_vert.glsl SRC)
data_to_c_simple(engines/overlay/shaders/edit_gpencil_canvas_vert.glsl SRC)
data_to_c_simple(engines/overlay/shaders/edit_gpencil_guide_vert.glsl SRC)
data_to_c_simple(engines/overlay/shaders/edit_gpencil_vert.glsl SRC)
data_to_c_simple(engines/overlay/shaders/edit_lattice_point_vert.glsl SRC)
data_to_c_simple(engines/overlay/shaders/edit_lattice_wire_vert.glsl SRC)
data_to_c_simple(engines/overlay/shaders/edit_mesh_common_lib.glsl SRC)
data_to_c_simple(engines/overlay/shaders/edit_mesh_facefill_frag.glsl SRC)
data_to_c_simple(engines/overlay/shaders/edit_mesh_facefill_vert.glsl SRC)
data_to_c_simple(engines/overlay/shaders/edit_mesh_frag.glsl SRC)
data_to_c_simple(engines/overlay/shaders/edit_mesh_geom.glsl SRC)
data_to_c_simple(engines/overlay/shaders/edit_mesh_normal_vert.glsl SRC)
data_to_c_simple(engines/overlay/shaders/edit_mesh_analysis_frag.glsl SRC)
data_to_c_simple(engines/overlay/shaders/edit_mesh_analysis_vert.glsl SRC)
data_to_c_simple(engines/overlay/shaders/edit_mesh_skin_root_vert.glsl SRC)
data_to_c_simple(engines/overlay/shaders/edit_mesh_vert.glsl SRC)
data_to_c_simple(engines/overlay/shaders/edit_particle_strand_vert.glsl SRC)
data_to_c_simple(engines/overlay/shaders/edit_particle_point_vert.glsl SRC)
data_to_c_simple(engines/overlay/shaders/edit_uv_edges_vert.glsl SRC)
data_to_c_simple(engines/overlay/shaders/edit_uv_edges_geom.glsl SRC)
data_to_c_simple(engines/overlay/shaders/edit_uv_edges_frag.glsl SRC)
data_to_c_simple(engines/overlay/shaders/edit_uv_verts_vert.glsl SRC)
data_to_c_simple(engines/overlay/shaders/edit_uv_verts_frag.glsl SRC)
data_to_c_simple(engines/overlay/shaders/edit_uv_faces_vert.glsl SRC)
data_to_c_simple(engines/overlay/shaders/edit_uv_face_dots_vert.glsl SRC)
data_to_c_simple(engines/overlay/shaders/edit_uv_image_vert.glsl SRC)
data_to_c_simple(engines/overlay/shaders/edit_uv_image_mask_frag.glsl SRC)
data_to_c_simple(engines/overlay/shaders/edit_uv_stretching_vert.glsl SRC)
data_to_c_simple(engines/overlay/shaders/edit_uv_tiled_image_borders_vert.glsl SRC)
data_to_c_simple(engines/overlay/shaders/extra_frag.glsl SRC)
data_to_c_simple(engines/overlay/shaders/extra_vert.glsl SRC)
data_to_c_simple(engines/overlay/shaders/extra_groundline_vert.glsl SRC)
data_to_c_simple(engines/overlay/shaders/extra_lightprobe_grid_vert.glsl SRC)
data_to_c_simple(engines/overlay/shaders/extra_loose_point_frag.glsl SRC)
data_to_c_simple(engines/overlay/shaders/extra_loose_point_vert.glsl SRC)
data_to_c_simple(engines/overlay/shaders/extra_point_vert.glsl SRC)
data_to_c_simple(engines/overlay/shaders/extra_wire_frag.glsl SRC)
data_to_c_simple(engines/overlay/shaders/extra_wire_vert.glsl SRC)
data_to_c_simple(engines/overlay/shaders/facing_frag.glsl SRC)
data_to_c_simple(engines/overlay/shaders/facing_vert.glsl SRC)
data_to_c_simple(engines/overlay/shaders/grid_background_frag.glsl SRC)
data_to_c_simple(engines/overlay/shaders/grid_frag.glsl SRC)
data_to_c_simple(engines/overlay/shaders/grid_vert.glsl SRC)
data_to_c_simple(engines/overlay/shaders/image_vert.glsl SRC)
data_to_c_simple(engines/overlay/shaders/image_frag.glsl SRC)
data_to_c_simple(engines/overlay/shaders/motion_path_line_geom.glsl SRC)
data_to_c_simple(engines/overlay/shaders/motion_path_line_vert.glsl SRC)
data_to_c_simple(engines/overlay/shaders/motion_path_point_vert.glsl SRC)
data_to_c_simple(engines/overlay/shaders/outline_detect_frag.glsl SRC)
data_to_c_simple(engines/overlay/shaders/outline_prepass_frag.glsl SRC)
data_to_c_simple(engines/overlay/shaders/outline_prepass_geom.glsl SRC)
data_to_c_simple(engines/overlay/shaders/outline_prepass_vert.glsl SRC)
data_to_c_simple(engines/overlay/shaders/paint_face_vert.glsl SRC)
data_to_c_simple(engines/overlay/shaders/paint_point_vert.glsl SRC)
data_to_c_simple(engines/overlay/shaders/paint_texture_frag.glsl SRC)
data_to_c_simple(engines/overlay/shaders/paint_texture_vert.glsl SRC)
data_to_c_simple(engines/overlay/shaders/paint_vertcol_frag.glsl SRC)
data_to_c_simple(engines/overlay/shaders/paint_vertcol_vert.glsl SRC)
data_to_c_simple(engines/overlay/shaders/paint_weight_frag.glsl SRC)
data_to_c_simple(engines/overlay/shaders/paint_weight_vert.glsl SRC)
data_to_c_simple(engines/overlay/shaders/paint_wire_vert.glsl SRC)
data_to_c_simple(engines/overlay/shaders/particle_vert.glsl SRC)
data_to_c_simple(engines/overlay/shaders/particle_frag.glsl SRC)
data_to_c_simple(engines/overlay/shaders/sculpt_mask_vert.glsl SRC)
data_to_c_simple(engines/overlay/shaders/sculpt_mask_frag.glsl SRC)
data_to_c_simple(engines/overlay/shaders/volume_velocity_vert.glsl SRC)
data_to_c_simple(engines/overlay/shaders/volume_gridlines_vert.glsl SRC)
data_to_c_simple(engines/overlay/shaders/wireframe_vert.glsl SRC)
data_to_c_simple(engines/overlay/shaders/wireframe_frag.glsl SRC)
data_to_c_simple(engines/overlay/shaders/xray_fade_frag.glsl SRC)

data_to_c_simple(engines/image/shaders/engine_image_frag.glsl SRC)
data_to_c_simple(engines/image/shaders/engine_image_vert.glsl SRC)

list(APPEND INC
)

if(WITH_DRAW_DEBUG)
  list(APPEND SRC
    engines/select/select_debug_engine.c
  )
  add_definitions(-DWITH_DRAW_DEBUG)
endif()

if(WITH_MOD_FLUID)
  list(APPEND INC
    ../../../intern/mantaflow/extern
  )
  add_definitions(-DWITH_FLUID)
endif()

if(WITH_FREESTYLE)
  add_definitions(-DWITH_FREESTYLE)
endif()

if(WITH_XR_OPENXR)
  add_definitions(-DWITH_XR_OPENXR)
endif()

if(WITH_GTESTS)
  if(WITH_OPENGL_DRAW_TESTS)
    add_definitions(-DWITH_OPENGL_DRAW_TESTS)
  endif()
endif()


blender_add_lib(bf_draw "${SRC}" "${INC}" "${INC_SYS}" "${LIB}")

# Needed so we can use dna_type_offsets.h for defaults initialization.
add_dependencies(bf_draw bf_dna)

if(WITH_GTESTS)
  if(WITH_OPENGL_DRAW_TESTS)
    set(TEST_SRC
      tests/draw_testing.cc
      tests/shaders_test.cc
<<<<<<< HEAD
      tests/performance_test.cc
=======

      tests/draw_testing.hh
>>>>>>> a7540f4b
    )
    set(TEST_INC
      "../../../intern/ghost/"
      "../gpu/tests/"
    )
    set(TEST_LIB
    )
    include(GTestTesting)
    blender_add_test_lib(bf_draw_tests "${TEST_SRC}" "${INC};${TEST_INC}" "${INC_SYS}" "${LIB};${TEST_LIB}")
  endif()
endif()<|MERGE_RESOLUTION|>--- conflicted
+++ resolved
@@ -530,12 +530,8 @@
     set(TEST_SRC
       tests/draw_testing.cc
       tests/shaders_test.cc
-<<<<<<< HEAD
       tests/performance_test.cc
-=======
-
       tests/draw_testing.hh
->>>>>>> a7540f4b
     )
     set(TEST_INC
       "../../../intern/ghost/"
