--- conflicted
+++ resolved
@@ -221,35 +221,6 @@
                          const char *id_repr);
 void WM_msg_publish_ID(struct wmMsgBus *mbus, struct ID *id);
 
-<<<<<<< HEAD
-#ifdef __cplusplus
-#  define WM_msg_publish_rna_prop(mbus, id_, data_, type_, prop_) \
-    { \
-      wmMsgParams_RNA msg_key_params_ = {{0}}; \
-      _WM_MESSAGE_EXTERN_BEGIN; \
-      extern "C" { \
-      PropertyRNA rna_##type_##_##prop_; \
-      } \
-      _WM_MESSAGE_EXTERN_END; \
-      RNA_pointer_create(id_, &RNA_##type_, data_, &msg_key_params_.ptr); \
-      msg_key_params_.prop = &rna_##type_##_##prop_; \
-      WM_msg_publish_rna_params(mbus, &msg_key_params_); \
-    } \
-    ((void)0)
-#else
-#  define WM_msg_publish_rna_prop(mbus, id_, data_, type_, prop_) \
-    { \
-      wmMsgParams_RNA msg_key_params_ = {{0}}; \
-      _WM_MESSAGE_EXTERN_BEGIN; \
-      extern PropertyRNA rna_##type_##_##prop_; \
-      _WM_MESSAGE_EXTERN_END; \
-      RNA_pointer_create(id_, &RNA_##type_, data_, &msg_key_params_.ptr); \
-      msg_key_params_.prop = &rna_##type_##_##prop_; \
-      WM_msg_publish_rna_params(mbus, &msg_key_params_); \
-    } \
-    ((void)0)
-#endif
-=======
 #define WM_msg_publish_rna_prop(mbus, id_, data_, type_, prop_) \
   { \
     wmMsgParams_RNA msg_key_params_ = {{0}}; \
@@ -258,7 +229,6 @@
     WM_msg_publish_rna_params(mbus, &msg_key_params_); \
   } \
   ((void)0)
->>>>>>> a567bef5
 #define WM_msg_subscribe_rna_prop(mbus, id_, data_, type_, prop_, value) \
   { \
     wmMsgParams_RNA msg_key_params_ = {{0}}; \
