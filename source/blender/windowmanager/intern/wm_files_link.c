--- conflicted
+++ resolved
@@ -76,6 +76,7 @@
 
 #include "BKE_idcode.h"
 
+
 #include "IMB_colormanagement.h"
 
 #include "ED_screen.h"
@@ -296,11 +297,7 @@
 }
 
 static void wm_link_do(
-<<<<<<< HEAD
         WMLinkAppendData *lapp_data, ReportList *reports, Main *bmain, AssetEngineType *aet, Scene *scene, View3D *v3d,
-=======
-        WMLinkAppendData *lapp_data, ReportList *reports, Main *bmain, Scene *scene, View3D *v3d,
->>>>>>> e2c7ee77
         const bool use_placeholders, const bool force_indirect)
 {
 	Main *mainl;
@@ -354,14 +351,9 @@
 				continue;
 			}
 
-<<<<<<< HEAD
 			new_id = BLO_library_link_named_part_asset(
 			             mainl, &bh, aet, lapp_data->root, item->idcode, item->name, item->uuid, flag, scene, v3d,
 			             use_placeholders, force_indirect);
-=======
-			new_id = BLO_library_link_named_part_ex(
-			             mainl, &bh, item->idcode, item->name, flag, scene, v3d, use_placeholders, force_indirect);
->>>>>>> e2c7ee77
 
 			if (new_id) {
 				/* If the link is sucessful, clear item's libs 'todo' flags.
@@ -446,7 +438,7 @@
 	if (scene && RNA_boolean_get(op->ptr, "autoselect")) {
 		BKE_scene_base_deselect_all(scene);
 	}
-
+	
 	/* tag everything, all untagged data can be made local
 	 * its also generally useful to know what is new
 	 *
@@ -544,11 +536,7 @@
 	/* XXX We'd need re-entrant locking on Main for this to work... */
 	/* BKE_main_lock(bmain); */
 
-<<<<<<< HEAD
 	wm_link_do(lapp_data, op->reports, bmain, aet, scene, CTX_wm_view3d(C), false, false);
-=======
-	wm_link_do(lapp_data, op->reports, bmain, scene, CTX_wm_view3d(C), false, false);
->>>>>>> e2c7ee77
 
 	/* BKE_main_unlock(bmain); */
 
@@ -590,7 +578,7 @@
 
 	/* recreate dependency graph to include new objects */
 	DAG_scene_relations_rebuild(bmain, scene);
-
+	
 	/* free gpu materials, some materials depend on existing objects, such as lamps so freeing correctly refreshes */
 	GPU_materials_free();
 
@@ -688,14 +676,11 @@
 			            "Cannot relocate indirectly linked library '%s'", lib->filepath);
 			return OPERATOR_CANCELLED;
 		}
-<<<<<<< HEAD
 		if (lib->flag & LIBRARY_FLAG_VIRTUAL) {
 			BKE_reportf(op->reports, RPT_ERROR_INVALID_INPUT,
 			            "Cannot relocate virtual library '%s'", lib->id.name + 2);
 			return OPERATOR_CANCELLED;
 		}
-=======
->>>>>>> e2c7ee77
 		RNA_string_set(op->ptr, "filepath", lib->filepath);
 
 		WM_event_add_fileselect(C, op);
@@ -707,12 +692,8 @@
 }
 
 /* Note that IDs listed in lapp_data items *must* have been removed from bmain by caller. */
-<<<<<<< HEAD
 static void lib_relocate_do(
         Main *bmain, WMLinkAppendData *lapp_data, ReportList *reports, AssetEngineType *aet, const bool do_reload)
-=======
-static void lib_relocate_do(Main *bmain, WMLinkAppendData *lapp_data, ReportList *reports, const bool do_reload)
->>>>>>> e2c7ee77
 {
 	ListBase *lbarray[MAX_LIBARRAY];
 	int lba_idx;
@@ -723,11 +704,7 @@
 	BKE_main_id_tag_all(bmain, LIB_TAG_PRE_EXISTING, true);
 
 	/* We do not want any instanciation here! */
-<<<<<<< HEAD
 	wm_link_do(lapp_data, reports, bmain, aet, NULL, NULL, do_reload, do_reload);
-=======
-	wm_link_do(lapp_data, reports, bmain, NULL, NULL, do_reload, do_reload);
->>>>>>> e2c7ee77
 
 	BKE_main_lock(bmain);
 
@@ -893,14 +870,11 @@
 			            "Cannot relocate indirectly linked library '%s'", lib->filepath);
 			return OPERATOR_CANCELLED;
 		}
-<<<<<<< HEAD
 		if (lib->flag & LIBRARY_FLAG_VIRTUAL) {
 			BKE_reportf(op->reports, RPT_ERROR_INVALID_INPUT,
 			            "Cannot relocate or reload virtual library '%s'", lib->id.name + 2);
 			return OPERATOR_CANCELLED;
 		}
-=======
->>>>>>> e2c7ee77
 
 		RNA_string_get(op->ptr, "directory", root);
 		RNA_string_get(op->ptr, "filename", libname);
@@ -992,11 +966,7 @@
 					/* We remove it from current Main, and add it to items to link... */
 					/* Note that non-linkable IDs (like e.g. shapekeys) are also explicitely linked here... */
 					BLI_remlink(lbarray[lba_idx], id);
-<<<<<<< HEAD
 					item = wm_link_append_data_item_add(lapp_data, id->name + 2, idcode, NULL, id);
-=======
-					item = wm_link_append_data_item_add(lapp_data, id->name + 2, idcode, id);
->>>>>>> e2c7ee77
 					BLI_BITMAP_SET_ALL(item->libraries, true, lapp_data->num_libraries);
 
 #ifdef PRINT_DEBUG
@@ -1006,11 +976,7 @@
 			}
 		}
 
-<<<<<<< HEAD
 		lib_relocate_do(bmain, lapp_data, op->reports, NULL, do_reload);
-=======
-		lib_relocate_do(bmain, lapp_data, op->reports, do_reload);
->>>>>>> e2c7ee77
 
 		wm_link_append_data_free(lapp_data);
 
@@ -1091,7 +1057,6 @@
 	            FILE_DEFAULTDISPLAY, FILE_SORT_ALPHA);
 }
 
-<<<<<<< HEAD
 /** \name Asset-related operators.
  *
  * \{ */
@@ -1547,6 +1512,4 @@
 	RNA_def_property_flag(prop, PROP_HIDDEN);
 }
 
-=======
->>>>>>> e2c7ee77
 /** \} */