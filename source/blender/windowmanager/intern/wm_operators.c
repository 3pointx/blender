/*
 * ***** BEGIN GPL LICENSE BLOCK *****
 *
 * This program is free software; you can redistribute it and/or
 * modify it under the terms of the GNU General Public License
 * as published by the Free Software Foundation; either version 2
 * of the License, or (at your option) any later version. 
 *
 * This program is distributed in the hope that it will be useful,
 * but WITHOUT ANY WARRANTY; without even the implied warranty of
 * MERCHANTABILITY or FITNESS FOR A PARTICULAR PURPOSE.  See the
 * GNU General Public License for more details.
 *
 * You should have received a copy of the GNU General Public License
 * along with this program; if not, write to the Free Software Foundation,
 * Inc., 51 Franklin Street, Fifth Floor, Boston, MA 02110-1301, USA.
 *
 * The Original Code is Copyright (C) 2007 Blender Foundation.
 * All rights reserved.
 *
 * 
 * Contributor(s): Blender Foundation
 *
 * ***** END GPL LICENSE BLOCK *****
 */

/** \file blender/windowmanager/intern/wm_operators.c
 *  \ingroup wm
 *
 * Functions for dealing with wmOperator, adding, removing, calling
 * as well as some generic operators and shared operator properties.
 */


#include <float.h>
#include <string.h>
#include <ctype.h>
#include <stdio.h>
#include <stddef.h>
#include <assert.h>
#include <errno.h>

#ifdef WIN32
#  include "GHOST_C-api.h"
#endif

#include "MEM_guardedalloc.h"

#include "DNA_ID.h"
#include "DNA_object_types.h"
#include "DNA_screen_types.h"
#include "DNA_scene_types.h"
#include "DNA_userdef_types.h"
#include "DNA_windowmanager_types.h"
#include "DNA_mesh_types.h" /* only for USE_BMESH_SAVE_AS_COMPAT */

#include "BLT_translation.h"

#include "PIL_time.h"

#include "BLI_blenlib.h"
#include "BLI_bitmap.h"
#include "BLI_dial.h"
#include "BLI_dynstr.h" /*for WM_operator_pystring */
#include "BLI_linklist.h"
#include "BLI_linklist_stack.h"
#include "BLI_math.h"
#include "BLI_memarena.h"
#include "BLI_utildefines.h"
#include "BLI_ghash.h"

#include "BLO_readfile.h"

#include "BKE_appdir.h"
#include "BKE_autoexec.h"
#include "BKE_blender.h"
#include "BKE_brush.h"
#include "BKE_context.h"
#include "BKE_depsgraph.h"
#include "BKE_icons.h"
#include "BKE_idprop.h"
#include "BKE_image.h"
#include "BKE_library.h"
#include "BKE_library_query.h"
#include "BKE_global.h"
#include "BKE_main.h"
#include "BKE_material.h"
#include "BKE_report.h"
#include "BKE_scene.h"
#include "BKE_screen.h" /* BKE_ST_MAXNAME */
#include "BKE_unit.h"
#include "BKE_utildefines.h"

#include "BKE_idcode.h"

#include "BIF_glutil.h" /* for paint cursor */
#include "BLF_api.h"

#include "IMB_colormanagement.h"
#include "IMB_imbuf_types.h"
#include "IMB_imbuf.h"

#include "ED_numinput.h"
#include "ED_screen.h"
#include "ED_util.h"
#include "ED_view3d.h"

#include "GPU_material.h"

#include "RNA_access.h"
#include "RNA_define.h"
#include "RNA_enum_types.h"

#include "UI_interface.h"
#include "UI_interface_icons.h"
#include "UI_resources.h"

#include "WM_api.h"
#include "WM_types.h"

#include "wm.h"
#include "wm_draw.h"
#include "wm_event_system.h"
#include "wm_event_types.h"
#include "wm_files.h"
#include "wm_subwindow.h"
#include "wm_window.h"

static GHash *global_ops_hash = NULL;

#define UNDOCUMENTED_OPERATOR_TIP N_("(undocumented operator)")

/* ************ operator API, exported ********** */


wmOperatorType *WM_operatortype_find(const char *idname, bool quiet)
{
	if (idname[0]) {
		wmOperatorType *ot;

		/* needed to support python style names without the _OT_ syntax */
		char idname_bl[OP_MAX_TYPENAME];
		WM_operator_bl_idname(idname_bl, idname);

		ot = BLI_ghash_lookup(global_ops_hash, idname_bl);
		if (ot) {
			return ot;
		}

		if (!quiet) {
			printf("search for unknown operator '%s', '%s'\n", idname_bl, idname);
		}
	}
	else {
		if (!quiet) {
			printf("search for empty operator\n");
		}
	}

	return NULL;
}

/* caller must free */
void WM_operatortype_iter(GHashIterator *ghi)
{
	BLI_ghashIterator_init(ghi, global_ops_hash);
}

/* all ops in 1 list (for time being... needs evaluation later) */
void WM_operatortype_append(void (*opfunc)(wmOperatorType *))
{
	wmOperatorType *ot;
	
	ot = MEM_callocN(sizeof(wmOperatorType), "operatortype");
	ot->srna = RNA_def_struct_ptr(&BLENDER_RNA, "", &RNA_OperatorProperties);
	/* Set the default i18n context now, so that opfunc can redefine it if needed! */
	RNA_def_struct_translation_context(ot->srna, BLT_I18NCONTEXT_OPERATOR_DEFAULT);
	ot->translation_context = BLT_I18NCONTEXT_OPERATOR_DEFAULT;
	opfunc(ot);

	if (ot->name == NULL) {
		fprintf(stderr, "ERROR: Operator %s has no name property!\n", ot->idname);
		ot->name = N_("Dummy Name");
	}

	/* XXX All ops should have a description but for now allow them not to. */
	RNA_def_struct_ui_text(ot->srna, ot->name, ot->description ? ot->description : UNDOCUMENTED_OPERATOR_TIP);
	RNA_def_struct_identifier(ot->srna, ot->idname);

	BLI_ghash_insert(global_ops_hash, (void *)ot->idname, ot);
}

void WM_operatortype_append_ptr(void (*opfunc)(wmOperatorType *, void *), void *userdata)
{
	wmOperatorType *ot;

	ot = MEM_callocN(sizeof(wmOperatorType), "operatortype");
	ot->srna = RNA_def_struct_ptr(&BLENDER_RNA, "", &RNA_OperatorProperties);
	/* Set the default i18n context now, so that opfunc can redefine it if needed! */
	RNA_def_struct_translation_context(ot->srna, BLT_I18NCONTEXT_OPERATOR_DEFAULT);
	ot->translation_context = BLT_I18NCONTEXT_OPERATOR_DEFAULT;
	opfunc(ot, userdata);
	RNA_def_struct_ui_text(ot->srna, ot->name, ot->description ? ot->description : UNDOCUMENTED_OPERATOR_TIP);
	RNA_def_struct_identifier(ot->srna, ot->idname);

	BLI_ghash_insert(global_ops_hash, (void *)ot->idname, ot);
}

/* ********************* macro operator ******************** */

typedef struct {
	int retval;
} MacroData;

static void wm_macro_start(wmOperator *op)
{
	if (op->customdata == NULL) {
		op->customdata = MEM_callocN(sizeof(MacroData), "MacroData");
	}
}

static int wm_macro_end(wmOperator *op, int retval)
{
	if (retval & OPERATOR_CANCELLED) {
		MacroData *md = op->customdata;

		if (md->retval & OPERATOR_FINISHED) {
			retval |= OPERATOR_FINISHED;
			retval &= ~OPERATOR_CANCELLED;
		}
	}

	/* if modal is ending, free custom data */
	if (retval & (OPERATOR_FINISHED | OPERATOR_CANCELLED)) {
		if (op->customdata) {
			MEM_freeN(op->customdata);
			op->customdata = NULL;
		}
	}

	return retval;
}

/* macro exec only runs exec calls */
static int wm_macro_exec(bContext *C, wmOperator *op)
{
	wmOperator *opm;
	int retval = OPERATOR_FINISHED;
	
	wm_macro_start(op);

	for (opm = op->macro.first; opm; opm = opm->next) {
		
		if (opm->type->exec) {
			retval = opm->type->exec(C, opm);
			OPERATOR_RETVAL_CHECK(retval);
		
			if (retval & OPERATOR_FINISHED) {
				MacroData *md = op->customdata;
				md->retval = OPERATOR_FINISHED; /* keep in mind that at least one operator finished */
			}
			else {
				break; /* operator didn't finish, end macro */
			}
		}
		else {
			printf("%s: '%s' cant exec macro\n", __func__, opm->type->idname);
		}
	}
	
	return wm_macro_end(op, retval);
}

static int wm_macro_invoke_internal(bContext *C, wmOperator *op, const wmEvent *event, wmOperator *opm)
{
	int retval = OPERATOR_FINISHED;

	/* start from operator received as argument */
	for (; opm; opm = opm->next) {
		if (opm->type->invoke)
			retval = opm->type->invoke(C, opm, event);
		else if (opm->type->exec)
			retval = opm->type->exec(C, opm);

		OPERATOR_RETVAL_CHECK(retval);

		BLI_movelisttolist(&op->reports->list, &opm->reports->list);
		
		if (retval & OPERATOR_FINISHED) {
			MacroData *md = op->customdata;
			md->retval = OPERATOR_FINISHED; /* keep in mind that at least one operator finished */
		}
		else {
			break; /* operator didn't finish, end macro */
		}
	}

	return wm_macro_end(op, retval);
}

static int wm_macro_invoke(bContext *C, wmOperator *op, const wmEvent *event)
{
	wm_macro_start(op);
	return wm_macro_invoke_internal(C, op, event, op->macro.first);
}

static int wm_macro_modal(bContext *C, wmOperator *op, const wmEvent *event)
{
	wmOperator *opm = op->opm;
	int retval = OPERATOR_FINISHED;
	
	if (opm == NULL)
		printf("%s: macro error, calling NULL modal()\n", __func__);
	else {
		retval = opm->type->modal(C, opm, event);
		OPERATOR_RETVAL_CHECK(retval);

		/* if we're halfway through using a tool and cancel it, clear the options [#37149] */
		if (retval & OPERATOR_CANCELLED) {
			WM_operator_properties_clear(opm->ptr);
		}

		/* if this one is done but it's not the last operator in the macro */
		if ((retval & OPERATOR_FINISHED) && opm->next) {
			MacroData *md = op->customdata;

			md->retval = OPERATOR_FINISHED; /* keep in mind that at least one operator finished */

			retval = wm_macro_invoke_internal(C, op, event, opm->next);

			/* if new operator is modal and also added its own handler */
			if (retval & OPERATOR_RUNNING_MODAL && op->opm != opm) {
				wmWindow *win = CTX_wm_window(C);
				wmEventHandler *handler;

				handler = BLI_findptr(&win->modalhandlers, op, offsetof(wmEventHandler, op));
				if (handler) {
					BLI_remlink(&win->modalhandlers, handler);
					wm_event_free_handler(handler);
				}

				/* if operator is blocking, grab cursor
				 * This may end up grabbing twice, but we don't care.
				 * */
				if (op->opm->type->flag & OPTYPE_BLOCKING) {
					int bounds[4] = {-1, -1, -1, -1};
					const bool wrap = (
					        (U.uiflag & USER_CONTINUOUS_MOUSE) &&
					        ((op->opm->flag & OP_IS_MODAL_GRAB_CURSOR) || (op->opm->type->flag & OPTYPE_GRAB_CURSOR)));

					if (wrap) {
						ARegion *ar = CTX_wm_region(C);
						if (ar) {
							bounds[0] = ar->winrct.xmin;
							bounds[1] = ar->winrct.ymax;
							bounds[2] = ar->winrct.xmax;
							bounds[3] = ar->winrct.ymin;
						}
					}

					WM_cursor_grab_enable(win, wrap, false, bounds);
				}
			}
		}
	}

	return wm_macro_end(op, retval);
}

static void wm_macro_cancel(bContext *C, wmOperator *op)
{
	/* call cancel on the current modal operator, if any */
	if (op->opm && op->opm->type->cancel) {
		op->opm->type->cancel(C, op->opm);
	}

	wm_macro_end(op, OPERATOR_CANCELLED);
}

/* Names have to be static for now */
wmOperatorType *WM_operatortype_append_macro(const char *idname, const char *name, const char *description, int flag)
{
	wmOperatorType *ot;
	const char *i18n_context;
	
	if (WM_operatortype_find(idname, true)) {
		printf("%s: macro error: operator %s exists\n", __func__, idname);
		return NULL;
	}
	
	ot = MEM_callocN(sizeof(wmOperatorType), "operatortype");
	ot->srna = RNA_def_struct_ptr(&BLENDER_RNA, "", &RNA_OperatorProperties);
	
	ot->idname = idname;
	ot->name = name;
	ot->description = description;
	ot->flag = OPTYPE_MACRO | flag;
	
	ot->exec = wm_macro_exec;
	ot->invoke = wm_macro_invoke;
	ot->modal = wm_macro_modal;
	ot->cancel = wm_macro_cancel;
	ot->poll = NULL;

	if (!ot->description) /* XXX All ops should have a description but for now allow them not to. */
		ot->description = UNDOCUMENTED_OPERATOR_TIP;
	
	RNA_def_struct_ui_text(ot->srna, ot->name, ot->description);
	RNA_def_struct_identifier(ot->srna, ot->idname);
	/* Use i18n context from ext.srna if possible (py operators). */
	i18n_context = ot->ext.srna ? RNA_struct_translation_context(ot->ext.srna) : BLT_I18NCONTEXT_OPERATOR_DEFAULT;
	RNA_def_struct_translation_context(ot->srna, i18n_context);
	ot->translation_context = i18n_context;

	BLI_ghash_insert(global_ops_hash, (void *)ot->idname, ot);

	return ot;
}

void WM_operatortype_append_macro_ptr(void (*opfunc)(wmOperatorType *, void *), void *userdata)
{
	wmOperatorType *ot;

	ot = MEM_callocN(sizeof(wmOperatorType), "operatortype");
	ot->srna = RNA_def_struct_ptr(&BLENDER_RNA, "", &RNA_OperatorProperties);

	ot->flag = OPTYPE_MACRO;
	ot->exec = wm_macro_exec;
	ot->invoke = wm_macro_invoke;
	ot->modal = wm_macro_modal;
	ot->cancel = wm_macro_cancel;
	ot->poll = NULL;

	if (!ot->description)
		ot->description = UNDOCUMENTED_OPERATOR_TIP;

	/* Set the default i18n context now, so that opfunc can redefine it if needed! */
	RNA_def_struct_translation_context(ot->srna, BLT_I18NCONTEXT_OPERATOR_DEFAULT);
	ot->translation_context = BLT_I18NCONTEXT_OPERATOR_DEFAULT;
	opfunc(ot, userdata);

	RNA_def_struct_ui_text(ot->srna, ot->name, ot->description);
	RNA_def_struct_identifier(ot->srna, ot->idname);

	BLI_ghash_insert(global_ops_hash, (void *)ot->idname, ot);
}

wmOperatorTypeMacro *WM_operatortype_macro_define(wmOperatorType *ot, const char *idname)
{
	wmOperatorTypeMacro *otmacro = MEM_callocN(sizeof(wmOperatorTypeMacro), "wmOperatorTypeMacro");

	BLI_strncpy(otmacro->idname, idname, OP_MAX_TYPENAME);

	/* do this on first use, since operatordefinitions might have been not done yet */
	WM_operator_properties_alloc(&(otmacro->ptr), &(otmacro->properties), idname);
	WM_operator_properties_sanitize(otmacro->ptr, 1);

	BLI_addtail(&ot->macro, otmacro);

	{
		/* operator should always be found but in the event its not. don't segfault */
		wmOperatorType *otsub = WM_operatortype_find(idname, 0);
		if (otsub) {
			RNA_def_pointer_runtime(ot->srna, otsub->idname, otsub->srna,
			                        otsub->name, otsub->description);
		}
	}

	return otmacro;
}

static void wm_operatortype_free_macro(wmOperatorType *ot)
{
	wmOperatorTypeMacro *otmacro;
	
	for (otmacro = ot->macro.first; otmacro; otmacro = otmacro->next) {
		if (otmacro->ptr) {
			WM_operator_properties_free(otmacro->ptr);
			MEM_freeN(otmacro->ptr);
		}
	}
	BLI_freelistN(&ot->macro);
}

void WM_operatortype_remove_ptr(wmOperatorType *ot)
{
	BLI_assert(ot == WM_operatortype_find(ot->idname, false));

	RNA_struct_free(&BLENDER_RNA, ot->srna);

	if (ot->last_properties) {
		IDP_FreeProperty(ot->last_properties);
		MEM_freeN(ot->last_properties);
	}

	if (ot->macro.first)
		wm_operatortype_free_macro(ot);

	BLI_ghash_remove(global_ops_hash, ot->idname, NULL, NULL);

	WM_keyconfig_update_operatortype();

	MEM_freeN(ot);
}

bool WM_operatortype_remove(const char *idname)
{
	wmOperatorType *ot = WM_operatortype_find(idname, 0);

	if (ot == NULL)
		return false;

	WM_operatortype_remove_ptr(ot);

	return true;
}

/**
 * Remove memory of all previously executed tools.
 */
void WM_operatortype_last_properties_clear_all(void)
{
	GHashIterator iter;

	for (WM_operatortype_iter(&iter);
	     (!BLI_ghashIterator_done(&iter));
	     (BLI_ghashIterator_step(&iter)))
	{
		wmOperatorType *ot = BLI_ghashIterator_getValue(&iter);

		if (ot->last_properties) {
			IDP_FreeProperty(ot->last_properties);
			MEM_freeN(ot->last_properties);
			ot->last_properties = NULL;
		}
	}
}

/* SOME_OT_op -> some.op */
void WM_operator_py_idname(char *to, const char *from)
{
	const char *sep = strstr(from, "_OT_");
	if (sep) {
		int ofs = (sep - from);
		
		/* note, we use ascii tolower instead of system tolower, because the
		 * latter depends on the locale, and can lead to idname mismatch */
		memcpy(to, from, sizeof(char) * ofs);
		BLI_str_tolower_ascii(to, ofs);

		to[ofs] = '.';
		BLI_strncpy(to + (ofs + 1), sep + 4, OP_MAX_TYPENAME - (ofs + 1));
	}
	else {
		/* should not happen but support just in case */
		BLI_strncpy(to, from, OP_MAX_TYPENAME);
	}
}

/* some.op -> SOME_OT_op */
void WM_operator_bl_idname(char *to, const char *from)
{
	if (from) {
		const char *sep = strchr(from, '.');

		if (sep) {
			int ofs = (sep - from);

			memcpy(to, from, sizeof(char) * ofs);
			BLI_str_toupper_ascii(to, ofs);
			strcpy(to + ofs, "_OT_");
			strcpy(to + (ofs + 4), sep + 1);
		}
		else {
			/* should not happen but support just in case */
			BLI_strncpy(to, from, OP_MAX_TYPENAME);
		}
	}
	else
		to[0] = 0;
}

/**
 * Print a string representation of the operator, with the args that it runs so python can run it again.
 *
 * When calling from an existing wmOperator, better to use simple version:
 * `WM_operator_pystring(C, op);`
 *
 * \note Both \a op and \a opptr may be `NULL` (\a op is only used for macro operators).
 */
char *WM_operator_pystring_ex(bContext *C, wmOperator *op, const bool all_args, const bool macro_args,
                              wmOperatorType *ot, PointerRNA *opptr)
{
	char idname_py[OP_MAX_TYPENAME];

	/* for building the string */
	DynStr *dynstr = BLI_dynstr_new();
	char *cstring;
	char *cstring_args;

	/* arbitrary, but can get huge string with stroke painting otherwise */
	int max_prop_length = 10;

	WM_operator_py_idname(idname_py, ot->idname);
	BLI_dynstr_appendf(dynstr, "bpy.ops.%s(", idname_py);

	if (op && op->macro.first) {
		/* Special handling for macros, else we only get default values in this case... */
		wmOperator *opm;
		bool first_op = true;

		opm = macro_args ? op->macro.first : NULL;

		for (; opm; opm = opm->next) {
			PointerRNA *opmptr = opm->ptr;
			PointerRNA opmptr_default;
			if (opmptr == NULL) {
				WM_operator_properties_create_ptr(&opmptr_default, opm->type);
				opmptr = &opmptr_default;
			}

			cstring_args = RNA_pointer_as_string_id(C, opmptr);
			if (first_op) {
				BLI_dynstr_appendf(dynstr, "%s=%s", opm->type->idname, cstring_args);
				first_op = false;
			}
			else {
				BLI_dynstr_appendf(dynstr, ", %s=%s", opm->type->idname, cstring_args);
			}
			MEM_freeN(cstring_args);

			if (opmptr == &opmptr_default) {
				WM_operator_properties_free(&opmptr_default);
			}
		}
	}
	else {
		/* only to get the orginal props for comparisons */
		PointerRNA opptr_default;
		const bool macro_args_test = ot->macro.first ? macro_args : true;

		if (opptr == NULL) {
			WM_operator_properties_create_ptr(&opptr_default, ot);
			opptr = &opptr_default;
		}

		cstring_args = RNA_pointer_as_string_keywords(C, opptr, false, all_args, macro_args_test, max_prop_length);
		BLI_dynstr_append(dynstr, cstring_args);
		MEM_freeN(cstring_args);

		if (opptr == &opptr_default) {
			WM_operator_properties_free(&opptr_default);
		}
	}

	BLI_dynstr_append(dynstr, ")");

	cstring = BLI_dynstr_get_cstring(dynstr);
	BLI_dynstr_free(dynstr);
	return cstring;
}

char *WM_operator_pystring(bContext *C, wmOperator *op,
                           const bool all_args, const bool macro_args)
{
	return WM_operator_pystring_ex(C, op, all_args, macro_args, op->type, op->ptr);
}


/**
 * \return true if the string was shortened
 */
bool WM_operator_pystring_abbreviate(char *str, int str_len_max)
{
	const int str_len = strlen(str);
	const char *parens_start = strchr(str, '(');

	if (parens_start) {
		const int parens_start_pos = parens_start - str;
		const char *parens_end = strrchr(parens_start + 1, ')');

		if (parens_end) {
			const int parens_len = parens_end - parens_start;

			if (parens_len > str_len_max) {
				const char *comma_first = strchr(parens_start, ',');

				/* truncate after the first comma */
				if (comma_first) {
					const char end_str[] = " ... )";
					const int end_str_len = sizeof(end_str) - 1;

					/* leave a place for the first argument*/
					const int new_str_len = (comma_first - parens_start) + 1;

					if (str_len >= new_str_len + parens_start_pos + end_str_len + 1) {
						/* append " ... )" to the string after the comma */
						memcpy(str + new_str_len + parens_start_pos, end_str, end_str_len + 1);

						return true;
					}
				}
			}
		}
	}

	return false;
}

/* return NULL if no match is found */
#if 0
static char *wm_prop_pystring_from_context(bContext *C, PointerRNA *ptr, PropertyRNA *prop, int index)
{

	/* loop over all context items and do 2 checks
	 *
	 * - see if the pointer is in the context.
	 * - see if the pointers ID is in the context.
	 */

	/* don't get from the context store since this is normally set only for the UI and not usable elsewhere */
	ListBase lb = CTX_data_dir_get_ex(C, false, true, true);
	LinkData *link;

	const char *member_found = NULL;
	const char *member_id = NULL;

	char *prop_str = NULL;
	char *ret = NULL;


	for (link = lb.first; link; link = link->next) {
		const char *identifier = link->data;
		PointerRNA ctx_item_ptr = {{0}} // CTX_data_pointer_get(C, identifier); // XXX, this isnt working

		if (ctx_item_ptr.type == NULL) {
			continue;
		}

		if (ptr->id.data == ctx_item_ptr.id.data) {
			if ((ptr->data == ctx_item_ptr.data) &&
			    (ptr->type == ctx_item_ptr.type))
			{
				/* found! */
				member_found = identifier;
				break;
			}
			else if (RNA_struct_is_ID(ctx_item_ptr.type)) {
				/* we found a reference to this ID,
				 * so fallback to it if there is no direct reference */
				member_id = identifier;
			}
		}
	}

	if (member_found) {
		prop_str = RNA_path_property_py(ptr, prop, index);
		if (prop_str) {
			ret = BLI_sprintfN("bpy.context.%s.%s", member_found, prop_str);
			MEM_freeN(prop_str);
		}
	}
	else if (member_id) {
		prop_str = RNA_path_struct_property_py(ptr, prop, index);
		if (prop_str) {
			ret = BLI_sprintfN("bpy.context.%s.%s", member_id, prop_str);
			MEM_freeN(prop_str);
		}
	}

	BLI_freelistN(&lb);

	return ret;
}
#else

/* use hard coded checks for now */
static char *wm_prop_pystring_from_context(bContext *C, PointerRNA *ptr, PropertyRNA *prop, int index)
{
	const char *member_id = NULL;

	char *prop_str = NULL;
	char *ret = NULL;

	if (ptr->id.data) {

#define CTX_TEST_PTR_ID(C, member, idptr) \
		{ \
			const char *ctx_member = member; \
			PointerRNA ctx_item_ptr = CTX_data_pointer_get(C, ctx_member); \
			if (ctx_item_ptr.id.data == idptr) { \
				member_id = ctx_member; \
				break; \
			} \
		} (void)0

#define CTX_TEST_PTR_ID_CAST(C, member, member_full, cast, idptr) \
		{ \
			const char *ctx_member = member; \
			const char *ctx_member_full = member_full; \
			PointerRNA ctx_item_ptr = CTX_data_pointer_get(C, ctx_member); \
			if (ctx_item_ptr.id.data && cast(ctx_item_ptr.id.data) == idptr) { \
				member_id = ctx_member_full; \
				break; \
			} \
		} (void)0

#define CTX_TEST_PTR_DATA_TYPE(C, member, rna_type, rna_ptr, dataptr_cmp) \
		{ \
			const char *ctx_member = member; \
			if (RNA_struct_is_a((ptr)->type, &(rna_type)) && (ptr)->data == (dataptr_cmp)) { \
				member_id = ctx_member; \
				break; \
			} \
		} (void)0

		switch (GS(((ID *)ptr->id.data)->name)) {
			case ID_SCE:
			{
				CTX_TEST_PTR_ID(C, "scene", ptr->id.data);
				break;
			}
			case ID_OB:
			{
				CTX_TEST_PTR_ID(C, "object", ptr->id.data);
				break;
			}
			/* from rna_Main_objects_new */
			case OB_DATA_SUPPORT_ID_CASE:
			{
#define ID_CAST_OBDATA(id_pt) (((Object *)(id_pt))->data)
				CTX_TEST_PTR_ID_CAST(C, "object", "object.data", ID_CAST_OBDATA, ptr->id.data);
				break;
#undef ID_CAST_OBDATA
			}
			case ID_MA:
			{
#define ID_CAST_OBMATACT(id_pt) (give_current_material(((Object *)id_pt), ((Object *)id_pt)->actcol))
				CTX_TEST_PTR_ID_CAST(C, "object", "object.active_material", ID_CAST_OBMATACT, ptr->id.data);
				break;
#undef ID_CAST_OBMATACT
			}
			case ID_WO:
			{
#define ID_CAST_SCENEWORLD(id_pt) (((Scene *)(id_pt))->world)
				CTX_TEST_PTR_ID_CAST(C, "scene", "scene.world", ID_CAST_SCENEWORLD, ptr->id.data);
				break;
#undef ID_CAST_SCENEWORLD
			}
			case ID_SCR:
			{
				CTX_TEST_PTR_ID(C, "screen", ptr->id.data);

				CTX_TEST_PTR_DATA_TYPE(C, "space_data", RNA_Space, ptr, CTX_wm_space_data(C));
				CTX_TEST_PTR_DATA_TYPE(C, "area", RNA_Area, ptr, CTX_wm_area(C));
				CTX_TEST_PTR_DATA_TYPE(C, "region", RNA_Region, ptr, CTX_wm_region(C));

				break;
			}
		}

		if (member_id) {
			prop_str = RNA_path_struct_property_py(ptr, prop, index);
			if (prop_str) {
				ret = BLI_sprintfN("bpy.context.%s.%s", member_id, prop_str);
				MEM_freeN(prop_str);
			}
		}
#undef CTX_TEST_PTR_ID
#undef CTX_TEST_PTR_ID_CAST
	}

	return ret;
}
#endif

char *WM_prop_pystring_assign(bContext *C, PointerRNA *ptr, PropertyRNA *prop, int index)
{
	char *lhs, *rhs, *ret;

	lhs = C ? wm_prop_pystring_from_context(C, ptr, prop, index) : NULL;

	if (lhs == NULL) {
		/* fallback to bpy.data.foo[id] if we dont find in the context */
		lhs = RNA_path_full_property_py(ptr, prop, index);
	}

	if (!lhs) {
		return NULL;
	}

	rhs = RNA_property_as_string(C, ptr, prop, index, INT_MAX);
	if (!rhs) {
		MEM_freeN(lhs);
		return NULL;
	}

	ret = BLI_sprintfN("%s = %s", lhs, rhs);
	MEM_freeN(lhs);
	MEM_freeN(rhs);
	return ret;
}

void WM_operator_properties_create_ptr(PointerRNA *ptr, wmOperatorType *ot)
{
	RNA_pointer_create(NULL, ot->srna, NULL, ptr);
}

void WM_operator_properties_create(PointerRNA *ptr, const char *opstring)
{
	wmOperatorType *ot = WM_operatortype_find(opstring, 0);

	if (ot)
		WM_operator_properties_create_ptr(ptr, ot);
	else
		RNA_pointer_create(NULL, &RNA_OperatorProperties, NULL, ptr);
}

/* similar to the function above except its uses ID properties
 * used for keymaps and macros */
void WM_operator_properties_alloc(PointerRNA **ptr, IDProperty **properties, const char *opstring)
{
	if (*properties == NULL) {
		IDPropertyTemplate val = {0};
		*properties = IDP_New(IDP_GROUP, &val, "wmOpItemProp");
	}

	if (*ptr == NULL) {
		*ptr = MEM_callocN(sizeof(PointerRNA), "wmOpItemPtr");
		WM_operator_properties_create(*ptr, opstring);
	}

	(*ptr)->data = *properties;

}

void WM_operator_properties_sanitize(PointerRNA *ptr, const bool no_context)
{
	RNA_STRUCT_BEGIN (ptr, prop)
	{
		switch (RNA_property_type(prop)) {
			case PROP_ENUM:
				if (no_context)
					RNA_def_property_flag(prop, PROP_ENUM_NO_CONTEXT);
				else
					RNA_def_property_clear_flag(prop, PROP_ENUM_NO_CONTEXT);
				break;
			case PROP_POINTER:
			{
				StructRNA *ptype = RNA_property_pointer_type(ptr, prop);

				/* recurse into operator properties */
				if (RNA_struct_is_a(ptype, &RNA_OperatorProperties)) {
					PointerRNA opptr = RNA_property_pointer_get(ptr, prop);
					WM_operator_properties_sanitize(&opptr, no_context);
				}
				break;
			}
			default:
				break;
		}
	}
	RNA_STRUCT_END;
}


/** set all props to their default,
 * \param do_update Only update un-initialized props.
 *
 * \note, theres nothing specific to operators here.
 * this could be made a general function.
 */
bool WM_operator_properties_default(PointerRNA *ptr, const bool do_update)
{
	bool changed = false;
	RNA_STRUCT_BEGIN (ptr, prop)
	{
		switch (RNA_property_type(prop)) {
			case PROP_POINTER:
			{
				StructRNA *ptype = RNA_property_pointer_type(ptr, prop);
				if (ptype != &RNA_Struct) {
					PointerRNA opptr = RNA_property_pointer_get(ptr, prop);
					changed |= WM_operator_properties_default(&opptr, do_update);
				}
				break;
			}
			default:
				if ((do_update == false) || (RNA_property_is_set(ptr, prop) == false)) {
					if (RNA_property_reset(ptr, prop, -1)) {
						changed = true;
					}
				}
				break;
		}
	}
	RNA_STRUCT_END;

	return changed;
}

/* remove all props without PROP_SKIP_SAVE */
void WM_operator_properties_reset(wmOperator *op)
{
	if (op->ptr->data) {
		PropertyRNA *iterprop;
		iterprop = RNA_struct_iterator_property(op->type->srna);

		RNA_PROP_BEGIN (op->ptr, itemptr, iterprop)
		{
			PropertyRNA *prop = itemptr.data;

			if ((RNA_property_flag(prop) & PROP_SKIP_SAVE) == 0) {
				const char *identifier = RNA_property_identifier(prop);
				RNA_struct_idprops_unset(op->ptr, identifier);
			}
		}
		RNA_PROP_END;
	}
}

void WM_operator_properties_clear(PointerRNA *ptr)
{
	IDProperty *properties = ptr->data;

	if (properties) {
		IDP_ClearProperty(properties);
	}
}

void WM_operator_properties_free(PointerRNA *ptr)
{
	IDProperty *properties = ptr->data;

	if (properties) {
		IDP_FreeProperty(properties);
		MEM_freeN(properties);
		ptr->data = NULL; /* just in case */
	}
}

/* ************ default op callbacks, exported *********** */

void WM_operator_view3d_unit_defaults(struct bContext *C, struct wmOperator *op)
{
	if (op->flag & OP_IS_INVOKE) {
		Scene *scene = CTX_data_scene(C);
		View3D *v3d = CTX_wm_view3d(C);

		const float dia = v3d ? ED_view3d_grid_scale(scene, v3d, NULL) : ED_scene_grid_scale(scene, NULL);

		/* always run, so the values are initialized,
		 * otherwise we may get differ behavior when (dia != 1.0) */
		RNA_STRUCT_BEGIN (op->ptr, prop)
		{
			if (RNA_property_type(prop) == PROP_FLOAT) {
				PropertySubType pstype = RNA_property_subtype(prop);
				if (pstype == PROP_DISTANCE) {
					/* we don't support arrays yet */
					BLI_assert(RNA_property_array_check(prop) == false);
					/* initialize */
					if (!RNA_property_is_set_ex(op->ptr, prop, false)) {
						const float value = RNA_property_float_get_default(op->ptr, prop) * dia;
						RNA_property_float_set(op->ptr, prop, value);
					}
				}
			}
		}
		RNA_STRUCT_END;
	}
}

int WM_operator_smooth_viewtx_get(const wmOperator *op)
{
	return (op->flag & OP_IS_INVOKE) ? U.smooth_viewtx : 0;
}

/* invoke callback, uses enum property named "type" */
int WM_menu_invoke(bContext *C, wmOperator *op, const wmEvent *UNUSED(event))
{
	PropertyRNA *prop = op->type->prop;
	uiPopupMenu *pup;
	uiLayout *layout;

	if (prop == NULL) {
		printf("%s: %s has no enum property set\n", __func__, op->type->idname);
	}
	else if (RNA_property_type(prop) != PROP_ENUM) {
		printf("%s: %s \"%s\" is not an enum property\n",
		       __func__, op->type->idname, RNA_property_identifier(prop));
	}
	else if (RNA_property_is_set(op->ptr, prop)) {
		const int retval = op->type->exec(C, op);
		OPERATOR_RETVAL_CHECK(retval);
		return retval;
	}
	else {
		pup = UI_popup_menu_begin(C, RNA_struct_ui_name(op->type->srna), ICON_NONE);
		layout = UI_popup_menu_layout(pup);
		/* set this so the default execution context is the same as submenus */
		uiLayoutSetOperatorContext(layout, WM_OP_INVOKE_REGION_WIN);
		uiItemsFullEnumO(layout, op->type->idname, RNA_property_identifier(prop), op->ptr->data, WM_OP_EXEC_REGION_WIN, 0);
		UI_popup_menu_end(C, pup);
		return OPERATOR_INTERFACE;
	}

	return OPERATOR_CANCELLED;
}


/* generic enum search invoke popup */
static uiBlock *wm_enum_search_menu(bContext *C, ARegion *ar, void *arg_op)
{
	static char search[256] = "";
	wmEvent event;
	wmWindow *win = CTX_wm_window(C);
	uiBlock *block;
	uiBut *but;
	wmOperator *op = (wmOperator *)arg_op;

	block = UI_block_begin(C, ar, "_popup", UI_EMBOSS);
	UI_block_flag_enable(block, UI_BLOCK_LOOP | UI_BLOCK_MOVEMOUSE_QUIT | UI_BLOCK_SEARCH_MENU);

#if 0 /* ok, this isn't so easy... */
	uiDefBut(block, UI_BTYPE_LABEL, 0, RNA_struct_ui_name(op->type->srna), 10, 10, UI_searchbox_size_x(), UI_UNIT_Y, NULL, 0.0, 0.0, 0, 0, "");
#endif
	but = uiDefSearchButO_ptr(block, op->type, op->ptr->data, search, 0, ICON_VIEWZOOM, sizeof(search),
	                          10, 10, UI_searchbox_size_x(), UI_UNIT_Y, 0, 0, "");

	/* fake button, it holds space for search items */
	uiDefBut(block, UI_BTYPE_LABEL, 0, "", 10, 10 - UI_searchbox_size_y(), UI_searchbox_size_x(), UI_searchbox_size_y(), NULL, 0, 0, 0, 0, NULL);

	UI_block_bounds_set_popup(block, 6, 0, -UI_UNIT_Y); /* move it downwards, mouse over button */

	wm_event_init_from_window(win, &event);
	event.type = EVT_BUT_OPEN;
	event.val = KM_PRESS;
	event.customdata = but;
	event.customdatafree = false;
	wm_event_add(win, &event);

	return block;
}


int WM_enum_search_invoke(bContext *C, wmOperator *op, const wmEvent *UNUSED(event))
{
	UI_popup_block_invoke(C, wm_enum_search_menu, op);
	return OPERATOR_INTERFACE;
}

/* Can't be used as an invoke directly, needs message arg (can be NULL) */
int WM_operator_confirm_message_ex(bContext *C, wmOperator *op,
                                   const char *title, const int icon,
                                   const char *message)
{
	uiPopupMenu *pup;
	uiLayout *layout;
	IDProperty *properties = op->ptr->data;

	if (properties && properties->len)
		properties = IDP_CopyProperty(op->ptr->data);
	else
		properties = NULL;

	pup = UI_popup_menu_begin(C, title, icon);
	layout = UI_popup_menu_layout(pup);
	uiItemFullO_ptr(layout, op->type, message, ICON_NONE, properties, WM_OP_EXEC_REGION_WIN, 0);
	UI_popup_menu_end(C, pup);
	
	return OPERATOR_INTERFACE;
}

int WM_operator_confirm_message(bContext *C, wmOperator *op, const char *message)
{
	return WM_operator_confirm_message_ex(C, op, IFACE_("OK?"), ICON_QUESTION, message);
}

int WM_operator_confirm(bContext *C, wmOperator *op, const wmEvent *UNUSED(event))
{
	return WM_operator_confirm_message(C, op, NULL);
}

/* op->invoke, opens fileselect if path property not set, otherwise executes */
int WM_operator_filesel(bContext *C, wmOperator *op, const wmEvent *UNUSED(event))
{
	if (RNA_struct_property_is_set(op->ptr, "filepath")) {
		return WM_operator_call_notest(C, op); /* call exec direct */
	}
	else {
		WM_event_add_fileselect(C, op);
		return OPERATOR_RUNNING_MODAL;
	}
}

bool WM_operator_filesel_ensure_ext_imtype(wmOperator *op, const struct ImageFormatData *im_format)
{
	PropertyRNA *prop;
	char filepath[FILE_MAX];
	/* dont NULL check prop, this can only run on ops with a 'filepath' */
	prop = RNA_struct_find_property(op->ptr, "filepath");
	RNA_property_string_get(op->ptr, prop, filepath);
	if (BKE_image_path_ensure_ext_from_imformat(filepath, im_format)) {
		RNA_property_string_set(op->ptr, prop, filepath);
		/* note, we could check for and update 'filename' here,
		 * but so far nothing needs this. */
		return true;
	}
	return false;
}

/* default properties for fileselect */
void WM_operator_properties_filesel(wmOperatorType *ot, int filter, short type, short action, short flag, short display, short sort)
{
	PropertyRNA *prop;

	static EnumPropertyItem file_display_items[] = {
		{FILE_DEFAULTDISPLAY, "FILE_DEFAULTDISPLAY", 0, "Default", "Automatically determine display type for files"},
		{FILE_SHORTDISPLAY, "FILE_SHORTDISPLAY", ICON_SHORTDISPLAY, "Short List", "Display files as short list"},
		{FILE_LONGDISPLAY, "FILE_LONGDISPLAY", ICON_LONGDISPLAY, "Long List", "Display files as a detailed list"},
		{FILE_IMGDISPLAY, "FILE_IMGDISPLAY", ICON_IMGDISPLAY, "Thumbnails", "Display files as thumbnails"},
		{0, NULL, 0, NULL, NULL}
	};

	if (flag & WM_FILESEL_FILEPATH)
		RNA_def_string_file_path(ot->srna, "filepath", NULL, FILE_MAX, "File Path", "Path to file");

	if (flag & WM_FILESEL_DIRECTORY)
		RNA_def_string_dir_path(ot->srna, "directory", NULL, FILE_MAX, "Directory", "Directory of the file");

	if (flag & WM_FILESEL_FILENAME)
		RNA_def_string_file_name(ot->srna, "filename", NULL, FILE_MAX, "File Name", "Name of the file");

	if (flag & WM_FILESEL_FILES)
		RNA_def_collection_runtime(ot->srna, "files", &RNA_OperatorFileListElement, "Files", "");

	if (action == FILE_SAVE) {
		/* note, this is only used to check if we should highlight the filename area red when the
		 * filepath is an existing file. */
		prop = RNA_def_boolean(ot->srna, "check_existing", true, "Check Existing",
		                       "Check and warn on overwriting existing files");
		RNA_def_property_flag(prop, PROP_HIDDEN | PROP_SKIP_SAVE);
	}
	
	prop = RNA_def_boolean(ot->srna, "filter_blender", (filter & FILE_TYPE_BLENDER) != 0, "Filter .blend files", "");
	RNA_def_property_flag(prop, PROP_HIDDEN | PROP_SKIP_SAVE);
	prop = RNA_def_boolean(ot->srna, "filter_backup", (filter & FILE_TYPE_BLENDER_BACKUP) != 0, "Filter .blend files", "");
	RNA_def_property_flag(prop, PROP_HIDDEN | PROP_SKIP_SAVE);
	prop = RNA_def_boolean(ot->srna, "filter_image", (filter & FILE_TYPE_IMAGE) != 0, "Filter image files", "");
	RNA_def_property_flag(prop, PROP_HIDDEN | PROP_SKIP_SAVE);
	prop = RNA_def_boolean(ot->srna, "filter_movie", (filter & FILE_TYPE_MOVIE) != 0, "Filter movie files", "");
	RNA_def_property_flag(prop, PROP_HIDDEN | PROP_SKIP_SAVE);
	prop = RNA_def_boolean(ot->srna, "filter_python", (filter & FILE_TYPE_PYSCRIPT) != 0, "Filter python files", "");
	RNA_def_property_flag(prop, PROP_HIDDEN | PROP_SKIP_SAVE);
	prop = RNA_def_boolean(ot->srna, "filter_font", (filter & FILE_TYPE_FTFONT) != 0, "Filter font files", "");
	RNA_def_property_flag(prop, PROP_HIDDEN | PROP_SKIP_SAVE);
	prop = RNA_def_boolean(ot->srna, "filter_sound", (filter & FILE_TYPE_SOUND) != 0, "Filter sound files", "");
	RNA_def_property_flag(prop, PROP_HIDDEN | PROP_SKIP_SAVE);
	prop = RNA_def_boolean(ot->srna, "filter_text", (filter & FILE_TYPE_TEXT) != 0, "Filter text files", "");
	RNA_def_property_flag(prop, PROP_HIDDEN | PROP_SKIP_SAVE);
	prop = RNA_def_boolean(ot->srna, "filter_btx", (filter & FILE_TYPE_BTX) != 0, "Filter btx files", "");
	RNA_def_property_flag(prop, PROP_HIDDEN | PROP_SKIP_SAVE);
	prop = RNA_def_boolean(ot->srna, "filter_collada", (filter & FILE_TYPE_COLLADA) != 0, "Filter COLLADA files", "");
	RNA_def_property_flag(prop, PROP_HIDDEN | PROP_SKIP_SAVE);
	prop = RNA_def_boolean(ot->srna, "filter_folder", (filter & FILE_TYPE_FOLDER) != 0, "Filter folders", "");
	RNA_def_property_flag(prop, PROP_HIDDEN | PROP_SKIP_SAVE);
	prop = RNA_def_boolean(ot->srna, "filter_blenlib", (filter & FILE_TYPE_BLENDERLIB) != 0, "Filter Blender IDs", "");
	RNA_def_property_flag(prop, PROP_HIDDEN | PROP_SKIP_SAVE);

	prop = RNA_def_int(ot->srna, "filemode", type, FILE_LOADLIB, FILE_SPECIAL,
	                   "File Browser Mode", "The setting for the file browser mode to load a .blend file, a library or a special file",
	                   FILE_LOADLIB, FILE_SPECIAL);
	RNA_def_property_flag(prop, PROP_HIDDEN | PROP_SKIP_SAVE);

	if (flag & WM_FILESEL_RELPATH)
		RNA_def_boolean(ot->srna, "relative_path", true, "Relative Path", "Select the file relative to the blend file");

	if ((filter & FILE_TYPE_IMAGE) || (filter & FILE_TYPE_MOVIE)) {
		prop = RNA_def_boolean(ot->srna, "show_multiview", 0, "Enable Multi-View", "");
		RNA_def_property_flag(prop, PROP_HIDDEN | PROP_SKIP_SAVE);
		prop = RNA_def_boolean(ot->srna, "use_multiview", 0, "Use Multi-View", "");
		RNA_def_property_flag(prop, PROP_HIDDEN | PROP_SKIP_SAVE);
	}

	prop = RNA_def_enum(ot->srna, "display_type", file_display_items, display, "Display Type", "");
	RNA_def_property_flag(prop, PROP_HIDDEN | PROP_SKIP_SAVE);

	prop = RNA_def_enum(ot->srna, "sort_method", file_sort_items, sort, "File sorting mode", "");
	RNA_def_property_flag(prop, PROP_HIDDEN | PROP_SKIP_SAVE);

}

static void wm_operator_properties_select_action_ex(wmOperatorType *ot, int default_action,
                                                    const EnumPropertyItem *select_actions)
{
	RNA_def_enum(ot->srna, "action", select_actions, default_action, "Action", "Selection action to execute");
}

void WM_operator_properties_select_action(wmOperatorType *ot, int default_action)
{
	static EnumPropertyItem select_actions[] = {
		{SEL_TOGGLE, "TOGGLE", 0, "Toggle", "Toggle selection for all elements"},
		{SEL_SELECT, "SELECT", 0, "Select", "Select all elements"},
		{SEL_DESELECT, "DESELECT", 0, "Deselect", "Deselect all elements"},
		{SEL_INVERT, "INVERT", 0, "Invert", "Invert selection of all elements"},
		{0, NULL, 0, NULL, NULL}
	};

	wm_operator_properties_select_action_ex(ot, default_action, select_actions);
}

/**
 * only SELECT/DESELECT
 */
void WM_operator_properties_select_action_simple(wmOperatorType *ot, int default_action)
{
	static EnumPropertyItem select_actions[] = {
		{SEL_SELECT, "SELECT", 0, "Select", "Select all elements"},
		{SEL_DESELECT, "DESELECT", 0, "Deselect", "Deselect all elements"},
		{0, NULL, 0, NULL, NULL}
	};

	wm_operator_properties_select_action_ex(ot, default_action, select_actions);
}

/**
 * Use for all select random operators.
 * Adds properties: percent, seed, action.
 */
void WM_operator_properties_select_random(wmOperatorType *ot)
{
	RNA_def_float_percentage(
	        ot->srna, "percent", 50.f, 0.0f, 100.0f,
	        "Percent", "Percentage of objects to select randomly", 0.f, 100.0f);
	RNA_def_int(
	        ot->srna, "seed", 0, 0, INT_MAX,
	        "Random Seed", "Seed for the random number generator", 0, 255);

	WM_operator_properties_select_action_simple(ot, SEL_SELECT);
}

void WM_operator_properties_select_all(wmOperatorType *ot)
{
	WM_operator_properties_select_action(ot, SEL_TOGGLE);
}

void WM_operator_properties_border(wmOperatorType *ot)
{
	PropertyRNA *prop;

	prop = RNA_def_int(ot->srna, "xmin", 0, INT_MIN, INT_MAX, "X Min", "", INT_MIN, INT_MAX);
	RNA_def_property_flag(prop, PROP_HIDDEN | PROP_SKIP_SAVE);
	prop = RNA_def_int(ot->srna, "xmax", 0, INT_MIN, INT_MAX, "X Max", "", INT_MIN, INT_MAX);
	RNA_def_property_flag(prop, PROP_HIDDEN | PROP_SKIP_SAVE);
	prop = RNA_def_int(ot->srna, "ymin", 0, INT_MIN, INT_MAX, "Y Min", "", INT_MIN, INT_MAX);
	RNA_def_property_flag(prop, PROP_HIDDEN | PROP_SKIP_SAVE);
	prop = RNA_def_int(ot->srna, "ymax", 0, INT_MIN, INT_MAX, "Y Max", "", INT_MIN, INT_MAX);
	RNA_def_property_flag(prop, PROP_HIDDEN | PROP_SKIP_SAVE);
}

void WM_operator_properties_border_to_rcti(struct wmOperator *op, rcti *rect)
{
	rect->xmin = RNA_int_get(op->ptr, "xmin");
	rect->ymin = RNA_int_get(op->ptr, "ymin");
	rect->xmax = RNA_int_get(op->ptr, "xmax");
	rect->ymax = RNA_int_get(op->ptr, "ymax");
}

void WM_operator_properties_border_to_rctf(struct wmOperator *op, rctf *rect)
{
	rcti rect_i;
	WM_operator_properties_border_to_rcti(op, &rect_i);
	BLI_rctf_rcti_copy(rect, &rect_i);
}

void WM_operator_properties_gesture_border(wmOperatorType *ot, bool extend)
{
	RNA_def_int(ot->srna, "gesture_mode", 0, INT_MIN, INT_MAX, "Gesture Mode", "", INT_MIN, INT_MAX);

	WM_operator_properties_border(ot);

	if (extend) {
		RNA_def_boolean(ot->srna, "extend", true, "Extend", "Extend selection instead of deselecting everything first");
	}
}

void WM_operator_properties_mouse_select(wmOperatorType *ot)
{
	PropertyRNA *prop;
	
	prop = RNA_def_boolean(ot->srna, "extend", false, "Extend",
	                       "Extend selection instead of deselecting everything first");
	RNA_def_property_flag(prop, PROP_SKIP_SAVE);
	prop = RNA_def_boolean(ot->srna, "deselect", false, "Deselect", "Remove from selection");
	RNA_def_property_flag(prop, PROP_SKIP_SAVE);
	prop = RNA_def_boolean(ot->srna, "toggle", false, "Toggle Selection", "Toggle the selection");
	RNA_def_property_flag(prop, PROP_SKIP_SAVE);
}

void WM_operator_properties_gesture_straightline(wmOperatorType *ot, int cursor)
{
	PropertyRNA *prop;

	prop = RNA_def_int(ot->srna, "xstart", 0, INT_MIN, INT_MAX, "X Start", "", INT_MIN, INT_MAX);
	RNA_def_property_flag(prop, PROP_HIDDEN | PROP_SKIP_SAVE);
	prop = RNA_def_int(ot->srna, "xend", 0, INT_MIN, INT_MAX, "X End", "", INT_MIN, INT_MAX);
	RNA_def_property_flag(prop, PROP_HIDDEN | PROP_SKIP_SAVE);
	prop = RNA_def_int(ot->srna, "ystart", 0, INT_MIN, INT_MAX, "Y Start", "", INT_MIN, INT_MAX);
	RNA_def_property_flag(prop, PROP_HIDDEN | PROP_SKIP_SAVE);
	prop = RNA_def_int(ot->srna, "yend", 0, INT_MIN, INT_MAX, "Y End", "", INT_MIN, INT_MAX);
	RNA_def_property_flag(prop, PROP_HIDDEN | PROP_SKIP_SAVE);
	
	if (cursor) {
		prop = RNA_def_int(ot->srna, "cursor", cursor, 0, INT_MAX,
		                   "Cursor", "Mouse cursor style to use during the modal operator", 0, INT_MAX);
		RNA_def_property_flag(prop, PROP_HIDDEN);
	}
}


/* op->poll */
int WM_operator_winactive(bContext *C)
{
	if (CTX_wm_window(C) == NULL) return 0;
	return 1;
}

/* return false, if the UI should be disabled */
bool WM_operator_check_ui_enabled(const bContext *C, const char *idname)
{
	wmWindowManager *wm = CTX_wm_manager(C);
	Scene *scene = CTX_data_scene(C);

	return !((ED_undo_is_valid(C, idname) == false) || WM_jobs_test(wm, scene, WM_JOB_TYPE_ANY));
}

wmOperator *WM_operator_last_redo(const bContext *C)
{
	wmWindowManager *wm = CTX_wm_manager(C);
	wmOperator *op;

	/* only for operators that are registered and did an undo push */
	for (op = wm->operators.last; op; op = op->prev)
		if ((op->type->flag & OPTYPE_REGISTER) && (op->type->flag & OPTYPE_UNDO))
			break;

	return op;
}

/**
 * Use for drag & drop a path or name with operators invoke() function.
 */
ID *WM_operator_drop_load_path(struct bContext *C, wmOperator *op, const short idcode)
{
	ID *id = NULL;
	/* check input variables */
	if (RNA_struct_property_is_set(op->ptr, "filepath")) {
		const bool is_relative_path = RNA_boolean_get(op->ptr, "relative_path");
		char path[FILE_MAX];
		bool exists = false;

		RNA_string_get(op->ptr, "filepath", path);

		errno = 0;

		if (idcode == ID_IM) {
			id = (ID *)BKE_image_load_exists_ex(path, &exists);
		}
		else {
			BLI_assert(0);
		}

		if (!id) {
			BKE_reportf(op->reports, RPT_ERROR, "Cannot read %s '%s': %s",
			            BKE_idcode_to_name(idcode), path,
			            errno ? strerror(errno) : TIP_("unsupported format"));
			return NULL;
		}

		if (is_relative_path ) {
			if (exists == false) {
				Main *bmain = CTX_data_main(C);

				if (idcode == ID_IM) {
					BLI_path_rel(((Image *)id)->name, bmain->name);
				}
				else {
					BLI_assert(0);
				}
			}
		}
	}
	else if (RNA_struct_property_is_set(op->ptr, "name")) {
		char name[MAX_ID_NAME - 2];
		RNA_string_get(op->ptr, "name", name);
		id = BKE_libblock_find_name(idcode, name);
		if (!id) {
			BKE_reportf(op->reports, RPT_ERROR, "%s '%s' not found",
			            BKE_idcode_to_name(idcode), name);
			return NULL;
		}
		id_us_plus(id);
	}

	return id;
}

static void wm_block_redo_cb(bContext *C, void *arg_op, int UNUSED(arg_event))
{
	wmOperator *op = arg_op;

	if (op == WM_operator_last_redo(C)) {
		/* operator was already executed once? undo & repeat */
		ED_undo_operator_repeat(C, op);
	}
	else {
		/* operator not executed yet, call it */
		ED_undo_push_op(C, op);
		wm_operator_register(C, op);

		WM_operator_repeat(C, op);
	}
}

static void wm_block_redo_cancel_cb(bContext *C, void *arg_op)
{
	wmOperator *op = arg_op;

	/* if operator never got executed, free it */
	if (op != WM_operator_last_redo(C))
		WM_operator_free(op);
}

static uiBlock *wm_block_create_redo(bContext *C, ARegion *ar, void *arg_op)
{
	wmOperator *op = arg_op;
	uiBlock *block;
	uiLayout *layout;
	uiStyle *style = UI_style_get();
	int width = 15 * UI_UNIT_X;

	block = UI_block_begin(C, ar, __func__, UI_EMBOSS);
	UI_block_flag_disable(block, UI_BLOCK_LOOP);
	/* UI_BLOCK_NUMSELECT for layer buttons */
	UI_block_flag_enable(block, UI_BLOCK_NUMSELECT | UI_BLOCK_KEEP_OPEN | UI_BLOCK_MOVEMOUSE_QUIT);

	/* if register is not enabled, the operator gets freed on OPERATOR_FINISHED
	 * ui_apply_but_funcs_after calls ED_undo_operator_repeate_cb and crashes */
	assert(op->type->flag & OPTYPE_REGISTER);

	UI_block_func_handle_set(block, wm_block_redo_cb, arg_op);
	layout = UI_block_layout(block, UI_LAYOUT_VERTICAL, UI_LAYOUT_PANEL, 0, 0, width, UI_UNIT_Y, 0, style);

	if (op == WM_operator_last_redo(C))
		if (!WM_operator_check_ui_enabled(C, op->type->name))
			uiLayoutSetEnabled(layout, false);

	if (op->type->flag & OPTYPE_MACRO) {
		for (op = op->macro.first; op; op = op->next) {
			uiLayoutOperatorButs(C, layout, op, NULL, 'H', UI_LAYOUT_OP_SHOW_TITLE);
			if (op->next)
				uiItemS(layout);
		}
	}
	else {
		uiLayoutOperatorButs(C, layout, op, NULL, 'H', UI_LAYOUT_OP_SHOW_TITLE);
	}
	
	UI_block_bounds_set_popup(block, 4, 0, 0);

	return block;
}

typedef struct wmOpPopUp {
	wmOperator *op;
	int width;
	int height;
	int free_op;
} wmOpPopUp;

/* Only invoked by OK button in popups created with wm_block_dialog_create() */
static void dialog_exec_cb(bContext *C, void *arg1, void *arg2)
{
	wmWindowManager *wm = CTX_wm_manager(C);
	wmWindow *win = CTX_wm_window(C);

	wmOpPopUp *data = arg1;
	uiBlock *block = arg2;

	WM_operator_call_ex(C, data->op, true);

	/* let execute handle freeing it */
	//data->free_op = false;
	//data->op = NULL;

	/* in this case, wm_operator_ui_popup_cancel wont run */
	MEM_freeN(data);

	/* check window before 'block->handle' incase the
	 * popup execution closed the window and freed the block. see T44688. */
	if (BLI_findindex(&wm->windows, win) != -1) {
		UI_popup_block_close(C, win, block);
	}
}

static void dialog_check_cb(bContext *C, void *op_ptr, void *UNUSED(arg))
{
	wmOperator *op = op_ptr;
	if (op->type->check) {
		if (op->type->check(C, op)) {
			/* check for popup and re-layout buttons */
			ARegion *ar_menu = CTX_wm_menu(C);
			if (ar_menu) {
				ED_region_tag_refresh_ui(ar_menu);
			}
		}
	}
}

/* Dialogs are popups that require user verification (click OK) before exec */
static uiBlock *wm_block_dialog_create(bContext *C, ARegion *ar, void *userData)
{
	wmOpPopUp *data = userData;
	wmOperator *op = data->op;
	uiBlock *block;
	uiLayout *layout;
	uiStyle *style = UI_style_get();

	block = UI_block_begin(C, ar, __func__, UI_EMBOSS);
	UI_block_flag_disable(block, UI_BLOCK_LOOP);

	/* intentionally don't use 'UI_BLOCK_MOVEMOUSE_QUIT', some dialogues have many items
	 * where quitting by accident is very annoying */
	UI_block_flag_enable(block, UI_BLOCK_KEEP_OPEN | UI_BLOCK_NUMSELECT);

	layout = UI_block_layout(block, UI_LAYOUT_VERTICAL, UI_LAYOUT_PANEL, 0, 0, data->width, data->height, 0, style);
	
	UI_block_func_set(block, dialog_check_cb, op, NULL);

	uiLayoutOperatorButs(C, layout, op, NULL, 'H', UI_LAYOUT_OP_SHOW_TITLE);
	
	/* clear so the OK button is left alone */
	UI_block_func_set(block, NULL, NULL, NULL);

	/* new column so as not to interfere with custom layouts [#26436] */
	{
		uiBlock *col_block;
		uiLayout *col;
		uiBut *btn;

		col = uiLayoutColumn(layout, false);
		col_block = uiLayoutGetBlock(col);
		/* Create OK button, the callback of which will execute op */
		btn = uiDefBut(col_block, UI_BTYPE_BUT, 0, IFACE_("OK"), 0, -30, 0, UI_UNIT_Y, NULL, 0, 0, 0, 0, "");
		UI_but_func_set(btn, dialog_exec_cb, data, col_block);
	}

	/* center around the mouse */
	UI_block_bounds_set_popup(block, 4, data->width / -2, data->height / 2);

	return block;
}

static uiBlock *wm_operator_ui_create(bContext *C, ARegion *ar, void *userData)
{
	wmOpPopUp *data = userData;
	wmOperator *op = data->op;
	uiBlock *block;
	uiLayout *layout;
	uiStyle *style = UI_style_get();

	block = UI_block_begin(C, ar, __func__, UI_EMBOSS);
	UI_block_flag_disable(block, UI_BLOCK_LOOP);
	UI_block_flag_enable(block, UI_BLOCK_KEEP_OPEN | UI_BLOCK_MOVEMOUSE_QUIT);

	layout = UI_block_layout(block, UI_LAYOUT_VERTICAL, UI_LAYOUT_PANEL, 0, 0, data->width, data->height, 0, style);

	/* since ui is defined the auto-layout args are not used */
	uiLayoutOperatorButs(C, layout, op, NULL, 'V', 0);

	UI_block_bounds_set_popup(block, 4, 0, 0);

	return block;
}

static void wm_operator_ui_popup_cancel(struct bContext *C, void *userData)
{
	wmOpPopUp *data = userData;
	wmOperator *op = data->op;

	if (op) {
		if (op->type->cancel) {
			op->type->cancel(C, op);
		}

		if (data->free_op) {
			WM_operator_free(op);
		}
	}

	MEM_freeN(data);
}

static void wm_operator_ui_popup_ok(struct bContext *C, void *arg, int retval)
{
	wmOpPopUp *data = arg;
	wmOperator *op = data->op;

	if (op && retval > 0)
		WM_operator_call_ex(C, op, true);
	
	MEM_freeN(data);
}

int WM_operator_ui_popup(bContext *C, wmOperator *op, int width, int height)
{
	wmOpPopUp *data = MEM_callocN(sizeof(wmOpPopUp), "WM_operator_ui_popup");
	data->op = op;
	data->width = width;
	data->height = height;
	data->free_op = true; /* if this runs and gets registered we may want not to free it */
	UI_popup_block_ex(C, wm_operator_ui_create, NULL, wm_operator_ui_popup_cancel, data);
	return OPERATOR_RUNNING_MODAL;
}

/**
 * For use by #WM_operator_props_popup_call, #WM_operator_props_popup only.
 *
 * \note operator menu needs undo flag enabled, for redo callback */
static int wm_operator_props_popup_ex(bContext *C, wmOperator *op,
                                      const bool do_call, const bool do_redo)
{
	if ((op->type->flag & OPTYPE_REGISTER) == 0) {
		BKE_reportf(op->reports, RPT_ERROR,
		            "Operator '%s' does not have register enabled, incorrect invoke function", op->type->idname);
		return OPERATOR_CANCELLED;
	}

	if (do_redo) {
		if ((op->type->flag & OPTYPE_UNDO) == 0) {
			BKE_reportf(op->reports, RPT_ERROR,
			            "Operator '%s' does not have undo enabled, incorrect invoke function", op->type->idname);
			return OPERATOR_CANCELLED;
		}
	}

	/* if we don't have global undo, we can't do undo push for automatic redo,
	 * so we require manual OK clicking in this popup */
	if (!do_redo || !(U.uiflag & USER_GLOBALUNDO))
		return WM_operator_props_dialog_popup(C, op, 15 * UI_UNIT_X, UI_UNIT_Y);

	UI_popup_block_ex(C, wm_block_create_redo, NULL, wm_block_redo_cancel_cb, op);

	if (do_call)
		wm_block_redo_cb(C, op, 0);

	return OPERATOR_RUNNING_MODAL;
}

/**
 * Same as #WM_operator_props_popup but don't use operator redo.
 * just wraps #WM_operator_props_dialog_popup.
 */
int WM_operator_props_popup_confirm(bContext *C, wmOperator *op, const wmEvent *UNUSED(event))
{
	return wm_operator_props_popup_ex(C, op, false, false);
}

/**
 * Same as #WM_operator_props_popup but call the operator first,
 * This way - the button values correspond to the result of the operator.
 * Without this, first access to a button will make the result jump, see T32452.
 */
int WM_operator_props_popup_call(bContext *C, wmOperator *op, const wmEvent *UNUSED(event))
{
	return wm_operator_props_popup_ex(C, op, true, true);
}

int WM_operator_props_popup(bContext *C, wmOperator *op, const wmEvent *UNUSED(event))
{
	return wm_operator_props_popup_ex(C, op, false, true);
}

int WM_operator_props_dialog_popup(bContext *C, wmOperator *op, int width, int height)
{
	wmOpPopUp *data = MEM_callocN(sizeof(wmOpPopUp), "WM_operator_props_dialog_popup");
	
	data->op = op;
	data->width = width;
	data->height = height;
	data->free_op = true; /* if this runs and gets registered we may want not to free it */

	/* op is not executed until popup OK but is clicked */
	UI_popup_block_ex(C, wm_block_dialog_create, wm_operator_ui_popup_ok, wm_operator_ui_popup_cancel, data);

	return OPERATOR_RUNNING_MODAL;
}

int WM_operator_redo_popup(bContext *C, wmOperator *op)
{
	/* CTX_wm_reports(C) because operator is on stack, not active in event system */
	if ((op->type->flag & OPTYPE_REGISTER) == 0) {
		BKE_reportf(CTX_wm_reports(C), RPT_ERROR,
		            "Operator redo '%s' does not have register enabled, incorrect invoke function", op->type->idname);
		return OPERATOR_CANCELLED;
	}
	if (op->type->poll && op->type->poll(C) == 0) {
		BKE_reportf(CTX_wm_reports(C), RPT_ERROR, "Operator redo '%s': wrong context", op->type->idname);
		return OPERATOR_CANCELLED;
	}
	
	UI_popup_block_invoke(C, wm_block_create_redo, op);

	return OPERATOR_CANCELLED;
}

/* ***************** Debug menu ************************* */

static int wm_debug_menu_exec(bContext *C, wmOperator *op)
{
	G.debug_value = RNA_int_get(op->ptr, "debug_value");
	ED_screen_refresh(CTX_wm_manager(C), CTX_wm_window(C));
	WM_event_add_notifier(C, NC_WINDOW, NULL);

	return OPERATOR_FINISHED;
}

static int wm_debug_menu_invoke(bContext *C, wmOperator *op, const wmEvent *UNUSED(event))
{
	RNA_int_set(op->ptr, "debug_value", G.debug_value);
	return WM_operator_props_dialog_popup(C, op, 9 * UI_UNIT_X, UI_UNIT_Y);
}

static void WM_OT_debug_menu(wmOperatorType *ot)
{
	ot->name = "Debug Menu";
	ot->idname = "WM_OT_debug_menu";
	ot->description = "Open a popup to set the debug level";
	
	ot->invoke = wm_debug_menu_invoke;
	ot->exec = wm_debug_menu_exec;
	ot->poll = WM_operator_winactive;
	
	RNA_def_int(ot->srna, "debug_value", 0, SHRT_MIN, SHRT_MAX, "Debug Value", "", -10000, 10000);
}

/* ***************** Operator defaults ************************* */
static int wm_operator_defaults_exec(bContext *C, wmOperator *op)
{
	PointerRNA ptr = CTX_data_pointer_get_type(C, "active_operator", &RNA_Operator);

	if (!ptr.data) {
		BKE_report(op->reports, RPT_ERROR, "No operator in context");
		return OPERATOR_CANCELLED;
	}

	WM_operator_properties_reset((wmOperator *)ptr.data);
	return OPERATOR_FINISHED;
}

/* used by operator preset menu. pre-2.65 this was a 'Reset' button */
static void WM_OT_operator_defaults(wmOperatorType *ot)
{
	ot->name = "Restore Defaults";
	ot->idname = "WM_OT_operator_defaults";
	ot->description = "Set the active operator to its default values";

	ot->exec = wm_operator_defaults_exec;

	ot->flag = OPTYPE_INTERNAL;
}

/* ***************** Splash Screen ************************* */

static void wm_block_splash_close(bContext *C, void *arg_block, void *UNUSED(arg))
{
	wmWindow *win = CTX_wm_window(C);
	UI_popup_block_close(C, win, arg_block);
}

static uiBlock *wm_block_create_splash(bContext *C, ARegion *ar, void *arg_unused);

static void wm_block_splash_refreshmenu(bContext *C, void *UNUSED(arg_block), void *UNUSED(arg))
{
	ARegion *ar_menu = CTX_wm_menu(C);
	ED_region_tag_refresh_ui(ar_menu);
}

static int wm_resource_check_prev(void)
{

	const char *res = BKE_appdir_folder_id_version(BLENDER_RESOURCE_PATH_USER, BLENDER_VERSION, true);

	// if (res) printf("USER: %s\n", res);

#if 0 /* ignore the local folder */
	if (res == NULL) {
		/* with a local dir, copying old files isn't useful since local dir get priority for config */
		res = BKE_appdir_folder_id_version(BLENDER_RESOURCE_PATH_LOCAL, BLENDER_VERSION, true);
	}
#endif

	// if (res) printf("LOCAL: %s\n", res);
	if (res) {
		return false;
	}
	else {
		return (BKE_appdir_folder_id_version(BLENDER_RESOURCE_PATH_USER, BLENDER_VERSION - 1, true) != NULL);
	}
}

static uiBlock *wm_block_create_splash(bContext *C, ARegion *ar, void *UNUSED(arg))
{
	uiBlock *block;
	uiBut *but;
	uiLayout *layout, *split, *col;
	uiStyle *style = UI_style_get();
	const struct RecentFile *recent;
	int i;
	MenuType *mt = WM_menutype_find("USERPREF_MT_splash", true);
	char url[96];
	const char *version_suffix = NULL;

#ifndef WITH_HEADLESS
	extern char datatoc_splash_png[];
	extern int datatoc_splash_png_size;

	extern char datatoc_splash_2x_png[];
	extern int datatoc_splash_2x_png_size;
	ImBuf *ibuf;
#else
	ImBuf *ibuf = NULL;
#endif

#ifdef WITH_BUILDINFO
	int label_delta = 0;
	int hash_width, date_width;
	char date_buf[128] = "\0";
	char hash_buf[128] = "\0";
	extern unsigned long build_commit_timestamp;
	extern char build_hash[], build_commit_date[], build_commit_time[], build_branch[];

	/* Builds made from tag only shows tag sha */
	BLI_snprintf(hash_buf, sizeof(hash_buf), "Hash: %s", build_hash);
	BLI_snprintf(date_buf, sizeof(date_buf), "Date: %s %s", build_commit_date, build_commit_time);
	
	BLF_size(style->widgetlabel.uifont_id, style->widgetlabel.points, U.pixelsize * U.dpi);
	hash_width = (int)BLF_width(style->widgetlabel.uifont_id, hash_buf, sizeof(hash_buf)) + U.widget_unit;
	date_width = (int)BLF_width(style->widgetlabel.uifont_id, date_buf, sizeof(date_buf)) + U.widget_unit;
#endif  /* WITH_BUILDINFO */

#ifndef WITH_HEADLESS
	if (U.pixelsize == 2) {
		ibuf = IMB_ibImageFromMemory((unsigned char *)datatoc_splash_2x_png,
		                             datatoc_splash_2x_png_size, IB_rect, NULL, "<splash screen>");
	}
	else {
		ibuf = IMB_ibImageFromMemory((unsigned char *)datatoc_splash_png,
		                             datatoc_splash_png_size, IB_rect, NULL, "<splash screen>");
	}
#endif

	block = UI_block_begin(C, ar, "_popup", UI_EMBOSS);

	/* note on UI_BLOCK_NO_WIN_CLIP, the window size is not always synchronized
	 * with the OS when the splash shows, window clipping in this case gives
	 * ugly results and clipping the splash isn't useful anyway, just disable it [#32938] */
	UI_block_flag_enable(block, UI_BLOCK_LOOP | UI_BLOCK_KEEP_OPEN | UI_BLOCK_NO_WIN_CLIP);

	/* XXX splash scales with pixelsize, should become widget-units */
	but = uiDefBut(block, UI_BTYPE_IMAGE, 0, "", 0, 0.5f * U.widget_unit, U.pixelsize * 501, U.pixelsize * 282, ibuf, 0.0, 0.0, 0, 0, ""); /* button owns the imbuf now */
	UI_but_func_set(but, wm_block_splash_close, block, NULL);
	UI_block_func_set(block, wm_block_splash_refreshmenu, block, NULL);

	/* label for 'a' bugfix releases, or 'Release Candidate 1'...
	 *  avoids recreating splash for version updates */
	if (STREQ(STRINGIFY(BLENDER_VERSION_CYCLE), "rc")) {
		version_suffix = "Release Candidate";
	}
	else if (STREQ(STRINGIFY(BLENDER_VERSION_CYCLE), "release")) {
		version_suffix = STRINGIFY(BLENDER_VERSION_CHAR);
	}
	if (version_suffix != NULL && version_suffix[0]) {
		/* placed after the version number in the image,
		 * placing y is tricky to match baseline */
		int x = 260 - (2 * UI_DPI_WINDOW_FAC);
		int y = 242 + (4 * UI_DPI_WINDOW_FAC);
		int w = 240;

		/* hack to have text draw 'text_sel' */
		UI_block_emboss_set(block, UI_EMBOSS_NONE);
		but = uiDefBut(block, UI_BTYPE_LABEL, 0, version_suffix, x * U.pixelsize, y * U.pixelsize, w * U.pixelsize, UI_UNIT_Y, NULL, 0, 0, 0, 0, NULL);
		/* XXX, set internal flag - UI_SELECT */
		UI_but_flag_enable(but, 1);
		UI_block_emboss_set(block, UI_EMBOSS);
	}

#ifdef WITH_BUILDINFO
	if (build_commit_timestamp != 0) {
		uiDefBut(block, UI_BTYPE_LABEL, 0, date_buf, U.pixelsize * 494 - date_width, U.pixelsize * 270, date_width, UI_UNIT_Y, NULL, 0, 0, 0, 0, NULL);
		label_delta = 12;
	}
	uiDefBut(block, UI_BTYPE_LABEL, 0, hash_buf, U.pixelsize * 494 - hash_width, U.pixelsize * (270 - label_delta), hash_width, UI_UNIT_Y, NULL, 0, 0, 0, 0, NULL);

	if (!STREQ(build_branch, "master")) {
		char branch_buf[128] = "\0";
		int branch_width;
		BLI_snprintf(branch_buf, sizeof(branch_buf), "Branch: %s", build_branch);
		branch_width = (int)BLF_width(style->widgetlabel.uifont_id, branch_buf, sizeof(branch_buf)) + U.widget_unit;
		uiDefBut(block, UI_BTYPE_LABEL, 0, branch_buf, U.pixelsize * 494 - branch_width, U.pixelsize * (258 - label_delta), branch_width, UI_UNIT_Y, NULL, 0, 0, 0, 0, NULL);
	}
#endif  /* WITH_BUILDINFO */
	
	layout = UI_block_layout(block, UI_LAYOUT_VERTICAL, UI_LAYOUT_PANEL, 10, 2, U.pixelsize * 480, U.pixelsize * 110, 0, style);
	
	UI_block_emboss_set(block, UI_EMBOSS);
	/* show the splash menu (containing interaction presets), using python */
	if (mt) {
		Menu menu = {NULL};
		menu.layout = layout;
		menu.type = mt;
		mt->draw(C, &menu);

//		wmWindowManager *wm = CTX_wm_manager(C);
//		uiItemM(layout, C, "USERPREF_MT_keyconfigs", U.keyconfigstr, ICON_NONE);
	}
	
	UI_block_emboss_set(block, UI_EMBOSS_PULLDOWN);
	uiLayoutSetOperatorContext(layout, WM_OP_EXEC_REGION_WIN);
	
	split = uiLayoutSplit(layout, 0.0f, false);
	col = uiLayoutColumn(split, false);
	uiItemL(col, IFACE_("Links"), ICON_NONE);
#if 0
	uiItemStringO(col, IFACE_("Support an Open Animation Movie"), ICON_URL, "WM_OT_url_open", "url",
	              "https://cloud.blender.org/join");
#endif
	uiItemStringO(col, IFACE_("Donations"), ICON_URL, "WM_OT_url_open", "url",
	              "http://www.blender.org/foundation/donation-payment/");
	uiItemStringO(col, IFACE_("Credits"), ICON_URL, "WM_OT_url_open", "url",
	              "http://www.blender.org/about/credits/");
	BLI_snprintf(url, sizeof(url), "http://wiki.blender.org/index.php/Dev:Ref/Release_Notes/%d.%d",
	             BLENDER_VERSION / 100, BLENDER_VERSION % 100);
	uiItemStringO(col, IFACE_("Release Log"), ICON_URL, "WM_OT_url_open", "url", url);
	uiItemStringO(col, IFACE_("Manual"), ICON_URL, "WM_OT_url_open", "url",
	              "http://www.blender.org/manual");
	uiItemStringO(col, IFACE_("Blender Website"), ICON_URL, "WM_OT_url_open", "url", "http://www.blender.org");
	if (STREQ(STRINGIFY(BLENDER_VERSION_CYCLE), "release")) {
		BLI_snprintf(url, sizeof(url), "http://www.blender.org/documentation/blender_python_api_%d_%d"
		                               STRINGIFY(BLENDER_VERSION_CHAR) "_release",
		             BLENDER_VERSION / 100, BLENDER_VERSION % 100);
	}
	else {
		BLI_snprintf(url, sizeof(url), "http://www.blender.org/documentation/blender_python_api_%d_%d_%d",
		             BLENDER_VERSION / 100, BLENDER_VERSION % 100, BLENDER_SUBVERSION);
	}
	uiItemStringO(col, IFACE_("Python API Reference"), ICON_URL, "WM_OT_url_open", "url", url);
	uiItemL(col, "", ICON_NONE);

	col = uiLayoutColumn(split, false);

	if (wm_resource_check_prev()) {
		uiItemO(col, NULL, ICON_NEW, "WM_OT_copy_prev_settings");
		uiItemS(col);
	}

	uiItemL(col, IFACE_("Recent"), ICON_NONE);
	for (recent = G.recent_files.first, i = 0; (i < 5) && (recent); recent = recent->next, i++) {
		const char *filename = BLI_path_basename(recent->filepath);
		uiItemStringO(col, filename,
		              BLO_has_bfile_extension(filename) ? ICON_FILE_BLEND : ICON_FILE_BACKUP,
		              "WM_OT_open_mainfile", "filepath", recent->filepath);
	}

	uiItemS(col);
	uiItemO(col, NULL, ICON_RECOVER_LAST, "WM_OT_recover_last_session");
	uiItemL(col, "", ICON_NONE);
	
	mt = WM_menutype_find("USERPREF_MT_splash_footer", false);
	if (mt) {
		Menu menu = {NULL};
		menu.layout = uiLayoutColumn(layout, false);
		menu.type = mt;
		mt->draw(C, &menu);
	}

	UI_block_bounds_set_centered(block, 0);
	
	return block;
}

static int wm_splash_invoke(bContext *C, wmOperator *UNUSED(op), const wmEvent *UNUSED(event))
{
	UI_popup_block_invoke(C, wm_block_create_splash, NULL);
	
	return OPERATOR_FINISHED;
}

static void WM_OT_splash(wmOperatorType *ot)
{
	ot->name = "Splash Screen";
	ot->idname = "WM_OT_splash";
	ot->description = "Open the splash screen with release info";
	
	ot->invoke = wm_splash_invoke;
	ot->poll = WM_operator_winactive;
}


/* ***************** Search menu ************************* */
static uiBlock *wm_block_search_menu(bContext *C, ARegion *ar, void *UNUSED(arg_op))
{
	static char search[256] = "";
	wmEvent event;
	wmWindow *win = CTX_wm_window(C);
	uiBlock *block;
	uiBut *but;
	
	block = UI_block_begin(C, ar, "_popup", UI_EMBOSS);
	UI_block_flag_enable(block, UI_BLOCK_LOOP | UI_BLOCK_MOVEMOUSE_QUIT | UI_BLOCK_SEARCH_MENU);
	
	but = uiDefSearchBut(block, search, 0, ICON_VIEWZOOM, sizeof(search), 10, 10, UI_searchbox_size_x(), UI_UNIT_Y, 0, 0, "");
	UI_but_func_operator_search(but);
	
	/* fake button, it holds space for search items */
	uiDefBut(block, UI_BTYPE_LABEL, 0, "", 10, 10 - UI_searchbox_size_y(), UI_searchbox_size_x(), UI_searchbox_size_y(), NULL, 0, 0, 0, 0, NULL);
	
	UI_block_bounds_set_popup(block, 6, 0, -UI_UNIT_Y); /* move it downwards, mouse over button */
	
	wm_event_init_from_window(win, &event);
	event.type = EVT_BUT_OPEN;
	event.val = KM_PRESS;
	event.customdata = but;
	event.customdatafree = false;
	wm_event_add(win, &event);
	
	return block;
}

static int wm_search_menu_exec(bContext *UNUSED(C), wmOperator *UNUSED(op))
{
	return OPERATOR_FINISHED;
}

static int wm_search_menu_invoke(bContext *C, wmOperator *op, const wmEvent *UNUSED(event))
{
	UI_popup_block_invoke(C, wm_block_search_menu, op);
	
	return OPERATOR_INTERFACE;
}

/* op->poll */
static int wm_search_menu_poll(bContext *C)
{
	if (CTX_wm_window(C) == NULL) {
		return 0;
	}
	else {
		ScrArea *sa = CTX_wm_area(C);
		if (sa) {
			if (sa->spacetype == SPACE_CONSOLE) return 0;  /* XXX - so we can use the shortcut in the console */
			if (sa->spacetype == SPACE_TEXT) return 0;     /* XXX - so we can use the spacebar in the text editor */
		}
		else {
			Object *editob = CTX_data_edit_object(C);
			if (editob && editob->type == OB_FONT) return 0;  /* XXX - so we can use the spacebar for entering text */
		}
	}
	return 1;
}

static void WM_OT_search_menu(wmOperatorType *ot)
{
	ot->name = "Search Menu";
	ot->idname = "WM_OT_search_menu";
	ot->description = "Pop-up a search menu over all available operators in current context";
	
	ot->invoke = wm_search_menu_invoke;
	ot->exec = wm_search_menu_exec;
	ot->poll = wm_search_menu_poll;
}

static int wm_call_menu_exec(bContext *C, wmOperator *op)
{
	char idname[BKE_ST_MAXNAME];
	RNA_string_get(op->ptr, "name", idname);

	return UI_popup_menu_invoke(C, idname, op->reports);
}

static void WM_OT_call_menu(wmOperatorType *ot)
{
	ot->name = "Call Menu";
	ot->idname = "WM_OT_call_menu";
	ot->description = "Call (draw) a pre-defined menu";

	ot->exec = wm_call_menu_exec;
	ot->poll = WM_operator_winactive;

	ot->flag = OPTYPE_INTERNAL;

	RNA_def_string(ot->srna, "name", NULL, BKE_ST_MAXNAME, "Name", "Name of the menu");
}

static int wm_call_pie_menu_invoke(bContext *C, wmOperator *op, const wmEvent *event)
{
	char idname[BKE_ST_MAXNAME];
	RNA_string_get(op->ptr, "name", idname);

	return UI_pie_menu_invoke(C, idname, event);
}

static int wm_call_pie_menu_exec(bContext *C, wmOperator *op)
{
	char idname[BKE_ST_MAXNAME];
	RNA_string_get(op->ptr, "name", idname);

	return UI_pie_menu_invoke(C, idname, CTX_wm_window(C)->eventstate);
}

static void WM_OT_call_menu_pie(wmOperatorType *ot)
{
	ot->name = "Call Pie Menu";
	ot->idname = "WM_OT_call_menu_pie";
	ot->description = "Call (draw) a pre-defined pie menu";

	ot->invoke = wm_call_pie_menu_invoke;
	ot->exec = wm_call_pie_menu_exec;
	ot->poll = WM_operator_winactive;

	ot->flag = OPTYPE_INTERNAL;

	RNA_def_string(ot->srna, "name", NULL, BKE_ST_MAXNAME, "Name", "Name of the pie menu");
}

/* ************ window / screen operator definitions ************** */

/* this poll functions is needed in place of WM_operator_winactive
 * while it crashes on full screen */
static int wm_operator_winactive_normal(bContext *C)
{
	wmWindow *win = CTX_wm_window(C);

	if (win == NULL || win->screen == NULL || win->screen->state != SCREENNORMAL)
		return 0;

	return 1;
}

static void WM_OT_window_duplicate(wmOperatorType *ot)
{
	ot->name = "Duplicate Window";
	ot->idname = "WM_OT_window_duplicate";
	ot->description = "Duplicate the current Blender window";
		
	ot->exec = wm_window_duplicate_exec;
	ot->poll = wm_operator_winactive_normal;
}

static void WM_OT_save_homefile(wmOperatorType *ot)
{
	ot->name = "Save Startup File";
	ot->idname = "WM_OT_save_homefile";
	ot->description = "Make the current file the default .blend file, includes preferences";
		
	ot->invoke = WM_operator_confirm;
	ot->exec = wm_homefile_write_exec;
}

static int wm_userpref_autoexec_add_exec(bContext *UNUSED(C), wmOperator *UNUSED(op))
{
	bPathCompare *path_cmp = MEM_callocN(sizeof(bPathCompare), "bPathCompare");
	BLI_addtail(&U.autoexec_paths, path_cmp);
	return OPERATOR_FINISHED;
}

static void WM_OT_userpref_autoexec_path_add(wmOperatorType *ot)
{
	ot->name = "Add Autoexec Path";
	ot->idname = "WM_OT_userpref_autoexec_path_add";
	ot->description = "Add path to exclude from autoexecution";

	ot->exec = wm_userpref_autoexec_add_exec;

	ot->flag = OPTYPE_INTERNAL;
}

static int wm_userpref_autoexec_remove_exec(bContext *UNUSED(C), wmOperator *op)
{
	const int index = RNA_int_get(op->ptr, "index");
	bPathCompare *path_cmp = BLI_findlink(&U.autoexec_paths, index);
	if (path_cmp) {
		BLI_freelinkN(&U.autoexec_paths, path_cmp);
	}
	return OPERATOR_FINISHED;
}

static void WM_OT_userpref_autoexec_path_remove(wmOperatorType *ot)
{
	ot->name = "Remove Autoexec Path";
	ot->idname = "WM_OT_userpref_autoexec_path_remove";
	ot->description = "Remove path to exclude from autoexecution";

	ot->exec = wm_userpref_autoexec_remove_exec;

	ot->flag = OPTYPE_INTERNAL;

	RNA_def_int(ot->srna, "index", 0, 0, INT_MAX, "Index", "", 0, 1000);
}

static void WM_OT_save_userpref(wmOperatorType *ot)
{
	ot->name = "Save User Settings";
	ot->idname = "WM_OT_save_userpref";
	ot->description = "Save user preferences separately, overrides startup file preferences";
	
	ot->invoke = WM_operator_confirm;
	ot->exec = wm_userpref_write_exec;
}

static void WM_OT_read_history(wmOperatorType *ot)
{
	ot->name = "Reload History File";
	ot->idname = "WM_OT_read_history";
	ot->description = "Reloads history and bookmarks";

	ot->invoke = WM_operator_confirm;
	ot->exec = wm_history_file_read_exec;

	/* this operator is only used for loading settings from a previous blender install */
	ot->flag = OPTYPE_INTERNAL;
}

static void WM_OT_read_homefile(wmOperatorType *ot)
{
	PropertyRNA *prop;
	ot->name = "Reload Start-Up File";
	ot->idname = "WM_OT_read_homefile";
	ot->description = "Open the default file (doesn't save the current file)";
	
	ot->invoke = WM_operator_confirm;
	ot->exec = wm_homefile_read_exec;

	prop = RNA_def_string_file_path(ot->srna, "filepath", NULL,
	                                FILE_MAX, "File Path", 
	                                "Path to an alternative start-up file");
	RNA_def_property_flag(prop, PROP_HIDDEN);

	/* So scripts can use an alternative start-up file without the UI */
	prop = RNA_def_boolean(ot->srna, "load_ui", true, "Load UI",
	                       "Load user interface setup from the .blend file");
	RNA_def_property_flag(prop, PROP_HIDDEN | PROP_SKIP_SAVE);

	/* omit poll to run in background mode */
}

static void WM_OT_read_factory_settings(wmOperatorType *ot)
{
	ot->name = "Load Factory Settings";
	ot->idname = "WM_OT_read_factory_settings";
	ot->description = "Load default file and user preferences";
	
	ot->invoke = WM_operator_confirm;
	ot->exec = wm_homefile_read_exec;
	/* omit poll to run in background mode */
}

/* *************** open file **************** */

/**
 * Wrap #WM_file_read, shared by file reading operators.
 */
static bool wm_file_read_opwrap(bContext *C, const char *filepath, ReportList *reports,
                                const bool autoexec_init)
{
	bool success;

	/* XXX wm in context is not set correctly after WM_file_read -> crash */
	/* do it before for now, but is this correct with multiple windows? */
	WM_event_add_notifier(C, NC_WINDOW, NULL);

	if (autoexec_init) {
		WM_file_autoexec_init(filepath);
	}

	success = WM_file_read(C, filepath, reports);

	return success;
}

/* currently fits in a pointer */
struct FileRuntime {
	bool is_untrusted;
};

static int wm_open_mainfile_invoke(bContext *C, wmOperator *op, const wmEvent *UNUSED(event))
{
	const char *openname = G.main->name;

	if (CTX_wm_window(C) == NULL) {
		/* in rare cases this could happen, when trying to invoke in background
		 * mode on load for example. Don't use poll for this because exec()
		 * can still run without a window */
		BKE_report(op->reports, RPT_ERROR, "Context window not set");
		return OPERATOR_CANCELLED;
	}

	/* if possible, get the name of the most recently used .blend file */
	if (G.recent_files.first) {
		struct RecentFile *recent = G.recent_files.first;
		openname = recent->filepath;
	}

	RNA_string_set(op->ptr, "filepath", openname);
	wm_open_init_load_ui(op, true);
	wm_open_init_use_scripts(op, true);
	op->customdata = NULL;

	WM_event_add_fileselect(C, op);

	return OPERATOR_RUNNING_MODAL;
}

static int wm_open_mainfile_exec(bContext *C, wmOperator *op)
{
	char filepath[FILE_MAX];
	bool success;

	RNA_string_get(op->ptr, "filepath", filepath);

	/* re-use last loaded setting so we can reload a file without changing */
	wm_open_init_load_ui(op, false);
	wm_open_init_use_scripts(op, false);

	if (RNA_boolean_get(op->ptr, "load_ui"))
		G.fileflags &= ~G_FILE_NO_UI;
	else
		G.fileflags |= G_FILE_NO_UI;
		
	if (RNA_boolean_get(op->ptr, "use_scripts"))
		G.f |= G_SCRIPT_AUTOEXEC;
	else
		G.f &= ~G_SCRIPT_AUTOEXEC;
	
	success = wm_file_read_opwrap(C, filepath, op->reports, !(G.f & G_SCRIPT_AUTOEXEC));

	/* for file open also popup for warnings, not only errors */
	BKE_report_print_level_set(op->reports, RPT_WARNING);

	if (success) {
		return OPERATOR_FINISHED;
	}
	else {
		return OPERATOR_CANCELLED;
	}
}

static bool wm_open_mainfile_check(bContext *UNUSED(C), wmOperator *op)
{
	struct FileRuntime *file_info = (struct FileRuntime *)&op->customdata;
	PropertyRNA *prop = RNA_struct_find_property(op->ptr, "use_scripts");
	bool is_untrusted = false;
	char path[FILE_MAX];
	char *lslash;

	RNA_string_get(op->ptr, "filepath", path);

	/* get the dir */
	lslash = (char *)BLI_last_slash(path);
	if (lslash) *(lslash + 1) = '\0';

	if ((U.flag & USER_SCRIPT_AUTOEXEC_DISABLE) == 0) {
		if (BKE_autoexec_match(path) == true) {
			RNA_property_boolean_set(op->ptr, prop, false);
			is_untrusted = true;
		}
	}

	if (file_info) {
		file_info->is_untrusted = is_untrusted;
	}

	return is_untrusted;
}

static void wm_open_mainfile_ui(bContext *UNUSED(C), wmOperator *op)
{
	struct FileRuntime *file_info = (struct FileRuntime *)&op->customdata;
	uiLayout *layout = op->layout;
	uiLayout *col = op->layout;
	const char *autoexec_text;

	uiItemR(layout, op->ptr, "load_ui", 0, NULL, ICON_NONE);

	col = uiLayoutColumn(layout, false);
	if (file_info->is_untrusted) {
		autoexec_text = IFACE_("Trusted Source [Untrusted Path]");
		uiLayoutSetActive(col, false);
		uiLayoutSetEnabled(col, false);
	}
	else {
		autoexec_text = IFACE_("Trusted Source");
	}

	uiItemR(col, op->ptr, "use_scripts", 0, autoexec_text, ICON_NONE);
}

static void WM_OT_open_mainfile(wmOperatorType *ot)
{
	ot->name = "Open Blender File";
	ot->idname = "WM_OT_open_mainfile";
	ot->description = "Open a Blender file";

	ot->invoke = wm_open_mainfile_invoke;
	ot->exec = wm_open_mainfile_exec;
	ot->check = wm_open_mainfile_check;
	ot->ui = wm_open_mainfile_ui;
	/* omit window poll so this can work in background mode */

	WM_operator_properties_filesel(ot, FILE_TYPE_FOLDER | FILE_TYPE_BLENDER, FILE_BLENDER, FILE_OPENFILE,
	                               WM_FILESEL_FILEPATH, FILE_DEFAULTDISPLAY, FILE_SORT_ALPHA);

	RNA_def_boolean(ot->srna, "load_ui", true, "Load UI", "Load user interface setup in the .blend file");
	RNA_def_boolean(ot->srna, "use_scripts", true, "Trusted Source",
	                "Allow .blend file to execute scripts automatically, default available from system preferences");
}


/* *************** revert file **************** */

static int wm_revert_mainfile_exec(bContext *C, wmOperator *op)
{
	bool success;

	wm_open_init_use_scripts(op, false);

	if (RNA_boolean_get(op->ptr, "use_scripts"))
		G.f |= G_SCRIPT_AUTOEXEC;
	else
		G.f &= ~G_SCRIPT_AUTOEXEC;

	success = wm_file_read_opwrap(C, G.main->name, op->reports, !(G.f & G_SCRIPT_AUTOEXEC));

	if (success) {
		return OPERATOR_FINISHED;
	}
	else {
		return OPERATOR_CANCELLED;
	}
}

static int wm_revert_mainfile_poll(bContext *UNUSED(C))
{
	return G.relbase_valid;
}

static void WM_OT_revert_mainfile(wmOperatorType *ot)
{
	ot->name = "Revert";
	ot->idname = "WM_OT_revert_mainfile";
	ot->description = "Reload the saved file";
	ot->invoke = WM_operator_confirm;

	RNA_def_boolean(ot->srna, "use_scripts", true, "Trusted Source",
	                "Allow .blend file to execute scripts automatically, default available from system preferences");

	ot->exec = wm_revert_mainfile_exec;
	ot->poll = wm_revert_mainfile_poll;
}

/* **************** link/append *************** */

static int wm_link_append_poll(bContext *C)
{
	if (WM_operator_winactive(C)) {
		/* linking changes active object which is pretty useful in general,
		 * but which totally confuses edit mode (i.e. it becoming not so obvious
		 * to leave from edit mode and invalid tools in toolbar might be displayed)
		 * so disable link/append when in edit mode (sergey) */
		if (CTX_data_edit_object(C))
			return 0;

		return 1;
	}

	return 0;
}

static int wm_link_append_invoke(bContext *C, wmOperator *op, const wmEvent *UNUSED(event))
{
	if (RNA_struct_property_is_set(op->ptr, "filepath")) {
		return WM_operator_call_notest(C, op);
	}
	else {
		/* XXX TODO solve where to get last linked library from */
		if (G.lib[0] != '\0') {
			RNA_string_set(op->ptr, "filepath", G.lib);
		}
		else if (G.relbase_valid) {
			char path[FILE_MAX];
			BLI_strncpy(path, G.main->name, sizeof(G.main->name));
			BLI_parent_dir(path);
			RNA_string_set(op->ptr, "filepath", path);
		}
		WM_event_add_fileselect(C, op);
		return OPERATOR_RUNNING_MODAL;
	}
}

static short wm_link_append_flag(wmOperator *op)
{
	PropertyRNA *prop;
	short flag = 0;

	if (RNA_boolean_get(op->ptr, "autoselect"))
		flag |= FILE_AUTOSELECT;
	if (RNA_boolean_get(op->ptr, "active_layer"))
		flag |= FILE_ACTIVELAY;
	if ((prop = RNA_struct_find_property(op->ptr, "relative_path")) && RNA_property_boolean_get(op->ptr, prop))
		flag |= FILE_RELPATH;
	if (RNA_boolean_get(op->ptr, "link"))
		flag |= FILE_LINK;
	if (RNA_boolean_get(op->ptr, "instance_groups"))
		flag |= FILE_GROUP_INSTANCE;

	return flag;
}

typedef struct WMLinkAppendDataItem {
	char *name;
	BLI_bitmap *libraries;  /* All libs (from WMLinkAppendData.libraries) to try to load this ID from. */
	int idcode;

	ID *new_id;
	void *customdata;
} WMLinkAppendDataItem;

typedef struct WMLinkAppendData {
	LinkNodePair libraries;
	LinkNodePair items;
	int num_libraries;
	int num_items;
	short flag;

	/* Internal 'private' data */
	MemArena *memarena;
} WMLinkAppendData;

static WMLinkAppendData *wm_link_append_data_new(const int flag)
{
	MemArena *ma = BLI_memarena_new(BLI_MEMARENA_STD_BUFSIZE, __func__);
	WMLinkAppendData *lapp_data = BLI_memarena_calloc(ma, sizeof(*lapp_data));

	lapp_data->flag = flag;
	lapp_data->memarena = ma;

	return lapp_data;
}

static void wm_link_append_data_free(WMLinkAppendData *lapp_data)
{
	BLI_memarena_free(lapp_data->memarena);
}

/* WARNING! *Never* call wm_link_append_data_library_add() after having added some items! */

static void wm_link_append_data_library_add(WMLinkAppendData *lapp_data, const char *libname)
{
	size_t len = strlen(libname) + 1;
	char *libpath = BLI_memarena_alloc(lapp_data->memarena, len);

	BLI_strncpy(libpath, libname, len);
	BLI_linklist_append_arena(&lapp_data->libraries, libpath, lapp_data->memarena);
	lapp_data->num_libraries++;
}

static WMLinkAppendDataItem *wm_link_append_data_item_add(
        WMLinkAppendData *lapp_data, const char *idname, const int idcode, void *customdata)
{
	WMLinkAppendDataItem *item = BLI_memarena_alloc(lapp_data->memarena, sizeof(*item));
	size_t len = strlen(idname) + 1;

	item->name = BLI_memarena_alloc(lapp_data->memarena, len);
	BLI_strncpy(item->name, idname, len);
	item->idcode = idcode;
	item->libraries = BLI_BITMAP_NEW_MEMARENA(lapp_data->memarena, lapp_data->num_libraries);

	item->new_id = NULL;
	item->customdata = customdata;

	BLI_linklist_append_arena(&lapp_data->items, item, lapp_data->memarena);
	lapp_data->num_items++;

	return item;
}
<<<<<<< HEAD

static void wm_link_do(
        WMLinkAppendData *lapp_data, ReportList *reports, Main *bmain, Scene *scene, View3D *v3d,
        const bool use_placeholders, const bool force_indirect)
{
	Main *mainl;
	BlendHandle *bh;
	Library *lib;

	const short flag = lapp_data->flag;

=======

static void wm_link_do(
        WMLinkAppendData *lapp_data, ReportList *reports, Main *bmain, Scene *scene, View3D *v3d)
{
	Main *mainl;
	BlendHandle *bh;
	Library *lib;

	const int flag = lapp_data->flag;

>>>>>>> cdd727b7
	LinkNode *liblink, *itemlink;
	int lib_idx, item_idx;

	BLI_assert(lapp_data->num_items && lapp_data->num_libraries);

	for (lib_idx = 0, liblink = lapp_data->libraries.list; liblink; lib_idx++, liblink = liblink->next) {
		char *libname = liblink->link;

		bh = BLO_blendhandle_from_file(libname, reports);

		if (bh == NULL) {
			/* Unlikely since we just browsed it, but possible
			 * Error reports will have been made by BLO_blendhandle_from_file() */
			continue;
		}

		/* here appending/linking starts */
		mainl = BLO_library_link_begin(bmain, &bh, libname);
		lib = mainl->curlib;
		BLI_assert(lib);
		UNUSED_VARS_NDEBUG(lib);

		if (mainl->versionfile < 250) {
			BKE_reportf(reports, RPT_WARNING,
			            "Linking or appending from a very old .blend file format (%d.%d), no animation conversion will "
			            "be done! You may want to re-save your lib file with current Blender",
			            mainl->versionfile, mainl->subversionfile);
		}

		/* For each lib file, we try to link all items belonging to that lib,
		 * and tag those successful to not try to load them again with the other libs. */
		for (item_idx = 0, itemlink = lapp_data->items.list; itemlink; item_idx++, itemlink = itemlink->next) {
			WMLinkAppendDataItem *item = itemlink->link;
			ID *new_id;

			if (!BLI_BITMAP_TEST(item->libraries, lib_idx)) {
				continue;
			}

<<<<<<< HEAD
			new_id = BLO_library_link_named_part_ex(
			             mainl, &bh, item->name, item->idcode, flag, scene, v3d, use_placeholders, force_indirect);
=======
			new_id = BLO_library_link_named_part_ex(mainl, &bh, item->name, item->idcode, flag, scene, v3d);
>>>>>>> cdd727b7
			if (new_id) {
				/* If the link is sucessful, clear item's libs 'todo' flags.
				 * This avoids trying to link same item with other libraries to come. */
				BLI_BITMAP_SET_ALL(item->libraries, false, lapp_data->num_libraries);
				item->new_id = new_id;
			}
		}

		BLO_library_link_end(mainl, &bh, flag, scene, v3d);
		BLO_blendhandle_close(bh);
	}
}

static int wm_link_append_exec(bContext *C, wmOperator *op)
{
	Main *bmain = CTX_data_main(C);
	Scene *scene = CTX_data_scene(C);
	PropertyRNA *prop;
	WMLinkAppendData *lapp_data;
	char path[FILE_MAX_LIBEXTRA], root[FILE_MAXDIR], libname[FILE_MAX], relname[FILE_MAX];
	char *group, *name;
	int totfiles = 0;
	short flag;

	RNA_string_get(op->ptr, "filename", relname);
	RNA_string_get(op->ptr, "directory", root);

	BLI_join_dirfile(path, sizeof(path), root, relname);

	/* test if we have a valid data */
	if (!BLO_library_path_explode(path, libname, &group, &name)) {
		BKE_reportf(op->reports, RPT_ERROR, "'%s': not a library", path);
		return OPERATOR_CANCELLED;
	}
	else if (!group) {
		BKE_reportf(op->reports, RPT_ERROR, "'%s': nothing indicated", path);
		return OPERATOR_CANCELLED;
	}
	else if (BLI_path_cmp(bmain->name, libname) == 0) {
		BKE_reportf(op->reports, RPT_ERROR, "'%s': cannot use current file as library", path);
		return OPERATOR_CANCELLED;
	}

	/* check if something is indicated for append/link */
	prop = RNA_struct_find_property(op->ptr, "files");
	if (prop) {
		totfiles = RNA_property_collection_length(op->ptr, prop);
		if (totfiles == 0) {
			if (!name) {
				BKE_reportf(op->reports, RPT_ERROR, "'%s': nothing indicated", path);
				return OPERATOR_CANCELLED;
			}
		}
	}
	else if (!name) {
		BKE_reportf(op->reports, RPT_ERROR, "'%s': nothing indicated", path);
		return OPERATOR_CANCELLED;
	}

	flag = wm_link_append_flag(op);

	/* sanity checks for flag */
	if (scene && scene->id.lib) {
		BKE_reportf(op->reports, RPT_WARNING,
		            "Scene '%s' is linked, instanciation of objects & groups is disabled", scene->id.name + 2);
		flag &= ~FILE_GROUP_INSTANCE;
		scene = NULL;
	}

	/* from here down, no error returns */

	if (scene && RNA_boolean_get(op->ptr, "autoselect")) {
		BKE_scene_base_deselect_all(scene);
	}
	
	/* tag everything, all untagged data can be made local
	 * its also generally useful to know what is new
	 *
	 * take extra care BKE_main_id_flag_all(bmain, LIB_PRE_EXISTING, false) is called after! */
	BKE_main_id_flag_all(bmain, LIB_PRE_EXISTING, true);

	/* We define our working data...
	 * Note that here, each item 'uses' one library, and only one. */
	lapp_data = wm_link_append_data_new(flag);
	if (totfiles != 0) {
		GHash *libraries = BLI_ghash_new(BLI_ghashutil_strhash_p, BLI_ghashutil_strcmp, __func__);
		int lib_idx = 0;
<<<<<<< HEAD
=======

		RNA_BEGIN (op->ptr, itemptr, "files")
		{
			RNA_string_get(&itemptr, "name", relname);

			BLI_join_dirfile(path, sizeof(path), root, relname);

			if (BLO_library_path_explode(path, libname, &group, &name)) {
				if (!group || !name) {
					continue;
				}

				if (!BLI_ghash_haskey(libraries, libname)) {
					BLI_ghash_insert(libraries, BLI_strdup(libname), SET_INT_IN_POINTER(lib_idx));
					lib_idx++;
					wm_link_append_data_library_add(lapp_data, libname);
				}
			}
		}
		RNA_END;
>>>>>>> cdd727b7

		RNA_BEGIN (op->ptr, itemptr, "files")
		{
			RNA_string_get(&itemptr, "name", relname);
<<<<<<< HEAD

			BLI_join_dirfile(path, sizeof(path), root, relname);

			if (BLO_library_path_explode(path, libname, &group, &name)) {
				if (!group || !name) {
					continue;
				}

				if (!BLI_ghash_haskey(libraries, libname)) {
					BLI_ghash_insert(libraries, BLI_strdup(libname), SET_INT_IN_POINTER(lib_idx));
					lib_idx++;
					wm_link_append_data_library_add(lapp_data, libname);
				}
			}
		}
		RNA_END;

		RNA_BEGIN (op->ptr, itemptr, "files")
		{
			RNA_string_get(&itemptr, "name", relname);
=======
>>>>>>> cdd727b7

			BLI_join_dirfile(path, sizeof(path), root, relname);

			if (BLO_library_path_explode(path, libname, &group, &name)) {
				WMLinkAppendDataItem *item;
				if (!group || !name) {
					printf("skipping %s\n", path);
					continue;
				}

				lib_idx = GET_INT_FROM_POINTER(BLI_ghash_lookup(libraries, libname));

				item = wm_link_append_data_item_add(lapp_data, name, BKE_idcode_from_name(group), NULL);
				BLI_BITMAP_ENABLE(item->libraries, lib_idx);
			}
		}
		RNA_END;

		BLI_ghash_free(libraries, MEM_freeN, NULL);
	}
	else {
		WMLinkAppendDataItem *item;

		wm_link_append_data_library_add(lapp_data, libname);
		item = wm_link_append_data_item_add(lapp_data, name, BKE_idcode_from_name(group), NULL);
		BLI_BITMAP_ENABLE(item->libraries, 0);
	}

	/* XXX We'd need re-entrant locking on Main for this to work... */
	/* BKE_main_lock(bmain); */

<<<<<<< HEAD
	wm_link_do(lapp_data, op->reports, bmain, scene, CTX_wm_view3d(C), false, false);

	/* BKE_main_unlock(bmain); */

	wm_link_append_data_free(lapp_data);

	/* mark all library linked objects to be updated */
	BKE_main_lib_objects_recalc_all(bmain);
	IMB_colormanagement_check_file_config(bmain);

=======
	wm_link_do(lapp_data, op->reports, bmain, scene, CTX_wm_view3d(C));

	/* BKE_main_unlock(bmain); */

	wm_link_append_data_free(lapp_data);

	/* mark all library linked objects to be updated */
	BKE_main_lib_objects_recalc_all(bmain);
	IMB_colormanagement_check_file_config(bmain);

>>>>>>> cdd727b7
	/* append, rather than linking */
	if ((flag & FILE_LINK) == 0) {
		BKE_library_make_local(bmain, NULL, true);
	}

	/* important we unset, otherwise these object wont
	 * link into other scenes from this blend file */
	BKE_main_id_flag_all(bmain, LIB_PRE_EXISTING, false);

	/* recreate dependency graph to include new objects */
	DAG_scene_relations_rebuild(bmain, scene);
	
	/* free gpu materials, some materials depend on existing objects, such as lamps so freeing correctly refreshes */
	GPU_materials_free();

	/* XXX TODO: align G.lib with other directory storage (like last opened image etc...) */
	BLI_strncpy(G.lib, root, FILE_MAX);

	WM_event_add_notifier(C, NC_WINDOW, NULL);

	return OPERATOR_FINISHED;
}

static void wm_link_append_properties_common(wmOperatorType *ot, bool is_link)
{
	PropertyRNA *prop;

	/* better not save _any_ settings for this operator */
	/* properties */
	prop = RNA_def_boolean(ot->srna, "link", is_link,
	                       "Link", "Link the objects or datablocks rather than appending");
	RNA_def_property_flag(prop, PROP_SKIP_SAVE | PROP_HIDDEN);
	prop = RNA_def_boolean(ot->srna, "autoselect", true,
	                       "Select", "Select new objects");
	RNA_def_property_flag(prop, PROP_SKIP_SAVE);
	prop = RNA_def_boolean(ot->srna, "active_layer", true,
	                       "Active Layer", "Put new objects on the active layer");
	RNA_def_property_flag(prop, PROP_SKIP_SAVE);
	prop = RNA_def_boolean(ot->srna, "instance_groups", is_link,
	                       "Instance Groups", "Create Dupli-Group instances for each group");
	RNA_def_property_flag(prop, PROP_SKIP_SAVE);
}

static void WM_OT_link(wmOperatorType *ot)
{
	ot->name = "Link from Library";
	ot->idname = "WM_OT_link";
	ot->description = "Link from a Library .blend file";
	
	ot->invoke = wm_link_append_invoke;
	ot->exec = wm_link_append_exec;
	ot->poll = wm_link_append_poll;
	
	ot->flag |= OPTYPE_UNDO;

	WM_operator_properties_filesel(
	        ot, FILE_TYPE_FOLDER | FILE_TYPE_BLENDER | FILE_TYPE_BLENDERLIB, FILE_LOADLIB, FILE_OPENFILE,
	        WM_FILESEL_FILEPATH | WM_FILESEL_DIRECTORY | WM_FILESEL_FILENAME | WM_FILESEL_RELPATH | WM_FILESEL_FILES,
	        FILE_DEFAULTDISPLAY, FILE_SORT_ALPHA);
	
	wm_link_append_properties_common(ot, true);
}

static void WM_OT_append(wmOperatorType *ot)
{
	ot->name = "Append from Library";
	ot->idname = "WM_OT_append";
	ot->description = "Append from a Library .blend file";

	ot->invoke = wm_link_append_invoke;
	ot->exec = wm_link_append_exec;
	ot->poll = wm_link_append_poll;

	ot->flag |= OPTYPE_UNDO;

	WM_operator_properties_filesel(
		ot, FILE_TYPE_FOLDER | FILE_TYPE_BLENDER | FILE_TYPE_BLENDERLIB, FILE_LOADLIB, FILE_OPENFILE,
		WM_FILESEL_FILEPATH | WM_FILESEL_DIRECTORY | WM_FILESEL_FILENAME | WM_FILESEL_FILES,
		FILE_DEFAULTDISPLAY, FILE_SORT_ALPHA);

	wm_link_append_properties_common(ot, false);
}


static int wm_lib_relocate_invoke(bContext *C, wmOperator *op, const wmEvent *UNUSED(event))
{
	Library *lib;
	char lib_name[MAX_NAME];

	RNA_string_get(op->ptr, "library", lib_name);
	lib = (Library *)BKE_libblock_find_name_ex(CTX_data_main(C), ID_LI, lib_name);

	if (lib) {
		if (lib->parent) {
			BKE_reportf(op->reports, RPT_ERROR_INVALID_INPUT,
			            "Cannot relocate indirectly linked library '%s'", lib->filepath);
			return OPERATOR_CANCELLED;
		}
		RNA_string_set(op->ptr, "filepath", lib->filepath);

		WM_event_add_fileselect(C, op);

		return OPERATOR_RUNNING_MODAL;
	}

	return OPERATOR_CANCELLED;
}

static int wm_lib_relocate_exec_do(bContext *C, wmOperator *op, const bool reload)
{
	Library *lib;
	char lib_name[MAX_NAME];

	RNA_string_get(op->ptr, "library", lib_name);
	lib = (Library *)BKE_libblock_find_name_ex(CTX_data_main(C), ID_LI, lib_name);

	if (lib) {
		Main *bmain = CTX_data_main(C);
		Scene *scene = CTX_data_scene(C);
		PropertyRNA *prop;
		WMLinkAppendData *lapp_data;

		ListBase *lbarray[MAX_LIBARRAY];
		int lba_idx;

		LinkNode *itemlink;
		int item_idx;

		int num_ids;
		char path[FILE_MAX], root[FILE_MAXDIR], libname[FILE_MAX], relname[FILE_MAX];
		short flag = 0;

		if (RNA_boolean_get(op->ptr, "relative_path")) {
			flag |= FILE_RELPATH;
		}

		if (lib->parent && !reload) {
			BKE_reportf(op->reports, RPT_ERROR_INVALID_INPUT,
			            "Cannot relocate indirectly linked library '%s'", lib->filepath);
			return OPERATOR_CANCELLED;
		}

		RNA_string_get(op->ptr, "directory", root);
		RNA_string_get(op->ptr, "filename", libname);

		if (!BLO_has_bfile_extension(libname)) {
			BKE_report(op->reports, RPT_ERROR, "Not a library");
			return OPERATOR_CANCELLED;
		}

		BLI_join_dirfile(path, sizeof(path), root, libname);

		if (BLI_path_cmp(lib->filepath, path) == 0) {
			printf("We are supposed to reload '%s' lib (%d)...\n", lib->filepath, lib->id.us);

			lapp_data = wm_link_append_data_new(flag);
			wm_link_append_data_library_add(lapp_data, path);

			BKE_main_lock(bmain);

			lba_idx = set_listbasepointers(bmain, lbarray);
			while (lba_idx--) {
				ID *id = lbarray[lba_idx]->first;
				const int idcode = id ? GS(id->name) : 0;

				for (; id; id = id->next) {
					if (id->lib == lib) {
						WMLinkAppendDataItem *item;

						/* We remove it from current Main, and add it to items to link... */
						/* Note that non-linkable IDs (like e.g. shapekeys) are also explicitely linked here... */
						BLI_remlink(lbarray[lba_idx], id);
						item = wm_link_append_data_item_add(lapp_data, id->name + 2, idcode, id);
						BLI_BITMAP_SET_ALL(item->libraries, true, lapp_data->num_libraries);

						printf("\tdatablock to seek for: %s\n", id->name);
					}
				}
			}

			BKE_main_id_flag_all(bmain, LIB_PRE_EXISTING, true);

			/* XXX For now, locking is not reentrant so it's not safe to call core linking code with locked Main. */
			BKE_main_unlock(bmain);

			/* We do not want any instanciation here! */
			wm_link_do(lapp_data, op->reports, bmain, NULL, NULL, true, true);

			BKE_main_lock(bmain);

			/* We add back old id to bmain.
			 * We need to do this in a first, separated loop, otherwise some of those may not be handled by
			 * ID remapping, which means they would still reference old data to be deleted... */
			for (item_idx = 0, itemlink = lapp_data->items.list; itemlink; item_idx++, itemlink = itemlink->next) {
				WMLinkAppendDataItem *item = itemlink->link;
				ID *old_id = item->customdata;

				BLI_assert(old_id);
				BLI_addtail(which_libbase(bmain, GS(old_id->name)), old_id);
			}

			for (item_idx = 0, itemlink = lapp_data->items.list; itemlink; item_idx++, itemlink = itemlink->next) {
				WMLinkAppendDataItem *item = itemlink->link;
				ID *old_id = item->customdata;
				ID *new_id = item->new_id;

				/* Since we asked for placeholders in case of missing IDs, we expect to always get a valid one. */
				BLI_assert(new_id);
				if (new_id) {
					printf("before remap, old_id users: %d (%p), new_id users: %d (%p)\n", old_id->us, old_id->lib, new_id->us, new_id->lib);
					/* Note that here, we also want to replace indirect usages. */
					BKE_libblock_remap_locked(bmain, old_id, new_id, false);

					if (old_id->flag & LIB_FAKEUSER) {
						old_id->flag &= ~LIB_FAKEUSER;
						old_id->us--;
						new_id->flag |= LIB_FAKEUSER;
						new_id->us++;
					}

					printf("after remap, old_id users: %d, new_id users: %d\n", old_id->us, new_id->us);

					/* In some cases, new_id might become direct link, remove parent of library in this case. */
					if (new_id->lib->parent && (new_id->flag & LIB_INDIRECT) == 0) {
						BLI_assert(0);  /* Should not happen in reload case... */
						new_id->lib->parent = NULL;
					}
				}

				if (old_id->us > 0 && new_id) {
					size_t len = strlen(old_id->name);

					/* XXX TODO This is utterly weak!!! */
					if (len > MAX_ID_NAME - 3 && old_id->name[len - 4] == '.') {
						old_id->name[len - 6] = '.';
						old_id->name[len - 5] = 'P';
					}
					else {
						len = MIN2(len, MAX_ID_NAME - 3);
						old_id->name[len] = '.';
						old_id->name[len + 1] = 'P';
						old_id->name[len + 2] = '\0';
					}

					id_sort_by_name(which_libbase(bmain, GS(old_id->name)), old_id);

					BKE_reportf(op->reports, RPT_WARNING,
					            "Lib Reload: Replacing all references to old datablock '%s' by reloaded one failed, "
					            "old (%d remaining users) one had to be kept and was renamed to '%s'",
					            new_id->name, old_id->us, old_id->name);
				}
			}

			BKE_main_unlock(bmain);

			for (item_idx = 0, itemlink = lapp_data->items.list; itemlink; item_idx++, itemlink = itemlink->next) {
				WMLinkAppendDataItem *item = itemlink->link;
				ID *old_id = item->customdata;

				printf("%p\n", old_id);

				if (old_id->us == 0) {
					BKE_libblock_free(bmain, old_id);
					num_ids--;
				}
			}

			wm_link_append_data_free(lapp_data);
		}
		else {
			int totfiles = 0;

			printf("We are supposed to relocate '%s' lib to new '%s' one...\n", lib->filepath, libname);

			/* Check if something is indicated for relocate. */
			prop = RNA_struct_find_property(op->ptr, "files");
			if (prop) {
				totfiles = RNA_property_collection_length(op->ptr, prop);
				if (totfiles == 0) {
					if (!libname[0]) {
						BKE_report(op->reports, RPT_ERROR, "Nothing indicated");
						return OPERATOR_CANCELLED;
					}
				}
			}

			lapp_data = wm_link_append_data_new(flag);

			if (totfiles) {
				RNA_BEGIN (op->ptr, itemptr, "files")
				{
					RNA_string_get(&itemptr, "name", relname);

					BLI_join_dirfile(path, sizeof(path), root, relname);

					if (BLI_path_cmp(path, lib->filepath) == 0 || !BLO_has_bfile_extension(relname)) {
						continue;
					}

					printf("\t candidate new lib to reload datablocks from: %s\n", path);
					wm_link_append_data_library_add(lapp_data, path);
				}
				RNA_END;
			}
			else {
				printf("\t candidate new lib to reload datablocks from: %s\n", path);
				wm_link_append_data_library_add(lapp_data, path);
			}

			BKE_main_lock(bmain);

			lba_idx = set_listbasepointers(bmain, lbarray);
			while (lba_idx--) {
				ID *id = lbarray[lba_idx]->first;
				const int idcode = id ? GS(id->name) : 0;

				if (!id || !BKE_idcode_is_linkable(idcode)) {
					continue;
				}
				for (; id; id = id->next) {
					if (id->lib == lib) {
						WMLinkAppendDataItem *item = wm_link_append_data_item_add(lapp_data, id->name + 2, idcode, id);
						BLI_BITMAP_SET_ALL(item->libraries, true, lapp_data->num_libraries);

						printf("\tdatablock to seek for: %s\n", id->name);
					}
				}
			}

			BKE_main_id_flag_all(bmain, LIB_PRE_EXISTING, true);

			/* We do not want any instanciation here! */
			wm_link_do(lapp_data, op->reports, bmain, NULL, NULL, false, false);

			for (item_idx = 0, itemlink = lapp_data->items.list; itemlink; item_idx++, itemlink = itemlink->next) {
				WMLinkAppendDataItem *item = itemlink->link;
				ID *old_id = item->customdata;
				ID *new_id = item->new_id;

				BLI_assert(old_id);
				if (new_id) {
					printf("before remap, old_id users: %d, new_id users: %d\n", old_id->us, new_id->us);
					BKE_libblock_remap_locked(bmain, old_id, new_id, true);

					if (old_id->flag & LIB_FAKEUSER) {
						old_id->flag &= ~LIB_FAKEUSER;
						old_id->us--;
						new_id->flag |= LIB_FAKEUSER;
						new_id->us++;
					}

					printf("after remap, old_id users: %d, new_id users: %d\n", old_id->us, new_id->us);

					/* In some cases, new_id might become direct link, remove parent of library in this case. */
					if (new_id->lib->parent && (new_id->flag & LIB_INDIRECT) == 0) {
						new_id->lib->parent = NULL;
					}
				}
			}

			BKE_main_unlock(bmain);

			num_ids = lapp_data->num_items;
			for (item_idx = 0, itemlink = lapp_data->items.list; itemlink; item_idx++, itemlink = itemlink->next) {
				WMLinkAppendDataItem *item = itemlink->link;
				ID *old_id = item->customdata;

				if (old_id->us == 0) {
					BKE_libblock_free(bmain, old_id);
					num_ids--;
				}
			}

			if (num_ids == 0) {
				/* Nothing uses old lib anymore, we can get rid of it. */
				lib->id.us--;
				if (lib->id.us == 0) {
					BKE_libblock_free(bmain, (ID *)lib);
				}
			}

			wm_link_append_data_free(lapp_data);
		}

		/* Some datablocks can get reloaded/replaced 'silently' because they are not likable (shape keys e.g.),
		 * wo we need another loop here to clear old ones if possible. */
		lba_idx = set_listbasepointers(bmain, lbarray);
		while (lba_idx--) {
			ID *id = lbarray[lba_idx]->first;

			for (; id; id = id->next) {
				if (id->lib == lib && (id->flag & LIB_PRE_EXISTING) && id->us == 0) {
					BKE_libblock_free(bmain, id);
				}
			}
		}

		BKE_main_lib_objects_recalc_all(bmain);
		IMB_colormanagement_check_file_config(bmain);

		/* important we unset, otherwise these object wont
		 * link into other scenes from this blend file */
		BKE_main_id_flag_all(bmain, LIB_PRE_EXISTING, false);

		/* recreate dependency graph to include new objects */
		DAG_scene_relations_rebuild(bmain, scene);

		/* free gpu materials, some materials depend on existing objects, such as lamps so freeing correctly refreshes */
		GPU_materials_free();

		/* XXX TODO: align G.lib with other directory storage (like last opened image etc...) */
		BLI_strncpy(G.lib, root, FILE_MAX);

		WM_event_add_notifier(C, NC_WINDOW, NULL);

		return OPERATOR_FINISHED;
	}

	return OPERATOR_CANCELLED;
}

static int wm_lib_relocate_exec(bContext *C, wmOperator *op)
{
	return wm_lib_relocate_exec_do(C, op, false);
}

static void WM_OT_lib_relocate(wmOperatorType *ot)
{
	PropertyRNA *prop;

	ot->name = "Relocate Library";
	ot->idname = "WM_OT_lib_relocate";
	ot->description = "Relocate the given library to one or several others";

	ot->invoke = wm_lib_relocate_invoke;
	ot->exec = wm_lib_relocate_exec;

	ot->flag |= OPTYPE_UNDO;

	prop = RNA_def_string(ot->srna, "library", NULL, MAX_NAME, "Library", "Library to relocate");
	RNA_def_property_flag(prop, PROP_HIDDEN);

	WM_operator_properties_filesel(
	            ot, FILE_TYPE_FOLDER | FILE_TYPE_BLENDER, FILE_BLENDER, FILE_OPENFILE,
	            WM_FILESEL_FILEPATH | WM_FILESEL_DIRECTORY | WM_FILESEL_FILENAME | WM_FILESEL_FILES | WM_FILESEL_RELPATH,
	            FILE_DEFAULTDISPLAY, FILE_SORT_ALPHA);
}

static int wm_lib_reload_exec(bContext *C, wmOperator *op)
{
	return wm_lib_relocate_exec_do(C, op, true);
}

static void WM_OT_lib_reload(wmOperatorType *ot)
{
	PropertyRNA *prop;

	ot->name = "Reload Library";
	ot->idname = "WM_OT_lib_reload";
	ot->description = "Reload the given library";

	ot->exec = wm_lib_reload_exec;

	ot->flag |= OPTYPE_UNDO;

	prop = RNA_def_string(ot->srna, "library", NULL, MAX_NAME, "Library", "Library to relocate");
	RNA_def_property_flag(prop, PROP_HIDDEN);

	WM_operator_properties_filesel(
	            ot, FILE_TYPE_FOLDER | FILE_TYPE_BLENDER, FILE_BLENDER, FILE_OPENFILE,
	            WM_FILESEL_FILEPATH | WM_FILESEL_DIRECTORY | WM_FILESEL_FILENAME | WM_FILESEL_RELPATH,
	            FILE_DEFAULTDISPLAY, FILE_SORT_ALPHA);
}

/* *************** recover last session **************** */

void WM_recover_last_session(bContext *C, ReportList *reports)
{
	char filepath[FILE_MAX];
	
	BLI_make_file_string("/", filepath, BKE_tempdir_base(), BLENDER_QUIT_FILE);
	/* if reports==NULL, it's called directly without operator, we add a quick check here */
	if (reports || BLI_exists(filepath)) {
		G.fileflags |= G_FILE_RECOVER;
		
		wm_file_read_opwrap(C, filepath, reports, true);
	
		G.fileflags &= ~G_FILE_RECOVER;
		
		/* XXX bad global... fixme */
		if (G.main->name[0])
			G.file_loaded = 1;	/* prevents splash to show */
		else {
			G.relbase_valid = 0;
			G.save_over = 0;    /* start with save preference untitled.blend */
		}

	}
}

static int wm_recover_last_session_exec(bContext *C, wmOperator *op)
{
	WM_recover_last_session(C, op->reports);
	return OPERATOR_FINISHED;
}

static void WM_OT_recover_last_session(wmOperatorType *ot)
{
	ot->name = "Recover Last Session";
	ot->idname = "WM_OT_recover_last_session";
	ot->description = "Open the last closed file (\"" BLENDER_QUIT_FILE "\")";
	ot->invoke = WM_operator_confirm;
	
	ot->exec = wm_recover_last_session_exec;
}

/* *************** recover auto save **************** */

static int wm_recover_auto_save_exec(bContext *C, wmOperator *op)
{
	char filepath[FILE_MAX];
	bool success;

	RNA_string_get(op->ptr, "filepath", filepath);

	G.fileflags |= G_FILE_RECOVER;

	success = wm_file_read_opwrap(C, filepath, op->reports, true);

	G.fileflags &= ~G_FILE_RECOVER;
	
	if (success) {
		return OPERATOR_FINISHED;
	}
	else {
		return OPERATOR_CANCELLED;
	}
}

static int wm_recover_auto_save_invoke(bContext *C, wmOperator *op, const wmEvent *UNUSED(event))
{
	char filename[FILE_MAX];

	wm_autosave_location(filename);
	RNA_string_set(op->ptr, "filepath", filename);
	WM_event_add_fileselect(C, op);

	return OPERATOR_RUNNING_MODAL;
}

static void WM_OT_recover_auto_save(wmOperatorType *ot)
{
	ot->name = "Recover Auto Save";
	ot->idname = "WM_OT_recover_auto_save";
	ot->description = "Open an automatically saved file to recover it";
	
	ot->exec = wm_recover_auto_save_exec;
	ot->invoke = wm_recover_auto_save_invoke;

	WM_operator_properties_filesel(ot, FILE_TYPE_BLENDER, FILE_BLENDER, FILE_OPENFILE,
	                               WM_FILESEL_FILEPATH, FILE_LONGDISPLAY, FILE_SORT_TIME);
}

/* *************** save file as **************** */

static void wm_filepath_default(char *filepath)
{
	if (G.save_over == false) {
		BLI_ensure_filename(filepath, FILE_MAX, "untitled.blend");
	}
}

static void save_set_compress(wmOperator *op)
{
	PropertyRNA *prop;

	prop = RNA_struct_find_property(op->ptr, "compress");
	if (!RNA_property_is_set(op->ptr, prop)) {
		if (G.save_over) {  /* keep flag for existing file */
			RNA_property_boolean_set(op->ptr, prop, (G.fileflags & G_FILE_COMPRESS) != 0);
		}
		else {  /* use userdef for new file */
			RNA_property_boolean_set(op->ptr, prop, (U.flag & USER_FILECOMPRESS) != 0);
		}
	}
}

static void save_set_filepath(wmOperator *op)
{
	PropertyRNA *prop;
	char name[FILE_MAX];

	prop = RNA_struct_find_property(op->ptr, "filepath");
	if (!RNA_property_is_set(op->ptr, prop)) {
		/* if not saved before, get the name of the most recently used .blend file */
		if (G.main->name[0] == 0 && G.recent_files.first) {
			struct RecentFile *recent = G.recent_files.first;
			BLI_strncpy(name, recent->filepath, FILE_MAX);
		}
		else {
			BLI_strncpy(name, G.main->name, FILE_MAX);
		}

		wm_filepath_default(name);
		RNA_property_string_set(op->ptr, prop, name);
	}
}

static int wm_save_as_mainfile_invoke(bContext *C, wmOperator *op, const wmEvent *UNUSED(event))
{

	save_set_compress(op);
	save_set_filepath(op);
	
	WM_event_add_fileselect(C, op);

	return OPERATOR_RUNNING_MODAL;
}

/* function used for WM_OT_save_mainfile too */
static int wm_save_as_mainfile_exec(bContext *C, wmOperator *op)
{
	char path[FILE_MAX];
	int fileflags;

	save_set_compress(op);
	
	if (RNA_struct_property_is_set(op->ptr, "filepath")) {
		RNA_string_get(op->ptr, "filepath", path);
	}
	else {
		BLI_strncpy(path, G.main->name, FILE_MAX);
		wm_filepath_default(path);
	}
	
	fileflags = G.fileflags & ~G_FILE_USERPREFS;

	/* set compression flag */
	BKE_BIT_TEST_SET(fileflags, RNA_boolean_get(op->ptr, "compress"),
	                 G_FILE_COMPRESS);
	BKE_BIT_TEST_SET(fileflags, RNA_boolean_get(op->ptr, "relative_remap"),
	                 G_FILE_RELATIVE_REMAP);
	BKE_BIT_TEST_SET(fileflags,
	                 (RNA_struct_property_is_set(op->ptr, "copy") &&
	                  RNA_boolean_get(op->ptr, "copy")),
	                 G_FILE_SAVE_COPY);

#ifdef USE_BMESH_SAVE_AS_COMPAT
	BKE_BIT_TEST_SET(fileflags,
	                 (RNA_struct_find_property(op->ptr, "use_mesh_compat") &&
	                  RNA_boolean_get(op->ptr, "use_mesh_compat")),
	                 G_FILE_MESH_COMPAT);
#else
#  error "don't remove by accident"
#endif

	if (wm_file_write(C, path, fileflags, op->reports) != 0)
		return OPERATOR_CANCELLED;

	WM_event_add_notifier(C, NC_WM | ND_FILESAVE, NULL);

	return OPERATOR_FINISHED;
}

/* function used for WM_OT_save_mainfile too */
static bool blend_save_check(bContext *UNUSED(C), wmOperator *op)
{
	char filepath[FILE_MAX];
	RNA_string_get(op->ptr, "filepath", filepath);
	if (!BLO_has_bfile_extension(filepath)) {
		/* some users would prefer BLI_replace_extension(),
		 * we keep getting nitpicking bug reports about this - campbell */
		BLI_ensure_extension(filepath, FILE_MAX, ".blend");
		RNA_string_set(op->ptr, "filepath", filepath);
		return true;
	}
	return false;
}

static void WM_OT_save_as_mainfile(wmOperatorType *ot)
{
	PropertyRNA *prop;

	ot->name = "Save As Blender File";
	ot->idname = "WM_OT_save_as_mainfile";
	ot->description = "Save the current file in the desired location";
	
	ot->invoke = wm_save_as_mainfile_invoke;
	ot->exec = wm_save_as_mainfile_exec;
	ot->check = blend_save_check;
	/* omit window poll so this can work in background mode */

	WM_operator_properties_filesel(ot, FILE_TYPE_FOLDER | FILE_TYPE_BLENDER, FILE_BLENDER, FILE_SAVE,
	                               WM_FILESEL_FILEPATH, FILE_DEFAULTDISPLAY, FILE_SORT_ALPHA);
	RNA_def_boolean(ot->srna, "compress", false, "Compress", "Write compressed .blend file");
	RNA_def_boolean(ot->srna, "relative_remap", true, "Remap Relative",
	                "Remap relative paths when saving in a different directory");
	prop = RNA_def_boolean(ot->srna, "copy", false, "Save Copy",
	                "Save a copy of the actual working state but does not make saved file active");
	RNA_def_property_flag(prop, PROP_SKIP_SAVE);
#ifdef USE_BMESH_SAVE_AS_COMPAT
	RNA_def_boolean(ot->srna, "use_mesh_compat", false, "Legacy Mesh Format",
	                "Save using legacy mesh format (no ngons) - WARNING: only saves tris and quads, other ngons will "
	                "be lost (no implicit triangulation)");
#endif
}

/* *************** save file directly ******** */

static int wm_save_mainfile_invoke(bContext *C, wmOperator *op, const wmEvent *UNUSED(event))
{
	int ret;
	
	/* cancel if no active window */
	if (CTX_wm_window(C) == NULL)
		return OPERATOR_CANCELLED;

	save_set_compress(op);
	save_set_filepath(op);

	/* if we're saving for the first time and prefer relative paths - any existing paths will be absolute,
	 * enable the option to remap paths to avoid confusion [#37240] */
	if ((G.relbase_valid == false) && (U.flag & USER_RELPATHS)) {
		PropertyRNA *prop = RNA_struct_find_property(op->ptr, "relative_remap");
		if (!RNA_property_is_set(op->ptr, prop)) {
			RNA_property_boolean_set(op->ptr, prop, true);
		}
	}

	if (G.save_over) {
		char path[FILE_MAX];

		RNA_string_get(op->ptr, "filepath", path);
		if (BLI_exists(path)) {
			ret = WM_operator_confirm_message_ex(C, op, IFACE_("Save Over?"), ICON_QUESTION, path);
		}
		else {
			ret = wm_save_as_mainfile_exec(C, op);
		}
	}
	else {
		WM_event_add_fileselect(C, op);
		ret = OPERATOR_RUNNING_MODAL;
	}
	
	return ret;
}

static void WM_OT_save_mainfile(wmOperatorType *ot)
{
	ot->name = "Save Blender File";
	ot->idname = "WM_OT_save_mainfile";
	ot->description = "Save the current Blender file";
	
	ot->invoke = wm_save_mainfile_invoke;
	ot->exec = wm_save_as_mainfile_exec;
	ot->check = blend_save_check;
	/* omit window poll so this can work in background mode */
	
	WM_operator_properties_filesel(ot, FILE_TYPE_FOLDER | FILE_TYPE_BLENDER, FILE_BLENDER, FILE_SAVE,
	                               WM_FILESEL_FILEPATH, FILE_DEFAULTDISPLAY, FILE_SORT_ALPHA);
	RNA_def_boolean(ot->srna, "compress", false, "Compress", "Write compressed .blend file");
	RNA_def_boolean(ot->srna, "relative_remap", false, "Remap Relative",
	                "Remap relative paths when saving in a different directory");
}

static void WM_OT_window_fullscreen_toggle(wmOperatorType *ot)
{
	ot->name = "Toggle Window Fullscreen";
	ot->idname = "WM_OT_window_fullscreen_toggle";
	ot->description = "Toggle the current window fullscreen";

	ot->exec = wm_window_fullscreen_toggle_exec;
	ot->poll = WM_operator_winactive;
}

static int wm_exit_blender_exec(bContext *C, wmOperator *op)
{
	WM_operator_free(op);
	
	WM_exit(C);
	
	return OPERATOR_FINISHED;
}

static void WM_OT_quit_blender(wmOperatorType *ot)
{
	ot->name = "Quit Blender";
	ot->idname = "WM_OT_quit_blender";
	ot->description = "Quit Blender";

	ot->invoke = WM_operator_confirm;
	ot->exec = wm_exit_blender_exec;
}

/* *********************** */

#if defined(WIN32)

static int wm_console_toggle_exec(bContext *UNUSED(C), wmOperator *UNUSED(op))
{
	GHOST_toggleConsole(2);
	return OPERATOR_FINISHED;
}

static void WM_OT_console_toggle(wmOperatorType *ot)
{
	/* XXX Have to mark these for xgettext, as under linux they do not exists... */
	ot->name = CTX_N_(BLT_I18NCONTEXT_OPERATOR_DEFAULT, "Toggle System Console");
	ot->idname = "WM_OT_console_toggle";
	ot->description = N_("Toggle System Console");
	
	ot->exec = wm_console_toggle_exec;
	ot->poll = WM_operator_winactive;
}

#endif

/* ************ default paint cursors, draw always around cursor *********** */
/*
 * - returns handler to free
 * - poll(bContext): returns 1 if draw should happen
 * - draw(bContext): drawing callback for paint cursor
 */

void *WM_paint_cursor_activate(wmWindowManager *wm, int (*poll)(bContext *C),
                               wmPaintCursorDraw draw, void *customdata)
{
	wmPaintCursor *pc = MEM_callocN(sizeof(wmPaintCursor), "paint cursor");
	
	BLI_addtail(&wm->paintcursors, pc);
	
	pc->customdata = customdata;
	pc->poll = poll;
	pc->draw = draw;
	
	return pc;
}

void WM_paint_cursor_end(wmWindowManager *wm, void *handle)
{
	wmPaintCursor *pc;
	
	for (pc = wm->paintcursors.first; pc; pc = pc->next) {
		if (pc == (wmPaintCursor *)handle) {
			BLI_remlink(&wm->paintcursors, pc);
			MEM_freeN(pc);
			return;
		}
	}
}

/* ************ window gesture operator-callback definitions ************** */
/*
 * These are default callbacks for use in operators requiring gesture input
 */

/* **************** Border gesture *************** */

/**
 * Border gesture has two types:
 * -# #WM_GESTURE_CROSS_RECT: starts a cross, on mouse click it changes to border.
 * -# #WM_GESTURE_RECT: starts immediate as a border, on mouse click or release it ends.
 *
 * It stores 4 values (xmin, xmax, ymin, ymax) and event it ended with (event_type)
 */

static int border_apply_rect(wmOperator *op)
{
	wmGesture *gesture = op->customdata;
	rcti *rect = gesture->customdata;
	
	if (rect->xmin == rect->xmax || rect->ymin == rect->ymax)
		return 0;

	
	/* operator arguments and storage. */
	RNA_int_set(op->ptr, "xmin", min_ii(rect->xmin, rect->xmax));
	RNA_int_set(op->ptr, "ymin", min_ii(rect->ymin, rect->ymax));
	RNA_int_set(op->ptr, "xmax", max_ii(rect->xmin, rect->xmax));
	RNA_int_set(op->ptr, "ymax", max_ii(rect->ymin, rect->ymax));

	return 1;
}

static int border_apply(bContext *C, wmOperator *op, int gesture_mode)
{
	PropertyRNA *prop;

	int retval;

	if (!border_apply_rect(op))
		return 0;
	
	/* XXX weak; border should be configured for this without reading event types */
	if ((prop = RNA_struct_find_property(op->ptr, "gesture_mode"))) {
		RNA_property_int_set(op->ptr, prop, gesture_mode);
	}

	retval = op->type->exec(C, op);
	OPERATOR_RETVAL_CHECK(retval);

	return 1;
}

static void wm_gesture_end(bContext *C, wmOperator *op)
{
	wmGesture *gesture = op->customdata;
	
	WM_gesture_end(C, gesture); /* frees gesture itself, and unregisters from window */
	op->customdata = NULL;

	ED_area_tag_redraw(CTX_wm_area(C));
	
	if (RNA_struct_find_property(op->ptr, "cursor")) {
		WM_cursor_modal_restore(CTX_wm_window(C));
	}
}

int WM_border_select_invoke(bContext *C, wmOperator *op, const wmEvent *event)
{
	if (ISTWEAK(event->type))
		op->customdata = WM_gesture_new(C, event, WM_GESTURE_RECT);
	else
		op->customdata = WM_gesture_new(C, event, WM_GESTURE_CROSS_RECT);

	/* add modal handler */
	WM_event_add_modal_handler(C, op);
	
	wm_gesture_tag_redraw(C);

	return OPERATOR_RUNNING_MODAL;
}

int WM_border_select_modal(bContext *C, wmOperator *op, const wmEvent *event)
{
	wmGesture *gesture = op->customdata;
	rcti *rect = gesture->customdata;
	int sx, sy;
	
	if (event->type == MOUSEMOVE) {
		wm_subwindow_origin_get(CTX_wm_window(C), gesture->swinid, &sx, &sy);

		if (gesture->type == WM_GESTURE_CROSS_RECT && gesture->mode == 0) {
			rect->xmin = rect->xmax = event->x - sx;
			rect->ymin = rect->ymax = event->y - sy;
		}
		else {
			rect->xmax = event->x - sx;
			rect->ymax = event->y - sy;
		}
		border_apply_rect(op);

		wm_gesture_tag_redraw(C);
	}
	else if (event->type == EVT_MODAL_MAP) {
		switch (event->val) {
			case GESTURE_MODAL_BEGIN:
				if (gesture->type == WM_GESTURE_CROSS_RECT && gesture->mode == 0) {
					gesture->mode = 1;
					wm_gesture_tag_redraw(C);
				}
				break;
			case GESTURE_MODAL_SELECT:
			case GESTURE_MODAL_DESELECT:
			case GESTURE_MODAL_IN:
			case GESTURE_MODAL_OUT:
				if (border_apply(C, op, event->val)) {
					wm_gesture_end(C, op);
					return OPERATOR_FINISHED;
				}
				wm_gesture_end(C, op);
				return OPERATOR_CANCELLED;

			case GESTURE_MODAL_CANCEL:
				wm_gesture_end(C, op);
				return OPERATOR_CANCELLED;
		}

	}
//	/* Allow view navigation??? */
//	else {
//		return OPERATOR_PASS_THROUGH;
//	}

	return OPERATOR_RUNNING_MODAL;
}

void WM_border_select_cancel(bContext *C, wmOperator *op)
{
	wm_gesture_end(C, op);
}

/* **************** circle gesture *************** */
/* works now only for selection or modal paint stuff, calls exec while hold mouse, exit on release */

#ifdef GESTURE_MEMORY
int circle_select_size = 25; /* XXX - need some operator memory thing! */
#endif

int WM_gesture_circle_invoke(bContext *C, wmOperator *op, const wmEvent *event)
{
	op->customdata = WM_gesture_new(C, event, WM_GESTURE_CIRCLE);
	
	/* add modal handler */
	WM_event_add_modal_handler(C, op);
	
	wm_gesture_tag_redraw(C);
	
	return OPERATOR_RUNNING_MODAL;
}

static void gesture_circle_apply(bContext *C, wmOperator *op)
{
	wmGesture *gesture = op->customdata;
	rcti *rect = gesture->customdata;
	
	if (RNA_int_get(op->ptr, "gesture_mode") == GESTURE_MODAL_NOP)
		return;

	/* operator arguments and storage. */
	RNA_int_set(op->ptr, "x", rect->xmin);
	RNA_int_set(op->ptr, "y", rect->ymin);
	RNA_int_set(op->ptr, "radius", rect->xmax);
	
	if (op->type->exec) {
		int retval;
		retval = op->type->exec(C, op);
		OPERATOR_RETVAL_CHECK(retval);
	}
#ifdef GESTURE_MEMORY
	circle_select_size = rect->xmax;
#endif
}

int WM_gesture_circle_modal(bContext *C, wmOperator *op, const wmEvent *event)
{
	wmGesture *gesture = op->customdata;
	rcti *rect = gesture->customdata;
	int sx, sy;

	if (event->type == MOUSEMOVE) {
		wm_subwindow_origin_get(CTX_wm_window(C), gesture->swinid, &sx, &sy);

		rect->xmin = event->x - sx;
		rect->ymin = event->y - sy;

		wm_gesture_tag_redraw(C);

		if (gesture->mode)
			gesture_circle_apply(C, op);
	}
	else if (event->type == EVT_MODAL_MAP) {
		float fac;
		
		switch (event->val) {
			case GESTURE_MODAL_CIRCLE_SIZE:
				fac = 0.3f * (event->y - event->prevy);
				if (fac > 0)
					rect->xmax += ceil(fac);
				else
					rect->xmax += floor(fac);
				if (rect->xmax < 1) rect->xmax = 1;
				wm_gesture_tag_redraw(C);
				break;
			case GESTURE_MODAL_CIRCLE_ADD:
				rect->xmax += 2 + rect->xmax / 10;
				wm_gesture_tag_redraw(C);
				break;
			case GESTURE_MODAL_CIRCLE_SUB:
				rect->xmax -= 2 + rect->xmax / 10;
				if (rect->xmax < 1) rect->xmax = 1;
				wm_gesture_tag_redraw(C);
				break;
			case GESTURE_MODAL_SELECT:
			case GESTURE_MODAL_DESELECT:
			case GESTURE_MODAL_NOP:
				if (RNA_struct_find_property(op->ptr, "gesture_mode"))
					RNA_int_set(op->ptr, "gesture_mode", event->val);

				if (event->val != GESTURE_MODAL_NOP) {
					/* apply first click */
					gesture_circle_apply(C, op);
					gesture->mode = 1;
					wm_gesture_tag_redraw(C);
				}
				break;

			case GESTURE_MODAL_CANCEL:
			case GESTURE_MODAL_CONFIRM:
				wm_gesture_end(C, op);
				return OPERATOR_FINISHED; /* use finish or we don't get an undo */
		}
	}
	/* Allow view navigation??? */
	/* note, this gives issues: 1) other modal ops run on top (border select), 2) middlemouse is used now 3) tablet/trackpad? */
//	else {
//		return OPERATOR_PASS_THROUGH;
//	}

	return OPERATOR_RUNNING_MODAL;
}

void WM_gesture_circle_cancel(bContext *C, wmOperator *op)
{
	wm_gesture_end(C, op);
}

#if 0
/* template to copy from */
void WM_OT_circle_gesture(wmOperatorType *ot)
{
	ot->name = "Circle Gesture";
	ot->idname = "WM_OT_circle_gesture";
	ot->description = "Enter rotate mode with a circular gesture";
	
	ot->invoke = WM_gesture_circle_invoke;
	ot->modal = WM_gesture_circle_modal;
	
	ot->poll = WM_operator_winactive;
	
	RNA_def_property(ot->srna, "x", PROP_INT, PROP_NONE);
	RNA_def_property(ot->srna, "y", PROP_INT, PROP_NONE);
	RNA_def_property(ot->srna, "radius", PROP_INT, PROP_NONE);

}
#endif

/* **************** Tweak gesture *************** */

static void tweak_gesture_modal(bContext *C, const wmEvent *event)
{
	wmWindow *window = CTX_wm_window(C);
	wmGesture *gesture = window->tweak;
	rcti *rect = gesture->customdata;
	int sx, sy, val;
	
	switch (event->type) {
		case MOUSEMOVE:
		case INBETWEEN_MOUSEMOVE:
			
			wm_subwindow_origin_get(window, gesture->swinid, &sx, &sy);
			
			rect->xmax = event->x - sx;
			rect->ymax = event->y - sy;
			
			if ((val = wm_gesture_evaluate(gesture))) {
				wmEvent tevent;

				wm_event_init_from_window(window, &tevent);
				/* We want to get coord from start of drag, not from point where it becomes a tweak event, see T40549 */
				tevent.x = rect->xmin + sx;
				tevent.y = rect->ymin + sy;
				if (gesture->event_type == LEFTMOUSE)
					tevent.type = EVT_TWEAK_L;
				else if (gesture->event_type == RIGHTMOUSE)
					tevent.type = EVT_TWEAK_R;
				else
					tevent.type = EVT_TWEAK_M;
				tevent.val = val;
				/* mouse coords! */

				/* important we add immediately after this event, so future mouse releases
				 * (which may be in the queue already), are handled in order, see T44740 */
				wm_event_add_ex(window, &tevent, event);
				
				WM_gesture_end(C, gesture); /* frees gesture itself, and unregisters from window */
			}
			
			break;
			
		case LEFTMOUSE:
		case RIGHTMOUSE:
		case MIDDLEMOUSE:
			if (gesture->event_type == event->type) {
				WM_gesture_end(C, gesture);

				/* when tweak fails we should give the other keymap entries a chance */

				/* XXX, assigning to readonly, BAD JUJU! */
				((wmEvent *)event)->val = KM_RELEASE;
			}
			break;
		default:
			if (!ISTIMER(event->type) && event->type != EVENT_NONE) {
				WM_gesture_end(C, gesture);
			}
			break;
	}
}

/* standard tweak, called after window handlers passed on event */
void wm_tweakevent_test(bContext *C, wmEvent *event, int action)
{
	wmWindow *win = CTX_wm_window(C);
	
	if (win->tweak == NULL) {
		if (CTX_wm_region(C)) {
			if (event->val == KM_PRESS) {
				if (ELEM(event->type, LEFTMOUSE, MIDDLEMOUSE, RIGHTMOUSE)) {
					win->tweak = WM_gesture_new(C, event, WM_GESTURE_TWEAK);
				}
			}
		}
	}
	else {
		/* no tweaks if event was handled */
		if ((action & WM_HANDLER_BREAK)) {
			WM_gesture_end(C, win->tweak);
		}
		else
			tweak_gesture_modal(C, event);
	}
}

/* *********************** lasso gesture ****************** */

int WM_gesture_lasso_invoke(bContext *C, wmOperator *op, const wmEvent *event)
{
	PropertyRNA *prop;

	op->customdata = WM_gesture_new(C, event, WM_GESTURE_LASSO);
	
	/* add modal handler */
	WM_event_add_modal_handler(C, op);
	
	wm_gesture_tag_redraw(C);
	
	if ((prop = RNA_struct_find_property(op->ptr, "cursor"))) {
		WM_cursor_modal_set(CTX_wm_window(C), RNA_property_int_get(op->ptr, prop));
	}
	
	return OPERATOR_RUNNING_MODAL;
}

int WM_gesture_lines_invoke(bContext *C, wmOperator *op, const wmEvent *event)
{
	PropertyRNA *prop;

	op->customdata = WM_gesture_new(C, event, WM_GESTURE_LINES);
	
	/* add modal handler */
	WM_event_add_modal_handler(C, op);
	
	wm_gesture_tag_redraw(C);
	
	if ((prop = RNA_struct_find_property(op->ptr, "cursor"))) {
		WM_cursor_modal_set(CTX_wm_window(C), RNA_property_int_get(op->ptr, prop));
	}
	
	return OPERATOR_RUNNING_MODAL;
}


static void gesture_lasso_apply(bContext *C, wmOperator *op)
{
	wmGesture *gesture = op->customdata;
	PointerRNA itemptr;
	float loc[2];
	int i;
	const short *lasso = gesture->customdata;
	
	/* operator storage as path. */

	RNA_collection_clear(op->ptr, "path");
	for (i = 0; i < gesture->points; i++, lasso += 2) {
		loc[0] = lasso[0];
		loc[1] = lasso[1];
		RNA_collection_add(op->ptr, "path", &itemptr);
		RNA_float_set_array(&itemptr, "loc", loc);
	}
	
	wm_gesture_end(C, op);
		
	if (op->type->exec) {
		int retval = op->type->exec(C, op);
		OPERATOR_RETVAL_CHECK(retval);
	}
}

int WM_gesture_lasso_modal(bContext *C, wmOperator *op, const wmEvent *event)
{
	wmGesture *gesture = op->customdata;
	int sx, sy;
	
	switch (event->type) {
		case MOUSEMOVE:
		case INBETWEEN_MOUSEMOVE:
			
			wm_gesture_tag_redraw(C);
			
			wm_subwindow_origin_get(CTX_wm_window(C), gesture->swinid, &sx, &sy);

			if (gesture->points == gesture->size) {
				short *old_lasso = gesture->customdata;
				gesture->customdata = MEM_callocN(2 * sizeof(short) * (gesture->size + WM_LASSO_MIN_POINTS), "lasso points");
				memcpy(gesture->customdata, old_lasso, 2 * sizeof(short) * gesture->size);
				gesture->size = gesture->size + WM_LASSO_MIN_POINTS;
				MEM_freeN(old_lasso);
				// printf("realloc\n");
			}

			{
				int x, y;
				short *lasso = gesture->customdata;
				
				lasso += (2 * gesture->points - 2);
				x = (event->x - sx - lasso[0]);
				y = (event->y - sy - lasso[1]);
				
				/* make a simple distance check to get a smoother lasso
				 * add only when at least 2 pixels between this and previous location */
				if ((x * x + y * y) > 4) {
					lasso += 2;
					lasso[0] = event->x - sx;
					lasso[1] = event->y - sy;
					gesture->points++;
				}
			}
			break;
			
		case LEFTMOUSE:
		case MIDDLEMOUSE:
		case RIGHTMOUSE:
			if (event->val == KM_RELEASE) {   /* key release */
				gesture_lasso_apply(C, op);
				return OPERATOR_FINISHED;
			}
			break;
		case ESCKEY:
			wm_gesture_end(C, op);
			return OPERATOR_CANCELLED;
	}
	return OPERATOR_RUNNING_MODAL;
}

int WM_gesture_lines_modal(bContext *C, wmOperator *op, const wmEvent *event)
{
	return WM_gesture_lasso_modal(C, op, event);
}

void WM_gesture_lasso_cancel(bContext *C, wmOperator *op)
{
	wm_gesture_end(C, op);
}

void WM_gesture_lines_cancel(bContext *C, wmOperator *op)
{
	wm_gesture_end(C, op);
}

/**
 * helper function, we may want to add options for conversion to view space
 *
 * caller must free.
 */
const int (*WM_gesture_lasso_path_to_array(bContext *UNUSED(C), wmOperator *op, int *mcords_tot))[2]
{
	PropertyRNA *prop = RNA_struct_find_property(op->ptr, "path");
	int (*mcords)[2] = NULL;
	BLI_assert(prop != NULL);

	if (prop) {
		const int len = RNA_property_collection_length(op->ptr, prop);

		if (len) {
			int i = 0;
			mcords = MEM_mallocN(sizeof(int) * 2 * len, __func__);

			RNA_PROP_BEGIN (op->ptr, itemptr, prop)
			{
				float loc[2];

				RNA_float_get_array(&itemptr, "loc", loc);
				mcords[i][0] = (int)loc[0];
				mcords[i][1] = (int)loc[1];
				i++;
			}
			RNA_PROP_END;
		}
		*mcords_tot = len;
	}
	else {
		*mcords_tot = 0;
	}

	/* cast for 'const' */
	return (const int (*)[2])mcords;
}

#if 0
/* template to copy from */

static int gesture_lasso_exec(bContext *C, wmOperator *op)
{
	RNA_BEGIN (op->ptr, itemptr, "path")
	{
		float loc[2];
		
		RNA_float_get_array(&itemptr, "loc", loc);
		printf("Location: %f %f\n", loc[0], loc[1]);
	}
	RNA_END;
	
	return OPERATOR_FINISHED;
}

void WM_OT_lasso_gesture(wmOperatorType *ot)
{
	PropertyRNA *prop;
	
	ot->name = "Lasso Gesture";
	ot->idname = "WM_OT_lasso_gesture";
	ot->description = "Select objects within the lasso as you move the pointer";
	
	ot->invoke = WM_gesture_lasso_invoke;
	ot->modal = WM_gesture_lasso_modal;
	ot->exec = gesture_lasso_exec;
	
	ot->poll = WM_operator_winactive;
	
	prop = RNA_def_property(ot->srna, "path", PROP_COLLECTION, PROP_NONE);
	RNA_def_property_struct_runtime(prop, &RNA_OperatorMousePath);
}
#endif

/* *********************** straight line gesture ****************** */

static int straightline_apply(bContext *C, wmOperator *op)
{
	wmGesture *gesture = op->customdata;
	rcti *rect = gesture->customdata;
	
	if (rect->xmin == rect->xmax && rect->ymin == rect->ymax)
		return 0;
	
	/* operator arguments and storage. */
	RNA_int_set(op->ptr, "xstart", rect->xmin);
	RNA_int_set(op->ptr, "ystart", rect->ymin);
	RNA_int_set(op->ptr, "xend", rect->xmax);
	RNA_int_set(op->ptr, "yend", rect->ymax);

	if (op->type->exec) {
		int retval = op->type->exec(C, op);
		OPERATOR_RETVAL_CHECK(retval);
	}
	
	return 1;
}


int WM_gesture_straightline_invoke(bContext *C, wmOperator *op, const wmEvent *event)
{
	PropertyRNA *prop;

	op->customdata = WM_gesture_new(C, event, WM_GESTURE_STRAIGHTLINE);
	
	/* add modal handler */
	WM_event_add_modal_handler(C, op);
	
	wm_gesture_tag_redraw(C);
	
	if ((prop = RNA_struct_find_property(op->ptr, "cursor"))) {
		WM_cursor_modal_set(CTX_wm_window(C), RNA_property_int_get(op->ptr, prop));
	}
		
	return OPERATOR_RUNNING_MODAL;
}

int WM_gesture_straightline_modal(bContext *C, wmOperator *op, const wmEvent *event)
{
	wmGesture *gesture = op->customdata;
	rcti *rect = gesture->customdata;
	int sx, sy;
	
	if (event->type == MOUSEMOVE) {
		wm_subwindow_origin_get(CTX_wm_window(C), gesture->swinid, &sx, &sy);
		
		if (gesture->mode == 0) {
			rect->xmin = rect->xmax = event->x - sx;
			rect->ymin = rect->ymax = event->y - sy;
		}
		else {
			rect->xmax = event->x - sx;
			rect->ymax = event->y - sy;
			straightline_apply(C, op);
		}
		
		wm_gesture_tag_redraw(C);
	}
	else if (event->type == EVT_MODAL_MAP) {
		switch (event->val) {
			case GESTURE_MODAL_BEGIN:
				if (gesture->mode == 0) {
					gesture->mode = 1;
					wm_gesture_tag_redraw(C);
				}
				break;
			case GESTURE_MODAL_SELECT:
				if (straightline_apply(C, op)) {
					wm_gesture_end(C, op);
					return OPERATOR_FINISHED;
				}
				wm_gesture_end(C, op);
				return OPERATOR_CANCELLED;
				
			case GESTURE_MODAL_CANCEL:
				wm_gesture_end(C, op);
				return OPERATOR_CANCELLED;
		}
		
	}

	return OPERATOR_RUNNING_MODAL;
}

void WM_gesture_straightline_cancel(bContext *C, wmOperator *op)
{
	wm_gesture_end(C, op);
}

#if 0
/* template to copy from */
void WM_OT_straightline_gesture(wmOperatorType *ot)
{
	PropertyRNA *prop;
	
	ot->name = "Straight Line Gesture";
	ot->idname = "WM_OT_straightline_gesture";
	ot->description = "Draw a straight line as you move the pointer";
	
	ot->invoke = WM_gesture_straightline_invoke;
	ot->modal = WM_gesture_straightline_modal;
	ot->exec = gesture_straightline_exec;
	
	ot->poll = WM_operator_winactive;
	
	WM_operator_properties_gesture_straightline(ot, 0);
}
#endif

/* *********************** radial control ****************** */

#define WM_RADIAL_CONTROL_DISPLAY_SIZE (200 * U.pixelsize)
#define WM_RADIAL_CONTROL_DISPLAY_MIN_SIZE (35 * U.pixelsize)
#define WM_RADIAL_CONTROL_DISPLAY_WIDTH (WM_RADIAL_CONTROL_DISPLAY_SIZE - WM_RADIAL_CONTROL_DISPLAY_MIN_SIZE)
#define WM_RADIAL_CONTROL_HEADER_LENGTH 180
#define WM_RADIAL_MAX_STR 10

typedef struct {
	PropertyType type;
	PropertySubType subtype;
	PointerRNA ptr, col_ptr, fill_col_ptr, rot_ptr, zoom_ptr, image_id_ptr;
	PropertyRNA *prop, *col_prop, *fill_col_prop, *rot_prop, *zoom_prop;
	StructRNA *image_id_srna;
	float initial_value, current_value, min_value, max_value;
	int initial_mouse[2];
	int slow_mouse[2];
	bool slow_mode;
	Dial *dial;
	unsigned int gltex;
	ListBase orig_paintcursors;
	bool use_secondary_tex;
	void *cursor;
	NumInput num_input;
} RadialControl;

static void radial_control_update_header(wmOperator *op, bContext *C)
{
	RadialControl *rc = op->customdata;
	char msg[WM_RADIAL_CONTROL_HEADER_LENGTH];
	ScrArea *sa = CTX_wm_area(C);
	Scene *scene = CTX_data_scene(C);

	if (sa && hasNumInput(&rc->num_input)) {
		char num_str[NUM_STR_REP_LEN];
		outputNumInput(&rc->num_input, num_str, &scene->unit);
		BLI_snprintf(msg, WM_RADIAL_CONTROL_HEADER_LENGTH, "%s: %s", RNA_property_ui_name(rc->prop), num_str);
		ED_area_headerprint(sa, msg);
	}
}

static void radial_control_set_initial_mouse(RadialControl *rc, const wmEvent *event)
{
	float d[2] = {0, 0};
	float zoom[2] = {1, 1};

	rc->initial_mouse[0] = event->x;
	rc->initial_mouse[1] = event->y;

	switch (rc->subtype) {
		case PROP_NONE:
		case PROP_DISTANCE:
		case PROP_PIXEL:
			d[0] = rc->initial_value * U.pixelsize;
			break;
		case PROP_PERCENTAGE:
			d[0] = (rc->initial_value) / 100.0f * WM_RADIAL_CONTROL_DISPLAY_WIDTH + WM_RADIAL_CONTROL_DISPLAY_MIN_SIZE;
			break;
		case PROP_FACTOR:
			d[0] = (1 - rc->initial_value) * WM_RADIAL_CONTROL_DISPLAY_WIDTH + WM_RADIAL_CONTROL_DISPLAY_MIN_SIZE;
			break;
		case PROP_ANGLE:
			d[0] = WM_RADIAL_CONTROL_DISPLAY_SIZE * cosf(rc->initial_value);
			d[1] = WM_RADIAL_CONTROL_DISPLAY_SIZE * sinf(rc->initial_value);
			break;
		default:
			return;
	}

	if (rc->zoom_prop) {
		RNA_property_float_get_array(&rc->zoom_ptr, rc->zoom_prop, zoom);
		d[0] *= zoom[0];
		d[1] *= zoom[1];
	}

	rc->initial_mouse[0] -= d[0];
	rc->initial_mouse[1] -= d[1];
}

static void radial_control_set_tex(RadialControl *rc)
{
	ImBuf *ibuf;

	switch (RNA_type_to_ID_code(rc->image_id_ptr.type)) {
		case ID_BR:
			if ((ibuf = BKE_brush_gen_radial_control_imbuf(rc->image_id_ptr.data, rc->use_secondary_tex))) {
				glGenTextures(1, &rc->gltex);
				glBindTexture(GL_TEXTURE_2D, rc->gltex);
				glTexImage2D(GL_TEXTURE_2D, 0, GL_ALPHA, ibuf->x, ibuf->y, 0,
				             GL_ALPHA, GL_FLOAT, ibuf->rect_float);
				MEM_freeN(ibuf->rect_float);
				MEM_freeN(ibuf);
			}
			break;
		default:
			break;
	}
}

static void radial_control_paint_tex(RadialControl *rc, float radius, float alpha)
{
	float col[3] = {0, 0, 0};
	float rot;

	/* set fill color */
	if (rc->fill_col_prop)
		RNA_property_float_get_array(&rc->fill_col_ptr, rc->fill_col_prop, col);
	glColor4f(col[0], col[1], col[2], alpha);

	if (rc->gltex) {
		glBindTexture(GL_TEXTURE_2D, rc->gltex);

		glTexParameterf(GL_TEXTURE_2D, GL_TEXTURE_MIN_FILTER, GL_LINEAR);
		glTexParameterf(GL_TEXTURE_2D, GL_TEXTURE_MAG_FILTER, GL_LINEAR);

		/* set up rotation if available */
		if (rc->rot_prop) {
			rot = RNA_property_float_get(&rc->rot_ptr, rc->rot_prop);
			glPushMatrix();
			glRotatef(RAD2DEGF(rot), 0, 0, 1);
		}

		/* draw textured quad */
		glEnable(GL_TEXTURE_2D);
		glBegin(GL_QUADS);
		glTexCoord2f(0, 0);
		glVertex2f(-radius, -radius);
		glTexCoord2f(1, 0);
		glVertex2f(radius, -radius);
		glTexCoord2f(1, 1);
		glVertex2f(radius, radius);
		glTexCoord2f(0, 1);
		glVertex2f(-radius, radius);
		glEnd();
		glDisable(GL_TEXTURE_2D);

		/* undo rotation */
		if (rc->rot_prop)
			glPopMatrix();
	}
	else {
		/* flat color if no texture available */
		glutil_draw_filled_arc(0, M_PI * 2, radius, 40);
	}
}

static void radial_control_paint_cursor(bContext *C, int x, int y, void *customdata)
{
	RadialControl *rc = customdata;
	ARegion *ar = CTX_wm_region(C);
	uiStyle *style = UI_style_get();
	const uiFontStyle *fstyle = &style->widget;
	const int fontid = fstyle->uifont_id;
	short fstyle_points = fstyle->points;
	char str[WM_RADIAL_MAX_STR];
	short strdrawlen = 0;
	float strwidth, strheight;
	float r1 = 0.0f, r2 = 0.0f, rmin = 0.0, tex_radius, alpha;
	float zoom[2], col[3] = {1, 1, 1};	

	switch (rc->subtype) {
		case PROP_NONE:
		case PROP_DISTANCE:
		case PROP_PIXEL:
			r1 = rc->current_value * U.pixelsize;
			r2 = rc->initial_value * U.pixelsize;
			tex_radius = r1;
			alpha = 0.75;
			break;
		case PROP_PERCENTAGE:
			r1 = rc->current_value / 100.0f * WM_RADIAL_CONTROL_DISPLAY_WIDTH + WM_RADIAL_CONTROL_DISPLAY_MIN_SIZE;
			r2 = tex_radius = WM_RADIAL_CONTROL_DISPLAY_SIZE;
			rmin = WM_RADIAL_CONTROL_DISPLAY_MIN_SIZE;
			BLI_snprintf(str, WM_RADIAL_MAX_STR, "%3.1f%%", rc->current_value);
			strdrawlen = BLI_strlen_utf8(str);
			tex_radius = r1;
			alpha = 0.75;
			break;
		case PROP_FACTOR:
			r1 = (1 - rc->current_value) * WM_RADIAL_CONTROL_DISPLAY_WIDTH + WM_RADIAL_CONTROL_DISPLAY_MIN_SIZE;
			r2 = tex_radius = WM_RADIAL_CONTROL_DISPLAY_SIZE;
			rmin = WM_RADIAL_CONTROL_DISPLAY_MIN_SIZE;
			alpha = rc->current_value / 2.0f + 0.5f;
			BLI_snprintf(str, WM_RADIAL_MAX_STR, "%1.2f", rc->current_value);
			strdrawlen = BLI_strlen_utf8(str);
			break;
		case PROP_ANGLE:
			r1 = r2 = tex_radius = WM_RADIAL_CONTROL_DISPLAY_SIZE;
			alpha = 0.75;
			rmin = WM_RADIAL_CONTROL_DISPLAY_MIN_SIZE;
			BLI_snprintf(str, WM_RADIAL_MAX_STR, "%3f", RAD2DEGF(rc->current_value));
			strdrawlen = BLI_strlen_utf8(str);
			break;
		default:
			tex_radius = WM_RADIAL_CONTROL_DISPLAY_SIZE; /* note, this is a dummy value */
			alpha = 0.75;
			break;
	}

	/* Keep cursor in the original place */
	x = rc->initial_mouse[0] - ar->winrct.xmin;
	y = rc->initial_mouse[1] - ar->winrct.ymin;
	glTranslatef((float)x, (float)y, 0.0f);

	glEnable(GL_BLEND);
	glEnable(GL_LINE_SMOOTH);

	/* apply zoom if available */
	if (rc->zoom_prop) {
		RNA_property_float_get_array(&rc->zoom_ptr, rc->zoom_prop, zoom);
		glScalef(zoom[0], zoom[1], 1);
	}

	/* draw rotated texture */
	radial_control_paint_tex(rc, tex_radius, alpha);

	/* set line color */
	if (rc->col_prop)
		RNA_property_float_get_array(&rc->col_ptr, rc->col_prop, col);
	glColor4f(col[0], col[1], col[2], 0.5);

	if (rc->subtype == PROP_ANGLE) {
		glPushMatrix();
		/* draw original angle line */
		glRotatef(RAD2DEGF(rc->initial_value), 0, 0, 1);
		fdrawline((float)WM_RADIAL_CONTROL_DISPLAY_MIN_SIZE, 0.0f, (float)WM_RADIAL_CONTROL_DISPLAY_SIZE, 0.0f);
		/* draw new angle line */
		glRotatef(RAD2DEGF(rc->current_value - rc->initial_value), 0, 0, 1);
		fdrawline((float)WM_RADIAL_CONTROL_DISPLAY_MIN_SIZE, 0.0f, (float)WM_RADIAL_CONTROL_DISPLAY_SIZE, 0.0f);
		glPopMatrix();
	}

	/* draw circles on top */
	glutil_draw_lined_arc(0.0, (float)(M_PI * 2.0), r1, 40);
	glutil_draw_lined_arc(0.0, (float)(M_PI * 2.0), r2, 40);
	if (rmin > 0.0f)
		glutil_draw_lined_arc(0.0, (float)(M_PI * 2.0), rmin, 40);

	BLF_size(fontid, 1.5 * fstyle_points, 1.0f / U.dpi);
	BLF_width_and_height(fontid, str, strdrawlen, &strwidth, &strheight);
	BLF_enable(fontid, BLF_SHADOW);
	BLF_shadow(fontid, 3, 0.0f, 0.0f, 0.0f, 0.5f);
	BLF_shadow_offset(fontid, 1, -1);

	/* draw value */
	BLF_position(fontid, -0.5f * strwidth, -0.5f * strheight, 0.0f);
	BLF_draw(fontid, str, strdrawlen);

	BLF_disable(fontid, BLF_SHADOW);

	glDisable(GL_BLEND);
	glDisable(GL_LINE_SMOOTH);
}

typedef enum {
	RC_PROP_ALLOW_MISSING = 1,
	RC_PROP_REQUIRE_FLOAT = 2,
	RC_PROP_REQUIRE_BOOL = 4,
} RCPropFlags;

/**
 * Attempt to retrieve the rna pointer/property from an rna path.
 *
 * \return 0 for failure, 1 for success, and also 1 if property is not set.
 */
static int radial_control_get_path(
        PointerRNA *ctx_ptr, wmOperator *op,
        const char *name, PointerRNA *r_ptr,
        PropertyRNA **r_prop, int req_length, RCPropFlags flags)
{
	PropertyRNA *unused_prop;
	int len;
	char *str;

	/* check flags */
	if ((flags & RC_PROP_REQUIRE_BOOL) && (flags & RC_PROP_REQUIRE_FLOAT)) {
		BKE_report(op->reports, RPT_ERROR, "Property cannot be both boolean and float");
		return 0;
	}

	/* get an rna string path from the operator's properties */
	if (!(str = RNA_string_get_alloc(op->ptr, name, NULL, 0)))
		return 1;

	if (str[0] == '\0') {
		if (r_prop) *r_prop = NULL;
		MEM_freeN(str);
		return 1;
	}

	if (!r_prop)
		r_prop = &unused_prop;

	/* get rna from path */
	if (!RNA_path_resolve(ctx_ptr, str, r_ptr, r_prop)) {
		MEM_freeN(str);
		if (flags & RC_PROP_ALLOW_MISSING)
			return 1;
		else {
			BKE_reportf(op->reports, RPT_ERROR, "Could not resolve path '%s'", name);
			return 0;
		}
	}

	/* check property type */
	if (flags & (RC_PROP_REQUIRE_BOOL | RC_PROP_REQUIRE_FLOAT)) {
		PropertyType prop_type = RNA_property_type(*r_prop);

		if (((flags & RC_PROP_REQUIRE_BOOL) && (prop_type != PROP_BOOLEAN)) ||
		    ((flags & RC_PROP_REQUIRE_FLOAT) && (prop_type != PROP_FLOAT)))
		{
			MEM_freeN(str);
			BKE_reportf(op->reports, RPT_ERROR, "Property from path '%s' is not a float", name);
			return 0;
		}
	}
	
	/* check property's array length */
	if (*r_prop && (len = RNA_property_array_length(r_ptr, *r_prop)) != req_length) {
		MEM_freeN(str);
		BKE_reportf(op->reports, RPT_ERROR, "Property from path '%s' has length %d instead of %d",
		            name, len, req_length);
		return 0;
	}

	/* success */
	MEM_freeN(str);
	return 1;
}

/* initialize the rna pointers and properties using rna paths */
static int radial_control_get_properties(bContext *C, wmOperator *op)
{
	RadialControl *rc = op->customdata;
	PointerRNA ctx_ptr, use_secondary_ptr;
	PropertyRNA *use_secondary_prop = NULL;
	const char *data_path;

	RNA_pointer_create(NULL, &RNA_Context, C, &ctx_ptr);

	/* check if we use primary or secondary path */
	if (!radial_control_get_path(&ctx_ptr, op, "use_secondary",
	                             &use_secondary_ptr, &use_secondary_prop,
	                             0, (RC_PROP_ALLOW_MISSING |
	                                 RC_PROP_REQUIRE_BOOL)))
	{
		return 0;
	}
	else {
		if (use_secondary_prop &&
		    RNA_property_boolean_get(&use_secondary_ptr, use_secondary_prop))
		{
			data_path = "data_path_secondary";
		}
		else {
			data_path = "data_path_primary";
		}
	}

	if (!radial_control_get_path(&ctx_ptr, op, data_path, &rc->ptr, &rc->prop, 0, 0))
		return 0;

	/* data path is required */
	if (!rc->prop)
		return 0;
	
	if (!radial_control_get_path(&ctx_ptr, op, "rotation_path", &rc->rot_ptr, &rc->rot_prop, 0, RC_PROP_REQUIRE_FLOAT))
		return 0;
	if (!radial_control_get_path(&ctx_ptr, op, "color_path", &rc->col_ptr, &rc->col_prop, 3, RC_PROP_REQUIRE_FLOAT))
		return 0;
	if (!radial_control_get_path(&ctx_ptr, op, "fill_color_path", &rc->fill_col_ptr, &rc->fill_col_prop, 3, RC_PROP_REQUIRE_FLOAT))
		return 0;
	
	/* slightly ugly; allow this property to not resolve
	 * correctly. needed because 3d texture paint shares the same
	 * keymap as 2d image paint */
	if (!radial_control_get_path(&ctx_ptr, op, "zoom_path",
	                             &rc->zoom_ptr, &rc->zoom_prop, 2,
	                             RC_PROP_REQUIRE_FLOAT | RC_PROP_ALLOW_MISSING))
	{
		return 0;
	}
	
	if (!radial_control_get_path(&ctx_ptr, op, "image_id", &rc->image_id_ptr, NULL, 0, 0))
		return 0;
	else if (rc->image_id_ptr.data) {
		/* extra check, pointer must be to an ID */
		if (!RNA_struct_is_ID(rc->image_id_ptr.type)) {
			BKE_report(op->reports, RPT_ERROR, "Pointer from path image_id is not an ID");
			return 0;
		}
	}

	rc->use_secondary_tex = RNA_boolean_get(op->ptr, "secondary_tex");

	return 1;
}

static int radial_control_invoke(bContext *C, wmOperator *op, const wmEvent *event)
{
	wmWindowManager *wm;
	RadialControl *rc;


	if (!(op->customdata = rc = MEM_callocN(sizeof(RadialControl), "RadialControl")))
		return OPERATOR_CANCELLED;

	if (!radial_control_get_properties(C, op)) {
		MEM_freeN(rc);
		return OPERATOR_CANCELLED;
	}

	/* get type, initial, min, and max values of the property */
	switch ((rc->type = RNA_property_type(rc->prop))) {
		case PROP_INT:
		{
			int value, min, max, step;

			value = RNA_property_int_get(&rc->ptr, rc->prop);
			RNA_property_int_ui_range(&rc->ptr, rc->prop, &min, &max, &step);

			rc->initial_value = value;
			rc->min_value = min_ii(value, min);
			rc->max_value = max_ii(value, max);
			break;
		}
		case PROP_FLOAT:
		{
			float value, min, max, step, precision;

			value = RNA_property_float_get(&rc->ptr, rc->prop);
			RNA_property_float_ui_range(&rc->ptr, rc->prop, &min, &max, &step, &precision);

			rc->initial_value = value;
			rc->min_value = min_ff(value, min);
			rc->max_value = max_ff(value, max);
			break;
		}
		default:
			BKE_report(op->reports, RPT_ERROR, "Property must be an integer or a float");
			MEM_freeN(rc);
			return OPERATOR_CANCELLED;
	}

	/* initialize numerical input */
	initNumInput(&rc->num_input);
	rc->num_input.idx_max = 0;
	rc->num_input.val_flag[0] |= NUM_NO_NEGATIVE;
	rc->num_input.unit_sys = USER_UNIT_NONE;
	rc->num_input.unit_type[0] = B_UNIT_LENGTH;

	/* get subtype of property */
	rc->subtype = RNA_property_subtype(rc->prop);
	if (!ELEM(rc->subtype, PROP_NONE, PROP_DISTANCE, PROP_FACTOR, PROP_PERCENTAGE, PROP_ANGLE, PROP_PIXEL)) {
		BKE_report(op->reports, RPT_ERROR, "Property must be a none, distance, factor, percentage, angle, or pixel");
		MEM_freeN(rc);
		return OPERATOR_CANCELLED;
	}

	rc->current_value = rc->initial_value;
	radial_control_set_initial_mouse(rc, event);
	radial_control_set_tex(rc);

	/* temporarily disable other paint cursors */
	wm = CTX_wm_manager(C);
	rc->orig_paintcursors = wm->paintcursors;
	BLI_listbase_clear(&wm->paintcursors);

	/* add radial control paint cursor */
	rc->cursor = WM_paint_cursor_activate(wm, op->type->poll,
	                                      radial_control_paint_cursor, rc);

	WM_event_add_modal_handler(C, op);

	return OPERATOR_RUNNING_MODAL;
}

static void radial_control_set_value(RadialControl *rc, float val)
{
	switch (rc->type) {
		case PROP_INT:
			RNA_property_int_set(&rc->ptr, rc->prop, val);
			break;
		case PROP_FLOAT:
			RNA_property_float_set(&rc->ptr, rc->prop, val);
			break;
		default:
			break;
	}
}

static void radial_control_cancel(bContext *C, wmOperator *op)
{
	RadialControl *rc = op->customdata;
	wmWindowManager *wm = CTX_wm_manager(C);
	ScrArea *sa = CTX_wm_area(C);

	if (rc->dial) {
		MEM_freeN(rc->dial);
		rc->dial = NULL;
	}

	if (sa) {
		ED_area_headerprint(sa, NULL);
	}
	
	WM_paint_cursor_end(wm, rc->cursor);

	/* restore original paint cursors */
	wm->paintcursors = rc->orig_paintcursors;

	/* not sure if this is a good notifier to use;
	 * intended purpose is to update the UI so that the
	 * new value is displayed in sliders/numfields */
	WM_event_add_notifier(C, NC_WINDOW, NULL);

	glDeleteTextures(1, &rc->gltex);

	MEM_freeN(rc);
}

static int radial_control_modal(bContext *C, wmOperator *op, const wmEvent *event)
{
	RadialControl *rc = op->customdata;
	float new_value, dist = 0.0f, zoom[2];
	float delta[2], ret = OPERATOR_RUNNING_MODAL;
	bool snap;
	float angle_precision = 0.0f;
	const bool has_numInput = hasNumInput(&rc->num_input);
	bool handled = false;
	float numValue;
	/* TODO: fix hardcoded events */

	snap = event->ctrl != 0;

	/* Modal numinput active, try to handle numeric inputs first... */
	if (event->val == KM_PRESS && has_numInput && handleNumInput(C, &rc->num_input, event)) {
		handled = true;
		applyNumInput(&rc->num_input, &numValue);

		if (rc->subtype == PROP_ANGLE) {
			numValue = DEG2RADF(numValue);
			numValue = fmod(numValue, 2.0f * (float)M_PI);
			if (numValue < 0.0f)
				numValue += 2.0f * (float)M_PI;
		}
		
		CLAMP(numValue, rc->min_value, rc->max_value);
		new_value = numValue;
		
		radial_control_set_value(rc, new_value);
		rc->current_value = new_value;
		radial_control_update_header(op, C);
		return OPERATOR_RUNNING_MODAL;
	}
	else {
		handled = false;
		switch (event->type) {
			case ESCKEY:
			case RIGHTMOUSE:
				/* canceled; restore original value */
				radial_control_set_value(rc, rc->initial_value);
				ret = OPERATOR_CANCELLED;
				break;

			case LEFTMOUSE:
			case PADENTER:
			case RETKEY:
				/* done; value already set */
				RNA_property_update(C, &rc->ptr, rc->prop);
				ret = OPERATOR_FINISHED;
				break;

			case MOUSEMOVE:
				if (!has_numInput) {
					if (rc->slow_mode) {
						if (rc->subtype == PROP_ANGLE) {
							float position[2] = {event->x, event->y};

							/* calculate the initial angle here first */
							delta[0] = rc->initial_mouse[0] - rc->slow_mouse[0];
							delta[1] = rc->initial_mouse[1] - rc->slow_mouse[1];

							/* precision angle gets calculated from dial and gets added later */
							angle_precision = -0.1f * BLI_dial_angle(rc->dial, position);
						}
						else {
							delta[0] = rc->initial_mouse[0] - rc->slow_mouse[0];
							delta[1] = rc->initial_mouse[1] - rc->slow_mouse[1];

							if (rc->zoom_prop) {
								RNA_property_float_get_array(&rc->zoom_ptr, rc->zoom_prop, zoom);
								delta[0] /= zoom[0];
								delta[1] /= zoom[1];
							}

							dist = len_v2(delta);

							delta[0] = event->x - rc->slow_mouse[0];
							delta[1] = event->y - rc->slow_mouse[1];

							if (rc->zoom_prop) {
								delta[0] /= zoom[0];
								delta[1] /= zoom[1];
							}

							dist = dist + 0.1f * (delta[0] + delta[1]);
						}
					}
					else {
						delta[0] = rc->initial_mouse[0] - event->x;
						delta[1] = rc->initial_mouse[1] - event->y;

						if (rc->zoom_prop) {
							RNA_property_float_get_array(&rc->zoom_ptr, rc->zoom_prop, zoom);
							delta[0] /= zoom[0];
							delta[1] /= zoom[1];
						}

						dist = len_v2(delta);
					}

					/* calculate new value and apply snapping  */
					switch (rc->subtype) {
						case PROP_NONE:
						case PROP_DISTANCE:
						case PROP_PIXEL:
							new_value = dist;
							if (snap) new_value = ((int)new_value + 5) / 10 * 10;
							new_value /= U.pixelsize;
							break;
						case PROP_PERCENTAGE:
							new_value = ((dist - WM_RADIAL_CONTROL_DISPLAY_MIN_SIZE) / WM_RADIAL_CONTROL_DISPLAY_WIDTH) * 100.0f;
							if (snap) new_value = ((int)(new_value + 2.5f)) / 5 * 5;
							break;
						case PROP_FACTOR:
							new_value = (WM_RADIAL_CONTROL_DISPLAY_SIZE - dist) / WM_RADIAL_CONTROL_DISPLAY_WIDTH;
							if (snap) new_value = ((int)ceil(new_value * 10.f) * 10.0f) / 100.f;
							break;
						case PROP_ANGLE:
							new_value = atan2f(delta[1], delta[0]) + (float)M_PI + angle_precision;
							new_value = fmod(new_value, 2.0f * (float)M_PI);
							if (new_value < 0.0f)
								new_value += 2.0f * (float)M_PI;
							if (snap) new_value = DEG2RADF(((int)RAD2DEGF(new_value) + 5) / 10 * 10);
							break;
						default:
							new_value = dist; /* dummy value, should this ever happen? - campbell */
							break;
					}

					/* clamp and update */
					CLAMP(new_value, rc->min_value, rc->max_value);
					radial_control_set_value(rc, new_value);
					rc->current_value = new_value;
					handled = true;
					break;
				}
				break;

			case LEFTSHIFTKEY:
			case RIGHTSHIFTKEY:
			{
				if (event->val == KM_PRESS) {
					rc->slow_mouse[0] = event->x;
					rc->slow_mouse[1] = event->y;
					rc->slow_mode = true;
					if (rc->subtype == PROP_ANGLE) {
						float initial_position[2] = {UNPACK2(rc->initial_mouse)};
						float current_position[2] = {UNPACK2(rc->slow_mouse)};
						rc->dial = BLI_dial_initialize(initial_position, 0.0f);
						/* immediately set the position to get a an initial direction */
						BLI_dial_angle(rc->dial, current_position);
					}
					handled = true;
				}
				if (event->val == KM_RELEASE) {
					rc->slow_mode = false;
					handled = true;
					if (rc->dial) {
						MEM_freeN(rc->dial);
						rc->dial = NULL;
					}
				}
				break;
			}
		}

		/* Modal numinput inactive, try to handle numeric inputs last... */
		if (!handled && event->val == KM_PRESS && handleNumInput(C, &rc->num_input, event)) {
			applyNumInput(&rc->num_input, &numValue);

			if (rc->subtype == PROP_ANGLE) {
				numValue = DEG2RADF(numValue);
				numValue = fmod(numValue, 2.0f * (float)M_PI);
				if (numValue < 0.0f)
					numValue += 2.0f * (float)M_PI;
			}

			CLAMP(numValue, rc->min_value, rc->max_value);
			new_value = numValue;
			
			radial_control_set_value(rc, new_value);
			
			rc->current_value = new_value;
			radial_control_update_header(op, C);
			return OPERATOR_RUNNING_MODAL;
		}
	}

	ED_region_tag_redraw(CTX_wm_region(C));

	if (ret != OPERATOR_RUNNING_MODAL)
		radial_control_cancel(C, op);

	return ret;
}

static void WM_OT_radial_control(wmOperatorType *ot)
{
	ot->name = "Radial Control";
	ot->idname = "WM_OT_radial_control";
	ot->description = "Set some size property (like e.g. brush size) with mouse wheel";

	ot->invoke = radial_control_invoke;
	ot->modal = radial_control_modal;
	ot->cancel = radial_control_cancel;

	ot->flag = OPTYPE_REGISTER | OPTYPE_UNDO | OPTYPE_BLOCKING;

	/* all paths relative to the context */
	RNA_def_string(ot->srna, "data_path_primary", NULL, 0, "Primary Data Path", "Primary path of property to be set by the radial control");

	RNA_def_string(ot->srna, "data_path_secondary", NULL, 0, "Secondary Data Path", "Secondary path of property to be set by the radial control");

	RNA_def_string(ot->srna, "use_secondary", NULL, 0, "Use Secondary", "Path of property to select between the primary and secondary data paths");

	RNA_def_string(ot->srna, "rotation_path", NULL, 0, "Rotation Path", "Path of property used to rotate the texture display");

	RNA_def_string(ot->srna, "color_path", NULL, 0, "Color Path", "Path of property used to set the color of the control");

	RNA_def_string(ot->srna, "fill_color_path", NULL, 0, "Fill Color Path", "Path of property used to set the fill color of the control");

	RNA_def_string(ot->srna, "zoom_path", NULL, 0, "Zoom Path", "Path of property used to set the zoom level for the control");

	RNA_def_string(ot->srna, "image_id", NULL, 0, "Image ID", "Path of ID that is used to generate an image for the control");

	RNA_def_boolean(ot->srna, "secondary_tex", false, "Secondary Texture", "Tweak brush secondary/mask texture");
}

/* ************************** timer for testing ***************** */

/* uses no type defines, fully local testing function anyway... ;) */

static void redraw_timer_window_swap(bContext *C)
{
	wmWindow *win = CTX_wm_window(C);
	ScrArea *sa;
	CTX_wm_menu_set(C, NULL);

	for (sa = CTX_wm_screen(C)->areabase.first; sa; sa = sa->next)
		ED_area_tag_redraw(sa);
	wm_draw_update(C);

	CTX_wm_window_set(C, win);  /* XXX context manipulation warning! */
}

enum {
	eRTDrawRegion = 0,
	eRTDrawRegionSwap = 1,
	eRTDrawWindow = 2,
	eRTDrawWindowSwap = 3,
	eRTAnimationStep = 4,
	eRTAnimationPlay = 5,
	eRTUndo = 6,
};

static EnumPropertyItem redraw_timer_type_items[] = {
	{eRTDrawRegion, "DRAW", 0, "Draw Region", "Draw Region"},
	{eRTDrawRegionSwap, "DRAW_SWAP", 0, "Draw Region + Swap", "Draw Region and Swap"},
	{eRTDrawWindow, "DRAW_WIN", 0, "Draw Window", "Draw Window"},
	{eRTDrawWindowSwap, "DRAW_WIN_SWAP", 0, "Draw Window + Swap", "Draw Window and Swap"},
	{eRTAnimationStep, "ANIM_STEP", 0, "Anim Step", "Animation Steps"},
	{eRTAnimationPlay, "ANIM_PLAY", 0, "Anim Play", "Animation Playback"},
	{eRTUndo, "UNDO", 0, "Undo/Redo", "Undo/Redo"},
	{0, NULL, 0, NULL, NULL}
};


static void redraw_timer_step(
        bContext *C, Main *bmain, Scene *scene,
        wmWindow *win, ScrArea *sa, ARegion *ar,
        const int type, const int cfra)
{
	if (type == eRTDrawRegion) {
		if (ar) {
			ED_region_do_draw(C, ar);
			ar->do_draw = false;
		}
	}
	else if (type == eRTDrawRegionSwap) {
		CTX_wm_menu_set(C, NULL);

		ED_region_tag_redraw(ar);
		wm_draw_update(C);

		CTX_wm_window_set(C, win);  /* XXX context manipulation warning! */
	}
	else if (type == eRTDrawWindow) {
		ScrArea *sa_iter;

		CTX_wm_menu_set(C, NULL);

		for (sa_iter = win->screen->areabase.first; sa_iter; sa_iter = sa_iter->next) {
			ARegion *ar_iter;
			CTX_wm_area_set(C, sa_iter);

			for (ar_iter = sa_iter->regionbase.first; ar_iter; ar_iter = ar_iter->next) {
				if (ar_iter->swinid) {
					CTX_wm_region_set(C, ar_iter);
					ED_region_do_draw(C, ar_iter);
					ar_iter->do_draw = false;
				}
			}
		}

		CTX_wm_window_set(C, win);  /* XXX context manipulation warning! */

		CTX_wm_area_set(C, sa);
		CTX_wm_region_set(C, ar);
	}
	else if (type == eRTDrawWindowSwap) {
		redraw_timer_window_swap(C);
	}
	else if (type == eRTAnimationStep) {
		scene->r.cfra += (cfra == scene->r.cfra) ? 1 : -1;
		BKE_scene_update_for_newframe(bmain->eval_ctx, bmain, scene, scene->lay);
	}
	else if (type == eRTAnimationPlay) {
		/* play anim, return on same frame as started with */
		int tot = (scene->r.efra - scene->r.sfra) + 1;

		while (tot--) {
			/* todo, ability to escape! */
			scene->r.cfra++;
			if (scene->r.cfra > scene->r.efra)
				scene->r.cfra = scene->r.sfra;

			BKE_scene_update_for_newframe(bmain->eval_ctx, bmain, scene, scene->lay);
			redraw_timer_window_swap(C);
		}
	}
	else { /* eRTUndo */
		ED_undo_pop(C);
		ED_undo_redo(C);
	}
}

static int redraw_timer_exec(bContext *C, wmOperator *op)
{
	Main *bmain = CTX_data_main(C);
	Scene *scene = CTX_data_scene(C);
	wmWindow *win = CTX_wm_window(C);
	ScrArea *sa = CTX_wm_area(C);
	ARegion *ar = CTX_wm_region(C);
	double time_start, time_delta;
	const int type = RNA_enum_get(op->ptr, "type");
	const int iter = RNA_int_get(op->ptr, "iterations");
	const double time_limit = (double)RNA_float_get(op->ptr, "time_limit");
	const int cfra = scene->r.cfra;
	int a, iter_steps = 0;
	const char *infostr = "";

	WM_cursor_wait(1);

	time_start = PIL_check_seconds_timer();

	for (a = 0; a < iter; a++) {
		redraw_timer_step(C, bmain, scene, win, sa, ar, type, cfra);
		iter_steps += 1;

		if (time_limit != 0.0) {
			if ((PIL_check_seconds_timer() - time_start) > time_limit) {
				break;
			}
			a = 0;
		}
	}
	
	time_delta = (PIL_check_seconds_timer() - time_start) * 1000;

	RNA_enum_description(redraw_timer_type_items, type, &infostr);

	WM_cursor_wait(0);

	BKE_reportf(op->reports, RPT_WARNING,
	            "%d x %s: %.4f ms, average: %.8f ms",
	            iter_steps, infostr, time_delta, time_delta / iter_steps);
	
	return OPERATOR_FINISHED;
}

static void WM_OT_redraw_timer(wmOperatorType *ot)
{
	ot->name = "Redraw Timer";
	ot->idname = "WM_OT_redraw_timer";
	ot->description = "Simple redraw timer to test the speed of updating the interface";

	ot->invoke = WM_menu_invoke;
	ot->exec = redraw_timer_exec;
	ot->poll = WM_operator_winactive;

	ot->prop = RNA_def_enum(ot->srna, "type", redraw_timer_type_items, eRTDrawRegion, "Type", "");
	RNA_def_int(ot->srna, "iterations", 10, 1, INT_MAX, "Iterations", "Number of times to redraw", 1, 1000);
	RNA_def_float(ot->srna, "time_limit", 0.0, 0.0, FLT_MAX,
	              "Time Limit", "Seconds to run the test for (override iterations)", 0.0, 60.0);

}

/* ************************** memory statistics for testing ***************** */

static int memory_statistics_exec(bContext *UNUSED(C), wmOperator *UNUSED(op))
{
	MEM_printmemlist_stats();
	return OPERATOR_FINISHED;
}

static void WM_OT_memory_statistics(wmOperatorType *ot)
{
	ot->name = "Memory Statistics";
	ot->idname = "WM_OT_memory_statistics";
	ot->description = "Print memory statistics to the console";
	
	ot->exec = memory_statistics_exec;
}

/* ************************** memory statistics for testing ***************** */

static int dependency_relations_exec(bContext *C, wmOperator *UNUSED(op))
{
	Main *bmain = CTX_data_main(C);
	Scene *scene = CTX_data_scene(C);
	Object *ob = CTX_data_active_object(C);

	DAG_print_dependencies(bmain, scene, ob);

	return OPERATOR_FINISHED;
}

static void WM_OT_dependency_relations(wmOperatorType *ot)
{
	ot->name = "Dependency Relations";
	ot->idname = "WM_OT_dependency_relations";
	ot->description = "Print dependency graph relations to the console";
	
	ot->exec = dependency_relations_exec;
}

/* *************************** Mat/tex/etc. previews generation ************* */

typedef struct PreviewsIDEnsureStack {
	bContext *C;
	Scene *scene;

	BLI_LINKSTACK_DECLARE(id_stack, ID *);
} PreviewsIDEnsureStack;

static void previews_id_ensure(bContext *C, Scene *scene, ID *id)
{
	BLI_assert(ELEM(GS(id->name), ID_MA, ID_TE, ID_IM, ID_WO, ID_LA));

	/* Only preview non-library datablocks, lib ones do not pertain to this .blend file!
	 * Same goes for ID with no user. */
	if (!id->lib && (id->us != 0)) {
		UI_id_icon_render(C, scene, id, false, false);
		UI_id_icon_render(C, scene, id, true, false);
	}
}

static bool previews_id_ensure_callback(void *todo_v, ID **idptr, int UNUSED(cd_flag))
{
	PreviewsIDEnsureStack *todo = todo_v;
	ID *id = *idptr;

	if (id && (id->flag & LIB_DOIT)) {
		if (ELEM(GS(id->name), ID_MA, ID_TE, ID_IM, ID_WO, ID_LA)) {
			previews_id_ensure(todo->C, todo->scene, id);
		}
		id->flag &= ~LIB_DOIT;  /* Tag the ID as done in any case. */
		BLI_LINKSTACK_PUSH(todo->id_stack, id);
	}

	return true;
}

static int previews_ensure_exec(bContext *C, wmOperator *UNUSED(op))
{
	Main *bmain = CTX_data_main(C);
	ListBase *lb[] = {&bmain->mat, &bmain->tex, &bmain->image, &bmain->world, &bmain->lamp, NULL};
	PreviewsIDEnsureStack preview_id_stack;
	Scene *scene;
	ID *id;
	int i;

	/* We use LIB_DOIT to check whether we have already handled a given ID or not. */
	BKE_main_id_flag_all(bmain, LIB_DOIT, true);

	BLI_LINKSTACK_INIT(preview_id_stack.id_stack);

	for (scene = bmain->scene.first; scene; scene = scene->id.next) {
		preview_id_stack.scene = scene;
		preview_id_stack.C = C;
		id = (ID *)scene;

		do {
			/* This will loop over all IDs linked by current one, render icons for them if needed,
			 * and add them to 'todo' preview_id_stack. */
			BKE_library_foreach_ID_link(id, previews_id_ensure_callback, &preview_id_stack, IDWALK_READONLY);
		} while ((id = BLI_LINKSTACK_POP(preview_id_stack.id_stack)));
	}

	BLI_LINKSTACK_FREE(preview_id_stack.id_stack);

	/* Check a last time for ID not used (fake users only, in theory), and
	 * do our best for those, using current scene... */
	for (i = 0; lb[i]; i++) {
		for (id = lb[i]->first; id; id = id->next) {
			previews_id_ensure(C, NULL, id);
		}
	}

	return OPERATOR_FINISHED;
}

static void WM_OT_previews_ensure(wmOperatorType *ot)
{
	ot->name = "Refresh DataBlock Previews";
	ot->idname = "WM_OT_previews_ensure";
	ot->description = "Ensure datablock previews are available and up-to-date "
	                  "(to be saved in .blend file, only for some types like materials, textures, etc.)";

	ot->exec = previews_ensure_exec;
}

/* *************************** Datablocks previews clear ************* */

/* Only types supporting previews currently. */
static EnumPropertyItem preview_id_type_items[] = {
    {FILTER_ID_SCE, "SCENE", 0, "Scenes", ""},
    {FILTER_ID_GR, "GROUP", 0, "Groups", ""},
    {FILTER_ID_OB, "OBJECT", 0, "Objects", ""},
    {FILTER_ID_MA, "MATERIAL", 0, "Materials", ""},
    {FILTER_ID_LA, "LAMP", 0, "Lamps", ""},
    {FILTER_ID_WO, "WORLD", 0, "Worlds", ""},
    {FILTER_ID_TE, "TEXTURE", 0, "Textures", ""},
    {FILTER_ID_IM, "IMAGE", 0, "Images", ""},
#if 0  /* XXX TODO */
    {FILTER_ID_BR, "BRUSH", 0, "Brushes", ""},
#endif
    {0, NULL, 0, NULL, NULL}
};

static int previews_clear_exec(bContext *C, wmOperator *op)
{
	Main *bmain = CTX_data_main(C);
	ListBase *lb[] = {&bmain->object, &bmain->group,
	                  &bmain->mat, &bmain->world, &bmain->lamp, &bmain->tex, &bmain->image, NULL};
	int i;

	const int id_filters = RNA_enum_get(op->ptr, "id_type");

	for (i = 0; lb[i]; i++) {
		ID *id = lb[i]->first;

		if (!id) continue;

//		printf("%s: %d, %d, %d -> %d\n", id->name, GS(id->name), BKE_idcode_to_idfilter(GS(id->name)),
//		                                 id_filters, BKE_idcode_to_idfilter(GS(id->name)) & id_filters);

		if (!id || !(BKE_idcode_to_idfilter(GS(id->name)) & id_filters)) {
			continue;
		}

		for (; id; id = id->next) {
			PreviewImage *prv_img = BKE_previewimg_id_ensure(id);

			BKE_previewimg_clear(prv_img);
		}
	}

	return OPERATOR_FINISHED;
}

static void WM_OT_previews_clear(wmOperatorType *ot)
{
	ot->name = "Clear DataBlock Previews";
	ot->idname = "WM_OT_previews_clear";
	ot->description = "Clear datablock previews (only for some types like objects, materials, textures, etc.)";

	ot->exec = previews_clear_exec;
	ot->invoke = WM_menu_invoke;

	ot->prop = RNA_def_enum_flag(ot->srna, "id_type", preview_id_type_items,
	                             FILTER_ID_SCE | FILTER_ID_OB | FILTER_ID_GR |
		                         FILTER_ID_MA | FILTER_ID_LA | FILTER_ID_WO | FILTER_ID_TE | FILTER_ID_IM,
	                             "DataBlock Type", "Which datablock previews to clear");
}

/* *************************** Doc from UI ************* */

static int doc_view_manual_ui_context_exec(bContext *C, wmOperator *UNUSED(op))
{
	PointerRNA ptr_props;
	char buf[512];
	short retval = OPERATOR_CANCELLED;

	if (UI_but_online_manual_id_from_active(C, buf, sizeof(buf))) {
		WM_operator_properties_create(&ptr_props, "WM_OT_doc_view_manual");
		RNA_string_set(&ptr_props, "doc_id", buf);

		retval = WM_operator_name_call_ptr(
		        C, WM_operatortype_find("WM_OT_doc_view_manual", false),
		        WM_OP_EXEC_DEFAULT, &ptr_props);

		WM_operator_properties_free(&ptr_props);
	}

	return retval;
}

static void WM_OT_doc_view_manual_ui_context(wmOperatorType *ot)
{
	/* identifiers */
	ot->name = "View Online Manual";
	ot->idname = "WM_OT_doc_view_manual_ui_context";
	ot->description = "View a context based online manual in a web browser";

	/* callbacks */
	ot->poll = ED_operator_regionactive;
	ot->exec = doc_view_manual_ui_context_exec;
}

/* ******************************************************* */

static void operatortype_ghash_free_cb(wmOperatorType *ot)
{
	if (ot->last_properties) {
		IDP_FreeProperty(ot->last_properties);
		MEM_freeN(ot->last_properties);
	}

	if (ot->macro.first)
		wm_operatortype_free_macro(ot);

	if (ot->ext.srna) /* python operator, allocs own string */
		MEM_freeN((void *)ot->idname);

	MEM_freeN(ot);
}

/* ******************************************************* */
/* toggle 3D for current window, turning it fullscreen if needed */
static void WM_OT_stereo3d_set(wmOperatorType *ot)
{
	PropertyRNA *prop;

	ot->name = "Set Stereo 3D";
	ot->idname = "WM_OT_set_stereo_3d";
	ot->description = "Toggle 3D stereo support for current window (or change the display mode)";

	ot->exec = wm_stereo3d_set_exec;
	ot->invoke = wm_stereo3d_set_invoke;
	ot->poll = WM_operator_winactive;
	ot->ui = wm_stereo3d_set_draw;
	ot->check = wm_stereo3d_set_check;
	ot->cancel = wm_stereo3d_set_cancel;

	prop = RNA_def_enum(ot->srna, "display_mode", stereo3d_display_items, S3D_DISPLAY_ANAGLYPH, "Display Mode", "");
	RNA_def_property_flag(prop, PROP_SKIP_SAVE);
	prop = RNA_def_enum(ot->srna, "anaglyph_type", stereo3d_anaglyph_type_items, S3D_ANAGLYPH_REDCYAN, "Anaglyph Type", "");
	RNA_def_property_flag(prop, PROP_SKIP_SAVE);
	prop = RNA_def_enum(ot->srna, "interlace_type", stereo3d_interlace_type_items, S3D_INTERLACE_ROW, "Interlace Type", "");
	RNA_def_property_flag(prop, PROP_SKIP_SAVE);
	prop = RNA_def_boolean(ot->srna, "use_interlace_swap", false, "Swap Left/Right",
	                       "Swap left and right stereo channels");
	RNA_def_property_flag(prop, PROP_SKIP_SAVE);
	prop = RNA_def_boolean(ot->srna, "use_sidebyside_crosseyed", false, "Cross-Eyed",
	                       "Right eye should see left image and vice-versa");
	RNA_def_property_flag(prop, PROP_SKIP_SAVE);
}

/* ******************************************************* */
/* called on initialize WM_exit() */
void wm_operatortype_free(void)
{
	BLI_ghash_free(global_ops_hash, NULL, (GHashValFreeFP)operatortype_ghash_free_cb);
	global_ops_hash = NULL;
}

/* called on initialize WM_init() */
void wm_operatortype_init(void)
{
	/* reserve size is set based on blender default setup */
	global_ops_hash = BLI_ghash_str_new_ex("wm_operatortype_init gh", 2048);

	WM_operatortype_append(WM_OT_window_duplicate);
	WM_operatortype_append(WM_OT_read_history);
	WM_operatortype_append(WM_OT_read_homefile);
	WM_operatortype_append(WM_OT_read_factory_settings);
	WM_operatortype_append(WM_OT_save_homefile);
	WM_operatortype_append(WM_OT_save_userpref);
	WM_operatortype_append(WM_OT_userpref_autoexec_path_add);
	WM_operatortype_append(WM_OT_userpref_autoexec_path_remove);
	WM_operatortype_append(WM_OT_window_fullscreen_toggle);
	WM_operatortype_append(WM_OT_quit_blender);
	WM_operatortype_append(WM_OT_open_mainfile);
	WM_operatortype_append(WM_OT_revert_mainfile);
	WM_operatortype_append(WM_OT_link);
	WM_operatortype_append(WM_OT_append);
	WM_operatortype_append(WM_OT_lib_relocate);
	WM_operatortype_append(WM_OT_lib_reload);
	WM_operatortype_append(WM_OT_recover_last_session);
	WM_operatortype_append(WM_OT_recover_auto_save);
	WM_operatortype_append(WM_OT_save_as_mainfile);
	WM_operatortype_append(WM_OT_save_mainfile);
	WM_operatortype_append(WM_OT_redraw_timer);
	WM_operatortype_append(WM_OT_memory_statistics);
	WM_operatortype_append(WM_OT_dependency_relations);
	WM_operatortype_append(WM_OT_debug_menu);
	WM_operatortype_append(WM_OT_operator_defaults);
	WM_operatortype_append(WM_OT_splash);
	WM_operatortype_append(WM_OT_search_menu);
	WM_operatortype_append(WM_OT_call_menu);
	WM_operatortype_append(WM_OT_call_menu_pie);
	WM_operatortype_append(WM_OT_radial_control);
	WM_operatortype_append(WM_OT_stereo3d_set);
#if defined(WIN32)
	WM_operatortype_append(WM_OT_console_toggle);
#endif
	WM_operatortype_append(WM_OT_previews_ensure);
	WM_operatortype_append(WM_OT_previews_clear);
	WM_operatortype_append(WM_OT_doc_view_manual_ui_context);
}

/* circleselect-like modal operators */
static void gesture_circle_modal_keymap(wmKeyConfig *keyconf)
{
	static EnumPropertyItem modal_items[] = {
		{GESTURE_MODAL_CANCEL,  "CANCEL", 0, "Cancel", ""},
		{GESTURE_MODAL_CONFIRM, "CONFIRM", 0, "Confirm", ""},
		{GESTURE_MODAL_CIRCLE_ADD, "ADD", 0, "Add", ""},
		{GESTURE_MODAL_CIRCLE_SUB, "SUBTRACT", 0, "Subtract", ""},
		{GESTURE_MODAL_CIRCLE_SIZE, "SIZE", 0, "Size", ""},

		{GESTURE_MODAL_SELECT,  "SELECT", 0, "Select", ""},
		{GESTURE_MODAL_DESELECT, "DESELECT", 0, "DeSelect", ""},
		{GESTURE_MODAL_NOP, "NOP", 0, "No Operation", ""},

		{0, NULL, 0, NULL, NULL}
	};

	/* WARNING - name is incorrect, use for non-3d views */
	wmKeyMap *keymap = WM_modalkeymap_get(keyconf, "View3D Gesture Circle");

	/* this function is called for each spacetype, only needs to add map once */
	if (keymap && keymap->modal_items) return;

	keymap = WM_modalkeymap_add(keyconf, "View3D Gesture Circle", modal_items);

	/* items for modal map */
	WM_modalkeymap_add_item(keymap, ESCKEY,    KM_PRESS, KM_ANY, 0, GESTURE_MODAL_CANCEL);
	WM_modalkeymap_add_item(keymap, RIGHTMOUSE, KM_ANY, KM_ANY, 0, GESTURE_MODAL_CANCEL);

	WM_modalkeymap_add_item(keymap, RETKEY, KM_PRESS, KM_ANY, 0, GESTURE_MODAL_CONFIRM);
	WM_modalkeymap_add_item(keymap, PADENTER, KM_PRESS, 0, 0, GESTURE_MODAL_CONFIRM);

	WM_modalkeymap_add_item(keymap, LEFTMOUSE, KM_PRESS, 0, 0, GESTURE_MODAL_SELECT);

	/* left mouse shift for deselect too */
	WM_modalkeymap_add_item(keymap, LEFTMOUSE, KM_PRESS, KM_SHIFT, 0, GESTURE_MODAL_DESELECT);
	WM_modalkeymap_add_item(keymap, LEFTMOUSE, KM_RELEASE, KM_SHIFT, 0, GESTURE_MODAL_NOP);

	WM_modalkeymap_add_item(keymap, MIDDLEMOUSE, KM_PRESS, 0, 0, GESTURE_MODAL_DESELECT); //  default 2.4x
	WM_modalkeymap_add_item(keymap, MIDDLEMOUSE, KM_RELEASE, 0, 0, GESTURE_MODAL_NOP); //  default 2.4x

	WM_modalkeymap_add_item(keymap, LEFTMOUSE, KM_RELEASE, 0, 0, GESTURE_MODAL_NOP);

	WM_modalkeymap_add_item(keymap, WHEELUPMOUSE, KM_PRESS, 0, 0, GESTURE_MODAL_CIRCLE_SUB);
	WM_modalkeymap_add_item(keymap, PADMINUS, KM_PRESS, 0, 0, GESTURE_MODAL_CIRCLE_SUB);
	WM_modalkeymap_add_item(keymap, WHEELDOWNMOUSE, KM_PRESS, 0, 0, GESTURE_MODAL_CIRCLE_ADD);
	WM_modalkeymap_add_item(keymap, PADPLUSKEY, KM_PRESS, 0, 0, GESTURE_MODAL_CIRCLE_ADD);
	WM_modalkeymap_add_item(keymap, MOUSEPAN, 0, 0, 0, GESTURE_MODAL_CIRCLE_SIZE);

	/* assign map to operators */
	WM_modalkeymap_assign(keymap, "VIEW3D_OT_select_circle");
	WM_modalkeymap_assign(keymap, "UV_OT_circle_select");
	WM_modalkeymap_assign(keymap, "CLIP_OT_select_circle");
	WM_modalkeymap_assign(keymap, "MASK_OT_select_circle");
	WM_modalkeymap_assign(keymap, "NODE_OT_select_circle");
	WM_modalkeymap_assign(keymap, "GPENCIL_OT_select_circle");
	WM_modalkeymap_assign(keymap, "GRAPH_OT_select_circle");	

}

/* straight line modal operators */
static void gesture_straightline_modal_keymap(wmKeyConfig *keyconf)
{
	static EnumPropertyItem modal_items[] = {
		{GESTURE_MODAL_CANCEL,  "CANCEL", 0, "Cancel", ""},
		{GESTURE_MODAL_SELECT,  "SELECT", 0, "Select", ""},
		{GESTURE_MODAL_BEGIN,   "BEGIN", 0, "Begin", ""},
		{0, NULL, 0, NULL, NULL}
	};
	
	wmKeyMap *keymap = WM_modalkeymap_get(keyconf, "Gesture Straight Line");
	
	/* this function is called for each spacetype, only needs to add map once */
	if (keymap && keymap->modal_items) return;
	
	keymap = WM_modalkeymap_add(keyconf, "Gesture Straight Line", modal_items);
	
	/* items for modal map */
	WM_modalkeymap_add_item(keymap, ESCKEY,    KM_PRESS, KM_ANY, 0, GESTURE_MODAL_CANCEL);
	WM_modalkeymap_add_item(keymap, RIGHTMOUSE, KM_ANY, KM_ANY, 0, GESTURE_MODAL_CANCEL);
	
	WM_modalkeymap_add_item(keymap, LEFTMOUSE, KM_PRESS, 0, 0, GESTURE_MODAL_BEGIN);
	WM_modalkeymap_add_item(keymap, LEFTMOUSE, KM_RELEASE, 0, 0, GESTURE_MODAL_SELECT);
	
	/* assign map to operators */
	WM_modalkeymap_assign(keymap, "IMAGE_OT_sample_line");
	WM_modalkeymap_assign(keymap, "PAINT_OT_weight_gradient");
	WM_modalkeymap_assign(keymap, "MESH_OT_bisect");
}


/* borderselect-like modal operators */
static void gesture_border_modal_keymap(wmKeyConfig *keyconf)
{
	static EnumPropertyItem modal_items[] = {
		{GESTURE_MODAL_CANCEL,  "CANCEL", 0, "Cancel", ""},
		{GESTURE_MODAL_SELECT,  "SELECT", 0, "Select", ""},
		{GESTURE_MODAL_DESELECT, "DESELECT", 0, "DeSelect", ""},
		{GESTURE_MODAL_BEGIN,   "BEGIN", 0, "Begin", ""},
		{0, NULL, 0, NULL, NULL}
	};

	wmKeyMap *keymap = WM_modalkeymap_get(keyconf, "Gesture Border");

	/* this function is called for each spacetype, only needs to add map once */
	if (keymap && keymap->modal_items) return;

	keymap = WM_modalkeymap_add(keyconf, "Gesture Border", modal_items);

	/* items for modal map */
	WM_modalkeymap_add_item(keymap, ESCKEY,    KM_PRESS, KM_ANY, 0, GESTURE_MODAL_CANCEL);
	
	/* Note: cancel only on press otherwise you cannot map this to RMB-gesture */
	WM_modalkeymap_add_item(keymap, RIGHTMOUSE, KM_PRESS, KM_ANY, 0, GESTURE_MODAL_CANCEL);
	WM_modalkeymap_add_item(keymap, RIGHTMOUSE, KM_RELEASE, KM_ANY, 0, GESTURE_MODAL_SELECT);

	/* allow shift leftclick for deselect too */
	WM_modalkeymap_add_item(keymap, LEFTMOUSE, KM_PRESS, KM_SHIFT, 0, GESTURE_MODAL_BEGIN);
	WM_modalkeymap_add_item(keymap, LEFTMOUSE, KM_RELEASE, KM_SHIFT, 0, GESTURE_MODAL_DESELECT);

	/* any unhandled leftclick release handles select */
	WM_modalkeymap_add_item(keymap, LEFTMOUSE, KM_PRESS, 0, 0, GESTURE_MODAL_BEGIN);
	WM_modalkeymap_add_item(keymap, LEFTMOUSE, KM_RELEASE, KM_ANY, 0, GESTURE_MODAL_SELECT);
	
	WM_modalkeymap_add_item(keymap, MIDDLEMOUSE, KM_PRESS, 0, 0, GESTURE_MODAL_BEGIN);
	WM_modalkeymap_add_item(keymap, MIDDLEMOUSE, KM_RELEASE, 0, 0, GESTURE_MODAL_DESELECT);
	
	/* assign map to operators */
	WM_modalkeymap_assign(keymap, "ACTION_OT_select_border");
	WM_modalkeymap_assign(keymap, "ANIM_OT_channels_select_border");
	WM_modalkeymap_assign(keymap, "ANIM_OT_previewrange_set");
	WM_modalkeymap_assign(keymap, "INFO_OT_select_border");
	WM_modalkeymap_assign(keymap, "FILE_OT_select_border");
	WM_modalkeymap_assign(keymap, "GRAPH_OT_select_border");
	WM_modalkeymap_assign(keymap, "MARKER_OT_select_border");
	WM_modalkeymap_assign(keymap, "NLA_OT_select_border");
	WM_modalkeymap_assign(keymap, "NODE_OT_select_border");
	WM_modalkeymap_assign(keymap, "NODE_OT_viewer_border");
	WM_modalkeymap_assign(keymap, "PAINT_OT_hide_show");
	WM_modalkeymap_assign(keymap, "OUTLINER_OT_select_border");
//	WM_modalkeymap_assign(keymap, "SCREEN_OT_border_select"); // template
	WM_modalkeymap_assign(keymap, "SEQUENCER_OT_select_border");
	WM_modalkeymap_assign(keymap, "SEQUENCER_OT_view_ghost_border");
	WM_modalkeymap_assign(keymap, "UV_OT_select_border");
	WM_modalkeymap_assign(keymap, "CLIP_OT_select_border");
	WM_modalkeymap_assign(keymap, "CLIP_OT_graph_select_border");
	WM_modalkeymap_assign(keymap, "MASK_OT_select_border");
	WM_modalkeymap_assign(keymap, "VIEW2D_OT_zoom_border");
	WM_modalkeymap_assign(keymap, "VIEW3D_OT_clip_border");
	WM_modalkeymap_assign(keymap, "VIEW3D_OT_render_border");
	WM_modalkeymap_assign(keymap, "VIEW3D_OT_select_border");
	WM_modalkeymap_assign(keymap, "VIEW3D_OT_zoom_border"); /* XXX TODO: zoom border should perhaps map rightmouse to zoom out instead of in+cancel */
	WM_modalkeymap_assign(keymap, "IMAGE_OT_render_border");
	WM_modalkeymap_assign(keymap, "GPENCIL_OT_select_border");
}

/* zoom to border modal operators */
static void gesture_zoom_border_modal_keymap(wmKeyConfig *keyconf)
{
	static EnumPropertyItem modal_items[] = {
		{GESTURE_MODAL_CANCEL, "CANCEL", 0, "Cancel", ""},
		{GESTURE_MODAL_IN,  "IN", 0, "In", ""},
		{GESTURE_MODAL_OUT, "OUT", 0, "Out", ""},
		{GESTURE_MODAL_BEGIN, "BEGIN", 0, "Begin", ""},
		{0, NULL, 0, NULL, NULL}
	};

	wmKeyMap *keymap = WM_modalkeymap_get(keyconf, "Gesture Zoom Border");

	/* this function is called for each spacetype, only needs to add map once */
	if (keymap && keymap->modal_items) return;

	keymap = WM_modalkeymap_add(keyconf, "Gesture Zoom Border", modal_items);

	/* items for modal map */
	WM_modalkeymap_add_item(keymap, ESCKEY,    KM_PRESS, KM_ANY, 0, GESTURE_MODAL_CANCEL);
	WM_modalkeymap_add_item(keymap, RIGHTMOUSE, KM_ANY, KM_ANY, 0, GESTURE_MODAL_CANCEL);

	WM_modalkeymap_add_item(keymap, LEFTMOUSE, KM_PRESS, 0, 0, GESTURE_MODAL_BEGIN);
	WM_modalkeymap_add_item(keymap, LEFTMOUSE, KM_RELEASE, 0, 0, GESTURE_MODAL_IN); 

	WM_modalkeymap_add_item(keymap, MIDDLEMOUSE, KM_PRESS, 0, 0, GESTURE_MODAL_BEGIN);
	WM_modalkeymap_add_item(keymap, MIDDLEMOUSE, KM_RELEASE, 0, 0, GESTURE_MODAL_OUT);

	/* assign map to operators */
	WM_modalkeymap_assign(keymap, "VIEW2D_OT_zoom_border");
	WM_modalkeymap_assign(keymap, "VIEW3D_OT_zoom_border");
}

/* default keymap for windows and screens, only call once per WM */
void wm_window_keymap(wmKeyConfig *keyconf)
{
	wmKeyMap *keymap = WM_keymap_find(keyconf, "Window", 0, 0);
	wmKeyMapItem *kmi;
	const char *data_path;
	
	/* note, this doesn't replace existing keymap items */
	WM_keymap_verify_item(keymap, "WM_OT_window_duplicate", WKEY, KM_PRESS, KM_CTRL | KM_ALT, 0);
#ifdef __APPLE__
	WM_keymap_add_item(keymap, "WM_OT_read_homefile", NKEY, KM_PRESS, KM_OSKEY, 0);
	WM_keymap_add_menu(keymap, "INFO_MT_file_open_recent", OKEY, KM_PRESS, KM_SHIFT | KM_OSKEY, 0);
	WM_keymap_add_item(keymap, "WM_OT_open_mainfile", OKEY, KM_PRESS, KM_OSKEY, 0);
	WM_keymap_add_item(keymap, "WM_OT_save_mainfile", SKEY, KM_PRESS, KM_OSKEY, 0);
	WM_keymap_add_item(keymap, "WM_OT_save_as_mainfile", SKEY, KM_PRESS, KM_SHIFT | KM_OSKEY, 0);
	WM_keymap_add_item(keymap, "WM_OT_quit_blender", QKEY, KM_PRESS, KM_OSKEY, 0);
#endif
	WM_keymap_add_item(keymap, "WM_OT_read_homefile", NKEY, KM_PRESS, KM_CTRL, 0);
	WM_keymap_add_item(keymap, "WM_OT_save_homefile", UKEY, KM_PRESS, KM_CTRL, 0); 
	WM_keymap_add_menu(keymap, "INFO_MT_file_open_recent", OKEY, KM_PRESS, KM_SHIFT | KM_CTRL, 0);
	WM_keymap_add_item(keymap, "WM_OT_open_mainfile", OKEY, KM_PRESS, KM_CTRL, 0);
	WM_keymap_add_item(keymap, "WM_OT_open_mainfile", F1KEY, KM_PRESS, 0, 0);
	WM_keymap_add_item(keymap, "WM_OT_link", OKEY, KM_PRESS, KM_CTRL | KM_ALT, 0);
	WM_keymap_add_item(keymap, "WM_OT_append", F1KEY, KM_PRESS, KM_SHIFT, 0);

	WM_keymap_add_item(keymap, "WM_OT_save_mainfile", SKEY, KM_PRESS, KM_CTRL, 0);
	WM_keymap_add_item(keymap, "WM_OT_save_mainfile", WKEY, KM_PRESS, KM_CTRL, 0);
	WM_keymap_add_item(keymap, "WM_OT_save_as_mainfile", SKEY, KM_PRESS, KM_SHIFT | KM_CTRL, 0);
	WM_keymap_add_item(keymap, "WM_OT_save_as_mainfile", F2KEY, KM_PRESS, 0, 0);
	kmi = WM_keymap_add_item(keymap, "WM_OT_save_as_mainfile", SKEY, KM_PRESS, KM_ALT | KM_CTRL, 0);
	RNA_boolean_set(kmi->ptr, "copy", true);

	WM_keymap_verify_item(keymap, "WM_OT_window_fullscreen_toggle", F11KEY, KM_PRESS, KM_ALT, 0);
	WM_keymap_add_item(keymap, "WM_OT_quit_blender", QKEY, KM_PRESS, KM_CTRL, 0);

	WM_keymap_add_item(keymap, "WM_OT_doc_view_manual_ui_context", F1KEY, KM_PRESS, KM_ALT, 0);

	/* debug/testing */
	WM_keymap_verify_item(keymap, "WM_OT_redraw_timer", TKEY, KM_PRESS, KM_ALT | KM_CTRL, 0);
	WM_keymap_verify_item(keymap, "WM_OT_debug_menu", DKEY, KM_PRESS, KM_ALT | KM_CTRL, 0);

	/* menus that can be accessed anywhere in blender */
	WM_keymap_verify_item(keymap, "WM_OT_search_menu", SPACEKEY, KM_PRESS, 0, 0);
	WM_keymap_add_menu(keymap, "USERPREF_MT_ndof_settings", NDOF_BUTTON_MENU, KM_PRESS, 0, 0);

	/* Space switching */
	kmi = WM_keymap_add_item(keymap, "WM_OT_context_set_enum", F2KEY, KM_PRESS, KM_SHIFT, 0); /* new in 2.5x, was DXF export */
	RNA_string_set(kmi->ptr, "data_path", "area.type");
	RNA_string_set(kmi->ptr, "value", "LOGIC_EDITOR");

	kmi = WM_keymap_add_item(keymap, "WM_OT_context_set_enum", F3KEY, KM_PRESS, KM_SHIFT, 0);
	RNA_string_set(kmi->ptr, "data_path", "area.type");
	RNA_string_set(kmi->ptr, "value", "NODE_EDITOR");

	kmi = WM_keymap_add_item(keymap, "WM_OT_context_set_enum", F4KEY, KM_PRESS, KM_SHIFT, 0); /* new in 2.5x, was data browser */
	RNA_string_set(kmi->ptr, "data_path", "area.type");
	RNA_string_set(kmi->ptr, "value", "CONSOLE");

	kmi = WM_keymap_add_item(keymap, "WM_OT_context_set_enum", F5KEY, KM_PRESS, KM_SHIFT, 0);
	RNA_string_set(kmi->ptr, "data_path", "area.type");
	RNA_string_set(kmi->ptr, "value", "VIEW_3D");

	kmi = WM_keymap_add_item(keymap, "WM_OT_context_set_enum", F6KEY, KM_PRESS, KM_SHIFT, 0);
	RNA_string_set(kmi->ptr, "data_path", "area.type");
	RNA_string_set(kmi->ptr, "value", "GRAPH_EDITOR");

	kmi = WM_keymap_add_item(keymap, "WM_OT_context_set_enum", F7KEY, KM_PRESS, KM_SHIFT, 0);
	RNA_string_set(kmi->ptr, "data_path", "area.type");
	RNA_string_set(kmi->ptr, "value", "PROPERTIES");

	kmi = WM_keymap_add_item(keymap, "WM_OT_context_set_enum", F8KEY, KM_PRESS, KM_SHIFT, 0);
	RNA_string_set(kmi->ptr, "data_path", "area.type");
	RNA_string_set(kmi->ptr, "value", "SEQUENCE_EDITOR");

	kmi = WM_keymap_add_item(keymap, "WM_OT_context_set_enum", F9KEY, KM_PRESS, KM_SHIFT, 0);
	RNA_string_set(kmi->ptr, "data_path", "area.type");
	RNA_string_set(kmi->ptr, "value", "OUTLINER");

	kmi = WM_keymap_add_item(keymap, "WM_OT_context_set_enum", F10KEY, KM_PRESS, KM_SHIFT, 0);
	RNA_string_set(kmi->ptr, "data_path", "area.type");
	RNA_string_set(kmi->ptr, "value", "IMAGE_EDITOR");

	kmi = WM_keymap_add_item(keymap, "WM_OT_context_set_enum", F11KEY, KM_PRESS, KM_SHIFT, 0);
	RNA_string_set(kmi->ptr, "data_path", "area.type");
	RNA_string_set(kmi->ptr, "value", "TEXT_EDITOR");

	kmi = WM_keymap_add_item(keymap, "WM_OT_context_set_enum", F12KEY, KM_PRESS, KM_SHIFT, 0);
	RNA_string_set(kmi->ptr, "data_path", "area.type");
	RNA_string_set(kmi->ptr, "value", "DOPESHEET_EDITOR");
	
	/* ndof speed */
	data_path = "user_preferences.inputs.ndof_sensitivity";
	kmi = WM_keymap_add_item(keymap, "WM_OT_context_scale_float", NDOF_BUTTON_PLUS, KM_PRESS, 0, 0);
	RNA_string_set(kmi->ptr, "data_path", data_path);
	RNA_float_set(kmi->ptr, "value", 1.1f);

	kmi = WM_keymap_add_item(keymap, "WM_OT_context_scale_float", NDOF_BUTTON_MINUS, KM_PRESS, 0, 0);
	RNA_string_set(kmi->ptr, "data_path", data_path);
	RNA_float_set(kmi->ptr, "value", 1.0f / 1.1f);

	kmi = WM_keymap_add_item(keymap, "WM_OT_context_scale_float", NDOF_BUTTON_PLUS, KM_PRESS, KM_SHIFT, 0);
	RNA_string_set(kmi->ptr, "data_path", data_path);
	RNA_float_set(kmi->ptr, "value", 1.5f);

	kmi = WM_keymap_add_item(keymap, "WM_OT_context_scale_float", NDOF_BUTTON_MINUS, KM_PRESS, KM_SHIFT, 0);
	RNA_string_set(kmi->ptr, "data_path", data_path);
	RNA_float_set(kmi->ptr, "value", 1.0f / 1.5f);
	data_path = NULL;
	(void)data_path;


	gesture_circle_modal_keymap(keyconf);
	gesture_border_modal_keymap(keyconf);
	gesture_zoom_border_modal_keymap(keyconf);
	gesture_straightline_modal_keymap(keyconf);
}

/* Generic itemf's for operators that take library args */
static EnumPropertyItem *rna_id_itemf(bContext *UNUSED(C), PointerRNA *UNUSED(ptr), bool *r_free, ID *id, bool local)
{
	EnumPropertyItem item_tmp = {0}, *item = NULL;
	int totitem = 0;
	int i = 0;

	for (; id; id = id->next) {
		if (local == false || id->lib == NULL) {
			item_tmp.identifier = item_tmp.name = id->name + 2;
			item_tmp.value = i++;
			RNA_enum_item_add(&item, &totitem, &item_tmp);
		}
	}

	RNA_enum_item_end(&item, &totitem);
	*r_free = true;

	return item;
}

/* can add more as needed */
EnumPropertyItem *RNA_action_itemf(bContext *C, PointerRNA *ptr, PropertyRNA *UNUSED(prop), bool *r_free)
{
	return rna_id_itemf(C, ptr, r_free, C ? (ID *)CTX_data_main(C)->action.first : NULL, false);
}
#if 0 /* UNUSED */
EnumPropertyItem *RNA_action_local_itemf(bContext *C, PointerRNA *ptr, PropertyRNA *UNUSED(prop), bool *r_free)
{
	return rna_id_itemf(C, ptr, r_free, C ? (ID *)CTX_data_main(C)->action.first : NULL, true);
}
#endif

EnumPropertyItem *RNA_group_itemf(bContext *C, PointerRNA *ptr, PropertyRNA *UNUSED(prop), bool *r_free)
{
	return rna_id_itemf(C, ptr, r_free, C ? (ID *)CTX_data_main(C)->group.first : NULL, false);
}
EnumPropertyItem *RNA_group_local_itemf(bContext *C, PointerRNA *ptr, PropertyRNA *UNUSED(prop), bool *r_free)
{
	return rna_id_itemf(C, ptr, r_free, C ? (ID *)CTX_data_main(C)->group.first : NULL, true);
}

EnumPropertyItem *RNA_image_itemf(bContext *C, PointerRNA *ptr, PropertyRNA *UNUSED(prop), bool *r_free)
{
	return rna_id_itemf(C, ptr, r_free, C ? (ID *)CTX_data_main(C)->image.first : NULL, false);
}
EnumPropertyItem *RNA_image_local_itemf(bContext *C, PointerRNA *ptr, PropertyRNA *UNUSED(prop), bool *r_free)
{
	return rna_id_itemf(C, ptr, r_free, C ? (ID *)CTX_data_main(C)->image.first : NULL, true);
}

EnumPropertyItem *RNA_scene_itemf(bContext *C, PointerRNA *ptr, PropertyRNA *UNUSED(prop), bool *r_free)
{
	return rna_id_itemf(C, ptr, r_free, C ? (ID *)CTX_data_main(C)->scene.first : NULL, false);
}
EnumPropertyItem *RNA_scene_local_itemf(bContext *C, PointerRNA *ptr, PropertyRNA *UNUSED(prop), bool *r_free)
{
	return rna_id_itemf(C, ptr, r_free, C ? (ID *)CTX_data_main(C)->scene.first : NULL, true);
}

EnumPropertyItem *RNA_movieclip_itemf(bContext *C, PointerRNA *ptr, PropertyRNA *UNUSED(prop), bool *r_free)
{
	return rna_id_itemf(C, ptr, r_free, C ? (ID *)CTX_data_main(C)->movieclip.first : NULL, false);
}
EnumPropertyItem *RNA_movieclip_local_itemf(bContext *C, PointerRNA *ptr, PropertyRNA *UNUSED(prop), bool *r_free)
{
	return rna_id_itemf(C, ptr, r_free, C ? (ID *)CTX_data_main(C)->movieclip.first : NULL, true);
}

EnumPropertyItem *RNA_mask_itemf(bContext *C, PointerRNA *ptr, PropertyRNA *UNUSED(prop), bool *r_free)
{
	return rna_id_itemf(C, ptr, r_free, C ? (ID *)CTX_data_main(C)->mask.first : NULL, false);
}
EnumPropertyItem *RNA_mask_local_itemf(bContext *C, PointerRNA *ptr, PropertyRNA *UNUSED(prop), bool *r_free)
{
	return rna_id_itemf(C, ptr, r_free, C ? (ID *)CTX_data_main(C)->mask.first : NULL, true);
}
<|MERGE_RESOLUTION|>--- conflicted
+++ resolved
@@ -2693,7 +2693,6 @@
 
 	return item;
 }
-<<<<<<< HEAD
 
 static void wm_link_do(
         WMLinkAppendData *lapp_data, ReportList *reports, Main *bmain, Scene *scene, View3D *v3d,
@@ -2705,18 +2704,6 @@
 
 	const short flag = lapp_data->flag;
 
-=======
-
-static void wm_link_do(
-        WMLinkAppendData *lapp_data, ReportList *reports, Main *bmain, Scene *scene, View3D *v3d)
-{
-	Main *mainl;
-	BlendHandle *bh;
-	Library *lib;
-
-	const int flag = lapp_data->flag;
-
->>>>>>> cdd727b7
 	LinkNode *liblink, *itemlink;
 	int lib_idx, item_idx;
 
@@ -2756,12 +2743,8 @@
 				continue;
 			}
 
-<<<<<<< HEAD
 			new_id = BLO_library_link_named_part_ex(
 			             mainl, &bh, item->name, item->idcode, flag, scene, v3d, use_placeholders, force_indirect);
-=======
-			new_id = BLO_library_link_named_part_ex(mainl, &bh, item->name, item->idcode, flag, scene, v3d);
->>>>>>> cdd727b7
 			if (new_id) {
 				/* If the link is sucessful, clear item's libs 'todo' flags.
 				 * This avoids trying to link same item with other libraries to come. */
@@ -2849,8 +2832,6 @@
 	if (totfiles != 0) {
 		GHash *libraries = BLI_ghash_new(BLI_ghashutil_strhash_p, BLI_ghashutil_strcmp, __func__);
 		int lib_idx = 0;
-<<<<<<< HEAD
-=======
 
 		RNA_BEGIN (op->ptr, itemptr, "files")
 		{
@@ -2871,34 +2852,10 @@
 			}
 		}
 		RNA_END;
->>>>>>> cdd727b7
 
 		RNA_BEGIN (op->ptr, itemptr, "files")
 		{
 			RNA_string_get(&itemptr, "name", relname);
-<<<<<<< HEAD
-
-			BLI_join_dirfile(path, sizeof(path), root, relname);
-
-			if (BLO_library_path_explode(path, libname, &group, &name)) {
-				if (!group || !name) {
-					continue;
-				}
-
-				if (!BLI_ghash_haskey(libraries, libname)) {
-					BLI_ghash_insert(libraries, BLI_strdup(libname), SET_INT_IN_POINTER(lib_idx));
-					lib_idx++;
-					wm_link_append_data_library_add(lapp_data, libname);
-				}
-			}
-		}
-		RNA_END;
-
-		RNA_BEGIN (op->ptr, itemptr, "files")
-		{
-			RNA_string_get(&itemptr, "name", relname);
-=======
->>>>>>> cdd727b7
 
 			BLI_join_dirfile(path, sizeof(path), root, relname);
 
@@ -2930,7 +2887,6 @@
 	/* XXX We'd need re-entrant locking on Main for this to work... */
 	/* BKE_main_lock(bmain); */
 
-<<<<<<< HEAD
 	wm_link_do(lapp_data, op->reports, bmain, scene, CTX_wm_view3d(C), false, false);
 
 	/* BKE_main_unlock(bmain); */
@@ -2941,18 +2897,6 @@
 	BKE_main_lib_objects_recalc_all(bmain);
 	IMB_colormanagement_check_file_config(bmain);
 
-=======
-	wm_link_do(lapp_data, op->reports, bmain, scene, CTX_wm_view3d(C));
-
-	/* BKE_main_unlock(bmain); */
-
-	wm_link_append_data_free(lapp_data);
-
-	/* mark all library linked objects to be updated */
-	BKE_main_lib_objects_recalc_all(bmain);
-	IMB_colormanagement_check_file_config(bmain);
-
->>>>>>> cdd727b7
 	/* append, rather than linking */
 	if ((flag & FILE_LINK) == 0) {
 		BKE_library_make_local(bmain, NULL, true);
