--- conflicted
+++ resolved
@@ -553,15 +553,11 @@
 		
 		/* confusing this global... */
 		G.relbase_valid = 1;
-<<<<<<< HEAD
-		retval = BKE_read_file(C, filepath, reports);
+        retval = BKE_blendfile_read(C, filepath, reports);
 
 		printf("Updating assets for: %s\n", filepath);
 		WM_operator_name_call(C, "WM_OT_assets_update_check", WM_OP_EXEC_DEFAULT, NULL);
 
-=======
-		retval = BKE_blendfile_read(C, filepath, reports);
->>>>>>> a10b2fef
 		/* when loading startup.blend's, we can be left with a blank path */
 		if (G.main->name[0]) {
 			G.save_over = 1;
@@ -700,14 +696,10 @@
 	
 	if (!from_memory) {
 		if (BLI_access(startstr, R_OK) == 0) {
-<<<<<<< HEAD
-			success = (BKE_read_file(C, startstr, NULL) != BKE_READ_FILE_FAIL);
+			success = (BKE_blendfile_read(C, startstr, NULL) != BKE_BLENDFILE_READ_FAIL);
 
 			printf("Updating assets for: %s\n", startstr);
 			WM_operator_name_call(C, "WM_OT_assets_update_check", WM_OP_EXEC_DEFAULT, NULL);
-=======
-			success = (BKE_blendfile_read(C, startstr, NULL) != BKE_BLENDFILE_READ_FAIL);
->>>>>>> a10b2fef
 		}
 		if (BLI_listbase_is_empty(&U.themes)) {
 			if (G.debug & G_DEBUG)
