--- conflicted
+++ resolved
@@ -3065,12 +3065,9 @@
   Main *bmain = CTX_data_main(C);
   char path[FILE_MAX];
   const bool is_save_as = (op->type->invoke == wm_save_as_mainfile_invoke);
-<<<<<<< HEAD
-  const bool use_save_as_copy = RNA_boolean_get(op->ptr, "copy");
-  const bool use_legacy_mesh_format = RNA_boolean_get(op->ptr, "use_legacy_mesh_format");
-=======
   const bool use_save_as_copy = is_save_as && RNA_boolean_get(op->ptr, "copy");
->>>>>>> 5723bf92
+  const bool use_legacy_mesh_format = is_save_as &&
+                                      RNA_boolean_get(op->ptr, "use_legacy_mesh_format");
 
   /* We could expose all options to the users however in most cases remapping
    * existing relative paths is a good default.
