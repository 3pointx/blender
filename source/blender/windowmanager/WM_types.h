--- conflicted
+++ resolved
@@ -928,11 +928,8 @@
   /* Always freed. */
   const char *path;
   int id_type;
-<<<<<<< HEAD
   struct AssetMetaData *metadata;
-=======
   int import_type; /* eFileAssetImportType */
->>>>>>> f45d0910
 } wmDragAsset;
 
 typedef struct wmDrag {
