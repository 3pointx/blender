/*
 * This program is free software; you can redistribute it and/or
 * modify it under the terms of the GNU General Public License
 * as published by the Free Software Foundation; either version 2
 * of the License, or (at your option) any later version.
 *
 * This program is distributed in the hope that it will be useful,
 * but WITHOUT ANY WARRANTY; without even the implied warranty of
 * MERCHANTABILITY or FITNESS FOR A PARTICULAR PURPOSE.  See the
 * GNU General Public License for more details.
 *
 * You should have received a copy of the GNU General Public License
 * along with this program; if not, write to the Free Software Foundation,
 * Inc., 51 Franklin Street, Fifth Floor, Boston, MA 02110-1301, USA.
 *
 * The Original Code is Copyright (C) 2001-2002 by NaN Holding BV.
 * All rights reserved.
 *
 * The Original Code is: some of this file.
 */

/** \file
 * \ingroup bli
 */

#include "MEM_guardedalloc.h"

#include "BLI_math.h"
#include "BLI_math_bits.h"
#include "BLI_utildefines.h"

#include "BLI_strict_flags.h"

/********************************** Polygons *********************************/

void cross_tri_v3(float n[3], const float v1[3], const float v2[3], const float v3[3])
{
  float n1[3], n2[3];

  n1[0] = v1[0] - v2[0];
  n2[0] = v2[0] - v3[0];
  n1[1] = v1[1] - v2[1];
  n2[1] = v2[1] - v3[1];
  n1[2] = v1[2] - v2[2];
  n2[2] = v2[2] - v3[2];
  n[0] = n1[1] * n2[2] - n1[2] * n2[1];
  n[1] = n1[2] * n2[0] - n1[0] * n2[2];
  n[2] = n1[0] * n2[1] - n1[1] * n2[0];
}

float normal_tri_v3(float n[3], const float v1[3], const float v2[3], const float v3[3])
{
  float n1[3], n2[3];

  n1[0] = v1[0] - v2[0];
  n2[0] = v2[0] - v3[0];
  n1[1] = v1[1] - v2[1];
  n2[1] = v2[1] - v3[1];
  n1[2] = v1[2] - v2[2];
  n2[2] = v2[2] - v3[2];
  n[0] = n1[1] * n2[2] - n1[2] * n2[1];
  n[1] = n1[2] * n2[0] - n1[0] * n2[2];
  n[2] = n1[0] * n2[1] - n1[1] * n2[0];

  return normalize_v3(n);
}

float normal_quad_v3(
    float n[3], const float v1[3], const float v2[3], const float v3[3], const float v4[3])
{
  /* real cross! */
  float n1[3], n2[3];

  n1[0] = v1[0] - v3[0];
  n1[1] = v1[1] - v3[1];
  n1[2] = v1[2] - v3[2];

  n2[0] = v2[0] - v4[0];
  n2[1] = v2[1] - v4[1];
  n2[2] = v2[2] - v4[2];

  n[0] = n1[1] * n2[2] - n1[2] * n2[1];
  n[1] = n1[2] * n2[0] - n1[0] * n2[2];
  n[2] = n1[0] * n2[1] - n1[1] * n2[0];

  return normalize_v3(n);
}

float normal_poly_v3(float n[3], const float verts[][3], unsigned int nr)
{
  cross_poly_v3(n, verts, nr);
  return normalize_v3(n);
}

float area_quad_v3(const float v1[3], const float v2[3], const float v3[3], const float v4[3])
{
  const float verts[4][3] = {{UNPACK3(v1)}, {UNPACK3(v2)}, {UNPACK3(v3)}, {UNPACK3(v4)}};
  return area_poly_v3(verts, 4);
}

float area_squared_quad_v3(const float v1[3],
                           const float v2[3],
                           const float v3[3],
                           const float v4[3])
{
  const float verts[4][3] = {{UNPACK3(v1)}, {UNPACK3(v2)}, {UNPACK3(v3)}, {UNPACK3(v4)}};
  return area_squared_poly_v3(verts, 4);
}

float area_tri_v3(const float v1[3], const float v2[3], const float v3[3])
{
  float n[3];
  cross_tri_v3(n, v1, v2, v3);
  return len_v3(n) * 0.5f;
}

float area_squared_tri_v3(const float v1[3], const float v2[3], const float v3[3])
{
  float n[3];
  cross_tri_v3(n, v1, v2, v3);
  mul_v3_fl(n, 0.5f);
  return len_squared_v3(n);
}

float area_tri_signed_v3(const float v1[3],
                         const float v2[3],
                         const float v3[3],
                         const float normal[3])
{
  float area, n[3];

  cross_tri_v3(n, v1, v2, v3);
  area = len_v3(n) * 0.5f;

  /* negate area for flipped triangles */
  if (dot_v3v3(n, normal) < 0.0f) {
    area = -area;
  }

  return area;
}

float area_poly_v3(const float verts[][3], unsigned int nr)
{
  float n[3];
  cross_poly_v3(n, verts, nr);
  return len_v3(n) * 0.5f;
}

float area_squared_poly_v3(const float verts[][3], unsigned int nr)
{
  float n[3];

  cross_poly_v3(n, verts, nr);
  mul_v3_fl(n, 0.5f);
  return len_squared_v3(n);
}

float cross_poly_v2(const float verts[][2], unsigned int nr)
{
  unsigned int a;
  float cross;
  const float *co_curr, *co_prev;

  /* The Trapezium Area Rule */
  co_prev = verts[nr - 1];
  co_curr = verts[0];
  cross = 0.0f;
  for (a = 0; a < nr; a++) {
    cross += (co_curr[0] - co_prev[0]) * (co_curr[1] + co_prev[1]);
    co_prev = co_curr;
    co_curr += 2;
  }

  return cross;
}

void cross_poly_v3(float n[3], const float verts[][3], unsigned int nr)
{
  const float *v_prev = verts[nr - 1];
  const float *v_curr = verts[0];
  unsigned int i;

  zero_v3(n);

  /* Newell's Method */
  for (i = 0; i < nr; v_prev = v_curr, v_curr = verts[++i]) {
    add_newell_cross_v3_v3v3(n, v_prev, v_curr);
  }
}

float area_poly_v2(const float verts[][2], unsigned int nr)
{
  return fabsf(0.5f * cross_poly_v2(verts, nr));
}

float area_poly_signed_v2(const float verts[][2], unsigned int nr)
{
  return (0.5f * cross_poly_v2(verts, nr));
}

float area_squared_poly_v2(const float verts[][2], unsigned int nr)
{
  float area = area_poly_signed_v2(verts, nr);
  return area * area;
}

float cotangent_tri_weight_v3(const float v1[3], const float v2[3], const float v3[3])
{
  float a[3], b[3], c[3], c_len;

  sub_v3_v3v3(a, v2, v1);
  sub_v3_v3v3(b, v3, v1);
  cross_v3_v3v3(c, a, b);

  c_len = len_v3(c);

  if (c_len > FLT_EPSILON) {
    return dot_v3v3(a, b) / c_len;
  }

  return 0.0f;
}

/********************************* Planes **********************************/

void plane_from_point_normal_v3(float r_plane[4], const float plane_co[3], const float plane_no[3])
{
  copy_v3_v3(r_plane, plane_no);
  r_plane[3] = -dot_v3v3(r_plane, plane_co);
}

void plane_to_point_vector_v3(const float plane[4], float r_plane_co[3], float r_plane_no[3])
{
  mul_v3_v3fl(r_plane_co, plane, (-plane[3] / len_squared_v3(plane)));
  copy_v3_v3(r_plane_no, plane);
}

void plane_to_point_vector_v3_normalized(const float plane[4],
                                         float r_plane_co[3],
                                         float r_plane_no[3])
{
  const float length = normalize_v3_v3(r_plane_no, plane);
  mul_v3_v3fl(r_plane_co, r_plane_no, (-plane[3] / length));
}

/********************************* Volume **********************************/

float volume_tetrahedron_v3(const float v1[3],
                            const float v2[3],
                            const float v3[3],
                            const float v4[3])
{
  float m[3][3];
  sub_v3_v3v3(m[0], v1, v2);
  sub_v3_v3v3(m[1], v2, v3);
  sub_v3_v3v3(m[2], v3, v4);
  return fabsf(determinant_m3_array(m)) / 6.0f;
}

float volume_tetrahedron_signed_v3(const float v1[3],
                                   const float v2[3],
                                   const float v3[3],
                                   const float v4[3])
{
  float m[3][3];
  sub_v3_v3v3(m[0], v1, v2);
  sub_v3_v3v3(m[1], v2, v3);
  sub_v3_v3v3(m[2], v3, v4);
  return determinant_m3_array(m) / 6.0f;
}

float volume_tri_tetrahedron_signed_v3_6x(const float v1[3], const float v2[3], const float v3[3])
{
  float v_cross[3];
  cross_v3_v3v3(v_cross, v1, v2);
  float tetra_volume = dot_v3v3(v_cross, v3);
  return tetra_volume;
}

float volume_tri_tetrahedron_signed_v3(const float v1[3], const float v2[3], const float v3[3])
{
  return volume_tri_tetrahedron_signed_v3_6x(v1, v2, v3) / 6.0f;
}

/********************************* Distance **********************************/

float dist_squared_to_line_v2(const float p[2], const float l1[2], const float l2[2])
{
  float closest[2];

  closest_to_line_v2(closest, p, l1, l2);

  return len_squared_v2v2(closest, p);
}
float dist_to_line_v2(const float p[2], const float l1[2], const float l2[2])
{
  return sqrtf(dist_squared_to_line_v2(p, l1, l2));
}

float dist_squared_to_line_segment_v2(const float p[2], const float l1[2], const float l2[2])
{
  float closest[2];

  closest_to_line_segment_v2(closest, p, l1, l2);

  return len_squared_v2v2(closest, p);
}

float dist_to_line_segment_v2(const float p[2], const float l1[2], const float l2[2])
{
  return sqrtf(dist_squared_to_line_segment_v2(p, l1, l2));
}

void closest_to_line_segment_v2(float r_close[2],
                                const float p[2],
                                const float l1[2],
                                const float l2[2])
{
  float lambda, cp[2];

  lambda = closest_to_line_v2(cp, p, l1, l2);

  /* flip checks for !finite case (when segment is a point) */
  if (!(lambda > 0.0f)) {
    copy_v2_v2(r_close, l1);
  }
  else if (!(lambda < 1.0f)) {
    copy_v2_v2(r_close, l2);
  }
  else {
    copy_v2_v2(r_close, cp);
  }
}

void closest_to_line_segment_v3(float r_close[3],
                                const float p[3],
                                const float l1[3],
                                const float l2[3])
{
  float lambda, cp[3];

  lambda = closest_to_line_v3(cp, p, l1, l2);

  /* flip checks for !finite case (when segment is a point) */
  if (!(lambda > 0.0f)) {
    copy_v3_v3(r_close, l1);
  }
  else if (!(lambda < 1.0f)) {
    copy_v3_v3(r_close, l2);
  }
  else {
    copy_v3_v3(r_close, cp);
  }
}

void closest_to_plane_v3(float r_close[3], const float plane[4], const float pt[3])
{
  const float len_sq = len_squared_v3(plane);
  const float side = plane_point_side_v3(plane, pt);
  madd_v3_v3v3fl(r_close, pt, plane, -side / len_sq);
}

void closest_to_plane_normalized_v3(float r_close[3], const float plane[4], const float pt[3])
{
  const float side = plane_point_side_v3(plane, pt);
  BLI_ASSERT_UNIT_V3(plane);
  madd_v3_v3v3fl(r_close, pt, plane, -side);
}

void closest_to_plane3_v3(float r_close[3], const float plane[3], const float pt[3])
{
  const float len_sq = len_squared_v3(plane);
  const float side = dot_v3v3(plane, pt);
  madd_v3_v3v3fl(r_close, pt, plane, -side / len_sq);
}

void closest_to_plane3_normalized_v3(float r_close[3], const float plane[3], const float pt[3])
{
  const float side = dot_v3v3(plane, pt);
  BLI_ASSERT_UNIT_V3(plane);
  madd_v3_v3v3fl(r_close, pt, plane, -side);
}

float dist_signed_squared_to_plane_v3(const float pt[3], const float plane[4])
{
  const float len_sq = len_squared_v3(plane);
  const float side = plane_point_side_v3(plane, pt);
  const float fac = side / len_sq;
  return copysignf(len_sq * (fac * fac), side);
}
float dist_squared_to_plane_v3(const float pt[3], const float plane[4])
{
  const float len_sq = len_squared_v3(plane);
  const float side = plane_point_side_v3(plane, pt);
  const float fac = side / len_sq;
  /* only difference to code above - no 'copysignf' */
  return len_sq * (fac * fac);
}

float dist_signed_squared_to_plane3_v3(const float pt[3], const float plane[3])
{
  const float len_sq = len_squared_v3(plane);
  const float side = dot_v3v3(plane, pt); /* only difference with 'plane[4]' version */
  const float fac = side / len_sq;
  return copysignf(len_sq * (fac * fac), side);
}
float dist_squared_to_plane3_v3(const float pt[3], const float plane[3])
{
  const float len_sq = len_squared_v3(plane);
  const float side = dot_v3v3(plane, pt); /* only difference with 'plane[4]' version */
  const float fac = side / len_sq;
  /* only difference to code above - no 'copysignf' */
  return len_sq * (fac * fac);
}

float dist_signed_to_plane_v3(const float pt[3], const float plane[4])
{
  const float len_sq = len_squared_v3(plane);
  const float side = plane_point_side_v3(plane, pt);
  const float fac = side / len_sq;
  return sqrtf(len_sq) * fac;
}
float dist_to_plane_v3(const float pt[3], const float plane[4])
{
  return fabsf(dist_signed_to_plane_v3(pt, plane));
}

float dist_signed_to_plane3_v3(const float pt[3], const float plane[3])
{
  const float len_sq = len_squared_v3(plane);
  const float side = dot_v3v3(plane, pt); /* only difference with 'plane[4]' version */
  const float fac = side / len_sq;
  return sqrtf(len_sq) * fac;
}
float dist_to_plane3_v3(const float pt[3], const float plane[3])
{
  return fabsf(dist_signed_to_plane3_v3(pt, plane));
}

float dist_squared_to_line_segment_v3(const float p[3], const float l1[3], const float l2[3])
{
  float closest[3];

  closest_to_line_segment_v3(closest, p, l1, l2);

  return len_squared_v3v3(closest, p);
}

float dist_to_line_segment_v3(const float p[3], const float l1[3], const float l2[3])
{
  return sqrtf(dist_squared_to_line_segment_v3(p, l1, l2));
}

float dist_squared_to_line_v3(const float p[3], const float l1[3], const float l2[3])
{
  float closest[3];

  closest_to_line_v3(closest, p, l1, l2);

  return len_squared_v3v3(closest, p);
}
float dist_to_line_v3(const float p[3], const float l1[3], const float l2[3])
{
  return sqrtf(dist_squared_to_line_v3(p, l1, l2));
}

float dist_signed_squared_to_corner_v3v3v3(const float p[3],
                                           const float v1[3],
                                           const float v2[3],
                                           const float v3[3],
                                           const float axis_ref[3])
{
  float dir_a[3], dir_b[3];
  float plane_a[3], plane_b[3];
  float dist_a, dist_b;
  float axis[3];
  float s_p_v2[3];
  bool flip = false;

  sub_v3_v3v3(dir_a, v1, v2);
  sub_v3_v3v3(dir_b, v3, v2);

  cross_v3_v3v3(axis, dir_a, dir_b);

  if ((len_squared_v3(axis) < FLT_EPSILON)) {
    copy_v3_v3(axis, axis_ref);
  }
  else if (dot_v3v3(axis, axis_ref) < 0.0f) {
    /* concave */
    flip = true;
    negate_v3(axis);
  }

  cross_v3_v3v3(plane_a, dir_a, axis);
  cross_v3_v3v3(plane_b, axis, dir_b);

#if 0
  plane_from_point_normal_v3(plane_a, v2, plane_a);
  plane_from_point_normal_v3(plane_b, v2, plane_b);

  dist_a = dist_signed_squared_to_plane_v3(p, plane_a);
  dist_b = dist_signed_squared_to_plane_v3(p, plane_b);
#else
  /* calculate without the planes 4th component to avoid float precision issues */
  sub_v3_v3v3(s_p_v2, p, v2);

  dist_a = dist_signed_squared_to_plane3_v3(s_p_v2, plane_a);
  dist_b = dist_signed_squared_to_plane3_v3(s_p_v2, plane_b);
#endif

  if (flip) {
    return min_ff(dist_a, dist_b);
  }

  return max_ff(dist_a, dist_b);
}

float dist_squared_to_ray_v3_normalized(const float ray_origin[3],
                                        const float ray_direction[3],
                                        const float co[3])
{
  float origin_to_co[3];
  sub_v3_v3v3(origin_to_co, co, ray_origin);

  float origin_to_proj[3];
  project_v3_v3v3_normalized(origin_to_proj, origin_to_co, ray_direction);

  float co_projected_on_ray[3];
  add_v3_v3v3(co_projected_on_ray, ray_origin, origin_to_proj);

  return len_squared_v3v3(co, co_projected_on_ray);
}

float dist_squared_ray_to_seg_v3(const float ray_origin[3],
                                 const float ray_direction[3],
                                 const float v0[3],
                                 const float v1[3],
                                 float r_point[3],
                                 float *r_depth)
{
  float lambda, depth;
  if (isect_ray_line_v3(ray_origin, ray_direction, v0, v1, &lambda)) {
    if (lambda <= 0.0f) {
      copy_v3_v3(r_point, v0);
    }
    else if (lambda >= 1.0f) {
      copy_v3_v3(r_point, v1);
    }
    else {
      interp_v3_v3v3(r_point, v0, v1, lambda);
    }
  }
  else {
    /* has no nearest point, only distance squared. */
    /* Calculate the distance to the point v0 then */
    copy_v3_v3(r_point, v0);
  }

  float dvec[3];
  sub_v3_v3v3(dvec, r_point, ray_origin);
  depth = dot_v3v3(dvec, ray_direction);

  if (r_depth) {
    *r_depth = depth;
  }

  return len_squared_v3(dvec) - square_f(depth);
}

void aabb_get_near_far_from_plane(const float plane_no[3],
                                  const float bbmin[3],
                                  const float bbmax[3],
                                  float bb_near[3],
                                  float bb_afar[3])
{
  if (plane_no[0] < 0.0f) {
    bb_near[0] = bbmax[0];
    bb_afar[0] = bbmin[0];
  }
  else {
    bb_near[0] = bbmin[0];
    bb_afar[0] = bbmax[0];
  }
  if (plane_no[1] < 0.0f) {
    bb_near[1] = bbmax[1];
    bb_afar[1] = bbmin[1];
  }
  else {
    bb_near[1] = bbmin[1];
    bb_afar[1] = bbmax[1];
  }
  if (plane_no[2] < 0.0f) {
    bb_near[2] = bbmax[2];
    bb_afar[2] = bbmin[2];
  }
  else {
    bb_near[2] = bbmin[2];
    bb_afar[2] = bbmax[2];
  }
}

/* -------------------------------------------------------------------- */
/** \name dist_squared_to_ray_to_aabb and helpers
 * \{ */

void dist_squared_ray_to_aabb_v3_precalc(struct DistRayAABB_Precalc *neasrest_precalc,
                                         const float ray_origin[3],
                                         const float ray_direction[3])
{
  copy_v3_v3(neasrest_precalc->ray_origin, ray_origin);
  copy_v3_v3(neasrest_precalc->ray_direction, ray_direction);

  for (int i = 0; i < 3; i++) {
    neasrest_precalc->ray_inv_dir[i] = (neasrest_precalc->ray_direction[i] != 0.0f) ?
                                           (1.0f / neasrest_precalc->ray_direction[i]) :
                                           FLT_MAX;
  }
}

float dist_squared_ray_to_aabb_v3(const struct DistRayAABB_Precalc *data,
                                  const float bb_min[3],
                                  const float bb_max[3],
                                  float r_point[3],
                                  float *r_depth)
{
  // bool r_axis_closest[3];
  float local_bvmin[3], local_bvmax[3];
  aabb_get_near_far_from_plane(data->ray_direction, bb_min, bb_max, local_bvmin, local_bvmax);

  const float tmin[3] = {
      (local_bvmin[0] - data->ray_origin[0]) * data->ray_inv_dir[0],
      (local_bvmin[1] - data->ray_origin[1]) * data->ray_inv_dir[1],
      (local_bvmin[2] - data->ray_origin[2]) * data->ray_inv_dir[2],
  };
  const float tmax[3] = {
      (local_bvmax[0] - data->ray_origin[0]) * data->ray_inv_dir[0],
      (local_bvmax[1] - data->ray_origin[1]) * data->ray_inv_dir[1],
      (local_bvmax[2] - data->ray_origin[2]) * data->ray_inv_dir[2],
  };
  /* `va` and `vb` are the coordinates of the AABB edge closest to the ray */
  float va[3], vb[3];
  /* `rtmin` and `rtmax` are the minimum and maximum distances of the ray hits on the AABB */
  float rtmin, rtmax;
  int main_axis;

  if ((tmax[0] <= tmax[1]) && (tmax[0] <= tmax[2])) {
    rtmax = tmax[0];
    va[0] = vb[0] = local_bvmax[0];
    main_axis = 3;
    // r_axis_closest[0] = neasrest_precalc->ray_direction[0] < 0.0f;
  }
  else if ((tmax[1] <= tmax[0]) && (tmax[1] <= tmax[2])) {
    rtmax = tmax[1];
    va[1] = vb[1] = local_bvmax[1];
    main_axis = 2;
    // r_axis_closest[1] = neasrest_precalc->ray_direction[1] < 0.0f;
  }
  else {
    rtmax = tmax[2];
    va[2] = vb[2] = local_bvmax[2];
    main_axis = 1;
    // r_axis_closest[2] = neasrest_precalc->ray_direction[2] < 0.0f;
  }

  if ((tmin[0] >= tmin[1]) && (tmin[0] >= tmin[2])) {
    rtmin = tmin[0];
    va[0] = vb[0] = local_bvmin[0];
    main_axis -= 3;
    // r_axis_closest[0] = neasrest_precalc->ray_direction[0] >= 0.0f;
  }
  else if ((tmin[1] >= tmin[0]) && (tmin[1] >= tmin[2])) {
    rtmin = tmin[1];
    va[1] = vb[1] = local_bvmin[1];
    main_axis -= 1;
    // r_axis_closest[1] = neasrest_precalc->ray_direction[1] >= 0.0f;
  }
  else {
    rtmin = tmin[2];
    va[2] = vb[2] = local_bvmin[2];
    main_axis -= 2;
    // r_axis_closest[2] = neasrest_precalc->ray_direction[2] >= 0.0f;
  }
  if (main_axis < 0) {
    main_axis += 3;
  }

  /* if rtmin <= rtmax, ray intersect `AABB` */
  if (rtmin <= rtmax) {
    float dvec[3];
    copy_v3_v3(r_point, local_bvmax);
    sub_v3_v3v3(dvec, local_bvmax, data->ray_origin);
    *r_depth = dot_v3v3(dvec, data->ray_direction);
    return 0.0f;
  }

  if (data->ray_direction[main_axis] >= 0.0f) {
    va[main_axis] = local_bvmin[main_axis];
    vb[main_axis] = local_bvmax[main_axis];
  }
  else {
    va[main_axis] = local_bvmax[main_axis];
    vb[main_axis] = local_bvmin[main_axis];
  }

  return dist_squared_ray_to_seg_v3(
      data->ray_origin, data->ray_direction, va, vb, r_point, r_depth);
}

float dist_squared_ray_to_aabb_v3_simple(const float ray_origin[3],
                                         const float ray_direction[3],
                                         const float bb_min[3],
                                         const float bb_max[3],
                                         float r_point[3],
                                         float *r_depth)
{
  struct DistRayAABB_Precalc data;
  dist_squared_ray_to_aabb_v3_precalc(&data, ray_origin, ray_direction);
  return dist_squared_ray_to_aabb_v3(&data, bb_min, bb_max, r_point, r_depth);
}

/** \} */

/* -------------------------------------------------------------------- */
/** \name dist_squared_to_projected_aabb and helpers
 * \{ */

void dist_squared_to_projected_aabb_precalc(struct DistProjectedAABBPrecalc *precalc,
                                            const float projmat[4][4],
                                            const float winsize[2],
                                            const float mval[2])
{
  float win_half[2], relative_mval[2], px[4], py[4];

  mul_v2_v2fl(win_half, winsize, 0.5f);
  sub_v2_v2v2(precalc->mval, mval, win_half);

  relative_mval[0] = precalc->mval[0] / win_half[0];
  relative_mval[1] = precalc->mval[1] / win_half[1];

  copy_m4_m4(precalc->pmat, projmat);
  for (int i = 0; i < 4; i++) {
    px[i] = precalc->pmat[i][0] - precalc->pmat[i][3] * relative_mval[0];
    py[i] = precalc->pmat[i][1] - precalc->pmat[i][3] * relative_mval[1];

    precalc->pmat[i][0] *= win_half[0];
    precalc->pmat[i][1] *= win_half[1];
  }
#if 0
  float projmat_trans[4][4];
  transpose_m4_m4(projmat_trans, projmat);
  if (!isect_plane_plane_plane_v3(
          projmat_trans[0], projmat_trans[1], projmat_trans[3], precalc->ray_origin)) {
    /* Orthographic projection. */
    isect_plane_plane_v3(px, py, precalc->ray_origin, precalc->ray_direction);
  }
  else {
    /* Perspective projection. */
    cross_v3_v3v3(precalc->ray_direction, py, px);
    //normalize_v3(precalc->ray_direction);
  }
#else
  if (!isect_plane_plane_v3(px, py, precalc->ray_origin, precalc->ray_direction)) {
    /* Matrix with weird co-planar planes. Undetermined origin. */
    zero_v3(precalc->ray_origin);
    precalc->ray_direction[0] = precalc->pmat[0][3];
    precalc->ray_direction[1] = precalc->pmat[1][3];
    precalc->ray_direction[2] = precalc->pmat[2][3];
  }
#endif

  for (int i = 0; i < 3; i++) {
    precalc->ray_inv_dir[i] = (precalc->ray_direction[i] != 0.0f) ?
                                  (1.0f / precalc->ray_direction[i]) :
                                  FLT_MAX;
  }
}

float dist_squared_to_projected_aabb(struct DistProjectedAABBPrecalc *data,
                                     const float bbmin[3],
                                     const float bbmax[3],
                                     bool r_axis_closest[3])
{
  float local_bvmin[3], local_bvmax[3];
  aabb_get_near_far_from_plane(data->ray_direction, bbmin, bbmax, local_bvmin, local_bvmax);

  const float tmin[3] = {
      (local_bvmin[0] - data->ray_origin[0]) * data->ray_inv_dir[0],
      (local_bvmin[1] - data->ray_origin[1]) * data->ray_inv_dir[1],
      (local_bvmin[2] - data->ray_origin[2]) * data->ray_inv_dir[2],
  };
  const float tmax[3] = {
      (local_bvmax[0] - data->ray_origin[0]) * data->ray_inv_dir[0],
      (local_bvmax[1] - data->ray_origin[1]) * data->ray_inv_dir[1],
      (local_bvmax[2] - data->ray_origin[2]) * data->ray_inv_dir[2],
  };
  /* `va` and `vb` are the coordinates of the AABB edge closest to the ray */
  float va[3], vb[3];
  /* `rtmin` and `rtmax` are the minimum and maximum distances of the ray hits on the AABB */
  float rtmin, rtmax;
  int main_axis;

  r_axis_closest[0] = false;
  r_axis_closest[1] = false;
  r_axis_closest[2] = false;

  if ((tmax[0] <= tmax[1]) && (tmax[0] <= tmax[2])) {
    rtmax = tmax[0];
    va[0] = vb[0] = local_bvmax[0];
    main_axis = 3;
    r_axis_closest[0] = data->ray_direction[0] < 0.0f;
  }
  else if ((tmax[1] <= tmax[0]) && (tmax[1] <= tmax[2])) {
    rtmax = tmax[1];
    va[1] = vb[1] = local_bvmax[1];
    main_axis = 2;
    r_axis_closest[1] = data->ray_direction[1] < 0.0f;
  }
  else {
    rtmax = tmax[2];
    va[2] = vb[2] = local_bvmax[2];
    main_axis = 1;
    r_axis_closest[2] = data->ray_direction[2] < 0.0f;
  }

  if ((tmin[0] >= tmin[1]) && (tmin[0] >= tmin[2])) {
    rtmin = tmin[0];
    va[0] = vb[0] = local_bvmin[0];
    main_axis -= 3;
    r_axis_closest[0] = data->ray_direction[0] >= 0.0f;
  }
  else if ((tmin[1] >= tmin[0]) && (tmin[1] >= tmin[2])) {
    rtmin = tmin[1];
    va[1] = vb[1] = local_bvmin[1];
    main_axis -= 1;
    r_axis_closest[1] = data->ray_direction[1] >= 0.0f;
  }
  else {
    rtmin = tmin[2];
    va[2] = vb[2] = local_bvmin[2];
    main_axis -= 2;
    r_axis_closest[2] = data->ray_direction[2] >= 0.0f;
  }
  if (main_axis < 0) {
    main_axis += 3;
  }

  /* if rtmin <= rtmax, ray intersect `AABB` */
  if (rtmin <= rtmax) {
    return 0;
  }

  if (data->ray_direction[main_axis] >= 0.0f) {
    va[main_axis] = local_bvmin[main_axis];
    vb[main_axis] = local_bvmax[main_axis];
  }
  else {
    va[main_axis] = local_bvmax[main_axis];
    vb[main_axis] = local_bvmin[main_axis];
  }
  float scale = fabsf(local_bvmax[main_axis] - local_bvmin[main_axis]);

  float va2d[2] = {
      (dot_m4_v3_row_x(data->pmat, va) + data->pmat[3][0]),
      (dot_m4_v3_row_y(data->pmat, va) + data->pmat[3][1]),
  };
  float vb2d[2] = {
      (va2d[0] + data->pmat[main_axis][0] * scale),
      (va2d[1] + data->pmat[main_axis][1] * scale),
  };

  float w_a = mul_project_m4_v3_zfac(data->pmat, va);
  if (w_a != 1.0f) {
    /* Perspective Projection. */
    float w_b = w_a + data->pmat[main_axis][3] * scale;
    va2d[0] /= w_a;
    va2d[1] /= w_a;
    vb2d[0] /= w_b;
    vb2d[1] /= w_b;
  }

  float dvec[2], edge[2], lambda, rdist_sq;
  sub_v2_v2v2(dvec, data->mval, va2d);
  sub_v2_v2v2(edge, vb2d, va2d);
  lambda = dot_v2v2(dvec, edge);
  if (lambda != 0.0f) {
    lambda /= len_squared_v2(edge);
    if (lambda <= 0.0f) {
      rdist_sq = len_squared_v2v2(data->mval, va2d);
      r_axis_closest[main_axis] = true;
    }
    else if (lambda >= 1.0f) {
      rdist_sq = len_squared_v2v2(data->mval, vb2d);
      r_axis_closest[main_axis] = false;
    }
    else {
      madd_v2_v2fl(va2d, edge, lambda);
      rdist_sq = len_squared_v2v2(data->mval, va2d);
      r_axis_closest[main_axis] = lambda < 0.5f;
    }
  }
  else {
    rdist_sq = len_squared_v2v2(data->mval, va2d);
  }

  return rdist_sq;
}

float dist_squared_to_projected_aabb_simple(const float projmat[4][4],
                                            const float winsize[2],
                                            const float mval[2],
                                            const float bbmin[3],
                                            const float bbmax[3])
{
  struct DistProjectedAABBPrecalc data;
  dist_squared_to_projected_aabb_precalc(&data, projmat, winsize, mval);

  bool dummy[3] = {true, true, true};
  return dist_squared_to_projected_aabb(&data, bbmin, bbmax, dummy);
}

/** \} */

void closest_on_tri_to_point_v3(
    float r[3], const float p[3], const float v1[3], const float v2[3], const float v3[3])
{
  /* Adapted from "Real-Time Collision Detection" by Christer Ericson,
   * published by Morgan Kaufmann Publishers, copyright 2005 Elsevier Inc. */

  float ab[3], ac[3], ap[3], d1, d2;
  float bp[3], d3, d4, vc, cp[3], d5, d6, vb, va;
  float denom, v, w;

  /* Check if P in vertex region outside A */
  sub_v3_v3v3(ab, v2, v1);
  sub_v3_v3v3(ac, v3, v1);
  sub_v3_v3v3(ap, p, v1);
  d1 = dot_v3v3(ab, ap);
  d2 = dot_v3v3(ac, ap);
  if (d1 <= 0.0f && d2 <= 0.0f) {
    /* barycentric coordinates (1,0,0) */
    copy_v3_v3(r, v1);
    return;
  }

  /* Check if P in vertex region outside B */
  sub_v3_v3v3(bp, p, v2);
  d3 = dot_v3v3(ab, bp);
  d4 = dot_v3v3(ac, bp);
  if (d3 >= 0.0f && d4 <= d3) {
    /* barycentric coordinates (0,1,0) */
    copy_v3_v3(r, v2);
    return;
  }
  /* Check if P in edge region of AB, if so return projection of P onto AB */
  vc = d1 * d4 - d3 * d2;
  if (vc <= 0.0f && d1 >= 0.0f && d3 <= 0.0f) {
    v = d1 / (d1 - d3);
    /* barycentric coordinates (1-v,v,0) */
    madd_v3_v3v3fl(r, v1, ab, v);
    return;
  }
  /* Check if P in vertex region outside C */
  sub_v3_v3v3(cp, p, v3);
  d5 = dot_v3v3(ab, cp);
  d6 = dot_v3v3(ac, cp);
  if (d6 >= 0.0f && d5 <= d6) {
    /* barycentric coordinates (0,0,1) */
    copy_v3_v3(r, v3);
    return;
  }
  /* Check if P in edge region of AC, if so return projection of P onto AC */
  vb = d5 * d2 - d1 * d6;
  if (vb <= 0.0f && d2 >= 0.0f && d6 <= 0.0f) {
    w = d2 / (d2 - d6);
    /* barycentric coordinates (1-w,0,w) */
    madd_v3_v3v3fl(r, v1, ac, w);
    return;
  }
  /* Check if P in edge region of BC, if so return projection of P onto BC */
  va = d3 * d6 - d5 * d4;
  if (va <= 0.0f && (d4 - d3) >= 0.0f && (d5 - d6) >= 0.0f) {
    w = (d4 - d3) / ((d4 - d3) + (d5 - d6));
    /* barycentric coordinates (0,1-w,w) */
    sub_v3_v3v3(r, v3, v2);
    mul_v3_fl(r, w);
    add_v3_v3(r, v2);
    return;
  }

  /* P inside face region. Compute Q through its barycentric coordinates (u,v,w) */
  denom = 1.0f / (va + vb + vc);
  v = vb * denom;
  w = vc * denom;

  /* = u*a + v*b + w*c, u = va * denom = 1.0f - v - w */
  /* ac * w */
  mul_v3_fl(ac, w);
  /* a + ab * v */
  madd_v3_v3v3fl(r, v1, ab, v);
  /* a + ab * v + ac * w */
  add_v3_v3(r, ac);
}

/******************************* Intersection ********************************/

int isect_seg_seg_v2_int(const int v1[2], const int v2[2], const int v3[2], const int v4[2])
{
  float div, lambda, mu;

  div = (float)((v2[0] - v1[0]) * (v4[1] - v3[1]) - (v2[1] - v1[1]) * (v4[0] - v3[0]));
  if (div == 0.0f) {
    return ISECT_LINE_LINE_COLINEAR;
  }

  lambda = (float)((v1[1] - v3[1]) * (v4[0] - v3[0]) - (v1[0] - v3[0]) * (v4[1] - v3[1])) / div;

  mu = (float)((v1[1] - v3[1]) * (v2[0] - v1[0]) - (v1[0] - v3[0]) * (v2[1] - v1[1])) / div;

  if (lambda >= 0.0f && lambda <= 1.0f && mu >= 0.0f && mu <= 1.0f) {
    if (lambda == 0.0f || lambda == 1.0f || mu == 0.0f || mu == 1.0f) {
      return ISECT_LINE_LINE_EXACT;
    }
    return ISECT_LINE_LINE_CROSS;
  }
  return ISECT_LINE_LINE_NONE;
}

int isect_line_line_v2_point(
    const float v0[2], const float v1[2], const float v2[2], const float v3[2], float r_vi[2])
{
  float s10[2], s32[2];
  float div;

  sub_v2_v2v2(s10, v1, v0);
  sub_v2_v2v2(s32, v3, v2);

  div = cross_v2v2(s10, s32);
  if (div != 0.0f) {
    const float u = cross_v2v2(v1, v0);
    const float v = cross_v2v2(v3, v2);

    r_vi[0] = ((s32[0] * u) - (s10[0] * v)) / div;
    r_vi[1] = ((s32[1] * u) - (s10[1] * v)) / div;

    return ISECT_LINE_LINE_CROSS;
  }

  return ISECT_LINE_LINE_COLINEAR;
}

int isect_seg_seg_v2(const float v1[2], const float v2[2], const float v3[2], const float v4[2])
{
  float div, lambda, mu;

  div = (v2[0] - v1[0]) * (v4[1] - v3[1]) - (v2[1] - v1[1]) * (v4[0] - v3[0]);
  if (div == 0.0f) {
    return ISECT_LINE_LINE_COLINEAR;
  }

  lambda = ((float)(v1[1] - v3[1]) * (v4[0] - v3[0]) - (v1[0] - v3[0]) * (v4[1] - v3[1])) / div;

  mu = ((float)(v1[1] - v3[1]) * (v2[0] - v1[0]) - (v1[0] - v3[0]) * (v2[1] - v1[1])) / div;

  if (lambda >= 0.0f && lambda <= 1.0f && mu >= 0.0f && mu <= 1.0f) {
    if (lambda == 0.0f || lambda == 1.0f || mu == 0.0f || mu == 1.0f) {
      return ISECT_LINE_LINE_EXACT;
    }
    return ISECT_LINE_LINE_CROSS;
  }
  return ISECT_LINE_LINE_NONE;
}

void isect_seg_seg_v3(const float a0[3],
                      const float a1[3],
                      const float b0[3],
                      const float b1[3],
                      float r_a[3],
                      float r_b[3])
{
  float fac_a, fac_b;
  float a_dir[3], b_dir[3], a0b0[3], crs_ab[3];
  sub_v3_v3v3(a_dir, a1, a0);
  sub_v3_v3v3(b_dir, b1, b0);
  sub_v3_v3v3(a0b0, b0, a0);
  cross_v3_v3v3(crs_ab, b_dir, a_dir);
  const float nlen = len_squared_v3(crs_ab);

  if (nlen == 0.0f) {
    /* Parallel Lines */
    /* In this case return any point that
     * is between the closest segments. */
    float a0b1[3], a1b0[3], len_a, len_b, fac1, fac2;
    sub_v3_v3v3(a0b1, b1, a0);
    sub_v3_v3v3(a1b0, b0, a1);
    len_a = len_squared_v3(a_dir);
    len_b = len_squared_v3(b_dir);

    if (len_a) {
      fac1 = dot_v3v3(a0b0, a_dir);
      fac2 = dot_v3v3(a0b1, a_dir);
      CLAMP(fac1, 0.0f, len_a);
      CLAMP(fac2, 0.0f, len_a);
      fac_a = (fac1 + fac2) / (2 * len_a);
    }
    else {
      fac_a = 0.0f;
    }

    if (len_b) {
      fac1 = -dot_v3v3(a0b0, b_dir);
      fac2 = -dot_v3v3(a1b0, b_dir);
      CLAMP(fac1, 0.0f, len_b);
      CLAMP(fac2, 0.0f, len_b);
      fac_b = (fac1 + fac2) / (2 * len_b);
    }
    else {
      fac_b = 0.0f;
    }
  }
  else {
    float c[3], cray[3];
    sub_v3_v3v3(c, crs_ab, a0b0);

    cross_v3_v3v3(cray, c, b_dir);
    fac_a = dot_v3v3(cray, crs_ab) / nlen;

    cross_v3_v3v3(cray, c, a_dir);
    fac_b = dot_v3v3(cray, crs_ab) / nlen;

    CLAMP(fac_a, 0.0f, 1.0f);
    CLAMP(fac_b, 0.0f, 1.0f);
  }

  madd_v3_v3v3fl(r_a, a0, a_dir, fac_a);
  madd_v3_v3v3fl(r_b, b0, b_dir, fac_b);
}

int isect_seg_seg_v2_point_ex(const float v0[2],
                              const float v1[2],
                              const float v2[2],
                              const float v3[2],
                              const float endpoint_bias,
                              float r_vi[2])
{
  float s10[2], s32[2], s30[2], d;
  const float eps = 1e-6f;
  const float endpoint_min = -endpoint_bias;
  const float endpoint_max = endpoint_bias + 1.0f;

  sub_v2_v2v2(s10, v1, v0);
  sub_v2_v2v2(s32, v3, v2);
  sub_v2_v2v2(s30, v3, v0);

  d = cross_v2v2(s10, s32);

  if (d != 0) {
    float u, v;

    u = cross_v2v2(s30, s32) / d;
    v = cross_v2v2(s10, s30) / d;

    if ((u >= endpoint_min && u <= endpoint_max) && (v >= endpoint_min && v <= endpoint_max)) {
      /* intersection */
      float vi_test[2];
      float s_vi_v2[2];

      madd_v2_v2v2fl(vi_test, v0, s10, u);

      /* When 'd' approaches zero, float precision lets non-overlapping co-linear segments
       * detect as an intersection. So re-calculate 'v' to ensure the point overlaps both.
       * see T45123 */

      /* inline since we have most vars already */
#if 0
      v = line_point_factor_v2(ix_test, v2, v3);
#else
      sub_v2_v2v2(s_vi_v2, vi_test, v2);
      v = (dot_v2v2(s32, s_vi_v2) / dot_v2v2(s32, s32));
#endif
      if (v >= endpoint_min && v <= endpoint_max) {
        copy_v2_v2(r_vi, vi_test);
        return 1;
      }
    }

    /* out of segment intersection */
    return -1;
  }

  if ((cross_v2v2(s10, s30) == 0.0f) && (cross_v2v2(s32, s30) == 0.0f)) {
    /* equal lines */
    float s20[2];
    float u_a, u_b;

    if (equals_v2v2(v0, v1)) {
      if (len_squared_v2v2(v2, v3) > square_f(eps)) {
        /* use non-point segment as basis */
        SWAP(const float *, v0, v2);
        SWAP(const float *, v1, v3);

        sub_v2_v2v2(s10, v1, v0);
        sub_v2_v2v2(s30, v3, v0);
      }
      else {                       /* both of segments are points */
        if (equals_v2v2(v0, v2)) { /* points are equal */
          copy_v2_v2(r_vi, v0);
          return 1;
        }

        /* two different points */
        return -1;
      }
    }

    sub_v2_v2v2(s20, v2, v0);

    u_a = dot_v2v2(s20, s10) / dot_v2v2(s10, s10);
    u_b = dot_v2v2(s30, s10) / dot_v2v2(s10, s10);

    if (u_a > u_b) {
      SWAP(float, u_a, u_b);
    }

    if (u_a > endpoint_max || u_b < endpoint_min) {
      /* non-overlapping segments */
      return -1;
    }
    if (max_ff(0.0f, u_a) == min_ff(1.0f, u_b)) {
      /* one common point: can return result */
      madd_v2_v2v2fl(r_vi, v0, s10, max_ff(0, u_a));
      return 1;
    }
  }

  /* lines are collinear */
  return -1;
}

int isect_seg_seg_v2_point(
    const float v0[2], const float v1[2], const float v2[2], const float v3[2], float r_vi[2])
{
  const float endpoint_bias = 1e-6f;
  return isect_seg_seg_v2_point_ex(v0, v1, v2, v3, endpoint_bias, r_vi);
}

bool isect_seg_seg_v2_simple(const float v1[2],
                             const float v2[2],
                             const float v3[2],
                             const float v4[2])
{
#define CCW(A, B, C) ((C[1] - A[1]) * (B[0] - A[0]) > (B[1] - A[1]) * (C[0] - A[0]))

  return CCW(v1, v3, v4) != CCW(v2, v3, v4) && CCW(v1, v2, v3) != CCW(v1, v2, v4);

#undef CCW
}

int isect_seg_seg_v2_lambda_mu_db(const double v1[2],
                                  const double v2[2],
                                  const double v3[2],
                                  const double v4[2],
                                  double *r_lambda,
                                  double *r_mu)
{
  double div, lambda, mu;

  div = (v2[0] - v1[0]) * (v4[1] - v3[1]) - (v2[1] - v1[1]) * (v4[0] - v3[0]);
  if (fabs(div) < DBL_EPSILON) {
    return ISECT_LINE_LINE_COLINEAR;
  }

  lambda = ((v1[1] - v3[1]) * (v4[0] - v3[0]) - (v1[0] - v3[0]) * (v4[1] - v3[1])) / div;

  mu = ((v1[1] - v3[1]) * (v2[0] - v1[0]) - (v1[0] - v3[0]) * (v2[1] - v1[1])) / div;

  if (r_lambda) {
    *r_lambda = lambda;
  }
  if (r_mu) {
    *r_mu = mu;
  }

  if (lambda >= 0.0 && lambda <= 1.0 && mu >= 0.0 && mu <= 1.0) {
    if (lambda == 0.0 || lambda == 1.0 || mu == 0.0 || mu == 1.0) {
      return ISECT_LINE_LINE_EXACT;
    }
    return ISECT_LINE_LINE_CROSS;
  }
  return ISECT_LINE_LINE_NONE;
}

int isect_line_sphere_v3(const float l1[3],
                         const float l2[3],
                         const float sp[3],
                         const float r,
                         float r_p1[3],
                         float r_p2[3])
{
  /* adapted for use in blender by Campbell Barton - 2011
   *
   * atelier iebele abel - 2001
   * <atelier@iebele.nl>
   * http://www.iebele.nl
   *
   * sphere_line_intersection function adapted from:
   * http://astronomy.swin.edu.au/pbourke/geometry/sphereline
   * Paul Bourke <pbourke@swin.edu.au>
   */

  const float ldir[3] = {
      l2[0] - l1[0],
      l2[1] - l1[1],
      l2[2] - l1[2],
  };

  const float a = len_squared_v3(ldir);

  const float b = 2.0f * (ldir[0] * (l1[0] - sp[0]) + ldir[1] * (l1[1] - sp[1]) +
                          ldir[2] * (l1[2] - sp[2]));

  const float c = len_squared_v3(sp) + len_squared_v3(l1) - (2.0f * dot_v3v3(sp, l1)) - (r * r);

  const float i = b * b - 4.0f * a * c;

  float mu;

  if (i < 0.0f) {
    /* no intersections */
    return 0;
  }
  if (i == 0.0f) {
    /* one intersection */
    mu = -b / (2.0f * a);
    madd_v3_v3v3fl(r_p1, l1, ldir, mu);
    return 1;
  }
  if (i > 0.0f) {
    const float i_sqrt = sqrtf(i); /* avoid calc twice */

    /* first intersection */
    mu = (-b + i_sqrt) / (2.0f * a);
    madd_v3_v3v3fl(r_p1, l1, ldir, mu);

    /* second intersection */
    mu = (-b - i_sqrt) / (2.0f * a);
    madd_v3_v3v3fl(r_p2, l1, ldir, mu);
    return 2;
  }

  /* math domain error - nan */
  return -1;
}

int isect_line_sphere_v2(const float l1[2],
                         const float l2[2],
                         const float sp[2],
                         const float r,
                         float r_p1[2],
                         float r_p2[2])
{
  /* Keep in sync with #isect_line_sphere_v3. */

  const float ldir[2] = {l2[0] - l1[0], l2[1] - l1[1]};

  const float a = dot_v2v2(ldir, ldir);

  const float b = 2.0f * (ldir[0] * (l1[0] - sp[0]) + ldir[1] * (l1[1] - sp[1]));

  const float c = dot_v2v2(sp, sp) + dot_v2v2(l1, l1) - (2.0f * dot_v2v2(sp, l1)) - (r * r);

  const float i = b * b - 4.0f * a * c;

  float mu;

  if (i < 0.0f) {
    /* no intersections */
    return 0;
  }
  if (i == 0.0f) {
    /* one intersection */
    mu = -b / (2.0f * a);
    madd_v2_v2v2fl(r_p1, l1, ldir, mu);
    return 1;
  }
  if (i > 0.0f) {
    const float i_sqrt = sqrtf(i); /* avoid calc twice */

    /* first intersection */
    mu = (-b + i_sqrt) / (2.0f * a);
    madd_v2_v2v2fl(r_p1, l1, ldir, mu);

    /* second intersection */
    mu = (-b - i_sqrt) / (2.0f * a);
    madd_v2_v2v2fl(r_p2, l1, ldir, mu);
    return 2;
  }

  /* math domain error - nan */
  return -1;
}

bool isect_point_poly_v2(const float pt[2],
                         const float verts[][2],
                         const unsigned int nr,
                         const bool UNUSED(use_holes))
{
  /* Keep in sync with #isect_point_poly_v2_int. */

  unsigned int i, j;
  bool isect = false;
  for (i = 0, j = nr - 1; i < nr; j = i++) {
    if (((verts[i][1] > pt[1]) != (verts[j][1] > pt[1])) &&
        (pt[0] <
         (verts[j][0] - verts[i][0]) * (pt[1] - verts[i][1]) / (verts[j][1] - verts[i][1]) +
             verts[i][0])) {
      isect = !isect;
    }
  }
  return isect;
}
bool isect_point_poly_v2_int(const int pt[2],
                             const int verts[][2],
                             const unsigned int nr,
                             const bool UNUSED(use_holes))
{
  /* Keep in sync with #isect_point_poly_v2. */

  unsigned int i, j;
  bool isect = false;
  for (i = 0, j = nr - 1; i < nr; j = i++) {
    if (((verts[i][1] > pt[1]) != (verts[j][1] > pt[1])) &&
        (pt[0] <
         (verts[j][0] - verts[i][0]) * (pt[1] - verts[i][1]) / (verts[j][1] - verts[i][1]) +
             verts[i][0])) {
      isect = !isect;
    }
  }
  return isect;
}

/* point in tri */

bool isect_point_tri_v2_cw(const float pt[2],
                           const float v1[2],
                           const float v2[2],
                           const float v3[2])
{
  if (line_point_side_v2(v1, v2, pt) >= 0.0f) {
    if (line_point_side_v2(v2, v3, pt) >= 0.0f) {
      if (line_point_side_v2(v3, v1, pt) >= 0.0f) {
        return true;
      }
    }
  }

  return false;
}

int isect_point_tri_v2(const float pt[2], const float v1[2], const float v2[2], const float v3[2])
{
  if (line_point_side_v2(v1, v2, pt) >= 0.0f) {
    if (line_point_side_v2(v2, v3, pt) >= 0.0f) {
      if (line_point_side_v2(v3, v1, pt) >= 0.0f) {
        return 1;
      }
    }
  }
  else {
    if (!(line_point_side_v2(v2, v3, pt) >= 0.0f)) {
      if (!(line_point_side_v2(v3, v1, pt) >= 0.0f)) {
        return -1;
      }
    }
  }

  return 0;
}

int isect_point_quad_v2(
    const float pt[2], const float v1[2], const float v2[2], const float v3[2], const float v4[2])
{
  if (line_point_side_v2(v1, v2, pt) >= 0.0f) {
    if (line_point_side_v2(v2, v3, pt) >= 0.0f) {
      if (line_point_side_v2(v3, v4, pt) >= 0.0f) {
        if (line_point_side_v2(v4, v1, pt) >= 0.0f) {
          return 1;
        }
      }
    }
  }
  else {
    if (!(line_point_side_v2(v2, v3, pt) >= 0.0f)) {
      if (!(line_point_side_v2(v3, v4, pt) >= 0.0f)) {
        if (!(line_point_side_v2(v4, v1, pt) >= 0.0f)) {
          return -1;
        }
      }
    }
  }

  return 0;
}

bool isect_line_segment_tri_v3(const float p1[3],
                               const float p2[3],
                               const float v0[3],
                               const float v1[3],
                               const float v2[3],
                               float *r_lambda,
                               float r_uv[2])
{

  float p[3], s[3], d[3], e1[3], e2[3], q[3];
  float a, f, u, v;

  sub_v3_v3v3(e1, v1, v0);
  sub_v3_v3v3(e2, v2, v0);
  sub_v3_v3v3(d, p2, p1);

  cross_v3_v3v3(p, d, e2);
  a = dot_v3v3(e1, p);
  if (a == 0.0f) {
    return false;
  }
  f = 1.0f / a;

  sub_v3_v3v3(s, p1, v0);

  u = f * dot_v3v3(s, p);
  if ((u < 0.0f) || (u > 1.0f)) {
    return false;
  }

  cross_v3_v3v3(q, s, e1);

  v = f * dot_v3v3(d, q);
  if ((v < 0.0f) || ((u + v) > 1.0f)) {
    return false;
  }

  *r_lambda = f * dot_v3v3(e2, q);
  if ((*r_lambda < 0.0f) || (*r_lambda > 1.0f)) {
    return false;
  }

  if (r_uv) {
    r_uv[0] = u;
    r_uv[1] = v;
  }

  return true;
}

bool isect_line_segment_tri_epsilon_v3(const float p1[3],
                                       const float p2[3],
                                       const float v0[3],
                                       const float v1[3],
                                       const float v2[3],
                                       float *r_lambda,
                                       float r_uv[2],
                                       const float epsilon)
{

  float p[3], s[3], d[3], e1[3], e2[3], q[3];
  float a, f, u, v;

  sub_v3_v3v3(e1, v1, v0);
  sub_v3_v3v3(e2, v2, v0);
  sub_v3_v3v3(d, p2, p1);

  cross_v3_v3v3(p, d, e2);
  a = dot_v3v3(e1, p);
  if (a == 0.0f) {
    return false;
  }
  f = 1.0f / a;

  sub_v3_v3v3(s, p1, v0);

  u = f * dot_v3v3(s, p);
  if ((u < -epsilon) || (u > 1.0f + epsilon)) {
    return false;
  }

  cross_v3_v3v3(q, s, e1);

  v = f * dot_v3v3(d, q);
  if ((v < -epsilon) || ((u + v) > 1.0f + epsilon)) {
    return false;
  }

  *r_lambda = f * dot_v3v3(e2, q);
  if ((*r_lambda < 0.0f) || (*r_lambda > 1.0f)) {
    return false;
  }

  if (r_uv) {
    r_uv[0] = u;
    r_uv[1] = v;
  }

  return true;
}

bool isect_ray_tri_v3(const float ray_origin[3],
                      const float ray_direction[3],
                      const float v0[3],
                      const float v1[3],
                      const float v2[3],
                      float *r_lambda,
                      float r_uv[2])
{
  /* NOTE(campbell): these values were 0.000001 in 2.4x but for projection snapping on
   * a human head (1BU == 1m), subsurf level 2, this gave many errors. */
  const float epsilon = 0.00000001f;
  float p[3], s[3], e1[3], e2[3], q[3];
  float a, f, u, v;

  sub_v3_v3v3(e1, v1, v0);
  sub_v3_v3v3(e2, v2, v0);

  cross_v3_v3v3(p, ray_direction, e2);
  a = dot_v3v3(e1, p);
  if ((a > -epsilon) && (a < epsilon)) {
    return false;
  }
  f = 1.0f / a;

  sub_v3_v3v3(s, ray_origin, v0);

  u = f * dot_v3v3(s, p);
  if ((u < 0.0f) || (u > 1.0f)) {
    return false;
  }

  cross_v3_v3v3(q, s, e1);

  v = f * dot_v3v3(ray_direction, q);
  if ((v < 0.0f) || ((u + v) > 1.0f)) {
    return false;
  }

  *r_lambda = f * dot_v3v3(e2, q);
  if (*r_lambda < 0.0f) {
    return false;
  }

  if (r_uv) {
    r_uv[0] = u;
    r_uv[1] = v;
  }

  return true;
}

bool isect_ray_plane_v3(const float ray_origin[3],
                        const float ray_direction[3],
                        const float plane[4],
                        float *r_lambda,
                        const bool clip)
{
  float h[3], plane_co[3];
  float dot;

  dot = dot_v3v3(plane, ray_direction);
  if (dot == 0.0f) {
    return false;
  }
  mul_v3_v3fl(plane_co, plane, (-plane[3] / len_squared_v3(plane)));
  sub_v3_v3v3(h, ray_origin, plane_co);
  *r_lambda = -dot_v3v3(plane, h) / dot;
  if (clip && (*r_lambda < 0.0f)) {
    return false;
  }
  return true;
}

bool isect_ray_tri_epsilon_v3(const float ray_origin[3],
                              const float ray_direction[3],
                              const float v0[3],
                              const float v1[3],
                              const float v2[3],
                              float *r_lambda,
                              float r_uv[2],
                              const float epsilon)
{
  float p[3], s[3], e1[3], e2[3], q[3];
  float a, f, u, v;

  sub_v3_v3v3(e1, v1, v0);
  sub_v3_v3v3(e2, v2, v0);

  cross_v3_v3v3(p, ray_direction, e2);
  a = dot_v3v3(e1, p);
  if (a == 0.0f) {
    return false;
  }
  f = 1.0f / a;

  sub_v3_v3v3(s, ray_origin, v0);

  u = f * dot_v3v3(s, p);
  if ((u < -epsilon) || (u > 1.0f + epsilon)) {
    return false;
  }

  cross_v3_v3v3(q, s, e1);

  v = f * dot_v3v3(ray_direction, q);
  if ((v < -epsilon) || ((u + v) > 1.0f + epsilon)) {
    return false;
  }

  *r_lambda = f * dot_v3v3(e2, q);
  if (*r_lambda < 0.0f) {
    return false;
  }

  if (r_uv) {
    r_uv[0] = u;
    r_uv[1] = v;
  }

  return true;
}

void isect_ray_tri_watertight_v3_precalc(struct IsectRayPrecalc *isect_precalc,
                                         const float ray_direction[3])
{
  float inv_dir_z;

  /* Calculate dimension where the ray direction is maximal. */
  int kz = axis_dominant_v3_single(ray_direction);
  int kx = (kz != 2) ? (kz + 1) : 0;
  int ky = (kx != 2) ? (kx + 1) : 0;

  /* Swap kx and ky dimensions to preserve winding direction of triangles. */
  if (ray_direction[kz] < 0.0f) {
    SWAP(int, kx, ky);
  }

  /* Calculate the shear constants. */
  inv_dir_z = 1.0f / ray_direction[kz];
  isect_precalc->sx = ray_direction[kx] * inv_dir_z;
  isect_precalc->sy = ray_direction[ky] * inv_dir_z;
  isect_precalc->sz = inv_dir_z;

  /* Store the dimensions. */
  isect_precalc->kx = kx;
  isect_precalc->ky = ky;
  isect_precalc->kz = kz;
}

bool isect_ray_tri_watertight_v3(const float ray_origin[3],
                                 const struct IsectRayPrecalc *isect_precalc,
                                 const float v0[3],
                                 const float v1[3],
                                 const float v2[3],
                                 float *r_lambda,
                                 float r_uv[2])
{
  const int kx = isect_precalc->kx;
  const int ky = isect_precalc->ky;
  const int kz = isect_precalc->kz;
  const float sx = isect_precalc->sx;
  const float sy = isect_precalc->sy;
  const float sz = isect_precalc->sz;

  /* Calculate vertices relative to ray origin. */
  const float a[3] = {v0[0] - ray_origin[0], v0[1] - ray_origin[1], v0[2] - ray_origin[2]};
  const float b[3] = {v1[0] - ray_origin[0], v1[1] - ray_origin[1], v1[2] - ray_origin[2]};
  const float c[3] = {v2[0] - ray_origin[0], v2[1] - ray_origin[1], v2[2] - ray_origin[2]};

  const float a_kx = a[kx], a_ky = a[ky], a_kz = a[kz];
  const float b_kx = b[kx], b_ky = b[ky], b_kz = b[kz];
  const float c_kx = c[kx], c_ky = c[ky], c_kz = c[kz];

  /* Perform shear and scale of vertices. */
  const float ax = a_kx - sx * a_kz;
  const float ay = a_ky - sy * a_kz;
  const float bx = b_kx - sx * b_kz;
  const float by = b_ky - sy * b_kz;
  const float cx = c_kx - sx * c_kz;
  const float cy = c_ky - sy * c_kz;

  /* Calculate scaled barycentric coordinates. */
  const float u = cx * by - cy * bx;
  const float v = ax * cy - ay * cx;
  const float w = bx * ay - by * ax;
  float det;

  if ((u < 0.0f || v < 0.0f || w < 0.0f) && (u > 0.0f || v > 0.0f || w > 0.0f)) {
    return false;
  }

  /* Calculate determinant. */
  det = u + v + w;
  if (UNLIKELY(det == 0.0f || !isfinite(det))) {
    return false;
  }

  /* Calculate scaled z-coordinates of vertices and use them to calculate
   * the hit distance.
   */
  const int sign_det = (float_as_int(det) & (int)0x80000000);
  const float t = (u * a_kz + v * b_kz + w * c_kz) * sz;
  const float sign_t = xor_fl(t, sign_det);
  if ((sign_t < 0.0f)
  /* Differ from Cycles, don't read r_lambda's original value
   * otherwise we won't match any of the other intersect functions here...
   * which would be confusing. */
#if 0
        || (sign_T > *r_lambda * xor_signmask(det, sign_mask))
#endif
  ) {
    return false;
  }

  /* Normalize u, v and t. */
  const float inv_det = 1.0f / det;
  if (r_uv) {
    r_uv[0] = u * inv_det;
    r_uv[1] = v * inv_det;
  }
  *r_lambda = t * inv_det;
  return true;
}

bool isect_ray_tri_watertight_v3_simple(const float ray_origin[3],
                                        const float ray_direction[3],
                                        const float v0[3],
                                        const float v1[3],
                                        const float v2[3],
                                        float *r_lambda,
                                        float r_uv[2])
{
  struct IsectRayPrecalc isect_precalc;
  isect_ray_tri_watertight_v3_precalc(&isect_precalc, ray_direction);
  return isect_ray_tri_watertight_v3(ray_origin, &isect_precalc, v0, v1, v2, r_lambda, r_uv);
}

#if 0 /* UNUSED */
/**
 * A version of #isect_ray_tri_v3 which takes a threshold argument
 * so rays slightly outside the triangle to be considered as intersecting.
 */
bool isect_ray_tri_threshold_v3(const float ray_origin[3],
                                const float ray_direction[3],
                                const float v0[3],
                                const float v1[3],
                                const float v2[3],
                                float *r_lambda,
                                float r_uv[2],
                                const float threshold)
{
  const float epsilon = 0.00000001f;
  float p[3], s[3], e1[3], e2[3], q[3];
  float a, f, u, v;
  float du, dv;

  sub_v3_v3v3(e1, v1, v0);
  sub_v3_v3v3(e2, v2, v0);

  cross_v3_v3v3(p, ray_direction, e2);
  a = dot_v3v3(e1, p);
  if ((a > -epsilon) && (a < epsilon)) {
    return false;
  }
  f = 1.0f / a;

  sub_v3_v3v3(s, ray_origin, v0);

  cross_v3_v3v3(q, s, e1);
  *r_lambda = f * dot_v3v3(e2, q);
  if (*r_lambda < 0.0f) {
    return false;
  }

  u = f * dot_v3v3(s, p);
  v = f * dot_v3v3(ray_direction, q);

  if (u > 0 && v > 0 && u + v > 1) {
    float t = (u + v - 1) / 2;
    du = u - t;
    dv = v - t;
  }
  else {
    if (u < 0) {
      du = u;
    }
    else if (u > 1) {
      du = u - 1;
    }
    else {
      du = 0.0f;
    }

    if (v < 0) {
      dv = v;
    }
    else if (v > 1) {
      dv = v - 1;
    }
    else {
      dv = 0.0f;
    }
  }

  mul_v3_fl(e1, du);
  mul_v3_fl(e2, dv);

  if (len_squared_v3(e1) + len_squared_v3(e2) > threshold * threshold) {
    return false;
  }

  if (r_uv) {
    r_uv[0] = u;
    r_uv[1] = v;
  }

  return true;
}
#endif

bool isect_ray_seg_v2(const float ray_origin[2],
                      const float ray_direction[2],
                      const float v0[2],
                      const float v1[2],
                      float *r_lambda,
                      float *r_u)
{
  float v0_local[2], v1_local[2];
  sub_v2_v2v2(v0_local, v0, ray_origin);
  sub_v2_v2v2(v1_local, v1, ray_origin);

  float s10[2];
  float det;

  sub_v2_v2v2(s10, v1_local, v0_local);

  det = cross_v2v2(ray_direction, s10);
  if (det != 0.0f) {
    const float v = cross_v2v2(v0_local, v1_local);
    const float p[2] = {(ray_direction[0] * v) / det, (ray_direction[1] * v) / det};

    const float t = (dot_v2v2(p, ray_direction) / dot_v2v2(ray_direction, ray_direction));
    if ((t >= 0.0f) == 0) {
      return false;
    }

    float h[2];
    sub_v2_v2v2(h, v1_local, p);
    const float u = (dot_v2v2(s10, h) / dot_v2v2(s10, s10));
    if ((u >= 0.0f && u <= 1.0f) == 0) {
      return false;
    }

    if (r_lambda) {
      *r_lambda = t;
    }
    if (r_u) {
      *r_u = u;
    }

    return true;
  }

  return false;
}

bool isect_ray_line_v3(const float ray_origin[3],
                       const float ray_direction[3],
                       const float v0[3],
                       const float v1[3],
                       float *r_lambda)
{
  float a[3], t[3], n[3];
  sub_v3_v3v3(a, v1, v0);
  sub_v3_v3v3(t, v0, ray_origin);
  cross_v3_v3v3(n, a, ray_direction);
  const float nlen = len_squared_v3(n);

  if (nlen == 0.0f) {
    /* The lines are parallel. */
    return false;
  }

  float c[3], cray[3];
  sub_v3_v3v3(c, n, t);
  cross_v3_v3v3(cray, c, ray_direction);

  *r_lambda = dot_v3v3(cray, n) / nlen;

  return true;
}

bool isect_point_planes_v3(float (*planes)[4], int totplane, const float p[3])
{
  int i;

  for (i = 0; i < totplane; i++) {
    if (plane_point_side_v3(planes[i], p) > 0.0f) {
      return false;
    }
  }

  return true;
}

bool isect_point_planes_v3_negated(const float (*planes)[4], const int totplane, const float p[3])
{
  for (int i = 0; i < totplane; i++) {
    if (plane_point_side_v3(planes[i], p) <= 0.0f) {
      return false;
    }
  }

  return true;
}

bool isect_line_plane_v3(float r_isect_co[3],
                         const float l1[3],
                         const float l2[3],
                         const float plane_co[3],
                         const float plane_no[3])
{
  float u[3], h[3];
  float dot;

  sub_v3_v3v3(u, l2, l1);
  sub_v3_v3v3(h, l1, plane_co);
  dot = dot_v3v3(plane_no, u);

  if (fabsf(dot) > FLT_EPSILON) {
    float lambda = -dot_v3v3(plane_no, h) / dot;
    madd_v3_v3v3fl(r_isect_co, l1, u, lambda);
    return true;
  }

  /* The segment is parallel to plane */
  return false;
}

bool isect_plane_plane_plane_v3(const float plane_a[4],
                                const float plane_b[4],
                                const float plane_c[4],
                                float r_isect_co[3])
{
  float det;

  det = determinant_m3(UNPACK3(plane_a), UNPACK3(plane_b), UNPACK3(plane_c));

  if (det != 0.0f) {
    float tmp[3];

    /* (plane_b.xyz.cross(plane_c.xyz) * -plane_a[3] +
     *  plane_c.xyz.cross(plane_a.xyz) * -plane_b[3] +
     *  plane_a.xyz.cross(plane_b.xyz) * -plane_c[3]) / det; */

    cross_v3_v3v3(tmp, plane_c, plane_b);
    mul_v3_v3fl(r_isect_co, tmp, plane_a[3]);

    cross_v3_v3v3(tmp, plane_a, plane_c);
    madd_v3_v3fl(r_isect_co, tmp, plane_b[3]);

    cross_v3_v3v3(tmp, plane_b, plane_a);
    madd_v3_v3fl(r_isect_co, tmp, plane_c[3]);

    mul_v3_fl(r_isect_co, 1.0f / det);

    return true;
  }

  return false;
}

bool isect_plane_plane_v3(const float plane_a[4],
                          const float plane_b[4],
                          float r_isect_co[3],
                          float r_isect_no[3])
{
  float det, plane_c[3];

  /* direction is simply the cross product */
  cross_v3_v3v3(plane_c, plane_a, plane_b);

  /* in this case we don't need to use 'determinant_m3' */
  det = len_squared_v3(plane_c);

  if (det != 0.0f) {
    float tmp[3];

    /* (plane_b.xyz.cross(plane_c.xyz) * -plane_a[3] +
     *  plane_c.xyz.cross(plane_a.xyz) * -plane_b[3]) / det; */
    cross_v3_v3v3(tmp, plane_c, plane_b);
    mul_v3_v3fl(r_isect_co, tmp, plane_a[3]);

    cross_v3_v3v3(tmp, plane_a, plane_c);
    madd_v3_v3fl(r_isect_co, tmp, plane_b[3]);

    mul_v3_fl(r_isect_co, 1.0f / det);

    copy_v3_v3(r_isect_no, plane_c);

    return true;
  }

  return false;
}

bool isect_planes_v3_fn(
    const float planes[][4],
    const int planes_len,
    const float eps_coplanar,
    const float eps_isect,
    void (*callback_fn)(const float co[3], int i, int j, int k, void *user_data),
    void *user_data)
{
  bool found = false;

  float n1n2[3], n2n3[3], n3n1[3];

  for (int i = 0; i < planes_len; i++) {
    const float *n1 = planes[i];
    for (int j = i + 1; j < planes_len; j++) {
      const float *n2 = planes[j];
      cross_v3_v3v3(n1n2, n1, n2);
      if (len_squared_v3(n1n2) <= eps_coplanar) {
        continue;
      }
      for (int k = j + 1; k < planes_len; k++) {
        const float *n3 = planes[k];
        cross_v3_v3v3(n2n3, n2, n3);
        if (len_squared_v3(n2n3) <= eps_coplanar) {
          continue;
        }

        cross_v3_v3v3(n3n1, n3, n1);
        if (len_squared_v3(n3n1) <= eps_coplanar) {
          continue;
        }
        const float quotient = -dot_v3v3(n1, n2n3);
        if (fabsf(quotient) < eps_coplanar) {
          continue;
        }
        const float co_test[3] = {
            ((n2n3[0] * n1[3]) + (n3n1[0] * n2[3]) + (n1n2[0] * n3[3])) / quotient,
            ((n2n3[1] * n1[3]) + (n3n1[1] * n2[3]) + (n1n2[1] * n3[3])) / quotient,
            ((n2n3[2] * n1[3]) + (n3n1[2] * n2[3]) + (n1n2[2] * n3[3])) / quotient,
        };
        int i_test;
        for (i_test = 0; i_test < planes_len; i_test++) {
          const float *np_test = planes[i_test];
          if (((dot_v3v3(np_test, co_test) + np_test[3]) > eps_isect)) {
            /* For low epsilon values the point could intersect its own plane. */
            if (!ELEM(i_test, i, j, k)) {
              break;
            }
          }
        }

        if (i_test == planes_len) { /* ok */
          callback_fn(co_test, i, j, k, user_data);
          found = true;
        }
      }
    }
  }

  return found;
}

bool isect_tri_tri_v3_ex(const float tri_a[3][3],
                         const float tri_b[3][3],
                         float r_i1[3],
                         float r_i2[3],
                         int *r_tri_a_edge_isect_count)
{
  struct {
    /* Factor that indicates the position of the intersection point on the line
     * that intersects the planes of the triangles. */
    float min, max;
    /* Intersection point location. */
    float loc[2][3];
  } range[2];

  float side[2][3];
  double ba[3], bc[3], plane_a[4], plane_b[4];
  *r_tri_a_edge_isect_count = 0;

  sub_v3db_v3fl_v3fl(ba, tri_a[0], tri_a[1]);
  sub_v3db_v3fl_v3fl(bc, tri_a[2], tri_a[1]);
  cross_v3_v3v3_db(plane_a, ba, bc);
  plane_a[3] = -dot_v3db_v3fl(plane_a, tri_a[1]);
  side[1][0] = (float)(dot_v3db_v3fl(plane_a, tri_b[0]) + plane_a[3]);
  side[1][1] = (float)(dot_v3db_v3fl(plane_a, tri_b[1]) + plane_a[3]);
  side[1][2] = (float)(dot_v3db_v3fl(plane_a, tri_b[2]) + plane_a[3]);

  if (!side[1][0] && !side[1][1] && !side[1][2]) {
    /* Coplanar case is not supported. */
    return false;
  }

  if ((side[1][0] && side[1][1] && side[1][2]) && (side[1][0] < 0.0f) == (side[1][1] < 0.0f) &&
      (side[1][0] < 0.0f) == (side[1][2] < 0.0f)) {
    /* All vertices of the 2nd triangle are positioned on the same side to the
     * plane defined by the 1st triangle. */
    return false;
  }

  sub_v3db_v3fl_v3fl(ba, tri_b[0], tri_b[1]);
  sub_v3db_v3fl_v3fl(bc, tri_b[2], tri_b[1]);
  cross_v3_v3v3_db(plane_b, ba, bc);
  plane_b[3] = -dot_v3db_v3fl(plane_b, tri_b[1]);
  side[0][0] = (float)(dot_v3db_v3fl(plane_b, tri_a[0]) + plane_b[3]);
  side[0][1] = (float)(dot_v3db_v3fl(plane_b, tri_a[1]) + plane_b[3]);
  side[0][2] = (float)(dot_v3db_v3fl(plane_b, tri_a[2]) + plane_b[3]);

  if ((side[0][0] && side[0][1] && side[0][2]) && (side[0][0] < 0.0f) == (side[0][1] < 0.0f) &&
      (side[0][0] < 0.0f) == (side[0][2] < 0.0f)) {
    /* All vertices of the 1st triangle are positioned on the same side to the
     * plane defined by the 2nd triangle. */
    return false;
  }

  /* Direction of the line that intersects the planes of the triangles. */
  double isect_dir[3];
  cross_v3_v3v3_db(isect_dir, plane_a, plane_b);
  for (int i = 0; i < 2; i++) {
    const float(*tri)[3] = i == 0 ? tri_a : tri_b;
    /* Rearrange the triangle so that the vertex that is alone on one side
     * of the plane is located at index 1. */
    int tri_i[3];
    if ((side[i][0] && side[i][1]) && (side[i][0] < 0.0f) == (side[i][1] < 0.0f)) {
      tri_i[0] = 1;
      tri_i[1] = 2;
      tri_i[2] = 0;
    }
    else if ((side[i][1] && side[i][2]) && (side[i][1] < 0.0f) == (side[i][2] < 0.0f)) {
      tri_i[0] = 2;
      tri_i[1] = 0;
      tri_i[2] = 1;
    }
    else {
      tri_i[0] = 0;
      tri_i[1] = 1;
      tri_i[2] = 2;
    }

    double dot_b = dot_v3db_v3fl(isect_dir, tri[tri_i[1]]);
    float sidec = side[i][tri_i[1]];
    if (sidec) {
      double dot_a = dot_v3db_v3fl(isect_dir, tri[tri_i[0]]);
      double dot_c = dot_v3db_v3fl(isect_dir, tri[tri_i[2]]);
      float fac0 = sidec / (sidec - side[i][tri_i[0]]);
      float fac1 = sidec / (sidec - side[i][tri_i[2]]);
      double offset0 = fac0 * (dot_a - dot_b);
      double offset1 = fac1 * (dot_c - dot_b);
      if (offset0 > offset1) {
        /* Sort min max. */
        SWAP(double, offset0, offset1);
        SWAP(float, fac0, fac1);
        SWAP(int, tri_i[0], tri_i[2]);
      }

      range[i].min = (float)(dot_b + offset0);
      range[i].max = (float)(dot_b + offset1);
      interp_v3_v3v3(range[i].loc[0], tri[tri_i[1]], tri[tri_i[0]], fac0);
      interp_v3_v3v3(range[i].loc[1], tri[tri_i[1]], tri[tri_i[2]], fac1);
    }
    else {
      range[i].min = range[i].max = (float)dot_b;
      copy_v3_v3(range[i].loc[0], tri[tri_i[1]]);
      copy_v3_v3(range[i].loc[1], tri[tri_i[1]]);
    }
  }

  if ((range[0].max > range[1].min) && (range[0].min < range[1].max)) {
    /* The triangles intersect because they overlap on the intersection line.
     * Now identify the two points of intersection that are in the middle to get the actual
     * intersection between the triangles. (B--C from A--B--C--D) */
    if (range[0].min >= range[1].min) {
      copy_v3_v3(r_i1, range[0].loc[0]);
      if (range[0].max <= range[1].max) {
        copy_v3_v3(r_i2, range[0].loc[1]);
        *r_tri_a_edge_isect_count = 2;
      }
      else {
        copy_v3_v3(r_i2, range[1].loc[1]);
        *r_tri_a_edge_isect_count = 1;
      }
    }
    else {
      if (range[0].max <= range[1].max) {
        copy_v3_v3(r_i1, range[0].loc[1]);
        copy_v3_v3(r_i2, range[1].loc[0]);
        *r_tri_a_edge_isect_count = 1;
      }
      else {
        copy_v3_v3(r_i1, range[1].loc[0]);
        copy_v3_v3(r_i2, range[1].loc[1]);
      }
    }
    return true;
  }

  return false;
}

bool isect_tri_tri_v3(const float t_a0[3],
                      const float t_a1[3],
                      const float t_a2[3],
                      const float t_b0[3],
                      const float t_b1[3],
                      const float t_b2[3],
                      float r_i1[3],
                      float r_i2[3])
{
  float tri_a[3][3], tri_b[3][3];
  int dummy;
  copy_v3_v3(tri_a[0], t_a0);
  copy_v3_v3(tri_a[1], t_a1);
  copy_v3_v3(tri_a[2], t_a2);
  copy_v3_v3(tri_b[0], t_b0);
  copy_v3_v3(tri_b[1], t_b1);
  copy_v3_v3(tri_b[2], t_b2);
  return isect_tri_tri_v3_ex(tri_a, tri_b, r_i1, r_i2, &dummy);
}

/* -------------------------------------------------------------------- */
/** \name Tri-Tri Intersect 2D
 *
 * "Fast and Robust Triangle-Triangle Overlap Test
 * Using Orientation Predicates" P. Guigue - O. Devillers
 * Journal of Graphics Tools, 8(1), 2003.
 *
 * \{ */

static bool isect_tri_tri_v2_impl_vert(const float t_a0[2],
                                       const float t_a1[2],
                                       const float t_a2[2],
                                       const float t_b0[2],
                                       const float t_b1[2],
                                       const float t_b2[2])
{
  if (line_point_side_v2(t_b2, t_b0, t_a1) >= 0.0f) {
    if (line_point_side_v2(t_b2, t_b1, t_a1) <= 0.0f) {
      if (line_point_side_v2(t_a0, t_b0, t_a1) > 0.0f) {
        if (line_point_side_v2(t_a0, t_b1, t_a1) <= 0.0f) {
          return 1;
        }

        return 0;
      }

      if (line_point_side_v2(t_a0, t_b0, t_a2) >= 0.0f) {
        if (line_point_side_v2(t_a1, t_a2, t_b0) >= 0.0f) {
          return 1;
        }

        return 0;
      }

      return 0;
    }
    if (line_point_side_v2(t_a0, t_b1, t_a1) <= 0.0f) {
      if (line_point_side_v2(t_b2, t_b1, t_a2) <= 0.0f) {
        if (line_point_side_v2(t_a1, t_a2, t_b1) >= 0.0f) {
          return 1;
        }

        return 0;
      }

      return 0;
    }

    return 0;
  }
  if (line_point_side_v2(t_b2, t_b0, t_a2) >= 0.0f) {
    if (line_point_side_v2(t_a1, t_a2, t_b2) >= 0.0f) {
      if (line_point_side_v2(t_a0, t_b0, t_a2) >= 0.0f) {
        return 1;
      }

      return 0;
    }
    if (line_point_side_v2(t_a1, t_a2, t_b1) >= 0.0f) {
      if (line_point_side_v2(t_b2, t_a2, t_b1) >= 0.0f) {
        return 1;
      }

      return 0;
    }

    return 0;
  }

  return 0;
}

static bool isect_tri_tri_v2_impl_edge(const float t_a0[2],
                                       const float t_a1[2],
                                       const float t_a2[2],
                                       const float t_b0[2],
                                       const float t_b1[2],
                                       const float t_b2[2])
{
  UNUSED_VARS(t_b1);

  if (line_point_side_v2(t_b2, t_b0, t_a1) >= 0.0f) {
    if (line_point_side_v2(t_a0, t_b0, t_a1) >= 0.0f) {
      if (line_point_side_v2(t_a0, t_a1, t_b2) >= 0.0f) {
        return 1;
      }

      return 0;
    }

    if (line_point_side_v2(t_a1, t_a2, t_b0) >= 0.0f) {
      if (line_point_side_v2(t_a2, t_a0, t_b0) >= 0.0f) {
        return 1;
      }

      return 0;
    }

    return 0;
  }

  if (line_point_side_v2(t_b2, t_b0, t_a2) >= 0.0f) {
    if (line_point_side_v2(t_a0, t_b0, t_a2) >= 0.0f) {
      if (line_point_side_v2(t_a0, t_a2, t_b2) >= 0.0f) {
        return 1;
      }

      if (line_point_side_v2(t_a1, t_a2, t_b2) >= 0.0f) {
        return 1;
      }

      return 0;
    }

    return 0;
  }

  return 0;
}

static int isect_tri_tri_impl_ccw_v2(const float t_a0[2],
                                     const float t_a1[2],
                                     const float t_a2[2],
                                     const float t_b0[2],
                                     const float t_b1[2],
                                     const float t_b2[2])
{
  if (line_point_side_v2(t_b0, t_b1, t_a0) >= 0.0f) {
    if (line_point_side_v2(t_b1, t_b2, t_a0) >= 0.0f) {
      if (line_point_side_v2(t_b2, t_b0, t_a0) >= 0.0f) {
        return 1;
      }

      return isect_tri_tri_v2_impl_edge(t_a0, t_a1, t_a2, t_b0, t_b1, t_b2);
    }

    if (line_point_side_v2(t_b2, t_b0, t_a0) >= 0.0f) {
      return isect_tri_tri_v2_impl_edge(t_a0, t_a1, t_a2, t_b2, t_b0, t_b1);
    }

    return isect_tri_tri_v2_impl_vert(t_a0, t_a1, t_a2, t_b0, t_b1, t_b2);
  }

  if (line_point_side_v2(t_b1, t_b2, t_a0) >= 0.0f) {
    if (line_point_side_v2(t_b2, t_b0, t_a0) >= 0.0f) {
      return isect_tri_tri_v2_impl_edge(t_a0, t_a1, t_a2, t_b1, t_b2, t_b0);
    }

    return isect_tri_tri_v2_impl_vert(t_a0, t_a1, t_a2, t_b1, t_b2, t_b0);
  }

  return isect_tri_tri_v2_impl_vert(t_a0, t_a1, t_a2, t_b2, t_b0, t_b1);
}

bool isect_tri_tri_v2(const float t_a0[2],
                      const float t_a1[2],
                      const float t_a2[2],
                      const float t_b0[2],
                      const float t_b1[2],
                      const float t_b2[2])
{
  if (line_point_side_v2(t_a0, t_a1, t_a2) < 0.0f) {
    if (line_point_side_v2(t_b0, t_b1, t_b2) < 0.0f) {
      return isect_tri_tri_impl_ccw_v2(t_a0, t_a2, t_a1, t_b0, t_b2, t_b1);
    }

    return isect_tri_tri_impl_ccw_v2(t_a0, t_a2, t_a1, t_b0, t_b1, t_b2);
  }

  if (line_point_side_v2(t_b0, t_b1, t_b2) < 0.0f) {
    return isect_tri_tri_impl_ccw_v2(t_a0, t_a1, t_a2, t_b0, t_b2, t_b1);
  }

  return isect_tri_tri_impl_ccw_v2(t_a0, t_a1, t_a2, t_b0, t_b1, t_b2);
}

/** \} */

/* Adapted from the paper by Kasper Fauerby */

/* "Improved Collision detection and Response" */
static bool getLowestRoot(
    const float a, const float b, const float c, const float maxR, float *root)
{
  /* Check if a solution exists */
  const float determinant = b * b - 4.0f * a * c;

  /* If determinant is negative it means no solutions. */
  if (determinant >= 0.0f) {
    /* calculate the two roots: (if determinant == 0 then
     * x1==x2 but lets disregard that slight optimization) */
    const float sqrtD = sqrtf(determinant);
    float r1 = (-b - sqrtD) / (2.0f * a);
    float r2 = (-b + sqrtD) / (2.0f * a);

    /* Sort so x1 <= x2 */
    if (r1 > r2) {
      SWAP(float, r1, r2);
    }

    /* Get lowest root: */
    if (r1 > 0.0f && r1 < maxR) {
      *root = r1;
      return true;
    }

    /* It is possible that we want x2 - this can happen */
    /* if x1 < 0 */
    if (r2 > 0.0f && r2 < maxR) {
      *root = r2;
      return true;
    }
  }
  /* No (valid) solutions */
  return false;
}

int isect_aabb_planes_v3(const float (*planes)[4],
                         const int totplane,
                         const float bbmin[3],
                         const float bbmax[3])
{
  int ret = ISECT_AABB_PLANE_IN_FRONT_ALL;

  float bb_near[3], bb_far[3];
  for (int i = 0; i < totplane; i++) {
    aabb_get_near_far_from_plane(planes[i], bbmin, bbmax, bb_near, bb_far);

    if (plane_point_side_v3(planes[i], bb_far) < 0.0f) {
      return ISECT_AABB_PLANE_BEHIND_ANY;
    }
    if ((ret != ISECT_AABB_PLANE_CROSS_ANY) && (plane_point_side_v3(planes[i], bb_near) < 0.0f)) {
      ret = ISECT_AABB_PLANE_CROSS_ANY;
    }
  }

  return ret;
}

bool isect_sweeping_sphere_tri_v3(const float p1[3],
                                  const float p2[3],
                                  const float radius,
                                  const float v0[3],
                                  const float v1[3],
                                  const float v2[3],
                                  float *r_lambda,
                                  float ipoint[3])
{
  float e1[3], e2[3], e3[3], point[3], vel[3], /*dist[3],*/ nor[3], temp[3], bv[3];
  float a, b, c, d, e, x, y, z, radius2 = radius * radius;
  float elen2, edotv, edotbv, nordotv;
  float newLambda;
  bool found_by_sweep = false;

  sub_v3_v3v3(e1, v1, v0);
  sub_v3_v3v3(e2, v2, v0);
  sub_v3_v3v3(vel, p2, p1);

  /*---test plane of tri---*/
  cross_v3_v3v3(nor, e1, e2);
  normalize_v3(nor);

  /* flip normal */
  if (dot_v3v3(nor, vel) > 0.0f) {
    negate_v3(nor);
  }

  a = dot_v3v3(p1, nor) - dot_v3v3(v0, nor);
  nordotv = dot_v3v3(nor, vel);

  if (fabsf(nordotv) < 0.000001f) {
    if (fabsf(a) >= radius) {
      return false;
    }
  }
  else {
    float t0 = (-a + radius) / nordotv;
    float t1 = (-a - radius) / nordotv;

    if (t0 > t1) {
      SWAP(float, t0, t1);
    }

    if (t0 > 1.0f || t1 < 0.0f) {
      return false;
    }

    /* clamp to [0, 1] */
    CLAMP(t0, 0.0f, 1.0f);
    CLAMP(t1, 0.0f, 1.0f);

    /*---test inside of tri---*/
    /* plane intersection point */

    point[0] = p1[0] + vel[0] * t0 - nor[0] * radius;
    point[1] = p1[1] + vel[1] * t0 - nor[1] * radius;
    point[2] = p1[2] + vel[2] * t0 - nor[2] * radius;

    /* is the point in the tri? */
    a = dot_v3v3(e1, e1);
    b = dot_v3v3(e1, e2);
    c = dot_v3v3(e2, e2);

    sub_v3_v3v3(temp, point, v0);
    d = dot_v3v3(temp, e1);
    e = dot_v3v3(temp, e2);

    x = d * c - e * b;
    y = e * a - d * b;
    z = x + y - (a * c - b * b);

    if (z <= 0.0f && (x >= 0.0f && y >= 0.0f)) {
      //(((unsigned int)z)& ~(((unsigned int)x)|((unsigned int)y))) & 0x80000000) {
      *r_lambda = t0;
      copy_v3_v3(ipoint, point);
      return true;
    }
  }

  *r_lambda = 1.0f;

  /*---test points---*/
  a = dot_v3v3(vel, vel);

  /*v0*/
  sub_v3_v3v3(temp, p1, v0);
  b = 2.0f * dot_v3v3(vel, temp);
  c = dot_v3v3(temp, temp) - radius2;

  if (getLowestRoot(a, b, c, *r_lambda, r_lambda)) {
    copy_v3_v3(ipoint, v0);
    found_by_sweep = true;
  }

  /*v1*/
  sub_v3_v3v3(temp, p1, v1);
  b = 2.0f * dot_v3v3(vel, temp);
  c = dot_v3v3(temp, temp) - radius2;

  if (getLowestRoot(a, b, c, *r_lambda, r_lambda)) {
    copy_v3_v3(ipoint, v1);
    found_by_sweep = true;
  }

  /*v2*/
  sub_v3_v3v3(temp, p1, v2);
  b = 2.0f * dot_v3v3(vel, temp);
  c = dot_v3v3(temp, temp) - radius2;

  if (getLowestRoot(a, b, c, *r_lambda, r_lambda)) {
    copy_v3_v3(ipoint, v2);
    found_by_sweep = true;
  }

  /*---test edges---*/
  sub_v3_v3v3(e3, v2, v1); /* wasn't yet calculated */

  /* `e1` */
  sub_v3_v3v3(bv, v0, p1);

  elen2 = dot_v3v3(e1, e1);
  edotv = dot_v3v3(e1, vel);
  edotbv = dot_v3v3(e1, bv);

  a = elen2 * (-dot_v3v3(vel, vel)) + edotv * edotv;
  b = 2.0f * (elen2 * dot_v3v3(vel, bv) - edotv * edotbv);
  c = elen2 * (radius2 - dot_v3v3(bv, bv)) + edotbv * edotbv;

  if (getLowestRoot(a, b, c, *r_lambda, &newLambda)) {
    e = (edotv * newLambda - edotbv) / elen2;

    if (e >= 0.0f && e <= 1.0f) {
      *r_lambda = newLambda;
      copy_v3_v3(ipoint, e1);
      mul_v3_fl(ipoint, e);
      add_v3_v3(ipoint, v0);
      found_by_sweep = true;
    }
  }

  /* `e2` */
  /* `bv` is same. */
  elen2 = dot_v3v3(e2, e2);
  edotv = dot_v3v3(e2, vel);
  edotbv = dot_v3v3(e2, bv);

  a = elen2 * (-dot_v3v3(vel, vel)) + edotv * edotv;
  b = 2.0f * (elen2 * dot_v3v3(vel, bv) - edotv * edotbv);
  c = elen2 * (radius2 - dot_v3v3(bv, bv)) + edotbv * edotbv;

  if (getLowestRoot(a, b, c, *r_lambda, &newLambda)) {
    e = (edotv * newLambda - edotbv) / elen2;

    if (e >= 0.0f && e <= 1.0f) {
      *r_lambda = newLambda;
      copy_v3_v3(ipoint, e2);
      mul_v3_fl(ipoint, e);
      add_v3_v3(ipoint, v0);
      found_by_sweep = true;
    }
  }

  /* `e3` */
  // sub_v3_v3v3(bv, v0, p1);   /* UNUSED */
  // elen2 = dot_v3v3(e1, e1);  /* UNUSED */
  // edotv = dot_v3v3(e1, vel); /* UNUSED */
  // edotbv = dot_v3v3(e1, bv); /* UNUSED */

  sub_v3_v3v3(bv, v1, p1);
  elen2 = dot_v3v3(e3, e3);
  edotv = dot_v3v3(e3, vel);
  edotbv = dot_v3v3(e3, bv);

  a = elen2 * (-dot_v3v3(vel, vel)) + edotv * edotv;
  b = 2.0f * (elen2 * dot_v3v3(vel, bv) - edotv * edotbv);
  c = elen2 * (radius2 - dot_v3v3(bv, bv)) + edotbv * edotbv;

  if (getLowestRoot(a, b, c, *r_lambda, &newLambda)) {
    e = (edotv * newLambda - edotbv) / elen2;

    if (e >= 0.0f && e <= 1.0f) {
      *r_lambda = newLambda;
      copy_v3_v3(ipoint, e3);
      mul_v3_fl(ipoint, e);
      add_v3_v3(ipoint, v1);
      found_by_sweep = true;
    }
  }

  return found_by_sweep;
}

bool isect_axial_line_segment_tri_v3(const int axis,
                                     const float p1[3],
                                     const float p2[3],
                                     const float v0[3],
                                     const float v1[3],
                                     const float v2[3],
                                     float *r_lambda)
{
  const float epsilon = 0.000001f;
  float p[3], e1[3], e2[3];
  float u, v, f;
  int a0 = axis, a1 = (axis + 1) % 3, a2 = (axis + 2) % 3;

  sub_v3_v3v3(e1, v1, v0);
  sub_v3_v3v3(e2, v2, v0);
  sub_v3_v3v3(p, v0, p1);

  f = (e2[a1] * e1[a2] - e2[a2] * e1[a1]);
  if ((f > -epsilon) && (f < epsilon)) {
    return false;
  }

  v = (p[a2] * e1[a1] - p[a1] * e1[a2]) / f;
  if ((v < 0.0f) || (v > 1.0f)) {
    return false;
  }

  f = e1[a1];
  if ((f > -epsilon) && (f < epsilon)) {
    f = e1[a2];
    if ((f > -epsilon) && (f < epsilon)) {
      return false;
    }
    u = (-p[a2] - v * e2[a2]) / f;
  }
  else {
    u = (-p[a1] - v * e2[a1]) / f;
  }

  if ((u < 0.0f) || ((u + v) > 1.0f)) {
    return false;
  }

  *r_lambda = (p[a0] + u * e1[a0] + v * e2[a0]) / (p2[a0] - p1[a0]);

  if ((*r_lambda < 0.0f) || (*r_lambda > 1.0f)) {
    return false;
  }

  return true;
}

int isect_line_line_epsilon_v3(const float v1[3],
                               const float v2[3],
                               const float v3[3],
                               const float v4[3],
                               float r_i1[3],
                               float r_i2[3],
                               const float epsilon)
{
  float a[3], b[3], c[3], ab[3], cb[3];
  float d, div;

  sub_v3_v3v3(c, v3, v1);
  sub_v3_v3v3(a, v2, v1);
  sub_v3_v3v3(b, v4, v3);

  cross_v3_v3v3(ab, a, b);
  d = dot_v3v3(c, ab);
  div = dot_v3v3(ab, ab);

  /* important not to use an epsilon here, see: T45919 */
  /* test zero length line */
  if (UNLIKELY(div == 0.0f)) {
    return 0;
  }
  /* test if the two lines are coplanar */
  if (UNLIKELY(fabsf(d) <= epsilon)) {
    cross_v3_v3v3(cb, c, b);

    mul_v3_fl(a, dot_v3v3(cb, ab) / div);
    add_v3_v3v3(r_i1, v1, a);
    copy_v3_v3(r_i2, r_i1);

    return 1; /* one intersection only */
  }
  /* if not */

  float n[3], t[3];
  float v3t[3], v4t[3];
  sub_v3_v3v3(t, v1, v3);

  /* offset between both plane where the lines lies */
  cross_v3_v3v3(n, a, b);
  project_v3_v3v3(t, t, n);

  /* for the first line, offset the second line until it is coplanar */
  add_v3_v3v3(v3t, v3, t);
  add_v3_v3v3(v4t, v4, t);

  sub_v3_v3v3(c, v3t, v1);
  sub_v3_v3v3(a, v2, v1);
  sub_v3_v3v3(b, v4t, v3t);

  cross_v3_v3v3(ab, a, b);
  cross_v3_v3v3(cb, c, b);

  mul_v3_fl(a, dot_v3v3(cb, ab) / dot_v3v3(ab, ab));
  add_v3_v3v3(r_i1, v1, a);

  /* for the second line, just subtract the offset from the first intersection point */
  sub_v3_v3v3(r_i2, r_i1, t);

  return 2; /* two nearest points */
}

int isect_line_line_v3(const float v1[3],
                       const float v2[3],
                       const float v3[3],
                       const float v4[3],
                       float r_i1[3],
                       float r_i2[3])
{
  const float epsilon = 0.000001f;
  return isect_line_line_epsilon_v3(v1, v2, v3, v4, r_i1, r_i2, epsilon);
}

bool isect_line_line_strict_v3(const float v1[3],
                               const float v2[3],
                               const float v3[3],
                               const float v4[3],
                               float vi[3],
                               float *r_lambda)
{
  const float epsilon = 0.000001f;
  float a[3], b[3], c[3], ab[3], cb[3], ca[3];
  float d, div;

  sub_v3_v3v3(c, v3, v1);
  sub_v3_v3v3(a, v2, v1);
  sub_v3_v3v3(b, v4, v3);

  cross_v3_v3v3(ab, a, b);
  d = dot_v3v3(c, ab);
  div = dot_v3v3(ab, ab);

  /* important not to use an epsilon here, see: T45919 */
  /* test zero length line */
  if (UNLIKELY(div == 0.0f)) {
    return false;
  }
  /* test if the two lines are coplanar */
  if (UNLIKELY(fabsf(d) < epsilon)) {
    return false;
  }

  float f1, f2;
  cross_v3_v3v3(cb, c, b);
  cross_v3_v3v3(ca, c, a);

  f1 = dot_v3v3(cb, ab) / div;
  f2 = dot_v3v3(ca, ab) / div;

  if (f1 >= 0 && f1 <= 1 && f2 >= 0 && f2 <= 1) {
    mul_v3_fl(a, f1);
    add_v3_v3v3(vi, v1, a);

    if (r_lambda) {
      *r_lambda = f1;
    }

    return true; /* intersection found */
  }

  return false;
}

bool isect_ray_ray_epsilon_v3(const float ray_origin_a[3],
                              const float ray_direction_a[3],
                              const float ray_origin_b[3],
                              const float ray_direction_b[3],
                              const float epsilon,
                              float *r_lambda_a,
                              float *r_lambda_b)
{
  BLI_assert(r_lambda_a || r_lambda_b);
  float n[3];
  cross_v3_v3v3(n, ray_direction_b, ray_direction_a);
  const float nlen = len_squared_v3(n);

  /* `nlen` is the square of the area formed by the two vectors. */
  if (UNLIKELY(nlen < epsilon)) {
    /* The lines are parallel. */
    return false;
  }

  float t[3], c[3], cray[3];
  sub_v3_v3v3(t, ray_origin_b, ray_origin_a);
  sub_v3_v3v3(c, n, t);

  if (r_lambda_a != NULL) {
    cross_v3_v3v3(cray, c, ray_direction_b);
    *r_lambda_a = dot_v3v3(cray, n) / nlen;
  }

  if (r_lambda_b != NULL) {
    cross_v3_v3v3(cray, c, ray_direction_a);
    *r_lambda_b = dot_v3v3(cray, n) / nlen;
  }

  return true;
}

bool isect_ray_ray_v3(const float ray_origin_a[3],
                      const float ray_direction_a[3],
                      const float ray_origin_b[3],
                      const float ray_direction_b[3],
                      float *r_lambda_a,
                      float *r_lambda_b)
{
  return isect_ray_ray_epsilon_v3(ray_origin_a,
                                  ray_direction_a,
                                  ray_origin_b,
                                  ray_direction_b,
                                  FLT_MIN,
                                  r_lambda_a,
                                  r_lambda_b);
}

bool isect_aabb_aabb_v3(const float min1[3],
                        const float max1[3],
                        const float min2[3],
                        const float max2[3])
{
  return (min1[0] < max2[0] && min1[1] < max2[1] && min1[2] < max2[2] && min2[0] < max1[0] &&
          min2[1] < max1[1] && min2[2] < max1[2]);
}

void isect_ray_aabb_v3_precalc(struct IsectRayAABB_Precalc *data,
                               const float ray_origin[3],
                               const float ray_direction[3])
{
  copy_v3_v3(data->ray_origin, ray_origin);

  data->ray_inv_dir[0] = 1.0f / ray_direction[0];
  data->ray_inv_dir[1] = 1.0f / ray_direction[1];
  data->ray_inv_dir[2] = 1.0f / ray_direction[2];

  data->sign[0] = data->ray_inv_dir[0] < 0.0f;
  data->sign[1] = data->ray_inv_dir[1] < 0.0f;
  data->sign[2] = data->ray_inv_dir[2] < 0.0f;
}

bool isect_ray_aabb_v3(const struct IsectRayAABB_Precalc *data,
                       const float bb_min[3],
                       const float bb_max[3],
                       float *tmin_out)
{
  /* Adapted from http://www.gamedev.net/community/forums/topic.asp?topic_id=459973 */

  float bbox[2][3];

  copy_v3_v3(bbox[0], bb_min);
  copy_v3_v3(bbox[1], bb_max);

  float tmin = (bbox[data->sign[0]][0] - data->ray_origin[0]) * data->ray_inv_dir[0];
  float tmax = (bbox[1 - data->sign[0]][0] - data->ray_origin[0]) * data->ray_inv_dir[0];

  const float tymin = (bbox[data->sign[1]][1] - data->ray_origin[1]) * data->ray_inv_dir[1];
  const float tymax = (bbox[1 - data->sign[1]][1] - data->ray_origin[1]) * data->ray_inv_dir[1];

  if ((tmin > tymax) || (tymin > tmax)) {
    return false;
  }

  if (tymin > tmin) {
    tmin = tymin;
  }

  if (tymax < tmax) {
    tmax = tymax;
  }

  const float tzmin = (bbox[data->sign[2]][2] - data->ray_origin[2]) * data->ray_inv_dir[2];
  const float tzmax = (bbox[1 - data->sign[2]][2] - data->ray_origin[2]) * data->ray_inv_dir[2];

  if ((tmin > tzmax) || (tzmin > tmax)) {
    return false;
  }

  if (tzmin > tmin) {
    tmin = tzmin;
  }

  /* NOTE(jwilkins): tmax does not need to be updated since we don't use it
   * keeping this here for future reference. */
  // if (tzmax < tmax) tmax = tzmax;

  if (tmin_out) {
    (*tmin_out) = tmin;
  }

  return true;
}

bool isect_ray_aabb_v3_simple(const float orig[3],
                              const float dir[3],
                              const float bb_min[3],
                              const float bb_max[3],
                              float *tmin,
                              float *tmax)
{
  double t[6];
  float hit_dist[2];
  const double invdirx = (dir[0] > 1e-35f || dir[0] < -1e-35f) ? 1.0 / (double)dir[0] : DBL_MAX;
  const double invdiry = (dir[1] > 1e-35f || dir[1] < -1e-35f) ? 1.0 / (double)dir[1] : DBL_MAX;
  const double invdirz = (dir[2] > 1e-35f || dir[2] < -1e-35f) ? 1.0 / (double)dir[2] : DBL_MAX;
  t[0] = (double)(bb_min[0] - orig[0]) * invdirx;
  t[1] = (double)(bb_max[0] - orig[0]) * invdirx;
  t[2] = (double)(bb_min[1] - orig[1]) * invdiry;
  t[3] = (double)(bb_max[1] - orig[1]) * invdiry;
  t[4] = (double)(bb_min[2] - orig[2]) * invdirz;
  t[5] = (double)(bb_max[2] - orig[2]) * invdirz;
  hit_dist[0] = (float)fmax(fmax(fmin(t[0], t[1]), fmin(t[2], t[3])), fmin(t[4], t[5]));
  hit_dist[1] = (float)fmin(fmin(fmax(t[0], t[1]), fmax(t[2], t[3])), fmax(t[4], t[5]));
  if ((hit_dist[1] < 0.0f) || (hit_dist[0] > hit_dist[1])) {
    return false;
  }

  if (tmin) {
    *tmin = hit_dist[0];
  }
  if (tmax) {
    *tmax = hit_dist[1];
  }
  return true;
}

float closest_to_ray_v3(float r_close[3],
                        const float p[3],
                        const float ray_orig[3],
                        const float ray_dir[3])
{
  float h[3], lambda;

  if (UNLIKELY(is_zero_v3(ray_dir))) {
    lambda = 0.0f;
    copy_v3_v3(r_close, ray_orig);
    return lambda;
  }

  sub_v3_v3v3(h, p, ray_orig);
  lambda = dot_v3v3(ray_dir, h) / dot_v3v3(ray_dir, ray_dir);
  madd_v3_v3v3fl(r_close, ray_orig, ray_dir, lambda);
  return lambda;
}

float closest_to_line_v3(float r_close[3], const float p[3], const float l1[3], const float l2[3])
{
  float u[3];
  sub_v3_v3v3(u, l2, l1);
  return closest_to_ray_v3(r_close, p, l1, u);
}

float closest_to_line_v2(float r_close[2], const float p[2], const float l1[2], const float l2[2])
{
  float h[2], u[2], lambda, denom;
  sub_v2_v2v2(u, l2, l1);
  sub_v2_v2v2(h, p, l1);
  denom = dot_v2v2(u, u);
  if (denom == 0.0f) {
    r_close[0] = l1[0];
    r_close[1] = l1[1];
    return 0.0f;
  }
  lambda = dot_v2v2(u, h) / denom;
  r_close[0] = l1[0] + u[0] * lambda;
  r_close[1] = l1[1] + u[1] * lambda;
  return lambda;
}

double closest_to_line_v2_db(double r_close[2],
                             const double p[2],
                             const double l1[2],
                             const double l2[2])
{
  double h[2], u[2], lambda, denom;
  sub_v2_v2v2_db(u, l2, l1);
  sub_v2_v2v2_db(h, p, l1);
  denom = dot_v2v2_db(u, u);
  if (denom == 0.0) {
    r_close[0] = l1[0];
    r_close[1] = l1[1];
    return 0.0;
  }
  lambda = dot_v2v2_db(u, h) / denom;
  r_close[0] = l1[0] + u[0] * lambda;
  r_close[1] = l1[1] + u[1] * lambda;
  return lambda;
}

float ray_point_factor_v3_ex(const float p[3],
                             const float ray_origin[3],
                             const float ray_direction[3],
                             const float epsilon,
                             const float fallback)
{
  float p_relative[3];
  sub_v3_v3v3(p_relative, p, ray_origin);
  const float dot = len_squared_v3(ray_direction);
  return (dot > epsilon) ? (dot_v3v3(ray_direction, p_relative) / dot) : fallback;
}

float ray_point_factor_v3(const float p[3],
                          const float ray_origin[3],
                          const float ray_direction[3])
{
  return ray_point_factor_v3_ex(p, ray_origin, ray_direction, 0.0f, 0.0f);
}

float line_point_factor_v3_ex(const float p[3],
                              const float l1[3],
                              const float l2[3],
                              const float epsilon,
                              const float fallback)
{
  float h[3], u[3];
  float dot;
  sub_v3_v3v3(u, l2, l1);
  sub_v3_v3v3(h, p, l1);

  /* better check for zero */
  dot = len_squared_v3(u);
  return (dot > epsilon) ? (dot_v3v3(u, h) / dot) : fallback;
}
float line_point_factor_v3(const float p[3], const float l1[3], const float l2[3])
{
  return line_point_factor_v3_ex(p, l1, l2, 0.0f, 0.0f);
}

float line_point_factor_v2_ex(const float p[2],
                              const float l1[2],
                              const float l2[2],
                              const float epsilon,
                              const float fallback)
{
  float h[2], u[2];
  float dot;
  sub_v2_v2v2(u, l2, l1);
  sub_v2_v2v2(h, p, l1);
  /* better check for zero */
  dot = len_squared_v2(u);
  return (dot > epsilon) ? (dot_v2v2(u, h) / dot) : fallback;
}

float line_point_factor_v2(const float p[2], const float l1[2], const float l2[2])
{
  return line_point_factor_v2_ex(p, l1, l2, 0.0f, 0.0f);
}

float line_plane_factor_v3(const float plane_co[3],
                           const float plane_no[3],
                           const float l1[3],
                           const float l2[3])
{
  float u[3], h[3];
  float dot;
  sub_v3_v3v3(u, l2, l1);
  sub_v3_v3v3(h, l1, plane_co);
  dot = dot_v3v3(plane_no, u);
  return (dot != 0.0f) ? -dot_v3v3(plane_no, h) / dot : 0.0f;
}

void limit_dist_v3(float v1[3], float v2[3], const float dist)
{
  const float dist_old = len_v3v3(v1, v2);

  if (dist_old > dist) {
    float v1_old[3];
    float v2_old[3];
    float fac = (dist / dist_old) * 0.5f;

    copy_v3_v3(v1_old, v1);
    copy_v3_v3(v2_old, v2);

    interp_v3_v3v3(v1, v1_old, v2_old, 0.5f - fac);
    interp_v3_v3v3(v2, v1_old, v2_old, 0.5f + fac);
  }
}

int isect_point_tri_v2_int(
    const int x1, const int y1, const int x2, const int y2, const int a, const int b)
{
  float v1[2], v2[2], v3[2], p[2];

  v1[0] = (float)x1;
  v1[1] = (float)y1;

  v2[0] = (float)x1;
  v2[1] = (float)y2;

  v3[0] = (float)x2;
  v3[1] = (float)y1;

  p[0] = (float)a;
  p[1] = (float)b;

  return isect_point_tri_v2(p, v1, v2, v3);
}

static bool point_in_slice(const float p[3],
                           const float v1[3],
                           const float l1[3],
                           const float l2[3])
{
  /*
   * what is a slice ?
   * some maths:
   * a line including (l1, l2) and a point not on the line
   * define a subset of R3 delimited by planes parallel to the line and orthogonal
   * to the (point --> line) distance vector, one plane on the line one on the point,
   * the room inside usually is rather small compared to R3 though still infinite
   * useful for restricting (speeding up) searches
   * e.g. all points of triangular prism are within the intersection of 3 'slices'
   * another trivial case : cube
   * but see a 'spat' which is a deformed cube with paired parallel planes needs only 3 slices too
   */
  float h, rp[3], cp[3], q[3];

  closest_to_line_v3(cp, v1, l1, l2);
  sub_v3_v3v3(q, cp, v1);

  sub_v3_v3v3(rp, p, v1);
  h = dot_v3v3(q, rp) / dot_v3v3(q, q);
  /* NOTE: when 'h' is nan/-nan, this check returns false
   * without explicit check - covering the degenerate case */
  return (h >= 0.0f && h <= 1.0f);
}

/* adult sister defining the slice planes by the origin and the normal
 * NOTE |normal| may not be 1 but defining the thickness of the slice */
static bool point_in_slice_as(const float p[3], const float origin[3], const float normal[3])
{
  float h, rp[3];
  sub_v3_v3v3(rp, p, origin);
  h = dot_v3v3(normal, rp) / dot_v3v3(normal, normal);
  if (h < 0.0f || h > 1.0f) {
    return false;
  }
  return true;
}

bool point_in_slice_seg(float p[3], float l1[3], float l2[3])
{
  float normal[3];

  sub_v3_v3v3(normal, l2, l1);

  return point_in_slice_as(p, l1, normal);
}

bool isect_point_tri_prism_v3(const float p[3],
                              const float v1[3],
                              const float v2[3],
                              const float v3[3])
{
  if (!point_in_slice(p, v1, v2, v3)) {
    return false;
  }
  if (!point_in_slice(p, v2, v3, v1)) {
    return false;
  }
  if (!point_in_slice(p, v3, v1, v2)) {
    return false;
  }
  return true;
}

bool isect_point_tri_v3(
    const float p[3], const float v1[3], const float v2[3], const float v3[3], float r_isect_co[3])
{
  if (isect_point_tri_prism_v3(p, v1, v2, v3)) {
    float plane[4];
    float no[3];

    /* Could use normal_tri_v3, but doesn't have to be unit-length */
    cross_tri_v3(no, v1, v2, v3);
    BLI_assert(len_squared_v3(no) != 0.0f);

    plane_from_point_normal_v3(plane, v1, no);
    closest_to_plane_v3(r_isect_co, plane, p);

    return true;
  }

  return false;
}

bool clip_segment_v3_plane(
    const float p1[3], const float p2[3], const float plane[4], float r_p1[3], float r_p2[3])
{
  float dp[3], div;

  sub_v3_v3v3(dp, p2, p1);
  div = dot_v3v3(dp, plane);

  if (div == 0.0f) {
    /* parallel */
    return true;
  }

  float t = -plane_point_side_v3(plane, p1);

  if (div > 0.0f) {
    /* behind plane, completely clipped */
    if (t >= div) {
      return false;
    }
    if (t > 0.0f) {
      const float p1_copy[3] = {UNPACK3(p1)};
      copy_v3_v3(r_p2, p2);
      madd_v3_v3v3fl(r_p1, p1_copy, dp, t / div);
      return true;
    }
  }
  else {
    /* behind plane, completely clipped */
    if (t >= 0.0f) {
      return false;
    }
    if (t > div) {
      const float p1_copy[3] = {UNPACK3(p1)};
      copy_v3_v3(r_p1, p1);
      madd_v3_v3v3fl(r_p2, p1_copy, dp, t / div);
      return true;
    }
  }

  /* In case input/output values match (above also). */
  const float p1_copy[3] = {UNPACK3(p1)};
  copy_v3_v3(r_p2, p2);
  copy_v3_v3(r_p1, p1_copy);
  return true;
}

bool clip_segment_v3_plane_n(const float p1[3],
                             const float p2[3],
                             const float plane_array[][4],
                             const int plane_tot,
                             float r_p1[3],
                             float r_p2[3])
{
  /* intersect from both directions */
  float p1_fac = 0.0f, p2_fac = 1.0f;

  float dp[3];
  sub_v3_v3v3(dp, p2, p1);

  for (int i = 0; i < plane_tot; i++) {
    const float *plane = plane_array[i];
    const float div = dot_v3v3(dp, plane);

    if (div != 0.0f) {
      float t = -plane_point_side_v3(plane, p1);
      if (div > 0.0f) {
        /* clip p1 lower bounds */
        if (t >= div) {
          return false;
        }
        if (t > 0.0f) {
          t /= div;
          if (t > p1_fac) {
            p1_fac = t;
            if (p1_fac > p2_fac) {
              return false;
            }
          }
        }
      }
      else if (div < 0.0f) {
        /* clip p2 upper bounds */
        if (t >= 0.0f) {
          return false;
        }
        if (t > div) {
          t /= div;
          if (t < p2_fac) {
            p2_fac = t;
            if (p1_fac > p2_fac) {
              return false;
            }
          }
        }
      }
    }
  }

  /* In case input/output values match. */
  const float p1_copy[3] = {UNPACK3(p1)};

  madd_v3_v3v3fl(r_p1, p1_copy, dp, p1_fac);
  madd_v3_v3v3fl(r_p2, p1_copy, dp, p2_fac);

  return true;
}

/****************************** Axis Utils ********************************/

void axis_dominant_v3_to_m3(float r_mat[3][3], const float normal[3])
{
  BLI_ASSERT_UNIT_V3(normal);

  copy_v3_v3(r_mat[2], normal);
  ortho_basis_v3v3_v3(r_mat[0], r_mat[1], r_mat[2]);

  BLI_ASSERT_UNIT_V3(r_mat[0]);
  BLI_ASSERT_UNIT_V3(r_mat[1]);

  transpose_m3(r_mat);

  BLI_assert(!is_negative_m3(r_mat));
  BLI_assert((fabsf(dot_m3_v3_row_z(r_mat, normal) - 1.0f) < BLI_ASSERT_UNIT_EPSILON) ||
             is_zero_v3(normal));
}

void axis_dominant_v3_to_m3_negate(float r_mat[3][3], const float normal[3])
{
  BLI_ASSERT_UNIT_V3(normal);

  negate_v3_v3(r_mat[2], normal);
  ortho_basis_v3v3_v3(r_mat[0], r_mat[1], r_mat[2]);

  BLI_ASSERT_UNIT_V3(r_mat[0]);
  BLI_ASSERT_UNIT_V3(r_mat[1]);

  transpose_m3(r_mat);

  BLI_assert(!is_negative_m3(r_mat));
  BLI_assert((dot_m3_v3_row_z(r_mat, normal) < BLI_ASSERT_UNIT_EPSILON) || is_zero_v3(normal));
}

/****************************** Interpolation ********************************/

static float tri_signed_area(
    const float v1[3], const float v2[3], const float v3[3], const int i, const int j)
{
  return 0.5f * ((v1[i] - v2[i]) * (v2[j] - v3[j]) + (v1[j] - v2[j]) * (v3[i] - v2[i]));
}

/**
 * \return false when degenerate.
 */
static bool barycentric_weights(const float v1[3],
                                const float v2[3],
                                const float v3[3],
                                const float co[3],
                                const float n[3],
                                float w[3])
{
  float wtot;
  int i, j;

  axis_dominant_v3(&i, &j, n);

  w[0] = tri_signed_area(v2, v3, co, i, j);
  w[1] = tri_signed_area(v3, v1, co, i, j);
  w[2] = tri_signed_area(v1, v2, co, i, j);

  wtot = w[0] + w[1] + w[2];

#ifdef DEBUG /* Avoid floating point exception when debugging. */
  if (wtot != 0.0f)
#endif
  {
    mul_v3_fl(w, 1.0f / wtot);
    if (is_finite_v3(w)) {
      return true;
    }
  }
  /* Zero area triangle. */
  copy_v3_fl(w, 1.0f / 3.0f);
  return false;
}

void interp_weights_tri_v3(
    float w[3], const float v1[3], const float v2[3], const float v3[3], const float co[3])
{
  float n[3];

  normal_tri_v3(n, v1, v2, v3);
  barycentric_weights(v1, v2, v3, co, n, w);
}

void interp_weights_quad_v3(float w[4],
                            const float v1[3],
                            const float v2[3],
                            const float v3[3],
                            const float v4[3],
                            const float co[3])
{
  float w2[3];

  zero_v4(w);

  /* first check for exact match */
  if (equals_v3v3(co, v1)) {
    w[0] = 1.0f;
  }
  else if (equals_v3v3(co, v2)) {
    w[1] = 1.0f;
  }
  else if (equals_v3v3(co, v3)) {
    w[2] = 1.0f;
  }
  else if (equals_v3v3(co, v4)) {
    w[3] = 1.0f;
  }
  else {
    /* otherwise compute barycentric interpolation weights */
    float n1[3], n2[3], n[3];
    bool ok;

    sub_v3_v3v3(n1, v1, v3);
    sub_v3_v3v3(n2, v2, v4);
    cross_v3_v3v3(n, n1, n2);

    ok = barycentric_weights(v1, v2, v4, co, n, w);
    SWAP(float, w[2], w[3]);

    if (!ok || (w[0] < 0.0f)) {
      /* if w[1] is negative, co is on the other side of the v1-v3 edge,
       * so we interpolate using the other triangle */
      ok = barycentric_weights(v2, v3, v4, co, n, w2);

      if (ok) {
        w[0] = 0.0f;
        w[1] = w2[0];
        w[2] = w2[1];
        w[3] = w2[2];
      }
    }
  }
}

int barycentric_inside_triangle_v2(const float w[3])
{
  if (IN_RANGE(w[0], 0.0f, 1.0f) && IN_RANGE(w[1], 0.0f, 1.0f) && IN_RANGE(w[2], 0.0f, 1.0f)) {
    return 1;
  }
  if (IN_RANGE_INCL(w[0], 0.0f, 1.0f) && IN_RANGE_INCL(w[1], 0.0f, 1.0f) &&
      IN_RANGE_INCL(w[2], 0.0f, 1.0f)) {
    return 2;
  }

  return 0;
}

bool barycentric_coords_v2(
    const float v1[2], const float v2[2], const float v3[2], const float co[2], float w[3])
{
  const float x = co[0], y = co[1];
  const float x1 = v1[0], y1 = v1[1];
  const float x2 = v2[0], y2 = v2[1];
  const float x3 = v3[0], y3 = v3[1];
  const float det = (y2 - y3) * (x1 - x3) + (x3 - x2) * (y1 - y3);

#ifdef DEBUG /* Avoid floating point exception when debugging. */
  if (det != 0.0f)
#endif
  {
    w[0] = ((y2 - y3) * (x - x3) + (x3 - x2) * (y - y3)) / det;
    w[1] = ((y3 - y1) * (x - x3) + (x1 - x3) * (y - y3)) / det;
    w[2] = 1.0f - w[0] - w[1];
    if (is_finite_v3(w)) {
      return true;
    }
  }

  return false;
}

void barycentric_weights_v2(
    const float v1[2], const float v2[2], const float v3[2], const float co[2], float w[3])
{
  float wtot;

  w[0] = cross_tri_v2(v2, v3, co);
  w[1] = cross_tri_v2(v3, v1, co);
  w[2] = cross_tri_v2(v1, v2, co);
  wtot = w[0] + w[1] + w[2];

#ifdef DEBUG /* Avoid floating point exception when debugging. */
  if (wtot != 0.0f)
#endif
  {
    mul_v3_fl(w, 1.0f / wtot);
    if (is_finite_v3(w)) {
      return;
    }
  }
  /* Dummy values for zero area face. */
  copy_v3_fl(w, 1.0f / 3.0f);
}

void barycentric_weights_v2_clamped(
    const float v1[2], const float v2[2], const float v3[2], const float co[2], float w[3])
{
  float wtot;

  w[0] = max_ff(cross_tri_v2(v2, v3, co), 0.0f);
  w[1] = max_ff(cross_tri_v2(v3, v1, co), 0.0f);
  w[2] = max_ff(cross_tri_v2(v1, v2, co), 0.0f);
  wtot = w[0] + w[1] + w[2];

#ifdef DEBUG /* Avoid floating point exception when debugging. */
  if (wtot != 0.0f)
#endif
  {
    mul_v3_fl(w, 1.0f / wtot);
    if (is_finite_v3(w)) {
      return;
    }
  }
  /* Dummy values for zero area face. */
  copy_v3_fl(w, 1.0f / 3.0f);
}

void barycentric_weights_v2_persp(
    const float v1[4], const float v2[4], const float v3[4], const float co[2], float w[3])
{
  float wtot;

  w[0] = cross_tri_v2(v2, v3, co) / v1[3];
  w[1] = cross_tri_v2(v3, v1, co) / v2[3];
  w[2] = cross_tri_v2(v1, v2, co) / v3[3];
  wtot = w[0] + w[1] + w[2];

#ifdef DEBUG /* Avoid floating point exception when debugging. */
  if (wtot != 0.0f)
#endif
  {
    mul_v3_fl(w, 1.0f / wtot);
    if (is_finite_v3(w)) {
      return;
    }
  }
  /* Dummy values for zero area face. */
  copy_v3_fl(w, 1.0f / 3.0f);
}

void barycentric_weights_v2_quad(const float v1[2],
                                 const float v2[2],
                                 const float v3[2],
                                 const float v4[2],
                                 const float co[2],
                                 float w[4])
{
  /* NOTE(campbell): fabsf() here is not needed for convex quads
   * (and not used in #interp_weights_poly_v2).
   * But in the case of concave/bow-tie quads for the mask rasterizer it
   * gives unreliable results without adding `absf()`. If this becomes an issue for more general
   * usage we could have this optional or use a different function. */
#define MEAN_VALUE_HALF_TAN_V2(_area, i1, i2) \
  ((_area = cross_v2v2(dirs[i1], dirs[i2])) != 0.0f ? \
       fabsf(((lens[i1] * lens[i2]) - dot_v2v2(dirs[i1], dirs[i2])) / _area) : \
       0.0f)

  const float dirs[4][2] = {
      {v1[0] - co[0], v1[1] - co[1]},
      {v2[0] - co[0], v2[1] - co[1]},
      {v3[0] - co[0], v3[1] - co[1]},
      {v4[0] - co[0], v4[1] - co[1]},
  };

  const float lens[4] = {
      len_v2(dirs[0]),
      len_v2(dirs[1]),
      len_v2(dirs[2]),
      len_v2(dirs[3]),
  };

  /* avoid divide by zero */
  if (UNLIKELY(lens[0] < FLT_EPSILON)) {
    w[0] = 1.0f;
    w[1] = w[2] = w[3] = 0.0f;
  }
  else if (UNLIKELY(lens[1] < FLT_EPSILON)) {
    w[1] = 1.0f;
    w[0] = w[2] = w[3] = 0.0f;
  }
  else if (UNLIKELY(lens[2] < FLT_EPSILON)) {
    w[2] = 1.0f;
    w[0] = w[1] = w[3] = 0.0f;
  }
  else if (UNLIKELY(lens[3] < FLT_EPSILON)) {
    w[3] = 1.0f;
    w[0] = w[1] = w[2] = 0.0f;
  }
  else {
    float wtot, area;

    /* variable 'area' is just for storage,
     * the order its initialized doesn't matter */
#ifdef __clang__
#  pragma clang diagnostic push
#  pragma clang diagnostic ignored "-Wunsequenced"
#endif

    /* inline mean_value_half_tan four times here */
    const float t[4] = {
        MEAN_VALUE_HALF_TAN_V2(area, 0, 1),
        MEAN_VALUE_HALF_TAN_V2(area, 1, 2),
        MEAN_VALUE_HALF_TAN_V2(area, 2, 3),
        MEAN_VALUE_HALF_TAN_V2(area, 3, 0),
    };

#ifdef __clang__
#  pragma clang diagnostic pop
#endif

#undef MEAN_VALUE_HALF_TAN_V2

    w[0] = (t[3] + t[0]) / lens[0];
    w[1] = (t[0] + t[1]) / lens[1];
    w[2] = (t[1] + t[2]) / lens[2];
    w[3] = (t[2] + t[3]) / lens[3];

    wtot = w[0] + w[1] + w[2] + w[3];

#ifdef DEBUG /* Avoid floating point exception when debugging. */
    if (wtot != 0.0f)
#endif
    {
      mul_v4_fl(w, 1.0f / wtot);
      if (is_finite_v4(w)) {
        return;
      }
    }
    /* Dummy values for zero area face. */
    copy_v4_fl(w, 1.0f / 4.0f);
  }
}

void transform_point_by_tri_v3(float pt_tar[3],
                               float const pt_src[3],
                               const float tri_tar_p1[3],
                               const float tri_tar_p2[3],
                               const float tri_tar_p3[3],
                               const float tri_src_p1[3],
                               const float tri_src_p2[3],
                               const float tri_src_p3[3])
{
  /* this works by moving the source triangle so its normal is pointing on the Z
   * axis where its barycentric weights can be calculated in 2D and its Z offset can
   * be re-applied. The weights are applied directly to the targets 3D points and the
   * z-depth is used to scale the targets normal as an offset.
   * This saves transforming the target into its Z-Up orientation and back
   * (which could also work) */
  float no_tar[3], no_src[3];
  float mat_src[3][3];
  float pt_src_xy[3];
  float tri_xy_src[3][3];
  float w_src[3];
  float area_tar, area_src;
  float z_ofs_src;

  normal_tri_v3(no_tar, tri_tar_p1, tri_tar_p2, tri_tar_p3);
  normal_tri_v3(no_src, tri_src_p1, tri_src_p2, tri_src_p3);

  axis_dominant_v3_to_m3(mat_src, no_src);

  /* make the source tri xy space */
  mul_v3_m3v3(pt_src_xy, mat_src, pt_src);
  mul_v3_m3v3(tri_xy_src[0], mat_src, tri_src_p1);
  mul_v3_m3v3(tri_xy_src[1], mat_src, tri_src_p2);
  mul_v3_m3v3(tri_xy_src[2], mat_src, tri_src_p3);

  barycentric_weights_v2(tri_xy_src[0], tri_xy_src[1], tri_xy_src[2], pt_src_xy, w_src);
  interp_v3_v3v3v3(pt_tar, tri_tar_p1, tri_tar_p2, tri_tar_p3, w_src);

  area_tar = sqrtf(area_tri_v3(tri_tar_p1, tri_tar_p2, tri_tar_p3));
  area_src = sqrtf(area_tri_v2(tri_xy_src[0], tri_xy_src[1], tri_xy_src[2]));

  z_ofs_src = pt_src_xy[2] - tri_xy_src[0][2];
  madd_v3_v3v3fl(pt_tar, pt_tar, no_tar, (z_ofs_src / area_src) * area_tar);
}

void transform_point_by_seg_v3(float p_dst[3],
                               const float p_src[3],
                               const float l_dst_p1[3],
                               const float l_dst_p2[3],
                               const float l_src_p1[3],
                               const float l_src_p2[3])
{
  float t = line_point_factor_v3(p_src, l_src_p1, l_src_p2);
  interp_v3_v3v3(p_dst, l_dst_p1, l_dst_p2, t);
}

int interp_sparse_array(float *array, const int list_size, const float skipval)
{
  int found_invalid = 0;
  int found_valid = 0;
  int i;

  for (i = 0; i < list_size; i++) {
    if (array[i] == skipval) {
      found_invalid = 1;
    }
    else {
      found_valid = 1;
    }
  }

  if (found_valid == 0) {
    return -1;
  }
  if (found_invalid == 0) {
    return 0;
  }

  /* found invalid depths, interpolate */
  float valid_last = skipval;
  int valid_ofs = 0;

  float *array_up = MEM_callocN(sizeof(float) * (size_t)list_size, "interp_sparse_array up");
  float *array_down = MEM_callocN(sizeof(float) * (size_t)list_size, "interp_sparse_array up");

  int *ofs_tot_up = MEM_callocN(sizeof(int) * (size_t)list_size, "interp_sparse_array tup");
  int *ofs_tot_down = MEM_callocN(sizeof(int) * (size_t)list_size, "interp_sparse_array tdown");

  for (i = 0; i < list_size; i++) {
    if (array[i] == skipval) {
      array_up[i] = valid_last;
      ofs_tot_up[i] = ++valid_ofs;
    }
    else {
      valid_last = array[i];
      valid_ofs = 0;
    }
  }

  valid_last = skipval;
  valid_ofs = 0;

  for (i = list_size - 1; i >= 0; i--) {
    if (array[i] == skipval) {
      array_down[i] = valid_last;
      ofs_tot_down[i] = ++valid_ofs;
    }
    else {
      valid_last = array[i];
      valid_ofs = 0;
    }
  }

  /* now blend */
  for (i = 0; i < list_size; i++) {
    if (array[i] == skipval) {
      if (array_up[i] != skipval && array_down[i] != skipval) {
        array[i] = ((array_up[i] * (float)ofs_tot_down[i]) +
                    (array_down[i] * (float)ofs_tot_up[i])) /
                   (float)(ofs_tot_down[i] + ofs_tot_up[i]);
      }
      else if (array_up[i] != skipval) {
        array[i] = array_up[i];
      }
      else if (array_down[i] != skipval) {
        array[i] = array_down[i];
      }
    }
  }

  MEM_freeN(array_up);
  MEM_freeN(array_down);

  MEM_freeN(ofs_tot_up);
  MEM_freeN(ofs_tot_down);

  return 1;
}

/* -------------------------------------------------------------------- */
/** \name interp_weights_poly_v2, v3
 * \{ */

#define IS_POINT_IX (1 << 0)
#define IS_SEGMENT_IX (1 << 1)

#define DIR_V3_SET(d_len, va, vb) \
  { \
    sub_v3_v3v3((d_len)->dir, va, vb); \
    (d_len)->len = len_v3((d_len)->dir); \
  } \
  (void)0

#define DIR_V2_SET(d_len, va, vb) \
  { \
    sub_v2db_v2fl_v2fl((d_len)->dir, va, vb); \
    (d_len)->len = len_v2_db((d_len)->dir); \
  } \
  (void)0

struct Float3_Len {
  float dir[3], len;
};

struct Double2_Len {
  double dir[2], len;
};

/* Mean value weights - smooth interpolation weights for polygons with
 * more than 3 vertices */
static float mean_value_half_tan_v3(const struct Float3_Len *d_curr,
                                    const struct Float3_Len *d_next)
{
  float cross[3];
  cross_v3_v3v3(cross, d_curr->dir, d_next->dir);
  const float area = len_v3(cross);
  /* Compare against zero since 'FLT_EPSILON' can be too large, see: T73348. */
  if (LIKELY(area != 0.0f)) {
    const float dot = dot_v3v3(d_curr->dir, d_next->dir);
    const float len = d_curr->len * d_next->len;
    const float result = (len - dot) / area;
    if (isfinite(result)) {
      return result;
    }
  }
  return 0.0f;
}

/**
 * Mean value weights - same as #mean_value_half_tan_v3 but for 2D vectors.
 *
 * \note When interpolating a 2D polygon, a point can be considered "outside"
 * the polygon's bounds. Thus, when the point is very distant and the vectors
 * have relatively close values, the precision problems are evident since they
 * do not indicate a point "inside" the polygon.
 * To resolve this, doubles are used.
 */
static double mean_value_half_tan_v2_db(const struct Double2_Len *d_curr,
                                        const struct Double2_Len *d_next)
{
  /* Different from the 3d version but still correct. */
  const double area = cross_v2v2_db(d_curr->dir, d_next->dir);
  /* Compare against zero since 'FLT_EPSILON' can be too large, see: T73348. */
  if (LIKELY(area != 0.0)) {
    const double dot = dot_v2v2_db(d_curr->dir, d_next->dir);
    const double len = d_curr->len * d_next->len;
    const double result = (len - dot) / area;
    if (isfinite(result)) {
      return result;
    }
  }
  return 0.0;
}

void interp_weights_poly_v3(float *w, float v[][3], const int n, const float co[3])
{
  /* Before starting to calculate the weight, we need to figure out the floating point precision we
   * can expect from the supplied data. */
  float max_value = 0;

  for (int i = 0; i < n; i++) {
    max_value = max_ff(max_value, fabsf(v[i][0] - co[0]));
    max_value = max_ff(max_value, fabsf(v[i][1] - co[1]));
    max_value = max_ff(max_value, fabsf(v[i][2] - co[2]));
  }

  /* These to values we derived by empirically testing different values that works for the test
   * files in D7772. */
  const float eps = 16.0f * FLT_EPSILON * max_value;
  const float eps_sq = eps * eps;
  const float *v_curr, *v_next;
  float ht_prev, ht; /* half tangents */
  float totweight = 0.0f;
  int i_curr, i_next;
  char ix_flag = 0;
  struct Float3_Len d_curr, d_next;

  /* loop over 'i_next' */
  i_curr = n - 1;
  i_next = 0;

  v_curr = v[i_curr];
  v_next = v[i_next];

  DIR_V3_SET(&d_curr, v_curr - 3 /* v[n - 2] */, co);
  DIR_V3_SET(&d_next, v_curr /* v[n - 1] */, co);
  ht_prev = mean_value_half_tan_v3(&d_curr, &d_next);

  while (i_next < n) {
    /* Mark Mayer et al algorithm that is used here does not operate well if vertex is close
     * to borders of face.
     * In that case, do simple linear interpolation between the two edge vertices */

    /* 'd_next.len' is in fact 'd_curr.len', just avoid copy to begin with */
    if (UNLIKELY(d_next.len < eps)) {
      ix_flag = IS_POINT_IX;
      break;
    }
    if (UNLIKELY(dist_squared_to_line_segment_v3(co, v_curr, v_next) < eps_sq)) {
      ix_flag = IS_SEGMENT_IX;
      break;
    }

    d_curr = d_next;
    DIR_V3_SET(&d_next, v_next, co);
    ht = mean_value_half_tan_v3(&d_curr, &d_next);
    w[i_curr] = (ht_prev + ht) / d_curr.len;
    totweight += w[i_curr];

    /* step */
    i_curr = i_next++;
    v_curr = v_next;
    v_next = v[i_next];

    ht_prev = ht;
  }

  if (ix_flag) {
    memset(w, 0, sizeof(*w) * (size_t)n);

    if (ix_flag & IS_POINT_IX) {
      w[i_curr] = 1.0f;
    }
    else {
      float fac = line_point_factor_v3(co, v_curr, v_next);
      CLAMP(fac, 0.0f, 1.0f);
      w[i_curr] = 1.0f - fac;
      w[i_next] = fac;
    }
  }
  else {
    if (totweight != 0.0f) {
      for (i_curr = 0; i_curr < n; i_curr++) {
        w[i_curr] /= totweight;
      }
    }
  }
}

void interp_weights_poly_v2(float *w, float v[][2], const int n, const float co[2])
{
  /* Before starting to calculate the weight, we need to figure out the floating point precision we
   * can expect from the supplied data. */
  float max_value = 0;

  for (int i = 0; i < n; i++) {
    max_value = max_ff(max_value, fabsf(v[i][0] - co[0]));
    max_value = max_ff(max_value, fabsf(v[i][1] - co[1]));
  }

  /* These to values we derived by empirically testing different values that works for the test
   * files in D7772. */
  const float eps = 16.0f * FLT_EPSILON * max_value;
  const float eps_sq = eps * eps;

  const float *v_curr, *v_next;
  double ht_prev, ht; /* half tangents */
  float totweight = 0.0f;
  int i_curr, i_next;
  char ix_flag = 0;
  struct Double2_Len d_curr, d_next;

  /* loop over 'i_next' */
  i_curr = n - 1;
  i_next = 0;

  v_curr = v[i_curr];
  v_next = v[i_next];

  DIR_V2_SET(&d_curr, v_curr - 2 /* v[n - 2] */, co);
  DIR_V2_SET(&d_next, v_curr /* v[n - 1] */, co);
  ht_prev = mean_value_half_tan_v2_db(&d_curr, &d_next);

  while (i_next < n) {
    /* Mark Mayer et al algorithm that is used here does not operate well if vertex is close
     * to borders of face. In that case,
     * do simple linear interpolation between the two edge vertices */

    /* 'd_next.len' is in fact 'd_curr.len', just avoid copy to begin with */
    if (UNLIKELY(d_next.len < eps)) {
      ix_flag = IS_POINT_IX;
      break;
    }
    if (UNLIKELY(dist_squared_to_line_segment_v2(co, v_curr, v_next) < eps_sq)) {
      ix_flag = IS_SEGMENT_IX;
      break;
    }

    d_curr = d_next;
    DIR_V2_SET(&d_next, v_next, co);
    ht = mean_value_half_tan_v2_db(&d_curr, &d_next);
    w[i_curr] = (d_curr.len == 0.0) ? 0.0f : (float)((ht_prev + ht) / d_curr.len);
    totweight += w[i_curr];

    /* step */
    i_curr = i_next++;
    v_curr = v_next;
    v_next = v[i_next];

    ht_prev = ht;
  }

  if (ix_flag) {
    memset(w, 0, sizeof(*w) * (size_t)n);

    if (ix_flag & IS_POINT_IX) {
      w[i_curr] = 1.0f;
    }
    else {
      float fac = line_point_factor_v2(co, v_curr, v_next);
      CLAMP(fac, 0.0f, 1.0f);
      w[i_curr] = 1.0f - fac;
      w[i_next] = fac;
    }
  }
  else {
    if (totweight != 0.0f) {
      for (i_curr = 0; i_curr < n; i_curr++) {
        w[i_curr] /= totweight;
      }
    }
  }
}

#undef IS_POINT_IX
#undef IS_SEGMENT_IX

#undef DIR_V3_SET
#undef DIR_V2_SET

/** \} */

void interp_cubic_v3(float x[3],
                     float v[3],
                     const float x1[3],
                     const float v1[3],
                     const float x2[3],
                     const float v2[3],
                     const float t)
{
  float a[3], b[3];
  const float t2 = t * t;
  const float t3 = t2 * t;

  /* cubic interpolation */
  a[0] = v1[0] + v2[0] + 2 * (x1[0] - x2[0]);
  a[1] = v1[1] + v2[1] + 2 * (x1[1] - x2[1]);
  a[2] = v1[2] + v2[2] + 2 * (x1[2] - x2[2]);

  b[0] = -2 * v1[0] - v2[0] - 3 * (x1[0] - x2[0]);
  b[1] = -2 * v1[1] - v2[1] - 3 * (x1[1] - x2[1]);
  b[2] = -2 * v1[2] - v2[2] - 3 * (x1[2] - x2[2]);

  x[0] = a[0] * t3 + b[0] * t2 + v1[0] * t + x1[0];
  x[1] = a[1] * t3 + b[1] * t2 + v1[1] * t + x1[1];
  x[2] = a[2] * t3 + b[2] * t2 + v1[2] * t + x1[2];

  v[0] = 3 * a[0] * t2 + 2 * b[0] * t + v1[0];
  v[1] = 3 * a[1] * t2 + 2 * b[1] * t + v1[1];
  v[2] = 3 * a[2] * t2 + 2 * b[2] * t + v1[2];
}

/* unfortunately internal calculations have to be done at double precision
 * to achieve correct/stable results. */

#define IS_ZERO(x) ((x > (-DBL_EPSILON) && x < DBL_EPSILON) ? 1 : 0)

void resolve_tri_uv_v2(
    float r_uv[2], const float st[2], const float st0[2], const float st1[2], const float st2[2])
{
  /* find UV such that
   * t = u * t0 + v * t1 + (1 - u - v) * t2
   * u * (t0 - t2) + v * (t1 - t2) = t - t2 */
  const double a = st0[0] - st2[0], b = st1[0] - st2[0];
  const double c = st0[1] - st2[1], d = st1[1] - st2[1];
  const double det = a * d - c * b;

  /* det should never be zero since the determinant is the signed ST area of the triangle. */
  if (IS_ZERO(det) == 0) {
    const double x[2] = {st[0] - st2[0], st[1] - st2[1]};

    r_uv[0] = (float)((d * x[0] - b * x[1]) / det);
    r_uv[1] = (float)(((-c) * x[0] + a * x[1]) / det);
  }
  else {
    zero_v2(r_uv);
  }
}

void resolve_tri_uv_v3(
    float r_uv[2], const float st[3], const float st0[3], const float st1[3], const float st2[3])
{
  float v0[3], v1[3], v2[3];
  double d00, d01, d11, d20, d21, det;

  sub_v3_v3v3(v0, st1, st0);
  sub_v3_v3v3(v1, st2, st0);
  sub_v3_v3v3(v2, st, st0);

  d00 = dot_v3v3(v0, v0);
  d01 = dot_v3v3(v0, v1);
  d11 = dot_v3v3(v1, v1);
  d20 = dot_v3v3(v2, v0);
  d21 = dot_v3v3(v2, v1);

  det = d00 * d11 - d01 * d01;

  /* det should never be zero since the determinant is the signed ST area of the triangle. */
  if (IS_ZERO(det) == 0) {
    float w;

    w = (float)((d00 * d21 - d01 * d20) / det);
    r_uv[1] = (float)((d11 * d20 - d01 * d21) / det);
    r_uv[0] = 1.0f - r_uv[1] - w;
  }
  else {
    zero_v2(r_uv);
  }
}

void resolve_quad_uv_v2(float r_uv[2],
                        const float st[2],
                        const float st0[2],
                        const float st1[2],
                        const float st2[2],
                        const float st3[2])
{
  resolve_quad_uv_v2_deriv(r_uv, NULL, st, st0, st1, st2, st3);
}

void resolve_quad_uv_v2_deriv(float r_uv[2],
                              float r_deriv[2][2],
                              const float st[2],
                              const float st0[2],
                              const float st1[2],
                              const float st2[2],
                              const float st3[2])
{
  const double signed_area = (st0[0] * st1[1] - st0[1] * st1[0]) +
                             (st1[0] * st2[1] - st1[1] * st2[0]) +
                             (st2[0] * st3[1] - st2[1] * st3[0]) +
                             (st3[0] * st0[1] - st3[1] * st0[0]);

  /* X is 2D cross product (determinant)
   * A = (p0 - p) X (p0 - p3) */
  const double a = (st0[0] - st[0]) * (st0[1] - st3[1]) - (st0[1] - st[1]) * (st0[0] - st3[0]);

  /* B = ( (p0 - p) X (p1 - p2) + (p1 - p) X (p0 - p3) ) / 2 */
  const double b = 0.5 * (double)(((st0[0] - st[0]) * (st1[1] - st2[1]) -
                                   (st0[1] - st[1]) * (st1[0] - st2[0])) +
                                  ((st1[0] - st[0]) * (st0[1] - st3[1]) -
                                   (st1[1] - st[1]) * (st0[0] - st3[0])));

  /* C = (p1-p) X (p1-p2) */
  const double fC = (st1[0] - st[0]) * (st1[1] - st2[1]) - (st1[1] - st[1]) * (st1[0] - st2[0]);
  double denom = a - 2 * b + fC;

  /* clear outputs */
  zero_v2(r_uv);

  if (IS_ZERO(denom) != 0) {
    const double fDen = a - fC;
    if (IS_ZERO(fDen) == 0) {
      r_uv[0] = (float)(a / fDen);
    }
  }
  else {
    const double desc_sq = b * b - a * fC;
    const double desc = sqrt(desc_sq < 0.0 ? 0.0 : desc_sq);
    const double s = signed_area > 0 ? (-1.0) : 1.0;

    r_uv[0] = (float)(((a - b) + s * desc) / denom);
  }

  /* find UV such that
   * fST = (1-u)(1-v) * ST0 + u * (1-v) * ST1 + u * v * ST2 + (1-u) * v * ST3 */
  {
    const double denom_s = (1 - r_uv[0]) * (st0[0] - st3[0]) + r_uv[0] * (st1[0] - st2[0]);
    const double denom_t = (1 - r_uv[0]) * (st0[1] - st3[1]) + r_uv[0] * (st1[1] - st2[1]);
    int i = 0;
    denom = denom_s;

    if (fabs(denom_s) < fabs(denom_t)) {
      i = 1;
      denom = denom_t;
    }

    if (IS_ZERO(denom) == 0) {
      r_uv[1] = (float)((double)((1.0f - r_uv[0]) * (st0[i] - st[i]) +
                                 r_uv[0] * (st1[i] - st[i])) /
                        denom);
    }
  }

  if (r_deriv) {
    float tmp1[2], tmp2[2], s[2], t[2];

    /* clear outputs */
    zero_v2(r_deriv[0]);
    zero_v2(r_deriv[1]);

    sub_v2_v2v2(tmp1, st1, st0);
    sub_v2_v2v2(tmp2, st2, st3);
    interp_v2_v2v2(s, tmp1, tmp2, r_uv[1]);
    sub_v2_v2v2(tmp1, st3, st0);
    sub_v2_v2v2(tmp2, st2, st1);
    interp_v2_v2v2(t, tmp1, tmp2, r_uv[0]);

    denom = t[0] * s[1] - t[1] * s[0];

    if (!IS_ZERO(denom)) {
      double inv_denom = 1.0 / denom;
      r_deriv[0][0] = (float)((double)-t[1] * inv_denom);
      r_deriv[0][1] = (float)((double)t[0] * inv_denom);
      r_deriv[1][0] = (float)((double)s[1] * inv_denom);
      r_deriv[1][1] = (float)((double)-s[0] * inv_denom);
    }
  }
}

float resolve_quad_u_v2(const float st[2],
                        const float st0[2],
                        const float st1[2],
                        const float st2[2],
                        const float st3[2])
{
  const double signed_area = (st0[0] * st1[1] - st0[1] * st1[0]) +
                             (st1[0] * st2[1] - st1[1] * st2[0]) +
                             (st2[0] * st3[1] - st2[1] * st3[0]) +
                             (st3[0] * st0[1] - st3[1] * st0[0]);

  /* X is 2D cross product (determinant)
   * A = (p0 - p) X (p0 - p3) */
  const double a = (st0[0] - st[0]) * (st0[1] - st3[1]) - (st0[1] - st[1]) * (st0[0] - st3[0]);

  /* B = ( (p0 - p) X (p1 - p2) + (p1 - p) X (p0 - p3) ) / 2 */
  const double b = 0.5 * (double)(((st0[0] - st[0]) * (st1[1] - st2[1]) -
                                   (st0[1] - st[1]) * (st1[0] - st2[0])) +
                                  ((st1[0] - st[0]) * (st0[1] - st3[1]) -
                                   (st1[1] - st[1]) * (st0[0] - st3[0])));

  /* C = (p1-p) X (p1-p2) */
  const double fC = (st1[0] - st[0]) * (st1[1] - st2[1]) - (st1[1] - st[1]) * (st1[0] - st2[0]);
  double denom = a - 2 * b + fC;

  if (IS_ZERO(denom) != 0) {
    const double fDen = a - fC;
    if (IS_ZERO(fDen) == 0) {
      return (float)(a / fDen);
    }

    return 0.0f;
  }

  const double desc_sq = b * b - a * fC;
  const double desc = sqrt(desc_sq < 0.0 ? 0.0 : desc_sq);
  const double s = signed_area > 0 ? (-1.0) : 1.0;

  return (float)(((a - b) + s * desc) / denom);
}

#undef IS_ZERO

void interp_bilinear_quad_v3(float data[4][3], float u, float v, float res[3])
{
  float vec[3];

  copy_v3_v3(res, data[0]);
  mul_v3_fl(res, (1 - u) * (1 - v));
  copy_v3_v3(vec, data[1]);
  mul_v3_fl(vec, u * (1 - v));
  add_v3_v3(res, vec);
  copy_v3_v3(vec, data[2]);
  mul_v3_fl(vec, u * v);
  add_v3_v3(res, vec);
  copy_v3_v3(vec, data[3]);
  mul_v3_fl(vec, (1 - u) * v);
  add_v3_v3(res, vec);
}

void interp_barycentric_tri_v3(float data[3][3], float u, float v, float res[3])
{
  float vec[3];

  copy_v3_v3(res, data[0]);
  mul_v3_fl(res, u);
  copy_v3_v3(vec, data[1]);
  mul_v3_fl(vec, v);
  add_v3_v3(res, vec);
  copy_v3_v3(vec, data[2]);
  mul_v3_fl(vec, 1.0f - u - v);
  add_v3_v3(res, vec);
}

/***************************** View & Projection *****************************/

void orthographic_m4(float matrix[4][4],
                     const float left,
                     const float right,
                     const float bottom,
                     const float top,
                     const float nearClip,
                     const float farClip)
{
  float Xdelta, Ydelta, Zdelta;

  Xdelta = right - left;
  Ydelta = top - bottom;
  Zdelta = farClip - nearClip;
  if (Xdelta == 0.0f || Ydelta == 0.0f || Zdelta == 0.0f) {
    return;
  }
  unit_m4(matrix);
  matrix[0][0] = 2.0f / Xdelta;
  matrix[3][0] = -(right + left) / Xdelta;
  matrix[1][1] = 2.0f / Ydelta;
  matrix[3][1] = -(top + bottom) / Ydelta;
  matrix[2][2] = -2.0f / Zdelta; /* NOTE: negate Z. */
  matrix[3][2] = -(farClip + nearClip) / Zdelta;
}

void perspective_m4(float mat[4][4],
                    const float left,
                    const float right,
                    const float bottom,
                    const float top,
                    const float nearClip,
                    const float farClip)
{
  const float Xdelta = right - left;
  const float Ydelta = top - bottom;
  const float Zdelta = farClip - nearClip;

  if (Xdelta == 0.0f || Ydelta == 0.0f || Zdelta == 0.0f) {
    return;
  }
  mat[0][0] = nearClip * 2.0f / Xdelta;
  mat[1][1] = nearClip * 2.0f / Ydelta;
  mat[2][0] = (right + left) / Xdelta; /* NOTE: negate Z. */
  mat[2][1] = (top + bottom) / Ydelta;
  mat[2][2] = -(farClip + nearClip) / Zdelta;
  mat[2][3] = -1.0f;
  mat[3][2] = (-2.0f * nearClip * farClip) / Zdelta;
  mat[0][1] = mat[0][2] = mat[0][3] = mat[1][0] = mat[1][2] = mat[1][3] = mat[3][0] = mat[3][1] =
      mat[3][3] = 0.0f;
}

void perspective_m4_fov(float mat[4][4],
                        const float angle_left,
                        const float angle_right,
                        const float angle_up,
                        const float angle_down,
                        const float nearClip,
                        const float farClip)
{
  const float tan_angle_left = tanf(angle_left);
  const float tan_angle_right = tanf(angle_right);
  const float tan_angle_bottom = tanf(angle_up);
  const float tan_angle_top = tanf(angle_down);

  perspective_m4(
      mat, tan_angle_left, tan_angle_right, tan_angle_top, tan_angle_bottom, nearClip, farClip);
  mat[0][0] /= nearClip;
  mat[1][1] /= nearClip;
}

<<<<<<< HEAD
/* translate a matrix created by orthographic_m4 or perspective_m4 in XY coords
 * (used to jitter the view) */
void window_translate_m4(float winmat[4][4], const float perspmat[4][4], const float x, const float y)
=======
void window_translate_m4(float winmat[4][4], float perspmat[4][4], const float x, const float y)
>>>>>>> af87b6d8
{
  if (winmat[2][3] == -1.0f) {
    /* in the case of a win-matrix, this means perspective always */
    float v1[3];
    float v2[3];
    float len1, len2;

    v1[0] = perspmat[0][0];
    v1[1] = perspmat[1][0];
    v1[2] = perspmat[2][0];

    v2[0] = perspmat[0][1];
    v2[1] = perspmat[1][1];
    v2[2] = perspmat[2][1];

    len1 = (1.0f / len_v3(v1));
    len2 = (1.0f / len_v3(v2));

    winmat[2][0] -= len1 * winmat[0][0] * x;
    winmat[2][1] -= len2 * winmat[1][1] * y;
  }
  else {
    winmat[3][0] += x;
    winmat[3][1] += y;
  }
}

void planes_from_projmat(const float mat[4][4],
                         float left[4],
                         float right[4],
                         float bottom[4],
                         float top[4],
                         float near[4],
                         float far[4])
{
  /* References:
   *
   * https://fgiesen.wordpress.com/2012/08/31/frustum-planes-from-the-projection-matrix/
   * http://www8.cs.umu.se/kurser/5DV051/HT12/lab/plane_extraction.pdf
   */

  int i;

  if (left) {
    for (i = 4; i--;) {
      left[i] = mat[i][3] + mat[i][0];
    }
  }

  if (right) {
    for (i = 4; i--;) {
      right[i] = mat[i][3] - mat[i][0];
    }
  }

  if (bottom) {
    for (i = 4; i--;) {
      bottom[i] = mat[i][3] + mat[i][1];
    }
  }

  if (top) {
    for (i = 4; i--;) {
      top[i] = mat[i][3] - mat[i][1];
    }
  }

  if (near) {
    for (i = 4; i--;) {
      near[i] = mat[i][3] + mat[i][2];
    }
  }

  if (far) {
    for (i = 4; i--;) {
      far[i] = mat[i][3] - mat[i][2];
    }
  }
}

void projmat_dimensions(const float winmat[4][4],
                        float *r_left,
                        float *r_right,
                        float *r_bottom,
                        float *r_top,
                        float *r_near,
                        float *r_far)
{
  const bool is_persp = winmat[3][3] == 0.0f;
  if (is_persp) {
    const float near = winmat[3][2] / (winmat[2][2] - 1.0f);
    *r_left = near * ((winmat[2][0] - 1.0f) / winmat[0][0]);
    *r_right = near * ((winmat[2][0] + 1.0f) / winmat[0][0]);
    *r_bottom = near * ((winmat[2][1] - 1.0f) / winmat[1][1]);
    *r_top = near * ((winmat[2][1] + 1.0f) / winmat[1][1]);
    *r_near = near;
    *r_far = winmat[3][2] / (winmat[2][2] + 1.0f);
  }
  else {
    *r_left = (-winmat[3][0] - 1.0f) / winmat[0][0];
    *r_right = (-winmat[3][0] + 1.0f) / winmat[0][0];
    *r_bottom = (-winmat[3][1] - 1.0f) / winmat[1][1];
    *r_top = (-winmat[3][1] + 1.0f) / winmat[1][1];
    *r_near = (winmat[3][2] + 1.0f) / winmat[2][2];
    *r_far = (winmat[3][2] - 1.0f) / winmat[2][2];
  }
}

void projmat_dimensions_db(const float winmat_fl[4][4],
                           double *r_left,
                           double *r_right,
                           double *r_bottom,
                           double *r_top,
                           double *r_near,
                           double *r_far)
{
  double winmat[4][4];
  copy_m4d_m4(winmat, winmat_fl);

  const bool is_persp = winmat[3][3] == 0.0f;
  if (is_persp) {
    const double near = winmat[3][2] / (winmat[2][2] - 1.0);
    *r_left = near * ((winmat[2][0] - 1.0) / winmat[0][0]);
    *r_right = near * ((winmat[2][0] + 1.0) / winmat[0][0]);
    *r_bottom = near * ((winmat[2][1] - 1.0) / winmat[1][1]);
    *r_top = near * ((winmat[2][1] + 1.0) / winmat[1][1]);
    *r_near = near;
    *r_far = winmat[3][2] / (winmat[2][2] + 1.0);
  }
  else {
    *r_left = (-winmat[3][0] - 1.0) / winmat[0][0];
    *r_right = (-winmat[3][0] + 1.0) / winmat[0][0];
    *r_bottom = (-winmat[3][1] - 1.0) / winmat[1][1];
    *r_top = (-winmat[3][1] + 1.0) / winmat[1][1];
    *r_near = (winmat[3][2] + 1.0) / winmat[2][2];
    *r_far = (winmat[3][2] - 1.0) / winmat[2][2];
  }
}

void projmat_from_subregion(const float projmat[4][4],
                            const int win_size[2],
                            const int x_min,
                            const int x_max,
                            const int y_min,
                            const int y_max,
                            float r_projmat[4][4])
{
  float rect_width = (float)(x_max - x_min);
  float rect_height = (float)(y_max - y_min);

  float x_sca = (float)win_size[0] / rect_width;
  float y_sca = (float)win_size[1] / rect_height;

  float x_fac = (float)((x_min + x_max) - win_size[0]) / rect_width;
  float y_fac = (float)((y_min + y_max) - win_size[1]) / rect_height;

  copy_m4_m4(r_projmat, projmat);
  r_projmat[0][0] *= x_sca;
  r_projmat[1][1] *= y_sca;

  if (projmat[3][3] == 0.0f) {
    r_projmat[2][0] = r_projmat[2][0] * x_sca + x_fac;
    r_projmat[2][1] = r_projmat[2][1] * y_sca + y_fac;
  }
  else {
    r_projmat[3][0] = r_projmat[3][0] * x_sca - x_fac;
    r_projmat[3][1] = r_projmat[3][1] * y_sca - y_fac;
  }
}

static void i_multmatrix(const float icand[4][4], float mat[4][4])
{
  int row, col;
  float temp[4][4];

  for (row = 0; row < 4; row++) {
    for (col = 0; col < 4; col++) {
      temp[row][col] = (icand[row][0] * mat[0][col] + icand[row][1] * mat[1][col] +
                        icand[row][2] * mat[2][col] + icand[row][3] * mat[3][col]);
    }
  }
  copy_m4_m4(mat, temp);
}

void polarview_m4(float mat[4][4], float dist, float azimuth, float incidence, float twist)
{
  unit_m4(mat);

  translate_m4(mat, 0.0, 0.0, -dist);
  rotate_m4(mat, 'Z', -twist);
  rotate_m4(mat, 'X', -incidence);
  rotate_m4(mat, 'Z', -azimuth);
}

void lookat_m4(
    float mat[4][4], float vx, float vy, float vz, float px, float py, float pz, float twist)
{
  float sine, cosine, hyp, hyp1, dx, dy, dz;
  float mat1[4][4];

  unit_m4(mat1);

  axis_angle_to_mat4_single(mat, 'Z', -twist);

  dx = px - vx;
  dy = py - vy;
  dz = pz - vz;
  hyp = dx * dx + dz * dz; /* hyp squared */
  hyp1 = sqrtf(dy * dy + hyp);
  hyp = sqrtf(hyp); /* the real hyp */

  if (hyp1 != 0.0f) { /* rotate X */
    sine = -dy / hyp1;
    cosine = hyp / hyp1;
  }
  else {
    sine = 0.0f;
    cosine = 1.0f;
  }
  mat1[1][1] = cosine;
  mat1[1][2] = sine;
  mat1[2][1] = -sine;
  mat1[2][2] = cosine;

  i_multmatrix(mat1, mat);

  mat1[1][1] = mat1[2][2] = 1.0f; /* be careful here to reinit */
  mat1[1][2] = mat1[2][1] = 0.0f; /* those modified by the last */

  /* paragraph */
  if (hyp != 0.0f) { /* rotate Y */
    sine = dx / hyp;
    cosine = -dz / hyp;
  }
  else {
    sine = 0.0f;
    cosine = 1.0f;
  }
  mat1[0][0] = cosine;
  mat1[0][2] = -sine;
  mat1[2][0] = sine;
  mat1[2][2] = cosine;

  i_multmatrix(mat1, mat);
  translate_m4(mat, -vx, -vy, -vz); /* translate viewpoint to origin */
}

int box_clip_bounds_m4(float boundbox[2][3], const float bounds[4], float winmat[4][4])
{
  float mat[4][4], vec[4];
  int a, fl, flag = -1;

  copy_m4_m4(mat, winmat);

  for (a = 0; a < 8; a++) {
    vec[0] = (a & 1) ? boundbox[0][0] : boundbox[1][0];
    vec[1] = (a & 2) ? boundbox[0][1] : boundbox[1][1];
    vec[2] = (a & 4) ? boundbox[0][2] : boundbox[1][2];
    vec[3] = 1.0;
    mul_m4_v4(mat, vec);

    fl = 0;
    if (bounds) {
      if (vec[0] > bounds[1] * vec[3]) {
        fl |= 1;
      }
      if (vec[0] < bounds[0] * vec[3]) {
        fl |= 2;
      }
      if (vec[1] > bounds[3] * vec[3]) {
        fl |= 4;
      }
      if (vec[1] < bounds[2] * vec[3]) {
        fl |= 8;
      }
    }
    else {
      if (vec[0] < -vec[3]) {
        fl |= 1;
      }
      if (vec[0] > vec[3]) {
        fl |= 2;
      }
      if (vec[1] < -vec[3]) {
        fl |= 4;
      }
      if (vec[1] > vec[3]) {
        fl |= 8;
      }
    }
    if (vec[2] < -vec[3]) {
      fl |= 16;
    }
    if (vec[2] > vec[3]) {
      fl |= 32;
    }

    flag &= fl;
    if (flag == 0) {
      return 0;
    }
  }

  return flag;
}

void box_minmax_bounds_m4(float min[3], float max[3], float boundbox[2][3], float mat[4][4])
{
  float mn[3], mx[3], vec[3];
  int a;

  copy_v3_v3(mn, min);
  copy_v3_v3(mx, max);

  for (a = 0; a < 8; a++) {
    vec[0] = (a & 1) ? boundbox[0][0] : boundbox[1][0];
    vec[1] = (a & 2) ? boundbox[0][1] : boundbox[1][1];
    vec[2] = (a & 4) ? boundbox[0][2] : boundbox[1][2];

    mul_m4_v3(mat, vec);
    minmax_v3v3_v3(mn, mx, vec);
  }

  copy_v3_v3(min, mn);
  copy_v3_v3(max, mx);
}

/********************************** Mapping **********************************/

void map_to_tube(float *r_u, float *r_v, const float x, const float y, const float z)
{
  float len;

  *r_v = (z + 1.0f) / 2.0f;

  len = sqrtf(x * x + y * y);
  if (len > 0.0f) {
    *r_u = (1.0f - (atan2f(x / len, y / len) / (float)M_PI)) / 2.0f;
  }
  else {
    *r_v = *r_u = 0.0f; /* to avoid un-initialized variables */
  }
}

void map_to_sphere(float *r_u, float *r_v, const float x, const float y, const float z)
{
  float len;

  len = sqrtf(x * x + y * y + z * z);
  if (len > 0.0f) {
    if (UNLIKELY(x == 0.0f && y == 0.0f)) {
      *r_u = 0.0f; /* Otherwise domain error. */
    }
    else {
      *r_u = (1.0f - atan2f(x, y) / (float)M_PI) / 2.0f;
    }

    *r_v = 1.0f - saacos(z / len) / (float)M_PI;
  }
  else {
    *r_v = *r_u = 0.0f; /* to avoid un-initialized variables */
  }
}

void map_to_plane_v2_v3v3(float r_co[2], const float co[3], const float no[3])
{
  const float target[3] = {0.0f, 0.0f, 1.0f};
  float axis[3];

  cross_v3_v3v3(axis, no, target);
  normalize_v3(axis);

  map_to_plane_axis_angle_v2_v3v3fl(r_co, co, axis, angle_normalized_v3v3(no, target));
}

void map_to_plane_axis_angle_v2_v3v3fl(float r_co[2],
                                       const float co[3],
                                       const float axis[3],
                                       const float angle)
{
  float tmp[3];

  rotate_normalized_v3_v3v3fl(tmp, co, axis, angle);

  copy_v2_v2(r_co, tmp);
}

/********************************* Normals **********************************/

void accumulate_vertex_normals_tri_v3(float n1[3],
                                      float n2[3],
                                      float n3[3],
                                      const float f_no[3],
                                      const float co1[3],
                                      const float co2[3],
                                      const float co3[3])
{
  float vdiffs[3][3];
  const int nverts = 3;

  /* compute normalized edge vectors */
  sub_v3_v3v3(vdiffs[0], co2, co1);
  sub_v3_v3v3(vdiffs[1], co3, co2);
  sub_v3_v3v3(vdiffs[2], co1, co3);

  normalize_v3(vdiffs[0]);
  normalize_v3(vdiffs[1]);
  normalize_v3(vdiffs[2]);

  /* accumulate angle weighted face normal */
  {
    float *vn[] = {n1, n2, n3};
    const float *prev_edge = vdiffs[nverts - 1];
    int i;

    for (i = 0; i < nverts; i++) {
      const float *cur_edge = vdiffs[i];
      const float fac = saacos(-dot_v3v3(cur_edge, prev_edge));

      /* accumulate */
      madd_v3_v3fl(vn[i], f_no, fac);
      prev_edge = cur_edge;
    }
  }
}

void accumulate_vertex_normals_v3(float n1[3],
                                  float n2[3],
                                  float n3[3],
                                  float n4[3],
                                  const float f_no[3],
                                  const float co1[3],
                                  const float co2[3],
                                  const float co3[3],
                                  const float co4[3])
{
  float vdiffs[4][3];
  const int nverts = (n4 != NULL && co4 != NULL) ? 4 : 3;

  /* compute normalized edge vectors */
  sub_v3_v3v3(vdiffs[0], co2, co1);
  sub_v3_v3v3(vdiffs[1], co3, co2);

  if (nverts == 3) {
    sub_v3_v3v3(vdiffs[2], co1, co3);
  }
  else {
    sub_v3_v3v3(vdiffs[2], co4, co3);
    sub_v3_v3v3(vdiffs[3], co1, co4);
    normalize_v3(vdiffs[3]);
  }

  normalize_v3(vdiffs[0]);
  normalize_v3(vdiffs[1]);
  normalize_v3(vdiffs[2]);

  /* accumulate angle weighted face normal */
  {
    float *vn[] = {n1, n2, n3, n4};
    const float *prev_edge = vdiffs[nverts - 1];
    int i;

    for (i = 0; i < nverts; i++) {
      const float *cur_edge = vdiffs[i];
      const float fac = saacos(-dot_v3v3(cur_edge, prev_edge));

      /* accumulate */
      madd_v3_v3fl(vn[i], f_no, fac);
      prev_edge = cur_edge;
    }
  }
}

void accumulate_vertex_normals_poly_v3(float **vertnos,
                                       const float polyno[3],
                                       const float **vertcos,
                                       float vdiffs[][3],
                                       const int nverts)
{
  int i;

  /* calculate normalized edge directions for each edge in the poly */
  for (i = 0; i < nverts; i++) {
    sub_v3_v3v3(vdiffs[i], vertcos[(i + 1) % nverts], vertcos[i]);
    normalize_v3(vdiffs[i]);
  }

  /* accumulate angle weighted face normal */
  {
    const float *prev_edge = vdiffs[nverts - 1];

    for (i = 0; i < nverts; i++) {
      const float *cur_edge = vdiffs[i];

      /* calculate angle between the two poly edges incident on
       * this vertex */
      const float fac = saacos(-dot_v3v3(cur_edge, prev_edge));

      /* accumulate */
      madd_v3_v3fl(vertnos[i], polyno, fac);
      prev_edge = cur_edge;
    }
  }
}

/********************************* Tangents **********************************/

void tangent_from_uv_v3(const float uv1[2],
                        const float uv2[2],
                        const float uv3[2],
                        const float co1[3],
                        const float co2[3],
                        const float co3[3],
                        const float n[3],
                        float r_tang[3])
{
  const float s1 = uv2[0] - uv1[0];
  const float s2 = uv3[0] - uv1[0];
  const float t1 = uv2[1] - uv1[1];
  const float t2 = uv3[1] - uv1[1];
  float det = (s1 * t2 - s2 * t1);

  /* otherwise 'r_tang' becomes nan */
  if (det != 0.0f) {
    float tangv[3], ct[3], e1[3], e2[3];

    det = 1.0f / det;

    /* normals in render are inversed... */
    sub_v3_v3v3(e1, co1, co2);
    sub_v3_v3v3(e2, co1, co3);
    r_tang[0] = (t2 * e1[0] - t1 * e2[0]) * det;
    r_tang[1] = (t2 * e1[1] - t1 * e2[1]) * det;
    r_tang[2] = (t2 * e1[2] - t1 * e2[2]) * det;
    tangv[0] = (s1 * e2[0] - s2 * e1[0]) * det;
    tangv[1] = (s1 * e2[1] - s2 * e1[1]) * det;
    tangv[2] = (s1 * e2[2] - s2 * e1[2]) * det;
    cross_v3_v3v3(ct, r_tang, tangv);

    /* check flip */
    if (dot_v3v3(ct, n) < 0.0f) {
      negate_v3(r_tang);
    }
  }
  else {
    zero_v3(r_tang);
  }
}

/****************************** Vector Clouds ********************************/

/* vector clouds */

void vcloud_estimate_transform_v3(const int list_size,
                                  const float (*pos)[3],
                                  const float *weight,
                                  const float (*rpos)[3],
                                  const float *rweight,
                                  float lloc[3],
                                  float rloc[3],
                                  float lrot[3][3],
                                  float lscale[3][3])
{
  float accu_com[3] = {0.0f, 0.0f, 0.0f}, accu_rcom[3] = {0.0f, 0.0f, 0.0f};
  float accu_weight = 0.0f, accu_rweight = 0.0f;
  const float eps = 1e-6f;

  int a;
  /* first set up a nice default response */
  if (lloc) {
    zero_v3(lloc);
  }
  if (rloc) {
    zero_v3(rloc);
  }
  if (lrot) {
    unit_m3(lrot);
  }
  if (lscale) {
    unit_m3(lscale);
  }
  /* do com for both clouds */
  if (pos && rpos && (list_size > 0)) { /* paranoia check */
    /* do com for both clouds */
    for (a = 0; a < list_size; a++) {
      if (weight) {
        float v[3];
        copy_v3_v3(v, pos[a]);
        mul_v3_fl(v, weight[a]);
        add_v3_v3(accu_com, v);
        accu_weight += weight[a];
      }
      else {
        add_v3_v3(accu_com, pos[a]);
      }

      if (rweight) {
        float v[3];
        copy_v3_v3(v, rpos[a]);
        mul_v3_fl(v, rweight[a]);
        add_v3_v3(accu_rcom, v);
        accu_rweight += rweight[a];
      }
      else {
        add_v3_v3(accu_rcom, rpos[a]);
      }
    }
    if (!weight || !rweight) {
      accu_weight = accu_rweight = (float)list_size;
    }

    mul_v3_fl(accu_com, 1.0f / accu_weight);
    mul_v3_fl(accu_rcom, 1.0f / accu_rweight);
    if (lloc) {
      copy_v3_v3(lloc, accu_com);
    }
    if (rloc) {
      copy_v3_v3(rloc, accu_rcom);
    }
    if (lrot || lscale) { /* caller does not want rot nor scale, strange but legal */
      /* so now do some reverse engineering and see if we can
       * split rotation from scale -> Polar-decompose. */
      /* build 'projection' matrix */
      float m[3][3], mr[3][3], q[3][3], qi[3][3];
      float va[3], vb[3], stunt[3];
      float odet, ndet;
      int i = 0, imax = 15;
      zero_m3(m);
      zero_m3(mr);

      /* build 'projection' matrix */
      for (a = 0; a < list_size; a++) {
        sub_v3_v3v3(va, rpos[a], accu_rcom);
        /* mul_v3_fl(va, bp->mass);  mass needs re-normalization here ?? */
        sub_v3_v3v3(vb, pos[a], accu_com);
        /* mul_v3_fl(va, rp->mass); */
        m[0][0] += va[0] * vb[0];
        m[0][1] += va[0] * vb[1];
        m[0][2] += va[0] * vb[2];

        m[1][0] += va[1] * vb[0];
        m[1][1] += va[1] * vb[1];
        m[1][2] += va[1] * vb[2];

        m[2][0] += va[2] * vb[0];
        m[2][1] += va[2] * vb[1];
        m[2][2] += va[2] * vb[2];

        /* building the reference matrix on the fly
         * needed to scale properly later */

        mr[0][0] += va[0] * va[0];
        mr[0][1] += va[0] * va[1];
        mr[0][2] += va[0] * va[2];

        mr[1][0] += va[1] * va[0];
        mr[1][1] += va[1] * va[1];
        mr[1][2] += va[1] * va[2];

        mr[2][0] += va[2] * va[0];
        mr[2][1] += va[2] * va[1];
        mr[2][2] += va[2] * va[2];
      }
      copy_m3_m3(q, m);
      stunt[0] = q[0][0];
      stunt[1] = q[1][1];
      stunt[2] = q[2][2];
      /* Re-normalizing for numeric stability. */
      mul_m3_fl(q, 1.0f / len_v3(stunt));

      /* This is pretty much Polar-decompose 'inline' the algorithm based on Higham's thesis
       * without the far case ... but seems to work here pretty neat. */
      odet = 0.0f;
      ndet = determinant_m3_array(q);
      while ((odet - ndet) * (odet - ndet) > eps && i < imax) {
        invert_m3_m3(qi, q);
        transpose_m3(qi);
        add_m3_m3m3(q, q, qi);
        mul_m3_fl(q, 0.5f);
        odet = ndet;
        ndet = determinant_m3_array(q);
        i++;
      }

      if (i) {
        float scale[3][3];
        float irot[3][3];
        if (lrot) {
          copy_m3_m3(lrot, q);
        }
        invert_m3_m3(irot, q);
        invert_m3_m3(qi, mr);
        mul_m3_m3m3(q, m, qi);
        mul_m3_m3m3(scale, irot, q);
        if (lscale) {
          copy_m3_m3(lscale, scale);
        }
      }
    }
  }
}

/******************************* Form Factor *********************************/

static void vec_add_dir(float r[3], const float v1[3], const float v2[3], const float fac)
{
  r[0] = v1[0] + fac * (v2[0] - v1[0]);
  r[1] = v1[1] + fac * (v2[1] - v1[1]);
  r[2] = v1[2] + fac * (v2[2] - v1[2]);
}

bool form_factor_visible_quad(const float p[3],
                              const float n[3],
                              const float v0[3],
                              const float v1[3],
                              const float v2[3],
                              float q0[3],
                              float q1[3],
                              float q2[3],
                              float q3[3])
{
  static const float epsilon = 1e-6f;
  float sd[3];
  const float c = dot_v3v3(n, p);

  /* signed distances from the vertices to the plane. */
  sd[0] = dot_v3v3(n, v0) - c;
  sd[1] = dot_v3v3(n, v1) - c;
  sd[2] = dot_v3v3(n, v2) - c;

  if (fabsf(sd[0]) < epsilon) {
    sd[0] = 0.0f;
  }
  if (fabsf(sd[1]) < epsilon) {
    sd[1] = 0.0f;
  }
  if (fabsf(sd[2]) < epsilon) {
    sd[2] = 0.0f;
  }

  if (sd[0] > 0.0f) {
    if (sd[1] > 0.0f) {
      if (sd[2] > 0.0f) {
        /* +++ */
        copy_v3_v3(q0, v0);
        copy_v3_v3(q1, v1);
        copy_v3_v3(q2, v2);
        copy_v3_v3(q3, q2);
      }
      else if (sd[2] < 0.0f) {
        /* ++- */
        copy_v3_v3(q0, v0);
        copy_v3_v3(q1, v1);
        vec_add_dir(q2, v1, v2, (sd[1] / (sd[1] - sd[2])));
        vec_add_dir(q3, v0, v2, (sd[0] / (sd[0] - sd[2])));
      }
      else {
        /* ++0 */
        copy_v3_v3(q0, v0);
        copy_v3_v3(q1, v1);
        copy_v3_v3(q2, v2);
        copy_v3_v3(q3, q2);
      }
    }
    else if (sd[1] < 0.0f) {
      if (sd[2] > 0.0f) {
        /* +-+ */
        copy_v3_v3(q0, v0);
        vec_add_dir(q1, v0, v1, (sd[0] / (sd[0] - sd[1])));
        vec_add_dir(q2, v1, v2, (sd[1] / (sd[1] - sd[2])));
        copy_v3_v3(q3, v2);
      }
      else if (sd[2] < 0.0f) {
        /* +-- */
        copy_v3_v3(q0, v0);
        vec_add_dir(q1, v0, v1, (sd[0] / (sd[0] - sd[1])));
        vec_add_dir(q2, v0, v2, (sd[0] / (sd[0] - sd[2])));
        copy_v3_v3(q3, q2);
      }
      else {
        /* +-0 */
        copy_v3_v3(q0, v0);
        vec_add_dir(q1, v0, v1, (sd[0] / (sd[0] - sd[1])));
        copy_v3_v3(q2, v2);
        copy_v3_v3(q3, q2);
      }
    }
    else {
      if (sd[2] > 0.0f) {
        /* +0+ */
        copy_v3_v3(q0, v0);
        copy_v3_v3(q1, v1);
        copy_v3_v3(q2, v2);
        copy_v3_v3(q3, q2);
      }
      else if (sd[2] < 0.0f) {
        /* +0- */
        copy_v3_v3(q0, v0);
        copy_v3_v3(q1, v1);
        vec_add_dir(q2, v0, v2, (sd[0] / (sd[0] - sd[2])));
        copy_v3_v3(q3, q2);
      }
      else {
        /* +00 */
        copy_v3_v3(q0, v0);
        copy_v3_v3(q1, v1);
        copy_v3_v3(q2, v2);
        copy_v3_v3(q3, q2);
      }
    }
  }
  else if (sd[0] < 0.0f) {
    if (sd[1] > 0.0f) {
      if (sd[2] > 0.0f) {
        /* -++ */
        vec_add_dir(q0, v0, v1, (sd[0] / (sd[0] - sd[1])));
        copy_v3_v3(q1, v1);
        copy_v3_v3(q2, v2);
        vec_add_dir(q3, v0, v2, (sd[0] / (sd[0] - sd[2])));
      }
      else if (sd[2] < 0.0f) {
        /* -+- */
        vec_add_dir(q0, v0, v1, (sd[0] / (sd[0] - sd[1])));
        copy_v3_v3(q1, v1);
        vec_add_dir(q2, v1, v2, (sd[1] / (sd[1] - sd[2])));
        copy_v3_v3(q3, q2);
      }
      else {
        /* -+0 */
        vec_add_dir(q0, v0, v1, (sd[0] / (sd[0] - sd[1])));
        copy_v3_v3(q1, v1);
        copy_v3_v3(q2, v2);
        copy_v3_v3(q3, q2);
      }
    }
    else if (sd[1] < 0.0f) {
      if (sd[2] > 0.0f) {
        /* --+ */
        vec_add_dir(q0, v0, v2, (sd[0] / (sd[0] - sd[2])));
        vec_add_dir(q1, v1, v2, (sd[1] / (sd[1] - sd[2])));
        copy_v3_v3(q2, v2);
        copy_v3_v3(q3, q2);
      }
      else if (sd[2] < 0.0f) {
        /* --- */
        return false;
      }
      else {
        /* --0 */
        return false;
      }
    }
    else {
      if (sd[2] > 0.0f) {
        /* -0+ */
        vec_add_dir(q0, v0, v2, (sd[0] / (sd[0] - sd[2])));
        copy_v3_v3(q1, v1);
        copy_v3_v3(q2, v2);
        copy_v3_v3(q3, q2);
      }
      else if (sd[2] < 0.0f) {
        /* -0- */
        return false;
      }
      else {
        /* -00 */
        return false;
      }
    }
  }
  else {
    if (sd[1] > 0.0f) {
      if (sd[2] > 0.0f) {
        /* 0++ */
        copy_v3_v3(q0, v0);
        copy_v3_v3(q1, v1);
        copy_v3_v3(q2, v2);
        copy_v3_v3(q3, q2);
      }
      else if (sd[2] < 0.0f) {
        /* 0+- */
        copy_v3_v3(q0, v0);
        copy_v3_v3(q1, v1);
        vec_add_dir(q2, v1, v2, (sd[1] / (sd[1] - sd[2])));
        copy_v3_v3(q3, q2);
      }
      else {
        /* 0+0 */
        copy_v3_v3(q0, v0);
        copy_v3_v3(q1, v1);
        copy_v3_v3(q2, v2);
        copy_v3_v3(q3, q2);
      }
    }
    else if (sd[1] < 0.0f) {
      if (sd[2] > 0.0f) {
        /* 0-+ */
        copy_v3_v3(q0, v0);
        vec_add_dir(q1, v1, v2, (sd[1] / (sd[1] - sd[2])));
        copy_v3_v3(q2, v2);
        copy_v3_v3(q3, q2);
      }
      else if (sd[2] < 0.0f) {
        /* 0-- */
        return false;
      }
      else {
        /* 0-0 */
        return false;
      }
    }
    else {
      if (sd[2] > 0.0f) {
        /* 00+ */
        copy_v3_v3(q0, v0);
        copy_v3_v3(q1, v1);
        copy_v3_v3(q2, v2);
        copy_v3_v3(q3, q2);
      }
      else if (sd[2] < 0.0f) {
        /* 00- */
        return false;
      }
      else {
        /* 000 */
        return false;
      }
    }
  }

  return true;
}

/* `AltiVec` optimization, this works, but is unused. */

#if 0
#  include <Accelerate/Accelerate.h>

typedef union {
  vFloat v;
  float f[4];
} vFloatResult;

static vFloat vec_splat_float(float val)
{
  return (vFloat){val, val, val, val};
}

static float ff_quad_form_factor(float *p, float *n, float *q0, float *q1, float *q2, float *q3)
{
  vFloat vcos, rlen, vrx, vry, vrz, vsrx, vsry, vsrz, gx, gy, gz, vangle;
  vUInt8 rotate = (vUInt8){4, 5, 6, 7, 8, 9, 10, 11, 12, 13, 14, 15, 0, 1, 2, 3};
  vFloatResult vresult;
  float result;

  /* compute r* */
  vrx = (vFloat){q0[0], q1[0], q2[0], q3[0]} - vec_splat_float(p[0]);
  vry = (vFloat){q0[1], q1[1], q2[1], q3[1]} - vec_splat_float(p[1]);
  vrz = (vFloat){q0[2], q1[2], q2[2], q3[2]} - vec_splat_float(p[2]);

  /* normalize r* */
  rlen = vec_rsqrte(vrx * vrx + vry * vry + vrz * vrz + vec_splat_float(1e-16f));
  vrx = vrx * rlen;
  vry = vry * rlen;
  vrz = vrz * rlen;

  /* rotate r* for cross and dot */
  vsrx = vec_perm(vrx, vrx, rotate);
  vsry = vec_perm(vry, vry, rotate);
  vsrz = vec_perm(vrz, vrz, rotate);

  /* cross product */
  gx = vsry * vrz - vsrz * vry;
  gy = vsrz * vrx - vsrx * vrz;
  gz = vsrx * vry - vsry * vrx;

  /* normalize */
  rlen = vec_rsqrte(gx * gx + gy * gy + gz * gz + vec_splat_float(1e-16f));
  gx = gx * rlen;
  gy = gy * rlen;
  gz = gz * rlen;

  /* angle */
  vcos = vrx * vsrx + vry * vsry + vrz * vsrz;
  vcos = vec_max(vec_min(vcos, vec_splat_float(1.0f)), vec_splat_float(-1.0f));
  vangle = vacosf(vcos);

  /* dot */
  vresult.v = (vec_splat_float(n[0]) * gx + vec_splat_float(n[1]) * gy +
               vec_splat_float(n[2]) * gz) *
              vangle;

  result = (vresult.f[0] + vresult.f[1] + vresult.f[2] + vresult.f[3]) * (0.5f / (float)M_PI);
  result = MAX2(result, 0.0f);

  return result;
}

#endif

/* SSE optimization, acos code doesn't work */

#if 0

#  include "BLI_simd.h"

static __m128 sse_approx_acos(__m128 x)
{
  /* needs a better approximation than Taylor expansion of acos, since that
   * gives big errors for near 1.0 values, sqrt(2 * x) * acos(1 - x) should work
   * better, see http://www.tom.womack.net/projects/sse-fast-arctrig.html */

  return _mm_set_ps1(1.0f);
}

static float ff_quad_form_factor(float *p, float *n, float *q0, float *q1, float *q2, float *q3)
{
  float r0[3], r1[3], r2[3], r3[3], g0[3], g1[3], g2[3], g3[3];
  float a1, a2, a3, a4, dot1, dot2, dot3, dot4, result;
  float fresult[4] __attribute__((aligned(16)));
  __m128 qx, qy, qz, rx, ry, rz, rlen, srx, sry, srz, gx, gy, gz, glen, rcos, angle, aresult;

  /* compute r */
  qx = _mm_set_ps(q3[0], q2[0], q1[0], q0[0]);
  qy = _mm_set_ps(q3[1], q2[1], q1[1], q0[1]);
  qz = _mm_set_ps(q3[2], q2[2], q1[2], q0[2]);

  rx = qx - _mm_set_ps1(p[0]);
  ry = qy - _mm_set_ps1(p[1]);
  rz = qz - _mm_set_ps1(p[2]);

  /* normalize r */
  rlen = _mm_rsqrt_ps(rx * rx + ry * ry + rz * rz + _mm_set_ps1(1e-16f));
  rx = rx * rlen;
  ry = ry * rlen;
  rz = rz * rlen;

  /* cross product */
  srx = _mm_shuffle_ps(rx, rx, _MM_SHUFFLE(0, 3, 2, 1));
  sry = _mm_shuffle_ps(ry, ry, _MM_SHUFFLE(0, 3, 2, 1));
  srz = _mm_shuffle_ps(rz, rz, _MM_SHUFFLE(0, 3, 2, 1));

  gx = sry * rz - srz * ry;
  gy = srz * rx - srx * rz;
  gz = srx * ry - sry * rx;

  /* normalize g */
  glen = _mm_rsqrt_ps(gx * gx + gy * gy + gz * gz + _mm_set_ps1(1e-16f));
  gx = gx * glen;
  gy = gy * glen;
  gz = gz * glen;

  /* compute angle */
  rcos = rx * srx + ry * sry + rz * srz;
  rcos = _mm_max_ps(_mm_min_ps(rcos, _mm_set_ps1(1.0f)), _mm_set_ps1(-1.0f));

  angle = sse_approx_cos(rcos);
  aresult = (_mm_set_ps1(n[0]) * gx + _mm_set_ps1(n[1]) * gy + _mm_set_ps1(n[2]) * gz) * angle;

  /* sum together */
  result = (fresult[0] + fresult[1] + fresult[2] + fresult[3]) * (0.5f / (float)M_PI);
  result = MAX2(result, 0.0f);

  return result;
}

#endif

static void ff_normalize(float n[3])
{
  float d;

  d = dot_v3v3(n, n);

  if (d > 1.0e-35f) {
    d = 1.0f / sqrtf(d);

    n[0] *= d;
    n[1] *= d;
    n[2] *= d;
  }
}

float form_factor_quad(const float p[3],
                       const float n[3],
                       const float q0[3],
                       const float q1[3],
                       const float q2[3],
                       const float q3[3])
{
  float r0[3], r1[3], r2[3], r3[3], g0[3], g1[3], g2[3], g3[3];
  float a1, a2, a3, a4, dot1, dot2, dot3, dot4, result;

  sub_v3_v3v3(r0, q0, p);
  sub_v3_v3v3(r1, q1, p);
  sub_v3_v3v3(r2, q2, p);
  sub_v3_v3v3(r3, q3, p);

  ff_normalize(r0);
  ff_normalize(r1);
  ff_normalize(r2);
  ff_normalize(r3);

  cross_v3_v3v3(g0, r1, r0);
  ff_normalize(g0);
  cross_v3_v3v3(g1, r2, r1);
  ff_normalize(g1);
  cross_v3_v3v3(g2, r3, r2);
  ff_normalize(g2);
  cross_v3_v3v3(g3, r0, r3);
  ff_normalize(g3);

  a1 = saacosf(dot_v3v3(r0, r1));
  a2 = saacosf(dot_v3v3(r1, r2));
  a3 = saacosf(dot_v3v3(r2, r3));
  a4 = saacosf(dot_v3v3(r3, r0));

  dot1 = dot_v3v3(n, g0);
  dot2 = dot_v3v3(n, g1);
  dot3 = dot_v3v3(n, g2);
  dot4 = dot_v3v3(n, g3);

  result = (a1 * dot1 + a2 * dot2 + a3 * dot3 + a4 * dot4) * 0.5f / (float)M_PI;
  result = MAX2(result, 0.0f);

  return result;
}

float form_factor_hemi_poly(
    float p[3], float n[3], float v1[3], float v2[3], float v3[3], float v4[3])
{
  /* computes how much hemisphere defined by point and normal is
   * covered by a quad or triangle, cosine weighted */
  float q0[3], q1[3], q2[3], q3[3], contrib = 0.0f;

  if (form_factor_visible_quad(p, n, v1, v2, v3, q0, q1, q2, q3)) {
    contrib += form_factor_quad(p, n, q0, q1, q2, q3);
  }

  if (v4 && form_factor_visible_quad(p, n, v1, v3, v4, q0, q1, q2, q3)) {
    contrib += form_factor_quad(p, n, q0, q1, q2, q3);
  }

  return contrib;
}

bool is_edge_convex_v3(const float v1[3],
                       const float v2[3],
                       const float f1_no[3],
                       const float f2_no[3])
{
  if (!equals_v3v3(f1_no, f2_no)) {
    float cross[3];
    float l_dir[3];
    cross_v3_v3v3(cross, f1_no, f2_no);
    /* we assume contiguous normals, otherwise the result isn't meaningful */
    sub_v3_v3v3(l_dir, v2, v1);
    return (dot_v3v3(l_dir, cross) > 0.0f);
  }
  return false;
}

bool is_quad_convex_v3(const float v1[3], const float v2[3], const float v3[3], const float v4[3])
{
  /**
   * Method projects points onto a plane and checks its convex using following method:
   *
   * - Create a plane from the cross-product of both diagonal vectors.
   * - Project all points onto the plane.
   * - Subtract for direction vectors.
   * - Return true if all corners cross-products point the direction of the plane.
   */

  /* non-unit length normal, used as a projection plane */
  float plane[3];

  {
    float v13[3], v24[3];

    sub_v3_v3v3(v13, v1, v3);
    sub_v3_v3v3(v24, v2, v4);

    cross_v3_v3v3(plane, v13, v24);

    if (len_squared_v3(plane) < FLT_EPSILON) {
      return false;
    }
  }

  const float *quad_coords[4] = {v1, v2, v3, v4};
  float quad_proj[4][3];

  for (int i = 0; i < 4; i++) {
    project_plane_v3_v3v3(quad_proj[i], quad_coords[i], plane);
  }

  float quad_dirs[4][3];
  for (int i = 0, j = 3; i < 4; j = i++) {
    sub_v3_v3v3(quad_dirs[i], quad_proj[i], quad_proj[j]);
  }

  float test_dir[3];

#define CROSS_SIGN(dir_a, dir_b) \
  ((void)cross_v3_v3v3(test_dir, dir_a, dir_b), (dot_v3v3(plane, test_dir) > 0.0f))

  return (CROSS_SIGN(quad_dirs[0], quad_dirs[1]) && CROSS_SIGN(quad_dirs[1], quad_dirs[2]) &&
          CROSS_SIGN(quad_dirs[2], quad_dirs[3]) && CROSS_SIGN(quad_dirs[3], quad_dirs[0]));

#undef CROSS_SIGN
}

bool is_quad_convex_v2(const float v1[2], const float v2[2], const float v3[2], const float v4[2])
{
  /* Line-tests, the 2 diagonals have to intersect to be convex. */
  return (isect_seg_seg_v2(v1, v3, v2, v4) > 0);
}

bool is_poly_convex_v2(const float verts[][2], unsigned int nr)
{
  unsigned int sign_flag = 0;
  unsigned int a;
  const float *co_curr, *co_prev;
  float dir_curr[2], dir_prev[2];

  co_prev = verts[nr - 1];
  co_curr = verts[0];

  sub_v2_v2v2(dir_prev, verts[nr - 2], co_prev);

  for (a = 0; a < nr; a++) {
    float cross;

    sub_v2_v2v2(dir_curr, co_prev, co_curr);

    cross = cross_v2v2(dir_prev, dir_curr);

    if (cross < 0.0f) {
      sign_flag |= 1;
    }
    else if (cross > 0.0f) {
      sign_flag |= 2;
    }

    if (sign_flag == (1 | 2)) {
      return false;
    }

    copy_v2_v2(dir_prev, dir_curr);

    co_prev = co_curr;
    co_curr += 2;
  }

  return true;
}

int is_quad_flip_v3(const float v1[3], const float v2[3], const float v3[3], const float v4[3])
{
  float d_12[3], d_23[3], d_34[3], d_41[3];
  float cross_a[3], cross_b[3];
  int ret = 0;

  sub_v3_v3v3(d_12, v1, v2);
  sub_v3_v3v3(d_23, v2, v3);
  sub_v3_v3v3(d_34, v3, v4);
  sub_v3_v3v3(d_41, v4, v1);

  cross_v3_v3v3(cross_a, d_12, d_23);
  cross_v3_v3v3(cross_b, d_34, d_41);
  ret |= ((dot_v3v3(cross_a, cross_b) < 0.0f) << 0);

  cross_v3_v3v3(cross_a, d_23, d_34);
  cross_v3_v3v3(cross_b, d_41, d_12);
  ret |= ((dot_v3v3(cross_a, cross_b) < 0.0f) << 1);

  return ret;
}

bool is_quad_flip_v3_first_third_fast(const float v1[3],
                                      const float v2[3],
                                      const float v3[3],
                                      const float v4[3])
{
  float d_12[3], d_13[3], d_14[3];
  float cross_a[3], cross_b[3];
  sub_v3_v3v3(d_12, v2, v1);
  sub_v3_v3v3(d_13, v3, v1);
  sub_v3_v3v3(d_14, v4, v1);
  cross_v3_v3v3(cross_a, d_12, d_13);
  cross_v3_v3v3(cross_b, d_14, d_13);
  return dot_v3v3(cross_a, cross_b) > 0.0f;
}

bool is_quad_flip_v3_first_third_fast_with_normal(const float v1[3],
                                                  const float v2[3],
                                                  const float v3[3],
                                                  const float v4[3],
                                                  const float normal[3])
{
  float dir_v3v1[3], tangent[3];
  sub_v3_v3v3(dir_v3v1, v3, v1);
  cross_v3_v3v3(tangent, dir_v3v1, normal);
  const float dot = dot_v3v3(v1, tangent);
  return (dot_v3v3(v4, tangent) >= dot) || (dot_v3v3(v2, tangent) <= dot);
}

float cubic_tangent_factor_circle_v3(const float tan_l[3], const float tan_r[3])
{
  BLI_ASSERT_UNIT_V3(tan_l);
  BLI_ASSERT_UNIT_V3(tan_r);

  /* -7f causes instability/glitches with Bendy Bones + Custom Refs. */
  const float eps = 1e-5f;

  const float tan_dot = dot_v3v3(tan_l, tan_r);
  if (tan_dot > 1.0f - eps) {
    /* no angle difference (use fallback, length won't make any difference) */
    return (1.0f / 3.0f) * 0.75f;
  }
  if (tan_dot < -1.0f + eps) {
    /* Parallel tangents (half-circle). */
    return (1.0f / 2.0f);
  }

  /* non-aligned tangents, calculate handle length */
  const float angle = acosf(tan_dot) / 2.0f;

  /* could also use 'angle_sin = len_vnvn(tan_l, tan_r, dims) / 2.0' */
  const float angle_sin = sinf(angle);
  const float angle_cos = cosf(angle);
  return ((1.0f - angle_cos) / (angle_sin * 2.0f)) / angle_sin;
}

float geodesic_distance_propagate_across_triangle(
    const float v0[3], const float v1[3], const float v2[3], const float dist1, const float dist2)
{
  /* Vectors along triangle edges. */
  float v10[3], v12[3];
  sub_v3_v3v3(v10, v0, v1);
  sub_v3_v3v3(v12, v2, v1);

  if (dist1 != 0.0f && dist2 != 0.0f) {
    /* Local coordinate system in the triangle plane. */
    float u[3], v[3], n[3];
    const float d12 = normalize_v3_v3(u, v12);

    if (d12 * d12 > 0.0f) {
      cross_v3_v3v3(n, v12, v10);
      normalize_v3(n);
      cross_v3_v3v3(v, n, u);

      /* v0 in local coordinates */
      const float v0_[2] = {dot_v3v3(v10, u), fabsf(dot_v3v3(v10, v))};

      /* Compute virtual source point in local coordinates, that we estimate the geodesic
       * distance is being computed from. See figure 9 in the paper for the derivation. */
      const float a = 0.5f * (1.0f + (dist1 * dist1 - dist2 * dist2) / (d12 * d12));
      const float hh = dist1 * dist1 - a * a * d12 * d12;

      if (hh > 0.0f) {
        const float h = sqrtf(hh);
        const float S_[2] = {a * d12, -h};

        /* Only valid if the line between the source point and v0 crosses
         * the edge between v1 and v2. */
        const float x_intercept = S_[0] + h * (v0_[0] - S_[0]) / (v0_[1] + h);
        if (x_intercept >= 0.0f && x_intercept <= d12) {
          return len_v2v2(S_, v0_);
        }
      }
    }
  }

  /* Fall back to Dijsktra approximation in trivial case, or if no valid source
   * point found that connects to v0 across the triangle. */
  return min_ff(dist1 + len_v3(v10), dist2 + len_v3v3(v0, v2));
}<|MERGE_RESOLUTION|>--- conflicted
+++ resolved
@@ -4528,13 +4528,7 @@
   mat[1][1] /= nearClip;
 }
 
-<<<<<<< HEAD
-/* translate a matrix created by orthographic_m4 or perspective_m4 in XY coords
- * (used to jitter the view) */
-void window_translate_m4(float winmat[4][4], const float perspmat[4][4], const float x, const float y)
-=======
 void window_translate_m4(float winmat[4][4], float perspmat[4][4], const float x, const float y)
->>>>>>> af87b6d8
 {
   if (winmat[2][3] == -1.0f) {
     /* in the case of a win-matrix, this means perspective always */
