--- conflicted
+++ resolved
@@ -159,276 +159,6 @@
 #endif
 }
 
-<<<<<<< HEAD
-struct BuildDirCtx {
-	struct direntry *files; /* array[nrfiles] */
-	int nrfiles;
-};
-
-/**
- * Scans the directory named *dirname and appends entries for its contents to files.
- */
-static void bli_builddir(struct BuildDirCtx *dir_ctx, const char *dirname)
-{
-	struct ListBase dirbase = {NULL, NULL};
-	int newnum = 0;
-	DIR *dir;
-
-	if ((dir = opendir(dirname)) != NULL) {
-		const struct dirent *fname;
-		while ((fname = readdir(dir)) != NULL) {
-			struct dirlink * const dlink = (struct dirlink *)malloc(sizeof(struct dirlink));
-			if (dlink != NULL) {
-				dlink->name = BLI_strdup(fname->d_name);
-				BLI_addhead(&dirbase, dlink);
-				newnum++;
-			}
-		}
-
-		if (newnum) {
-			if (dir_ctx->files) {
-				void * const tmp = MEM_reallocN(dir_ctx->files, (dir_ctx->nrfiles + newnum) * sizeof(struct direntry));
-				if (tmp) {
-					dir_ctx->files = (struct direntry *)tmp;
-				}
-				else { /* realloc fail */
-					MEM_freeN(dir_ctx->files);
-					dir_ctx->files = NULL;
-				}
-			}
-			
-			if (dir_ctx->files == NULL)
-				dir_ctx->files = (struct direntry *)MEM_mallocN(newnum * sizeof(struct direntry), __func__);
-
-			if (dir_ctx->files) {
-				struct dirlink * dlink = (struct dirlink *) dirbase.first;
-				struct direntry *file = &dir_ctx->files[dir_ctx->nrfiles];
-				while (dlink) {
-					char fullname[PATH_MAX];
-					memset(file, 0, sizeof(struct direntry));
-					file->relname = dlink->name;
-					file->path = BLI_strdupcat(dirname, dlink->name);
-					BLI_join_dirfile(fullname, sizeof(fullname), dirname, dlink->name);
-					if (BLI_stat(fullname, &file->s) != -1) {
-						file->type = file->s.st_mode;
-					}
-					dir_ctx->nrfiles++;
-					file++;
-					dlink = dlink->next;
-				}
-			}
-			else {
-				printf("Couldn't get memory for dir\n");
-				exit(1);
-			}
-
-			BLI_freelist(&dirbase);
-			if (dir_ctx->files) {
-				qsort(dir_ctx->files, dir_ctx->nrfiles, sizeof(struct direntry), (int (*)(const void *, const void *))bli_compare);
-			}
-		}
-		else {
-			printf("%s empty directory\n", dirname);
-		}
-
-		closedir(dir);
-	}
-	else {
-		printf("%s non-existent directory\n", dirname);
-	}
-}
-
-/**
- * Fills in the "mode[123]", "size" and "string" fields in the elements of the files
- * array with descriptive details about each item. "string" will have a format similar to "ls -l".
- */
-static void bli_adddirstrings(struct BuildDirCtx *dir_ctx)
-{
-	const char *types[8] = {"---", "--x", "-w-", "-wx", "r--", "r-x", "rw-", "rwx"};
-	/* symbolic display, indexed by mode field value */
-	int num;
-#ifdef WIN32
-	__int64 st_size;
-#else
-	off_t st_size;
-	int mode;
-#endif
-	
-	struct direntry *file;
-	struct tm *tm;
-	time_t zero = 0;
-	
-	for (num = 0, file = dir_ctx->files; num < dir_ctx->nrfiles; num++, file++) {
-
-
-		/* Mode */
-#ifdef WIN32
-		BLI_strncpy(file->mode1, types[0], sizeof(file->mode1));
-		BLI_strncpy(file->mode2, types[0], sizeof(file->mode2));
-		BLI_strncpy(file->mode3, types[0], sizeof(file->mode3));
-#else
-		mode = file->s.st_mode;
-
-		BLI_strncpy(file->mode1, types[(mode & 0700) >> 6], sizeof(file->mode1));
-		BLI_strncpy(file->mode2, types[(mode & 0070) >> 3], sizeof(file->mode2));
-		BLI_strncpy(file->mode3, types[(mode & 0007)],      sizeof(file->mode3));
-		
-		if (((mode & S_ISGID) == S_ISGID) && (file->mode2[2] == '-')) file->mode2[2] = 'l';
-
-		if (mode & (S_ISUID | S_ISGID)) {
-			if (file->mode1[2] == 'x') file->mode1[2] = 's';
-			else file->mode1[2] = 'S';
-
-			if (file->mode2[2] == 'x') file->mode2[2] = 's';
-		}
-
-		if (mode & S_ISVTX) {
-			if (file->mode3[2] == 'x') file->mode3[2] = 't';
-			else file->mode3[2] = 'T';
-		}
-#endif
-
-
-		/* User */
-#ifdef WIN32
-		strcpy(file->owner, "user");
-#else
-		{
-			struct passwd *pwuser;
-			pwuser = getpwuid(file->s.st_uid);
-			if (pwuser) {
-				BLI_strncpy(file->owner, pwuser->pw_name, sizeof(file->owner));
-			}
-			else {
-				BLI_snprintf(file->owner, sizeof(file->owner), "%u", file->s.st_uid);
-			}
-		}
-#endif
-
-
-		/* Time */
-		tm = localtime(&file->s.st_mtime);
-		// prevent impossible dates in windows
-		if (tm == NULL) tm = localtime(&zero);
-		strftime(file->time, sizeof(file->time), "%H:%M", tm);
-		strftime(file->date, sizeof(file->date), "%d-%b-%y", tm);
-
-
-		/* Size */
-		/*
-		 * Seems st_size is signed 32-bit value in *nix and Windows.  This
-		 * will buy us some time until files get bigger than 4GB or until
-		 * everyone starts using __USE_FILE_OFFSET64 or equivalent.
-		 */
-		st_size = file->s.st_size;
-
-		if (st_size > 1024 * 1024 * 1024) {
-			BLI_snprintf(file->size, sizeof(file->size), "%.2f GiB", ((double)st_size) / (1024 * 1024 * 1024));
-		}
-		else if (st_size > 1024 * 1024) {
-			BLI_snprintf(file->size, sizeof(file->size), "%.1f MiB", ((double)st_size) / (1024 * 1024));
-		}
-		else if (st_size > 1024) {
-			BLI_snprintf(file->size, sizeof(file->size), "%d KiB", (int)(st_size / 1024));
-		}
-		else {
-			BLI_snprintf(file->size, sizeof(file->size), "%d B", (int)st_size);
-		}
-	}
-}
-
-/**
- * Scans the contents of the directory named *dirname, and allocates and fills in an
- * array of entries describing them in *filelist.
- *
- * \return The length of filelist array.
- */
-unsigned int BLI_filelist_dir_contents(const char *dirname,  struct direntry **filelist)
-{
-	struct BuildDirCtx dir_ctx;
-
-	dir_ctx.nrfiles = 0;
-	dir_ctx.files = NULL;
-
-	bli_builddir(&dir_ctx, dirname);
-	bli_adddirstrings(&dir_ctx);
-
-	if (dir_ctx.files) {
-		*filelist = dir_ctx.files;
-	}
-	else {
-		// keep blender happy. Blender stores this in a variable
-		// where 0 has special meaning.....
-		*filelist = MEM_mallocN(sizeof(**filelist), __func__);
-	}
-
-	return dir_ctx.nrfiles;
-}
-
-/**
- * Deep-duplicate of a single direntry.
- *
- * \param dup_poin If given, called for each non-NULL direntry->poin. Otherwise, pointer is always simply copied over.
- */
-void BLI_filelist_entry_duplicate(struct direntry *dst, struct direntry *src)
-{
-	*dst = *src;
-	if (dst->relname) {
-		dst->relname = MEM_dupallocN(src->relname);
-	}
-	if (dst->path) {
-		dst->path = MEM_dupallocN(src->path);
-	}
-}
-
-/**
- * Deep-duplicate of an array of direntries, including the array itself.
- *
- * \param dup_poin If given, called for each non-NULL direntry->poin. Otherwise, pointer is always simply copied over.
- */
-void BLI_filelist_duplicate(
-        struct direntry **dest_filelist, struct direntry *src_filelist, unsigned int nrentries)
-{
-	unsigned int i;
-
-	*dest_filelist = MEM_mallocN(sizeof(**dest_filelist) * (size_t)(nrentries), __func__);
-	for (i = 0; i < nrentries; ++i) {
-		struct direntry * const src = &src_filelist[i];
-		struct direntry *dst = &(*dest_filelist)[i];
-		BLI_filelist_entry_duplicate(dst, src);
-	}
-}
-
-/**
- * frees storage for a single direntry, not the direntry itself.
- */
-void BLI_filelist_entry_free(struct direntry *entry)
-{
-	if (entry->relname) {
-		MEM_freeN(entry->relname);
-	}
-	if (entry->path) {
-		MEM_freeN(entry->path);
-	}
-}
-
-/**
- * frees storage for an array of direntries, including the array itself.
- */
-void BLI_filelist_free(struct direntry *filelist, unsigned int nrentries)
-{
-	unsigned int i;
-	for (i = 0; i < nrentries; ++i) {
-		BLI_filelist_entry_free(&filelist[i]);
-	}
-
-	if (filelist != NULL) {
-		MEM_freeN(filelist);
-	}
-}
-
-=======
->>>>>>> f5949efb
 
 /**
  * Returns the file size of an opened file descriptor.
