/* SPDX-License-Identifier: GPL-2.0-or-later
 * Copyright 2006 NaN Holding BV. All rights reserved. */

#pragma once

/** \file
 * \ingroup bli
 */

#include "BLI_sys_types.h"

#ifdef __cplusplus
extern "C" {
#endif

struct BVHTree;
struct DistProjectedAABBPrecalc;

typedef struct BVHTree BVHTree;
#define USE_KDOPBVH_WATERTIGHT

typedef struct BVHTreeAxisRange {
  union {
    struct {
      float min, max;
    };
    /* alternate access */
    float range[2];
  };
} BVHTreeAxisRange;

typedef struct BVHTreeOverlap {
  int indexA;
  int indexB;
} BVHTreeOverlap;

typedef struct BVHTreeNearest {
  /** The index of the nearest found
   * (untouched if none is found within a dist radius from the given coordinates) */
  int index;
  /** Nearest coordinates
   * (untouched it none is found within a dist radius from the given coordinates). */
  float co[3];
  /** Normal at nearest coordinates
   * (untouched it none is found within a dist radius from the given coordinates). */
  float no[3];
  /** squared distance to search around */
  float dist_sq;
  int flags;
} BVHTreeNearest;

typedef struct BVHTreeRay {
  /** ray origin */
  float origin[3];
  /** ray direction */
  float direction[3];
  /** radius around ray */
  float radius;
#ifdef USE_KDOPBVH_WATERTIGHT
  struct IsectRayPrecalc *isect_precalc;
#endif
} BVHTreeRay;

typedef struct BVHTreeRayHit {
  /** Index of the tree node (untouched if no hit is found). */
  int index;
  /** Coordinates of the hit point. */
  float co[3];
  /** Normal on hit point. */
  float no[3];
  /** Distance to the hit point. */
  float dist;
} BVHTreeRayHit;

enum {
  /* Use a priority queue to process nodes in the optimal order (for slow callbacks) */
  BVH_OVERLAP_USE_THREADING = (1 << 0),
  BVH_OVERLAP_RETURN_PAIRS = (1 << 1),
};
enum {
  /* Use a priority queue to process nodes in the optimal order (for slow callbacks) */
  BVH_NEAREST_OPTIMAL_ORDER = (1 << 0),
};
enum {
  /* calculate IsectRayPrecalc data */
  BVH_RAYCAST_WATERTIGHT = (1 << 0),
};
#define BVH_RAYCAST_DEFAULT (BVH_RAYCAST_WATERTIGHT)
#define BVH_RAYCAST_DIST_MAX (FLT_MAX / 2.0f)

/**
 * Callback must update nearest in case it finds a nearest result.
 */
typedef void (*BVHTree_NearestPointCallback)(void *userdata,
                                             int index,
                                             const float co[3],
                                             BVHTreeNearest *nearest);

/**
 * Callback must update hit in case it finds a nearest successful hit.
 */
typedef void (*BVHTree_RayCastCallback)(void *userdata,
                                        int index,
                                        const BVHTreeRay *ray,
                                        BVHTreeRayHit *hit);

/**
 * Callback to check if 2 nodes overlap (use thread if intersection results need to be stored).
 */
typedef bool (*BVHTree_OverlapCallback)(void *userdata, int index_a, int index_b, int thread);

/**
 * Callback to range search query.
 */
typedef void (*BVHTree_RangeQuery)(void *userdata, int index, const float co[3], float dist_sq);

/**
 * Callback to find nearest projected.
 */
typedef void (*BVHTree_NearestProjectedCallback)(void *userdata,
                                                 int index,
                                                 const struct DistProjectedAABBPrecalc *precalc,
                                                 const float (*clip_plane)[4],
                                                 int clip_plane_len,
                                                 BVHTreeNearest *nearest);

/* callbacks to BLI_bvhtree_walk_dfs */

/**
 * Return true to traverse into this nodes children, else skip.
 */
typedef bool (*BVHTree_WalkParentCallback)(const BVHTreeAxisRange *bounds, void *userdata);
/**
 * Return true to keep walking, else early-exit the search.
 */
typedef bool (*BVHTree_WalkLeafCallback)(const BVHTreeAxisRange *bounds,
                                         int index,
                                         void *userdata);
/**
 * Return true to search (min, max) else (max, min).
 */
typedef bool (*BVHTree_WalkOrderCallback)(const BVHTreeAxisRange *bounds,
                                          char axis,
                                          void *userdata);

/**
 * \note many callers don't check for `NULL` return.
 */
BVHTree *BLI_bvhtree_new(int maxsize, float epsilon, char tree_type, char axis);
void BLI_bvhtree_free(BVHTree *tree);

/**
 * Construct: first insert points, then call balance.
 */
void BLI_bvhtree_insert(BVHTree *tree, int index, const float co[3], int numpoints);
void BLI_bvhtree_balance(BVHTree *tree);

/**
 * Update: first update points/nodes, then call update_tree to refit the bounding volumes.
 * \note call before #BLI_bvhtree_update_tree().
 */
bool BLI_bvhtree_update_node(
    BVHTree *tree, int index, const float co[3], const float co_moving[3], int numpoints);
/**
 * Call #BLI_bvhtree_update_node() first for every node/point/triangle.
 */
void BLI_bvhtree_update_tree(BVHTree *tree);

/**
 * Use to check the total number of threads #BLI_bvhtree_overlap will use.
 *
 * \warning Must be the first tree passed to #BLI_bvhtree_overlap!
 */
int BLI_bvhtree_overlap_thread_num(const BVHTree *tree);

/**
 * Collision/overlap: check two trees if they overlap,
 * alloc's *overlap with length of the int return value.
 *
 * \param callback: optional, to test the overlap before adding (must be thread-safe!).
 */
BVHTreeOverlap *BLI_bvhtree_overlap_ex(const BVHTree *tree1,
                                       const BVHTree *tree2,
                                       uint *r_overlap_num,
                                       BVHTree_OverlapCallback callback,
                                       void *userdata,
                                       uint max_interactions,
                                       int flag);
BVHTreeOverlap *BLI_bvhtree_overlap(const BVHTree *tree1,
                                    const BVHTree *tree2,
                                    unsigned int *r_overlap_num,
                                    BVHTree_OverlapCallback callback,
                                    void *userdata);

int *BLI_bvhtree_intersect_plane(BVHTree *tree, float plane[4], uint *r_intersect_num);

/**
 * Number of times #BLI_bvhtree_insert has been called.
 * mainly useful for asserts functions to check we added the correct number.
 */
int BLI_bvhtree_get_len(const BVHTree *tree);
/**
 * Maximum number of children that a node can have.
 */
int BLI_bvhtree_get_tree_type(const BVHTree *tree);
float BLI_bvhtree_get_epsilon(const BVHTree *tree);
/**
 * This function returns the bounding box of the BVH tree.
 */
void BLI_bvhtree_get_bounding_box(BVHTree *tree, float r_bb_min[3], float r_bb_max[3]);

/**
 * Find nearest node to the given coordinates
 * (if nearest is given it will only search nodes where
 * square distance is smaller than nearest->dist).
 */
int BLI_bvhtree_find_nearest_ex(BVHTree *tree,
                                const float co[3],
                                BVHTreeNearest *nearest,
                                BVHTree_NearestPointCallback callback,
                                void *userdata,
                                int flag);
int BLI_bvhtree_find_nearest(BVHTree *tree,
                             const float co[3],
                             BVHTreeNearest *nearest,
                             BVHTree_NearestPointCallback callback,
                             void *userdata);

/**
 * Find the first node nearby.
 * Favors speed over quality since it doesn't find the best target node.
 */
int BLI_bvhtree_find_nearest_first(BVHTree *tree,
                                   const float co[3],
                                   float dist_sq,
                                   BVHTree_NearestPointCallback callback,
                                   void *userdata);

int BLI_bvhtree_ray_cast_ex(BVHTree *tree,
                            const float co[3],
                            const float dir[3],
                            float radius,
                            BVHTreeRayHit *hit,
                            BVHTree_RayCastCallback callback,
                            void *userdata,
                            int flag);
int BLI_bvhtree_ray_cast(BVHTree *tree,
                         const float co[3],
                         const float dir[3],
                         float radius,
                         BVHTreeRayHit *hit,
                         BVHTree_RayCastCallback callback,
                         void *userdata);

/**
 * Calls the callback for every ray intersection
 *
 * \note Using a \a callback which resets or never sets the #BVHTreeRayHit index & dist works too,
 * however using this function means existing generic callbacks can be used from custom callbacks
 * without having to handle resetting the hit beforehand.
 * It also avoid redundant argument and return value which aren't meaningful
 * when collecting multiple hits.
 */
void BLI_bvhtree_ray_cast_all_ex(BVHTree *tree,
                                 const float co[3],
                                 const float dir[3],
                                 float radius,
                                 float hit_dist,
                                 BVHTree_RayCastCallback callback,
                                 void *userdata,
                                 int flag);
void BLI_bvhtree_ray_cast_all(BVHTree *tree,
                              const float co[3],
                              const float dir[3],
                              float radius,
                              float hit_dist,
                              BVHTree_RayCastCallback callback,
                              void *userdata);

float BLI_bvhtree_bb_raycast(const float bv[6],
                             const float light_start[3],
                             const float light_end[3],
                             float pos[3]);

/**
 * Range query.
 */
int BLI_bvhtree_range_query(
    BVHTree *tree, const float co[3], float radius, BVHTree_RangeQuery callback, void *userdata);

int BLI_bvhtree_find_nearest_projected(BVHTree *tree,
                                       float projmat[4][4],
                                       float winsize[2],
                                       float mval[2],
                                       float clip_planes[6][4],
                                       int clip_plane_len,
                                       BVHTreeNearest *nearest,
                                       BVHTree_NearestProjectedCallback callback,
                                       void *userdata);

/**
 * This is a generic function to perform a depth first search on the #BVHTree
 * where the search order and nodes traversed depend on callbacks passed in.
 *
 * \param tree: Tree to walk.
 * \param walk_parent_cb: Callback on a parents bound-box to test if it should be traversed.
 * \param walk_leaf_cb: Callback to test leaf nodes, callback must store its own result,
 * returning false exits early.
 * \param walk_order_cb: Callback that indicates which direction to search,
 * either from the node with the lower or higher K-DOP axis value.
 * \param userdata: Argument passed to all callbacks.
 */
void BLI_bvhtree_walk_dfs(BVHTree *tree,
                          BVHTree_WalkParentCallback walk_parent_cb,
                          BVHTree_WalkLeafCallback walk_leaf_cb,
                          BVHTree_WalkOrderCallback walk_order_cb,
                          void *userdata);

/**
 * Expose for BVH callbacks to use.
 */
extern const float bvhtree_kdop_axes[13][3];

#ifdef __cplusplus
}
#endif

#ifdef __cplusplus

#  include "BLI_function_ref.hh"
#  include "BLI_math_vector.hh"

namespace blender {

<<<<<<< HEAD
using BVHTree_RayCastCallback_CPP = FunctionRef<void(int index, const BVHTreeRay &ray, BVHTreeRayHit &hit)>;
=======
using BVHTree_RayCastCallback_CPP =
    FunctionRef<void(int index, const BVHTreeRay &ray, BVHTreeRayHit &hit)>;
>>>>>>> 462f99bf

inline void BLI_bvhtree_ray_cast_all_cpp(BVHTree &tree,
                                         const float3 co,
                                         const float3 dir,
                                         float radius,
                                         float hit_dist,
                                         BVHTree_RayCastCallback_CPP fn)
{
  BLI_bvhtree_ray_cast_all(
      &tree,
      co,
      dir,
      radius,
      hit_dist,
      [](void *userdata, int index, const BVHTreeRay *ray, BVHTreeRayHit *hit) {
        BVHTree_RayCastCallback_CPP fn = *static_cast<BVHTree_RayCastCallback_CPP *>(userdata);
        fn(index, *ray, *hit);
      },
      &fn);
}

using BVHTree_RangeQuery_CPP = FunctionRef<void(int index, const float3 &co, float dist_sq)>;

inline void BLI_bvhtree_range_query_cpp(BVHTree &tree,
                                        const float3 co,
                                        float radius,
                                        BVHTree_RangeQuery_CPP fn)
{
  BLI_bvhtree_range_query(
      &tree,
      co,
      radius,
      [](void *userdata, const int index, const float co[3], const float dist_sq) {
        BVHTree_RangeQuery_CPP fn = *static_cast<BVHTree_RangeQuery_CPP *>(userdata);
        fn(index, co, dist_sq);
      },
      &fn);
}

}  // namespace blender

#endif<|MERGE_RESOLUTION|>--- conflicted
+++ resolved
@@ -332,12 +332,8 @@
 
 namespace blender {
 
-<<<<<<< HEAD
-using BVHTree_RayCastCallback_CPP = FunctionRef<void(int index, const BVHTreeRay &ray, BVHTreeRayHit &hit)>;
-=======
 using BVHTree_RayCastCallback_CPP =
     FunctionRef<void(int index, const BVHTreeRay &ray, BVHTreeRayHit &hit)>;
->>>>>>> 462f99bf
 
 inline void BLI_bvhtree_ray_cast_all_cpp(BVHTree &tree,
                                          const float3 co,
