/*
 * This program is free software; you can redistribute it and/or
 * modify it under the terms of the GNU General Public License
 * as published by the Free Software Foundation; either version 2
 * of the License, or (at your option) any later version.
 *
 * This program is distributed in the hope that it will be useful,
 * but WITHOUT ANY WARRANTY; without even the implied warranty of
 * MERCHANTABILITY or FITNESS FOR A PARTICULAR PURPOSE.  See the
 * GNU General Public License for more details.
 *
 * You should have received a copy of the GNU General Public License
 * along with this program; if not, write to the Free Software Foundation,
 * Inc., 51 Franklin Street, Fifth Floor, Boston, MA 02110-1301, USA.
 *
 * The Original Code is Copyright (C) 2001-2002 by NaN Holding BV.
 * All rights reserved.
 */

#pragma once

/** \file
 * \ingroup bli
 */

#include "BLI_compiler_attrs.h"
#include "BLI_utildefines.h"
#include "DNA_listBase.h"
// struct ListBase;
// struct LinkData;

#ifdef __cplusplus
extern "C" {
#endif

/**
 * Returns the position of \a vlink within \a listbase, numbering from 0, or -1 if not found.
 */
int BLI_findindex(const struct ListBase *listbase, const void *vlink) ATTR_WARN_UNUSED_RESULT
    ATTR_NONNULL(1);
/**
 * Returns the 0-based index of the first element of listbase which contains the specified
 * null-terminated string at the specified offset, or -1 if not found.
 */
int BLI_findstringindex(const struct ListBase *listbase,
                        const char *id,
                        int offset) ATTR_WARN_UNUSED_RESULT ATTR_NONNULL(1);

/**
 * Return a ListBase representing the entire list the given Link is in.
 */
ListBase BLI_listbase_from_link(struct Link *some_link);

/* Find forwards. */

/**
 * Returns the nth element of \a listbase, numbering from 0.
 */
void *BLI_findlink(const struct ListBase *listbase, int number) ATTR_WARN_UNUSED_RESULT
    ATTR_NONNULL(1);

/**
 * Returns the nth element after \a link, numbering from 0.
 */
<<<<<<< HEAD
void *BLI_findlinkfrom(struct Link *start, int number) ATTR_WARN_UNUSED_RESULT
    ATTR_NONNULL(1);
=======
void *BLI_findlinkfrom(struct Link *start, int number) ATTR_WARN_UNUSED_RESULT;
>>>>>>> ad77b52a

/**
 * Finds the first element of \a listbase which contains the null-terminated
 * string \a id at the specified offset, returning NULL if not found.
 */
void *BLI_findstring(const struct ListBase *listbase,
                     const char *id,
                     int offset) ATTR_WARN_UNUSED_RESULT ATTR_NONNULL(1);
/**
 * Finds the first element of \a listbase which contains a pointer to the
 * null-terminated string \a id at the specified offset, returning NULL if not found.
 */
void *BLI_findstring_ptr(const struct ListBase *listbase,
                         const char *id,
                         int offset) ATTR_WARN_UNUSED_RESULT ATTR_NONNULL(1);
/**
 * Finds the first element of listbase which contains the specified pointer value
 * at the specified offset, returning NULL if not found.
 */
void *BLI_findptr(const struct ListBase *listbase,
                  const void *ptr,
                  int offset) ATTR_WARN_UNUSED_RESULT ATTR_NONNULL(1);
/**
 * Finds the first element of listbase which contains the specified bytes
 * at the specified offset, returning NULL if not found.
 */
void *BLI_listbase_bytes_find(const ListBase *listbase,
                              const void *bytes,
                              size_t bytes_size,
                              int offset) ATTR_WARN_UNUSED_RESULT ATTR_NONNULL(1, 2);
/**
 * Find the first item in the list that matches the given string, or the given index as fallback.
 *
 * \note The string is only used is non-NULL and non-empty.
 *
 * \return The found item, or NULL.
 */
void *BLI_listbase_string_or_index_find(const struct ListBase *listbase,
                                        const char *string,
                                        size_t string_offset,
                                        int index) ATTR_WARN_UNUSED_RESULT ATTR_NONNULL(1);

/* Find backwards. */

/**
 * Returns the nth-last element of \a listbase, numbering from 0.
 */
void *BLI_rfindlink(const struct ListBase *listbase, int number) ATTR_WARN_UNUSED_RESULT
    ATTR_NONNULL(1);
/**
 * Finds the last element of \a listbase which contains the
 * null-terminated string \a id at the specified offset, returning NULL if not found.
 */
void *BLI_rfindstring(const struct ListBase *listbase,
                      const char *id,
                      int offset) ATTR_WARN_UNUSED_RESULT ATTR_NONNULL(1);
/**
 * Finds the last element of \a listbase which contains a pointer to the
 * null-terminated string \a id at the specified offset, returning NULL if not found.
 */
void *BLI_rfindstring_ptr(const struct ListBase *listbase,
                          const char *id,
                          int offset) ATTR_WARN_UNUSED_RESULT ATTR_NONNULL(1);
/**
 * Finds the last element of listbase which contains the specified pointer value
 * at the specified offset, returning NULL if not found.
 */
void *BLI_rfindptr(const struct ListBase *listbase,
                   const void *ptr,
                   int offset) ATTR_WARN_UNUSED_RESULT ATTR_NONNULL(1);
/**
 * Finds the last element of listbase which contains the specified bytes
 * at the specified offset, returning NULL if not found.
 */
void *BLI_listbase_bytes_rfind(const ListBase *listbase,
                               const void *bytes,
                               size_t bytes_size,
                               int offset) ATTR_WARN_UNUSED_RESULT ATTR_NONNULL(1, 2);

/**
 * Removes and disposes of the entire contents of \a listbase using guardedalloc.
 */
void BLI_freelistN(struct ListBase *listbase) ATTR_NONNULL(1);
/**
 * Appends \a vlink (assumed to begin with a Link) onto listbase.
 */
void BLI_addtail(struct ListBase *listbase, void *vlink) ATTR_NONNULL(1);
/**
 * Removes \a vlink from \a listbase. Assumes it is linked into there!
 */
void BLI_remlink(struct ListBase *listbase, void *vlink) ATTR_NONNULL(1);
/**
 * Checks that \a vlink is linked into listbase, removing it from there if so.
 */
bool BLI_remlink_safe(struct ListBase *listbase, void *vlink) ATTR_NONNULL(1);
/**
 * Removes the head from \a listbase and returns it.
 */
void *BLI_pophead(ListBase *listbase) ATTR_NONNULL(1);
/**
 * Removes the tail from \a listbase and returns it.
 */
void *BLI_poptail(ListBase *listbase) ATTR_NONNULL(1);

/**
 * Prepends \a vlink (assumed to begin with a Link) onto listbase.
 */
void BLI_addhead(struct ListBase *listbase, void *vlink) ATTR_NONNULL(1);
/**
 * Inserts \a vnewlink immediately preceding \a vnextlink in listbase.
 * Or, if \a vnextlink is NULL, puts \a vnewlink at the end of the list.
 */
void BLI_insertlinkbefore(struct ListBase *listbase, void *vnextlink, void *vnewlink)
    ATTR_NONNULL(1);
/**
 * Inserts \a vnewlink immediately following \a vprevlink in \a listbase.
 * Or, if \a vprevlink is NULL, puts \a vnewlink at the front of the list.
 */
void BLI_insertlinkafter(struct ListBase *listbase, void *vprevlink, void *vnewlink)
    ATTR_NONNULL(1);
/**
 * Insert a link in place of another, without changing its position in the list.
 *
 * Puts `vnewlink` in the position of `vreplacelink`, removing `vreplacelink`.
 * - `vreplacelink` *must* be in the list.
 * - `vnewlink` *must not* be in the list.
 */
void BLI_insertlinkreplace(ListBase *listbase, void *vreplacelink, void *vnewlink)
    ATTR_NONNULL(1, 2, 3);
/**
 * Sorts the elements of listbase into the order defined by cmp
 * (which should return 1 if its first arg should come after its second arg).
 * This uses insertion sort, so NOT ok for large list.
 */
void BLI_listbase_sort(struct ListBase *listbase, int (*cmp)(const void *, const void *))
    ATTR_NONNULL(1, 2);
void BLI_listbase_sort_r(ListBase *listbase,
                         int (*cmp)(void *, const void *, const void *),
                         void *thunk) ATTR_NONNULL(1, 2);
/**
 * Reinsert \a vlink relative to its current position but offset by \a step. Doesn't move
 * item if new position would exceed list (could optionally move to head/tail).
 *
 * \param step: Absolute value defines step size, sign defines direction. E.g pass -1
 *              to move \a vlink before previous, or 1 to move behind next.
 * \return If position of \a vlink has changed.
 */
bool BLI_listbase_link_move(ListBase *listbase, void *vlink, int step) ATTR_NONNULL();
/**
 * Move the link at the index \a from to the position at index \a to.
 *
 * \return If the move was successful.
 */
bool BLI_listbase_move_index(ListBase *listbase, int from, int to) ATTR_NONNULL();
/**
 * Removes and disposes of the entire contents of listbase using direct free(3).
 */
void BLI_freelist(struct ListBase *listbase) ATTR_NONNULL(1);
/**
 * Returns the number of elements in \a listbase, up until (and including count_max)
 *
 * \note Use to avoid redundant looping.
 */
int BLI_listbase_count_at_most(const struct ListBase *listbase,
                               int count_max) ATTR_WARN_UNUSED_RESULT ATTR_NONNULL(1);
/**
 * Returns the number of elements in \a listbase.
 */
int BLI_listbase_count(const struct ListBase *listbase) ATTR_WARN_UNUSED_RESULT ATTR_NONNULL(1);
/**
 * Removes \a vlink from listbase and disposes of it. Assumes it is linked into there!
 */
void BLI_freelinkN(struct ListBase *listbase, void *vlink) ATTR_NONNULL(1);

/**
 * Swaps \a vlinka and \a vlinkb in the list. Assumes they are both already in the list!
 */
void BLI_listbase_swaplinks(struct ListBase *listbase, void *vlinka, void *vlinkb)
    ATTR_NONNULL(1, 2);
/**
 * Swaps \a vlinka and \a vlinkb from their respective lists.
 * Assumes they are both already in their \a listbasea!
 */
void BLI_listbases_swaplinks(struct ListBase *listbasea,
                             struct ListBase *listbaseb,
                             void *vlinka,
                             void *vlinkb) ATTR_NONNULL(2, 3);

/**
 * Moves the entire contents of \a src onto the end of \a dst.
 */
void BLI_movelisttolist(struct ListBase *dst, struct ListBase *src) ATTR_NONNULL(1, 2);
/**
 * Moves the entire contents of \a src at the beginning of \a dst.
 */
void BLI_movelisttolist_reverse(struct ListBase *dst, struct ListBase *src) ATTR_NONNULL(1, 2);
/**
 * Sets dst to a duplicate of the entire contents of src. dst may be the same as src.
 */
void BLI_duplicatelist(struct ListBase *dst, const struct ListBase *src) ATTR_NONNULL(1, 2);
void BLI_listbase_reverse(struct ListBase *lb) ATTR_NONNULL(1);
/**
 * \param vlink: Link to make first.
 */
void BLI_listbase_rotate_first(struct ListBase *lb, void *vlink) ATTR_NONNULL(1, 2);
/**
 * \param vlink: Link to make last.
 */
void BLI_listbase_rotate_last(struct ListBase *lb, void *vlink) ATTR_NONNULL(1, 2);

/**
 * Utility functions to avoid first/last references inline all over.
 */
BLI_INLINE bool BLI_listbase_is_single(const struct ListBase *lb)
{
  return (lb->first && lb->first == lb->last);
}
BLI_INLINE bool BLI_listbase_is_empty(const struct ListBase *lb)
{
  return (lb->first == (void *)0);
}
BLI_INLINE void BLI_listbase_clear(struct ListBase *lb)
{
  lb->first = lb->last = (void *)0;
}

/**
 * Equality check for ListBase.
 *
 * This only shallowly compares the ListBase itself (so the first/last
 * pointers), and does not do any equality checks on the list items.
 */
BLI_INLINE bool BLI_listbase_equal(const struct ListBase *a, const struct ListBase *b)
{
  if (a == NULL) {
    return b == NULL;
  }
  if (b == NULL) {
    return false;
  }
  return a->first == b->first && a->last == b->last;
}

/**
 * Create a generic list node containing link to provided data.
 */
struct LinkData *BLI_genericNodeN(void *data);

/**
 * Does a full loop on the list, with any value acting as first
 * (handy for cycling items)
 *
 * \code{.c}
 *
 * LISTBASE_CIRCULAR_FORWARD_BEGIN(listbase, item, item_init)
 * {
 *     ...operate on marker...
 * }
 * LISTBASE_CIRCULAR_FORWARD_END (listbase, item, item_init);
 *
 * \endcode
 */
#define LISTBASE_CIRCULAR_FORWARD_BEGIN(lb, lb_iter, lb_init) \
  if ((lb)->first && (lb_init || (lb_init = (lb)->first))) { \
    lb_iter = lb_init; \
    do {
#define LISTBASE_CIRCULAR_FORWARD_END(lb, lb_iter, lb_init) \
  } \
  while ((lb_iter = (lb_iter)->next ? (lb_iter)->next : (lb)->first), (lb_iter != lb_init)) \
    ; \
  } \
  ((void)0)

#define LISTBASE_CIRCULAR_BACKWARD_BEGIN(lb, lb_iter, lb_init) \
  if ((lb)->last && (lb_init || (lb_init = (lb)->last))) { \
    lb_iter = lb_init; \
    do {
#define LISTBASE_CIRCULAR_BACKWARD_END(lb, lb_iter, lb_init) \
  } \
  while ((lb_iter = (lb_iter)->prev ? (lb_iter)->prev : (lb)->last), (lb_iter != lb_init)) \
    ; \
  } \
  ((void)0)

#define LISTBASE_FOREACH(type, var, list) \
  for (type var = (type)((list)->first); var != NULL; var = (type)(((Link *)(var))->next))

/**
 * A version of #LISTBASE_FOREACH that supports incrementing an index variable at every step.
 * Including this in the macro helps prevent mistakes where "continue" mistakenly skips the
 * incrementation.
 */
#define LISTBASE_FOREACH_INDEX(type, var, list, index_var) \
  for (type var = (((void)(index_var = 0)), (type)((list)->first)); var != NULL; \
       var = (type)(((Link *)(var))->next), index_var++)

#define LISTBASE_FOREACH_BACKWARD(type, var, list) \
  for (type var = (type)((list)->last); var != NULL; var = (type)(((Link *)(var))->prev))

/**
 * A version of #LISTBASE_FOREACH that supports removing the item we're looping over.
 */
#define LISTBASE_FOREACH_MUTABLE(type, var, list) \
  for (type var = (type)((list)->first), *var##_iter_next; \
       ((var != NULL) ? ((void)(var##_iter_next = (type)(((Link *)(var))->next)), 1) : 0); \
       var = var##_iter_next)

/**
 * A version of #LISTBASE_FOREACH_BACKWARD that supports removing the item we're looping over.
 */
#define LISTBASE_FOREACH_BACKWARD_MUTABLE(type, var, list) \
  for (type var = (type)((list)->last), *var##_iter_prev; \
       ((var != NULL) ? ((void)(var##_iter_prev = (type)(((Link *)(var))->prev)), 1) : 0); \
       var = var##_iter_prev)

#ifdef __cplusplus
}
#endif

#ifdef __cplusplus
BLI_INLINE bool operator==(const ListBase &a, const ListBase &b)
{
  return BLI_listbase_equal(&a, &b);
}
#endif<|MERGE_RESOLUTION|>--- conflicted
+++ resolved
@@ -62,12 +62,7 @@
 /**
  * Returns the nth element after \a link, numbering from 0.
  */
-<<<<<<< HEAD
-void *BLI_findlinkfrom(struct Link *start, int number) ATTR_WARN_UNUSED_RESULT
-    ATTR_NONNULL(1);
-=======
 void *BLI_findlinkfrom(struct Link *start, int number) ATTR_WARN_UNUSED_RESULT;
->>>>>>> ad77b52a
 
 /**
  * Finds the first element of \a listbase which contains the null-terminated
