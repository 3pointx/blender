/*
 * This program is free software; you can redistribute it and/or
 * modify it under the terms of the GNU General Public License
 * as published by the Free Software Foundation; either version 2
 * of the License, or (at your option) any later version.
 *
 * This program is distributed in the hope that it will be useful,
 * but WITHOUT ANY WARRANTY; without even the implied warranty of
 * MERCHANTABILITY or FITNESS FOR A PARTICULAR PURPOSE.  See the
 * GNU General Public License for more details.
 *
 * You should have received a copy of the GNU General Public License
 * along with this program; if not, write to the Free Software Foundation,
 * Inc., 51 Franklin Street, Fifth Floor, Boston, MA 02110-1301, USA.
 *
 * The Original Code is Copyright (C) 2001-2002 by NaN Holding BV.
 * All rights reserved.
 *
 * The Original Code is: some of this file.
 */

#pragma once

/** \file
 * \ingroup bli
 */

#include "BLI_compiler_attrs.h"
#include "BLI_math_inline.h"

#ifdef BLI_MATH_GCC_WARN_PRAGMA
#  pragma GCC diagnostic push
#  pragma GCC diagnostic ignored "-Wredundant-decls"
#endif

#ifdef __cplusplus
extern "C" {
#endif

/* -------------------------------------------------------------------- */
/** \name Polygons
 * \{ */

float normal_tri_v3(float n[3], const float v1[3], const float v2[3], const float v3[3]);
float normal_quad_v3(
    float n[3], const float v1[3], const float v2[3], const float v3[3], const float v4[3]);
/**
 * Computes the normal of a planar polygon See Graphics Gems for computing newell normal.
 */
float normal_poly_v3(float n[3], const float verts[][3], unsigned int nr);

MINLINE float area_tri_v2(const float v1[2], const float v2[2], const float v3[2]);
MINLINE float area_squared_tri_v2(const float v1[2], const float v2[2], const float v3[2]);
MINLINE float area_tri_signed_v2(const float v1[2], const float v2[2], const float v3[2]);

/* Triangles */

float area_tri_v3(const float v1[3], const float v2[3], const float v3[3]);
float area_squared_tri_v3(const float v1[3], const float v2[3], const float v3[3]);
float area_tri_signed_v3(const float v1[3],
                         const float v2[3],
                         const float v3[3],
                         const float normal[3]);
float area_quad_v3(const float v1[3], const float v2[3], const float v3[3], const float v4[3]);
float area_squared_quad_v3(const float v1[3],
                           const float v2[3],
                           const float v3[3],
                           const float v4[3]);
float area_poly_v3(const float verts[][3], unsigned int nr);
float area_poly_v2(const float verts[][2], unsigned int nr);
float area_squared_poly_v3(const float verts[][3], unsigned int nr);
float area_squared_poly_v2(const float verts[][2], unsigned int nr);
float area_poly_signed_v2(const float verts[][2], unsigned int nr);
float cotangent_tri_weight_v3(const float v1[3], const float v2[3], const float v3[3]);

void cross_tri_v3(float n[3], const float v1[3], const float v2[3], const float v3[3]);
MINLINE float cross_tri_v2(const float v1[2], const float v2[2], const float v3[2]);
void cross_poly_v3(float n[3], const float verts[][3], unsigned int nr);
/**
 * Scalar cross product of a 2d polygon.
 *
 * - equivalent to `area * 2`
 * - useful for checking polygon winding (a positive value is clockwise).
 */
float cross_poly_v2(const float verts[][2], unsigned int nr);

/** \} */

/* -------------------------------------------------------------------- */
/** \name Planes
 * \{ */

/**
 * Calculate a plane from a point and a direction,
 * \note \a point_no isn't required to be normalized.
 */
void plane_from_point_normal_v3(float r_plane[4],
                                const float plane_co[3],
                                const float plane_no[3]);
/**
 * Get a point and a direction from a plane.
 */
void plane_to_point_vector_v3(const float plane[4], float r_plane_co[3], float r_plane_no[3]);
/**
 * Version of #plane_to_point_vector_v3 that gets a unit length vector.
 */
void plane_to_point_vector_v3_normalized(const float plane[4],
                                         float r_plane_co[3],
                                         float r_plane_no[3]);

MINLINE float plane_point_side_v3(const float plane[4], const float co[3]);

/** \} */

/* -------------------------------------------------------------------- */
/** \name Volume
 * \{ */

/**
 * The volume from a tetrahedron, points can be in any order
 */
float volume_tetrahedron_v3(const float v1[3],
                            const float v2[3],
                            const float v3[3],
                            const float v4[3]);
/**
 * The volume from a tetrahedron, normal pointing inside gives negative volume
 */
float volume_tetrahedron_signed_v3(const float v1[3],
                                   const float v2[3],
                                   const float v3[3],
                                   const float v4[3]);

/**
 * The volume from a triangle that is made into a tetrahedron.
 * This uses a simplified formula where the tip of the tetrahedron is in the world origin.
 * Using this method, the total volume of a closed triangle mesh can be calculated.
 * Note that you need to divide the result by 6 to get the actual volume.
 */
float volume_tri_tetrahedron_signed_v3_6x(const float v1[3], const float v2[3], const float v3[3]);
float volume_tri_tetrahedron_signed_v3(const float v1[3], const float v2[3], const float v3[3]);

/**
 * Check if the edge is convex or concave
 * (depends on face winding)
 * Copied from BM_edge_is_convex().
 */
bool is_edge_convex_v3(const float v1[3], const float v2[3], const float v3[3], const float v4[3]);
/**
 * Evaluate if entire quad is a proper convex quad
 */
bool is_quad_convex_v3(const float v1[3], const float v2[3], const float v3[3], const float v4[3]);
bool is_quad_convex_v2(const float v1[2], const float v2[2], const float v3[2], const float v4[2]);
bool is_poly_convex_v2(const float verts[][2], unsigned int nr);
/**
 * Check if either of the diagonals along this quad create flipped triangles
 * (normals pointing away from eachother).
 * - (1 << 0): (v1-v3) is flipped.
 * - (1 << 1): (v2-v4) is flipped.
 */
int is_quad_flip_v3(const float v1[3], const float v2[3], const float v3[3], const float v4[3]);
bool is_quad_flip_v3_first_third_fast(const float v1[3],
                                      const float v2[3],
                                      const float v3[3],
                                      const float v4[3]);
bool is_quad_flip_v3_first_third_fast_with_normal(const float v1[3],
                                                  const float v2[3],
                                                  const float v3[3],
                                                  const float v4[3],
                                                  const float normal[3]);

/** \} */

/* -------------------------------------------------------------------- */
/** \name Distance
 * \{ */

/**
 * Distance p to line v1-v2 using Hesse formula (NO LINE PIECE!)
 */
float dist_squared_to_line_v2(const float p[2], const float l1[2], const float l2[2]);
float dist_to_line_v2(const float p[2], const float l1[2], const float l2[2]);
/**
 * Distance p to line-piece v1-v2.
 */
float dist_squared_to_line_segment_v2(const float p[2], const float l1[2], const float l2[2]);
float dist_to_line_segment_v2(const float p[2], const float l1[2], const float l2[2]);

float dist_signed_squared_to_plane_v3(const float p[3], const float plane[4]);
float dist_squared_to_plane_v3(const float p[3], const float plane[4]);
/**
 * Return the signed distance from the point to the plane.
 */
float dist_signed_to_plane_v3(const float p[3], const float plane[4]);
float dist_to_plane_v3(const float p[3], const float plane[4]);

/* Plane3 versions. */

float dist_signed_squared_to_plane3_v3(const float p[3], const float plane[3]);
float dist_squared_to_plane3_v3(const float p[3], const float plane[3]);
float dist_signed_to_plane3_v3(const float p[3], const float plane[3]);
float dist_to_plane3_v3(const float p[3], const float plane[3]);

/**
 * Distance v1 to line-piece l1-l2 in 3D.
 */
float dist_squared_to_line_segment_v3(const float p[3], const float l1[3], const float l2[3]);
float dist_to_line_segment_v3(const float p[3], const float l1[3], const float l2[3]);
float dist_squared_to_line_v3(const float p[3], const float l1[3], const float l2[3]);
float dist_to_line_v3(const float p[3], const float l1[3], const float l2[3]);
/**
 * Check if \a p is inside the 2x planes defined by `(v1, v2, v3)`
 * where the 3x points define 2x planes.
 *
 * \param axis_ref: used when v1,v2,v3 form a line and to check if the corner is concave/convex.
 *
 * \note the distance from \a v1 & \a v3 to \a v2 doesn't matter
 * (it just defines the planes).
 *
 * \return the lowest squared distance to either of the planes.
 * where `(return < 0.0)` is outside.
 *
 * <pre>
 *            v1
 *            +
 *           /
 * x - out  /  x - inside
 *         /
 *        +----+
 *        v2   v3
 *           x - also outside
 * </pre>
 */
float dist_signed_squared_to_corner_v3v3v3(const float p[3],
                                           const float v1[3],
                                           const float v2[3],
                                           const float v3[3],
                                           const float axis_ref[3]);
/**
 * Compute the squared distance of a point to a line (defined as ray).
 * \param ray_origin: A point on the line.
 * \param ray_direction: Normalized direction of the line.
 * \param co: Point to which the distance is to be calculated.
 */
float dist_squared_to_ray_v3_normalized(const float ray_origin[3],
                                        const float ray_direction[3],
                                        const float co[3]);
/**
 * Find the closest point in a seg to a ray and return the distance squared.
 * \param r_point: Is the point on segment closest to ray
 * (or to ray_origin if the ray and the segment are parallel).
 * \param r_depth: the distance of r_point projection on ray to the ray_origin.
 */
float dist_squared_ray_to_seg_v3(const float ray_origin[3],
                                 const float ray_direction[3],
                                 const float v0[3],
                                 const float v1[3],
                                 float r_point[3],
                                 float *r_depth);

/**
 * Returns the coordinates of the nearest vertex and the farthest vertex from a plane (or normal).
 */
void aabb_get_near_far_from_plane(const float plane_no[3],
                                  const float bbmin[3],
                                  const float bbmax[3],
                                  float bb_near[3],
                                  float bb_afar[3]);

struct DistRayAABB_Precalc {
  float ray_origin[3];
  float ray_direction[3];
  float ray_inv_dir[3];
};
void dist_squared_ray_to_aabb_v3_precalc(struct DistRayAABB_Precalc *neasrest_precalc,
                                         const float ray_origin[3],
                                         const float ray_direction[3]);
/**
 * Returns the distance from a ray to a bound-box (projected on ray)
 */
float dist_squared_ray_to_aabb_v3(const struct DistRayAABB_Precalc *data,
                                  const float bb_min[3],
                                  const float bb_max[3],
                                  float r_point[3],
                                  float *r_depth);
/**
 * Use when there is no advantage to pre-calculation.
 */
float dist_squared_ray_to_aabb_v3_simple(const float ray_origin[3],
                                         const float ray_direction[3],
                                         const float bb_min[3],
                                         const float bb_max[3],
                                         float r_point[3],
                                         float *r_depth);

struct DistProjectedAABBPrecalc {
  float ray_origin[3];
  float ray_direction[3];
  float ray_inv_dir[3];
  float pmat[4][4];
  float mval[2];
};
/**
 * \param projmat: Projection Matrix (usually perspective
 * matrix multiplied by object matrix).
 */
void dist_squared_to_projected_aabb_precalc(struct DistProjectedAABBPrecalc *precalc,
                                            const float projmat[4][4],
                                            const float winsize[2],
                                            const float mval[2]);
/**
 * Returns the distance from a 2D coordinate to a bound-box (projected).
 */
float dist_squared_to_projected_aabb(struct DistProjectedAABBPrecalc *data,
                                     const float bbmin[3],
                                     const float bbmax[3],
                                     bool r_axis_closest[3]);
float dist_squared_to_projected_aabb_simple(const float projmat[4][4],
                                            const float winsize[2],
                                            const float mval[2],
                                            const float bbmin[3],
                                            const float bbmax[3]);

float closest_to_ray_v3(float r_close[3],
                        const float p[3],
                        const float ray_orig[3],
                        const float ray_dir[3]);
float closest_to_line_v2(float r_close[2], const float p[2], const float l1[2], const float l2[2]);
double closest_to_line_v2_db(double r_close[2],
                             const double p[2],
                             const double l1[2],
                             const double l2[2]);
/**
 * Find closest point to p on line through (`l1`, `l2`) and return lambda,
 * where (0 <= lambda <= 1) when `p` is in the line segment (`l1`, `l2`).
 */
float closest_to_line_v3(float r_close[3], const float p[3], const float l1[3], const float l2[3]);
/**
 * Point closest to v1 on line v2-v3 in 2D.
 */
void closest_to_line_segment_v2(float r_close[2],
                                const float p[2],
                                const float l1[2],
                                const float l2[2]);
/**
 * Point closest to v1 on line v2-v3 in 3D.
 */
void closest_to_line_segment_v3(float r_close[3],
                                const float p[3],
                                const float l1[3],
                                const float l2[3]);
void closest_to_plane_normalized_v3(float r_close[3], const float plane[4], const float pt[3]);
/**
 * Find the closest point on a plane.
 *
 * \param r_close: Return coordinate
 * \param plane: The plane to test against.
 * \param pt: The point to find the nearest of
 *
 * \note non-unit-length planes are supported.
 */
void closest_to_plane_v3(float r_close[3], const float plane[4], const float pt[3]);
void closest_to_plane3_normalized_v3(float r_close[3], const float plane[3], const float pt[3]);
void closest_to_plane3_v3(float r_close[3], const float plane[3], const float pt[3]);

/**
 * Set 'r' to the point in triangle (v1, v2, v3) closest to point 'p'.
 */
void closest_on_tri_to_point_v3(
    float r[3], const float p[3], const float v1[3], const float v2[3], const float v3[3]);

float ray_point_factor_v3_ex(const float p[3],
                             const float ray_origin[3],
                             const float ray_direction[3],
                             float epsilon,
                             float fallback);
float ray_point_factor_v3(const float p[3],
                          const float ray_origin[3],
                          const float ray_direction[3]);

/**
 * A simplified version of #closest_to_line_v3
 * we only need to return the `lambda`
 *
 * \param epsilon: avoid approaching divide-by-zero.
 * Passing a zero will just check for nonzero division.
 */
float line_point_factor_v3_ex(
    const float p[3], const float l1[3], const float l2[3], float epsilon, float fallback);
float line_point_factor_v3(const float p[3], const float l1[3], const float l2[3]);

float line_point_factor_v2_ex(
    const float p[2], const float l1[2], const float l2[2], float epsilon, float fallback);
float line_point_factor_v2(const float p[2], const float l1[2], const float l2[2]);

/**
 * \note #isect_line_plane_v3() shares logic.
 */
float line_plane_factor_v3(const float plane_co[3],
                           const float plane_no[3],
                           const float l1[3],
                           const float l2[3]);

/**
 * Ensure the distance between these points is no greater than 'dist'.
 * If it is, scale them both into the center.
 */
void limit_dist_v3(float v1[3], float v2[3], float dist);

/** \} */

/* -------------------------------------------------------------------- */
/** \name Intersection
 * \{ */

/* TODO: int return value consistency. */

/* line-line */
#define ISECT_LINE_LINE_COLINEAR -1
#define ISECT_LINE_LINE_NONE 0
#define ISECT_LINE_LINE_EXACT 1
#define ISECT_LINE_LINE_CROSS 2

/**
 * Intersect Line-Line, floats.
 */
int isect_seg_seg_v2(const float v1[2], const float v2[2], const float v3[2], const float v4[2]);
/**
 * Returns a point on each segment that is closest to the other.
 */
void isect_seg_seg_v3(const float a0[3],
                      const float a1[3],
                      const float b0[3],
                      const float b1[3],
                      float r_a[3],
                      float r_b[3]);

/**
 * Intersect Line-Line, integer.
 */
int isect_seg_seg_v2_int(const int v1[2], const int v2[2], const int v3[2], const int v4[2]);
/**
 * Get intersection point of two 2D segments.
 *
 * \param endpoint_bias: Bias to use when testing for end-point overlap.
 * A positive value considers intersections that extend past the endpoints,
 * negative values contract the endpoints.
 * Note the bias is applied to a 0-1 factor, not scaled to the length of segments.
 *
 * \returns intersection type:
 * - -1: collinear.
 * -  1: intersection.
 * -  0: no intersection.
 */
int isect_seg_seg_v2_point_ex(const float v0[2],
                              const float v1[2],
                              const float v2[2],
                              const float v3[2],
                              float endpoint_bias,
                              float vi[2]);
int isect_seg_seg_v2_point(
    const float v0[2], const float v1[2], const float v2[2], const float v3[2], float vi[2]);
bool isect_seg_seg_v2_simple(const float v1[2],
                             const float v2[2],
                             const float v3[2],
                             const float v4[2]);
/**
 * If intersection == ISECT_LINE_LINE_CROSS or ISECT_LINE_LINE_NONE:
 * <pre>
 * pt = v1 + lambda * (v2 - v1) = v3 + mu * (v4 - v3)
 * </pre>
 * \returns intersection type:
 * - ISECT_LINE_LINE_COLINEAR: collinear.
 * - ISECT_LINE_LINE_EXACT: intersection at an endpoint of either.
 * - ISECT_LINE_LINE_CROSS: interaction, not at an endpoint.
 * - ISECT_LINE_LINE_NONE: no intersection.
 * Also returns lambda and mu in r_lambda and r_mu.
 */
int isect_seg_seg_v2_lambda_mu_db(const double v1[2],
                                  const double v2[2],
                                  const double v3[2],
                                  const double v4[2],
                                  double *r_lambda,
                                  double *r_mu);
/**
 * \param l1, l2: Coordinates (point of line).
 * \param sp, r: Coordinate and radius (sphere).
 * \return r_p1, r_p2: Intersection coordinates.
 *
 * \note The order of assignment for intersection points (\a r_p1, \a r_p2) is predictable,
 * based on the direction defined by `l2 - l1`,
 * this direction compared with the normal of each point on the sphere:
 * \a r_p1 always has a >= 0.0 dot product.
 * \a r_p2 always has a <= 0.0 dot product.
 * For example, when \a l1 is inside the sphere and \a l2 is outside,
 * \a r_p1 will always be between \a l1 and \a l2.
 */
int isect_line_sphere_v3(const float l1[3],
                         const float l2[3],
                         const float sp[3],
                         float r,
                         float r_p1[3],
                         float r_p2[3]);
int isect_line_sphere_v2(const float l1[2],
                         const float l2[2],
                         const float sp[2],
                         float r,
                         float r_p1[2],
                         float r_p2[2]);

/**
 * Intersect Line-Line, floats - gives intersection point.
 */
int isect_line_line_v2_point(
    const float v0[2], const float v1[2], const float v2[2], const float v3[2], float r_vi[2]);
/**
 * \return The number of point of interests
 * 0 - lines are collinear
 * 1 - lines are coplanar, i1 is set to intersection
 * 2 - i1 and i2 are the nearest points on line 1 (v1, v2) and line 2 (v3, v4) respectively
 */
int isect_line_line_epsilon_v3(const float v1[3],
                               const float v2[3],
                               const float v3[3],
                               const float v4[3],
                               float i1[3],
                               float i2[3],
                               float epsilon);
int isect_line_line_v3(const float v1[3],
                       const float v2[3],
                       const float v3[3],
                       const float v4[3],
                       float r_i1[3],
                       float r_i2[3]);
/**
 * Intersection point strictly between the two lines
 * \return false when no intersection is found.
 */
bool isect_line_line_strict_v3(const float v1[3],
                               const float v2[3],
                               const float v3[3],
                               const float v4[3],
                               float vi[3],
                               float *r_lambda);
/**
 * Check if two rays are not parallel and returns a factor that indicates
 * the distance from \a ray_origin_b to the closest point on ray-a to ray-b.
 *
 * \note Neither directions need to be normalized.
 */
bool isect_ray_ray_epsilon_v3(const float ray_origin_a[3],
                              const float ray_direction_a[3],
                              const float ray_origin_b[3],
                              const float ray_direction_b[3],
                              float epsilon,
                              float *r_lambda_a,
                              float *r_lambda_b);
bool isect_ray_ray_v3(const float ray_origin_a[3],
                      const float ray_direction_a[3],
                      const float ray_origin_b[3],
                      const float ray_direction_b[3],
                      float *r_lambda_a,
                      float *r_lambda_b);

/**
 * if clip is nonzero, will only return true if lambda is >= 0.0
 * (i.e. intersection point is along positive \a ray_direction)
 *
 * \note #line_plane_factor_v3() shares logic.
 */
bool isect_ray_plane_v3(const float ray_origin[3],
                        const float ray_direction[3],
                        const float plane[4],
                        float *r_lambda,
                        bool clip);

/**
 * Check if a point is behind all planes.
 */
bool isect_point_planes_v3(float (*planes)[4], int totplane, const float p[3]);
/**
 * Check if a point is in front all planes.
 * Same as isect_point_planes_v3 but with planes facing the opposite direction.
 */
bool isect_point_planes_v3_negated(const float (*planes)[4], int totplane, const float p[3]);

/**
 * Intersect line/plane.
 *
 * \param r_isect_co: The intersection point.
 * \param l1: The first point of the line.
 * \param l2: The second point of the line.
 * \param plane_co: A point on the plane to intersect with.
 * \param plane_no: The direction of the plane (does not need to be normalized).
 *
 * \note #line_plane_factor_v3() shares logic.
 */
bool isect_line_plane_v3(float r_isect_co[3],
                         const float l1[3],
                         const float l2[3],
                         const float plane_co[3],
                         const float plane_no[3]) ATTR_WARN_UNUSED_RESULT;

/**
 * Intersect three planes, return the point where all 3 meet.
 * See Graphics Gems 1 pg 305
 *
 * \param plane_a, plane_b, plane_c: Planes.
 * \param r_isect_co: The resulting intersection point.
 */
bool isect_plane_plane_plane_v3(const float plane_a[4],
                                const float plane_b[4],
                                const float plane_c[4],
                                float r_isect_co[3]) ATTR_WARN_UNUSED_RESULT;
/**
 * Intersect two planes, return a point on the intersection and a vector
 * that runs on the direction of the intersection.
 * \note this is a slightly reduced version of #isect_plane_plane_plane_v3
 *
 * \param plane_a, plane_b: Planes.
 * \param r_isect_co: The resulting intersection point.
 * \param r_isect_no: The resulting vector of the intersection.
 *
 * \note \a r_isect_no isn't unit length.
 */
bool isect_plane_plane_v3(const float plane_a[4],
                          const float plane_b[4],
                          float r_isect_co[3],
                          float r_isect_no[3]) ATTR_WARN_UNUSED_RESULT;

/**
 * Intersect all planes, calling `callback_fn` for each point that intersects
 * 3 of the planes that isn't outside any of the other planes.
 *
 * This can be thought of as calculating a convex-hull from an array of planes.
 *
 * \param eps_coplanar: Epsilon for testing if two planes are aligned (co-planar).
 * \param eps_isect: Epsilon for testing of a point is behind any of the planes.
 *
 * \warning As complexity is a little under `O(N^3)`, this is only suitable for small arrays.
 *
 * \note This function could be optimized by some spatial structure.
 */
bool isect_planes_v3_fn(
    const float planes[][4],
    int planes_len,
    float eps_coplanar,
    float eps_isect,
    void (*callback_fn)(const float co[3], int i, int j, int k, void *user_data),
    void *user_data);

/* line/ray triangle */

/**
 * Test if the line starting at p1 ending at p2 intersects the triangle v0..v2
 * return non zero if it does.
 */
bool isect_line_segment_tri_v3(const float p1[3],
                               const float p2[3],
                               const float v0[3],
                               const float v1[3],
                               const float v2[3],
                               float *r_lambda,
                               float r_uv[2]);
/**
 * Like #isect_line_segment_tri_v3, but allows epsilon tolerance around triangle.
 */
bool isect_line_segment_tri_epsilon_v3(const float p1[3],
                                       const float p2[3],
                                       const float v0[3],
                                       const float v1[3],
                                       const float v2[3],
                                       float *r_lambda,
                                       float r_uv[2],
                                       float epsilon);
bool isect_axial_line_segment_tri_v3(int axis,
                                     const float p1[3],
                                     const float p2[3],
                                     const float v0[3],
                                     const float v1[3],
                                     const float v2[3],
                                     float *r_lambda);

/**
 * Test if the ray starting at p1 going in d direction intersects the triangle v0..v2
 * return non zero if it does.
 */
bool isect_ray_tri_v3(const float ray_origin[3],
                      const float ray_direction[3],
                      const float v0[3],
                      const float v1[3],
                      const float v2[3],
                      float *r_lambda,
                      float r_uv[2]);
bool isect_ray_tri_threshold_v3(const float ray_origin[3],
                                const float ray_direction[3],
                                const float v0[3],
                                const float v1[3],
                                const float v2[3],
                                float *r_lambda,
                                float r_uv[2],
                                float threshold);
bool isect_ray_tri_epsilon_v3(const float ray_origin[3],
                              const float ray_direction[3],
                              const float v0[3],
                              const float v1[3],
                              const float v2[3],
                              float *r_lambda,
                              float r_uv[2],
                              float epsilon);
/**
 * Intersect two triangles.
 *
 * \param r_i1, r_i2: Retrieve the overlapping edge between the 2 triangles.
 * \param r_tri_a_edge_isect_count: Indicates how many edges in the first triangle are intersected.
 * \return true when the triangles intersect.
 *
 * \note If it exists, \a r_i1 will be a point on the edge of the 1st triangle.
 * \note intersections between coplanar triangles are currently undetected.
 */
bool isect_tri_tri_v3_ex(const float tri_a[3][3],
                         const float tri_b[3][3],
                         float r_i1[3],
                         float r_i2[3],
                         int *r_tri_a_edge_isect_count);
bool isect_tri_tri_v3(const float t_a0[3],
                      const float t_a1[3],
                      const float t_a2[3],
                      const float t_b0[3],
                      const float t_b1[3],
                      const float t_b2[3],
                      float r_i1[3],
                      float r_i2[3]);

bool isect_tri_tri_v2(const float p1[2],
                      const float q1[2],
                      const float r1[2],
                      const float p2[2],
                      const float q2[2],
                      const float r2[2]);

/**
 * Water-tight ray-cast (requires pre-calculation).
 */
struct IsectRayPrecalc {
  /* Maximal dimension `kz`, and orthogonal dimensions. */
  int kx, ky, kz;

  /* Shear constants. */
  float sx, sy, sz;
};

void isect_ray_tri_watertight_v3_precalc(struct IsectRayPrecalc *isect_precalc,
                                         const float ray_direction[3]);
bool isect_ray_tri_watertight_v3(const float ray_origin[3],
                                 const struct IsectRayPrecalc *isect_precalc,
                                 const float v0[3],
                                 const float v1[3],
                                 const float v2[3],
                                 float *r_dist,
                                 float r_uv[2]);
/**
 * Slower version which calculates #IsectRayPrecalc each time.
 */
bool isect_ray_tri_watertight_v3_simple(const float ray_origin[3],
                                        const float ray_direction[3],
                                        const float v0[3],
                                        const float v1[3],
                                        const float v2[3],
                                        float *r_lambda,
                                        float r_uv[2]);

bool isect_ray_seg_v2(const float ray_origin[2],
                      const float ray_direction[2],
                      const float v0[2],
                      const float v1[2],
                      float *r_lambda,
                      float *r_u);

bool isect_ray_line_v3(const float ray_origin[3],
                       const float ray_direction[3],
                       const float v0[3],
                       const float v1[3],
                       float *r_lambda);

/* Point in polygon. */

bool isect_point_poly_v2(const float pt[2],
                         const float verts[][2],
                         unsigned int nr,
                         bool use_holes);
bool isect_point_poly_v2_int(const int pt[2],
                             const int verts[][2],
                             unsigned int nr,
                             bool use_holes);

/**
 * Point in quad - only convex quads.
 */
int isect_point_quad_v2(
    const float p[2], const float v1[2], const float v2[2], const float v3[2], const float v4[2]);

int isect_point_tri_v2(const float pt[2], const float v1[2], const float v2[2], const float v3[2]);
/**
 * Only single direction.
 */
bool isect_point_tri_v2_cw(const float pt[2],
                           const float v1[2],
                           const float v2[2],
                           const float v3[2]);
/**
 * \code{.unparsed}
 * x1,y2
 * |  \
 * |   \     .(a,b)
 * |    \
 * x1,y1-- x2,y1
 * \endcode
 */
int isect_point_tri_v2_int(int x1, int y1, int x2, int y2, int a, int b);
bool isect_point_tri_prism_v3(const float p[3],
                              const float v1[3],
                              const float v2[3],
                              const float v3[3]);
/**
 * \param r_isect_co: The point \a p projected onto the triangle.
 * \return True when \a p is inside the triangle.
 * \note Its up to the caller to check the distance between \a p and \a r_vi
 * against an error margin.
 */
bool isect_point_tri_v3(const float p[3],
                        const float v1[3],
                        const float v2[3],
                        const float v3[3],
                        float r_isect_co[3]);

/**
 * Axis-aligned bounding box.
 */
bool isect_aabb_aabb_v3(const float min1[3],
                        const float max1[3],
                        const float min2[3],
                        const float max2[3]);

struct IsectRayAABB_Precalc {
  float ray_origin[3];
  float ray_inv_dir[3];
  int sign[3];
};

void isect_ray_aabb_v3_precalc(struct IsectRayAABB_Precalc *data,
                               const float ray_origin[3],
                               const float ray_direction[3]);
bool isect_ray_aabb_v3(const struct IsectRayAABB_Precalc *data,
                       const float bb_min[3],
                       const float bb_max[3],
                       float *tmin);
/**
 * Test a bounding box (AABB) for ray intersection.
 * Assumes the ray is already local to the boundbox space.
 *
 * \note \a direction should be normalized
 * if you intend to use the \a tmin or \a tmax distance results!
 */
bool isect_ray_aabb_v3_simple(const float orig[3],
                              const float dir[3],
                              const float bb_min[3],
                              const float bb_max[3],
                              float *tmin,
                              float *tmax);

/* other */
#define ISECT_AABB_PLANE_BEHIND_ANY 0
#define ISECT_AABB_PLANE_CROSS_ANY 1
#define ISECT_AABB_PLANE_IN_FRONT_ALL 2

/**
 * Checks status of an AABB in relation to a list of planes.
 *
 * \returns intersection type:
 * - ISECT_AABB_PLANE_BEHIND_ONE   (0): AABB is completely behind at least 1 plane;
 * - ISECT_AABB_PLANE_CROSS_ANY    (1): AABB intersects at least 1 plane;
 * - ISECT_AABB_PLANE_IN_FRONT_ALL (2): AABB is completely in front of all planes;
 */
int isect_aabb_planes_v3(const float (*planes)[4],
                         int totplane,
                         const float bbmin[3],
                         const float bbmax[3]);

bool isect_sweeping_sphere_tri_v3(const float p1[3],
                                  const float p2[3],
                                  float radius,
                                  const float v0[3],
                                  const float v1[3],
                                  const float v2[3],
                                  float *r_lambda,
                                  float ipoint[3]);

bool clip_segment_v3_plane(
    const float p1[3], const float p2[3], const float plane[4], float r_p1[3], float r_p2[3]);
bool clip_segment_v3_plane_n(const float p1[3],
                             const float p2[3],
                             const float plane_array[][4],
                             int plane_tot,
                             float r_p1[3],
                             float r_p2[3]);

bool point_in_slice_seg(float p[3], float l1[3], float l2[3]);

/** \} */

/* -------------------------------------------------------------------- */
/** \name Interpolation
 * \{ */

void interp_weights_tri_v3(
    float w[3], const float v1[3], const float v2[3], const float v3[3], const float co[3]);
void interp_weights_quad_v3(float w[4],
                            const float v1[3],
                            const float v2[3],
                            const float v3[3],
                            const float v4[3],
                            const float co[3]);
void interp_weights_poly_v3(float w[], float v[][3], int n, const float co[3]);
void interp_weights_poly_v2(float w[], float v[][2], int n, const float co[2]);

/** `(x1, v1)(t1=0)------(x2, v2)(t2=1), 0<t<1 --> (x, v)(t)`. */
void interp_cubic_v3(float x[3],
                     float v[3],
                     const float x1[3],
                     const float v1[3],
                     const float x2[3],
                     const float v2[3],
                     float t);

/**
 * Given an array with some invalid values this function interpolates valid values
 * replacing the invalid ones.
 */
int interp_sparse_array(float *array, int list_size, float skipval);

/**
 * Given 2 triangles in 3D space, and a point in relation to the first triangle.
 * calculate the location of a point in relation to the second triangle.
 * Useful for finding relative positions with geometry.
 */
void transform_point_by_tri_v3(float pt_tar[3],
                               float const pt_src[3],
                               const float tri_tar_p1[3],
                               const float tri_tar_p2[3],
                               const float tri_tar_p3[3],
                               const float tri_src_p1[3],
                               const float tri_src_p2[3],
                               const float tri_src_p3[3]);
/**
 * Simply re-interpolates,
 * assumes p_src is between \a l_src_p1-l_src_p2
 */
void transform_point_by_seg_v3(float p_dst[3],
                               const float p_src[3],
                               const float l_dst_p1[3],
                               const float l_dst_p2[3],
                               const float l_src_p1[3],
                               const float l_src_p2[3]);

/**
 * \note Using #cross_tri_v2 means locations outside the triangle are correctly weighted.
 *
 * \note This is *exactly* the same calculation as #resolve_tri_uv_v2,
 * although it has double precision and is used for texture baking, so keep both.
 */
void barycentric_weights_v2(
    const float v1[2], const float v2[2], const float v3[2], const float co[2], float w[3]);
/**
 * A version of #barycentric_weights_v2 that doesn't allow negative weights.
 * Useful when negative values cause problems and points are only
 * ever slightly outside of the triangle.
 */
void barycentric_weights_v2_clamped(
    const float v1[2], const float v2[2], const float v3[2], const float co[2], float w[3]);
/**
 * still use 2D X,Y space but this works for verts transformed by a perspective matrix,
 * using their 4th component as a weight
 */
void barycentric_weights_v2_persp(
    const float v1[4], const float v2[4], const float v3[4], const float co[2], float w[3]);
/**
 * same as #barycentric_weights_v2 but works with a quad,
 * NOTE: untested for values outside the quad's bounds
 * this is #interp_weights_poly_v2 expanded for quads only
 */
void barycentric_weights_v2_quad(const float v1[2],
                                 const float v2[2],
                                 const float v3[2],
                                 const float v4[2],
                                 const float co[2],
                                 float w[4]);

/**
 * \return false for degenerated triangles.
 */
bool barycentric_coords_v2(
    const float v1[2], const float v2[2], const float v3[2], const float co[2], float w[3]);
/**
 * \return
 * - 0 if the point is outside of triangle.
 * - 1 if the point is inside triangle.
 * - 2 if it's on the edge.
 */
int barycentric_inside_triangle_v2(const float w[3]);

/**
 * Barycentric reverse
 *
 * Compute coordinates (u, v) for point \a st with respect to triangle (\a st0, \a st1, \a st2)
 *
 * \note same basic result as #barycentric_weights_v2, see its comment for details.
 */
void resolve_tri_uv_v2(
    float r_uv[2], const float st[2], const float st0[2], const float st1[2], const float st2[2]);
/**
 * Barycentric reverse 3d
 *
 * Compute coordinates (u, v) for point \a st with respect to triangle (\a st0, \a st1, \a st2)
 */
void resolve_tri_uv_v3(
    float r_uv[2], const float st[3], const float st0[3], const float st1[3], const float st2[3]);
/**
 * Bilinear reverse.
 */
void resolve_quad_uv_v2(float r_uv[2],
                        const float st[2],
                        const float st0[2],
                        const float st1[2],
                        const float st2[2],
                        const float st3[2]);
/**
 * Bilinear reverse with derivatives.
 */
void resolve_quad_uv_v2_deriv(float r_uv[2],
                              float r_deriv[2][2],
                              const float st[2],
                              const float st0[2],
                              const float st1[2],
                              const float st2[2],
                              const float st3[2]);
/**
 * A version of resolve_quad_uv_v2 that only calculates the 'u'.
 */
float resolve_quad_u_v2(const float st[2],
                        const float st0[2],
                        const float st1[2],
                        const float st2[2],
                        const float st3[2]);

/**
 * Use to find the point of a UV on a face.
 * Reverse of `resolve_*` functions.
 */
void interp_bilinear_quad_v3(float data[4][3], float u, float v, float res[3]);
void interp_barycentric_tri_v3(float data[3][3], float u, float v, float res[3]);

/** \} */

/* -------------------------------------------------------------------- */
/** \name View & Projection
 * \{ */

void lookat_m4(
    float mat[4][4], float vx, float vy, float vz, float px, float py, float pz, float twist);
void polarview_m4(float mat[4][4], float dist, float azimuth, float incidence, float twist);

/**
 * Matches `glFrustum` result.
 */
void perspective_m4(float mat[4][4],
                    float left,
                    float right,
                    float bottom,
                    float top,
                    float nearClip,
                    float farClip);
void perspective_m4_fov(float mat[4][4],
                        float angle_left,
                        float angle_right,
                        float angle_up,
                        float angle_down,
                        float nearClip,
                        float farClip);
/**
 * Matches `glOrtho` result.
 */
void orthographic_m4(float mat[4][4],
<<<<<<< HEAD
                     const float left,
                     const float right,
                     const float bottom,
                     const float top,
                     const float nearClip,
                     const float farClip);
void window_translate_m4(float winmat[4][4],
                         const float perspmat[4][4],
                         const float x,
                         const float y);
=======
                     float left,
                     float right,
                     float bottom,
                     float top,
                     float nearClip,
                     float farClip);
/**
 * Translate a matrix created by orthographic_m4 or perspective_m4 in XY coords
 * (used to jitter the view).
 */
void window_translate_m4(float winmat[4][4], float perspmat[4][4], float x, float y);
>>>>>>> af87b6d8

/**
 * Frustum planes extraction from a projection matrix
 * (homogeneous 4d vector representations of planes).
 *
 * plane parameters can be NULL if you do not need them.
 */
void planes_from_projmat(const float mat[4][4],
                         float left[4],
                         float right[4],
                         float bottom[4],
                         float top[4],
                         float near[4],
                         float far[4]);

void projmat_dimensions(const float winmat[4][4],
                        float *r_left,
                        float *r_right,
                        float *r_bottom,
                        float *r_top,
                        float *r_near,
                        float *r_far);
void projmat_dimensions_db(const float winmat[4][4],
                           double *r_left,
                           double *r_right,
                           double *r_bottom,
                           double *r_top,
                           double *r_near,
                           double *r_far);

/**
 * Creates a projection matrix for a small region of the viewport.
 *
 * \param projmat: Projection Matrix.
 * \param win_size: Viewport Size.
 * \param x_min, x_max, y_min, y_max: Coordinates of the subregion.
 * \return r_projmat: Resulting Projection Matrix.
 */
void projmat_from_subregion(const float projmat[4][4],
                            const int win_size[2],
                            int x_min,
                            int x_max,
                            int y_min,
                            int y_max,
                            float r_projmat[4][4]);

int box_clip_bounds_m4(float boundbox[2][3], const float bounds[4], float winmat[4][4]);
void box_minmax_bounds_m4(float min[3], float max[3], float boundbox[2][3], float mat[4][4]);

/** \} */

/* -------------------------------------------------------------------- */
/** \name Mapping
 * \{ */

void map_to_tube(float *r_u, float *r_v, float x, float y, float z);
void map_to_sphere(float *r_u, float *r_v, float x, float y, float z);
void map_to_plane_v2_v3v3(float r_co[2], const float co[3], const float no[3]);
void map_to_plane_axis_angle_v2_v3v3fl(float r_co[2],
                                       const float co[3],
                                       const float axis[3],
                                       float angle);

/** \} */

/* -------------------------------------------------------------------- */
/** \name Normals
 * \{ */

void accumulate_vertex_normals_tri_v3(float n1[3],
                                      float n2[3],
                                      float n3[3],
                                      const float f_no[3],
                                      const float co1[3],
                                      const float co2[3],
                                      const float co3[3]);

void accumulate_vertex_normals_v3(float n1[3],
                                  float n2[3],
                                  float n3[3],
                                  float n4[3],
                                  const float f_no[3],
                                  const float co1[3],
                                  const float co2[3],
                                  const float co3[3],
                                  const float co4[3]);

/**
 * Add weighted face normal component into normals of the face vertices.
 * Caller must pass pre-allocated vdiffs of nverts length.
 */
void accumulate_vertex_normals_poly_v3(
    float **vertnos, const float polyno[3], const float **vertcos, float vdiffs[][3], int nverts);

/** \} */

/* -------------------------------------------------------------------- */
/** \name Tangents
 * \{ */

void tangent_from_uv_v3(const float uv1[2],
                        const float uv2[2],
                        const float uv3[2],
                        const float co1[3],
                        const float co2[3],
                        const float co3[3],
                        const float n[3],
                        float r_tang[3]);

/** \} */

/* -------------------------------------------------------------------- */
/** \name Vector Clouds
 * \{ */

/**
 * Input:
 *
 * \param list_size: 4 lists as pointer to array[list_size]
 * \param pos: current pos array of 'new' positions
 * \param weight: current weight array of 'new'weights (may be NULL pointer if you have no weights)
 * \param rpos: Reference rpos array of 'old' positions
 * \param rweight: Reference rweight array of 'old'weights
 * (may be NULL pointer if you have no weights).
 *
 * Output:
 *
 * \param lloc: Center of mass pos.
 * \param rloc: Center of mass rpos.
 * \param lrot: Rotation matrix.
 * \param lscale: Scale matrix.
 *
 * pointers may be NULL if not needed
 */
void vcloud_estimate_transform_v3(int list_size,
                                  const float (*pos)[3],
                                  const float *weight,
                                  const float (*rpos)[3],
                                  const float *rweight,
                                  float lloc[3],
                                  float rloc[3],
                                  float lrot[3][3],
                                  float lscale[3][3]);

/** \} */

/* -------------------------------------------------------------------- */
/** \name Spherical Harmonics
 *
 * Uses 2nd order SH => 9 coefficients, stored in this order:
 * - 0 = `(0, 0)`
 * - 1 = `(1, -1), 2 = (1, 0), 3 = (1, 1)`
 * - 4 = `(2, -2), 5 = (2, -1), 6 = (2, 0), 7 = (2, 1), 8 = (2, 2)`
 * \{ */

MINLINE void zero_sh(float r[9]);
MINLINE void copy_sh_sh(float r[9], const float a[9]);
MINLINE void mul_sh_fl(float r[9], float f);
MINLINE void add_sh_shsh(float r[9], const float a[9], const float b[9]);
MINLINE float dot_shsh(const float a[9], const float b[9]);

MINLINE float eval_shv3(float r[9], const float v[3]);
MINLINE float diffuse_shv3(const float r[9], const float v[3]);
MINLINE void vec_fac_to_sh(float r[9], const float v[3], float f);
MINLINE void madd_sh_shfl(float r[9], const float sh[9], float f);

/** \} */

/* -------------------------------------------------------------------- */
/** \name Form Factor
 * \{ */

float form_factor_quad(const float p[3],
                       const float n[3],
                       const float q0[3],
                       const float q1[3],
                       const float q2[3],
                       const float q3[3]);
bool form_factor_visible_quad(const float p[3],
                              const float n[3],
                              const float v0[3],
                              const float v1[3],
                              const float v2[3],
                              float q0[3],
                              float q1[3],
                              float q2[3],
                              float q3[3]);
float form_factor_hemi_poly(
    float p[3], float n[3], float v1[3], float v2[3], float v3[3], float v4[3]);

/**
 * Same as axis_dominant_v3_to_m3, but flips the normal
 */
void axis_dominant_v3_to_m3_negate(float r_mat[3][3], const float normal[3]);
/**
 * \brief Normal to x,y matrix
 *
 * Creates a 3x3 matrix from a normal.
 * This matrix can be applied to vectors so their 'z' axis runs along \a normal.
 * In practice it means you can use x,y as 2d coords. \see
 *
 * \param r_mat: The matrix to return.
 * \param normal: A unit length vector.
 */
void axis_dominant_v3_to_m3(float r_mat[3][3], const float normal[3]);

/**
 * Get the 2 dominant axis values, 0==X, 1==Y, 2==Z.
 */
MINLINE void axis_dominant_v3(int *r_axis_a, int *r_axis_b, const float axis[3]);
/**
 * Same as #axis_dominant_v3 but return the max value.
 */
MINLINE float axis_dominant_v3_max(int *r_axis_a,
                                   int *r_axis_b,
                                   const float axis[3]) ATTR_WARN_UNUSED_RESULT;
/**
 * Get the single dominant axis value, 0==X, 1==Y, 2==Z.
 */
MINLINE int axis_dominant_v3_single(const float vec[3]);
/**
 * The dominant axis of an orthogonal vector.
 */
MINLINE int axis_dominant_v3_ortho_single(const float vec[3]);

MINLINE int max_axis_v3(const float vec[3]);
MINLINE int min_axis_v3(const float vec[3]);

/**
 * Simple function to either:
 * - Calculate how many triangles needed from the total number of polygons + loops.
 * - Calculate the first triangle index from the polygon index & that polygons loop-start.
 *
 * \param poly_count: The number of polygons or polygon-index
 * (3+ sided faces, 1-2 sided give incorrect results).
 * \param corner_count: The number of corners (also called loop-index).
 */
MINLINE int poly_to_tri_count(int poly_count, int corner_count);

/**
 * Useful to calculate an even width shell, by taking the angle between 2 planes.
 * The return value is a scale on the offset.
 * no angle between planes is 1.0, as the angle between the 2 planes approaches 180d
 * the distance gets very high, 180d would be inf, but this case isn't valid.
 */
MINLINE float shell_angle_to_dist(float angle);
/**
 * Equivalent to `shell_angle_to_dist(angle_normalized_v3v3(a, b))`.
 */
MINLINE float shell_v3v3_normalized_to_dist(const float a[3], const float b[3]);
/**
 * Equivalent to `shell_angle_to_dist(angle_normalized_v2v2(a, b))`.
 */
MINLINE float shell_v2v2_normalized_to_dist(const float a[2], const float b[2]);
/**
 * Equivalent to `shell_angle_to_dist(angle_normalized_v3v3(a, b) / 2)`.
 */
MINLINE float shell_v3v3_mid_normalized_to_dist(const float a[3], const float b[3]);
/**
 * Equivalent to `shell_angle_to_dist(angle_normalized_v2v2(a, b) / 2)`.
 */
MINLINE float shell_v2v2_mid_normalized_to_dist(const float a[2], const float b[2]);

/** \} */

/* -------------------------------------------------------------------- */
/** \name Cubic (Bezier)
 * \{ */

/**
 * Return the value which the distance between points will need to be scaled by,
 * to define a handle, given both points are on a perfect circle.
 *
 * Use when we want a bezier curve to match a circle as closely as possible.
 *
 * \note the return value will need to be divided by 0.75 for correct results.
 */
float cubic_tangent_factor_circle_v3(const float tan_l[3], const float tan_r[3]);

/** \} */

/* -------------------------------------------------------------------- */
/** \name Geodesics
 * \{ */

/**
 * Utility for computing approximate geodesic distances on triangle meshes.
 *
 * Given triangle with vertex coordinates v0, v1, v2, and known geodesic distances
 * dist1 and dist2 at v1 and v2, estimate a geodesic distance at vertex v0.
 *
 * From "Dart Throwing on Surfaces", EGSR 2009. Section 7, Geodesic Dart Throwing.
 */
float geodesic_distance_propagate_across_triangle(
    const float v0[3], const float v1[3], const float v2[3], float dist1, float dist2);

/** \} */

/* -------------------------------------------------------------------- */
/** \name Inline Definitions
 * \{ */

#if BLI_MATH_DO_INLINE
#  include "intern/math_geom_inline.c"
#endif

#ifdef BLI_MATH_GCC_WARN_PRAGMA
#  pragma GCC diagnostic pop
#endif

/** \} */

#ifdef __cplusplus
}
#endif<|MERGE_RESOLUTION|>--- conflicted
+++ resolved
@@ -1091,18 +1091,6 @@
  * Matches `glOrtho` result.
  */
 void orthographic_m4(float mat[4][4],
-<<<<<<< HEAD
-                     const float left,
-                     const float right,
-                     const float bottom,
-                     const float top,
-                     const float nearClip,
-                     const float farClip);
-void window_translate_m4(float winmat[4][4],
-                         const float perspmat[4][4],
-                         const float x,
-                         const float y);
-=======
                      float left,
                      float right,
                      float bottom,
@@ -1114,7 +1102,6 @@
  * (used to jitter the view).
  */
 void window_translate_m4(float winmat[4][4], float perspmat[4][4], float x, float y);
->>>>>>> af87b6d8
 
 /**
  * Frustum planes extraction from a projection matrix
