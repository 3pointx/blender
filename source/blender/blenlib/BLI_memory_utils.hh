--- conflicted
+++ resolved
@@ -71,7 +71,6 @@
   std::uninitialized_copy_n(std::make_move_iterator(src), n, dst);
 }
 
-<<<<<<< HEAD
 /**
  * Move n values from src to dst starting with the last value.
  *
@@ -93,21 +92,6 @@
   }
 }
 
-/**
- * Relocate n values from src to dst. Relocation is a move followed by destruction of the src
- * value.
- *
- * Exception Safety: Basic.
- *
- * Before:
- *  src: initialized
- *  dst: initialized
- * After:
- *  src: uninitialized
- *  dst: initialized
- */
-=======
->>>>>>> e4f9c509
 template<typename T> void initialized_relocate_n(T *src, int64_t n, T *dst)
 {
   initialized_move_n(src, n, dst);
@@ -154,7 +138,8 @@
  * not be initialized by the default constructor.
  */
 template<size_t Size, size_t Alignment> class AlignedBuffer {
-  struct Empty {};
+  struct Empty {
+  };
   struct alignas(Alignment) Sized {
     /* Don't create an empty array. This causes problems with some compilers. */
     std::byte buffer_[Size > 0 ? Size : 1];
@@ -284,7 +269,8 @@
  * This can be used by container constructors. A parameter of this type should be used to indicate
  * that the constructor does not construct the elements.
  */
-class NoInitialization {};
+class NoInitialization {
+};
 
 /**
  * This can be used to mark a constructor of an object that does not throw exceptions. Other
@@ -292,7 +278,8 @@
  * With this, the destructor of the object will be called, even when the remaining constructor
  * throws.
  */
-class NoExceptConstructor {};
+class NoExceptConstructor {
+};
 
 /**
  * Helper variable that checks if a pointer type can be converted into another pointer type without
