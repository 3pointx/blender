/*
 * ***** BEGIN GPL LICENSE BLOCK *****
 *
 * This program is free software; you can redistribute it and/or
 * modify it under the terms of the GNU General Public License
 * as published by the Free Software Foundation; either version 2
 * of the License, or (at your option) any later version.
 *
 * This program is distributed in the hope that it will be useful,
 * but WITHOUT ANY WARRANTY; without even the implied warranty of
 * MERCHANTABILITY or FITNESS FOR A PARTICULAR PURPOSE.  See the
 * GNU General Public License for more details.
 *
 * You should have received a copy of the GNU General Public License
 * along with this program; if not, write to the Free Software Foundation,
 * Inc., 51 Franklin Street, Fifth Floor, Boston, MA 02110-1301, USA.
 *
 * The Original Code is Copyright (C) 2001-2002 by NaN Holding BV.
 * All rights reserved.
 *
 *
 * Contributor(s): Blender Foundation
 *
 * ***** END GPL LICENSE BLOCK *****
 *
 */

/** \file blender/blenloader/intern/readfile.c
 *  \ingroup blenloader
 */


#include "zlib.h"

#include <limits.h>
#include <stdio.h> // for printf fopen fwrite fclose sprintf FILE
#include <stdlib.h> // for getenv atoi
#include <stddef.h> // for offsetof
#include <fcntl.h> // for open
#include <string.h> // for strrchr strncmp strstr
#include <math.h> // for fabs
#include <stdarg.h> /* for va_start/end */
#include <time.h> /* for gmtime */

#include "BLI_utildefines.h"
#ifndef WIN32
#  include <unistd.h> // for read close
#else
#  include <io.h> // for open close read
#  include "winsock2.h"
#  include "BLI_winstuff.h"
#endif

/* allow readfile to use deprecated functionality */
#define DNA_DEPRECATED_ALLOW

#include "DNA_anim_types.h"
#include "DNA_armature_types.h"
#include "DNA_actuator_types.h"
#include "DNA_brush_types.h"
#include "DNA_camera_types.h"
#include "DNA_cachefile_types.h"
#include "DNA_cloth_types.h"
#include "DNA_controller_types.h"
#include "DNA_constraint_types.h"
#include "DNA_dynamicpaint_types.h"
#include "DNA_effect_types.h"
#include "DNA_fileglobal_types.h"
#include "DNA_genfile.h"
#include "DNA_group_types.h"
#include "DNA_gpencil_types.h"
#include "DNA_ipo_types.h"
#include "DNA_key_types.h"
#include "DNA_lattice_types.h"
#include "DNA_lamp_types.h"
#include "DNA_linestyle_types.h"
#include "DNA_meta_types.h"
#include "DNA_material_types.h"
#include "DNA_mesh_types.h"
#include "DNA_meshdata_types.h"
#include "DNA_nla_types.h"
#include "DNA_node_types.h"
#include "DNA_object_fluidsim.h" // NT
#include "DNA_object_types.h"
#include "DNA_packedFile_types.h"
#include "DNA_particle_types.h"
#include "DNA_property_types.h"
#include "DNA_rigidbody_types.h"
#include "DNA_text_types.h"
#include "DNA_view3d_types.h"
#include "DNA_screen_types.h"
#include "DNA_sensor_types.h"
#include "DNA_sdna_types.h"
#include "DNA_scene_types.h"
#include "DNA_sequence_types.h"
#include "DNA_smoke_types.h"
#include "DNA_speaker_types.h"
#include "DNA_sound_types.h"
#include "DNA_space_types.h"
#include "DNA_vfont_types.h"
#include "DNA_world_types.h"
#include "DNA_movieclip_types.h"
#include "DNA_mask_types.h"

#include "MEM_guardedalloc.h"

#include "BLI_endian_switch.h"
#include "BLI_blenlib.h"
#include "BLI_math.h"
#include "BLI_threads.h"
#include "BLI_mempool.h"

#include "BLT_translation.h"

#include "BKE_action.h"
#include "BKE_armature.h"
#include "BKE_brush.h"
#include "BKE_cachefile.h"
#include "BKE_cloth.h"
#include "BKE_constraint.h"
#include "BKE_context.h"
#include "BKE_curve.h"
#include "BKE_depsgraph.h"
#include "BKE_effect.h"
#include "BKE_fcurve.h"
#include "BKE_global.h" // for G
#include "BKE_group.h"
#include "BKE_library.h" // for which_libbase
#include "BKE_library_idmap.h"
#include "BKE_library_query.h"
#include "BKE_idcode.h"
#include "BKE_idprop.h"
#include "BKE_material.h"
#include "BKE_main.h" // for Main
#include "BKE_mesh.h" // for ME_ defines (patching)
#include "BKE_modifier.h"
#include "BKE_multires.h"
#include "BKE_node.h" // for tree type defines
#include "BKE_object.h"
#include "BKE_paint.h"
#include "BKE_particle.h"
#include "BKE_pointcache.h"
#include "BKE_report.h"
#include "BKE_sca.h" // for init_actuator
#include "BKE_scene.h"
#include "BKE_screen.h"
#include "BKE_sequencer.h"
#include "BKE_outliner_treehash.h"
#include "BKE_sound.h"
#include "BKE_colortools.h"

#include "NOD_common.h"
#include "NOD_socket.h"

#include "BLO_readfile.h"
#include "BLO_undofile.h"
#include "BLO_blend_defs.h"

#include "RE_engine.h"

#include "readfile.h"


#include <errno.h>

/**
 * READ
 * ====
 *
 * - Existing Library (#Main) push or free
 * - allocate new #Main
 * - load file
 * - read #SDNA
 * - for each LibBlock
 *   - read LibBlock
 *   - if a Library
 *     - make a new #Main
 *     - attach ID's to it
 *   - else
 *     - read associated 'direct data'
 *     - link direct data (internal and to LibBlock)
 * - read #FileGlobal
 * - read #USER data, only when indicated (file is ``~/X.XX/startup.blend``)
 * - free file
 * - per Library (per #Main)
 *   - read file
 *   - read #SDNA
 *   - find LibBlocks and attach #ID's to #Main
 *     - if external LibBlock
 *       - search all #Main's
 *         - or it's already read,
 *         - or not read yet
 *         - or make new #Main
 *   - per LibBlock
 *     - read recursive
 *     - read associated direct data
 *     - link direct data (internal and to LibBlock)
 *   - free file
 * - per Library with unread LibBlocks
 *   - read file
 *   - read #SDNA
 *   - per LibBlock
 *     - read recursive
 *     - read associated direct data
 *     - link direct data (internal and to LibBlock)
 *   - free file
 * - join all #Main's
 * - link all LibBlocks and indirect pointers to libblocks
 * - initialize #FileGlobal and copy pointers to #Global
 *
 * \note Still a weak point is the new-address function, that doesnt solve reading from
 * multiple files at the same time.
 * (added remark: oh, i thought that was solved? will look at that... (ton).
 */

/* use GHash for BHead name-based lookups (speeds up linking) */
#define USE_GHASH_BHEAD

/* Use GHash for restoring pointers by name */
#define USE_GHASH_RESTORE_POINTER

/***/

typedef struct OldNew {
	const void *old;
	void *newp;
	int nr;
} OldNew;

typedef struct OldNewMap {
	OldNew *entries;
	int nentries, entriessize;
	bool sorted;
	int lasthit;
} OldNewMap;


/* local prototypes */
static void *read_struct(FileData *fd, BHead *bh, const char *blockname);
static void direct_link_modifiers(FileData *fd, ListBase *lb);
static void convert_tface_mt(FileData *fd, Main *main);
static BHead *find_bhead_from_code_name(FileData *fd, const short idcode, const char *name);
static BHead *find_bhead_from_idname(FileData *fd, const char *idname);

/* this function ensures that reports are printed,
 * in the case of libraray linking errors this is important!
 *
 * bit kludge but better then doubling up on prints,
 * we could alternatively have a versions of a report function which forces printing - campbell
 */

void blo_reportf_wrap(ReportList *reports, ReportType type, const char *format, ...)
{
	char fixed_buf[1024]; /* should be long enough */
	
	va_list args;
	
	va_start(args, format);
	vsnprintf(fixed_buf, sizeof(fixed_buf), format, args);
	va_end(args);
	
	fixed_buf[sizeof(fixed_buf) - 1] = '\0';
	
	BKE_report(reports, type, fixed_buf);
	
	if (G.background == 0) {
		printf("%s: %s\n", BKE_report_type_str(type), fixed_buf);
	}
}

/* for reporting linking messages */
static const char *library_parent_filepath(Library *lib)
{
	return lib->parent ? lib->parent->filepath : "<direct>";
}

static OldNewMap *oldnewmap_new(void) 
{
	OldNewMap *onm= MEM_callocN(sizeof(*onm), "OldNewMap");
	
	onm->entriessize = 1024;
	onm->entries = MEM_mallocN(sizeof(*onm->entries)*onm->entriessize, "OldNewMap.entries");
	
	return onm;
}

static int verg_oldnewmap(const void *v1, const void *v2)
{
	const struct OldNew *x1=v1, *x2=v2;
	
	if (x1->old > x2->old) return 1;
	else if (x1->old < x2->old) return -1;
	return 0;
}


static void oldnewmap_sort(FileData *fd) 
{
	BLI_assert(fd->libmap->sorted == false);
	qsort(fd->libmap->entries, fd->libmap->nentries, sizeof(OldNew), verg_oldnewmap);
	fd->libmap->sorted = 1;
}

/* nr is zero for data, and ID code for libdata */
static void oldnewmap_insert(OldNewMap *onm, const void *oldaddr, void *newaddr, int nr)
{
	OldNew *entry;
	
	if (oldaddr==NULL || newaddr==NULL) return;
	
	if (UNLIKELY(onm->nentries == onm->entriessize)) {
		onm->entriessize *= 2;
		onm->entries = MEM_reallocN(onm->entries, sizeof(*onm->entries) * onm->entriessize);
	}

	entry = &onm->entries[onm->nentries++];
	entry->old = oldaddr;
	entry->newp = newaddr;
	entry->nr = nr;
}

void blo_do_versions_oldnewmap_insert(OldNewMap *onm, const void *oldaddr, void *newaddr, int nr)
{
	oldnewmap_insert(onm, oldaddr, newaddr, nr);
}

/**
 * Do a full search (no state).
 *
 * \param lasthit: Use as a reference position to avoid a full search
 * from either end of the array, giving more efficient lookups.
 *
 * \note This would seem an ideal case for hash or btree lookups.
 * However the data is written in-order, using the \a lasthit will normally avoid calling this function.
 * Creating a btree/hash structure adds overhead for the common-case to optimize the corner-case
 * (since most entries will never be retrieved).
 * So just keep full lookups as a fall-back.
 */
static int oldnewmap_lookup_entry_full(const OldNewMap *onm, const void *addr, int lasthit)
{
	const int nentries = onm->nentries;
	const OldNew *entries = onm->entries;
	int i;

	/* search relative to lasthit where possible */
	if (lasthit >= 0 && lasthit < nentries) {

		/* search forwards */
		i = lasthit;
		while (++i != nentries) {
			if (entries[i].old == addr) {
				return i;
			}
		}

		/* search backwards */
		i = lasthit + 1;
		while (i--) {
			if (entries[i].old == addr) {
				return i;
			}
		}
	}
	else {
		/* search backwards (full) */
		i = nentries;
		while (i--) {
			if (entries[i].old == addr) {
				return i;
			}
		}
	}

	return -1;
}

static void *oldnewmap_lookup_and_inc(OldNewMap *onm, const void *addr, bool increase_users)
{
	int i;
	
	if (addr == NULL) return NULL;
	
	if (onm->lasthit < onm->nentries-1) {
		OldNew *entry = &onm->entries[++onm->lasthit];
		
		if (entry->old == addr) {
			if (increase_users)
				entry->nr++;
			return entry->newp;
		}
	}
	
	i = oldnewmap_lookup_entry_full(onm, addr, onm->lasthit);
	if (i != -1) {
		OldNew *entry = &onm->entries[i];
		BLI_assert(entry->old == addr);
		onm->lasthit = i;
		if (increase_users)
			entry->nr++;
		return entry->newp;
	}
	
	return NULL;
}

/* for libdata, nr has ID code, no increment */
static void *oldnewmap_liblookup(OldNewMap *onm, const void *addr, const void *lib)
{
	if (addr == NULL) {
		return NULL;
	}

	/* lasthit works fine for non-libdata, linking there is done in same sequence as writing */
	if (onm->sorted) {
		const OldNew entry_s = {.old = addr};
		OldNew *entry = bsearch(&entry_s, onm->entries, onm->nentries, sizeof(OldNew), verg_oldnewmap);
		if (entry) {
			ID *id = entry->newp;

			if (id && (!lib || id->lib)) {
				return id;
			}
		}
	}
	else {
		/* note, this can be a bottle neck when loading some files */
		const int i = oldnewmap_lookup_entry_full(onm, addr, -1);
		if (i != -1) {
			OldNew *entry = &onm->entries[i];
			ID *id = entry->newp;
			BLI_assert(entry->old == addr);
			if (id && (!lib || id->lib)) {
				return id;
			}
		}
	}

	return NULL;
}

static void oldnewmap_free_unused(OldNewMap *onm) 
{
	int i;

	for (i = 0; i < onm->nentries; i++) {
		OldNew *entry = &onm->entries[i];
		if (entry->nr == 0) {
			MEM_freeN(entry->newp);
			entry->newp = NULL;
		}
	}
}

static void oldnewmap_clear(OldNewMap *onm) 
{
	onm->nentries = 0;
	onm->lasthit = 0;
}

static void oldnewmap_free(OldNewMap *onm) 
{
	MEM_freeN(onm->entries);
	MEM_freeN(onm);
}

/***/

static void read_libraries(FileData *basefd, ListBase *mainlist);

/* ************ help functions ***************** */

static void add_main_to_main(Main *mainvar, Main *from)
{
	ListBase *lbarray[MAX_LIBARRAY], *fromarray[MAX_LIBARRAY];
	int a;
	
	set_listbasepointers(mainvar, lbarray);
	a = set_listbasepointers(from, fromarray);
	while (a--) {
		BLI_movelisttolist(lbarray[a], fromarray[a]);
	}
}

void blo_join_main(ListBase *mainlist)
{
	Main *tojoin, *mainl;
	
	mainl = mainlist->first;
	while ((tojoin = mainl->next)) {
		add_main_to_main(mainl, tojoin);
		BLI_remlink(mainlist, tojoin);
		BKE_main_free(tojoin);
	}
}

static void split_libdata(ListBase *lb_src, Main **lib_main_array, const unsigned int lib_main_array_len)
{
	for (ID *id = lb_src->first, *idnext; id; id = idnext) {
		idnext = id->next;

		if (id->lib) {
			if (((unsigned int)id->lib->temp_index < lib_main_array_len) &&
			    /* this check should never fail, just incase 'id->lib' is a dangling pointer. */
			    (lib_main_array[id->lib->temp_index]->curlib == id->lib))
			{
				Main *mainvar = lib_main_array[id->lib->temp_index];
				ListBase *lb_dst = which_libbase(mainvar, GS(id->name));
				BLI_remlink(lb_src, id);
				BLI_addtail(lb_dst, id);
			}
			else {
				printf("%s: invalid library for '%s'\n", __func__, id->name);
				BLI_assert(0);
			}
		}
	}
}

void blo_split_main(ListBase *mainlist, Main *main)
{
	mainlist->first = mainlist->last = main;
	main->next = NULL;
	
	if (BLI_listbase_is_empty(&main->library))
		return;
	
	/* (Library.temp_index -> Main), lookup table */
	const unsigned int lib_main_array_len = BLI_listbase_count(&main->library);
	Main             **lib_main_array     = MEM_mallocN(lib_main_array_len * sizeof(*lib_main_array), __func__);

	int i = 0;
	for (Library *lib = main->library.first; lib; lib = lib->id.next, i++) {
		Main *libmain = BKE_main_new();
		libmain->curlib = lib;
		libmain->versionfile = lib->versionfile;
		libmain->subversionfile = lib->subversionfile;
		BLI_addtail(mainlist, libmain);
		lib->temp_index = i;
		lib_main_array[i] = libmain;
	}
	
	ListBase *lbarray[MAX_LIBARRAY];
	i = set_listbasepointers(main, lbarray);
	while (i--) {
		split_libdata(lbarray[i], lib_main_array, lib_main_array_len);
	}

	MEM_freeN(lib_main_array);
}

static void read_file_version(FileData *fd, Main *main)
{
	BHead *bhead;
	
	for (bhead= blo_firstbhead(fd); bhead; bhead= blo_nextbhead(fd, bhead)) {
		if (bhead->code == GLOB) {
			FileGlobal *fg= read_struct(fd, bhead, "Global");
			if (fg) {
				main->subversionfile= fg->subversion;
				main->minversionfile= fg->minversion;
				main->minsubversionfile= fg->minsubversion;
				MEM_freeN(fg);
			}
			else if (bhead->code == ENDB)
				break;
		}
	}
	if (main->curlib) {
		main->curlib->versionfile = main->versionfile;
		main->curlib->subversionfile = main->subversionfile;
	}
}

#ifdef USE_GHASH_BHEAD
static void read_file_bhead_idname_map_create(FileData *fd)
{
	BHead *bhead;

	/* dummy values */
	bool is_link = false;
	int code_prev = ENDB;
	unsigned int reserve = 0;

	for (bhead = blo_firstbhead(fd); bhead; bhead = blo_nextbhead(fd, bhead)) {
		if (code_prev != bhead->code) {
			code_prev = bhead->code;
			is_link = BKE_idcode_is_valid(code_prev) ? BKE_idcode_is_linkable(code_prev) : false;
		}

		if (is_link) {
			reserve += 1;
		}
	}

	BLI_assert(fd->bhead_idname_hash == NULL);

	fd->bhead_idname_hash = BLI_ghash_str_new_ex(__func__, reserve);

	for (bhead = blo_firstbhead(fd); bhead; bhead = blo_nextbhead(fd, bhead)) {
		if (code_prev != bhead->code) {
			code_prev = bhead->code;
			is_link = BKE_idcode_is_valid(code_prev) ? BKE_idcode_is_linkable(code_prev) : false;
		}

		if (is_link) {
			BLI_ghash_insert(fd->bhead_idname_hash, (void *)bhead_id_name(fd, bhead), bhead);
		}
	}
}
#endif


static Main *blo_find_main(FileData *fd, const char *filepath, const char *relabase)
{
	ListBase *mainlist = fd->mainlist;
	Main *m;
	Library *lib;
	char name1[FILE_MAX];
	
	BLI_strncpy(name1, filepath, sizeof(name1));
	BLI_cleanup_path(relabase, name1);
	
//	printf("blo_find_main: relabase  %s\n", relabase);
//	printf("blo_find_main: original in  %s\n", filepath);
//	printf("blo_find_main: converted to %s\n", name1);
	
	for (m = mainlist->first; m; m = m->next) {
		const char *libname = (m->curlib) ? m->curlib->filepath : m->name;
		
		if (BLI_path_cmp(name1, libname) == 0) {
			if (G.debug & G_DEBUG) printf("blo_find_main: found library %s\n", libname);
			return m;
		}
	}
	
	m = BKE_main_new();
	BLI_addtail(mainlist, m);
	
	/* Add library datablock itself to 'main' Main, since libraries are **never** linked data.
	 * Fixes bug where you could end with all ID_LI datablocks having the same name... */
	lib = BKE_libblock_alloc(mainlist->first, ID_LI, "Lib");
	lib->id.us = ID_FAKE_USERS(lib);  /* Important, consistency with main ID reading code from read_libblock(). */
	BLI_strncpy(lib->name, filepath, sizeof(lib->name));
	BLI_strncpy(lib->filepath, name1, sizeof(lib->filepath));
	
	m->curlib = lib;
	
	read_file_version(fd, m);
	
	if (G.debug & G_DEBUG) printf("blo_find_main: added new lib %s\n", filepath);
	return m;
}


/* ************ FILE PARSING ****************** */

static void switch_endian_bh4(BHead4 *bhead)
{
	/* the ID_.. codes */
	if ((bhead->code & 0xFFFF)==0) bhead->code >>= 16;
	
	if (bhead->code != ENDB) {
		BLI_endian_switch_int32(&bhead->len);
		BLI_endian_switch_int32(&bhead->SDNAnr);
		BLI_endian_switch_int32(&bhead->nr);
	}
}

static void switch_endian_bh8(BHead8 *bhead)
{
	/* the ID_.. codes */
	if ((bhead->code & 0xFFFF)==0) bhead->code >>= 16;
	
	if (bhead->code != ENDB) {
		BLI_endian_switch_int32(&bhead->len);
		BLI_endian_switch_int32(&bhead->SDNAnr);
		BLI_endian_switch_int32(&bhead->nr);
	}
}

static void bh4_from_bh8(BHead *bhead, BHead8 *bhead8, int do_endian_swap)
{
	BHead4 *bhead4 = (BHead4 *) bhead;
	int64_t old;

	bhead4->code = bhead8->code;
	bhead4->len = bhead8->len;

	if (bhead4->code != ENDB) {
		/* perform a endian swap on 64bit pointers, otherwise the pointer might map to zero
		 * 0x0000000000000000000012345678 would become 0x12345678000000000000000000000000
		 */
		if (do_endian_swap) {
			BLI_endian_switch_int64(&bhead8->old);
		}
		
		/* this patch is to avoid a long long being read from not-eight aligned positions
		 * is necessary on any modern 64bit architecture) */
		memcpy(&old, &bhead8->old, 8);
		bhead4->old = (int) (old >> 3);
		
		bhead4->SDNAnr = bhead8->SDNAnr;
		bhead4->nr = bhead8->nr;
	}
}

static void bh8_from_bh4(BHead *bhead, BHead4 *bhead4)
{
	BHead8 *bhead8 = (BHead8 *) bhead;
	
	bhead8->code = bhead4->code;
	bhead8->len = bhead4->len;
	
	if (bhead8->code != ENDB) {
		bhead8->old = bhead4->old;
		bhead8->SDNAnr = bhead4->SDNAnr;
		bhead8->nr= bhead4->nr;
	}
}

static BHeadN *get_bhead(FileData *fd)
{
	BHeadN *new_bhead = NULL;
	int readsize;
	
	if (fd) {
		if (!fd->eof) {
			/* initializing to zero isn't strictly needed but shuts valgrind up
			 * since uninitialized memory gets compared */
			BHead8 bhead8 = {0};
			BHead4 bhead4 = {0};
			BHead  bhead = {0};
			
			/* First read the bhead structure.
			 * Depending on the platform the file was written on this can
			 * be a big or little endian BHead4 or BHead8 structure.
			 *
			 * As usual 'ENDB' (the last *partial* bhead of the file)
			 * needs some special handling. We don't want to EOF just yet.
			 */
			if (fd->flags & FD_FLAGS_FILE_POINTSIZE_IS_4) {
				bhead4.code = DATA;
				readsize = fd->read(fd, &bhead4, sizeof(bhead4));
				
				if (readsize == sizeof(bhead4) || bhead4.code == ENDB) {
					if (fd->flags & FD_FLAGS_SWITCH_ENDIAN) {
						switch_endian_bh4(&bhead4);
					}
					
					if (fd->flags & FD_FLAGS_POINTSIZE_DIFFERS) {
						bh8_from_bh4(&bhead, &bhead4);
					}
					else {
						memcpy(&bhead, &bhead4, sizeof(bhead));
					}
				}
				else {
					fd->eof = 1;
					bhead.len= 0;
				}
			}
			else {
				bhead8.code = DATA;
				readsize = fd->read(fd, &bhead8, sizeof(bhead8));
				
				if (readsize == sizeof(bhead8) || bhead8.code == ENDB) {
					if (fd->flags & FD_FLAGS_SWITCH_ENDIAN) {
						switch_endian_bh8(&bhead8);
					}
					
					if (fd->flags & FD_FLAGS_POINTSIZE_DIFFERS) {
						bh4_from_bh8(&bhead, &bhead8, (fd->flags & FD_FLAGS_SWITCH_ENDIAN));
					}
					else {
						memcpy(&bhead, &bhead8, sizeof(bhead));
					}
				}
				else {
					fd->eof = 1;
					bhead.len= 0;
				}
			}
			
			/* make sure people are not trying to pass bad blend files */
			if (bhead.len < 0) fd->eof = 1;
			
			/* bhead now contains the (converted) bhead structure. Now read
			 * the associated data and put everything in a BHeadN (creative naming !)
			 */
			if (!fd->eof) {
				new_bhead = MEM_mallocN(sizeof(BHeadN) + bhead.len, "new_bhead");
				if (new_bhead) {
					new_bhead->next = new_bhead->prev = NULL;
					new_bhead->bhead = bhead;
					
					readsize = fd->read(fd, new_bhead + 1, bhead.len);
					
					if (readsize != bhead.len) {
						fd->eof = 1;
						MEM_freeN(new_bhead);
						new_bhead = NULL;
					}
				}
				else {
					fd->eof = 1;
				}
			}
		}
	}

	/* We've read a new block. Now add it to the list
	 * of blocks.
	 */
	if (new_bhead) {
		BLI_addtail(&fd->listbase, new_bhead);
	}
	
	return(new_bhead);
}

BHead *blo_firstbhead(FileData *fd)
{
	BHeadN *new_bhead;
	BHead *bhead = NULL;
	
	/* Rewind the file
	 * Read in a new block if necessary
	 */
	new_bhead = fd->listbase.first;
	if (new_bhead == NULL) {
		new_bhead = get_bhead(fd);
	}
	
	if (new_bhead) {
		bhead = &new_bhead->bhead;
	}
	
	return(bhead);
}

BHead *blo_prevbhead(FileData *UNUSED(fd), BHead *thisblock)
{
	BHeadN *bheadn = (BHeadN *)POINTER_OFFSET(thisblock, -offsetof(BHeadN, bhead));
	BHeadN *prev = bheadn->prev;
	
	return (prev) ? &prev->bhead : NULL;
}

BHead *blo_nextbhead(FileData *fd, BHead *thisblock)
{
	BHeadN *new_bhead = NULL;
	BHead *bhead = NULL;
	
	if (thisblock) {
		/* bhead is actually a sub part of BHeadN
		 * We calculate the BHeadN pointer from the BHead pointer below */
		new_bhead = (BHeadN *)POINTER_OFFSET(thisblock, -offsetof(BHeadN, bhead));
		
		/* get the next BHeadN. If it doesn't exist we read in the next one */
		new_bhead = new_bhead->next;
		if (new_bhead == NULL) {
			new_bhead = get_bhead(fd);
		}
	}
	
	if (new_bhead) {
		/* here we do the reverse:
		 * go from the BHeadN pointer to the BHead pointer */
		bhead = &new_bhead->bhead;
	}
	
	return(bhead);
}

/* Warning! Caller's responsability to ensure given bhead **is** and ID one! */
const char *bhead_id_name(const FileData *fd, const BHead *bhead)
{
	return (const char *)POINTER_OFFSET(bhead, sizeof(*bhead) + fd->id_name_offs);
}

static void decode_blender_header(FileData *fd)
{
	char header[SIZEOFBLENDERHEADER], num[4];
	int readsize;
	
	/* read in the header data */
	readsize = fd->read(fd, header, sizeof(header));
	
	if (readsize == sizeof(header)) {
		if (STREQLEN(header, "BLENDER", 7)) {
			fd->flags |= FD_FLAGS_FILE_OK;
			
			/* what size are pointers in the file ? */
			if (header[7]=='_') {
				fd->flags |= FD_FLAGS_FILE_POINTSIZE_IS_4;
				if (sizeof(void *) != 4) {
					fd->flags |= FD_FLAGS_POINTSIZE_DIFFERS;
				}
			}
			else {
				if (sizeof(void *) != 8) {
					fd->flags |= FD_FLAGS_POINTSIZE_DIFFERS;
				}
			}
			
			/* is the file saved in a different endian
			 * than we need ?
			 */
			if (((header[8] == 'v') ? L_ENDIAN : B_ENDIAN) != ENDIAN_ORDER) {
				fd->flags |= FD_FLAGS_SWITCH_ENDIAN;
			}
			
			/* get the version number */
			memcpy(num, header + 9, 3);
			num[3] = 0;
			fd->fileversion = atoi(num);
		}
	}
}

/**
 * \return Success if the file is read correctly, else set \a r_error_message.
 */
static bool read_file_dna(FileData *fd, const char **r_error_message)
{
	BHead *bhead;
	
	for (bhead = blo_firstbhead(fd); bhead; bhead = blo_nextbhead(fd, bhead)) {
		if (bhead->code == DNA1) {
			const bool do_endian_swap = (fd->flags & FD_FLAGS_SWITCH_ENDIAN) != 0;
			
			fd->filesdna = DNA_sdna_from_data(&bhead[1], bhead->len, do_endian_swap, true, r_error_message);
			if (fd->filesdna) {
				fd->compflags = DNA_struct_get_compareflags(fd->filesdna, fd->memsdna);
				/* used to retrieve ID names from (bhead+1) */
				fd->id_name_offs = DNA_elem_offset(fd->filesdna, "ID", "char", "name[]");

				return true;
			}
			else {
				return false;
			}
			
		}
		else if (bhead->code == ENDB)
			break;
	}
	
	*r_error_message = "Missing DNA block";
	return false;
}

static int *read_file_thumbnail(FileData *fd)
{
	BHead *bhead;
	int *blend_thumb = NULL;

	for (bhead = blo_firstbhead(fd); bhead; bhead = blo_nextbhead(fd, bhead)) {
		if (bhead->code == TEST) {
			const bool do_endian_swap = (fd->flags & FD_FLAGS_SWITCH_ENDIAN) != 0;
			int *data = (int *)(bhead + 1);

			if (bhead->len < (2 * sizeof(int))) {
				break;
			}

			if (do_endian_swap) {
				BLI_endian_switch_int32(&data[0]);
				BLI_endian_switch_int32(&data[1]);
			}

			if (bhead->len < BLEN_THUMB_MEMSIZE_FILE(data[0], data[1])) {
				break;
			}

			blend_thumb = data;
			break;
		}
		else if (bhead->code != REND) {
			/* Thumbnail is stored in TEST immediately after first REND... */
			break;
		}
	}

	return blend_thumb;
}

static int fd_read_from_file(FileData *filedata, void *buffer, unsigned int size)
{
	int readsize = read(filedata->filedes, buffer, size);
	
	if (readsize < 0) {
		readsize = EOF;
	}
	else {
		filedata->seek += readsize;
	}
	
	return readsize;
}

static int fd_read_gzip_from_file(FileData *filedata, void *buffer, unsigned int size)
{
	int readsize = gzread(filedata->gzfiledes, buffer, size);
	
	if (readsize < 0) {
		readsize = EOF;
	}
	else {
		filedata->seek += readsize;
	}
	
	return (readsize);
}

static int fd_read_from_memory(FileData *filedata, void *buffer, unsigned int size)
{
	/* don't read more bytes then there are available in the buffer */
	int readsize = (int)MIN2(size, (unsigned int)(filedata->buffersize - filedata->seek));
	
	memcpy(buffer, filedata->buffer + filedata->seek, readsize);
	filedata->seek += readsize;
	
	return (readsize);
}

static int fd_read_from_memfile(FileData *filedata, void *buffer, unsigned int size)
{
	static unsigned int seek = (1<<30);	/* the current position */
	static unsigned int offset = 0;		/* size of previous chunks */
	static MemFileChunk *chunk = NULL;
	unsigned int chunkoffset, readsize, totread;
	
	if (size == 0) return 0;
	
	if (seek != (unsigned int)filedata->seek) {
		chunk = filedata->memfile->chunks.first;
		seek = 0;
		
		while (chunk) {
			if (seek + chunk->size > (unsigned) filedata->seek) break;
			seek += chunk->size;
			chunk = chunk->next;
		}
		offset = seek;
		seek = filedata->seek;
	}
	
	if (chunk) {
		totread = 0;
		
		do {
			/* first check if it's on the end if current chunk */
			if (seek-offset == chunk->size) {
				offset += chunk->size;
				chunk = chunk->next;
			}
			
			/* debug, should never happen */
			if (chunk == NULL) {
				printf("illegal read, chunk zero\n");
				return 0;
			}
			
			chunkoffset = seek-offset;
			readsize = size-totread;
			
			/* data can be spread over multiple chunks, so clamp size
			 * to within this chunk, and then it will read further in
			 * the next chunk */
			if (chunkoffset+readsize > chunk->size)
				readsize= chunk->size-chunkoffset;
			
			memcpy(POINTER_OFFSET(buffer, totread), chunk->buf + chunkoffset, readsize);
			totread += readsize;
			filedata->seek += readsize;
			seek += readsize;
		} while (totread < size);
		
		return totread;
	}
	
	return 0;
}

static FileData *filedata_new(void)
{
	FileData *fd = MEM_callocN(sizeof(FileData), "FileData");
	
	fd->filedes = -1;
	fd->gzfiledes = NULL;

	fd->memsdna = DNA_sdna_current_get();

	fd->datamap = oldnewmap_new();
	fd->globmap = oldnewmap_new();
	fd->libmap = oldnewmap_new();
	
	return fd;
}

static FileData *blo_decode_and_check(FileData *fd, ReportList *reports)
{
	decode_blender_header(fd);
	
	if (fd->flags & FD_FLAGS_FILE_OK) {
		const char *error_message = NULL;
		if (read_file_dna(fd, &error_message) == false) {
			BKE_reportf(reports, RPT_ERROR,
			            "Failed to read blend file '%s': %s",
			            fd->relabase, error_message);
			blo_freefiledata(fd);
			fd = NULL;
		}
	}
	else {
		BKE_reportf(reports, RPT_ERROR, "Failed to read blend file '%s', not a blend file", fd->relabase);
		blo_freefiledata(fd);
		fd = NULL;
	}
	
	return fd;
}

/* cannot be called with relative paths anymore! */
/* on each new library added, it now checks for the current FileData and expands relativeness */
FileData *blo_openblenderfile(const char *filepath, ReportList *reports)
{
	gzFile gzfile;
	errno = 0;
	gzfile = BLI_gzopen(filepath, "rb");
	
	if (gzfile == (gzFile)Z_NULL) {
		BKE_reportf(reports, RPT_WARNING, "Unable to open '%s': %s",
		            filepath, errno ? strerror(errno) : TIP_("unknown error reading file"));
		return NULL;
	}
	else {
		FileData *fd = filedata_new();
		fd->gzfiledes = gzfile;
		fd->read = fd_read_gzip_from_file;
		
		/* needed for library_append and read_libraries */
		BLI_strncpy(fd->relabase, filepath, sizeof(fd->relabase));
		
		return blo_decode_and_check(fd, reports);
	}
}

/**
 * Same as blo_openblenderfile(), but does not reads DNA data, only header. Use it for light access
 * (e.g. thumbnail reading).
 */
static FileData *blo_openblenderfile_minimal(const char *filepath)
{
	gzFile gzfile;
	errno = 0;
	gzfile = BLI_gzopen(filepath, "rb");

	if (gzfile != (gzFile)Z_NULL) {
		FileData *fd = filedata_new();
		fd->gzfiledes = gzfile;
		fd->read = fd_read_gzip_from_file;

		decode_blender_header(fd);

		if (fd->flags & FD_FLAGS_FILE_OK) {
			return fd;
		}

		blo_freefiledata(fd);
	}

	return NULL;
}

static int fd_read_gzip_from_memory(FileData *filedata, void *buffer, unsigned int size)
{
	int err;

	filedata->strm.next_out = (Bytef *) buffer;
	filedata->strm.avail_out = size;

	// Inflate another chunk.
	err = inflate (&filedata->strm, Z_SYNC_FLUSH);

	if (err == Z_STREAM_END) {
		return 0;
	}
	else if (err != Z_OK) {
		printf("fd_read_gzip_from_memory: zlib error\n");
		return 0;
	}

	filedata->seek += size;

	return (size);
}

static int fd_read_gzip_from_memory_init(FileData *fd)
{

	fd->strm.next_in = (Bytef *) fd->buffer;
	fd->strm.avail_in = fd->buffersize;
	fd->strm.total_out = 0;
	fd->strm.zalloc = Z_NULL;
	fd->strm.zfree = Z_NULL;
	
	if (inflateInit2(&fd->strm, (16+MAX_WBITS)) != Z_OK)
		return 0;

	fd->read = fd_read_gzip_from_memory;
	
	return 1;
}

FileData *blo_openblendermemory(const void *mem, int memsize, ReportList *reports)
{
	if (!mem || memsize<SIZEOFBLENDERHEADER) {
		BKE_report(reports, RPT_WARNING, (mem) ? TIP_("Unable to read"): TIP_("Unable to open"));
		return NULL;
	}
	else {
		FileData *fd = filedata_new();
		const char *cp = mem;
		
		fd->buffer = mem;
		fd->buffersize = memsize;
		
		/* test if gzip */
		if (cp[0] == 0x1f && cp[1] == 0x8b) {
			if (0 == fd_read_gzip_from_memory_init(fd)) {
				blo_freefiledata(fd);
				return NULL;
			}
		}
		else
			fd->read = fd_read_from_memory;
			
		fd->flags |= FD_FLAGS_NOT_MY_BUFFER;

		return blo_decode_and_check(fd, reports);
	}
}

FileData *blo_openblendermemfile(MemFile *memfile, ReportList *reports)
{
	if (!memfile) {
		BKE_report(reports, RPT_WARNING, "Unable to open blend <memory>");
		return NULL;
	}
	else {
		FileData *fd = filedata_new();
		fd->memfile = memfile;
		
		fd->read = fd_read_from_memfile;
		fd->flags |= FD_FLAGS_NOT_MY_BUFFER;
		
		return blo_decode_and_check(fd, reports);
	}
}


void blo_freefiledata(FileData *fd)
{
	if (fd) {
		if (fd->filedes != -1) {
			close(fd->filedes);
		}
		
		if (fd->gzfiledes != NULL) {
			gzclose(fd->gzfiledes);
		}
		
		if (fd->strm.next_in) {
			if (inflateEnd(&fd->strm) != Z_OK) {
				printf("close gzip stream error\n");
			}
		}
		
		if (fd->buffer && !(fd->flags & FD_FLAGS_NOT_MY_BUFFER)) {
			MEM_freeN((void *)fd->buffer);
			fd->buffer = NULL;
		}
		
		// Free all BHeadN data blocks
		BLI_freelistN(&fd->listbase);

		if (fd->filesdna)
			DNA_sdna_free(fd->filesdna);
		if (fd->compflags)
			MEM_freeN((void *)fd->compflags);
		
		if (fd->datamap)
			oldnewmap_free(fd->datamap);
		if (fd->globmap)
			oldnewmap_free(fd->globmap);
		if (fd->imamap)
			oldnewmap_free(fd->imamap);
		if (fd->movieclipmap)
			oldnewmap_free(fd->movieclipmap);
		if (fd->soundmap)
			oldnewmap_free(fd->soundmap);
		if (fd->packedmap)
			oldnewmap_free(fd->packedmap);
		if (fd->libmap && !(fd->flags & FD_FLAGS_NOT_MY_LIBMAP))
			oldnewmap_free(fd->libmap);
		if (fd->bheadmap)
			MEM_freeN(fd->bheadmap);
		
#ifdef USE_GHASH_BHEAD
		if (fd->bhead_idname_hash) {
			BLI_ghash_free(fd->bhead_idname_hash, NULL, NULL);
		}
#endif

		MEM_freeN(fd);
	}
}

/* ************ DIV ****************** */

/**
 * Check whether given path ends with a blend file compatible extension (.blend, .ble or .blend.gz).
 *
 * \param str The path to check.
 * \return true is this path ends with a blender file extension.
 */
bool BLO_has_bfile_extension(const char *str)
{
	const char *ext_test[4] = {".blend", ".ble", ".blend.gz", NULL};
	return BLI_testextensie_array(str, ext_test);
}

/**
 * Try to explode given path into its 'library components' (i.e. a .blend file, id type/group, and datablock itself).
 *
 * \param path the full path to explode.
 * \param r_dir the string that'll contain path up to blend file itself ('library' path).
 *              WARNING! Must be FILE_MAX_LIBEXTRA long (it also stores group and name strings)!
 * \param r_group the string that'll contain 'group' part of the path, if any. May be NULL.
 * \param r_name the string that'll contain data's name part of the path, if any. May be NULL.
 * \return true if path contains a blend file.
 */
bool BLO_library_path_explode(const char *path, char *r_dir, char **r_group, char **r_name)
{
	/* We might get some data names with slashes, so we have to go up in path until we find blend file itself,
	 * then we now next path item is group, and everything else is data name. */
	char *slash = NULL, *prev_slash = NULL, c = '\0';

	r_dir[0] = '\0';
	if (r_group) {
		*r_group = NULL;
	}
	if (r_name) {
		*r_name = NULL;
	}

	/* if path leads to an existing directory, we can be sure we're not (in) a library */
	if (BLI_is_dir(path)) {
		return false;
	}

	strcpy(r_dir, path);

	while ((slash = (char *)BLI_last_slash(r_dir))) {
		char tc = *slash;
		*slash = '\0';
		if (BLO_has_bfile_extension(r_dir) && BLI_is_file(r_dir)) {
			break;
		}

		if (prev_slash) {
			*prev_slash = c;
		}
		prev_slash = slash;
		c = tc;
	}

	if (!slash) {
		return false;
	}

	if (slash[1] != '\0') {
		BLI_assert(strlen(slash + 1) < BLO_GROUP_MAX);
		if (r_group) {
			*r_group = slash + 1;
		}
	}

	if (prev_slash && (prev_slash[1] != '\0')) {
		BLI_assert(strlen(prev_slash + 1) < MAX_ID_NAME - 2);
		if (r_name) {
			*r_name = prev_slash + 1;
		}
	}

	return true;
}

/**
 * Does a very light reading of given .blend file to extract its stored thumbnail.
 *
 * \param filepath The path of the file to extract thumbnail from.
 * \return The raw thumbnail
 *         (MEM-allocated, as stored in file, use BKE_main_thumbnail_to_imbuf() to convert it to ImBuf image).
 */
BlendThumbnail *BLO_thumbnail_from_file(const char *filepath)
{
	FileData *fd;
	BlendThumbnail *data;
	int *fd_data;

	fd = blo_openblenderfile_minimal(filepath);
	fd_data = fd ? read_file_thumbnail(fd) : NULL;

	if (fd_data) {
		const size_t sz = BLEN_THUMB_MEMSIZE(fd_data[0], fd_data[1]);
		data = MEM_mallocN(sz, __func__);

		BLI_assert((sz - sizeof(*data)) == (BLEN_THUMB_MEMSIZE_FILE(fd_data[0], fd_data[1]) - (sizeof(*fd_data) * 2)));
		data->width = fd_data[0];
		data->height = fd_data[1];
		memcpy(data->rect, &fd_data[2], sz - sizeof(*data));
	}
	else {
		data = NULL;
	}

	blo_freefiledata(fd);

	return data;
}

/* ************** OLD POINTERS ******************* */

static void *newdataadr(FileData *fd, const void *adr)		/* only direct databocks */
{
	return oldnewmap_lookup_and_inc(fd->datamap, adr, true);
}

/* This is a special version of newdataadr() which allows us to keep lasthit of
 * map unchanged. In certain cases this makes file loading time significantly
 * faster.
 *
 * Use this function in cases like restoring pointer from one list element to
 * another list element, but keep lasthit value so we can continue restoring
 * pointers efficiently.
 *
 * Example of this could be found in direct_link_fcurves() which restores the
 * fcurve group pointer and keeps lasthit optimal for linking all further
 * fcurves.
 */
static void *newdataadr_ex(FileData *fd, const void *adr, bool increase_lasthit)		/* only direct databocks */
{
	if (increase_lasthit) {
		return newdataadr(fd, adr);
	}
	else {
		int lasthit = fd->datamap->lasthit;
		void *newadr = newdataadr(fd, adr);
		fd->datamap->lasthit = lasthit;
		return newadr;
	}
}

static void *newdataadr_no_us(FileData *fd, const void *adr)		/* only direct databocks */
{
	return oldnewmap_lookup_and_inc(fd->datamap, adr, false);
}

static void *newglobadr(FileData *fd, const void *adr)	    /* direct datablocks with global linking */
{
	return oldnewmap_lookup_and_inc(fd->globmap, adr, true);
}

static void *newimaadr(FileData *fd, const void *adr)		    /* used to restore image data after undo */
{
	if (fd->imamap && adr)
		return oldnewmap_lookup_and_inc(fd->imamap, adr, true);
	return NULL;
}

static void *newmclipadr(FileData *fd, const void *adr)      /* used to restore movie clip data after undo */
{
	if (fd->movieclipmap && adr)
		return oldnewmap_lookup_and_inc(fd->movieclipmap, adr, true);
	return NULL;
}

static void *newsoundadr(FileData *fd, const void *adr)      /* used to restore sound data after undo */
{
	if (fd->soundmap && adr)
		return oldnewmap_lookup_and_inc(fd->soundmap, adr, true);
	return NULL;
}

static void *newpackedadr(FileData *fd, const void *adr)      /* used to restore packed data after undo */
{
	if (fd->packedmap && adr)
		return oldnewmap_lookup_and_inc(fd->packedmap, adr, true);
	
	return oldnewmap_lookup_and_inc(fd->datamap, adr, true);
}


static void *newlibadr(FileData *fd, const void *lib, const void *adr)		/* only lib data */
{
	return oldnewmap_liblookup(fd->libmap, adr, lib);
}

void *blo_do_versions_newlibadr(FileData *fd, const void *lib, const void *adr)		/* only lib data */
{
	return newlibadr(fd, lib, adr);
}

static void *newlibadr_us(FileData *fd, const void *lib, const void *adr)	/* increases user number */
{
	ID *id = newlibadr(fd, lib, adr);
	
	id_us_plus_no_lib(id);
	
	return id;
}

void *blo_do_versions_newlibadr_us(FileData *fd, const void *lib, const void *adr)	/* increases user number */
{
	return newlibadr_us(fd, lib, adr);
}

static void *newlibadr_real_us(FileData *fd, const void *lib, const void *adr)	/* ensures real user */
{
	ID *id = newlibadr(fd, lib, adr);

	id_us_ensure_real(id);

	return id;
}

static void change_idid_adr_fd(FileData *fd, const void *old, void *new)
{
	int i;
	
	/* use a binary search if we have a sorted libmap, for now it's not needed. */
	BLI_assert(fd->libmap->sorted == false);

	for (i = 0; i < fd->libmap->nentries; i++) {
		OldNew *entry = &fd->libmap->entries[i];
		
		if (old==entry->newp && entry->nr==ID_ID) {
			entry->newp = new;
			if (new) entry->nr = GS( ((ID *)new)->name );
		}
	}
}

static void change_idid_adr(ListBase *mainlist, FileData *basefd, void *old, void *new)
{
	Main *mainptr;
	
	for (mainptr = mainlist->first; mainptr; mainptr = mainptr->next) {
		FileData *fd;
		
		if (mainptr->curlib)
			fd = mainptr->curlib->filedata;
		else
			fd = basefd;
		
		if (fd) {
			change_idid_adr_fd(fd, old, new);
		}
	}
}

/* lib linked proxy objects point to our local data, we need
 * to clear that pointer before reading the undo memfile since
 * the object might be removed, it is set again in reading
 * if the local object still exists */
void blo_clear_proxy_pointers_from_lib(Main *oldmain)
{
	Object *ob = oldmain->object.first;
	
	for (; ob; ob= ob->id.next) {
		if (ob->id.lib)
			ob->proxy_from = NULL;
	}
}

void blo_make_image_pointer_map(FileData *fd, Main *oldmain)
{
	Image *ima = oldmain->image.first;
	Scene *sce = oldmain->scene.first;
	int a;
	
	fd->imamap = oldnewmap_new();
	
	for (; ima; ima = ima->id.next) {
		if (ima->cache)
			oldnewmap_insert(fd->imamap, ima->cache, ima->cache, 0);
		for (a = 0; a < TEXTARGET_COUNT; a++)
			if (ima->gputexture[a])
				oldnewmap_insert(fd->imamap, ima->gputexture[a], ima->gputexture[a], 0);
		if (ima->rr)
			oldnewmap_insert(fd->imamap, ima->rr, ima->rr, 0);
		for (a=0; a < IMA_MAX_RENDER_SLOT; a++)
			if (ima->renders[a])
				oldnewmap_insert(fd->imamap, ima->renders[a], ima->renders[a], 0);
	}
	for (; sce; sce = sce->id.next) {
		if (sce->nodetree && sce->nodetree->previews) {
			bNodeInstanceHashIterator iter;
			NODE_INSTANCE_HASH_ITER(iter, sce->nodetree->previews) {
				bNodePreview *preview = BKE_node_instance_hash_iterator_get_value(&iter);
				oldnewmap_insert(fd->imamap, preview, preview, 0);
			}
		}
	}
}

/* set old main image ibufs to zero if it has been restored */
/* this works because freeing old main only happens after this call */
void blo_end_image_pointer_map(FileData *fd, Main *oldmain)
{
	OldNew *entry = fd->imamap->entries;
	Image *ima = oldmain->image.first;
	Scene *sce = oldmain->scene.first;
	int i;
	
	/* used entries were restored, so we put them to zero */
	for (i = 0; i < fd->imamap->nentries; i++, entry++) {
		if (entry->nr > 0)
			entry->newp = NULL;
	}
	
	for (; ima; ima = ima->id.next) {
		ima->cache = newimaadr(fd, ima->cache);
		if (ima->cache == NULL) {
			ima->tpageflag &= ~IMA_GLBIND_IS_DATA;
			for (i = 0; i < TEXTARGET_COUNT; i++) {
				ima->bindcode[i] = 0;
				ima->gputexture[i] = NULL;
			}
			ima->rr = NULL;
		}
		for (i = 0; i < IMA_MAX_RENDER_SLOT; i++)
			ima->renders[i] = newimaadr(fd, ima->renders[i]);
		
		for (i = 0; i < TEXTARGET_COUNT; i++)
			ima->gputexture[i] = newimaadr(fd, ima->gputexture[i]);
		ima->rr = newimaadr(fd, ima->rr);
	}
	for (; sce; sce = sce->id.next) {
		if (sce->nodetree && sce->nodetree->previews) {
			bNodeInstanceHash *new_previews = BKE_node_instance_hash_new("node previews");
			bNodeInstanceHashIterator iter;
			
			/* reconstruct the preview hash, only using remaining pointers */
			NODE_INSTANCE_HASH_ITER(iter, sce->nodetree->previews) {
				bNodePreview *preview = BKE_node_instance_hash_iterator_get_value(&iter);
				if (preview) {
					bNodePreview *new_preview = newimaadr(fd, preview);
					if (new_preview) {
						bNodeInstanceKey key = BKE_node_instance_hash_iterator_get_key(&iter);
						BKE_node_instance_hash_insert(new_previews, key, new_preview);
					}
				}
			}
			BKE_node_instance_hash_free(sce->nodetree->previews, NULL);
			sce->nodetree->previews = new_previews;
		}
	}
}

void blo_make_movieclip_pointer_map(FileData *fd, Main *oldmain)
{
	MovieClip *clip = oldmain->movieclip.first;
	Scene *sce = oldmain->scene.first;
	
	fd->movieclipmap = oldnewmap_new();
	
	for (; clip; clip = clip->id.next) {
		if (clip->cache)
			oldnewmap_insert(fd->movieclipmap, clip->cache, clip->cache, 0);
		
		if (clip->tracking.camera.intrinsics)
			oldnewmap_insert(fd->movieclipmap, clip->tracking.camera.intrinsics, clip->tracking.camera.intrinsics, 0);
	}
	
	for (; sce; sce = sce->id.next) {
		if (sce->nodetree) {
			bNode *node;
			for (node = sce->nodetree->nodes.first; node; node = node->next)
				if (node->type == CMP_NODE_MOVIEDISTORTION)
					oldnewmap_insert(fd->movieclipmap, node->storage, node->storage, 0);
		}
	}
}

/* set old main movie clips caches to zero if it has been restored */
/* this works because freeing old main only happens after this call */
void blo_end_movieclip_pointer_map(FileData *fd, Main *oldmain)
{
	OldNew *entry = fd->movieclipmap->entries;
	MovieClip *clip = oldmain->movieclip.first;
	Scene *sce = oldmain->scene.first;
	int i;
	
	/* used entries were restored, so we put them to zero */
	for (i=0; i < fd->movieclipmap->nentries; i++, entry++) {
		if (entry->nr > 0)
			entry->newp = NULL;
	}
	
	for (; clip; clip = clip->id.next) {
		clip->cache = newmclipadr(fd, clip->cache);
		clip->tracking.camera.intrinsics = newmclipadr(fd, clip->tracking.camera.intrinsics);
	}
	
	for (; sce; sce = sce->id.next) {
		if (sce->nodetree) {
			bNode *node;
			for (node = sce->nodetree->nodes.first; node; node = node->next)
				if (node->type == CMP_NODE_MOVIEDISTORTION)
					node->storage = newmclipadr(fd, node->storage);
		}
	}
}

void blo_make_sound_pointer_map(FileData *fd, Main *oldmain)
{
	bSound *sound = oldmain->sound.first;
	
	fd->soundmap = oldnewmap_new();
	
	for (; sound; sound = sound->id.next) {
		if (sound->waveform)
			oldnewmap_insert(fd->soundmap, sound->waveform, sound->waveform, 0);			
	}
}

/* set old main sound caches to zero if it has been restored */
/* this works because freeing old main only happens after this call */
void blo_end_sound_pointer_map(FileData *fd, Main *oldmain)
{
	OldNew *entry = fd->soundmap->entries;
	bSound *sound = oldmain->sound.first;
	int i;
	
	/* used entries were restored, so we put them to zero */
	for (i = 0; i < fd->soundmap->nentries; i++, entry++) {
		if (entry->nr > 0)
			entry->newp = NULL;
	}
	
	for (; sound; sound = sound->id.next) {
		sound->waveform = newsoundadr(fd, sound->waveform);
	}
}

/* XXX disabled this feature - packed files also belong in temp saves and quit.blend, to make restore work */

static void insert_packedmap(FileData *fd, PackedFile *pf)
{
	oldnewmap_insert(fd->packedmap, pf, pf, 0);
	oldnewmap_insert(fd->packedmap, pf->data, pf->data, 0);
}

void blo_make_packed_pointer_map(FileData *fd, Main *oldmain)
{
	Image *ima;
	VFont *vfont;
	bSound *sound;
	Library *lib;
	
	fd->packedmap = oldnewmap_new();
	
	for (ima = oldmain->image.first; ima; ima = ima->id.next) {
		ImagePackedFile *imapf;

		if (ima->packedfile)
			insert_packedmap(fd, ima->packedfile);

		for (imapf = ima->packedfiles.first; imapf; imapf = imapf->next)
			if (imapf->packedfile)
				insert_packedmap(fd, imapf->packedfile);
	}
			
	for (vfont = oldmain->vfont.first; vfont; vfont = vfont->id.next)
		if (vfont->packedfile)
			insert_packedmap(fd, vfont->packedfile);
	
	for (sound = oldmain->sound.first; sound; sound = sound->id.next)
		if (sound->packedfile)
			insert_packedmap(fd, sound->packedfile);
	
	for (lib = oldmain->library.first; lib; lib = lib->id.next)
		if (lib->packedfile)
			insert_packedmap(fd, lib->packedfile);

}

/* set old main packed data to zero if it has been restored */
/* this works because freeing old main only happens after this call */
void blo_end_packed_pointer_map(FileData *fd, Main *oldmain)
{
	Image *ima;
	VFont *vfont;
	bSound *sound;
	Library *lib;
	OldNew *entry = fd->packedmap->entries;
	int i;
	
	/* used entries were restored, so we put them to zero */
	for (i=0; i < fd->packedmap->nentries; i++, entry++) {
		if (entry->nr > 0)
			entry->newp = NULL;
	}
	
	for (ima = oldmain->image.first; ima; ima = ima->id.next) {
		ImagePackedFile *imapf;

		ima->packedfile = newpackedadr(fd, ima->packedfile);

		for (imapf = ima->packedfiles.first; imapf; imapf = imapf->next)
			imapf->packedfile = newpackedadr(fd, imapf->packedfile);
	}
	
	for (vfont = oldmain->vfont.first; vfont; vfont = vfont->id.next)
		vfont->packedfile = newpackedadr(fd, vfont->packedfile);

	for (sound = oldmain->sound.first; sound; sound = sound->id.next)
		sound->packedfile = newpackedadr(fd, sound->packedfile);
		
	for (lib = oldmain->library.first; lib; lib = lib->id.next)
		lib->packedfile = newpackedadr(fd, lib->packedfile);
}


/* undo file support: add all library pointers in lookup */
void blo_add_library_pointer_map(ListBase *old_mainlist, FileData *fd)
{
	Main *ptr = old_mainlist->first;
	ListBase *lbarray[MAX_LIBARRAY];
	
	for (ptr = ptr->next; ptr; ptr = ptr->next) {
		int i = set_listbasepointers(ptr, lbarray);
		while (i--) {
			ID *id;
			for (id = lbarray[i]->first; id; id = id->next)
				oldnewmap_insert(fd->libmap, id, id, GS(id->name));
		}
	}

	fd->old_mainlist = old_mainlist;
}


/* ********** END OLD POINTERS ****************** */
/* ********** READ FILE ****************** */

static void switch_endian_structs(const struct SDNA *filesdna, BHead *bhead)
{
	int blocksize, nblocks;
	char *data;
	
	data = (char *)(bhead+1);
	blocksize = filesdna->typelens[ filesdna->structs[bhead->SDNAnr][0] ];
	
	nblocks = bhead->nr;
	while (nblocks--) {
		DNA_struct_switch_endian(filesdna, bhead->SDNAnr, data);
		
		data += blocksize;
	}
}

static void *read_struct(FileData *fd, BHead *bh, const char *blockname)
{
	void *temp = NULL;
	
	if (bh->len) {
		/* switch is based on file dna */
		if (bh->SDNAnr && (fd->flags & FD_FLAGS_SWITCH_ENDIAN))
			switch_endian_structs(fd->filesdna, bh);
		
		if (fd->compflags[bh->SDNAnr] != SDNA_CMP_REMOVED) {
			if (fd->compflags[bh->SDNAnr] == SDNA_CMP_NOT_EQUAL) {
				temp = DNA_struct_reconstruct(fd->memsdna, fd->filesdna, fd->compflags, bh->SDNAnr, bh->nr, (bh+1));
			}
			else {
				/* SDNA_CMP_EQUAL */
				temp = MEM_mallocN(bh->len, blockname);
				memcpy(temp, (bh+1), bh->len);
			}
		}
	}

	return temp;
}

typedef void (*link_list_cb)(FileData *fd, void *data);

static void link_list_ex(FileData *fd, ListBase *lb, link_list_cb callback)		/* only direct data */
{
	Link *ln, *prev;
	
	if (BLI_listbase_is_empty(lb)) return;
	
	lb->first = newdataadr(fd, lb->first);
	if (callback != NULL) {
		callback(fd, lb->first);
	}
	ln = lb->first;
	prev = NULL;
	while (ln) {
		ln->next = newdataadr(fd, ln->next);
		if (ln->next != NULL && callback != NULL) {
			callback(fd, ln->next);
		}
		ln->prev = prev;
		prev = ln;
		ln = ln->next;
	}
	lb->last = prev;
}

static void link_list(FileData *fd, ListBase *lb)		/* only direct data */
{
	link_list_ex(fd, lb, NULL);
}

static void link_glob_list(FileData *fd, ListBase *lb)		/* for glob data */
{
	Link *ln, *prev;
	void *poin;

	if (BLI_listbase_is_empty(lb)) return;
	poin = newdataadr(fd, lb->first);
	if (lb->first) {
		oldnewmap_insert(fd->globmap, lb->first, poin, 0);
	}
	lb->first = poin;
	
	ln = lb->first;
	prev = NULL;
	while (ln) {
		poin = newdataadr(fd, ln->next);
		if (ln->next) {
			oldnewmap_insert(fd->globmap, ln->next, poin, 0);
		}
		ln->next = poin;
		ln->prev = prev;
		prev = ln;
		ln = ln->next;
	}
	lb->last = prev;
}

static void test_pointer_array(FileData *fd, void **mat)
{
	int64_t *lpoin, *lmat;
	int *ipoin, *imat;
	size_t len;

		/* manually convert the pointer array in
		 * the old dna format to a pointer array in
		 * the new dna format.
		 */
	if (*mat) {
		len = MEM_allocN_len(*mat)/fd->filesdna->pointerlen;
			
		if (fd->filesdna->pointerlen==8 && fd->memsdna->pointerlen==4) {
			ipoin=imat= MEM_mallocN(len * 4, "newmatar");
			lpoin= *mat;
			
			while (len-- > 0) {
				if ((fd->flags & FD_FLAGS_SWITCH_ENDIAN))
					BLI_endian_switch_int64(lpoin);
				*ipoin = (int)((*lpoin) >> 3);
				ipoin++;
				lpoin++;
			}
			MEM_freeN(*mat);
			*mat = imat;
		}
		
		if (fd->filesdna->pointerlen==4 && fd->memsdna->pointerlen==8) {
			lpoin = lmat = MEM_mallocN(len * 8, "newmatar");
			ipoin = *mat;
			
			while (len-- > 0) {
				*lpoin = *ipoin;
				ipoin++;
				lpoin++;
			}
			MEM_freeN(*mat);
			*mat= lmat;
		}
	}
}

/* ************ READ ID Properties *************** */

static void IDP_DirectLinkProperty(IDProperty *prop, int switch_endian, FileData *fd);
static void IDP_LibLinkProperty(IDProperty *prop, FileData *fd);

static void IDP_DirectLinkIDPArray(IDProperty *prop, int switch_endian, FileData *fd)
{
	IDProperty *array;
	int i;
	
	/* since we didn't save the extra buffer, set totallen to len */
	prop->totallen = prop->len;
	prop->data.pointer = newdataadr(fd, prop->data.pointer);

	array = (IDProperty *)prop->data.pointer;
	
	/* note!, idp-arrays didn't exist in 2.4x, so the pointer will be cleared
	 * theres not really anything we can do to correct this, at least don't crash */
	if (array == NULL) {
		prop->len = 0;
		prop->totallen = 0;
	}
	
	
	for (i = 0; i < prop->len; i++)
		IDP_DirectLinkProperty(&array[i], switch_endian, fd);
}

static void IDP_DirectLinkArray(IDProperty *prop, int switch_endian, FileData *fd)
{
	IDProperty **array;
	int i;
	
	/* since we didn't save the extra buffer, set totallen to len */
	prop->totallen = prop->len;
	prop->data.pointer = newdataadr(fd, prop->data.pointer);
	
	if (prop->subtype == IDP_GROUP) {
		test_pointer_array(fd, prop->data.pointer);
		array = prop->data.pointer;
		
		for (i = 0; i < prop->len; i++)
			IDP_DirectLinkProperty(array[i], switch_endian, fd);
	}
	else if (prop->subtype == IDP_DOUBLE) {
		if (switch_endian) {
			BLI_endian_switch_double_array(prop->data.pointer, prop->len);
		}
	}
	else {
		if (switch_endian) {
			/* also used for floats */
			BLI_endian_switch_int32_array(prop->data.pointer, prop->len);
		}
	}
}

static void IDP_DirectLinkString(IDProperty *prop, FileData *fd)
{
	/*since we didn't save the extra string buffer, set totallen to len.*/
	prop->totallen = prop->len;
	prop->data.pointer = newdataadr(fd, prop->data.pointer);
}

static void IDP_DirectLinkGroup(IDProperty *prop, int switch_endian, FileData *fd)
{
	ListBase *lb = &prop->data.group;
	IDProperty *loop;
	
	link_list(fd, lb);
	
	/*Link child id properties now*/
	for (loop=prop->data.group.first; loop; loop=loop->next) {
		IDP_DirectLinkProperty(loop, switch_endian, fd);
	}
}

static void IDP_DirectLinkProperty(IDProperty *prop, int switch_endian, FileData *fd)
{
	switch (prop->type) {
		case IDP_GROUP:
			IDP_DirectLinkGroup(prop, switch_endian, fd);
			break;
		case IDP_STRING:
			IDP_DirectLinkString(prop, fd);
			break;
		case IDP_ARRAY:
			IDP_DirectLinkArray(prop, switch_endian, fd);
			break;
		case IDP_IDPARRAY:
			IDP_DirectLinkIDPArray(prop, switch_endian, fd);
			break;
		case IDP_DOUBLE:
			/* erg, stupid doubles.  since I'm storing them
			 * in the same field as int val; val2 in the
			 * IDPropertyData struct, they have to deal with
			 * endianness specifically
			 *
			 * in theory, val and val2 would've already been swapped
			 * if switch_endian is true, so we have to first unswap
			 * them then reswap them as a single 64-bit entity.
			 */
			
			if (switch_endian) {
				BLI_endian_switch_int32(&prop->data.val);
				BLI_endian_switch_int32(&prop->data.val2);
				BLI_endian_switch_int64((int64_t *)&prop->data.val);
			}
			
			break;
	}
}

#define IDP_DirectLinkGroup_OrFree(prop, switch_endian, fd) \
       _IDP_DirectLinkGroup_OrFree(prop, switch_endian, fd, __func__)

static void _IDP_DirectLinkGroup_OrFree(IDProperty **prop, int switch_endian, FileData *fd,
                                        const char *caller_func_id)
{
	if (*prop) {
		if ((*prop)->type == IDP_GROUP) {
			IDP_DirectLinkGroup(*prop, switch_endian, fd);
		}
		else {
			/* corrupt file! */
			printf("%s: found non group data, freeing type %d!\n",
			       caller_func_id, (*prop)->type);
			/* don't risk id, data's likely corrupt. */
			// IDP_FreeProperty(*prop);
			*prop = NULL;
		}
	}
}

static void IDP_LibLinkProperty(IDProperty *prop, FileData *fd)
{
	if (!prop)
		return;

	switch (prop->type) {
		case IDP_ID: /* PointerProperty */
		{
			void *newaddr = newlibadr(fd, NULL, IDP_Id(prop));
			if (IDP_Id(prop) && !newaddr) {
				if (G.debug)
					printf("Error while loading \"%s\". Data not found in file!\n", prop->name);
			}
			prop->data.pointer = newaddr;
			IDP_id_register(prop);
			break;
		}
		case IDP_IDPARRAY: /* CollectionProperty */
		{
			IDProperty *idp_array = IDP_Array(prop);
			for (int i = 0; i < prop->len; i++) {
				IDP_LibLinkProperty(&(idp_array[i]), fd);
			}
			break;
		}
		case IDP_GROUP: /* PointerProperty */
		{
			for (IDProperty *loop = prop->data.group.first; loop; loop = loop->next) {
				IDP_LibLinkProperty(loop, fd);
			}
			break;
		}
		default:
			break;  /* Nothing to do for other IDProps. */
	}
}

/* ************ READ IMAGE PREVIEW *************** */

static PreviewImage *direct_link_preview_image(FileData *fd, PreviewImage *old_prv)
{
	PreviewImage *prv = newdataadr(fd, old_prv);
	
	if (prv) {
		int i;
		for (i = 0; i < NUM_ICON_SIZES; ++i) {
			if (prv->rect[i]) {
				prv->rect[i] = newdataadr(fd, prv->rect[i]);
			}
			prv->gputexture[i] = NULL;
		}
		prv->icon_id = 0;
		prv->tag = 0;
	}
	
	return prv;
}

/* ************ READ ID *************** */

static void direct_link_id(FileData *fd, ID *id)
{
	/*link direct data of ID properties*/
	if (id->properties) {
		id->properties = newdataadr(fd, id->properties);
		/* this case means the data was written incorrectly, it should not happen */
		IDP_DirectLinkGroup_OrFree(&id->properties, (fd->flags & FD_FLAGS_SWITCH_ENDIAN), fd);
	}
}

/* ************ READ CurveMapping *************** */

/* cuma itself has been read! */
static void direct_link_curvemapping(FileData *fd, CurveMapping *cumap)
{
	int a;
	
	/* flag seems to be able to hang? Maybe old files... not bad to clear anyway */
	cumap->flag &= ~CUMA_PREMULLED;
	
	for (a = 0; a < CM_TOT; a++) {
		cumap->cm[a].curve = newdataadr(fd, cumap->cm[a].curve);
		cumap->cm[a].table = NULL;
		cumap->cm[a].premultable = NULL;
	}
}

/* ************ READ Brush *************** */
/* library brush linking after fileread */
static void lib_link_brush(FileData *fd, Main *main)
{
	/* only link ID pointers */
	for (Brush *brush = main->brush.first; brush; brush = brush->id.next) {
		if (brush->id.tag & LIB_TAG_NEED_LINK) {
			IDP_LibLinkProperty(brush->id.properties, (fd->flags & FD_FLAGS_SWITCH_ENDIAN), fd);

			/* brush->(mask_)mtex.obj is ignored on purpose? */
			brush->mtex.tex = newlibadr_us(fd, brush->id.lib, brush->mtex.tex);
			brush->mask_mtex.tex = newlibadr_us(fd, brush->id.lib, brush->mask_mtex.tex);
			brush->clone.image = newlibadr(fd, brush->id.lib, brush->clone.image);
			brush->toggle_brush = newlibadr(fd, brush->id.lib, brush->toggle_brush);
			brush->paint_curve = newlibadr_us(fd, brush->id.lib, brush->paint_curve);

			brush->id.tag &= ~LIB_TAG_NEED_LINK;
		}
	}
}

static void direct_link_brush(FileData *fd, Brush *brush)
{
	/* brush itself has been read */

	/* fallof curve */
	brush->curve = newdataadr(fd, brush->curve);
	brush->gradient = newdataadr(fd, brush->gradient);

	if (brush->curve)
		direct_link_curvemapping(fd, brush->curve);
	else
		BKE_brush_curve_preset(brush, CURVE_PRESET_SHARP);

	brush->preview = NULL;
	brush->icon_imbuf = NULL;
}

/* ************ READ Palette *************** */
static void lib_link_palette(FileData *fd, Main *main)
{
	/* only link ID pointers */
	for (Palette *palette = main->palettes.first; palette; palette = palette->id.next) {
		if (palette->id.tag & LIB_TAG_NEED_LINK) {
			IDP_LibLinkProperty(palette->id.properties, (fd->flags & FD_FLAGS_SWITCH_ENDIAN), fd);

			palette->id.tag &= ~LIB_TAG_NEED_LINK;
		}
	}
}

static void direct_link_palette(FileData *fd, Palette *palette)
{
	/* palette itself has been read */
	link_list(fd, &palette->colors);
}

static void lib_link_paint_curve(FileData *fd, Main *main)
{
	/* only link ID pointers */
	for (PaintCurve *pc = main->paintcurves.first; pc; pc = pc->id.next) {
		if (pc->id.tag & LIB_TAG_NEED_LINK) {
			IDP_LibLinkProperty(pc->id.properties, (fd->flags & FD_FLAGS_SWITCH_ENDIAN), fd);

			pc->id.tag &= ~LIB_TAG_NEED_LINK;
		}
	}
}

static void direct_link_paint_curve(FileData *fd, PaintCurve *pc)
{
	pc->points = newdataadr(fd, pc->points);
}

/* ************ READ PACKEDFILE *************** */

static PackedFile *direct_link_packedfile(FileData *fd, PackedFile *oldpf)
{
	PackedFile *pf = newpackedadr(fd, oldpf);

	if (pf) {
		pf->data = newpackedadr(fd, pf->data);
	}
	
	return pf;
}

/* ************ READ ANIMATION STUFF ***************** */

/* Legacy Data Support (for Version Patching) ----------------------------- */

// XXX deprecated - old animation system
static void lib_link_ipo(FileData *fd, Main *main)
{
	Ipo *ipo;
	
	for (ipo = main->ipo.first; ipo; ipo = ipo->id.next) {
		if (ipo->id.tag & LIB_TAG_NEED_LINK) {
			IpoCurve *icu;
			for (icu = ipo->curve.first; icu; icu = icu->next) {
				if (icu->driver)
					icu->driver->ob = newlibadr(fd, ipo->id.lib, icu->driver->ob);
			}
			ipo->id.tag &= ~LIB_TAG_NEED_LINK;
		}
	}
}

// XXX deprecated - old animation system
static void direct_link_ipo(FileData *fd, Ipo *ipo)
{
	IpoCurve *icu;

	link_list(fd, &(ipo->curve));
	
	for (icu = ipo->curve.first; icu; icu = icu->next) {
		icu->bezt = newdataadr(fd, icu->bezt);
		icu->bp = newdataadr(fd, icu->bp);
		icu->driver = newdataadr(fd, icu->driver);
	}
}

// XXX deprecated - old animation system
static void lib_link_nlastrips(FileData *fd, ID *id, ListBase *striplist)
{
	bActionStrip *strip;
	bActionModifier *amod;
	
	for (strip=striplist->first; strip; strip=strip->next) {
		strip->object = newlibadr(fd, id->lib, strip->object);
		strip->act = newlibadr_us(fd, id->lib, strip->act);
		strip->ipo = newlibadr(fd, id->lib, strip->ipo);
		for (amod = strip->modifiers.first; amod; amod = amod->next)
			amod->ob = newlibadr(fd, id->lib, amod->ob);
	}
}

// XXX deprecated - old animation system
static void direct_link_nlastrips(FileData *fd, ListBase *strips)
{
	bActionStrip *strip;
	
	link_list(fd, strips);
	
	for (strip = strips->first; strip; strip = strip->next)
		link_list(fd, &strip->modifiers);
}

// XXX deprecated - old animation system
static void lib_link_constraint_channels(FileData *fd, ID *id, ListBase *chanbase)
{
	bConstraintChannel *chan;

	for (chan=chanbase->first; chan; chan=chan->next) {
		chan->ipo = newlibadr_us(fd, id->lib, chan->ipo);
	}
}

/* Data Linking ----------------------------- */

static void lib_link_fmodifiers(FileData *fd, ID *id, ListBase *list)
{
	FModifier *fcm;
	
	for (fcm = list->first; fcm; fcm = fcm->next) {
		/* data for specific modifiers */
		switch (fcm->type) {
			case FMODIFIER_TYPE_PYTHON:
			{
				FMod_Python *data = (FMod_Python *)fcm->data;
				data->script = newlibadr(fd, id->lib, data->script);

				break;
			}
		}
	}
}

static void lib_link_fcurves(FileData *fd, ID *id, ListBase *list) 
{
	FCurve *fcu;
	
	if (list == NULL)
		return;
	
	/* relink ID-block references... */
	for (fcu = list->first; fcu; fcu = fcu->next) {
		/* driver data */
		if (fcu->driver) {
			ChannelDriver *driver = fcu->driver;
			DriverVar *dvar;
			
			for (dvar= driver->variables.first; dvar; dvar= dvar->next) {
				DRIVER_TARGETS_LOOPER(dvar)
				{
					/* only relink if still used */
					if (tarIndex < dvar->num_targets)
						dtar->id = newlibadr(fd, id->lib, dtar->id); 
					else
						dtar->id = NULL;
				}
				DRIVER_TARGETS_LOOPER_END
			}
		}
		
		/* modifiers */
		lib_link_fmodifiers(fd, id, &fcu->modifiers);
	}
}


/* NOTE: this assumes that link_list has already been called on the list */
static void direct_link_fmodifiers(FileData *fd, ListBase *list)
{
	FModifier *fcm;
	
	for (fcm = list->first; fcm; fcm = fcm->next) {
		/* relink general data */
		fcm->data  = newdataadr(fd, fcm->data);
		
		/* do relinking of data for specific types */
		switch (fcm->type) {
			case FMODIFIER_TYPE_GENERATOR:
			{
				FMod_Generator *data = (FMod_Generator *)fcm->data;
				
				data->coefficients = newdataadr(fd, data->coefficients);
				
				if (fd->flags & FD_FLAGS_SWITCH_ENDIAN) {
					BLI_endian_switch_float_array(data->coefficients, data->arraysize);
				}

				break;
			}
			case FMODIFIER_TYPE_ENVELOPE:
			{
				FMod_Envelope *data=  (FMod_Envelope *)fcm->data;
				
				data->data= newdataadr(fd, data->data);

				break;
			}
			case FMODIFIER_TYPE_PYTHON:
			{
				FMod_Python *data = (FMod_Python *)fcm->data;
				
				data->prop = newdataadr(fd, data->prop);
				IDP_DirectLinkGroup_OrFree(&data->prop, (fd->flags & FD_FLAGS_SWITCH_ENDIAN), fd);

				break;
			}
		}
	}
}

/* NOTE: this assumes that link_list has already been called on the list */
static void direct_link_fcurves(FileData *fd, ListBase *list)
{
	FCurve *fcu;
	
	/* link F-Curve data to F-Curve again (non ID-libs) */
	for (fcu = list->first; fcu; fcu = fcu->next) {
		/* curve data */
		fcu->bezt = newdataadr(fd, fcu->bezt);
		fcu->fpt = newdataadr(fd, fcu->fpt);
		
		/* rna path */
		fcu->rna_path = newdataadr(fd, fcu->rna_path);
		
		/* group */
		fcu->grp = newdataadr_ex(fd, fcu->grp, false);
		
		/* clear disabled flag - allows disabled drivers to be tried again ([#32155]),
		 * but also means that another method for "reviving disabled F-Curves" exists
		 */
		fcu->flag &= ~FCURVE_DISABLED;
		
		/* driver */
		fcu->driver= newdataadr(fd, fcu->driver);
		if (fcu->driver) {
			ChannelDriver *driver= fcu->driver;
			DriverVar *dvar;
			
			/* compiled expression data will need to be regenerated (old pointer may still be set here) */
			driver->expr_comp = NULL;
			
			/* give the driver a fresh chance - the operating environment may be different now 
			 * (addons, etc. may be different) so the driver namespace may be sane now [#32155]
			 */
			driver->flag &= ~DRIVER_FLAG_INVALID;
			
			/* relink variables, targets and their paths */
			link_list(fd, &driver->variables);
			for (dvar= driver->variables.first; dvar; dvar= dvar->next) {
				DRIVER_TARGETS_LOOPER(dvar)
				{
					/* only relink the targets being used */
					if (tarIndex < dvar->num_targets)
						dtar->rna_path = newdataadr(fd, dtar->rna_path);
					else
						dtar->rna_path = NULL;
				}
				DRIVER_TARGETS_LOOPER_END
			}
		}
		
		/* modifiers */
		link_list(fd, &fcu->modifiers);
		direct_link_fmodifiers(fd, &fcu->modifiers);
	}
}


static void lib_link_action(FileData *fd, Main *main)
{
	for (bAction *act = main->action.first; act; act = act->id.next) {
		if (act->id.tag & LIB_TAG_NEED_LINK) {
			IDP_LibLinkProperty(act->id.properties, (fd->flags & FD_FLAGS_SWITCH_ENDIAN), fd);
			
// XXX deprecated - old animation system <<<
			for (bActionChannel *chan = act->chanbase.first; chan; chan = chan->next) {
				chan->ipo = newlibadr_us(fd, act->id.lib, chan->ipo);
				lib_link_constraint_channels(fd, &act->id, &chan->constraintChannels);
			}
// >>> XXX deprecated - old animation system
			
			lib_link_fcurves(fd, &act->id, &act->curves);

			for (TimeMarker *marker = act->markers.first; marker; marker = marker->next) {
				if (marker->camera) {
					marker->camera = newlibadr(fd, act->id.lib, marker->camera);
				}
			}

			act->id.tag &= ~LIB_TAG_NEED_LINK;
		}
	}
}

static void direct_link_action(FileData *fd, bAction *act)
{
	bActionChannel *achan; // XXX deprecated - old animation system
	bActionGroup *agrp;

	link_list(fd, &act->curves);
	link_list(fd, &act->chanbase); // XXX deprecated - old animation system
	link_list(fd, &act->groups);
	link_list(fd, &act->markers);

// XXX deprecated - old animation system <<<
	for (achan = act->chanbase.first; achan; achan=achan->next) {
		achan->grp = newdataadr(fd, achan->grp);
		
		link_list(fd, &achan->constraintChannels);
	}
// >>> XXX deprecated - old animation system

	direct_link_fcurves(fd, &act->curves);
	
	for (agrp = act->groups.first; agrp; agrp= agrp->next) {
		agrp->channels.first= newdataadr(fd, agrp->channels.first);
		agrp->channels.last= newdataadr(fd, agrp->channels.last);
	}
}

static void lib_link_nladata_strips(FileData *fd, ID *id, ListBase *list)
{
	NlaStrip *strip;
	
	for (strip = list->first; strip; strip = strip->next) {
		/* check strip's children */
		lib_link_nladata_strips(fd, id, &strip->strips);
		
		/* check strip's F-Curves */
		lib_link_fcurves(fd, id, &strip->fcurves);
		
		/* reassign the counted-reference to action */
		strip->act = newlibadr_us(fd, id->lib, strip->act);
		
		/* fix action id-root (i.e. if it comes from a pre 2.57 .blend file) */
		if ((strip->act) && (strip->act->idroot == 0))
			strip->act->idroot = GS(id->name);
	}
}

static void lib_link_nladata(FileData *fd, ID *id, ListBase *list)
{
	NlaTrack *nlt;
	
	/* we only care about the NLA strips inside the tracks */
	for (nlt = list->first; nlt; nlt = nlt->next) {
		lib_link_nladata_strips(fd, id, &nlt->strips);
	}
}

/* This handles Animato NLA-Strips linking 
 * NOTE: this assumes that link_list has already been called on the list 
 */
static void direct_link_nladata_strips(FileData *fd, ListBase *list)
{
	NlaStrip *strip;
	
	for (strip = list->first; strip; strip = strip->next) {
		/* strip's child strips */
		link_list(fd, &strip->strips);
		direct_link_nladata_strips(fd, &strip->strips);
		
		/* strip's F-Curves */
		link_list(fd, &strip->fcurves);
		direct_link_fcurves(fd, &strip->fcurves);
		
		/* strip's F-Modifiers */
		link_list(fd, &strip->modifiers);
		direct_link_fmodifiers(fd, &strip->modifiers);
	}
}

/* NOTE: this assumes that link_list has already been called on the list */
static void direct_link_nladata(FileData *fd, ListBase *list)
{
	NlaTrack *nlt;
	
	for (nlt = list->first; nlt; nlt = nlt->next) {
		/* relink list of strips */
		link_list(fd, &nlt->strips);
		
		/* relink strip data */
		direct_link_nladata_strips(fd, &nlt->strips);
	}
}

/* ------- */

static void lib_link_keyingsets(FileData *fd, ID *id, ListBase *list)
{
	KeyingSet *ks;
	KS_Path *ksp;
	
	/* here, we're only interested in the ID pointer stored in some of the paths */
	for (ks = list->first; ks; ks = ks->next) {
		for (ksp = ks->paths.first; ksp; ksp = ksp->next) {
			ksp->id= newlibadr(fd, id->lib, ksp->id); 
		}
	}
}

/* NOTE: this assumes that link_list has already been called on the list */
static void direct_link_keyingsets(FileData *fd, ListBase *list)
{
	KeyingSet *ks;
	KS_Path *ksp;
	
	/* link KeyingSet data to KeyingSet again (non ID-libs) */
	for (ks = list->first; ks; ks = ks->next) {
		/* paths */
		link_list(fd, &ks->paths);
		
		for (ksp = ks->paths.first; ksp; ksp = ksp->next) {
			/* rna path */
			ksp->rna_path= newdataadr(fd, ksp->rna_path);
		}
	}
}

/* ------- */

static void lib_link_animdata(FileData *fd, ID *id, AnimData *adt)
{
	if (adt == NULL)
		return;
	
	/* link action data */
	adt->action= newlibadr_us(fd, id->lib, adt->action);
	adt->tmpact= newlibadr_us(fd, id->lib, adt->tmpact);
	
	/* fix action id-roots (i.e. if they come from a pre 2.57 .blend file) */
	if ((adt->action) && (adt->action->idroot == 0))
		adt->action->idroot = GS(id->name);
	if ((adt->tmpact) && (adt->tmpact->idroot == 0))
		adt->tmpact->idroot = GS(id->name);
	
	/* link drivers */
	lib_link_fcurves(fd, id, &adt->drivers);
	
	/* overrides don't have lib-link for now, so no need to do anything */
	
	/* link NLA-data */
	lib_link_nladata(fd, id, &adt->nla_tracks);
}

static void direct_link_animdata(FileData *fd, AnimData *adt)
{
	/* NOTE: must have called newdataadr already before doing this... */
	if (adt == NULL)
		return;
	
	/* link drivers */
	link_list(fd, &adt->drivers);
	direct_link_fcurves(fd, &adt->drivers);
	
	/* link overrides */
	// TODO...
	
	/* link NLA-data */
	link_list(fd, &adt->nla_tracks);
	direct_link_nladata(fd, &adt->nla_tracks);
	
	/* relink active track/strip - even though strictly speaking this should only be used
	 * if we're in 'tweaking mode', we need to be able to have this loaded back for
	 * undo, but also since users may not exit tweakmode before saving (#24535)
	 */
	// TODO: it's not really nice that anyone should be able to save the file in this
	//		state, but it's going to be too hard to enforce this single case...
	adt->act_track = newdataadr(fd, adt->act_track);
	adt->actstrip = newdataadr(fd, adt->actstrip);
}	

/* ************ READ CACHEFILES *************** */

static void lib_link_cachefiles(FileData *fd, Main *bmain)
{
	/* only link ID pointers */
	for (CacheFile *cache_file = bmain->cachefiles.first; cache_file; cache_file = cache_file->id.next) {
		if (cache_file->id.tag & LIB_TAG_NEED_LINK) {
			IDP_LibLinkProperty(cache_file->id.properties, (fd->flags & FD_FLAGS_SWITCH_ENDIAN), fd);
			lib_link_animdata(fd, &cache_file->id, cache_file->adt);

			cache_file->id.tag &= ~LIB_TAG_NEED_LINK;
		}
	}
}

static void direct_link_cachefile(FileData *fd, CacheFile *cache_file)
{
	BLI_listbase_clear(&cache_file->object_paths);
	cache_file->handle = NULL;
	cache_file->handle_mutex = NULL;

	/* relink animdata */
	cache_file->adt = newdataadr(fd, cache_file->adt);
	direct_link_animdata(fd, cache_file->adt);
}

/* ************ READ MOTION PATHS *************** */

/* direct data for cache */
static void direct_link_motionpath(FileData *fd, bMotionPath *mpath)
{
	/* sanity check */
	if (mpath == NULL)
		return;
	
	/* relink points cache */
	mpath->points = newdataadr(fd, mpath->points);
}

/* ************ READ NODE TREE *************** */

static void lib_link_node_socket(FileData *fd, ID *UNUSED(id), bNodeSocket *sock)
{
	/* Link ID Properties -- and copy this comment EXACTLY for easy finding
	 * of library blocks that implement this.*/
	IDP_LibLinkProperty(sock->prop, fd);
}

/* Single node tree (also used for material/scene trees), ntree is not NULL */
static void lib_link_ntree(FileData *fd, ID *id, bNodeTree *ntree)
{
	bNode *node;
	bNodeSocket *sock;
	
	IDP_LibLinkProperty(ntree->id.properties, (fd->flags & FD_FLAGS_SWITCH_ENDIAN), fd);
	lib_link_animdata(fd, &ntree->id, ntree->adt);
	
	ntree->gpd = newlibadr_us(fd, id->lib, ntree->gpd);

	IDP_LibLinkProperty(ntree->id.properties, fd);
	
	for (node = ntree->nodes.first; node; node = node->next) {
		/* Link ID Properties -- and copy this comment EXACTLY for easy finding
		 * of library blocks that implement this.*/
		IDP_LibLinkProperty(node->prop, fd);
		
		node->id= newlibadr_us(fd, id->lib, node->id);

		for (sock = node->inputs.first; sock; sock = sock->next)
			lib_link_node_socket(fd, id, sock);
		for (sock = node->outputs.first; sock; sock = sock->next)
			lib_link_node_socket(fd, id, sock);
	}
	
	for (sock = ntree->inputs.first; sock; sock = sock->next) {
		IDP_LibLinkProperty(sock->prop, (fd->flags & FD_FLAGS_SWITCH_ENDIAN), fd);
		lib_link_node_socket(fd, id, sock);
	}
	for (sock = ntree->outputs.first; sock; sock = sock->next) {
		IDP_LibLinkProperty(sock->prop, (fd->flags & FD_FLAGS_SWITCH_ENDIAN), fd);
		lib_link_node_socket(fd, id, sock);
	}
}

/* library ntree linking after fileread */
static void lib_link_nodetree(FileData *fd, Main *main)
{
	/* only link ID pointers */
	for (bNodeTree *ntree = main->nodetree.first; ntree; ntree = ntree->id.next) {
		if (ntree->id.tag & LIB_TAG_NEED_LINK) {
			lib_link_ntree(fd, &ntree->id, ntree);

			ntree->id.tag &= ~LIB_TAG_NEED_LINK;
		}
	}
}

/* updates group node socket identifier so that
 * external links to/from the group node are preserved.
 */
static void lib_node_do_versions_group_indices(bNode *gnode)
{
	bNodeTree *ngroup = (bNodeTree*)gnode->id;
	bNodeSocket *sock;
	bNodeLink *link;
	
	for (sock=gnode->outputs.first; sock; sock = sock->next) {
		int old_index = sock->to_index;
		
		for (link = ngroup->links.first; link; link = link->next) {
			if (link->tonode == NULL && link->fromsock->own_index == old_index) {
				strcpy(sock->identifier, link->fromsock->identifier);
				/* deprecated */
				sock->own_index = link->fromsock->own_index;
				sock->to_index = 0;
				sock->groupsock = NULL;
			}
		}
	}
	for (sock=gnode->inputs.first; sock; sock = sock->next) {
		int old_index = sock->to_index;
		
		for (link = ngroup->links.first; link; link = link->next) {
			if (link->fromnode == NULL && link->tosock->own_index == old_index) {
				strcpy(sock->identifier, link->tosock->identifier);
				/* deprecated */
				sock->own_index = link->tosock->own_index;
				sock->to_index = 0;
				sock->groupsock = NULL;
			}
		}
	}
}

/* verify types for nodes and groups, all data has to be read */
/* open = 0: appending/linking, open = 1: open new file (need to clean out dynamic
 * typedefs */
static void lib_verify_nodetree(Main *main, int UNUSED(open))
{
	/* this crashes blender on undo/redo */
#if 0
		if (open == 1) {
			reinit_nodesystem();
		}
#endif
	
	/* set node->typeinfo pointers */
	FOREACH_NODETREE(main, ntree, id) {
		ntreeSetTypes(NULL, ntree);
	} FOREACH_NODETREE_END
	
	/* verify static socket templates */
	FOREACH_NODETREE(main, ntree, id) {
		bNode *node;
		for (node=ntree->nodes.first; node; node=node->next)
			node_verify_socket_templates(ntree, node);
	} FOREACH_NODETREE_END
	
	{
		bool has_old_groups = false;
		/* XXX this should actually be part of do_versions, but since we need
		 * finished library linking, it is not possible there. Instead in do_versions
		 * we have set the NTREE_DO_VERSIONS_GROUP_EXPOSE_2_56_2 flag, so at this point we can do the
		 * actual group node updates.
		 */
		for (bNodeTree *ntree = main->nodetree.first; ntree; ntree = ntree->id.next) {
			if (ntree->flag & NTREE_DO_VERSIONS_GROUP_EXPOSE_2_56_2) {
				has_old_groups = 1;
			}
		}
		
		if (has_old_groups) {
			FOREACH_NODETREE(main, ntree, id) {
				/* updates external links for all group nodes in a tree */
				bNode *node;
				for (node = ntree->nodes.first; node; node = node->next) {
					if (node->type == NODE_GROUP) {
						bNodeTree *ngroup = (bNodeTree*)node->id;
						if (ngroup && (ngroup->flag & NTREE_DO_VERSIONS_GROUP_EXPOSE_2_56_2))
							lib_node_do_versions_group_indices(node);
					}
				}
			} FOREACH_NODETREE_END
		}
		
		for (bNodeTree *ntree = main->nodetree.first; ntree; ntree = ntree->id.next) {
			ntree->flag &= ~NTREE_DO_VERSIONS_GROUP_EXPOSE_2_56_2;
		}
	}
	
	{
		/* Convert the previously used ntree->inputs/ntree->outputs lists to interface nodes.
		 * Pre 2.56.2 node trees automatically have all unlinked sockets exposed already
		 * (see NTREE_DO_VERSIONS_GROUP_EXPOSE_2_56_2).
		 *
		 * XXX this should actually be part of do_versions,
		 * but needs valid typeinfo pointers to create interface nodes.
		 *
		 * Note: theoretically only needed in node groups (main->nodetree),
		 * but due to a temporary bug such links could have been added in all trees,
		 * so have to clean up all of them ...
		 */
		
		FOREACH_NODETREE(main, ntree, id) {
			if (ntree->flag & NTREE_DO_VERSIONS_CUSTOMNODES_GROUP) {
				bNode *input_node = NULL, *output_node = NULL;
				int num_inputs = 0, num_outputs = 0;
				bNodeLink *link, *next_link;
				/* Only create new interface nodes for actual older files.
				 * New file versions already have input/output nodes with duplicate links,
				 * in that case just remove the invalid links.
				 */
				const bool create_io_nodes = (ntree->flag & NTREE_DO_VERSIONS_CUSTOMNODES_GROUP_CREATE_INTERFACE) != 0;
				
				float input_locx = 1000000.0f, input_locy = 0.0f;
				float output_locx = -1000000.0f, output_locy = 0.0f;
				/* rough guess, not nice but we don't have access to UI constants here ... */
				static const float offsetx = 42 + 3*20 + 20;
				/*static const float offsety = 0.0f;*/
				
				if (create_io_nodes) {
					if (ntree->inputs.first)
						input_node = nodeAddStaticNode(NULL, ntree, NODE_GROUP_INPUT);
					
					if (ntree->outputs.first)
						output_node = nodeAddStaticNode(NULL, ntree, NODE_GROUP_OUTPUT);
				}
				
				/* Redirect links from/to the node tree interface to input/output node.
				 * If the fromnode/tonode pointers are NULL, this means a link from/to
				 * the ntree interface sockets, which need to be redirected to new interface nodes.
				 */
				for (link = ntree->links.first; link; link = next_link) {
					bool free_link = false;
					next_link = link->next;
					
					if (link->fromnode == NULL) {
						if (input_node) {
							link->fromnode = input_node;
							link->fromsock = node_group_input_find_socket(input_node, link->fromsock->identifier);
							++num_inputs;
							
							if (link->tonode) {
								if (input_locx > link->tonode->locx - offsetx)
									input_locx = link->tonode->locx - offsetx;
								input_locy += link->tonode->locy;
							}
						}
						else {
							free_link = true;
						}
					}
					
					if (link->tonode == NULL) {
						if (output_node) {
							link->tonode = output_node;
							link->tosock = node_group_output_find_socket(output_node, link->tosock->identifier);
							++num_outputs;
							
							if (link->fromnode) {
								if (output_locx < link->fromnode->locx + offsetx)
									output_locx = link->fromnode->locx + offsetx;
								output_locy += link->fromnode->locy;
							}
						}
						else {
							free_link = true;
						}
					}
					
					if (free_link)
						nodeRemLink(ntree, link);
				}
				
				if (num_inputs > 0) {
					input_locy /= num_inputs;
					input_node->locx = input_locx;
					input_node->locy = input_locy;
				}
				if (num_outputs > 0) {
					output_locy /= num_outputs;
					output_node->locx = output_locx;
					output_node->locy = output_locy;
				}
				
				/* clear do_versions flags */
				ntree->flag &= ~(NTREE_DO_VERSIONS_CUSTOMNODES_GROUP | NTREE_DO_VERSIONS_CUSTOMNODES_GROUP_CREATE_INTERFACE);
			}
		}
		FOREACH_NODETREE_END
	}
	
	/* verify all group user nodes */
	for (bNodeTree *ntree = main->nodetree.first; ntree; ntree = ntree->id.next) {
		ntreeVerifyNodes(main, &ntree->id);
	}
	
	/* make update calls where necessary */
	{
		FOREACH_NODETREE(main, ntree, id) {
			/* make an update call for the tree */
			ntreeUpdateTree(main, ntree);
		} FOREACH_NODETREE_END
	}
}

static void direct_link_node_socket(FileData *fd, bNodeSocket *sock)
{
	sock->prop = newdataadr(fd, sock->prop);
	IDP_DirectLinkGroup_OrFree(&sock->prop, (fd->flags & FD_FLAGS_SWITCH_ENDIAN), fd);
	
	sock->link = newdataadr(fd, sock->link);
	sock->typeinfo = NULL;
	sock->storage = newdataadr(fd, sock->storage);
	sock->default_value = newdataadr(fd, sock->default_value);
	sock->cache = NULL;
}

/* ntree itself has been read! */
static void direct_link_nodetree(FileData *fd, bNodeTree *ntree)
{
	/* note: writing and reading goes in sync, for speed */
	bNode *node;
	bNodeSocket *sock;
	bNodeLink *link;
	
	ntree->init = 0;		/* to set callbacks and force setting types */
	ntree->is_updating = false;
	ntree->typeinfo= NULL;
	ntree->interface_type = NULL;
	
	ntree->progress = NULL;
	ntree->execdata = NULL;
	ntree->duplilock = NULL;

	ntree->adt = newdataadr(fd, ntree->adt);
	direct_link_animdata(fd, ntree->adt);
	
	ntree->id.tag &= ~(LIB_TAG_ID_RECALC|LIB_TAG_ID_RECALC_DATA);

	link_list(fd, &ntree->nodes);
	for (node = ntree->nodes.first; node; node = node->next) {
		node->typeinfo = NULL;
		
		link_list(fd, &node->inputs);
		link_list(fd, &node->outputs);
		
		node->prop = newdataadr(fd, node->prop);
		IDP_DirectLinkGroup_OrFree(&node->prop, (fd->flags & FD_FLAGS_SWITCH_ENDIAN), fd);
		
		link_list(fd, &node->internal_links);
		for (link = node->internal_links.first; link; link = link->next) {
			link->fromnode = newdataadr(fd, link->fromnode);
			link->fromsock = newdataadr(fd, link->fromsock);
			link->tonode = newdataadr(fd, link->tonode);
			link->tosock = newdataadr(fd, link->tosock);
		}
		
		if (node->type == CMP_NODE_MOVIEDISTORTION) {
			node->storage = newmclipadr(fd, node->storage);
		}
		else {
			node->storage = newdataadr(fd, node->storage);
		}
		
		if (node->storage) {
			/* could be handlerized at some point */
			if (ntree->type==NTREE_SHADER) {
				if (node->type==SH_NODE_CURVE_VEC || node->type==SH_NODE_CURVE_RGB) {
					direct_link_curvemapping(fd, node->storage);
				}
				else if (node->type==SH_NODE_SCRIPT) {
					NodeShaderScript *nss = (NodeShaderScript *) node->storage;
					nss->bytecode = newdataadr(fd, nss->bytecode);
				}
				else if (node->type==SH_NODE_TEX_POINTDENSITY) {
					NodeShaderTexPointDensity *npd = (NodeShaderTexPointDensity *) node->storage;
					memset(&npd->pd, 0, sizeof(npd->pd));
				}
			}
			else if (ntree->type==NTREE_COMPOSIT) {
				if (ELEM(node->type, CMP_NODE_TIME, CMP_NODE_CURVE_VEC, CMP_NODE_CURVE_RGB, CMP_NODE_HUECORRECT))
					direct_link_curvemapping(fd, node->storage);
				else if (ELEM(node->type, CMP_NODE_IMAGE, CMP_NODE_VIEWER, CMP_NODE_SPLITVIEWER))
					((ImageUser *)node->storage)->ok = 1;
			}
			else if ( ntree->type==NTREE_TEXTURE) {
				if (node->type==TEX_NODE_CURVE_RGB || node->type==TEX_NODE_CURVE_TIME)
					direct_link_curvemapping(fd, node->storage);
				else if (node->type==TEX_NODE_IMAGE)
					((ImageUser *)node->storage)->ok = 1;
			}
		}
	}
	link_list(fd, &ntree->links);
	
	/* and we connect the rest */
	for (node = ntree->nodes.first; node; node = node->next) {
		node->parent = newdataadr(fd, node->parent);
		node->lasty = 0;
		
		for (sock = node->inputs.first; sock; sock = sock->next)
			direct_link_node_socket(fd, sock);
		for (sock = node->outputs.first; sock; sock = sock->next)
			direct_link_node_socket(fd, sock);
	}
	
	/* interface socket lists */
	link_list(fd, &ntree->inputs);
	link_list(fd, &ntree->outputs);
	for (sock = ntree->inputs.first; sock; sock = sock->next)
		direct_link_node_socket(fd, sock);
	for (sock = ntree->outputs.first; sock; sock = sock->next)
		direct_link_node_socket(fd, sock);
	
	for (link = ntree->links.first; link; link= link->next) {
		link->fromnode = newdataadr(fd, link->fromnode);
		link->tonode = newdataadr(fd, link->tonode);
		link->fromsock = newdataadr(fd, link->fromsock);
		link->tosock = newdataadr(fd, link->tosock);
	}
	
#if 0
	if (ntree->previews) {
		bNodeInstanceHash *new_previews = BKE_node_instance_hash_new("node previews");
		bNodeInstanceHashIterator iter;
		
		NODE_INSTANCE_HASH_ITER(iter, ntree->previews) {
			bNodePreview *preview = BKE_node_instance_hash_iterator_get_value(&iter);
			if (preview) {
				bNodePreview *new_preview = newimaadr(fd, preview);
				if (new_preview) {
					bNodeInstanceKey key = BKE_node_instance_hash_iterator_get_key(&iter);
					BKE_node_instance_hash_insert(new_previews, key, new_preview);
				}
			}
		}
		BKE_node_instance_hash_free(ntree->previews, NULL);
		ntree->previews = new_previews;
	}
#else
	/* XXX TODO */
	ntree->previews = NULL;
#endif
	
	/* type verification is in lib-link */
}

/* ************ READ ARMATURE ***************** */

/* temp struct used to transport needed info to lib_link_constraint_cb() */
typedef struct tConstraintLinkData {
	FileData *fd;
	ID *id;
} tConstraintLinkData;
/* callback function used to relink constraint ID-links */
static void lib_link_constraint_cb(bConstraint *UNUSED(con), ID **idpoin, bool is_reference, void *userdata)
{
	tConstraintLinkData *cld= (tConstraintLinkData *)userdata;
	
	/* for reference types, we need to increment the usercounts on load... */
	if (is_reference) {
		/* reference type - with usercount */
		*idpoin = newlibadr_us(cld->fd, cld->id->lib, *idpoin);
	}
	else {
		/* target type - no usercount needed */
		*idpoin = newlibadr(cld->fd, cld->id->lib, *idpoin);
	}
}

static void lib_link_constraints(FileData *fd, ID *id, ListBase *conlist)
{
	tConstraintLinkData cld;
	bConstraint *con;
	
	/* legacy fixes */
	for (con = conlist->first; con; con=con->next) {
		/* patch for error introduced by changing constraints (dunno how) */
		/* if con->data type changes, dna cannot resolve the pointer! (ton) */
		if (con->data == NULL) {
			con->type = CONSTRAINT_TYPE_NULL;
		}
		/* own ipo, all constraints have it */
		con->ipo = newlibadr_us(fd, id->lib, con->ipo); // XXX deprecated - old animation system
	}
	
	/* relink all ID-blocks used by the constraints */
	cld.fd = fd;
	cld.id = id;
	
	BKE_constraints_id_loop(conlist, lib_link_constraint_cb, &cld);
}

static void direct_link_constraints(FileData *fd, ListBase *lb)
{
	bConstraint *con;
	
	link_list(fd, lb);
	for (con=lb->first; con; con=con->next) {
		con->data = newdataadr(fd, con->data);
		
		switch (con->type) {
			case CONSTRAINT_TYPE_PYTHON:
			{
				bPythonConstraint *data= con->data;
				
				link_list(fd, &data->targets);
				
				data->prop = newdataadr(fd, data->prop);
				IDP_DirectLinkGroup_OrFree(&data->prop, (fd->flags & FD_FLAGS_SWITCH_ENDIAN), fd);
				break;
			}
			case CONSTRAINT_TYPE_SPLINEIK:
			{
				bSplineIKConstraint *data= con->data;

				data->points= newdataadr(fd, data->points);
				break;
			}
			case CONSTRAINT_TYPE_KINEMATIC:
			{
				bKinematicConstraint *data = con->data;

				con->lin_error = 0.f;
				con->rot_error = 0.f;

				/* version patch for runtime flag, was not cleared in some case */
				data->flag &= ~CONSTRAINT_IK_AUTO;
				break;
			}
			case CONSTRAINT_TYPE_CHILDOF:
			{
				/* XXX version patch, in older code this flag wasn't always set, and is inherent to type */
				if (con->ownspace == CONSTRAINT_SPACE_POSE)
					con->flag |= CONSTRAINT_SPACEONCE;
				break;
			}
			case CONSTRAINT_TYPE_TRANSFORM_CACHE:
			{
				bTransformCacheConstraint *data = con->data;
				data->reader = NULL;
			}
		}
	}
}

static void lib_link_pose(FileData *fd, Main *bmain, Object *ob, bPose *pose)
{
	bArmature *arm = ob->data;
	
	if (!pose || !arm)
		return;
	
	/* always rebuild to match proxy or lib changes, but on Undo */
	bool rebuild = false;

	if (fd->memfile == NULL) {
		if (ob->proxy || (ob->id.lib==NULL && arm->id.lib)) {
			rebuild = true;
		}
	}

	/* avoid string */
	GHash *bone_hash = BKE_armature_bone_from_name_map(arm);

	if (ob->proxy) {
		/* sync proxy layer */
		if (pose->proxy_layer)
			arm->layer = pose->proxy_layer;
		
		/* sync proxy active bone */
		if (pose->proxy_act_bone[0]) {
			Bone *bone = BLI_ghash_lookup(bone_hash, pose->proxy_act_bone);
			if (bone) {
				arm->act_bone = bone;
			}
		}
	}

	for (bPoseChannel *pchan = pose->chanbase.first; pchan; pchan = pchan->next) {
		lib_link_constraints(fd, (ID *)ob, &pchan->constraints);

		pchan->bone = BLI_ghash_lookup(bone_hash, pchan->name);
		
		pchan->custom = newlibadr_us(fd, arm->id.lib, pchan->custom);
		if (UNLIKELY(pchan->bone == NULL)) {
			rebuild = true;
		}
		else if ((ob->id.lib == NULL) && arm->id.lib) {
			/* local pose selection copied to armature, bit hackish */
			pchan->bone->flag &= ~BONE_SELECTED;
			pchan->bone->flag |= pchan->selectflag;
		}
	}

	BLI_ghash_free(bone_hash, NULL, NULL);
	

	if (rebuild) {
		DAG_id_tag_update_ex(bmain, &ob->id, OB_RECALC_OB | OB_RECALC_DATA | OB_RECALC_TIME);
		BKE_pose_tag_recalc(bmain, pose);
	}
}

static void lib_link_armature(FileData *fd, Main *main)
{
<<<<<<< HEAD
	bArmature *arm;
	Bone *bone;
	
	for (arm = main->armature.first; arm; arm = arm->id.next) {
=======
	for (bArmature *arm = main->armature.first; arm; arm = arm->id.next) {
>>>>>>> e1909958
		if (arm->id.tag & LIB_TAG_NEED_LINK) {
			IDP_LibLinkProperty(arm->id.properties, (fd->flags & FD_FLAGS_SWITCH_ENDIAN), fd);
			lib_link_animdata(fd, &arm->id, arm->adt);
<<<<<<< HEAD
			for (bone = arm->bonebase.first; bone; bone = bone->next) {
				IDP_LibLinkProperty(bone->prop, fd);
			}
=======

>>>>>>> e1909958
			arm->id.tag &= ~LIB_TAG_NEED_LINK;
		}
	}
}

static void direct_link_bones(FileData *fd, Bone *bone)
{
	Bone *child;
	
	bone->parent = newdataadr(fd, bone->parent);
	bone->prop = newdataadr(fd, bone->prop);
	IDP_DirectLinkGroup_OrFree(&bone->prop, (fd->flags & FD_FLAGS_SWITCH_ENDIAN), fd);
		
	bone->flag &= ~BONE_DRAW_ACTIVE;
	
	link_list(fd, &bone->childbase);
	
	for (child=bone->childbase.first; child; child=child->next)
		direct_link_bones(fd, child);
}

static void direct_link_armature(FileData *fd, bArmature *arm)
{
	Bone *bone;
	
	link_list(fd, &arm->bonebase);
	arm->edbo = NULL;
	arm->sketch = NULL;
	
	arm->adt = newdataadr(fd, arm->adt);
	direct_link_animdata(fd, arm->adt);
	
	for (bone = arm->bonebase.first; bone; bone = bone->next) {
		direct_link_bones(fd, bone);
	}
	
	arm->act_bone = newdataadr(fd, arm->act_bone);
	arm->act_edbone = NULL;
}

/* ************ READ CAMERA ***************** */

static void lib_link_camera(FileData *fd, Main *main)
{
	for (Camera *ca = main->camera.first; ca; ca = ca->id.next) {
		if (ca->id.tag & LIB_TAG_NEED_LINK) {
			IDP_LibLinkProperty(ca->id.properties, (fd->flags & FD_FLAGS_SWITCH_ENDIAN), fd);
			lib_link_animdata(fd, &ca->id, ca->adt);
			
			ca->ipo = newlibadr_us(fd, ca->id.lib, ca->ipo); // XXX deprecated - old animation system

			ca->dof_ob = newlibadr(fd, ca->id.lib, ca->dof_ob);
			
			ca->id.tag &= ~LIB_TAG_NEED_LINK;
		}
	}
}

static void direct_link_camera(FileData *fd, Camera *ca)
{
	ca->adt = newdataadr(fd, ca->adt);
	direct_link_animdata(fd, ca->adt);
}


/* ************ READ LAMP ***************** */

static void lib_link_lamp(FileData *fd, Main *main)
{
	for (Lamp *la = main->lamp.first; la; la = la->id.next) {
		if (la->id.tag & LIB_TAG_NEED_LINK) {
			IDP_LibLinkProperty(la->id.properties, (fd->flags & FD_FLAGS_SWITCH_ENDIAN), fd);
			lib_link_animdata(fd, &la->id, la->adt);
			
			for (int a = 0; a < MAX_MTEX; a++) {
				MTex *mtex = la->mtex[a];
				if (mtex) {
					mtex->tex = newlibadr_us(fd, la->id.lib, mtex->tex);
					mtex->object = newlibadr(fd, la->id.lib, mtex->object);
				}
			}
			
			la->ipo = newlibadr_us(fd, la->id.lib, la->ipo); // XXX deprecated - old animation system
			
			if (la->nodetree) {
				lib_link_ntree(fd, &la->id, la->nodetree);
				la->nodetree->id.lib = la->id.lib;
			}
			
			la->id.tag &= ~LIB_TAG_NEED_LINK;
		}
	}
}

static void direct_link_lamp(FileData *fd, Lamp *la)
{
	int a;
	
	la->adt = newdataadr(fd, la->adt);
	direct_link_animdata(fd, la->adt);
	
	for (a=0; a<MAX_MTEX; a++) {
		la->mtex[a] = newdataadr(fd, la->mtex[a]);
	}
	
	la->curfalloff = newdataadr(fd, la->curfalloff);
	if (la->curfalloff)
		direct_link_curvemapping(fd, la->curfalloff);

	la->nodetree= newdataadr(fd, la->nodetree);
	if (la->nodetree) {
		direct_link_id(fd, &la->nodetree->id);
		direct_link_nodetree(fd, la->nodetree);
	}
	
	la->preview = direct_link_preview_image(fd, la->preview);
}

/* ************ READ keys ***************** */

void blo_do_versions_key_uidgen(Key *key)
{
	KeyBlock *block;

	key->uidgen = 1;
	for (block = key->block.first; block; block = block->next) {
		block->uid = key->uidgen++;
	}
}

static void lib_link_key(FileData *fd, Main *main)
{
	for (Key *key = main->key.first; key; key = key->id.next) {
		BLI_assert((key->id.tag & LIB_TAG_EXTERN) == 0);

		if (key->id.tag & LIB_TAG_NEED_LINK) {
			IDP_LibLinkProperty(key->id.properties, (fd->flags & FD_FLAGS_SWITCH_ENDIAN), fd);
			lib_link_animdata(fd, &key->id, key->adt);
			
			key->ipo = newlibadr_us(fd, key->id.lib, key->ipo); // XXX deprecated - old animation system
			key->from = newlibadr(fd, key->id.lib, key->from);
			
			key->id.tag &= ~LIB_TAG_NEED_LINK;
		}
	}
}

static void switch_endian_keyblock(Key *key, KeyBlock *kb)
{
	int elemsize, a, b;
	char *data;
	
	elemsize = key->elemsize;
	data = kb->data;
	
	for (a = 0; a < kb->totelem; a++) {
		const char *cp = key->elemstr;
		char *poin = data;
		
		while (cp[0]) {  /* cp[0] == amount */
			switch (cp[1]) {  /* cp[1] = type */
				case IPO_FLOAT:
				case IPO_BPOINT:
				case IPO_BEZTRIPLE:
					b = cp[0];
					BLI_endian_switch_float_array((float *)poin, b);
					poin += sizeof(float) * b;
					break;
			}
			
			cp += 2;
		}
		data += elemsize;
	}
}

static void direct_link_key(FileData *fd, Key *key)
{
	KeyBlock *kb;
	
	link_list(fd, &(key->block));
	
	key->adt = newdataadr(fd, key->adt);
	direct_link_animdata(fd, key->adt);
		
	key->refkey= newdataadr(fd, key->refkey);
	
	for (kb = key->block.first; kb; kb = kb->next) {
		kb->data = newdataadr(fd, kb->data);
		
		if (fd->flags & FD_FLAGS_SWITCH_ENDIAN)
			switch_endian_keyblock(key, kb);
	}
}

/* ************ READ mball ***************** */

static void lib_link_mball(FileData *fd, Main *main)
{
	for (MetaBall *mb = main->mball.first; mb; mb = mb->id.next) {
		if (mb->id.tag & LIB_TAG_NEED_LINK) {
			IDP_LibLinkProperty(mb->id.properties, (fd->flags & FD_FLAGS_SWITCH_ENDIAN), fd);
			lib_link_animdata(fd, &mb->id, mb->adt);
			
			for (int a = 0; a < mb->totcol; a++) {
				mb->mat[a] = newlibadr_us(fd, mb->id.lib, mb->mat[a]);
			}
			
			mb->ipo = newlibadr_us(fd, mb->id.lib, mb->ipo); // XXX deprecated - old animation system
			
			mb->id.tag &= ~LIB_TAG_NEED_LINK;
		}
	}
}

static void direct_link_mball(FileData *fd, MetaBall *mb)
{
	mb->adt = newdataadr(fd, mb->adt);
	direct_link_animdata(fd, mb->adt);
	
	mb->mat = newdataadr(fd, mb->mat);
	test_pointer_array(fd, (void **)&mb->mat);
	
	link_list(fd, &(mb->elems));
	
	BLI_listbase_clear(&mb->disp);
	mb->editelems = NULL;
/*	mb->edit_elems.first= mb->edit_elems.last= NULL;*/
	mb->lastelem = NULL;
}

/* ************ READ WORLD ***************** */

static void lib_link_world(FileData *fd, Main *main)
{
	for (World *wrld = main->world.first; wrld; wrld = wrld->id.next) {
		if (wrld->id.tag & LIB_TAG_NEED_LINK) {
			IDP_LibLinkProperty(wrld->id.properties, (fd->flags & FD_FLAGS_SWITCH_ENDIAN), fd);
			lib_link_animdata(fd, &wrld->id, wrld->adt);
			
			wrld->ipo = newlibadr_us(fd, wrld->id.lib, wrld->ipo); // XXX deprecated - old animation system
			
			for (int a = 0; a < MAX_MTEX; a++) {
				MTex *mtex = wrld->mtex[a];
				if (mtex) {
					mtex->tex = newlibadr_us(fd, wrld->id.lib, mtex->tex);
					mtex->object = newlibadr(fd, wrld->id.lib, mtex->object);
				}
			}
			
			if (wrld->nodetree) {
				lib_link_ntree(fd, &wrld->id, wrld->nodetree);
				wrld->nodetree->id.lib = wrld->id.lib;
			}
			
			wrld->id.tag &= ~LIB_TAG_NEED_LINK;
		}
	}
}

static void direct_link_world(FileData *fd, World *wrld)
{
	int a;
	
	wrld->adt = newdataadr(fd, wrld->adt);
	direct_link_animdata(fd, wrld->adt);
	
	for (a = 0; a < MAX_MTEX; a++) {
		wrld->mtex[a] = newdataadr(fd, wrld->mtex[a]);
	}
	
	wrld->nodetree = newdataadr(fd, wrld->nodetree);
	if (wrld->nodetree) {
		direct_link_id(fd, &wrld->nodetree->id);
		direct_link_nodetree(fd, wrld->nodetree);
	}
	
	wrld->preview = direct_link_preview_image(fd, wrld->preview);
	BLI_listbase_clear(&wrld->gpumaterial);
}


/* ************ READ VFONT ***************** */

static void lib_link_vfont(FileData *fd, Main *main)
{
	for (VFont *vf = main->vfont.first; vf; vf = vf->id.next) {
		if (vf->id.tag & LIB_TAG_NEED_LINK) {
			IDP_LibLinkProperty(vf->id.properties, (fd->flags & FD_FLAGS_SWITCH_ENDIAN), fd);

			vf->id.tag &= ~LIB_TAG_NEED_LINK;
		}
	}
}

static void direct_link_vfont(FileData *fd, VFont *vf)
{
	vf->data = NULL;
	vf->temp_pf = NULL;
	vf->packedfile = direct_link_packedfile(fd, vf->packedfile);
}

/* ************ READ TEXT ****************** */

static void lib_link_text(FileData *fd, Main *main)
{
	for (Text *text = main->text.first; text; text = text->id.next) {
		if (text->id.tag & LIB_TAG_NEED_LINK) {
			IDP_LibLinkProperty(text->id.properties, (fd->flags & FD_FLAGS_SWITCH_ENDIAN), fd);

			text->id.tag &= ~LIB_TAG_NEED_LINK;
		}
	}
}

static void direct_link_text(FileData *fd, Text *text)
{
	TextLine *ln;
	
	text->name = newdataadr(fd, text->name);
	
	text->undo_pos = -1;
	text->undo_len = TXT_INIT_UNDO;
	text->undo_buf = MEM_mallocN(text->undo_len, "undo buf");
	
	text->compiled = NULL;
	
#if 0
	if (text->flags & TXT_ISEXT) {
		BKE_text_reload(text);
		}
		/* else { */
#endif
	
	link_list(fd, &text->lines);
	
	text->curl = newdataadr(fd, text->curl);
	text->sell = newdataadr(fd, text->sell);
	
	for (ln = text->lines.first; ln; ln = ln->next) {
		ln->line = newdataadr(fd, ln->line);
		ln->format = NULL;
		
		if (ln->len != (int) strlen(ln->line)) {
			printf("Error loading text, line lengths differ\n");
			ln->len = strlen(ln->line);
		}
	}
	
	text->flags = (text->flags) & ~TXT_ISEXT;
	
	id_us_ensure_real(&text->id);
}

/* ************ READ IMAGE ***************** */

static void lib_link_image(FileData *fd, Main *main)
{
	for (Image *ima = main->image.first; ima; ima = ima->id.next) {
		if (ima->id.tag & LIB_TAG_NEED_LINK) {
			IDP_LibLinkProperty(ima->id.properties, fd);
			
			ima->id.tag &= ~LIB_TAG_NEED_LINK;
		}
	}
}

static void direct_link_image(FileData *fd, Image *ima)
{
	ImagePackedFile *imapf;

	/* for undo system, pointers could be restored */
	if (fd->imamap)
		ima->cache = newimaadr(fd, ima->cache);
	else
		ima->cache = NULL;

	/* if not restored, we keep the binded opengl index */
	if (!ima->cache) {
		ima->tpageflag &= ~IMA_GLBIND_IS_DATA;
		for (int i = 0; i < TEXTARGET_COUNT; i++) {
			ima->bindcode[i] = 0;
			ima->gputexture[i] = NULL;
		}
		ima->rr = NULL;
	}

	ima->repbind = NULL;
	
	/* undo system, try to restore render buffers */
	if (fd->imamap) {
		int a;
		
		for (a = 0; a < IMA_MAX_RENDER_SLOT; a++)
			ima->renders[a] = newimaadr(fd, ima->renders[a]);
	}
	else {
		memset(ima->renders, 0, sizeof(ima->renders));
		ima->last_render_slot = ima->render_slot;
	}

	link_list(fd, &(ima->views));
	link_list(fd, &(ima->packedfiles));

	if (ima->packedfiles.first) {
		for (imapf = ima->packedfiles.first; imapf; imapf = imapf->next) {
			imapf->packedfile = direct_link_packedfile(fd, imapf->packedfile);
		}
		ima->packedfile = NULL;
	}
	else {
		ima->packedfile = direct_link_packedfile(fd, ima->packedfile);
	}

	BLI_listbase_clear(&ima->anims);
	ima->preview = direct_link_preview_image(fd, ima->preview);
	ima->stereo3d_format = newdataadr(fd, ima->stereo3d_format);
	ima->ok = 1;
}


/* ************ READ CURVE ***************** */

static void lib_link_curve(FileData *fd, Main *main)
{
	for (Curve *cu = main->curve.first; cu; cu = cu->id.next) {
		if (cu->id.tag & LIB_TAG_NEED_LINK) {
			IDP_LibLinkProperty(cu->id.properties, (fd->flags & FD_FLAGS_SWITCH_ENDIAN), fd);
			lib_link_animdata(fd, &cu->id, cu->adt);
			
			for (int a = 0; a < cu->totcol; a++) {
				cu->mat[a] = newlibadr_us(fd, cu->id.lib, cu->mat[a]);
			}
			
			cu->bevobj = newlibadr(fd, cu->id.lib, cu->bevobj);
			cu->taperobj = newlibadr(fd, cu->id.lib, cu->taperobj);
			cu->textoncurve = newlibadr(fd, cu->id.lib, cu->textoncurve);
			cu->vfont = newlibadr_us(fd, cu->id.lib, cu->vfont);
			cu->vfontb = newlibadr_us(fd, cu->id.lib, cu->vfontb);
			cu->vfonti = newlibadr_us(fd, cu->id.lib, cu->vfonti);
			cu->vfontbi = newlibadr_us(fd, cu->id.lib, cu->vfontbi);
			
			cu->ipo = newlibadr_us(fd, cu->id.lib, cu->ipo); // XXX deprecated - old animation system
			cu->key = newlibadr_us(fd, cu->id.lib, cu->key);
			
			cu->id.tag &= ~LIB_TAG_NEED_LINK;
		}
	}
}


static void switch_endian_knots(Nurb *nu)
{
	if (nu->knotsu) {
		BLI_endian_switch_float_array(nu->knotsu, KNOTSU(nu));
	}
	if (nu->knotsv) {
		BLI_endian_switch_float_array(nu->knotsv, KNOTSV(nu));
	}
}

static void direct_link_curve(FileData *fd, Curve *cu)
{
	Nurb *nu;
	TextBox *tb;
	
	cu->adt= newdataadr(fd, cu->adt);
	direct_link_animdata(fd, cu->adt);
	
	cu->mat = newdataadr(fd, cu->mat);
	test_pointer_array(fd, (void **)&cu->mat);
	cu->str = newdataadr(fd, cu->str);
	cu->strinfo= newdataadr(fd, cu->strinfo);
	cu->tb = newdataadr(fd, cu->tb);

	if (cu->vfont == NULL) {
		link_list(fd, &(cu->nurb));
	}
	else {
		cu->nurb.first=cu->nurb.last= NULL;
		
		tb = MEM_callocN(MAXTEXTBOX*sizeof(TextBox), "TextBoxread");
		if (cu->tb) {
			memcpy(tb, cu->tb, cu->totbox*sizeof(TextBox));
			MEM_freeN(cu->tb);
			cu->tb = tb;
		}
		else {
			cu->totbox = 1;
			cu->actbox = 1;
			cu->tb = tb;
			cu->tb[0].w = cu->linewidth;
		}
		if (cu->wordspace == 0.0f) cu->wordspace = 1.0f;
	}

	cu->editnurb = NULL;
	cu->editfont = NULL;
	
	for (nu = cu->nurb.first; nu; nu = nu->next) {
		nu->bezt = newdataadr(fd, nu->bezt);
		nu->bp = newdataadr(fd, nu->bp);
		nu->knotsu = newdataadr(fd, nu->knotsu);
		nu->knotsv = newdataadr(fd, nu->knotsv);
		if (cu->vfont == NULL) nu->charidx = 0;
		
		if (fd->flags & FD_FLAGS_SWITCH_ENDIAN) {
			switch_endian_knots(nu);
		}
	}
	cu->bb = NULL;
}

/* ************ READ TEX ***************** */

static void lib_link_texture(FileData *fd, Main *main)
{
	for (Tex *tex = main->tex.first; tex; tex = tex->id.next) {
		if (tex->id.tag & LIB_TAG_NEED_LINK) {
			IDP_LibLinkProperty(tex->id.properties, (fd->flags & FD_FLAGS_SWITCH_ENDIAN), fd);
			lib_link_animdata(fd, &tex->id, tex->adt);
			
			tex->ima = newlibadr_us(fd, tex->id.lib, tex->ima);
			tex->ipo = newlibadr_us(fd, tex->id.lib, tex->ipo);  // XXX deprecated - old animation system
			if (tex->env)
				tex->env->object = newlibadr(fd, tex->id.lib, tex->env->object);
			if (tex->pd)
				tex->pd->object = newlibadr(fd, tex->id.lib, tex->pd->object);
			if (tex->vd)
				tex->vd->object = newlibadr(fd, tex->id.lib, tex->vd->object);
			if (tex->ot)
				tex->ot->object = newlibadr(fd, tex->id.lib, tex->ot->object);
			
			if (tex->nodetree) {
				lib_link_ntree(fd, &tex->id, tex->nodetree);
				tex->nodetree->id.lib = tex->id.lib;
			}
			
			tex->id.tag &= ~LIB_TAG_NEED_LINK;
		}
	}
}

static void direct_link_texture(FileData *fd, Tex *tex)
{
	tex->adt = newdataadr(fd, tex->adt);
	direct_link_animdata(fd, tex->adt);

	tex->coba = newdataadr(fd, tex->coba);
	tex->env = newdataadr(fd, tex->env);
	if (tex->env) {
		tex->env->ima = NULL;
		memset(tex->env->cube, 0, 6 * sizeof(void *));
		tex->env->ok= 0;
	}
	tex->pd = newdataadr(fd, tex->pd);
	if (tex->pd) {
		tex->pd->point_tree = NULL;
		tex->pd->coba = newdataadr(fd, tex->pd->coba);
		tex->pd->falloff_curve = newdataadr(fd, tex->pd->falloff_curve);
		if (tex->pd->falloff_curve) {
			direct_link_curvemapping(fd, tex->pd->falloff_curve);
		}
		tex->pd->point_data = NULL; /* runtime data */
	}
	
	tex->vd = newdataadr(fd, tex->vd);
	if (tex->vd) {
		tex->vd->dataset = NULL;
		tex->vd->ok = 0;
	}
	else {
		if (tex->type == TEX_VOXELDATA)
			tex->vd = MEM_callocN(sizeof(VoxelData), "direct_link_texture VoxelData");
	}
	
	tex->ot = newdataadr(fd, tex->ot);
	
	tex->nodetree = newdataadr(fd, tex->nodetree);
	if (tex->nodetree) {
		direct_link_id(fd, &tex->nodetree->id);
		direct_link_nodetree(fd, tex->nodetree);
	}
	
	tex->preview = direct_link_preview_image(fd, tex->preview);
	
	tex->iuser.ok = 1;
}



/* ************ READ MATERIAL ***************** */

static void lib_link_material(FileData *fd, Main *main)
{
	for (Material *ma = main->mat.first; ma; ma = ma->id.next) {
		if (ma->id.tag & LIB_TAG_NEED_LINK) {
			IDP_LibLinkProperty(ma->id.properties, (fd->flags & FD_FLAGS_SWITCH_ENDIAN), fd);
			lib_link_animdata(fd, &ma->id, ma->adt);
			
			/* Link ID Properties -- and copy this comment EXACTLY for easy finding
			 * of library blocks that implement this.*/
			IDP_LibLinkProperty(ma->id.properties, fd);
			
			ma->ipo = newlibadr_us(fd, ma->id.lib, ma->ipo);  // XXX deprecated - old animation system
			ma->group = newlibadr_us(fd, ma->id.lib, ma->group);
			
			for (int a = 0; a < MAX_MTEX; a++) {
				MTex *mtex = ma->mtex[a];
				if (mtex) {
					mtex->tex = newlibadr_us(fd, ma->id.lib, mtex->tex);
					mtex->object = newlibadr(fd, ma->id.lib, mtex->object);
				}
			}
			
			if (ma->nodetree) {
				lib_link_ntree(fd, &ma->id, ma->nodetree);
				ma->nodetree->id.lib = ma->id.lib;
			}
			
			ma->id.tag &= ~LIB_TAG_NEED_LINK;
		}
	}
}

static void direct_link_material(FileData *fd, Material *ma)
{
	int a;
	
	ma->adt = newdataadr(fd, ma->adt);
	direct_link_animdata(fd, ma->adt);
	
	for (a = 0; a < MAX_MTEX; a++) {
		ma->mtex[a] = newdataadr(fd, ma->mtex[a]);
	}
	ma->texpaintslot = NULL;

	ma->ramp_col = newdataadr(fd, ma->ramp_col);
	ma->ramp_spec = newdataadr(fd, ma->ramp_spec);
	
	ma->nodetree = newdataadr(fd, ma->nodetree);
	if (ma->nodetree) {
		direct_link_id(fd, &ma->nodetree->id);
		direct_link_nodetree(fd, ma->nodetree);
	}
	
	ma->preview = direct_link_preview_image(fd, ma->preview);
	BLI_listbase_clear(&ma->gpumaterial);
}

/* ************ READ PARTICLE SETTINGS ***************** */
/* update this also to writefile.c */
static const char *ptcache_data_struct[] = {
	"", // BPHYS_DATA_INDEX
	"", // BPHYS_DATA_LOCATION
	"", // BPHYS_DATA_VELOCITY
	"", // BPHYS_DATA_ROTATION
	"", // BPHYS_DATA_AVELOCITY / BPHYS_DATA_XCONST */
	"", // BPHYS_DATA_SIZE:
	"", // BPHYS_DATA_TIMES:
	"BoidData" // case BPHYS_DATA_BOIDS:
};

static void direct_link_pointcache_cb(FileData *fd, void *data)
{
	PTCacheMem *pm = data;
	PTCacheExtra *extra;
	int i;
	for (i = 0; i < BPHYS_TOT_DATA; i++) {
		pm->data[i] = newdataadr(fd, pm->data[i]);

		/* the cache saves non-struct data without DNA */
		if (pm->data[i] && ptcache_data_struct[i][0]=='\0' && (fd->flags & FD_FLAGS_SWITCH_ENDIAN)) {
			int tot = (BKE_ptcache_data_size(i) * pm->totpoint) / sizeof(int);  /* data_size returns bytes */
			int *poin = pm->data[i];

			BLI_endian_switch_int32_array(poin, tot);
		}
	}

	link_list(fd, &pm->extradata);

	for (extra=pm->extradata.first; extra; extra=extra->next)
		extra->data = newdataadr(fd, extra->data);
}

static void direct_link_pointcache(FileData *fd, PointCache *cache)
{
	if ((cache->flag & PTCACHE_DISK_CACHE)==0) {
		link_list_ex(fd, &cache->mem_cache, direct_link_pointcache_cb);
	}
	else
		BLI_listbase_clear(&cache->mem_cache);
	
	cache->flag &= ~PTCACHE_SIMULATION_VALID;
	cache->simframe = 0;
	cache->edit = NULL;
	cache->free_edit = NULL;
	cache->cached_frames = NULL;
}

static void direct_link_pointcache_list(FileData *fd, ListBase *ptcaches, PointCache **ocache, int force_disk)
{
	if (ptcaches->first) {
		PointCache *cache= NULL;
		link_list(fd, ptcaches);
		for (cache=ptcaches->first; cache; cache=cache->next) {
			direct_link_pointcache(fd, cache);
			if (force_disk) {
				cache->flag |= PTCACHE_DISK_CACHE;
				cache->step = 1;
			}
		}
		
		*ocache = newdataadr(fd, *ocache);
	}
	else if (*ocache) {
		/* old "single" caches need to be linked too */
		*ocache = newdataadr(fd, *ocache);
		direct_link_pointcache(fd, *ocache);
		if (force_disk) {
			(*ocache)->flag |= PTCACHE_DISK_CACHE;
			(*ocache)->step = 1;
		}
		
		ptcaches->first = ptcaches->last = *ocache;
	}
}

static void lib_link_partdeflect(FileData *fd, ID *id, PartDeflect *pd)
{
	if (pd && pd->tex)
		pd->tex = newlibadr_us(fd, id->lib, pd->tex);
	if (pd && pd->f_source)
		pd->f_source = newlibadr(fd, id->lib, pd->f_source);
}

static void lib_link_particlesettings(FileData *fd, Main *main)
{
	for (ParticleSettings *part = main->particle.first; part; part = part->id.next) {
		if (part->id.tag & LIB_TAG_NEED_LINK) {
			IDP_LibLinkProperty(part->id.properties, (fd->flags & FD_FLAGS_SWITCH_ENDIAN), fd);
			lib_link_animdata(fd, &part->id, part->adt);

			part->ipo = newlibadr_us(fd, part->id.lib, part->ipo); // XXX deprecated - old animation system
			
			part->dup_ob = newlibadr(fd, part->id.lib, part->dup_ob);
			part->dup_group = newlibadr(fd, part->id.lib, part->dup_group);
			part->eff_group = newlibadr(fd, part->id.lib, part->eff_group);
			part->bb_ob = newlibadr(fd, part->id.lib, part->bb_ob);
			part->collision_group = newlibadr(fd, part->id.lib, part->collision_group);
			
			lib_link_partdeflect(fd, &part->id, part->pd);
			lib_link_partdeflect(fd, &part->id, part->pd2);
			
			if (part->effector_weights) {
				part->effector_weights->group = newlibadr(fd, part->id.lib, part->effector_weights->group);
			}
			else {
				part->effector_weights = BKE_add_effector_weights(part->eff_group);
			}

			if (part->dupliweights.first && part->dup_group) {
				ParticleDupliWeight *dw;
				int index_ok = 0;
				/* check for old files without indices (all indexes 0) */
				if (BLI_listbase_is_single(&part->dupliweights)) {
					/* special case for only one object in the group */
					index_ok = 1;
				}
				else {
					for (dw = part->dupliweights.first; dw; dw = dw->next) {
						if (dw->index > 0) {
							index_ok = 1;
							break;
						}
					}
				}

				if (index_ok) {
					/* if we have indexes, let's use them */
					for (dw = part->dupliweights.first; dw; dw = dw->next) {
						/* Do not try to restore pointer here, we have to search for group objects in another
						 * separated step.
						 * Reason is, the used group may be linked from another library, which has not yet
						 * been 'lib_linked'.
						 * Since dw->ob is not considered as an object user (it does not make objet directly linked),
						 * we may have no valid way to retrieve it yet.
						 * See T49273. */
						dw->ob = NULL;
					}
				}
				else {
					/* otherwise try to get objects from own library (won't work on library linked groups) */
					for (dw = part->dupliweights.first; dw; dw = dw->next) {
						dw->ob = newlibadr(fd, part->id.lib, dw->ob);
					}
				}
			}
			else {
				BLI_listbase_clear(&part->dupliweights);
			}
			
			if (part->boids) {
				BoidState *state = part->boids->states.first;
				BoidRule *rule;
				for (; state; state=state->next) {
					rule = state->rules.first;
					for (; rule; rule=rule->next) {
						switch (rule->type) {
							case eBoidRuleType_Goal:
							case eBoidRuleType_Avoid:
							{
								BoidRuleGoalAvoid *brga = (BoidRuleGoalAvoid*)rule;
								brga->ob = newlibadr(fd, part->id.lib, brga->ob);
								break;
							}
							case eBoidRuleType_FollowLeader:
							{
								BoidRuleFollowLeader *brfl = (BoidRuleFollowLeader*)rule;
								brfl->ob = newlibadr(fd, part->id.lib, brfl->ob);
								break;
							}
						}
					}
				}
			}

			for (int a = 0; a < MAX_MTEX; a++) {
				MTex *mtex= part->mtex[a];
				if (mtex) {
					mtex->tex = newlibadr_us(fd, part->id.lib, mtex->tex);
					mtex->object = newlibadr(fd, part->id.lib, mtex->object);
				}
			}
			
			part->id.tag &= ~LIB_TAG_NEED_LINK;
		}
	}
}

static void direct_link_partdeflect(PartDeflect *pd)
{
	if (pd) pd->rng = NULL;
}

static void direct_link_particlesettings(FileData *fd, ParticleSettings *part)
{
	int a;
	
	part->adt = newdataadr(fd, part->adt);
	part->pd = newdataadr(fd, part->pd);
	part->pd2 = newdataadr(fd, part->pd2);

	direct_link_animdata(fd, part->adt);
	direct_link_partdeflect(part->pd);
	direct_link_partdeflect(part->pd2);

	part->clumpcurve = newdataadr(fd, part->clumpcurve);
	if (part->clumpcurve)
		direct_link_curvemapping(fd, part->clumpcurve);
	part->roughcurve = newdataadr(fd, part->roughcurve);
	if (part->roughcurve)
		direct_link_curvemapping(fd, part->roughcurve);

	part->effector_weights = newdataadr(fd, part->effector_weights);
	if (!part->effector_weights)
		part->effector_weights = BKE_add_effector_weights(part->eff_group);

	link_list(fd, &part->dupliweights);

	part->boids = newdataadr(fd, part->boids);
	part->fluid = newdataadr(fd, part->fluid);

	if (part->boids) {
		BoidState *state;
		link_list(fd, &part->boids->states);
		
		for (state=part->boids->states.first; state; state=state->next) {
			link_list(fd, &state->rules);
			link_list(fd, &state->conditions);
			link_list(fd, &state->actions);
		}
	}
	for (a = 0; a < MAX_MTEX; a++) {
		part->mtex[a] = newdataadr(fd, part->mtex[a]);
	}
}

static void lib_link_particlesystems(FileData *fd, Object *ob, ID *id, ListBase *particles)
{
	ParticleSystem *psys, *psysnext;

	for (psys=particles->first; psys; psys=psysnext) {
		psysnext = psys->next;
		
		psys->part = newlibadr_us(fd, id->lib, psys->part);
		if (psys->part) {
			ParticleTarget *pt = psys->targets.first;
			
			for (; pt; pt=pt->next)
				pt->ob=newlibadr(fd, id->lib, pt->ob);
			
			psys->parent = newlibadr(fd, id->lib, psys->parent);
			psys->target_ob = newlibadr(fd, id->lib, psys->target_ob);
			
			if (psys->clmd) {
				/* XXX - from reading existing code this seems correct but intended usage of
				 * pointcache /w cloth should be added in 'ParticleSystem' - campbell */
				psys->clmd->point_cache = psys->pointcache;
				psys->clmd->ptcaches.first = psys->clmd->ptcaches.last= NULL;
				psys->clmd->coll_parms->group = newlibadr(fd, id->lib, psys->clmd->coll_parms->group);
				psys->clmd->modifier.error = NULL;
			}
		}
		else {
			/* particle modifier must be removed before particle system */
			ParticleSystemModifierData *psmd = psys_get_modifier(ob, psys);
			BLI_remlink(&ob->modifiers, psmd);
			modifier_free((ModifierData *)psmd);
			
			BLI_remlink(particles, psys);
			MEM_freeN(psys);
		}
	}
}
static void direct_link_particlesystems(FileData *fd, ListBase *particles)
{
	ParticleSystem *psys;
	ParticleData *pa;
	int a;
	
	for (psys=particles->first; psys; psys=psys->next) {
		psys->particles=newdataadr(fd, psys->particles);
		
		if (psys->particles && psys->particles->hair) {
			for (a=0, pa=psys->particles; a<psys->totpart; a++, pa++)
				pa->hair=newdataadr(fd, pa->hair);
		}
		
		if (psys->particles && psys->particles->keys) {
			for (a=0, pa=psys->particles; a<psys->totpart; a++, pa++) {
				pa->keys= NULL;
				pa->totkey= 0;
			}
			
			psys->flag &= ~PSYS_KEYED;
		}

		if (psys->particles && psys->particles->boid) {
			pa = psys->particles;
			pa->boid = newdataadr(fd, pa->boid);
			pa->boid->ground = NULL;  /* This is purely runtime data, but still can be an issue if left dangling. */
			for (a = 1, pa++; a < psys->totpart; a++, pa++) {
				pa->boid = (pa - 1)->boid + 1;
				pa->boid->ground = NULL;
			}
		}
		else if (psys->particles) {
			for (a=0, pa=psys->particles; a<psys->totpart; a++, pa++)
				pa->boid = NULL;
		}
		
		psys->fluid_springs = newdataadr(fd, psys->fluid_springs);
		
		psys->child = newdataadr(fd, psys->child);
		psys->effectors = NULL;
		
		link_list(fd, &psys->targets);
		
		psys->edit = NULL;
		psys->free_edit = NULL;
		psys->pathcache = NULL;
		psys->childcache = NULL;
		BLI_listbase_clear(&psys->pathcachebufs);
		BLI_listbase_clear(&psys->childcachebufs);
		psys->pdd = NULL;
		psys->renderdata = NULL;
		
		if (psys->clmd) {
			psys->clmd = newdataadr(fd, psys->clmd);
			psys->clmd->clothObject = NULL;
			psys->clmd->hairdata = NULL;
			
			psys->clmd->sim_parms= newdataadr(fd, psys->clmd->sim_parms);
			psys->clmd->coll_parms= newdataadr(fd, psys->clmd->coll_parms);
			
			if (psys->clmd->sim_parms) {
				psys->clmd->sim_parms->effector_weights = NULL;
				if (psys->clmd->sim_parms->presets > 10)
					psys->clmd->sim_parms->presets = 0;
			}
			
			psys->hair_in_dm = psys->hair_out_dm = NULL;
			psys->clmd->solver_result = NULL;
		}

		direct_link_pointcache_list(fd, &psys->ptcaches, &psys->pointcache, 0);
		if (psys->clmd) {
			psys->clmd->point_cache = psys->pointcache;
		}

		psys->tree = NULL;
		psys->bvhtree = NULL;
	}
	return;
}

/* ************ READ MESH ***************** */

static void lib_link_mtface(FileData *fd, Mesh *me, MTFace *mtface, int totface)
{
	MTFace *tf= mtface;
	int i;
	
	/* Add pseudo-references (not fake users!) to images used by texface. A
	 * little bogus; it would be better if each mesh consistently added one ref
	 * to each image it used. - z0r */
	for (i = 0; i < totface; i++, tf++) {
		tf->tpage = newlibadr_real_us(fd, me->id.lib, tf->tpage);
	}
}

static void lib_link_customdata_mtface(FileData *fd, Mesh *me, CustomData *fdata, int totface)
{
	int i;
	for (i = 0; i < fdata->totlayer; i++) {
		CustomDataLayer *layer = &fdata->layers[i];
		
		if (layer->type == CD_MTFACE)
			lib_link_mtface(fd, me, layer->data, totface);
	}

}

static void lib_link_customdata_mtpoly(FileData *fd, Mesh *me, CustomData *pdata, int totface)
{
	int i;

	for (i=0; i < pdata->totlayer; i++) {
		CustomDataLayer *layer = &pdata->layers[i];
		
		if (layer->type == CD_MTEXPOLY) {
			MTexPoly *tf= layer->data;
			int j;
			
			for (j = 0; j < totface; j++, tf++) {
				tf->tpage = newlibadr_real_us(fd, me->id.lib, tf->tpage);
			}
		}
	}
}

static void lib_link_mesh(FileData *fd, Main *main)
{
	Mesh *me;
	
	for (me = main->mesh.first; me; me = me->id.next) {
		if (me->id.tag & LIB_TAG_NEED_LINK) {
			int i;
			
			/* Link ID Properties -- and copy this comment EXACTLY for easy finding
			 * of library blocks that implement this.*/
			IDP_LibLinkProperty(me->id.properties, fd);
			lib_link_animdata(fd, &me->id, me->adt);
			
			/* this check added for python created meshes */
			if (me->mat) {
				for (i = 0; i < me->totcol; i++) {
					me->mat[i] = newlibadr_us(fd, me->id.lib, me->mat[i]);
				}
			}
			else {
				me->totcol = 0;
			}

			me->ipo = newlibadr_us(fd, me->id.lib, me->ipo); // XXX: deprecated: old anim sys
			me->key = newlibadr_us(fd, me->id.lib, me->key);
			me->texcomesh = newlibadr_us(fd, me->id.lib, me->texcomesh);
			
			lib_link_customdata_mtface(fd, me, &me->fdata, me->totface);
			lib_link_customdata_mtpoly(fd, me, &me->pdata, me->totpoly);
			if (me->mr && me->mr->levels.first) {
				lib_link_customdata_mtface(fd, me, &me->mr->fdata,
				                           ((MultiresLevel*)me->mr->levels.first)->totface);
			}
		}
	}

	/* convert texface options to material */
	convert_tface_mt(fd, main);

	for (me = main->mesh.first; me; me = me->id.next) {
		if (me->id.tag & LIB_TAG_NEED_LINK) {
			/*check if we need to convert mfaces to mpolys*/
			if (me->totface && !me->totpoly) {
				/* temporarily switch main so that reading from
				 * external CustomData works */
				Main *gmain = G.main;
				G.main = main;
				
				BKE_mesh_do_versions_convert_mfaces_to_mpolys(me);
				
				G.main = gmain;
			}

			/*
			 * Re-tessellate, even if the polys were just created from tessfaces, this
			 * is important because it:
			 *  - fill the CD_ORIGINDEX layer
			 *  - gives consistency of tessface between loading from a file and
			 *    converting an edited BMesh back into a mesh (i.e. it replaces
			 *    quad tessfaces in a loaded mesh immediately, instead of lazily
			 *    waiting until edit mode has been entered/exited, making it easier
			 *    to recognize problems that would otherwise only show up after edits).
			 */
#ifdef USE_TESSFACE_DEFAULT
			BKE_mesh_tessface_calc(me);
#else
			BKE_mesh_tessface_clear(me);
#endif

			me->id.tag &= ~LIB_TAG_NEED_LINK;
		}
	}
}

static void direct_link_dverts(FileData *fd, int count, MDeformVert *mdverts)
{
	int i;
	
	if (mdverts == NULL) {
		return;
	}
	
	for (i = count; i > 0; i--, mdverts++) {
		/*convert to vgroup allocation system*/
		MDeformWeight *dw;
		if (mdverts->dw && (dw = newdataadr(fd, mdverts->dw))) {
			const ssize_t dw_len = mdverts->totweight * sizeof(MDeformWeight);
			void *dw_tmp = MEM_mallocN(dw_len, "direct_link_dverts");
			memcpy(dw_tmp, dw, dw_len);
			mdverts->dw = dw_tmp;
			MEM_freeN(dw);
		}
		else {
			mdverts->dw = NULL;
			mdverts->totweight = 0;
		}
	}
}

static void direct_link_mdisps(FileData *fd, int count, MDisps *mdisps, int external)
{
	if (mdisps) {
		int i;
		
		for (i = 0; i < count; ++i) {
			mdisps[i].disps = newdataadr(fd, mdisps[i].disps);
			mdisps[i].hidden = newdataadr(fd, mdisps[i].hidden);
			
			if (mdisps[i].totdisp && !mdisps[i].level) {
				/* this calculation is only correct for loop mdisps;
				 * if loading pre-BMesh face mdisps this will be
				 * overwritten with the correct value in
				 * bm_corners_to_loops() */
				float gridsize = sqrtf(mdisps[i].totdisp);
				mdisps[i].level = (int)(logf(gridsize - 1.0f) / (float)M_LN2) + 1;
			}
			
			if ((fd->flags & FD_FLAGS_SWITCH_ENDIAN) && (mdisps[i].disps)) {
				/* DNA_struct_switch_endian doesn't do endian swap for (*disps)[] */
				/* this does swap for data written at write_mdisps() - readfile.c */
				BLI_endian_switch_float_array(*mdisps[i].disps, mdisps[i].totdisp * 3);
			}
			if (!external && !mdisps[i].disps)
				mdisps[i].totdisp = 0;
		}
	}
}

static void direct_link_grid_paint_mask(FileData *fd, int count, GridPaintMask *grid_paint_mask)
{
	if (grid_paint_mask) {
		int i;
		
		for (i = 0; i < count; ++i) {
			GridPaintMask *gpm = &grid_paint_mask[i];
			if (gpm->data)
				gpm->data = newdataadr(fd, gpm->data);
		}
	}
}

/*this isn't really a public api function, so prototyped here*/
static void direct_link_customdata(FileData *fd, CustomData *data, int count)
{
	int i = 0;
	
	data->layers = newdataadr(fd, data->layers);
	
	/* annoying workaround for bug [#31079] loading legacy files with
	 * no polygons _but_ have stale customdata */
	if (UNLIKELY(count == 0 && data->layers == NULL && data->totlayer != 0)) {
		CustomData_reset(data);
		return;
	}
	
	data->external = newdataadr(fd, data->external);
	
	while (i < data->totlayer) {
		CustomDataLayer *layer = &data->layers[i];
		
		if (layer->flag & CD_FLAG_EXTERNAL)
			layer->flag &= ~CD_FLAG_IN_MEMORY;

		layer->flag &= ~CD_FLAG_NOFREE;
		
		if (CustomData_verify_versions(data, i)) {
			layer->data = newdataadr(fd, layer->data);
			if (layer->type == CD_MDISPS)
				direct_link_mdisps(fd, count, layer->data, layer->flag & CD_FLAG_EXTERNAL);
			else if (layer->type == CD_GRID_PAINT_MASK)
				direct_link_grid_paint_mask(fd, count, layer->data);
			i++;
		}
	}
	
	CustomData_update_typemap(data);
}

static void direct_link_mesh(FileData *fd, Mesh *mesh)
{
	mesh->mat= newdataadr(fd, mesh->mat);
	test_pointer_array(fd, (void **)&mesh->mat);
	
	mesh->mvert = newdataadr(fd, mesh->mvert);
	mesh->medge = newdataadr(fd, mesh->medge);
	mesh->mface = newdataadr(fd, mesh->mface);
	mesh->mloop = newdataadr(fd, mesh->mloop);
	mesh->mpoly = newdataadr(fd, mesh->mpoly);
	mesh->tface = newdataadr(fd, mesh->tface);
	mesh->mtface = newdataadr(fd, mesh->mtface);
	mesh->mcol = newdataadr(fd, mesh->mcol);
	mesh->dvert = newdataadr(fd, mesh->dvert);
	mesh->mloopcol = newdataadr(fd, mesh->mloopcol);
	mesh->mloopuv = newdataadr(fd, mesh->mloopuv);
	mesh->mtpoly = newdataadr(fd, mesh->mtpoly);
	mesh->mselect = newdataadr(fd, mesh->mselect);
	
	/* animdata */
	mesh->adt = newdataadr(fd, mesh->adt);
	direct_link_animdata(fd, mesh->adt);
	
	/* normally direct_link_dverts should be called in direct_link_customdata,
	 * but for backwards compat in do_versions to work we do it here */
	direct_link_dverts(fd, mesh->totvert, mesh->dvert);
	
	direct_link_customdata(fd, &mesh->vdata, mesh->totvert);
	direct_link_customdata(fd, &mesh->edata, mesh->totedge);
	direct_link_customdata(fd, &mesh->fdata, mesh->totface);
	direct_link_customdata(fd, &mesh->ldata, mesh->totloop);
	direct_link_customdata(fd, &mesh->pdata, mesh->totpoly);

	mesh->bb = NULL;
	mesh->edit_btmesh = NULL;
	
	/* happens with old files */
	if (mesh->mselect == NULL) {
		mesh->totselect = 0;
	}

	if (mesh->mloopuv || mesh->mtpoly) {
		/* for now we have to ensure texpoly and mloopuv layers are aligned
		 * in the future we may allow non-aligned layers */
		BKE_mesh_cd_validate(mesh);
	}

	/* Multires data */
	mesh->mr= newdataadr(fd, mesh->mr);
	if (mesh->mr) {
		MultiresLevel *lvl;
		
		link_list(fd, &mesh->mr->levels);
		lvl = mesh->mr->levels.first;
		
		direct_link_customdata(fd, &mesh->mr->vdata, lvl->totvert);
		direct_link_dverts(fd, lvl->totvert, CustomData_get(&mesh->mr->vdata, 0, CD_MDEFORMVERT));
		direct_link_customdata(fd, &mesh->mr->fdata, lvl->totface);
		
		mesh->mr->edge_flags = newdataadr(fd, mesh->mr->edge_flags);
		mesh->mr->edge_creases = newdataadr(fd, mesh->mr->edge_creases);
		
		mesh->mr->verts = newdataadr(fd, mesh->mr->verts);
		
		/* If mesh has the same number of vertices as the
		 * highest multires level, load the current mesh verts
		 * into multires and discard the old data. Needed
		 * because some saved files either do not have a verts
		 * array, or the verts array contains out-of-date
		 * data. */
		if (mesh->totvert == ((MultiresLevel*)mesh->mr->levels.last)->totvert) {
			if (mesh->mr->verts)
				MEM_freeN(mesh->mr->verts);
			mesh->mr->verts = MEM_dupallocN(mesh->mvert);
		}
			
		for (; lvl; lvl = lvl->next) {
			lvl->verts = newdataadr(fd, lvl->verts);
			lvl->faces = newdataadr(fd, lvl->faces);
			lvl->edges = newdataadr(fd, lvl->edges);
			lvl->colfaces = newdataadr(fd, lvl->colfaces);
		}
	}

	/* if multires is present but has no valid vertex data,
	 * there's no way to recover it; silently remove multires */
	if (mesh->mr && !mesh->mr->verts) {
		multires_free(mesh->mr);
		mesh->mr = NULL;
	}
	
	if ((fd->flags & FD_FLAGS_SWITCH_ENDIAN) && mesh->tface) {
		TFace *tf = mesh->tface;
		int i;
		
		for (i = 0; i < mesh->totface; i++, tf++) {
			BLI_endian_switch_uint32_array(tf->col, 4);
		}
	}
}

/* ************ READ LATTICE ***************** */

static void lib_link_latt(FileData *fd, Main *main)
{
	for (Lattice *lt = main->latt.first; lt; lt = lt->id.next) {
		if (lt->id.tag & LIB_TAG_NEED_LINK) {
			IDP_LibLinkProperty(lt->id.properties, (fd->flags & FD_FLAGS_SWITCH_ENDIAN), fd);
			lib_link_animdata(fd, &lt->id, lt->adt);
			
			lt->ipo = newlibadr_us(fd, lt->id.lib, lt->ipo); // XXX deprecated - old animation system
			lt->key = newlibadr_us(fd, lt->id.lib, lt->key);
			
			lt->id.tag &= ~LIB_TAG_NEED_LINK;
		}
	}
}

static void direct_link_latt(FileData *fd, Lattice *lt)
{
	lt->def = newdataadr(fd, lt->def);
	
	lt->dvert = newdataadr(fd, lt->dvert);
	direct_link_dverts(fd, lt->pntsu*lt->pntsv*lt->pntsw, lt->dvert);
	
	lt->editlatt = NULL;
	
	lt->adt = newdataadr(fd, lt->adt);
	direct_link_animdata(fd, lt->adt);
}


/* ************ READ OBJECT ***************** */

static void lib_link_modifiers__linkModifiers(
        void *userData, Object *ob, ID **idpoin, int cb_flag)
{
	FileData *fd = userData;

	*idpoin = newlibadr(fd, ob->id.lib, *idpoin);
	if (*idpoin != NULL && (cb_flag & IDWALK_CB_USER) != 0) {
		id_us_plus_no_lib(*idpoin);
	}
}
static void lib_link_modifiers(FileData *fd, Object *ob)
{
	modifiers_foreachIDLink(ob, lib_link_modifiers__linkModifiers, fd);
}

static void lib_link_object(FileData *fd, Main *main)
{
	bool warn = false;

	for (Object *ob = main->object.first; ob; ob = ob->id.next) {
		if (ob->id.tag & LIB_TAG_NEED_LINK) {
<<<<<<< HEAD
			IDP_LibLinkProperty(ob->id.properties, fd);
=======
			int a;

			IDP_LibLinkProperty(ob->id.properties, (fd->flags & FD_FLAGS_SWITCH_ENDIAN), fd);
>>>>>>> e1909958
			lib_link_animdata(fd, &ob->id, ob->adt);
			
// XXX deprecated - old animation system <<<
			ob->ipo = newlibadr_us(fd, ob->id.lib, ob->ipo);
			ob->action = newlibadr_us(fd, ob->id.lib, ob->action);
// >>> XXX deprecated - old animation system

			ob->parent = newlibadr(fd, ob->id.lib, ob->parent);
			ob->track = newlibadr(fd, ob->id.lib, ob->track);
			ob->poselib = newlibadr_us(fd, ob->id.lib, ob->poselib);
			ob->dup_group = newlibadr_us(fd, ob->id.lib, ob->dup_group);
			
			ob->proxy = newlibadr_us(fd, ob->id.lib, ob->proxy);
			if (ob->proxy) {
				/* paranoia check, actually a proxy_from pointer should never be written... */
				if (ob->proxy->id.lib == NULL) {
					ob->proxy->proxy_from = NULL;
					ob->proxy = NULL;
					
					if (ob->id.lib)
						printf("Proxy lost from  object %s lib %s\n", ob->id.name + 2, ob->id.lib->name);
					else
						printf("Proxy lost from  object %s lib <NONE>\n", ob->id.name + 2);
				}
				else {
					/* this triggers object_update to always use a copy */
					ob->proxy->proxy_from = ob;
				}
			}
			ob->proxy_group = newlibadr(fd, ob->id.lib, ob->proxy_group);
			
			void *poin = ob->data;
			ob->data = newlibadr_us(fd, ob->id.lib, ob->data);
			
			if (ob->data == NULL && poin != NULL) {
				if (ob->id.lib)
					printf("Can't find obdata of %s lib %s\n", ob->id.name + 2, ob->id.lib->name);
				else
					printf("Object %s lost data.\n", ob->id.name + 2);
				
				ob->type = OB_EMPTY;
				warn = true;
				
				if (ob->pose) {
					/* we can't call #BKE_pose_free() here because of library linking
					 * freeing will recurse down into every pose constraints ID pointers
					 * which are not always valid, so for now free directly and suffer
					 * some leaked memory rather then crashing immediately
					 * while bad this _is_ an exceptional case - campbell */
#if 0
					BKE_pose_free(ob->pose);
#else
					MEM_freeN(ob->pose);
#endif
					ob->pose= NULL;
					ob->mode &= ~OB_MODE_POSE;
				}
			}
			for (a=0; a < ob->totcol; a++) 
				ob->mat[a] = newlibadr_us(fd, ob->id.lib, ob->mat[a]);
			
			/* When the object is local and the data is library its possible
			 * the material list size gets out of sync. [#22663] */
			if (ob->data && ob->id.lib != ((ID *)ob->data)->lib) {
				const short *totcol_data = give_totcolp(ob);
				/* Only expand so as not to loose any object materials that might be set. */
				if (totcol_data && (*totcol_data > ob->totcol)) {
					/* printf("'%s' %d -> %d\n", ob->id.name, ob->totcol, *totcol_data); */
					BKE_material_resize_object(main, ob, *totcol_data, false);
				}
			}
			
			ob->gpd = newlibadr_us(fd, ob->id.lib, ob->gpd);
			ob->duplilist = NULL;
			
			ob->id.tag &= ~LIB_TAG_NEED_LINK;
			/* if id.us==0 a new base will be created later on */
			
			/* WARNING! Also check expand_object(), should reflect the stuff below. */
			lib_link_pose(fd, main, ob, ob->pose);
			lib_link_constraints(fd, &ob->id, &ob->constraints);
			
// XXX deprecated - old animation system <<<
			lib_link_constraint_channels(fd, &ob->id, &ob->constraintChannels);
			lib_link_nlastrips(fd, &ob->id, &ob->nlastrips);
// >>> XXX deprecated - old animation system
			
			for (PartEff *paf = ob->effect.first; paf; paf = paf->next) {
				if (paf->type == EFF_PARTICLE) {
					paf->group = newlibadr_us(fd, ob->id.lib, paf->group);
				}
			}
			
			for (bSensor *sens = ob->sensors.first; sens; sens = sens->next) {
				for (a = 0; a < sens->totlinks; a++)
					sens->links[a] = newglobadr(fd, sens->links[a]);

				if (sens->type == SENS_MESSAGE) {
					bMessageSensor *ms = sens->data;
					ms->fromObject =
						newlibadr(fd, ob->id.lib, ms->fromObject);
				}
			}
			
			for (bController *cont = ob->controllers.first; cont; cont = cont->next) {
				for (a=0; a < cont->totlinks; a++)
					cont->links[a] = newglobadr(fd, cont->links[a]);
				
				if (cont->type == CONT_PYTHON) {
					bPythonCont *pc = cont->data;
					pc->text = newlibadr(fd, ob->id.lib, pc->text);
				}
				cont->slinks = NULL;
				cont->totslinks = 0;
			}
			
			for (bActuator *act = ob->actuators.first; act; act = act->next) {
				switch (act->type) {
					case ACT_SOUND:
					{
						bSoundActuator *sa = act->data;
						sa->sound = newlibadr_us(fd, ob->id.lib, sa->sound);
						break;
					}
					case ACT_GAME:
						/* bGameActuator *ga= act->data; */
						break;
					case ACT_CAMERA:
					{
						bCameraActuator *ca = act->data;
						ca->ob = newlibadr(fd, ob->id.lib, ca->ob);
						break;
					}
					/* leave this one, it's obsolete but necessary to read for conversion */
					case ACT_ADD_OBJECT:
					{
						bAddObjectActuator *eoa = act->data;
						if (eoa)
							eoa->ob = newlibadr(fd, ob->id.lib, eoa->ob);
						break;
					}
					case ACT_OBJECT:
					{
						bObjectActuator *oa = act->data;
						if (oa == NULL) {
							init_actuator(act);
						}
						else {
							oa->reference = newlibadr(fd, ob->id.lib, oa->reference);
						}
						break;
					}
					case ACT_EDIT_OBJECT:
					{
						bEditObjectActuator *eoa = act->data;
						if (eoa == NULL) {
							init_actuator(act);
						}
						else {
							eoa->ob = newlibadr(fd, ob->id.lib, eoa->ob);
							eoa->me = newlibadr(fd, ob->id.lib, eoa->me);
						}
						break;
					}
					case ACT_SCENE:
					{
						bSceneActuator *sa = act->data;
						sa->camera = newlibadr(fd, ob->id.lib, sa->camera);
						sa->scene = newlibadr(fd, ob->id.lib, sa->scene);
						break;
					}
					case ACT_ACTION:
					{
						bActionActuator *aa = act->data;
						aa->act = newlibadr_us(fd, ob->id.lib, aa->act);
						break;
					}
					case ACT_SHAPEACTION:
					{
						bActionActuator *aa = act->data;
						aa->act = newlibadr_us(fd, ob->id.lib, aa->act);
						break;
					}
					case ACT_PROPERTY:
					{
						bPropertyActuator *pa = act->data;
						pa->ob = newlibadr(fd, ob->id.lib, pa->ob);
						break;
					}
					case ACT_MESSAGE:
					{
						bMessageActuator *ma = act->data;
						ma->toObject = newlibadr(fd, ob->id.lib, ma->toObject);
						break;
					}
					case ACT_2DFILTER:
					{
						bTwoDFilterActuator *_2dfa = act->data;
						_2dfa->text = newlibadr(fd, ob->id.lib, _2dfa->text);
						break;
					}
					case ACT_PARENT:
					{
						bParentActuator *parenta = act->data;
						parenta->ob = newlibadr(fd, ob->id.lib, parenta->ob);
						break;
					}
					case ACT_STATE:
						/* bStateActuator *statea = act->data; */
						break;
					case ACT_ARMATURE:
					{
						bArmatureActuator *arma= act->data;
						arma->target = newlibadr(fd, ob->id.lib, arma->target);
						arma->subtarget = newlibadr(fd, ob->id.lib, arma->subtarget);
						break;
					}
					case ACT_STEERING:
					{
						bSteeringActuator *steeringa = act->data;
						steeringa->target = newlibadr(fd, ob->id.lib, steeringa->target);
						steeringa->navmesh = newlibadr(fd, ob->id.lib, steeringa->navmesh);
						break;
					}
					case ACT_MOUSE:
						/* bMouseActuator *moa = act->data; */
						break;
				}
			}
			
			{
				FluidsimModifierData *fluidmd = (FluidsimModifierData *)modifiers_findByType(ob, eModifierType_Fluidsim);
				
				if (fluidmd && fluidmd->fss)
					fluidmd->fss->ipo = newlibadr_us(fd, ob->id.lib, fluidmd->fss->ipo);  // XXX deprecated - old animation system
			}
			
			{
				SmokeModifierData *smd = (SmokeModifierData *)modifiers_findByType(ob, eModifierType_Smoke);
				
				if (smd && (smd->type == MOD_SMOKE_TYPE_DOMAIN) && smd->domain) {
					smd->domain->flags |= MOD_SMOKE_FILE_LOAD; /* flag for refreshing the simulation after loading */
				}
			}
			
			/* texture field */
			if (ob->pd)
				lib_link_partdeflect(fd, &ob->id, ob->pd);
			
			if (ob->soft) {
				ob->soft->collision_group = newlibadr(fd, ob->id.lib, ob->soft->collision_group);

				ob->soft->effector_weights->group = newlibadr(fd, ob->id.lib, ob->soft->effector_weights->group);
			}
			
			lib_link_particlesystems(fd, ob, &ob->id, &ob->particlesystem);
			lib_link_modifiers(fd, ob);

			if (ob->rigidbody_constraint) {
				ob->rigidbody_constraint->ob1 = newlibadr(fd, ob->id.lib, ob->rigidbody_constraint->ob1);
				ob->rigidbody_constraint->ob2 = newlibadr(fd, ob->id.lib, ob->rigidbody_constraint->ob2);
			}

			{
				LodLevel *level;
				for (level = ob->lodlevels.first; level; level = level->next) {
					level->source = newlibadr(fd, ob->id.lib, level->source);

					if (!level->source && level == ob->lodlevels.first)
						level->source = ob;
				}
			}
		}
	}
	
	if (warn) {
		BKE_report(fd->reports, RPT_WARNING, "Warning in console");
	}
}


static void direct_link_pose(FileData *fd, bPose *pose)
{
	bPoseChannel *pchan;

	if (!pose)
		return;

	link_list(fd, &pose->chanbase);
	link_list(fd, &pose->agroups);

	pose->chanhash = NULL;

	for (pchan = pose->chanbase.first; pchan; pchan=pchan->next) {
		pchan->bone = NULL;
		pchan->parent = newdataadr(fd, pchan->parent);
		pchan->child = newdataadr(fd, pchan->child);
		pchan->custom_tx = newdataadr(fd, pchan->custom_tx);
		
		pchan->bbone_prev = newdataadr(fd, pchan->bbone_prev);
		pchan->bbone_next = newdataadr(fd, pchan->bbone_next);
		
		direct_link_constraints(fd, &pchan->constraints);
		
		pchan->prop = newdataadr(fd, pchan->prop);
		IDP_DirectLinkGroup_OrFree(&pchan->prop, (fd->flags & FD_FLAGS_SWITCH_ENDIAN), fd);
		
		pchan->mpath = newdataadr(fd, pchan->mpath);
		if (pchan->mpath)
			direct_link_motionpath(fd, pchan->mpath);
		
		BLI_listbase_clear(&pchan->iktree);
		BLI_listbase_clear(&pchan->siktree);
		
		/* in case this value changes in future, clamp else we get undefined behavior */
		CLAMP(pchan->rotmode, ROT_MODE_MIN, ROT_MODE_MAX);
	}
	pose->ikdata = NULL;
	if (pose->ikparam != NULL) {
		pose->ikparam = newdataadr(fd, pose->ikparam);
	}
}

static void direct_link_modifiers(FileData *fd, ListBase *lb)
{
	ModifierData *md;
	
	link_list(fd, lb);
	
	for (md=lb->first; md; md=md->next) {
		md->error = NULL;
		md->scene = NULL;
		
		/* if modifiers disappear, or for upward compatibility */
		if (NULL == modifierType_getInfo(md->type))
			md->type = eModifierType_None;
			
		if (md->type == eModifierType_Subsurf) {
			SubsurfModifierData *smd = (SubsurfModifierData *)md;
			
			smd->emCache = smd->mCache = NULL;
		}
		else if (md->type == eModifierType_Armature) {
			ArmatureModifierData *amd = (ArmatureModifierData *)md;
			
			amd->prevCos = NULL;
		}
		else if (md->type == eModifierType_Cloth) {
			ClothModifierData *clmd = (ClothModifierData *)md;
			
			clmd->clothObject = NULL;
			clmd->hairdata = NULL;
			
			clmd->sim_parms= newdataadr(fd, clmd->sim_parms);
			clmd->coll_parms= newdataadr(fd, clmd->coll_parms);
			
			direct_link_pointcache_list(fd, &clmd->ptcaches, &clmd->point_cache, 0);
			
			if (clmd->sim_parms) {
				if (clmd->sim_parms->presets > 10)
					clmd->sim_parms->presets = 0;
				
				clmd->sim_parms->reset = 0;
				
				clmd->sim_parms->effector_weights = newdataadr(fd, clmd->sim_parms->effector_weights);
				
				if (!clmd->sim_parms->effector_weights) {
					clmd->sim_parms->effector_weights = BKE_add_effector_weights(NULL);
				}
			}
			
			clmd->solver_result = NULL;
		}
		else if (md->type == eModifierType_Fluidsim) {
			FluidsimModifierData *fluidmd = (FluidsimModifierData *)md;
			
			fluidmd->fss = newdataadr(fd, fluidmd->fss);
			if (fluidmd->fss) {
				fluidmd->fss->fmd = fluidmd;
				fluidmd->fss->meshVelocities = NULL;
			}
		}
		else if (md->type == eModifierType_Smoke) {
			SmokeModifierData *smd = (SmokeModifierData *)md;
			
			if (smd->type == MOD_SMOKE_TYPE_DOMAIN) {
				smd->flow = NULL;
				smd->coll = NULL;
				smd->domain = newdataadr(fd, smd->domain);
				smd->domain->smd = smd;
				
				smd->domain->fluid = NULL;
				smd->domain->fluid_mutex = BLI_rw_mutex_alloc();
				smd->domain->wt = NULL;
				smd->domain->shadow = NULL;
				smd->domain->tex = NULL;
				smd->domain->tex_shadow = NULL;
				smd->domain->tex_wt = NULL;
				smd->domain->coba = newdataadr(fd, smd->domain->coba);
				
				smd->domain->effector_weights = newdataadr(fd, smd->domain->effector_weights);
				if (!smd->domain->effector_weights)
					smd->domain->effector_weights = BKE_add_effector_weights(NULL);
				
				direct_link_pointcache_list(fd, &(smd->domain->ptcaches[0]), &(smd->domain->point_cache[0]), 1);
				
				/* Smoke uses only one cache from now on, so store pointer convert */
				if (smd->domain->ptcaches[1].first || smd->domain->point_cache[1]) {
					if (smd->domain->point_cache[1]) {
						PointCache *cache = newdataadr(fd, smd->domain->point_cache[1]);
						if (cache->flag & PTCACHE_FAKE_SMOKE) {
							/* Smoke was already saved in "new format" and this cache is a fake one. */
						}
						else {
							printf("High resolution smoke cache not available due to pointcache update. Please reset the simulation.\n");
						}
						BKE_ptcache_free(cache);
					}
					BLI_listbase_clear(&smd->domain->ptcaches[1]);
					smd->domain->point_cache[1] = NULL;
				}
			}
			else if (smd->type == MOD_SMOKE_TYPE_FLOW) {
				smd->domain = NULL;
				smd->coll = NULL;
				smd->flow = newdataadr(fd, smd->flow);
				smd->flow->smd = smd;
				smd->flow->dm = NULL;
				smd->flow->verts_old = NULL;
				smd->flow->numverts = 0;
				smd->flow->psys = newdataadr(fd, smd->flow->psys);
			}
			else if (smd->type == MOD_SMOKE_TYPE_COLL) {
				smd->flow = NULL;
				smd->domain = NULL;
				smd->coll = newdataadr(fd, smd->coll);
				if (smd->coll) {
					smd->coll->smd = smd;
					smd->coll->verts_old = NULL;
					smd->coll->numverts = 0;
					smd->coll->dm = NULL;
				}
				else {
					smd->type = 0;
					smd->flow = NULL;
					smd->domain = NULL;
					smd->coll = NULL;
				}
			}
		}
		else if (md->type == eModifierType_DynamicPaint) {
			DynamicPaintModifierData *pmd = (DynamicPaintModifierData *)md;
			
			if (pmd->canvas) {
				pmd->canvas = newdataadr(fd, pmd->canvas);
				pmd->canvas->pmd = pmd;
				pmd->canvas->dm = NULL;
				pmd->canvas->flags &= ~MOD_DPAINT_BAKING; /* just in case */
				
				if (pmd->canvas->surfaces.first) {
					DynamicPaintSurface *surface;
					link_list(fd, &pmd->canvas->surfaces);
					
					for (surface=pmd->canvas->surfaces.first; surface; surface=surface->next) {
						surface->canvas = pmd->canvas;
						surface->data = NULL;
						direct_link_pointcache_list(fd, &(surface->ptcaches), &(surface->pointcache), 1);
						
						if (!(surface->effector_weights = newdataadr(fd, surface->effector_weights)))
							surface->effector_weights = BKE_add_effector_weights(NULL);
					}
				}
			}
			if (pmd->brush) {
				pmd->brush = newdataadr(fd, pmd->brush);
				pmd->brush->pmd = pmd;
				pmd->brush->psys = newdataadr(fd, pmd->brush->psys);
				pmd->brush->paint_ramp = newdataadr(fd, pmd->brush->paint_ramp);
				pmd->brush->vel_ramp = newdataadr(fd, pmd->brush->vel_ramp);
				pmd->brush->dm = NULL;
			}
		}
		else if (md->type == eModifierType_Collision) {
			CollisionModifierData *collmd = (CollisionModifierData *)md;
#if 0
			// TODO: CollisionModifier should use pointcache 
			// + have proper reset events before enabling this
			collmd->x = newdataadr(fd, collmd->x);
			collmd->xnew = newdataadr(fd, collmd->xnew);
			collmd->mfaces = newdataadr(fd, collmd->mfaces);
			
			collmd->current_x = MEM_callocN(sizeof(MVert)*collmd->numverts, "current_x");
			collmd->current_xnew = MEM_callocN(sizeof(MVert)*collmd->numverts, "current_xnew");
			collmd->current_v = MEM_callocN(sizeof(MVert)*collmd->numverts, "current_v");
#endif
			
			collmd->x = NULL;
			collmd->xnew = NULL;
			collmd->current_x = NULL;
			collmd->current_xnew = NULL;
			collmd->current_v = NULL;
			collmd->time_x = collmd->time_xnew = -1000;
			collmd->mvert_num = 0;
			collmd->tri_num = 0;
			collmd->is_static = false;
			collmd->bvhtree = NULL;
			collmd->tri = NULL;
			
		}
		else if (md->type == eModifierType_Surface) {
			SurfaceModifierData *surmd = (SurfaceModifierData *)md;
			
			surmd->dm = NULL;
			surmd->bvhtree = NULL;
			surmd->x = NULL;
			surmd->v = NULL;
			surmd->numverts = 0;
		}
		else if (md->type == eModifierType_Hook) {
			HookModifierData *hmd = (HookModifierData *)md;
			
			hmd->indexar = newdataadr(fd, hmd->indexar);
			if (fd->flags & FD_FLAGS_SWITCH_ENDIAN) {
				BLI_endian_switch_int32_array(hmd->indexar, hmd->totindex);
			}

			hmd->curfalloff = newdataadr(fd, hmd->curfalloff);
			if (hmd->curfalloff) {
				direct_link_curvemapping(fd, hmd->curfalloff);
			}
		}
		else if (md->type == eModifierType_ParticleSystem) {
			ParticleSystemModifierData *psmd = (ParticleSystemModifierData *)md;
			
			psmd->dm_final = NULL;
			psmd->dm_deformed = NULL;
			psmd->psys= newdataadr(fd, psmd->psys);
			psmd->flag &= ~eParticleSystemFlag_psys_updated;
			psmd->flag |= eParticleSystemFlag_file_loaded;
		}
		else if (md->type == eModifierType_Explode) {
			ExplodeModifierData *psmd = (ExplodeModifierData *)md;
			
			psmd->facepa = NULL;
		}
		else if (md->type == eModifierType_MeshDeform) {
			MeshDeformModifierData *mmd = (MeshDeformModifierData *)md;
			
			mmd->bindinfluences = newdataadr(fd, mmd->bindinfluences);
			mmd->bindoffsets = newdataadr(fd, mmd->bindoffsets);
			mmd->bindcagecos = newdataadr(fd, mmd->bindcagecos);
			mmd->dyngrid = newdataadr(fd, mmd->dyngrid);
			mmd->dyninfluences = newdataadr(fd, mmd->dyninfluences);
			mmd->dynverts = newdataadr(fd, mmd->dynverts);
			
			mmd->bindweights = newdataadr(fd, mmd->bindweights);
			mmd->bindcos = newdataadr(fd, mmd->bindcos);
			
			if (fd->flags & FD_FLAGS_SWITCH_ENDIAN) {
				if (mmd->bindoffsets)  BLI_endian_switch_int32_array(mmd->bindoffsets, mmd->totvert + 1);
				if (mmd->bindcagecos)  BLI_endian_switch_float_array(mmd->bindcagecos, mmd->totcagevert * 3);
				if (mmd->dynverts)     BLI_endian_switch_int32_array(mmd->dynverts, mmd->totvert);
				if (mmd->bindweights)  BLI_endian_switch_float_array(mmd->bindweights, mmd->totvert);
				if (mmd->bindcos)      BLI_endian_switch_float_array(mmd->bindcos, mmd->totcagevert * 3);
			}
		}
		else if (md->type == eModifierType_Ocean) {
			OceanModifierData *omd = (OceanModifierData *)md;
			omd->oceancache = NULL;
			omd->ocean = NULL;
			omd->refresh = (MOD_OCEAN_REFRESH_ADD|MOD_OCEAN_REFRESH_RESET|MOD_OCEAN_REFRESH_SIM);
		}
		else if (md->type == eModifierType_Warp) {
			WarpModifierData *tmd = (WarpModifierData *)md;
			
			tmd->curfalloff= newdataadr(fd, tmd->curfalloff);
			if (tmd->curfalloff)
				direct_link_curvemapping(fd, tmd->curfalloff);
		}
		else if (md->type == eModifierType_WeightVGEdit) {
			WeightVGEditModifierData *wmd = (WeightVGEditModifierData *)md;
			
			wmd->cmap_curve = newdataadr(fd, wmd->cmap_curve);
			if (wmd->cmap_curve)
				direct_link_curvemapping(fd, wmd->cmap_curve);
		}
		else if (md->type == eModifierType_LaplacianDeform) {
			LaplacianDeformModifierData *lmd = (LaplacianDeformModifierData *)md;

			lmd->vertexco = newdataadr(fd, lmd->vertexco);
			if (fd->flags & FD_FLAGS_SWITCH_ENDIAN) {
				BLI_endian_switch_float_array(lmd->vertexco, lmd->total_verts * 3);
			}
			lmd->cache_system = NULL;
		}
		else if (md->type == eModifierType_CorrectiveSmooth) {
			CorrectiveSmoothModifierData *csmd = (CorrectiveSmoothModifierData*)md;

			if (csmd->bind_coords) {
				csmd->bind_coords = newdataadr(fd, csmd->bind_coords);
				if (fd->flags & FD_FLAGS_SWITCH_ENDIAN) {
					BLI_endian_switch_float_array((float *)csmd->bind_coords, csmd->bind_coords_num * 3);
				}
			}

			/* runtime only */
			csmd->delta_cache = NULL;
			csmd->delta_cache_num = 0;
		}
		else if (md->type == eModifierType_MeshSequenceCache) {
			MeshSeqCacheModifierData *msmcd = (MeshSeqCacheModifierData *)md;
			msmcd->reader = NULL;
		}
		else if (md->type == eModifierType_SurfaceDeform) {
			SurfaceDeformModifierData *smd = (SurfaceDeformModifierData *)md;

			smd->verts = newdataadr(fd, smd->verts);

			if (smd->verts) {
				for (int i = 0; i < smd->numverts; i++) {
					smd->verts[i].binds = newdataadr(fd, smd->verts[i].binds);

					if (smd->verts[i].binds) {
						for (int j = 0; j < smd->verts[i].numbinds; j++) {
							smd->verts[i].binds[j].vert_inds = newdataadr(fd, smd->verts[i].binds[j].vert_inds);
							smd->verts[i].binds[j].vert_weights = newdataadr(fd, smd->verts[i].binds[j].vert_weights);

							if (fd->flags & FD_FLAGS_SWITCH_ENDIAN) {
								if (smd->verts[i].binds[j].vert_inds)
									BLI_endian_switch_uint32_array(smd->verts[i].binds[j].vert_inds, smd->verts[i].binds[j].numverts);

								if (smd->verts[i].binds[j].vert_weights) {
									if (smd->verts[i].binds[j].mode == MOD_SDEF_MODE_CENTROID ||
									    smd->verts[i].binds[j].mode == MOD_SDEF_MODE_LOOPTRI)
										BLI_endian_switch_float_array(smd->verts[i].binds[j].vert_weights, 3);
									else
										BLI_endian_switch_float_array(smd->verts[i].binds[j].vert_weights, smd->verts[i].binds[j].numverts);
								}
							}
						}
					}
				}
			}
		}
	}
}

static void direct_link_object(FileData *fd, Object *ob)
{
	PartEff *paf;
	bProperty *prop;
	bSensor *sens;
	bController *cont;
	bActuator *act;
	
	/* weak weak... this was only meant as draw flag, now is used in give_base_to_objects too */
	ob->flag &= ~OB_FROMGROUP;

	/* This is a transient flag; clear in order to avoid unneeded object update pending from
	 * time when file was saved.
	 */
	ob->recalc = 0;

	/* XXX This should not be needed - but seems like it can happen in some cases, so for now play safe... */
	ob->proxy_from = NULL;

	/* loading saved files with editmode enabled works, but for undo we like
	 * to stay in object mode during undo presses so keep editmode disabled.
	 *
	 * Also when linking in a file don't allow edit and pose modes.
	 * See [#34776, #42780] for more information.
	 */
	if (fd->memfile || (ob->id.tag & (LIB_TAG_EXTERN | LIB_TAG_INDIRECT))) {
		ob->mode &= ~(OB_MODE_EDIT | OB_MODE_PARTICLE_EDIT);
		if (!fd->memfile) {
			ob->mode &= ~OB_MODE_POSE;
		}
	}
	
	ob->adt = newdataadr(fd, ob->adt);
	direct_link_animdata(fd, ob->adt);
	
	ob->pose = newdataadr(fd, ob->pose);
	direct_link_pose(fd, ob->pose);
	
	ob->mpath = newdataadr(fd, ob->mpath);
	if (ob->mpath)
		direct_link_motionpath(fd, ob->mpath);
	
	link_list(fd, &ob->defbase);
// XXX deprecated - old animation system <<<
	direct_link_nlastrips(fd, &ob->nlastrips);
	link_list(fd, &ob->constraintChannels);
// >>> XXX deprecated - old animation system
	
	ob->mat= newdataadr(fd, ob->mat);
	test_pointer_array(fd, (void **)&ob->mat);
	ob->matbits= newdataadr(fd, ob->matbits);
	
	/* do it here, below old data gets converted */
	direct_link_modifiers(fd, &ob->modifiers);
	
	link_list(fd, &ob->effect);
	paf= ob->effect.first;
	while (paf) {
		if (paf->type == EFF_PARTICLE) {
			paf->keys = NULL;
		}
		if (paf->type == EFF_WAVE) {
			WaveEff *wav = (WaveEff*) paf;
			PartEff *next = paf->next;
			WaveModifierData *wmd = (WaveModifierData*) modifier_new(eModifierType_Wave);
			
			wmd->damp = wav->damp;
			wmd->flag = wav->flag;
			wmd->height = wav->height;
			wmd->lifetime = wav->lifetime;
			wmd->narrow = wav->narrow;
			wmd->speed = wav->speed;
			wmd->startx = wav->startx;
			wmd->starty = wav->startx;
			wmd->timeoffs = wav->timeoffs;
			wmd->width = wav->width;
			
			BLI_addtail(&ob->modifiers, wmd);
			
			BLI_remlink(&ob->effect, paf);
			MEM_freeN(paf);
			
			paf = next;
			continue;
		}
		if (paf->type == EFF_BUILD) {
			BuildEff *baf = (BuildEff*) paf;
			PartEff *next = paf->next;
			BuildModifierData *bmd = (BuildModifierData*) modifier_new(eModifierType_Build);
			
			bmd->start = baf->sfra;
			bmd->length = baf->len;
			bmd->randomize = 0;
			bmd->seed = 1;
			
			BLI_addtail(&ob->modifiers, bmd);
			
			BLI_remlink(&ob->effect, paf);
			MEM_freeN(paf);
			
			paf = next;
			continue;
		}
		paf = paf->next;
	}
	
	ob->pd= newdataadr(fd, ob->pd);
	direct_link_partdeflect(ob->pd);
	ob->soft= newdataadr(fd, ob->soft);
	if (ob->soft) {
		SoftBody *sb = ob->soft;
		
		sb->bpoint = NULL;	// init pointers so it gets rebuilt nicely
		sb->bspring = NULL;
		sb->scratch = NULL;
		/* although not used anymore */
		/* still have to be loaded to be compatible with old files */
		sb->keys = newdataadr(fd, sb->keys);
		test_pointer_array(fd, (void **)&sb->keys);
		if (sb->keys) {
			int a;
			for (a = 0; a < sb->totkey; a++) {
				sb->keys[a] = newdataadr(fd, sb->keys[a]);
			}
		}
		
		sb->effector_weights = newdataadr(fd, sb->effector_weights);
		if (!sb->effector_weights)
			sb->effector_weights = BKE_add_effector_weights(NULL);
		
		direct_link_pointcache_list(fd, &sb->ptcaches, &sb->pointcache, 0);
	}
	ob->bsoft = newdataadr(fd, ob->bsoft);
	ob->fluidsimSettings= newdataadr(fd, ob->fluidsimSettings); /* NT */
	
	ob->rigidbody_object = newdataadr(fd, ob->rigidbody_object);
	if (ob->rigidbody_object) {
		RigidBodyOb *rbo = ob->rigidbody_object;
		
		/* must nullify the references to physics sim objects, since they no-longer exist 
		 * (and will need to be recalculated) 
		 */
		rbo->physics_object = NULL;
		rbo->physics_shape = NULL;
	}
	ob->rigidbody_constraint = newdataadr(fd, ob->rigidbody_constraint);
	if (ob->rigidbody_constraint)
		ob->rigidbody_constraint->physics_constraint = NULL;

	link_list(fd, &ob->particlesystem);
	direct_link_particlesystems(fd, &ob->particlesystem);
	
	link_list(fd, &ob->prop);
	for (prop = ob->prop.first; prop; prop = prop->next) {
		prop->poin = newdataadr(fd, prop->poin);
		if (prop->poin == NULL) 
			prop->poin = &prop->data;
	}

	link_list(fd, &ob->sensors);
	for (sens = ob->sensors.first; sens; sens = sens->next) {
		sens->data = newdataadr(fd, sens->data);
		sens->links = newdataadr(fd, sens->links);
		test_pointer_array(fd, (void **)&sens->links);
	}

	direct_link_constraints(fd, &ob->constraints);

	link_glob_list(fd, &ob->controllers);
	if (ob->init_state) {
		/* if a known first state is specified, set it so that the game will start ok */
		ob->state = ob->init_state;
	}
	else if (!ob->state) {
		ob->state = 1;
	}
	for (cont = ob->controllers.first; cont; cont = cont->next) {
		cont->data = newdataadr(fd, cont->data);
		cont->links = newdataadr(fd, cont->links);
		test_pointer_array(fd, (void **)&cont->links);
		if (cont->state_mask == 0)
			cont->state_mask = 1;
	}

	link_glob_list(fd, &ob->actuators);
	for (act = ob->actuators.first; act; act = act->next) {
		act->data = newdataadr(fd, act->data);
	}

	link_list(fd, &ob->hooks);
	while (ob->hooks.first) {
		ObHook *hook = ob->hooks.first;
		HookModifierData *hmd = (HookModifierData *)modifier_new(eModifierType_Hook);
		
		hook->indexar= newdataadr(fd, hook->indexar);
		if (fd->flags & FD_FLAGS_SWITCH_ENDIAN) {
			BLI_endian_switch_int32_array(hook->indexar, hook->totindex);
		}
		
		/* Do conversion here because if we have loaded
		 * a hook we need to make sure it gets converted
		 * and freed, regardless of version.
		 */
		copy_v3_v3(hmd->cent, hook->cent);
		hmd->falloff = hook->falloff;
		hmd->force = hook->force;
		hmd->indexar = hook->indexar;
		hmd->object = hook->parent;
		memcpy(hmd->parentinv, hook->parentinv, sizeof(hmd->parentinv));
		hmd->totindex = hook->totindex;
		
		BLI_addhead(&ob->modifiers, hmd);
		BLI_remlink(&ob->hooks, hook);
		
		modifier_unique_name(&ob->modifiers, (ModifierData*)hmd);
		
		MEM_freeN(hook);
	}
	
	ob->iuser = newdataadr(fd, ob->iuser);
	if (ob->type == OB_EMPTY && ob->empty_drawtype == OB_EMPTY_IMAGE && !ob->iuser) {
		BKE_object_empty_draw_type_set(ob, ob->empty_drawtype);
	}

	ob->customdata_mask = 0;
	ob->bb = NULL;
	ob->derivedDeform = NULL;
	ob->derivedFinal = NULL;
	BLI_listbase_clear(&ob->gpulamp);
	link_list(fd, &ob->pc_ids);

	/* Runtime curve data  */
	ob->curve_cache = NULL;

	/* in case this value changes in future, clamp else we get undefined behavior */
	CLAMP(ob->rotmode, ROT_MODE_MIN, ROT_MODE_MAX);

	if (ob->sculpt) {
		ob->sculpt = MEM_callocN(sizeof(SculptSession), "reload sculpt session");
	}

	link_list(fd, &ob->lodlevels);
	ob->currentlod = ob->lodlevels.first;

	ob->preview = direct_link_preview_image(fd, ob->preview);
}

/* ************ READ SCENE ***************** */

/* patch for missing scene IDs, can't be in do-versions */
static void composite_patch(bNodeTree *ntree, Scene *scene)
{
	bNode *node;
	
	for (node = ntree->nodes.first; node; node = node->next) {
		if (node->id==NULL && node->type == CMP_NODE_R_LAYERS)
			node->id = &scene->id;
	}
}

static void link_paint(FileData *fd, Scene *sce, Paint *p)
{
	if (p) {
		p->brush = newlibadr_us(fd, sce->id.lib, p->brush);
		p->palette = newlibadr_us(fd, sce->id.lib, p->palette);
		p->paint_cursor = NULL;
	}
}

static void lib_link_sequence_modifiers(FileData *fd, Scene *scene, ListBase *lb)
{
	SequenceModifierData *smd;

	for (smd = lb->first; smd; smd = smd->next) {
		if (smd->mask_id)
			smd->mask_id = newlibadr_us(fd, scene->id.lib, smd->mask_id);
	}
}

/* check for cyclic set-scene,
 * libs can cause this case which is normally prevented, see (T#####) */
#define USE_SETSCENE_CHECK

#ifdef USE_SETSCENE_CHECK
/**
 * A version of #BKE_scene_validate_setscene with special checks for linked libs.
 */
static bool scene_validate_setscene__liblink(Scene *sce, const int totscene)
{
	Scene *sce_iter;
	int a;

	if (sce->set == NULL) return 1;

	for (a = 0, sce_iter = sce; sce_iter->set; sce_iter = sce_iter->set, a++) {
		if (sce_iter->id.tag & LIB_TAG_NEED_LINK) {
			return 1;
		}

		if (a > totscene) {
			sce->set = NULL;
			return 0;
		}
	}

	return 1;
}
#endif

static void lib_link_scene(FileData *fd, Main *main)
{
#ifdef USE_SETSCENE_CHECK
	bool need_check_set = false;
	int totscene = 0;
#endif
	
	for (Scene *sce = main->scene.first; sce; sce = sce->id.next) {
		if (sce->id.tag & LIB_TAG_NEED_LINK) {
			/* Link ID Properties -- and copy this comment EXACTLY for easy finding
			 * of library blocks that implement this.*/
			IDP_LibLinkProperty(sce->id.properties, fd);
			lib_link_animdata(fd, &sce->id, sce->adt);
			
			lib_link_keyingsets(fd, &sce->id, &sce->keyingsets);
			
			sce->camera = newlibadr(fd, sce->id.lib, sce->camera);
			sce->world = newlibadr_us(fd, sce->id.lib, sce->world);
			sce->set = newlibadr(fd, sce->id.lib, sce->set);
			sce->gpd = newlibadr_us(fd, sce->id.lib, sce->gpd);
			
			link_paint(fd, sce, &sce->toolsettings->sculpt->paint);
			link_paint(fd, sce, &sce->toolsettings->vpaint->paint);
			link_paint(fd, sce, &sce->toolsettings->wpaint->paint);
			link_paint(fd, sce, &sce->toolsettings->imapaint.paint);
			link_paint(fd, sce, &sce->toolsettings->uvsculpt->paint);

			if (sce->toolsettings->sculpt)
				sce->toolsettings->sculpt->gravity_object =
						newlibadr(fd, sce->id.lib, sce->toolsettings->sculpt->gravity_object);

			if (sce->toolsettings->imapaint.stencil)
				sce->toolsettings->imapaint.stencil =
				        newlibadr_us(fd, sce->id.lib, sce->toolsettings->imapaint.stencil);

			if (sce->toolsettings->imapaint.clone)
				sce->toolsettings->imapaint.clone =
				        newlibadr_us(fd, sce->id.lib, sce->toolsettings->imapaint.clone);

			if (sce->toolsettings->imapaint.canvas)
				sce->toolsettings->imapaint.canvas =
				        newlibadr_us(fd, sce->id.lib, sce->toolsettings->imapaint.canvas);
			
			sce->toolsettings->skgen_template = newlibadr(fd, sce->id.lib, sce->toolsettings->skgen_template);
			
			sce->toolsettings->particle.shape_object = newlibadr(fd, sce->id.lib, sce->toolsettings->particle.shape_object);
			
			for (Base *next, *base = sce->base.first; base; base = next) {
				next = base->next;
				
				base->object = newlibadr_us(fd, sce->id.lib, base->object);
				
				if (base->object == NULL) {
					blo_reportf_wrap(fd->reports, RPT_WARNING, TIP_("LIB: object lost from scene: '%s'"),
					                 sce->id.name + 2);
					BLI_remlink(&sce->base, base);
					if (base == sce->basact) sce->basact = NULL;
					MEM_freeN(base);
				}
			}
			
			Sequence *seq;
			SEQ_BEGIN (sce->ed, seq)
			{
				if (seq->ipo) seq->ipo = newlibadr_us(fd, sce->id.lib, seq->ipo);  // XXX deprecated - old animation system
				seq->scene_sound = NULL;
				if (seq->scene) {
					seq->scene = newlibadr(fd, sce->id.lib, seq->scene);
					if (seq->scene) {
						seq->scene_sound = BKE_sound_scene_add_scene_sound_defaults(sce, seq);
					}
				}
				if (seq->clip) {
					seq->clip = newlibadr_us(fd, sce->id.lib, seq->clip);
				}
				if (seq->mask) {
					seq->mask = newlibadr_us(fd, sce->id.lib, seq->mask);
				}
				if (seq->scene_camera) {
					seq->scene_camera = newlibadr(fd, sce->id.lib, seq->scene_camera);
				}
				if (seq->sound) {
					seq->scene_sound = NULL;
					if (seq->type == SEQ_TYPE_SOUND_HD) {
						seq->type = SEQ_TYPE_SOUND_RAM;
					}
					else {
						seq->sound = newlibadr(fd, sce->id.lib, seq->sound);
					}
					if (seq->sound) {
						id_us_plus_no_lib((ID *)seq->sound);
						seq->scene_sound = BKE_sound_add_scene_sound_defaults(sce, seq);
					}
				}
				BLI_listbase_clear(&seq->anims);

				lib_link_sequence_modifiers(fd, sce, &seq->modifiers);
			}
			SEQ_END

			for (TimeMarker *marker = sce->markers.first; marker; marker = marker->next) {
				if (marker->camera) {
					marker->camera = newlibadr(fd, sce->id.lib, marker->camera);
				}
			}
			
			BKE_sequencer_update_muting(sce->ed);
			BKE_sequencer_update_sound_bounds_all(sce);
			
			
			/* rigidbody world relies on it's linked groups */
			if (sce->rigidbody_world) {
				RigidBodyWorld *rbw = sce->rigidbody_world;
				if (rbw->group)
					rbw->group = newlibadr(fd, sce->id.lib, rbw->group);
				if (rbw->constraints)
					rbw->constraints = newlibadr(fd, sce->id.lib, rbw->constraints);
				if (rbw->effector_weights)
					rbw->effector_weights->group = newlibadr(fd, sce->id.lib, rbw->effector_weights->group);
			}
			
			if (sce->nodetree) {
				lib_link_ntree(fd, &sce->id, sce->nodetree);
				sce->nodetree->id.lib = sce->id.lib;
				composite_patch(sce->nodetree, sce);
			}
			
			for (SceneRenderLayer *srl = sce->r.layers.first; srl; srl = srl->next) {
				srl->mat_override = newlibadr_us(fd, sce->id.lib, srl->mat_override);
				srl->light_override = newlibadr_us(fd, sce->id.lib, srl->light_override);
				for (FreestyleModuleConfig *fmc = srl->freestyleConfig.modules.first; fmc; fmc = fmc->next) {
					fmc->script = newlibadr(fd, sce->id.lib, fmc->script);
				}
				for (FreestyleLineSet *fls = srl->freestyleConfig.linesets.first; fls; fls = fls->next) {
					fls->linestyle = newlibadr_us(fd, sce->id.lib, fls->linestyle);
					fls->group = newlibadr_us(fd, sce->id.lib, fls->group);
				}
			}
			/*Game Settings: Dome Warp Text*/
			sce->gm.dome.warptext = newlibadr(fd, sce->id.lib, sce->gm.dome.warptext);
			
			/* Motion Tracking */
			sce->clip = newlibadr_us(fd, sce->id.lib, sce->clip);

#ifdef USE_SETSCENE_CHECK
			if (sce->set != NULL) {
				/* link flag for scenes with set would be reset later,
				 * so this way we only check cyclic for newly linked scenes.
				 */
				need_check_set = true;
			}
			else {
				/* postpone un-setting the flag until we've checked the set-scene */
				sce->id.tag &= ~LIB_TAG_NEED_LINK;
			}
#else
			sce->id.tag &= ~LIB_TAG_NEED_LINK;
#endif
		}

#ifdef USE_SETSCENE_CHECK
		totscene++;
#endif
	}

#ifdef USE_SETSCENE_CHECK
	if (need_check_set) {
		for (Scene *sce = main->scene.first; sce; sce = sce->id.next) {
			if (sce->id.tag & LIB_TAG_NEED_LINK) {
				sce->id.tag &= ~LIB_TAG_NEED_LINK;
				if (!scene_validate_setscene__liblink(sce, totscene)) {
					printf("Found cyclic background scene when linking %s\n", sce->id.name + 2);
				}
			}
		}
	}
#endif
}

#undef USE_SETSCENE_CHECK


static void link_recurs_seq(FileData *fd, ListBase *lb)
{
	Sequence *seq;
	
	link_list(fd, lb);
	
	for (seq = lb->first; seq; seq = seq->next) {
		if (seq->seqbase.first)
			link_recurs_seq(fd, &seq->seqbase);
	}
}

static void direct_link_paint(FileData *fd, Paint *p)
{
	if (p->num_input_samples < 1)
		p->num_input_samples = 1;

	p->cavity_curve = newdataadr(fd, p->cavity_curve);
	if (p->cavity_curve)
		direct_link_curvemapping(fd, p->cavity_curve);
	else
		BKE_paint_cavity_curve_preset(p, CURVE_PRESET_LINE);
}

static void direct_link_paint_helper(FileData *fd, Paint **paint)
{
	/* TODO. is this needed */
	(*paint) = newdataadr(fd, (*paint));

	if (*paint) {
		direct_link_paint(fd, *paint);
	}
}

static void direct_link_sequence_modifiers(FileData *fd, ListBase *lb)
{
	SequenceModifierData *smd;

	link_list(fd, lb);

	for (smd = lb->first; smd; smd = smd->next) {
		if (smd->mask_sequence)
			smd->mask_sequence = newdataadr(fd, smd->mask_sequence);

		if (smd->type == seqModifierType_Curves) {
			CurvesModifierData *cmd = (CurvesModifierData *) smd;

			direct_link_curvemapping(fd, &cmd->curve_mapping);
		}
		else if (smd->type == seqModifierType_HueCorrect) {
			HueCorrectModifierData *hcmd = (HueCorrectModifierData *) smd;

			direct_link_curvemapping(fd, &hcmd->curve_mapping);
		}
	}
}

static void direct_link_view_settings(FileData *fd, ColorManagedViewSettings *view_settings)
{
	view_settings->curve_mapping = newdataadr(fd, view_settings->curve_mapping);

	if (view_settings->curve_mapping)
		direct_link_curvemapping(fd, view_settings->curve_mapping);
}

static void direct_link_scene(FileData *fd, Scene *sce)
{
	Editing *ed;
	Sequence *seq;
	MetaStack *ms;
	RigidBodyWorld *rbw;
	SceneRenderLayer *srl;
	
	sce->theDag = NULL;
	sce->depsgraph = NULL;
	sce->obedit = NULL;
	sce->stats = NULL;
	sce->fps_info = NULL;
	sce->customdata_mask_modal = 0;
	sce->lay_updated = 0;
	
	BKE_sound_create_scene(sce);
	
	/* set users to one by default, not in lib-link, this will increase it for compo nodes */
	id_us_ensure_real(&sce->id);
	
	link_list(fd, &(sce->base));
	
	sce->adt = newdataadr(fd, sce->adt);
	direct_link_animdata(fd, sce->adt);
	
	link_list(fd, &sce->keyingsets);
	direct_link_keyingsets(fd, &sce->keyingsets);
	
	sce->basact = newdataadr(fd, sce->basact);
	
	sce->toolsettings= newdataadr(fd, sce->toolsettings);
	if (sce->toolsettings) {
		direct_link_paint_helper(fd, (Paint**)&sce->toolsettings->sculpt);
		direct_link_paint_helper(fd, (Paint**)&sce->toolsettings->vpaint);
		direct_link_paint_helper(fd, (Paint**)&sce->toolsettings->wpaint);
		direct_link_paint_helper(fd, (Paint**)&sce->toolsettings->uvsculpt);
		
		direct_link_paint(fd, &sce->toolsettings->imapaint.paint);

		sce->toolsettings->imapaint.paintcursor = NULL;
		sce->toolsettings->particle.paintcursor = NULL;
		sce->toolsettings->particle.scene = NULL;
		sce->toolsettings->particle.object = NULL;
		sce->toolsettings->gp_sculpt.paintcursor = NULL;

		/* in rare cases this is needed, see [#33806] */
		if (sce->toolsettings->vpaint) {
			sce->toolsettings->vpaint->vpaint_prev = NULL;
			sce->toolsettings->vpaint->tot = 0;
		}
		if (sce->toolsettings->wpaint) {
			sce->toolsettings->wpaint->wpaint_prev = NULL;
			sce->toolsettings->wpaint->tot = 0;
		}
		
		/* relink grease pencil drawing brushes */
		link_list(fd, &sce->toolsettings->gp_brushes);
		for (bGPDbrush *brush = sce->toolsettings->gp_brushes.first; brush; brush = brush->next) {
			brush->cur_sensitivity = newdataadr(fd, brush->cur_sensitivity);
			if (brush->cur_sensitivity) {
				direct_link_curvemapping(fd, brush->cur_sensitivity);
			}
			brush->cur_strength = newdataadr(fd, brush->cur_strength);
			if (brush->cur_strength) {
				direct_link_curvemapping(fd, brush->cur_strength);
			}
			brush->cur_jitter = newdataadr(fd, brush->cur_jitter);
			if (brush->cur_jitter) {
				direct_link_curvemapping(fd, brush->cur_jitter);
			}
		}
		
		/* relink grease pencil interpolation curves */
		sce->toolsettings->gp_interpolate.custom_ipo = newdataadr(fd, sce->toolsettings->gp_interpolate.custom_ipo);
		if (sce->toolsettings->gp_interpolate.custom_ipo) {
			direct_link_curvemapping(fd, sce->toolsettings->gp_interpolate.custom_ipo);
		}
	}

	if (sce->ed) {
		ListBase *old_seqbasep = &sce->ed->seqbase;
		
		ed = sce->ed = newdataadr(fd, sce->ed);
		
		ed->act_seq = newdataadr(fd, ed->act_seq);
		
		/* recursive link sequences, lb will be correctly initialized */
		link_recurs_seq(fd, &ed->seqbase);
		
		SEQ_BEGIN (ed, seq)
		{
			seq->seq1= newdataadr(fd, seq->seq1);
			seq->seq2= newdataadr(fd, seq->seq2);
			seq->seq3= newdataadr(fd, seq->seq3);
			
			/* a patch: after introduction of effects with 3 input strips */
			if (seq->seq3 == NULL) seq->seq3 = seq->seq2;
			
			seq->effectdata = newdataadr(fd, seq->effectdata);
			seq->stereo3d_format = newdataadr(fd, seq->stereo3d_format);
			
			if (seq->type & SEQ_TYPE_EFFECT)
				seq->flag |= SEQ_EFFECT_NOT_LOADED;
			
			if (seq->type == SEQ_TYPE_SPEED) {
				SpeedControlVars *s = seq->effectdata;
				s->frameMap = NULL;
			}

			seq->prop = newdataadr(fd, seq->prop);
			IDP_DirectLinkGroup_OrFree(&seq->prop, (fd->flags & FD_FLAGS_SWITCH_ENDIAN), fd);

			seq->strip = newdataadr(fd, seq->strip);
			if (seq->strip && seq->strip->done==0) {
				seq->strip->done = true;
				
				if (ELEM(seq->type, SEQ_TYPE_IMAGE, SEQ_TYPE_MOVIE, SEQ_TYPE_SOUND_RAM, SEQ_TYPE_SOUND_HD)) {
					seq->strip->stripdata = newdataadr(fd, seq->strip->stripdata);
				}
				else {
					seq->strip->stripdata = NULL;
				}
				if (seq->flag & SEQ_USE_CROP) {
					seq->strip->crop = newdataadr(
						fd, seq->strip->crop);
				}
				else {
					seq->strip->crop = NULL;
				}
				if (seq->flag & SEQ_USE_TRANSFORM) {
					seq->strip->transform = newdataadr(
						fd, seq->strip->transform);
				}
				else {
					seq->strip->transform = NULL;
				}
				if (seq->flag & SEQ_USE_PROXY) {
					seq->strip->proxy = newdataadr(
						fd, seq->strip->proxy);
					seq->strip->proxy->anim = NULL;
				}
				else {
					seq->strip->proxy = NULL;
				}

				/* need to load color balance to it could be converted to modifier */
				seq->strip->color_balance = newdataadr(fd, seq->strip->color_balance);
			}

			direct_link_sequence_modifiers(fd, &seq->modifiers);
		}
		SEQ_END
		
		/* link metastack, slight abuse of structs here, have to restore pointer to internal part in struct */
		{
			Sequence temp;
			void *poin;
			intptr_t offset;
			
			offset = ((intptr_t)&(temp.seqbase)) - ((intptr_t)&temp);
			
			/* root pointer */
			if (ed->seqbasep == old_seqbasep) {
				ed->seqbasep = &ed->seqbase;
			}
			else {
				poin = POINTER_OFFSET(ed->seqbasep, -offset);
				
				poin = newdataadr(fd, poin);
				if (poin)
					ed->seqbasep = (ListBase *)POINTER_OFFSET(poin, offset);
				else
					ed->seqbasep = &ed->seqbase;
			}
			/* stack */
			link_list(fd, &(ed->metastack));
			
			for (ms = ed->metastack.first; ms; ms= ms->next) {
				ms->parseq = newdataadr(fd, ms->parseq);
				
				if (ms->oldbasep == old_seqbasep)
					ms->oldbasep= &ed->seqbase;
				else {
					poin = POINTER_OFFSET(ms->oldbasep, -offset);
					poin = newdataadr(fd, poin);
					if (poin) 
						ms->oldbasep = (ListBase *)POINTER_OFFSET(poin, offset);
					else 
						ms->oldbasep = &ed->seqbase;
				}
			}
		}
	}
	
	sce->r.avicodecdata = newdataadr(fd, sce->r.avicodecdata);
	if (sce->r.avicodecdata) {
		sce->r.avicodecdata->lpFormat = newdataadr(fd, sce->r.avicodecdata->lpFormat);
		sce->r.avicodecdata->lpParms = newdataadr(fd, sce->r.avicodecdata->lpParms);
	}
	
	sce->r.qtcodecdata = newdataadr(fd, sce->r.qtcodecdata);
	if (sce->r.qtcodecdata) {
		sce->r.qtcodecdata->cdParms = newdataadr(fd, sce->r.qtcodecdata->cdParms);
	}
	if (sce->r.ffcodecdata.properties) {
		sce->r.ffcodecdata.properties = newdataadr(fd, sce->r.ffcodecdata.properties);
		IDP_DirectLinkGroup_OrFree(&sce->r.ffcodecdata.properties, (fd->flags & FD_FLAGS_SWITCH_ENDIAN), fd);
	}
	
	link_list(fd, &(sce->markers));
	link_list(fd, &(sce->transform_spaces));
	link_list(fd, &(sce->r.layers));
	link_list(fd, &(sce->r.views));

	for (srl = sce->r.layers.first; srl; srl = srl->next) {
		link_list(fd, &(srl->freestyleConfig.modules));
	}
	for (srl = sce->r.layers.first; srl; srl = srl->next) {
		link_list(fd, &(srl->freestyleConfig.linesets));
	}
	
	sce->nodetree = newdataadr(fd, sce->nodetree);
	if (sce->nodetree) {
		direct_link_id(fd, &sce->nodetree->id);
		direct_link_nodetree(fd, sce->nodetree);
	}

	direct_link_view_settings(fd, &sce->view_settings);
	
	sce->rigidbody_world = newdataadr(fd, sce->rigidbody_world);
	rbw = sce->rigidbody_world;
	if (rbw) {
		/* must nullify the reference to physics sim object, since it no-longer exist 
		 * (and will need to be recalculated) 
		 */
		rbw->physics_world = NULL;
		rbw->objects = NULL;
		rbw->numbodies = 0;

		/* set effector weights */
		rbw->effector_weights = newdataadr(fd, rbw->effector_weights);
		if (!rbw->effector_weights)
			rbw->effector_weights = BKE_add_effector_weights(NULL);

		/* link cache */
		direct_link_pointcache_list(fd, &rbw->ptcaches, &rbw->pointcache, false);
		/* make sure simulation starts from the beginning after loading file */
		if (rbw->pointcache) {
			rbw->ltime = (float)rbw->pointcache->startframe;
		}
	}

	sce->preview = direct_link_preview_image(fd, sce->preview);

	direct_link_curvemapping(fd, &sce->r.mblur_shutter_curve);
}

/* ************ READ WM ***************** */

static void direct_link_windowmanager(FileData *fd, wmWindowManager *wm)
{
	wmWindow *win;
	
	id_us_ensure_real(&wm->id);
	link_list(fd, &wm->windows);
	
	for (win = wm->windows.first; win; win = win->next) {
		win->ghostwin = NULL;
		win->eventstate = NULL;
		win->curswin = NULL;
		win->tweak = NULL;
#ifdef WIN32
		win->ime_data = NULL;
#endif
		
		BLI_listbase_clear(&win->queue);
		BLI_listbase_clear(&win->handlers);
		BLI_listbase_clear(&win->modalhandlers);
		BLI_listbase_clear(&win->subwindows);
		BLI_listbase_clear(&win->gesture);
		BLI_listbase_clear(&win->drawdata);
		
		win->drawmethod = -1;
		win->drawfail = 0;
		win->active = 0;

		win->cursor       = 0;
		win->lastcursor   = 0;
		win->modalcursor  = 0;
		win->grabcursor   = 0;
		win->addmousemove = true;
		win->multisamples = 0;
		win->stereo3d_format = newdataadr(fd, win->stereo3d_format);

		/* multiview always fallback to anaglyph at file opening
		 * otherwise quadbuffer saved files can break Blender */
		if (win->stereo3d_format) {
			win->stereo3d_format->display_mode = S3D_DISPLAY_ANAGLYPH;
		}
	}
	
	BLI_listbase_clear(&wm->timers);
	BLI_listbase_clear(&wm->operators);
	BLI_listbase_clear(&wm->paintcursors);
	BLI_listbase_clear(&wm->queue);
	BKE_reports_init(&wm->reports, RPT_STORE);
	
	BLI_listbase_clear(&wm->keyconfigs);
	wm->defaultconf = NULL;
	wm->addonconf = NULL;
	wm->userconf = NULL;
	
	BLI_listbase_clear(&wm->jobs);
	BLI_listbase_clear(&wm->drags);
	
	wm->windrawable = NULL;
	wm->winactive = NULL;
	wm->initialized = 0;
	wm->op_undo_depth = 0;
	wm->is_interface_locked = 0;
}

static void lib_link_windowmanager(FileData *fd, Main *main)
{
	wmWindowManager *wm;
	wmWindow *win;
	
	for (wm = main->wm.first; wm; wm = wm->id.next) {
		if (wm->id.tag & LIB_TAG_NEED_LINK) {
			/* Note: WM IDProperties are never written to file, hence no need to read/link them here. */
			for (win = wm->windows.first; win; win = win->next) {
				win->screen = newlibadr(fd, NULL, win->screen);
			}
			
			wm->id.tag &= ~LIB_TAG_NEED_LINK;
		}
	}
}

/* ****************** READ GREASE PENCIL ***************** */

/* relink's grease pencil data's refs */
static void lib_link_gpencil(FileData *fd, Main *main)
{
	for (bGPdata *gpd = main->gpencil.first; gpd; gpd = gpd->id.next) {
		if (gpd->id.tag & LIB_TAG_NEED_LINK) {
			IDP_LibLinkProperty(gpd->id.properties, (fd->flags & FD_FLAGS_SWITCH_ENDIAN), fd);
			lib_link_animdata(fd, &gpd->id, gpd->adt);

			gpd->id.tag &= ~LIB_TAG_NEED_LINK;
		}
	}
}

/* relinks grease-pencil data - used for direct_link and old file linkage */
static void direct_link_gpencil(FileData *fd, bGPdata *gpd)
{
	bGPDlayer *gpl;
	bGPDframe *gpf;
	bGPDstroke *gps;
	bGPDpalette *palette;

	/* we must firstly have some grease-pencil data to link! */
	if (gpd == NULL)
		return;
	
	/* relink animdata */
	gpd->adt = newdataadr(fd, gpd->adt);
	direct_link_animdata(fd, gpd->adt);

	/* relink palettes */
	link_list(fd, &gpd->palettes);
	for (palette = gpd->palettes.first; palette; palette = palette->next) {
		link_list(fd, &palette->colors);
	}

	/* relink layers */
	link_list(fd, &gpd->layers);
	
	for (gpl = gpd->layers.first; gpl; gpl = gpl->next) {
		/* parent */
		gpl->parent = newlibadr(fd, gpd->id.lib, gpl->parent);
		/* relink frames */
		link_list(fd, &gpl->frames);
		gpl->actframe = newdataadr(fd, gpl->actframe);
		
		for (gpf = gpl->frames.first; gpf; gpf = gpf->next) {
			/* relink strokes (and their points) */
			link_list(fd, &gpf->strokes);
			
			for (gps = gpf->strokes.first; gps; gps = gps->next) {
				gps->points = newdataadr(fd, gps->points);
				
				/* the triangulation is not saved, so need to be recalculated */
				gps->triangles = NULL;
				gps->tot_triangles = 0;
				gps->flag |= GP_STROKE_RECALC_CACHES;
				/* the color pointer is not saved, so need to be recalculated using the color name */
				gps->palcolor = NULL;
				gps->flag |= GP_STROKE_RECALC_COLOR;
			}
		}
	}
}

/* ****************** READ SCREEN ***************** */

/* note: file read without screens option G_FILE_NO_UI; 
 * check lib pointers in call below */
static void lib_link_screen(FileData *fd, Main *main)
{
	for (bScreen *sc = main->screen.first; sc; sc = sc->id.next) {
		if (sc->id.tag & LIB_TAG_NEED_LINK) {
			IDP_LibLinkProperty(sc->id.properties, (fd->flags & FD_FLAGS_SWITCH_ENDIAN), fd);
			id_us_ensure_real(&sc->id);

			sc->scene = newlibadr(fd, sc->id.lib, sc->scene);

			/* this should not happen, but apparently it does somehow. Until we figure out the cause,
			 * just assign first available scene */
			if (!sc->scene)
				sc->scene = main->scene.first;

			sc->animtimer = NULL; /* saved in rare cases */
			sc->scrubbing = false;
			
			for (ScrArea *sa = sc->areabase.first; sa; sa = sa->next) {
				sa->full = newlibadr(fd, sc->id.lib, sa->full);
				
				for (SpaceLink *sl = sa->spacedata.first; sl; sl= sl->next) {
					switch (sl->spacetype) {
						case SPACE_VIEW3D:
						{
							View3D *v3d = (View3D*) sl;
							BGpic *bgpic = NULL;

							v3d->camera= newlibadr(fd, sc->id.lib, v3d->camera);
							v3d->ob_centre= newlibadr(fd, sc->id.lib, v3d->ob_centre);

							/* should be do_versions but not easy adding into the listbase */
							if (v3d->bgpic) {
								v3d->bgpic = newlibadr(fd, sc->id.lib, v3d->bgpic);
								BLI_addtail(&v3d->bgpicbase, bgpic);
								v3d->bgpic = NULL;
							}

							for (bgpic = v3d->bgpicbase.first; bgpic; bgpic = bgpic->next) {
								bgpic->ima = newlibadr_us(fd, sc->id.lib, bgpic->ima);
								bgpic->clip = newlibadr_us(fd, sc->id.lib, bgpic->clip);
							}
							if (v3d->localvd) {
								v3d->localvd->camera = newlibadr(fd, sc->id.lib, v3d->localvd->camera);
							}
							break;
						}
						case SPACE_IPO:
						{
							SpaceIpo *sipo = (SpaceIpo *)sl;
							bDopeSheet *ads = sipo->ads;

							if (ads) {
								ads->source = newlibadr(fd, sc->id.lib, ads->source);
								ads->filter_grp = newlibadr(fd, sc->id.lib, ads->filter_grp);
							}
							break;
						}
						case SPACE_BUTS:
						{
							SpaceButs *sbuts = (SpaceButs *)sl;
							sbuts->pinid = newlibadr(fd, sc->id.lib, sbuts->pinid);
							if (sbuts->pinid == NULL) {
								sbuts->flag &= ~SB_PIN_CONTEXT;
							}
							break;
						}
						case SPACE_FILE:
							break;
						case SPACE_ACTION:
						{
							SpaceAction *saction = (SpaceAction *)sl;
							bDopeSheet *ads = &saction->ads;

							if (ads) {
								ads->source = newlibadr(fd, sc->id.lib, ads->source);
								ads->filter_grp = newlibadr(fd, sc->id.lib, ads->filter_grp);
							}

							saction->action = newlibadr(fd, sc->id.lib, saction->action);
							break;
						}
						case SPACE_IMAGE:
						{
							SpaceImage *sima = (SpaceImage *)sl;

							sima->image = newlibadr_real_us(fd, sc->id.lib, sima->image);
							sima->mask_info.mask = newlibadr_real_us(fd, sc->id.lib, sima->mask_info.mask);

							/* NOTE: pre-2.5, this was local data not lib data, but now we need this as lib data
							 * so fingers crossed this works fine!
							 */
							sima->gpd = newlibadr_us(fd, sc->id.lib, sima->gpd);
							break;
						}
						case SPACE_SEQ:
						{
							SpaceSeq *sseq = (SpaceSeq *)sl;

							/* NOTE: pre-2.5, this was local data not lib data, but now we need this as lib data
							 * so fingers crossed this works fine!
							 */
							sseq->gpd = newlibadr_us(fd, sc->id.lib, sseq->gpd);
							break;
						}
						case SPACE_NLA:
						{
							SpaceNla *snla= (SpaceNla *)sl;
							bDopeSheet *ads= snla->ads;

							if (ads) {
								ads->source = newlibadr(fd, sc->id.lib, ads->source);
								ads->filter_grp = newlibadr(fd, sc->id.lib, ads->filter_grp);
							}
							break;
						}
						case SPACE_TEXT:
						{
							SpaceText *st= (SpaceText *)sl;

							st->text= newlibadr(fd, sc->id.lib, st->text);
							break;
						}
						case SPACE_SCRIPT:
						{
							SpaceScript *scpt = (SpaceScript *)sl;
							/*scpt->script = NULL; - 2.45 set to null, better re-run the script */
							if (scpt->script) {
								scpt->script = newlibadr(fd, sc->id.lib, scpt->script);
								if (scpt->script) {
									SCRIPT_SET_NULL(scpt->script);
								}
							}
							break;
						}
						case SPACE_OUTLINER:
						{
							SpaceOops *so= (SpaceOops *)sl;
							so->search_tse.id = newlibadr(fd, NULL, so->search_tse.id);

							if (so->treestore) {
								TreeStoreElem *tselem;
								BLI_mempool_iter iter;

								BLI_mempool_iternew(so->treestore, &iter);
								while ((tselem = BLI_mempool_iterstep(&iter))) {
									tselem->id = newlibadr(fd, NULL, tselem->id);
								}
								if (so->treehash) {
									/* rebuild hash table, because it depends on ids too */
									so->storeflag |= SO_TREESTORE_REBUILD;
								}
							}
							break;
						}
						case SPACE_NODE:
						{
							SpaceNode *snode = (SpaceNode *)sl;
							bNodeTreePath *path, *path_next;
							bNodeTree *ntree;

							/* node tree can be stored locally in id too, link this first */
							snode->id = newlibadr(fd, sc->id.lib, snode->id);
							snode->from = newlibadr(fd, sc->id.lib, snode->from);

							ntree = snode->id ? ntreeFromID(snode->id) : NULL;
							snode->nodetree = ntree ? ntree : newlibadr_us(fd, sc->id.lib, snode->nodetree);

							for (path = snode->treepath.first; path; path = path->next) {
								if (path == snode->treepath.first) {
									/* first nodetree in path is same as snode->nodetree */
									path->nodetree = snode->nodetree;
								}
								else
									path->nodetree = newlibadr_us(fd, sc->id.lib, path->nodetree);

								if (!path->nodetree)
									break;
							}

							/* remaining path entries are invalid, remove */
							for (; path; path = path_next) {
								path_next = path->next;

								BLI_remlink(&snode->treepath, path);
								MEM_freeN(path);
							}

							/* edittree is just the last in the path,
							 * set this directly since the path may have been shortened above */
							if (snode->treepath.last) {
								path = snode->treepath.last;
								snode->edittree = path->nodetree;
							}
							else {
								snode->edittree = NULL;
							}
							break;
						}
						case SPACE_CLIP:
						{
							SpaceClip *sclip = (SpaceClip *)sl;

							sclip->clip = newlibadr_real_us(fd, sc->id.lib, sclip->clip);
							sclip->mask_info.mask = newlibadr_real_us(fd, sc->id.lib, sclip->mask_info.mask);
							break;
						}
						case SPACE_LOGIC:
						{
							SpaceLogic *slogic = (SpaceLogic *)sl;

							slogic->gpd = newlibadr_us(fd, sc->id.lib, slogic->gpd);
							break;
						}
						default:
							break;
					}
				}
			}
			sc->id.tag &= ~LIB_TAG_NEED_LINK;
		}
	}
}

/* how to handle user count on pointer restore */
typedef enum ePointerUserMode {
	USER_IGNORE = 0,  /* ignore user count */
	USER_REAL   = 1,  /* ensure at least one real user (fake user ignored) */
} ePointerUserMode;

static void restore_pointer_user(ID *id, ID *newid, ePointerUserMode user)
{
	BLI_assert(STREQ(newid->name + 2, id->name + 2));
	BLI_assert(newid->lib == id->lib);
	UNUSED_VARS_NDEBUG(id);

	if (user == USER_REAL) {
		id_us_ensure_real(newid);
	}
}

#ifndef USE_GHASH_RESTORE_POINTER
/**
 * A version of #restore_pointer_by_name that performs a full search (slow!).
 * Use only for limited lookups, when the overhead of
 * creating a #IDNameLib_Map for a single lookup isn't worthwhile.
 */
static void *restore_pointer_by_name_main(Main *mainp, ID *id, ePointerUserMode user)
{
	if (id) {
		ListBase *lb = which_libbase(mainp, GS(id->name));
		if (lb) {  /* there's still risk of checking corrupt mem (freed Ids in oops) */
			ID *idn = lb->first;
			for (; idn; idn = idn->next) {
				if (STREQ(idn->name + 2, id->name + 2)) {
					if (idn->lib == id->lib) {
						restore_pointer_user(id, idn, user);
						break;
					}
				}
			}
			return idn;
		}
	}
	return NULL;
}
#endif

/**
 * Only for undo files, or to restore a screen after reading without UI...
 *
 * \param user:
 * - USER_IGNORE: no usercount change
 * - USER_REAL: ensure a real user (even if a fake one is set)
 * \param id_map: lookup table, use when performing many lookups.
 * this could be made an optional argument (falling back to a full lookup),
 * however at the moment it's always available.
 */
static void *restore_pointer_by_name(struct IDNameLib_Map *id_map, ID *id, ePointerUserMode user)
{
#ifdef USE_GHASH_RESTORE_POINTER
	if (id) {
		/* use fast lookup when available */
		ID *idn = BKE_main_idmap_lookup_id(id_map, id);
		if (idn) {
			restore_pointer_user(id, idn, user);
		}
		return idn;
	}
	return NULL;
#else
	Main *mainp = BKE_main_idmap_main_get(id_map);
	return restore_pointer_by_name_main(mainp, id, user);
#endif
}

static void lib_link_seq_clipboard_pt_restore(ID *id, struct IDNameLib_Map *id_map)
{
	if (id) {
		/* clipboard must ensure this */
		BLI_assert(id->newid != NULL);
		id->newid = restore_pointer_by_name(id_map, id->newid, USER_REAL);
	}
}
static int lib_link_seq_clipboard_cb(Sequence *seq, void *arg_pt)
{
	struct IDNameLib_Map *id_map = arg_pt;

	lib_link_seq_clipboard_pt_restore((ID *)seq->scene, id_map);
	lib_link_seq_clipboard_pt_restore((ID *)seq->scene_camera, id_map);
	lib_link_seq_clipboard_pt_restore((ID *)seq->clip, id_map);
	lib_link_seq_clipboard_pt_restore((ID *)seq->mask, id_map);
	lib_link_seq_clipboard_pt_restore((ID *)seq->sound, id_map);
	return 1;
}

static void lib_link_clipboard_restore(struct IDNameLib_Map *id_map)
{
	/* update IDs stored in sequencer clipboard */
	BKE_sequencer_base_recursive_apply(&seqbase_clipboard, lib_link_seq_clipboard_cb, id_map);
}

/* called from kernel/blender.c */
/* used to link a file (without UI) to the current UI */
/* note that it assumes the old pointers in UI are still valid, so old Main is not freed */
void blo_lib_link_screen_restore(Main *newmain, bScreen *curscreen, Scene *curscene)
{
	wmWindow *win;
	wmWindowManager *wm;
	bScreen *sc;
	ScrArea *sa;

	struct IDNameLib_Map *id_map = BKE_main_idmap_create(newmain);

	/* first windowmanager */
	for (wm = newmain->wm.first; wm; wm = wm->id.next) {
		for (win= wm->windows.first; win; win= win->next) {
			win->screen = restore_pointer_by_name(id_map, (ID *)win->screen, USER_REAL);
			
			if (win->screen == NULL)
				win->screen = curscreen;
			
			win->screen->winid = win->winid;
		}
	}
	
	
	for (sc = newmain->screen.first; sc; sc = sc->id.next) {
		Scene *oldscene = sc->scene;
		
		sc->scene= restore_pointer_by_name(id_map, (ID *)sc->scene, USER_REAL);
		if (sc->scene == NULL)
			sc->scene = curscene;
		
		/* keep cursor location through undo */
		copy_v3_v3(sc->scene->cursor, oldscene->cursor);
		
		for (sa = sc->areabase.first; sa; sa = sa->next) {
			SpaceLink *sl;
			
			for (sl = sa->spacedata.first; sl; sl = sl->next) {
				if (sl->spacetype == SPACE_VIEW3D) {
					View3D *v3d = (View3D *)sl;
					BGpic *bgpic;
					ARegion *ar;
					
					if (v3d->scenelock)
						v3d->camera = NULL; /* always get from scene */
					else
						v3d->camera = restore_pointer_by_name(id_map, (ID *)v3d->camera, USER_REAL);
					if (v3d->camera == NULL)
						v3d->camera = sc->scene->camera;
					v3d->ob_centre = restore_pointer_by_name(id_map, (ID *)v3d->ob_centre, USER_REAL);
					
					for (bgpic= v3d->bgpicbase.first; bgpic; bgpic= bgpic->next) {
						if ((bgpic->ima = restore_pointer_by_name(id_map, (ID *)bgpic->ima, USER_IGNORE))) {
							id_us_plus((ID *)bgpic->ima);
						}
						if ((bgpic->clip = restore_pointer_by_name(id_map, (ID *)bgpic->clip, USER_IGNORE))) {
							id_us_plus((ID *)bgpic->clip);
						}
					}
					if (v3d->localvd) {
						/*Base *base;*/
						
						v3d->localvd->camera = sc->scene->camera;
						
						/* localview can become invalid during undo/redo steps, so we exit it when no could be found */
#if 0					/* XXX  regionlocalview ? */
						for (base= sc->scene->base.first; base; base= base->next) {
							if (base->lay & v3d->lay) break;
						}
						if (base==NULL) {
							v3d->lay= v3d->localvd->lay;
							v3d->layact= v3d->localvd->layact;
							MEM_freeN(v3d->localvd); 
							v3d->localvd= NULL;
						}
#endif
					}
					else if (v3d->scenelock) {
						v3d->lay = sc->scene->lay;
					}
					
					/* not very nice, but could help */
					if ((v3d->layact & v3d->lay) == 0) v3d->layact = v3d->lay;

					/* free render engines for now */
					for (ar = sa->regionbase.first; ar; ar = ar->next) {
						RegionView3D *rv3d= ar->regiondata;
						
						if (rv3d && rv3d->render_engine) {
							RE_engine_free(rv3d->render_engine);
							rv3d->render_engine = NULL;
						}
					}
				}
				else if (sl->spacetype == SPACE_IPO) {
					SpaceIpo *sipo = (SpaceIpo *)sl;
					bDopeSheet *ads = sipo->ads;
					
					if (ads) {
						ads->source = restore_pointer_by_name(id_map, (ID *)ads->source, USER_REAL);
						
						if (ads->filter_grp)
							ads->filter_grp = restore_pointer_by_name(id_map, (ID *)ads->filter_grp, USER_IGNORE);
					}
					
					/* force recalc of list of channels (i.e. includes calculating F-Curve colors)
					 * thus preventing the "black curves" problem post-undo
					 */
					sipo->flag |= SIPO_TEMP_NEEDCHANSYNC;
				}
				else if (sl->spacetype == SPACE_BUTS) {
					SpaceButs *sbuts = (SpaceButs *)sl;
					sbuts->pinid = restore_pointer_by_name(id_map, sbuts->pinid, USER_IGNORE);
					if (sbuts->pinid == NULL) {
						sbuts->flag &= ~SB_PIN_CONTEXT;
					}

					/* TODO: restore path pointers: T40046
					 * (complicated because this contains data pointers too, not just ID)*/
					MEM_SAFE_FREE(sbuts->path);
				}
				else if (sl->spacetype == SPACE_FILE) {
					SpaceFile *sfile = (SpaceFile *)sl;
					sfile->op = NULL;
					sfile->previews_timer = NULL;
				}
				else if (sl->spacetype == SPACE_ACTION) {
					SpaceAction *saction = (SpaceAction *)sl;
					
					saction->action = restore_pointer_by_name(id_map, (ID *)saction->action, USER_REAL);
					saction->ads.source = restore_pointer_by_name(id_map, (ID *)saction->ads.source, USER_REAL);
					
					if (saction->ads.filter_grp)
						saction->ads.filter_grp = restore_pointer_by_name(id_map, (ID *)saction->ads.filter_grp, USER_IGNORE);
						
					
					/* force recalc of list of channels, potentially updating the active action 
					 * while we're at it (as it can only be updated that way) [#28962] 
					 */
					saction->flag |= SACTION_TEMP_NEEDCHANSYNC;
				}
				else if (sl->spacetype == SPACE_IMAGE) {
					SpaceImage *sima = (SpaceImage *)sl;
					
					sima->image = restore_pointer_by_name(id_map, (ID *)sima->image, USER_REAL);
					
					/* this will be freed, not worth attempting to find same scene,
					 * since it gets initialized later */
					sima->iuser.scene = NULL;
					
#if 0
					/* Those are allocated and freed by space code, no need to handle them here. */
					MEM_SAFE_FREE(sima->scopes.waveform_1);
					MEM_SAFE_FREE(sima->scopes.waveform_2);
					MEM_SAFE_FREE(sima->scopes.waveform_3);
					MEM_SAFE_FREE(sima->scopes.vecscope);
#endif
					sima->scopes.ok = 0;
					
					/* NOTE: pre-2.5, this was local data not lib data, but now we need this as lib data
					 * so assume that here we're doing for undo only...
					 */
					sima->gpd = restore_pointer_by_name(id_map, (ID *)sima->gpd, USER_REAL);
					sima->mask_info.mask = restore_pointer_by_name(id_map, (ID *)sima->mask_info.mask, USER_REAL);
				}
				else if (sl->spacetype == SPACE_SEQ) {
					SpaceSeq *sseq = (SpaceSeq *)sl;
					
					/* NOTE: pre-2.5, this was local data not lib data, but now we need this as lib data
					 * so assume that here we're doing for undo only...
					 */
					sseq->gpd = restore_pointer_by_name(id_map, (ID *)sseq->gpd, USER_REAL);
				}
				else if (sl->spacetype == SPACE_NLA) {
					SpaceNla *snla = (SpaceNla *)sl;
					bDopeSheet *ads = snla->ads;
					
					if (ads) {
						ads->source = restore_pointer_by_name(id_map, (ID *)ads->source, USER_REAL);
						
						if (ads->filter_grp)
							ads->filter_grp = restore_pointer_by_name(id_map, (ID *)ads->filter_grp, USER_IGNORE);
					}
				}
				else if (sl->spacetype == SPACE_TEXT) {
					SpaceText *st = (SpaceText *)sl;
					
					st->text = restore_pointer_by_name(id_map, (ID *)st->text, USER_REAL);
					if (st->text == NULL) st->text = newmain->text.first;
				}
				else if (sl->spacetype == SPACE_SCRIPT) {
					SpaceScript *scpt = (SpaceScript *)sl;
					
					scpt->script = restore_pointer_by_name(id_map, (ID *)scpt->script, USER_REAL);
					
					/*sc->script = NULL; - 2.45 set to null, better re-run the script */
					if (scpt->script) {
						SCRIPT_SET_NULL(scpt->script);
					}
				}
				else if (sl->spacetype == SPACE_OUTLINER) {
					SpaceOops *so= (SpaceOops *)sl;
					
					so->search_tse.id = restore_pointer_by_name(id_map, so->search_tse.id, USER_IGNORE);
					
					if (so->treestore) {
						TreeStoreElem *tselem;
						BLI_mempool_iter iter;

						BLI_mempool_iternew(so->treestore, &iter);
						while ((tselem = BLI_mempool_iterstep(&iter))) {
							/* Do not try to restore pointers to drivers/sequence/etc., can crash in undo case! */
							if (TSE_IS_REAL_ID(tselem)) {
								tselem->id = restore_pointer_by_name(id_map, tselem->id, USER_IGNORE);
							}
							else {
								tselem->id = NULL;
							}
						}
						if (so->treehash) {
							/* rebuild hash table, because it depends on ids too */
							so->storeflag |= SO_TREESTORE_REBUILD;
						}
					}
				}
				else if (sl->spacetype == SPACE_NODE) {
					SpaceNode *snode= (SpaceNode *)sl;
					bNodeTreePath *path, *path_next;
					bNodeTree *ntree;
					
					/* node tree can be stored locally in id too, link this first */
					snode->id = restore_pointer_by_name(id_map, snode->id, USER_REAL);
					snode->from = restore_pointer_by_name(id_map, snode->from, USER_IGNORE);
					
					ntree = snode->id ? ntreeFromID(snode->id) : NULL;
					snode->nodetree = ntree ? ntree : restore_pointer_by_name(id_map, (ID *)snode->nodetree, USER_REAL);
					
					for (path = snode->treepath.first; path; path = path->next) {
						if (path == snode->treepath.first) {
							/* first nodetree in path is same as snode->nodetree */
							path->nodetree = snode->nodetree;
						}
						else
							path->nodetree= restore_pointer_by_name(id_map, (ID*)path->nodetree, USER_REAL);
						
						if (!path->nodetree)
							break;
					}
					
					/* remaining path entries are invalid, remove */
					for (; path; path = path_next) {
						path_next = path->next;
						
						BLI_remlink(&snode->treepath, path);
						MEM_freeN(path);
					}
					
					/* edittree is just the last in the path,
					 * set this directly since the path may have been shortened above */
					if (snode->treepath.last) {
						path = snode->treepath.last;
						snode->edittree = path->nodetree;
					}
					else
						snode->edittree = NULL;
				}
				else if (sl->spacetype == SPACE_CLIP) {
					SpaceClip *sclip = (SpaceClip *)sl;
					
					sclip->clip = restore_pointer_by_name(id_map, (ID *)sclip->clip, USER_REAL);
					sclip->mask_info.mask = restore_pointer_by_name(id_map, (ID *)sclip->mask_info.mask, USER_REAL);
					
					sclip->scopes.ok = 0;
				}
				else if (sl->spacetype == SPACE_LOGIC) {
					SpaceLogic *slogic = (SpaceLogic *)sl;
					
					slogic->gpd = restore_pointer_by_name(id_map, (ID *)slogic->gpd, USER_REAL);
				}
			}
		}
	}

	/* update IDs stored in all possible clipboards */
	lib_link_clipboard_restore(id_map);

	BKE_main_idmap_destroy(id_map);
}

static void direct_link_region(FileData *fd, ARegion *ar, int spacetype)
{
	Panel *pa;
	uiList *ui_list;

	link_list(fd, &ar->panels);

	for (pa = ar->panels.first; pa; pa = pa->next) {
		pa->paneltab = newdataadr(fd, pa->paneltab);
		pa->runtime_flag = 0;
		pa->activedata = NULL;
		pa->type = NULL;
	}

	link_list(fd, &ar->panels_category_active);

	link_list(fd, &ar->ui_lists);

	for (ui_list = ar->ui_lists.first; ui_list; ui_list = ui_list->next) {
		ui_list->type = NULL;
		ui_list->dyn_data = NULL;
		ui_list->properties = newdataadr(fd, ui_list->properties);
		IDP_DirectLinkGroup_OrFree(&ui_list->properties, (fd->flags & FD_FLAGS_SWITCH_ENDIAN), fd);
	}

	link_list(fd, &ar->ui_previews);

	if (spacetype == SPACE_EMPTY) {
		/* unkown space type, don't leak regiondata */
		ar->regiondata = NULL;
	}
	else {
		ar->regiondata = newdataadr(fd, ar->regiondata);
		if (ar->regiondata) {
			if (spacetype == SPACE_VIEW3D) {
				RegionView3D *rv3d = ar->regiondata;

				rv3d->localvd = newdataadr(fd, rv3d->localvd);
				rv3d->clipbb = newdataadr(fd, rv3d->clipbb);

				rv3d->depths = NULL;
				rv3d->gpuoffscreen = NULL;
				rv3d->render_engine = NULL;
				rv3d->sms = NULL;
				rv3d->smooth_timer = NULL;
				rv3d->compositor = NULL;
			}
		}
	}
	
	ar->v2d.tab_offset = NULL;
	ar->v2d.tab_num = 0;
	ar->v2d.tab_cur = 0;
	ar->v2d.sms = NULL;
	BLI_listbase_clear(&ar->panels_category);
	BLI_listbase_clear(&ar->handlers);
	BLI_listbase_clear(&ar->uiblocks);
	ar->headerstr = NULL;
	ar->swinid = 0;
	ar->type = NULL;
	ar->swap = 0;
	ar->do_draw = 0;
	ar->regiontimer = NULL;
	memset(&ar->drawrct, 0, sizeof(ar->drawrct));
}

/* for the saved 2.50 files without regiondata */
/* and as patch for 2.48 and older */
void blo_do_versions_view3d_split_250(View3D *v3d, ListBase *regions)
{
	ARegion *ar;
	
	for (ar = regions->first; ar; ar = ar->next) {
		if (ar->regiontype==RGN_TYPE_WINDOW && ar->regiondata==NULL) {
			RegionView3D *rv3d;
			
			rv3d = ar->regiondata = MEM_callocN(sizeof(RegionView3D), "region v3d patch");
			rv3d->persp = (char)v3d->persp;
			rv3d->view = (char)v3d->view;
			rv3d->dist = v3d->dist;
			copy_v3_v3(rv3d->ofs, v3d->ofs);
			copy_qt_qt(rv3d->viewquat, v3d->viewquat);
		}
	}
	
	/* this was not initialized correct always */
	if (v3d->twtype == 0)
		v3d->twtype = V3D_MANIP_TRANSLATE;
	if (v3d->gridsubdiv == 0)
		v3d->gridsubdiv = 10;
}

static bool direct_link_screen(FileData *fd, bScreen *sc)
{
	ScrArea *sa;
	ScrVert *sv;
	ScrEdge *se;
	bool wrong_id = false;
	
	link_list(fd, &(sc->vertbase));
	link_list(fd, &(sc->edgebase));
	link_list(fd, &(sc->areabase));
	sc->regionbase.first = sc->regionbase.last= NULL;
	sc->context = NULL;
	
	sc->mainwin = sc->subwinactive= 0;	/* indices */
	sc->swap = 0;

	/* edges */
	for (se = sc->edgebase.first; se; se = se->next) {
		se->v1 = newdataadr(fd, se->v1);
		se->v2 = newdataadr(fd, se->v2);
		if ((intptr_t)se->v1 > (intptr_t)se->v2) {
			sv = se->v1;
			se->v1 = se->v2;
			se->v2 = sv;
		}
		
		if (se->v1 == NULL) {
			printf("Error reading Screen %s... removing it.\n", sc->id.name+2);
			BLI_remlink(&sc->edgebase, se);
			wrong_id = true;
		}
	}
	
	/* areas */
	for (sa = sc->areabase.first; sa; sa = sa->next) {
		SpaceLink *sl;
		ARegion *ar;
		
		link_list(fd, &(sa->spacedata));
		link_list(fd, &(sa->regionbase));
		
		BLI_listbase_clear(&sa->handlers);
		sa->type = NULL;	/* spacetype callbacks */
		sa->region_active_win = -1;

		/* if we do not have the spacetype registered (game player), we cannot
		 * free it, so don't allocate any new memory for such spacetypes. */
		if (!BKE_spacetype_exists(sa->spacetype))
			sa->spacetype = SPACE_EMPTY;
		
		for (ar = sa->regionbase.first; ar; ar = ar->next)
			direct_link_region(fd, ar, sa->spacetype);
		
		/* accident can happen when read/save new file with older version */
		/* 2.50: we now always add spacedata for info */
		if (sa->spacedata.first==NULL) {
			SpaceInfo *sinfo= MEM_callocN(sizeof(SpaceInfo), "spaceinfo");
			sa->spacetype= sinfo->spacetype= SPACE_INFO;
			BLI_addtail(&sa->spacedata, sinfo);
		}
		/* add local view3d too */
		else if (sa->spacetype == SPACE_VIEW3D)
			blo_do_versions_view3d_split_250(sa->spacedata.first, &sa->regionbase);

		/* incase we set above */
		sa->butspacetype = sa->spacetype;

		for (sl = sa->spacedata.first; sl; sl = sl->next) {
			link_list(fd, &(sl->regionbase));

			/* if we do not have the spacetype registered (game player), we cannot
			 * free it, so don't allocate any new memory for such spacetypes. */
			if (!BKE_spacetype_exists(sl->spacetype))
				sl->spacetype = SPACE_EMPTY;

			for (ar = sl->regionbase.first; ar; ar = ar->next)
				direct_link_region(fd, ar, sl->spacetype);
			
			if (sl->spacetype == SPACE_VIEW3D) {
				View3D *v3d= (View3D*) sl;
				BGpic *bgpic;
				
				v3d->flag |= V3D_INVALID_BACKBUF;
				
				link_list(fd, &v3d->bgpicbase);
				
				/* should be do_versions except this doesnt fit well there */
				if (v3d->bgpic) {
					bgpic = newdataadr(fd, v3d->bgpic);
					BLI_addtail(&v3d->bgpicbase, bgpic);
					v3d->bgpic = NULL;
				}
			
				for (bgpic = v3d->bgpicbase.first; bgpic; bgpic = bgpic->next)
					bgpic->iuser.ok = 1;
				
				if (v3d->gpd) {
					v3d->gpd = newdataadr(fd, v3d->gpd);
					direct_link_gpencil(fd, v3d->gpd);
				}
				v3d->localvd = newdataadr(fd, v3d->localvd);
				BLI_listbase_clear(&v3d->afterdraw_transp);
				BLI_listbase_clear(&v3d->afterdraw_xray);
				BLI_listbase_clear(&v3d->afterdraw_xraytransp);
				v3d->properties_storage = NULL;
				v3d->defmaterial = NULL;
				
				/* render can be quite heavy, set to solid on load */
				if (v3d->drawtype == OB_RENDER)
					v3d->drawtype = OB_SOLID;
				v3d->prev_drawtype = OB_SOLID;

				if (v3d->fx_settings.dof)
					v3d->fx_settings.dof = newdataadr(fd, v3d->fx_settings.dof);
				if (v3d->fx_settings.ssao)
					v3d->fx_settings.ssao = newdataadr(fd, v3d->fx_settings.ssao);
				
				blo_do_versions_view3d_split_250(v3d, &sl->regionbase);
			}
			else if (sl->spacetype == SPACE_IPO) {
				SpaceIpo *sipo = (SpaceIpo *)sl;
				
				sipo->ads = newdataadr(fd, sipo->ads);
				BLI_listbase_clear(&sipo->ghostCurves);
			}
			else if (sl->spacetype == SPACE_NLA) {
				SpaceNla *snla = (SpaceNla *)sl;
				
				snla->ads = newdataadr(fd, snla->ads);
			}
			else if (sl->spacetype == SPACE_OUTLINER) {
				SpaceOops *soops = (SpaceOops *) sl;
				
				/* use newdataadr_no_us and do not free old memory avoiding double
				 * frees and use of freed memory. this could happen because of a
				 * bug fixed in revision 58959 where the treestore memory address
				 * was not unique */
				TreeStore *ts = newdataadr_no_us(fd, soops->treestore);
				soops->treestore = NULL;
				if (ts) {
					TreeStoreElem *elems = newdataadr_no_us(fd, ts->data);
					
					soops->treestore = BLI_mempool_create(sizeof(TreeStoreElem), ts->usedelem,
					                                      512, BLI_MEMPOOL_ALLOW_ITER);
					if (ts->usedelem && elems) {
						int i;
						for (i = 0; i < ts->usedelem; i++) {
							TreeStoreElem *new_elem = BLI_mempool_alloc(soops->treestore);
							*new_elem = elems[i];
						}
					}
					/* we only saved what was used */
					soops->storeflag |= SO_TREESTORE_CLEANUP;	// at first draw
				}
				soops->treehash = NULL;
				soops->tree.first = soops->tree.last= NULL;
			}
			else if (sl->spacetype == SPACE_IMAGE) {
				SpaceImage *sima = (SpaceImage *)sl;

				sima->iuser.scene = NULL;
				sima->iuser.ok = 1;
				sima->scopes.waveform_1 = NULL;
				sima->scopes.waveform_2 = NULL;
				sima->scopes.waveform_3 = NULL;
				sima->scopes.vecscope = NULL;
				sima->scopes.ok = 0;
				
				/* WARNING: gpencil data is no longer stored directly in sima after 2.5 
				 * so sacrifice a few old files for now to avoid crashes with new files!
				 * committed: r28002 */
#if 0
				sima->gpd = newdataadr(fd, sima->gpd);
				if (sima->gpd)
					direct_link_gpencil(fd, sima->gpd);
#endif
			}
			else if (sl->spacetype == SPACE_NODE) {
				SpaceNode *snode = (SpaceNode *)sl;
				
				if (snode->gpd) {
					snode->gpd = newdataadr(fd, snode->gpd);
					direct_link_gpencil(fd, snode->gpd);
				}
				
				link_list(fd, &snode->treepath);
				snode->edittree = NULL;
				snode->iofsd = NULL;
				BLI_listbase_clear(&snode->linkdrag);
			}
			else if (sl->spacetype == SPACE_TEXT) {
				SpaceText *st= (SpaceText *)sl;
				
				st->drawcache = NULL;
				st->scroll_accum[0] = 0.0f;
				st->scroll_accum[1] = 0.0f;
			}
			else if (sl->spacetype == SPACE_TIME) {
				SpaceTime *stime = (SpaceTime *)sl;
				BLI_listbase_clear(&stime->caches);
			}
			else if (sl->spacetype == SPACE_LOGIC) {
				SpaceLogic *slogic = (SpaceLogic *)sl;
				
				/* XXX: this is new stuff, which shouldn't be directly linking to gpd... */
				if (slogic->gpd) {
					slogic->gpd = newdataadr(fd, slogic->gpd);
					direct_link_gpencil(fd, slogic->gpd);
				}
			}
			else if (sl->spacetype == SPACE_SEQ) {
				SpaceSeq *sseq = (SpaceSeq *)sl;
				
				/* grease pencil data is not a direct data and can't be linked from direct_link*
				 * functions, it should be linked from lib_link* functions instead
				 *
				 * otherwise it'll lead to lost grease data on open because it'll likely be
				 * read from file after all other users of grease pencil and newdataadr would
				 * simple return NULL here (sergey)
				 */
#if 0
				if (sseq->gpd) {
					sseq->gpd = newdataadr(fd, sseq->gpd);
					direct_link_gpencil(fd, sseq->gpd);
				}
#endif
				sseq->scopes.reference_ibuf = NULL;
				sseq->scopes.zebra_ibuf = NULL;
				sseq->scopes.waveform_ibuf = NULL;
				sseq->scopes.sep_waveform_ibuf = NULL;
				sseq->scopes.vector_ibuf = NULL;
				sseq->scopes.histogram_ibuf = NULL;

			}
			else if (sl->spacetype == SPACE_BUTS) {
				SpaceButs *sbuts = (SpaceButs *)sl;
				
				sbuts->path= NULL;
				sbuts->texuser= NULL;
				sbuts->mainbo = sbuts->mainb;
				sbuts->mainbuser = sbuts->mainb;
			}
			else if (sl->spacetype == SPACE_CONSOLE) {
				SpaceConsole *sconsole = (SpaceConsole *)sl;
				ConsoleLine *cl, *cl_next;
				
				link_list(fd, &sconsole->scrollback);
				link_list(fd, &sconsole->history);
				
				//for (cl= sconsole->scrollback.first; cl; cl= cl->next)
				//	cl->line= newdataadr(fd, cl->line);
				
				/* comma expressions, (e.g. expr1, expr2, expr3) evaluate each expression,
				 * from left to right.  the right-most expression sets the result of the comma
				 * expression as a whole*/
				for (cl = sconsole->history.first; cl; cl = cl_next) {
					cl_next = cl->next;
					cl->line = newdataadr(fd, cl->line);
					if (cl->line) {
						/* the allocted length is not written, so reset here */
						cl->len_alloc = cl->len + 1;
					}
					else {
						BLI_remlink(&sconsole->history, cl);
						MEM_freeN(cl);
					}
				}
			}
			else if (sl->spacetype == SPACE_FILE) {
				SpaceFile *sfile = (SpaceFile *)sl;
				
				/* this sort of info is probably irrelevant for reloading...
				 * plus, it isn't saved to files yet!
				 */
				sfile->folders_prev = sfile->folders_next = NULL;
				sfile->files = NULL;
				sfile->layout = NULL;
				sfile->op = NULL;
				sfile->previews_timer = NULL;
				sfile->params = newdataadr(fd, sfile->params);
			}
			else if (sl->spacetype == SPACE_CLIP) {
				SpaceClip *sclip = (SpaceClip *)sl;
				
				sclip->scopes.track_search = NULL;
				sclip->scopes.track_preview = NULL;
				sclip->scopes.ok = 0;
			}
		}
		
		BLI_listbase_clear(&sa->actionzones);
		
		sa->v1 = newdataadr(fd, sa->v1);
		sa->v2 = newdataadr(fd, sa->v2);
		sa->v3 = newdataadr(fd, sa->v3);
		sa->v4 = newdataadr(fd, sa->v4);
	}
	
	return wrong_id;
}

/* ********** READ LIBRARY *************** */


static void direct_link_library(FileData *fd, Library *lib, Main *main)
{
	Main *newmain;
	
	/* check if the library was already read */
	for (newmain = fd->mainlist->first; newmain; newmain = newmain->next) {
		if (newmain->curlib) {
			if (BLI_path_cmp(newmain->curlib->filepath, lib->filepath) == 0) {
				blo_reportf_wrap(fd->reports, RPT_WARNING,
				                 TIP_("Library '%s', '%s' had multiple instances, save and reload!"),
				                 lib->name, lib->filepath);
				
				change_idid_adr(fd->mainlist, fd, lib, newmain->curlib);
/*				change_idid_adr_fd(fd, lib, newmain->curlib); */
				
				BLI_remlink(&main->library, lib);
				MEM_freeN(lib);
				
				
				return;
			}
		}
	}
	/* make sure we have full path in lib->filepath */
	BLI_strncpy(lib->filepath, lib->name, sizeof(lib->name));
	BLI_cleanup_path(fd->relabase, lib->filepath);
	
//	printf("direct_link_library: name %s\n", lib->name);
//	printf("direct_link_library: filepath %s\n", lib->filepath);
	
	lib->packedfile = direct_link_packedfile(fd, lib->packedfile);
	
	/* new main */
	newmain = BKE_main_new();
	BLI_addtail(fd->mainlist, newmain);
	newmain->curlib = lib;
	
	lib->parent = NULL;
}

static void lib_link_library(FileData *UNUSED(fd), Main *main)
{
	Library *lib;
	for (lib = main->library.first; lib; lib = lib->id.next) {
		id_us_ensure_real(&lib->id);
	}
}

/* Always call this once you have loaded new library data to set the relative paths correctly in relation to the blend file */
static void fix_relpaths_library(const char *basepath, Main *main)
{
	Library *lib;
	/* BLO_read_from_memory uses a blank filename */
	if (basepath == NULL || basepath[0] == '\0') {
		for (lib = main->library.first; lib; lib= lib->id.next) {
			/* when loading a linked lib into a file which has not been saved,
			 * there is nothing we can be relative to, so instead we need to make
			 * it absolute. This can happen when appending an object with a relative
			 * link into an unsaved blend file. See [#27405].
			 * The remap relative option will make it relative again on save - campbell */
			if (BLI_path_is_rel(lib->name)) {
				BLI_strncpy(lib->name, lib->filepath, sizeof(lib->name));
			}
		}
	}
	else {
		for (lib = main->library.first; lib; lib = lib->id.next) {
			/* Libraries store both relative and abs paths, recreate relative paths,
			 * relative to the blend file since indirectly linked libs will be relative to their direct linked library */
			if (BLI_path_is_rel(lib->name)) {  /* if this is relative to begin with? */
				BLI_strncpy(lib->name, lib->filepath, sizeof(lib->name));
				BLI_path_rel(lib->name, basepath);
			}
		}
	}
}

/* ************ READ SPEAKER ***************** */

static void lib_link_speaker(FileData *fd, Main *main)
{
	for (Speaker *spk = main->speaker.first; spk; spk = spk->id.next) {
		if (spk->id.tag & LIB_TAG_NEED_LINK) {
			IDP_LibLinkProperty(spk->id.properties, (fd->flags & FD_FLAGS_SWITCH_ENDIAN), fd);
			lib_link_animdata(fd, &spk->id, spk->adt);
			
			spk->sound = newlibadr_us(fd, spk->id.lib, spk->sound);

			spk->id.tag &= ~LIB_TAG_NEED_LINK;
		}
	}
}

static void direct_link_speaker(FileData *fd, Speaker *spk)
{
	spk->adt = newdataadr(fd, spk->adt);
	direct_link_animdata(fd, spk->adt);

#if 0
	spk->sound = newdataadr(fd, spk->sound);
	direct_link_sound(fd, spk->sound);
#endif
}

/* ************** READ SOUND ******************* */

static void direct_link_sound(FileData *fd, bSound *sound)
{
	sound->handle = NULL;
	sound->playback_handle = NULL;

	/* versioning stuff, if there was a cache, then we enable caching: */
	if (sound->cache) {
		sound->flags |= SOUND_FLAGS_CACHING;
		sound->cache = NULL;
	}

	if (fd->soundmap) {
		sound->waveform = newsoundadr(fd, sound->waveform);
	}	
	else {
		sound->waveform = NULL;
	}
		
	if (sound->spinlock) {
		sound->spinlock = MEM_mallocN(sizeof(SpinLock), "sound_spinlock");
		BLI_spin_init(sound->spinlock);
	}
	/* clear waveform loading flag */
	sound->flags &= ~SOUND_FLAGS_WAVEFORM_LOADING;

	sound->packedfile = direct_link_packedfile(fd, sound->packedfile);
	sound->newpackedfile = direct_link_packedfile(fd, sound->newpackedfile);
}

static void lib_link_sound(FileData *fd, Main *main)
{
	for (bSound *sound = main->sound.first; sound; sound = sound->id.next) {
		if (sound->id.tag & LIB_TAG_NEED_LINK) {
			IDP_LibLinkProperty(sound->id.properties, (fd->flags & FD_FLAGS_SWITCH_ENDIAN), fd);

			sound->ipo = newlibadr_us(fd, sound->id.lib, sound->ipo); // XXX deprecated - old animation system
			
			BKE_sound_load(main, sound);

			sound->id.tag &= ~LIB_TAG_NEED_LINK;
		}
	}
}
/* ***************** READ GROUP *************** */

static void direct_link_group(FileData *fd, Group *group)
{
	link_list(fd, &group->gobject);

	group->preview = direct_link_preview_image(fd, group->preview);
}

static void lib_link_group(FileData *fd, Main *main)
{
	for (Group *group = main->group.first; group; group = group->id.next) {
		if (group->id.tag & LIB_TAG_NEED_LINK) {
			IDP_LibLinkProperty(group->id.properties, (fd->flags & FD_FLAGS_SWITCH_ENDIAN), fd);
			
			bool add_us = false;
			
			for (GroupObject *go = group->gobject.first; go; go = go->next) {
				go->ob = newlibadr_real_us(fd, group->id.lib, go->ob);
				if (go->ob) {
					go->ob->flag |= OB_FROMGROUP;
					/* if group has an object, it increments user... */
					add_us = true;
				}
			}
			if (add_us) {
				id_us_ensure_real(&group->id);
			}
			BKE_group_object_unlink(group, NULL, NULL, NULL);	/* removes NULL entries */

			group->id.tag &= ~LIB_TAG_NEED_LINK;
		}
	}
}

/* ***************** READ MOVIECLIP *************** */

static void direct_link_movieReconstruction(FileData *fd, MovieTrackingReconstruction *reconstruction)
{
	reconstruction->cameras = newdataadr(fd, reconstruction->cameras);
}

static void direct_link_movieTracks(FileData *fd, ListBase *tracksbase)
{
	MovieTrackingTrack *track;
	
	link_list(fd, tracksbase);
	
	for (track = tracksbase->first; track; track = track->next) {
		track->markers = newdataadr(fd, track->markers);
	}
}

static void direct_link_moviePlaneTracks(FileData *fd, ListBase *plane_tracks_base)
{
	MovieTrackingPlaneTrack *plane_track;

	link_list(fd, plane_tracks_base);

	for (plane_track = plane_tracks_base->first;
	     plane_track;
	     plane_track = plane_track->next)
	{
		int i;

		plane_track->point_tracks = newdataadr(fd, plane_track->point_tracks);
		test_pointer_array(fd, (void**)&plane_track->point_tracks);
		for (i = 0; i < plane_track->point_tracksnr; i++) {
			plane_track->point_tracks[i] = newdataadr(fd, plane_track->point_tracks[i]);
		}

		plane_track->markers = newdataadr(fd, plane_track->markers);
	}
}

static void direct_link_movieclip(FileData *fd, MovieClip *clip)
{
	MovieTracking *tracking = &clip->tracking;
	MovieTrackingObject *object;

	clip->adt= newdataadr(fd, clip->adt);

	if (fd->movieclipmap) clip->cache = newmclipadr(fd, clip->cache);
	else clip->cache = NULL;

	if (fd->movieclipmap) clip->tracking.camera.intrinsics = newmclipadr(fd, clip->tracking.camera.intrinsics);
	else clip->tracking.camera.intrinsics = NULL;

	direct_link_movieTracks(fd, &tracking->tracks);
	direct_link_moviePlaneTracks(fd, &tracking->plane_tracks);
	direct_link_movieReconstruction(fd, &tracking->reconstruction);

	clip->tracking.act_track = newdataadr(fd, clip->tracking.act_track);
	clip->tracking.act_plane_track = newdataadr(fd, clip->tracking.act_plane_track);

	clip->anim = NULL;
	clip->tracking_context = NULL;
	clip->tracking.stats = NULL;

	/* Needed for proper versioning, will be NULL for all newer files anyway. */
	clip->tracking.stabilization.rot_track = newdataadr(fd, clip->tracking.stabilization.rot_track);

	clip->tracking.dopesheet.ok = 0;
	BLI_listbase_clear(&clip->tracking.dopesheet.channels);
	BLI_listbase_clear(&clip->tracking.dopesheet.coverage_segments);

	link_list(fd, &tracking->objects);
	
	for (object = tracking->objects.first; object; object = object->next) {
		direct_link_movieTracks(fd, &object->tracks);
		direct_link_moviePlaneTracks(fd, &object->plane_tracks);
		direct_link_movieReconstruction(fd, &object->reconstruction);
	}
}

static void lib_link_movieTracks(FileData *fd, MovieClip *clip, ListBase *tracksbase)
{
	MovieTrackingTrack *track;

	for (track = tracksbase->first; track; track = track->next) {
		track->gpd = newlibadr_us(fd, clip->id.lib, track->gpd);
	}
}

static void lib_link_moviePlaneTracks(FileData *fd, MovieClip *clip, ListBase *tracksbase)
{
	MovieTrackingPlaneTrack *plane_track;

	for (plane_track = tracksbase->first; plane_track; plane_track = plane_track->next) {
		plane_track->image = newlibadr_us(fd, clip->id.lib, plane_track->image);
	}
}

static void lib_link_movieclip(FileData *fd, Main *main)
{
	for (MovieClip *clip = main->movieclip.first; clip; clip = clip->id.next) {
		if (clip->id.tag & LIB_TAG_NEED_LINK) {
			MovieTracking *tracking = &clip->tracking;

			IDP_LibLinkProperty(clip->id.properties, (fd->flags & FD_FLAGS_SWITCH_ENDIAN), fd);
			lib_link_animdata(fd, &clip->id, clip->adt);
			
			clip->gpd = newlibadr_us(fd, clip->id.lib, clip->gpd);
			
			lib_link_movieTracks(fd, clip, &tracking->tracks);
			lib_link_moviePlaneTracks(fd, clip, &tracking->plane_tracks);

			for (MovieTrackingObject *object = tracking->objects.first; object; object = object->next) {
				lib_link_movieTracks(fd, clip, &object->tracks);
				lib_link_moviePlaneTracks(fd, clip, &object->plane_tracks);
			}

			clip->id.tag &= ~LIB_TAG_NEED_LINK;
		}
	}
}

/* ***************** READ MOVIECLIP *************** */

static void direct_link_mask(FileData *fd, Mask *mask)
{
	MaskLayer *masklay;

	mask->adt = newdataadr(fd, mask->adt);

	link_list(fd, &mask->masklayers);

	for (masklay = mask->masklayers.first; masklay; masklay = masklay->next) {
		MaskSpline *spline;
		MaskLayerShape *masklay_shape;

		/* can't use newdataadr since it's a pointer within an array */
		MaskSplinePoint *act_point_search = NULL;

		link_list(fd, &masklay->splines);

		for (spline = masklay->splines.first; spline; spline = spline->next) {
			MaskSplinePoint *points_old = spline->points;
			int i;

			spline->points = newdataadr(fd, spline->points);

			for (i = 0; i < spline->tot_point; i++) {
				MaskSplinePoint *point = &spline->points[i];

				if (point->tot_uw)
					point->uw = newdataadr(fd, point->uw);
			}

			/* detect active point */
			if ((act_point_search == NULL) &&
			    (masklay->act_point >= points_old) &&
			    (masklay->act_point <  points_old + spline->tot_point))
			{
				act_point_search = &spline->points[masklay->act_point - points_old];
			}
		}

		link_list(fd, &masklay->splines_shapes);

		for (masklay_shape = masklay->splines_shapes.first; masklay_shape; masklay_shape = masklay_shape->next) {
			masklay_shape->data = newdataadr(fd, masklay_shape->data);

			if (masklay_shape->tot_vert) {
				if (fd->flags & FD_FLAGS_SWITCH_ENDIAN) {
					BLI_endian_switch_float_array(masklay_shape->data,
					                              masklay_shape->tot_vert * sizeof(float) * MASK_OBJECT_SHAPE_ELEM_SIZE);

				}
			}
		}

		masklay->act_spline = newdataadr(fd, masklay->act_spline);
		masklay->act_point = act_point_search;
	}
}

static void lib_link_mask_parent(FileData *fd, Mask *mask, MaskParent *parent)
{
	parent->id = newlibadr_us(fd, mask->id.lib, parent->id);
}

static void lib_link_mask(FileData *fd, Main *main)
{
	for (Mask *mask = main->mask.first; mask; mask = mask->id.next) {
		if (mask->id.tag & LIB_TAG_NEED_LINK) {
			IDP_LibLinkProperty(mask->id.properties, (fd->flags & FD_FLAGS_SWITCH_ENDIAN), fd);
			lib_link_animdata(fd, &mask->id, mask->adt);

			for (MaskLayer *masklay = mask->masklayers.first; masklay; masklay = masklay->next) {
				MaskSpline *spline;

				spline = masklay->splines.first;
				while (spline) {
					int i;

					for (i = 0; i < spline->tot_point; i++) {
						MaskSplinePoint *point = &spline->points[i];

						lib_link_mask_parent(fd, mask, &point->parent);
					}

					lib_link_mask_parent(fd, mask, &spline->parent);

					spline = spline->next;
				}
			}

			mask->id.tag &= ~LIB_TAG_NEED_LINK;
		}
	}
}

/* ************ READ LINE STYLE ***************** */

static void lib_link_linestyle(FileData *fd, Main *main)
{
	for (FreestyleLineStyle *linestyle = main->linestyle.first; linestyle; linestyle = linestyle->id.next) {
		if (linestyle->id.tag & LIB_TAG_NEED_LINK) {
			LineStyleModifier *m;

			IDP_LibLinkProperty(linestyle->id.properties, fd);
			lib_link_animdata(fd, &linestyle->id, linestyle->adt);

			for (m = linestyle->color_modifiers.first; m; m = m->next) {
				switch (m->type) {
				case LS_MODIFIER_DISTANCE_FROM_OBJECT:
					{
						LineStyleColorModifier_DistanceFromObject *cm = (LineStyleColorModifier_DistanceFromObject *)m;
						cm->target = newlibadr(fd, linestyle->id.lib, cm->target);
					}
					break;
				}
			}
			for (m = linestyle->alpha_modifiers.first; m; m = m->next) {
				switch (m->type) {
				case LS_MODIFIER_DISTANCE_FROM_OBJECT:
					{
						LineStyleAlphaModifier_DistanceFromObject *am = (LineStyleAlphaModifier_DistanceFromObject *)m;
						am->target = newlibadr(fd, linestyle->id.lib, am->target);
					}
					break;
				}
			}
			for (m = linestyle->thickness_modifiers.first; m; m = m->next) {
				switch (m->type) {
				case LS_MODIFIER_DISTANCE_FROM_OBJECT:
					{
						LineStyleThicknessModifier_DistanceFromObject *tm = (LineStyleThicknessModifier_DistanceFromObject *)m;
						tm->target = newlibadr(fd, linestyle->id.lib, tm->target);
					}
					break;
				}
			}
			for (int a = 0; a < MAX_MTEX; a++) {
				MTex *mtex = linestyle->mtex[a];
				if (mtex) {
					mtex->tex = newlibadr_us(fd, linestyle->id.lib, mtex->tex);
					mtex->object = newlibadr(fd, linestyle->id.lib, mtex->object);
				}
			}
			if (linestyle->nodetree) {
				lib_link_ntree(fd, &linestyle->id, linestyle->nodetree);
				linestyle->nodetree->id.lib = linestyle->id.lib;
			}

			linestyle->id.tag &= ~LIB_TAG_NEED_LINK;
		}
	}
}

static void direct_link_linestyle_color_modifier(FileData *fd, LineStyleModifier *modifier)
{
	switch (modifier->type) {
	case LS_MODIFIER_ALONG_STROKE:
		{
			LineStyleColorModifier_AlongStroke *m = (LineStyleColorModifier_AlongStroke *)modifier;
			m->color_ramp = newdataadr(fd, m->color_ramp);
		}
		break;
	case LS_MODIFIER_DISTANCE_FROM_CAMERA:
		{
			LineStyleColorModifier_DistanceFromCamera *m = (LineStyleColorModifier_DistanceFromCamera *)modifier;
			m->color_ramp = newdataadr(fd, m->color_ramp);
		}
		break;
	case LS_MODIFIER_DISTANCE_FROM_OBJECT:
		{
			LineStyleColorModifier_DistanceFromObject *m = (LineStyleColorModifier_DistanceFromObject *)modifier;
			m->color_ramp = newdataadr(fd, m->color_ramp);
		}
		break;
	case LS_MODIFIER_MATERIAL:
		{
			LineStyleColorModifier_Material *m = (LineStyleColorModifier_Material *)modifier;
			m->color_ramp = newdataadr(fd, m->color_ramp);
		}
		break;
	case LS_MODIFIER_TANGENT:
		{
			LineStyleColorModifier_Tangent *m = (LineStyleColorModifier_Tangent *)modifier;
			m->color_ramp = newdataadr(fd, m->color_ramp);
		}
		break;
	case LS_MODIFIER_NOISE:
		{
			LineStyleColorModifier_Noise *m = (LineStyleColorModifier_Noise *)modifier;
			m->color_ramp = newdataadr(fd, m->color_ramp);
		}
		break;
	case LS_MODIFIER_CREASE_ANGLE:
		{
			LineStyleColorModifier_CreaseAngle *m = (LineStyleColorModifier_CreaseAngle *)modifier;
			m->color_ramp = newdataadr(fd, m->color_ramp);
		}
		break;
	case LS_MODIFIER_CURVATURE_3D:
		{
			LineStyleColorModifier_Curvature_3D *m = (LineStyleColorModifier_Curvature_3D *)modifier;
			m->color_ramp = newdataadr(fd, m->color_ramp);
		}
		break;
	}
}

static void direct_link_linestyle_alpha_modifier(FileData *fd, LineStyleModifier *modifier)
{
	switch (modifier->type) {
	case LS_MODIFIER_ALONG_STROKE:
		{
			LineStyleAlphaModifier_AlongStroke *m = (LineStyleAlphaModifier_AlongStroke *)modifier;
			m->curve = newdataadr(fd, m->curve);
			direct_link_curvemapping(fd, m->curve);
		}
		break;
	case LS_MODIFIER_DISTANCE_FROM_CAMERA:
		{
			LineStyleAlphaModifier_DistanceFromCamera *m = (LineStyleAlphaModifier_DistanceFromCamera *)modifier;
			m->curve = newdataadr(fd, m->curve);
			direct_link_curvemapping(fd, m->curve);
		}
		break;
	case LS_MODIFIER_DISTANCE_FROM_OBJECT:
		{
			LineStyleAlphaModifier_DistanceFromObject *m = (LineStyleAlphaModifier_DistanceFromObject *)modifier;
			m->curve = newdataadr(fd, m->curve);
			direct_link_curvemapping(fd, m->curve);
		}
		break;
	case LS_MODIFIER_MATERIAL:
		{
			LineStyleAlphaModifier_Material *m = (LineStyleAlphaModifier_Material *)modifier;
			m->curve = newdataadr(fd, m->curve);
			direct_link_curvemapping(fd, m->curve);
		}
		break;
	case LS_MODIFIER_TANGENT:
		{
			LineStyleAlphaModifier_Tangent *m = (LineStyleAlphaModifier_Tangent *)modifier;
			m->curve = newdataadr(fd, m->curve);
			direct_link_curvemapping(fd, m->curve);
		}
		break;
	case LS_MODIFIER_NOISE:
		{
			LineStyleAlphaModifier_Noise *m = (LineStyleAlphaModifier_Noise *)modifier;
			m->curve = newdataadr(fd, m->curve);
			direct_link_curvemapping(fd, m->curve);
		}
		break;
	case LS_MODIFIER_CREASE_ANGLE:
		{
			LineStyleAlphaModifier_CreaseAngle *m = (LineStyleAlphaModifier_CreaseAngle *)modifier;
			m->curve = newdataadr(fd, m->curve);
			direct_link_curvemapping(fd, m->curve);
		}
		break;
	case LS_MODIFIER_CURVATURE_3D:
		{
			LineStyleAlphaModifier_Curvature_3D *m = (LineStyleAlphaModifier_Curvature_3D *)modifier;
			m->curve = newdataadr(fd, m->curve);
			direct_link_curvemapping(fd, m->curve);
		}
		break;
	}
}

static void direct_link_linestyle_thickness_modifier(FileData *fd, LineStyleModifier *modifier)
{
	switch (modifier->type) {
	case LS_MODIFIER_ALONG_STROKE:
		{
			LineStyleThicknessModifier_AlongStroke *m = (LineStyleThicknessModifier_AlongStroke *)modifier;
			m->curve = newdataadr(fd, m->curve);
			direct_link_curvemapping(fd, m->curve);
		}
		break;
	case LS_MODIFIER_DISTANCE_FROM_CAMERA:
		{
			LineStyleThicknessModifier_DistanceFromCamera *m = (LineStyleThicknessModifier_DistanceFromCamera *)modifier;
			m->curve = newdataadr(fd, m->curve);
			direct_link_curvemapping(fd, m->curve);
		}
		break;
	case LS_MODIFIER_DISTANCE_FROM_OBJECT:
		{
			LineStyleThicknessModifier_DistanceFromObject *m = (LineStyleThicknessModifier_DistanceFromObject *)modifier;
			m->curve = newdataadr(fd, m->curve);
			direct_link_curvemapping(fd, m->curve);
		}
		break;
	case LS_MODIFIER_MATERIAL:
		{
			LineStyleThicknessModifier_Material *m = (LineStyleThicknessModifier_Material *)modifier;
			m->curve = newdataadr(fd, m->curve);
			direct_link_curvemapping(fd, m->curve);
		}
		break;
	case LS_MODIFIER_TANGENT:
		{
			LineStyleThicknessModifier_Tangent *m = (LineStyleThicknessModifier_Tangent *)modifier;
			m->curve = newdataadr(fd, m->curve);
			direct_link_curvemapping(fd, m->curve);
		}
		break;
	case LS_MODIFIER_CREASE_ANGLE:
		{
			LineStyleThicknessModifier_CreaseAngle *m = (LineStyleThicknessModifier_CreaseAngle *)modifier;
			m->curve = newdataadr(fd, m->curve);
			direct_link_curvemapping(fd, m->curve);
		}
		break;
	case LS_MODIFIER_CURVATURE_3D:
		{
			LineStyleThicknessModifier_Curvature_3D *m = (LineStyleThicknessModifier_Curvature_3D *)modifier;
			m->curve = newdataadr(fd, m->curve);
			direct_link_curvemapping(fd, m->curve);
		}
		break;
	}
}

static void direct_link_linestyle_geometry_modifier(FileData *UNUSED(fd), LineStyleModifier *UNUSED(modifier))
{
}

static void direct_link_linestyle(FileData *fd, FreestyleLineStyle *linestyle)
{
	int a;
	LineStyleModifier *modifier;

	linestyle->adt= newdataadr(fd, linestyle->adt);
	direct_link_animdata(fd, linestyle->adt);
	link_list(fd, &linestyle->color_modifiers);
	for (modifier = linestyle->color_modifiers.first; modifier; modifier = modifier->next)
		direct_link_linestyle_color_modifier(fd, modifier);
	link_list(fd, &linestyle->alpha_modifiers);
	for (modifier = linestyle->alpha_modifiers.first; modifier; modifier = modifier->next)
		direct_link_linestyle_alpha_modifier(fd, modifier);
	link_list(fd, &linestyle->thickness_modifiers);
	for (modifier = linestyle->thickness_modifiers.first; modifier; modifier = modifier->next)
		direct_link_linestyle_thickness_modifier(fd, modifier);
	link_list(fd, &linestyle->geometry_modifiers);
	for (modifier = linestyle->geometry_modifiers.first; modifier; modifier = modifier->next)
		direct_link_linestyle_geometry_modifier(fd, modifier);
	for (a = 0; a < MAX_MTEX; a++) {
		linestyle->mtex[a] = newdataadr(fd, linestyle->mtex[a]);
	}
	linestyle->nodetree = newdataadr(fd, linestyle->nodetree);
	if (linestyle->nodetree) {
		direct_link_id(fd, &linestyle->nodetree->id);
		direct_link_nodetree(fd, linestyle->nodetree);
	}
}

/* ************** GENERAL & MAIN ******************** */


static const char *dataname(short id_code)
{
	switch (id_code) {
		case ID_OB: return "Data from OB";
		case ID_ME: return "Data from ME";
		case ID_IP: return "Data from IP";
		case ID_SCE: return "Data from SCE";
		case ID_MA: return "Data from MA";
		case ID_TE: return "Data from TE";
		case ID_CU: return "Data from CU";
		case ID_GR: return "Data from GR";
		case ID_AR: return "Data from AR";
		case ID_AC: return "Data from AC";
		case ID_LI: return "Data from LI";
		case ID_MB: return "Data from MB";
		case ID_IM: return "Data from IM";
		case ID_LT: return "Data from LT";
		case ID_LA: return "Data from LA";
		case ID_CA: return "Data from CA";
		case ID_KE: return "Data from KE";
		case ID_WO: return "Data from WO";
		case ID_SCR: return "Data from SCR";
		case ID_VF: return "Data from VF";
		case ID_TXT	: return "Data from TXT";
		case ID_SPK: return "Data from SPK";
		case ID_SO: return "Data from SO";
		case ID_NT: return "Data from NT";
		case ID_BR: return "Data from BR";
		case ID_PA: return "Data from PA";
		case ID_PAL: return "Data from PAL";
		case ID_PC: return "Data from PCRV";
		case ID_GD: return "Data from GD";
		case ID_WM: return "Data from WM";
		case ID_MC: return "Data from MC";
		case ID_MSK: return "Data from MSK";
		case ID_LS: return "Data from LS";
		case ID_CF: return "Data from CF";
	}
	return "Data from Lib Block";
	
}

static BHead *read_data_into_oldnewmap(FileData *fd, BHead *bhead, const char *allocname)
{
	bhead = blo_nextbhead(fd, bhead);
	
	while (bhead && bhead->code==DATA) {
		void *data;
#if 0
		/* XXX DUMB DEBUGGING OPTION TO GIVE NAMES for guarded malloc errors */
		short *sp = fd->filesdna->structs[bhead->SDNAnr];
		char *tmp = malloc(100);
		allocname = fd->filesdna->types[ sp[0] ];
		strcpy(tmp, allocname);
		data = read_struct(fd, bhead, tmp);
#else
		data = read_struct(fd, bhead, allocname);
#endif
		
		if (data) {
			oldnewmap_insert(fd->datamap, bhead->old, data, 0);
		}
		
		bhead = blo_nextbhead(fd, bhead);
	}
	
	return bhead;
}

static BHead *read_libblock(FileData *fd, Main *main, BHead *bhead, const short tag, ID **r_id)
{
	/* this routine reads a libblock and its direct data. Use link functions to connect it all
	 */
	ID *id;
	ListBase *lb;
	const char *allocname;
	bool wrong_id = false;

	/* In undo case, most libs and linked data should be kept as is from previous state (see BLO_read_from_memfile).
	 * However, some needed by the snapshot being read may have been removed in previous one, and would go missing.
	 * This leads e.g. to desappearing objects in some undo/redo case, see T34446.
	 * That means we have to carefully check whether current lib or libdata already exits in old main, if it does
	 * we merely copy it over into new main area, otherwise we have to do a full read of that bhead... */
	if (fd->memfile && ELEM(bhead->code, ID_LI, ID_ID)) {
		const char *idname = bhead_id_name(fd, bhead);

#ifdef PRINT_DEBUG
		printf("Checking %s...\n", idname);
#endif

		if (bhead->code == ID_LI) {
			Main *libmain = fd->old_mainlist->first;
			/* Skip oldmain itself... */
			for (libmain = libmain->next; libmain; libmain = libmain->next) {
#ifdef PRINT_DEBUG
				printf("... against %s: ", libmain->curlib ? libmain->curlib->id.name : "<NULL>");
#endif
				if (libmain->curlib && STREQ(idname, libmain->curlib->id.name)) {
					Main *oldmain = fd->old_mainlist->first;
#ifdef PRINT_DEBUG
					printf("FOUND!\n");
#endif
					/* In case of a library, we need to re-add its main to fd->mainlist, because if we have later
					 * a missing ID_ID, we need to get the correct lib it is linked to!
					 * Order is crucial, we cannot bulk-add it in BLO_read_from_memfile() like it used to be... */
					BLI_remlink(fd->old_mainlist, libmain);
					BLI_remlink_safe(&oldmain->library, libmain->curlib);
					BLI_addtail(fd->mainlist, libmain);
					BLI_addtail(&main->library, libmain->curlib);

					if (r_id) {
						*r_id = NULL;  /* Just in case... */
					}
					return blo_nextbhead(fd, bhead);
				}
#ifdef PRINT_DEBUG
				printf("nothing...\n");
#endif
			}
		}
		else {
#ifdef PRINT_DEBUG
			printf("... in %s (%s): ", main->curlib ? main->curlib->id.name : "<NULL>", main->curlib ? main->curlib->name : "<NULL>");
#endif
			if ((id = BKE_libblock_find_name_ex(main, GS(idname), idname + 2))) {
#ifdef PRINT_DEBUG
				printf("FOUND!\n");
#endif
				/* Even though we found our linked ID, there is no guarantee its address is still the same... */
				if (id != bhead->old) {
					oldnewmap_insert(fd->libmap, bhead->old, id, GS(id->name));
				}

				/* No need to do anything else for ID_ID, it's assumed already present in its lib's main... */
				if (r_id) {
					*r_id = NULL;  /* Just in case... */
				}
				return blo_nextbhead(fd, bhead);
			}
#ifdef PRINT_DEBUG
			printf("nothing...\n");
#endif
		}
	}

	/* read libblock */
	id = read_struct(fd, bhead, "lib block");

	if (id) {
		const short idcode = (bhead->code == ID_ID) ? GS(id->name) : bhead->code;
		/* do after read_struct, for dna reconstruct */
		lb = which_libbase(main, idcode);
		if (lb) {
			oldnewmap_insert(fd->libmap, bhead->old, id, bhead->code);	/* for ID_ID check */
			BLI_addtail(lb, id);
		}
		else {
			/* unknown ID type */
			printf("%s: unknown id code '%c%c'\n", __func__, (idcode & 0xff), (idcode >> 8));
			MEM_freeN(id);
			id = NULL;
		}
	}

	if (r_id)
		*r_id = id;
	if (!id)
		return blo_nextbhead(fd, bhead);
	
	id->tag = tag | LIB_TAG_NEED_LINK;
	id->lib = main->curlib;
	id->us = ID_FAKE_USERS(id);
	id->icon_id = 0;
	id->newid = NULL;  /* Needed because .blend may have been saved with crap value here... */
	
	/* this case cannot be direct_linked: it's just the ID part */
	if (bhead->code == ID_ID) {
		return blo_nextbhead(fd, bhead);
	}

	/* That way, we know which datablock needs do_versions (required currently for linking). */
	id->tag |= LIB_TAG_NEW;

	/* need a name for the mallocN, just for debugging and sane prints on leaks */
	allocname = dataname(GS(id->name));
	
	/* read all data into fd->datamap */
	bhead = read_data_into_oldnewmap(fd, bhead, allocname);
	
	/* init pointers direct data */
	direct_link_id(fd, id);
	
	switch (GS(id->name)) {
		case ID_WM:
			direct_link_windowmanager(fd, (wmWindowManager *)id);
			break;
		case ID_SCR:
			wrong_id = direct_link_screen(fd, (bScreen *)id);
			break;
		case ID_SCE:
			direct_link_scene(fd, (Scene *)id);
			break;
		case ID_OB:
			direct_link_object(fd, (Object *)id);
			break;
		case ID_ME:
			direct_link_mesh(fd, (Mesh *)id);
			break;
		case ID_CU:
			direct_link_curve(fd, (Curve *)id);
			break;
		case ID_MB:
			direct_link_mball(fd, (MetaBall *)id);
			break;
		case ID_MA:
			direct_link_material(fd, (Material *)id);
			break;
		case ID_TE:
			direct_link_texture(fd, (Tex *)id);
			break;
		case ID_IM:
			direct_link_image(fd, (Image *)id);
			break;
		case ID_LA:
			direct_link_lamp(fd, (Lamp *)id);
			break;
		case ID_VF:
			direct_link_vfont(fd, (VFont *)id);
			break;
		case ID_TXT:
			direct_link_text(fd, (Text *)id);
			break;
		case ID_IP:
			direct_link_ipo(fd, (Ipo *)id);
			break;
		case ID_KE:
			direct_link_key(fd, (Key *)id);
			break;
		case ID_LT:
			direct_link_latt(fd, (Lattice *)id);
			break;
		case ID_WO:
			direct_link_world(fd, (World *)id);
			break;
		case ID_LI:
			direct_link_library(fd, (Library *)id, main);
			break;
		case ID_CA:
			direct_link_camera(fd, (Camera *)id);
			break;
		case ID_SPK:
			direct_link_speaker(fd, (Speaker *)id);
			break;
		case ID_SO:
			direct_link_sound(fd, (bSound *)id);
			break;
		case ID_GR:
			direct_link_group(fd, (Group *)id);
			break;
		case ID_AR:
			direct_link_armature(fd, (bArmature*)id);
			break;
		case ID_AC:
			direct_link_action(fd, (bAction*)id);
			break;
		case ID_NT:
			direct_link_nodetree(fd, (bNodeTree*)id);
			break;
		case ID_BR:
			direct_link_brush(fd, (Brush*)id);
			break;
		case ID_PA:
			direct_link_particlesettings(fd, (ParticleSettings*)id);
			break;
		case ID_GD:
			direct_link_gpencil(fd, (bGPdata *)id);
			break;
		case ID_MC:
			direct_link_movieclip(fd, (MovieClip *)id);
			break;
		case ID_MSK:
			direct_link_mask(fd, (Mask *)id);
			break;
		case ID_LS:
			direct_link_linestyle(fd, (FreestyleLineStyle *)id);
			break;
		case ID_PAL:
			direct_link_palette(fd, (Palette *)id);
			break;
		case ID_PC:
			direct_link_paint_curve(fd, (PaintCurve *)id);
			break;
		case ID_CF:
			direct_link_cachefile(fd, (CacheFile *)id);
			break;
	}
	
	oldnewmap_free_unused(fd->datamap);
	oldnewmap_clear(fd->datamap);
	
	if (wrong_id) {
		BKE_libblock_free(main, id);
	}
	
	return (bhead);
}

/* note, this has to be kept for reading older files... */
/* also version info is written here */
static BHead *read_global(BlendFileData *bfd, FileData *fd, BHead *bhead)
{
	FileGlobal *fg = read_struct(fd, bhead, "Global");
	
	/* copy to bfd handle */
	bfd->main->subversionfile = fg->subversion;
	bfd->main->minversionfile = fg->minversion;
	bfd->main->minsubversionfile = fg->minsubversion;
	bfd->main->build_commit_timestamp = fg->build_commit_timestamp;
	BLI_strncpy(bfd->main->build_hash, fg->build_hash, sizeof(bfd->main->build_hash));
	
	bfd->fileflags = fg->fileflags;
	bfd->globalf = fg->globalf;
	BLI_strncpy(bfd->filename, fg->filename, sizeof(bfd->filename));
	
	/* error in 2.65 and older: main->name was not set if you save from startup (not after loading file) */
	if (bfd->filename[0] == 0) {
		if (fd->fileversion < 265 || (fd->fileversion == 265 && fg->subversion < 1))
			if ((G.fileflags & G_FILE_RECOVER)==0)
				BLI_strncpy(bfd->filename, bfd->main->name, sizeof(bfd->filename));
		
		/* early 2.50 version patch - filename not in FileGlobal struct at all */
		if (fd->fileversion <= 250)
			BLI_strncpy(bfd->filename, bfd->main->name, sizeof(bfd->filename));
	}
	
	if (G.fileflags & G_FILE_RECOVER)
		BLI_strncpy(fd->relabase, fg->filename, sizeof(fd->relabase));
	
	bfd->curscreen = fg->curscreen;
	bfd->curscene = fg->curscene;
	
	MEM_freeN(fg);
	
	fd->globalf = bfd->globalf;
	fd->fileflags = bfd->fileflags;
	
	return blo_nextbhead(fd, bhead);
}

/* note, this has to be kept for reading older files... */
static void link_global(FileData *fd, BlendFileData *bfd)
{
	bfd->curscreen = newlibadr(fd, NULL, bfd->curscreen);
	bfd->curscene = newlibadr(fd, NULL, bfd->curscene);
	// this happens in files older than 2.35
	if (bfd->curscene == NULL) {
		if (bfd->curscreen) bfd->curscene = bfd->curscreen->scene;
	}
}

static void convert_tface_mt(FileData *fd, Main *main)
{
	Main *gmain;
	
	/* this is a delayed do_version (so it can create new materials) */
	if (main->versionfile < 259 || (main->versionfile == 259 && main->subversionfile < 3)) {
		//XXX hack, material.c uses G.main all over the place, instead of main
		// temporarily set G.main to the current main
		gmain = G.main;
		G.main = main;
		
		if (!(do_version_tface(main))) {
			BKE_report(fd->reports, RPT_WARNING, "Texface conversion problem (see error in console)");
		}
		
		//XXX hack, material.c uses G.main allover the place, instead of main
		G.main = gmain;
	}
}

/* initialize userdef with non-UI dependency stuff */
/* other initializers (such as theme color defaults) go to resources.c */
static void do_versions_userdef(FileData *fd, BlendFileData *bfd)
{
	Main *bmain = bfd->main;
	UserDef *user = bfd->user;
	
	if (user == NULL) return;
	
	if (MAIN_VERSION_OLDER(bmain, 266, 4)) {
		bTheme *btheme;
		
		/* themes for Node and Sequence editor were not using grid color, but back. we copy this over then */
		for (btheme = user->themes.first; btheme; btheme = btheme->next) {
			copy_v4_v4_char(btheme->tnode.grid, btheme->tnode.back);
			copy_v4_v4_char(btheme->tseq.grid, btheme->tseq.back);
		}
	}

	if (!DNA_struct_elem_find(fd->filesdna, "UserDef", "WalkNavigation", "walk_navigation")) {
		user->walk_navigation.mouse_speed = 1.0f;
		user->walk_navigation.walk_speed = 2.5f;       /* m/s */
		user->walk_navigation.walk_speed_factor = 5.0f;
		user->walk_navigation.view_height =  1.6f;   /* m */
		user->walk_navigation.jump_height = 0.4f;      /* m */
		user->walk_navigation.teleport_time = 0.2f; /* s */
	}
}

static void do_versions(FileData *fd, Library *lib, Main *main)
{
	/* WATCH IT!!!: pointers from libdata have not been converted */
	
	if (G.debug & G_DEBUG) {
		char build_commit_datetime[32];
		time_t temp_time = main->build_commit_timestamp;
		struct tm *tm = (temp_time) ? gmtime(&temp_time) : NULL;
		if (LIKELY(tm)) {
			strftime(build_commit_datetime, sizeof(build_commit_datetime), "%Y-%m-%d %H:%M", tm);
		}
		else {
			BLI_strncpy(build_commit_datetime, "unknown", sizeof(build_commit_datetime));
		}

		printf("read file %s\n  Version %d sub %d date %s hash %s\n",
		       fd->relabase, main->versionfile, main->subversionfile,
		       build_commit_datetime, main->build_hash);
	}
	
	blo_do_versions_pre250(fd, lib, main);
	blo_do_versions_250(fd, lib, main);
	blo_do_versions_260(fd, lib, main);
	blo_do_versions_270(fd, lib, main);

	/* WATCH IT!!!: pointers from libdata have not been converted yet here! */
	/* WATCH IT 2!: Userdef struct init see do_versions_userdef() above! */

	/* don't forget to set version number in BKE_blender_version.h! */
}

static void do_versions_after_linking(Main *main)
{
//	printf("%s for %s (%s), %d.%d\n", __func__, main->curlib ? main->curlib->name : main->name,
//	       main->curlib ? "LIB" : "MAIN", main->versionfile, main->subversionfile);

	do_versions_after_linking_270(main);
}

static void lib_link_all(FileData *fd, Main *main)
{
	oldnewmap_sort(fd);
	
	/* No load UI for undo memfiles */
	if (fd->memfile == NULL) {
		lib_link_windowmanager(fd, main);
	}
	/* DO NOT skip screens here, 3Dview may contains pointers to other ID data (like bgpic)! See T41411. */
	lib_link_screen(fd, main);
	lib_link_scene(fd, main);
	lib_link_object(fd, main);
	lib_link_mesh(fd, main);
	lib_link_curve(fd, main);
	lib_link_mball(fd, main);
	lib_link_material(fd, main);
	lib_link_texture(fd, main);
	lib_link_image(fd, main);
	lib_link_ipo(fd, main);        /* XXX deprecated... still needs to be maintained for version patches still */
	lib_link_key(fd, main);
	lib_link_world(fd, main);
	lib_link_lamp(fd, main);
	lib_link_latt(fd, main);
	lib_link_text(fd, main);
	lib_link_camera(fd, main);
	lib_link_speaker(fd, main);
	lib_link_sound(fd, main);
	lib_link_group(fd, main);
	lib_link_armature(fd, main);
	lib_link_action(fd, main);
	lib_link_vfont(fd, main);
	lib_link_nodetree(fd, main);   /* has to be done after scene/materials, this will verify group nodes */
	lib_link_brush(fd, main);
	lib_link_palette(fd, main);
	lib_link_paint_curve(fd, main);
	lib_link_particlesettings(fd, main);
	lib_link_movieclip(fd, main);
	lib_link_mask(fd, main);
	lib_link_linestyle(fd, main);
	lib_link_gpencil(fd, main);
	lib_link_cachefiles(fd, main);

	lib_link_library(fd, main);    /* only init users */
}

static void direct_link_keymapitem(FileData *fd, wmKeyMapItem *kmi)
{
	kmi->properties = newdataadr(fd, kmi->properties);
	IDP_DirectLinkGroup_OrFree(&kmi->properties, (fd->flags & FD_FLAGS_SWITCH_ENDIAN), fd);
	kmi->ptr = NULL;
	kmi->flag &= ~KMI_UPDATE;
}

static BHead *read_userdef(BlendFileData *bfd, FileData *fd, BHead *bhead)
{
	UserDef *user;
	wmKeyMap *keymap;
	wmKeyMapItem *kmi;
	wmKeyMapDiffItem *kmdi;
	bAddon *addon;
	
	bfd->user = user= read_struct(fd, bhead, "user def");
	
	/* User struct has separate do-version handling */
	user->versionfile = bfd->main->versionfile;
	user->subversionfile = bfd->main->subversionfile;
	
	/* read all data into fd->datamap */
	bhead = read_data_into_oldnewmap(fd, bhead, "user def");
	
	if (user->keymaps.first) {
		/* backwards compatibility */
		user->user_keymaps= user->keymaps;
		user->keymaps.first= user->keymaps.last= NULL;
	}
	
	link_list(fd, &user->themes);
	link_list(fd, &user->user_keymaps);
	link_list(fd, &user->addons);
	link_list(fd, &user->autoexec_paths);

	for (keymap=user->user_keymaps.first; keymap; keymap=keymap->next) {
		keymap->modal_items= NULL;
		keymap->poll = NULL;
		keymap->flag &= ~KEYMAP_UPDATE;
		
		link_list(fd, &keymap->diff_items);
		link_list(fd, &keymap->items);
		
		for (kmdi=keymap->diff_items.first; kmdi; kmdi=kmdi->next) {
			kmdi->remove_item= newdataadr(fd, kmdi->remove_item);
			kmdi->add_item= newdataadr(fd, kmdi->add_item);
			
			if (kmdi->remove_item)
				direct_link_keymapitem(fd, kmdi->remove_item);
			if (kmdi->add_item)
				direct_link_keymapitem(fd, kmdi->add_item);
		}
		
		for (kmi=keymap->items.first; kmi; kmi=kmi->next)
			direct_link_keymapitem(fd, kmi);
	}

	for (addon = user->addons.first; addon; addon = addon->next) {
		addon->prop = newdataadr(fd, addon->prop);
		IDP_DirectLinkGroup_OrFree(&addon->prop, (fd->flags & FD_FLAGS_SWITCH_ENDIAN), fd);
	}

	// XXX
	user->uifonts.first = user->uifonts.last= NULL;
	
	link_list(fd, &user->uistyles);
	
	/* free fd->datamap again */
	oldnewmap_free_unused(fd->datamap);
	oldnewmap_clear(fd->datamap);
	
	return bhead;
}

BlendFileData *blo_read_file_internal(FileData *fd, const char *filepath)
{
	BHead *bhead = blo_firstbhead(fd);
	BlendFileData *bfd;
	ListBase mainlist = {NULL, NULL};
	
	bfd = MEM_callocN(sizeof(BlendFileData), "blendfiledata");
	bfd->main = BKE_main_new();
	BLI_addtail(&mainlist, bfd->main);
	fd->mainlist = &mainlist;
	
	bfd->main->versionfile = fd->fileversion;
	
	bfd->type = BLENFILETYPE_BLEND;
	BLI_strncpy(bfd->main->name, filepath, sizeof(bfd->main->name));

	if (G.background) {
		/* We only read & store .blend thumbnail in background mode
		 * (because we cannot re-generate it, no OpenGL available).
		 */
		const int *data = read_file_thumbnail(fd);

		if (data) {
			const size_t sz = BLEN_THUMB_MEMSIZE(data[0], data[1]);
			bfd->main->blen_thumb = MEM_mallocN(sz, __func__);

			BLI_assert((sz - sizeof(*bfd->main->blen_thumb)) ==
			           (BLEN_THUMB_MEMSIZE_FILE(data[0], data[1]) - (sizeof(*data) * 2)));
			bfd->main->blen_thumb->width = data[0];
			bfd->main->blen_thumb->height = data[1];
			memcpy(bfd->main->blen_thumb->rect, &data[2], sz - sizeof(*bfd->main->blen_thumb));
		}
	}

	while (bhead) {
		switch (bhead->code) {
		case DATA:
		case DNA1:
		case TEST: /* used as preview since 2.5x */
		case REND:
			bhead = blo_nextbhead(fd, bhead);
			break;
		case GLOB:
			bhead = read_global(bfd, fd, bhead);
			break;
		case USER:
			if (fd->skip_flags & BLO_READ_SKIP_USERDEF) {
				bhead = blo_nextbhead(fd, bhead);
			}
			else {
				bhead = read_userdef(bfd, fd, bhead);
			}
			break;
		case ENDB:
			bhead = NULL;
			break;
		
		case ID_ID:
			/* Always adds to the most recently loaded ID_LI block, see direct_link_library.
			 * This is part of the file format definition. */
			if (fd->skip_flags & BLO_READ_SKIP_DATA) {
				bhead = blo_nextbhead(fd, bhead);
			}
			else {
				bhead = read_libblock(fd, mainlist.last, bhead, LIB_TAG_READ | LIB_TAG_EXTERN, NULL);
			}
			break;
			/* in 2.50+ files, the file identifier for screens is patched, forward compatibility */
		case ID_SCRN:
			bhead->code = ID_SCR;
			/* deliberate pass on to default */
		default:
			if (fd->skip_flags & BLO_READ_SKIP_DATA) {
				bhead = blo_nextbhead(fd, bhead);
			}
			else {
				bhead = read_libblock(fd, bfd->main, bhead, LIB_TAG_LOCAL, NULL);
			}
		}
	}
	
	/* do before read_libraries, but skip undo case */
	if (fd->memfile == NULL) {
		do_versions(fd, NULL, bfd->main);
		do_versions_userdef(fd, bfd);
	}
	
	read_libraries(fd, &mainlist);
	
	blo_join_main(&mainlist);
	
	lib_link_all(fd, bfd->main);

	/* Skip in undo case. */
	if (fd->memfile == NULL) {
		/* Yep, second splitting... but this is a very cheap operation, so no big deal. */
		blo_split_main(&mainlist, bfd->main);
		for (Main *mainvar = mainlist.first; mainvar; mainvar = mainvar->next) {
			BLI_assert(mainvar->versionfile != 0);
			do_versions_after_linking(mainvar);
		}
		blo_join_main(&mainlist);
	}

	BKE_main_id_tag_all(bfd->main, LIB_TAG_NEW, false);

	lib_verify_nodetree(bfd->main, true);
	fix_relpaths_library(fd->relabase, bfd->main); /* make all relative paths, relative to the open blend file */
	
	link_global(fd, bfd);	/* as last */
	
	fd->mainlist = NULL;  /* Safety, this is local variable, shall not be used afterward. */

	return bfd;
}

/* ************* APPEND LIBRARY ************** */

struct BHeadSort {
	BHead *bhead;
	const void *old;
};

static int verg_bheadsort(const void *v1, const void *v2)
{
	const struct BHeadSort *x1=v1, *x2=v2;
	
	if (x1->old > x2->old) return 1;
	else if (x1->old < x2->old) return -1;
	return 0;
}

static void sort_bhead_old_map(FileData *fd)
{
	BHead *bhead;
	struct BHeadSort *bhs;
	int tot = 0;
	
	for (bhead = blo_firstbhead(fd); bhead; bhead = blo_nextbhead(fd, bhead))
		tot++;
	
	fd->tot_bheadmap = tot;
	if (tot == 0) return;
	
	bhs = fd->bheadmap = MEM_mallocN(tot * sizeof(struct BHeadSort), "BHeadSort");
	
	for (bhead = blo_firstbhead(fd); bhead; bhead = blo_nextbhead(fd, bhead), bhs++) {
		bhs->bhead = bhead;
		bhs->old = bhead->old;
	}
	
	qsort(fd->bheadmap, tot, sizeof(struct BHeadSort), verg_bheadsort);
}

static BHead *find_previous_lib(FileData *fd, BHead *bhead)
{
	/* skip library datablocks in undo, see comment in read_libblock */
	if (fd->memfile)
		return NULL;

	for (; bhead; bhead = blo_prevbhead(fd, bhead)) {
		if (bhead->code == ID_LI)
			break;
	}

	return bhead;
}

static BHead *find_bhead(FileData *fd, void *old)
{
#if 0
	BHead *bhead;
#endif
	struct BHeadSort *bhs, bhs_s;
	
	if (!old)
		return NULL;

	if (fd->bheadmap == NULL)
		sort_bhead_old_map(fd);
	
	bhs_s.old = old;
	bhs = bsearch(&bhs_s, fd->bheadmap, fd->tot_bheadmap, sizeof(struct BHeadSort), verg_bheadsort);

	if (bhs)
		return bhs->bhead;
	
#if 0
	for (bhead = blo_firstbhead(fd); bhead; bhead= blo_nextbhead(fd, bhead)) {
		if (bhead->old == old)
			return bhead;
	}
#endif

	return NULL;
}

static BHead *find_bhead_from_code_name(FileData *fd, const short idcode, const char *name)
{
#ifdef USE_GHASH_BHEAD

	char idname_full[MAX_ID_NAME];

	*((short *)idname_full) = idcode;
	BLI_strncpy(idname_full + 2, name, sizeof(idname_full) - 2);

	return BLI_ghash_lookup(fd->bhead_idname_hash, idname_full);

#else
	BHead *bhead;

	for (bhead = blo_firstbhead(fd); bhead; bhead = blo_nextbhead(fd, bhead)) {
		if (bhead->code == idcode) {
			const char *idname_test = bhead_id_name(fd, bhead);
			if (STREQ(idname_test + 2, name)) {
				return bhead;
			}
		}
		else if (bhead->code == ENDB) {
			break;
		}
	}

	return NULL;
#endif
}

static BHead *find_bhead_from_idname(FileData *fd, const char *idname)
{
#ifdef USE_GHASH_BHEAD
	return BLI_ghash_lookup(fd->bhead_idname_hash, idname);
#else
	return find_bhead_from_code_name(fd, GS(idname), idname + 2);
#endif
}

static ID *is_yet_read(FileData *fd, Main *mainvar, BHead *bhead)
{
	const char *idname= bhead_id_name(fd, bhead);
	/* which_libbase can be NULL, intentionally not using idname+2 */
	return BLI_findstring(which_libbase(mainvar, GS(idname)), idname, offsetof(ID, name));
}

static void expand_doit_library(void *fdhandle, Main *mainvar, void *old)
{
	BHead *bhead;
	FileData *fd = fdhandle;
	ID *id;
	
	bhead = find_bhead(fd, old);
	if (bhead) {
		/* from another library? */
		if (bhead->code == ID_ID) {
			BHead *bheadlib= find_previous_lib(fd, bhead);
			
			if (bheadlib) {
				Library *lib = read_struct(fd, bheadlib, "Library");
				Main *ptr = blo_find_main(fd, lib->name, fd->relabase);
				
				if (ptr->curlib == NULL) {
					const char *idname= bhead_id_name(fd, bhead);
					
					blo_reportf_wrap(fd->reports, RPT_WARNING, TIP_("LIB: Data refers to main .blend file: '%s' from %s"),
					                 idname, mainvar->curlib->filepath);
					return;
				}
				else
					id = is_yet_read(fd, ptr, bhead);
				
				if (id == NULL) {
					read_libblock(fd, ptr, bhead, LIB_TAG_READ | LIB_TAG_INDIRECT, NULL);
					// commented because this can print way too much
					// if (G.debug & G_DEBUG) printf("expand_doit: other lib %s\n", lib->name);
					
					/* for outliner dependency only */
					ptr->curlib->parent = mainvar->curlib;
				}
				else {
					/* The line below was commented by Ton (I assume), when Hos did the merge from the orange branch. rev 6568
					 * This line is NEEDED, the case is that you have 3 blend files...
					 * user.blend, lib.blend and lib_indirect.blend - if user.blend already references a "tree" from
					 * lib_indirect.blend but lib.blend does too, linking in a Scene or Group from lib.blend can result in an
					 * empty without the dupli group referenced. Once you save and reload the group would appear. - Campbell */
					/* This crashes files, must look further into it */
					
					/* Update: the issue is that in file reading, the oldnewmap is OK, but for existing data, it has to be
					 * inserted in the map to be found! */
					
					/* Update: previously it was checking for id->tag & LIB_TAG_PRE_EXISTING, however that
					 * does not affect file reading. For file reading we may need to insert it into the libmap as well,
					 * because you might have two files indirectly linking the same datablock, and in that case
					 * we need this in the libmap for the fd of both those files.
					 *
					 * The crash that this check avoided earlier was because bhead->code wasn't properly passed in, making
					 * change_idid_adr not detect the mapping was for an ID_ID datablock. */
					oldnewmap_insert(fd->libmap, bhead->old, id, bhead->code);
					change_idid_adr_fd(fd, bhead->old, id);
					
					// commented because this can print way too much
					// if (G.debug & G_DEBUG) printf("expand_doit: already linked: %s lib: %s\n", id->name, lib->name);
				}
				
				MEM_freeN(lib);
			}
		}
		else {
			id = is_yet_read(fd, mainvar, bhead);
			if (id == NULL) {
				read_libblock(fd, mainvar, bhead, LIB_TAG_TESTIND, NULL);
			}
			else {
				/* this is actually only needed on UI call? when ID was already read before, and another append
				 * happens which invokes same ID... in that case the lookup table needs this entry */
				oldnewmap_insert(fd->libmap, bhead->old, id, bhead->code);
				// commented because this can print way too much
				// if (G.debug & G_DEBUG) printf("expand: already read %s\n", id->name);
			}
		}
	}
}

static BLOExpandDoitCallback expand_doit;

// XXX deprecated - old animation system
static void expand_ipo(FileData *fd, Main *mainvar, Ipo *ipo)
{
	IpoCurve *icu;
	for (icu = ipo->curve.first; icu; icu = icu->next) {
		if (icu->driver)
			expand_doit(fd, mainvar, icu->driver->ob);
	}
}

// XXX deprecated - old animation system
static void expand_constraint_channels(FileData *fd, Main *mainvar, ListBase *chanbase)
{
	bConstraintChannel *chan;
	for (chan = chanbase->first; chan; chan = chan->next) {
		expand_doit(fd, mainvar, chan->ipo);
	}
}

static void expand_idprops(FileData *fd, Main *mainvar, IDProperty *idprop)
{
	IDProperty *loop;
	IDProperty *idp_loop;

	if (!idprop) return;
	BLI_assert(idprop->type == IDP_GROUP);

	for (loop = idprop->data.group.first; loop; loop = loop->next) {
		switch (loop->type)
		{
			case IDP_ID:
				expand_doit(fd, mainvar, IDP_Id(loop));
				break;
			case IDP_IDPARRAY:
				idp_loop = IDP_Array(loop);
				for (int i = 0; i < loop->len; i++)
					expand_idprops(fd, mainvar, &idp_loop[i]);
				break;
			case IDP_GROUP:
				expand_idprops(fd, mainvar, loop);
				break;
		}
	}
}

static void expand_fmodifiers(FileData *fd, Main *mainvar, ListBase *list)
{
	FModifier *fcm;
	
	for (fcm = list->first; fcm; fcm = fcm->next) {
		/* library data for specific F-Modifier types */
		switch (fcm->type) {
			case FMODIFIER_TYPE_PYTHON:
			{
				FMod_Python *data = (FMod_Python *)fcm->data;
				
				expand_doit(fd, mainvar, data->script);

				break;
			}
		}
	}
}

static void expand_fcurves(FileData *fd, Main *mainvar, ListBase *list)
{
	FCurve *fcu;
	
	for (fcu = list->first; fcu; fcu = fcu->next) {
		/* Driver targets if there is a driver */
		if (fcu->driver) {
			ChannelDriver *driver = fcu->driver;
			DriverVar *dvar;
			
			for (dvar = driver->variables.first; dvar; dvar = dvar->next) {
				DRIVER_TARGETS_LOOPER(dvar) 
				{
					// TODO: only expand those that are going to get used?
					expand_doit(fd, mainvar, dtar->id);
				}
				DRIVER_TARGETS_LOOPER_END
			}
		}
		
		/* F-Curve Modifiers */
		expand_fmodifiers(fd, mainvar, &fcu->modifiers);
	}
}

static void expand_action(FileData *fd, Main *mainvar, bAction *act)
{
	bActionChannel *chan;
	
	// XXX deprecated - old animation system --------------
	for (chan=act->chanbase.first; chan; chan=chan->next) {
		expand_doit(fd, mainvar, chan->ipo);
		expand_constraint_channels(fd, mainvar, &chan->constraintChannels);
	}
	// ---------------------------------------------------
	
	/* F-Curves in Action */
	expand_fcurves(fd, mainvar, &act->curves);

	for (TimeMarker *marker = act->markers.first; marker; marker = marker->next) {
		if (marker->camera) {
			expand_doit(fd, mainvar, marker->camera);
		}
	}
}

static void expand_keyingsets(FileData *fd, Main *mainvar, ListBase *list)
{
	KeyingSet *ks;
	KS_Path *ksp;
	
	/* expand the ID-pointers in KeyingSets's paths */
	for (ks = list->first; ks; ks = ks->next) {
		for (ksp = ks->paths.first; ksp; ksp = ksp->next) {
			expand_doit(fd, mainvar, ksp->id);
		}
	}
}

static void expand_animdata_nlastrips(FileData *fd, Main *mainvar, ListBase *list)
{
	NlaStrip *strip;
	
	for (strip= list->first; strip; strip= strip->next) {
		/* check child strips */
		expand_animdata_nlastrips(fd, mainvar, &strip->strips);
		
		/* check F-Curves */
		expand_fcurves(fd, mainvar, &strip->fcurves);
		
		/* check F-Modifiers */
		expand_fmodifiers(fd, mainvar, &strip->modifiers);
		
		/* relink referenced action */
		expand_doit(fd, mainvar, strip->act);
	}
}

static void expand_animdata(FileData *fd, Main *mainvar, AnimData *adt)
{
	NlaTrack *nlt;
	
	/* own action */
	expand_doit(fd, mainvar, adt->action);
	expand_doit(fd, mainvar, adt->tmpact);
	
	/* drivers - assume that these F-Curves have driver data to be in this list... */
	expand_fcurves(fd, mainvar, &adt->drivers);
	
	/* nla-data - referenced actions */
	for (nlt = adt->nla_tracks.first; nlt; nlt = nlt->next) 
		expand_animdata_nlastrips(fd, mainvar, &nlt->strips);
}	

static void expand_particlesettings(FileData *fd, Main *mainvar, ParticleSettings *part)
{
	int a;
	
	expand_doit(fd, mainvar, part->dup_ob);
	expand_doit(fd, mainvar, part->dup_group);
	expand_doit(fd, mainvar, part->eff_group);
	expand_doit(fd, mainvar, part->bb_ob);
	expand_doit(fd, mainvar, part->collision_group);
	
	if (part->adt)
		expand_animdata(fd, mainvar, part->adt);
	
	for (a = 0; a < MAX_MTEX; a++) {
		if (part->mtex[a]) {
			expand_doit(fd, mainvar, part->mtex[a]->tex);
			expand_doit(fd, mainvar, part->mtex[a]->object);
		}
	}

	if (part->effector_weights) {
		expand_doit(fd, mainvar, part->effector_weights->group);
	}

	if (part->pd) {
		expand_doit(fd, mainvar, part->pd->tex);
		expand_doit(fd, mainvar, part->pd->f_source);
	}
	if (part->pd2) {
		expand_doit(fd, mainvar, part->pd2->tex);
		expand_doit(fd, mainvar, part->pd2->f_source);
	}

	if (part->boids) {
		BoidState *state;
		BoidRule *rule;

		for (state = part->boids->states.first; state; state = state->next) {
			for (rule = state->rules.first; rule; rule = rule->next) {
				if (rule->type == eBoidRuleType_Avoid) {
					BoidRuleGoalAvoid *gabr = (BoidRuleGoalAvoid *)rule;
					expand_doit(fd, mainvar, gabr->ob);
				}
				else if (rule->type == eBoidRuleType_FollowLeader) {
					BoidRuleFollowLeader *flbr = (BoidRuleFollowLeader *)rule;
					expand_doit(fd, mainvar, flbr->ob);
				}
			}
		}
	}
}

static void expand_group(FileData *fd, Main *mainvar, Group *group)
{
	GroupObject *go;
	
	for (go = group->gobject.first; go; go = go->next) {
		expand_doit(fd, mainvar, go->ob);
	}
}

static void expand_key(FileData *fd, Main *mainvar, Key *key)
{
	expand_doit(fd, mainvar, key->ipo); // XXX deprecated - old animation system
	
	if (key->adt)
		expand_animdata(fd, mainvar, key->adt);
}

static void expand_nodetree(FileData *fd, Main *mainvar, bNodeTree *ntree)
{
	bNode *node;
	bNodeSocket *sock;
	
	if (ntree->adt)
		expand_animdata(fd, mainvar, ntree->adt);
		
	if (ntree->gpd)
		expand_doit(fd, mainvar, ntree->gpd);
	
	for (node = ntree->nodes.first; node; node = node->next) {
		if (node->id && node->type != CMP_NODE_R_LAYERS) {
			expand_doit(fd, mainvar, node->id);

			expand_idprops(fd, mainvar, node->prop);

			for (sock = node->inputs.first; sock; sock = sock->next)
				expand_doit(fd, mainvar, sock->prop);
			for (sock = node->outputs.first; sock; sock = sock->next)
				expand_doit(fd, mainvar, sock->prop);
		}
	}

}

static void expand_texture(FileData *fd, Main *mainvar, Tex *tex)
{
	expand_doit(fd, mainvar, tex->ima);
	expand_doit(fd, mainvar, tex->ipo); // XXX deprecated - old animation system
	
	if (tex->adt)
		expand_animdata(fd, mainvar, tex->adt);
	
	if (tex->nodetree)
		expand_nodetree(fd, mainvar, tex->nodetree);
}

static void expand_brush(FileData *fd, Main *mainvar, Brush *brush)
{
	expand_doit(fd, mainvar, brush->mtex.tex);
	expand_doit(fd, mainvar, brush->mask_mtex.tex);
	expand_doit(fd, mainvar, brush->clone.image);
	expand_doit(fd, mainvar, brush->paint_curve);
}

static void expand_material(FileData *fd, Main *mainvar, Material *ma)
{
	int a;
	
	for (a = 0; a < MAX_MTEX; a++) {
		if (ma->mtex[a]) {
			expand_doit(fd, mainvar, ma->mtex[a]->tex);
			expand_doit(fd, mainvar, ma->mtex[a]->object);
		}
	}
	
	expand_doit(fd, mainvar, ma->ipo); // XXX deprecated - old animation system
	
	if (ma->adt)
		expand_animdata(fd, mainvar, ma->adt);
	
	if (ma->nodetree)
		expand_nodetree(fd, mainvar, ma->nodetree);
	
	if (ma->group)
		expand_doit(fd, mainvar, ma->group);
}

static void expand_lamp(FileData *fd, Main *mainvar, Lamp *la)
{
	int a;
	
	for (a = 0; a < MAX_MTEX; a++) {
		if (la->mtex[a]) {
			expand_doit(fd, mainvar, la->mtex[a]->tex);
			expand_doit(fd, mainvar, la->mtex[a]->object);
		}
	}
	
	expand_doit(fd, mainvar, la->ipo); // XXX deprecated - old animation system
	
	if (la->adt)
		expand_animdata(fd, mainvar, la->adt);
	
	if (la->nodetree)
		expand_nodetree(fd, mainvar, la->nodetree);
}

static void expand_lattice(FileData *fd, Main *mainvar, Lattice *lt)
{
	expand_doit(fd, mainvar, lt->ipo); // XXX deprecated - old animation system
	expand_doit(fd, mainvar, lt->key);
	
	if (lt->adt)
		expand_animdata(fd, mainvar, lt->adt);
}


static void expand_world(FileData *fd, Main *mainvar, World *wrld)
{
	int a;
	
	for (a = 0; a < MAX_MTEX; a++) {
		if (wrld->mtex[a]) {
			expand_doit(fd, mainvar, wrld->mtex[a]->tex);
			expand_doit(fd, mainvar, wrld->mtex[a]->object);
		}
	}
	
	expand_doit(fd, mainvar, wrld->ipo); // XXX deprecated - old animation system
	
	if (wrld->adt)
		expand_animdata(fd, mainvar, wrld->adt);
	
	if (wrld->nodetree)
		expand_nodetree(fd, mainvar, wrld->nodetree);
}


static void expand_mball(FileData *fd, Main *mainvar, MetaBall *mb)
{
	int a;
	
	for (a = 0; a < mb->totcol; a++) {
		expand_doit(fd, mainvar, mb->mat[a]);
	}
	
	if (mb->adt)
		expand_animdata(fd, mainvar, mb->adt);
}

static void expand_curve(FileData *fd, Main *mainvar, Curve *cu)
{
	int a;
	
	for (a = 0; a < cu->totcol; a++) {
		expand_doit(fd, mainvar, cu->mat[a]);
	}
	
	expand_doit(fd, mainvar, cu->vfont);
	expand_doit(fd, mainvar, cu->vfontb);
	expand_doit(fd, mainvar, cu->vfonti);
	expand_doit(fd, mainvar, cu->vfontbi);
	expand_doit(fd, mainvar, cu->key);
	expand_doit(fd, mainvar, cu->ipo); // XXX deprecated - old animation system
	expand_doit(fd, mainvar, cu->bevobj);
	expand_doit(fd, mainvar, cu->taperobj);
	expand_doit(fd, mainvar, cu->textoncurve);
	
	if (cu->adt)
		expand_animdata(fd, mainvar, cu->adt);
}

static void expand_mesh(FileData *fd, Main *mainvar, Mesh *me)
{
	CustomDataLayer *layer;
	TFace *tf;
	int a, i;
	
	if (me->adt)
		expand_animdata(fd, mainvar, me->adt);
		
	for (a = 0; a < me->totcol; a++) {
		expand_doit(fd, mainvar, me->mat[a]);
	}
	
	expand_doit(fd, mainvar, me->key);
	expand_doit(fd, mainvar, me->texcomesh);
	
	if (me->tface) {
		tf = me->tface;
		for (i=0; i<me->totface; i++, tf++) {
			if (tf->tpage)
				expand_doit(fd, mainvar, tf->tpage);
		}
	}

	if (me->mface && !me->mpoly) {
		MTFace *mtf;

		for (a = 0; a < me->fdata.totlayer; a++) {
			layer = &me->fdata.layers[a];

			if (layer->type == CD_MTFACE) {
				mtf = (MTFace *) layer->data;
				for (i = 0; i < me->totface; i++, mtf++) {
					if (mtf->tpage)
						expand_doit(fd, mainvar, mtf->tpage);
				}
			}
		}
	}
	else {
		MTexPoly *mtp;

		for (a = 0; a < me->pdata.totlayer; a++) {
			layer = &me->pdata.layers[a];

			if (layer->type == CD_MTEXPOLY) {
				mtp = (MTexPoly *) layer->data;

				for (i = 0; i < me->totpoly; i++, mtp++) {
					if (mtp->tpage)
						expand_doit(fd, mainvar, mtp->tpage);
				}
			}
		}
	}
}

/* temp struct used to transport needed info to expand_constraint_cb() */
typedef struct tConstraintExpandData {
	FileData *fd;
	Main *mainvar;
} tConstraintExpandData;
/* callback function used to expand constraint ID-links */
static void expand_constraint_cb(bConstraint *UNUSED(con), ID **idpoin, bool UNUSED(is_reference), void *userdata)
{
	tConstraintExpandData *ced = (tConstraintExpandData *)userdata;
	expand_doit(ced->fd, ced->mainvar, *idpoin);
}

static void expand_constraints(FileData *fd, Main *mainvar, ListBase *lb)
{
	tConstraintExpandData ced;
	bConstraint *curcon;
	
	/* relink all ID-blocks used by the constraints */
	ced.fd = fd;
	ced.mainvar = mainvar;
	
	BKE_constraints_id_loop(lb, expand_constraint_cb, &ced);
	
	/* deprecated manual expansion stuff */
	for (curcon = lb->first; curcon; curcon = curcon->next) {
		if (curcon->ipo)
			expand_doit(fd, mainvar, curcon->ipo); // XXX deprecated - old animation system
	}
}

#if 0 /* Disabled as it doesn't actually do anything except recurse... */
static void expand_bones(FileData *fd, Main *mainvar, Bone *bone)
{
	Bone *curBone;
	
	for (curBone = bone->childbase.first; curBone; curBone=curBone->next) {
		expand_bones(fd, mainvar, curBone);
	}
}
#endif

static void expand_pose(FileData *fd, Main *mainvar, bPose *pose)
{
	bPoseChannel *chan;
	
	if (!pose)
		return;
	
	for (chan = pose->chanbase.first; chan; chan = chan->next) {
		expand_constraints(fd, mainvar, &chan->constraints);
		expand_idprops(fd, mainvar, chan->prop);
		expand_doit(fd, mainvar, chan->custom);
	}
}

static void expand_armature(FileData *fd, Main *mainvar, bArmature *arm)
{	
	if (arm->adt)
		expand_animdata(fd, mainvar, arm->adt);
	
#if 0 /* Disabled as this currently only recurses down the chain doing nothing */
	{
		Bone *curBone;
		
		for (curBone = arm->bonebase.first; curBone; curBone=curBone->next) {
			expand_bones(fd, mainvar, curBone);
		}
	}
#endif
}

static void expand_object_expandModifiers(
        void *userData, Object *UNUSED(ob), ID **idpoin, int UNUSED(cb_flag))
{
	struct { FileData *fd; Main *mainvar; } *data= userData;
	
	FileData *fd = data->fd;
	Main *mainvar = data->mainvar;
	
	expand_doit(fd, mainvar, *idpoin);
}

static void expand_object(FileData *fd, Main *mainvar, Object *ob)
{
	ParticleSystem *psys;
	bSensor *sens;
	bController *cont;
	bActuator *act;
	bActionStrip *strip;
	PartEff *paf;
	int a;
	
	expand_doit(fd, mainvar, ob->data);
	
	/* expand_object_expandModifier() */
	if (ob->modifiers.first) {
		struct { FileData *fd; Main *mainvar; } data;
		data.fd = fd;
		data.mainvar = mainvar;
		
		modifiers_foreachIDLink(ob, expand_object_expandModifiers, (void *)&data);
	}
	
	expand_pose(fd, mainvar, ob->pose);
	expand_doit(fd, mainvar, ob->poselib);
	expand_constraints(fd, mainvar, &ob->constraints);
	
	expand_doit(fd, mainvar, ob->gpd);
	
// XXX deprecated - old animation system (for version patching only)
	expand_doit(fd, mainvar, ob->ipo);
	expand_doit(fd, mainvar, ob->action);
	
	expand_constraint_channels(fd, mainvar, &ob->constraintChannels);
	
	for (strip=ob->nlastrips.first; strip; strip=strip->next) {
		expand_doit(fd, mainvar, strip->object);
		expand_doit(fd, mainvar, strip->act);
		expand_doit(fd, mainvar, strip->ipo);
	}
// XXX deprecated - old animation system (for version patching only)
	
	if (ob->adt)
		expand_animdata(fd, mainvar, ob->adt);
	
	for (a = 0; a < ob->totcol; a++) {
		expand_doit(fd, mainvar, ob->mat[a]);
	}
	
	paf = blo_do_version_give_parteff_245(ob);
	if (paf && paf->group) 
		expand_doit(fd, mainvar, paf->group);
	
	if (ob->dup_group)
		expand_doit(fd, mainvar, ob->dup_group);
	
	if (ob->proxy)
		expand_doit(fd, mainvar, ob->proxy);
	if (ob->proxy_group)
		expand_doit(fd, mainvar, ob->proxy_group);
	
	for (psys = ob->particlesystem.first; psys; psys = psys->next)
		expand_doit(fd, mainvar, psys->part);

	for (sens = ob->sensors.first; sens; sens = sens->next) {
		if (sens->type == SENS_MESSAGE) {
			bMessageSensor *ms = sens->data;
			expand_doit(fd, mainvar, ms->fromObject);
		}
	}
	
	for (cont = ob->controllers.first; cont; cont = cont->next) {
		if (cont->type == CONT_PYTHON) {
			bPythonCont *pc = cont->data;
			expand_doit(fd, mainvar, pc->text);
		}
	}
	
	for (act = ob->actuators.first; act; act = act->next) {
		if (act->type == ACT_SOUND) {
			bSoundActuator *sa = act->data;
			expand_doit(fd, mainvar, sa->sound);
		}
		else if (act->type == ACT_CAMERA) {
			bCameraActuator *ca = act->data;
			expand_doit(fd, mainvar, ca->ob);
		}
		else if (act->type == ACT_EDIT_OBJECT) {
			bEditObjectActuator *eoa = act->data;
			if (eoa) {
				expand_doit(fd, mainvar, eoa->ob);
				expand_doit(fd, mainvar, eoa->me);
			}
		}
		else if (act->type == ACT_OBJECT) {
			bObjectActuator *oa = act->data;
			expand_doit(fd, mainvar, oa->reference);
		}
		else if (act->type == ACT_ADD_OBJECT) {
			bAddObjectActuator *aoa = act->data;
			expand_doit(fd, mainvar, aoa->ob);
		}
		else if (act->type == ACT_SCENE) {
			bSceneActuator *sa = act->data;
			expand_doit(fd, mainvar, sa->camera);
			expand_doit(fd, mainvar, sa->scene);
		}
		else if (act->type == ACT_2DFILTER) {
			bTwoDFilterActuator *tdfa = act->data;
			expand_doit(fd, mainvar, tdfa->text);
		}
		else if (act->type == ACT_ACTION) {
			bActionActuator *aa = act->data;
			expand_doit(fd, mainvar, aa->act);
		}
		else if (act->type == ACT_SHAPEACTION) {
			bActionActuator *aa = act->data;
			expand_doit(fd, mainvar, aa->act);
		}
		else if (act->type == ACT_PROPERTY) {
			bPropertyActuator *pa = act->data;
			expand_doit(fd, mainvar, pa->ob);
		}
		else if (act->type == ACT_MESSAGE) {
			bMessageActuator *ma = act->data;
			expand_doit(fd, mainvar, ma->toObject);
		}
		else if (act->type==ACT_PARENT) {
			bParentActuator *pa = act->data;
			expand_doit(fd, mainvar, pa->ob);
		}
		else if (act->type == ACT_ARMATURE) {
			bArmatureActuator *arma = act->data;
			expand_doit(fd, mainvar, arma->target);
		}
		else if (act->type == ACT_STEERING) {
			bSteeringActuator *sta = act->data;
			expand_doit(fd, mainvar, sta->target);
			expand_doit(fd, mainvar, sta->navmesh);
		}
	}
	
	if (ob->pd) {
		expand_doit(fd, mainvar, ob->pd->tex);
		expand_doit(fd, mainvar, ob->pd->f_source);
	}

	if (ob->soft) {
		expand_doit(fd, mainvar, ob->soft->collision_group);

		if (ob->soft->effector_weights) {
			expand_doit(fd, mainvar, ob->soft->effector_weights->group);
		}
	}

	if (ob->rigidbody_constraint) {
		expand_doit(fd, mainvar, ob->rigidbody_constraint->ob1);
		expand_doit(fd, mainvar, ob->rigidbody_constraint->ob2);
	}

	if (ob->currentlod) {
		LodLevel *level;
		for (level = ob->lodlevels.first; level; level = level->next) {
			expand_doit(fd, mainvar, level->source);
		}
	}
}

static void expand_scene(FileData *fd, Main *mainvar, Scene *sce)
{
	Base *base;
	SceneRenderLayer *srl;
	FreestyleModuleConfig *module;
	FreestyleLineSet *lineset;
	
	for (base = sce->base.first; base; base = base->next) {
		expand_doit(fd, mainvar, base->object);
	}
	expand_doit(fd, mainvar, sce->camera);
	expand_doit(fd, mainvar, sce->world);
	
	if (sce->adt)
		expand_animdata(fd, mainvar, sce->adt);
	expand_keyingsets(fd, mainvar, &sce->keyingsets);
	
	if (sce->set)
		expand_doit(fd, mainvar, sce->set);
	
	if (sce->nodetree)
		expand_nodetree(fd, mainvar, sce->nodetree);
	
	for (srl = sce->r.layers.first; srl; srl = srl->next) {
		expand_doit(fd, mainvar, srl->mat_override);
		expand_doit(fd, mainvar, srl->light_override);
		for (module = srl->freestyleConfig.modules.first; module; module = module->next) {
			if (module->script)
				expand_doit(fd, mainvar, module->script);
		}
		for (lineset = srl->freestyleConfig.linesets.first; lineset; lineset = lineset->next) {
			if (lineset->group)
				expand_doit(fd, mainvar, lineset->group);
			expand_doit(fd, mainvar, lineset->linestyle);
		}
	}
	
	if (sce->r.dometext)
		expand_doit(fd, mainvar, sce->gm.dome.warptext);
	
	if (sce->gpd)
		expand_doit(fd, mainvar, sce->gpd);
		
	if (sce->ed) {
		Sequence *seq;
		
		SEQ_BEGIN (sce->ed, seq)
		{
			if (seq->scene) expand_doit(fd, mainvar, seq->scene);
			if (seq->scene_camera) expand_doit(fd, mainvar, seq->scene_camera);
			if (seq->clip) expand_doit(fd, mainvar, seq->clip);
			if (seq->mask) expand_doit(fd, mainvar, seq->mask);
			if (seq->sound) expand_doit(fd, mainvar, seq->sound);
		}
		SEQ_END
	}
	
	if (sce->rigidbody_world) {
		expand_doit(fd, mainvar, sce->rigidbody_world->group);
		expand_doit(fd, mainvar, sce->rigidbody_world->constraints);
	}

	for (TimeMarker *marker = sce->markers.first; marker; marker = marker->next) {
		if (marker->camera) {
			expand_doit(fd, mainvar, marker->camera);
		}
	}

	expand_doit(fd, mainvar, sce->clip);
}

static void expand_camera(FileData *fd, Main *mainvar, Camera *ca)
{
	expand_doit(fd, mainvar, ca->ipo); // XXX deprecated - old animation system
	
	if (ca->adt)
		expand_animdata(fd, mainvar, ca->adt);
}

static void expand_cachefile(FileData *fd, Main *mainvar, CacheFile *cache_file)
{
	if (cache_file->adt) {
		expand_animdata(fd, mainvar, cache_file->adt);
	}
}

static void expand_speaker(FileData *fd, Main *mainvar, Speaker *spk)
{
	expand_doit(fd, mainvar, spk->sound);

	if (spk->adt)
		expand_animdata(fd, mainvar, spk->adt);
}

static void expand_sound(FileData *fd, Main *mainvar, bSound *snd)
{
	expand_doit(fd, mainvar, snd->ipo); // XXX deprecated - old animation system
}

static void expand_movieclip(FileData *fd, Main *mainvar, MovieClip *clip)
{
	if (clip->adt)
		expand_animdata(fd, mainvar, clip->adt);
}

static void expand_mask_parent(FileData *fd, Main *mainvar, MaskParent *parent)
{
	if (parent->id) {
		expand_doit(fd, mainvar, parent->id);
	}
}

static void expand_mask(FileData *fd, Main *mainvar, Mask *mask)
{
	MaskLayer *mask_layer;

	if (mask->adt)
		expand_animdata(fd, mainvar, mask->adt);

	for (mask_layer = mask->masklayers.first; mask_layer; mask_layer = mask_layer->next) {
		MaskSpline *spline;

		for (spline = mask_layer->splines.first; spline; spline = spline->next) {
			int i;

			for (i = 0; i < spline->tot_point; i++) {
				MaskSplinePoint *point = &spline->points[i];

				expand_mask_parent(fd, mainvar, &point->parent);
			}

			expand_mask_parent(fd, mainvar, &spline->parent);
		}
	}
}

static void expand_linestyle(FileData *fd, Main *mainvar, FreestyleLineStyle *linestyle)
{
	int a;
	LineStyleModifier *m;

	for (a = 0; a < MAX_MTEX; a++) {
		if (linestyle->mtex[a]) {
			expand_doit(fd, mainvar, linestyle->mtex[a]->tex);
			expand_doit(fd, mainvar, linestyle->mtex[a]->object);
		}
	}
	if (linestyle->nodetree)
		expand_nodetree(fd, mainvar, linestyle->nodetree);

	if (linestyle->adt)
		expand_animdata(fd, mainvar, linestyle->adt);
	for (m = linestyle->color_modifiers.first; m; m = m->next) {
		if (m->type == LS_MODIFIER_DISTANCE_FROM_OBJECT)
			expand_doit(fd, mainvar, ((LineStyleColorModifier_DistanceFromObject *)m)->target);
	}
	for (m = linestyle->alpha_modifiers.first; m; m = m->next) {
		if (m->type == LS_MODIFIER_DISTANCE_FROM_OBJECT)
			expand_doit(fd, mainvar, ((LineStyleAlphaModifier_DistanceFromObject *)m)->target);
	}
	for (m = linestyle->thickness_modifiers.first; m; m = m->next) {
		if (m->type == LS_MODIFIER_DISTANCE_FROM_OBJECT)
			expand_doit(fd, mainvar, ((LineStyleThicknessModifier_DistanceFromObject *)m)->target);
	}
}

static void expand_gpencil(FileData *fd, Main *mainvar, bGPdata *gpd)
{
	if (gpd->adt)
		expand_animdata(fd, mainvar, gpd->adt);
}

/**
 * Set the callback func used over all ID data found by \a BLO_expand_main func.
 *
 * \param expand_doit_func Called for each ID block it finds.
 */
void BLO_main_expander(BLOExpandDoitCallback expand_doit_func)
{
	expand_doit = expand_doit_func;
}

/**
 * Loop over all ID data in Main to mark relations.
 * Set (id->tag & LIB_TAG_NEED_EXPAND) to mark expanding. Flags get cleared after expanding.
 *
 * \param fdhandle usually filedata, or own handle.
 * \param mainvar the Main database to expand.
 */
void BLO_expand_main(void *fdhandle, Main *mainvar)
{
	ListBase *lbarray[MAX_LIBARRAY];
	FileData *fd = fdhandle;
	ID *id;
	int a;
	bool do_it = true;
	
	while (do_it) {
		do_it = false;
		
		a = set_listbasepointers(mainvar, lbarray);
		while (a--) {
			id = lbarray[a]->first;
			while (id) {
				if (id->tag & LIB_TAG_NEED_EXPAND) {
					switch (GS(id->name)) {
					case ID_OB:
						expand_object(fd, mainvar, (Object *)id);
						break;
					case ID_ME:
						expand_mesh(fd, mainvar, (Mesh *)id);
						break;
					case ID_CU:
						expand_curve(fd, mainvar, (Curve *)id);
						break;
					case ID_MB:
						expand_mball(fd, mainvar, (MetaBall *)id);
						break;
					case ID_SCE:
						expand_scene(fd, mainvar, (Scene *)id);
						break;
					case ID_MA:
						expand_material(fd, mainvar, (Material *)id);
						break;
					case ID_TE:
						expand_texture(fd, mainvar, (Tex *)id);
						break;
					case ID_WO:
						expand_world(fd, mainvar, (World *)id);
						break;
					case ID_LT:
						expand_lattice(fd, mainvar, (Lattice *)id);
						break;
					case ID_LA:
						expand_lamp(fd, mainvar, (Lamp *)id);
						break;
					case ID_KE:
						expand_key(fd, mainvar, (Key *)id);
						break;
					case ID_CA:
						expand_camera(fd, mainvar, (Camera *)id);
						break;
					case ID_SPK:
						expand_speaker(fd, mainvar, (Speaker *)id);
						break;
					case ID_SO:
						expand_sound(fd, mainvar, (bSound *)id);
						break;
					case ID_AR:
						expand_armature(fd, mainvar, (bArmature *)id);
						break;
					case ID_AC:
						expand_action(fd, mainvar, (bAction *)id); // XXX deprecated - old animation system
						break;
					case ID_GR:
						expand_group(fd, mainvar, (Group *)id);
						break;
					case ID_NT:
						expand_nodetree(fd, mainvar, (bNodeTree *)id);
						break;
					case ID_BR:
						expand_brush(fd, mainvar, (Brush *)id);
						break;
					case ID_IP:
						expand_ipo(fd, mainvar, (Ipo *)id); // XXX deprecated - old animation system
						break;
					case ID_PA:
						expand_particlesettings(fd, mainvar, (ParticleSettings *)id);
						break;
					case ID_MC:
						expand_movieclip(fd, mainvar, (MovieClip *)id);
						break;
					case ID_MSK:
						expand_mask(fd, mainvar, (Mask *)id);
						break;
					case ID_LS:
						expand_linestyle(fd, mainvar, (FreestyleLineStyle *)id);
						break;
					case ID_GD:
						expand_gpencil(fd, mainvar, (bGPdata *)id);
						break;
					case ID_CF:
						expand_cachefile(fd, mainvar, (CacheFile *)id);
						break;
					}

					expand_idprops(fd, mainvar, id->properties);
					
					do_it = true;
					id->tag &= ~LIB_TAG_NEED_EXPAND;
					
				}
				id = id->next;
			}
		}
	}
}


/* ***************************** */
	
static bool object_in_any_scene(Main *mainvar, Object *ob)
{
	Scene *sce;
	
	for (sce = mainvar->scene.first; sce; sce = sce->id.next) {
		if (BKE_scene_base_find(sce, ob)) {
			return true;
		}
	}
	
	return false;
}

static void give_base_to_objects(Main *mainvar, Scene *scene, View3D *v3d, Library *lib, const short flag)
{
	Object *ob;
	Base *base;
	const unsigned int active_lay = (flag & FILE_ACTIVELAY) ? BKE_screen_view3d_layer_active(v3d, scene) : 0;
	const bool is_link = (flag & FILE_LINK) != 0;

	BLI_assert(scene);

	/* give all objects which are LIB_TAG_INDIRECT a base, or for a group when *lib has been set */
	for (ob = mainvar->object.first; ob; ob = ob->id.next) {
		if ((ob->id.tag & LIB_TAG_INDIRECT) && (ob->id.tag & LIB_TAG_PRE_EXISTING) == 0) {
			bool do_it = false;

			if (ob->id.us == 0) {
				do_it = true;
			}
			else if (!is_link && (ob->id.lib == lib) && (object_in_any_scene(mainvar, ob) == 0)) {
				/* When appending, make sure any indirectly loaded objects get a base, else they cant be accessed at all
				 * (see T27437). */
				do_it = true;
			}

			if (do_it) {
				base = MEM_callocN(sizeof(Base), __func__);
				BLI_addtail(&scene->base, base);

				if (active_lay) {
					ob->lay = active_lay;
				}
				if (flag & FILE_AUTOSELECT) {
					/* Note that link_object_postprocess() already checks for FILE_AUTOSELECT flag,
					 * but it will miss objects from non-instanciated groups... */
					ob->flag |= SELECT;
					/* do NOT make base active here! screws up GUI stuff, if you want it do it on src/ level */
				}

				base->object = ob;
				base->lay = ob->lay;
				base->flag = ob->flag;

				CLAMP_MIN(ob->id.us, 0);
				id_us_plus_no_lib((ID *)ob);

				ob->id.tag &= ~LIB_TAG_INDIRECT;
				ob->id.tag |= LIB_TAG_EXTERN;
			}
		}
	}
}

static void give_base_to_groups(
        Main *mainvar, Scene *scene, View3D *v3d, Library *UNUSED(lib), const short UNUSED(flag))
{
	Group *group;
	Base *base;
	Object *ob;
	const unsigned int active_lay = BKE_screen_view3d_layer_active(v3d, scene);

	/* give all objects which are tagged a base */
	for (group = mainvar->group.first; group; group = group->id.next) {
		if (group->id.tag & LIB_TAG_DOIT) {
			/* any indirect group should not have been tagged */
			BLI_assert((group->id.tag & LIB_TAG_INDIRECT) == 0);

			/* BKE_object_add(...) messes with the selection */
			ob = BKE_object_add_only_object(mainvar, OB_EMPTY, group->id.name + 2);
			ob->type = OB_EMPTY;
			ob->lay = active_lay;

			/* assign the base */
			base = BKE_scene_base_add(scene, ob);
			base->flag |= SELECT;
			base->object->flag = base->flag;
			DAG_id_tag_update(&ob->id, OB_RECALC_OB | OB_RECALC_DATA | OB_RECALC_TIME);
			scene->basact = base;

			/* assign the group */
			ob->dup_group = group;
			ob->transflag |= OB_DUPLIGROUP;
			copy_v3_v3(ob->loc, scene->cursor);
		}
	}
}

static ID *create_placeholder(Main *mainvar, const short idcode, const char *idname, const short tag)
{
	ListBase *lb = which_libbase(mainvar, idcode);
	ID *ph_id = BKE_libblock_alloc_notest(idcode);

	*((short *)ph_id->name) = idcode;
	BLI_strncpy(ph_id->name + 2, idname, sizeof(ph_id->name) - 2);
	BKE_libblock_init_empty(ph_id);
	ph_id->lib = mainvar->curlib;
	ph_id->tag = tag | LIB_TAG_MISSING;
	ph_id->us = ID_FAKE_USERS(ph_id);
	ph_id->icon_id = 0;

	BLI_addtail(lb, ph_id);
	id_sort_by_name(lb, ph_id);

	return ph_id;
}

/* returns true if the item was found
 * but it may already have already been appended/linked */
static ID *link_named_part(
        Main *mainl, FileData *fd, const short idcode, const char *name,
        const bool use_placeholders, const bool force_indirect)
{
	BHead *bhead = find_bhead_from_code_name(fd, idcode, name);
	ID *id;

	BLI_assert(BKE_idcode_is_linkable(idcode) && BKE_idcode_is_valid(idcode));

	if (bhead) {
		id = is_yet_read(fd, mainl, bhead);
		if (id == NULL) {
			/* not read yet */
			read_libblock(fd, mainl, bhead, force_indirect ? LIB_TAG_TESTIND : LIB_TAG_TESTEXT, &id);

			if (id) {
				/* sort by name in list */
				ListBase *lb = which_libbase(mainl, idcode);
				id_sort_by_name(lb, id);
			}
		}
		else {
			/* already linked */
			if (G.debug)
				printf("append: already linked\n");
			oldnewmap_insert(fd->libmap, bhead->old, id, bhead->code);
			if (!force_indirect && (id->tag & LIB_TAG_INDIRECT)) {
				id->tag &= ~LIB_TAG_INDIRECT;
				id->tag |= LIB_TAG_EXTERN;
			}
		}
	}
	else if (use_placeholders) {
		/* XXX flag part is weak! */
		id = create_placeholder(mainl, idcode, name, force_indirect ? LIB_TAG_INDIRECT : LIB_TAG_EXTERN);
	}
	else {
		id = NULL;
	}
	
	/* if we found the id but the id is NULL, this is really bad */
	BLI_assert(!((bhead != NULL) && (id == NULL)));
	
	return id;
}

static void link_object_postprocess(ID *id, Scene *scene, View3D *v3d, const short flag)
{
	if (scene) {
		Base *base;
		Object *ob;

		base = MEM_callocN(sizeof(Base), "app_nam_part");
		BLI_addtail(&scene->base, base);

		ob = (Object *)id;

		/* link at active layer (view3d if available in context, else scene one */
		if (flag & FILE_ACTIVELAY) {
			ob->lay = BKE_screen_view3d_layer_active(v3d, scene);
		}

		ob->mode = OB_MODE_OBJECT;
		base->lay = ob->lay;
		base->object = ob;
		base->flag = ob->flag;
		id_us_plus_no_lib((ID *)ob);

		if (flag & FILE_AUTOSELECT) {
			base->flag |= SELECT;
			base->object->flag = base->flag;
			/* do NOT make base active here! screws up GUI stuff, if you want it do it on src/ level */
		}
	}
}

/**
 * Simple reader for copy/paste buffers.
 */
void BLO_library_link_copypaste(Main *mainl, BlendHandle *bh)
{
	FileData *fd = (FileData *)(bh);
	BHead *bhead;
	
	for (bhead = blo_firstbhead(fd); bhead; bhead = blo_nextbhead(fd, bhead)) {
		ID *id = NULL;

		if (bhead->code == ENDB)
			break;
		if (ELEM(bhead->code, ID_OB, ID_GR)) {
			read_libblock(fd, mainl, bhead, LIB_TAG_TESTIND, &id);
		}


		if (id) {
			/* sort by name in list */
			ListBase *lb = which_libbase(mainl, GS(id->name));
			id_sort_by_name(lb, id);

			if (bhead->code == ID_OB) {
				/* Instead of instancing Base's directly, postpone until after groups are loaded
				 * otherwise the base's flag is set incorrectly when groups are used */
				Object *ob = (Object *)id;
				ob->mode = OB_MODE_OBJECT;
				/* ensure give_base_to_objects runs on this object */
				BLI_assert(id->us == 0);
			}
		}
	}
}

static ID *link_named_part_ex(
        Main *mainl, FileData *fd, const short idcode, const char *name, const short flag,
		Scene *scene, View3D *v3d, const bool use_placeholders, const bool force_indirect)
{
	ID *id = link_named_part(mainl, fd, idcode, name, use_placeholders, force_indirect);

	if (id && (GS(id->name) == ID_OB)) {	/* loose object: give a base */
		link_object_postprocess(id, scene, v3d, flag);
	}
	else if (id && (GS(id->name) == ID_GR)) {
		/* tag as needing to be instantiated */
		if (flag & FILE_GROUP_INSTANCE)
			id->tag |= LIB_TAG_DOIT;
	}

	return id;
}

/**
 * Link a named datablock from an external blend file.
 *
 * \param mainl The main database to link from (not the active one).
 * \param bh The blender file handle.
 * \param idcode The kind of datablock to link.
 * \param name The name of the datablock (without the 2 char ID prefix).
 * \return the linked ID when found.
 */
ID *BLO_library_link_named_part(Main *mainl, BlendHandle **bh, const short idcode, const char *name)
{
	FileData *fd = (FileData*)(*bh);
	return link_named_part(mainl, fd, idcode, name, false, false);
}

/**
 * Link a named datablock from an external blend file.
 * Optionally instantiate the object/group in the scene when the flags are set.
 *
 * \param mainl The main database to link from (not the active one).
 * \param bh The blender file handle.
 * \param idcode The kind of datablock to link.
 * \param name The name of the datablock (without the 2 char ID prefix).
 * \param flag Options for linking, used for instantiating.
 * \param scene The scene in which to instantiate objects/groups (if NULL, no instantiation is done).
 * \param v3d The active View3D (only to define active layers for instantiated objects & groups, can be NULL).
 * \param use_placeholders If true, generate a placeholder (empty ID) if not found in current lib file.
 * \param force_indirect If true, force loaded ID to be tagged as LIB_TAG_INDIRECT (used in reload context only).
 * \return the linked ID when found.
 */
ID *BLO_library_link_named_part_ex(
        Main *mainl, BlendHandle **bh,
        const short idcode, const char *name, const short flag,
        Scene *scene, View3D *v3d,
        const bool use_placeholders, const bool force_indirect)
{
	FileData *fd = (FileData*)(*bh);
	return link_named_part_ex(mainl, fd, idcode, name, flag, scene, v3d, use_placeholders, force_indirect);
}

static void link_id_part(ReportList *reports, FileData *fd, Main *mainvar, ID *id, ID **r_id)
{
	BHead *bhead = NULL;
	const bool is_valid = BKE_idcode_is_linkable(GS(id->name)) || ((id->tag & LIB_TAG_EXTERN) == 0);

	if (fd) {
		bhead = find_bhead_from_idname(fd, id->name);
	}

	id->tag &= ~LIB_TAG_READ;

	if (!is_valid) {
		blo_reportf_wrap(
		        reports, RPT_ERROR,
		        TIP_("LIB: %s: '%s' is directly linked from '%s' (parent '%s'), but is a non-linkable data type"),
		        BKE_idcode_to_name(GS(id->name)),
		        id->name + 2,
		        mainvar->curlib->filepath,
		        library_parent_filepath(mainvar->curlib));
	}

	if (bhead) {
		id->tag |= LIB_TAG_NEED_EXPAND;
		// printf("read lib block %s\n", id->name);
		read_libblock(fd, mainvar, bhead, id->tag, r_id);
	}
	else {
		blo_reportf_wrap(
		        reports, RPT_WARNING,
		        TIP_("LIB: %s: '%s' missing from '%s', parent '%s'"),
		        BKE_idcode_to_name(GS(id->name)),
		        id->name + 2,
		        mainvar->curlib->filepath,
		        library_parent_filepath(mainvar->curlib));

		/* Generate a placeholder for this ID (simplified version of read_libblock actually...). */
		if (r_id) {
			*r_id = is_valid ? create_placeholder(mainvar, GS(id->name), id->name + 2, id->tag) : NULL;
		}
	}
}

/* common routine to append/link something from a library */

static Main *library_link_begin(Main *mainvar, FileData **fd, const char *filepath)
{
	Main *mainl;

	(*fd)->mainlist = MEM_callocN(sizeof(ListBase), "FileData.mainlist");
	
	/* clear for group instantiating tag */
	BKE_main_id_tag_listbase(&(mainvar->group), LIB_TAG_DOIT, false);

	/* make mains */
	blo_split_main((*fd)->mainlist, mainvar);
	
	/* which one do we need? */
	mainl = blo_find_main(*fd, filepath, G.main->name);
	
	/* needed for do_version */
	mainl->versionfile = (*fd)->fileversion;
	read_file_version(*fd, mainl);
#ifdef USE_GHASH_BHEAD
	read_file_bhead_idname_map_create(*fd);
#endif
	
	return mainl;
}

/**
 * Initialize the BlendHandle for linking library data.
 *
 * \param mainvar The current main database, e.g. G.main or CTX_data_main(C).
 * \param bh A blender file handle as returned by \a BLO_blendhandle_from_file or \a BLO_blendhandle_from_memory.
 * \param filepath Used for relative linking, copied to the \a lib->name.
 * \return the library Main, to be passed to \a BLO_library_append_named_part as \a mainl.
 */
Main *BLO_library_link_begin(Main *mainvar, BlendHandle **bh, const char *filepath)
{
	FileData *fd = (FileData*)(*bh);
	return library_link_begin(mainvar, &fd, filepath);
}

static void split_main_newid(Main *mainptr, Main *main_newid)
{
	/* We only copy the necessary subset of data in this temp main. */
	main_newid->versionfile = mainptr->versionfile;
	main_newid->subversionfile = mainptr->subversionfile;
	BLI_strncpy(main_newid->name, mainptr->name, sizeof(main_newid->name));
	main_newid->curlib = mainptr->curlib;

	ListBase *lbarray[MAX_LIBARRAY];
	ListBase *lbarray_newid[MAX_LIBARRAY];
	int i = set_listbasepointers(mainptr, lbarray);
	set_listbasepointers(main_newid, lbarray_newid);
	while (i--) {
		BLI_listbase_clear(lbarray_newid[i]);

		for (ID *id = lbarray[i]->first, *idnext; id; id = idnext) {
			idnext = id->next;

			if (id->tag & LIB_TAG_NEW) {
				BLI_remlink(lbarray[i], id);
				BLI_addtail(lbarray_newid[i], id);
			}
		}
	}
}

/* scene and v3d may be NULL. */
static void library_link_end(Main *mainl, FileData **fd, const short flag, Scene *scene, View3D *v3d)
{
	Main *mainvar;
	Library *curlib;

	/* expander now is callback function */
	BLO_main_expander(expand_doit_library);

	/* make main consistent */
	BLO_expand_main(*fd, mainl);

	/* do this when expand found other libs */
	read_libraries(*fd, (*fd)->mainlist);

	curlib = mainl->curlib;

	/* make the lib path relative if required */
	if (flag & FILE_RELPATH) {
		/* use the full path, this could have been read by other library even */
		BLI_strncpy(curlib->name, curlib->filepath, sizeof(curlib->name));

		/* uses current .blend file as reference */
		BLI_path_rel(curlib->name, G.main->name);
	}

	blo_join_main((*fd)->mainlist);
	mainvar = (*fd)->mainlist->first;
	mainl = NULL; /* blo_join_main free's mainl, cant use anymore */

	lib_link_all(*fd, mainvar);

	/* Yep, second splitting... but this is a very cheap operation, so no big deal. */
	blo_split_main((*fd)->mainlist, mainvar);
	Main main_newid = {0};
	for (mainvar = ((Main *)(*fd)->mainlist->first)->next; mainvar; mainvar = mainvar->next) {
		BLI_assert(mainvar->versionfile != 0);
		/* We need to split out IDs already existing, or they will go again through do_versions - bad, very bad! */
		split_main_newid(mainvar, &main_newid);

		do_versions_after_linking(&main_newid);

		add_main_to_main(mainvar, &main_newid);
	}
	blo_join_main((*fd)->mainlist);
	mainvar = (*fd)->mainlist->first;
	MEM_freeN((*fd)->mainlist);

	BKE_main_id_tag_all(mainvar, LIB_TAG_NEW, false);

	lib_verify_nodetree(mainvar, false);
	fix_relpaths_library(G.main->name, mainvar); /* make all relative paths, relative to the open blend file */

	/* Give a base to loose objects. If group append, do it for objects too.
	 * Only directly linked objects & groups are instantiated by `BLO_library_link_named_part_ex()` & co,
	 * here we handle indirect ones and other possible edge-cases. */
	if (scene) {
		give_base_to_objects(mainvar, scene, v3d, curlib, flag);

		if (flag & FILE_GROUP_INSTANCE) {
			give_base_to_groups(mainvar, scene, v3d, curlib, flag);
		}
	}
	else {
		/* printf("library_append_end, scene is NULL (objects wont get bases)\n"); */
	}

	/* clear group instantiating tag */
	BKE_main_id_tag_listbase(&(mainvar->group), LIB_TAG_DOIT, false);

	/* patch to prevent switch_endian happens twice */
	if ((*fd)->flags & FD_FLAGS_SWITCH_ENDIAN) {
		blo_freefiledata(*fd);
		*fd = NULL;
	}
}

/**
 * Finalize linking from a given .blend file (library).
 * Optionally instance the indirect object/group in the scene when the flags are set.
 * \note Do not use \a bh after calling this function, it may frees it.
 *
 * \param mainl The main database to link from (not the active one).
 * \param bh The blender file handle (WARNING! may be freed by this function!).
 * \param flag Options for linking, used for instantiating.
 * \param scene The scene in which to instantiate objects/groups (if NULL, no instantiation is done).
 * \param v3d The active View3D (only to define active layers for instantiated objects & groups, can be NULL).
 */
void BLO_library_link_end(Main *mainl, BlendHandle **bh, short flag, Scene *scene, View3D *v3d)
{
	FileData *fd = (FileData*)(*bh);
	library_link_end(mainl, &fd, flag, scene, v3d);
	*bh = (BlendHandle*)fd;
}

void *BLO_library_read_struct(FileData *fd, BHead *bh, const char *blockname)
{
	return read_struct(fd, bh, blockname);
}

/* ************* READ LIBRARY ************** */

static int mainvar_id_tag_any_check(Main *mainvar, const short tag)
{
	ListBase *lbarray[MAX_LIBARRAY];
	int a;
	
	a = set_listbasepointers(mainvar, lbarray);
	while (a--) {
		ID *id;
		
		for (id = lbarray[a]->first; id; id = id->next) {
			if (id->tag & tag) {
				return true;
			}
		}
	}
	return false;
}

static void read_libraries(FileData *basefd, ListBase *mainlist)
{
	Main *mainl = mainlist->first;
	Main *mainptr;
	ListBase *lbarray[MAX_LIBARRAY];
	int a;
	bool do_it = true;
	
	/* expander now is callback function */
	BLO_main_expander(expand_doit_library);
	
	while (do_it) {
		do_it = false;
		
		/* test 1: read libdata */
		mainptr= mainl->next;
		while (mainptr) {
			if (mainvar_id_tag_any_check(mainptr, LIB_TAG_READ)) {
				// printf("found LIB_TAG_READ %s\n", mainptr->curlib->name);

				FileData *fd = mainptr->curlib->filedata;
				
				if (fd == NULL) {
					
					/* printf and reports for now... its important users know this */
					
					/* if packed file... */
					if (mainptr->curlib->packedfile) {
						PackedFile *pf = mainptr->curlib->packedfile;
						
						blo_reportf_wrap(
						        basefd->reports, RPT_INFO, TIP_("Read packed library:  '%s', parent '%s'"),
						        mainptr->curlib->name,
						        library_parent_filepath(mainptr->curlib));
						fd = blo_openblendermemory(pf->data, pf->size, basefd->reports);
						
						
						/* needed for library_append and read_libraries */
						BLI_strncpy(fd->relabase, mainptr->curlib->filepath, sizeof(fd->relabase));
					}
					else {
						blo_reportf_wrap(
						        basefd->reports, RPT_INFO, TIP_("Read library:  '%s', '%s', parent '%s'"),
						        mainptr->curlib->filepath,
						        mainptr->curlib->name,
						        library_parent_filepath(mainptr->curlib));
						fd = blo_openblenderfile(mainptr->curlib->filepath, basefd->reports);
					}
					/* allow typing in a new lib path */
					if (G.debug_value == -666) {
						while (fd == NULL) {
							char newlib_path[FILE_MAX] = {0};
							printf("Missing library...'\n");
							printf("	current file: %s\n", G.main->name);
							printf("	absolute lib: %s\n", mainptr->curlib->filepath);
							printf("	relative lib: %s\n", mainptr->curlib->name);
							printf("  enter a new path:\n");
							
							if (scanf("%1023s", newlib_path) > 0) {  /* Warning, keep length in sync with FILE_MAX! */
								BLI_strncpy(mainptr->curlib->name, newlib_path, sizeof(mainptr->curlib->name));
								BLI_strncpy(mainptr->curlib->filepath, newlib_path, sizeof(mainptr->curlib->filepath));
								BLI_cleanup_path(G.main->name, mainptr->curlib->filepath);
								
								fd = blo_openblenderfile(mainptr->curlib->filepath, basefd->reports);

								if (fd) {
									fd->mainlist = mainlist;
									printf("found: '%s', party on macuno!\n", mainptr->curlib->filepath);
								}
							}
						}
					}
					
					if (fd) {
						/* share the mainlist, so all libraries are added immediately in a
						 * single list. it used to be that all FileData's had their own list,
						 * but with indirectly linking this meant we didn't catch duplicate
						 * libraries properly */
						fd->mainlist = mainlist;

						fd->reports = basefd->reports;
						
						if (fd->libmap)
							oldnewmap_free(fd->libmap);
						
						fd->libmap = oldnewmap_new();
						
						mainptr->curlib->filedata = fd;
						mainptr->versionfile=  fd->fileversion;
						
						/* subversion */
						read_file_version(fd, mainptr);
#ifdef USE_GHASH_BHEAD
						read_file_bhead_idname_map_create(fd);
#endif

					}
					else {
						mainptr->curlib->filedata = NULL;
						mainptr->curlib->id.tag |= LIB_TAG_MISSING;
						/* Set lib version to current main one... Makes assert later happy. */
						mainptr->versionfile = mainptr->curlib->versionfile = mainl->versionfile;
						mainptr->subversionfile = mainptr->curlib->subversionfile = mainl->subversionfile;
					}
					
					if (fd == NULL) {
						blo_reportf_wrap(basefd->reports, RPT_WARNING, TIP_("Cannot find lib '%s'"),
						                 mainptr->curlib->filepath);
					}
				}
				if (fd) {
					do_it = true;
				}
				a = set_listbasepointers(mainptr, lbarray);
				while (a--) {
					ID *id = lbarray[a]->first;

					while (id) {
						ID *idn = id->next;
						if (id->tag & LIB_TAG_READ) {
							ID *realid = NULL;
							BLI_remlink(lbarray[a], id);

							link_id_part(basefd->reports, fd, mainptr, id, &realid);

							/* realid shall never be NULL - unless some source file/lib is broken
							 * (known case: some directly linked shapekey from a missing lib...). */
							/* BLI_assert(realid != NULL); */

							change_idid_adr(mainlist, basefd, id, realid);

							MEM_freeN(id);
						}
						id = idn;
					}
				}
				BLO_expand_main(fd, mainptr);
			}
			
			mainptr = mainptr->next;
		}
	}
	
	/* test if there are unread libblocks */
	/* XXX This code block is kept for 2.77, until we are sure it never gets reached anymore. Can be removed later. */
	for (mainptr = mainl->next; mainptr; mainptr = mainptr->next) {
		a = set_listbasepointers(mainptr, lbarray);
		while (a--) {
			ID *id, *idn = NULL;
			
			for (id = lbarray[a]->first; id; id = idn) {
				idn = id->next;
				if (id->tag & LIB_TAG_READ) {
					BLI_assert(0);
					BLI_remlink(lbarray[a], id);
					blo_reportf_wrap(
					        basefd->reports, RPT_ERROR,
					        TIP_("LIB: %s: '%s' unread lib block missing from '%s', parent '%s' - "
					             "Please file a bug report if you see this message"),
					        BKE_idcode_to_name(GS(id->name)),
					        id->name + 2,
					        mainptr->curlib->filepath,
					        library_parent_filepath(mainptr->curlib));
					change_idid_adr(mainlist, basefd, id, NULL);
					
					MEM_freeN(id);
				}
			}
		}
	}
	
	/* do versions, link, and free */
	Main main_newid = {0};
	for (mainptr = mainl->next; mainptr; mainptr = mainptr->next) {
		/* some mains still have to be read, then versionfile is still zero! */
		if (mainptr->versionfile) {
			/* We need to split out IDs already existing, or they will go again through do_versions - bad, very bad! */
			split_main_newid(mainptr, &main_newid);

			if (mainptr->curlib->filedata) // can be zero... with shift+f1 append
				do_versions(mainptr->curlib->filedata, mainptr->curlib, &main_newid);
			else
				do_versions(basefd, NULL, &main_newid);

			add_main_to_main(mainptr, &main_newid);
		}
		
		if (mainptr->curlib->filedata)
			lib_link_all(mainptr->curlib->filedata, mainptr);
		
		if (mainptr->curlib->filedata) blo_freefiledata(mainptr->curlib->filedata);
		mainptr->curlib->filedata = NULL;
	}
}


/* reading runtime */

BlendFileData *blo_read_blendafterruntime(int file, const char *name, int actualsize, ReportList *reports)
{
	BlendFileData *bfd = NULL;
	FileData *fd = filedata_new();
	fd->filedes = file;
	fd->buffersize = actualsize;
	fd->read = fd_read_from_file;
	
	/* needed for library_append and read_libraries */
	BLI_strncpy(fd->relabase, name, sizeof(fd->relabase));
	
	fd = blo_decode_and_check(fd, reports);
	if (!fd)
		return NULL;
	
	fd->reports = reports;
	bfd = blo_read_file_internal(fd, "");
	blo_freefiledata(fd);
	
	return bfd;
}<|MERGE_RESOLUTION|>--- conflicted
+++ resolved
@@ -2227,7 +2227,7 @@
 	/* only link ID pointers */
 	for (Brush *brush = main->brush.first; brush; brush = brush->id.next) {
 		if (brush->id.tag & LIB_TAG_NEED_LINK) {
-			IDP_LibLinkProperty(brush->id.properties, (fd->flags & FD_FLAGS_SWITCH_ENDIAN), fd);
+			IDP_LibLinkProperty(brush->id.properties, fd);
 
 			/* brush->(mask_)mtex.obj is ignored on purpose? */
 			brush->mtex.tex = newlibadr_us(fd, brush->id.lib, brush->mtex.tex);
@@ -2264,7 +2264,7 @@
 	/* only link ID pointers */
 	for (Palette *palette = main->palettes.first; palette; palette = palette->id.next) {
 		if (palette->id.tag & LIB_TAG_NEED_LINK) {
-			IDP_LibLinkProperty(palette->id.properties, (fd->flags & FD_FLAGS_SWITCH_ENDIAN), fd);
+			IDP_LibLinkProperty(palette->id.properties, fd);
 
 			palette->id.tag &= ~LIB_TAG_NEED_LINK;
 		}
@@ -2282,7 +2282,7 @@
 	/* only link ID pointers */
 	for (PaintCurve *pc = main->paintcurves.first; pc; pc = pc->id.next) {
 		if (pc->id.tag & LIB_TAG_NEED_LINK) {
-			IDP_LibLinkProperty(pc->id.properties, (fd->flags & FD_FLAGS_SWITCH_ENDIAN), fd);
+			IDP_LibLinkProperty(pc->id.properties, fd);
 
 			pc->id.tag &= ~LIB_TAG_NEED_LINK;
 		}
@@ -2537,7 +2537,7 @@
 {
 	for (bAction *act = main->action.first; act; act = act->id.next) {
 		if (act->id.tag & LIB_TAG_NEED_LINK) {
-			IDP_LibLinkProperty(act->id.properties, (fd->flags & FD_FLAGS_SWITCH_ENDIAN), fd);
+			IDP_LibLinkProperty(act->id.properties, fd);
 			
 // XXX deprecated - old animation system <<<
 			for (bActionChannel *chan = act->chanbase.first; chan; chan = chan->next) {
@@ -2744,7 +2744,7 @@
 	/* only link ID pointers */
 	for (CacheFile *cache_file = bmain->cachefiles.first; cache_file; cache_file = cache_file->id.next) {
 		if (cache_file->id.tag & LIB_TAG_NEED_LINK) {
-			IDP_LibLinkProperty(cache_file->id.properties, (fd->flags & FD_FLAGS_SWITCH_ENDIAN), fd);
+			IDP_LibLinkProperty(cache_file->id.properties, fd);
 			lib_link_animdata(fd, &cache_file->id, cache_file->adt);
 
 			cache_file->id.tag &= ~LIB_TAG_NEED_LINK;
@@ -2791,13 +2791,11 @@
 	bNode *node;
 	bNodeSocket *sock;
 	
-	IDP_LibLinkProperty(ntree->id.properties, (fd->flags & FD_FLAGS_SWITCH_ENDIAN), fd);
+	IDP_LibLinkProperty(ntree->id.properties, fd);
 	lib_link_animdata(fd, &ntree->id, ntree->adt);
 	
 	ntree->gpd = newlibadr_us(fd, id->lib, ntree->gpd);
 
-	IDP_LibLinkProperty(ntree->id.properties, fd);
-	
 	for (node = ntree->nodes.first; node; node = node->next) {
 		/* Link ID Properties -- and copy this comment EXACTLY for easy finding
 		 * of library blocks that implement this.*/
@@ -2812,11 +2810,11 @@
 	}
 	
 	for (sock = ntree->inputs.first; sock; sock = sock->next) {
-		IDP_LibLinkProperty(sock->prop, (fd->flags & FD_FLAGS_SWITCH_ENDIAN), fd);
+		IDP_LibLinkProperty(sock->prop, fd);
 		lib_link_node_socket(fd, id, sock);
 	}
 	for (sock = ntree->outputs.first; sock; sock = sock->next) {
-		IDP_LibLinkProperty(sock->prop, (fd->flags & FD_FLAGS_SWITCH_ENDIAN), fd);
+		IDP_LibLinkProperty(sock->prop, fd);
 		lib_link_node_socket(fd, id, sock);
 	}
 }
@@ -3344,24 +3342,15 @@
 
 static void lib_link_armature(FileData *fd, Main *main)
 {
-<<<<<<< HEAD
-	bArmature *arm;
-	Bone *bone;
-	
-	for (arm = main->armature.first; arm; arm = arm->id.next) {
-=======
 	for (bArmature *arm = main->armature.first; arm; arm = arm->id.next) {
->>>>>>> e1909958
 		if (arm->id.tag & LIB_TAG_NEED_LINK) {
-			IDP_LibLinkProperty(arm->id.properties, (fd->flags & FD_FLAGS_SWITCH_ENDIAN), fd);
+			IDP_LibLinkProperty(arm->id.properties, fd);
 			lib_link_animdata(fd, &arm->id, arm->adt);
-<<<<<<< HEAD
-			for (bone = arm->bonebase.first; bone; bone = bone->next) {
+
+			for (Bone *bone = arm->bonebase.first; bone; bone = bone->next) {
 				IDP_LibLinkProperty(bone->prop, fd);
 			}
-=======
-
->>>>>>> e1909958
+
 			arm->id.tag &= ~LIB_TAG_NEED_LINK;
 		}
 	}
@@ -3408,7 +3397,7 @@
 {
 	for (Camera *ca = main->camera.first; ca; ca = ca->id.next) {
 		if (ca->id.tag & LIB_TAG_NEED_LINK) {
-			IDP_LibLinkProperty(ca->id.properties, (fd->flags & FD_FLAGS_SWITCH_ENDIAN), fd);
+			IDP_LibLinkProperty(ca->id.properties, fd);
 			lib_link_animdata(fd, &ca->id, ca->adt);
 			
 			ca->ipo = newlibadr_us(fd, ca->id.lib, ca->ipo); // XXX deprecated - old animation system
@@ -3433,7 +3422,7 @@
 {
 	for (Lamp *la = main->lamp.first; la; la = la->id.next) {
 		if (la->id.tag & LIB_TAG_NEED_LINK) {
-			IDP_LibLinkProperty(la->id.properties, (fd->flags & FD_FLAGS_SWITCH_ENDIAN), fd);
+			IDP_LibLinkProperty(la->id.properties, fd);
 			lib_link_animdata(fd, &la->id, la->adt);
 			
 			for (int a = 0; a < MAX_MTEX; a++) {
@@ -3498,7 +3487,7 @@
 		BLI_assert((key->id.tag & LIB_TAG_EXTERN) == 0);
 
 		if (key->id.tag & LIB_TAG_NEED_LINK) {
-			IDP_LibLinkProperty(key->id.properties, (fd->flags & FD_FLAGS_SWITCH_ENDIAN), fd);
+			IDP_LibLinkProperty(key->id.properties, fd);
 			lib_link_animdata(fd, &key->id, key->adt);
 			
 			key->ipo = newlibadr_us(fd, key->id.lib, key->ipo); // XXX deprecated - old animation system
@@ -3563,7 +3552,7 @@
 {
 	for (MetaBall *mb = main->mball.first; mb; mb = mb->id.next) {
 		if (mb->id.tag & LIB_TAG_NEED_LINK) {
-			IDP_LibLinkProperty(mb->id.properties, (fd->flags & FD_FLAGS_SWITCH_ENDIAN), fd);
+			IDP_LibLinkProperty(mb->id.properties, fd);
 			lib_link_animdata(fd, &mb->id, mb->adt);
 			
 			for (int a = 0; a < mb->totcol; a++) {
@@ -3599,7 +3588,7 @@
 {
 	for (World *wrld = main->world.first; wrld; wrld = wrld->id.next) {
 		if (wrld->id.tag & LIB_TAG_NEED_LINK) {
-			IDP_LibLinkProperty(wrld->id.properties, (fd->flags & FD_FLAGS_SWITCH_ENDIAN), fd);
+			IDP_LibLinkProperty(wrld->id.properties, fd);
 			lib_link_animdata(fd, &wrld->id, wrld->adt);
 			
 			wrld->ipo = newlibadr_us(fd, wrld->id.lib, wrld->ipo); // XXX deprecated - old animation system
@@ -3650,7 +3639,7 @@
 {
 	for (VFont *vf = main->vfont.first; vf; vf = vf->id.next) {
 		if (vf->id.tag & LIB_TAG_NEED_LINK) {
-			IDP_LibLinkProperty(vf->id.properties, (fd->flags & FD_FLAGS_SWITCH_ENDIAN), fd);
+			IDP_LibLinkProperty(vf->id.properties, fd);
 
 			vf->id.tag &= ~LIB_TAG_NEED_LINK;
 		}
@@ -3670,7 +3659,7 @@
 {
 	for (Text *text = main->text.first; text; text = text->id.next) {
 		if (text->id.tag & LIB_TAG_NEED_LINK) {
-			IDP_LibLinkProperty(text->id.properties, (fd->flags & FD_FLAGS_SWITCH_ENDIAN), fd);
+			IDP_LibLinkProperty(text->id.properties, fd);
 
 			text->id.tag &= ~LIB_TAG_NEED_LINK;
 		}
@@ -3789,7 +3778,7 @@
 {
 	for (Curve *cu = main->curve.first; cu; cu = cu->id.next) {
 		if (cu->id.tag & LIB_TAG_NEED_LINK) {
-			IDP_LibLinkProperty(cu->id.properties, (fd->flags & FD_FLAGS_SWITCH_ENDIAN), fd);
+			IDP_LibLinkProperty(cu->id.properties, fd);
 			lib_link_animdata(fd, &cu->id, cu->adt);
 			
 			for (int a = 0; a < cu->totcol; a++) {
@@ -3881,7 +3870,7 @@
 {
 	for (Tex *tex = main->tex.first; tex; tex = tex->id.next) {
 		if (tex->id.tag & LIB_TAG_NEED_LINK) {
-			IDP_LibLinkProperty(tex->id.properties, (fd->flags & FD_FLAGS_SWITCH_ENDIAN), fd);
+			IDP_LibLinkProperty(tex->id.properties, fd);
 			lib_link_animdata(fd, &tex->id, tex->adt);
 			
 			tex->ima = newlibadr_us(fd, tex->id.lib, tex->ima);
@@ -3959,7 +3948,7 @@
 {
 	for (Material *ma = main->mat.first; ma; ma = ma->id.next) {
 		if (ma->id.tag & LIB_TAG_NEED_LINK) {
-			IDP_LibLinkProperty(ma->id.properties, (fd->flags & FD_FLAGS_SWITCH_ENDIAN), fd);
+			IDP_LibLinkProperty(ma->id.properties, fd);
 			lib_link_animdata(fd, &ma->id, ma->adt);
 			
 			/* Link ID Properties -- and copy this comment EXACTLY for easy finding
@@ -4103,7 +4092,7 @@
 {
 	for (ParticleSettings *part = main->particle.first; part; part = part->id.next) {
 		if (part->id.tag & LIB_TAG_NEED_LINK) {
-			IDP_LibLinkProperty(part->id.properties, (fd->flags & FD_FLAGS_SWITCH_ENDIAN), fd);
+			IDP_LibLinkProperty(part->id.properties, fd);
 			lib_link_animdata(fd, &part->id, part->adt);
 
 			part->ipo = newlibadr_us(fd, part->id.lib, part->ipo); // XXX deprecated - old animation system
@@ -4700,7 +4689,7 @@
 {
 	for (Lattice *lt = main->latt.first; lt; lt = lt->id.next) {
 		if (lt->id.tag & LIB_TAG_NEED_LINK) {
-			IDP_LibLinkProperty(lt->id.properties, (fd->flags & FD_FLAGS_SWITCH_ENDIAN), fd);
+			IDP_LibLinkProperty(lt->id.properties, fd);
 			lib_link_animdata(fd, &lt->id, lt->adt);
 			
 			lt->ipo = newlibadr_us(fd, lt->id.lib, lt->ipo); // XXX deprecated - old animation system
@@ -4748,13 +4737,9 @@
 
 	for (Object *ob = main->object.first; ob; ob = ob->id.next) {
 		if (ob->id.tag & LIB_TAG_NEED_LINK) {
-<<<<<<< HEAD
+			int a;
+
 			IDP_LibLinkProperty(ob->id.properties, fd);
-=======
-			int a;
-
-			IDP_LibLinkProperty(ob->id.properties, (fd->flags & FD_FLAGS_SWITCH_ENDIAN), fd);
->>>>>>> e1909958
 			lib_link_animdata(fd, &ob->id, ob->adt);
 			
 // XXX deprecated - old animation system <<<
@@ -6305,7 +6290,7 @@
 {
 	for (bGPdata *gpd = main->gpencil.first; gpd; gpd = gpd->id.next) {
 		if (gpd->id.tag & LIB_TAG_NEED_LINK) {
-			IDP_LibLinkProperty(gpd->id.properties, (fd->flags & FD_FLAGS_SWITCH_ENDIAN), fd);
+			IDP_LibLinkProperty(gpd->id.properties, fd);
 			lib_link_animdata(fd, &gpd->id, gpd->adt);
 
 			gpd->id.tag &= ~LIB_TAG_NEED_LINK;
@@ -6372,7 +6357,7 @@
 {
 	for (bScreen *sc = main->screen.first; sc; sc = sc->id.next) {
 		if (sc->id.tag & LIB_TAG_NEED_LINK) {
-			IDP_LibLinkProperty(sc->id.properties, (fd->flags & FD_FLAGS_SWITCH_ENDIAN), fd);
+			IDP_LibLinkProperty(sc->id.properties, fd);
 			id_us_ensure_real(&sc->id);
 
 			sc->scene = newlibadr(fd, sc->id.lib, sc->scene);
@@ -7458,7 +7443,7 @@
 {
 	for (Speaker *spk = main->speaker.first; spk; spk = spk->id.next) {
 		if (spk->id.tag & LIB_TAG_NEED_LINK) {
-			IDP_LibLinkProperty(spk->id.properties, (fd->flags & FD_FLAGS_SWITCH_ENDIAN), fd);
+			IDP_LibLinkProperty(spk->id.properties, fd);
 			lib_link_animdata(fd, &spk->id, spk->adt);
 			
 			spk->sound = newlibadr_us(fd, spk->id.lib, spk->sound);
@@ -7514,7 +7499,7 @@
 {
 	for (bSound *sound = main->sound.first; sound; sound = sound->id.next) {
 		if (sound->id.tag & LIB_TAG_NEED_LINK) {
-			IDP_LibLinkProperty(sound->id.properties, (fd->flags & FD_FLAGS_SWITCH_ENDIAN), fd);
+			IDP_LibLinkProperty(sound->id.properties, fd);
 
 			sound->ipo = newlibadr_us(fd, sound->id.lib, sound->ipo); // XXX deprecated - old animation system
 			
@@ -7537,7 +7522,7 @@
 {
 	for (Group *group = main->group.first; group; group = group->id.next) {
 		if (group->id.tag & LIB_TAG_NEED_LINK) {
-			IDP_LibLinkProperty(group->id.properties, (fd->flags & FD_FLAGS_SWITCH_ENDIAN), fd);
+			IDP_LibLinkProperty(group->id.properties, fd);
 			
 			bool add_us = false;
 			
@@ -7663,7 +7648,7 @@
 		if (clip->id.tag & LIB_TAG_NEED_LINK) {
 			MovieTracking *tracking = &clip->tracking;
 
-			IDP_LibLinkProperty(clip->id.properties, (fd->flags & FD_FLAGS_SWITCH_ENDIAN), fd);
+			IDP_LibLinkProperty(clip->id.properties, fd);
 			lib_link_animdata(fd, &clip->id, clip->adt);
 			
 			clip->gpd = newlibadr_us(fd, clip->id.lib, clip->gpd);
@@ -7750,7 +7735,7 @@
 {
 	for (Mask *mask = main->mask.first; mask; mask = mask->id.next) {
 		if (mask->id.tag & LIB_TAG_NEED_LINK) {
-			IDP_LibLinkProperty(mask->id.properties, (fd->flags & FD_FLAGS_SWITCH_ENDIAN), fd);
+			IDP_LibLinkProperty(mask->id.properties, fd);
 			lib_link_animdata(fd, &mask->id, mask->adt);
 
 			for (MaskLayer *masklay = mask->masklayers.first; masklay; masklay = masklay->next) {
