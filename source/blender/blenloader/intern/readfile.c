/*
 * ***** BEGIN GPL LICENSE BLOCK *****
 *
 * This program is free software; you can redistribute it and/or
 * modify it under the terms of the GNU General Public License
 * as published by the Free Software Foundation; either version 2
 * of the License, or (at your option) any later version.
 *
 * This program is distributed in the hope that it will be useful,
 * but WITHOUT ANY WARRANTY; without even the implied warranty of
 * MERCHANTABILITY or FITNESS FOR A PARTICULAR PURPOSE.  See the
 * GNU General Public License for more details.
 *
 * You should have received a copy of the GNU General Public License
 * along with this program; if not, write to the Free Software Foundation,
 * Inc., 51 Franklin Street, Fifth Floor, Boston, MA 02110-1301, USA.
 *
 * The Original Code is Copyright (C) 2001-2002 by NaN Holding BV.
 * All rights reserved.
 *
 *
 * Contributor(s): Blender Foundation
 *
 * ***** END GPL LICENSE BLOCK *****
 *
 */

/** \file blender/blenloader/intern/readfile.c
 *  \ingroup blenloader
 */


#include "zlib.h"

#include <limits.h>
#include <stdio.h> // for printf fopen fwrite fclose sprintf FILE
#include <stdlib.h> // for getenv atoi
#include <stddef.h> // for offsetof
#include <fcntl.h> // for open
#include <string.h> // for strrchr strncmp strstr
#include <math.h> // for fabs
#include <stdarg.h> /* for va_start/end */

#ifndef WIN32
#  include <unistd.h> // for read close
#else
#  include <io.h> // for open close read
#  include "winsock2.h"
#  include "BLI_winstuff.h"
#endif

/* allow readfile to use deprecated functionality */
#define DNA_DEPRECATED_ALLOW

#include "DNA_anim_types.h"
#include "DNA_armature_types.h"
#include "DNA_actuator_types.h"
#include "DNA_brush_types.h"
#include "DNA_camera_types.h"
#include "DNA_cloth_types.h"
#include "DNA_controller_types.h"
#include "DNA_constraint_types.h"
#include "DNA_dynamicpaint_types.h"
#include "DNA_effect_types.h"
#include "DNA_fileglobal_types.h"
#include "DNA_genfile.h"
#include "DNA_group_types.h"
#include "DNA_gpencil_types.h"
#include "DNA_ipo_types.h"
#include "DNA_key_types.h"
#include "DNA_lattice_types.h"
#include "DNA_lamp_types.h"
#include "DNA_linestyle_types.h"
#include "DNA_meta_types.h"
#include "DNA_material_types.h"
#include "DNA_mesh_types.h"
#include "DNA_meshdata_types.h"
#include "DNA_nla_types.h"
#include "DNA_node_types.h"
#include "DNA_object_fluidsim.h" // NT
#include "DNA_object_types.h"
#include "DNA_packedFile_types.h"
#include "DNA_particle_types.h"
#include "DNA_property_types.h"
#include "DNA_text_types.h"
#include "DNA_view3d_types.h"
#include "DNA_screen_types.h"
#include "DNA_sensor_types.h"
#include "DNA_sdna_types.h"
#include "DNA_scene_types.h"
#include "DNA_sequence_types.h"
#include "DNA_smoke_types.h"
#include "DNA_speaker_types.h"
#include "DNA_sound_types.h"
#include "DNA_space_types.h"
#include "DNA_vfont_types.h"
#include "DNA_world_types.h"
#include "DNA_movieclip_types.h"
#include "DNA_mask_types.h"

#include "MEM_guardedalloc.h"

#include "BLI_utildefines.h"
#include "BLI_endian_switch.h"
#include "BLI_blenlib.h"
#include "BLI_math.h"
#include "BLI_edgehash.h"

#include "BLF_translation.h"

#include "BKE_anim.h"
#include "BKE_action.h"
#include "BKE_armature.h"
#include "BKE_brush.h"
#include "BKE_colortools.h"
#include "BKE_constraint.h"
#include "BKE_context.h"
#include "BKE_curve.h"
#include "BKE_deform.h"
#include "BKE_effect.h"
#include "BKE_fcurve.h"
#include "BKE_global.h" // for G
#include "BKE_group.h"
#include "BKE_image.h"
#include "BKE_lattice.h"
#include "BKE_library.h" // for which_libbase
#include "BKE_idcode.h"
#include "BKE_material.h"
#include "BKE_main.h" // for Main
#include "BKE_mesh.h" // for ME_ defines (patching)
#include "BKE_modifier.h"
#include "BKE_multires.h"
#include "BKE_node.h" // for tree type defines
#include "BKE_ocean.h"
#include "BKE_object.h"
#include "BKE_paint.h"
#include "BKE_particle.h"
#include "BKE_pointcache.h"
#include "BKE_property.h" // for BKE_bproperty_object_get
#include "BKE_report.h"
#include "BKE_sca.h" // for init_actuator
#include "BKE_scene.h"
#include "BKE_screen.h"
#include "BKE_sequencer.h"
#include "BKE_text.h" // for txt_extended_ascii_as_utf8
#include "BKE_tracking.h"
#include "BKE_sound.h"

#include "IMB_imbuf.h"  // for proxy / timecode versioning stuff

#include "NOD_socket.h"

#include "BLO_readfile.h"
#include "BLO_undofile.h"
#include "BLO_blend_defs.h"

#include "RE_engine.h"

#include "readfile.h"

#include "PIL_time.h"

#include <errno.h>

/*
 * Remark: still a weak point is the newaddress() function, that doesnt solve reading from
 * multiple files at the same time
 *
 * (added remark: oh, i thought that was solved? will look at that... (ton)
 *
 * READ
 * - Existing Library (Main) push or free
 * - allocate new Main
 * - load file
 * - read SDNA
 * - for each LibBlock
 *     - read LibBlock
 *     - if a Library
 *         - make a new Main
 *         - attach ID's to it
 *     - else
 *         - read associated 'direct data'
 *         - link direct data (internal and to LibBlock)
 * - read FileGlobal
 * - read USER data, only when indicated (file is ~/X.XX/startup.blend)
 * - free file
 * - per Library (per Main)
 *     - read file
 *     - read SDNA
 *     - find LibBlocks and attach IDs to Main
 *         - if external LibBlock
 *             - search all Main's
 *                 - or it's already read,
 *                 - or not read yet
 *                 - or make new Main
 *     - per LibBlock
 *         - read recursive
 *         - read associated direct data
 *         - link direct data (internal and to LibBlock)
 *     - free file
 * - per Library with unread LibBlocks
 *     - read file
 *     - read SDNA
 *     - per LibBlock
 *                - read recursive
 *                - read associated direct data
 *                - link direct data (internal and to LibBlock)
 *         - free file
 * - join all Mains
 * - link all LibBlocks and indirect pointers to libblocks
 * - initialize FileGlobal and copy pointers to Global
 */

/* also occurs in library.c */
/* GS reads the memory pointed at in a specific ordering. There are,
 * however two definitions for it. I have jotted them down here, both,
 * but I think the first one is actually used. The thing is that
 * big-endian systems might read this the wrong way round. OTOH, we
 * constructed the IDs that are read out with this macro explicitly as
 * well. I expect we'll sort it out soon... */

/* from blendef: */
#define GS(a)	(*((short *)(a)))

/* from misc_util: flip the bytes from x  */
/*  #define GS(x) (((unsigned char *)(x))[0] << 8 | ((unsigned char *)(x))[1]) */

/***/

typedef struct OldNew {
	void *old, *newp;
	int nr;
} OldNew;

typedef struct OldNewMap {
	OldNew *entries;
	int nentries, entriessize;
	int sorted;
	int lasthit;
} OldNewMap;


/* local prototypes */
static void *read_struct(FileData *fd, BHead *bh, const char *blockname);
static void direct_link_modifiers(FileData *fd, ListBase *lb);
static void convert_tface_mt(FileData *fd, Main *main);

/* this function ensures that reports are printed,
 * in the case of libraray linking errors this is important!
 *
 * bit kludge but better then doubling up on prints,
 * we could alternatively have a versions of a report function which forces printing - campbell
 */

static void BKE_reportf_wrap(ReportList *reports, ReportType type, const char *format, ...)
#ifdef __GNUC__
__attribute__ ((format(printf, 3, 4)))
#endif
;
static void BKE_reportf_wrap(ReportList *reports, ReportType type, const char *format, ...)
{
	char fixed_buf[1024]; /* should be long enough */
	
	va_list args;
	
	va_start(args, format);
	vsnprintf(fixed_buf, sizeof(fixed_buf), format, args);
	va_end(args);
	
	fixed_buf[sizeof(fixed_buf) - 1] = '\0';
	
	BKE_report(reports, type, fixed_buf);
	
	if (G.background == 0) {
		printf("%s\n", fixed_buf);
	}
}

static OldNewMap *oldnewmap_new(void) 
{
	OldNewMap *onm= MEM_callocN(sizeof(*onm), "OldNewMap");
	
	onm->entriessize = 1024;
	onm->entries = MEM_mallocN(sizeof(*onm->entries)*onm->entriessize, "OldNewMap.entries");
	
	return onm;
}

static int verg_oldnewmap(const void *v1, const void *v2)
{
	const struct OldNew *x1=v1, *x2=v2;
	
	if (x1->old > x2->old) return 1;
	else if (x1->old < x2->old) return -1;
	return 0;
}


static void oldnewmap_sort(FileData *fd) 
{
	qsort(fd->libmap->entries, fd->libmap->nentries, sizeof(OldNew), verg_oldnewmap);
	fd->libmap->sorted = 1;
}

/* nr is zero for data, and ID code for libdata */
static void oldnewmap_insert(OldNewMap *onm, void *oldaddr, void *newaddr, int nr) 
{
	OldNew *entry;
	
	if (oldaddr==NULL || newaddr==NULL) return;
	
	if (onm->nentries == onm->entriessize) {
		int osize = onm->entriessize;
		OldNew *oentries = onm->entries;
		
		onm->entriessize *= 2;
		onm->entries = MEM_mallocN(sizeof(*onm->entries)*onm->entriessize, "OldNewMap.entries");
		
		memcpy(onm->entries, oentries, sizeof(*oentries)*osize);
		MEM_freeN(oentries);
	}

	entry = &onm->entries[onm->nentries++];
	entry->old = oldaddr;
	entry->newp = newaddr;
	entry->nr = nr;
}

void blo_do_versions_oldnewmap_insert(OldNewMap *onm, void *oldaddr, void *newaddr, int nr)
{
	oldnewmap_insert(onm, oldaddr, newaddr, nr);
}

static void *oldnewmap_lookup_and_inc(OldNewMap *onm, void *addr) 
{
	int i;
	
	if (addr == NULL) return NULL;
	
	if (onm->lasthit < onm->nentries-1) {
		OldNew *entry = &onm->entries[++onm->lasthit];
		
		if (entry->old == addr) {
			entry->nr++;
			return entry->newp;
		}
	}
	
	for (i = 0; i < onm->nentries; i++) {
		OldNew *entry = &onm->entries[i];
		
		if (entry->old == addr) {
			onm->lasthit = i;
			
			entry->nr++;
			return entry->newp;
		}
	}
	
	return NULL;
}

/* for libdata, nr has ID code, no increment */
static void *oldnewmap_liblookup(OldNewMap *onm, void *addr, void *lib) 
{
	int i;
	
	if (addr == NULL) return NULL;
	
	/* lasthit works fine for non-libdata, linking there is done in same sequence as writing */
	if (onm->sorted) {
		OldNew entry_s, *entry;
		
		entry_s.old = addr;
		
		entry = bsearch(&entry_s, onm->entries, onm->nentries, sizeof(OldNew), verg_oldnewmap);
		if (entry) {
			ID *id = entry->newp;
			
			if (id && (!lib || id->lib)) {
				return entry->newp;
			}
		}
	}
	
	for (i = 0; i < onm->nentries; i++) {
		OldNew *entry = &onm->entries[i];
		
		if (entry->old == addr) {
			ID *id = entry->newp;
			
			if (id && (!lib || id->lib)) {
				return entry->newp;
			}
		}
	}

	return NULL;
}

static void oldnewmap_free_unused(OldNewMap *onm) 
{
	int i;

	for (i = 0; i < onm->nentries; i++) {
		OldNew *entry = &onm->entries[i];
		if (entry->nr == 0) {
			MEM_freeN(entry->newp);
			entry->newp = NULL;
		}
	}
}

static void oldnewmap_clear(OldNewMap *onm) 
{
	onm->nentries = 0;
	onm->lasthit = 0;
}

static void oldnewmap_free(OldNewMap *onm) 
{
	MEM_freeN(onm->entries);
	MEM_freeN(onm);
}

/***/

static void read_libraries(FileData *basefd, ListBase *mainlist);

/* ************ help functions ***************** */

static void add_main_to_main(Main *mainvar, Main *from)
{
	ListBase *lbarray[MAX_LIBARRAY], *fromarray[MAX_LIBARRAY];
	int a;
	
	set_listbasepointers(mainvar, lbarray);
	a = set_listbasepointers(from, fromarray);
	while (a--) {
		BLI_movelisttolist(lbarray[a], fromarray[a]);
	}
}

void blo_join_main(ListBase *mainlist)
{
	Main *tojoin, *mainl;
	
	mainl = mainlist->first;
	while ((tojoin = mainl->next)) {
		add_main_to_main(mainl, tojoin);
		BLI_remlink(mainlist, tojoin);
		MEM_freeN(tojoin);
	}
}

static void split_libdata(ListBase *lb, Main *first)
{
	ListBase *lbn;
	ID *id, *idnext;
	Main *mainvar;
	
	id = lb->first;
	while (id) {
		idnext = id->next;
		if (id->lib) {
			mainvar = first;
			while (mainvar) {
				if (mainvar->curlib == id->lib) {
					lbn= which_libbase(mainvar, GS(id->name));
					BLI_remlink(lb, id);
					BLI_addtail(lbn, id);
					break;
				}
				mainvar = mainvar->next;
			}
			if (mainvar == NULL) printf("error split_libdata\n");
		}
		id = idnext;
	}
}

void blo_split_main(ListBase *mainlist, Main *main)
{
	ListBase *lbarray[MAX_LIBARRAY];
	Library *lib;
	int i;
	
	mainlist->first = mainlist->last = main;
	main->next = NULL;
	
	if (main->library.first == NULL)
		return;
	
	for (lib = main->library.first; lib; lib = lib->id.next) {
		Main *libmain = MEM_callocN(sizeof(Main), "libmain");
		libmain->curlib = lib;
		BLI_addtail(mainlist, libmain);
	}
	
	i = set_listbasepointers(main, lbarray);
	while (i--)
		split_libdata(lbarray[i], main->next);
}

/* removes things like /blah/blah/../../blah/ etc, then writes in *name the full path */
static void cleanup_path(const char *relabase, char *name)
{
	char filename[FILE_MAXFILE];
	
	BLI_splitdirstring(name, filename);
	BLI_cleanup_dir(relabase, name);
	strcat(name, filename);
}

static void read_file_version(FileData *fd, Main *main)
{
	BHead *bhead;
	
	for (bhead= blo_firstbhead(fd); bhead; bhead= blo_nextbhead(fd, bhead)) {
		if (bhead->code == GLOB) {
			FileGlobal *fg= read_struct(fd, bhead, "Global");
			if (fg) {
				main->subversionfile= fg->subversion;
				main->minversionfile= fg->minversion;
				main->minsubversionfile= fg->minsubversion;
				MEM_freeN(fg);
			}
			else if (bhead->code == ENDB)
				break;
		}
	}
}


static Main *blo_find_main(FileData *fd, const char *filepath, const char *relabase)
{
	ListBase *mainlist = fd->mainlist;
	Main *m;
	Library *lib;
	char name1[FILE_MAX];
	
	BLI_strncpy(name1, filepath, sizeof(name1));
	cleanup_path(relabase, name1);
//	printf("blo_find_main: original in  %s\n", name);
//	printf("blo_find_main: converted to %s\n", name1);
	
	for (m = mainlist->first; m; m = m->next) {
		char *libname = (m->curlib) ? m->curlib->filepath : m->name;
		
		if (BLI_path_cmp(name1, libname) == 0) {
			if (G.debug & G_DEBUG) printf("blo_find_main: found library %s\n", libname);
			return m;
		}
	}
	
	m = MEM_callocN(sizeof(Main), "find_main");
	BLI_addtail(mainlist, m);
	
	lib = BKE_libblock_alloc(&m->library, ID_LI, "lib");
	BLI_strncpy(lib->name, filepath, sizeof(lib->name));
	BLI_strncpy(lib->filepath, name1, sizeof(lib->filepath));
	
	m->curlib = lib;
	
	read_file_version(fd, m);
	
	if (G.debug & G_DEBUG) printf("blo_find_main: added new lib %s\n", filepath);
	return m;
}


/* ************ FILE PARSING ****************** */

static void switch_endian_bh4(BHead4 *bhead)
{
	/* the ID_.. codes */
	if ((bhead->code & 0xFFFF)==0) bhead->code >>= 16;
	
	if (bhead->code != ENDB) {
		BLI_endian_switch_int32(&bhead->len);
		BLI_endian_switch_int32(&bhead->SDNAnr);
		BLI_endian_switch_int32(&bhead->nr);
	}
}

static void switch_endian_bh8(BHead8 *bhead)
{
	/* the ID_.. codes */
	if ((bhead->code & 0xFFFF)==0) bhead->code >>= 16;
	
	if (bhead->code != ENDB) {
		BLI_endian_switch_int32(&bhead->len);
		BLI_endian_switch_int32(&bhead->SDNAnr);
		BLI_endian_switch_int32(&bhead->nr);
	}
}

static void bh4_from_bh8(BHead *bhead, BHead8 *bhead8, int do_endian_swap)
{
	BHead4 *bhead4 = (BHead4 *) bhead;
	int64_t old;

	bhead4->code = bhead8->code;
	bhead4->len = bhead8->len;

	if (bhead4->code != ENDB) {
		/* perform a endian swap on 64bit pointers, otherwise the pointer might map to zero
		 * 0x0000000000000000000012345678 would become 0x12345678000000000000000000000000
		 */
		if (do_endian_swap) {
			BLI_endian_switch_int64(&bhead8->old);
		}
		
		/* this patch is to avoid a long long being read from not-eight aligned positions
		 * is necessary on any modern 64bit architecture) */
		memcpy(&old, &bhead8->old, 8);
		bhead4->old = (int) (old >> 3);
		
		bhead4->SDNAnr = bhead8->SDNAnr;
		bhead4->nr = bhead8->nr;
	}
}

static void bh8_from_bh4(BHead *bhead, BHead4 *bhead4)
{
	BHead8 *bhead8 = (BHead8 *) bhead;
	
	bhead8->code = bhead4->code;
	bhead8->len = bhead4->len;
	
	if (bhead8->code != ENDB) {
		bhead8->old = bhead4->old;
		bhead8->SDNAnr = bhead4->SDNAnr;
		bhead8->nr= bhead4->nr;
	}
}

static BHeadN *get_bhead(FileData *fd)
{
	BHeadN *new_bhead = NULL;
	int readsize;
	
	if (fd) {
		if (!fd->eof) {
			/* initializing to zero isn't strictly needed but shuts valgrind up
			 * since uninitialized memory gets compared */
			BHead8 bhead8 = {0};
			BHead4 bhead4 = {0};
			BHead  bhead = {0};
			
			/* First read the bhead structure.
			 * Depending on the platform the file was written on this can
			 * be a big or little endian BHead4 or BHead8 structure.
			 *
			 * As usual 'ENDB' (the last *partial* bhead of the file)
			 * needs some special handling. We don't want to EOF just yet.
			 */
			if (fd->flags & FD_FLAGS_FILE_POINTSIZE_IS_4) {
				bhead4.code = DATA;
				readsize = fd->read(fd, &bhead4, sizeof(bhead4));
				
				if (readsize == sizeof(bhead4) || bhead4.code == ENDB) {
					if (fd->flags & FD_FLAGS_SWITCH_ENDIAN) {
						switch_endian_bh4(&bhead4);
					}
					
					if (fd->flags & FD_FLAGS_POINTSIZE_DIFFERS) {
						bh8_from_bh4(&bhead, &bhead4);
					}
					else {
						memcpy(&bhead, &bhead4, sizeof(bhead));
					}
				}
				else {
					fd->eof = 1;
					bhead.len= 0;
				}
			}
			else {
				bhead8.code = DATA;
				readsize = fd->read(fd, &bhead8, sizeof(bhead8));
				
				if (readsize == sizeof(bhead8) || bhead8.code == ENDB) {
					if (fd->flags & FD_FLAGS_SWITCH_ENDIAN) {
						switch_endian_bh8(&bhead8);
					}
					
					if (fd->flags & FD_FLAGS_POINTSIZE_DIFFERS) {
						bh4_from_bh8(&bhead, &bhead8, (fd->flags & FD_FLAGS_SWITCH_ENDIAN));
					}
					else {
						memcpy(&bhead, &bhead8, sizeof(bhead));
					}
				}
				else {
					fd->eof = 1;
					bhead.len= 0;
				}
			}
			
			/* make sure people are not trying to pass bad blend files */
			if (bhead.len < 0) fd->eof = 1;
			
			/* bhead now contains the (converted) bhead structure. Now read
			 * the associated data and put everything in a BHeadN (creative naming !)
			 */
			if (!fd->eof) {
				new_bhead = MEM_mallocN(sizeof(BHeadN) + bhead.len, "new_bhead");
				if (new_bhead) {
					new_bhead->next = new_bhead->prev = NULL;
					new_bhead->bhead = bhead;
					
					readsize = fd->read(fd, new_bhead + 1, bhead.len);
					
					if (readsize != bhead.len) {
						fd->eof = 1;
						MEM_freeN(new_bhead);
						new_bhead = NULL;
					}
				}
				else {
					fd->eof = 1;
				}
			}
		}
	}

	/* We've read a new block. Now add it to the list
	 * of blocks.
	 */
	if (new_bhead) {
		BLI_addtail(&fd->listbase, new_bhead);
	}
	
	return(new_bhead);
}

BHead *blo_firstbhead(FileData *fd)
{
	BHeadN *new_bhead;
	BHead *bhead = NULL;
	
	/* Rewind the file
	 * Read in a new block if necessary
	 */
	new_bhead = fd->listbase.first;
	if (new_bhead == NULL) {
		new_bhead = get_bhead(fd);
	}
	
	if (new_bhead) {
		bhead = &new_bhead->bhead;
	}
	
	return(bhead);
}

BHead *blo_prevbhead(FileData *UNUSED(fd), BHead *thisblock)
{
	BHeadN *bheadn = (BHeadN *) (((char *) thisblock) - offsetof(BHeadN, bhead));
	BHeadN *prev = bheadn->prev;
	
	return (prev) ? &prev->bhead : NULL;
}

BHead *blo_nextbhead(FileData *fd, BHead *thisblock)
{
	BHeadN *new_bhead = NULL;
	BHead *bhead = NULL;
	
	if (thisblock) {
		/* bhead is actually a sub part of BHeadN
		 * We calculate the BHeadN pointer from the BHead pointer below */
		new_bhead = (BHeadN *) (((char *) thisblock) - offsetof(BHeadN, bhead));
		
		/* get the next BHeadN. If it doesn't exist we read in the next one */
		new_bhead = new_bhead->next;
		if (new_bhead == NULL) {
			new_bhead = get_bhead(fd);
		}
	}
	
	if (new_bhead) {
		/* here we do the reverse:
		 * go from the BHeadN pointer to the BHead pointer */
		bhead = &new_bhead->bhead;
	}
	
	return(bhead);
}

static void decode_blender_header(FileData *fd)
{
	char header[SIZEOFBLENDERHEADER], num[4];
	int readsize;
	
	/* read in the header data */
	readsize = fd->read(fd, header, sizeof(header));
	
	if (readsize == sizeof(header)) {
		if (strncmp(header, "BLENDER", 7) == 0) {
			int remove_this_endian_test = 1;
			
			fd->flags |= FD_FLAGS_FILE_OK;
			
			/* what size are pointers in the file ? */
			if (header[7]=='_') {
				fd->flags |= FD_FLAGS_FILE_POINTSIZE_IS_4;
				if (sizeof(void *) != 4) {
					fd->flags |= FD_FLAGS_POINTSIZE_DIFFERS;
				}
			}
			else {
				if (sizeof(void *) != 8) {
					fd->flags |= FD_FLAGS_POINTSIZE_DIFFERS;
				}
			}
			
			/* is the file saved in a different endian
			 * than we need ?
			 */
			if (((((char*)&remove_this_endian_test)[0]==1)?L_ENDIAN:B_ENDIAN) != ((header[8]=='v')?L_ENDIAN:B_ENDIAN)) {
				fd->flags |= FD_FLAGS_SWITCH_ENDIAN;
			}
			
			/* get the version number */
			memcpy(num, header + 9, 3);
			num[3] = 0;
			fd->fileversion = atoi(num);
		}
	}
}

static int read_file_dna(FileData *fd)
{
	BHead *bhead;
	
	for (bhead = blo_firstbhead(fd); bhead; bhead = blo_nextbhead(fd, bhead)) {
		if (bhead->code == DNA1) {
			int do_endian_swap = (fd->flags & FD_FLAGS_SWITCH_ENDIAN) ? 1 : 0;
			
			fd->filesdna = DNA_sdna_from_data(&bhead[1], bhead->len, do_endian_swap);
			if (fd->filesdna) {
				fd->compflags = DNA_struct_get_compareflags(fd->filesdna, fd->memsdna);
				/* used to retrieve ID names from (bhead+1) */
				fd->id_name_offs = DNA_elem_offset(fd->filesdna, "ID", "char", "name[]");
			}
			
			return 1;
		}
		else if (bhead->code == ENDB)
			break;
	}
	
	return 0;
}

static int fd_read_from_file(FileData *filedata, void *buffer, unsigned int size)
{
	int readsize = read(filedata->filedes, buffer, size);
	
	if (readsize < 0) {
		readsize = EOF;
	}
	else {
		filedata->seek += readsize;
	}
	
	return readsize;
}

static int fd_read_gzip_from_file(FileData *filedata, void *buffer, unsigned int size)
{
	int readsize = gzread(filedata->gzfiledes, buffer, size);
	
	if (readsize < 0) {
		readsize = EOF;
	}
	else {
		filedata->seek += readsize;
	}
	
	return (readsize);
}

static int fd_read_from_memory(FileData *filedata, void *buffer, unsigned int size)
{
	/* don't read more bytes then there are available in the buffer */
	int readsize = (int)MIN2(size, (unsigned int)(filedata->buffersize - filedata->seek));
	
	memcpy(buffer, filedata->buffer + filedata->seek, readsize);
	filedata->seek += readsize;
	
	return (readsize);
}

static int fd_read_from_memfile(FileData *filedata, void *buffer, unsigned int size)
{
	static unsigned int seek = (1<<30);	/* the current position */
	static unsigned int offset = 0;		/* size of previous chunks */
	static MemFileChunk *chunk = NULL;
	unsigned int chunkoffset, readsize, totread;
	
	if (size == 0) return 0;
	
	if (seek != (unsigned int)filedata->seek) {
		chunk = filedata->memfile->chunks.first;
		seek = 0;
		
		while (chunk) {
			if (seek + chunk->size > (unsigned) filedata->seek) break;
			seek += chunk->size;
			chunk = chunk->next;
		}
		offset = seek;
		seek = filedata->seek;
	}
	
	if (chunk) {
		totread = 0;
		
		do {
			/* first check if it's on the end if current chunk */
			if (seek-offset == chunk->size) {
				offset += chunk->size;
				chunk = chunk->next;
			}
			
			/* debug, should never happen */
			if (chunk == NULL) {
				printf("illegal read, chunk zero\n");
				return 0;
			}
			
			chunkoffset = seek-offset;
			readsize = size-totread;
			
			/* data can be spread over multiple chunks, so clamp size
			 * to within this chunk, and then it will read further in
			 * the next chunk */
			if (chunkoffset+readsize > chunk->size)
				readsize= chunk->size-chunkoffset;
			
			memcpy((char*)buffer + totread, chunk->buf + chunkoffset, readsize);
			totread += readsize;
			filedata->seek += readsize;
			seek += readsize;
		} while (totread < size);
		
		return totread;
	}
	
	return 0;
}

static FileData *filedata_new(void)
{
	FileData *fd = MEM_callocN(sizeof(FileData), "FileData");
	
	fd->filedes = -1;
	fd->gzfiledes = NULL;
	
		/* XXX, this doesn't need to be done all the time,
		 * but it keeps us re-entrant,  remove once we have
		 * a lib that provides a nice lock. - zr
		 */
	fd->memsdna = DNA_sdna_from_data(DNAstr,  DNAlen,  0);
	
	fd->datamap = oldnewmap_new();
	fd->globmap = oldnewmap_new();
	fd->libmap = oldnewmap_new();
	
	return fd;
}

static FileData *blo_decode_and_check(FileData *fd, ReportList *reports)
{
	decode_blender_header(fd);
	
	if (fd->flags & FD_FLAGS_FILE_OK) {
		if (!read_file_dna(fd)) {
			BKE_reportf(reports, RPT_ERROR, "Failed to read blend file '%s', incomplete", fd->relabase);
			blo_freefiledata(fd);
			fd = NULL;
		}
	} 
	else {
		BKE_reportf(reports, RPT_ERROR, "Failed to read blend file '%s', not a blend file", fd->relabase);
		blo_freefiledata(fd);
		fd = NULL;
	}
	
	return fd;
}

/* cannot be called with relative paths anymore! */
/* on each new library added, it now checks for the current FileData and expands relativeness */
FileData *blo_openblenderfile(const char *filepath, ReportList *reports)
{
	gzFile gzfile;
	errno = 0;
	gzfile = BLI_gzopen(filepath, "rb");
	
	if (gzfile == (gzFile)Z_NULL) {
		BKE_reportf(reports, RPT_WARNING, "Unable to open '%s': %s",
		            filepath, errno ? strerror(errno) : TIP_("Unknown error reading file"));
		return NULL;
	}
	else {
		FileData *fd = filedata_new();
		fd->gzfiledes = gzfile;
		fd->read = fd_read_gzip_from_file;
		
		/* needed for library_append and read_libraries */
		BLI_strncpy(fd->relabase, filepath, sizeof(fd->relabase));
		
		return blo_decode_and_check(fd, reports);
	}
}

FileData *blo_openblendermemory(void *mem, int memsize, ReportList *reports)
{
	if (!mem || memsize<SIZEOFBLENDERHEADER) {
		BKE_report(reports, RPT_WARNING, (mem) ? TIP_("Unable to read"): TIP_("Unable to open"));
		return NULL;
	}
	else {
		FileData *fd = filedata_new();
		fd->buffer = mem;
		fd->buffersize = memsize;
		fd->read = fd_read_from_memory;
		fd->flags |= FD_FLAGS_NOT_MY_BUFFER;
		
		return blo_decode_and_check(fd, reports);
	}
}

FileData *blo_openblendermemfile(MemFile *memfile, ReportList *reports)
{
	if (!memfile) {
		BKE_report(reports, RPT_WARNING, "Unable to open blend <memory>");
		return NULL;
	}
	else {
		FileData *fd = filedata_new();
		fd->memfile = memfile;
		
		fd->read = fd_read_from_memfile;
		fd->flags |= FD_FLAGS_NOT_MY_BUFFER;
		
		return blo_decode_and_check(fd, reports);
	}
}


void blo_freefiledata(FileData *fd)
{
	if (fd) {
		if (fd->filedes != -1) {
			close(fd->filedes);
		}
		
		if (fd->gzfiledes != NULL) {
			gzclose(fd->gzfiledes);
		}
		
		if (fd->buffer && !(fd->flags & FD_FLAGS_NOT_MY_BUFFER)) {
			MEM_freeN(fd->buffer);
			fd->buffer = NULL;
		}
		
		// Free all BHeadN data blocks
		BLI_freelistN(&fd->listbase);
		
		if (fd->memsdna)
			DNA_sdna_free(fd->memsdna);
		if (fd->filesdna)
			DNA_sdna_free(fd->filesdna);
		if (fd->compflags)
			MEM_freeN(fd->compflags);
		
		if (fd->datamap)
			oldnewmap_free(fd->datamap);
		if (fd->globmap)
			oldnewmap_free(fd->globmap);
		if (fd->imamap)
			oldnewmap_free(fd->imamap);
		if (fd->movieclipmap)
			oldnewmap_free(fd->movieclipmap);
		if (fd->libmap && !(fd->flags & FD_FLAGS_NOT_MY_LIBMAP))
			oldnewmap_free(fd->libmap);
		if (fd->bheadmap)
			MEM_freeN(fd->bheadmap);
		
		MEM_freeN(fd);
	}
}

/* ************ DIV ****************** */

int BLO_has_bfile_extension(const char *str)
{
	return (BLI_testextensie(str, ".ble") || 
	        BLI_testextensie(str, ".blend") || 
	        BLI_testextensie(str, ".blend.gz"));
}

int BLO_is_a_library(const char *path, char *dir, char *group)
{
	/* return ok when a blenderfile, in dir is the filename,
	 * in group the type of libdata
	 */
	int len;
	char *fd;
	
	strcpy(dir, path);
	len = strlen(dir);
	if (len < 7) return 0;
	if ((dir[len - 1] != '/') && (dir[len - 1] != '\\')) return 0;
	
	group[0] = '\0';
	dir[len - 1] = '\0';

	/* Find the last slash */
	fd = BLI_last_slash(dir);

	if (fd == NULL) return 0;
	*fd = 0;
	if (BLO_has_bfile_extension(fd+1)) {
		/* the last part of the dir is a .blend file, no group follows */
		*fd = '/'; /* put back the removed slash separating the dir and the .blend file name */
	}
	else {		
		char *gp = fd + 1; // in case we have a .blend file, gp points to the group
		
		/* Find the last slash */
		fd = BLI_last_slash(dir);
		if (!fd || !BLO_has_bfile_extension(fd+1)) return 0;
		
		/* now we know that we are in a blend file and it is safe to 
		 * assume that gp actually points to a group */
		if (strcmp("Screen", gp) != 0)
			BLI_strncpy(group, gp, GROUP_MAX);
	}
	return 1;
}

/* ************** OLD POINTERS ******************* */

static void *newdataadr(FileData *fd, void *adr)		/* only direct databocks */
{
	return oldnewmap_lookup_and_inc(fd->datamap, adr);
}

static void *newglobadr(FileData *fd, void *adr)		/* direct datablocks with global linking */
{
	return oldnewmap_lookup_and_inc(fd->globmap, adr);
}

static void *newimaadr(FileData *fd, void *adr)		/* used to restore image data after undo */
{
	if (fd->imamap && adr)
		return oldnewmap_lookup_and_inc(fd->imamap, adr);
	return NULL;
}

static void *newmclipadr(FileData *fd, void *adr)              /* used to restore movie clip data after undo */
{
	if (fd->movieclipmap && adr)
		return oldnewmap_lookup_and_inc(fd->movieclipmap, adr);
	return NULL;
}


static void *newlibadr(FileData *fd, void *lib, void *adr)		/* only lib data */
{
	return oldnewmap_liblookup(fd->libmap, adr, lib);
}

void *blo_do_versions_newlibadr(FileData *fd, void *lib, void *adr)		/* only lib data */
{
	return newlibadr(fd, lib, adr);
}

static void *newlibadr_us(FileData *fd, void *lib, void *adr)	/* increases user number */
{
	ID *id = newlibadr(fd, lib, adr);
	
	if (id)
		id->us++;
	
	return id;
}

void *blo_do_versions_newlibadr_us(FileData *fd, void *lib, void *adr)	/* increases user number */
{
	return newlibadr_us(fd, lib, adr);
}

static void change_idid_adr_fd(FileData *fd, void *old, void *new)
{
	int i;
	
	for (i = 0; i < fd->libmap->nentries; i++) {
		OldNew *entry = &fd->libmap->entries[i];
		
		if (old==entry->newp && entry->nr==ID_ID) {
			entry->newp = new;
			if (new) entry->nr = GS( ((ID *)new)->name );
		}
	}
}

static void change_idid_adr(ListBase *mainlist, FileData *basefd, void *old, void *new)
{
	Main *mainptr;
	
	for (mainptr = mainlist->first; mainptr; mainptr = mainptr->next) {
		FileData *fd;
		
		if (mainptr->curlib)
			fd = mainptr->curlib->filedata;
		else
			fd = basefd;
		
		if (fd) {
			change_idid_adr_fd(fd, old, new);
		}
	}
}

/* lib linked proxy objects point to our local data, we need
 * to clear that pointer before reading the undo memfile since
 * the object might be removed, it is set again in reading
 * if the local object still exists */
void blo_clear_proxy_pointers_from_lib(Main *oldmain)
{
	Object *ob = oldmain->object.first;
	
	for (; ob; ob= ob->id.next) {
		if (ob->id.lib)
			ob->proxy_from = NULL;
	}
}

void blo_make_image_pointer_map(FileData *fd, Main *oldmain)
{
	Image *ima = oldmain->image.first;
	Scene *sce = oldmain->scene.first;
	int a;
	
	fd->imamap = oldnewmap_new();
	
	for (; ima; ima = ima->id.next) {
		Link *ibuf = ima->ibufs.first;
		for (; ibuf; ibuf = ibuf->next)
			oldnewmap_insert(fd->imamap, ibuf, ibuf, 0);
		if (ima->gputexture)
			oldnewmap_insert(fd->imamap, ima->gputexture, ima->gputexture, 0);
		for (a=0; a < IMA_MAX_RENDER_SLOT; a++)
			if (ima->renders[a])
				oldnewmap_insert(fd->imamap, ima->renders[a], ima->renders[a], 0);
	}
	for (; sce; sce = sce->id.next) {
		if (sce->nodetree) {
			bNode *node;
			for (node = sce->nodetree->nodes.first; node; node = node->next)
				oldnewmap_insert(fd->imamap, node->preview, node->preview, 0);
		}
	}
}

/* set old main image ibufs to zero if it has been restored */
/* this works because freeing old main only happens after this call */
void blo_end_image_pointer_map(FileData *fd, Main *oldmain)
{
	OldNew *entry = fd->imamap->entries;
	Image *ima = oldmain->image.first;
	Scene *sce = oldmain->scene.first;
	int i;
	
	/* used entries were restored, so we put them to zero */
	for (i = 0; i < fd->imamap->nentries; i++, entry++) {
		if (entry->nr > 0)
			entry->newp = NULL;
	}
	
	for (; ima; ima = ima->id.next) {
		Link *ibuf, *next;
		
		/* this mirrors direct_link_image */
		for (ibuf = ima->ibufs.first; ibuf; ibuf = next) {
			next = ibuf->next;
			if (NULL == newimaadr(fd, ibuf)) {	/* so was restored */
				BLI_remlink(&ima->ibufs, ibuf);
				ima->bindcode = 0;
				ima->gputexture = NULL;
			}
		}
		for (i = 0; i < IMA_MAX_RENDER_SLOT; i++)
			ima->renders[i] = newimaadr(fd, ima->renders[i]);
		
		ima->gputexture = newimaadr(fd, ima->gputexture);
	}
	for (; sce; sce = sce->id.next) {
		if (sce->nodetree) {
			bNode *node;
			for (node = sce->nodetree->nodes.first; node; node = node->next)
				node->preview = newimaadr(fd, node->preview);
		}
	}
}

void blo_make_movieclip_pointer_map(FileData *fd, Main *oldmain)
{
	MovieClip *clip = oldmain->movieclip.first;
	Scene *sce = oldmain->scene.first;
	
	fd->movieclipmap = oldnewmap_new();
	
	for (; clip; clip = clip->id.next) {
		if (clip->cache)
			oldnewmap_insert(fd->movieclipmap, clip->cache, clip->cache, 0);
		
		if (clip->tracking.camera.intrinsics)
			oldnewmap_insert(fd->movieclipmap, clip->tracking.camera.intrinsics, clip->tracking.camera.intrinsics, 0);
	}
	
	for (; sce; sce = sce->id.next) {
		if (sce->nodetree) {
			bNode *node;
			for (node = sce->nodetree->nodes.first; node; node= node->next)
				if (node->type == CMP_NODE_MOVIEDISTORTION)
					oldnewmap_insert(fd->movieclipmap, node->storage, node->storage, 0);
		}
	}
}

/* set old main movie clips caches to zero if it has been restored */
/* this works because freeing old main only happens after this call */
void blo_end_movieclip_pointer_map(FileData *fd, Main *oldmain)
{
	OldNew *entry = fd->movieclipmap->entries;
	MovieClip *clip = oldmain->movieclip.first;
	Scene *sce = oldmain->scene.first;
	int i;
	
	/* used entries were restored, so we put them to zero */
	for (i=0; i < fd->movieclipmap->nentries; i++, entry++) {
		if (entry->nr > 0)
			entry->newp = NULL;
	}
	
	for (; clip; clip = clip->id.next) {
		clip->cache = newmclipadr(fd, clip->cache);
		clip->tracking.camera.intrinsics = newmclipadr(fd, clip->tracking.camera.intrinsics);
	}
	
	for (; sce; sce = sce->id.next) {
		if (sce->nodetree) {
			bNode *node;
			for (node = sce->nodetree->nodes.first; node; node = node->next)
				if (node->type == CMP_NODE_MOVIEDISTORTION)
					node->storage = newmclipadr(fd, node->storage);
		}
	}
}


/* undo file support: add all library pointers in lookup */
void blo_add_library_pointer_map(ListBase *mainlist, FileData *fd)
{
	Main *ptr = mainlist->first;
	ListBase *lbarray[MAX_LIBARRAY];
	
	for (ptr = ptr->next; ptr; ptr = ptr->next) {
		int i = set_listbasepointers(ptr, lbarray);
		while (i--) {
			ID *id;
			for (id = lbarray[i]->first; id; id = id->next)
				oldnewmap_insert(fd->libmap, id, id, GS(id->name));
		}
	}
}


/* ********** END OLD POINTERS ****************** */
/* ********** READ FILE ****************** */

static void switch_endian_structs(struct SDNA *filesdna, BHead *bhead)
{
	int blocksize, nblocks;
	char *data;
	
	data = (char *)(bhead+1);
	blocksize = filesdna->typelens[ filesdna->structs[bhead->SDNAnr][0] ];
	
	nblocks = bhead->nr;
	while (nblocks--) {
		DNA_struct_switch_endian(filesdna, bhead->SDNAnr, data);
		
		data += blocksize;
	}
}

static void *read_struct(FileData *fd, BHead *bh, const char *blockname)
{
	void *temp = NULL;
	
	if (bh->len) {
		/* switch is based on file dna */
		if (bh->SDNAnr && (fd->flags & FD_FLAGS_SWITCH_ENDIAN))
			switch_endian_structs(fd->filesdna, bh);
		
		if (fd->compflags[bh->SDNAnr]) {	/* flag==0: doesn't exist anymore */
			if (fd->compflags[bh->SDNAnr] == 2) {
				temp = DNA_struct_reconstruct(fd->memsdna, fd->filesdna, fd->compflags, bh->SDNAnr, bh->nr, (bh+1));
			}
			else {
				temp = MEM_mallocN(bh->len, blockname);
				memcpy(temp, (bh+1), bh->len);
			}
		}
	}

	return temp;
}

static void link_list(FileData *fd, ListBase *lb)		/* only direct data */
{
	Link *ln, *prev;
	
	if (lb->first == NULL) return;
	
	lb->first = newdataadr(fd, lb->first);
	ln = lb->first;
	prev = NULL;
	while (ln) {
		ln->next = newdataadr(fd, ln->next);
		ln->prev = prev;
		prev = ln;
		ln = ln->next;
	}
	lb->last = prev;
}

static void link_glob_list(FileData *fd, ListBase *lb)		/* for glob data */
{
	Link *ln, *prev;
	void *poin;

	if (lb->first == NULL) return;
	poin = newdataadr(fd, lb->first);
	if (lb->first) {
		oldnewmap_insert(fd->globmap, lb->first, poin, 0);
	}
	lb->first = poin;
	
	ln = lb->first;
	prev = NULL;
	while (ln) {
		poin = newdataadr(fd, ln->next);
		if (ln->next) {
			oldnewmap_insert(fd->globmap, ln->next, poin, 0);
		}
		ln->next = poin;
		ln->prev = prev;
		prev = ln;
		ln = ln->next;
	}
	lb->last = prev;
}

static void test_pointer_array(FileData *fd, void **mat)
{
	int64_t *lpoin, *lmat;
	int *ipoin, *imat;
	size_t len;

		/* manually convert the pointer array in
		 * the old dna format to a pointer array in
		 * the new dna format.
		 */
	if (*mat) {
		len = MEM_allocN_len(*mat)/fd->filesdna->pointerlen;
			
		if (fd->filesdna->pointerlen==8 && fd->memsdna->pointerlen==4) {
			ipoin=imat= MEM_mallocN(len * 4, "newmatar");
			lpoin= *mat;
			
			while (len-- > 0) {
				if ((fd->flags & FD_FLAGS_SWITCH_ENDIAN))
					BLI_endian_switch_int64(lpoin);
				*ipoin = (int)((*lpoin) >> 3);
				ipoin++;
				lpoin++;
			}
			MEM_freeN(*mat);
			*mat = imat;
		}
		
		if (fd->filesdna->pointerlen==4 && fd->memsdna->pointerlen==8) {
			lpoin = lmat = MEM_mallocN(len * 8, "newmatar");
			ipoin = *mat;
			
			while (len-- > 0) {
				*lpoin = *ipoin;
				ipoin++;
				lpoin++;
			}
			MEM_freeN(*mat);
			*mat= lmat;
		}
	}
}

/* ************ READ ID Properties *************** */

static void IDP_DirectLinkProperty(IDProperty *prop, int switch_endian, FileData *fd);
static void IDP_LibLinkProperty(IDProperty *prop, int switch_endian, FileData *fd);

static void IDP_DirectLinkIDPArray(IDProperty *prop, int switch_endian, FileData *fd)
{
	IDProperty *array;
	int i;
	
	/* since we didn't save the extra buffer, set totallen to len */
	prop->totallen = prop->len;
	prop->data.pointer = newdataadr(fd, prop->data.pointer);

	array = (IDProperty *)prop->data.pointer;
	
	/* note!, idp-arrays didn't exist in 2.4x, so the pointer will be cleared
	 * theres not really anything we can do to correct this, at least don't crash */
	if (array == NULL) {
		prop->len = 0;
		prop->totallen = 0;
	}
	
	
	for (i = 0; i < prop->len; i++)
		IDP_DirectLinkProperty(&array[i], switch_endian, fd);
}

static void IDP_DirectLinkArray(IDProperty *prop, int switch_endian, FileData *fd)
{
	IDProperty **array;
	int i;
	
	/* since we didn't save the extra buffer, set totallen to len */
	prop->totallen = prop->len;
	prop->data.pointer = newdataadr(fd, prop->data.pointer);
	
	if (prop->subtype == IDP_GROUP) {
		test_pointer_array(fd, prop->data.pointer);
		array = prop->data.pointer;
		
		for (i = 0; i < prop->len; i++)
			IDP_DirectLinkProperty(array[i], switch_endian, fd);
	}
	else if (prop->subtype == IDP_DOUBLE) {
		if (switch_endian) {
			BLI_endian_switch_double_array(prop->data.pointer, prop->len);
		}
	}
	else {
		if (switch_endian) {
			/* also used for floats */
			BLI_endian_switch_int32_array(prop->data.pointer, prop->len);
		}
	}
}

static void IDP_DirectLinkString(IDProperty *prop, FileData *fd)
{
	/*since we didn't save the extra string buffer, set totallen to len.*/
	prop->totallen = prop->len;
	prop->data.pointer = newdataadr(fd, prop->data.pointer);
}

static void IDP_DirectLinkGroup(IDProperty *prop, int switch_endian, FileData *fd)
{
	ListBase *lb = &prop->data.group;
	IDProperty *loop;
	
	link_list(fd, lb);
	
	/*Link child id properties now*/
	for (loop=prop->data.group.first; loop; loop=loop->next) {
		IDP_DirectLinkProperty(loop, switch_endian, fd);
	}
}

static void IDP_DirectLinkProperty(IDProperty *prop, int switch_endian, FileData *fd)
{
	switch (prop->type) {
		case IDP_GROUP:
			IDP_DirectLinkGroup(prop, switch_endian, fd);
			break;
		case IDP_STRING:
			IDP_DirectLinkString(prop, fd);
			break;
		case IDP_ARRAY:
			IDP_DirectLinkArray(prop, switch_endian, fd);
			break;
		case IDP_IDPARRAY:
			IDP_DirectLinkIDPArray(prop, switch_endian, fd);
			break;
		case IDP_DOUBLE:
			/* erg, stupid doubles.  since I'm storing them
			 * in the same field as int val; val2 in the
			 * IDPropertyData struct, they have to deal with
			 * endianness specifically
			 *
			 * in theory, val and val2 would've already been swapped
			 * if switch_endian is true, so we have to first unswap
			 * them then reswap them as a single 64-bit entity.
			 */
			
			if (switch_endian) {
				BLI_endian_switch_int32(&prop->data.val);
				BLI_endian_switch_int32(&prop->data.val2);
				BLI_endian_switch_int64((int64_t *)&prop->data.val);
			}
			
			break;
	}
}

/* stub function */
static void IDP_LibLinkProperty(IDProperty *UNUSED(prop), int UNUSED(switch_endian), FileData *UNUSED(fd))
{
}

/* ************ READ CurveMapping *************** */

/* cuma itself has been read! */
static void direct_link_curvemapping(FileData *fd, CurveMapping *cumap)
{
	int a;
	
	/* flag seems to be able to hang? Maybe old files... not bad to clear anyway */
	cumap->flag &= ~CUMA_PREMULLED;
	
	for (a = 0; a < CM_TOT; a++) {
		cumap->cm[a].curve = newdataadr(fd, cumap->cm[a].curve);
		cumap->cm[a].table = NULL;
		cumap->cm[a].premultable = NULL;
	}
}

/* ************ READ Brush *************** */
/* library brush linking after fileread */
static void lib_link_brush(FileData *fd, Main *main)
{
	Brush *brush;
	
	/* only link ID pointers */
	for (brush = main->brush.first; brush; brush = brush->id.next) {
		if (brush->id.flag & LIB_NEED_LINK) {
			brush->id.flag -= LIB_NEED_LINK;
			
			brush->mtex.tex = newlibadr_us(fd, brush->id.lib, brush->mtex.tex);
			brush->clone.image = newlibadr_us(fd, brush->id.lib, brush->clone.image);
		}
	}
}

static void direct_link_brush(FileData *fd, Brush *brush)
{
	/* brush itself has been read */

	/* fallof curve */
	brush->curve = newdataadr(fd, brush->curve);
	if (brush->curve)
		direct_link_curvemapping(fd, brush->curve);
	else
		BKE_brush_curve_preset(brush, CURVE_PRESET_SHARP);

	brush->preview = NULL;
	brush->icon_imbuf = NULL;
}

static void direct_link_script(FileData *UNUSED(fd), Script *script)
{
	script->id.us = 1;
	SCRIPT_SET_NULL(script);
}


/* ************ READ PACKEDFILE *************** */

static PackedFile *direct_link_packedfile(FileData *fd, PackedFile *oldpf)
{
	PackedFile *pf = newdataadr(fd, oldpf);
	
	if (pf) {
		pf->data = newdataadr(fd, pf->data);
	}
	
	return pf;
}

/* ************ READ IMAGE PREVIEW *************** */

static PreviewImage *direct_link_preview_image(FileData *fd, PreviewImage *old_prv)
{
	PreviewImage *prv = newdataadr(fd, old_prv);
	
	if (prv) {
		int i;
		for (i = 0; i < NUM_ICON_SIZES; ++i) {
			if (prv->rect[i]) {
				prv->rect[i] = newdataadr(fd, prv->rect[i]);
			}
		}
	}
	
	return prv;
}

/* ************ READ ANIMATION STUFF ***************** */

/* Legacy Data Support (for Version Patching) ----------------------------- */

// XXX deprecated - old animation system
static void lib_link_ipo(FileData *fd, Main *main)
{
	Ipo *ipo;
	
	for (ipo = main->ipo.first; ipo; ipo = ipo->id.next) {
		if (ipo->id.flag & LIB_NEED_LINK) {
			IpoCurve *icu;
			for (icu = ipo->curve.first; icu; icu = icu->next) {
				if (icu->driver)
					icu->driver->ob = newlibadr(fd, ipo->id.lib, icu->driver->ob);
			}
			ipo->id.flag -= LIB_NEED_LINK;
		}
	}
}

// XXX deprecated - old animation system
static void direct_link_ipo(FileData *fd, Ipo *ipo)
{
	IpoCurve *icu;

	link_list(fd, &(ipo->curve));
	
	for (icu = ipo->curve.first; icu; icu = icu->next) {
		icu->bezt = newdataadr(fd, icu->bezt);
		icu->bp = newdataadr(fd, icu->bp);
		icu->driver = newdataadr(fd, icu->driver);
	}
}

// XXX deprecated - old animation system
static void lib_link_nlastrips(FileData *fd, ID *id, ListBase *striplist)
{
	bActionStrip *strip;
	bActionModifier *amod;
	
	for (strip=striplist->first; strip; strip=strip->next) {
		strip->object = newlibadr(fd, id->lib, strip->object);
		strip->act = newlibadr_us(fd, id->lib, strip->act);
		strip->ipo = newlibadr(fd, id->lib, strip->ipo);
		for (amod = strip->modifiers.first; amod; amod = amod->next)
			amod->ob = newlibadr(fd, id->lib, amod->ob);
	}
}

// XXX deprecated - old animation system
static void direct_link_nlastrips(FileData *fd, ListBase *strips)
{
	bActionStrip *strip;
	
	link_list(fd, strips);
	
	for (strip = strips->first; strip; strip = strip->next)
		link_list(fd, &strip->modifiers);
}

// XXX deprecated - old animation system
static void lib_link_constraint_channels(FileData *fd, ID *id, ListBase *chanbase)
{
	bConstraintChannel *chan;

	for (chan=chanbase->first; chan; chan=chan->next) {
		chan->ipo = newlibadr_us(fd, id->lib, chan->ipo);
	}
}

/* Data Linking ----------------------------- */

static void lib_link_fmodifiers(FileData *fd, ID *id, ListBase *list)
{
	FModifier *fcm;
	
	for (fcm = list->first; fcm; fcm = fcm->next) {
		/* data for specific modifiers */
		switch (fcm->type) {
			case FMODIFIER_TYPE_PYTHON:
			{
				FMod_Python *data = (FMod_Python *)fcm->data;
				data->script = newlibadr(fd, id->lib, data->script);
			}
				break;
		}
	}
}

static void lib_link_fcurves(FileData *fd, ID *id, ListBase *list) 
{
	FCurve *fcu;
	
	if (list == NULL)
		return;
	
	/* relink ID-block references... */
	for (fcu = list->first; fcu; fcu = fcu->next) {
		/* driver data */
		if (fcu->driver) {
			ChannelDriver *driver = fcu->driver;
			DriverVar *dvar;
			
			for (dvar= driver->variables.first; dvar; dvar= dvar->next) {
				DRIVER_TARGETS_LOOPER(dvar)
				{	
					/* only relink if still used */
					if (tarIndex < dvar->num_targets)
						dtar->id = newlibadr(fd, id->lib, dtar->id); 
					else
						dtar->id = NULL;
				}
				DRIVER_TARGETS_LOOPER_END
			}
		}
		
		/* modifiers */
		lib_link_fmodifiers(fd, id, &fcu->modifiers);
	}
}


/* NOTE: this assumes that link_list has already been called on the list */
static void direct_link_fmodifiers(FileData *fd, ListBase *list)
{
	FModifier *fcm;
	
	for (fcm = list->first; fcm; fcm = fcm->next) {
		/* relink general data */
		fcm->data  = newdataadr(fd, fcm->data);
		fcm->edata = NULL;
		
		/* do relinking of data for specific types */
		switch (fcm->type) {
			case FMODIFIER_TYPE_GENERATOR:
			{
				FMod_Generator *data = (FMod_Generator *)fcm->data;
				
				data->coefficients = newdataadr(fd, data->coefficients);
				
				if (fd->flags & FD_FLAGS_SWITCH_ENDIAN) {
					BLI_endian_switch_float_array(data->coefficients, data->arraysize);
				}
			}
				break;
			case FMODIFIER_TYPE_ENVELOPE:
			{
				FMod_Envelope *data=  (FMod_Envelope *)fcm->data;
				
				data->data= newdataadr(fd, data->data);
			}
				break;
			case FMODIFIER_TYPE_PYTHON:
			{
				FMod_Python *data = (FMod_Python *)fcm->data;
				
				data->prop = newdataadr(fd, data->prop);
				IDP_DirectLinkProperty(data->prop, (fd->flags & FD_FLAGS_SWITCH_ENDIAN), fd);
			}
				break;
		}
	}
}

/* NOTE: this assumes that link_list has already been called on the list */
static void direct_link_fcurves(FileData *fd, ListBase *list)
{
	FCurve *fcu;
	
	/* link F-Curve data to F-Curve again (non ID-libs) */
	for (fcu = list->first; fcu; fcu = fcu->next) {
		/* curve data */
		fcu->bezt = newdataadr(fd, fcu->bezt);
		fcu->fpt = newdataadr(fd, fcu->fpt);
		
		/* rna path */
		fcu->rna_path = newdataadr(fd, fcu->rna_path);
		
		/* group */
		fcu->grp = newdataadr(fd, fcu->grp);
		
		/* clear disabled flag - allows disabled drivers to be tried again ([#32155]),
		 * but also means that another method for "reviving disabled F-Curves" exists
		 */
		fcu->flag &= ~FCURVE_DISABLED;
		
		/* driver */
		fcu->driver= newdataadr(fd, fcu->driver);
		if (fcu->driver) {
			ChannelDriver *driver= fcu->driver;
			DriverVar *dvar;
			
			/* compiled expression data will need to be regenerated (old pointer may still be set here) */
			driver->expr_comp = NULL;
			
			/* give the driver a fresh chance - the operating environment may be different now 
			 * (addons, etc. may be different) so the driver namespace may be sane now [#32155]
			 */
			driver->flag &= ~DRIVER_FLAG_INVALID;
			
			/* relink variables, targets and their paths */
			link_list(fd, &driver->variables);
			for (dvar= driver->variables.first; dvar; dvar= dvar->next) {
				DRIVER_TARGETS_LOOPER(dvar)
				{
					/* only relink the targets being used */
					if (tarIndex < dvar->num_targets)
						dtar->rna_path = newdataadr(fd, dtar->rna_path);
					else
						dtar->rna_path = NULL;
				}
				DRIVER_TARGETS_LOOPER_END
			}
		}
		
		/* modifiers */
		link_list(fd, &fcu->modifiers);
		direct_link_fmodifiers(fd, &fcu->modifiers);
	}
}


static void lib_link_action(FileData *fd, Main *main)
{
	bAction *act;
	bActionChannel *chan;

	for (act = main->action.first; act; act = act->id.next) {
		if (act->id.flag & LIB_NEED_LINK) {
			act->id.flag -= LIB_NEED_LINK;
			
// XXX deprecated - old animation system <<<
			for (chan=act->chanbase.first; chan; chan=chan->next) {
				chan->ipo = newlibadr_us(fd, act->id.lib, chan->ipo);
				lib_link_constraint_channels(fd, &act->id, &chan->constraintChannels);
			}
// >>> XXX deprecated - old animation system
			
			lib_link_fcurves(fd, &act->id, &act->curves);
		}
	}
}

static void direct_link_action(FileData *fd, bAction *act)
{
	bActionChannel *achan; // XXX deprecated - old animation system
	bActionGroup *agrp;

	link_list(fd, &act->curves);
	link_list(fd, &act->chanbase); // XXX deprecated - old animation system
	link_list(fd, &act->groups);
	link_list(fd, &act->markers);

// XXX deprecated - old animation system <<<
	for (achan = act->chanbase.first; achan; achan=achan->next) {
		achan->grp = newdataadr(fd, achan->grp);
		
		link_list(fd, &achan->constraintChannels);
	}
// >>> XXX deprecated - old animation system

	direct_link_fcurves(fd, &act->curves);
	
	for (agrp = act->groups.first; agrp; agrp= agrp->next) {
		agrp->channels.first= newdataadr(fd, agrp->channels.first);
		agrp->channels.last= newdataadr(fd, agrp->channels.last);
	}
}

static void lib_link_nladata_strips(FileData *fd, ID *id, ListBase *list)
{
	NlaStrip *strip;
	
	for (strip = list->first; strip; strip = strip->next) {
		/* check strip's children */
		lib_link_nladata_strips(fd, id, &strip->strips);
		
		/* check strip's F-Curves */
		lib_link_fcurves(fd, id, &strip->fcurves);
		
		/* reassign the counted-reference to action */
		strip->act = newlibadr_us(fd, id->lib, strip->act);
		
		/* fix action id-root (i.e. if it comes from a pre 2.57 .blend file) */
		if ((strip->act) && (strip->act->idroot == 0))
			strip->act->idroot = GS(id->name);
	}
}

static void lib_link_nladata(FileData *fd, ID *id, ListBase *list)
{
	NlaTrack *nlt;
	
	/* we only care about the NLA strips inside the tracks */
	for (nlt = list->first; nlt; nlt = nlt->next) {
		lib_link_nladata_strips(fd, id, &nlt->strips);
	}
}

/* This handles Animato NLA-Strips linking 
 * NOTE: this assumes that link_list has already been called on the list 
 */
static void direct_link_nladata_strips(FileData *fd, ListBase *list)
{
	NlaStrip *strip;
	
	for (strip = list->first; strip; strip = strip->next) {
		/* strip's child strips */
		link_list(fd, &strip->strips);
		direct_link_nladata_strips(fd, &strip->strips);
		
		/* strip's F-Curves */
		link_list(fd, &strip->fcurves);
		direct_link_fcurves(fd, &strip->fcurves);
		
		/* strip's F-Modifiers */
		link_list(fd, &strip->modifiers);
		direct_link_fmodifiers(fd, &strip->modifiers);
	}
}

/* NOTE: this assumes that link_list has already been called on the list */
static void direct_link_nladata(FileData *fd, ListBase *list)
{
	NlaTrack *nlt;
	
	for (nlt = list->first; nlt; nlt = nlt->next) {
		/* relink list of strips */
		link_list(fd, &nlt->strips);
		
		/* relink strip data */
		direct_link_nladata_strips(fd, &nlt->strips);
	}
}

/* ------- */

static void lib_link_keyingsets(FileData *fd, ID *id, ListBase *list)
{
	KeyingSet *ks;
	KS_Path *ksp;
	
	/* here, we're only interested in the ID pointer stored in some of the paths */
	for (ks = list->first; ks; ks = ks->next) {
		for (ksp = ks->paths.first; ksp; ksp = ksp->next) {
			ksp->id= newlibadr(fd, id->lib, ksp->id); 
		}
	}
}

/* NOTE: this assumes that link_list has already been called on the list */
static void direct_link_keyingsets(FileData *fd, ListBase *list)
{
	KeyingSet *ks;
	KS_Path *ksp;
	
	/* link KeyingSet data to KeyingSet again (non ID-libs) */
	for (ks = list->first; ks; ks = ks->next) {
		/* paths */
		link_list(fd, &ks->paths);
		
		for (ksp = ks->paths.first; ksp; ksp = ksp->next) {
			/* rna path */
			ksp->rna_path= newdataadr(fd, ksp->rna_path);
		}
	}
}

/* ------- */

static void lib_link_animdata(FileData *fd, ID *id, AnimData *adt)
{
	if (adt == NULL)
		return;
	
	/* link action data */
	adt->action= newlibadr_us(fd, id->lib, adt->action);
	adt->tmpact= newlibadr_us(fd, id->lib, adt->tmpact);
	
	/* fix action id-roots (i.e. if they come from a pre 2.57 .blend file) */
	if ((adt->action) && (adt->action->idroot == 0))
		adt->action->idroot = GS(id->name);
	if ((adt->tmpact) && (adt->tmpact->idroot == 0))
		adt->tmpact->idroot = GS(id->name);
	
	/* link drivers */
	lib_link_fcurves(fd, id, &adt->drivers);
	
	/* overrides don't have lib-link for now, so no need to do anything */
	
	/* link NLA-data */
	lib_link_nladata(fd, id, &adt->nla_tracks);
}

static void direct_link_animdata(FileData *fd, AnimData *adt)
{
	/* NOTE: must have called newdataadr already before doing this... */
	if (adt == NULL)
		return;
	
	/* link drivers */
	link_list(fd, &adt->drivers);
	direct_link_fcurves(fd, &adt->drivers);
	
	/* link overrides */
	// TODO...
	
	/* link NLA-data */
	link_list(fd, &adt->nla_tracks);
	direct_link_nladata(fd, &adt->nla_tracks);
	
	/* relink active strip - even though strictly speaking this should only be used
	 * if we're in 'tweaking mode', we need to be able to have this loaded back for
	 * undo, but also since users may not exit tweakmode before saving (#24535)
	 */
	// TODO: it's not really nice that anyone should be able to save the file in this
	//		state, but it's going to be too hard to enforce this single case...
	adt->actstrip = newdataadr(fd, adt->actstrip);
}	

/* ************ READ MOTION PATHS *************** */

/* direct data for cache */
static void direct_link_motionpath(FileData *fd, bMotionPath *mpath)
{
	/* sanity check */
	if (mpath == NULL)
		return;
	
	/* relink points cache */
	mpath->points = newdataadr(fd, mpath->points);
}

/* ************ READ NODE TREE *************** */

/* singe node tree (also used for material/scene trees), ntree is not NULL */
static void lib_link_ntree(FileData *fd, ID *id, bNodeTree *ntree)
{
	bNode *node;
	
	if (ntree->adt) lib_link_animdata(fd, &ntree->id, ntree->adt);
	
	ntree->gpd = newlibadr_us(fd, id->lib, ntree->gpd);
	
	for (node = ntree->nodes.first; node; node = node->next)
		node->id = newlibadr_us(fd, id->lib, node->id);
}

/* library ntree linking after fileread */
static void lib_link_nodetree(FileData *fd, Main *main)
{
	bNodeTree *ntree;
	
	/* only link ID pointers */
	for (ntree = main->nodetree.first; ntree; ntree = ntree->id.next) {
		if (ntree->id.flag & LIB_NEED_LINK) {
			ntree->id.flag -= LIB_NEED_LINK;
			lib_link_ntree(fd, &ntree->id, ntree);
		}
	}
}

static void do_versions_socket_default_value(bNodeSocket *sock)
{
	bNodeSocketValueFloat *valfloat;
	bNodeSocketValueVector *valvector;
	bNodeSocketValueRGBA *valrgba;
	
	if (sock->default_value)
		return;
	
	switch (sock->type) {
		case SOCK_FLOAT:
			valfloat = sock->default_value = MEM_callocN(sizeof(bNodeSocketValueFloat), "default socket value");
			valfloat->value = sock->ns.vec[0];
			valfloat->min = sock->ns.min;
			valfloat->max = sock->ns.max;
			valfloat->subtype = PROP_NONE;
			break;
		case SOCK_VECTOR:
			valvector = sock->default_value = MEM_callocN(sizeof(bNodeSocketValueVector), "default socket value");
			copy_v3_v3(valvector->value, sock->ns.vec);
			valvector->min = sock->ns.min;
			valvector->max = sock->ns.max;
			valvector->subtype = PROP_NONE;
			break;
		case SOCK_RGBA:
			valrgba = sock->default_value = MEM_callocN(sizeof(bNodeSocketValueRGBA), "default socket value");
			copy_v4_v4(valrgba->value, sock->ns.vec);
			break;
	}
}

void blo_do_versions_nodetree_default_value(bNodeTree *ntree)
{
	bNode *node;
	bNodeSocket *sock;
	for (node=ntree->nodes.first; node; node=node->next) {
		for (sock=node->inputs.first; sock; sock=sock->next)
			do_versions_socket_default_value(sock);
		for (sock=node->outputs.first; sock; sock=sock->next)
			do_versions_socket_default_value(sock);
	}
	for (sock=ntree->inputs.first; sock; sock=sock->next)
		do_versions_socket_default_value(sock);
	for (sock=ntree->outputs.first; sock; sock=sock->next)
		do_versions_socket_default_value(sock);
}

static void lib_nodetree_init_types_cb(void *UNUSED(data), ID *UNUSED(id), bNodeTree *ntree)
{
	bNode *node;
	
	ntreeInitTypes(ntree);
	
	/* need to do this here instead of in do_versions, otherwise next function can crash */
	blo_do_versions_nodetree_default_value(ntree);
	
	/* XXX could be replaced by do_versions for new nodes */
	for (node=ntree->nodes.first; node; node=node->next)
		node_verify_socket_templates(ntree, node);
}

/* updates group node socket own_index so that
 * external links to/from the group node are preserved.
 */
static void lib_node_do_versions_group_indices(bNode *gnode)
{
	bNodeTree *ngroup = (bNodeTree*)gnode->id;
	bNode *intnode;
	bNodeSocket *sock, *gsock, *intsock;
	int found;
	
	for (sock=gnode->outputs.first; sock; sock=sock->next) {
		int old_index = sock->to_index;
		for (gsock=ngroup->outputs.first; gsock; gsock=gsock->next) {
			if (gsock->link && gsock->link->fromsock->own_index == old_index) {
				sock->own_index = gsock->own_index;
				break;
			}
		}
	}
	for (sock=gnode->inputs.first; sock; sock=sock->next) {
		int old_index = sock->to_index;
		/* can't use break in double loop */
		found = 0;
		for (intnode=ngroup->nodes.first; intnode && !found; intnode=intnode->next) {
			for (intsock=intnode->inputs.first; intsock; intsock=intsock->next) {
				if (intsock->own_index == old_index && intsock->link) {
					sock->own_index = intsock->link->fromsock->own_index;
					found = 1;
					break;
				}
			}
		}
	}
}

/* updates external links for all group nodes in a tree */
static void lib_nodetree_do_versions_group_indices_cb(void *UNUSED(data), ID *UNUSED(id), bNodeTree *ntree)
{
	bNode *node;
	
	for (node = ntree->nodes.first; node; node = node->next) {
		if (node->type == NODE_GROUP) {
			bNodeTree *ngroup = (bNodeTree*)node->id;
			if (ngroup && (ngroup->flag & NTREE_DO_VERSIONS_GROUP_EXPOSE))
				lib_node_do_versions_group_indices(node);
		}
	}
}

/* make an update call for the tree */
static void lib_nodetree_do_versions_update_cb(void *UNUSED(data), ID *UNUSED(id), bNodeTree *ntree)
{
	if (ntree->update)
		ntreeUpdateTree(ntree);
}

/* verify types for nodes and groups, all data has to be read */
/* open = 0: appending/linking, open = 1: open new file (need to clean out dynamic
 * typedefs */
static void lib_verify_nodetree(Main *main, int UNUSED(open))
{
	bNodeTree *ntree;
	int i;
	bNodeTreeType *ntreetype;
	
	/* this crashes blender on undo/redo */
#if 0
		if (open == 1) {
			reinit_nodesystem();
		}
#endif
	
	/* set node->typeinfo pointers */
	for (i = 0; i < NUM_NTREE_TYPES; ++i) {
		ntreetype = ntreeGetType(i);
		if (ntreetype && ntreetype->foreach_nodetree)
			ntreetype->foreach_nodetree(main, NULL, lib_nodetree_init_types_cb);
	}
	for (ntree = main->nodetree.first; ntree; ntree = ntree->id.next)
		lib_nodetree_init_types_cb(NULL, NULL, ntree);
	
	{
		int has_old_groups = 0;
		/* XXX this should actually be part of do_versions, but since we need
		 * finished library linking, it is not possible there. Instead in do_versions
		 * we have set the NTREE_DO_VERSIONS flag, so at this point we can do the
		 * actual group node updates.
		 */
		for (ntree = main->nodetree.first; ntree; ntree = ntree->id.next) {
			if (ntree->flag & NTREE_DO_VERSIONS_GROUP_EXPOSE) {
				/* this adds copies and links from all unlinked internal sockets to group inputs/outputs. */
				node_group_expose_all_sockets(ntree);
				has_old_groups = 1;
			}
		}
		
		if (has_old_groups) {
			for (i = 0; i < NUM_NTREE_TYPES; ++i) {
				ntreetype = ntreeGetType(i);
				if (ntreetype && ntreetype->foreach_nodetree)
					ntreetype->foreach_nodetree(main, NULL, lib_nodetree_do_versions_group_indices_cb);
			}
		}
		
		for (ntree = main->nodetree.first; ntree; ntree = ntree->id.next)
			ntree->flag &= ~NTREE_DO_VERSIONS_GROUP_EXPOSE;
	}
		
	/* verify all group user nodes */
	for (ntree = main->nodetree.first; ntree; ntree = ntree->id.next) {
		ntreeVerifyNodes(main, &ntree->id);
	}
	
	/* make update calls where necessary */
	{
		for (ntree = main->nodetree.first; ntree; ntree = ntree->id.next)
			if (ntree->update)
				ntreeUpdateTree(ntree);
		
		for (i = 0; i < NUM_NTREE_TYPES; i++) {
			ntreetype = ntreeGetType(i);
			if (ntreetype && ntreetype->foreach_nodetree)
				ntreetype->foreach_nodetree(main, NULL, lib_nodetree_do_versions_update_cb);
		}
	}
}

static void direct_link_node_socket(FileData *fd, bNodeSocket *sock)
{
	sock->link = newdataadr(fd, sock->link);
	sock->storage = newdataadr(fd, sock->storage);
	sock->default_value = newdataadr(fd, sock->default_value);
	sock->cache = NULL;
}

/* ntree itself has been read! */
static void direct_link_nodetree(FileData *fd, bNodeTree *ntree)
{
	/* note: writing and reading goes in sync, for speed */
	bNode *node;
	bNodeSocket *sock;
	bNodeLink *link;
	
	ntree->init = 0;		/* to set callbacks and force setting types */
	ntree->progress = NULL;
	ntree->execdata = NULL;
	
	ntree->adt = newdataadr(fd, ntree->adt);
	direct_link_animdata(fd, ntree->adt);
	
	link_list(fd, &ntree->nodes);
	for (node = ntree->nodes.first; node; node = node->next) {
		node->typeinfo = NULL;
		
		link_list(fd, &node->inputs);
		link_list(fd, &node->outputs);
		
		if (node->type == CMP_NODE_MOVIEDISTORTION) {
			node->storage = newmclipadr(fd, node->storage);
		}
		else
			node->storage = newdataadr(fd, node->storage);
		
		if (node->storage) {
			/* could be handlerized at some point */
			if (ntree->type==NTREE_SHADER && (node->type==SH_NODE_CURVE_VEC || node->type==SH_NODE_CURVE_RGB))
				direct_link_curvemapping(fd, node->storage);
			else if (ntree->type==NTREE_COMPOSIT) {
				if (ELEM4(node->type, CMP_NODE_TIME, CMP_NODE_CURVE_VEC, CMP_NODE_CURVE_RGB, CMP_NODE_HUECORRECT))
					direct_link_curvemapping(fd, node->storage);
				else if (ELEM3(node->type, CMP_NODE_IMAGE, CMP_NODE_VIEWER, CMP_NODE_SPLITVIEWER))
					((ImageUser *)node->storage)->ok = 1;
			}
			else if ( ntree->type==NTREE_TEXTURE) {
				if (node->type==TEX_NODE_CURVE_RGB || node->type==TEX_NODE_CURVE_TIME)
					direct_link_curvemapping(fd, node->storage);
				else if (node->type==TEX_NODE_IMAGE)
					((ImageUser *)node->storage)->ok = 1;
			}
		}
	}
	link_list(fd, &ntree->links);
	
	/* external sockets */
	link_list(fd, &ntree->inputs);
	link_list(fd, &ntree->outputs);
	
	/* and we connect the rest */
	for (node = ntree->nodes.first; node; node = node->next) {
		node->parent = newdataadr(fd, node->parent);
		node->preview = newimaadr(fd, node->preview);
		node->lasty = 0;
		
		for (sock = node->inputs.first; sock; sock = sock->next)
			direct_link_node_socket(fd, sock);
		for (sock = node->outputs.first; sock; sock = sock->next)
			direct_link_node_socket(fd, sock);
	}
	for (sock = ntree->inputs.first; sock; sock = sock->next)
		direct_link_node_socket(fd, sock);
	for (sock = ntree->outputs.first; sock; sock = sock->next)
		direct_link_node_socket(fd, sock);
	
	for (link = ntree->links.first; link; link= link->next) {
		link->fromnode = newdataadr(fd, link->fromnode);
		link->tonode = newdataadr(fd, link->tonode);
		link->fromsock = newdataadr(fd, link->fromsock);
		link->tosock = newdataadr(fd, link->tosock);
	}
	
	/* type verification is in lib-link */
}

/* ************ READ ARMATURE ***************** */

/* temp struct used to transport needed info to lib_link_constraint_cb() */
typedef struct tConstraintLinkData {
	FileData *fd;
	ID *id;
} tConstraintLinkData;
/* callback function used to relink constraint ID-links */
static void lib_link_constraint_cb(bConstraint *UNUSED(con), ID **idpoin, short isReference, void *userdata)
{
	tConstraintLinkData *cld= (tConstraintLinkData *)userdata;
	
	/* for reference types, we need to increment the usercounts on load... */
	if (isReference) {
		/* reference type - with usercount */
		*idpoin = newlibadr_us(cld->fd, cld->id->lib, *idpoin);
	}
	else {
		/* target type - no usercount needed */
		*idpoin = newlibadr(cld->fd, cld->id->lib, *idpoin);
	}
}

static void lib_link_constraints(FileData *fd, ID *id, ListBase *conlist)
{
	tConstraintLinkData cld;
	bConstraint *con;
	
	/* legacy fixes */
	for (con = conlist->first; con; con=con->next) {
		/* patch for error introduced by changing constraints (dunno how) */
		/* if con->data type changes, dna cannot resolve the pointer! (ton) */
		if (con->data == NULL) {
			con->type = CONSTRAINT_TYPE_NULL;
		}
		/* own ipo, all constraints have it */
		con->ipo = newlibadr_us(fd, id->lib, con->ipo); // XXX deprecated - old animation system
	}
	
	/* relink all ID-blocks used by the constraints */
	cld.fd = fd;
	cld.id = id;
	
	id_loop_constraints(conlist, lib_link_constraint_cb, &cld);
}

static void direct_link_constraints(FileData *fd, ListBase *lb)
{
	bConstraint *con;
	
	link_list(fd, lb);
	for (con=lb->first; con; con=con->next) {
		con->data = newdataadr(fd, con->data);
		
		switch (con->type) {
			case CONSTRAINT_TYPE_PYTHON:
			{
				bPythonConstraint *data= con->data;
				
				link_list(fd, &data->targets);
				
				data->prop = newdataadr(fd, data->prop);
				if (data->prop)
					IDP_DirectLinkProperty(data->prop, (fd->flags & FD_FLAGS_SWITCH_ENDIAN), fd);
			}
				break;
			case CONSTRAINT_TYPE_SPLINEIK:
			{
				bSplineIKConstraint *data= con->data;
				
				data->points= newdataadr(fd, data->points);
			}
				break;
			case CONSTRAINT_TYPE_KINEMATIC:
			{
				con->lin_error = 0.f;
				con->rot_error = 0.f;
			}
			case CONSTRAINT_TYPE_CHILDOF:
			{
				/* XXX version patch, in older code this flag wasn't always set, and is inherent to type */
				if (con->ownspace == CONSTRAINT_SPACE_POSE)
					con->flag |= CONSTRAINT_SPACEONCE;
			}
				break;
		}
	}
}

static void lib_link_pose(FileData *fd, Object *ob, bPose *pose)
{
	bPoseChannel *pchan;
	bArmature *arm = ob->data;
	int rebuild;
	
	if (!pose || !arm)
		return;
	
	
	/* always rebuild to match proxy or lib changes */
	rebuild = ob->proxy || (ob->id.lib==NULL && arm->id.lib);
	
	if (ob->proxy) {
		/* sync proxy layer */
		if (pose->proxy_layer)
			arm->layer = pose->proxy_layer;
		
		/* sync proxy active bone */
		if (pose->proxy_act_bone[0]) {
			Bone *bone = BKE_armature_find_bone_name(arm, pose->proxy_act_bone);
			if (bone)
				arm->act_bone = bone;
		}
	}
	
	for (pchan = pose->chanbase.first; pchan; pchan=pchan->next) {
		lib_link_constraints(fd, (ID *)ob, &pchan->constraints);
		
		/* hurms... loop in a loop, but yah... later... (ton) */
		pchan->bone = BKE_armature_find_bone_name(arm, pchan->name);
		
		pchan->custom = newlibadr_us(fd, arm->id.lib, pchan->custom);
		if (pchan->bone == NULL)
			rebuild= 1;
		else if (ob->id.lib==NULL && arm->id.lib) {
			/* local pose selection copied to armature, bit hackish */
			pchan->bone->flag &= ~BONE_SELECTED;
			pchan->bone->flag |= pchan->selectflag;
		}
	}
	
	if (rebuild) {
		ob->recalc = (OB_RECALC_OB | OB_RECALC_DATA | OB_RECALC_TIME);
		pose->flag |= POSE_RECALC;
	}
}

static void lib_link_armature(FileData *fd, Main *main)
{
	bArmature *arm;
	
	for (arm = main->armature.first; arm; arm = arm->id.next) {
		if (arm->id.flag & LIB_NEED_LINK) {
			if (arm->adt) lib_link_animdata(fd, &arm->id, arm->adt);
			arm->id.flag -= LIB_NEED_LINK;
		}
	}
}

static void direct_link_bones(FileData *fd, Bone *bone)
{
	Bone *child;
	
	bone->parent = newdataadr(fd, bone->parent);
	bone->prop = newdataadr(fd, bone->prop);
	if (bone->prop)
		IDP_DirectLinkProperty(bone->prop, (fd->flags & FD_FLAGS_SWITCH_ENDIAN), fd);
		
	bone->flag &= ~BONE_DRAW_ACTIVE;
	
	link_list(fd, &bone->childbase);
	
	for (child=bone->childbase.first; child; child=child->next)
		direct_link_bones(fd, child);
}

static void direct_link_armature(FileData *fd, bArmature *arm)
{
	Bone *bone;
	
	link_list(fd, &arm->bonebase);
	arm->edbo = NULL;
	arm->sketch = NULL;
	
	arm->adt = newdataadr(fd, arm->adt);
	direct_link_animdata(fd, arm->adt);
	
	for (bone = arm->bonebase.first; bone; bone = bone->next) {
		direct_link_bones(fd, bone);
	}
	
	arm->act_bone = newdataadr(fd, arm->act_bone);
	arm->act_edbone = NULL;
}

/* ************ READ CAMERA ***************** */

static void lib_link_camera(FileData *fd, Main *main)
{
	Camera *ca;
	
	for (ca = main->camera.first; ca; ca = ca->id.next) {
		if (ca->id.flag & LIB_NEED_LINK) {
			if (ca->adt) lib_link_animdata(fd, &ca->id, ca->adt);
			
			ca->ipo = newlibadr_us(fd, ca->id.lib, ca->ipo); // XXX deprecated - old animation system
			
			ca->dof_ob = newlibadr_us(fd, ca->id.lib, ca->dof_ob);
			
			ca->id.flag -= LIB_NEED_LINK;
		}
	}
}

static void direct_link_camera(FileData *fd, Camera *ca)
{
	ca->adt = newdataadr(fd, ca->adt);
	direct_link_animdata(fd, ca->adt);
}


/* ************ READ LAMP ***************** */

static void lib_link_lamp(FileData *fd, Main *main)
{
	Lamp *la;
	MTex *mtex;
	int a;
	
	for (la = main->lamp.first; la; la = la->id.next) {
		if (la->id.flag & LIB_NEED_LINK) {
			if (la->adt) lib_link_animdata(fd, &la->id, la->adt);
			
			for (a = 0; a < MAX_MTEX; a++) {
				mtex = la->mtex[a];
				if (mtex) {
					mtex->tex = newlibadr_us(fd, la->id.lib, mtex->tex);
					mtex->object = newlibadr(fd, la->id.lib, mtex->object);
				}
			}
			
			la->ipo = newlibadr_us(fd, la->id.lib, la->ipo); // XXX deprecated - old animation system
			
			if (la->nodetree)
				lib_link_ntree(fd, &la->id, la->nodetree);
			
			la->id.flag -= LIB_NEED_LINK;
		}
	}
}

static void direct_link_lamp(FileData *fd, Lamp *la)
{
	int a;
	
	la->adt = newdataadr(fd, la->adt);
	direct_link_animdata(fd, la->adt);
	
	for (a=0; a<MAX_MTEX; a++) {
		la->mtex[a] = newdataadr(fd, la->mtex[a]);
	}
	
	la->curfalloff = newdataadr(fd, la->curfalloff);
	if (la->curfalloff)
		direct_link_curvemapping(fd, la->curfalloff);

	la->nodetree= newdataadr(fd, la->nodetree);
	if (la->nodetree)
		direct_link_nodetree(fd, la->nodetree);
	
	la->preview = direct_link_preview_image(fd, la->preview);
}

/* ************ READ keys ***************** */

static void do_versions_key_uidgen(Key *key)
{
	KeyBlock *block;

	key->uidgen = 1;
	for (block = key->block.first; block; block = block->next) {
		block->uid = key->uidgen++;
	}
}

static void lib_link_key(FileData *fd, Main *main)
{
	Key *key;
	
	for (key = main->key.first; key; key = key->id.next) {
		/*check if we need to generate unique ids for the shapekeys*/
		if (!key->uidgen) {
			do_versions_key_uidgen(key);
		}
		
		if (key->id.flag & LIB_NEED_LINK) {
			if (key->adt) lib_link_animdata(fd, &key->id, key->adt);
			
			key->ipo = newlibadr_us(fd, key->id.lib, key->ipo); // XXX deprecated - old animation system
			key->from = newlibadr(fd, key->id.lib, key->from);
			
			key->id.flag -= LIB_NEED_LINK;
		}
	}
}

static void switch_endian_keyblock(Key *key, KeyBlock *kb)
{
	int elemsize, a, b;
	char *data, *poin, *cp;
	
	elemsize = key->elemsize;
	data = kb->data;
	
	for (a = 0; a < kb->totelem; a++) {
		cp = key->elemstr;
		poin = data;
		
		while (cp[0]) {  /* cp[0] == amount */
			switch (cp[1]) {  /* cp[1] = type */
				case IPO_FLOAT:
				case IPO_BPOINT:
				case IPO_BEZTRIPLE:
					b = cp[0];
					BLI_endian_switch_float_array((float *)poin, b);
					poin += sizeof(float) * b;
					break;
			}
			
			cp += 2;
		}
		data+= elemsize;
	}
}

static void direct_link_key(FileData *fd, Key *key)
{
	KeyBlock *kb;
	
	link_list(fd, &(key->block));
	
	key->adt = newdataadr(fd, key->adt);
	direct_link_animdata(fd, key->adt);
		
	key->refkey= newdataadr(fd, key->refkey);
	
	for (kb = key->block.first; kb; kb = kb->next) {
		kb->data = newdataadr(fd, kb->data);
		
		if (fd->flags & FD_FLAGS_SWITCH_ENDIAN)
			switch_endian_keyblock(key, kb);
	}
}

/* ************ READ mball ***************** */

static void lib_link_mball(FileData *fd, Main *main)
{
	MetaBall *mb;
	int a;
	
	for (mb = main->mball.first; mb; mb = mb->id.next) {
		if (mb->id.flag & LIB_NEED_LINK) {
			if (mb->adt) lib_link_animdata(fd, &mb->id, mb->adt);
			
			for (a = 0; a < mb->totcol; a++) 
				mb->mat[a]= newlibadr_us(fd, mb->id.lib, mb->mat[a]);
			
			mb->ipo = newlibadr_us(fd, mb->id.lib, mb->ipo); // XXX deprecated - old animation system
			
			mb->id.flag -= LIB_NEED_LINK;
		}
	}
}

static void direct_link_mball(FileData *fd, MetaBall *mb)
{
	mb->adt = newdataadr(fd, mb->adt);
	direct_link_animdata(fd, mb->adt);
	
	mb->mat = newdataadr(fd, mb->mat);
	test_pointer_array(fd, (void **)&mb->mat);
	
	link_list(fd, &(mb->elems));
	
	mb->disp.first = mb->disp.last = NULL;
	mb->editelems = NULL;
	mb->bb = NULL;
/*	mb->edit_elems.first= mb->edit_elems.last= NULL;*/
	mb->lastelem = NULL;
}

/* ************ READ WORLD ***************** */

static void lib_link_world(FileData *fd, Main *main)
{
	World *wrld;
	MTex *mtex;
	int a;
	
	for (wrld = main->world.first; wrld; wrld = wrld->id.next) {
		if (wrld->id.flag & LIB_NEED_LINK) {
			if (wrld->adt) lib_link_animdata(fd, &wrld->id, wrld->adt);
			
			wrld->ipo = newlibadr_us(fd, wrld->id.lib, wrld->ipo); // XXX deprecated - old animation system
			
			for (a=0; a < MAX_MTEX; a++) {
				mtex = wrld->mtex[a];
				if (mtex) {
					mtex->tex = newlibadr_us(fd, wrld->id.lib, mtex->tex);
					mtex->object = newlibadr(fd, wrld->id.lib, mtex->object);
				}
			}
			
			if (wrld->nodetree)
				lib_link_ntree(fd, &wrld->id, wrld->nodetree);
			
			wrld->id.flag -= LIB_NEED_LINK;
		}
	}
}

static void direct_link_world(FileData *fd, World *wrld)
{
	int a;
	
	wrld->adt = newdataadr(fd, wrld->adt);
	direct_link_animdata(fd, wrld->adt);
	
	for (a = 0; a < MAX_MTEX; a++) {
		wrld->mtex[a] = newdataadr(fd, wrld->mtex[a]);
	}
	
	wrld->nodetree = newdataadr(fd, wrld->nodetree);
	if (wrld->nodetree)
		direct_link_nodetree(fd, wrld->nodetree);
	
	wrld->preview = direct_link_preview_image(fd, wrld->preview);
}


/* ************ READ VFONT ***************** */

static void lib_link_vfont(FileData *UNUSED(fd), Main *main)
{
	VFont *vf;
	
	for (vf = main->vfont.first; vf; vf = vf->id.next) {
		if (vf->id.flag & LIB_NEED_LINK) {
			vf->id.flag -= LIB_NEED_LINK;
		}
	}
}

static void direct_link_vfont(FileData *fd, VFont *vf)
{
	vf->data = NULL;
	vf->temp_pf = NULL;
	vf->packedfile = direct_link_packedfile(fd, vf->packedfile);
}

/* ************ READ TEXT ****************** */

static void lib_link_text(FileData *UNUSED(fd), Main *main)
{
	Text *text;
	
	for (text = main->text.first; text; text = text->id.next) {
		if (text->id.flag & LIB_NEED_LINK) {
			text->id.flag -= LIB_NEED_LINK;
		}
	}
}

static void direct_link_text(FileData *fd, Text *text)
{
	TextLine *ln;
	
	text->name = newdataadr(fd, text->name);
	
	text->undo_pos = -1;
	text->undo_len = TXT_INIT_UNDO;
	text->undo_buf = MEM_mallocN(text->undo_len, "undo buf");
	
	text->compiled = NULL;
	
#if 0
	if (text->flags & TXT_ISEXT) {
		BKE_text_reload(text);
		}
		else {
#endif
	
	link_list(fd, &text->lines);
	link_list(fd, &text->markers);
	
	text->curl = newdataadr(fd, text->curl);
	text->sell = newdataadr(fd, text->sell);
	
	for (ln = text->lines.first; ln; ln = ln->next) {
		ln->line = newdataadr(fd, ln->line);
		ln->format = NULL;
		
		if (ln->len != (int) strlen(ln->line)) {
			printf("Error loading text, line lengths differ\n");
			ln->len = strlen(ln->line);
		}
	}
	
	text->flags = (text->flags) & ~TXT_ISEXT;
	
	text->id.us = 1;
}

/* ************ READ IMAGE ***************** */

static void lib_link_image(FileData *fd, Main *main)
{
	Image *ima;
	
	for (ima = main->image.first; ima; ima = ima->id.next) {
		if (ima->id.flag & LIB_NEED_LINK) {
			if (ima->id.properties) IDP_LibLinkProperty(ima->id.properties, (fd->flags & FD_FLAGS_SWITCH_ENDIAN), fd);
			
			ima->id.flag -= LIB_NEED_LINK;
		}
	}
}

static void link_ibuf_list(FileData *fd, ListBase *lb)
{
	Link *ln, *prev;
	
	if (lb->first == NULL) return;
	
	lb->first = newimaadr(fd, lb->first);
	ln = lb->first;
	prev = NULL;
	while (ln) {
		ln->next = newimaadr(fd, ln->next);
		ln->prev = prev;
		prev = ln;
		ln = ln->next;
	}
	lb->last = prev;
}

static void direct_link_image(FileData *fd, Image *ima)
{
	/* for undo system, pointers could be restored */
	if (fd->imamap)
		link_ibuf_list(fd, &ima->ibufs);
	else
		ima->ibufs.first = ima->ibufs.last = NULL;
	
	/* if not restored, we keep the binded opengl index */
	if (ima->ibufs.first == NULL) {
		ima->bindcode = 0;
		ima->gputexture = NULL;
	}
	
	ima->anim = NULL;
	ima->rr = NULL;
	ima->repbind = NULL;
	
	/* undo system, try to restore render buffers */
	if (fd->imamap) {
		int a;
		
		for (a = 0; a < IMA_MAX_RENDER_SLOT; a++)
			ima->renders[a] = newimaadr(fd, ima->renders[a]);
	}
	else {
		memset(ima->renders, 0, sizeof(ima->renders));
		ima->last_render_slot = ima->render_slot;
	}
	
	ima->packedfile = direct_link_packedfile(fd, ima->packedfile);
	ima->preview = direct_link_preview_image(fd, ima->preview);
	ima->ok = 1;
}


/* ************ READ CURVE ***************** */

static void lib_link_curve(FileData *fd, Main *main)
{
	Curve *cu;
	int a;
	
	for (cu = main->curve.first; cu; cu = cu->id.next) {
		if (cu->id.flag & LIB_NEED_LINK) {
			if (cu->adt) lib_link_animdata(fd, &cu->id, cu->adt);
			
			for (a = 0; a < cu->totcol; a++) 
				cu->mat[a] = newlibadr_us(fd, cu->id.lib, cu->mat[a]);
			
			cu->bevobj = newlibadr(fd, cu->id.lib, cu->bevobj);
			cu->taperobj = newlibadr(fd, cu->id.lib, cu->taperobj);
			cu->textoncurve = newlibadr(fd, cu->id.lib, cu->textoncurve);
			cu->vfont = newlibadr_us(fd, cu->id.lib, cu->vfont);
			cu->vfontb = newlibadr_us(fd, cu->id.lib, cu->vfontb);			
			cu->vfonti = newlibadr_us(fd, cu->id.lib, cu->vfonti);
			cu->vfontbi = newlibadr_us(fd, cu->id.lib, cu->vfontbi);
			
			cu->ipo = newlibadr_us(fd, cu->id.lib, cu->ipo); // XXX deprecated - old animation system
			cu->key = newlibadr_us(fd, cu->id.lib, cu->key);
			
			cu->id.flag -= LIB_NEED_LINK;
		}
	}
}


static void switch_endian_knots(Nurb *nu)
{
	if (nu->knotsu) {
		BLI_endian_switch_float_array(nu->knotsu, KNOTSU(nu));
	}
	if (nu->knotsv) {
		BLI_endian_switch_float_array(nu->knotsv, KNOTSV(nu));
	}
}

static void direct_link_curve(FileData *fd, Curve *cu)
{
	Nurb *nu;
	TextBox *tb;
	
	cu->adt= newdataadr(fd, cu->adt);
	direct_link_animdata(fd, cu->adt);
	
	cu->mat = newdataadr(fd, cu->mat);
	test_pointer_array(fd, (void **)&cu->mat);
	cu->str = newdataadr(fd, cu->str);
	cu->strinfo= newdataadr(fd, cu->strinfo);	
	cu->tb = newdataadr(fd, cu->tb);

	if (cu->vfont == NULL) link_list(fd, &(cu->nurb));
	else {
		cu->nurb.first=cu->nurb.last= NULL;
		
		tb = MEM_callocN(MAXTEXTBOX*sizeof(TextBox), "TextBoxread");
		if (cu->tb) {
			memcpy(tb, cu->tb, cu->totbox*sizeof(TextBox));
			MEM_freeN(cu->tb);
			cu->tb = tb;			
		}
		else {
			cu->totbox = 1;
			cu->actbox = 1;
			cu->tb = tb;
			cu->tb[0].w = cu->linewidth;
		}		
		if (cu->wordspace == 0.0f) cu->wordspace = 1.0f;
	}

	cu->bev.first = cu->bev.last = NULL;
	cu->disp.first = cu->disp.last = NULL;
	cu->editnurb = NULL;
	cu->lastsel = NULL;
	cu->path = NULL;
	cu->editfont = NULL;
	
	for (nu = cu->nurb.first; nu; nu = nu->next) {
		nu->bezt = newdataadr(fd, nu->bezt);
		nu->bp = newdataadr(fd, nu->bp);
		nu->knotsu = newdataadr(fd, nu->knotsu);
		nu->knotsv = newdataadr(fd, nu->knotsv);
		if (cu->vfont == NULL) nu->charidx= nu->mat_nr;
		
		if (fd->flags & FD_FLAGS_SWITCH_ENDIAN) {
			switch_endian_knots(nu);
		}
	}
	cu->bb = NULL;
}

/* ************ READ TEX ***************** */

static void lib_link_texture(FileData *fd, Main *main)
{
	Tex *tex;
	
	for (tex = main->tex.first; tex; tex = tex->id.next) {
		if (tex->id.flag & LIB_NEED_LINK) {
			if (tex->adt) lib_link_animdata(fd, &tex->id, tex->adt);
			
			tex->ima = newlibadr_us(fd, tex->id.lib, tex->ima);
			tex->ipo = newlibadr_us(fd, tex->id.lib, tex->ipo);
			if (tex->env)
				tex->env->object = newlibadr(fd, tex->id.lib, tex->env->object);
			if (tex->pd)
				tex->pd->object = newlibadr(fd, tex->id.lib, tex->pd->object);
			if (tex->vd)
				tex->vd->object = newlibadr(fd, tex->id.lib, tex->vd->object);
			if (tex->ot)
				tex->ot->object = newlibadr(fd, tex->id.lib, tex->ot->object);
			
			if (tex->nodetree)
				lib_link_ntree(fd, &tex->id, tex->nodetree);
			
			tex->id.flag -= LIB_NEED_LINK;
		}
	}
}

static void direct_link_texture(FileData *fd, Tex *tex)
{
	tex->adt = newdataadr(fd, tex->adt);
	direct_link_animdata(fd, tex->adt);

	tex->coba = newdataadr(fd, tex->coba);
	tex->env = newdataadr(fd, tex->env);
	if (tex->env) {
		tex->env->ima = NULL;
		memset(tex->env->cube, 0, 6*sizeof(void *));
		tex->env->ok= 0;
	}
	tex->pd = newdataadr(fd, tex->pd);
	if (tex->pd) {
		tex->pd->point_tree = NULL;
		tex->pd->coba = newdataadr(fd, tex->pd->coba);
		tex->pd->falloff_curve = newdataadr(fd, tex->pd->falloff_curve);
		if (tex->pd->falloff_curve) {
			direct_link_curvemapping(fd, tex->pd->falloff_curve);
		}
	}
	
	tex->vd = newdataadr(fd, tex->vd);
	if (tex->vd) {
		tex->vd->dataset = NULL;
		tex->vd->ok = 0;
	}
	else {
		if (tex->type == TEX_VOXELDATA)
			tex->vd = MEM_callocN(sizeof(VoxelData), "direct_link_texture VoxelData");
	}
	
	tex->ot = newdataadr(fd, tex->ot);
	
	tex->nodetree = newdataadr(fd, tex->nodetree);
	if (tex->nodetree)
		direct_link_nodetree(fd, tex->nodetree);
	
	tex->preview = direct_link_preview_image(fd, tex->preview);
	
	tex->iuser.ok = 1;
}



/* ************ READ MATERIAL ***************** */

static void lib_link_material(FileData *fd, Main *main)
{
	Material *ma;
	MTex *mtex;
	int a;
	
	for (ma = main->mat.first; ma; ma = ma->id.next) {
		if (ma->id.flag & LIB_NEED_LINK) {
			if (ma->adt) lib_link_animdata(fd, &ma->id, ma->adt);
			
			/* Link ID Properties -- and copy this comment EXACTLY for easy finding
			 * of library blocks that implement this.*/
			if (ma->id.properties) IDP_LibLinkProperty(ma->id.properties, (fd->flags & FD_FLAGS_SWITCH_ENDIAN), fd);
			
			ma->ipo = newlibadr_us(fd, ma->id.lib, ma->ipo);
			ma->group = newlibadr_us(fd, ma->id.lib, ma->group);
			
			for (a = 0; a < MAX_MTEX; a++) {
				mtex = ma->mtex[a];
				if (mtex) {
					mtex->tex = newlibadr_us(fd, ma->id.lib, mtex->tex);
					mtex->object = newlibadr(fd, ma->id.lib, mtex->object);
				}
			}
			
			if (ma->nodetree)
				lib_link_ntree(fd, &ma->id, ma->nodetree);
			
			ma->id.flag -= LIB_NEED_LINK;
		}
	}
}

static void direct_link_material(FileData *fd, Material *ma)
{
	int a;
	
	ma->adt = newdataadr(fd, ma->adt);
	direct_link_animdata(fd, ma->adt);
	
	for (a = 0; a < MAX_MTEX; a++) {
		ma->mtex[a] = newdataadr(fd, ma->mtex[a]);
	}
	
	ma->ramp_col = newdataadr(fd, ma->ramp_col);
	ma->ramp_spec = newdataadr(fd, ma->ramp_spec);
	
	ma->nodetree = newdataadr(fd, ma->nodetree);
	if (ma->nodetree)
		direct_link_nodetree(fd, ma->nodetree);
	
	ma->preview = direct_link_preview_image(fd, ma->preview);
	ma->gpumaterial.first = ma->gpumaterial.last = NULL;
}

/* ************ READ PARTICLE SETTINGS ***************** */
/* update this also to writefile.c */
static const char *ptcache_data_struct[] = {
	"", // BPHYS_DATA_INDEX
	"", // BPHYS_DATA_LOCATION
	"", // BPHYS_DATA_VELOCITY
	"", // BPHYS_DATA_ROTATION
	"", // BPHYS_DATA_AVELOCITY / BPHYS_DATA_XCONST */
	"", // BPHYS_DATA_SIZE:
	"", // BPHYS_DATA_TIMES:	
	"BoidData" // case BPHYS_DATA_BOIDS:
};
static void direct_link_pointcache(FileData *fd, PointCache *cache)
{
	if ((cache->flag & PTCACHE_DISK_CACHE)==0) {
		PTCacheMem *pm;
		PTCacheExtra *extra;
		int i;
		
		link_list(fd, &cache->mem_cache);
		
		pm = cache->mem_cache.first;
		
		for (; pm; pm=pm->next) {
			for (i=0; i<BPHYS_TOT_DATA; i++) {
				pm->data[i] = newdataadr(fd, pm->data[i]);
				
				/* the cache saves non-struct data without DNA */
				if (pm->data[i] && ptcache_data_struct[i][0]=='\0' && (fd->flags & FD_FLAGS_SWITCH_ENDIAN)) {
					int tot = (BKE_ptcache_data_size (i) * pm->totpoint) / sizeof(int); /* data_size returns bytes */
					int *poin = pm->data[i];
					
					BLI_endian_switch_int32_array(poin, tot);
				}
			}
			
			link_list(fd, &pm->extradata);
			
			for (extra=pm->extradata.first; extra; extra=extra->next)
				extra->data = newdataadr(fd, extra->data);
		}
	}
	else
		cache->mem_cache.first = cache->mem_cache.last = NULL;
	
	cache->flag &= ~PTCACHE_SIMULATION_VALID;
	cache->simframe = 0;
	cache->edit = NULL;
	cache->free_edit = NULL;
	cache->cached_frames = NULL;
}

static void direct_link_pointcache_list(FileData *fd, ListBase *ptcaches, PointCache **ocache, int force_disk)
{
	if (ptcaches->first) {
		PointCache *cache= NULL;
		link_list(fd, ptcaches);
		for (cache=ptcaches->first; cache; cache=cache->next) {
			direct_link_pointcache(fd, cache);
			if (force_disk) {
				cache->flag |= PTCACHE_DISK_CACHE;
				cache->step = 1;
			}
		}
		
		*ocache = newdataadr(fd, *ocache);
	}
	else if (*ocache) {
		/* old "single" caches need to be linked too */
		*ocache = newdataadr(fd, *ocache);
		direct_link_pointcache(fd, *ocache);
		if (force_disk) {
			(*ocache)->flag |= PTCACHE_DISK_CACHE;
			(*ocache)->step = 1;
		}
		
		ptcaches->first = ptcaches->last = *ocache;
	}
}

static void lib_link_partdeflect(FileData *fd, ID *id, PartDeflect *pd)
{
	if (pd && pd->tex)
		pd->tex = newlibadr_us(fd, id->lib, pd->tex);
	if (pd && pd->f_source)
		pd->f_source = newlibadr_us(fd, id->lib, pd->f_source);
}

static void lib_link_particlesettings(FileData *fd, Main *main)
{
	ParticleSettings *part;
	ParticleDupliWeight *dw;
	MTex *mtex;
	int a;
	
	for (part = main->particle.first; part; part = part->id.next) {
		if (part->id.flag & LIB_NEED_LINK) {
			if (part->adt) lib_link_animdata(fd, &part->id, part->adt);
			part->ipo = newlibadr_us(fd, part->id.lib, part->ipo); // XXX deprecated - old animation system
			
			part->dup_ob = newlibadr(fd, part->id.lib, part->dup_ob);
			part->dup_group = newlibadr(fd, part->id.lib, part->dup_group);
			part->eff_group = newlibadr(fd, part->id.lib, part->eff_group);
			part->bb_ob = newlibadr(fd, part->id.lib, part->bb_ob);
			
			lib_link_partdeflect(fd, &part->id, part->pd);
			lib_link_partdeflect(fd, &part->id, part->pd2);
			
			if (part->effector_weights)
				part->effector_weights->group = newlibadr(fd, part->id.lib, part->effector_weights->group);
			
			if (part->dupliweights.first && part->dup_group) {
				int index_ok = 0;
				/* check for old files without indices (all indexes 0) */
				dw = part->dupliweights.first;
				if (part->dupliweights.first == part->dupliweights.last) {
					/* special case for only one object in the group */
					index_ok = 1;
				}
				else { 
					for (; dw; dw=dw->next) {
						if (dw->index > 0) {
							index_ok = 1;
							break;
						}
					}
				}
				
				if (index_ok) {
					/* if we have indexes, let's use them */
					dw = part->dupliweights.first;
					for (; dw; dw=dw->next) {
						GroupObject *go = (GroupObject *)BLI_findlink(&part->dup_group->gobject, dw->index);
						dw->ob = go ? go->ob : NULL;
					}
				}
				else {
					/* otherwise try to get objects from own library (won't work on library linked groups) */
					for (; dw; dw=dw->next)
						dw->ob = newlibadr(fd, part->id.lib, dw->ob);
				}
			}
			else {
				part->dupliweights.first = part->dupliweights.last = NULL;
			}
			
			if (part->boids) {
				BoidState *state = part->boids->states.first;
				BoidRule *rule;
				for (; state; state=state->next) {
					rule = state->rules.first;
				for (; rule; rule=rule->next)
					switch (rule->type) {
						case eBoidRuleType_Goal:
						case eBoidRuleType_Avoid:
						{
							BoidRuleGoalAvoid *brga = (BoidRuleGoalAvoid*)rule;
							brga->ob = newlibadr(fd, part->id.lib, brga->ob);
							break;
						}
						case eBoidRuleType_FollowLeader:
						{
							BoidRuleFollowLeader *brfl = (BoidRuleFollowLeader*)rule;
							brfl->ob = newlibadr(fd, part->id.lib, brfl->ob);
							break;
						}
					}
				}
			}
			
			for (a = 0; a < MAX_MTEX; a++) {
				mtex= part->mtex[a];
				if (mtex) {
					mtex->tex = newlibadr_us(fd, part->id.lib, mtex->tex);
					mtex->object = newlibadr(fd, part->id.lib, mtex->object);
				}
			}
			
			part->id.flag -= LIB_NEED_LINK;
		}
	}
}

static void direct_link_partdeflect(PartDeflect *pd)
{
	if (pd) pd->rng = NULL;
}

static void direct_link_particlesettings(FileData *fd, ParticleSettings *part)
{
	int a;
	
	part->adt = newdataadr(fd, part->adt);
	part->pd = newdataadr(fd, part->pd);
	part->pd2 = newdataadr(fd, part->pd2);

	direct_link_animdata(fd, part->adt);
	direct_link_partdeflect(part->pd);
	direct_link_partdeflect(part->pd2);

	part->effector_weights = newdataadr(fd, part->effector_weights);
	if (!part->effector_weights)
		part->effector_weights = BKE_add_effector_weights(part->eff_group);

	link_list(fd, &part->dupliweights);

	part->boids = newdataadr(fd, part->boids);
	part->fluid = newdataadr(fd, part->fluid);

	if (part->boids) {
		BoidState *state;
		link_list(fd, &part->boids->states);
		
		for (state=part->boids->states.first; state; state=state->next) {
			link_list(fd, &state->rules);
			link_list(fd, &state->conditions);
			link_list(fd, &state->actions);
		}
	}
	for (a = 0; a < MAX_MTEX; a++) {
		part->mtex[a] = newdataadr(fd, part->mtex[a]);
	}
}

static void lib_link_particlesystems(FileData *fd, Object *ob, ID *id, ListBase *particles)
{
	ParticleSystem *psys, *psysnext;

	for (psys=particles->first; psys; psys=psysnext) {
		psysnext = psys->next;
		
		psys->part = newlibadr_us(fd, id->lib, psys->part);
		if (psys->part) {
			ParticleTarget *pt = psys->targets.first;
			
			for (; pt; pt=pt->next)
				pt->ob=newlibadr(fd, id->lib, pt->ob);
			
			psys->parent = newlibadr_us(fd, id->lib, psys->parent);
			psys->target_ob = newlibadr(fd, id->lib, psys->target_ob);
			
			if (psys->clmd) {
				/* XXX - from reading existing code this seems correct but intended usage of
				 * pointcache should /w cloth should be added in 'ParticleSystem' - campbell */
				psys->clmd->point_cache = psys->pointcache;
				psys->clmd->ptcaches.first = psys->clmd->ptcaches.last= NULL;
				psys->clmd->coll_parms->group = newlibadr(fd, id->lib, psys->clmd->coll_parms->group);
			}
		}
		else {
			/* particle modifier must be removed before particle system */
			ParticleSystemModifierData *psmd = psys_get_modifier(ob, psys);
			BLI_remlink(&ob->modifiers, psmd);
			modifier_free((ModifierData *)psmd);
			
			BLI_remlink(particles, psys);
			MEM_freeN(psys);
		}
	}
}
static void direct_link_particlesystems(FileData *fd, ListBase *particles)
{
	ParticleSystem *psys;
	ParticleData *pa;
	int a;
	
	for (psys=particles->first; psys; psys=psys->next) {
		psys->particles=newdataadr(fd, psys->particles);
		
		if (psys->particles && psys->particles->hair) {
			for (a=0, pa=psys->particles; a<psys->totpart; a++, pa++)
				pa->hair=newdataadr(fd, pa->hair);
		}
		
		if (psys->particles && psys->particles->keys) {
			for (a=0, pa=psys->particles; a<psys->totpart; a++, pa++) {
				pa->keys= NULL;
				pa->totkey= 0;
			}
			
			psys->flag &= ~PSYS_KEYED;
		}
		
		if (psys->particles && psys->particles->boid) {
			pa = psys->particles;
			pa->boid = newdataadr(fd, pa->boid);
			for (a=1, pa++; a<psys->totpart; a++, pa++)
				pa->boid = (pa-1)->boid + 1;
		}
		else if (psys->particles) {
			for (a=0, pa=psys->particles; a<psys->totpart; a++, pa++)
				pa->boid = NULL;
		}
		
		psys->fluid_springs = newdataadr(fd, psys->fluid_springs);
		
		psys->child = newdataadr(fd, psys->child);
		psys->effectors = NULL;
		
		link_list(fd, &psys->targets);
		
		psys->edit = NULL;
		psys->free_edit = NULL;
		psys->pathcache = NULL;
		psys->childcache = NULL;
		psys->pathcachebufs.first = psys->pathcachebufs.last = NULL;
		psys->childcachebufs.first = psys->childcachebufs.last = NULL;
		psys->frand = NULL;
		psys->pdd = NULL;
		psys->renderdata = NULL;
		
		direct_link_pointcache_list(fd, &psys->ptcaches, &psys->pointcache, 0);
		
		if (psys->clmd) {
			psys->clmd = newdataadr(fd, psys->clmd);
			psys->clmd->clothObject = NULL;
			
			psys->clmd->sim_parms= newdataadr(fd, psys->clmd->sim_parms);
			psys->clmd->coll_parms= newdataadr(fd, psys->clmd->coll_parms);
			
			if (psys->clmd->sim_parms) {
				psys->clmd->sim_parms->effector_weights = NULL;
				if (psys->clmd->sim_parms->presets > 10)
					psys->clmd->sim_parms->presets = 0;
			}
			
			psys->hair_in_dm = psys->hair_out_dm = NULL;
			
			psys->clmd->point_cache = psys->pointcache;
		}
		
		psys->tree = NULL;
		psys->bvhtree = NULL;
	}
	return;
}

/* ************ READ MESH ***************** */

static void lib_link_mtface(FileData *fd, Mesh *me, MTFace *mtface, int totface)
{
	MTFace *tf= mtface;
	int i;
	
	/* Add pseudo-references (not fake users!) to images used by texface. A
	 * little bogus; it would be better if each mesh consistently added one ref
	 * to each image it used. - z0r */
	for (i = 0; i < totface; i++, tf++) {
		tf->tpage= newlibadr(fd, me->id.lib, tf->tpage);
		if (tf->tpage && tf->tpage->id.us==0)
			tf->tpage->id.us= 1;
	}
}

static void lib_link_customdata_mtface(FileData *fd, Mesh *me, CustomData *fdata, int totface)
{
	int i;	
	for (i = 0; i < fdata->totlayer; i++) {
		CustomDataLayer *layer = &fdata->layers[i];
		
		if (layer->type == CD_MTFACE)
			lib_link_mtface(fd, me, layer->data, totface);
	}

}

static void lib_link_customdata_mtpoly(FileData *fd, Mesh *me, CustomData *pdata, int totface)
{
	int i;

	for (i=0; i < pdata->totlayer; i++) {
		CustomDataLayer *layer = &pdata->layers[i];
		
		if (layer->type == CD_MTEXPOLY) {
			MTexPoly *tf= layer->data;
			int j;
			
			for (j = 0; j < totface; j++, tf++) {
				tf->tpage = newlibadr(fd, me->id.lib, tf->tpage);
				if (tf->tpage && tf->tpage->id.us == 0) {
					tf->tpage->id.us = 1;
				}
			}
		}
	}
}

static void lib_link_mesh(FileData *fd, Main *main)
{
	Mesh *me;
	
	for (me = main->mesh.first; me; me = me->id.next) {
		if (me->id.flag & LIB_NEED_LINK) {
			int i;
			
			/* Link ID Properties -- and copy this comment EXACTLY for easy finding
			 * of library blocks that implement this.*/
			if (me->id.properties) IDP_LibLinkProperty(me->id.properties, (fd->flags & FD_FLAGS_SWITCH_ENDIAN), fd);
			if (me->adt) lib_link_animdata(fd, &me->id, me->adt);
			
			/* this check added for python created meshes */
			if (me->mat) {
				for (i = 0; i < me->totcol; i++) {
					me->mat[i] = newlibadr_us(fd, me->id.lib, me->mat[i]);
				}
			}
			else me->totcol = 0;
			
			me->ipo = newlibadr_us(fd, me->id.lib, me->ipo); // XXX: deprecated: old anim sys
			me->key = newlibadr_us(fd, me->id.lib, me->key);
			me->texcomesh = newlibadr_us(fd, me->id.lib, me->texcomesh);
			
			lib_link_customdata_mtface(fd, me, &me->fdata, me->totface);
			lib_link_customdata_mtpoly(fd, me, &me->pdata, me->totpoly);
			if (me->mr && me->mr->levels.first)
				lib_link_customdata_mtface(fd, me, &me->mr->fdata,
							   ((MultiresLevel*)me->mr->levels.first)->totface);
		}
	}

	/* convert texface options to material */
	convert_tface_mt(fd, main);

	for (me = main->mesh.first; me; me = me->id.next) {
		if (me->id.flag & LIB_NEED_LINK) {
			/*check if we need to convert mfaces to mpolys*/
			if (me->totface && !me->totpoly) {
				/* temporarily switch main so that reading from
				 * external CustomData works */
				Main *gmain = G.main;
				G.main = main;
				
				BKE_mesh_do_versions_convert_mfaces_to_mpolys(me);
				
				G.main = gmain;
			}

			/*
			 * Re-tessellate, even if the polys were just created from tessfaces, this
			 * is important because it:
			 *  - fill the CD_POLYINDEX layer
			 *  - gives consistency of tessface between loading from a file and
			 *    converting an edited BMesh back into a mesh (i.e. it replaces
			 *    quad tessfaces in a loaded mesh immediately, instead of lazily
			 *    waiting until edit mode has been entered/exited, making it easier
			 *    to recognize problems that would otherwise only show up after edits).
			 */
#ifdef USE_TESSFACE_DEFAULT
			BKE_mesh_tessface_calc(me);
#else
			BKE_mesh_tessface_clear(me);
#endif

			me->id.flag -= LIB_NEED_LINK;
		}
	}
}

static void direct_link_dverts(FileData *fd, int count, MDeformVert *mdverts)
{
	int i;
	
	if (mdverts == NULL) {
		return;
	}
	
	for (i = count; i > 0; i--, mdverts++) {
		/*convert to vgroup allocation system*/
		MDeformWeight *dw;
		if (mdverts->dw && (dw = newdataadr(fd, mdverts->dw))) {
			const ssize_t dw_len = mdverts->totweight * sizeof(MDeformWeight);
			void *dw_tmp = MEM_mallocN(dw_len, "direct_link_dverts");
			memcpy(dw_tmp, dw, dw_len);
			mdverts->dw = dw_tmp;
			MEM_freeN(dw);
		}
		else {
			mdverts->dw = NULL;
			mdverts->totweight = 0;
		}
	}
}

static void direct_link_mdisps(FileData *fd, int count, MDisps *mdisps, int external)
{
	if (mdisps) {
		int i;
		
		for (i = 0; i < count; ++i) {
			mdisps[i].disps = newdataadr(fd, mdisps[i].disps);
			mdisps[i].hidden = newdataadr(fd, mdisps[i].hidden);
			
			if (mdisps[i].totdisp && !mdisps[i].level) {
				/* this calculation is only correct for loop mdisps;
				 * if loading pre-BMesh face mdisps this will be
				 * overwritten with the correct value in
				 * bm_corners_to_loops() */
				float gridsize = sqrtf(mdisps[i].totdisp);
				mdisps[i].level = (int)(logf(gridsize - 1.0f) / (float)M_LN2) + 1;
			}
			
			if ((fd->flags & FD_FLAGS_SWITCH_ENDIAN) && (mdisps[i].disps)) {
				/* DNA_struct_switch_endian doesn't do endian swap for (*disps)[] */
				/* this does swap for data written at write_mdisps() - readfile.c */
				BLI_endian_switch_float_array(*mdisps[i].disps, mdisps[i].totdisp * 3);
			}
			if (!external && !mdisps[i].disps)
				mdisps[i].totdisp = 0;
		}
	}
}

static void direct_link_grid_paint_mask(FileData *fd, int count, GridPaintMask *grid_paint_mask)
{
	if (grid_paint_mask) {
		int i;
		
		for (i = 0; i < count; ++i) {
			GridPaintMask *gpm = &grid_paint_mask[i];
			if (gpm->data)
				gpm->data = newdataadr(fd, gpm->data);
		}
	}
}

/*this isn't really a public api function, so prototyped here*/
static void direct_link_customdata(FileData *fd, CustomData *data, int count)
{
	int i = 0;
	
	data->layers = newdataadr(fd, data->layers);
	
	/* annoying workaround for bug [#31079] loading legacy files with
	 * no polygons _but_ have stale customdata */
	if (UNLIKELY(count == 0 && data->layers == NULL && data->totlayer != 0)) {
		memset(data, 0, sizeof(*data));
		return;
	}
	
	data->external = newdataadr(fd, data->external);
	
	while (i < data->totlayer) {
		CustomDataLayer *layer = &data->layers[i];
		
		if (layer->flag & CD_FLAG_EXTERNAL)
			layer->flag &= ~CD_FLAG_IN_MEMORY;
		
		if (CustomData_verify_versions(data, i)) {
			layer->data = newdataadr(fd, layer->data);
			if (layer->type == CD_MDISPS)
				direct_link_mdisps(fd, count, layer->data, layer->flag & CD_FLAG_EXTERNAL);
			else if (layer->type == CD_GRID_PAINT_MASK)
				direct_link_grid_paint_mask(fd, count, layer->data);
			i++;
		}
	}
	
	CustomData_update_typemap(data);
}

static void direct_link_mesh(FileData *fd, Mesh *mesh)
{
	mesh->mat= newdataadr(fd, mesh->mat);
	test_pointer_array(fd, (void **)&mesh->mat);
	
	mesh->mvert = newdataadr(fd, mesh->mvert);
	mesh->medge = newdataadr(fd, mesh->medge);
	mesh->mface = newdataadr(fd, mesh->mface);
	mesh->mloop = newdataadr(fd, mesh->mloop);
	mesh->mpoly = newdataadr(fd, mesh->mpoly);
	mesh->tface = newdataadr(fd, mesh->tface);
	mesh->mtface = newdataadr(fd, mesh->mtface);
	mesh->mcol = newdataadr(fd, mesh->mcol);
	mesh->dvert = newdataadr(fd, mesh->dvert);
	mesh->mloopcol = newdataadr(fd, mesh->mloopcol);
	mesh->mloopuv = newdataadr(fd, mesh->mloopuv);
	mesh->mtpoly = newdataadr(fd, mesh->mtpoly);
	mesh->mselect = newdataadr(fd, mesh->mselect);
	
	/* animdata */
	mesh->adt = newdataadr(fd, mesh->adt);
	direct_link_animdata(fd, mesh->adt);
	
	/* normally direct_link_dverts should be called in direct_link_customdata,
	 * but for backwards compat in do_versions to work we do it here */
	direct_link_dverts(fd, mesh->totvert, mesh->dvert);
	
	direct_link_customdata(fd, &mesh->vdata, mesh->totvert);
	direct_link_customdata(fd, &mesh->edata, mesh->totedge);
	direct_link_customdata(fd, &mesh->fdata, mesh->totface);
	direct_link_customdata(fd, &mesh->ldata, mesh->totloop);
	direct_link_customdata(fd, &mesh->pdata, mesh->totpoly);
	
	mesh->bb = NULL;
	mesh->edit_btmesh = NULL;
	
	/* Multires data */
	mesh->mr= newdataadr(fd, mesh->mr);
	if (mesh->mr) {
		MultiresLevel *lvl;
		
		link_list(fd, &mesh->mr->levels);
		lvl = mesh->mr->levels.first;
		
		direct_link_customdata(fd, &mesh->mr->vdata, lvl->totvert);
		direct_link_dverts(fd, lvl->totvert, CustomData_get(&mesh->mr->vdata, 0, CD_MDEFORMVERT));
		direct_link_customdata(fd, &mesh->mr->fdata, lvl->totface);
		
		mesh->mr->edge_flags = newdataadr(fd, mesh->mr->edge_flags);
		mesh->mr->edge_creases = newdataadr(fd, mesh->mr->edge_creases);
		
		mesh->mr->verts = newdataadr(fd, mesh->mr->verts);
		
		/* If mesh has the same number of vertices as the
		 * highest multires level, load the current mesh verts
		 * into multires and discard the old data. Needed
		 * because some saved files either do not have a verts
		 * array, or the verts array contains out-of-date
		 * data. */
		if (mesh->totvert == ((MultiresLevel*)mesh->mr->levels.last)->totvert) {
			if (mesh->mr->verts)
				MEM_freeN(mesh->mr->verts);
			mesh->mr->verts = MEM_dupallocN(mesh->mvert);
		}
			
		for (; lvl; lvl = lvl->next) {
			lvl->verts = newdataadr(fd, lvl->verts);
			lvl->faces = newdataadr(fd, lvl->faces);
			lvl->edges = newdataadr(fd, lvl->edges);
			lvl->colfaces = newdataadr(fd, lvl->colfaces);
		}
	}

	/* if multires is present but has no valid vertex data,
	 * there's no way to recover it; silently remove multires */
	if (mesh->mr && !mesh->mr->verts) {
		multires_free(mesh->mr);
		mesh->mr = NULL;
	}
	
	if ((fd->flags & FD_FLAGS_SWITCH_ENDIAN) && mesh->tface) {
		TFace *tf = mesh->tface;
		int i;
		
		for (i = 0; i < mesh->totface; i++, tf++) {
			BLI_endian_switch_uint32_array(tf->col, 4);
		}
	}
}

/* ************ READ LATTICE ***************** */

static void lib_link_latt(FileData *fd, Main *main)
{
	Lattice *lt;
	
	for (lt = main->latt.first; lt; lt = lt->id.next) {
		if (lt->id.flag & LIB_NEED_LINK) {
			if (lt->adt) lib_link_animdata(fd, &lt->id, lt->adt);
			
			lt->ipo = newlibadr_us(fd, lt->id.lib, lt->ipo); // XXX deprecated - old animation system
			lt->key = newlibadr_us(fd, lt->id.lib, lt->key);
			
			lt->id.flag -= LIB_NEED_LINK;
		}
	}
}

static void direct_link_latt(FileData *fd, Lattice *lt)
{
	lt->def = newdataadr(fd, lt->def);
	
	lt->dvert = newdataadr(fd, lt->dvert);
	direct_link_dverts(fd, lt->pntsu*lt->pntsv*lt->pntsw, lt->dvert);
	
	lt->editlatt = NULL;
	
	lt->adt = newdataadr(fd, lt->adt);
	direct_link_animdata(fd, lt->adt);
}


/* ************ READ OBJECT ***************** */

static void lib_link_modifiers__linkModifiers(void *userData, Object *ob,
                                              ID **idpoin)
{
	FileData *fd = userData;

	*idpoin = newlibadr(fd, ob->id.lib, *idpoin);
	/* hardcoded bad exception; non-object modifier data gets user count (texture, displace) */
	if (*idpoin && GS((*idpoin)->name)!=ID_OB)
		(*idpoin)->us++;
}
static void lib_link_modifiers(FileData *fd, Object *ob)
{
	modifiers_foreachIDLink(ob, lib_link_modifiers__linkModifiers, fd);
}

static void lib_link_object(FileData *fd, Main *main)
{
	Object *ob;
	PartEff *paf;
	bSensor *sens;
	bController *cont;
	bActuator *act;
	void *poin;
	int warn=0, a;
	
	for (ob = main->object.first; ob; ob = ob->id.next) {
		if (ob->id.flag & LIB_NEED_LINK) {
			if (ob->id.properties) IDP_LibLinkProperty(ob->id.properties, (fd->flags & FD_FLAGS_SWITCH_ENDIAN), fd);
			if (ob->adt) lib_link_animdata(fd, &ob->id, ob->adt);
			
// XXX deprecated - old animation system <<<
			ob->ipo = newlibadr_us(fd, ob->id.lib, ob->ipo);
			ob->action = newlibadr_us(fd, ob->id.lib, ob->action);
// >>> XXX deprecated - old animation system

			ob->parent = newlibadr(fd, ob->id.lib, ob->parent);
			ob->track = newlibadr(fd, ob->id.lib, ob->track);
			ob->poselib = newlibadr_us(fd, ob->id.lib, ob->poselib);
			ob->dup_group = newlibadr_us(fd, ob->id.lib, ob->dup_group);
			
			ob->proxy = newlibadr_us(fd, ob->id.lib, ob->proxy);
			if (ob->proxy) {
				/* paranoia check, actually a proxy_from pointer should never be written... */
				if (ob->proxy->id.lib == NULL) {
					ob->proxy->proxy_from = NULL;
					ob->proxy = NULL;
					
					if (ob->id.lib)
						printf("Proxy lost from  object %s lib %s\n", ob->id.name+2, ob->id.lib->name);
					else
						printf("Proxy lost from  object %s lib <NONE>\n", ob->id.name+2);
				}
				else {
					/* this triggers object_update to always use a copy */
					ob->proxy->proxy_from = ob;
					/* force proxy updates after load/undo, a bit weak */
					ob->recalc = ob->proxy->recalc = (OB_RECALC_OB | OB_RECALC_DATA | OB_RECALC_TIME);
				}
			}
			ob->proxy_group = newlibadr(fd, ob->id.lib, ob->proxy_group);
			
			poin = ob->data;
			ob->data = newlibadr_us(fd, ob->id.lib, ob->data);
			
			if (ob->data==NULL && poin!=NULL) {
				if (ob->id.lib)
					printf("Can't find obdata of %s lib %s\n", ob->id.name+2, ob->id.lib->name);
				else
					printf("Object %s lost data.\n", ob->id.name+2);
				
				ob->type = OB_EMPTY;
				warn = 1;
				
				if (ob->pose) {
					/* we can't call #BKE_pose_free() here because of library linking
					 * freeing will recurse down into every pose constraints ID pointers
					 * which are not always valid, so for now free directly and suffer
					 * some leaked memory rather then crashing immediately
					 * while bad this _is_ an exceptional case - campbell */
#if 0
					BKE_pose_free(ob->pose);
#else
					MEM_freeN(ob->pose);
#endif
					ob->pose= NULL;
					ob->mode &= ~OB_MODE_POSE;
				}
			}
			for (a=0; a < ob->totcol; a++) 
				ob->mat[a] = newlibadr_us(fd, ob->id.lib, ob->mat[a]);
			
			/* When the object is local and the data is library its possible
			 * the material list size gets out of sync. [#22663] */
			if (ob->data && ob->id.lib != ((ID *)ob->data)->lib) {
				short *totcol_data = give_totcolp(ob);
				/* Only expand so as not to loose any object materials that might be set. */
				if (totcol_data && (*totcol_data > ob->totcol)) {
					/* printf("'%s' %d -> %d\n", ob->id.name, ob->totcol, *totcol_data); */
					resize_object_material(ob, *totcol_data);
				}
			}
			
			ob->gpd = newlibadr_us(fd, ob->id.lib, ob->gpd);
			ob->duplilist = NULL;
			
			ob->id.flag -= LIB_NEED_LINK;
			/* if id.us==0 a new base will be created later on */
			
			/* WARNING! Also check expand_object(), should reflect the stuff below. */
			lib_link_pose(fd, ob, ob->pose);
			lib_link_constraints(fd, &ob->id, &ob->constraints);
			
// XXX deprecated - old animation system <<<
			lib_link_constraint_channels(fd, &ob->id, &ob->constraintChannels);
			lib_link_nlastrips(fd, &ob->id, &ob->nlastrips);
// >>> XXX deprecated - old animation system
			
			for (paf = ob->effect.first; paf; paf = paf->next) {
				if (paf->type == EFF_PARTICLE) {
					paf->group = newlibadr_us(fd, ob->id.lib, paf->group);
				}
			}				
			
			for (sens = ob->sensors.first; sens; sens = sens->next) {
				for (a = 0; a < sens->totlinks; a++)
					sens->links[a] = newglobadr(fd, sens->links[a]);
				
				if (sens->type == SENS_TOUCH) {
					bTouchSensor *ts = sens->data;
					ts->ma = newlibadr(fd, ob->id.lib, ts->ma);
				}
				else if (sens->type == SENS_MESSAGE) {
					bMessageSensor *ms = sens->data;
					ms->fromObject =
						newlibadr(fd, ob->id.lib, ms->fromObject);
				}
			}
			
			for (cont = ob->controllers.first; cont; cont = cont->next) {
				for (a=0; a < cont->totlinks; a++)
					cont->links[a] = newglobadr(fd, cont->links[a]);
				
				if (cont->type == CONT_PYTHON) {
					bPythonCont *pc = cont->data;
					pc->text = newlibadr(fd, ob->id.lib, pc->text);
				}
				cont->slinks = NULL;
				cont->totslinks = 0;
			}
			
			for (act = ob->actuators.first; act; act = act->next) {
				if (act->type == ACT_SOUND) {
					bSoundActuator *sa = act->data;
					sa->sound= newlibadr_us(fd, ob->id.lib, sa->sound);
				}
				else if (act->type == ACT_GAME) {
					/* bGameActuator *ga= act->data; */
				}
				else if (act->type == ACT_CAMERA) {
					bCameraActuator *ca = act->data;
					ca->ob= newlibadr(fd, ob->id.lib, ca->ob);
				}
					/* leave this one, it's obsolete but necessary to read for conversion */
				else if (act->type == ACT_ADD_OBJECT) {
					bAddObjectActuator *eoa = act->data;
					if (eoa) eoa->ob= newlibadr(fd, ob->id.lib, eoa->ob);
				}
				else if (act->type == ACT_OBJECT) {
					bObjectActuator *oa = act->data;
					if (oa == NULL) {
						init_actuator(act);
					}
					else {
						oa->reference = newlibadr(fd, ob->id.lib, oa->reference);
					}
				}
				else if (act->type == ACT_EDIT_OBJECT) {
					bEditObjectActuator *eoa = act->data;
					if (eoa == NULL) {
						init_actuator(act);
					}
					else {
						eoa->ob= newlibadr(fd, ob->id.lib, eoa->ob);
						eoa->me= newlibadr(fd, ob->id.lib, eoa->me);
					}
				}
				else if (act->type == ACT_SCENE) {
					bSceneActuator *sa = act->data;
					sa->camera= newlibadr(fd, ob->id.lib, sa->camera);
					sa->scene= newlibadr(fd, ob->id.lib, sa->scene);
				}
				else if (act->type == ACT_ACTION) {
					bActionActuator *aa = act->data;
					aa->act= newlibadr(fd, ob->id.lib, aa->act);
				}
				else if (act->type == ACT_SHAPEACTION) {
					bActionActuator *aa = act->data;
					aa->act= newlibadr(fd, ob->id.lib, aa->act);
				}
				else if (act->type == ACT_PROPERTY) {
					bPropertyActuator *pa = act->data;
					pa->ob= newlibadr(fd, ob->id.lib, pa->ob);
				}
				else if (act->type == ACT_MESSAGE) {
					bMessageActuator *ma = act->data;
					ma->toObject= newlibadr(fd, ob->id.lib, ma->toObject);
				}
				else if (act->type == ACT_2DFILTER) {
					bTwoDFilterActuator *_2dfa = act->data; 
					_2dfa->text= newlibadr(fd, ob->id.lib, _2dfa->text);
				}
				else if (act->type == ACT_PARENT) {
					bParentActuator *parenta = act->data; 
					parenta->ob = newlibadr(fd, ob->id.lib, parenta->ob);
				}
				else if (act->type == ACT_STATE) {
					/* bStateActuator *statea = act->data; */
				}
				else if (act->type == ACT_ARMATURE) {
					bArmatureActuator *arma= act->data;
					arma->target= newlibadr(fd, ob->id.lib, arma->target);
					arma->subtarget= newlibadr(fd, ob->id.lib, arma->subtarget);
				}
				else if (act->type == ACT_STEERING) {
					bSteeringActuator *steeringa = act->data; 
					steeringa->target = newlibadr(fd, ob->id.lib, steeringa->target);
					steeringa->navmesh = newlibadr(fd, ob->id.lib, steeringa->navmesh);
				}
			}
			
			{
				FluidsimModifierData *fluidmd = (FluidsimModifierData *)modifiers_findByType(ob, eModifierType_Fluidsim);
				
				if (fluidmd && fluidmd->fss)
					fluidmd->fss->ipo = newlibadr_us(fd, ob->id.lib, fluidmd->fss->ipo);
			}
			
			{
				SmokeModifierData *smd = (SmokeModifierData *)modifiers_findByType(ob, eModifierType_Smoke);
				
				if (smd && (smd->type == MOD_SMOKE_TYPE_DOMAIN) && smd->domain) {
					smd->domain->flags |= MOD_SMOKE_FILE_LOAD; /* flag for refreshing the simulation after loading */
				}
			}
			
			/* texture field */
			if (ob->pd)
				lib_link_partdeflect(fd, &ob->id, ob->pd);
			
			if (ob->soft)
				ob->soft->effector_weights->group = newlibadr(fd, ob->id.lib, ob->soft->effector_weights->group);
			
			lib_link_particlesystems(fd, ob, &ob->id, &ob->particlesystem);
			lib_link_modifiers(fd, ob);
		}
	}
	
	if (warn) {
		BKE_report(fd->reports, RPT_WARNING, "Warning in console");
	}
}


static void direct_link_pose(FileData *fd, bPose *pose)
{
	bPoseChannel *pchan;

	if (!pose)
		return;

	link_list(fd, &pose->chanbase);
	link_list(fd, &pose->agroups);

	pose->chanhash = NULL;

	for (pchan = pose->chanbase.first; pchan; pchan=pchan->next) {
		pchan->bone = NULL;
		pchan->parent = newdataadr(fd, pchan->parent);
		pchan->child = newdataadr(fd, pchan->child);
		pchan->custom_tx = newdataadr(fd, pchan->custom_tx);
		
		direct_link_constraints(fd, &pchan->constraints);
		
		pchan->prop = newdataadr(fd, pchan->prop);
		if (pchan->prop)
			IDP_DirectLinkProperty(pchan->prop, (fd->flags & FD_FLAGS_SWITCH_ENDIAN), fd);
		
		pchan->mpath = newdataadr(fd, pchan->mpath);
		if (pchan->mpath)
			direct_link_motionpath(fd, pchan->mpath);
		
		pchan->iktree.first = pchan->iktree.last = NULL;
		pchan->siktree.first = pchan->siktree.last = NULL;
		
		/* in case this value changes in future, clamp else we get undefined behavior */
		CLAMP(pchan->rotmode, ROT_MODE_MIN, ROT_MODE_MAX);
	}
	pose->ikdata = NULL;
	if (pose->ikparam != NULL) {
		pose->ikparam = newdataadr(fd, pose->ikparam);
	}
}

static void direct_link_modifiers(FileData *fd, ListBase *lb)
{
	ModifierData *md;
	
	link_list(fd, lb);
	
	for (md=lb->first; md; md=md->next) {
		md->error = NULL;
		md->scene = NULL;
		
		/* if modifiers disappear, or for upward compatibility */
		if (NULL == modifierType_getInfo(md->type))
			md->type = eModifierType_None;
			
		if (md->type == eModifierType_Subsurf) {
			SubsurfModifierData *smd = (SubsurfModifierData *)md;
			
			smd->emCache = smd->mCache = NULL;
		}
		else if (md->type == eModifierType_Armature) {
			ArmatureModifierData *amd = (ArmatureModifierData *)md;
			
			amd->prevCos = NULL;
		}
		else if (md->type == eModifierType_Cloth) {
			ClothModifierData *clmd = (ClothModifierData *)md;
			
			clmd->clothObject = NULL;
			
			clmd->sim_parms= newdataadr(fd, clmd->sim_parms);
			clmd->coll_parms= newdataadr(fd, clmd->coll_parms);
			
			direct_link_pointcache_list(fd, &clmd->ptcaches, &clmd->point_cache, 0);
			
			if (clmd->sim_parms) {
				if (clmd->sim_parms->presets > 10)
					clmd->sim_parms->presets = 0;
				
				clmd->sim_parms->reset = 0;
				
				clmd->sim_parms->effector_weights = newdataadr(fd, clmd->sim_parms->effector_weights);
				
				if (!clmd->sim_parms->effector_weights) {
					clmd->sim_parms->effector_weights = BKE_add_effector_weights(NULL);
				}
			}
		}
		else if (md->type == eModifierType_Fluidsim) {
			FluidsimModifierData *fluidmd = (FluidsimModifierData *)md;
			
			fluidmd->fss = newdataadr(fd, fluidmd->fss);
			if (fluidmd->fss) {
				fluidmd->fss->fmd = fluidmd;
				fluidmd->fss->meshVelocities = NULL;
			}
		}
		else if (md->type == eModifierType_Smoke) {
			SmokeModifierData *smd = (SmokeModifierData *)md;
			
			if (smd->type == MOD_SMOKE_TYPE_DOMAIN) {
				smd->flow = NULL;
				smd->coll = NULL;
				smd->domain = newdataadr(fd, smd->domain);
				smd->domain->smd = smd;
				
				smd->domain->fluid = NULL;
				smd->domain->wt = NULL;
				smd->domain->shadow = NULL;
				smd->domain->tex = NULL;
				smd->domain->tex_shadow = NULL;
				smd->domain->tex_wt = NULL;
				
				smd->domain->effector_weights = newdataadr(fd, smd->domain->effector_weights);
				if (!smd->domain->effector_weights)
					smd->domain->effector_weights = BKE_add_effector_weights(NULL);
				
				direct_link_pointcache_list(fd, &(smd->domain->ptcaches[0]), &(smd->domain->point_cache[0]), 1);
				
				/* Smoke uses only one cache from now on, so store pointer convert */
				if (smd->domain->ptcaches[1].first || smd->domain->point_cache[1]) {
					if (smd->domain->point_cache[1]) {
						PointCache *cache = newdataadr(fd, smd->domain->point_cache[1]);
						if (cache->flag & PTCACHE_FAKE_SMOKE) {
							/* Smoke was already saved in "new format" and this cache is a fake one. */
						}
						else {
							printf("High resolution smoke cache not available due to pointcache update. Please reset the simulation.\n");
						}
						BKE_ptcache_free(cache);
					}
					smd->domain->ptcaches[1].first = NULL;
					smd->domain->ptcaches[1].last = NULL;
					smd->domain->point_cache[1] = NULL;
				}
			}
			else if (smd->type == MOD_SMOKE_TYPE_FLOW) {
				smd->domain = NULL;
				smd->coll = NULL;
				smd->flow = newdataadr(fd, smd->flow);
				smd->flow->smd = smd;
				smd->flow->dm = NULL;
				smd->flow->verts_old = NULL;
				smd->flow->numverts = 0;
				smd->flow->psys = newdataadr(fd, smd->flow->psys);
			}
			else if (smd->type == MOD_SMOKE_TYPE_COLL) {
				smd->flow = NULL;
				smd->domain = NULL;
				smd->coll = newdataadr(fd, smd->coll);
				if (smd->coll) {
					smd->coll->smd = smd;
					smd->coll->verts_old = NULL;
					smd->coll->numverts = 0;
					smd->coll->dm = NULL;
				}
				else {
					smd->type = 0;
					smd->flow = NULL;
					smd->domain = NULL;
					smd->coll = NULL;
				}
			}
		}
		else if (md->type == eModifierType_DynamicPaint) {
			DynamicPaintModifierData *pmd = (DynamicPaintModifierData *)md;
			
			if (pmd->canvas) {
				pmd->canvas = newdataadr(fd, pmd->canvas);
				pmd->canvas->pmd = pmd;
				pmd->canvas->dm = NULL;
				pmd->canvas->flags &= ~MOD_DPAINT_BAKING; /* just in case */
				
				if (pmd->canvas->surfaces.first) {
					DynamicPaintSurface *surface;
					link_list(fd, &pmd->canvas->surfaces);
					
					for (surface=pmd->canvas->surfaces.first; surface; surface=surface->next) {
						surface->canvas = pmd->canvas;
						surface->data = NULL;
						direct_link_pointcache_list(fd, &(surface->ptcaches), &(surface->pointcache), 1);
						
						if (!(surface->effector_weights = newdataadr(fd, surface->effector_weights)))
							surface->effector_weights = BKE_add_effector_weights(NULL);
					}
				}
			}
			if (pmd->brush) {
				pmd->brush = newdataadr(fd, pmd->brush);
				pmd->brush->pmd = pmd;
				pmd->brush->psys = newdataadr(fd, pmd->brush->psys);
				pmd->brush->paint_ramp = newdataadr(fd, pmd->brush->paint_ramp);
				pmd->brush->vel_ramp = newdataadr(fd, pmd->brush->vel_ramp);
				pmd->brush->dm = NULL;
			}
		}
		else if (md->type == eModifierType_Collision) {
			CollisionModifierData *collmd = (CollisionModifierData *)md;
#if 0
			// TODO: CollisionModifier should use pointcache 
			// + have proper reset events before enabling this
			collmd->x = newdataadr(fd, collmd->x);
			collmd->xnew = newdataadr(fd, collmd->xnew);
			collmd->mfaces = newdataadr(fd, collmd->mfaces);
			
			collmd->current_x = MEM_callocN(sizeof(MVert)*collmd->numverts, "current_x");
			collmd->current_xnew = MEM_callocN(sizeof(MVert)*collmd->numverts, "current_xnew");
			collmd->current_v = MEM_callocN(sizeof(MVert)*collmd->numverts, "current_v");
#endif
			
			collmd->x = NULL;
			collmd->xnew = NULL;
			collmd->current_x = NULL;
			collmd->current_xnew = NULL;
			collmd->current_v = NULL;
			collmd->time_x = collmd->time_xnew = -1000;
			collmd->numverts = 0;
			collmd->bvhtree = NULL;
			collmd->mfaces = NULL;
			
		}
		else if (md->type == eModifierType_Surface) {
			SurfaceModifierData *surmd = (SurfaceModifierData *)md;
			
			surmd->dm = NULL;
			surmd->bvhtree = NULL;
			surmd->x = NULL;
			surmd->v = NULL;
			surmd->numverts = 0;
		}
		else if (md->type == eModifierType_Hook) {
			HookModifierData *hmd = (HookModifierData *)md;
			
			hmd->indexar = newdataadr(fd, hmd->indexar);
			if (fd->flags & FD_FLAGS_SWITCH_ENDIAN) {
				BLI_endian_switch_int32_array(hmd->indexar, hmd->totindex);
			}
		}
		else if (md->type == eModifierType_ParticleSystem) {
			ParticleSystemModifierData *psmd = (ParticleSystemModifierData *)md;
			
			psmd->dm= NULL;
			psmd->psys= newdataadr(fd, psmd->psys);
			psmd->flag &= ~eParticleSystemFlag_psys_updated;
			psmd->flag |= eParticleSystemFlag_file_loaded;
		}
		else if (md->type == eModifierType_Explode) {
			ExplodeModifierData *psmd = (ExplodeModifierData *)md;
			
			psmd->facepa = NULL;
		}
		else if (md->type == eModifierType_MeshDeform) {
			MeshDeformModifierData *mmd = (MeshDeformModifierData *)md;
			
			mmd->bindinfluences = newdataadr(fd, mmd->bindinfluences);
			mmd->bindoffsets = newdataadr(fd, mmd->bindoffsets);
			mmd->bindcagecos = newdataadr(fd, mmd->bindcagecos);
			mmd->dyngrid = newdataadr(fd, mmd->dyngrid);
			mmd->dyninfluences = newdataadr(fd, mmd->dyninfluences);
			mmd->dynverts = newdataadr(fd, mmd->dynverts);
			
			mmd->bindweights = newdataadr(fd, mmd->bindweights);
			mmd->bindcos = newdataadr(fd, mmd->bindcos);
			
			if (fd->flags & FD_FLAGS_SWITCH_ENDIAN) {
				if (mmd->bindoffsets)  BLI_endian_switch_int32_array(mmd->bindoffsets, mmd->totvert + 1);
				if (mmd->bindcagecos)  BLI_endian_switch_float_array(mmd->bindcagecos, mmd->totcagevert * 3);
				if (mmd->dynverts)     BLI_endian_switch_int32_array(mmd->dynverts, mmd->totvert);
				if (mmd->bindweights)  BLI_endian_switch_float_array(mmd->bindweights, mmd->totvert);
				if (mmd->bindcos)      BLI_endian_switch_float_array(mmd->bindcos, mmd->totcagevert * 3);
			}
		}
		else if (md->type == eModifierType_Ocean) {
			OceanModifierData *omd = (OceanModifierData *)md;
			omd->oceancache = NULL;
			omd->ocean = NULL;
			omd->refresh = (MOD_OCEAN_REFRESH_ADD|MOD_OCEAN_REFRESH_RESET|MOD_OCEAN_REFRESH_SIM);
		}
		else if (md->type == eModifierType_Warp) {
			WarpModifierData *tmd = (WarpModifierData *)md;
			
			tmd->curfalloff= newdataadr(fd, tmd->curfalloff);
			if (tmd->curfalloff)
				direct_link_curvemapping(fd, tmd->curfalloff);
		}
		else if (md->type == eModifierType_WeightVGEdit) {
			WeightVGEditModifierData *wmd = (WeightVGEditModifierData *)md;
			
			wmd->cmap_curve = newdataadr(fd, wmd->cmap_curve);
			if (wmd->cmap_curve)
				direct_link_curvemapping(fd, wmd->cmap_curve);
		}
	}
}

static void direct_link_object(FileData *fd, Object *ob)
{
	PartEff *paf;
	bProperty *prop;
	bSensor *sens;
	bController *cont;
	bActuator *act;
	
	/* weak weak... this was only meant as draw flag, now is used in give_base_to_objects too */
	ob->flag &= ~OB_FROMGROUP;
	
	/* loading saved files with editmode enabled works, but for undo we like
	 * to stay in object mode during undo presses so keep editmode disabled */
	if (fd->memfile)
		ob->mode &= ~(OB_MODE_EDIT | OB_MODE_PARTICLE_EDIT);
	
	ob->disp.first = ob->disp.last = NULL;
	
	ob->adt = newdataadr(fd, ob->adt);
	direct_link_animdata(fd, ob->adt);
	
	ob->pose = newdataadr(fd, ob->pose);
	direct_link_pose(fd, ob->pose);
	
	ob->mpath = newdataadr(fd, ob->mpath);
	if (ob->mpath)
		direct_link_motionpath(fd, ob->mpath);
	
	link_list(fd, &ob->defbase);
// XXX deprecated - old animation system <<<
	direct_link_nlastrips(fd, &ob->nlastrips);
	link_list(fd, &ob->constraintChannels);
// >>> XXX deprecated - old animation system
	
	ob->mat= newdataadr(fd, ob->mat);
	test_pointer_array(fd, (void **)&ob->mat);
	ob->matbits= newdataadr(fd, ob->matbits);
	
	/* do it here, below old data gets converted */
	direct_link_modifiers(fd, &ob->modifiers);
	
	link_list(fd, &ob->effect);
	paf= ob->effect.first;
	while (paf) {
		if (paf->type == EFF_PARTICLE) {
			paf->keys = NULL;
		}
		if (paf->type == EFF_WAVE) {
			WaveEff *wav = (WaveEff*) paf;
			PartEff *next = paf->next;
			WaveModifierData *wmd = (WaveModifierData*) modifier_new(eModifierType_Wave);
			
			wmd->damp = wav->damp;
			wmd->flag = wav->flag;
			wmd->height = wav->height;
			wmd->lifetime = wav->lifetime;
			wmd->narrow = wav->narrow;
			wmd->speed = wav->speed;
			wmd->startx = wav->startx;
			wmd->starty = wav->startx;
			wmd->timeoffs = wav->timeoffs;
			wmd->width = wav->width;
			
			BLI_addtail(&ob->modifiers, wmd);
			
			BLI_remlink(&ob->effect, paf);
			MEM_freeN(paf);
			
			paf = next;
			continue;
		}
		if (paf->type == EFF_BUILD) {
			BuildEff *baf = (BuildEff*) paf;
			PartEff *next = paf->next;
			BuildModifierData *bmd = (BuildModifierData*) modifier_new(eModifierType_Build);
			
			bmd->start = baf->sfra;
			bmd->length = baf->len;
			bmd->randomize = 0;
			bmd->seed = 1;
			
			BLI_addtail(&ob->modifiers, bmd);
			
			BLI_remlink(&ob->effect, paf);
			MEM_freeN(paf);
			
			paf = next;
			continue;
		}
		paf = paf->next;
	}
	
	ob->pd= newdataadr(fd, ob->pd);
	direct_link_partdeflect(ob->pd);
	ob->soft= newdataadr(fd, ob->soft);
	if (ob->soft) {
		SoftBody *sb = ob->soft;		
		
		sb->bpoint = NULL;	// init pointers so it gets rebuilt nicely
		sb->bspring = NULL;
		sb->scratch = NULL;
		/* although not used anymore */
		/* still have to be loaded to be compatible with old files */
		sb->keys = newdataadr(fd, sb->keys);
		test_pointer_array(fd, (void **)&sb->keys);
		if (sb->keys) {
			int a;
			for (a = 0; a < sb->totkey; a++) {
				sb->keys[a] = newdataadr(fd, sb->keys[a]);
			}
		}
		
		sb->effector_weights = newdataadr(fd, sb->effector_weights);
		if (!sb->effector_weights)
			sb->effector_weights = BKE_add_effector_weights(NULL);
		
		direct_link_pointcache_list(fd, &sb->ptcaches, &sb->pointcache, 0);
	}
	ob->bsoft = newdataadr(fd, ob->bsoft);
	ob->fluidsimSettings= newdataadr(fd, ob->fluidsimSettings); /* NT */

	link_list(fd, &ob->particlesystem);
	direct_link_particlesystems(fd, &ob->particlesystem);
	
	link_list(fd, &ob->prop);
	for (prop = ob->prop.first; prop; prop = prop->next) {
		prop->poin = newdataadr(fd, prop->poin);
		if (prop->poin == NULL) 
			prop->poin = &prop->data;
	}

	link_list(fd, &ob->sensors);
	for (sens = ob->sensors.first; sens; sens = sens->next) {
		sens->data = newdataadr(fd, sens->data);
		sens->links = newdataadr(fd, sens->links);
		test_pointer_array(fd, (void **)&sens->links);
	}

	direct_link_constraints(fd, &ob->constraints);

	link_glob_list(fd, &ob->controllers);
	if (ob->init_state) {
		/* if a known first state is specified, set it so that the game will start ok */
		ob->state = ob->init_state;
	}
	else if (!ob->state) {
		ob->state = 1;
	}
	for (cont = ob->controllers.first; cont; cont = cont->next) {
		cont->data = newdataadr(fd, cont->data);
		cont->links = newdataadr(fd, cont->links);
		test_pointer_array(fd, (void **)&cont->links);
		if (cont->state_mask == 0)
			cont->state_mask = 1;
	}

	link_glob_list(fd, &ob->actuators);
	for (act = ob->actuators.first; act; act = act->next) {
		act->data = newdataadr(fd, act->data);
	}

	link_list(fd, &ob->hooks);
	while (ob->hooks.first) {
		ObHook *hook = ob->hooks.first;
		HookModifierData *hmd = (HookModifierData *)modifier_new(eModifierType_Hook);
		
		hook->indexar= newdataadr(fd, hook->indexar);
		if (fd->flags & FD_FLAGS_SWITCH_ENDIAN) {
			BLI_endian_switch_int32_array(hook->indexar, hook->totindex);
		}
		
		/* Do conversion here because if we have loaded
		 * a hook we need to make sure it gets converted
		 * and freed, regardless of version.
		 */
		copy_v3_v3(hmd->cent, hook->cent);
		hmd->falloff = hook->falloff;
		hmd->force = hook->force;
		hmd->indexar = hook->indexar;
		hmd->object = hook->parent;
		memcpy(hmd->parentinv, hook->parentinv, sizeof(hmd->parentinv));
		hmd->totindex = hook->totindex;
		
		BLI_addhead(&ob->modifiers, hmd);
		BLI_remlink(&ob->hooks, hook);
		
		modifier_unique_name(&ob->modifiers, (ModifierData*)hmd);
		
		MEM_freeN(hook);
	}
	
	ob->customdata_mask = 0;
	ob->bb = NULL;
	ob->derivedDeform = NULL;
	ob->derivedFinal = NULL;
	ob->gpulamp.first= ob->gpulamp.last = NULL;
	link_list(fd, &ob->pc_ids);

	/* in case this value changes in future, clamp else we get undefined behavior */
	CLAMP(ob->rotmode, ROT_MODE_MIN, ROT_MODE_MAX);

	if (ob->sculpt) {
		ob->sculpt = MEM_callocN(sizeof(SculptSession), "reload sculpt session");
	}
}

/* ************ READ SCENE ***************** */

/* patch for missing scene IDs, can't be in do-versions */
static void composite_patch(bNodeTree *ntree, Scene *scene)
{
	bNode *node;
	
	for (node= ntree->nodes.first; node; node= node->next) {
		if (node->id==NULL && ELEM4(node->type, CMP_NODE_R_LAYERS, CMP_NODE_COMPOSITE, CMP_NODE_DEFOCUS, CMP_NODE_OUTPUT_FILE))
			node->id = &scene->id;
	}
}

static void link_paint(FileData *fd, Scene *sce, Paint *p)
{
	if (p) {
		p->brush = newlibadr_us(fd, sce->id.lib, p->brush);
		p->paint_cursor = NULL;
	}
}

static void lib_link_sequence_modifiers(FileData *fd, Scene *scene, ListBase *lb)
{
	SequenceModifierData *smd;

	for (smd = lb->first; smd; smd = smd->next) {
		if (smd->mask_id)
			smd->mask_id = newlibadr_us(fd, scene->id.lib, smd->mask_id);
	}
}

static void lib_link_scene(FileData *fd, Main *main)
{
	Scene *sce;
	Base *base, *next;
	Sequence *seq;
	SceneRenderLayer *srl;
	FreestyleLineSet *fls;
	TimeMarker *marker;
	
	for (sce = main->scene.first; sce; sce = sce->id.next) {
		if (sce->id.flag & LIB_NEED_LINK) {
			/* Link ID Properties -- and copy this comment EXACTLY for easy finding
			 * of library blocks that implement this.*/
			if (sce->id.properties) IDP_LibLinkProperty(sce->id.properties, (fd->flags & FD_FLAGS_SWITCH_ENDIAN), fd);
			if (sce->adt) lib_link_animdata(fd, &sce->id, sce->adt);
			
			lib_link_keyingsets(fd, &sce->id, &sce->keyingsets);
			
			sce->camera = newlibadr(fd, sce->id.lib, sce->camera);
			sce->world = newlibadr_us(fd, sce->id.lib, sce->world);
			sce->set = newlibadr(fd, sce->id.lib, sce->set);
			sce->gpd = newlibadr_us(fd, sce->id.lib, sce->gpd);
			
			link_paint(fd, sce, &sce->toolsettings->sculpt->paint);
			link_paint(fd, sce, &sce->toolsettings->vpaint->paint);
			link_paint(fd, sce, &sce->toolsettings->wpaint->paint);
			link_paint(fd, sce, &sce->toolsettings->imapaint.paint);
			link_paint(fd, sce, &sce->toolsettings->uvsculpt->paint);
			sce->toolsettings->skgen_template = newlibadr(fd, sce->id.lib, sce->toolsettings->skgen_template);
			
			for (base = sce->base.first; base; base = next) {
				next = base->next;
				
				/* base->object= newlibadr_us(fd, sce->id.lib, base->object); */
				base->object = newlibadr_us(fd, sce->id.lib, base->object);
				
				if (base->object == NULL) {
					BKE_reportf_wrap(fd->reports, RPT_WARNING, "LIB ERROR: object lost from scene: '%s'",
					                 sce->id.name + 2);
					BLI_remlink(&sce->base, base);
					if (base == sce->basact) sce->basact = NULL;
					MEM_freeN(base);
				}
			}
			
			SEQ_BEGIN (sce->ed, seq)
			{
				if (seq->ipo) seq->ipo = newlibadr_us(fd, sce->id.lib, seq->ipo);
				seq->scene_sound = NULL;
				if (seq->scene) {
					seq->scene = newlibadr(fd, sce->id.lib, seq->scene);
					if (seq->scene) {
						seq->scene_sound = sound_scene_add_scene_sound_defaults(sce, seq);
					}
				}
				if (seq->clip) {
					seq->clip = newlibadr(fd, sce->id.lib, seq->clip);
					if (seq->clip) {
						seq->clip->id.us++;
					}
				}
				if (seq->mask) {
					seq->mask = newlibadr(fd, sce->id.lib, seq->mask);
					if (seq->mask) {
						seq->mask->id.us++;
					}
				}
				if (seq->scene_camera) {
					seq->scene_camera = newlibadr(fd, sce->id.lib, seq->scene_camera);
				}
				if (seq->sound) {
					seq->scene_sound = NULL;
					if (seq->type == SEQ_TYPE_SOUND_HD) {
						seq->type = SEQ_TYPE_SOUND_RAM;
					}
					else {
						seq->sound = newlibadr(fd, sce->id.lib, seq->sound);
					}
					if (seq->sound) {
						seq->sound->id.us++;
						seq->scene_sound = sound_add_scene_sound_defaults(sce, seq);
					}
				}
				seq->anim = NULL;

				lib_link_sequence_modifiers(fd, sce, &seq->modifiers);
			}
			SEQ_END

#ifdef DURIAN_CAMERA_SWITCH
			for (marker = sce->markers.first; marker; marker = marker->next) {
				if (marker->camera) {
					marker->camera = newlibadr(fd, sce->id.lib, marker->camera);
				}
			}
#else
			(void)marker;
#endif
			
			BKE_sequencer_update_muting(sce->ed);
			BKE_sequencer_update_sound_bounds_all(sce);
			
			if (sce->nodetree) {
				lib_link_ntree(fd, &sce->id, sce->nodetree);
				composite_patch(sce->nodetree, sce);
			}
			
			for (srl = sce->r.layers.first; srl; srl = srl->next) {
				srl->mat_override = newlibadr_us(fd, sce->id.lib, srl->mat_override);
				srl->light_override = newlibadr_us(fd, sce->id.lib, srl->light_override);
				for(fls=srl->freestyleConfig.linesets.first; fls; fls= fls->next) {
					fls->linestyle= newlibadr_us(fd, sce->id.lib, fls->linestyle);
					fls->group= newlibadr_us(fd, sce->id.lib, fls->group);
				}
			}
			/*Game Settings: Dome Warp Text*/
			sce->gm.dome.warptext = newlibadr(fd, sce->id.lib, sce->gm.dome.warptext);
			
			/* Motion Tracking */
			sce->clip = newlibadr_us(fd, sce->id.lib, sce->clip);
			
			sce->id.flag -= LIB_NEED_LINK;
		}
	}
}

static void link_recurs_seq(FileData *fd, ListBase *lb)
{
	Sequence *seq;
	
	link_list(fd, lb);
	
	for (seq = lb->first; seq; seq = seq->next) {
		if (seq->seqbase.first)
			link_recurs_seq(fd, &seq->seqbase);
	}
}

static void direct_link_paint(FileData *fd, Paint **paint)
{
	/* TODO. is this needed */
	(*paint) = newdataadr(fd, (*paint));
	if (*paint && (*paint)->num_input_samples < 1)
		(*paint)->num_input_samples = 1;
}

static void direct_link_sequence_modifiers(FileData *fd, ListBase *lb)
{
	SequenceModifierData *smd;

	link_list(fd, lb);

	for (smd = lb->first; smd; smd = smd->next) {
		if (smd->mask_sequence)
			smd->mask_sequence = newdataadr(fd, smd->mask_sequence);

		if (smd->type == seqModifierType_Curves) {
			CurvesModifierData *cmd = (CurvesModifierData *) smd;

			direct_link_curvemapping(fd, &cmd->curve_mapping);
		}
		else if (smd->type == seqModifierType_HueCorrect) {
			HueCorrectModifierData *hcmd = (HueCorrectModifierData *) smd;

			direct_link_curvemapping(fd, &hcmd->curve_mapping);
		}
	}
}

static void direct_link_view_settings(FileData *fd, ColorManagedViewSettings *view_settings)
{
	view_settings->curve_mapping = newdataadr(fd, view_settings->curve_mapping);

	if (view_settings->curve_mapping)
		direct_link_curvemapping(fd, view_settings->curve_mapping);
}

static void direct_link_scene(FileData *fd, Scene *sce)
{
	Editing *ed;
	Sequence *seq;
	MetaStack *ms;
	SceneRenderLayer *srl;
	
	sce->theDag = NULL;
	sce->dagisvalid = 0;
	sce->obedit = NULL;
	sce->stats = NULL;
	sce->fps_info = NULL;
	sce->customdata_mask_modal = 0;
	sce->lay_updated = 0;
	
	sound_create_scene(sce);
	
	/* set users to one by default, not in lib-link, this will increase it for compo nodes */
	sce->id.us = 1;
	
	link_list(fd, &(sce->base));
	
	sce->adt = newdataadr(fd, sce->adt);
	direct_link_animdata(fd, sce->adt);
	
	link_list(fd, &sce->keyingsets);
	direct_link_keyingsets(fd, &sce->keyingsets);
	
	sce->basact = newdataadr(fd, sce->basact);
	
	sce->toolsettings= newdataadr(fd, sce->toolsettings);
	if (sce->toolsettings) {
		direct_link_paint(fd, (Paint**)&sce->toolsettings->sculpt);
		direct_link_paint(fd, (Paint**)&sce->toolsettings->vpaint);
		direct_link_paint(fd, (Paint**)&sce->toolsettings->wpaint);
		direct_link_paint(fd, (Paint**)&sce->toolsettings->uvsculpt);
		
		sce->toolsettings->imapaint.paintcursor = NULL;
		sce->toolsettings->particle.paintcursor = NULL;
	}

	if (sce->ed) {
		ListBase *old_seqbasep = &((Editing *)sce->ed)->seqbase;
		
		ed = sce->ed = newdataadr(fd, sce->ed);
		
		ed->act_seq = newdataadr(fd, ed->act_seq);
		
		/* recursive link sequences, lb will be correctly initialized */
		link_recurs_seq(fd, &ed->seqbase);
		
		SEQ_BEGIN (ed, seq)
		{
			seq->seq1= newdataadr(fd, seq->seq1);
			seq->seq2= newdataadr(fd, seq->seq2);
			seq->seq3= newdataadr(fd, seq->seq3);
			/* a patch: after introduction of effects with 3 input strips */
			if (seq->seq3 == NULL) seq->seq3 = seq->seq2;
			
			seq->effectdata = newdataadr(fd, seq->effectdata);
			
			if (seq->type & SEQ_TYPE_EFFECT)
				seq->flag |= SEQ_EFFECT_NOT_LOADED;
			
			if (seq->type == SEQ_TYPE_SPEED) {
				SpeedControlVars *s = seq->effectdata;
				s->frameMap = NULL;
			}
			
			seq->strip = newdataadr(fd, seq->strip);
			if (seq->strip && seq->strip->done==0) {
				seq->strip->done = TRUE;
				
				if (ELEM4(seq->type, SEQ_TYPE_IMAGE, SEQ_TYPE_MOVIE, SEQ_TYPE_SOUND_RAM, SEQ_TYPE_SOUND_HD)) {
					seq->strip->stripdata = newdataadr(fd, seq->strip->stripdata);
				}
				else {
					seq->strip->stripdata = NULL;
				}
				if (seq->flag & SEQ_USE_CROP) {
					seq->strip->crop = newdataadr(
						fd, seq->strip->crop);
				}
				else {
					seq->strip->crop = NULL;
				}
				if (seq->flag & SEQ_USE_TRANSFORM) {
					seq->strip->transform = newdataadr(
						fd, seq->strip->transform);
				}
				else {
					seq->strip->transform = NULL;
				}
				if (seq->flag & SEQ_USE_PROXY) {
					seq->strip->proxy = newdataadr(
						fd, seq->strip->proxy);
					seq->strip->proxy->anim = NULL;
				}
				else {
					seq->strip->proxy = NULL;
				}

				/* need to load color balance to it could be converted to modifier */
				seq->strip->color_balance = newdataadr(fd, seq->strip->color_balance);
			}

			direct_link_sequence_modifiers(fd, &seq->modifiers);
		}
		SEQ_END
		
		/* link metastack, slight abuse of structs here, have to restore pointer to internal part in struct */
		{
			Sequence temp;
			char *poin;
			intptr_t offset;
			
			offset = ((intptr_t)&(temp.seqbase)) - ((intptr_t)&temp);
			
			/* root pointer */
			if (ed->seqbasep == old_seqbasep) {
				ed->seqbasep = &ed->seqbase;
			}
			else {
				poin = (char *)ed->seqbasep;
				poin -= offset;
				
				poin = newdataadr(fd, poin);
				if (poin)
					ed->seqbasep = (ListBase *)(poin+offset);
				else
					ed->seqbasep = &ed->seqbase;
			}			
			/* stack */
			link_list(fd, &(ed->metastack));
			
			for (ms = ed->metastack.first; ms; ms= ms->next) {
				ms->parseq = newdataadr(fd, ms->parseq);
				
				if (ms->oldbasep == old_seqbasep)
					ms->oldbasep= &ed->seqbase;
				else {
					poin = (char *)ms->oldbasep;
					poin -= offset;
					poin = newdataadr(fd, poin);
					if (poin) 
						ms->oldbasep = (ListBase *)(poin+offset);
					else 
						ms->oldbasep = &ed->seqbase;
				}
			}
		}
	}
	
	sce->r.avicodecdata = newdataadr(fd, sce->r.avicodecdata);
	if (sce->r.avicodecdata) {
		sce->r.avicodecdata->lpFormat = newdataadr(fd, sce->r.avicodecdata->lpFormat);
		sce->r.avicodecdata->lpParms = newdataadr(fd, sce->r.avicodecdata->lpParms);
	}
	
	sce->r.qtcodecdata = newdataadr(fd, sce->r.qtcodecdata);
	if (sce->r.qtcodecdata) {
		sce->r.qtcodecdata->cdParms = newdataadr(fd, sce->r.qtcodecdata->cdParms);
	}
	if (sce->r.ffcodecdata.properties) {
		sce->r.ffcodecdata.properties = newdataadr(fd, sce->r.ffcodecdata.properties);
		if (sce->r.ffcodecdata.properties) { 
			IDP_DirectLinkProperty(sce->r.ffcodecdata.properties, 
				(fd->flags & FD_FLAGS_SWITCH_ENDIAN), fd);
		}
	}
	
	link_list(fd, &(sce->markers));
	link_list(fd, &(sce->transform_spaces));
	link_list(fd, &(sce->r.layers));

	for(srl = sce->r.layers.first; srl; srl = srl->next) {
		link_list(fd, &(srl->freestyleConfig.modules));
	}
	for(srl = sce->r.layers.first; srl; srl = srl->next) {
		link_list(fd, &(srl->freestyleConfig.linesets));
	}
	
	sce->nodetree = newdataadr(fd, sce->nodetree);
	if (sce->nodetree)
		direct_link_nodetree(fd, sce->nodetree);

	direct_link_view_settings(fd, &sce->view_settings);
}

/* ************ READ WM ***************** */

static void direct_link_windowmanager(FileData *fd, wmWindowManager *wm)
{
	wmWindow *win;
	
	wm->id.us = 1;
	link_list(fd, &wm->windows);
	
	for (win = wm->windows.first; win; win = win->next) {
		win->ghostwin = NULL;
		win->eventstate = NULL;
		win->curswin = NULL;
		win->tweak = NULL;
		
		win->queue.first = win->queue.last = NULL;
		win->handlers.first = win->handlers.last = NULL;
		win->modalhandlers.first = win->modalhandlers.last = NULL;
		win->subwindows.first = win->subwindows.last = NULL;
		win->gesture.first = win->gesture.last = NULL;
		
		win->drawdata = NULL;
		win->drawmethod = -1;
		win->drawfail = 0;
	}
	
	wm->timers.first = wm->timers.last = NULL;
	wm->operators.first = wm->operators.last = NULL;
	wm->paintcursors.first = wm->paintcursors.last = NULL;
	wm->queue.first = wm->queue.last = NULL;
	BKE_reports_init(&wm->reports, RPT_STORE);
	
	wm->keyconfigs.first = wm->keyconfigs.last = NULL;
	wm->defaultconf = NULL;
	wm->addonconf = NULL;
	wm->userconf = NULL;
	
	wm->jobs.first = wm->jobs.last = NULL;
	wm->drags.first = wm->drags.last = NULL;
	
	wm->windrawable = NULL;
	wm->winactive = NULL;
	wm->initialized = 0;
	wm->op_undo_depth = 0;
}

static void lib_link_windowmanager(FileData *fd, Main *main)
{
	wmWindowManager *wm;
	wmWindow *win;
	
	for (wm = main->wm.first; wm; wm = wm->id.next) {
		if (wm->id.flag & LIB_NEED_LINK) {
			for (win = wm->windows.first; win; win = win->next)
				win->screen = newlibadr(fd, NULL, win->screen);
			
			wm->id.flag -= LIB_NEED_LINK;
		}
	}
}

/* ****************** READ GREASE PENCIL ***************** */

/* relinks grease-pencil data - used for direct_link and old file linkage */
static void direct_link_gpencil(FileData *fd, bGPdata *gpd)
{
	bGPDlayer *gpl;
	bGPDframe *gpf;
	bGPDstroke *gps;
	
	/* we must firstly have some grease-pencil data to link! */
	if (gpd == NULL)
		return;
	
	/* relink layers */
	link_list(fd, &gpd->layers);
	
	for (gpl = gpd->layers.first; gpl; gpl = gpl->next) {
		/* relink frames */
		link_list(fd, &gpl->frames);
		gpl->actframe = newdataadr(fd, gpl->actframe);
		
		for (gpf = gpl->frames.first; gpf; gpf = gpf->next) {
			/* relink strokes (and their points) */
			link_list(fd, &gpf->strokes);
			
			for (gps = gpf->strokes.first; gps; gps = gps->next) {
				gps->points = newdataadr(fd, gps->points);
			}
		}
	}
}

/* ****************** READ SCREEN ***************** */

static void butspace_version_132(SpaceButs *buts)
{
	buts->v2d.tot.xmin = 0.0f;
	buts->v2d.tot.ymin = 0.0f;
	buts->v2d.tot.xmax = 1279.0f;
	buts->v2d.tot.ymax = 228.0f;
	
	buts->v2d.min[0] = 256.0f;
	buts->v2d.min[1] = 42.0f;
	
	buts->v2d.max[0] = 2048.0f;
	buts->v2d.max[1] = 450.0f;
	
	buts->v2d.minzoom = 0.5f;
	buts->v2d.maxzoom = 1.21f;
	
	buts->v2d.scroll = 0;
	buts->v2d.keepzoom = 1;
	buts->v2d.keeptot = 1;
}

/* note: file read without screens option G_FILE_NO_UI; 
 * check lib pointers in call below */
static void lib_link_screen(FileData *fd, Main *main)
{
	bScreen *sc;
	ScrArea *sa;
	
	for (sc = main->screen.first; sc; sc = sc->id.next) {
		if (sc->id.flag & LIB_NEED_LINK) {
			sc->id.us = 1;
			sc->scene = newlibadr(fd, sc->id.lib, sc->scene);
			sc->animtimer = NULL; /* saved in rare cases */
			
			for (sa = sc->areabase.first; sa; sa = sa->next) {
				SpaceLink *sl;
				
				sa->full = newlibadr(fd, sc->id.lib, sa->full);
				
				for (sl = sa->spacedata.first; sl; sl= sl->next) {
					if (sl->spacetype == SPACE_VIEW3D) {
						View3D *v3d = (View3D*) sl;
						BGpic *bgpic = NULL;
						
						v3d->camera= newlibadr(fd, sc->id.lib, v3d->camera);
						v3d->ob_centre= newlibadr(fd, sc->id.lib, v3d->ob_centre);
						
						/* should be do_versions but not easy adding into the listbase */
						if (v3d->bgpic) {
							v3d->bgpic = newlibadr(fd, sc->id.lib, v3d->bgpic);
							BLI_addtail(&v3d->bgpicbase, bgpic);
							v3d->bgpic = NULL;
						}
						
						for (bgpic = v3d->bgpicbase.first; bgpic; bgpic = bgpic->next) {
							bgpic->ima = newlibadr_us(fd, sc->id.lib, bgpic->ima);
							bgpic->clip = newlibadr_us(fd, sc->id.lib, bgpic->clip);
						}
						if (v3d->localvd) {
							v3d->localvd->camera = newlibadr(fd, sc->id.lib, v3d->localvd->camera);
						}
					}
					else if (sl->spacetype == SPACE_IPO) {
						SpaceIpo *sipo = (SpaceIpo *)sl;
						bDopeSheet *ads = sipo->ads;
						
						if (ads) {
							ads->source = newlibadr(fd, sc->id.lib, ads->source);
							ads->filter_grp = newlibadr(fd, sc->id.lib, ads->filter_grp);
						}
					}
					else if (sl->spacetype == SPACE_BUTS) {
						SpaceButs *sbuts = (SpaceButs *)sl;
						sbuts->pinid = newlibadr(fd, sc->id.lib, sbuts->pinid);
						sbuts->mainbo = sbuts->mainb;
						sbuts->mainbuser = sbuts->mainb;
						if (main->versionfile < 132)
							butspace_version_132(sbuts);
					}
					else if (sl->spacetype == SPACE_FILE) {
						SpaceFile *sfile = (SpaceFile *)sl;
						sfile->files = NULL;
						sfile->op = NULL;
						sfile->layout = NULL;
						sfile->folders_prev = NULL;
						sfile->folders_next = NULL;
					}
					else if (sl->spacetype == SPACE_ACTION) {
						SpaceAction *saction = (SpaceAction *)sl;
						bDopeSheet *ads = &saction->ads;
						
						if (ads) {
							ads->source = newlibadr(fd, sc->id.lib, ads->source);
							ads->filter_grp = newlibadr(fd, sc->id.lib, ads->filter_grp);
						}
						
						saction->action = newlibadr(fd, sc->id.lib, saction->action);
					}
					else if (sl->spacetype == SPACE_IMAGE) {
						SpaceImage *sima = (SpaceImage *)sl;
						
						sima->image = newlibadr_us(fd, sc->id.lib, sima->image);
						sima->mask_info.mask = newlibadr_us(fd, sc->id.lib, sima->mask_info.mask);

						/* NOTE: pre-2.5, this was local data not lib data, but now we need this as lib data
						 * so fingers crossed this works fine!
						 */
						sima->gpd = newlibadr_us(fd, sc->id.lib, sima->gpd);
					}
					else if (sl->spacetype == SPACE_SEQ) {
						SpaceSeq *sseq = (SpaceSeq *)sl;
						
						/* NOTE: pre-2.5, this was local data not lib data, but now we need this as lib data
						 * so fingers crossed this works fine!
						 */
						sseq->gpd = newlibadr_us(fd, sc->id.lib, sseq->gpd);

						sseq->scopes.reference_ibuf = NULL;
						sseq->scopes.zebra_ibuf = NULL;
						sseq->scopes.waveform_ibuf = NULL;
						sseq->scopes.sep_waveform_ibuf = NULL;
						sseq->scopes.vector_ibuf = NULL;
						sseq->scopes.histogram_ibuf = NULL;
					}
					else if (sl->spacetype == SPACE_NLA) {
						SpaceNla *snla= (SpaceNla *)sl;
						bDopeSheet *ads= snla->ads;
						
						if (ads) {
							ads->source = newlibadr(fd, sc->id.lib, ads->source);
							ads->filter_grp = newlibadr(fd, sc->id.lib, ads->filter_grp);
						}
					}
					else if (sl->spacetype == SPACE_TEXT) {
						SpaceText *st= (SpaceText *)sl;
						
						st->text= newlibadr(fd, sc->id.lib, st->text);
						st->drawcache= NULL;
					}
					else if (sl->spacetype == SPACE_SCRIPT) {
						SpaceScript *scpt = (SpaceScript *)sl;
						/*scpt->script = NULL; - 2.45 set to null, better re-run the script */
						if (scpt->script) {
							scpt->script = newlibadr(fd, sc->id.lib, scpt->script);
							if (scpt->script) {
								SCRIPT_SET_NULL(scpt->script);
							}
						}
					}
					else if (sl->spacetype == SPACE_OUTLINER) {
						SpaceOops *so= (SpaceOops *)sl;
						TreeStoreElem *tselem;
						int a;
						
						so->tree.first = so->tree.last= NULL;
						so->search_tse.id = newlibadr(fd, NULL, so->search_tse.id);
						
						if (so->treestore) {
							tselem = so->treestore->data;
							for (a=0; a < so->treestore->usedelem; a++, tselem++) {
								tselem->id = newlibadr(fd, NULL, tselem->id);
							}
						}
					}
					else if (sl->spacetype == SPACE_NODE) {
						SpaceNode *snode = (SpaceNode *)sl;
						
						snode->id = newlibadr(fd, sc->id.lib, snode->id);
						snode->edittree = NULL;
						
						if (ELEM3(snode->treetype, NTREE_COMPOSIT, NTREE_SHADER, NTREE_TEXTURE)) {
							/* internal data, a bit patchy */
							snode->nodetree = NULL;
							if (snode->id) {
								if (GS(snode->id->name)==ID_MA)
									snode->nodetree = ((Material *)snode->id)->nodetree;
								else if (GS(snode->id->name)==ID_WO)
									snode->nodetree = ((World *)snode->id)->nodetree;
								else if (GS(snode->id->name)==ID_LA)
									snode->nodetree = ((Lamp *)snode->id)->nodetree;
								else if (GS(snode->id->name)==ID_SCE)
									snode->nodetree = ((Scene *)snode->id)->nodetree;
								else if (GS(snode->id->name)==ID_TE)
									snode->nodetree = ((Tex *)snode->id)->nodetree;
							}
						}
						else {
							snode->nodetree = newlibadr_us(fd, sc->id.lib, snode->nodetree);
						}
						
						snode->linkdrag.first = snode->linkdrag.last = NULL;
					}
					else if (sl->spacetype == SPACE_CLIP) {
						SpaceClip *sclip = (SpaceClip *)sl;
						
						sclip->clip = newlibadr_us(fd, sc->id.lib, sclip->clip);
						sclip->mask_info.mask = newlibadr_us(fd, sc->id.lib, sclip->mask_info.mask);
						
						sclip->scopes.track_search = NULL;
						sclip->scopes.track_preview = NULL;
						sclip->draw_context = NULL;
						sclip->scopes.ok = 0;
					}
					else if (sl->spacetype == SPACE_LOGIC) {
						SpaceLogic *slogic = (SpaceLogic *)sl;
						
						slogic->gpd = newlibadr_us(fd, sc->id.lib, slogic->gpd);
					}
				}
			}
			sc->id.flag -= LIB_NEED_LINK;
		}
	}
}

/* Only for undo files, or to restore a screen after reading without UI... */
static void *restore_pointer_by_name(Main *mainp, ID *id, int user)
{
	if (id) {
		ListBase *lb = which_libbase(mainp, GS(id->name));
		
		if (lb) {	// there's still risk of checking corrupt mem (freed Ids in oops)
			ID *idn = lb->first;
			char *name = id->name + 2;
			
			for (; idn; idn = idn->next) {
				if (idn->name[2] == name[0] && strcmp(idn->name+2, name) == 0) {
					if (idn->lib == id->lib) {
						if (user && idn->us == 0) idn->us++;
						break;
					}
				}
			}
			
			return idn;
		}
	}
	return NULL;
}

static int lib_link_seq_clipboard_cb(Sequence *seq, void *arg_pt)
{
	Main *newmain = (Main *)arg_pt;
	
	if (seq->sound) {
		seq->sound = restore_pointer_by_name(newmain, (ID *)seq->sound, 0);
		seq->sound->id.us++;
	}
	
	if (seq->scene)
		seq->scene = restore_pointer_by_name(newmain, (ID *)seq->scene, 1);
	
	if (seq->scene_camera)
		seq->scene_camera = restore_pointer_by_name(newmain, (ID *)seq->scene_camera, 1);
	
	return 1;
}

static void lib_link_clipboard_restore(Main *newmain)
{
	/* update IDs stored in sequencer clipboard */
	BKE_sequencer_base_recursive_apply(&seqbase_clipboard, lib_link_seq_clipboard_cb, newmain);
}

/* called from kernel/blender.c */
/* used to link a file (without UI) to the current UI */
/* note that it assumes the old pointers in UI are still valid, so old Main is not freed */
void blo_lib_link_screen_restore(Main *newmain, bScreen *curscreen, Scene *curscene)
{
	wmWindow *win;
	wmWindowManager *wm;
	bScreen *sc;
	ScrArea *sa;
	
	/* first windowmanager */
	for (wm = newmain->wm.first; wm; wm = wm->id.next) {
		for (win= wm->windows.first; win; win= win->next) {
			win->screen = restore_pointer_by_name(newmain, (ID *)win->screen, 1);
			
			if (win->screen == NULL)
				win->screen = curscreen;
			
			win->screen->winid = win->winid;
		}
	}
	
	
	for (sc = newmain->screen.first; sc; sc = sc->id.next) {
		Scene *oldscene = sc->scene;
		
		sc->scene= restore_pointer_by_name(newmain, (ID *)sc->scene, 1);
		if (sc->scene == NULL)
			sc->scene = curscene;
		
		/* keep cursor location through undo */
		copy_v3_v3(sc->scene->cursor, oldscene->cursor);
		
		for (sa = sc->areabase.first; sa; sa = sa->next) {
			SpaceLink *sl;
			
			for (sl = sa->spacedata.first; sl; sl = sl->next) {
				if (sl->spacetype == SPACE_VIEW3D) {
					View3D *v3d = (View3D *)sl;
					BGpic *bgpic;
					ARegion *ar;
					
					if (v3d->scenelock)
						v3d->camera = NULL; /* always get from scene */
					else
						v3d->camera = restore_pointer_by_name(newmain, (ID *)v3d->camera, 1);
					if (v3d->camera == NULL)
						v3d->camera = sc->scene->camera;
					v3d->ob_centre = restore_pointer_by_name(newmain, (ID *)v3d->ob_centre, 1);
					
					for (bgpic= v3d->bgpicbase.first; bgpic; bgpic= bgpic->next) {
						bgpic->ima = restore_pointer_by_name(newmain, (ID *)bgpic->ima, 1);
						bgpic->clip = restore_pointer_by_name(newmain, (ID *)bgpic->clip, 1);
					}
					if (v3d->localvd) {
						/*Base *base;*/
						
						v3d->localvd->camera = sc->scene->camera;
						
						/* localview can become invalid during undo/redo steps, so we exit it when no could be found */
#if 0					/* XXX  regionlocalview ? */
						for (base= sc->scene->base.first; base; base= base->next) {
							if (base->lay & v3d->lay) break;
						}
						if (base==NULL) {
							v3d->lay= v3d->localvd->lay;
							v3d->layact= v3d->localvd->layact;
							MEM_freeN(v3d->localvd); 
							v3d->localvd= NULL;
						}
#endif
					}
					else if (v3d->scenelock) v3d->lay = sc->scene->lay;
					
					/* not very nice, but could help */
					if ((v3d->layact & v3d->lay) == 0) v3d->layact = v3d->lay;
					
					/* free render engines for now */
					for (ar = sa->regionbase.first; ar; ar = ar->next) {
						RegionView3D *rv3d= ar->regiondata;
						
						if (rv3d && rv3d->render_engine) {
							RE_engine_free(rv3d->render_engine);
							rv3d->render_engine = NULL;
						}
					}
				}
				else if (sl->spacetype == SPACE_IPO) {
					SpaceIpo *sipo = (SpaceIpo *)sl;
					bDopeSheet *ads = sipo->ads;
					
					if (ads) {
						ads->source = restore_pointer_by_name(newmain, (ID *)ads->source, 1);
						
						if (ads->filter_grp)
							ads->filter_grp = restore_pointer_by_name(newmain, (ID *)ads->filter_grp, 0);
					}
					
					/* force recalc of list of channels (i.e. includes calculating F-Curve colors)
					 * thus preventing the "black curves" problem post-undo
					 */
					sipo->flag |= SIPO_TEMP_NEEDCHANSYNC;
				}
				else if (sl->spacetype == SPACE_BUTS) {
					SpaceButs *sbuts = (SpaceButs *)sl;
					sbuts->pinid = restore_pointer_by_name(newmain, sbuts->pinid, 0);
					//XXX if (sbuts->ri) sbuts->ri->curtile = 0;
				}
				else if (sl->spacetype == SPACE_FILE) {
					SpaceFile *sfile = (SpaceFile *)sl;
					sfile->op = NULL;
				}
				else if (sl->spacetype == SPACE_ACTION) {
					SpaceAction *saction = (SpaceAction *)sl;
					
					saction->action = restore_pointer_by_name(newmain, (ID *)saction->action, 1);
					saction->ads.source = restore_pointer_by_name(newmain, (ID *)saction->ads.source, 1);
					
					if (saction->ads.filter_grp)
						saction->ads.filter_grp = restore_pointer_by_name(newmain, (ID *)saction->ads.filter_grp, 0);
						
					
					/* force recalc of list of channels, potentially updating the active action 
					 * while we're at it (as it can only be updated that way) [#28962] 
					 */
					saction->flag |= SACTION_TEMP_NEEDCHANSYNC;
				}
				else if (sl->spacetype == SPACE_IMAGE) {
					SpaceImage *sima = (SpaceImage *)sl;
					
					sima->image = restore_pointer_by_name(newmain, (ID *)sima->image, 1);
					
					/* this will be freed, not worth attempting to find same scene,
					 * since it gets initialized later */
					sima->iuser.scene = NULL;
					
					sima->scopes.waveform_1 = NULL;
					sima->scopes.waveform_2 = NULL;
					sima->scopes.waveform_3 = NULL;
					sima->scopes.vecscope = NULL;
					sima->scopes.ok = 0;
					
					/* NOTE: pre-2.5, this was local data not lib data, but now we need this as lib data
					 * so assume that here we're doing for undo only...
					 */
					sima->gpd = restore_pointer_by_name(newmain, (ID *)sima->gpd, 1);
					sima->mask_info.mask = restore_pointer_by_name(newmain, (ID *)sima->mask_info.mask, 1);
				}
				else if (sl->spacetype == SPACE_SEQ) {
					SpaceSeq *sseq = (SpaceSeq *)sl;
					
					/* NOTE: pre-2.5, this was local data not lib data, but now we need this as lib data
					 * so assume that here we're doing for undo only...
					 */
					sseq->gpd = restore_pointer_by_name(newmain, (ID *)sseq->gpd, 1);
				}
				else if (sl->spacetype == SPACE_NLA) {
					SpaceNla *snla = (SpaceNla *)sl;
					bDopeSheet *ads = snla->ads;
					
					if (ads) {
						ads->source = restore_pointer_by_name(newmain, (ID *)ads->source, 1);
						
						if (ads->filter_grp)
							ads->filter_grp = restore_pointer_by_name(newmain, (ID *)ads->filter_grp, 0);
					}
				}
				else if (sl->spacetype == SPACE_TEXT) {
					SpaceText *st = (SpaceText *)sl;
					
					st->text = restore_pointer_by_name(newmain, (ID *)st->text, 1);
					if (st->text == NULL) st->text = newmain->text.first;
				}
				else if (sl->spacetype == SPACE_SCRIPT) {
					SpaceScript *scpt = (SpaceScript *)sl;
					
					scpt->script = restore_pointer_by_name(newmain, (ID *)scpt->script, 1);
					
					/*sc->script = NULL; - 2.45 set to null, better re-run the script */
					if (scpt->script) {
						SCRIPT_SET_NULL(scpt->script);
					}
				}
				else if (sl->spacetype == SPACE_OUTLINER) {
					SpaceOops *so= (SpaceOops *)sl;
					int a;
					
					so->search_tse.id = restore_pointer_by_name(newmain, so->search_tse.id, 0);
					
					if (so->treestore) {
						TreeStore *ts = so->treestore;
						TreeStoreElem *tselem = ts->data;
						for (a = 0; a < ts->usedelem; a++, tselem++) {
							tselem->id = restore_pointer_by_name(newmain, tselem->id, 0);
						}
					}
				}
				else if (sl->spacetype == SPACE_NODE) {
					SpaceNode *snode= (SpaceNode *)sl;
					
					snode->id = restore_pointer_by_name(newmain, snode->id, 1);
					snode->edittree = NULL;
					
					if (ELEM3(snode->treetype, NTREE_COMPOSIT, NTREE_SHADER, NTREE_TEXTURE)) {
						snode->nodetree = NULL;
						if (snode->id) {
							if (GS(snode->id->name)==ID_MA)
								snode->nodetree = ((Material *)snode->id)->nodetree;
							else if (GS(snode->id->name)==ID_SCE)
								snode->nodetree = ((Scene *)snode->id)->nodetree;
							else if (GS(snode->id->name)==ID_TE)
								snode->nodetree = ((Tex *)snode->id)->nodetree;
						}
					}
					else {
						snode->nodetree= restore_pointer_by_name(newmain, &snode->nodetree->id, 1);
					}
				}
				else if (sl->spacetype == SPACE_CLIP) {
					SpaceClip *sclip = (SpaceClip *)sl;
					
					sclip->clip = restore_pointer_by_name(newmain, (ID *)sclip->clip, 1);
					sclip->mask_info.mask = restore_pointer_by_name(newmain, (ID *)sclip->mask_info.mask, 1);
					
					sclip->scopes.ok = 0;
				}
				else if (sl->spacetype == SPACE_LOGIC) {
					SpaceLogic *slogic = (SpaceLogic *)sl;
					
					slogic->gpd = restore_pointer_by_name(newmain, (ID *)slogic->gpd, 1);
				}
			}
		}
	}

	/* update IDs stored in all possible clipboards */
	lib_link_clipboard_restore(newmain);
}

static void direct_link_region(FileData *fd, ARegion *ar, int spacetype)
{
	Panel *pa;

	link_list(fd, &ar->panels);

	for (pa = ar->panels.first; pa; pa = pa->next) {
		pa->paneltab = newdataadr(fd, pa->paneltab);
		pa->runtime_flag = 0;
		pa->activedata = NULL;
		pa->type = NULL;
	}
	
	ar->regiondata = newdataadr(fd, ar->regiondata);
	if (ar->regiondata) {
		if (spacetype == SPACE_VIEW3D) {
			RegionView3D *rv3d = ar->regiondata;
			
			rv3d->localvd = newdataadr(fd, rv3d->localvd);
			rv3d->clipbb = newdataadr(fd, rv3d->clipbb);
			
			rv3d->depths = NULL;
			rv3d->ri = NULL;
			rv3d->render_engine = NULL;
			rv3d->sms = NULL;
			rv3d->smooth_timer = NULL;
		}
	}
	
	ar->v2d.tab_offset = NULL;
	ar->v2d.tab_num = 0;
	ar->v2d.tab_cur = 0;
	ar->v2d.sms = NULL;
	ar->handlers.first = ar->handlers.last = NULL;
	ar->uiblocks.first = ar->uiblocks.last = NULL;
	ar->headerstr = NULL;
	ar->swinid = 0;
	ar->type = NULL;
	ar->swap = 0;
	ar->do_draw = FALSE;
	memset(&ar->drawrct, 0, sizeof(ar->drawrct));
}

/* for the saved 2.50 files without regiondata */
/* and as patch for 2.48 and older */
void blo_do_versions_view3d_split_250(View3D *v3d, ListBase *regions)
{
	ARegion *ar;
	
	for (ar = regions->first; ar; ar = ar->next) {
		if (ar->regiontype==RGN_TYPE_WINDOW && ar->regiondata==NULL) {
			RegionView3D *rv3d;
			
			rv3d = ar->regiondata = MEM_callocN(sizeof(RegionView3D), "region v3d patch");
			rv3d->persp = (char)v3d->persp;
			rv3d->view = (char)v3d->view;
			rv3d->dist = v3d->dist;
			copy_v3_v3(rv3d->ofs, v3d->ofs);
			copy_qt_qt(rv3d->viewquat, v3d->viewquat);
		}
	}
	
	/* this was not initialized correct always */
	if (v3d->twtype == 0)
		v3d->twtype = V3D_MANIP_TRANSLATE;
}

static void direct_link_screen(FileData *fd, bScreen *sc)
{
	ScrArea *sa;
	ScrVert *sv;
	ScrEdge *se;
	
	link_list(fd, &(sc->vertbase));
	link_list(fd, &(sc->edgebase));
	link_list(fd, &(sc->areabase));
	sc->regionbase.first = sc->regionbase.last= NULL;
	sc->context = NULL;
	
	sc->mainwin = sc->subwinactive= 0;	/* indices */
	sc->swap = 0;

	/* edges */
	for (se = sc->edgebase.first; se; se = se->next) {
		se->v1 = newdataadr(fd, se->v1);
		se->v2 = newdataadr(fd, se->v2);
		if ((intptr_t)se->v1 > (intptr_t)se->v2) {
			sv = se->v1;
			se->v1 = se->v2;
			se->v2 = sv;
		}
		
		if (se->v1 == NULL) {
			printf("error reading screen... file corrupt\n");
			se->v1 = se->v2;
		}
	}
	
	/* areas */
	for (sa = sc->areabase.first; sa; sa = sa->next) {
		SpaceLink *sl;
		ARegion *ar;
		
		link_list(fd, &(sa->spacedata));
		link_list(fd, &(sa->regionbase));
		
		sa->handlers.first = sa->handlers.last = NULL;
		sa->type = NULL;	/* spacetype callbacks */
		
		for (ar = sa->regionbase.first; ar; ar = ar->next)
			direct_link_region(fd, ar, sa->spacetype);
		
		/* accident can happen when read/save new file with older version */
		/* 2.50: we now always add spacedata for info */
		if (sa->spacedata.first==NULL) {
			SpaceInfo *sinfo= MEM_callocN(sizeof(SpaceInfo), "spaceinfo");
			sa->spacetype= sinfo->spacetype= SPACE_INFO;
			BLI_addtail(&sa->spacedata, sinfo);
		}
		/* add local view3d too */
		else if (sa->spacetype == SPACE_VIEW3D)
			blo_do_versions_view3d_split_250(sa->spacedata.first, &sa->regionbase);
		
		for (sl = sa->spacedata.first; sl; sl = sl->next) {
			link_list(fd, &(sl->regionbase));
			
			for (ar = sl->regionbase.first; ar; ar = ar->next)
				direct_link_region(fd, ar, sl->spacetype);
			
			if (sl->spacetype == SPACE_VIEW3D) {
				View3D *v3d= (View3D*) sl;
				BGpic *bgpic;
				
				v3d->flag |= V3D_INVALID_BACKBUF;
				
				link_list(fd, &v3d->bgpicbase);
				
				/* should be do_versions except this doesnt fit well there */
				if (v3d->bgpic) {
					bgpic = newdataadr(fd, v3d->bgpic);
					BLI_addtail(&v3d->bgpicbase, bgpic);
					v3d->bgpic = NULL;
				}
			
				for (bgpic = v3d->bgpicbase.first; bgpic; bgpic = bgpic->next)
					bgpic->iuser.ok = 1;
				
				if (v3d->gpd) {
					v3d->gpd = newdataadr(fd, v3d->gpd);
					direct_link_gpencil(fd, v3d->gpd);
				}
				v3d->localvd = newdataadr(fd, v3d->localvd);
				v3d->afterdraw_transp.first = v3d->afterdraw_transp.last = NULL;
				v3d->afterdraw_xray.first = v3d->afterdraw_xray.last = NULL;
				v3d->afterdraw_xraytransp.first = v3d->afterdraw_xraytransp.last = NULL;
				v3d->properties_storage = NULL;
				
				/* render can be quite heavy, set to wire on load */
				if (v3d->drawtype == OB_RENDER)
					v3d->drawtype = OB_WIRE;
				
				blo_do_versions_view3d_split_250(v3d, &sl->regionbase);
			}
			else if (sl->spacetype == SPACE_IPO) {
				SpaceIpo *sipo = (SpaceIpo *)sl;
				
				sipo->ads = newdataadr(fd, sipo->ads);
				sipo->ghostCurves.first = sipo->ghostCurves.last = NULL;
			}
			else if (sl->spacetype == SPACE_NLA) {
				SpaceNla *snla = (SpaceNla *)sl;
				
				snla->ads = newdataadr(fd, snla->ads);
			}
			else if (sl->spacetype == SPACE_OUTLINER) {
				SpaceOops *soops = (SpaceOops *) sl;
				
				soops->treestore = newdataadr(fd, soops->treestore);
				if (soops->treestore) {
					soops->treestore->data = newdataadr(fd, soops->treestore->data);
					/* we only saved what was used */
					soops->treestore->totelem = soops->treestore->usedelem;
					soops->storeflag |= SO_TREESTORE_CLEANUP;	// at first draw
				}
			}
			else if (sl->spacetype == SPACE_IMAGE) {
				SpaceImage *sima = (SpaceImage *)sl;
				
				sima->cumap = newdataadr(fd, sima->cumap);
				if (sima->cumap)
					direct_link_curvemapping(fd, sima->cumap);
				
				sima->iuser.scene = NULL;
				sima->iuser.ok = 1;
				sima->scopes.waveform_1 = NULL;
				sima->scopes.waveform_2 = NULL;
				sima->scopes.waveform_3 = NULL;
				sima->scopes.vecscope = NULL;
				sima->scopes.ok = 0;
				
				/* WARNING: gpencil data is no longer stored directly in sima after 2.5 
				 * so sacrifice a few old files for now to avoid crashes with new files!
				 * committed: r28002 */
#if 0
				sima->gpd = newdataadr(fd, sima->gpd);
				if (sima->gpd)
					direct_link_gpencil(fd, sima->gpd);
#endif
			}
			else if (sl->spacetype == SPACE_NODE) {
				SpaceNode *snode = (SpaceNode *)sl;
				
				if (snode->gpd) {
					snode->gpd = newdataadr(fd, snode->gpd);
					direct_link_gpencil(fd, snode->gpd);
				}
			}
			else if (sl->spacetype == SPACE_TIME) {
				SpaceTime *stime = (SpaceTime *)sl;
				stime->caches.first = stime->caches.last = NULL;
			}
			else if (sl->spacetype == SPACE_LOGIC) {
				SpaceLogic *slogic = (SpaceLogic *)sl;
				
				/* XXX: this is new stuff, which shouldn't be directly linking to gpd... */
				if (slogic->gpd) {
					slogic->gpd = newdataadr(fd, slogic->gpd);
					direct_link_gpencil(fd, slogic->gpd);
				}
			}
			else if (sl->spacetype == SPACE_SEQ) {
				/* grease pencil data is not a direct data and can't be linked from direct_link*
				 * functions, it should be linked from lib_link* functions instead
				 *
				 * otherwise it'll lead to lost grease data on open because it'll likely be
				 * read from file after all other users of grease pencil and newdataadr would
				 * simple return NULL here (sergey)
				 */
#if 0
				SpaceSeq *sseq = (SpaceSeq *)sl;
				if (sseq->gpd) {
					sseq->gpd = newdataadr(fd, sseq->gpd);
					direct_link_gpencil(fd, sseq->gpd);
				}
#endif
			}
			else if (sl->spacetype == SPACE_BUTS) {
				SpaceButs *sbuts = (SpaceButs *)sl;
				sbuts->path= NULL;
				sbuts->texuser= NULL;
			}
			else if (sl->spacetype == SPACE_CONSOLE) {
				SpaceConsole *sconsole = (SpaceConsole *)sl;
				ConsoleLine *cl, *cl_next;
				
				link_list(fd, &sconsole->scrollback);
				link_list(fd, &sconsole->history);
				
				//for (cl= sconsole->scrollback.first; cl; cl= cl->next)
				//	cl->line= newdataadr(fd, cl->line);
				
				/* comma expressions, (e.g. expr1, expr2, expr3) evaluate each expression,
				 * from left to right.  the right-most expression sets the result of the comma
				 * expression as a whole*/
				for (cl = sconsole->history.first; cl; cl = cl_next) {
					cl_next = cl->next;
					cl->line = newdataadr(fd, cl->line);
					if (cl->line) {
						/* the allocted length is not written, so reset here */
						cl->len_alloc = cl->len + 1;
					}
					else {
						BLI_remlink(&sconsole->history, cl);
						MEM_freeN(cl);
					}
				}
			}
			else if (sl->spacetype == SPACE_FILE) {
				SpaceFile *sfile = (SpaceFile *)sl;
				
				/* this sort of info is probably irrelevant for reloading...
				 * plus, it isn't saved to files yet!
				 */
				sfile->folders_prev = sfile->folders_next = NULL;
				sfile->files = NULL;
				sfile->layout = NULL;
				sfile->op = NULL;
				sfile->params = newdataadr(fd, sfile->params);
			}
		}
		
		sa->actionzones.first = sa->actionzones.last = NULL;
		
		sa->v1 = newdataadr(fd, sa->v1);
		sa->v2 = newdataadr(fd, sa->v2);
		sa->v3 = newdataadr(fd, sa->v3);
		sa->v4 = newdataadr(fd, sa->v4);
	}
}

/* ********** READ LIBRARY *************** */


static void direct_link_library(FileData *fd, Library *lib, Main *main)
{
	Main *newmain;
	
	for (newmain = fd->mainlist->first; newmain; newmain = newmain->next) {
		if (newmain->curlib) {
			if (BLI_path_cmp(newmain->curlib->filepath, lib->filepath) == 0) {
				BKE_reportf_wrap(fd->reports, RPT_WARNING,
				                 "Library '%s', '%s' had multiple instances, save and reload!",
				                 lib->name, lib->filepath);
				
				change_idid_adr(fd->mainlist, fd, lib, newmain->curlib);
//				change_idid_adr_fd(fd, lib, newmain->curlib);
				
				BLI_remlink(&main->library, lib);
				MEM_freeN(lib);
				
				
				return;
			}
		}
	}
	/* make sure we have full path in lib->filename */
	BLI_strncpy(lib->filepath, lib->name, sizeof(lib->name));
	cleanup_path(fd->relabase, lib->filepath);
	
//	printf("direct_link_library: name %s\n", lib->name);
//	printf("direct_link_library: filename %s\n", lib->filename);
	
	/* new main */
	newmain= MEM_callocN(sizeof(Main), "directlink");
	BLI_addtail(fd->mainlist, newmain);
	newmain->curlib = lib;
	
	lib->parent = NULL;
}

static void lib_link_library(FileData *UNUSED(fd), Main *main)
{
	Library *lib;
	for (lib = main->library.first; lib; lib = lib->id.next) {
		lib->id.us = 1;
	}
}

/* Always call this once you have loaded new library data to set the relative paths correctly in relation to the blend file */
static void fix_relpaths_library(const char *basepath, Main *main)
{
	Library *lib;
	/* BLO_read_from_memory uses a blank filename */
	if (basepath == NULL || basepath[0] == '\0') {
		for (lib = main->library.first; lib; lib= lib->id.next) {
			/* when loading a linked lib into a file which has not been saved,
			 * there is nothing we can be relative to, so instead we need to make
			 * it absolute. This can happen when appending an object with a relative
			 * link into an unsaved blend file. See [#27405].
			 * The remap relative option will make it relative again on save - campbell */
			if (BLI_path_is_rel(lib->name)) {
				BLI_strncpy(lib->name, lib->filepath, sizeof(lib->name));
			}
		}
	}
	else {
		for (lib = main->library.first; lib; lib = lib->id.next) {
			/* Libraries store both relative and abs paths, recreate relative paths,
			 * relative to the blend file since indirectly linked libs will be relative to their direct linked library */
			if (BLI_path_is_rel(lib->name)) {  /* if this is relative to begin with? */
				BLI_strncpy(lib->name, lib->filepath, sizeof(lib->name));
				BLI_path_rel(lib->name, basepath);
			}
		}
	}
}

/* ************ READ SPEAKER ***************** */

static void lib_link_speaker(FileData *fd, Main *main)
{
	Speaker *spk;
	
	for (spk = main->speaker.first; spk; spk = spk->id.next) {
		if (spk->id.flag & LIB_NEED_LINK) {
			if (spk->adt) lib_link_animdata(fd, &spk->id, spk->adt);
			
			spk->sound= newlibadr(fd, spk->id.lib, spk->sound);
			if (spk->sound) {
				spk->sound->id.us++;
			}
			
			spk->id.flag -= LIB_NEED_LINK;
		}
	}
}

static void direct_link_speaker(FileData *fd, Speaker *spk)
{
	spk->adt = newdataadr(fd, spk->adt);
	direct_link_animdata(fd, spk->adt);

#if 0
	spk->sound = newdataadr(fd, spk->sound);
	direct_link_sound(fd, spk->sound);
#endif
}

/* ************** READ SOUND ******************* */

static void direct_link_sound(FileData *fd, bSound *sound)
{
	sound->handle = NULL;
	sound->playback_handle = NULL;
	sound->waveform = NULL;

	// versioning stuff, if there was a cache, then we enable caching:
	if (sound->cache) {
		sound->flags |= SOUND_FLAGS_CACHING;
		sound->cache = NULL;
	}

	sound->packedfile = direct_link_packedfile(fd, sound->packedfile);
	sound->newpackedfile = direct_link_packedfile(fd, sound->newpackedfile);
}

static void lib_link_sound(FileData *fd, Main *main)
{
	bSound *sound;
	
	for (sound = main->sound.first; sound; sound = sound->id.next) {
		if (sound->id.flag & LIB_NEED_LINK) {
			sound->id.flag -= LIB_NEED_LINK;
			sound->ipo = newlibadr_us(fd, sound->id.lib, sound->ipo); // XXX deprecated - old animation system
			
			sound_load(main, sound);
		}
	}
}
/* ***************** READ GROUP *************** */

static void direct_link_group(FileData *fd, Group *group)
{
	link_list(fd, &group->gobject);
}

static void lib_link_group(FileData *fd, Main *main)
{
	Group *group;
	GroupObject *go;
	int add_us;
	
	for (group = main->group.first; group; group = group->id.next) {
		if (group->id.flag & LIB_NEED_LINK) {
			group->id.flag -= LIB_NEED_LINK;
			
			add_us = 0;
			
			for (go = group->gobject.first; go; go = go->next) {
				go->ob= newlibadr(fd, group->id.lib, go->ob);
				if (go->ob) {
					go->ob->flag |= OB_FROMGROUP;
					/* if group has an object, it increments user... */
					add_us = 1;
					if (go->ob->id.us == 0)
						go->ob->id.us = 1;
				}
			}
			if (add_us) group->id.us++;
			rem_from_group(group, NULL, NULL, NULL);	/* removes NULL entries */
		}
	}
}

/* ***************** READ MOVIECLIP *************** */

static void direct_link_movieReconstruction(FileData *fd, MovieTrackingReconstruction *reconstruction)
{
	reconstruction->cameras = newdataadr(fd, reconstruction->cameras);
}

static void direct_link_movieTracks(FileData *fd, ListBase *tracksbase)
{
	MovieTrackingTrack *track;
	
	link_list(fd, tracksbase);
	
	for (track = tracksbase->first; track; track = track->next) {
		track->markers = newdataadr(fd, track->markers);
	}
}

static void direct_link_movieclip(FileData *fd, MovieClip *clip)
{
	MovieTracking *tracking = &clip->tracking;
	MovieTrackingObject *object;

	clip->adt= newdataadr(fd, clip->adt);

	if (fd->movieclipmap) clip->cache = newmclipadr(fd, clip->cache);
	else clip->cache = NULL;

	if (fd->movieclipmap) clip->tracking.camera.intrinsics = newmclipadr(fd, clip->tracking.camera.intrinsics);
	else clip->tracking.camera.intrinsics = NULL;

	direct_link_movieTracks(fd, &tracking->tracks);
	direct_link_movieReconstruction(fd, &tracking->reconstruction);

	clip->tracking.act_track = newdataadr(fd, clip->tracking.act_track);

	clip->anim = NULL;
	clip->tracking_context = NULL;
	clip->tracking.stats = NULL;

	clip->tracking.stabilization.ok = 0;
	clip->tracking.stabilization.scaleibuf = NULL;
	clip->tracking.stabilization.rot_track = newdataadr(fd, clip->tracking.stabilization.rot_track);

	clip->tracking.dopesheet.ok = 0;
	clip->tracking.dopesheet.channels.first = clip->tracking.dopesheet.channels.last = NULL;

	link_list(fd, &tracking->objects);
	
	for (object = tracking->objects.first; object; object = object->next) {
		direct_link_movieTracks(fd, &object->tracks);
		direct_link_movieReconstruction(fd, &object->reconstruction);
	}
}

static void lib_link_movieTracks(FileData *fd, MovieClip *clip, ListBase *tracksbase)
{
	MovieTrackingTrack *track;

	for (track = tracksbase->first; track; track = track->next) {
		track->gpd = newlibadr_us(fd, clip->id.lib, track->gpd);
	}
}

static void lib_link_movieclip(FileData *fd, Main *main)
{
	MovieClip *clip;
	
	for (clip = main->movieclip.first; clip; clip = clip->id.next) {
		if (clip->id.flag & LIB_NEED_LINK) {
			MovieTracking *tracking = &clip->tracking;
			MovieTrackingObject *object;

			if (clip->adt)
				lib_link_animdata(fd, &clip->id, clip->adt);
			
			clip->gpd = newlibadr_us(fd, clip->id.lib, clip->gpd);
			
			lib_link_movieTracks(fd, clip, &tracking->tracks);

			for (object = tracking->objects.first; object; object = object->next) {
				lib_link_movieTracks(fd, clip, &object->tracks);
			}

			clip->id.flag -= LIB_NEED_LINK;
		}
	}
}

/* ***************** READ MOVIECLIP *************** */

static void direct_link_mask(FileData *fd, Mask *mask)
{
	MaskLayer *masklay;

	mask->adt = newdataadr(fd, mask->adt);

	link_list(fd, &mask->masklayers);

	for (masklay = mask->masklayers.first; masklay; masklay = masklay->next) {
		MaskSpline *spline;
		MaskLayerShape *masklay_shape;

		link_list(fd, &masklay->splines);

		for (spline = masklay->splines.first; spline; spline = spline->next) {
			int i;

			spline->points = newdataadr(fd, spline->points);

			for (i = 0; i < spline->tot_point; i++) {
				MaskSplinePoint *point = &spline->points[i];

				if (point->tot_uw)
					point->uw = newdataadr(fd, point->uw);
			}
		}

		link_list(fd, &masklay->splines_shapes);

		for (masklay_shape = masklay->splines_shapes.first; masklay_shape; masklay_shape = masklay_shape->next) {
			masklay_shape->data = newdataadr(fd, masklay_shape->data);

			if (masklay_shape->tot_vert) {
				if (fd->flags & FD_FLAGS_SWITCH_ENDIAN) {
					BLI_endian_switch_float_array(masklay_shape->data,
					                              masklay_shape->tot_vert * sizeof(float) * MASK_OBJECT_SHAPE_ELEM_SIZE);

				}
			}
		}

		masklay->act_spline = newdataadr(fd, masklay->act_spline);
		masklay->act_point = newdataadr(fd, masklay->act_point);
	}
}

static void lib_link_mask_parent(FileData *fd, Mask *mask, MaskParent *parent)
{
	parent->id = newlibadr_us(fd, mask->id.lib, parent->id);
}

static void lib_link_mask(FileData *fd, Main *main)
{
	Mask *mask;

	mask = main->mask.first;
	while (mask) {
		if (mask->id.flag & LIB_NEED_LINK) {
			MaskLayer *masklay;

			if (mask->adt)
				lib_link_animdata(fd, &mask->id, mask->adt);

			for (masklay = mask->masklayers.first; masklay; masklay = masklay->next) {
				MaskSpline *spline;

				spline = masklay->splines.first;
				while (spline) {
					int i;

					for (i = 0; i < spline->tot_point; i++) {
						MaskSplinePoint *point = &spline->points[i];

						lib_link_mask_parent(fd, mask, &point->parent);
					}

					lib_link_mask_parent(fd, mask, &spline->parent);

					spline = spline->next;
				}
			}

			mask->id.flag -= LIB_NEED_LINK;
		}
		mask = mask->id.next;
	}
}

/* ************ READ LINE STYLE ***************** */

static void lib_link_linestyle(FileData *fd, Main *main)
{
	FreestyleLineStyle *linestyle;
	LineStyleModifier *m;

	linestyle = main->linestyle.first;
	while (linestyle) {
		if (linestyle->id.flag & LIB_NEED_LINK) {
			linestyle->id.flag -= LIB_NEED_LINK;

			if (linestyle->id.properties) IDP_LibLinkProperty(linestyle->id.properties, (fd->flags & FD_FLAGS_SWITCH_ENDIAN), fd);
			if (linestyle->adt) lib_link_animdata(fd, &linestyle->id, linestyle->adt);
			for (m = linestyle->color_modifiers.first; m; m = m->next) {
				switch (m->type) {
				case LS_MODIFIER_DISTANCE_FROM_OBJECT:
					{
						LineStyleColorModifier_DistanceFromObject *cm = (LineStyleColorModifier_DistanceFromObject *)m;
						cm->target = newlibadr(fd, linestyle->id.lib, cm->target);
					}
					break;
				}
			}
			for (m = linestyle->alpha_modifiers.first; m; m = m->next){
				switch (m->type) {
				case LS_MODIFIER_DISTANCE_FROM_OBJECT:
					{
						LineStyleAlphaModifier_DistanceFromObject *am = (LineStyleAlphaModifier_DistanceFromObject *)m;
						am->target = newlibadr(fd, linestyle->id.lib, am->target);
					}
					break;
				}
			}
			for (m = linestyle->thickness_modifiers.first; m; m = m->next){
				switch (m->type) {
				case LS_MODIFIER_DISTANCE_FROM_OBJECT:
					{
						LineStyleThicknessModifier_DistanceFromObject *tm = (LineStyleThicknessModifier_DistanceFromObject *)m;
						tm->target = newlibadr(fd, linestyle->id.lib, tm->target);
					}
					break;
				}
			}
		}
		linestyle = linestyle->id.next;
	}
}

static void direct_link_linestyle_color_modifier(FileData *fd, LineStyleModifier *modifier)
{
	switch (modifier->type) {
	case LS_MODIFIER_ALONG_STROKE:
		{
			LineStyleColorModifier_AlongStroke *m = (LineStyleColorModifier_AlongStroke *)modifier;
			m->color_ramp = newdataadr(fd, m->color_ramp);
		}
		break;
	case LS_MODIFIER_DISTANCE_FROM_CAMERA:
		{
			LineStyleColorModifier_DistanceFromCamera *m = (LineStyleColorModifier_DistanceFromCamera *)modifier;
			m->color_ramp = newdataadr(fd, m->color_ramp);
		}
		break;
	case LS_MODIFIER_DISTANCE_FROM_OBJECT:
		{
			LineStyleColorModifier_DistanceFromObject *m = (LineStyleColorModifier_DistanceFromObject *)modifier;
			m->color_ramp = newdataadr(fd, m->color_ramp);
		}
		break;
	case LS_MODIFIER_MATERIAL:
		{
			LineStyleColorModifier_Material *m = (LineStyleColorModifier_Material *)modifier;
			m->color_ramp = newdataadr(fd, m->color_ramp);
		}
		break;
	}
}

static void direct_link_linestyle_alpha_modifier(FileData *fd, LineStyleModifier *modifier)
{
	switch (modifier->type) {
	case LS_MODIFIER_ALONG_STROKE:
		{
			LineStyleAlphaModifier_AlongStroke *m = (LineStyleAlphaModifier_AlongStroke *)modifier;
			m->curve = newdataadr(fd, m->curve);
			direct_link_curvemapping(fd, m->curve);
		}
		break;
	case LS_MODIFIER_DISTANCE_FROM_CAMERA:
		{
			LineStyleAlphaModifier_DistanceFromCamera *m = (LineStyleAlphaModifier_DistanceFromCamera *)modifier;
			m->curve = newdataadr(fd, m->curve);
			direct_link_curvemapping(fd, m->curve);
		}
		break;
	case LS_MODIFIER_DISTANCE_FROM_OBJECT:
		{
			LineStyleAlphaModifier_DistanceFromObject *m = (LineStyleAlphaModifier_DistanceFromObject *)modifier;
			m->curve = newdataadr(fd, m->curve);
			direct_link_curvemapping(fd, m->curve);
		}
		break;
	case LS_MODIFIER_MATERIAL:
		{
			LineStyleAlphaModifier_Material *m = (LineStyleAlphaModifier_Material *)modifier;
			m->curve = newdataadr(fd, m->curve);
			direct_link_curvemapping(fd, m->curve);
		}
		break;
	}
}

static void direct_link_linestyle_thickness_modifier(FileData *fd, LineStyleModifier *modifier)
{
	switch (modifier->type) {
	case LS_MODIFIER_ALONG_STROKE:
		{
			LineStyleThicknessModifier_AlongStroke *m = (LineStyleThicknessModifier_AlongStroke *)modifier;
			m->curve = newdataadr(fd, m->curve);
			direct_link_curvemapping(fd, m->curve);
		}
		break;
	case LS_MODIFIER_DISTANCE_FROM_CAMERA:
		{
			LineStyleThicknessModifier_DistanceFromCamera *m = (LineStyleThicknessModifier_DistanceFromCamera *)modifier;
			m->curve = newdataadr(fd, m->curve);
			direct_link_curvemapping(fd, m->curve);
		}
		break;
	case LS_MODIFIER_DISTANCE_FROM_OBJECT:
		{
			LineStyleThicknessModifier_DistanceFromObject *m = (LineStyleThicknessModifier_DistanceFromObject *)modifier;
			m->curve = newdataadr(fd, m->curve);
			direct_link_curvemapping(fd, m->curve);
		}
		break;
	case LS_MODIFIER_MATERIAL:
		{
			LineStyleThicknessModifier_Material *m = (LineStyleThicknessModifier_Material *)modifier;
			m->curve = newdataadr(fd, m->curve);
			direct_link_curvemapping(fd, m->curve);
		}
		break;
	}
}

static void direct_link_linestyle_geometry_modifier(FileData *fd, LineStyleModifier *modifier)
{
}

static void direct_link_linestyle(FileData *fd, FreestyleLineStyle *linestyle)
{
	LineStyleModifier *modifier;

	linestyle->adt= newdataadr(fd, linestyle->adt);
	direct_link_animdata(fd, linestyle->adt);
	link_list(fd, &linestyle->color_modifiers);
	for(modifier=linestyle->color_modifiers.first; modifier; modifier= modifier->next)
		direct_link_linestyle_color_modifier(fd, modifier);
	link_list(fd, &linestyle->alpha_modifiers);
	for(modifier=linestyle->alpha_modifiers.first; modifier; modifier= modifier->next)
		direct_link_linestyle_alpha_modifier(fd, modifier);
	link_list(fd, &linestyle->thickness_modifiers);
	for(modifier=linestyle->thickness_modifiers.first; modifier; modifier= modifier->next)
		direct_link_linestyle_thickness_modifier(fd, modifier);
	link_list(fd, &linestyle->geometry_modifiers);
	for(modifier=linestyle->geometry_modifiers.first; modifier; modifier= modifier->next)
		direct_link_linestyle_geometry_modifier(fd, modifier);
}

/* ************** GENERAL & MAIN ******************** */


static const char *dataname(short id_code)
{
	switch (id_code) {
		case ID_OB: return "Data from OB";
		case ID_ME: return "Data from ME";
		case ID_IP: return "Data from IP";
		case ID_SCE: return "Data from SCE";
		case ID_MA: return "Data from MA";
		case ID_TE: return "Data from TE";
		case ID_CU: return "Data from CU";
		case ID_GR: return "Data from GR";
		case ID_AR: return "Data from AR";
		case ID_AC: return "Data from AC";
		case ID_LI: return "Data from LI";
		case ID_MB: return "Data from MB";
		case ID_IM: return "Data from IM";
		case ID_LT: return "Data from LT";
		case ID_LA: return "Data from LA";
		case ID_CA: return "Data from CA";
		case ID_KE: return "Data from KE";
		case ID_WO: return "Data from WO";
		case ID_SCR: return "Data from SCR";
		case ID_VF: return "Data from VF";
		case ID_TXT	: return "Data from TXT";
		case ID_SPK: return "Data from SPK";
		case ID_SO: return "Data from SO";
		case ID_NT: return "Data from NT";
		case ID_BR: return "Data from BR";
		case ID_PA: return "Data from PA";
		case ID_GD: return "Data from GD";
		case ID_MC: return "Data from MC";
		case ID_LS: return "Data from LS";
	}
	return "Data from Lib Block";
	
}

static BHead *read_data_into_oldnewmap(FileData *fd, BHead *bhead, const char *allocname)
{
	bhead = blo_nextbhead(fd, bhead);
	
	while (bhead && bhead->code==DATA) {
		void *data;
#if 0
		/* XXX DUMB DEBUGGING OPTION TO GIVE NAMES for guarded malloc errors */
		short *sp = fd->filesdna->structs[bhead->SDNAnr];
		char *tmp = malloc(100);
		allocname = fd->filesdna->types[ sp[0] ];
		strcpy(tmp, allocname);
		data = read_struct(fd, bhead, tmp);
#else
		data = read_struct(fd, bhead, allocname);
#endif
		
		if (data) {
			oldnewmap_insert(fd->datamap, bhead->old, data, 0);
		}
		
		bhead = blo_nextbhead(fd, bhead);
	}
	
	return bhead;
}

static BHead *read_libblock(FileData *fd, Main *main, BHead *bhead, int flag, ID **id_r)
{
	/* this routine reads a libblock and its direct data. Use link functions
	 * to connect it all
	 */
	ID *id;
	ListBase *lb;
	const char *allocname;
	
	/* read libblock */
	id = read_struct(fd, bhead, "lib block");
	if (id_r)
		*id_r = id;
	if (!id)
		return blo_nextbhead(fd, bhead);
	
	oldnewmap_insert(fd->libmap, bhead->old, id, bhead->code);	/* for ID_ID check */
	
	/* do after read_struct, for dna reconstruct */
	if (bhead->code == ID_ID) {
		lb = which_libbase(main, GS(id->name));
	}
	else {
		lb = which_libbase(main, bhead->code);
	}
	
	BLI_addtail(lb, id);
	
	/* clear first 8 bits */
	id->flag = (id->flag & 0xFF00) | flag | LIB_NEED_LINK;
	id->lib = main->curlib;
	if (id->flag & LIB_FAKEUSER) id->us= 1;
	else id->us = 0;
	id->icon_id = 0;
	id->flag &= ~(LIB_ID_RECALC|LIB_ID_RECALC_DATA);
	
	/* this case cannot be direct_linked: it's just the ID part */
	if (bhead->code == ID_ID) {
		return blo_nextbhead(fd, bhead);
	}
	
	/* need a name for the mallocN, just for debugging and sane prints on leaks */
	allocname = dataname(GS(id->name));
	
	/* read all data into fd->datamap */
	bhead = read_data_into_oldnewmap(fd, bhead, allocname);
	
	/* init pointers direct data */
	switch (GS(id->name)) {
		case ID_WM:
			direct_link_windowmanager(fd, (wmWindowManager *)id);
			break;
		case ID_SCR:
			direct_link_screen(fd, (bScreen *)id);
			break;
		case ID_SCE:
			direct_link_scene(fd, (Scene *)id);
			break;
		case ID_OB:
			direct_link_object(fd, (Object *)id);
			break;
		case ID_ME:
			direct_link_mesh(fd, (Mesh *)id);
			break;
		case ID_CU:
			direct_link_curve(fd, (Curve *)id);
			break;
		case ID_MB:
			direct_link_mball(fd, (MetaBall *)id);
			break;
		case ID_MA:
			direct_link_material(fd, (Material *)id);
			break;
		case ID_TE:
			direct_link_texture(fd, (Tex *)id);
			break;
		case ID_IM:
			direct_link_image(fd, (Image *)id);
			break;
		case ID_LA:
			direct_link_lamp(fd, (Lamp *)id);
			break;
		case ID_VF:
			direct_link_vfont(fd, (VFont *)id);
			break;
		case ID_TXT:
			direct_link_text(fd, (Text *)id);
			break;
		case ID_IP:
			direct_link_ipo(fd, (Ipo *)id);
			break;
		case ID_KE:
			direct_link_key(fd, (Key *)id);
			break;
		case ID_LT:
			direct_link_latt(fd, (Lattice *)id);
			break;
		case ID_WO:
			direct_link_world(fd, (World *)id);
			break;
		case ID_LI:
			direct_link_library(fd, (Library *)id, main);
			break;
		case ID_CA:
			direct_link_camera(fd, (Camera *)id);
			break;
		case ID_SPK:
			direct_link_speaker(fd, (Speaker *)id);
			break;
		case ID_SO:
			direct_link_sound(fd, (bSound *)id);
			break;
		case ID_GR:
			direct_link_group(fd, (Group *)id);
			break;
		case ID_AR:
			direct_link_armature(fd, (bArmature*)id);
			break;
		case ID_AC:
			direct_link_action(fd, (bAction*)id);
			break;
		case ID_NT:
			direct_link_nodetree(fd, (bNodeTree*)id);
			break;
		case ID_BR:
			direct_link_brush(fd, (Brush*)id);
			break;
		case ID_PA:
			direct_link_particlesettings(fd, (ParticleSettings*)id);
			break;
		case ID_SCRIPT:
			direct_link_script(fd, (Script*)id);
			break;
		case ID_GD:
			direct_link_gpencil(fd, (bGPdata *)id);
			break;
		case ID_MC:
			direct_link_movieclip(fd, (MovieClip *)id);
			break;
		case ID_MSK:
			direct_link_mask(fd, (Mask *)id);
			break;
		case ID_LS:
			direct_link_linestyle(fd, (FreestyleLineStyle *)id);
			break;
	}
	
	/*link direct data of ID properties*/
	if (id->properties) {
		id->properties = newdataadr(fd, id->properties);
		if (id->properties) { /* this case means the data was written incorrectly, it should not happen */
			IDP_DirectLinkProperty(id->properties, (fd->flags & FD_FLAGS_SWITCH_ENDIAN), fd);
		}
	}
	
	oldnewmap_free_unused(fd->datamap);
	oldnewmap_clear(fd->datamap);
	
	return (bhead);
}

/* note, this has to be kept for reading older files... */
/* also version info is written here */
static BHead *read_global(BlendFileData *bfd, FileData *fd, BHead *bhead)
{
	FileGlobal *fg = read_struct(fd, bhead, "Global");
	
	/* copy to bfd handle */
	bfd->main->subversionfile = fg->subversion;
	bfd->main->minversionfile = fg->minversion;
	bfd->main->minsubversionfile = fg->minsubversion;
	bfd->main->revision = fg->revision;
	
	bfd->winpos = fg->winpos;
	bfd->fileflags = fg->fileflags;
	bfd->displaymode = fg->displaymode;
	bfd->globalf = fg->globalf;
	BLI_strncpy(bfd->filename, fg->filename, sizeof(bfd->filename));
	
	if (G.fileflags & G_FILE_RECOVER)
		BLI_strncpy(fd->relabase, fg->filename, sizeof(fd->relabase));
	
	bfd->curscreen = fg->curscreen;
	bfd->curscene = fg->curscene;
	
	MEM_freeN(fg);
	
	fd->globalf = bfd->globalf;
	fd->fileflags = bfd->fileflags;
	
	return blo_nextbhead(fd, bhead);
}

/* note, this has to be kept for reading older files... */
static void link_global(FileData *fd, BlendFileData *bfd)
{
	bfd->curscreen = newlibadr(fd, NULL, bfd->curscreen);
	bfd->curscene = newlibadr(fd, NULL, bfd->curscene);
	// this happens in files older than 2.35
	if (bfd->curscene == NULL) {
		if (bfd->curscreen) bfd->curscene = bfd->curscreen->scene;
	}
}

/* deprecated, only keep this for readfile.c */
void convert_tface_mt(FileData *fd, Main *main)
{
	Main *gmain;
	
	/* this is a delayed do_version (so it can create new materials) */
	if (main->versionfile < 259 || (main->versionfile == 259 && main->subversionfile < 3)) {
		//XXX hack, material.c uses G.main all over the place, instead of main
		// temporarily set G.main to the current main
		gmain = G.main;
		G.main = main;
		
		if (!(do_version_tface(main, 1))) {
			BKE_report(fd->reports, RPT_WARNING, "Texface conversion problem (see error in console)");
		}
		
		//XXX hack, material.c uses G.main allover the place, instead of main
		G.main = gmain;
	}
}

static void do_versions_nodetree_image_default_alpha_output(bNodeTree *ntree)
{
	bNode *node;
	bNodeSocket *sock;
	
	for (node = ntree->nodes.first; node; node = node->next) {
		if (ELEM(node->type, CMP_NODE_IMAGE, CMP_NODE_R_LAYERS)) {
			/* default Image output value should have 0 alpha */
			sock = node->outputs.first;
			((bNodeSocketValueRGBA *)(sock->default_value))->value[3] = 0.0f;
		}
	}
}

static void do_version_ntree_tex_mapping_260(void *UNUSED(data), ID *UNUSED(id), bNodeTree *ntree)
{
	bNode *node;

	for (node = ntree->nodes.first; node; node = node->next) {
		if (node->type == SH_NODE_MAPPING) {
			TexMapping *tex_mapping;
			
			tex_mapping= node->storage;
			tex_mapping->projx= PROJ_X;
			tex_mapping->projy= PROJ_Y;
			tex_mapping->projz= PROJ_Z;
		}
	}
}

static void do_versions_nodetree_convert_angle(bNodeTree *ntree)
{
	bNode *node;
	for (node=ntree->nodes.first; node; node=node->next) {
		if (node->type == CMP_NODE_ROTATE) {
			/* Convert degrees to radians. */
			bNodeSocket *sock = ((bNodeSocket*)node->inputs.first)->next;
			((bNodeSocketValueFloat*)sock->default_value)->value = DEG2RADF(((bNodeSocketValueFloat*)sock->default_value)->value);
		}
		else if (node->type == CMP_NODE_DBLUR) {
			/* Convert degrees to radians. */
			NodeDBlurData *ndbd= node->storage;
			ndbd->angle = DEG2RADF(ndbd->angle);
			ndbd->spin = DEG2RADF(ndbd->spin);
		}
		else if (node->type == CMP_NODE_DEFOCUS) {
			/* Convert degrees to radians. */
			NodeDefocus *nqd = node->storage;
			/* XXX DNA char to float conversion seems to map the char value into the [0.0f, 1.0f] range... */
			nqd->rotation = DEG2RADF(nqd->rotation*255.0f);
		}
		else if (node->type == CMP_NODE_CHROMA_MATTE) {
			/* Convert degrees to radians. */
			NodeChroma *ndc = node->storage;
			ndc->t1 = DEG2RADF(ndc->t1);
			ndc->t2 = DEG2RADF(ndc->t2);
		}
		else if (node->type == CMP_NODE_GLARE) {
			/* Convert degrees to radians. */
			NodeGlare *ndg = node->storage;
			/* XXX DNA char to float conversion seems to map the char value into the [0.0f, 1.0f] range... */
			ndg->angle_ofs = DEG2RADF(ndg->angle_ofs*255.0f);
		}
		/* XXX TexMapping struct is used by other nodes too (at least node_composite_mapValue),
		 *     but not the rot part...
		 */
		else if (node->type == SH_NODE_MAPPING) {
			/* Convert degrees to radians. */
			TexMapping *tmap = node->storage;
			tmap->rot[0] = DEG2RADF(tmap->rot[0]);
			tmap->rot[1] = DEG2RADF(tmap->rot[1]);
			tmap->rot[2] = DEG2RADF(tmap->rot[2]);
		}
	}
}

static void do_versions_image_settings_2_60(Scene *sce)
{
	/* note: rd->subimtype is moved into individual settings now and no longer
	 * exists */
	RenderData *rd = &sce->r;
	ImageFormatData *imf = &sce->r.im_format;

	/* we know no data loss happens here, the old values were in char range */
	imf->imtype =   (char)rd->imtype;
	imf->planes =   (char)rd->planes;
	imf->compress = (char)rd->quality;
	imf->quality =  (char)rd->quality;

	/* default, was stored in multiple places, may override later */
	imf->depth = R_IMF_CHAN_DEPTH_8;

	/* openexr */
	imf->exr_codec = rd->quality & 7; /* strange but true! 0-4 are valid values, OPENEXR_COMPRESS */

	switch (imf->imtype) {
	case R_IMF_IMTYPE_OPENEXR:
		imf->depth =  (rd->subimtype & R_OPENEXR_HALF) ? R_IMF_CHAN_DEPTH_16 : R_IMF_CHAN_DEPTH_32;
		if (rd->subimtype & R_PREVIEW_JPG) {
			imf->flag |= R_IMF_FLAG_PREVIEW_JPG;
		}
		if (rd->subimtype & R_OPENEXR_ZBUF) {
			imf->flag |= R_IMF_FLAG_ZBUF;
		}
		break;
	case R_IMF_IMTYPE_TIFF:
		if (rd->subimtype & R_TIFF_16BIT) {
			imf->depth= R_IMF_CHAN_DEPTH_16;
		}
		break;
	case R_IMF_IMTYPE_JP2:
		if (rd->subimtype & R_JPEG2K_16BIT) {
			imf->depth= R_IMF_CHAN_DEPTH_16;
		}
		else if (rd->subimtype & R_JPEG2K_12BIT) {
			imf->depth= R_IMF_CHAN_DEPTH_12;
		}

		if (rd->subimtype & R_JPEG2K_YCC) {
			imf->jp2_flag |= R_IMF_JP2_FLAG_YCC;
		}
		if (rd->subimtype & R_JPEG2K_CINE_PRESET) {
			imf->jp2_flag |= R_IMF_JP2_FLAG_CINE_PRESET;
		}
		if (rd->subimtype & R_JPEG2K_CINE_48FPS) {
			imf->jp2_flag |= R_IMF_JP2_FLAG_CINE_48;
		}
		break;
	case R_IMF_IMTYPE_CINEON:
	case R_IMF_IMTYPE_DPX:
		if (rd->subimtype & R_CINEON_LOG) {
			imf->cineon_flag |= R_IMF_CINEON_FLAG_LOG;
		}
		break;
	}

}

/* socket use flags were only temporary before */
static void do_versions_nodetree_socket_use_flags_2_62(bNodeTree *ntree)
{
	bNode *node;
	bNodeSocket *sock;
	bNodeLink *link;
	
	for (node = ntree->nodes.first; node; node = node->next) {
		for (sock = node->inputs.first; sock; sock = sock->next)
			sock->flag &= ~SOCK_IN_USE;
		for (sock = node->outputs.first; sock; sock = sock->next)
			sock->flag &= ~SOCK_IN_USE;
	}
	for (sock = ntree->inputs.first; sock; sock = sock->next)
		sock->flag &= ~SOCK_IN_USE;
	for (sock = ntree->outputs.first; sock; sock = sock->next)
		sock->flag &= ~SOCK_IN_USE;
	
	for (link = ntree->links.first; link; link = link->next) {
		link->fromsock->flag |= SOCK_IN_USE;
		link->tosock->flag |= SOCK_IN_USE;
	}
}

static void do_versions_nodetree_multi_file_output_format_2_62_1(Scene *sce, bNodeTree *ntree)
{
	bNode *node;
	
	for (node = ntree->nodes.first; node; node = node->next) {
		if (node->type == CMP_NODE_OUTPUT_FILE) {
			/* previous CMP_NODE_OUTPUT_FILE nodes get converted to multi-file outputs */
			NodeImageFile *old_data = node->storage;
			NodeImageMultiFile *nimf= MEM_callocN(sizeof(NodeImageMultiFile), "node image multi file");
			bNodeSocket *old_image = BLI_findlink(&node->inputs, 0);
			bNodeSocket *old_z = BLI_findlink(&node->inputs, 1);
			bNodeSocket *sock;
			char basepath[FILE_MAXDIR];
			char filename[FILE_MAXFILE];
			
			/* ugly, need to remove the old inputs list to avoid bad pointer checks when adding new sockets.
			 * sock->storage is expected to contain path info in ntreeCompositOutputFileAddSocket.
			 */
			node->inputs.first = node->inputs.last = NULL;
			
			node->storage = nimf;
			
			/* looks like storage data can be messed up somehow, stupid check here */
			if (old_data) {
				/* split off filename from the old path, to be used as socket sub-path */
				BLI_split_dirfile(old_data->name, basepath, filename, sizeof(basepath), sizeof(filename));
				
				BLI_strncpy(nimf->base_path, basepath, sizeof(nimf->base_path));
				nimf->format = old_data->im_format;
			}
			else {
				basepath[0] = '\0';
				BLI_strncpy(filename, old_image->name, sizeof(filename));
			}
			
			/* if z buffer is saved, change the image type to multilayer exr.
			 * XXX this is slightly messy, Z buffer was ignored before for anything but EXR and IRIS ...
			 * i'm just assuming here that IRIZ means IRIS with z buffer ...
			 */
			if (old_data && ELEM(old_data->im_format.imtype, R_IMF_IMTYPE_IRIZ, R_IMF_IMTYPE_OPENEXR)) {
				char sockpath[FILE_MAX];
				
				nimf->format.imtype = R_IMF_IMTYPE_MULTILAYER;
				
				BLI_snprintf(sockpath, sizeof(sockpath), "%s_Image", filename);
				sock = ntreeCompositOutputFileAddSocket(ntree, node, sockpath, &nimf->format);
				/* XXX later do_versions copies path from socket name, need to set this explicitely */
				BLI_strncpy(sock->name, sockpath, sizeof(sock->name));
				if (old_image->link) {
					old_image->link->tosock = sock;
					sock->link = old_image->link;
				}
				
				BLI_snprintf(sockpath, sizeof(sockpath), "%s_Z", filename);
				sock = ntreeCompositOutputFileAddSocket(ntree, node, sockpath, &nimf->format);
				/* XXX later do_versions copies path from socket name, need to set this explicitely */
				BLI_strncpy(sock->name, sockpath, sizeof(sock->name));
				if (old_z->link) {
					old_z->link->tosock = sock;
					sock->link = old_z->link;
				}
			}
			else {
				sock = ntreeCompositOutputFileAddSocket(ntree, node, filename, &nimf->format);
				/* XXX later do_versions copies path from socket name, need to set this explicitely */
				BLI_strncpy(sock->name, filename, sizeof(sock->name));
				if (old_image->link) {
					old_image->link->tosock = sock;
					sock->link = old_image->link;
				}
			}
			
			nodeRemoveSocket(ntree, node, old_image);
			nodeRemoveSocket(ntree, node, old_z);
			if (old_data)
				MEM_freeN(old_data);
		}
		else if (node->type==CMP_NODE_OUTPUT_MULTI_FILE__DEPRECATED) {
			NodeImageMultiFile *nimf = node->storage;
			bNodeSocket *sock;
			
			/* CMP_NODE_OUTPUT_MULTI_FILE has been redeclared as CMP_NODE_OUTPUT_FILE */
			node->type = CMP_NODE_OUTPUT_FILE;
			
			/* initialize the node-wide image format from render data, if available */
			if (sce)
				nimf->format = sce->r.im_format;
			
			/* transfer render format toggle to node format toggle */
			for (sock=node->inputs.first; sock; sock=sock->next) {
				NodeImageMultiFileSocket *simf = sock->storage;
				simf->use_node_format = simf->use_render_format;
			}
			
			/* we do have preview now */
			node->flag |= NODE_PREVIEW;
		}
	}
}

/* blue and red are swapped pre 2.62.1, be sane (red == red) now! */
static void do_versions_mesh_mloopcol_swap_2_62_1(Mesh *me)
{
	CustomDataLayer *layer;
	MLoopCol *mloopcol;
	int a;
	int i;
	
	for (a = 0; a < me->ldata.totlayer; a++) {
		layer = &me->ldata.layers[a];
		
		if (layer->type == CD_MLOOPCOL) {
			mloopcol = (MLoopCol *)layer->data;
			for (i = 0; i < me->totloop; i++, mloopcol++) {
				SWAP(char, mloopcol->r, mloopcol->b);
			}
		}
	}
}

static void do_versions_nodetree_multi_file_output_path_2_63_1(bNodeTree *ntree)
{
	bNode *node;
	
	for (node=ntree->nodes.first; node; node=node->next) {
		if (node->type == CMP_NODE_OUTPUT_FILE) {
			bNodeSocket *sock;
			for (sock = node->inputs.first; sock; sock = sock->next) {
				NodeImageMultiFileSocket *input = sock->storage;
				/* input file path is stored in dedicated struct now instead socket name */
				BLI_strncpy(input->path, sock->name, sizeof(input->path));
			}
		}
	}
}

static void do_versions_nodetree_file_output_layers_2_64_5(bNodeTree *ntree)
{
	bNode *node;
	
	for (node=ntree->nodes.first; node; node=node->next) {
		if (node->type == CMP_NODE_OUTPUT_FILE) {
			bNodeSocket *sock;
			for (sock=node->inputs.first; sock; sock=sock->next) {
				NodeImageMultiFileSocket *input = sock->storage;
				
				/* multilayer names are stored as separate strings now,
				 * used the path string before, so copy it over.
				 */
				BLI_strncpy(input->layer, input->path, sizeof(input->layer));
				
				/* paths/layer names also have to be unique now, initial check */
				ntreeCompositOutputFileUniquePath(&node->inputs, sock, input->path, '_');
				ntreeCompositOutputFileUniqueLayer(&node->inputs, sock, input->layer, '_');
			}
		}
	}
}

static void do_versions_nodetree_image_layer_2_64_5(bNodeTree *ntree)
{
	bNode *node;
	
	for (node = ntree->nodes.first; node; node = node->next) {
		if (node->type == CMP_NODE_IMAGE) {
			bNodeSocket *sock;
			for (sock = node->outputs.first; sock; sock = sock->next) {
				NodeImageLayer *output = MEM_callocN(sizeof(NodeImageLayer), "node image layer");
				
				/* take pass index both from current storage ptr (actually an int) */
				output->pass_index = GET_INT_FROM_POINTER(sock->storage);
				
				/* replace socket data pointer */
				sock->storage = output;
			}
		}
	}
}

static void do_versions_nodetree_frame_2_64_6(bNodeTree *ntree)
{
	bNode *node;
	
	for (node=ntree->nodes.first; node; node=node->next) {
		if (node->type==NODE_FRAME) {
			/* initialize frame node storage data */
			if (node->storage == NULL) {
				NodeFrame *data = (NodeFrame *)MEM_callocN(sizeof(NodeFrame), "frame node storage");
				node->storage = data;
				
				/* copy current flags */
				data->flag = node->custom1;
				
				data->label_size = 20;
			}
		}
		
		/* initialize custom node color */
		node->color[0] = node->color[1] = node->color[2] = 0.608f;	/* default theme color */
	}
}

static void do_version_ntree_image_user_264(void *UNUSED(data), ID *UNUSED(id), bNodeTree *ntree)
{
	bNode *node;

	for (node = ntree->nodes.first; node; node = node->next) {
		if (ELEM(node->type, SH_NODE_TEX_IMAGE, SH_NODE_TEX_ENVIRONMENT)) {
			NodeTexImage *tex = node->storage;

			tex->iuser.frames= 1;
			tex->iuser.sfra= 1;
			tex->iuser.fie_ima= 2;
			tex->iuser.ok= 1;
		}
	}
}

static void do_version_ntree_dilateerode_264(void *UNUSED(data), ID *UNUSED(id), bNodeTree *ntree)
{
	bNode *node;

	for (node = ntree->nodes.first; node; node = node->next) {
		if (node->type == CMP_NODE_DILATEERODE) {
			if (node->storage == NULL) {
				NodeDilateErode *data = MEM_callocN(sizeof(NodeDilateErode), __func__);
				data->falloff = PROP_SMOOTH;
				node->storage = data;
			}
		}
	}
}

static void do_version_ntree_mask_264(void *UNUSED(data), ID *UNUSED(id), bNodeTree *ntree)
{
	bNode *node;

	for (node = ntree->nodes.first; node; node = node->next) {
		if (node->type == CMP_NODE_MASK) {
			if (node->storage == NULL) {
				NodeMask *data = MEM_callocN(sizeof(NodeMask), __func__);
				/* move settings into own struct */
				data->size_x = (int)node->custom3;
				data->size_y = (int)node->custom4;
				node->custom3 = 0.5f; /* default shutter */
				node->storage = data;
			}
		}
	}
}

static void do_version_ntree_keying_despill_balance(void *UNUSED(data), ID *UNUSED(id), bNodeTree *ntree)
{
	bNode *node;

	for (node = ntree->nodes.first; node; node = node->next) {
		if (node->type == CMP_NODE_KEYING) {
			NodeKeyingData *data = node->storage;

			if (data->despill_balance == 0.0f) {
				data->despill_balance = 0.5f;
			}
		}
	}
}

static void do_version_ntree_tex_coord_from_dupli_264(void *UNUSED(data), ID *UNUSED(id), bNodeTree *ntree)
{
	bNode *node;

	for (node = ntree->nodes.first; node; node = node->next)
		if (node->type == SH_NODE_TEX_COORD)
			node->flag |= NODE_OPTIONS;
}

static void do_version_node_cleanup_dynamic_sockets_264(void *UNUSED(data), ID *UNUSED(id), bNodeTree *ntree)
{
	bNode *node;
	bNodeSocket *sock;
	
	for (node = ntree->nodes.first; node; node = node->next) {
		if (!ELEM(node->type, NODE_GROUP, CMP_NODE_IMAGE)) {
			for (sock = node->inputs.first; sock; sock = sock->next)
				sock->flag &= ~SOCK_DYNAMIC;
			for (sock = node->outputs.first; sock; sock = sock->next)
				sock->flag &= ~SOCK_DYNAMIC;
		}
	}
}

static void do_versions(FileData *fd, Library *lib, Main *main)
{
	/* WATCH IT!!!: pointers from libdata have not been converted */
	
	if (G.debug & G_DEBUG)
		printf("read file %s\n  Version %d sub %d svn r%d\n", fd->relabase, main->versionfile, main->subversionfile, main->revision);
	
	blo_do_versions_pre250(fd, lib, main);
	blo_do_versions_250(fd, lib, main);
	
	if (main->versionfile < 260) {
		{
			/* set default alpha value of Image outputs in image and render layer nodes to 0 */
			Scene *sce;
			bNodeTree *ntree;
			
			for (sce = main->scene.first; sce; sce = sce->id.next) {
				/* there are files with invalid audio_channels value, the real cause
				 * is unknown, but we fix it here anyway to avoid crashes */
				if (sce->r.ffcodecdata.audio_channels == 0)
					sce->r.ffcodecdata.audio_channels = 2;
				
				if (sce->nodetree)
					do_versions_nodetree_image_default_alpha_output(sce->nodetree);
			}

			for (ntree = main->nodetree.first; ntree; ntree = ntree->id.next)
				do_versions_nodetree_image_default_alpha_output(ntree);
		}
		
		{
			/* support old particle dupliobject rotation settings */
			ParticleSettings *part;
			
			for (part=main->particle.first; part; part=part->id.next) {
				if (ELEM(part->ren_as, PART_DRAW_OB, PART_DRAW_GR)) {
					part->draw |= PART_DRAW_ROTATE_OB;
					
					if (part->rotmode == 0)
						part->rotmode = PART_ROT_VEL;
				}
			}
		}
	}
	
	if (main->versionfile < 260 || (main->versionfile == 260 && main->subversionfile < 1)) {
		Object *ob;
		
		for (ob = main->object.first; ob; ob = ob->id.next) {
			ob->collision_boundtype= ob->boundtype;
		}
		
		{
			Camera *cam;
			for (cam = main->camera.first; cam; cam = cam->id.next) {
				if (cam->sensor_x < 0.01f)
					cam->sensor_x = DEFAULT_SENSOR_WIDTH;
				
				if (cam->sensor_y < 0.01f)
					cam->sensor_y = DEFAULT_SENSOR_HEIGHT;
			}
		}
	}
	
	if (main->versionfile < 260 || (main->versionfile == 260 && main->subversionfile < 2)) {
		bNodeTreeType *ntreetype = ntreeGetType(NTREE_SHADER);
		
		if (ntreetype && ntreetype->foreach_nodetree)
			ntreetype->foreach_nodetree(main, NULL, do_version_ntree_tex_mapping_260);
	}

	if (main->versionfile < 260 || (main->versionfile == 260 && main->subversionfile < 4)) {
		{
			/* Convert node angles to radians! */
			Scene *sce;
			Material *mat;
			bNodeTree *ntree;
			
			for (sce = main->scene.first; sce; sce = sce->id.next) {
				if (sce->nodetree)
					do_versions_nodetree_convert_angle(sce->nodetree);
			}
			
			for (mat = main->mat.first; mat; mat = mat->id.next) {
				if (mat->nodetree)
					do_versions_nodetree_convert_angle(mat->nodetree);
			}
			
			for (ntree = main->nodetree.first; ntree; ntree = ntree->id.next)
				do_versions_nodetree_convert_angle(ntree);
		}
		
		{
			/* Tomato compatibility code. */
			bScreen *sc;
			MovieClip *clip;
			
			for (sc = main->screen.first; sc; sc = sc->id.next) {
				ScrArea *sa;
				for (sa = sc->areabase.first; sa; sa = sa->next) {
					SpaceLink *sl;
					for (sl = sa->spacedata.first; sl; sl = sl->next) {
						if (sl->spacetype == SPACE_VIEW3D) {
							View3D *v3d= (View3D *)sl;
							if (v3d->bundle_size == 0.0f) {
								v3d->bundle_size = 0.2f;
								v3d->flag2 |= V3D_SHOW_RECONSTRUCTION;
							}
							
							if (v3d->bundle_drawtype == 0)
								v3d->bundle_drawtype = OB_PLAINAXES;
						}
						else if (sl->spacetype == SPACE_CLIP) {
							SpaceClip *sclip = (SpaceClip *)sl;
							if (sclip->scopes.track_preview_height == 0)
								sclip->scopes.track_preview_height = 120;
						}
					}
				}
			}
			
			for (clip = main->movieclip.first; clip; clip = clip->id.next) {
				MovieTrackingTrack *track;
				
				if (clip->aspx < 1.0f) {
					clip->aspx = 1.0f;
					clip->aspy = 1.0f;
				}
				
				clip->proxy.build_tc_flag = IMB_TC_RECORD_RUN |
				                            IMB_TC_FREE_RUN |
				                            IMB_TC_INTERPOLATED_REC_DATE_FREE_RUN;
				
				if (clip->proxy.build_size_flag == 0)
					clip->proxy.build_size_flag = IMB_PROXY_25;
				
				if (clip->proxy.quality == 0)
					clip->proxy.quality = 90;
				
				if (clip->tracking.camera.pixel_aspect < 0.01f)
					clip->tracking.camera.pixel_aspect = 1.0f;
					
				track = clip->tracking.tracks.first;
				while (track) {
					if (track->minimum_correlation == 0.0f)
						track->minimum_correlation = 0.75f;

					track = track->next;
				}
			}
		}
	}
	
	if (main->versionfile < 260 || (main->versionfile == 260 && main->subversionfile < 6)) {
		Scene *sce;
		MovieClip *clip;
		bScreen *sc;
		
		for (sce = main->scene.first; sce; sce = sce->id.next) {
			do_versions_image_settings_2_60(sce);
		}
		
		for (clip= main->movieclip.first; clip; clip= clip->id.next) {
			MovieTrackingSettings *settings= &clip->tracking.settings;

			if (settings->default_pattern_size == 0.0f) {
				settings->default_motion_model = TRACK_MOTION_MODEL_TRANSLATION;
				settings->default_minimum_correlation = 0.75;
				settings->default_pattern_size = 11;
				settings->default_search_size = 51;
			}
		}
		
		for (sc = main->screen.first; sc; sc = sc->id.next) {
			ScrArea *sa;
			for (sa = sc->areabase.first; sa; sa = sa->next) {
				SpaceLink *sl;
				for (sl = sa->spacedata.first; sl; sl = sl->next) {
					if (sl->spacetype == SPACE_VIEW3D) {
						View3D *v3d = (View3D *)sl;
						v3d->flag2 &= ~V3D_RENDER_SHADOW;
					}
				}
			}
		}
		
		{
			Object *ob;
			for (ob = main->object.first; ob; ob = ob->id.next) {
				/* convert delta addition into delta scale */
				int i;
				for (i= 0; i < 3; i++) {
					if ( (ob->dsize[i] == 0.0f) || /* simple case, user never touched dsize */
					     (ob->size[i]  == 0.0f))   /* cant scale the dsize to give a non zero result, so fallback to 1.0f */
					{
						ob->dscale[i]= 1.0f;
					}
					else {
						ob->dscale[i]= (ob->size[i] + ob->dsize[i]) / ob->size[i];
					}
				}
			}
		}
	}
	/* sigh, this dscale vs dsize version patching was not done right, fix for fix,
	 * this intentionally checks an exact subversion, also note this was never in a release,
	 * at some point this could be removed. */
	else if (main->versionfile == 260 && main->subversionfile == 6) {
		Object *ob;
		for (ob = main->object.first; ob; ob = ob->id.next) {
			if (is_zero_v3(ob->dscale)) {
				fill_vn_fl(ob->dscale, 3, 1.0f);
			}
		}
	}
	
	if (main->versionfile < 260 || (main->versionfile == 260 && main->subversionfile < 8)) {
		Brush *brush;
		
		for (brush = main->brush.first; brush; brush = brush->id.next) {
			if (brush->sculpt_tool == SCULPT_TOOL_ROTATE)
				brush->alpha= 1.0f;
		}
	}

	if (main->versionfile < 261 || (main->versionfile == 261 && main->subversionfile < 1)) {
		{
			/* update use flags for node sockets (was only temporary before) */
			Scene *sce;
			Material *mat;
			Tex *tex;
			Lamp *lamp;
			World *world;
			bNodeTree *ntree;
			
			for (sce = main->scene.first; sce; sce = sce->id.next) {
				if (sce->nodetree)
					do_versions_nodetree_socket_use_flags_2_62(sce->nodetree);
			}
			
			for (mat = main->mat.first; mat; mat = mat->id.next) {
				if (mat->nodetree)
					do_versions_nodetree_socket_use_flags_2_62(mat->nodetree);
			}
			
			for (tex = main->tex.first; tex; tex = tex->id.next) {
				if (tex->nodetree)
					do_versions_nodetree_socket_use_flags_2_62(tex->nodetree);
			}
			
			for (lamp = main->lamp.first; lamp; lamp = lamp->id.next) {
				if (lamp->nodetree)
					do_versions_nodetree_socket_use_flags_2_62(lamp->nodetree);
			}
			
			for (world = main->world.first; world; world = world->id.next) {
				if (world->nodetree)
					do_versions_nodetree_socket_use_flags_2_62(world->nodetree);
			}
			
			for (ntree = main->nodetree.first; ntree; ntree = ntree->id.next) {
				do_versions_nodetree_socket_use_flags_2_62(ntree);
			}
		}
		{
			/* Initialize BGE exit key to esc key */
			Scene *scene;
			for (scene = main->scene.first; scene; scene = scene->id.next) {
				if (!scene->gm.exitkey)
					scene->gm.exitkey = 218; // Blender key code for ESC
			}
		}
		{
			MovieClip *clip;
			Object *ob;
			
			for (clip = main->movieclip.first; clip; clip = clip->id.next) {
				MovieTracking *tracking = &clip->tracking;
				MovieTrackingObject *tracking_object = tracking->objects.first;
				
				clip->proxy.build_tc_flag |= IMB_TC_RECORD_RUN_NO_GAPS;
				
				if (!tracking->settings.object_distance)
					tracking->settings.object_distance = 1.0f;
				
				if (tracking->objects.first == NULL)
					BKE_tracking_object_add(tracking, "Camera");
				
				while (tracking_object) {
					if (!tracking_object->scale)
						tracking_object->scale = 1.0f;
					
					tracking_object = tracking_object->next;
				}
			}
			
			for (ob = main->object.first; ob; ob = ob->id.next) {
				bConstraint *con;
				for (con = ob->constraints.first; con; con = con->next) {
					bConstraintTypeInfo *cti = constraint_get_typeinfo(con);
					
					if (!cti)
						continue;
					
					if (cti->type == CONSTRAINT_TYPE_OBJECTSOLVER) {
						bObjectSolverConstraint *data = (bObjectSolverConstraint *)con->data;
						
						if (data->invmat[3][3] == 0.0f)
							unit_m4(data->invmat);
					}
				}
			}
		}
		{
		/* Warn the user if he is using ["Text"] properties for Font objects */
			Object *ob;
			bProperty *prop;
			
			for (ob= main->object.first; ob; ob= ob->id.next) {
				if (ob->type == OB_FONT) {
					prop = BKE_bproperty_object_get(ob, "Text");
					if (prop) {
						BKE_reportf_wrap(fd->reports, RPT_WARNING,
						                 "Game property name conflict in object '%s':\ntext objects reserve the "
						                 "['Text'] game property to change their content through logic bricks",
						                 ob->id.name + 2);
					}
				}
			}
		}
	}
	
	if (main->versionfile < 261 || (main->versionfile == 261 && main->subversionfile < 2)) {
		{
			/* convert Camera Actuator values to defines */
			Object *ob;
			bActuator *act;
			for (ob = main->object.first; ob; ob= ob->id.next) {
				for (act= ob->actuators.first; act; act= act->next) {
					if (act->type == ACT_CAMERA) {
						bCameraActuator *ba= act->data;
					
						if (ba->axis==(float) 'x') ba->axis=OB_POSX;
						else if (ba->axis==(float)'y') ba->axis=OB_POSY;
						/* don't do an if/else to avoid imediate subversion bump*/
//					ba->axis=((ba->axis == (float) 'x')?OB_POSX_X:OB_POSY);
					}
				}
			}
		}
		
		{
			/* convert deprecated sculpt_paint_unified_* fields to
			 * UnifiedPaintSettings */
			Scene *scene;
			for (scene= main->scene.first; scene; scene= scene->id.next) {
				ToolSettings *ts= scene->toolsettings;
				UnifiedPaintSettings *ups= &ts->unified_paint_settings;
				ups->size= ts->sculpt_paint_unified_size;
				ups->unprojected_radius= ts->sculpt_paint_unified_unprojected_radius;
				ups->alpha= ts->sculpt_paint_unified_alpha;
				ups->flag= ts->sculpt_paint_settings;
			}
		}
	}

	if (main->versionfile < 261 || (main->versionfile == 261 && main->subversionfile < 3)) {
		{
			/* convert extended ascii to utf-8 for text editor */
			Text *text;
			for (text= main->text.first; text; text= text->id.next)
				if (!(text->flags & TXT_ISEXT)) {
					TextLine *tl;
					
					for (tl= text->lines.first; tl; tl= tl->next) {
						int added= txt_extended_ascii_as_utf8(&tl->line);
						tl->len+= added;
						
						/* reset cursor position if line was changed */
						if (added && tl == text->curl)
							text->curc = 0;
					}
				}
		}
		{
			/* set new dynamic paint values */
			Object *ob;
			for (ob = main->object.first; ob; ob = ob->id.next) {
				ModifierData *md;
				for (md= ob->modifiers.first; md; md= md->next) {
					if (md->type == eModifierType_DynamicPaint) {
						DynamicPaintModifierData *pmd = (DynamicPaintModifierData *)md;
						if (pmd->canvas) {
							DynamicPaintSurface *surface = pmd->canvas->surfaces.first;
							for (; surface; surface=surface->next) {
								surface->color_dry_threshold = 1.0f;
								surface->influence_scale = 1.0f;
								surface->radius_scale = 1.0f;
								surface->flags |= MOD_DPAINT_USE_DRYING;
							}
						}
					}
				}
			}
		}
	}
	
	if (main->versionfile < 262) {
		Object *ob;
		for (ob=main->object.first; ob; ob= ob->id.next) {
			ModifierData *md;
			
			for (md=ob->modifiers.first; md; md=md->next) {
				if (md->type==eModifierType_Cloth) {
					ClothModifierData *clmd = (ClothModifierData*) md;
					if (clmd->sim_parms)
						clmd->sim_parms->vel_damping = 1.0f;
				}
			}
		}
	}

	if (main->versionfile < 263) {
		/* set fluidsim rate. the version patch for this in 2.62 was wrong, so
		 * try to correct it, if rate is 0.0 that's likely not intentional */
		Object *ob;

		for (ob = main->object.first; ob; ob = ob->id.next) {
			ModifierData *md;
			for (md = ob->modifiers.first; md; md = md->next) {
				if (md->type == eModifierType_Fluidsim) {
					FluidsimModifierData *fmd = (FluidsimModifierData *)md;
					if (fmd->fss->animRate == 0.0f)
						fmd->fss->animRate = 1.0f;
				}
			}
		}
	}

	if (main->versionfile < 262 || (main->versionfile == 262 && main->subversionfile < 1)) {
		/* update use flags for node sockets (was only temporary before) */
		Scene *sce;
		bNodeTree *ntree;
		
		for (sce=main->scene.first; sce; sce=sce->id.next) {
			if (sce->nodetree)
				do_versions_nodetree_multi_file_output_format_2_62_1(sce, sce->nodetree);
		}
		
		/* XXX can't associate with scene for group nodes, image format will stay uninitialized */
		for (ntree=main->nodetree.first; ntree; ntree=ntree->id.next)
			do_versions_nodetree_multi_file_output_format_2_62_1(NULL, ntree);
	}

	/* only swap for pre-release bmesh merge which had MLoopCol red/blue swap */
	if (main->versionfile == 262 && main->subversionfile == 1) {
		{
			Mesh *me;
			for (me = main->mesh.first; me; me = me->id.next) {
				do_versions_mesh_mloopcol_swap_2_62_1(me);
			}
		}
	}

	if (main->versionfile < 262 || (main->versionfile == 262 && main->subversionfile < 2)) {
		/* Set new idname of keyingsets from their now "label-only" name. */
		Scene *scene;
		for (scene = main->scene.first; scene; scene = scene->id.next) {
			KeyingSet *ks;
			for (ks = scene->keyingsets.first; ks; ks = ks->next) {
				if (!ks->idname[0])
					BLI_strncpy(ks->idname, ks->name, sizeof(ks->idname));
			}
		}
	}
	
	if (main->versionfile < 262 || (main->versionfile == 262 && main->subversionfile < 3)) {
		Object *ob;
		ModifierData *md;
		
		for (ob = main->object.first; ob; ob = ob->id.next) {
			for (md = ob->modifiers.first; md; md = md->next) {
				if (md->type == eModifierType_Lattice) {
					LatticeModifierData *lmd = (LatticeModifierData *)md;
					lmd->strength = 1.0f;
				}
			}
		}
	}

	if (main->versionfile < 262 || (main->versionfile == 262 && main->subversionfile < 4)) {
		/* Read Viscosity presets from older files */
		Object *ob;

		for (ob = main->object.first; ob; ob = ob->id.next) {
			ModifierData *md;
			for (md = ob->modifiers.first; md; md = md->next) {
				if (md->type == eModifierType_Fluidsim) {
					FluidsimModifierData *fmd = (FluidsimModifierData *)md;
					if (fmd->fss->viscosityMode == 3) {
						fmd->fss->viscosityValue = 5.0;
						fmd->fss->viscosityExponent = 5;
					}
					else if (fmd->fss->viscosityMode == 4) {
						fmd->fss->viscosityValue = 2.0;
						fmd->fss->viscosityExponent = 3;
					}
				}
			}
		}
	}



	if (main->versionfile < 263) {
		/* Default for old files is to save particle rotations to pointcache */
		ParticleSettings *part;
		for (part = main->particle.first; part; part = part->id.next) {
			part->flag |= PART_ROTATIONS;
		}
	}

	if (main->versionfile < 263 || (main->versionfile == 263 && main->subversionfile < 1)) {
		/* file output node paths are now stored in the file info struct instead socket name */
		Scene *sce;
		bNodeTree *ntree;
		
		for (sce = main->scene.first; sce; sce=sce->id.next)
			if (sce->nodetree)
				do_versions_nodetree_multi_file_output_path_2_63_1(sce->nodetree);
		for (ntree = main->nodetree.first; ntree; ntree=ntree->id.next)
			do_versions_nodetree_multi_file_output_path_2_63_1(ntree);
	}

	if (main->versionfile < 263 || (main->versionfile == 263 && main->subversionfile < 3)) {
		Scene *scene;
		Brush *brush;
		
		/* For weight paint, each brush now gets its own weight;
		 * unified paint settings also have weight. Update unified
		 * paint settings and brushes with a default weight value. */
		
		for (scene = main->scene.first; scene; scene = scene->id.next) {
			ToolSettings *ts = scene->toolsettings;
			if (ts) {
				ts->unified_paint_settings.weight = ts->vgroup_weight;
				ts->unified_paint_settings.flag |= UNIFIED_PAINT_WEIGHT;
			}
		}
		
		for (brush = main->brush.first; brush; brush = brush->id.next) {
			brush->weight = 0.5;
		}
	}
	
	if (main->versionfile < 263 || (main->versionfile == 263 && main->subversionfile < 2)) {
		bScreen *sc;
		
		for (sc = main->screen.first; sc; sc = sc->id.next) {
			ScrArea *sa;
			for (sa = sc->areabase.first; sa; sa = sa->next) {
				SpaceLink *sl;
				
				for (sl = sa->spacedata.first; sl; sl = sl->next) {
					if (sl->spacetype == SPACE_CLIP) {
						SpaceClip *sclip = (SpaceClip *)sl;
						ARegion *ar;
						int hide = FALSE;
						
						for (ar = sa->regionbase.first; ar; ar = ar->next) {
							if (ar->regiontype == RGN_TYPE_PREVIEW) {
								if (ar->alignment != RGN_ALIGN_NONE) {
									ar->flag |= RGN_FLAG_HIDDEN;
									ar->v2d.flag &= ~V2D_IS_INITIALISED;
									ar->alignment = RGN_ALIGN_NONE;
									
									hide = TRUE;
								}
							}
						}
						
						if (hide) {
							sclip->view = SC_VIEW_CLIP;
						}
					}
				}
			}
		}
	}
	
	if (main->versionfile < 263 || (main->versionfile == 263 && main->subversionfile < 4))
	{
		Lamp *la;
		Camera *cam;
		Curve *cu;
		
		for (la = main->lamp.first; la; la = la->id.next) {
			if (la->shadow_frustum_size == 0.0f)
				la->shadow_frustum_size= 10.0f;
		}
		
		for (cam = main->camera.first; cam; cam = cam->id.next) {
			if (cam->flag & CAM_PANORAMA) {
				cam->type = CAM_PANO;
				cam->flag &= ~CAM_PANORAMA;
			}
		}
		
		for (cu = main->curve.first; cu; cu = cu->id.next) {
			if (cu->bevfac2 == 0.0f) {
				cu->bevfac1 = 0.0f;
				cu->bevfac2 = 1.0f;
			}
		}
	}
	
	if (main->versionfile < 263 || (main->versionfile == 263 && main->subversionfile < 5))
	{
		{
			/* file output node paths are now stored in the file info struct instead socket name */
			Scene *sce;
			bNodeTree *ntree;
			
			for (sce = main->scene.first; sce; sce=sce->id.next) {
				if (sce->nodetree) {
					do_versions_nodetree_file_output_layers_2_64_5(sce->nodetree);
					do_versions_nodetree_image_layer_2_64_5(sce->nodetree);
				}
			}
			for (ntree = main->nodetree.first; ntree; ntree=ntree->id.next) {
				do_versions_nodetree_file_output_layers_2_64_5(ntree);
				do_versions_nodetree_image_layer_2_64_5(ntree);
			}
		}
	}

	if (main->versionfile < 263 || (main->versionfile == 263 && main->subversionfile < 6))
	{
		/* update use flags for node sockets (was only temporary before) */
		Scene *sce;
		Material *mat;
		Tex *tex;
		Lamp *lamp;
		World *world;
		bNodeTree *ntree;
		
		for (sce=main->scene.first; sce; sce=sce->id.next)
			if (sce->nodetree)
				do_versions_nodetree_frame_2_64_6(sce->nodetree);
		
		for (mat=main->mat.first; mat; mat=mat->id.next)
			if (mat->nodetree)
				do_versions_nodetree_frame_2_64_6(mat->nodetree);
		
		for (tex=main->tex.first; tex; tex=tex->id.next)
			if (tex->nodetree)
				do_versions_nodetree_frame_2_64_6(tex->nodetree);
		
		for (lamp=main->lamp.first; lamp; lamp=lamp->id.next)
			if (lamp->nodetree)
				do_versions_nodetree_frame_2_64_6(lamp->nodetree);
		
		for (world=main->world.first; world; world=world->id.next)
			if (world->nodetree)
				do_versions_nodetree_frame_2_64_6(world->nodetree);
		
		for (ntree=main->nodetree.first; ntree; ntree=ntree->id.next)
			do_versions_nodetree_frame_2_64_6(ntree);
	}

	if (main->versionfile < 263 || (main->versionfile == 263 && main->subversionfile < 7))
	{
		Object *ob;

		for (ob = main->object.first; ob; ob = ob->id.next) {
			ModifierData *md;
			for (md = ob->modifiers.first; md; md = md->next) {
				if (md->type == eModifierType_Smoke) {
					SmokeModifierData *smd = (SmokeModifierData *)md;
					if ((smd->type & MOD_SMOKE_TYPE_DOMAIN) && smd->domain) {
						int maxres = MAX3(smd->domain->res[0], smd->domain->res[1], smd->domain->res[2]);
						smd->domain->scale = smd->domain->dx * maxres;
						smd->domain->dx = 1.0f / smd->domain->scale;
					}
				}
			}
		}
	}


	if (main->versionfile < 263 || (main->versionfile == 263 && main->subversionfile < 8))
	{
		/* set new deactivation values for game settings */
		Scene *sce;

		for (sce = main->scene.first; sce; sce = sce->id.next) {
			/* Game Settings */
			sce->gm.lineardeactthreshold = 0.8f;
			sce->gm.angulardeactthreshold = 1.0f;
			sce->gm.deactivationtime = 2.0f;
		}
	}

	if (main->versionfile < 263 || (main->versionfile == 263 && main->subversionfile < 9)) {
		bNodeTreeType *ntreetype = ntreeGetType(NTREE_SHADER);
		
		if (ntreetype && ntreetype->foreach_nodetree)
			ntreetype->foreach_nodetree(main, NULL, do_version_ntree_image_user_264);
	}

	if (main->versionfile < 263 || (main->versionfile == 263 && main->subversionfile < 10)) {
		{
			Scene *scene;
			// composite redesign
			for (scene=main->scene.first; scene; scene=scene->id.next) {
				if (scene->nodetree) {
					if (scene->nodetree->chunksize == 0) {
						scene->nodetree->chunksize = 256;
					}
				}
			}
		}

		{
			bScreen *sc;

			for (sc = main->screen.first; sc; sc = sc->id.next) {
				ScrArea *sa;

				for (sa = sc->areabase.first; sa; sa = sa->next) {
					SpaceLink *sl;

					for (sl = sa->spacedata.first; sl; sl = sl->next) {
						if (sl->spacetype == SPACE_CLIP) {
							SpaceClip *sclip = (SpaceClip *)sl;

							if (sclip->around == 0) {
								sclip->around = V3D_CENTROID;
							}
						}
					}
				}
			}
		}

		{
			MovieClip *clip;

			for (clip = main->movieclip.first; clip; clip = clip->id.next) {
				clip->start_frame = 1;
			}
		}
	}

	if (main->versionfile < 263 || (main->versionfile == 263 && main->subversionfile < 11)) {
		MovieClip *clip;

		for (clip = main->movieclip.first; clip; clip = clip->id.next) {
			MovieTrackingTrack *track;

			track = clip->tracking.tracks.first;
			while (track) {
				int i;

				for (i = 0; i < track->markersnr; i++) {
					MovieTrackingMarker *marker = &track->markers[i];

					if (is_zero_v2(marker->pattern_corners[0]) && is_zero_v2(marker->pattern_corners[1]) &&
					    is_zero_v2(marker->pattern_corners[2]) && is_zero_v2(marker->pattern_corners[3]))
					{
						marker->pattern_corners[0][0] = track->pat_min[0];
						marker->pattern_corners[0][1] = track->pat_min[1];

						marker->pattern_corners[1][0] = track->pat_max[0];
						marker->pattern_corners[1][1] = track->pat_min[1];

						marker->pattern_corners[2][0] = track->pat_max[0];
						marker->pattern_corners[2][1] = track->pat_max[1];

						marker->pattern_corners[3][0] = track->pat_min[0];
						marker->pattern_corners[3][1] = track->pat_max[1];
					}

					if (is_zero_v2(marker->search_min) && is_zero_v2(marker->search_max)) {
						copy_v2_v2(marker->search_min, track->search_min);
						copy_v2_v2(marker->search_max, track->search_max);
					}
				}

				track = track->next;
			}
		}
	}

	if (main->versionfile < 263 || (main->versionfile == 263 && main->subversionfile < 12)) {
		Material *ma;

		for (ma = main->mat.first; ma; ma = ma->id.next)
			if (ma->strand_widthfade == 2.0f)
				ma->strand_widthfade = 0.0f;
	}

	if (main->versionfile < 263 || (main->versionfile == 263 && main->subversionfile < 13)) {
		bNodeTreeType *ntreetype = ntreeGetType(NTREE_COMPOSIT);

		if (ntreetype && ntreetype->foreach_nodetree)
			ntreetype->foreach_nodetree(main, NULL, do_version_ntree_dilateerode_264);
	}

	if (main->versionfile < 263 || (main->versionfile == 263 && main->subversionfile < 14)) {
		ParticleSettings *part;
		bNodeTreeType *ntreetype = ntreeGetType(NTREE_COMPOSIT);

		if (ntreetype && ntreetype->foreach_nodetree)
			ntreetype->foreach_nodetree(main, NULL, do_version_ntree_keying_despill_balance);

		/* keep compatibility for dupliobject particle size */
		for (part=main->particle.first; part; part=part->id.next)
			if (ELEM(part->ren_as, PART_DRAW_OB, PART_DRAW_GR))
				if ((part->draw & PART_DRAW_ROTATE_OB) == 0)
					part->draw |= PART_DRAW_NO_SCALE_OB;
	}

	if (main->versionfile < 263 || (main->versionfile == 263 && main->subversionfile < 17)) {
		bNodeTreeType *ntreetype = ntreeGetType(NTREE_COMPOSIT);

		if (ntreetype && ntreetype->foreach_nodetree)
			ntreetype->foreach_nodetree(main, NULL, do_version_ntree_mask_264);
	}

	if (main->versionfile < 263 || (main->versionfile == 263 && main->subversionfile < 18)) {
		Scene *scene;

		for (scene = main->scene.first; scene; scene = scene->id.next) {
			if (scene->ed) {
				Sequence *seq;

				SEQ_BEGIN (scene->ed, seq)
				{
					Strip *strip = seq->strip;

					if (strip && strip->color_balance) {
						SequenceModifierData *smd;
						ColorBalanceModifierData *cbmd;

						smd = BKE_sequence_modifier_new(seq, NULL, seqModifierType_ColorBalance);
						cbmd = (ColorBalanceModifierData *) smd;

						cbmd->color_balance = *strip->color_balance;

						/* multiplication with color balance used is handled differently,
						 * so we need to move multiplication to modifier so files would be
						 * compatible
						 */
						cbmd->color_multiply = seq->mul;
						seq->mul = 1.0f;

						MEM_freeN(strip->color_balance);
						strip->color_balance = NULL;
					}
				}
				SEQ_END
			}
		}
	}

	/* color management pipeline changes compatibility code */
	if (main->versionfile < 263 || (main->versionfile == 263 && main->subversionfile < 19)) {
		Scene *scene;
		Image *ima;
		int colormanagement_disabled = FALSE;

		/* make scenes which are not using color management have got None as display device,
		 * so they wouldn't perform linear-to-sRGB conversion on display
		 */
		for (scene = main->scene.first; scene; scene = scene->id.next) {
			if ((scene->r.color_mgt_flag & R_COLOR_MANAGEMENT) == 0) {
				ColorManagedDisplaySettings *display_settings = &scene->display_settings;

				if (display_settings->display_device[0] == 0) {
					BKE_scene_disable_color_management(scene);

				}

				colormanagement_disabled = TRUE;
			}
		}

		for (ima = main->image.first; ima; ima = ima->id.next) {
			if (ima->source == IMA_SRC_VIEWER) {
				ima->flag |= IMA_VIEW_AS_RENDER;
			}
			else if (colormanagement_disabled) {
				/* if colormanagement not used, set image's color space to raw, so no sRGB->linear conversion
				 * would happen on display and render
				 * there's no clear way to check whether color management is enabled or not in render engine
				 * so set all images to raw if there's at least one scene with color management disabled
				 * this would still behave incorrect in cases when color management was used for only some
				 * of scenes, but such a setup is crazy anyway and think it's fair enough to break compatibility
				 * in that cases
				 */

				BLI_strncpy(ima->colorspace_settings.name, "Raw", sizeof(ima->colorspace_settings.name));
			}
		}
	}

	if (main->versionfile < 263 || (main->versionfile == 263 && main->subversionfile < 20)) {
		Key *key;
		for (key = main->key.first; key; key = key->id.next) {
			do_versions_key_uidgen(key);
		}
	}

	/* remove texco */
	if (main->versionfile < 263 || (main->versionfile == 263 && main->subversionfile < 21)) {
		Material *ma;
		for (ma = main->mat.first; ma; ma = ma->id.next) {
			int a;
			for (a = 0; a < MAX_MTEX; a++) {
				if (ma->mtex[a]) {
					if (ma->mtex[a]->texco == TEXCO_STICKY_) {
						ma->mtex[a]->texco = TEXCO_UV;
					}
				}
			}
		}

		{
			Mesh *me;
			for (me = main->mesh.first; me; me = me->id.next) {
				CustomData_free_layers(&me->vdata, CD_MSTICKY, me->totvert);
			}
		}
	}

	/* correction for files saved in blender version when BKE_pose_copy_data
	 * didn't copy animation visualization, which lead to deadlocks on motion
	 * path calculation for proxied armatures, see [#32742]
	 */
	if (main->versionfile < 264) {
		Object *ob;

		for (ob = main->object.first; ob; ob = ob->id.next) {
			if (ob->pose) {
				if (ob->pose->avs.path_step == 0) {
					animviz_settings_init(&ob->pose->avs);
				}
			}
		}
	}

	if (main->versionfile < 264 || (main->versionfile == 264 && main->subversionfile < 1)) {
		bNodeTreeType *ntreetype = ntreeGetType(NTREE_SHADER);
		bNodeTree *ntree;

		if (ntreetype && ntreetype->foreach_nodetree)
			ntreetype->foreach_nodetree(main, NULL, do_version_ntree_tex_coord_from_dupli_264);
		
		for (ntree=main->nodetree.first; ntree; ntree=ntree->id.next)
			if (ntree->type==NTREE_SHADER)
				do_version_ntree_tex_coord_from_dupli_264(NULL, NULL, ntree);
	}

<<<<<<< HEAD
	/* default values in Freestyle settings */
	{
		Scene *sce;
		SceneRenderLayer *srl;
		FreestyleLineStyle *linestyle;

		for(sce = main->scene.first; sce; sce = sce->id.next) {
			if (sce->r.line_thickness_mode == 0) {
				sce->r.line_thickness_mode= R_LINE_THICKNESS_ABSOLUTE;
				sce->r.unit_line_thickness= 1.f;
			}
			for(srl= sce->r.layers.first; srl; srl= srl->next) {
				if (srl->freestyleConfig.mode == 0)
					srl->freestyleConfig.mode= FREESTYLE_CONTROL_EDITOR_MODE;
				if (srl->freestyleConfig.raycasting_algorithm == 0)
					srl->freestyleConfig.raycasting_algorithm= FREESTYLE_ALGO_CULLED_ADAPTIVE_CUMULATIVE;
			}
		}
		for(linestyle = main->linestyle.first; linestyle; linestyle = linestyle->id.next) {
			if (linestyle->thickness_position == 0) {
				linestyle->thickness_position= LS_THICKNESS_CENTER;
				linestyle->thickness_ratio= 0.5f;
			}
			if (linestyle->chaining == 0)
				linestyle->chaining= LS_CHAINING_PLAIN;
			if (linestyle->rounds == 0)
				linestyle->rounds= 3;
		}
	}

=======
	if (main->versionfile < 264 || (main->versionfile == 264 && main->subversionfile < 2)) {
		MovieClip *clip;

		for (clip = main->movieclip.first; clip; clip = clip->id.next) {
			MovieTracking *tracking = &clip->tracking;
			MovieTrackingObject *tracking_object;

			for (tracking_object = tracking->objects.first;
			     tracking_object;
			     tracking_object = tracking_object->next)
			{
				if (tracking_object->keyframe1 == 0 && tracking_object->keyframe2 == 0) {
					tracking_object->keyframe1 = tracking->settings.keyframe1;
					tracking_object->keyframe2 = tracking->settings.keyframe2;
				}
			}
		}
	}

	if (main->versionfile < 264 || (main->versionfile == 264 && main->subversionfile < 3)) {
		/* smoke branch */
		{
			Object *ob;

			for (ob = main->object.first; ob; ob = ob->id.next) {
				ModifierData *md;
				for (md = ob->modifiers.first; md; md = md->next) {
					if (md->type == eModifierType_Smoke) {
						SmokeModifierData *smd = (SmokeModifierData *)md;
						if ((smd->type & MOD_SMOKE_TYPE_DOMAIN) && smd->domain) {
							/* keep branch saves if possible */
							if (!smd->domain->flame_max_temp) {
								smd->domain->burning_rate = 0.75f;
								smd->domain->flame_smoke = 1.0f;
								smd->domain->flame_vorticity = 0.5f;
								smd->domain->flame_ignition = 1.25f;
								smd->domain->flame_max_temp = 1.75f;
								smd->domain->adapt_threshold = 0.02f;
								smd->domain->adapt_margin = 4;
								smd->domain->flame_smoke_color[0] = 0.7f;
								smd->domain->flame_smoke_color[1] = 0.7f;
								smd->domain->flame_smoke_color[2] = 0.7f;
							}
						}
						else if ((smd->type & MOD_SMOKE_TYPE_FLOW) && smd->flow) {
							if (!smd->flow->texture_size) {
								smd->flow->fuel_amount = 1.0;
								smd->flow->surface_distance = 1.5;
								smd->flow->color[0] = 0.7f;
								smd->flow->color[1] = 0.7f;
								smd->flow->color[2] = 0.7f;
								smd->flow->texture_size = 1.0f;
							}
						}
					}
				}
			}
		}

		/* render border for viewport */
		{
			bScreen *sc;

			for (sc = main->screen.first; sc; sc = sc->id.next) {
				ScrArea *sa;
				for (sa = sc->areabase.first; sa; sa = sa->next) {
					SpaceLink *sl;
					for (sl = sa->spacedata.first; sl; sl = sl->next) {
						if (sl->spacetype == SPACE_VIEW3D) {
							View3D *v3d = (View3D *)sl;
							if (v3d->render_border.xmin == 0.0f && v3d->render_border.ymin == 0.0f &&
							    v3d->render_border.xmax == 0.0f && v3d->render_border.ymax == 0.0f)
							{
								v3d->render_border.xmax = 1.0f;
								v3d->render_border.ymax = 1.0f;
							}
						}
					}
				}
			}
		}
	}

	if (main->versionfile < 264 || (main->versionfile == 264 && main->subversionfile < 4)) {
		/* Fix for old node flags: Apparently the SOCK_DYNAMIC flag has been in use for other
		 * purposes before and then removed and later reused for SOCK_DYNAMIC. This socket should
		 * only be used by certain node types which don't use template lists, cleaning this up here.
		 */
		bNodeTreeType *ntreetype;
		bNodeTree *ntree;
		
		ntreetype = ntreeGetType(NTREE_COMPOSIT);
		if (ntreetype && ntreetype->foreach_nodetree)
			ntreetype->foreach_nodetree(main, NULL, do_version_node_cleanup_dynamic_sockets_264);
		ntreetype = ntreeGetType(NTREE_SHADER);
		if (ntreetype && ntreetype->foreach_nodetree)
			ntreetype->foreach_nodetree(main, NULL, do_version_node_cleanup_dynamic_sockets_264);
		ntreetype = ntreeGetType(NTREE_TEXTURE);
		if (ntreetype && ntreetype->foreach_nodetree)
			ntreetype->foreach_nodetree(main, NULL, do_version_node_cleanup_dynamic_sockets_264);
		
		for (ntree=main->nodetree.first; ntree; ntree=ntree->id.next)
			do_version_node_cleanup_dynamic_sockets_264(NULL, NULL, ntree);
	}

>>>>>>> a9e2e227
	/* WATCH IT!!!: pointers from libdata have not been converted yet here! */
	/* WATCH IT 2!: Userdef struct init has to be in editors/interface/resources.c! */

	/* don't forget to set version number in blender.c! */
}

#if 0 // XXX: disabled for now... we still don't have this in the right place in the loading code for it to work
static void do_versions_after_linking(FileData *fd, Library *lib, Main *main)
{
	/* old Animation System (using IPO's) needs to be converted to the new Animato system */
	if (main->versionfile < 250)
		do_versions_ipos_to_animato(main);
}
#endif

static void lib_link_all(FileData *fd, Main *main)
{
	oldnewmap_sort(fd);
	
	lib_link_windowmanager(fd, main);
	lib_link_screen(fd, main);
	lib_link_scene(fd, main);
	lib_link_object(fd, main);
	lib_link_curve(fd, main);
	lib_link_mball(fd, main);
	lib_link_material(fd, main);
	lib_link_texture(fd, main);
	lib_link_image(fd, main);
	lib_link_ipo(fd, main);		// XXX deprecated... still needs to be maintained for version patches still
	lib_link_key(fd, main);
	lib_link_world(fd, main);
	lib_link_lamp(fd, main);
	lib_link_latt(fd, main);
	lib_link_text(fd, main);
	lib_link_camera(fd, main);
	lib_link_speaker(fd, main);
	lib_link_sound(fd, main);
	lib_link_group(fd, main);
	lib_link_armature(fd, main);
	lib_link_action(fd, main);
	lib_link_vfont(fd, main);
	lib_link_nodetree(fd, main);	/* has to be done after scene/materials, this will verify group nodes */
	lib_link_brush(fd, main);
	lib_link_particlesettings(fd, main);
	lib_link_movieclip(fd, main);
	lib_link_mask(fd, main);
	lib_link_linestyle(fd, main);

	lib_link_mesh(fd, main);		/* as last: tpage images with users at zero */
	
	lib_link_library(fd, main);		/* only init users */
}

static void direct_link_keymapitem(FileData *fd, wmKeyMapItem *kmi)
{
	kmi->properties = newdataadr(fd, kmi->properties);
	if (kmi->properties)
		IDP_DirectLinkProperty(kmi->properties, (fd->flags & FD_FLAGS_SWITCH_ENDIAN), fd);
	kmi->ptr = NULL;
	kmi->flag &= ~KMI_UPDATE;
}

static BHead *read_userdef(BlendFileData *bfd, FileData *fd, BHead *bhead)
{
	UserDef *user;
	wmKeyMap *keymap;
	wmKeyMapItem *kmi;
	wmKeyMapDiffItem *kmdi;
	
	bfd->user = user= read_struct(fd, bhead, "user def");
	
	/* read all data into fd->datamap */
	bhead = read_data_into_oldnewmap(fd, bhead, "user def");
	
	if (user->keymaps.first) {
		/* backwards compatibility */
		user->user_keymaps= user->keymaps;
		user->keymaps.first= user->keymaps.last= NULL;
	}
	
	link_list(fd, &user->themes);
	link_list(fd, &user->user_keymaps);
	link_list(fd, &user->addons);
	
	for (keymap=user->user_keymaps.first; keymap; keymap=keymap->next) {
		keymap->modal_items= NULL;
		keymap->poll = NULL;
		keymap->flag &= ~KEYMAP_UPDATE;
		
		link_list(fd, &keymap->diff_items);
		link_list(fd, &keymap->items);
		
		for (kmdi=keymap->diff_items.first; kmdi; kmdi=kmdi->next) {
			kmdi->remove_item= newdataadr(fd, kmdi->remove_item);
			kmdi->add_item= newdataadr(fd, kmdi->add_item);
			
			if (kmdi->remove_item)
				direct_link_keymapitem(fd, kmdi->remove_item);
			if (kmdi->add_item)
				direct_link_keymapitem(fd, kmdi->add_item);
		}
		
		for (kmi=keymap->items.first; kmi; kmi=kmi->next)
			direct_link_keymapitem(fd, kmi);
	}
	
	// XXX
	user->uifonts.first = user->uifonts.last= NULL;
	
	link_list(fd, &user->uistyles);
	
	/* free fd->datamap again */
	oldnewmap_free_unused(fd->datamap);
	oldnewmap_clear(fd->datamap);
	
	return bhead;
}

BlendFileData *blo_read_file_internal(FileData *fd, const char *filepath)
{
	BHead *bhead = blo_firstbhead(fd);
	BlendFileData *bfd;
	ListBase mainlist = {NULL, NULL};
	
	bfd = MEM_callocN(sizeof(BlendFileData), "blendfiledata");
	bfd->main = MEM_callocN(sizeof(Main), "readfile_Main");
	BLI_addtail(&mainlist, bfd->main);
	fd->mainlist = &mainlist;
	
	bfd->main->versionfile = fd->fileversion;
	
	bfd->type = BLENFILETYPE_BLEND;
	BLI_strncpy(bfd->main->name, filepath, sizeof(bfd->main->name));

	while (bhead) {
		switch (bhead->code) {
		case DATA:
		case DNA1:
		case TEST: /* used as preview since 2.5x */
		case REND:
			bhead = blo_nextbhead(fd, bhead);
			break;
		case GLOB:
			bhead = read_global(bfd, fd, bhead);
			break;
		case USER:
			bhead = read_userdef(bfd, fd, bhead);
			break;
		case ENDB:
			bhead = NULL;
			break;
		
		case ID_LI:
			/* skip library datablocks in undo, this works together with
			 * BLO_read_from_memfile, where the old main->library is restored
			 * overwriting  the libraries from the memory file. previously
			 * it did not save ID_LI/ID_ID blocks in this case, but they are
			 * needed to make quit.blend recover them correctly. */
			if (fd->memfile)
				bhead = blo_nextbhead(fd, bhead);
			else
				bhead = read_libblock(fd, bfd->main, bhead, LIB_LOCAL, NULL);
			break;
		case ID_ID:
			/* same as above */
			if (fd->memfile)
				bhead = blo_nextbhead(fd, bhead);
			else
				/* always adds to the most recently loaded
				 * ID_LI block, see direct_link_library.
				 * this is part of the file format definition. */
				bhead = read_libblock(fd, mainlist.last, bhead, LIB_READ+LIB_EXTERN, NULL);
			break;
			
			/* in 2.50+ files, the file identifier for screens is patched, forward compatibility */
		case ID_SCRN:
			bhead->code = ID_SCR;
			/* deliberate pass on to default */
		default:
			bhead = read_libblock(fd, bfd->main, bhead, LIB_LOCAL, NULL);
		}
	}
	
	/* do before read_libraries, but skip undo case */
//	if (fd->memfile==NULL) (the mesh shuffle hacks don't work yet? ton)
		do_versions(fd, NULL, bfd->main);
	
	read_libraries(fd, &mainlist);
	
	blo_join_main(&mainlist);
	
	lib_link_all(fd, bfd->main);
	//do_versions_after_linking(fd, NULL, bfd->main); // XXX: not here (or even in this function at all)! this causes crashes on many files - Aligorith (July 04, 2010)
	lib_verify_nodetree(bfd->main, TRUE);
	fix_relpaths_library(fd->relabase, bfd->main); /* make all relative paths, relative to the open blend file */
	
	link_global(fd, bfd);	/* as last */
	
	return bfd;
}

/* ************* APPEND LIBRARY ************** */

struct BHeadSort {
	BHead *bhead;
	void *old;
};

static int verg_bheadsort(const void *v1, const void *v2)
{
	const struct BHeadSort *x1=v1, *x2=v2;
	
	if (x1->old > x2->old) return 1;
	else if (x1->old < x2->old) return -1;
	return 0;
}

static void sort_bhead_old_map(FileData *fd)
{
	BHead *bhead;
	struct BHeadSort *bhs;
	int tot = 0;
	
	for (bhead = blo_firstbhead(fd); bhead; bhead = blo_nextbhead(fd, bhead))
		tot++;
	
	fd->tot_bheadmap = tot;
	if (tot == 0) return;
	
	bhs = fd->bheadmap = MEM_mallocN(tot*sizeof(struct BHeadSort), STRINGIFY(BHeadSort));
	
	for (bhead = blo_firstbhead(fd); bhead; bhead = blo_nextbhead(fd, bhead), bhs++) {
		bhs->bhead = bhead;
		bhs->old = bhead->old;
	}
	
	qsort(fd->bheadmap, tot, sizeof(struct BHeadSort), verg_bheadsort);
}

static BHead *find_previous_lib(FileData *fd, BHead *bhead)
{
	/* skip library datablocks in undo, see comment in read_libblock */
	if (fd->memfile)
		return NULL;

	for (; bhead; bhead = blo_prevbhead(fd, bhead)) {
		if (bhead->code == ID_LI)
			break;
	}

	return bhead;
}

static BHead *find_bhead(FileData *fd, void *old)
{
#if 0
	BHead *bhead;
#endif
	struct BHeadSort *bhs, bhs_s;
	
	if (!old)
		return NULL;

	if (fd->bheadmap == NULL)
		sort_bhead_old_map(fd);
	
	bhs_s.old = old;
	bhs = bsearch(&bhs_s, fd->bheadmap, fd->tot_bheadmap, sizeof(struct BHeadSort), verg_bheadsort);

	if (bhs)
		return bhs->bhead;
	
#if 0
	for (bhead = blo_firstbhead(fd); bhead; bhead= blo_nextbhead(fd, bhead)) {
		if (bhead->old == old)
			return bhead;
	}
#endif

	return NULL;
}

char *bhead_id_name(FileData *fd, BHead *bhead)
{
	return ((char *)(bhead+1)) + fd->id_name_offs;
}

static ID *is_yet_read(FileData *fd, Main *mainvar, BHead *bhead)
{
	const char *idname= bhead_id_name(fd, bhead);
	/* which_libbase can be NULL, intentionally not using idname+2 */
	return BLI_findstring(which_libbase(mainvar, GS(idname)), idname, offsetof(ID, name));
}

static void expand_doit(FileData *fd, Main *mainvar, void *old)
{
	BHead *bhead;
	ID *id;
	
	bhead = find_bhead(fd, old);
	if (bhead) {
		/* from another library? */
		if (bhead->code == ID_ID) {
			BHead *bheadlib= find_previous_lib(fd, bhead);
			
			if (bheadlib) {
				Library *lib = read_struct(fd, bheadlib, "Library");
				Main *ptr = blo_find_main(fd, lib->name, fd->relabase);
				
				id = is_yet_read(fd, ptr, bhead);
				
				if (id == NULL) {
					read_libblock(fd, ptr, bhead, LIB_READ+LIB_INDIRECT, NULL);
					// commented because this can print way too much
					// if (G.debug & G_DEBUG) printf("expand_doit: other lib %s\n", lib->name);
					
					/* for outliner dependency only */
					ptr->curlib->parent = mainvar->curlib;
				}
				else {
					/* The line below was commented by Ton (I assume), when Hos did the merge from the orange branch. rev 6568
					 * This line is NEEDED, the case is that you have 3 blend files...
					 * user.blend, lib.blend and lib_indirect.blend - if user.blend already references a "tree" from
					 * lib_indirect.blend but lib.blend does too, linking in a Scene or Group from lib.blend can result in an
					 * empty without the dupli group referenced. Once you save and reload the group would appear. - Campbell */
					/* This crashes files, must look further into it */
					
					/* Update: the issue is that in file reading, the oldnewmap is OK, but for existing data, it has to be
					 * inserted in the map to be found! */
					
					/* Update: previously it was checking for id->flag & LIB_PRE_EXISTING, however that does not affect file
					 * reading. For file reading we may need to insert it into the libmap as well, because you might have
					 * two files indirectly linking the same datablock, and in that case we need this in the libmap for the
					 * fd of both those files.
					 *
					 * The crash that this check avoided earlier was because bhead->code wasn't properly passed in, making
					 * change_idid_adr not detect the mapping was for an ID_ID datablock. */
					oldnewmap_insert(fd->libmap, bhead->old, id, bhead->code);
					change_idid_adr_fd(fd, bhead->old, id);
					
					// commented because this can print way too much
					// if (G.debug & G_DEBUG) printf("expand_doit: already linked: %s lib: %s\n", id->name, lib->name);
				}
				
				MEM_freeN(lib);
			}
		}
		else {
			id = is_yet_read(fd, mainvar, bhead);
			if (id == NULL) {
				read_libblock(fd, mainvar, bhead, LIB_TESTIND, NULL);
			}
			else {
				/* this is actually only needed on UI call? when ID was already read before, and another append
				 * happens which invokes same ID... in that case the lookup table needs this entry */
				oldnewmap_insert(fd->libmap, bhead->old, id, bhead->code);
				// commented because this can print way too much
				// if (G.debug & G_DEBUG) printf("expand: already read %s\n", id->name);
			}
		}
	}
}



// XXX deprecated - old animation system
static void expand_ipo(FileData *fd, Main *mainvar, Ipo *ipo)
{
	IpoCurve *icu;
	for (icu = ipo->curve.first; icu; icu = icu->next) {
		if (icu->driver)
			expand_doit(fd, mainvar, icu->driver->ob);
	}
}

// XXX deprecated - old animation system
static void expand_constraint_channels(FileData *fd, Main *mainvar, ListBase *chanbase)
{
	bConstraintChannel *chan;
	for (chan = chanbase->first; chan; chan = chan->next) {
		expand_doit(fd, mainvar, chan->ipo);
	}
}

static void expand_fmodifiers(FileData *fd, Main *mainvar, ListBase *list)
{
	FModifier *fcm;
	
	for (fcm = list->first; fcm; fcm = fcm->next) {
		/* library data for specific F-Modifier types */
		switch (fcm->type) {
			case FMODIFIER_TYPE_PYTHON:
			{
				FMod_Python *data = (FMod_Python *)fcm->data;
				
				expand_doit(fd, mainvar, data->script);
			}
				break;
		}
	}
}

static void expand_fcurves(FileData *fd, Main *mainvar, ListBase *list)
{
	FCurve *fcu;
	
	for (fcu = list->first; fcu; fcu = fcu->next) {
		/* Driver targets if there is a driver */
		if (fcu->driver) {
			ChannelDriver *driver = fcu->driver;
			DriverVar *dvar;
			
			for (dvar = driver->variables.first; dvar; dvar = dvar->next) {
				DRIVER_TARGETS_LOOPER(dvar) 
				{
					// TODO: only expand those that are going to get used?
					expand_doit(fd, mainvar, dtar->id);
				}
				DRIVER_TARGETS_LOOPER_END
			}
		}
		
		/* F-Curve Modifiers */
		expand_fmodifiers(fd, mainvar, &fcu->modifiers);
	}
}

static void expand_action(FileData *fd, Main *mainvar, bAction *act)
{
	bActionChannel *chan;
	
	// XXX deprecated - old animation system --------------
	for (chan=act->chanbase.first; chan; chan=chan->next) {
		expand_doit(fd, mainvar, chan->ipo);
		expand_constraint_channels(fd, mainvar, &chan->constraintChannels);
	}
	// ---------------------------------------------------
	
	/* F-Curves in Action */
	expand_fcurves(fd, mainvar, &act->curves);
}

static void expand_keyingsets(FileData *fd, Main *mainvar, ListBase *list)
{
	KeyingSet *ks;
	KS_Path *ksp;
	
	/* expand the ID-pointers in KeyingSets's paths */
	for (ks = list->first; ks; ks = ks->next) {
		for (ksp = ks->paths.first; ksp; ksp = ksp->next) {
			expand_doit(fd, mainvar, ksp->id);
		}
	}
}

static void expand_animdata_nlastrips(FileData *fd, Main *mainvar, ListBase *list)
{
	NlaStrip *strip;
	
	for (strip= list->first; strip; strip= strip->next) {
		/* check child strips */
		expand_animdata_nlastrips(fd, mainvar, &strip->strips);
		
		/* check F-Curves */
		expand_fcurves(fd, mainvar, &strip->fcurves);
		
		/* check F-Modifiers */
		expand_fmodifiers(fd, mainvar, &strip->modifiers);
		
		/* relink referenced action */
		expand_doit(fd, mainvar, strip->act);
	}
}

static void expand_animdata(FileData *fd, Main *mainvar, AnimData *adt)
{
	NlaTrack *nlt;
	
	/* own action */
	expand_doit(fd, mainvar, adt->action);
	expand_doit(fd, mainvar, adt->tmpact);
	
	/* drivers - assume that these F-Curves have driver data to be in this list... */
	expand_fcurves(fd, mainvar, &adt->drivers);
	
	/* nla-data - referenced actions */
	for (nlt = adt->nla_tracks.first; nlt; nlt = nlt->next) 
		expand_animdata_nlastrips(fd, mainvar, &nlt->strips);
}	

static void expand_particlesettings(FileData *fd, Main *mainvar, ParticleSettings *part)
{
	int a;
	
	expand_doit(fd, mainvar, part->dup_ob);
	expand_doit(fd, mainvar, part->dup_group);
	expand_doit(fd, mainvar, part->eff_group);
	expand_doit(fd, mainvar, part->bb_ob);
	
	if (part->adt)
		expand_animdata(fd, mainvar, part->adt);
	
	for (a = 0; a < MAX_MTEX; a++) {
		if (part->mtex[a]) {
			expand_doit(fd, mainvar, part->mtex[a]->tex);
			expand_doit(fd, mainvar, part->mtex[a]->object);
		}
	}
}

static void expand_group(FileData *fd, Main *mainvar, Group *group)
{
	GroupObject *go;
	
	for (go = group->gobject.first; go; go = go->next) {
		expand_doit(fd, mainvar, go->ob);
	}
}

static void expand_key(FileData *fd, Main *mainvar, Key *key)
{
	expand_doit(fd, mainvar, key->ipo); // XXX deprecated - old animation system
	
	if (key->adt)
		expand_animdata(fd, mainvar, key->adt);
}

static void expand_nodetree(FileData *fd, Main *mainvar, bNodeTree *ntree)
{
	bNode *node;
	
	if (ntree->adt)
		expand_animdata(fd, mainvar, ntree->adt);
		
	if (ntree->gpd)
		expand_doit(fd, mainvar, ntree->gpd);
	
	for (node = ntree->nodes.first; node; node = node->next) {
		if (node->id && node->type != CMP_NODE_R_LAYERS)
			expand_doit(fd, mainvar, node->id);
	}

}

static void expand_texture(FileData *fd, Main *mainvar, Tex *tex)
{
	expand_doit(fd, mainvar, tex->ima);
	expand_doit(fd, mainvar, tex->ipo); // XXX deprecated - old animation system
	
	if (tex->adt)
		expand_animdata(fd, mainvar, tex->adt);
	
	if (tex->nodetree)
		expand_nodetree(fd, mainvar, tex->nodetree);
}

static void expand_brush(FileData *fd, Main *mainvar, Brush *brush)
{
	expand_doit(fd, mainvar, brush->mtex.tex);
	expand_doit(fd, mainvar, brush->clone.image);
}

static void expand_material(FileData *fd, Main *mainvar, Material *ma)
{
	int a;
	
	for (a = 0; a < MAX_MTEX; a++) {
		if (ma->mtex[a]) {
			expand_doit(fd, mainvar, ma->mtex[a]->tex);
			expand_doit(fd, mainvar, ma->mtex[a]->object);
		}
	}
	
	expand_doit(fd, mainvar, ma->ipo); // XXX deprecated - old animation system
	
	if (ma->adt)
		expand_animdata(fd, mainvar, ma->adt);
	
	if (ma->nodetree)
		expand_nodetree(fd, mainvar, ma->nodetree);
	
	if (ma->group)
		expand_doit(fd, mainvar, ma->group);
}

static void expand_lamp(FileData *fd, Main *mainvar, Lamp *la)
{
	int a;
	
	for (a = 0; a < MAX_MTEX; a++) {
		if (la->mtex[a]) {
			expand_doit(fd, mainvar, la->mtex[a]->tex);
			expand_doit(fd, mainvar, la->mtex[a]->object);
		}
	}
	
	expand_doit(fd, mainvar, la->ipo); // XXX deprecated - old animation system
	
	if (la->adt)
		expand_animdata(fd, mainvar, la->adt);
	
	if (la->nodetree)
		expand_nodetree(fd, mainvar, la->nodetree);
}

static void expand_lattice(FileData *fd, Main *mainvar, Lattice *lt)
{
	expand_doit(fd, mainvar, lt->ipo); // XXX deprecated - old animation system
	expand_doit(fd, mainvar, lt->key);
	
	if (lt->adt)
		expand_animdata(fd, mainvar, lt->adt);
}


static void expand_world(FileData *fd, Main *mainvar, World *wrld)
{
	int a;
	
	for (a = 0; a < MAX_MTEX; a++) {
		if (wrld->mtex[a]) {
			expand_doit(fd, mainvar, wrld->mtex[a]->tex);
			expand_doit(fd, mainvar, wrld->mtex[a]->object);
		}
	}
	
	expand_doit(fd, mainvar, wrld->ipo); // XXX deprecated - old animation system
	
	if (wrld->adt)
		expand_animdata(fd, mainvar, wrld->adt);
	
	if (wrld->nodetree)
		expand_nodetree(fd, mainvar, wrld->nodetree);
}


static void expand_mball(FileData *fd, Main *mainvar, MetaBall *mb)
{
	int a;
	
	for (a = 0; a < mb->totcol; a++) {
		expand_doit(fd, mainvar, mb->mat[a]);
	}
	
	if (mb->adt)
		expand_animdata(fd, mainvar, mb->adt);
}

static void expand_curve(FileData *fd, Main *mainvar, Curve *cu)
{
	int a;
	
	for (a = 0; a < cu->totcol; a++) {
		expand_doit(fd, mainvar, cu->mat[a]);
	}
	
	expand_doit(fd, mainvar, cu->vfont);
	expand_doit(fd, mainvar, cu->vfontb);	
	expand_doit(fd, mainvar, cu->vfonti);
	expand_doit(fd, mainvar, cu->vfontbi);
	expand_doit(fd, mainvar, cu->key);
	expand_doit(fd, mainvar, cu->ipo); // XXX deprecated - old animation system
	expand_doit(fd, mainvar, cu->bevobj);
	expand_doit(fd, mainvar, cu->taperobj);
	expand_doit(fd, mainvar, cu->textoncurve);
	
	if (cu->adt)
		expand_animdata(fd, mainvar, cu->adt);
}

static void expand_mesh(FileData *fd, Main *mainvar, Mesh *me)
{
	CustomDataLayer *layer;
	TFace *tf;
	int a, i;
	
	if (me->adt)
		expand_animdata(fd, mainvar, me->adt);
		
	for (a = 0; a < me->totcol; a++) {
		expand_doit(fd, mainvar, me->mat[a]);
	}
	
	expand_doit(fd, mainvar, me->key);
	expand_doit(fd, mainvar, me->texcomesh);
	
	if (me->tface) {
		tf = me->tface;
		for (i=0; i<me->totface; i++, tf++) {
			if (tf->tpage)
				expand_doit(fd, mainvar, tf->tpage);
		}
	}

	if (me->mface && !me->mpoly) {
		MTFace *mtf;

		for (a = 0; a < me->fdata.totlayer; a++) {
			layer = &me->fdata.layers[a];

			if (layer->type == CD_MTFACE) {
				mtf = (MTFace *) layer->data;
				for (i = 0; i < me->totface; i++, mtf++) {
					if (mtf->tpage)
						expand_doit(fd, mainvar, mtf->tpage);
				}
			}
		}
	}
	else {
		MTexPoly *mtp;

		for (a = 0; a < me->pdata.totlayer; a++) {
			layer = &me->pdata.layers[a];

			if (layer->type == CD_MTEXPOLY) {
				mtp = (MTexPoly *) layer->data;

				for (i = 0; i < me->totpoly; i++, mtp++) {
					if (mtp->tpage)
						expand_doit(fd, mainvar, mtp->tpage);
				}
			}
		}
	}
}

/* temp struct used to transport needed info to expand_constraint_cb() */
typedef struct tConstraintExpandData {
	FileData *fd;
	Main *mainvar;
} tConstraintExpandData;
/* callback function used to expand constraint ID-links */
static void expand_constraint_cb(bConstraint *UNUSED(con), ID **idpoin, short UNUSED(isReference), void *userdata)
{
	tConstraintExpandData *ced = (tConstraintExpandData *)userdata;
	expand_doit(ced->fd, ced->mainvar, *idpoin);
}

static void expand_constraints(FileData *fd, Main *mainvar, ListBase *lb)
{
	tConstraintExpandData ced;
	bConstraint *curcon;
	
	/* relink all ID-blocks used by the constraints */
	ced.fd = fd;
	ced.mainvar = mainvar;
	
	id_loop_constraints(lb, expand_constraint_cb, &ced);
	
	/* deprecated manual expansion stuff */
	for (curcon = lb->first; curcon; curcon = curcon->next) {
		if (curcon->ipo)
			expand_doit(fd, mainvar, curcon->ipo); // XXX deprecated - old animation system
	}
}

#if 0 /* Disabled as it doesn't actually do anything except recurse... */
static void expand_bones(FileData *fd, Main *mainvar, Bone *bone)
{
	Bone *curBone;
	
	for (curBone = bone->childbase.first; curBone; curBone=curBone->next) {
		expand_bones(fd, mainvar, curBone);
	}
}
#endif

static void expand_pose(FileData *fd, Main *mainvar, bPose *pose)
{
	bPoseChannel *chan;
	
	if (!pose)
		return;
	
	for (chan = pose->chanbase.first; chan; chan = chan->next) {
		expand_constraints(fd, mainvar, &chan->constraints);
		expand_doit(fd, mainvar, chan->custom);
	}
}

static void expand_armature(FileData *fd, Main *mainvar, bArmature *arm)
{	
	if (arm->adt)
		expand_animdata(fd, mainvar, arm->adt);
	
#if 0 /* Disabled as this currently only recurses down the chain doing nothing */
	{
		Bone *curBone;
		
		for (curBone = arm->bonebase.first; curBone; curBone=curBone->next) {
			expand_bones(fd, mainvar, curBone);
		}
	}
#endif
}

static void expand_object_expandModifiers(void *userData, Object *UNUSED(ob),
                                          ID **idpoin)
{
	struct { FileData *fd; Main *mainvar; } *data= userData;
	
	FileData *fd = data->fd;
	Main *mainvar = data->mainvar;
	
	expand_doit(fd, mainvar, *idpoin);
}

static void expand_object(FileData *fd, Main *mainvar, Object *ob)
{
	ParticleSystem *psys;
	bSensor *sens;
	bController *cont;
	bActuator *act;
	bActionStrip *strip;
	PartEff *paf;
	int a;
	
	expand_doit(fd, mainvar, ob->data);
	
	/* expand_object_expandModifier() */
	if (ob->modifiers.first) {
		struct { FileData *fd; Main *mainvar; } data;
		data.fd = fd;
		data.mainvar = mainvar;
		
		modifiers_foreachIDLink(ob, expand_object_expandModifiers, (void *)&data);
	}
	
	expand_pose(fd, mainvar, ob->pose);
	expand_doit(fd, mainvar, ob->poselib);
	expand_constraints(fd, mainvar, &ob->constraints);
	
	expand_doit(fd, mainvar, ob->gpd);
	
// XXX deprecated - old animation system (for version patching only)
	expand_doit(fd, mainvar, ob->ipo);
	expand_doit(fd, mainvar, ob->action);
	
	expand_constraint_channels(fd, mainvar, &ob->constraintChannels);
	
	for (strip=ob->nlastrips.first; strip; strip=strip->next) {
		expand_doit(fd, mainvar, strip->object);
		expand_doit(fd, mainvar, strip->act);
		expand_doit(fd, mainvar, strip->ipo);
	}
// XXX deprecated - old animation system (for version patching only)
	
	if (ob->adt)
		expand_animdata(fd, mainvar, ob->adt);
	
	for (a = 0; a < ob->totcol; a++) {
		expand_doit(fd, mainvar, ob->mat[a]);
	}
	
	paf = blo_do_version_give_parteff_245(ob);
	if (paf && paf->group) 
		expand_doit(fd, mainvar, paf->group);
	
	if (ob->dup_group)
		expand_doit(fd, mainvar, ob->dup_group);
	
	if (ob->proxy)
		expand_doit(fd, mainvar, ob->proxy);
	if (ob->proxy_group)
		expand_doit(fd, mainvar, ob->proxy_group);
	
	for (psys = ob->particlesystem.first; psys; psys = psys->next)
		expand_doit(fd, mainvar, psys->part);
	
	for (sens = ob->sensors.first; sens; sens = sens->next) {
		if (sens->type == SENS_TOUCH) {
			bTouchSensor *ts = sens->data;
			expand_doit(fd, mainvar, ts->ma);
		}
		else if (sens->type == SENS_MESSAGE) {
			bMessageSensor *ms = sens->data;
			expand_doit(fd, mainvar, ms->fromObject);
		}
	}
	
	for (cont = ob->controllers.first; cont; cont = cont->next) {
		if (cont->type == CONT_PYTHON) {
			bPythonCont *pc = cont->data;
			expand_doit(fd, mainvar, pc->text);
		}
	}
	
	for (act = ob->actuators.first; act; act = act->next) {
		if (act->type == ACT_SOUND) {
			bSoundActuator *sa = act->data;
			expand_doit(fd, mainvar, sa->sound);
		}
		else if (act->type == ACT_CAMERA) {
			bCameraActuator *ca = act->data;
			expand_doit(fd, mainvar, ca->ob);
		}
		else if (act->type == ACT_EDIT_OBJECT) {
			bEditObjectActuator *eoa = act->data;
			if (eoa) {
				expand_doit(fd, mainvar, eoa->ob);
				expand_doit(fd, mainvar, eoa->me);
			}
		}
		else if (act->type == ACT_OBJECT) {
			bObjectActuator *oa = act->data;
			expand_doit(fd, mainvar, oa->reference);
		}
		else if (act->type == ACT_ADD_OBJECT) {
			bAddObjectActuator *aoa = act->data;
			expand_doit(fd, mainvar, aoa->ob);
		}
		else if (act->type == ACT_SCENE) {
			bSceneActuator *sa = act->data;
			expand_doit(fd, mainvar, sa->camera);
			expand_doit(fd, mainvar, sa->scene);
		}
		else if (act->type == ACT_2DFILTER) {
			bTwoDFilterActuator *tdfa = act->data;
			expand_doit(fd, mainvar, tdfa->text);
		}
		else if (act->type == ACT_ACTION) {
			bActionActuator *aa = act->data;
			expand_doit(fd, mainvar, aa->act);
		}
		else if (act->type == ACT_SHAPEACTION) {
			bActionActuator *aa = act->data;
			expand_doit(fd, mainvar, aa->act);
		}
		else if (act->type == ACT_PROPERTY) {
			bPropertyActuator *pa = act->data;
			expand_doit(fd, mainvar, pa->ob);
		}
		else if (act->type == ACT_MESSAGE) {
			bMessageActuator *ma = act->data;
			expand_doit(fd, mainvar, ma->toObject);
		}
		else if (act->type==ACT_PARENT) {
			bParentActuator *pa = act->data;
			expand_doit(fd, mainvar, pa->ob);
		}
		else if (act->type == ACT_ARMATURE) {
			bArmatureActuator *arma = act->data;
			expand_doit(fd, mainvar, arma->target);
		}
		else if (act->type == ACT_STEERING) {
			bSteeringActuator *sta = act->data;
			expand_doit(fd, mainvar, sta->target);
			expand_doit(fd, mainvar, sta->navmesh);
		}
	}
	
	if (ob->pd && ob->pd->tex)
		expand_doit(fd, mainvar, ob->pd->tex);
	
}

static void expand_scene(FileData *fd, Main *mainvar, Scene *sce)
{
	Base *base;
	SceneRenderLayer *srl;
	FreestyleLineSet *lineset;
	
	for (base = sce->base.first; base; base = base->next) {
		expand_doit(fd, mainvar, base->object);
	}
	expand_doit(fd, mainvar, sce->camera);
	expand_doit(fd, mainvar, sce->world);
	
	if (sce->adt)
		expand_animdata(fd, mainvar, sce->adt);
	expand_keyingsets(fd, mainvar, &sce->keyingsets);
	
	if (sce->set)
		expand_doit(fd, mainvar, sce->set);
	
	if (sce->nodetree)
		expand_nodetree(fd, mainvar, sce->nodetree);
	
	for (srl = sce->r.layers.first; srl; srl = srl->next) {
		expand_doit(fd, mainvar, srl->mat_override);
		expand_doit(fd, mainvar, srl->light_override);

		for (lineset = srl->freestyleConfig.linesets.first; lineset; lineset = lineset->next) {
			if (lineset->group)
				expand_doit(fd, mainvar, lineset->group);
			expand_doit(fd, mainvar, lineset->linestyle);
		}
	}
	
	if (sce->r.dometext)
		expand_doit(fd, mainvar, sce->gm.dome.warptext);
	
	if (sce->gpd)
		expand_doit(fd, mainvar, sce->gpd);
		
	if (sce->ed) {
		Sequence *seq;
		
		SEQ_BEGIN (sce->ed, seq)
		{
			if (seq->scene) expand_doit(fd, mainvar, seq->scene);
			if (seq->scene_camera) expand_doit(fd, mainvar, seq->scene_camera);
			if (seq->sound) expand_doit(fd, mainvar, seq->sound);
		}
		SEQ_END
	}

#ifdef DURIAN_CAMERA_SWITCH
	{
		TimeMarker *marker;
		
		for (marker = sce->markers.first; marker; marker = marker->next) {
			if (marker->camera) {
				expand_doit(fd, mainvar, marker->camera);
			}
		}
	}
#endif

	expand_doit(fd, mainvar, sce->clip);
}

static void expand_camera(FileData *fd, Main *mainvar, Camera *ca)
{
	expand_doit(fd, mainvar, ca->ipo); // XXX deprecated - old animation system
	
	if (ca->adt)
		expand_animdata(fd, mainvar, ca->adt);
}

static void expand_speaker(FileData *fd, Main *mainvar, Speaker *spk)
{
	expand_doit(fd, mainvar, spk->sound);

	if (spk->adt)
		expand_animdata(fd, mainvar, spk->adt);
}

static void expand_sound(FileData *fd, Main *mainvar, bSound *snd)
{
	expand_doit(fd, mainvar, snd->ipo); // XXX deprecated - old animation system
}

static void expand_movieclip(FileData *fd, Main *mainvar, MovieClip *clip)
{
	if (clip->adt)
		expand_animdata(fd, mainvar, clip->adt);
}

static void expand_mask_parent(FileData *fd, Main *mainvar, MaskParent *parent)
{
	if (parent->id) {
		expand_doit(fd, mainvar, parent->id);
	}
}

static void expand_mask(FileData *fd, Main *mainvar, Mask *mask)
{
	MaskLayer *mask_layer;

	if (mask->adt)
		expand_animdata(fd, mainvar, mask->adt);

	for (mask_layer = mask->masklayers.first; mask_layer; mask_layer = mask_layer->next) {
		MaskSpline *spline;

		for (spline = mask_layer->splines.first; spline; spline = spline->next) {
			int i;

			for (i = 0; i < spline->tot_point; i++) {
				MaskSplinePoint *point = &spline->points[i];

				expand_mask_parent(fd, mainvar, &point->parent);
			}

			expand_mask_parent(fd, mainvar, &spline->parent);
		}
	}
}

static void expand_linestyle(FileData *fd, Main *mainvar, FreestyleLineStyle *linestyle)
{
	LineStyleModifier *m;

	if (linestyle->adt)
		expand_animdata(fd, mainvar, linestyle->adt);
	for (m = linestyle->color_modifiers.first; m; m = m->next) {
		if (m->type == LS_MODIFIER_DISTANCE_FROM_OBJECT)
			expand_doit(fd, mainvar, ((LineStyleColorModifier_DistanceFromObject *)m)->target);
	}
	for (m = linestyle->alpha_modifiers.first; m; m = m->next){
		if (m->type == LS_MODIFIER_DISTANCE_FROM_OBJECT)
			expand_doit(fd, mainvar, ((LineStyleAlphaModifier_DistanceFromObject *)m)->target);
	}
	for (m = linestyle->thickness_modifiers.first; m; m = m->next){
		if (m->type == LS_MODIFIER_DISTANCE_FROM_OBJECT)
			expand_doit(fd, mainvar, ((LineStyleThicknessModifier_DistanceFromObject *)m)->target);
	}
}

static void expand_main(FileData *fd, Main *mainvar)
{
	ListBase *lbarray[MAX_LIBARRAY];
	ID *id;
	int a, do_it = TRUE;
	
	if (fd == NULL) return;
	
	while (do_it) {
		do_it = FALSE;
		
		a = set_listbasepointers(mainvar, lbarray);
		while (a--) {
			id= lbarray[a]->first;
			while (id) {
				if (id->flag & LIB_NEED_EXPAND) {
					switch (GS(id->name)) {
					case ID_OB:
						expand_object(fd, mainvar, (Object *)id);
						break;
					case ID_ME:
						expand_mesh(fd, mainvar, (Mesh *)id);
						break;
					case ID_CU:
						expand_curve(fd, mainvar, (Curve *)id);
						break;
					case ID_MB:
						expand_mball(fd, mainvar, (MetaBall *)id);
						break;
					case ID_SCE:
						expand_scene(fd, mainvar, (Scene *)id);
						break;
					case ID_MA:
						expand_material(fd, mainvar, (Material *)id);
						break;
					case ID_TE:
						expand_texture(fd, mainvar, (Tex *)id);
						break;
					case ID_WO:
						expand_world(fd, mainvar, (World *)id);
						break;
					case ID_LT:
						expand_lattice(fd, mainvar, (Lattice *)id);
						break;
					case ID_LA:
						expand_lamp(fd, mainvar, (Lamp *)id);
						break;
					case ID_KE:
						expand_key(fd, mainvar, (Key *)id);
						break;
					case ID_CA:
						expand_camera(fd, mainvar, (Camera *)id);
						break;
					case ID_SPK:
						expand_speaker(fd, mainvar, (Speaker *)id);
						break;
					case ID_SO:
						expand_sound(fd, mainvar, (bSound *)id);
						break;
					case ID_AR:
						expand_armature(fd, mainvar, (bArmature *)id);
						break;
					case ID_AC:
						expand_action(fd, mainvar, (bAction *)id); // XXX deprecated - old animation system
						break;
					case ID_GR:
						expand_group(fd, mainvar, (Group *)id);
						break;
					case ID_NT:
						expand_nodetree(fd, mainvar, (bNodeTree *)id);
						break;
					case ID_BR:
						expand_brush(fd, mainvar, (Brush *)id);
						break;
					case ID_IP:
						expand_ipo(fd, mainvar, (Ipo *)id); // XXX deprecated - old animation system
						break;
					case ID_PA:
						expand_particlesettings(fd, mainvar, (ParticleSettings *)id);
						break;
					case ID_MC:
						expand_movieclip(fd, mainvar, (MovieClip *)id);
						break;
					case ID_MSK:
						expand_mask(fd, mainvar, (Mask *)id);
						break;
					case ID_LS:
						expand_linestyle(fd, mainvar, (FreestyleLineStyle *)id);
						break;
					}
					
					do_it = TRUE;
					id->flag -= LIB_NEED_EXPAND;
					
				}
				id = id->next;
			}
		}
	}
}

static int object_in_any_scene(Main *mainvar, Object *ob)
{
	Scene *sce;
	
	for (sce= mainvar->scene.first; sce; sce= sce->id.next) {
		if (BKE_scene_base_find(sce, ob))
			return 1;
	}
	
	return 0;
}

static void give_base_to_objects(Main *mainvar, Scene *sce, Library *lib, const short idcode, const short is_link)
{
	Object *ob;
	Base *base;
	const short is_group_append = (is_link==FALSE && idcode==ID_GR);

	/* give all objects which are LIB_INDIRECT a base, or for a group when *lib has been set */
	for (ob = mainvar->object.first; ob; ob = ob->id.next) {
		if (ob->id.flag & LIB_INDIRECT) {
			/* IF below is quite confusing!
			 * if we are appending, but this object wasnt just added along with a group,
			 * then this is already used indirectly in the scene somewhere else and we didnt just append it.
			 *
			 * (ob->id.flag & LIB_PRE_EXISTING)==0 means that this is a newly appended object - Campbell */
			if (is_group_append==0 || (ob->id.flag & LIB_PRE_EXISTING)==0) {
				int do_it = FALSE;
				
				if (ob->id.us == 0) {
					do_it = TRUE;
				}
				else if (idcode==ID_GR) {
					if (ob->id.us==1 && is_link==FALSE && ob->id.lib==lib) {
						if ((ob->flag & OB_FROMGROUP) && object_in_any_scene(mainvar, ob)==0) {
							do_it = TRUE;
						}
					}
				}
				else {
					/* when appending, make sure any indirectly loaded objects
					 * get a base else they cant be accessed at all [#27437] */
					if (ob->id.us==1 && is_link==FALSE && ob->id.lib==lib) {
						/* we may be appending from a scene where we already
						 *  have a linked object which is not in any scene [#27616] */
						if ((ob->id.flag & LIB_PRE_EXISTING)==0) {
							if (object_in_any_scene(mainvar, ob)==0) {
								do_it = TRUE;
							}
						}
					}
				}
				
				if (do_it) {
					base = MEM_callocN(sizeof(Base), "add_ext_base");
					BLI_addtail(&(sce->base), base);
					base->lay = ob->lay;
					base->object = ob;
					base->flag = ob->flag;
					ob->id.us = 1;
					
					ob->id.flag -= LIB_INDIRECT;
					ob->id.flag |= LIB_EXTERN;
				}
			}
		}
	}
}

static void give_base_to_groups(Main *mainvar, Scene *scene)
{
	Group *group;
	
	/* give all objects which are LIB_INDIRECT a base, or for a group when *lib has been set */
	for (group = mainvar->group.first; group; group = group->id.next) {
		if (((group->id.flag & LIB_INDIRECT)==0 && (group->id.flag & LIB_PRE_EXISTING)==0)) {
			Base *base;
			
			/* BKE_object_add(...) messes with the selection */
			Object *ob = BKE_object_add_only_object(OB_EMPTY, group->id.name+2);
			ob->type = OB_EMPTY;
			ob->lay = scene->lay;
			
			/* assign the base */
			base = BKE_scene_base_add(scene, ob);
			base->flag |= SELECT;
			base->object->flag= base->flag;
			ob->recalc |= OB_RECALC_OB|OB_RECALC_DATA|OB_RECALC_TIME;
			scene->basact = base;
			
			/* assign the group */
			ob->dup_group = group;
			ob->transflag |= OB_DUPLIGROUP;
			rename_id(&ob->id, group->id.name+2);
			copy_v3_v3(ob->loc, scene->cursor);
		}
	}
}

/* returns true if the item was found
 * but it may already have already been appended/linked */
static ID *append_named_part(Main *mainl, FileData *fd, const char *idname, const short idcode)
{
	BHead *bhead;
	ID *id = NULL;
	int found = 0;

	for (bhead = blo_firstbhead(fd); bhead; bhead = blo_nextbhead(fd, bhead)) {
		if (bhead->code == idcode) {
			const char *idname_test= bhead_id_name(fd, bhead);
			
			if (strcmp(idname_test + 2, idname) == 0) {
				found = 1;
				id = is_yet_read(fd, mainl, bhead);
				if (id == NULL) {
					/* not read yet */
					read_libblock(fd, mainl, bhead, LIB_TESTEXT, &id);
					
					if (id) {
						/* sort by name in list */
						ListBase *lb = which_libbase(mainl, idcode);
						id_sort_by_name(lb, id);
					}
				}
				else {
					/* already linked */
					printf("append: already linked\n");
					oldnewmap_insert(fd->libmap, bhead->old, id, bhead->code);
					if (id->flag & LIB_INDIRECT) {
						id->flag -= LIB_INDIRECT;
						id->flag |= LIB_EXTERN;
					}
				}
				
				break;
			}
		}
		else if (bhead->code == ENDB) {
			break;
		}
	}
	
	/* if we found the id but the id is NULL, this is really bad */
	BLI_assert((found != 0) == (id != NULL));
	
	return (found) ? id : NULL;
}

static ID *append_named_part_ex(const bContext *C, Main *mainl, FileData *fd, const char *idname, const int idcode, const int flag)
{
	ID *id= append_named_part(mainl, fd, idname, idcode);

	if (id && (GS(id->name) == ID_OB)) {	/* loose object: give a base */
		Scene *scene = CTX_data_scene(C); /* can be NULL */
		if (scene) {
			Base *base;
			Object *ob;
			
			base= MEM_callocN(sizeof(Base), "app_nam_part");
			BLI_addtail(&scene->base, base);
			
			ob = (Object *)id;
			
			/* link at active layer (view3d->lay if in context, else scene->lay */
			if ((flag & FILE_ACTIVELAY)) {
				View3D *v3d = CTX_wm_view3d(C);
				ob->lay = v3d ? v3d->layact : scene->lay;
			}
			
			ob->mode = 0;
			base->lay = ob->lay;
			base->object = ob;
			ob->id.us++;
			
			if (flag & FILE_AUTOSELECT) {
				base->flag |= SELECT;
				base->object->flag = base->flag;
				/* do NOT make base active here! screws up GUI stuff, if you want it do it on src/ level */
			}
		}
	}
	
	return id;
}

ID *BLO_library_append_named_part(Main *mainl, BlendHandle** bh, const char *idname, const int idcode)
{
	FileData *fd = (FileData*)(*bh);
	return append_named_part(mainl, fd, idname, idcode);
}

ID *BLO_library_append_named_part_ex(const bContext *C, Main *mainl, BlendHandle** bh, const char *idname, const int idcode, const short flag)
{
	FileData *fd = (FileData*)(*bh);
	return append_named_part_ex(C, mainl, fd, idname, idcode, flag);
}

static void append_id_part(FileData *fd, Main *mainvar, ID *id, ID **id_r)
{
	BHead *bhead;
	
	for (bhead = blo_firstbhead(fd); bhead; bhead = blo_nextbhead(fd, bhead)) {
		if (bhead->code == GS(id->name)) {
			
			if (strcmp(id->name, bhead_id_name(fd, bhead))==0) {
				id->flag &= ~LIB_READ;
				id->flag |= LIB_NEED_EXPAND;
//				printf("read lib block %s\n", id->name);
				read_libblock(fd, mainvar, bhead, id->flag, id_r);
				
				break;
			}
		}
		else if (bhead->code==ENDB)
			break;
	}
}

/* common routine to append/link something from a library */

static Main *library_append_begin(Main *mainvar, FileData **fd, const char *filepath)
{
	Main *mainl;

	(*fd)->mainlist = MEM_callocN(sizeof(ListBase), "FileData.mainlist");
	
	/* make mains */
	blo_split_main((*fd)->mainlist, mainvar);
	
	/* which one do we need? */
	mainl = blo_find_main(*fd, filepath, G.main->name);
	
	/* needed for do_version */
	mainl->versionfile = (*fd)->fileversion;
	read_file_version(*fd, mainl);
	
	return mainl;
}

Main *BLO_library_append_begin(Main *mainvar, BlendHandle** bh, const char *filepath)
{
	FileData *fd = (FileData*)(*bh);
	return library_append_begin(mainvar, &fd, filepath);
}


/* Context == NULL signifies not to do any scene manipulation */
static void library_append_end(const bContext *C, Main *mainl, FileData **fd, int idcode, short flag)
{
	Main *mainvar;
	Library *curlib;
	
	/* make main consistent */
	expand_main(*fd, mainl);
	
	/* do this when expand found other libs */
	read_libraries(*fd, (*fd)->mainlist);
	
	curlib = mainl->curlib;
	
	/* make the lib path relative if required */
	if (flag & FILE_RELPATH) {
		/* use the full path, this could have been read by other library even */
		BLI_strncpy(curlib->name, curlib->filepath, sizeof(curlib->name));
		
		/* uses current .blend file as reference */
		BLI_path_rel(curlib->name, G.main->name);
	}
	
	blo_join_main((*fd)->mainlist);
	mainvar = (*fd)->mainlist->first;
	MEM_freeN((*fd)->mainlist);
	mainl = NULL; /* blo_join_main free's mainl, cant use anymore */
	
	lib_link_all(*fd, mainvar);
	lib_verify_nodetree(mainvar, FALSE);
	fix_relpaths_library(G.main->name, mainvar); /* make all relative paths, relative to the open blend file */
	
	if (C) {
		Scene *scene = CTX_data_scene(C);
		
		/* give a base to loose objects. If group append, do it for objects too */
		if (scene) {
			const short is_link = (flag & FILE_LINK) != 0;
			if (idcode == ID_SCE) {
				/* don't instance anything when linking in scenes, assume the scene its self instances the data */
			}
			else {
				give_base_to_objects(mainvar, scene, curlib, idcode, is_link);
				
				if (flag & FILE_GROUP_INSTANCE) {
					give_base_to_groups(mainvar, scene);
				}
			}
		}
		else {
			printf("library_append_end, scene is NULL (objects wont get bases)\n");
		}
	}
	/* has been removed... erm, why? s..ton) */
	/* 20040907: looks like they are give base already in append_named_part(); -Nathan L */
	/* 20041208: put back. It only linked direct, not indirect objects (ton) */
	
	/* patch to prevent switch_endian happens twice */
	if ((*fd)->flags & FD_FLAGS_SWITCH_ENDIAN) {
		blo_freefiledata(*fd);
		*fd = NULL;
	}	
}

void BLO_library_append_end(const bContext *C, struct Main *mainl, BlendHandle** bh, int idcode, short flag)
{
	FileData *fd = (FileData*)(*bh);
	library_append_end(C, mainl, &fd, idcode, flag);
	*bh = (BlendHandle*)fd;
}

void *BLO_library_read_struct(FileData *fd, BHead *bh, const char *blockname)
{
	return read_struct(fd, bh, blockname);
}

/* ************* READ LIBRARY ************** */

static int mainvar_count_libread_blocks(Main *mainvar)
{
	ListBase *lbarray[MAX_LIBARRAY];
	int a, tot = 0;
	
	a = set_listbasepointers(mainvar, lbarray);
	while (a--) {
		ID *id;
		
		for (id = lbarray[a]->first; id; id = id->next) {
			if (id->flag & LIB_READ)
				tot++;
		}
	}
	return tot;
}

static void read_libraries(FileData *basefd, ListBase *mainlist)
{
	Main *mainl = mainlist->first;
	Main *mainptr;
	ListBase *lbarray[MAX_LIBARRAY];
	int a, do_it = TRUE;
	
	while (do_it) {
		do_it = FALSE;
		
		/* test 1: read libdata */
		mainptr= mainl->next;
		while (mainptr) {
			int tot = mainvar_count_libread_blocks(mainptr);
			
			// printf("found LIB_READ %s\n", mainptr->curlib->name);
			if (tot) {
				FileData *fd = mainptr->curlib->filedata;
				
				if (fd == NULL) {
					/* printf and reports for now... its important users know this */
					BKE_reportf_wrap(basefd->reports, RPT_INFO,
					                 "Read library:  '%s', '%s'",
					                 mainptr->curlib->filepath, mainptr->curlib->name);
					
					fd = blo_openblenderfile(mainptr->curlib->filepath, basefd->reports);

					/* allow typing in a new lib path */
					if (G.debug_value == -666) {
						while (fd == NULL) {
							char newlib_path[FILE_MAX] = {0};
							printf("Missing library...'\n");
							printf("	current file: %s\n", G.main->name);
							printf("	absolute lib: %s\n", mainptr->curlib->filepath);
							printf("	relative lib: %s\n", mainptr->curlib->name);
							printf("  enter a new path:\n");
							
							if (scanf("%s", newlib_path) > 0) {
								BLI_strncpy(mainptr->curlib->name, newlib_path, sizeof(mainptr->curlib->name));
								BLI_strncpy(mainptr->curlib->filepath, newlib_path, sizeof(mainptr->curlib->filepath));
								cleanup_path(G.main->name, mainptr->curlib->filepath);
								
								fd = blo_openblenderfile(mainptr->curlib->filepath, basefd->reports);

								if (fd) {
									fd->mainlist = mainlist;
									printf("found: '%s', party on macuno!\n", mainptr->curlib->filepath);
								}
							}
						}
					}
					
					if (fd) {
						/* share the mainlist, so all libraries are added immediately in a
						 * single list. it used to be that all FileData's had their own list,
						 * but with indirectly linking this meant we didn't catch duplicate
						 * libraries properly */
						fd->mainlist = mainlist;

						fd->reports = basefd->reports;
						
						if (fd->libmap)
							oldnewmap_free(fd->libmap);
						
						fd->libmap = oldnewmap_new();
						
						mainptr->curlib->filedata = fd;
						mainptr->versionfile=  fd->fileversion;
						
						/* subversion */
						read_file_version(fd, mainptr);
					}
					else mainptr->curlib->filedata = NULL;
					
					if (fd == NULL) {
						BKE_reportf_wrap(basefd->reports, RPT_WARNING,
						                 "Cannot find lib '%s'",
						                 mainptr->curlib->filepath);
					}
				}
				if (fd) {
					do_it = TRUE;
					a = set_listbasepointers(mainptr, lbarray);
					while (a--) {
						ID *id = lbarray[a]->first;
						
						while (id) {
							ID *idn = id->next;
							if (id->flag & LIB_READ) {
								ID *realid = NULL;
								BLI_remlink(lbarray[a], id);
								
								append_id_part(fd, mainptr, id, &realid);
								if (!realid) {
									BKE_reportf_wrap(fd->reports, RPT_WARNING,
									                 "LIB ERROR: %s: '%s' missing from '%s'",
									                 BKE_idcode_to_name(GS(id->name)),
									                 id->name+2, mainptr->curlib->filepath);
								}
								
								change_idid_adr(mainlist, basefd, id, realid);
								
								MEM_freeN(id);
							}
							id = idn;
						}
					}
					
					expand_main(fd, mainptr);
				}
			}
			
			mainptr = mainptr->next;
		}
	}
	
	/* test if there are unread libblocks */
	for (mainptr = mainl->next; mainptr; mainptr = mainptr->next) {
		a = set_listbasepointers(mainptr, lbarray);
		while (a--) {
			ID *id, *idn = NULL;
			
			for (id = lbarray[a]->first; id; id = idn) {
				idn = id->next;
				if (id->flag & LIB_READ) {
					BLI_remlink(lbarray[a], id);
					BKE_reportf_wrap(basefd->reports, RPT_WARNING,
					                 "LIB ERROR: %s: '%s' unread libblock missing from '%s'",
					                 BKE_idcode_to_name(GS(id->name)), id->name + 2, mainptr->curlib->filepath);
					change_idid_adr(mainlist, basefd, id, NULL);
					
					MEM_freeN(id);
				}
			}
		}
	}
	
	/* do versions, link, and free */
	for (mainptr = mainl->next; mainptr; mainptr = mainptr->next) {
		/* some mains still have to be read, then
		 * versionfile is still zero! */
		if (mainptr->versionfile) {
			if (mainptr->curlib->filedata) // can be zero... with shift+f1 append
				do_versions(mainptr->curlib->filedata, mainptr->curlib, mainptr);
			else
				do_versions(basefd, NULL, mainptr);
		}
		
		if (mainptr->curlib->filedata)
			lib_link_all(mainptr->curlib->filedata, mainptr);
		
		if (mainptr->curlib->filedata) blo_freefiledata(mainptr->curlib->filedata);
		mainptr->curlib->filedata = NULL;
	}
}


/* reading runtime */

BlendFileData *blo_read_blendafterruntime(int file, const char *name, int actualsize, ReportList *reports)
{
	BlendFileData *bfd = NULL;
	FileData *fd = filedata_new();
	fd->filedes = file;
	fd->buffersize = actualsize;
	fd->read = fd_read_from_file;
	
	/* needed for library_append and read_libraries */
	BLI_strncpy(fd->relabase, name, sizeof(fd->relabase));
	
	fd = blo_decode_and_check(fd, reports);
	if (!fd)
		return NULL;
	
	fd->reports = reports;
	bfd = blo_read_file_internal(fd, "");
	blo_freefiledata(fd);
	
	return bfd;
}<|MERGE_RESOLUTION|>--- conflicted
+++ resolved
@@ -3636,10 +3636,10 @@
 				tf->tpage = newlibadr(fd, me->id.lib, tf->tpage);
 				if (tf->tpage && tf->tpage->id.us == 0) {
 					tf->tpage->id.us = 1;
-				}
-			}
-		}
-	}
+			}
+		}
+	}
+}
 }
 
 static void lib_link_mesh(FileData *fd, Main *main)
@@ -8229,38 +8229,6 @@
 				do_version_ntree_tex_coord_from_dupli_264(NULL, NULL, ntree);
 	}
 
-<<<<<<< HEAD
-	/* default values in Freestyle settings */
-	{
-		Scene *sce;
-		SceneRenderLayer *srl;
-		FreestyleLineStyle *linestyle;
-
-		for(sce = main->scene.first; sce; sce = sce->id.next) {
-			if (sce->r.line_thickness_mode == 0) {
-				sce->r.line_thickness_mode= R_LINE_THICKNESS_ABSOLUTE;
-				sce->r.unit_line_thickness= 1.f;
-			}
-			for(srl= sce->r.layers.first; srl; srl= srl->next) {
-				if (srl->freestyleConfig.mode == 0)
-					srl->freestyleConfig.mode= FREESTYLE_CONTROL_EDITOR_MODE;
-				if (srl->freestyleConfig.raycasting_algorithm == 0)
-					srl->freestyleConfig.raycasting_algorithm= FREESTYLE_ALGO_CULLED_ADAPTIVE_CUMULATIVE;
-			}
-		}
-		for(linestyle = main->linestyle.first; linestyle; linestyle = linestyle->id.next) {
-			if (linestyle->thickness_position == 0) {
-				linestyle->thickness_position= LS_THICKNESS_CENTER;
-				linestyle->thickness_ratio= 0.5f;
-			}
-			if (linestyle->chaining == 0)
-				linestyle->chaining= LS_CHAINING_PLAIN;
-			if (linestyle->rounds == 0)
-				linestyle->rounds= 3;
-		}
-	}
-
-=======
 	if (main->versionfile < 264 || (main->versionfile == 264 && main->subversionfile < 2)) {
 		MovieClip *clip;
 
@@ -8366,7 +8334,36 @@
 			do_version_node_cleanup_dynamic_sockets_264(NULL, NULL, ntree);
 	}
 
->>>>>>> a9e2e227
+	/* default values in Freestyle settings */
+	{
+		Scene *sce;
+		SceneRenderLayer *srl;
+		FreestyleLineStyle *linestyle;
+
+		for(sce = main->scene.first; sce; sce = sce->id.next) {
+			if (sce->r.line_thickness_mode == 0) {
+				sce->r.line_thickness_mode= R_LINE_THICKNESS_ABSOLUTE;
+				sce->r.unit_line_thickness= 1.f;
+			}
+			for(srl= sce->r.layers.first; srl; srl= srl->next) {
+				if (srl->freestyleConfig.mode == 0)
+					srl->freestyleConfig.mode= FREESTYLE_CONTROL_EDITOR_MODE;
+				if (srl->freestyleConfig.raycasting_algorithm == 0)
+					srl->freestyleConfig.raycasting_algorithm= FREESTYLE_ALGO_CULLED_ADAPTIVE_CUMULATIVE;
+			}
+		}
+		for(linestyle = main->linestyle.first; linestyle; linestyle = linestyle->id.next) {
+			if (linestyle->thickness_position == 0) {
+				linestyle->thickness_position= LS_THICKNESS_CENTER;
+				linestyle->thickness_ratio= 0.5f;
+			}
+			if (linestyle->chaining == 0)
+				linestyle->chaining= LS_CHAINING_PLAIN;
+			if (linestyle->rounds == 0)
+				linestyle->rounds= 3;
+		}
+	}
+
 	/* WATCH IT!!!: pointers from libdata have not been converted yet here! */
 	/* WATCH IT 2!: Userdef struct init has to be in editors/interface/resources.c! */
 
@@ -10005,7 +10002,7 @@
 								append_id_part(fd, mainptr, id, &realid);
 								if (!realid) {
 									BKE_reportf_wrap(fd->reports, RPT_WARNING,
-									                 "LIB ERROR: %s: '%s' missing from '%s'",
+									                 "LIB ERROR: %s:'%s' missing from '%s'",
 									                 BKE_idcode_to_name(GS(id->name)),
 									                 id->name+2, mainptr->curlib->filepath);
 								}
@@ -10037,7 +10034,7 @@
 				if (id->flag & LIB_READ) {
 					BLI_remlink(lbarray[a], id);
 					BKE_reportf_wrap(basefd->reports, RPT_WARNING,
-					                 "LIB ERROR: %s: '%s' unread libblock missing from '%s'",
+					                 "LIB ERROR: %s:'%s' unread libblock missing from '%s'",
 					                 BKE_idcode_to_name(GS(id->name)), id->name + 2, mainptr->curlib->filepath);
 					change_idid_adr(mainlist, basefd, id, NULL);
 					
