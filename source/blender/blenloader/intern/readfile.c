--- conflicted
+++ resolved
@@ -5690,170 +5690,6 @@
       collmd->current_v = MEM_calloc_arrayN(collmd->numverts, sizeof(MVert), "current_v");
 #endif
 
-<<<<<<< HEAD
-			collmd->x = NULL;
-			collmd->xnew = NULL;
-			collmd->current_x = NULL;
-			collmd->current_xnew = NULL;
-			collmd->current_v = NULL;
-			collmd->time_x = collmd->time_xnew = -1000;
-			collmd->mvert_num = 0;
-			collmd->tri_num = 0;
-			collmd->is_static = false;
-			collmd->bvhtree = NULL;
-			collmd->tri = NULL;
-
-		}
-		else if (md->type == eModifierType_Surface) {
-			SurfaceModifierData *surmd = (SurfaceModifierData *)md;
-
-			surmd->mesh = NULL;
-			surmd->bvhtree = NULL;
-			surmd->x = NULL;
-			surmd->v = NULL;
-			surmd->numverts = 0;
-		}
-		else if (md->type == eModifierType_Hook) {
-			HookModifierData *hmd = (HookModifierData *)md;
-
-			hmd->indexar = newdataadr(fd, hmd->indexar);
-			if (fd->flags & FD_FLAGS_SWITCH_ENDIAN) {
-				BLI_endian_switch_int32_array(hmd->indexar, hmd->totindex);
-			}
-
-			hmd->curfalloff = newdataadr(fd, hmd->curfalloff);
-			if (hmd->curfalloff) {
-				direct_link_curvemapping(fd, hmd->curfalloff);
-			}
-		}
-		else if (md->type == eModifierType_ParticleSystem) {
-			ParticleSystemModifierData *psmd = (ParticleSystemModifierData *)md;
-
-			psmd->mesh_final = NULL;
-			psmd->mesh_original = NULL;
-			psmd->psys = newdataadr(fd, psmd->psys);
-			psmd->flag &= ~eParticleSystemFlag_psys_updated;
-			psmd->flag |= eParticleSystemFlag_file_loaded;
-		}
-		else if (md->type == eModifierType_Explode) {
-			ExplodeModifierData *psmd = (ExplodeModifierData *)md;
-
-			psmd->facepa = NULL;
-		}
-		else if (md->type == eModifierType_MeshDeform) {
-			MeshDeformModifierData *mmd = (MeshDeformModifierData *)md;
-
-			mmd->bindinfluences = newdataadr(fd, mmd->bindinfluences);
-			mmd->bindoffsets = newdataadr(fd, mmd->bindoffsets);
-			mmd->bindcagecos = newdataadr(fd, mmd->bindcagecos);
-			mmd->dyngrid = newdataadr(fd, mmd->dyngrid);
-			mmd->dyninfluences = newdataadr(fd, mmd->dyninfluences);
-			mmd->dynverts = newdataadr(fd, mmd->dynverts);
-
-			mmd->bindweights = newdataadr(fd, mmd->bindweights);
-			mmd->bindcos = newdataadr(fd, mmd->bindcos);
-
-			if (fd->flags & FD_FLAGS_SWITCH_ENDIAN) {
-				if (mmd->bindoffsets)  BLI_endian_switch_int32_array(mmd->bindoffsets, mmd->totvert + 1);
-				if (mmd->bindcagecos)  BLI_endian_switch_float_array(mmd->bindcagecos, mmd->totcagevert * 3);
-				if (mmd->dynverts)     BLI_endian_switch_int32_array(mmd->dynverts, mmd->totvert);
-				if (mmd->bindweights)  BLI_endian_switch_float_array(mmd->bindweights, mmd->totvert);
-				if (mmd->bindcos)      BLI_endian_switch_float_array(mmd->bindcos, mmd->totcagevert * 3);
-			}
-		}
-		else if (md->type == eModifierType_Ocean) {
-			OceanModifierData *omd = (OceanModifierData *)md;
-			omd->oceancache = NULL;
-			omd->ocean = NULL;
-		}
-		else if (md->type == eModifierType_Warp) {
-			WarpModifierData *tmd = (WarpModifierData *)md;
-
-			tmd->curfalloff = newdataadr(fd, tmd->curfalloff);
-			if (tmd->curfalloff)
-				direct_link_curvemapping(fd, tmd->curfalloff);
-		}
-		else if (md->type == eModifierType_WeightVGEdit) {
-			WeightVGEditModifierData *wmd = (WeightVGEditModifierData *)md;
-
-			wmd->cmap_curve = newdataadr(fd, wmd->cmap_curve);
-			if (wmd->cmap_curve)
-				direct_link_curvemapping(fd, wmd->cmap_curve);
-		}
-		else if (md->type == eModifierType_LaplacianDeform) {
-			LaplacianDeformModifierData *lmd = (LaplacianDeformModifierData *)md;
-
-			lmd->vertexco = newdataadr(fd, lmd->vertexco);
-			if (fd->flags & FD_FLAGS_SWITCH_ENDIAN) {
-				BLI_endian_switch_float_array(lmd->vertexco, lmd->total_verts * 3);
-			}
-			lmd->cache_system = NULL;
-		}
-		else if (md->type == eModifierType_CorrectiveSmooth) {
-			CorrectiveSmoothModifierData *csmd = (CorrectiveSmoothModifierData *)md;
-
-			if (csmd->bind_coords) {
-				csmd->bind_coords = newdataadr(fd, csmd->bind_coords);
-				if (fd->flags & FD_FLAGS_SWITCH_ENDIAN) {
-					BLI_endian_switch_float_array((float *)csmd->bind_coords, csmd->bind_coords_num * 3);
-				}
-			}
-
-			/* runtime only */
-			csmd->delta_cache = NULL;
-			csmd->delta_cache_num = 0;
-		}
-		else if (md->type == eModifierType_MeshSequenceCache) {
-			MeshSeqCacheModifierData *msmcd = (MeshSeqCacheModifierData *)md;
-			msmcd->reader = NULL;
-		}
-		else if (md->type == eModifierType_SurfaceDeform) {
-			SurfaceDeformModifierData *smd = (SurfaceDeformModifierData *)md;
-
-			smd->verts = newdataadr(fd, smd->verts);
-
-			if (smd->verts) {
-				for (int i = 0; i < smd->numverts; i++) {
-					smd->verts[i].binds = newdataadr(fd, smd->verts[i].binds);
-
-					if (smd->verts[i].binds) {
-						for (int j = 0; j < smd->verts[i].numbinds; j++) {
-							smd->verts[i].binds[j].vert_inds = newdataadr(fd, smd->verts[i].binds[j].vert_inds);
-							smd->verts[i].binds[j].vert_weights = newdataadr(fd, smd->verts[i].binds[j].vert_weights);
-
-							if (fd->flags & FD_FLAGS_SWITCH_ENDIAN) {
-								if (smd->verts[i].binds[j].vert_inds)
-									BLI_endian_switch_uint32_array(
-									        smd->verts[i].binds[j].vert_inds, smd->verts[i].binds[j].numverts);
-
-								if (smd->verts[i].binds[j].vert_weights) {
-									if (smd->verts[i].binds[j].mode == MOD_SDEF_MODE_CENTROID ||
-									    smd->verts[i].binds[j].mode == MOD_SDEF_MODE_LOOPTRI)
-									{
-										BLI_endian_switch_float_array(
-										        smd->verts[i].binds[j].vert_weights, 3);
-									}
-									else {
-										BLI_endian_switch_float_array(
-										        smd->verts[i].binds[j].vert_weights, smd->verts[i].binds[j].numverts);
-									}
-								}
-							}
-						}
-					}
-				}
-			}
-		}
-		else if (md->type == eModifierType_Multires) {
-			MultiresModifierData *mmd = (MultiresModifierData *)md;
-		}
-		else if (md->type == eModifierType_Remesh) {
-			RemeshModifierData *rmd = (RemeshModifierData *)md;
-			link_list(fd, &rmd->csg_operands);
-			rmd->mesh_cached = newdataadr(fd, rmd->mesh_cached);
-		}
-	}
-=======
       collmd->x = NULL;
       collmd->xnew = NULL;
       collmd->current_x = NULL;
@@ -6010,8 +5846,15 @@
         }
       }
     }
-  }
->>>>>>> e12c08e8
+    else if (md->type == eModifierType_Multires) {
+      MultiresModifierData *mmd = (MultiresModifierData *)md;
+    }
+    else if (md->type == eModifierType_Remesh) {
+      RemeshModifierData *rmd = (RemeshModifierData *)md;
+      link_list(fd, &rmd->csg_operands);
+      rmd->mesh_cached = newdataadr(fd, rmd->mesh_cached);
+    }
+  }
 }
 
 static void direct_link_gpencil_modifiers(FileData *fd, ListBase *lb)
