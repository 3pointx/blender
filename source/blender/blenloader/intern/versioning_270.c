--- conflicted
+++ resolved
@@ -436,7 +436,6 @@
 			}
 		}
 	}
-<<<<<<< HEAD
 	
 	if (!DNA_struct_elem_find(fd->filesdna, "ClothSimSettings", "float", "bending_damping")) {
 		Object *ob;
@@ -485,7 +484,7 @@
 			for(psys = ob->particlesystem.first; psys; psys = psys->next)
 				psys->hair_preview_factor = 100.0f;
 		}
-=======
+	}
 
 	if (!MAIN_VERSION_ATLEAST(main, 273, 1)) {
 #define	BRUSH_RAKE (1 << 7)
@@ -508,6 +507,5 @@
 
 #undef BRUSH_RAKE
 #undef BRUSH_RANDOM_ROTATION
->>>>>>> 68600920
 	}
 }