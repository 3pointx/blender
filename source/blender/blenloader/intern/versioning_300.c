/* SPDX-License-Identifier: GPL-2.0-or-later */

/** \file
 * \ingroup blenloader
 */
/* allow readfile to use deprecated functionality */
#define DNA_DEPRECATED_ALLOW

#include <string.h>

#include "CLG_log.h"

#include "MEM_guardedalloc.h"

#include "BLI_listbase.h"
#include "BLI_math_vector.h"
#include "BLI_path_util.h"
#include "BLI_string.h"
#include "BLI_string_utils.h"
#include "BLI_utildefines.h"

#include "DNA_anim_types.h"
#include "DNA_armature_types.h"
#include "DNA_brush_types.h"
#include "DNA_collection_types.h"
#include "DNA_constraint_types.h"
#include "DNA_curve_types.h"
#include "DNA_curves_types.h"
#include "DNA_genfile.h"
#include "DNA_gpencil_modifier_types.h"
#include "DNA_lineart_types.h"
#include "DNA_listBase.h"
#include "DNA_mask_types.h"
#include "DNA_material_types.h"
#include "DNA_mesh_types.h"
#include "DNA_meshdata_types.h"
#include "DNA_modifier_types.h"
#include "DNA_screen_types.h"
#include "DNA_space_types.h"
#include "DNA_text_types.h"
#include "DNA_workspace_types.h"

#include "BKE_action.h"
#include "BKE_anim_data.h"
#include "BKE_animsys.h"
#include "BKE_armature.h"
#include "BKE_asset.h"
#include "BKE_attribute.h"
#include "BKE_collection.h"
#include "BKE_colortools.h"
#include "BKE_curve.h"
#include "BKE_data_transfer.h"
#include "BKE_deform.h"
#include "BKE_fcurve.h"
#include "BKE_fcurve_driver.h"
#include "BKE_idprop.h"
#include "BKE_image.h"
#include "BKE_lib_id.h"
#include "BKE_lib_override.h"
#include "BKE_main.h"
#include "BKE_modifier.h"
#include "BKE_node.h"
#include "BKE_screen.h"

#include "RNA_access.h"
#include "RNA_enum_types.h"
#include "RNA_prototypes.h"

#include "BLO_readfile.h"

#include "readfile.h"

#include "SEQ_channels.h"
#include "SEQ_iterator.h"
#include "SEQ_sequencer.h"
#include "SEQ_time.h"

#include "versioning_common.h"

static CLG_LogRef LOG = {"blo.readfile.doversion"};

static IDProperty *idproperty_find_ui_container(IDProperty *idprop_group)
{
  LISTBASE_FOREACH (IDProperty *, prop, &idprop_group->data.group) {
    if (prop->type == IDP_GROUP && STREQ(prop->name, "_RNA_UI")) {
      return prop;
    }
  }
  return NULL;
}

static void version_idproperty_move_data_int(IDPropertyUIDataInt *ui_data,
                                             const IDProperty *prop_ui_data)
{
  IDProperty *min = IDP_GetPropertyFromGroup(prop_ui_data, "min");
  if (min != NULL) {
    ui_data->min = ui_data->soft_min = IDP_coerce_to_int_or_zero(min);
  }
  IDProperty *max = IDP_GetPropertyFromGroup(prop_ui_data, "max");
  if (max != NULL) {
    ui_data->max = ui_data->soft_max = IDP_coerce_to_int_or_zero(max);
  }
  IDProperty *soft_min = IDP_GetPropertyFromGroup(prop_ui_data, "soft_min");
  if (soft_min != NULL) {
    ui_data->soft_min = IDP_coerce_to_int_or_zero(soft_min);
    ui_data->soft_min = MIN2(ui_data->soft_min, ui_data->min);
  }
  IDProperty *soft_max = IDP_GetPropertyFromGroup(prop_ui_data, "soft_max");
  if (soft_max != NULL) {
    ui_data->soft_max = IDP_coerce_to_int_or_zero(soft_max);
    ui_data->soft_max = MAX2(ui_data->soft_max, ui_data->max);
  }
  IDProperty *step = IDP_GetPropertyFromGroup(prop_ui_data, "step");
  if (step != NULL) {
    ui_data->step = IDP_coerce_to_int_or_zero(soft_max);
  }
  IDProperty *default_value = IDP_GetPropertyFromGroup(prop_ui_data, "default");
  if (default_value != NULL) {
    if (default_value->type == IDP_ARRAY) {
      if (default_value->subtype == IDP_INT) {
        ui_data->default_array = MEM_malloc_arrayN(default_value->len, sizeof(int), __func__);
        memcpy(ui_data->default_array, IDP_Array(default_value), sizeof(int) * default_value->len);
        ui_data->default_array_len = default_value->len;
      }
    }
    else if (default_value->type == IDP_INT) {
      ui_data->default_value = IDP_coerce_to_int_or_zero(default_value);
    }
  }
}

static void version_idproperty_move_data_float(IDPropertyUIDataFloat *ui_data,
                                               const IDProperty *prop_ui_data)
{
  IDProperty *min = IDP_GetPropertyFromGroup(prop_ui_data, "min");
  if (min != NULL) {
    ui_data->min = ui_data->soft_min = IDP_coerce_to_double_or_zero(min);
  }
  IDProperty *max = IDP_GetPropertyFromGroup(prop_ui_data, "max");
  if (max != NULL) {
    ui_data->max = ui_data->soft_max = IDP_coerce_to_double_or_zero(max);
  }
  IDProperty *soft_min = IDP_GetPropertyFromGroup(prop_ui_data, "soft_min");
  if (soft_min != NULL) {
    ui_data->soft_min = IDP_coerce_to_double_or_zero(soft_min);
    ui_data->soft_min = MAX2(ui_data->soft_min, ui_data->min);
  }
  IDProperty *soft_max = IDP_GetPropertyFromGroup(prop_ui_data, "soft_max");
  if (soft_max != NULL) {
    ui_data->soft_max = IDP_coerce_to_double_or_zero(soft_max);
    ui_data->soft_max = MIN2(ui_data->soft_max, ui_data->max);
  }
  IDProperty *step = IDP_GetPropertyFromGroup(prop_ui_data, "step");
  if (step != NULL) {
    ui_data->step = IDP_coerce_to_float_or_zero(step);
  }
  IDProperty *precision = IDP_GetPropertyFromGroup(prop_ui_data, "precision");
  if (precision != NULL) {
    ui_data->precision = IDP_coerce_to_int_or_zero(precision);
  }
  IDProperty *default_value = IDP_GetPropertyFromGroup(prop_ui_data, "default");
  if (default_value != NULL) {
    if (default_value->type == IDP_ARRAY) {
      const int array_len = default_value->len;
      ui_data->default_array_len = array_len;
      if (default_value->subtype == IDP_FLOAT) {
        ui_data->default_array = MEM_malloc_arrayN(array_len, sizeof(double), __func__);
        const float *old_default_array = IDP_Array(default_value);
        for (int i = 0; i < ui_data->default_array_len; i++) {
          ui_data->default_array[i] = (double)old_default_array[i];
        }
      }
      else if (default_value->subtype == IDP_DOUBLE) {
        ui_data->default_array = MEM_malloc_arrayN(array_len, sizeof(double), __func__);
        memcpy(ui_data->default_array, IDP_Array(default_value), sizeof(double) * array_len);
      }
    }
    else if (ELEM(default_value->type, IDP_DOUBLE, IDP_FLOAT)) {
      ui_data->default_value = IDP_coerce_to_double_or_zero(default_value);
    }
  }
}

static void version_idproperty_move_data_string(IDPropertyUIDataString *ui_data,
                                                const IDProperty *prop_ui_data)
{
  IDProperty *default_value = IDP_GetPropertyFromGroup(prop_ui_data, "default");
  if (default_value != NULL && default_value->type == IDP_STRING) {
    ui_data->default_value = BLI_strdup(IDP_String(default_value));
  }
}

static void version_idproperty_ui_data(IDProperty *idprop_group)
{
  if (idprop_group == NULL) { /* NULL check here to reduce verbosity of calls to this function. */
    return;
  }

  IDProperty *ui_container = idproperty_find_ui_container(idprop_group);
  if (ui_container == NULL) {
    return;
  }

  LISTBASE_FOREACH (IDProperty *, prop, &idprop_group->data.group) {
    IDProperty *prop_ui_data = IDP_GetPropertyFromGroup(ui_container, prop->name);
    if (prop_ui_data == NULL) {
      continue;
    }

    if (!IDP_ui_data_supported(prop)) {
      continue;
    }

    IDPropertyUIData *ui_data = IDP_ui_data_ensure(prop);

    IDProperty *subtype = IDP_GetPropertyFromGroup(prop_ui_data, "subtype");
    if (subtype != NULL && subtype->type == IDP_STRING) {
      const char *subtype_string = IDP_String(subtype);
      int result = PROP_NONE;
      RNA_enum_value_from_id(rna_enum_property_subtype_items, subtype_string, &result);
      ui_data->rna_subtype = result;
    }

    IDProperty *description = IDP_GetPropertyFromGroup(prop_ui_data, "description");
    if (description != NULL && description->type == IDP_STRING) {
      ui_data->description = BLI_strdup(IDP_String(description));
    }

    /* Type specific data. */
    switch (IDP_ui_data_type(prop)) {
      case IDP_UI_DATA_TYPE_STRING:
        version_idproperty_move_data_string((IDPropertyUIDataString *)ui_data, prop_ui_data);
        break;
      case IDP_UI_DATA_TYPE_ID:
        break;
      case IDP_UI_DATA_TYPE_INT:
        version_idproperty_move_data_int((IDPropertyUIDataInt *)ui_data, prop_ui_data);
        break;
      case IDP_UI_DATA_TYPE_FLOAT:
        version_idproperty_move_data_float((IDPropertyUIDataFloat *)ui_data, prop_ui_data);
        break;
      case IDP_UI_DATA_TYPE_UNSUPPORTED:
        BLI_assert_unreachable();
        break;
    }

    IDP_FreeFromGroup(ui_container, prop_ui_data);
  }

  IDP_FreeFromGroup(idprop_group, ui_container);
}

static void do_versions_idproperty_bones_recursive(Bone *bone)
{
  version_idproperty_ui_data(bone->prop);
  LISTBASE_FOREACH (Bone *, child_bone, &bone->childbase) {
    do_versions_idproperty_bones_recursive(child_bone);
  }
}

static void do_versions_idproperty_seq_recursive(ListBase *seqbase)
{
  LISTBASE_FOREACH (Sequence *, seq, seqbase) {
    version_idproperty_ui_data(seq->prop);
    if (seq->type == SEQ_TYPE_META) {
      do_versions_idproperty_seq_recursive(&seq->seqbase);
    }
  }
}

/**
 * For every data block that supports them, initialize the new IDProperty UI data struct based on
 * the old more complicated storage. Assumes only the top level of IDProperties below the parent
 * group had UI data in a "_RNA_UI" group.
 *
 * \note The following IDProperty groups in DNA aren't exposed in the UI or are runtime-only, so
 * they don't have UI data: wmOperator, bAddon, bUserMenuItem_Op, wmKeyMapItem, wmKeyConfigPref,
 * uiList, FFMpegCodecData, View3DShading, bToolRef, TimeMarker, ViewLayer, bPoseChannel.
 */
static void do_versions_idproperty_ui_data(Main *bmain)
{
  /* ID data. */
  ID *id;
  FOREACH_MAIN_ID_BEGIN (bmain, id) {
    IDProperty *idprop_group = IDP_GetProperties(id, false);
    version_idproperty_ui_data(idprop_group);
  }
  FOREACH_MAIN_ID_END;

  /* Bones. */
  LISTBASE_FOREACH (bArmature *, armature, &bmain->armatures) {
    LISTBASE_FOREACH (Bone *, bone, &armature->bonebase) {
      do_versions_idproperty_bones_recursive(bone);
    }
  }

  /* Nodes and node sockets. */
  LISTBASE_FOREACH (bNodeTree *, ntree, &bmain->nodetrees) {
    LISTBASE_FOREACH (bNode *, node, &ntree->nodes) {
      version_idproperty_ui_data(node->prop);
    }
    LISTBASE_FOREACH (bNodeSocket *, socket, &ntree->inputs) {
      version_idproperty_ui_data(socket->prop);
    }
    LISTBASE_FOREACH (bNodeSocket *, socket, &ntree->outputs) {
      version_idproperty_ui_data(socket->prop);
    }
  }

  LISTBASE_FOREACH (Object *, ob, &bmain->objects) {
    /* The UI data from exposed node modifier properties is just copied from the corresponding node
     * group, but the copying only runs when necessary, so we still need to version data here. */
    LISTBASE_FOREACH (ModifierData *, md, &ob->modifiers) {
      if (md->type == eModifierType_Nodes) {
        NodesModifierData *nmd = (NodesModifierData *)md;
        version_idproperty_ui_data(nmd->settings.properties);
      }
    }

    /* Object post bones. */
    if (ob->type == OB_ARMATURE && ob->pose != NULL) {
      LISTBASE_FOREACH (bPoseChannel *, pchan, &ob->pose->chanbase) {
        version_idproperty_ui_data(pchan->prop);
      }
    }
  }

  /* Sequences. */
  LISTBASE_FOREACH (Scene *, scene, &bmain->scenes) {
    if (scene->ed != NULL) {
      do_versions_idproperty_seq_recursive(&scene->ed->seqbase);
    }
  }
}

static void sort_linked_ids(Main *bmain)
{
  ListBase *lb;
  FOREACH_MAIN_LISTBASE_BEGIN (bmain, lb) {
    ListBase temp_list;
    BLI_listbase_clear(&temp_list);
    LISTBASE_FOREACH_MUTABLE (ID *, id, lb) {
      if (ID_IS_LINKED(id)) {
        BLI_remlink(lb, id);
        BLI_addtail(&temp_list, id);
        id_sort_by_name(&temp_list, id, NULL);
      }
    }
    BLI_movelisttolist(lb, &temp_list);
  }
  FOREACH_MAIN_LISTBASE_END;
}

static void assert_sorted_ids(Main *bmain)
{
#ifndef NDEBUG
  ListBase *lb;
  FOREACH_MAIN_LISTBASE_BEGIN (bmain, lb) {
    ID *id_prev = NULL;
    LISTBASE_FOREACH (ID *, id, lb) {
      if (id_prev == NULL) {
        continue;
      }
      BLI_assert(id_prev->lib != id->lib || BLI_strcasecmp(id_prev->name, id->name) < 0);
    }
  }
  FOREACH_MAIN_LISTBASE_END;
#else
  UNUSED_VARS_NDEBUG(bmain);
#endif
}

static void move_vertex_group_names_to_object_data(Main *bmain)
{
  LISTBASE_FOREACH (Object *, object, &bmain->objects) {
    if (ELEM(object->type, OB_MESH, OB_LATTICE, OB_GPENCIL)) {
      ListBase *new_defbase = BKE_object_defgroup_list_mutable(object);

      /* Choose the longest vertex group name list among all linked duplicates. */
      if (BLI_listbase_count(&object->defbase) < BLI_listbase_count(new_defbase)) {
        BLI_freelistN(&object->defbase);
      }
      else {
        /* Clear the list in case the it was already assigned from another object. */
        BLI_freelistN(new_defbase);
        *new_defbase = object->defbase;
        BKE_object_defgroup_active_index_set(object, object->actdef);
      }
    }
  }
}

static void do_versions_sequencer_speed_effect_recursive(Scene *scene, const ListBase *seqbase)
{
  /* Old SpeedControlVars->flags. */
#define SEQ_SPEED_INTEGRATE (1 << 0)
#define SEQ_SPEED_COMPRESS_IPO_Y (1 << 2)

  LISTBASE_FOREACH (Sequence *, seq, seqbase) {
    if (seq->type == SEQ_TYPE_SPEED) {
      SpeedControlVars *v = (SpeedControlVars *)seq->effectdata;
      const char *substr = NULL;
      float globalSpeed = v->globalSpeed;
      if (seq->flag & SEQ_USE_EFFECT_DEFAULT_FADE) {
        if (globalSpeed == 1.0f) {
          v->speed_control_type = SEQ_SPEED_STRETCH;
        }
        else {
          v->speed_control_type = SEQ_SPEED_MULTIPLY;
          v->speed_fader = globalSpeed *
                           ((float)seq->seq1->len /
                            max_ff((float)(SEQ_time_right_handle_frame_get(scene, seq->seq1) -
                                           seq->seq1->start),
                                   1.0f));
        }
      }
      else if (v->flags & SEQ_SPEED_INTEGRATE) {
        v->speed_control_type = SEQ_SPEED_MULTIPLY;
        v->speed_fader = seq->speed_fader * globalSpeed;
      }
      else if (v->flags & SEQ_SPEED_COMPRESS_IPO_Y) {
        globalSpeed *= 100.0f;
        v->speed_control_type = SEQ_SPEED_LENGTH;
        v->speed_fader_length = seq->speed_fader * globalSpeed;
        substr = "speed_length";
      }
      else {
        v->speed_control_type = SEQ_SPEED_FRAME_NUMBER;
        v->speed_fader_frame_number = (int)(seq->speed_fader * globalSpeed);
        substr = "speed_frame_number";
      }

      v->flags &= ~(SEQ_SPEED_INTEGRATE | SEQ_SPEED_COMPRESS_IPO_Y);

      if (substr || globalSpeed != 1.0f) {
        FCurve *fcu = id_data_find_fcurve(&scene->id, seq, &RNA_Sequence, "speed_factor", 0, NULL);
        if (fcu) {
          if (globalSpeed != 1.0f) {
            for (int i = 0; i < fcu->totvert; i++) {
              BezTriple *bezt = &fcu->bezt[i];
              bezt->vec[0][1] *= globalSpeed;
              bezt->vec[1][1] *= globalSpeed;
              bezt->vec[2][1] *= globalSpeed;
            }
          }
          if (substr) {
            char *new_path = BLI_str_replaceN(fcu->rna_path, "speed_factor", substr);
            MEM_freeN(fcu->rna_path);
            fcu->rna_path = new_path;
          }
        }
      }
    }
    else if (seq->type == SEQ_TYPE_META) {
      do_versions_sequencer_speed_effect_recursive(scene, &seq->seqbase);
    }
  }

#undef SEQ_SPEED_INTEGRATE
#undef SEQ_SPEED_COMPRESS_IPO_Y
}

static bool do_versions_sequencer_color_tags(Sequence *seq, void *UNUSED(user_data))
{
  seq->color_tag = SEQUENCE_COLOR_NONE;
  return true;
}

static bool do_versions_sequencer_color_balance_sop(Sequence *seq, void *UNUSED(user_data))
{
  LISTBASE_FOREACH (SequenceModifierData *, smd, &seq->modifiers) {
    if (smd->type == seqModifierType_ColorBalance) {
      StripColorBalance *cb = &((ColorBalanceModifierData *)smd)->color_balance;
      cb->method = SEQ_COLOR_BALANCE_METHOD_LIFTGAMMAGAIN;
      for (int i = 0; i < 3; i++) {
        copy_v3_fl(cb->slope, 1.0f);
        copy_v3_fl(cb->offset, 1.0f);
        copy_v3_fl(cb->power, 1.0f);
      }
    }
  }
  return true;
}

static bNodeLink *find_connected_link(bNodeTree *ntree, bNodeSocket *in_socket)
{
  LISTBASE_FOREACH (bNodeLink *, link, &ntree->links) {
    if (link->tosock == in_socket) {
      return link;
    }
  }
  return NULL;
}

static void add_realize_instances_before_socket(bNodeTree *ntree,
                                                bNode *node,
                                                bNodeSocket *geometry_socket)
{
  BLI_assert(geometry_socket->type == SOCK_GEOMETRY);
  bNodeLink *link = find_connected_link(ntree, geometry_socket);
  if (link == NULL) {
    return;
  }

  /* If the realize instances node is already before this socket, no need to continue. */
  if (link->fromnode->type == GEO_NODE_REALIZE_INSTANCES) {
    return;
  }

  bNode *realize_node = nodeAddStaticNode(NULL, ntree, GEO_NODE_REALIZE_INSTANCES);
  realize_node->parent = node->parent;
  realize_node->locx = node->locx - 100;
  realize_node->locy = node->locy;
  nodeAddLink(ntree, link->fromnode, link->fromsock, realize_node, realize_node->inputs.first);
  link->fromnode = realize_node;
  link->fromsock = realize_node->outputs.first;
}

/**
 * If a node used to realize instances implicitly and will no longer do so in 3.0, add a "Realize
 * Instances" node in front of it to avoid changing behavior. Don't do this if the node will be
 * replaced anyway though.
 */
static void version_geometry_nodes_add_realize_instance_nodes(bNodeTree *ntree)
{
  LISTBASE_FOREACH_MUTABLE (bNode *, node, &ntree->nodes) {
    if (ELEM(node->type,
             GEO_NODE_CAPTURE_ATTRIBUTE,
             GEO_NODE_SEPARATE_COMPONENTS,
             GEO_NODE_CONVEX_HULL,
             GEO_NODE_CURVE_LENGTH,
             GEO_NODE_MESH_BOOLEAN,
             GEO_NODE_FILLET_CURVE,
             GEO_NODE_RESAMPLE_CURVE,
             GEO_NODE_CURVE_TO_MESH,
             GEO_NODE_TRIM_CURVE,
             GEO_NODE_REPLACE_MATERIAL,
             GEO_NODE_SUBDIVIDE_MESH,
             GEO_NODE_TRIANGULATE)) {
      bNodeSocket *geometry_socket = node->inputs.first;
      add_realize_instances_before_socket(ntree, node, geometry_socket);
    }
    /* Also realize instances for the profile input of the curve to mesh node. */
    if (node->type == GEO_NODE_CURVE_TO_MESH) {
      bNodeSocket *profile_socket = (bNodeSocket *)BLI_findlink(&node->inputs, 1);
      add_realize_instances_before_socket(ntree, node, profile_socket);
    }
  }
}

/**
 * The geometry nodes modifier used to realize instances for the next modifier implicitly. Now it
 * is done with the realize instances node. It also used to convert meshes to point clouds
 * automatically, which is also now done with a specific node.
 */
static bNodeTree *add_realize_node_tree(Main *bmain)
{
  bNodeTree *node_tree = ntreeAddTree(bmain, "Realize Instances 2.93 Legacy", "GeometryNodeTree");

  ntreeAddSocketInterface(node_tree, SOCK_IN, "NodeSocketGeometry", "Geometry");
  ntreeAddSocketInterface(node_tree, SOCK_OUT, "NodeSocketGeometry", "Geometry");

  bNode *group_input = nodeAddStaticNode(NULL, node_tree, NODE_GROUP_INPUT);
  group_input->locx = -400.0f;
  bNode *group_output = nodeAddStaticNode(NULL, node_tree, NODE_GROUP_OUTPUT);
  group_output->locx = 500.0f;
  group_output->flag |= NODE_DO_OUTPUT;

  bNode *join = nodeAddStaticNode(NULL, node_tree, GEO_NODE_JOIN_GEOMETRY);
  join->locx = group_output->locx - 175.0f;
  join->locy = group_output->locy;
  bNode *conv = nodeAddStaticNode(NULL, node_tree, GEO_NODE_POINTS_TO_VERTICES);
  conv->locx = join->locx - 175.0f;
  conv->locy = join->locy - 70.0;
  bNode *separate = nodeAddStaticNode(NULL, node_tree, GEO_NODE_SEPARATE_COMPONENTS);
  separate->locx = join->locx - 350.0f;
  separate->locy = join->locy + 50.0f;
  bNode *realize = nodeAddStaticNode(NULL, node_tree, GEO_NODE_REALIZE_INSTANCES);
  realize->locx = separate->locx - 200.0f;
  realize->locy = join->locy;

  nodeAddLink(node_tree, group_input, group_input->outputs.first, realize, realize->inputs.first);
  nodeAddLink(node_tree, realize, realize->outputs.first, separate, separate->inputs.first);
  nodeAddLink(node_tree, conv, conv->outputs.first, join, join->inputs.first);
  nodeAddLink(node_tree, separate, BLI_findlink(&separate->outputs, 3), join, join->inputs.first);
  nodeAddLink(node_tree, separate, BLI_findlink(&separate->outputs, 1), conv, conv->inputs.first);
  nodeAddLink(node_tree, separate, BLI_findlink(&separate->outputs, 2), join, join->inputs.first);
  nodeAddLink(node_tree, separate, separate->outputs.first, join, join->inputs.first);
  nodeAddLink(node_tree, join, join->outputs.first, group_output, group_output->inputs.first);

  LISTBASE_FOREACH (bNode *, node, &node_tree->nodes) {
    nodeSetSelected(node, false);
  }

  version_socket_update_is_used(node_tree);
  return node_tree;
}

static void seq_speed_factor_fix_rna_path(Sequence *seq, ListBase *fcurves)
{
  char name_esc[(sizeof(seq->name) - 2) * 2];
  BLI_str_escape(name_esc, seq->name + 2, sizeof(name_esc));
  char *path = BLI_sprintfN("sequence_editor.sequences_all[\"%s\"].pitch", name_esc);
  FCurve *fcu = BKE_fcurve_find(fcurves, path, 0);
  if (fcu != NULL) {
    MEM_freeN(fcu->rna_path);
    fcu->rna_path = BLI_sprintfN("sequence_editor.sequences_all[\"%s\"].speed_factor", name_esc);
  }
  MEM_freeN(path);
}

static bool seq_speed_factor_set(Sequence *seq, void *user_data)
{
  const Scene *scene = user_data;
  if (seq->type == SEQ_TYPE_SOUND_RAM) {
    /* Move `pitch` animation to `speed_factor` */
    if (scene->adt && scene->adt->action) {
      seq_speed_factor_fix_rna_path(seq, &scene->adt->action->curves);
    }
    if (scene->adt && !BLI_listbase_is_empty(&scene->adt->drivers)) {
      seq_speed_factor_fix_rna_path(seq, &scene->adt->drivers);
    }

    seq->speed_factor = seq->pitch;
  }
  else {
    seq->speed_factor = 1.0f;
  }
  return true;
}

void do_versions_after_linking_300(Main *bmain, ReportList *UNUSED(reports))
{
  if (MAIN_VERSION_ATLEAST(bmain, 300, 0) && !MAIN_VERSION_ATLEAST(bmain, 300, 1)) {
    /* Set zero user text objects to have a fake user. */
    LISTBASE_FOREACH (Text *, text, &bmain->texts) {
      if (text->id.us == 0) {
        id_fake_user_set(&text->id);
      }
    }
  }

  if (!MAIN_VERSION_ATLEAST(bmain, 300, 3)) {
    sort_linked_ids(bmain);
    assert_sorted_ids(bmain);
  }

  if (MAIN_VERSION_ATLEAST(bmain, 300, 3)) {
    assert_sorted_ids(bmain);
  }

  if (!MAIN_VERSION_ATLEAST(bmain, 300, 11)) {
    move_vertex_group_names_to_object_data(bmain);
  }

  if (!MAIN_VERSION_ATLEAST(bmain, 300, 13)) {
    LISTBASE_FOREACH (Scene *, scene, &bmain->scenes) {
      if (scene->ed != NULL) {
        do_versions_sequencer_speed_effect_recursive(scene, &scene->ed->seqbase);
      }
    }
  }

  if (!MAIN_VERSION_ATLEAST(bmain, 300, 25)) {
    version_node_socket_index_animdata(bmain, NTREE_SHADER, SH_NODE_BSDF_PRINCIPLED, 4, 2, 25);
  }

  if (!MAIN_VERSION_ATLEAST(bmain, 300, 26)) {
    LISTBASE_FOREACH (Scene *, scene, &bmain->scenes) {
      ToolSettings *tool_settings = scene->toolsettings;
      ImagePaintSettings *imapaint = &tool_settings->imapaint;
      if (imapaint->canvas != NULL &&
          ELEM(imapaint->canvas->type, IMA_TYPE_R_RESULT, IMA_TYPE_COMPOSITE)) {
        imapaint->canvas = NULL;
      }
      if (imapaint->stencil != NULL &&
          ELEM(imapaint->stencil->type, IMA_TYPE_R_RESULT, IMA_TYPE_COMPOSITE)) {
        imapaint->stencil = NULL;
      }
      if (imapaint->clone != NULL &&
          ELEM(imapaint->clone->type, IMA_TYPE_R_RESULT, IMA_TYPE_COMPOSITE)) {
        imapaint->clone = NULL;
      }
    }

    LISTBASE_FOREACH (Brush *, brush, &bmain->brushes) {
      if (brush->clone.image != NULL &&
          ELEM(brush->clone.image->type, IMA_TYPE_R_RESULT, IMA_TYPE_COMPOSITE)) {
        brush->clone.image = NULL;
      }
    }
  }

  if (!MAIN_VERSION_ATLEAST(bmain, 300, 28)) {
    LISTBASE_FOREACH (bNodeTree *, ntree, &bmain->nodetrees) {
      if (ntree->type == NTREE_GEOMETRY) {
        version_geometry_nodes_add_realize_instance_nodes(ntree);
      }
    }
  }

  if (!MAIN_VERSION_ATLEAST(bmain, 300, 30)) {
    do_versions_idproperty_ui_data(bmain);
  }

  if (!MAIN_VERSION_ATLEAST(bmain, 300, 32)) {
    /* Update Switch Node Non-Fields switch input to Switch_001. */
    LISTBASE_FOREACH (bNodeTree *, ntree, &bmain->nodetrees) {
      if (ntree->type != NTREE_GEOMETRY) {
        continue;
      }

      LISTBASE_FOREACH (bNodeLink *, link, &ntree->links) {
        if (link->tonode->type == GEO_NODE_SWITCH) {
          if (STREQ(link->tosock->identifier, "Switch")) {
            bNode *to_node = link->tonode;

            uint8_t mode = ((NodeSwitch *)to_node->storage)->input_type;
            if (ELEM(mode,
                     SOCK_GEOMETRY,
                     SOCK_OBJECT,
                     SOCK_COLLECTION,
                     SOCK_TEXTURE,
                     SOCK_MATERIAL)) {
              link->tosock = link->tosock->next;
            }
          }
        }
      }
    }
  }

  if (!MAIN_VERSION_ATLEAST(bmain, 300, 33)) {
    /* This was missing from #move_vertex_group_names_to_object_data. */
    LISTBASE_FOREACH (Object *, object, &bmain->objects) {
      if (ELEM(object->type, OB_MESH, OB_LATTICE, OB_GPENCIL)) {
        /* This uses the fact that the active vertex group index starts counting at 1. */
        if (BKE_object_defgroup_active_index_get(object) == 0) {
          BKE_object_defgroup_active_index_set(object, object->actdef);
        }
      }
    }
  }

  if (!MAIN_VERSION_ATLEAST(bmain, 300, 35)) {
    /* Add a new modifier to realize instances from previous modifiers.
     * Previously that was done automatically by geometry nodes. */
    bNodeTree *realize_instances_node_tree = NULL;
    LISTBASE_FOREACH (Object *, ob, &bmain->objects) {
      LISTBASE_FOREACH_MUTABLE (ModifierData *, md, &ob->modifiers) {
        if (md->type != eModifierType_Nodes) {
          continue;
        }
        if (md->next == NULL) {
          break;
        }
        if (md->next->type == eModifierType_Nodes) {
          continue;
        }
        NodesModifierData *nmd = (NodesModifierData *)md;
        if (nmd->node_group == NULL) {
          continue;
        }

        NodesModifierData *new_nmd = (NodesModifierData *)BKE_modifier_new(eModifierType_Nodes);
        STRNCPY(new_nmd->modifier.name, "Realize Instances 2.93 Legacy");
        BKE_modifier_unique_name(&ob->modifiers, &new_nmd->modifier);
        BLI_insertlinkafter(&ob->modifiers, md, new_nmd);
        if (realize_instances_node_tree == NULL) {
          realize_instances_node_tree = add_realize_node_tree(bmain);
        }
        new_nmd->node_group = realize_instances_node_tree;
      }
    }
  }

  if (!MAIN_VERSION_ATLEAST(bmain, 300, 37)) {
    LISTBASE_FOREACH (bNodeTree *, ntree, &bmain->nodetrees) {
      if (ntree->type == NTREE_GEOMETRY) {
        LISTBASE_FOREACH_MUTABLE (bNode *, node, &ntree->nodes) {
          if (node->type == GEO_NODE_BOUNDING_BOX) {
            bNodeSocket *geometry_socket = node->inputs.first;
            add_realize_instances_before_socket(ntree, node, geometry_socket);
          }
        }
      }
    }
  }

  if (!MAIN_VERSION_ATLEAST(bmain, 301, 6)) {
    { /* Ensure driver variable names are unique within the driver. */
      ID *id;
      FOREACH_MAIN_ID_BEGIN (bmain, id) {
        AnimData *adt = BKE_animdata_from_id(id);
        if (adt == NULL) {
          continue;
        }
        LISTBASE_FOREACH (FCurve *, fcu, &adt->drivers) {
          ChannelDriver *driver = fcu->driver;
          /* Ensure the uniqueness front to back. Given a list of identically
           * named variables, the last one gets to keep its original name. This
           * matches the evaluation order, and thus shouldn't change the evaluated
           * value of the driver expression. */
          LISTBASE_FOREACH (DriverVar *, dvar, &driver->variables) {
            BLI_uniquename(&driver->variables,
                           dvar,
                           dvar->name,
                           '_',
                           offsetof(DriverVar, name),
                           sizeof(dvar->name));
          }
        }
      }
      FOREACH_MAIN_ID_END;
    }

    /* Ensure tiled image sources contain a UDIM token. */
    LISTBASE_FOREACH (Image *, ima, &bmain->images) {
      if (ima->source == IMA_SRC_TILED) {
        char *filename = (char *)BLI_path_basename(ima->filepath);
        BKE_image_ensure_tile_token(filename);
      }
    }
  }

  if (!MAIN_VERSION_ATLEAST(bmain, 302, 14)) {
    /* Sequencer channels region. */
    for (bScreen *screen = bmain->screens.first; screen; screen = screen->id.next) {
      LISTBASE_FOREACH (ScrArea *, area, &screen->areabase) {
        LISTBASE_FOREACH (SpaceLink *, sl, &area->spacedata) {
          if (sl->spacetype != SPACE_SEQ) {
            continue;
          }
          SpaceSeq *sseq = (SpaceSeq *)sl;
          ListBase *regionbase = (sl == area->spacedata.first) ? &area->regionbase :
                                                                 &sl->regionbase;
          sseq->flag |= SEQ_CLAMP_VIEW;

          if (ELEM(sseq->view, SEQ_VIEW_PREVIEW, SEQ_VIEW_SEQUENCE_PREVIEW)) {
            continue;
          }

          ARegion *timeline_region = BKE_region_find_in_listbase_by_type(regionbase,
                                                                         RGN_TYPE_WINDOW);

          if (timeline_region == NULL) {
            continue;
          }

          timeline_region->v2d.cur.ymax = 8.5f;
          timeline_region->v2d.align &= ~V2D_ALIGN_NO_NEG_Y;
        }
      }
    }
  }

  if (!MAIN_VERSION_ATLEAST(bmain, 303, 5)) {
    LISTBASE_FOREACH (Scene *, scene, &bmain->scenes) {
      Editing *ed = SEQ_editing_get(scene);
      if (ed == NULL) {
        continue;
      }
      SEQ_for_each_callback(&ed->seqbase, seq_speed_factor_set, scene);
    }
  }

  /**
   * Versioning code until next subversion bump goes here.
   *
   * \note Be sure to check when bumping the version:
   * - #blo_do_versions_300 in this file.
   * - "versioning_userdef.c", #blo_do_versions_userdef
   * - "versioning_userdef.c", #do_versions_theme
   *
   * \note Keep this message at the bottom of the function.
   */
  {
    /* Keep this block, even when empty. */
  }
}

static void version_switch_node_input_prefix(Main *bmain)
{
  FOREACH_NODETREE_BEGIN (bmain, ntree, id) {
    if (ntree->type == NTREE_GEOMETRY) {
      LISTBASE_FOREACH (bNode *, node, &ntree->nodes) {
        if (node->type == GEO_NODE_SWITCH) {
          LISTBASE_FOREACH (bNodeSocket *, socket, &node->inputs) {
            /* Skip the "switch" socket. */
            if (socket == node->inputs.first) {
              continue;
            }
            strcpy(socket->name, socket->name[0] == 'A' ? "False" : "True");

            /* Replace "A" and "B", but keep the unique number suffix at the end. */
            char number_suffix[8];
            BLI_strncpy(number_suffix, socket->identifier + 1, sizeof(number_suffix));
            strcpy(socket->identifier, socket->name);
            strcat(socket->identifier, number_suffix);
          }
        }
      }
    }
  }
  FOREACH_NODETREE_END;
}

static bool replace_bbone_len_scale_rnapath(char **p_old_path, int *p_index)
{
  char *old_path = *p_old_path;

  if (old_path == NULL) {
    return false;
  }

  int len = strlen(old_path);

  if (BLI_str_endswith(old_path, ".bbone_curveiny") ||
      BLI_str_endswith(old_path, ".bbone_curveouty")) {
    old_path[len - 1] = 'z';
    return true;
  }

  if (BLI_str_endswith(old_path, ".bbone_scaleinx") ||
      BLI_str_endswith(old_path, ".bbone_scaleiny") ||
      BLI_str_endswith(old_path, ".bbone_scaleoutx") ||
      BLI_str_endswith(old_path, ".bbone_scaleouty")) {
    int index = (old_path[len - 1] == 'y' ? 2 : 0);

    old_path[len - 1] = 0;

    if (p_index) {
      *p_index = index;
    }
    else {
      *p_old_path = BLI_sprintfN("%s[%d]", old_path, index);
      MEM_freeN(old_path);
    }

    return true;
  }

  return false;
}

static void do_version_bbone_len_scale_fcurve_fix(FCurve *fcu)
{
  /* Update driver variable paths. */
  if (fcu->driver) {
    LISTBASE_FOREACH (DriverVar *, dvar, &fcu->driver->variables) {
      DRIVER_TARGETS_LOOPER_BEGIN (dvar) {
        replace_bbone_len_scale_rnapath(&dtar->rna_path, NULL);
      }
      DRIVER_TARGETS_LOOPER_END;
    }
  }

  /* Update F-Curve's path. */
  replace_bbone_len_scale_rnapath(&fcu->rna_path, &fcu->array_index);
}

static void do_version_bbone_len_scale_animdata_cb(ID *UNUSED(id),
                                                   AnimData *adt,
                                                   void *UNUSED(wrapper_data))
{
  LISTBASE_FOREACH_MUTABLE (FCurve *, fcu, &adt->drivers) {
    do_version_bbone_len_scale_fcurve_fix(fcu);
  }
}

static void do_version_bones_bbone_len_scale(ListBase *lb)
{
  LISTBASE_FOREACH (Bone *, bone, lb) {
    if (bone->flag & BONE_ADD_PARENT_END_ROLL) {
      bone->bbone_flag |= BBONE_ADD_PARENT_END_ROLL;
    }

    copy_v3_fl3(bone->scale_in, bone->scale_in_x, 1.0f, bone->scale_in_z);
    copy_v3_fl3(bone->scale_out, bone->scale_out_x, 1.0f, bone->scale_out_z);

    do_version_bones_bbone_len_scale(&bone->childbase);
  }
}

static void do_version_constraints_spline_ik_joint_bindings(ListBase *lb)
{
  /* Binding array data could be freed without properly resetting its size data. */
  LISTBASE_FOREACH (bConstraint *, con, lb) {
    if (con->type == CONSTRAINT_TYPE_SPLINEIK) {
      bSplineIKConstraint *data = (bSplineIKConstraint *)con->data;
      if (data->points == NULL) {
        data->numpoints = 0;
      }
    }
  }
}

static bNodeSocket *do_version_replace_float_size_with_vector(bNodeTree *ntree,
                                                              bNode *node,
                                                              bNodeSocket *socket)
{
  const bNodeSocketValueFloat *socket_value = (const bNodeSocketValueFloat *)socket->default_value;
  const float old_value = socket_value->value;
  nodeRemoveSocket(ntree, node, socket);
  bNodeSocket *new_socket = nodeAddSocket(
      ntree, node, SOCK_IN, nodeStaticSocketType(SOCK_VECTOR, PROP_TRANSLATION), "Size", "Size");
  bNodeSocketValueVector *value_vector = (bNodeSocketValueVector *)new_socket->default_value;
  copy_v3_fl(value_vector->value, old_value);
  return new_socket;
}

static bool seq_transform_origin_set(Sequence *seq, void *UNUSED(user_data))
{
  StripTransform *transform = seq->strip->transform;
  if (seq->strip->transform != NULL) {
    transform->origin[0] = transform->origin[1] = 0.5f;
  }
  return true;
}

static bool seq_transform_filter_set(Sequence *seq, void *UNUSED(user_data))
{
  StripTransform *transform = seq->strip->transform;
  if (seq->strip->transform != NULL) {
    transform->filter = SEQ_TRANSFORM_FILTER_BILINEAR;
  }
  return true;
}

static bool seq_meta_channels_ensure(Sequence *seq, void *UNUSED(user_data))
{
  if (seq->type == SEQ_TYPE_META) {
    SEQ_channels_ensure(&seq->channels);
  }
  return true;
}

static void do_version_subsurface_methods(bNode *node)
{
  if (node->type == SH_NODE_SUBSURFACE_SCATTERING) {
    if (!ELEM(node->custom1, SHD_SUBSURFACE_BURLEY, SHD_SUBSURFACE_RANDOM_WALK)) {
      node->custom1 = SHD_SUBSURFACE_RANDOM_WALK_FIXED_RADIUS;
    }
  }
  else if (node->type == SH_NODE_BSDF_PRINCIPLED) {
    if (!ELEM(node->custom2, SHD_SUBSURFACE_BURLEY, SHD_SUBSURFACE_RANDOM_WALK)) {
      node->custom2 = SHD_SUBSURFACE_RANDOM_WALK_FIXED_RADIUS;
    }
  }
}

static void version_geometry_nodes_add_attribute_input_settings(NodesModifierData *nmd)
{
  if (nmd->settings.properties == NULL) {
    return;
  }
  /* Before versioning the properties, make sure it hasn't been done already. */
  LISTBASE_FOREACH (const IDProperty *, property, &nmd->settings.properties->data.group) {
    if (strstr(property->name, "_use_attribute") || strstr(property->name, "_attribute_name")) {
      return;
    }
  }

  LISTBASE_FOREACH_MUTABLE (IDProperty *, property, &nmd->settings.properties->data.group) {
    if (!ELEM(property->type, IDP_FLOAT, IDP_INT, IDP_ARRAY)) {
      continue;
    }

    if (strstr(property->name, "_use_attribute") || strstr(property->name, "_attribute_name")) {
      continue;
    }

    char use_attribute_prop_name[MAX_IDPROP_NAME];
    BLI_snprintf(use_attribute_prop_name,
                 sizeof(use_attribute_prop_name),
                 "%s%s",
                 property->name,
                 "_use_attribute");

    IDPropertyTemplate idprop = {0};
    IDProperty *use_attribute_prop = IDP_New(IDP_INT, &idprop, use_attribute_prop_name);
    IDP_AddToGroup(nmd->settings.properties, use_attribute_prop);

    char attribute_name_prop_name[MAX_IDPROP_NAME];
    BLI_snprintf(attribute_name_prop_name,
                 sizeof(attribute_name_prop_name),
                 "%s%s",
                 property->name,
                 "_attribute_name");

    IDProperty *attribute_prop = IDP_New(IDP_STRING, &idprop, attribute_name_prop_name);
    IDP_AddToGroup(nmd->settings.properties, attribute_prop);
  }
}

/* Copy of the function before the fixes. */
static void legacy_vec_roll_to_mat3_normalized(const float nor[3],
                                               const float roll,
                                               float r_mat[3][3])
{
  const float SAFE_THRESHOLD = 1.0e-5f;     /* theta above this value has good enough precision. */
  const float CRITICAL_THRESHOLD = 1.0e-9f; /* above this is safe under certain conditions. */
  const float THRESHOLD_SQUARED = CRITICAL_THRESHOLD * CRITICAL_THRESHOLD;

  const float x = nor[0];
  const float y = nor[1];
  const float z = nor[2];

  const float theta = 1.0f + y;          /* remapping Y from [-1,+1] to [0,2]. */
  const float theta_alt = x * x + z * z; /* Helper value for matrix calculations. */
  float rMatrix[3][3], bMatrix[3][3];

  BLI_ASSERT_UNIT_V3(nor);

  /* When theta is close to zero (nor is aligned close to negative Y Axis),
   * we have to check we do have non-null X/Z components as well.
   * Also, due to float precision errors, nor can be (0.0, -0.99999994, 0.0) which results
   * in theta being close to zero. This will cause problems when theta is used as divisor.
   */
  if (theta > SAFE_THRESHOLD || (theta > CRITICAL_THRESHOLD && theta_alt > THRESHOLD_SQUARED)) {
    /* nor is *not* aligned to negative Y-axis (0,-1,0). */

    bMatrix[0][1] = -x;
    bMatrix[1][0] = x;
    bMatrix[1][1] = y;
    bMatrix[1][2] = z;
    bMatrix[2][1] = -z;

    if (theta > SAFE_THRESHOLD) {
      /* nor differs significantly from negative Y axis (0,-1,0): apply the general case. */
      bMatrix[0][0] = 1 - x * x / theta;
      bMatrix[2][2] = 1 - z * z / theta;
      bMatrix[2][0] = bMatrix[0][2] = -x * z / theta;
    }
    else {
      /* nor is close to negative Y axis (0,-1,0): apply the special case. */
      bMatrix[0][0] = (x + z) * (x - z) / -theta_alt;
      bMatrix[2][2] = -bMatrix[0][0];
      bMatrix[2][0] = bMatrix[0][2] = 2.0f * x * z / theta_alt;
    }
  }
  else {
    /* nor is very close to negative Y axis (0,-1,0): use simple symmetry by Z axis. */
    unit_m3(bMatrix);
    bMatrix[0][0] = bMatrix[1][1] = -1.0;
  }

  /* Make Roll matrix */
  axis_angle_normalized_to_mat3(rMatrix, nor, roll);

  /* Combine and output result */
  mul_m3_m3m3(r_mat, rMatrix, bMatrix);
}

static void correct_bone_roll_value(const float head[3],
                                    const float tail[3],
                                    const float check_x_axis[3],
                                    const float check_y_axis[3],
                                    float *r_roll)
{
  const float SAFE_THRESHOLD = 1.0e-5f;
  float vec[3], bone_mat[3][3], vec2[3];

  /* Compute the Y axis vector. */
  sub_v3_v3v3(vec, tail, head);
  normalize_v3(vec);

  /* Only correct when in the danger zone. */
  if (1.0f + vec[1] < SAFE_THRESHOLD * 2 && (vec[0] || vec[2])) {
    /* Use the armature matrix to double-check if adjustment is needed.
     * This should minimize issues if the file is bounced back and forth between
     * 2.92 and 2.91, provided Edit Mode isn't entered on the armature in 2.91. */
    vec_roll_to_mat3(vec, *r_roll, bone_mat);

    UNUSED_VARS_NDEBUG(check_y_axis);
    BLI_assert(dot_v3v3(bone_mat[1], check_y_axis) > 0.999f);

    if (dot_v3v3(bone_mat[0], check_x_axis) < 0.999f) {
      /* Recompute roll using legacy code to interpret the old value. */
      legacy_vec_roll_to_mat3_normalized(vec, *r_roll, bone_mat);
      mat3_to_vec_roll(bone_mat, vec2, r_roll);
      BLI_assert(compare_v3v3(vec, vec2, 0.001f));
    }
  }
}

/* Update the armature Bone roll fields for bones very close to -Y direction. */
static void do_version_bones_roll(ListBase *lb)
{
  LISTBASE_FOREACH (Bone *, bone, lb) {
    /* Parent-relative orientation (used for posing). */
    correct_bone_roll_value(
        bone->head, bone->tail, bone->bone_mat[0], bone->bone_mat[1], &bone->roll);

    /* Absolute orientation (used for Edit mode). */
    correct_bone_roll_value(
        bone->arm_head, bone->arm_tail, bone->arm_mat[0], bone->arm_mat[1], &bone->arm_roll);

    do_version_bones_roll(&bone->childbase);
  }
}

static void version_geometry_nodes_set_position_node_offset(bNodeTree *ntree)
{
  /* Add the new Offset socket. */
  LISTBASE_FOREACH (bNode *, node, &ntree->nodes) {
    if (node->type != GEO_NODE_SET_POSITION) {
      continue;
    }
    if (BLI_listbase_count(&node->inputs) < 4) {
      /* The offset socket didn't exist in the file yet. */
      return;
    }
    bNodeSocket *old_offset_socket = BLI_findlink(&node->inputs, 3);
    if (old_offset_socket->type == SOCK_VECTOR) {
      /* Versioning happened already. */
      return;
    }
    /* Change identifier of old socket, so that the there is no name collision. */
    STRNCPY(old_offset_socket->identifier, "Offset_old");
    nodeAddStaticSocket(ntree, node, SOCK_IN, SOCK_VECTOR, PROP_TRANSLATION, "Offset", "Offset");
  }

  /* Relink links that were connected to Position while Offset was enabled. */
  LISTBASE_FOREACH (bNodeLink *, link, &ntree->links) {
    if (link->tonode->type != GEO_NODE_SET_POSITION) {
      continue;
    }
    if (!STREQ(link->tosock->identifier, "Position")) {
      continue;
    }
    bNodeSocket *old_offset_socket = BLI_findlink(&link->tonode->inputs, 3);
    /* This assumes that the offset is not linked to something else. That seems to be a reasonable
     * assumption, because the node is probably only ever used in one or the other mode. */
    const bool offset_enabled =
        ((bNodeSocketValueBoolean *)old_offset_socket->default_value)->value;
    if (offset_enabled) {
      /* Relink to new offset socket. */
      link->tosock = old_offset_socket->next;
    }
  }

  /* Remove old Offset socket. */
  LISTBASE_FOREACH (bNode *, node, &ntree->nodes) {
    if (node->type != GEO_NODE_SET_POSITION) {
      continue;
    }
    bNodeSocket *old_offset_socket = BLI_findlink(&node->inputs, 3);
    nodeRemoveSocket(ntree, node, old_offset_socket);
  }
}

static void version_node_tree_socket_id_delim(bNodeTree *ntree)
{
  LISTBASE_FOREACH (bNode *, node, &ntree->nodes) {
    LISTBASE_FOREACH (bNodeSocket *, socket, &node->inputs) {
      version_node_socket_id_delim(socket);
    }
    LISTBASE_FOREACH (bNodeSocket *, socket, &node->outputs) {
      version_node_socket_id_delim(socket);
    }
  }
}

static bool version_fix_seq_meta_range(Sequence *seq, void *user_data)
{
  Scene *scene = (Scene *)user_data;
  if (seq->type == SEQ_TYPE_META) {
    SEQ_time_update_meta_strip_range(scene, seq);
  }
  return true;
}

static bool version_merge_still_offsets(Sequence *seq, void *UNUSED(user_data))
{
  seq->startofs -= seq->startstill;
  seq->endofs -= seq->endstill;
  seq->startstill = 0;
  seq->endstill = 0;
  return true;
}

/* Those `version_liboverride_rnacollections_*` functions mimic the old, pre-3.0 code to find
 * anchor and source items in the given list of modifiers, constraints etc., using only the
 * `subitem_local` data of the override property operation.
 *
 * Then they convert it into the new, proper `subitem_reference` data for the anchor, and
 * `subitem_local` for the source.
 *
 * NOTE: Here only the stored override ID is available, unlike in the `override_apply` functions.
 */

static void version_liboverride_rnacollections_insertion_object_constraints(
    ListBase *constraints, IDOverrideLibraryProperty *op)
{
  LISTBASE_FOREACH_MUTABLE (IDOverrideLibraryPropertyOperation *, opop, &op->operations) {
    if (opop->operation != IDOVERRIDE_LIBRARY_OP_INSERT_AFTER) {
      continue;
    }
    bConstraint *constraint_anchor = BLI_listbase_string_or_index_find(constraints,
                                                                       opop->subitem_local_name,
                                                                       offsetof(bConstraint, name),
                                                                       opop->subitem_local_index);
    bConstraint *constraint_src = constraint_anchor != NULL ? constraint_anchor->next :
                                                              constraints->first;

    if (constraint_src == NULL) {
      /* Invalid case, just remove that override property operation. */
      CLOG_ERROR(&LOG, "Could not find source constraint in stored override data");
      BKE_lib_override_library_property_operation_delete(op, opop);
      continue;
    }

    opop->subitem_reference_name = opop->subitem_local_name;
    opop->subitem_local_name = BLI_strdup(constraint_src->name);
    opop->subitem_reference_index = opop->subitem_local_index;
    opop->subitem_local_index++;
  }
}

static void version_liboverride_rnacollections_insertion_object(Object *object)
{
  IDOverrideLibrary *liboverride = object->id.override_library;
  IDOverrideLibraryProperty *op;

  op = BKE_lib_override_library_property_find(liboverride, "modifiers");
  if (op != NULL) {
    LISTBASE_FOREACH_MUTABLE (IDOverrideLibraryPropertyOperation *, opop, &op->operations) {
      if (opop->operation != IDOVERRIDE_LIBRARY_OP_INSERT_AFTER) {
        continue;
      }
      ModifierData *mod_anchor = BLI_listbase_string_or_index_find(&object->modifiers,
                                                                   opop->subitem_local_name,
                                                                   offsetof(ModifierData, name),
                                                                   opop->subitem_local_index);
      ModifierData *mod_src = mod_anchor != NULL ? mod_anchor->next : object->modifiers.first;

      if (mod_src == NULL) {
        /* Invalid case, just remove that override property operation. */
        CLOG_ERROR(&LOG, "Could not find source modifier in stored override data");
        BKE_lib_override_library_property_operation_delete(op, opop);
        continue;
      }

      opop->subitem_reference_name = opop->subitem_local_name;
      opop->subitem_local_name = BLI_strdup(mod_src->name);
      opop->subitem_reference_index = opop->subitem_local_index;
      opop->subitem_local_index++;
    }
  }

  op = BKE_lib_override_library_property_find(liboverride, "grease_pencil_modifiers");
  if (op != NULL) {
    LISTBASE_FOREACH_MUTABLE (IDOverrideLibraryPropertyOperation *, opop, &op->operations) {
      if (opop->operation != IDOVERRIDE_LIBRARY_OP_INSERT_AFTER) {
        continue;
      }
      GpencilModifierData *gp_mod_anchor = BLI_listbase_string_or_index_find(
          &object->greasepencil_modifiers,
          opop->subitem_local_name,
          offsetof(GpencilModifierData, name),
          opop->subitem_local_index);
      GpencilModifierData *gp_mod_src = gp_mod_anchor != NULL ?
                                            gp_mod_anchor->next :
                                            object->greasepencil_modifiers.first;

      if (gp_mod_src == NULL) {
        /* Invalid case, just remove that override property operation. */
        CLOG_ERROR(&LOG, "Could not find source GP modifier in stored override data");
        BKE_lib_override_library_property_operation_delete(op, opop);
        continue;
      }

      opop->subitem_reference_name = opop->subitem_local_name;
      opop->subitem_local_name = BLI_strdup(gp_mod_src->name);
      opop->subitem_reference_index = opop->subitem_local_index;
      opop->subitem_local_index++;
    }
  }

  op = BKE_lib_override_library_property_find(liboverride, "constraints");
  if (op != NULL) {
    version_liboverride_rnacollections_insertion_object_constraints(&object->constraints, op);
  }

  if (object->pose != NULL) {
    LISTBASE_FOREACH (bPoseChannel *, pchan, &object->pose->chanbase) {
      char rna_path[26 + (sizeof(pchan->name) * 2) + 1];
      char name_esc[sizeof(pchan->name) * 2];
      BLI_str_escape(name_esc, pchan->name, sizeof(name_esc));
      SNPRINTF(rna_path, "pose.bones[\"%s\"].constraints", name_esc);
      op = BKE_lib_override_library_property_find(liboverride, rna_path);
      if (op != NULL) {
        version_liboverride_rnacollections_insertion_object_constraints(&pchan->constraints, op);
      }
    }
  }
}

static void version_liboverride_rnacollections_insertion_animdata(ID *id)
{
  AnimData *anim_data = BKE_animdata_from_id(id);
  if (anim_data == NULL) {
    return;
  }

  IDOverrideLibrary *liboverride = id->override_library;
  IDOverrideLibraryProperty *op;

  op = BKE_lib_override_library_property_find(liboverride, "animation_data.nla_tracks");
  if (op != NULL) {
    LISTBASE_FOREACH (IDOverrideLibraryPropertyOperation *, opop, &op->operations) {
      if (opop->operation != IDOVERRIDE_LIBRARY_OP_INSERT_AFTER) {
        continue;
      }
      /* NLA tracks are only referenced by index, which limits possibilities, basically they are
       * always added at the end of the list, see #rna_NLA_tracks_override_apply.
       *
       * This makes things simple here. */
      opop->subitem_reference_name = opop->subitem_local_name;
      opop->subitem_local_name = NULL;
      opop->subitem_reference_index = opop->subitem_local_index;
      opop->subitem_local_index++;
    }
  }
}

static void versioning_replace_legacy_combined_and_separate_color_nodes(bNodeTree *ntree)
{
  /* In geometry nodes, replace shader combine/separate color nodes with function nodes */
  if (ntree->type == NTREE_GEOMETRY) {
    version_node_input_socket_name(ntree, SH_NODE_COMBRGB_LEGACY, "R", "Red");
    version_node_input_socket_name(ntree, SH_NODE_COMBRGB_LEGACY, "G", "Green");
    version_node_input_socket_name(ntree, SH_NODE_COMBRGB_LEGACY, "B", "Blue");
    version_node_output_socket_name(ntree, SH_NODE_COMBRGB_LEGACY, "Image", "Color");

    version_node_output_socket_name(ntree, SH_NODE_SEPRGB_LEGACY, "R", "Red");
    version_node_output_socket_name(ntree, SH_NODE_SEPRGB_LEGACY, "G", "Green");
    version_node_output_socket_name(ntree, SH_NODE_SEPRGB_LEGACY, "B", "Blue");
    version_node_input_socket_name(ntree, SH_NODE_SEPRGB_LEGACY, "Image", "Color");

    LISTBASE_FOREACH (bNode *, node, &ntree->nodes) {
      switch (node->type) {
        case SH_NODE_COMBRGB_LEGACY: {
          node->type = FN_NODE_COMBINE_COLOR;
          NodeCombSepColor *storage = (NodeCombSepColor *)MEM_callocN(sizeof(NodeCombSepColor),
                                                                      __func__);
          storage->mode = NODE_COMBSEP_COLOR_RGB;
          strcpy(node->idname, "FunctionNodeCombineColor");
          node->storage = storage;
          break;
        }
        case SH_NODE_SEPRGB_LEGACY: {
          node->type = FN_NODE_SEPARATE_COLOR;
          NodeCombSepColor *storage = (NodeCombSepColor *)MEM_callocN(sizeof(NodeCombSepColor),
                                                                      __func__);
          storage->mode = NODE_COMBSEP_COLOR_RGB;
          strcpy(node->idname, "FunctionNodeSeparateColor");
          node->storage = storage;
          break;
        }
      }
    }
  }

  /* In compositing nodes, replace combine/separate RGBA/HSVA/YCbCrA/YCCA nodes with
   * combine/separate color */
  if (ntree->type == NTREE_COMPOSIT) {
    version_node_input_socket_name(ntree, CMP_NODE_COMBRGBA_LEGACY, "R", "Red");
    version_node_input_socket_name(ntree, CMP_NODE_COMBRGBA_LEGACY, "G", "Green");
    version_node_input_socket_name(ntree, CMP_NODE_COMBRGBA_LEGACY, "B", "Blue");
    version_node_input_socket_name(ntree, CMP_NODE_COMBRGBA_LEGACY, "A", "Alpha");

    version_node_input_socket_name(ntree, CMP_NODE_COMBHSVA_LEGACY, "H", "Red");
    version_node_input_socket_name(ntree, CMP_NODE_COMBHSVA_LEGACY, "S", "Green");
    version_node_input_socket_name(ntree, CMP_NODE_COMBHSVA_LEGACY, "V", "Blue");
    version_node_input_socket_name(ntree, CMP_NODE_COMBHSVA_LEGACY, "A", "Alpha");

    version_node_input_socket_name(ntree, CMP_NODE_COMBYCCA_LEGACY, "Y", "Red");
    version_node_input_socket_name(ntree, CMP_NODE_COMBYCCA_LEGACY, "Cb", "Green");
    version_node_input_socket_name(ntree, CMP_NODE_COMBYCCA_LEGACY, "Cr", "Blue");
    version_node_input_socket_name(ntree, CMP_NODE_COMBYCCA_LEGACY, "A", "Alpha");

    version_node_input_socket_name(ntree, CMP_NODE_COMBYUVA_LEGACY, "Y", "Red");
    version_node_input_socket_name(ntree, CMP_NODE_COMBYUVA_LEGACY, "U", "Green");
    version_node_input_socket_name(ntree, CMP_NODE_COMBYUVA_LEGACY, "V", "Blue");
    version_node_input_socket_name(ntree, CMP_NODE_COMBYUVA_LEGACY, "A", "Alpha");

    version_node_output_socket_name(ntree, CMP_NODE_SEPRGBA_LEGACY, "R", "Red");
    version_node_output_socket_name(ntree, CMP_NODE_SEPRGBA_LEGACY, "G", "Green");
    version_node_output_socket_name(ntree, CMP_NODE_SEPRGBA_LEGACY, "B", "Blue");
    version_node_output_socket_name(ntree, CMP_NODE_SEPRGBA_LEGACY, "A", "Alpha");

    version_node_output_socket_name(ntree, CMP_NODE_SEPHSVA_LEGACY, "H", "Red");
    version_node_output_socket_name(ntree, CMP_NODE_SEPHSVA_LEGACY, "S", "Green");
    version_node_output_socket_name(ntree, CMP_NODE_SEPHSVA_LEGACY, "V", "Blue");
    version_node_output_socket_name(ntree, CMP_NODE_SEPHSVA_LEGACY, "A", "Alpha");

    version_node_output_socket_name(ntree, CMP_NODE_SEPYCCA_LEGACY, "Y", "Red");
    version_node_output_socket_name(ntree, CMP_NODE_SEPYCCA_LEGACY, "Cb", "Green");
    version_node_output_socket_name(ntree, CMP_NODE_SEPYCCA_LEGACY, "Cr", "Blue");
    version_node_output_socket_name(ntree, CMP_NODE_SEPYCCA_LEGACY, "A", "Alpha");

    version_node_output_socket_name(ntree, CMP_NODE_SEPYUVA_LEGACY, "Y", "Red");
    version_node_output_socket_name(ntree, CMP_NODE_SEPYUVA_LEGACY, "U", "Green");
    version_node_output_socket_name(ntree, CMP_NODE_SEPYUVA_LEGACY, "V", "Blue");
    version_node_output_socket_name(ntree, CMP_NODE_SEPYUVA_LEGACY, "A", "Alpha");

    LISTBASE_FOREACH (bNode *, node, &ntree->nodes) {
      switch (node->type) {
        case CMP_NODE_COMBRGBA_LEGACY: {
          node->type = CMP_NODE_COMBINE_COLOR;
          NodeCMPCombSepColor *storage = (NodeCMPCombSepColor *)MEM_callocN(
              sizeof(NodeCMPCombSepColor), __func__);
          storage->mode = CMP_NODE_COMBSEP_COLOR_RGB;
          strcpy(node->idname, "CompositorNodeCombineColor");
          node->storage = storage;
          break;
        }
        case CMP_NODE_COMBHSVA_LEGACY: {
          node->type = CMP_NODE_COMBINE_COLOR;
          NodeCMPCombSepColor *storage = (NodeCMPCombSepColor *)MEM_callocN(
              sizeof(NodeCMPCombSepColor), __func__);
          storage->mode = CMP_NODE_COMBSEP_COLOR_HSV;
          strcpy(node->idname, "CompositorNodeCombineColor");
          node->storage = storage;
          break;
        }
        case CMP_NODE_COMBYCCA_LEGACY: {
          node->type = CMP_NODE_COMBINE_COLOR;
          NodeCMPCombSepColor *storage = (NodeCMPCombSepColor *)MEM_callocN(
              sizeof(NodeCMPCombSepColor), __func__);
          storage->mode = CMP_NODE_COMBSEP_COLOR_YCC;
          storage->ycc_mode = node->custom1;
          strcpy(node->idname, "CompositorNodeCombineColor");
          node->storage = storage;
          break;
        }
        case CMP_NODE_COMBYUVA_LEGACY: {
          node->type = CMP_NODE_COMBINE_COLOR;
          NodeCMPCombSepColor *storage = (NodeCMPCombSepColor *)MEM_callocN(
              sizeof(NodeCMPCombSepColor), __func__);
          storage->mode = CMP_NODE_COMBSEP_COLOR_YUV;
          strcpy(node->idname, "CompositorNodeCombineColor");
          node->storage = storage;
          break;
        }
        case CMP_NODE_SEPRGBA_LEGACY: {
          node->type = CMP_NODE_SEPARATE_COLOR;
          NodeCMPCombSepColor *storage = (NodeCMPCombSepColor *)MEM_callocN(
              sizeof(NodeCMPCombSepColor), __func__);
          storage->mode = CMP_NODE_COMBSEP_COLOR_RGB;
          strcpy(node->idname, "CompositorNodeSeparateColor");
          node->storage = storage;
          break;
        }
        case CMP_NODE_SEPHSVA_LEGACY: {
          node->type = CMP_NODE_SEPARATE_COLOR;
          NodeCMPCombSepColor *storage = (NodeCMPCombSepColor *)MEM_callocN(
              sizeof(NodeCMPCombSepColor), __func__);
          storage->mode = CMP_NODE_COMBSEP_COLOR_HSV;
          strcpy(node->idname, "CompositorNodeSeparateColor");
          node->storage = storage;
          break;
        }
        case CMP_NODE_SEPYCCA_LEGACY: {
          node->type = CMP_NODE_SEPARATE_COLOR;
          NodeCMPCombSepColor *storage = (NodeCMPCombSepColor *)MEM_callocN(
              sizeof(NodeCMPCombSepColor), __func__);
          storage->mode = CMP_NODE_COMBSEP_COLOR_YCC;
          storage->ycc_mode = node->custom1;
          strcpy(node->idname, "CompositorNodeSeparateColor");
          node->storage = storage;
          break;
        }
        case CMP_NODE_SEPYUVA_LEGACY: {
          node->type = CMP_NODE_SEPARATE_COLOR;
          NodeCMPCombSepColor *storage = (NodeCMPCombSepColor *)MEM_callocN(
              sizeof(NodeCMPCombSepColor), __func__);
          storage->mode = CMP_NODE_COMBSEP_COLOR_YUV;
          strcpy(node->idname, "CompositorNodeSeparateColor");
          node->storage = storage;
          break;
        }
      }
    }
  }

  /* In texture nodes, replace combine/separate RGBA with combine/separate color */
  if (ntree->type == NTREE_TEXTURE) {
    LISTBASE_FOREACH (bNode *, node, &ntree->nodes) {
      switch (node->type) {
        case TEX_NODE_COMPOSE_LEGACY: {
          node->type = TEX_NODE_COMBINE_COLOR;
          node->custom1 = NODE_COMBSEP_COLOR_RGB;
          strcpy(node->idname, "TextureNodeCombineColor");
          break;
        }
        case TEX_NODE_DECOMPOSE_LEGACY: {
          node->type = TEX_NODE_SEPARATE_COLOR;
          node->custom1 = NODE_COMBSEP_COLOR_RGB;
          strcpy(node->idname, "TextureNodeSeparateColor");
          break;
        }
      }
    }
  }

  /* In shader nodes, replace combine/separate RGB/HSV with combine/separate color */
  if (ntree->type == NTREE_SHADER) {
    version_node_input_socket_name(ntree, SH_NODE_COMBRGB_LEGACY, "R", "Red");
    version_node_input_socket_name(ntree, SH_NODE_COMBRGB_LEGACY, "G", "Green");
    version_node_input_socket_name(ntree, SH_NODE_COMBRGB_LEGACY, "B", "Blue");
    version_node_output_socket_name(ntree, SH_NODE_COMBRGB_LEGACY, "Image", "Color");

    version_node_input_socket_name(ntree, SH_NODE_COMBHSV_LEGACY, "H", "Red");
    version_node_input_socket_name(ntree, SH_NODE_COMBHSV_LEGACY, "S", "Green");
    version_node_input_socket_name(ntree, SH_NODE_COMBHSV_LEGACY, "V", "Blue");

    version_node_output_socket_name(ntree, SH_NODE_SEPRGB_LEGACY, "R", "Red");
    version_node_output_socket_name(ntree, SH_NODE_SEPRGB_LEGACY, "G", "Green");
    version_node_output_socket_name(ntree, SH_NODE_SEPRGB_LEGACY, "B", "Blue");
    version_node_input_socket_name(ntree, SH_NODE_SEPRGB_LEGACY, "Image", "Color");

    version_node_output_socket_name(ntree, SH_NODE_SEPHSV_LEGACY, "H", "Red");
    version_node_output_socket_name(ntree, SH_NODE_SEPHSV_LEGACY, "S", "Green");
    version_node_output_socket_name(ntree, SH_NODE_SEPHSV_LEGACY, "V", "Blue");

    LISTBASE_FOREACH (bNode *, node, &ntree->nodes) {
      switch (node->type) {
        case SH_NODE_COMBRGB_LEGACY: {
          node->type = SH_NODE_COMBINE_COLOR;
          NodeCombSepColor *storage = (NodeCombSepColor *)MEM_callocN(sizeof(NodeCombSepColor),
                                                                      __func__);
          storage->mode = NODE_COMBSEP_COLOR_RGB;
          strcpy(node->idname, "ShaderNodeCombineColor");
          node->storage = storage;
          break;
        }
        case SH_NODE_COMBHSV_LEGACY: {
          node->type = SH_NODE_COMBINE_COLOR;
          NodeCombSepColor *storage = (NodeCombSepColor *)MEM_callocN(sizeof(NodeCombSepColor),
                                                                      __func__);
          storage->mode = NODE_COMBSEP_COLOR_HSV;
          strcpy(node->idname, "ShaderNodeCombineColor");
          node->storage = storage;
          break;
        }
        case SH_NODE_SEPRGB_LEGACY: {
          node->type = SH_NODE_SEPARATE_COLOR;
          NodeCombSepColor *storage = (NodeCombSepColor *)MEM_callocN(sizeof(NodeCombSepColor),
                                                                      __func__);
          storage->mode = NODE_COMBSEP_COLOR_RGB;
          strcpy(node->idname, "ShaderNodeSeparateColor");
          node->storage = storage;
          break;
        }
        case SH_NODE_SEPHSV_LEGACY: {
          node->type = SH_NODE_SEPARATE_COLOR;
          NodeCombSepColor *storage = (NodeCombSepColor *)MEM_callocN(sizeof(NodeCombSepColor),
                                                                      __func__);
          storage->mode = NODE_COMBSEP_COLOR_HSV;
          strcpy(node->idname, "ShaderNodeSeparateColor");
          node->storage = storage;
          break;
        }
      }
    }
  }
}

static void version_fix_image_format_copy(Main *bmain, ImageFormatData *format)
{
  /* Fix bug where curves in image format were not properly copied to file output
   * node, incorrectly sharing a pointer with the scene settings. Copy the data
   * structure now as it should have been done in the first place. */
  if (format->view_settings.curve_mapping) {
    LISTBASE_FOREACH (Scene *, scene, &bmain->scenes) {
      if (format != &scene->r.im_format && ELEM(format->view_settings.curve_mapping,
                                                scene->view_settings.curve_mapping,
                                                scene->r.im_format.view_settings.curve_mapping)) {
        format->view_settings.curve_mapping = BKE_curvemapping_copy(
            format->view_settings.curve_mapping);
        break;
      }
    }

    /* Remove any invalid curves with missing data. */
    if (format->view_settings.curve_mapping->cm[0].curve == NULL) {
      BKE_curvemapping_free(format->view_settings.curve_mapping);
      format->view_settings.curve_mapping = NULL;
      format->view_settings.flag &= ~COLORMANAGE_VIEW_USE_CURVES;
    }
  }
}

/* NOLINTNEXTLINE: readability-function-size */
void blo_do_versions_300(FileData *fd, Library *UNUSED(lib), Main *bmain)
{
  /* The #SCE_SNAP_SEQ flag has been removed in favor of the #SCE_SNAP which can be used for each
   * snap_flag member individually. */
  enum { SCE_SNAP_SEQ = (1 << 7) };

  if (!MAIN_VERSION_ATLEAST(bmain, 300, 1)) {
    /* Set default value for the new bisect_threshold parameter in the mirror modifier. */
    if (!DNA_struct_elem_find(fd->filesdna, "MirrorModifierData", "float", "bisect_threshold")) {
      LISTBASE_FOREACH (Object *, ob, &bmain->objects) {
        LISTBASE_FOREACH (ModifierData *, md, &ob->modifiers) {
          if (md->type == eModifierType_Mirror) {
            MirrorModifierData *mmd = (MirrorModifierData *)md;
            /* This was the previous hard-coded value. */
            mmd->bisect_threshold = 0.001f;
          }
        }
      }
    }
    /* Grease Pencil: Set default value for dilate pixels. */
    if (!DNA_struct_elem_find(fd->filesdna, "BrushGpencilSettings", "int", "dilate_pixels")) {
      LISTBASE_FOREACH (Brush *, brush, &bmain->brushes) {
        if (brush->gpencil_settings) {
          brush->gpencil_settings->dilate_pixels = 1;
        }
      }
    }
  }

  if (!MAIN_VERSION_ATLEAST(bmain, 300, 2)) {
    version_switch_node_input_prefix(bmain);

    if (!DNA_struct_elem_find(fd->filesdna, "bPoseChannel", "float", "custom_scale_xyz[3]")) {
      LISTBASE_FOREACH (Object *, ob, &bmain->objects) {
        if (ob->pose == NULL) {
          continue;
        }
        LISTBASE_FOREACH (bPoseChannel *, pchan, &ob->pose->chanbase) {
          copy_v3_fl(pchan->custom_scale_xyz, pchan->custom_scale);
        }
      }
    }
  }

  if (!MAIN_VERSION_ATLEAST(bmain, 300, 4)) {
    /* Add a properties sidebar to the spreadsheet editor. */
    LISTBASE_FOREACH (bScreen *, screen, &bmain->screens) {
      LISTBASE_FOREACH (ScrArea *, area, &screen->areabase) {
        LISTBASE_FOREACH (SpaceLink *, sl, &area->spacedata) {
          if (sl->spacetype == SPACE_SPREADSHEET) {
            ListBase *regionbase = (sl == area->spacedata.first) ? &area->regionbase :
                                                                   &sl->regionbase;
            ARegion *new_sidebar = do_versions_add_region_if_not_found(
                regionbase, RGN_TYPE_UI, "sidebar for spreadsheet", RGN_TYPE_FOOTER);
            if (new_sidebar != NULL) {
              new_sidebar->alignment = RGN_ALIGN_RIGHT;
              new_sidebar->flag |= RGN_FLAG_HIDDEN;
            }
          }
        }
      }
    }

    /* Enable spreadsheet filtering in old files without row filters. */
    LISTBASE_FOREACH (bScreen *, screen, &bmain->screens) {
      LISTBASE_FOREACH (ScrArea *, area, &screen->areabase) {
        LISTBASE_FOREACH (SpaceLink *, sl, &area->spacedata) {
          if (sl->spacetype == SPACE_SPREADSHEET) {
            SpaceSpreadsheet *sspreadsheet = (SpaceSpreadsheet *)sl;
            sspreadsheet->filter_flag |= SPREADSHEET_FILTER_ENABLE;
          }
        }
      }
    }

    FOREACH_NODETREE_BEGIN (bmain, ntree, id) {
      if (ntree->type == NTREE_GEOMETRY) {
        version_node_socket_name(ntree, GEO_NODE_BOUNDING_BOX, "Mesh", "Bounding Box");
      }
    }
    FOREACH_NODETREE_END;

    if (!DNA_struct_elem_find(fd->filesdna, "FileAssetSelectParams", "short", "import_type")) {
      LISTBASE_FOREACH (bScreen *, screen, &bmain->screens) {
        LISTBASE_FOREACH (ScrArea *, area, &screen->areabase) {
          LISTBASE_FOREACH (SpaceLink *, sl, &area->spacedata) {
            if (sl->spacetype == SPACE_FILE) {
              SpaceFile *sfile = (SpaceFile *)sl;
              if (sfile->asset_params) {
                sfile->asset_params->import_type = FILE_ASSET_IMPORT_APPEND;
              }
            }
          }
        }
      }
    }

    /* Initialize length-wise scale B-Bone settings. */
    if (!DNA_struct_elem_find(fd->filesdna, "Bone", "int", "bbone_flag")) {
      /* Update armature data and pose channels. */
      LISTBASE_FOREACH (bArmature *, arm, &bmain->armatures) {
        do_version_bones_bbone_len_scale(&arm->bonebase);
      }

      LISTBASE_FOREACH (Object *, ob, &bmain->objects) {
        if (ob->pose) {
          LISTBASE_FOREACH (bPoseChannel *, pchan, &ob->pose->chanbase) {
            copy_v3_fl3(pchan->scale_in, pchan->scale_in_x, 1.0f, pchan->scale_in_z);
            copy_v3_fl3(pchan->scale_out, pchan->scale_out_x, 1.0f, pchan->scale_out_z);
          }
        }
      }

      /* Update action curves and drivers. */
      LISTBASE_FOREACH (bAction *, act, &bmain->actions) {
        LISTBASE_FOREACH_MUTABLE (FCurve *, fcu, &act->curves) {
          do_version_bbone_len_scale_fcurve_fix(fcu);
        }
      }

      BKE_animdata_main_cb(bmain, do_version_bbone_len_scale_animdata_cb, NULL);
    }
  }

  if (!MAIN_VERSION_ATLEAST(bmain, 300, 5)) {
    /* Add a dataset sidebar to the spreadsheet editor. */
    LISTBASE_FOREACH (bScreen *, screen, &bmain->screens) {
      LISTBASE_FOREACH (ScrArea *, area, &screen->areabase) {
        LISTBASE_FOREACH (SpaceLink *, sl, &area->spacedata) {
          if (sl->spacetype == SPACE_SPREADSHEET) {
            ListBase *regionbase = (sl == area->spacedata.first) ? &area->regionbase :
                                                                   &sl->regionbase;
            ARegion *spreadsheet_dataset_region = do_versions_add_region_if_not_found(
                regionbase, RGN_TYPE_CHANNELS, "spreadsheet dataset region", RGN_TYPE_FOOTER);

            if (spreadsheet_dataset_region) {
              spreadsheet_dataset_region->alignment = RGN_ALIGN_LEFT;
              spreadsheet_dataset_region->v2d.scroll = (V2D_SCROLL_RIGHT | V2D_SCROLL_BOTTOM);
            }
          }
        }
      }
    }
  }

  if (!MAIN_VERSION_ATLEAST(bmain, 300, 6)) {
    LISTBASE_FOREACH (bScreen *, screen, &bmain->screens) {
      LISTBASE_FOREACH (ScrArea *, area, &screen->areabase) {
        LISTBASE_FOREACH (SpaceLink *, space, &area->spacedata) {
          /* Disable View Layers filter. */
          if (space->spacetype == SPACE_OUTLINER) {
            SpaceOutliner *space_outliner = (SpaceOutliner *)space;
            space_outliner->filter |= SO_FILTER_NO_VIEW_LAYERS;
          }
        }
      }
    }
  }

  if (!MAIN_VERSION_ATLEAST(bmain, 300, 7)) {
    LISTBASE_FOREACH (Scene *, scene, &bmain->scenes) {
      ToolSettings *tool_settings = scene->toolsettings;
      tool_settings->snap_flag |= SCE_SNAP_SEQ;
      short snap_mode = tool_settings->snap_mode;
      short snap_node_mode = tool_settings->snap_node_mode;
      short snap_uv_mode = tool_settings->snap_uv_mode;
      tool_settings->snap_mode &= ~((1 << 4) | (1 << 5) | (1 << 6));
      tool_settings->snap_node_mode &= ~((1 << 5) | (1 << 6));
      tool_settings->snap_uv_mode &= ~(1 << 4);
      if (snap_mode & (1 << 4)) {
        tool_settings->snap_mode |= (1 << 6); /* SCE_SNAP_MODE_INCREMENT */
      }
      if (snap_mode & (1 << 5)) {
        tool_settings->snap_mode |= (1 << 4); /* SCE_SNAP_MODE_EDGE_MIDPOINT */
      }
      if (snap_mode & (1 << 6)) {
        tool_settings->snap_mode |= (1 << 5); /* SCE_SNAP_MODE_EDGE_PERPENDICULAR */
      }
      if (snap_node_mode & (1 << 5)) {
        tool_settings->snap_node_mode |= (1 << 0); /* SCE_SNAP_MODE_NODE_X */
      }
      if (snap_node_mode & (1 << 6)) {
        tool_settings->snap_node_mode |= (1 << 1); /* SCE_SNAP_MODE_NODE_Y */
      }
      if (snap_uv_mode & (1 << 4)) {
        tool_settings->snap_uv_mode |= (1 << 6); /* SCE_SNAP_MODE_INCREMENT */
      }

      SequencerToolSettings *sequencer_tool_settings = SEQ_tool_settings_ensure(scene);
      sequencer_tool_settings->snap_mode = SEQ_SNAP_TO_STRIPS | SEQ_SNAP_TO_CURRENT_FRAME |
                                           SEQ_SNAP_TO_STRIP_HOLD;
      sequencer_tool_settings->snap_distance = 15;
    }
  }

  if (!MAIN_VERSION_ATLEAST(bmain, 300, 8)) {
    LISTBASE_FOREACH (Scene *, scene, &bmain->scenes) {
      if (scene->master_collection != NULL) {
        BLI_strncpy(scene->master_collection->id.name + 2,
                    BKE_SCENE_COLLECTION_NAME,
                    sizeof(scene->master_collection->id.name) - 2);
      }
    }
  }

  if (!MAIN_VERSION_ATLEAST(bmain, 300, 9)) {
    /* Fix a bug where reordering FCurves and bActionGroups could cause some corruption. Just
     * reconstruct all the action groups & ensure that the FCurves of a group are continuously
     * stored (i.e. not mixed with other groups) to be sure. See T89435. */
    LISTBASE_FOREACH (bAction *, act, &bmain->actions) {
      BKE_action_groups_reconstruct(act);
    }

    FOREACH_NODETREE_BEGIN (bmain, ntree, id) {
      if (ntree->type == NTREE_GEOMETRY) {
        LISTBASE_FOREACH (bNode *, node, &ntree->nodes) {
          if (node->type == GEO_NODE_SUBDIVIDE_MESH) {
            strcpy(node->idname, "GeometryNodeMeshSubdivide");
          }
        }
      }
    }
    FOREACH_NODETREE_END;
  }

  if (!MAIN_VERSION_ATLEAST(bmain, 300, 10)) {
    LISTBASE_FOREACH (Scene *, scene, &bmain->scenes) {
      ToolSettings *tool_settings = scene->toolsettings;
      if (tool_settings->snap_uv_mode & (1 << 4)) {
        tool_settings->snap_uv_mode |= (1 << 6); /* SCE_SNAP_MODE_INCREMENT */
        tool_settings->snap_uv_mode &= ~(1 << 4);
      }
    }
    LISTBASE_FOREACH (Material *, mat, &bmain->materials) {
      if (!(mat->lineart.flags & LRT_MATERIAL_CUSTOM_OCCLUSION_EFFECTIVENESS)) {
        mat->lineart.mat_occlusion = 1;
      }
    }
  }

  if (!MAIN_VERSION_ATLEAST(bmain, 300, 13)) {
    /* Convert Surface Deform to sparse-capable bind structure. */
    if (!DNA_struct_elem_find(
            fd->filesdna, "SurfaceDeformModifierData", "int", "num_mesh_verts")) {
      LISTBASE_FOREACH (Object *, ob, &bmain->objects) {
        LISTBASE_FOREACH (ModifierData *, md, &ob->modifiers) {
          if (md->type == eModifierType_SurfaceDeform) {
            SurfaceDeformModifierData *smd = (SurfaceDeformModifierData *)md;
            if (smd->bind_verts_num && smd->verts) {
              smd->mesh_verts_num = smd->bind_verts_num;

              for (unsigned int i = 0; i < smd->bind_verts_num; i++) {
                smd->verts[i].vertex_idx = i;
              }
            }
          }
        }
        if (ob->type == OB_GPENCIL) {
          LISTBASE_FOREACH (GpencilModifierData *, md, &ob->greasepencil_modifiers) {
            if (md->type == eGpencilModifierType_Lineart) {
              LineartGpencilModifierData *lmd = (LineartGpencilModifierData *)md;
              lmd->flags |= LRT_GPENCIL_USE_CACHE;
              lmd->chain_smooth_tolerance = 0.2f;
            }
          }
        }
      }
    }

    if (!DNA_struct_elem_find(
            fd->filesdna, "WorkSpace", "AssetLibraryReference", "asset_library")) {
      LISTBASE_FOREACH (WorkSpace *, workspace, &bmain->workspaces) {
        BKE_asset_library_reference_init_default(&workspace->asset_library_ref);
      }
    }

    if (!DNA_struct_elem_find(
            fd->filesdna, "FileAssetSelectParams", "AssetLibraryReference", "asset_library_ref")) {
      LISTBASE_FOREACH (bScreen *, screen, &bmain->screens) {
        LISTBASE_FOREACH (ScrArea *, area, &screen->areabase) {
          LISTBASE_FOREACH (SpaceLink *, space, &area->spacedata) {
            if (space->spacetype == SPACE_FILE) {
              SpaceFile *sfile = (SpaceFile *)space;
              if (sfile->browse_mode != FILE_BROWSE_MODE_ASSETS) {
                continue;
              }
              BKE_asset_library_reference_init_default(&sfile->asset_params->asset_library_ref);
            }
          }
        }
      }
    }

    /* Set default 2D annotation placement. */
    LISTBASE_FOREACH (Scene *, scene, &bmain->scenes) {
      ToolSettings *ts = scene->toolsettings;
      ts->gpencil_v2d_align = GP_PROJECT_VIEWSPACE | GP_PROJECT_CURSOR;
    }
  }

  if (!MAIN_VERSION_ATLEAST(bmain, 300, 14)) {
    LISTBASE_FOREACH (Scene *, scene, &bmain->scenes) {
      ToolSettings *tool_settings = scene->toolsettings;
      tool_settings->snap_flag &= ~SCE_SNAP_SEQ;
    }
  }

  if (!MAIN_VERSION_ATLEAST(bmain, 300, 15)) {
    LISTBASE_FOREACH (bScreen *, screen, &bmain->screens) {
      LISTBASE_FOREACH (ScrArea *, area, &screen->areabase) {
        LISTBASE_FOREACH (SpaceLink *, sl, &area->spacedata) {
          if (sl->spacetype == SPACE_SEQ) {
            SpaceSeq *sseq = (SpaceSeq *)sl;
            sseq->flag |= SEQ_TIMELINE_SHOW_GRID;
          }
        }
      }
    }
  }

  /* Font names were copied directly into ID names, see: T90417. */
  if (!MAIN_VERSION_ATLEAST(bmain, 300, 16)) {
    ListBase *lb = which_libbase(bmain, ID_VF);
    BKE_main_id_repair_duplicate_names_listbase(lb);
  }

  if (!MAIN_VERSION_ATLEAST(bmain, 300, 17)) {
    if (!DNA_struct_elem_find(
            fd->filesdna, "View3DOverlay", "float", "normals_constant_screen_size")) {
      LISTBASE_FOREACH (bScreen *, screen, &bmain->screens) {
        LISTBASE_FOREACH (ScrArea *, area, &screen->areabase) {
          LISTBASE_FOREACH (SpaceLink *, sl, &area->spacedata) {
            if (sl->spacetype == SPACE_VIEW3D) {
              View3D *v3d = (View3D *)sl;
              v3d->overlay.normals_constant_screen_size = 7.0f;
            }
          }
        }
      }
    }

    /* Fix SplineIK constraint's inconsistency between binding points array and its stored size.
     */
    LISTBASE_FOREACH (Object *, ob, &bmain->objects) {
      /* NOTE: Objects should never have SplineIK constraint, so no need to apply this fix on
       * their constraints. */
      if (ob->pose) {
        LISTBASE_FOREACH (bPoseChannel *, pchan, &ob->pose->chanbase) {
          do_version_constraints_spline_ik_joint_bindings(&pchan->constraints);
        }
      }
    }
  }

  if (!MAIN_VERSION_ATLEAST(bmain, 300, 18)) {
    if (!DNA_struct_elem_find(
            fd->filesdna, "WorkSpace", "AssetLibraryReference", "asset_library_ref")) {
      LISTBASE_FOREACH (WorkSpace *, workspace, &bmain->workspaces) {
        BKE_asset_library_reference_init_default(&workspace->asset_library_ref);
      }
    }

    if (!DNA_struct_elem_find(
            fd->filesdna, "FileAssetSelectParams", "AssetLibraryReference", "asset_library_ref")) {
      LISTBASE_FOREACH (bScreen *, screen, &bmain->screens) {
        LISTBASE_FOREACH (ScrArea *, area, &screen->areabase) {
          LISTBASE_FOREACH (SpaceLink *, space, &area->spacedata) {
            if (space->spacetype != SPACE_FILE) {
              continue;
            }

            SpaceFile *sfile = (SpaceFile *)space;
            if (sfile->browse_mode != FILE_BROWSE_MODE_ASSETS) {
              continue;
            }
            BKE_asset_library_reference_init_default(&sfile->asset_params->asset_library_ref);
          }
        }
      }
    }

    /* Previously, only text ending with `.py` would run, apply this logic
     * to existing files so text that happens to have the "Register" enabled
     * doesn't suddenly start running code on startup that was previously ignored. */
    LISTBASE_FOREACH (Text *, text, &bmain->texts) {
      if ((text->flags & TXT_ISSCRIPT) && !BLI_path_extension_check(text->id.name + 2, ".py")) {
        text->flags &= ~TXT_ISSCRIPT;
      }
    }
  }

  if (!MAIN_VERSION_ATLEAST(bmain, 300, 19)) {
    /* Disable Fade Inactive Overlay by default as it is redundant after introducing flash on
     * mode transfer. */
    for (bScreen *screen = bmain->screens.first; screen; screen = screen->id.next) {
      LISTBASE_FOREACH (ScrArea *, area, &screen->areabase) {
        LISTBASE_FOREACH (SpaceLink *, sl, &area->spacedata) {
          if (sl->spacetype == SPACE_VIEW3D) {
            View3D *v3d = (View3D *)sl;
            v3d->overlay.flag &= ~V3D_OVERLAY_FADE_INACTIVE;
          }
        }
      }
    }

    LISTBASE_FOREACH (Scene *, scene, &bmain->scenes) {
      SequencerToolSettings *sequencer_tool_settings = SEQ_tool_settings_ensure(scene);
      sequencer_tool_settings->overlap_mode = SEQ_OVERLAP_SHUFFLE;
    }
  }

  if (!MAIN_VERSION_ATLEAST(bmain, 300, 20)) {
    /* Use new vector Size socket in Cube Mesh Primitive node. */
    LISTBASE_FOREACH (bNodeTree *, ntree, &bmain->nodetrees) {
      if (ntree->type != NTREE_GEOMETRY) {
        continue;
      }

      LISTBASE_FOREACH_MUTABLE (bNodeLink *, link, &ntree->links) {
        if (link->tonode->type == GEO_NODE_MESH_PRIMITIVE_CUBE) {
          bNode *node = link->tonode;
          if (STREQ(link->tosock->identifier, "Size") && link->tosock->type == SOCK_FLOAT) {
            bNode *link_fromnode = link->fromnode;
            bNodeSocket *link_fromsock = link->fromsock;
            bNodeSocket *socket = link->tosock;
            BLI_assert(socket);

            bNodeSocket *new_socket = do_version_replace_float_size_with_vector(
                ntree, node, socket);
            nodeAddLink(ntree, link_fromnode, link_fromsock, node, new_socket);
          }
        }
      }

      LISTBASE_FOREACH (bNode *, node, &ntree->nodes) {
        if (node->type != GEO_NODE_MESH_PRIMITIVE_CUBE) {
          continue;
        }
        LISTBASE_FOREACH (bNodeSocket *, socket, &node->inputs) {
          if (STREQ(socket->identifier, "Size") && (socket->type == SOCK_FLOAT)) {
            do_version_replace_float_size_with_vector(ntree, node, socket);
            break;
          }
        }
      }
    }
  }

  if (!MAIN_VERSION_ATLEAST(bmain, 300, 22)) {
    if (!DNA_struct_elem_find(
            fd->filesdna, "LineartGpencilModifierData", "bool", "use_crease_on_smooth")) {
      LISTBASE_FOREACH (Object *, ob, &bmain->objects) {
        if (ob->type == OB_GPENCIL) {
          LISTBASE_FOREACH (GpencilModifierData *, md, &ob->greasepencil_modifiers) {
            if (md->type == eGpencilModifierType_Lineart) {
              LineartGpencilModifierData *lmd = (LineartGpencilModifierData *)md;
              lmd->calculation_flags |= LRT_USE_CREASE_ON_SMOOTH_SURFACES;
            }
          }
        }
      }
    }
  }

  if (!MAIN_VERSION_ATLEAST(bmain, 300, 23)) {
    for (bScreen *screen = bmain->screens.first; screen; screen = screen->id.next) {
      LISTBASE_FOREACH (ScrArea *, area, &screen->areabase) {
        LISTBASE_FOREACH (SpaceLink *, sl, &area->spacedata) {
          if (sl->spacetype == SPACE_FILE) {
            SpaceFile *sfile = (SpaceFile *)sl;
            if (sfile->asset_params) {
              sfile->asset_params->base_params.recursion_level = FILE_SELECT_MAX_RECURSIONS;
            }
          }
        }
      }
    }

    LISTBASE_FOREACH (bScreen *, screen, &bmain->screens) {
      LISTBASE_FOREACH (ScrArea *, area, &screen->areabase) {
        LISTBASE_FOREACH (SpaceLink *, sl, &area->spacedata) {
          if (sl->spacetype == SPACE_SEQ) {
            SpaceSeq *sseq = (SpaceSeq *)sl;
            int seq_show_safe_margins = (sseq->flag & SEQ_PREVIEW_SHOW_SAFE_MARGINS);
            int seq_show_gpencil = (sseq->flag & SEQ_PREVIEW_SHOW_GPENCIL);
            int seq_show_fcurves = (sseq->flag & SEQ_TIMELINE_SHOW_FCURVES);
            int seq_show_safe_center = (sseq->flag & SEQ_PREVIEW_SHOW_SAFE_CENTER);
            int seq_show_metadata = (sseq->flag & SEQ_PREVIEW_SHOW_METADATA);
            int seq_show_strip_name = (sseq->flag & SEQ_TIMELINE_SHOW_STRIP_NAME);
            int seq_show_strip_source = (sseq->flag & SEQ_TIMELINE_SHOW_STRIP_SOURCE);
            int seq_show_strip_duration = (sseq->flag & SEQ_TIMELINE_SHOW_STRIP_DURATION);
            int seq_show_grid = (sseq->flag & SEQ_TIMELINE_SHOW_GRID);
            int show_strip_offset = (sseq->draw_flag & SEQ_TIMELINE_SHOW_STRIP_OFFSETS);
            sseq->preview_overlay.flag = (seq_show_safe_margins | seq_show_gpencil |
                                          seq_show_safe_center | seq_show_metadata);
            sseq->timeline_overlay.flag = (seq_show_fcurves | seq_show_strip_name |
                                           seq_show_strip_source | seq_show_strip_duration |
                                           seq_show_grid | show_strip_offset);
          }
        }
      }
    }
  }

  if (!MAIN_VERSION_ATLEAST(bmain, 300, 24)) {
    LISTBASE_FOREACH (Scene *, scene, &bmain->scenes) {
      SequencerToolSettings *sequencer_tool_settings = SEQ_tool_settings_ensure(scene);
      sequencer_tool_settings->pivot_point = V3D_AROUND_CENTER_MEDIAN;

      if (scene->ed != NULL) {
        SEQ_for_each_callback(&scene->ed->seqbase, seq_transform_origin_set, NULL);
      }
    }
    LISTBASE_FOREACH (bScreen *, screen, &bmain->screens) {
      LISTBASE_FOREACH (ScrArea *, area, &screen->areabase) {
        LISTBASE_FOREACH (SpaceLink *, sl, &area->spacedata) {
          if (sl->spacetype == SPACE_SEQ) {
            SpaceSeq *sseq = (SpaceSeq *)sl;
            sseq->preview_overlay.flag |= SEQ_PREVIEW_SHOW_OUTLINE_SELECTED;
          }
        }
      }
    }

    LISTBASE_FOREACH (bScreen *, screen, &bmain->screens) {
      LISTBASE_FOREACH (ScrArea *, area, &screen->areabase) {
        LISTBASE_FOREACH (SpaceLink *, sl, &area->spacedata) {
          if (sl->spacetype == SPACE_SEQ) {
            ListBase *regionbase = (sl == area->spacedata.first) ? &area->regionbase :
                                                                   &sl->regionbase;
            LISTBASE_FOREACH (ARegion *, region, regionbase) {
              if (region->regiontype == RGN_TYPE_WINDOW) {
                region->v2d.min[1] = 4.0f;
              }
            }
          }
        }
      }
    }
  }

  if (!MAIN_VERSION_ATLEAST(bmain, 300, 25)) {
    FOREACH_NODETREE_BEGIN (bmain, ntree, id) {
      if (ntree->type == NTREE_SHADER) {
        LISTBASE_FOREACH (bNode *, node, &ntree->nodes) {
          do_version_subsurface_methods(node);
        }
      }
    }
    FOREACH_NODETREE_END;

    enum {
      R_EXR_TILE_FILE = (1 << 10),
      R_FULL_SAMPLE = (1 << 15),
    };
    LISTBASE_FOREACH (Scene *, scene, &bmain->scenes) {
      scene->r.scemode &= ~(R_EXR_TILE_FILE | R_FULL_SAMPLE);
    }
  }

  if (!MAIN_VERSION_ATLEAST(bmain, 300, 26)) {
    LISTBASE_FOREACH (Object *, ob, &bmain->objects) {
      LISTBASE_FOREACH (ModifierData *, md, &ob->modifiers) {
        if (md->type == eModifierType_Nodes) {
          version_geometry_nodes_add_attribute_input_settings((NodesModifierData *)md);
        }
      }
    }

    LISTBASE_FOREACH (bScreen *, screen, &bmain->screens) {
      LISTBASE_FOREACH (ScrArea *, area, &screen->areabase) {
        LISTBASE_FOREACH (SpaceLink *, sl, &area->spacedata) {
          switch (sl->spacetype) {
            case SPACE_FILE: {
              SpaceFile *sfile = (SpaceFile *)sl;
              if (sfile->params) {
                sfile->params->flag &= ~(FILE_PARAMS_FLAG_UNUSED_1 | FILE_PARAMS_FLAG_UNUSED_2 |
                                         FILE_PARAMS_FLAG_UNUSED_3 | FILE_PATH_TOKENS_ALLOW);
              }

              /* New default import type: Append with reuse. */
              if (sfile->asset_params) {
                sfile->asset_params->import_type = FILE_ASSET_IMPORT_APPEND_REUSE;
              }
              break;
            }
            default:
              break;
          }
        }
      }
    }
  }

  if (!MAIN_VERSION_ATLEAST(bmain, 300, 29)) {
    LISTBASE_FOREACH (bScreen *, screen, &bmain->screens) {
      LISTBASE_FOREACH (ScrArea *, area, &screen->areabase) {
        LISTBASE_FOREACH (SpaceLink *, sl, &area->spacedata) {
          switch (sl->spacetype) {
            case SPACE_SEQ: {
              ListBase *regionbase = (sl == area->spacedata.first) ? &area->regionbase :
                                                                     &sl->regionbase;
              LISTBASE_FOREACH (ARegion *, region, regionbase) {
                if (region->regiontype == RGN_TYPE_WINDOW) {
                  region->v2d.max[1] = MAXSEQ;
                }
              }
              break;
            }
            case SPACE_IMAGE: {
              SpaceImage *sima = (SpaceImage *)sl;
              sima->custom_grid_subdiv = 10;
              break;
            }
          }
        }
      }
    }
  }

  if (!MAIN_VERSION_ATLEAST(bmain, 300, 31)) {
    /* Swap header with the tool header so the regular header is always on the edge. */
    for (bScreen *screen = bmain->screens.first; screen; screen = screen->id.next) {
      LISTBASE_FOREACH (ScrArea *, area, &screen->areabase) {
        LISTBASE_FOREACH (SpaceLink *, sl, &area->spacedata) {
          ListBase *regionbase = (sl == area->spacedata.first) ? &area->regionbase :
                                                                 &sl->regionbase;
          ARegion *region_tool = NULL, *region_head = NULL;
          int region_tool_index = -1, region_head_index = -1, i;
          LISTBASE_FOREACH_INDEX (ARegion *, region, regionbase, i) {
            if (region->regiontype == RGN_TYPE_TOOL_HEADER) {
              region_tool = region;
              region_tool_index = i;
            }
            else if (region->regiontype == RGN_TYPE_HEADER) {
              region_head = region;
              region_head_index = i;
            }
          }
          if ((region_tool && region_head) && (region_head_index > region_tool_index)) {
            BLI_listbase_swaplinks(regionbase, region_tool, region_head);
          }
        }
      }
    }

    /* Set strip color tags to SEQUENCE_COLOR_NONE. */
    LISTBASE_FOREACH (Scene *, scene, &bmain->scenes) {
      if (scene->ed != NULL) {
        SEQ_for_each_callback(&scene->ed->seqbase, do_versions_sequencer_color_tags, NULL);
      }
    }

    /* Show sequencer color tags by default. */
    LISTBASE_FOREACH (bScreen *, screen, &bmain->screens) {
      LISTBASE_FOREACH (ScrArea *, area, &screen->areabase) {
        LISTBASE_FOREACH (SpaceLink *, sl, &area->spacedata) {
          if (sl->spacetype == SPACE_SEQ) {
            SpaceSeq *sseq = (SpaceSeq *)sl;
            sseq->timeline_overlay.flag |= SEQ_TIMELINE_SHOW_STRIP_COLOR_TAG;
          }
        }
      }
    }

    /* Set defaults for new color balance modifier parameters. */
    LISTBASE_FOREACH (Scene *, scene, &bmain->scenes) {
      if (scene->ed != NULL) {
        SEQ_for_each_callback(&scene->ed->seqbase, do_versions_sequencer_color_balance_sop, NULL);
      }
    }
  }

  if (!MAIN_VERSION_ATLEAST(bmain, 300, 33)) {
    for (bScreen *screen = bmain->screens.first; screen; screen = screen->id.next) {
      LISTBASE_FOREACH (ScrArea *, area, &screen->areabase) {
        LISTBASE_FOREACH (SpaceLink *, sl, &area->spacedata) {
          switch (sl->spacetype) {
            case SPACE_SEQ: {
              SpaceSeq *sseq = (SpaceSeq *)sl;
              enum { SEQ_DRAW_SEQUENCE = 0 };
              if (sseq->mainb == SEQ_DRAW_SEQUENCE) {
                sseq->mainb = SEQ_DRAW_IMG_IMBUF;
              }
              break;
            }
            case SPACE_TEXT: {
              SpaceText *st = (SpaceText *)sl;
              st->flags &= ~ST_FLAG_UNUSED_4;
              break;
            }
          }
        }
      }
    }
  }

  if (!MAIN_VERSION_ATLEAST(bmain, 300, 36)) {
    /* Update the `idnames` for renamed geometry and function nodes. */
    LISTBASE_FOREACH (bNodeTree *, ntree, &bmain->nodetrees) {
      if (ntree->type != NTREE_GEOMETRY) {
        continue;
      }
      version_node_id(ntree, FN_NODE_COMPARE, "FunctionNodeCompareFloats");
      version_node_id(ntree, GEO_NODE_CAPTURE_ATTRIBUTE, "GeometryNodeCaptureAttribute");
      version_node_id(ntree, GEO_NODE_MESH_BOOLEAN, "GeometryNodeMeshBoolean");
      version_node_id(ntree, GEO_NODE_FILL_CURVE, "GeometryNodeFillCurve");
      version_node_id(ntree, GEO_NODE_FILLET_CURVE, "GeometryNodeFilletCurve");
      version_node_id(ntree, GEO_NODE_REVERSE_CURVE, "GeometryNodeReverseCurve");
      version_node_id(ntree, GEO_NODE_SAMPLE_CURVE, "GeometryNodeSampleCurve");
      version_node_id(ntree, GEO_NODE_RESAMPLE_CURVE, "GeometryNodeResampleCurve");
      version_node_id(ntree, GEO_NODE_SUBDIVIDE_CURVE, "GeometryNodeSubdivideCurve");
      version_node_id(ntree, GEO_NODE_TRIM_CURVE, "GeometryNodeTrimCurve");
      version_node_id(ntree, GEO_NODE_REPLACE_MATERIAL, "GeometryNodeReplaceMaterial");
      version_node_id(ntree, GEO_NODE_SUBDIVIDE_MESH, "GeometryNodeSubdivideMesh");
      version_node_id(ntree, GEO_NODE_SET_MATERIAL, "GeometryNodeSetMaterial");
      version_node_id(ntree, GEO_NODE_SPLIT_EDGES, "GeometryNodeSplitEdges");
    }

    /* Update bone roll after a fix to vec_roll_to_mat3_normalized. */
    LISTBASE_FOREACH (bArmature *, arm, &bmain->armatures) {
      do_version_bones_roll(&arm->bonebase);
    }
  }

  if (!MAIN_VERSION_ATLEAST(bmain, 300, 37)) {
    /* Node Editor: toggle overlays on. */
    if (!DNA_struct_find(fd->filesdna, "SpaceNodeOverlay")) {
      LISTBASE_FOREACH (bScreen *, screen, &bmain->screens) {
        LISTBASE_FOREACH (ScrArea *, area, &screen->areabase) {
          LISTBASE_FOREACH (SpaceLink *, space, &area->spacedata) {
            if (space->spacetype == SPACE_NODE) {
              SpaceNode *snode = (SpaceNode *)space;
              snode->overlay.flag |= SN_OVERLAY_SHOW_OVERLAYS;
              snode->overlay.flag |= SN_OVERLAY_SHOW_WIRE_COLORS;
            }
          }
        }
      }
    }
  }

  if (!MAIN_VERSION_ATLEAST(bmain, 300, 38)) {
    LISTBASE_FOREACH (bScreen *, screen, &bmain->screens) {
      LISTBASE_FOREACH (ScrArea *, area, &screen->areabase) {
        LISTBASE_FOREACH (SpaceLink *, space, &area->spacedata) {
          if (space->spacetype == SPACE_FILE) {
            SpaceFile *sfile = (SpaceFile *)space;
            FileAssetSelectParams *asset_params = sfile->asset_params;
            if (asset_params) {
              asset_params->base_params.filter_id = FILTER_ID_ALL;
            }
          }
        }
      }
    }
  }

  if (!MAIN_VERSION_ATLEAST(bmain, 300, 39)) {
    LISTBASE_FOREACH (wmWindowManager *, wm, &bmain->wm) {
      wm->xr.session_settings.base_scale = 1.0f;
      wm->xr.session_settings.draw_flags |= (V3D_OFSDRAW_SHOW_SELECTION |
                                             V3D_OFSDRAW_XR_SHOW_CONTROLLERS |
                                             V3D_OFSDRAW_XR_SHOW_CUSTOM_OVERLAYS);
    }
  }

  if (!MAIN_VERSION_ATLEAST(bmain, 300, 40)) {
    /* Update the `idnames` for renamed geometry and function nodes. */
    LISTBASE_FOREACH (bNodeTree *, ntree, &bmain->nodetrees) {
      if (ntree->type != NTREE_GEOMETRY) {
        continue;
      }
      version_node_id(ntree, FN_NODE_SLICE_STRING, "FunctionNodeSliceString");
      version_geometry_nodes_set_position_node_offset(ntree);
    }

    /* Add storage to viewer node. */
    LISTBASE_FOREACH (bNodeTree *, ntree, &bmain->nodetrees) {
      if (ntree->type != NTREE_GEOMETRY) {
        continue;
      }
      LISTBASE_FOREACH (bNode *, node, &ntree->nodes) {
        if (node->type == GEO_NODE_VIEWER) {
          if (node->storage == NULL) {
            NodeGeometryViewer *data = (NodeGeometryViewer *)MEM_callocN(
                sizeof(NodeGeometryViewer), __func__);
            data->data_type = CD_PROP_FLOAT;
            node->storage = data;
          }
        }
      }
    }

    LISTBASE_FOREACH (bNodeTree *, ntree, &bmain->nodetrees) {
      if (ntree->type == NTREE_GEOMETRY) {
        version_node_input_socket_name(
            ntree, GEO_NODE_DISTRIBUTE_POINTS_ON_FACES, "Geometry", "Mesh");
        version_node_input_socket_name(ntree, GEO_NODE_POINTS_TO_VOLUME, "Geometry", "Points");
        version_node_output_socket_name(ntree, GEO_NODE_POINTS_TO_VOLUME, "Geometry", "Volume");
        version_node_socket_name(ntree, GEO_NODE_SUBDIVISION_SURFACE, "Geometry", "Mesh");
        version_node_socket_name(ntree, GEO_NODE_RESAMPLE_CURVE, "Geometry", "Curve");
        version_node_socket_name(ntree, GEO_NODE_SUBDIVIDE_CURVE, "Geometry", "Curve");
        version_node_socket_name(ntree, GEO_NODE_SET_CURVE_RADIUS, "Geometry", "Curve");
        version_node_socket_name(ntree, GEO_NODE_SET_CURVE_TILT, "Geometry", "Curve");
        version_node_socket_name(ntree, GEO_NODE_SET_CURVE_HANDLES, "Geometry", "Curve");
        version_node_socket_name(ntree, GEO_NODE_TRANSLATE_INSTANCES, "Geometry", "Instances");
        version_node_socket_name(ntree, GEO_NODE_ROTATE_INSTANCES, "Geometry", "Instances");
        version_node_socket_name(ntree, GEO_NODE_SCALE_INSTANCES, "Geometry", "Instances");
        version_node_output_socket_name(ntree, GEO_NODE_MESH_BOOLEAN, "Geometry", "Mesh");
        version_node_input_socket_name(ntree, GEO_NODE_MESH_BOOLEAN, "Geometry 1", "Mesh 1");
        version_node_input_socket_name(ntree, GEO_NODE_MESH_BOOLEAN, "Geometry 2", "Mesh 2");
        version_node_socket_name(ntree, GEO_NODE_SUBDIVIDE_MESH, "Geometry", "Mesh");
        version_node_socket_name(ntree, GEO_NODE_TRIANGULATE, "Geometry", "Mesh");
        version_node_output_socket_name(ntree, GEO_NODE_MESH_PRIMITIVE_CONE, "Geometry", "Mesh");
        version_node_output_socket_name(ntree, GEO_NODE_MESH_PRIMITIVE_CUBE, "Geometry", "Mesh");
        version_node_output_socket_name(
            ntree, GEO_NODE_MESH_PRIMITIVE_CYLINDER, "Geometry", "Mesh");
        version_node_output_socket_name(ntree, GEO_NODE_MESH_PRIMITIVE_GRID, "Geometry", "Mesh");
        version_node_output_socket_name(
            ntree, GEO_NODE_MESH_PRIMITIVE_ICO_SPHERE, "Geometry", "Mesh");
        version_node_output_socket_name(ntree, GEO_NODE_MESH_PRIMITIVE_CIRCLE, "Geometry", "Mesh");
        version_node_output_socket_name(ntree, GEO_NODE_MESH_PRIMITIVE_LINE, "Geometry", "Mesh");
        version_node_output_socket_name(
            ntree, GEO_NODE_MESH_PRIMITIVE_UV_SPHERE, "Geometry", "Mesh");
        version_node_socket_name(ntree, GEO_NODE_SET_POINT_RADIUS, "Geometry", "Points");
      }
    }
  }

  if (!MAIN_VERSION_ATLEAST(bmain, 300, 42)) {
    /* Use consistent socket identifiers for the math node.
     * The code to make unique identifiers from the names was inconsistent. */
    FOREACH_NODETREE_BEGIN (bmain, ntree, id) {
      if (ntree->type != NTREE_CUSTOM) {
        version_node_tree_socket_id_delim(ntree);
      }
    }
    FOREACH_NODETREE_END;

    LISTBASE_FOREACH (bScreen *, screen, &bmain->screens) {
      LISTBASE_FOREACH (ScrArea *, area, &screen->areabase) {
        LISTBASE_FOREACH (SpaceLink *, sl, &area->spacedata) {
          if (sl->spacetype == SPACE_SEQ) {
            ListBase *regionbase = (sl == area->spacedata.first) ? &area->regionbase :
                                                                   &sl->regionbase;
            LISTBASE_FOREACH (ARegion *, region, regionbase) {
              if (region->regiontype == RGN_TYPE_WINDOW) {
                region->v2d.min[1] = 1.0f;
              }
            }
          }
        }
      }
    }

    /* Change minimum zoom to 0.05f in the node editor. */
    LISTBASE_FOREACH (bScreen *, screen, &bmain->screens) {
      LISTBASE_FOREACH (ScrArea *, area, &screen->areabase) {
        LISTBASE_FOREACH (SpaceLink *, sl, &area->spacedata) {
          if (sl->spacetype == SPACE_NODE) {
            ListBase *regionbase = (sl == area->spacedata.first) ? &area->regionbase :
                                                                   &sl->regionbase;
            LISTBASE_FOREACH (ARegion *, region, regionbase) {
              if (region->regiontype == RGN_TYPE_WINDOW) {
                if (region->v2d.minzoom > 0.05f) {
                  region->v2d.minzoom = 0.05f;
                }
              }
            }
          }
        }
      }
    }

    LISTBASE_FOREACH (Scene *, scene, &bmain->scenes) {
      Editing *ed = SEQ_editing_get(scene);
      /* Make sure range of meta strips is correct.
       * It was possible to save .blend file with incorrect state of meta strip
       * range. The root cause is expected to be fixed, but need to ensure files
       * with invalid meta strip range are corrected. */
      if (ed != NULL) {
        SEQ_for_each_callback(&ed->seqbase, version_fix_seq_meta_range, scene);
      }
    }
  }

  /* Special case to handle older in-development 3.1 files, before change from 3.0 branch gets
   * merged in master. */
  if (!MAIN_VERSION_ATLEAST(bmain, 300, 42) ||
      (bmain->versionfile == 301 && !MAIN_VERSION_ATLEAST(bmain, 301, 3))) {
    /* Update LibOverride operations regarding insertions in RNA collections (i.e. modifiers,
     * constraints and NLA tracks). */
    ID *id_iter;
    FOREACH_MAIN_ID_BEGIN (bmain, id_iter) {
      if (ID_IS_OVERRIDE_LIBRARY_REAL(id_iter)) {
        version_liboverride_rnacollections_insertion_animdata(id_iter);
        if (GS(id_iter->name) == ID_OB) {
          version_liboverride_rnacollections_insertion_object((Object *)id_iter);
        }
      }
    }
    FOREACH_MAIN_ID_END;
  }

  if (!MAIN_VERSION_ATLEAST(bmain, 301, 4)) {
    LISTBASE_FOREACH (bNodeTree *, ntree, &bmain->nodetrees) {
      if (ntree->type != NTREE_GEOMETRY) {
        continue;
      }
      version_node_id(ntree, GEO_NODE_CURVE_SPLINE_PARAMETER, "GeometryNodeSplineParameter");
      LISTBASE_FOREACH (bNode *, node, &ntree->nodes) {
        if (node->type == GEO_NODE_CURVE_SPLINE_PARAMETER) {
          version_node_add_socket_if_not_exist(
              ntree, node, SOCK_OUT, SOCK_INT, PROP_NONE, "Index", "Index");
        }

        /* Convert float compare into a more general compare node. */
        if (node->type == FN_NODE_COMPARE) {
          if (node->storage == NULL) {
            NodeFunctionCompare *data = (NodeFunctionCompare *)MEM_callocN(
                sizeof(NodeFunctionCompare), __func__);
            data->data_type = SOCK_FLOAT;
            data->operation = node->custom1;
            strcpy(node->idname, "FunctionNodeCompare");
            node->storage = data;
          }
        }
      }
    }

    /* Add a toggle for the breadcrumbs overlay in the node editor. */
    LISTBASE_FOREACH (bScreen *, screen, &bmain->screens) {
      LISTBASE_FOREACH (ScrArea *, area, &screen->areabase) {
        LISTBASE_FOREACH (SpaceLink *, space, &area->spacedata) {
          if (space->spacetype == SPACE_NODE) {
            SpaceNode *snode = (SpaceNode *)space;
            snode->overlay.flag |= SN_OVERLAY_SHOW_PATH;
          }
        }
      }
    }
  }

  if (!MAIN_VERSION_ATLEAST(bmain, 301, 5)) {
    LISTBASE_FOREACH (bNodeTree *, ntree, &bmain->nodetrees) {
      if (ntree->type != NTREE_GEOMETRY) {
        continue;
      }
      LISTBASE_FOREACH (bNode *, node, &ntree->nodes) {
        if (node->type != GEO_NODE_REALIZE_INSTANCES) {
          continue;
        }
        node->custom1 |= GEO_NODE_REALIZE_INSTANCES_LEGACY_BEHAVIOR;
      }
    }
  }

  if (!MAIN_VERSION_ATLEAST(bmain, 301, 6)) {
    /* Add node storage for map range node. */
    FOREACH_NODETREE_BEGIN (bmain, ntree, id) {
      LISTBASE_FOREACH (bNode *, node, &ntree->nodes) {
        if (node->type == SH_NODE_MAP_RANGE) {
          if (node->storage == NULL) {
            NodeMapRange *data = MEM_callocN(sizeof(NodeMapRange), __func__);
            data->clamp = node->custom1;
            data->data_type = CD_PROP_FLOAT;
            data->interpolation_type = node->custom2;
            node->storage = data;
          }
        }
      }
    }
    FOREACH_NODETREE_END;

    /* Update spreadsheet data set region type. */
    LISTBASE_FOREACH (bScreen *, screen, &bmain->screens) {
      LISTBASE_FOREACH (ScrArea *, area, &screen->areabase) {
        LISTBASE_FOREACH (SpaceLink *, sl, &area->spacedata) {
          if (sl->spacetype == SPACE_SPREADSHEET) {
            ListBase *regionbase = (sl == area->spacedata.first) ? &area->regionbase :
                                                                   &sl->regionbase;
            LISTBASE_FOREACH (ARegion *, region, regionbase) {
              if (region->regiontype == RGN_TYPE_CHANNELS) {
                region->regiontype = RGN_TYPE_TOOLS;
              }
            }
          }
        }
      }
    }

    /* Initialize the bone wireframe opacity setting. */
    if (!DNA_struct_elem_find(fd->filesdna, "View3DOverlay", "float", "bone_wire_alpha")) {
      for (bScreen *screen = bmain->screens.first; screen; screen = screen->id.next) {
        LISTBASE_FOREACH (ScrArea *, area, &screen->areabase) {
          LISTBASE_FOREACH (SpaceLink *, sl, &area->spacedata) {
            if (sl->spacetype == SPACE_VIEW3D) {
              View3D *v3d = (View3D *)sl;
              v3d->overlay.bone_wire_alpha = 1.0f;
            }
          }
        }
      }
    }

    /* Rename sockets on multiple nodes */
    LISTBASE_FOREACH (bNodeTree *, ntree, &bmain->nodetrees) {
      if (ntree->type == NTREE_GEOMETRY) {
        version_node_output_socket_name(
            ntree, GEO_NODE_STRING_TO_CURVES, "Curves", "Curve Instances");
        version_node_output_socket_name(
            ntree, GEO_NODE_INPUT_MESH_EDGE_ANGLE, "Angle", "Unsigned Angle");
        version_node_output_socket_name(
            ntree, GEO_NODE_INPUT_MESH_ISLAND, "Index", "Island Index");
        version_node_input_socket_name(ntree, GEO_NODE_TRANSFER_ATTRIBUTE, "Target", "Source");
      }
    }
  }

  if (!MAIN_VERSION_ATLEAST(bmain, 301, 7) ||
      (bmain->versionfile == 302 && !MAIN_VERSION_ATLEAST(bmain, 302, 4))) {
    /* Duplicate value for two flags that mistakenly had the same numeric value. */
    LISTBASE_FOREACH (Object *, ob, &bmain->objects) {
      LISTBASE_FOREACH (ModifierData *, md, &ob->modifiers) {
        if (md->type == eModifierType_WeightVGProximity) {
          WeightVGProximityModifierData *wpmd = (WeightVGProximityModifierData *)md;
          if (wpmd->proximity_flags & MOD_WVG_PROXIMITY_INVERT_VGROUP_MASK) {
            wpmd->proximity_flags |= MOD_WVG_PROXIMITY_WEIGHTS_NORMALIZE;
          }
        }
      }
    }
  }

  if (!MAIN_VERSION_ATLEAST(bmain, 302, 2)) {
    LISTBASE_FOREACH (Scene *, scene, &bmain->scenes) {
      if (scene->ed != NULL) {
        SEQ_for_each_callback(&scene->ed->seqbase, seq_transform_filter_set, NULL);
      }
    }
  }

  if (!MAIN_VERSION_ATLEAST(bmain, 302, 6)) {
    LISTBASE_FOREACH (Scene *, scene, &bmain->scenes) {
      ToolSettings *ts = scene->toolsettings;
      if (ts->uv_relax_method == 0) {
        ts->uv_relax_method = UV_SCULPT_TOOL_RELAX_LAPLACIAN;
      }
    }
    LISTBASE_FOREACH (Scene *, scene, &bmain->scenes) {
      ToolSettings *tool_settings = scene->toolsettings;
      tool_settings->snap_flag_seq = tool_settings->snap_flag & ~(SCE_SNAP | SCE_SNAP_SEQ);
      if (tool_settings->snap_flag & SCE_SNAP_SEQ) {
        tool_settings->snap_flag_seq |= SCE_SNAP;
        tool_settings->snap_flag &= ~SCE_SNAP_SEQ;
      }

      tool_settings->snap_flag_node = tool_settings->snap_flag;
      tool_settings->snap_uv_flag |= tool_settings->snap_flag & SCE_SNAP;
    }

    /* Alter NURBS knot mode flags to fit new modes. */
    LISTBASE_FOREACH (Curve *, curve, &bmain->curves) {
      LISTBASE_FOREACH (Nurb *, nurb, &curve->nurb) {
        /* Previously other flags were ignored if CU_NURB_CYCLIC is set. */
        if (nurb->flagu & CU_NURB_CYCLIC) {
          nurb->flagu = CU_NURB_CYCLIC;
        }
        /* CU_NURB_BEZIER and CU_NURB_ENDPOINT were ignored if combined. */
        else if (nurb->flagu & CU_NURB_BEZIER && nurb->flagu & CU_NURB_ENDPOINT) {
          nurb->flagu &= ~(CU_NURB_BEZIER | CU_NURB_ENDPOINT);
          BKE_nurb_knot_calc_u(nurb);
        }
        /* Bezier NURBS of order 3 were clamped to first control point. */
        else if (nurb->orderu == 3 && (nurb->flagu & CU_NURB_BEZIER)) {
          nurb->flagu |= CU_NURB_ENDPOINT;
        }

        /* Previously other flags were ignored if CU_NURB_CYCLIC is set. */
        if (nurb->flagv & CU_NURB_CYCLIC) {
          nurb->flagv = CU_NURB_CYCLIC;
        }
        /* CU_NURB_BEZIER and CU_NURB_ENDPOINT were ignored if used together. */
        else if (nurb->flagv & CU_NURB_BEZIER && nurb->flagv & CU_NURB_ENDPOINT) {
          nurb->flagv &= ~(CU_NURB_BEZIER | CU_NURB_ENDPOINT);
          BKE_nurb_knot_calc_v(nurb);
        }
        /* Bezier NURBS of order 3 were clamped to first control point. */
        else if (nurb->orderv == 3 && (nurb->flagv & CU_NURB_BEZIER)) {
          nurb->flagv |= CU_NURB_ENDPOINT;
        }
      }
    }

    /* Change grease pencil smooth iterations to match old results with new algorithm. */
    LISTBASE_FOREACH (Object *, ob, &bmain->objects) {
      LISTBASE_FOREACH (GpencilModifierData *, md, &ob->greasepencil_modifiers) {
        if (md->type == eGpencilModifierType_Smooth) {
          SmoothGpencilModifierData *gpmd = (SmoothGpencilModifierData *)md;
          if (gpmd->step == 1 && gpmd->factor <= 0.5f) {
            gpmd->factor *= 2.0f;
          }
          else {
            gpmd->step = 1 + (int)(gpmd->factor * max_ff(0.0f,
                                                         min_ff(5.1f * sqrtf(gpmd->step) - 3.0f,
                                                                gpmd->step + 2.0f)));
            gpmd->factor = 1.0f;
          }
        }
      }
    }
  }

  /* Rebuild active/render color attribute references. */
  if (!MAIN_VERSION_ATLEAST(bmain, 302, 6)) {
    LISTBASE_FOREACH (Brush *, br, &bmain->brushes) {
      /* Buggy code in wm_toolsystem broke smear in old files,
       * reset to defaults. */
      if (br->sculpt_tool == SCULPT_TOOL_SMEAR) {
        br->alpha = 1.0f;
        br->spacing = 5;
        br->flag &= ~BRUSH_ALPHA_PRESSURE;
        br->flag &= ~BRUSH_SPACE_ATTEN;
        br->curve_preset = BRUSH_CURVE_SPHERE;
      }
    }

    LISTBASE_FOREACH (Mesh *, me, &bmain->meshes) {
      for (int step = 0; step < 2; step++) {
        CustomDataLayer *actlayer = NULL;

        int vact1, vact2;

        if (step) {
          vact1 = CustomData_get_render_layer_index(&me->vdata, CD_PROP_COLOR);
          vact2 = CustomData_get_render_layer_index(&me->ldata, CD_PROP_BYTE_COLOR);
        }
        else {
          vact1 = CustomData_get_active_layer_index(&me->vdata, CD_PROP_COLOR);
          vact2 = CustomData_get_active_layer_index(&me->ldata, CD_PROP_BYTE_COLOR);
        }

        if (vact1 != -1) {
          actlayer = me->vdata.layers + vact1;
        }
        else if (vact2 != -1) {
          actlayer = me->ldata.layers + vact2;
        }

        if (actlayer) {
          if (step) {
            BKE_id_attributes_render_color_set(&me->id, actlayer);
          }
          else {
            BKE_id_attributes_active_color_set(&me->id, actlayer);
          }
        }
      }
    }
  }

  if (!MAIN_VERSION_ATLEAST(bmain, 302, 7)) {
    /* Generate 'system' liboverrides IDs.
     * NOTE: This is a fairly rough process, based on very basic heuristics. Should be enough for a
     * do_version code though, this is a new optional feature, not a critical conversion. */
    ID *id;
    FOREACH_MAIN_ID_BEGIN (bmain, id) {
      if (!ID_IS_OVERRIDE_LIBRARY_REAL(id) || ID_IS_LINKED(id)) {
        /* Ignore non-real liboverrides, and linked ones. */
        continue;
      }
      if (GS(id->name) == ID_OB) {
        /* Never 'lock' an object into a system override for now. */
        continue;
      }
      if (BKE_lib_override_library_is_user_edited(id)) {
        /* Do not 'lock' an ID already edited by the user. */
        continue;
      }
      id->override_library->flag |= IDOVERRIDE_LIBRARY_FLAG_SYSTEM_DEFINED;
    }
    FOREACH_MAIN_ID_END;

    /* Initialize brush curves sculpt settings. */
    LISTBASE_FOREACH (Brush *, brush, &bmain->brushes) {
      if (brush->ob_mode != OB_MODE_SCULPT_CURVES) {
        continue;
      }
      if (brush->curves_sculpt_settings != NULL) {
        continue;
      }
      brush->curves_sculpt_settings = MEM_callocN(sizeof(BrushCurvesSculptSettings), __func__);
      brush->curves_sculpt_settings->add_amount = 1;
    }

    for (bScreen *screen = bmain->screens.first; screen; screen = screen->id.next) {
      LISTBASE_FOREACH (ScrArea *, area, &screen->areabase) {
        LISTBASE_FOREACH (SpaceLink *, sl, &area->spacedata) {
          if (sl->spacetype == SPACE_OUTLINER) {
            SpaceOutliner *space_outliner = (SpaceOutliner *)sl;
            space_outliner->filter &= ~SO_FILTER_CLEARED_1;
          }
        }
      }
    }
  }

  if (!MAIN_VERSION_ATLEAST(bmain, 302, 9)) {
    /* Sequencer channels region. */
    for (bScreen *screen = bmain->screens.first; screen; screen = screen->id.next) {
      LISTBASE_FOREACH (ScrArea *, area, &screen->areabase) {
        LISTBASE_FOREACH (SpaceLink *, sl, &area->spacedata) {
          if (sl->spacetype != SPACE_SEQ) {
            continue;
          }
          if (ELEM(((SpaceSeq *)sl)->view, SEQ_VIEW_PREVIEW, SEQ_VIEW_SEQUENCE_PREVIEW)) {
            continue;
          }

          ListBase *regionbase = (sl == area->spacedata.first) ? &area->regionbase :
                                                                 &sl->regionbase;
          ARegion *region = BKE_region_find_in_listbase_by_type(regionbase, RGN_TYPE_CHANNELS);
          if (!region) {
            /* Find sequencer tools region. */
            ARegion *tools_region = BKE_region_find_in_listbase_by_type(regionbase,
                                                                        RGN_TYPE_TOOLS);
            region = do_versions_add_region(RGN_TYPE_CHANNELS, "channels region");
            BLI_insertlinkafter(regionbase, tools_region, region);
            region->alignment = RGN_ALIGN_LEFT;
            region->v2d.flag |= V2D_VIEWSYNC_AREA_VERTICAL;
          }

          ARegion *timeline_region = BKE_region_find_in_listbase_by_type(regionbase,
                                                                         RGN_TYPE_WINDOW);
          if (timeline_region != NULL) {
            timeline_region->v2d.flag |= V2D_VIEWSYNC_AREA_VERTICAL;
          }
        }
      }
    }

    /* Initialize channels. */
    LISTBASE_FOREACH (Scene *, scene, &bmain->scenes) {
      Editing *ed = SEQ_editing_get(scene);
      if (ed == NULL) {
        continue;
      }
      SEQ_channels_ensure(&ed->channels);
      SEQ_for_each_callback(&scene->ed->seqbase, seq_meta_channels_ensure, NULL);

      ed->displayed_channels = &ed->channels;

      ListBase *previous_channels = &ed->channels;
      LISTBASE_FOREACH (MetaStack *, ms, &ed->metastack) {
        ms->old_channels = previous_channels;
        previous_channels = &ms->parseq->channels;
        /* If `MetaStack` exists, active channels must point to last link. */
        ed->displayed_channels = &ms->parseq->channels;
      }
    }
  }

  if (!MAIN_VERSION_ATLEAST(bmain, 302, 10)) {
    for (bScreen *screen = bmain->screens.first; screen; screen = screen->id.next) {
      LISTBASE_FOREACH (ScrArea *, area, &screen->areabase) {
        LISTBASE_FOREACH (SpaceLink *, sl, &area->spacedata) {
          if (sl->spacetype != SPACE_FILE) {
            continue;
          }
          SpaceFile *sfile = (SpaceFile *)sl;
          if (sfile->browse_mode != FILE_BROWSE_MODE_ASSETS) {
            continue;
          }
          sfile->asset_params->base_params.filter_id |= FILTER_ID_GR;
        }
      }
    }

    /* While vertex-colors were experimental the smear tool became corrupt due
     * to bugs in the wm_toolsystem API (auto-creation of sculpt brushes
     * was broken).  Go through and reset all smear brushes. */
    LISTBASE_FOREACH (Brush *, br, &bmain->brushes) {
      if (br->sculpt_tool == SCULPT_TOOL_SMEAR) {
        br->alpha = 1.0f;
        br->spacing = 5;
        br->flag &= ~BRUSH_ALPHA_PRESSURE;
        br->flag &= ~BRUSH_SPACE_ATTEN;
        br->curve_preset = BRUSH_CURVE_SPHERE;
      }
    }

    /* Rebuild active/render color attribute references. */
    LISTBASE_FOREACH (Mesh *, me, &bmain->meshes) {
      for (int step = 0; step < 2; step++) {
        CustomDataLayer *actlayer = NULL;

        int vact1, vact2;

        if (step) {
          vact1 = CustomData_get_render_layer_index(&me->vdata, CD_PROP_COLOR);
          vact2 = CustomData_get_render_layer_index(&me->ldata, CD_PROP_BYTE_COLOR);
        }
        else {
          vact1 = CustomData_get_active_layer_index(&me->vdata, CD_PROP_COLOR);
          vact2 = CustomData_get_active_layer_index(&me->ldata, CD_PROP_BYTE_COLOR);
        }

        if (vact1 != -1) {
          actlayer = me->vdata.layers + vact1;
        }
        else if (vact2 != -1) {
          actlayer = me->ldata.layers + vact2;
        }

        if (actlayer) {
          if (step) {
            BKE_id_attributes_render_color_set(&me->id, actlayer);
          }
          else {
            BKE_id_attributes_active_color_set(&me->id, actlayer);
          }
        }
      }
    }

    /* Update data transfer modifiers */
    LISTBASE_FOREACH (Object *, ob, &bmain->objects) {
      LISTBASE_FOREACH (ModifierData *, md, &ob->modifiers) {
        if (md->type == eModifierType_DataTransfer) {
          DataTransferModifierData *dtmd = (DataTransferModifierData *)md;

          for (int i = 0; i < DT_MULTILAYER_INDEX_MAX; i++) {
            if (dtmd->layers_select_src[i] == 0) {
              dtmd->layers_select_src[i] = DT_LAYERS_ALL_SRC;
            }

            if (dtmd->layers_select_dst[i] == 0) {
              dtmd->layers_select_dst[i] = DT_LAYERS_NAME_DST;
            }
          }
        }
      }
    }
  }

  if (!MAIN_VERSION_ATLEAST(bmain, 302, 12)) {
    /* UV/Image show background grid option. */
    LISTBASE_FOREACH (bScreen *, screen, &bmain->screens) {
      LISTBASE_FOREACH (ScrArea *, area, &screen->areabase) {
        LISTBASE_FOREACH (SpaceLink *, space, &area->spacedata) {
          if (space->spacetype == SPACE_IMAGE) {
            SpaceImage *sima = (SpaceImage *)space;
            sima->overlay.flag |= SI_OVERLAY_SHOW_GRID_BACKGROUND;
          }
        }
      }
    }

    /* Add node storage for the merge by distance node. */
    FOREACH_NODETREE_BEGIN (bmain, ntree, id) {
      if (ntree->type == NTREE_GEOMETRY) {
        LISTBASE_FOREACH (bNode *, node, &ntree->nodes) {
          if (node->type == GEO_NODE_MERGE_BY_DISTANCE) {
            if (node->storage == NULL) {
              NodeGeometryMergeByDistance *data = MEM_callocN(sizeof(NodeGeometryMergeByDistance),
                                                              __func__);
              data->mode = GEO_NODE_MERGE_BY_DISTANCE_MODE_ALL;
              node->storage = data;
            }
          }
        }
      }
    }
    FOREACH_NODETREE_END;

    LISTBASE_FOREACH (bNodeTree *, ntree, &bmain->nodetrees) {
      if (ntree->type == NTREE_GEOMETRY) {
        version_node_input_socket_name(
            ntree, GEO_NODE_SUBDIVISION_SURFACE, "Crease", "Edge Crease");
      }
    }
  }

  if (!MAIN_VERSION_ATLEAST(bmain, 302, 13)) {
    /* Enable named attributes overlay in node editor. */
    LISTBASE_FOREACH (bScreen *, screen, &bmain->screens) {
      LISTBASE_FOREACH (ScrArea *, area, &screen->areabase) {
        LISTBASE_FOREACH (SpaceLink *, space, &area->spacedata) {
          if (space->spacetype == SPACE_NODE) {
            SpaceNode *snode = (SpaceNode *)space;
            snode->overlay.flag |= SN_OVERLAY_SHOW_NAMED_ATTRIBUTES;
          }
        }
      }
    }

    LISTBASE_FOREACH (Brush *, brush, &bmain->brushes) {
      BrushCurvesSculptSettings *settings = brush->curves_sculpt_settings;
      if (settings == NULL) {
        continue;
      }
      if (settings->curve_length == 0.0f) {
        settings->curve_length = 0.3f;
      }
    }
  }

  if (!MAIN_VERSION_ATLEAST(bmain, 303, 1)) {
    FOREACH_NODETREE_BEGIN (bmain, ntree, id) {
      versioning_replace_legacy_combined_and_separate_color_nodes(ntree);
    }
    FOREACH_NODETREE_END;

    /* Initialize brush curves sculpt settings. */
    LISTBASE_FOREACH (Brush *, brush, &bmain->brushes) {
      if (brush->ob_mode != OB_MODE_SCULPT_CURVES) {
        continue;
      }
      if (brush->curves_sculpt_settings->points_per_curve == 0) {
        brush->curves_sculpt_settings->points_per_curve = 8;
      }
    }

    /* UDIM Packing. */
    if (!DNA_struct_elem_find(fd->filesdna, "ImagePackedFile", "int", "tile_number")) {
      for (Image *ima = bmain->images.first; ima; ima = ima->id.next) {
        int view;
        LISTBASE_FOREACH_INDEX (ImagePackedFile *, imapf, &ima->packedfiles, view) {
          imapf->view = view;
          imapf->tile_number = 1001;
        }
      }
    }

    /* Merge still offsets into start/end offsets. */
    LISTBASE_FOREACH (Scene *, scene, &bmain->scenes) {
      Editing *ed = SEQ_editing_get(scene);
      if (ed != NULL) {
        SEQ_for_each_callback(&ed->seqbase, version_merge_still_offsets, NULL);
      }
    }

    /* Use the curves type enum for the set spline type node, instead of a special one. */
    FOREACH_NODETREE_BEGIN (bmain, ntree, id) {
      if (ntree->type == NTREE_GEOMETRY) {
        LISTBASE_FOREACH (bNode *, node, &ntree->nodes) {
          if (node->type == GEO_NODE_CURVE_SPLINE_TYPE) {
            NodeGeometryCurveSplineType *storage = (NodeGeometryCurveSplineType *)node->storage;
            switch (storage->spline_type) {
              case 0: /* GEO_NODE_SPLINE_TYPE_BEZIER */
                storage->spline_type = CURVE_TYPE_BEZIER;
                break;
              case 1: /* GEO_NODE_SPLINE_TYPE_NURBS */
                storage->spline_type = CURVE_TYPE_NURBS;
                break;
              case 2: /* GEO_NODE_SPLINE_TYPE_POLY */
                storage->spline_type = CURVE_TYPE_POLY;
                break;
            }
          }
        }
      }
    }
    FOREACH_NODETREE_END;

    LISTBASE_FOREACH (Object *, ob, &bmain->objects) {
      LISTBASE_FOREACH (GpencilModifierData *, gpd, &ob->greasepencil_modifiers) {
        if (gpd->type == eGpencilModifierType_Lineart) {
          LineartGpencilModifierData *lmd = (LineartGpencilModifierData *)gpd;
          lmd->shadow_camera_near = 0.1f;
          lmd->shadow_camera_far = 200.0f;
          lmd->shadow_camera_size = 200.0f;
        }
      }
    }
  }

  if (!MAIN_VERSION_ATLEAST(bmain, 303, 2)) {
    LISTBASE_FOREACH (bScreen *, screen, &bmain->screens) {
      LISTBASE_FOREACH (ScrArea *, area, &screen->areabase) {
        LISTBASE_FOREACH (SpaceLink *, sl, &area->spacedata) {
          if (sl->spacetype == SPACE_CLIP) {
            ((SpaceClip *)sl)->mask_info.blend_factor = 1.0;
          }
        }
      }
    }
  }

  if (!MAIN_VERSION_ATLEAST(bmain, 303, 3)) {
    LISTBASE_FOREACH (bScreen *, screen, &bmain->screens) {
      LISTBASE_FOREACH (ScrArea *, area, &screen->areabase) {
        LISTBASE_FOREACH (SpaceLink *, sl, &area->spacedata) {
          if (sl->spacetype == SPACE_CLIP) {
            ((SpaceClip *)sl)->mask_info.draw_flag |= MASK_DRAWFLAG_SPLINE;
          }
          else if (sl->spacetype == SPACE_IMAGE) {
            ((SpaceImage *)sl)->mask_info.draw_flag |= MASK_DRAWFLAG_SPLINE;
          }
        }
      }
    }

    LISTBASE_FOREACH (Scene *, scene, &bmain->scenes) {
      ToolSettings *tool_settings = scene->toolsettings;
      /* Zero isn't a valid value, use for versioning. */
      if (tool_settings->snap_face_nearest_steps == 0) {
        /* Minimum of snap steps for face nearest is 1. */
        tool_settings->snap_face_nearest_steps = 1;
        /* Set snap to edited and non-edited as default. */
        tool_settings->snap_flag |= SCE_SNAP_TO_INCLUDE_EDITED | SCE_SNAP_TO_INCLUDE_NONEDITED;
      }
    }
  }

  if (!MAIN_VERSION_ATLEAST(bmain, 303, 4)) {
    FOREACH_NODETREE_BEGIN (bmain, ntree, id) {
      if (ntree->type == NTREE_COMPOSIT) {
        LISTBASE_FOREACH (bNode *, node, &ntree->nodes) {
          if (node->type == CMP_NODE_OUTPUT_FILE) {
            LISTBASE_FOREACH (bNodeSocket *, sock, &node->inputs) {
              if (sock->storage) {
                NodeImageMultiFileSocket *sockdata = (NodeImageMultiFileSocket *)sock->storage;
                version_fix_image_format_copy(bmain, &sockdata->format);
              }
            }

            if (node->storage) {
              NodeImageMultiFile *nimf = (NodeImageMultiFile *)node->storage;
              version_fix_image_format_copy(bmain, &nimf->format);
            }
          }
        }
      }
    }
    FOREACH_NODETREE_END;

    LISTBASE_FOREACH (Scene *, scene, &bmain->scenes) {
      version_fix_image_format_copy(bmain, &scene->r.im_format);
    }
  }

<<<<<<< HEAD
  if (!MAIN_VERSION_ATLEAST(bmain, 303, 1)) {
    /* Move mesh bevel weights from structs to dedicated custom data layers, like edit mode. */
    LISTBASE_FOREACH (Mesh *, mesh, &bmain->meshes) {
      if (mesh->cd_flag & ME_CDFLAG_EDGE_BWEIGHT) {
        float *weights = (float *)CustomData_add_layer(
            &mesh->edata, CD_BWEIGHT, CD_DEFAULT, NULL, mesh->totedge);
        for (int i = 0; i < mesh->totedge; i++) {
          weights[i] = mesh->medge[i].bweight / 255.0f;
        }
      }
      if (mesh->cd_flag & ME_CDFLAG_VERT_BWEIGHT) {
        float *weights = (float *)CustomData_add_layer(
            &mesh->vdata, CD_BWEIGHT, CD_DEFAULT, NULL, mesh->totvert);
        for (int i = 0; i < mesh->totvert; i++) {
          weights[i] = mesh->mvert[i].bweight / 255.0f;
        }
      }
    }
  }

  /**
   * Versioning code until next subversion bump goes here.
   *
   * \note Be sure to check when bumping the version:
   * - "versioning_userdef.c", #blo_do_versions_userdef
   * - "versioning_userdef.c", #do_versions_theme
   *
   * \note Keep this message at the bottom of the function.
   */
  {
    /* Keep this block, even when empty. */

=======
  if (!MAIN_VERSION_ATLEAST(bmain, 303, 5)) {
>>>>>>> b4db5a93
    /* Fix for T98925 - remove channels region, that was initialized in incorrect editor types. */
    for (bScreen *screen = bmain->screens.first; screen; screen = screen->id.next) {
      LISTBASE_FOREACH (ScrArea *, area, &screen->areabase) {
        LISTBASE_FOREACH (SpaceLink *, sl, &area->spacedata) {
          if (ELEM(sl->spacetype, SPACE_ACTION, SPACE_CLIP, SPACE_GRAPH, SPACE_NLA, SPACE_SEQ)) {
            continue;
          }

          ListBase *regionbase = (sl == area->spacedata.first) ? &area->regionbase :
                                                                 &sl->regionbase;
          ARegion *channels_region = BKE_region_find_in_listbase_by_type(regionbase,
                                                                         RGN_TYPE_CHANNELS);
          if (channels_region) {
            BLI_freelinkN(regionbase, channels_region);
          }
        }
      }
    }
  }
  /**
   * Versioning code until next subversion bump goes here.
   *
   * \note Be sure to check when bumping the version:
   * - "versioning_userdef.c", #blo_do_versions_userdef
   * - "versioning_userdef.c", #do_versions_theme
   *
   * \note Keep this message at the bottom of the function.
   */
  {
    /* Keep this block, even when empty. */

    /* Initialize brush curves sculpt settings. */
    LISTBASE_FOREACH (Brush *, brush, &bmain->brushes) {
      if (brush->ob_mode != OB_MODE_SCULPT_CURVES) {
        continue;
      }
      brush->curves_sculpt_settings->density_add_attempts = 100;
    }

    /* Disable 'show_bounds' option of curve objects. Option was set as there was no object mode
     * outline implementation. See T95933. */
    LISTBASE_FOREACH (Object *, ob, &bmain->objects) {
      if (ob->type == OB_CURVES) {
        ob->dtx &= ~OB_DRAWBOUNDOX;
      }
    }
  }
}<|MERGE_RESOLUTION|>--- conflicted
+++ resolved
@@ -3238,8 +3238,28 @@
     }
   }
 
-<<<<<<< HEAD
-  if (!MAIN_VERSION_ATLEAST(bmain, 303, 1)) {
+  if (!MAIN_VERSION_ATLEAST(bmain, 303, 5)) {
+    /* Fix for T98925 - remove channels region, that was initialized in incorrect editor types. */
+    for (bScreen *screen = bmain->screens.first; screen; screen = screen->id.next) {
+      LISTBASE_FOREACH (ScrArea *, area, &screen->areabase) {
+        LISTBASE_FOREACH (SpaceLink *, sl, &area->spacedata) {
+          if (ELEM(sl->spacetype, SPACE_ACTION, SPACE_CLIP, SPACE_GRAPH, SPACE_NLA, SPACE_SEQ)) {
+            continue;
+          }
+
+          ListBase *regionbase = (sl == area->spacedata.first) ? &area->regionbase :
+                                                                 &sl->regionbase;
+          ARegion *channels_region = BKE_region_find_in_listbase_by_type(regionbase,
+                                                                         RGN_TYPE_CHANNELS);
+          if (channels_region) {
+            BLI_freelinkN(regionbase, channels_region);
+          }
+        }
+      }
+    }
+  }
+
+  if (!MAIN_VERSION_ATLEAST(bmain, 303, 6)) {
     /* Move mesh bevel weights from structs to dedicated custom data layers, like edit mode. */
     LISTBASE_FOREACH (Mesh *, mesh, &bmain->meshes) {
       if (mesh->cd_flag & ME_CDFLAG_EDGE_BWEIGHT) {
@@ -3271,40 +3291,6 @@
   {
     /* Keep this block, even when empty. */
 
-=======
-  if (!MAIN_VERSION_ATLEAST(bmain, 303, 5)) {
->>>>>>> b4db5a93
-    /* Fix for T98925 - remove channels region, that was initialized in incorrect editor types. */
-    for (bScreen *screen = bmain->screens.first; screen; screen = screen->id.next) {
-      LISTBASE_FOREACH (ScrArea *, area, &screen->areabase) {
-        LISTBASE_FOREACH (SpaceLink *, sl, &area->spacedata) {
-          if (ELEM(sl->spacetype, SPACE_ACTION, SPACE_CLIP, SPACE_GRAPH, SPACE_NLA, SPACE_SEQ)) {
-            continue;
-          }
-
-          ListBase *regionbase = (sl == area->spacedata.first) ? &area->regionbase :
-                                                                 &sl->regionbase;
-          ARegion *channels_region = BKE_region_find_in_listbase_by_type(regionbase,
-                                                                         RGN_TYPE_CHANNELS);
-          if (channels_region) {
-            BLI_freelinkN(regionbase, channels_region);
-          }
-        }
-      }
-    }
-  }
-  /**
-   * Versioning code until next subversion bump goes here.
-   *
-   * \note Be sure to check when bumping the version:
-   * - "versioning_userdef.c", #blo_do_versions_userdef
-   * - "versioning_userdef.c", #do_versions_theme
-   *
-   * \note Keep this message at the bottom of the function.
-   */
-  {
-    /* Keep this block, even when empty. */
-
     /* Initialize brush curves sculpt settings. */
     LISTBASE_FOREACH (Brush *, brush, &bmain->brushes) {
       if (brush->ob_mode != OB_MODE_SCULPT_CURVES) {
