--- conflicted
+++ resolved
@@ -3055,7 +3055,14 @@
       }
     }
 
-<<<<<<< HEAD
+    /* Merge still offsets into start/end offsets. */
+    LISTBASE_FOREACH (Scene *, scene, &bmain->scenes) {
+      Editing *ed = SEQ_editing_get(scene);
+      if (ed != NULL) {
+        SEQ_for_each_callback(&ed->seqbase, version_merge_still_offsets, NULL);
+      }
+    }
+
     {
       for (bScreen *screen = bmain->screens.first; screen; screen = screen->id.next) {
         LISTBASE_FOREACH (ScrArea *, area, &screen->areabase) {
@@ -3081,13 +3088,6 @@
             }
           }
         }
-=======
-    /* Merge still offsets into start/end offsets. */
-    LISTBASE_FOREACH (Scene *, scene, &bmain->scenes) {
-      Editing *ed = SEQ_editing_get(scene);
-      if (ed != NULL) {
-        SEQ_for_each_callback(&ed->seqbase, version_merge_still_offsets, NULL);
->>>>>>> f4cbfade
       }
     }
   }
