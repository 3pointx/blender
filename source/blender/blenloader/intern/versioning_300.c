/* SPDX-License-Identifier: GPL-2.0-or-later */

/** \file
 * \ingroup blenloader
 */
/* allow readfile to use deprecated functionality */
#define DNA_DEPRECATED_ALLOW

#include <string.h>

#include "CLG_log.h"

#include "MEM_guardedalloc.h"

#include "BLI_listbase.h"
#include "BLI_math_vector.h"
#include "BLI_path_util.h"
#include "BLI_string.h"
#include "BLI_string_utils.h"
#include "BLI_utildefines.h"

#include "DNA_anim_types.h"
#include "DNA_armature_types.h"
#include "DNA_brush_types.h"
#include "DNA_collection_types.h"
#include "DNA_constraint_types.h"
#include "DNA_curve_types.h"
#include "DNA_curves_types.h"
#include "DNA_genfile.h"
#include "DNA_gpencil_modifier_types.h"
#include "DNA_lineart_types.h"
#include "DNA_listBase.h"
#include "DNA_material_types.h"
#include "DNA_mesh_types.h"
#include "DNA_modifier_types.h"
#include "DNA_screen_types.h"
#include "DNA_space_types.h"
#include "DNA_text_types.h"
#include "DNA_workspace_types.h"

#include "BKE_action.h"
#include "BKE_anim_data.h"
#include "BKE_animsys.h"
#include "BKE_armature.h"
#include "BKE_asset.h"
#include "BKE_attribute.h"
#include "BKE_collection.h"
#include "BKE_curve.h"
#include "BKE_data_transfer.h"
#include "BKE_deform.h"
#include "BKE_fcurve.h"
#include "BKE_fcurve_driver.h"
#include "BKE_idprop.h"
#include "BKE_image.h"
#include "BKE_lib_id.h"
#include "BKE_lib_override.h"
#include "BKE_main.h"
#include "BKE_modifier.h"
#include "BKE_node.h"
#include "BKE_screen.h"

#include "RNA_access.h"
#include "RNA_enum_types.h"
#include "RNA_prototypes.h"

#include "BLO_readfile.h"

#include "readfile.h"

#include "SEQ_channels.h"
#include "SEQ_iterator.h"
#include "SEQ_sequencer.h"
#include "SEQ_time.h"

#include "versioning_common.h"

static CLG_LogRef LOG = {"blo.readfile.doversion"};

static IDProperty *idproperty_find_ui_container(IDProperty *idprop_group)
{
  LISTBASE_FOREACH (IDProperty *, prop, &idprop_group->data.group) {
    if (prop->type == IDP_GROUP && STREQ(prop->name, "_RNA_UI")) {
      return prop;
    }
  }
  return NULL;
}

static void version_idproperty_move_data_int(IDPropertyUIDataInt *ui_data,
                                             const IDProperty *prop_ui_data)
{
  IDProperty *min = IDP_GetPropertyFromGroup(prop_ui_data, "min");
  if (min != NULL) {
    ui_data->min = ui_data->soft_min = IDP_coerce_to_int_or_zero(min);
  }
  IDProperty *max = IDP_GetPropertyFromGroup(prop_ui_data, "max");
  if (max != NULL) {
    ui_data->max = ui_data->soft_max = IDP_coerce_to_int_or_zero(max);
  }
  IDProperty *soft_min = IDP_GetPropertyFromGroup(prop_ui_data, "soft_min");
  if (soft_min != NULL) {
    ui_data->soft_min = IDP_coerce_to_int_or_zero(soft_min);
    ui_data->soft_min = MIN2(ui_data->soft_min, ui_data->min);
  }
  IDProperty *soft_max = IDP_GetPropertyFromGroup(prop_ui_data, "soft_max");
  if (soft_max != NULL) {
    ui_data->soft_max = IDP_coerce_to_int_or_zero(soft_max);
    ui_data->soft_max = MAX2(ui_data->soft_max, ui_data->max);
  }
  IDProperty *step = IDP_GetPropertyFromGroup(prop_ui_data, "step");
  if (step != NULL) {
    ui_data->step = IDP_coerce_to_int_or_zero(soft_max);
  }
  IDProperty *default_value = IDP_GetPropertyFromGroup(prop_ui_data, "default");
  if (default_value != NULL) {
    if (default_value->type == IDP_ARRAY) {
      if (default_value->subtype == IDP_INT) {
        ui_data->default_array = MEM_malloc_arrayN(default_value->len, sizeof(int), __func__);
        memcpy(ui_data->default_array, IDP_Array(default_value), sizeof(int) * default_value->len);
        ui_data->default_array_len = default_value->len;
      }
    }
    else if (default_value->type == IDP_INT) {
      ui_data->default_value = IDP_coerce_to_int_or_zero(default_value);
    }
  }
}

static void version_idproperty_move_data_float(IDPropertyUIDataFloat *ui_data,
                                               const IDProperty *prop_ui_data)
{
  IDProperty *min = IDP_GetPropertyFromGroup(prop_ui_data, "min");
  if (min != NULL) {
    ui_data->min = ui_data->soft_min = IDP_coerce_to_double_or_zero(min);
  }
  IDProperty *max = IDP_GetPropertyFromGroup(prop_ui_data, "max");
  if (max != NULL) {
    ui_data->max = ui_data->soft_max = IDP_coerce_to_double_or_zero(max);
  }
  IDProperty *soft_min = IDP_GetPropertyFromGroup(prop_ui_data, "soft_min");
  if (soft_min != NULL) {
    ui_data->soft_min = IDP_coerce_to_double_or_zero(soft_min);
    ui_data->soft_min = MAX2(ui_data->soft_min, ui_data->min);
  }
  IDProperty *soft_max = IDP_GetPropertyFromGroup(prop_ui_data, "soft_max");
  if (soft_max != NULL) {
    ui_data->soft_max = IDP_coerce_to_double_or_zero(soft_max);
    ui_data->soft_max = MIN2(ui_data->soft_max, ui_data->max);
  }
  IDProperty *step = IDP_GetPropertyFromGroup(prop_ui_data, "step");
  if (step != NULL) {
    ui_data->step = IDP_coerce_to_float_or_zero(step);
  }
  IDProperty *precision = IDP_GetPropertyFromGroup(prop_ui_data, "precision");
  if (precision != NULL) {
    ui_data->precision = IDP_coerce_to_int_or_zero(precision);
  }
  IDProperty *default_value = IDP_GetPropertyFromGroup(prop_ui_data, "default");
  if (default_value != NULL) {
    if (default_value->type == IDP_ARRAY) {
      const int array_len = default_value->len;
      ui_data->default_array_len = array_len;
      if (default_value->subtype == IDP_FLOAT) {
        ui_data->default_array = MEM_malloc_arrayN(array_len, sizeof(double), __func__);
        const float *old_default_array = IDP_Array(default_value);
        for (int i = 0; i < ui_data->default_array_len; i++) {
          ui_data->default_array[i] = (double)old_default_array[i];
        }
      }
      else if (default_value->subtype == IDP_DOUBLE) {
        ui_data->default_array = MEM_malloc_arrayN(array_len, sizeof(double), __func__);
        memcpy(ui_data->default_array, IDP_Array(default_value), sizeof(double) * array_len);
      }
    }
    else if (ELEM(default_value->type, IDP_DOUBLE, IDP_FLOAT)) {
      ui_data->default_value = IDP_coerce_to_double_or_zero(default_value);
    }
  }
}

static void version_idproperty_move_data_string(IDPropertyUIDataString *ui_data,
                                                const IDProperty *prop_ui_data)
{
  IDProperty *default_value = IDP_GetPropertyFromGroup(prop_ui_data, "default");
  if (default_value != NULL && default_value->type == IDP_STRING) {
    ui_data->default_value = BLI_strdup(IDP_String(default_value));
  }
}

static void version_idproperty_ui_data(IDProperty *idprop_group)
{
  if (idprop_group == NULL) { /* NULL check here to reduce verbosity of calls to this function. */
    return;
  }

  IDProperty *ui_container = idproperty_find_ui_container(idprop_group);
  if (ui_container == NULL) {
    return;
  }

  LISTBASE_FOREACH (IDProperty *, prop, &idprop_group->data.group) {
    IDProperty *prop_ui_data = IDP_GetPropertyFromGroup(ui_container, prop->name);
    if (prop_ui_data == NULL) {
      continue;
    }

    if (!IDP_ui_data_supported(prop)) {
      continue;
    }

    IDPropertyUIData *ui_data = IDP_ui_data_ensure(prop);

    IDProperty *subtype = IDP_GetPropertyFromGroup(prop_ui_data, "subtype");
    if (subtype != NULL && subtype->type == IDP_STRING) {
      const char *subtype_string = IDP_String(subtype);
      int result = PROP_NONE;
      RNA_enum_value_from_id(rna_enum_property_subtype_items, subtype_string, &result);
      ui_data->rna_subtype = result;
    }

    IDProperty *description = IDP_GetPropertyFromGroup(prop_ui_data, "description");
    if (description != NULL && description->type == IDP_STRING) {
      ui_data->description = BLI_strdup(IDP_String(description));
    }

    /* Type specific data. */
    switch (IDP_ui_data_type(prop)) {
      case IDP_UI_DATA_TYPE_STRING:
        version_idproperty_move_data_string((IDPropertyUIDataString *)ui_data, prop_ui_data);
        break;
      case IDP_UI_DATA_TYPE_ID:
        break;
      case IDP_UI_DATA_TYPE_INT:
        version_idproperty_move_data_int((IDPropertyUIDataInt *)ui_data, prop_ui_data);
        break;
      case IDP_UI_DATA_TYPE_FLOAT:
        version_idproperty_move_data_float((IDPropertyUIDataFloat *)ui_data, prop_ui_data);
        break;
      case IDP_UI_DATA_TYPE_UNSUPPORTED:
        BLI_assert_unreachable();
        break;
    }

    IDP_FreeFromGroup(ui_container, prop_ui_data);
  }

  IDP_FreeFromGroup(idprop_group, ui_container);
}

static void do_versions_idproperty_bones_recursive(Bone *bone)
{
  version_idproperty_ui_data(bone->prop);
  LISTBASE_FOREACH (Bone *, child_bone, &bone->childbase) {
    do_versions_idproperty_bones_recursive(child_bone);
  }
}

static void do_versions_idproperty_seq_recursive(ListBase *seqbase)
{
  LISTBASE_FOREACH (Sequence *, seq, seqbase) {
    version_idproperty_ui_data(seq->prop);
    if (seq->type == SEQ_TYPE_META) {
      do_versions_idproperty_seq_recursive(&seq->seqbase);
    }
  }
}

/**
 * For every data block that supports them, initialize the new IDProperty UI data struct based on
 * the old more complicated storage. Assumes only the top level of IDProperties below the parent
 * group had UI data in a "_RNA_UI" group.
 *
 * \note The following IDProperty groups in DNA aren't exposed in the UI or are runtime-only, so
 * they don't have UI data: wmOperator, bAddon, bUserMenuItem_Op, wmKeyMapItem, wmKeyConfigPref,
 * uiList, FFMpegCodecData, View3DShading, bToolRef, TimeMarker, ViewLayer, bPoseChannel.
 */
static void do_versions_idproperty_ui_data(Main *bmain)
{
  /* ID data. */
  ID *id;
  FOREACH_MAIN_ID_BEGIN (bmain, id) {
    IDProperty *idprop_group = IDP_GetProperties(id, false);
    version_idproperty_ui_data(idprop_group);
  }
  FOREACH_MAIN_ID_END;

  /* Bones. */
  LISTBASE_FOREACH (bArmature *, armature, &bmain->armatures) {
    LISTBASE_FOREACH (Bone *, bone, &armature->bonebase) {
      do_versions_idproperty_bones_recursive(bone);
    }
  }

  /* Nodes and node sockets. */
  LISTBASE_FOREACH (bNodeTree *, ntree, &bmain->nodetrees) {
    LISTBASE_FOREACH (bNode *, node, &ntree->nodes) {
      version_idproperty_ui_data(node->prop);
    }
    LISTBASE_FOREACH (bNodeSocket *, socket, &ntree->inputs) {
      version_idproperty_ui_data(socket->prop);
    }
    LISTBASE_FOREACH (bNodeSocket *, socket, &ntree->outputs) {
      version_idproperty_ui_data(socket->prop);
    }
  }

  LISTBASE_FOREACH (Object *, ob, &bmain->objects) {
    /* The UI data from exposed node modifier properties is just copied from the corresponding node
     * group, but the copying only runs when necessary, so we still need to version data here. */
    LISTBASE_FOREACH (ModifierData *, md, &ob->modifiers) {
      if (md->type == eModifierType_Nodes) {
        NodesModifierData *nmd = (NodesModifierData *)md;
        version_idproperty_ui_data(nmd->settings.properties);
      }
    }

    /* Object post bones. */
    if (ob->type == OB_ARMATURE && ob->pose != NULL) {
      LISTBASE_FOREACH (bPoseChannel *, pchan, &ob->pose->chanbase) {
        version_idproperty_ui_data(pchan->prop);
      }
    }
  }

  /* Sequences. */
  LISTBASE_FOREACH (Scene *, scene, &bmain->scenes) {
    if (scene->ed != NULL) {
      do_versions_idproperty_seq_recursive(&scene->ed->seqbase);
    }
  }
}

static void sort_linked_ids(Main *bmain)
{
  ListBase *lb;
  FOREACH_MAIN_LISTBASE_BEGIN (bmain, lb) {
    ListBase temp_list;
    BLI_listbase_clear(&temp_list);
    LISTBASE_FOREACH_MUTABLE (ID *, id, lb) {
      if (ID_IS_LINKED(id)) {
        BLI_remlink(lb, id);
        BLI_addtail(&temp_list, id);
        id_sort_by_name(&temp_list, id, NULL);
      }
    }
    BLI_movelisttolist(lb, &temp_list);
  }
  FOREACH_MAIN_LISTBASE_END;
}

static void assert_sorted_ids(Main *bmain)
{
#ifndef NDEBUG
  ListBase *lb;
  FOREACH_MAIN_LISTBASE_BEGIN (bmain, lb) {
    ID *id_prev = NULL;
    LISTBASE_FOREACH (ID *, id, lb) {
      if (id_prev == NULL) {
        continue;
      }
      BLI_assert(id_prev->lib != id->lib || BLI_strcasecmp(id_prev->name, id->name) < 0);
    }
  }
  FOREACH_MAIN_LISTBASE_END;
#else
  UNUSED_VARS_NDEBUG(bmain);
#endif
}

static void move_vertex_group_names_to_object_data(Main *bmain)
{
  LISTBASE_FOREACH (Object *, object, &bmain->objects) {
    if (ELEM(object->type, OB_MESH, OB_LATTICE, OB_GPENCIL)) {
      ListBase *new_defbase = BKE_object_defgroup_list_mutable(object);

      /* Choose the longest vertex group name list among all linked duplicates. */
      if (BLI_listbase_count(&object->defbase) < BLI_listbase_count(new_defbase)) {
        BLI_freelistN(&object->defbase);
      }
      else {
        /* Clear the list in case the it was already assigned from another object. */
        BLI_freelistN(new_defbase);
        *new_defbase = object->defbase;
        BKE_object_defgroup_active_index_set(object, object->actdef);
      }
    }
  }
}

static void do_versions_sequencer_speed_effect_recursive(Scene *scene, const ListBase *seqbase)
{
  /* Old SpeedControlVars->flags. */
#define SEQ_SPEED_INTEGRATE (1 << 0)
#define SEQ_SPEED_COMPRESS_IPO_Y (1 << 2)

  LISTBASE_FOREACH (Sequence *, seq, seqbase) {
    if (seq->type == SEQ_TYPE_SPEED) {
      SpeedControlVars *v = (SpeedControlVars *)seq->effectdata;
      const char *substr = NULL;
      float globalSpeed = v->globalSpeed;
      if (seq->flag & SEQ_USE_EFFECT_DEFAULT_FADE) {
        if (globalSpeed == 1.0f) {
          v->speed_control_type = SEQ_SPEED_STRETCH;
        }
        else {
          v->speed_control_type = SEQ_SPEED_MULTIPLY;
          v->speed_fader = globalSpeed *
                           ((float)seq->seq1->len /
                            max_ff((float)(SEQ_time_right_handle_frame_get(seq->seq1) -
                                           seq->seq1->start),
                                   1.0f));
        }
      }
      else if (v->flags & SEQ_SPEED_INTEGRATE) {
        v->speed_control_type = SEQ_SPEED_MULTIPLY;
        v->speed_fader = seq->speed_fader * globalSpeed;
      }
      else if (v->flags & SEQ_SPEED_COMPRESS_IPO_Y) {
        globalSpeed *= 100.0f;
        v->speed_control_type = SEQ_SPEED_LENGTH;
        v->speed_fader_length = seq->speed_fader * globalSpeed;
        substr = "speed_length";
      }
      else {
        v->speed_control_type = SEQ_SPEED_FRAME_NUMBER;
        v->speed_fader_frame_number = (int)(seq->speed_fader * globalSpeed);
        substr = "speed_frame_number";
      }

      v->flags &= ~(SEQ_SPEED_INTEGRATE | SEQ_SPEED_COMPRESS_IPO_Y);

      if (substr || globalSpeed != 1.0f) {
        FCurve *fcu = id_data_find_fcurve(&scene->id, seq, &RNA_Sequence, "speed_factor", 0, NULL);
        if (fcu) {
          if (globalSpeed != 1.0f) {
            for (int i = 0; i < fcu->totvert; i++) {
              BezTriple *bezt = &fcu->bezt[i];
              bezt->vec[0][1] *= globalSpeed;
              bezt->vec[1][1] *= globalSpeed;
              bezt->vec[2][1] *= globalSpeed;
            }
          }
          if (substr) {
            char *new_path = BLI_str_replaceN(fcu->rna_path, "speed_factor", substr);
            MEM_freeN(fcu->rna_path);
            fcu->rna_path = new_path;
          }
        }
      }
    }
    else if (seq->type == SEQ_TYPE_META) {
      do_versions_sequencer_speed_effect_recursive(scene, &seq->seqbase);
    }
  }

#undef SEQ_SPEED_INTEGRATE
#undef SEQ_SPEED_COMPRESS_IPO_Y
}

static bool do_versions_sequencer_color_tags(Sequence *seq, void *UNUSED(user_data))
{
  seq->color_tag = SEQUENCE_COLOR_NONE;
  return true;
}

static bool do_versions_sequencer_color_balance_sop(Sequence *seq, void *UNUSED(user_data))
{
  LISTBASE_FOREACH (SequenceModifierData *, smd, &seq->modifiers) {
    if (smd->type == seqModifierType_ColorBalance) {
      StripColorBalance *cb = &((ColorBalanceModifierData *)smd)->color_balance;
      cb->method = SEQ_COLOR_BALANCE_METHOD_LIFTGAMMAGAIN;
      for (int i = 0; i < 3; i++) {
        copy_v3_fl(cb->slope, 1.0f);
        copy_v3_fl(cb->offset, 1.0f);
        copy_v3_fl(cb->power, 1.0f);
      }
    }
  }
  return true;
}

static bNodeLink *find_connected_link(bNodeTree *ntree, bNodeSocket *in_socket)
{
  LISTBASE_FOREACH (bNodeLink *, link, &ntree->links) {
    if (link->tosock == in_socket) {
      return link;
    }
  }
  return NULL;
}

static void add_realize_instances_before_socket(bNodeTree *ntree,
                                                bNode *node,
                                                bNodeSocket *geometry_socket)
{
  BLI_assert(geometry_socket->type == SOCK_GEOMETRY);
  bNodeLink *link = find_connected_link(ntree, geometry_socket);
  if (link == NULL) {
    return;
  }

  /* If the realize instances node is already before this socket, no need to continue. */
  if (link->fromnode->type == GEO_NODE_REALIZE_INSTANCES) {
    return;
  }

  bNode *realize_node = nodeAddStaticNode(NULL, ntree, GEO_NODE_REALIZE_INSTANCES);
  realize_node->parent = node->parent;
  realize_node->locx = node->locx - 100;
  realize_node->locy = node->locy;
  nodeAddLink(ntree, link->fromnode, link->fromsock, realize_node, realize_node->inputs.first);
  link->fromnode = realize_node;
  link->fromsock = realize_node->outputs.first;
}

/**
 * If a node used to realize instances implicitly and will no longer do so in 3.0, add a "Realize
 * Instances" node in front of it to avoid changing behavior. Don't do this if the node will be
 * replaced anyway though.
 */
static void version_geometry_nodes_add_realize_instance_nodes(bNodeTree *ntree)
{
  LISTBASE_FOREACH_MUTABLE (bNode *, node, &ntree->nodes) {
    if (ELEM(node->type,
             GEO_NODE_CAPTURE_ATTRIBUTE,
             GEO_NODE_SEPARATE_COMPONENTS,
             GEO_NODE_CONVEX_HULL,
             GEO_NODE_CURVE_LENGTH,
             GEO_NODE_MESH_BOOLEAN,
             GEO_NODE_FILLET_CURVE,
             GEO_NODE_RESAMPLE_CURVE,
             GEO_NODE_CURVE_TO_MESH,
             GEO_NODE_TRIM_CURVE,
             GEO_NODE_REPLACE_MATERIAL,
             GEO_NODE_SUBDIVIDE_MESH,
             GEO_NODE_TRIANGULATE)) {
      bNodeSocket *geometry_socket = node->inputs.first;
      add_realize_instances_before_socket(ntree, node, geometry_socket);
    }
    /* Also realize instances for the profile input of the curve to mesh node. */
    if (node->type == GEO_NODE_CURVE_TO_MESH) {
      bNodeSocket *profile_socket = (bNodeSocket *)BLI_findlink(&node->inputs, 1);
      add_realize_instances_before_socket(ntree, node, profile_socket);
    }
  }
}

/**
 * The geometry nodes modifier used to realize instances for the next modifier implicitly. Now it
 * is done with the realize instances node. It also used to convert meshes to point clouds
 * automatically, which is also now done with a specific node.
 */
static bNodeTree *add_realize_node_tree(Main *bmain)
{
  bNodeTree *node_tree = ntreeAddTree(bmain, "Realize Instances 2.93 Legacy", "GeometryNodeTree");

  ntreeAddSocketInterface(node_tree, SOCK_IN, "NodeSocketGeometry", "Geometry");
  ntreeAddSocketInterface(node_tree, SOCK_OUT, "NodeSocketGeometry", "Geometry");

  bNode *group_input = nodeAddStaticNode(NULL, node_tree, NODE_GROUP_INPUT);
  group_input->locx = -400.0f;
  bNode *group_output = nodeAddStaticNode(NULL, node_tree, NODE_GROUP_OUTPUT);
  group_output->locx = 500.0f;
  group_output->flag |= NODE_DO_OUTPUT;

  bNode *join = nodeAddStaticNode(NULL, node_tree, GEO_NODE_JOIN_GEOMETRY);
  join->locx = group_output->locx - 175.0f;
  join->locy = group_output->locy;
  bNode *conv = nodeAddStaticNode(NULL, node_tree, GEO_NODE_POINTS_TO_VERTICES);
  conv->locx = join->locx - 175.0f;
  conv->locy = join->locy - 70.0;
  bNode *separate = nodeAddStaticNode(NULL, node_tree, GEO_NODE_SEPARATE_COMPONENTS);
  separate->locx = join->locx - 350.0f;
  separate->locy = join->locy + 50.0f;
  bNode *realize = nodeAddStaticNode(NULL, node_tree, GEO_NODE_REALIZE_INSTANCES);
  realize->locx = separate->locx - 200.0f;
  realize->locy = join->locy;

  nodeAddLink(node_tree, group_input, group_input->outputs.first, realize, realize->inputs.first);
  nodeAddLink(node_tree, realize, realize->outputs.first, separate, separate->inputs.first);
  nodeAddLink(node_tree, conv, conv->outputs.first, join, join->inputs.first);
  nodeAddLink(node_tree, separate, BLI_findlink(&separate->outputs, 3), join, join->inputs.first);
  nodeAddLink(node_tree, separate, BLI_findlink(&separate->outputs, 1), conv, conv->inputs.first);
  nodeAddLink(node_tree, separate, BLI_findlink(&separate->outputs, 2), join, join->inputs.first);
  nodeAddLink(node_tree, separate, separate->outputs.first, join, join->inputs.first);
  nodeAddLink(node_tree, join, join->outputs.first, group_output, group_output->inputs.first);

  LISTBASE_FOREACH (bNode *, node, &node_tree->nodes) {
    nodeSetSelected(node, false);
  }

  version_socket_update_is_used(node_tree);
  return node_tree;
}

void do_versions_after_linking_300(Main *bmain, ReportList *UNUSED(reports))
{
  if (MAIN_VERSION_ATLEAST(bmain, 300, 0) && !MAIN_VERSION_ATLEAST(bmain, 300, 1)) {
    /* Set zero user text objects to have a fake user. */
    LISTBASE_FOREACH (Text *, text, &bmain->texts) {
      if (text->id.us == 0) {
        id_fake_user_set(&text->id);
      }
    }
  }

  if (!MAIN_VERSION_ATLEAST(bmain, 300, 3)) {
    sort_linked_ids(bmain);
    assert_sorted_ids(bmain);
  }

  if (MAIN_VERSION_ATLEAST(bmain, 300, 3)) {
    assert_sorted_ids(bmain);
  }

  if (!MAIN_VERSION_ATLEAST(bmain, 300, 11)) {
    move_vertex_group_names_to_object_data(bmain);
  }

  if (!MAIN_VERSION_ATLEAST(bmain, 300, 13)) {
    LISTBASE_FOREACH (Scene *, scene, &bmain->scenes) {
      if (scene->ed != NULL) {
        do_versions_sequencer_speed_effect_recursive(scene, &scene->ed->seqbase);
      }
    }
  }

  if (!MAIN_VERSION_ATLEAST(bmain, 300, 25)) {
    version_node_socket_index_animdata(bmain, NTREE_SHADER, SH_NODE_BSDF_PRINCIPLED, 4, 2, 25);
  }

  if (!MAIN_VERSION_ATLEAST(bmain, 300, 26)) {
    LISTBASE_FOREACH (Scene *, scene, &bmain->scenes) {
      ToolSettings *tool_settings = scene->toolsettings;
      ImagePaintSettings *imapaint = &tool_settings->imapaint;
      if (imapaint->canvas != NULL &&
          ELEM(imapaint->canvas->type, IMA_TYPE_R_RESULT, IMA_TYPE_COMPOSITE)) {
        imapaint->canvas = NULL;
      }
      if (imapaint->stencil != NULL &&
          ELEM(imapaint->stencil->type, IMA_TYPE_R_RESULT, IMA_TYPE_COMPOSITE)) {
        imapaint->stencil = NULL;
      }
      if (imapaint->clone != NULL &&
          ELEM(imapaint->clone->type, IMA_TYPE_R_RESULT, IMA_TYPE_COMPOSITE)) {
        imapaint->clone = NULL;
      }
    }

    LISTBASE_FOREACH (Brush *, brush, &bmain->brushes) {
      if (brush->clone.image != NULL &&
          ELEM(brush->clone.image->type, IMA_TYPE_R_RESULT, IMA_TYPE_COMPOSITE)) {
        brush->clone.image = NULL;
      }
    }
  }

  if (!MAIN_VERSION_ATLEAST(bmain, 300, 28)) {
    LISTBASE_FOREACH (bNodeTree *, ntree, &bmain->nodetrees) {
      if (ntree->type == NTREE_GEOMETRY) {
        version_geometry_nodes_add_realize_instance_nodes(ntree);
      }
    }
  }

  if (!MAIN_VERSION_ATLEAST(bmain, 300, 30)) {
    do_versions_idproperty_ui_data(bmain);
  }

  if (!MAIN_VERSION_ATLEAST(bmain, 300, 32)) {
    /* Update Switch Node Non-Fields switch input to Switch_001. */
    LISTBASE_FOREACH (bNodeTree *, ntree, &bmain->nodetrees) {
      if (ntree->type != NTREE_GEOMETRY) {
        continue;
      }

      LISTBASE_FOREACH (bNodeLink *, link, &ntree->links) {
        if (link->tonode->type == GEO_NODE_SWITCH) {
          if (STREQ(link->tosock->identifier, "Switch")) {
            bNode *to_node = link->tonode;

            uint8_t mode = ((NodeSwitch *)to_node->storage)->input_type;
            if (ELEM(mode,
                     SOCK_GEOMETRY,
                     SOCK_OBJECT,
                     SOCK_COLLECTION,
                     SOCK_TEXTURE,
                     SOCK_MATERIAL)) {
              link->tosock = link->tosock->next;
            }
          }
        }
      }
    }
  }

  if (!MAIN_VERSION_ATLEAST(bmain, 300, 33)) {
    /* This was missing from #move_vertex_group_names_to_object_data. */
    LISTBASE_FOREACH (Object *, object, &bmain->objects) {
      if (ELEM(object->type, OB_MESH, OB_LATTICE, OB_GPENCIL)) {
        /* This uses the fact that the active vertex group index starts counting at 1. */
        if (BKE_object_defgroup_active_index_get(object) == 0) {
          BKE_object_defgroup_active_index_set(object, object->actdef);
        }
      }
    }
  }

  if (!MAIN_VERSION_ATLEAST(bmain, 300, 35)) {
    /* Add a new modifier to realize instances from previous modifiers.
     * Previously that was done automatically by geometry nodes. */
    bNodeTree *realize_instances_node_tree = NULL;
    LISTBASE_FOREACH (Object *, ob, &bmain->objects) {
      LISTBASE_FOREACH_MUTABLE (ModifierData *, md, &ob->modifiers) {
        if (md->type != eModifierType_Nodes) {
          continue;
        }
        if (md->next == NULL) {
          break;
        }
        if (md->next->type == eModifierType_Nodes) {
          continue;
        }
        NodesModifierData *nmd = (NodesModifierData *)md;
        if (nmd->node_group == NULL) {
          continue;
        }

        NodesModifierData *new_nmd = (NodesModifierData *)BKE_modifier_new(eModifierType_Nodes);
        STRNCPY(new_nmd->modifier.name, "Realize Instances 2.93 Legacy");
        BKE_modifier_unique_name(&ob->modifiers, &new_nmd->modifier);
        BLI_insertlinkafter(&ob->modifiers, md, new_nmd);
        if (realize_instances_node_tree == NULL) {
          realize_instances_node_tree = add_realize_node_tree(bmain);
        }
        new_nmd->node_group = realize_instances_node_tree;
      }
    }
  }

  if (!MAIN_VERSION_ATLEAST(bmain, 300, 37)) {
    LISTBASE_FOREACH (bNodeTree *, ntree, &bmain->nodetrees) {
      if (ntree->type == NTREE_GEOMETRY) {
        LISTBASE_FOREACH_MUTABLE (bNode *, node, &ntree->nodes) {
          if (node->type == GEO_NODE_BOUNDING_BOX) {
            bNodeSocket *geometry_socket = node->inputs.first;
            add_realize_instances_before_socket(ntree, node, geometry_socket);
          }
        }
      }
    }
  }

  if (!MAIN_VERSION_ATLEAST(bmain, 301, 6)) {
    { /* Ensure driver variable names are unique within the driver. */
      ID *id;
      FOREACH_MAIN_ID_BEGIN (bmain, id) {
        AnimData *adt = BKE_animdata_from_id(id);
        if (adt == NULL) {
          continue;
        }
        LISTBASE_FOREACH (FCurve *, fcu, &adt->drivers) {
          ChannelDriver *driver = fcu->driver;
          /* Ensure the uniqueness front to back. Given a list of identically
           * named variables, the last one gets to keep its original name. This
           * matches the evaluation order, and thus shouldn't change the evaluated
           * value of the driver expression. */
          LISTBASE_FOREACH (DriverVar *, dvar, &driver->variables) {
            BLI_uniquename(&driver->variables,
                           dvar,
                           dvar->name,
                           '_',
                           offsetof(DriverVar, name),
                           sizeof(dvar->name));
          }
        }
      }
      FOREACH_MAIN_ID_END;
    }

    /* Ensure tiled image sources contain a UDIM token. */
    LISTBASE_FOREACH (Image *, ima, &bmain->images) {
      if (ima->source == IMA_SRC_TILED) {
        char *filename = (char *)BLI_path_basename(ima->filepath);
        BKE_image_ensure_tile_token(filename);
      }
    }
  }

  if (!MAIN_VERSION_ATLEAST(bmain, 302, 14)) {
    /* Sequencer channels region. */
    for (bScreen *screen = bmain->screens.first; screen; screen = screen->id.next) {
      LISTBASE_FOREACH (ScrArea *, area, &screen->areabase) {
        LISTBASE_FOREACH (SpaceLink *, sl, &area->spacedata) {
          if (sl->spacetype != SPACE_SEQ) {
            continue;
          }
          SpaceSeq *sseq = (SpaceSeq *)sl;
          sseq->flag |= SEQ_CLAMP_VIEW;

          if (ELEM(sseq->view, SEQ_VIEW_PREVIEW, SEQ_VIEW_SEQUENCE_PREVIEW)) {
            continue;
          }

          ARegion *timeline_region = BKE_area_find_region_type(area, RGN_TYPE_WINDOW);

          if (timeline_region == NULL) {
            continue;
          }

          timeline_region->v2d.cur.ymax = 8.5f;
          timeline_region->v2d.align &= ~V2D_ALIGN_NO_NEG_Y;
        }
      }
    }
  }
  /**
   * Versioning code until next subversion bump goes here.
   *
   * \note Be sure to check when bumping the version:
   * - #blo_do_versions_300 in this file.
   * - "versioning_userdef.c", #blo_do_versions_userdef
   * - "versioning_userdef.c", #do_versions_theme
   *
   * \note Keep this message at the bottom of the function.
   */
  {
    /* Keep this block, even when empty. */
  }
}

static void version_switch_node_input_prefix(Main *bmain)
{
  FOREACH_NODETREE_BEGIN (bmain, ntree, id) {
    if (ntree->type == NTREE_GEOMETRY) {
      LISTBASE_FOREACH (bNode *, node, &ntree->nodes) {
        if (node->type == GEO_NODE_SWITCH) {
          LISTBASE_FOREACH (bNodeSocket *, socket, &node->inputs) {
            /* Skip the "switch" socket. */
            if (socket == node->inputs.first) {
              continue;
            }
            strcpy(socket->name, socket->name[0] == 'A' ? "False" : "True");

            /* Replace "A" and "B", but keep the unique number suffix at the end. */
            char number_suffix[8];
            BLI_strncpy(number_suffix, socket->identifier + 1, sizeof(number_suffix));
            strcpy(socket->identifier, socket->name);
            strcat(socket->identifier, number_suffix);
          }
        }
      }
    }
  }
  FOREACH_NODETREE_END;
}

static bool replace_bbone_len_scale_rnapath(char **p_old_path, int *p_index)
{
  char *old_path = *p_old_path;

  if (old_path == NULL) {
    return false;
  }

  int len = strlen(old_path);

  if (BLI_str_endswith(old_path, ".bbone_curveiny") ||
      BLI_str_endswith(old_path, ".bbone_curveouty")) {
    old_path[len - 1] = 'z';
    return true;
  }

  if (BLI_str_endswith(old_path, ".bbone_scaleinx") ||
      BLI_str_endswith(old_path, ".bbone_scaleiny") ||
      BLI_str_endswith(old_path, ".bbone_scaleoutx") ||
      BLI_str_endswith(old_path, ".bbone_scaleouty")) {
    int index = (old_path[len - 1] == 'y' ? 2 : 0);

    old_path[len - 1] = 0;

    if (p_index) {
      *p_index = index;
    }
    else {
      *p_old_path = BLI_sprintfN("%s[%d]", old_path, index);
      MEM_freeN(old_path);
    }

    return true;
  }

  return false;
}

static void do_version_bbone_len_scale_fcurve_fix(FCurve *fcu)
{
  /* Update driver variable paths. */
  if (fcu->driver) {
    LISTBASE_FOREACH (DriverVar *, dvar, &fcu->driver->variables) {
      DRIVER_TARGETS_LOOPER_BEGIN (dvar) {
        replace_bbone_len_scale_rnapath(&dtar->rna_path, NULL);
      }
      DRIVER_TARGETS_LOOPER_END;
    }
  }

  /* Update F-Curve's path. */
  replace_bbone_len_scale_rnapath(&fcu->rna_path, &fcu->array_index);
}

static void do_version_bbone_len_scale_animdata_cb(ID *UNUSED(id),
                                                   AnimData *adt,
                                                   void *UNUSED(wrapper_data))
{
  LISTBASE_FOREACH_MUTABLE (FCurve *, fcu, &adt->drivers) {
    do_version_bbone_len_scale_fcurve_fix(fcu);
  }
}

static void do_version_bones_bbone_len_scale(ListBase *lb)
{
  LISTBASE_FOREACH (Bone *, bone, lb) {
    if (bone->flag & BONE_ADD_PARENT_END_ROLL) {
      bone->bbone_flag |= BBONE_ADD_PARENT_END_ROLL;
    }

    copy_v3_fl3(bone->scale_in, bone->scale_in_x, 1.0f, bone->scale_in_z);
    copy_v3_fl3(bone->scale_out, bone->scale_out_x, 1.0f, bone->scale_out_z);

    do_version_bones_bbone_len_scale(&bone->childbase);
  }
}

static void do_version_constraints_spline_ik_joint_bindings(ListBase *lb)
{
  /* Binding array data could be freed without properly resetting its size data. */
  LISTBASE_FOREACH (bConstraint *, con, lb) {
    if (con->type == CONSTRAINT_TYPE_SPLINEIK) {
      bSplineIKConstraint *data = (bSplineIKConstraint *)con->data;
      if (data->points == NULL) {
        data->numpoints = 0;
      }
    }
  }
}

static bNodeSocket *do_version_replace_float_size_with_vector(bNodeTree *ntree,
                                                              bNode *node,
                                                              bNodeSocket *socket)
{
  const bNodeSocketValueFloat *socket_value = (const bNodeSocketValueFloat *)socket->default_value;
  const float old_value = socket_value->value;
  nodeRemoveSocket(ntree, node, socket);
  bNodeSocket *new_socket = nodeAddSocket(
      ntree, node, SOCK_IN, nodeStaticSocketType(SOCK_VECTOR, PROP_TRANSLATION), "Size", "Size");
  bNodeSocketValueVector *value_vector = (bNodeSocketValueVector *)new_socket->default_value;
  copy_v3_fl(value_vector->value, old_value);
  return new_socket;
}

static bool seq_transform_origin_set(Sequence *seq, void *UNUSED(user_data))
{
  StripTransform *transform = seq->strip->transform;
  if (seq->strip->transform != NULL) {
    transform->origin[0] = transform->origin[1] = 0.5f;
  }
  return true;
}

static bool seq_transform_filter_set(Sequence *seq, void *UNUSED(user_data))
{
  StripTransform *transform = seq->strip->transform;
  if (seq->strip->transform != NULL) {
    transform->filter = SEQ_TRANSFORM_FILTER_BILINEAR;
  }
  return true;
}

static bool seq_meta_channels_ensure(Sequence *seq, void *UNUSED(user_data))
{
  if (seq->type == SEQ_TYPE_META) {
    SEQ_channels_ensure(&seq->channels);
  }
  return true;
}

static void do_version_subsurface_methods(bNode *node)
{
  if (node->type == SH_NODE_SUBSURFACE_SCATTERING) {
    if (!ELEM(node->custom1, SHD_SUBSURFACE_BURLEY, SHD_SUBSURFACE_RANDOM_WALK)) {
      node->custom1 = SHD_SUBSURFACE_RANDOM_WALK_FIXED_RADIUS;
    }
  }
  else if (node->type == SH_NODE_BSDF_PRINCIPLED) {
    if (!ELEM(node->custom2, SHD_SUBSURFACE_BURLEY, SHD_SUBSURFACE_RANDOM_WALK)) {
      node->custom2 = SHD_SUBSURFACE_RANDOM_WALK_FIXED_RADIUS;
    }
  }
}

static void version_geometry_nodes_add_attribute_input_settings(NodesModifierData *nmd)
{
  /* Before versioning the properties, make sure it hasn't been done already. */
  LISTBASE_FOREACH (const IDProperty *, property, &nmd->settings.properties->data.group) {
    if (strstr(property->name, "_use_attribute") || strstr(property->name, "_attribute_name")) {
      return;
    }
  }

  LISTBASE_FOREACH_MUTABLE (IDProperty *, property, &nmd->settings.properties->data.group) {
    if (!ELEM(property->type, IDP_FLOAT, IDP_INT, IDP_ARRAY)) {
      continue;
    }

    if (strstr(property->name, "_use_attribute") || strstr(property->name, "_attribute_name")) {
      continue;
    }

    char use_attribute_prop_name[MAX_IDPROP_NAME];
    BLI_snprintf(use_attribute_prop_name,
                 sizeof(use_attribute_prop_name),
                 "%s%s",
                 property->name,
                 "_use_attribute");

    IDPropertyTemplate idprop = {0};
    IDProperty *use_attribute_prop = IDP_New(IDP_INT, &idprop, use_attribute_prop_name);
    IDP_AddToGroup(nmd->settings.properties, use_attribute_prop);

    char attribute_name_prop_name[MAX_IDPROP_NAME];
    BLI_snprintf(attribute_name_prop_name,
                 sizeof(attribute_name_prop_name),
                 "%s%s",
                 property->name,
                 "_attribute_name");

    IDProperty *attribute_prop = IDP_New(IDP_STRING, &idprop, attribute_name_prop_name);
    IDP_AddToGroup(nmd->settings.properties, attribute_prop);
  }
}

/* Copy of the function before the fixes. */
static void legacy_vec_roll_to_mat3_normalized(const float nor[3],
                                               const float roll,
                                               float r_mat[3][3])
{
  const float SAFE_THRESHOLD = 1.0e-5f;     /* theta above this value has good enough precision. */
  const float CRITICAL_THRESHOLD = 1.0e-9f; /* above this is safe under certain conditions. */
  const float THRESHOLD_SQUARED = CRITICAL_THRESHOLD * CRITICAL_THRESHOLD;

  const float x = nor[0];
  const float y = nor[1];
  const float z = nor[2];

  const float theta = 1.0f + y;          /* remapping Y from [-1,+1] to [0,2]. */
  const float theta_alt = x * x + z * z; /* Helper value for matrix calculations. */
  float rMatrix[3][3], bMatrix[3][3];

  BLI_ASSERT_UNIT_V3(nor);

  /* When theta is close to zero (nor is aligned close to negative Y Axis),
   * we have to check we do have non-null X/Z components as well.
   * Also, due to float precision errors, nor can be (0.0, -0.99999994, 0.0) which results
   * in theta being close to zero. This will cause problems when theta is used as divisor.
   */
  if (theta > SAFE_THRESHOLD || (theta > CRITICAL_THRESHOLD && theta_alt > THRESHOLD_SQUARED)) {
    /* nor is *not* aligned to negative Y-axis (0,-1,0). */

    bMatrix[0][1] = -x;
    bMatrix[1][0] = x;
    bMatrix[1][1] = y;
    bMatrix[1][2] = z;
    bMatrix[2][1] = -z;

    if (theta > SAFE_THRESHOLD) {
      /* nor differs significantly from negative Y axis (0,-1,0): apply the general case. */
      bMatrix[0][0] = 1 - x * x / theta;
      bMatrix[2][2] = 1 - z * z / theta;
      bMatrix[2][0] = bMatrix[0][2] = -x * z / theta;
    }
    else {
      /* nor is close to negative Y axis (0,-1,0): apply the special case. */
      bMatrix[0][0] = (x + z) * (x - z) / -theta_alt;
      bMatrix[2][2] = -bMatrix[0][0];
      bMatrix[2][0] = bMatrix[0][2] = 2.0f * x * z / theta_alt;
    }
  }
  else {
    /* nor is very close to negative Y axis (0,-1,0): use simple symmetry by Z axis. */
    unit_m3(bMatrix);
    bMatrix[0][0] = bMatrix[1][1] = -1.0;
  }

  /* Make Roll matrix */
  axis_angle_normalized_to_mat3(rMatrix, nor, roll);

  /* Combine and output result */
  mul_m3_m3m3(r_mat, rMatrix, bMatrix);
}

static void correct_bone_roll_value(const float head[3],
                                    const float tail[3],
                                    const float check_x_axis[3],
                                    const float check_y_axis[3],
                                    float *r_roll)
{
  const float SAFE_THRESHOLD = 1.0e-5f;
  float vec[3], bone_mat[3][3], vec2[3];

  /* Compute the Y axis vector. */
  sub_v3_v3v3(vec, tail, head);
  normalize_v3(vec);

  /* Only correct when in the danger zone. */
  if (1.0f + vec[1] < SAFE_THRESHOLD * 2 && (vec[0] || vec[2])) {
    /* Use the armature matrix to double-check if adjustment is needed.
     * This should minimize issues if the file is bounced back and forth between
     * 2.92 and 2.91, provided Edit Mode isn't entered on the armature in 2.91. */
    vec_roll_to_mat3(vec, *r_roll, bone_mat);

    UNUSED_VARS_NDEBUG(check_y_axis);
    BLI_assert(dot_v3v3(bone_mat[1], check_y_axis) > 0.999f);

    if (dot_v3v3(bone_mat[0], check_x_axis) < 0.999f) {
      /* Recompute roll using legacy code to interpret the old value. */
      legacy_vec_roll_to_mat3_normalized(vec, *r_roll, bone_mat);
      mat3_to_vec_roll(bone_mat, vec2, r_roll);
      BLI_assert(compare_v3v3(vec, vec2, 0.001f));
    }
  }
}

/* Update the armature Bone roll fields for bones very close to -Y direction. */
static void do_version_bones_roll(ListBase *lb)
{
  LISTBASE_FOREACH (Bone *, bone, lb) {
    /* Parent-relative orientation (used for posing). */
    correct_bone_roll_value(
        bone->head, bone->tail, bone->bone_mat[0], bone->bone_mat[1], &bone->roll);

    /* Absolute orientation (used for Edit mode). */
    correct_bone_roll_value(
        bone->arm_head, bone->arm_tail, bone->arm_mat[0], bone->arm_mat[1], &bone->arm_roll);

    do_version_bones_roll(&bone->childbase);
  }
}

static void version_geometry_nodes_set_position_node_offset(bNodeTree *ntree)
{
  /* Add the new Offset socket. */
  LISTBASE_FOREACH (bNode *, node, &ntree->nodes) {
    if (node->type != GEO_NODE_SET_POSITION) {
      continue;
    }
    if (BLI_listbase_count(&node->inputs) < 4) {
      /* The offset socket didn't exist in the file yet. */
      return;
    }
    bNodeSocket *old_offset_socket = BLI_findlink(&node->inputs, 3);
    if (old_offset_socket->type == SOCK_VECTOR) {
      /* Versioning happened already. */
      return;
    }
    /* Change identifier of old socket, so that the there is no name collision. */
    STRNCPY(old_offset_socket->identifier, "Offset_old");
    nodeAddStaticSocket(ntree, node, SOCK_IN, SOCK_VECTOR, PROP_TRANSLATION, "Offset", "Offset");
  }

  /* Relink links that were connected to Position while Offset was enabled. */
  LISTBASE_FOREACH (bNodeLink *, link, &ntree->links) {
    if (link->tonode->type != GEO_NODE_SET_POSITION) {
      continue;
    }
    if (!STREQ(link->tosock->identifier, "Position")) {
      continue;
    }
    bNodeSocket *old_offset_socket = BLI_findlink(&link->tonode->inputs, 3);
    /* This assumes that the offset is not linked to something else. That seems to be a reasonable
     * assumption, because the node is probably only ever used in one or the other mode. */
    const bool offset_enabled =
        ((bNodeSocketValueBoolean *)old_offset_socket->default_value)->value;
    if (offset_enabled) {
      /* Relink to new offset socket. */
      link->tosock = old_offset_socket->next;
    }
  }

  /* Remove old Offset socket. */
  LISTBASE_FOREACH (bNode *, node, &ntree->nodes) {
    if (node->type != GEO_NODE_SET_POSITION) {
      continue;
    }
    bNodeSocket *old_offset_socket = BLI_findlink(&node->inputs, 3);
    nodeRemoveSocket(ntree, node, old_offset_socket);
  }
}

static void version_node_tree_socket_id_delim(bNodeTree *ntree)
{
  LISTBASE_FOREACH (bNode *, node, &ntree->nodes) {
    LISTBASE_FOREACH (bNodeSocket *, socket, &node->inputs) {
      version_node_socket_id_delim(socket);
    }
    LISTBASE_FOREACH (bNodeSocket *, socket, &node->outputs) {
      version_node_socket_id_delim(socket);
    }
  }
}

static bool version_fix_seq_meta_range(Sequence *seq, void *user_data)
{
  Scene *scene = (Scene *)user_data;
  if (seq->type == SEQ_TYPE_META) {
    SEQ_time_update_meta_strip_range(scene, seq);
  }
  return true;
}

static bool version_merge_still_offsets(Sequence *seq, void *UNUSED(user_data))
{
  seq->startofs -= seq->startstill;
  seq->endofs -= seq->endstill;
  seq->startstill = 0;
  seq->endstill = 0;
  return true;
}

/* Those `version_liboverride_rnacollections_*` functions mimic the old, pre-3.0 code to find
 * anchor and source items in the given list of modifiers, constraints etc., using only the
 * `subitem_local` data of the override property operation.
 *
 * Then they convert it into the new, proper `subitem_reference` data for the anchor, and
 * `subitem_local` for the source.
 *
 * NOTE: Here only the stored override ID is available, unlike in the `override_apply` functions.
 */

static void version_liboverride_rnacollections_insertion_object_constraints(
    ListBase *constraints, IDOverrideLibraryProperty *op)
{
  LISTBASE_FOREACH_MUTABLE (IDOverrideLibraryPropertyOperation *, opop, &op->operations) {
    if (opop->operation != IDOVERRIDE_LIBRARY_OP_INSERT_AFTER) {
      continue;
    }
    bConstraint *constraint_anchor = BLI_listbase_string_or_index_find(constraints,
                                                                       opop->subitem_local_name,
                                                                       offsetof(bConstraint, name),
                                                                       opop->subitem_local_index);
    bConstraint *constraint_src = constraint_anchor != NULL ? constraint_anchor->next :
                                                              constraints->first;

    if (constraint_src == NULL) {
      /* Invalid case, just remove that override property operation. */
      CLOG_ERROR(&LOG, "Could not find source constraint in stored override data");
      BKE_lib_override_library_property_operation_delete(op, opop);
      continue;
    }

    opop->subitem_reference_name = opop->subitem_local_name;
    opop->subitem_local_name = BLI_strdup(constraint_src->name);
    opop->subitem_reference_index = opop->subitem_local_index;
    opop->subitem_local_index++;
  }
}

static void version_liboverride_rnacollections_insertion_object(Object *object)
{
  IDOverrideLibrary *liboverride = object->id.override_library;
  IDOverrideLibraryProperty *op;

  op = BKE_lib_override_library_property_find(liboverride, "modifiers");
  if (op != NULL) {
    LISTBASE_FOREACH_MUTABLE (IDOverrideLibraryPropertyOperation *, opop, &op->operations) {
      if (opop->operation != IDOVERRIDE_LIBRARY_OP_INSERT_AFTER) {
        continue;
      }
      ModifierData *mod_anchor = BLI_listbase_string_or_index_find(&object->modifiers,
                                                                   opop->subitem_local_name,
                                                                   offsetof(ModifierData, name),
                                                                   opop->subitem_local_index);
      ModifierData *mod_src = mod_anchor != NULL ? mod_anchor->next : object->modifiers.first;

      if (mod_src == NULL) {
        /* Invalid case, just remove that override property operation. */
        CLOG_ERROR(&LOG, "Could not find source modifier in stored override data");
        BKE_lib_override_library_property_operation_delete(op, opop);
        continue;
      }

      opop->subitem_reference_name = opop->subitem_local_name;
      opop->subitem_local_name = BLI_strdup(mod_src->name);
      opop->subitem_reference_index = opop->subitem_local_index;
      opop->subitem_local_index++;
    }
  }

  op = BKE_lib_override_library_property_find(liboverride, "grease_pencil_modifiers");
  if (op != NULL) {
    LISTBASE_FOREACH_MUTABLE (IDOverrideLibraryPropertyOperation *, opop, &op->operations) {
      if (opop->operation != IDOVERRIDE_LIBRARY_OP_INSERT_AFTER) {
        continue;
      }
      GpencilModifierData *gp_mod_anchor = BLI_listbase_string_or_index_find(
          &object->greasepencil_modifiers,
          opop->subitem_local_name,
          offsetof(GpencilModifierData, name),
          opop->subitem_local_index);
      GpencilModifierData *gp_mod_src = gp_mod_anchor != NULL ?
                                            gp_mod_anchor->next :
                                            object->greasepencil_modifiers.first;

      if (gp_mod_src == NULL) {
        /* Invalid case, just remove that override property operation. */
        CLOG_ERROR(&LOG, "Could not find source GP modifier in stored override data");
        BKE_lib_override_library_property_operation_delete(op, opop);
        continue;
      }

      opop->subitem_reference_name = opop->subitem_local_name;
      opop->subitem_local_name = BLI_strdup(gp_mod_src->name);
      opop->subitem_reference_index = opop->subitem_local_index;
      opop->subitem_local_index++;
    }
  }

  op = BKE_lib_override_library_property_find(liboverride, "constraints");
  if (op != NULL) {
    version_liboverride_rnacollections_insertion_object_constraints(&object->constraints, op);
  }

  if (object->pose != NULL) {
    LISTBASE_FOREACH (bPoseChannel *, pchan, &object->pose->chanbase) {
      char rna_path[26 + (sizeof(pchan->name) * 2) + 1];
      char name_esc[sizeof(pchan->name) * 2];
      BLI_str_escape(name_esc, pchan->name, sizeof(name_esc));
      SNPRINTF(rna_path, "pose.bones[\"%s\"].constraints", name_esc);
      op = BKE_lib_override_library_property_find(liboverride, rna_path);
      if (op != NULL) {
        version_liboverride_rnacollections_insertion_object_constraints(&pchan->constraints, op);
      }
    }
  }
}

static void version_liboverride_rnacollections_insertion_animdata(ID *id)
{
  AnimData *anim_data = BKE_animdata_from_id(id);
  if (anim_data == NULL) {
    return;
  }

  IDOverrideLibrary *liboverride = id->override_library;
  IDOverrideLibraryProperty *op;

  op = BKE_lib_override_library_property_find(liboverride, "animation_data.nla_tracks");
  if (op != NULL) {
    LISTBASE_FOREACH (IDOverrideLibraryPropertyOperation *, opop, &op->operations) {
      if (opop->operation != IDOVERRIDE_LIBRARY_OP_INSERT_AFTER) {
        continue;
      }
      /* NLA tracks are only referenced by index, which limits possibilities, basically they are
       * always added at the end of the list, see #rna_NLA_tracks_override_apply.
       *
       * This makes things simple here. */
      opop->subitem_reference_name = opop->subitem_local_name;
      opop->subitem_local_name = NULL;
      opop->subitem_reference_index = opop->subitem_local_index;
      opop->subitem_local_index++;
    }
  }
}

static void versioning_replace_legacy_combined_and_separate_color_nodes(bNodeTree *ntree)
{
  /* In geometry nodes, replace shader combine/separate color nodes with function nodes */
  if (ntree->type == NTREE_GEOMETRY) {
    version_node_input_socket_name(ntree, SH_NODE_COMBRGB_LEGACY, "R", "Red");
    version_node_input_socket_name(ntree, SH_NODE_COMBRGB_LEGACY, "G", "Green");
    version_node_input_socket_name(ntree, SH_NODE_COMBRGB_LEGACY, "B", "Blue");
    version_node_output_socket_name(ntree, SH_NODE_COMBRGB_LEGACY, "Image", "Color");

    version_node_output_socket_name(ntree, SH_NODE_SEPRGB_LEGACY, "R", "Red");
    version_node_output_socket_name(ntree, SH_NODE_SEPRGB_LEGACY, "G", "Green");
    version_node_output_socket_name(ntree, SH_NODE_SEPRGB_LEGACY, "B", "Blue");
    version_node_input_socket_name(ntree, SH_NODE_SEPRGB_LEGACY, "Image", "Color");

    LISTBASE_FOREACH (bNode *, node, &ntree->nodes) {
      switch (node->type) {
        case SH_NODE_COMBRGB_LEGACY: {
          node->type = FN_NODE_COMBINE_COLOR;
          NodeCombSepColor *storage = (NodeCombSepColor *)MEM_callocN(sizeof(NodeCombSepColor),
                                                                      __func__);
          storage->mode = NODE_COMBSEP_COLOR_RGB;
          strcpy(node->idname, "FunctionNodeCombineColor");
          node->storage = storage;
          break;
        }
        case SH_NODE_SEPRGB_LEGACY: {
          node->type = FN_NODE_SEPARATE_COLOR;
          NodeCombSepColor *storage = (NodeCombSepColor *)MEM_callocN(sizeof(NodeCombSepColor),
                                                                      __func__);
          storage->mode = NODE_COMBSEP_COLOR_RGB;
          strcpy(node->idname, "FunctionNodeSeparateColor");
          node->storage = storage;
          break;
        }
      }
    }
  }

  /* In compositing nodes, replace combine/separate RGBA/HSVA/YCbCrA/YCCA nodes with
   * combine/separate color */
  if (ntree->type == NTREE_COMPOSIT) {
    version_node_input_socket_name(ntree, CMP_NODE_COMBRGBA_LEGACY, "R", "Red");
    version_node_input_socket_name(ntree, CMP_NODE_COMBRGBA_LEGACY, "G", "Green");
    version_node_input_socket_name(ntree, CMP_NODE_COMBRGBA_LEGACY, "B", "Blue");
    version_node_input_socket_name(ntree, CMP_NODE_COMBRGBA_LEGACY, "A", "Alpha");

    version_node_input_socket_name(ntree, CMP_NODE_COMBHSVA_LEGACY, "H", "Red");
    version_node_input_socket_name(ntree, CMP_NODE_COMBHSVA_LEGACY, "S", "Green");
    version_node_input_socket_name(ntree, CMP_NODE_COMBHSVA_LEGACY, "V", "Blue");
    version_node_input_socket_name(ntree, CMP_NODE_COMBHSVA_LEGACY, "A", "Alpha");

    version_node_input_socket_name(ntree, CMP_NODE_COMBYCCA_LEGACY, "Y", "Red");
    version_node_input_socket_name(ntree, CMP_NODE_COMBYCCA_LEGACY, "Cb", "Green");
    version_node_input_socket_name(ntree, CMP_NODE_COMBYCCA_LEGACY, "Cr", "Blue");
    version_node_input_socket_name(ntree, CMP_NODE_COMBYCCA_LEGACY, "A", "Alpha");

    version_node_input_socket_name(ntree, CMP_NODE_COMBYUVA_LEGACY, "Y", "Red");
    version_node_input_socket_name(ntree, CMP_NODE_COMBYUVA_LEGACY, "U", "Green");
    version_node_input_socket_name(ntree, CMP_NODE_COMBYUVA_LEGACY, "V", "Blue");
    version_node_input_socket_name(ntree, CMP_NODE_COMBYUVA_LEGACY, "A", "Alpha");

    version_node_output_socket_name(ntree, CMP_NODE_SEPRGBA_LEGACY, "R", "Red");
    version_node_output_socket_name(ntree, CMP_NODE_SEPRGBA_LEGACY, "G", "Green");
    version_node_output_socket_name(ntree, CMP_NODE_SEPRGBA_LEGACY, "B", "Blue");
    version_node_output_socket_name(ntree, CMP_NODE_SEPRGBA_LEGACY, "A", "Alpha");

    version_node_output_socket_name(ntree, CMP_NODE_SEPHSVA_LEGACY, "H", "Red");
    version_node_output_socket_name(ntree, CMP_NODE_SEPHSVA_LEGACY, "S", "Green");
    version_node_output_socket_name(ntree, CMP_NODE_SEPHSVA_LEGACY, "V", "Blue");
    version_node_output_socket_name(ntree, CMP_NODE_SEPHSVA_LEGACY, "A", "Alpha");

    version_node_output_socket_name(ntree, CMP_NODE_SEPYCCA_LEGACY, "Y", "Red");
    version_node_output_socket_name(ntree, CMP_NODE_SEPYCCA_LEGACY, "Cb", "Green");
    version_node_output_socket_name(ntree, CMP_NODE_SEPYCCA_LEGACY, "Cr", "Blue");
    version_node_output_socket_name(ntree, CMP_NODE_SEPYCCA_LEGACY, "A", "Alpha");

    version_node_output_socket_name(ntree, CMP_NODE_SEPYUVA_LEGACY, "Y", "Red");
    version_node_output_socket_name(ntree, CMP_NODE_SEPYUVA_LEGACY, "U", "Green");
    version_node_output_socket_name(ntree, CMP_NODE_SEPYUVA_LEGACY, "V", "Blue");
    version_node_output_socket_name(ntree, CMP_NODE_SEPYUVA_LEGACY, "A", "Alpha");

    LISTBASE_FOREACH (bNode *, node, &ntree->nodes) {
      switch (node->type) {
        case CMP_NODE_COMBRGBA_LEGACY: {
          node->type = CMP_NODE_COMBINE_COLOR;
          NodeCMPCombSepColor *storage = (NodeCMPCombSepColor *)MEM_callocN(
              sizeof(NodeCMPCombSepColor), __func__);
          storage->mode = CMP_NODE_COMBSEP_COLOR_RGB;
          strcpy(node->idname, "CompositorNodeCombineColor");
          node->storage = storage;
          break;
        }
        case CMP_NODE_COMBHSVA_LEGACY: {
          node->type = CMP_NODE_COMBINE_COLOR;
          NodeCMPCombSepColor *storage = (NodeCMPCombSepColor *)MEM_callocN(
              sizeof(NodeCMPCombSepColor), __func__);
          storage->mode = CMP_NODE_COMBSEP_COLOR_HSV;
          strcpy(node->idname, "CompositorNodeCombineColor");
          node->storage = storage;
          break;
        }
        case CMP_NODE_COMBYCCA_LEGACY: {
          node->type = CMP_NODE_COMBINE_COLOR;
          NodeCMPCombSepColor *storage = (NodeCMPCombSepColor *)MEM_callocN(
              sizeof(NodeCMPCombSepColor), __func__);
          storage->mode = CMP_NODE_COMBSEP_COLOR_YCC;
          storage->ycc_mode = node->custom1;
          strcpy(node->idname, "CompositorNodeCombineColor");
          node->storage = storage;
          break;
        }
        case CMP_NODE_COMBYUVA_LEGACY: {
          node->type = CMP_NODE_COMBINE_COLOR;
          NodeCMPCombSepColor *storage = (NodeCMPCombSepColor *)MEM_callocN(
              sizeof(NodeCMPCombSepColor), __func__);
          storage->mode = CMP_NODE_COMBSEP_COLOR_YUV;
          strcpy(node->idname, "CompositorNodeCombineColor");
          node->storage = storage;
          break;
        }
        case CMP_NODE_SEPRGBA_LEGACY: {
          node->type = CMP_NODE_SEPARATE_COLOR;
          NodeCMPCombSepColor *storage = (NodeCMPCombSepColor *)MEM_callocN(
              sizeof(NodeCMPCombSepColor), __func__);
          storage->mode = CMP_NODE_COMBSEP_COLOR_RGB;
          strcpy(node->idname, "CompositorNodeSeparateColor");
          node->storage = storage;
          break;
        }
        case CMP_NODE_SEPHSVA_LEGACY: {
          node->type = CMP_NODE_SEPARATE_COLOR;
          NodeCMPCombSepColor *storage = (NodeCMPCombSepColor *)MEM_callocN(
              sizeof(NodeCMPCombSepColor), __func__);
          storage->mode = CMP_NODE_COMBSEP_COLOR_HSV;
          strcpy(node->idname, "CompositorNodeSeparateColor");
          node->storage = storage;
          break;
        }
        case CMP_NODE_SEPYCCA_LEGACY: {
          node->type = CMP_NODE_SEPARATE_COLOR;
          NodeCMPCombSepColor *storage = (NodeCMPCombSepColor *)MEM_callocN(
              sizeof(NodeCMPCombSepColor), __func__);
          storage->mode = CMP_NODE_COMBSEP_COLOR_YCC;
          storage->ycc_mode = node->custom1;
          strcpy(node->idname, "CompositorNodeSeparateColor");
          node->storage = storage;
          break;
        }
        case CMP_NODE_SEPYUVA_LEGACY: {
          node->type = CMP_NODE_SEPARATE_COLOR;
          NodeCMPCombSepColor *storage = (NodeCMPCombSepColor *)MEM_callocN(
              sizeof(NodeCMPCombSepColor), __func__);
          storage->mode = CMP_NODE_COMBSEP_COLOR_YUV;
          strcpy(node->idname, "CompositorNodeSeparateColor");
          node->storage = storage;
          break;
        }
      }
    }
  }

  /* In texture nodes, replace combine/separate RGBA with combine/separate color */
  if (ntree->type == NTREE_TEXTURE) {
    LISTBASE_FOREACH (bNode *, node, &ntree->nodes) {
      switch (node->type) {
        case TEX_NODE_COMPOSE_LEGACY: {
          node->type = TEX_NODE_COMBINE_COLOR;
          node->custom1 = NODE_COMBSEP_COLOR_RGB;
          strcpy(node->idname, "TextureNodeCombineColor");
          break;
        }
        case TEX_NODE_DECOMPOSE_LEGACY: {
          node->type = TEX_NODE_SEPARATE_COLOR;
          node->custom1 = NODE_COMBSEP_COLOR_RGB;
          strcpy(node->idname, "TextureNodeSeparateColor");
          break;
        }
      }
    }
  }

  /* In shader nodes, replace combine/separate RGB/HSV with combine/separate color */
  if (ntree->type == NTREE_SHADER) {
    version_node_input_socket_name(ntree, SH_NODE_COMBRGB_LEGACY, "R", "Red");
    version_node_input_socket_name(ntree, SH_NODE_COMBRGB_LEGACY, "G", "Green");
    version_node_input_socket_name(ntree, SH_NODE_COMBRGB_LEGACY, "B", "Blue");
    version_node_output_socket_name(ntree, SH_NODE_COMBRGB_LEGACY, "Image", "Color");

    version_node_input_socket_name(ntree, SH_NODE_COMBHSV_LEGACY, "H", "Red");
    version_node_input_socket_name(ntree, SH_NODE_COMBHSV_LEGACY, "S", "Green");
    version_node_input_socket_name(ntree, SH_NODE_COMBHSV_LEGACY, "V", "Blue");

    version_node_output_socket_name(ntree, SH_NODE_SEPRGB_LEGACY, "R", "Red");
    version_node_output_socket_name(ntree, SH_NODE_SEPRGB_LEGACY, "G", "Green");
    version_node_output_socket_name(ntree, SH_NODE_SEPRGB_LEGACY, "B", "Blue");
    version_node_input_socket_name(ntree, SH_NODE_SEPRGB_LEGACY, "Image", "Color");

    version_node_output_socket_name(ntree, SH_NODE_SEPHSV_LEGACY, "H", "Red");
    version_node_output_socket_name(ntree, SH_NODE_SEPHSV_LEGACY, "S", "Green");
    version_node_output_socket_name(ntree, SH_NODE_SEPHSV_LEGACY, "V", "Blue");

    LISTBASE_FOREACH (bNode *, node, &ntree->nodes) {
      switch (node->type) {
        case SH_NODE_COMBRGB_LEGACY: {
          node->type = SH_NODE_COMBINE_COLOR;
          NodeCombSepColor *storage = (NodeCombSepColor *)MEM_callocN(sizeof(NodeCombSepColor),
                                                                      __func__);
          storage->mode = NODE_COMBSEP_COLOR_RGB;
          strcpy(node->idname, "ShaderNodeCombineColor");
          node->storage = storage;
          break;
        }
        case SH_NODE_COMBHSV_LEGACY: {
          node->type = SH_NODE_COMBINE_COLOR;
          NodeCombSepColor *storage = (NodeCombSepColor *)MEM_callocN(sizeof(NodeCombSepColor),
                                                                      __func__);
          storage->mode = NODE_COMBSEP_COLOR_HSV;
          strcpy(node->idname, "ShaderNodeCombineColor");
          node->storage = storage;
          break;
        }
        case SH_NODE_SEPRGB_LEGACY: {
          node->type = SH_NODE_SEPARATE_COLOR;
          NodeCombSepColor *storage = (NodeCombSepColor *)MEM_callocN(sizeof(NodeCombSepColor),
                                                                      __func__);
          storage->mode = NODE_COMBSEP_COLOR_RGB;
          strcpy(node->idname, "ShaderNodeSeparateColor");
          node->storage = storage;
          break;
        }
        case SH_NODE_SEPHSV_LEGACY: {
          node->type = SH_NODE_SEPARATE_COLOR;
          NodeCombSepColor *storage = (NodeCombSepColor *)MEM_callocN(sizeof(NodeCombSepColor),
                                                                      __func__);
          storage->mode = NODE_COMBSEP_COLOR_HSV;
          strcpy(node->idname, "ShaderNodeSeparateColor");
          node->storage = storage;
          break;
        }
      }
    }
  }
}

/* NOLINTNEXTLINE: readability-function-size */
void blo_do_versions_300(FileData *fd, Library *UNUSED(lib), Main *bmain)
{
  /* The #SCE_SNAP_SEQ flag has been removed in favor of the #SCE_SNAP which can be used for each
   * snap_flag member individually. */
  enum { SCE_SNAP_SEQ = (1 << 7) };

  if (!MAIN_VERSION_ATLEAST(bmain, 300, 1)) {
    /* Set default value for the new bisect_threshold parameter in the mirror modifier. */
    if (!DNA_struct_elem_find(fd->filesdna, "MirrorModifierData", "float", "bisect_threshold")) {
      LISTBASE_FOREACH (Object *, ob, &bmain->objects) {
        LISTBASE_FOREACH (ModifierData *, md, &ob->modifiers) {
          if (md->type == eModifierType_Mirror) {
            MirrorModifierData *mmd = (MirrorModifierData *)md;
            /* This was the previous hard-coded value. */
            mmd->bisect_threshold = 0.001f;
          }
        }
      }
    }
    /* Grease Pencil: Set default value for dilate pixels. */
    if (!DNA_struct_elem_find(fd->filesdna, "BrushGpencilSettings", "int", "dilate_pixels")) {
      LISTBASE_FOREACH (Brush *, brush, &bmain->brushes) {
        if (brush->gpencil_settings) {
          brush->gpencil_settings->dilate_pixels = 1;
        }
      }
    }
  }

  if (!MAIN_VERSION_ATLEAST(bmain, 300, 2)) {
    version_switch_node_input_prefix(bmain);

    if (!DNA_struct_elem_find(fd->filesdna, "bPoseChannel", "float", "custom_scale_xyz[3]")) {
      LISTBASE_FOREACH (Object *, ob, &bmain->objects) {
        if (ob->pose == NULL) {
          continue;
        }
        LISTBASE_FOREACH (bPoseChannel *, pchan, &ob->pose->chanbase) {
          copy_v3_fl(pchan->custom_scale_xyz, pchan->custom_scale);
        }
      }
    }
  }

  if (!MAIN_VERSION_ATLEAST(bmain, 300, 4)) {
    /* Add a properties sidebar to the spreadsheet editor. */
    LISTBASE_FOREACH (bScreen *, screen, &bmain->screens) {
      LISTBASE_FOREACH (ScrArea *, area, &screen->areabase) {
        LISTBASE_FOREACH (SpaceLink *, sl, &area->spacedata) {
          if (sl->spacetype == SPACE_SPREADSHEET) {
            ListBase *regionbase = (sl == area->spacedata.first) ? &area->regionbase :
                                                                   &sl->regionbase;
            ARegion *new_sidebar = do_versions_add_region_if_not_found(
                regionbase, RGN_TYPE_UI, "sidebar for spreadsheet", RGN_TYPE_FOOTER);
            if (new_sidebar != NULL) {
              new_sidebar->alignment = RGN_ALIGN_RIGHT;
              new_sidebar->flag |= RGN_FLAG_HIDDEN;
            }
          }
        }
      }
    }

    /* Enable spreadsheet filtering in old files without row filters. */
    LISTBASE_FOREACH (bScreen *, screen, &bmain->screens) {
      LISTBASE_FOREACH (ScrArea *, area, &screen->areabase) {
        LISTBASE_FOREACH (SpaceLink *, sl, &area->spacedata) {
          if (sl->spacetype == SPACE_SPREADSHEET) {
            SpaceSpreadsheet *sspreadsheet = (SpaceSpreadsheet *)sl;
            sspreadsheet->filter_flag |= SPREADSHEET_FILTER_ENABLE;
          }
        }
      }
    }

    FOREACH_NODETREE_BEGIN (bmain, ntree, id) {
      if (ntree->type == NTREE_GEOMETRY) {
        version_node_socket_name(ntree, GEO_NODE_BOUNDING_BOX, "Mesh", "Bounding Box");
      }
    }
    FOREACH_NODETREE_END;

    if (!DNA_struct_elem_find(fd->filesdna, "FileAssetSelectParams", "short", "import_type")) {
      LISTBASE_FOREACH (bScreen *, screen, &bmain->screens) {
        LISTBASE_FOREACH (ScrArea *, area, &screen->areabase) {
          LISTBASE_FOREACH (SpaceLink *, sl, &area->spacedata) {
            if (sl->spacetype == SPACE_FILE) {
              SpaceFile *sfile = (SpaceFile *)sl;
              if (sfile->asset_params) {
                sfile->asset_params->import_type = FILE_ASSET_IMPORT_APPEND;
              }
            }
          }
        }
      }
    }

    /* Initialize length-wise scale B-Bone settings. */
    if (!DNA_struct_elem_find(fd->filesdna, "Bone", "int", "bbone_flag")) {
      /* Update armature data and pose channels. */
      LISTBASE_FOREACH (bArmature *, arm, &bmain->armatures) {
        do_version_bones_bbone_len_scale(&arm->bonebase);
      }

      LISTBASE_FOREACH (Object *, ob, &bmain->objects) {
        if (ob->pose) {
          LISTBASE_FOREACH (bPoseChannel *, pchan, &ob->pose->chanbase) {
            copy_v3_fl3(pchan->scale_in, pchan->scale_in_x, 1.0f, pchan->scale_in_z);
            copy_v3_fl3(pchan->scale_out, pchan->scale_out_x, 1.0f, pchan->scale_out_z);
          }
        }
      }

      /* Update action curves and drivers. */
      LISTBASE_FOREACH (bAction *, act, &bmain->actions) {
        LISTBASE_FOREACH_MUTABLE (FCurve *, fcu, &act->curves) {
          do_version_bbone_len_scale_fcurve_fix(fcu);
        }
      }

      BKE_animdata_main_cb(bmain, do_version_bbone_len_scale_animdata_cb, NULL);
    }
  }

  if (!MAIN_VERSION_ATLEAST(bmain, 300, 5)) {
    /* Add a dataset sidebar to the spreadsheet editor. */
    LISTBASE_FOREACH (bScreen *, screen, &bmain->screens) {
      LISTBASE_FOREACH (ScrArea *, area, &screen->areabase) {
        LISTBASE_FOREACH (SpaceLink *, sl, &area->spacedata) {
          if (sl->spacetype == SPACE_SPREADSHEET) {
            ListBase *regionbase = (sl == area->spacedata.first) ? &area->regionbase :
                                                                   &sl->regionbase;
            ARegion *spreadsheet_dataset_region = do_versions_add_region_if_not_found(
                regionbase, RGN_TYPE_CHANNELS, "spreadsheet dataset region", RGN_TYPE_FOOTER);

            if (spreadsheet_dataset_region) {
              spreadsheet_dataset_region->alignment = RGN_ALIGN_LEFT;
              spreadsheet_dataset_region->v2d.scroll = (V2D_SCROLL_RIGHT | V2D_SCROLL_BOTTOM);
            }
          }
        }
      }
    }
  }

  if (!MAIN_VERSION_ATLEAST(bmain, 300, 6)) {
    LISTBASE_FOREACH (bScreen *, screen, &bmain->screens) {
      LISTBASE_FOREACH (ScrArea *, area, &screen->areabase) {
        LISTBASE_FOREACH (SpaceLink *, space, &area->spacedata) {
          /* Disable View Layers filter. */
          if (space->spacetype == SPACE_OUTLINER) {
            SpaceOutliner *space_outliner = (SpaceOutliner *)space;
            space_outliner->filter |= SO_FILTER_NO_VIEW_LAYERS;
          }
        }
      }
    }
  }

  if (!MAIN_VERSION_ATLEAST(bmain, 300, 7)) {
    LISTBASE_FOREACH (Scene *, scene, &bmain->scenes) {
      ToolSettings *tool_settings = scene->toolsettings;
      tool_settings->snap_flag |= SCE_SNAP_SEQ;
      short snap_mode = tool_settings->snap_mode;
      short snap_node_mode = tool_settings->snap_node_mode;
      short snap_uv_mode = tool_settings->snap_uv_mode;
      tool_settings->snap_mode &= ~((1 << 4) | (1 << 5) | (1 << 6));
      tool_settings->snap_node_mode &= ~((1 << 5) | (1 << 6));
      tool_settings->snap_uv_mode &= ~(1 << 4);
      if (snap_mode & (1 << 4)) {
        tool_settings->snap_mode |= (1 << 6); /* SCE_SNAP_MODE_INCREMENT */
      }
      if (snap_mode & (1 << 5)) {
        tool_settings->snap_mode |= (1 << 4); /* SCE_SNAP_MODE_EDGE_MIDPOINT */
      }
      if (snap_mode & (1 << 6)) {
        tool_settings->snap_mode |= (1 << 5); /* SCE_SNAP_MODE_EDGE_PERPENDICULAR */
      }
      if (snap_node_mode & (1 << 5)) {
        tool_settings->snap_node_mode |= (1 << 0); /* SCE_SNAP_MODE_NODE_X */
      }
      if (snap_node_mode & (1 << 6)) {
        tool_settings->snap_node_mode |= (1 << 1); /* SCE_SNAP_MODE_NODE_Y */
      }
      if (snap_uv_mode & (1 << 4)) {
        tool_settings->snap_uv_mode |= (1 << 6); /* SCE_SNAP_MODE_INCREMENT */
      }

      SequencerToolSettings *sequencer_tool_settings = SEQ_tool_settings_ensure(scene);
      sequencer_tool_settings->snap_mode = SEQ_SNAP_TO_STRIPS | SEQ_SNAP_TO_CURRENT_FRAME |
                                           SEQ_SNAP_TO_STRIP_HOLD;
      sequencer_tool_settings->snap_distance = 15;
    }
  }

  if (!MAIN_VERSION_ATLEAST(bmain, 300, 8)) {
    LISTBASE_FOREACH (Scene *, scene, &bmain->scenes) {
      if (scene->master_collection != NULL) {
        BLI_strncpy(scene->master_collection->id.name + 2,
                    BKE_SCENE_COLLECTION_NAME,
                    sizeof(scene->master_collection->id.name) - 2);
      }
    }
  }

  if (!MAIN_VERSION_ATLEAST(bmain, 300, 9)) {
    /* Fix a bug where reordering FCurves and bActionGroups could cause some corruption. Just
     * reconstruct all the action groups & ensure that the FCurves of a group are continuously
     * stored (i.e. not mixed with other groups) to be sure. See T89435. */
    LISTBASE_FOREACH (bAction *, act, &bmain->actions) {
      BKE_action_groups_reconstruct(act);
    }

    FOREACH_NODETREE_BEGIN (bmain, ntree, id) {
      if (ntree->type == NTREE_GEOMETRY) {
        LISTBASE_FOREACH (bNode *, node, &ntree->nodes) {
          if (node->type == GEO_NODE_SUBDIVIDE_MESH) {
            strcpy(node->idname, "GeometryNodeMeshSubdivide");
          }
        }
      }
    }
    FOREACH_NODETREE_END;
  }

  if (!MAIN_VERSION_ATLEAST(bmain, 300, 10)) {
    LISTBASE_FOREACH (Scene *, scene, &bmain->scenes) {
      ToolSettings *tool_settings = scene->toolsettings;
      if (tool_settings->snap_uv_mode & (1 << 4)) {
        tool_settings->snap_uv_mode |= (1 << 6); /* SCE_SNAP_MODE_INCREMENT */
        tool_settings->snap_uv_mode &= ~(1 << 4);
      }
    }
    LISTBASE_FOREACH (Material *, mat, &bmain->materials) {
      if (!(mat->lineart.flags & LRT_MATERIAL_CUSTOM_OCCLUSION_EFFECTIVENESS)) {
        mat->lineart.mat_occlusion = 1;
      }
    }
  }

  if (!MAIN_VERSION_ATLEAST(bmain, 300, 13)) {
    /* Convert Surface Deform to sparse-capable bind structure. */
    if (!DNA_struct_elem_find(
            fd->filesdna, "SurfaceDeformModifierData", "int", "num_mesh_verts")) {
      LISTBASE_FOREACH (Object *, ob, &bmain->objects) {
        LISTBASE_FOREACH (ModifierData *, md, &ob->modifiers) {
          if (md->type == eModifierType_SurfaceDeform) {
            SurfaceDeformModifierData *smd = (SurfaceDeformModifierData *)md;
            if (smd->bind_verts_num && smd->verts) {
              smd->mesh_verts_num = smd->bind_verts_num;

              for (unsigned int i = 0; i < smd->bind_verts_num; i++) {
                smd->verts[i].vertex_idx = i;
              }
            }
          }
        }
        if (ob->type == OB_GPENCIL) {
          LISTBASE_FOREACH (GpencilModifierData *, md, &ob->greasepencil_modifiers) {
            if (md->type == eGpencilModifierType_Lineart) {
              LineartGpencilModifierData *lmd = (LineartGpencilModifierData *)md;
              lmd->flags |= LRT_GPENCIL_USE_CACHE;
              lmd->chain_smooth_tolerance = 0.2f;
            }
          }
        }
      }
    }

    if (!DNA_struct_elem_find(
            fd->filesdna, "WorkSpace", "AssetLibraryReference", "asset_library")) {
      LISTBASE_FOREACH (WorkSpace *, workspace, &bmain->workspaces) {
        BKE_asset_library_reference_init_default(&workspace->asset_library_ref);
      }
    }

    if (!DNA_struct_elem_find(
            fd->filesdna, "FileAssetSelectParams", "AssetLibraryReference", "asset_library_ref")) {
      LISTBASE_FOREACH (bScreen *, screen, &bmain->screens) {
        LISTBASE_FOREACH (ScrArea *, area, &screen->areabase) {
          LISTBASE_FOREACH (SpaceLink *, space, &area->spacedata) {
            if (space->spacetype == SPACE_FILE) {
              SpaceFile *sfile = (SpaceFile *)space;
              if (sfile->browse_mode != FILE_BROWSE_MODE_ASSETS) {
                continue;
              }
              BKE_asset_library_reference_init_default(&sfile->asset_params->asset_library_ref);
            }
          }
        }
      }
    }

    /* Set default 2D annotation placement. */
    LISTBASE_FOREACH (Scene *, scene, &bmain->scenes) {
      ToolSettings *ts = scene->toolsettings;
      ts->gpencil_v2d_align = GP_PROJECT_VIEWSPACE | GP_PROJECT_CURSOR;
    }
  }

  if (!MAIN_VERSION_ATLEAST(bmain, 300, 14)) {
    LISTBASE_FOREACH (Scene *, scene, &bmain->scenes) {
      ToolSettings *tool_settings = scene->toolsettings;
      tool_settings->snap_flag &= ~SCE_SNAP_SEQ;
    }
  }

  if (!MAIN_VERSION_ATLEAST(bmain, 300, 15)) {
    LISTBASE_FOREACH (bScreen *, screen, &bmain->screens) {
      LISTBASE_FOREACH (ScrArea *, area, &screen->areabase) {
        LISTBASE_FOREACH (SpaceLink *, sl, &area->spacedata) {
          if (sl->spacetype == SPACE_SEQ) {
            SpaceSeq *sseq = (SpaceSeq *)sl;
            sseq->flag |= SEQ_TIMELINE_SHOW_GRID;
          }
        }
      }
    }
  }

  /* Font names were copied directly into ID names, see: T90417. */
  if (!MAIN_VERSION_ATLEAST(bmain, 300, 16)) {
    ListBase *lb = which_libbase(bmain, ID_VF);
    BKE_main_id_repair_duplicate_names_listbase(lb);
  }

  if (!MAIN_VERSION_ATLEAST(bmain, 300, 17)) {
    if (!DNA_struct_elem_find(
            fd->filesdna, "View3DOverlay", "float", "normals_constant_screen_size")) {
      LISTBASE_FOREACH (bScreen *, screen, &bmain->screens) {
        LISTBASE_FOREACH (ScrArea *, area, &screen->areabase) {
          LISTBASE_FOREACH (SpaceLink *, sl, &area->spacedata) {
            if (sl->spacetype == SPACE_VIEW3D) {
              View3D *v3d = (View3D *)sl;
              v3d->overlay.normals_constant_screen_size = 7.0f;
            }
          }
        }
      }
    }

    /* Fix SplineIK constraint's inconsistency between binding points array and its stored size.
     */
    LISTBASE_FOREACH (Object *, ob, &bmain->objects) {
      /* NOTE: Objects should never have SplineIK constraint, so no need to apply this fix on
       * their constraints. */
      if (ob->pose) {
        LISTBASE_FOREACH (bPoseChannel *, pchan, &ob->pose->chanbase) {
          do_version_constraints_spline_ik_joint_bindings(&pchan->constraints);
        }
      }
    }
  }

  if (!MAIN_VERSION_ATLEAST(bmain, 300, 18)) {
    if (!DNA_struct_elem_find(
            fd->filesdna, "WorkSpace", "AssetLibraryReference", "asset_library_ref")) {
      LISTBASE_FOREACH (WorkSpace *, workspace, &bmain->workspaces) {
        BKE_asset_library_reference_init_default(&workspace->asset_library_ref);
      }
    }

    if (!DNA_struct_elem_find(
            fd->filesdna, "FileAssetSelectParams", "AssetLibraryReference", "asset_library_ref")) {
      LISTBASE_FOREACH (bScreen *, screen, &bmain->screens) {
        LISTBASE_FOREACH (ScrArea *, area, &screen->areabase) {
          LISTBASE_FOREACH (SpaceLink *, space, &area->spacedata) {
            if (space->spacetype != SPACE_FILE) {
              continue;
            }

            SpaceFile *sfile = (SpaceFile *)space;
            if (sfile->browse_mode != FILE_BROWSE_MODE_ASSETS) {
              continue;
            }
            BKE_asset_library_reference_init_default(&sfile->asset_params->asset_library_ref);
          }
        }
      }
    }

    /* Previously, only text ending with `.py` would run, apply this logic
     * to existing files so text that happens to have the "Register" enabled
     * doesn't suddenly start running code on startup that was previously ignored. */
    LISTBASE_FOREACH (Text *, text, &bmain->texts) {
      if ((text->flags & TXT_ISSCRIPT) && !BLI_path_extension_check(text->id.name + 2, ".py")) {
        text->flags &= ~TXT_ISSCRIPT;
      }
    }
  }

  if (!MAIN_VERSION_ATLEAST(bmain, 300, 19)) {
    /* Disable Fade Inactive Overlay by default as it is redundant after introducing flash on
     * mode transfer. */
    for (bScreen *screen = bmain->screens.first; screen; screen = screen->id.next) {
      LISTBASE_FOREACH (ScrArea *, area, &screen->areabase) {
        LISTBASE_FOREACH (SpaceLink *, sl, &area->spacedata) {
          if (sl->spacetype == SPACE_VIEW3D) {
            View3D *v3d = (View3D *)sl;
            v3d->overlay.flag &= ~V3D_OVERLAY_FADE_INACTIVE;
          }
        }
      }
    }

    LISTBASE_FOREACH (Scene *, scene, &bmain->scenes) {
      SequencerToolSettings *sequencer_tool_settings = SEQ_tool_settings_ensure(scene);
      sequencer_tool_settings->overlap_mode = SEQ_OVERLAP_SHUFFLE;
    }
  }

  if (!MAIN_VERSION_ATLEAST(bmain, 300, 20)) {
    /* Use new vector Size socket in Cube Mesh Primitive node. */
    LISTBASE_FOREACH (bNodeTree *, ntree, &bmain->nodetrees) {
      if (ntree->type != NTREE_GEOMETRY) {
        continue;
      }

      LISTBASE_FOREACH_MUTABLE (bNodeLink *, link, &ntree->links) {
        if (link->tonode->type == GEO_NODE_MESH_PRIMITIVE_CUBE) {
          bNode *node = link->tonode;
          if (STREQ(link->tosock->identifier, "Size") && link->tosock->type == SOCK_FLOAT) {
            bNode *link_fromnode = link->fromnode;
            bNodeSocket *link_fromsock = link->fromsock;
            bNodeSocket *socket = link->tosock;
            BLI_assert(socket);

            bNodeSocket *new_socket = do_version_replace_float_size_with_vector(
                ntree, node, socket);
            nodeAddLink(ntree, link_fromnode, link_fromsock, node, new_socket);
          }
        }
      }

      LISTBASE_FOREACH (bNode *, node, &ntree->nodes) {
        if (node->type != GEO_NODE_MESH_PRIMITIVE_CUBE) {
          continue;
        }
        LISTBASE_FOREACH (bNodeSocket *, socket, &node->inputs) {
          if (STREQ(socket->identifier, "Size") && (socket->type == SOCK_FLOAT)) {
            do_version_replace_float_size_with_vector(ntree, node, socket);
            break;
          }
        }
      }
    }
  }

  if (!MAIN_VERSION_ATLEAST(bmain, 300, 22)) {
    if (!DNA_struct_elem_find(
            fd->filesdna, "LineartGpencilModifierData", "bool", "use_crease_on_smooth")) {
      LISTBASE_FOREACH (Object *, ob, &bmain->objects) {
        if (ob->type == OB_GPENCIL) {
          LISTBASE_FOREACH (GpencilModifierData *, md, &ob->greasepencil_modifiers) {
            if (md->type == eGpencilModifierType_Lineart) {
              LineartGpencilModifierData *lmd = (LineartGpencilModifierData *)md;
              lmd->calculation_flags |= LRT_USE_CREASE_ON_SMOOTH_SURFACES;
            }
          }
        }
      }
    }
  }

  if (!MAIN_VERSION_ATLEAST(bmain, 300, 23)) {
    for (bScreen *screen = bmain->screens.first; screen; screen = screen->id.next) {
      LISTBASE_FOREACH (ScrArea *, area, &screen->areabase) {
        LISTBASE_FOREACH (SpaceLink *, sl, &area->spacedata) {
          if (sl->spacetype == SPACE_FILE) {
            SpaceFile *sfile = (SpaceFile *)sl;
            if (sfile->asset_params) {
              sfile->asset_params->base_params.recursion_level = FILE_SELECT_MAX_RECURSIONS;
            }
          }
        }
      }
    }

    LISTBASE_FOREACH (bScreen *, screen, &bmain->screens) {
      LISTBASE_FOREACH (ScrArea *, area, &screen->areabase) {
        LISTBASE_FOREACH (SpaceLink *, sl, &area->spacedata) {
          if (sl->spacetype == SPACE_SEQ) {
            SpaceSeq *sseq = (SpaceSeq *)sl;
            int seq_show_safe_margins = (sseq->flag & SEQ_PREVIEW_SHOW_SAFE_MARGINS);
            int seq_show_gpencil = (sseq->flag & SEQ_PREVIEW_SHOW_GPENCIL);
            int seq_show_fcurves = (sseq->flag & SEQ_TIMELINE_SHOW_FCURVES);
            int seq_show_safe_center = (sseq->flag & SEQ_PREVIEW_SHOW_SAFE_CENTER);
            int seq_show_metadata = (sseq->flag & SEQ_PREVIEW_SHOW_METADATA);
            int seq_show_strip_name = (sseq->flag & SEQ_TIMELINE_SHOW_STRIP_NAME);
            int seq_show_strip_source = (sseq->flag & SEQ_TIMELINE_SHOW_STRIP_SOURCE);
            int seq_show_strip_duration = (sseq->flag & SEQ_TIMELINE_SHOW_STRIP_DURATION);
            int seq_show_grid = (sseq->flag & SEQ_TIMELINE_SHOW_GRID);
            int show_strip_offset = (sseq->draw_flag & SEQ_TIMELINE_SHOW_STRIP_OFFSETS);
            sseq->preview_overlay.flag = (seq_show_safe_margins | seq_show_gpencil |
                                          seq_show_safe_center | seq_show_metadata);
            sseq->timeline_overlay.flag = (seq_show_fcurves | seq_show_strip_name |
                                           seq_show_strip_source | seq_show_strip_duration |
                                           seq_show_grid | show_strip_offset);
          }
        }
      }
    }
  }

  if (!MAIN_VERSION_ATLEAST(bmain, 300, 24)) {
    LISTBASE_FOREACH (Scene *, scene, &bmain->scenes) {
      SequencerToolSettings *sequencer_tool_settings = SEQ_tool_settings_ensure(scene);
      sequencer_tool_settings->pivot_point = V3D_AROUND_CENTER_MEDIAN;

      if (scene->ed != NULL) {
        SEQ_for_each_callback(&scene->ed->seqbase, seq_transform_origin_set, NULL);
      }
    }
    LISTBASE_FOREACH (bScreen *, screen, &bmain->screens) {
      LISTBASE_FOREACH (ScrArea *, area, &screen->areabase) {
        LISTBASE_FOREACH (SpaceLink *, sl, &area->spacedata) {
          if (sl->spacetype == SPACE_SEQ) {
            SpaceSeq *sseq = (SpaceSeq *)sl;
            sseq->preview_overlay.flag |= SEQ_PREVIEW_SHOW_OUTLINE_SELECTED;
          }
        }
      }
    }

    LISTBASE_FOREACH (bScreen *, screen, &bmain->screens) {
      LISTBASE_FOREACH (ScrArea *, area, &screen->areabase) {
        LISTBASE_FOREACH (SpaceLink *, sl, &area->spacedata) {
          if (sl->spacetype == SPACE_SEQ) {
            ListBase *regionbase = (sl == area->spacedata.first) ? &area->regionbase :
                                                                   &sl->regionbase;
            LISTBASE_FOREACH (ARegion *, region, regionbase) {
              if (region->regiontype == RGN_TYPE_WINDOW) {
                region->v2d.min[1] = 4.0f;
              }
            }
          }
        }
      }
    }
  }

  if (!MAIN_VERSION_ATLEAST(bmain, 300, 25)) {
    FOREACH_NODETREE_BEGIN (bmain, ntree, id) {
      if (ntree->type == NTREE_SHADER) {
        LISTBASE_FOREACH (bNode *, node, &ntree->nodes) {
          do_version_subsurface_methods(node);
        }
      }
    }
    FOREACH_NODETREE_END;

    enum {
      R_EXR_TILE_FILE = (1 << 10),
      R_FULL_SAMPLE = (1 << 15),
    };
    LISTBASE_FOREACH (Scene *, scene, &bmain->scenes) {
      scene->r.scemode &= ~(R_EXR_TILE_FILE | R_FULL_SAMPLE);
    }
  }

  if (!MAIN_VERSION_ATLEAST(bmain, 300, 26)) {
    LISTBASE_FOREACH (Object *, ob, &bmain->objects) {
      LISTBASE_FOREACH (ModifierData *, md, &ob->modifiers) {
        if (md->type == eModifierType_Nodes) {
          version_geometry_nodes_add_attribute_input_settings((NodesModifierData *)md);
        }
      }
    }

    LISTBASE_FOREACH (bScreen *, screen, &bmain->screens) {
      LISTBASE_FOREACH (ScrArea *, area, &screen->areabase) {
        LISTBASE_FOREACH (SpaceLink *, sl, &area->spacedata) {
          switch (sl->spacetype) {
            case SPACE_FILE: {
              SpaceFile *sfile = (SpaceFile *)sl;
              if (sfile->params) {
                sfile->params->flag &= ~(FILE_PARAMS_FLAG_UNUSED_1 | FILE_PARAMS_FLAG_UNUSED_2 |
                                         FILE_PARAMS_FLAG_UNUSED_3 | FILE_PATH_TOKENS_ALLOW);
              }

              /* New default import type: Append with reuse. */
              if (sfile->asset_params) {
                sfile->asset_params->import_type = FILE_ASSET_IMPORT_APPEND_REUSE;
              }
              break;
            }
            default:
              break;
          }
        }
      }
    }
  }

  if (!MAIN_VERSION_ATLEAST(bmain, 300, 29)) {
    LISTBASE_FOREACH (bScreen *, screen, &bmain->screens) {
      LISTBASE_FOREACH (ScrArea *, area, &screen->areabase) {
        LISTBASE_FOREACH (SpaceLink *, sl, &area->spacedata) {
          switch (sl->spacetype) {
            case SPACE_SEQ: {
              ListBase *regionbase = (sl == area->spacedata.first) ? &area->regionbase :
                                                                     &sl->regionbase;
              LISTBASE_FOREACH (ARegion *, region, regionbase) {
                if (region->regiontype == RGN_TYPE_WINDOW) {
                  region->v2d.max[1] = MAXSEQ;
                }
              }
              break;
            }
            case SPACE_IMAGE: {
              SpaceImage *sima = (SpaceImage *)sl;
              sima->custom_grid_subdiv = 10;
              break;
            }
          }
        }
      }
    }
  }

  if (!MAIN_VERSION_ATLEAST(bmain, 300, 31)) {
    /* Swap header with the tool header so the regular header is always on the edge. */
    for (bScreen *screen = bmain->screens.first; screen; screen = screen->id.next) {
      LISTBASE_FOREACH (ScrArea *, area, &screen->areabase) {
        LISTBASE_FOREACH (SpaceLink *, sl, &area->spacedata) {
          ListBase *regionbase = (sl == area->spacedata.first) ? &area->regionbase :
                                                                 &sl->regionbase;
          ARegion *region_tool = NULL, *region_head = NULL;
          int region_tool_index = -1, region_head_index = -1, i;
          LISTBASE_FOREACH_INDEX (ARegion *, region, regionbase, i) {
            if (region->regiontype == RGN_TYPE_TOOL_HEADER) {
              region_tool = region;
              region_tool_index = i;
            }
            else if (region->regiontype == RGN_TYPE_HEADER) {
              region_head = region;
              region_head_index = i;
            }
          }
          if ((region_tool && region_head) && (region_head_index > region_tool_index)) {
            BLI_listbase_swaplinks(regionbase, region_tool, region_head);
          }
        }
      }
    }

    /* Set strip color tags to SEQUENCE_COLOR_NONE. */
    LISTBASE_FOREACH (Scene *, scene, &bmain->scenes) {
      if (scene->ed != NULL) {
        SEQ_for_each_callback(&scene->ed->seqbase, do_versions_sequencer_color_tags, NULL);
      }
    }

    /* Show sequencer color tags by default. */
    LISTBASE_FOREACH (bScreen *, screen, &bmain->screens) {
      LISTBASE_FOREACH (ScrArea *, area, &screen->areabase) {
        LISTBASE_FOREACH (SpaceLink *, sl, &area->spacedata) {
          if (sl->spacetype == SPACE_SEQ) {
            SpaceSeq *sseq = (SpaceSeq *)sl;
            sseq->timeline_overlay.flag |= SEQ_TIMELINE_SHOW_STRIP_COLOR_TAG;
          }
        }
      }
    }

    /* Set defaults for new color balance modifier parameters. */
    LISTBASE_FOREACH (Scene *, scene, &bmain->scenes) {
      if (scene->ed != NULL) {
        SEQ_for_each_callback(&scene->ed->seqbase, do_versions_sequencer_color_balance_sop, NULL);
      }
    }
  }

  if (!MAIN_VERSION_ATLEAST(bmain, 300, 33)) {
    for (bScreen *screen = bmain->screens.first; screen; screen = screen->id.next) {
      LISTBASE_FOREACH (ScrArea *, area, &screen->areabase) {
        LISTBASE_FOREACH (SpaceLink *, sl, &area->spacedata) {
          switch (sl->spacetype) {
            case SPACE_SEQ: {
              SpaceSeq *sseq = (SpaceSeq *)sl;
              enum { SEQ_DRAW_SEQUENCE = 0 };
              if (sseq->mainb == SEQ_DRAW_SEQUENCE) {
                sseq->mainb = SEQ_DRAW_IMG_IMBUF;
              }
              break;
            }
            case SPACE_TEXT: {
              SpaceText *st = (SpaceText *)sl;
              st->flags &= ~ST_FLAG_UNUSED_4;
              break;
            }
          }
        }
      }
    }
  }

  if (!MAIN_VERSION_ATLEAST(bmain, 300, 36)) {
    /* Update the `idnames` for renamed geometry and function nodes. */
    LISTBASE_FOREACH (bNodeTree *, ntree, &bmain->nodetrees) {
      if (ntree->type != NTREE_GEOMETRY) {
        continue;
      }
      version_node_id(ntree, FN_NODE_COMPARE, "FunctionNodeCompareFloats");
      version_node_id(ntree, GEO_NODE_CAPTURE_ATTRIBUTE, "GeometryNodeCaptureAttribute");
      version_node_id(ntree, GEO_NODE_MESH_BOOLEAN, "GeometryNodeMeshBoolean");
      version_node_id(ntree, GEO_NODE_FILL_CURVE, "GeometryNodeFillCurve");
      version_node_id(ntree, GEO_NODE_FILLET_CURVE, "GeometryNodeFilletCurve");
      version_node_id(ntree, GEO_NODE_REVERSE_CURVE, "GeometryNodeReverseCurve");
      version_node_id(ntree, GEO_NODE_SAMPLE_CURVE, "GeometryNodeSampleCurve");
      version_node_id(ntree, GEO_NODE_RESAMPLE_CURVE, "GeometryNodeResampleCurve");
      version_node_id(ntree, GEO_NODE_SUBDIVIDE_CURVE, "GeometryNodeSubdivideCurve");
      version_node_id(ntree, GEO_NODE_TRIM_CURVE, "GeometryNodeTrimCurve");
      version_node_id(ntree, GEO_NODE_REPLACE_MATERIAL, "GeometryNodeReplaceMaterial");
      version_node_id(ntree, GEO_NODE_SUBDIVIDE_MESH, "GeometryNodeSubdivideMesh");
      version_node_id(ntree, GEO_NODE_SET_MATERIAL, "GeometryNodeSetMaterial");
      version_node_id(ntree, GEO_NODE_SPLIT_EDGES, "GeometryNodeSplitEdges");
    }

    /* Update bone roll after a fix to vec_roll_to_mat3_normalized. */
    LISTBASE_FOREACH (bArmature *, arm, &bmain->armatures) {
      do_version_bones_roll(&arm->bonebase);
    }
  }

  if (!MAIN_VERSION_ATLEAST(bmain, 300, 37)) {
    /* Node Editor: toggle overlays on. */
    if (!DNA_struct_find(fd->filesdna, "SpaceNodeOverlay")) {
      LISTBASE_FOREACH (bScreen *, screen, &bmain->screens) {
        LISTBASE_FOREACH (ScrArea *, area, &screen->areabase) {
          LISTBASE_FOREACH (SpaceLink *, space, &area->spacedata) {
            if (space->spacetype == SPACE_NODE) {
              SpaceNode *snode = (SpaceNode *)space;
              snode->overlay.flag |= SN_OVERLAY_SHOW_OVERLAYS;
              snode->overlay.flag |= SN_OVERLAY_SHOW_WIRE_COLORS;
            }
          }
        }
      }
    }
  }

  if (!MAIN_VERSION_ATLEAST(bmain, 300, 38)) {
    LISTBASE_FOREACH (bScreen *, screen, &bmain->screens) {
      LISTBASE_FOREACH (ScrArea *, area, &screen->areabase) {
        LISTBASE_FOREACH (SpaceLink *, space, &area->spacedata) {
          if (space->spacetype == SPACE_FILE) {
            SpaceFile *sfile = (SpaceFile *)space;
            FileAssetSelectParams *asset_params = sfile->asset_params;
            if (asset_params) {
              asset_params->base_params.filter_id = FILTER_ID_ALL;
            }
          }
        }
      }
    }
  }

  if (!MAIN_VERSION_ATLEAST(bmain, 300, 39)) {
    LISTBASE_FOREACH (wmWindowManager *, wm, &bmain->wm) {
      wm->xr.session_settings.base_scale = 1.0f;
      wm->xr.session_settings.draw_flags |= (V3D_OFSDRAW_SHOW_SELECTION |
                                             V3D_OFSDRAW_XR_SHOW_CONTROLLERS |
                                             V3D_OFSDRAW_XR_SHOW_CUSTOM_OVERLAYS);
    }
  }

  if (!MAIN_VERSION_ATLEAST(bmain, 300, 40)) {
    /* Update the `idnames` for renamed geometry and function nodes. */
    LISTBASE_FOREACH (bNodeTree *, ntree, &bmain->nodetrees) {
      if (ntree->type != NTREE_GEOMETRY) {
        continue;
      }
      version_node_id(ntree, FN_NODE_SLICE_STRING, "FunctionNodeSliceString");
      version_geometry_nodes_set_position_node_offset(ntree);
    }

    /* Add storage to viewer node. */
    LISTBASE_FOREACH (bNodeTree *, ntree, &bmain->nodetrees) {
      if (ntree->type != NTREE_GEOMETRY) {
        continue;
      }
      LISTBASE_FOREACH (bNode *, node, &ntree->nodes) {
        if (node->type == GEO_NODE_VIEWER) {
          if (node->storage == NULL) {
            NodeGeometryViewer *data = (NodeGeometryViewer *)MEM_callocN(
                sizeof(NodeGeometryViewer), __func__);
            data->data_type = CD_PROP_FLOAT;
            node->storage = data;
          }
        }
      }
    }

    LISTBASE_FOREACH (bNodeTree *, ntree, &bmain->nodetrees) {
      if (ntree->type == NTREE_GEOMETRY) {
        version_node_input_socket_name(
            ntree, GEO_NODE_DISTRIBUTE_POINTS_ON_FACES, "Geometry", "Mesh");
        version_node_input_socket_name(ntree, GEO_NODE_POINTS_TO_VOLUME, "Geometry", "Points");
        version_node_output_socket_name(ntree, GEO_NODE_POINTS_TO_VOLUME, "Geometry", "Volume");
        version_node_socket_name(ntree, GEO_NODE_SUBDIVISION_SURFACE, "Geometry", "Mesh");
        version_node_socket_name(ntree, GEO_NODE_RESAMPLE_CURVE, "Geometry", "Curve");
        version_node_socket_name(ntree, GEO_NODE_SUBDIVIDE_CURVE, "Geometry", "Curve");
        version_node_socket_name(ntree, GEO_NODE_SET_CURVE_RADIUS, "Geometry", "Curve");
        version_node_socket_name(ntree, GEO_NODE_SET_CURVE_TILT, "Geometry", "Curve");
        version_node_socket_name(ntree, GEO_NODE_SET_CURVE_HANDLES, "Geometry", "Curve");
        version_node_socket_name(ntree, GEO_NODE_TRANSLATE_INSTANCES, "Geometry", "Instances");
        version_node_socket_name(ntree, GEO_NODE_ROTATE_INSTANCES, "Geometry", "Instances");
        version_node_socket_name(ntree, GEO_NODE_SCALE_INSTANCES, "Geometry", "Instances");
        version_node_output_socket_name(ntree, GEO_NODE_MESH_BOOLEAN, "Geometry", "Mesh");
        version_node_input_socket_name(ntree, GEO_NODE_MESH_BOOLEAN, "Geometry 1", "Mesh 1");
        version_node_input_socket_name(ntree, GEO_NODE_MESH_BOOLEAN, "Geometry 2", "Mesh 2");
        version_node_socket_name(ntree, GEO_NODE_SUBDIVIDE_MESH, "Geometry", "Mesh");
        version_node_socket_name(ntree, GEO_NODE_TRIANGULATE, "Geometry", "Mesh");
        version_node_output_socket_name(ntree, GEO_NODE_MESH_PRIMITIVE_CONE, "Geometry", "Mesh");
        version_node_output_socket_name(ntree, GEO_NODE_MESH_PRIMITIVE_CUBE, "Geometry", "Mesh");
        version_node_output_socket_name(
            ntree, GEO_NODE_MESH_PRIMITIVE_CYLINDER, "Geometry", "Mesh");
        version_node_output_socket_name(ntree, GEO_NODE_MESH_PRIMITIVE_GRID, "Geometry", "Mesh");
        version_node_output_socket_name(
            ntree, GEO_NODE_MESH_PRIMITIVE_ICO_SPHERE, "Geometry", "Mesh");
        version_node_output_socket_name(ntree, GEO_NODE_MESH_PRIMITIVE_CIRCLE, "Geometry", "Mesh");
        version_node_output_socket_name(ntree, GEO_NODE_MESH_PRIMITIVE_LINE, "Geometry", "Mesh");
        version_node_output_socket_name(
            ntree, GEO_NODE_MESH_PRIMITIVE_UV_SPHERE, "Geometry", "Mesh");
        version_node_socket_name(ntree, GEO_NODE_SET_POINT_RADIUS, "Geometry", "Points");
      }
    }
  }

  if (!MAIN_VERSION_ATLEAST(bmain, 300, 42)) {
    /* Use consistent socket identifiers for the math node.
     * The code to make unique identifiers from the names was inconsistent. */
    FOREACH_NODETREE_BEGIN (bmain, ntree, id) {
      if (ntree->type != NTREE_CUSTOM) {
        version_node_tree_socket_id_delim(ntree);
      }
    }
    FOREACH_NODETREE_END;

    LISTBASE_FOREACH (bScreen *, screen, &bmain->screens) {
      LISTBASE_FOREACH (ScrArea *, area, &screen->areabase) {
        LISTBASE_FOREACH (SpaceLink *, sl, &area->spacedata) {
          if (sl->spacetype == SPACE_SEQ) {
            ListBase *regionbase = (sl == area->spacedata.first) ? &area->regionbase :
                                                                   &sl->regionbase;
            LISTBASE_FOREACH (ARegion *, region, regionbase) {
              if (region->regiontype == RGN_TYPE_WINDOW) {
                region->v2d.min[1] = 1.0f;
              }
            }
          }
        }
      }
    }

    /* Change minimum zoom to 0.05f in the node editor. */
    LISTBASE_FOREACH (bScreen *, screen, &bmain->screens) {
      LISTBASE_FOREACH (ScrArea *, area, &screen->areabase) {
        LISTBASE_FOREACH (SpaceLink *, sl, &area->spacedata) {
          if (sl->spacetype == SPACE_NODE) {
            ListBase *regionbase = (sl == area->spacedata.first) ? &area->regionbase :
                                                                   &sl->regionbase;
            LISTBASE_FOREACH (ARegion *, region, regionbase) {
              if (region->regiontype == RGN_TYPE_WINDOW) {
                if (region->v2d.minzoom > 0.05f) {
                  region->v2d.minzoom = 0.05f;
                }
              }
            }
          }
        }
      }
    }

    LISTBASE_FOREACH (Scene *, scene, &bmain->scenes) {
      Editing *ed = SEQ_editing_get(scene);
      /* Make sure range of meta strips is correct.
       * It was possible to save .blend file with incorrect state of meta strip
       * range. The root cause is expected to be fixed, but need to ensure files
       * with invalid meta strip range are corrected. */
      if (ed != NULL) {
        SEQ_for_each_callback(&ed->seqbase, version_fix_seq_meta_range, scene);
      }
    }
  }

  /* Special case to handle older in-development 3.1 files, before change from 3.0 branch gets
   * merged in master. */
  if (!MAIN_VERSION_ATLEAST(bmain, 300, 42) ||
      (bmain->versionfile == 301 && !MAIN_VERSION_ATLEAST(bmain, 301, 3))) {
    /* Update LibOverride operations regarding insertions in RNA collections (i.e. modifiers,
     * constraints and NLA tracks). */
    ID *id_iter;
    FOREACH_MAIN_ID_BEGIN (bmain, id_iter) {
      if (ID_IS_OVERRIDE_LIBRARY_REAL(id_iter)) {
        version_liboverride_rnacollections_insertion_animdata(id_iter);
        if (GS(id_iter->name) == ID_OB) {
          version_liboverride_rnacollections_insertion_object((Object *)id_iter);
        }
      }
    }
    FOREACH_MAIN_ID_END;
  }

  if (!MAIN_VERSION_ATLEAST(bmain, 301, 4)) {
    LISTBASE_FOREACH (bNodeTree *, ntree, &bmain->nodetrees) {
      if (ntree->type != NTREE_GEOMETRY) {
        continue;
      }
      version_node_id(ntree, GEO_NODE_CURVE_SPLINE_PARAMETER, "GeometryNodeSplineParameter");
      LISTBASE_FOREACH (bNode *, node, &ntree->nodes) {
        if (node->type == GEO_NODE_CURVE_SPLINE_PARAMETER) {
          version_node_add_socket_if_not_exist(
              ntree, node, SOCK_OUT, SOCK_INT, PROP_NONE, "Index", "Index");
        }

        /* Convert float compare into a more general compare node. */
        if (node->type == FN_NODE_COMPARE) {
          if (node->storage == NULL) {
            NodeFunctionCompare *data = (NodeFunctionCompare *)MEM_callocN(
                sizeof(NodeFunctionCompare), __func__);
            data->data_type = SOCK_FLOAT;
            data->operation = node->custom1;
            strcpy(node->idname, "FunctionNodeCompare");
            node->storage = data;
          }
        }
      }
    }

    /* Add a toggle for the breadcrumbs overlay in the node editor. */
    LISTBASE_FOREACH (bScreen *, screen, &bmain->screens) {
      LISTBASE_FOREACH (ScrArea *, area, &screen->areabase) {
        LISTBASE_FOREACH (SpaceLink *, space, &area->spacedata) {
          if (space->spacetype == SPACE_NODE) {
            SpaceNode *snode = (SpaceNode *)space;
            snode->overlay.flag |= SN_OVERLAY_SHOW_PATH;
          }
        }
      }
    }
  }

  if (!MAIN_VERSION_ATLEAST(bmain, 301, 5)) {
    LISTBASE_FOREACH (bNodeTree *, ntree, &bmain->nodetrees) {
      if (ntree->type != NTREE_GEOMETRY) {
        continue;
      }
      LISTBASE_FOREACH (bNode *, node, &ntree->nodes) {
        if (node->type != GEO_NODE_REALIZE_INSTANCES) {
          continue;
        }
        node->custom1 |= GEO_NODE_REALIZE_INSTANCES_LEGACY_BEHAVIOR;
      }
    }
  }

  if (!MAIN_VERSION_ATLEAST(bmain, 301, 6)) {
    /* Add node storage for map range node. */
    FOREACH_NODETREE_BEGIN (bmain, ntree, id) {
      LISTBASE_FOREACH (bNode *, node, &ntree->nodes) {
        if (node->type == SH_NODE_MAP_RANGE) {
          if (node->storage == NULL) {
            NodeMapRange *data = MEM_callocN(sizeof(NodeMapRange), __func__);
            data->clamp = node->custom1;
            data->data_type = CD_PROP_FLOAT;
            data->interpolation_type = node->custom2;
            node->storage = data;
          }
        }
      }
    }
    FOREACH_NODETREE_END;

    /* Update spreadsheet data set region type. */
    LISTBASE_FOREACH (bScreen *, screen, &bmain->screens) {
      LISTBASE_FOREACH (ScrArea *, area, &screen->areabase) {
        LISTBASE_FOREACH (SpaceLink *, sl, &area->spacedata) {
          if (sl->spacetype == SPACE_SPREADSHEET) {
            ListBase *regionbase = (sl == area->spacedata.first) ? &area->regionbase :
                                                                   &sl->regionbase;
            LISTBASE_FOREACH (ARegion *, region, regionbase) {
              if (region->regiontype == RGN_TYPE_CHANNELS) {
                region->regiontype = RGN_TYPE_TOOLS;
              }
            }
          }
        }
      }
    }

    /* Initialize the bone wireframe opacity setting. */
    if (!DNA_struct_elem_find(fd->filesdna, "View3DOverlay", "float", "bone_wire_alpha")) {
      for (bScreen *screen = bmain->screens.first; screen; screen = screen->id.next) {
        LISTBASE_FOREACH (ScrArea *, area, &screen->areabase) {
          LISTBASE_FOREACH (SpaceLink *, sl, &area->spacedata) {
            if (sl->spacetype == SPACE_VIEW3D) {
              View3D *v3d = (View3D *)sl;
              v3d->overlay.bone_wire_alpha = 1.0f;
            }
          }
        }
      }
    }

    /* Rename sockets on multiple nodes */
    LISTBASE_FOREACH (bNodeTree *, ntree, &bmain->nodetrees) {
      if (ntree->type == NTREE_GEOMETRY) {
        version_node_output_socket_name(
            ntree, GEO_NODE_STRING_TO_CURVES, "Curves", "Curve Instances");
        version_node_output_socket_name(
            ntree, GEO_NODE_INPUT_MESH_EDGE_ANGLE, "Angle", "Unsigned Angle");
        version_node_output_socket_name(
            ntree, GEO_NODE_INPUT_MESH_ISLAND, "Index", "Island Index");
        version_node_input_socket_name(ntree, GEO_NODE_TRANSFER_ATTRIBUTE, "Target", "Source");
      }
    }
  }

  if (!MAIN_VERSION_ATLEAST(bmain, 301, 7) ||
      (bmain->versionfile == 302 && !MAIN_VERSION_ATLEAST(bmain, 302, 4))) {
    /* Duplicate value for two flags that mistakenly had the same numeric value. */
    LISTBASE_FOREACH (Object *, ob, &bmain->objects) {
      LISTBASE_FOREACH (ModifierData *, md, &ob->modifiers) {
        if (md->type == eModifierType_WeightVGProximity) {
          WeightVGProximityModifierData *wpmd = (WeightVGProximityModifierData *)md;
          if (wpmd->proximity_flags & MOD_WVG_PROXIMITY_INVERT_VGROUP_MASK) {
            wpmd->proximity_flags |= MOD_WVG_PROXIMITY_WEIGHTS_NORMALIZE;
          }
        }
      }
    }
  }

  if (!MAIN_VERSION_ATLEAST(bmain, 302, 2)) {
    LISTBASE_FOREACH (Scene *, scene, &bmain->scenes) {
      if (scene->ed != NULL) {
        SEQ_for_each_callback(&scene->ed->seqbase, seq_transform_filter_set, NULL);
      }
    }
  }

  if (!MAIN_VERSION_ATLEAST(bmain, 302, 6)) {
    LISTBASE_FOREACH (Scene *, scene, &bmain->scenes) {
      ToolSettings *ts = scene->toolsettings;
      if (ts->uv_relax_method == 0) {
        ts->uv_relax_method = UV_SCULPT_TOOL_RELAX_LAPLACIAN;
      }
    }
    LISTBASE_FOREACH (Scene *, scene, &bmain->scenes) {
      ToolSettings *tool_settings = scene->toolsettings;
      tool_settings->snap_flag_seq = tool_settings->snap_flag & ~(SCE_SNAP | SCE_SNAP_SEQ);
      if (tool_settings->snap_flag & SCE_SNAP_SEQ) {
        tool_settings->snap_flag_seq |= SCE_SNAP;
        tool_settings->snap_flag &= ~SCE_SNAP_SEQ;
      }

      tool_settings->snap_flag_node = tool_settings->snap_flag;
      tool_settings->snap_uv_flag |= tool_settings->snap_flag & SCE_SNAP;
    }

    /* Alter NURBS knot mode flags to fit new modes. */
    LISTBASE_FOREACH (Curve *, curve, &bmain->curves) {
      LISTBASE_FOREACH (Nurb *, nurb, &curve->nurb) {
        /* Previously other flags were ignored if CU_NURB_CYCLIC is set. */
        if (nurb->flagu & CU_NURB_CYCLIC) {
          nurb->flagu = CU_NURB_CYCLIC;
        }
        /* CU_NURB_BEZIER and CU_NURB_ENDPOINT were ignored if combined. */
        else if (nurb->flagu & CU_NURB_BEZIER && nurb->flagu & CU_NURB_ENDPOINT) {
          nurb->flagu &= ~(CU_NURB_BEZIER | CU_NURB_ENDPOINT);
          BKE_nurb_knot_calc_u(nurb);
        }
        /* Bezier NURBS of order 3 were clamped to first control point. */
        else if (nurb->orderu == 3 && (nurb->flagu & CU_NURB_BEZIER)) {
          nurb->flagu |= CU_NURB_ENDPOINT;
        }

        /* Previously other flags were ignored if CU_NURB_CYCLIC is set. */
        if (nurb->flagv & CU_NURB_CYCLIC) {
          nurb->flagv = CU_NURB_CYCLIC;
        }
        /* CU_NURB_BEZIER and CU_NURB_ENDPOINT were ignored if used together. */
        else if (nurb->flagv & CU_NURB_BEZIER && nurb->flagv & CU_NURB_ENDPOINT) {
          nurb->flagv &= ~(CU_NURB_BEZIER | CU_NURB_ENDPOINT);
          BKE_nurb_knot_calc_v(nurb);
        }
        /* Bezier NURBS of order 3 were clamped to first control point. */
        else if (nurb->orderv == 3 && (nurb->flagv & CU_NURB_BEZIER)) {
          nurb->flagv |= CU_NURB_ENDPOINT;
        }
      }
    }

    /* Change grease pencil smooth iterations to match old results with new algorithm. */
    LISTBASE_FOREACH (Object *, ob, &bmain->objects) {
      LISTBASE_FOREACH (GpencilModifierData *, md, &ob->greasepencil_modifiers) {
        if (md->type == eGpencilModifierType_Smooth) {
          SmoothGpencilModifierData *gpmd = (SmoothGpencilModifierData *)md;
          if (gpmd->step == 1 && gpmd->factor <= 0.5f) {
            gpmd->factor *= 2.0f;
          }
          else {
            gpmd->step = 1 + (int)(gpmd->factor * max_ff(0.0f,
                                                         min_ff(5.1f * sqrtf(gpmd->step) - 3.0f,
                                                                gpmd->step + 2.0f)));
            gpmd->factor = 1.0f;
          }
        }
      }
    }
  }

  /* Rebuild active/render color attribute references. */
  if (!MAIN_VERSION_ATLEAST(bmain, 302, 6)) {
    LISTBASE_FOREACH (Brush *, br, &bmain->brushes) {
      /* Buggy code in wm_toolsystem broke smear in old files,
       * reset to defaults. */
      if (br->sculpt_tool == SCULPT_TOOL_SMEAR) {
        br->alpha = 1.0f;
        br->spacing = 5;
        br->flag &= ~BRUSH_ALPHA_PRESSURE;
        br->flag &= ~BRUSH_SPACE_ATTEN;
        br->curve_preset = BRUSH_CURVE_SPHERE;
      }
    }

    LISTBASE_FOREACH (Mesh *, me, &bmain->meshes) {
      for (int step = 0; step < 2; step++) {
        CustomDataLayer *actlayer = NULL;

        int vact1, vact2;

        if (step) {
          vact1 = CustomData_get_render_layer_index(&me->vdata, CD_PROP_COLOR);
          vact2 = CustomData_get_render_layer_index(&me->ldata, CD_PROP_BYTE_COLOR);
        }
        else {
          vact1 = CustomData_get_active_layer_index(&me->vdata, CD_PROP_COLOR);
          vact2 = CustomData_get_active_layer_index(&me->ldata, CD_PROP_BYTE_COLOR);
        }

        if (vact1 != -1) {
          actlayer = me->vdata.layers + vact1;
        }
        else if (vact2 != -1) {
          actlayer = me->ldata.layers + vact2;
        }

        if (actlayer) {
          if (step) {
            BKE_id_attributes_render_color_set(&me->id, actlayer);
          }
          else {
            BKE_id_attributes_active_color_set(&me->id, actlayer);
          }
        }
      }
    }
  }

  if (!MAIN_VERSION_ATLEAST(bmain, 302, 7)) {
    /* Generate 'system' liboverrides IDs.
     * NOTE: This is a fairly rough process, based on very basic heuristics. Should be enough for a
     * do_version code though, this is a new optional feature, not a critical conversion. */
    ID *id;
    FOREACH_MAIN_ID_BEGIN (bmain, id) {
      if (!ID_IS_OVERRIDE_LIBRARY_REAL(id) || ID_IS_LINKED(id)) {
        /* Ignore non-real liboverrides, and linked ones. */
        continue;
      }
      if (GS(id->name) == ID_OB) {
        /* Never 'lock' an object into a system override for now. */
        continue;
      }
      if (BKE_lib_override_library_is_user_edited(id)) {
        /* Do not 'lock' an ID already edited by the user. */
        continue;
      }
      id->override_library->flag |= IDOVERRIDE_LIBRARY_FLAG_SYSTEM_DEFINED;
    }
    FOREACH_MAIN_ID_END;

    /* Initialize brush curves sculpt settings. */
    LISTBASE_FOREACH (Brush *, brush, &bmain->brushes) {
      if (brush->ob_mode != OB_MODE_SCULPT_CURVES) {
        continue;
      }
      if (brush->curves_sculpt_settings != NULL) {
        continue;
      }
      brush->curves_sculpt_settings = MEM_callocN(sizeof(BrushCurvesSculptSettings), __func__);
      brush->curves_sculpt_settings->add_amount = 1;
    }

    for (bScreen *screen = bmain->screens.first; screen; screen = screen->id.next) {
      LISTBASE_FOREACH (ScrArea *, area, &screen->areabase) {
        LISTBASE_FOREACH (SpaceLink *, sl, &area->spacedata) {
          if (sl->spacetype == SPACE_OUTLINER) {
            SpaceOutliner *space_outliner = (SpaceOutliner *)sl;
            space_outliner->filter &= ~SO_FILTER_CLEARED_1;
          }
        }
      }
    }
  }

  if (!MAIN_VERSION_ATLEAST(bmain, 302, 9)) {
    /* Sequencer channels region. */
    for (bScreen *screen = bmain->screens.first; screen; screen = screen->id.next) {
      LISTBASE_FOREACH (ScrArea *, area, &screen->areabase) {
        LISTBASE_FOREACH (SpaceLink *, sl, &area->spacedata) {
          if (sl->spacetype != SPACE_SEQ) {
            continue;
          }
          if (ELEM(((SpaceSeq *)sl)->view, SEQ_VIEW_PREVIEW, SEQ_VIEW_SEQUENCE_PREVIEW)) {
            continue;
          }

          ListBase *regionbase = (sl == area->spacedata.first) ? &area->regionbase :
                                                                 &sl->regionbase;
          ARegion *region = BKE_area_find_region_type(area, RGN_TYPE_CHANNELS);
          if (!region) {
            ARegion *tools_region = BKE_area_find_region_type(area, RGN_TYPE_TOOLS);
            region = do_versions_add_region(RGN_TYPE_CHANNELS, "channels region");
            BLI_insertlinkafter(regionbase, tools_region, region);
            region->alignment = RGN_ALIGN_LEFT;
            region->v2d.flag |= V2D_VIEWSYNC_AREA_VERTICAL;
          }

          ARegion *timeline_region = BKE_area_find_region_type(area, RGN_TYPE_WINDOW);
          if (timeline_region != NULL) {
            timeline_region->v2d.flag |= V2D_VIEWSYNC_AREA_VERTICAL;
          }
        }
      }
    }

    /* Initialize channels. */
    LISTBASE_FOREACH (Scene *, scene, &bmain->scenes) {
      Editing *ed = SEQ_editing_get(scene);
      if (ed == NULL) {
        continue;
      }
      SEQ_channels_ensure(&ed->channels);
      SEQ_for_each_callback(&scene->ed->seqbase, seq_meta_channels_ensure, NULL);

      ed->displayed_channels = &ed->channels;

      ListBase *previous_channels = &ed->channels;
      LISTBASE_FOREACH (MetaStack *, ms, &ed->metastack) {
        ms->old_channels = previous_channels;
        previous_channels = &ms->parseq->channels;
        /* If `MetaStack` exists, active channels must point to last link. */
        ed->displayed_channels = &ms->parseq->channels;
      }
    }
  }

  if (!MAIN_VERSION_ATLEAST(bmain, 302, 10)) {
    for (bScreen *screen = bmain->screens.first; screen; screen = screen->id.next) {
      LISTBASE_FOREACH (ScrArea *, area, &screen->areabase) {
        LISTBASE_FOREACH (SpaceLink *, sl, &area->spacedata) {
          if (sl->spacetype != SPACE_FILE) {
            continue;
          }
          SpaceFile *sfile = (SpaceFile *)sl;
          if (sfile->browse_mode != FILE_BROWSE_MODE_ASSETS) {
            continue;
          }
          sfile->asset_params->base_params.filter_id |= FILTER_ID_GR;
        }
      }
    }

    /* While vertex-colors were experimental the smear tool became corrupt due
     * to bugs in the wm_toolsystem API (auto-creation of sculpt brushes
     * was broken).  Go through and reset all smear brushes. */
    LISTBASE_FOREACH (Brush *, br, &bmain->brushes) {
      if (br->sculpt_tool == SCULPT_TOOL_SMEAR) {
        br->alpha = 1.0f;
        br->spacing = 5;
        br->flag &= ~BRUSH_ALPHA_PRESSURE;
        br->flag &= ~BRUSH_SPACE_ATTEN;
        br->curve_preset = BRUSH_CURVE_SPHERE;
      }
    }

    /* Rebuild active/render color attribute references. */
    LISTBASE_FOREACH (Mesh *, me, &bmain->meshes) {
      for (int step = 0; step < 2; step++) {
        CustomDataLayer *actlayer = NULL;

        int vact1, vact2;

        if (step) {
          vact1 = CustomData_get_render_layer_index(&me->vdata, CD_PROP_COLOR);
          vact2 = CustomData_get_render_layer_index(&me->ldata, CD_PROP_BYTE_COLOR);
        }
        else {
          vact1 = CustomData_get_active_layer_index(&me->vdata, CD_PROP_COLOR);
          vact2 = CustomData_get_active_layer_index(&me->ldata, CD_PROP_BYTE_COLOR);
        }

        if (vact1 != -1) {
          actlayer = me->vdata.layers + vact1;
        }
        else if (vact2 != -1) {
          actlayer = me->ldata.layers + vact2;
        }

        if (actlayer) {
          if (step) {
            BKE_id_attributes_render_color_set(&me->id, actlayer);
          }
          else {
            BKE_id_attributes_active_color_set(&me->id, actlayer);
          }
        }
      }
    }

    /* Update data transfer modifiers */
    LISTBASE_FOREACH (Object *, ob, &bmain->objects) {
      LISTBASE_FOREACH (ModifierData *, md, &ob->modifiers) {
        if (md->type == eModifierType_DataTransfer) {
          DataTransferModifierData *dtmd = (DataTransferModifierData *)md;

          for (int i = 0; i < DT_MULTILAYER_INDEX_MAX; i++) {
            if (dtmd->layers_select_src[i] == 0) {
              dtmd->layers_select_src[i] = DT_LAYERS_ALL_SRC;
            }

            if (dtmd->layers_select_dst[i] == 0) {
              dtmd->layers_select_dst[i] = DT_LAYERS_NAME_DST;
            }
          }
        }
      }
    }
  }

  if (!MAIN_VERSION_ATLEAST(bmain, 302, 12)) {
    /* UV/Image show background grid option. */
    LISTBASE_FOREACH (bScreen *, screen, &bmain->screens) {
      LISTBASE_FOREACH (ScrArea *, area, &screen->areabase) {
        LISTBASE_FOREACH (SpaceLink *, space, &area->spacedata) {
          if (space->spacetype == SPACE_IMAGE) {
            SpaceImage *sima = (SpaceImage *)space;
            sima->overlay.flag |= SI_OVERLAY_SHOW_GRID_BACKGROUND;
          }
        }
      }
    }

    /* Add node storage for the merge by distance node. */
    FOREACH_NODETREE_BEGIN (bmain, ntree, id) {
      if (ntree->type == NTREE_GEOMETRY) {
        LISTBASE_FOREACH (bNode *, node, &ntree->nodes) {
          if (node->type == GEO_NODE_MERGE_BY_DISTANCE) {
            if (node->storage == NULL) {
              NodeGeometryMergeByDistance *data = MEM_callocN(sizeof(NodeGeometryMergeByDistance),
                                                              __func__);
              data->mode = GEO_NODE_MERGE_BY_DISTANCE_MODE_ALL;
              node->storage = data;
            }
          }
        }
      }
    }
    FOREACH_NODETREE_END;

    LISTBASE_FOREACH (bNodeTree *, ntree, &bmain->nodetrees) {
      if (ntree->type == NTREE_GEOMETRY) {
        version_node_input_socket_name(
            ntree, GEO_NODE_SUBDIVISION_SURFACE, "Crease", "Edge Crease");
      }
    }
  }

  if (!MAIN_VERSION_ATLEAST(bmain, 302, 13)) {
    /* Enable named attributes overlay in node editor. */
    LISTBASE_FOREACH (bScreen *, screen, &bmain->screens) {
      LISTBASE_FOREACH (ScrArea *, area, &screen->areabase) {
        LISTBASE_FOREACH (SpaceLink *, space, &area->spacedata) {
          if (space->spacetype == SPACE_NODE) {
            SpaceNode *snode = (SpaceNode *)space;
            snode->overlay.flag |= SN_OVERLAY_SHOW_NAMED_ATTRIBUTES;
          }
        }
      }
    }

    LISTBASE_FOREACH (Brush *, brush, &bmain->brushes) {
      BrushCurvesSculptSettings *settings = brush->curves_sculpt_settings;
      if (settings == NULL) {
        continue;
      }
      if (settings->curve_length == 0.0f) {
        settings->curve_length = 0.3f;
      }
    }
  }

<<<<<<< HEAD
  if (!DNA_struct_elem_find(fd->filesdna, "Brush", "float", "automasking_cavity_factor")) {
    LISTBASE_FOREACH (Brush *, brush, &bmain->brushes) {
      brush->automasking_cavity_factor = 0.5f;
    }
  }

  /**
   * Versioning code until next subversion bump goes here.
   *
   * \note Be sure to check when bumping the version:
   * - "versioning_userdef.c", #blo_do_versions_userdef
   * - "versioning_userdef.c", #do_versions_theme
   *
   * \note Keep this message at the bottom of the function.
   */
  {
    /* Keep this block, even when empty. */

=======
  if (!MAIN_VERSION_ATLEAST(bmain, 303, 1)) {
>>>>>>> 32ee2ffc
    FOREACH_NODETREE_BEGIN (bmain, ntree, id) {
      versioning_replace_legacy_combined_and_separate_color_nodes(ntree);
    }
    FOREACH_NODETREE_END;

    /* Initialize brush curves sculpt settings. */
    LISTBASE_FOREACH (Brush *, brush, &bmain->brushes) {
      if (brush->ob_mode != OB_MODE_SCULPT_CURVES) {
        continue;
      }
      if (brush->curves_sculpt_settings->points_per_curve == 0) {
        brush->curves_sculpt_settings->points_per_curve = 8;
      }
    }

    /* UDIM Packing. */
    if (!DNA_struct_elem_find(fd->filesdna, "ImagePackedFile", "int", "tile_number")) {
      for (Image *ima = bmain->images.first; ima; ima = ima->id.next) {
        int view;
        LISTBASE_FOREACH_INDEX (ImagePackedFile *, imapf, &ima->packedfiles, view) {
          imapf->view = view;
          imapf->tile_number = 1001;
        }
      }
    }

    /* Merge still offsets into start/end offsets. */
    LISTBASE_FOREACH (Scene *, scene, &bmain->scenes) {
      Editing *ed = SEQ_editing_get(scene);
      if (ed != NULL) {
        SEQ_for_each_callback(&ed->seqbase, version_merge_still_offsets, NULL);
      }
    }

    /* Use the curves type enum for the set spline type node, instead of a special one. */
    FOREACH_NODETREE_BEGIN (bmain, ntree, id) {
      if (ntree->type == NTREE_GEOMETRY) {
        LISTBASE_FOREACH (bNode *, node, &ntree->nodes) {
          if (node->type == GEO_NODE_CURVE_SPLINE_TYPE) {
            NodeGeometryCurveSplineType *storage = (NodeGeometryCurveSplineType *)node->storage;
            switch (storage->spline_type) {
              case 0: /* GEO_NODE_SPLINE_TYPE_BEZIER */
                storage->spline_type = CURVE_TYPE_BEZIER;
                break;
              case 1: /* GEO_NODE_SPLINE_TYPE_NURBS */
                storage->spline_type = CURVE_TYPE_NURBS;
                break;
              case 2: /* GEO_NODE_SPLINE_TYPE_POLY */
                storage->spline_type = CURVE_TYPE_POLY;
                break;
            }
          }
        }
      }
    }
    FOREACH_NODETREE_END;
  }

  /**
   * Versioning code until next subversion bump goes here.
   *
   * \note Be sure to check when bumping the version:
   * - "versioning_userdef.c", #blo_do_versions_userdef
   * - "versioning_userdef.c", #do_versions_theme
   *
   * \note Keep this message at the bottom of the function.
   */
  {
    /* Keep this block, even when empty. */
  }
}<|MERGE_RESOLUTION|>--- conflicted
+++ resolved
@@ -3022,28 +3022,13 @@
     }
   }
 
-<<<<<<< HEAD
   if (!DNA_struct_elem_find(fd->filesdna, "Brush", "float", "automasking_cavity_factor")) {
     LISTBASE_FOREACH (Brush *, brush, &bmain->brushes) {
       brush->automasking_cavity_factor = 0.5f;
     }
   }
 
-  /**
-   * Versioning code until next subversion bump goes here.
-   *
-   * \note Be sure to check when bumping the version:
-   * - "versioning_userdef.c", #blo_do_versions_userdef
-   * - "versioning_userdef.c", #do_versions_theme
-   *
-   * \note Keep this message at the bottom of the function.
-   */
-  {
-    /* Keep this block, even when empty. */
-
-=======
   if (!MAIN_VERSION_ATLEAST(bmain, 303, 1)) {
->>>>>>> 32ee2ffc
     FOREACH_NODETREE_BEGIN (bmain, ntree, id) {
       versioning_replace_legacy_combined_and_separate_color_nodes(ntree);
     }
