--- conflicted
+++ resolved
@@ -2370,8 +2370,7 @@
     }
   }
 
-<<<<<<< HEAD
-  if (!MAIN_VERSION_ATLEAST(bmain, 301, 3)) {
+  if (!MAIN_VERSION_ATLEAST(bmain, 301, 5)) {
     LISTBASE_FOREACH (Mesh *, me, &bmain->meshes) {
       for (int step = 0; step < 2; step++) {
         CustomDataLayer *actlayer = NULL;
@@ -2406,7 +2405,6 @@
     }
   }
 
-=======
   if (!MAIN_VERSION_ATLEAST(bmain, 300, 42)) {
     /* Use consistent socket identifiers for the math node.
      * The code to make unique identifiers from the names was inconsistent. */
@@ -2535,7 +2533,6 @@
     }
   }
 
->>>>>>> a2a02e39
   /**
    * Versioning code until next subversion bump goes here.
    *
