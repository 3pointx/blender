--- conflicted
+++ resolved
@@ -3319,7 +3319,6 @@
    */
   {
     /* Keep this block, even when empty. */
-<<<<<<< HEAD
     LISTBASE_FOREACH (Mesh *, mesh, &bmain->meshes) {
       int totloop = mesh->totloop;
 
@@ -3389,7 +3388,7 @@
       CustomData_free_layers(&mesh->ldata, CD_MLOOPUV, totloop);
 
       mesh->mloopuv = CustomData_get_layer(&mesh->ldata, CD_PROP_FLOAT2);
-=======
+    }
 
     /* Image generation information transferred to tiles. */
     if (!DNA_struct_elem_find(fd->filesdna, "ImageTile", "int", "gen_x")) {
@@ -3403,7 +3402,6 @@
           copy_v4_v4(tile->gen_color, ima->gen_color);
         }
       }
->>>>>>> 31279d52
     }
   }
 }