/*
 * This program is free software; you can redistribute it and/or
 * modify it under the terms of the GNU General Public License
 * as published by the Free Software Foundation; either version 2
 * of the License, or (at your option) any later version.
 *
 * This program is distributed in the hope that it will be useful,
 * but WITHOUT ANY WARRANTY; without even the implied warranty of
 * MERCHANTABILITY or FITNESS FOR A PARTICULAR PURPOSE.  See the
 * GNU General Public License for more details.
 *
 * You should have received a copy of the GNU General Public License
 * along with this program; if not, write to the Free Software Foundation,
 * Inc., 51 Franklin Street, Fifth Floor, Boston, MA 02110-1301, USA.
 */

/** \file
 * \ingroup blenloader
 */
/* allow readfile to use deprecated functionality */
#define DNA_DEPRECATED_ALLOW

#include <string.h>

#include "MEM_guardedalloc.h"

#include "BLI_listbase.h"
#include "BLI_math_vector.h"
#include "BLI_string.h"
#include "BLI_utildefines.h"

#include "DNA_armature_types.h"
#include "DNA_brush_types.h"
#include "DNA_genfile.h"
#include "DNA_listBase.h"
#include "DNA_modifier_types.h"
#include "DNA_text_types.h"

#include "BKE_idprop.h"
#include "BKE_lib_id.h"
#include "BKE_main.h"
#include "BKE_node.h"

#include "RNA_access.h"
#include "RNA_enum_types.h"

#include "BLO_readfile.h"
#include "readfile.h"

<<<<<<< HEAD
static IDProperty *idproperty_find_ui_container(IDProperty *idprop_group)
{
  LISTBASE_FOREACH (IDProperty *, prop, &idprop_group->data.group) {
    if (prop->type == IDP_GROUP && STREQ(prop->name, "_RNA_UI")) {
      return prop;
    }
  }
  return NULL;
}

static void version_idproperty_move_data_int(IDPropertyUIDataInt *ui_data,
                                             const IDProperty *prop_ui_data)
{
  IDProperty *min = IDP_GetPropertyFromGroup(prop_ui_data, "min");
  if (min != NULL) {
    ui_data->min = ui_data->soft_min = IDP_coerce_to_int_or_zero(min);
  }
  IDProperty *max = IDP_GetPropertyFromGroup(prop_ui_data, "max");
  if (max != NULL) {
    ui_data->max = ui_data->soft_max = IDP_coerce_to_int_or_zero(max);
  }
  IDProperty *soft_min = IDP_GetPropertyFromGroup(prop_ui_data, "soft_min");
  if (soft_min != NULL) {
    ui_data->soft_min = IDP_coerce_to_int_or_zero(soft_min);
    ui_data->soft_min = MIN2(ui_data->soft_min, ui_data->min);
  }
  IDProperty *soft_max = IDP_GetPropertyFromGroup(prop_ui_data, "soft_max");
  if (soft_max != NULL) {
    ui_data->soft_max = IDP_coerce_to_int_or_zero(soft_max);
    ui_data->soft_max = MAX2(ui_data->soft_max, ui_data->max);
  }
  IDProperty *step = IDP_GetPropertyFromGroup(prop_ui_data, "step");
  if (step != NULL) {
    ui_data->step = IDP_coerce_to_int_or_zero(soft_max);
  }
  IDProperty *default_value = IDP_GetPropertyFromGroup(prop_ui_data, "default");
  if (default_value != NULL) {
    if (default_value->type == IDP_ARRAY) {
      if (default_value->subtype == IDP_INT) {
        ui_data->default_array = MEM_dupallocN(IDP_Array(default_value));
        ui_data->default_array_len = default_value->len;
      }
    }
    else if (default_value->type == IDP_INT) {
      ui_data->default_value = IDP_coerce_to_int_or_zero(default_value);
    }
  }
}

static void version_idproperty_move_data_float(IDPropertyUIDataFloat *ui_data,
                                               const IDProperty *prop_ui_data)
{
  IDProperty *min = IDP_GetPropertyFromGroup(prop_ui_data, "min");
  if (min != NULL) {
    ui_data->min = ui_data->soft_min = IDP_coerce_to_double_or_zero(min);
  }
  IDProperty *max = IDP_GetPropertyFromGroup(prop_ui_data, "max");
  if (max != NULL) {
    ui_data->max = ui_data->soft_max = IDP_coerce_to_double_or_zero(min);
  }
  IDProperty *soft_min = IDP_GetPropertyFromGroup(prop_ui_data, "soft_min");
  if (soft_min != NULL) {
    ui_data->soft_min = IDP_coerce_to_double_or_zero(soft_min);
    ui_data->soft_min = MAX2(ui_data->soft_min, ui_data->min);
  }
  IDProperty *soft_max = IDP_GetPropertyFromGroup(prop_ui_data, "soft_max");
  if (soft_max != NULL) {
    ui_data->soft_max = IDP_coerce_to_double_or_zero(soft_max);
    ui_data->soft_max = MIN2(ui_data->soft_max, ui_data->max);
  }
  IDProperty *step = IDP_GetPropertyFromGroup(prop_ui_data, "step");
  if (step != NULL) {
    ui_data->step = IDP_coerce_to_float_or_zero(step);
  }
  IDProperty *precision = IDP_GetPropertyFromGroup(prop_ui_data, "precision");
  if (precision != NULL) {
    ui_data->precision = IDP_coerce_to_int_or_zero(precision);
  }
  IDProperty *default_value = IDP_GetPropertyFromGroup(prop_ui_data, "default");
  if (default_value != NULL) {
    if (default_value->type == IDP_ARRAY) {
      if (ELEM(default_value->subtype, IDP_FLOAT, IDP_DOUBLE)) {
        ui_data->default_array = MEM_dupallocN(IDP_Array(default_value));
        ui_data->default_array_len = default_value->len;
      }
    }
    else if (ELEM(default_value->type, IDP_DOUBLE, IDP_FLOAT)) {
      ui_data->default_value = IDP_coerce_to_double_or_zero(default_value);
    }
  }
}

static void version_idproperty_move_data_string(IDPropertyUIDataString *ui_data,
                                                const IDProperty *prop_ui_data)
{
  IDProperty *default_value = IDP_GetPropertyFromGroup(prop_ui_data, "default");
  if (default_value != NULL && default_value->type == IDP_STRING) {
    ui_data->default_value = BLI_strdup(IDP_String(default_value));
  }
}

static void version_idproperty_ui_data(IDProperty *idprop_group)
{
  if (idprop_group == NULL) { /* NULL check here to reduce verbosity of calls to this function. */
    return;
  }

  IDProperty *ui_container = idproperty_find_ui_container(idprop_group);
  if (ui_container == NULL) {
    return;
  }

  LISTBASE_FOREACH (IDProperty *, prop, &idprop_group->data.group) {
    IDProperty *prop_ui_data = IDP_GetPropertyFromGroup(ui_container, prop->name);
    if (prop_ui_data == NULL) {
      continue;
    }

    if (!IDP_ui_data_supported(prop)) {
      continue;
    }

    IDPropertyUIData *ui_data = IDP_ui_data_ensure(prop);

    IDProperty *subtype = IDP_GetPropertyFromGroup(prop_ui_data, "subtype");
    if (subtype != NULL && subtype->type == IDP_STRING) {
      const char *subtype_string = IDP_String(subtype);
      int result = PROP_NONE;
      RNA_enum_value_from_id(rna_enum_property_subtype_items, subtype_string, &result);
      ui_data->rna_subtype = result;
    }

    IDProperty *description = IDP_GetPropertyFromGroup(prop_ui_data, "description");
    if (description != NULL && description->type == IDP_STRING) {
      ui_data->description = BLI_strdup(IDP_String(description));
    }

    /* Type specific data. */
    switch (IDP_ui_data_type(prop)) {
      case IDP_UI_DATA_TYPE_STRING:
        version_idproperty_move_data_string((IDPropertyUIDataString *)ui_data, prop_ui_data);
        break;
      case IDP_UI_DATA_TYPE_ID:
        break;
      case IDP_UI_DATA_TYPE_INT:
        version_idproperty_move_data_int((IDPropertyUIDataInt *)ui_data, prop_ui_data);
        break;
      case IDP_UI_DATA_TYPE_FLOAT:
        version_idproperty_move_data_float((IDPropertyUIDataFloat *)ui_data, prop_ui_data);
        break;
      case IDP_UI_DATA_TYPE_UNSUPPORTED:
        BLI_assert_unreachable();
        break;
    }

    IDP_FreeFromGroup(ui_container, prop_ui_data);
  }

  IDP_FreeFromGroup(idprop_group, ui_container);
}

static void do_versions_idproperty_bones_recursive(Bone *bone)
{
  version_idproperty_ui_data(bone->prop);
  LISTBASE_FOREACH (Bone *, child_bone, &bone->childbase) {
    do_versions_idproperty_bones_recursive(child_bone);
  }
}

/**
 * For every data block that supports them, initialize the new IDProperty UI data struct based on
 * the old more complicated storage. Assumes only the top level of IDProperties below the parent
 * group had UI data in a "_RNA_UI" group.
 *
 * \note The following IDProperty groups in DNA aren't exposed in the UI or are runtime-only, so
 * they don't have UI data: wmOperator, bAddon, bUserMenuItem_Op, wmKeyMapItem, wmKeyConfigPref,
 * uiList, FFMpegCodecData, View3DShading, bToolRef, TimeMarker, ViewLayer, bPoseChannel.
 */
static void do_versions_idproperty_ui_data(Main *bmain)
{
  /* ID data. */
  ID *id;
  FOREACH_MAIN_ID_BEGIN (bmain, id) {
    IDProperty *idprop_group = IDP_GetProperties(id, false);
    if (idprop_group == NULL) {
      continue;
    }
    version_idproperty_ui_data(idprop_group);
  }
  FOREACH_MAIN_ID_END;

  /* Bones. */
  LISTBASE_FOREACH (bArmature *, armature, &bmain->armatures) {
    LISTBASE_FOREACH (Bone *, bone, &armature->bonebase) {
      do_versions_idproperty_bones_recursive(bone);
    }
  }

  /* Nodes and node sockets. */
  LISTBASE_FOREACH (bNodeTree *, ntree, &bmain->nodetrees) {
    LISTBASE_FOREACH (bNode *, node, &ntree->nodes) {
      version_idproperty_ui_data(node->prop);
    }
    LISTBASE_FOREACH (bNodeSocket *, socket, &ntree->inputs) {
      version_idproperty_ui_data(socket->prop);
    }
    LISTBASE_FOREACH (bNodeSocket *, socket, &ntree->outputs) {
      version_idproperty_ui_data(socket->prop);
    }
  }

  /* The UI data from exposed node modifier properties is just copied from the corresponding node
   * group, but the copying only runs when necessary, so we still need to version UI data here. */
  LISTBASE_FOREACH (Object *, ob, &bmain->objects) {
    LISTBASE_FOREACH (ModifierData *, md, &ob->modifiers) {
      if (md->type == eModifierType_Nodes) {
        NodesModifierData *nmd = (NodesModifierData *)md;
        version_idproperty_ui_data(nmd->settings.properties);
      }
    }
  }

  /* Sequences. */
  LISTBASE_FOREACH (Scene *, scene, &bmain->scenes) {
    if (scene->ed != NULL) {
      LISTBASE_FOREACH (Sequence *, seq, &scene->ed->seqbase) {
        version_idproperty_ui_data(seq->prop);
      }
    }
  }
=======
static void sort_linked_ids(Main *bmain)
{
  ListBase *lb;
  FOREACH_MAIN_LISTBASE_BEGIN (bmain, lb) {
    ListBase temp_list;
    BLI_listbase_clear(&temp_list);
    LISTBASE_FOREACH_MUTABLE (ID *, id, lb) {
      if (ID_IS_LINKED(id)) {
        BLI_remlink(lb, id);
        BLI_addtail(&temp_list, id);
        id_sort_by_name(&temp_list, id, NULL);
      }
    }
    BLI_movelisttolist(lb, &temp_list);
  }
  FOREACH_MAIN_LISTBASE_END;
}

static void assert_sorted_ids(Main *bmain)
{
#ifndef NDEBUG
  ListBase *lb;
  FOREACH_MAIN_LISTBASE_BEGIN (bmain, lb) {
    ID *id_prev = NULL;
    LISTBASE_FOREACH (ID *, id, lb) {
      if (id_prev == NULL) {
        continue;
      }
      BLI_assert(id_prev->lib != id->lib || BLI_strcasecmp(id_prev->name, id->name) < 0);
    }
  }
  FOREACH_MAIN_LISTBASE_END;
#else
  UNUSED_VARS_NDEBUG(bmain);
#endif
>>>>>>> abee9a85
}

void do_versions_after_linking_300(Main *bmain, ReportList *UNUSED(reports))
{
  if (MAIN_VERSION_ATLEAST(bmain, 300, 0) && !MAIN_VERSION_ATLEAST(bmain, 300, 1)) {
    /* Set zero user text objects to have a fake user. */
    LISTBASE_FOREACH (Text *, text, &bmain->texts) {
      if (text->id.us == 0) {
        id_fake_user_set(&text->id);
      }
    }
  }
<<<<<<< HEAD
  /**
   * Versioning code until next subversion bump goes here.
   *
   * \note Be sure to check when bumping the version:
   * - #blo_do_versions_300 in this file.
   * - "versioning_userdef.c", #blo_do_versions_userdef
   * - "versioning_userdef.c", #do_versions_theme
   *
   * \note Keep this message at the bottom of the function.
   */
  {
    /* Keep this block, even when empty. */
    do_versions_idproperty_ui_data(bmain);
=======
>>>>>>> abee9a85

  if (!MAIN_VERSION_ATLEAST(bmain, 300, 3)) {
    /* Use new texture socket in Attribute Sample Texture node. */
    LISTBASE_FOREACH (bNodeTree *, ntree, &bmain->nodetrees) {
      if (ntree->type != NTREE_GEOMETRY) {
        continue;
      }
      LISTBASE_FOREACH (bNode *, node, &ntree->nodes) {
        if (node->type != GEO_NODE_ATTRIBUTE_SAMPLE_TEXTURE) {
          continue;
        }
        if (node->id == NULL) {
          continue;
        }
        LISTBASE_FOREACH (bNodeSocket *, socket, &node->inputs) {
          if (socket->type == SOCK_TEXTURE) {
            bNodeSocketValueTexture *socket_value = (bNodeSocketValueTexture *)
                                                        socket->default_value;
            socket_value->value = (Tex *)node->id;
            break;
          }
        }
        node->id = NULL;
      }
    }

    sort_linked_ids(bmain);
    assert_sorted_ids(bmain);
  }
  if (MAIN_VERSION_ATLEAST(bmain, 300, 3)) {
    assert_sorted_ids(bmain);
  }

  /**
   * Versioning code until next subversion bump goes here.
   *
   * \note Be sure to check when bumping the version:
   * - #blo_do_versions_300 in this file.
   * - "versioning_userdef.c", #blo_do_versions_userdef
   * - "versioning_userdef.c", #do_versions_theme
   *
   * \note Keep this message at the bottom of the function.
   */
  {
    /* Keep this block, even when empty. */
  }
}

static void version_switch_node_input_prefix(Main *bmain)
{
  FOREACH_NODETREE_BEGIN (bmain, ntree, id) {
    if (ntree->type == NTREE_GEOMETRY) {
      LISTBASE_FOREACH (bNode *, node, &ntree->nodes) {
        if (node->type == GEO_NODE_SWITCH) {
          LISTBASE_FOREACH (bNodeSocket *, socket, &node->inputs) {
            /* Skip the "switch" socket. */
            if (socket == node->inputs.first) {
              continue;
            }
            strcpy(socket->name, socket->name[0] == 'A' ? "False" : "True");

            /* Replace "A" and "B", but keep the unique number suffix at the end. */
            char number_suffix[8];
            BLI_strncpy(number_suffix, socket->identifier + 1, sizeof(number_suffix));
            strcpy(socket->identifier, socket->name);
            strcat(socket->identifier, number_suffix);
          }
        }
      }
    }
  }
  FOREACH_NODETREE_END;
}

/* NOLINTNEXTLINE: readability-function-size */
void blo_do_versions_300(FileData *fd, Library *UNUSED(lib), Main *bmain)
{
  if (!MAIN_VERSION_ATLEAST(bmain, 300, 1)) {
    /* Set default value for the new bisect_threshold parameter in the mirror modifier. */
    if (!DNA_struct_elem_find(fd->filesdna, "MirrorModifierData", "float", "bisect_threshold")) {
      LISTBASE_FOREACH (Object *, ob, &bmain->objects) {
        LISTBASE_FOREACH (ModifierData *, md, &ob->modifiers) {
          if (md->type == eModifierType_Mirror) {
            MirrorModifierData *mmd = (MirrorModifierData *)md;
            /* This was the previous hard-coded value. */
            mmd->bisect_threshold = 0.001f;
          }
        }
      }
    }
    /* Grease Pencil: Set default value for dilate pixels. */
    if (!DNA_struct_elem_find(fd->filesdna, "BrushGpencilSettings", "int", "dilate_pixels")) {
      LISTBASE_FOREACH (Brush *, brush, &bmain->brushes) {
        if (brush->gpencil_settings) {
          brush->gpencil_settings->dilate_pixels = 1;
        }
      }
    }
  }

  if (!MAIN_VERSION_ATLEAST(bmain, 300, 2)) {
    version_switch_node_input_prefix(bmain);

    if (!DNA_struct_elem_find(fd->filesdna, "bPoseChannel", "float", "custom_scale_xyz[3]")) {
      LISTBASE_FOREACH (Object *, ob, &bmain->objects) {
        if (ob->pose == NULL) {
          continue;
        }
        LISTBASE_FOREACH (bPoseChannel *, pchan, &ob->pose->chanbase) {
          copy_v3_fl(pchan->custom_scale_xyz, pchan->custom_scale);
        }
      }
    }
  }

  /**
   * Versioning code until next subversion bump goes here.
   *
   * \note Be sure to check when bumping the version:
   * - "versioning_userdef.c", #blo_do_versions_userdef
   * - "versioning_userdef.c", #do_versions_theme
   *
   * \note Keep this message at the bottom of the function.
   */
  {
    /* Keep this block, even when empty. */
  }
}<|MERGE_RESOLUTION|>--- conflicted
+++ resolved
@@ -47,7 +47,6 @@
 #include "BLO_readfile.h"
 #include "readfile.h"
 
-<<<<<<< HEAD
 static IDProperty *idproperty_find_ui_container(IDProperty *idprop_group)
 {
   LISTBASE_FOREACH (IDProperty *, prop, &idprop_group->data.group) {
@@ -278,7 +277,8 @@
       }
     }
   }
-=======
+}
+
 static void sort_linked_ids(Main *bmain)
 {
   ListBase *lb;
@@ -314,7 +314,6 @@
 #else
   UNUSED_VARS_NDEBUG(bmain);
 #endif
->>>>>>> abee9a85
 }
 
 void do_versions_after_linking_300(Main *bmain, ReportList *UNUSED(reports))
@@ -327,7 +326,39 @@
       }
     }
   }
-<<<<<<< HEAD
+
+  if (!MAIN_VERSION_ATLEAST(bmain, 300, 3)) {
+    /* Use new texture socket in Attribute Sample Texture node. */
+    LISTBASE_FOREACH (bNodeTree *, ntree, &bmain->nodetrees) {
+      if (ntree->type != NTREE_GEOMETRY) {
+        continue;
+      }
+      LISTBASE_FOREACH (bNode *, node, &ntree->nodes) {
+        if (node->type != GEO_NODE_ATTRIBUTE_SAMPLE_TEXTURE) {
+          continue;
+        }
+        if (node->id == NULL) {
+          continue;
+        }
+        LISTBASE_FOREACH (bNodeSocket *, socket, &node->inputs) {
+          if (socket->type == SOCK_TEXTURE) {
+            bNodeSocketValueTexture *socket_value = (bNodeSocketValueTexture *)
+                                                        socket->default_value;
+            socket_value->value = (Tex *)node->id;
+            break;
+          }
+        }
+        node->id = NULL;
+      }
+    }
+
+    sort_linked_ids(bmain);
+    assert_sorted_ids(bmain);
+  }
+  if (MAIN_VERSION_ATLEAST(bmain, 300, 3)) {
+    assert_sorted_ids(bmain);
+  }
+
   /**
    * Versioning code until next subversion bump goes here.
    *
@@ -341,53 +372,6 @@
   {
     /* Keep this block, even when empty. */
     do_versions_idproperty_ui_data(bmain);
-=======
->>>>>>> abee9a85
-
-  if (!MAIN_VERSION_ATLEAST(bmain, 300, 3)) {
-    /* Use new texture socket in Attribute Sample Texture node. */
-    LISTBASE_FOREACH (bNodeTree *, ntree, &bmain->nodetrees) {
-      if (ntree->type != NTREE_GEOMETRY) {
-        continue;
-      }
-      LISTBASE_FOREACH (bNode *, node, &ntree->nodes) {
-        if (node->type != GEO_NODE_ATTRIBUTE_SAMPLE_TEXTURE) {
-          continue;
-        }
-        if (node->id == NULL) {
-          continue;
-        }
-        LISTBASE_FOREACH (bNodeSocket *, socket, &node->inputs) {
-          if (socket->type == SOCK_TEXTURE) {
-            bNodeSocketValueTexture *socket_value = (bNodeSocketValueTexture *)
-                                                        socket->default_value;
-            socket_value->value = (Tex *)node->id;
-            break;
-          }
-        }
-        node->id = NULL;
-      }
-    }
-
-    sort_linked_ids(bmain);
-    assert_sorted_ids(bmain);
-  }
-  if (MAIN_VERSION_ATLEAST(bmain, 300, 3)) {
-    assert_sorted_ids(bmain);
-  }
-
-  /**
-   * Versioning code until next subversion bump goes here.
-   *
-   * \note Be sure to check when bumping the version:
-   * - #blo_do_versions_300 in this file.
-   * - "versioning_userdef.c", #blo_do_versions_userdef
-   * - "versioning_userdef.c", #do_versions_theme
-   *
-   * \note Keep this message at the bottom of the function.
-   */
-  {
-    /* Keep this block, even when empty. */
   }
 }
 
