/*
 * This program is free software; you can redistribute it and/or
 * modify it under the terms of the GNU General Public License
 * as published by the Free Software Foundation; either version 2
 * of the License, or (at your option) any later version.
 *
 * This program is distributed in the hope that it will be useful,
 * but WITHOUT ANY WARRANTY; without even the implied warranty of
 * MERCHANTABILITY or FITNESS FOR A PARTICULAR PURPOSE.  See the
 * GNU General Public License for more details.
 *
 * You should have received a copy of the GNU General Public License
 * along with this program; if not, write to the Free Software Foundation,
 * Inc., 51 Franklin Street, Fifth Floor, Boston, MA 02110-1301, USA.
 */

/** \file
 * \ingroup blenloader
 */
/* allow readfile to use deprecated functionality */
#define DNA_DEPRECATED_ALLOW

#include <string.h>

#include "MEM_guardedalloc.h"

#include "BLI_listbase.h"
#include "BLI_math_vector.h"
#include "BLI_path_util.h"
#include "BLI_string.h"
#include "BLI_utildefines.h"

#include "DNA_anim_types.h"
#include "DNA_armature_types.h"
#include "DNA_brush_types.h"
#include "DNA_collection_types.h"
#include "DNA_constraint_types.h"
#include "DNA_curve_types.h"
#include "DNA_genfile.h"
#include "DNA_gpencil_modifier_types.h"
#include "DNA_lineart_types.h"
#include "DNA_listBase.h"
#include "DNA_material_types.h"
#include "DNA_modifier_types.h"
#include "DNA_text_types.h"
#include "DNA_workspace_types.h"

#include "BKE_action.h"
#include "BKE_animsys.h"
#include "BKE_asset.h"
#include "BKE_collection.h"
#include "BKE_deform.h"
#include "BKE_fcurve.h"
#include "BKE_fcurve_driver.h"
#include "BKE_idprop.h"
#include "BKE_lib_id.h"
#include "BKE_main.h"
#include "BKE_node.h"

#include "RNA_access.h"
#include "RNA_enum_types.h"

#include "BLO_readfile.h"
#include "MEM_guardedalloc.h"
#include "readfile.h"

#include "SEQ_sequencer.h"

#include "RNA_access.h"

#include "versioning_common.h"

static IDProperty *idproperty_find_ui_container(IDProperty *idprop_group)
{
  LISTBASE_FOREACH (IDProperty *, prop, &idprop_group->data.group) {
    if (prop->type == IDP_GROUP && STREQ(prop->name, "_RNA_UI")) {
      return prop;
    }
  }
  return NULL;
}

static void version_idproperty_move_data_int(IDPropertyUIDataInt *ui_data,
                                             const IDProperty *prop_ui_data)
{
  IDProperty *min = IDP_GetPropertyFromGroup(prop_ui_data, "min");
  if (min != NULL) {
    ui_data->min = ui_data->soft_min = IDP_coerce_to_int_or_zero(min);
  }
  IDProperty *max = IDP_GetPropertyFromGroup(prop_ui_data, "max");
  if (max != NULL) {
    ui_data->max = ui_data->soft_max = IDP_coerce_to_int_or_zero(max);
  }
  IDProperty *soft_min = IDP_GetPropertyFromGroup(prop_ui_data, "soft_min");
  if (soft_min != NULL) {
    ui_data->soft_min = IDP_coerce_to_int_or_zero(soft_min);
    ui_data->soft_min = MIN2(ui_data->soft_min, ui_data->min);
  }
  IDProperty *soft_max = IDP_GetPropertyFromGroup(prop_ui_data, "soft_max");
  if (soft_max != NULL) {
    ui_data->soft_max = IDP_coerce_to_int_or_zero(soft_max);
    ui_data->soft_max = MAX2(ui_data->soft_max, ui_data->max);
  }
  IDProperty *step = IDP_GetPropertyFromGroup(prop_ui_data, "step");
  if (step != NULL) {
    ui_data->step = IDP_coerce_to_int_or_zero(soft_max);
  }
  IDProperty *default_value = IDP_GetPropertyFromGroup(prop_ui_data, "default");
  if (default_value != NULL) {
    if (default_value->type == IDP_ARRAY) {
      if (default_value->subtype == IDP_INT) {
        ui_data->default_array = MEM_dupallocN(IDP_Array(default_value));
        ui_data->default_array_len = default_value->len;
      }
    }
    else if (default_value->type == IDP_INT) {
      ui_data->default_value = IDP_coerce_to_int_or_zero(default_value);
    }
  }
}

static void version_idproperty_move_data_float(IDPropertyUIDataFloat *ui_data,
                                               const IDProperty *prop_ui_data)
{
  IDProperty *min = IDP_GetPropertyFromGroup(prop_ui_data, "min");
  if (min != NULL) {
    ui_data->min = ui_data->soft_min = IDP_coerce_to_double_or_zero(min);
  }
  IDProperty *max = IDP_GetPropertyFromGroup(prop_ui_data, "max");
  if (max != NULL) {
    ui_data->max = ui_data->soft_max = IDP_coerce_to_double_or_zero(max);
  }
  IDProperty *soft_min = IDP_GetPropertyFromGroup(prop_ui_data, "soft_min");
  if (soft_min != NULL) {
    ui_data->soft_min = IDP_coerce_to_double_or_zero(soft_min);
    ui_data->soft_min = MAX2(ui_data->soft_min, ui_data->min);
  }
  IDProperty *soft_max = IDP_GetPropertyFromGroup(prop_ui_data, "soft_max");
  if (soft_max != NULL) {
    ui_data->soft_max = IDP_coerce_to_double_or_zero(soft_max);
    ui_data->soft_max = MIN2(ui_data->soft_max, ui_data->max);
  }
  IDProperty *step = IDP_GetPropertyFromGroup(prop_ui_data, "step");
  if (step != NULL) {
    ui_data->step = IDP_coerce_to_float_or_zero(step);
  }
  IDProperty *precision = IDP_GetPropertyFromGroup(prop_ui_data, "precision");
  if (precision != NULL) {
    ui_data->precision = IDP_coerce_to_int_or_zero(precision);
  }
  IDProperty *default_value = IDP_GetPropertyFromGroup(prop_ui_data, "default");
  if (default_value != NULL) {
    if (default_value->type == IDP_ARRAY) {
      if (ELEM(default_value->subtype, IDP_FLOAT, IDP_DOUBLE)) {
        ui_data->default_array = MEM_dupallocN(IDP_Array(default_value));
        ui_data->default_array_len = default_value->len;
      }
    }
    else if (ELEM(default_value->type, IDP_DOUBLE, IDP_FLOAT)) {
      ui_data->default_value = IDP_coerce_to_double_or_zero(default_value);
    }
  }
}

static void version_idproperty_move_data_string(IDPropertyUIDataString *ui_data,
                                                const IDProperty *prop_ui_data)
{
  IDProperty *default_value = IDP_GetPropertyFromGroup(prop_ui_data, "default");
  if (default_value != NULL && default_value->type == IDP_STRING) {
    ui_data->default_value = BLI_strdup(IDP_String(default_value));
  }
}

static void version_idproperty_ui_data(IDProperty *idprop_group)
{
  if (idprop_group == NULL) { /* NULL check here to reduce verbosity of calls to this function. */
    return;
  }

  IDProperty *ui_container = idproperty_find_ui_container(idprop_group);
  if (ui_container == NULL) {
    return;
  }

  LISTBASE_FOREACH (IDProperty *, prop, &idprop_group->data.group) {
    IDProperty *prop_ui_data = IDP_GetPropertyFromGroup(ui_container, prop->name);
    if (prop_ui_data == NULL) {
      continue;
    }

    if (!IDP_ui_data_supported(prop)) {
      continue;
    }

    IDPropertyUIData *ui_data = IDP_ui_data_ensure(prop);

    IDProperty *subtype = IDP_GetPropertyFromGroup(prop_ui_data, "subtype");
    if (subtype != NULL && subtype->type == IDP_STRING) {
      const char *subtype_string = IDP_String(subtype);
      int result = PROP_NONE;
      RNA_enum_value_from_id(rna_enum_property_subtype_items, subtype_string, &result);
      ui_data->rna_subtype = result;
    }

    IDProperty *description = IDP_GetPropertyFromGroup(prop_ui_data, "description");
    if (description != NULL && description->type == IDP_STRING) {
      ui_data->description = BLI_strdup(IDP_String(description));
    }

    /* Type specific data. */
    switch (IDP_ui_data_type(prop)) {
      case IDP_UI_DATA_TYPE_STRING:
        version_idproperty_move_data_string((IDPropertyUIDataString *)ui_data, prop_ui_data);
        break;
      case IDP_UI_DATA_TYPE_ID:
        break;
      case IDP_UI_DATA_TYPE_INT:
        version_idproperty_move_data_int((IDPropertyUIDataInt *)ui_data, prop_ui_data);
        break;
      case IDP_UI_DATA_TYPE_FLOAT:
        version_idproperty_move_data_float((IDPropertyUIDataFloat *)ui_data, prop_ui_data);
        break;
      case IDP_UI_DATA_TYPE_UNSUPPORTED:
        BLI_assert_unreachable();
        break;
    }

    IDP_FreeFromGroup(ui_container, prop_ui_data);
  }

  IDP_FreeFromGroup(idprop_group, ui_container);
}

static void do_versions_idproperty_bones_recursive(Bone *bone)
{
  version_idproperty_ui_data(bone->prop);
  LISTBASE_FOREACH (Bone *, child_bone, &bone->childbase) {
    do_versions_idproperty_bones_recursive(child_bone);
  }
}

static void do_versions_idproperty_seq_recursive(ListBase *seqbase)
{
  LISTBASE_FOREACH (Sequence *, seq, seqbase) {
    version_idproperty_ui_data(seq->prop);
    if (seq->type == SEQ_TYPE_META) {
      do_versions_idproperty_seq_recursive(&seq->seqbase);
    }
  }
}

/**
 * For every data block that supports them, initialize the new IDProperty UI data struct based on
 * the old more complicated storage. Assumes only the top level of IDProperties below the parent
 * group had UI data in a "_RNA_UI" group.
 *
 * \note The following IDProperty groups in DNA aren't exposed in the UI or are runtime-only, so
 * they don't have UI data: wmOperator, bAddon, bUserMenuItem_Op, wmKeyMapItem, wmKeyConfigPref,
 * uiList, FFMpegCodecData, View3DShading, bToolRef, TimeMarker, ViewLayer, bPoseChannel.
 */
static void do_versions_idproperty_ui_data(Main *bmain)
{
  /* ID data. */
  ID *id;
  FOREACH_MAIN_ID_BEGIN (bmain, id) {
    IDProperty *idprop_group = IDP_GetProperties(id, false);
    version_idproperty_ui_data(idprop_group);
  }
  FOREACH_MAIN_ID_END;

  /* Bones. */
  LISTBASE_FOREACH (bArmature *, armature, &bmain->armatures) {
    LISTBASE_FOREACH (Bone *, bone, &armature->bonebase) {
      do_versions_idproperty_bones_recursive(bone);
    }
  }

  /* Nodes and node sockets. */
  LISTBASE_FOREACH (bNodeTree *, ntree, &bmain->nodetrees) {
    LISTBASE_FOREACH (bNode *, node, &ntree->nodes) {
      version_idproperty_ui_data(node->prop);
    }
    LISTBASE_FOREACH (bNodeSocket *, socket, &ntree->inputs) {
      version_idproperty_ui_data(socket->prop);
    }
    LISTBASE_FOREACH (bNodeSocket *, socket, &ntree->outputs) {
      version_idproperty_ui_data(socket->prop);
    }
  }

  LISTBASE_FOREACH (Object *, ob, &bmain->objects) {
    /* The UI data from exposed node modifier properties is just copied from the corresponding node
     * group, but the copying only runs when necessary, so we still need to version data here. */
    LISTBASE_FOREACH (ModifierData *, md, &ob->modifiers) {
      if (md->type == eModifierType_Nodes) {
        NodesModifierData *nmd = (NodesModifierData *)md;
        version_idproperty_ui_data(nmd->settings.properties);
      }
    }

    /* Object post bones. */
    if (ob->type == OB_ARMATURE && ob->pose != NULL) {
      LISTBASE_FOREACH (bPoseChannel *, pchan, &ob->pose->chanbase) {
        version_idproperty_ui_data(pchan->prop);
      }
    }
  }

  /* Sequences. */
  LISTBASE_FOREACH (Scene *, scene, &bmain->scenes) {
    if (scene->ed != NULL) {
      do_versions_idproperty_seq_recursive(&scene->ed->seqbase);
    }
  }
}

static void sort_linked_ids(Main *bmain)
{
  ListBase *lb;
  FOREACH_MAIN_LISTBASE_BEGIN (bmain, lb) {
    ListBase temp_list;
    BLI_listbase_clear(&temp_list);
    LISTBASE_FOREACH_MUTABLE (ID *, id, lb) {
      if (ID_IS_LINKED(id)) {
        BLI_remlink(lb, id);
        BLI_addtail(&temp_list, id);
        id_sort_by_name(&temp_list, id, NULL);
      }
    }
    BLI_movelisttolist(lb, &temp_list);
  }
  FOREACH_MAIN_LISTBASE_END;
}

static void assert_sorted_ids(Main *bmain)
{
#ifndef NDEBUG
  ListBase *lb;
  FOREACH_MAIN_LISTBASE_BEGIN (bmain, lb) {
    ID *id_prev = NULL;
    LISTBASE_FOREACH (ID *, id, lb) {
      if (id_prev == NULL) {
        continue;
      }
      BLI_assert(id_prev->lib != id->lib || BLI_strcasecmp(id_prev->name, id->name) < 0);
    }
  }
  FOREACH_MAIN_LISTBASE_END;
#else
  UNUSED_VARS_NDEBUG(bmain);
#endif
}

static void move_vertex_group_names_to_object_data(Main *bmain)
{
  LISTBASE_FOREACH (Object *, object, &bmain->objects) {
    if (ELEM(object->type, OB_MESH, OB_LATTICE, OB_GPENCIL)) {
      ListBase *new_defbase = BKE_object_defgroup_list_mutable(object);

      /* Choose the longest vertex group name list among all linked duplicates. */
      if (BLI_listbase_count(&object->defbase) < BLI_listbase_count(new_defbase)) {
        BLI_freelistN(&object->defbase);
      }
      else {
        /* Clear the list in case the it was already assigned from another object. */
        BLI_freelistN(new_defbase);
        *new_defbase = object->defbase;
      }
    }
  }
}

static void do_versions_sequencer_speed_effect_recursive(Scene *scene, const ListBase *seqbase)
{
  /* Old SpeedControlVars->flags. */
#define SEQ_SPEED_INTEGRATE (1 << 0)
#define SEQ_SPEED_COMPRESS_IPO_Y (1 << 2)

  LISTBASE_FOREACH (Sequence *, seq, seqbase) {
    if (seq->type == SEQ_TYPE_SPEED) {
      SpeedControlVars *v = (SpeedControlVars *)seq->effectdata;
      const char *substr = NULL;
      float globalSpeed = v->globalSpeed;
      if (seq->flag & SEQ_USE_EFFECT_DEFAULT_FADE) {
        if (globalSpeed == 1.0f) {
          v->speed_control_type = SEQ_SPEED_STRETCH;
        }
        else {
          v->speed_control_type = SEQ_SPEED_MULTIPLY;
          v->speed_fader = globalSpeed *
                           ((float)seq->seq1->len /
                            max_ff((float)(seq->seq1->enddisp - seq->seq1->start), 1.0f));
        }
      }
      else if (v->flags & SEQ_SPEED_INTEGRATE) {
        v->speed_control_type = SEQ_SPEED_MULTIPLY;
        v->speed_fader = seq->speed_fader * globalSpeed;
      }
      else if (v->flags & SEQ_SPEED_COMPRESS_IPO_Y) {
        globalSpeed *= 100.0f;
        v->speed_control_type = SEQ_SPEED_LENGTH;
        v->speed_fader_length = seq->speed_fader * globalSpeed;
        substr = "speed_length";
      }
      else {
        v->speed_control_type = SEQ_SPEED_FRAME_NUMBER;
        v->speed_fader_frame_number = (int)(seq->speed_fader * globalSpeed);
        substr = "speed_frame_number";
      }

      v->flags &= ~(SEQ_SPEED_INTEGRATE | SEQ_SPEED_COMPRESS_IPO_Y);

      if (substr || globalSpeed != 1.0f) {
        FCurve *fcu = id_data_find_fcurve(&scene->id, seq, &RNA_Sequence, "speed_factor", 0, NULL);
        if (fcu) {
          if (globalSpeed != 1.0f) {
            for (int i = 0; i < fcu->totvert; i++) {
              BezTriple *bezt = &fcu->bezt[i];
              bezt->vec[0][1] *= globalSpeed;
              bezt->vec[1][1] *= globalSpeed;
              bezt->vec[2][1] *= globalSpeed;
            }
          }
          if (substr) {
            char *new_path = BLI_str_replaceN(fcu->rna_path, "speed_factor", substr);
            MEM_freeN(fcu->rna_path);
            fcu->rna_path = new_path;
          }
        }
      }
    }
    else if (seq->type == SEQ_TYPE_META) {
      do_versions_sequencer_speed_effect_recursive(scene, &seq->seqbase);
    }
  }

#undef SEQ_SPEED_INTEGRATE
#undef SEQ_SPEED_COMPRESS_IPO_Y
}

void do_versions_after_linking_300(Main *bmain, ReportList *UNUSED(reports))
{
  if (MAIN_VERSION_ATLEAST(bmain, 300, 0) && !MAIN_VERSION_ATLEAST(bmain, 300, 1)) {
    /* Set zero user text objects to have a fake user. */
    LISTBASE_FOREACH (Text *, text, &bmain->texts) {
      if (text->id.us == 0) {
        id_fake_user_set(&text->id);
      }
    }
  }

  if (!MAIN_VERSION_ATLEAST(bmain, 300, 3)) {
    /* Use new texture socket in Attribute Sample Texture node. */
    LISTBASE_FOREACH (bNodeTree *, ntree, &bmain->nodetrees) {
      if (ntree->type != NTREE_GEOMETRY) {
        continue;
      }
      LISTBASE_FOREACH (bNode *, node, &ntree->nodes) {
        if (node->type != GEO_NODE_LEGACY_ATTRIBUTE_SAMPLE_TEXTURE) {
          continue;
        }
        if (node->id == NULL) {
          continue;
        }
        LISTBASE_FOREACH (bNodeSocket *, socket, &node->inputs) {
          if (socket->type == SOCK_TEXTURE) {
            bNodeSocketValueTexture *socket_value = (bNodeSocketValueTexture *)
                                                        socket->default_value;
            socket_value->value = (Tex *)node->id;
            break;
          }
        }
        node->id = NULL;
      }
    }

    sort_linked_ids(bmain);
    assert_sorted_ids(bmain);
  }

  if (MAIN_VERSION_ATLEAST(bmain, 300, 3)) {
    assert_sorted_ids(bmain);
  }

  if (!MAIN_VERSION_ATLEAST(bmain, 300, 11)) {
    move_vertex_group_names_to_object_data(bmain);
  }

  if (!MAIN_VERSION_ATLEAST(bmain, 300, 13)) {
    LISTBASE_FOREACH (Scene *, scene, &bmain->scenes) {
      if (scene->ed != NULL) {
        do_versions_sequencer_speed_effect_recursive(scene, &scene->ed->seqbase);
      }
    }
  }

  /**
   * Versioning code until next subversion bump goes here.
   *
   * \note Be sure to check when bumping the version:
   * - #blo_do_versions_300 in this file.
   * - "versioning_userdef.c", #blo_do_versions_userdef
   * - "versioning_userdef.c", #do_versions_theme
   *
   * \note Keep this message at the bottom of the function.
   */
  {
    /* Keep this block, even when empty. */
    do_versions_idproperty_ui_data(bmain);
  }
}

static void version_switch_node_input_prefix(Main *bmain)
{
  FOREACH_NODETREE_BEGIN (bmain, ntree, id) {
    if (ntree->type == NTREE_GEOMETRY) {
      LISTBASE_FOREACH (bNode *, node, &ntree->nodes) {
        if (node->type == GEO_NODE_SWITCH) {
          LISTBASE_FOREACH (bNodeSocket *, socket, &node->inputs) {
            /* Skip the "switch" socket. */
            if (socket == node->inputs.first) {
              continue;
            }
            strcpy(socket->name, socket->name[0] == 'A' ? "False" : "True");

            /* Replace "A" and "B", but keep the unique number suffix at the end. */
            char number_suffix[8];
            BLI_strncpy(number_suffix, socket->identifier + 1, sizeof(number_suffix));
            strcpy(socket->identifier, socket->name);
            strcat(socket->identifier, number_suffix);
          }
        }
      }
    }
  }
  FOREACH_NODETREE_END;
}

static bool replace_bbone_len_scale_rnapath(char **p_old_path, int *p_index)
{
  char *old_path = *p_old_path;

  if (old_path == NULL) {
    return false;
  }

  int len = strlen(old_path);

  if (BLI_str_endswith(old_path, ".bbone_curveiny") ||
      BLI_str_endswith(old_path, ".bbone_curveouty")) {
    old_path[len - 1] = 'z';
    return true;
  }

  if (BLI_str_endswith(old_path, ".bbone_scaleinx") ||
      BLI_str_endswith(old_path, ".bbone_scaleiny") ||
      BLI_str_endswith(old_path, ".bbone_scaleoutx") ||
      BLI_str_endswith(old_path, ".bbone_scaleouty")) {
    int index = (old_path[len - 1] == 'y' ? 2 : 0);

    old_path[len - 1] = 0;

    if (p_index) {
      *p_index = index;
    }
    else {
      *p_old_path = BLI_sprintfN("%s[%d]", old_path, index);
      MEM_freeN(old_path);
    }

    return true;
  }

  return false;
}

static void do_version_bbone_len_scale_fcurve_fix(FCurve *fcu)
{
  /* Update driver variable paths. */
  if (fcu->driver) {
    LISTBASE_FOREACH (DriverVar *, dvar, &fcu->driver->variables) {
      DRIVER_TARGETS_LOOPER_BEGIN (dvar) {
        replace_bbone_len_scale_rnapath(&dtar->rna_path, NULL);
      }
      DRIVER_TARGETS_LOOPER_END;
    }
  }

  /* Update F-Curve's path. */
  replace_bbone_len_scale_rnapath(&fcu->rna_path, &fcu->array_index);
}

static void do_version_bbone_len_scale_animdata_cb(ID *UNUSED(id),
                                                   AnimData *adt,
                                                   void *UNUSED(wrapper_data))
{
  LISTBASE_FOREACH_MUTABLE (FCurve *, fcu, &adt->drivers) {
    do_version_bbone_len_scale_fcurve_fix(fcu);
  }
}

static void do_version_bones_bbone_len_scale(ListBase *lb)
{
  LISTBASE_FOREACH (Bone *, bone, lb) {
    if (bone->flag & BONE_ADD_PARENT_END_ROLL) {
      bone->bbone_flag |= BBONE_ADD_PARENT_END_ROLL;
    }

    copy_v3_fl3(bone->scale_in, bone->scale_in_x, 1.0f, bone->scale_in_z);
    copy_v3_fl3(bone->scale_out, bone->scale_out_x, 1.0f, bone->scale_out_z);

    do_version_bones_bbone_len_scale(&bone->childbase);
  }
}

static void do_version_constraints_spline_ik_joint_bindings(ListBase *lb)
{
  /* Binding array data could be freed without properly resetting its size data. */
  LISTBASE_FOREACH (bConstraint *, con, lb) {
    if (con->type == CONSTRAINT_TYPE_SPLINEIK) {
      bSplineIKConstraint *data = (bSplineIKConstraint *)con->data;
      if (data->points == NULL) {
        data->numpoints = 0;
      }
    }
  }
}

static bNodeSocket *do_version_replace_float_size_with_vector(bNodeTree *ntree,
                                                              bNode *node,
                                                              bNodeSocket *socket)
{
  const bNodeSocketValueFloat *socket_value = (const bNodeSocketValueFloat *)socket->default_value;
  const float old_value = socket_value->value;
  nodeRemoveSocket(ntree, node, socket);
  bNodeSocket *new_socket = nodeAddSocket(
      ntree, node, SOCK_IN, nodeStaticSocketType(SOCK_VECTOR, PROP_TRANSLATION), "Size", "Size");
  bNodeSocketValueVector *value_vector = (bNodeSocketValueVector *)new_socket->default_value;
  copy_v3_fl(value_vector->value, old_value);
  return new_socket;
}

static bool geometry_node_is_293_legacy(const short node_type)
{
  switch (node_type) {
    /* Not legacy: No attribute inputs or outputs. */
    case GEO_NODE_TRIANGULATE:
    case GEO_NODE_EDGE_SPLIT:
    case GEO_NODE_TRANSFORM:
    case GEO_NODE_BOOLEAN:
    case GEO_NODE_SUBDIVISION_SURFACE:
    case GEO_NODE_IS_VIEWPORT:
    case GEO_NODE_MESH_SUBDIVIDE:
    case GEO_NODE_MESH_PRIMITIVE_CUBE:
    case GEO_NODE_MESH_PRIMITIVE_CIRCLE:
    case GEO_NODE_MESH_PRIMITIVE_UV_SPHERE:
    case GEO_NODE_MESH_PRIMITIVE_CYLINDER:
    case GEO_NODE_MESH_PRIMITIVE_ICO_SPHERE:
    case GEO_NODE_MESH_PRIMITIVE_CONE:
    case GEO_NODE_MESH_PRIMITIVE_LINE:
    case GEO_NODE_MESH_PRIMITIVE_GRID:
    case GEO_NODE_BOUNDING_BOX:
    case GEO_NODE_CURVE_RESAMPLE:
    case GEO_NODE_INPUT_MATERIAL:
    case GEO_NODE_MATERIAL_REPLACE:
    case GEO_NODE_CURVE_LENGTH:
    case GEO_NODE_CONVEX_HULL:
    case GEO_NODE_SEPARATE_COMPONENTS:
    case GEO_NODE_CURVE_PRIMITIVE_STAR:
    case GEO_NODE_CURVE_PRIMITIVE_SPIRAL:
    case GEO_NODE_CURVE_PRIMITIVE_QUADRATIC_BEZIER:
    case GEO_NODE_CURVE_PRIMITIVE_BEZIER_SEGMENT:
    case GEO_NODE_CURVE_PRIMITIVE_CIRCLE:
    case GEO_NODE_VIEWER:
    case GEO_NODE_CURVE_PRIMITIVE_LINE:
    case GEO_NODE_CURVE_PRIMITIVE_QUADRILATERAL:
    case GEO_NODE_CURVE_FILL:
    case GEO_NODE_CURVE_TRIM:
    case GEO_NODE_CURVE_TO_MESH:
      return false;

    /* Not legacy: Newly added with fields patch. */
    case GEO_NODE_INPUT_POSITION:
    case GEO_NODE_SET_POSITION:
    case GEO_NODE_INPUT_INDEX:
    case GEO_NODE_INPUT_NORMAL:
    case GEO_NODE_ATTRIBUTE_CAPTURE:
      return false;

    /* Maybe legacy: Might need special attribute handling, depending on design. */
    case GEO_NODE_SWITCH:
    case GEO_NODE_JOIN_GEOMETRY:
    case GEO_NODE_ATTRIBUTE_REMOVE:
    case GEO_NODE_OBJECT_INFO:
    case GEO_NODE_COLLECTION_INFO:
      return false;

    /* Maybe legacy: Transferred *all* attributes before, will not transfer all built-ins now. */
    case GEO_NODE_CURVE_ENDPOINTS:
    case GEO_NODE_CURVE_TO_POINTS:
      return false;

    /* Maybe legacy: Special case for grid names? Or finish patch from level set branch to generate
     * a mesh for all grids in the volume. */
    case GEO_NODE_VOLUME_TO_MESH:
      return false;

    /* Legacy: Attribute operation completely replaced by field nodes. */
    case GEO_NODE_LEGACY_ATTRIBUTE_RANDOMIZE:
    case GEO_NODE_LEGACY_ATTRIBUTE_MATH:
    case GEO_NODE_LEGACY_ATTRIBUTE_FILL:
    case GEO_NODE_LEGACY_ATTRIBUTE_MIX:
    case GEO_NODE_LEGACY_ATTRIBUTE_COLOR_RAMP:
    case GEO_NODE_LEGACY_ATTRIBUTE_COMPARE:
    case GEO_NODE_LEGACY_POINT_ROTATE:
    case GEO_NODE_LEGACY_ALIGN_ROTATION_TO_VECTOR:
    case GEO_NODE_LEGACY_POINT_SCALE:
    case GEO_NODE_LEGACY_ATTRIBUTE_SAMPLE_TEXTURE:
    case GEO_NODE_ATTRIBUTE_VECTOR_ROTATE:
    case GEO_NODE_LEGACY_ATTRIBUTE_CURVE_MAP:
    case GEO_NODE_LEGACY_ATTRIBUTE_MAP_RANGE:
    case GEO_NODE_LECAGY_ATTRIBUTE_CLAMP:
    case GEO_NODE_LEGACY_ATTRIBUTE_VECTOR_MATH:
    case GEO_NODE_LEGACY_ATTRIBUTE_COMBINE_XYZ:
    case GEO_NODE_LEGACY_ATTRIBUTE_SEPARATE_XYZ:
      return true;

    /* Legacy: Replaced by field node depending on another geometry. */
    case GEO_NODE_LEGACY_RAYCAST:
    case GEO_NODE_LEGACY_ATTRIBUTE_TRANSFER:
    case GEO_NODE_LEGACY_ATTRIBUTE_PROXIMITY:
      return true;

    /* Legacy: Simple selection attribute input. */
    case GEO_NODE_LEGACY_MESH_TO_CURVE:
    case GEO_NODE_LEGACY_POINT_SEPARATE:
    case GEO_NODE_LEGACY_CURVE_SELECT_HANDLES:
    case GEO_NODE_LEGACY_CURVE_SPLINE_TYPE:
    case GEO_NODE_LEGACY_CURVE_REVERSE:
    case GEO_NODE_LEGACY_MATERIAL_ASSIGN:
    case GEO_NODE_LEGACY_CURVE_SET_HANDLES:
      return true;

    /* Legacy: More complex attribute inputs or outputs. */
    case GEO_NODE_LEGACY_DELETE_GEOMETRY:    /* Needs field input, domain drop-down. */
    case GEO_NODE_LEGACY_CURVE_SUBDIVIDE:    /* Needs field count input. */
    case GEO_NODE_LEGACY_POINTS_TO_VOLUME:   /* Needs field radius input. */
    case GEO_NODE_LEGACY_SELECT_BY_MATERIAL: /* Output anonymous attribute. */
    case GEO_NODE_LEGACY_POINT_TRANSLATE:    /* Needs field inputs. */
    case GEO_NODE_LEGACY_POINT_INSTANCE:     /* Needs field inputs. */
    case GEO_NODE_LEGACY_POINT_DISTRIBUTE:   /* Needs field input, remove max for random mode. */
    case GEO_NODE_LEGACY_ATTRIBUTE_CONVERT:  /* Attribute Capture, Store Attribute. */
      return true;
  }
  return false;
}

static void version_geometry_nodes_change_legacy_names(bNodeTree *ntree)
{
  LISTBASE_FOREACH (bNode *, node, &ntree->nodes) {
    if (geometry_node_is_293_legacy(node->type)) {
      if (strstr(node->idname, "Legacy")) {
        /* Make sure we haven't changed this idname already, better safe than sorry. */
        continue;
      }

      char temp_idname[sizeof(node->idname)];
      BLI_strncpy(temp_idname, node->idname, sizeof(node->idname));

      BLI_snprintf(node->idname,
                   sizeof(node->idname),
                   "GeometryNodeLegacy%s",
                   temp_idname + strlen("GeometryNode"));
    }
  }
}

static void do_version_subsurface_methods(bNode *node)
{
  if (node->type == SH_NODE_SUBSURFACE_SCATTERING) {
    if (node->custom1 != SHD_SUBSURFACE_RANDOM_WALK) {
      node->custom1 = SHD_SUBSURFACE_RANDOM_WALK_FIXED_RADIUS;
    }
  }
  else if (node->type == SH_NODE_BSDF_PRINCIPLED) {
    if (node->custom2 != SHD_SUBSURFACE_RANDOM_WALK) {
      node->custom2 = SHD_SUBSURFACE_RANDOM_WALK_FIXED_RADIUS;
    }
  }
}

/* NOLINTNEXTLINE: readability-function-size */
void blo_do_versions_300(FileData *fd, Library *UNUSED(lib), Main *bmain)
{
  if (!MAIN_VERSION_ATLEAST(bmain, 300, 1)) {
    /* Set default value for the new bisect_threshold parameter in the mirror modifier. */
    if (!DNA_struct_elem_find(fd->filesdna, "MirrorModifierData", "float", "bisect_threshold")) {
      LISTBASE_FOREACH (Object *, ob, &bmain->objects) {
        LISTBASE_FOREACH (ModifierData *, md, &ob->modifiers) {
          if (md->type == eModifierType_Mirror) {
            MirrorModifierData *mmd = (MirrorModifierData *)md;
            /* This was the previous hard-coded value. */
            mmd->bisect_threshold = 0.001f;
          }
        }
      }
    }
    /* Grease Pencil: Set default value for dilate pixels. */
    if (!DNA_struct_elem_find(fd->filesdna, "BrushGpencilSettings", "int", "dilate_pixels")) {
      LISTBASE_FOREACH (Brush *, brush, &bmain->brushes) {
        if (brush->gpencil_settings) {
          brush->gpencil_settings->dilate_pixels = 1;
        }
      }
    }
  }

  if (!MAIN_VERSION_ATLEAST(bmain, 300, 2)) {
    version_switch_node_input_prefix(bmain);

    if (!DNA_struct_elem_find(fd->filesdna, "bPoseChannel", "float", "custom_scale_xyz[3]")) {
      LISTBASE_FOREACH (Object *, ob, &bmain->objects) {
        if (ob->pose == NULL) {
          continue;
        }
        LISTBASE_FOREACH (bPoseChannel *, pchan, &ob->pose->chanbase) {
          copy_v3_fl(pchan->custom_scale_xyz, pchan->custom_scale);
        }
      }
    }
  }

  if (!MAIN_VERSION_ATLEAST(bmain, 300, 4)) {
    /* Add a properties sidebar to the spreadsheet editor. */
    LISTBASE_FOREACH (bScreen *, screen, &bmain->screens) {
      LISTBASE_FOREACH (ScrArea *, area, &screen->areabase) {
        LISTBASE_FOREACH (SpaceLink *, sl, &area->spacedata) {
          if (sl->spacetype == SPACE_SPREADSHEET) {
            ListBase *regionbase = (sl == area->spacedata.first) ? &area->regionbase :
                                                                   &sl->regionbase;
            ARegion *new_sidebar = do_versions_add_region_if_not_found(
                regionbase, RGN_TYPE_UI, "sidebar for spreadsheet", RGN_TYPE_FOOTER);
            if (new_sidebar != NULL) {
              new_sidebar->alignment = RGN_ALIGN_RIGHT;
              new_sidebar->flag |= RGN_FLAG_HIDDEN;
            }
          }
        }
      }
    }

    /* Enable spreadsheet filtering in old files without row filters. */
    LISTBASE_FOREACH (bScreen *, screen, &bmain->screens) {
      LISTBASE_FOREACH (ScrArea *, area, &screen->areabase) {
        LISTBASE_FOREACH (SpaceLink *, sl, &area->spacedata) {
          if (sl->spacetype == SPACE_SPREADSHEET) {
            SpaceSpreadsheet *sspreadsheet = (SpaceSpreadsheet *)sl;
            sspreadsheet->filter_flag |= SPREADSHEET_FILTER_ENABLE;
          }
        }
      }
    }

    FOREACH_NODETREE_BEGIN (bmain, ntree, id) {
      if (ntree->type == NTREE_GEOMETRY) {
        version_node_socket_name(ntree, GEO_NODE_BOUNDING_BOX, "Mesh", "Bounding Box");
      }
    }
    FOREACH_NODETREE_END;

    if (!DNA_struct_elem_find(fd->filesdna, "FileAssetSelectParams", "int", "import_type")) {
      LISTBASE_FOREACH (bScreen *, screen, &bmain->screens) {
        LISTBASE_FOREACH (ScrArea *, area, &screen->areabase) {
          LISTBASE_FOREACH (SpaceLink *, sl, &area->spacedata) {
            if (sl->spacetype == SPACE_FILE) {
              SpaceFile *sfile = (SpaceFile *)sl;
              if (sfile->asset_params) {
                sfile->asset_params->import_type = FILE_ASSET_IMPORT_APPEND;
              }
            }
          }
        }
      }
    }

    /* Initialize length-wise scale B-Bone settings. */
    if (!DNA_struct_elem_find(fd->filesdna, "Bone", "int", "bbone_flag")) {
      /* Update armature data and pose channels. */
      LISTBASE_FOREACH (bArmature *, arm, &bmain->armatures) {
        do_version_bones_bbone_len_scale(&arm->bonebase);
      }

      LISTBASE_FOREACH (Object *, ob, &bmain->objects) {
        if (ob->pose) {
          LISTBASE_FOREACH (bPoseChannel *, pchan, &ob->pose->chanbase) {
            copy_v3_fl3(pchan->scale_in, pchan->scale_in_x, 1.0f, pchan->scale_in_z);
            copy_v3_fl3(pchan->scale_out, pchan->scale_out_x, 1.0f, pchan->scale_out_z);
          }
        }
      }

      /* Update action curves and drivers. */
      LISTBASE_FOREACH (bAction *, act, &bmain->actions) {
        LISTBASE_FOREACH_MUTABLE (FCurve *, fcu, &act->curves) {
          do_version_bbone_len_scale_fcurve_fix(fcu);
        }
      }

      BKE_animdata_main_cb(bmain, do_version_bbone_len_scale_animdata_cb, NULL);
    }
  }

  if (!MAIN_VERSION_ATLEAST(bmain, 300, 5)) {
    /* Add a dataset sidebar to the spreadsheet editor. */
    LISTBASE_FOREACH (bScreen *, screen, &bmain->screens) {
      LISTBASE_FOREACH (ScrArea *, area, &screen->areabase) {
        LISTBASE_FOREACH (SpaceLink *, sl, &area->spacedata) {
          if (sl->spacetype == SPACE_SPREADSHEET) {
            ListBase *regionbase = (sl == area->spacedata.first) ? &area->regionbase :
                                                                   &sl->regionbase;
            ARegion *spreadsheet_dataset_region = do_versions_add_region_if_not_found(
                regionbase, RGN_TYPE_CHANNELS, "spreadsheet dataset region", RGN_TYPE_FOOTER);

            if (spreadsheet_dataset_region) {
              spreadsheet_dataset_region->alignment = RGN_ALIGN_LEFT;
              spreadsheet_dataset_region->v2d.scroll = (V2D_SCROLL_RIGHT | V2D_SCROLL_BOTTOM);
            }
          }
        }
      }
    }
  }

  if (!MAIN_VERSION_ATLEAST(bmain, 300, 6)) {
    LISTBASE_FOREACH (bScreen *, screen, &bmain->screens) {
      LISTBASE_FOREACH (ScrArea *, area, &screen->areabase) {
        LISTBASE_FOREACH (SpaceLink *, space, &area->spacedata) {
          /* Disable View Layers filter. */
          if (space->spacetype == SPACE_OUTLINER) {
            SpaceOutliner *space_outliner = (SpaceOutliner *)space;
            space_outliner->filter |= SO_FILTER_NO_VIEW_LAYERS;
          }
        }
      }
    }
  }

  if (!MAIN_VERSION_ATLEAST(bmain, 300, 7)) {
    LISTBASE_FOREACH (Scene *, scene, &bmain->scenes) {
      ToolSettings *tool_settings = scene->toolsettings;
      tool_settings->snap_flag |= SCE_SNAP_SEQ;
      short snap_mode = tool_settings->snap_mode;
      short snap_node_mode = tool_settings->snap_node_mode;
      short snap_uv_mode = tool_settings->snap_uv_mode;
      tool_settings->snap_mode &= ~((1 << 4) | (1 << 5) | (1 << 6));
      tool_settings->snap_node_mode &= ~((1 << 5) | (1 << 6));
      tool_settings->snap_uv_mode &= ~(1 << 4);
      if (snap_mode & (1 << 4)) {
        tool_settings->snap_mode |= (1 << 6); /* SCE_SNAP_MODE_INCREMENT */
      }
      if (snap_mode & (1 << 5)) {
        tool_settings->snap_mode |= (1 << 4); /* SCE_SNAP_MODE_EDGE_MIDPOINT */
      }
      if (snap_mode & (1 << 6)) {
        tool_settings->snap_mode |= (1 << 5); /* SCE_SNAP_MODE_EDGE_PERPENDICULAR */
      }
      if (snap_node_mode & (1 << 5)) {
        tool_settings->snap_node_mode |= (1 << 0); /* SCE_SNAP_MODE_NODE_X */
      }
      if (snap_node_mode & (1 << 6)) {
        tool_settings->snap_node_mode |= (1 << 1); /* SCE_SNAP_MODE_NODE_Y */
      }
      if (snap_uv_mode & (1 << 4)) {
        tool_settings->snap_uv_mode |= (1 << 6); /* SCE_SNAP_MODE_INCREMENT */
      }

      SequencerToolSettings *sequencer_tool_settings = SEQ_tool_settings_ensure(scene);
      sequencer_tool_settings->snap_mode = SEQ_SNAP_TO_STRIPS | SEQ_SNAP_TO_CURRENT_FRAME |
                                           SEQ_SNAP_TO_STRIP_HOLD;
      sequencer_tool_settings->snap_distance = 15;
    }
  }

  if (!MAIN_VERSION_ATLEAST(bmain, 300, 8)) {
    LISTBASE_FOREACH (Scene *, scene, &bmain->scenes) {
      if (scene->master_collection != NULL) {
        BLI_strncpy(scene->master_collection->id.name + 2,
                    BKE_SCENE_COLLECTION_NAME,
                    sizeof(scene->master_collection->id.name) - 2);
      }
    }
  }

  if (!MAIN_VERSION_ATLEAST(bmain, 300, 9)) {
    /* Fix a bug where reordering FCurves and bActionGroups could cause some corruption. Just
     * reconstruct all the action groups & ensure that the FCurves of a group are continuously
     * stored (i.e. not mixed with other groups) to be sure. See T89435. */
    LISTBASE_FOREACH (bAction *, act, &bmain->actions) {
      BKE_action_groups_reconstruct(act);
    }

    FOREACH_NODETREE_BEGIN (bmain, ntree, id) {
      if (ntree->type == NTREE_GEOMETRY) {
        LISTBASE_FOREACH (bNode *, node, &ntree->nodes) {
          if (node->type == GEO_NODE_MESH_SUBDIVIDE) {
            strcpy(node->idname, "GeometryNodeMeshSubdivide");
          }
        }
      }
    }
    FOREACH_NODETREE_END;
  }

  if (!MAIN_VERSION_ATLEAST(bmain, 300, 10)) {
    LISTBASE_FOREACH (Scene *, scene, &bmain->scenes) {
      ToolSettings *tool_settings = scene->toolsettings;
      if (tool_settings->snap_uv_mode & (1 << 4)) {
        tool_settings->snap_uv_mode |= (1 << 6); /* SCE_SNAP_MODE_INCREMENT */
        tool_settings->snap_uv_mode &= ~(1 << 4);
      }
    }
    LISTBASE_FOREACH (Material *, mat, &bmain->materials) {
      if (!(mat->lineart.flags & LRT_MATERIAL_CUSTOM_OCCLUSION_EFFECTIVENESS)) {
        mat->lineart.mat_occlusion = 1;
      }
    }
  }

  if (!MAIN_VERSION_ATLEAST(bmain, 300, 13)) {
    /* Convert Surface Deform to sparse-capable bind structure. */
    if (!DNA_struct_elem_find(
            fd->filesdna, "SurfaceDeformModifierData", "int", "num_mesh_verts")) {
      LISTBASE_FOREACH (Object *, ob, &bmain->objects) {
        LISTBASE_FOREACH (ModifierData *, md, &ob->modifiers) {
          if (md->type == eModifierType_SurfaceDeform) {
            SurfaceDeformModifierData *smd = (SurfaceDeformModifierData *)md;
            if (smd->num_bind_verts && smd->verts) {
              smd->num_mesh_verts = smd->num_bind_verts;

              for (unsigned int i = 0; i < smd->num_bind_verts; i++) {
                smd->verts[i].vertex_idx = i;
              }
            }
          }
        }
      }
    }

    if (!DNA_struct_elem_find(
            fd->filesdna, "WorkSpace", "AssetLibraryReference", "asset_library")) {
      LISTBASE_FOREACH (WorkSpace *, workspace, &bmain->workspaces) {
        BKE_asset_library_reference_init_default(&workspace->asset_library_ref);
      }
    }

    if (!DNA_struct_elem_find(
            fd->filesdna, "FileAssetSelectParams", "AssetLibraryReference", "asset_library_ref")) {
      LISTBASE_FOREACH (bScreen *, screen, &bmain->screens) {
        LISTBASE_FOREACH (ScrArea *, area, &screen->areabase) {
          LISTBASE_FOREACH (SpaceLink *, space, &area->spacedata) {
            if (space->spacetype == SPACE_FILE) {
              SpaceFile *sfile = (SpaceFile *)space;
              if (sfile->browse_mode != FILE_BROWSE_MODE_ASSETS) {
                continue;
              }
              BKE_asset_library_reference_init_default(&sfile->asset_params->asset_library_ref);
            }
          }
        }
      }
    }

    /* Set default 2D annotation placement. */
    LISTBASE_FOREACH (Scene *, scene, &bmain->scenes) {
      ToolSettings *ts = scene->toolsettings;
      ts->gpencil_v2d_align = GP_PROJECT_VIEWSPACE | GP_PROJECT_CURSOR;
    }
  }

  if (!MAIN_VERSION_ATLEAST(bmain, 300, 14)) {
    LISTBASE_FOREACH (Scene *, scene, &bmain->scenes) {
      ToolSettings *tool_settings = scene->toolsettings;
      tool_settings->snap_flag &= ~SCE_SNAP_SEQ;
    }
  }

  if (!MAIN_VERSION_ATLEAST(bmain, 300, 15)) {
    LISTBASE_FOREACH (bScreen *, screen, &bmain->screens) {
      LISTBASE_FOREACH (ScrArea *, area, &screen->areabase) {
        LISTBASE_FOREACH (SpaceLink *, sl, &area->spacedata) {
          if (sl->spacetype == SPACE_SEQ) {
            SpaceSeq *sseq = (SpaceSeq *)sl;
            sseq->flag |= SEQ_SHOW_GRID;
          }
        }
      }
    }
  }

  /* Font names were copied directly into ID names, see: T90417. */
  if (!MAIN_VERSION_ATLEAST(bmain, 300, 16)) {
    ListBase *lb = which_libbase(bmain, ID_VF);
    BKE_main_id_repair_duplicate_names_listbase(lb);
  }

  if (!MAIN_VERSION_ATLEAST(bmain, 300, 17)) {
    if (!DNA_struct_elem_find(
            fd->filesdna, "View3DOverlay", "float", "normals_constant_screen_size")) {
      LISTBASE_FOREACH (bScreen *, screen, &bmain->screens) {
        LISTBASE_FOREACH (ScrArea *, area, &screen->areabase) {
          LISTBASE_FOREACH (SpaceLink *, sl, &area->spacedata) {
            if (sl->spacetype == SPACE_VIEW3D) {
              View3D *v3d = (View3D *)sl;
              v3d->overlay.normals_constant_screen_size = 7.0f;
            }
          }
        }
      }
    }

    /* Fix SplineIK constraint's inconsistency between binding points array and its stored size.
     */
    LISTBASE_FOREACH (Object *, ob, &bmain->objects) {
      /* NOTE: Objects should never have SplineIK constraint, so no need to apply this fix on
       * their constraints. */
      if (ob->pose) {
        LISTBASE_FOREACH (bPoseChannel *, pchan, &ob->pose->chanbase) {
          do_version_constraints_spline_ik_joint_bindings(&pchan->constraints);
        }
      }
    }
  }

  if (!MAIN_VERSION_ATLEAST(bmain, 300, 18)) {
    if (!DNA_struct_elem_find(
            fd->filesdna, "WorkSpace", "AssetLibraryReference", "asset_library_ref")) {
      LISTBASE_FOREACH (WorkSpace *, workspace, &bmain->workspaces) {
        BKE_asset_library_reference_init_default(&workspace->asset_library_ref);
      }
    }

    if (!DNA_struct_elem_find(
            fd->filesdna, "FileAssetSelectParams", "AssetLibraryReference", "asset_library_ref")) {
      LISTBASE_FOREACH (bScreen *, screen, &bmain->screens) {
        LISTBASE_FOREACH (ScrArea *, area, &screen->areabase) {
          LISTBASE_FOREACH (SpaceLink *, space, &area->spacedata) {
            if (space->spacetype != SPACE_FILE) {
              continue;
            }

            SpaceFile *sfile = (SpaceFile *)space;
            if (sfile->browse_mode != FILE_BROWSE_MODE_ASSETS) {
              continue;
            }
            BKE_asset_library_reference_init_default(&sfile->asset_params->asset_library_ref);
          }
        }
      }
    }

    /* Previously, only text ending with `.py` would run, apply this logic
     * to existing files so text that happens to have the "Register" enabled
     * doesn't suddenly start running code on startup that was previously ignored. */
    LISTBASE_FOREACH (Text *, text, &bmain->texts) {
      if ((text->flags & TXT_ISSCRIPT) && !BLI_path_extension_check(text->id.name + 2, ".py")) {
        text->flags &= ~TXT_ISSCRIPT;
      }
    }
  }

  if (!MAIN_VERSION_ATLEAST(bmain, 300, 19)) {
    /* Add node storage for subdivision surface node. */
    FOREACH_NODETREE_BEGIN (bmain, ntree, id) {
      if (ntree->type == NTREE_GEOMETRY) {
        LISTBASE_FOREACH (bNode *, node, &ntree->nodes) {
          if (node->type == GEO_NODE_SUBDIVISION_SURFACE) {
            if (node->storage == NULL) {
              NodeGeometrySubdivisionSurface *data = MEM_callocN(
                  sizeof(NodeGeometrySubdivisionSurface), __func__);
              data->uv_smooth = SUBSURF_UV_SMOOTH_PRESERVE_BOUNDARIES;
              data->boundary_smooth = SUBSURF_BOUNDARY_SMOOTH_ALL;
              node->storage = data;
            }
          }
        }
      }
    }
    FOREACH_NODETREE_END;

    /* Disable Fade Inactive Overlay by default as it is redundant after introducing flash on
     * mode transfer. */
    for (bScreen *screen = bmain->screens.first; screen; screen = screen->id.next) {
      LISTBASE_FOREACH (ScrArea *, area, &screen->areabase) {
        LISTBASE_FOREACH (SpaceLink *, sl, &area->spacedata) {
          if (sl->spacetype == SPACE_VIEW3D) {
            View3D *v3d = (View3D *)sl;
            v3d->overlay.flag &= ~V3D_OVERLAY_FADE_INACTIVE;
          }
        }
      }
    }

    LISTBASE_FOREACH (Scene *, scene, &bmain->scenes) {
      SequencerToolSettings *sequencer_tool_settings = SEQ_tool_settings_ensure(scene);
      sequencer_tool_settings->overlap_mode = SEQ_OVERLAP_SHUFFLE;
    }
  }

  if (!MAIN_VERSION_ATLEAST(bmain, 300, 20)) {
    /* Use new vector Size socket in Cube Mesh Primitive node. */
    LISTBASE_FOREACH (bNodeTree *, ntree, &bmain->nodetrees) {
      if (ntree->type != NTREE_GEOMETRY) {
        continue;
      }

      LISTBASE_FOREACH_MUTABLE (bNodeLink *, link, &ntree->links) {
        if (link->tonode->type == GEO_NODE_MESH_PRIMITIVE_CUBE) {
          bNode *node = link->tonode;
          if (STREQ(link->tosock->identifier, "Size") && link->tosock->type == SOCK_FLOAT) {
            bNode *link_fromnode = link->fromnode;
            bNodeSocket *link_fromsock = link->fromsock;
            bNodeSocket *socket = link->tosock;
            BLI_assert(socket);

            bNodeSocket *new_socket = do_version_replace_float_size_with_vector(
                ntree, node, socket);
            nodeAddLink(ntree, link_fromnode, link_fromsock, node, new_socket);
          }
        }
      }

      LISTBASE_FOREACH (bNode *, node, &ntree->nodes) {
        if (node->type != GEO_NODE_MESH_PRIMITIVE_CUBE) {
          continue;
        }
        LISTBASE_FOREACH (bNodeSocket *, socket, &node->inputs) {
          if (STREQ(socket->identifier, "Size") && (socket->type == SOCK_FLOAT)) {
            do_version_replace_float_size_with_vector(ntree, node, socket);
            break;
          }
        }
      }
    }
  }

  if (!MAIN_VERSION_ATLEAST(bmain, 300, 22)) {
    LISTBASE_FOREACH (bNodeTree *, ntree, &bmain->nodetrees) {
      if (ntree->type == NTREE_GEOMETRY) {
        version_geometry_nodes_change_legacy_names(ntree);
      }
    }
    if (!DNA_struct_elem_find(
            fd->filesdna, "LineartGpencilModifierData", "bool", "use_crease_on_smooth")) {
      LISTBASE_FOREACH (Object *, ob, &bmain->objects) {
        if (ob->type == OB_GPENCIL) {
          LISTBASE_FOREACH (GpencilModifierData *, md, &ob->greasepencil_modifiers) {
            if (md->type == eGpencilModifierType_Lineart) {
              LineartGpencilModifierData *lmd = (LineartGpencilModifierData *)md;
              lmd->calculation_flags |= LRT_USE_CREASE_ON_SMOOTH_SURFACES;
            }
          }
        }
      }
    }
  }

  /**
   * Versioning code until next subversion bump goes here.
   *
   * \note Be sure to check when bumping the version:
   * - "versioning_userdef.c", #blo_do_versions_userdef
   * - "versioning_userdef.c", #do_versions_theme
   *
   * \note Keep this message at the bottom of the function.
   */
  {
    /* Keep this block, even when empty. */

<<<<<<< HEAD
    /* TODO: move to specific subversion when merging into master. */
    FOREACH_NODETREE_BEGIN (bmain, ntree, id) {
      if (ntree->type == NTREE_SHADER) {
        LISTBASE_FOREACH (bNode *, node, &ntree->nodes) {
          do_version_subsurface_methods(node);
        }
      }
    }
    FOREACH_NODETREE_END;

    enum {
      R_EXR_TILE_FILE = (1 << 10),
      R_FULL_SAMPLE = (1 << 15),
    };
    LISTBASE_FOREACH (Scene *, scene, &bmain->scenes) {
      scene->r.scemode &= ~(R_EXR_TILE_FILE | R_FULL_SAMPLE);
    }
=======
    for (bScreen *screen = bmain->screens.first; screen; screen = screen->id.next) {
      LISTBASE_FOREACH (ScrArea *, area, &screen->areabase) {
        LISTBASE_FOREACH (SpaceLink *, sl, &area->spacedata) {
          if (sl->spacetype == SPACE_FILE) {
            SpaceFile *sfile = (SpaceFile *)sl;
            if (sfile->asset_params) {
              sfile->asset_params->base_params.recursion_level = FILE_SELECT_MAX_RECURSIONS;
            }
          }
        }
      }
    }
>>>>>>> 8c7c4549
  }
}<|MERGE_RESOLUTION|>--- conflicted
+++ resolved
@@ -1275,26 +1275,6 @@
    */
   {
     /* Keep this block, even when empty. */
-
-<<<<<<< HEAD
-    /* TODO: move to specific subversion when merging into master. */
-    FOREACH_NODETREE_BEGIN (bmain, ntree, id) {
-      if (ntree->type == NTREE_SHADER) {
-        LISTBASE_FOREACH (bNode *, node, &ntree->nodes) {
-          do_version_subsurface_methods(node);
-        }
-      }
-    }
-    FOREACH_NODETREE_END;
-
-    enum {
-      R_EXR_TILE_FILE = (1 << 10),
-      R_FULL_SAMPLE = (1 << 15),
-    };
-    LISTBASE_FOREACH (Scene *, scene, &bmain->scenes) {
-      scene->r.scemode &= ~(R_EXR_TILE_FILE | R_FULL_SAMPLE);
-    }
-=======
     for (bScreen *screen = bmain->screens.first; screen; screen = screen->id.next) {
       LISTBASE_FOREACH (ScrArea *, area, &screen->areabase) {
         LISTBASE_FOREACH (SpaceLink *, sl, &area->spacedata) {
@@ -1307,6 +1287,23 @@
         }
       }
     }
->>>>>>> 8c7c4549
+
+    /* TODO: move to specific subversion when merging into master. */
+    FOREACH_NODETREE_BEGIN (bmain, ntree, id) {
+      if (ntree->type == NTREE_SHADER) {
+        LISTBASE_FOREACH (bNode *, node, &ntree->nodes) {
+          do_version_subsurface_methods(node);
+        }
+      }
+    }
+    FOREACH_NODETREE_END;
+
+    enum {
+      R_EXR_TILE_FILE = (1 << 10),
+      R_FULL_SAMPLE = (1 << 15),
+    };
+    LISTBASE_FOREACH (Scene *, scene, &bmain->scenes) {
+      scene->r.scemode &= ~(R_EXR_TILE_FILE | R_FULL_SAMPLE);
+    }
   }
 }