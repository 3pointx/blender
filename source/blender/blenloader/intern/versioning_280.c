/*
 * ***** BEGIN GPL LICENSE BLOCK *****
 *
 * This program is free software; you can redistribute it and/or
 * modify it under the terms of the GNU General Public License
 * as published by the Free Software Foundation; either version 2
 * of the License, or (at your option) any later version.
 *
 * This program is distributed in the hope that it will be useful,
 * but WITHOUT ANY WARRANTY; without even the implied warranty of
 * MERCHANTABILITY or FITNESS FOR A PARTICULAR PURPOSE.  See the
 * GNU General Public License for more details.
 *
 * You should have received a copy of the GNU General Public License
 * along with this program; if not, write to the Free Software Foundation,
 * Inc., 51 Franklin Street, Fifth Floor, Boston, MA 02110-1301, USA.
 *
 * Contributor(s): Dalai Felinto
 *
 * ***** END GPL LICENSE BLOCK *****
 *
 */

/** \file blender/blenloader/intern/versioning_280.c
 *  \ingroup blenloader
 */

/* allow readfile to use deprecated functionality */
#define DNA_DEPRECATED_ALLOW

#include <string.h>
#include <float.h>

#include "BLI_listbase.h"
#include "BLI_math.h"
#include "BLI_mempool.h"
#include "BLI_string.h"
#include "BLI_string_utf8.h"
#include "BLI_utildefines.h"

#include "DNA_object_types.h"
#include "DNA_camera_types.h"
#include "DNA_cloth_types.h"
#include "DNA_collection_types.h"
#include "DNA_constraint_types.h"
#include "DNA_gpu_types.h"
#include "DNA_lamp_types.h"
#include "DNA_layer_types.h"
#include "DNA_lightprobe_types.h"
#include "DNA_material_types.h"
#include "DNA_mesh_types.h"
#include "DNA_modifier_types.h"
#include "DNA_particle_types.h"
#include "DNA_rigidbody_types.h"
#include "DNA_scene_types.h"
#include "DNA_screen_types.h"
#include "DNA_view3d_types.h"
#include "DNA_genfile.h"
#include "DNA_gpencil_types.h"
#include "DNA_workspace_types.h"
#include "DNA_key_types.h"
#include "DNA_curve_types.h"
#include "DNA_armature_types.h"

#include "BKE_action.h"
#include "BKE_cloth.h"
#include "BKE_collection.h"
#include "BKE_constraint.h"
#include "BKE_colortools.h"
#include "BKE_customdata.h"
#include "BKE_freestyle.h"
#include "BKE_gpencil.h"
#include "BKE_idprop.h"
#include "BKE_image.h"
#include "BKE_key.h"
#include "BKE_library.h"
#include "BKE_layer.h"
#include "BKE_main.h"
#include "BKE_material.h"
#include "BKE_mesh.h"
#include "BKE_node.h"
#include "BKE_object.h"
#include "BKE_paint.h"
#include "BKE_pointcache.h"
#include "BKE_report.h"
#include "BKE_rigidbody.h"
#include "BKE_scene.h"
#include "BKE_screen.h"
#include "BKE_sequencer.h"
#include "BKE_studiolight.h"
#include "BKE_unit.h"
#include "BKE_workspace.h"

/* Only for IMB_BlendMode */
#include "IMB_imbuf.h"

#include "DEG_depsgraph.h"

#include "BLT_translation.h"

#include "BLO_readfile.h"
#include "readfile.h"

#include "MEM_guardedalloc.h"

static bScreen *screen_parent_find(const bScreen *screen)
{
	/* can avoid lookup if screen state isn't maximized/full (parent and child store the same state) */
	if (ELEM(screen->state, SCREENMAXIMIZED, SCREENFULL)) {
		for (const ScrArea *sa = screen->areabase.first; sa; sa = sa->next) {
			if (sa->full && sa->full != screen) {
				BLI_assert(sa->full->state == screen->state);
				return sa->full;
			}
		}
	}

	return NULL;
}

static void do_version_workspaces_create_from_screens(Main *bmain)
{
	for (bScreen *screen = bmain->screen.first; screen; screen = screen->id.next) {
		const bScreen *screen_parent = screen_parent_find(screen);
		WorkSpace *workspace;
		if (screen->temp) {
			continue;
		}

		if (screen_parent) {
			/* fullscreen with "Back to Previous" option, don't create
			 * a new workspace, add layout workspace containing parent */
			workspace = BLI_findstring(
			        &bmain->workspaces, screen_parent->id.name + 2, offsetof(ID, name) + 2);
		}
		else {
			workspace = BKE_workspace_add(bmain, screen->id.name + 2);
		}
		if (workspace == NULL) {
			continue;  /* Not much we can do.. */
		}
		BKE_workspace_layout_add(bmain, workspace, screen, screen->id.name + 2);
	}
}

static void do_version_area_change_space_to_space_action(ScrArea *area, const Scene *scene)
{
	SpaceType *stype = BKE_spacetype_from_id(SPACE_ACTION);
	SpaceAction *saction = (SpaceAction *)stype->new(area, scene);
	ARegion *region_channels;

	/* Properly free current regions */
	for (ARegion *region = area->regionbase.first; region; region = region->next) {
		BKE_area_region_free(area->type, region);
	}
	BLI_freelistN(&area->regionbase);

	area->type = stype;
	area->spacetype = stype->spaceid;

	BLI_addhead(&area->spacedata, saction);
	area->regionbase = saction->regionbase;
	BLI_listbase_clear(&saction->regionbase);

	/* Different defaults for timeline */
	region_channels = BKE_area_find_region_type(area, RGN_TYPE_CHANNELS);
	region_channels->flag |= RGN_FLAG_HIDDEN;

	saction->mode = SACTCONT_TIMELINE;
	saction->ads.flag |= ADS_FLAG_SUMMARY_COLLAPSED;
	saction->ads.filterflag |= ADS_FILTER_SUMMARY;
}

/**
 * \brief After lib-link versioning for new workspace design.
 *
 * - Adds a workspace for (almost) each screen of the old file
 *   and adds the needed workspace-layout to wrap the screen.
 * - Active screen isn't stored directly in window anymore, but in the active workspace.
 * - Active scene isn't stored in screen anymore, but in window.
 * - Create workspace instance hook for each window.
 *
 * \note Some of the created workspaces might be deleted again in case of reading the default startup.blend.
 */
static void do_version_workspaces_after_lib_link(Main *bmain)
{
	BLI_assert(BLI_listbase_is_empty(&bmain->workspaces));

	do_version_workspaces_create_from_screens(bmain);

	for (wmWindowManager *wm = bmain->wm.first; wm; wm = wm->id.next) {
		for (wmWindow *win = wm->windows.first; win; win = win->next) {
			bScreen *screen_parent = screen_parent_find(win->screen);
			bScreen *screen = screen_parent ? screen_parent : win->screen;

			if (screen->temp) {
				/* We do not generate a new workspace for those screens... still need to set some data in win. */
				win->workspace_hook = BKE_workspace_instance_hook_create(bmain);
				win->scene = screen->scene;
				/* Deprecated from now on! */
				win->screen = NULL;
				continue;
			}

			WorkSpace *workspace = BLI_findstring(&bmain->workspaces, screen->id.name + 2, offsetof(ID, name) + 2);
			BLI_assert(workspace != NULL);
			ListBase *layouts = BKE_workspace_layouts_get(workspace);

			win->workspace_hook = BKE_workspace_instance_hook_create(bmain);

			BKE_workspace_active_set(win->workspace_hook, workspace);
			BKE_workspace_active_layout_set(win->workspace_hook, layouts->first);

			/* Move scene and view layer to window. */
			Scene *scene = screen->scene;
			ViewLayer *layer = BLI_findlink(&scene->view_layers, scene->r.actlay);
			if (!layer) {
				layer = BKE_view_layer_default_view(scene);
			}

			win->scene = scene;
			STRNCPY(win->view_layer_name, layer->name);

			/* Deprecated from now on! */
			win->screen = NULL;
		}
	}

	for (bScreen *screen = bmain->screen.first; screen; screen = screen->id.next) {
		/* Deprecated from now on! */
		BLI_freelistN(&screen->scene->transform_spaces);
		screen->scene = NULL;
	}
}

#ifdef USE_COLLECTION_COMPAT_28
enum {
	COLLECTION_DEPRECATED_VISIBLE    = (1 << 0),
	COLLECTION_DEPRECATED_VIEWPORT   = (1 << 0),
	COLLECTION_DEPRECATED_SELECTABLE = (1 << 1),
	COLLECTION_DEPRECATED_DISABLED   = (1 << 2),
	COLLECTION_DEPRECATED_RENDER     = (1 << 3),
};

static void do_version_view_layer_visibility(ViewLayer *view_layer)
{
	/* Convert from deprecated VISIBLE flag to DISABLED */
	LayerCollection *lc;
	for (lc = view_layer->layer_collections.first;
	     lc;
	     lc = lc->next)
	{
		if (lc->flag & COLLECTION_DEPRECATED_DISABLED) {
			lc->flag &= ~COLLECTION_DEPRECATED_DISABLED;
		}

		if ((lc->flag & COLLECTION_DEPRECATED_VISIBLE) == 0) {
			lc->flag |= COLLECTION_DEPRECATED_DISABLED;
		}

		lc->flag |= COLLECTION_DEPRECATED_VIEWPORT | COLLECTION_DEPRECATED_RENDER;
	}
}

static void do_version_layer_collection_pre(
        ViewLayer *view_layer,
        ListBase *lb,
        GSet *enabled_set,
        GSet *selectable_set)
{
	/* Convert from deprecated DISABLED to new layer collection and collection flags */
	for (LayerCollection *lc = lb->first; lc; lc = lc->next) {
		if (lc->scene_collection) {
			if (!(lc->flag & COLLECTION_DEPRECATED_DISABLED)) {
				BLI_gset_insert(enabled_set, lc->scene_collection);
			}
			if (lc->flag & COLLECTION_DEPRECATED_SELECTABLE) {
				BLI_gset_insert(selectable_set, lc->scene_collection);
			}
		}

		do_version_layer_collection_pre(view_layer, &lc->layer_collections, enabled_set, selectable_set);
	}
}

static void do_version_layer_collection_post(
        ViewLayer *view_layer,
        ListBase *lb,
        GSet *enabled_set,
        GSet *selectable_set,
        GHash *collection_map)
{
	/* Apply layer collection exclude flags. */
	for (LayerCollection *lc = lb->first; lc; lc = lc->next) {
		if (!(lc->collection->flag & COLLECTION_IS_MASTER)) {
			SceneCollection *sc = BLI_ghash_lookup(collection_map, lc->collection);
			const bool enabled = (sc && BLI_gset_haskey(enabled_set, sc));
			const bool selectable = (sc && BLI_gset_haskey(selectable_set, sc));

			if (!enabled) {
				lc->flag |= LAYER_COLLECTION_EXCLUDE;
			}
			if (enabled && !selectable) {
				lc->collection->flag |= COLLECTION_RESTRICT_SELECT;
			}
		}

		do_version_layer_collection_post(
		        view_layer, &lc->layer_collections, enabled_set, selectable_set, collection_map);
	}
}

static void do_version_scene_collection_convert(
        Main *bmain,
        ID *id,
        SceneCollection *sc,
        Collection *collection,
        GHash *collection_map)
{
	if (collection_map) {
		BLI_ghash_insert(collection_map, collection, sc);
	}

	for (SceneCollection *nsc = sc->scene_collections.first; nsc;) {
		SceneCollection *nsc_next = nsc->next;
		Collection *ncollection = BKE_collection_add(bmain, collection, nsc->name);
		ncollection->id.lib = id->lib;
		do_version_scene_collection_convert(bmain, id, nsc, ncollection, collection_map);
		nsc = nsc_next;
	}

	for (LinkData *link = sc->objects.first; link; link = link->next) {
		Object *ob = link->data;
		if (ob) {
			BKE_collection_object_add(bmain, collection, ob);
			id_us_min(&ob->id);
		}
	}

	BLI_freelistN(&sc->objects);
	MEM_freeN(sc);
}

static void do_version_group_collection_to_collection(Main *bmain, Collection *group)
{
	/* Convert old 2.8 group collections to new unified collections. */
	if (group->collection) {
		do_version_scene_collection_convert(bmain, &group->id, group->collection, group, NULL);
	}

	group->collection = NULL;
	group->view_layer = NULL;
	id_fake_user_set(&group->id);
}

static void do_version_scene_collection_to_collection(Main *bmain, Scene *scene)
{
	/* Convert old 2.8 scene collections to new unified collections. */

	/* Temporarily clear view layers so we don't do any layer collection syncing
	 * and destroy old flags that we want to restore. */
	ListBase view_layers = scene->view_layers;
	BLI_listbase_clear(&scene->view_layers);

	if (!scene->master_collection) {
		scene->master_collection = BKE_collection_master_add();
	}

	/* Convert scene collections. */
	GHash *collection_map = BLI_ghash_new(BLI_ghashutil_ptrhash, BLI_ghashutil_ptrcmp, __func__);
	if (scene->collection) {
		do_version_scene_collection_convert(bmain, &scene->id, scene->collection, scene->master_collection, collection_map);
		scene->collection = NULL;
	}

	scene->view_layers = view_layers;

	/* Convert layer collections. */
	ViewLayer *view_layer;
	for (view_layer = scene->view_layers.first; view_layer; view_layer = view_layer->next) {
		GSet *enabled_set = BLI_gset_new(BLI_ghashutil_ptrhash, BLI_ghashutil_ptrcmp, __func__);
		GSet *selectable_set = BLI_gset_new(BLI_ghashutil_ptrhash, BLI_ghashutil_ptrcmp, __func__);

		do_version_layer_collection_pre(
		        view_layer, &view_layer->layer_collections, enabled_set, selectable_set);

		BKE_layer_collection_sync(scene, view_layer);

		do_version_layer_collection_post(
		        view_layer, &view_layer->layer_collections, enabled_set, selectable_set, collection_map);

		BLI_gset_free(enabled_set, NULL);
		BLI_gset_free(selectable_set, NULL);

		BKE_layer_collection_sync(scene, view_layer);
	}

	BLI_ghash_free(collection_map, NULL, NULL);
}
#endif


static void do_version_layers_to_collections(Main *bmain, Scene *scene)
{
	/* Since we don't have access to FileData we check the (always valid) first
	 * render layer instead. */
	if (!scene->master_collection) {
		scene->master_collection = BKE_collection_master_add();
	}

	if (scene->view_layers.first) {
		return;
	}

	/* Create collections from layers. */
	Collection *collection_master = BKE_collection_master(scene);
	Collection *collections[20] = {NULL};

	for (int layer = 0; layer < 20; layer++) {
		for (Base *base = scene->base.first; base; base = base->next) {
			if (base->lay & (1 << layer)) {
				/* Create collections when needed only. */
				if (collections[layer] == NULL) {
					char name[MAX_NAME];

					BLI_snprintf(name,
					             sizeof(collection_master->id.name),
					             DATA_("Collection %d"),
					             layer + 1);

					Collection *collection = BKE_collection_add(bmain, collection_master, name);
					collection->id.lib = scene->id.lib;
					collections[layer] = collection;

					if (!(scene->lay & (1 << layer))) {
						collection->flag |= COLLECTION_RESTRICT_VIEW | COLLECTION_RESTRICT_RENDER;
					}
				}

				/* Note usually this would do slow collection syncing for view layers,
				 * but since no view layers exists yet at this point it's fast. */
				BKE_collection_object_add(
				        bmain,
				        collections[layer], base->object);
			}

			if (base->flag & SELECT) {
				base->object->flag |= SELECT;
			}
			else {
				base->object->flag &= ~SELECT;
			}
		}
	}

	/* Handle legacy render layers. */
	bool have_override = false;
	const bool need_default_renderlayer = scene->r.layers.first == NULL;

	for (SceneRenderLayer *srl = scene->r.layers.first; srl; srl = srl->next) {
		ViewLayer *view_layer = BKE_view_layer_add(scene, srl->name);

		if (srl->samples != 0) {
			have_override = true;

			/* It is up to the external engine to handle
			 * its own doversion in this case. */
			BKE_override_view_layer_int_add(
			        view_layer,
			        ID_SCE,
			        "samples",
			        srl->samples);
		}

		if (srl->mat_override) {
			have_override = true;

			BKE_override_view_layer_datablock_add(
			        view_layer,
			        ID_MA,
			        "self",
			        (ID *)srl->mat_override);
		}

		if (srl->layflag & SCE_LAY_DISABLE) {
			view_layer->flag &= ~VIEW_LAYER_RENDER;
		}

		if ((srl->layflag & SCE_LAY_FRS) == 0) {
			view_layer->flag &= ~VIEW_LAYER_FREESTYLE;
		}

		/* XXX If we are to keep layflag it should be merged with flag (dfelinto). */
		view_layer->layflag = srl->layflag;
		/* XXX Not sure if we should keep the passes (dfelinto). */
		view_layer->passflag = srl->passflag;
		view_layer->pass_xor = srl->pass_xor;
		view_layer->pass_alpha_threshold = srl->pass_alpha_threshold;

		BKE_freestyle_config_free(&view_layer->freestyle_config, true);
		view_layer->freestyle_config = srl->freestyleConfig;
		view_layer->id_properties = srl->prop;

		/* Set exclusion and overrides. */
		for (int layer = 0; layer < 20; layer++) {
			Collection *collection = collections[layer];
			if (collection) {
				LayerCollection *lc = BKE_layer_collection_first_from_scene_collection(view_layer, collection);

				if (srl->lay_exclude & (1 << layer)) {
					/* Disable excluded layer. */
					have_override = true;
					lc->flag |= LAYER_COLLECTION_EXCLUDE;
					for (LayerCollection *nlc = lc->layer_collections.first; nlc; nlc = nlc->next) {
						nlc->flag |= LAYER_COLLECTION_EXCLUDE;
					}
				}
				else {
					if (srl->lay_zmask & (1 << layer)) {
						have_override = true;
						lc->flag |= LAYER_COLLECTION_HOLDOUT;
					}

					if ((srl->lay & (1 << layer)) == 0) {
						have_override = true;
						lc->flag |= LAYER_COLLECTION_INDIRECT_ONLY;
					}
				}
			}
		}

		/* for convenience set the same active object in all the layers */
		if (scene->basact) {
			view_layer->basact = BKE_view_layer_base_find(view_layer, scene->basact->object);
		}

		for (Base *base = view_layer->object_bases.first; base; base = base->next) {
			if ((base->flag & BASE_SELECTABLE) && (base->object->flag & SELECT)) {
				base->flag |= BASE_SELECTED;
			}
		}
	}

	BLI_freelistN(&scene->r.layers);

	/* If render layers included overrides, or there are no render layers,
	 * we also create a vanilla viewport layer. */
	if (have_override || need_default_renderlayer) {
		ViewLayer *view_layer = BKE_view_layer_add(scene, "Viewport");

		/* Make it first in the list. */
		BLI_remlink(&scene->view_layers, view_layer);
		BLI_addhead(&scene->view_layers, view_layer);

		/* If we ported all the original render layers, we don't need to make the viewport layer renderable. */
		if (!BLI_listbase_is_single(&scene->view_layers)) {
			view_layer->flag &= ~VIEW_LAYER_RENDER;
		}

		/* convert active base */
		if (scene->basact) {
			view_layer->basact = BKE_view_layer_base_find(view_layer, scene->basact->object);
		}

		/* convert selected bases */
		for (Base *base = view_layer->object_bases.first; base; base = base->next) {
			if ((base->flag & BASE_SELECTABLE) && (base->object->flag & SELECT)) {
				base->flag |= BASE_SELECTED;
			}

			/* keep lay around for forward compatibility (open those files in 2.79) */
			base->lay = base->object->lay;
		}
	}

	/* remove bases once and for all */
	for (Base *base = scene->base.first; base; base = base->next) {
		id_us_min(&base->object->id);
	}

	BLI_freelistN(&scene->base);
	scene->basact = NULL;
}

static void do_version_collection_propagate_lib_to_children(Collection *collection)
{
	if (collection->id.lib != NULL) {
		for (CollectionChild *collection_child = collection->children.first;
		     collection_child != NULL;
		     collection_child = collection_child->next)
		{
			if (collection_child->collection->id.lib == NULL) {
				collection_child->collection->id.lib = collection->id.lib;
			}
			do_version_collection_propagate_lib_to_children(collection_child->collection);
		}
	}
}

void do_versions_after_linking_280(Main *bmain)
{
	bool use_collection_compat_28 = true;

	if (!MAIN_VERSION_ATLEAST(bmain, 280, 0)) {
		use_collection_compat_28 = false;

		/* Convert group layer visibility flags to hidden nested collection. */
		for (Collection *collection = bmain->collection.first; collection; collection = collection->id.next) {
			/* Add fake user for all existing groups. */
			id_fake_user_set(&collection->id);

			if (collection->flag & (COLLECTION_RESTRICT_VIEW | COLLECTION_RESTRICT_RENDER)) {
				continue;
			}

			Collection *hidden_collection_array[20] = {NULL};
			for (CollectionObject *cob = collection->gobject.first, *cob_next = NULL; cob; cob = cob_next) {
				cob_next = cob->next;
				Object *ob = cob->ob;

				if (!(ob->lay & collection->layer)) {
					/* Find or create hidden collection matching object's first layer. */
					Collection **collection_hidden = NULL;
					int coll_idx = 0;
					for (; coll_idx < 20; coll_idx++) {
						if (ob->lay & (1 << coll_idx)) {
							collection_hidden = &hidden_collection_array[coll_idx];
							break;
						}
					}
					BLI_assert(collection_hidden != NULL);

					if (*collection_hidden == NULL) {
						char name[MAX_ID_NAME];
						BLI_snprintf(name, sizeof(name), DATA_("Hidden %d"), coll_idx + 1);
						*collection_hidden = BKE_collection_add(bmain, collection, name);
						(*collection_hidden)->flag |= COLLECTION_RESTRICT_VIEW | COLLECTION_RESTRICT_RENDER;
					}

					BKE_collection_object_add(bmain, *collection_hidden, ob);
					BKE_collection_object_remove(bmain, collection, ob, true);
				}
			}
		}

		/* We need to assign lib pointer to generated hidden collections *after* all have been created, otherwise we'll
		 * end up with several datablocks sharing same name/library, which is FORBIDDEN!
		 * Note: we need this to be recursive, since a child collection may be sorted before its parent in bmain... */
		for (Collection *collection = bmain->collection.first; collection != NULL; collection = collection->id.next) {
			do_version_collection_propagate_lib_to_children(collection);
		}

		/* Convert layers to collections. */
		for (Scene *scene = bmain->scene.first; scene; scene = scene->id.next) {
			do_version_layers_to_collections(bmain, scene);
		}
	}

	if (!MAIN_VERSION_ATLEAST(bmain, 280, 0)) {
		for (bScreen *screen = bmain->screen.first; screen; screen = screen->id.next) {
			/* same render-layer as do_version_workspaces_after_lib_link will activate,
			 * so same layer as BKE_view_layer_default_view would return */
			ViewLayer *layer = screen->scene->view_layers.first;

			for (ScrArea *sa = screen->areabase.first; sa; sa = sa->next) {
				for (SpaceLink *space = sa->spacedata.first; space; space = space->next) {
					if (space->spacetype == SPACE_OUTLINER) {
						SpaceOops *soutliner = (SpaceOops *)space;

						soutliner->outlinevis = SO_VIEW_LAYER;

						if (BLI_listbase_count_at_most(&layer->layer_collections, 2) == 1) {
							if (soutliner->treestore == NULL) {
								soutliner->treestore = BLI_mempool_create(
								        sizeof(TreeStoreElem), 1, 512, BLI_MEMPOOL_ALLOW_ITER);
							}

							/* Create a tree store element for the collection. This is normally
							 * done in check_persistent (outliner_tree.c), but we need to access
							 * it here :/ (expand element if it's the only one) */
							TreeStoreElem *tselem = BLI_mempool_calloc(soutliner->treestore);
							tselem->type = TSE_LAYER_COLLECTION;
							tselem->id = layer->layer_collections.first;
							tselem->nr = tselem->used = 0;
							tselem->flag &= ~TSE_CLOSED;
						}
					}
				}
			}
		}
	}

	/* New workspace design */
	if (!MAIN_VERSION_ATLEAST(bmain, 280, 1)) {
		do_version_workspaces_after_lib_link(bmain);
	}

	if (!MAIN_VERSION_ATLEAST(bmain, 280, 2)) {
		/* Cleanup any remaining SceneRenderLayer data for files that were created
		 * with Blender 2.8 before the SceneRenderLayer > RenderLayer refactor. */
		for (Scene *scene = bmain->scene.first; scene; scene = scene->id.next) {
			for (SceneRenderLayer *srl = scene->r.layers.first; srl; srl = srl->next) {
				if (srl->prop) {
					IDP_FreeProperty(srl->prop);
					MEM_freeN(srl->prop);
				}
				BKE_freestyle_config_free(&srl->freestyleConfig, true);
			}
			BLI_freelistN(&scene->r.layers);
		}
	}

	if (!MAIN_VERSION_ATLEAST(bmain, 280, 3)) {
		/* Due to several changes to particle RNA and draw code particles from older files may no longer
		 * be visible. Here we correct this by setting a default draw size for those files. */
		for (Object *object = bmain->object.first; object; object = object->id.next) {
			for (ParticleSystem *psys = object->particlesystem.first; psys; psys = psys->next) {
				if (psys->part->draw_size == 0.0f) {
					psys->part->draw_size = 0.1f;
				}
			}
		}
	}

	if (!MAIN_VERSION_ATLEAST(bmain, 280, 4)) {
		for (Object *object = bmain->object.first; object; object = object->id.next) {
			if (object->particlesystem.first) {
				object->duplicator_visibility_flag = OB_DUPLI_FLAG_VIEWPORT;
				for (ParticleSystem *psys = object->particlesystem.first; psys; psys = psys->next) {
					if (psys->part->draw & PART_DRAW_EMITTER) {
						object->duplicator_visibility_flag |= OB_DUPLI_FLAG_RENDER;
						break;
					}
				}
			}
			else if (object->transflag & OB_DUPLI) {
				object->duplicator_visibility_flag = OB_DUPLI_FLAG_VIEWPORT;
			}
			else {
				object->duplicator_visibility_flag = OB_DUPLI_FLAG_VIEWPORT | OB_DUPLI_FLAG_RENDER;
			}
		}

		/* Cleanup deprecated flag from particlesettings data-blocks. */
		for (ParticleSettings *part = bmain->particle.first; part; part = part->id.next) {
			part->draw &= ~PART_DRAW_EMITTER;
		}
	}

	/* SpaceTime & SpaceLogic removal/replacing */
	if (!MAIN_VERSION_ATLEAST(bmain, 280, 9)) {
		const wmWindowManager *wm = bmain->wm.first;
		const Scene *scene = bmain->scene.first;

		if (wm != NULL) {
			/* Action editors need a scene for creation. First, update active
			 * screens using the active scene of the window they're displayed in.
			 * Next, update remaining screens using first scene in main listbase. */

			for (wmWindow *win = wm->windows.first; win; win = win->next) {
				const bScreen *screen = BKE_workspace_active_screen_get(win->workspace_hook);
				for (ScrArea *area = screen->areabase.first; area; area = area->next) {
					if (ELEM(area->butspacetype, SPACE_TIME, SPACE_LOGIC)) {
						do_version_area_change_space_to_space_action(area, win->scene);

						/* Don't forget to unset! */
						area->butspacetype = SPACE_EMPTY;
					}
				}
			}
		}
		if (scene != NULL) {
			for (bScreen *screen = bmain->screen.first; screen; screen = screen->id.next) {
				for (ScrArea *area = screen->areabase.first; area; area = area->next) {
					if (ELEM(area->butspacetype, SPACE_TIME, SPACE_LOGIC)) {
						/* Areas that were already handled won't be handled again */
						do_version_area_change_space_to_space_action(area, scene);

						/* Don't forget to unset! */
						area->butspacetype = SPACE_EMPTY;
					}
				}
			}
		}
	}

#ifdef USE_COLLECTION_COMPAT_28
	if (use_collection_compat_28 && !MAIN_VERSION_ATLEAST(bmain, 280, 14)) {
		for (Collection *group = bmain->collection.first; group; group = group->id.next) {
			do_version_group_collection_to_collection(bmain, group);
		}

		for (Scene *scene = bmain->scene.first; scene; scene = scene->id.next) {
			do_version_scene_collection_to_collection(bmain, scene);
		}
	}
#endif

	/* Update Curve object Shape Key data layout to include the Radius property */
	if (!MAIN_VERSION_ATLEAST(bmain, 280, 23)) {
		for (Curve *cu = bmain->curve.first; cu; cu = cu->id.next) {
			if (!cu->key || cu->key->elemsize != sizeof(float[4]))
				continue;

			cu->key->elemstr[0] = 3; /*KEYELEM_ELEM_SIZE_CURVE*/
			cu->key->elemsize = sizeof(float[3]);

			int new_count = BKE_keyblock_curve_element_count(&cu->nurb);

			for (KeyBlock *block = cu->key->block.first; block; block = block->next) {
				int old_count = block->totelem;
				void *old_data = block->data;

				if (!old_data || old_count <= 0)
					continue;

				block->totelem = new_count;
				block->data = MEM_callocN(sizeof(float[3]) * new_count, __func__);

				float *oldptr = old_data;
				float (*newptr)[3] = block->data;

				for (Nurb *nu = cu->nurb.first; nu; nu = nu->next) {
					if (nu->bezt) {
						BezTriple *bezt = nu->bezt;

						for (int a = 0; a < nu->pntsu; a++, bezt++) {
							if ((old_count -= 3) < 0) {
								memcpy(newptr, bezt->vec, sizeof(float[3][3]));
								newptr[3][0] = bezt->alfa;
							}
							else {
								memcpy(newptr, oldptr, sizeof(float[3][4]));
							}

							newptr[3][1] = bezt->radius;

							oldptr += 3 * 4;
							newptr += 4; /*KEYELEM_ELEM_LEN_BEZTRIPLE*/
						}
					}
					else if (nu->bp) {
						BPoint *bp = nu->bp;

						for (int a = 0; a < nu->pntsu * nu->pntsv; a++, bp++) {
							if (--old_count < 0) {
								copy_v3_v3(newptr[0], bp->vec);
								newptr[1][0] = bp->alfa;
							}
							else {
								memcpy(newptr, oldptr, sizeof(float[4]));
							}

							newptr[1][1] = bp->radius;

							oldptr += 4;
							newptr += 2; /*KEYELEM_ELEM_LEN_BPOINT*/
						}
					}
				}

				MEM_freeN(old_data);
			}
		}
	}

	/* Move B-Bone custom handle settings from bPoseChannel to Bone. */
	if (!MAIN_VERSION_ATLEAST(bmain, 280, 25)) {
		for (Object *ob = bmain->object.first; ob; ob = ob->id.next) {
			bArmature *arm = ob->data;

			/* If it is an armature from the same file. */
			if (ob->pose && arm && arm->id.lib == ob->id.lib) {
				bool rebuild = false;

				for (bPoseChannel *pchan = ob->pose->chanbase.first; pchan; pchan = pchan->next) {
					/* If the 2.7 flag is enabled, processing is needed. */
					if (pchan->bone && (pchan->bboneflag & PCHAN_BBONE_CUSTOM_HANDLES)) {
						/* If the settings in the Bone are not set, copy. */
						if (pchan->bone->bbone_prev_type == BBONE_HANDLE_AUTO &&
						    pchan->bone->bbone_next_type == BBONE_HANDLE_AUTO &&
						    pchan->bone->bbone_prev == NULL && pchan->bone->bbone_next == NULL)
						{
							pchan->bone->bbone_prev_type = (pchan->bboneflag & PCHAN_BBONE_CUSTOM_START_REL) ? BBONE_HANDLE_RELATIVE : BBONE_HANDLE_ABSOLUTE;
							pchan->bone->bbone_next_type = (pchan->bboneflag & PCHAN_BBONE_CUSTOM_END_REL) ? BBONE_HANDLE_RELATIVE : BBONE_HANDLE_ABSOLUTE;

							if (pchan->bbone_prev) {
								pchan->bone->bbone_prev = pchan->bbone_prev->bone;
							}
							if (pchan->bbone_next) {
								pchan->bone->bbone_next = pchan->bbone_next->bone;
							}
						}

						rebuild = true;
						pchan->bboneflag = 0;
					}
				}

				/* Tag pose rebuild for all objects that use this armature. */
				if (rebuild) {
					for (Object *ob2 = bmain->object.first; ob2; ob2 = ob2->id.next) {
						if (ob2->pose && ob2->data == arm) {
							ob2->pose->flag |= POSE_RECALC;
						}
					}
				}
			}
		}
	}

	if (!MAIN_VERSION_ATLEAST(bmain, 280, 30)) {
		for (Brush *brush = bmain->brush.first; brush; brush = brush->id.next) {
			if (brush->gpencil_settings != NULL) {
				brush->gpencil_tool = brush->gpencil_settings->brush_type;
			}
		}
		BKE_paint_toolslots_init_from_main(bmain);
	}
}

/* NOTE: this version patch is intended for versions < 2.52.2, but was initially introduced in 2.27 already.
 *       But in 2.79 another case generating non-unique names was discovered (see T55668, involving Meta strips)... */
static void do_versions_seq_unique_name_all_strips(Scene *sce, ListBase *seqbasep)
{
	for (Sequence *seq = seqbasep->first; seq != NULL; seq = seq->next) {
		BKE_sequence_base_unique_name_recursive(&sce->ed->seqbase, seq);
		if (seq->seqbase.first != NULL) {
			do_versions_seq_unique_name_all_strips(sce, &seq->seqbase);
		}
	}
}

void blo_do_versions_280(FileData *fd, Library *UNUSED(lib), Main *bmain)
{
	bool use_collection_compat_28 = true;

	if (!MAIN_VERSION_ATLEAST(bmain, 280, 0)) {
		use_collection_compat_28 = false;

		for (Scene *scene = bmain->scene.first; scene; scene = scene->id.next) {
			scene->r.gauss = 1.5f;
		}
	}

	if (!MAIN_VERSION_ATLEAST(bmain, 280, 1)) {
		if (!DNA_struct_elem_find(fd->filesdna, "Lamp", "float", "bleedexp")) {
			for (Lamp *la = bmain->lamp.first; la; la = la->id.next) {
				la->bleedexp = 2.5f;
			}
		}

		if (!DNA_struct_elem_find(fd->filesdna, "GPUDOFSettings", "float", "ratio")) {
			for (Camera *ca = bmain->camera.first; ca; ca = ca->id.next) {
				ca->gpu_dof.ratio = 1.0f;
			}
		}

		/* MTexPoly now removed. */
		if (DNA_struct_find(fd->filesdna, "MTexPoly")) {
			const int cd_mtexpoly = 15;  /* CD_MTEXPOLY, deprecated */
			for (Mesh *me = bmain->mesh.first; me; me = me->id.next) {
				/* If we have UV's, so this file will have MTexPoly layers too! */
				if (me->mloopuv != NULL) {
					CustomData_update_typemap(&me->pdata);
					CustomData_free_layers(&me->pdata, cd_mtexpoly, me->totpoly);
					BKE_mesh_update_customdata_pointers(me, false);
				}
			}
		}
	}

	if (!MAIN_VERSION_ATLEAST(bmain, 280, 2)) {
		if (!DNA_struct_elem_find(fd->filesdna, "Lamp", "float", "cascade_max_dist")) {
			for (Lamp *la = bmain->lamp.first; la; la = la->id.next) {
				la->cascade_max_dist = 1000.0f;
				la->cascade_count = 4;
				la->cascade_exponent = 0.8f;
				la->cascade_fade = 0.1f;
			}
		}

		if (!DNA_struct_elem_find(fd->filesdna, "Lamp", "float", "contact_dist")) {
			for (Lamp *la = bmain->lamp.first; la; la = la->id.next) {
				la->contact_dist = 0.2f;
				la->contact_bias = 0.03f;
				la->contact_spread = 0.2f;
				la->contact_thickness = 0.2f;
			}
		}

		if (!DNA_struct_elem_find(fd->filesdna, "LightProbe", "float", "vis_bias")) {
			for (LightProbe *probe = bmain->lightprobe.first; probe; probe = probe->id.next) {
				probe->vis_bias = 1.0f;
				probe->vis_blur = 0.2f;
			}
		}

		typedef enum eNTreeDoVersionErrors {
			NTREE_DOVERSION_NO_ERROR = 0,
			NTREE_DOVERSION_NEED_OUTPUT = (1 << 0),
			NTREE_DOVERSION_TRANSPARENCY_EMISSION = (1 << 1),
		} eNTreeDoVersionErrors;

		/* Eevee shader nodes renamed because of the output node system.
		 * Note that a new output node is not being added here, because it would be overkill
		 * to handle this case in lib_verify_nodetree.
		 *
		 * Also, metallic node is now unified into the principled node. */
		eNTreeDoVersionErrors error = NTREE_DOVERSION_NO_ERROR;

		FOREACH_NODETREE_BEGIN(bmain, ntree, id) {
			if (ntree->type == NTREE_SHADER) {
				for (bNode *node = ntree->nodes.first; node; node = node->next) {
					if (node->type == 194 /* SH_NODE_EEVEE_METALLIC */ &&
					    STREQ(node->idname, "ShaderNodeOutputMetallic"))
					{
						BLI_strncpy(node->idname, "ShaderNodeEeveeMetallic", sizeof(node->idname));
						error |= NTREE_DOVERSION_NEED_OUTPUT;
					}

					else if (node->type == SH_NODE_EEVEE_SPECULAR && STREQ(node->idname, "ShaderNodeOutputSpecular")) {
						BLI_strncpy(node->idname, "ShaderNodeEeveeSpecular", sizeof(node->idname));
						error |= NTREE_DOVERSION_NEED_OUTPUT;
					}

					else if (node->type == 196 /* SH_NODE_OUTPUT_EEVEE_MATERIAL */ &&
					         STREQ(node->idname, "ShaderNodeOutputEeveeMaterial"))
					{
						node->type = SH_NODE_OUTPUT_MATERIAL;
						BLI_strncpy(node->idname, "ShaderNodeOutputMaterial", sizeof(node->idname));
					}

					else if (node->type == 194 /* SH_NODE_EEVEE_METALLIC */ &&
					         STREQ(node->idname, "ShaderNodeEeveeMetallic"))
					{
						node->type = SH_NODE_BSDF_PRINCIPLED;
						BLI_strncpy(node->idname, "ShaderNodeBsdfPrincipled", sizeof(node->idname));
						node->custom1 = SHD_GLOSSY_MULTI_GGX;
						error |= NTREE_DOVERSION_TRANSPARENCY_EMISSION;
					}
				}
			}
		} FOREACH_NODETREE_END;

		if (error & NTREE_DOVERSION_NEED_OUTPUT) {
			BKE_report(fd->reports, RPT_ERROR, "Eevee material conversion problem. Error in console");
			printf("You need to connect Principled and Eevee Specular shader nodes to new material output nodes.\n");
		}

		if (error & NTREE_DOVERSION_TRANSPARENCY_EMISSION) {
			BKE_report(fd->reports, RPT_ERROR, "Eevee material conversion problem. Error in console");
			printf("You need to combine transparency and emission shaders to the converted Principled shader nodes.\n");
		}

#ifdef USE_COLLECTION_COMPAT_28
		if (use_collection_compat_28 &&
		    (DNA_struct_elem_find(fd->filesdna, "ViewLayer", "FreestyleConfig", "freestyle_config") == false) &&
		    DNA_struct_elem_find(fd->filesdna, "Scene", "ListBase", "view_layers"))
		{
			for (Scene *scene = bmain->scene.first; scene; scene = scene->id.next) {
				ViewLayer *view_layer;
				for (view_layer = scene->view_layers.first; view_layer; view_layer = view_layer->next) {
					view_layer->flag |= VIEW_LAYER_FREESTYLE;
					view_layer->layflag = 0x7FFF;   /* solid ztra halo edge strand */
					view_layer->passflag = SCE_PASS_COMBINED | SCE_PASS_Z;
					view_layer->pass_alpha_threshold = 0.5f;
					BKE_freestyle_config_init(&view_layer->freestyle_config);
				}
			}
		}
#endif

		{
			/* Grease pencil sculpt and paint cursors */
			if (!DNA_struct_elem_find(fd->filesdna, "GP_Sculpt_Settings", "int", "weighttype")) {
				for (Scene *scene = bmain->scene.first; scene; scene = scene->id.next) {
					/* sculpt brushes */
					GP_Sculpt_Settings *gset = &scene->toolsettings->gp_sculpt;
					if (gset) {
						gset->weighttype = GP_SCULPT_TYPE_WEIGHT;
					}
				}
			}

			{
				float curcolor_add[3], curcolor_sub[3];
				ARRAY_SET_ITEMS(curcolor_add, 1.0f, 0.6f, 0.6f);
				ARRAY_SET_ITEMS(curcolor_sub, 0.6f, 0.6f, 1.0f);
				GP_Sculpt_Data *gp_brush;

				for (Scene *scene = bmain->scene.first; scene; scene = scene->id.next) {
					ToolSettings *ts = scene->toolsettings;
					/* sculpt brushes */
					GP_Sculpt_Settings *gset = &ts->gp_sculpt;
					for (int i = 0; i < GP_SCULPT_TYPE_MAX; ++i) {
						gp_brush = &gset->brush[i];
						gp_brush->flag |= GP_SCULPT_FLAG_ENABLE_CURSOR;
						copy_v3_v3(gp_brush->curcolor_add, curcolor_add);
						copy_v3_v3(gp_brush->curcolor_sub, curcolor_sub);
					}
				}
			}

			/* Init grease pencil edit line color */
			if (!DNA_struct_elem_find(fd->filesdna, "bGPdata", "float", "line_color[4]")) {
				for (bGPdata *gpd = bmain->gpencil.first; gpd; gpd = gpd->id.next) {
					ARRAY_SET_ITEMS(gpd->line_color, 0.6f, 0.6f, 0.6f, 0.5f);
				}
			}

			/* Init grease pencil pixel size factor */
			if (!DNA_struct_elem_find(fd->filesdna, "bGPdata", "int", "pixfactor")) {
				for (bGPdata *gpd = bmain->gpencil.first; gpd; gpd = gpd->id.next) {
					gpd->pixfactor = GP_DEFAULT_PIX_FACTOR;
				}
			}

			/* Grease pencil multiframe falloff curve */
			if (!DNA_struct_elem_find(fd->filesdna, "GP_Sculpt_Settings", "CurveMapping", "cur_falloff")) {
				for (Scene *scene = bmain->scene.first; scene; scene = scene->id.next) {
					/* sculpt brushes */
					GP_Sculpt_Settings *gset = &scene->toolsettings->gp_sculpt;
					if ((gset) && (gset->cur_falloff == NULL)) {
						gset->cur_falloff = curvemapping_add(1, 0.0f, 0.0f, 1.0f, 1.0f);
						curvemapping_initialize(gset->cur_falloff);
						curvemap_reset(gset->cur_falloff->cm,
						               &gset->cur_falloff->clipr,
						               CURVE_PRESET_GAUSS,
						               CURVEMAP_SLOPE_POSITIVE);
					}
				}
			}
		}
	}

#ifdef USE_COLLECTION_COMPAT_28
	if (use_collection_compat_28 && !MAIN_VERSION_ATLEAST(bmain, 280, 3)) {
		for (Scene *scene = bmain->scene.first; scene; scene = scene->id.next) {
			ViewLayer *view_layer;
			for (view_layer = scene->view_layers.first; view_layer; view_layer = view_layer->next) {
				do_version_view_layer_visibility(view_layer);
			}
		}

		for (Collection *group = bmain->collection.first; group; group = group->id.next) {
			if (group->view_layer != NULL) {
				do_version_view_layer_visibility(group->view_layer);
			}
		}
	}
#endif

	if (!MAIN_VERSION_ATLEAST(bmain, 280, 3)) {
		/* init grease pencil grids and paper */
		if (!DNA_struct_elem_find(fd->filesdna, "gp_paper_opacity", "float", "gpencil_paper_color[3]")) {
			for (bScreen *screen = bmain->screen.first; screen; screen = screen->id.next) {
				for (ScrArea *area = screen->areabase.first; area; area = area->next) {
					for (SpaceLink *sl = area->spacedata.first; sl; sl = sl->next) {
						if (sl->spacetype == SPACE_VIEW3D) {
							View3D *v3d = (View3D *)sl;
							v3d->overlay.gpencil_paper_opacity = 0.5f;
							v3d->overlay.gpencil_grid_opacity = 0.9f;
						}
					}
				}
			}
		}
	}

	if (!MAIN_VERSION_ATLEAST(bmain, 280, 6)) {
		if (DNA_struct_elem_find(fd->filesdna, "SpaceOops", "int", "filter") == false) {
			bScreen *sc;
			ScrArea *sa;
			SpaceLink *sl;

			/* Update files using invalid (outdated) outlinevis Outliner values. */
			for (sc = bmain->screen.first; sc; sc = sc->id.next) {
				for (sa = sc->areabase.first; sa; sa = sa->next) {
					for (sl = sa->spacedata.first; sl; sl = sl->next) {
						if (sl->spacetype == SPACE_OUTLINER) {
							SpaceOops *so = (SpaceOops *)sl;

							if (!ELEM(so->outlinevis,
							          SO_SCENES,
							          SO_LIBRARIES,
							          SO_SEQUENCE,
							          SO_DATA_API,
							          SO_ID_ORPHANS))
							{
								so->outlinevis = SO_VIEW_LAYER;
							}
						}
					}
				}
			}
		}

		if (!DNA_struct_elem_find(fd->filesdna, "LightProbe", "float", "intensity")) {
			for (LightProbe *probe = bmain->lightprobe.first; probe; probe = probe->id.next) {
				probe->intensity = 1.0f;
			}
		}

		for (Object *ob = bmain->object.first; ob; ob = ob->id.next) {
			bConstraint *con, *con_next;
			con = ob->constraints.first;
			while (con) {
				con_next = con->next;
				if (con->type == 17) { /* CONSTRAINT_TYPE_RIGIDBODYJOINT */
					BLI_remlink(&ob->constraints, con);
					BKE_constraint_free_data(con);
					MEM_freeN(con);
				}
				con = con_next;
			}
		}

		if (!DNA_struct_elem_find(fd->filesdna, "Scene", "int", "orientation_index_custom")) {
			for (Scene *scene = bmain->scene.first; scene; scene = scene->id.next) {
				scene->orientation_index_custom = -1;
			}
		}

		for (bScreen *sc = bmain->screen.first; sc; sc = sc->id.next) {
			for (ScrArea *sa = sc->areabase.first; sa; sa = sa->next) {
				for (SpaceLink *sl = sa->spacedata.first; sl; sl = sl->next) {
					if (sl->spacetype == SPACE_VIEW3D) {
						View3D *v3d = (View3D *)sl;
						v3d->shading.light = V3D_LIGHTING_STUDIO;
						v3d->shading.flag |= V3D_SHADING_OBJECT_OUTLINE;

						/* Assume (demo) files written with 2.8 want to show
						 * Eevee renders in the viewport. */
						if (MAIN_VERSION_ATLEAST(bmain, 280, 0)) {
							v3d->drawtype = OB_MATERIAL;
						}
					}
				}
			}
		}
	}

	if (!MAIN_VERSION_ATLEAST(bmain, 280, 7)) {
		/* Render engine storage moved elsewhere and back during 2.8
		 * development, we assume any files saved in 2.8 had Eevee set
		 * as scene render engine. */
		if (MAIN_VERSION_ATLEAST(bmain, 280, 0)) {
			for (Scene *scene = bmain->scene.first; scene; scene = scene->id.next) {
				BLI_strncpy(scene->r.engine, RE_engine_id_BLENDER_EEVEE, sizeof(scene->r.engine));
			}
		}
	}

	if (!MAIN_VERSION_ATLEAST(bmain, 280, 8)) {
		/* Blender Internal removal */
		for (Scene *scene = bmain->scene.first; scene; scene = scene->id.next) {
			if (STREQ(scene->r.engine, "BLENDER_RENDER") ||
			    STREQ(scene->r.engine, "BLENDER_GAME"))
			{
				BLI_strncpy(scene->r.engine, RE_engine_id_BLENDER_EEVEE, sizeof(scene->r.engine));
			}

			scene->r.bake_mode = 0;
		}

		for (Tex *tex = bmain->tex.first; tex; tex = tex->id.next) {
			/* Removed envmap, pointdensity, voxeldata, ocean textures. */
			if (ELEM(tex->type, 10, 14, 15, 16)) {
				tex->type = 0;
			}
		}

	}

	if (!MAIN_VERSION_ATLEAST(bmain, 280, 11)) {

		/* Remove info editor, but only if at the top of the window. */
		for (bScreen *screen = bmain->screen.first; screen; screen = screen->id.next) {
			/* Calculate window width/height from screen vertices */
			int win_width = 0, win_height = 0;
			for (ScrVert *vert = screen->vertbase.first; vert; vert = vert->next) {
				win_width  = MAX2(win_width, vert->vec.x);
				win_height = MAX2(win_height, vert->vec.y);
			}

			for (ScrArea *area = screen->areabase.first, *area_next; area; area = area_next) {
				area_next = area->next;

				if (area->spacetype == SPACE_INFO) {
					if ((area->v2->vec.y == win_height) && (area->v1->vec.x == 0) && (area->v4->vec.x == win_width)) {
						BKE_screen_area_free(area);

						BLI_remlink(&screen->areabase, area);

						BKE_screen_remove_double_scredges(screen);
						BKE_screen_remove_unused_scredges(screen);
						BKE_screen_remove_unused_scrverts(screen);

						MEM_freeN(area);
					}
				}
				/* AREA_TEMP_INFO is deprecated from now on, it should only be set for info areas
				 * which are deleted above, so don't need to unset it. Its slot/bit can be reused */
			}
		}
	}

	if (!MAIN_VERSION_ATLEAST(bmain, 280, 11)) {
		for (Lamp *lamp = bmain->lamp.first; lamp; lamp = lamp->id.next) {
			if (lamp->mode & (1 << 13)) { /* LA_SHAD_RAY */
				lamp->mode |= LA_SHADOW;
				lamp->mode &= ~(1 << 13);
			}
		}
	}

	if (!MAIN_VERSION_ATLEAST(bmain, 280, 12)) {
		/* Remove tool property regions. */
		for (bScreen *screen = bmain->screen.first; screen; screen = screen->id.next) {
			for (ScrArea *sa = screen->areabase.first; sa; sa = sa->next) {
				for (SpaceLink *sl = sa->spacedata.first; sl; sl = sl->next) {
					if (ELEM(sl->spacetype, SPACE_VIEW3D, SPACE_CLIP)) {
						ListBase *regionbase = (sl == sa->spacedata.first) ? &sa->regionbase : &sl->regionbase;

						for (ARegion *region = regionbase->first, *region_next; region; region = region_next) {
							region_next = region->next;

							if (region->regiontype == RGN_TYPE_TOOL_PROPS) {
								BKE_area_region_free(NULL, region);
								BLI_freelinkN(regionbase, region);
							}
						}
					}
				}
			}
		}
	}

	if (!MAIN_VERSION_ATLEAST(bmain, 280, 13)) {
		/* Initialize specular factor. */
		if (!DNA_struct_elem_find(fd->filesdna, "Lamp", "float", "spec_fac")) {
			for (Lamp *la = bmain->lamp.first; la; la = la->id.next) {
				la->spec_fac = 1.0f;
			}
		}

		/* Initialize new view3D options. */
		for (bScreen *screen = bmain->screen.first; screen; screen = screen->id.next) {
			for (ScrArea *sa = screen->areabase.first; sa; sa = sa->next) {
				for (SpaceLink *sl = sa->spacedata.first; sl; sl = sl->next) {
					if (sl->spacetype == SPACE_VIEW3D) {
						View3D *v3d = (View3D *)sl;
						v3d->shading.light = V3D_LIGHTING_STUDIO;
						v3d->shading.color_type = V3D_SHADING_MATERIAL_COLOR;
						copy_v3_fl(v3d->shading.single_color, 0.8f);
						v3d->shading.shadow_intensity = 0.5;

						v3d->overlay.backwire_opacity = 0.5f;
						v3d->overlay.normals_length = 0.1f;
						v3d->overlay.flag = 0;
					}
				}
			}
		}

		if (!DNA_struct_find(fd->filesdna, "View3DCursor")) {
			for (Scene *scene = bmain->scene.first; scene; scene = scene->id.next) {
				unit_qt(scene->cursor.rotation);
			}
		}
	}

	if (!MAIN_VERSION_ATLEAST(bmain, 280, 14)) {
		if (!DNA_struct_elem_find(fd->filesdna, "Scene", "SceneDisplay", "display")) {
			/* Initialize new scene.SceneDisplay */
			for (Scene *scene = bmain->scene.first; scene; scene = scene->id.next) {
				copy_v3_v3(scene->display.light_direction, (float[3]){-M_SQRT1_3, -M_SQRT1_3, M_SQRT1_3});
			}
		}
		if (!DNA_struct_elem_find(fd->filesdna, "SceneDisplay", "float", "shadow_shift")) {
			for (Scene *scene = bmain->scene.first; scene; scene = scene->id.next) {
				scene->display.shadow_shift = 0.1;
			}
		}

		if (!DNA_struct_elem_find(fd->filesdna, "Object", "ObjectDisplay", "display")) {
			/* Initialize new object.ObjectDisplay */
			for (Object *ob = bmain->object.first; ob; ob = ob->id.next) {
				ob->display.flag = OB_SHOW_SHADOW;
			}
		}

		if (!DNA_struct_elem_find(fd->filesdna, "ToolSettings", "char", "transform_pivot_point")) {
			for (Scene *scene = bmain->scene.first; scene; scene = scene->id.next) {
				scene->toolsettings->transform_pivot_point = V3D_AROUND_CENTER_MEAN;
			}
		}

		if (!DNA_struct_find(fd->filesdna, "SceneEEVEE")) {
			for (Scene *scene = bmain->scene.first; scene; scene = scene->id.next) {
				/* First set the default for all the properties. */

				scene->eevee.gi_diffuse_bounces = 3;
				scene->eevee.gi_cubemap_resolution = 512;
				scene->eevee.gi_visibility_resolution = 32;

				scene->eevee.taa_samples = 16;
				scene->eevee.taa_render_samples = 64;

				scene->eevee.sss_samples = 7;
				scene->eevee.sss_jitter_threshold = 0.3f;

				scene->eevee.ssr_quality = 0.25f;
				scene->eevee.ssr_max_roughness = 0.5f;
				scene->eevee.ssr_thickness = 0.2f;
				scene->eevee.ssr_border_fade = 0.075f;
				scene->eevee.ssr_firefly_fac = 10.0f;

				scene->eevee.volumetric_start = 0.1f;
				scene->eevee.volumetric_end = 100.0f;
				scene->eevee.volumetric_tile_size = 8;
				scene->eevee.volumetric_samples = 64;
				scene->eevee.volumetric_sample_distribution = 0.8f;
				scene->eevee.volumetric_light_clamp = 0.0f;
				scene->eevee.volumetric_shadow_samples = 16;

				scene->eevee.gtao_distance = 0.2f;
				scene->eevee.gtao_factor = 1.0f;
				scene->eevee.gtao_quality = 0.25f;

				scene->eevee.bokeh_max_size = 100.0f;
				scene->eevee.bokeh_threshold = 1.0f;

				copy_v3_fl(scene->eevee.bloom_color, 1.0f);
				scene->eevee.bloom_threshold = 0.8f;
				scene->eevee.bloom_knee = 0.5f;
				scene->eevee.bloom_intensity = 0.8f;
				scene->eevee.bloom_radius = 6.5f;
				scene->eevee.bloom_clamp = 1.0f;

				scene->eevee.motion_blur_samples = 8;
				scene->eevee.motion_blur_shutter = 1.0f;

				scene->eevee.shadow_method = SHADOW_ESM;
				scene->eevee.shadow_cube_size = 512;
				scene->eevee.shadow_cascade_size = 1024;

				scene->eevee.flag =
					SCE_EEVEE_VOLUMETRIC_LIGHTS |
					SCE_EEVEE_GTAO_BENT_NORMALS |
					SCE_EEVEE_GTAO_BOUNCE |
					SCE_EEVEE_TAA_REPROJECTION |
					SCE_EEVEE_SSR_HALF_RESOLUTION;


				/* If the file is pre-2.80 move on. */
				if (scene->layer_properties == NULL) {
					continue;
				}

				/* Now we handle eventual properties that may be set in the file. */
#define EEVEE_GET_BOOL(_props, _name, _flag) \
				{ \
					IDProperty *_idprop = IDP_GetPropertyFromGroup(_props, #_name); \
					if (_idprop != NULL) { \
						const int _value = IDP_Int(_idprop); \
						if (_value) { \
							scene->eevee.flag |= _flag; \
						} \
						else { \
							scene->eevee.flag &= ~_flag; \
						} \
					} \
				}

#define EEVEE_GET_INT(_props, _name) \
				{ \
					IDProperty *_idprop = IDP_GetPropertyFromGroup(_props, #_name); \
					if (_idprop != NULL) { \
						scene->eevee._name = IDP_Int(_idprop); \
					} \
				}

#define EEVEE_GET_FLOAT(_props, _name) \
				{ \
					IDProperty *_idprop = IDP_GetPropertyFromGroup(_props, #_name); \
					if (_idprop != NULL) { \
						scene->eevee._name = IDP_Float(_idprop); \
					} \
				}

#define EEVEE_GET_FLOAT_ARRAY(_props, _name, _length) \
				{ \
					IDProperty *_idprop = IDP_GetPropertyFromGroup(_props, #_name); \
					if (_idprop != NULL) { \
						const float *_values = IDP_Array(_idprop); \
						for (int _i = 0; _i < _length; _i++) { \
							scene->eevee._name [_i] = _values[_i]; \
						} \
					} \
				}

				IDProperty *props = IDP_GetPropertyFromGroup(scene->layer_properties, RE_engine_id_BLENDER_EEVEE);
				EEVEE_GET_BOOL(props, volumetric_enable, SCE_EEVEE_VOLUMETRIC_ENABLED);
				EEVEE_GET_BOOL(props, volumetric_lights, SCE_EEVEE_VOLUMETRIC_LIGHTS);
				EEVEE_GET_BOOL(props, volumetric_shadows, SCE_EEVEE_VOLUMETRIC_SHADOWS);
				EEVEE_GET_BOOL(props, gtao_enable, SCE_EEVEE_GTAO_ENABLED);
				EEVEE_GET_BOOL(props, gtao_use_bent_normals, SCE_EEVEE_GTAO_BENT_NORMALS);
				EEVEE_GET_BOOL(props, gtao_bounce, SCE_EEVEE_GTAO_BOUNCE);
				EEVEE_GET_BOOL(props, dof_enable, SCE_EEVEE_DOF_ENABLED);
				EEVEE_GET_BOOL(props, bloom_enable, SCE_EEVEE_BLOOM_ENABLED);
				EEVEE_GET_BOOL(props, motion_blur_enable, SCE_EEVEE_MOTION_BLUR_ENABLED);
				EEVEE_GET_BOOL(props, shadow_high_bitdepth, SCE_EEVEE_SHADOW_HIGH_BITDEPTH);
				EEVEE_GET_BOOL(props, taa_reprojection, SCE_EEVEE_TAA_REPROJECTION);
				EEVEE_GET_BOOL(props, sss_enable, SCE_EEVEE_SSS_ENABLED);
				EEVEE_GET_BOOL(props, sss_separate_albedo, SCE_EEVEE_SSS_SEPARATE_ALBEDO);
				EEVEE_GET_BOOL(props, ssr_enable, SCE_EEVEE_SSR_ENABLED);
				EEVEE_GET_BOOL(props, ssr_refraction, SCE_EEVEE_SSR_REFRACTION);
				EEVEE_GET_BOOL(props, ssr_halfres, SCE_EEVEE_SSR_HALF_RESOLUTION);

				EEVEE_GET_INT(props, gi_diffuse_bounces);
				EEVEE_GET_INT(props, gi_diffuse_bounces);
				EEVEE_GET_INT(props, gi_cubemap_resolution);
				EEVEE_GET_INT(props, gi_visibility_resolution);

				EEVEE_GET_INT(props, taa_samples);
				EEVEE_GET_INT(props, taa_render_samples);

				EEVEE_GET_INT(props, sss_samples);
				EEVEE_GET_FLOAT(props, sss_jitter_threshold);

				EEVEE_GET_FLOAT(props, ssr_quality);
				EEVEE_GET_FLOAT(props, ssr_max_roughness);
				EEVEE_GET_FLOAT(props, ssr_thickness);
				EEVEE_GET_FLOAT(props, ssr_border_fade);
				EEVEE_GET_FLOAT(props, ssr_firefly_fac);

				EEVEE_GET_FLOAT(props, volumetric_start);
				EEVEE_GET_FLOAT(props, volumetric_end);
				EEVEE_GET_INT(props, volumetric_tile_size);
				EEVEE_GET_INT(props, volumetric_samples);
				EEVEE_GET_FLOAT(props, volumetric_sample_distribution);
				EEVEE_GET_FLOAT(props, volumetric_light_clamp);
				EEVEE_GET_INT(props, volumetric_shadow_samples);

				EEVEE_GET_FLOAT(props, gtao_distance);
				EEVEE_GET_FLOAT(props, gtao_factor);
				EEVEE_GET_FLOAT(props, gtao_quality);

				EEVEE_GET_FLOAT(props, bokeh_max_size);
				EEVEE_GET_FLOAT(props, bokeh_threshold);

				EEVEE_GET_FLOAT_ARRAY(props, bloom_color, 3);
				EEVEE_GET_FLOAT(props, bloom_threshold);
				EEVEE_GET_FLOAT(props, bloom_knee);
				EEVEE_GET_FLOAT(props, bloom_intensity);
				EEVEE_GET_FLOAT(props, bloom_radius);
				EEVEE_GET_FLOAT(props, bloom_clamp);

				EEVEE_GET_INT(props, motion_blur_samples);
				EEVEE_GET_FLOAT(props, motion_blur_shutter);

				EEVEE_GET_INT(props, shadow_method);
				EEVEE_GET_INT(props, shadow_cube_size);
				EEVEE_GET_INT(props, shadow_cascade_size);

				/* Cleanup. */
				IDP_FreeProperty(scene->layer_properties);
				MEM_freeN(scene->layer_properties);
				scene->layer_properties = NULL;

#undef EEVEE_GET_FLOAT_ARRAY
#undef EEVEE_GET_FLOAT
#undef EEVEE_GET_INT
#undef EEVEE_GET_BOOL
			}
		}


		if (!MAIN_VERSION_ATLEAST(bmain, 280, 15)) {
			for (Scene *scene = bmain->scene.first; scene; scene = scene->id.next) {
				scene->display.matcap_ssao_distance = 0.2f;
				scene->display.matcap_ssao_attenuation = 1.0f;
				scene->display.matcap_ssao_samples = 16;
			}

			for (bScreen *screen = bmain->screen.first; screen; screen = screen->id.next) {
				for (ScrArea *sa = screen->areabase.first; sa; sa = sa->next) {
					for (SpaceLink *sl = sa->spacedata.first; sl; sl = sl->next) {
						if (sl->spacetype == SPACE_OUTLINER) {
							SpaceOops *soops = (SpaceOops *)sl;
							soops->filter_id_type = ID_GR;
							soops->outlinevis = SO_VIEW_LAYER;
						}
					}
				}
			}

			for (Scene *scene = bmain->scene.first; scene; scene = scene->id.next) {
				switch (scene->toolsettings->snap_mode) {
					case 0: scene->toolsettings->snap_mode = SCE_SNAP_MODE_INCREMENT; break;
					case 1: scene->toolsettings->snap_mode = SCE_SNAP_MODE_VERTEX   ; break;
					case 2: scene->toolsettings->snap_mode = SCE_SNAP_MODE_EDGE     ; break;
					case 3: scene->toolsettings->snap_mode = SCE_SNAP_MODE_FACE     ; break;
					case 4: scene->toolsettings->snap_mode = SCE_SNAP_MODE_VOLUME   ; break;
				}
				switch (scene->toolsettings->snap_node_mode) {
					case 5: scene->toolsettings->snap_node_mode = SCE_SNAP_MODE_NODE_X; break;
					case 6: scene->toolsettings->snap_node_mode = SCE_SNAP_MODE_NODE_Y; break;
					case 7: scene->toolsettings->snap_node_mode = SCE_SNAP_MODE_NODE_X | SCE_SNAP_MODE_NODE_Y; break;
					case 8: scene->toolsettings->snap_node_mode = SCE_SNAP_MODE_GRID  ; break;
				}
				switch (scene->toolsettings->snap_uv_mode) {
					case 0: scene->toolsettings->snap_uv_mode = SCE_SNAP_MODE_INCREMENT; break;
					case 1: scene->toolsettings->snap_uv_mode = SCE_SNAP_MODE_VERTEX   ; break;
				}
			}

			ParticleSettings *part;
			for (part = bmain->particle.first; part; part = part->id.next) {
				part->shape_flag = PART_SHAPE_CLOSE_TIP;
				part->shape = 0.0f;
				part->rad_root = 1.0f;
				part->rad_tip = 0.0f;
				part->rad_scale = 0.01f;
			}
		}

	}

	if (!MAIN_VERSION_ATLEAST(bmain, 280, 18)) {
		if (!DNA_struct_elem_find(fd->filesdna, "Material", "float", "roughness")) {
			for (Material *mat = bmain->mat.first; mat; mat = mat->id.next) {
				if (mat->use_nodes) {
					if (MAIN_VERSION_ATLEAST(bmain, 280, 0)) {
						mat->roughness = mat->gloss_mir;
					}
					else {
						mat->roughness = 0.25f;
					}
				}
				else {
					mat->roughness = 1.0f - mat->gloss_mir;
				}
				mat->metallic = mat->ray_mirror;
			}

			for (bScreen *screen = bmain->screen.first; screen; screen = screen->id.next) {
				for (ScrArea *sa = screen->areabase.first; sa; sa = sa->next) {
					for (SpaceLink *sl = sa->spacedata.first; sl; sl = sl->next) {
						if (sl->spacetype == SPACE_VIEW3D) {
							View3D *v3d = (View3D *)sl;
							v3d->shading.flag |= V3D_SHADING_SPECULAR_HIGHLIGHT;
						}
					}
				}
			}
		}

		if (!DNA_struct_elem_find(fd->filesdna, "View3DShading", "float", "xray_alpha")) {
			for (bScreen *screen = bmain->screen.first; screen; screen = screen->id.next) {
				for (ScrArea *sa = screen->areabase.first; sa; sa = sa->next) {
					for (SpaceLink *sl = sa->spacedata.first; sl; sl = sl->next) {
						if (sl->spacetype == SPACE_VIEW3D) {
							View3D *v3d = (View3D *)sl;
							v3d->shading.xray_alpha = 0.5f;
						}
					}
				}
			}
		}
		if (!DNA_struct_elem_find(fd->filesdna, "View3DShading", "char", "matcap[256]")) {
			StudioLight *default_matcap = BKE_studiolight_find_first(STUDIOLIGHT_TYPE_MATCAP);
			/* when loading the internal file is loaded before the matcaps */
			if (default_matcap) {
				for (bScreen *screen = bmain->screen.first; screen; screen = screen->id.next) {
					for (ScrArea *sa = screen->areabase.first; sa; sa = sa->next) {
						for (SpaceLink *sl = sa->spacedata.first; sl; sl = sl->next) {
							if (sl->spacetype == SPACE_VIEW3D) {
								View3D *v3d = (View3D *)sl;
								BLI_strncpy(v3d->shading.matcap, default_matcap->name, FILE_MAXFILE);
							}
						}
					}
				}
			}
		}
		if (!DNA_struct_elem_find(fd->filesdna, "View3DOverlay", "float", "wireframe_threshold")) {
			for (bScreen *screen = bmain->screen.first; screen; screen = screen->id.next) {
				for (ScrArea *sa = screen->areabase.first; sa; sa = sa->next) {
					for (SpaceLink *sl = sa->spacedata.first; sl; sl = sl->next) {
						if (sl->spacetype == SPACE_VIEW3D) {
							View3D *v3d = (View3D *)sl;
							v3d->overlay.wireframe_threshold = 0.5f;
						}
					}
				}
			}
		}
		if (!DNA_struct_elem_find(fd->filesdna, "View3DShading", "float", "cavity_valley_factor")) {
			for (bScreen *screen = bmain->screen.first; screen; screen = screen->id.next) {
				for (ScrArea *sa = screen->areabase.first; sa; sa = sa->next) {
					for (SpaceLink *sl = sa->spacedata.first; sl; sl = sl->next) {
						if (sl->spacetype == SPACE_VIEW3D) {
							View3D *v3d = (View3D *)sl;
							v3d->shading.cavity_valley_factor = 1.0f;
							v3d->shading.cavity_ridge_factor = 1.0f;
						}
					}
				}
			}
		}
		if (!DNA_struct_elem_find(fd->filesdna, "View3DOverlay", "float", "xray_alpha_bone")) {
			for (bScreen *screen = bmain->screen.first; screen; screen = screen->id.next) {
				for (ScrArea *sa = screen->areabase.first; sa; sa = sa->next) {
					for (SpaceLink *sl = sa->spacedata.first; sl; sl = sl->next) {
						if (sl->spacetype == SPACE_VIEW3D) {
							View3D *v3d = (View3D *)sl;
							v3d->overlay.xray_alpha_bone = 0.5f;
						}
					}
				}
			}
		}
	}

	if (!MAIN_VERSION_ATLEAST(bmain, 280, 19)) {
		if (!DNA_struct_elem_find(fd->filesdna, "Image", "ListBase", "renderslot")) {
			for (Image *ima = bmain->image.first; ima; ima = ima->id.next) {
				if (ima->type == IMA_TYPE_R_RESULT) {
					for (int i = 0; i < 8; i++) {
						RenderSlot *slot = MEM_callocN(sizeof(RenderSlot), "Image Render Slot Init");
						BLI_snprintf(slot->name, sizeof(slot->name), "Slot %d", i + 1);
						BLI_addtail(&ima->renderslots, slot);
					}
				}
			}
		}
		if (!DNA_struct_elem_find(fd->filesdna, "SpaceAction", "char", "mode_prev")) {
			for (bScreen *screen = bmain->screen.first; screen; screen = screen->id.next) {
				for (ScrArea *sa = screen->areabase.first; sa; sa = sa->next) {
					for (SpaceLink *sl = sa->spacedata.first; sl; sl = sl->next) {
						if (sl->spacetype == SPACE_ACTION) {
							SpaceAction *saction = (SpaceAction *)sl;
							/* "Dopesheet" should be default here, unless it looks like the Action Editor was active instead */
							if ((saction->mode_prev == 0) && (saction->action == NULL)) {
								saction->mode_prev = SACTCONT_DOPESHEET;
							}
						}
					}
				}
			}
		}

		for (bScreen *screen = bmain->screen.first; screen; screen = screen->id.next) {
			for (ScrArea *sa = screen->areabase.first; sa; sa = sa->next) {
				for (SpaceLink *sl = sa->spacedata.first; sl; sl = sl->next) {
					if (sl->spacetype == SPACE_VIEW3D) {
						View3D *v3d = (View3D *)sl;
						if (v3d->drawtype == OB_TEXTURE) {
							v3d->drawtype = OB_SOLID;
							v3d->shading.light = V3D_LIGHTING_STUDIO;
							v3d->shading.color_type = V3D_SHADING_TEXTURE_COLOR;
						}
					}
				}
			}
		}

	}

	if (!MAIN_VERSION_ATLEAST(bmain, 280, 21)) {
		for (Scene *sce = bmain->scene.first; sce != NULL; sce = sce->id.next) {
			if (sce->ed != NULL && sce->ed->seqbase.first != NULL) {
				do_versions_seq_unique_name_all_strips(sce, &sce->ed->seqbase);
			}
		}

		if (!DNA_struct_elem_find(fd->filesdna, "View3DOverlay", "float", "texture_paint_mode_opacity")) {
			for (bScreen *screen = bmain->screen.first; screen; screen = screen->id.next) {
				for (ScrArea *sa = screen->areabase.first; sa; sa = sa->next) {
					for (SpaceLink *sl = sa->spacedata.first; sl; sl = sl->next) {
						if (sl->spacetype == SPACE_VIEW3D) {
							View3D *v3d = (View3D *)sl;
							float alpha = v3d->flag2 & V3D_SHOW_MODE_SHADE_OVERRIDE ? 0.0f : 0.8f;
							float alpha_full = v3d->flag2 & V3D_SHOW_MODE_SHADE_OVERRIDE ? 0.0f : 1.0f;
							v3d->overlay.texture_paint_mode_opacity = alpha;
							v3d->overlay.vertex_paint_mode_opacity = alpha;
							v3d->overlay.weight_paint_mode_opacity = alpha_full;
						}
					}
				}
			}
		}

		if (!DNA_struct_elem_find(fd->filesdna, "View3DShadeing", "char", "background_type")) {
			for (bScreen *screen = bmain->screen.first; screen; screen = screen->id.next) {
				for (ScrArea *sa = screen->areabase.first; sa; sa = sa->next) {
					for (SpaceLink *sl = sa->spacedata.first; sl; sl = sl->next) {
						if (sl->spacetype == SPACE_VIEW3D) {
							View3D *v3d = (View3D *)sl;
							copy_v3_fl(v3d->shading.background_color, 0.05f);
						}
					}
				}
			}
		}

		if (!DNA_struct_elem_find(fd->filesdna, "SceneEEVEE", "float", "gi_cubemap_draw_size")) {
			for (Scene *scene = bmain->scene.first; scene; scene = scene->id.next) {
				scene->eevee.gi_irradiance_draw_size = 0.1f;
				scene->eevee.gi_cubemap_draw_size = 0.3f;
			}
		}

		for (Scene *scene = bmain->scene.first; scene; scene = scene->id.next) {
			if (scene->toolsettings->gizmo_flag == 0) {
				scene->toolsettings->gizmo_flag = SCE_GIZMO_SHOW_TRANSLATE | SCE_GIZMO_SHOW_ROTATE | SCE_GIZMO_SHOW_SCALE;
			}
		}

		if (!DNA_struct_elem_find(fd->filesdna, "RigidBodyWorld", "RigidBodyWorld_Shared", "*shared")) {
			for (Scene *scene = bmain->scene.first; scene; scene = scene->id.next) {
				RigidBodyWorld *rbw = scene->rigidbody_world;

				if (rbw == NULL) {
					continue;
				}

				if (rbw->shared == NULL) {
					rbw->shared = MEM_callocN(sizeof(*rbw->shared), "RigidBodyWorld_Shared");
				}

				/* Move shared pointers from deprecated location to current location */
				rbw->shared->pointcache = rbw->pointcache;
				rbw->shared->ptcaches = rbw->ptcaches;

				rbw->pointcache = NULL;
				BLI_listbase_clear(&rbw->ptcaches);

				if (rbw->shared->pointcache == NULL) {
					rbw->shared->pointcache = BKE_ptcache_add(&(rbw->shared->ptcaches));
				}

			}
		}

		if (!DNA_struct_elem_find(fd->filesdna, "SoftBody", "SoftBody_Shared", "*shared")) {
			for (Object *ob = bmain->object.first; ob; ob = ob->id.next) {
				SoftBody *sb = ob->soft;
				if (sb == NULL) {
					continue;
				}
				if (sb->shared == NULL) {
					sb->shared = MEM_callocN(sizeof(*sb->shared), "SoftBody_Shared");
				}

				/* Move shared pointers from deprecated location to current location */
				sb->shared->pointcache = sb->pointcache;
				sb->shared->ptcaches = sb->ptcaches;

				sb->pointcache = NULL;
				BLI_listbase_clear(&sb->ptcaches);
			}
		}

		if (!DNA_struct_elem_find(fd->filesdna, "View3DShading", "short", "type")) {
			for (bScreen *screen = bmain->screen.first; screen; screen = screen->id.next) {
				for (ScrArea *sa = screen->areabase.first; sa; sa = sa->next) {
					for (SpaceLink *sl = sa->spacedata.first; sl; sl = sl->next) {
						if (sl->spacetype == SPACE_VIEW3D) {
							View3D *v3d = (View3D *)sl;
							if (v3d->drawtype == OB_RENDER) {
								v3d->drawtype = OB_SOLID;
							}
							v3d->shading.type = v3d->drawtype;
							v3d->shading.prev_type = OB_SOLID;
						}
					}
				}
			}
		}

		if (!DNA_struct_elem_find(fd->filesdna, "SceneDisplay", "View3DShading", "shading")) {
			for (Scene *scene = bmain->scene.first; scene; scene = scene->id.next) {
				BKE_screen_view3d_shading_init(&scene->display.shading);
			}
		}
		/* initialize grease pencil view data */
		if (!DNA_struct_elem_find(fd->filesdna, "SpaceView3D", "float", "vertex_opacity")) {
			for (bScreen *sc = bmain->screen.first; sc; sc = sc->id.next) {
				for (ScrArea *sa = sc->areabase.first; sa; sa = sa->next) {
					for (SpaceLink *sl = sa->spacedata.first; sl; sl = sl->next) {
						if (sl->spacetype == SPACE_VIEW3D) {
							View3D *v3d = (View3D *)sl;
							v3d->vertex_opacity = 1.0f;
							v3d->gp_flag |= V3D_GP_SHOW_EDIT_LINES;
						}
					}
				}
			}
		}

	}

	if (!MAIN_VERSION_ATLEAST(bmain, 280, 22)) {
		if (!DNA_struct_elem_find(fd->filesdna, "ToolSettings", "char", "annotate_v3d_align")) {
			for (Scene *scene = bmain->scene.first; scene; scene = scene->id.next) {
				scene->toolsettings->annotate_v3d_align = GP_PROJECT_VIEWSPACE | GP_PROJECT_CURSOR;
				scene->toolsettings->annotate_thickness = 3;
			}
		}
		if (!DNA_struct_elem_find(fd->filesdna, "bGPDlayer", "short", "line_change")) {
			for (bGPdata *gpd = bmain->gpencil.first; gpd; gpd = gpd->id.next) {
				for (bGPDlayer *gpl = gpd->layers.first; gpl; gpl = gpl->next) {
					gpl->line_change = gpl->thickness;
					if ((gpl->thickness < 1) || (gpl->thickness > 10)) {
						gpl->thickness = 3;
					}
				}
			}
		}
		if (!DNA_struct_elem_find(fd->filesdna, "View3DOverlay", "float", "gpencil_paper_opacity")) {
			for (bScreen *screen = bmain->screen.first; screen; screen = screen->id.next) {
				for (ScrArea *sa = screen->areabase.first; sa; sa = sa->next) {
					for (SpaceLink *sl = sa->spacedata.first; sl; sl = sl->next) {
						if (sl->spacetype == SPACE_VIEW3D) {
							View3D *v3d = (View3D *)sl;
							v3d->overlay.gpencil_paper_opacity = 0.5f;
						}
					}
				}
			}
		}
		if (!DNA_struct_elem_find(fd->filesdna, "View3DOverlay", "float", "gpencil_grid_opacity")) {
			for (bScreen *screen = bmain->screen.first; screen; screen = screen->id.next) {
				for (ScrArea *sa = screen->areabase.first; sa; sa = sa->next) {
					for (SpaceLink *sl = sa->spacedata.first; sl; sl = sl->next) {
						if (sl->spacetype == SPACE_VIEW3D) {
							View3D *v3d = (View3D *)sl;
							v3d->overlay.gpencil_grid_opacity = 0.5f;
						}
					}
				}
			}
		}

		/* default loc axis */
		if (!DNA_struct_elem_find(fd->filesdna, "GP_Sculpt_Settings", "int", "lock_axis")) {
			for (Scene *scene = bmain->scene.first; scene; scene = scene->id.next) {
				/* lock axis */
				GP_Sculpt_Settings *gset = &scene->toolsettings->gp_sculpt;
				if (gset) {
					gset->lock_axis = GP_LOCKAXIS_Y;
				}
			}
		}

		/* Versioning code for Subsurf modifier. */
		if (!DNA_struct_elem_find(fd->filesdna, "SubsurfModifier", "short", "uv_smooth")) {
			for (Object *object = bmain->object.first; object != NULL; object = object->id.next) {
				for (ModifierData *md = object->modifiers.first; md; md = md->next) {
					if (md->type == eModifierType_Subsurf) {
						SubsurfModifierData *smd = (SubsurfModifierData *)md;
						if (smd->flags & eSubsurfModifierFlag_SubsurfUv_DEPRECATED) {
							smd->uv_smooth = SUBSURF_UV_SMOOTH_PRESERVE_CORNERS;
						}
						else {
							smd->uv_smooth = SUBSURF_UV_SMOOTH_NONE;
						}
					}
				}
			}
		}

		if (!DNA_struct_elem_find(fd->filesdna, "SubsurfModifier", "short", "quality")) {
			for (Object *object = bmain->object.first; object != NULL; object = object->id.next) {
				for (ModifierData *md = object->modifiers.first; md; md = md->next) {
					if (md->type == eModifierType_Subsurf) {
						SubsurfModifierData *smd = (SubsurfModifierData *)md;
						smd->quality = min_ii(smd->renderLevels, 3);
					}
				}
			}
		}
		/* Versioning code for Multires modifier. */
		if (!DNA_struct_elem_find(fd->filesdna, "MultiresModifier", "short", "quality")) {
			for (Object *object = bmain->object.first; object != NULL; object = object->id.next) {
				for (ModifierData *md = object->modifiers.first; md; md = md->next) {
					if (md->type == eModifierType_Multires) {
						MultiresModifierData *mmd = (MultiresModifierData *)md;
						mmd->quality = 3;
						if (mmd->flags & eMultiresModifierFlag_PlainUv_DEPRECATED) {
							mmd->uv_smooth = SUBSURF_UV_SMOOTH_NONE;
						}
						else {
							mmd->uv_smooth = SUBSURF_UV_SMOOTH_PRESERVE_CORNERS;
						}
					}
				}
			}
		}

		if (!DNA_struct_elem_find(fd->filesdna, "ClothSimSettings", "short", "bending_model")) {
			for (Object *ob = bmain->object.first; ob; ob = ob->id.next) {
				for (ModifierData *md = ob->modifiers.first; md; md = md->next) {
					if (md->type == eModifierType_Cloth) {
						ClothModifierData *clmd = (ClothModifierData *)md;

						clmd->sim_parms->bending_model = CLOTH_BENDING_LINEAR;
						clmd->sim_parms->tension = clmd->sim_parms->structural;
						clmd->sim_parms->compression = clmd->sim_parms->structural;
						clmd->sim_parms->shear = clmd->sim_parms->structural;
						clmd->sim_parms->max_tension = clmd->sim_parms->max_struct;
						clmd->sim_parms->max_compression = clmd->sim_parms->max_struct;
						clmd->sim_parms->max_shear = clmd->sim_parms->max_struct;
						clmd->sim_parms->vgroup_shear = clmd->sim_parms->vgroup_struct;
						clmd->sim_parms->tension_damp = clmd->sim_parms->Cdis;
						clmd->sim_parms->compression_damp = clmd->sim_parms->Cdis;
						clmd->sim_parms->shear_damp = clmd->sim_parms->Cdis;
					}
				}
			}
		}

		if (!DNA_struct_elem_find(fd->filesdna, "BrushGpencilSettings", "float", "era_strength_f")) {
			for (Brush *brush = bmain->brush.first; brush; brush = brush->id.next) {
				if (brush->gpencil_settings != NULL) {
					BrushGpencilSettings *gp = brush->gpencil_settings;
					if (gp->brush_type == GPAINT_TOOL_ERASE) {
						gp->era_strength_f = 100.0f;
						gp->era_thickness_f = 10.0f;
					}
				}
			}
		}

		for (Object *ob = bmain->object.first; ob; ob = ob->id.next) {
			for (ModifierData *md = ob->modifiers.first; md; md = md->next) {
				if (md->type == eModifierType_Cloth) {
					ClothModifierData *clmd = (ClothModifierData *)md;

					if (!(clmd->sim_parms->flags & CLOTH_SIMSETTINGS_FLAG_GOAL)) {
						clmd->sim_parms->vgroup_mass = 0;
					}

					if (!(clmd->sim_parms->flags & CLOTH_SIMSETTINGS_FLAG_SCALING)) {
						clmd->sim_parms->vgroup_struct = 0;
						clmd->sim_parms->vgroup_shear = 0;
						clmd->sim_parms->vgroup_bend = 0;
					}

					if (!(clmd->sim_parms->flags & CLOTH_SIMSETTINGS_FLAG_SEW)) {
						clmd->sim_parms->shrink_min = 0.0f;
						clmd->sim_parms->vgroup_shrink = 0;
					}

					if (!(clmd->coll_parms->flags & CLOTH_COLLSETTINGS_FLAG_ENABLED)) {
						clmd->coll_parms->flags &= ~CLOTH_COLLSETTINGS_FLAG_SELF;
					}
				}
			}
		}
	}

	if (!MAIN_VERSION_ATLEAST(bmain, 280, 24)) {
		for (bScreen *screen = bmain->screen.first; screen; screen = screen->id.next) {
			for (ScrArea *sa = screen->areabase.first; sa; sa = sa->next) {
				for (SpaceLink *sl = sa->spacedata.first; sl; sl = sl->next) {
					if (sl->spacetype == SPACE_VIEW3D) {
						View3D *v3d = (View3D *)sl;
						v3d->overlay.edit_flag |= V3D_OVERLAY_EDIT_FACES |
						                          V3D_OVERLAY_EDIT_SEAMS |
						                          V3D_OVERLAY_EDIT_SHARP |
						                          V3D_OVERLAY_EDIT_FREESTYLE_EDGE |
						                          V3D_OVERLAY_EDIT_FREESTYLE_FACE |
						                          V3D_OVERLAY_EDIT_EDGES |
						                          V3D_OVERLAY_EDIT_CREASES |
						                          V3D_OVERLAY_EDIT_BWEIGHTS |
						                          V3D_OVERLAY_EDIT_CU_HANDLES |
						                          V3D_OVERLAY_EDIT_CU_NORMALS;
					}
				}
			}
		}
	}

	{
		if (!DNA_struct_elem_find(fd->filesdna, "ShrinkwrapModifierData", "char", "shrinkMode")) {
			for (Object *ob = bmain->object.first; ob; ob = ob->id.next) {
				for (ModifierData *md = ob->modifiers.first; md; md = md->next) {
					if (md->type == eModifierType_Shrinkwrap) {
						ShrinkwrapModifierData *smd = (ShrinkwrapModifierData *)md;
						if (smd->shrinkOpts & MOD_SHRINKWRAP_KEEP_ABOVE_SURFACE) {
							smd->shrinkMode = MOD_SHRINKWRAP_ABOVE_SURFACE;
							smd->shrinkOpts &= ~MOD_SHRINKWRAP_KEEP_ABOVE_SURFACE;
						}
					}
				}
			}
		}
	}

	if (!MAIN_VERSION_ATLEAST(bmain, 280, 24)) {
		if (!DNA_struct_elem_find(fd->filesdna, "PartDeflect", "float", "pdef_cfrict")) {
			for (Object *ob = bmain->object.first; ob; ob = ob->id.next) {
				if (ob->pd) {
					ob->pd->pdef_cfrict = 5.0f;
				}

				for (ModifierData *md = ob->modifiers.first; md; md = md->next) {
					if (md->type == eModifierType_Cloth) {
						ClothModifierData *clmd = (ClothModifierData *)md;

						clmd->coll_parms->selfepsilon = 0.015f;
					}
				}
			}
		}

		if (!DNA_struct_elem_find(fd->filesdna, "View3DShading", "float", "xray_alpha_wire")) {
			for (bScreen *screen = bmain->screen.first; screen; screen = screen->id.next) {
				for (ScrArea *sa = screen->areabase.first; sa; sa = sa->next) {
					for (SpaceLink *sl = sa->spacedata.first; sl; sl = sl->next) {
						if (sl->spacetype == SPACE_VIEW3D) {
							View3D *v3d = (View3D *)sl;
							v3d->shading.xray_alpha_wire = 0.5f;
						}
					}
				}
			}

			for (bScreen *screen = bmain->screen.first; screen; screen = screen->id.next) {
				for (ScrArea *sa = screen->areabase.first; sa; sa = sa->next) {
					for (SpaceLink *sl = sa->spacedata.first; sl; sl = sl->next) {
						if (sl->spacetype == SPACE_VIEW3D) {
							View3D *v3d = (View3D *)sl;
							v3d->shading.flag |= V3D_SHADING_XRAY_BONE;
						}
					}
				}
			}
		}
	}

	if (!MAIN_VERSION_ATLEAST(bmain, 280, 25)) {
		for (Scene *scene = bmain->scene.first; scene; scene = scene->id.next) {
			UnitSettings *unit = &scene->unit;
			if (unit->system != USER_UNIT_NONE) {
				unit->length_unit = bUnit_GetBaseUnitOfType(scene->unit.system, B_UNIT_LENGTH);
				unit->mass_unit = bUnit_GetBaseUnitOfType(scene->unit.system, B_UNIT_MASS);
			}
			unit->time_unit = bUnit_GetBaseUnitOfType(USER_UNIT_NONE, B_UNIT_TIME);
		}

		/* gpencil grid settings */
		for (bGPdata *gpd = bmain->gpencil.first; gpd; gpd = gpd->id.next) {
			ARRAY_SET_ITEMS(gpd->grid.color, 0.5f, 0.5f, 0.5f); // Color
			ARRAY_SET_ITEMS(gpd->grid.scale, 1.0f, 1.0f); // Scale
			gpd->grid.lines = GP_DEFAULT_GRID_LINES; // Number of lines
		}
	}

	{
		for (bScreen *screen = bmain->screen.first; screen; screen = screen->id.next) {
			for (ScrArea *sa = screen->areabase.first; sa; sa = sa->next) {
				for (SpaceLink *sl = sa->spacedata.first; sl; sl = sl->next) {
					if (sl->spacetype == SPACE_VIEW3D) {
						View3D *v3d = (View3D *)sl;
						if (v3d->flag2 & V3D_OCCLUDE_WIRE) {
							v3d->overlay.edit_flag |= V3D_OVERLAY_EDIT_OCCLUDE_WIRE;
							v3d->flag2 &= ~V3D_OCCLUDE_WIRE;
						}
					}
				}
			}
		}
	}

	if (!MAIN_VERSION_ATLEAST(bmain, 280, 29)) {
		for (bScreen *screen = bmain->screen.first; screen; screen = screen->id.next) {
			for (ScrArea *sa = screen->areabase.first; sa; sa = sa->next) {
				for (SpaceLink *sl = sa->spacedata.first; sl; sl = sl->next) {
					if (sl->spacetype == SPACE_BUTS) {
						ListBase *regionbase = (sl == sa->spacedata.first) ? &sa->regionbase : &sl->regionbase;
						ARegion *ar = MEM_callocN(sizeof(ARegion), "navigation bar for properties");
						ARegion *ar_header = NULL;

						for (ar_header = regionbase->first; ar_header; ar_header = ar_header->next) {
							if (ar_header->regiontype == RGN_TYPE_HEADER) {
								break;
							}
						}
						BLI_assert(ar_header);

						BLI_insertlinkafter(regionbase, ar_header, ar);

						ar->regiontype = RGN_TYPE_NAV_BAR;
						ar->alignment = RGN_ALIGN_LEFT;
					}
				}
			}
		}

		/* grease pencil fade layer opacity */
		if (!DNA_struct_elem_find(fd->filesdna, "View3DOverlay", "float", "gpencil_fade_layer")) {
			for (bScreen *screen = bmain->screen.first; screen; screen = screen->id.next) {
				for (ScrArea *sa = screen->areabase.first; sa; sa = sa->next) {
					for (SpaceLink *sl = sa->spacedata.first; sl; sl = sl->next) {
						if (sl->spacetype == SPACE_VIEW3D) {
							View3D *v3d = (View3D *)sl;
							v3d->overlay.gpencil_fade_layer = 0.5f;
						}
					}
				}
			}
		}

		for (Object *ob = bmain->object.first; ob; ob = ob->id.next) {
			ob->empty_image_visibility_flag = (
			        OB_EMPTY_IMAGE_VISIBLE_PERSPECTIVE |
			        OB_EMPTY_IMAGE_VISIBLE_ORTHOGRAPHIC |
			        OB_EMPTY_IMAGE_VISIBLE_BACKSIDE);
		}


	}

	if (!MAIN_VERSION_ATLEAST(bmain, 280, 30)) {
		/* grease pencil main material show switches */
		for (Material *mat = bmain->mat.first; mat; mat = mat->id.next) {
			if (mat->gp_style) {
				mat->gp_style->flag |= GP_STYLE_STROKE_SHOW;
				mat->gp_style->flag |= GP_STYLE_FILL_SHOW;
			}
		}
	}

	if (!MAIN_VERSION_ATLEAST(bmain, 280, 33)) {
		/* Grease pencil reset sculpt brushes after struct rename  */
		if (!DNA_struct_elem_find(fd->filesdna, "GP_Sculpt_Settings", "int", "weighttype")) {
			float curcolor_add[3], curcolor_sub[3];
			ARRAY_SET_ITEMS(curcolor_add, 1.0f, 0.6f, 0.6f);
			ARRAY_SET_ITEMS(curcolor_sub, 0.6f, 0.6f, 1.0f);

			for (Scene *scene = bmain->scene.first; scene; scene = scene->id.next) {
				/* sculpt brushes */
				GP_Sculpt_Settings *gset = &scene->toolsettings->gp_sculpt;
				if (gset) {
					for (int i = 0; i < GP_SCULPT_TYPE_MAX; i++) {
						GP_Sculpt_Data *gp_brush = &gset->brush[i];
						gp_brush->size = 30;
						gp_brush->strength = 0.5f;
						gp_brush->flag = GP_SCULPT_FLAG_USE_FALLOFF | GP_SCULPT_FLAG_ENABLE_CURSOR;
						copy_v3_v3(gp_brush->curcolor_add, curcolor_add);
						copy_v3_v3(gp_brush->curcolor_sub, curcolor_sub);
					}
				}
			}
		}

		/* Grease pencil target weight  */
		if (!DNA_struct_elem_find(fd->filesdna, "GP_Sculpt_Settings", "float", "target_weight")) {
			for (Scene *scene = bmain->scene.first; scene; scene = scene->id.next) {
				/* sculpt brushes */
				GP_Sculpt_Settings *gset = &scene->toolsettings->gp_sculpt;
				if (gset) {
					for (int i = 0; i < GP_SCULPT_TYPE_MAX; i++) {
						GP_Sculpt_Data *gp_brush = &gset->brush[i];
						gp_brush->target_weight = 1.0f;
					}
				}
			}
		}

		if (!DNA_struct_elem_find(fd->filesdna, "SceneEEVEE", "float", "overscan")) {
			for (Scene *scene = bmain->scene.first; scene; scene = scene->id.next) {
				scene->eevee.overscan = 3.0f;
			}
		}

		for (Lamp *la = bmain->lamp.first; la; la = la->id.next) {
			/* Removed Hemi lights. */
			if (!ELEM(la->type, LA_LOCAL, LA_SUN, LA_SPOT, LA_AREA)) {
				la->type = LA_SUN;
			}
		}

		if (!DNA_struct_elem_find(fd->filesdna, "SceneEEVEE", "float", "light_threshold")) {
			for (Scene *scene = bmain->scene.first; scene; scene = scene->id.next) {
				scene->eevee.light_threshold = 0.01f;
			}
		}

		if (!DNA_struct_elem_find(fd->filesdna, "SceneEEVEE", "float", "gi_irradiance_smoothing")) {
			for (Scene *scene = bmain->scene.first; scene; scene = scene->id.next) {
				scene->eevee.gi_irradiance_smoothing = 0.1f;
			}
		}

		if (!DNA_struct_elem_find(fd->filesdna, "SceneEEVEE", "float", "gi_filter_quality")) {
			for (Scene *scene = bmain->scene.first; scene; scene = scene->id.next) {
				scene->eevee.gi_filter_quality = 1.0f;
			}
		}

		if (!DNA_struct_elem_find(fd->filesdna, "Lamp", "float", "att_dist")) {
			for (Lamp *la = bmain->lamp.first; la; la = la->id.next) {
				la->att_dist = la->clipend;
			}
		}

		if (!DNA_struct_elem_find(fd->filesdna, "Brush", "char", "weightpaint_tool")) {
			/* Magic defines from old files (2.7x) */

#define PAINT_BLEND_MIX 0
#define PAINT_BLEND_ADD 1
#define PAINT_BLEND_SUB 2
#define PAINT_BLEND_MUL 3
#define PAINT_BLEND_BLUR 4
#define PAINT_BLEND_LIGHTEN 5
#define PAINT_BLEND_DARKEN 6
#define PAINT_BLEND_AVERAGE 7
#define PAINT_BLEND_SMEAR 8
#define PAINT_BLEND_COLORDODGE 9
#define PAINT_BLEND_DIFFERENCE 10
#define PAINT_BLEND_SCREEN 11
#define PAINT_BLEND_HARDLIGHT 12
#define PAINT_BLEND_OVERLAY 13
#define PAINT_BLEND_SOFTLIGHT 14
#define PAINT_BLEND_EXCLUSION 15
#define PAINT_BLEND_LUMINOSITY 16
#define PAINT_BLEND_SATURATION 17
#define PAINT_BLEND_HUE 18
#define PAINT_BLEND_ALPHA_SUB 19
#define PAINT_BLEND_ALPHA_ADD 20

			for (Brush *brush = bmain->brush.first; brush; brush = brush->id.next) {
				if (brush->ob_mode & (OB_MODE_VERTEX_PAINT | OB_MODE_WEIGHT_PAINT)) {
					const char tool_init = brush->vertexpaint_tool;
					bool is_blend = false;

					{
						char tool = tool_init;
						switch (tool_init) {
							case PAINT_BLEND_MIX: tool = VPAINT_TOOL_DRAW; break;
							case PAINT_BLEND_BLUR: tool = VPAINT_TOOL_BLUR; break;
							case PAINT_BLEND_AVERAGE: tool = VPAINT_TOOL_AVERAGE; break;
							case PAINT_BLEND_SMEAR: tool = VPAINT_TOOL_SMEAR; break;
							default:
								tool = VPAINT_TOOL_DRAW;
								is_blend = true;
								break;
						}
						brush->vertexpaint_tool = tool;
					}

					if (is_blend == false) {
						brush->blend = IMB_BLEND_MIX;
					}
					else {
						short blend = IMB_BLEND_MIX;
						switch (tool_init) {
							case PAINT_BLEND_ADD: blend = IMB_BLEND_ADD; break;
							case PAINT_BLEND_SUB: blend = IMB_BLEND_SUB; break;
							case PAINT_BLEND_MUL: blend = IMB_BLEND_MUL; break;
							case PAINT_BLEND_LIGHTEN: blend = IMB_BLEND_LIGHTEN; break;
							case PAINT_BLEND_DARKEN: blend = IMB_BLEND_DARKEN; break;
							case PAINT_BLEND_COLORDODGE: blend = IMB_BLEND_COLORDODGE; break;
							case PAINT_BLEND_DIFFERENCE: blend = IMB_BLEND_DIFFERENCE; break;
							case PAINT_BLEND_SCREEN: blend = IMB_BLEND_SCREEN; break;
							case PAINT_BLEND_HARDLIGHT: blend = IMB_BLEND_HARDLIGHT; break;
							case PAINT_BLEND_OVERLAY: blend = IMB_BLEND_OVERLAY; break;
							case PAINT_BLEND_SOFTLIGHT: blend = IMB_BLEND_SOFTLIGHT; break;
							case PAINT_BLEND_EXCLUSION: blend = IMB_BLEND_EXCLUSION; break;
							case PAINT_BLEND_LUMINOSITY: blend = IMB_BLEND_LUMINOSITY; break;
							case PAINT_BLEND_SATURATION: blend = IMB_BLEND_SATURATION; break;
							case PAINT_BLEND_HUE: blend = IMB_BLEND_HUE; break;
							case PAINT_BLEND_ALPHA_SUB: blend = IMB_BLEND_ERASE_ALPHA; break;
							case PAINT_BLEND_ALPHA_ADD: blend = IMB_BLEND_ADD_ALPHA; break;
						}
						brush->blend = blend;
					}
				}
				/* For now these match, in the future new items may not. */
				brush->weightpaint_tool = brush->vertexpaint_tool;
			}

#undef PAINT_BLEND_MIX
#undef PAINT_BLEND_ADD
#undef PAINT_BLEND_SUB
#undef PAINT_BLEND_MUL
#undef PAINT_BLEND_BLUR
#undef PAINT_BLEND_LIGHTEN
#undef PAINT_BLEND_DARKEN
#undef PAINT_BLEND_AVERAGE
#undef PAINT_BLEND_SMEAR
#undef PAINT_BLEND_COLORDODGE
#undef PAINT_BLEND_DIFFERENCE
#undef PAINT_BLEND_SCREEN
#undef PAINT_BLEND_HARDLIGHT
#undef PAINT_BLEND_OVERLAY
#undef PAINT_BLEND_SOFTLIGHT
#undef PAINT_BLEND_EXCLUSION
#undef PAINT_BLEND_LUMINOSITY
#undef PAINT_BLEND_SATURATION
#undef PAINT_BLEND_HUE
#undef PAINT_BLEND_ALPHA_SUB
#undef PAINT_BLEND_ALPHA_ADD
		}
	}

	if (!MAIN_VERSION_ATLEAST(bmain, 280, 34)) {
		for (bScreen *screen = bmain->screen.first; screen; screen = screen->id.next) {
			for (ScrArea *area = screen->areabase.first; area; area = area->next) {
				for (SpaceLink *slink = area->spacedata.first; slink; slink = slink->next) {
					if (slink->spacetype == SPACE_USERPREF) {
						ARegion *navigation_region = BKE_spacedata_find_region_type(slink, area, RGN_TYPE_NAV_BAR);

						if (!navigation_region) {
							ListBase *regionbase = (slink == area->spacedata.first) ?
							                       &area->regionbase : &slink->regionbase;

							navigation_region = MEM_callocN(sizeof(ARegion), "userpref navigation-region do_versions");

							BLI_addhead(regionbase, navigation_region); /* order matters, addhead not addtail! */
							navigation_region->regiontype = RGN_TYPE_NAV_BAR;
							navigation_region->alignment = RGN_ALIGN_LEFT;
						}
					}
				}
			}
		}
	}

	if (!MAIN_VERSION_ATLEAST(bmain, 280, 36)) {
		if (!DNA_struct_elem_find(fd->filesdna, "View3DShading", "float", "curvature_ridge_factor")) {
			for (bScreen *screen = bmain->screen.first; screen; screen = screen->id.next) {
				for (ScrArea *sa = screen->areabase.first; sa; sa = sa->next) {
					for (SpaceLink *sl = sa->spacedata.first; sl; sl = sl->next) {
						if (sl->spacetype == SPACE_VIEW3D) {
							View3D *v3d = (View3D *)sl;
							v3d->shading.curvature_ridge_factor = 1.0f;
							v3d->shading.curvature_valley_factor = 1.0f;
						}
					}
				}
			}
		}

		/* Rename OpenGL to Workbench. */
		for (Scene *scene = bmain->scene.first; scene; scene = scene->id.next) {
			if (STREQ(scene->r.engine, "BLENDER_OPENGL")) {
				STRNCPY(scene->r.engine, RE_engine_id_BLENDER_WORKBENCH);
			}
		}

		/* init Annotations onion skin */
		if (!DNA_struct_elem_find(fd->filesdna, "bGPDlayer", "int", "gstep")) {
			for (bGPdata *gpd = bmain->gpencil.first; gpd; gpd = gpd->id.next) {
				for (bGPDlayer *gpl = gpd->layers.first; gpl; gpl = gpl->next) {
					ARRAY_SET_ITEMS(gpl->gcolor_prev, 0.302f, 0.851f, 0.302f);
					ARRAY_SET_ITEMS(gpl->gcolor_next, 0.250f, 0.1f, 1.0f);
				}
			}
		}

		/* Move studio_light selection to lookdev_light. */
		if (!DNA_struct_elem_find(fd->filesdna, "View3DShading", "char", "lookdev_light[256]")) {
			for (bScreen *screen = bmain->screen.first; screen; screen = screen->id.next) {
				for (ScrArea *sa = screen->areabase.first; sa; sa = sa->next) {
					for (SpaceLink *sl = sa->spacedata.first; sl; sl = sl->next) {
						if (sl->spacetype == SPACE_VIEW3D) {
							View3D *v3d = (View3D *)sl;
							memcpy(v3d->shading.lookdev_light, v3d->shading.studio_light, sizeof(char) * 256);
						}
					}
				}
			}
		}

		/* Change Solid mode shadow orientation. */
		if (!DNA_struct_elem_find(fd->filesdna, "SceneDisplay", "float", "shadow_focus")) {
			for (Scene *scene = bmain->scene.first; scene; scene = scene->id.next) {
				float *dir = scene->display.light_direction;
				SWAP(float, dir[2], dir[1]);
				dir[2] = -dir[2];
				dir[0] = -dir[0];
			}
		}

<<<<<<< HEAD
		/* Grease pencil primitive curve */
		if (!DNA_struct_elem_find(fd->filesdna, "GP_Sculpt_Settings", "CurveMapping", "cur_primitive")) {
			for (Scene *scene = bmain->scene.first; scene; scene = scene->id.next) {
				GP_Sculpt_Settings *gset = &scene->toolsettings->gp_sculpt;
				if ((gset) && (gset->cur_primitive == NULL)) {
					gset->cur_primitive = curvemapping_add(1, 0.0f, 0.0f, 1.0f, 1.0f);
					curvemapping_initialize(gset->cur_primitive);
					curvemap_reset(gset->cur_primitive->cm,
						&gset->cur_primitive->clipr,
						CURVE_PRESET_BELL,
						CURVEMAP_SLOPE_POSITIVE);
				}
			}
		}
=======
		/* Ensure we get valid rigidbody object/constraint data in relevant collections' objects. */
		for (Scene *scene = bmain->scene.first; scene; scene = scene->id.next) {
			RigidBodyWorld *rbw = scene->rigidbody_world;

			if (rbw == NULL) {
				continue;
			}

			BKE_rigidbody_objects_collection_validate(scene, rbw);
			BKE_rigidbody_constraints_collection_validate(scene, rbw);
		}
	}

	{
		/* Versioning code until next subversion bump goes here. */

>>>>>>> 9def295d
	}
}<|MERGE_RESOLUTION|>--- conflicted
+++ resolved
@@ -2490,7 +2490,18 @@
 			}
 		}
 
-<<<<<<< HEAD
+		/* Ensure we get valid rigidbody object/constraint data in relevant collections' objects. */
+		for (Scene *scene = bmain->scene.first; scene; scene = scene->id.next) {
+			RigidBodyWorld *rbw = scene->rigidbody_world;
+
+			if (rbw == NULL) {
+				continue;
+			}
+
+			BKE_rigidbody_objects_collection_validate(scene, rbw);
+			BKE_rigidbody_constraints_collection_validate(scene, rbw);
+		}
+
 		/* Grease pencil primitive curve */
 		if (!DNA_struct_elem_find(fd->filesdna, "GP_Sculpt_Settings", "CurveMapping", "cur_primitive")) {
 			for (Scene *scene = bmain->scene.first; scene; scene = scene->id.next) {
@@ -2505,23 +2516,10 @@
 				}
 			}
 		}
-=======
-		/* Ensure we get valid rigidbody object/constraint data in relevant collections' objects. */
-		for (Scene *scene = bmain->scene.first; scene; scene = scene->id.next) {
-			RigidBodyWorld *rbw = scene->rigidbody_world;
-
-			if (rbw == NULL) {
-				continue;
-			}
-
-			BKE_rigidbody_objects_collection_validate(scene, rbw);
-			BKE_rigidbody_constraints_collection_validate(scene, rbw);
-		}
 	}
 
 	{
 		/* Versioning code until next subversion bump goes here. */
 
->>>>>>> 9def295d
 	}
 }