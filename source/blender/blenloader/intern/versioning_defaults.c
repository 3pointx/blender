/*
 * This program is free software; you can redistribute it and/or
 * modify it under the terms of the GNU General Public License
 * as published by the Free Software Foundation; either version 2
 * of the License, or (at your option) any later version.
 *
 * This program is distributed in the hope that it will be useful,
 * but WITHOUT ANY WARRANTY; without even the implied warranty of
 * MERCHANTABILITY or FITNESS FOR A PARTICULAR PURPOSE.  See the
 * GNU General Public License for more details.
 *
 * You should have received a copy of the GNU General Public License
 * along with this program; if not, write to the Free Software Foundation,
 * Inc., 51 Franklin Street, Fifth Floor, Boston, MA 02110-1301, USA.
 */

/** \file
 * \ingroup blenloader
 */

#include "MEM_guardedalloc.h"

#include "BLI_utildefines.h"
#include "BLI_listbase.h"
#include "BLI_math.h"
#include "BLI_string.h"

#include "DNA_gpencil_types.h"
#include "DNA_mesh_types.h"
#include "DNA_object_types.h"
#include "DNA_scene_types.h"
#include "DNA_screen_types.h"
#include "DNA_space_types.h"
#include "DNA_userdef_types.h"
#include "DNA_windowmanager_types.h"
#include "DNA_workspace_types.h"

#include "BKE_appdir.h"
#include "BKE_brush.h"
#include "BKE_colorband.h"
#include "BKE_colortools.h"
#include "BKE_idprop.h"
#include "BKE_keyconfig.h"
#include "BKE_layer.h"
#include "BKE_library.h"
#include "BKE_main.h"
#include "BKE_node.h"
#include "BKE_paint.h"
#include "BKE_screen.h"
#include "BKE_workspace.h"

#include "BLO_readfile.h"

/**
 * Override values in in-memory startup.blend, avoids resaving for small changes.
 */
void BLO_update_defaults_userpref_blend(void)
{
  /* default so DPI is detected automatically */
  U.dpi = 0;
  U.ui_scale = 1.0f;

#ifdef WITH_PYTHON_SECURITY
  /* use alternative setting for security nuts
   * otherwise we'd need to patch the binary blob - startup.blend.c */
  U.flag |= USER_SCRIPT_AUTOEXEC_DISABLE;
#else
  U.flag &= ~USER_SCRIPT_AUTOEXEC_DISABLE;
#endif

<<<<<<< HEAD
	/* Enable Amber asset engine by default. */
	bAddon *bext = MEM_callocN(sizeof(bAddon), "bAddon");
	BLI_strncpy(bext->module, "amber", sizeof(bext->module));
	BLI_addtail(&U.addons, bext);

	/* Clear addon preferences. */
	for (bAddon *addon = U.addons.first, *addon_next;
	     addon != NULL;
	     addon = addon_next)
	{
		addon_next = addon->next;
=======
  /* Clear addon preferences. */
  for (bAddon *addon = U.addons.first, *addon_next; addon != NULL; addon = addon_next) {
    addon_next = addon->next;
>>>>>>> e12c08e8

    if (addon->prop) {
      IDP_FreeProperty(addon->prop);
      MEM_freeN(addon->prop);
      addon->prop = NULL;
    }
  }

  /* Transform tweak with single click and drag. */
  U.flag |= USER_RELEASECONFIRM;

  /* Ignore the theme saved in the blend file,
   * instead use the theme from 'userdef_default_theme.c' */
  {
    bTheme *theme = U.themes.first;
    memcpy(theme, &U_theme_default, sizeof(bTheme));
  }

  /* Leave temp directory empty, will then get appropriate value per OS. */
  U.tempdir[0] = '\0';

  /* Only enable tooltips translation by default, without actually enabling translation itself, for now. */
  U.transopts = USER_TR_TOOLTIPS;
  U.memcachelimit = 4096;

  /* Auto perspective. */
  U.uiflag |= USER_AUTOPERSP;

  /* Init weight paint range. */
  BKE_colorband_init(&U.coba_weight, true);

  /* Default visible section. */
  U.userpref = USER_SECTION_INTERFACE;

  /* Default to left click select. */
  BKE_keyconfig_pref_set_select_mouse(&U, 0, true);
}

/**
 * Rename if the ID doesn't exist.
 */
static ID *rename_id_for_versioning(Main *bmain,
                                    const short id_type,
                                    const char *name_src,
                                    const char *name_dst)
{
  /* We can ignore libraries */
  ListBase *lb = which_libbase(bmain, id_type);
  ID *id = NULL;
  for (ID *idtest = lb->first; idtest; idtest = idtest->next) {
    if (idtest->lib == NULL) {
      if (STREQ(idtest->name + 2, name_src)) {
        id = idtest;
      }
      if (STREQ(idtest->name + 2, name_dst)) {
        return NULL;
      }
    }
  }
  if (id != NULL) {
    BLI_strncpy(id->name + 2, name_dst, sizeof(id->name) - 2);
    /* We know it's unique, this just sorts. */
    BLI_libblock_ensure_unique_name(bmain, id->name);
  }
  return id;
}

/**
 * Update defaults in startup.blend, without having to save and embed the file.
 * This function can be emptied each time the startup.blend is updated. */
void BLO_update_defaults_startup_blend(Main *bmain, const char *app_template)
{
  /* For all startup.blend files. */
  for (bScreen *screen = bmain->screens.first; screen; screen = screen->id.next) {
    for (ScrArea *sa = screen->areabase.first; sa; sa = sa->next) {
      for (ARegion *ar = sa->regionbase.first; ar; ar = ar->next) {
        /* Remove all stored panels, we want to use defaults (order, open/closed) as defined by UI code here! */
        BKE_area_region_panels_free(&ar->panels);

        /* some toolbars have been saved as initialized,
         * we don't want them to have odd zoom-level or scrolling set, see: T47047 */
        if (ELEM(ar->regiontype, RGN_TYPE_UI, RGN_TYPE_TOOLS, RGN_TYPE_TOOL_PROPS)) {
          ar->v2d.flag &= ~V2D_IS_INITIALISED;
        }
      }

      for (SpaceLink *sl = sa->spacedata.first; sl; sl = sl->next) {
        switch (sl->spacetype) {
          case SPACE_VIEW3D: {
            View3D *v3d = (View3D *)sl;
            v3d->overlay.texture_paint_mode_opacity = 1.0f;
            v3d->overlay.weight_paint_mode_opacity = 1.0f;
            v3d->overlay.vertex_paint_mode_opacity = 1.0f;
            /* grease pencil settings */
            v3d->vertex_opacity = 1.0f;
            v3d->gp_flag |= V3D_GP_SHOW_EDIT_LINES;
            /* Skip startups that use the viewport color by default. */
            if (v3d->shading.background_type != V3D_SHADING_BACKGROUND_VIEWPORT) {
              copy_v3_fl(v3d->shading.background_color, 0.05f);
            }
            break;
          }
          case SPACE_FILE: {
            SpaceFile *sfile = (SpaceFile *)sl;
            if (sfile->params) {
              const char *dir_default = BKE_appdir_folder_default();
              if (dir_default) {
                STRNCPY(sfile->params->dir, dir_default);
                sfile->params->file[0] = '\0';
              }
            }
            break;
          }
        }
      }
    }
  }

  if (app_template == NULL) {
    /* Name all screens by their workspaces (avoids 'Default.###' names). */
    {
      /* Default only has one window. */
      wmWindow *win = ((wmWindowManager *)bmain->wm.first)->windows.first;
      for (WorkSpace *workspace = bmain->workspaces.first; workspace;
           workspace = workspace->id.next) {
        WorkSpaceLayout *layout = BKE_workspace_hook_layout_for_workspace_get(win->workspace_hook,
                                                                              workspace);
        bScreen *screen = layout->screen;
        BLI_strncpy(screen->id.name + 2, workspace->id.name + 2, sizeof(screen->id.name) - 2);
        BLI_libblock_ensure_unique_name(bmain, screen->id.name);
      }
    }

    {
      /* 'UV Editing' should use UV mode. */
      bScreen *screen = BLI_findstring(&bmain->screens, "UV Editing", offsetof(ID, name) + 2);
      for (ScrArea *sa = screen->areabase.first; sa; sa = sa->next) {
        for (SpaceLink *sl = sa->spacedata.first; sl; sl = sl->next) {
          if (sl->spacetype == SPACE_IMAGE) {
            SpaceImage *sima = (SpaceImage *)sl;
            if (sima->mode == SI_MODE_VIEW) {
              sima->mode = SI_MODE_UV;
            }
          }
        }
      }
    }
  }

  /* For 2D animation template. */
  if (app_template && STREQ(app_template, "2D_Animation")) {
    for (WorkSpace *workspace = bmain->workspaces.first; workspace;
         workspace = workspace->id.next) {
      const char *name = workspace->id.name + 2;

      if (STREQ(name, "Drawing")) {
        workspace->object_mode = OB_MODE_PAINT_GPENCIL;
      }
    }
    /* set object in drawing mode */
    for (Object *object = bmain->objects.first; object; object = object->id.next) {
      if (object->type == OB_GPENCIL) {
        bGPdata *gpd = (bGPdata *)object->data;
        object->mode = OB_MODE_PAINT_GPENCIL;
        gpd->flag |= GP_DATA_STROKE_PAINTMODE;
        break;
      }
    }

    /* Be sure curfalloff and primitive are initializated */
    for (Scene *scene = bmain->scenes.first; scene; scene = scene->id.next) {
      ToolSettings *ts = scene->toolsettings;
      if (ts->gp_sculpt.cur_falloff == NULL) {
        ts->gp_sculpt.cur_falloff = curvemapping_add(1, 0.0f, 0.0f, 1.0f, 1.0f);
        CurveMapping *gp_falloff_curve = ts->gp_sculpt.cur_falloff;
        curvemapping_initialize(gp_falloff_curve);
        curvemap_reset(gp_falloff_curve->cm,
                       &gp_falloff_curve->clipr,
                       CURVE_PRESET_GAUSS,
                       CURVEMAP_SLOPE_POSITIVE);
      }
      if (ts->gp_sculpt.cur_primitive == NULL) {
        ts->gp_sculpt.cur_primitive = curvemapping_add(1, 0.0f, 0.0f, 1.0f, 1.0f);
        CurveMapping *gp_primitive_curve = ts->gp_sculpt.cur_primitive;
        curvemapping_initialize(gp_primitive_curve);
        curvemap_reset(gp_primitive_curve->cm,
                       &gp_primitive_curve->clipr,
                       CURVE_PRESET_BELL,
                       CURVEMAP_SLOPE_POSITIVE);
      }
    }
  }

  /* For all builtin templates shipped with Blender. */
  bool builtin_template = (!app_template || STREQ(app_template, "2D_Animation") ||
                           STREQ(app_template, "Sculpting") || STREQ(app_template, "VFX") ||
                           STREQ(app_template, "Video_Editing"));

  if (builtin_template) {
    /* Clear all tools to use default options instead, ignore the tool saved in the file. */
    for (WorkSpace *workspace = bmain->workspaces.first; workspace;
         workspace = workspace->id.next) {
      while (!BLI_listbase_is_empty(&workspace->tools)) {
        BKE_workspace_tool_remove(workspace, workspace->tools.first);
      }
    }

    for (bScreen *screen = bmain->screens.first; screen; screen = screen->id.next) {
      /* Hide channels in timelines. */
      for (ScrArea *sa = screen->areabase.first; sa; sa = sa->next) {
        SpaceAction *saction = (sa->spacetype == SPACE_ACTION) ? sa->spacedata.first : NULL;

        if (saction && saction->mode == SACTCONT_TIMELINE) {
          for (ARegion *ar = sa->regionbase.first; ar; ar = ar->next) {
            if (ar->regiontype == RGN_TYPE_CHANNELS) {
              ar->flag |= RGN_FLAG_HIDDEN;
            }
          }
        }
      }
    }

    for (Scene *scene = bmain->scenes.first; scene; scene = scene->id.next) {
      BLI_strncpy(scene->r.engine, RE_engine_id_BLENDER_EEVEE, sizeof(scene->r.engine));

      scene->r.cfra = 1.0f;
      scene->r.displaymode = R_OUTPUT_WINDOW;

      if (app_template && STREQ(app_template, "Video_Editing")) {
        /* Filmic is too slow, use default until it is optimized. */
        STRNCPY(scene->view_settings.view_transform, "Default");
        STRNCPY(scene->view_settings.look, "None");
      }
      else {
        /* AV Sync break physics sim caching, disable until that is fixed. */
        scene->audio.flag &= ~AUDIO_SYNC;
        scene->flag &= ~SCE_FRAME_DROP;
      }

      /* Don't enable compositing nodes. */
      if (scene->nodetree) {
        ntreeFreeNestedTree(scene->nodetree);
        MEM_freeN(scene->nodetree);
        scene->nodetree = NULL;
        scene->use_nodes = false;
      }

      /* Rename render layers. */
      BKE_view_layer_rename(bmain, scene, scene->view_layers.first, "View Layer");

      /* New EEVEE defaults. */
      scene->eevee.bloom_intensity = 0.05f;
      scene->eevee.bloom_clamp = 0.0f;
      scene->eevee.motion_blur_shutter = 0.5f;
    }

    /* Rename light objects. */
    rename_id_for_versioning(bmain, ID_OB, "Light", "Light");
    rename_id_for_versioning(bmain, ID_LA, "Light", "Light");

    for (Mesh *mesh = bmain->meshes.first; mesh; mesh = mesh->id.next) {
      /* Match default for new meshes. */
      mesh->smoothresh = DEG2RADF(30);
    }
  }

  for (bScreen *sc = bmain->screens.first; sc; sc = sc->id.next) {
    for (ScrArea *sa = sc->areabase.first; sa; sa = sa->next) {
      for (SpaceLink *sl = sa->spacedata.first; sl; sl = sl->next) {
        if (sl->spacetype == SPACE_VIEW3D) {
          View3D *v3d = (View3D *)sl;
          v3d->shading.flag |= V3D_SHADING_SPECULAR_HIGHLIGHT;
        }
      }
    }
  }

  for (Scene *scene = bmain->scenes.first; scene; scene = scene->id.next) {
    copy_v3_v3(scene->display.light_direction, (float[3]){M_SQRT1_3, M_SQRT1_3, M_SQRT1_3});
    copy_v2_fl2(scene->safe_areas.title, 0.1f, 0.05f);
    copy_v2_fl2(scene->safe_areas.action, 0.035f, 0.035f);
  }
}<|MERGE_RESOLUTION|>--- conflicted
+++ resolved
@@ -56,71 +56,62 @@
  */
 void BLO_update_defaults_userpref_blend(void)
 {
-  /* default so DPI is detected automatically */
-  U.dpi = 0;
-  U.ui_scale = 1.0f;
+	/* default so DPI is detected automatically */
+	U.dpi = 0;
+	U.ui_scale = 1.0f;
 
 #ifdef WITH_PYTHON_SECURITY
-  /* use alternative setting for security nuts
-   * otherwise we'd need to patch the binary blob - startup.blend.c */
-  U.flag |= USER_SCRIPT_AUTOEXEC_DISABLE;
+	/* use alternative setting for security nuts
+	 * otherwise we'd need to patch the binary blob - startup.blend.c */
+	U.flag |= USER_SCRIPT_AUTOEXEC_DISABLE;
 #else
-  U.flag &= ~USER_SCRIPT_AUTOEXEC_DISABLE;
+	U.flag &= ~USER_SCRIPT_AUTOEXEC_DISABLE;
 #endif
 
-<<<<<<< HEAD
 	/* Enable Amber asset engine by default. */
 	bAddon *bext = MEM_callocN(sizeof(bAddon), "bAddon");
 	BLI_strncpy(bext->module, "amber", sizeof(bext->module));
 	BLI_addtail(&U.addons, bext);
 
 	/* Clear addon preferences. */
-	for (bAddon *addon = U.addons.first, *addon_next;
-	     addon != NULL;
-	     addon = addon_next)
+  for (bAddon *addon = U.addons.first, *addon_next; addon != NULL; addon = addon_next) {
+		addon_next = addon->next;
+
+		if (addon->prop) {
+			IDP_FreeProperty(addon->prop);
+			MEM_freeN(addon->prop);
+			addon->prop = NULL;
+		}
+	}
+
+	/* Transform tweak with single click and drag. */
+	U.flag |= USER_RELEASECONFIRM;
+
+	/* Ignore the theme saved in the blend file,
+	 * instead use the theme from 'userdef_default_theme.c' */
 	{
-		addon_next = addon->next;
-=======
-  /* Clear addon preferences. */
-  for (bAddon *addon = U.addons.first, *addon_next; addon != NULL; addon = addon_next) {
-    addon_next = addon->next;
->>>>>>> e12c08e8
-
-    if (addon->prop) {
-      IDP_FreeProperty(addon->prop);
-      MEM_freeN(addon->prop);
-      addon->prop = NULL;
-    }
-  }
-
-  /* Transform tweak with single click and drag. */
-  U.flag |= USER_RELEASECONFIRM;
-
-  /* Ignore the theme saved in the blend file,
-   * instead use the theme from 'userdef_default_theme.c' */
-  {
-    bTheme *theme = U.themes.first;
-    memcpy(theme, &U_theme_default, sizeof(bTheme));
-  }
-
-  /* Leave temp directory empty, will then get appropriate value per OS. */
-  U.tempdir[0] = '\0';
-
-  /* Only enable tooltips translation by default, without actually enabling translation itself, for now. */
-  U.transopts = USER_TR_TOOLTIPS;
-  U.memcachelimit = 4096;
-
-  /* Auto perspective. */
-  U.uiflag |= USER_AUTOPERSP;
-
-  /* Init weight paint range. */
-  BKE_colorband_init(&U.coba_weight, true);
-
-  /* Default visible section. */
-  U.userpref = USER_SECTION_INTERFACE;
-
-  /* Default to left click select. */
-  BKE_keyconfig_pref_set_select_mouse(&U, 0, true);
+		bTheme *theme = U.themes.first;
+		memcpy(theme, &U_theme_default, sizeof(bTheme));
+	}
+
+	/* Leave temp directory empty, will then get appropriate value per OS. */
+	U.tempdir[0] = '\0';
+
+	/* Only enable tooltips translation by default, without actually enabling translation itself, for now. */
+	U.transopts = USER_TR_TOOLTIPS;
+	U.memcachelimit = 4096;
+
+	/* Auto perspective. */
+	U.uiflag |= USER_AUTOPERSP;
+
+	/* Init weight paint range. */
+	BKE_colorband_init(&U.coba_weight, true);
+
+	/* Default visible section. */
+	U.userpref = USER_SECTION_INTERFACE;
+
+	/* Default to left click select. */
+	BKE_keyconfig_pref_set_select_mouse(&U, 0, true);
 }
 
 /**
@@ -131,25 +122,25 @@
                                     const char *name_src,
                                     const char *name_dst)
 {
-  /* We can ignore libraries */
-  ListBase *lb = which_libbase(bmain, id_type);
-  ID *id = NULL;
-  for (ID *idtest = lb->first; idtest; idtest = idtest->next) {
-    if (idtest->lib == NULL) {
-      if (STREQ(idtest->name + 2, name_src)) {
-        id = idtest;
-      }
-      if (STREQ(idtest->name + 2, name_dst)) {
-        return NULL;
-      }
-    }
-  }
-  if (id != NULL) {
-    BLI_strncpy(id->name + 2, name_dst, sizeof(id->name) - 2);
-    /* We know it's unique, this just sorts. */
-    BLI_libblock_ensure_unique_name(bmain, id->name);
-  }
-  return id;
+	/* We can ignore libraries */
+	ListBase *lb = which_libbase(bmain, id_type);
+	ID *id = NULL;
+	for (ID *idtest = lb->first; idtest; idtest = idtest->next) {
+		if (idtest->lib == NULL) {
+			if (STREQ(idtest->name + 2, name_src)) {
+				id = idtest;
+			}
+			if (STREQ(idtest->name + 2, name_dst)) {
+				return NULL;
+			}
+		}
+	}
+	if (id != NULL) {
+		BLI_strncpy(id->name + 2, name_dst, sizeof(id->name) - 2);
+		/* We know it's unique, this just sorts. */
+		BLI_libblock_ensure_unique_name(bmain, id->name);
+	}
+	return id;
 }
 
 /**
@@ -157,214 +148,214 @@
  * This function can be emptied each time the startup.blend is updated. */
 void BLO_update_defaults_startup_blend(Main *bmain, const char *app_template)
 {
-  /* For all startup.blend files. */
-  for (bScreen *screen = bmain->screens.first; screen; screen = screen->id.next) {
-    for (ScrArea *sa = screen->areabase.first; sa; sa = sa->next) {
-      for (ARegion *ar = sa->regionbase.first; ar; ar = ar->next) {
-        /* Remove all stored panels, we want to use defaults (order, open/closed) as defined by UI code here! */
-        BKE_area_region_panels_free(&ar->panels);
-
-        /* some toolbars have been saved as initialized,
-         * we don't want them to have odd zoom-level or scrolling set, see: T47047 */
-        if (ELEM(ar->regiontype, RGN_TYPE_UI, RGN_TYPE_TOOLS, RGN_TYPE_TOOL_PROPS)) {
-          ar->v2d.flag &= ~V2D_IS_INITIALISED;
-        }
-      }
-
-      for (SpaceLink *sl = sa->spacedata.first; sl; sl = sl->next) {
-        switch (sl->spacetype) {
+	/* For all startup.blend files. */
+	for (bScreen *screen = bmain->screens.first; screen; screen = screen->id.next) {
+		for (ScrArea *sa = screen->areabase.first; sa; sa = sa->next) {
+			for (ARegion *ar = sa->regionbase.first; ar; ar = ar->next) {
+				/* Remove all stored panels, we want to use defaults (order, open/closed) as defined by UI code here! */
+				BKE_area_region_panels_free(&ar->panels);
+
+				/* some toolbars have been saved as initialized,
+				 * we don't want them to have odd zoom-level or scrolling set, see: T47047 */
+				if (ELEM(ar->regiontype, RGN_TYPE_UI, RGN_TYPE_TOOLS, RGN_TYPE_TOOL_PROPS)) {
+					ar->v2d.flag &= ~V2D_IS_INITIALISED;
+				}
+			}
+
+			for (SpaceLink *sl = sa->spacedata.first; sl; sl = sl->next) {
+				switch (sl->spacetype) {
           case SPACE_VIEW3D: {
-            View3D *v3d = (View3D *)sl;
-            v3d->overlay.texture_paint_mode_opacity = 1.0f;
-            v3d->overlay.weight_paint_mode_opacity = 1.0f;
-            v3d->overlay.vertex_paint_mode_opacity = 1.0f;
-            /* grease pencil settings */
-            v3d->vertex_opacity = 1.0f;
-            v3d->gp_flag |= V3D_GP_SHOW_EDIT_LINES;
-            /* Skip startups that use the viewport color by default. */
-            if (v3d->shading.background_type != V3D_SHADING_BACKGROUND_VIEWPORT) {
-              copy_v3_fl(v3d->shading.background_color, 0.05f);
-            }
-            break;
-          }
+						View3D *v3d = (View3D *)sl;
+						v3d->overlay.texture_paint_mode_opacity = 1.0f;
+						v3d->overlay.weight_paint_mode_opacity = 1.0f;
+						v3d->overlay.vertex_paint_mode_opacity = 1.0f;
+						/* grease pencil settings */
+						v3d->vertex_opacity = 1.0f;
+						v3d->gp_flag |= V3D_GP_SHOW_EDIT_LINES;
+						/* Skip startups that use the viewport color by default. */
+						if (v3d->shading.background_type != V3D_SHADING_BACKGROUND_VIEWPORT) {
+							copy_v3_fl(v3d->shading.background_color, 0.05f);
+						}
+						break;
+					}
           case SPACE_FILE: {
-            SpaceFile *sfile = (SpaceFile *)sl;
-            if (sfile->params) {
-              const char *dir_default = BKE_appdir_folder_default();
-              if (dir_default) {
-                STRNCPY(sfile->params->dir, dir_default);
-                sfile->params->file[0] = '\0';
-              }
-            }
-            break;
-          }
-        }
-      }
-    }
-  }
-
-  if (app_template == NULL) {
-    /* Name all screens by their workspaces (avoids 'Default.###' names). */
-    {
-      /* Default only has one window. */
-      wmWindow *win = ((wmWindowManager *)bmain->wm.first)->windows.first;
+						SpaceFile *sfile = (SpaceFile *)sl;
+						if (sfile->params) {
+							const char *dir_default = BKE_appdir_folder_default();
+							if (dir_default) {
+								STRNCPY(sfile->params->dir, dir_default);
+								sfile->params->file[0] = '\0';
+							}
+						}
+						break;
+					}
+				}
+			}
+		}
+	}
+
+	if (app_template == NULL) {
+		/* Name all screens by their workspaces (avoids 'Default.###' names). */
+		{
+			/* Default only has one window. */
+			wmWindow *win = ((wmWindowManager *)bmain->wm.first)->windows.first;
       for (WorkSpace *workspace = bmain->workspaces.first; workspace;
            workspace = workspace->id.next) {
         WorkSpaceLayout *layout = BKE_workspace_hook_layout_for_workspace_get(win->workspace_hook,
                                                                               workspace);
-        bScreen *screen = layout->screen;
-        BLI_strncpy(screen->id.name + 2, workspace->id.name + 2, sizeof(screen->id.name) - 2);
-        BLI_libblock_ensure_unique_name(bmain, screen->id.name);
-      }
-    }
-
-    {
-      /* 'UV Editing' should use UV mode. */
-      bScreen *screen = BLI_findstring(&bmain->screens, "UV Editing", offsetof(ID, name) + 2);
-      for (ScrArea *sa = screen->areabase.first; sa; sa = sa->next) {
-        for (SpaceLink *sl = sa->spacedata.first; sl; sl = sl->next) {
-          if (sl->spacetype == SPACE_IMAGE) {
-            SpaceImage *sima = (SpaceImage *)sl;
-            if (sima->mode == SI_MODE_VIEW) {
-              sima->mode = SI_MODE_UV;
-            }
-          }
-        }
-      }
-    }
-  }
-
-  /* For 2D animation template. */
-  if (app_template && STREQ(app_template, "2D_Animation")) {
+				bScreen *screen = layout->screen;
+				BLI_strncpy(screen->id.name + 2, workspace->id.name + 2, sizeof(screen->id.name) - 2);
+				BLI_libblock_ensure_unique_name(bmain, screen->id.name);
+			}
+		}
+
+		{
+			/* 'UV Editing' should use UV mode. */
+			bScreen *screen = BLI_findstring(&bmain->screens, "UV Editing", offsetof(ID, name) + 2);
+			for (ScrArea *sa = screen->areabase.first; sa; sa = sa->next) {
+				for (SpaceLink *sl = sa->spacedata.first; sl; sl = sl->next) {
+					if (sl->spacetype == SPACE_IMAGE) {
+						SpaceImage *sima = (SpaceImage *)sl;
+						if (sima->mode == SI_MODE_VIEW) {
+							sima->mode = SI_MODE_UV;
+						}
+					}
+				}
+			}
+		}
+	}
+
+	/* For 2D animation template. */
+	if (app_template && STREQ(app_template, "2D_Animation")) {
     for (WorkSpace *workspace = bmain->workspaces.first; workspace;
          workspace = workspace->id.next) {
-      const char *name = workspace->id.name + 2;
-
-      if (STREQ(name, "Drawing")) {
-        workspace->object_mode = OB_MODE_PAINT_GPENCIL;
-      }
-    }
-    /* set object in drawing mode */
-    for (Object *object = bmain->objects.first; object; object = object->id.next) {
-      if (object->type == OB_GPENCIL) {
-        bGPdata *gpd = (bGPdata *)object->data;
-        object->mode = OB_MODE_PAINT_GPENCIL;
-        gpd->flag |= GP_DATA_STROKE_PAINTMODE;
-        break;
-      }
-    }
-
-    /* Be sure curfalloff and primitive are initializated */
-    for (Scene *scene = bmain->scenes.first; scene; scene = scene->id.next) {
-      ToolSettings *ts = scene->toolsettings;
-      if (ts->gp_sculpt.cur_falloff == NULL) {
-        ts->gp_sculpt.cur_falloff = curvemapping_add(1, 0.0f, 0.0f, 1.0f, 1.0f);
-        CurveMapping *gp_falloff_curve = ts->gp_sculpt.cur_falloff;
-        curvemapping_initialize(gp_falloff_curve);
+			const char *name = workspace->id.name + 2;
+
+			if (STREQ(name, "Drawing")) {
+				workspace->object_mode = OB_MODE_PAINT_GPENCIL;
+			}
+		}
+		/* set object in drawing mode */
+		for (Object *object = bmain->objects.first; object; object = object->id.next) {
+			if (object->type == OB_GPENCIL) {
+				bGPdata *gpd = (bGPdata *)object->data;
+				object->mode = OB_MODE_PAINT_GPENCIL;
+				gpd->flag |= GP_DATA_STROKE_PAINTMODE;
+				break;
+			}
+		}
+
+		/* Be sure curfalloff and primitive are initializated */
+		for (Scene *scene = bmain->scenes.first; scene; scene = scene->id.next) {
+			ToolSettings *ts = scene->toolsettings;
+			if (ts->gp_sculpt.cur_falloff == NULL) {
+				ts->gp_sculpt.cur_falloff = curvemapping_add(1, 0.0f, 0.0f, 1.0f, 1.0f);
+				CurveMapping *gp_falloff_curve = ts->gp_sculpt.cur_falloff;
+				curvemapping_initialize(gp_falloff_curve);
         curvemap_reset(gp_falloff_curve->cm,
-                       &gp_falloff_curve->clipr,
-                       CURVE_PRESET_GAUSS,
-                       CURVEMAP_SLOPE_POSITIVE);
-      }
-      if (ts->gp_sculpt.cur_primitive == NULL) {
-        ts->gp_sculpt.cur_primitive = curvemapping_add(1, 0.0f, 0.0f, 1.0f, 1.0f);
-        CurveMapping *gp_primitive_curve = ts->gp_sculpt.cur_primitive;
-        curvemapping_initialize(gp_primitive_curve);
+				        &gp_falloff_curve->clipr,
+				        CURVE_PRESET_GAUSS,
+				        CURVEMAP_SLOPE_POSITIVE);
+			}
+			if (ts->gp_sculpt.cur_primitive == NULL) {
+				ts->gp_sculpt.cur_primitive = curvemapping_add(1, 0.0f, 0.0f, 1.0f, 1.0f);
+				CurveMapping *gp_primitive_curve = ts->gp_sculpt.cur_primitive;
+				curvemapping_initialize(gp_primitive_curve);
         curvemap_reset(gp_primitive_curve->cm,
-                       &gp_primitive_curve->clipr,
-                       CURVE_PRESET_BELL,
-                       CURVEMAP_SLOPE_POSITIVE);
-      }
-    }
-  }
-
-  /* For all builtin templates shipped with Blender. */
+				        &gp_primitive_curve->clipr,
+				        CURVE_PRESET_BELL,
+				        CURVEMAP_SLOPE_POSITIVE);
+			}
+		}
+	}
+
+	/* For all builtin templates shipped with Blender. */
   bool builtin_template = (!app_template || STREQ(app_template, "2D_Animation") ||
                            STREQ(app_template, "Sculpting") || STREQ(app_template, "VFX") ||
-                           STREQ(app_template, "Video_Editing"));
-
-  if (builtin_template) {
-    /* Clear all tools to use default options instead, ignore the tool saved in the file. */
+	        STREQ(app_template, "Video_Editing"));
+
+	if (builtin_template) {
+		/* Clear all tools to use default options instead, ignore the tool saved in the file. */
     for (WorkSpace *workspace = bmain->workspaces.first; workspace;
          workspace = workspace->id.next) {
-      while (!BLI_listbase_is_empty(&workspace->tools)) {
-        BKE_workspace_tool_remove(workspace, workspace->tools.first);
-      }
-    }
-
-    for (bScreen *screen = bmain->screens.first; screen; screen = screen->id.next) {
-      /* Hide channels in timelines. */
-      for (ScrArea *sa = screen->areabase.first; sa; sa = sa->next) {
-        SpaceAction *saction = (sa->spacetype == SPACE_ACTION) ? sa->spacedata.first : NULL;
-
-        if (saction && saction->mode == SACTCONT_TIMELINE) {
-          for (ARegion *ar = sa->regionbase.first; ar; ar = ar->next) {
-            if (ar->regiontype == RGN_TYPE_CHANNELS) {
-              ar->flag |= RGN_FLAG_HIDDEN;
-            }
-          }
-        }
-      }
-    }
-
-    for (Scene *scene = bmain->scenes.first; scene; scene = scene->id.next) {
-      BLI_strncpy(scene->r.engine, RE_engine_id_BLENDER_EEVEE, sizeof(scene->r.engine));
-
-      scene->r.cfra = 1.0f;
-      scene->r.displaymode = R_OUTPUT_WINDOW;
-
-      if (app_template && STREQ(app_template, "Video_Editing")) {
-        /* Filmic is too slow, use default until it is optimized. */
-        STRNCPY(scene->view_settings.view_transform, "Default");
-        STRNCPY(scene->view_settings.look, "None");
-      }
-      else {
-        /* AV Sync break physics sim caching, disable until that is fixed. */
-        scene->audio.flag &= ~AUDIO_SYNC;
-        scene->flag &= ~SCE_FRAME_DROP;
-      }
-
-      /* Don't enable compositing nodes. */
-      if (scene->nodetree) {
-        ntreeFreeNestedTree(scene->nodetree);
-        MEM_freeN(scene->nodetree);
-        scene->nodetree = NULL;
-        scene->use_nodes = false;
-      }
-
-      /* Rename render layers. */
-      BKE_view_layer_rename(bmain, scene, scene->view_layers.first, "View Layer");
-
-      /* New EEVEE defaults. */
-      scene->eevee.bloom_intensity = 0.05f;
-      scene->eevee.bloom_clamp = 0.0f;
-      scene->eevee.motion_blur_shutter = 0.5f;
-    }
-
-    /* Rename light objects. */
-    rename_id_for_versioning(bmain, ID_OB, "Light", "Light");
-    rename_id_for_versioning(bmain, ID_LA, "Light", "Light");
-
-    for (Mesh *mesh = bmain->meshes.first; mesh; mesh = mesh->id.next) {
-      /* Match default for new meshes. */
-      mesh->smoothresh = DEG2RADF(30);
-    }
-  }
-
-  for (bScreen *sc = bmain->screens.first; sc; sc = sc->id.next) {
-    for (ScrArea *sa = sc->areabase.first; sa; sa = sa->next) {
-      for (SpaceLink *sl = sa->spacedata.first; sl; sl = sl->next) {
-        if (sl->spacetype == SPACE_VIEW3D) {
-          View3D *v3d = (View3D *)sl;
-          v3d->shading.flag |= V3D_SHADING_SPECULAR_HIGHLIGHT;
-        }
-      }
-    }
-  }
-
-  for (Scene *scene = bmain->scenes.first; scene; scene = scene->id.next) {
-    copy_v3_v3(scene->display.light_direction, (float[3]){M_SQRT1_3, M_SQRT1_3, M_SQRT1_3});
-    copy_v2_fl2(scene->safe_areas.title, 0.1f, 0.05f);
-    copy_v2_fl2(scene->safe_areas.action, 0.035f, 0.035f);
-  }
+			while (!BLI_listbase_is_empty(&workspace->tools)) {
+				BKE_workspace_tool_remove(workspace, workspace->tools.first);
+			}
+		}
+
+		for (bScreen *screen = bmain->screens.first; screen; screen = screen->id.next) {
+			/* Hide channels in timelines. */
+			for (ScrArea *sa = screen->areabase.first; sa; sa = sa->next) {
+				SpaceAction *saction = (sa->spacetype == SPACE_ACTION) ? sa->spacedata.first : NULL;
+
+				if (saction && saction->mode == SACTCONT_TIMELINE) {
+					for (ARegion *ar = sa->regionbase.first; ar; ar = ar->next) {
+						if (ar->regiontype == RGN_TYPE_CHANNELS) {
+							ar->flag |= RGN_FLAG_HIDDEN;
+						}
+					}
+				}
+			}
+		}
+
+		for (Scene *scene = bmain->scenes.first; scene; scene = scene->id.next) {
+			BLI_strncpy(scene->r.engine, RE_engine_id_BLENDER_EEVEE, sizeof(scene->r.engine));
+
+			scene->r.cfra = 1.0f;
+			scene->r.displaymode = R_OUTPUT_WINDOW;
+
+			if (app_template && STREQ(app_template, "Video_Editing")) {
+				/* Filmic is too slow, use default until it is optimized. */
+				STRNCPY(scene->view_settings.view_transform, "Default");
+				STRNCPY(scene->view_settings.look, "None");
+			}
+			else {
+				/* AV Sync break physics sim caching, disable until that is fixed. */
+				scene->audio.flag &= ~AUDIO_SYNC;
+				scene->flag &= ~SCE_FRAME_DROP;
+			}
+
+			/* Don't enable compositing nodes. */
+			if (scene->nodetree) {
+				ntreeFreeNestedTree(scene->nodetree);
+				MEM_freeN(scene->nodetree);
+				scene->nodetree = NULL;
+				scene->use_nodes = false;
+			}
+
+			/* Rename render layers. */
+			BKE_view_layer_rename(bmain, scene, scene->view_layers.first, "View Layer");
+
+			/* New EEVEE defaults. */
+			scene->eevee.bloom_intensity = 0.05f;
+			scene->eevee.bloom_clamp = 0.0f;
+			scene->eevee.motion_blur_shutter = 0.5f;
+		}
+
+		/* Rename light objects. */
+		rename_id_for_versioning(bmain, ID_OB, "Light", "Light");
+		rename_id_for_versioning(bmain, ID_LA, "Light", "Light");
+
+		for (Mesh *mesh = bmain->meshes.first; mesh; mesh = mesh->id.next) {
+			/* Match default for new meshes. */
+			mesh->smoothresh = DEG2RADF(30);
+		}
+	}
+
+	for (bScreen *sc = bmain->screens.first; sc; sc = sc->id.next) {
+		for (ScrArea *sa = sc->areabase.first; sa; sa = sa->next) {
+			for (SpaceLink *sl = sa->spacedata.first; sl; sl = sl->next) {
+				if (sl->spacetype == SPACE_VIEW3D) {
+					View3D *v3d = (View3D *)sl;
+					v3d->shading.flag |= V3D_SHADING_SPECULAR_HIGHLIGHT;
+				}
+			}
+		}
+	}
+
+	for (Scene *scene = bmain->scenes.first; scene; scene = scene->id.next) {
+		copy_v3_v3(scene->display.light_direction, (float[3]){M_SQRT1_3, M_SQRT1_3, M_SQRT1_3});
+		copy_v2_fl2(scene->safe_areas.title, 0.1f, 0.05f);
+		copy_v2_fl2(scene->safe_areas.action, 0.035f, 0.035f);
+	}
 }