/*
 * ***** BEGIN GPL LICENSE BLOCK *****
 *
 * This program is free software; you can redistribute it and/or
 * modify it under the terms of the GNU General Public License
 * as published by the Free Software Foundation; either version 2
 * of the License, or (at your option) any later version.
 *
 * This program is distributed in the hope that it will be useful,
 * but WITHOUT ANY WARRANTY; without even the implied warranty of
 * MERCHANTABILITY or FITNESS FOR A PARTICULAR PURPOSE.  See the
 * GNU General Public License for more details.
 *
 * You should have received a copy of the GNU General Public License
 * along with this program; if not, write to the Free Software Foundation,
 * Inc., 51 Franklin Street, Fifth Floor, Boston, MA 02110-1301, USA.
 *
 * Contributor(s): Blender Foundation
 *
 * ***** END GPL LICENSE BLOCK *****
 *
 */

/** \file blender/blenloader/intern/versioning_250.c
 *  \ingroup blenloader
 */

#ifndef WIN32
#  include <unistd.h>  /* for read close */
#else
#  include <zlib.h>  /* odd include order-issue */
#  include <io.h> // for open close read
#  include "winsock2.h"
#  include "BLI_winstuff.h"
#endif

/* allow readfile to use deprecated functionality */
#define DNA_DEPRECATED_ALLOW

#include "DNA_anim_types.h"
#include "DNA_armature_types.h"
#include "DNA_brush_types.h"
#include "DNA_camera_types.h"
#include "DNA_cloth_types.h"
#include "DNA_constraint_types.h"
#include "DNA_ipo_types.h"
#include "DNA_key_types.h"
#include "DNA_lattice_types.h"
#include "DNA_lamp_types.h"
#include "DNA_material_types.h"
#include "DNA_mesh_types.h"
#include "DNA_meshdata_types.h"
#include "DNA_node_types.h"
#include "DNA_object_fluidsim_types.h"
#include "DNA_object_types.h"
#include "DNA_view3d_types.h"
#include "DNA_screen_types.h"
#include "DNA_sdna_types.h"
#include "DNA_sequence_types.h"
#include "DNA_smoke_types.h"
#include "DNA_sound_types.h"
#include "DNA_space_types.h"
#include "DNA_world_types.h"

#include "MEM_guardedalloc.h"

#include "BLI_utildefines.h"
#include "BLI_blenlib.h"
#include "BLI_math.h"

#include "BKE_anim.h"
#include "BKE_armature.h"
#include "BKE_colortools.h"
#include "BKE_global.h" // for G
#include "BKE_library.h"
#include "BKE_main.h"
#include "BKE_mesh.h" // for ME_ defines (patching)
#include "BKE_modifier.h"
#include "BKE_multires.h"
#include "BKE_particle.h"
#include "BKE_pointcache.h"
#include "BKE_screen.h"
#include "BKE_sequencer.h"
#include "BKE_texture.h"
#include "BKE_sound.h"

#include "NOD_socket.h"

#include "BLO_readfile.h"

#include "readfile.h"

#include <errno.h>

/* 2.50 patch */
static void area_add_header_region(ScrArea *sa, ListBase *lb)
{
	ARegion *ar = MEM_callocN(sizeof(ARegion), "area region from do_versions");

	BLI_addtail(lb, ar);
	ar->regiontype = RGN_TYPE_HEADER;
	if (sa->headertype == 1)
		ar->alignment = RGN_ALIGN_BOTTOM;
	else
		ar->alignment = RGN_ALIGN_TOP;

	/* initialize view2d data for header region, to allow panning */
	/* is copy from ui_view2d.c */
	ar->v2d.keepzoom = (V2D_LOCKZOOM_X | V2D_LOCKZOOM_Y | V2D_LIMITZOOM | V2D_KEEPASPECT);
	ar->v2d.keepofs = V2D_LOCKOFS_Y;
	ar->v2d.keeptot = V2D_KEEPTOT_STRICT;
	ar->v2d.align = V2D_ALIGN_NO_NEG_X | V2D_ALIGN_NO_NEG_Y;
	ar->v2d.flag = (V2D_PIXELOFS_X | V2D_PIXELOFS_Y);
}

static void sequencer_init_preview_region(ARegion *ar)
{
	// XXX a bit ugly still, copied from space_sequencer
	/* NOTE: if you change values here, also change them in space_sequencer.c, sequencer_new */
	ar->regiontype = RGN_TYPE_PREVIEW;
	ar->alignment = RGN_ALIGN_TOP;
	ar->flag |= RGN_FLAG_HIDDEN;
	ar->v2d.keepzoom = V2D_KEEPASPECT | V2D_KEEPZOOM;
	ar->v2d.minzoom = 0.00001f;
	ar->v2d.maxzoom = 100000.0f;
	ar->v2d.tot.xmin = -960.0f; /* 1920 width centered */
	ar->v2d.tot.ymin = -540.0f; /* 1080 height centered */
	ar->v2d.tot.xmax = 960.0f;
	ar->v2d.tot.ymax = 540.0f;
	ar->v2d.min[0] = 0.0f;
	ar->v2d.min[1] = 0.0f;
	ar->v2d.max[0] = 12000.0f;
	ar->v2d.max[1] = 12000.0f;
	ar->v2d.cur = ar->v2d.tot;
	ar->v2d.align = V2D_ALIGN_FREE; // (V2D_ALIGN_NO_NEG_X|V2D_ALIGN_NO_NEG_Y);
	ar->v2d.keeptot = V2D_KEEPTOT_FREE;
}

static void area_add_window_regions(ScrArea *sa, SpaceLink *sl, ListBase *lb)
{
	ARegion *ar;
	ARegion *ar_main;

	if (sl) {
		/* first channels for ipo action nla... */
		switch (sl->spacetype) {
			case SPACE_IPO:
				ar = MEM_callocN(sizeof(ARegion), "area region from do_versions");
				BLI_addtail(lb, ar);
				ar->regiontype = RGN_TYPE_CHANNELS;
				ar->alignment = RGN_ALIGN_LEFT;
				ar->v2d.scroll = (V2D_SCROLL_RIGHT | V2D_SCROLL_BOTTOM);

				/* for some reason, this doesn't seem to go auto like for NLA... */
				ar = MEM_callocN(sizeof(ARegion), "area region from do_versions");
				BLI_addtail(lb, ar);
				ar->regiontype = RGN_TYPE_UI;
				ar->alignment = RGN_ALIGN_RIGHT;
				ar->v2d.scroll = V2D_SCROLL_RIGHT;
				ar->v2d.flag = RGN_FLAG_HIDDEN;
				break;

			case SPACE_ACTION:
				ar = MEM_callocN(sizeof(ARegion), "area region from do_versions");
				BLI_addtail(lb, ar);
				ar->regiontype = RGN_TYPE_CHANNELS;
				ar->alignment = RGN_ALIGN_LEFT;
				ar->v2d.scroll = V2D_SCROLL_BOTTOM;
				ar->v2d.flag = V2D_VIEWSYNC_AREA_VERTICAL;
				break;

			case SPACE_NLA:
				ar = MEM_callocN(sizeof(ARegion), "area region from do_versions");
				BLI_addtail(lb, ar);
				ar->regiontype = RGN_TYPE_CHANNELS;
				ar->alignment = RGN_ALIGN_LEFT;
				ar->v2d.scroll = V2D_SCROLL_BOTTOM;
				ar->v2d.flag = V2D_VIEWSYNC_AREA_VERTICAL;

				/* for some reason, some files still don't get this auto */
				ar = MEM_callocN(sizeof(ARegion), "area region from do_versions");
				BLI_addtail(lb, ar);
				ar->regiontype = RGN_TYPE_UI;
				ar->alignment = RGN_ALIGN_RIGHT;
				ar->v2d.scroll = V2D_SCROLL_RIGHT;
				ar->v2d.flag = RGN_FLAG_HIDDEN;
				break;

			case SPACE_NODE:
				ar = MEM_callocN(sizeof(ARegion), "nodetree area for node");
				BLI_addtail(lb, ar);
				ar->regiontype = RGN_TYPE_UI;
				ar->alignment = RGN_ALIGN_LEFT;
				ar->v2d.scroll = (V2D_SCROLL_RIGHT | V2D_SCROLL_BOTTOM);
				ar->v2d.flag = V2D_VIEWSYNC_AREA_VERTICAL;
				/* temporarily hide it */
				ar->flag = RGN_FLAG_HIDDEN;
				break;
			case SPACE_FILE:
				ar = MEM_callocN(sizeof(ARegion), "nodetree area for node");
				BLI_addtail(lb, ar);
				ar->regiontype = RGN_TYPE_CHANNELS;
				ar->alignment = RGN_ALIGN_LEFT;

				ar = MEM_callocN(sizeof(ARegion), "ui area for file");
				BLI_addtail(lb, ar);
				ar->regiontype = RGN_TYPE_UI;
				ar->alignment = RGN_ALIGN_TOP;
				break;
			case SPACE_SEQ:
				ar_main = (ARegion *)lb->first;
				for (; ar_main; ar_main = ar_main->next) {
					if (ar_main->regiontype == RGN_TYPE_WINDOW)
						break;
				}
				ar = MEM_callocN(sizeof(ARegion), "preview area for sequencer");
				BLI_insertlinkbefore(lb, ar_main, ar);
				sequencer_init_preview_region(ar);
				break;
			case SPACE_VIEW3D:
				/* toolbar */
				ar = MEM_callocN(sizeof(ARegion), "toolbar for view3d");

				BLI_addtail(lb, ar);
				ar->regiontype = RGN_TYPE_TOOLS;
				ar->alignment = RGN_ALIGN_LEFT;
				ar->flag = RGN_FLAG_HIDDEN;

				/* tool properties */
				ar = MEM_callocN(sizeof(ARegion), "tool properties for view3d");

				BLI_addtail(lb, ar);
				ar->regiontype = RGN_TYPE_TOOL_PROPS;
				ar->alignment = RGN_ALIGN_BOTTOM | RGN_SPLIT_PREV;
				ar->flag = RGN_FLAG_HIDDEN;

				/* buttons/list view */
				ar = MEM_callocN(sizeof(ARegion), "buttons for view3d");

				BLI_addtail(lb, ar);
				ar->regiontype = RGN_TYPE_UI;
				ar->alignment = RGN_ALIGN_RIGHT;
				ar->flag = RGN_FLAG_HIDDEN;
#if 0
			case SPACE_BUTS:
				/* context UI region */
				ar = MEM_callocN(sizeof(ARegion), "area region from do_versions");
				BLI_addtail(lb, ar);
				ar->regiontype = RGN_TYPE_UI;
				ar->alignment = RGN_ALIGN_RIGHT;

				break;
#endif
		}
	}

	/* main region */
	ar = MEM_callocN(sizeof(ARegion), "area region from do_versions");

	BLI_addtail(lb, ar);
	ar->winrct = sa->totrct;

	ar->regiontype = RGN_TYPE_WINDOW;

	if (sl) {
		/* if active spacetype has view2d data, copy that over to main region */
		/* and we split view3d */
		switch (sl->spacetype) {
			case SPACE_VIEW3D:
				blo_do_versions_view3d_split_250((View3D *)sl, lb);
				break;

			case SPACE_OUTLINER:
			{
				SpaceOops *soops = (SpaceOops *)sl;

				memcpy(&ar->v2d, &soops->v2d, sizeof(View2D));

				ar->v2d.scroll &= ~V2D_SCROLL_LEFT;
				ar->v2d.scroll |= (V2D_SCROLL_RIGHT | V2D_SCROLL_BOTTOM);
				ar->v2d.align = (V2D_ALIGN_NO_NEG_X | V2D_ALIGN_NO_POS_Y);
				ar->v2d.keepzoom |= (V2D_LOCKZOOM_X | V2D_LOCKZOOM_Y | V2D_KEEPASPECT);
				ar->v2d.keeptot = V2D_KEEPTOT_STRICT;
				ar->v2d.minzoom = ar->v2d.maxzoom = 1.0f;
				//ar->v2d.flag |= V2D_IS_INITIALISED;
<<<<<<< HEAD
=======
				break;
			}
			case SPACE_TIME:
			{
				SpaceTime *stime = (SpaceTime *)sl;
				memcpy(&ar->v2d, &stime->v2d, sizeof(View2D));

				ar->v2d.scroll |= (V2D_SCROLL_BOTTOM | V2D_SCROLL_SCALE_HORIZONTAL);
				ar->v2d.align |= V2D_ALIGN_NO_NEG_Y;
				ar->v2d.keepofs |= V2D_LOCKOFS_Y;
				ar->v2d.keepzoom |= V2D_LOCKZOOM_Y;
				ar->v2d.tot.ymin = ar->v2d.cur.ymin = -10.0;
				ar->v2d.min[1] = ar->v2d.max[1] = 20.0;
>>>>>>> bae188bf
				break;
			}
			case SPACE_IPO:
			{
				SpaceIpo *sipo = (SpaceIpo *)sl;
				memcpy(&ar->v2d, &sipo->v2d, sizeof(View2D));

				/* init mainarea view2d */
				ar->v2d.scroll |= (V2D_SCROLL_BOTTOM | V2D_SCROLL_SCALE_HORIZONTAL);
				ar->v2d.scroll |= (V2D_SCROLL_LEFT | V2D_SCROLL_SCALE_VERTICAL);

				ar->v2d.min[0] = FLT_MIN;
				ar->v2d.min[1] = FLT_MIN;

				ar->v2d.max[0] = MAXFRAMEF;
				ar->v2d.max[1] = FLT_MAX;

				//ar->v2d.flag |= V2D_IS_INITIALISED;
				break;
			}
			case SPACE_NLA:
			{
				SpaceNla *snla = (SpaceNla *)sl;
				memcpy(&ar->v2d, &snla->v2d, sizeof(View2D));

				ar->v2d.tot.ymin = (float)(-sa->winy) / 3.0f;
				ar->v2d.tot.ymax = 0.0f;

				ar->v2d.scroll |= (V2D_SCROLL_BOTTOM | V2D_SCROLL_SCALE_HORIZONTAL);
				ar->v2d.scroll |= (V2D_SCROLL_RIGHT);
				ar->v2d.align = V2D_ALIGN_NO_POS_Y;
				ar->v2d.flag |= V2D_VIEWSYNC_AREA_VERTICAL;
				break;
			}
			case SPACE_ACTION:
			{
				SpaceAction *saction = (SpaceAction *)sl;

				/* we totally reinit the view for the Action Editor, as some old instances had some weird cruft set */
				ar->v2d.tot.xmin = -20.0f;
				ar->v2d.tot.ymin = (float)(-sa->winy) / 3.0f;
				ar->v2d.tot.xmax = (float)((sa->winx > 120) ? (sa->winx) : 120);
				ar->v2d.tot.ymax = 0.0f;

				ar->v2d.cur = ar->v2d.tot;

				ar->v2d.min[0] = 0.0f;
				ar->v2d.min[1] = 0.0f;

				ar->v2d.max[0] = MAXFRAMEF;
				ar->v2d.max[1] = FLT_MAX;

				ar->v2d.minzoom = 0.01f;
				ar->v2d.maxzoom = 50;
				ar->v2d.scroll = (V2D_SCROLL_BOTTOM | V2D_SCROLL_SCALE_HORIZONTAL);
				ar->v2d.scroll |= (V2D_SCROLL_RIGHT);
				ar->v2d.keepzoom = V2D_LOCKZOOM_Y;
				ar->v2d.align = V2D_ALIGN_NO_POS_Y;
				ar->v2d.flag = V2D_VIEWSYNC_AREA_VERTICAL;

				/* for old files with ShapeKey editors open + an action set, clear the action as
				 * it doesn't make sense in the new system (i.e. violates concept that ShapeKey edit
				 * only shows ShapeKey-rooted actions only)
				 */
				if (saction->mode == SACTCONT_SHAPEKEY)
					saction->action = NULL;
				break;
			}
			case SPACE_SEQ:
			{
				SpaceSeq *sseq = (SpaceSeq *)sl;
				memcpy(&ar->v2d, &sseq->v2d, sizeof(View2D));

				ar->v2d.scroll |= (V2D_SCROLL_BOTTOM | V2D_SCROLL_SCALE_HORIZONTAL);
				ar->v2d.scroll |= (V2D_SCROLL_LEFT | V2D_SCROLL_SCALE_VERTICAL);
				ar->v2d.align = V2D_ALIGN_NO_NEG_Y;
				ar->v2d.flag |= V2D_IS_INITIALISED;
				break;
			}
			case SPACE_NODE:
			{
				SpaceNode *snode = (SpaceNode *)sl;
				memcpy(&ar->v2d, &snode->v2d, sizeof(View2D));

				ar->v2d.scroll = (V2D_SCROLL_RIGHT | V2D_SCROLL_BOTTOM);
				ar->v2d.keepzoom = V2D_LIMITZOOM | V2D_KEEPASPECT;
				break;
			}
			case SPACE_BUTS:
			{
				SpaceButs *sbuts = (SpaceButs *)sl;
				memcpy(&ar->v2d, &sbuts->v2d, sizeof(View2D));

				ar->v2d.scroll |= (V2D_SCROLL_RIGHT | V2D_SCROLL_BOTTOM);
				break;
			}
			case SPACE_FILE:
			{
				// SpaceFile *sfile = (SpaceFile *)sl;
				ar->v2d.tot.xmin = ar->v2d.tot.ymin = 0;
				ar->v2d.tot.xmax = ar->winx;
				ar->v2d.tot.ymax = ar->winy;
				ar->v2d.cur = ar->v2d.tot;
				ar->regiontype = RGN_TYPE_WINDOW;
				ar->v2d.scroll = (V2D_SCROLL_RIGHT | V2D_SCROLL_BOTTOM);
				ar->v2d.align = (V2D_ALIGN_NO_NEG_X | V2D_ALIGN_NO_POS_Y);
				ar->v2d.keepzoom = (V2D_LOCKZOOM_X | V2D_LOCKZOOM_Y | V2D_LIMITZOOM | V2D_KEEPASPECT);
				break;
			}
			case SPACE_TEXT:
			{
				SpaceText *st = (SpaceText *)sl;
				st->flags |= ST_FIND_WRAP;
			}
				//case SPACE_XXX: // FIXME... add other ones
				//	memcpy(&ar->v2d, &((SpaceXxx *)sl)->v2d, sizeof(View2D));
				//	break;
		}
	}
}

static void do_versions_windowmanager_2_50(bScreen *screen)
{
	ScrArea *sa;
	SpaceLink *sl;

	/* add regions */
	for (sa = screen->areabase.first; sa; sa = sa->next) {
		/* we keep headertype variable to convert old files only */
		if (sa->headertype)
			area_add_header_region(sa, &sa->regionbase);

		area_add_window_regions(sa, sa->spacedata.first, &sa->regionbase);

		/* space imageselect is deprecated */
		for (sl = sa->spacedata.first; sl; sl = sl->next) {
			if (sl->spacetype == SPACE_IMASEL)
				sl->spacetype = SPACE_EMPTY;    /* spacedata then matches */
		}

		/* space sound is deprecated */
		for (sl = sa->spacedata.first; sl; sl = sl->next) {
			if (sl->spacetype == SPACE_SOUND)
				sl->spacetype = SPACE_EMPTY;    /* spacedata then matches */
		}

		/* pushed back spaces also need regions! */
		if (sa->spacedata.first) {
			sl = sa->spacedata.first;
			for (sl = sl->next; sl; sl = sl->next) {
				if (sa->headertype)
					area_add_header_region(sa, &sl->regionbase);
				area_add_window_regions(sa, sl, &sl->regionbase);
			}
		}
	}
}

static void versions_gpencil_add_main(ListBase *lb, ID *id, const char *name)
{
	BLI_addtail(lb, id);
	id->us = 1;
	id->flag = LIB_FAKEUSER;
	*( (short *)id->name) = ID_GD;

	new_id(lb, id, name);
	/* alphabetic insertion: is in new_id */

	if (G.debug & G_DEBUG)
		printf("Converted GPencil to ID: %s\n", id->name + 2);
}

static void do_versions_gpencil_2_50(Main *main, bScreen *screen)
{
	ScrArea *sa;
	SpaceLink *sl;

	/* add regions */
	for (sa = screen->areabase.first; sa; sa = sa->next) {
		for (sl = sa->spacedata.first; sl; sl = sl->next) {
			if (sl->spacetype == SPACE_VIEW3D) {
				View3D *v3d = (View3D *)sl;
				if (v3d->gpd) {
					versions_gpencil_add_main(&main->gpencil, (ID *)v3d->gpd, "GPencil View3D");
					v3d->gpd = NULL;
				}
			}
			else if (sl->spacetype == SPACE_NODE) {
				SpaceNode *snode = (SpaceNode *)sl;
				if (snode->gpd) {
					versions_gpencil_add_main(&main->gpencil, (ID *)snode->gpd, "GPencil Node");
					snode->gpd = NULL;
				}
			}
			else if (sl->spacetype == SPACE_SEQ) {
				SpaceSeq *sseq = (SpaceSeq *)sl;
				if (sseq->gpd) {
					versions_gpencil_add_main(&main->gpencil, (ID *)sseq->gpd, "GPencil Node");
					sseq->gpd = NULL;
				}
			}
			else if (sl->spacetype == SPACE_IMAGE) {
				SpaceImage *sima = (SpaceImage *)sl;
#if 0           /* see comment on r28002 */
				if (sima->gpd) {
					versions_gpencil_add_main(&main->gpencil, (ID *)sima->gpd, "GPencil Image");
					sima->gpd = NULL;
				}
#else
				sima->gpd = NULL;
#endif
			}
		}
	}
}

<<<<<<< HEAD
=======
static void do_version_mtex_factor_2_50(MTex **mtex_array, short idtype)
{
	MTex *mtex;
	float varfac, colfac;
	int a, neg;

	if (!mtex_array)
		return;

	for (a = 0; a < MAX_MTEX; a++) {
		if (mtex_array[a]) {
			mtex = mtex_array[a];

			neg = mtex->maptoneg;
			varfac = mtex->varfac;
			colfac = mtex->colfac;

			if (neg & MAP_DISP) mtex->dispfac = -mtex->dispfac;
			if (neg & MAP_NORM) mtex->norfac = -mtex->norfac;
			if (neg & MAP_WARP) mtex->warpfac = -mtex->warpfac;

			mtex->colspecfac = (neg & MAP_COLSPEC) ? -colfac : colfac;
			mtex->mirrfac = (neg & MAP_COLMIR) ? -colfac : colfac;
			mtex->alphafac = (neg & MAP_ALPHA) ? -varfac : varfac;
			mtex->difffac = (neg & MAP_REF) ? -varfac : varfac;
			mtex->specfac = (neg & MAP_SPEC) ? -varfac : varfac;
			mtex->emitfac = (neg & MAP_EMIT) ? -varfac : varfac;
			mtex->hardfac = (neg & MAP_HAR) ? -varfac : varfac;
			mtex->raymirrfac = (neg & MAP_RAYMIRR) ? -varfac : varfac;
			mtex->translfac = (neg & MAP_TRANSLU) ? -varfac : varfac;
			mtex->ambfac = (neg & MAP_AMB) ? -varfac : varfac;
			mtex->colemitfac = (neg & MAP_EMISSION_COL) ? -colfac : colfac;
			mtex->colreflfac = (neg & MAP_REFLECTION_COL) ? -colfac : colfac;
			mtex->coltransfac = (neg & MAP_TRANSMISSION_COL) ? -colfac : colfac;
			mtex->densfac = (neg & MAP_DENSITY) ? -varfac : varfac;
			mtex->scatterfac = (neg & MAP_SCATTERING) ? -varfac : varfac;
			mtex->reflfac = (neg & MAP_REFLECTION) ? -varfac : varfac;

			mtex->timefac = (neg & MAP_PA_TIME) ? -varfac : varfac;
			mtex->lengthfac = (neg & MAP_PA_LENGTH) ? -varfac : varfac;
			mtex->clumpfac = (neg & MAP_PA_CLUMP) ? -varfac : varfac;
			mtex->kinkfac = (neg & MAP_PA_KINK) ? -varfac : varfac;
			mtex->roughfac = (neg & MAP_PA_ROUGH) ? -varfac : varfac;
			mtex->padensfac = (neg & MAP_PA_DENS) ? -varfac : varfac;
			mtex->lifefac = (neg & MAP_PA_LIFE) ? -varfac : varfac;
			mtex->sizefac = (neg & MAP_PA_SIZE) ? -varfac : varfac;
			mtex->ivelfac = (neg & MAP_PA_IVEL) ? -varfac : varfac;

			mtex->shadowfac = (neg & LAMAP_SHAD) ? -colfac : colfac;

			mtex->zenupfac = (neg & WOMAP_ZENUP) ? -colfac : colfac;
			mtex->zendownfac = (neg & WOMAP_ZENDOWN) ? -colfac : colfac;
			mtex->blendfac = (neg & WOMAP_BLEND) ? -varfac : varfac;

			if (idtype == ID_MA)
				mtex->colfac = (neg & MAP_COL) ? -colfac : colfac;
			else if (idtype == ID_LA)
				mtex->colfac = (neg & LAMAP_COL) ? -colfac : colfac;
			else if (idtype == ID_WO)
				mtex->colfac = (neg & WOMAP_HORIZ) ? -colfac : colfac;
		}
	}
}

>>>>>>> bae188bf
static void do_version_mdef_250(Main *main)
{
	Object *ob;
	ModifierData *md;
	MeshDeformModifierData *mmd;

	for (ob = main->object.first; ob; ob = ob->id.next) {
		for (md = ob->modifiers.first; md; md = md->next) {
			if (md->type == eModifierType_MeshDeform) {
				mmd = (MeshDeformModifierData *)md;

				if (mmd->bindcos) {
					/* make bindcos NULL in order to trick older versions
					 * into thinking that the mesh was not bound yet */
					mmd->bindcagecos = mmd->bindcos;
					mmd->bindcos = NULL;

					modifier_mdef_compact_influences(md);
				}
			}
		}
	}
}

static void do_version_constraints_radians_degrees_250(ListBase *lb)
{
	bConstraint *con;

	for (con = lb->first; con; con = con->next) {
		if (con->type == CONSTRAINT_TYPE_KINEMATIC) {
			bKinematicConstraint *data = con->data;
			data->poleangle *= (float)(M_PI / 180.0);
		}
		else if (con->type == CONSTRAINT_TYPE_ROTLIMIT) {
			bRotLimitConstraint *data = con->data;

			data->xmin *= (float)(M_PI / 180.0);
			data->xmax *= (float)(M_PI / 180.0);
			data->ymin *= (float)(M_PI / 180.0);
			data->ymax *= (float)(M_PI / 180.0);
			data->zmin *= (float)(M_PI / 180.0);
			data->zmax *= (float)(M_PI / 180.0);
		}
	}
}

static void do_version_bone_roll_256(Bone *bone)
{
	Bone *child;
	float submat[3][3];

	copy_m3_m4(submat, bone->arm_mat);
	mat3_to_vec_roll(submat, NULL, &bone->arm_roll);

	for (child = bone->childbase.first; child; child = child->next)
		do_version_bone_roll_256(child);
}

/* deprecated, only keep this for readfile.c */
/* XXX Deprecated function to add a socket in ntree->inputs/ntree->outputs list
 * (previously called node_group_add_socket). This function has been superseded
 * by the implementation of proxy nodes. It is still necessary though
 * for do_versions of pre-2.56.2 code (r35033), so later proxy nodes
 * can be generated consistently from ntree socket lists.
 */
static bNodeSocket *do_versions_node_group_add_socket_2_56_2(bNodeTree *ngroup, const char *name, int type, int in_out)
{
//	bNodeSocketType *stype = ntreeGetSocketType(type);
	bNodeSocket *gsock = MEM_callocN(sizeof(bNodeSocket), "bNodeSocket");

	BLI_strncpy(gsock->name, name, sizeof(gsock->name));
	gsock->type = type;

	gsock->next = gsock->prev = NULL;
	gsock->new_sock = NULL;
	gsock->link = NULL;
	/* assign new unique index */
	gsock->own_index = ngroup->cur_index++;
	gsock->limit = (in_out == SOCK_IN ? 0xFFF : 1);

//	if (stype->value_structsize > 0)
//		gsock->default_value = MEM_callocN(stype->value_structsize, "default socket value");

	BLI_addtail(in_out == SOCK_IN ? &ngroup->inputs : &ngroup->outputs, gsock);

	ngroup->update |= (in_out == SOCK_IN ? NTREE_UPDATE_GROUP_IN : NTREE_UPDATE_GROUP_OUT);

	return gsock;
}

/* Create default_value structs for node sockets from the internal bNodeStack value.
 * These structs were used from 2.59.2 on, but are replaced in the subsequent do_versions for custom nodes
 * by generic ID property values. This conversion happened _after_ do_versions originally due to messy type initialization
 * for node sockets. Now created here intermediately for convenience and to keep do_versions consistent.
 *
 * Node compatibility code is gross ...
 */
static void do_versions_socket_default_value_259(bNodeSocket *sock)
{
	bNodeSocketValueFloat *valfloat;
	bNodeSocketValueVector *valvector;
	bNodeSocketValueRGBA *valrgba;

	if (sock->default_value)
		return;

	switch (sock->type) {
		case SOCK_FLOAT:
			valfloat = sock->default_value = MEM_callocN(sizeof(bNodeSocketValueFloat), "default socket value");
			valfloat->value = sock->ns.vec[0];
			valfloat->min = sock->ns.min;
			valfloat->max = sock->ns.max;
			valfloat->subtype = PROP_NONE;
			break;
		case SOCK_VECTOR:
			valvector = sock->default_value = MEM_callocN(sizeof(bNodeSocketValueVector), "default socket value");
			copy_v3_v3(valvector->value, sock->ns.vec);
			valvector->min = sock->ns.min;
			valvector->max = sock->ns.max;
			valvector->subtype = PROP_NONE;
			break;
		case SOCK_RGBA:
			valrgba = sock->default_value = MEM_callocN(sizeof(bNodeSocketValueRGBA), "default socket value");
			copy_v4_v4(valrgba->value, sock->ns.vec);
			break;
	}
}

void blo_do_versions_250(FileData *fd, Library *lib, Main *bmain)
{
	/* WATCH IT!!!: pointers from libdata have not been converted */

	if (bmain->versionfile < 250) {
		bScreen *screen;
		Scene *scene;
		Base *base;
		Material *ma;
		Camera *cam;
		Curve *cu;
		Scene *sce;
		Tex *tx;
		ParticleSettings *part;
		Object *ob;
		//PTCacheID *pid;
		//ListBase pidlist;

		bSound *sound;
		Sequence *seq;

		for (sound = bmain->sound.first; sound; sound = sound->id.next) {
			if (sound->newpackedfile) {
				sound->packedfile = sound->newpackedfile;
				sound->newpackedfile = NULL;
			}
		}

<<<<<<< HEAD
=======
		for (ob = bmain->object.first; ob; ob = ob->id.next) {
			for (act = ob->actuators.first; act; act = act->next) {
				if (act->type == ACT_SOUND) {
					bSoundActuator *sAct = (bSoundActuator *)act->data;
					if (sAct->sound) {
						sound = blo_do_versions_newlibadr(fd, lib, sAct->sound);
						sAct->flag = (sound->flags & SOUND_FLAGS_3D) ? ACT_SND_3D_SOUND : 0;
						sAct->pitch = sound->pitch;
						sAct->volume = sound->volume;
						sAct->sound3D.reference_distance = sound->distance;
						sAct->sound3D.max_gain = sound->max_gain;
						sAct->sound3D.min_gain = sound->min_gain;
						sAct->sound3D.rolloff_factor = sound->attenuation;
					}
					else {
						sAct->sound3D.reference_distance = 1.0f;
						sAct->volume = 1.0f;
						sAct->sound3D.max_gain = 1.0f;
						sAct->sound3D.rolloff_factor = 1.0f;
					}
					sAct->sound3D.cone_inner_angle = 360.0f;
					sAct->sound3D.cone_outer_angle = 360.0f;
					sAct->sound3D.max_distance = FLT_MAX;
				}
			}
		}

>>>>>>> bae188bf
		for (scene = bmain->scene.first; scene; scene = scene->id.next) {
			if (scene->ed && scene->ed->seqbasep) {
				SEQ_BEGIN(scene->ed, seq)
				{
					if (seq->type == SEQ_TYPE_SOUND_HD) {
						char str[FILE_MAX];
						BLI_join_dirfile(str, sizeof(str), seq->strip->dir, seq->strip->stripdata->name);
						BLI_path_abs(str, BKE_main_blendfile_path(bmain));
						seq->sound = BKE_sound_new_file(bmain, str);
					}
#define SEQ_USE_PROXY_CUSTOM_DIR (1 << 19)
#define SEQ_USE_PROXY_CUSTOM_FILE (1 << 21)
					/* don't know, if anybody used that this way, but just in case, upgrade to new way... */
					if ((seq->flag & SEQ_USE_PROXY_CUSTOM_FILE) &&
					    !(seq->flag & SEQ_USE_PROXY_CUSTOM_DIR))
					{
						BLI_snprintf(seq->strip->proxy->dir, FILE_MAXDIR, "%s/BL_proxy", seq->strip->dir);
					}
#undef SEQ_USE_PROXY_CUSTOM_DIR
#undef SEQ_USE_PROXY_CUSTOM_FILE
				}
				SEQ_END
			}
		}

		for (screen = bmain->screen.first; screen; screen = screen->id.next) {
			do_versions_windowmanager_2_50(screen);
			do_versions_gpencil_2_50(bmain, screen);
		}

		/* shader, composite and texture node trees have id.name empty, put something in
		 * to have them show in RNA viewer and accessible otherwise.
		 */
		for (ma = bmain->mat.first; ma; ma = ma->id.next) {
			if (ma->nodetree && ma->nodetree->id.name[0] == '\0')
				strcpy(ma->nodetree->id.name, "NTShader Nodetree");
		}

		/* and composite trees */
		for (sce = bmain->scene.first; sce; sce = sce->id.next) {
			if (sce->nodetree && sce->nodetree->id.name[0] == '\0')
				strcpy(sce->nodetree->id.name, "NTCompositing Nodetree");

			/* move to cameras */
			if (sce->r.mode & R_PANORAMA) {
				for (base = sce->base.first; base; base = base->next) {
					ob = blo_do_versions_newlibadr(fd, lib, base->object);

					if (ob->type == OB_CAMERA && !ob->id.lib) {
						cam = blo_do_versions_newlibadr(fd, lib, ob->data);
						cam->flag |= CAM_PANORAMA;
					}
				}

				sce->r.mode &= ~R_PANORAMA;
			}
		}

		/* and texture trees */
		for (tx = bmain->tex.first; tx; tx = tx->id.next) {
			bNode *node;

			if (tx->nodetree) {
				if (tx->nodetree->id.name[0] == '\0')
					strcpy(tx->nodetree->id.name, "NTTexture Nodetree");

				/* which_output 0 is now "not specified" */
				for (node = tx->nodetree->nodes.first; node; node = node->next)
					if (node->type == TEX_NODE_OUTPUT)
						node->custom1++;
			}
		}

#if 0 /* ME_DRAWEDGES and others was moved to viewport. */
		/* copy standard draw flag to meshes(used to be global, is not available here) */
		for (me = bmain->mesh.first; me; me = me->id.next) {
			me->drawflag = ME_DRAWEDGES | ME_DRAWFACES | ME_DRAWCREASES;
		}
#endif

		/* particle draw and render types */
		for (part = bmain->particle.first; part; part = part->id.next) {
			if (part->draw_as) {
				if (part->draw_as == PART_DRAW_DOT) {
					part->ren_as = PART_DRAW_HALO;
					part->draw_as = PART_DRAW_REND;
				}
				else if (part->draw_as <= PART_DRAW_AXIS) {
					part->ren_as = PART_DRAW_HALO;
				}
				else {
					part->ren_as = part->draw_as;
					part->draw_as = PART_DRAW_REND;
				}
			}
			part->path_end = 1.0f;
			part->clength = 1.0f;
		}

		/* set old pointcaches to have disk cache flag */
		for (ob = bmain->object.first; ob; ob = ob->id.next) {

			//BKE_ptcache_ids_from_object(&pidlist, ob);

			//for (pid = pidlist.first; pid; pid = pid->next)
			//	pid->cache->flag |= PTCACHE_DISK_CACHE;

			//BLI_freelistN(&pidlist);
		}

		/* type was a mixed flag & enum. move the 2d flag elsewhere */
		for (cu = bmain->curve.first; cu; cu = cu->id.next) {
			Nurb *nu;

			for (nu = cu->nurb.first; nu; nu = nu->next) {
				nu->flag |= (nu->type & CU_2D);
				nu->type &= CU_TYPE;
			}
		}
	}

	if (bmain->versionfile < 250 || (bmain->versionfile == 250 && bmain->subversionfile < 1)) {
		Object *ob;
		Tex *tex;
		Scene *sce;
		ToolSettings *ts;
		//PTCacheID *pid;
		//ListBase pidlist;

		for (ob = bmain->object.first; ob; ob = ob->id.next) {
			//BKE_ptcache_ids_from_object(&pidlist, ob);

			//for (pid = pidlist.first; pid; pid = pid->next) {
			//	if (BLI_listbase_is_empty(pid->ptcaches))
			//		pid->ptcaches->first = pid->ptcaches->last = pid->cache;
			//}

			//BLI_freelistN(&pidlist);

			if (ob->type == OB_MESH) {
				Mesh *me = blo_do_versions_newlibadr(fd, lib, ob->data);
				void *olddata = ob->data;
				ob->data = me;

				/* XXX - library meshes crash on loading most yoFrankie levels,
				 * the multires pointer gets invalid -  Campbell */
				if (me && me->id.lib == NULL && me->mr && me->mr->level_count > 1) {
					multires_load_old(ob, me);
				}

				ob->data = olddata;
			}

			if (ob->totcol && ob->matbits == NULL) {
				int a;

				ob->matbits = MEM_calloc_arrayN(ob->totcol, sizeof(char), "ob->matbits");
				for (a = 0; a < ob->totcol; a++)
					ob->matbits[a] = (ob->colbits & (1 << a)) != 0;
			}
		}

		/* texture filter */
		for (tex = bmain->tex.first; tex; tex = tex->id.next) {
			if (tex->afmax == 0)
				tex->afmax = 8;
		}

<<<<<<< HEAD
=======
		for (ma = bmain->mat.first; ma; ma = ma->id.next) {
			int a;

			if (ma->mode & MA_WIRE) {
				ma->material_type = MA_TYPE_WIRE;
				ma->mode &= ~MA_WIRE;
			}

			if (ma->mode & MA_HALO) {
				ma->material_type = MA_TYPE_HALO;
				ma->mode &= ~MA_HALO;
			}

			if (ma->mode & (MA_ZTRANSP | MA_RAYTRANSP)) {
				ma->mode |= MA_TRANSP;
			}
			else {
				/* ma->mode |= MA_ZTRANSP; */ /* leave ztransp as is even if its not used [#28113] */
				ma->mode &= ~MA_TRANSP;
			}

			/* set new bump for unused slots */
			for (a = 0; a < MAX_MTEX; a++) {
				if (ma->mtex[a]) {
					tex = ma->mtex[a]->tex;
					if (!tex) {
						ma->mtex[a]->texflag |= MTEX_3TAP_BUMP;
						ma->mtex[a]->texflag |= MTEX_BUMP_OBJECTSPACE;
					}
					else {
						tex = (Tex *)blo_do_versions_newlibadr(fd, ma->id.lib, tex);
						if (tex && tex->type == 0) { /* invalid type */
							ma->mtex[a]->texflag |= MTEX_3TAP_BUMP;
							ma->mtex[a]->texflag |= MTEX_BUMP_OBJECTSPACE;
						}
					}
				}
			}

			/* volume rendering settings */
			if (ma->vol.stepsize < 0.0001f) {
				ma->vol.density = 1.0f;
				ma->vol.emission = 0.0f;
				ma->vol.scattering = 1.0f;
				ma->vol.emission_col[0] = ma->vol.emission_col[1] = ma->vol.emission_col[2] = 1.0f;
				ma->vol.density_scale = 1.0f;
				ma->vol.depth_cutoff = 0.01f;
				ma->vol.stepsize_type = MA_VOL_STEP_RANDOMIZED;
				ma->vol.stepsize = 0.2f;
				ma->vol.shade_type = MA_VOL_SHADE_SHADED;
				ma->vol.shadeflag |= MA_VOL_PRECACHESHADING;
				ma->vol.precache_resolution = 50;
			}
		}

>>>>>>> bae188bf
		for (sce = bmain->scene.first; sce; sce = sce->id.next) {
			ts = sce->toolsettings;
			if (!ts->uv_selectmode || ts->vgroup_weight == 0.0f) {
				ts->selectmode = SCE_SELECT_VERTEX;

				/* autokeying - setting should be taken from the user-prefs
				 * but the userprefs version may not have correct flags set
				 * (i.e. will result in blank box when enabled)
				 */
				ts->autokey_mode = U.autokey_mode;
				if (ts->autokey_mode == 0)
					ts->autokey_mode = 2; /* 'add/replace' but not on */
				ts->uv_selectmode = UV_SELECT_VERTEX;
				ts->vgroup_weight = 1.0f;
			}
<<<<<<< HEAD
=======

			/* Game Settings */
			/* Dome */
			sce->gm.dome.angle = sce->r.domeangle;
			sce->gm.dome.mode = sce->r.domemode;
			sce->gm.dome.res = sce->r.domeres;
			sce->gm.dome.resbuf = sce->r.domeresbuf;
			sce->gm.dome.tilt = sce->r.dometilt;
			sce->gm.dome.warptext = sce->r.dometext;

			/* Stand Alone */
			sce->gm.playerflag |= (sce->r.fullscreen ? GAME_PLAYER_FULLSCREEN : 0);
			sce->gm.xplay = sce->r.xplay;
			sce->gm.yplay = sce->r.yplay;
			sce->gm.freqplay = sce->r.freqplay;
			sce->gm.depth = sce->r.depth;
			sce->gm.attrib = sce->r.attrib;

			/* Stereo */
			sce->gm.stereomode = sce->r.stereomode;
			/* reassigning stereomode NO_STEREO and DOME to a separeted flag*/
			if (sce->gm.stereomode == 1) { // 1 = STEREO_NOSTEREO
				sce->gm.stereoflag = STEREO_NOSTEREO;
				sce->gm.stereomode = STEREO_ANAGLYPH;
			}
			else if (sce->gm.stereomode == 8) { // 8 = STEREO_DOME
				sce->gm.stereoflag = STEREO_DOME;
				sce->gm.stereomode = STEREO_ANAGLYPH;
			}
			else
				sce->gm.stereoflag = STEREO_ENABLED;

			/* Framing */
			sce->gm.framing = sce->framing;
			sce->gm.xplay = sce->r.xplay;
			sce->gm.yplay = sce->r.yplay;
			sce->gm.freqplay = sce->r.freqplay;
			sce->gm.depth = sce->r.depth;

			/* Physic (previously stored in world) */
			sce->gm.gravity = 9.8f;
			sce->gm.physicsEngine = WOPHY_BULLET; /* Bullet by default */
			sce->gm.mode = WO_DBVT_CULLING; /* DBVT culling by default */
			sce->gm.occlusionRes = 128;
			sce->gm.ticrate = 60;
			sce->gm.maxlogicstep = 5;
			sce->gm.physubstep = 1;
			sce->gm.maxphystep = 5;
>>>>>>> bae188bf
		}
	}

	if (bmain->versionfile < 250 || (bmain->versionfile == 250 && bmain->subversionfile < 2)) {
		Object *ob;

		for (ob = bmain->object.first; ob; ob = ob->id.next) {
			if (ob->flag & 8192) // OB_POSEMODE = 8192
				ob->mode |= OB_MODE_POSE;
		}
	}

	if (bmain->versionfile < 250 || (bmain->versionfile == 250 && bmain->subversionfile < 4)) {
		Scene *sce;
		Object *ob;
		ParticleSettings *part;
		bool do_gravity = false;

		for (sce = bmain->scene.first; sce; sce = sce->id.next)
			if (sce->unit.scale_length == 0.0f)
				sce->unit.scale_length = 1.0f;

		for (ob = bmain->object.first; ob; ob = ob->id.next) {
			/* fluid-sim stuff */
			FluidsimModifierData *fluidmd = (FluidsimModifierData *)modifiers_findByType(ob, eModifierType_Fluidsim);
			if (fluidmd)
				fluidmd->fss->fmd = fluidmd;

			/* rotation modes were added, but old objects would now default to being 'quaternion based' */
			ob->rotmode = ROT_MODE_EUL;
		}

		for (sce = bmain->scene.first; sce; sce = sce->id.next) {
			if (sce->audio.main == 0.0f)
				sce->audio.main = 1.0f;

			sce->r.ffcodecdata.audio_mixrate = sce->audio.mixrate;
			sce->r.ffcodecdata.audio_volume = sce->audio.main;
			sce->audio.distance_model = 2;
			sce->audio.doppler_factor = 1.0f;
			sce->audio.speed_of_sound = 343.3f;
		}

		/* Add default gravity to scenes */
		for (sce = bmain->scene.first; sce; sce = sce->id.next) {
			if ((sce->physics_settings.flag & PHYS_GLOBAL_GRAVITY) == 0 &&
			    is_zero_v3(sce->physics_settings.gravity))
			{
				sce->physics_settings.gravity[0] = sce->physics_settings.gravity[1] = 0.0f;
				sce->physics_settings.gravity[2] = -9.81f;
				sce->physics_settings.flag = PHYS_GLOBAL_GRAVITY;
				do_gravity = true;
			}
		}

		/* Assign proper global gravity weights for dynamics (only z-coordinate is taken into account) */
		if (do_gravity) {
			for (part = bmain->particle.first; part; part = part->id.next)
				part->effector_weights->global_gravity = part->acc[2] / -9.81f;
		}

		for (ob = bmain->object.first; ob; ob = ob->id.next) {
			ModifierData *md;

			if (do_gravity) {
				for (md = ob->modifiers.first; md; md = md->next) {
					ClothModifierData *clmd = (ClothModifierData *)modifiers_findByType(ob, eModifierType_Cloth);
					if (clmd)
						clmd->sim_parms->effector_weights->global_gravity = clmd->sim_parms->gravity[2] / -9.81f;
				}

				if (ob->soft)
					ob->soft->effector_weights->global_gravity = ob->soft->grav / 9.81f;
			}

			/* Normal wind shape is plane */
			if (ob->pd) {
				if (ob->pd->forcefield == PFIELD_WIND)
					ob->pd->shape = PFIELD_SHAPE_PLANE;

				if (ob->pd->flag & PFIELD_PLANAR)
					ob->pd->shape = PFIELD_SHAPE_PLANE;
				else if (ob->pd->flag & PFIELD_SURFACE)
					ob->pd->shape = PFIELD_SHAPE_SURFACE;

				ob->pd->flag |= PFIELD_DO_LOCATION;
			}
		}
	}

	if (bmain->versionfile < 250 || (bmain->versionfile == 250 && bmain->subversionfile < 6)) {
		Object *ob;

		/* New variables for axis-angle rotations and/or quaternion rotations were added, and need proper initialization */
		for (ob = bmain->object.first; ob; ob = ob->id.next) {
			/* new variables for all objects */
			ob->quat[0] = 1.0f;
			ob->rotAxis[1] = 1.0f;

			/* bones */
			if (ob->pose) {
				bPoseChannel *pchan;

				for (pchan = ob->pose->chanbase.first; pchan; pchan = pchan->next) {
					/* just need to initalise rotation axis properly... */
					pchan->rotAxis[1] = 1.0f;
				}
			}
		}
	}

	if (bmain->versionfile < 250 || (bmain->versionfile == 250 && bmain->subversionfile < 7)) {
		Mesh *me;
		Nurb *nu;
		Lattice *lt;
		Curve *cu;
		Key *key;
		const float *data;
		int a, tot;

		/* shape keys are no longer applied to the mesh itself, but rather
		 * to the derivedmesh/displist, so here we ensure that the basis
		 * shape key is always set in the mesh coordinates. */
		for (me = bmain->mesh.first; me; me = me->id.next) {
			if ((key = blo_do_versions_newlibadr(fd, lib, me->key)) && key->refkey) {
				data = key->refkey->data;
				tot = MIN2(me->totvert, key->refkey->totelem);

				for (a = 0; a < tot; a++, data += 3)
					copy_v3_v3(me->mvert[a].co, data);
			}
		}

		for (lt = bmain->latt.first; lt; lt = lt->id.next) {
			if ((key = blo_do_versions_newlibadr(fd, lib, lt->key)) && key->refkey) {
				data = key->refkey->data;
				tot = MIN2(lt->pntsu * lt->pntsv * lt->pntsw, key->refkey->totelem);

				for (a = 0; a < tot; a++, data += 3)
					copy_v3_v3(lt->def[a].vec, data);
			}
		}

		for (cu = bmain->curve.first; cu; cu = cu->id.next) {
			if ((key = blo_do_versions_newlibadr(fd, lib, cu->key)) && key->refkey) {
				data = key->refkey->data;

				for (nu = cu->nurb.first; nu; nu = nu->next) {
					if (nu->bezt) {
						BezTriple *bezt = nu->bezt;

						for (a = 0; a < nu->pntsu; a++, bezt++) {
							copy_v3_v3(bezt->vec[0], data); data += 3;
							copy_v3_v3(bezt->vec[1], data); data += 3;
							copy_v3_v3(bezt->vec[2], data); data += 3;
							bezt->alfa = *data; data++;
						}
					}
					else if (nu->bp) {
						BPoint *bp = nu->bp;

						for (a = 0; a < nu->pntsu * nu->pntsv; a++, bp++) {
							copy_v3_v3(bp->vec, data); data += 3;
							bp->alfa = *data; data++;
						}
					}
				}
			}
		}
	}

	if (bmain->versionfile < 250 || (bmain->versionfile == 250 && bmain->subversionfile < 8)) {
		{
			Scene *sce = bmain->scene.first;
			while (sce) {
				if (sce->r.frame_step == 0)
					sce->r.frame_step = 1;

				sce = sce->id.next;
			}
		}

		{
			/* ensure all nodes have unique names */
			bNodeTree *ntree = bmain->nodetree.first;
			while (ntree) {
				bNode *node = ntree->nodes.first;

				while (node) {
					nodeUniqueName(ntree, node);
					node = node->next;
				}

				ntree = ntree->id.next;
			}
		}

		{
			Object *ob = bmain->object.first;
			while (ob) {
				/* shaded mode disabled for now */
				if (ob->dt == OB_MATERIAL)
					ob->dt = OB_TEXTURE;
				ob = ob->id.next;
			}
		}

		{
			bScreen *screen;
			ScrArea *sa;
			SpaceLink *sl;

			for (screen = bmain->screen.first; screen; screen = screen->id.next) {
				for (sa = screen->areabase.first; sa; sa = sa->next) {
					for (sl = sa->spacedata.first; sl; sl = sl->next) {
						if (sl->spacetype == SPACE_VIEW3D) {
							View3D *v3d = (View3D *)sl;
							if (v3d->drawtype == OB_MATERIAL)
								v3d->drawtype = OB_SOLID;
						}
					}
				}
			}
		}

		/* only convert old 2.50 files with color management */
		if (bmain->versionfile == 250) {
			Scene *sce = bmain->scene.first;
			Material *ma = bmain->mat.first;
			Tex *tex = bmain->tex.first;
			int i, convert = 0;

			/* convert to new color management system:
			 * while previously colors were stored as srgb,
			 * now they are stored as linear internally,
			 * with screen gamma correction in certain places in the UI. */

			/* don't know what scene is active, so we'll convert if any scene has it enabled... */
			while (sce) {
				if (sce->r.color_mgt_flag & R_COLOR_MANAGEMENT)
					convert = 1;
				sce = sce->id.next;
			}

			if (convert) {
				while (ma) {
					srgb_to_linearrgb_v3_v3(&ma->r, &ma->r);
					srgb_to_linearrgb_v3_v3(&ma->specr, &ma->specr);
					ma = ma->id.next;
				}

				while (tex) {
					if (tex->coba) {
						ColorBand *band = (ColorBand *)tex->coba;
						for (i = 0; i < band->tot; i++) {
							CBData *data = band->data + i;
							srgb_to_linearrgb_v3_v3(&data->r, &data->r);
						}
					}
					tex = tex->id.next;
				}
			}
		}
	}

	if (bmain->versionfile < 250 || (bmain->versionfile == 250 && bmain->subversionfile < 9)) {
		Scene *sce;
		Mesh *me;
		Object *ob;

		for (sce = bmain->scene.first; sce; sce = sce->id.next)
			if (!sce->toolsettings->particle.selectmode)
				sce->toolsettings->particle.selectmode = SCE_SELECT_PATH;

		if (bmain->versionfile == 250 && bmain->subversionfile > 1) {
			for (me = bmain->mesh.first; me; me = me->id.next)
				multires_load_old_250(me);

			for (ob = bmain->object.first; ob; ob = ob->id.next) {
				MultiresModifierData *mmd = (MultiresModifierData *)modifiers_findByType(ob, eModifierType_Multires);

				if (mmd) {
					mmd->totlvl--;
					mmd->lvl--;
					mmd->sculptlvl = mmd->lvl;
					mmd->renderlvl = mmd->lvl;
				}
			}
		}
	}

	if (bmain->versionfile < 250 || (bmain->versionfile == 250 && bmain->subversionfile < 10)) {
		Object *ob;

		/* properly initialize hair clothsim data on old files */
		for (ob = bmain->object.first; ob; ob = ob->id.next) {
			ModifierData *md;
			for (md = ob->modifiers.first; md; md = md->next) {
				if (md->type == eModifierType_Cloth) {
					ClothModifierData *clmd = (ClothModifierData *)md;
					if (clmd->sim_parms->velocity_smooth < 0.01f)
						clmd->sim_parms->velocity_smooth = 0.f;
				}
			}
		}
	}

	/* fix bad area setup in subversion 10 */
	if (bmain->versionfile == 250 && bmain->subversionfile == 10) {
		/* fix for new view type in sequencer */
		bScreen *screen;
		ScrArea *sa;
		SpaceLink *sl;

		/* remove all preview window in wrong spaces */
		for (screen = bmain->screen.first; screen; screen = screen->id.next) {
			for (sa = screen->areabase.first; sa; sa = sa->next) {
				for (sl = sa->spacedata.first; sl; sl = sl->next) {
					if (sl->spacetype != SPACE_SEQ) {
						ARegion *ar;
						ListBase *regionbase;

						if (sl == sa->spacedata.first) {
							regionbase = &sa->regionbase;
						}
						else {
							regionbase = &sl->regionbase;
						}

						for (ar = regionbase->first; ar; ar = ar->next) {
							if (ar->regiontype == RGN_TYPE_PREVIEW)
								break;
						}

						if (ar && (ar->regiontype == RGN_TYPE_PREVIEW)) {
							SpaceType *st = BKE_spacetype_from_id(SPACE_SEQ);
							BKE_area_region_free(st, ar);
							BLI_freelinkN(regionbase, ar);
						}
					}
				}
			}
		}
	}

	if (bmain->versionfile < 250 || (bmain->versionfile == 250 && bmain->subversionfile < 11)) {
		{
			/* fix for new view type in sequencer */
			bScreen *screen;
			ScrArea *sa;
			SpaceLink *sl;

			for (screen = bmain->screen.first; screen; screen = screen->id.next) {
				for (sa = screen->areabase.first; sa; sa = sa->next) {
					for (sl = sa->spacedata.first; sl; sl = sl->next) {
						if (sl->spacetype == SPACE_SEQ) {
							ARegion *ar;
							ARegion *ar_main;
							ListBase *regionbase;
							SpaceSeq *sseq = (SpaceSeq *)sl;

							if (sl == sa->spacedata.first) {
								regionbase = &sa->regionbase;
							}
							else {
								regionbase = &sl->regionbase;
							}

							if (sseq->view == 0)
								sseq->view = SEQ_VIEW_SEQUENCE;
							if (sseq->mainb == 0)
								sseq->mainb = SEQ_DRAW_IMG_IMBUF;

							ar_main = (ARegion *)regionbase->first;
							for (; ar_main; ar_main = ar_main->next) {
								if (ar_main->regiontype == RGN_TYPE_WINDOW)
									break;
							}
							ar = MEM_callocN(sizeof(ARegion), "preview area for sequencer");
							BLI_insertlinkbefore(regionbase, ar_main, ar);
							sequencer_init_preview_region(ar);
						}
					}
				}
			}
		}
	}

	if (bmain->versionfile < 250 || (bmain->versionfile == 250 && bmain->subversionfile < 12)) {
		Object *ob;
		Brush *brush;

		/* anim viz changes */
		for (ob = bmain->object.first; ob; ob = ob->id.next) {
			/* initialize object defaults */
			animviz_settings_init(&ob->avs);

			/* if armature, copy settings for pose from armature data
			 * performing initialization where appropriate
			 */
			if (ob->pose && ob->data) {
				bArmature *arm = blo_do_versions_newlibadr(fd, lib, ob->data);
				if (arm) { /* XXX - why does this fail in some cases? */
					bAnimVizSettings *avs = &ob->pose->avs;

					/* ghosting settings ---------------- */
					/* ranges */
					avs->ghost_bc = avs->ghost_ac = arm->ghostep;

					avs->ghost_sf = arm->ghostsf;
					avs->ghost_ef = arm->ghostef;
					if ((avs->ghost_sf == avs->ghost_ef) && (avs->ghost_sf == 0)) {
						avs->ghost_sf = 1;
						avs->ghost_ef = 100;
					}

					/* type */
					if (arm->ghostep == 0)
						avs->ghost_type = GHOST_TYPE_NONE;
					else
						avs->ghost_type = arm->ghosttype + 1;

					/* stepsize */
					avs->ghost_step = arm->ghostsize;
					if (avs->ghost_step == 0)
						avs->ghost_step = 1;

					/* path settings --------------------- */
					/* ranges */
					avs->path_bc = arm->pathbc;
					avs->path_ac = arm->pathac;
					if ((avs->path_bc == avs->path_ac) && (avs->path_bc == 0))
						avs->path_bc = avs->path_ac = 10;

					avs->path_sf = arm->pathsf;
					avs->path_ef = arm->pathef;
					if ((avs->path_sf == avs->path_ef) && (avs->path_sf == 0)) {
						avs->path_sf = 1;
						avs->path_ef = 250;
					}

					/* flags */
					if (arm->pathflag & ARM_PATH_FNUMS)
						avs->path_viewflag |= MOTIONPATH_VIEW_FNUMS;
					if (arm->pathflag & ARM_PATH_KFRAS)
						avs->path_viewflag |= MOTIONPATH_VIEW_KFRAS;
					if (arm->pathflag & ARM_PATH_KFNOS)
						avs->path_viewflag |= MOTIONPATH_VIEW_KFNOS;

					/* bake flags */
					if (arm->pathflag & ARM_PATH_HEADS)
						avs->path_bakeflag |= MOTIONPATH_BAKE_HEADS;

					/* type */
					if (arm->pathflag & ARM_PATH_ACFRA)
						avs->path_type = MOTIONPATH_TYPE_ACFRA;

					/* stepsize */
					avs->path_step = arm->pathsize;
					if (avs->path_step == 0)
						avs->path_step = 1;
				}
				else
					animviz_settings_init(&ob->pose->avs);
			}
		}

		/* brush texture changes */
		for (brush = bmain->brush.first; brush; brush = brush->id.next) {
			BKE_texture_mtex_default(&brush->mtex);
			BKE_texture_mtex_default(&brush->mask_mtex);
		}
	}

	if (bmain->versionfile < 250 || (bmain->versionfile == 250 && bmain->subversionfile < 13)) {
		/* NOTE: if you do more conversion, be sure to do it outside of this and
		 * increase subversion again, otherwise it will not be correct */
		Object *ob;

		/* convert degrees to radians for internal use */
		for (ob = bmain->object.first; ob; ob = ob->id.next) {
			bPoseChannel *pchan;

			do_version_constraints_radians_degrees_250(&ob->constraints);

			if (ob->pose) {
				for (pchan = ob->pose->chanbase.first; pchan; pchan = pchan->next) {
					pchan->limitmin[0] *= (float)(M_PI / 180.0);
					pchan->limitmin[1] *= (float)(M_PI / 180.0);
					pchan->limitmin[2] *= (float)(M_PI / 180.0);
					pchan->limitmax[0] *= (float)(M_PI / 180.0);
					pchan->limitmax[1] *= (float)(M_PI / 180.0);
					pchan->limitmax[2] *= (float)(M_PI / 180.0);

					do_version_constraints_radians_degrees_250(&pchan->constraints);
				}
			}
		}
	}

	if (bmain->versionfile < 250 || (bmain->versionfile == 250 && bmain->subversionfile < 14)) {
		/* fix for bad View2D extents for Animation Editors */
		bScreen *screen;
		ScrArea *sa;
		SpaceLink *sl;

		for (screen = bmain->screen.first; screen; screen = screen->id.next) {
			for (sa = screen->areabase.first; sa; sa = sa->next) {
				for (sl = sa->spacedata.first; sl; sl = sl->next) {
					ListBase *regionbase;
					ARegion *ar;

					if (sl == sa->spacedata.first)
						regionbase = &sa->regionbase;
					else
						regionbase = &sl->regionbase;

					if (ELEM(sl->spacetype, SPACE_ACTION, SPACE_NLA)) {
						for (ar = (ARegion *)regionbase->first; ar; ar = ar->next) {
							if (ar->regiontype == RGN_TYPE_WINDOW) {
								ar->v2d.cur.ymax = ar->v2d.tot.ymax = 0.0f;
								ar->v2d.cur.ymin = ar->v2d.tot.ymin = (float)(-sa->winy) / 3.0f;
							}
						}
					}
				}
			}
		}
	}

	if (bmain->versionfile < 250 || (bmain->versionfile == 250 && bmain->subversionfile < 17)) {
		Scene *sce;
		Sequence *seq;

		/* initialize to sane default so toggling on border shows something */
		for (sce = bmain->scene.first; sce; sce = sce->id.next) {
			if (sce->r.border.xmin == 0.0f && sce->r.border.ymin == 0.0f &&
			    sce->r.border.xmax == 0.0f && sce->r.border.ymax == 0.0f)
			{
				sce->r.border.xmin = 0.0f;
				sce->r.border.ymin = 0.0f;
				sce->r.border.xmax = 1.0f;
				sce->r.border.ymax = 1.0f;
			}

			if ((sce->r.ffcodecdata.flags & FFMPEG_MULTIPLEX_AUDIO) == 0)
				sce->r.ffcodecdata.audio_codec = 0x0; // CODEC_ID_NONE

			SEQ_BEGIN(sce->ed, seq)
			{
				seq->volume = 1.0f;
			}
			SEQ_END
		}

		/* particle brush strength factor was changed from int to float */
		for (sce = bmain->scene.first; sce; sce = sce->id.next) {
			ParticleEditSettings *pset = &sce->toolsettings->particle;
			int a;

			for (a = 0; a < ARRAY_SIZE(pset->brush); a++)
				pset->brush[a].strength /= 100.0f;
		}

		/* sequencer changes */
		{
			bScreen *screen;
			ScrArea *sa;
			SpaceLink *sl;

			for (screen = bmain->screen.first; screen; screen = screen->id.next) {
				for (sa = screen->areabase.first; sa; sa = sa->next) {
					for (sl = sa->spacedata.first; sl; sl = sl->next) {
						if (sl->spacetype == SPACE_SEQ) {
							ARegion *ar_preview;
							ListBase *regionbase;

							if (sl == sa->spacedata.first) {
								regionbase = &sa->regionbase;
							}
							else {
								regionbase = &sl->regionbase;
							}

							ar_preview = (ARegion *)regionbase->first;
							for (; ar_preview; ar_preview = ar_preview->next) {
								if (ar_preview->regiontype == RGN_TYPE_PREVIEW)
									break;
							}
							if (ar_preview && (ar_preview->regiontype == RGN_TYPE_PREVIEW)) {
								sequencer_init_preview_region(ar_preview);
							}
						}
					}
				}
			}
		} /* sequencer changes */
	}

	if (bmain->versionfile <= 251) {    /* 2.5.1 had no subversions */
		bScreen *sc;

		/* Blender 2.5.2 - subversion 0 introduced a new setting: V3D_RENDER_OVERRIDE.
		 * This bit was used in the past for V3D_TRANSFORM_SNAP, which is now deprecated.
		 * Here we clear it for old files so they don't come in with V3D_RENDER_OVERRIDE set,
		 * which would cause cameras, lamps, etc to become invisible */
		for (sc = bmain->screen.first; sc; sc = sc->id.next) {
			ScrArea *sa;
			for (sa = sc->areabase.first; sa; sa = sa->next) {
				SpaceLink *sl;
				for (sl = sa->spacedata.first; sl; sl = sl->next) {
					if (sl->spacetype == SPACE_VIEW3D) {
						View3D *v3d = (View3D *)sl;
						v3d->flag2 &= ~V3D_RENDER_OVERRIDE;
					}
				}
			}
		}
	}

	if (bmain->versionfile < 252 || (bmain->versionfile == 252 && bmain->subversionfile < 1)) {
		Brush *brush;
		Object *ob;
		Scene *scene;
		bNodeTree *ntree;

		for (brush = bmain->brush.first; brush; brush = brush->id.next) {
			if (brush->curve)
				brush->curve->preset = CURVE_PRESET_SMOOTH;
		}

		/* properly initialize active flag for fluidsim modifiers */
		for (ob = bmain->object.first; ob; ob = ob->id.next) {
			ModifierData *md;
			for (md = ob->modifiers.first; md; md = md->next) {
				if (md->type == eModifierType_Fluidsim) {
					FluidsimModifierData *fmd = (FluidsimModifierData *)md;
					fmd->fss->flag |= OB_FLUIDSIM_ACTIVE;
					fmd->fss->flag |= OB_FLUIDSIM_OVERRIDE_TIME;
				}
			}
		}

		/* adjustment to color balance node values */
		for (scene = bmain->scene.first; scene; scene = scene->id.next) {
			if (scene->nodetree) {
				bNode *node = scene->nodetree->nodes.first;

				while (node) {
					if (node->type == CMP_NODE_COLORBALANCE) {
						NodeColorBalance *n = (NodeColorBalance *)node->storage;
						n->lift[0] += 1.f;
						n->lift[1] += 1.f;
						n->lift[2] += 1.f;
					}
					node = node->next;
				}
			}
		}
		/* check inside node groups too */
		for (ntree = bmain->nodetree.first; ntree; ntree = ntree->id.next) {
			bNode *node = ntree->nodes.first;

			while (node) {
				if (node->type == CMP_NODE_COLORBALANCE) {
					NodeColorBalance *n = (NodeColorBalance *)node->storage;
					n->lift[0] += 1.f;
					n->lift[1] += 1.f;
					n->lift[2] += 1.f;
				}

				node = node->next;
			}
		}
	}

	/* old-track -> constraints (this time we're really doing it!) */
	if (bmain->versionfile < 252 || (bmain->versionfile == 252 && bmain->subversionfile < 2)) {
		Object *ob;

		for (ob = bmain->object.first; ob; ob = ob->id.next)
			blo_do_version_old_trackto_to_constraints(ob);
	}

	if (bmain->versionfile < 252 || (bmain->versionfile == 252 && bmain->subversionfile < 5)) {
		bScreen *sc;

		/* Image editor scopes */
		for (sc = bmain->screen.first; sc; sc = sc->id.next) {
			ScrArea *sa;

			for (sa = sc->areabase.first; sa; sa = sa->next) {
				SpaceLink *sl;

				for (sl = sa->spacedata.first; sl; sl = sl->next) {
					if (sl->spacetype == SPACE_IMAGE) {
						SpaceImage *sima = (SpaceImage *)sl;
						scopes_new(&sima->scopes);
					}
				}
			}
		}
	}

	if (bmain->versionfile < 253) {
		Object *ob;
		Scene *scene;
		bScreen *sc;
		Tex *tex;
		Brush *brush;

		for (sc = bmain->screen.first; sc; sc = sc->id.next) {
			ScrArea *sa;
			for (sa = sc->areabase.first; sa; sa = sa->next) {
				SpaceLink *sl;

				for (sl = sa->spacedata.first; sl; sl = sl->next) {
					if (sl->spacetype == SPACE_NODE) {
						SpaceNode *snode = (SpaceNode *)sl;
						ListBase *regionbase;
						ARegion *ar;

						if (sl == sa->spacedata.first)
							regionbase = &sa->regionbase;
						else
							regionbase = &sl->regionbase;

						if (snode->v2d.minzoom > 0.09f)
							snode->v2d.minzoom = 0.09f;
						if (snode->v2d.maxzoom < 2.31f)
							snode->v2d.maxzoom = 2.31f;

						for (ar = regionbase->first; ar; ar = ar->next) {
							if (ar->regiontype == RGN_TYPE_WINDOW) {
								if (ar->v2d.minzoom > 0.09f)
									ar->v2d.minzoom = 0.09f;
								if (ar->v2d.maxzoom < 2.31f)
									ar->v2d.maxzoom = 2.31f;
							}
						}
					}
<<<<<<< HEAD
=======
					else if (sl->spacetype == SPACE_TIME) {
						SpaceTime *stime = (SpaceTime *)sl;

						/* enable all cache display */
						stime->cache_display |= TIME_CACHE_DISPLAY;
						stime->cache_display |= (TIME_CACHE_SOFTBODY | TIME_CACHE_PARTICLES);
						stime->cache_display |= (TIME_CACHE_CLOTH | TIME_CACHE_SMOKE | TIME_CACHE_DYNAMICPAINT);
					}
>>>>>>> bae188bf
				}
			}
		}

		do_version_mdef_250(bmain);

		/* parent type to modifier */
		for (ob = bmain->object.first; ob; ob = ob->id.next) {
			if (ob->parent) {
				Object *parent = (Object *)blo_do_versions_newlibadr(fd, lib, ob->parent);
				if (parent) { /* parent may not be in group */
					if (parent->type == OB_ARMATURE && ob->partype == PARSKEL) {
						ArmatureModifierData *amd;
						bArmature *arm = (bArmature *)blo_do_versions_newlibadr(fd, lib, parent->data);

						amd = (ArmatureModifierData *)modifier_new(eModifierType_Armature);
						amd->object = ob->parent;
						BLI_addtail((ListBase *)&ob->modifiers, amd);
						amd->deformflag = arm->deformflag;
						ob->partype = PAROBJECT;
					}
					else if (parent->type == OB_LATTICE && ob->partype == PARSKEL) {
						LatticeModifierData *lmd;

						lmd = (LatticeModifierData *)modifier_new(eModifierType_Lattice);
						lmd->object = ob->parent;
						BLI_addtail((ListBase *)&ob->modifiers, lmd);
						ob->partype = PAROBJECT;
					}
					else if (parent->type == OB_CURVE && ob->partype == PARCURVE) {
						CurveModifierData *cmd;

						cmd = (CurveModifierData *)modifier_new(eModifierType_Curve);
						cmd->object = ob->parent;
						BLI_addtail((ListBase *)&ob->modifiers, cmd);
						ob->partype = PAROBJECT;
					}
				}
			}
		}

		/* initialize scene active layer */
		for (scene = bmain->scene.first; scene; scene = scene->id.next) {
			int i;
			for (i = 0; i < 20; i++) {
				if (scene->lay & (1 << i)) {
					scene->layact = 1 << i;
					break;
				}
			}
		}

		for (tex = bmain->tex.first; tex; tex = tex->id.next) {
			/* if youre picky, this isn't correct until we do a version bump
			 * since you could set saturation to be 0.0*/
			if (tex->saturation == 0.0f)
				tex->saturation = 1.0f;
		}

		{
			Curve *cu;
			for (cu = bmain->curve.first; cu; cu = cu->id.next) {
				cu->smallcaps_scale = 0.75f;
			}
		}

		for (scene = bmain->scene.first; scene; scene = scene->id.next) {
			if (scene) {
				Sequence *seq;
				SEQ_BEGIN(scene->ed, seq)
				{
					if (seq->sat == 0.0f) {
						seq->sat = 1.0f;
					}
				}
				SEQ_END
			}
		}

		/* GSOC 2010 Sculpt - New settings for Brush */

		for (brush = bmain->brush.first; brush; brush = brush->id.next) {
			/* Sanity Check */

			/* infinite number of dabs */
			if (brush->spacing == 0)
				brush->spacing = 10;

			/* will have no effect */
			if (brush->alpha == 0)
				brush->alpha = 0.5f;

			/* bad radius */
			if (brush->unprojected_radius == 0)
				brush->unprojected_radius = 0.125f;

			/* unusable size */
			if (brush->size == 0)
				brush->size = 35;

			/* can't see overlay */
			if (brush->texture_overlay_alpha == 0)
				brush->texture_overlay_alpha = 33;

			/* same as draw brush */
			if (brush->crease_pinch_factor == 0)
				brush->crease_pinch_factor = 0.5f;

			/* will sculpt no vertexes */
			if (brush->plane_trim == 0)
				brush->plane_trim = 0.5f;

			/* same as smooth stroke off */
			if (brush->smooth_stroke_radius == 0)
				brush->smooth_stroke_radius = 75;

			/* will keep cursor in one spot */
			if (brush->smooth_stroke_radius == 1)
				brush->smooth_stroke_factor = 0.9f;

			/* same as dots */
			if (brush->rate == 0)
				brush->rate = 0.1f;

			/* New Settings */
			if (bmain->versionfile < 252 || (bmain->versionfile == 252 && bmain->subversionfile < 5)) {
				brush->flag |= BRUSH_SPACE_ATTEN; // explicitly enable adaptive space

				/* spacing was originally in pixels, convert it to percentage for new version
				 * size should not be zero due to sanity check above
				 */
				brush->spacing = (int)(100 * ((float)brush->spacing) / ((float)brush->size));

				if (brush->add_col[0] == 0 &&
				    brush->add_col[1] == 0 &&
				    brush->add_col[2] == 0)
				{
					brush->add_col[0] = 1.00f;
					brush->add_col[1] = 0.39f;
					brush->add_col[2] = 0.39f;
				}

				if (brush->sub_col[0] == 0 &&
				    brush->sub_col[1] == 0 &&
				    brush->sub_col[2] == 0)
				{
					brush->sub_col[0] = 0.39f;
					brush->sub_col[1] = 0.39f;
					brush->sub_col[2] = 1.00f;
				}
			}
		}
	}

	/* GSOC Sculpt 2010 - Sanity check on Sculpt/Paint settings */
	if (bmain->versionfile < 253) {
		Scene *sce;
		for (sce = bmain->scene.first; sce; sce = sce->id.next) {
			if (sce->toolsettings->sculpt_paint_unified_alpha == 0)
				sce->toolsettings->sculpt_paint_unified_alpha = 0.5f;

			if (sce->toolsettings->sculpt_paint_unified_unprojected_radius == 0)
				sce->toolsettings->sculpt_paint_unified_unprojected_radius = 0.125f;

			if (sce->toolsettings->sculpt_paint_unified_size == 0)
				sce->toolsettings->sculpt_paint_unified_size = 35;
		}
	}

	if (bmain->versionfile < 253 || (bmain->versionfile == 253 && bmain->subversionfile < 1)) {
		Object *ob;

		for (ob = bmain->object.first; ob; ob = ob->id.next) {
			ModifierData *md;

			for (md = ob->modifiers.first; md; md = md->next) {
				if (md->type == eModifierType_Smoke) {
					SmokeModifierData *smd = (SmokeModifierData *)md;

					if ((smd->type & MOD_SMOKE_TYPE_DOMAIN) && smd->domain) {
						smd->domain->vorticity = 2.0f;
						smd->domain->time_scale = 1.0f;

						if (!(smd->domain->flags & (1 << 4)))
							continue;

						/* delete old MOD_SMOKE_INITVELOCITY flag */
						smd->domain->flags &= ~(1 << 4);

						/* for now just add it to all flow objects in the scene */
						{
							Object *ob2;
							for (ob2 = bmain->object.first; ob2; ob2 = ob2->id.next) {
								ModifierData *md2;
								for (md2 = ob2->modifiers.first; md2; md2 = md2->next) {
									if (md2->type == eModifierType_Smoke) {
										SmokeModifierData *smd2 = (SmokeModifierData *)md2;

										if ((smd2->type & MOD_SMOKE_TYPE_FLOW) && smd2->flow) {
											smd2->flow->flags |= MOD_SMOKE_FLOW_INITVELOCITY;
										}
									}
								}
							}
						}

					}
					else if ((smd->type & MOD_SMOKE_TYPE_FLOW) && smd->flow) {
						smd->flow->vel_multi = 1.0f;
					}
				}
			}
		}
	}

	if (bmain->versionfile < 255 || (bmain->versionfile == 255 && bmain->subversionfile < 1)) {
		Brush *br;
		ParticleSettings *part;
		bScreen *sc;

		for (br = bmain->brush.first; br; br = br->id.next) {
			if (br->ob_mode == 0)
				br->ob_mode = OB_MODE_ALL_PAINT;
		}

		for (part = bmain->particle.first; part; part = part->id.next) {
			if (part->boids)
				part->boids->pitch = 1.0f;

			part->flag &= ~PART_HAIR_REGROW; /* this was a deprecated flag before */
			part->kink_amp_clump = 1.f; /* keep old files looking similar */
		}

		for (sc = bmain->screen.first; sc; sc = sc->id.next) {
			ScrArea *sa;
			for (sa = sc->areabase.first; sa; sa = sa->next) {
				SpaceLink *sl;
				for (sl = sa->spacedata.first; sl; sl = sl->next) {
					if (sl->spacetype == SPACE_INFO) {
						SpaceInfo *sinfo = (SpaceInfo *)sl;
						ARegion *ar;

						sinfo->rpt_mask = INFO_RPT_OP;

						for (ar = sa->regionbase.first; ar; ar = ar->next) {
							if (ar->regiontype == RGN_TYPE_WINDOW) {
								ar->v2d.scroll = (V2D_SCROLL_RIGHT);
								ar->v2d.align = V2D_ALIGN_NO_NEG_X | V2D_ALIGN_NO_NEG_Y; /* align bottom left */
								ar->v2d.keepofs = V2D_LOCKOFS_X;
								ar->v2d.keepzoom = (V2D_LOCKZOOM_X | V2D_LOCKZOOM_Y | V2D_LIMITZOOM | V2D_KEEPASPECT);
								ar->v2d.keeptot = V2D_KEEPTOT_BOUNDS;
								ar->v2d.minzoom = ar->v2d.maxzoom = 1.0f;
							}
						}
					}
				}
			}
		}
	}

	if (bmain->versionfile < 255 || (bmain->versionfile == 255 && bmain->subversionfile < 3)) {
		Object *ob;

		/* ocean res is now squared, reset old ones - will be massive */
		for (ob = bmain->object.first; ob; ob = ob->id.next) {
			ModifierData *md;
			for (md = ob->modifiers.first; md; md = md->next) {
				if (md->type == eModifierType_Ocean) {
					OceanModifierData *omd = (OceanModifierData *)md;
					omd->resolution = 7;
					omd->oceancache = NULL;
				}
			}
		}
	}

	if (bmain->versionfile < 256) {
		bScreen *sc;
		ScrArea *sa;
		Key *key;

		/* Fix for sample line scope initializing with no height */
		for (sc = bmain->screen.first; sc; sc = sc->id.next) {
			sa = sc->areabase.first;
			while (sa) {
				SpaceLink *sl;
				for (sl = sa->spacedata.first; sl; sl = sl->next) {
					if (sl->spacetype == SPACE_IMAGE) {
						SpaceImage *sima = (SpaceImage *)sl;
						if (sima->sample_line_hist.height == 0)
							sima->sample_line_hist.height = 100;
					}
				}
				sa = sa->next;
			}
		}

		/* old files could have been saved with slidermin = slidermax = 0.0, but the UI in
		 * 2.4x would never reveal this to users as a dummy value always ended up getting used
		 * instead
		 */
		for (key = bmain->key.first; key; key = key->id.next) {
			KeyBlock *kb;

			for (kb = key->block.first; kb; kb = kb->next) {
				if (IS_EQF(kb->slidermin, kb->slidermax) && IS_EQF(kb->slidermax, 0.0f))
					kb->slidermax = kb->slidermin + 1.0f;
			}
		}
	}

	if (bmain->versionfile < 256 || (bmain->versionfile == 256 && bmain->subversionfile < 1)) {
		/* fix for bones that didn't have arm_roll before */
		bArmature *arm;
		Bone *bone;
		Object *ob;

		for (arm = bmain->armature.first; arm; arm = arm->id.next)
			for (bone = arm->bonebase.first; bone; bone = bone->next)
				do_version_bone_roll_256(bone);

		/* fix for objects which have zero dquat's
		 * since this is multiplied with the quat rather than added */
		for (ob = bmain->object.first; ob; ob = ob->id.next) {
			if (is_zero_v4(ob->dquat)) {
				unit_qt(ob->dquat);
			}
			if (is_zero_v3(ob->drotAxis) && ob->drotAngle == 0.0f) {
				unit_axis_angle(ob->drotAxis, &ob->drotAngle);
			}
		}
	}

	if (bmain->versionfile < 256 || (bmain->versionfile == 256 && bmain->subversionfile < 2)) {
		bNodeTree *ntree;
		bNode *node;
		bNodeSocket *sock, *gsock;
		bNodeLink *link;

		/* node sockets are not exposed automatically any more,
		 * this mimics the old behavior by adding all unlinked sockets to groups.
		 */
		for (ntree = bmain->nodetree.first; ntree; ntree = ntree->id.next) {
			/* this adds copies and links from all unlinked internal sockets to group inputs/outputs. */

			/* first make sure the own_index for new sockets is valid */
			for (node = ntree->nodes.first; node; node = node->next) {
				for (sock = node->inputs.first; sock; sock = sock->next)
					if (sock->own_index >= ntree->cur_index)
						ntree->cur_index = sock->own_index + 1;
				for (sock = node->outputs.first; sock; sock = sock->next)
					if (sock->own_index >= ntree->cur_index)
						ntree->cur_index = sock->own_index + 1;
			}

			/* add ntree->inputs/ntree->outputs sockets for all unlinked sockets in the group tree. */
			for (node = ntree->nodes.first; node; node = node->next) {
				for (sock = node->inputs.first; sock; sock = sock->next) {
					if (!sock->link && !nodeSocketIsHidden(sock)) {

						gsock = do_versions_node_group_add_socket_2_56_2(ntree, sock->name, sock->type, SOCK_IN);

						/* initialize the default socket value */
						copy_v4_v4(gsock->ns.vec, sock->ns.vec);

						/* XXX nodeAddLink does not work with incomplete (node==NULL) links any longer,
						 * have to create these directly here. These links are updated again in subsequent do_version!
						 */
						link = MEM_callocN(sizeof(bNodeLink), "link");
						BLI_addtail(&ntree->links, link);
						link->fromnode = NULL;
						link->fromsock = gsock;
						link->tonode = node;
						link->tosock = sock;
						ntree->update |= NTREE_UPDATE_LINKS;

						sock->link = link;
					}
				}
				for (sock = node->outputs.first; sock; sock = sock->next) {
					if (nodeCountSocketLinks(ntree, sock) == 0 && !nodeSocketIsHidden(sock)) {
						gsock = do_versions_node_group_add_socket_2_56_2(ntree, sock->name, sock->type, SOCK_OUT);

						/* initialize the default socket value */
						copy_v4_v4(gsock->ns.vec, sock->ns.vec);

						/* XXX nodeAddLink does not work with incomplete (node==NULL) links any longer,
						 * have to create these directly here. These links are updated again in subsequent do_version!
						 */
						link = MEM_callocN(sizeof(bNodeLink), "link");
						BLI_addtail(&ntree->links, link);
						link->fromnode = node;
						link->fromsock = sock;
						link->tonode = NULL;
						link->tosock = gsock;
						ntree->update |= NTREE_UPDATE_LINKS;

						gsock->link = link;
					}
				}
			}

			/* XXX The external group node sockets needs to adjust their own_index to point at
			 * associated ntree inputs/outputs internal sockets. However, this can only happen
			 * after lib-linking (needs access to internal node group tree)!
			 * Setting a temporary flag here, actual do_versions happens in lib_verify_nodetree.
			 */
			ntree->flag |= NTREE_DO_VERSIONS_GROUP_EXPOSE_2_56_2;
		}
	}

	if (bmain->versionfile < 256 || (bmain->versionfile == 256 && bmain->subversionfile < 3)) {
		bScreen *sc;
		Brush *brush;
		Object *ob;
		ParticleSettings *part;
<<<<<<< HEAD
=======
		Material *mat;
		int tex_nr, transp_tex;

		for (mat = bmain->mat.first; mat; mat = mat->id.next) {
			if (!(mat->mode & MA_TRANSP) && !(mat->material_type & MA_TYPE_VOLUME)) {
				transp_tex = 0;

				for (tex_nr = 0; tex_nr < MAX_MTEX; tex_nr++) {
					if (!mat->mtex[tex_nr])
						continue;
					if (mat->mtex[tex_nr]->mapto & MAP_ALPHA)
						transp_tex = 1;
				}

				/* weak! material alpha could be animated */
				if (mat->alpha < 1.0f || mat->fresnel_tra > 0.0f || transp_tex) {
					mat->mode |= MA_TRANSP;
					mat->mode &= ~(MA_ZTRANSP | MA_RAYTRANSP);
				}
			}
		}
>>>>>>> bae188bf

		/* redraws flag in SpaceTime has been moved to Screen level */
		for (sc = bmain->screen.first; sc; sc = sc->id.next) {
			if (sc->redraws_flag == 0) {
				/* just initialize to default? */
				/* XXX: we could also have iterated through areas, and taken them from the first timeline available... */
				sc->redraws_flag = TIME_ALL_3D_WIN | TIME_ALL_ANIM_WIN;
			}
		}

		for (brush = bmain->brush.first; brush; brush = brush->id.next) {
			if (brush->height == 0)
				brush->height = 0.4f;
		}

		/* replace 'rim material' option for in offset*/
		for (ob = bmain->object.first; ob; ob = ob->id.next) {
			ModifierData *md;
			for (md = ob->modifiers.first; md; md = md->next) {
				if (md->type == eModifierType_Solidify) {
					SolidifyModifierData *smd = (SolidifyModifierData *)md;
					if (smd->flag & MOD_SOLIDIFY_RIM_MATERIAL) {
						smd->mat_ofs_rim = 1;
						smd->flag &= ~MOD_SOLIDIFY_RIM_MATERIAL;
					}
				}
			}
		}

		/* particle draw color from material */
		for (part = bmain->particle.first; part; part = part->id.next) {
			if (part->draw & PART_DRAW_MAT_COL)
				part->draw_col = PART_DRAW_COL_MAT;
		}
	}

	if (bmain->versionfile < 256 || (bmain->versionfile == 256 && bmain->subversionfile < 6)) {
		Mesh *me;

		for (me = bmain->mesh.first; me; me = me->id.next)
			BKE_mesh_calc_normals_tessface(me->mvert, me->totvert, me->mface, me->totface, NULL);
	}

	if (bmain->versionfile < 256 || (bmain->versionfile == 256 && bmain->subversionfile < 2)) {
		/* update blur area sizes from 0..1 range to 0..100 percentage */
		Scene *scene;
		bNode *node;
		for (scene = bmain->scene.first; scene; scene = scene->id.next)
			if (scene->nodetree)
				for (node = scene->nodetree->nodes.first; node; node = node->next)
					if (node->type == CMP_NODE_BLUR) {
						NodeBlurData *nbd = node->storage;
						nbd->percentx *= 100.0f;
						nbd->percenty *= 100.0f;
					}
	}

	if (bmain->versionfile < 258 || (bmain->versionfile == 258 && bmain->subversionfile < 1)) {
		/* screen view2d settings were not properly initialized [#27164]
		 * v2d->scroll caused the bug but best reset other values too which are in old blend files only.
		 * need to make less ugly - possibly an iterator? */
		bScreen *screen;

		for (screen = bmain->screen.first; screen; screen = screen->id.next) {
			ScrArea *sa;
			/* add regions */
			for (sa = screen->areabase.first; sa; sa = sa->next) {
				SpaceLink *sl = sa->spacedata.first;
				if (sl->spacetype == SPACE_IMAGE) {
					ARegion *ar;
					for (ar = sa->regionbase.first; ar; ar = ar->next) {
						if (ar->regiontype == RGN_TYPE_WINDOW) {
							View2D *v2d = &ar->v2d;
							v2d->minzoom = v2d->maxzoom = v2d->scroll = v2d->keeptot = v2d->keepzoom = v2d->keepofs = v2d->align = 0;
						}
					}
				}

				for (sl = sa->spacedata.first; sl; sl = sl->next) {
					if (sl->spacetype == SPACE_IMAGE) {
						ARegion *ar;
						for (ar = sl->regionbase.first; ar; ar = ar->next) {
							if (ar->regiontype == RGN_TYPE_WINDOW) {
								View2D *v2d = &ar->v2d;
								v2d->minzoom = v2d->maxzoom = v2d->scroll = v2d->keeptot = v2d->keepzoom = v2d->keepofs = v2d->align = 0;
							}
						}
					}
				}
			}
		}

		{
<<<<<<< HEAD
=======
			/* Initialize texture point density curve falloff */
			Tex *tex;
			for (tex = bmain->tex.first; tex; tex = tex->id.next) {
				if (tex->pd) {
					if (tex->pd->falloff_speed_scale == 0.0f)
						tex->pd->falloff_speed_scale = 100.0f;

					if (!tex->pd->falloff_curve) {
						tex->pd->falloff_curve = curvemapping_add(1, 0, 0, 1, 1);

						tex->pd->falloff_curve->preset = CURVE_PRESET_LINE;
						tex->pd->falloff_curve->cm->flag &= ~CUMA_EXTEND_EXTRAPOLATE;
						curvemap_reset(tex->pd->falloff_curve->cm, &tex->pd->falloff_curve->clipr, tex->pd->falloff_curve->preset, CURVEMAP_SLOPE_POSITIVE);
						curvemapping_changed(tex->pd->falloff_curve, false);
					}
				}
			}
		}

		{
			/* add default value for behind strength of camera actuator */
			Object *ob;
			bActuator *act;
			for (ob = bmain->object.first; ob; ob = ob->id.next) {
				for (act = ob->actuators.first; act; act = act->next) {
					if (act->type == ACT_CAMERA) {
						bCameraActuator *ba = act->data;

						ba->damping = 1.0 / 32.0;
					}
				}
			}
		}

		{
>>>>>>> bae188bf
			ParticleSettings *part;
			for (part = bmain->particle.first; part; part = part->id.next) {
				/* Initialize particle billboard scale */
				part->bb_size[0] = part->bb_size[1] = 1.0f;
			}
		}
	}

	if (bmain->versionfile < 259 || (bmain->versionfile == 259 && bmain->subversionfile < 1)) {
		{
			Scene *scene;
			Sequence *seq;

			for (scene = bmain->scene.first; scene; scene = scene->id.next) {
				scene->r.ffcodecdata.audio_channels = 2;
				scene->audio.volume = 1.0f;
				SEQ_BEGIN(scene->ed, seq)
				{
					seq->pitch = 1.0f;
				}
				SEQ_END
			}
		}

		{
			bScreen *screen;
			for (screen = bmain->screen.first; screen; screen = screen->id.next) {
				ScrArea *sa;

				/* add regions */
				for (sa = screen->areabase.first; sa; sa = sa->next) {
					SpaceLink *sl = sa->spacedata.first;
					if (sl->spacetype == SPACE_SEQ) {
						ARegion *ar;
						for (ar = sa->regionbase.first; ar; ar = ar->next) {
							if (ar->regiontype == RGN_TYPE_WINDOW) {
								if (ar->v2d.min[1] == 4.0f)
									ar->v2d.min[1] = 0.5f;
							}
						}
					}
					for (sl = sa->spacedata.first; sl; sl = sl->next) {
						if (sl->spacetype == SPACE_SEQ) {
							ARegion *ar;
							for (ar = sl->regionbase.first; ar; ar = ar->next) {
								if (ar->regiontype == RGN_TYPE_WINDOW) {
									if (ar->v2d.min[1] == 4.0f)
										ar->v2d.min[1] = 0.5f;
								}
							}
						}
					}
				}
			}
		}

		{
			/* Make "auto-clamped" handles a per-keyframe setting instead of per-FCurve
			 *
			 * We're only patching F-Curves in Actions here, since it is assumed that most
			 * drivers out there won't be using this (and if they are, they're in the minority).
			 * While we should aim to fix everything ideally, in practice it's far too hard
			 * to get to every animdata block, not to mention the performance hit that'd have
			 */
			bAction *act;
			FCurve *fcu;

			for (act = bmain->action.first; act; act = act->id.next) {
				for (fcu = act->curves.first; fcu; fcu = fcu->next) {
					BezTriple *bezt;
					uint i = 0;

					/* only need to touch curves that had this flag set */
					if ((fcu->flag & FCURVE_AUTO_HANDLES) == 0)
						continue;
					if ((fcu->totvert == 0) || (fcu->bezt == NULL))
						continue;

					/* only change auto-handles to auto-clamped */
					for (bezt = fcu->bezt; i < fcu->totvert; i++, bezt++) {
						if (bezt->h1 == HD_AUTO)
							bezt->h1 = HD_AUTO_ANIM;
						if (bezt->h2 == HD_AUTO)
							bezt->h2 = HD_AUTO_ANIM;
					}

					fcu->flag &= ~FCURVE_AUTO_HANDLES;
				}
			}
		}
	}

	if (bmain->versionfile < 259 || (bmain->versionfile == 259 && bmain->subversionfile < 2)) {
		{
			/* Convert default socket values from bNodeStack */
			FOREACH_NODETREE(bmain, ntree, id) {
				bNode *node;
				bNodeSocket *sock;

				for (node = ntree->nodes.first; node; node = node->next) {
					for (sock = node->inputs.first; sock; sock = sock->next)
						do_versions_socket_default_value_259(sock);
					for (sock = node->outputs.first; sock; sock = sock->next)
						do_versions_socket_default_value_259(sock);
				}

				for (sock = ntree->inputs.first; sock; sock = sock->next)
					do_versions_socket_default_value_259(sock);
				for (sock = ntree->outputs.first; sock; sock = sock->next)
					do_versions_socket_default_value_259(sock);

				ntree->update |= NTREE_UPDATE;
			}
			FOREACH_NODETREE_END
		}

		{
			/* Initialize group tree nodetypes.
			 * These are used to distinguish tree types and
			 * associate them with specific node types for polling.
			 */
			bNodeTree *ntree;
			/* all node trees in bmain->nodetree are considered groups */
			for (ntree = bmain->nodetree.first; ntree; ntree = ntree->id.next)
				ntree->nodetype = NODE_GROUP;
		}
	}

	if (bmain->versionfile < 259 || (bmain->versionfile == 259 && bmain->subversionfile < 4)) {
		{
			/* Adaptive time step for particle systems */
			ParticleSettings *part;
			for (part = bmain->particle.first; part; part = part->id.next) {
				part->courant_target = 0.2f;
				part->time_flag &= ~PART_TIME_AUTOSF;
			}
		}
<<<<<<< HEAD
=======

		{
			/* set defaults for obstacle avoidance, recast data */
			Scene *sce;
			for (sce = bmain->scene.first; sce; sce = sce->id.next) {
				if (sce->gm.levelHeight == 0.f)
					sce->gm.levelHeight = 2.f;

				if (sce->gm.recastData.cellsize == 0.0f)
					sce->gm.recastData.cellsize = 0.3f;
				if (sce->gm.recastData.cellheight == 0.0f)
					sce->gm.recastData.cellheight = 0.2f;
				if (sce->gm.recastData.agentmaxslope == 0.0f)
					sce->gm.recastData.agentmaxslope = (float)M_PI / 4;
				if (sce->gm.recastData.agentmaxclimb == 0.0f)
					sce->gm.recastData.agentmaxclimb = 0.9f;
				if (sce->gm.recastData.agentheight == 0.0f)
					sce->gm.recastData.agentheight = 2.0f;
				if (sce->gm.recastData.agentradius == 0.0f)
					sce->gm.recastData.agentradius = 0.6f;
				if (sce->gm.recastData.edgemaxlen == 0.0f)
					sce->gm.recastData.edgemaxlen = 12.0f;
				if (sce->gm.recastData.edgemaxerror == 0.0f)
					sce->gm.recastData.edgemaxerror = 1.3f;
				if (sce->gm.recastData.regionminsize == 0.0f)
					sce->gm.recastData.regionminsize = 8.f;
				if (sce->gm.recastData.regionmergesize == 0.0f)
					sce->gm.recastData.regionmergesize = 20.f;
				if (sce->gm.recastData.vertsperpoly < 3)
					sce->gm.recastData.vertsperpoly = 6;
				if (sce->gm.recastData.detailsampledist == 0.0f)
					sce->gm.recastData.detailsampledist = 6.0f;
				if (sce->gm.recastData.detailsamplemaxerror == 0.0f)
					sce->gm.recastData.detailsamplemaxerror = 1.0f;
			}
		}
>>>>>>> bae188bf
	}
}<|MERGE_RESOLUTION|>--- conflicted
+++ resolved
@@ -283,22 +283,6 @@
 				ar->v2d.keeptot = V2D_KEEPTOT_STRICT;
 				ar->v2d.minzoom = ar->v2d.maxzoom = 1.0f;
 				//ar->v2d.flag |= V2D_IS_INITIALISED;
-<<<<<<< HEAD
-=======
-				break;
-			}
-			case SPACE_TIME:
-			{
-				SpaceTime *stime = (SpaceTime *)sl;
-				memcpy(&ar->v2d, &stime->v2d, sizeof(View2D));
-
-				ar->v2d.scroll |= (V2D_SCROLL_BOTTOM | V2D_SCROLL_SCALE_HORIZONTAL);
-				ar->v2d.align |= V2D_ALIGN_NO_NEG_Y;
-				ar->v2d.keepofs |= V2D_LOCKOFS_Y;
-				ar->v2d.keepzoom |= V2D_LOCKZOOM_Y;
-				ar->v2d.tot.ymin = ar->v2d.cur.ymin = -10.0;
-				ar->v2d.min[1] = ar->v2d.max[1] = 20.0;
->>>>>>> bae188bf
 				break;
 			}
 			case SPACE_IPO:
@@ -515,73 +499,6 @@
 	}
 }
 
-<<<<<<< HEAD
-=======
-static void do_version_mtex_factor_2_50(MTex **mtex_array, short idtype)
-{
-	MTex *mtex;
-	float varfac, colfac;
-	int a, neg;
-
-	if (!mtex_array)
-		return;
-
-	for (a = 0; a < MAX_MTEX; a++) {
-		if (mtex_array[a]) {
-			mtex = mtex_array[a];
-
-			neg = mtex->maptoneg;
-			varfac = mtex->varfac;
-			colfac = mtex->colfac;
-
-			if (neg & MAP_DISP) mtex->dispfac = -mtex->dispfac;
-			if (neg & MAP_NORM) mtex->norfac = -mtex->norfac;
-			if (neg & MAP_WARP) mtex->warpfac = -mtex->warpfac;
-
-			mtex->colspecfac = (neg & MAP_COLSPEC) ? -colfac : colfac;
-			mtex->mirrfac = (neg & MAP_COLMIR) ? -colfac : colfac;
-			mtex->alphafac = (neg & MAP_ALPHA) ? -varfac : varfac;
-			mtex->difffac = (neg & MAP_REF) ? -varfac : varfac;
-			mtex->specfac = (neg & MAP_SPEC) ? -varfac : varfac;
-			mtex->emitfac = (neg & MAP_EMIT) ? -varfac : varfac;
-			mtex->hardfac = (neg & MAP_HAR) ? -varfac : varfac;
-			mtex->raymirrfac = (neg & MAP_RAYMIRR) ? -varfac : varfac;
-			mtex->translfac = (neg & MAP_TRANSLU) ? -varfac : varfac;
-			mtex->ambfac = (neg & MAP_AMB) ? -varfac : varfac;
-			mtex->colemitfac = (neg & MAP_EMISSION_COL) ? -colfac : colfac;
-			mtex->colreflfac = (neg & MAP_REFLECTION_COL) ? -colfac : colfac;
-			mtex->coltransfac = (neg & MAP_TRANSMISSION_COL) ? -colfac : colfac;
-			mtex->densfac = (neg & MAP_DENSITY) ? -varfac : varfac;
-			mtex->scatterfac = (neg & MAP_SCATTERING) ? -varfac : varfac;
-			mtex->reflfac = (neg & MAP_REFLECTION) ? -varfac : varfac;
-
-			mtex->timefac = (neg & MAP_PA_TIME) ? -varfac : varfac;
-			mtex->lengthfac = (neg & MAP_PA_LENGTH) ? -varfac : varfac;
-			mtex->clumpfac = (neg & MAP_PA_CLUMP) ? -varfac : varfac;
-			mtex->kinkfac = (neg & MAP_PA_KINK) ? -varfac : varfac;
-			mtex->roughfac = (neg & MAP_PA_ROUGH) ? -varfac : varfac;
-			mtex->padensfac = (neg & MAP_PA_DENS) ? -varfac : varfac;
-			mtex->lifefac = (neg & MAP_PA_LIFE) ? -varfac : varfac;
-			mtex->sizefac = (neg & MAP_PA_SIZE) ? -varfac : varfac;
-			mtex->ivelfac = (neg & MAP_PA_IVEL) ? -varfac : varfac;
-
-			mtex->shadowfac = (neg & LAMAP_SHAD) ? -colfac : colfac;
-
-			mtex->zenupfac = (neg & WOMAP_ZENUP) ? -colfac : colfac;
-			mtex->zendownfac = (neg & WOMAP_ZENDOWN) ? -colfac : colfac;
-			mtex->blendfac = (neg & WOMAP_BLEND) ? -varfac : varfac;
-
-			if (idtype == ID_MA)
-				mtex->colfac = (neg & MAP_COL) ? -colfac : colfac;
-			else if (idtype == ID_LA)
-				mtex->colfac = (neg & LAMAP_COL) ? -colfac : colfac;
-			else if (idtype == ID_WO)
-				mtex->colfac = (neg & WOMAP_HORIZ) ? -colfac : colfac;
-		}
-	}
-}
-
->>>>>>> bae188bf
 static void do_version_mdef_250(Main *main)
 {
 	Object *ob;
@@ -738,36 +655,6 @@
 			}
 		}
 
-<<<<<<< HEAD
-=======
-		for (ob = bmain->object.first; ob; ob = ob->id.next) {
-			for (act = ob->actuators.first; act; act = act->next) {
-				if (act->type == ACT_SOUND) {
-					bSoundActuator *sAct = (bSoundActuator *)act->data;
-					if (sAct->sound) {
-						sound = blo_do_versions_newlibadr(fd, lib, sAct->sound);
-						sAct->flag = (sound->flags & SOUND_FLAGS_3D) ? ACT_SND_3D_SOUND : 0;
-						sAct->pitch = sound->pitch;
-						sAct->volume = sound->volume;
-						sAct->sound3D.reference_distance = sound->distance;
-						sAct->sound3D.max_gain = sound->max_gain;
-						sAct->sound3D.min_gain = sound->min_gain;
-						sAct->sound3D.rolloff_factor = sound->attenuation;
-					}
-					else {
-						sAct->sound3D.reference_distance = 1.0f;
-						sAct->volume = 1.0f;
-						sAct->sound3D.max_gain = 1.0f;
-						sAct->sound3D.rolloff_factor = 1.0f;
-					}
-					sAct->sound3D.cone_inner_angle = 360.0f;
-					sAct->sound3D.cone_outer_angle = 360.0f;
-					sAct->sound3D.max_distance = FLT_MAX;
-				}
-			}
-		}
-
->>>>>>> bae188bf
 		for (scene = bmain->scene.first; scene; scene = scene->id.next) {
 			if (scene->ed && scene->ed->seqbasep) {
 				SEQ_BEGIN(scene->ed, seq)
@@ -936,64 +823,6 @@
 				tex->afmax = 8;
 		}
 
-<<<<<<< HEAD
-=======
-		for (ma = bmain->mat.first; ma; ma = ma->id.next) {
-			int a;
-
-			if (ma->mode & MA_WIRE) {
-				ma->material_type = MA_TYPE_WIRE;
-				ma->mode &= ~MA_WIRE;
-			}
-
-			if (ma->mode & MA_HALO) {
-				ma->material_type = MA_TYPE_HALO;
-				ma->mode &= ~MA_HALO;
-			}
-
-			if (ma->mode & (MA_ZTRANSP | MA_RAYTRANSP)) {
-				ma->mode |= MA_TRANSP;
-			}
-			else {
-				/* ma->mode |= MA_ZTRANSP; */ /* leave ztransp as is even if its not used [#28113] */
-				ma->mode &= ~MA_TRANSP;
-			}
-
-			/* set new bump for unused slots */
-			for (a = 0; a < MAX_MTEX; a++) {
-				if (ma->mtex[a]) {
-					tex = ma->mtex[a]->tex;
-					if (!tex) {
-						ma->mtex[a]->texflag |= MTEX_3TAP_BUMP;
-						ma->mtex[a]->texflag |= MTEX_BUMP_OBJECTSPACE;
-					}
-					else {
-						tex = (Tex *)blo_do_versions_newlibadr(fd, ma->id.lib, tex);
-						if (tex && tex->type == 0) { /* invalid type */
-							ma->mtex[a]->texflag |= MTEX_3TAP_BUMP;
-							ma->mtex[a]->texflag |= MTEX_BUMP_OBJECTSPACE;
-						}
-					}
-				}
-			}
-
-			/* volume rendering settings */
-			if (ma->vol.stepsize < 0.0001f) {
-				ma->vol.density = 1.0f;
-				ma->vol.emission = 0.0f;
-				ma->vol.scattering = 1.0f;
-				ma->vol.emission_col[0] = ma->vol.emission_col[1] = ma->vol.emission_col[2] = 1.0f;
-				ma->vol.density_scale = 1.0f;
-				ma->vol.depth_cutoff = 0.01f;
-				ma->vol.stepsize_type = MA_VOL_STEP_RANDOMIZED;
-				ma->vol.stepsize = 0.2f;
-				ma->vol.shade_type = MA_VOL_SHADE_SHADED;
-				ma->vol.shadeflag |= MA_VOL_PRECACHESHADING;
-				ma->vol.precache_resolution = 50;
-			}
-		}
-
->>>>>>> bae188bf
 		for (sce = bmain->scene.first; sce; sce = sce->id.next) {
 			ts = sce->toolsettings;
 			if (!ts->uv_selectmode || ts->vgroup_weight == 0.0f) {
@@ -1009,57 +838,6 @@
 				ts->uv_selectmode = UV_SELECT_VERTEX;
 				ts->vgroup_weight = 1.0f;
 			}
-<<<<<<< HEAD
-=======
-
-			/* Game Settings */
-			/* Dome */
-			sce->gm.dome.angle = sce->r.domeangle;
-			sce->gm.dome.mode = sce->r.domemode;
-			sce->gm.dome.res = sce->r.domeres;
-			sce->gm.dome.resbuf = sce->r.domeresbuf;
-			sce->gm.dome.tilt = sce->r.dometilt;
-			sce->gm.dome.warptext = sce->r.dometext;
-
-			/* Stand Alone */
-			sce->gm.playerflag |= (sce->r.fullscreen ? GAME_PLAYER_FULLSCREEN : 0);
-			sce->gm.xplay = sce->r.xplay;
-			sce->gm.yplay = sce->r.yplay;
-			sce->gm.freqplay = sce->r.freqplay;
-			sce->gm.depth = sce->r.depth;
-			sce->gm.attrib = sce->r.attrib;
-
-			/* Stereo */
-			sce->gm.stereomode = sce->r.stereomode;
-			/* reassigning stereomode NO_STEREO and DOME to a separeted flag*/
-			if (sce->gm.stereomode == 1) { // 1 = STEREO_NOSTEREO
-				sce->gm.stereoflag = STEREO_NOSTEREO;
-				sce->gm.stereomode = STEREO_ANAGLYPH;
-			}
-			else if (sce->gm.stereomode == 8) { // 8 = STEREO_DOME
-				sce->gm.stereoflag = STEREO_DOME;
-				sce->gm.stereomode = STEREO_ANAGLYPH;
-			}
-			else
-				sce->gm.stereoflag = STEREO_ENABLED;
-
-			/* Framing */
-			sce->gm.framing = sce->framing;
-			sce->gm.xplay = sce->r.xplay;
-			sce->gm.yplay = sce->r.yplay;
-			sce->gm.freqplay = sce->r.freqplay;
-			sce->gm.depth = sce->r.depth;
-
-			/* Physic (previously stored in world) */
-			sce->gm.gravity = 9.8f;
-			sce->gm.physicsEngine = WOPHY_BULLET; /* Bullet by default */
-			sce->gm.mode = WO_DBVT_CULLING; /* DBVT culling by default */
-			sce->gm.occlusionRes = 128;
-			sce->gm.ticrate = 60;
-			sce->gm.maxlogicstep = 5;
-			sce->gm.physubstep = 1;
-			sce->gm.maxphystep = 5;
->>>>>>> bae188bf
 		}
 	}
 
@@ -1801,17 +1579,6 @@
 							}
 						}
 					}
-<<<<<<< HEAD
-=======
-					else if (sl->spacetype == SPACE_TIME) {
-						SpaceTime *stime = (SpaceTime *)sl;
-
-						/* enable all cache display */
-						stime->cache_display |= TIME_CACHE_DISPLAY;
-						stime->cache_display |= (TIME_CACHE_SOFTBODY | TIME_CACHE_PARTICLES);
-						stime->cache_display |= (TIME_CACHE_CLOTH | TIME_CACHE_SMOKE | TIME_CACHE_DYNAMICPAINT);
-					}
->>>>>>> bae188bf
 				}
 			}
 		}
@@ -2228,30 +1995,6 @@
 		Brush *brush;
 		Object *ob;
 		ParticleSettings *part;
-<<<<<<< HEAD
-=======
-		Material *mat;
-		int tex_nr, transp_tex;
-
-		for (mat = bmain->mat.first; mat; mat = mat->id.next) {
-			if (!(mat->mode & MA_TRANSP) && !(mat->material_type & MA_TYPE_VOLUME)) {
-				transp_tex = 0;
-
-				for (tex_nr = 0; tex_nr < MAX_MTEX; tex_nr++) {
-					if (!mat->mtex[tex_nr])
-						continue;
-					if (mat->mtex[tex_nr]->mapto & MAP_ALPHA)
-						transp_tex = 1;
-				}
-
-				/* weak! material alpha could be animated */
-				if (mat->alpha < 1.0f || mat->fresnel_tra > 0.0f || transp_tex) {
-					mat->mode |= MA_TRANSP;
-					mat->mode &= ~(MA_ZTRANSP | MA_RAYTRANSP);
-				}
-			}
-		}
->>>>>>> bae188bf
 
 		/* redraws flag in SpaceTime has been moved to Screen level */
 		for (sc = bmain->screen.first; sc; sc = sc->id.next) {
@@ -2345,44 +2088,6 @@
 		}
 
 		{
-<<<<<<< HEAD
-=======
-			/* Initialize texture point density curve falloff */
-			Tex *tex;
-			for (tex = bmain->tex.first; tex; tex = tex->id.next) {
-				if (tex->pd) {
-					if (tex->pd->falloff_speed_scale == 0.0f)
-						tex->pd->falloff_speed_scale = 100.0f;
-
-					if (!tex->pd->falloff_curve) {
-						tex->pd->falloff_curve = curvemapping_add(1, 0, 0, 1, 1);
-
-						tex->pd->falloff_curve->preset = CURVE_PRESET_LINE;
-						tex->pd->falloff_curve->cm->flag &= ~CUMA_EXTEND_EXTRAPOLATE;
-						curvemap_reset(tex->pd->falloff_curve->cm, &tex->pd->falloff_curve->clipr, tex->pd->falloff_curve->preset, CURVEMAP_SLOPE_POSITIVE);
-						curvemapping_changed(tex->pd->falloff_curve, false);
-					}
-				}
-			}
-		}
-
-		{
-			/* add default value for behind strength of camera actuator */
-			Object *ob;
-			bActuator *act;
-			for (ob = bmain->object.first; ob; ob = ob->id.next) {
-				for (act = ob->actuators.first; act; act = act->next) {
-					if (act->type == ACT_CAMERA) {
-						bCameraActuator *ba = act->data;
-
-						ba->damping = 1.0 / 32.0;
-					}
-				}
-			}
-		}
-
-		{
->>>>>>> bae188bf
 			ParticleSettings *part;
 			for (part = bmain->particle.first; part; part = part->id.next) {
 				/* Initialize particle billboard scale */
@@ -2520,44 +2225,5 @@
 				part->time_flag &= ~PART_TIME_AUTOSF;
 			}
 		}
-<<<<<<< HEAD
-=======
-
-		{
-			/* set defaults for obstacle avoidance, recast data */
-			Scene *sce;
-			for (sce = bmain->scene.first; sce; sce = sce->id.next) {
-				if (sce->gm.levelHeight == 0.f)
-					sce->gm.levelHeight = 2.f;
-
-				if (sce->gm.recastData.cellsize == 0.0f)
-					sce->gm.recastData.cellsize = 0.3f;
-				if (sce->gm.recastData.cellheight == 0.0f)
-					sce->gm.recastData.cellheight = 0.2f;
-				if (sce->gm.recastData.agentmaxslope == 0.0f)
-					sce->gm.recastData.agentmaxslope = (float)M_PI / 4;
-				if (sce->gm.recastData.agentmaxclimb == 0.0f)
-					sce->gm.recastData.agentmaxclimb = 0.9f;
-				if (sce->gm.recastData.agentheight == 0.0f)
-					sce->gm.recastData.agentheight = 2.0f;
-				if (sce->gm.recastData.agentradius == 0.0f)
-					sce->gm.recastData.agentradius = 0.6f;
-				if (sce->gm.recastData.edgemaxlen == 0.0f)
-					sce->gm.recastData.edgemaxlen = 12.0f;
-				if (sce->gm.recastData.edgemaxerror == 0.0f)
-					sce->gm.recastData.edgemaxerror = 1.3f;
-				if (sce->gm.recastData.regionminsize == 0.0f)
-					sce->gm.recastData.regionminsize = 8.f;
-				if (sce->gm.recastData.regionmergesize == 0.0f)
-					sce->gm.recastData.regionmergesize = 20.f;
-				if (sce->gm.recastData.vertsperpoly < 3)
-					sce->gm.recastData.vertsperpoly = 6;
-				if (sce->gm.recastData.detailsampledist == 0.0f)
-					sce->gm.recastData.detailsampledist = 6.0f;
-				if (sce->gm.recastData.detailsamplemaxerror == 0.0f)
-					sce->gm.recastData.detailsamplemaxerror = 1.0f;
-			}
-		}
->>>>>>> bae188bf
 	}
 }