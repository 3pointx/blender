--- conflicted
+++ resolved
@@ -749,22 +749,6 @@
       }
     }
 
-<<<<<<< HEAD
-    /* Init grease pencil default curve resolution. */
-    if (!DNA_struct_elem_find(fd->filesdna, "bGPdata", "int", "curve_edit_resolution")) {
-      LISTBASE_FOREACH (bGPdata *, gpd, &bmain->gpencils) {
-        gpd->curve_edit_resolution = GP_DEFAULT_CURVE_RESOLUTION;
-        gpd->flag |= GP_DATA_CURVE_ADAPTIVE_RESOLUTION;
-      }
-    }
-    /* Init grease pencil curve editing error threshold. */
-    if (!DNA_struct_elem_find(fd->filesdna, "bGPdata", "float", "curve_edit_threshold")) {
-      LISTBASE_FOREACH (bGPdata *, gpd, &bmain->gpencils) {
-        gpd->curve_edit_threshold = GP_DEFAULT_CURVE_ERROR;
-        gpd->curve_edit_corner_angle = GP_DEFAULT_CURVE_EDIT_CORNER_ANGLE;
-      }
-    }
-=======
     /* Alembic importer: allow vertex interpolation by default. */
     for (Object *object = bmain->objects.first; object != NULL; object = object->id.next) {
       LISTBASE_FOREACH (ModifierData *, md, &object->modifiers) {
@@ -789,6 +773,19 @@
    */
   {
     /* Keep this block, even when empty. */
->>>>>>> 551204a1
+    /* Init grease pencil default curve resolution. */
+    if (!DNA_struct_elem_find(fd->filesdna, "bGPdata", "int", "curve_edit_resolution")) {
+      LISTBASE_FOREACH (bGPdata *, gpd, &bmain->gpencils) {
+        gpd->curve_edit_resolution = GP_DEFAULT_CURVE_RESOLUTION;
+        gpd->flag |= GP_DATA_CURVE_ADAPTIVE_RESOLUTION;
+      }
+    }
+    /* Init grease pencil curve editing error threshold. */
+    if (!DNA_struct_elem_find(fd->filesdna, "bGPdata", "float", "curve_edit_threshold")) {
+      LISTBASE_FOREACH (bGPdata *, gpd, &bmain->gpencils) {
+        gpd->curve_edit_threshold = GP_DEFAULT_CURVE_ERROR;
+        gpd->curve_edit_corner_angle = GP_DEFAULT_CURVE_EDIT_CORNER_ANGLE;
+      }
+    }
   }
 }