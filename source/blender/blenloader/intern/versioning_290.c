--- conflicted
+++ resolved
@@ -1584,11 +1584,11 @@
    */
   {
     /* Keep this block, even when empty. */
-<<<<<<< HEAD
     if (!DNA_struct_elem_find(fd->filesdna, "Brush", "CurveMapping", "*pressure_size_curve")) {
       LISTBASE_FOREACH (Brush *, br, &bmain->brushes) {
         BKE_brush_default_input_curves_set(br);
-=======
+      }
+    }
 
     /* Grease pencil layer transform matrix. */
     if (!DNA_struct_elem_find(fd->filesdna, "bGPDlayer", "float", "location[0]")) {
@@ -1606,7 +1606,6 @@
     LISTBASE_FOREACH (Brush *, brush, &bmain->brushes) {
       if ((brush->gpencil_settings) && (brush->gpencil_settings->fill_factor == 0.0f)) {
         brush->gpencil_settings->fill_factor = 1.0f;
->>>>>>> 4b4aec28
       }
     }
   }
