--- conflicted
+++ resolved
@@ -1203,14 +1203,12 @@
 	result.ssr_id = REFRACT_CLOSURE_FLAG;
 }
 
-void node_ambient_occlusion(vec4 color, vec3 vN, out Closure result)
+void node_ambient_occlusion(vec4 color, float distance, vec3 normal, out vec4 result_color, out float result_ao)
 {
 	vec3 bent_normal;
 	vec4 rand = texelFetch(utilTex, ivec3(ivec2(gl_FragCoord.xy) % LUT_SIZE, 2.0), 0);
-	float final_ao = occlusion_compute(normalize(worldNormal), viewPosition, 1.0, rand, bent_normal);
-	result = CLOSURE_DEFAULT;
-	result.ssr_normal = normal_encode(vN, viewCameraVec);
-	result.radiance = final_ao * color.rgb;
+	result_ao = occlusion_compute(normalize(normal), viewPosition, 1.0, rand, bent_normal);
+	result_color = result_ao * color;
 }
 
 #endif /* VOLUMETRICS */
@@ -1312,16 +1310,8 @@
 	vec3 scatter_coeff = vec3(0.0);
 	vec3 emission_coeff = vec3(0.0);
 
-<<<<<<< HEAD
 	/* Compute density. */
 	density = max(density, 0.0);
-=======
-void node_ambient_occlusion(vec4 color, float distance, vec3 normal, out vec4 result_color, out float result_ao)
-{
-	result_color = color;
-	result_ao = 1.0;
-}
->>>>>>> 799779d4
 
 	if(density > 1e-5) {
 		density = max(density * density_attribute, 0.0);
