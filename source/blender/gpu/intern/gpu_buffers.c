--- conflicted
+++ resolved
@@ -94,13 +94,9 @@
     /* uv edge */
     {GL_ELEMENT_ARRAY_BUFFER, 4},
     /* triangles, 1 point since we are allocating from tottriangle points, which account for all points */
-<<<<<<< HEAD
-    {GL_ELEMENT_ARRAY_BUFFER_ARB, 1},
+    {GL_ELEMENT_ARRAY_BUFFER, 1},
     /* editface colors */
-    {GL_ARRAY_BUFFER_ARB, 4},
-=======
-    {GL_ELEMENT_ARRAY_BUFFER, 1},
->>>>>>> c6be3fe9
+    {GL_ARRAY_BUFFER, 4},
 };
 
 #define MAX_GPU_ATTRIB_DATA 32
