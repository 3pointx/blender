--- conflicted
+++ resolved
@@ -272,13 +272,8 @@
                                       vbo_id->active_attrs_only,
                                       CD_PROP_FLOAT2,
                                       ATTR_DOMAIN_CORNER,
-<<<<<<< HEAD
-                                      get_active_layer(ldata, CD_PROP_FLOAT2),
-                                      get_render_layer(ldata, CD_PROP_FLOAT2));
-=======
-                                      get_active_layer(&mesh->ldata, CD_MLOOPUV),
-                                      get_render_layer(&mesh->ldata, CD_MLOOPUV));
->>>>>>> 31279d52
+                                      get_active_layer(&mesh->ldata, CD_PROP_FLOAT2),
+                                      get_render_layer(&mesh->ldata, CD_PROP_FLOAT2));
 
   const bool show_mask = vmask && (update_flags & GPU_PBVH_BUFFERS_SHOW_MASK) != 0;
   const bool show_face_sets = sculpt_face_sets &&
@@ -312,13 +307,8 @@
           GPU_vertbuf_attr_get_raw_data(buffers->vert_buf, vbo_id->uv[uv_i], &uv_step);
 
           GPUAttrRef *ref = cd_uvs + uv_i;
-<<<<<<< HEAD
-          CustomDataLayer *layer = ldata->layers + ref->layer_idx;
+          CustomDataLayer *layer = mesh->ldata.layers + ref->layer_idx;
           float(*muv)[2] = layer->data;
-=======
-          CustomDataLayer *layer = mesh->ldata.layers + ref->layer_idx;
-          MLoopUV *muv = layer->data;
->>>>>>> 31279d52
 
           for (uint i = 0; i < buffers->face_indices_len; i++) {
             const MLoopTri *lt = &buffers->looptri[buffers->face_indices[i]];
