--- conflicted
+++ resolved
@@ -160,15 +160,9 @@
 /* -------------------------------------------------------------------- */
 /** \name Stubs of BKE_mesh.h
  * \{ */
-<<<<<<< HEAD
-void BKE_mesh_calc_poly_normal(const struct MPoly *UNUSED(mpoly),
-                               const struct MLoop *UNUSED(loopstart),
-                               const float (*positions)[3],
-=======
 void BKE_mesh_calc_poly_normal(const struct MPoly * /*mpoly*/,
                                const struct MLoop * /*loopstart*/,
-                               const struct MVert * /*mvarray*/,
->>>>>>> cafd204a
+                               const float (*positions)[3],
                                float UNUSED(r_no[3]))
 {
   UNUSED_VARS(positions);
