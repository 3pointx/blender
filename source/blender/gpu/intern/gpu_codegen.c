--- conflicted
+++ resolved
@@ -1019,11 +1019,7 @@
 	/* create the textures */
 	for (input = inputs->first; input; input = input->next) {
 		if (input->ima)
-<<<<<<< HEAD
-			input->tex = GPU_texture_from_blender(input->ima, input->iuser, input->image_isdata, input->image_isenvmap, time, mipmap);
-=======
-			input->tex = GPU_texture_from_blender(input->ima, input->iuser, input->textarget, input->image_isdata, time, mipmap);
->>>>>>> ba946876
+			input->tex = GPU_texture_from_blender(input->ima, input->iuser, input->textarget, input->image_isdata, input->image_isenvmap, time, mipmap);
 		else if (input->prv)
 			input->tex = GPU_texture_from_preview(input->prv, mipmap);
 	}
@@ -1209,9 +1205,7 @@
 			input->ima = link->ptr1;
 			input->iuser = link->ptr2;
 			input->image_isdata = link->image_isdata;
-<<<<<<< HEAD
 			input->image_isenvmap = link->image_isenvmap;
-=======
 			input->textarget = GL_TEXTURE_2D;
 			input->textype = GPU_TEX2D;
 		}
@@ -1221,7 +1215,6 @@
 			input->image_isdata = link->image_isdata;
 			input->textarget = GL_TEXTURE_CUBE_MAP;
 			input->textype = GPU_TEXCUBE;
->>>>>>> ba946876
 		}
 		MEM_freeN(link);
 	}
