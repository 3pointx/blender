--- conflicted
+++ resolved
@@ -50,11 +50,6 @@
 GPU_PBVH_Buffers *GPU_pbvh_mesh_buffers_build(const struct Mesh *mesh,
                                               const struct MVert *vertices,
                                               const struct MLoopTri *looptri,
-<<<<<<< HEAD
-                                              const bool *hide_vert,
-                                              const int *face_indices,
-=======
->>>>>>> 43918ec2
                                               const int *sculpt_face_sets,
                                               const int *face_indices,
                                               int face_indices_len);
@@ -97,13 +92,6 @@
                                   GPU_PBVH_Buffers *buffers,
                                   const struct Mesh *mesh,
                                   const struct MVert *mvert,
-<<<<<<< HEAD
-                                  const float (*vert_normals)[3],
-                                  const bool *hide_vert,
-                                  const CustomData *vdata,
-                                  const CustomData *ldata,
-=======
->>>>>>> 43918ec2
                                   const float *vmask,
                                   const int *sculpt_face_sets,
                                   const int face_sets_color_seed,
