/* SPDX-License-Identifier: GPL-2.0-or-later
 * Copyright 2005 Blender Foundation. All rights reserved. */

/** \file
 * \ingroup gpu
 */

#pragma once

#include <stddef.h>

#include "BKE_attribute.h"
#include "BKE_pbvh.h"

#ifdef __cplusplus
extern "C" {
#endif

struct BMesh;
struct CCGElem;
struct CCGKey;
struct DMFlagMat;
struct GSet;
struct TableGSet;
struct MLoop;
struct MLoopCol;
struct MLoopTri;
struct MPoly;
struct MPropCol;
struct MVert;
struct Mesh;
struct PBVH;
struct SubdivCCG;
struct CustomData;

typedef struct PBVHGPUFormat PBVHGPUFormat;

/**
 * Buffers for drawing from PBVH grids.
 */
typedef struct GPU_PBVH_Buffers GPU_PBVH_Buffers;

/**
 * Build must be called once before using the other functions,
 * used every time mesh topology changes.
 *
 * Threaded: do not call any functions that use OpenGL calls!
 */
GPU_PBVH_Buffers *GPU_pbvh_mesh_buffers_build(const struct MPoly *mpoly,
                                              const struct MLoop *mloop,
                                              const struct MLoopTri *looptri,
                                              const bool *vert_hide,
                                              const int *face_indices,
                                              const int *sculpt_face_sets,
                                              int face_indices_len,
                                              const struct Mesh *mesh);

/**
 * Threaded: do not call any functions that use OpenGL calls!
 */
GPU_PBVH_Buffers *GPU_pbvh_grid_buffers_build(int totgrid,
                                              unsigned int **grid_hidden,
                                              bool smooth);

/**
 * Threaded: do not call any functions that use OpenGL calls!
 */
GPU_PBVH_Buffers *GPU_pbvh_bmesh_buffers_build(bool smooth_shading);

/**
 * Free part of data for update. Not thread safe, must run in OpenGL main thread.
 */
void GPU_pbvh_bmesh_buffers_update_free(GPU_PBVH_Buffers *buffers);
void GPU_pbvh_grid_buffers_update_free(GPU_PBVH_Buffers *buffers,
                                       const struct DMFlagMat *grid_flag_mats,
                                       const int *grid_indices);

/**
 * Update mesh buffers without topology changes. Threaded.
 */
enum {
  GPU_PBVH_BUFFERS_SHOW_MASK = (1 << 1),
  GPU_PBVH_BUFFERS_SHOW_VCOL = (1 << 2),
  GPU_PBVH_BUFFERS_SHOW_SCULPT_FACE_SETS = (1 << 3),
};

/**
 * Creates a vertex buffer (coordinate, normal, color) and,
 * if smooth shading, an element index buffer.
 * Threaded: do not call any functions that use OpenGL calls!
 */
void GPU_pbvh_mesh_buffers_update(PBVHGPUFormat *vbo_id,
                                  GPU_PBVH_Buffers *buffers,
                                  const struct MVert *mvert,
<<<<<<< HEAD
                                  const float (*vert_normals)[3],
                                  const bool *vert_hide,
=======
                                  const CustomData *vdata,
                                  const CustomData *ldata,
>>>>>>> b4db5a93
                                  const float *vmask,
                                  const int *sculpt_face_sets,
                                  const int face_sets_color_seed,
                                  const int face_sets_color_default,
                                  const int update_flags,
                                  const float (*vert_normals)[3]);

bool GPU_pbvh_attribute_names_update(PBVHType pbvh_type,
                                     PBVHGPUFormat *vbo_id,
                                     const struct CustomData *vdata,
                                     const struct CustomData *ldata,
                                     bool active_attrs_only);

/**
 * Creates a vertex buffer (coordinate, normal, color) and,
 * if smooth shading, an element index buffer.
 * Threaded: do not call any functions that use OpenGL calls!
 */
void GPU_pbvh_bmesh_buffers_update(PBVHGPUFormat *vbo_id,
                                   struct GPU_PBVH_Buffers *buffers,
                                   struct BMesh *bm,
                                   struct GSet *bm_faces,
                                   struct GSet *bm_unique_verts,
                                   struct GSet *bm_other_verts,
                                   const int update_flags);

/**
 * Threaded: do not call any functions that use OpenGL calls!
 */
void GPU_pbvh_grid_buffers_update(PBVHGPUFormat *vbo_id,
                                  GPU_PBVH_Buffers *buffers,
                                  struct SubdivCCG *subdiv_ccg,
                                  struct CCGElem **grids,
                                  const struct DMFlagMat *grid_flag_mats,
                                  int *grid_indices,
                                  int totgrid,
                                  const int *sculpt_face_sets,
                                  int face_sets_color_seed,
                                  int face_sets_color_default,
                                  const struct CCGKey *key,
                                  int update_flags);

/**
 * Finish update. Not thread safe, must run in OpenGL main
 * thread.
 */
void GPU_pbvh_buffers_update_flush(GPU_PBVH_Buffers *buffers);

/**
 * Free buffers. Not thread safe, must run in OpenGL main thread.
 */
void GPU_pbvh_buffers_free(GPU_PBVH_Buffers *buffers);

/** Draw. */
struct GPUBatch *GPU_pbvh_buffers_batch_get(GPU_PBVH_Buffers *buffers, bool fast, bool wires);

short GPU_pbvh_buffers_material_index_get(GPU_PBVH_Buffers *buffers);
bool GPU_pbvh_buffers_has_overlays(GPU_PBVH_Buffers *buffers);

PBVHGPUFormat *GPU_pbvh_make_format(void);
void GPU_pbvh_free_format(PBVHGPUFormat *vbo_id);

#ifdef __cplusplus
}
#endif<|MERGE_RESOLUTION|>--- conflicted
+++ resolved
@@ -92,19 +92,15 @@
 void GPU_pbvh_mesh_buffers_update(PBVHGPUFormat *vbo_id,
                                   GPU_PBVH_Buffers *buffers,
                                   const struct MVert *mvert,
-<<<<<<< HEAD
                                   const float (*vert_normals)[3],
                                   const bool *vert_hide,
-=======
                                   const CustomData *vdata,
                                   const CustomData *ldata,
->>>>>>> b4db5a93
                                   const float *vmask,
                                   const int *sculpt_face_sets,
                                   const int face_sets_color_seed,
                                   const int face_sets_color_default,
-                                  const int update_flags,
-                                  const float (*vert_normals)[3]);
+                                  const int update_flags);
 
 bool GPU_pbvh_attribute_names_update(PBVHType pbvh_type,
                                      PBVHGPUFormat *vbo_id,
