--- conflicted
+++ resolved
@@ -675,11 +675,7 @@
 
     /* NOTE(Metal): FragDepth output mode specified in create-info 'DepthWrite depth_write_'.
      * If parsing without create-info, manual extraction will be required. */
-<<<<<<< HEAD
     msl_iface.uses_gl_FragDepth = (info->depth_write_ != DepthWrite::UNCHANGED) &&
-=======
-    msl_iface.uses_gl_FragDepth = (info->depth_write_ != DepthWrite::NONE) &&
->>>>>>> a83f2834
                                   shd_builder_->glsl_fragment_source_.find("gl_FragDepth") !=
                                       std::string::npos;
     msl_iface.depth_write = info->depth_write_;
