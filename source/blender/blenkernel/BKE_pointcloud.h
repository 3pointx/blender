--- conflicted
+++ resolved
@@ -38,12 +38,10 @@
 
 void *BKE_pointcloud_add(struct Main *bmain, const char *name);
 void *BKE_pointcloud_add_default(struct Main *bmain, const char *name);
-<<<<<<< HEAD
-struct PointCloud *BKE_pointcloud_new_nomain(const int totpoint);
-void BKE_pointcloud_nomain_to_pointcloud(struct PointCloud *pointcloud_src, struct PointCloud *pointcloud_dst, bool take_ownership);
-=======
 struct PointCloud *BKE_pointcloud_new_nomain(int totpoint);
->>>>>>> bc66cd98
+void BKE_pointcloud_nomain_to_pointcloud(struct PointCloud *pointcloud_src,
+                                         struct PointCloud *pointcloud_dst,
+                                         bool take_ownership);
 
 struct BoundBox *BKE_pointcloud_boundbox_get(struct Object *ob);
 bool BKE_pointcloud_minmax(const struct PointCloud *pointcloud, float r_min[3], float r_max[3]);
