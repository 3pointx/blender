/*
 * This program is free software; you can redistribute it and/or
 * modify it under the terms of the GNU General Public License
 * as published by the Free Software Foundation; either version 2
 * of the License, or (at your option) any later version.
 *
 * This program is distributed in the hope that it will be useful,
 * but WITHOUT ANY WARRANTY; without even the implied warranty of
 * MERCHANTABILITY or FITNESS FOR A PARTICULAR PURPOSE.  See the
 * GNU General Public License for more details.
 *
 * You should have received a copy of the GNU General Public License
 * along with this program; if not, write to the Free Software Foundation,
 * Inc., 51 Franklin Street, Fifth Floor, Boston, MA 02110-1301, USA.
 *
 * The Original Code is Copyright (C) 2008, Blender Foundation
 * This is a new part of Blender
 */

#pragma once

/** \file
 * \ingroup bke
 */

#ifdef __cplusplus
extern "C" {
#endif

struct ARegion;
struct bContext;
struct BoundBox;
struct Depsgraph;
struct Main;
struct Object;
struct RegionView3D;
struct Scene;
struct bGPDframe;
struct bGPDlayer;
struct bGPDspoint;
struct bGPDstroke;
struct bGPdata;
struct bGPDcurve;

/* Object boundbox. */
bool BKE_gpencil_data_minmax(const struct bGPdata *gpd, float r_min[3], float r_max[3]);
bool BKE_gpencil_stroke_minmax(const struct bGPDstroke *gps,
                               const bool use_select,
                               float r_min[3],
                               float r_max[3]);

struct BoundBox *BKE_gpencil_boundbox_get(struct Object *ob);
void BKE_gpencil_centroid_3d(struct bGPdata *gpd, float r_centroid[3]);
void BKE_gpencil_stroke_boundingbox_calc(struct bGPDstroke *gps);

/* stroke geometry utilities */
void BKE_gpencil_stroke_normal(const struct bGPDstroke *gps, float r_normal[3]);
void BKE_gpencil_stroke_simplify_adaptive(struct bGPdata *gpd,
                                          struct bGPDstroke *gps,
                                          float epsilon);
void BKE_gpencil_stroke_simplify_fixed(struct bGPdata *gpd, struct bGPDstroke *gps);
void BKE_gpencil_stroke_subdivide(struct bGPdata *gpd,
                                  struct bGPDstroke *gps,
                                  int level,
                                  int type);
bool BKE_gpencil_stroke_trim(struct bGPdata *gpd, struct bGPDstroke *gps);
void BKE_gpencil_stroke_merge_distance(struct bGPdata *gpd,
                                       struct bGPDframe *gpf,
                                       struct bGPDstroke *gps,
                                       const float threshold,
                                       const bool use_unselected);

void BKE_gpencil_stroke_2d_flat(const struct bGPDspoint *points,
                                int totpoints,
                                float (*points2d)[2],
                                int *r_direction);
void BKE_gpencil_stroke_2d_flat_ref(const struct bGPDspoint *ref_points,
                                    int ref_totpoints,
                                    const struct bGPDspoint *points,
                                    int totpoints,
                                    float (*points2d)[2],
                                    const float scale,
                                    int *r_direction);
void BKE_gpencil_stroke_fill_triangulate(struct bGPDstroke *gps);
void BKE_gpencil_stroke_geometry_update(struct bGPdata *gpd, struct bGPDstroke *gps);
void BKE_gpencil_stroke_uv_update(struct bGPDstroke *gps);

void BKE_gpencil_transform(struct bGPdata *gpd, const float mat[4][4]);

typedef struct GPencilPointCoordinates {
  /* This is used when doing "move only origin" in object_data_transform.c.
   * pressure is needs to be stored here as it is tied to object scale. */
  float co[3];
  float pressure;
} GPencilPointCoordinates;

int BKE_gpencil_stroke_point_count(struct bGPdata *gpd);
void BKE_gpencil_point_coords_get(struct bGPdata *gpd, GPencilPointCoordinates *elem_data);
void BKE_gpencil_point_coords_apply(struct bGPdata *gpd, const GPencilPointCoordinates *elem_data);
void BKE_gpencil_point_coords_apply_with_mat4(struct bGPdata *gpd,
                                              const GPencilPointCoordinates *elem_data,
                                              const float mat[4][4]);

bool BKE_gpencil_stroke_sample(struct bGPdata *gpd,
                               struct bGPDstroke *gps,
                               const float dist,
                               const bool select);
bool BKE_gpencil_stroke_smooth(struct bGPDstroke *gps, int i, float inf);
bool BKE_gpencil_stroke_smooth_strength(struct bGPDstroke *gps, int point_index, float influence);
bool BKE_gpencil_stroke_smooth_thickness(struct bGPDstroke *gps, int point_index, float influence);
bool BKE_gpencil_stroke_smooth_uv(struct bGPDstroke *gps, int point_index, float influence);
bool BKE_gpencil_stroke_close(struct bGPDstroke *gps);
void BKE_gpencil_dissolve_points(struct bGPdata *gpd,
                                 struct bGPDframe *gpf,
                                 struct bGPDstroke *gps,
                                 const short tag);

bool BKE_gpencil_stroke_stretch(struct bGPDstroke *gps, const float dist, const float tip_length);
bool BKE_gpencil_stroke_trim_points(struct bGPDstroke *gps,
                                    const int index_from,
                                    const int index_to);
struct bGPDstroke *BKE_gpencil_stroke_delete_tagged_points(struct bGPdata *gpd,
                                                           struct bGPDframe *gpf,
                                                           struct bGPDstroke *gps,
                                                           struct bGPDstroke *next_stroke,
                                                           int tag_flags,
                                                           bool select,
                                                           int limit);
void BKE_gpencil_curve_delete_tagged_points(struct bGPdata *gpd,
                                            struct bGPDframe *gpf,
                                            struct bGPDstroke *gps,
                                            struct bGPDstroke *next_stroke,
                                            struct bGPDcurve *gpc,
                                            int tag_flags);

void BKE_gpencil_stroke_flip(struct bGPDstroke *gps);
bool BKE_gpencil_stroke_split(struct bGPdata *gpd,
                              struct bGPDframe *gpf,
                              struct bGPDstroke *gps,
                              const int before_index,
                              struct bGPDstroke **remaining_gps);
bool BKE_gpencil_stroke_shrink(struct bGPDstroke *gps, const float dist);

float BKE_gpencil_stroke_length(const struct bGPDstroke *gps, bool use_3d);
float BKE_gpencil_stroke_segment_length(const struct bGPDstroke *gps,
                                        const int start_index,
                                        const int end_index,
                                        bool use_3d);

void BKE_gpencil_stroke_set_random_color(struct bGPDstroke *gps);

void BKE_gpencil_stroke_join(struct bGPDstroke *gps_a,
                             struct bGPDstroke *gps_b,
                             const bool leave_gaps,
                             const bool fit_thickness);

bool BKE_gpencil_convert_mesh(struct Main *bmain,
                              struct Depsgraph *depsgraph,
                              struct Scene *scene,
                              struct Object *ob_gp,
                              struct Object *ob_mesh,
                              const float angle,
                              const int thickness,
                              const float offset,
                              const float matrix[4][4],
                              const int frame_offset,
                              const bool use_seams,
                              const bool use_faces);

<<<<<<< HEAD
void BKE_gpencil_stroke_to_view_space(struct RegionView3D *rv3d,
                                      struct bGPDstroke *gps,
                                      float diff_mat[4][4]);
void BKE_gpencil_stroke_from_view_space(struct RegionView3D *rv3d,
                                        struct bGPDstroke *gps,
                                        float diff_mat[4][4]);
struct bGPDstroke *BKE_gpencil_stroke_perimeter_from_view(struct RegionView3D *rv3d,
                                                          struct bGPdata *gpd,
                                                          const struct bGPDlayer *gpl,
                                                          struct bGPDstroke *gps,
                                                          int subdivisions,
                                                          float diff_mat[4][4]);
struct bGPDstroke *BKE_gpencil_stroke_perimeter_from_view_2d(struct ARegion *region,
                                                             const struct bGPdata *gpd,
                                                             const struct bGPDlayer *gpl,
                                                             struct bGPDstroke *gps,
                                                             int subdivisions,
                                                             float diff_mat[4][4]);
=======
void BKE_gpencil_stroke_uniform_subdivide(struct bGPdata *gpd,
                                          struct bGPDstroke *gps,
                                          const uint32_t target_number,
                                          const bool select);

>>>>>>> 57f900e4
#ifdef __cplusplus
}
#endif<|MERGE_RESOLUTION|>--- conflicted
+++ resolved
@@ -167,7 +167,11 @@
                               const bool use_seams,
                               const bool use_faces);
 
-<<<<<<< HEAD
+void BKE_gpencil_stroke_uniform_subdivide(struct bGPdata *gpd,
+                                          struct bGPDstroke *gps,
+                                          const uint32_t target_number,
+                                          const bool select);
+
 void BKE_gpencil_stroke_to_view_space(struct RegionView3D *rv3d,
                                       struct bGPDstroke *gps,
                                       float diff_mat[4][4]);
@@ -186,13 +190,6 @@
                                                              struct bGPDstroke *gps,
                                                              int subdivisions,
                                                              float diff_mat[4][4]);
-=======
-void BKE_gpencil_stroke_uniform_subdivide(struct bGPdata *gpd,
-                                          struct bGPDstroke *gps,
-                                          const uint32_t target_number,
-                                          const bool select);
-
->>>>>>> 57f900e4
 #ifdef __cplusplus
 }
 #endif