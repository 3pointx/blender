--- conflicted
+++ resolved
@@ -464,11 +464,7 @@
 };
 
 /**
-<<<<<<< HEAD
- * A geometry component that stores a group of curves, corresponding the #Curves data-block type
-=======
  * A geometry component that stores a group of curves, corresponding the #Curves data-block
->>>>>>> 41935b92
  * and the #CurvesGeometry type. Attributes are stored on the control point domain and the
  * curve domain.
  */
