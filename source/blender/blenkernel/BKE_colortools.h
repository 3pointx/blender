/*
 * ***** BEGIN GPL LICENSE BLOCK *****
 *
 * This program is free software; you can redistribute it and/or
 * modify it under the terms of the GNU General Public License
 * as published by the Free Software Foundation; either version 2
 * of the License, or (at your option) any later version. 
 *
 * This program is distributed in the hope that it will be useful,
 * but WITHOUT ANY WARRANTY; without even the implied warranty of
 * MERCHANTABILITY or FITNESS FOR A PARTICULAR PURPOSE.  See the
 * GNU General Public License for more details.
 *
 * You should have received a copy of the GNU General Public License
 * along with this program; if not, write to the Free Software Foundation,
 * Inc., 51 Franklin Street, Fifth Floor, Boston, MA 02110-1301, USA.
 *
 * The Original Code is Copyright (C) 2006 Blender Foundation.
 * All rights reserved.
 *
 * The Original Code is: all of this file.
 *
 * Contributor(s): none yet.
 *
 * ***** END GPL/BL DUAL LICENSE BLOCK *****
 */
#ifndef __BKE_COLORTOOLS_H__
#define __BKE_COLORTOOLS_H__

/** \file BKE_colortools.h
 *  \ingroup bke
 */

struct ColorManagedColorspaceSettings;
struct ColorManagedDisplaySettings;
struct ColorManagedViewSettings;
struct CurveMapping;
struct CurveMap;
struct CurveMapPoint;
struct Scopes;
struct Histogram;
struct ImBuf;
struct rctf;

#if defined _WIN32
#   define DO_INLINE __inline
#elif defined(__sun) || defined(__sun__)
#   define DO_INLINE
#else
#   define DO_INLINE static inline
#endif

void                curvemapping_set_defaults(struct CurveMapping *cumap, int tot, float minx, float miny, float maxx, float maxy);
struct CurveMapping *curvemapping_add(int tot, float minx, float miny, float maxx, float maxy);
void                curvemapping_free_data(struct CurveMapping *cumap);
void                curvemapping_free(struct CurveMapping *cumap);
void                curvemapping_copy_data(struct CurveMapping *target, struct CurveMapping *cumap);
struct CurveMapping *curvemapping_copy(struct CurveMapping *cumap);
void                curvemapping_set_black_white_ex(const float black[3], const float white[3], float r_bwmul[3]);
void                curvemapping_set_black_white(struct CurveMapping *cumap, const float black[3], const float white[3]);

#define CURVEMAP_SLOPE_NEGATIVE 0
#define CURVEMAP_SLOPE_POSITIVE 1
void                    curvemap_reset(struct CurveMap *cuma, struct rctf *clipr, int preset, int slope);
void                    curvemap_remove(struct CurveMap *cuma, const short flag);
void                    curvemap_remove_point(struct CurveMap *cuma, struct CurveMapPoint *cmp);
struct CurveMapPoint    *curvemap_insert(struct CurveMap *cuma, float x, float y);
void                    curvemap_sethandle(struct CurveMap *cuma, int type);

void                curvemapping_changed(struct CurveMapping *cumap, int rem_doubles);
void                curvemapping_changed_all(struct CurveMapping *cumap);

/* call before _all_ evaluation functions */
void                curvemapping_initialize(struct CurveMapping *cumap);

/* keep these (const CurveMap) - to help with thread safety */
/* single curve, no table check */
float               curvemap_evaluateF(const struct CurveMap *cuma, float value);
/* single curve, with table check */
float               curvemapping_evaluateF(const struct CurveMapping *cumap, int cur, float value);
void                curvemapping_evaluate3F(const struct CurveMapping *cumap, float vecout[3], const float vecin[3]);
void                curvemapping_evaluateRGBF(const struct CurveMapping *cumap, float vecout[3], const float vecin[3]);
void                curvemapping_evaluate_premulRGB(const struct CurveMapping *cumap, unsigned char vecout_byte[3], const unsigned char vecin_byte[3]);
void                curvemapping_evaluate_premulRGBF_ex(const struct CurveMapping *cumap, float vecout[3], const float vecin[3],
                                                        const float black[3], const float bwmul[3]);
void                curvemapping_evaluate_premulRGBF(const struct CurveMapping *cumap, float vecout[3], const float vecin[3]);
int                 curvemapping_RGBA_does_something(const struct CurveMapping *cumap);
void                curvemapping_table_RGBA(const struct CurveMapping *cumap, float **array, int *size);

/* non-const, these modify the curve */
void                curvemapping_do_ibuf(struct CurveMapping *cumap, struct ImBuf *ibuf);
void                curvemapping_premultiply(struct CurveMapping *cumap, int restore);


void                BKE_histogram_update_sample_line(struct Histogram *hist, struct ImBuf *ibuf, const short use_color_management);
void                scopes_update(struct Scopes *scopes, struct ImBuf *ibuf, int use_color_management);
void                scopes_free(struct Scopes *scopes);
void                scopes_new(struct Scopes *scopes);

<<<<<<< HEAD
void BKE_color_managed_display_settings_init(struct ColorManagedDisplaySettings *settings);
void BKE_color_managed_display_settings_copy(struct ColorManagedDisplaySettings *new_settings,
                                             const struct ColorManagedDisplaySettings *settings);

void BKE_color_managed_view_settings_init(struct ColorManagedViewSettings *settings);
void BKE_color_managed_view_settings_copy(struct ColorManagedViewSettings *new_settings,
                                          const struct ColorManagedViewSettings *settings);

void BKE_color_managed_colorspace_settings_init(struct ColorManagedColorspaceSettings *colorspace_settings);
void BKE_color_managed_colorspace_settings_copy(struct ColorManagedColorspaceSettings *colorspace_settings,
                                                const struct ColorManagedColorspaceSettings *settings);

=======
>>>>>>> 3090ae35
#endif<|MERGE_RESOLUTION|>--- conflicted
+++ resolved
@@ -97,7 +97,6 @@
 void                scopes_free(struct Scopes *scopes);
 void                scopes_new(struct Scopes *scopes);
 
-<<<<<<< HEAD
 void BKE_color_managed_display_settings_init(struct ColorManagedDisplaySettings *settings);
 void BKE_color_managed_display_settings_copy(struct ColorManagedDisplaySettings *new_settings,
                                              const struct ColorManagedDisplaySettings *settings);
@@ -110,6 +109,4 @@
 void BKE_color_managed_colorspace_settings_copy(struct ColorManagedColorspaceSettings *colorspace_settings,
                                                 const struct ColorManagedColorspaceSettings *settings);
 
-=======
->>>>>>> 3090ae35
 #endif