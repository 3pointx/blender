/* SPDX-License-Identifier: GPL-2.0-or-later
 * Copyright 2006 NaN Holding BV. All rights reserved. */
#pragma once

/** \file
 * \ingroup bke
 */

#include "BLI_kdopbvh.h"
#include "BLI_threads.h"

#ifdef __cplusplus
#  include <mutex>

#  include "BLI_bit_vector.hh"
#endif

#ifdef __cplusplus
extern "C" {
#endif

/**
 * This header encapsulates necessary code to build a BVH
 */

struct BMEditMesh;
struct MFace;
struct Mesh;
struct PointCloud;

struct BVHCache;

/**
 * Struct that stores basic information about a BVHTree built from a edit-mesh.
 */
typedef struct BVHTreeFromEditMesh {
  struct BVHTree *tree;

  /** Default callbacks to BVH nearest and ray-cast. */
  BVHTree_NearestPointCallback nearest_callback;
  BVHTree_RayCastCallback raycast_callback;

  struct BMEditMesh *em;

  /* Private data */
  bool cached;

} BVHTreeFromEditMesh;

/**
 * Struct that stores basic information about a #BVHTree built from a mesh.
 */
typedef struct BVHTreeFromMesh {
  struct BVHTree *tree;

  /** Default callbacks to BVH nearest and ray-cast. */
  BVHTree_NearestPointCallback nearest_callback;
  BVHTree_RayCastCallback raycast_callback;

  /* Vertex array, so that callbacks have instant access to data. */
<<<<<<< HEAD
  const float (*positions)[3];
  const float (*vert_normals)[3];
=======
  const struct MVert *vert;
>>>>>>> 9a09adb7
  const struct MEdge *edge;
  const struct MFace *face;
  const struct MLoop *loop;
  const struct MLoopTri *looptri;

  /* Private data */
  bool cached;

} BVHTreeFromMesh;

typedef enum BVHCacheType {
  BVHTREE_FROM_VERTS,
  BVHTREE_FROM_EDGES,
  BVHTREE_FROM_FACES,
  BVHTREE_FROM_LOOPTRI,
  BVHTREE_FROM_LOOPTRI_NO_HIDDEN,

  BVHTREE_FROM_LOOSEVERTS,
  BVHTREE_FROM_LOOSEEDGES,

  BVHTREE_FROM_EM_VERTS,
  BVHTREE_FROM_EM_EDGES,
  BVHTREE_FROM_EM_LOOPTRI,

  /* Keep `BVHTREE_MAX_ITEM` as last item. */
  BVHTREE_MAX_ITEM,
} BVHCacheType;

/**
 * Builds a BVH tree where nodes are the relevant elements of the given mesh.
 * Configures #BVHTreeFromMesh.
 *
 * The tree is build in mesh space coordinates, this means special care must be made on queries
 * so that the coordinates and rays are first translated on the mesh local coordinates.
 * Reason for this is that bvh_from_mesh_* can use a cache in some cases and so it
 * becomes possible to reuse a #BVHTree.
 *
 * #free_bvhtree_from_mesh should be called when the tree is no longer needed.
 */
BVHTree *bvhtree_from_editmesh_verts(
    BVHTreeFromEditMesh *data, struct BMEditMesh *em, float epsilon, int tree_type, int axis);

#ifdef __cplusplus

/**
 * Builds a BVH-tree where nodes are the vertices of the given `em`.
 */
BVHTree *bvhtree_from_editmesh_verts_ex(BVHTreeFromEditMesh *data,
                                        struct BMEditMesh *em,
                                        const blender::BitVector<> &mask,
                                        int verts_num_active,
                                        float epsilon,
                                        int tree_type,
                                        int axis);

/**
 * Builds a BVH-tree where nodes are the given vertices (NOTE: does not copy given `vert`!).
 * \param vert_allocated: if true, vert freeing will be done when freeing data.
 * \param verts_mask: if not null, true elements give which vert to add to BVH-tree.
 * \param verts_num_active: if >= 0, number of active verts to add to BVH-tree
 * (else will be computed from mask).
 */
BVHTree *bvhtree_from_mesh_verts_ex(struct BVHTreeFromMesh *data,
                                    const float (*positions)[3],
                                    int verts_num,
                                    const blender::BitVector<> &verts_mask,
                                    int verts_num_active,
                                    float epsilon,
                                    int tree_type,
                                    int axis);

BVHTree *bvhtree_from_editmesh_edges(
    BVHTreeFromEditMesh *data, struct BMEditMesh *em, float epsilon, int tree_type, int axis);

/**
 * Builds a BVH-tree where nodes are the edges of the given `em`.
 */
BVHTree *bvhtree_from_editmesh_edges_ex(BVHTreeFromEditMesh *data,
                                        struct BMEditMesh *em,
                                        const blender::BitVector<> &edges_mask,
                                        int edges_num_active,
                                        float epsilon,
                                        int tree_type,
                                        int axis);

/**
 * Builds a BVH-tree where nodes are the given edges.
 * \param vert, vert_allocated: if true, elem freeing will be done when freeing data.
 * \param edge, edge_allocated: if true, elem freeing will be done when freeing data.
 * \param edges_mask: if not null, true elements give which vert to add to BVH-tree.
 * \param edges_num_active: if >= 0, number of active edges to add to BVH-tree
 * (else will be computed from mask).
 */
BVHTree *bvhtree_from_mesh_edges_ex(struct BVHTreeFromMesh *data,
                                    const float (*positions)[3],
                                    const struct MEdge *edge,
                                    int edges_num,
                                    const blender::BitVector<> &edges_mask,
                                    int edges_num_active,
                                    float epsilon,
                                    int tree_type,
                                    int axis);

BVHTree *bvhtree_from_editmesh_looptri(
    BVHTreeFromEditMesh *data, struct BMEditMesh *em, float epsilon, int tree_type, int axis);

/**
 * Builds a BVH-tree where nodes are the `looptri` faces of the given `bm`.
 */
BVHTree *bvhtree_from_editmesh_looptri_ex(BVHTreeFromEditMesh *data,
                                          struct BMEditMesh *em,
                                          const blender::BitVector<> &mask,
                                          int looptri_num_active,
                                          float epsilon,
                                          int tree_type,
                                          int axis);

/**
 * Builds a BVH-tree where nodes are the looptri faces of the given mesh.
 */
BVHTree *bvhtree_from_mesh_looptri_ex(struct BVHTreeFromMesh *data,
                                      const float (*positions)[3],
                                      const struct MLoop *mloop,
                                      const struct MLoopTri *looptri,
                                      int looptri_num,
                                      const blender::BitVector<> &mask,
                                      int looptri_num_active,
                                      float epsilon,
                                      int tree_type,
                                      int axis);

#endif

/**
 * Builds or queries a BVH-cache for the cache BVH-tree of the request type.
 *
 * \note This function only fills a cache, and therefore the mesh argument can
 * be considered logically const. Concurrent access is protected by a mutex.
 */
BVHTree *BKE_bvhtree_from_mesh_get(struct BVHTreeFromMesh *data,
                                   const struct Mesh *mesh,
                                   BVHCacheType bvh_cache_type,
                                   int tree_type);

#ifdef __cplusplus

/**
 * Builds or queries a BVH-cache for the cache BVH-tree of the request type.
 */
BVHTree *BKE_bvhtree_from_editmesh_get(BVHTreeFromEditMesh *data,
                                       struct BMEditMesh *em,
                                       int tree_type,
                                       BVHCacheType bvh_cache_type,
                                       struct BVHCache **bvh_cache_p,
                                       std::mutex *mesh_eval_mutex);

#endif

/**
 * Frees data allocated by a call to `bvhtree_from_editmesh_*`.
 */
void free_bvhtree_from_editmesh(struct BVHTreeFromEditMesh *data);
/**
 * Frees data allocated by a call to `bvhtree_from_mesh_*`.
 */
void free_bvhtree_from_mesh(struct BVHTreeFromMesh *data);

/**
 * Math functions used by callbacks
 */
float bvhtree_ray_tri_intersection(
    const BVHTreeRay *ray, float m_dist, const float v0[3], const float v1[3], const float v2[3]);
float bvhtree_sphereray_tri_intersection(const BVHTreeRay *ray,
                                         float radius,
                                         float m_dist,
                                         const float v0[3],
                                         const float v1[3],
                                         const float v2[3]);

typedef struct BVHTreeFromPointCloud {
  struct BVHTree *tree;

  BVHTree_NearestPointCallback nearest_callback;

  const float (*coords)[3];
} BVHTreeFromPointCloud;

BVHTree *BKE_bvhtree_from_pointcloud_get(struct BVHTreeFromPointCloud *data,
                                         const struct PointCloud *pointcloud,
                                         int tree_type);

void free_bvhtree_from_pointcloud(struct BVHTreeFromPointCloud *data);

/**
 * BVHCache
 */

/* Using local coordinates */

bool bvhcache_has_tree(const struct BVHCache *bvh_cache, const BVHTree *tree);
struct BVHCache *bvhcache_init(void);
/**
 * Frees a BVH-cache.
 */
void bvhcache_free(struct BVHCache *bvh_cache);

#ifdef __cplusplus
}
#endif<|MERGE_RESOLUTION|>--- conflicted
+++ resolved
@@ -58,12 +58,8 @@
   BVHTree_RayCastCallback raycast_callback;
 
   /* Vertex array, so that callbacks have instant access to data. */
-<<<<<<< HEAD
   const float (*positions)[3];
   const float (*vert_normals)[3];
-=======
-  const struct MVert *vert;
->>>>>>> 9a09adb7
   const struct MEdge *edge;
   const struct MFace *face;
   const struct MLoop *loop;
