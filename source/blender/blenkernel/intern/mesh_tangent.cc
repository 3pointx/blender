/* SPDX-License-Identifier: GPL-2.0-or-later
 * Copyright 2001-2002 NaN Holding BV. All rights reserved. */

/** \file
 * \ingroup bke
 *
 * Functions to evaluate mesh tangents.
 */

#include <climits>

#include "MEM_guardedalloc.h"

#include "DNA_mesh_types.h"
#include "DNA_meshdata_types.h"

#include "BLI_math.h"
#include "BLI_task.h"
#include "BLI_utildefines.h"

#include "BKE_attribute.hh"
#include "BKE_customdata.h"
#include "BKE_mesh.h"
#include "BKE_mesh_runtime.h"
#include "BKE_mesh_tangent.h"
#include "BKE_report.h"

#include "BLI_strict_flags.h"

#include "atomic_ops.h"
#include "mikktspace.hh"

using blender::float2;

/* -------------------------------------------------------------------- */
/** \name Mesh Tangent Calculations (Single Layer)
 * \{ */

struct BKEMeshToTangent {
  uint GetNumFaces()
  {
    return uint(num_polys);
  }

  uint GetNumVerticesOfFace(const uint face_num)
  {
    return uint(mpolys[face_num].totloop);
  }

  mikk::float3 GetPosition(const uint face_num, const uint vert_num)
  {
    const uint loop_idx = uint(mpolys[face_num].loopstart) + vert_num;
    return mikk::float3(mverts[mloops[loop_idx].v].co);
  }

  mikk::float3 GetTexCoord(const uint face_num, const uint vert_num)
  {
    const float *uv = luvs[uint(mpolys[face_num].loopstart) + vert_num];
    return mikk::float3(uv[0], uv[1], 1.0f);
  }

  mikk::float3 GetNormal(const uint face_num, const uint vert_num)
  {
    return mikk::float3(loop_normals[uint(mpolys[face_num].loopstart) + vert_num]);
  }

  void SetTangentSpace(const uint face_num, const uint vert_num, mikk::float3 T, bool orientation)
  {
    float *p_res = tangents[uint(mpolys[face_num].loopstart) + vert_num];
    copy_v4_fl4(p_res, T.x, T.y, T.z, orientation ? 1.0f : -1.0f);
  }

<<<<<<< HEAD
  const MPoly *mpolys;     /* faces */
  const MLoop *mloops;     /* faces vertices */
  const MVert *mverts;     /* vertices */
  const float2 *luvs;      /* texture coordinates */
  const float (*lnors)[3]; /* loops' normals */
  float (*tangents)[4];    /* output tangents */
  int num_polys;           /* number of polygons */
=======
  const MPoly *mpolys;            /* faces */
  const MLoop *mloops;            /* faces vertices */
  const MVert *mverts;            /* vertices */
  const MLoopUV *luvs;            /* texture coordinates */
  const float (*loop_normals)[3]; /* loops' normals */
  float (*tangents)[4];           /* output tangents */
  int num_polys;                  /* number of polygons */
>>>>>>> dc30c997
};

void BKE_mesh_calc_loop_tangent_single_ex(const MVert *mverts,
                                          const int /*numVerts*/,
                                          const MLoop *mloops,
                                          float (*r_looptangent)[4],
<<<<<<< HEAD
                                          const float (*loopnors)[3],
                                          const float (*loopuvs)[2],
                                          const int UNUSED(numLoops),
=======
                                          const float (*loop_normals)[3],
                                          const MLoopUV *loopuvs,
                                          const int /*numLoops*/,
>>>>>>> dc30c997
                                          const MPoly *mpolys,
                                          const int numPolys,
                                          ReportList *reports)
{
  /* Compute Mikktspace's tangent normals. */
  BKEMeshToTangent mesh_to_tangent;
  mesh_to_tangent.mpolys = mpolys;
  mesh_to_tangent.mloops = mloops;
  mesh_to_tangent.mverts = mverts;
<<<<<<< HEAD
  mesh_to_tangent.luvs = reinterpret_cast<const float2 *>(loopuvs);
  mesh_to_tangent.lnors = loopnors;
=======
  mesh_to_tangent.luvs = loopuvs;
  mesh_to_tangent.loop_normals = loop_normals;
>>>>>>> dc30c997
  mesh_to_tangent.tangents = r_looptangent;
  mesh_to_tangent.num_polys = numPolys;

  mikk::Mikktspace<BKEMeshToTangent> mikk(mesh_to_tangent);

  /* First check we do have a tris/quads only mesh. */
  for (int i = 0; i < numPolys; i++) {
    if (mpolys[i].totloop > 4) {
      BKE_report(
          reports, RPT_ERROR, "Tangent space can only be computed for tris/quads, aborting");
      return;
    }
  }

  mikk.genTangSpace();
}

void BKE_mesh_calc_loop_tangent_single(Mesh *mesh,
                                       const char *uvmap,
                                       float (*r_looptangents)[4],
                                       ReportList *reports)
{
  using namespace blender;
  using namespace blender::bke;

  if (!uvmap) {
    uvmap = CustomData_get_active_layer_name(&mesh->ldata, CD_PROP_FLOAT2);
  }

  const AttributeAccessor attributes = mesh->attributes();
  const VArraySpan<float2> uv_map = attributes.lookup<float2>(uvmap, ATTR_DOMAIN_CORNER);
  if (uv_map.is_empty()) {
    BKE_reportf(reports,
                RPT_ERROR,
                "Tangent space computation needs a UV Map, \"%s\" not found, aborting",
                uvmap);
    return;
  }

  const float(*loop_normals)[3] = static_cast<const float(*)[3]>(
      CustomData_get_layer(&mesh->ldata, CD_NORMAL));
  if (!loop_normals) {
    BKE_report(
        reports, RPT_ERROR, "Tangent space computation needs loop normals, none found, aborting");
    return;
  }

  BKE_mesh_calc_loop_tangent_single_ex(BKE_mesh_verts(mesh),
                                       mesh->totvert,
                                       BKE_mesh_loops(mesh),
                                       r_looptangents,
<<<<<<< HEAD
                                       loopnors,
                                       reinterpret_cast<const float(*)[2]>(uv_map.data()),
=======
                                       loop_normals,
                                       loopuvs,
>>>>>>> dc30c997
                                       mesh->totloop,
                                       BKE_mesh_polys(mesh),
                                       mesh->totpoly,
                                       reports);
}

/** \} */

/* -------------------------------------------------------------------- */
/** \name Mesh Tangent Calculations (All Layers)
 * \{ */

/* Necessary complexity to handle looptri's as quads for correct tangents */
#define USE_LOOPTRI_DETECT_QUADS

struct SGLSLMeshToTangent {
  uint GetNumFaces()
  {
#ifdef USE_LOOPTRI_DETECT_QUADS
    return uint(num_face_as_quad_map);
#else
    return uint(numTessFaces);
#endif
  }

  uint GetNumVerticesOfFace(const uint face_num)
  {
#ifdef USE_LOOPTRI_DETECT_QUADS
    if (face_as_quad_map) {
      const MLoopTri *lt = &looptri[face_as_quad_map[face_num]];
      const MPoly *mp = &mpoly[lt->poly];
      if (mp->totloop == 4) {
        return 4;
      }
    }
    return 3;
#else
    UNUSED_VARS(pContext, face_num);
    return 3;
#endif
  }

  uint GetLoop(const uint face_num, const uint vert_num, const MLoopTri *&lt)
  {
#ifdef USE_LOOPTRI_DETECT_QUADS
    if (face_as_quad_map) {
      lt = &looptri[face_as_quad_map[face_num]];
      const MPoly *mp = &mpoly[lt->poly];
      if (mp->totloop == 4) {
        return (uint(mp->loopstart) + vert_num);
      }
      /* fall through to regular triangle */
    }
    else {
      lt = &looptri[face_num];
    }
#else
    lt = &looptri[face_num];
#endif
    return lt->tri[vert_num];
  }

  mikk::float3 GetPosition(const uint face_num, const uint vert_num)
  {
    const MLoopTri *lt;
    uint loop_index = GetLoop(face_num, vert_num, lt);
    return mikk::float3(mvert[mloop[loop_index].v].co);
  }

  mikk::float3 GetTexCoord(const uint face_num, const uint vert_num)
  {
    const MLoopTri *lt;
    uint loop_index = GetLoop(face_num, vert_num, lt);
    if (mloopuv != nullptr) {
      const float2 &uv = mloopuv[loop_index];
      return mikk::float3(uv[0], uv[1], 1.0f);
    }
    const float *l_orco = orco[mloop[loop_index].v];
    float u, v;
    map_to_sphere(&u, &v, l_orco[0], l_orco[1], l_orco[2]);
    return mikk::float3(u, v, 1.0f);
  }

  mikk::float3 GetNormal(const uint face_num, const uint vert_num)
  {
    const MLoopTri *lt;
    uint loop_index = GetLoop(face_num, vert_num, lt);
    if (precomputedLoopNormals) {
      return mikk::float3(precomputedLoopNormals[loop_index]);
    }
    if ((mpoly[lt->poly].flag & ME_SMOOTH) == 0) { /* flat */
      if (precomputedFaceNormals) {
        return mikk::float3(precomputedFaceNormals[lt->poly]);
      }
#ifdef USE_LOOPTRI_DETECT_QUADS
      const MPoly *mp = &mpoly[lt->poly];
      float normal[3];
      if (mp->totloop == 4) {
        normal_quad_v3(normal,
                       mvert[mloop[mp->loopstart + 0].v].co,
                       mvert[mloop[mp->loopstart + 1].v].co,
                       mvert[mloop[mp->loopstart + 2].v].co,
                       mvert[mloop[mp->loopstart + 3].v].co);
      }
      else
#endif
      {
        normal_tri_v3(normal,
                      mvert[mloop[lt->tri[0]].v].co,
                      mvert[mloop[lt->tri[1]].v].co,
                      mvert[mloop[lt->tri[2]].v].co);
      }
      return mikk::float3(normal);
    }
    return mikk::float3(vert_normals[mloop[loop_index].v]);
  }

  void SetTangentSpace(const uint face_num, const uint vert_num, mikk::float3 T, bool orientation)
  {
    const MLoopTri *lt;
    uint loop_index = GetLoop(face_num, vert_num, lt);

    copy_v4_fl4(tangent[loop_index], T.x, T.y, T.z, orientation ? 1.0f : -1.0f);
  }

  const float (*precomputedFaceNormals)[3];
  const float (*precomputedLoopNormals)[3];
  const MLoopTri *looptri;
  const float2 *mloopuv; /* texture coordinates */
  const MPoly *mpoly;    /* indices */
  const MLoop *mloop;    /* indices */
  const MVert *mvert;    /* vertex coordinates */
  const float (*vert_normals)[3];
  const float (*orco)[3];
  float (*tangent)[4]; /* destination */
  int numTessFaces;

#ifdef USE_LOOPTRI_DETECT_QUADS
  /* map from 'fake' face index to looptri,
   * quads will point to the first looptri of the quad */
  const int *face_as_quad_map;
  int num_face_as_quad_map;
#endif
};

static void DM_calc_loop_tangents_thread(TaskPool *__restrict /*pool*/, void *taskdata)
{
  SGLSLMeshToTangent *mesh_data = static_cast<SGLSLMeshToTangent *>(taskdata);

  mikk::Mikktspace<SGLSLMeshToTangent> mikk(*mesh_data);
  mikk.genTangSpace();
}

void BKE_mesh_add_loop_tangent_named_layer_for_uv(CustomData *uv_data,
                                                  CustomData *tan_data,
                                                  int numLoopData,
                                                  const char *layer_name)
{
  if (CustomData_get_named_layer_index(tan_data, CD_TANGENT, layer_name) == -1 &&
      CustomData_get_named_layer_index(uv_data, CD_PROP_FLOAT2, layer_name) != -1) {
    CustomData_add_layer_named(
        tan_data, CD_TANGENT, CD_SET_DEFAULT, nullptr, numLoopData, layer_name);
  }
}

void BKE_mesh_calc_loop_tangent_step_0(const CustomData *loopData,
                                       bool calc_active_tangent,
                                       const char (*tangent_names)[MAX_CUSTOMDATA_LAYER_NAME],
                                       int tangent_names_count,
                                       bool *rcalc_act,
                                       bool *rcalc_ren,
                                       int *ract_uv_n,
                                       int *rren_uv_n,
                                       char *ract_uv_name,
                                       char *rren_uv_name,
                                       short *rtangent_mask)
{
  /* Active uv in viewport */
  int layer_index = CustomData_get_layer_index(loopData, CD_PROP_FLOAT2);
  *ract_uv_n = CustomData_get_active_layer(loopData, CD_PROP_FLOAT2);
  ract_uv_name[0] = 0;
  if (*ract_uv_n != -1) {
    strcpy(ract_uv_name, loopData->layers[*ract_uv_n + layer_index].name);
  }

  /* Active tangent in render */
  *rren_uv_n = CustomData_get_render_layer(loopData, CD_PROP_FLOAT2);
  rren_uv_name[0] = 0;
  if (*rren_uv_n != -1) {
    strcpy(rren_uv_name, loopData->layers[*rren_uv_n + layer_index].name);
  }

  /* If active tangent not in tangent_names we take it into account */
  *rcalc_act = false;
  *rcalc_ren = false;
  for (int i = 0; i < tangent_names_count; i++) {
    if (tangent_names[i][0] == 0) {
      calc_active_tangent = true;
    }
  }
  if (calc_active_tangent) {
    *rcalc_act = true;
    *rcalc_ren = true;
    for (int i = 0; i < tangent_names_count; i++) {
      if (STREQ(ract_uv_name, tangent_names[i])) {
        *rcalc_act = false;
      }
      if (STREQ(rren_uv_name, tangent_names[i])) {
        *rcalc_ren = false;
      }
    }
  }
  *rtangent_mask = 0;

  const int uv_layer_num = CustomData_number_of_layers(loopData, CD_PROP_FLOAT2);
  for (int n = 0; n < uv_layer_num; n++) {
    const char *name = CustomData_get_layer_name(loopData, CD_PROP_FLOAT2, n);
    bool add = false;
    for (int i = 0; i < tangent_names_count; i++) {
      if (tangent_names[i][0] && STREQ(tangent_names[i], name)) {
        add = true;
        break;
      }
    }
    if (!add && ((*rcalc_act && ract_uv_name[0] && STREQ(ract_uv_name, name)) ||
                 (*rcalc_ren && rren_uv_name[0] && STREQ(rren_uv_name, name)))) {
      add = true;
    }
    if (add) {
      *rtangent_mask |= short(1 << n);
    }
  }

  if (uv_layer_num == 0) {
    *rtangent_mask |= DM_TANGENT_MASK_ORCO;
  }
}

void BKE_mesh_calc_loop_tangent_ex(const MVert *mvert,
                                   const MPoly *mpoly,
                                   const uint mpoly_len,
                                   const MLoop *mloop,
                                   const MLoopTri *looptri,
                                   const uint looptri_len,

                                   CustomData *loopdata,
                                   bool calc_active_tangent,
                                   const char (*tangent_names)[MAX_CUSTOMDATA_LAYER_NAME],
                                   int tangent_names_len,
                                   const float (*vert_normals)[3],
                                   const float (*poly_normals)[3],
                                   const float (*loop_normals)[3],
                                   const float (*vert_orco)[3],
                                   /* result */
                                   CustomData *loopdata_out,
                                   const uint loopdata_out_len,
                                   short *tangent_mask_curr_p)
{
  int act_uv_n = -1;
  int ren_uv_n = -1;
  bool calc_act = false;
  bool calc_ren = false;
  char act_uv_name[MAX_CUSTOMDATA_LAYER_NAME];
  char ren_uv_name[MAX_CUSTOMDATA_LAYER_NAME];
  short tangent_mask = 0;
  short tangent_mask_curr = *tangent_mask_curr_p;

  BKE_mesh_calc_loop_tangent_step_0(loopdata,
                                    calc_active_tangent,
                                    tangent_names,
                                    tangent_names_len,
                                    &calc_act,
                                    &calc_ren,
                                    &act_uv_n,
                                    &ren_uv_n,
                                    act_uv_name,
                                    ren_uv_name,
                                    &tangent_mask);
  if ((tangent_mask_curr | tangent_mask) != tangent_mask_curr) {
    /* Check we have all the needed layers */
    /* Allocate needed tangent layers */
    for (int i = 0; i < tangent_names_len; i++) {
      if (tangent_names[i][0]) {
        BKE_mesh_add_loop_tangent_named_layer_for_uv(
            loopdata, loopdata_out, int(loopdata_out_len), tangent_names[i]);
      }
    }
    if ((tangent_mask & DM_TANGENT_MASK_ORCO) &&
        CustomData_get_named_layer_index(loopdata, CD_TANGENT, "") == -1) {
      CustomData_add_layer_named(
          loopdata_out, CD_TANGENT, CD_SET_DEFAULT, nullptr, int(loopdata_out_len), "");
    }
    if (calc_act && act_uv_name[0]) {
      BKE_mesh_add_loop_tangent_named_layer_for_uv(
          loopdata, loopdata_out, int(loopdata_out_len), act_uv_name);
    }
    if (calc_ren && ren_uv_name[0]) {
      BKE_mesh_add_loop_tangent_named_layer_for_uv(
          loopdata, loopdata_out, int(loopdata_out_len), ren_uv_name);
    }

#ifdef USE_LOOPTRI_DETECT_QUADS
    int num_face_as_quad_map;
    int *face_as_quad_map = nullptr;

    /* map faces to quads */
    if (looptri_len != mpoly_len) {
      /* Over allocate, since we don't know how many ngon or quads we have. */

      /* map fake face index to looptri */
      face_as_quad_map = static_cast<int *>(MEM_mallocN(sizeof(int) * looptri_len, __func__));
      int k, j;
      for (k = 0, j = 0; j < int(looptri_len); k++, j++) {
        face_as_quad_map[k] = j;
        /* step over all quads */
        if (mpoly[looptri[j].poly].totloop == 4) {
          j++; /* skips the nest looptri */
        }
      }
      num_face_as_quad_map = k;
    }
    else {
      num_face_as_quad_map = int(looptri_len);
    }
#endif

    /* Calculation */
    if (looptri_len != 0) {
      TaskPool *task_pool = BLI_task_pool_create(nullptr, TASK_PRIORITY_HIGH);

      tangent_mask_curr = 0;
      /* Calculate tangent layers */
      SGLSLMeshToTangent data_array[MAX_MTFACE];
      const int tangent_layer_num = CustomData_number_of_layers(loopdata_out, CD_TANGENT);
      for (int n = 0; n < tangent_layer_num; n++) {
        int index = CustomData_get_layer_index_n(loopdata_out, CD_TANGENT, n);
        BLI_assert(n < MAX_MTFACE);
        SGLSLMeshToTangent *mesh2tangent = &data_array[n];
        mesh2tangent->numTessFaces = int(looptri_len);
#ifdef USE_LOOPTRI_DETECT_QUADS
        mesh2tangent->face_as_quad_map = face_as_quad_map;
        mesh2tangent->num_face_as_quad_map = num_face_as_quad_map;
#endif
        mesh2tangent->mvert = mvert;
        mesh2tangent->vert_normals = vert_normals;
        mesh2tangent->mpoly = mpoly;
        mesh2tangent->mloop = mloop;
        mesh2tangent->looptri = looptri;
        /* NOTE: we assume we do have tessellated loop normals at this point
         * (in case it is object-enabled), have to check this is valid. */
        mesh2tangent->precomputedLoopNormals = loop_normals;
        mesh2tangent->precomputedFaceNormals = poly_normals;

        mesh2tangent->orco = nullptr;
        mesh2tangent->mloopuv = static_cast<const float2 *>(CustomData_get_layer_named(
            loopdata, CD_PROP_FLOAT2, loopdata_out->layers[index].name));

        /* Fill the resulting tangent_mask */
        if (!mesh2tangent->mloopuv) {
          mesh2tangent->orco = vert_orco;
          if (!mesh2tangent->orco) {
            continue;
          }

          tangent_mask_curr |= DM_TANGENT_MASK_ORCO;
        }
        else {
          int uv_ind = CustomData_get_named_layer_index(
              loopdata, CD_PROP_FLOAT2, loopdata_out->layers[index].name);
          int uv_start = CustomData_get_layer_index(loopdata, CD_PROP_FLOAT2);
          BLI_assert(uv_ind != -1 && uv_start != -1);
          BLI_assert(uv_ind - uv_start < MAX_MTFACE);
          tangent_mask_curr |= short(1 << (uv_ind - uv_start));
        }

        mesh2tangent->tangent = static_cast<float(*)[4]>(loopdata_out->layers[index].data);
        BLI_task_pool_push(task_pool, DM_calc_loop_tangents_thread, mesh2tangent, false, nullptr);
      }

      BLI_assert(tangent_mask_curr == tangent_mask);
      BLI_task_pool_work_and_wait(task_pool);
      BLI_task_pool_free(task_pool);
    }
    else {
      tangent_mask_curr = tangent_mask;
    }
#ifdef USE_LOOPTRI_DETECT_QUADS
    if (face_as_quad_map) {
      MEM_freeN(face_as_quad_map);
    }
#  undef USE_LOOPTRI_DETECT_QUADS

#endif

    *tangent_mask_curr_p = tangent_mask_curr;

    /* Update active layer index */
    int act_uv_index = (act_uv_n != -1) ?
                           CustomData_get_layer_index_n(loopdata, CD_PROP_FLOAT2, act_uv_n) :
                           -1;
    if (act_uv_index != -1) {
      int tan_index = CustomData_get_named_layer_index(
          loopdata, CD_TANGENT, loopdata->layers[act_uv_index].name);
      CustomData_set_layer_active_index(loopdata, CD_TANGENT, tan_index);
    } /* else tangent has been built from orco */

    /* Update render layer index */
    int ren_uv_index = (ren_uv_n != -1) ?
                           CustomData_get_layer_index_n(loopdata, CD_PROP_FLOAT2, ren_uv_n) :
                           -1;
    if (ren_uv_index != -1) {
      int tan_index = CustomData_get_named_layer_index(
          loopdata, CD_TANGENT, loopdata->layers[ren_uv_index].name);
      CustomData_set_layer_render_index(loopdata, CD_TANGENT, tan_index);
    } /* else tangent has been built from orco */
  }
}

void BKE_mesh_calc_loop_tangents(Mesh *me_eval,
                                 bool calc_active_tangent,
                                 const char (*tangent_names)[MAX_CUSTOMDATA_LAYER_NAME],
                                 int tangent_names_len)
{
  /* TODO(@campbellbarton): store in Mesh.runtime to avoid recalculation. */
  short tangent_mask = 0;
  BKE_mesh_calc_loop_tangent_ex(
      BKE_mesh_verts(me_eval),
      BKE_mesh_polys(me_eval),
      uint(me_eval->totpoly),
      BKE_mesh_loops(me_eval),
      BKE_mesh_runtime_looptri_ensure(me_eval),
      uint(BKE_mesh_runtime_looptri_len(me_eval)),
      &me_eval->ldata,
      calc_active_tangent,
      tangent_names,
      tangent_names_len,
      BKE_mesh_vertex_normals_ensure(me_eval),
      BKE_mesh_poly_normals_ensure(me_eval),
      static_cast<const float(*)[3]>(CustomData_get_layer(&me_eval->ldata, CD_NORMAL)),
      /* may be nullptr */
      static_cast<const float(*)[3]>(CustomData_get_layer(&me_eval->vdata, CD_ORCO)),
      /* result */
      &me_eval->ldata,
      uint(me_eval->totloop),
      &tangent_mask);
}

/** \} */<|MERGE_RESOLUTION|>--- conflicted
+++ resolved
@@ -70,38 +70,22 @@
     copy_v4_fl4(p_res, T.x, T.y, T.z, orientation ? 1.0f : -1.0f);
   }
 
-<<<<<<< HEAD
-  const MPoly *mpolys;     /* faces */
-  const MLoop *mloops;     /* faces vertices */
-  const MVert *mverts;     /* vertices */
-  const float2 *luvs;      /* texture coordinates */
-  const float (*lnors)[3]; /* loops' normals */
-  float (*tangents)[4];    /* output tangents */
-  int num_polys;           /* number of polygons */
-=======
   const MPoly *mpolys;            /* faces */
   const MLoop *mloops;            /* faces vertices */
   const MVert *mverts;            /* vertices */
-  const MLoopUV *luvs;            /* texture coordinates */
+  const float (*luvs)[2];         /* texture coordinates */
   const float (*loop_normals)[3]; /* loops' normals */
   float (*tangents)[4];           /* output tangents */
   int num_polys;                  /* number of polygons */
->>>>>>> dc30c997
 };
 
 void BKE_mesh_calc_loop_tangent_single_ex(const MVert *mverts,
                                           const int /*numVerts*/,
                                           const MLoop *mloops,
                                           float (*r_looptangent)[4],
-<<<<<<< HEAD
-                                          const float (*loopnors)[3],
-                                          const float (*loopuvs)[2],
-                                          const int UNUSED(numLoops),
-=======
                                           const float (*loop_normals)[3],
-                                          const MLoopUV *loopuvs,
+                                          const float (*loop_uvs)[2],
                                           const int /*numLoops*/,
->>>>>>> dc30c997
                                           const MPoly *mpolys,
                                           const int numPolys,
                                           ReportList *reports)
@@ -111,13 +95,8 @@
   mesh_to_tangent.mpolys = mpolys;
   mesh_to_tangent.mloops = mloops;
   mesh_to_tangent.mverts = mverts;
-<<<<<<< HEAD
-  mesh_to_tangent.luvs = reinterpret_cast<const float2 *>(loopuvs);
-  mesh_to_tangent.lnors = loopnors;
-=======
-  mesh_to_tangent.luvs = loopuvs;
+  mesh_to_tangent.luvs = loop_uvs;
   mesh_to_tangent.loop_normals = loop_normals;
->>>>>>> dc30c997
   mesh_to_tangent.tangents = r_looptangent;
   mesh_to_tangent.num_polys = numPolys;
 
@@ -169,13 +148,8 @@
                                        mesh->totvert,
                                        BKE_mesh_loops(mesh),
                                        r_looptangents,
-<<<<<<< HEAD
-                                       loopnors,
+                                       loop_normals,
                                        reinterpret_cast<const float(*)[2]>(uv_map.data()),
-=======
-                                       loop_normals,
-                                       loopuvs,
->>>>>>> dc30c997
                                        mesh->totloop,
                                        BKE_mesh_polys(mesh),
                                        mesh->totpoly,
