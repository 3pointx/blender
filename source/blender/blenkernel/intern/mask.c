--- conflicted
+++ resolved
@@ -2619,8 +2619,6 @@
 	MEM_freeN(buffer_tmp);
 }
 
-<<<<<<< HEAD
-=======
 #ifdef __PLX_RASKTER_MT__
 void BKE_mask_init_layers(Mask *mask, struct layer_init_data *mlayer_data, int width, int height, const short do_aspect_correct)
 {
@@ -2693,7 +2691,6 @@
 }
 #endif
 
->>>>>>> 9b515033
 void BKE_mask_rasterize(Mask *mask, int width, int height, float *buffer,
                         const short do_aspect_correct, const short do_mask_aa,
                         const short do_feather)
