--- conflicted
+++ resolved
@@ -3355,7 +3355,7 @@
 			}
 			else {
 				/* scene can be NULL after deletions */
-				ibuf = seq_render_scene_strip(context, seq, nr);
+				ibuf = seq_render_scene_strip(context, seq, nr, cfra);
 
 				/* Scene strips update all animation, so we need to restore original state.*/
 				BKE_animsys_evaluate_all_animation(context->bmain, context->scene, cfra);
@@ -3407,61 +3407,11 @@
 
 		case SEQ_TYPE_MOVIE:
 		{
-<<<<<<< HEAD
-			seq_open_anim_file(context->scene->ed, seq, false);
-
-			if (seq->anim) {
-				IMB_Proxy_Size proxy_size = seq_rendersize_to_proxysize(context->preview_render_size);
-				IMB_anim_set_preseek(seq->anim, seq->anim_preseek);
-
-				ibuf = IMB_anim_absolute(seq->anim, nr + seq->anim_startofs,
-				                         seq->strip->proxy ? seq->strip->proxy->tc : IMB_TC_RECORD_RUN,
-				                         proxy_size);
-
-				/* fetching for requested proxy size failed, try fetching the original instead 
-				if (!ibuf && proxy_size != IMB_PROXY_NONE) {
-					IMB_Proxy_Size proxy_sizes = IMB_anim_proxy_get_existing(seq->anim);
-					while (!(proxy_size & proxy_sizes) && proxy_size > 0) {
-						proxy_size >>= 1;
-					}
-					ibuf = IMB_anim_absolute(seq->anim, nr + seq->anim_startofs,
-					                         seq->strip->proxy ? seq->strip->proxy->tc : IMB_TC_RECORD_RUN,
-					                         proxy_size);
-				}*/
-				if (ibuf) {
-					BKE_sequencer_imbuf_to_sequencer_space(context->scene, ibuf, false);
-
-					/* we don't need both (speed reasons)! */
-					if (ibuf->rect_float && ibuf->rect) {
-						imb_freerectImBuf(ibuf);
-					}
-
-					seq->strip->stripdata->orig_width = ibuf->x;
-					seq->strip->stripdata->orig_height = ibuf->y;
-				}
-			}
-=======
 			ibuf = seq_render_movie_strip(context, seq, nr, cfra);
->>>>>>> d60ff6c1
 			copy_to_ibuf_still(context, seq, nr, ibuf);
 			break;
 		}
 
-<<<<<<< HEAD
-=======
-		case SEQ_TYPE_SCENE:
-		{
-			/* scene can be NULL after deletions */
-			ibuf = seq_render_scene_strip(context, seq, nr, cfra);
-
-			/* Scene strips update all animation, so we need to restore original state.*/
-			BKE_animsys_evaluate_all_animation(context->bmain, context->scene, cfra);
-
-			copy_to_ibuf_still(context, seq, nr, ibuf);
-			break;
-		}
-
->>>>>>> d60ff6c1
 		case SEQ_TYPE_MOVIECLIP:
 		{
 			ibuf = seq_render_movieclip_strip(context, seq, nr);
