/* SPDX-License-Identifier: GPL-2.0-or-later
 * Copyright 2020 Blender Foundation. All rights reserved. */

/** \file
 * \ingroup bke
 */

#include "MEM_guardedalloc.h"

#include "DNA_mesh_types.h"
#include "DNA_meshdata_types.h"
#include "DNA_modifier_types.h"
#include "DNA_scene_types.h"

#include "BKE_customdata.h"
#include "BKE_lib_id.h"
#include "BKE_mesh.h"
#include "BKE_mesh_runtime.h"
#include "BKE_modifier.h"
#include "BKE_multires.h"
#include "BKE_subdiv.h"
#include "BKE_subsurf.h"
#include "BLI_math_vector.h"

#include "DEG_depsgraph_query.h"

#include "multires_reshape.h"

static void multires_subdivide_create_object_space_linear_grids(Mesh *mesh)
{
<<<<<<< HEAD
  const float(*positions)[3] = BKE_mesh_positions(mesh);
=======
  const float(*positions)[3] = BKE_mesh_vert_positions(mesh);
>>>>>>> a7e1815c
  const MPoly *polys = BKE_mesh_polys(mesh);
  const int *corner_verts = BKE_mesh_corner_verts(mesh);

  MDisps *mdisps = CustomData_get_layer(&mesh->ldata, CD_MDISPS);
  const int totpoly = mesh->totpoly;
  for (int p = 0; p < totpoly; p++) {
    const MPoly *poly = &polys[p];
    float poly_center[3];
<<<<<<< HEAD
    BKE_mesh_calc_poly_center(poly, &corner_verts[poly->loopstart], positions, poly_center);
=======
    BKE_mesh_calc_poly_center(poly, &loops[poly->loopstart], positions, poly_center);
>>>>>>> a7e1815c
    for (int l = 0; l < poly->totloop; l++) {
      const int loop_index = poly->loopstart + l;

      float(*disps)[3] = mdisps[loop_index].disps;
      mdisps[loop_index].totdisp = 4;
      mdisps[loop_index].level = 1;

      int prev_loop_index = l - 1 >= 0 ? loop_index - 1 : loop_index + poly->totloop - 1;
      int next_loop_index = l + 1 < poly->totloop ? loop_index + 1 : poly->loopstart;

      const int vert = corner_verts[loop_index];
      const int vert_next = corner_verts[next_loop_index];
      const int vert_prev = corner_verts[prev_loop_index];

      copy_v3_v3(disps[0], poly_center);
<<<<<<< HEAD
      mid_v3_v3v3(disps[1], positions[vert], positions[vert_next]);
      mid_v3_v3v3(disps[2], positions[vert], positions[vert_prev]);
      copy_v3_v3(disps[3], positions[vert]);
=======
      mid_v3_v3v3(disps[1], positions[loop->v], positions[loop_next->v]);
      mid_v3_v3v3(disps[2], positions[loop->v], positions[loop_prev->v]);
      copy_v3_v3(disps[3], positions[loop->v]);
>>>>>>> a7e1815c
    }
  }
}

void multires_subdivide_create_tangent_displacement_linear_grids(Object *object,
                                                                 MultiresModifierData *mmd)
{
  Mesh *coarse_mesh = object->data;
  multires_force_sculpt_rebuild(object);

  MultiresReshapeContext reshape_context;

  const int new_top_level = mmd->totlvl + 1;

  const bool has_mdisps = CustomData_has_layer(&coarse_mesh->ldata, CD_MDISPS);
  if (!has_mdisps) {
    CustomData_add_layer(
        &coarse_mesh->ldata, CD_MDISPS, CD_SET_DEFAULT, NULL, coarse_mesh->totloop);
  }

  if (new_top_level == 1) {
    /* No MDISPS. Create new grids for level 1 using the edges mid point and poly centers. */
    multires_reshape_ensure_grids(coarse_mesh, 1);
    multires_subdivide_create_object_space_linear_grids(coarse_mesh);
  }

  /* Convert the new grids to tangent displacement. */
  multires_set_tot_level(object, mmd, new_top_level);

  if (!multires_reshape_context_create_from_modifier(
          &reshape_context, object, mmd, new_top_level)) {
    return;
  }

  multires_reshape_object_grids_to_tangent_displacement(&reshape_context);
  multires_reshape_context_free(&reshape_context);
}<|MERGE_RESOLUTION|>--- conflicted
+++ resolved
@@ -28,11 +28,7 @@
 
 static void multires_subdivide_create_object_space_linear_grids(Mesh *mesh)
 {
-<<<<<<< HEAD
-  const float(*positions)[3] = BKE_mesh_positions(mesh);
-=======
   const float(*positions)[3] = BKE_mesh_vert_positions(mesh);
->>>>>>> a7e1815c
   const MPoly *polys = BKE_mesh_polys(mesh);
   const int *corner_verts = BKE_mesh_corner_verts(mesh);
 
@@ -41,11 +37,7 @@
   for (int p = 0; p < totpoly; p++) {
     const MPoly *poly = &polys[p];
     float poly_center[3];
-<<<<<<< HEAD
     BKE_mesh_calc_poly_center(poly, &corner_verts[poly->loopstart], positions, poly_center);
-=======
-    BKE_mesh_calc_poly_center(poly, &loops[poly->loopstart], positions, poly_center);
->>>>>>> a7e1815c
     for (int l = 0; l < poly->totloop; l++) {
       const int loop_index = poly->loopstart + l;
 
@@ -61,15 +53,9 @@
       const int vert_prev = corner_verts[prev_loop_index];
 
       copy_v3_v3(disps[0], poly_center);
-<<<<<<< HEAD
       mid_v3_v3v3(disps[1], positions[vert], positions[vert_next]);
       mid_v3_v3v3(disps[2], positions[vert], positions[vert_prev]);
       copy_v3_v3(disps[3], positions[vert]);
-=======
-      mid_v3_v3v3(disps[1], positions[loop->v], positions[loop_next->v]);
-      mid_v3_v3v3(disps[2], positions[loop->v], positions[loop_prev->v]);
-      copy_v3_v3(disps[3], positions[loop->v]);
->>>>>>> a7e1815c
     }
   }
 }
