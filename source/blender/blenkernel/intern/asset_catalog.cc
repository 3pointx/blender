--- conflicted
+++ resolved
@@ -8,10 +8,7 @@
 #include <set>
 
 #include "BKE_asset_catalog.hh"
-<<<<<<< HEAD
-=======
 #include "BKE_asset_library.h"
->>>>>>> 460c9d3d
 #include "BKE_asset_library.hh"
 
 #include "BLI_fileops.hh"
@@ -517,14 +514,8 @@
     char asset_lib_cdf_path[PATH_MAX];
     BLI_path_join(asset_lib_cdf_path,
                   sizeof(asset_lib_cdf_path),
-<<<<<<< HEAD
                   suitable_root_path.c_str(),
-                  DEFAULT_CATALOG_FILENAME.c_str(),
-                  nullptr);
-=======
-                  suitable_root_path,
                   DEFAULT_CATALOG_FILENAME.c_str());
->>>>>>> 460c9d3d
     return asset_lib_cdf_path;
   }
 
