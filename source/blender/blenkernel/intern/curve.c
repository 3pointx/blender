/*
 * ***** BEGIN GPL LICENSE BLOCK *****
 *
 * This program is free software; you can redistribute it and/or
 * modify it under the terms of the GNU General Public License
 * as published by the Free Software Foundation; either version 2
 * of the License, or (at your option) any later version.
 *
 * This program is distributed in the hope that it will be useful,
 * but WITHOUT ANY WARRANTY; without even the implied warranty of
 * MERCHANTABILITY or FITNESS FOR A PARTICULAR PURPOSE.  See the
 * GNU General Public License for more details.
 *
 * You should have received a copy of the GNU General Public License
 * along with this program; if not, write to the Free Software Foundation,
 * Inc., 51 Franklin Street, Fifth Floor, Boston, MA 02110-1301, USA.
 *
 * The Original Code is Copyright (C) 2001-2002 by NaN Holding BV.
 * All rights reserved.
 *
 * The Original Code is: all of this file.
 *
 * Contributor(s): none yet.
 *
 * ***** END GPL LICENSE BLOCK *****
 */

/** \file blender/blenkernel/intern/curve.c
 *  \ingroup bke
 */


#include <math.h>  // floor
#include <string.h>
#include <stdlib.h>

#include "MEM_guardedalloc.h"

#include "BLI_blenlib.h"
#include "BLI_math.h"
#include "BLI_utildefines.h"
#include "BLI_ghash.h"

#include "DNA_curve_types.h"
#include "DNA_material_types.h"

/* for dereferencing pointers */
#include "DNA_key_types.h"
#include "DNA_scene_types.h"
#include "DNA_vfont_types.h"
#include "DNA_object_types.h"

#include "BKE_animsys.h"
#include "BKE_curve.h"
#include "BKE_depsgraph.h"
#include "BKE_displist.h"
#include "BKE_font.h"
#include "BKE_global.h"
#include "BKE_key.h"
#include "BKE_library.h"
#include "BKE_main.h"
#include "BKE_object.h"
#include "BKE_material.h"

/* globals */

/* local */
static int cu_isectLL(const float v1[3], const float v2[3], const float v3[3], const float v4[3],
                      short cox, short coy,
                      float *lambda, float *mu, float vec[3]);

<<<<<<< HEAD
/**
 * Release all datablocks (ID) used by this curve (datablocks are never freed, they are just unreferenced).
 *
 * \param cu The curve which has to release its data.
 */
void BKE_curve_release_datablocks(Curve *cu)
{
	int a;

	for (a = 0; a < cu->totcol; a++) {
		if (cu->mat[a]) {
			id_us_min(&cu->mat[a]->id);
			cu->mat[a] = NULL;
		}
	}
	if (cu->vfont) {
		id_us_min(&cu->vfont->id);
		cu->vfont = NULL;
	}
	if (cu->vfontb) {
		id_us_min(&cu->vfontb->id);
		cu->vfontb = NULL;
	}
	if (cu->vfonti) {
		id_us_min(&cu->vfonti->id);
		cu->vfonti = NULL;
	}
	if (cu->vfontbi) {
		id_us_min(&cu->vfontbi->id);
		cu->vfontbi = NULL;
	}
	if (cu->key) {
		id_us_min(&cu->key->id);
		cu->key = NULL;
	}

	/* No ID refcount here... */
	cu->bevobj = NULL;
	cu->taperobj = NULL;
	cu->textoncurve = NULL;
}

=======
>>>>>>> 794a977b
/* frees editcurve entirely */
void BKE_curve_editfont_free(Curve *cu)
{
	if (cu->editfont) {
		EditFont *ef = cu->editfont;

		if (ef->textbuf)
			MEM_freeN(ef->textbuf);
		if (ef->textbufinfo)
			MEM_freeN(ef->textbufinfo);
		if (ef->copybuf)
			MEM_freeN(ef->copybuf);
		if (ef->copybufinfo)
			MEM_freeN(ef->copybufinfo);
		if (ef->selboxes)
			MEM_freeN(ef->selboxes);

		MEM_freeN(ef);
		cu->editfont = NULL;
	}
}

void BKE_curve_editNurb_keyIndex_free(EditNurb *editnurb)
{
	if (!editnurb->keyindex) {
		return;
	}
	BLI_ghash_free(editnurb->keyindex, NULL, MEM_freeN);
	editnurb->keyindex = NULL;
}

void BKE_curve_editNurb_free(Curve *cu)
{
	if (cu->editnurb) {
		BKE_nurbList_free(&cu->editnurb->nurbs);
		BKE_curve_editNurb_keyIndex_free(cu->editnurb);
		MEM_freeN(cu->editnurb);
		cu->editnurb = NULL;
	}
}

/**
 * Free (or release) any data used by this curve (does not free the curve itself).
 *
 * \param cu The curve to free.
 * \param do_id_user When \a true, ID datablocks used (referenced) by this curve are 'released'
 *                   (their user count is decreased).
 */
void BKE_curve_free(Curve *cu, const bool do_id_user)
{
	if (do_id_user) {
<<<<<<< HEAD
		BKE_curve_release_datablocks(cu);
	}

=======
		int a;

		for (a = 0; a < cu->totcol; a++) {
			if (cu->mat[a]) {
				id_us_min(&cu->mat[a]->id);
				cu->mat[a] = NULL;
			}
		}
		if (cu->vfont) {
			id_us_min(&cu->vfont->id);
			cu->vfont = NULL;
		}
		if (cu->vfontb) {
			id_us_min(&cu->vfontb->id);
			cu->vfontb = NULL;
		}
		if (cu->vfonti) {
			id_us_min(&cu->vfonti->id);
			cu->vfonti = NULL;
		}
		if (cu->vfontbi) {
			id_us_min(&cu->vfontbi->id);
			cu->vfontbi = NULL;
		}
		if (cu->key) {
			id_us_min(&cu->key->id);
			cu->key = NULL;
		}

		/* No ID refcount here... */
		cu->bevobj = NULL;
		cu->taperobj = NULL;
		cu->textoncurve = NULL;
	}

	BKE_animdata_free((ID *)cu);

>>>>>>> 794a977b
	BKE_nurbList_free(&cu->nurb);
	BKE_curve_editfont_free(cu);

	BKE_curve_editNurb_free(cu);
<<<<<<< HEAD

	BKE_animdata_free((ID *)cu);
=======
>>>>>>> 794a977b

	MEM_SAFE_FREE(cu->mat);
	MEM_SAFE_FREE(cu->str);
	MEM_SAFE_FREE(cu->strinfo);
	MEM_SAFE_FREE(cu->bb);
	MEM_SAFE_FREE(cu->tb);
}

void BKE_curve_init(Curve *cu)
{
	BLI_assert(MEMCMP_NULL_STRUCT_OFS(cu, id));

	copy_v3_fl(cu->size, 1.0f);
	cu->flag = CU_FRONT | CU_BACK | CU_DEFORM_BOUNDS_OFF | CU_PATH_RADIUS;
	cu->pathlen = 100;
	cu->resolu = cu->resolv = (cu->type == OB_SURF) ? 4 : 12;
	cu->width = 1.0;
	cu->wordspace = 1.0;
	cu->spacing = cu->linedist = 1.0;
	cu->fsize = 1.0;
	cu->ulheight = 0.05;
	cu->texflag = CU_AUTOSPACE;
	cu->smallcaps_scale = 0.75f;
	/* XXX: this one seems to be the best one in most cases, at least for curve deform... */
	cu->twist_mode = CU_TWIST_MINIMUM;
	cu->bevfac1 = 0.0f;
	cu->bevfac2 = 1.0f;
	cu->bevfac1_mapping = CU_BEVFAC_MAP_RESOLU;
	cu->bevfac2_mapping = CU_BEVFAC_MAP_RESOLU;

	cu->bb = BKE_boundbox_alloc_unit();

	if (cu->type == OB_FONT) {
		cu->vfont = cu->vfontb = cu->vfonti = cu->vfontbi = BKE_vfont_builtin_get();
		cu->vfont->id.us += 4;
		cu->str = MEM_mallocN(12, "str");
		BLI_strncpy(cu->str, "Text", 12);
		cu->len = cu->len_wchar = cu->pos = 4;
		cu->strinfo = MEM_callocN(12 * sizeof(CharInfo), "strinfo new");
		cu->totbox = cu->actbox = 1;
		cu->tb = MEM_callocN(MAXTEXTBOX * sizeof(TextBox), "textbox");
		cu->tb[0].w = cu->tb[0].h = 0.0;
	}
}

Curve *BKE_curve_add(Main *bmain, const char *name, int type)
{
	Curve *cu;

	cu = BKE_libblock_alloc(bmain, ID_CU, name);
	cu->type = type;

	BKE_curve_init(cu);

	return cu;
}

Curve *BKE_curve_copy(Curve *cu)
{
	Curve *cun;
	int a;

	cun = BKE_libblock_copy(&cu->id);
	BLI_listbase_clear(&cun->nurb);
	BKE_nurbList_duplicate(&(cun->nurb), &(cu->nurb));

	cun->mat = MEM_dupallocN(cu->mat);
	for (a = 0; a < cun->totcol; a++) {
		id_us_plus((ID *)cun->mat[a]);
	}

	cun->str = MEM_dupallocN(cu->str);
	cun->strinfo = MEM_dupallocN(cu->strinfo);
	cun->tb = MEM_dupallocN(cu->tb);
	cun->bb = MEM_dupallocN(cu->bb);

	cun->key = BKE_key_copy(cu->key);
	if (cun->key) cun->key->from = (ID *)cun;

	cun->editnurb = NULL;
	cun->editfont = NULL;

#if 0   // XXX old animation system
	/* single user ipo too */
	if (cun->ipo) cun->ipo = copy_ipo(cun->ipo);
#endif // XXX old animation system

	id_us_plus((ID *)cun->vfont);
	id_us_plus((ID *)cun->vfontb);
	id_us_plus((ID *)cun->vfonti);
	id_us_plus((ID *)cun->vfontbi);

	if (cu->id.lib) {
		BKE_id_lib_local_paths(G.main, cu->id.lib, &cun->id);
	}

	return cun;
}

static void extern_local_curve(Curve *cu)
{
	id_lib_extern((ID *)cu->vfont);
	id_lib_extern((ID *)cu->vfontb);
	id_lib_extern((ID *)cu->vfonti);
	id_lib_extern((ID *)cu->vfontbi);

	if (cu->mat) {
		extern_local_matarar(cu->mat, cu->totcol);
	}
}

void BKE_curve_make_local(Curve *cu)
{
	Main *bmain = G.main;
	Object *ob;
	bool is_local = false, is_lib = false;

	/* - when there are only lib users: don't do
	 * - when there are only local users: set flag
	 * - mixed: do a copy
	 */

	if (cu->id.lib == NULL)
		return;

	if (cu->id.us == 1) {
		id_clear_lib_data(bmain, &cu->id);
		extern_local_curve(cu);
		return;
	}

	for (ob = bmain->object.first; ob && ELEM(0, is_lib, is_local); ob = ob->id.next) {
		if (ob->data == cu) {
			if (ob->id.lib) is_lib = true;
			else is_local = true;
		}
	}

	if (is_local && is_lib == false) {
		id_clear_lib_data(bmain, &cu->id);
		extern_local_curve(cu);
	}
	else if (is_local && is_lib) {
		Curve *cu_new = BKE_curve_copy(cu);
		cu_new->id.us = 0;

		BKE_id_lib_local_paths(bmain, cu->id.lib, &cu_new->id);

		for (ob = bmain->object.first; ob; ob = ob->id.next) {
			if (ob->data == cu) {
				if (ob->id.lib == NULL) {
					ob->data = cu_new;
					cu_new->id.us++;
					cu->id.us--;
				}
			}
		}
	}
}

/* Get list of nurbs from editnurbs structure */
ListBase *BKE_curve_editNurbs_get(Curve *cu)
{
	if (cu->editnurb) {
		return &cu->editnurb->nurbs;
	}

	return NULL;
}

short BKE_curve_type_get(Curve *cu)
{
	Nurb *nu;
	int type = cu->type;

	if (cu->vfont) {
		return OB_FONT;
	}

	if (!cu->type) {
		type = OB_CURVE;

		for (nu = cu->nurb.first; nu; nu = nu->next) {
			if (nu->pntsv > 1) {
				type = OB_SURF;
			}
		}
	}

	return type;
}

void BKE_curve_curve_dimension_update(Curve *cu)
{
	ListBase *nurbs = BKE_curve_nurbs_get(cu);
	Nurb *nu = nurbs->first;

	if (cu->flag & CU_3D) {
		for (; nu; nu = nu->next) {
			nu->flag &= ~CU_2D;
		}
	}
	else {
		for (; nu; nu = nu->next) {
			nu->flag |= CU_2D;
			BKE_nurb_test2D(nu);

			/* since the handles are moved they need to be auto-located again */
			if (nu->type == CU_BEZIER)
				BKE_nurb_handles_calc(nu);
		}
	}
}

void BKE_curve_type_test(Object *ob)
{
	ob->type = BKE_curve_type_get(ob->data);

	if (ob->type == OB_CURVE)
		BKE_curve_curve_dimension_update((Curve *)ob->data);
}

void BKE_curve_boundbox_calc(Curve *cu, float r_loc[3], float r_size[3])
{
	BoundBox *bb;
	float min[3], max[3];
	float mloc[3], msize[3];

	if (cu->bb == NULL) cu->bb = MEM_callocN(sizeof(BoundBox), "boundbox");
	bb = cu->bb;

	if (!r_loc) r_loc = mloc;
	if (!r_size) r_size = msize;

	INIT_MINMAX(min, max);
	if (!BKE_curve_minmax(cu, true, min, max)) {
		min[0] = min[1] = min[2] = -1.0f;
		max[0] = max[1] = max[2] = 1.0f;
	}

	mid_v3_v3v3(r_loc, min, max);

	r_size[0] = (max[0] - min[0]) / 2.0f;
	r_size[1] = (max[1] - min[1]) / 2.0f;
	r_size[2] = (max[2] - min[2]) / 2.0f;

	BKE_boundbox_init_from_minmax(bb, min, max);

	bb->flag &= ~BOUNDBOX_DIRTY;
}

BoundBox *BKE_curve_boundbox_get(Object *ob)
{
	Curve *cu = ob->data;

	if (ob->bb)
		return ob->bb;

	if (cu->bb == NULL || (cu->bb->flag & BOUNDBOX_DIRTY)) {
		BKE_curve_texspace_calc(cu);
	}

	return cu->bb;
}

void BKE_curve_texspace_calc(Curve *cu)
{
	float loc[3], size[3];
	int a;

	BKE_curve_boundbox_calc(cu, loc, size);

	if (cu->texflag & CU_AUTOSPACE) {
		for (a = 0; a < 3; a++) {
			if (size[a] == 0.0f) size[a] = 1.0f;
			else if (size[a] > 0.0f && size[a] < 0.00001f) size[a] = 0.00001f;
			else if (size[a] < 0.0f && size[a] > -0.00001f) size[a] = -0.00001f;
		}

		copy_v3_v3(cu->loc, loc);
		copy_v3_v3(cu->size, size);
		zero_v3(cu->rot);
	}
}

void BKE_curve_texspace_get(Curve *cu, float r_loc[3], float r_rot[3], float r_size[3])
{
	if (cu->bb == NULL || (cu->bb->flag & BOUNDBOX_DIRTY)) {
		BKE_curve_texspace_calc(cu);
	}

	if (r_loc) copy_v3_v3(r_loc,  cu->loc);
	if (r_rot) copy_v3_v3(r_rot,  cu->rot);
	if (r_size) copy_v3_v3(r_size, cu->size);
}

bool BKE_nurbList_index_get_co(ListBase *nurb, const int index, float r_co[3])
{
	Nurb *nu;
	int tot = 0;

	for (nu = nurb->first; nu; nu = nu->next) {
		int tot_nu;
		if (nu->type == CU_BEZIER) {
			tot_nu = nu->pntsu;
			if (index - tot < tot_nu) {
				copy_v3_v3(r_co, nu->bezt[index - tot].vec[1]);
				return true;
			}
		}
		else {
			tot_nu = nu->pntsu * nu->pntsv;
			if (index - tot < tot_nu) {
				copy_v3_v3(r_co, nu->bp[index - tot].vec);
				return true;
			}
		}
		tot += tot_nu;
	}

	return false;
}

int BKE_nurbList_verts_count(ListBase *nurb)
{
	Nurb *nu;
	int tot = 0;

	nu = nurb->first;
	while (nu) {
		if (nu->bezt)
			tot += 3 * nu->pntsu;
		else if (nu->bp)
			tot += nu->pntsu * nu->pntsv;

		nu = nu->next;
	}
	return tot;
}

int BKE_nurbList_verts_count_without_handles(ListBase *nurb)
{
	Nurb *nu;
	int tot = 0;

	nu = nurb->first;
	while (nu) {
		if (nu->bezt)
			tot += nu->pntsu;
		else if (nu->bp)
			tot += nu->pntsu * nu->pntsv;

		nu = nu->next;
	}
	return tot;
}

/* **************** NURBS ROUTINES ******************** */

void BKE_nurb_free(Nurb *nu)
{

	if (nu == NULL) return;

	if (nu->bezt)
		MEM_freeN(nu->bezt);
	nu->bezt = NULL;
	if (nu->bp)
		MEM_freeN(nu->bp);
	nu->bp = NULL;
	if (nu->knotsu)
		MEM_freeN(nu->knotsu);
	nu->knotsu = NULL;
	if (nu->knotsv)
		MEM_freeN(nu->knotsv);
	nu->knotsv = NULL;
	/* if (nu->trim.first) freeNurblist(&(nu->trim)); */

	MEM_freeN(nu);

}


void BKE_nurbList_free(ListBase *lb)
{
	Nurb *nu, *next;

	if (lb == NULL) return;

	nu = lb->first;
	while (nu) {
		next = nu->next;
		BKE_nurb_free(nu);
		nu = next;
	}
	BLI_listbase_clear(lb);
}

Nurb *BKE_nurb_duplicate(Nurb *nu)
{
	Nurb *newnu;
	int len;

	newnu = (Nurb *)MEM_mallocN(sizeof(Nurb), "duplicateNurb");
	if (newnu == NULL) return NULL;
	memcpy(newnu, nu, sizeof(Nurb));

	if (nu->bezt) {
		newnu->bezt =
		    (BezTriple *)MEM_mallocN((nu->pntsu) * sizeof(BezTriple), "duplicateNurb2");
		memcpy(newnu->bezt, nu->bezt, nu->pntsu * sizeof(BezTriple));
	}
	else {
		len = nu->pntsu * nu->pntsv;
		newnu->bp =
		    (BPoint *)MEM_mallocN((len) * sizeof(BPoint), "duplicateNurb3");
		memcpy(newnu->bp, nu->bp, len * sizeof(BPoint));

		newnu->knotsu = newnu->knotsv = NULL;

		if (nu->knotsu) {
			len = KNOTSU(nu);
			if (len) {
				newnu->knotsu = MEM_mallocN(len * sizeof(float), "duplicateNurb4");
				memcpy(newnu->knotsu, nu->knotsu, sizeof(float) * len);
			}
		}
		if (nu->pntsv > 1 && nu->knotsv) {
			len = KNOTSV(nu);
			if (len) {
				newnu->knotsv = MEM_mallocN(len * sizeof(float), "duplicateNurb5");
				memcpy(newnu->knotsv, nu->knotsv, sizeof(float) * len);
			}
		}
	}
	return newnu;
}

/* copy the nurb but allow for different number of points (to be copied after this) */
Nurb *BKE_nurb_copy(Nurb *src, int pntsu, int pntsv)
{
	Nurb *newnu = (Nurb *)MEM_mallocN(sizeof(Nurb), "copyNurb");
	memcpy(newnu, src, sizeof(Nurb));

	if (pntsu == 1) SWAP(int, pntsu, pntsv);
	newnu->pntsu = pntsu;
	newnu->pntsv = pntsv;

	/* caller can manually handle these arrays */
	newnu->knotsu = NULL;
	newnu->knotsv = NULL;

	if (src->bezt) {
		newnu->bezt = (BezTriple *)MEM_mallocN(pntsu * pntsv * sizeof(BezTriple), "copyNurb2");
	}
	else {
		newnu->bp = (BPoint *)MEM_mallocN(pntsu * pntsv * sizeof(BPoint), "copyNurb3");
	}

	return newnu;
}

void BKE_nurbList_duplicate(ListBase *lb1, ListBase *lb2)
{
	Nurb *nu, *nun;

	BKE_nurbList_free(lb1);

	nu = lb2->first;
	while (nu) {
		nun = BKE_nurb_duplicate(nu);
		BLI_addtail(lb1, nun);

		nu = nu->next;
	}
}

void BKE_nurb_test2D(Nurb *nu)
{
	BezTriple *bezt;
	BPoint *bp;
	int a;

	if ((nu->flag & CU_2D) == 0)
		return;

	if (nu->type == CU_BEZIER) {
		a = nu->pntsu;
		bezt = nu->bezt;
		while (a--) {
			bezt->vec[0][2] = 0.0;
			bezt->vec[1][2] = 0.0;
			bezt->vec[2][2] = 0.0;
			bezt++;
		}
	}
	else {
		a = nu->pntsu * nu->pntsv;
		bp = nu->bp;
		while (a--) {
			bp->vec[2] = 0.0;
			bp++;
		}
	}
}

/**
 * if use_radius is truth, minmax will take points' radius into account,
 * which will make boundbox closer to beveled curve.
 */
void BKE_nurb_minmax(Nurb *nu, bool use_radius, float min[3], float max[3])
{
	BezTriple *bezt;
	BPoint *bp;
	int a;
	float point[3];

	if (nu->type == CU_BEZIER) {
		a = nu->pntsu;
		bezt = nu->bezt;
		while (a--) {
			if (use_radius) {
				float radius_vector[3];
				radius_vector[0] = radius_vector[1] = radius_vector[2] = bezt->radius;

				add_v3_v3v3(point, bezt->vec[1], radius_vector);
				minmax_v3v3_v3(min, max, point);

				sub_v3_v3v3(point, bezt->vec[1], radius_vector);
				minmax_v3v3_v3(min, max, point);
			}
			else {
				minmax_v3v3_v3(min, max, bezt->vec[1]);
			}
			minmax_v3v3_v3(min, max, bezt->vec[0]);
			minmax_v3v3_v3(min, max, bezt->vec[2]);
			bezt++;
		}
	}
	else {
		a = nu->pntsu * nu->pntsv;
		bp = nu->bp;
		while (a--) {
			if (nu->pntsv == 1 && use_radius) {
				float radius_vector[3];
				radius_vector[0] = radius_vector[1] = radius_vector[2] = bp->radius;

				add_v3_v3v3(point, bp->vec, radius_vector);
				minmax_v3v3_v3(min, max, point);

				sub_v3_v3v3(point, bp->vec, radius_vector);
				minmax_v3v3_v3(min, max, point);
			}
			else {
				/* Surfaces doesn't use bevel, so no need to take radius into account. */
				minmax_v3v3_v3(min, max, bp->vec);
			}
			bp++;
		}
	}
}

/* be sure to call makeknots after this */
void BKE_nurb_points_add(Nurb *nu, int number)
{
	BPoint *bp;
	int i;

	nu->bp = MEM_recallocN(nu->bp, (nu->pntsu + number) * sizeof(BPoint));

	for (i = 0, bp = &nu->bp[nu->pntsu]; i < number; i++, bp++) {
		bp->radius = 1.0f;
	}

	nu->pntsu += number;
}

void BKE_nurb_bezierPoints_add(Nurb *nu, int number)
{
	BezTriple *bezt;
	int i;

	nu->bezt = MEM_recallocN(nu->bezt, (nu->pntsu + number) * sizeof(BezTriple));

	for (i = 0, bezt = &nu->bezt[nu->pntsu]; i < number; i++, bezt++) {
		bezt->radius = 1.0f;
	}

	nu->pntsu += number;
}


int BKE_nurb_index_from_uv(
        Nurb *nu,
        int u, int v)
{
	const int totu = nu->pntsu;
	const int totv = nu->pntsv;

	if (nu->flagu & CU_NURB_CYCLIC) {
		u = mod_i(u, totu);
	}
	else if (u < 0 || u >= totu) {
		return -1;
	}

	if (nu->flagv & CU_NURB_CYCLIC) {
		v = mod_i(v, totv);
	}
	else if (v < 0 || v >= totv) {
		return -1;
	}

	return (v * totu) + u;
}

void BKE_nurb_index_to_uv(
        Nurb *nu, int index,
        int *r_u, int *r_v)
{
	const int totu = nu->pntsu;
	const int totv = nu->pntsv;
	BLI_assert(index >= 0 && index < (nu->pntsu * nu->pntsv));
	*r_u = (index % totu);
	*r_v = (index / totu) % totv;
}

BezTriple *BKE_nurb_bezt_get_next(Nurb *nu, BezTriple *bezt)
{
	BezTriple *bezt_next;

	BLI_assert(ARRAY_HAS_ITEM(bezt, nu->bezt, nu->pntsu));

	if (bezt == &nu->bezt[nu->pntsu - 1]) {
		if (nu->flagu & CU_NURB_CYCLIC) {
			bezt_next = nu->bezt;
		}
		else {
			bezt_next = NULL;
		}
	}
	else {
		bezt_next = bezt + 1;
	}

	return bezt_next;
}

BPoint *BKE_nurb_bpoint_get_next(Nurb *nu, BPoint *bp)
{
	BPoint *bp_next;

	BLI_assert(ARRAY_HAS_ITEM(bp, nu->bp, nu->pntsu));

	if (bp == &nu->bp[nu->pntsu - 1]) {
		if (nu->flagu & CU_NURB_CYCLIC) {
			bp_next = nu->bp;
		}
		else {
			bp_next = NULL;
		}
	}
	else {
		bp_next = bp + 1;
	}

	return bp_next;
}

BezTriple *BKE_nurb_bezt_get_prev(Nurb *nu, BezTriple *bezt)
{
	BezTriple *bezt_prev;

	BLI_assert(ARRAY_HAS_ITEM(bezt, nu->bezt, nu->pntsu));

	if (bezt == nu->bezt) {
		if (nu->flagu & CU_NURB_CYCLIC) {
			bezt_prev = &nu->bezt[nu->pntsu - 1];
		}
		else {
			bezt_prev = NULL;
		}
	}
	else {
		bezt_prev = bezt - 1;
	}

	return bezt_prev;
}

BPoint *BKE_nurb_bpoint_get_prev(Nurb *nu, BPoint *bp)
{
	BPoint *bp_prev;

	BLI_assert(ARRAY_HAS_ITEM(bp, nu->bp, nu->pntsu));

	if (bp == nu->bp) {
		if (nu->flagu & CU_NURB_CYCLIC) {
			bp_prev = &nu->bp[nu->pntsu - 1];
		}
		else {
			bp_prev = NULL;
		}
	}
	else {
		bp_prev = bp - 1;
	}

	return bp_prev;
}

void BKE_nurb_bezt_calc_normal(struct Nurb *UNUSED(nu), struct BezTriple *bezt, float r_normal[3])
{
	/* calculate the axis matrix from the spline */
	float dir_prev[3], dir_next[3];

	sub_v3_v3v3(dir_prev, bezt->vec[0], bezt->vec[1]);
	sub_v3_v3v3(dir_next, bezt->vec[1], bezt->vec[2]);

	normalize_v3(dir_prev);
	normalize_v3(dir_next);

	add_v3_v3v3(r_normal, dir_prev, dir_next);
	normalize_v3(r_normal);
}

void BKE_nurb_bezt_calc_plane(struct Nurb *nu, struct BezTriple *bezt, float r_plane[3])
{
	float dir_prev[3], dir_next[3];

	sub_v3_v3v3(dir_prev, bezt->vec[0], bezt->vec[1]);
	sub_v3_v3v3(dir_next, bezt->vec[1], bezt->vec[2]);

	normalize_v3(dir_prev);
	normalize_v3(dir_next);

	cross_v3_v3v3(r_plane, dir_prev, dir_next);
	if (normalize_v3(r_plane) < FLT_EPSILON) {
		BezTriple *bezt_prev = BKE_nurb_bezt_get_prev(nu, bezt);
		BezTriple *bezt_next = BKE_nurb_bezt_get_next(nu, bezt);

		if (bezt_prev) {
			sub_v3_v3v3(dir_prev, bezt_prev->vec[1], bezt->vec[1]);
			normalize_v3(dir_prev);
		}
		if (bezt_next) {
			sub_v3_v3v3(dir_next, bezt->vec[1], bezt_next->vec[1]);
			normalize_v3(dir_next);
		}
		cross_v3_v3v3(r_plane, dir_prev, dir_next);
	}

	/* matches with bones more closely */
	{
		float dir_mid[3], tvec[3];
		add_v3_v3v3(dir_mid, dir_prev, dir_next);
		cross_v3_v3v3(tvec, r_plane, dir_mid);
		copy_v3_v3(r_plane, tvec);
	}

	normalize_v3(r_plane);
}

void BKE_nurb_bpoint_calc_normal(struct Nurb *nu, struct BPoint *bp, float r_normal[3])
{
	BPoint *bp_prev = BKE_nurb_bpoint_get_prev(nu, bp);
	BPoint *bp_next = BKE_nurb_bpoint_get_next(nu, bp);

	zero_v3(r_normal);

	if (bp_prev) {
		float dir_prev[3];
		sub_v3_v3v3(dir_prev, bp_prev->vec, bp->vec);
		normalize_v3(dir_prev);
		add_v3_v3(r_normal, dir_prev);
	}
	if (bp_next) {
		float dir_next[3];
		sub_v3_v3v3(dir_next, bp->vec, bp_next->vec);
		normalize_v3(dir_next);
		add_v3_v3(r_normal, dir_next);
	}

	normalize_v3(r_normal);
}

/* ~~~~~~~~~~~~~~~~~~~~Non Uniform Rational B Spline calculations ~~~~~~~~~~~ */


static void calcknots(float *knots, const int pnts, const short order, const short flag)
{
	/* knots: number of pnts NOT corrected for cyclic */
	const int pnts_order = pnts + order;
	float k;
	int a;

	switch (flag & (CU_NURB_ENDPOINT | CU_NURB_BEZIER)) {
		case CU_NURB_ENDPOINT:
			k = 0.0;
			for (a = 1; a <= pnts_order; a++) {
				knots[a - 1] = k;
				if (a >= order && a <= pnts)
					k += 1.0f;
			}
			break;
		case CU_NURB_BEZIER:
			/* Warning, the order MUST be 2 or 4,
			 * if this is not enforced, the displist will be corrupt */
			if (order == 4) {
				k = 0.34;
				for (a = 0; a < pnts_order; a++) {
					knots[a] = floorf(k);
					k += (1.0f / 3.0f);
				}
			}
			else if (order == 3) {
				k = 0.6f;
				for (a = 0; a < pnts_order; a++) {
					if (a >= order && a <= pnts)
						k += 0.5f;
					knots[a] = floorf(k);
				}
			}
			else {
				printf("bez nurb curve order is not 3 or 4, should never happen\n");
			}
			break;
		default:
			for (a = 0; a < pnts_order; a++) {
				knots[a] = (float)a;
			}
			break;
	}
}

static void makecyclicknots(float *knots, int pnts, short order)
/* pnts, order: number of pnts NOT corrected for cyclic */
{
	int a, b, order2, c;

	if (knots == NULL)
		return;

	order2 = order - 1;

	/* do first long rows (order -1), remove identical knots at endpoints */
	if (order > 2) {
		b = pnts + order2;
		for (a = 1; a < order2; a++) {
			if (knots[b] != knots[b - a])
				break;
		}
		if (a == order2)
			knots[pnts + order - 2] += 1.0f;
	}

	b = order;
	c = pnts + order + order2;
	for (a = pnts + order2; a < c; a++) {
		knots[a] = knots[a - 1] + (knots[b] - knots[b - 1]);
		b--;
	}
}



static void makeknots(Nurb *nu, short uv)
{
	if (nu->type == CU_NURBS) {
		if (uv == 1) {
			if (nu->knotsu)
				MEM_freeN(nu->knotsu);
			if (BKE_nurb_check_valid_u(nu)) {
				nu->knotsu = MEM_callocN(4 + sizeof(float) * KNOTSU(nu), "makeknots");
				if (nu->flagu & CU_NURB_CYCLIC) {
					calcknots(nu->knotsu, nu->pntsu, nu->orderu, 0);  /* cyclic should be uniform */
					makecyclicknots(nu->knotsu, nu->pntsu, nu->orderu);
				}
				else {
					calcknots(nu->knotsu, nu->pntsu, nu->orderu, nu->flagu);
				}
			}
			else
				nu->knotsu = NULL;
		}
		else if (uv == 2) {
			if (nu->knotsv)
				MEM_freeN(nu->knotsv);
			if (BKE_nurb_check_valid_v(nu)) {
				nu->knotsv = MEM_callocN(4 + sizeof(float) * KNOTSV(nu), "makeknots");
				if (nu->flagv & CU_NURB_CYCLIC) {
					calcknots(nu->knotsv, nu->pntsv, nu->orderv, 0);  /* cyclic should be uniform */
					makecyclicknots(nu->knotsv, nu->pntsv, nu->orderv);
				}
				else {
					calcknots(nu->knotsv, nu->pntsv, nu->orderv, nu->flagv);
				}
			}
			else {
				nu->knotsv = NULL;
			}
		}
	}
}

void BKE_nurb_knot_calc_u(Nurb *nu)
{
	makeknots(nu, 1);
}

void BKE_nurb_knot_calc_v(Nurb *nu)
{
	makeknots(nu, 2);
}

static void basisNurb(float t, short order, int pnts, float *knots, float *basis, int *start, int *end)
{
	float d, e;
	int i, i1 = 0, i2 = 0, j, orderpluspnts, opp2, o2;

	orderpluspnts = order + pnts;
	opp2 = orderpluspnts - 1;

	/* this is for float inaccuracy */
	if (t < knots[0])
		t = knots[0];
	else if (t > knots[opp2]) 
		t = knots[opp2];

	/* this part is order '1' */
	o2 = order + 1;
	for (i = 0; i < opp2; i++) {
		if (knots[i] != knots[i + 1] && t >= knots[i] && t <= knots[i + 1]) {
			basis[i] = 1.0;
			i1 = i - o2;
			if (i1 < 0) i1 = 0;
			i2 = i;
			i++;
			while (i < opp2) {
				basis[i] = 0.0;
				i++;
			}
			break;
		}
		else
			basis[i] = 0.0;
	}
	basis[i] = 0.0;

	/* this is order 2, 3, ... */
	for (j = 2; j <= order; j++) {

		if (i2 + j >= orderpluspnts) i2 = opp2 - j;

		for (i = i1; i <= i2; i++) {
			if (basis[i] != 0.0f)
				d = ((t - knots[i]) * basis[i]) / (knots[i + j - 1] - knots[i]);
			else
				d = 0.0f;

			if (basis[i + 1] != 0.0f)
				e = ((knots[i + j] - t) * basis[i + 1]) / (knots[i + j] - knots[i + 1]);
			else
				e = 0.0;

			basis[i] = d + e;
		}
	}

	*start = 1000;
	*end = 0;

	for (i = i1; i <= i2; i++) {
		if (basis[i] > 0.0f) {
			*end = i;
			if (*start == 1000) *start = i;
		}
	}
}


void BKE_nurb_makeFaces(Nurb *nu, float *coord_array, int rowstride, int resolu, int resolv)
/* coord_array  has to be (3 * 4 * resolu * resolv) in size, and zero-ed */
{
	BPoint *bp;
	float *basisu, *basis, *basisv, *sum, *fp, *in;
	float u, v, ustart, uend, ustep, vstart, vend, vstep, sumdiv;
	int i, j, iofs, jofs, cycl, len, curu, curv;
	int istart, iend, jsta, jen, *jstart, *jend, ratcomp;

	int totu = nu->pntsu * resolu, totv = nu->pntsv * resolv;

	if (nu->knotsu == NULL || nu->knotsv == NULL)
		return;
	if (nu->orderu > nu->pntsu)
		return;
	if (nu->orderv > nu->pntsv)
		return;
	if (coord_array == NULL)
		return;

	/* allocate and initialize */
	len = totu * totv;
	if (len == 0)
		return;

	sum = (float *)MEM_callocN(sizeof(float) * len, "makeNurbfaces1");

	bp = nu->bp;
	i = nu->pntsu * nu->pntsv;
	ratcomp = 0;
	while (i--) {
		if (bp->vec[3] != 1.0f) {
			ratcomp = 1;
			break;
		}
		bp++;
	}

	fp = nu->knotsu;
	ustart = fp[nu->orderu - 1];
	if (nu->flagu & CU_NURB_CYCLIC)
		uend = fp[nu->pntsu + nu->orderu - 1];
	else
		uend = fp[nu->pntsu];
	ustep = (uend - ustart) / ((nu->flagu & CU_NURB_CYCLIC) ? totu : totu - 1);

	basisu = (float *)MEM_mallocN(sizeof(float) * KNOTSU(nu), "makeNurbfaces3");

	fp = nu->knotsv;
	vstart = fp[nu->orderv - 1];

	if (nu->flagv & CU_NURB_CYCLIC)
		vend = fp[nu->pntsv + nu->orderv - 1];
	else
		vend = fp[nu->pntsv];
	vstep = (vend - vstart) / ((nu->flagv & CU_NURB_CYCLIC) ? totv : totv - 1);

	len = KNOTSV(nu);
	basisv = (float *)MEM_mallocN(sizeof(float) * len * totv, "makeNurbfaces3");
	jstart = (int *)MEM_mallocN(sizeof(float) * totv, "makeNurbfaces4");
	jend = (int *)MEM_mallocN(sizeof(float) * totv, "makeNurbfaces5");

	/* precalculation of basisv and jstart, jend */
	if (nu->flagv & CU_NURB_CYCLIC)
		cycl = nu->orderv - 1;
	else cycl = 0;
	v = vstart;
	basis = basisv;
	curv = totv;
	while (curv--) {
		basisNurb(v, nu->orderv, nu->pntsv + cycl, nu->knotsv, basis, jstart + curv, jend + curv);
		basis += KNOTSV(nu);
		v += vstep;
	}

	if (nu->flagu & CU_NURB_CYCLIC)
		cycl = nu->orderu - 1;
	else
		cycl = 0;
	in = coord_array;
	u = ustart;
	curu = totu;
	while (curu--) {
		basisNurb(u, nu->orderu, nu->pntsu + cycl, nu->knotsu, basisu, &istart, &iend);

		basis = basisv;
		curv = totv;
		while (curv--) {
			jsta = jstart[curv];
			jen = jend[curv];

			/* calculate sum */
			sumdiv = 0.0;
			fp = sum;

			for (j = jsta; j <= jen; j++) {

				if (j >= nu->pntsv)
					jofs = (j - nu->pntsv);
				else
					jofs = j;
				bp = nu->bp + nu->pntsu * jofs + istart - 1;

				for (i = istart; i <= iend; i++, fp++) {
					if (i >= nu->pntsu) {
						iofs = i - nu->pntsu;
						bp = nu->bp + nu->pntsu * jofs + iofs;
					}
					else
						bp++;

					if (ratcomp) {
						*fp = basisu[i] * basis[j] * bp->vec[3];
						sumdiv += *fp;
					}
					else
						*fp = basisu[i] * basis[j];
				}
			}

			if (ratcomp) {
				fp = sum;
				for (j = jsta; j <= jen; j++) {
					for (i = istart; i <= iend; i++, fp++) {
						*fp /= sumdiv;
					}
				}
			}

			zero_v3(in);

			/* one! (1.0) real point now */
			fp = sum;
			for (j = jsta; j <= jen; j++) {

				if (j >= nu->pntsv)
					jofs = (j - nu->pntsv);
				else
					jofs = j;
				bp = nu->bp + nu->pntsu * jofs + istart - 1;

				for (i = istart; i <= iend; i++, fp++) {
					if (i >= nu->pntsu) {
						iofs = i - nu->pntsu;
						bp = nu->bp + nu->pntsu * jofs + iofs;
					}
					else
						bp++;

					if (*fp != 0.0f) {
						madd_v3_v3fl(in, bp->vec, *fp);
					}
				}
			}

			in += 3;
			basis += KNOTSV(nu);
		}
		u += ustep;
		if (rowstride != 0)
			in = (float *) (((unsigned char *) in) + (rowstride - 3 * totv * sizeof(*in)));
	}

	/* free */
	MEM_freeN(sum);
	MEM_freeN(basisu);
	MEM_freeN(basisv);
	MEM_freeN(jstart);
	MEM_freeN(jend);
}

/**
 * \param coord_array Has to be 3 * 4 * pntsu * resolu in size and zero-ed
 * \param tilt_array   set when non-NULL
 * \param radius_array set when non-NULL
 */
void BKE_nurb_makeCurve(Nurb *nu, float *coord_array, float *tilt_array, float *radius_array, float *weight_array,
                        int resolu, int stride)
{
	const float eps = 1e-6f;
	BPoint *bp;
	float u, ustart, uend, ustep, sumdiv;
	float *basisu, *sum, *fp;
	float *coord_fp = coord_array, *tilt_fp = tilt_array, *radius_fp = radius_array, *weight_fp = weight_array;
	int i, len, istart, iend, cycl;

	if (nu->knotsu == NULL)
		return;
	if (nu->orderu > nu->pntsu)
		return;
	if (coord_array == NULL)
		return;

	/* allocate and initialize */
	len = nu->pntsu;
	if (len == 0)
		return;
	sum = (float *)MEM_callocN(sizeof(float) * len, "makeNurbcurve1");

	resolu = (resolu * SEGMENTSU(nu));

	if (resolu == 0) {
		MEM_freeN(sum);
		return;
	}

	fp = nu->knotsu;
	ustart = fp[nu->orderu - 1];
	if (nu->flagu & CU_NURB_CYCLIC)
		uend = fp[nu->pntsu + nu->orderu - 1];
	else
		uend = fp[nu->pntsu];
	ustep = (uend - ustart) / (resolu - ((nu->flagu & CU_NURB_CYCLIC) ? 0 : 1));

	basisu = (float *)MEM_mallocN(sizeof(float) * KNOTSU(nu), "makeNurbcurve3");

	if (nu->flagu & CU_NURB_CYCLIC)
		cycl = nu->orderu - 1;
	else
		cycl = 0;

	u = ustart;
	while (resolu--) {
		basisNurb(u, nu->orderu, nu->pntsu + cycl, nu->knotsu, basisu, &istart, &iend);

		/* calc sum */
		sumdiv = 0.0;
		fp = sum;
		bp = nu->bp + istart - 1;
		for (i = istart; i <= iend; i++, fp++) {
			if (i >= nu->pntsu)
				bp = nu->bp + (i - nu->pntsu);
			else
				bp++;

			*fp = basisu[i] * bp->vec[3];
			sumdiv += *fp;
		}
		if ((sumdiv != 0.0f) && (sumdiv < 1.0f - eps || sumdiv > 1.0f + eps)) {
			/* is normalizing needed? */
			fp = sum;
			for (i = istart; i <= iend; i++, fp++) {
				*fp /= sumdiv;
			}
		}

		zero_v3(coord_fp);

		/* one! (1.0) real point */
		fp = sum;
		bp = nu->bp + istart - 1;
		for (i = istart; i <= iend; i++, fp++) {
			if (i >= nu->pntsu)
				bp = nu->bp + (i - nu->pntsu);
			else
				bp++;

			if (*fp != 0.0f) {
				madd_v3_v3fl(coord_fp, bp->vec, *fp);

				if (tilt_fp)
					(*tilt_fp) += (*fp) * bp->alfa;

				if (radius_fp)
					(*radius_fp) += (*fp) * bp->radius;

				if (weight_fp)
					(*weight_fp) += (*fp) * bp->weight;
			}
		}

		coord_fp = (float *)(((char *)coord_fp) + stride);

		if (tilt_fp)
			tilt_fp = (float *)(((char *)tilt_fp) + stride);
		if (radius_fp)
			radius_fp = (float *)(((char *)radius_fp) + stride);
		if (weight_fp)
			weight_fp = (float *)(((char *)weight_fp) + stride);

		u += ustep;
	}

	/* free */
	MEM_freeN(sum);
	MEM_freeN(basisu);
}

/* forward differencing method for bezier curve */
void BKE_curve_forward_diff_bezier(float q0, float q1, float q2, float q3, float *p, int it, int stride)
{
	float rt0, rt1, rt2, rt3, f;
	int a;

	f = (float)it;
	rt0 = q0;
	rt1 = 3.0f * (q1 - q0) / f;
	f *= f;
	rt2 = 3.0f * (q0 - 2.0f * q1 + q2) / f;
	f *= it;
	rt3 = (q3 - q0 + 3.0f * (q1 - q2)) / f;

	q0 = rt0;
	q1 = rt1 + rt2 + rt3;
	q2 = 2 * rt2 + 6 * rt3;
	q3 = 6 * rt3;

	for (a = 0; a <= it; a++) {
		*p = q0;
		p = (float *)(((char *)p) + stride);
		q0 += q1;
		q1 += q2;
		q2 += q3;
	}
}

/* forward differencing method for first derivative of cubic bezier curve */
void BKE_curve_forward_diff_tangent_bezier(float q0, float q1, float q2, float q3, float *p, int it, int stride)
{
	float rt0, rt1, rt2, f;
	int a;

	f = 1.0f / (float)it;

	rt0 = 3.0f * (q1 - q0);
	rt1 = f * (3.0f * (q3 - q0) + 9.0f * (q1 - q2));
	rt2 = 6.0f * (q0 + q2) - 12.0f * q1;

	q0 = rt0;
	q1 = f * (rt1 + rt2);
	q2 = 2.0f * f * rt1;

	for (a = 0; a <= it; a++) {
		*p = q0;
		p = (float *)(((char *)p) + stride);
		q0 += q1;
		q1 += q2;
	}
}

static void forward_diff_bezier_cotangent(const float p0[3], const float p1[3], const float p2[3], const float p3[3],
                                          float p[3], int it, int stride)
{
	/* note that these are not perpendicular to the curve
	 * they need to be rotated for this,
	 *
	 * This could also be optimized like BKE_curve_forward_diff_bezier */
	int a;
	for (a = 0; a <= it; a++) {
		float t = (float)a / (float)it;

		int i;
		for (i = 0; i < 3; i++) {
			p[i] = (-6.0f  * t +  6.0f) * p0[i] +
			       ( 18.0f * t - 12.0f) * p1[i] +
			       (-18.0f * t +  6.0f) * p2[i] +
			       ( 6.0f  * t)         * p3[i];
		}
		normalize_v3(p);
		p = (float *)(((char *)p) + stride);
	}
}

/* ~~~~~~~~~~~~~~~~~~~~~~~~~~~~~~ */

float *BKE_curve_surf_make_orco(Object *ob)
{
	/* Note: this function is used in convertblender only atm, so
	 * suppose nonzero curve's render resolution should always be used */
	Curve *cu = ob->data;
	Nurb *nu;
	int a, b, tot = 0;
	int sizeu, sizev;
	int resolu, resolv;
	float *fp, *coord_array;

	/* first calculate the size of the datablock */
	nu = cu->nurb.first;
	while (nu) {
		/* as we want to avoid the seam in a cyclic nurbs
		 * texture wrapping, reserve extra orco data space to save these extra needed
		 * vertex based UV coordinates for the meridian vertices.
		 * Vertices on the 0/2pi boundary are not duplicated inside the displist but later in
		 * the renderface/vert construction.
		 *
		 * See also convertblender.c: init_render_surf()
		 */

		resolu = cu->resolu_ren ? cu->resolu_ren : nu->resolu;
		resolv = cu->resolv_ren ? cu->resolv_ren : nu->resolv;

		sizeu = nu->pntsu * resolu;
		sizev = nu->pntsv * resolv;
		if (nu->flagu & CU_NURB_CYCLIC) sizeu++;
		if (nu->flagv & CU_NURB_CYCLIC) sizev++;
		if (nu->pntsv > 1) tot += sizeu * sizev;

		nu = nu->next;
	}
	/* makeNurbfaces wants zeros */
	fp = coord_array = MEM_callocN(3 * sizeof(float) * tot, "make_orco");

	nu = cu->nurb.first;
	while (nu) {
		resolu = cu->resolu_ren ? cu->resolu_ren : nu->resolu;
		resolv = cu->resolv_ren ? cu->resolv_ren : nu->resolv;

		if (nu->pntsv > 1) {
			sizeu = nu->pntsu * resolu;
			sizev = nu->pntsv * resolv;

			if (nu->flagu & CU_NURB_CYCLIC)
				sizeu++;
			if (nu->flagv & CU_NURB_CYCLIC)
				sizev++;

			if (cu->flag & CU_UV_ORCO) {
				for (b = 0; b < sizeu; b++) {
					for (a = 0; a < sizev; a++) {

						if (sizev < 2)
							fp[0] = 0.0f;
						else
							fp[0] = -1.0f + 2.0f * ((float)a) / (sizev - 1);

						if (sizeu < 2)
							fp[1] = 0.0f;
						else
							fp[1] = -1.0f + 2.0f * ((float)b) / (sizeu - 1);

						fp[2] = 0.0;

						fp += 3;
					}
				}
			}
			else {
				int size = (nu->pntsu * resolu) * (nu->pntsv * resolv) * 3 * sizeof(float);
				float *_tdata = MEM_mallocN(size, "temp data");
				float *tdata = _tdata;

				BKE_nurb_makeFaces(nu, tdata, 0, resolu, resolv);

				for (b = 0; b < sizeu; b++) {
					int use_b = b;
					if (b == sizeu - 1 && (nu->flagu & CU_NURB_CYCLIC))
						use_b = false;

					for (a = 0; a < sizev; a++) {
						int use_a = a;
						if (a == sizev - 1 && (nu->flagv & CU_NURB_CYCLIC))
							use_a = false;

						tdata = _tdata + 3 * (use_b * (nu->pntsv * resolv) + use_a);

						fp[0] = (tdata[0] - cu->loc[0]) / cu->size[0];
						fp[1] = (tdata[1] - cu->loc[1]) / cu->size[1];
						fp[2] = (tdata[2] - cu->loc[2]) / cu->size[2];
						fp += 3;
					}
				}

				MEM_freeN(_tdata);
			}
		}
		nu = nu->next;
	}

	return coord_array;
}


/* NOTE: This routine is tied to the order of vertex
 * built by displist and as passed to the renderer.
 */
float *BKE_curve_make_orco(Scene *scene, Object *ob, int *r_numVerts)
{
	Curve *cu = ob->data;
	DispList *dl;
	int u, v, numVerts;
	float *fp, *coord_array;
	ListBase disp = {NULL, NULL};

	BKE_displist_make_curveTypes_forOrco(scene, ob, &disp);

	numVerts = 0;
	for (dl = disp.first; dl; dl = dl->next) {
		if (dl->type == DL_INDEX3) {
			numVerts += dl->nr;
		}
		else if (dl->type == DL_SURF) {
			/* convertblender.c uses the Surface code for creating renderfaces when cyclic U only
			 * (closed circle beveling)
			 */
			if (dl->flag & DL_CYCL_U) {
				if (dl->flag & DL_CYCL_V)
					numVerts += (dl->parts + 1) * (dl->nr + 1);
				else
					numVerts += dl->parts * (dl->nr + 1);
			}
			else if (dl->flag & DL_CYCL_V) {
				numVerts += (dl->parts + 1) * dl->nr;
			}
			else
				numVerts += dl->parts * dl->nr;
		}
	}

	if (r_numVerts)
		*r_numVerts = numVerts;

	fp = coord_array = MEM_mallocN(3 * sizeof(float) * numVerts, "cu_orco");
	for (dl = disp.first; dl; dl = dl->next) {
		if (dl->type == DL_INDEX3) {
			for (u = 0; u < dl->nr; u++, fp += 3) {
				if (cu->flag & CU_UV_ORCO) {
					fp[0] = 2.0f * u / (dl->nr - 1) - 1.0f;
					fp[1] = 0.0;
					fp[2] = 0.0;
				}
				else {
					copy_v3_v3(fp, &dl->verts[u * 3]);

					fp[0] = (fp[0] - cu->loc[0]) / cu->size[0];
					fp[1] = (fp[1] - cu->loc[1]) / cu->size[1];
					fp[2] = (fp[2] - cu->loc[2]) / cu->size[2];
				}
			}
		}
		else if (dl->type == DL_SURF) {
			int sizeu = dl->nr, sizev = dl->parts;

			/* exception as handled in convertblender.c too */
			if (dl->flag & DL_CYCL_U) {
				sizeu++;
				if (dl->flag & DL_CYCL_V)
					sizev++;
			}
			else  if (dl->flag & DL_CYCL_V) {
				sizev++;
			}

			for (u = 0; u < sizev; u++) {
				for (v = 0; v < sizeu; v++, fp += 3) {
					if (cu->flag & CU_UV_ORCO) {
						fp[0] = 2.0f * u / (sizev - 1) - 1.0f;
						fp[1] = 2.0f * v / (sizeu - 1) - 1.0f;
						fp[2] = 0.0;
					}
					else {
						const float *vert;
						int realv = v % dl->nr;
						int realu = u % dl->parts;

						vert = dl->verts + 3 * (dl->nr * realu + realv);
						copy_v3_v3(fp, vert);

						fp[0] = (fp[0] - cu->loc[0]) / cu->size[0];
						fp[1] = (fp[1] - cu->loc[1]) / cu->size[1];
						fp[2] = (fp[2] - cu->loc[2]) / cu->size[2];
					}
				}
			}
		}
	}

	BKE_displist_free(&disp);

	return coord_array;
}


/* ***************** BEVEL ****************** */

void BKE_curve_bevel_make(Scene *scene, Object *ob, ListBase *disp,
                          const bool for_render, const bool use_render_resolution)
{
	DispList *dl, *dlnew;
	Curve *bevcu, *cu;
	float *fp, facx, facy, angle, dangle;
	int nr, a;

	cu = ob->data;
	BLI_listbase_clear(disp);

	/* if a font object is being edited, then do nothing */
// XXX	if ( ob == obedit && ob->type == OB_FONT ) return;

	if (cu->bevobj) {
		if (cu->bevobj->type != OB_CURVE)
			return;

		bevcu = cu->bevobj->data;
		if (bevcu->ext1 == 0.0f && bevcu->ext2 == 0.0f) {
			ListBase bevdisp = {NULL, NULL};
			facx = cu->bevobj->size[0];
			facy = cu->bevobj->size[1];

			if (for_render) {
				BKE_displist_make_curveTypes_forRender(scene, cu->bevobj, &bevdisp, NULL, false, use_render_resolution);
				dl = bevdisp.first;
			}
			else if (cu->bevobj->curve_cache) {
				dl = cu->bevobj->curve_cache->disp.first;
			}
			else {
				BLI_assert(cu->bevobj->curve_cache != NULL);
				dl = NULL;
			}

			while (dl) {
				if (ELEM(dl->type, DL_POLY, DL_SEGM)) {
					dlnew = MEM_mallocN(sizeof(DispList), "makebevelcurve1");
					*dlnew = *dl;
					dlnew->verts = MEM_mallocN(3 * sizeof(float) * dl->parts * dl->nr, "makebevelcurve1");
					memcpy(dlnew->verts, dl->verts, 3 * sizeof(float) * dl->parts * dl->nr);

					if (dlnew->type == DL_SEGM)
						dlnew->flag |= (DL_FRONT_CURVE | DL_BACK_CURVE);

					BLI_addtail(disp, dlnew);
					fp = dlnew->verts;
					nr = dlnew->parts * dlnew->nr;
					while (nr--) {
						fp[2] = fp[1] * facy;
						fp[1] = -fp[0] * facx;
						fp[0] = 0.0;
						fp += 3;
					}
				}
				dl = dl->next;
			}

			BKE_displist_free(&bevdisp);
		}
	}
	else if (cu->ext1 == 0.0f && cu->ext2 == 0.0f) {
		/* pass */
	}
	else if (cu->ext2 == 0.0f) {
		dl = MEM_callocN(sizeof(DispList), "makebevelcurve2");
		dl->verts = MEM_mallocN(2 * sizeof(float[3]), "makebevelcurve2");
		BLI_addtail(disp, dl);
		dl->type = DL_SEGM;
		dl->parts = 1;
		dl->flag = DL_FRONT_CURVE | DL_BACK_CURVE;
		dl->nr = 2;

		fp = dl->verts;
		fp[0] = fp[1] = 0.0;
		fp[2] = -cu->ext1;
		fp[3] = fp[4] = 0.0;
		fp[5] = cu->ext1;
	}
	else if ( (cu->flag & (CU_FRONT | CU_BACK)) == 0 && cu->ext1 == 0.0f) { // we make a full round bevel in that case
		nr = 4 + 2 * cu->bevresol;

		dl = MEM_callocN(sizeof(DispList), "makebevelcurve p1");
		dl->verts = MEM_mallocN(nr * sizeof(float[3]), "makebevelcurve p1");
		BLI_addtail(disp, dl);
		dl->type = DL_POLY;
		dl->parts = 1;
		dl->flag = DL_BACK_CURVE;
		dl->nr = nr;

		/* a circle */
		fp = dl->verts;
		dangle = (2.0f * (float)M_PI / (nr));
		angle = -(nr - 1) * dangle;

		for (a = 0; a < nr; a++) {
			fp[0] = 0.0;
			fp[1] = (cosf(angle) * (cu->ext2));
			fp[2] = (sinf(angle) * (cu->ext2)) - cu->ext1;
			angle += dangle;
			fp += 3;
		}
	}
	else {
		short dnr;

		/* bevel now in three parts, for proper vertex normals */
		/* part 1, back */

		if ((cu->flag & CU_BACK) || !(cu->flag & CU_FRONT)) {
			dnr = nr = 2 + cu->bevresol;
			if ( (cu->flag & (CU_FRONT | CU_BACK)) == 0)
				nr = 3 + 2 * cu->bevresol;

			dl = MEM_callocN(sizeof(DispList), "makebevelcurve p1");
			dl->verts = MEM_mallocN(nr * sizeof(float[3]), "makebevelcurve p1");
			BLI_addtail(disp, dl);
			dl->type = DL_SEGM;
			dl->parts = 1;
			dl->flag = DL_BACK_CURVE;
			dl->nr = nr;

			/* half a circle */
			fp = dl->verts;
			dangle = ((float)M_PI_2 / (dnr - 1));
			angle = -(nr - 1) * dangle;

			for (a = 0; a < nr; a++) {
				fp[0] = 0.0;
				fp[1] = (float)(cosf(angle) * (cu->ext2));
				fp[2] = (float)(sinf(angle) * (cu->ext2)) - cu->ext1;
				angle += dangle;
				fp += 3;
			}
		}

		/* part 2, sidefaces */
		if (cu->ext1 != 0.0f) {
			nr = 2;

			dl = MEM_callocN(sizeof(DispList), "makebevelcurve p2");
			dl->verts = MEM_mallocN(nr * sizeof(float[3]), "makebevelcurve p2");
			BLI_addtail(disp, dl);
			dl->type = DL_SEGM;
			dl->parts = 1;
			dl->nr = nr;

			fp = dl->verts;
			fp[1] = cu->ext2;
			fp[2] = -cu->ext1;
			fp[4] = cu->ext2;
			fp[5] = cu->ext1;

			if ( (cu->flag & (CU_FRONT | CU_BACK)) == 0) {
				dl = MEM_dupallocN(dl);
				dl->verts = MEM_dupallocN(dl->verts);
				BLI_addtail(disp, dl);

				fp = dl->verts;
				fp[1] = -fp[1];
				fp[2] = -fp[2];
				fp[4] = -fp[4];
				fp[5] = -fp[5];
			}
		}

		/* part 3, front */
		if ((cu->flag & CU_FRONT) || !(cu->flag & CU_BACK)) {
			dnr = nr = 2 + cu->bevresol;
			if ( (cu->flag & (CU_FRONT | CU_BACK)) == 0)
				nr = 3 + 2 * cu->bevresol;

			dl = MEM_callocN(sizeof(DispList), "makebevelcurve p3");
			dl->verts = MEM_mallocN(nr * sizeof(float[3]), "makebevelcurve p3");
			BLI_addtail(disp, dl);
			dl->type = DL_SEGM;
			dl->flag = DL_FRONT_CURVE;
			dl->parts = 1;
			dl->nr = nr;

			/* half a circle */
			fp = dl->verts;
			angle = 0.0;
			dangle = ((float)M_PI_2 / (dnr - 1));

			for (a = 0; a < nr; a++) {
				fp[0] = 0.0;
				fp[1] = (float)(cosf(angle) * (cu->ext2));
				fp[2] = (float)(sinf(angle) * (cu->ext2)) + cu->ext1;
				angle += dangle;
				fp += 3;
			}
		}
	}
}

static int cu_isectLL(const float v1[3], const float v2[3], const float v3[3], const float v4[3],
                      short cox, short coy,
                      float *lambda, float *mu, float vec[3])
{
	/* return:
	 * -1: collinear
	 *  0: no intersection of segments
	 *  1: exact intersection of segments
	 *  2: cross-intersection of segments
	 */
	float deler;

	deler = (v1[cox] - v2[cox]) * (v3[coy] - v4[coy]) - (v3[cox] - v4[cox]) * (v1[coy] - v2[coy]);
	if (deler == 0.0f)
		return -1;

	*lambda = (v1[coy] - v3[coy]) * (v3[cox] - v4[cox]) - (v1[cox] - v3[cox]) * (v3[coy] - v4[coy]);
	*lambda = -(*lambda / deler);

	deler = v3[coy] - v4[coy];
	if (deler == 0) {
		deler = v3[cox] - v4[cox];
		*mu = -(*lambda * (v2[cox] - v1[cox]) + v1[cox] - v3[cox]) / deler;
	}
	else {
		*mu = -(*lambda * (v2[coy] - v1[coy]) + v1[coy] - v3[coy]) / deler;
	}
	vec[cox] = *lambda * (v2[cox] - v1[cox]) + v1[cox];
	vec[coy] = *lambda * (v2[coy] - v1[coy]) + v1[coy];

	if (*lambda >= 0.0f && *lambda <= 1.0f && *mu >= 0.0f && *mu <= 1.0f) {
		if (*lambda == 0.0f || *lambda == 1.0f || *mu == 0.0f || *mu == 1.0f)
			return 1;
		return 2;
	}
	return 0;
}


static bool bevelinside(BevList *bl1, BevList *bl2)
{
	/* is bl2 INSIDE bl1 ? with left-right method and "lambda's" */
	/* returns '1' if correct hole  */
	BevPoint *bevp, *prevbevp;
	float min, max, vec[3], hvec1[3], hvec2[3], lab, mu;
	int nr, links = 0, rechts = 0, mode;

	/* take first vertex of possible hole */

	bevp = bl2->bevpoints;
	hvec1[0] = bevp->vec[0];
	hvec1[1] = bevp->vec[1];
	hvec1[2] = 0.0;
	copy_v3_v3(hvec2, hvec1);
	hvec2[0] += 1000;

	/* test it with all edges of potential surounding poly */
	/* count number of transitions left-right  */

	bevp = bl1->bevpoints;
	nr = bl1->nr;
	prevbevp = bevp + (nr - 1);

	while (nr--) {
		min = prevbevp->vec[1];
		max = bevp->vec[1];
		if (max < min) {
			min = max;
			max = prevbevp->vec[1];
		}
		if (min != max) {
			if (min <= hvec1[1] && max >= hvec1[1]) {
				/* there's a transition, calc intersection point */
				mode = cu_isectLL(prevbevp->vec, bevp->vec, hvec1, hvec2, 0, 1, &lab, &mu, vec);
				/* if lab==0.0 or lab==1.0 then the edge intersects exactly a transition
				 * only allow for one situation: we choose lab= 1.0
				 */
				if (mode >= 0 && lab != 0.0f) {
					if (vec[0] < hvec1[0]) links++;
					else rechts++;
				}
			}
		}
		prevbevp = bevp;
		bevp++;
	}

	return (links & 1) && (rechts & 1);
}


struct BevelSort {
	BevList *bl;
	float left;
	int dir;
};

static int vergxcobev(const void *a1, const void *a2)
{
	const struct BevelSort *x1 = a1, *x2 = a2;

	if (x1->left > x2->left)
		return 1;
	else if (x1->left < x2->left)
		return -1;
	return 0;
}

/* this function cannot be replaced with atan2, but why? */

static void calc_bevel_sin_cos(float x1, float y1, float x2, float y2,
                               float *r_sina, float *r_cosa)
{
	float t01, t02, x3, y3;

	t01 = sqrtf(x1 * x1 + y1 * y1);
	t02 = sqrtf(x2 * x2 + y2 * y2);
	if (t01 == 0.0f)
		t01 = 1.0f;
	if (t02 == 0.0f)
		t02 = 1.0f;

	x1 /= t01;
	y1 /= t01;
	x2 /= t02;
	y2 /= t02;

	t02 = x1 * x2 + y1 * y2;
	if (fabsf(t02) >= 1.0f)
		t02 = M_PI_2;
	else
		t02 = (saacos(t02)) / 2.0f;

	t02 = sinf(t02);
	if (t02 == 0.0f)
		t02 = 1.0f;

	x3 = x1 - x2;
	y3 = y1 - y2;
	if (x3 == 0 && y3 == 0) {
		x3 = y1;
		y3 = -x1;
	}
	else {
		t01 = sqrtf(x3 * x3 + y3 * y3);
		x3 /= t01;
		y3 /= t01;
	}

	*r_sina = -y3 / t02;
	*r_cosa =  x3 / t02;

}

static void alfa_bezpart(BezTriple *prevbezt, BezTriple *bezt, Nurb *nu, float *tilt_array, float *radius_array,
                         float *weight_array, int resolu, int stride)
{
	BezTriple *pprev, *next, *last;
	float fac, dfac, t[4];
	int a;

	if (tilt_array == NULL && radius_array == NULL)
		return;

	last = nu->bezt + (nu->pntsu - 1);

	/* returns a point */
	if (prevbezt == nu->bezt) {
		if (nu->flagu & CU_NURB_CYCLIC)
			pprev = last;
		else
			pprev = prevbezt;
	}
	else
		pprev = prevbezt - 1;

	/* next point */
	if (bezt == last) {
		if (nu->flagu & CU_NURB_CYCLIC)
			next = nu->bezt;
		else
			next = bezt;
	}
	else
		next = bezt + 1;

	fac = 0.0;
	dfac = 1.0f / (float)resolu;

	for (a = 0; a < resolu; a++, fac += dfac) {
		if (tilt_array) {
			if (nu->tilt_interp == KEY_CU_EASE) { /* May as well support for tilt also 2.47 ease interp */
				*tilt_array = prevbezt->alfa +
					(bezt->alfa - prevbezt->alfa) * (3.0f * fac * fac - 2.0f * fac * fac * fac);
			}
			else {
				key_curve_position_weights(fac, t, nu->tilt_interp);
				*tilt_array = t[0] * pprev->alfa + t[1] * prevbezt->alfa + t[2] * bezt->alfa + t[3] * next->alfa;
			}

			tilt_array = (float *)(((char *)tilt_array) + stride);
		}

		if (radius_array) {
			if (nu->radius_interp == KEY_CU_EASE) {
				/* Support 2.47 ease interp
				 * Note! - this only takes the 2 points into account,
				 * giving much more localized results to changes in radius, sometimes you want that */
				*radius_array = prevbezt->radius +
					(bezt->radius - prevbezt->radius) * (3.0f * fac * fac - 2.0f * fac * fac * fac);
			}
			else {

				/* reuse interpolation from tilt if we can */
				if (tilt_array == NULL || nu->tilt_interp != nu->radius_interp) {
					key_curve_position_weights(fac, t, nu->radius_interp);
				}
				*radius_array = t[0] * pprev->radius + t[1] * prevbezt->radius +
					t[2] * bezt->radius + t[3] * next->radius;
			}

			radius_array = (float *)(((char *)radius_array) + stride);
		}

		if (weight_array) {
			/* basic interpolation for now, could copy tilt interp too  */
			*weight_array = prevbezt->weight +
				(bezt->weight - prevbezt->weight) * (3.0f * fac * fac - 2.0f * fac * fac * fac);

			weight_array = (float *)(((char *)weight_array) + stride);
		}
	}
}

/* make_bevel_list_3D_* funcs, at a minimum these must
 * fill in the bezp->quat and bezp->dir values */

/* utility for make_bevel_list_3D_* funcs */
static void bevel_list_calc_bisect(BevList *bl)
{
	BevPoint *bevp2, *bevp1, *bevp0;
	int nr;
	bool is_cyclic = bl->poly != -1;

	if (is_cyclic) {
		bevp2 = bl->bevpoints;
		bevp1 = bevp2 + (bl->nr - 1);
		bevp0 = bevp1 - 1;
		nr = bl->nr;
	}
	else {
		/* If spline is not cyclic, direction of first and
		 * last bevel points matches direction of CV handle.
		 *
		 * This is getting calculated earlier when we know
		 * CV's handles and here we might simply skip evaluation
		 * of direction for this guys.
		 */

		bevp0 = bl->bevpoints;
		bevp1 = bevp0 + 1;
		bevp2 = bevp1 + 1;

		nr = bl->nr - 2;
	}

	while (nr--) {
		/* totally simple */
		bisect_v3_v3v3v3(bevp1->dir, bevp0->vec, bevp1->vec, bevp2->vec);

		bevp0 = bevp1;
		bevp1 = bevp2;
		bevp2++;
	}
}
static void bevel_list_flip_tangents(BevList *bl)
{
	BevPoint *bevp2, *bevp1, *bevp0;
	int nr;

	bevp2 = bl->bevpoints;
	bevp1 = bevp2 + (bl->nr - 1);
	bevp0 = bevp1 - 1;

	nr = bl->nr;
	while (nr--) {
		if (angle_normalized_v3v3(bevp0->tan, bevp1->tan) > DEG2RADF(90.0f))
			negate_v3(bevp1->tan);

		bevp0 = bevp1;
		bevp1 = bevp2;
		bevp2++;
	}
}
/* apply user tilt */
static void bevel_list_apply_tilt(BevList *bl)
{
	BevPoint *bevp2, *bevp1;
	int nr;
	float q[4];

	bevp2 = bl->bevpoints;
	bevp1 = bevp2 + (bl->nr - 1);

	nr = bl->nr;
	while (nr--) {
		axis_angle_to_quat(q, bevp1->dir, bevp1->alfa);
		mul_qt_qtqt(bevp1->quat, q, bevp1->quat);
		normalize_qt(bevp1->quat);

		bevp1 = bevp2;
		bevp2++;
	}
}
/* smooth quats, this function should be optimized, it can get slow with many iterations. */
static void bevel_list_smooth(BevList *bl, int smooth_iter)
{
	BevPoint *bevp2, *bevp1, *bevp0;
	int nr;

	float q[4];
	float bevp0_quat[4];
	int a;

	for (a = 0; a < smooth_iter; a++) {
		bevp2 = bl->bevpoints;
		bevp1 = bevp2 + (bl->nr - 1);
		bevp0 = bevp1 - 1;

		nr = bl->nr;

		if (bl->poly == -1) { /* check its not cyclic */
			/* skip the first point */
			/* bevp0 = bevp1; */
			bevp1 = bevp2;
			bevp2++;
			nr--;

			bevp0 = bevp1;
			bevp1 = bevp2;
			bevp2++;
			nr--;
		}

		copy_qt_qt(bevp0_quat, bevp0->quat);

		while (nr--) {
			/* interpolate quats */
			float zaxis[3] = {0, 0, 1}, cross[3], q2[4];
			interp_qt_qtqt(q, bevp0_quat, bevp2->quat, 0.5);
			normalize_qt(q);

			mul_qt_v3(q, zaxis);
			cross_v3_v3v3(cross, zaxis, bevp1->dir);
			axis_angle_to_quat(q2, cross, angle_normalized_v3v3(zaxis, bevp1->dir));
			normalize_qt(q2);

			copy_qt_qt(bevp0_quat, bevp1->quat);
			mul_qt_qtqt(q, q2, q);
			interp_qt_qtqt(bevp1->quat, bevp1->quat, q, 0.5);
			normalize_qt(bevp1->quat);

			/* bevp0 = bevp1; */ /* UNUSED */
			bevp1 = bevp2;
			bevp2++;
		}
	}
}

static void make_bevel_list_3D_zup(BevList *bl)
{
	BevPoint *bevp = bl->bevpoints;
	int nr = bl->nr;

	bevel_list_calc_bisect(bl);

	while (nr--) {
		vec_to_quat(bevp->quat, bevp->dir, 5, 1);
		bevp++;
	}
}

static void minimum_twist_between_two_points(BevPoint *current_point, BevPoint *previous_point)
{
	float angle = angle_normalized_v3v3(previous_point->dir, current_point->dir);
	float q[4];

	if (angle > 0.0f) { /* otherwise we can keep as is */
		float cross_tmp[3];
		cross_v3_v3v3(cross_tmp, previous_point->dir, current_point->dir);
		axis_angle_to_quat(q, cross_tmp, angle);
		mul_qt_qtqt(current_point->quat, q, previous_point->quat);
	}
	else {
		copy_qt_qt(current_point->quat, previous_point->quat);
	}
}

static void make_bevel_list_3D_minimum_twist(BevList *bl)
{
	BevPoint *bevp2, *bevp1, *bevp0; /* standard for all make_bevel_list_3D_* funcs */
	int nr;
	float q[4];

	bevel_list_calc_bisect(bl);

	bevp2 = bl->bevpoints;
	bevp1 = bevp2 + (bl->nr - 1);
	bevp0 = bevp1 - 1;

	nr = bl->nr;
	while (nr--) {

		if (nr + 4 > bl->nr) { /* first time and second time, otherwise first point adjusts last */
			vec_to_quat(bevp1->quat, bevp1->dir, 5, 1);
		}
		else {
			minimum_twist_between_two_points(bevp1, bevp0);
		}

		bevp0 = bevp1;
		bevp1 = bevp2;
		bevp2++;
	}

	if (bl->poly != -1) { /* check for cyclic */

		/* Need to correct for the start/end points not matching
		 * do this by calculating the tilt angle difference, then apply
		 * the rotation gradually over the entire curve
		 *
		 * note that the split is between last and second last, rather than first/last as youd expect.
		 *
		 * real order is like this
		 * 0,1,2,3,4 --> 1,2,3,4,0
		 *
		 * this is why we compare last with second last
		 * */
		float vec_1[3] = {0, 1, 0}, vec_2[3] = {0, 1, 0}, angle, ang_fac, cross_tmp[3];

		BevPoint *bevp_first;
		BevPoint *bevp_last;


		bevp_first = bl->bevpoints;
		bevp_first += bl->nr - 1;
		bevp_last = bevp_first;
		bevp_last--;

		/* quats and vec's are normalized, should not need to re-normalize */
		mul_qt_v3(bevp_first->quat, vec_1);
		mul_qt_v3(bevp_last->quat, vec_2);
		normalize_v3(vec_1);
		normalize_v3(vec_2);

		/* align the vector, can avoid this and it looks 98% OK but
		 * better to align the angle quat roll's before comparing */
		{
			cross_v3_v3v3(cross_tmp, bevp_last->dir, bevp_first->dir);
			angle = angle_normalized_v3v3(bevp_first->dir, bevp_last->dir);
			axis_angle_to_quat(q, cross_tmp, angle);
			mul_qt_v3(q, vec_2);
		}

		angle = angle_normalized_v3v3(vec_1, vec_2);

		/* flip rotation if needs be */
		cross_v3_v3v3(cross_tmp, vec_1, vec_2);
		normalize_v3(cross_tmp);
		if (angle_normalized_v3v3(bevp_first->dir, cross_tmp) < DEG2RADF(90.0f))
			angle = -angle;

		bevp2 = bl->bevpoints;
		bevp1 = bevp2 + (bl->nr - 1);
		bevp0 = bevp1 - 1;

		nr = bl->nr;
		while (nr--) {
			ang_fac = angle * (1.0f - ((float)nr / bl->nr)); /* also works */

			axis_angle_to_quat(q, bevp1->dir, ang_fac);
			mul_qt_qtqt(bevp1->quat, q, bevp1->quat);

			bevp0 = bevp1;
			bevp1 = bevp2;
			bevp2++;
		}
	}
	else {
		/* Need to correct quat for the first/last point,
		 * this is so because previously it was only calculated
		 * using it's own direction, which might not correspond
		 * the twist of neighbor point.
		 */
		bevp1 = bl->bevpoints;
		bevp0 = bevp1 + 1;
		minimum_twist_between_two_points(bevp1, bevp0);

		bevp2 = bl->bevpoints;
		bevp1 = bevp2 + (bl->nr - 1);
		bevp0 = bevp1 - 1;
		minimum_twist_between_two_points(bevp1, bevp0);
	}
}

static void make_bevel_list_3D_tangent(BevList *bl)
{
	BevPoint *bevp2, *bevp1, *bevp0; /* standard for all make_bevel_list_3D_* funcs */
	int nr;

	float bevp0_tan[3];

	bevel_list_calc_bisect(bl);
	bevel_list_flip_tangents(bl);

	/* correct the tangents */
	bevp2 = bl->bevpoints;
	bevp1 = bevp2 + (bl->nr - 1);
	bevp0 = bevp1 - 1;

	nr = bl->nr;
	while (nr--) {
		float cross_tmp[3];
		cross_v3_v3v3(cross_tmp, bevp1->tan, bevp1->dir);
		cross_v3_v3v3(bevp1->tan, cross_tmp, bevp1->dir);
		normalize_v3(bevp1->tan);

		bevp0 = bevp1;
		bevp1 = bevp2;
		bevp2++;
	}


	/* now for the real twist calc */
	bevp2 = bl->bevpoints;
	bevp1 = bevp2 + (bl->nr - 1);
	bevp0 = bevp1 - 1;

	copy_v3_v3(bevp0_tan, bevp0->tan);

	nr = bl->nr;
	while (nr--) {
		/* make perpendicular, modify tan in place, is ok */
		float cross_tmp[3];
		float zero[3] = {0, 0, 0};

		cross_v3_v3v3(cross_tmp, bevp1->tan, bevp1->dir);
		normalize_v3(cross_tmp);
		tri_to_quat(bevp1->quat, zero, cross_tmp, bevp1->tan); /* XXX - could be faster */

		/* bevp0 = bevp1; */ /* UNUSED */
		bevp1 = bevp2;
		bevp2++;
	}
}

static void make_bevel_list_3D(BevList *bl, int smooth_iter, int twist_mode)
{
	switch (twist_mode) {
		case CU_TWIST_TANGENT:
			make_bevel_list_3D_tangent(bl);
			break;
		case CU_TWIST_MINIMUM:
			make_bevel_list_3D_minimum_twist(bl);
			break;
		default: /* CU_TWIST_Z_UP default, pre 2.49c */
			make_bevel_list_3D_zup(bl);
			break;
	}

	if (smooth_iter)
		bevel_list_smooth(bl, smooth_iter);

	bevel_list_apply_tilt(bl);
}

/* only for 2 points */
static void make_bevel_list_segment_3D(BevList *bl)
{
	float q[4];

	BevPoint *bevp2 = bl->bevpoints;
	BevPoint *bevp1 = bevp2 + 1;

	/* simple quat/dir */
	sub_v3_v3v3(bevp1->dir, bevp1->vec, bevp2->vec);
	normalize_v3(bevp1->dir);

	vec_to_quat(bevp1->quat, bevp1->dir, 5, 1);

	axis_angle_to_quat(q, bevp1->dir, bevp1->alfa);
	mul_qt_qtqt(bevp1->quat, q, bevp1->quat);
	normalize_qt(bevp1->quat);
	copy_v3_v3(bevp2->dir, bevp1->dir);
	copy_qt_qt(bevp2->quat, bevp1->quat);
}

/* only for 2 points */
static void make_bevel_list_segment_2D(BevList *bl)
{
	BevPoint *bevp2 = bl->bevpoints;
	BevPoint *bevp1 = bevp2 + 1;

	const float x1 = bevp1->vec[0] - bevp2->vec[0];
	const float y1 = bevp1->vec[1] - bevp2->vec[1];

	calc_bevel_sin_cos(x1, y1, -x1, -y1, &(bevp1->sina), &(bevp1->cosa));
	bevp2->sina = bevp1->sina;
	bevp2->cosa = bevp1->cosa;

	/* fill in dir & quat */
	make_bevel_list_segment_3D(bl);
}

static void make_bevel_list_2D(BevList *bl)
{
	/* note: bevp->dir and bevp->quat are not needed for beveling but are
	 * used when making a path from a 2D curve, therefor they need to be set - Campbell */

	BevPoint *bevp0, *bevp1, *bevp2;
	int nr;

	if (bl->poly != -1) {
		bevp2 = bl->bevpoints;
		bevp1 = bevp2 + (bl->nr - 1);
		bevp0 = bevp1 - 1;
		nr = bl->nr;
	}
	else {
		bevp0 = bl->bevpoints;
		bevp1 = bevp0 + 1;
		bevp2 = bevp1 + 1;

		nr = bl->nr - 2;
	}

	while (nr--) {
		const float x1 = bevp1->vec[0] - bevp0->vec[0];
		const float x2 = bevp1->vec[0] - bevp2->vec[0];
		const float y1 = bevp1->vec[1] - bevp0->vec[1];
		const float y2 = bevp1->vec[1] - bevp2->vec[1];

		calc_bevel_sin_cos(x1, y1, x2, y2, &(bevp1->sina), &(bevp1->cosa));

		/* from: make_bevel_list_3D_zup, could call but avoid a second loop.
		 * no need for tricky tilt calculation as with 3D curves */
		bisect_v3_v3v3v3(bevp1->dir, bevp0->vec, bevp1->vec, bevp2->vec);
		vec_to_quat(bevp1->quat, bevp1->dir, 5, 1);
		/* done with inline make_bevel_list_3D_zup */

		bevp0 = bevp1;
		bevp1 = bevp2;
		bevp2++;
	}

	/* correct non-cyclic cases */
	if (bl->poly == -1) {
		BevPoint *bevp;
		float angle;

		/* first */
		bevp = bl->bevpoints;
		angle = atan2f(bevp->dir[0], bevp->dir[1]) - (float)M_PI_2;
		bevp->sina = sinf(angle);
		bevp->cosa = cosf(angle);
		vec_to_quat(bevp->quat, bevp->dir, 5, 1);

		/* last */
		bevp = bl->bevpoints;
		bevp += (bl->nr - 1);
		angle = atan2f(bevp->dir[0], bevp->dir[1]) - (float)M_PI_2;
		bevp->sina = sinf(angle);
		bevp->cosa = cosf(angle);
		vec_to_quat(bevp->quat, bevp->dir, 5, 1);
	}
}

static void bevlist_firstlast_direction_calc_from_bpoint(Nurb *nu, BevList *bl)
{
	if (nu->pntsu > 1) {
		BPoint *first_bp = nu->bp, *last_bp = nu->bp + (nu->pntsu - 1);
		BevPoint *first_bevp, *last_bevp;

		first_bevp = bl->bevpoints;
		last_bevp = first_bevp + (bl->nr - 1);

		sub_v3_v3v3(first_bevp->dir, (first_bp + 1)->vec, first_bp->vec);
		normalize_v3(first_bevp->dir);

		sub_v3_v3v3(last_bevp->dir, last_bp->vec, (last_bp - 1)->vec);
		normalize_v3(last_bevp->dir);
	}
}

void BKE_curve_bevelList_free(ListBase *bev)
{
	BevList *bl, *blnext;
	for (bl = bev->first; bl != NULL; bl = blnext) {
		blnext = bl->next;
		if (bl->seglen != NULL) {
			MEM_freeN(bl->seglen);
		}
		if (bl->segbevcount != NULL) {
			MEM_freeN(bl->segbevcount);
		}
		MEM_freeN(bl);
	}

	BLI_listbase_clear(bev);
}

void BKE_curve_bevelList_make(Object *ob, ListBase *nurbs, bool for_render)
{
	/*
	 * - convert all curves to polys, with indication of resol and flags for double-vertices
	 * - possibly; do a smart vertice removal (in case Nurb)
	 * - separate in individual blocks with BoundBox
	 * - AutoHole detection
	 */

	/* this function needs an object, because of tflag and upflag */
	Curve *cu = ob->data;
	Nurb *nu;
	BezTriple *bezt, *prevbezt;
	BPoint *bp;
	BevList *bl, *blnew, *blnext;
	BevPoint *bevp, *bevp2, *bevp1 = NULL, *bevp0;
	const float treshold = 0.00001f;
	float min, inp;
	float *seglen = NULL;
	struct BevelSort *sortdata, *sd, *sd1;
	int a, b, nr, poly, resolu = 0, len = 0, segcount;
	int *segbevcount;
	bool do_tilt, do_radius, do_weight;
	bool is_editmode = false;
	ListBase *bev;

	/* segbevcount alsp requires seglen. */
	const bool need_seglen =
		ELEM(cu->bevfac1_mapping, CU_BEVFAC_MAP_SEGMENT, CU_BEVFAC_MAP_SPLINE) ||
		ELEM(cu->bevfac2_mapping, CU_BEVFAC_MAP_SEGMENT, CU_BEVFAC_MAP_SPLINE);


	bev = &ob->curve_cache->bev;

	/* do we need to calculate the radius for each point? */
	/* do_radius = (cu->bevobj || cu->taperobj || (cu->flag & CU_FRONT) || (cu->flag & CU_BACK)) ? 0 : 1; */

	/* STEP 1: MAKE POLYS  */

	BKE_curve_bevelList_free(&ob->curve_cache->bev);
	nu = nurbs->first;
	if (cu->editnurb && ob->type != OB_FONT) {
		is_editmode = 1;
	}

	for (; nu; nu = nu->next) {
		
		if (nu->hide && is_editmode)
			continue;
		
		/* check if we will calculate tilt data */
		do_tilt = CU_DO_TILT(cu, nu);
		do_radius = CU_DO_RADIUS(cu, nu); /* normal display uses the radius, better just to calculate them */
		do_weight = true;

		/* check we are a single point? also check we are not a surface and that the orderu is sane,
		 * enforced in the UI but can go wrong possibly */
		if (!BKE_nurb_check_valid_u(nu)) {
			bl = MEM_callocN(sizeof(BevList) + 1 * sizeof(BevPoint), "makeBevelList1");
			BLI_addtail(bev, bl);
			bl->nr = 0;
			bl->charidx = nu->charidx;
		}
		else {
			if (for_render && cu->resolu_ren != 0)
				resolu = cu->resolu_ren;
			else
				resolu = nu->resolu;

			segcount = SEGMENTSU(nu);

			if (nu->type == CU_POLY) {
				len = nu->pntsu;
				bl = MEM_callocN(sizeof(BevList) + len * sizeof(BevPoint), "makeBevelList2");
				if (need_seglen && (nu->flagu & CU_NURB_CYCLIC) == 0) {
					bl->seglen = MEM_mallocN(segcount * sizeof(float), "makeBevelList2_seglen");
					bl->segbevcount = MEM_mallocN(segcount * sizeof(int), "makeBevelList2_segbevcount");
				}
				BLI_addtail(bev, bl);

				bl->poly = (nu->flagu & CU_NURB_CYCLIC) ? 0 : -1;
				bl->nr = len;
				bl->dupe_nr = 0;
				bl->charidx = nu->charidx;
				bevp = bl->bevpoints;
				bevp->offset = 0;
				bp = nu->bp;
				seglen = bl->seglen;
				segbevcount = bl->segbevcount;

				while (len--) {
					copy_v3_v3(bevp->vec, bp->vec);
					bevp->alfa = bp->alfa;
					bevp->radius = bp->radius;
					bevp->weight = bp->weight;
					bevp->split_tag = true;
					bp++;
					if (seglen != NULL && len != 0) {
						*seglen = len_v3v3(bevp->vec, bp->vec);
						bevp++;
						bevp->offset = *seglen;
						if (*seglen > treshold) *segbevcount = 1;
						else *segbevcount = 0;
						seglen++;
						segbevcount++;
					}
					else {
						bevp++;
					}
				}

				if ((nu->flagu & CU_NURB_CYCLIC) == 0) {
					bevlist_firstlast_direction_calc_from_bpoint(nu, bl);
				}
			}
			else if (nu->type == CU_BEZIER) {
				/* in case last point is not cyclic */
				len = segcount * resolu + 1;

				bl = MEM_callocN(sizeof(BevList) + len * sizeof(BevPoint), "makeBevelBPoints");
				if (need_seglen && (nu->flagu & CU_NURB_CYCLIC) == 0) {
					bl->seglen = MEM_mallocN(segcount * sizeof(float), "makeBevelBPoints_seglen");
					bl->segbevcount = MEM_mallocN(segcount * sizeof(int), "makeBevelBPoints_segbevcount");
				}
				BLI_addtail(bev, bl);

				bl->poly = (nu->flagu & CU_NURB_CYCLIC) ? 0 : -1;
				bl->charidx = nu->charidx;

				bevp = bl->bevpoints;
				seglen = bl->seglen;
				segbevcount = bl->segbevcount;

				bevp->offset = 0;
				if (seglen != NULL) {
					*seglen = 0;
					*segbevcount = 0;
				}

				a = nu->pntsu - 1;
				bezt = nu->bezt;
				if (nu->flagu & CU_NURB_CYCLIC) {
					a++;
					prevbezt = nu->bezt + (nu->pntsu - 1);
				}
				else {
					prevbezt = bezt;
					bezt++;
				}

				sub_v3_v3v3(bevp->dir, prevbezt->vec[2], prevbezt->vec[1]);
				normalize_v3(bevp->dir);

				BLI_assert(segcount >= a);

				while (a--) {
					if (prevbezt->h2 == HD_VECT && bezt->h1 == HD_VECT) {

						copy_v3_v3(bevp->vec, prevbezt->vec[1]);
						bevp->alfa = prevbezt->alfa;
						bevp->radius = prevbezt->radius;
						bevp->weight = prevbezt->weight;
						bevp->split_tag = true;
						bevp->dupe_tag = false;
						bevp++;
						bl->nr++;
						bl->dupe_nr = 1;
						if (seglen != NULL) {
							*seglen = len_v3v3(prevbezt->vec[1], bezt->vec[1]);
							bevp->offset = *seglen;
							seglen++;
							/* match segbevcount to the cleaned up bevel lists (see STEP 2) */
							if (bevp->offset > treshold) *segbevcount = 1;
							segbevcount++;
						}
					}
					else {
						/* always do all three, to prevent data hanging around */
						int j;

						/* BevPoint must stay aligned to 4 so sizeof(BevPoint)/sizeof(float) works */
						for (j = 0; j < 3; j++) {
							BKE_curve_forward_diff_bezier(prevbezt->vec[1][j],  prevbezt->vec[2][j],
							                              bezt->vec[0][j],      bezt->vec[1][j],
							                              &(bevp->vec[j]), resolu, sizeof(BevPoint));
						}

						/* if both arrays are NULL do nothiong */
						alfa_bezpart(prevbezt, bezt, nu,
						             do_tilt    ? &bevp->alfa : NULL,
						             do_radius  ? &bevp->radius : NULL,
						             do_weight  ? &bevp->weight : NULL,
						             resolu, sizeof(BevPoint));


						if (cu->twist_mode == CU_TWIST_TANGENT) {
							forward_diff_bezier_cotangent(prevbezt->vec[1], prevbezt->vec[2],
							                              bezt->vec[0],     bezt->vec[1],
							                              bevp->tan, resolu, sizeof(BevPoint));
						}

						/* indicate with handlecodes double points */
						if (prevbezt->h1 == prevbezt->h2) {
							if (prevbezt->h1 == 0 || prevbezt->h1 == HD_VECT)
								bevp->split_tag = true;
						}
						else {
							if (prevbezt->h1 == 0 || prevbezt->h1 == HD_VECT)
								bevp->split_tag = true;
							else if (prevbezt->h2 == 0 || prevbezt->h2 == HD_VECT)
								bevp->split_tag = true;
						}

						/* seglen */
						if (seglen != NULL) {
							*seglen = 0;
							*segbevcount = 0;
							for (j = 0; j < resolu; j++) {
								bevp0 = bevp;
								bevp++;
								bevp->offset = len_v3v3(bevp0->vec, bevp->vec);
								/* match seglen and segbevcount to the cleaned up bevel lists (see STEP 2) */
								if (bevp->offset > treshold) {
									*seglen += bevp->offset;
									*segbevcount += 1;
								}
							}
							seglen++;
							segbevcount++;
						}
						else {
							bevp += resolu;
						}
						bl->nr += resolu;
					}
					prevbezt = bezt;
					bezt++;
				}

				if ((nu->flagu & CU_NURB_CYCLIC) == 0) {      /* not cyclic: endpoint */
					copy_v3_v3(bevp->vec, prevbezt->vec[1]);
					bevp->alfa = prevbezt->alfa;
					bevp->radius = prevbezt->radius;
					bevp->weight = prevbezt->weight;

					sub_v3_v3v3(bevp->dir, prevbezt->vec[1], prevbezt->vec[0]);
					normalize_v3(bevp->dir);

					bl->nr++;
				}
			}
			else if (nu->type == CU_NURBS) {
				if (nu->pntsv == 1) {
					len = (resolu * segcount);

					bl = MEM_callocN(sizeof(BevList) + len * sizeof(BevPoint), "makeBevelList3");
					if (need_seglen && (nu->flagu & CU_NURB_CYCLIC) == 0) {
						bl->seglen = MEM_mallocN(segcount * sizeof(float), "makeBevelList3_seglen");
						bl->segbevcount = MEM_mallocN(segcount * sizeof(int), "makeBevelList3_segbevcount");
					}
					BLI_addtail(bev, bl);
					bl->nr = len;
					bl->dupe_nr = 0;
					bl->poly = (nu->flagu & CU_NURB_CYCLIC) ? 0 : -1;
					bl->charidx = nu->charidx;

					bevp = bl->bevpoints;
					seglen = bl->seglen;
					segbevcount = bl->segbevcount;

					BKE_nurb_makeCurve(nu, &bevp->vec[0],
					                   do_tilt      ? &bevp->alfa : NULL,
					                   do_radius    ? &bevp->radius : NULL,
					                   do_weight    ? &bevp->weight : NULL,
					                   resolu, sizeof(BevPoint));

					/* match seglen and segbevcount to the cleaned up bevel lists (see STEP 2) */
					if (seglen != NULL) {
						nr = segcount;
						bevp0 = bevp;
						bevp++;
						while (nr) {
							int j;
							*seglen = 0;
							*segbevcount = 0;
							/* We keep last bevel segment zero-length. */
							for (j = 0; j < ((nr == 1) ? (resolu - 1) : resolu); j++) {
								bevp->offset = len_v3v3(bevp0->vec, bevp->vec);
								if (bevp->offset > treshold) {
									*seglen += bevp->offset;
									*segbevcount += 1;
								}
								bevp0 = bevp;
								bevp++;
							}
							seglen++;
							segbevcount++;
							nr--;
						}
					}

					if ((nu->flagu & CU_NURB_CYCLIC) == 0) {
						bevlist_firstlast_direction_calc_from_bpoint(nu, bl);
					}
				}
			}
		}
	}

	/* STEP 2: DOUBLE POINTS AND AUTOMATIC RESOLUTION, REDUCE DATABLOCKS */
	bl = bev->first;
	while (bl) {
		if (bl->nr) { /* null bevel items come from single points */
			bool is_cyclic = bl->poly != -1;
			nr = bl->nr;
			if (is_cyclic) {
				bevp1 = bl->bevpoints;
				bevp0 = bevp1 + (nr - 1);
			}
			else {
				bevp0 = bl->bevpoints;
				bevp0->offset = 0;
				bevp1 = bevp0 + 1;
			}
			nr--;
			while (nr--) {
				if (seglen != NULL) {
					if (fabsf(bevp1->offset) < treshold) {
						bevp0->dupe_tag = true;
						bl->dupe_nr++;
					}
				}
				else {
					if (fabsf(bevp0->vec[0] - bevp1->vec[0]) < 0.00001f) {
						if (fabsf(bevp0->vec[1] - bevp1->vec[1]) < 0.00001f) {
							if (fabsf(bevp0->vec[2] - bevp1->vec[2]) < 0.00001f) {
								bevp0->dupe_tag = true;
								bl->dupe_nr++;
							}
						}
					}
				}
				bevp0 = bevp1;
				bevp1++;
			}
		}
		bl = bl->next;
	}
	bl = bev->first;
	while (bl) {
		blnext = bl->next;
		if (bl->nr && bl->dupe_nr) {
			nr = bl->nr - bl->dupe_nr + 1;  /* +1 because vectorbezier sets flag too */
			blnew = MEM_mallocN(sizeof(BevList) + nr * sizeof(BevPoint), "makeBevelList4");
			memcpy(blnew, bl, sizeof(BevList));
			blnew->segbevcount = bl->segbevcount;
			blnew->seglen = bl->seglen;
			blnew->nr = 0;
			BLI_remlink(bev, bl);
			BLI_insertlinkbefore(bev, blnext, blnew);    /* to make sure bevlijst is tuned with nurblist */
			bevp0 = bl->bevpoints;
			bevp1 = blnew->bevpoints;
			nr = bl->nr;
			while (nr--) {
				if (bevp0->dupe_tag == 0) {
					memcpy(bevp1, bevp0, sizeof(BevPoint));
					bevp1++;
					blnew->nr++;
				}
				bevp0++;
			}
			MEM_freeN(bl);
			blnew->dupe_nr = 0;
		}
		bl = blnext;
	}

	/* STEP 3: POLYS COUNT AND AUTOHOLE */
	bl = bev->first;
	poly = 0;
	while (bl) {
		if (bl->nr && bl->poly >= 0) {
			poly++;
			bl->poly = poly;
			bl->hole = 0;
		}
		bl = bl->next;
	}

	/* find extreme left points, also test (turning) direction */
	if (poly > 0) {
		sd = sortdata = MEM_mallocN(sizeof(struct BevelSort) * poly, "makeBevelList5");
		bl = bev->first;
		while (bl) {
			if (bl->poly > 0) {

				min = 300000.0;
				bevp = bl->bevpoints;
				nr = bl->nr;
				while (nr--) {
					if (min > bevp->vec[0]) {
						min = bevp->vec[0];
						bevp1 = bevp;
					}
					bevp++;
				}
				sd->bl = bl;
				sd->left = min;

				bevp = bl->bevpoints;
				if (bevp1 == bevp)
					bevp0 = bevp + (bl->nr - 1);
				else
					bevp0 = bevp1 - 1;
				bevp = bevp + (bl->nr - 1);
				if (bevp1 == bevp)
					bevp2 = bl->bevpoints;
				else
					bevp2 = bevp1 + 1;

				inp = ((bevp1->vec[0] - bevp0->vec[0]) * (bevp0->vec[1] - bevp2->vec[1]) +
				       (bevp0->vec[1] - bevp1->vec[1]) * (bevp0->vec[0] - bevp2->vec[0]));

				if (inp > 0.0f)
					sd->dir = 1;
				else
					sd->dir = 0;

				sd++;
			}

			bl = bl->next;
		}
		qsort(sortdata, poly, sizeof(struct BevelSort), vergxcobev);

		sd = sortdata + 1;
		for (a = 1; a < poly; a++, sd++) {
			bl = sd->bl;     /* is bl a hole? */
			sd1 = sortdata + (a - 1);
			for (b = a - 1; b >= 0; b--, sd1--) { /* all polys to the left */
				if (sd1->bl->charidx == bl->charidx) { /* for text, only check matching char */
					if (bevelinside(sd1->bl, bl)) {
						bl->hole = 1 - sd1->bl->hole;
						break;
					}
				}
			}
		}

		/* turning direction */
		if ((cu->flag & CU_3D) == 0) {
			sd = sortdata;
			for (a = 0; a < poly; a++, sd++) {
				if (sd->bl->hole == sd->dir) {
					bl = sd->bl;
					bevp1 = bl->bevpoints;
					bevp2 = bevp1 + (bl->nr - 1);
					nr = bl->nr / 2;
					while (nr--) {
						SWAP(BevPoint, *bevp1, *bevp2);
						bevp1++;
						bevp2--;
					}
				}
			}
		}
		MEM_freeN(sortdata);
	}

	/* STEP 4: 2D-COSINES or 3D ORIENTATION */
	if ((cu->flag & CU_3D) == 0) {
		/* 2D Curves */
		for (bl = bev->first; bl; bl = bl->next) {
			if (bl->nr < 2) {
				BevPoint *bevp = bl->bevpoints;
				unit_qt(bevp->quat);
			}
			else if (bl->nr == 2) {   /* 2 pnt, treat separate */
				make_bevel_list_segment_2D(bl);
			}
			else {
				make_bevel_list_2D(bl);
			}
		}
	}
	else {
		/* 3D Curves */
		for (bl = bev->first; bl; bl = bl->next) {
			if (bl->nr < 2) {
				BevPoint *bevp = bl->bevpoints;
				unit_qt(bevp->quat);
			}
			else if (bl->nr == 2) {   /* 2 pnt, treat separate */
				make_bevel_list_segment_3D(bl);
			}
			else {
				make_bevel_list_3D(bl, (int)(resolu * cu->twist_smooth), cu->twist_mode);
			}
		}
	}
}

/* ****************** HANDLES ************** */

static void calchandleNurb_intern(BezTriple *bezt, BezTriple *prev, BezTriple *next,
                                  bool is_fcurve, bool skip_align)
{
	/* defines to avoid confusion */
#define p2_h1 ((p2) - 3)
#define p2_h2 ((p2) + 3)

	float *p1, *p2, *p3, pt[3];
	float dvec_a[3], dvec_b[3];
	float len, len_a, len_b;
	float len_ratio;
	const float eps = 1e-5;

	if (bezt->h1 == 0 && bezt->h2 == 0) {
		return;
	}

	p2 = bezt->vec[1];

	if (prev == NULL) {
		p3 = next->vec[1];
		pt[0] = 2.0f * p2[0] - p3[0];
		pt[1] = 2.0f * p2[1] - p3[1];
		pt[2] = 2.0f * p2[2] - p3[2];
		p1 = pt;
	}
	else {
		p1 = prev->vec[1];
	}

	if (next == NULL) {
		pt[0] = 2.0f * p2[0] - p1[0];
		pt[1] = 2.0f * p2[1] - p1[1];
		pt[2] = 2.0f * p2[2] - p1[2];
		p3 = pt;
	}
	else {
		p3 = next->vec[1];
	}

	sub_v3_v3v3(dvec_a, p2, p1);
	sub_v3_v3v3(dvec_b, p3, p2);

	if (is_fcurve) {
		len_a = dvec_a[0];
		len_b = dvec_b[0];
	}
	else {
		len_a = len_v3(dvec_a);
		len_b = len_v3(dvec_b);
	}

	if (len_a == 0.0f) len_a = 1.0f;
	if (len_b == 0.0f) len_b = 1.0f;

	len_ratio = len_a / len_b;

	if (ELEM(bezt->h1, HD_AUTO, HD_AUTO_ANIM) || ELEM(bezt->h2, HD_AUTO, HD_AUTO_ANIM)) {    /* auto */
		float tvec[3];
		tvec[0] = dvec_b[0] / len_b + dvec_a[0] / len_a;
		tvec[1] = dvec_b[1] / len_b + dvec_a[1] / len_a;
		tvec[2] = dvec_b[2] / len_b + dvec_a[2] / len_a;

		if (is_fcurve) {
			len = tvec[0];
		}
		else {
			len = len_v3(tvec);
		}
		len *=  2.5614f;

		if (len != 0.0f) {
			/* only for fcurves */
			bool leftviolate = false, rightviolate = false;

			if (len_a > 5.0f * len_b)
				len_a = 5.0f * len_b;
			if (len_b > 5.0f * len_a)
				len_b = 5.0f * len_a;

			if (ELEM(bezt->h1, HD_AUTO, HD_AUTO_ANIM)) {
				len_a /= len;
				madd_v3_v3v3fl(p2_h1, p2, tvec, -len_a);

				if ((bezt->h1 == HD_AUTO_ANIM) && next && prev) { /* keep horizontal if extrema */
					float ydiff1 = prev->vec[1][1] - bezt->vec[1][1];
					float ydiff2 = next->vec[1][1] - bezt->vec[1][1];
					if ((ydiff1 <= 0.0f && ydiff2 <= 0.0f) || (ydiff1 >= 0.0f && ydiff2 >= 0.0f)) {
						bezt->vec[0][1] = bezt->vec[1][1];
					}
					else { /* handles should not be beyond y coord of two others */
						if (ydiff1 <= 0.0f) {
							if (prev->vec[1][1] > bezt->vec[0][1]) {
								bezt->vec[0][1] = prev->vec[1][1];
								leftviolate = 1;
							}
						}
						else {
							if (prev->vec[1][1] < bezt->vec[0][1]) {
								bezt->vec[0][1] = prev->vec[1][1];
								leftviolate = 1;
							}
						}
					}
				}
			}
			if (ELEM(bezt->h2, HD_AUTO, HD_AUTO_ANIM)) {
				len_b /= len;
				madd_v3_v3v3fl(p2_h2, p2, tvec,  len_b);

				if ((bezt->h2 == HD_AUTO_ANIM) && next && prev) { /* keep horizontal if extrema */
					float ydiff1 = prev->vec[1][1] - bezt->vec[1][1];
					float ydiff2 = next->vec[1][1] - bezt->vec[1][1];
					if ( (ydiff1 <= 0.0f && ydiff2 <= 0.0f) || (ydiff1 >= 0.0f && ydiff2 >= 0.0f) ) {
						bezt->vec[2][1] = bezt->vec[1][1];
					}
					else { /* handles should not be beyond y coord of two others */
						if (ydiff1 <= 0.0f) {
							if (next->vec[1][1] < bezt->vec[2][1]) {
								bezt->vec[2][1] = next->vec[1][1];
								rightviolate = 1;
							}
						}
						else {
							if (next->vec[1][1] > bezt->vec[2][1]) {
								bezt->vec[2][1] = next->vec[1][1];
								rightviolate = 1;
							}
						}
					}
				}
			}
			if (leftviolate || rightviolate) { /* align left handle */
				BLI_assert(is_fcurve);
#if 0
				if (is_fcurve)
#endif
				{
					/* simple 2d calculation */
					float h1_x = p2_h1[0] - p2[0];
					float h2_x = p2[0] - p2_h2[0];

					if (leftviolate) {
						p2_h2[1] = p2[1] + ((p2[1] - p2_h1[1]) / h1_x) * h2_x;
					}
					else {
						p2_h1[1] = p2[1] + ((p2[1] - p2_h2[1]) / h2_x) * h1_x;
					}
				}
#if 0
				else {
					float h1[3], h2[3];
					float dot;

					sub_v3_v3v3(h1, p2_h1, p2);
					sub_v3_v3v3(h2, p2, p2_h2);

					len_a = normalize_v3(h1);
					len_b = normalize_v3(h2);

					dot = dot_v3v3(h1, h2);

					if (leftviolate) {
						mul_v3_fl(h1, dot * len_b);
						sub_v3_v3v3(p2_h2, p2, h1);
					}
					else {
						mul_v3_fl(h2, dot * len_a);
						add_v3_v3v3(p2_h1, p2, h2);
					}
				}
#endif
			}
		}
	}

	if (bezt->h1 == HD_VECT) {    /* vector */
		madd_v3_v3v3fl(p2_h1, p2, dvec_a, -1.0f / 3.0f);
	}
	if (bezt->h2 == HD_VECT) {
		madd_v3_v3v3fl(p2_h2, p2, dvec_b,  1.0f / 3.0f);
	}

	if (skip_align ||
	    /* when one handle is free, alignming makes no sense, see: T35952 */
	    (ELEM(HD_FREE, bezt->h1, bezt->h2)) ||
	    /* also when no handles are aligned, skip this step */
	    (!ELEM(HD_ALIGN, bezt->h1, bezt->h2) &&
	     !ELEM(HD_ALIGN_DOUBLESIDE, bezt->h1, bezt->h2)))
	{
		/* handles need to be updated during animation and applying stuff like hooks,
		 * but in such situations it's quite difficult to distinguish in which order
		 * align handles should be aligned so skip them for now */
		return;
	}

	len_a = len_v3v3(p2, p2_h1);
	len_b = len_v3v3(p2, p2_h2);

	if (len_a == 0.0f) len_a = 1.0f;
	if (len_b == 0.0f) len_b = 1.0f;

	len_ratio = len_a / len_b;

	if (bezt->f1 & SELECT) { /* order of calculation */
		if (ELEM(bezt->h2, HD_ALIGN, HD_ALIGN_DOUBLESIDE)) { /* aligned */
			if (len_a > eps) {
				len = 1.0f / len_ratio;
				p2_h2[0] = p2[0] + len * (p2[0] - p2_h1[0]);
				p2_h2[1] = p2[1] + len * (p2[1] - p2_h1[1]);
				p2_h2[2] = p2[2] + len * (p2[2] - p2_h1[2]);
			}
		}
		if (ELEM(bezt->h1, HD_ALIGN, HD_ALIGN_DOUBLESIDE)) {
			if (len_b > eps) {
				len = len_ratio;
				p2_h1[0] = p2[0] + len * (p2[0] - p2_h2[0]);
				p2_h1[1] = p2[1] + len * (p2[1] - p2_h2[1]);
				p2_h1[2] = p2[2] + len * (p2[2] - p2_h2[2]);
			}
		}
	}
	else {
		if (ELEM(bezt->h1, HD_ALIGN, HD_ALIGN_DOUBLESIDE)) {
			if (len_b > eps) {
				len = len_ratio;
				p2_h1[0] = p2[0] + len * (p2[0] - p2_h2[0]);
				p2_h1[1] = p2[1] + len * (p2[1] - p2_h2[1]);
				p2_h1[2] = p2[2] + len * (p2[2] - p2_h2[2]);
			}
		}
		if (ELEM(bezt->h2, HD_ALIGN, HD_ALIGN_DOUBLESIDE)) {   /* aligned */
			if (len_a > eps) {
				len = 1.0f / len_ratio;
				p2_h2[0] = p2[0] + len * (p2[0] - p2_h1[0]);
				p2_h2[1] = p2[1] + len * (p2[1] - p2_h1[1]);
				p2_h2[2] = p2[2] + len * (p2[2] - p2_h1[2]);
			}
		}
	}

#undef p2_h1
#undef p2_h2
}

static void calchandlesNurb_intern(Nurb *nu, bool skip_align)
{
	BezTriple *bezt, *prev, *next;
	int a;

	if (nu->type != CU_BEZIER)
		return;
	if (nu->pntsu < 2)
		return;

	a = nu->pntsu;
	bezt = nu->bezt;
	if (nu->flagu & CU_NURB_CYCLIC) prev = bezt + (a - 1);
	else prev = NULL;
	next = bezt + 1;

	while (a--) {
		calchandleNurb_intern(bezt, prev, next, 0, skip_align);
		prev = bezt;
		if (a == 1) {
			if (nu->flagu & CU_NURB_CYCLIC)
				next = nu->bezt;
			else
				next = NULL;
		}
		else
			next++;

		bezt++;
	}
}

void BKE_nurb_handle_calc(BezTriple *bezt, BezTriple *prev, BezTriple *next, const bool is_fcurve)
{
	calchandleNurb_intern(bezt, prev, next, is_fcurve, false);
}

void BKE_nurb_handles_calc(Nurb *nu) /* first, if needed, set handle flags */
{
	calchandlesNurb_intern(nu, false);
}

/**
 * Workaround #BKE_nurb_handles_calc logic
 * that makes unselected align to the selected handle.
 */
static void nurbList_handles_swap_select(Nurb *nu)
{
	BezTriple *bezt;
	int i;

	for (i = nu->pntsu, bezt = nu->bezt; i--; bezt++) {
		if ((bezt->f1 & SELECT) != (bezt->f3 & SELECT)) {
			bezt->f1 ^= SELECT;
			bezt->f3 ^= SELECT;
		}
	}
}

/* internal use only (weak) */
static void nurb_handles_calc__align_selected(Nurb *nu)
{
	nurbList_handles_swap_select(nu);
	BKE_nurb_handles_calc(nu);
	nurbList_handles_swap_select(nu);
}

/* similar to BKE_nurb_handle_calc but for curves and
 * figures out the previous and next for us */
void BKE_nurb_handle_calc_simple(Nurb *nu, BezTriple *bezt)
{
	if (nu->pntsu > 1) {
		BezTriple *prev = BKE_nurb_bezt_get_prev(nu, bezt);
		BezTriple *next = BKE_nurb_bezt_get_next(nu, bezt);
		BKE_nurb_handle_calc(bezt, prev, next, 0);
	}
}

void BKE_nurb_handle_calc_simple_auto(Nurb *nu, BezTriple *bezt)
{
	if (nu->pntsu > 1) {
		const char h1_back = bezt->h1, h2_back = bezt->h2;

		bezt->h1 = bezt->h2 = HD_AUTO;

		/* Override handle types to HD_AUTO and recalculate */
		BKE_nurb_handle_calc_simple(nu, bezt);

		bezt->h1 = h1_back;
		bezt->h2 = h2_back;
	}
}

/**
 * Use when something has changed handle positions.
 *
 * The caller needs to recalculate handles.
 */
void BKE_nurb_bezt_handle_test(BezTriple *bezt, const bool use_handle)
{
	short flag = 0;

#define SEL_F1 (1 << 0)
#define SEL_F2 (1 << 1)
#define SEL_F3 (1 << 2)

	if (use_handle) {
		if (bezt->f1 & SELECT) flag |= SEL_F1;
		if (bezt->f2 & SELECT) flag |= SEL_F2;
		if (bezt->f3 & SELECT) flag |= SEL_F3;
	}
	else {
		flag = (bezt->f2 & SELECT) ? (SEL_F1 | SEL_F2 | SEL_F3) : 0;
	}

	/* check for partial selection */
	if (!ELEM(flag, 0, SEL_F1 | SEL_F2 | SEL_F3)) {
		if (ELEM(bezt->h1, HD_AUTO, HD_AUTO_ANIM)) {
			bezt->h1 = HD_ALIGN;
		}
		if (ELEM(bezt->h2, HD_AUTO, HD_AUTO_ANIM)) {
			bezt->h2 = HD_ALIGN;
		}

		if (bezt->h1 == HD_VECT) {
			if ((!(flag & SEL_F1)) != (!(flag & SEL_F2))) {
				bezt->h1 = HD_FREE;
			}
		}
		if (bezt->h2 == HD_VECT) {
			if ((!(flag & SEL_F3)) != (!(flag & SEL_F2))) {
				bezt->h2 = HD_FREE;
			}
		}
	}

#undef SEL_F1
#undef SEL_F2
#undef SEL_F3

}

void BKE_nurb_handles_test(Nurb *nu, const bool use_handle)
{
	BezTriple *bezt;
	int a;

	if (nu->type != CU_BEZIER)
		return;

	bezt = nu->bezt;
	a = nu->pntsu;
	while (a--) {
		BKE_nurb_bezt_handle_test(bezt, use_handle);
		bezt++;
	}

	BKE_nurb_handles_calc(nu);
}

void BKE_nurb_handles_autocalc(Nurb *nu, int flag)
{
	/* checks handle coordinates and calculates type */
	const float eps = 0.0001f;
	const float eps_sq = eps * eps;

	BezTriple *bezt2, *bezt1, *bezt0;
	int i;

	if (nu == NULL || nu->bezt == NULL)
		return;

	bezt2 = nu->bezt;
	bezt1 = bezt2 + (nu->pntsu - 1);
	bezt0 = bezt1 - 1;
	i = nu->pntsu;

	while (i--) {
		bool align = false, leftsmall = false, rightsmall = false;

		/* left handle: */
		if (flag == 0 || (bezt1->f1 & flag) ) {
			bezt1->h1 = HD_FREE;
			/* distance too short: vectorhandle */
			if (len_squared_v3v3(bezt1->vec[1], bezt0->vec[1]) < eps_sq) {
				bezt1->h1 = HD_VECT;
				leftsmall = true;
			}
			else {
				/* aligned handle? */
				if (dist_squared_to_line_v3(bezt1->vec[1], bezt1->vec[0], bezt1->vec[2]) < eps_sq) {
					align = true;
					bezt1->h1 = HD_ALIGN;
				}
				/* or vector handle? */
				if (dist_squared_to_line_v3(bezt1->vec[0], bezt1->vec[1], bezt0->vec[1]) < eps_sq)
					bezt1->h1 = HD_VECT;
			}
		}
		/* right handle: */
		if (flag == 0 || (bezt1->f3 & flag) ) {
			bezt1->h2 = HD_FREE;
			/* distance too short: vectorhandle */
			if (len_squared_v3v3(bezt1->vec[1], bezt2->vec[1]) < eps_sq) {
				bezt1->h2 = HD_VECT;
				rightsmall = true;
			}
			else {
				/* aligned handle? */
				if (align) bezt1->h2 = HD_ALIGN;

				/* or vector handle? */
				if (dist_squared_to_line_v3(bezt1->vec[2], bezt1->vec[1], bezt2->vec[1]) < eps_sq)
					bezt1->h2 = HD_VECT;
			}
		}
		if (leftsmall && bezt1->h2 == HD_ALIGN)
			bezt1->h2 = HD_FREE;
		if (rightsmall && bezt1->h1 == HD_ALIGN)
			bezt1->h1 = HD_FREE;

		/* undesired combination: */
		if (bezt1->h1 == HD_ALIGN && bezt1->h2 == HD_VECT)
			bezt1->h1 = HD_FREE;
		if (bezt1->h2 == HD_ALIGN && bezt1->h1 == HD_VECT)
			bezt1->h2 = HD_FREE;

		bezt0 = bezt1;
		bezt1 = bezt2;
		bezt2++;
	}

	BKE_nurb_handles_calc(nu);
}

void BKE_nurbList_handles_autocalc(ListBase *editnurb, int flag)
{
	Nurb *nu;

	nu = editnurb->first;
	while (nu) {
		BKE_nurb_handles_autocalc(nu, flag);
		nu = nu->next;
	}
}

void BKE_nurbList_handles_set(ListBase *editnurb, const char code)
{
	/* code==1: set autohandle */
	/* code==2: set vectorhandle */
	/* code==3 (HD_ALIGN) it toggle, vectorhandles become HD_FREE */
	/* code==4: sets icu flag to become IPO_AUTO_HORIZ, horizontal extremes on auto-handles */
	/* code==5: Set align, like 3 but no toggle */
	/* code==6: Clear align, like 3 but no toggle */
	Nurb *nu;
	BezTriple *bezt;
	int a;

	if (ELEM(code, HD_AUTO, HD_VECT)) {
		nu = editnurb->first;
		while (nu) {
			if (nu->type == CU_BEZIER) {
				bezt = nu->bezt;
				a = nu->pntsu;
				while (a--) {
					if ((bezt->f1 & SELECT) || (bezt->f3 & SELECT)) {
						if (bezt->f1 & SELECT)
							bezt->h1 = code;
						if (bezt->f3 & SELECT)
							bezt->h2 = code;
						if (bezt->h1 != bezt->h2) {
							if (ELEM(bezt->h1, HD_ALIGN, HD_AUTO))
								bezt->h1 = HD_FREE;
							if (ELEM(bezt->h2, HD_ALIGN, HD_AUTO))
								bezt->h2 = HD_FREE;
						}
					}
					bezt++;
				}

				/* like BKE_nurb_handles_calc but moves selected */
				nurb_handles_calc__align_selected(nu);
			}
			nu = nu->next;
		}
	}
	else {
		char h_new = HD_FREE;

		/* there is 1 handle not FREE: FREE it all, else make ALIGNED  */
		if (code == 5) {
			h_new = HD_ALIGN;
		}
		else if (code == 6) {
			h_new = HD_FREE;
		}
		else {
			/* Toggle */
			for (nu = editnurb->first; nu; nu = nu->next) {
				if (nu->type == CU_BEZIER) {
					bezt = nu->bezt;
					a = nu->pntsu;
					while (a--) {
						if (((bezt->f1 & SELECT) && bezt->h1 != HD_FREE) ||
						    ((bezt->f3 & SELECT) && bezt->h2 != HD_FREE))
						{
							h_new = HD_AUTO;
							break;
						}
						bezt++;
					}
				}
			}
			h_new = (h_new == HD_FREE) ? HD_ALIGN : HD_FREE;
		}
		for (nu = editnurb->first; nu; nu = nu->next) {
			if (nu->type == CU_BEZIER) {
				bezt = nu->bezt;
				a = nu->pntsu;
				while (a--) {
					if (bezt->f1 & SELECT) bezt->h1 = h_new;
					if (bezt->f3 & SELECT) bezt->h2 = h_new;

					bezt++;
				}

				/* like BKE_nurb_handles_calc but moves selected */
				nurb_handles_calc__align_selected(nu);
			}
		}
	}
}

void BKE_nurbList_handles_recalculate(ListBase *editnurb, const bool calc_length, const char flag)
{
	Nurb *nu;
	BezTriple *bezt;
	int a;

	for (nu = editnurb->first; nu; nu = nu->next) {
		if (nu->type == CU_BEZIER) {
			bool changed = false;

			for (a = nu->pntsu, bezt = nu->bezt; a--; bezt++) {

				const bool h1_select = (bezt->f1 & flag) == flag;
				const bool h2_select = (bezt->f3 & flag) == flag;

				if (h1_select || h2_select) {

					float co1_back[3], co2_back[3];

					copy_v3_v3(co1_back, bezt->vec[0]);
					copy_v3_v3(co2_back, bezt->vec[2]);

					BKE_nurb_handle_calc_simple_auto(nu, bezt);

					if (h1_select) {
						if (!calc_length) {
							dist_ensure_v3_v3fl(bezt->vec[0], bezt->vec[1], len_v3v3(co1_back, bezt->vec[1]));
						}
					}
					else {
						copy_v3_v3(bezt->vec[0], co1_back);
					}

					if (h2_select) {
						if (!calc_length) {
							dist_ensure_v3_v3fl(bezt->vec[2], bezt->vec[1], len_v3v3(co2_back, bezt->vec[1]));
						}
					}
					else {
						copy_v3_v3(bezt->vec[2], co2_back);
					}

					changed = true;
				}
			}

			if (changed) {
				/* Recalculate the whole curve */
				BKE_nurb_handles_calc(nu);
			}
		}
	}
}

void BKE_nurbList_flag_set(ListBase *editnurb, short flag)
{
	Nurb *nu;
	BezTriple *bezt;
	BPoint *bp;
	int a;

	for (nu = editnurb->first; nu; nu = nu->next) {
		if (nu->type == CU_BEZIER) {
			a = nu->pntsu;
			bezt = nu->bezt;
			while (a--) {
				bezt->f1 = bezt->f2 = bezt->f3 = flag;
				bezt++;
			}
		}
		else {
			a = nu->pntsu * nu->pntsv;
			bp = nu->bp;
			while (a--) {
				bp->f1 = flag;
				bp++;
			}
		}
	}
}

void BKE_nurb_direction_switch(Nurb *nu)
{
	BezTriple *bezt1, *bezt2;
	BPoint *bp1, *bp2;
	float *fp1, *fp2, *tempf;
	int a, b;

	if (nu->pntsu == 1 && nu->pntsv == 1) {
		return;
	}

	if (nu->type == CU_BEZIER) {
		a = nu->pntsu;
		bezt1 = nu->bezt;
		bezt2 = bezt1 + (a - 1);
		if (a & 1) a += 1;  /* if odd, also swap middle content */
		a /= 2;
		while (a > 0) {
			if (bezt1 != bezt2) {
				SWAP(BezTriple, *bezt1, *bezt2);
			}

			swap_v3_v3(bezt1->vec[0], bezt1->vec[2]);

			if (bezt1 != bezt2) {
				swap_v3_v3(bezt2->vec[0], bezt2->vec[2]);
			}

			SWAP(char, bezt1->h1, bezt1->h2);
			SWAP(char, bezt1->f1, bezt1->f3);

			if (bezt1 != bezt2) {
				SWAP(char, bezt2->h1, bezt2->h2);
				SWAP(char, bezt2->f1, bezt2->f3);
				bezt1->alfa = -bezt1->alfa;
				bezt2->alfa = -bezt2->alfa;
			}
			else {
				bezt1->alfa = -bezt1->alfa;
			}
			a--;
			bezt1++;
			bezt2--;
		}
	}
	else if (nu->pntsv == 1) {
		a = nu->pntsu;
		bp1 = nu->bp;
		bp2 = bp1 + (a - 1);
		a /= 2;
		while (bp1 != bp2 && a > 0) {
			SWAP(BPoint, *bp1, *bp2);
			a--;
			bp1->alfa = -bp1->alfa;
			bp2->alfa = -bp2->alfa;
			bp1++;
			bp2--;
		}
		/* If there're odd number of points no need to touch coord of middle one,
		 * but still need to change it's tilt.
		 */
		if (nu->pntsu & 1) {
			bp1->alfa = -bp1->alfa;
		}
		if (nu->type == CU_NURBS) {
			/* no knots for too short paths */
			if (nu->knotsu) {
				/* inverse knots */
				a = KNOTSU(nu);
				fp1 = nu->knotsu;
				fp2 = fp1 + (a - 1);
				a /= 2;
				while (fp1 != fp2 && a > 0) {
					SWAP(float, *fp1, *fp2);
					a--;
					fp1++;
					fp2--;
				}
				/* and make in increasing order again */
				a = KNOTSU(nu);
				fp1 = nu->knotsu;
				fp2 = tempf = MEM_mallocN(sizeof(float) * a, "switchdirect");
				a--;
				fp2[a] = fp1[a];
				while (a--) {
					fp2[0] = fabsf(fp1[1] - fp1[0]);
					fp1++;
					fp2++;
				}

				a = KNOTSU(nu) - 1;
				fp1 = nu->knotsu;
				fp2 = tempf;
				fp1[0] = 0.0;
				fp1++;
				while (a--) {
					fp1[0] = fp1[-1] + fp2[0];
					fp1++;
					fp2++;
				}
				MEM_freeN(tempf);
			}
		}
	}
	else {
		for (b = 0; b < nu->pntsv; b++) {
			bp1 = nu->bp + b * nu->pntsu;
			a = nu->pntsu;
			bp2 = bp1 + (a - 1);
			a /= 2;

			while (bp1 != bp2 && a > 0) {
				SWAP(BPoint, *bp1, *bp2);
				a--;
				bp1++;
				bp2--;
			}
		}
	}
}


float (*BKE_curve_nurbs_vertexCos_get(ListBase *lb, int *r_numVerts))[3]
{
	int i, numVerts = *r_numVerts = BKE_nurbList_verts_count(lb);
	float *co, (*cos)[3] = MEM_mallocN(sizeof(*cos) * numVerts, "cu_vcos");
	Nurb *nu;

	co = cos[0];
	for (nu = lb->first; nu; nu = nu->next) {
		if (nu->type == CU_BEZIER) {
			BezTriple *bezt = nu->bezt;

			for (i = 0; i < nu->pntsu; i++, bezt++) {
				copy_v3_v3(co, bezt->vec[0]); co += 3;
				copy_v3_v3(co, bezt->vec[1]); co += 3;
				copy_v3_v3(co, bezt->vec[2]); co += 3;
			}
		}
		else {
			BPoint *bp = nu->bp;

			for (i = 0; i < nu->pntsu * nu->pntsv; i++, bp++) {
				copy_v3_v3(co, bp->vec); co += 3;
			}
		}
	}

	return cos;
}

void BK_curve_nurbs_vertexCos_apply(ListBase *lb, float (*vertexCos)[3])
{
	const float *co = vertexCos[0];
	Nurb *nu;
	int i;

	for (nu = lb->first; nu; nu = nu->next) {
		if (nu->type == CU_BEZIER) {
			BezTriple *bezt = nu->bezt;

			for (i = 0; i < nu->pntsu; i++, bezt++) {
				copy_v3_v3(bezt->vec[0], co); co += 3;
				copy_v3_v3(bezt->vec[1], co); co += 3;
				copy_v3_v3(bezt->vec[2], co); co += 3;
			}
		}
		else {
			BPoint *bp = nu->bp;

			for (i = 0; i < nu->pntsu * nu->pntsv; i++, bp++) {
				copy_v3_v3(bp->vec, co); co += 3;
			}
		}

		calchandlesNurb_intern(nu, true);
	}
}

float (*BKE_curve_nurbs_keyVertexCos_get(ListBase *lb, float *key))[3]
{
	int i, numVerts = BKE_nurbList_verts_count(lb);
	float *co, (*cos)[3] = MEM_mallocN(sizeof(*cos) * numVerts, "cu_vcos");
	Nurb *nu;

	co = cos[0];
	for (nu = lb->first; nu; nu = nu->next) {
		if (nu->type == CU_BEZIER) {
			BezTriple *bezt = nu->bezt;

			for (i = 0; i < nu->pntsu; i++, bezt++) {
				copy_v3_v3(co, key); co += 3; key += 3;
				copy_v3_v3(co, key); co += 3; key += 3;
				copy_v3_v3(co, key); co += 3; key += 3;
				key += 3; /* skip tilt */
			}
		}
		else {
			BPoint *bp = nu->bp;

			for (i = 0; i < nu->pntsu * nu->pntsv; i++, bp++) {
				copy_v3_v3(co, key); co += 3; key += 3;
				key++; /* skip tilt */
			}
		}
	}

	return cos;
}

void BKE_curve_nurbs_keyVertexTilts_apply(ListBase *lb, float *key)
{
	Nurb *nu;
	int i;

	for (nu = lb->first; nu; nu = nu->next) {
		if (nu->type == CU_BEZIER) {
			BezTriple *bezt = nu->bezt;

			for (i = 0; i < nu->pntsu; i++, bezt++) {
				key += 3 * 3;
				bezt->alfa = *key;
				key += 3;
			}
		}
		else {
			BPoint *bp = nu->bp;

			for (i = 0; i < nu->pntsu * nu->pntsv; i++, bp++) {
				key += 3;
				bp->alfa = *key;
				key++;
			}
		}
	}
}

bool BKE_nurb_check_valid_u(struct Nurb *nu)
{
	if (nu->pntsu <= 1)
		return false;
	if (nu->type != CU_NURBS)
		return true;           /* not a nurb, lets assume its valid */

	if (nu->pntsu < nu->orderu) return false;
	if (((nu->flag & CU_NURB_CYCLIC) == 0) && (nu->flagu & CU_NURB_BEZIER)) { /* Bezier U Endpoints */
		if (nu->orderu == 4) {
			if (nu->pntsu < 5)
				return false;  /* bezier with 4 orderu needs 5 points */
		}
		else {
			if (nu->orderu != 3)
				return false;  /* order must be 3 or 4 */
		}
	}
	return true;
}
bool BKE_nurb_check_valid_v(struct Nurb *nu)
{
	if (nu->pntsv <= 1)
		return false;
	if (nu->type != CU_NURBS)
		return true;           /* not a nurb, lets assume its valid */

	if (nu->pntsv < nu->orderv)
		return false;
	if (((nu->flag & CU_NURB_CYCLIC) == 0) && (nu->flagv & CU_NURB_BEZIER)) { /* Bezier V Endpoints */
		if (nu->orderv == 4) {
			if (nu->pntsv < 5)
				return false;  /* bezier with 4 orderu needs 5 points */
		}
		else {
			if (nu->orderv != 3)
				return false;  /* order must be 3 or 4 */
		}
	}
	return true;
}

bool BKE_nurb_check_valid_uv(struct Nurb *nu)
{
	if (!BKE_nurb_check_valid_u(nu))
		return false;
	if ((nu->pntsv > 1) && !BKE_nurb_check_valid_v(nu))
		return false;

	return true;
}

bool BKE_nurb_order_clamp_u(struct Nurb *nu)
{
	bool changed = false;
	if (nu->pntsu < nu->orderu) {
		nu->orderu = max_ii(2, nu->pntsu);
		changed = true;
	}
	if (((nu->flagu & CU_NURB_CYCLIC) == 0) && (nu->flagu & CU_NURB_BEZIER)) {
		CLAMP(nu->orderu, 3, 4);
		changed = true;
	}
	return changed;
}

bool BKE_nurb_order_clamp_v(struct Nurb *nu)
{
	bool changed = false;
	if (nu->pntsv < nu->orderv) {
		nu->orderv = max_ii(2, nu->pntsv);
		changed = true;
	}
	if (((nu->flagv & CU_NURB_CYCLIC) == 0) && (nu->flagv & CU_NURB_BEZIER)) {
		CLAMP(nu->orderv, 3, 4);
		changed = true;
	}
	return changed;
}

/**
 * \note caller must ensure active vertex remains valid.
 */
bool BKE_nurb_type_convert(Nurb *nu, const short type, const bool use_handles)
{
	BezTriple *bezt;
	BPoint *bp;
	int a, c, nr;

	if (nu->type == CU_POLY) {
		if (type == CU_BEZIER) {  /* to Bezier with vecthandles  */
			nr = nu->pntsu;
			bezt = (BezTriple *)MEM_callocN(nr * sizeof(BezTriple), "setsplinetype2");
			nu->bezt = bezt;
			a = nr;
			bp = nu->bp;
			while (a--) {
				copy_v3_v3(bezt->vec[1], bp->vec);
				bezt->f1 = bezt->f2 = bezt->f3 = bp->f1;
				bezt->h1 = bezt->h2 = HD_VECT;
				bezt->weight = bp->weight;
				bezt->radius = bp->radius;
				bp++;
				bezt++;
			}
			MEM_freeN(nu->bp);
			nu->bp = NULL;
			nu->pntsu = nr;
			nu->type = CU_BEZIER;
			BKE_nurb_handles_calc(nu);
		}
		else if (type == CU_NURBS) {
			nu->type = CU_NURBS;
			nu->orderu = 4;
			nu->flagu &= CU_NURB_CYCLIC; /* disable all flags except for cyclic */
			BKE_nurb_knot_calc_u(nu);
			a = nu->pntsu * nu->pntsv;
			bp = nu->bp;
			while (a--) {
				bp->vec[3] = 1.0;
				bp++;
			}
		}
	}
	else if (nu->type == CU_BEZIER) {   /* Bezier */
		if (type == CU_POLY || type == CU_NURBS) {
			nr = use_handles ? (3 * nu->pntsu) : nu->pntsu;
			nu->bp = MEM_callocN(nr * sizeof(BPoint), "setsplinetype");
			a = nu->pntsu;
			bezt = nu->bezt;
			bp = nu->bp;
			while (a--) {
				if ((type == CU_POLY && bezt->h1 == HD_VECT && bezt->h2 == HD_VECT) || (use_handles == false)) {
					/* vector handle becomes 1 poly vertice */
					copy_v3_v3(bp->vec, bezt->vec[1]);
					bp->vec[3] = 1.0;
					bp->f1 = bezt->f2;
					if (use_handles) nr -= 2;
					bp->radius = bezt->radius;
					bp->weight = bezt->weight;
					bp++;
				}
				else {
					const char *f = &bezt->f1;
					for (c = 0; c < 3; c++, f++) {
						copy_v3_v3(bp->vec, bezt->vec[c]);
						bp->vec[3] = 1.0;
						bp->f1 = *f;
						bp->radius = bezt->radius;
						bp->weight = bezt->weight;
						bp++;
					}
				}
				bezt++;
			}
			MEM_freeN(nu->bezt);
			nu->bezt = NULL;
			nu->pntsu = nr;
			nu->pntsv = 1;
			nu->orderu = 4;
			nu->orderv = 1;
			nu->type = type;

#if 0       /* UNUSED */
			if (nu->flagu & CU_NURB_CYCLIC) c = nu->orderu - 1;
			else c = 0;
#endif

			if (type == CU_NURBS) {
				nu->flagu &= CU_NURB_CYCLIC; /* disable all flags except for cyclic */
				nu->flagu |= CU_NURB_BEZIER;
				BKE_nurb_knot_calc_u(nu);
			}
		}
	}
	else if (nu->type == CU_NURBS) {
		if (type == CU_POLY) {
			nu->type = CU_POLY;
			if (nu->knotsu) MEM_freeN(nu->knotsu);  /* python created nurbs have a knotsu of zero */
			nu->knotsu = NULL;
			if (nu->knotsv) MEM_freeN(nu->knotsv);
			nu->knotsv = NULL;
		}
		else if (type == CU_BEZIER) {     /* to Bezier */
			nr = nu->pntsu / 3;

			if (nr < 2) {
				return false;  /* conversion impossible */
			}
			else {
				bezt = MEM_callocN(nr * sizeof(BezTriple), "setsplinetype2");
				nu->bezt = bezt;
				a = nr;
				bp = nu->bp;
				while (a--) {
					copy_v3_v3(bezt->vec[0], bp->vec);
					bezt->f1 = bp->f1;
					bp++;
					copy_v3_v3(bezt->vec[1], bp->vec);
					bezt->f2 = bp->f1;
					bp++;
					copy_v3_v3(bezt->vec[2], bp->vec);
					bezt->f3 = bp->f1;
					bezt->radius = bp->radius;
					bezt->weight = bp->weight;
					bp++;
					bezt++;
				}
				MEM_freeN(nu->bp);
				nu->bp = NULL;
				MEM_freeN(nu->knotsu);
				nu->knotsu = NULL;
				nu->pntsu = nr;
				nu->type = CU_BEZIER;
			}
		}
	}

	return true;
}

/* Get edit nurbs or normal nurbs list */
ListBase *BKE_curve_nurbs_get(Curve *cu)
{
	if (cu->editnurb) {
		return BKE_curve_editNurbs_get(cu);
	}

	return &cu->nurb;
}

void BKE_curve_nurb_active_set(Curve *cu, const Nurb *nu)
{
	if (nu == NULL) {
		cu->actnu = CU_ACT_NONE;
	}
	else {
		ListBase *nurbs = BKE_curve_editNurbs_get(cu);
		cu->actnu = BLI_findindex(nurbs, nu);
	}
}

Nurb *BKE_curve_nurb_active_get(Curve *cu)
{
	ListBase *nurbs = BKE_curve_editNurbs_get(cu);
	return BLI_findlink(nurbs, cu->actnu);
}

/* Get active vert for curve */
void *BKE_curve_vert_active_get(Curve *cu)
{
	Nurb *nu = NULL;
	void *vert = NULL;

	BKE_curve_nurb_vert_active_get(cu, &nu, &vert);
	return vert;
}

int BKE_curve_nurb_vert_index_get(const Nurb *nu, const void *vert)
{
	if (nu->type == CU_BEZIER) {
		BLI_assert(ARRAY_HAS_ITEM((BezTriple *)vert, nu->bezt, nu->pntsu));
		return (BezTriple *)vert - nu->bezt;
	}
	else {
		BLI_assert(ARRAY_HAS_ITEM((BPoint *)vert, nu->bp, nu->pntsu * nu->pntsv));
		return (BPoint *)vert - nu->bp;
	}
}

/* Set active nurb and active vert for curve */
void BKE_curve_nurb_vert_active_set(Curve *cu, const Nurb *nu, const void *vert)
{
	if (nu) {
		BKE_curve_nurb_active_set(cu, nu);

		if (vert) {
			cu->actvert = BKE_curve_nurb_vert_index_get(nu, vert);
		}
		else {
			cu->actvert = CU_ACT_NONE;
		}
	}
	else {
		cu->actnu = cu->actvert = CU_ACT_NONE;
	}
}

/* Get points to active active nurb and active vert for curve */
bool BKE_curve_nurb_vert_active_get(Curve *cu, Nurb **r_nu, void **r_vert)
{
	Nurb *nu = NULL;
	void *vert = NULL;

	if (cu->actvert != CU_ACT_NONE) {
		ListBase *nurbs = BKE_curve_editNurbs_get(cu);
		nu = BLI_findlink(nurbs, cu->actnu);

		if (nu) {
			if (nu->type == CU_BEZIER) {
				BLI_assert(nu->pntsu > cu->actvert);
				vert = &nu->bezt[cu->actvert];
			}
			else {
				BLI_assert((nu->pntsu * nu->pntsv) > cu->actvert);
				vert = &nu->bp[cu->actvert];
			}
		}
		/* get functions should never set! */
#if 0
		else {
			cu->actnu = cu->actvert = CU_ACT_NONE;
		}
#endif
	}

	*r_nu = nu;
	*r_vert = vert;

	return (*r_vert != NULL);
}

void BKE_curve_nurb_vert_active_validate(Curve *cu)
{
	Nurb *nu;
	void *vert;

	if (BKE_curve_nurb_vert_active_get(cu, &nu, &vert)) {
		if (nu->type == CU_BEZIER) {
			BezTriple *bezt = vert;
			if (BEZT_ISSEL_ANY(bezt) == 0) {
				cu->actvert = CU_ACT_NONE;
			}
		}
		else {
			BPoint *bp = vert;
			if ((bp->f1 & SELECT) == 0) {
				cu->actvert = CU_ACT_NONE;
			}
		}
	}
}

/* basic vertex data functions */
bool BKE_curve_minmax(Curve *cu, bool use_radius, float min[3], float max[3])
{
	ListBase *nurb_lb = BKE_curve_nurbs_get(cu);
	Nurb *nu;

	for (nu = nurb_lb->first; nu; nu = nu->next)
		BKE_nurb_minmax(nu, use_radius, min, max);

	return (BLI_listbase_is_empty(nurb_lb) == false);
}

bool BKE_curve_center_median(Curve *cu, float cent[3])
{
	ListBase *nurb_lb = BKE_curve_nurbs_get(cu);
	Nurb *nu;
	int total = 0;

	zero_v3(cent);

	for (nu = nurb_lb->first; nu; nu = nu->next) {
		int i;

		if (nu->type == CU_BEZIER) {
			BezTriple *bezt;
			i = nu->pntsu;
			total += i * 3;
			for (bezt = nu->bezt; i--; bezt++) {
				add_v3_v3(cent, bezt->vec[0]);
				add_v3_v3(cent, bezt->vec[1]);
				add_v3_v3(cent, bezt->vec[2]);
			}
		}
		else {
			BPoint *bp;
			i = nu->pntsu * nu->pntsv;
			total += i;
			for (bp = nu->bp; i--; bp++) {
				add_v3_v3(cent, bp->vec);
			}
		}
	}

	if (total) {
		mul_v3_fl(cent, 1.0f / (float)total);
	}

	return (total != 0);
}

bool BKE_curve_center_bounds(Curve *cu, float cent[3])
{
	float min[3], max[3];
	INIT_MINMAX(min, max);
	if (BKE_curve_minmax(cu, false, min, max)) {
		mid_v3_v3v3(cent, min, max);
		return true;
	}

	return false;
}


void BKE_curve_transform_ex(Curve *cu, float mat[4][4], const bool do_keys, const float unit_scale)
{
	Nurb *nu;
	BPoint *bp;
	BezTriple *bezt;
	int i;

	for (nu = cu->nurb.first; nu; nu = nu->next) {
		if (nu->type == CU_BEZIER) {
			i = nu->pntsu;
			for (bezt = nu->bezt; i--; bezt++) {
				mul_m4_v3(mat, bezt->vec[0]);
				mul_m4_v3(mat, bezt->vec[1]);
				mul_m4_v3(mat, bezt->vec[2]);
				bezt->radius *= unit_scale;
			}
			BKE_nurb_handles_calc(nu);
		}
		else {
			i = nu->pntsu * nu->pntsv;
			for (bp = nu->bp; i--; bp++) {
				mul_m4_v3(mat, bp->vec);
				bp->radius *= unit_scale;
			}
		}
	}

	if (do_keys && cu->key) {
		KeyBlock *kb;
		for (kb = cu->key->block.first; kb; kb = kb->next) {
			float *fp = kb->data;
			for (i = kb->totelem; i--; fp += 3) {
				mul_m4_v3(mat, fp);
			}
		}
	}
}

void BKE_curve_transform(Curve *cu, float mat[4][4], const bool do_keys)
{
	float unit_scale = mat4_to_scale(mat);
	BKE_curve_transform_ex(cu, mat, do_keys, unit_scale);
}

void BKE_curve_translate(Curve *cu, float offset[3], const bool do_keys)
{
	ListBase *nurb_lb = BKE_curve_nurbs_get(cu);
	Nurb *nu;
	int i;

	for (nu = nurb_lb->first; nu; nu = nu->next) {
		BezTriple *bezt;
		BPoint *bp;

		if (nu->type == CU_BEZIER) {
			i = nu->pntsu;
			for (bezt = nu->bezt; i--; bezt++) {
				add_v3_v3(bezt->vec[0], offset);
				add_v3_v3(bezt->vec[1], offset);
				add_v3_v3(bezt->vec[2], offset);
			}
		}
		else {
			i = nu->pntsu * nu->pntsv;
			for (bp = nu->bp; i--; bp++) {
				add_v3_v3(bp->vec, offset);
			}
		}
	}

	if (do_keys && cu->key) {
		KeyBlock *kb;
		for (kb = cu->key->block.first; kb; kb = kb->next) {
			float *fp = kb->data;
			for (i = kb->totelem; i--; fp += 3) {
				add_v3_v3(fp, offset);
			}
		}
	}
}

void BKE_curve_material_index_remove(Curve *cu, int index)
{
	const int curvetype = BKE_curve_type_get(cu);

	if (curvetype == OB_FONT) {
		struct CharInfo *info = cu->strinfo;
		int i;
		for (i = cu->len_wchar - 1; i >= 0; i--, info++) {
			if (info->mat_nr && info->mat_nr >= index) {
				info->mat_nr--;
			}
		}
	}
	else {
		Nurb *nu;

		for (nu = cu->nurb.first; nu; nu = nu->next) {
			if (nu->mat_nr && nu->mat_nr >= index) {
				nu->mat_nr--;
			}
		}
	}
}

void BKE_curve_material_index_clear(Curve *cu)
{
	const int curvetype = BKE_curve_type_get(cu);

	if (curvetype == OB_FONT) {
		struct CharInfo *info = cu->strinfo;
		int i;
		for (i = cu->len_wchar - 1; i >= 0; i--, info++) {
			info->mat_nr = 0;
		}
	}
	else {
		Nurb *nu;

		for (nu = cu->nurb.first; nu; nu = nu->next) {
			nu->mat_nr = 0;
		}
	}
}

int BKE_curve_material_index_validate(Curve *cu)
{
	const int curvetype = BKE_curve_type_get(cu);
	bool is_valid = true;

	if (curvetype == OB_FONT) {
		CharInfo *info = cu->strinfo;
		const int max_idx = max_ii(0, cu->totcol);  /* OB_FONT use 1 as first mat index, not 0!!! */
		int i;
		for (i = cu->len_wchar - 1; i >= 0; i--, info++) {
			if (info->mat_nr > max_idx) {
				info->mat_nr = 0;
				is_valid = false;
			}
		}
	}
	else {
		Nurb *nu;
		const int max_idx = max_ii(0, cu->totcol - 1);
		for (nu = cu->nurb.first; nu; nu = nu->next) {
			if (nu->mat_nr > max_idx) {
				nu->mat_nr = 0;
				is_valid = false;
			}
		}
	}

	if (!is_valid) {
		DAG_id_tag_update(&cu->id, OB_RECALC_DATA);
		return true;
	}
	else {
		return false;
	}
}

void BKE_curve_material_remap(Curve *cu, const unsigned int *remap, unsigned int remap_len)
{
	const int curvetype = BKE_curve_type_get(cu);
	const short remap_len_short = (short)remap_len;

#define MAT_NR_REMAP(n) \
	if (n < remap_len_short) { \
		BLI_assert(n >= 0 && remap[n] < remap_len_short); \
		n = remap[n]; \
	} ((void)0)

	if (curvetype == OB_FONT) {
		struct CharInfo *strinfo;
		int charinfo_len, i;

		if (cu->editfont) {
			EditFont *ef = cu->editfont;
			strinfo = ef->textbufinfo;
			charinfo_len = ef->len;
		}
		else {
			strinfo = cu->strinfo;
			charinfo_len = cu->len_wchar;
		}

		for (i = 0; i <= charinfo_len; i++) {
			if (strinfo[i].mat_nr > 0) {
				strinfo[i].mat_nr -= 1;
				MAT_NR_REMAP(strinfo[i].mat_nr);
				strinfo[i].mat_nr += 1;
			}
		}
	}
	else {
		Nurb *nu;
		ListBase *nurbs = BKE_curve_editNurbs_get(cu);

		if (nurbs) {
			for (nu = nurbs->first; nu; nu = nu->next) {
				MAT_NR_REMAP(nu->mat_nr);
			}
		}
	}

#undef MAT_NR_REMAP

}

void BKE_curve_rect_from_textbox(const struct Curve *cu, const struct TextBox *tb, struct rctf *r_rect)
{
	r_rect->xmin = cu->xof + tb->x;
	r_rect->ymax = cu->yof + tb->y + cu->fsize;

	r_rect->xmax = r_rect->xmin + tb->w;
	r_rect->ymin = r_rect->ymax - tb->h;
}

/* **** Depsgraph evaluation **** */

void BKE_curve_eval_geometry(EvaluationContext *UNUSED(eval_ctx),
                             Curve *curve)
{
	if (G.debug & G_DEBUG_DEPSGRAPH) {
		printf("%s on %s\n", __func__, curve->id.name);
	}
	if (curve->bb == NULL || (curve->bb->flag & BOUNDBOX_DIRTY)) {
		BKE_curve_texspace_calc(curve);
	}
}

void BKE_curve_eval_path(EvaluationContext *UNUSED(eval_ctx),
                         Curve *curve)
{
	/* TODO(sergey): This will probably need to be a part of
	 * the modifier stack still.
	 */
	if (G.debug & G_DEBUG_DEPSGRAPH) {
		printf("%s on %s\n", __func__, curve->id.name);
	}
}<|MERGE_RESOLUTION|>--- conflicted
+++ resolved
@@ -69,51 +69,6 @@
                       short cox, short coy,
                       float *lambda, float *mu, float vec[3]);
 
-<<<<<<< HEAD
-/**
- * Release all datablocks (ID) used by this curve (datablocks are never freed, they are just unreferenced).
- *
- * \param cu The curve which has to release its data.
- */
-void BKE_curve_release_datablocks(Curve *cu)
-{
-	int a;
-
-	for (a = 0; a < cu->totcol; a++) {
-		if (cu->mat[a]) {
-			id_us_min(&cu->mat[a]->id);
-			cu->mat[a] = NULL;
-		}
-	}
-	if (cu->vfont) {
-		id_us_min(&cu->vfont->id);
-		cu->vfont = NULL;
-	}
-	if (cu->vfontb) {
-		id_us_min(&cu->vfontb->id);
-		cu->vfontb = NULL;
-	}
-	if (cu->vfonti) {
-		id_us_min(&cu->vfonti->id);
-		cu->vfonti = NULL;
-	}
-	if (cu->vfontbi) {
-		id_us_min(&cu->vfontbi->id);
-		cu->vfontbi = NULL;
-	}
-	if (cu->key) {
-		id_us_min(&cu->key->id);
-		cu->key = NULL;
-	}
-
-	/* No ID refcount here... */
-	cu->bevobj = NULL;
-	cu->taperobj = NULL;
-	cu->textoncurve = NULL;
-}
-
-=======
->>>>>>> 794a977b
 /* frees editcurve entirely */
 void BKE_curve_editfont_free(Curve *cu)
 {
@@ -165,11 +120,6 @@
 void BKE_curve_free(Curve *cu, const bool do_id_user)
 {
 	if (do_id_user) {
-<<<<<<< HEAD
-		BKE_curve_release_datablocks(cu);
-	}
-
-=======
 		int a;
 
 		for (a = 0; a < cu->totcol; a++) {
@@ -207,16 +157,10 @@
 
 	BKE_animdata_free((ID *)cu);
 
->>>>>>> 794a977b
 	BKE_nurbList_free(&cu->nurb);
 	BKE_curve_editfont_free(cu);
 
 	BKE_curve_editNurb_free(cu);
-<<<<<<< HEAD
-
-	BKE_animdata_free((ID *)cu);
-=======
->>>>>>> 794a977b
 
 	MEM_SAFE_FREE(cu->mat);
 	MEM_SAFE_FREE(cu->str);
