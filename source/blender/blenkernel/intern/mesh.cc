--- conflicted
+++ resolved
@@ -249,12 +249,9 @@
     Set<std::string> names_to_skip;
     if (!BLO_write_is_undo(writer)) {
       BKE_mesh_legacy_convert_hide_layers_to_flags(mesh);
-<<<<<<< HEAD
       BKE_mesh_legacy_bevel_weight_from_layers(mesh);
-=======
       /* When converting to the old mesh format, don't save redundant attributes. */
       names_to_skip.add_multiple_new({".hide_vert", ".hide_edge", ".hide_poly"});
->>>>>>> 37d835f0
     }
 
     CustomData_blend_write_prepare(mesh->vdata, vert_layers, names_to_skip);
