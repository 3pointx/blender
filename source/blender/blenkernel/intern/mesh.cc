--- conflicted
+++ resolved
@@ -1824,58 +1824,15 @@
                                          SplitFaceNewVert **new_verts,
                                          MemArena &memarena)
 {
-<<<<<<< HEAD
-  /* This is now mandatory, trying to do the job in simple way without that data is doomed to fail,
-   * even when only dealing with smooth/flat faces one can find cases that no simple algorithm
-   * can handle properly. */
-  BLI_assert(lnors_spacearr != nullptr);
-
-  const int loops_len = mesh->totloop;
-  int verts_len = mesh->totvert;
-  MutableSpan<int> corner_verts = mesh->corner_verts_for_write();
-  BKE_mesh_vertex_normals_ensure(mesh);
-  float(*vert_normals)[3] = BKE_mesh_vertex_normals_for_write(mesh);
-=======
   const int loops_len = mesh.totloop;
   int verts_len = mesh.totvert;
-  MutableSpan<MLoop> loops = mesh.loops_for_write();
+  MutableSpan<int> corner_verts = mesh.corner_verts_for_write();
   BKE_mesh_vertex_normals_ensure(&mesh);
   float(*vert_normals)[3] = BKE_mesh_vertex_normals_for_write(&mesh);
->>>>>>> 0fe2a9c9
 
   BitVector<> verts_used(verts_len, false);
   BitVector<> done_loops(loops_len, false);
 
-<<<<<<< HEAD
-  MLoopNorSpace **lnor_space = lnors_spacearr->lspacearr;
-
-  BLI_assert(lnors_spacearr->data_type == MLNOR_SPACEARR_LOOP_INDEX);
-
-  for (int loop_idx = 0; loop_idx < loops_len; loop_idx++, lnor_space++) {
-    if (!done_loops[loop_idx]) {
-      const int vert_idx = corner_verts[loop_idx];
-      const bool vert_used = verts_used[vert_idx];
-      /* If vert is already used by another smooth fan, we need a new vert for this one. */
-      const int new_vert_idx = vert_used ? verts_len++ : vert_idx;
-
-      BLI_assert(*lnor_space);
-
-      if ((*lnor_space)->flags & MLNOR_SPACE_IS_SINGLE) {
-        /* Single loop in this fan... */
-        BLI_assert(POINTER_AS_INT((*lnor_space)->loops) == loop_idx);
-        done_loops[loop_idx].set();
-        if (vert_used) {
-          corner_verts[loop_idx] = new_vert_idx;
-        }
-      }
-      else {
-        for (LinkNode *lnode = (*lnor_space)->loops; lnode; lnode = lnode->next) {
-          const int ml_fan_idx = POINTER_AS_INT(lnode->link);
-          done_loops[ml_fan_idx].set();
-          if (vert_used) {
-            corner_verts[ml_fan_idx] = new_vert_idx;
-          }
-=======
   BLI_assert(lnors_spacearr.data_type == MLNOR_SPACEARR_LOOP_INDEX);
 
   for (int loop_idx = 0; loop_idx < loops_len; loop_idx++) {
@@ -1883,7 +1840,7 @@
       continue;
     }
     const MLoopNorSpace &lnor_space = *lnors_spacearr.lspacearr[loop_idx];
-    const int vert_idx = loops[loop_idx].v;
+    const int vert_idx = corner_verts[loop_idx];
     const bool vert_used = verts_used[vert_idx];
     /* If vert is already used by another smooth fan, we need a new vert for this one. */
     const int new_vert_idx = vert_used ? verts_len++ : vert_idx;
@@ -1893,7 +1850,7 @@
       BLI_assert(POINTER_AS_INT(lnor_space.loops) == loop_idx);
       done_loops[loop_idx].set();
       if (vert_used) {
-        loops[loop_idx].v = new_vert_idx;
+        corner_verts[loop_idx] = new_vert_idx;
       }
     }
     else {
@@ -1901,8 +1858,7 @@
         const int ml_fan_idx = POINTER_AS_INT(lnode->link);
         done_loops[ml_fan_idx].set();
         if (vert_used) {
-          loops[ml_fan_idx].v = new_vert_idx;
->>>>>>> 0fe2a9c9
+          corner_verts[ml_fan_idx] = new_vert_idx;
         }
       }
     }
