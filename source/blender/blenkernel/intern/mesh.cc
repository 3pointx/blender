--- conflicted
+++ resolved
@@ -1884,28 +1884,6 @@
   BKE_mesh_normals_tag_dirty(mesh);
 }
 
-<<<<<<< HEAD
-/**
- * Compute 'split' (aka loop, or per face corner's) normals.
- *
- * \param r_lnors_spacearr: Allows to get computed loop normal space array.
- * That data, among other things, contains 'smooth fan' info, useful e.g.
- * to split geometry along sharp edges...
- */
-=======
-void BKE_mesh_vert_normals_apply(Mesh *mesh, const short (*vert_normals)[3])
-{
-  /* This will just return the pointer if it wasn't a referenced layer. */
-  MVert *mv = (MVert *)CustomData_duplicate_referenced_layer(
-      &mesh->vdata, CD_MVERT, mesh->totvert);
-  mesh->mvert = mv;
-  for (int i = 0; i < mesh->totvert; i++, mv++) {
-    copy_v3_v3_short(mv->no, vert_normals[i]);
-  }
-  mesh->runtime.cd_dirty_vert &= ~CD_MASK_NORMAL;
-}
-
->>>>>>> 74fa4ee9
 void BKE_mesh_calc_normals_split_ex(Mesh *mesh, MLoopNorSpaceArray *r_lnors_spacearr)
 {
   float(*r_loopnors)[3];
