/* SPDX-License-Identifier: GPL-2.0-or-later
 * Copyright 2001-2002 NaN Holding BV. All rights reserved. */

/** \file
 * \ingroup bke
 */

#include "MEM_guardedalloc.h"

/* Allow using deprecated functionality for .blend file I/O. */
#define DNA_DEPRECATED_ALLOW

#include "DNA_defaults.h"
#include "DNA_key_types.h"
#include "DNA_material_types.h"
#include "DNA_mesh_types.h"
#include "DNA_meshdata_types.h"
#include "DNA_object_types.h"

#include "BLI_bitmap.h"
#include "BLI_edgehash.h"
#include "BLI_endian_switch.h"
#include "BLI_ghash.h"
#include "BLI_hash.h"
#include "BLI_index_range.hh"
#include "BLI_linklist.h"
#include "BLI_listbase.h"
#include "BLI_math.h"
#include "BLI_math_vector.hh"
#include "BLI_memarena.h"
#include "BLI_span.hh"
#include "BLI_string.h"
#include "BLI_task.hh"
#include "BLI_utildefines.h"
#include "BLI_vector.hh"
#include "BLI_virtual_array.hh"

#include "BLT_translation.h"

#include "BKE_anim_data.h"
#include "BKE_attribute.hh"
#include "BKE_bpath.h"
#include "BKE_deform.h"
#include "BKE_editmesh.h"
#include "BKE_global.h"
#include "BKE_idtype.h"
#include "BKE_key.h"
#include "BKE_lib_id.h"
#include "BKE_lib_query.h"
#include "BKE_main.h"
#include "BKE_material.h"
#include "BKE_mesh.h"
#include "BKE_mesh_legacy_convert.h"
#include "BKE_mesh_runtime.h"
#include "BKE_mesh_wrapper.h"
#include "BKE_modifier.h"
#include "BKE_multires.h"
#include "BKE_object.h"

#include "PIL_time.h"

#include "DEG_depsgraph.h"
#include "DEG_depsgraph_query.h"

#include "BLO_read_write.h"

using blender::float3;
using blender::MutableSpan;
using blender::Span;
using blender::VArray;
using blender::Vector;

static void mesh_clear_geometry(Mesh *mesh);
static void mesh_tessface_clear_intern(Mesh *mesh, int free_customdata);

static void mesh_init_data(ID *id)
{
  Mesh *mesh = (Mesh *)id;

  BLI_assert(MEMCMP_STRUCT_AFTER_IS_ZERO(mesh, id));

  MEMCPY_STRUCT_AFTER(mesh, DNA_struct_default_get(Mesh), id);

  CustomData_reset(&mesh->vdata);
  CustomData_reset(&mesh->edata);
  CustomData_reset(&mesh->fdata);
  CustomData_reset(&mesh->pdata);
  CustomData_reset(&mesh->ldata);

  BKE_mesh_runtime_init_data(mesh);

  /* A newly created mesh does not have normals, so tag them dirty. This will be cleared
   * by #BKE_mesh_vertex_normals_clear_dirty or #BKE_mesh_poly_normals_ensure. */
  BKE_mesh_normals_tag_dirty(mesh);

  mesh->face_sets_color_seed = BLI_hash_int(PIL_check_seconds_timer_i() & UINT_MAX);
}

static void mesh_copy_data(Main *bmain, ID *id_dst, const ID *id_src, const int flag)
{
  Mesh *mesh_dst = (Mesh *)id_dst;
  const Mesh *mesh_src = (const Mesh *)id_src;

  BKE_mesh_runtime_reset_on_copy(mesh_dst, flag);
  /* Copy face dot tags, since meshes may be duplicated after a subsurf modifier
   * or node, but we still need to be able to draw face center vertices. */
  mesh_dst->runtime.subsurf_face_dot_tags = static_cast<uint32_t *>(
      MEM_dupallocN(mesh_src->runtime.subsurf_face_dot_tags));
  if ((mesh_src->id.tag & LIB_TAG_NO_MAIN) == 0) {
    /* This is a direct copy of a main mesh, so for now it has the same topology. */
    mesh_dst->runtime.deformed_only = true;
  }
  /* This option is set for run-time meshes that have been copied from the current objects mode.
   * Currently this is used for edit-mesh although it could be used for sculpt or other
   * kinds of data specific to an objects mode.
   *
   * The flag signals that the mesh hasn't been modified from the data that generated it,
   * allowing us to use the object-mode data for drawing.
   *
   * While this could be the callers responsibility, keep here since it's
   * highly unlikely we want to create a duplicate and not use it for drawing. */
  mesh_dst->runtime.is_original_bmesh = false;

  /* Only do tessface if we have no polys. */
  const bool do_tessface = ((mesh_src->totface != 0) && (mesh_src->totpoly == 0));

  CustomData_MeshMasks mask = CD_MASK_MESH;

  if (mesh_src->id.tag & LIB_TAG_NO_MAIN) {
    /* For copies in depsgraph, keep data like #CD_ORIGINDEX and #CD_ORCO. */
    CustomData_MeshMasks_update(&mask, &CD_MASK_DERIVEDMESH);
  }

  mesh_dst->mat = (Material **)MEM_dupallocN(mesh_src->mat);

  BKE_defgroup_copy_list(&mesh_dst->vertex_group_names, &mesh_src->vertex_group_names);

  const eCDAllocType alloc_type = (flag & LIB_ID_COPY_CD_REFERENCE) ? CD_REFERENCE : CD_DUPLICATE;
  CustomData_copy(&mesh_src->vdata, &mesh_dst->vdata, mask.vmask, alloc_type, mesh_dst->totvert);
  CustomData_copy(&mesh_src->edata, &mesh_dst->edata, mask.emask, alloc_type, mesh_dst->totedge);
  CustomData_copy(&mesh_src->ldata, &mesh_dst->ldata, mask.lmask, alloc_type, mesh_dst->totloop);
  CustomData_copy(&mesh_src->pdata, &mesh_dst->pdata, mask.pmask, alloc_type, mesh_dst->totpoly);
  if (do_tessface) {
    CustomData_copy(&mesh_src->fdata, &mesh_dst->fdata, mask.fmask, alloc_type, mesh_dst->totface);
  }
  else {
    mesh_tessface_clear_intern(mesh_dst, false);
  }

  mesh_dst->cd_flag = mesh_src->cd_flag;

  mesh_dst->edit_mesh = nullptr;

  mesh_dst->mselect = (MSelect *)MEM_dupallocN(mesh_dst->mselect);

  /* Set normal layers dirty. They should be dirty by default on new meshes anyway, but being
   * explicit about it is safer. Alternatively normal layers could be copied if they aren't dirty,
   * avoiding recomputation in some cases. However, a copied mesh is often changed anyway, so that
   * idea is not clearly better. With proper reference counting, all custom data layers could be
   * copied as the cost would be much lower. */
  BKE_mesh_normals_tag_dirty(mesh_dst);

  /* TODO: Do we want to add flag to prevent this? */
  if (mesh_src->key && (flag & LIB_ID_COPY_SHAPEKEY)) {
    BKE_id_copy_ex(bmain, &mesh_src->key->id, (ID **)&mesh_dst->key, flag);
    /* XXX This is not nice, we need to make BKE_id_copy_ex fully re-entrant... */
    mesh_dst->key->from = &mesh_dst->id;
  }

  BKE_mesh_assert_normals_dirty_or_calculated(mesh_dst);
}

void BKE_mesh_free_editmesh(struct Mesh *mesh)
{
  if (mesh->edit_mesh == nullptr) {
    return;
  }

  if (mesh->edit_mesh->is_shallow_copy == false) {
    BKE_editmesh_free_data(mesh->edit_mesh);
  }
  MEM_freeN(mesh->edit_mesh);
  mesh->edit_mesh = nullptr;
}

static void mesh_free_data(ID *id)
{
  Mesh *mesh = (Mesh *)id;

  BLI_freelistN(&mesh->vertex_group_names);

  BKE_mesh_free_editmesh(mesh);

  BKE_mesh_runtime_free_data(mesh);
  mesh_clear_geometry(mesh);
  MEM_SAFE_FREE(mesh->mat);
}

static void mesh_foreach_id(ID *id, LibraryForeachIDData *data)
{
  Mesh *mesh = (Mesh *)id;
  BKE_LIB_FOREACHID_PROCESS_IDSUPER(data, mesh->texcomesh, IDWALK_CB_NEVER_SELF);
  BKE_LIB_FOREACHID_PROCESS_IDSUPER(data, mesh->key, IDWALK_CB_USER);
  for (int i = 0; i < mesh->totcol; i++) {
    BKE_LIB_FOREACHID_PROCESS_IDSUPER(data, mesh->mat[i], IDWALK_CB_USER);
  }
}

static void mesh_foreach_path(ID *id, BPathForeachPathData *bpath_data)
{
  Mesh *me = (Mesh *)id;
  if (me->ldata.external) {
    BKE_bpath_foreach_path_fixed_process(bpath_data, me->ldata.external->filepath);
  }
}

static void mesh_blend_write(BlendWriter *writer, ID *id, const void *id_address)
{
  using namespace blender;
  Mesh *mesh = (Mesh *)id;
  const bool is_undo = BLO_write_is_undo(writer);

  Vector<CustomDataLayer, 16> vert_layers;
  Vector<CustomDataLayer, 16> edge_layers;
  Vector<CustomDataLayer, 16> loop_layers;
  Vector<CustomDataLayer, 16> poly_layers;

  /* cache only - don't write */
  mesh->mface = nullptr;
  mesh->totface = 0;
  memset(&mesh->fdata, 0, sizeof(mesh->fdata));
  mesh->runtime = blender::dna::shallow_zero_initialize();

  /* Do not store actual geometry data in case this is a library override ID. */
  if (ID_IS_OVERRIDE_LIBRARY(mesh) && !is_undo) {
    mesh->totvert = 0;
    memset(&mesh->vdata, 0, sizeof(mesh->vdata));

    mesh->totedge = 0;
    memset(&mesh->edata, 0, sizeof(mesh->edata));

    mesh->totloop = 0;
    memset(&mesh->ldata, 0, sizeof(mesh->ldata));

    mesh->totpoly = 0;
    memset(&mesh->pdata, 0, sizeof(mesh->pdata));
  }
  else {
    Set<std::string> names_to_skip;
    if (!BLO_write_is_undo(writer)) {

      BKE_mesh_legacy_convert_hide_layers_to_flags(mesh);
      BKE_mesh_legacy_convert_selection_layers_to_flags(mesh);
      BKE_mesh_legacy_convert_material_indices_to_mpoly(mesh);
      /* When converting to the old mesh format, don't save redundant attributes. */
<<<<<<< HEAD
      names_to_skip.add_multiple_new({".hide_vert",
                                      ".hide_edge",
                                      ".hide_poly",
                                      ".selection_vert",
                                      ".selection_edge",
                                      ".selection_poly"});
=======
      names_to_skip.add_multiple_new({".hide_vert", ".hide_edge", ".hide_poly"});

      /* Set deprecated mesh data pointers for forward compatibility. */
      mesh->mvert = const_cast<MVert *>(mesh->vertices().data());
      mesh->medge = const_cast<MEdge *>(mesh->edges().data());
      mesh->mpoly = const_cast<MPoly *>(mesh->polygons().data());
      mesh->mloop = const_cast<MLoop *>(mesh->loops().data());
>>>>>>> 258d3858
    }

    CustomData_blend_write_prepare(mesh->vdata, vert_layers, names_to_skip);
    CustomData_blend_write_prepare(mesh->edata, edge_layers, names_to_skip);
    CustomData_blend_write_prepare(mesh->ldata, loop_layers, names_to_skip);
    CustomData_blend_write_prepare(mesh->pdata, poly_layers, names_to_skip);
  }

  BLO_write_id_struct(writer, Mesh, id_address, &mesh->id);
  BKE_id_blend_write(writer, &mesh->id);

  /* direct data */
  if (mesh->adt) {
    BKE_animdata_blend_write(writer, mesh->adt);
  }

  BKE_defbase_blend_write(writer, &mesh->vertex_group_names);

  BLO_write_pointer_array(writer, mesh->totcol, mesh->mat);
  BLO_write_raw(writer, sizeof(MSelect) * mesh->totselect, mesh->mselect);

  CustomData_blend_write(
      writer, &mesh->vdata, vert_layers, mesh->totvert, CD_MASK_MESH.vmask, &mesh->id);
  CustomData_blend_write(
      writer, &mesh->edata, edge_layers, mesh->totedge, CD_MASK_MESH.emask, &mesh->id);
  /* fdata is really a dummy - written so slots align */
  CustomData_blend_write(writer, &mesh->fdata, {}, mesh->totface, CD_MASK_MESH.fmask, &mesh->id);
  CustomData_blend_write(
      writer, &mesh->ldata, loop_layers, mesh->totloop, CD_MASK_MESH.lmask, &mesh->id);
  CustomData_blend_write(
      writer, &mesh->pdata, poly_layers, mesh->totpoly, CD_MASK_MESH.pmask, &mesh->id);
}

static void mesh_blend_read_data(BlendDataReader *reader, ID *id)
{
  Mesh *mesh = (Mesh *)id;
  BLO_read_pointer_array(reader, (void **)&mesh->mat);

  /* Deprecated pointers to custom data layers are read here for backward compatibility
   * with files where these were owning pointers rather than a view into custom data. */
  BLO_read_data_address(reader, &mesh->mvert);
  BLO_read_data_address(reader, &mesh->medge);
  BLO_read_data_address(reader, &mesh->mface);
  BLO_read_data_address(reader, &mesh->mtface);
  BLO_read_data_address(reader, &mesh->dvert);
  BLO_read_data_address(reader, &mesh->tface);
  BLO_read_data_address(reader, &mesh->mcol);

  BLO_read_data_address(reader, &mesh->mselect);

  /* animdata */
  BLO_read_data_address(reader, &mesh->adt);
  BKE_animdata_blend_read_data(reader, mesh->adt);

  /* Normally BKE_defvert_blend_read should be called in CustomData_blend_read,
   * but for backwards compatibility in do_versions to work we do it here. */
  BKE_defvert_blend_read(reader, mesh->totvert, mesh->dvert);
  BLO_read_list(reader, &mesh->vertex_group_names);

  CustomData_blend_read(reader, &mesh->vdata, mesh->totvert);
  CustomData_blend_read(reader, &mesh->edata, mesh->totedge);
  CustomData_blend_read(reader, &mesh->fdata, mesh->totface);
  CustomData_blend_read(reader, &mesh->ldata, mesh->totloop);
  CustomData_blend_read(reader, &mesh->pdata, mesh->totpoly);

  mesh->texflag &= ~ME_AUTOSPACE_EVALUATED;
  mesh->edit_mesh = nullptr;

  mesh->runtime = blender::dna::shallow_zero_initialize();
  BKE_mesh_runtime_init_data(mesh);

  /* happens with old files */
  if (mesh->mselect == nullptr) {
    mesh->totselect = 0;
  }

  if (BLO_read_requires_endian_switch(reader) && mesh->tface) {
    TFace *tf = mesh->tface;
    for (int i = 0; i < mesh->totface; i++, tf++) {
      BLI_endian_switch_uint32_array(tf->col, 4);
    }
  }

  if (!BLO_read_data_is_undo(reader)) {
    BKE_mesh_legacy_convert_flags_to_hide_layers(mesh);
    BKE_mesh_legacy_convert_flags_to_selection_layers(mesh);
    BKE_mesh_legacy_convert_mpoly_to_material_indices(mesh);
  }

  /* We don't expect to load normals from files, since they are derived data. */
  BKE_mesh_normals_tag_dirty(mesh);
  BKE_mesh_assert_normals_dirty_or_calculated(mesh);
}

static void mesh_blend_read_lib(BlendLibReader *reader, ID *id)
{
  Mesh *me = (Mesh *)id;
  /* this check added for python created meshes */
  if (me->mat) {
    for (int i = 0; i < me->totcol; i++) {
      BLO_read_id_address(reader, me->id.lib, &me->mat[i]);
    }
  }
  else {
    me->totcol = 0;
  }

  BLO_read_id_address(reader, me->id.lib, &me->ipo);  // XXX: deprecated: old anim sys
  BLO_read_id_address(reader, me->id.lib, &me->key);
  BLO_read_id_address(reader, me->id.lib, &me->texcomesh);
}

static void mesh_read_expand(BlendExpander *expander, ID *id)
{
  Mesh *me = (Mesh *)id;
  for (int a = 0; a < me->totcol; a++) {
    BLO_expand(expander, me->mat[a]);
  }

  BLO_expand(expander, me->key);
  BLO_expand(expander, me->texcomesh);
}

IDTypeInfo IDType_ID_ME = {
    /* id_code */ ID_ME,
    /* id_filter */ FILTER_ID_ME,
    /* main_listbase_index */ INDEX_ID_ME,
    /* struct_size */ sizeof(Mesh),
    /* name */ "Mesh",
    /* name_plural */ "meshes",
    /* translation_context */ BLT_I18NCONTEXT_ID_MESH,
    /* flags */ IDTYPE_FLAGS_APPEND_IS_REUSABLE,
    /* asset_type_info */ nullptr,

    /* init_data */ mesh_init_data,
    /* copy_data */ mesh_copy_data,
    /* free_data */ mesh_free_data,
    /* make_local */ nullptr,
    /* foreach_id */ mesh_foreach_id,
    /* foreach_cache */ nullptr,
    /* foreach_path */ mesh_foreach_path,
    /* owner_get */ nullptr,

    /* blend_write */ mesh_blend_write,
    /* blend_read_data */ mesh_blend_read_data,
    /* blend_read_lib */ mesh_blend_read_lib,
    /* blend_read_expand */ mesh_read_expand,

    /* blend_read_undo_preserve */ nullptr,

    /* lib_override_apply_post */ nullptr,
};

enum {
  MESHCMP_DVERT_WEIGHTMISMATCH = 1,
  MESHCMP_DVERT_GROUPMISMATCH,
  MESHCMP_DVERT_TOTGROUPMISMATCH,
  MESHCMP_LOOPCOLMISMATCH,
  MESHCMP_LOOPUVMISMATCH,
  MESHCMP_LOOPMISMATCH,
  MESHCMP_POLYVERTMISMATCH,
  MESHCMP_POLYMISMATCH,
  MESHCMP_EDGEUNKNOWN,
  MESHCMP_VERTCOMISMATCH,
  MESHCMP_CDLAYERS_MISMATCH,
  MESHCMP_ATTRIBUTE_VALUE_MISMATCH,
};

static const char *cmpcode_to_str(int code)
{
  switch (code) {
    case MESHCMP_DVERT_WEIGHTMISMATCH:
      return "Vertex Weight Mismatch";
    case MESHCMP_DVERT_GROUPMISMATCH:
      return "Vertex Group Mismatch";
    case MESHCMP_DVERT_TOTGROUPMISMATCH:
      return "Vertex Doesn't Belong To Same Number Of Groups";
    case MESHCMP_LOOPCOLMISMATCH:
      return "Color Attribute Mismatch";
    case MESHCMP_LOOPUVMISMATCH:
      return "UV Mismatch";
    case MESHCMP_LOOPMISMATCH:
      return "Loop Mismatch";
    case MESHCMP_POLYVERTMISMATCH:
      return "Loop Vert Mismatch In Poly Test";
    case MESHCMP_POLYMISMATCH:
      return "Loop Vert Mismatch";
    case MESHCMP_EDGEUNKNOWN:
      return "Edge Mismatch";
    case MESHCMP_VERTCOMISMATCH:
      return "Vertex Coordinate Mismatch";
    case MESHCMP_CDLAYERS_MISMATCH:
      return "CustomData Layer Count Mismatch";
    case MESHCMP_ATTRIBUTE_VALUE_MISMATCH:
      return "Attribute Value Mismatch";
    default:
      return "Mesh Comparison Code Unknown";
  }
}

/** Thresh is threshold for comparing vertices, UV's, vertex colors, weights, etc. */
static int customdata_compare(
    CustomData *c1, CustomData *c2, const int total_length, Mesh *m1, Mesh *m2, const float thresh)
{
  const float thresh_sq = thresh * thresh;
  CustomDataLayer *l1, *l2;
  int layer_count1 = 0, layer_count2 = 0, j;
  const uint64_t cd_mask_non_generic = CD_MASK_MVERT | CD_MASK_MEDGE | CD_MASK_MPOLY |
                                       CD_MASK_MLOOPUV | CD_MASK_PROP_BYTE_COLOR |
                                       CD_MASK_MDEFORMVERT;
  const uint64_t cd_mask_all_attr = CD_MASK_PROP_ALL | cd_mask_non_generic;
  const Span<MLoop> loops_1 = m1->loops();
  const Span<MLoop> loops_2 = m2->loops();

  for (int i = 0; i < c1->totlayer; i++) {
    l1 = &c1->layers[i];
    if ((CD_TYPE_AS_MASK(l1->type) & cd_mask_all_attr) && l1->anonymous_id == nullptr) {
      layer_count1++;
    }
  }

  for (int i = 0; i < c2->totlayer; i++) {
    l2 = &c2->layers[i];
    if ((CD_TYPE_AS_MASK(l2->type) & cd_mask_all_attr) && l2->anonymous_id == nullptr) {
      layer_count2++;
    }
  }

  if (layer_count1 != layer_count2) {
    /* TODO(@HooglyBoogly): Reenable after tests are updated for material index refactor. */
    // return MESHCMP_CDLAYERS_MISMATCH;
  }

  l1 = c1->layers;
  l2 = c2->layers;

  for (int i1 = 0; i1 < c1->totlayer; i1++) {
    l1 = c1->layers + i1;
    for (int i2 = 0; i2 < c2->totlayer; i2++) {
      l2 = c2->layers + i2;
      if (l1->type != l2->type || !STREQ(l1->name, l2->name) || l1->anonymous_id != nullptr ||
          l2->anonymous_id != nullptr) {
        continue;
      }
      /* At this point `l1` and `l2` have the same name and type, so they should be compared. */

      switch (l1->type) {

        case CD_MVERT: {
          MVert *v1 = (MVert *)l1->data;
          MVert *v2 = (MVert *)l2->data;
          int vtot = m1->totvert;

          for (j = 0; j < vtot; j++, v1++, v2++) {
            for (int k = 0; k < 3; k++) {
              if (compare_threshold_relative(v1->co[k], v2->co[k], thresh)) {
                return MESHCMP_VERTCOMISMATCH;
              }
            }
          }
          break;
        }

        /* We're order-agnostic for edges here. */
        case CD_MEDGE: {
          MEdge *e1 = (MEdge *)l1->data;
          MEdge *e2 = (MEdge *)l2->data;
          int etot = m1->totedge;
          EdgeHash *eh = BLI_edgehash_new_ex(__func__, etot);

          for (j = 0; j < etot; j++, e1++) {
            BLI_edgehash_insert(eh, e1->v1, e1->v2, e1);
          }

          for (j = 0; j < etot; j++, e2++) {
            if (!BLI_edgehash_lookup(eh, e2->v1, e2->v2)) {
              return MESHCMP_EDGEUNKNOWN;
            }
          }
          BLI_edgehash_free(eh, nullptr);
          break;
        }
        case CD_MPOLY: {
          MPoly *p1 = (MPoly *)l1->data;
          MPoly *p2 = (MPoly *)l2->data;
          int ptot = m1->totpoly;

          for (j = 0; j < ptot; j++, p1++, p2++) {
            int k;

            if (p1->totloop != p2->totloop) {
              return MESHCMP_POLYMISMATCH;
            }

            const MLoop *lp1 = &loops_1[p1->loopstart];
            const MLoop *lp2 = &loops_2[p2->loopstart];

            for (k = 0; k < p1->totloop; k++, lp1++, lp2++) {
              if (lp1->v != lp2->v) {
                return MESHCMP_POLYVERTMISMATCH;
              }
            }
          }
          break;
        }
        case CD_MLOOP: {
          MLoop *lp1 = (MLoop *)l1->data;
          MLoop *lp2 = (MLoop *)l2->data;
          int ltot = m1->totloop;

          for (j = 0; j < ltot; j++, lp1++, lp2++) {
            if (lp1->v != lp2->v) {
              return MESHCMP_LOOPMISMATCH;
            }
          }
          break;
        }
        case CD_MLOOPUV: {
          MLoopUV *lp1 = (MLoopUV *)l1->data;
          MLoopUV *lp2 = (MLoopUV *)l2->data;
          int ltot = m1->totloop;

          for (j = 0; j < ltot; j++, lp1++, lp2++) {
            if (len_squared_v2v2(lp1->uv, lp2->uv) > thresh_sq) {
              return MESHCMP_LOOPUVMISMATCH;
            }
          }
          break;
        }
        case CD_PROP_BYTE_COLOR: {
          MLoopCol *lp1 = (MLoopCol *)l1->data;
          MLoopCol *lp2 = (MLoopCol *)l2->data;
          int ltot = m1->totloop;

          for (j = 0; j < ltot; j++, lp1++, lp2++) {
            if (lp1->r != lp2->r || lp1->g != lp2->g || lp1->b != lp2->b || lp1->a != lp2->a) {
              return MESHCMP_LOOPCOLMISMATCH;
            }
          }
          break;
        }
        case CD_MDEFORMVERT: {
          MDeformVert *dv1 = (MDeformVert *)l1->data;
          MDeformVert *dv2 = (MDeformVert *)l2->data;
          int dvtot = m1->totvert;

          for (j = 0; j < dvtot; j++, dv1++, dv2++) {
            int k;
            MDeformWeight *dw1 = dv1->dw, *dw2 = dv2->dw;

            if (dv1->totweight != dv2->totweight) {
              return MESHCMP_DVERT_TOTGROUPMISMATCH;
            }

            for (k = 0; k < dv1->totweight; k++, dw1++, dw2++) {
              if (dw1->def_nr != dw2->def_nr) {
                return MESHCMP_DVERT_GROUPMISMATCH;
              }
              if (fabsf(dw1->weight - dw2->weight) > thresh) {
                return MESHCMP_DVERT_WEIGHTMISMATCH;
              }
            }
          }
          break;
        }
        case CD_PROP_FLOAT: {
          const float *l1_data = (float *)l1->data;
          const float *l2_data = (float *)l2->data;

          for (int i = 0; i < total_length; i++) {
            if (compare_threshold_relative(l1_data[i], l2_data[i], thresh)) {
              return MESHCMP_ATTRIBUTE_VALUE_MISMATCH;
            }
          }
          break;
        }
        case CD_PROP_FLOAT2: {
          const float(*l1_data)[2] = (float(*)[2])l1->data;
          const float(*l2_data)[2] = (float(*)[2])l2->data;

          for (int i = 0; i < total_length; i++) {
            if (compare_threshold_relative(l1_data[i][0], l2_data[i][0], thresh)) {
              return MESHCMP_ATTRIBUTE_VALUE_MISMATCH;
            }
            if (compare_threshold_relative(l1_data[i][1], l2_data[i][1], thresh)) {
              return MESHCMP_ATTRIBUTE_VALUE_MISMATCH;
            }
          }
          break;
        }
        case CD_PROP_FLOAT3: {
          const float(*l1_data)[3] = (float(*)[3])l1->data;
          const float(*l2_data)[3] = (float(*)[3])l2->data;

          for (int i = 0; i < total_length; i++) {
            if (compare_threshold_relative(l1_data[i][0], l2_data[i][0], thresh)) {
              return MESHCMP_ATTRIBUTE_VALUE_MISMATCH;
            }
            if (compare_threshold_relative(l1_data[i][1], l2_data[i][1], thresh)) {
              return MESHCMP_ATTRIBUTE_VALUE_MISMATCH;
            }
            if (compare_threshold_relative(l1_data[i][2], l2_data[i][2], thresh)) {
              return MESHCMP_ATTRIBUTE_VALUE_MISMATCH;
            }
          }
          break;
        }
        case CD_PROP_INT32: {
          const int *l1_data = (int *)l1->data;
          const int *l2_data = (int *)l2->data;

          for (int i = 0; i < total_length; i++) {
            if (l1_data[i] != l2_data[i]) {
              return MESHCMP_ATTRIBUTE_VALUE_MISMATCH;
            }
          }
          break;
        }
        case CD_PROP_INT8: {
          const int8_t *l1_data = (int8_t *)l1->data;
          const int8_t *l2_data = (int8_t *)l2->data;

          for (int i = 0; i < total_length; i++) {
            if (l1_data[i] != l2_data[i]) {
              return MESHCMP_ATTRIBUTE_VALUE_MISMATCH;
            }
          }
          break;
        }
        case CD_PROP_BOOL: {
          const bool *l1_data = (bool *)l1->data;
          const bool *l2_data = (bool *)l2->data;

          for (int i = 0; i < total_length; i++) {
            if (l1_data[i] != l2_data[i]) {
              return MESHCMP_ATTRIBUTE_VALUE_MISMATCH;
            }
          }
          break;
        }
        case CD_PROP_COLOR: {
          const MPropCol *l1_data = (MPropCol *)l1->data;
          const MPropCol *l2_data = (MPropCol *)l2->data;

          for (int i = 0; i < total_length; i++) {
            for (j = 0; j < 4; j++) {
              if (compare_threshold_relative(l1_data[i].color[j], l2_data[i].color[j], thresh)) {
                return MESHCMP_ATTRIBUTE_VALUE_MISMATCH;
              }
            }
          }
          break;
        }
        default: {
          break;
        }
      }
    }
  }

  return 0;
}

const char *BKE_mesh_cmp(Mesh *me1, Mesh *me2, float thresh)
{
  int c;

  if (!me1 || !me2) {
    return "Requires two input meshes";
  }

  if (me1->totvert != me2->totvert) {
    return "Number of verts don't match";
  }

  if (me1->totedge != me2->totedge) {
    return "Number of edges don't match";
  }

  if (me1->totpoly != me2->totpoly) {
    return "Number of faces don't match";
  }

  if (me1->totloop != me2->totloop) {
    return "Number of loops don't match";
  }

  if ((c = customdata_compare(&me1->vdata, &me2->vdata, me1->totvert, me1, me2, thresh))) {
    return cmpcode_to_str(c);
  }

  if ((c = customdata_compare(&me1->edata, &me2->edata, me1->totedge, me1, me2, thresh))) {
    return cmpcode_to_str(c);
  }

  if ((c = customdata_compare(&me1->ldata, &me2->ldata, me1->totloop, me1, me2, thresh))) {
    return cmpcode_to_str(c);
  }

  if ((c = customdata_compare(&me1->pdata, &me2->pdata, me1->totpoly, me1, me2, thresh))) {
    return cmpcode_to_str(c);
  }

  return nullptr;
}

void BKE_mesh_ensure_skin_customdata(Mesh *me)
{
  BMesh *bm = me->edit_mesh ? me->edit_mesh->bm : nullptr;
  MVertSkin *vs;

  if (bm) {
    if (!CustomData_has_layer(&bm->vdata, CD_MVERT_SKIN)) {
      BMVert *v;
      BMIter iter;

      BM_data_layer_add(bm, &bm->vdata, CD_MVERT_SKIN);

      /* Mark an arbitrary vertex as root */
      BM_ITER_MESH (v, &iter, bm, BM_VERTS_OF_MESH) {
        vs = (MVertSkin *)CustomData_bmesh_get(&bm->vdata, v->head.data, CD_MVERT_SKIN);
        vs->flag |= MVERT_SKIN_ROOT;
        break;
      }
    }
  }
  else {
    if (!CustomData_has_layer(&me->vdata, CD_MVERT_SKIN)) {
      vs = (MVertSkin *)CustomData_add_layer(
          &me->vdata, CD_MVERT_SKIN, CD_SET_DEFAULT, nullptr, me->totvert);

      /* Mark an arbitrary vertex as root */
      if (vs) {
        vs->flag |= MVERT_SKIN_ROOT;
      }
    }
  }
}

bool BKE_mesh_ensure_facemap_customdata(struct Mesh *me)
{
  BMesh *bm = me->edit_mesh ? me->edit_mesh->bm : nullptr;
  bool changed = false;
  if (bm) {
    if (!CustomData_has_layer(&bm->pdata, CD_FACEMAP)) {
      BM_data_layer_add(bm, &bm->pdata, CD_FACEMAP);
      changed = true;
    }
  }
  else {
    if (!CustomData_has_layer(&me->pdata, CD_FACEMAP)) {
      CustomData_add_layer(&me->pdata, CD_FACEMAP, CD_SET_DEFAULT, nullptr, me->totpoly);
      changed = true;
    }
  }
  return changed;
}

bool BKE_mesh_clear_facemap_customdata(struct Mesh *me)
{
  BMesh *bm = me->edit_mesh ? me->edit_mesh->bm : nullptr;
  bool changed = false;
  if (bm) {
    if (CustomData_has_layer(&bm->pdata, CD_FACEMAP)) {
      BM_data_layer_free(bm, &bm->pdata, CD_FACEMAP);
      changed = true;
    }
  }
  else {
    if (CustomData_has_layer(&me->pdata, CD_FACEMAP)) {
      CustomData_free_layers(&me->pdata, CD_FACEMAP, me->totpoly);
      changed = true;
    }
  }
  return changed;
}

bool BKE_mesh_has_custom_loop_normals(Mesh *me)
{
  if (me->edit_mesh) {
    return CustomData_has_layer(&me->edit_mesh->bm->ldata, CD_CUSTOMLOOPNORMAL);
  }

  return CustomData_has_layer(&me->ldata, CD_CUSTOMLOOPNORMAL);
}

void BKE_mesh_free_data_for_undo(Mesh *me)
{
  mesh_free_data(&me->id);
}

/**
 * \note on data that this function intentionally doesn't free:
 *
 * - Materials and shape keys are not freed here (#Mesh.mat & #Mesh.key).
 *   As freeing shape keys requires tagging the depsgraph for updated relations,
 *   which is expensive.
 *   Material slots should be kept in sync with the object.
 *
 * - Edit-Mesh (#Mesh.edit_mesh)
 *   Since edit-mesh is tied to the objects mode,
 *   which crashes when called in edit-mode, see: T90972.
 */
static void mesh_clear_geometry(Mesh *mesh)
{
  CustomData_free(&mesh->vdata, mesh->totvert);
  CustomData_free(&mesh->edata, mesh->totedge);
  CustomData_free(&mesh->fdata, mesh->totface);
  CustomData_free(&mesh->ldata, mesh->totloop);
  CustomData_free(&mesh->pdata, mesh->totpoly);

  MEM_SAFE_FREE(mesh->mselect);

  mesh->totvert = 0;
  mesh->totedge = 0;
  mesh->totface = 0;
  mesh->totloop = 0;
  mesh->totpoly = 0;
  mesh->act_face = -1;
  mesh->totselect = 0;
}

void BKE_mesh_clear_geometry(Mesh *mesh)
{
  BKE_animdata_free(&mesh->id, false);
  BKE_mesh_runtime_clear_cache(mesh);
  mesh_clear_geometry(mesh);
}

static void mesh_tessface_clear_intern(Mesh *mesh, int free_customdata)
{
  if (free_customdata) {
    CustomData_free(&mesh->fdata, mesh->totface);
  }
  else {
    CustomData_reset(&mesh->fdata);
  }

  mesh->totface = 0;
}

Mesh *BKE_mesh_add(Main *bmain, const char *name)
{
  Mesh *me = (Mesh *)BKE_id_new(bmain, ID_ME, name);

  return me;
}

/* Custom data layer functions; those assume that totXXX are set correctly. */
static void mesh_ensure_cdlayers_primary(Mesh *mesh, bool do_tessface)
{
  if (!CustomData_get_layer(&mesh->vdata, CD_MVERT)) {
    CustomData_add_layer(&mesh->vdata, CD_MVERT, CD_SET_DEFAULT, nullptr, mesh->totvert);
  }
  if (!CustomData_get_layer(&mesh->edata, CD_MEDGE)) {
    CustomData_add_layer(&mesh->edata, CD_MEDGE, CD_SET_DEFAULT, nullptr, mesh->totedge);
  }
  if (!CustomData_get_layer(&mesh->ldata, CD_MLOOP)) {
    CustomData_add_layer(&mesh->ldata, CD_MLOOP, CD_SET_DEFAULT, nullptr, mesh->totloop);
  }
  if (!CustomData_get_layer(&mesh->pdata, CD_MPOLY)) {
    CustomData_add_layer(&mesh->pdata, CD_MPOLY, CD_SET_DEFAULT, nullptr, mesh->totpoly);
  }

  if (do_tessface && !CustomData_get_layer(&mesh->fdata, CD_MFACE)) {
    CustomData_add_layer(&mesh->fdata, CD_MFACE, CD_SET_DEFAULT, nullptr, mesh->totface);
  }
}

Mesh *BKE_mesh_new_nomain(
    int verts_len, int edges_len, int tessface_len, int loops_len, int polys_len)
{
  Mesh *mesh = (Mesh *)BKE_libblock_alloc(
      nullptr, ID_ME, BKE_idtype_idcode_to_name(ID_ME), LIB_ID_CREATE_LOCALIZE);
  BKE_libblock_init_empty(&mesh->id);

  /* Don't use #CustomData_reset because we don't want to touch custom-data. */
  copy_vn_i(mesh->vdata.typemap, CD_NUMTYPES, -1);
  copy_vn_i(mesh->edata.typemap, CD_NUMTYPES, -1);
  copy_vn_i(mesh->fdata.typemap, CD_NUMTYPES, -1);
  copy_vn_i(mesh->ldata.typemap, CD_NUMTYPES, -1);
  copy_vn_i(mesh->pdata.typemap, CD_NUMTYPES, -1);

  mesh->totvert = verts_len;
  mesh->totedge = edges_len;
  mesh->totface = tessface_len;
  mesh->totloop = loops_len;
  mesh->totpoly = polys_len;

  mesh_ensure_cdlayers_primary(mesh, true);

  return mesh;
}

void BKE_mesh_copy_parameters(Mesh *me_dst, const Mesh *me_src)
{
  /* Copy general settings. */
  me_dst->editflag = me_src->editflag;
  me_dst->flag = me_src->flag;
  me_dst->smoothresh = me_src->smoothresh;
  me_dst->remesh_voxel_size = me_src->remesh_voxel_size;
  me_dst->remesh_voxel_adaptivity = me_src->remesh_voxel_adaptivity;
  me_dst->remesh_mode = me_src->remesh_mode;
  me_dst->symmetry = me_src->symmetry;

  me_dst->face_sets_color_seed = me_src->face_sets_color_seed;
  me_dst->face_sets_color_default = me_src->face_sets_color_default;

  /* Copy texture space. */
  me_dst->texflag = me_src->texflag;
  copy_v3_v3(me_dst->loc, me_src->loc);
  copy_v3_v3(me_dst->size, me_src->size);

  me_dst->vertex_group_active_index = me_src->vertex_group_active_index;
}

void BKE_mesh_copy_parameters_for_eval(Mesh *me_dst, const Mesh *me_src)
{
  /* User counts aren't handled, don't copy into a mesh from #G_MAIN. */
  BLI_assert(me_dst->id.tag & (LIB_TAG_NO_MAIN | LIB_TAG_COPIED_ON_WRITE));

  BKE_mesh_copy_parameters(me_dst, me_src);

  BKE_mesh_assert_normals_dirty_or_calculated(me_dst);

  /* Copy vertex group names. */
  BLI_assert(BLI_listbase_is_empty(&me_dst->vertex_group_names));
  BKE_defgroup_copy_list(&me_dst->vertex_group_names, &me_src->vertex_group_names);

  /* Copy materials. */
  if (me_dst->mat != nullptr) {
    MEM_freeN(me_dst->mat);
  }
  me_dst->mat = (Material **)MEM_dupallocN(me_src->mat);
  me_dst->totcol = me_src->totcol;
}

Mesh *BKE_mesh_new_nomain_from_template_ex(const Mesh *me_src,
                                           int verts_len,
                                           int edges_len,
                                           int tessface_len,
                                           int loops_len,
                                           int polys_len,
                                           CustomData_MeshMasks mask)
{
  /* Only do tessface if we are creating tessfaces or copying from mesh with only tessfaces. */
  const bool do_tessface = (tessface_len || ((me_src->totface != 0) && (me_src->totpoly == 0)));

  Mesh *me_dst = (Mesh *)BKE_id_new_nomain(ID_ME, nullptr);

  me_dst->mselect = (MSelect *)MEM_dupallocN(me_src->mselect);

  me_dst->totvert = verts_len;
  me_dst->totedge = edges_len;
  me_dst->totface = tessface_len;
  me_dst->totloop = loops_len;
  me_dst->totpoly = polys_len;

  me_dst->cd_flag = me_src->cd_flag;
  BKE_mesh_copy_parameters_for_eval(me_dst, me_src);

  CustomData_copy(&me_src->vdata, &me_dst->vdata, mask.vmask, CD_SET_DEFAULT, verts_len);
  CustomData_copy(&me_src->edata, &me_dst->edata, mask.emask, CD_SET_DEFAULT, edges_len);
  CustomData_copy(&me_src->ldata, &me_dst->ldata, mask.lmask, CD_SET_DEFAULT, loops_len);
  CustomData_copy(&me_src->pdata, &me_dst->pdata, mask.pmask, CD_SET_DEFAULT, polys_len);
  if (do_tessface) {
    CustomData_copy(&me_src->fdata, &me_dst->fdata, mask.fmask, CD_SET_DEFAULT, tessface_len);
  }
  else {
    mesh_tessface_clear_intern(me_dst, false);
  }

  /* The destination mesh should at least have valid primary CD layers,
   * even in cases where the source mesh does not. */
  mesh_ensure_cdlayers_primary(me_dst, do_tessface);

  /* Expect that normals aren't copied at all, since the destination mesh is new. */
  BLI_assert(BKE_mesh_vertex_normals_are_dirty(me_dst));

  return me_dst;
}

Mesh *BKE_mesh_new_nomain_from_template(const Mesh *me_src,
                                        int verts_len,
                                        int edges_len,
                                        int tessface_len,
                                        int loops_len,
                                        int polys_len)
{
  return BKE_mesh_new_nomain_from_template_ex(
      me_src, verts_len, edges_len, tessface_len, loops_len, polys_len, CD_MASK_EVERYTHING);
}

void BKE_mesh_eval_delete(struct Mesh *mesh_eval)
{
  /* Evaluated mesh may point to edit mesh, but never owns it. */
  mesh_eval->edit_mesh = nullptr;
  mesh_free_data(&mesh_eval->id);
  BKE_libblock_free_data(&mesh_eval->id, false);
  MEM_freeN(mesh_eval);
}

Mesh *BKE_mesh_copy_for_eval(const Mesh *source, bool reference)
{
  int flags = LIB_ID_COPY_LOCALIZE;

  if (reference) {
    flags |= LIB_ID_COPY_CD_REFERENCE;
  }

  Mesh *result = (Mesh *)BKE_id_copy_ex(nullptr, &source->id, nullptr, flags);
  return result;
}

BMesh *BKE_mesh_to_bmesh_ex(const Mesh *me,
                            const struct BMeshCreateParams *create_params,
                            const struct BMeshFromMeshParams *convert_params)
{
  const BMAllocTemplate allocsize = BMALLOC_TEMPLATE_FROM_ME(me);

  BMesh *bm = BM_mesh_create(&allocsize, create_params);
  BM_mesh_bm_from_me(bm, me, convert_params);

  return bm;
}

BMesh *BKE_mesh_to_bmesh(Mesh *me,
                         Object *ob,
                         const bool add_key_index,
                         const struct BMeshCreateParams *params)
{
  BMeshFromMeshParams bmesh_from_mesh_params{};
  bmesh_from_mesh_params.calc_face_normal = false;
  bmesh_from_mesh_params.calc_vert_normal = false;
  bmesh_from_mesh_params.add_key_index = add_key_index;
  bmesh_from_mesh_params.use_shapekey = true;
  bmesh_from_mesh_params.active_shapekey = ob->shapenr;
  return BKE_mesh_to_bmesh_ex(me, params, &bmesh_from_mesh_params);
}

Mesh *BKE_mesh_from_bmesh_nomain(BMesh *bm,
                                 const struct BMeshToMeshParams *params,
                                 const Mesh *me_settings)
{
  BLI_assert(params->calc_object_remap == false);
  Mesh *mesh = (Mesh *)BKE_id_new_nomain(ID_ME, nullptr);
  BM_mesh_bm_to_me(nullptr, bm, mesh, params);
  BKE_mesh_copy_parameters_for_eval(mesh, me_settings);
  return mesh;
}

Mesh *BKE_mesh_from_bmesh_for_eval_nomain(BMesh *bm,
                                          const CustomData_MeshMasks *cd_mask_extra,
                                          const Mesh *me_settings)
{
  Mesh *mesh = (Mesh *)BKE_id_new_nomain(ID_ME, nullptr);
  BM_mesh_bm_to_me_for_eval(bm, mesh, cd_mask_extra);
  BKE_mesh_copy_parameters_for_eval(mesh, me_settings);
  return mesh;
}

static void ensure_orig_index_layer(CustomData &data, const int size)
{
  if (CustomData_has_layer(&data, CD_ORIGINDEX)) {
    return;
  }
  int *indices = (int *)CustomData_add_layer(&data, CD_ORIGINDEX, CD_SET_DEFAULT, nullptr, size);
  range_vn_i(indices, size, 0);
}

void BKE_mesh_ensure_default_orig_index_customdata(Mesh *mesh)
{
  BLI_assert(mesh->runtime.wrapper_type == ME_WRAPPER_TYPE_MDATA);
  BKE_mesh_ensure_default_orig_index_customdata_no_check(mesh);
}

void BKE_mesh_ensure_default_orig_index_customdata_no_check(Mesh *mesh)
{
  ensure_orig_index_layer(mesh->vdata, mesh->totvert);
  ensure_orig_index_layer(mesh->edata, mesh->totedge);
  ensure_orig_index_layer(mesh->pdata, mesh->totpoly);
}

BoundBox *BKE_mesh_boundbox_get(Object *ob)
{
  /* This is Object-level data access,
   * DO NOT touch to Mesh's bb, would be totally thread-unsafe. */
  if (ob->runtime.bb == nullptr || ob->runtime.bb->flag & BOUNDBOX_DIRTY) {
    Mesh *me = (Mesh *)ob->data;
    float min[3], max[3];

    INIT_MINMAX(min, max);
    if (!BKE_mesh_wrapper_minmax(me, min, max)) {
      min[0] = min[1] = min[2] = -1.0f;
      max[0] = max[1] = max[2] = 1.0f;
    }

    if (ob->runtime.bb == nullptr) {
      ob->runtime.bb = (BoundBox *)MEM_mallocN(sizeof(*ob->runtime.bb), __func__);
    }
    BKE_boundbox_init_from_minmax(ob->runtime.bb, min, max);
    ob->runtime.bb->flag &= ~BOUNDBOX_DIRTY;
  }

  return ob->runtime.bb;
}

void BKE_mesh_texspace_calc(Mesh *me)
{
  if (me->texflag & ME_AUTOSPACE) {
    float min[3], max[3];

    INIT_MINMAX(min, max);
    if (!BKE_mesh_wrapper_minmax(me, min, max)) {
      min[0] = min[1] = min[2] = -1.0f;
      max[0] = max[1] = max[2] = 1.0f;
    }

    float loc[3], size[3];
    mid_v3_v3v3(loc, min, max);

    size[0] = (max[0] - min[0]) / 2.0f;
    size[1] = (max[1] - min[1]) / 2.0f;
    size[2] = (max[2] - min[2]) / 2.0f;

    for (int a = 0; a < 3; a++) {
      if (size[a] == 0.0f) {
        size[a] = 1.0f;
      }
      else if (size[a] > 0.0f && size[a] < 0.00001f) {
        size[a] = 0.00001f;
      }
      else if (size[a] < 0.0f && size[a] > -0.00001f) {
        size[a] = -0.00001f;
      }
    }

    copy_v3_v3(me->loc, loc);
    copy_v3_v3(me->size, size);

    me->texflag |= ME_AUTOSPACE_EVALUATED;
  }
}

void BKE_mesh_texspace_ensure(Mesh *me)
{
  if ((me->texflag & ME_AUTOSPACE) && !(me->texflag & ME_AUTOSPACE_EVALUATED)) {
    BKE_mesh_texspace_calc(me);
  }
}

void BKE_mesh_texspace_get(Mesh *me, float r_loc[3], float r_size[3])
{
  BKE_mesh_texspace_ensure(me);

  if (r_loc) {
    copy_v3_v3(r_loc, me->loc);
  }
  if (r_size) {
    copy_v3_v3(r_size, me->size);
  }
}

void BKE_mesh_texspace_get_reference(Mesh *me, char **r_texflag, float **r_loc, float **r_size)
{
  BKE_mesh_texspace_ensure(me);

  if (r_texflag != nullptr) {
    *r_texflag = &me->texflag;
  }
  if (r_loc != nullptr) {
    *r_loc = me->loc;
  }
  if (r_size != nullptr) {
    *r_size = me->size;
  }
}

void BKE_mesh_texspace_copy_from_object(Mesh *me, Object *ob)
{
  float *texloc, *texsize;
  char *texflag;

  if (BKE_object_obdata_texspace_get(ob, &texflag, &texloc, &texsize)) {
    me->texflag = *texflag;
    copy_v3_v3(me->loc, texloc);
    copy_v3_v3(me->size, texsize);
  }
}

float (*BKE_mesh_orco_verts_get(Object *ob))[3]
{
  Mesh *me = (Mesh *)ob->data;
  Mesh *tme = me->texcomesh ? me->texcomesh : me;

  /* Get appropriate vertex coordinates */
  float(*vcos)[3] = (float(*)[3])MEM_calloc_arrayN(me->totvert, sizeof(*vcos), "orco mesh");
  const Span<MVert> verts = tme->vertices();

  int totvert = min_ii(tme->totvert, me->totvert);

  for (int a = 0; a < totvert; a++) {
    copy_v3_v3(vcos[a], verts[a].co);
  }

  return vcos;
}

void BKE_mesh_orco_verts_transform(Mesh *me, float (*orco)[3], int totvert, int invert)
{
  float loc[3], size[3];

  BKE_mesh_texspace_get(me->texcomesh ? me->texcomesh : me, loc, size);

  if (invert) {
    for (int a = 0; a < totvert; a++) {
      float *co = orco[a];
      madd_v3_v3v3v3(co, loc, co, size);
    }
  }
  else {
    for (int a = 0; a < totvert; a++) {
      float *co = orco[a];
      co[0] = (co[0] - loc[0]) / size[0];
      co[1] = (co[1] - loc[1]) / size[1];
      co[2] = (co[2] - loc[2]) / size[2];
    }
  }
}

void BKE_mesh_orco_ensure(Object *ob, Mesh *mesh)
{
  if (CustomData_has_layer(&mesh->vdata, CD_ORCO)) {
    return;
  }

  /* Orcos are stored in normalized 0..1 range by convention. */
  float(*orcodata)[3] = BKE_mesh_orco_verts_get(ob);
  BKE_mesh_orco_verts_transform(mesh, orcodata, mesh->totvert, false);
  CustomData_add_layer(&mesh->vdata, CD_ORCO, CD_ASSIGN, orcodata, mesh->totvert);
}

Mesh *BKE_mesh_from_object(Object *ob)
{
  if (ob == nullptr) {
    return nullptr;
  }
  if (ob->type == OB_MESH) {
    return (Mesh *)ob->data;
  }

  return nullptr;
}

void BKE_mesh_assign_object(Main *bmain, Object *ob, Mesh *me)
{
  Mesh *old = nullptr;

  if (ob == nullptr) {
    return;
  }

  multires_force_sculpt_rebuild(ob);

  if (ob->type == OB_MESH) {
    old = (Mesh *)ob->data;
    if (old) {
      id_us_min(&old->id);
    }
    ob->data = me;
    id_us_plus((ID *)me);
  }

  BKE_object_materials_test(bmain, ob, (ID *)me);

  BKE_modifiers_test_object(ob);
}

void BKE_mesh_material_index_remove(Mesh *me, short index)
{
  using namespace blender;
  using namespace blender::bke;
  MutableAttributeAccessor attributes = mesh_attributes_for_write(*me);
  AttributeWriter<int> material_indices = attributes.lookup_for_write<int>("material_index");
  if (!material_indices) {
    return;
  }
  if (material_indices.domain != ATTR_DOMAIN_FACE) {
    BLI_assert_unreachable();
    return;
  }
  MutableVArraySpan<int> indices_span(material_indices.varray);
  for (const int i : indices_span.index_range()) {
    if (indices_span[i] > 0 && indices_span[i] > index) {
      indices_span[i]--;
    }
  }
  indices_span.save();
  material_indices.finish();

  BKE_mesh_tessface_clear(me);
}

bool BKE_mesh_material_index_used(Mesh *me, short index)
{
  using namespace blender;
  using namespace blender::bke;
  const AttributeAccessor attributes = mesh_attributes(*me);
  const VArray<int> material_indices = attributes.lookup_or_default<int>(
      "material_index", ATTR_DOMAIN_FACE, 0);
  if (material_indices.is_single()) {
    return material_indices.get_internal_single() == index;
  }
  const VArraySpan<int> indices_span(material_indices);
  return indices_span.contains(index);
}

void BKE_mesh_material_index_clear(Mesh *me)
{
  using namespace blender;
  using namespace blender::bke;
  MutableAttributeAccessor attributes = mesh_attributes_for_write(*me);
  attributes.remove("material_index");

  BKE_mesh_tessface_clear(me);
}

void BKE_mesh_material_remap(Mesh *me, const uint *remap, uint remap_len)
{
  using namespace blender;
  using namespace blender::bke;
  const short remap_len_short = (short)remap_len;

#define MAT_NR_REMAP(n) \
  if (n < remap_len_short) { \
    BLI_assert(n >= 0 && remap[n] < remap_len_short); \
    n = remap[n]; \
  } \
  ((void)0)

  if (me->edit_mesh) {
    BMEditMesh *em = me->edit_mesh;
    BMIter iter;
    BMFace *efa;

    BM_ITER_MESH (efa, &iter, em->bm, BM_FACES_OF_MESH) {
      MAT_NR_REMAP(efa->mat_nr);
    }
  }
  else {
    MutableAttributeAccessor attributes = mesh_attributes_for_write(*me);
    AttributeWriter<int> material_indices = attributes.lookup_for_write<int>("material_index");
    if (!material_indices) {
      return;
    }
    if (material_indices.domain != ATTR_DOMAIN_FACE) {
      BLI_assert_unreachable();
      return;
    }
    MutableVArraySpan<int> indices_span(material_indices.varray);
    for (const int i : indices_span.index_range()) {
      MAT_NR_REMAP(indices_span[i]);
    }
    indices_span.save();
    material_indices.finish();
  }

#undef MAT_NR_REMAP
}

void BKE_mesh_smooth_flag_set(Mesh *me, const bool use_smooth)
{
  MutableSpan<MPoly> polys = me->polygons_for_write();
  if (use_smooth) {
    for (MPoly &poly : polys) {
      poly.flag |= ME_SMOOTH;
    }
  }
  else {
    for (MPoly &poly : polys) {
      poly.flag &= ~ME_SMOOTH;
    }
  }
}

void BKE_mesh_auto_smooth_flag_set(Mesh *me,
                                   const bool use_auto_smooth,
                                   const float auto_smooth_angle)
{
  if (use_auto_smooth) {
    me->flag |= ME_AUTOSMOOTH;
    me->smoothresh = auto_smooth_angle;
  }
  else {
    me->flag &= ~ME_AUTOSMOOTH;
  }
}

int poly_find_loop_from_vert(const MPoly *poly, const MLoop *loopstart, uint vert)
{
  for (int j = 0; j < poly->totloop; j++, loopstart++) {
    if (loopstart->v == vert) {
      return j;
    }
  }

  return -1;
}

int poly_get_adj_loops_from_vert(const MPoly *poly, const MLoop *mloop, uint vert, uint r_adj[2])
{
  int corner = poly_find_loop_from_vert(poly, &mloop[poly->loopstart], vert);

  if (corner != -1) {
    /* vertex was found */
    r_adj[0] = ME_POLY_LOOP_PREV(mloop, poly, corner)->v;
    r_adj[1] = ME_POLY_LOOP_NEXT(mloop, poly, corner)->v;
  }

  return corner;
}

int BKE_mesh_edge_other_vert(const MEdge *e, int v)
{
  if (e->v1 == v) {
    return e->v2;
  }
  if (e->v2 == v) {
    return e->v1;
  }

  return -1;
}

void BKE_mesh_looptri_get_real_edges(const Mesh *mesh, const MLoopTri *looptri, int r_edges[3])
{
  const Span<MEdge> edges = mesh->edges();
  const Span<MLoop> loops = mesh->loops();

  for (int i = 2, i_next = 0; i_next < 3; i = i_next++) {
    const MLoop *l1 = &loops[looptri->tri[i]], *l2 = &loops[looptri->tri[i_next]];
    const MEdge *e = &edges[l1->e];

    bool is_real = (l1->v == e->v1 && l2->v == e->v2) || (l1->v == e->v2 && l2->v == e->v1);

    r_edges[i] = is_real ? l1->e : -1;
  }
}

bool BKE_mesh_minmax(const Mesh *me, float r_min[3], float r_max[3])
{
  using namespace blender;
  if (me->totvert == 0) {
    return false;
  }

  struct Result {
    float3 min;
    float3 max;
  };
  const Span<MVert> verts = me->vertices();

  const Result minmax = threading::parallel_reduce(
      verts.index_range(),
      1024,
      Result{float3(FLT_MAX), float3(-FLT_MAX)},
      [verts](IndexRange range, const Result &init) {
        Result result = init;
        for (const int i : range) {
          math::min_max(float3(verts[i].co), result.min, result.max);
        }
        return result;
      },
      [](const Result &a, const Result &b) {
        return Result{math::min(a.min, b.min), math::max(a.max, b.max)};
      });

  copy_v3_v3(r_min, math::min(minmax.min, float3(r_min)));
  copy_v3_v3(r_max, math::max(minmax.max, float3(r_max)));

  return true;
}

void BKE_mesh_transform(Mesh *me, const float mat[4][4], bool do_keys)
{
  MutableSpan<MVert> verts = me->vertices_for_write();

  for (MVert &vert : verts) {
    mul_m4_v3(mat, vert.co);
  }

  if (do_keys && me->key) {
    LISTBASE_FOREACH (KeyBlock *, kb, &me->key->block) {
      float *fp = (float *)kb->data;
      for (int i = kb->totelem; i--; fp += 3) {
        mul_m4_v3(mat, fp);
      }
    }
  }

  /* don't update normals, caller can do this explicitly.
   * We do update loop normals though, those may not be auto-generated
   * (see e.g. STL import script)! */
  float(*lnors)[3] = (float(*)[3])CustomData_duplicate_referenced_layer(
      &me->ldata, CD_NORMAL, me->totloop);
  if (lnors) {
    float m3[3][3];

    copy_m3_m4(m3, mat);
    normalize_m3(m3);
    for (int i = 0; i < me->totloop; i++, lnors++) {
      mul_m3_v3(m3, *lnors);
    }
  }
  BKE_mesh_tag_coords_changed(me);
}

void BKE_mesh_translate(Mesh *me, const float offset[3], const bool do_keys)
{
  MutableSpan<MVert> verts = me->vertices_for_write();
  for (MVert &vert : verts) {
    add_v3_v3(vert.co, offset);
  }

  int i;
  if (do_keys && me->key) {
    LISTBASE_FOREACH (KeyBlock *, kb, &me->key->block) {
      float *fp = (float *)kb->data;
      for (i = kb->totelem; i--; fp += 3) {
        add_v3_v3(fp, offset);
      }
    }
  }
  BKE_mesh_tag_coords_changed_uniformly(me);
}

void BKE_mesh_tessface_clear(Mesh *mesh)
{
  mesh_tessface_clear_intern(mesh, true);
}

void BKE_mesh_do_versions_cd_flag_init(Mesh *mesh)
{
  if (UNLIKELY(mesh->cd_flag)) {
    return;
  }

  const Span<MVert> verts = mesh->vertices();
  const Span<MEdge> edges = mesh->edges();

  for (const MVert &vert : verts) {
    if (vert.bweight != 0) {
      mesh->cd_flag |= ME_CDFLAG_VERT_BWEIGHT;
      break;
    }
  }

  for (const MEdge &edge : edges) {
    if (edge.bweight != 0) {
      mesh->cd_flag |= ME_CDFLAG_EDGE_BWEIGHT;
      if (mesh->cd_flag & ME_CDFLAG_EDGE_CREASE) {
        break;
      }
    }
    if (edge.crease != 0) {
      mesh->cd_flag |= ME_CDFLAG_EDGE_CREASE;
      if (mesh->cd_flag & ME_CDFLAG_EDGE_BWEIGHT) {
        break;
      }
    }
  }
}

/* -------------------------------------------------------------------- */
/* MSelect functions (currently used in weight paint mode) */

void BKE_mesh_mselect_clear(Mesh *me)
{
  MEM_SAFE_FREE(me->mselect);
  me->totselect = 0;
}

void BKE_mesh_mselect_validate(Mesh *me)
{
  using namespace blender;
  using namespace blender::bke;
  MSelect *mselect_src, *mselect_dst;
  int i_src, i_dst;

  if (me->totselect == 0) {
    return;
  }
  const Span<MVert> verts = me->vertices();
  const Span<MEdge> edges = me->edges();
  const Span<MPoly> polys = me->polygons();

  mselect_src = me->mselect;
  mselect_dst = (MSelect *)MEM_malloc_arrayN(
      (me->totselect), sizeof(MSelect), "Mesh selection history");

  const AttributeAccessor attributes = mesh_attributes(*me);
  const VArray<bool> selection_vert = attributes.lookup_or_default<bool>(
      ".selection_vert", ATTR_DOMAIN_POINT, false);
  const VArray<bool> selection_edge = attributes.lookup_or_default<bool>(
      ".selection_edge", ATTR_DOMAIN_EDGE, false);
  const VArray<bool> selection_poly = attributes.lookup_or_default<bool>(
      ".selection_poly", ATTR_DOMAIN_FACE, false);

  for (i_src = 0, i_dst = 0; i_src < me->totselect; i_src++) {
    int index = mselect_src[i_src].index;
    switch (mselect_src[i_src].type) {
      case ME_VSEL: {
<<<<<<< HEAD
        if (selection_vert[index]) {
=======
        if (verts[index].flag & SELECT) {
>>>>>>> 258d3858
          mselect_dst[i_dst] = mselect_src[i_src];
          i_dst++;
        }
        break;
      }
      case ME_ESEL: {
<<<<<<< HEAD
        if (selection_edge[index]) {
=======
        if (edges[index].flag & SELECT) {
>>>>>>> 258d3858
          mselect_dst[i_dst] = mselect_src[i_src];
          i_dst++;
        }
        break;
      }
      case ME_FSEL: {
<<<<<<< HEAD
        if (selection_poly[index]) {
=======
        if (polys[index].flag & SELECT) {
>>>>>>> 258d3858
          mselect_dst[i_dst] = mselect_src[i_src];
          i_dst++;
        }
        break;
      }
      default: {
        BLI_assert_unreachable();
        break;
      }
    }
  }

  MEM_freeN(mselect_src);

  if (i_dst == 0) {
    MEM_freeN(mselect_dst);
    mselect_dst = nullptr;
  }
  else if (i_dst != me->totselect) {
    mselect_dst = (MSelect *)MEM_reallocN(mselect_dst, sizeof(MSelect) * i_dst);
  }

  me->totselect = i_dst;
  me->mselect = mselect_dst;
}

int BKE_mesh_mselect_find(Mesh *me, int index, int type)
{
  BLI_assert(ELEM(type, ME_VSEL, ME_ESEL, ME_FSEL));

  for (int i = 0; i < me->totselect; i++) {
    if ((me->mselect[i].index == index) && (me->mselect[i].type == type)) {
      return i;
    }
  }

  return -1;
}

int BKE_mesh_mselect_active_get(Mesh *me, int type)
{
  BLI_assert(ELEM(type, ME_VSEL, ME_ESEL, ME_FSEL));

  if (me->totselect) {
    if (me->mselect[me->totselect - 1].type == type) {
      return me->mselect[me->totselect - 1].index;
    }
  }
  return -1;
}

void BKE_mesh_mselect_active_set(Mesh *me, int index, int type)
{
  const int msel_index = BKE_mesh_mselect_find(me, index, type);

  if (msel_index == -1) {
    /* add to the end */
    me->mselect = (MSelect *)MEM_reallocN(me->mselect, sizeof(MSelect) * (me->totselect + 1));
    me->mselect[me->totselect].index = index;
    me->mselect[me->totselect].type = type;
    me->totselect++;
  }
  else if (msel_index != me->totselect - 1) {
    /* move to the end */
    SWAP(MSelect, me->mselect[msel_index], me->mselect[me->totselect - 1]);
  }

  BLI_assert((me->mselect[me->totselect - 1].index == index) &&
             (me->mselect[me->totselect - 1].type == type));
}

void BKE_mesh_count_selected_items(const Mesh *mesh, int r_count[3])
{
  r_count[0] = r_count[1] = r_count[2] = 0;
  if (mesh->edit_mesh) {
    BMesh *bm = mesh->edit_mesh->bm;
    r_count[0] = bm->totvertsel;
    r_count[1] = bm->totedgesel;
    r_count[2] = bm->totfacesel;
  }
  /* We could support faces in paint modes. */
}

void BKE_mesh_vert_coords_get(const Mesh *mesh, float (*vert_coords)[3])
{
  blender::bke::AttributeAccessor attributes = blender::bke::mesh_attributes(*mesh);
  VArray<float3> positions = attributes.lookup_or_default(
      "position", ATTR_DOMAIN_POINT, float3(0));
  positions.materialize({(float3 *)vert_coords, mesh->totvert});
}

float (*BKE_mesh_vert_coords_alloc(const Mesh *mesh, int *r_vert_len))[3]
{
  float(*vert_coords)[3] = (float(*)[3])MEM_mallocN(sizeof(float[3]) * mesh->totvert, __func__);
  BKE_mesh_vert_coords_get(mesh, vert_coords);
  if (r_vert_len) {
    *r_vert_len = mesh->totvert;
  }
  return vert_coords;
}

void BKE_mesh_vert_coords_apply(Mesh *mesh, const float (*vert_coords)[3])
{
  MutableSpan<MVert> verts = mesh->vertices_for_write();
  for (const int i : verts.index_range()) {
    copy_v3_v3(verts[i].co, vert_coords[i]);
  }
  BKE_mesh_tag_coords_changed(mesh);
}

void BKE_mesh_vert_coords_apply_with_mat4(Mesh *mesh,
                                          const float (*vert_coords)[3],
                                          const float mat[4][4])
{
  MutableSpan<MVert> verts = mesh->vertices_for_write();
  for (const int i : verts.index_range()) {
    mul_v3_m4v3(verts[i].co, mat, vert_coords[i]);
  }
  BKE_mesh_tag_coords_changed(mesh);
}

static float (*ensure_corner_normal_layer(Mesh &mesh))[3]
{
  float(*r_loopnors)[3];
  if (CustomData_has_layer(&mesh.ldata, CD_NORMAL)) {
    r_loopnors = (float(*)[3])CustomData_get_layer(&mesh.ldata, CD_NORMAL);
    memset(r_loopnors, 0, sizeof(float[3]) * mesh.totloop);
  }
  else {
    r_loopnors = (float(*)[3])CustomData_add_layer(
        &mesh.ldata, CD_NORMAL, CD_SET_DEFAULT, nullptr, mesh.totloop);
    CustomData_set_layer_flag(&mesh.ldata, CD_NORMAL, CD_FLAG_TEMPORARY);
  }
  return r_loopnors;
}

void BKE_mesh_calc_normals_split_ex(Mesh *mesh,
                                    MLoopNorSpaceArray *r_lnors_spacearr,
                                    float (*r_corner_normals)[3])
{
  short(*clnors)[2] = nullptr;

  /* Note that we enforce computing clnors when the clnor space array is requested by caller here.
   * However, we obviously only use the auto-smooth angle threshold
   * only in case auto-smooth is enabled. */
  const bool use_split_normals = (r_lnors_spacearr != nullptr) ||
                                 ((mesh->flag & ME_AUTOSMOOTH) != 0);
  const float split_angle = (mesh->flag & ME_AUTOSMOOTH) != 0 ? mesh->smoothresh : (float)M_PI;

  /* may be nullptr */
  clnors = (short(*)[2])CustomData_get_layer(&mesh->ldata, CD_CUSTOMLOOPNORMAL);

  const Span<MVert> verts = mesh->vertices();
  const Span<MEdge> edges = mesh->edges();
  const Span<MPoly> polys = mesh->polygons();
  const Span<MLoop> loops = mesh->loops();

  BKE_mesh_normals_loop_split(verts.data(),
                              BKE_mesh_vertex_normals_ensure(mesh),
                              verts.size(),
                              edges.data(),
                              edges.size(),
                              loops.data(),
                              r_corner_normals,
                              loops.size(),
                              polys.data(),
                              BKE_mesh_poly_normals_ensure(mesh),
                              polys.size(),
                              use_split_normals,
                              split_angle,
                              r_lnors_spacearr,
                              clnors,
                              nullptr);

  BKE_mesh_assert_normals_dirty_or_calculated(mesh);
}

void BKE_mesh_calc_normals_split(Mesh *mesh)
{
  BKE_mesh_calc_normals_split_ex(mesh, nullptr, ensure_corner_normal_layer(*mesh));
}

/* Split faces helper functions. */

struct SplitFaceNewVert {
  struct SplitFaceNewVert *next;
  int new_index;
  int orig_index;
  float *vnor;
};

struct SplitFaceNewEdge {
  struct SplitFaceNewEdge *next;
  int new_index;
  int orig_index;
  int v1;
  int v2;
};

/* Detect needed new vertices, and update accordingly loops' vertex indices.
 * WARNING! Leaves mesh in invalid state. */
static int split_faces_prepare_new_verts(Mesh *mesh,
                                         MLoopNorSpaceArray *lnors_spacearr,
                                         SplitFaceNewVert **new_verts,
                                         MemArena *memarena)
{
  /* This is now mandatory, trying to do the job in simple way without that data is doomed to fail,
   * even when only dealing with smooth/flat faces one can find cases that no simple algorithm
   * can handle properly. */
  BLI_assert(lnors_spacearr != nullptr);

  const int loops_len = mesh->totloop;
  int verts_len = mesh->totvert;
  MutableSpan<MLoop> loops = mesh->loops_for_write();
  BKE_mesh_vertex_normals_ensure(mesh);
  float(*vert_normals)[3] = BKE_mesh_vertex_normals_for_write(mesh);

  BLI_bitmap *verts_used = BLI_BITMAP_NEW(verts_len, __func__);
  BLI_bitmap *done_loops = BLI_BITMAP_NEW(loops_len, __func__);

  MLoop *ml = loops.data();
  MLoopNorSpace **lnor_space = lnors_spacearr->lspacearr;

  BLI_assert(lnors_spacearr->data_type == MLNOR_SPACEARR_LOOP_INDEX);

  for (int loop_idx = 0; loop_idx < loops_len; loop_idx++, ml++, lnor_space++) {
    if (!BLI_BITMAP_TEST(done_loops, loop_idx)) {
      const int vert_idx = ml->v;
      const bool vert_used = BLI_BITMAP_TEST_BOOL(verts_used, vert_idx);
      /* If vert is already used by another smooth fan, we need a new vert for this one. */
      const int new_vert_idx = vert_used ? verts_len++ : vert_idx;

      BLI_assert(*lnor_space);

      if ((*lnor_space)->flags & MLNOR_SPACE_IS_SINGLE) {
        /* Single loop in this fan... */
        BLI_assert(POINTER_AS_INT((*lnor_space)->loops) == loop_idx);
        BLI_BITMAP_ENABLE(done_loops, loop_idx);
        if (vert_used) {
          ml->v = new_vert_idx;
        }
      }
      else {
        for (LinkNode *lnode = (*lnor_space)->loops; lnode; lnode = lnode->next) {
          const int ml_fan_idx = POINTER_AS_INT(lnode->link);
          BLI_BITMAP_ENABLE(done_loops, ml_fan_idx);
          if (vert_used) {
            loops[ml_fan_idx].v = new_vert_idx;
          }
        }
      }

      if (!vert_used) {
        BLI_BITMAP_ENABLE(verts_used, vert_idx);
        /* We need to update that vertex's normal here, we won't go over it again. */
        /* This is important! *DO NOT* set vnor to final computed lnor,
         * vnor should always be defined to 'automatic normal' value computed from its polys,
         * not some custom normal.
         * Fortunately, that's the loop normal space's 'lnor' reference vector. ;) */
        copy_v3_v3(vert_normals[vert_idx], (*lnor_space)->vec_lnor);
      }
      else {
        /* Add new vert to list. */
        SplitFaceNewVert *new_vert = (SplitFaceNewVert *)BLI_memarena_alloc(memarena,
                                                                            sizeof(*new_vert));
        new_vert->orig_index = vert_idx;
        new_vert->new_index = new_vert_idx;
        new_vert->vnor = (*lnor_space)->vec_lnor; /* See note above. */
        new_vert->next = *new_verts;
        *new_verts = new_vert;
      }
    }
  }

  MEM_freeN(done_loops);
  MEM_freeN(verts_used);

  return verts_len - mesh->totvert;
}

/* Detect needed new edges, and update accordingly loops' edge indices.
 * WARNING! Leaves mesh in invalid state. */
static int split_faces_prepare_new_edges(Mesh *mesh,
                                         SplitFaceNewEdge **new_edges,
                                         MemArena *memarena)
{
  const int num_polys = mesh->totpoly;
  int num_edges = mesh->totedge;
  MutableSpan<MEdge> edges = mesh->edges_for_write();
  MutableSpan<MLoop> loops = mesh->loops_for_write();
  const Span<MPoly> polys = mesh->polygons();

  BLI_bitmap *edges_used = BLI_BITMAP_NEW(num_edges, __func__);
  EdgeHash *edges_hash = BLI_edgehash_new_ex(__func__, num_edges);

  const MPoly *mp = polys.data();
  for (int poly_idx = 0; poly_idx < num_polys; poly_idx++, mp++) {
    MLoop *ml_prev = &loops[mp->loopstart + mp->totloop - 1];
    MLoop *ml = &loops[mp->loopstart];
    for (int loop_idx = 0; loop_idx < mp->totloop; loop_idx++, ml++) {
      void **eval;
      if (!BLI_edgehash_ensure_p(edges_hash, ml_prev->v, ml->v, &eval)) {
        const int edge_idx = ml_prev->e;

        /* That edge has not been encountered yet, define it. */
        if (BLI_BITMAP_TEST(edges_used, edge_idx)) {
          /* Original edge has already been used, we need to define a new one. */
          const int new_edge_idx = num_edges++;
          *eval = POINTER_FROM_INT(new_edge_idx);
          ml_prev->e = new_edge_idx;

          SplitFaceNewEdge *new_edge = (SplitFaceNewEdge *)BLI_memarena_alloc(memarena,
                                                                              sizeof(*new_edge));
          new_edge->orig_index = edge_idx;
          new_edge->new_index = new_edge_idx;
          new_edge->v1 = ml_prev->v;
          new_edge->v2 = ml->v;
          new_edge->next = *new_edges;
          *new_edges = new_edge;
        }
        else {
          /* We can re-use original edge. */
          edges[edge_idx].v1 = ml_prev->v;
          edges[edge_idx].v2 = ml->v;
          *eval = POINTER_FROM_INT(edge_idx);
          BLI_BITMAP_ENABLE(edges_used, edge_idx);
        }
      }
      else {
        /* Edge already known, just update loop's edge index. */
        ml_prev->e = POINTER_AS_INT(*eval);
      }

      ml_prev = ml;
    }
  }

  MEM_freeN(edges_used);
  BLI_edgehash_free(edges_hash, nullptr);

  return num_edges - mesh->totedge;
}

/* Perform actual split of vertices. */
static void split_faces_split_new_verts(Mesh *mesh,
                                        SplitFaceNewVert *new_verts,
                                        const int num_new_verts)
{
  const int verts_len = mesh->totvert - num_new_verts;
  float(*vert_normals)[3] = BKE_mesh_vertex_normals_for_write(mesh);

  /* Normals were already calculated at the beginning of this operation, we rely on that to update
   * them partially here. */
  BLI_assert(!BKE_mesh_vertex_normals_are_dirty(mesh));

  /* Remember new_verts is a single linklist, so its items are in reversed order... */
  for (int i = mesh->totvert - 1; i >= verts_len; i--, new_verts = new_verts->next) {
    BLI_assert(new_verts->new_index == i);
    BLI_assert(new_verts->new_index != new_verts->orig_index);
    CustomData_copy_data(&mesh->vdata, &mesh->vdata, new_verts->orig_index, i, 1);
    if (new_verts->vnor) {
      copy_v3_v3(vert_normals[i], new_verts->vnor);
    }
  }
}

/* Perform actual split of edges. */
static void split_faces_split_new_edges(Mesh *mesh,
                                        SplitFaceNewEdge *new_edges,
                                        const int num_new_edges)
{
  const int num_edges = mesh->totedge - num_new_edges;
  MutableSpan<MEdge> edges = mesh->edges_for_write();

  /* Remember new_edges is a single linklist, so its items are in reversed order... */
  MEdge *new_med = &edges[mesh->totedge - 1];
  for (int i = mesh->totedge - 1; i >= num_edges; i--, new_med--, new_edges = new_edges->next) {
    BLI_assert(new_edges->new_index == i);
    BLI_assert(new_edges->new_index != new_edges->orig_index);
    CustomData_copy_data(&mesh->edata, &mesh->edata, new_edges->orig_index, i, 1);
    new_med->v1 = new_edges->v1;
    new_med->v2 = new_edges->v2;
  }
}

void BKE_mesh_split_faces(Mesh *mesh, bool free_loop_normals)
{
  const int num_polys = mesh->totpoly;

  if (num_polys == 0) {
    return;
  }
  BKE_mesh_tessface_clear(mesh);

  MLoopNorSpaceArray lnors_spacearr = {nullptr};
  /* Compute loop normals and loop normal spaces (a.k.a. smooth fans of faces around vertices). */
  BKE_mesh_calc_normals_split_ex(mesh, &lnors_spacearr, ensure_corner_normal_layer(*mesh));
  /* Stealing memarena from loop normals space array. */
  MemArena *memarena = lnors_spacearr.mem;

  SplitFaceNewVert *new_verts = nullptr;
  SplitFaceNewEdge *new_edges = nullptr;

  /* Detect loop normal spaces (a.k.a. smooth fans) that will need a new vert. */
  const int num_new_verts = split_faces_prepare_new_verts(
      mesh, &lnors_spacearr, &new_verts, memarena);

  if (num_new_verts > 0) {
    /* Reminder: beyond this point, there is no way out, mesh is in invalid state
     * (due to early-reassignment of loops' vertex and edge indices to new,
     * to-be-created split ones). */

    const int num_new_edges = split_faces_prepare_new_edges(mesh, &new_edges, memarena);
    /* We can have to split a vertex without having to add a single new edge... */
    const bool do_edges = (num_new_edges > 0);

    /* Reallocate all vert and edge related data. */
    mesh->totvert += num_new_verts;
    CustomData_realloc(&mesh->vdata, mesh->totvert);
    if (do_edges) {
      mesh->totedge += num_new_edges;
      CustomData_realloc(&mesh->edata, mesh->totedge);
    }

    /* Update normals manually to avoid recalculation after this operation. */
    mesh->runtime.vert_normals = (float(*)[3])MEM_reallocN(mesh->runtime.vert_normals,
                                                           sizeof(float[3]) * mesh->totvert);

    /* Perform actual split of vertices and edges. */
    split_faces_split_new_verts(mesh, new_verts, num_new_verts);
    if (do_edges) {
      split_faces_split_new_edges(mesh, new_edges, num_new_edges);
    }
  }

  /* NOTE: after this point mesh is expected to be valid again. */

  /* CD_NORMAL is expected to be temporary only. */
  if (free_loop_normals) {
    CustomData_free_layers(&mesh->ldata, CD_NORMAL, mesh->totloop);
  }

  /* Also frees new_verts/edges temp data, since we used its memarena to allocate them. */
  BKE_lnor_spacearr_free(&lnors_spacearr);

  BKE_mesh_assert_normals_dirty_or_calculated(mesh);
#ifdef VALIDATE_MESH
  BKE_mesh_validate(mesh, true, true);
#endif
}

/* **** Depsgraph evaluation **** */

void BKE_mesh_eval_geometry(Depsgraph *depsgraph, Mesh *mesh)
{
  DEG_debug_print_eval(depsgraph, __func__, mesh->id.name, mesh);
  BKE_mesh_texspace_calc(mesh);
  /* We are here because something did change in the mesh. This means we can not trust the existing
   * evaluated mesh, and we don't know what parts of the mesh did change. So we simply delete the
   * evaluated mesh and let objects to re-create it with updated settings. */
  if (mesh->runtime.mesh_eval != nullptr) {
    mesh->runtime.mesh_eval->edit_mesh = nullptr;
    BKE_id_free(nullptr, mesh->runtime.mesh_eval);
    mesh->runtime.mesh_eval = nullptr;
  }
  if (DEG_is_active(depsgraph)) {
    Mesh *mesh_orig = (Mesh *)DEG_get_original_id(&mesh->id);
    if (mesh->texflag & ME_AUTOSPACE_EVALUATED) {
      mesh_orig->texflag |= ME_AUTOSPACE_EVALUATED;
      copy_v3_v3(mesh_orig->loc, mesh->loc);
      copy_v3_v3(mesh_orig->size, mesh->size);
    }
  }
}<|MERGE_RESOLUTION|>--- conflicted
+++ resolved
@@ -248,27 +248,22 @@
   else {
     Set<std::string> names_to_skip;
     if (!BLO_write_is_undo(writer)) {
-
       BKE_mesh_legacy_convert_hide_layers_to_flags(mesh);
       BKE_mesh_legacy_convert_selection_layers_to_flags(mesh);
       BKE_mesh_legacy_convert_material_indices_to_mpoly(mesh);
       /* When converting to the old mesh format, don't save redundant attributes. */
-<<<<<<< HEAD
       names_to_skip.add_multiple_new({".hide_vert",
                                       ".hide_edge",
                                       ".hide_poly",
                                       ".selection_vert",
                                       ".selection_edge",
                                       ".selection_poly"});
-=======
-      names_to_skip.add_multiple_new({".hide_vert", ".hide_edge", ".hide_poly"});
 
       /* Set deprecated mesh data pointers for forward compatibility. */
       mesh->mvert = const_cast<MVert *>(mesh->vertices().data());
       mesh->medge = const_cast<MEdge *>(mesh->edges().data());
       mesh->mpoly = const_cast<MPoly *>(mesh->polygons().data());
       mesh->mloop = const_cast<MLoop *>(mesh->loops().data());
->>>>>>> 258d3858
     }
 
     CustomData_blend_write_prepare(mesh->vdata, vert_layers, names_to_skip);
@@ -1681,33 +1676,21 @@
     int index = mselect_src[i_src].index;
     switch (mselect_src[i_src].type) {
       case ME_VSEL: {
-<<<<<<< HEAD
         if (selection_vert[index]) {
-=======
-        if (verts[index].flag & SELECT) {
->>>>>>> 258d3858
           mselect_dst[i_dst] = mselect_src[i_src];
           i_dst++;
         }
         break;
       }
       case ME_ESEL: {
-<<<<<<< HEAD
         if (selection_edge[index]) {
-=======
-        if (edges[index].flag & SELECT) {
->>>>>>> 258d3858
           mselect_dst[i_dst] = mselect_src[i_src];
           i_dst++;
         }
         break;
       }
       case ME_FSEL: {
-<<<<<<< HEAD
         if (selection_poly[index]) {
-=======
-        if (polys[index].flag & SELECT) {
->>>>>>> 258d3858
           mselect_dst[i_dst] = mselect_src[i_src];
           i_dst++;
         }
