--- conflicted
+++ resolved
@@ -351,7 +351,6 @@
     }
   }
 
-<<<<<<< HEAD
   if (!BLO_read_data_is_undo(reader)) {
     BKE_mesh_legacy_convert_flags_to_hide_layers(mesh);
     BKE_mesh_legacy_convert_uvs_to_generic(mesh);
@@ -359,8 +358,6 @@
     BKE_mesh_legacy_bevel_weight_to_layers(mesh);
   }
 
-=======
->>>>>>> 319ee296
   /* We don't expect to load normals from files, since they are derived data. */
   BKE_mesh_normals_tag_dirty(mesh);
   BKE_mesh_assert_normals_dirty_or_calculated(mesh);
