/* SPDX-License-Identifier: GPL-2.0-or-later
 * Copyright 2001-2002 NaN Holding BV. All rights reserved. */

/** \file
 * \ingroup bke
 */

#include "MEM_guardedalloc.h"

/* Allow using deprecated functionality for .blend file I/O. */
#define DNA_DEPRECATED_ALLOW

#include "DNA_defaults.h"
#include "DNA_key_types.h"
#include "DNA_material_types.h"
#include "DNA_mesh_types.h"
#include "DNA_meshdata_types.h"
#include "DNA_object_types.h"

#include "BLI_bit_vector.hh"
#include "BLI_bounds.hh"
#include "BLI_edgehash.h"
#include "BLI_endian_switch.h"
#include "BLI_ghash.h"
#include "BLI_hash.h"
#include "BLI_index_range.hh"
#include "BLI_linklist.h"
#include "BLI_listbase.h"
#include "BLI_math.h"
#include "BLI_math_vector.hh"
#include "BLI_memarena.h"
#include "BLI_resource_scope.hh"
#include "BLI_span.hh"
#include "BLI_string.h"
#include "BLI_task.hh"
#include "BLI_utildefines.h"
#include "BLI_vector.hh"
#include "BLI_virtual_array.hh"

#include "BLT_translation.h"

#include "BKE_anim_data.h"
#include "BKE_attribute.hh"
#include "BKE_bpath.h"
#include "BKE_deform.h"
#include "BKE_editmesh.h"
#include "BKE_global.h"
#include "BKE_idtype.h"
#include "BKE_key.h"
#include "BKE_lib_id.h"
#include "BKE_lib_query.h"
#include "BKE_main.h"
#include "BKE_material.h"
#include "BKE_mesh.h"
#include "BKE_mesh_legacy_convert.h"
#include "BKE_mesh_runtime.h"
#include "BKE_mesh_wrapper.h"
#include "BKE_modifier.h"
#include "BKE_multires.h"
#include "BKE_object.h"

#include "PIL_time.h"

#include "DEG_depsgraph.h"
#include "DEG_depsgraph_query.h"

#include "BLO_read_write.h"

using blender::BitVector;
using blender::float3;
using blender::MutableSpan;
using blender::Span;
using blender::StringRef;
using blender::VArray;
using blender::Vector;

static void mesh_clear_geometry(Mesh *mesh);
static void mesh_tessface_clear_intern(Mesh *mesh, int free_customdata);

static void mesh_init_data(ID *id)
{
  Mesh *mesh = (Mesh *)id;

  BLI_assert(MEMCMP_STRUCT_AFTER_IS_ZERO(mesh, id));

  MEMCPY_STRUCT_AFTER(mesh, DNA_struct_default_get(Mesh), id);

  CustomData_reset(&mesh->vdata);
  CustomData_reset(&mesh->edata);
  CustomData_reset(&mesh->fdata);
  CustomData_reset(&mesh->pdata);
  CustomData_reset(&mesh->ldata);

  mesh->runtime = new blender::bke::MeshRuntime();

  mesh->face_sets_color_seed = BLI_hash_int(PIL_check_seconds_timer_i() & UINT_MAX);
}

static void mesh_copy_data(Main *bmain, ID *id_dst, const ID *id_src, const int flag)
{
  Mesh *mesh_dst = (Mesh *)id_dst;
  const Mesh *mesh_src = (const Mesh *)id_src;

  mesh_dst->runtime = new blender::bke::MeshRuntime();
  mesh_dst->runtime->deformed_only = mesh_src->runtime->deformed_only;
  mesh_dst->runtime->wrapper_type = mesh_src->runtime->wrapper_type;
  mesh_dst->runtime->wrapper_type_finalize = mesh_src->runtime->wrapper_type_finalize;
  mesh_dst->runtime->subsurf_runtime_data = mesh_src->runtime->subsurf_runtime_data;
  mesh_dst->runtime->cd_mask_extra = mesh_src->runtime->cd_mask_extra;
  /* Copy face dot tags, since meshes may be duplicated after a subsurf modifier
   * or node, but we still need to be able to draw face center vertices. */
  mesh_dst->runtime->subsurf_face_dot_tags = static_cast<uint32_t *>(
      MEM_dupallocN(mesh_src->runtime->subsurf_face_dot_tags));
  if ((mesh_src->id.tag & LIB_TAG_NO_MAIN) == 0) {
    /* This is a direct copy of a main mesh, so for now it has the same topology. */
    mesh_dst->runtime->deformed_only = true;
  }
  /* This option is set for run-time meshes that have been copied from the current objects mode.
   * Currently this is used for edit-mesh although it could be used for sculpt or other
   * kinds of data specific to an objects mode.
   *
   * The flag signals that the mesh hasn't been modified from the data that generated it,
   * allowing us to use the object-mode data for drawing.
   *
   * While this could be the callers responsibility, keep here since it's
   * highly unlikely we want to create a duplicate and not use it for drawing. */
  mesh_dst->runtime->is_original_bmesh = false;

  /* Share various derived caches between the source and destination mesh for improved performance
   * when the source is persistent and edits to the destination mesh don't affect the caches.
   * Caches will be "un-shared" as necessary later on. */
  mesh_dst->runtime->bounds_cache = mesh_src->runtime->bounds_cache;
  mesh_dst->runtime->loose_edges_cache = mesh_src->runtime->loose_edges_cache;
  mesh_dst->runtime->looptris_cache = mesh_src->runtime->looptris_cache;

  /* Only do tessface if we have no polys. */
  const bool do_tessface = ((mesh_src->totface != 0) && (mesh_src->totpoly == 0));

  CustomData_MeshMasks mask = CD_MASK_MESH;

  if (mesh_src->id.tag & LIB_TAG_NO_MAIN) {
    /* For copies in depsgraph, keep data like #CD_ORIGINDEX and #CD_ORCO. */
    CustomData_MeshMasks_update(&mask, &CD_MASK_DERIVEDMESH);
  }

  mesh_dst->mat = (Material **)MEM_dupallocN(mesh_src->mat);

  BKE_defgroup_copy_list(&mesh_dst->vertex_group_names, &mesh_src->vertex_group_names);

  const eCDAllocType alloc_type = (flag & LIB_ID_COPY_CD_REFERENCE) ? CD_REFERENCE : CD_DUPLICATE;
  CustomData_copy(&mesh_src->vdata, &mesh_dst->vdata, mask.vmask, alloc_type, mesh_dst->totvert);
  CustomData_copy(&mesh_src->edata, &mesh_dst->edata, mask.emask, alloc_type, mesh_dst->totedge);
  CustomData_copy(&mesh_src->ldata, &mesh_dst->ldata, mask.lmask, alloc_type, mesh_dst->totloop);
  CustomData_copy(&mesh_src->pdata, &mesh_dst->pdata, mask.pmask, alloc_type, mesh_dst->totpoly);
  if (do_tessface) {
    CustomData_copy(&mesh_src->fdata, &mesh_dst->fdata, mask.fmask, alloc_type, mesh_dst->totface);
  }
  else {
    mesh_tessface_clear_intern(mesh_dst, false);
  }

  mesh_dst->edit_mesh = nullptr;

  mesh_dst->mselect = (MSelect *)MEM_dupallocN(mesh_dst->mselect);

  /* TODO: Do we want to add flag to prevent this? */
  if (mesh_src->key && (flag & LIB_ID_COPY_SHAPEKEY)) {
    BKE_id_copy_ex(bmain, &mesh_src->key->id, (ID **)&mesh_dst->key, flag);
    /* XXX This is not nice, we need to make BKE_id_copy_ex fully re-entrant... */
    mesh_dst->key->from = &mesh_dst->id;
  }
}

void BKE_mesh_free_editmesh(struct Mesh *mesh)
{
  if (mesh->edit_mesh == nullptr) {
    return;
  }

  if (mesh->edit_mesh->is_shallow_copy == false) {
    BKE_editmesh_free_data(mesh->edit_mesh);
  }
  MEM_freeN(mesh->edit_mesh);
  mesh->edit_mesh = nullptr;
}

static void mesh_free_data(ID *id)
{
  Mesh *mesh = (Mesh *)id;

  BLI_freelistN(&mesh->vertex_group_names);

  BKE_mesh_free_editmesh(mesh);

  mesh_clear_geometry(mesh);
  MEM_SAFE_FREE(mesh->mat);

  delete mesh->runtime;
}

static void mesh_foreach_id(ID *id, LibraryForeachIDData *data)
{
  Mesh *mesh = (Mesh *)id;
  BKE_LIB_FOREACHID_PROCESS_IDSUPER(data, mesh->texcomesh, IDWALK_CB_NEVER_SELF);
  BKE_LIB_FOREACHID_PROCESS_IDSUPER(data, mesh->key, IDWALK_CB_USER);
  for (int i = 0; i < mesh->totcol; i++) {
    BKE_LIB_FOREACHID_PROCESS_IDSUPER(data, mesh->mat[i], IDWALK_CB_USER);
  }
}

static void mesh_foreach_path(ID *id, BPathForeachPathData *bpath_data)
{
  Mesh *me = (Mesh *)id;
  if (me->ldata.external) {
    BKE_bpath_foreach_path_fixed_process(bpath_data, me->ldata.external->filepath);
  }
}

static void mesh_blend_write(BlendWriter *writer, ID *id, const void *id_address)
{
  using namespace blender;
  Mesh *mesh = (Mesh *)id;
  const bool is_undo = BLO_write_is_undo(writer);

  Vector<CustomDataLayer, 16> vert_layers;
  Vector<CustomDataLayer, 16> edge_layers;
  Vector<CustomDataLayer, 16> loop_layers;
  Vector<CustomDataLayer, 16> poly_layers;
  blender::ResourceScope temp_arrays_for_legacy_format;

  /* cache only - don't write */
  mesh->mface = nullptr;
  mesh->totface = 0;
  memset(&mesh->fdata, 0, sizeof(mesh->fdata));

  /* Do not store actual geometry data in case this is a library override ID. */
  if (ID_IS_OVERRIDE_LIBRARY(mesh) && !is_undo) {
    mesh->totvert = 0;
    memset(&mesh->vdata, 0, sizeof(mesh->vdata));

    mesh->totedge = 0;
    memset(&mesh->edata, 0, sizeof(mesh->edata));

    mesh->totloop = 0;
    memset(&mesh->ldata, 0, sizeof(mesh->ldata));

    mesh->totpoly = 0;
    memset(&mesh->pdata, 0, sizeof(mesh->pdata));
  }
  else {
    Set<std::string> names_to_skip;
    if (!BLO_write_is_undo(writer)) {
<<<<<<< HEAD
=======
      BKE_mesh_legacy_convert_hide_layers_to_flags(mesh);
      BKE_mesh_legacy_convert_selection_layers_to_flags(mesh);
      BKE_mesh_legacy_convert_material_indices_to_mpoly(mesh);
      BKE_mesh_legacy_bevel_weight_from_layers(mesh);
      BKE_mesh_legacy_face_set_from_generic(mesh, poly_layers);
      BKE_mesh_legacy_edge_crease_from_layers(mesh);
      BKE_mesh_legacy_convert_loose_edges_to_flag(mesh);
>>>>>>> 9fa4ceb3
      /* When converting to the old mesh format, don't save redundant attributes. */
      names_to_skip.add_multiple_new({".hide_vert",
                                      ".hide_edge",
                                      ".hide_poly",
                                      "position",
                                      "material_index",
                                      ".select_vert",
                                      ".select_edge",
                                      ".select_poly"});

      mesh->mvert = BKE_mesh_legacy_convert_positions_to_verts(
          mesh, temp_arrays_for_legacy_format, vert_layers);
      BKE_mesh_legacy_convert_hide_layers_to_flags(mesh);
      BKE_mesh_legacy_convert_selection_layers_to_flags(mesh);
      BKE_mesh_legacy_convert_material_indices_to_mpoly(mesh);
      BKE_mesh_legacy_bevel_weight_from_layers(mesh);
      BKE_mesh_legacy_face_set_from_generic(mesh, poly_layers);
      BKE_mesh_legacy_edge_crease_from_layers(mesh);

      /* Set deprecated mesh data pointers for forward compatibility. */
      mesh->medge = const_cast<MEdge *>(mesh->edges().data());
      mesh->mpoly = const_cast<MPoly *>(mesh->polys().data());
      mesh->mloop = const_cast<MLoop *>(mesh->loops().data());
      mesh->dvert = const_cast<MDeformVert *>(mesh->deform_verts().data());
    }

    CustomData_blend_write_prepare(mesh->vdata, vert_layers, names_to_skip);
    CustomData_blend_write_prepare(mesh->edata, edge_layers, names_to_skip);
    CustomData_blend_write_prepare(mesh->ldata, loop_layers, names_to_skip);
    CustomData_blend_write_prepare(mesh->pdata, poly_layers, names_to_skip);
  }

  mesh->runtime = nullptr;

  BLO_write_id_struct(writer, Mesh, id_address, &mesh->id);
  BKE_id_blend_write(writer, &mesh->id);

  /* direct data */
  if (mesh->adt) {
    BKE_animdata_blend_write(writer, mesh->adt);
  }

  BKE_defbase_blend_write(writer, &mesh->vertex_group_names);

  BLO_write_pointer_array(writer, mesh->totcol, mesh->mat);
  BLO_write_raw(writer, sizeof(MSelect) * mesh->totselect, mesh->mselect);

  CustomData_blend_write(
      writer, &mesh->vdata, vert_layers, mesh->totvert, CD_MASK_MESH.vmask, &mesh->id);
  CustomData_blend_write(
      writer, &mesh->edata, edge_layers, mesh->totedge, CD_MASK_MESH.emask, &mesh->id);
  /* fdata is really a dummy - written so slots align */
  CustomData_blend_write(writer, &mesh->fdata, {}, mesh->totface, CD_MASK_MESH.fmask, &mesh->id);
  CustomData_blend_write(
      writer, &mesh->ldata, loop_layers, mesh->totloop, CD_MASK_MESH.lmask, &mesh->id);
  CustomData_blend_write(
      writer, &mesh->pdata, poly_layers, mesh->totpoly, CD_MASK_MESH.pmask, &mesh->id);
}

static void mesh_blend_read_data(BlendDataReader *reader, ID *id)
{
  Mesh *mesh = (Mesh *)id;
  BLO_read_pointer_array(reader, (void **)&mesh->mat);

  /* Deprecated pointers to custom data layers are read here for backward compatibility
   * with files where these were owning pointers rather than a view into custom data. */
  BLO_read_data_address(reader, &mesh->mvert);
  BLO_read_data_address(reader, &mesh->medge);
  BLO_read_data_address(reader, &mesh->mface);
  BLO_read_data_address(reader, &mesh->mtface);
  BLO_read_data_address(reader, &mesh->dvert);
  BLO_read_data_address(reader, &mesh->tface);
  BLO_read_data_address(reader, &mesh->mcol);

  BLO_read_data_address(reader, &mesh->mselect);

  /* animdata */
  BLO_read_data_address(reader, &mesh->adt);
  BKE_animdata_blend_read_data(reader, mesh->adt);

  BLO_read_list(reader, &mesh->vertex_group_names);

  CustomData_blend_read(reader, &mesh->vdata, mesh->totvert);
  CustomData_blend_read(reader, &mesh->edata, mesh->totedge);
  CustomData_blend_read(reader, &mesh->fdata, mesh->totface);
  CustomData_blend_read(reader, &mesh->ldata, mesh->totloop);
  CustomData_blend_read(reader, &mesh->pdata, mesh->totpoly);
  if (mesh->deform_verts().is_empty()) {
    /* Vertex group data was also an owning pointer in old Blender versions.
     * Don't read them again if they were read as part of #CustomData. */
    BKE_defvert_blend_read(reader, mesh->totvert, mesh->dvert);
  }

  mesh->texflag &= ~ME_AUTOSPACE_EVALUATED;
  mesh->edit_mesh = nullptr;

  mesh->runtime = new blender::bke::MeshRuntime();

  /* happens with old files */
  if (mesh->mselect == nullptr) {
    mesh->totselect = 0;
  }

  if (BLO_read_requires_endian_switch(reader) && mesh->tface) {
    TFace *tf = mesh->tface;
    for (int i = 0; i < mesh->totface; i++, tf++) {
      BLI_endian_switch_uint32_array(tf->col, 4);
    }
  }
}

static void mesh_blend_read_lib(BlendLibReader *reader, ID *id)
{
  Mesh *me = (Mesh *)id;
  /* this check added for python created meshes */
  if (me->mat) {
    for (int i = 0; i < me->totcol; i++) {
      BLO_read_id_address(reader, me->id.lib, &me->mat[i]);
    }
  }
  else {
    me->totcol = 0;
  }

  BLO_read_id_address(reader, me->id.lib, &me->ipo);  // XXX: deprecated: old anim sys
  BLO_read_id_address(reader, me->id.lib, &me->key);
  BLO_read_id_address(reader, me->id.lib, &me->texcomesh);
}

static void mesh_read_expand(BlendExpander *expander, ID *id)
{
  Mesh *me = (Mesh *)id;
  for (int a = 0; a < me->totcol; a++) {
    BLO_expand(expander, me->mat[a]);
  }

  BLO_expand(expander, me->key);
  BLO_expand(expander, me->texcomesh);
}

IDTypeInfo IDType_ID_ME = {
    /* id_code */ ID_ME,
    /* id_filter */ FILTER_ID_ME,
    /* main_listbase_index */ INDEX_ID_ME,
    /* struct_size */ sizeof(Mesh),
    /* name */ "Mesh",
    /* name_plural */ "meshes",
    /* translation_context */ BLT_I18NCONTEXT_ID_MESH,
    /* flags */ IDTYPE_FLAGS_APPEND_IS_REUSABLE,
    /* asset_type_info */ nullptr,

    /* init_data */ mesh_init_data,
    /* copy_data */ mesh_copy_data,
    /* free_data */ mesh_free_data,
    /* make_local */ nullptr,
    /* foreach_id */ mesh_foreach_id,
    /* foreach_cache */ nullptr,
    /* foreach_path */ mesh_foreach_path,
    /* owner_pointer_get */ nullptr,

    /* blend_write */ mesh_blend_write,
    /* blend_read_data */ mesh_blend_read_data,
    /* blend_read_lib */ mesh_blend_read_lib,
    /* blend_read_expand */ mesh_read_expand,

    /* blend_read_undo_preserve */ nullptr,

    /* lib_override_apply_post */ nullptr,
};

enum {
  MESHCMP_DVERT_WEIGHTMISMATCH = 1,
  MESHCMP_DVERT_GROUPMISMATCH,
  MESHCMP_DVERT_TOTGROUPMISMATCH,
  MESHCMP_LOOPCOLMISMATCH,
  MESHCMP_LOOPUVMISMATCH,
  MESHCMP_LOOPMISMATCH,
  MESHCMP_POLYVERTMISMATCH,
  MESHCMP_POLYMISMATCH,
  MESHCMP_EDGEUNKNOWN,
  MESHCMP_VERTCOMISMATCH,
  MESHCMP_CDLAYERS_MISMATCH,
  MESHCMP_ATTRIBUTE_VALUE_MISMATCH,
};

static const char *cmpcode_to_str(int code)
{
  switch (code) {
    case MESHCMP_DVERT_WEIGHTMISMATCH:
      return "Vertex Weight Mismatch";
    case MESHCMP_DVERT_GROUPMISMATCH:
      return "Vertex Group Mismatch";
    case MESHCMP_DVERT_TOTGROUPMISMATCH:
      return "Vertex Doesn't Belong To Same Number Of Groups";
    case MESHCMP_LOOPCOLMISMATCH:
      return "Color Attribute Mismatch";
    case MESHCMP_LOOPUVMISMATCH:
      return "UV Mismatch";
    case MESHCMP_LOOPMISMATCH:
      return "Loop Mismatch";
    case MESHCMP_POLYVERTMISMATCH:
      return "Loop Vert Mismatch In Poly Test";
    case MESHCMP_POLYMISMATCH:
      return "Loop Vert Mismatch";
    case MESHCMP_EDGEUNKNOWN:
      return "Edge Mismatch";
    case MESHCMP_VERTCOMISMATCH:
      return "Vertex Coordinate Mismatch";
    case MESHCMP_CDLAYERS_MISMATCH:
      return "CustomData Layer Count Mismatch";
    case MESHCMP_ATTRIBUTE_VALUE_MISMATCH:
      return "Attribute Value Mismatch";
    default:
      return "Mesh Comparison Code Unknown";
  }
}

/** Thresh is threshold for comparing vertices, UV's, vertex colors, weights, etc. */
static int customdata_compare(
    CustomData *c1, CustomData *c2, const int total_length, Mesh *m1, Mesh *m2, const float thresh)
{
  const float thresh_sq = thresh * thresh;
  CustomDataLayer *l1, *l2;
  int layer_count1 = 0, layer_count2 = 0, j;
  const uint64_t cd_mask_non_generic = CD_MASK_MEDGE | CD_MASK_MPOLY | CD_MASK_MLOOPUV |
                                       CD_MASK_PROP_BYTE_COLOR | CD_MASK_MDEFORMVERT;
  const uint64_t cd_mask_all_attr = CD_MASK_PROP_ALL | cd_mask_non_generic;
  const Span<MLoop> loops_1 = m1->loops();
  const Span<MLoop> loops_2 = m2->loops();

  for (int i = 0; i < c1->totlayer; i++) {
    l1 = &c1->layers[i];
    if ((CD_TYPE_AS_MASK(l1->type) & cd_mask_all_attr) && l1->anonymous_id == nullptr) {
      layer_count1++;
    }
  }

  for (int i = 0; i < c2->totlayer; i++) {
    l2 = &c2->layers[i];
    if ((CD_TYPE_AS_MASK(l2->type) & cd_mask_all_attr) && l2->anonymous_id == nullptr) {
      layer_count2++;
    }
  }

  if (layer_count1 != layer_count2) {
    /* TODO(@HooglyBoogly): Re-enable after tests are updated for material index refactor. */
    // return MESHCMP_CDLAYERS_MISMATCH;
  }

  l1 = c1->layers;
  l2 = c2->layers;

  for (int i1 = 0; i1 < c1->totlayer; i1++) {
    l1 = c1->layers + i1;
    for (int i2 = 0; i2 < c2->totlayer; i2++) {
      l2 = c2->layers + i2;
      if (l1->type != l2->type || !STREQ(l1->name, l2->name) || l1->anonymous_id != nullptr ||
          l2->anonymous_id != nullptr) {
        continue;
      }
      /* At this point `l1` and `l2` have the same name and type, so they should be compared. */

      switch (l1->type) {
        /* We're order-agnostic for edges here. */
        case CD_MEDGE: {
          MEdge *e1 = (MEdge *)l1->data;
          MEdge *e2 = (MEdge *)l2->data;
          int etot = m1->totedge;
          EdgeHash *eh = BLI_edgehash_new_ex(__func__, etot);

          for (j = 0; j < etot; j++, e1++) {
            BLI_edgehash_insert(eh, e1->v1, e1->v2, e1);
          }

          for (j = 0; j < etot; j++, e2++) {
            if (!BLI_edgehash_lookup(eh, e2->v1, e2->v2)) {
              return MESHCMP_EDGEUNKNOWN;
            }
          }
          BLI_edgehash_free(eh, nullptr);
          break;
        }
        case CD_MPOLY: {
          MPoly *p1 = (MPoly *)l1->data;
          MPoly *p2 = (MPoly *)l2->data;
          int ptot = m1->totpoly;

          for (j = 0; j < ptot; j++, p1++, p2++) {
            int k;

            if (p1->totloop != p2->totloop) {
              return MESHCMP_POLYMISMATCH;
            }

            const MLoop *lp1 = &loops_1[p1->loopstart];
            const MLoop *lp2 = &loops_2[p2->loopstart];

            for (k = 0; k < p1->totloop; k++, lp1++, lp2++) {
              if (lp1->v != lp2->v) {
                return MESHCMP_POLYVERTMISMATCH;
              }
            }
          }
          break;
        }
        case CD_MLOOP: {
          MLoop *lp1 = (MLoop *)l1->data;
          MLoop *lp2 = (MLoop *)l2->data;
          int ltot = m1->totloop;

          for (j = 0; j < ltot; j++, lp1++, lp2++) {
            if (lp1->v != lp2->v) {
              return MESHCMP_LOOPMISMATCH;
            }
          }
          break;
        }
        case CD_MLOOPUV: {
          MLoopUV *lp1 = (MLoopUV *)l1->data;
          MLoopUV *lp2 = (MLoopUV *)l2->data;
          int ltot = m1->totloop;

          for (j = 0; j < ltot; j++, lp1++, lp2++) {
            if (len_squared_v2v2(lp1->uv, lp2->uv) > thresh_sq) {
              return MESHCMP_LOOPUVMISMATCH;
            }
          }
          break;
        }
        case CD_PROP_BYTE_COLOR: {
          MLoopCol *lp1 = (MLoopCol *)l1->data;
          MLoopCol *lp2 = (MLoopCol *)l2->data;
          int ltot = m1->totloop;

          for (j = 0; j < ltot; j++, lp1++, lp2++) {
            if (lp1->r != lp2->r || lp1->g != lp2->g || lp1->b != lp2->b || lp1->a != lp2->a) {
              return MESHCMP_LOOPCOLMISMATCH;
            }
          }
          break;
        }
        case CD_MDEFORMVERT: {
          MDeformVert *dv1 = (MDeformVert *)l1->data;
          MDeformVert *dv2 = (MDeformVert *)l2->data;
          int dvtot = m1->totvert;

          for (j = 0; j < dvtot; j++, dv1++, dv2++) {
            int k;
            MDeformWeight *dw1 = dv1->dw, *dw2 = dv2->dw;

            if (dv1->totweight != dv2->totweight) {
              return MESHCMP_DVERT_TOTGROUPMISMATCH;
            }

            for (k = 0; k < dv1->totweight; k++, dw1++, dw2++) {
              if (dw1->def_nr != dw2->def_nr) {
                return MESHCMP_DVERT_GROUPMISMATCH;
              }
              if (fabsf(dw1->weight - dw2->weight) > thresh) {
                return MESHCMP_DVERT_WEIGHTMISMATCH;
              }
            }
          }
          break;
        }
        case CD_PROP_FLOAT: {
          const float *l1_data = (float *)l1->data;
          const float *l2_data = (float *)l2->data;

          for (int i = 0; i < total_length; i++) {
            if (compare_threshold_relative(l1_data[i], l2_data[i], thresh)) {
              return MESHCMP_ATTRIBUTE_VALUE_MISMATCH;
            }
          }
          break;
        }
        case CD_PROP_FLOAT2: {
          const float(*l1_data)[2] = (float(*)[2])l1->data;
          const float(*l2_data)[2] = (float(*)[2])l2->data;

          for (int i = 0; i < total_length; i++) {
            if (compare_threshold_relative(l1_data[i][0], l2_data[i][0], thresh)) {
              return MESHCMP_ATTRIBUTE_VALUE_MISMATCH;
            }
            if (compare_threshold_relative(l1_data[i][1], l2_data[i][1], thresh)) {
              return MESHCMP_ATTRIBUTE_VALUE_MISMATCH;
            }
          }
          break;
        }
        case CD_PROP_FLOAT3: {
          const float(*l1_data)[3] = (float(*)[3])l1->data;
          const float(*l2_data)[3] = (float(*)[3])l2->data;

          for (int i = 0; i < total_length; i++) {
            if (compare_threshold_relative(l1_data[i][0], l2_data[i][0], thresh)) {
              return MESHCMP_ATTRIBUTE_VALUE_MISMATCH;
            }
            if (compare_threshold_relative(l1_data[i][1], l2_data[i][1], thresh)) {
              return MESHCMP_ATTRIBUTE_VALUE_MISMATCH;
            }
            if (compare_threshold_relative(l1_data[i][2], l2_data[i][2], thresh)) {
              return MESHCMP_ATTRIBUTE_VALUE_MISMATCH;
            }
          }
          break;
        }
        case CD_PROP_INT32: {
          const int *l1_data = (int *)l1->data;
          const int *l2_data = (int *)l2->data;

          for (int i = 0; i < total_length; i++) {
            if (l1_data[i] != l2_data[i]) {
              return MESHCMP_ATTRIBUTE_VALUE_MISMATCH;
            }
          }
          break;
        }
        case CD_PROP_INT8: {
          const int8_t *l1_data = (int8_t *)l1->data;
          const int8_t *l2_data = (int8_t *)l2->data;

          for (int i = 0; i < total_length; i++) {
            if (l1_data[i] != l2_data[i]) {
              return MESHCMP_ATTRIBUTE_VALUE_MISMATCH;
            }
          }
          break;
        }
        case CD_PROP_BOOL: {
          const bool *l1_data = (bool *)l1->data;
          const bool *l2_data = (bool *)l2->data;
          for (int i = 0; i < total_length; i++) {
            if (l1_data[i] != l2_data[i]) {
              return MESHCMP_ATTRIBUTE_VALUE_MISMATCH;
            }
          }
          break;
        }
        case CD_PROP_COLOR: {
          const MPropCol *l1_data = (MPropCol *)l1->data;
          const MPropCol *l2_data = (MPropCol *)l2->data;

          for (int i = 0; i < total_length; i++) {
            for (j = 0; j < 4; j++) {
              if (compare_threshold_relative(l1_data[i].color[j], l2_data[i].color[j], thresh)) {
                return MESHCMP_ATTRIBUTE_VALUE_MISMATCH;
              }
            }
          }
          break;
        }
        default: {
          break;
        }
      }
    }
  }

  return 0;
}

const char *BKE_mesh_cmp(Mesh *me1, Mesh *me2, float thresh)
{
  int c;

  if (!me1 || !me2) {
    return "Requires two input meshes";
  }

  if (me1->totvert != me2->totvert) {
    return "Number of verts don't match";
  }

  if (me1->totedge != me2->totedge) {
    return "Number of edges don't match";
  }

  if (me1->totpoly != me2->totpoly) {
    return "Number of faces don't match";
  }

  if (me1->totloop != me2->totloop) {
    return "Number of loops don't match";
  }

  if ((c = customdata_compare(&me1->vdata, &me2->vdata, me1->totvert, me1, me2, thresh))) {
    return cmpcode_to_str(c);
  }

  if ((c = customdata_compare(&me1->edata, &me2->edata, me1->totedge, me1, me2, thresh))) {
    return cmpcode_to_str(c);
  }

  if ((c = customdata_compare(&me1->ldata, &me2->ldata, me1->totloop, me1, me2, thresh))) {
    return cmpcode_to_str(c);
  }

  if ((c = customdata_compare(&me1->pdata, &me2->pdata, me1->totpoly, me1, me2, thresh))) {
    return cmpcode_to_str(c);
  }

  return nullptr;
}

bool BKE_mesh_attribute_required(const char *name)
{
  return StringRef(name) == "position";
}

void BKE_mesh_ensure_skin_customdata(Mesh *me)
{
  BMesh *bm = me->edit_mesh ? me->edit_mesh->bm : nullptr;
  MVertSkin *vs;

  if (bm) {
    if (!CustomData_has_layer(&bm->vdata, CD_MVERT_SKIN)) {
      BMVert *v;
      BMIter iter;

      BM_data_layer_add(bm, &bm->vdata, CD_MVERT_SKIN);

      /* Mark an arbitrary vertex as root */
      BM_ITER_MESH (v, &iter, bm, BM_VERTS_OF_MESH) {
        vs = (MVertSkin *)CustomData_bmesh_get(&bm->vdata, v->head.data, CD_MVERT_SKIN);
        vs->flag |= MVERT_SKIN_ROOT;
        break;
      }
    }
  }
  else {
    if (!CustomData_has_layer(&me->vdata, CD_MVERT_SKIN)) {
      vs = (MVertSkin *)CustomData_add_layer(
          &me->vdata, CD_MVERT_SKIN, CD_SET_DEFAULT, nullptr, me->totvert);

      /* Mark an arbitrary vertex as root */
      if (vs) {
        vs->flag |= MVERT_SKIN_ROOT;
      }
    }
  }
}

bool BKE_mesh_ensure_facemap_customdata(struct Mesh *me)
{
  BMesh *bm = me->edit_mesh ? me->edit_mesh->bm : nullptr;
  bool changed = false;
  if (bm) {
    if (!CustomData_has_layer(&bm->pdata, CD_FACEMAP)) {
      BM_data_layer_add(bm, &bm->pdata, CD_FACEMAP);
      changed = true;
    }
  }
  else {
    if (!CustomData_has_layer(&me->pdata, CD_FACEMAP)) {
      CustomData_add_layer(&me->pdata, CD_FACEMAP, CD_SET_DEFAULT, nullptr, me->totpoly);
      changed = true;
    }
  }
  return changed;
}

bool BKE_mesh_clear_facemap_customdata(struct Mesh *me)
{
  BMesh *bm = me->edit_mesh ? me->edit_mesh->bm : nullptr;
  bool changed = false;
  if (bm) {
    if (CustomData_has_layer(&bm->pdata, CD_FACEMAP)) {
      BM_data_layer_free(bm, &bm->pdata, CD_FACEMAP);
      changed = true;
    }
  }
  else {
    if (CustomData_has_layer(&me->pdata, CD_FACEMAP)) {
      CustomData_free_layers(&me->pdata, CD_FACEMAP, me->totpoly);
      changed = true;
    }
  }
  return changed;
}

bool BKE_mesh_has_custom_loop_normals(Mesh *me)
{
  if (me->edit_mesh) {
    return CustomData_has_layer(&me->edit_mesh->bm->ldata, CD_CUSTOMLOOPNORMAL);
  }

  return CustomData_has_layer(&me->ldata, CD_CUSTOMLOOPNORMAL);
}

void BKE_mesh_free_data_for_undo(Mesh *me)
{
  mesh_free_data(&me->id);
}

/**
 * \note on data that this function intentionally doesn't free:
 *
 * - Materials and shape keys are not freed here (#Mesh.mat & #Mesh.key).
 *   As freeing shape keys requires tagging the depsgraph for updated relations,
 *   which is expensive.
 *   Material slots should be kept in sync with the object.
 *
 * - Edit-Mesh (#Mesh.edit_mesh)
 *   Since edit-mesh is tied to the objects mode,
 *   which crashes when called in edit-mode, see: T90972.
 */
static void mesh_clear_geometry(Mesh *mesh)
{
  CustomData_free(&mesh->vdata, mesh->totvert);
  CustomData_free(&mesh->edata, mesh->totedge);
  CustomData_free(&mesh->fdata, mesh->totface);
  CustomData_free(&mesh->ldata, mesh->totloop);
  CustomData_free(&mesh->pdata, mesh->totpoly);

  MEM_SAFE_FREE(mesh->mselect);

  mesh->totvert = 0;
  mesh->totedge = 0;
  mesh->totface = 0;
  mesh->totloop = 0;
  mesh->totpoly = 0;
  mesh->act_face = -1;
  mesh->totselect = 0;

  BLI_freelistN(&mesh->vertex_group_names);
}

void BKE_mesh_clear_geometry(Mesh *mesh)
{
  BKE_mesh_runtime_clear_cache(mesh);
  mesh_clear_geometry(mesh);
}

static void mesh_tessface_clear_intern(Mesh *mesh, int free_customdata)
{
  if (free_customdata) {
    CustomData_free(&mesh->fdata, mesh->totface);
  }
  else {
    CustomData_reset(&mesh->fdata);
  }

  mesh->totface = 0;
}

Mesh *BKE_mesh_add(Main *bmain, const char *name)
{
  Mesh *me = (Mesh *)BKE_id_new(bmain, ID_ME, name);

  return me;
}

/* Custom data layer functions; those assume that totXXX are set correctly. */
static void mesh_ensure_cdlayers_primary(Mesh *mesh, bool do_tessface)
{
  if (!CustomData_get_layer_named(&mesh->vdata, CD_PROP_FLOAT3, "position")) {
    CustomData_add_layer_named(
        &mesh->vdata, CD_PROP_FLOAT3, CD_CONSTRUCT, nullptr, mesh->totvert, "position");
  }
  if (!CustomData_get_layer(&mesh->edata, CD_MEDGE)) {
    CustomData_add_layer(&mesh->edata, CD_MEDGE, CD_SET_DEFAULT, nullptr, mesh->totedge);
  }
  if (!CustomData_get_layer(&mesh->ldata, CD_MLOOP)) {
    CustomData_add_layer(&mesh->ldata, CD_MLOOP, CD_SET_DEFAULT, nullptr, mesh->totloop);
  }
  if (!CustomData_get_layer(&mesh->pdata, CD_MPOLY)) {
    CustomData_add_layer(&mesh->pdata, CD_MPOLY, CD_SET_DEFAULT, nullptr, mesh->totpoly);
  }

  if (do_tessface && !CustomData_get_layer(&mesh->fdata, CD_MFACE)) {
    CustomData_add_layer(&mesh->fdata, CD_MFACE, CD_SET_DEFAULT, nullptr, mesh->totface);
  }
}

Mesh *BKE_mesh_new_nomain(
    int verts_len, int edges_len, int tessface_len, int loops_len, int polys_len)
{
  Mesh *mesh = (Mesh *)BKE_libblock_alloc(
      nullptr, ID_ME, BKE_idtype_idcode_to_name(ID_ME), LIB_ID_CREATE_LOCALIZE);
  BKE_libblock_init_empty(&mesh->id);

  /* Don't use #CustomData_reset because we don't want to touch custom-data. */
  copy_vn_i(mesh->vdata.typemap, CD_NUMTYPES, -1);
  copy_vn_i(mesh->edata.typemap, CD_NUMTYPES, -1);
  copy_vn_i(mesh->fdata.typemap, CD_NUMTYPES, -1);
  copy_vn_i(mesh->ldata.typemap, CD_NUMTYPES, -1);
  copy_vn_i(mesh->pdata.typemap, CD_NUMTYPES, -1);

  mesh->totvert = verts_len;
  mesh->totedge = edges_len;
  mesh->totface = tessface_len;
  mesh->totloop = loops_len;
  mesh->totpoly = polys_len;

  mesh_ensure_cdlayers_primary(mesh, true);

  return mesh;
}

void BKE_mesh_copy_parameters(Mesh *me_dst, const Mesh *me_src)
{
  /* Copy general settings. */
  me_dst->editflag = me_src->editflag;
  me_dst->flag = me_src->flag;
  me_dst->smoothresh = me_src->smoothresh;
  me_dst->remesh_voxel_size = me_src->remesh_voxel_size;
  me_dst->remesh_voxel_adaptivity = me_src->remesh_voxel_adaptivity;
  me_dst->remesh_mode = me_src->remesh_mode;
  me_dst->symmetry = me_src->symmetry;

  me_dst->face_sets_color_seed = me_src->face_sets_color_seed;
  me_dst->face_sets_color_default = me_src->face_sets_color_default;

  /* Copy texture space. */
  me_dst->texflag = me_src->texflag;
  copy_v3_v3(me_dst->loc, me_src->loc);
  copy_v3_v3(me_dst->size, me_src->size);

  me_dst->vertex_group_active_index = me_src->vertex_group_active_index;
  me_dst->attributes_active_index = me_src->attributes_active_index;
}

void BKE_mesh_copy_parameters_for_eval(Mesh *me_dst, const Mesh *me_src)
{
  /* User counts aren't handled, don't copy into a mesh from #G_MAIN. */
  BLI_assert(me_dst->id.tag & (LIB_TAG_NO_MAIN | LIB_TAG_COPIED_ON_WRITE));

  BKE_mesh_copy_parameters(me_dst, me_src);

  /* Copy vertex group names. */
  BLI_assert(BLI_listbase_is_empty(&me_dst->vertex_group_names));
  BKE_defgroup_copy_list(&me_dst->vertex_group_names, &me_src->vertex_group_names);

  /* Copy materials. */
  if (me_dst->mat != nullptr) {
    MEM_freeN(me_dst->mat);
  }
  me_dst->mat = (Material **)MEM_dupallocN(me_src->mat);
  me_dst->totcol = me_src->totcol;
}

Mesh *BKE_mesh_new_nomain_from_template_ex(const Mesh *me_src,
                                           int verts_len,
                                           int edges_len,
                                           int tessface_len,
                                           int loops_len,
                                           int polys_len,
                                           CustomData_MeshMasks mask)
{
  /* Only do tessface if we are creating tessfaces or copying from mesh with only tessfaces. */
  const bool do_tessface = (tessface_len || ((me_src->totface != 0) && (me_src->totpoly == 0)));

  Mesh *me_dst = (Mesh *)BKE_id_new_nomain(ID_ME, nullptr);

  me_dst->mselect = (MSelect *)MEM_dupallocN(me_src->mselect);

  me_dst->totvert = verts_len;
  me_dst->totedge = edges_len;
  me_dst->totface = tessface_len;
  me_dst->totloop = loops_len;
  me_dst->totpoly = polys_len;

  BKE_mesh_copy_parameters_for_eval(me_dst, me_src);

  CustomData_copy(&me_src->vdata, &me_dst->vdata, mask.vmask, CD_SET_DEFAULT, verts_len);
  CustomData_copy(&me_src->edata, &me_dst->edata, mask.emask, CD_SET_DEFAULT, edges_len);
  CustomData_copy(&me_src->ldata, &me_dst->ldata, mask.lmask, CD_SET_DEFAULT, loops_len);
  CustomData_copy(&me_src->pdata, &me_dst->pdata, mask.pmask, CD_SET_DEFAULT, polys_len);
  if (do_tessface) {
    CustomData_copy(&me_src->fdata, &me_dst->fdata, mask.fmask, CD_SET_DEFAULT, tessface_len);
  }
  else {
    mesh_tessface_clear_intern(me_dst, false);
  }

  /* The destination mesh should at least have valid primary CD layers,
   * even in cases where the source mesh does not. */
  mesh_ensure_cdlayers_primary(me_dst, do_tessface);

  /* Expect that normals aren't copied at all, since the destination mesh is new. */
  BLI_assert(BKE_mesh_vertex_normals_are_dirty(me_dst));

  return me_dst;
}

Mesh *BKE_mesh_new_nomain_from_template(const Mesh *me_src,
                                        int verts_len,
                                        int edges_len,
                                        int tessface_len,
                                        int loops_len,
                                        int polys_len)
{
  return BKE_mesh_new_nomain_from_template_ex(
      me_src, verts_len, edges_len, tessface_len, loops_len, polys_len, CD_MASK_EVERYTHING);
}

void BKE_mesh_eval_delete(struct Mesh *mesh_eval)
{
  /* Evaluated mesh may point to edit mesh, but never owns it. */
  mesh_eval->edit_mesh = nullptr;
  mesh_free_data(&mesh_eval->id);
  BKE_libblock_free_data(&mesh_eval->id, false);
  MEM_freeN(mesh_eval);
}

Mesh *BKE_mesh_copy_for_eval(const Mesh *source, bool reference)
{
  int flags = LIB_ID_COPY_LOCALIZE;

  if (reference) {
    flags |= LIB_ID_COPY_CD_REFERENCE;
  }

  Mesh *result = (Mesh *)BKE_id_copy_ex(nullptr, &source->id, nullptr, flags);
  return result;
}

BMesh *BKE_mesh_to_bmesh_ex(const Mesh *me,
                            const struct BMeshCreateParams *create_params,
                            const struct BMeshFromMeshParams *convert_params)
{
  const BMAllocTemplate allocsize = BMALLOC_TEMPLATE_FROM_ME(me);

  BMesh *bm = BM_mesh_create(&allocsize, create_params);
  BM_mesh_bm_from_me(bm, me, convert_params);

  return bm;
}

BMesh *BKE_mesh_to_bmesh(Mesh *me,
                         Object *ob,
                         const bool add_key_index,
                         const struct BMeshCreateParams *params)
{
  BMeshFromMeshParams bmesh_from_mesh_params{};
  bmesh_from_mesh_params.calc_face_normal = false;
  bmesh_from_mesh_params.calc_vert_normal = false;
  bmesh_from_mesh_params.add_key_index = add_key_index;
  bmesh_from_mesh_params.use_shapekey = true;
  bmesh_from_mesh_params.active_shapekey = ob->shapenr;
  return BKE_mesh_to_bmesh_ex(me, params, &bmesh_from_mesh_params);
}

Mesh *BKE_mesh_from_bmesh_nomain(BMesh *bm,
                                 const struct BMeshToMeshParams *params,
                                 const Mesh *me_settings)
{
  BLI_assert(params->calc_object_remap == false);
  Mesh *mesh = (Mesh *)BKE_id_new_nomain(ID_ME, nullptr);
  BM_mesh_bm_to_me(nullptr, bm, mesh, params);
  BKE_mesh_copy_parameters_for_eval(mesh, me_settings);
  return mesh;
}

Mesh *BKE_mesh_from_bmesh_for_eval_nomain(BMesh *bm,
                                          const CustomData_MeshMasks *cd_mask_extra,
                                          const Mesh *me_settings)
{
  Mesh *mesh = (Mesh *)BKE_id_new_nomain(ID_ME, nullptr);
  BM_mesh_bm_to_me_for_eval(bm, mesh, cd_mask_extra);
  BKE_mesh_copy_parameters_for_eval(mesh, me_settings);
  return mesh;
}

static void ensure_orig_index_layer(CustomData &data, const int size)
{
  if (CustomData_has_layer(&data, CD_ORIGINDEX)) {
    return;
  }
  int *indices = (int *)CustomData_add_layer(&data, CD_ORIGINDEX, CD_SET_DEFAULT, nullptr, size);
  range_vn_i(indices, size, 0);
}

void BKE_mesh_ensure_default_orig_index_customdata(Mesh *mesh)
{
  BLI_assert(mesh->runtime->wrapper_type == ME_WRAPPER_TYPE_MDATA);
  BKE_mesh_ensure_default_orig_index_customdata_no_check(mesh);
}

void BKE_mesh_ensure_default_orig_index_customdata_no_check(Mesh *mesh)
{
  ensure_orig_index_layer(mesh->vdata, mesh->totvert);
  ensure_orig_index_layer(mesh->edata, mesh->totedge);
  ensure_orig_index_layer(mesh->pdata, mesh->totpoly);
}

BoundBox *BKE_mesh_boundbox_get(Object *ob)
{
  /* This is Object-level data access,
   * DO NOT touch to Mesh's bb, would be totally thread-unsafe. */
  if (ob->runtime.bb == nullptr || ob->runtime.bb->flag & BOUNDBOX_DIRTY) {
    Mesh *me = (Mesh *)ob->data;
    float min[3], max[3];

    INIT_MINMAX(min, max);
    if (!BKE_mesh_wrapper_minmax(me, min, max)) {
      min[0] = min[1] = min[2] = -1.0f;
      max[0] = max[1] = max[2] = 1.0f;
    }

    if (ob->runtime.bb == nullptr) {
      ob->runtime.bb = (BoundBox *)MEM_mallocN(sizeof(*ob->runtime.bb), __func__);
    }
    BKE_boundbox_init_from_minmax(ob->runtime.bb, min, max);
    ob->runtime.bb->flag &= ~BOUNDBOX_DIRTY;
  }

  return ob->runtime.bb;
}

void BKE_mesh_texspace_calc(Mesh *me)
{
  if (me->texflag & ME_AUTOSPACE) {
    float min[3], max[3];

    INIT_MINMAX(min, max);
    if (!BKE_mesh_wrapper_minmax(me, min, max)) {
      min[0] = min[1] = min[2] = -1.0f;
      max[0] = max[1] = max[2] = 1.0f;
    }

    float loc[3], size[3];
    mid_v3_v3v3(loc, min, max);

    size[0] = (max[0] - min[0]) / 2.0f;
    size[1] = (max[1] - min[1]) / 2.0f;
    size[2] = (max[2] - min[2]) / 2.0f;

    for (int a = 0; a < 3; a++) {
      if (size[a] == 0.0f) {
        size[a] = 1.0f;
      }
      else if (size[a] > 0.0f && size[a] < 0.00001f) {
        size[a] = 0.00001f;
      }
      else if (size[a] < 0.0f && size[a] > -0.00001f) {
        size[a] = -0.00001f;
      }
    }

    copy_v3_v3(me->loc, loc);
    copy_v3_v3(me->size, size);

    me->texflag |= ME_AUTOSPACE_EVALUATED;
  }
}

void BKE_mesh_texspace_ensure(Mesh *me)
{
  if ((me->texflag & ME_AUTOSPACE) && !(me->texflag & ME_AUTOSPACE_EVALUATED)) {
    BKE_mesh_texspace_calc(me);
  }
}

void BKE_mesh_texspace_get(Mesh *me, float r_loc[3], float r_size[3])
{
  BKE_mesh_texspace_ensure(me);

  if (r_loc) {
    copy_v3_v3(r_loc, me->loc);
  }
  if (r_size) {
    copy_v3_v3(r_size, me->size);
  }
}

void BKE_mesh_texspace_get_reference(Mesh *me, char **r_texflag, float **r_loc, float **r_size)
{
  BKE_mesh_texspace_ensure(me);

  if (r_texflag != nullptr) {
    *r_texflag = &me->texflag;
  }
  if (r_loc != nullptr) {
    *r_loc = me->loc;
  }
  if (r_size != nullptr) {
    *r_size = me->size;
  }
}

void BKE_mesh_texspace_copy_from_object(Mesh *me, Object *ob)
{
  float *texloc, *texsize;
  char *texflag;

  if (BKE_object_obdata_texspace_get(ob, &texflag, &texloc, &texsize)) {
    me->texflag = *texflag;
    copy_v3_v3(me->loc, texloc);
    copy_v3_v3(me->size, texsize);
  }
}

float (*BKE_mesh_orco_verts_get(Object *ob))[3]
{
  Mesh *me = (Mesh *)ob->data;
  Mesh *tme = me->texcomesh ? me->texcomesh : me;

  /* Get appropriate vertex coordinates */
  float(*vcos)[3] = (float(*)[3])MEM_calloc_arrayN(me->totvert, sizeof(*vcos), "orco mesh");
  const Span<float3> positions = tme->positions();

  int totvert = min_ii(tme->totvert, me->totvert);

  for (int a = 0; a < totvert; a++) {
    copy_v3_v3(vcos[a], positions[a]);
  }

  return vcos;
}

void BKE_mesh_orco_verts_transform(Mesh *me, float (*orco)[3], int totvert, int invert)
{
  float loc[3], size[3];

  BKE_mesh_texspace_get(me->texcomesh ? me->texcomesh : me, loc, size);

  if (invert) {
    for (int a = 0; a < totvert; a++) {
      float *co = orco[a];
      madd_v3_v3v3v3(co, loc, co, size);
    }
  }
  else {
    for (int a = 0; a < totvert; a++) {
      float *co = orco[a];
      co[0] = (co[0] - loc[0]) / size[0];
      co[1] = (co[1] - loc[1]) / size[1];
      co[2] = (co[2] - loc[2]) / size[2];
    }
  }
}

void BKE_mesh_orco_ensure(Object *ob, Mesh *mesh)
{
  if (CustomData_has_layer(&mesh->vdata, CD_ORCO)) {
    return;
  }

  /* Orcos are stored in normalized 0..1 range by convention. */
  float(*orcodata)[3] = BKE_mesh_orco_verts_get(ob);
  BKE_mesh_orco_verts_transform(mesh, orcodata, mesh->totvert, false);
  CustomData_add_layer(&mesh->vdata, CD_ORCO, CD_ASSIGN, orcodata, mesh->totvert);
}

Mesh *BKE_mesh_from_object(Object *ob)
{
  if (ob == nullptr) {
    return nullptr;
  }
  if (ob->type == OB_MESH) {
    return (Mesh *)ob->data;
  }

  return nullptr;
}

void BKE_mesh_assign_object(Main *bmain, Object *ob, Mesh *me)
{
  Mesh *old = nullptr;

  if (ob == nullptr) {
    return;
  }

  multires_force_sculpt_rebuild(ob);

  if (ob->type == OB_MESH) {
    old = (Mesh *)ob->data;
    if (old) {
      id_us_min(&old->id);
    }
    ob->data = me;
    id_us_plus((ID *)me);
  }

  BKE_object_materials_test(bmain, ob, (ID *)me);

  BKE_modifiers_test_object(ob);
}

void BKE_mesh_material_index_remove(Mesh *me, short index)
{
  using namespace blender;
  using namespace blender::bke;
  MutableAttributeAccessor attributes = me->attributes_for_write();
  AttributeWriter<int> material_indices = attributes.lookup_for_write<int>("material_index");
  if (!material_indices) {
    return;
  }
  if (material_indices.domain != ATTR_DOMAIN_FACE) {
    BLI_assert_unreachable();
    return;
  }
  MutableVArraySpan<int> indices_span(material_indices.varray);
  for (const int i : indices_span.index_range()) {
    if (indices_span[i] > 0 && indices_span[i] > index) {
      indices_span[i]--;
    }
  }
  indices_span.save();
  material_indices.finish();

  BKE_mesh_tessface_clear(me);
}

bool BKE_mesh_material_index_used(Mesh *me, short index)
{
  using namespace blender;
  using namespace blender::bke;
  const AttributeAccessor attributes = me->attributes();
  const VArray<int> material_indices = attributes.lookup_or_default<int>(
      "material_index", ATTR_DOMAIN_FACE, 0);
  if (material_indices.is_single()) {
    return material_indices.get_internal_single() == index;
  }
  const VArraySpan<int> indices_span(material_indices);
  return indices_span.contains(index);
}

void BKE_mesh_material_index_clear(Mesh *me)
{
  using namespace blender;
  using namespace blender::bke;
  MutableAttributeAccessor attributes = me->attributes_for_write();
  attributes.remove("material_index");

  BKE_mesh_tessface_clear(me);
}

void BKE_mesh_material_remap(Mesh *me, const uint *remap, uint remap_len)
{
  using namespace blender;
  using namespace blender::bke;
  const short remap_len_short = short(remap_len);

#define MAT_NR_REMAP(n) \
  if (n < remap_len_short) { \
    BLI_assert(n >= 0 && remap[n] < remap_len_short); \
    n = remap[n]; \
  } \
  ((void)0)

  if (me->edit_mesh) {
    BMEditMesh *em = me->edit_mesh;
    BMIter iter;
    BMFace *efa;

    BM_ITER_MESH (efa, &iter, em->bm, BM_FACES_OF_MESH) {
      MAT_NR_REMAP(efa->mat_nr);
    }
  }
  else {
    MutableAttributeAccessor attributes = me->attributes_for_write();
    SpanAttributeWriter<int> material_indices = attributes.lookup_or_add_for_write_span<int>(
        "material_index", ATTR_DOMAIN_FACE);
    if (!material_indices) {
      return;
    }
    for (const int i : material_indices.span.index_range()) {
      MAT_NR_REMAP(material_indices.span[i]);
    }
    material_indices.span.save();
    material_indices.finish();
  }

#undef MAT_NR_REMAP
}

void BKE_mesh_smooth_flag_set(Mesh *me, const bool use_smooth)
{
  MutableSpan<MPoly> polys = me->polys_for_write();
  if (use_smooth) {
    for (MPoly &poly : polys) {
      poly.flag |= ME_SMOOTH;
    }
  }
  else {
    for (MPoly &poly : polys) {
      poly.flag &= ~ME_SMOOTH;
    }
  }
}

void BKE_mesh_auto_smooth_flag_set(Mesh *me,
                                   const bool use_auto_smooth,
                                   const float auto_smooth_angle)
{
  if (use_auto_smooth) {
    me->flag |= ME_AUTOSMOOTH;
    me->smoothresh = auto_smooth_angle;
  }
  else {
    me->flag &= ~ME_AUTOSMOOTH;
  }
}

int poly_find_loop_from_vert(const MPoly *poly, const MLoop *loopstart, int vert)
{
  for (int j = 0; j < poly->totloop; j++, loopstart++) {
    if (loopstart->v == vert) {
      return j;
    }
  }

  return -1;
}

int poly_get_adj_loops_from_vert(const MPoly *poly, const MLoop *mloop, int vert, int r_adj[2])
{
  int corner = poly_find_loop_from_vert(poly, &mloop[poly->loopstart], vert);

  if (corner != -1) {
    /* vertex was found */
    r_adj[0] = ME_POLY_LOOP_PREV(mloop, poly, corner)->v;
    r_adj[1] = ME_POLY_LOOP_NEXT(mloop, poly, corner)->v;
  }

  return corner;
}

int BKE_mesh_edge_other_vert(const MEdge *e, int v)
{
  if (e->v1 == v) {
    return e->v2;
  }
  if (e->v2 == v) {
    return e->v1;
  }

  return -1;
}

void BKE_mesh_looptri_get_real_edges(const Mesh *mesh, const MLoopTri *looptri, int r_edges[3])
{
  const Span<MEdge> edges = mesh->edges();
  const Span<MLoop> loops = mesh->loops();

  for (int i = 2, i_next = 0; i_next < 3; i = i_next++) {
    const MLoop *l1 = &loops[looptri->tri[i]], *l2 = &loops[looptri->tri[i_next]];
    const MEdge *e = &edges[l1->e];

    bool is_real = (l1->v == e->v1 && l2->v == e->v2) || (l1->v == e->v2 && l2->v == e->v1);

    r_edges[i] = is_real ? l1->e : -1;
  }
}

bool BKE_mesh_minmax(const Mesh *me, float r_min[3], float r_max[3])
{
  using namespace blender;
  if (me->totvert == 0) {
    return false;
  }

  me->runtime->bounds_cache.ensure(
      [me](Bounds<float3> &r_bounds) { r_bounds = *bounds::min_max(me->positions()); });

  const Bounds<float3> &bounds = me->runtime->bounds_cache.data();
  copy_v3_v3(r_min, math::min(bounds.min, float3(r_min)));
  copy_v3_v3(r_max, math::max(bounds.max, float3(r_max)));

  return true;
}

void BKE_mesh_transform(Mesh *me, const float mat[4][4], bool do_keys)
{
  MutableSpan<float3> positions = me->positions_for_write();

  for (float3 &position : positions) {
    mul_m4_v3(mat, position);
  }

  if (do_keys && me->key) {
    LISTBASE_FOREACH (KeyBlock *, kb, &me->key->block) {
      float *fp = (float *)kb->data;
      for (int i = kb->totelem; i--; fp += 3) {
        mul_m4_v3(mat, fp);
      }
    }
  }

  /* don't update normals, caller can do this explicitly.
   * We do update loop normals though, those may not be auto-generated
   * (see e.g. STL import script)! */
  float(*lnors)[3] = (float(*)[3])CustomData_duplicate_referenced_layer(
      &me->ldata, CD_NORMAL, me->totloop);
  if (lnors) {
    float m3[3][3];

    copy_m3_m4(m3, mat);
    normalize_m3(m3);
    for (int i = 0; i < me->totloop; i++, lnors++) {
      mul_m3_v3(m3, *lnors);
    }
  }
  BKE_mesh_tag_coords_changed(me);
}

void BKE_mesh_translate(Mesh *me, const float offset[3], const bool do_keys)
{
  MutableSpan<float3> positions = me->positions_for_write();
  for (float3 &position : positions) {
    position += offset;
  }

  int i;
  if (do_keys && me->key) {
    LISTBASE_FOREACH (KeyBlock *, kb, &me->key->block) {
      float *fp = (float *)kb->data;
      for (i = kb->totelem; i--; fp += 3) {
        add_v3_v3(fp, offset);
      }
    }
  }
  BKE_mesh_tag_coords_changed_uniformly(me);
}

void BKE_mesh_tessface_clear(Mesh *mesh)
{
  mesh_tessface_clear_intern(mesh, true);
}

/* -------------------------------------------------------------------- */
/* MSelect functions (currently used in weight paint mode) */

void BKE_mesh_mselect_clear(Mesh *me)
{
  MEM_SAFE_FREE(me->mselect);
  me->totselect = 0;
}

void BKE_mesh_mselect_validate(Mesh *me)
{
  using namespace blender;
  using namespace blender::bke;
  MSelect *mselect_src, *mselect_dst;
  int i_src, i_dst;

  if (me->totselect == 0) {
    return;
  }

  mselect_src = me->mselect;
  mselect_dst = (MSelect *)MEM_malloc_arrayN(
      (me->totselect), sizeof(MSelect), "Mesh selection history");

  const AttributeAccessor attributes = me->attributes();
  const VArray<bool> select_vert = attributes.lookup_or_default<bool>(
      ".select_vert", ATTR_DOMAIN_POINT, false);
  const VArray<bool> select_edge = attributes.lookup_or_default<bool>(
      ".select_edge", ATTR_DOMAIN_EDGE, false);
  const VArray<bool> select_poly = attributes.lookup_or_default<bool>(
      ".select_poly", ATTR_DOMAIN_FACE, false);

  for (i_src = 0, i_dst = 0; i_src < me->totselect; i_src++) {
    int index = mselect_src[i_src].index;
    switch (mselect_src[i_src].type) {
      case ME_VSEL: {
        if (select_vert[index]) {
          mselect_dst[i_dst] = mselect_src[i_src];
          i_dst++;
        }
        break;
      }
      case ME_ESEL: {
        if (select_edge[index]) {
          mselect_dst[i_dst] = mselect_src[i_src];
          i_dst++;
        }
        break;
      }
      case ME_FSEL: {
        if (select_poly[index]) {
          mselect_dst[i_dst] = mselect_src[i_src];
          i_dst++;
        }
        break;
      }
      default: {
        BLI_assert_unreachable();
        break;
      }
    }
  }

  MEM_freeN(mselect_src);

  if (i_dst == 0) {
    MEM_freeN(mselect_dst);
    mselect_dst = nullptr;
  }
  else if (i_dst != me->totselect) {
    mselect_dst = (MSelect *)MEM_reallocN(mselect_dst, sizeof(MSelect) * i_dst);
  }

  me->totselect = i_dst;
  me->mselect = mselect_dst;
}

int BKE_mesh_mselect_find(Mesh *me, int index, int type)
{
  BLI_assert(ELEM(type, ME_VSEL, ME_ESEL, ME_FSEL));

  for (int i = 0; i < me->totselect; i++) {
    if ((me->mselect[i].index == index) && (me->mselect[i].type == type)) {
      return i;
    }
  }

  return -1;
}

int BKE_mesh_mselect_active_get(Mesh *me, int type)
{
  BLI_assert(ELEM(type, ME_VSEL, ME_ESEL, ME_FSEL));

  if (me->totselect) {
    if (me->mselect[me->totselect - 1].type == type) {
      return me->mselect[me->totselect - 1].index;
    }
  }
  return -1;
}

void BKE_mesh_mselect_active_set(Mesh *me, int index, int type)
{
  const int msel_index = BKE_mesh_mselect_find(me, index, type);

  if (msel_index == -1) {
    /* add to the end */
    me->mselect = (MSelect *)MEM_reallocN(me->mselect, sizeof(MSelect) * (me->totselect + 1));
    me->mselect[me->totselect].index = index;
    me->mselect[me->totselect].type = type;
    me->totselect++;
  }
  else if (msel_index != me->totselect - 1) {
    /* move to the end */
    SWAP(MSelect, me->mselect[msel_index], me->mselect[me->totselect - 1]);
  }

  BLI_assert((me->mselect[me->totselect - 1].index == index) &&
             (me->mselect[me->totselect - 1].type == type));
}

void BKE_mesh_count_selected_items(const Mesh *mesh, int r_count[3])
{
  r_count[0] = r_count[1] = r_count[2] = 0;
  if (mesh->edit_mesh) {
    BMesh *bm = mesh->edit_mesh->bm;
    r_count[0] = bm->totvertsel;
    r_count[1] = bm->totedgesel;
    r_count[2] = bm->totfacesel;
  }
  /* We could support faces in paint modes. */
}

void BKE_mesh_vert_coords_get(const Mesh *mesh, float (*vert_coords)[3])
{
  blender::bke::AttributeAccessor attributes = mesh->attributes();
  VArray<float3> positions = attributes.lookup_or_default(
      "position", ATTR_DOMAIN_POINT, float3(0));
  positions.materialize({(float3 *)vert_coords, mesh->totvert});
}

float (*BKE_mesh_vert_coords_alloc(const Mesh *mesh, int *r_vert_len))[3]
{
  float(*vert_coords)[3] = (float(*)[3])MEM_mallocN(sizeof(float[3]) * mesh->totvert, __func__);
  BKE_mesh_vert_coords_get(mesh, vert_coords);
  if (r_vert_len) {
    *r_vert_len = mesh->totvert;
  }
  return vert_coords;
}

void BKE_mesh_vert_coords_apply(Mesh *mesh, const float (*vert_coords)[3])
{
  MutableSpan<float3> positions = mesh->positions_for_write();
  for (const int i : positions.index_range()) {
    copy_v3_v3(positions[i], vert_coords[i]);
  }
  BKE_mesh_tag_coords_changed(mesh);
}

void BKE_mesh_vert_coords_apply_with_mat4(Mesh *mesh,
                                          const float (*vert_coords)[3],
                                          const float mat[4][4])
{
  MutableSpan<float3> positions = mesh->positions_for_write();
  for (const int i : positions.index_range()) {
    mul_v3_m4v3(positions[i], mat, vert_coords[i]);
  }
  BKE_mesh_tag_coords_changed(mesh);
}

static float (*ensure_corner_normal_layer(Mesh &mesh))[3]
{
  float(*r_loopnors)[3];
  if (CustomData_has_layer(&mesh.ldata, CD_NORMAL)) {
    r_loopnors = (float(*)[3])CustomData_get_layer(&mesh.ldata, CD_NORMAL);
    memset(r_loopnors, 0, sizeof(float[3]) * mesh.totloop);
  }
  else {
    r_loopnors = (float(*)[3])CustomData_add_layer(
        &mesh.ldata, CD_NORMAL, CD_SET_DEFAULT, nullptr, mesh.totloop);
    CustomData_set_layer_flag(&mesh.ldata, CD_NORMAL, CD_FLAG_TEMPORARY);
  }
  return r_loopnors;
}

void BKE_mesh_calc_normals_split_ex(Mesh *mesh,
                                    MLoopNorSpaceArray *r_lnors_spacearr,
                                    float (*r_corner_normals)[3])
{
  short(*clnors)[2] = nullptr;

  /* Note that we enforce computing clnors when the clnor space array is requested by caller here.
   * However, we obviously only use the auto-smooth angle threshold
   * only in case auto-smooth is enabled. */
  const bool use_split_normals = (r_lnors_spacearr != nullptr) ||
                                 ((mesh->flag & ME_AUTOSMOOTH) != 0);
  const float split_angle = (mesh->flag & ME_AUTOSMOOTH) != 0 ? mesh->smoothresh : float(M_PI);

  /* may be nullptr */
  clnors = (short(*)[2])CustomData_get_layer(&mesh->ldata, CD_CUSTOMLOOPNORMAL);

  const Span<float3> positions = mesh->positions();
  const Span<MEdge> edges = mesh->edges();
  const Span<MPoly> polys = mesh->polys();
  const Span<MLoop> loops = mesh->loops();

  BKE_mesh_normals_loop_split(reinterpret_cast<const float(*)[3]>(positions.data()),
                              BKE_mesh_vertex_normals_ensure(mesh),
                              positions.size(),
                              edges.data(),
                              edges.size(),
                              loops.data(),
                              r_corner_normals,
                              loops.size(),
                              polys.data(),
                              BKE_mesh_poly_normals_ensure(mesh),
                              polys.size(),
                              use_split_normals,
                              split_angle,
                              nullptr,
                              r_lnors_spacearr,
                              clnors);
}

void BKE_mesh_calc_normals_split(Mesh *mesh)
{
  BKE_mesh_calc_normals_split_ex(mesh, nullptr, ensure_corner_normal_layer(*mesh));
}

/* Split faces helper functions. */

struct SplitFaceNewVert {
  struct SplitFaceNewVert *next;
  int new_index;
  int orig_index;
  float *vnor;
};

struct SplitFaceNewEdge {
  struct SplitFaceNewEdge *next;
  int new_index;
  int orig_index;
  int v1;
  int v2;
};

/* Detect needed new vertices, and update accordingly loops' vertex indices.
 * WARNING! Leaves mesh in invalid state. */
static int split_faces_prepare_new_verts(Mesh *mesh,
                                         MLoopNorSpaceArray *lnors_spacearr,
                                         SplitFaceNewVert **new_verts,
                                         MemArena *memarena)
{
  /* This is now mandatory, trying to do the job in simple way without that data is doomed to fail,
   * even when only dealing with smooth/flat faces one can find cases that no simple algorithm
   * can handle properly. */
  BLI_assert(lnors_spacearr != nullptr);

  const int loops_len = mesh->totloop;
  int verts_len = mesh->totvert;
  MutableSpan<MLoop> loops = mesh->loops_for_write();
  BKE_mesh_vertex_normals_ensure(mesh);
  float(*vert_normals)[3] = BKE_mesh_vertex_normals_for_write(mesh);

  BitVector<> verts_used(verts_len, false);
  BitVector<> done_loops(loops_len, false);

  MLoop *ml = loops.data();
  MLoopNorSpace **lnor_space = lnors_spacearr->lspacearr;

  BLI_assert(lnors_spacearr->data_type == MLNOR_SPACEARR_LOOP_INDEX);

  for (int loop_idx = 0; loop_idx < loops_len; loop_idx++, ml++, lnor_space++) {
    if (!done_loops[loop_idx]) {
      const int vert_idx = ml->v;
      const bool vert_used = verts_used[vert_idx];
      /* If vert is already used by another smooth fan, we need a new vert for this one. */
      const int new_vert_idx = vert_used ? verts_len++ : vert_idx;

      BLI_assert(*lnor_space);

      if ((*lnor_space)->flags & MLNOR_SPACE_IS_SINGLE) {
        /* Single loop in this fan... */
        BLI_assert(POINTER_AS_INT((*lnor_space)->loops) == loop_idx);
        done_loops[loop_idx].set();
        if (vert_used) {
          ml->v = new_vert_idx;
        }
      }
      else {
        for (LinkNode *lnode = (*lnor_space)->loops; lnode; lnode = lnode->next) {
          const int ml_fan_idx = POINTER_AS_INT(lnode->link);
          done_loops[ml_fan_idx].set();
          if (vert_used) {
            loops[ml_fan_idx].v = new_vert_idx;
          }
        }
      }

      if (!vert_used) {
        verts_used[vert_idx].set();
        /* We need to update that vertex's normal here, we won't go over it again. */
        /* This is important! *DO NOT* set vnor to final computed lnor,
         * vnor should always be defined to 'automatic normal' value computed from its polys,
         * not some custom normal.
         * Fortunately, that's the loop normal space's 'lnor' reference vector. ;) */
        copy_v3_v3(vert_normals[vert_idx], (*lnor_space)->vec_lnor);
      }
      else {
        /* Add new vert to list. */
        SplitFaceNewVert *new_vert = (SplitFaceNewVert *)BLI_memarena_alloc(memarena,
                                                                            sizeof(*new_vert));
        new_vert->orig_index = vert_idx;
        new_vert->new_index = new_vert_idx;
        new_vert->vnor = (*lnor_space)->vec_lnor; /* See note above. */
        new_vert->next = *new_verts;
        *new_verts = new_vert;
      }
    }
  }

  return verts_len - mesh->totvert;
}

/* Detect needed new edges, and update accordingly loops' edge indices.
 * WARNING! Leaves mesh in invalid state. */
static int split_faces_prepare_new_edges(Mesh *mesh,
                                         SplitFaceNewEdge **new_edges,
                                         MemArena *memarena)
{
  const int num_polys = mesh->totpoly;
  int num_edges = mesh->totedge;
  MutableSpan<MEdge> edges = mesh->edges_for_write();
  MutableSpan<MLoop> loops = mesh->loops_for_write();
  const Span<MPoly> polys = mesh->polys();

  BitVector<> edges_used(num_edges, false);
  EdgeHash *edges_hash = BLI_edgehash_new_ex(__func__, num_edges);

  const MPoly *mp = polys.data();
  for (int poly_idx = 0; poly_idx < num_polys; poly_idx++, mp++) {
    MLoop *ml_prev = &loops[mp->loopstart + mp->totloop - 1];
    MLoop *ml = &loops[mp->loopstart];
    for (int loop_idx = 0; loop_idx < mp->totloop; loop_idx++, ml++) {
      void **eval;
      if (!BLI_edgehash_ensure_p(edges_hash, ml_prev->v, ml->v, &eval)) {
        const int edge_idx = ml_prev->e;

        /* That edge has not been encountered yet, define it. */
        if (edges_used[edge_idx]) {
          /* Original edge has already been used, we need to define a new one. */
          const int new_edge_idx = num_edges++;
          *eval = POINTER_FROM_INT(new_edge_idx);
          ml_prev->e = new_edge_idx;

          SplitFaceNewEdge *new_edge = (SplitFaceNewEdge *)BLI_memarena_alloc(memarena,
                                                                              sizeof(*new_edge));
          new_edge->orig_index = edge_idx;
          new_edge->new_index = new_edge_idx;
          new_edge->v1 = ml_prev->v;
          new_edge->v2 = ml->v;
          new_edge->next = *new_edges;
          *new_edges = new_edge;
        }
        else {
          /* We can re-use original edge. */
          edges[edge_idx].v1 = ml_prev->v;
          edges[edge_idx].v2 = ml->v;
          *eval = POINTER_FROM_INT(edge_idx);
          edges_used[edge_idx].set();
        }
      }
      else {
        /* Edge already known, just update loop's edge index. */
        ml_prev->e = POINTER_AS_INT(*eval);
      }

      ml_prev = ml;
    }
  }

  BLI_edgehash_free(edges_hash, nullptr);

  return num_edges - mesh->totedge;
}

/* Perform actual split of vertices. */
static void split_faces_split_new_verts(Mesh *mesh,
                                        SplitFaceNewVert *new_verts,
                                        const int num_new_verts)
{
  const int verts_len = mesh->totvert - num_new_verts;
  float(*vert_normals)[3] = BKE_mesh_vertex_normals_for_write(mesh);

  /* Normals were already calculated at the beginning of this operation, we rely on that to update
   * them partially here. */
  BLI_assert(!BKE_mesh_vertex_normals_are_dirty(mesh));

  /* Remember new_verts is a single linklist, so its items are in reversed order... */
  for (int i = mesh->totvert - 1; i >= verts_len; i--, new_verts = new_verts->next) {
    BLI_assert(new_verts->new_index == i);
    BLI_assert(new_verts->new_index != new_verts->orig_index);
    CustomData_copy_data(&mesh->vdata, &mesh->vdata, new_verts->orig_index, i, 1);
    if (new_verts->vnor) {
      copy_v3_v3(vert_normals[i], new_verts->vnor);
    }
  }
}

/* Perform actual split of edges. */
static void split_faces_split_new_edges(Mesh *mesh,
                                        SplitFaceNewEdge *new_edges,
                                        const int num_new_edges)
{
  const int num_edges = mesh->totedge - num_new_edges;
  MutableSpan<MEdge> edges = mesh->edges_for_write();

  /* Remember new_edges is a single linklist, so its items are in reversed order... */
  MEdge *new_med = &edges[mesh->totedge - 1];
  for (int i = mesh->totedge - 1; i >= num_edges; i--, new_med--, new_edges = new_edges->next) {
    BLI_assert(new_edges->new_index == i);
    BLI_assert(new_edges->new_index != new_edges->orig_index);
    CustomData_copy_data(&mesh->edata, &mesh->edata, new_edges->orig_index, i, 1);
    new_med->v1 = new_edges->v1;
    new_med->v2 = new_edges->v2;
  }
}

void BKE_mesh_split_faces(Mesh *mesh, bool free_loop_normals)
{
  const int num_polys = mesh->totpoly;

  if (num_polys == 0) {
    return;
  }
  BKE_mesh_tessface_clear(mesh);

  MLoopNorSpaceArray lnors_spacearr = {nullptr};
  /* Compute loop normals and loop normal spaces (a.k.a. smooth fans of faces around vertices). */
  BKE_mesh_calc_normals_split_ex(mesh, &lnors_spacearr, ensure_corner_normal_layer(*mesh));
  /* Stealing memarena from loop normals space array. */
  MemArena *memarena = lnors_spacearr.mem;

  SplitFaceNewVert *new_verts = nullptr;
  SplitFaceNewEdge *new_edges = nullptr;

  /* Detect loop normal spaces (a.k.a. smooth fans) that will need a new vert. */
  const int num_new_verts = split_faces_prepare_new_verts(
      mesh, &lnors_spacearr, &new_verts, memarena);

  if (num_new_verts > 0) {
    /* Reminder: beyond this point, there is no way out, mesh is in invalid state
     * (due to early-reassignment of loops' vertex and edge indices to new,
     * to-be-created split ones). */

    const int num_new_edges = split_faces_prepare_new_edges(mesh, &new_edges, memarena);
    /* We can have to split a vertex without having to add a single new edge... */
    const bool do_edges = (num_new_edges > 0);

    /* Reallocate all vert and edge related data. */
    CustomData_realloc(&mesh->vdata, mesh->totvert, mesh->totvert + num_new_verts);
    mesh->totvert += num_new_verts;
    if (do_edges) {
      CustomData_realloc(&mesh->edata, mesh->totedge, mesh->totedge + num_new_edges);
      mesh->totedge += num_new_edges;
    }

    /* Update normals manually to avoid recalculation after this operation. */
    mesh->runtime->vert_normals = (float(*)[3])MEM_reallocN(mesh->runtime->vert_normals,
                                                            sizeof(float[3]) * mesh->totvert);

    /* Perform actual split of vertices and edges. */
    split_faces_split_new_verts(mesh, new_verts, num_new_verts);
    if (do_edges) {
      split_faces_split_new_edges(mesh, new_edges, num_new_edges);
    }
  }

  /* NOTE: after this point mesh is expected to be valid again. */

  /* CD_NORMAL is expected to be temporary only. */
  if (free_loop_normals) {
    CustomData_free_layers(&mesh->ldata, CD_NORMAL, mesh->totloop);
  }

  /* Also frees new_verts/edges temp data, since we used its memarena to allocate them. */
  BKE_lnor_spacearr_free(&lnors_spacearr);

#ifdef VALIDATE_MESH
  BKE_mesh_validate(mesh, true, true);
#endif
}

/* **** Depsgraph evaluation **** */

void BKE_mesh_eval_geometry(Depsgraph *depsgraph, Mesh *mesh)
{
  DEG_debug_print_eval(depsgraph, __func__, mesh->id.name, mesh);
  BKE_mesh_texspace_calc(mesh);
  /* We are here because something did change in the mesh. This means we can not trust the existing
   * evaluated mesh, and we don't know what parts of the mesh did change. So we simply delete the
   * evaluated mesh and let objects to re-create it with updated settings. */
  if (mesh->runtime->mesh_eval != nullptr) {
    mesh->runtime->mesh_eval->edit_mesh = nullptr;
    BKE_id_free(nullptr, mesh->runtime->mesh_eval);
    mesh->runtime->mesh_eval = nullptr;
  }
  if (DEG_is_active(depsgraph)) {
    Mesh *mesh_orig = (Mesh *)DEG_get_original_id(&mesh->id);
    if (mesh->texflag & ME_AUTOSPACE_EVALUATED) {
      mesh_orig->texflag |= ME_AUTOSPACE_EVALUATED;
      copy_v3_v3(mesh_orig->loc, mesh->loc);
      copy_v3_v3(mesh_orig->size, mesh->size);
    }
  }
}<|MERGE_RESOLUTION|>--- conflicted
+++ resolved
@@ -250,16 +250,6 @@
   else {
     Set<std::string> names_to_skip;
     if (!BLO_write_is_undo(writer)) {
-<<<<<<< HEAD
-=======
-      BKE_mesh_legacy_convert_hide_layers_to_flags(mesh);
-      BKE_mesh_legacy_convert_selection_layers_to_flags(mesh);
-      BKE_mesh_legacy_convert_material_indices_to_mpoly(mesh);
-      BKE_mesh_legacy_bevel_weight_from_layers(mesh);
-      BKE_mesh_legacy_face_set_from_generic(mesh, poly_layers);
-      BKE_mesh_legacy_edge_crease_from_layers(mesh);
-      BKE_mesh_legacy_convert_loose_edges_to_flag(mesh);
->>>>>>> 9fa4ceb3
       /* When converting to the old mesh format, don't save redundant attributes. */
       names_to_skip.add_multiple_new({".hide_vert",
                                       ".hide_edge",
@@ -278,6 +268,7 @@
       BKE_mesh_legacy_bevel_weight_from_layers(mesh);
       BKE_mesh_legacy_face_set_from_generic(mesh, poly_layers);
       BKE_mesh_legacy_edge_crease_from_layers(mesh);
+      BKE_mesh_legacy_convert_loose_edges_to_flag(mesh);
 
       /* Set deprecated mesh data pointers for forward compatibility. */
       mesh->medge = const_cast<MEdge *>(mesh->edges().data());
