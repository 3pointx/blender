--- conflicted
+++ resolved
@@ -65,10 +65,7 @@
 
 using blender::float3;
 using blender::MutableSpan;
-<<<<<<< HEAD
 using blender::Span;
-=======
->>>>>>> 03c4548e
 using blender::VArray;
 using blender::Vector;
 
