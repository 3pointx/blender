--- conflicted
+++ resolved
@@ -349,11 +349,8 @@
 
   if (!BLO_read_data_is_undo(reader)) {
     BKE_mesh_legacy_convert_flags_to_hide_layers(mesh);
-<<<<<<< HEAD
     BKE_mesh_legacy_convert_uvs_to_generic(mesh);
-=======
     BKE_mesh_legacy_convert_mpoly_to_material_indices(mesh);
->>>>>>> 1fcc6732
   }
 
   /* We don't expect to load normals from files, since they are derived data. */
@@ -502,11 +499,7 @@
   }
 
   if (layer_count1 != layer_count2) {
-<<<<<<< HEAD
     /* TODO(@HooglyBoogly): Reenable this test after updating test files for UV refactor. */
-=======
-    /* TODO(@HooglyBoogly): Reenable after tests are updated for material index refactor. */
->>>>>>> 1fcc6732
     // return MESHCMP_CDLAYERS_MISMATCH;
   }
 
@@ -771,50 +764,6 @@
   return nullptr;
 }
 
-<<<<<<< HEAD
-static void mesh_ensure_tessellation_customdata(Mesh *me)
-{
-  if (UNLIKELY((me->totface != 0) && (me->totpoly == 0))) {
-    /* Pass, otherwise this function  clears 'mface' before
-     * versioning 'mface -> mpoly' code kicks in T30583.
-     *
-     * Callers could also check but safer to do here - campbell */
-  }
-  else {
-    const int tottex_original = CustomData_number_of_layers(&me->ldata, CD_PROP_FLOAT2);
-    const int totcol_original = CustomData_number_of_layers(&me->ldata, CD_PROP_BYTE_COLOR);
-
-    const int tottex_tessface = CustomData_number_of_layers(&me->fdata, CD_MTFACE);
-    const int totcol_tessface = CustomData_number_of_layers(&me->fdata, CD_MCOL);
-
-    if (tottex_tessface != tottex_original || totcol_tessface != totcol_original) {
-      BKE_mesh_tessface_clear(me);
-
-      BKE_mesh_add_mface_layers(&me->fdata, &me->ldata, me->totface);
-
-      /* TODO: add some `--debug-mesh` option. */
-      if (G.debug & G_DEBUG) {
-        /* NOTE(@campbellbarton): this warning may be un-called for if we are initializing the mesh
-         * for the first time from #BMesh, rather than giving a warning about this we could be
-         * smarter and check if there was any data to begin with, for now just print the warning
-         * with some info to help troubleshoot what's going on. */
-        printf(
-            "%s: warning! Tessellation uvs or vcol data got out of sync, "
-            "had to reset!\n    CD_MTFACE: %d != CD_PROP_FLOAT2: %d || CD_MCOL: %d != "
-            "CD_PROP_BYTE_COLOR: "
-            "%d\n",
-            __func__,
-            tottex_tessface,
-            tottex_original,
-            totcol_tessface,
-            totcol_original);
-      }
-    }
-  }
-}
-
-=======
->>>>>>> 1fcc6732
 void BKE_mesh_ensure_skin_customdata(Mesh *me)
 {
   BMesh *bm = me->edit_mesh ? me->edit_mesh->bm : nullptr;
@@ -886,46 +835,6 @@
   return changed;
 }
 
-<<<<<<< HEAD
-/**
- * This ensures grouped custom-data (e.g. #CD_PROP_FLOAT2 and #CD_MTFACE, or
- * #CD_PROP_BYTE_COLOR and #CD_MCOL) have the same relative active/render/clone/mask indices.
- *
- * NOTE(@campbellbarton): that for undo mesh data we want to skip 'ensure_tess_cd' call since
- * we don't want to store memory for #MFace data when its only used for older
- * versions of the mesh.
- */
-static void mesh_update_linked_customdata(Mesh *me, const bool do_ensure_tess_cd)
-{
-  if (do_ensure_tess_cd) {
-    mesh_ensure_tessellation_customdata(me);
-  }
-
-  CustomData_bmesh_update_active_layers(&me->fdata, &me->ldata);
-}
-
-void BKE_mesh_update_customdata_pointers(Mesh *me, const bool do_ensure_tess_cd)
-{
-  mesh_update_linked_customdata(me, do_ensure_tess_cd);
-
-  me->mvert = (MVert *)CustomData_get_layer(&me->vdata, CD_MVERT);
-  me->dvert = (MDeformVert *)CustomData_get_layer(&me->vdata, CD_MDEFORMVERT);
-
-  me->medge = (MEdge *)CustomData_get_layer(&me->edata, CD_MEDGE);
-
-  me->mface = (MFace *)CustomData_get_layer(&me->fdata, CD_MFACE);
-  me->mcol = (MCol *)CustomData_get_layer(&me->fdata, CD_MCOL);
-  me->mtface = (MTFace *)CustomData_get_layer(&me->fdata, CD_MTFACE);
-
-  me->mpoly = (MPoly *)CustomData_get_layer(&me->pdata, CD_MPOLY);
-  me->mloop = (MLoop *)CustomData_get_layer(&me->ldata, CD_MLOOP);
-
-  me->mloopcol = (MLoopCol *)CustomData_get_layer(&me->ldata, CD_PROP_BYTE_COLOR);
-  me->mloopuv = (float(*)[2])CustomData_get_layer(&me->ldata, CD_PROP_FLOAT2);
-}
-
-=======
->>>>>>> 1fcc6732
 bool BKE_mesh_has_custom_loop_normals(Mesh *me)
 {
   if (me->edit_mesh) {
