--- conflicted
+++ resolved
@@ -174,15 +174,9 @@
  private:
   using AsReadAttribute = GVArray (*)(const void *data, int domain_num);
   using AsWriteAttribute = GVMutableArray (*)(void *data, int domain_num);
-<<<<<<< HEAD
-  const AttributeDomain domain_;
-  const CustomDataType attribute_type_;
-  const CustomDataType stored_type_;
-=======
   const eAttrDomain domain_;
   const eCustomDataType attribute_type_;
   const eCustomDataType stored_type_;
->>>>>>> f4456a4d
   const CustomDataAccessInfo custom_data_access_;
   const AsReadAttribute as_read_attribute_;
   const AsWriteAttribute as_write_attribute_;
