--- conflicted
+++ resolved
@@ -83,13 +83,8 @@
   {
   }
 
-<<<<<<< HEAD
   virtual GVArray try_get_for_read(const GeometryComponent &component) const = 0;
-  virtual GVMutableArray try_get_for_write(GeometryComponent &component) const = 0;
-=======
-  virtual GVArrayPtr try_get_for_read(const GeometryComponent &component) const = 0;
   virtual WriteAttributeLookup try_get_for_write(GeometryComponent &component) const = 0;
->>>>>>> 03a962d8
   virtual bool try_delete(GeometryComponent &component) const = 0;
   virtual bool try_create(GeometryComponent &UNUSED(component),
                           const AttributeInit &UNUSED(initializer)) const = 0;
@@ -268,13 +263,8 @@
   {
   }
 
-<<<<<<< HEAD
   GVArray try_get_for_read(const GeometryComponent &component) const final;
-  GVMutableArray try_get_for_write(GeometryComponent &component) const final;
-=======
-  GVArrayPtr try_get_for_read(const GeometryComponent &component) const final;
   WriteAttributeLookup try_get_for_write(GeometryComponent &component) const final;
->>>>>>> 03a962d8
   bool try_delete(GeometryComponent &component) const final;
   bool try_create(GeometryComponent &component, const AttributeInit &initializer) const final;
   bool exists(const GeometryComponent &component) const final;
