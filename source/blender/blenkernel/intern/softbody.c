--- conflicted
+++ resolved
@@ -2632,11 +2632,7 @@
   BodyPoint *bp;
   int a;
   float scale = 1.0f;
-<<<<<<< HEAD
-  const float(*positions)[3] = BKE_mesh_positions(me);
-=======
   const float(*positions)[3] = BKE_mesh_vert_positions(me);
->>>>>>> a7e1815c
 
   sb = ob->soft;
   if (me && sb) {
@@ -2759,11 +2755,7 @@
   MLoopTri *looptri, *lt;
   BodyFace *bodyface;
   int a;
-<<<<<<< HEAD
-  const float(*positions)[3] = BKE_mesh_positions(me);
-=======
   const float(*positions)[3] = BKE_mesh_vert_positions(me);
->>>>>>> a7e1815c
   const MPoly *polys = BKE_mesh_polys(me);
   const int *corner_verts = BKE_mesh_corner_verts(me);
 
@@ -2771,11 +2763,7 @@
 
   sb->scratch->totface = poly_to_tri_count(me->totpoly, me->totloop);
   looptri = lt = MEM_mallocN(sizeof(*looptri) * sb->scratch->totface, __func__);
-<<<<<<< HEAD
   BKE_mesh_recalc_looptri(corner_verts, polys, positions, me->totloop, me->totpoly, looptri);
-=======
-  BKE_mesh_recalc_looptri(loops, polys, positions, me->totloop, me->totpoly, looptri);
->>>>>>> a7e1815c
 
   bodyface = sb->scratch->bodyface = MEM_mallocN(sizeof(BodyFace) * sb->scratch->totface,
                                                  "SB_body_Faces");
