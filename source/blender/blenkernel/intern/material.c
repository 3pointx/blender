--- conflicted
+++ resolved
@@ -110,48 +110,6 @@
 
 void init_material(Material *ma)
 {
-<<<<<<< HEAD
-	ma->r= ma->g= ma->b= ma->ref= 0.8;
-	ma->specr= ma->specg= ma->specb= 1.0;
-	ma->mirr= ma->mirg= ma->mirb= 1.0;
-	ma->spectra= 1.0;
-	ma->amb= 1.0;
-	ma->alpha= 1.0;
-	ma->spec= ma->hasize= 0.5;
-	ma->har= 50;
-	ma->starc= ma->ringc= 4;
-	ma->linec= 12;
-	ma->flarec= 1;
-	ma->flaresize= ma->subsize= 1.0;
-	ma->flareboost= 1;
-	ma->seed2= 6;
-	ma->friction= 0.5;
-	ma->refrac= 4.0;
-	ma->roughness= 0.5;
-	ma->param[0]= 0.5;
-	ma->param[1]= 0.1;
-	ma->param[2]= 0.5;
-	ma->param[3]= 0.1;
-	ma->rms= 0.1;
-	ma->darkness= 1.0;	
-	
-	ma->strand_sta= ma->strand_end= 1.0f;
-	
-	ma->ang= 1.0;
-	ma->ray_depth= 2;
-	ma->ray_depth_tra= 2;
-	ma->fresnel_mir= 0.0;
-	ma->fresnel_tra= 0.0;
-	ma->fresnel_tra_i= 1.25;
-	ma->fresnel_mir_i= 1.25;
-	ma->tx_limit= 0.0;
-	ma->tx_falloff= 1.0;
-	ma->shad_alpha= 1.0f;
-	ma->vcol_alpha= 0;
-	
-	ma->gloss_mir = ma->gloss_tra= 1.0;
-	ma->samp_gloss_mir = ma->samp_gloss_tra= 18;
-=======
 	ma->r = ma->g = ma->b = ma->ref = 0.8;
 	ma->specr = ma->specg = ma->specb = 1.0;
 	ma->mirr = ma->mirg = ma->mirb = 1.0;
@@ -188,10 +146,10 @@
 	ma->tx_limit = 0.0;
 	ma->tx_falloff = 1.0;
 	ma->shad_alpha = 1.0f;
+	ma->vcol_alpha = 0;
 	
 	ma->gloss_mir = ma->gloss_tra = 1.0;
 	ma->samp_gloss_mir = ma->samp_gloss_tra = 18;
->>>>>>> 1c0c2f4d
 	ma->adapt_thresh_mir = ma->adapt_thresh_tra = 0.005;
 	ma->dist_mir = 0.0;
 	ma->fadeto_mir = MA_RAYMIR_FADETOSKY;
