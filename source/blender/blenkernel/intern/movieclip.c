/*
 * ***** BEGIN GPL LICENSE BLOCK *****
 *
 * This program is free software; you can redistribute it and/or
 * modify it under the terms of the GNU General Public License
 * as published by the Free Software Foundation; either version 2
 * of the License, or (at your option) any later version.
 *
 * This program is distributed in the hope that it will be useful,
 * but WITHOUT ANY WARRANTY; without even the implied warranty of
 * MERCHANTABILITY or FITNESS FOR A PARTICULAR PURPOSE.  See the
 * GNU General Public License for more details.
 *
 * You should have received a copy of the GNU General Public License
 * along with this program; if not, write to the Free Software Foundation,
 * Inc., 51 Franklin Street, Fifth Floor, Boston, MA 02110-1301, USA.
 *
 * The Original Code is Copyright (C) 2011 Blender Foundation.
 * All rights reserved.
 *
 * Contributor(s): Blender Foundation,
 *                 Sergey Sharybin
 *
 * ***** END GPL LICENSE BLOCK *****
 */

/** \file blender/blenkernel/intern/movieclip.c
 *  \ingroup bke
 */


#include <stdio.h>
#include <string.h>
#include <fcntl.h>

#ifndef WIN32
#  include <unistd.h>
#else
#  include <io.h>
#endif

#include <time.h>

#include "MEM_guardedalloc.h"

#include "DNA_constraint_types.h"
#include "DNA_gpencil_types.h"
#include "DNA_screen_types.h"
#include "DNA_space_types.h"
#include "DNA_movieclip_types.h"
#include "DNA_node_types.h"
#include "DNA_object_types.h"
#include "DNA_scene_types.h"
#include "DNA_view3d_types.h"

#include "BLI_utildefines.h"

#include "BLI_blenlib.h"
#include "BLI_ghash.h"
#include "BLI_math.h"
#include "BLI_threads.h"

#include "BKE_animsys.h"
#include "BKE_colortools.h"
#include "BKE_library.h"
#include "BKE_global.h"
#include "BKE_main.h"
#include "BKE_movieclip.h"
#include "BKE_node.h"
#include "BKE_image.h"  /* openanim */
#include "BKE_tracking.h"

#include "IMB_imbuf_types.h"
#include "IMB_imbuf.h"
#include "IMB_moviecache.h"

#ifdef WITH_OPENEXR
#  include "intern/openexr/openexr_multi.h"
#endif

/*********************** movieclip buffer loaders *************************/

static int sequence_guess_offset(const char *full_name, int head_len, unsigned short numlen)
{
	char num[FILE_MAX] = {0};

	BLI_strncpy(num, full_name + head_len, numlen + 1);

	return atoi(num);
}

static int rendersize_to_proxy(MovieClipUser *user, int flag)
{
	if ((flag & MCLIP_USE_PROXY) == 0)
		return IMB_PROXY_NONE;

	switch (user->render_size) {
		case MCLIP_PROXY_RENDER_SIZE_25:
			return IMB_PROXY_25;

		case MCLIP_PROXY_RENDER_SIZE_50:
			return IMB_PROXY_50;

		case MCLIP_PROXY_RENDER_SIZE_75:
			return IMB_PROXY_75;

		case MCLIP_PROXY_RENDER_SIZE_100:
			return IMB_PROXY_100;

		case MCLIP_PROXY_RENDER_SIZE_FULL:
			return IMB_PROXY_NONE;
	}

	return IMB_PROXY_NONE;
}

static int rendersize_to_number(int render_size)
{
	switch (render_size) {
		case MCLIP_PROXY_RENDER_SIZE_25:
			return 25;

		case MCLIP_PROXY_RENDER_SIZE_50:
			return 50;

		case MCLIP_PROXY_RENDER_SIZE_75:
			return 75;

		case MCLIP_PROXY_RENDER_SIZE_100:
			return 100;

		case MCLIP_PROXY_RENDER_SIZE_FULL:
			return 100;
	}

	return 100;
}

static int get_timecode(MovieClip *clip, int flag)
{
	if ((flag & MCLIP_USE_PROXY) == 0)
		return IMB_TC_NONE;

	return clip->proxy.tc;
}

static void get_sequence_fname(MovieClip *clip, int framenr, char *name)
{
	unsigned short numlen;
	char head[FILE_MAX], tail[FILE_MAX];
	int offset;

	BLI_strncpy(name, clip->name, sizeof(clip->name));
	BLI_stringdec(name, head, tail, &numlen);

	/* movieclips always points to first image from sequence,
	 * autoguess offset for now. could be something smarter in the future
	 */
	offset = sequence_guess_offset(clip->name, strlen(head), numlen);

	if (numlen)
		BLI_stringenc(name, head, tail, numlen, offset + framenr - clip->start_frame + clip->frame_offset);
	else
		BLI_strncpy(name, clip->name, sizeof(clip->name));

	BLI_path_abs(name, ID_BLEND_PATH(G.main, &clip->id));
}

/* supposed to work with sequences only */
static void get_proxy_fname(MovieClip *clip, int proxy_render_size, bool undistorted, int framenr, char *name)
{
	int size = rendersize_to_number(proxy_render_size);
	char dir[FILE_MAX], clipdir[FILE_MAX], clipfile[FILE_MAX];
	int proxynr = framenr - clip->start_frame + 1 + clip->frame_offset;

	BLI_split_dirfile(clip->name, clipdir, clipfile, FILE_MAX, FILE_MAX);

	if (clip->flag & MCLIP_USE_PROXY_CUSTOM_DIR) {
		BLI_strncpy(dir, clip->proxy.dir, sizeof(dir));
	}
	else {
		BLI_snprintf(dir, FILE_MAX, "%s/BL_proxy", clipdir);
	}

	if (undistorted)
		BLI_snprintf(name, FILE_MAX, "%s/%s/proxy_%d_undistorted/%08d", dir, clipfile, size, proxynr);
	else
		BLI_snprintf(name, FILE_MAX, "%s/%s/proxy_%d/%08d", dir, clipfile, size, proxynr);

	BLI_path_abs(name, G.main->name);
	BLI_path_frame(name, 1, 0);

	strcat(name, ".jpg");
}

static ImBuf *movieclip_load_sequence_file(MovieClip *clip, MovieClipUser *user, int framenr, int flag)
{
	struct ImBuf *ibuf;
	char name[FILE_MAX];
	int loadflag;
	bool use_proxy = false;
	char *colorspace;

	use_proxy = (flag & MCLIP_USE_PROXY) && user->render_size != MCLIP_PROXY_RENDER_SIZE_FULL;
	if (use_proxy) {
		int undistort = user->render_flag & MCLIP_PROXY_RENDER_UNDISTORT;
		get_proxy_fname(clip, user->render_size, undistort, framenr, name);

		/* Well, this is a bit weird, but proxies for movie sources
		 * are built in the same exact color space as the input,
		 *
		 * But image sequences are built in the display space.
		 */
		if (clip->source == MCLIP_SRC_MOVIE) {
			colorspace = clip->colorspace_settings.name;
		}
		else {
			colorspace = NULL;
		}
	}
	else {
		get_sequence_fname(clip, framenr, name);
		colorspace = clip->colorspace_settings.name;
	}

	loadflag = IB_rect | IB_multilayer | IB_alphamode_detect | IB_metadata;

	/* read ibuf */
	ibuf = IMB_loadiffname(name, loadflag, colorspace);

#ifdef WITH_OPENEXR
	if (ibuf) {
		if (ibuf->ftype == IMB_FTYPE_OPENEXR && ibuf->userdata) {
			IMB_exr_close(ibuf->userdata);
			ibuf->userdata = NULL;
		}
	}
#endif

	return ibuf;
}

static void movieclip_open_anim_file(MovieClip *clip)
{
	char str[FILE_MAX];

	if (!clip->anim) {
		BLI_strncpy(str, clip->name, FILE_MAX);
		BLI_path_abs(str, ID_BLEND_PATH(G.main, &clip->id));

		/* FIXME: make several stream accessible in image editor, too */
		clip->anim = openanim(str, IB_rect, 0, clip->colorspace_settings.name);

		if (clip->anim) {
			if (clip->flag & MCLIP_USE_PROXY_CUSTOM_DIR) {
				char dir[FILE_MAX];
				BLI_strncpy(dir, clip->proxy.dir, sizeof(dir));
				BLI_path_abs(dir, G.main->name);
				IMB_anim_set_index_dir(clip->anim, dir);
			}
		}
	}
}

static ImBuf *movieclip_load_movie_file(MovieClip *clip, MovieClipUser *user, int framenr, int flag)
{
	ImBuf *ibuf = NULL;
	int tc = get_timecode(clip, flag);
	int proxy = rendersize_to_proxy(user, flag);

	movieclip_open_anim_file(clip);

	if (clip->anim) {
		int fra = framenr - clip->start_frame + clip->frame_offset;

		ibuf = IMB_anim_absolute(clip->anim, fra, tc, proxy);
	}

	return ibuf;
}

static void movieclip_calc_length(MovieClip *clip)
{
	if (clip->source == MCLIP_SRC_MOVIE) {
		movieclip_open_anim_file(clip);

		if (clip->anim) {
			clip->len = IMB_anim_get_duration(clip->anim, clip->proxy.tc);
		}
	}
	else if (clip->source == MCLIP_SRC_SEQUENCE) {
		unsigned short numlen;
		char name[FILE_MAX], head[FILE_MAX], tail[FILE_MAX];

		BLI_stringdec(clip->name, head, tail, &numlen);

		if (numlen == 0) {
			/* there's no number group in file name, assume it's single framed sequence */
			clip->len = 1;
		}
		else {
			clip->len = 0;
			for (;;) {
				get_sequence_fname(clip, clip->len + clip->start_frame, name);

				if (BLI_exists(name))
					clip->len++;
				else
					break;
			}
		}
	}
}

/*********************** image buffer cache *************************/

typedef struct MovieClipCache {
	/* regular movie cache */
	struct MovieCache *moviecache;

	/* cached postprocessed shot */
	struct {
		ImBuf *ibuf;
		int framenr;
		int flag;

		/* cache for undistorted shot */
		float principal[2];
		float polynomial_k1, polynomial_k2, polynomial_k3;
		float division_k1, division_k2;
		short distortion_model;
		bool undistortion_used;

		int proxy;
		short render_flag;
	} postprocessed;

	/* cache for stable shot */
	struct {
		ImBuf *reference_ibuf;

		ImBuf *ibuf;
		int framenr;
		int postprocess_flag;

		float loc[2], scale, angle, aspect;
		int proxy, filter;
		short render_flag;
	} stabilized;

	int sequence_offset;
} MovieClipCache;

typedef struct MovieClipImBufCacheKey {
	int framenr;
	int proxy;
	short render_flag;
} MovieClipImBufCacheKey;

typedef struct MovieClipCachePriorityData {
	int framenr;
} MovieClipCachePriorityData;

static int user_frame_to_cache_frame(MovieClip *clip, int framenr)
{
	int index;

	index = framenr - clip->start_frame + clip->frame_offset;

	if (clip->source == MCLIP_SRC_SEQUENCE) {
		if (clip->cache->sequence_offset == -1) {
			unsigned short numlen;
			char head[FILE_MAX], tail[FILE_MAX];

			BLI_stringdec(clip->name, head, tail, &numlen);

			/* see comment in get_sequence_fname */
			clip->cache->sequence_offset = sequence_guess_offset(clip->name, strlen(head), numlen);
		}

		index += clip->cache->sequence_offset;
	}

	if (index < 0)
		return framenr - index;

	return framenr;
}

static void moviecache_keydata(void *userkey, int *framenr, int *proxy, int *render_flags)
{
	const MovieClipImBufCacheKey *key = userkey;

	*framenr = key->framenr;
	*proxy = key->proxy;
	*render_flags = key->render_flag;
}

static unsigned int moviecache_hashhash(const void *keyv)
{
	const MovieClipImBufCacheKey *key = keyv;
	int rval = key->framenr;

	return rval;
}

static bool moviecache_hashcmp(const void *av, const void *bv)
{
	const MovieClipImBufCacheKey *a = av;
	const MovieClipImBufCacheKey *b = bv;

	return ((a->framenr != b->framenr) ||
	        (a->proxy != b->proxy) ||
	        (a->render_flag != b->render_flag));
}

static void *moviecache_getprioritydata(void *key_v)
{
	MovieClipImBufCacheKey *key = (MovieClipImBufCacheKey *) key_v;
	MovieClipCachePriorityData *priority_data;

	priority_data = MEM_callocN(sizeof(*priority_data), "movie cache clip priority data");
	priority_data->framenr = key->framenr;

	return priority_data;
}

static int moviecache_getitempriority(void *last_userkey_v, void *priority_data_v)
{
	MovieClipImBufCacheKey *last_userkey = (MovieClipImBufCacheKey *) last_userkey_v;
	MovieClipCachePriorityData *priority_data = (MovieClipCachePriorityData *) priority_data_v;

	return -abs(last_userkey->framenr - priority_data->framenr);
}

static void moviecache_prioritydeleter(void *priority_data_v)
{
	MovieClipCachePriorityData *priority_data = (MovieClipCachePriorityData *) priority_data_v;

	MEM_freeN(priority_data);
}

static ImBuf *get_imbuf_cache(MovieClip *clip, MovieClipUser *user, int flag)
{
	if (clip->cache) {
		MovieClipImBufCacheKey key;

		key.framenr = user_frame_to_cache_frame(clip, user->framenr);

		if (flag & MCLIP_USE_PROXY) {
			key.proxy = rendersize_to_proxy(user, flag);
			key.render_flag = user->render_flag;
		}
		else {
			key.proxy = IMB_PROXY_NONE;
			key.render_flag = 0;
		}

		return IMB_moviecache_get(clip->cache->moviecache, &key);
	}

	return NULL;
}

static bool has_imbuf_cache(MovieClip *clip, MovieClipUser *user, int flag)
{
	if (clip->cache) {
		MovieClipImBufCacheKey key;

		key.framenr = user_frame_to_cache_frame(clip, user->framenr);

		if (flag & MCLIP_USE_PROXY) {
			key.proxy = rendersize_to_proxy(user, flag);
			key.render_flag = user->render_flag;
		}
		else {
			key.proxy = IMB_PROXY_NONE;
			key.render_flag = 0;
		}

		return IMB_moviecache_has_frame(clip->cache->moviecache, &key);
	}

	return false;
}

static bool put_imbuf_cache(MovieClip *clip, MovieClipUser *user, ImBuf *ibuf, int flag, bool destructive)
{
	MovieClipImBufCacheKey key;

	if (!clip->cache) {
		struct MovieCache *moviecache;

		// char cache_name[64];
		// BLI_snprintf(cache_name, sizeof(cache_name), "movie %s", clip->id.name);

		clip->cache = MEM_callocN(sizeof(MovieClipCache), "movieClipCache");

		moviecache = IMB_moviecache_create("movieclip", sizeof(MovieClipImBufCacheKey), moviecache_hashhash, moviecache_hashcmp);

		IMB_moviecache_set_getdata_callback(moviecache, moviecache_keydata);
		IMB_moviecache_set_priority_callback(moviecache, moviecache_getprioritydata, moviecache_getitempriority,
		                                     moviecache_prioritydeleter);

		clip->cache->moviecache = moviecache;
		clip->cache->sequence_offset = -1;
	}

	key.framenr = user_frame_to_cache_frame(clip, user->framenr);

	if (flag & MCLIP_USE_PROXY) {
		key.proxy = rendersize_to_proxy(user, flag);
		key.render_flag = user->render_flag;
	}
	else {
		key.proxy = IMB_PROXY_NONE;
		key.render_flag = 0;
	}

	if (destructive) {
		IMB_moviecache_put(clip->cache->moviecache, &key, ibuf);
		return true;
	}
	else {
		return IMB_moviecache_put_if_possible(clip->cache->moviecache, &key, ibuf);
	}
}

static bool moviecache_check_free_proxy(ImBuf *UNUSED(ibuf),
                                        void *userkey,
                                        void *UNUSED(userdata))
{
	MovieClipImBufCacheKey *key = (MovieClipImBufCacheKey *)userkey;

	return !(key->proxy == IMB_PROXY_NONE && key->render_flag == 0);
}

/*********************** common functions *************************/

/* only image block itself */
static MovieClip *movieclip_alloc(Main *bmain, const char *name)
{
	MovieClip *clip;

	clip = BKE_libblock_alloc(bmain, ID_MC, name);

	clip->aspx = clip->aspy = 1.0f;

	BKE_tracking_settings_init(&clip->tracking);
	BKE_color_managed_colorspace_settings_init(&clip->colorspace_settings);

	clip->proxy.build_size_flag = IMB_PROXY_25;
	clip->proxy.build_tc_flag = IMB_TC_RECORD_RUN |
	                            IMB_TC_FREE_RUN |
	                            IMB_TC_INTERPOLATED_REC_DATE_FREE_RUN |
	                            IMB_TC_RECORD_RUN_NO_GAPS;
	clip->proxy.quality = 90;

	clip->start_frame = 1;
	clip->frame_offset = 0;

	return clip;
}

static void movieclip_load_get_szie(MovieClip *clip)
{
	int width, height;
	MovieClipUser user = {0};

	user.framenr = 1;
	BKE_movieclip_get_size(clip, &user, &width, &height);

	if (width && height) {
		clip->tracking.camera.principal[0] = ((float)width) / 2.0f;
		clip->tracking.camera.principal[1] = ((float)height) / 2.0f;
	}
	else {
		clip->lastsize[0] = clip->lastsize[1] = IMG_SIZE_FALLBACK;
	}
}

static void detect_clip_source(MovieClip *clip)
{
	ImBuf *ibuf;
	char name[FILE_MAX];

	BLI_strncpy(name, clip->name, sizeof(name));
	BLI_path_abs(name, G.main->name);

	ibuf = IMB_testiffname(name, IB_rect | IB_multilayer);
	if (ibuf) {
		clip->source = MCLIP_SRC_SEQUENCE;
		IMB_freeImBuf(ibuf);
	}
	else {
		clip->source = MCLIP_SRC_MOVIE;
	}
}

/* checks if image was already loaded, then returns same image
 * otherwise creates new.
 * does not load ibuf itself
 * pass on optional frame for #name images */
MovieClip *BKE_movieclip_file_add(Main *bmain, const char *name)
{
	MovieClip *clip;
	int file, len;
	const char *libname;
	char str[FILE_MAX], strtest[FILE_MAX];

	BLI_strncpy(str, name, sizeof(str));
	BLI_path_abs(str, bmain->name);

	/* exists? */
	file = BLI_open(str, O_BINARY | O_RDONLY, 0);
	if (file == -1)
		return NULL;
	close(file);

	/* ** first search an identical clip ** */
	for (clip = bmain->movieclip.first; clip; clip = clip->id.next) {
		BLI_strncpy(strtest, clip->name, sizeof(clip->name));
		BLI_path_abs(strtest, G.main->name);

		if (STREQ(strtest, str)) {
			BLI_strncpy(clip->name, name, sizeof(clip->name));  /* for stringcode */
			clip->id.us++;  /* officially should not, it doesn't link here! */

			return clip;
		}
	}

	/* ** add new movieclip ** */

	/* create a short library name */
	len = strlen(name);

	while (len > 0 && name[len - 1] != '/' && name[len - 1] != '\\')
		len--;
	libname = name + len;

	clip = movieclip_alloc(bmain, libname);
	BLI_strncpy(clip->name, name, sizeof(clip->name));

	detect_clip_source(clip);

	movieclip_load_get_szie(clip);
	if (clip->lastsize[0]) {
		int width = clip->lastsize[0];

		clip->tracking.camera.focal = 24.0f * width / clip->tracking.camera.sensor_width;
	}

	movieclip_calc_length(clip);

	return clip;
}

static void real_ibuf_size(MovieClip *clip, MovieClipUser *user, ImBuf *ibuf, int *width, int *height)
{
	*width = ibuf->x;
	*height = ibuf->y;

	if (clip->flag & MCLIP_USE_PROXY) {
		switch (user->render_size) {
			case MCLIP_PROXY_RENDER_SIZE_25:
				(*width) *= 4;
				(*height) *= 4;
				break;

			case MCLIP_PROXY_RENDER_SIZE_50:
				(*width) *= 2.0f;
				(*height) *= 2.0f;
				break;

			case MCLIP_PROXY_RENDER_SIZE_75:
				*width = ((float)*width) * 4.0f / 3.0f;
				*height = ((float)*height) * 4.0f / 3.0f;
				break;
		}
	}
}

static ImBuf *get_undistorted_ibuf(MovieClip *clip, struct MovieDistortion *distortion, ImBuf *ibuf)
{
	ImBuf *undistibuf;

	if (distortion)
		undistibuf = BKE_tracking_distortion_exec(distortion, &clip->tracking, ibuf, ibuf->x, ibuf->y, 0.0f, 1);
	else
		undistibuf = BKE_tracking_undistort_frame(&clip->tracking, ibuf, ibuf->x, ibuf->y, 0.0f);

	IMB_scaleImBuf(undistibuf, ibuf->x, ibuf->y);

	return undistibuf;
}

static int need_undistortion_postprocess(MovieClipUser *user)
{
	int result = 0;

	/* only full undistorted render can be used as on-fly undistorting image */
	result |= (user->render_size == MCLIP_PROXY_RENDER_SIZE_FULL) &&
	          (user->render_flag & MCLIP_PROXY_RENDER_UNDISTORT) != 0;

	return result;
}

static int need_postprocessed_frame(MovieClipUser *user, int postprocess_flag)
{
	int result = postprocess_flag;

	result |= need_undistortion_postprocess(user);

	return result;
}

static bool check_undistortion_cache_flags(MovieClip *clip)
{
	MovieClipCache *cache = clip->cache;
	MovieTrackingCamera *camera = &clip->tracking.camera;

	/* check for distortion model changes */
	if (!equals_v2v2(camera->principal, cache->postprocessed.principal)) {
		return false;
	}

	if (camera->distortion_model != cache->postprocessed.distortion_model) {
		return false;
	}

	if (!equals_v3v3(&camera->k1, &cache->postprocessed.polynomial_k1)) {
		return false;
	}

	if (!equals_v2v2(&camera->division_k1, &cache->postprocessed.division_k1)) {
		return false;
	}

	return true;
}

static ImBuf *get_postprocessed_cached_frame(MovieClip *clip, MovieClipUser *user, int flag, int postprocess_flag)
{
	MovieClipCache *cache = clip->cache;
	int framenr = user->framenr;
	short proxy = IMB_PROXY_NONE;
	int render_flag = 0;

	if (flag & MCLIP_USE_PROXY) {
		proxy = rendersize_to_proxy(user, flag);
		render_flag = user->render_flag;
	}

	/* no cache or no cached postprocessed image */
	if (!clip->cache || !clip->cache->postprocessed.ibuf)
		return NULL;

	/* postprocessing happened for other frame */
	if (cache->postprocessed.framenr != framenr)
		return NULL;

	/* cached ibuf used different proxy settings */
	if (cache->postprocessed.render_flag != render_flag || cache->postprocessed.proxy != proxy)
		return NULL;

	if (cache->postprocessed.flag != postprocess_flag)
		return NULL;

	if (need_undistortion_postprocess(user)) {
		if (!check_undistortion_cache_flags(clip))
			return NULL;
	}
	else if (cache->postprocessed.undistortion_used)
		return NULL;

	IMB_refImBuf(cache->postprocessed.ibuf);

	return cache->postprocessed.ibuf;
}

static ImBuf *postprocess_frame(MovieClip *clip, MovieClipUser *user, ImBuf *ibuf, int postprocess_flag)
{
	ImBuf *postproc_ibuf = NULL;

	if (need_undistortion_postprocess(user)) {
		postproc_ibuf = get_undistorted_ibuf(clip, NULL, ibuf);
	}
	else {
		postproc_ibuf = IMB_dupImBuf(ibuf);
	}

	if (postprocess_flag) {
		bool disable_red   = (postprocess_flag & MOVIECLIP_DISABLE_RED) != 0;
		bool disable_green = (postprocess_flag & MOVIECLIP_DISABLE_GREEN) != 0;
		bool disable_blue  = (postprocess_flag & MOVIECLIP_DISABLE_BLUE) != 0;
		bool grayscale     = (postprocess_flag & MOVIECLIP_PREVIEW_GRAYSCALE) != 0;

		if (disable_red || disable_green || disable_blue || grayscale)
			BKE_tracking_disable_channels(postproc_ibuf, disable_red, disable_green, disable_blue, 1);
	}

	return postproc_ibuf;
}

static void put_postprocessed_frame_to_cache(MovieClip *clip, MovieClipUser *user, ImBuf *ibuf,
                                               int flag, int postprocess_flag)
{
	MovieClipCache *cache = clip->cache;
	MovieTrackingCamera *camera = &clip->tracking.camera;

	cache->postprocessed.framenr = user->framenr;
	cache->postprocessed.flag = postprocess_flag;

	if (flag & MCLIP_USE_PROXY) {
		cache->postprocessed.proxy = rendersize_to_proxy(user, flag);
		cache->postprocessed.render_flag = user->render_flag;
	}
	else {
		cache->postprocessed.proxy = IMB_PROXY_NONE;
		cache->postprocessed.render_flag = 0;
	}

	if (need_undistortion_postprocess(user)) {
		cache->postprocessed.distortion_model = camera->distortion_model;
		copy_v2_v2(cache->postprocessed.principal, camera->principal);
		copy_v3_v3(&cache->postprocessed.polynomial_k1, &camera->k1);
		copy_v2_v2(&cache->postprocessed.division_k1, &camera->division_k1);
		cache->postprocessed.undistortion_used = true;
	}
	else {
		cache->postprocessed.undistortion_used = false;
	}

	IMB_refImBuf(ibuf);

	if (cache->postprocessed.ibuf)
		IMB_freeImBuf(cache->postprocessed.ibuf);

	cache->postprocessed.ibuf = ibuf;
}

static ImBuf *movieclip_get_postprocessed_ibuf(MovieClip *clip, MovieClipUser *user, int flag,
                                               int postprocess_flag, int cache_flag)
{
	ImBuf *ibuf = NULL;
	int framenr = user->framenr;
	bool need_postprocess = false;

	/* cache isn't threadsafe itself and also loading of movies
	 * can't happen from concurent threads that's why we use lock here */
	BLI_lock_thread(LOCK_MOVIECLIP);

	/* try to obtain cached postprocessed frame first */
	if (need_postprocessed_frame(user, postprocess_flag)) {
		ibuf = get_postprocessed_cached_frame(clip, user, flag, postprocess_flag);

		if (!ibuf)
			need_postprocess = true;
	}

	if (!ibuf)
		ibuf = get_imbuf_cache(clip, user, flag);

	if (!ibuf) {
		bool use_sequence = false;

		/* undistorted proxies for movies should be read as image sequence */
		use_sequence = (user->render_flag & MCLIP_PROXY_RENDER_UNDISTORT) &&
		               (user->render_size != MCLIP_PROXY_RENDER_SIZE_FULL);

		if (clip->source == MCLIP_SRC_SEQUENCE || use_sequence) {
			ibuf = movieclip_load_sequence_file(clip, user, framenr, flag);
		}
		else {
			ibuf = movieclip_load_movie_file(clip, user, framenr, flag);
		}

		if (ibuf && (cache_flag & MOVIECLIP_CACHE_SKIP) == 0)
			put_imbuf_cache(clip, user, ibuf, flag, true);
	}

	if (ibuf) {
		clip->lastframe = framenr;
		real_ibuf_size(clip, user, ibuf, &clip->lastsize[0], &clip->lastsize[1]);

		/* postprocess frame and put to cache if needed*/
		if (need_postprocess) {
			ImBuf *tmpibuf = ibuf;
			ibuf = postprocess_frame(clip, user, tmpibuf, postprocess_flag);
			IMB_freeImBuf(tmpibuf);
			if (ibuf && (cache_flag & MOVIECLIP_CACHE_SKIP) == 0) {
				put_postprocessed_frame_to_cache(clip, user, ibuf, flag, postprocess_flag);
			}
		}
	}

	BLI_unlock_thread(LOCK_MOVIECLIP);

	return ibuf;
}

ImBuf *BKE_movieclip_get_ibuf(MovieClip *clip, MovieClipUser *user)
{
	return BKE_movieclip_get_ibuf_flag(clip, user, clip->flag, 0);
}

ImBuf *BKE_movieclip_get_ibuf_flag(MovieClip *clip, MovieClipUser *user, int flag, int cache_flag)
{
	return movieclip_get_postprocessed_ibuf(clip, user, flag, 0, cache_flag);
}

ImBuf *BKE_movieclip_get_postprocessed_ibuf(MovieClip *clip, MovieClipUser *user, int postprocess_flag)
{
	return movieclip_get_postprocessed_ibuf(clip, user, clip->flag, postprocess_flag, 0);
}

static ImBuf *get_stable_cached_frame(MovieClip *clip, MovieClipUser *user, ImBuf *reference_ibuf,
                                      int framenr, int postprocess_flag)
{
	MovieClipCache *cache = clip->cache;
	MovieTracking *tracking = &clip->tracking;
	ImBuf *stableibuf;
	float tloc[2], tscale, tangle;
	short proxy = IMB_PROXY_NONE;
	int render_flag = 0;
	int clip_framenr = BKE_movieclip_remap_scene_to_clip_frame(clip, framenr);

	if (clip->flag & MCLIP_USE_PROXY) {
		proxy = rendersize_to_proxy(user, clip->flag);
		render_flag = user->render_flag;
	}

	/* there's no cached frame or it was calculated for another frame */
	if (!cache->stabilized.ibuf || cache->stabilized.framenr != framenr)
		return NULL;

	if (cache->stabilized.reference_ibuf != reference_ibuf)
		return NULL;

	/* cached ibuf used different proxy settings */
	if (cache->stabilized.render_flag != render_flag || cache->stabilized.proxy != proxy)
		return NULL;

	if (cache->stabilized.postprocess_flag != postprocess_flag)
		return NULL;

	/* stabilization also depends on pixel aspect ratio */
	if (cache->stabilized.aspect != tracking->camera.pixel_aspect)
		return NULL;

	if (cache->stabilized.filter != tracking->stabilization.filter)
		return NULL;

	stableibuf = cache->stabilized.ibuf;

	BKE_tracking_stabilization_data_get(&clip->tracking, clip_framenr, stableibuf->x, stableibuf->y, tloc, &tscale, &tangle);

	/* check for stabilization parameters */
	if (tscale != cache->stabilized.scale ||
	    tangle != cache->stabilized.angle ||
	    !equals_v2v2(tloc, cache->stabilized.loc))
	{
		return NULL;
	}

	IMB_refImBuf(stableibuf);

	return stableibuf;
}

static ImBuf *put_stabilized_frame_to_cache(MovieClip *clip, MovieClipUser *user, ImBuf *ibuf,
                                            int framenr, int postprocess_flag)
{
	MovieClipCache *cache = clip->cache;
	MovieTracking *tracking = &clip->tracking;
	ImBuf *stableibuf;
	float tloc[2], tscale, tangle;
	int clip_framenr = BKE_movieclip_remap_scene_to_clip_frame(clip, framenr);

	stableibuf = BKE_tracking_stabilize_frame(&clip->tracking, clip_framenr, ibuf, tloc, &tscale, &tangle);

	copy_v2_v2(cache->stabilized.loc, tloc);

	cache->stabilized.reference_ibuf = ibuf;
	cache->stabilized.scale = tscale;
	cache->stabilized.angle = tangle;
	cache->stabilized.framenr = framenr;
	cache->stabilized.aspect = tracking->camera.pixel_aspect;
	cache->stabilized.filter = tracking->stabilization.filter;

	if (clip->flag & MCLIP_USE_PROXY) {
		cache->stabilized.proxy = rendersize_to_proxy(user, clip->flag);
		cache->stabilized.render_flag = user->render_flag;
	}
	else {
		cache->stabilized.proxy = IMB_PROXY_NONE;
		cache->stabilized.render_flag = 0;
	}

	cache->stabilized.postprocess_flag = postprocess_flag;

	if (cache->stabilized.ibuf)
		IMB_freeImBuf(cache->stabilized.ibuf);

	cache->stabilized.ibuf = stableibuf;

	IMB_refImBuf(stableibuf);

	return stableibuf;
}

ImBuf *BKE_movieclip_get_stable_ibuf(MovieClip *clip, MovieClipUser *user, float loc[2], float *scale, float *angle,
                                     int postprocess_flag)
{
	ImBuf *ibuf, *stableibuf = NULL;
	int framenr = user->framenr;

	ibuf = BKE_movieclip_get_postprocessed_ibuf(clip, user, postprocess_flag);

	if (!ibuf)
		return NULL;

	if (clip->tracking.stabilization.flag & TRACKING_2D_STABILIZATION) {
		MovieClipCache *cache = clip->cache;

		stableibuf = get_stable_cached_frame(clip, user, ibuf, framenr, postprocess_flag);

		if (!stableibuf)
			stableibuf = put_stabilized_frame_to_cache(clip, user, ibuf, framenr, postprocess_flag);

		if (loc)
			copy_v2_v2(loc, cache->stabilized.loc);

		if (scale)
			*scale = cache->stabilized.scale;

		if (angle)
			*angle = cache->stabilized.angle;
	}
	else {
		if (loc)
			zero_v2(loc);

		if (scale)
			*scale = 1.0f;

		if (angle)
			*angle = 0.0f;

		stableibuf = ibuf;
	}

	if (stableibuf != ibuf) {
		IMB_freeImBuf(ibuf);
		ibuf = stableibuf;
	}

	return ibuf;

}

bool BKE_movieclip_has_frame(MovieClip *clip, MovieClipUser *user)
{
	ImBuf *ibuf = BKE_movieclip_get_ibuf(clip, user);

	if (ibuf) {
		IMB_freeImBuf(ibuf);
		return true;
	}

	return false;
}

void BKE_movieclip_get_size(MovieClip *clip, MovieClipUser *user, int *width, int *height)
{
#if 0
	/* originally was needed to support image sequences with different image dimensions,
	 * which might be useful for such things as reconstruction of unordered image sequence,
	 * or painting/rotoscoping of non-equal-sized images, but this ended up in unneeded
	 * cache lookups and even unwanted non-proxied files loading when doing mask parenting,
	 * so let's disable this for now and assume image sequence consists of images with
	 * equal sizes (sergey)
	 */
	if (user->framenr == clip->lastframe) {
#endif
	if (clip->lastsize[0] != 0 && clip->lastsize[1] != 0) {
		*width = clip->lastsize[0];
		*height = clip->lastsize[1];
	}
	else {
		ImBuf *ibuf = BKE_movieclip_get_ibuf(clip, user);

		if (ibuf && ibuf->x && ibuf->y) {
			real_ibuf_size(clip, user, ibuf, width, height);
		}
		else {
			*width = clip->lastsize[0];
			*height = clip->lastsize[1];
		}

		if (ibuf)
			IMB_freeImBuf(ibuf);
	}
}
void BKE_movieclip_get_size_fl(MovieClip *clip, MovieClipUser *user, float size[2])
{
	int width, height;
	BKE_movieclip_get_size(clip, user, &width, &height);

	size[0] = (float)width;
	size[1] = (float)height;
}

int BKE_movieclip_get_duration(MovieClip *clip)
{
	if (!clip->len) {
		movieclip_calc_length(clip);
	}

	return clip->len;
}

void BKE_movieclip_get_aspect(MovieClip *clip, float *aspx, float *aspy)
{
	*aspx = 1.0;

	/* x is always 1 */
	*aspy = clip->aspy / clip->aspx / clip->tracking.camera.pixel_aspect;
}

/* get segments of cached frames. useful for debugging cache policies */
void BKE_movieclip_get_cache_segments(MovieClip *clip, MovieClipUser *user, int *r_totseg, int **r_points)
{
	*r_totseg = 0;
	*r_points = NULL;

	if (clip->cache) {
		int proxy = rendersize_to_proxy(user, clip->flag);

		IMB_moviecache_get_cache_segments(clip->cache->moviecache, proxy, user->render_flag, r_totseg, r_points);
	}
}

void BKE_movieclip_user_set_frame(MovieClipUser *iuser, int framenr)
{
	/* TODO: clamp framenr here? */

	iuser->framenr = framenr;
}

static void free_buffers(MovieClip *clip)
{
	if (clip->cache) {
		IMB_moviecache_free(clip->cache->moviecache);

		if (clip->cache->postprocessed.ibuf)
			IMB_freeImBuf(clip->cache->postprocessed.ibuf);

		if (clip->cache->stabilized.ibuf)
			IMB_freeImBuf(clip->cache->stabilized.ibuf);

		MEM_freeN(clip->cache);
		clip->cache = NULL;
	}

	if (clip->anim) {
		IMB_free_anim(clip->anim);
		clip->anim = NULL;
	}

	BKE_animdata_free((ID *) clip);
}

void BKE_movieclip_clear_cache(MovieClip *clip)
{
	free_buffers(clip);
}

void BKE_movieclip_clear_proxy_cache(MovieClip *clip)
{
	if (clip->cache && clip->cache->moviecache) {
		IMB_moviecache_cleanup(clip->cache->moviecache,
		                       moviecache_check_free_proxy,
		                       NULL);
	}
}

void BKE_movieclip_reload(MovieClip *clip)
{
	/* clear cache */
	free_buffers(clip);

	clip->tracking.stabilization.ok = false;

	/* update clip source */
	detect_clip_source(clip);

	clip->lastsize[0] = clip->lastsize[1] = 0;
	movieclip_load_get_szie(clip);

	movieclip_calc_length(clip);

	/* same as for image update -- don't use notifiers because they are not 100% sure to succeeded
	 * (node trees which are not currently visible wouldn't be refreshed)
	 */
	{
		Scene *scene;
		for (scene = G.main->scene.first; scene; scene = scene->id.next) {
			if (scene->nodetree) {
				nodeUpdateID(scene->nodetree, &clip->id);
			}
		}
	}
}

void BKE_movieclip_update_scopes(MovieClip *clip, MovieClipUser *user, MovieClipScopes *scopes)
{
	if (scopes->ok)
		return;

	if (scopes->track_preview) {
		IMB_freeImBuf(scopes->track_preview);
		scopes->track_preview = NULL;
	}

	if (scopes->track_search) {
		IMB_freeImBuf(scopes->track_search);
		scopes->track_search = NULL;
	}

	scopes->marker = NULL;
	scopes->track = NULL;
	scopes->track_locked = true;

	if (clip) {
		MovieTrackingTrack *act_track = BKE_tracking_track_get_active(&clip->tracking);

		if (act_track) {
			MovieTrackingTrack *track = act_track;
			int framenr = BKE_movieclip_remap_scene_to_clip_frame(clip, user->framenr);
			MovieTrackingMarker *marker = BKE_tracking_marker_get(track, framenr);

			scopes->marker = marker;
			scopes->track = track;

			if (marker->flag & MARKER_DISABLED) {
				scopes->track_disabled = true;
			}
			else {
				ImBuf *ibuf = BKE_movieclip_get_ibuf(clip, user);

				scopes->track_disabled = false;

				if (ibuf && (ibuf->rect || ibuf->rect_float)) {
					MovieTrackingMarker undist_marker = *marker;

					if (user->render_flag & MCLIP_PROXY_RENDER_UNDISTORT) {
						int width, height;
						float aspy = 1.0f / clip->tracking.camera.pixel_aspect;

						BKE_movieclip_get_size(clip, user, &width, &height);

						undist_marker.pos[0] *= width;
						undist_marker.pos[1] *= height * aspy;

						BKE_tracking_undistort_v2(&clip->tracking, undist_marker.pos, undist_marker.pos);

						undist_marker.pos[0] /= width;
						undist_marker.pos[1] /= height * aspy;
					}

					scopes->track_search = BKE_tracking_get_search_imbuf(ibuf, track, &undist_marker, true, true);

					scopes->undist_marker = undist_marker;

					scopes->frame_width = ibuf->x;
					scopes->frame_height = ibuf->y;

					scopes->use_track_mask = (track->flag & TRACK_PREVIEW_ALPHA) != 0;
				}

				IMB_freeImBuf(ibuf);
			}

			if ((track->flag & TRACK_LOCKED) == 0) {
				float pat_min[2], pat_max[2];

				scopes->track_locked = false;

				/* XXX: would work fine with non-transformed patterns, but would likely fail
				 *      with transformed patterns, but that would be easier to debug when
				 *      we'll have real pattern sampling (at least to test) */
				BKE_tracking_marker_pattern_minmax(marker, pat_min, pat_max);

				scopes->slide_scale[0] = pat_max[0] - pat_min[0];
				scopes->slide_scale[1] = pat_max[1] - pat_min[1];
			}
		}
	}

	scopes->framenr = user->framenr;
	scopes->ok = true;
}

static void movieclip_build_proxy_ibuf(MovieClip *clip, ImBuf *ibuf, int cfra, int proxy_render_size, bool undistorted, bool threaded)
{
	char name[FILE_MAX];
	int quality, rectx, recty;
	int size = rendersize_to_number(proxy_render_size);
	ImBuf *scaleibuf;

	get_proxy_fname(clip, proxy_render_size, undistorted, cfra, name);

	rectx = ibuf->x * size / 100.0f;
	recty = ibuf->y * size / 100.0f;

	scaleibuf = IMB_dupImBuf(ibuf);

	if (threaded)
		IMB_scaleImBuf_threaded(scaleibuf, (short)rectx, (short)recty);
	else
		IMB_scaleImBuf(scaleibuf, (short)rectx, (short)recty);

	quality = clip->proxy.quality;
	scaleibuf->ftype = IMB_FTYPE_JPG;
	scaleibuf->foptions.quality = quality;
	/* unsupported feature only confuses other s/w */
	if (scaleibuf->planes == 32)
		scaleibuf->planes = 24;

	/* TODO: currently the most weak part of multithreaded proxies,
	 *       could be solved in a way that thread only prepares memory
	 *       buffer and write to disk happens separately
	 */
	BLI_lock_thread(LOCK_MOVIECLIP);

	BLI_make_existing_file(name);
	if (IMB_saveiff(scaleibuf, name, IB_rect) == 0)
		perror(name);

	BLI_unlock_thread(LOCK_MOVIECLIP);

	IMB_freeImBuf(scaleibuf);
}

/* note: currently used by proxy job for movies, threading happens within single frame
 * (meaning scaling shall be threaded)
 */
void BKE_movieclip_build_proxy_frame(MovieClip *clip, int clip_flag, struct MovieDistortion *distortion,
                                     int cfra, int *build_sizes, int build_count, bool undistorted)
{
	ImBuf *ibuf;
	MovieClipUser user;

	if (!build_count)
		return;

	user.framenr = cfra;
	user.render_flag = 0;
	user.render_size = MCLIP_PROXY_RENDER_SIZE_FULL;

	ibuf = BKE_movieclip_get_ibuf_flag(clip, &user, clip_flag, MOVIECLIP_CACHE_SKIP);

	if (ibuf) {
		ImBuf *tmpibuf = ibuf;
		int i;

		if (undistorted)
			tmpibuf = get_undistorted_ibuf(clip, distortion, ibuf);

		for (i = 0; i < build_count; i++)
			movieclip_build_proxy_ibuf(clip, tmpibuf, cfra, build_sizes[i], undistorted, true);

		IMB_freeImBuf(ibuf);

		if (tmpibuf != ibuf)
			IMB_freeImBuf(tmpibuf);
	}
}

/* note: currently used by proxy job for sequences, threading happens within sequence
 * (different threads handles different frames, no threading within frame is needed)
 */
void BKE_movieclip_build_proxy_frame_for_ibuf(MovieClip *clip, ImBuf *ibuf, struct MovieDistortion *distortion,
                                              int cfra, int *build_sizes, int build_count, bool undistorted)
{
	if (!build_count)
		return;

	if (ibuf) {
		ImBuf *tmpibuf = ibuf;
		int i;

		if (undistorted)
			tmpibuf = get_undistorted_ibuf(clip, distortion, ibuf);

		for (i = 0; i < build_count; i++)
			movieclip_build_proxy_ibuf(clip, tmpibuf, cfra, build_sizes[i], undistorted, false);

		if (tmpibuf != ibuf)
			IMB_freeImBuf(tmpibuf);
	}
}

/**
<<<<<<< HEAD
 * Release all datablocks (ID) used by this clip (datablocks are never freed, they are just unreferenced).
 *
 * \param clip The clip which has to release its data.
 */
void BKE_movieclip_release_datablocks(MovieClip *clip)
{
	if (clip->gpd) {
		id_us_min(&clip->gpd->id);
		clip->gpd = NULL;
	}
}

/**
=======
>>>>>>> 794a977b
 * Free (or release) any data used by this lamp (does not free the lamp itself).
 *
 * \param la The lamp to free.
 * \param do_id_user When \a true, ID datablocks used (referenced) by this lamp are 'released'
 *                   (their user count is decreased).
 */
void BKE_movieclip_free(MovieClip *clip, const bool do_id_user)
{
	if (do_id_user) {
<<<<<<< HEAD
		BKE_movieclip_release_datablocks(clip);
	}

=======
		if (clip->gpd) {
			id_us_min(&clip->gpd->id);
			clip->gpd = NULL;
		}
	}

	/* Also frees animdata. */
>>>>>>> 794a977b
	free_buffers(clip);

	BKE_tracking_free(&clip->tracking);
}

void BKE_movieclip_unlink(Main *bmain, MovieClip *clip)
{
	bScreen *scr;
	ScrArea *area;
	SpaceLink *sl;
	Scene *sce;
	Object *ob;

	for (scr = bmain->screen.first; scr; scr = scr->id.next) {
		for (area = scr->areabase.first; area; area = area->next) {
			for (sl = area->spacedata.first; sl; sl = sl->next) {
				if (sl->spacetype == SPACE_CLIP) {
					SpaceClip *sc = (SpaceClip *) sl;

					if (sc->clip == clip)
						sc->clip = NULL;
				}
				else if (sl->spacetype == SPACE_VIEW3D) {
					View3D *v3d = (View3D *) sl;
					BGpic *bgpic;

					for (bgpic = v3d->bgpicbase.first; bgpic; bgpic = bgpic->next) {
						if (bgpic->clip == clip)
							bgpic->clip = NULL;
					}
				}
			}
		}
	}

	for (sce = bmain->scene.first; sce; sce = sce->id.next) {
		if (sce->clip == clip)
			sce->clip = NULL;
	}

	for (ob = bmain->object.first; ob; ob = ob->id.next) {
		bConstraint *con;

		for (con = ob->constraints.first; con; con = con->next) {
			if (con->type == CONSTRAINT_TYPE_FOLLOWTRACK) {
				bFollowTrackConstraint *data = (bFollowTrackConstraint *) con->data;

				if (data->clip == clip)
					data->clip = NULL;
			}
			else if (con->type == CONSTRAINT_TYPE_CAMERASOLVER) {
				bCameraSolverConstraint *data = (bCameraSolverConstraint *) con->data;

				if (data->clip == clip)
					data->clip = NULL;
			}
			else if (con->type == CONSTRAINT_TYPE_OBJECTSOLVER) {
				bObjectSolverConstraint *data = (bObjectSolverConstraint *) con->data;

				if (data->clip == clip)
					data->clip = NULL;
			}
		}
	}

	FOREACH_NODETREE(bmain, ntree, id) {
		BKE_node_tree_unlink_id((ID *)clip, ntree);
	} FOREACH_NODETREE_END

	clip->id.us = 0;
}

float BKE_movieclip_remap_scene_to_clip_frame(MovieClip *clip, float framenr)
{
	return framenr - (float) clip->start_frame + 1.0f;
}

float BKE_movieclip_remap_clip_to_scene_frame(MovieClip *clip, float framenr)
{
	return framenr + (float) clip->start_frame - 1.0f;
}

void BKE_movieclip_filename_for_frame(MovieClip *clip, MovieClipUser *user, char *name)
{
	if (clip->source == MCLIP_SRC_SEQUENCE) {
		int use_proxy;

		use_proxy = (clip->flag & MCLIP_USE_PROXY) && user->render_size != MCLIP_PROXY_RENDER_SIZE_FULL;

		if (use_proxy) {
			int undistort = user->render_flag & MCLIP_PROXY_RENDER_UNDISTORT;
			get_proxy_fname(clip, user->render_size, undistort, user->framenr, name);
		}
		else {
			get_sequence_fname(clip, user->framenr, name);
		}
	}
	else {
		BLI_strncpy(name, clip->name, FILE_MAX);
		BLI_path_abs(name, ID_BLEND_PATH(G.main, &clip->id));
	}
}

ImBuf *BKE_movieclip_anim_ibuf_for_frame(MovieClip *clip, MovieClipUser *user)
{
	ImBuf *ibuf = NULL;

	if (clip->source == MCLIP_SRC_MOVIE) {
		BLI_lock_thread(LOCK_MOVIECLIP);
		ibuf = movieclip_load_movie_file(clip, user, user->framenr, clip->flag);
		BLI_unlock_thread(LOCK_MOVIECLIP);
	}

	return ibuf;
}

bool BKE_movieclip_has_cached_frame(MovieClip *clip, MovieClipUser *user)
{
	bool has_frame = false;

	BLI_lock_thread(LOCK_MOVIECLIP);
	has_frame = has_imbuf_cache(clip, user, clip->flag);
	BLI_unlock_thread(LOCK_MOVIECLIP);

	return has_frame;
}

bool BKE_movieclip_put_frame_if_possible(MovieClip *clip, MovieClipUser *user, ImBuf *ibuf)
{
	bool result;

	BLI_lock_thread(LOCK_MOVIECLIP);
	result = put_imbuf_cache(clip, user, ibuf, clip->flag, false);
	BLI_unlock_thread(LOCK_MOVIECLIP);

	return result;
}<|MERGE_RESOLUTION|>--- conflicted
+++ resolved
@@ -1404,22 +1404,6 @@
 }
 
 /**
-<<<<<<< HEAD
- * Release all datablocks (ID) used by this clip (datablocks are never freed, they are just unreferenced).
- *
- * \param clip The clip which has to release its data.
- */
-void BKE_movieclip_release_datablocks(MovieClip *clip)
-{
-	if (clip->gpd) {
-		id_us_min(&clip->gpd->id);
-		clip->gpd = NULL;
-	}
-}
-
-/**
-=======
->>>>>>> 794a977b
  * Free (or release) any data used by this lamp (does not free the lamp itself).
  *
  * \param la The lamp to free.
@@ -1429,11 +1413,6 @@
 void BKE_movieclip_free(MovieClip *clip, const bool do_id_user)
 {
 	if (do_id_user) {
-<<<<<<< HEAD
-		BKE_movieclip_release_datablocks(clip);
-	}
-
-=======
 		if (clip->gpd) {
 			id_us_min(&clip->gpd->id);
 			clip->gpd = NULL;
@@ -1441,7 +1420,6 @@
 	}
 
 	/* Also frees animdata. */
->>>>>>> 794a977b
 	free_buffers(clip);
 
 	BKE_tracking_free(&clip->tracking);
