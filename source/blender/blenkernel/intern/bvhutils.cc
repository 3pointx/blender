/* SPDX-License-Identifier: GPL-2.0-or-later
 * Copyright Blender Foundation. All rights reserved. */

/** \file
 * \ingroup bke
 */

#include <cmath>
#include <cstdio>
#include <cstring>

#include "DNA_mesh_types.h"
#include "DNA_meshdata_types.h"
#include "DNA_pointcloud_types.h"

#include "BLI_bit_vector.hh"
#include "BLI_linklist.h"
#include "BLI_math.h"
#include "BLI_span.hh"
#include "BLI_task.h"
#include "BLI_threads.h"
#include "BLI_utildefines.h"

#include "BKE_attribute.hh"
#include "BKE_bvhutils.h"
#include "BKE_editmesh.h"
#include "BKE_mesh.h"
#include "BKE_mesh_runtime.h"

#include "MEM_guardedalloc.h"

using blender::BitVector;
using blender::float3;
using blender::IndexRange;
using blender::Span;
using blender::VArray;

/* -------------------------------------------------------------------- */
/** \name BVHCache
 * \{ */

struct BVHCacheItem {
  bool is_filled;
  BVHTree *tree;
};

struct BVHCache {
  BVHCacheItem items[BVHTREE_MAX_ITEM];
  ThreadMutex mutex;
};

/**
 * Queries a bvhcache for the cache bvhtree of the request type
 *
 * When the `r_locked` is filled and the tree could not be found the caches mutex will be
 * locked. This mutex can be unlocked by calling `bvhcache_unlock`.
 *
 * When `r_locked` is used the `mesh_eval_mutex` must contain the `MeshRuntime.eval_mutex`.
 */
static bool bvhcache_find(BVHCache **bvh_cache_p,
                          BVHCacheType type,
                          BVHTree **r_tree,
                          bool *r_locked,
                          std::mutex *mesh_eval_mutex)
{
  bool do_lock = r_locked;
  if (r_locked) {
    *r_locked = false;
  }
  if (*bvh_cache_p == nullptr) {
    if (!do_lock) {
      /* Cache does not exist and no lock is requested. */
      return false;
    }
    /* Lazy initialization of the bvh_cache using the `mesh_eval_mutex`. */
    std::lock_guard lock{*mesh_eval_mutex};
    if (*bvh_cache_p == nullptr) {
      *bvh_cache_p = bvhcache_init();
    }
  }
  BVHCache *bvh_cache = *bvh_cache_p;

  if (bvh_cache->items[type].is_filled) {
    *r_tree = bvh_cache->items[type].tree;
    return true;
  }
  if (do_lock) {
    BLI_mutex_lock(&bvh_cache->mutex);
    bool in_cache = bvhcache_find(bvh_cache_p, type, r_tree, nullptr, nullptr);
    if (in_cache) {
      BLI_mutex_unlock(&bvh_cache->mutex);
      return in_cache;
    }
    *r_locked = true;
  }
  return false;
}

static void bvhcache_unlock(BVHCache *bvh_cache, bool lock_started)
{
  if (lock_started) {
    BLI_mutex_unlock(&bvh_cache->mutex);
  }
}

bool bvhcache_has_tree(const BVHCache *bvh_cache, const BVHTree *tree)
{
  if (bvh_cache == nullptr) {
    return false;
  }

  for (int i = 0; i < BVHTREE_MAX_ITEM; i++) {
    if (bvh_cache->items[i].tree == tree) {
      return true;
    }
  }
  return false;
}

BVHCache *bvhcache_init()
{
  BVHCache *cache = MEM_cnew<BVHCache>(__func__);
  BLI_mutex_init(&cache->mutex);
  return cache;
}
/**
 * Inserts a BVHTree of the given type under the cache
 * After that the caller no longer needs to worry when to free the BVHTree
 * as that will be done when the cache is freed.
 *
 * A call to this assumes that there was no previous cached tree of the given type
 * \warning The #BVHTree can be nullptr.
 */
static void bvhcache_insert(BVHCache *bvh_cache, BVHTree *tree, BVHCacheType type)
{
  BVHCacheItem *item = &bvh_cache->items[type];
  BLI_assert(!item->is_filled);
  item->tree = tree;
  item->is_filled = true;
}

void bvhcache_free(BVHCache *bvh_cache)
{
  for (int index = 0; index < BVHTREE_MAX_ITEM; index++) {
    BVHCacheItem *item = &bvh_cache->items[index];
    BLI_bvhtree_free(item->tree);
    item->tree = nullptr;
  }
  BLI_mutex_end(&bvh_cache->mutex);
  MEM_freeN(bvh_cache);
}

/**
 * BVH-tree balancing inside a mutex lock must be run in isolation. Balancing
 * is multithreaded, and we do not want the current thread to start another task
 * that may involve acquiring the same mutex lock that it is waiting for.
 */
static void bvhtree_balance_isolated(void *userdata)
{
  BLI_bvhtree_balance((BVHTree *)userdata);
}

static void bvhtree_balance(BVHTree *tree, const bool isolate)
{
  if (tree) {
    if (isolate) {
      BLI_task_isolate(bvhtree_balance_isolated, tree);
    }
    else {
      BLI_bvhtree_balance(tree);
    }
  }
}

/** \} */

/* -------------------------------------------------------------------- */
/** \name Local Callbacks
 * \{ */

/* Math stuff for ray casting on mesh faces and for nearest surface */

float bvhtree_ray_tri_intersection(const BVHTreeRay *ray,
                                   const float /*m_dist*/,
                                   const float v0[3],
                                   const float v1[3],
                                   const float v2[3])
{
  float dist;

#ifdef USE_KDOPBVH_WATERTIGHT
  if (isect_ray_tri_watertight_v3(ray->origin, ray->isect_precalc, v0, v1, v2, &dist, nullptr))
#else
  if (isect_ray_tri_epsilon_v3(
          ray->origin, ray->direction, v0, v1, v2, &dist, nullptr, FLT_EPSILON))
#endif
  {
    return dist;
  }

  return FLT_MAX;
}

float bvhtree_sphereray_tri_intersection(const BVHTreeRay *ray,
                                         float radius,
                                         const float m_dist,
                                         const float v0[3],
                                         const float v1[3],
                                         const float v2[3])
{

  float idist;
  float p1[3];
  float hit_point[3];

  madd_v3_v3v3fl(p1, ray->origin, ray->direction, m_dist);
  if (isect_sweeping_sphere_tri_v3(ray->origin, p1, radius, v0, v1, v2, &idist, hit_point)) {
    return idist * m_dist;
  }

  return FLT_MAX;
}

/*
 * BVH from meshes callbacks
 */

/**
 * Callback to BVH-tree nearest point.
 * The tree must have been built using #bvhtree_from_mesh_faces.
 *
 * \param userdata: Must be a #BVHMeshCallbackUserdata built from the same mesh as the tree.
 */
static void mesh_faces_nearest_point(void *userdata,
                                     int index,
                                     const float co[3],
                                     BVHTreeNearest *nearest)
{
  const BVHTreeFromMesh *data = (BVHTreeFromMesh *)userdata;
  const float(*positions)[3] = data->positions;
  const MFace *face = data->face + index;

  const float *t0, *t1, *t2, *t3;
  t0 = positions[face->v1];
  t1 = positions[face->v2];
  t2 = positions[face->v3];
  t3 = face->v4 ? positions[face->v4] : nullptr;

  do {
    float nearest_tmp[3], dist_sq;

    closest_on_tri_to_point_v3(nearest_tmp, co, t0, t1, t2);
    dist_sq = len_squared_v3v3(co, nearest_tmp);

    if (dist_sq < nearest->dist_sq) {
      nearest->index = index;
      nearest->dist_sq = dist_sq;
      copy_v3_v3(nearest->co, nearest_tmp);
      normal_tri_v3(nearest->no, t0, t1, t2);
    }

    t1 = t2;
    t2 = t3;
    t3 = nullptr;

  } while (t2);
}
/* copy of function above */
static void mesh_looptri_nearest_point(void *userdata,
                                       int index,
                                       const float co[3],
                                       BVHTreeNearest *nearest)
{
  const BVHTreeFromMesh *data = (BVHTreeFromMesh *)userdata;
  const float(*positions)[3] = data->positions;
  const MLoopTri *lt = &data->looptri[index];
  const float *vtri_co[3] = {
<<<<<<< HEAD
      positions[data->corner_verts[lt->tri[0]]],
      positions[data->corner_verts[lt->tri[1]]],
      positions[data->corner_verts[lt->tri[2]]],
=======
      positions[data->loop[lt->tri[0]].v],
      positions[data->loop[lt->tri[1]].v],
      positions[data->loop[lt->tri[2]].v],
>>>>>>> a7e1815c
  };
  float nearest_tmp[3], dist_sq;

  closest_on_tri_to_point_v3(nearest_tmp, co, UNPACK3(vtri_co));
  dist_sq = len_squared_v3v3(co, nearest_tmp);

  if (dist_sq < nearest->dist_sq) {
    nearest->index = index;
    nearest->dist_sq = dist_sq;
    copy_v3_v3(nearest->co, nearest_tmp);
    normal_tri_v3(nearest->no, UNPACK3(vtri_co));
  }
}
/* copy of function above (warning, should de-duplicate with editmesh_bvh.c) */
static void editmesh_looptri_nearest_point(void *userdata,
                                           int index,
                                           const float co[3],
                                           BVHTreeNearest *nearest)
{
  const BVHTreeFromEditMesh *data = (const BVHTreeFromEditMesh *)userdata;
  BMEditMesh *em = data->em;
  const BMLoop **ltri = (const BMLoop **)em->looptris[index];

  const float *t0, *t1, *t2;
  t0 = ltri[0]->v->co;
  t1 = ltri[1]->v->co;
  t2 = ltri[2]->v->co;

  {
    float nearest_tmp[3], dist_sq;

    closest_on_tri_to_point_v3(nearest_tmp, co, t0, t1, t2);
    dist_sq = len_squared_v3v3(co, nearest_tmp);

    if (dist_sq < nearest->dist_sq) {
      nearest->index = index;
      nearest->dist_sq = dist_sq;
      copy_v3_v3(nearest->co, nearest_tmp);
      normal_tri_v3(nearest->no, t0, t1, t2);
    }
  }
}

/**
 * Callback to BVH-tree ray-cast.
 * The tree must have been built using bvhtree_from_mesh_faces.
 *
 * \param userdata: Must be a #BVHMeshCallbackUserdata built from the same mesh as the tree.
 */
static void mesh_faces_spherecast(void *userdata,
                                  int index,
                                  const BVHTreeRay *ray,
                                  BVHTreeRayHit *hit)
{
  const BVHTreeFromMesh *data = (BVHTreeFromMesh *)userdata;
  const float(*positions)[3] = data->positions;
  const MFace *face = &data->face[index];

  const float *t0, *t1, *t2, *t3;
  t0 = positions[face->v1];
  t1 = positions[face->v2];
  t2 = positions[face->v3];
  t3 = face->v4 ? positions[face->v4] : nullptr;

  do {
    float dist;
    if (ray->radius == 0.0f) {
      dist = bvhtree_ray_tri_intersection(ray, hit->dist, t0, t1, t2);
    }
    else {
      dist = bvhtree_sphereray_tri_intersection(ray, ray->radius, hit->dist, t0, t1, t2);
    }

    if (dist >= 0 && dist < hit->dist) {
      hit->index = index;
      hit->dist = dist;
      madd_v3_v3v3fl(hit->co, ray->origin, ray->direction, dist);

      normal_tri_v3(hit->no, t0, t1, t2);
    }

    t1 = t2;
    t2 = t3;
    t3 = nullptr;

  } while (t2);
}
/* copy of function above */
static void mesh_looptri_spherecast(void *userdata,
                                    int index,
                                    const BVHTreeRay *ray,
                                    BVHTreeRayHit *hit)
{
  const BVHTreeFromMesh *data = (BVHTreeFromMesh *)userdata;
  const float(*positions)[3] = data->positions;
  const MLoopTri *lt = &data->looptri[index];
  const float *vtri_co[3] = {
<<<<<<< HEAD
      positions[data->corner_verts[lt->tri[0]]],
      positions[data->corner_verts[lt->tri[1]]],
      positions[data->corner_verts[lt->tri[2]]],
=======
      positions[data->loop[lt->tri[0]].v],
      positions[data->loop[lt->tri[1]].v],
      positions[data->loop[lt->tri[2]].v],
>>>>>>> a7e1815c
  };
  float dist;

  if (ray->radius == 0.0f) {
    dist = bvhtree_ray_tri_intersection(ray, hit->dist, UNPACK3(vtri_co));
  }
  else {
    dist = bvhtree_sphereray_tri_intersection(ray, ray->radius, hit->dist, UNPACK3(vtri_co));
  }

  if (dist >= 0 && dist < hit->dist) {
    hit->index = index;
    hit->dist = dist;
    madd_v3_v3v3fl(hit->co, ray->origin, ray->direction, dist);

    normal_tri_v3(hit->no, UNPACK3(vtri_co));
  }
}
/* copy of function above (warning, should de-duplicate with editmesh_bvh.c) */
static void editmesh_looptri_spherecast(void *userdata,
                                        int index,
                                        const BVHTreeRay *ray,
                                        BVHTreeRayHit *hit)
{
  const BVHTreeFromEditMesh *data = (BVHTreeFromEditMesh *)userdata;
  BMEditMesh *em = data->em;
  const BMLoop **ltri = (const BMLoop **)em->looptris[index];

  const float *t0, *t1, *t2;
  t0 = ltri[0]->v->co;
  t1 = ltri[1]->v->co;
  t2 = ltri[2]->v->co;

  {
    float dist;
    if (ray->radius == 0.0f) {
      dist = bvhtree_ray_tri_intersection(ray, hit->dist, t0, t1, t2);
    }
    else {
      dist = bvhtree_sphereray_tri_intersection(ray, ray->radius, hit->dist, t0, t1, t2);
    }

    if (dist >= 0 && dist < hit->dist) {
      hit->index = index;
      hit->dist = dist;
      madd_v3_v3v3fl(hit->co, ray->origin, ray->direction, dist);

      normal_tri_v3(hit->no, t0, t1, t2);
    }
  }
}

/**
 * Callback to BVH-tree nearest point.
 * The tree must have been built using #bvhtree_from_mesh_edges.
 *
 * \param userdata: Must be a #BVHMeshCallbackUserdata built from the same mesh as the tree.
 */
static void mesh_edges_nearest_point(void *userdata,
                                     int index,
                                     const float co[3],
                                     BVHTreeNearest *nearest)
{
  const BVHTreeFromMesh *data = (BVHTreeFromMesh *)userdata;
  const float(*positions)[3] = data->positions;
  const MEdge *edge = data->edge + index;
  float nearest_tmp[3], dist_sq;

  const float *t0, *t1;
  t0 = positions[edge->v1];
  t1 = positions[edge->v2];

  closest_to_line_segment_v3(nearest_tmp, co, t0, t1);
  dist_sq = len_squared_v3v3(nearest_tmp, co);

  if (dist_sq < nearest->dist_sq) {
    nearest->index = index;
    nearest->dist_sq = dist_sq;
    copy_v3_v3(nearest->co, nearest_tmp);
    sub_v3_v3v3(nearest->no, t0, t1);
    normalize_v3(nearest->no);
  }
}

/* Helper, does all the point-sphere-cast work actually. */
static void mesh_verts_spherecast_do(int index,
                                     const float v[3],
                                     const BVHTreeRay *ray,
                                     BVHTreeRayHit *hit)
{
  float dist;
  const float *r1;
  float r2[3], i1[3];
  r1 = ray->origin;
  add_v3_v3v3(r2, r1, ray->direction);

  closest_to_line_segment_v3(i1, v, r1, r2);

  /* No hit if closest point is 'behind' the origin of the ray, or too far away from it. */
  if ((dot_v3v3v3(r1, i1, r2) >= 0.0f) && ((dist = len_v3v3(r1, i1)) < hit->dist)) {
    hit->index = index;
    hit->dist = dist;
    copy_v3_v3(hit->co, i1);
  }
}

static void editmesh_verts_spherecast(void *userdata,
                                      int index,
                                      const BVHTreeRay *ray,
                                      BVHTreeRayHit *hit)
{
  const BVHTreeFromEditMesh *data = (const BVHTreeFromEditMesh *)userdata;
  BMVert *eve = BM_vert_at_index(data->em->bm, index);

  mesh_verts_spherecast_do(index, eve->co, ray, hit);
}

/**
 * Callback to BVH-tree ray-cast.
 * The tree must have been built using bvhtree_from_mesh_verts.
 *
 * \param userdata: Must be a #BVHMeshCallbackUserdata built from the same mesh as the tree.
 */
static void mesh_verts_spherecast(void *userdata,
                                  int index,
                                  const BVHTreeRay *ray,
                                  BVHTreeRayHit *hit)
{
  const BVHTreeFromMesh *data = (BVHTreeFromMesh *)userdata;
  const float *v = data->positions[index];

  mesh_verts_spherecast_do(index, v, ray, hit);
}

/**
 * Callback to BVH-tree ray-cast.
 * The tree must have been built using bvhtree_from_mesh_edges.
 *
 * \param userdata: Must be a #BVHMeshCallbackUserdata built from the same mesh as the tree.
 */
static void mesh_edges_spherecast(void *userdata,
                                  int index,
                                  const BVHTreeRay *ray,
                                  BVHTreeRayHit *hit)
{
  const BVHTreeFromMesh *data = (BVHTreeFromMesh *)userdata;
  const float(*positions)[3] = data->positions;
  const MEdge *edge = &data->edge[index];

  const float radius_sq = square_f(ray->radius);
  float dist;
  const float *v1, *v2, *r1;
  float r2[3], i1[3], i2[3];
  v1 = positions[edge->v1];
  v2 = positions[edge->v2];

  /* In case we get a zero-length edge, handle it as a point! */
  if (equals_v3v3(v1, v2)) {
    mesh_verts_spherecast_do(index, v1, ray, hit);
    return;
  }

  r1 = ray->origin;
  add_v3_v3v3(r2, r1, ray->direction);

  if (isect_line_line_v3(v1, v2, r1, r2, i1, i2)) {
    /* No hit if intersection point is 'behind' the origin of the ray, or too far away from it. */
    if ((dot_v3v3v3(r1, i2, r2) >= 0.0f) && ((dist = len_v3v3(r1, i2)) < hit->dist)) {
      const float e_fac = line_point_factor_v3(i1, v1, v2);
      if (e_fac < 0.0f) {
        copy_v3_v3(i1, v1);
      }
      else if (e_fac > 1.0f) {
        copy_v3_v3(i1, v2);
      }
      /* Ensure ray is really close enough from edge! */
      if (len_squared_v3v3(i1, i2) <= radius_sq) {
        hit->index = index;
        hit->dist = dist;
        copy_v3_v3(hit->co, i2);
      }
    }
  }
}

/** \} */

/*
 * BVH builders
 */

/* -------------------------------------------------------------------- */
/** \name Common Utils
 * \{ */

static void bvhtree_from_mesh_setup_data(BVHTree *tree,
                                         const BVHCacheType bvh_cache_type,
                                         const float (*positions)[3],
                                         const MEdge *edge,
                                         const MFace *face,
                                         const int *corner_verts,
                                         const MLoopTri *looptri,
                                         BVHTreeFromMesh *r_data)
{
  memset(r_data, 0, sizeof(*r_data));

  r_data->tree = tree;

  r_data->positions = reinterpret_cast<const float(*)[3]>(positions);
  r_data->edge = edge;
  r_data->face = face;
  r_data->corner_verts = corner_verts;
  r_data->looptri = looptri;

  switch (bvh_cache_type) {
    case BVHTREE_FROM_VERTS:
    case BVHTREE_FROM_LOOSEVERTS:
      /* a nullptr nearest callback works fine
       * remember the min distance to point is the same as the min distance to BV of point */
      r_data->nearest_callback = nullptr;
      r_data->raycast_callback = mesh_verts_spherecast;
      break;

    case BVHTREE_FROM_EDGES:
    case BVHTREE_FROM_LOOSEEDGES:
      r_data->nearest_callback = mesh_edges_nearest_point;
      r_data->raycast_callback = mesh_edges_spherecast;
      break;
    case BVHTREE_FROM_FACES:
      r_data->nearest_callback = mesh_faces_nearest_point;
      r_data->raycast_callback = mesh_faces_spherecast;
      break;
    case BVHTREE_FROM_LOOPTRI:
    case BVHTREE_FROM_LOOPTRI_NO_HIDDEN:
      r_data->nearest_callback = mesh_looptri_nearest_point;
      r_data->raycast_callback = mesh_looptri_spherecast;
      break;
    case BVHTREE_FROM_EM_VERTS:
    case BVHTREE_FROM_EM_EDGES:
    case BVHTREE_FROM_EM_LOOPTRI:
    case BVHTREE_MAX_ITEM:
      BLI_assert(false);
      break;
  }
}

static void bvhtree_from_editmesh_setup_data(BVHTree *tree,
                                             const BVHCacheType bvh_cache_type,
                                             struct BMEditMesh *em,
                                             BVHTreeFromEditMesh *r_data)
{
  memset(r_data, 0, sizeof(*r_data));

  r_data->tree = tree;

  r_data->em = em;

  switch (bvh_cache_type) {
    case BVHTREE_FROM_EM_VERTS:
      r_data->nearest_callback = nullptr;
      r_data->raycast_callback = editmesh_verts_spherecast;
      break;
    case BVHTREE_FROM_EM_EDGES:
      r_data->nearest_callback = nullptr; /* TODO */
      r_data->raycast_callback = nullptr; /* TODO */
      break;
    case BVHTREE_FROM_EM_LOOPTRI:
      r_data->nearest_callback = editmesh_looptri_nearest_point;
      r_data->raycast_callback = editmesh_looptri_spherecast;
      break;

    case BVHTREE_FROM_VERTS:
    case BVHTREE_FROM_LOOSEVERTS:
    case BVHTREE_FROM_EDGES:
    case BVHTREE_FROM_LOOSEEDGES:
    case BVHTREE_FROM_FACES:
    case BVHTREE_FROM_LOOPTRI:
    case BVHTREE_FROM_LOOPTRI_NO_HIDDEN:
    case BVHTREE_MAX_ITEM:
      BLI_assert(false);
      break;
  }
}

/** \} */

/* -------------------------------------------------------------------- */
/** \name Vertex Builder
 * \{ */

static BVHTree *bvhtree_from_editmesh_verts_create_tree(float epsilon,
                                                        int tree_type,
                                                        int axis,
                                                        BMEditMesh *em,
                                                        const BitVector<> &verts_mask,
                                                        int verts_num_active)
{
  BM_mesh_elem_table_ensure(em->bm, BM_VERT);
  const int verts_num = em->bm->totvert;
  if (!verts_mask.is_empty()) {
    BLI_assert(IN_RANGE_INCL(verts_num_active, 0, verts_num));
  }
  else {
    verts_num_active = verts_num;
  }

  BVHTree *tree = BLI_bvhtree_new(verts_num_active, epsilon, tree_type, axis);
  if (!tree) {
    return nullptr;
  }

  for (int i = 0; i < verts_num; i++) {
    if (!verts_mask.is_empty() && !verts_mask[i]) {
      continue;
    }
    BMVert *eve = BM_vert_at_index(em->bm, i);
    BLI_bvhtree_insert(tree, i, eve->co, 1);
  }
  BLI_assert(BLI_bvhtree_get_len(tree) == verts_num_active);

  return tree;
}

static BVHTree *bvhtree_from_mesh_verts_create_tree(float epsilon,
                                                    int tree_type,
                                                    int axis,
                                                    const float (*positions)[3],
                                                    const int verts_num,
                                                    const BitVector<> &verts_mask,
                                                    int verts_num_active)
{
  if (!verts_mask.is_empty()) {
    BLI_assert(IN_RANGE_INCL(verts_num_active, 0, verts_num));
  }
  else {
    verts_num_active = verts_num;
  }
  if (verts_num_active == 0) {
    return nullptr;
  }

  BVHTree *tree = BLI_bvhtree_new(verts_num_active, epsilon, tree_type, axis);
  if (!tree) {
    return nullptr;
  }

  for (int i = 0; i < verts_num; i++) {
    if (!verts_mask.is_empty() && !verts_mask[i]) {
      continue;
    }
    BLI_bvhtree_insert(tree, i, positions[i], 1);
  }
  BLI_assert(BLI_bvhtree_get_len(tree) == verts_num_active);

  return tree;
}

BVHTree *bvhtree_from_editmesh_verts_ex(BVHTreeFromEditMesh *data,
                                        BMEditMesh *em,
                                        const BitVector<> &verts_mask,
                                        int verts_num_active,
                                        float epsilon,
                                        int tree_type,
                                        int axis)
{
  BVHTree *tree = bvhtree_from_editmesh_verts_create_tree(
      epsilon, tree_type, axis, em, verts_mask, verts_num_active);

  bvhtree_balance(tree, false);

  if (data) {
    bvhtree_from_editmesh_setup_data(tree, BVHTREE_FROM_EM_VERTS, em, data);
  }

  return tree;
}

BVHTree *bvhtree_from_editmesh_verts(
    BVHTreeFromEditMesh *data, BMEditMesh *em, float epsilon, int tree_type, int axis)
{
  return bvhtree_from_editmesh_verts_ex(data, em, {}, -1, epsilon, tree_type, axis);
}

BVHTree *bvhtree_from_mesh_verts_ex(BVHTreeFromMesh *data,
                                    const float (*positions)[3],
                                    const int verts_num,
                                    const BitVector<> &verts_mask,
                                    int verts_num_active,
                                    float epsilon,
                                    int tree_type,
                                    int axis)
{
  BVHTree *tree = bvhtree_from_mesh_verts_create_tree(
      epsilon, tree_type, axis, positions, verts_num, verts_mask, verts_num_active);

  bvhtree_balance(tree, false);

  if (data) {
    /* Setup BVHTreeFromMesh */
    bvhtree_from_mesh_setup_data(
        tree, BVHTREE_FROM_VERTS, positions, nullptr, nullptr, nullptr, nullptr, data);
  }

  return tree;
}

/** \} */

/* -------------------------------------------------------------------- */
/** \name Edge Builder
 * \{ */

static BVHTree *bvhtree_from_editmesh_edges_create_tree(float epsilon,
                                                        int tree_type,
                                                        int axis,
                                                        BMEditMesh *em,
                                                        const BitVector<> &edges_mask,
                                                        int edges_num_active)
{
  BM_mesh_elem_table_ensure(em->bm, BM_EDGE);
  const int edges_num = em->bm->totedge;

  if (!edges_mask.is_empty()) {
    BLI_assert(IN_RANGE_INCL(edges_num_active, 0, edges_num));
  }
  else {
    edges_num_active = edges_num;
  }

  BVHTree *tree = BLI_bvhtree_new(edges_num_active, epsilon, tree_type, axis);
  if (!tree) {
    return nullptr;
  }

  int i;
  BMIter iter;
  BMEdge *eed;
  BM_ITER_MESH_INDEX (eed, &iter, em->bm, BM_EDGES_OF_MESH, i) {
    if (!edges_mask.is_empty() && !edges_mask[i]) {
      continue;
    }
    float co[2][3];
    copy_v3_v3(co[0], eed->v1->co);
    copy_v3_v3(co[1], eed->v2->co);

    BLI_bvhtree_insert(tree, i, co[0], 2);
  }
  BLI_assert(BLI_bvhtree_get_len(tree) == edges_num_active);

  return tree;
}

static BVHTree *bvhtree_from_mesh_edges_create_tree(const float (*positions)[3],
                                                    const MEdge *edge,
                                                    const int edge_num,
                                                    const BitVector<> &edges_mask,
                                                    int edges_num_active,
                                                    float epsilon,
                                                    int tree_type,
                                                    int axis)
{
  if (!edges_mask.is_empty()) {
    BLI_assert(IN_RANGE_INCL(edges_num_active, 0, edge_num));
  }
  else {
    edges_num_active = edge_num;
  }
  if (edges_num_active == 0) {
    return nullptr;
  }

  /* Create a BVH-tree of the given target */
  BVHTree *tree = BLI_bvhtree_new(edges_num_active, epsilon, tree_type, axis);
  if (!tree) {
    return nullptr;
  }

  for (int i = 0; i < edge_num; i++) {
    if (!edges_mask.is_empty() && !edges_mask[i]) {
      continue;
    }
    float co[2][3];
    copy_v3_v3(co[0], positions[edge[i].v1]);
    copy_v3_v3(co[1], positions[edge[i].v2]);

    BLI_bvhtree_insert(tree, i, co[0], 2);
  }

  return tree;
}

BVHTree *bvhtree_from_editmesh_edges_ex(BVHTreeFromEditMesh *data,
                                        BMEditMesh *em,
                                        const BitVector<> &edges_mask,
                                        int edges_num_active,
                                        float epsilon,
                                        int tree_type,
                                        int axis)
{
  BVHTree *tree = bvhtree_from_editmesh_edges_create_tree(
      epsilon, tree_type, axis, em, edges_mask, edges_num_active);

  bvhtree_balance(tree, false);

  if (data) {
    bvhtree_from_editmesh_setup_data(tree, BVHTREE_FROM_EM_EDGES, em, data);
  }

  return tree;
}

BVHTree *bvhtree_from_editmesh_edges(
    BVHTreeFromEditMesh *data, BMEditMesh *em, float epsilon, int tree_type, int axis)
{
  return bvhtree_from_editmesh_edges_ex(data, em, {}, -1, epsilon, tree_type, axis);
}

BVHTree *bvhtree_from_mesh_edges_ex(BVHTreeFromMesh *data,
                                    const float (*positions)[3],
                                    const MEdge *edge,
                                    const int edges_num,
                                    const BitVector<> &edges_mask,
                                    int edges_num_active,
                                    float epsilon,
                                    int tree_type,
                                    int axis)
{
  BVHTree *tree = bvhtree_from_mesh_edges_create_tree(
      positions, edge, edges_num, edges_mask, edges_num_active, epsilon, tree_type, axis);

  bvhtree_balance(tree, false);

  if (data) {
    /* Setup BVHTreeFromMesh */
    bvhtree_from_mesh_setup_data(
        tree, BVHTREE_FROM_EDGES, positions, edge, nullptr, nullptr, nullptr, data);
  }

  return tree;
}

/** \} */

/* -------------------------------------------------------------------- */
/** \name Tessellated Face Builder
 * \{ */

static BVHTree *bvhtree_from_mesh_faces_create_tree(float epsilon,
                                                    int tree_type,
                                                    int axis,
                                                    const float (*positions)[3],
                                                    const MFace *face,
                                                    const int faces_num,
                                                    const BitVector<> &faces_mask,
                                                    int faces_num_active)
{
  if (faces_num == 0) {
    return nullptr;
  }

  if (!faces_mask.is_empty()) {
    BLI_assert(IN_RANGE_INCL(faces_num_active, 0, faces_num));
  }
  else {
    faces_num_active = faces_num;
  }

  /* Create a BVH-tree of the given target. */
  // printf("%s: building BVH, total=%d\n", __func__, numFaces);
  BVHTree *tree = BLI_bvhtree_new(faces_num_active, epsilon, tree_type, axis);
  if (!tree) {
    return nullptr;
  }

  if (positions && face) {
    for (int i = 0; i < faces_num; i++) {
      float co[4][3];
      if (!faces_mask.is_empty() && !faces_mask[i]) {
        continue;
      }

      copy_v3_v3(co[0], positions[face[i].v1]);
      copy_v3_v3(co[1], positions[face[i].v2]);
      copy_v3_v3(co[2], positions[face[i].v3]);
      if (face[i].v4) {
        copy_v3_v3(co[3], positions[face[i].v4]);
      }

      BLI_bvhtree_insert(tree, i, co[0], face[i].v4 ? 4 : 3);
    }
  }
  BLI_assert(BLI_bvhtree_get_len(tree) == faces_num_active);

  return tree;
}

/** \} */

/* -------------------------------------------------------------------- */
/** \name LoopTri Face Builder
 * \{ */

static BVHTree *bvhtree_from_editmesh_looptri_create_tree(float epsilon,
                                                          int tree_type,
                                                          int axis,
                                                          BMEditMesh *em,
                                                          const BitVector<> &looptri_mask,
                                                          int looptri_num_active)
{
  const int looptri_num = em->tottri;
  if (looptri_num == 0) {
    return nullptr;
  }

  if (!looptri_mask.is_empty()) {
    BLI_assert(IN_RANGE_INCL(looptri_num_active, 0, looptri_num));
  }
  else {
    looptri_num_active = looptri_num;
  }

  /* Create a BVH-tree of the given target */
  // printf("%s: building BVH, total=%d\n", __func__, numFaces);
  BVHTree *tree = BLI_bvhtree_new(looptri_num_active, epsilon, tree_type, axis);
  if (!tree) {
    return nullptr;
  }

  const BMLoop *(*looptris)[3] = (const BMLoop *(*)[3])em->looptris;

  /* Insert BMesh-tessellation triangles into the BVH-tree, unless they are hidden
   * and/or selected. Even if the faces themselves are not selected for the snapped
   * transform, having a vertex selected means the face (and thus it's tessellated
   * triangles) will be moving and will not be a good snap targets. */
  for (int i = 0; i < looptri_num; i++) {
    const BMLoop **ltri = looptris[i];
    bool insert = !looptri_mask.is_empty() ? looptri_mask[i] : true;

    if (insert) {
      /* No reason found to block hit-testing the triangle for snap, so insert it now. */
      float co[3][3];
      copy_v3_v3(co[0], ltri[0]->v->co);
      copy_v3_v3(co[1], ltri[1]->v->co);
      copy_v3_v3(co[2], ltri[2]->v->co);

      BLI_bvhtree_insert(tree, i, co[0], 3);
    }
  }
  BLI_assert(BLI_bvhtree_get_len(tree) == looptri_num_active);

  return tree;
}

static BVHTree *bvhtree_from_mesh_looptri_create_tree(float epsilon,
                                                      int tree_type,
                                                      int axis,
                                                      const float (*positions)[3],
<<<<<<< HEAD
                                                      const int *corner_verts,
=======
                                                      const MLoop *mloop,
>>>>>>> a7e1815c
                                                      const MLoopTri *looptri,
                                                      const int looptri_num,
                                                      const BitVector<> &looptri_mask,
                                                      int looptri_num_active)
{
  if (!looptri_mask.is_empty()) {
    BLI_assert(IN_RANGE_INCL(looptri_num_active, 0, looptri_num));
  }
  else {
    looptri_num_active = looptri_num;
  }
  if (looptri_num_active == 0) {
    return nullptr;
  }

  /* Create a BVH-tree of the given target */
  // printf("%s: building BVH, total=%d\n", __func__, numFaces);
  BVHTree *tree = BLI_bvhtree_new(looptri_num_active, epsilon, tree_type, axis);
  if (!tree) {
    return nullptr;
  }

  if (positions && looptri) {
    for (int i = 0; i < looptri_num; i++) {
      float co[3][3];
      if (!looptri_mask.is_empty() && !looptri_mask[i]) {
        continue;
      }

<<<<<<< HEAD
      copy_v3_v3(co[0], positions[corner_verts[looptri[i].tri[0]]]);
      copy_v3_v3(co[1], positions[corner_verts[looptri[i].tri[1]]]);
      copy_v3_v3(co[2], positions[corner_verts[looptri[i].tri[2]]]);
=======
      copy_v3_v3(co[0], positions[mloop[looptri[i].tri[0]].v]);
      copy_v3_v3(co[1], positions[mloop[looptri[i].tri[1]].v]);
      copy_v3_v3(co[2], positions[mloop[looptri[i].tri[2]].v]);
>>>>>>> a7e1815c

      BLI_bvhtree_insert(tree, i, co[0], 3);
    }
  }
  BLI_assert(BLI_bvhtree_get_len(tree) == looptri_num_active);

  return tree;
}

BVHTree *bvhtree_from_editmesh_looptri_ex(BVHTreeFromEditMesh *data,
                                          BMEditMesh *em,
                                          const BitVector<> &looptri_mask,
                                          int looptri_num_active,
                                          float epsilon,
                                          int tree_type,
                                          int axis)
{
  /* BMESH specific check that we have tessfaces,
   * we _could_ tessellate here but rather not - campbell */
  BVHTree *tree = bvhtree_from_editmesh_looptri_create_tree(
      epsilon, tree_type, axis, em, looptri_mask, looptri_num_active);

  bvhtree_balance(tree, false);

  if (data) {
    bvhtree_from_editmesh_setup_data(tree, BVHTREE_FROM_EM_LOOPTRI, em, data);
  }
  return tree;
}

BVHTree *bvhtree_from_editmesh_looptri(
    BVHTreeFromEditMesh *data, BMEditMesh *em, float epsilon, int tree_type, int axis)
{
  return bvhtree_from_editmesh_looptri_ex(data, em, {}, -1, epsilon, tree_type, axis);
}

BVHTree *bvhtree_from_mesh_looptri_ex(BVHTreeFromMesh *data,
                                      const float (*positions)[3],
<<<<<<< HEAD
                                      const int *corner_verts,
=======
                                      const struct MLoop *mloop,
>>>>>>> a7e1815c
                                      const struct MLoopTri *looptri,
                                      const int looptri_num,
                                      const BitVector<> &looptri_mask,
                                      int looptri_num_active,
                                      float epsilon,
                                      int tree_type,
                                      int axis)
{
  BVHTree *tree = bvhtree_from_mesh_looptri_create_tree(epsilon,
                                                        tree_type,
                                                        axis,
                                                        positions,
<<<<<<< HEAD
                                                        corner_verts,
=======
                                                        mloop,
>>>>>>> a7e1815c
                                                        looptri,
                                                        looptri_num,
                                                        looptri_mask,
                                                        looptri_num_active);

  bvhtree_balance(tree, false);

  if (data) {
    /* Setup BVHTreeFromMesh */
    bvhtree_from_mesh_setup_data(
<<<<<<< HEAD
        tree, BVHTREE_FROM_LOOPTRI, positions, nullptr, nullptr, corner_verts, looptri, data);
=======
        tree, BVHTREE_FROM_LOOPTRI, positions, nullptr, nullptr, mloop, looptri, data);
>>>>>>> a7e1815c
  }

  return tree;
}

static BitVector<> loose_verts_map_get(const Span<MEdge> edges,
                                       int verts_num,
                                       int *r_loose_vert_num)
{
  BitVector<> loose_verts_mask(verts_num, true);

  int num_linked_verts = 0;
  for (const int64_t i : edges.index_range()) {
    const MEdge &edge = edges[i];
    if (loose_verts_mask[edge.v1]) {
      loose_verts_mask[edge.v1].reset();
      num_linked_verts++;
    }
    if (loose_verts_mask[edge.v2]) {
      loose_verts_mask[edge.v2].reset();
      num_linked_verts++;
    }
  }

  *r_loose_vert_num = verts_num - num_linked_verts;

  return loose_verts_mask;
}

static BitVector<> loose_edges_map_get(const Mesh &mesh, int *r_loose_edge_len)
{
  using namespace blender::bke;
  const LooseEdgeCache &loose_edges = mesh.loose_edges();
  *r_loose_edge_len = loose_edges.count;
  return loose_edges.is_loose_bits;
}

static BitVector<> looptri_no_hidden_map_get(const Span<MPoly> polys,
                                             const VArray<bool> &hide_poly,
                                             const int looptri_len,
                                             int *r_looptri_active_len)
{
  if (hide_poly.is_single() && !hide_poly.get_internal_single()) {
    return {};
  }
  BitVector<> looptri_mask(looptri_len);

  int looptri_no_hidden_len = 0;
  int looptri_index = 0;
  for (const int64_t i : polys.index_range()) {
    const int triangles_num = ME_POLY_TRI_TOT(&polys[i]);
    if (hide_poly[i]) {
      looptri_index += triangles_num;
    }
    else {
      for (const int i : IndexRange(triangles_num)) {
        UNUSED_VARS(i);
        looptri_mask[looptri_index].set();
        looptri_index++;
        looptri_no_hidden_len++;
      }
    }
  }

  *r_looptri_active_len = looptri_no_hidden_len;

  return looptri_mask;
}

BVHTree *BKE_bvhtree_from_mesh_get(struct BVHTreeFromMesh *data,
                                   const struct Mesh *mesh,
                                   const BVHCacheType bvh_cache_type,
                                   const int tree_type)
{
  BVHCache **bvh_cache_p = (BVHCache **)&mesh->runtime->bvh_cache;

  const MLoopTri *looptri = nullptr;
  int looptri_len = 0;
  if (ELEM(bvh_cache_type, BVHTREE_FROM_LOOPTRI, BVHTREE_FROM_LOOPTRI_NO_HIDDEN)) {
    looptri = BKE_mesh_runtime_looptri_ensure(mesh);
    looptri_len = BKE_mesh_runtime_looptri_len(mesh);
  }
<<<<<<< HEAD
  const float(*positions)[3] = reinterpret_cast<const float(*)[3]>(mesh->positions().data());
=======
  const float(*positions)[3] = reinterpret_cast<const float(*)[3]>(mesh->vert_positions().data());
>>>>>>> a7e1815c
  const Span<MEdge> edges = mesh->edges();
  const Span<int> corner_verts = mesh->corner_verts();

  /* Setup BVHTreeFromMesh */
  bvhtree_from_mesh_setup_data(nullptr,
                               bvh_cache_type,
                               positions,
                               edges.data(),
                               (const MFace *)CustomData_get_layer(&mesh->fdata, CD_MFACE),
                               corner_verts.data(),
                               looptri,
                               data);

  bool lock_started = false;
  data->cached = bvhcache_find(
      bvh_cache_p, bvh_cache_type, &data->tree, &lock_started, &mesh->runtime->eval_mutex);

  if (data->cached) {
    BLI_assert(lock_started == false);

    /* NOTE: #data->tree can be nullptr. */
    return data->tree;
  }

  /* Create BVHTree. */
  BitVector<> mask;
  int mask_bits_act_len = -1;

  switch (bvh_cache_type) {
    case BVHTREE_FROM_LOOSEVERTS:
      mask = loose_verts_map_get(edges, mesh->totvert, &mask_bits_act_len);
      ATTR_FALLTHROUGH;
    case BVHTREE_FROM_VERTS:
      data->tree = bvhtree_from_mesh_verts_create_tree(
          0.0f, tree_type, 6, positions, mesh->totvert, mask, mask_bits_act_len);
      break;

    case BVHTREE_FROM_LOOSEEDGES:
      mask = loose_edges_map_get(*mesh, &mask_bits_act_len);
      ATTR_FALLTHROUGH;
    case BVHTREE_FROM_EDGES:
      data->tree = bvhtree_from_mesh_edges_create_tree(
          positions, edges.data(), mesh->totedge, mask, mask_bits_act_len, 0.0f, tree_type, 6);
      break;

    case BVHTREE_FROM_FACES:
      BLI_assert(!(mesh->totface == 0 && mesh->totpoly != 0));
      data->tree = bvhtree_from_mesh_faces_create_tree(
          0.0f,
          tree_type,
          6,
          positions,
          (const MFace *)CustomData_get_layer(&mesh->fdata, CD_MFACE),
          mesh->totface,
          {},
          -1);
      break;

    case BVHTREE_FROM_LOOPTRI_NO_HIDDEN: {
      blender::bke::AttributeAccessor attributes = mesh->attributes();
      mask = looptri_no_hidden_map_get(
          mesh->polys(),
          attributes.lookup_or_default(".hide_poly", ATTR_DOMAIN_FACE, false),
          looptri_len,
          &mask_bits_act_len);
      ATTR_FALLTHROUGH;
    }
    case BVHTREE_FROM_LOOPTRI:
      data->tree = bvhtree_from_mesh_looptri_create_tree(0.0f,
                                                         tree_type,
                                                         6,
                                                         positions,
<<<<<<< HEAD
                                                         corner_verts.data(),
=======
                                                         loops.data(),
>>>>>>> a7e1815c
                                                         looptri,
                                                         looptri_len,
                                                         mask,
                                                         mask_bits_act_len);
      break;
    case BVHTREE_FROM_EM_VERTS:
    case BVHTREE_FROM_EM_EDGES:
    case BVHTREE_FROM_EM_LOOPTRI:
    case BVHTREE_MAX_ITEM:
      BLI_assert(false);
      break;
  }

  bvhtree_balance(data->tree, lock_started);

  /* Save on cache for later use */
  // printf("BVHTree built and saved on cache\n");
  BLI_assert(data->cached == false);
  data->cached = true;
  bvhcache_insert(*bvh_cache_p, data->tree, bvh_cache_type);
  bvhcache_unlock(*bvh_cache_p, lock_started);

#ifdef DEBUG
  if (data->tree != nullptr) {
    if (BLI_bvhtree_get_tree_type(data->tree) != tree_type) {
      printf("tree_type %d obtained instead of %d\n",
             BLI_bvhtree_get_tree_type(data->tree),
             tree_type);
    }
  }
#endif

  return data->tree;
}

BVHTree *BKE_bvhtree_from_editmesh_get(BVHTreeFromEditMesh *data,
                                       struct BMEditMesh *em,
                                       const int tree_type,
                                       const BVHCacheType bvh_cache_type,
                                       BVHCache **bvh_cache_p,
                                       std::mutex *mesh_eval_mutex)
{
  bool lock_started = false;

  bvhtree_from_editmesh_setup_data(nullptr, bvh_cache_type, em, data);

  if (bvh_cache_p) {
    data->cached = bvhcache_find(
        bvh_cache_p, bvh_cache_type, &data->tree, &lock_started, mesh_eval_mutex);

    if (data->cached) {
      BLI_assert(lock_started == false);
      return data->tree;
    }
  }

  switch (bvh_cache_type) {
    case BVHTREE_FROM_EM_VERTS:
      data->tree = bvhtree_from_editmesh_verts_create_tree(0.0f, tree_type, 6, em, {}, -1);
      break;
    case BVHTREE_FROM_EM_EDGES:
      data->tree = bvhtree_from_editmesh_edges_create_tree(0.0f, tree_type, 6, em, {}, -1);
      break;
    case BVHTREE_FROM_EM_LOOPTRI:
      data->tree = bvhtree_from_editmesh_looptri_create_tree(0.0f, tree_type, 6, em, {}, -1);
      break;
    case BVHTREE_FROM_VERTS:
    case BVHTREE_FROM_EDGES:
    case BVHTREE_FROM_FACES:
    case BVHTREE_FROM_LOOPTRI:
    case BVHTREE_FROM_LOOPTRI_NO_HIDDEN:
    case BVHTREE_FROM_LOOSEVERTS:
    case BVHTREE_FROM_LOOSEEDGES:
    case BVHTREE_MAX_ITEM:
      BLI_assert(false);
      break;
  }

  bvhtree_balance(data->tree, lock_started);

  if (bvh_cache_p) {
    /* Save on cache for later use */
    // printf("BVHTree built and saved on cache\n");
    BLI_assert(data->cached == false);
    data->cached = true;
    bvhcache_insert(*bvh_cache_p, data->tree, bvh_cache_type);
    bvhcache_unlock(*bvh_cache_p, lock_started);
  }

#ifdef DEBUG
  if (data->tree != nullptr) {
    if (BLI_bvhtree_get_tree_type(data->tree) != tree_type) {
      printf("tree_type %d obtained instead of %d\n",
             BLI_bvhtree_get_tree_type(data->tree),
             tree_type);
    }
  }
#endif

  return data->tree;
}

/** \} */

/* -------------------------------------------------------------------- */
/** \name Free Functions
 * \{ */

void free_bvhtree_from_editmesh(struct BVHTreeFromEditMesh *data)
{
  if (data->tree) {
    if (!data->cached) {
      BLI_bvhtree_free(data->tree);
    }
    memset(data, 0, sizeof(*data));
  }
}

void free_bvhtree_from_mesh(struct BVHTreeFromMesh *data)
{
  if (data->tree && !data->cached) {
    BLI_bvhtree_free(data->tree);
  }

  memset(data, 0, sizeof(*data));
}

/** \} */

/* -------------------------------------------------------------------- */
/** \name Point Cloud BVH Building
 * \{ */

BVHTree *BKE_bvhtree_from_pointcloud_get(BVHTreeFromPointCloud *data,
                                         const PointCloud *pointcloud,
                                         const int tree_type)
{
  BVHTree *tree = BLI_bvhtree_new(pointcloud->totpoint, 0.0f, tree_type, 6);
  if (!tree) {
    return nullptr;
  }

  blender::bke::AttributeAccessor attributes = pointcloud->attributes();
  blender::VArraySpan<blender::float3> positions = attributes.lookup_or_default<blender::float3>(
      "position", ATTR_DOMAIN_POINT, blender::float3(0));

  for (const int i : positions.index_range()) {
    BLI_bvhtree_insert(tree, i, positions[i], 1);
  }
  BLI_assert(BLI_bvhtree_get_len(tree) == pointcloud->totpoint);
  bvhtree_balance(tree, false);

  data->coords = (const float(*)[3])positions.data();
  data->tree = tree;
  data->nearest_callback = nullptr;

  return tree;
}

void free_bvhtree_from_pointcloud(BVHTreeFromPointCloud *data)
{
  if (data->tree) {
    BLI_bvhtree_free(data->tree);
  }
  memset(data, 0, sizeof(*data));
}

/** \} */<|MERGE_RESOLUTION|>--- conflicted
+++ resolved
@@ -275,15 +275,9 @@
   const float(*positions)[3] = data->positions;
   const MLoopTri *lt = &data->looptri[index];
   const float *vtri_co[3] = {
-<<<<<<< HEAD
       positions[data->corner_verts[lt->tri[0]]],
       positions[data->corner_verts[lt->tri[1]]],
       positions[data->corner_verts[lt->tri[2]]],
-=======
-      positions[data->loop[lt->tri[0]].v],
-      positions[data->loop[lt->tri[1]].v],
-      positions[data->loop[lt->tri[2]].v],
->>>>>>> a7e1815c
   };
   float nearest_tmp[3], dist_sq;
 
@@ -381,15 +375,9 @@
   const float(*positions)[3] = data->positions;
   const MLoopTri *lt = &data->looptri[index];
   const float *vtri_co[3] = {
-<<<<<<< HEAD
       positions[data->corner_verts[lt->tri[0]]],
       positions[data->corner_verts[lt->tri[1]]],
       positions[data->corner_verts[lt->tri[2]]],
-=======
-      positions[data->loop[lt->tri[0]].v],
-      positions[data->loop[lt->tri[1]].v],
-      positions[data->loop[lt->tri[2]].v],
->>>>>>> a7e1815c
   };
   float dist;
 
@@ -1047,11 +1035,7 @@
                                                       int tree_type,
                                                       int axis,
                                                       const float (*positions)[3],
-<<<<<<< HEAD
                                                       const int *corner_verts,
-=======
-                                                      const MLoop *mloop,
->>>>>>> a7e1815c
                                                       const MLoopTri *looptri,
                                                       const int looptri_num,
                                                       const BitVector<> &looptri_mask,
@@ -1081,15 +1065,9 @@
         continue;
       }
 
-<<<<<<< HEAD
       copy_v3_v3(co[0], positions[corner_verts[looptri[i].tri[0]]]);
       copy_v3_v3(co[1], positions[corner_verts[looptri[i].tri[1]]]);
       copy_v3_v3(co[2], positions[corner_verts[looptri[i].tri[2]]]);
-=======
-      copy_v3_v3(co[0], positions[mloop[looptri[i].tri[0]].v]);
-      copy_v3_v3(co[1], positions[mloop[looptri[i].tri[1]].v]);
-      copy_v3_v3(co[2], positions[mloop[looptri[i].tri[2]].v]);
->>>>>>> a7e1815c
 
       BLI_bvhtree_insert(tree, i, co[0], 3);
     }
@@ -1128,11 +1106,7 @@
 
 BVHTree *bvhtree_from_mesh_looptri_ex(BVHTreeFromMesh *data,
                                       const float (*positions)[3],
-<<<<<<< HEAD
                                       const int *corner_verts,
-=======
-                                      const struct MLoop *mloop,
->>>>>>> a7e1815c
                                       const struct MLoopTri *looptri,
                                       const int looptri_num,
                                       const BitVector<> &looptri_mask,
@@ -1145,11 +1119,7 @@
                                                         tree_type,
                                                         axis,
                                                         positions,
-<<<<<<< HEAD
                                                         corner_verts,
-=======
-                                                        mloop,
->>>>>>> a7e1815c
                                                         looptri,
                                                         looptri_num,
                                                         looptri_mask,
@@ -1160,11 +1130,7 @@
   if (data) {
     /* Setup BVHTreeFromMesh */
     bvhtree_from_mesh_setup_data(
-<<<<<<< HEAD
         tree, BVHTREE_FROM_LOOPTRI, positions, nullptr, nullptr, corner_verts, looptri, data);
-=======
-        tree, BVHTREE_FROM_LOOPTRI, positions, nullptr, nullptr, mloop, looptri, data);
->>>>>>> a7e1815c
   }
 
   return tree;
@@ -1247,11 +1213,7 @@
     looptri = BKE_mesh_runtime_looptri_ensure(mesh);
     looptri_len = BKE_mesh_runtime_looptri_len(mesh);
   }
-<<<<<<< HEAD
-  const float(*positions)[3] = reinterpret_cast<const float(*)[3]>(mesh->positions().data());
-=======
   const float(*positions)[3] = reinterpret_cast<const float(*)[3]>(mesh->vert_positions().data());
->>>>>>> a7e1815c
   const Span<MEdge> edges = mesh->edges();
   const Span<int> corner_verts = mesh->corner_verts();
 
@@ -1324,11 +1286,7 @@
                                                          tree_type,
                                                          6,
                                                          positions,
-<<<<<<< HEAD
                                                          corner_verts.data(),
-=======
-                                                         loops.data(),
->>>>>>> a7e1815c
                                                          looptri,
                                                          looptri_len,
                                                          mask,
