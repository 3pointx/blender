--- conflicted
+++ resolved
@@ -28,11 +28,8 @@
 
 #include "MEM_guardedalloc.h"
 
-<<<<<<< HEAD
 using blender::Span;
-=======
 using blender::VArray;
->>>>>>> 03c4548e
 
 /* -------------------------------------------------------------------- */
 /** \name BVHCache
@@ -1315,63 +1312,57 @@
           0.0f, tree_type, 6, vertices.data(), mfaces, mesh->totface, nullptr, -1);
       break;
 
-<<<<<<< HEAD
     case BVHTREE_FROM_LOOPTRI_NO_HIDDEN:
-      mask = looptri_no_hidden_map_get(polygons.data(), looptri_len, &mask_bits_act_len);
-=======
-    case BVHTREE_FROM_LOOPTRI_NO_HIDDEN: {
       blender::bke::AttributeAccessor attributes = blender::bke::mesh_attributes(*mesh);
       mask = looptri_no_hidden_map_get(
-          mesh->mpoly,
+          polygons.data(),
           attributes.lookup_or_default(".hide_face", ATTR_DOMAIN_FACE, false),
           looptri_len,
           &mask_bits_act_len);
->>>>>>> 03c4548e
       ATTR_FALLTHROUGH;
-    }
-    case BVHTREE_FROM_LOOPTRI:
-      data->tree = bvhtree_from_mesh_looptri_create_tree(0.0f,
-                                                         tree_type,
-                                                         6,
-                                                         vertices.data(),
-                                                         loops.data(),
-                                                         looptri,
-                                                         looptri_len,
-                                                         mask,
-                                                         mask_bits_act_len);
-      break;
-    case BVHTREE_FROM_EM_VERTS:
-    case BVHTREE_FROM_EM_EDGES:
-    case BVHTREE_FROM_EM_LOOPTRI:
-    case BVHTREE_MAX_ITEM:
-      BLI_assert(false);
-      break;
-  }
-
-  if (mask != nullptr) {
-    MEM_freeN(mask);
-  }
-
-  bvhtree_balance(data->tree, lock_started);
-
-  /* Save on cache for later use */
-  // printf("BVHTree built and saved on cache\n");
-  BLI_assert(data->cached == false);
-  data->cached = true;
-  bvhcache_insert(*bvh_cache_p, data->tree, bvh_cache_type);
-  bvhcache_unlock(*bvh_cache_p, lock_started);
+  }
+  case BVHTREE_FROM_LOOPTRI:
+    data->tree = bvhtree_from_mesh_looptri_create_tree(0.0f,
+                                                       tree_type,
+                                                       6,
+                                                       vertices.data(),
+                                                       loops.data(),
+                                                       looptri,
+                                                       looptri_len,
+                                                       mask,
+                                                       mask_bits_act_len);
+    break;
+  case BVHTREE_FROM_EM_VERTS:
+  case BVHTREE_FROM_EM_EDGES:
+  case BVHTREE_FROM_EM_LOOPTRI:
+  case BVHTREE_MAX_ITEM:
+    BLI_assert(false);
+    break;
+}
+
+if (mask != nullptr) {
+  MEM_freeN(mask);
+}
+
+bvhtree_balance(data->tree, lock_started);
+
+/* Save on cache for later use */
+// printf("BVHTree built and saved on cache\n");
+BLI_assert(data->cached == false);
+data->cached = true;
+bvhcache_insert(*bvh_cache_p, data->tree, bvh_cache_type);
+bvhcache_unlock(*bvh_cache_p, lock_started);
 
 #ifdef DEBUG
-  if (data->tree != nullptr) {
-    if (BLI_bvhtree_get_tree_type(data->tree) != tree_type) {
-      printf("tree_type %d obtained instead of %d\n",
-             BLI_bvhtree_get_tree_type(data->tree),
-             tree_type);
-    }
-  }
+if (data->tree != nullptr) {
+  if (BLI_bvhtree_get_tree_type(data->tree) != tree_type) {
+    printf(
+        "tree_type %d obtained instead of %d\n", BLI_bvhtree_get_tree_type(data->tree), tree_type);
+  }
+}
 #endif
 
-  return data->tree;
+return data->tree;
 }
 
 BVHTree *BKE_bvhtree_from_editmesh_get(BVHTreeFromEditMesh *data,
