--- conflicted
+++ resolved
@@ -28,10 +28,7 @@
 
 #include "MEM_guardedalloc.h"
 
-<<<<<<< HEAD
 using blender::Span;
-=======
->>>>>>> fc26e3fe
 using blender::VArray;
 
 /* -------------------------------------------------------------------- */
@@ -1206,19 +1203,11 @@
 }
 
 static BLI_bitmap *looptri_no_hidden_map_get(const MPoly *mpoly,
-<<<<<<< HEAD
-                                             const VArray<bool> &hide_face,
-                                             const int looptri_len,
-                                             int *r_looptri_active_len)
-{
-  if (hide_face.is_single() && !hide_face.get_internal_single()) {
-=======
                                              const VArray<bool> &hide_poly,
                                              const int looptri_len,
                                              int *r_looptri_active_len)
 {
   if (hide_poly.is_single() && !hide_poly.get_internal_single()) {
->>>>>>> fc26e3fe
     return nullptr;
   }
   BLI_bitmap *looptri_mask = BLI_BITMAP_NEW(looptri_len, __func__);
@@ -1228,11 +1217,7 @@
   int i_poly = 0;
   while (looptri_iter != looptri_len) {
     int mp_totlooptri = mpoly[i_poly].totloop - 2;
-<<<<<<< HEAD
-    if (hide_face[i_poly]) {
-=======
     if (hide_poly[i_poly]) {
->>>>>>> fc26e3fe
       looptri_iter += mp_totlooptri;
     }
     else {
@@ -1337,13 +1322,8 @@
     case BVHTREE_FROM_LOOPTRI_NO_HIDDEN: {
       blender::bke::AttributeAccessor attributes = blender::bke::mesh_attributes(*mesh);
       mask = looptri_no_hidden_map_get(
-<<<<<<< HEAD
-          polygons.data(),
-          attributes.lookup_or_default(".hide_face", ATTR_DOMAIN_FACE, false),
-=======
-          mesh->mpoly,
+          blender::bke::mesh_polygons(*mesh).data(),
           attributes.lookup_or_default(".hide_poly", ATTR_DOMAIN_FACE, false),
->>>>>>> fc26e3fe
           looptri_len,
           &mask_bits_act_len);
       ATTR_FALLTHROUGH;
