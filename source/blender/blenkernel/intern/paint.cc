--- conflicted
+++ resolved
@@ -2083,7 +2083,6 @@
     sd->constant_detail = 3.0f;
   }
 
-<<<<<<< HEAD
   if (!sd->automasking_start_normal_limit) {
     sd->automasking_start_normal_limit = 20.0f / 180.0f * M_PI;
     sd->automasking_start_normal_falloff = 0.25f;
@@ -2092,10 +2091,7 @@
     sd->automasking_view_normal_falloff = 0.25f;
   }
 
-  /* Set sane default tiling offsets */
-=======
   /* Set sane default tiling offsets. */
->>>>>>> 32b76622
   if (!sd->paint.tile_offset[0]) {
     sd->paint.tile_offset[0] = 1.0f;
   }
