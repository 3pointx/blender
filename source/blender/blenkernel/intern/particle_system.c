/* SPDX-License-Identifier: GPL-2.0-or-later
 * Copyright 2007 Janne Karhu. All rights reserved.
 *           2011-2012 AutoCRC (adaptive time step, Classical SPH). */

/** \file
 * \ingroup bke
 */

#include <stddef.h>

#include <math.h>
#include <stdlib.h>
#include <string.h>

#include "MEM_guardedalloc.h"

#include "DNA_anim_types.h"
#include "DNA_boid_types.h"
#include "DNA_cloth_types.h"
#include "DNA_curve_types.h"
#include "DNA_listBase.h"
#include "DNA_mesh_types.h"
#include "DNA_meshdata_types.h"
#include "DNA_modifier_types.h"
#include "DNA_object_force_types.h"
#include "DNA_object_types.h"
#include "DNA_particle_types.h"
#include "DNA_scene_types.h"
#include "DNA_texture_types.h"

#include "BLI_blenlib.h"
#include "BLI_edgehash.h"
#include "BLI_kdopbvh.h"
#include "BLI_kdtree.h"
#include "BLI_linklist.h"
#include "BLI_math.h"
#include "BLI_rand.h"
#include "BLI_string_utils.h"
#include "BLI_task.h"
#include "BLI_threads.h"
#include "BLI_utildefines.h"

#include "BKE_animsys.h"
#include "BKE_boids.h"
#include "BKE_collision.h"
#include "BKE_colortools.h"
#include "BKE_effect.h"
#include "BKE_lib_id.h"
#include "BKE_lib_query.h"
#include "BKE_mesh_legacy_convert.h"
#include "BKE_mesh_runtime.h"
#include "BKE_particle.h"

#include "BKE_bvhutils.h"
#include "BKE_cloth.h"
#include "BKE_collection.h"
#include "BKE_lattice.h"
#include "BKE_material.h"
#include "BKE_mesh.h"
#include "BKE_modifier.h"
#include "BKE_object.h"
#include "BKE_pointcache.h"
#include "BKE_scene.h"

#include "DEG_depsgraph.h"
#include "DEG_depsgraph_physics.h"
#include "DEG_depsgraph_query.h"

#include "PIL_time.h"

#include "RE_texture.h"

/* FLUID sim particle import */
#ifdef WITH_FLUID
#  include "DNA_fluid_types.h"
#  include "manta_fluid_API.h"
#endif  // WITH_FLUID

static ThreadRWMutex psys_bvhtree_rwlock = BLI_RWLOCK_INITIALIZER;

/************************************************/
/*          Reacting to system events           */
/************************************************/

static int particles_are_dynamic(ParticleSystem *psys)
{
  if (psys->pointcache->flag & PTCACHE_BAKED) {
    return 0;
  }

  if (psys->part->type == PART_HAIR) {
    return psys->flag & PSYS_HAIR_DYNAMICS;
  }

  return ELEM(psys->part->phystype, PART_PHYS_NEWTON, PART_PHYS_BOIDS, PART_PHYS_FLUID);
}

float psys_get_current_display_percentage(ParticleSystem *psys, const bool use_render_params)
{
  ParticleSettings *part = psys->part;

  if ((use_render_params &&
       !particles_are_dynamic(psys)) ||           /* non-dynamic particles can be rendered fully */
      (part->child_percent && part->childtype) || /* display percentage applies to children */
      (psys->pointcache->flag & PTCACHE_BAKING))  /* baking is always done with full amount */
  {
    return 1.0f;
  }

  return psys->part->disp / 100.0f;
}

static int tot_particles(ParticleSystem *psys, PTCacheID *pid)
{
  if (pid && psys->pointcache->flag & PTCACHE_EXTERNAL) {
    return pid->cache->totpoint;
  }
  if (psys->part->distr == PART_DISTR_GRID && psys->part->from != PART_FROM_VERT) {
    return psys->part->grid_res * psys->part->grid_res * psys->part->grid_res - psys->totunexist;
  }

  return psys->part->totpart - psys->totunexist;
}

void psys_reset(ParticleSystem *psys, int mode)
{
  PARTICLE_P;

  if (ELEM(mode, PSYS_RESET_ALL, PSYS_RESET_DEPSGRAPH)) {
    if (mode == PSYS_RESET_ALL || !(psys->flag & PSYS_EDITED)) {
      /* don't free if not absolutely necessary */
      if (psys->totpart != tot_particles(psys, NULL)) {
        psys_free_particles(psys);
        psys->totpart = 0;
      }

      psys->totkeyed = 0;
      psys->flag &= ~(PSYS_HAIR_DONE | PSYS_KEYED);

      if (psys->edit && psys->free_edit) {
        psys->free_edit(psys->edit);
        psys->edit = NULL;
        psys->free_edit = NULL;
      }
    }
  }
  else if (mode == PSYS_RESET_CACHE_MISS) {
    /* set all particles to be skipped */
    LOOP_PARTICLES
    {
      pa->flag |= PARS_NO_DISP;
    }
  }

  /* reset children */
  MEM_SAFE_FREE(psys->child);

  psys->totchild = 0;

  /* reset path cache */
  psys_free_path_cache(psys, psys->edit);

  /* reset point cache */
  BKE_ptcache_invalidate(psys->pointcache);

  MEM_SAFE_FREE(psys->fluid_springs);

  psys->tot_fluidsprings = psys->alloc_fluidsprings = 0;
}

void psys_unique_name(Object *object, ParticleSystem *psys, const char *defname)
{
  BLI_uniquename(&object->particlesystem,
                 psys,
                 defname,
                 '.',
                 offsetof(ParticleSystem, name),
                 sizeof(psys->name));
}

static void realloc_particles(ParticleSimulationData *sim, int new_totpart)
{
  ParticleSystem *psys = sim->psys;
  ParticleSettings *part = psys->part;
  ParticleData *newpars = NULL;
  BoidParticle *newboids = NULL;
  PARTICLE_P;
  int totpart, totsaved = 0;

  if (new_totpart < 0) {
    if ((part->distr == PART_DISTR_GRID) && (part->from != PART_FROM_VERT)) {
      totpart = part->grid_res;
      totpart *= totpart * totpart;
    }
    else {
      totpart = part->totpart;
    }
  }
  else {
    totpart = new_totpart;
  }

  if (totpart != psys->totpart) {
    if (psys->edit && psys->free_edit) {
      psys->free_edit(psys->edit);
      psys->edit = NULL;
      psys->free_edit = NULL;
    }

    if (totpart) {
      newpars = MEM_callocN(totpart * sizeof(ParticleData), "particles");
      if (newpars == NULL) {
        return;
      }

      if (psys->part->phystype == PART_PHYS_BOIDS) {
        newboids = MEM_callocN(totpart * sizeof(BoidParticle), "boid particles");

        if (newboids == NULL) {
          /* allocation error! */
          if (newpars) {
            MEM_freeN(newpars);
          }
          return;
        }
      }
    }

    if (psys->particles) {
      totsaved = MIN2(psys->totpart, totpart);
      /* Save old pars. */
      if (totsaved) {
        memcpy(newpars, psys->particles, totsaved * sizeof(ParticleData));

        if (psys->particles->boid) {
          memcpy(newboids, psys->particles->boid, totsaved * sizeof(BoidParticle));
        }
      }

      if (psys->particles->keys) {
        MEM_freeN(psys->particles->keys);
      }

      if (psys->particles->boid) {
        MEM_freeN(psys->particles->boid);
      }

      for (p = 0, pa = newpars; p < totsaved; p++, pa++) {
        if (pa->keys) {
          pa->keys = NULL;
          pa->totkey = 0;
        }
      }

      for (p = totsaved, pa = psys->particles + totsaved; p < psys->totpart; p++, pa++) {
        if (pa->hair) {
          MEM_freeN(pa->hair);
        }
      }

      MEM_freeN(psys->particles);
      psys_free_pdd(psys);
    }

    psys->particles = newpars;
    psys->totpart = totpart;

    if (newboids) {
      LOOP_PARTICLES
      {
        pa->boid = newboids++;
      }
    }
  }

  if (psys->child) {
    MEM_freeN(psys->child);
    psys->child = NULL;
    psys->totchild = 0;
  }
}

int psys_get_child_number(Scene *scene, ParticleSystem *psys, const bool use_render_params)
{
  int child_num;

  if (!psys->part->childtype) {
    return 0;
  }

  if (use_render_params) {
    child_num = psys->part->child_render_percent;
  }
  else {
    child_num = psys->part->child_percent;
  }

  return get_render_child_particle_number(&scene->r, child_num, use_render_params);
}

int psys_get_tot_child(Scene *scene, ParticleSystem *psys, const bool use_render_params)
{
  return psys->totpart * psys_get_child_number(scene, psys, use_render_params);
}

/************************************************/
/*          Distribution                        */
/************************************************/

void psys_calc_dmcache(Object *ob, Mesh *mesh_final, Mesh *mesh_original, ParticleSystem *psys)
{
  /* use for building derived mesh mapping info:
   *
   * node: the allocated links - total derived mesh element count
   * nodearray: the array of nodes aligned with the base mesh's elements, so
   *            each original elements can reference its derived elements
   */
  Mesh *me = (Mesh *)ob->data;
  bool use_modifier_stack = psys->part->use_modifier_stack;
  PARTICLE_P;

  /* CACHE LOCATIONS */
  if (!BKE_mesh_is_deformed_only(mesh_final)) {
    /* Will use later to speed up subsurf/evaluated mesh. */
    LinkNode *node, *nodedmelem, **nodearray;
    int totdmelem, totelem, i;
    const int *origindex;
    const int *origindex_poly = NULL;
    if (psys->part->from == PART_FROM_VERT) {
      totdmelem = mesh_final->totvert;

      if (use_modifier_stack) {
        totelem = totdmelem;
        origindex = NULL;
      }
      else {
        totelem = me->totvert;
        origindex = CustomData_get_layer(&mesh_final->vdata, CD_ORIGINDEX);
      }
    }
    else { /* FROM_FACE/FROM_VOLUME */
      totdmelem = mesh_final->totface;

      if (use_modifier_stack) {
        totelem = totdmelem;
        origindex = NULL;
        origindex_poly = NULL;
      }
      else {
        totelem = mesh_original->totface;
        origindex = CustomData_get_layer(&mesh_final->fdata, CD_ORIGINDEX);

        /* for face lookups we need the poly origindex too */
        origindex_poly = CustomData_get_layer(&mesh_final->pdata, CD_ORIGINDEX);
        if (origindex_poly == NULL) {
          origindex = NULL;
        }
      }
    }

    nodedmelem = MEM_callocN(sizeof(LinkNode) * totdmelem, "psys node elems");
    nodearray = MEM_callocN(sizeof(LinkNode *) * totelem, "psys node array");

    for (i = 0, node = nodedmelem; i < totdmelem; i++, node++) {
      int origindex_final;
      node->link = POINTER_FROM_INT(i);

      /* may be vertex or face origindex */
      if (use_modifier_stack) {
        origindex_final = i;
      }
      else {
        origindex_final = origindex ? origindex[i] : ORIGINDEX_NONE;

        /* if we have a poly source, do an index lookup */
        if (origindex_poly && origindex_final != ORIGINDEX_NONE) {
          origindex_final = origindex_poly[origindex_final];
        }
      }

      if (origindex_final != ORIGINDEX_NONE && origindex_final < totelem) {
        if (nodearray[origindex_final]) {
          /* prepend */
          node->next = nodearray[origindex_final];
          nodearray[origindex_final] = node;
        }
        else {
          nodearray[origindex_final] = node;
        }
      }
    }

    /* cache the verts/faces! */
    LOOP_PARTICLES
    {
      if (pa->num < 0) {
        pa->num_dmcache = DMCACHE_NOTFOUND;
        continue;
      }

      if (use_modifier_stack) {
        if (pa->num < totelem) {
          pa->num_dmcache = DMCACHE_ISCHILD;
        }
        else {
          pa->num_dmcache = DMCACHE_NOTFOUND;
        }
      }
      else {
        if (psys->part->from == PART_FROM_VERT) {
          if (pa->num < totelem && nodearray[pa->num]) {
            pa->num_dmcache = POINTER_AS_INT(nodearray[pa->num]->link);
          }
          else {
            pa->num_dmcache = DMCACHE_NOTFOUND;
          }
        }
        else { /* FROM_FACE/FROM_VOLUME */
          pa->num_dmcache = psys_particle_dm_face_lookup(
              mesh_final, mesh_original, pa->num, pa->fuv, nodearray);
        }
      }
    }

    MEM_freeN(nodearray);
    MEM_freeN(nodedmelem);
  }
  else {
    /* TODO_PARTICLE: make the following line unnecessary, each function
     * should know to use the num or num_dmcache, set the num_dmcache to
     * an invalid value, just in case. */

    LOOP_PARTICLES
    {
      pa->num_dmcache = DMCACHE_NOTFOUND;
    }
  }
}

void psys_thread_context_init(ParticleThreadContext *ctx, ParticleSimulationData *sim)
{
  memset(ctx, 0, sizeof(ParticleThreadContext));
  ctx->sim = *sim;
  ctx->mesh = ctx->sim.psmd->mesh_final;
  ctx->ma = BKE_object_material_get(sim->ob, sim->psys->part->omat);
}

void psys_tasks_create(ParticleThreadContext *ctx,
                       int startpart,
                       int endpart,
                       ParticleTask **r_tasks,
                       int *r_numtasks)
{
  ParticleTask *tasks;
  int numtasks = min_ii(BLI_system_thread_count() * 4, endpart - startpart);
  int particles_per_task = numtasks > 0 ? (endpart - startpart) / numtasks : 0;
  int remainder = numtasks > 0 ? (endpart - startpart) - particles_per_task * numtasks : 0;

  tasks = MEM_callocN(sizeof(ParticleTask) * numtasks, "ParticleThread");
  *r_numtasks = numtasks;
  *r_tasks = tasks;

  int p = startpart;
  for (int i = 0; i < numtasks; i++) {
    tasks[i].ctx = ctx;
    tasks[i].begin = p;
    p = p + particles_per_task + (i < remainder ? 1 : 0);
    tasks[i].end = p;
  }

  /* Verify that all particles are accounted for. */
  if (numtasks > 0) {
    BLI_assert(tasks[numtasks - 1].end == endpart);
  }
}

void psys_tasks_free(ParticleTask *tasks, int numtasks)
{
  int i;

  /* threads */
  for (i = 0; i < numtasks; i++) {
    if (tasks[i].rng) {
      BLI_rng_free(tasks[i].rng);
    }
    if (tasks[i].rng_path) {
      BLI_rng_free(tasks[i].rng_path);
    }
  }

  MEM_freeN(tasks);
}

void psys_thread_context_free(ParticleThreadContext *ctx)
{
  /* path caching */
  if (ctx->vg_length) {
    MEM_freeN(ctx->vg_length);
  }
  if (ctx->vg_clump) {
    MEM_freeN(ctx->vg_clump);
  }
  if (ctx->vg_kink) {
    MEM_freeN(ctx->vg_kink);
  }
  if (ctx->vg_rough1) {
    MEM_freeN(ctx->vg_rough1);
  }
  if (ctx->vg_rough2) {
    MEM_freeN(ctx->vg_rough2);
  }
  if (ctx->vg_roughe) {
    MEM_freeN(ctx->vg_roughe);
  }
  if (ctx->vg_twist) {
    MEM_freeN(ctx->vg_twist);
  }

  psys_sim_data_free(&ctx->sim);

  /* distribution */
  if (ctx->jit) {
    MEM_freeN(ctx->jit);
  }
  if (ctx->jitoff) {
    MEM_freeN(ctx->jitoff);
  }
  if (ctx->weight) {
    MEM_freeN(ctx->weight);
  }
  if (ctx->index) {
    MEM_freeN(ctx->index);
  }
  if (ctx->seams) {
    MEM_freeN(ctx->seams);
  }
  // if (ctx->vertpart) MEM_freeN(ctx->vertpart);
  BLI_kdtree_3d_free(ctx->tree);

  if (ctx->clumpcurve != NULL) {
    BKE_curvemapping_free(ctx->clumpcurve);
  }
  if (ctx->roughcurve != NULL) {
    BKE_curvemapping_free(ctx->roughcurve);
  }
  if (ctx->twistcurve != NULL) {
    BKE_curvemapping_free(ctx->twistcurve);
  }
}

static void init_particle_texture(ParticleSimulationData *sim, ParticleData *pa, int p)
{
  ParticleSystem *psys = sim->psys;
  ParticleSettings *part = psys->part;
  ParticleTexture ptex;

  psys_get_texture(sim, pa, &ptex, PAMAP_INIT, 0.0f);

  switch (part->type) {
    case PART_EMITTER:
      if (ptex.exist < psys_frand(psys, p + 125)) {
        pa->flag |= PARS_UNEXIST;
      }
      pa->time = part->sta + (part->end - part->sta) * ptex.time;
      break;
    case PART_HAIR:
      if (ptex.exist < psys_frand(psys, p + 125)) {
        pa->flag |= PARS_UNEXIST;
      }
      pa->time = 0.0f;
      break;
  }
}

void init_particle(ParticleSimulationData *sim, ParticleData *pa)
{
  ParticleSettings *part = sim->psys->part;
  float birth_time = (float)(pa - sim->psys->particles) / (float)sim->psys->totpart;

  pa->flag &= ~PARS_UNEXIST;
  pa->time = part->sta + (part->end - part->sta) * birth_time;

  pa->hair_index = 0;
  /* We can't reset to -1 anymore since we've figured out correct index in #distribute_particles
   * usage other than straight after distribute has to handle this index by itself - jahka. */
  // pa->num_dmcache = DMCACHE_NOTFOUND; /* assume we don't have a derived mesh face */
}

static void initialize_all_particles(ParticleSimulationData *sim)
{
  ParticleSystem *psys = sim->psys;
  ParticleSettings *part = psys->part;
  /* Grid distributionsets UNEXIST flag, need to take care of
   * it here because later this flag is being reset.
   *
   * We can't do it for any distribution, because it'll then
   * conflict with texture influence, which does not free
   * unexisting particles and only sets flag.
   *
   * It's not so bad, because only grid distribution sets
   * UNEXIST flag.
   */
  const bool emit_from_volume_grid = (part->distr == PART_DISTR_GRID) &&
                                     !ELEM(part->from, PART_FROM_VERT, PART_FROM_CHILD);
  PARTICLE_P;
  LOOP_PARTICLES
  {
    if (!(emit_from_volume_grid && (pa->flag & PARS_UNEXIST) != 0)) {
      init_particle(sim, pa);
    }
  }
}

static void free_unexisting_particles(ParticleSimulationData *sim)
{
  ParticleSystem *psys = sim->psys;
  PARTICLE_P;

  psys->totunexist = 0;

  LOOP_PARTICLES
  {
    if (pa->flag & PARS_UNEXIST) {
      psys->totunexist++;
    }
  }

  if (psys->totpart && psys->totunexist == psys->totpart) {
    if (psys->particles->boid) {
      MEM_freeN(psys->particles->boid);
    }

    MEM_freeN(psys->particles);
    psys->particles = NULL;
    psys->totpart = psys->totunexist = 0;
  }

  if (psys->totunexist) {
    int newtotpart = psys->totpart - psys->totunexist;
    ParticleData *npa, *newpars;

    npa = newpars = MEM_callocN(newtotpart * sizeof(ParticleData), "particles");

    for (p = 0, pa = psys->particles; p < newtotpart; p++, pa++, npa++) {
      while (pa->flag & PARS_UNEXIST) {
        pa++;
      }

      memcpy(npa, pa, sizeof(ParticleData));
    }

    if (psys->particles->boid) {
      MEM_freeN(psys->particles->boid);
    }
    MEM_freeN(psys->particles);
    psys->particles = newpars;
    psys->totpart -= psys->totunexist;

    if (psys->particles->boid) {
      BoidParticle *newboids = MEM_callocN(psys->totpart * sizeof(BoidParticle), "boid particles");

      LOOP_PARTICLES
      {
        pa->boid = newboids++;
      }
    }
  }
}

static void get_angular_velocity_vector(short avemode, ParticleKey *state, float vec[3])
{
  switch (avemode) {
    case PART_AVE_VELOCITY:
      copy_v3_v3(vec, state->vel);
      break;
    case PART_AVE_HORIZONTAL: {
      float zvec[3];
      zvec[0] = zvec[1] = 0;
      zvec[2] = 1.0f;
      cross_v3_v3v3(vec, state->vel, zvec);
      break;
    }
    case PART_AVE_VERTICAL: {
      float zvec[3], temp[3];
      zvec[0] = zvec[1] = 0;
      zvec[2] = 1.0f;
      cross_v3_v3v3(temp, state->vel, zvec);
      cross_v3_v3v3(vec, temp, state->vel);
      break;
    }
    case PART_AVE_GLOBAL_X:
      vec[0] = 1.0f;
      vec[1] = vec[2] = 0;
      break;
    case PART_AVE_GLOBAL_Y:
      vec[1] = 1.0f;
      vec[0] = vec[2] = 0;
      break;
    case PART_AVE_GLOBAL_Z:
      vec[2] = 1.0f;
      vec[0] = vec[1] = 0;
      break;
  }
}

void psys_get_birth_coords(
    ParticleSimulationData *sim, ParticleData *pa, ParticleKey *state, float dtime, float cfra)
{
  Object *ob = sim->ob;
  ParticleSystem *psys = sim->psys;
  ParticleSettings *part = psys->part;
  ParticleTexture ptex;
  float fac, phasefac, nor[3] = {0, 0, 0}, loc[3], vel[3] = {0.0, 0.0, 0.0}, rot[4], q2[4];
  float r_vel[3], r_ave[3], r_rot[4], vec[3], p_vel[3] = {0.0, 0.0, 0.0};
  float x_vec[3] = {1.0, 0.0, 0.0}, utan[3] = {0.0, 1.0, 0.0}, vtan[3] = {0.0, 0.0, 1.0},
        rot_vec[3] = {0.0, 0.0, 0.0};
  float q_phase[4];

  const bool use_boids = ((part->phystype == PART_PHYS_BOIDS) && (pa->boid != NULL));
  const bool use_tangents = ((use_boids == false) &&
                             ((part->tanfac != 0.0f) || (part->rotmode == PART_ROT_NOR_TAN)));

  int p = pa - psys->particles;

  /* get birth location from object       */
  if (use_tangents) {
    psys_particle_on_emitter(sim->psmd,
                             part->from,
                             pa->num,
                             pa->num_dmcache,
                             pa->fuv,
                             pa->foffset,
                             loc,
                             nor,
                             utan,
                             vtan,
                             0);
  }
  else {
    psys_particle_on_emitter(
        sim->psmd, part->from, pa->num, pa->num_dmcache, pa->fuv, pa->foffset, loc, nor, 0, 0, 0);
  }

  /* get possible textural influence */
  psys_get_texture(sim, pa, &ptex, PAMAP_IVEL, cfra);

  /* particles live in global space so    */
  /* let's convert:                       */
  /* -location                            */
  mul_m4_v3(ob->object_to_world, loc);

  /* -normal                              */
  mul_mat3_m4_v3(ob->object_to_world, nor);
  normalize_v3(nor);

  /* -tangent                             */
  if (use_tangents) {
#if 0
    float phase = vg_rot ?
                      2.0f *
                          (psys_particle_value_from_verts(sim->psmd->dm, part->from, pa, vg_rot) -
                           0.5f) :
                      0.0f;
#else
    float phase = 0.0f;
#endif
    mul_v3_fl(vtan, -cosf((float)M_PI * (part->tanphase + phase)));
    fac = -sinf((float)M_PI * (part->tanphase + phase));
    madd_v3_v3fl(vtan, utan, fac);

    mul_mat3_m4_v3(ob->object_to_world, vtan);

    copy_v3_v3(utan, nor);
    mul_v3_fl(utan, dot_v3v3(vtan, nor));
    sub_v3_v3(vtan, utan);

    normalize_v3(vtan);
  }

  /* -velocity (boids need this even if there's no random velocity) */
  if (part->randfac != 0.0f || (part->phystype == PART_PHYS_BOIDS && pa->boid)) {
    r_vel[0] = 2.0f * (psys_frand(psys, p + 10) - 0.5f);
    r_vel[1] = 2.0f * (psys_frand(psys, p + 11) - 0.5f);
    r_vel[2] = 2.0f * (psys_frand(psys, p + 12) - 0.5f);

    mul_mat3_m4_v3(ob->object_to_world, r_vel);
    normalize_v3(r_vel);
  }

  /* -angular velocity                    */
  if (part->avemode == PART_AVE_RAND) {
    r_ave[0] = 2.0f * (psys_frand(psys, p + 13) - 0.5f);
    r_ave[1] = 2.0f * (psys_frand(psys, p + 14) - 0.5f);
    r_ave[2] = 2.0f * (psys_frand(psys, p + 15) - 0.5f);

    mul_mat3_m4_v3(ob->object_to_world, r_ave);
    normalize_v3(r_ave);
  }

  /* -rotation                            */
  if (part->randrotfac != 0.0f) {
    r_rot[0] = 2.0f * (psys_frand(psys, p + 16) - 0.5f);
    r_rot[1] = 2.0f * (psys_frand(psys, p + 17) - 0.5f);
    r_rot[2] = 2.0f * (psys_frand(psys, p + 18) - 0.5f);
    r_rot[3] = 2.0f * (psys_frand(psys, p + 19) - 0.5f);
    normalize_qt(r_rot);

    mat4_to_quat(rot, ob->object_to_world);
    mul_qt_qtqt(r_rot, r_rot, rot);
  }

  if (use_boids) {
    float dvec[3], q[4], mat[3][3];

    copy_v3_v3(state->co, loc);

    /* boids don't get any initial velocity. */
    zero_v3(state->vel);

    /* boids store direction in ave */
    if (fabsf(nor[2]) == 1.0f) {
      sub_v3_v3v3(state->ave, loc, ob->object_to_world[3]);
      normalize_v3(state->ave);
    }
    else {
      copy_v3_v3(state->ave, nor);
    }

    /* calculate rotation matrix */
    project_v3_v3v3(dvec, r_vel, state->ave);
    sub_v3_v3v3(mat[0], state->ave, dvec);
    normalize_v3(mat[0]);
    negate_v3_v3(mat[2], r_vel);
    normalize_v3(mat[2]);
    cross_v3_v3v3(mat[1], mat[2], mat[0]);

    /* apply rotation */
    mat3_to_quat_legacy(q, mat);
    copy_qt_qt(state->rot, q);
  }
  else {
    /* conversion done so now we apply new: */
    /* -velocity from:                      */

    /*      *reactions                      */
    if (dtime > 0.0f) {
      sub_v3_v3v3(vel, pa->state.vel, pa->prev_state.vel);
    }

    /*      *emitter velocity               */
    if (dtime != 0.0f && part->obfac != 0.0f) {
      sub_v3_v3v3(vel, loc, state->co);
      mul_v3_fl(vel, part->obfac / dtime);
    }

    /*      *emitter normal                 */
    if (part->normfac != 0.0f) {
      madd_v3_v3fl(vel, nor, part->normfac);
    }

    /*      *emitter tangent                */
    if (sim->psmd && part->tanfac != 0.0f) {
      madd_v3_v3fl(vel, vtan, part->tanfac);
    }

    /*      *emitter object orientation     */
    if (part->ob_vel[0] != 0.0f) {
      normalize_v3_v3(vec, ob->object_to_world[0]);
      madd_v3_v3fl(vel, vec, part->ob_vel[0]);
    }
    if (part->ob_vel[1] != 0.0f) {
      normalize_v3_v3(vec, ob->object_to_world[1]);
      madd_v3_v3fl(vel, vec, part->ob_vel[1]);
    }
    if (part->ob_vel[2] != 0.0f) {
      normalize_v3_v3(vec, ob->object_to_world[2]);
      madd_v3_v3fl(vel, vec, part->ob_vel[2]);
    }

    /*      *texture                        */
    /* TODO */

    /*      *random                         */
    if (part->randfac != 0.0f) {
      madd_v3_v3fl(vel, r_vel, part->randfac);
    }

    /*      *particle                       */
    if (part->partfac != 0.0f) {
      madd_v3_v3fl(vel, p_vel, part->partfac);
    }

    mul_v3_v3fl(state->vel, vel, ptex.ivel);

    /* -location from emitter               */
    copy_v3_v3(state->co, loc);

    /* -rotation                            */
    unit_qt(state->rot);

    if (part->rotmode) {
      bool use_global_space;

      /* create vector into which rotation is aligned */
      switch (part->rotmode) {
        case PART_ROT_NOR:
        case PART_ROT_NOR_TAN:
          copy_v3_v3(rot_vec, nor);
          use_global_space = false;
          break;
        case PART_ROT_VEL:
          copy_v3_v3(rot_vec, vel);
          use_global_space = true;
          break;
        case PART_ROT_GLOB_X:
        case PART_ROT_GLOB_Y:
        case PART_ROT_GLOB_Z:
          rot_vec[part->rotmode - PART_ROT_GLOB_X] = 1.0f;
          use_global_space = true;
          break;
        case PART_ROT_OB_X:
        case PART_ROT_OB_Y:
        case PART_ROT_OB_Z:
          copy_v3_v3(rot_vec, ob->object_to_world[part->rotmode - PART_ROT_OB_X]);
          use_global_space = false;
          break;
        default:
          use_global_space = true;
          break;
      }

      /* create rotation quat */

      if (use_global_space) {
        negate_v3(rot_vec);
        vec_to_quat(q2, rot_vec, OB_POSX, OB_POSZ);

        /* randomize rotation quat */
        if (part->randrotfac != 0.0f) {
          interp_qt_qtqt(rot, q2, r_rot, part->randrotfac);
        }
        else {
          copy_qt_qt(rot, q2);
        }
      }
      else {
        /* calculate rotation in local-space */
        float q_obmat[4];
        float q_imat[4];

        mat4_to_quat(q_obmat, ob->object_to_world);
        invert_qt_qt_normalized(q_imat, q_obmat);

        if (part->rotmode != PART_ROT_NOR_TAN) {
          float rot_vec_local[3];

          /* rot_vec */
          negate_v3(rot_vec);
          copy_v3_v3(rot_vec_local, rot_vec);
          mul_qt_v3(q_imat, rot_vec_local);
          normalize_v3(rot_vec_local);

          vec_to_quat(q2, rot_vec_local, OB_POSX, OB_POSZ);
        }
        else {
          /* (part->rotmode == PART_ROT_NOR_TAN) */
          float tmat[3][3];

          /* NOTE: utan_local is not taken from 'utan', we calculate from rot_vec/vtan. */
          /* NOTE(@campbellbarton): it looks like rotation phase may be applied twice
           * (once with vtan, again below) however this isn't the case. */
          float *rot_vec_local = tmat[0];
          float *vtan_local = tmat[1];
          float *utan_local = tmat[2];

          /* use tangents */
          BLI_assert(use_tangents == true);

          /* rot_vec */
          copy_v3_v3(rot_vec_local, rot_vec);
          mul_qt_v3(q_imat, rot_vec_local);

          /* vtan_local */
          copy_v3_v3(vtan_local, vtan); /* flips, can't use */
          mul_qt_v3(q_imat, vtan_local);

          /* ensure orthogonal matrix (rot_vec aligned) */
          cross_v3_v3v3(utan_local, vtan_local, rot_vec_local);
          cross_v3_v3v3(vtan_local, utan_local, rot_vec_local);

          /* NOTE: no need to normalize. */
          mat3_to_quat(q2, tmat);
        }

        /* randomize rotation quat */
        if (part->randrotfac != 0.0f) {
          mul_qt_qtqt(r_rot, r_rot, q_imat);
          interp_qt_qtqt(rot, q2, r_rot, part->randrotfac);
        }
        else {
          copy_qt_qt(rot, q2);
        }

        mul_qt_qtqt(rot, q_obmat, rot);
      }

      /* rotation phase */
      phasefac = part->phasefac;
      if (part->randphasefac != 0.0f) {
        phasefac += part->randphasefac * psys_frand(psys, p + 20);
      }
      axis_angle_to_quat(q_phase, x_vec, phasefac * (float)M_PI);

      /* combine base rotation & phase */
      mul_qt_qtqt(state->rot, rot, q_phase);
    }

    /* -angular velocity                    */

    zero_v3(state->ave);

    if (part->avemode) {
      if (part->avemode == PART_AVE_RAND) {
        copy_v3_v3(state->ave, r_ave);
      }
      else {
        get_angular_velocity_vector(part->avemode, state, state->ave);
      }

      normalize_v3(state->ave);
      mul_v3_fl(state->ave, part->avefac);
    }
  }
}

/* recursively evaluate emitter parent anim at cfra */
static void evaluate_emitter_anim(struct Depsgraph *depsgraph,
                                  Scene *scene,
                                  Object *ob,
                                  float cfra)
{
  if (ob->parent) {
    evaluate_emitter_anim(depsgraph, scene, ob->parent, cfra);
  }

  BKE_object_where_is_calc_time(depsgraph, scene, ob, cfra);
}

void reset_particle(ParticleSimulationData *sim, ParticleData *pa, float dtime, float cfra)
{
  ParticleSystem *psys = sim->psys;
  ParticleSettings *part;
  ParticleTexture ptex;
  int p = pa - psys->particles;
  part = psys->part;

  /* get precise emitter matrix if particle is born */
  if (part->type != PART_HAIR && dtime > 0.0f && pa->time < cfra && pa->time >= sim->psys->cfra) {
    evaluate_emitter_anim(sim->depsgraph, sim->scene, sim->ob, pa->time);

    psys->flag |= PSYS_OB_ANIM_RESTORE;
  }

  psys_get_birth_coords(sim, pa, &pa->state, dtime, cfra);

  /* Initialize particle settings which depends on texture.
   *
   * We could only do it now because we'll need to know coordinate
   * before sampling the texture.
   */
  init_particle_texture(sim, pa, p);

  if (part->phystype == PART_PHYS_BOIDS && pa->boid) {
    BoidParticle *bpa = pa->boid;

    /* and gravity in r_ve */
    bpa->gravity[0] = bpa->gravity[1] = 0.0f;
    bpa->gravity[2] = -1.0f;
    if ((sim->scene->physics_settings.flag & PHYS_GLOBAL_GRAVITY) &&
        (sim->scene->physics_settings.gravity[2] != 0.0f)) {
      bpa->gravity[2] = sim->scene->physics_settings.gravity[2];
    }

    bpa->data.health = part->boids->health;
    bpa->data.mode = eBoidMode_InAir;
    bpa->data.state_id = ((BoidState *)part->boids->states.first)->id;
    bpa->data.acc[0] = bpa->data.acc[1] = bpa->data.acc[2] = 0.0f;
  }

  if (part->type == PART_HAIR) {
    pa->lifetime = 100.0f;
  }
  else {
    /* initialize the lifetime, in case the texture coordinates
     * are from Particles/Strands, which would cause undefined values
     */
    pa->lifetime = part->lifetime * (1.0f - part->randlife * psys_frand(psys, p + 21));
    pa->dietime = pa->time + pa->lifetime;

    /* get possible textural influence */
    psys_get_texture(sim, pa, &ptex, PAMAP_LIFE, cfra);

    pa->lifetime = part->lifetime * ptex.life;

    if (part->randlife != 0.0f) {
      pa->lifetime *= 1.0f - part->randlife * psys_frand(psys, p + 21);
    }
  }

  pa->dietime = pa->time + pa->lifetime;

  if ((sim->psys->pointcache) && (sim->psys->pointcache->flag & PTCACHE_BAKED) &&
      (sim->psys->pointcache->mem_cache.first)) {
    float dietime = psys_get_dietime_from_cache(sim->psys->pointcache, p);
    pa->dietime = MIN2(pa->dietime, dietime);
  }

  if (pa->time > cfra) {
    pa->alive = PARS_UNBORN;
  }
  else if (pa->dietime <= cfra) {
    pa->alive = PARS_DEAD;
  }
  else {
    pa->alive = PARS_ALIVE;
  }

  pa->state.time = cfra;
}
static void reset_all_particles(ParticleSimulationData *sim, float dtime, float cfra, int from)
{
  ParticleData *pa;
  int p, totpart = sim->psys->totpart;

  for (p = from, pa = sim->psys->particles + from; p < totpart; p++, pa++) {
    reset_particle(sim, pa, dtime, cfra);
  }
}

/************************************************/
/*          Particle targets                    */
/************************************************/

ParticleSystem *psys_get_target_system(Object *ob, ParticleTarget *pt)
{
  ParticleSystem *psys = NULL;

  if (ELEM(pt->ob, NULL, ob)) {
    psys = BLI_findlink(&ob->particlesystem, pt->psys - 1);
  }
  else {
    psys = BLI_findlink(&pt->ob->particlesystem, pt->psys - 1);
  }

  if (psys) {
    pt->flag |= PTARGET_VALID;
  }
  else {
    pt->flag &= ~PTARGET_VALID;
  }

  return psys;
}

/************************************************/
/*          Keyed particles                     */
/************************************************/

void psys_count_keyed_targets(ParticleSimulationData *sim)
{
  ParticleSystem *psys = sim->psys, *kpsys;
  ParticleTarget *pt = psys->targets.first;
  int keys_valid = 1;
  psys->totkeyed = 0;

  for (; pt; pt = pt->next) {
    kpsys = psys_get_target_system(sim->ob, pt);

    if (kpsys && kpsys->totpart) {
      psys->totkeyed += keys_valid;
      if (psys->flag & PSYS_KEYED_TIMING && pt->duration != 0.0f) {
        psys->totkeyed += 1;
      }
    }
    else {
      keys_valid = 0;
    }
  }

  psys->totkeyed *= psys->flag & PSYS_KEYED_TIMING ? 1 : psys->part->keyed_loops;
}

static void set_keyed_keys(ParticleSimulationData *sim)
{
  ParticleSystem *psys = sim->psys;
  ParticleSimulationData ksim = {0};
  ParticleTarget *pt;
  PARTICLE_P;
  ParticleKey *key;
  int totpart = psys->totpart, k, totkeys = psys->totkeyed;
  int keyed_flag = 0;

  ksim.depsgraph = sim->depsgraph;
  ksim.scene = sim->scene;

  /* no proper targets so let's clear and bail out */
  if (psys->totkeyed == 0) {
    free_keyed_keys(psys);
    psys->flag &= ~PSYS_KEYED;
    return;
  }

  if (totpart && psys->particles->totkey != totkeys) {
    free_keyed_keys(psys);

    key = MEM_callocN(totpart * totkeys * sizeof(ParticleKey), "Keyed keys");

    LOOP_PARTICLES
    {
      pa->keys = key;
      pa->totkey = totkeys;
      key += totkeys;
    }
  }

  psys->flag &= ~PSYS_KEYED;

  pt = psys->targets.first;
  for (k = 0; k < totkeys; k++) {
    ksim.ob = pt->ob ? pt->ob : sim->ob;
    ksim.psys = BLI_findlink(&ksim.ob->particlesystem, pt->psys - 1);
    keyed_flag = (ksim.psys->flag & PSYS_KEYED);
    ksim.psys->flag &= ~PSYS_KEYED;

    LOOP_PARTICLES
    {
      key = pa->keys + k;
      key->time = -1.0; /* use current time */

      const int p_ksim = (ksim.psys->totpart) ? p % ksim.psys->totpart : 0;
      psys_get_particle_state(&ksim, p_ksim, key, 1);

      if (psys->flag & PSYS_KEYED_TIMING) {
        key->time = pa->time + pt->time;
        if (pt->duration != 0.0f && k + 1 < totkeys) {
          copy_particle_key(key + 1, key, 1);
          (key + 1)->time = pa->time + pt->time + pt->duration;
        }
      }
      else if (totkeys > 1) {
        key->time = pa->time + (float)k / (float)(totkeys - 1) * pa->lifetime;
      }
      else {
        key->time = pa->time;
      }
    }

    if (psys->flag & PSYS_KEYED_TIMING && pt->duration != 0.0f) {
      k++;
    }

    ksim.psys->flag |= keyed_flag;

    pt = (pt->next && pt->next->flag & PTARGET_VALID) ? pt->next : psys->targets.first;
  }

  psys->flag |= PSYS_KEYED;
}

/************************************************/
/*          Point Cache                         */
/************************************************/

void psys_make_temp_pointcache(Object *ob, ParticleSystem *psys)
{
  PointCache *cache = psys->pointcache;

  if (cache->flag & PTCACHE_DISK_CACHE && BLI_listbase_is_empty(&cache->mem_cache)) {
    PTCacheID pid;
    BKE_ptcache_id_from_particles(&pid, ob, psys);
    cache->flag &= ~PTCACHE_DISK_CACHE;
    BKE_ptcache_disk_to_mem(&pid);
    cache->flag |= PTCACHE_DISK_CACHE;
  }
}
static void psys_clear_temp_pointcache(ParticleSystem *psys)
{
  if (psys->pointcache->flag & PTCACHE_DISK_CACHE) {
    BKE_ptcache_free_mem(&psys->pointcache->mem_cache);
  }
}
void psys_get_pointcache_start_end(Scene *scene, ParticleSystem *psys, int *sfra, int *efra)
{
  ParticleSettings *part = psys->part;

  *sfra = max_ii(1, (int)part->sta);
  *efra = min_ii((int)(part->end + part->lifetime + 1.0f), max_ii(scene->r.pefra, scene->r.efra));
}

/* BVH tree balancing inside a mutex lock must be run in isolation. Balancing
 * is multithreaded, and we do not want the current thread to start another task
 * that may involve acquiring the same mutex lock that it is waiting for. */
static void bvhtree_balance_isolated(void *userdata)
{
  BLI_bvhtree_balance((BVHTree *)userdata);
}

/************************************************/
/*          Effectors                           */
/************************************************/

static void psys_update_particle_bvhtree(ParticleSystem *psys, float cfra)
{
  if (psys) {
    PARTICLE_P;
    int totpart = 0;
    bool need_rebuild;

    BLI_rw_mutex_lock(&psys_bvhtree_rwlock, THREAD_LOCK_READ);
    need_rebuild = !psys->bvhtree || psys->bvhtree_frame != cfra;
    BLI_rw_mutex_unlock(&psys_bvhtree_rwlock);

    if (need_rebuild) {
      LOOP_SHOWN_PARTICLES
      {
        totpart++;
      }

      BLI_rw_mutex_lock(&psys_bvhtree_rwlock, THREAD_LOCK_WRITE);

      BLI_bvhtree_free(psys->bvhtree);
      psys->bvhtree = BLI_bvhtree_new(totpart, 0.0, 4, 6);

      LOOP_SHOWN_PARTICLES
      {
        if (pa->alive == PARS_ALIVE) {
          if (pa->state.time == cfra) {
            BLI_bvhtree_insert(psys->bvhtree, p, pa->prev_state.co, 1);
          }
          else {
            BLI_bvhtree_insert(psys->bvhtree, p, pa->state.co, 1);
          }
        }
      }

      BLI_task_isolate(bvhtree_balance_isolated, psys->bvhtree);

      psys->bvhtree_frame = cfra;

      BLI_rw_mutex_unlock(&psys_bvhtree_rwlock);
    }
  }
}
void psys_update_particle_tree(ParticleSystem *psys, float cfra)
{
  if (psys) {
    PARTICLE_P;
    int totpart = 0;

    if (!psys->tree || psys->tree_frame != cfra) {
      LOOP_SHOWN_PARTICLES
      {
        totpart++;
      }

      BLI_kdtree_3d_free(psys->tree);
      psys->tree = BLI_kdtree_3d_new(psys->totpart);

      LOOP_SHOWN_PARTICLES
      {
        if (pa->alive == PARS_ALIVE) {
          if (pa->state.time == cfra) {
            BLI_kdtree_3d_insert(psys->tree, p, pa->prev_state.co);
          }
          else {
            BLI_kdtree_3d_insert(psys->tree, p, pa->state.co);
          }
        }
      }
      BLI_kdtree_3d_balance(psys->tree);

      psys->tree_frame = cfra;
    }
  }
}

static void psys_update_effectors(ParticleSimulationData *sim)
{
  BKE_effectors_free(sim->psys->effectors);
  bool use_rotation = (sim->psys->part->flag & PART_ROT_DYN) != 0;
  sim->psys->effectors = BKE_effectors_create(
      sim->depsgraph, sim->ob, sim->psys, sim->psys->part->effector_weights, use_rotation);
  precalc_guides(sim, sim->psys->effectors);
}

static void integrate_particle(
    ParticleSettings *part,
    ParticleData *pa,
    float dtime,
    float *external_acceleration,
    void (*force_func)(void *forcedata, ParticleKey *state, float *force, float *impulse),
    void *forcedata)
{
#define ZERO_F43 \
  { \
    {0.0f, 0.0f, 0.0f}, {0.0f, 0.0f, 0.0f}, {0.0f, 0.0f, 0.0f}, \
    { \
      0.0f, 0.0f, 0.0f \
    } \
  }

  ParticleKey states[5];
  float force[3], acceleration[3], impulse[3], dx[4][3] = ZERO_F43, dv[4][3] = ZERO_F43, oldpos[3];
  float pa_mass = (part->flag & PART_SIZEMASS) ? (part->mass * pa->size) : part->mass;
  int i, steps = 1;
  int integrator = part->integrator;

#undef ZERO_F43

  copy_v3_v3(oldpos, pa->state.co);

  /* Verlet integration behaves strangely with moving emitters, so do first step with euler. */
  if (pa->prev_state.time < 0.0f && integrator == PART_INT_VERLET) {
    integrator = PART_INT_EULER;
  }

  switch (integrator) {
    case PART_INT_EULER:
      steps = 1;
      break;
    case PART_INT_MIDPOINT:
      steps = 2;
      break;
    case PART_INT_RK4:
      steps = 4;
      break;
    case PART_INT_VERLET:
      steps = 1;
      break;
  }

  for (i = 0; i < steps; i++) {
    copy_particle_key(states + i, &pa->state, 1);
  }

  states->time = 0.0f;

  for (i = 0; i < steps; i++) {
    zero_v3(force);
    zero_v3(impulse);

    force_func(forcedata, states + i, force, impulse);

    /* Force to acceleration. */
    mul_v3_v3fl(acceleration, force, 1.0f / pa_mass);

    if (external_acceleration) {
      add_v3_v3(acceleration, external_acceleration);
    }

    /* calculate next state */
    add_v3_v3(states[i].vel, impulse);

    switch (integrator) {
      case PART_INT_EULER:
        madd_v3_v3v3fl(pa->state.co, states->co, states->vel, dtime);
        madd_v3_v3v3fl(pa->state.vel, states->vel, acceleration, dtime);
        break;
      case PART_INT_MIDPOINT:
        if (i == 0) {
          madd_v3_v3v3fl(states[1].co, states->co, states->vel, dtime * 0.5f);
          madd_v3_v3v3fl(states[1].vel, states->vel, acceleration, dtime * 0.5f);
          states[1].time = dtime * 0.5f;
          /*fra=sim->psys->cfra+0.5f*dfra;*/
        }
        else {
          madd_v3_v3v3fl(pa->state.co, states->co, states[1].vel, dtime);
          madd_v3_v3v3fl(pa->state.vel, states->vel, acceleration, dtime);
        }
        break;
      case PART_INT_RK4:
        switch (i) {
          case 0:
            copy_v3_v3(dx[0], states->vel);
            mul_v3_fl(dx[0], dtime);
            copy_v3_v3(dv[0], acceleration);
            mul_v3_fl(dv[0], dtime);

            madd_v3_v3v3fl(states[1].co, states->co, dx[0], 0.5f);
            madd_v3_v3v3fl(states[1].vel, states->vel, dv[0], 0.5f);
            states[1].time = dtime * 0.5f;
            /*fra=sim->psys->cfra+0.5f*dfra;*/
            break;
          case 1:
            madd_v3_v3v3fl(dx[1], states->vel, dv[0], 0.5f);
            mul_v3_fl(dx[1], dtime);
            copy_v3_v3(dv[1], acceleration);
            mul_v3_fl(dv[1], dtime);

            madd_v3_v3v3fl(states[2].co, states->co, dx[1], 0.5f);
            madd_v3_v3v3fl(states[2].vel, states->vel, dv[1], 0.5f);
            states[2].time = dtime * 0.5f;
            break;
          case 2:
            madd_v3_v3v3fl(dx[2], states->vel, dv[1], 0.5f);
            mul_v3_fl(dx[2], dtime);
            copy_v3_v3(dv[2], acceleration);
            mul_v3_fl(dv[2], dtime);

            add_v3_v3v3(states[3].co, states->co, dx[2]);
            add_v3_v3v3(states[3].vel, states->vel, dv[2]);
            states[3].time = dtime;
            /*fra=cfra;*/
            break;
          case 3:
            add_v3_v3v3(dx[3], states->vel, dv[2]);
            mul_v3_fl(dx[3], dtime);
            copy_v3_v3(dv[3], acceleration);
            mul_v3_fl(dv[3], dtime);

            madd_v3_v3v3fl(pa->state.co, states->co, dx[0], 1.0f / 6.0f);
            madd_v3_v3fl(pa->state.co, dx[1], 1.0f / 3.0f);
            madd_v3_v3fl(pa->state.co, dx[2], 1.0f / 3.0f);
            madd_v3_v3fl(pa->state.co, dx[3], 1.0f / 6.0f);

            madd_v3_v3v3fl(pa->state.vel, states->vel, dv[0], 1.0f / 6.0f);
            madd_v3_v3fl(pa->state.vel, dv[1], 1.0f / 3.0f);
            madd_v3_v3fl(pa->state.vel, dv[2], 1.0f / 3.0f);
            madd_v3_v3fl(pa->state.vel, dv[3], 1.0f / 6.0f);
        }
        break;
      case PART_INT_VERLET: /* Verlet integration */
        madd_v3_v3v3fl(pa->state.vel, pa->prev_state.vel, acceleration, dtime);
        madd_v3_v3v3fl(pa->state.co, pa->prev_state.co, pa->state.vel, dtime);

        sub_v3_v3v3(pa->state.vel, pa->state.co, oldpos);
        mul_v3_fl(pa->state.vel, 1.0f / dtime);
        break;
    }
  }
}

/* -------------------------------------------------------------------- */
/** \name SPH fluid physics
 *
 * In theory, there could be unlimited implementation of SPH simulators
 *
 * This code uses in some parts adapted algorithms
 * from the pseudo code as outlined in the Research paper:
 *
 * Titled: Particle-based Viscoelastic Fluid Simulation.
 * Authors: Simon Clavet, Philippe Beaudoin and Pierre Poulin
 * Website: http://www.iro.umontreal.ca/labs/infographie/papers/Clavet-2005-PVFS/
 *
 * Presented at Siggraph, (2005)
 *
 * \{ */

#define PSYS_FLUID_SPRINGS_INITIAL_SIZE 256
static ParticleSpring *sph_spring_add(ParticleSystem *psys, ParticleSpring *spring)
{
  /* Are more refs required? */
  if (psys->alloc_fluidsprings == 0 || psys->fluid_springs == NULL) {
    psys->alloc_fluidsprings = PSYS_FLUID_SPRINGS_INITIAL_SIZE;
    psys->fluid_springs = (ParticleSpring *)MEM_callocN(
        psys->alloc_fluidsprings * sizeof(ParticleSpring), "Particle Fluid Springs");
  }
  else if (psys->tot_fluidsprings == psys->alloc_fluidsprings) {
    /* Double the number of refs allocated */
    psys->alloc_fluidsprings *= 2;
    psys->fluid_springs = (ParticleSpring *)MEM_reallocN(
        psys->fluid_springs, psys->alloc_fluidsprings * sizeof(ParticleSpring));
  }

  memcpy(psys->fluid_springs + psys->tot_fluidsprings, spring, sizeof(ParticleSpring));
  psys->tot_fluidsprings++;

  return psys->fluid_springs + psys->tot_fluidsprings - 1;
}
static void sph_spring_delete(ParticleSystem *psys, int j)
{
  if (j != psys->tot_fluidsprings - 1) {
    psys->fluid_springs[j] = psys->fluid_springs[psys->tot_fluidsprings - 1];
  }

  psys->tot_fluidsprings--;

  if (psys->tot_fluidsprings < psys->alloc_fluidsprings / 2 &&
      psys->alloc_fluidsprings > PSYS_FLUID_SPRINGS_INITIAL_SIZE) {
    psys->alloc_fluidsprings /= 2;
    psys->fluid_springs = (ParticleSpring *)MEM_reallocN(
        psys->fluid_springs, psys->alloc_fluidsprings * sizeof(ParticleSpring));
  }
}
static void sph_springs_modify(ParticleSystem *psys, float dtime)
{
  SPHFluidSettings *fluid = psys->part->fluid;
  ParticleData *pa1, *pa2;
  ParticleSpring *spring = psys->fluid_springs;

  float h, d, Rij[3], rij, Lij;
  int i;

  float yield_ratio = fluid->yield_ratio;
  float plasticity = fluid->plasticity_constant;
  /* scale things according to dtime */
  float timefix = 25.0f * dtime;

  if ((fluid->flag & SPH_VISCOELASTIC_SPRINGS) == 0 || fluid->spring_k == 0.0f) {
    return;
  }

  /* Loop through the springs */
  for (i = 0; i < psys->tot_fluidsprings; i++, spring++) {
    pa1 = psys->particles + spring->particle_index[0];
    pa2 = psys->particles + spring->particle_index[1];

    sub_v3_v3v3(Rij, pa2->prev_state.co, pa1->prev_state.co);
    rij = normalize_v3(Rij);

    /* adjust rest length */
    Lij = spring->rest_length;
    d = yield_ratio * timefix * Lij;

    if (rij > Lij + d) { /* Stretch */
      spring->rest_length += plasticity * (rij - Lij - d) * timefix;
    }
    else if (rij < Lij - d) { /* Compress */
      spring->rest_length -= plasticity * (Lij - d - rij) * timefix;
    }

    h = 4.0f * pa1->size;

    if (spring->rest_length > h) {
      spring->delete_flag = 1;
    }
  }

  /* Loop through springs backwards - for efficient delete function. */
  for (i = psys->tot_fluidsprings - 1; i >= 0; i--) {
    if (psys->fluid_springs[i].delete_flag) {
      sph_spring_delete(psys, i);
    }
  }
}
static EdgeHash *sph_springhash_build(ParticleSystem *psys)
{
  EdgeHash *springhash = NULL;
  ParticleSpring *spring;
  int i = 0;

  springhash = BLI_edgehash_new_ex(__func__, psys->tot_fluidsprings);

  for (i = 0, spring = psys->fluid_springs; i < psys->tot_fluidsprings; i++, spring++) {
    BLI_edgehash_insert(
        springhash, spring->particle_index[0], spring->particle_index[1], POINTER_FROM_INT(i + 1));
  }

  return springhash;
}

#define SPH_NEIGHBORS 512
typedef struct SPHNeighbor {
  ParticleSystem *psys;
  int index;
} SPHNeighbor;

typedef struct SPHRangeData {
  SPHNeighbor neighbors[SPH_NEIGHBORS];
  int tot_neighbors;

  float *data;

  ParticleSystem *npsys;
  ParticleData *pa;

  float h;
  float mass;
  float massfac;
  int use_size;
} SPHRangeData;

static void sph_evaluate_func(BVHTree *tree,
                              ParticleSystem **psys,
                              const float co[3],
                              SPHRangeData *pfr,
                              float interaction_radius,
                              BVHTree_RangeQuery callback)
{
  int i;

  pfr->tot_neighbors = 0;

  for (i = 0; i < 10 && psys[i]; i++) {
    pfr->npsys = psys[i];
    pfr->massfac = psys[i]->part->mass / pfr->mass;
    pfr->use_size = psys[i]->part->flag & PART_SIZEMASS;

    if (tree) {
      BLI_bvhtree_range_query(tree, co, interaction_radius, callback, pfr);
      break;
    }

    BLI_rw_mutex_lock(&psys_bvhtree_rwlock, THREAD_LOCK_READ);

    BLI_bvhtree_range_query(psys[i]->bvhtree, co, interaction_radius, callback, pfr);

    BLI_rw_mutex_unlock(&psys_bvhtree_rwlock);
  }
}
static void sph_density_accum_cb(void *userdata, int index, const float co[3], float squared_dist)
{
  SPHRangeData *pfr = (SPHRangeData *)userdata;
  ParticleData *npa = pfr->npsys->particles + index;
  float q;
  float dist;

  UNUSED_VARS(co);

  if (npa == pfr->pa || squared_dist < FLT_EPSILON) {
    return;
  }

  /* Ugh! One particle has too many neighbors! If some aren't taken into
   * account, the forces will be biased by the tree search order. This
   * effectively adds energy to the system, and results in a churning motion.
   * But, we have to stop somewhere, and it's not the end of the world.
   * - jahka and z0r
   */
  if (pfr->tot_neighbors >= SPH_NEIGHBORS) {
    return;
  }

  pfr->neighbors[pfr->tot_neighbors].index = index;
  pfr->neighbors[pfr->tot_neighbors].psys = pfr->npsys;
  pfr->tot_neighbors++;

  dist = sqrtf(squared_dist);
  q = (1.0f - dist / pfr->h) * pfr->massfac;

  if (pfr->use_size) {
    q *= npa->size;
  }

  pfr->data[0] += q * q;
  pfr->data[1] += q * q * q;
}

/*
 * Find the Courant number for an SPH particle (used for adaptive time step).
 */
static void sph_particle_courant(SPHData *sphdata, SPHRangeData *pfr)
{
  ParticleData *pa, *npa;
  int i;
  float flow[3], offset[3], dist;

  zero_v3(flow);

  dist = 0.0f;
  if (pfr->tot_neighbors > 0) {
    pa = pfr->pa;
    for (i = 0; i < pfr->tot_neighbors; i++) {
      npa = pfr->neighbors[i].psys->particles + pfr->neighbors[i].index;
      sub_v3_v3v3(offset, pa->prev_state.co, npa->prev_state.co);
      dist += len_v3(offset);
      add_v3_v3(flow, npa->prev_state.vel);
    }
    dist += sphdata->psys[0]->part->fluid->radius;  // TODO: remove this? - z0r
    sphdata->element_size = dist / pfr->tot_neighbors;
    mul_v3_v3fl(sphdata->flow, flow, 1.0f / pfr->tot_neighbors);
  }
  else {
    sphdata->element_size = FLT_MAX;
    copy_v3_v3(sphdata->flow, flow);
  }
}
static void sph_force_cb(void *sphdata_v, ParticleKey *state, float *force, float *UNUSED(impulse))
{
  SPHData *sphdata = (SPHData *)sphdata_v;
  ParticleSystem **psys = sphdata->psys;
  ParticleData *pa = sphdata->pa;
  SPHFluidSettings *fluid = psys[0]->part->fluid;
  ParticleSpring *spring = NULL;
  SPHRangeData pfr;
  SPHNeighbor *pfn;
  float *gravity = sphdata->gravity;
  EdgeHash *springhash = sphdata->eh;

  float q, u, rij, dv[3];
  float pressure, near_pressure;

  float visc = fluid->viscosity_omega;
  float stiff_visc = fluid->viscosity_beta *
                     (fluid->flag & SPH_FAC_VISCOSITY ? fluid->viscosity_omega : 1.0f);

  float inv_mass = 1.0f / sphdata->mass;
  float spring_constant = fluid->spring_k;

  /* 4.0 seems to be a pretty good value */
  float interaction_radius = fluid->radius *
                             (fluid->flag & SPH_FAC_RADIUS ? 4.0f * pa->size : 1.0f);
  float h = interaction_radius * sphdata->hfac;
  /* 4.77 is an experimentally determined density factor */
  float rest_density = fluid->rest_density * (fluid->flag & SPH_FAC_DENSITY ? 4.77f : 1.0f);
  float rest_length = fluid->rest_length *
                      (fluid->flag & SPH_FAC_REST_LENGTH ? 2.588f * pa->size : 1.0f);

  float stiffness = fluid->stiffness_k;
  float stiffness_near_fac = fluid->stiffness_knear *
                             (fluid->flag & SPH_FAC_REPULSION ? fluid->stiffness_k : 1.0f);

  ParticleData *npa;
  float vec[3];
  float vel[3];
  float co[3];
  float data[2];
  float density, near_density;

  int i, spring_index, index = pa - psys[0]->particles;

  data[0] = data[1] = 0;
  pfr.data = data;
  pfr.h = h;
  pfr.pa = pa;
  pfr.mass = sphdata->mass;

  sph_evaluate_func(NULL, psys, state->co, &pfr, interaction_radius, sph_density_accum_cb);

  density = data[0];
  near_density = data[1];

  pressure = stiffness * (density - rest_density);
  near_pressure = stiffness_near_fac * near_density;

  pfn = pfr.neighbors;
  for (i = 0; i < pfr.tot_neighbors; i++, pfn++) {
    npa = pfn->psys->particles + pfn->index;

    madd_v3_v3v3fl(co, npa->prev_state.co, npa->prev_state.vel, state->time);

    sub_v3_v3v3(vec, co, state->co);
    rij = normalize_v3(vec);

    q = (1.0f - rij / h) * pfn->psys->part->mass * inv_mass;

    if (pfn->psys->part->flag & PART_SIZEMASS) {
      q *= npa->size;
    }

    copy_v3_v3(vel, npa->prev_state.vel);

    /* Double Density Relaxation */
    madd_v3_v3fl(force, vec, -(pressure + near_pressure * q) * q);

    /* Viscosity */
    if (visc > 0.0f || stiff_visc > 0.0f) {
      sub_v3_v3v3(dv, vel, state->vel);
      u = dot_v3v3(vec, dv);

      if (u < 0.0f && visc > 0.0f) {
        madd_v3_v3fl(force, vec, 0.5f * q * visc * u);
      }

      if (u > 0.0f && stiff_visc > 0.0f) {
        madd_v3_v3fl(force, vec, 0.5f * q * stiff_visc * u);
      }
    }

    if (spring_constant > 0.0f) {
      /* Viscoelastic spring force */
      if (pfn->psys == psys[0] && fluid->flag & SPH_VISCOELASTIC_SPRINGS && springhash) {
        /* BLI_edgehash_lookup appears to be thread-safe. - z0r */
        spring_index = POINTER_AS_INT(BLI_edgehash_lookup(springhash, index, pfn->index));

        if (spring_index) {
          spring = psys[0]->fluid_springs + spring_index - 1;

          madd_v3_v3fl(force,
                       vec,
                       -10.0f * spring_constant * (1.0f - rij / h) * (spring->rest_length - rij));
        }
        else if (fluid->spring_frames == 0 ||
                 (pa->prev_state.time - pa->time) <= fluid->spring_frames) {
          ParticleSpring temp_spring;
          temp_spring.particle_index[0] = index;
          temp_spring.particle_index[1] = pfn->index;
          temp_spring.rest_length = (fluid->flag & SPH_CURRENT_REST_LENGTH) ? rij : rest_length;
          temp_spring.delete_flag = 0;

          BLI_buffer_append(&sphdata->new_springs, ParticleSpring, temp_spring);
        }
      }
      else { /* PART_SPRING_HOOKES - Hooke's spring force */
        madd_v3_v3fl(
            force, vec, -10.0f * spring_constant * (1.0f - rij / h) * (rest_length - rij));
      }
    }
  }

  /* Artificial buoyancy force in negative gravity direction. */
  if (fluid->buoyancy > 0.0f && gravity) {
    madd_v3_v3fl(force, gravity, fluid->buoyancy * (density - rest_density));
  }

  if (sphdata->pass == 0 && psys[0]->part->time_flag & PART_TIME_AUTOSF) {
    sph_particle_courant(sphdata, &pfr);
  }
  sphdata->pass++;
}

static void sphclassical_density_accum_cb(void *userdata,
                                          int index,
                                          const float co[3],
                                          float UNUSED(squared_dist))
{
  SPHRangeData *pfr = (SPHRangeData *)userdata;
  ParticleData *npa = pfr->npsys->particles + index;
  float q;
  float qfac = 21.0f / (256.0f * (float)M_PI);
  float rij, rij_h;
  float vec[3];

  /* Exclude particles that are more than 2h away. Can't use squared_dist here
   * because it is not accurate enough. Use current state, i.e. the output of
   * basic_integrate() - z0r */
  sub_v3_v3v3(vec, npa->state.co, co);
  rij = len_v3(vec);
  rij_h = rij / pfr->h;
  if (rij_h > 2.0f) {
    return;
  }

  /* Smoothing factor. Utilize the Wendland kernel. gnuplot:
   *     q1(x) = (2.0 - x)**4 * ( 1.0 + 2.0 * x)
   *     plot [0:2] q1(x) */
  q = qfac / pow3f(pfr->h) * pow4f(2.0f - rij_h) * (1.0f + 2.0f * rij_h);
  q *= pfr->npsys->part->mass;

  if (pfr->use_size) {
    q *= pfr->pa->size;
  }

  pfr->data[0] += q;
  pfr->data[1] += q / npa->sphdensity;
}

static void sphclassical_neighbor_accum_cb(void *userdata,
                                           int index,
                                           const float co[3],
                                           float UNUSED(squared_dist))
{
  SPHRangeData *pfr = (SPHRangeData *)userdata;
  ParticleData *npa = pfr->npsys->particles + index;
  float rij, rij_h;
  float vec[3];

  if (pfr->tot_neighbors >= SPH_NEIGHBORS) {
    return;
  }

  /* Exclude particles that are more than 2h away. Can't use squared_dist here
   * because it is not accurate enough. Use current state, i.e. the output of
   * basic_integrate() - z0r */
  sub_v3_v3v3(vec, npa->state.co, co);
  rij = len_v3(vec);
  rij_h = rij / pfr->h;
  if (rij_h > 2.0f) {
    return;
  }

  pfr->neighbors[pfr->tot_neighbors].index = index;
  pfr->neighbors[pfr->tot_neighbors].psys = pfr->npsys;
  pfr->tot_neighbors++;
}
static void sphclassical_force_cb(void *sphdata_v,
                                  ParticleKey *state,
                                  float *force,
                                  float *UNUSED(impulse))
{
  SPHData *sphdata = (SPHData *)sphdata_v;
  ParticleSystem **psys = sphdata->psys;
  ParticleData *pa = sphdata->pa;
  SPHFluidSettings *fluid = psys[0]->part->fluid;
  SPHRangeData pfr;
  SPHNeighbor *pfn;
  float *gravity = sphdata->gravity;

  float dq, u, rij, dv[3];
  float pressure, npressure;

  float visc = fluid->viscosity_omega;

  float interaction_radius;
  float h, hinv;
  /* 4.77 is an experimentally determined density factor */
  float rest_density = fluid->rest_density * (fluid->flag & SPH_FAC_DENSITY ? 4.77f : 1.0f);

  /* Use speed of sound squared */
  float stiffness = pow2f(fluid->stiffness_k);

  ParticleData *npa;
  float vec[3];
  float co[3];
  float pressureTerm;

  int i;

  float qfac2 = 42.0f / (256.0f * (float)M_PI);
  float rij_h;

  /* 4.0 here is to be consistent with previous formulation/interface */
  interaction_radius = fluid->radius * (fluid->flag & SPH_FAC_RADIUS ? 4.0f * pa->size : 1.0f);
  h = interaction_radius * sphdata->hfac;
  hinv = 1.0f / h;

  pfr.h = h;
  pfr.pa = pa;

  sph_evaluate_func(
      NULL, psys, state->co, &pfr, interaction_radius, sphclassical_neighbor_accum_cb);
  pressure = stiffness * (pow7f(pa->sphdensity / rest_density) - 1.0f);

  /* multiply by mass so that we return a force, not accel */
  qfac2 *= sphdata->mass / pow3f(pfr.h);

  pfn = pfr.neighbors;
  for (i = 0; i < pfr.tot_neighbors; i++, pfn++) {
    npa = pfn->psys->particles + pfn->index;
    if (npa == pa) {
      /* we do not contribute to ourselves */
      continue;
    }

    /* Find vector to neighbor. Exclude particles that are more than 2h
     * away. Can't use current state here because it may have changed on
     * another thread - so do own mini integration. Unlike basic_integrate,
     * SPH integration depends on neighboring particles. - z0r */
    madd_v3_v3v3fl(co, npa->prev_state.co, npa->prev_state.vel, state->time);
    sub_v3_v3v3(vec, co, state->co);
    rij = normalize_v3(vec);
    rij_h = rij / pfr.h;
    if (rij_h > 2.0f) {
      continue;
    }

    npressure = stiffness * (pow7f(npa->sphdensity / rest_density) - 1.0f);

    /* First derivative of smoothing factor. Utilize the Wendland kernel.
     * gnuplot:
     *     q2(x) = 2.0 * (2.0 - x)**4 - 4.0 * (2.0 - x)**3 * (1.0 + 2.0 * x)
     *     plot [0:2] q2(x)
     * Particles > 2h away are excluded above. */
    dq = qfac2 * (2.0f * pow4f(2.0f - rij_h) - 4.0f * pow3f(2.0f - rij_h) * (1.0f + 2.0f * rij_h));

    if (pfn->psys->part->flag & PART_SIZEMASS) {
      dq *= npa->size;
    }

    pressureTerm = pressure / pow2f(pa->sphdensity) + npressure / pow2f(npa->sphdensity);

    /* Note that 'minus' is removed, because vec = vecBA, not vecAB.
     * This applies to the viscosity calculation below, too. */
    madd_v3_v3fl(force, vec, pressureTerm * dq);

    /* Viscosity */
    if (visc > 0.0f) {
      sub_v3_v3v3(dv, npa->prev_state.vel, pa->prev_state.vel);
      u = dot_v3v3(vec, dv);
      /* Apply parameters */
      u *= -dq * hinv * visc / (0.5f * npa->sphdensity + 0.5f * pa->sphdensity);
      madd_v3_v3fl(force, vec, u);
    }
  }

  /* Artificial buoyancy force in negative gravity direction. */
  if (fluid->buoyancy > 0.0f && gravity) {
    madd_v3_v3fl(force, gravity, fluid->buoyancy * (pa->sphdensity - rest_density));
  }

  if (sphdata->pass == 0 && psys[0]->part->time_flag & PART_TIME_AUTOSF) {
    sph_particle_courant(sphdata, &pfr);
  }
  sphdata->pass++;
}

static void sphclassical_calc_dens(ParticleData *pa, float UNUSED(dfra), SPHData *sphdata)
{
  ParticleSystem **psys = sphdata->psys;
  SPHFluidSettings *fluid = psys[0]->part->fluid;
  /* 4.0 seems to be a pretty good value */
  float interaction_radius = fluid->radius *
                             (fluid->flag & SPH_FAC_RADIUS ? 4.0f * psys[0]->part->size : 1.0f);
  SPHRangeData pfr;
  float data[2];

  data[0] = 0;
  data[1] = 0;
  pfr.data = data;
  pfr.h = interaction_radius * sphdata->hfac;
  pfr.pa = pa;
  pfr.mass = sphdata->mass;

  sph_evaluate_func(
      NULL, psys, pa->state.co, &pfr, interaction_radius, sphclassical_density_accum_cb);
  pa->sphdensity = min_ff(max_ff(data[0], fluid->rest_density * 0.9f), fluid->rest_density * 1.1f);
}

void psys_sph_init(ParticleSimulationData *sim, SPHData *sphdata)
{
  ParticleTarget *pt;
  int i;

  BLI_buffer_field_init(&sphdata->new_springs, ParticleSpring);

  /* Add other coupled particle systems. */
  sphdata->psys[0] = sim->psys;
  for (i = 1, pt = sim->psys->targets.first; i < 10; i++, pt = (pt ? pt->next : NULL)) {
    sphdata->psys[i] = pt ? psys_get_target_system(sim->ob, pt) : NULL;
  }

  if (psys_uses_gravity(sim)) {
    sphdata->gravity = sim->scene->physics_settings.gravity;
  }
  else {
    sphdata->gravity = NULL;
  }
  sphdata->eh = sph_springhash_build(sim->psys);

  /* These per-particle values should be overridden later, but just for
   * completeness we give them default values now. */
  sphdata->pa = NULL;
  sphdata->mass = 1.0f;

  if (sim->psys->part->fluid->solver == SPH_SOLVER_DDR) {
    sphdata->force_cb = sph_force_cb;
    sphdata->density_cb = sph_density_accum_cb;
    sphdata->hfac = 1.0f;
  }
  else {
    /* SPH_SOLVER_CLASSICAL */
    sphdata->force_cb = sphclassical_force_cb;
    sphdata->density_cb = sphclassical_density_accum_cb;
    sphdata->hfac = 0.5f;
  }
}

static void psys_sph_flush_springs(SPHData *sphdata)
{
  for (int i = 0; i < sphdata->new_springs.count; i++) {
    /* sph_spring_add is not thread-safe. - z0r */
    sph_spring_add(sphdata->psys[0], &BLI_buffer_at(&sphdata->new_springs, ParticleSpring, i));
  }

  BLI_buffer_field_free(&sphdata->new_springs);
}

void psys_sph_finalize(SPHData *sphdata)
{
  psys_sph_flush_springs(sphdata);

  if (sphdata->eh) {
    BLI_edgehash_free(sphdata->eh, NULL);
    sphdata->eh = NULL;
  }
}

void psys_sph_density(BVHTree *tree, SPHData *sphdata, float co[3], float vars[2])
{
  ParticleSystem **psys = sphdata->psys;
  SPHFluidSettings *fluid = psys[0]->part->fluid;
  /* 4.0 seems to be a pretty good value */
  float interaction_radius = fluid->radius *
                             (fluid->flag & SPH_FAC_RADIUS ? 4.0f * psys[0]->part->size : 1.0f);
  SPHRangeData pfr;
  float density[2];

  density[0] = density[1] = 0.0f;
  pfr.data = density;
  pfr.h = interaction_radius * sphdata->hfac;
  pfr.mass = sphdata->mass;

  sph_evaluate_func(tree, psys, co, &pfr, interaction_radius, sphdata->density_cb);

  vars[0] = pfr.data[0];
  vars[1] = pfr.data[1];
}

static void sph_integrate(ParticleSimulationData *sim,
                          ParticleData *pa,
                          float dfra,
                          SPHData *sphdata)
{
  ParticleSettings *part = sim->psys->part;
  // float timestep = psys_get_timestep(sim); /* UNUSED */
  float pa_mass = part->mass * ((part->flag & PART_SIZEMASS) ? pa->size : 1.0f);
  float dtime = dfra * psys_get_timestep(sim);
  // int steps = 1; // UNUSED
  float effector_acceleration[3];

  sphdata->pa = pa;
  sphdata->mass = pa_mass;
  sphdata->pass = 0;
  /* #sphdata.element_size and #sphdata.flow are set in the callback. */

  /* Restore previous state and treat gravity & effectors as external acceleration. */
  sub_v3_v3v3(effector_acceleration, pa->state.vel, pa->prev_state.vel);
  mul_v3_fl(effector_acceleration, 1.0f / dtime);

  copy_particle_key(&pa->state, &pa->prev_state, 0);

  integrate_particle(part, pa, dtime, effector_acceleration, sphdata->force_cb, sphdata);
}

/** \} */

/************************************************/
/*          Basic physics                       */
/************************************************/

typedef struct EfData {
  ParticleTexture ptex;
  ParticleSimulationData *sim;
  ParticleData *pa;
} EfData;
static void basic_force_cb(void *efdata_v, ParticleKey *state, float *force, float *impulse)
{
  EfData *efdata = (EfData *)efdata_v;
  ParticleSimulationData *sim = efdata->sim;
  ParticleSettings *part = sim->psys->part;
  ParticleData *pa = efdata->pa;
  EffectedPoint epoint;
  RNG *rng = sim->rng;

  /* add effectors */
  pd_point_from_particle(efdata->sim, efdata->pa, state, &epoint);
  if (part->type != PART_HAIR || part->effector_weights->flag & EFF_WEIGHT_DO_HAIR) {
    BKE_effectors_apply(sim->psys->effectors,
                        sim->colliders,
                        part->effector_weights,
                        &epoint,
                        force,
                        NULL,
                        impulse);
  }

  mul_v3_fl(force, efdata->ptex.field);
  mul_v3_fl(impulse, efdata->ptex.field);

  /* calculate air-particle interaction */
  if (part->dragfac != 0.0f) {
    madd_v3_v3fl(force, state->vel, -part->dragfac * pa->size * pa->size * len_v3(state->vel));
  }

  /* brownian force */
  if (part->brownfac != 0.0f) {
    force[0] += (BLI_rng_get_float(rng) - 0.5f) * part->brownfac;
    force[1] += (BLI_rng_get_float(rng) - 0.5f) * part->brownfac;
    force[2] += (BLI_rng_get_float(rng) - 0.5f) * part->brownfac;
  }

  if (part->flag & PART_ROT_DYN && epoint.ave) {
    copy_v3_v3(pa->state.ave, epoint.ave);
  }
}
/* gathers all forces that effect particles and calculates a new state for the particle */
static void basic_integrate(ParticleSimulationData *sim, int p, float dfra, float cfra)
{
  ParticleSettings *part = sim->psys->part;
  ParticleData *pa = sim->psys->particles + p;
  ParticleKey tkey;
  float dtime = dfra * psys_get_timestep(sim), time;
  float *gravity = NULL, gr[3];
  EfData efdata;

  psys_get_texture(sim, pa, &efdata.ptex, PAMAP_PHYSICS, cfra);

  efdata.pa = pa;
  efdata.sim = sim;

  /* add global acceleration (gravitation) */
  if (psys_uses_gravity(sim) &&
      /* normal gravity is too strong for hair so it's disabled by default */
      (part->type != PART_HAIR || part->effector_weights->flag & EFF_WEIGHT_DO_HAIR)) {
    zero_v3(gr);
    madd_v3_v3fl(gr,
                 sim->scene->physics_settings.gravity,
                 part->effector_weights->global_gravity * efdata.ptex.gravity);
    gravity = gr;
  }

  /* maintain angular velocity */
  copy_v3_v3(pa->state.ave, pa->prev_state.ave);

  integrate_particle(part, pa, dtime, gravity, basic_force_cb, &efdata);

  /* damp affects final velocity */
  if (part->dampfac != 0.0f) {
    mul_v3_fl(pa->state.vel, 1.0f - part->dampfac * efdata.ptex.damp * 25.0f * dtime);
  }

  // copy_v3_v3(pa->state.ave, states->ave);

  /* finally we do guides */
  time = (cfra - pa->time) / pa->lifetime;
  CLAMP(time, 0.0f, 1.0f);

  copy_v3_v3(tkey.co, pa->state.co);
  copy_v3_v3(tkey.vel, pa->state.vel);
  tkey.time = pa->state.time;

  if (part->type != PART_HAIR) {
    if (do_guides(sim->depsgraph, sim->psys->part, sim->psys->effectors, &tkey, p, time)) {
      copy_v3_v3(pa->state.co, tkey.co);
      /* guides don't produce valid velocity */
      sub_v3_v3v3(pa->state.vel, tkey.co, pa->prev_state.co);
      mul_v3_fl(pa->state.vel, 1.0f / dtime);
      pa->state.time = tkey.time;
    }
  }
}
static void basic_rotate(ParticleSettings *part, ParticleData *pa, float dfra, float timestep)
{
  float rotfac, rot1[4], rot2[4] = {1.0, 0.0, 0.0, 0.0}, dtime = dfra * timestep, extrotfac;

  if ((part->flag & PART_ROTATIONS) == 0) {
    unit_qt(pa->state.rot);
    return;
  }

  if (part->flag & PART_ROT_DYN) {
    extrotfac = len_v3(pa->state.ave);
  }
  else {
    extrotfac = 0.0f;
  }

  if ((part->flag & PART_ROT_DYN) &&
      ELEM(part->avemode, PART_AVE_VELOCITY, PART_AVE_HORIZONTAL, PART_AVE_VERTICAL)) {
    float angle;
    float len1 = len_v3(pa->prev_state.vel);
    float len2 = len_v3(pa->state.vel);
    float vec[3];

    if (len1 == 0.0f || len2 == 0.0f) {
      zero_v3(pa->state.ave);
    }
    else {
      cross_v3_v3v3(pa->state.ave, pa->prev_state.vel, pa->state.vel);
      normalize_v3(pa->state.ave);
      angle = dot_v3v3(pa->prev_state.vel, pa->state.vel) / (len1 * len2);
      mul_v3_fl(pa->state.ave, saacos(angle) / dtime);
    }

    get_angular_velocity_vector(part->avemode, &pa->state, vec);
    axis_angle_to_quat(rot2, vec, dtime * part->avefac);
  }

  rotfac = len_v3(pa->state.ave);
  if (rotfac == 0.0f || (part->flag & PART_ROT_DYN) == 0 || extrotfac == 0.0f) {
    unit_qt(rot1);
  }
  else {
    axis_angle_to_quat(rot1, pa->state.ave, rotfac * dtime);
  }
  mul_qt_qtqt(pa->state.rot, rot1, pa->prev_state.rot);
  mul_qt_qtqt(pa->state.rot, rot2, pa->state.rot);

  /* keep rotation quat in good health */
  normalize_qt(pa->state.rot);
}

/************************************************
 * Collisions
 *
 * The algorithm is roughly:
 *  1. Use a BVH tree to search for faces that a particle may collide with.
 *  2. Use Newton's method to find the exact time at which the collision occurs.
 *     https://en.wikipedia.org/wiki/Newton's_method
 *
 ************************************************/
#define COLLISION_MIN_RADIUS 0.001f
#define COLLISION_MIN_DISTANCE 0.0001f
#define COLLISION_ZERO 0.00001f
#define COLLISION_INIT_STEP 0.00008f
typedef float (*NRDistanceFunc)(float *p, float radius, ParticleCollisionElement *pce, float *nor);
static float nr_signed_distance_to_plane(float *p,
                                         float radius,
                                         ParticleCollisionElement *pce,
                                         float *nor)
{
  float p0[3], e1[3], e2[3], d;

  sub_v3_v3v3(e1, pce->x1, pce->x0);
  sub_v3_v3v3(e2, pce->x2, pce->x0);
  sub_v3_v3v3(p0, p, pce->x0);

  cross_v3_v3v3(nor, e1, e2);
  normalize_v3(nor);

  d = dot_v3v3(p0, nor);

  if (pce->inv_nor == -1) {
    if (d < 0.0f) {
      pce->inv_nor = 1;
    }
    else {
      pce->inv_nor = 0;
    }
  }

  if (pce->inv_nor == 1) {
    negate_v3(nor);
    d = -d;
  }

  return d - radius;
}
static float nr_distance_to_edge(float *p,
                                 float radius,
                                 ParticleCollisionElement *pce,
                                 float *UNUSED(nor))
{
  float v0[3], v1[3], v2[3], c[3];

  sub_v3_v3v3(v0, pce->x1, pce->x0);
  sub_v3_v3v3(v1, p, pce->x0);
  sub_v3_v3v3(v2, p, pce->x1);

  cross_v3_v3v3(c, v1, v2);

  return fabsf(len_v3(c) / len_v3(v0)) - radius;
}
static float nr_distance_to_vert(float *p,
                                 float radius,
                                 ParticleCollisionElement *pce,
                                 float *UNUSED(nor))
{
  return len_v3v3(p, pce->x0) - radius;
}
static void collision_interpolate_element(ParticleCollisionElement *pce,
                                          float t,
                                          float fac,
                                          ParticleCollision *col)
{
  /* t is the current time for newton rhapson */
  /* fac is the starting factor for current collision iteration */
  /* The col->fac's are factors for the particle subframe step start
   * and end during collision modifier step. */
  float f = fac + t * (1.0f - fac);
  float mul = col->fac1 + f * (col->fac2 - col->fac1);
  if (pce->tot > 0) {
    madd_v3_v3v3fl(pce->x0, pce->x[0], pce->v[0], mul);

    if (pce->tot > 1) {
      madd_v3_v3v3fl(pce->x1, pce->x[1], pce->v[1], mul);

      if (pce->tot > 2) {
        madd_v3_v3v3fl(pce->x2, pce->x[2], pce->v[2], mul);
      }
    }
  }
}
static void collision_point_velocity(ParticleCollisionElement *pce)
{
  float v[3];

  copy_v3_v3(pce->vel, pce->v[0]);

  if (pce->tot > 1) {
    sub_v3_v3v3(v, pce->v[1], pce->v[0]);
    madd_v3_v3fl(pce->vel, v, pce->uv[0]);

    if (pce->tot > 2) {
      sub_v3_v3v3(v, pce->v[2], pce->v[0]);
      madd_v3_v3fl(pce->vel, v, pce->uv[1]);
    }
  }
}
static float collision_point_distance_with_normal(
    float p[3], ParticleCollisionElement *pce, float fac, ParticleCollision *col, float *nor)
{
  if (fac >= 0.0f) {
    collision_interpolate_element(pce, 0.0f, fac, col);
  }

  switch (pce->tot) {
    case 1: {
      sub_v3_v3v3(nor, p, pce->x0);
      return normalize_v3(nor);
    }
    case 2: {
      float u, e[3], vec[3];
      sub_v3_v3v3(e, pce->x1, pce->x0);
      sub_v3_v3v3(vec, p, pce->x0);
      u = dot_v3v3(vec, e) / dot_v3v3(e, e);

      madd_v3_v3v3fl(nor, vec, e, -u);
      return normalize_v3(nor);
    }
    case 3:
      return nr_signed_distance_to_plane(p, 0.0f, pce, nor);
  }
  return 0;
}
static void collision_point_on_surface(
    const float p[3], ParticleCollisionElement *pce, float fac, ParticleCollision *col, float *co)
{
  collision_interpolate_element(pce, 0.0f, fac, col);

  switch (pce->tot) {
    case 1: {
      sub_v3_v3v3(co, p, pce->x0);
      normalize_v3(co);
      madd_v3_v3v3fl(co, pce->x0, co, col->radius);
      break;
    }
    case 2: {
      float u, e[3], vec[3], nor[3];
      sub_v3_v3v3(e, pce->x1, pce->x0);
      sub_v3_v3v3(vec, p, pce->x0);
      u = dot_v3v3(vec, e) / dot_v3v3(e, e);

      madd_v3_v3v3fl(nor, vec, e, -u);
      normalize_v3(nor);

      madd_v3_v3v3fl(co, pce->x0, e, pce->uv[0]);
      madd_v3_v3fl(co, nor, col->radius);
      break;
    }
    case 3: {
      float p0[3], e1[3], e2[3], nor[3];

      sub_v3_v3v3(e1, pce->x1, pce->x0);
      sub_v3_v3v3(e2, pce->x2, pce->x0);
      sub_v3_v3v3(p0, p, pce->x0);

      cross_v3_v3v3(nor, e1, e2);
      normalize_v3(nor);

      if (pce->inv_nor == 1) {
        negate_v3(nor);
      }

      madd_v3_v3v3fl(co, pce->x0, nor, col->radius);
      madd_v3_v3fl(co, e1, pce->uv[0]);
      madd_v3_v3fl(co, e2, pce->uv[1]);
      break;
    }
  }
}
/* find first root in range [0-1] starting from 0 */
static float collision_newton_rhapson(ParticleCollision *col,
                                      float radius,
                                      ParticleCollisionElement *pce,
                                      NRDistanceFunc distance_func)
{
  float t0, t1, dt_init, d0, d1, dd, n[3];
  int iter;

  pce->inv_nor = -1;

  if (col->inv_total_time > 0.0f) {
    /* Initial step size should be small, but not too small or floating point
     * precision errors will appear. - z0r */
    dt_init = COLLISION_INIT_STEP * col->inv_total_time;
  }
  else {
    dt_init = 0.001f;
  }

  /* start from the beginning */
  t0 = 0.0f;
  collision_interpolate_element(pce, t0, col->f, col);
  d0 = distance_func(col->co1, radius, pce, n);
  t1 = dt_init;
  d1 = 0.0f;

  for (iter = 0; iter < 10; iter++) {  //, itersum++) {
    /* get current location */
    collision_interpolate_element(pce, t1, col->f, col);
    interp_v3_v3v3(pce->p, col->co1, col->co2, t1);

    d1 = distance_func(pce->p, radius, pce, n);

    /* particle already inside face, so report collision */
    if (iter == 0 && d0 < 0.0f && d0 > -radius) {
      copy_v3_v3(pce->p, col->co1);
      copy_v3_v3(pce->nor, n);
      pce->inside = 1;
      return 0.0f;
    }

    /* Zero gradient (no movement relative to element). Can't step from
     * here. */
    if (d1 == d0) {
      /* If first iteration, try from other end where the gradient may be
       * greater. NOTE: code duplicated below. */
      if (iter == 0) {
        t0 = 1.0f;
        collision_interpolate_element(pce, t0, col->f, col);
        d0 = distance_func(col->co2, radius, pce, n);
        t1 = 1.0f - dt_init;
        d1 = 0.0f;
        continue;
      }

      return -1.0f;
    }

    dd = (t1 - t0) / (d1 - d0);

    t0 = t1;
    d0 = d1;

    t1 -= d1 * dd;

    /* Particle moving away from plane could also mean a strangely rotating
     * face, so check from end. NOTE: code duplicated above. */
    if (iter == 0 && t1 < 0.0f) {
      t0 = 1.0f;
      collision_interpolate_element(pce, t0, col->f, col);
      d0 = distance_func(col->co2, radius, pce, n);
      t1 = 1.0f - dt_init;
      d1 = 0.0f;
      continue;
    }
    if (iter == 1 && (t1 < -COLLISION_ZERO || t1 > 1.0f)) {
      return -1.0f;
    }

    if (d1 <= COLLISION_ZERO && d1 >= -COLLISION_ZERO) {
      if (t1 >= -COLLISION_ZERO && t1 <= 1.0f) {
        if (distance_func == nr_signed_distance_to_plane) {
          copy_v3_v3(pce->nor, n);
        }

        CLAMP(t1, 0.0f, 1.0f);

        return t1;
      }

      return -1.0f;
    }
  }
  return -1.0;
}
static int collision_sphere_to_tri(ParticleCollision *col,
                                   float radius,
                                   ParticleCollisionElement *pce,
                                   float *t)
{
  ParticleCollisionElement *result = &col->pce;
  float ct, u, v;

  pce->inv_nor = -1;
  pce->inside = 0;

  ct = collision_newton_rhapson(col, radius, pce, nr_signed_distance_to_plane);

  if (ct >= 0.0f && ct < *t && (result->inside == 0 || pce->inside == 1)) {
    float e1[3], e2[3], p0[3];
    float e1e1, e1e2, e1p0, e2e2, e2p0, inv;

    sub_v3_v3v3(e1, pce->x1, pce->x0);
    sub_v3_v3v3(e2, pce->x2, pce->x0);
    /* XXX: add radius correction here? */
    sub_v3_v3v3(p0, pce->p, pce->x0);

    e1e1 = dot_v3v3(e1, e1);
    e1e2 = dot_v3v3(e1, e2);
    e1p0 = dot_v3v3(e1, p0);
    e2e2 = dot_v3v3(e2, e2);
    e2p0 = dot_v3v3(e2, p0);

    inv = 1.0f / (e1e1 * e2e2 - e1e2 * e1e2);
    u = (e2e2 * e1p0 - e1e2 * e2p0) * inv;
    v = (e1e1 * e2p0 - e1e2 * e1p0) * inv;

    if (u >= 0.0f && u <= 1.0f && v >= 0.0f && u + v <= 1.0f) {
      *result = *pce;

      /* normal already calculated in pce */

      result->uv[0] = u;
      result->uv[1] = v;

      *t = ct;
      return 1;
    }
  }
  return 0;
}
static int collision_sphere_to_edges(ParticleCollision *col,
                                     float radius,
                                     ParticleCollisionElement *pce,
                                     float *t)
{
  ParticleCollisionElement edge[3], *cur = NULL, *hit = NULL;
  ParticleCollisionElement *result = &col->pce;

  float ct;
  int i;

  for (i = 0; i < 3; i++) {
    cur = edge + i;
    cur->x[0] = pce->x[i];
    cur->x[1] = pce->x[(i + 1) % 3];
    cur->v[0] = pce->v[i];
    cur->v[1] = pce->v[(i + 1) % 3];
    cur->tot = 2;
    cur->inside = 0;

    ct = collision_newton_rhapson(col, radius, cur, nr_distance_to_edge);

    if (ct >= 0.0f && ct < *t) {
      float u, e[3], vec[3];

      sub_v3_v3v3(e, cur->x1, cur->x0);
      sub_v3_v3v3(vec, cur->p, cur->x0);
      u = dot_v3v3(vec, e) / dot_v3v3(e, e);

      if (u < 0.0f || u > 1.0f) {
        break;
      }

      *result = *cur;

      madd_v3_v3v3fl(result->nor, vec, e, -u);
      normalize_v3(result->nor);

      result->uv[0] = u;

      hit = cur;
      *t = ct;
    }
  }

  return hit != NULL;
}
static int collision_sphere_to_verts(ParticleCollision *col,
                                     float radius,
                                     ParticleCollisionElement *pce,
                                     float *t)
{
  ParticleCollisionElement vert[3], *cur = NULL, *hit = NULL;
  ParticleCollisionElement *result = &col->pce;

  float ct;
  int i;

  for (i = 0; i < 3; i++) {
    cur = vert + i;
    cur->x[0] = pce->x[i];
    cur->v[0] = pce->v[i];
    cur->tot = 1;
    cur->inside = 0;

    ct = collision_newton_rhapson(col, radius, cur, nr_distance_to_vert);

    if (ct >= 0.0f && ct < *t) {
      *result = *cur;

      sub_v3_v3v3(result->nor, cur->p, cur->x0);
      normalize_v3(result->nor);

      hit = cur;
      *t = ct;
    }
  }

  return hit != NULL;
}
void BKE_psys_collision_neartest_cb(void *userdata,
                                    int index,
                                    const BVHTreeRay *ray,
                                    BVHTreeRayHit *hit)
{
  ParticleCollision *col = (ParticleCollision *)userdata;
  ParticleCollisionElement pce;
  const MVertTri *vt = &col->md->tri[index];
  float(*x)[3] = col->md->x;
  float(*v)[3] = col->md->current_v;
  float t = hit->dist / col->original_ray_length;
  int collision = 0;

  pce.x[0] = x[vt->tri[0]];
  pce.x[1] = x[vt->tri[1]];
  pce.x[2] = x[vt->tri[2]];

  pce.v[0] = v[vt->tri[0]];
  pce.v[1] = v[vt->tri[1]];
  pce.v[2] = v[vt->tri[2]];

  pce.tot = 3;
  pce.inside = 0;
  pce.index = index;

  collision = collision_sphere_to_tri(col, ray->radius, &pce, &t);
  if (col->pce.inside == 0) {
    collision += collision_sphere_to_edges(col, ray->radius, &pce, &t);
    collision += collision_sphere_to_verts(col, ray->radius, &pce, &t);
  }

  if (collision) {
    hit->dist = col->original_ray_length * t;
    hit->index = index;

    collision_point_velocity(&col->pce);

    col->hit = col->current;
  }
}
static int collision_detect(ParticleData *pa,
                            ParticleCollision *col,
                            BVHTreeRayHit *hit,
                            ListBase *colliders)
{
  const int raycast_flag = BVH_RAYCAST_DEFAULT & ~(BVH_RAYCAST_WATERTIGHT);
  ColliderCache *coll;
  float ray_dir[3];

  if (BLI_listbase_is_empty(colliders)) {
    return 0;
  }

  sub_v3_v3v3(ray_dir, col->co2, col->co1);
  hit->index = -1;
  hit->dist = col->original_ray_length = normalize_v3(ray_dir);
  col->pce.inside = 0;

  /* even if particle is stationary we want to check for moving colliders */
  /* if hit.dist is zero the bvhtree_ray_cast will just ignore everything */
  if (hit->dist == 0.0f) {
    hit->dist = col->original_ray_length = 0.000001f;
  }

  for (coll = colliders->first; coll; coll = coll->next) {
    /* for boids: don't check with current ground object; also skip if permeated */
    bool skip = false;

    for (int i = 0; i < col->skip_count; i++) {
      if (coll->ob == col->skip[i]) {
        skip = true;
        break;
      }
    }

    if (skip) {
      continue;
    }

    /* particles should not collide with emitter at birth */
    if (coll->ob == col->emitter && pa->time < col->cfra && pa->time >= col->old_cfra) {
      continue;
    }

    col->current = coll->ob;
    col->md = coll->collmd;
    col->fac1 = (col->old_cfra - coll->collmd->time_x) /
                (coll->collmd->time_xnew - coll->collmd->time_x);
    col->fac2 = (col->cfra - coll->collmd->time_x) /
                (coll->collmd->time_xnew - coll->collmd->time_x);

    if (col->md && col->md->bvhtree) {
      BLI_bvhtree_ray_cast_ex(col->md->bvhtree,
                              col->co1,
                              ray_dir,
                              col->radius,
                              hit,
                              BKE_psys_collision_neartest_cb,
                              col,
                              raycast_flag);
    }
  }

  return hit->index >= 0;
}
static int collision_response(ParticleSimulationData *sim,
                              ParticleData *pa,
                              ParticleCollision *col,
                              BVHTreeRayHit *hit,
                              int kill,
                              int dynamic_rotation)
{
  ParticleCollisionElement *pce = &col->pce;
  PartDeflect *pd = col->hit->pd;
  RNG *rng = sim->rng;
  /* point of collision */
  float co[3];
  /* location factor of collision between this iteration */
  float x = hit->dist / col->original_ray_length;
  /* time factor of collision between timestep */
  float f = col->f + x * (1.0f - col->f);
  /* time since previous collision (in seconds) */
  float dt1 = (f - col->f) * col->total_time;
  /* time left after collision (in seconds) */
  float dt2 = (1.0f - f) * col->total_time;
  /* did particle pass through the collision surface? */
  int through = (BLI_rng_get_float(rng) < pd->pdef_perm) ? 1 : 0;

  /* calculate exact collision location */
  interp_v3_v3v3(co, col->co1, col->co2, x);

  /* particle dies in collision */
  if (through == 0 && (kill || pd->flag & PDEFLE_KILL_PART)) {
    pa->alive = PARS_DYING;
    pa->dietime = col->old_cfra + (col->cfra - col->old_cfra) * f;

    copy_v3_v3(pa->state.co, co);
    interp_v3_v3v3(pa->state.vel, pa->prev_state.vel, pa->state.vel, f);
    interp_qt_qtqt(pa->state.rot, pa->prev_state.rot, pa->state.rot, f);
    interp_v3_v3v3(pa->state.ave, pa->prev_state.ave, pa->state.ave, f);

    /* particle is dead so we don't need to calculate further */
    return 0;
  }
  /* figure out velocity and other data after collision */

  /* velocity directly before collision to be modified into velocity directly after collision */
  float v0[3];
  /* normal component of v0 */
  float v0_nor[3];
  /* tangential component of v0 */
  float v0_tan[3];
  /* tangential component of collision surface velocity */
  float vc_tan[3];
  float v0_dot, vc_dot;
  float damp = pd->pdef_damp + pd->pdef_rdamp * 2 * (BLI_rng_get_float(rng) - 0.5f);
  float frict = pd->pdef_frict + pd->pdef_rfrict * 2 * (BLI_rng_get_float(rng) - 0.5f);
  float distance, nor[3], dot;

  CLAMP(damp, 0.0f, 1.0f);
  CLAMP(frict, 0.0f, 1.0f);

  /* get exact velocity right before collision */
  madd_v3_v3v3fl(v0, col->ve1, col->acc, dt1);

  /* Convert collider velocity from `1/frame_step` to `1/s` TODO:
   * here we assume 1 frame step for collision modifier. */
  mul_v3_fl(pce->vel, col->inv_timestep);

  /* calculate tangential particle velocity */
  v0_dot = dot_v3v3(pce->nor, v0);
  madd_v3_v3v3fl(v0_tan, v0, pce->nor, -v0_dot);

  /* calculate tangential collider velocity */
  vc_dot = dot_v3v3(pce->nor, pce->vel);
  madd_v3_v3v3fl(vc_tan, pce->vel, pce->nor, -vc_dot);

  /* handle friction effects (tangential and angular velocity) */
  if (frict > 0.0f) {
    /* angular <-> linear velocity */
    if (dynamic_rotation) {
      float vr_tan[3], v1_tan[3], ave[3];

      /* linear velocity of particle surface */
      cross_v3_v3v3(vr_tan, pce->nor, pa->state.ave);
      mul_v3_fl(vr_tan, pa->size);

      /* change to coordinates that move with the collision plane */
      sub_v3_v3v3(v1_tan, v0_tan, vc_tan);

      /* The resulting velocity is a weighted average of particle cm & surface
       * velocity. This weight (related to particle's moment of inertia) could
       * be made a parameter for angular <-> linear conversion.
       */
      madd_v3_v3fl(v1_tan, vr_tan, -0.4);
      mul_v3_fl(v1_tan, 1.0f / 1.4f); /* 1/(1+0.4) */

      /* rolling friction is around 0.01 of sliding friction
       * (could be made a parameter) */
      mul_v3_fl(v1_tan, 1.0f - 0.01f * frict);

      /* surface_velocity is opposite to cm velocity */
      negate_v3_v3(vr_tan, v1_tan);

      /* get back to global coordinates */
      add_v3_v3(v1_tan, vc_tan);

      /* Convert to angular velocity. */
      cross_v3_v3v3(ave, vr_tan, pce->nor);
      mul_v3_fl(ave, 1.0f / MAX2(pa->size, 0.001f));

      /* only friction will cause change in linear & angular velocity */
      interp_v3_v3v3(pa->state.ave, pa->state.ave, ave, frict);
      interp_v3_v3v3(v0_tan, v0_tan, v1_tan, frict);
    }
    else {
      /* just basic friction (unphysical due to the friction model used in Blender) */
      interp_v3_v3v3(v0_tan, v0_tan, vc_tan, frict);
    }
  }

  /* Stickiness was possibly added before,
   * so cancel that before calculating new normal velocity.
   * Otherwise particles go flying out of the surface
   * because of high reversed sticky velocity. */
  if (v0_dot < 0.0f) {
    v0_dot += pd->pdef_stickness;
    if (v0_dot > 0.0f) {
      v0_dot = 0.0f;
    }
  }

  /* damping and flipping of velocity around normal */
  v0_dot *= 1.0f - damp;
  vc_dot *= through ? damp : 1.0f;

  /* calculate normal particle velocity */
  /* special case for object hitting the particle from behind */
  if (through == 0 && ((vc_dot > 0.0f && v0_dot > 0.0f && vc_dot > v0_dot) ||
                       (vc_dot < 0.0f && v0_dot < 0.0f && vc_dot < v0_dot))) {
    mul_v3_v3fl(v0_nor, pce->nor, vc_dot);
  }
  else if (v0_dot > 0.0f) {
    mul_v3_v3fl(v0_nor, pce->nor, vc_dot + v0_dot);
  }
  else {
    mul_v3_v3fl(v0_nor, pce->nor, vc_dot + (through ? 1.0f : -1.0f) * v0_dot);
  }

  /* combine components together again */
  add_v3_v3v3(v0, v0_nor, v0_tan);

  if (col->boid) {
    /* keep boids above ground */
    BoidParticle *bpa = pa->boid;
    if (bpa->data.mode == eBoidMode_OnLand || co[2] <= col->boid_z) {
      co[2] = col->boid_z;
      v0[2] = 0.0f;
    }
  }

  /* re-apply acceleration to final location and velocity */
  madd_v3_v3v3fl(pa->state.co, co, v0, dt2);
  madd_v3_v3fl(pa->state.co, col->acc, 0.5f * dt2 * dt2);
  madd_v3_v3v3fl(pa->state.vel, v0, col->acc, dt2);

  /* make sure particle stays on the right side of the surface */
  if (!through) {
    distance = collision_point_distance_with_normal(co, pce, -1.0f, col, nor);

    if (distance < col->radius + COLLISION_MIN_DISTANCE) {
      madd_v3_v3fl(co, nor, col->radius + COLLISION_MIN_DISTANCE - distance);
    }

    dot = dot_v3v3(nor, v0);
    if (dot < 0.0f) {
      madd_v3_v3fl(v0, nor, -dot);
    }

    distance = collision_point_distance_with_normal(pa->state.co, pce, 1.0f, col, nor);

    if (distance < col->radius + COLLISION_MIN_DISTANCE) {
      madd_v3_v3fl(pa->state.co, nor, col->radius + COLLISION_MIN_DISTANCE - distance);
    }

    dot = dot_v3v3(nor, pa->state.vel);
    if (dot < 0.0f) {
      madd_v3_v3fl(pa->state.vel, nor, -dot);
    }
  }

  /* add stickiness to surface */
  madd_v3_v3fl(pa->state.vel, pce->nor, -pd->pdef_stickness);

  /* set coordinates for next iteration */
  copy_v3_v3(col->co1, co);
  copy_v3_v3(col->co2, pa->state.co);

  copy_v3_v3(col->ve1, v0);
  copy_v3_v3(col->ve2, pa->state.vel);

  col->f = f;

  /* if permeability random roll succeeded, disable collider for this sim step */
  if (through) {
    col->skip[col->skip_count++] = col->hit;
  }

  return 1;
}
static void collision_fail(ParticleData *pa, ParticleCollision *col)
{
  /* final chance to prevent total failure, so stick to the surface and hope for the best */
  collision_point_on_surface(col->co1, &col->pce, 1.0f, col, pa->state.co);

  copy_v3_v3(pa->state.vel, col->pce.vel);
  mul_v3_fl(pa->state.vel, col->inv_timestep);

  // printf("max iterations\n");
}

/* Particle - Mesh collision detection and response
 * Features:
 * -friction and damping
 * -angular momentum <-> linear momentum
 * -high accuracy by re-applying particle acceleration after collision
 * -handles moving, rotating and deforming meshes
 * -uses Newton-Rhapson iteration to find the collisions
 * -handles spherical particles and (nearly) point like particles
 */
static void collision_check(ParticleSimulationData *sim, int p, float dfra, float cfra)
{
  ParticleSettings *part = sim->psys->part;
  ParticleData *pa = sim->psys->particles + p;
  ParticleCollision col;
  BVHTreeRayHit hit;
  int collision_count = 0;

  float timestep = psys_get_timestep(sim);

  memset(&col, 0, sizeof(ParticleCollision));

  col.total_time = timestep * dfra;
  col.inv_total_time = 1.0f / col.total_time;
  col.inv_timestep = 1.0f / timestep;

  col.cfra = cfra;
  col.old_cfra = sim->psys->cfra;

  /* Get acceleration (from gravity, force-fields etc. to be re-applied in collision response). */
  sub_v3_v3v3(col.acc, pa->state.vel, pa->prev_state.vel);
  mul_v3_fl(col.acc, 1.0f / col.total_time);

  /* set values for first iteration */
  copy_v3_v3(col.co1, pa->prev_state.co);
  copy_v3_v3(col.co2, pa->state.co);
  copy_v3_v3(col.ve1, pa->prev_state.vel);
  copy_v3_v3(col.ve2, pa->state.vel);
  col.f = 0.0f;

  col.radius = ((part->flag & PART_SIZE_DEFL) || (part->phystype == PART_PHYS_BOIDS)) ?
                   pa->size :
                   COLLISION_MIN_RADIUS;

  /* override for boids */
  if (part->phystype == PART_PHYS_BOIDS && part->boids->options & BOID_ALLOW_LAND) {
    col.boid = 1;
    col.boid_z = pa->state.co[2];
    col.skip[col.skip_count++] = pa->boid->ground;
  }

  /* 10 iterations to catch multiple collisions */
  while (collision_count < PARTICLE_COLLISION_MAX_COLLISIONS) {
    if (collision_detect(pa, &col, &hit, sim->colliders)) {

      collision_count++;

      if (collision_count == PARTICLE_COLLISION_MAX_COLLISIONS) {
        collision_fail(pa, &col);
      }
      else if (collision_response(
                   sim, pa, &col, &hit, part->flag & PART_DIE_ON_COL, part->flag & PART_ROT_DYN) ==
               0) {
        return;
      }
    }
    else {
      return;
    }
  }
}

/************************************************/
/*          Hair                                */
/************************************************/

/**
 * Check if path cache or children need updating and do it if needed.
 */
static void psys_update_path_cache(ParticleSimulationData *sim,
                                   float cfra,
                                   const bool use_render_params)
{
  ParticleSystem *psys = sim->psys;
  ParticleSettings *part = psys->part;
  ParticleEditSettings *pset = &sim->scene->toolsettings->particle;
  int distr = 0, alloc = 0, skip = 0;

  if ((psys->part->childtype &&
       psys->totchild != psys_get_tot_child(sim->scene, psys, use_render_params)) ||
      psys->recalc & ID_RECALC_PSYS_RESET) {
    alloc = 1;
  }

  if (alloc || psys->recalc & ID_RECALC_PSYS_CHILD ||
      (psys->vgroup[PSYS_VG_DENSITY] && (sim->ob && sim->ob->mode & OB_MODE_WEIGHT_PAINT))) {
    distr = 1;
  }

  if (distr) {
    if (alloc) {
      realloc_particles(sim, sim->psys->totpart);
    }

    if (psys_get_tot_child(sim->scene, psys, use_render_params)) {
      /* don't generate children while computing the hair keys */
      if (!(psys->part->type == PART_HAIR) || (psys->flag & PSYS_HAIR_DONE)) {
        distribute_particles(sim, PART_FROM_CHILD);

        if (part->childtype == PART_CHILD_FACES && part->parents != 0.0f) {
          psys_find_parents(sim, use_render_params);
        }
      }
    }
    else {
      psys_free_children(psys);
    }
  }

  if ((part->type == PART_HAIR || psys->flag & PSYS_KEYED ||
       psys->pointcache->flag & PTCACHE_BAKED) == 0) {
    skip = 1; /* only hair, keyed and baked stuff can have paths */
  }
  else if (part->ren_as != PART_DRAW_PATH &&
           !(part->type == PART_HAIR && ELEM(part->ren_as, PART_DRAW_OB, PART_DRAW_GR))) {
    skip = 1; /* particle visualization must be set as path */
  }
  else if (DEG_get_mode(sim->depsgraph) != DAG_EVAL_RENDER) {
    if (part->draw_as != PART_DRAW_REND) {
      skip = 1; /* draw visualization */
    }
    else if (psys->pointcache->flag & PTCACHE_BAKING) {
      skip = 1; /* no need to cache paths while baking dynamics */
    }
    else if (psys_in_edit_mode(sim->depsgraph, psys)) {
      if ((pset->flag & PE_DRAW_PART) == 0) {
        skip = 1;
      }
      else if (part->childtype == 0 &&
               (psys->flag & PSYS_HAIR_DYNAMICS && psys->pointcache->flag & PTCACHE_BAKED) == 0) {
        skip = 1; /* in edit mode paths are needed for child particles and dynamic hair */
      }
    }
  }

  if (!skip) {
    psys_cache_paths(sim, cfra, use_render_params);

    /* for render, child particle paths are computed on the fly */
    if (part->childtype) {
      if (!psys->totchild) {
        skip = 1;
      }
      else if (psys->part->type == PART_HAIR && (psys->flag & PSYS_HAIR_DONE) == 0) {
        skip = 1;
      }

      if (!skip) {
        psys_cache_child_paths(sim, cfra, 0, use_render_params);
      }
    }
  }
  else if (psys->pathcache) {
    psys_free_path_cache(psys, NULL);
  }
}

static bool psys_hair_use_simulation(ParticleData *pa, float max_length)
{
  /* Minimum segment length relative to average length.
   * Hairs with segments below this length will be excluded from the simulation,
   * because otherwise the solver will become unstable.
   * The hair system should always make sure the hair segments have reasonable length ratios,
   * but this can happen in old files when e.g. cutting hair.
   */
  const float min_length = 0.1f * max_length;

  HairKey *key;
  int k;

  if (pa->totkey < 2) {
    return false;
  }

  for (k = 1, key = pa->hair + 1; k < pa->totkey; k++, key++) {
    float length = len_v3v3(key->co, (key - 1)->co);
    if (length < min_length) {
      return false;
    }
  }

  return true;
}

static MDeformVert *hair_set_pinning(MDeformVert *dvert, float weight)
{
  if (dvert) {
    if (!dvert->totweight) {
      dvert->dw = MEM_callocN(sizeof(MDeformWeight), "deformWeight");
      dvert->totweight = 1;
    }

    dvert->dw->weight = weight;
    dvert++;
  }
  return dvert;
}

static void hair_create_input_mesh(ParticleSimulationData *sim,
                                   int totpoint,
                                   int totedge,
                                   Mesh **r_mesh)
{
  ParticleSystem *psys = sim->psys;
  ParticleSettings *part = psys->part;
  Mesh *mesh;
  MEdge *medge;
  MDeformVert *dvert;
  HairKey *key;
  PARTICLE_P;
  int k, hair_index;
  float hairmat[4][4];
  float max_length;
  float hair_radius;

  mesh = *r_mesh;
  if (!mesh) {
    *r_mesh = mesh = BKE_mesh_new_nomain(totpoint, totedge, 0, 0, 0);
  }
<<<<<<< HEAD
  float(*positions)[3] = BKE_mesh_positions_for_write(mesh);
=======
  float(*positions)[3] = BKE_mesh_vert_positions_for_write(mesh);
>>>>>>> a7e1815c
  medge = BKE_mesh_edges_for_write(mesh);
  dvert = BKE_mesh_deform_verts_for_write(mesh);

  if (psys->clmd->hairdata == NULL) {
    psys->clmd->hairdata = MEM_mallocN(sizeof(ClothHairData) * totpoint, "hair data");
  }

  /* calculate maximum segment length */
  max_length = 0.0f;
  LOOP_PARTICLES
  {
    if (!(pa->flag & PARS_UNEXIST)) {
      for (k = 1, key = pa->hair + 1; k < pa->totkey; k++, key++) {
        float length = len_v3v3(key->co, (key - 1)->co);
        if (max_length < length) {
          max_length = length;
        }
      }
    }
  }

  psys->clmd->sim_parms->vgroup_mass = 1;

  int vert_index = 0;

  /* XXX placeholder for more flexible future hair settings */
  hair_radius = part->size;

  /* Make vgroup for pin roots etc. */
  hair_index = 1;
  LOOP_PARTICLES
  {
    if (!(pa->flag & PARS_UNEXIST)) {
      float root_mat[4][4];
      float bending_stiffness;
      bool use_hair;

      pa->hair_index = hair_index;
      use_hair = psys_hair_use_simulation(pa, max_length);

      psys_mat_hair_to_object(sim->ob, sim->psmd->mesh_final, psys->part->from, pa, hairmat);
      mul_m4_m4m4(root_mat, sim->ob->object_to_world, hairmat);
      normalize_m4(root_mat);

      bending_stiffness = CLAMPIS(
          1.0f - part->bending_random * psys_frand(psys, p + 666), 0.0f, 1.0f);

      for (k = 0, key = pa->hair; k < pa->totkey; k++, key++) {
        ClothHairData *hair;
        float *co, *co_next;

        co = key->co;
        co_next = (key + 1)->co;

        /* create fake root before actual root to resist bending */
        if (k == 0) {
          hair = &psys->clmd->hairdata[pa->hair_index - 1];
          copy_v3_v3(hair->loc, root_mat[3]);
          copy_m3_m4(hair->rot, root_mat);

          hair->radius = hair_radius;
          hair->bending_stiffness = bending_stiffness;

          add_v3_v3v3(positions[vert_index], co, co);
          sub_v3_v3(positions[vert_index], co_next);
          mul_m4_v3(hairmat, positions[vert_index]);

          medge->v1 = pa->hair_index - 1;
          medge->v2 = pa->hair_index;

          dvert = hair_set_pinning(dvert, 1.0f);

          vert_index++;
          medge++;
        }

        /* store root transform in cloth data */
        hair = &psys->clmd->hairdata[pa->hair_index + k];
        copy_v3_v3(hair->loc, root_mat[3]);
        copy_m3_m4(hair->rot, root_mat);

        hair->radius = hair_radius;
        hair->bending_stiffness = bending_stiffness;

        copy_v3_v3(positions[vert_index], co);
        mul_m4_v3(hairmat, positions[vert_index]);

        if (k) {
          medge->v1 = pa->hair_index + k - 1;
          medge->v2 = pa->hair_index + k;
        }

        /* roots and disabled hairs should be 1.0, the rest can be anything from 0.0 to 1.0 */
        if (use_hair) {
          dvert = hair_set_pinning(dvert, key->weight);
        }
        else {
          dvert = hair_set_pinning(dvert, 1.0f);
        }

        vert_index++;
        if (k) {
          medge++;
        }
      }

      hair_index += pa->totkey + 1;
    }
  }
}

static void do_hair_dynamics(ParticleSimulationData *sim)
{
  ParticleSystem *psys = sim->psys;
  PARTICLE_P;
  EffectorWeights *clmd_effweights;
  int totpoint;
  int totedge;
  float(*deformedVerts)[3];
  bool realloc_roots;

  if (!psys->clmd) {
    psys->clmd = (ClothModifierData *)BKE_modifier_new(eModifierType_Cloth);
    psys->clmd->sim_parms->goalspring = 0.0f;
    psys->clmd->sim_parms->flags |= CLOTH_SIMSETTINGS_FLAG_RESIST_SPRING_COMPRESS;
    psys->clmd->coll_parms->flags &= ~CLOTH_COLLSETTINGS_FLAG_SELF;
  }

  /* count simulated points */
  totpoint = 0;
  totedge = 0;
  LOOP_PARTICLES
  {
    if (!(pa->flag & PARS_UNEXIST)) {
      /* "out" dm contains all hairs */
      totedge += pa->totkey;
      totpoint += pa->totkey + 1; /* +1 for virtual root point */
    }
  }

  /* whether hair root info array has to be reallocated */
  realloc_roots = false;
  if (psys->hair_in_mesh) {
    Mesh *mesh = psys->hair_in_mesh;
    if (totpoint != mesh->totvert || totedge != mesh->totedge) {
      BKE_id_free(NULL, mesh);
      psys->hair_in_mesh = NULL;
      realloc_roots = true;
    }
  }

  if (!psys->hair_in_mesh || !psys->clmd->hairdata || realloc_roots) {
    if (psys->clmd->hairdata) {
      MEM_freeN(psys->clmd->hairdata);
      psys->clmd->hairdata = NULL;
    }
  }

  hair_create_input_mesh(sim, totpoint, totedge, &psys->hair_in_mesh);

  if (psys->hair_out_mesh) {
    BKE_id_free(NULL, psys->hair_out_mesh);
  }

  psys->clmd->point_cache = psys->pointcache;
  /* for hair sim we replace the internal cloth effector weights temporarily
   * to use the particle settings
   */
  clmd_effweights = psys->clmd->sim_parms->effector_weights;
  psys->clmd->sim_parms->effector_weights = psys->part->effector_weights;

  BKE_id_copy_ex(NULL, &psys->hair_in_mesh->id, (ID **)&psys->hair_out_mesh, LIB_ID_COPY_LOCALIZE);
  deformedVerts = BKE_mesh_vert_coords_alloc(psys->hair_out_mesh, NULL);
  clothModifier_do(
      psys->clmd, sim->depsgraph, sim->scene, sim->ob, psys->hair_in_mesh, deformedVerts);
  BKE_mesh_vert_coords_apply(psys->hair_out_mesh, deformedVerts);

  MEM_freeN(deformedVerts);

  /* restore cloth effector weights */
  psys->clmd->sim_parms->effector_weights = clmd_effweights;
}
static void hair_step(ParticleSimulationData *sim, float cfra, const bool use_render_params)
{
  ParticleSystem *psys = sim->psys;
  ParticleSettings *part = psys->part;
  PARTICLE_P;
  float disp = psys_get_current_display_percentage(psys, use_render_params);

  LOOP_PARTICLES
  {
    pa->size = part->size;
    if (part->randsize > 0.0f) {
      pa->size *= 1.0f - part->randsize * psys_frand(psys, p + 1);
    }

    if (psys_frand(psys, p) > disp) {
      pa->flag |= PARS_NO_DISP;
    }
    else {
      pa->flag &= ~PARS_NO_DISP;
    }
  }

  if (psys->recalc & ID_RECALC_PSYS_RESET) {
    /* need this for changing subsurf levels */
    psys_calc_dmcache(sim->ob, sim->psmd->mesh_final, sim->psmd->mesh_original, psys);

    if (psys->clmd) {
      cloth_free_modifier(psys->clmd);
    }
  }

  /* dynamics with cloth simulation, psys->particles can be NULL with 0 particles T25519. */
  if (psys->part->type == PART_HAIR && psys->flag & PSYS_HAIR_DYNAMICS && psys->particles) {
    do_hair_dynamics(sim);
  }

  /* following lines were removed r29079 but cause bug T22811, see report for details */
  psys_update_effectors(sim);
  psys_update_path_cache(sim, cfra, use_render_params);

  psys->flag |= PSYS_HAIR_UPDATED;
}

static void save_hair(ParticleSimulationData *sim, float UNUSED(cfra))
{
  Object *ob = sim->ob;
  ParticleSystem *psys = sim->psys;
  HairKey *key, *root;
  PARTICLE_P;

  invert_m4_m4(ob->world_to_object, ob->object_to_world);

  if (psys->totpart == 0) {
    return;
  }

  psys_sim_data_init(sim);

  /* save new keys for elements if needed */
  LOOP_PARTICLES
  {
    /* first time alloc */
    if (pa->totkey == 0 || pa->hair == NULL) {
      pa->hair = MEM_callocN((psys->part->hair_step + 1) * sizeof(HairKey), "HairKeys");
      pa->totkey = 0;
    }

    key = root = pa->hair;
    key += pa->totkey;

    /* convert from global to geometry space */
    copy_v3_v3(key->co, pa->state.co);
    mul_m4_v3(ob->world_to_object, key->co);

    if (pa->totkey) {
      sub_v3_v3(key->co, root->co);
      psys_vec_rot_to_face(sim->psmd->mesh_final, pa, key->co);
    }

    key->time = pa->state.time;

    key->weight = 1.0f - key->time / 100.0f;

    pa->totkey++;

    /* Root is always in the origin of hair space
     * so we set it to be so after the last key is saved. */
    if (pa->totkey == psys->part->hair_step + 1) {
      zero_v3(root->co);
    }
  }

  psys_sim_data_free(sim);
}

/* Code for an adaptive time step based on the Courant-Friedrichs-Lewy
 * condition. */
static const float MIN_TIMESTEP = 1.0f / 101.0f;
/* Tolerance of 1.5 means the last subframe neither favors growing nor
 * shrinking (e.g if it were 1.3, the last subframe would tend to be too
 * small). */
static const float TIMESTEP_EXPANSION_FACTOR = 0.1f;
static const float TIMESTEP_EXPANSION_TOLERANCE = 1.5f;

/* Calculate the speed of the particle relative to the local scale of the
 * simulation. This should be called once per particle during a simulation
 * step, after the velocity has been updated. element_size defines the scale of
 * the simulation, and is typically the distance to neighboring particles. */
static void update_courant_num(
    ParticleSimulationData *sim, ParticleData *pa, float dtime, SPHData *sphdata, SpinLock *spin)
{
  float relative_vel[3];

  sub_v3_v3v3(relative_vel, pa->prev_state.vel, sphdata->flow);

  const float courant_num = len_v3(relative_vel) * dtime / sphdata->element_size;
  if (sim->courant_num < courant_num) {
    BLI_spin_lock(spin);
    if (sim->courant_num < courant_num) {
      sim->courant_num = courant_num;
    }
    BLI_spin_unlock(spin);
  }
}
static float get_base_time_step(ParticleSettings *part)
{
  return 1.0f / (float)(part->subframes + 1);
}
/* Update time step size to suit current conditions. */
static void update_timestep(ParticleSystem *psys, ParticleSimulationData *sim)
{
  float dt_target;
  if (sim->courant_num == 0.0f) {
    dt_target = 1.0f;
  }
  else {
    dt_target = psys->dt_frac * (psys->part->courant_target / sim->courant_num);
  }

  /* Make sure the time step is reasonable. For some reason, the CLAMP macro
   * doesn't work here. The time step becomes too large. - z0r */
  if (dt_target < MIN_TIMESTEP) {
    dt_target = MIN_TIMESTEP;
  }
  else if (dt_target > get_base_time_step(psys->part)) {
    dt_target = get_base_time_step(psys->part);
  }

  /* Decrease time step instantly, but increase slowly. */
  if (dt_target > psys->dt_frac) {
    psys->dt_frac = interpf(dt_target, psys->dt_frac, TIMESTEP_EXPANSION_FACTOR);
  }
  else {
    psys->dt_frac = dt_target;
  }
}

static float sync_timestep(ParticleSystem *psys, float t_frac)
{
  /* Sync with frame end if it's close. */
  if (t_frac == 1.0f) {
    return psys->dt_frac;
  }
  if (t_frac + (psys->dt_frac * TIMESTEP_EXPANSION_TOLERANCE) >= 1.0f) {
    return 1.0f - t_frac;
  }

  return psys->dt_frac;
}

/************************************************/
/*          System Core                         */
/************************************************/

typedef struct DynamicStepSolverTaskData {
  ParticleSimulationData *sim;

  float cfra;
  float timestep;
  float dtime;

  SpinLock spin;
} DynamicStepSolverTaskData;

static void dynamics_step_sphdata_reduce(const void *__restrict UNUSED(userdata),
                                         void *__restrict join_v,
                                         void *__restrict chunk_v)
{
  SPHData *sphdata_to = join_v;
  SPHData *sphdata_from = chunk_v;

  if (sphdata_from->new_springs.count > 0) {
    BLI_buffer_append_array(&sphdata_to->new_springs,
                            ParticleSpring,
                            &BLI_buffer_at(&sphdata_from->new_springs, ParticleSpring, 0),
                            sphdata_from->new_springs.count);
  }

  BLI_buffer_field_free(&sphdata_from->new_springs);
}

static void dynamics_step_sph_ddr_task_cb_ex(void *__restrict userdata,
                                             const int p,
                                             const TaskParallelTLS *__restrict tls)
{
  DynamicStepSolverTaskData *data = userdata;
  ParticleSimulationData *sim = data->sim;
  ParticleSystem *psys = sim->psys;
  ParticleSettings *part = psys->part;

  SPHData *sphdata = tls->userdata_chunk;

  ParticleData *pa;

  if ((pa = psys->particles + p)->state.time <= 0.0f) {
    return;
  }

  /* do global forces & effectors */
  basic_integrate(sim, p, pa->state.time, data->cfra);

  /* actual fluids calculations */
  sph_integrate(sim, pa, pa->state.time, sphdata);

  if (sim->colliders) {
    collision_check(sim, p, pa->state.time, data->cfra);
  }

  /* SPH particles are not physical particles, just interpolation
   * particles,  thus rotation has not a direct sense for them */
  basic_rotate(part, pa, pa->state.time, data->timestep);

  if (part->time_flag & PART_TIME_AUTOSF) {
    update_courant_num(sim, pa, data->dtime, sphdata, &data->spin);
  }
}

static void dynamics_step_sph_classical_basic_integrate_task_cb_ex(
    void *__restrict userdata, const int p, const TaskParallelTLS *__restrict UNUSED(tls))
{
  DynamicStepSolverTaskData *data = userdata;
  ParticleSimulationData *sim = data->sim;
  ParticleSystem *psys = sim->psys;

  ParticleData *pa;

  if ((pa = psys->particles + p)->state.time <= 0.0f) {
    return;
  }

  basic_integrate(sim, p, pa->state.time, data->cfra);
}

static void dynamics_step_sph_classical_calc_density_task_cb_ex(
    void *__restrict userdata, const int p, const TaskParallelTLS *__restrict tls)
{
  DynamicStepSolverTaskData *data = userdata;
  ParticleSimulationData *sim = data->sim;
  ParticleSystem *psys = sim->psys;

  SPHData *sphdata = tls->userdata_chunk;

  ParticleData *pa;

  if ((pa = psys->particles + p)->state.time <= 0.0f) {
    return;
  }

  sphclassical_calc_dens(pa, pa->state.time, sphdata);
}

static void dynamics_step_sph_classical_integrate_task_cb_ex(void *__restrict userdata,
                                                             const int p,
                                                             const TaskParallelTLS *__restrict tls)
{
  DynamicStepSolverTaskData *data = userdata;
  ParticleSimulationData *sim = data->sim;
  ParticleSystem *psys = sim->psys;
  ParticleSettings *part = psys->part;

  SPHData *sphdata = tls->userdata_chunk;

  ParticleData *pa;

  if ((pa = psys->particles + p)->state.time <= 0.0f) {
    return;
  }

  /* actual fluids calculations */
  sph_integrate(sim, pa, pa->state.time, sphdata);

  if (sim->colliders) {
    collision_check(sim, p, pa->state.time, data->cfra);
  }

  /* SPH particles are not physical particles, just interpolation
   * particles,  thus rotation has not a direct sense for them */
  basic_rotate(part, pa, pa->state.time, data->timestep);

  if (part->time_flag & PART_TIME_AUTOSF) {
    update_courant_num(sim, pa, data->dtime, sphdata, &data->spin);
  }
}

/* unbaked particles are calculated dynamically */
static void dynamics_step(ParticleSimulationData *sim, float cfra)
{
  ParticleSystem *psys = sim->psys;
  ParticleSettings *part = psys->part;
  BoidBrainData bbd;
  ParticleTexture ptex;
  PARTICLE_P;
  float timestep;
  /* frame & time changes */
  float dfra, dtime;
  float birthtime, dietime;

  /* where have we gone in time since last time */
  dfra = cfra - psys->cfra;

  timestep = psys_get_timestep(sim);
  dtime = dfra * timestep;

  if (dfra < 0.0f) {
    LOOP_EXISTING_PARTICLES
    {
      psys_get_texture(sim, pa, &ptex, PAMAP_SIZE, cfra);
      pa->size = part->size * ptex.size;
      if (part->randsize > 0.0f) {
        pa->size *= 1.0f - part->randsize * psys_frand(psys, p + 1);
      }

      reset_particle(sim, pa, dtime, cfra);
    }
    return;
  }

  /* for now do both, boids us 'rng' */
  sim->rng = BLI_rng_new_srandom(31415926 + (int)cfra + psys->seed);

  psys_update_effectors(sim);

  if (part->type != PART_HAIR) {
    sim->colliders = BKE_collider_cache_create(sim->depsgraph, sim->ob, part->collision_group);
  }

  /* initialize physics type specific stuff */
  switch (part->phystype) {
    case PART_PHYS_BOIDS: {
      ParticleTarget *pt = psys->targets.first;
      bbd.sim = sim;
      bbd.part = part;
      bbd.cfra = cfra;
      bbd.dfra = dfra;
      bbd.timestep = timestep;
      bbd.rng = sim->rng;

      psys_update_particle_tree(psys, cfra);

      boids_precalc_rules(part, cfra);

      for (; pt; pt = pt->next) {
        ParticleSystem *psys_target = psys_get_target_system(sim->ob, pt);
        if (psys_target && psys_target != psys) {
          psys_update_particle_tree(psys_target, cfra);
        }
      }
      break;
    }
    case PART_PHYS_FLUID: {
      ParticleTarget *pt = psys->targets.first;
      psys_update_particle_bvhtree(psys, cfra);

      for (; pt;
           pt = pt->next) { /* Updating others systems particle tree for fluid-fluid interaction */
        if (pt->ob) {
          psys_update_particle_bvhtree(BLI_findlink(&pt->ob->particlesystem, pt->psys - 1), cfra);
        }
      }
      break;
    }
  }
  /* initialize all particles for dynamics */
  LOOP_SHOWN_PARTICLES
  {
    copy_particle_key(&pa->prev_state, &pa->state, 1);

    psys_get_texture(sim, pa, &ptex, PAMAP_SIZE, cfra);

    pa->size = part->size * ptex.size;
    if (part->randsize > 0.0f) {
      pa->size *= 1.0f - part->randsize * psys_frand(psys, p + 1);
    }

    birthtime = pa->time;
    dietime = pa->dietime;

    /* store this, so we can do multiple loops over particles */
    pa->state.time = dfra;

    if (dietime <= cfra && psys->cfra < dietime) {
      /* particle dies some time between this and last step */
      pa->state.time = dietime - ((birthtime > psys->cfra) ? birthtime : psys->cfra);
      pa->alive = PARS_DYING;
    }
    else if (birthtime <= cfra && birthtime >= psys->cfra) {
      /* Particle is born some time between this and last step. */
      reset_particle(sim, pa, dfra * timestep, cfra);
      pa->alive = PARS_ALIVE;
      pa->state.time = cfra - birthtime;
    }
    else if (dietime < cfra) {
      /* nothing to be done when particle is dead */
    }

    /* Only reset unborn particles if they're shown or if the particle is born soon. */
    if (pa->alive == PARS_UNBORN &&
        (part->flag & PART_UNBORN || (cfra + psys->pointcache->step > pa->time))) {
      reset_particle(sim, pa, dtime, cfra);
    }
    else if (part->phystype == PART_PHYS_NO) {
      reset_particle(sim, pa, dtime, cfra);
    }

    if (ELEM(pa->alive, PARS_ALIVE, PARS_DYING) == 0 ||
        (pa->flag & (PARS_UNEXIST | PARS_NO_DISP))) {
      pa->state.time = -1.0f;
    }
  }

  switch (part->phystype) {
    case PART_PHYS_NEWTON: {
      LOOP_DYNAMIC_PARTICLES
      {
        /* do global forces & effectors */
        basic_integrate(sim, p, pa->state.time, cfra);

        /* deflection */
        if (sim->colliders) {
          collision_check(sim, p, pa->state.time, cfra);
        }

        /* rotations */
        basic_rotate(part, pa, pa->state.time, timestep);
      }
      break;
    }
    case PART_PHYS_BOIDS: {
      LOOP_DYNAMIC_PARTICLES
      {
        bbd.goal_ob = NULL;

        boid_brain(&bbd, p, pa);

        if (pa->alive != PARS_DYING) {
          boid_body(&bbd, pa);

          /* deflection */
          if (sim->colliders) {
            collision_check(sim, p, pa->state.time, cfra);
          }
        }
      }
      break;
    }
    case PART_PHYS_FLUID: {
      SPHData sphdata;
      psys_sph_init(sim, &sphdata);

      DynamicStepSolverTaskData task_data = {
          .sim = sim,
          .cfra = cfra,
          .timestep = timestep,
          .dtime = dtime,
      };

      BLI_spin_init(&task_data.spin);

      if (part->fluid->solver == SPH_SOLVER_DDR) {
        /* Apply SPH forces using double-density relaxation algorithm
         * (Clavat et. al.) */

        TaskParallelSettings settings;
        BLI_parallel_range_settings_defaults(&settings);
        settings.use_threading = (psys->totpart > 100);
        settings.userdata_chunk = &sphdata;
        settings.userdata_chunk_size = sizeof(sphdata);
        settings.func_reduce = dynamics_step_sphdata_reduce;
        BLI_task_parallel_range(
            0, psys->totpart, &task_data, dynamics_step_sph_ddr_task_cb_ex, &settings);

        sph_springs_modify(psys, timestep);
      }
      else {
        /* SPH_SOLVER_CLASSICAL */
        /* Apply SPH forces using classical algorithm (due to Gingold
         * and Monaghan). Note that, unlike double-density relaxation,
         * this algorithm is separated into distinct loops. */

        {
          TaskParallelSettings settings;
          BLI_parallel_range_settings_defaults(&settings);
          settings.use_threading = (psys->totpart > 100);
          BLI_task_parallel_range(0,
                                  psys->totpart,
                                  &task_data,
                                  dynamics_step_sph_classical_basic_integrate_task_cb_ex,
                                  &settings);
        }

        /* calculate summation density */
        /* Note that we could avoid copying sphdata for each thread here (it's only read here),
         * but doubt this would gain us anything except confusion... */
        {
          TaskParallelSettings settings;
          BLI_parallel_range_settings_defaults(&settings);
          settings.use_threading = (psys->totpart > 100);
          settings.userdata_chunk = &sphdata;
          settings.userdata_chunk_size = sizeof(sphdata);
          BLI_task_parallel_range(0,
                                  psys->totpart,
                                  &task_data,
                                  dynamics_step_sph_classical_calc_density_task_cb_ex,
                                  &settings);
        }

        /* do global forces & effectors */
        {
          TaskParallelSettings settings;
          BLI_parallel_range_settings_defaults(&settings);
          settings.use_threading = (psys->totpart > 100);
          settings.userdata_chunk = &sphdata;
          settings.userdata_chunk_size = sizeof(sphdata);
          BLI_task_parallel_range(0,
                                  psys->totpart,
                                  &task_data,
                                  dynamics_step_sph_classical_integrate_task_cb_ex,
                                  &settings);
        }
      }

      BLI_spin_end(&task_data.spin);

      psys_sph_finalize(&sphdata);
      break;
    }
  }

  /* finalize particle state and time after dynamics */
  LOOP_DYNAMIC_PARTICLES
  {
    if (pa->alive == PARS_DYING) {
      pa->alive = PARS_DEAD;
      pa->state.time = pa->dietime;
    }
    else {
      pa->state.time = cfra;
    }
  }

  BKE_collider_cache_free(&sim->colliders);
  BLI_rng_free(sim->rng);
  sim->rng = NULL;
}

static void update_children(ParticleSimulationData *sim, const bool use_render_params)
{
  if ((sim->psys->part->type == PART_HAIR) && (sim->psys->flag & PSYS_HAIR_DONE) == 0) {
    /* don't generate children while growing hair - waste of time */
    psys_free_children(sim->psys);
  }
  else if (sim->psys->part->childtype) {
    if (sim->psys->totchild != psys_get_tot_child(sim->scene, sim->psys, use_render_params)) {
      distribute_particles(sim, PART_FROM_CHILD);
    }
    else {
      /* Children are up to date, nothing to do. */
    }
  }
  else {
    psys_free_children(sim->psys);
  }
}
/* Updates cached particles' alive & other flags etc. */
static void cached_step(ParticleSimulationData *sim, float cfra, const bool use_render_params)
{
  ParticleSystem *psys = sim->psys;
  ParticleSettings *part = psys->part;
  ParticleTexture ptex;
  PARTICLE_P;
  float disp, dietime;

  psys_update_effectors(sim);

  disp = psys_get_current_display_percentage(psys, use_render_params);

  psys_sim_data_init(sim);

  LOOP_PARTICLES
  {
    psys_get_texture(sim, pa, &ptex, PAMAP_SIZE, cfra);
    pa->size = part->size * ptex.size;
    if (part->randsize > 0.0f) {
      pa->size *= 1.0f - part->randsize * psys_frand(psys, p + 1);
    }

    dietime = pa->dietime;

    /* update alive status and push events */
    if (pa->time > cfra) {
      pa->alive = PARS_UNBORN;
      if (part->flag & PART_UNBORN && (psys->pointcache->flag & PTCACHE_EXTERNAL) == 0) {
        reset_particle(sim, pa, 0.0f, cfra);
      }
    }
    else if (dietime <= cfra) {
      pa->alive = PARS_DEAD;
    }
    else {
      pa->alive = PARS_ALIVE;
    }

    if (psys_frand(psys, p) > disp) {
      pa->flag |= PARS_NO_DISP;
    }
    else {
      pa->flag &= ~PARS_NO_DISP;
    }
  }

  psys_sim_data_free(sim);
}

static bool particles_has_flip(short parttype)
{
  return (parttype == PART_FLUID_FLIP);
}

static bool particles_has_tracer(short parttype)
{
  return (parttype == PART_FLUID_TRACER);
}

static bool particles_has_spray(short parttype)
{
  return ELEM(parttype, PART_FLUID_SPRAY, PART_FLUID_SPRAYFOAM, PART_FLUID_SPRAYFOAMBUBBLE);
}

static bool particles_has_bubble(short parttype)
{
  return ELEM(parttype, PART_FLUID_BUBBLE, PART_FLUID_FOAMBUBBLE, PART_FLUID_SPRAYFOAMBUBBLE);
}

static bool particles_has_foam(short parttype)
{
  return ELEM(parttype, PART_FLUID_FOAM, PART_FLUID_SPRAYFOAM, PART_FLUID_SPRAYFOAMBUBBLE);
}

static void particles_fluid_step(ParticleSimulationData *sim,
                                 int cfra,
                                 const bool use_render_params)
{
  ParticleSystem *psys = sim->psys;
  if (psys->particles) {
    MEM_freeN(psys->particles);
    psys->particles = 0;
    psys->totpart = 0;
  }

#ifndef WITH_FLUID
  UNUSED_VARS(use_render_params, cfra);
#else
  {
    Object *ob = sim->ob;
    FluidModifierData *fmd = (FluidModifierData *)BKE_modifiers_findby_type(ob,
                                                                            eModifierType_Fluid);

    if (fmd && fmd->domain && fmd->domain->fluid) {
      FluidDomainSettings *fds = fmd->domain;

      ParticleSettings *part = psys->part;
      ParticleData *pa = NULL;

      int p, totpart = 0, tottypepart = 0;
      int flagActivePart, activeParts = 0;
      float posX, posY, posZ, velX, velY, velZ;
      float resX, resY, resZ;
      int upres = 1;
      char debugStrBuffer[256];
      float tmp[3] = {0}, tmp2[3] = {0};

      /* Helper variables for scaling. */
      float min[3], max[3], size[3], cell_size_scaled[3], max_size;

      /* Sanity check: parts also enabled in fluid domain? */
      if ((particles_has_flip(part->type) &&
           (fds->particle_type & FLUID_DOMAIN_PARTICLE_FLIP) == 0) ||
          (particles_has_spray(part->type) &&
           (fds->particle_type & FLUID_DOMAIN_PARTICLE_SPRAY) == 0) ||
          (particles_has_bubble(part->type) &&
           (fds->particle_type & FLUID_DOMAIN_PARTICLE_BUBBLE) == 0) ||
          (particles_has_foam(part->type) &&
           (fds->particle_type & FLUID_DOMAIN_PARTICLE_FOAM) == 0) ||
          (particles_has_tracer(part->type) &&
           (fds->particle_type & FLUID_DOMAIN_PARTICLE_TRACER) == 0)) {
        BLI_snprintf(debugStrBuffer,
                     sizeof(debugStrBuffer),
                     "particles_fluid_step::error - found particle system that is not enabled in "
                     "fluid domain\n");
        return;
      }

      /* Count particle amount. tottypepart is only important for snd particles. */
      if (part->type == PART_FLUID_FLIP) {
        tottypepart = totpart = manta_liquid_get_num_flip_particles(fds->fluid);
      }
      if (particles_has_spray(part->type) || particles_has_bubble(part->type) ||
          particles_has_foam(part->type) || particles_has_tracer(part->type)) {
        totpart = manta_liquid_get_num_snd_particles(fds->fluid);

        /* tottypepart is the amount of particles of a snd particle type. */
        for (p = 0; p < totpart; p++) {
          flagActivePart = manta_liquid_get_snd_particle_flag_at(fds->fluid, p);
          if (particles_has_spray(part->type) && (flagActivePart & PARTICLE_TYPE_SPRAY)) {
            tottypepart++;
          }
          if (particles_has_bubble(part->type) && (flagActivePart & PARTICLE_TYPE_BUBBLE)) {
            tottypepart++;
          }
          if (particles_has_foam(part->type) && (flagActivePart & PARTICLE_TYPE_FOAM)) {
            tottypepart++;
          }
          if (particles_has_tracer(part->type) && (flagActivePart & PARTICLE_TYPE_TRACER)) {
            tottypepart++;
          }
        }
      }
      /* Sanity check: no particles present. */
      if (!totpart || !tottypepart) {
        return;
      }

      /* How many particles to display? */
      tottypepart = (use_render_params) ? tottypepart : (part->disp * tottypepart) / 100;

      part->totpart = tottypepart;
      part->sta = part->end = 1.0f;
      part->lifetime = sim->scene->r.efra + 1;

      /* Allocate particles. */
      realloc_particles(sim, part->totpart);

      /* Set some randomness when choosing which particles to display. */
      sim->rng = BLI_rng_new_srandom(31415926 + (int)cfra + psys->seed);
      double r, dispProb = (double)part->disp / 100.0;

      /* Loop over *all* particles. Will break out of loop before tottypepart amount exceeded. */
      for (p = 0, pa = psys->particles; p < totpart; p++) {

        /* Apply some randomness and determine which particles to skip. */
        r = BLI_rng_get_double(sim->rng);
        if (r > dispProb) {
          continue;
        }

        /* flag, res, upres, pos, vel for FLIP and snd particles have different getters. */
        if (part->type == PART_FLUID_FLIP) {
          flagActivePart = manta_liquid_get_flip_particle_flag_at(fds->fluid, p);

          resX = (float)manta_get_res_x(fds->fluid);
          resY = (float)manta_get_res_y(fds->fluid);
          resZ = (float)manta_get_res_z(fds->fluid);

          upres = 1;

          posX = manta_liquid_get_flip_particle_position_x_at(fds->fluid, p);
          posY = manta_liquid_get_flip_particle_position_y_at(fds->fluid, p);
          posZ = manta_liquid_get_flip_particle_position_z_at(fds->fluid, p);

          velX = manta_liquid_get_flip_particle_velocity_x_at(fds->fluid, p);
          velY = manta_liquid_get_flip_particle_velocity_y_at(fds->fluid, p);
          velZ = manta_liquid_get_flip_particle_velocity_z_at(fds->fluid, p);
        }
        else if (particles_has_spray(part->type) || particles_has_bubble(part->type) ||
                 particles_has_foam(part->type) || particles_has_tracer(part->type)) {
          flagActivePart = manta_liquid_get_snd_particle_flag_at(fds->fluid, p);

          resX = (float)manta_liquid_get_particle_res_x(fds->fluid);
          resY = (float)manta_liquid_get_particle_res_y(fds->fluid);
          resZ = (float)manta_liquid_get_particle_res_z(fds->fluid);

          upres = manta_liquid_get_particle_upres(fds->fluid);

          posX = manta_liquid_get_snd_particle_position_x_at(fds->fluid, p);
          posY = manta_liquid_get_snd_particle_position_y_at(fds->fluid, p);
          posZ = manta_liquid_get_snd_particle_position_z_at(fds->fluid, p);

          velX = manta_liquid_get_snd_particle_velocity_x_at(fds->fluid, p);
          velY = manta_liquid_get_snd_particle_velocity_y_at(fds->fluid, p);
          velZ = manta_liquid_get_snd_particle_velocity_z_at(fds->fluid, p);
        }
        else {
          BLI_snprintf(debugStrBuffer,
                       sizeof(debugStrBuffer),
                       "particles_fluid_step::error - unknown particle system type\n");
          return;
        }
#  if 0
        /* Debugging: Print type of particle system and current particles. */
        printf("system type is %d and particle type is %d\n", part->type, flagActivePart);
#  endif

        /* Type of particle must match current particle system type
         * (only important for snd particles). */
        if ((flagActivePart & PARTICLE_TYPE_SPRAY) && !particles_has_spray(part->type)) {
          continue;
        }
        if ((flagActivePart & PARTICLE_TYPE_BUBBLE) && !particles_has_bubble(part->type)) {
          continue;
        }
        if ((flagActivePart & PARTICLE_TYPE_FOAM) && !particles_has_foam(part->type)) {
          continue;
        }
        if ((flagActivePart & PARTICLE_TYPE_TRACER) && !particles_has_tracer(part->type)) {
          continue;
        }
#  if 0
        /* Debugging: Print type of particle system and current particles. */
        printf("system type is %d and particle type is %d\n", part->type, flagActivePart);
#  endif
        /* Particle system has allocated 'tottypepart' particles - so break early before exceeded.
         */
        if (activeParts >= tottypepart) {
          break;
        }

        /* Only show active particles, i.e. filter out dead particles that just Mantaflow needs.
         * Mantaflow convention: PARTICLE_TYPE_DELETE == inactive particle. */
        if ((flagActivePart & PARTICLE_TYPE_DELETE) == 0) {
          activeParts++;

          /* Use particle system settings for particle size. */
          pa->size = part->size;
          if (part->randsize > 0.0f) {
            pa->size *= 1.0f - part->randsize * psys_frand(psys, p + 1);
          }

          /* Get size (dimension) but considering scaling */
          copy_v3_v3(cell_size_scaled, fds->cell_size);
          mul_v3_v3(cell_size_scaled, ob->scale);
          madd_v3fl_v3fl_v3fl_v3i(min, fds->p0, cell_size_scaled, fds->res_min);
          madd_v3fl_v3fl_v3fl_v3i(max, fds->p0, cell_size_scaled, fds->res_max);
          sub_v3_v3v3(size, max, min);

          /* Biggest dimension will be used for up-scaling. */
          max_size = MAX3(size[0] / (float)upres, size[1] / (float)upres, size[2] / (float)upres);

          /* Set particle position. */
          const float posParticle[3] = {posX, posY, posZ};
          copy_v3_v3(pa->state.co, posParticle);

          /* Normalize to unit cube around 0. */
          float resDomain[3] = {resX, resY, resZ};
          mul_v3_fl(resDomain, 0.5f);
          sub_v3_v3(pa->state.co, resDomain);
          mul_v3_fl(pa->state.co, fds->dx);

          /* Match domain dimension / size. */
          float scaleAbs[3] = {
              1. / fabsf(ob->scale[0]), 1. / fabsf(ob->scale[1]), 1. / fabsf(ob->scale[2])};
          mul_v3_fl(scaleAbs, max_size);
          mul_v3_v3(pa->state.co, scaleAbs);

          /* Match domain scale. */
          mul_m4_v3(ob->object_to_world, pa->state.co);

          /* Add origin offset to particle position. */
          zero_v3(tmp);
          zero_v3(tmp2);
          sub_v3_v3v3(tmp2, fds->p1, fds->p0);
          mul_v3_fl(tmp2, 0.5f);
          add_v3_v3v3(tmp, tmp, fds->p1);
          sub_v3_v3(tmp, tmp2);
          mul_v3_v3(tmp, ob->scale);
          add_v3_v3(pa->state.co, tmp);
#  if 0
          /* Debugging: Print particle coordinates. */
          printf("pa->state.co[0]: %f, pa->state.co[1]: %f, pa->state.co[2]: %f\n",
          pa->state.co[0], pa->state.co[1], pa->state.co[2]);
#  endif
          /* Set particle velocity. */
          const float velParticle[3] = {velX, velY, velZ};
          copy_v3_v3(pa->state.vel, velParticle);
          mul_v3_fl(pa->state.vel, fds->dx);
#  if 0
          /* Debugging: Print particle velocity. */
          printf("pa->state.vel[0]: %f, pa->state.vel[1]: %f, pa->state.vel[2]: %f\n",
          pa->state.vel[0], pa->state.vel[1], pa->state.vel[2]);
#  endif
          /* Set default angular velocity and particle rotation. */
          zero_v3(pa->state.ave);
          unit_qt(pa->state.rot);

          pa->time = 1.0f;
          pa->dietime = sim->scene->r.efra + 1;
          pa->lifetime = sim->scene->r.efra;
          pa->alive = PARS_ALIVE;

          /* Increasing particle settings pointer only for active particles. */
          pa++;
        }
      }
#  if 0
      /* Debugging: Print number of active particles. */
      printf("active parts: %d\n", activeParts);
#  endif
      totpart = psys->totpart = part->totpart = activeParts;

      BLI_rng_free(sim->rng);
      sim->rng = NULL;

    } /* Fluid sim particles done. */
  }
#endif /* WITH_FLUID */
}

static int emit_particles(ParticleSimulationData *sim, PTCacheID *pid, float UNUSED(cfra))
{
  ParticleSystem *psys = sim->psys;
  int oldtotpart = psys->totpart;
  int totpart = tot_particles(psys, pid);

  if (totpart != oldtotpart) {
    realloc_particles(sim, totpart);
  }

  return totpart - oldtotpart;
}

/**
 * Calculates the next state for all particles of the system.
 * In particles code most 'cfra - ending' are frames,
 * 'time - ending' are 'cfra * timestep' (seconds).
 *
 * 1. Emit particles
 * 2. Check cache (if used) and return if frame is cached
 * 3. Do dynamics
 * 4. Save to cache
 */
static void system_step(ParticleSimulationData *sim, float cfra, const bool use_render_params)
{
  ParticleSystem *psys = sim->psys;
  ParticleSettings *part = psys->part;
  PointCache *cache = psys->pointcache;
  PTCacheID ptcacheid, *pid = NULL;
  PARTICLE_P;
  float disp, cache_cfra = cfra; /*, *vg_vel= 0, *vg_tan= 0, *vg_rot= 0, *vg_size= 0; */
  int startframe = 0, endframe = 100, oldtotpart = 0;

  /* cache shouldn't be used for hair or "continue physics" */
  if (part->type != PART_HAIR) {
    psys_clear_temp_pointcache(psys);

    /* set suitable cache range automatically */
    if ((cache->flag & (PTCACHE_BAKING | PTCACHE_BAKED)) == 0) {
      psys_get_pointcache_start_end(sim->scene, psys, &cache->startframe, &cache->endframe);
    }

    pid = &ptcacheid;
    BKE_ptcache_id_from_particles(pid, sim->ob, psys);

    BKE_ptcache_id_time(pid, sim->scene, 0.0f, &startframe, &endframe, NULL);

    /* clear everything on start frame, or when psys needs full reset! */
    if ((cfra == startframe) || (psys->recalc & ID_RECALC_PSYS_RESET)) {
      BKE_ptcache_id_reset(sim->scene, pid, PTCACHE_RESET_OUTDATED);
      BKE_ptcache_validate(cache, startframe);
      cache->flag &= ~PTCACHE_REDO_NEEDED;
    }

    CLAMP(cache_cfra, startframe, endframe);
  }

  /* 1. emit particles and redo particles if needed */
  oldtotpart = psys->totpart;
  if (emit_particles(sim, pid, cfra) || psys->recalc & ID_RECALC_PSYS_RESET) {
    distribute_particles(sim, part->from);
    initialize_all_particles(sim);
    /* reset only just created particles (on startframe all particles are recreated) */
    reset_all_particles(sim, 0.0, cfra, oldtotpart);
    free_unexisting_particles(sim);

    MEM_SAFE_FREE(psys->fluid_springs);

    psys->tot_fluidsprings = psys->alloc_fluidsprings = 0;

    /* flag for possible explode modifiers after this system */
    sim->psmd->flag |= eParticleSystemFlag_Pars;

    BKE_ptcache_id_clear(pid, PTCACHE_CLEAR_AFTER, cfra);
  }

  /* 2. try to read from the cache */
  if (pid) {
    int cache_result = BKE_ptcache_read(pid, cache_cfra, true);

    if (ELEM(cache_result, PTCACHE_READ_EXACT, PTCACHE_READ_INTERPOLATED)) {
      cached_step(sim, cfra, use_render_params);
      update_children(sim, use_render_params);
      psys_update_path_cache(sim, cfra, use_render_params);

      BKE_ptcache_validate(cache, (int)cache_cfra);

      if (cache_result == PTCACHE_READ_INTERPOLATED && cache->flag & PTCACHE_REDO_NEEDED) {
        BKE_ptcache_write(pid, (int)cache_cfra);
      }

      return;
    }
    /* Cache is supposed to be baked, but no data was found so bail out */
    if (cache->flag & PTCACHE_BAKED) {
      psys_reset(psys, PSYS_RESET_CACHE_MISS);
      return;
    }
    if (cache_result == PTCACHE_READ_OLD) {
      psys->cfra = (float)cache->simframe;
      cached_step(sim, psys->cfra, use_render_params);
    }

    /* if on second frame, write cache for first frame */
    if (psys->cfra == startframe && (cache->flag & PTCACHE_OUTDATED || cache->last_exact == 0)) {
      BKE_ptcache_write(pid, startframe);
    }
  }
  else {
    BKE_ptcache_invalidate(cache);
  }

  /* 3. do dynamics */
  /* set particles to be not calculated TODO: can't work with pointcache */
  disp = psys_get_current_display_percentage(psys, use_render_params);

  LOOP_PARTICLES
  {
    if (psys_frand(psys, p) > disp) {
      pa->flag |= PARS_NO_DISP;
    }
    else {
      pa->flag &= ~PARS_NO_DISP;
    }
  }

  if (psys->totpart) {
    int dframe, totframesback = 0;
    float t_frac, dt_frac;

    /* handle negative frame start at the first frame by doing
     * all the steps before the first frame */
    if ((int)cfra == startframe && part->sta < startframe) {
      totframesback = (startframe - (int)part->sta);
    }

    if (!(part->time_flag & PART_TIME_AUTOSF)) {
      /* Constant time step */
      psys->dt_frac = get_base_time_step(part);
    }
    else if ((int)cfra == startframe) {
      /* Variable time step; initialize to sub-frames. */
      psys->dt_frac = get_base_time_step(part);
    }
    else if (psys->dt_frac < MIN_TIMESTEP) {
      /* Variable time step; subsequent frames */
      psys->dt_frac = MIN_TIMESTEP;
    }

    for (dframe = -totframesback; dframe <= 0; dframe++) {
      /* simulate each subframe */
      dt_frac = psys->dt_frac;
      for (t_frac = dt_frac; t_frac <= 1.0f; t_frac += dt_frac) {
        sim->courant_num = 0.0f;
        dynamics_step(sim, cfra + dframe + t_frac - 1.0f);
        psys->cfra = cfra + dframe + t_frac - 1.0f;

        if (part->time_flag & PART_TIME_AUTOSF) {
          update_timestep(psys, sim);
        }
        /* Even without AUTOSF dt_frac may not add up to 1.0 due to float precision. */
        dt_frac = sync_timestep(psys, t_frac);
      }
    }
  }

  /* 4. only write cache starting from second frame */
  if (pid) {
    BKE_ptcache_validate(cache, (int)cache_cfra);
    if ((int)cache_cfra != startframe) {
      BKE_ptcache_write(pid, (int)cache_cfra);
    }
  }

  update_children(sim, use_render_params);

  /* cleanup */
  psys_sim_data_free(sim);
}

void psys_changed_type(Object *ob, ParticleSystem *psys)
{
  ParticleSettings *part = psys->part;
  PTCacheID pid;

  BKE_ptcache_id_from_particles(&pid, ob, psys);

  if (part->phystype != PART_PHYS_KEYED) {
    psys->flag &= ~PSYS_KEYED;
  }

  if (part->type == PART_HAIR) {
    if (ELEM(part->ren_as, PART_DRAW_NOT, PART_DRAW_PATH, PART_DRAW_OB, PART_DRAW_GR) == 0) {
      part->ren_as = PART_DRAW_PATH;
    }

    if (part->distr == PART_DISTR_GRID) {
      part->distr = PART_DISTR_JIT;
    }

    if (ELEM(part->draw_as, PART_DRAW_NOT, PART_DRAW_REND, PART_DRAW_PATH) == 0) {
      part->draw_as = PART_DRAW_REND;
    }

    CLAMP(part->path_start, 0.0f, 100.0f);
    CLAMP(part->path_end, 0.0f, 100.0f);

    BKE_ptcache_id_clear(&pid, PTCACHE_CLEAR_ALL, 0);
  }
  else {
    free_hair(ob, psys, 1);

    CLAMP(part->path_start, 0.0f, MAX2(100.0f, part->end + part->lifetime));
    CLAMP(part->path_end, 0.0f, MAX2(100.0f, part->end + part->lifetime));
  }

  psys_reset(psys, PSYS_RESET_ALL);
}
void psys_check_boid_data(ParticleSystem *psys)
{
  BoidParticle *bpa;
  PARTICLE_P;

  pa = psys->particles;

  if (!pa) {
    return;
  }

  if (psys->part && psys->part->phystype == PART_PHYS_BOIDS) {
    if (!pa->boid) {
      bpa = MEM_callocN(psys->totpart * sizeof(BoidParticle), "Boid Data");

      LOOP_PARTICLES
      {
        pa->boid = bpa++;
      }
    }
  }
  else if (pa->boid) {
    MEM_freeN(pa->boid);
    LOOP_PARTICLES
    {
      pa->boid = NULL;
    }
  }
}

void BKE_particlesettings_fluid_default_settings(ParticleSettings *part)
{
  SPHFluidSettings *fluid = part->fluid;

  fluid->spring_k = 0.0f;
  fluid->plasticity_constant = 0.1f;
  fluid->yield_ratio = 0.1f;
  fluid->rest_length = 1.0f;
  fluid->viscosity_omega = 2.0f;
  fluid->viscosity_beta = 0.1f;
  fluid->stiffness_k = 1.0f;
  fluid->stiffness_knear = 1.0f;
  fluid->rest_density = 1.0f;
  fluid->buoyancy = 0.0f;
  fluid->radius = 1.0f;
  fluid->flag |= SPH_FAC_REPULSION | SPH_FAC_DENSITY | SPH_FAC_RADIUS | SPH_FAC_VISCOSITY |
                 SPH_FAC_REST_LENGTH;
}

static void psys_prepare_physics(ParticleSimulationData *sim)
{
  ParticleSettings *part = sim->psys->part;

  if (ELEM(part->phystype, PART_PHYS_NO, PART_PHYS_KEYED)) {
    PTCacheID pid;
    BKE_ptcache_id_from_particles(&pid, sim->ob, sim->psys);
    BKE_ptcache_id_clear(&pid, PTCACHE_CLEAR_ALL, 0);
  }
  else {
    free_keyed_keys(sim->psys);
    sim->psys->flag &= ~PSYS_KEYED;
  }

  /* RNA Update must ensure this is true. */
  if (part->phystype == PART_PHYS_BOIDS) {
    BLI_assert(part->boids != NULL);
  }
  else if (part->phystype == PART_PHYS_FLUID) {
    BLI_assert(part->fluid != NULL);
  }

  psys_check_boid_data(sim->psys);
}
static int hair_needs_recalc(ParticleSystem *psys)
{
  if (!(psys->flag & PSYS_EDITED) && (!psys->edit || !psys->edit->edited) &&
      ((psys->flag & PSYS_HAIR_DONE) == 0 || psys->recalc & ID_RECALC_PSYS_RESET ||
       (psys->part->flag & PART_HAIR_REGROW && !psys->edit))) {
    return 1;
  }

  return 0;
}

static ParticleSettings *particle_settings_localize(ParticleSettings *particle_settings)
{
  ParticleSettings *particle_settings_local = (ParticleSettings *)BKE_id_copy_ex(
      NULL, (ID *)&particle_settings->id, NULL, LIB_ID_COPY_LOCALIZE);
  return particle_settings_local;
}

static void particle_settings_free_local(ParticleSettings *particle_settings)
{
  BKE_libblock_free_datablock(&particle_settings->id, 0);
  BKE_libblock_free_data(&particle_settings->id, false);
  BLI_assert(!particle_settings->id.py_instance); /* Or call #BKE_libblock_free_data_py. */
  MEM_freeN(particle_settings);
}

void particle_system_update(struct Depsgraph *depsgraph,
                            Scene *scene,
                            Object *ob,
                            ParticleSystem *psys,
                            const bool use_render_params)
{
  ParticleSimulationData sim = {0};
  ParticleSettings *part = psys->part;
  ParticleSystem *psys_orig = psys_orig_get(psys);
  float cfra;
  ParticleSystemModifierData *psmd = psys_get_modifier(ob, psys);

  /* Draw data is outdated after ANY change. */
  if (psys->pdd) {
    psys->pdd->flag &= ~PARTICLE_DRAW_DATA_UPDATED;
  }

  if (!psys_check_enabled(ob, psys, use_render_params)) {
    return;
  }

  cfra = DEG_get_ctime(depsgraph);

  sim.depsgraph = depsgraph;
  sim.scene = scene;
  sim.ob = ob;
  sim.psys = psys;
  sim.psmd = psmd;

  /* system was already updated from modifier stack */
  if (sim.psmd->flag & eParticleSystemFlag_psys_updated) {
    sim.psmd->flag &= ~eParticleSystemFlag_psys_updated;
    /* make sure it really was updated to cfra */
    if (psys->cfra == cfra) {
      return;
    }
  }

  if (!sim.psmd->mesh_final) {
    return;
  }

  if (part->from != PART_FROM_VERT) {
    BKE_mesh_tessface_ensure(sim.psmd->mesh_final);
  }

  /* to verify if we need to restore object afterwards */
  psys->flag &= ~PSYS_OB_ANIM_RESTORE;

  if (psys->recalc & ID_RECALC_PSYS_RESET) {
    psys->totunexist = 0;
  }

  /* setup necessary physics type dependent additional data if it doesn't yet exist */
  psys_prepare_physics(&sim);

  if (part->type == PART_HAIR) {
    /* nothing to do so bail out early */
    if (psys->totpart == 0 && part->totpart == 0) {
      psys_free_path_cache(psys, NULL);
      free_hair(ob, psys, 0);
      psys->flag |= PSYS_HAIR_DONE;
    }
    /* (re-)create hair */
    else if (hair_needs_recalc(psys)) {
      float hcfra = 0.0f;
      int i, recalc = psys->recalc;

      free_hair(ob, psys, 0);

      if (psys_orig->edit && psys_orig->free_edit) {
        psys_orig->free_edit(psys_orig->edit);
        psys_orig->edit = NULL;
        psys_orig->free_edit = NULL;
      }

      /* first step is negative so particles get killed and reset */
      psys->cfra = 1.0f;

      ParticleSettings *part_local = part;
      if ((part->flag & PART_HAIR_REGROW) == 0) {
        part_local = particle_settings_localize(part);
        psys->part = part_local;
      }

      for (i = 0; i <= part->hair_step; i++) {
        hcfra = 100.0f * (float)i / (float)psys->part->hair_step;
        if ((part->flag & PART_HAIR_REGROW) == 0) {
          const AnimationEvalContext anim_eval_context = BKE_animsys_eval_context_construct(
              depsgraph, hcfra);
          BKE_animsys_evaluate_animdata(
              &part_local->id, part_local->adt, &anim_eval_context, ADT_RECALC_ANIM, false);
        }
        system_step(&sim, hcfra, use_render_params);
        psys->cfra = hcfra;
        psys->recalc = 0;
        save_hair(&sim, hcfra);
      }

      if (part_local != part) {
        particle_settings_free_local(part_local);
        psys->part = part;
      }

      psys->flag |= PSYS_HAIR_DONE;
      psys->recalc = recalc;
    }
    else if (psys->flag & PSYS_EDITED) {
      psys->flag |= PSYS_HAIR_DONE;
    }

    if (psys->flag & PSYS_HAIR_DONE) {
      hair_step(&sim, cfra, use_render_params);
    }
  }
  else if (particles_has_flip(part->type) || particles_has_spray(part->type) ||
           particles_has_bubble(part->type) || particles_has_foam(part->type) ||
           particles_has_tracer(part->type)) {
    particles_fluid_step(&sim, (int)cfra, use_render_params);
  }
  else {
    switch (part->phystype) {
      case PART_PHYS_NO:
      case PART_PHYS_KEYED: {
        PARTICLE_P;
        float disp = psys_get_current_display_percentage(psys, use_render_params);
        bool free_unexisting = false;

        /* Particles without dynamics haven't been reset yet because they don't use pointcache */
        if (psys->recalc & ID_RECALC_PSYS_RESET) {
          psys_reset(psys, PSYS_RESET_ALL);
        }

        if (emit_particles(&sim, NULL, cfra) || (psys->recalc & ID_RECALC_PSYS_RESET)) {
          free_keyed_keys(psys);
          distribute_particles(&sim, part->from);
          initialize_all_particles(&sim);
          free_unexisting = true;

          /* flag for possible explode modifiers after this system */
          sim.psmd->flag |= eParticleSystemFlag_Pars;
        }

        ParticleTexture ptex;

        LOOP_EXISTING_PARTICLES
        {
          psys_get_texture(&sim, pa, &ptex, PAMAP_SIZE, cfra);
          pa->size = part->size * ptex.size;
          if (part->randsize > 0.0f) {
            pa->size *= 1.0f - part->randsize * psys_frand(psys, p + 1);
          }

          reset_particle(&sim, pa, 0.0, cfra);

          if (psys_frand(psys, p) > disp) {
            pa->flag |= PARS_NO_DISP;
          }
          else {
            pa->flag &= ~PARS_NO_DISP;
          }
        }

        /* free unexisting after resetting particles */
        if (free_unexisting) {
          free_unexisting_particles(&sim);
        }

        if (part->phystype == PART_PHYS_KEYED) {
          psys_count_keyed_targets(&sim);
          set_keyed_keys(&sim);
          psys_update_path_cache(&sim, (int)cfra, use_render_params);
        }
        break;
      }
      default: {
        /* the main dynamic particle system step */
        system_step(&sim, cfra, use_render_params);
        break;
      }
    }
  }

  /* make sure emitter is left at correct time (particle emission can change this) */
  if (psys->flag & PSYS_OB_ANIM_RESTORE) {
    evaluate_emitter_anim(depsgraph, scene, ob, cfra);
    psys->flag &= ~PSYS_OB_ANIM_RESTORE;
  }

  if (psys_orig->edit) {
    psys_orig->edit->flags |= PT_CACHE_EDIT_UPDATE_PARTICLE_FROM_EVAL;
  }

  psys->cfra = cfra;
  psys->recalc = 0;

  if (DEG_is_active(depsgraph)) {
    if (psys_orig != psys) {
      if (psys_orig->edit != NULL && psys_orig->edit->psys == psys_orig) {
        psys_orig->edit->psys_eval = psys;
        psys_orig->edit->psmd_eval = psmd;
      }
      psys_orig->flag = (psys->flag & ~PSYS_SHARED_CACHES);
      psys_orig->cfra = psys->cfra;
      psys_orig->recalc = psys->recalc;
      psys_orig->part->totpart = part->totpart;
    }
  }

  /* Save matrix for duplicators,
   * at render-time the actual dupli-object's matrix is used so don't update! */
  invert_m4_m4(psys->imat, ob->object_to_world);

  BKE_particle_batch_cache_dirty_tag(psys, BKE_PARTICLE_BATCH_DIRTY_ALL);
}

/* ID looper */

/* unfortunately PSys and modifier ID loopers are not directly compatible, so we need this struct
 * and the callback below to map the former to the latter (thanks to psys embedding a Cloth
 * modifier data struct now, for Hair physics simulations). */
typedef struct ParticleSystemIDLoopForModifier {
  ParticleSystem *psys;
  ParticleSystemIDFunc func;
  void *userdata;
} ParticleSystemIDLoopForModifier;

static void particlesystem_modifiersForeachIDLink(void *user_data,
                                                  Object *UNUSED(object),
                                                  ID **id_pointer,
                                                  int cb_flag)
{
  ParticleSystemIDLoopForModifier *data = (ParticleSystemIDLoopForModifier *)user_data;
  data->func(data->psys, id_pointer, data->userdata, cb_flag);
}

void BKE_particlesystem_id_loop(ParticleSystem *psys, ParticleSystemIDFunc func, void *userdata)
{
  ParticleTarget *pt;

  func(psys, (ID **)&psys->part, userdata, IDWALK_CB_USER | IDWALK_CB_NEVER_NULL);
  func(psys, (ID **)&psys->target_ob, userdata, IDWALK_CB_NOP);
  func(psys, (ID **)&psys->parent, userdata, IDWALK_CB_NOP);

  if (psys->clmd != NULL) {
    const ModifierTypeInfo *mti = BKE_modifier_get_info(psys->clmd->modifier.type);

    if (mti->foreachIDLink != NULL) {
      ParticleSystemIDLoopForModifier data = {.psys = psys, .func = func, .userdata = userdata};
      mti->foreachIDLink(
          &psys->clmd->modifier, NULL, particlesystem_modifiersForeachIDLink, &data);
    }
  }

  for (pt = psys->targets.first; pt; pt = pt->next) {
    func(psys, (ID **)&pt->ob, userdata, IDWALK_CB_NOP);
  }

  /* Even though psys->part should never be NULL, this can happen as an exception during deletion.
   * See ID_REMAP_SKIP/FORCE/FLAG_NEVER_NULL_USAGE in BKE_library_remap. */
  if (psys->part && psys->part->phystype == PART_PHYS_BOIDS) {
    ParticleData *pa;
    int p;

    for (p = 0, pa = psys->particles; p < psys->totpart; p++, pa++) {
      func(psys, (ID **)&pa->boid->ground, userdata, IDWALK_CB_NOP);
    }
  }
}

void BKE_particlesystem_reset_all(struct Object *object)
{
  for (ModifierData *md = object->modifiers.first; md != NULL; md = md->next) {
    if (md->type != eModifierType_ParticleSystem) {
      continue;
    }
    ParticleSystemModifierData *psmd = (ParticleSystemModifierData *)md;
    ParticleSystem *psys = psmd->psys;
    psys->recalc |= ID_RECALC_PSYS_RESET;
  }
}

/* **** Depsgraph evaluation **** */

void BKE_particle_settings_eval_reset(struct Depsgraph *depsgraph,
                                      ParticleSettings *particle_settings)
{
  DEG_debug_print_eval(depsgraph, __func__, particle_settings->id.name, particle_settings);
  particle_settings->id.recalc |= ID_RECALC_PSYS_RESET;
}

void BKE_particle_system_eval_init(struct Depsgraph *depsgraph, Object *object)
{
  DEG_debug_print_eval(depsgraph, __func__, object->id.name, object);
  for (ParticleSystem *psys = object->particlesystem.first; psys != NULL; psys = psys->next) {
    psys->recalc |= (psys->part->id.recalc & ID_RECALC_PSYS_ALL);
  }
}<|MERGE_RESOLUTION|>--- conflicted
+++ resolved
@@ -3320,11 +3320,7 @@
   if (!mesh) {
     *r_mesh = mesh = BKE_mesh_new_nomain(totpoint, totedge, 0, 0, 0);
   }
-<<<<<<< HEAD
-  float(*positions)[3] = BKE_mesh_positions_for_write(mesh);
-=======
   float(*positions)[3] = BKE_mesh_vert_positions_for_write(mesh);
->>>>>>> a7e1815c
   medge = BKE_mesh_edges_for_write(mesh);
   dvert = BKE_mesh_deform_verts_for_write(mesh);
 
