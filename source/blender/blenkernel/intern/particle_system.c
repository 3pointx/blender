--- conflicted
+++ resolved
@@ -59,7 +59,6 @@
 #include "DNA_ipo_types.h" // XXX old animation system stuff... to be removed!
 #include "DNA_listBase.h"
 
-#include "BLI_utildefines.h"
 #include "BLI_edgehash.h"
 #include "BLI_rand.h"
 #include "BLI_jitter.h"
@@ -70,6 +69,7 @@
 #include "BLI_listbase.h"
 #include "BLI_threads.h"
 #include "BLI_storage.h" /* For _LARGEFILE64_SOURCE;  zlib needs this on some systems */
+#include "BLI_utildefines.h"
 
 #include "BKE_main.h"
 #include "BKE_animsys.h"
@@ -356,9 +356,9 @@
 			origindex= dm->getVertDataArray(dm, CD_ORIGINDEX);
 		}
 		else { /* FROM_FACE/FROM_VOLUME */
-			totdmelem= dm->getNumTessFaces(dm);
+			totdmelem= dm->getNumFaces(dm);
 			totelem= me->totface;
-			origindex= dm->getTessFaceDataArray(dm, CD_ORIGINDEX);
+			origindex= dm->getFaceDataArray(dm, CD_ORIGINDEX);
 		}
 	
 		nodedmelem= MEM_callocN(sizeof(LinkNode)*totdmelem, "psys node elems");
@@ -527,8 +527,8 @@
 		int a, a1, a2, a0mul, a1mul, a2mul, totface;
 		int amax= from==PART_FROM_FACE ? 3 : 1;
 
-		totface=dm->getNumTessFaces(dm);
-		mface=mface_array=dm->getTessFaceDataArray(dm,CD_MFACE);
+		totface=dm->getNumFaces(dm);
+		mface_array= dm->getFaceDataArray(dm,CD_MFACE);
 		
 		for(a=0; a<amax; a++){
 			if(a==0){ a0mul=res*res; a1mul=res; a2mul=1; }
@@ -787,7 +787,7 @@
 		MFace *mface;
 
 		pa->num = i = ctx->index[p];
-		mface = dm->getTessFaceData(dm,i,CD_MFACE);
+		mface = dm->getFaceData(dm,i,CD_MFACE);
 		
 		switch(distr){
 		case PART_DISTR_JIT:
@@ -817,7 +817,7 @@
 		if(from==PART_FROM_VOLUME){
 			MVert *mvert=dm->getVertDataArray(dm,CD_MVERT);
 
-			tot=dm->getNumTessFaces(dm);
+			tot=dm->getNumFaces(dm);
 
 			psys_interpolate_face(mvert,mface,0,0,pa->fuv,co1,nor,0,0,0,0);
 
@@ -829,7 +829,7 @@
 			min_d=2.0;
 			intersect=0;
 
-			for(i=0,mface=dm->getTessFaceDataArray(dm,CD_MFACE); i<tot; i++,mface++){
+			for(i=0,mface=dm->getFaceDataArray(dm,CD_MFACE); i<tot; i++,mface++){
 				if(i==pa->num) continue;
 
 				v1=mvert[mface->v1].co;
@@ -877,7 +877,7 @@
 			return;
 		}
 
-		mf= dm->getTessFaceData(dm, ctx->index[p], CD_MFACE);
+		mf= dm->getFaceData(dm, ctx->index[p], CD_MFACE);
 
 		randu= rng_getFloat(thread->rng);
 		randv= rng_getFloat(thread->rng);
@@ -1044,7 +1044,7 @@
 	if(totpart==0)
 		return 0;
 
-	if (!finaldm->deformedOnly && !finaldm->getTessFaceDataArray(finaldm, CD_ORIGINDEX)) {
+	if (!finaldm->deformedOnly && !finaldm->getFaceDataArray(finaldm, CD_ORIGINDEX)) {
 		printf("Can't create particles with the current modifier stack, disable destructive modifiers\n");
 // XXX		error("Can't paint with the current modifier stack, disable destructive modifiers");
 		return 0;
@@ -1121,7 +1121,7 @@
 	}
 
 	/* Get total number of emission elements and allocate needed arrays */
-	totelem = (from == PART_FROM_VERT) ? dm->getNumVerts(dm) : dm->getNumTessFaces(dm);
+	totelem = (from == PART_FROM_VERT) ? dm->getNumVerts(dm) : dm->getNumFaces(dm);
 
 	if(totelem == 0){
 		distribute_invalid(scene, psys, children ? PART_FROM_CHILD : 0);
@@ -1147,7 +1147,7 @@
 		orcodata= dm->getVertDataArray(dm, CD_ORCO);
 
 		for(i=0; i<totelem; i++){
-			MFace *mf=dm->getTessFaceData(dm,i,CD_MFACE);
+			MFace *mf=dm->getFaceData(dm,i,CD_MFACE);
 
 			if(orcodata) {
 				VECCOPY(co1, orcodata[mf->v1]);
@@ -1205,7 +1205,7 @@
 		}
 		else { /* PART_FROM_FACE / PART_FROM_VOLUME */
 			for(i=0;i<totelem; i++){
-				MFace *mf=dm->getTessFaceData(dm,i,CD_MFACE);
+				MFace *mf=dm->getFaceData(dm,i,CD_MFACE);
 				tweight = vweight[mf->v1] + vweight[mf->v2] + vweight[mf->v3];
 				
 				if(mf->v4) {
@@ -1280,7 +1280,7 @@
 		}
 		else {
 			if(dm->numFaceData)
-				COMPARE_ORIG_INDEX= dm->getTessFaceDataArray(dm, CD_ORIGINDEX);
+				COMPARE_ORIG_INDEX= dm->getFaceDataArray(dm, CD_ORIGINDEX);
 		}
 
 		if(COMPARE_ORIG_INDEX) {
@@ -1503,7 +1503,7 @@
 
 		pa->time = (part->type == PART_HAIR) ? 0.f : part->sta + (part->end - part->sta)*ptex.time;
 	}
-	
+
 	pa->hair_index = 0;
 	/* we can't reset to -1 anymore since we've figured out correct index in distribute_particles */
 	/* usage other than straight after distribute has to handle this index by itself - jahka*/
@@ -1574,20 +1574,6 @@
 	float q_phase[4];
 	int p = pa - psys->particles;
 	part=psys->part;
-<<<<<<< HEAD
-
-	/* get precise emitter matrix if particle is born */
-	if(part->type!=PART_HAIR && dtime > 0.f && pa->time < cfra && pa->time >= sim->psys->cfra) {
-		/* we have to force RECALC_ANIM here since where_is_objec_time only does drivers */
-		while(ob) {
-			BKE_animsys_evaluate_animdata(&ob->id, ob->adt, pa->time, ADT_RECALC_ANIM);
-			ob = ob->parent;
-		}
-		ob = sim->ob;
-		where_is_object_time(sim->scene, ob, pa->time);
-	}
-=======
->>>>>>> b09bb948
 
 	/* get birth location from object		*/
 	if(part->tanfac != 0.f)
@@ -1839,6 +1825,7 @@
 		bpa->data.state_id = ((BoidState*)part->boids->states.first)->id;
 		bpa->data.acc[0]=bpa->data.acc[1]=bpa->data.acc[2]=0.0f;
 	}
+
 
 	if(part->type == PART_HAIR){
 		pa->lifetime = 100.0f;
@@ -3444,7 +3431,7 @@
 	}
 
 	if(!dm) {
-		dm = psys->hair_in_dm = CDDM_new(totpoint, totedge, 0, 0, 0);
+		dm = psys->hair_in_dm = CDDM_new(totpoint, totedge, 0);
 		DM_add_vert_layer(dm, CD_MDEFORMVERT, CD_CALLOC, NULL);
 	}
 
