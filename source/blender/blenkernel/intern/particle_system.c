--- conflicted
+++ resolved
@@ -3322,12 +3322,6 @@
   mesh = *r_mesh;
   if (!mesh) {
     *r_mesh = mesh = BKE_mesh_new_nomain(totpoint, totedge, 0, 0, 0);
-<<<<<<< HEAD
-    CustomData_add_layer(&mesh->vdata, CD_MDEFORMVERT, CD_CALLOC, NULL, mesh->totvert);
-=======
-    CustomData_add_layer(&mesh->vdata, CD_MDEFORMVERT, CD_SET_DEFAULT, NULL, mesh->totvert);
-    BKE_mesh_update_customdata_pointers(mesh, false);
->>>>>>> 70f17113
   }
   mvert = BKE_mesh_vertices_for_write(mesh);
   medge = BKE_mesh_edges_for_write(mesh);
