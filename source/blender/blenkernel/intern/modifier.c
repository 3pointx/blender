/*
* $Id$
*
* ***** BEGIN GPL LICENSE BLOCK *****
*
* This program is free software; you can redistribute it and/or
* modify it under the terms of the GNU General Public License
* as published by the Free Software Foundation; either version 2
* of the License, or (at your option) any later version.
*
* This program is distributed in the hope that it will be useful,
* but WITHOUT ANY WARRANTY; without even the implied warranty of
* MERCHANTABILITY or FITNESS FOR A PARTICULAR PURPOSE.  See the
* GNU General Public License for more details.
*
* You should have received a copy of the GNU General Public License
* along with this program; if not, write to the Free Software  Foundation,
* Inc., 59 Temple Place - Suite 330, Boston, MA  02111-1307, USA.
*
* The Original Code is Copyright (C) 2005 by the Blender Foundation.
* All rights reserved.
*
* The Original Code is: all of this file.
*
* Contributor(s): Daniel Dunbar
*                 Ton Roosendaal,
*                 Ben Batt,
*                 Brecht Van Lommel,
*                 Campbell Barton
*
* ***** END GPL LICENSE BLOCK *****
*
* Modifier stack implementation.
*
* BKE_modifier.h contains the function prototypes for this file.
*
*/

#include "string.h"
#include "stdarg.h"
#include "math.h"
#include "float.h"

#include "BLI_arithb.h"
#include "BLI_blenlib.h"
#include "BLI_kdtree.h"
#include "BLI_linklist.h"
#include "BLI_rand.h"
#include "BLI_edgehash.h"
#include "BLI_ghash.h"
#include "BLI_memarena.h"

#include "MEM_guardedalloc.h"

#include "DNA_armature_types.h"
#include "DNA_cloth_types.h"
#include "DNA_effect_types.h"
#include "DNA_material_types.h"
#include "DNA_mesh_types.h"
#include "DNA_meshdata_types.h"
#include "DNA_modifier_types.h"
#include "DNA_object_types.h"
#include "DNA_object_force.h"
#include "DNA_particle_types.h"
#include "DNA_scene_types.h"
#include "DNA_texture_types.h"
#include "DNA_curve_types.h"
#include "DNA_camera_types.h"

#include "BLI_editVert.h"

#include "MTC_matrixops.h"
#include "MTC_vectorops.h"

#include "BKE_main.h"
#include "BKE_anim.h"
#include "BKE_bad_level_calls.h"
#include "BKE_cloth.h"
#include "BKE_curve.h"
#include "BKE_customdata.h"
#include "BKE_global.h"
#include "BKE_cdderivedmesh.h"
#include "BKE_DerivedMesh.h"
#include "BKE_booleanops.h"
#include "BKE_displist.h"
#include "BKE_modifier.h"
#include "BKE_lattice.h"
#include "BKE_library.h"
#include "BKE_subsurf.h"
#include "BKE_object.h"
#include "BKE_mesh.h"
#include "BKE_softbody.h"
#include "BKE_cloth.h"
#include "BKE_material.h"
#include "BKE_particle.h"
#include "BKE_pointcache.h"
#include "BKE_utildefines.h"
#include "depsgraph_private.h"
#include "BKE_bmesh.h"

#include "LOD_DependKludge.h"
#include "LOD_decimation.h"

#include "CCGSubSurf.h"

#include "RE_shader_ext.h"

/***/

static int noneModifier_isDisabled(ModifierData *md)
{
	return 1;
}

/* Curve */

static void curveModifier_initData(ModifierData *md)
{
	CurveModifierData *cmd = (CurveModifierData*) md;

	cmd->defaxis = MOD_CURVE_POSX;
}

static void curveModifier_copyData(ModifierData *md, ModifierData *target)
{
	CurveModifierData *cmd = (CurveModifierData*) md;
	CurveModifierData *tcmd = (CurveModifierData*) target;

	tcmd->defaxis = cmd->defaxis;
	tcmd->object = cmd->object;
	strncpy(tcmd->name, cmd->name, 32);
}

CustomDataMask curveModifier_requiredDataMask(ModifierData *md)
{
	CurveModifierData *cmd = (CurveModifierData *)md;
	CustomDataMask dataMask = 0;

	/* ask for vertexgroups if we need them */
	if(cmd->name[0]) dataMask |= (1 << CD_MDEFORMVERT);

	return dataMask;
}

static int curveModifier_isDisabled(ModifierData *md)
{
	CurveModifierData *cmd = (CurveModifierData*) md;

	return !cmd->object;
}

static void curveModifier_foreachObjectLink(
					    ModifierData *md, Object *ob,
	 void (*walk)(void *userData, Object *ob, Object **obpoin),
		void *userData)
{
	CurveModifierData *cmd = (CurveModifierData*) md;

	walk(userData, ob, &cmd->object);
}

static void curveModifier_updateDepgraph(
					 ModifierData *md, DagForest *forest,
      Object *ob, DagNode *obNode)
{
	CurveModifierData *cmd = (CurveModifierData*) md;

	if (cmd->object) {
		DagNode *curNode = dag_get_node(forest, cmd->object);

		dag_add_relation(forest, curNode, obNode,
				 DAG_RL_DATA_DATA | DAG_RL_OB_DATA, "Curve Modifier");
	}
}

static void curveModifier_deformVerts(
				      ModifierData *md, Object *ob, DerivedMesh *derivedData,
	  float (*vertexCos)[3], int numVerts)
{
	CurveModifierData *cmd = (CurveModifierData*) md;

	curve_deform_verts(cmd->object, ob, derivedData, vertexCos, numVerts,
			   cmd->name, cmd->defaxis);
}

static void curveModifier_deformVertsEM(
					ModifierData *md, Object *ob, EditMesh *editData,
     DerivedMesh *derivedData, float (*vertexCos)[3], int numVerts)
{
	DerivedMesh *dm = derivedData;

	if(!derivedData) dm = CDDM_from_editmesh(editData, ob->data);

	curveModifier_deformVerts(md, ob, dm, vertexCos, numVerts);

	if(!derivedData) dm->release(dm);
}

/* Lattice */

static void latticeModifier_copyData(ModifierData *md, ModifierData *target)
{
	LatticeModifierData *lmd = (LatticeModifierData*) md;
	LatticeModifierData *tlmd = (LatticeModifierData*) target;

	tlmd->object = lmd->object;
	strncpy(tlmd->name, lmd->name, 32);
}

CustomDataMask latticeModifier_requiredDataMask(ModifierData *md)
{
	LatticeModifierData *lmd = (LatticeModifierData *)md;
	CustomDataMask dataMask = 0;

	/* ask for vertexgroups if we need them */
	if(lmd->name[0]) dataMask |= (1 << CD_MDEFORMVERT);

	return dataMask;
}

static int latticeModifier_isDisabled(ModifierData *md)
{
	LatticeModifierData *lmd = (LatticeModifierData*) md;

	return !lmd->object;
}

static void latticeModifier_foreachObjectLink(
					      ModifierData *md, Object *ob,
	   void (*walk)(void *userData, Object *ob, Object **obpoin),
		  void *userData)
{
	LatticeModifierData *lmd = (LatticeModifierData*) md;

	walk(userData, ob, &lmd->object);
}

static void latticeModifier_updateDepgraph(ModifierData *md, DagForest *forest,
					   Object *ob, DagNode *obNode)
{
	LatticeModifierData *lmd = (LatticeModifierData*) md;

	if(lmd->object) {
		DagNode *latNode = dag_get_node(forest, lmd->object);

		dag_add_relation(forest, latNode, obNode,
				 DAG_RL_DATA_DATA | DAG_RL_OB_DATA, "Lattice Modifier");
	}
}

static void modifier_vgroup_cache(ModifierData *md, float (*vertexCos)[3])
{
	md= md->next;
	if(md) {
		if(md->type==eModifierType_Armature) {
			ArmatureModifierData *amd = (ArmatureModifierData*) md;
			if(amd->multi)
				amd->prevCos= MEM_dupallocN(vertexCos);
		}
		/* lattice/mesh modifier too */
	}
}


static void latticeModifier_deformVerts(
					ModifierData *md, Object *ob, DerivedMesh *derivedData,
     float (*vertexCos)[3], int numVerts)
{
	LatticeModifierData *lmd = (LatticeModifierData*) md;


	modifier_vgroup_cache(md, vertexCos); /* if next modifier needs original vertices */
	
	lattice_deform_verts(lmd->object, ob, derivedData,
			     vertexCos, numVerts, lmd->name);
}

static void latticeModifier_deformVertsEM(
					  ModifierData *md, Object *ob, EditMesh *editData,
       DerivedMesh *derivedData, float (*vertexCos)[3], int numVerts)
{
	DerivedMesh *dm = derivedData;

	if(!derivedData) dm = CDDM_from_editmesh(editData, ob->data);

	latticeModifier_deformVerts(md, ob, dm, vertexCos, numVerts);

	if(!derivedData) dm->release(dm);
}

/* Subsurf */

static void subsurfModifier_initData(ModifierData *md)
{
	SubsurfModifierData *smd = (SubsurfModifierData*) md;

	smd->levels = 1;
	smd->renderLevels = 2;
	smd->flags |= eSubsurfModifierFlag_SubsurfUv;
}

static void subsurfModifier_copyData(ModifierData *md, ModifierData *target)
{
	SubsurfModifierData *smd = (SubsurfModifierData*) md;
	SubsurfModifierData *tsmd = (SubsurfModifierData*) target;

	tsmd->flags = smd->flags;
	tsmd->levels = smd->levels;
	tsmd->renderLevels = smd->renderLevels;
	tsmd->subdivType = smd->subdivType;
}

static void subsurfModifier_freeData(ModifierData *md)
{
	SubsurfModifierData *smd = (SubsurfModifierData*) md;

	if(smd->mCache) {
		ccgSubSurf_free(smd->mCache);
	}
	if(smd->emCache) {
		ccgSubSurf_free(smd->emCache);
	}
}

static DerivedMesh *subsurfModifier_applyModifier(
		ModifierData *md, Object *ob, DerivedMesh *derivedData,
  int useRenderParams, int isFinalCalc)
{
	SubsurfModifierData *smd = (SubsurfModifierData*) md;
	DerivedMesh *result;

	result = subsurf_make_derived_from_derived(derivedData, smd,
			useRenderParams, NULL,
   isFinalCalc, 0);

	return result;
}

static DerivedMesh *subsurfModifier_applyModifierEM(
		ModifierData *md, Object *ob, EditMesh *editData,
  DerivedMesh *derivedData)
{
	SubsurfModifierData *smd = (SubsurfModifierData*) md;
	DerivedMesh *result;

	result = subsurf_make_derived_from_derived(derivedData, smd, 0,
			NULL, 0, 1);

	return result;
}

/* Build */

static void buildModifier_initData(ModifierData *md)
{
	BuildModifierData *bmd = (BuildModifierData*) md;

	bmd->start = 1.0;
	bmd->length = 100.0;
}

static void buildModifier_copyData(ModifierData *md, ModifierData *target)
{
	BuildModifierData *bmd = (BuildModifierData*) md;
	BuildModifierData *tbmd = (BuildModifierData*) target;

	tbmd->start = bmd->start;
	tbmd->length = bmd->length;
	tbmd->randomize = bmd->randomize;
	tbmd->seed = bmd->seed;
}

static int buildModifier_dependsOnTime(ModifierData *md)
{
	return 1;
}

static DerivedMesh *buildModifier_applyModifier(ModifierData *md, Object *ob,
		DerivedMesh *derivedData,
  int useRenderParams, int isFinalCalc)
{
	DerivedMesh *dm = derivedData;
	DerivedMesh *result;
	BuildModifierData *bmd = (BuildModifierData*) md;
	int i;
	int numFaces, numEdges;
	int maxVerts, maxEdges, maxFaces;
	int *vertMap, *edgeMap, *faceMap;
	float frac;
	GHashIterator *hashIter;
	/* maps vert indices in old mesh to indices in new mesh */
	GHash *vertHash = BLI_ghash_new(BLI_ghashutil_inthash,
					BLI_ghashutil_intcmp);
	/* maps edge indices in new mesh to indices in old mesh */
	GHash *edgeHash = BLI_ghash_new(BLI_ghashutil_inthash,
					BLI_ghashutil_intcmp);

	maxVerts = dm->getNumVerts(dm);
	vertMap = MEM_callocN(sizeof(*vertMap) * maxVerts,
			      "build modifier vertMap");
	for(i = 0; i < maxVerts; ++i) vertMap[i] = i;

	maxEdges = dm->getNumEdges(dm);
	edgeMap = MEM_callocN(sizeof(*edgeMap) * maxEdges,
			      "build modifier edgeMap");
	for(i = 0; i < maxEdges; ++i) edgeMap[i] = i;

	maxFaces = dm->getNumFaces(dm);
	faceMap = MEM_callocN(sizeof(*faceMap) * maxFaces,
			      "build modifier faceMap");
	for(i = 0; i < maxFaces; ++i) faceMap[i] = i;

	if (ob) {
		frac = bsystem_time(ob, (float)G.scene->r.cfra,
				    bmd->start - 1.0f) / bmd->length;
	} else {
		frac = G.scene->r.cfra - bmd->start / bmd->length;
	}
	CLAMP(frac, 0.0, 1.0);

	numFaces = dm->getNumFaces(dm) * frac;
	numEdges = dm->getNumEdges(dm) * frac;

	/* if there's at least one face, build based on faces */
	if(numFaces) {
		int maxEdges;

		if(bmd->randomize)
			BLI_array_randomize(faceMap, sizeof(*faceMap),
					    maxFaces, bmd->seed);

		/* get the set of all vert indices that will be in the final mesh,
		* mapped to the new indices
		*/
		for(i = 0; i < numFaces; ++i) {
			MFace mf;
			dm->getFace(dm, faceMap[i], &mf);

			if(!BLI_ghash_haskey(vertHash, SET_INT_IN_POINTER(mf.v1)))
				BLI_ghash_insert(vertHash, SET_INT_IN_POINTER(mf.v1),
					SET_INT_IN_POINTER(BLI_ghash_size(vertHash)));
			if(!BLI_ghash_haskey(vertHash, SET_INT_IN_POINTER(mf.v2)))
				BLI_ghash_insert(vertHash, SET_INT_IN_POINTER(mf.v2),
					SET_INT_IN_POINTER(BLI_ghash_size(vertHash)));
			if(!BLI_ghash_haskey(vertHash, SET_INT_IN_POINTER(mf.v3)))
				BLI_ghash_insert(vertHash, SET_INT_IN_POINTER(mf.v3),
					SET_INT_IN_POINTER(BLI_ghash_size(vertHash)));
			if(mf.v4 && !BLI_ghash_haskey(vertHash, SET_INT_IN_POINTER(mf.v4)))
				BLI_ghash_insert(vertHash, SET_INT_IN_POINTER(mf.v4),
					SET_INT_IN_POINTER(BLI_ghash_size(vertHash)));
		}

		/* get the set of edges that will be in the new mesh (i.e. all edges
		* that have both verts in the new mesh)
		*/
		maxEdges = dm->getNumEdges(dm);
		for(i = 0; i < maxEdges; ++i) {
			MEdge me;
			dm->getEdge(dm, i, &me);

			if(BLI_ghash_haskey(vertHash, SET_INT_IN_POINTER(me.v1))
						&& BLI_ghash_haskey(vertHash, SET_INT_IN_POINTER(me.v2)))
				BLI_ghash_insert(edgeHash,
					SET_INT_IN_POINTER(BLI_ghash_size(edgeHash)), SET_INT_IN_POINTER(i));
		}
	} else if(numEdges) {
		if(bmd->randomize)
			BLI_array_randomize(edgeMap, sizeof(*edgeMap),
					    maxEdges, bmd->seed);

		/* get the set of all vert indices that will be in the final mesh,
		* mapped to the new indices
		*/
		for(i = 0; i < numEdges; ++i) {
			MEdge me;
			dm->getEdge(dm, edgeMap[i], &me);

			if(!BLI_ghash_haskey(vertHash, SET_INT_IN_POINTER(me.v1)))
				BLI_ghash_insert(vertHash, SET_INT_IN_POINTER(me.v1),
					SET_INT_IN_POINTER(BLI_ghash_size(vertHash)));
			if(!BLI_ghash_haskey(vertHash, SET_INT_IN_POINTER(me.v2)))
				BLI_ghash_insert(vertHash, SET_INT_IN_POINTER(me.v2),
					SET_INT_IN_POINTER(BLI_ghash_size(vertHash)));
		}

		/* get the set of edges that will be in the new mesh
		*/
		for(i = 0; i < numEdges; ++i) {
			MEdge me;
			dm->getEdge(dm, edgeMap[i], &me);

			BLI_ghash_insert(edgeHash, SET_INT_IN_POINTER(BLI_ghash_size(edgeHash)),
					 SET_INT_IN_POINTER(edgeMap[i]));
		}
	} else {
		int numVerts = dm->getNumVerts(dm) * frac;

		if(bmd->randomize)
			BLI_array_randomize(vertMap, sizeof(*vertMap),
					    maxVerts, bmd->seed);

		/* get the set of all vert indices that will be in the final mesh,
		* mapped to the new indices
		*/
		for(i = 0; i < numVerts; ++i)
			BLI_ghash_insert(vertHash, SET_INT_IN_POINTER(vertMap[i]), SET_INT_IN_POINTER(i));
	}

	/* now we know the number of verts, edges and faces, we can create
	* the mesh
	*/
	result = CDDM_from_template(dm, BLI_ghash_size(vertHash),
				    BLI_ghash_size(edgeHash), numFaces);

	/* copy the vertices across */
	for(hashIter = BLI_ghashIterator_new(vertHash);
		   !BLI_ghashIterator_isDone(hashIter);
		   BLI_ghashIterator_step(hashIter)) {
			   MVert source;
			   MVert *dest;
			   int oldIndex = GET_INT_FROM_POINTER(BLI_ghashIterator_getKey(hashIter));
			   int newIndex = GET_INT_FROM_POINTER(BLI_ghashIterator_getValue(hashIter));

			   dm->getVert(dm, oldIndex, &source);
			   dest = CDDM_get_vert(result, newIndex);

			   DM_copy_vert_data(dm, result, oldIndex, newIndex, 1);
			   *dest = source;
		   }
		   BLI_ghashIterator_free(hashIter);

		   /* copy the edges across, remapping indices */
		   for(i = 0; i < BLI_ghash_size(edgeHash); ++i) {
			   MEdge source;
			   MEdge *dest;
			   int oldIndex = GET_INT_FROM_POINTER(BLI_ghash_lookup(edgeHash, SET_INT_IN_POINTER(i)));

			   dm->getEdge(dm, oldIndex, &source);
			   dest = CDDM_get_edge(result, i);

			   source.v1 = GET_INT_FROM_POINTER(BLI_ghash_lookup(vertHash, SET_INT_IN_POINTER(source.v1)));
			   source.v2 = GET_INT_FROM_POINTER(BLI_ghash_lookup(vertHash, SET_INT_IN_POINTER(source.v2)));

			   DM_copy_edge_data(dm, result, oldIndex, i, 1);
			   *dest = source;
		   }

		   /* copy the faces across, remapping indices */
		   for(i = 0; i < numFaces; ++i) {
			   MFace source;
			   MFace *dest;
			   int orig_v4;

			   dm->getFace(dm, faceMap[i], &source);
			   dest = CDDM_get_face(result, i);

			   orig_v4 = source.v4;

			   source.v1 = GET_INT_FROM_POINTER(BLI_ghash_lookup(vertHash, SET_INT_IN_POINTER(source.v1)));
			   source.v2 = GET_INT_FROM_POINTER(BLI_ghash_lookup(vertHash, SET_INT_IN_POINTER(source.v2)));
			   source.v3 = GET_INT_FROM_POINTER(BLI_ghash_lookup(vertHash, SET_INT_IN_POINTER(source.v3)));
			   if(source.v4)
				   source.v4 = GET_INT_FROM_POINTER(BLI_ghash_lookup(vertHash, SET_INT_IN_POINTER(source.v4)));

			   DM_copy_face_data(dm, result, faceMap[i], i, 1);
			   *dest = source;

			   test_index_face(dest, &result->faceData, i, (orig_v4 ? 4 : 3));
		   }

		   CDDM_calc_normals(result);

		   BLI_ghash_free(vertHash, NULL, NULL);
		   BLI_ghash_free(edgeHash, NULL, NULL);

		   MEM_freeN(vertMap);
		   MEM_freeN(edgeMap);
		   MEM_freeN(faceMap);

		   return result;
}

/* Array */
/* Array modifier: duplicates the object multiple times along an axis
*/

static void arrayModifier_initData(ModifierData *md)
{
	ArrayModifierData *amd = (ArrayModifierData*) md;

	/* default to 2 duplicates distributed along the x-axis by an
	offset of 1 object-width
	*/
	amd->start_cap = amd->end_cap = amd->curve_ob = amd->offset_ob = NULL;
	amd->count = 2;
	amd->offset[0] = amd->offset[1] = amd->offset[2] = 0;
	amd->scale[0] = 1;
	amd->scale[1] = amd->scale[2] = 0;
	amd->length = 0;
	amd->merge_dist = 0.01;
	amd->fit_type = MOD_ARR_FIXEDCOUNT;
	amd->offset_type = MOD_ARR_OFF_RELATIVE;
	amd->flags = 0;
}

static void arrayModifier_copyData(ModifierData *md, ModifierData *target)
{
	ArrayModifierData *amd = (ArrayModifierData*) md;
	ArrayModifierData *tamd = (ArrayModifierData*) target;

	tamd->start_cap = amd->start_cap;
	tamd->end_cap = amd->end_cap;
	tamd->curve_ob = amd->curve_ob;
	tamd->offset_ob = amd->offset_ob;
	tamd->count = amd->count;
	VECCOPY(tamd->offset, amd->offset);
	VECCOPY(tamd->scale, amd->scale);
	tamd->length = amd->length;
	tamd->merge_dist = amd->merge_dist;
	tamd->fit_type = amd->fit_type;
	tamd->offset_type = amd->offset_type;
	tamd->flags = amd->flags;
}

static void arrayModifier_foreachObjectLink(
					    ModifierData *md, Object *ob,
	 void (*walk)(void *userData, Object *ob, Object **obpoin),
		void *userData)
{
	ArrayModifierData *amd = (ArrayModifierData*) md;

	walk(userData, ob, &amd->start_cap);
	walk(userData, ob, &amd->end_cap);
	walk(userData, ob, &amd->curve_ob);
	walk(userData, ob, &amd->offset_ob);
}

static void arrayModifier_updateDepgraph(ModifierData *md, DagForest *forest,
					 Object *ob, DagNode *obNode)
{
	ArrayModifierData *amd = (ArrayModifierData*) md;

	if (amd->start_cap) {
		DagNode *curNode = dag_get_node(forest, amd->start_cap);

		dag_add_relation(forest, curNode, obNode,
				 DAG_RL_DATA_DATA | DAG_RL_OB_DATA, "Array Modifier");
	}
	if (amd->end_cap) {
		DagNode *curNode = dag_get_node(forest, amd->end_cap);

		dag_add_relation(forest, curNode, obNode,
				 DAG_RL_DATA_DATA | DAG_RL_OB_DATA, "Array Modifier");
	}
	if (amd->curve_ob) {
		DagNode *curNode = dag_get_node(forest, amd->curve_ob);

		dag_add_relation(forest, curNode, obNode,
				 DAG_RL_DATA_DATA | DAG_RL_OB_DATA, "Array Modifier");
	}
	if (amd->offset_ob) {
		DagNode *curNode = dag_get_node(forest, amd->offset_ob);

		dag_add_relation(forest, curNode, obNode,
				 DAG_RL_DATA_DATA | DAG_RL_OB_DATA, "Array Modifier");
	}
}

float vertarray_size(MVert *mvert, int numVerts, int axis)
{
	int i;
	float min_co, max_co;

	/* if there are no vertices, width is 0 */
	if(numVerts == 0) return 0;

	/* find the minimum and maximum coordinates on the desired axis */
	min_co = max_co = mvert->co[axis];
	++mvert;
	for(i = 1; i < numVerts; ++i, ++mvert) {
		if(mvert->co[axis] < min_co) min_co = mvert->co[axis];
		if(mvert->co[axis] > max_co) max_co = mvert->co[axis];
	}

	return max_co - min_co;
}

typedef struct IndexMapEntry {
	/* the new vert index that this old vert index maps to */
	int new;
	/* -1 if this vert isn't merged, otherwise the old vert index it
	* should be replaced with
	*/
	int merge;
	/* 1 if this vert's first copy is merged with the last copy of its
	* merge target, otherwise 0
	*/
	short merge_final;
} IndexMapEntry;

/* indexMap - an array of IndexMap entries
 * oldIndex - the old index to map
 * copyNum - the copy number to map to (original = 0, first copy = 1, etc.)
 */
static int calc_mapping(IndexMapEntry *indexMap, int oldIndex, int copyNum)
{
	if(indexMap[oldIndex].merge < 0) {
		/* vert wasn't merged, so use copy of this vert */
		return indexMap[oldIndex].new + copyNum;
	} else if(indexMap[oldIndex].merge == oldIndex) {
		/* vert was merged with itself */
		return indexMap[oldIndex].new;
	} else {
		/* vert was merged with another vert */
		/* follow the chain of merges to the end, or until we've passed
		* a number of vertices equal to the copy number
		*/
		if(copyNum <= 0)
			return indexMap[oldIndex].new;
		else
			return calc_mapping(indexMap, indexMap[oldIndex].merge,
					    copyNum - 1);
	}
}

static DerivedMesh *arrayModifier_doArray(ArrayModifierData *amd,
					  Object *ob, DerivedMesh *dm,
       int initFlags)
{
	int i, j;
	/* offset matrix */
	float offset[4][4];
	float final_offset[4][4];
	float tmp_mat[4][4];
	float length = amd->length;
	int count = amd->count;
	int numVerts, numEdges, numFaces;
	int maxVerts, maxEdges, maxFaces;
	int finalVerts, finalEdges, finalFaces;
	DerivedMesh *result, *start_cap = NULL, *end_cap = NULL;
	MVert *mvert, *src_mvert;
	MEdge *medge;
	MFace *mface;

	IndexMapEntry *indexMap;

	EdgeHash *edges;

	/* need to avoid infinite recursion here */
	if(amd->start_cap && amd->start_cap != ob)
		start_cap = mesh_get_derived_final(amd->start_cap, CD_MASK_MESH);
	if(amd->end_cap && amd->end_cap != ob)
		end_cap = mesh_get_derived_final(amd->end_cap, CD_MASK_MESH);

	MTC_Mat4One(offset);

	indexMap = MEM_callocN(sizeof(*indexMap) * dm->getNumVerts(dm),
			       "indexmap");

	src_mvert = dm->getVertArray(dm);

	maxVerts = dm->getNumVerts(dm);

	if(amd->offset_type & MOD_ARR_OFF_CONST)
		VecAddf(offset[3], offset[3], amd->offset);
	if(amd->offset_type & MOD_ARR_OFF_RELATIVE) {
		for(j = 0; j < 3; j++)
			offset[3][j] += amd->scale[j] * vertarray_size(src_mvert,
					maxVerts, j);
	}

	if((amd->offset_type & MOD_ARR_OFF_OBJ) && (amd->offset_ob)) {
		float obinv[4][4];
		float result_mat[4][4];

		if(ob)
			MTC_Mat4Invert(obinv, ob->obmat);
		else
			MTC_Mat4One(obinv);

		MTC_Mat4MulSerie(result_mat, offset,
				 obinv, amd->offset_ob->obmat,
     NULL, NULL, NULL, NULL, NULL);
		MTC_Mat4CpyMat4(offset, result_mat);
	}

	if(amd->fit_type == MOD_ARR_FITCURVE && amd->curve_ob) {
		Curve *cu = amd->curve_ob->data;
		if(cu) {
			if(!cu->path) {
				cu->flag |= CU_PATH; // needed for path & bevlist
				makeDispListCurveTypes(amd->curve_ob, 0);
			}
			if(cu->path)
				length = cu->path->totdist;
		}
	}

	/* calculate the maximum number of copies which will fit within the
	prescribed length */
	if(amd->fit_type == MOD_ARR_FITLENGTH
		  || amd->fit_type == MOD_ARR_FITCURVE) {
		float dist = sqrt(MTC_dot3Float(offset[3], offset[3]));

		if(dist > 1e-6f)
			/* this gives length = first copy start to last copy end
			add a tiny offset for floating point rounding errors */
			count = (length + 1e-6f) / dist;
		else
			/* if the offset has no translation, just make one copy */
			count = 1;
		  }

		  if(count < 1)
			  count = 1;

	/* allocate memory for count duplicates (including original) plus
		  * start and end caps
	*/
		  finalVerts = dm->getNumVerts(dm) * count;
		  finalEdges = dm->getNumEdges(dm) * count;
		  finalFaces = dm->getNumFaces(dm) * count;
		  if(start_cap) {
			  finalVerts += start_cap->getNumVerts(start_cap);
			  finalEdges += start_cap->getNumEdges(start_cap);
			  finalFaces += start_cap->getNumFaces(start_cap);
		  }
		  if(end_cap) {
			  finalVerts += end_cap->getNumVerts(end_cap);
			  finalEdges += end_cap->getNumEdges(end_cap);
			  finalFaces += end_cap->getNumFaces(end_cap);
		  }
		  result = CDDM_from_template(dm, finalVerts, finalEdges, finalFaces);

		  /* calculate the offset matrix of the final copy (for merging) */ 
		  MTC_Mat4One(final_offset);

		  for(j=0; j < count - 1; j++) {
			  MTC_Mat4MulMat4(tmp_mat, final_offset, offset);
			  MTC_Mat4CpyMat4(final_offset, tmp_mat);
		  }

		  numVerts = numEdges = numFaces = 0;
		  mvert = CDDM_get_verts(result);

		  for (i = 0; i < maxVerts; i++) {
			  indexMap[i].merge = -1; /* default to no merge */
			  indexMap[i].merge_final = 0; /* default to no merge */
		  }

		  for (i = 0; i < maxVerts; i++) {
			  MVert *inMV;
			  MVert *mv = &mvert[numVerts];
			  MVert *mv2;
			  float co[3];

			  inMV = &src_mvert[i];

			  DM_copy_vert_data(dm, result, i, numVerts, 1);
			  *mv = *inMV;
			  numVerts++;

			  indexMap[i].new = numVerts - 1;

			  VECCOPY(co, mv->co);
		
		/* Attempts to merge verts from one duplicate with verts from the
			  * next duplicate which are closer than amd->merge_dist.
			  * Only the first such vert pair is merged.
			  * If verts are merged in the first duplicate pair, they are merged
			  * in all pairs.
		*/
			  if((count > 1) && (amd->flags & MOD_ARR_MERGE)) {
				  float tmp_co[3];
				  VECCOPY(tmp_co, mv->co);
				  MTC_Mat4MulVecfl(offset, tmp_co);

				  for(j = 0; j < maxVerts; j++) {
					  /* if vertex already merged, don't use it */
					  if( indexMap[j].merge != -1 ) continue;

					  inMV = &src_mvert[j];
					  /* if this vert is within merge limit, merge */
					  if(VecLenCompare(tmp_co, inMV->co, amd->merge_dist)) {
						  indexMap[i].merge = j;

						  /* test for merging with final copy of merge target */
						  if(amd->flags & MOD_ARR_MERGEFINAL) {
							  VECCOPY(tmp_co, inMV->co);
							  inMV = &src_mvert[i];
							  MTC_Mat4MulVecfl(final_offset, tmp_co);
							  if(VecLenCompare(tmp_co, inMV->co, amd->merge_dist))
								  indexMap[i].merge_final = 1;
						  }
						  break;
					  }
				  }
			  }

			  /* if no merging, generate copies of this vert */
			  if(indexMap[i].merge < 0) {
				  for(j=0; j < count - 1; j++) {
					  mv2 = &mvert[numVerts];

					  DM_copy_vert_data(result, result, numVerts - 1, numVerts, 1);
					  *mv2 = *mv;
					  numVerts++;

					  MTC_Mat4MulVecfl(offset, co);
					  VECCOPY(mv2->co, co);
				  }
			  } else if(indexMap[i].merge != i && indexMap[i].merge_final) {
			/* if this vert is not merging with itself, and it is merging
				  * with the final copy of its merge target, remove the first copy
			*/
				  numVerts--;
				  DM_free_vert_data(result, numVerts, 1);
			  }
		  }

		  /* make a hashtable so we can avoid duplicate edges from merging */
		  edges = BLI_edgehash_new();

		  maxEdges = dm->getNumEdges(dm);
		  medge = CDDM_get_edges(result);
		  for(i = 0; i < maxEdges; i++) {
			  MEdge inMED;
			  MEdge med;
			  MEdge *med2;
			  int vert1, vert2;

			  dm->getEdge(dm, i, &inMED);

			  med = inMED;
			  med.v1 = indexMap[inMED.v1].new;
			  med.v2 = indexMap[inMED.v2].new;

		/* if vertices are to be merged with the final copies of their
			  * merge targets, calculate that final copy
		*/
			  if(indexMap[inMED.v1].merge_final) {
				  med.v1 = calc_mapping(indexMap, indexMap[inMED.v1].merge,
						  count - 1);
			  }
			  if(indexMap[inMED.v2].merge_final) {
				  med.v2 = calc_mapping(indexMap, indexMap[inMED.v2].merge,
						  count - 1);
			  }

			  if(med.v1 == med.v2) continue;

			  if (initFlags) {
				  med.flag |= ME_EDGEDRAW | ME_EDGERENDER;
			  }

			  if(!BLI_edgehash_haskey(edges, med.v1, med.v2)) {
				  DM_copy_edge_data(dm, result, i, numEdges, 1);
				  medge[numEdges] = med;
				  numEdges++;

				  BLI_edgehash_insert(edges, med.v1, med.v2, NULL);
			  }

			  for(j = 1; j < count; j++)
			  {
				  vert1 = calc_mapping(indexMap, inMED.v1, j);
				  vert2 = calc_mapping(indexMap, inMED.v2, j);
				  /* avoid duplicate edges */
				  if(!BLI_edgehash_haskey(edges, vert1, vert2)) {
					  med2 = &medge[numEdges];

					  DM_copy_edge_data(dm, result, i, numEdges, 1);
					  *med2 = med;
					  numEdges++;

					  med2->v1 = vert1;
					  med2->v2 = vert2;

					  BLI_edgehash_insert(edges, med2->v1, med2->v2, NULL);
				  }
			  }
		  }

		  maxFaces = dm->getNumFaces(dm);
		  mface = CDDM_get_faces(result);
		  for (i=0; i < maxFaces; i++) {
			  MFace inMF;
			  MFace *mf = &mface[numFaces];

			  dm->getFace(dm, i, &inMF);

			  DM_copy_face_data(dm, result, i, numFaces, 1);
			  *mf = inMF;

			  mf->v1 = indexMap[inMF.v1].new;
			  mf->v2 = indexMap[inMF.v2].new;
			  mf->v3 = indexMap[inMF.v3].new;
			  if(inMF.v4)
				  mf->v4 = indexMap[inMF.v4].new;

		/* if vertices are to be merged with the final copies of their
			  * merge targets, calculate that final copy
		*/
			  if(indexMap[inMF.v1].merge_final)
				  mf->v1 = calc_mapping(indexMap, indexMap[inMF.v1].merge, count-1);
			  if(indexMap[inMF.v2].merge_final)
				  mf->v2 = calc_mapping(indexMap, indexMap[inMF.v2].merge, count-1);
			  if(indexMap[inMF.v3].merge_final)
				  mf->v3 = calc_mapping(indexMap, indexMap[inMF.v3].merge, count-1);
			  if(inMF.v4 && indexMap[inMF.v4].merge_final)
				  mf->v4 = calc_mapping(indexMap, indexMap[inMF.v4].merge, count-1);

			  if(test_index_face(mf, &result->faceData, numFaces, inMF.v4?4:3) < 3)
				  continue;

			  numFaces++;

			  /* if the face has fewer than 3 vertices, don't create it */
			  if(mf->v3 == 0 || (mf->v1 && (mf->v1 == mf->v3 || mf->v1 == mf->v4))) {
				  numFaces--;
				  DM_free_face_data(result, numFaces, 1);
			  }

			  for(j = 1; j < count; j++)
			  {
				  MFace *mf2 = &mface[numFaces];

				  DM_copy_face_data(dm, result, i, numFaces, 1);
				  *mf2 = *mf;

				  mf2->v1 = calc_mapping(indexMap, inMF.v1, j);
				  mf2->v2 = calc_mapping(indexMap, inMF.v2, j);
				  mf2->v3 = calc_mapping(indexMap, inMF.v3, j);
				  if (inMF.v4)
					  mf2->v4 = calc_mapping(indexMap, inMF.v4, j);

				  test_index_face(mf2, &result->faceData, numFaces, inMF.v4?4:3);
				  numFaces++;

				  /* if the face has fewer than 3 vertices, don't create it */
				  if(mf2->v3 == 0 || (mf2->v1 && (mf2->v1 == mf2->v3 || mf2->v1 ==
								 mf2->v4))) {
					  numFaces--;
					  DM_free_face_data(result, numFaces, 1);
								 }
			  }
		  }

		  /* add start and end caps */
		  if(start_cap) {
			  float startoffset[4][4];
			  MVert *cap_mvert;
			  MEdge *cap_medge;
			  MFace *cap_mface;
			  int *origindex;
			  int *vert_map;
			  int capVerts, capEdges, capFaces;

			  capVerts = start_cap->getNumVerts(start_cap);
			  capEdges = start_cap->getNumEdges(start_cap);
			  capFaces = start_cap->getNumFaces(start_cap);
			  cap_mvert = start_cap->getVertArray(start_cap);
			  cap_medge = start_cap->getEdgeArray(start_cap);
			  cap_mface = start_cap->getFaceArray(start_cap);

			  Mat4Invert(startoffset, offset);

			  vert_map = MEM_callocN(sizeof(*vert_map) * capVerts,
					  "arrayModifier_doArray vert_map");

			  origindex = result->getVertDataArray(result, CD_ORIGINDEX);
			  for(i = 0; i < capVerts; i++) {
				  MVert *mv = &cap_mvert[i];
				  short merged = 0;

				  if(amd->flags & MOD_ARR_MERGE) {
					  float tmp_co[3];
					  MVert *in_mv;
					  int j;

					  VECCOPY(tmp_co, mv->co);
					  Mat4MulVecfl(startoffset, tmp_co);

					  for(j = 0; j < maxVerts; j++) {
						  in_mv = &src_mvert[j];
						  /* if this vert is within merge limit, merge */
						  if(VecLenCompare(tmp_co, in_mv->co, amd->merge_dist)) {
							  vert_map[i] = calc_mapping(indexMap, j, 0);
							  merged = 1;
							  break;
						  }
					  }
				  }

				  if(!merged) {
					  DM_copy_vert_data(start_cap, result, i, numVerts, 1);
					  mvert[numVerts] = *mv;
					  Mat4MulVecfl(startoffset, mvert[numVerts].co);
					  origindex[numVerts] = ORIGINDEX_NONE;

					  vert_map[i] = numVerts;

					  numVerts++;
				  }
			  }
			  origindex = result->getEdgeDataArray(result, CD_ORIGINDEX);
			  for(i = 0; i < capEdges; i++) {
				  int v1, v2;

				  v1 = vert_map[cap_medge[i].v1];
				  v2 = vert_map[cap_medge[i].v2];

				  if(!BLI_edgehash_haskey(edges, v1, v2)) {
					  DM_copy_edge_data(start_cap, result, i, numEdges, 1);
					  medge[numEdges] = cap_medge[i];
					  medge[numEdges].v1 = v1;
					  medge[numEdges].v2 = v2;
					  origindex[numEdges] = ORIGINDEX_NONE;

					  numEdges++;
				  }
			  }
			  origindex = result->getFaceDataArray(result, CD_ORIGINDEX);
			  for(i = 0; i < capFaces; i++) {
				  DM_copy_face_data(start_cap, result, i, numFaces, 1);
				  mface[numFaces] = cap_mface[i];
				  mface[numFaces].v1 = vert_map[mface[numFaces].v1];
				  mface[numFaces].v2 = vert_map[mface[numFaces].v2];
				  mface[numFaces].v3 = vert_map[mface[numFaces].v3];
				  if(mface[numFaces].v4)
					  mface[numFaces].v4 = vert_map[mface[numFaces].v4];
				  origindex[numFaces] = ORIGINDEX_NONE;

				  numFaces++;
			  }

			  MEM_freeN(vert_map);
			  start_cap->release(start_cap);
		  }

		  if(end_cap) {
			  float endoffset[4][4];
			  MVert *cap_mvert;
			  MEdge *cap_medge;
			  MFace *cap_mface;
			  int *origindex;
			  int *vert_map;
			  int capVerts, capEdges, capFaces;

			  capVerts = end_cap->getNumVerts(end_cap);
			  capEdges = end_cap->getNumEdges(end_cap);
			  capFaces = end_cap->getNumFaces(end_cap);
			  cap_mvert = end_cap->getVertArray(end_cap);
			  cap_medge = end_cap->getEdgeArray(end_cap);
			  cap_mface = end_cap->getFaceArray(end_cap);

			  Mat4MulMat4(endoffset, final_offset, offset);

			  vert_map = MEM_callocN(sizeof(*vert_map) * capVerts,
					  "arrayModifier_doArray vert_map");

			  origindex = result->getVertDataArray(result, CD_ORIGINDEX);
			  for(i = 0; i < capVerts; i++) {
				  MVert *mv = &cap_mvert[i];
				  short merged = 0;

				  if(amd->flags & MOD_ARR_MERGE) {
					  float tmp_co[3];
					  MVert *in_mv;
					  int j;

					  VECCOPY(tmp_co, mv->co);
					  Mat4MulVecfl(offset, tmp_co);

					  for(j = 0; j < maxVerts; j++) {
						  in_mv = &src_mvert[j];
						  /* if this vert is within merge limit, merge */
						  if(VecLenCompare(tmp_co, in_mv->co, amd->merge_dist)) {
							  vert_map[i] = calc_mapping(indexMap, j, count - 1);
							  merged = 1;
							  break;
						  }
					  }
				  }

				  if(!merged) {
					  DM_copy_vert_data(end_cap, result, i, numVerts, 1);
					  mvert[numVerts] = *mv;
					  Mat4MulVecfl(endoffset, mvert[numVerts].co);
					  origindex[numVerts] = ORIGINDEX_NONE;

					  vert_map[i] = numVerts;

					  numVerts++;
				  }
			  }
			  origindex = result->getEdgeDataArray(result, CD_ORIGINDEX);
			  for(i = 0; i < capEdges; i++) {
				  int v1, v2;

				  v1 = vert_map[cap_medge[i].v1];
				  v2 = vert_map[cap_medge[i].v2];

				  if(!BLI_edgehash_haskey(edges, v1, v2)) {
					  DM_copy_edge_data(end_cap, result, i, numEdges, 1);
					  medge[numEdges] = cap_medge[i];
					  medge[numEdges].v1 = v1;
					  medge[numEdges].v2 = v2;
					  origindex[numEdges] = ORIGINDEX_NONE;

					  numEdges++;
				  }
			  }
			  origindex = result->getFaceDataArray(result, CD_ORIGINDEX);
			  for(i = 0; i < capFaces; i++) {
				  DM_copy_face_data(end_cap, result, i, numFaces, 1);
				  mface[numFaces] = cap_mface[i];
				  mface[numFaces].v1 = vert_map[mface[numFaces].v1];
				  mface[numFaces].v2 = vert_map[mface[numFaces].v2];
				  mface[numFaces].v3 = vert_map[mface[numFaces].v3];
				  if(mface[numFaces].v4)
					  mface[numFaces].v4 = vert_map[mface[numFaces].v4];
				  origindex[numFaces] = ORIGINDEX_NONE;

				  numFaces++;
			  }

			  MEM_freeN(vert_map);
			  end_cap->release(end_cap);
		  }

		  BLI_edgehash_free(edges, NULL);
		  MEM_freeN(indexMap);

		  CDDM_lower_num_verts(result, numVerts);
		  CDDM_lower_num_edges(result, numEdges);
		  CDDM_lower_num_faces(result, numFaces);

		  return result;
}

static DerivedMesh *arrayModifier_applyModifier(
		ModifierData *md, Object *ob, DerivedMesh *derivedData,
  int useRenderParams, int isFinalCalc)
{
	DerivedMesh *result;
	ArrayModifierData *amd = (ArrayModifierData*) md;

	result = arrayModifier_doArray(amd, ob, derivedData, 0);

	CDDM_calc_normals(result);

	return result;
}

static DerivedMesh *arrayModifier_applyModifierEM(
		ModifierData *md, Object *ob, EditMesh *editData,
  DerivedMesh *derivedData)
{
	return arrayModifier_applyModifier(md, ob, derivedData, 0, 1);
}

/* Mirror */

static void mirrorModifier_initData(ModifierData *md)
{
	MirrorModifierData *mmd = (MirrorModifierData*) md;

	mmd->flag |= MOD_MIR_AXIS_X;
	mmd->tolerance = 0.001;
	mmd->mirror_ob = NULL;
}

static void mirrorModifier_copyData(ModifierData *md, ModifierData *target)
{
	MirrorModifierData *mmd = (MirrorModifierData*) md;
	MirrorModifierData *tmmd = (MirrorModifierData*) target;

	tmmd->axis = mmd->axis;
	tmmd->flag = mmd->flag;
	tmmd->tolerance = mmd->tolerance;
	tmmd->mirror_ob = mmd->mirror_ob;;
}

static void mirrorModifier_foreachObjectLink(
					     ModifierData *md, Object *ob,
	  void (*walk)(void *userData, Object *ob, Object **obpoin),
		 void *userData)
{
	MirrorModifierData *mmd = (MirrorModifierData*) md;

	walk(userData, ob, &mmd->mirror_ob);
}

static void mirrorModifier_updateDepgraph(ModifierData *md, DagForest *forest,
					  Object *ob, DagNode *obNode)
{
	MirrorModifierData *mmd = (MirrorModifierData*) md;

	if(mmd->mirror_ob) {
		DagNode *latNode = dag_get_node(forest, mmd->mirror_ob);

		dag_add_relation(forest, latNode, obNode,
				 DAG_RL_DATA_DATA | DAG_RL_OB_DATA, "Mirror Modifier");
	}
}

static DerivedMesh *doMirrorOnAxis(MirrorModifierData *mmd,
				   Object *ob,
       DerivedMesh *dm,
       int initFlags,
       int axis)
{
	int i;
	float tolerance = mmd->tolerance;
	DerivedMesh *result;
	int numVerts, numEdges, numFaces;
	int maxVerts = dm->getNumVerts(dm);
	int maxEdges = dm->getNumEdges(dm);
	int maxFaces = dm->getNumFaces(dm);
	int (*indexMap)[2];
	float mtx[4][4], imtx[4][4];

	numVerts = numEdges = numFaces = 0;

	indexMap = MEM_mallocN(sizeof(*indexMap) * maxVerts, "indexmap");

	result = CDDM_from_template(dm, maxVerts * 2, maxEdges * 2, maxFaces * 2);

	if (mmd->mirror_ob) {
		float obinv[4][4];

		Mat4Invert(obinv, mmd->mirror_ob->obmat);
		Mat4MulMat4(mtx, ob->obmat, obinv);
		Mat4Invert(imtx, mtx);
	}

	for(i = 0; i < maxVerts; i++) {
		MVert inMV;
		MVert *mv = CDDM_get_vert(result, numVerts);
		int isShared;
		float co[3];

		dm->getVert(dm, i, &inMV);

		VecCopyf(co, inMV.co);

		if (mmd->mirror_ob) {
			VecMat4MulVecfl(co, mtx, co);
		}
		isShared = ABS(co[axis])<=tolerance;

		/* Because the topology result (# of vertices) must be the same if
		* the mesh data is overridden by vertex cos, have to calc sharedness
		* based on original coordinates. This is why we test before copy.
		*/
		DM_copy_vert_data(dm, result, i, numVerts, 1);
		*mv = inMV;
		numVerts++;

		indexMap[i][0] = numVerts - 1;
		indexMap[i][1] = !isShared;

		if(isShared) {
			co[axis] = 0;
			if (mmd->mirror_ob) {
				VecMat4MulVecfl(co, imtx, co);
			}
			VecCopyf(mv->co, co);
			
			mv->flag |= ME_VERT_MERGED;
		} else {
			MVert *mv2 = CDDM_get_vert(result, numVerts);

			DM_copy_vert_data(dm, result, i, numVerts, 1);
			*mv2 = *mv;
			numVerts++;

			co[axis] = -co[axis];
			if (mmd->mirror_ob) {
				VecMat4MulVecfl(co, imtx, co);
			}
			VecCopyf(mv2->co, co);
		}
	}

	for(i = 0; i < maxEdges; i++) {
		MEdge inMED;
		MEdge *med = CDDM_get_edge(result, numEdges);

		dm->getEdge(dm, i, &inMED);

		DM_copy_edge_data(dm, result, i, numEdges, 1);
		*med = inMED;
		numEdges++;

		med->v1 = indexMap[inMED.v1][0];
		med->v2 = indexMap[inMED.v2][0];
		if(initFlags)
			med->flag |= ME_EDGEDRAW | ME_EDGERENDER;

		if(indexMap[inMED.v1][1] || indexMap[inMED.v2][1]) {
			MEdge *med2 = CDDM_get_edge(result, numEdges);

			DM_copy_edge_data(dm, result, i, numEdges, 1);
			*med2 = *med;
			numEdges++;

			med2->v1 += indexMap[inMED.v1][1];
			med2->v2 += indexMap[inMED.v2][1];
		}
	}

	for(i = 0; i < maxFaces; i++) {
		MFace inMF;
		MFace *mf = CDDM_get_face(result, numFaces);

		dm->getFace(dm, i, &inMF);

		DM_copy_face_data(dm, result, i, numFaces, 1);
		*mf = inMF;
		numFaces++;

		mf->v1 = indexMap[inMF.v1][0];
		mf->v2 = indexMap[inMF.v2][0];
		mf->v3 = indexMap[inMF.v3][0];
		mf->v4 = indexMap[inMF.v4][0];
		
		if(indexMap[inMF.v1][1]
				 || indexMap[inMF.v2][1]
				 || indexMap[inMF.v3][1]
				 || (mf->v4 && indexMap[inMF.v4][1])) {
			MFace *mf2 = CDDM_get_face(result, numFaces);
			static int corner_indices[4] = {2, 1, 0, 3};

			DM_copy_face_data(dm, result, i, numFaces, 1);
			*mf2 = *mf;

			mf2->v1 += indexMap[inMF.v1][1];
			mf2->v2 += indexMap[inMF.v2][1];
			mf2->v3 += indexMap[inMF.v3][1];
			if(inMF.v4) mf2->v4 += indexMap[inMF.v4][1];

			/* mirror UVs if enabled */
			if(mmd->flag & (MOD_MIR_MIRROR_U | MOD_MIR_MIRROR_V)) {
				MTFace *tf = result->getFaceData(result, numFaces, CD_MTFACE);
				if(tf) {
					int j;
					for(j = 0; j < 4; ++j) {
						if(mmd->flag & MOD_MIR_MIRROR_U)
							tf->uv[j][0] = 1.0f - tf->uv[j][0];
						if(mmd->flag & MOD_MIR_MIRROR_V)
							tf->uv[j][1] = 1.0f - tf->uv[j][1];
					}
				}
			}

			/* Flip face normal */
			SWAP(int, mf2->v1, mf2->v3);
			DM_swap_face_data(result, numFaces, corner_indices);

			test_index_face(mf2, &result->faceData, numFaces, inMF.v4?4:3);
			numFaces++;
				 }
	}

	MEM_freeN(indexMap);

	CDDM_lower_num_verts(result, numVerts);
	CDDM_lower_num_edges(result, numEdges);
	CDDM_lower_num_faces(result, numFaces);

	return result;
}

static DerivedMesh *mirrorModifier__doMirror(MirrorModifierData *mmd,
					     Object *ob, DerivedMesh *dm,
	  int initFlags)
{
	DerivedMesh *result = dm;

	/* check which axes have been toggled and mirror accordingly */
	if(mmd->flag & MOD_MIR_AXIS_X) {
		result = doMirrorOnAxis(mmd, ob, result, initFlags, 0);
	}
	if(mmd->flag & MOD_MIR_AXIS_Y) {
		DerivedMesh *tmp = result;
		result = doMirrorOnAxis(mmd, ob, result, initFlags, 1);
		if(tmp != dm) tmp->release(tmp); /* free intermediate results */
	}
	if(mmd->flag & MOD_MIR_AXIS_Z) {
		DerivedMesh *tmp = result;
		result = doMirrorOnAxis(mmd, ob, result, initFlags, 2);
		if(tmp != dm) tmp->release(tmp); /* free intermediate results */
	}

	return result;
}

static DerivedMesh *mirrorModifier_applyModifier(
		ModifierData *md, Object *ob, DerivedMesh *derivedData,
  int useRenderParams, int isFinalCalc)
{
	DerivedMesh *result;
	MirrorModifierData *mmd = (MirrorModifierData*) md;

	result = mirrorModifier__doMirror(mmd, ob, derivedData, 0);

	if(result != derivedData)
		CDDM_calc_normals(result);
	
	return result;
}

static DerivedMesh *mirrorModifier_applyModifierEM(
		ModifierData *md, Object *ob, EditMesh *editData,
  DerivedMesh *derivedData)
{
	return mirrorModifier_applyModifier(md, ob, derivedData, 0, 1);
}

/* EdgeSplit */
/* EdgeSplit modifier: Splits edges in the mesh according to sharpness flag
 * or edge angle (can be used to achieve autosmoothing)
*/
#if 0
#define EDGESPLIT_DEBUG_3
#define EDGESPLIT_DEBUG_2
#define EDGESPLIT_DEBUG_1
#define EDGESPLIT_DEBUG_0
#endif

static void edgesplitModifier_initData(ModifierData *md)
{
	EdgeSplitModifierData *emd = (EdgeSplitModifierData*) md;

	/* default to 30-degree split angle, sharpness from both angle & flag
	*/
	emd->split_angle = 30;
	emd->flags = MOD_EDGESPLIT_FROMANGLE | MOD_EDGESPLIT_FROMFLAG;
}

static void edgesplitModifier_copyData(ModifierData *md, ModifierData *target)
{
	EdgeSplitModifierData *emd = (EdgeSplitModifierData*) md;
	EdgeSplitModifierData *temd = (EdgeSplitModifierData*) target;

	temd->split_angle = emd->split_angle;
	temd->flags = emd->flags;
}

/* Mesh data for edgesplit operation */
typedef struct SmoothVert {
	LinkNode *faces;     /* all faces which use this vert */
	int oldIndex; /* the index of the original DerivedMesh vert */
	int newIndex; /* the index of the new DerivedMesh vert */
} SmoothVert;

#define SMOOTHEDGE_NUM_VERTS 2

typedef struct SmoothEdge {
	SmoothVert *verts[SMOOTHEDGE_NUM_VERTS]; /* the verts used by this edge */
	LinkNode *faces;     /* all faces which use this edge */
	int oldIndex; /* the index of the original DerivedMesh edge */
	int newIndex; /* the index of the new DerivedMesh edge */
	short flag; /* the flags from the original DerivedMesh edge */
} SmoothEdge;

#define SMOOTHFACE_MAX_EDGES 4

typedef struct SmoothFace {
	SmoothEdge *edges[SMOOTHFACE_MAX_EDGES]; /* nonexistent edges == NULL */
	int flip[SMOOTHFACE_MAX_EDGES]; /* 1 = flip edge dir, 0 = don't flip */
	float normal[3]; /* the normal of this face */
	int oldIndex; /* the index of the original DerivedMesh face */
	int newIndex; /* the index of the new DerivedMesh face */
} SmoothFace;

typedef struct SmoothMesh {
	SmoothVert *verts;
	SmoothEdge *edges;
	SmoothFace *faces;
	int num_verts, num_edges, num_faces;
	int max_verts, max_edges, max_faces;
	DerivedMesh *dm;
	float threshold; /* the cosine of the smoothing angle */
	int flags;
} SmoothMesh;

static SmoothVert *smoothvert_copy(SmoothVert *vert, SmoothMesh *mesh)
{
	SmoothVert *copy = &mesh->verts[mesh->num_verts];

	if(mesh->num_verts >= mesh->max_verts) {
		printf("Attempted to add a SmoothMesh vert beyond end of array\n");
		return NULL;
	}

	*copy = *vert;
	copy->faces = NULL;
	copy->newIndex = mesh->num_verts;
	++mesh->num_verts;

#ifdef EDGESPLIT_DEBUG_2
	printf("copied vert %4d to vert %4d\n", vert->newIndex, copy->newIndex);
#endif
	return copy;
}

static SmoothEdge *smoothedge_copy(SmoothEdge *edge, SmoothMesh *mesh)
{
	SmoothEdge *copy = &mesh->edges[mesh->num_edges];

	if(mesh->num_edges >= mesh->max_edges) {
		printf("Attempted to add a SmoothMesh edge beyond end of array\n");
		return NULL;
	}

	*copy = *edge;
	copy->faces = NULL;
	copy->newIndex = mesh->num_edges;
	++mesh->num_edges;

#ifdef EDGESPLIT_DEBUG_2
	printf("copied edge %4d to edge %4d\n", edge->newIndex, copy->newIndex);
#endif
	return copy;
}

static int smoothedge_has_vert(SmoothEdge *edge, SmoothVert *vert)
{
	int i;
	for(i = 0; i < SMOOTHEDGE_NUM_VERTS; i++)
		if(edge->verts[i] == vert) return 1;

	return 0;
}

static SmoothMesh *smoothmesh_new(int num_verts, int num_edges, int num_faces,
				  int max_verts, int max_edges, int max_faces)
{
	SmoothMesh *mesh = MEM_callocN(sizeof(*mesh), "smoothmesh");
	mesh->verts = MEM_callocN(sizeof(*mesh->verts) * max_verts,
				  "SmoothMesh.verts");
	mesh->edges = MEM_callocN(sizeof(*mesh->edges) * max_edges,
				  "SmoothMesh.edges");
	mesh->faces = MEM_callocN(sizeof(*mesh->faces) * max_faces,
				  "SmoothMesh.faces");

	mesh->num_verts = num_verts;
	mesh->num_edges = num_edges;
	mesh->num_faces = num_faces;

	mesh->max_verts = max_verts;
	mesh->max_edges = max_edges;
	mesh->max_faces = max_faces;

	return mesh;
}

static void smoothmesh_free(SmoothMesh *mesh)
{
	int i;

	for(i = 0; i < mesh->num_verts; ++i)
		BLI_linklist_free(mesh->verts[i].faces, NULL);

	for(i = 0; i < mesh->num_edges; ++i)
		BLI_linklist_free(mesh->edges[i].faces, NULL);

	MEM_freeN(mesh->verts);
	MEM_freeN(mesh->edges);
	MEM_freeN(mesh->faces);
	MEM_freeN(mesh);
}

static void smoothmesh_resize_verts(SmoothMesh *mesh, int max_verts)
{
	int i;
	SmoothVert *tmp;

	if(max_verts <= mesh->max_verts) return;

	tmp = MEM_callocN(sizeof(*tmp) * max_verts, "SmoothMesh.verts");

	memcpy(tmp, mesh->verts, sizeof(*tmp) * mesh->num_verts);

	/* remap vert pointers in edges */
	for(i = 0; i < mesh->num_edges; ++i) {
		int j;
		SmoothEdge *edge = &mesh->edges[i];

		for(j = 0; j < SMOOTHEDGE_NUM_VERTS; ++j)
			/* pointer arithmetic to get vert array index */
			edge->verts[j] = &tmp[edge->verts[j] - mesh->verts];
	}

	MEM_freeN(mesh->verts);
	mesh->verts = tmp;
	mesh->max_verts = max_verts;
}

static void smoothmesh_resize_edges(SmoothMesh *mesh, int max_edges)
{
	int i;
	SmoothEdge *tmp;

	if(max_edges <= mesh->max_edges) return;

	tmp = MEM_callocN(sizeof(*tmp) * max_edges, "SmoothMesh.edges");

	memcpy(tmp, mesh->edges, sizeof(*tmp) * mesh->num_edges);

	/* remap edge pointers in faces */
	for(i = 0; i < mesh->num_faces; ++i) {
		int j;
		SmoothFace *face = &mesh->faces[i];

		for(j = 0; j < SMOOTHFACE_MAX_EDGES; ++j)
			if(face->edges[j])
				/* pointer arithmetic to get edge array index */
				face->edges[j] = &tmp[face->edges[j] - mesh->edges];
	}

	MEM_freeN(mesh->edges);
	mesh->edges = tmp;
	mesh->max_edges = max_edges;
}

#ifdef EDGESPLIT_DEBUG_0
static void smoothmesh_print(SmoothMesh *mesh)
{
	int i, j;
	DerivedMesh *dm = mesh->dm;

	printf("--- SmoothMesh ---\n");
	printf("--- Vertices ---\n");
	for(i = 0; i < mesh->num_verts; i++) {
		SmoothVert *vert = &mesh->verts[i];
		LinkNode *node;
		MVert mv;

		dm->getVert(dm, vert->oldIndex, &mv);

		printf("%3d: ind={%3d, %3d}, pos={% 5.1f, % 5.1f, % 5.1f}",
		       i, vert->oldIndex, vert->newIndex,
	 mv.co[0], mv.co[1], mv.co[2]);
		printf(", faces={");
		for(node = vert->faces; node != NULL; node = node->next) {
			printf(" %d", ((SmoothFace *)node->link)->newIndex);
		}
		printf("}\n");
	}

	printf("\n--- Edges ---\n");
	for(i = 0; i < mesh->num_edges; i++) {
		SmoothEdge *edge = &mesh->edges[i];
		LinkNode *node;

		printf("%4d: indices={%4d, %4d}, verts={%4d, %4d}",
		       i,
	 edge->oldIndex, edge->newIndex,
  edge->verts[0]->newIndex, edge->verts[1]->newIndex);
		if(edge->verts[0] == edge->verts[1]) printf(" <- DUPLICATE VERTEX");
		printf(", faces={");
		for(node = edge->faces; node != NULL; node = node->next) {
			printf(" %d", ((SmoothFace *)node->link)->newIndex);
		}
		printf("}\n");
	}

	printf("\n--- Faces ---\n");
	for(i = 0; i < mesh->num_faces; i++) {
		SmoothFace *face = &mesh->faces[i];

		printf("%4d: indices={%4d, %4d}, edges={", i,
		       face->oldIndex, face->newIndex);
		for(j = 0; j < SMOOTHFACE_MAX_EDGES && face->edges[j]; j++) {
			if(face->flip[j])
				printf(" -%-2d", face->edges[j]->newIndex);
			else
				printf("  %-2d", face->edges[j]->newIndex);
		}
		printf("}, verts={");
		for(j = 0; j < SMOOTHFACE_MAX_EDGES && face->edges[j]; j++) {
			printf(" %d", face->edges[j]->verts[face->flip[j]]->newIndex);
		}
		printf("}\n");
	}
}
#endif

static SmoothMesh *smoothmesh_from_derivedmesh(DerivedMesh *dm)
{
	SmoothMesh *mesh;
	EdgeHash *edges = BLI_edgehash_new();
	int i;
	int totvert, totedge, totface;

	totvert = dm->getNumVerts(dm);
	totedge = dm->getNumEdges(dm);
	totface = dm->getNumFaces(dm);

	mesh = smoothmesh_new(totvert, totedge, totface,
			      totvert, totedge, totface);

	mesh->dm = dm;

	for(i = 0; i < totvert; i++) {
		SmoothVert *vert = &mesh->verts[i];

		vert->oldIndex = vert->newIndex = i;
	}

	for(i = 0; i < totedge; i++) {
		SmoothEdge *edge = &mesh->edges[i];
		MEdge med;

		dm->getEdge(dm, i, &med);
		edge->verts[0] = &mesh->verts[med.v1];
		edge->verts[1] = &mesh->verts[med.v2];
		edge->oldIndex = edge->newIndex = i;
		edge->flag = med.flag;

		BLI_edgehash_insert(edges, med.v1, med.v2, edge);
	}

	for(i = 0; i < totface; i++) {
		SmoothFace *face = &mesh->faces[i];
		MFace mf;
		MVert v1, v2, v3;
		int j;

		dm->getFace(dm, i, &mf);

		dm->getVert(dm, mf.v1, &v1);
		dm->getVert(dm, mf.v2, &v2);
		dm->getVert(dm, mf.v3, &v3);
		face->edges[0] = BLI_edgehash_lookup(edges, mf.v1, mf.v2);
		if(face->edges[0]->verts[1]->oldIndex == mf.v1) face->flip[0] = 1;
		face->edges[1] = BLI_edgehash_lookup(edges, mf.v2, mf.v3);
		if(face->edges[1]->verts[1]->oldIndex == mf.v2) face->flip[1] = 1;
		if(mf.v4) {
			MVert v4;
			dm->getVert(dm, mf.v4, &v4);
			face->edges[2] = BLI_edgehash_lookup(edges, mf.v3, mf.v4);
			if(face->edges[2]->verts[1]->oldIndex == mf.v3) face->flip[2] = 1;
			face->edges[3] = BLI_edgehash_lookup(edges, mf.v4, mf.v1);
			if(face->edges[3]->verts[1]->oldIndex == mf.v4) face->flip[3] = 1;
			CalcNormFloat4(v1.co, v2.co, v3.co, v4.co, face->normal);
		} else {
			face->edges[2] = BLI_edgehash_lookup(edges, mf.v3, mf.v1);
			if(face->edges[2]->verts[1]->oldIndex == mf.v3) face->flip[2] = 1;
			face->edges[3] = NULL;
			CalcNormFloat(v1.co, v2.co, v3.co, face->normal);
		}

		for(j = 0; j < SMOOTHFACE_MAX_EDGES && face->edges[j]; j++) {
			SmoothEdge *edge = face->edges[j];
			BLI_linklist_prepend(&edge->faces, face);
			BLI_linklist_prepend(&edge->verts[face->flip[j]]->faces, face);
		}

		face->oldIndex = face->newIndex = i;
	}

	BLI_edgehash_free(edges, NULL);

	return mesh;
}

static DerivedMesh *CDDM_from_smoothmesh(SmoothMesh *mesh)
{
	DerivedMesh *result = CDDM_from_template(mesh->dm,
			mesh->num_verts,
   mesh->num_edges,
   mesh->num_faces);
	MVert *new_verts = CDDM_get_verts(result);
	MEdge *new_edges = CDDM_get_edges(result);
	MFace *new_faces = CDDM_get_faces(result);
	int i;

	for(i = 0; i < mesh->num_verts; ++i) {
		SmoothVert *vert = &mesh->verts[i];
		MVert *newMV = &new_verts[vert->newIndex];

		DM_copy_vert_data(mesh->dm, result,
				  vert->oldIndex, vert->newIndex, 1);
		mesh->dm->getVert(mesh->dm, vert->oldIndex, newMV);
	}

	for(i = 0; i < mesh->num_edges; ++i) {
		SmoothEdge *edge = &mesh->edges[i];
		MEdge *newME = &new_edges[edge->newIndex];

		DM_copy_edge_data(mesh->dm, result,
				  edge->oldIndex, edge->newIndex, 1);
		mesh->dm->getEdge(mesh->dm, edge->oldIndex, newME);
		newME->v1 = edge->verts[0]->newIndex;
		newME->v2 = edge->verts[1]->newIndex;
	}

	for(i = 0; i < mesh->num_faces; ++i) {
		SmoothFace *face = &mesh->faces[i];
		MFace *newMF = &new_faces[face->newIndex];

		DM_copy_face_data(mesh->dm, result,
				  face->oldIndex, face->newIndex, 1);
		mesh->dm->getFace(mesh->dm, face->oldIndex, newMF);

		newMF->v1 = face->edges[0]->verts[face->flip[0]]->newIndex;
		newMF->v2 = face->edges[1]->verts[face->flip[1]]->newIndex;
		newMF->v3 = face->edges[2]->verts[face->flip[2]]->newIndex;

		if(face->edges[3]) {
			newMF->v4 = face->edges[3]->verts[face->flip[3]]->newIndex;
		} else {
			newMF->v4 = 0;
		}
	}

	return result;
}

/* returns the other vert in the given edge
 */
static SmoothVert *other_vert(SmoothEdge *edge, SmoothVert *vert)
{
	if(edge->verts[0] == vert) return edge->verts[1];
	else return edge->verts[0];
}

/* returns the other edge in the given face that uses the given vert
 * returns NULL if no other edge in the given face uses the given vert
 * (this should never happen)
 */
static SmoothEdge *other_edge(SmoothFace *face, SmoothVert *vert,
			      SmoothEdge *edge)
{
	int i,j;
	for(i = 0; i < SMOOTHFACE_MAX_EDGES && face->edges[i]; i++) {
		SmoothEdge *tmp_edge = face->edges[i];
		if(tmp_edge == edge) continue;

		for(j = 0; j < SMOOTHEDGE_NUM_VERTS; j++)
			if(tmp_edge->verts[j] == vert) return tmp_edge;
	}

	/* if we get to here, something's wrong (there should always be 2 edges
	* which use the same vert in a face)
	*/
	return NULL;
}

/* returns a face attached to the given edge which is not the given face.
 * returns NULL if no other faces use this edge.
 */
static SmoothFace *other_face(SmoothEdge *edge, SmoothFace *face)
{
	LinkNode *node;

	for(node = edge->faces; node != NULL; node = node->next)
		if(node->link != face) return node->link;

	return NULL;
}

#if 0
/* copies source list to target, overwriting target (target is not freed)
 * nodes in the copy will be in the same order as in source
 */
static void linklist_copy(LinkNode **target, LinkNode *source)
{
	LinkNode *node = NULL;
	*target = NULL;

	for(; source; source = source->next) {
		if(node) {
			node->next = MEM_mallocN(sizeof(*node->next), "nlink_copy");
										node = node->next;
} else {
										node = *target = MEM_mallocN(sizeof(**target), "nlink_copy");
}
										node->link = source->link;
										node->next = NULL;
}
}
#endif

										/* appends source to target if it's not already in target */
										static void linklist_append_unique(LinkNode **target, void *source) 
{
	LinkNode *node;
	LinkNode *prev = NULL;

	/* check if source value is already in the list */
	for(node = *target; node; prev = node, node = node->next)
		if(node->link == source) return;

	node = MEM_mallocN(sizeof(*node), "nlink");
	node->next = NULL;
	node->link = source;

	if(prev) prev->next = node;
	else *target = node;
}

/* appends elements of source which aren't already in target to target */
static void linklist_append_list_unique(LinkNode **target, LinkNode *source)
{
	for(; source; source = source->next)
		linklist_append_unique(target, source->link);
}

#if 0 /* this is no longer used, it should possibly be removed */
/* prepends prepend to list - doesn't copy nodes, just joins the lists */
static void linklist_prepend_linklist(LinkNode **list, LinkNode *prepend)
{
	if(prepend) {
		LinkNode *node = prepend;
		while(node->next) node = node->next;

		node->next = *list;
		*list = prepend;
}
}
#endif

/* returns 1 if the linked list contains the given pointer, 0 otherwise
 */
static int linklist_contains(LinkNode *list, void *ptr)
{
	LinkNode *node;

	for(node = list; node; node = node->next)
		if(node->link == ptr) return 1;

	return 0;
}

/* returns 1 if the first linked list is a subset of the second (comparing
 * pointer values), 0 if not
 */
static int linklist_subset(LinkNode *list1, LinkNode *list2)
{
	for(; list1; list1 = list1->next)
		if(!linklist_contains(list2, list1->link))
			return 0;

	return 1;
}

#if 0
/* empties the linked list
 * frees pointers with freefunc if freefunc is not NULL
 */
static void linklist_empty(LinkNode **list, LinkNodeFreeFP freefunc)
{
	BLI_linklist_free(*list, freefunc);
	*list = NULL;
}
#endif

/* removes the first instance of value from the linked list
 * frees the pointer with freefunc if freefunc is not NULL
 */
static void linklist_remove_first(LinkNode **list, void *value,
				  LinkNodeFreeFP freefunc)
{
	LinkNode *node = *list;
	LinkNode *prev = NULL;

	while(node && node->link != value) {
		prev = node;
		node = node->next;
	}

	if(node) {
		if(prev)
			prev->next = node->next;
		else
			*list = node->next;

		if(freefunc)
			freefunc(node->link);

		MEM_freeN(node);
	}
}

/* removes all elements in source from target */
static void linklist_remove_list(LinkNode **target, LinkNode *source,
				 LinkNodeFreeFP freefunc)
{
	for(; source; source = source->next)
		linklist_remove_first(target, source->link, freefunc);
}

#ifdef EDGESPLIT_DEBUG_0
static void print_ptr(void *ptr)
{
	printf("%p\n", ptr);
}

static void print_edge(void *ptr)
{
	SmoothEdge *edge = ptr;
	printf(" %4d", edge->newIndex);
}

static void print_face(void *ptr)
{
	SmoothFace *face = ptr;
	printf(" %4d", face->newIndex);
}
#endif

typedef struct ReplaceData {
	void *find;
	void *replace;
} ReplaceData;

static void edge_replace_vert(void *ptr, void *userdata)
{
	SmoothEdge *edge = ptr;
	SmoothVert *find = ((ReplaceData *)userdata)->find;
	SmoothVert *replace = ((ReplaceData *)userdata)->replace;
	int i;

#ifdef EDGESPLIT_DEBUG_3
	printf("replacing vert %4d with %4d in edge %4d",
	       find->newIndex, replace->newIndex, edge->newIndex);
	printf(": {%4d, %4d}", edge->verts[0]->newIndex, edge->verts[1]->newIndex);
#endif

	for(i = 0; i < SMOOTHEDGE_NUM_VERTS; i++) {
		if(edge->verts[i] == find) {
			linklist_append_list_unique(&replace->faces, edge->faces);
			linklist_remove_list(&find->faces, edge->faces, NULL);

			edge->verts[i] = replace;
		}
	}

#ifdef EDGESPLIT_DEBUG_3
	printf(" -> {%4d, %4d}\n", edge->verts[0]->newIndex, edge->verts[1]->newIndex);
#endif
}

static void face_replace_vert(void *ptr, void *userdata)
{
	SmoothFace *face = ptr;
	int i;

	for(i = 0; i < SMOOTHFACE_MAX_EDGES && face->edges[i]; i++)
		edge_replace_vert(face->edges[i], userdata);
}

static void face_replace_edge(void *ptr, void *userdata)
{
	SmoothFace *face = ptr;
	SmoothEdge *find = ((ReplaceData *)userdata)->find;
	SmoothEdge *replace = ((ReplaceData *)userdata)->replace;
	int i;

#ifdef EDGESPLIT_DEBUG_3
	printf("replacing edge %4d with %4d in face %4d",
	       find->newIndex, replace->newIndex, face->newIndex);
	if(face->edges[3])
		printf(": {%2d %2d %2d %2d}",
		       face->edges[0]->newIndex, face->edges[1]->newIndex,
	 face->edges[2]->newIndex, face->edges[3]->newIndex);
	else
		printf(": {%2d %2d %2d}",
		       face->edges[0]->newIndex, face->edges[1]->newIndex,
	 face->edges[2]->newIndex);
#endif

	for(i = 0; i < SMOOTHFACE_MAX_EDGES && face->edges[i]; i++) {
		if(face->edges[i] == find) {
			linklist_remove_first(&face->edges[i]->faces, face, NULL);
			BLI_linklist_prepend(&replace->faces, face);
			face->edges[i] = replace;
		}
	}

#ifdef EDGESPLIT_DEBUG_3
	if(face->edges[3])
		printf(" -> {%2d %2d %2d %2d}\n",
		       face->edges[0]->newIndex, face->edges[1]->newIndex,
	 face->edges[2]->newIndex, face->edges[3]->newIndex);
	else
		printf(" -> {%2d %2d %2d}\n",
		       face->edges[0]->newIndex, face->edges[1]->newIndex,
	 face->edges[2]->newIndex);
#endif
}

static int edge_is_loose(SmoothEdge *edge)
{
	return !(edge->faces && edge->faces->next);
}

static int edge_is_sharp(SmoothEdge *edge, int flags,
			 float threshold)
{
#ifdef EDGESPLIT_DEBUG_1
	printf("edge %d: ", edge->newIndex);
#endif
	if(edge->flag & ME_SHARP) {
		/* edge can only be sharp if it has at least 2 faces */
		if(!edge_is_loose(edge)) {
#ifdef EDGESPLIT_DEBUG_1
			printf("sharp\n");
#endif
			return 1;
		} else {
			/* edge is loose, so it can't be sharp */
			edge->flag &= ~ME_SHARP;
		}
	}

#ifdef EDGESPLIT_DEBUG_1
	printf("not sharp\n");
#endif
	return 0;
}

/* finds another sharp edge which uses vert, by traversing faces around the
 * vert until it does one of the following:
 * - hits a loose edge (the edge is returned)
 * - hits a sharp edge (the edge is returned)
 * - returns to the start edge (NULL is returned)
 */
static SmoothEdge *find_other_sharp_edge(SmoothVert *vert, SmoothEdge *edge,
					 LinkNode **visited_faces, float threshold, int flags)
{
	SmoothFace *face = NULL;
	SmoothEdge *edge2 = NULL;
	/* holds the edges we've seen so we can avoid looping indefinitely */
	LinkNode *visited_edges = NULL;
#ifdef EDGESPLIT_DEBUG_1
	printf("=== START === find_other_sharp_edge(edge = %4d, vert = %4d)\n",
	       edge->newIndex, vert->newIndex);
#endif

	/* get a face on which to start */
	if(edge->faces) face = edge->faces->link;
	else return NULL;

	/* record this edge as visited */
	BLI_linklist_prepend(&visited_edges, edge);

	/* get the next edge */
	edge2 = other_edge(face, vert, edge);

	/* record this face as visited */
	if(visited_faces)
		BLI_linklist_prepend(visited_faces, face);

	/* search until we hit a loose edge or a sharp edge or an edge we've
	* seen before
	*/
	while(face && !edge_is_sharp(edge2, flags, threshold)
		     && !linklist_contains(visited_edges, edge2)) {
#ifdef EDGESPLIT_DEBUG_3
		printf("current face %4d; current edge %4d\n", face->newIndex,
		       edge2->newIndex);
#endif
		/* get the next face */
		face = other_face(edge2, face);

		/* if face == NULL, edge2 is a loose edge */
		if(face) {
			/* record this face as visited */
			if(visited_faces)
				BLI_linklist_prepend(visited_faces, face);

			/* record this edge as visited */
			BLI_linklist_prepend(&visited_edges, edge2);

			/* get the next edge */
			edge2 = other_edge(face, vert, edge2);
#ifdef EDGESPLIT_DEBUG_3
			printf("next face %4d; next edge %4d\n",
			       face->newIndex, edge2->newIndex);
		} else {
			printf("loose edge: %4d\n", edge2->newIndex);
#endif
		}
		     }

		     /* either we came back to the start edge or we found a sharp/loose edge */
		     if(linklist_contains(visited_edges, edge2))
			     /* we came back to the start edge */
			     edge2 = NULL;

		     BLI_linklist_free(visited_edges, NULL);

#ifdef EDGESPLIT_DEBUG_1
		     printf("=== END === find_other_sharp_edge(edge = %4d, vert = %4d), "
				     "returning edge %d\n",
	 edge->newIndex, vert->newIndex, edge2 ? edge2->newIndex : -1);
#endif
		     return edge2;
}

static void split_single_vert(SmoothVert *vert, SmoothFace *face,
			      SmoothMesh *mesh)
{
	SmoothVert *copy_vert;
	ReplaceData repdata;

	copy_vert = smoothvert_copy(vert, mesh);

	repdata.find = vert;
	repdata.replace = copy_vert;
	face_replace_vert(face, &repdata);
}

static void split_edge(SmoothEdge *edge, SmoothVert *vert, SmoothMesh *mesh);

static void propagate_split(SmoothEdge *edge, SmoothVert *vert,
			    SmoothMesh *mesh)
{
	SmoothEdge *edge2;
	LinkNode *visited_faces = NULL;
#ifdef EDGESPLIT_DEBUG_1
	printf("=== START === propagate_split(edge = %4d, vert = %4d)\n",
	       edge->newIndex, vert->newIndex);
#endif

	edge2 = find_other_sharp_edge(vert, edge, &visited_faces,
				      mesh->threshold, mesh->flags);

	if(!edge2) {
		/* didn't find a sharp or loose edge, so we've hit a dead end */
	} else if(!edge_is_loose(edge2)) {
		/* edge2 is not loose, so it must be sharp */
		if(edge_is_loose(edge)) {
			/* edge is loose, so we can split edge2 at this vert */
			split_edge(edge2, vert, mesh);
		} else if(edge_is_sharp(edge, mesh->flags, mesh->threshold)) {
			/* both edges are sharp, so we can split the pair at vert */
			split_edge(edge, vert, mesh);
		} else {
			/* edge is not sharp, so try to split edge2 at its other vert */
			split_edge(edge2, other_vert(edge2, vert), mesh);
		}
	} else { /* edge2 is loose */
		if(edge_is_loose(edge)) {
			SmoothVert *vert2;
			ReplaceData repdata;

			/* can't split edge, what should we do with vert? */
			if(linklist_subset(vert->faces, visited_faces)) {
				/* vert has only one fan of faces attached; don't split it */
			} else {
				/* vert has more than one fan of faces attached; split it */
				vert2 = smoothvert_copy(vert, mesh);

				/* replace vert with its copy in visited_faces */
				repdata.find = vert;
				repdata.replace = vert2;
				BLI_linklist_apply(visited_faces, face_replace_vert, &repdata);
			}
		} else {
			/* edge is not loose, so it must be sharp; split it */
			split_edge(edge, vert, mesh);
		}
	}

	BLI_linklist_free(visited_faces, NULL);
#ifdef EDGESPLIT_DEBUG_1
	printf("=== END === propagate_split(edge = %4d, vert = %4d)\n",
	       edge->newIndex, vert->newIndex);
#endif
}

static void split_edge(SmoothEdge *edge, SmoothVert *vert, SmoothMesh *mesh)
{
	SmoothEdge *edge2;
	SmoothVert *vert2;
	ReplaceData repdata;
	/* the list of faces traversed while looking for a sharp edge */
	LinkNode *visited_faces = NULL;
#ifdef EDGESPLIT_DEBUG_1
	printf("=== START === split_edge(edge = %4d, vert = %4d)\n",
	       edge->newIndex, vert->newIndex);
#endif

	edge2 = find_other_sharp_edge(vert, edge, &visited_faces,
				      mesh->threshold, mesh->flags);

	if(!edge2) {
		/* didn't find a sharp or loose edge, so try the other vert */
		vert2 = other_vert(edge, vert);
		propagate_split(edge, vert2, mesh);
	} else if(!edge_is_loose(edge2)) {
		/* edge2 is not loose, so it must be sharp */
		SmoothEdge *copy_edge = smoothedge_copy(edge, mesh);
		SmoothEdge *copy_edge2 = smoothedge_copy(edge2, mesh);
		SmoothVert *vert2;

		/* replace edge with its copy in visited_faces */
		repdata.find = edge;
		repdata.replace = copy_edge;
		BLI_linklist_apply(visited_faces, face_replace_edge, &repdata);

		/* replace edge2 with its copy in visited_faces */
		repdata.find = edge2;
		repdata.replace = copy_edge2;
		BLI_linklist_apply(visited_faces, face_replace_edge, &repdata);

		vert2 = smoothvert_copy(vert, mesh);

		/* replace vert with its copy in visited_faces (must be done after
		* edge replacement so edges have correct vertices)
		*/
		repdata.find = vert;
		repdata.replace = vert2;
		BLI_linklist_apply(visited_faces, face_replace_vert, &repdata);

		/* all copying and replacing is done; the mesh should be consistent.
		* now propagate the split to the vertices at either end
		*/
		propagate_split(copy_edge, other_vert(copy_edge, vert2), mesh);
		propagate_split(copy_edge2, other_vert(copy_edge2, vert2), mesh);

		if(smoothedge_has_vert(edge, vert))
			propagate_split(edge, vert, mesh);
	} else {
		/* edge2 is loose */
		SmoothEdge *copy_edge = smoothedge_copy(edge, mesh);
		SmoothVert *vert2;

		/* replace edge with its copy in visited_faces */
		repdata.find = edge;
		repdata.replace = copy_edge;
		BLI_linklist_apply(visited_faces, face_replace_edge, &repdata);

		vert2 = smoothvert_copy(vert, mesh);

		/* replace vert with its copy in visited_faces (must be done after
		* edge replacement so edges have correct vertices)
		*/
		repdata.find = vert;
		repdata.replace = vert2;
		BLI_linklist_apply(visited_faces, face_replace_vert, &repdata);

		/* copying and replacing is done; the mesh should be consistent.
		* now propagate the split to the vertex at the other end
		*/
		propagate_split(copy_edge, other_vert(copy_edge, vert2), mesh);

		if(smoothedge_has_vert(edge, vert))
			propagate_split(edge, vert, mesh);
	}

	BLI_linklist_free(visited_faces, NULL);
#ifdef EDGESPLIT_DEBUG_1
	printf("=== END === split_edge(edge = %4d, vert = %4d)\n",
	       edge->newIndex, vert->newIndex);
#endif
}

static void tag_and_count_extra_edges(SmoothMesh *mesh, float split_angle,
				      int flags, int *extra_edges)
{
	/* if normal1 dot normal2 < threshold, angle is greater, so split */
	/* FIXME not sure if this always works */
	/* 0.00001 added for floating-point rounding */
	float threshold = cos((split_angle + 0.00001) * M_PI / 180.0);
	int i;

	*extra_edges = 0;

	/* loop through edges, counting potential new ones */
	for(i = 0; i < mesh->num_edges; i++) {
		SmoothEdge *edge = &mesh->edges[i];
		int sharp = 0;

		/* treat all non-manifold edges (3 or more faces) as sharp */
		if(edge->faces && edge->faces->next && edge->faces->next->next) {
			LinkNode *node;

			/* this edge is sharp */
			sharp = 1;

			/* add an extra edge for every face beyond the first */
			*extra_edges += 2;
			for(node = edge->faces->next->next->next; node; node = node->next)
				(*extra_edges)++;
		} else if((flags & (MOD_EDGESPLIT_FROMANGLE | MOD_EDGESPLIT_FROMFLAG))
					 && !edge_is_loose(edge)) {
			/* (the edge can only be sharp if we're checking angle or flag,
			* and it has at least 2 faces) */

						 /* if we're checking the sharp flag and it's set, good */
						 if((flags & MOD_EDGESPLIT_FROMFLAG) && (edge->flag & ME_SHARP)) {
							 /* this edge is sharp */
							 sharp = 1;

							 (*extra_edges)++;
						 } else if(flags & MOD_EDGESPLIT_FROMANGLE) {
							 /* we know the edge has 2 faces, so check the angle */
							 SmoothFace *face1 = edge->faces->link;
							 SmoothFace *face2 = edge->faces->next->link;
							 float edge_angle_cos = MTC_dot3Float(face1->normal,
									 face2->normal);

							 if(edge_angle_cos < threshold) {
								 /* this edge is sharp */
								 sharp = 1;

								 (*extra_edges)++;
							 }
						 }
					 }

					 /* set/clear sharp flag appropriately */
					 if(sharp) edge->flag |= ME_SHARP;
					 else edge->flag &= ~ME_SHARP;
	}
}

static void split_sharp_edges(SmoothMesh *mesh, float split_angle, int flags)
{
	int i;
	/* if normal1 dot normal2 < threshold, angle is greater, so split */
	/* FIXME not sure if this always works */
	/* 0.00001 added for floating-point rounding */
	mesh->threshold = cos((split_angle + 0.00001) * M_PI / 180.0);
	mesh->flags = flags;

	/* loop through edges, splitting sharp ones */
	/* can't use an iterator here, because we'll be adding edges */
	for(i = 0; i < mesh->num_edges; i++) {
		SmoothEdge *edge = &mesh->edges[i];

		if(edge_is_sharp(edge, flags, mesh->threshold))
			split_edge(edge, edge->verts[0], mesh);
	}

}

static int count_bridge_verts(SmoothMesh *mesh)
{
	int i, j, count = 0;

	for(i = 0; i < mesh->num_faces; i++) {
		SmoothFace *face = &mesh->faces[i];

		for(j = 0; j < SMOOTHFACE_MAX_EDGES && face->edges[j]; j++) {
			SmoothEdge *edge = face->edges[j];
			SmoothEdge *next_edge;
			SmoothVert *vert = edge->verts[1 - face->flip[j]];
			int next = (j + 1) % SMOOTHFACE_MAX_EDGES;

			/* wrap next around if at last edge */
			if(!face->edges[next]) next = 0;

			next_edge = face->edges[next];

			/* if there are other faces sharing this vertex but not
			* these edges, the vertex will be split, so count it
			*/
			/* vert has to have at least one face (this one), so faces != 0 */
			if(!edge->faces->next && !next_edge->faces->next
						 && vert->faces->next) {
				count++;
						 }
		}
	}

	/* each bridge vert will be counted once per face that uses it,
	* so count is too high, but it's ok for now
	*/
	return count;
}

static void split_bridge_verts(SmoothMesh *mesh)
{
	int i,j;

	for(i = 0; i < mesh->num_faces; i++) {
		SmoothFace *face = &mesh->faces[i];

		for(j = 0; j < SMOOTHFACE_MAX_EDGES && face->edges[j]; j++) {
			SmoothEdge *edge = face->edges[j];
			SmoothEdge *next_edge;
			SmoothVert *vert = edge->verts[1 - face->flip[j]];
			int next = (j + 1) % SMOOTHFACE_MAX_EDGES;

			/* wrap next around if at last edge */
			if(!face->edges[next]) next = 0;

			next_edge = face->edges[next];

			/* if there are other faces sharing this vertex but not
			* these edges, split the vertex
			*/
			/* vert has to have at least one face (this one), so faces != 0 */
			if(!edge->faces->next && !next_edge->faces->next
						 && vert->faces->next)
				/* FIXME this needs to find all faces that share edges with
				* this one and split off together
				*/
				split_single_vert(vert, face, mesh);
		}
	}
}

static DerivedMesh *edgesplitModifier_do(EdgeSplitModifierData *emd,
					 Object *ob, DerivedMesh *dm)
{
	SmoothMesh *mesh;
	DerivedMesh *result;
	int max_verts, max_edges;

	if(!(emd->flags & (MOD_EDGESPLIT_FROMANGLE | MOD_EDGESPLIT_FROMFLAG)))
		return dm;

	/* 1. make smoothmesh with initial number of elements */
	mesh = smoothmesh_from_derivedmesh(dm);

	/* 2. count max number of elements to add */
	tag_and_count_extra_edges(mesh, emd->split_angle, emd->flags, &max_edges);
	max_verts = max_edges * 2 + mesh->max_verts;
	max_verts += count_bridge_verts(mesh);
	max_edges += mesh->max_edges;

	/* 3. reallocate smoothmesh arrays & copy elements across */
	/* 4. remap copied elements' pointers to point into the new arrays */
	smoothmesh_resize_verts(mesh, max_verts);
	smoothmesh_resize_edges(mesh, max_edges);

#ifdef EDGESPLIT_DEBUG_1
	printf("********** Pre-split **********\n");
	smoothmesh_print(mesh);
#endif

	split_sharp_edges(mesh, emd->split_angle, emd->flags);
#ifdef EDGESPLIT_DEBUG_1
	printf("********** Post-edge-split **********\n");
	smoothmesh_print(mesh);
#endif

	split_bridge_verts(mesh);

#ifdef EDGESPLIT_DEBUG_1
	printf("********** Post-vert-split **********\n");
	smoothmesh_print(mesh);
#endif

#ifdef EDGESPLIT_DEBUG_0
	printf("Edgesplit: Estimated %d verts & %d edges, "
			"found %d verts & %d edges\n", max_verts, max_edges,
   mesh->num_verts, mesh->num_edges);
#endif

	result = CDDM_from_smoothmesh(mesh);
	smoothmesh_free(mesh);

	return result;
}

static DerivedMesh *edgesplitModifier_applyModifier(
		ModifierData *md, Object *ob, DerivedMesh *derivedData,
  int useRenderParams, int isFinalCalc)
{
	DerivedMesh *result;
	EdgeSplitModifierData *emd = (EdgeSplitModifierData*) md;

	result = edgesplitModifier_do(emd, ob, derivedData);

	CDDM_calc_normals(result);

	return result;
}

static DerivedMesh *edgesplitModifier_applyModifierEM(
		ModifierData *md, Object *ob, EditMesh *editData,
  DerivedMesh *derivedData)
{
	return edgesplitModifier_applyModifier(md, ob, derivedData, 0, 1);
}

/* Bevel */

static void bevelModifier_initData(ModifierData *md)
{
	BevelModifierData *bmd = (BevelModifierData*) md;

	bmd->value = 0.1f;
	bmd->res = 1;
	bmd->flags = 0;
	bmd->val_flags = 0;
	bmd->lim_flags = 0;
	bmd->e_flags = 0;
	bmd->bevel_angle = 30;
	bmd->defgrp_name[0] = '\0';
}

static void bevelModifier_copyData(ModifierData *md, ModifierData *target)
{
	BevelModifierData *bmd = (BevelModifierData*) md;
	BevelModifierData *tbmd = (BevelModifierData*) target;

	tbmd->value = bmd->value;
	tbmd->res = bmd->res;
	tbmd->flags = bmd->flags;
	tbmd->val_flags = bmd->val_flags;
	tbmd->lim_flags = bmd->lim_flags;
	tbmd->e_flags = bmd->e_flags;
	tbmd->bevel_angle = bmd->bevel_angle;
	strncpy(tbmd->defgrp_name, bmd->defgrp_name, 32);
}

CustomDataMask bevelModifier_requiredDataMask(ModifierData *md)
{
	BevelModifierData *bmd = (BevelModifierData *)md;
	CustomDataMask dataMask = 0;

	/* ask for vertexgroups if we need them */
	if(bmd->defgrp_name[0]) dataMask |= (1 << CD_MDEFORMVERT);

	return dataMask;
}

static DerivedMesh *bevelModifier_applyModifier(
		ModifierData *md, Object *ob, DerivedMesh *derivedData,
  int useRenderParams, int isFinalCalc)
{
	DerivedMesh *result;
	BME_Mesh *bm;
	/*bDeformGroup *def;*/
	int /*i,*/ options, defgrp_index = -1;
	BevelModifierData *bmd = (BevelModifierData*) md;

	options = bmd->flags|bmd->val_flags|bmd->lim_flags|bmd->e_flags;

	//~ if ((options & BME_BEVEL_VWEIGHT) && bmd->defgrp_name[0]) {
		//~ for (i = 0, def = ob->defbase.first; def; def = def->next, i++) {
			//~ if (!strcmp(def->name, bmd->defgrp_name)) {
				//~ defgrp_index = i;
				//~ break;
			//~ }
		//~ }
		//~ if (defgrp_index < 0) {
			//~ options &= ~BME_BEVEL_VWEIGHT;
		//~ }
	//~ }

	bm = BME_make_mesh();
	bm = BME_derivedmesh_to_bmesh(derivedData, bm);
	BME_bevel(bm,bmd->value,bmd->res,options,defgrp_index,bmd->bevel_angle,NULL);
	result = BME_bmesh_to_derivedmesh(bm,derivedData);
	BME_free_mesh(bm);

	CDDM_calc_normals(result);

	return result;
}

static DerivedMesh *bevelModifier_applyModifierEM(
		ModifierData *md, Object *ob, EditMesh *editData,
  DerivedMesh *derivedData)
{
	return bevelModifier_applyModifier(md, ob, derivedData, 0, 1);
}

/* Displace */

static void displaceModifier_initData(ModifierData *md)
{
	DisplaceModifierData *dmd = (DisplaceModifierData*) md;

	dmd->texture = NULL;
	dmd->strength = 1;
	dmd->direction = MOD_DISP_DIR_NOR;
	dmd->midlevel = 0.5;
}

static void displaceModifier_copyData(ModifierData *md, ModifierData *target)
{
	DisplaceModifierData *dmd = (DisplaceModifierData*) md;
	DisplaceModifierData *tdmd = (DisplaceModifierData*) target;

	tdmd->texture = dmd->texture;
	tdmd->strength = dmd->strength;
	tdmd->direction = dmd->direction;
	strncpy(tdmd->defgrp_name, dmd->defgrp_name, 32);
	tdmd->midlevel = dmd->midlevel;
	tdmd->texmapping = dmd->texmapping;
	tdmd->map_object = dmd->map_object;
	strncpy(tdmd->uvlayer_name, dmd->uvlayer_name, 32);
}

CustomDataMask displaceModifier_requiredDataMask(ModifierData *md)
{
	DisplaceModifierData *dmd = (DisplaceModifierData *)md;
	CustomDataMask dataMask = 0;

	/* ask for vertexgroups if we need them */
	if(dmd->defgrp_name[0]) dataMask |= (1 << CD_MDEFORMVERT);

	/* ask for UV coordinates if we need them */
	if(dmd->texmapping == MOD_DISP_MAP_UV) dataMask |= (1 << CD_MTFACE);

	return dataMask;
}

static void displaceModifier_foreachObjectLink(ModifierData *md, Object *ob,
					       ObjectWalkFunc walk, void *userData)
{
	DisplaceModifierData *dmd = (DisplaceModifierData*) md;

	walk(userData, ob, &dmd->map_object);
}

static void displaceModifier_foreachIDLink(ModifierData *md, Object *ob,
					   IDWalkFunc walk, void *userData)
{
	DisplaceModifierData *dmd = (DisplaceModifierData*) md;

	walk(userData, ob, (ID **)&dmd->texture);

	displaceModifier_foreachObjectLink(md, ob, (ObjectWalkFunc)walk, userData);
}

static int displaceModifier_isDisabled(ModifierData *md)
{
	DisplaceModifierData *dmd = (DisplaceModifierData*) md;

	return !dmd->texture;
}

static void displaceModifier_updateDepgraph(
					    ModifierData *md, DagForest *forest,
	 Object *ob, DagNode *obNode)
{
	DisplaceModifierData *dmd = (DisplaceModifierData*) md;

	if(dmd->map_object) {
		DagNode *curNode = dag_get_node(forest, dmd->map_object);

		dag_add_relation(forest, curNode, obNode,
				 DAG_RL_DATA_DATA | DAG_RL_OB_DATA, "Displace Modifier");
	}
}

static void validate_layer_name(const CustomData *data, int type, char *name)
{
	int index = -1;

	/* if a layer name was given, try to find that layer */
	if(name[0])
		index = CustomData_get_named_layer_index(data, CD_MTFACE, name);

	if(index < 0) {
		/* either no layer was specified, or the layer we want has been
		* deleted, so assign the active layer to name
		*/
		index = CustomData_get_active_layer_index(data, CD_MTFACE);
		strcpy(name, data->layers[index].name);
	}
}

static void get_texture_coords(DisplaceModifierData *dmd, Object *ob,
			       DerivedMesh *dm,
	  float (*co)[3], float (*texco)[3],
		  int numVerts)
{
	int i;
	int texmapping = dmd->texmapping;

	if(texmapping == MOD_DISP_MAP_OBJECT) {
		if(dmd->map_object)
			Mat4Invert(dmd->map_object->imat, dmd->map_object->obmat);
		else /* if there is no map object, default to local */
			texmapping = MOD_DISP_MAP_LOCAL;
	}

	/* UVs need special handling, since they come from faces */
	if(texmapping == MOD_DISP_MAP_UV) {
		if(dm->getFaceDataArray(dm, CD_MTFACE)) {
			MFace *mface = dm->getFaceArray(dm);
			MFace *mf;
			char *done = MEM_callocN(sizeof(*done) * numVerts,
					"get_texture_coords done");
			int numFaces = dm->getNumFaces(dm);
			MTFace *tf;

			validate_layer_name(&dm->faceData, CD_MTFACE, dmd->uvlayer_name);

			tf = CustomData_get_layer_named(&dm->faceData, CD_MTFACE,
					dmd->uvlayer_name);

			/* verts are given the UV from the first face that uses them */
			for(i = 0, mf = mface; i < numFaces; ++i, ++mf, ++tf) {
				if(!done[mf->v1]) {
					texco[mf->v1][0] = tf->uv[0][0];
					texco[mf->v1][1] = tf->uv[0][1];
					texco[mf->v1][2] = 0;
					done[mf->v1] = 1;
				}
				if(!done[mf->v2]) {
					texco[mf->v2][0] = tf->uv[1][0];
					texco[mf->v2][1] = tf->uv[1][1];
					texco[mf->v2][2] = 0;
					done[mf->v2] = 1;
				}
				if(!done[mf->v3]) {
					texco[mf->v3][0] = tf->uv[2][0];
					texco[mf->v3][1] = tf->uv[2][1];
					texco[mf->v3][2] = 0;
					done[mf->v3] = 1;
				}
				if(!done[mf->v4]) {
					texco[mf->v4][0] = tf->uv[3][0];
					texco[mf->v4][1] = tf->uv[3][1];
					texco[mf->v4][2] = 0;
					done[mf->v4] = 1;
				}
			}

			/* remap UVs from [0, 1] to [-1, 1] */
			for(i = 0; i < numVerts; ++i) {
				texco[i][0] = texco[i][0] * 2 - 1;
				texco[i][1] = texco[i][1] * 2 - 1;
			}

			MEM_freeN(done);
			return;
		} else /* if there are no UVs, default to local */
			texmapping = MOD_DISP_MAP_LOCAL;
	}

	for(i = 0; i < numVerts; ++i, ++co, ++texco) {
		switch(texmapping) {
			case MOD_DISP_MAP_LOCAL:
				VECCOPY(*texco, *co);
				break;
			case MOD_DISP_MAP_GLOBAL:
				VECCOPY(*texco, *co);
				Mat4MulVecfl(ob->obmat, *texco);
				break;
			case MOD_DISP_MAP_OBJECT:
				VECCOPY(*texco, *co);
				Mat4MulVecfl(ob->obmat, *texco);
				Mat4MulVecfl(dmd->map_object->imat, *texco);
				break;
		}
	}
}

static void get_texture_value(Tex *texture, float *tex_co, TexResult *texres)
{
	int result_type;

	result_type = multitex_ext(texture, tex_co, NULL,
				   NULL, 1, texres);

	/* if the texture gave an RGB value, we assume it didn't give a valid
	* intensity, so calculate one (formula from do_material_tex).
	* if the texture didn't give an RGB value, copy the intensity across
	*/
	if(result_type & TEX_RGB)
		texres->tin = (0.35 * texres->tr + 0.45 * texres->tg
				+ 0.2 * texres->tb);
	else
		texres->tr = texres->tg = texres->tb = texres->tin;
}

/* dm must be a CDDerivedMesh */
static void displaceModifier_do(
				DisplaceModifierData *dmd, Object *ob,
    DerivedMesh *dm, float (*vertexCos)[3], int numVerts)
{
	int i;
	MVert *mvert;
	MDeformVert *dvert = NULL;
	int defgrp_index;
	float (*tex_co)[3];

	if(!dmd->texture) return;

	defgrp_index = -1;

	if(dmd->defgrp_name[0]) {
		bDeformGroup *def;
		for(i = 0, def = ob->defbase.first; def; def = def->next, i++) {
			if(!strcmp(def->name, dmd->defgrp_name)) {
				defgrp_index = i;
				break;
			}
		}
	}

	mvert = CDDM_get_verts(dm);
	if(defgrp_index >= 0)
		dvert = dm->getVertDataArray(dm, CD_MDEFORMVERT);

	tex_co = MEM_callocN(sizeof(*tex_co) * numVerts,
			     "displaceModifier_do tex_co");
	get_texture_coords(dmd, ob, dm, vertexCos, tex_co, numVerts);

	for(i = 0; i < numVerts; ++i) {
		TexResult texres;
		float delta = 0, strength = dmd->strength;
		MDeformWeight *def_weight = NULL;

		if(dvert) {
			int j;
			for(j = 0; j < dvert[i].totweight; ++j) {
				if(dvert[i].dw[j].def_nr == defgrp_index) {
					def_weight = &dvert[i].dw[j];
					break;
				}
			}
			if(!def_weight) continue;
		}

		texres.nor = NULL;
		get_texture_value(dmd->texture, tex_co[i], &texres);

		delta = texres.tin - dmd->midlevel;

		if(def_weight) strength *= def_weight->weight;

		delta *= strength;

		switch(dmd->direction) {
			case MOD_DISP_DIR_X:
				vertexCos[i][0] += delta;
				break;
			case MOD_DISP_DIR_Y:
				vertexCos[i][1] += delta;
				break;
			case MOD_DISP_DIR_Z:
				vertexCos[i][2] += delta;
				break;
			case MOD_DISP_DIR_RGB_XYZ:
				vertexCos[i][0] += (texres.tr - dmd->midlevel) * strength;
				vertexCos[i][1] += (texres.tg - dmd->midlevel) * strength;
				vertexCos[i][2] += (texres.tb - dmd->midlevel) * strength;
				break;
			case MOD_DISP_DIR_NOR:
				vertexCos[i][0] += delta * mvert[i].no[0] / 32767.0f;
				vertexCos[i][1] += delta * mvert[i].no[1] / 32767.0f;
				vertexCos[i][2] += delta * mvert[i].no[2] / 32767.0f;
				break;
		}
	}

	MEM_freeN(tex_co);
}

static void displaceModifier_deformVerts(
					 ModifierData *md, Object *ob, DerivedMesh *derivedData,
      float (*vertexCos)[3], int numVerts)
{
	DerivedMesh *dm;

	if(derivedData) dm = CDDM_copy(derivedData);
	else if(ob->type==OB_MESH) dm = CDDM_from_mesh(ob->data, ob);
	else return;

	CDDM_apply_vert_coords(dm, vertexCos);
	CDDM_calc_normals(dm);

	displaceModifier_do((DisplaceModifierData *)md, ob, dm,
			     vertexCos, numVerts);

	dm->release(dm);
}

static void displaceModifier_deformVertsEM(
					   ModifierData *md, Object *ob, EditMesh *editData,
	DerivedMesh *derivedData, float (*vertexCos)[3], int numVerts)
{
	DerivedMesh *dm;

	if(derivedData) dm = CDDM_copy(derivedData);
	else dm = CDDM_from_editmesh(editData, ob->data);

	CDDM_apply_vert_coords(dm, vertexCos);
	CDDM_calc_normals(dm);

	displaceModifier_do((DisplaceModifierData *)md, ob, dm,
			     vertexCos, numVerts);

	dm->release(dm);
}

/* UVProject */
/* UV Project modifier: Generates UVs projected from an object
*/

static void uvprojectModifier_initData(ModifierData *md)
{
	UVProjectModifierData *umd = (UVProjectModifierData*) md;
	int i;

	for(i = 0; i < MOD_UVPROJECT_MAXPROJECTORS; ++i)
		umd->projectors[i] = NULL;
	umd->image = NULL;
	umd->flags = 0;
	umd->num_projectors = 1;
	umd->aspectx = umd->aspecty = 1.0f;
}

static void uvprojectModifier_copyData(ModifierData *md, ModifierData *target)
{
	UVProjectModifierData *umd = (UVProjectModifierData*) md;
	UVProjectModifierData *tumd = (UVProjectModifierData*) target;
	int i;

	for(i = 0; i < MOD_UVPROJECT_MAXPROJECTORS; ++i)
		tumd->projectors[i] = umd->projectors[i];
	tumd->image = umd->image;
	tumd->flags = umd->flags;
	tumd->num_projectors = umd->num_projectors;
	tumd->aspectx = umd->aspectx;
	tumd->aspecty = umd->aspecty;
}

CustomDataMask uvprojectModifier_requiredDataMask(ModifierData *md)
{
	CustomDataMask dataMask = 0;

	/* ask for UV coordinates */
	dataMask |= (1 << CD_MTFACE);

	return dataMask;
}

static void uvprojectModifier_foreachObjectLink(ModifierData *md, Object *ob,
		ObjectWalkFunc walk, void *userData)
{
	UVProjectModifierData *umd = (UVProjectModifierData*) md;
	int i;

	for(i = 0; i < MOD_UVPROJECT_MAXPROJECTORS; ++i)
		walk(userData, ob, &umd->projectors[i]);
}

static void uvprojectModifier_foreachIDLink(ModifierData *md, Object *ob,
					    IDWalkFunc walk, void *userData)
{
	UVProjectModifierData *umd = (UVProjectModifierData*) md;

	walk(userData, ob, (ID **)&umd->image);

	uvprojectModifier_foreachObjectLink(md, ob, (ObjectWalkFunc)walk,
					    userData);
}

static void uvprojectModifier_updateDepgraph(ModifierData *md,
					     DagForest *forest, Object *ob, DagNode *obNode)
{
	UVProjectModifierData *umd = (UVProjectModifierData*) md;
	int i;

	for(i = 0; i < umd->num_projectors; ++i) {
		if(umd->projectors[i]) {
			DagNode *curNode = dag_get_node(forest, umd->projectors[i]);

			dag_add_relation(forest, curNode, obNode,
					 DAG_RL_DATA_DATA | DAG_RL_OB_DATA, "UV Project Modifier");
		}
	}
}

typedef struct Projector {
	Object *ob;				/* object this projector is derived from */
	float projmat[4][4];	/* projection matrix */ 
	float normal[3];		/* projector normal in world space */
} Projector;

static DerivedMesh *uvprojectModifier_do(UVProjectModifierData *umd,
					 Object *ob, DerivedMesh *dm)
{
	float (*coords)[3], (*co)[3];
	MTFace *tface;
	int i, numVerts, numFaces;
	Image *image = umd->image;
	MFace *mface, *mf;
	int override_image = ((umd->flags & MOD_UVPROJECT_OVERRIDEIMAGE) != 0);
	Projector projectors[MOD_UVPROJECT_MAXPROJECTORS];
	int num_projectors = 0;
	float aspect;
	
	if(umd->aspecty != 0) aspect = umd->aspectx / umd->aspecty;
	else aspect = 1.0f;

	for(i = 0; i < umd->num_projectors; ++i)
		if(umd->projectors[i])
			projectors[num_projectors++].ob = umd->projectors[i];

	if(num_projectors == 0) return dm;

	/* make sure there are UV layers available */
	if(!dm->getFaceDataArray(dm, CD_MTFACE)) return dm;

	/* make sure we're using an existing layer */
	validate_layer_name(&dm->faceData, CD_MTFACE, umd->uvlayer_name);

	/* make sure we are not modifying the original UV layer */
	tface = CustomData_duplicate_referenced_layer_named(&dm->faceData,
			CD_MTFACE,
   umd->uvlayer_name);

	numVerts = dm->getNumVerts(dm);

	coords = MEM_callocN(sizeof(*coords) * numVerts,
			     "uvprojectModifier_do coords");
	dm->getVertCos(dm, coords);

	/* convert coords to world space */
	for(i = 0, co = coords; i < numVerts; ++i, ++co)
		Mat4MulVecfl(ob->obmat, *co);

	/* calculate a projection matrix and normal for each projector */
	for(i = 0; i < num_projectors; ++i) {
		float tmpmat[4][4];
		float offsetmat[4][4];
		Camera *cam = NULL;
		/* calculate projection matrix */
		Mat4Invert(projectors[i].projmat, projectors[i].ob->obmat);

		if(projectors[i].ob->type == OB_CAMERA) {
			cam = (Camera *)projectors[i].ob->data;
			if(cam->type == CAM_PERSP) {
				float perspmat[4][4];
				float xmax; 
				float xmin;
				float ymax;
				float ymin;
				float pixsize = cam->clipsta * 32.0 / cam->lens;

				if(aspect > 1.0f) {
					xmax = 0.5f * pixsize;
					ymax = xmax / aspect;
				} else {
					ymax = 0.5f * pixsize;
					xmax = ymax * aspect; 
				}
				xmin = -xmax;
				ymin = -ymax;

				i_window(xmin, xmax, ymin, ymax,
					 cam->clipsta, cam->clipend, perspmat);
				Mat4MulMat4(tmpmat, projectors[i].projmat, perspmat);
			} else if(cam->type == CAM_ORTHO) {
				float orthomat[4][4];
				float xmax; 
				float xmin;
				float ymax;
				float ymin;

				if(aspect > 1.0f) {
					xmax = 0.5f * cam->ortho_scale; 
					ymax = xmax / aspect;
				} else {
					ymax = 0.5f * cam->ortho_scale;
					xmax = ymax * aspect; 
				}
				xmin = -xmax;
				ymin = -ymax;

				i_ortho(xmin, xmax, ymin, ymax,
					cam->clipsta, cam->clipend, orthomat);
				Mat4MulMat4(tmpmat, projectors[i].projmat, orthomat);
			}
		} else {
			Mat4CpyMat4(tmpmat, projectors[i].projmat);
		}

		Mat4One(offsetmat);
		Mat4MulFloat3(offsetmat[0], 0.5);
		offsetmat[3][0] = offsetmat[3][1] = offsetmat[3][2] = 0.5;
		
		if (cam) {
			if (umd->aspectx == umd->aspecty) { 
				offsetmat[3][0] -= cam->shiftx;
				offsetmat[3][1] -= cam->shifty;
			} else if (umd->aspectx < umd->aspecty)  {
				offsetmat[3][0] -=(cam->shiftx * umd->aspecty/umd->aspectx);
				offsetmat[3][1] -= cam->shifty;
			} else {
				offsetmat[3][0] -= cam->shiftx;
				offsetmat[3][1] -=(cam->shifty * umd->aspectx/umd->aspecty);
			}
		}
		
		Mat4MulMat4(projectors[i].projmat, tmpmat, offsetmat);

		/* calculate worldspace projector normal (for best projector test) */
		projectors[i].normal[0] = 0;
		projectors[i].normal[1] = 0;
		projectors[i].normal[2] = 1;
		Mat4Mul3Vecfl(projectors[i].ob->obmat, projectors[i].normal);
	}

	/* if only one projector, project coords to UVs */
	if(num_projectors == 1)
		for(i = 0, co = coords; i < numVerts; ++i, ++co)
			Mat4MulVec3Project(projectors[0].projmat, *co);

	mface = dm->getFaceArray(dm);
	numFaces = dm->getNumFaces(dm);

	/* apply coords as UVs, and apply image if tfaces are new */
	for(i = 0, mf = mface; i < numFaces; ++i, ++mf, ++tface) {
		if(override_image || !image || tface->tpage == image) {
			if(num_projectors == 1) {
				/* apply transformed coords as UVs */
				tface->uv[0][0] = coords[mf->v1][0];
				tface->uv[0][1] = coords[mf->v1][1];
				tface->uv[1][0] = coords[mf->v2][0];
				tface->uv[1][1] = coords[mf->v2][1];
				tface->uv[2][0] = coords[mf->v3][0];
				tface->uv[2][1] = coords[mf->v3][1];
				if(mf->v4) {
					tface->uv[3][0] = coords[mf->v4][0];
					tface->uv[3][1] = coords[mf->v4][1];
				}
			} else {
				/* multiple projectors, select the closest to face normal
				* direction
				*/
				float co1[3], co2[3], co3[3], co4[3];
				float face_no[3];
				int j;
				Projector *best_projector;
				float best_dot;

				VECCOPY(co1, coords[mf->v1]);
				VECCOPY(co2, coords[mf->v2]);
				VECCOPY(co3, coords[mf->v3]);

				/* get the untransformed face normal */
				if(mf->v4) {
					VECCOPY(co4, coords[mf->v4]);
					CalcNormFloat4(co1, co2, co3, co4, face_no);
				} else { 
					CalcNormFloat(co1, co2, co3, face_no);
				}

				/* find the projector which the face points at most directly
				* (projector normal with largest dot product is best)
				*/
				best_dot = MTC_dot3Float(projectors[0].normal, face_no);
				best_projector = &projectors[0];

				for(j = 1; j < num_projectors; ++j) {
					float tmp_dot = MTC_dot3Float(projectors[j].normal,
							face_no);
					if(tmp_dot > best_dot) {
						best_dot = tmp_dot;
						best_projector = &projectors[j];
					}
				}

				Mat4MulVec3Project(best_projector->projmat, co1);
				Mat4MulVec3Project(best_projector->projmat, co2);
				Mat4MulVec3Project(best_projector->projmat, co3);
				if(mf->v4)
					Mat4MulVec3Project(best_projector->projmat, co4);

				/* apply transformed coords as UVs */
				tface->uv[0][0] = co1[0];
				tface->uv[0][1] = co1[1];
				tface->uv[1][0] = co2[0];
				tface->uv[1][1] = co2[1];
				tface->uv[2][0] = co3[0];
				tface->uv[2][1] = co3[1];
				if(mf->v4) {
					tface->uv[3][0] = co4[0];
					tface->uv[3][1] = co4[1];
				}
			}
		}

		if(override_image) {
			tface->mode = TF_TEX;
			tface->tpage = image;
		}
	}

	MEM_freeN(coords);

	return dm;
}

static DerivedMesh *uvprojectModifier_applyModifier(
		ModifierData *md, Object *ob, DerivedMesh *derivedData,
  int useRenderParams, int isFinalCalc)
{
	DerivedMesh *result;
	UVProjectModifierData *umd = (UVProjectModifierData*) md;

	result = uvprojectModifier_do(umd, ob, derivedData);

	return result;
}

static DerivedMesh *uvprojectModifier_applyModifierEM(
		ModifierData *md, Object *ob, EditMesh *editData,
  DerivedMesh *derivedData)
{
	return uvprojectModifier_applyModifier(md, ob, derivedData, 0, 1);
}

/* Decimate */

static void decimateModifier_initData(ModifierData *md)
{
	DecimateModifierData *dmd = (DecimateModifierData*) md;

	dmd->percent = 1.0;
}

static void decimateModifier_copyData(ModifierData *md, ModifierData *target)
{
	DecimateModifierData *dmd = (DecimateModifierData*) md;
	DecimateModifierData *tdmd = (DecimateModifierData*) target;

	tdmd->percent = dmd->percent;
}

static DerivedMesh *decimateModifier_applyModifier(
		ModifierData *md, Object *ob, DerivedMesh *derivedData,
  int useRenderParams, int isFinalCalc)
{
	DecimateModifierData *dmd = (DecimateModifierData*) md;
	DerivedMesh *dm = derivedData, *result = NULL;
	MVert *mvert;
	MFace *mface;
	LOD_Decimation_Info lod;
	int totvert, totface;
	int a, numTris;

	mvert = dm->getVertArray(dm);
	mface = dm->getFaceArray(dm);
	totvert = dm->getNumVerts(dm);
	totface = dm->getNumFaces(dm);

	numTris = 0;
	for (a=0; a<totface; a++) {
		MFace *mf = &mface[a];
		numTris++;
		if (mf->v4) numTris++;
	}

	if(numTris<3) {
		modifier_setError(md,
			"Modifier requires more than 3 input faces (triangles).");
		goto exit;
	}

	lod.vertex_buffer= MEM_mallocN(3*sizeof(float)*totvert, "vertices");
	lod.vertex_normal_buffer= MEM_mallocN(3*sizeof(float)*totvert, "normals");
	lod.triangle_index_buffer= MEM_mallocN(3*sizeof(int)*numTris, "trias");
	lod.vertex_num= totvert;
	lod.face_num= numTris;

	for(a=0; a<totvert; a++) {
		MVert *mv = &mvert[a];
		float *vbCo = &lod.vertex_buffer[a*3];
		float *vbNo = &lod.vertex_normal_buffer[a*3];

		VECCOPY(vbCo, mv->co);

		vbNo[0] = mv->no[0]/32767.0f;
		vbNo[1] = mv->no[1]/32767.0f;
		vbNo[2] = mv->no[2]/32767.0f;
	}

	numTris = 0;
	for(a=0; a<totface; a++) {
		MFace *mf = &mface[a];
		int *tri = &lod.triangle_index_buffer[3*numTris++];
		tri[0]= mf->v1;
		tri[1]= mf->v2;
		tri[2]= mf->v3;

		if(mf->v4) {
			tri = &lod.triangle_index_buffer[3*numTris++];
			tri[0]= mf->v1;
			tri[1]= mf->v3;
			tri[2]= mf->v4;
		}
	}

	dmd->faceCount = 0;
	if(LOD_LoadMesh(&lod) ) {
		if( LOD_PreprocessMesh(&lod) ) {
			/* we assume the decim_faces tells how much to reduce */

			while(lod.face_num > numTris*dmd->percent) {
				if( LOD_CollapseEdge(&lod)==0) break;
			}

			if(lod.vertex_num>2) {
				result = CDDM_new(lod.vertex_num, 0, lod.face_num);
				dmd->faceCount = lod.face_num;
			}
			else
				result = CDDM_new(lod.vertex_num, 0, 0);

			mvert = CDDM_get_verts(result);
			for(a=0; a<lod.vertex_num; a++) {
				MVert *mv = &mvert[a];
				float *vbCo = &lod.vertex_buffer[a*3];
				
				VECCOPY(mv->co, vbCo);
			}

			if(lod.vertex_num>2) {
				mface = CDDM_get_faces(result);
				for(a=0; a<lod.face_num; a++) {
					MFace *mf = &mface[a];
					int *tri = &lod.triangle_index_buffer[a*3];
					mf->v1 = tri[0];
					mf->v2 = tri[1];
					mf->v3 = tri[2];
					test_index_face(mf, NULL, 0, 3);
				}
			}

			CDDM_calc_edges(result);
			CDDM_calc_normals(result);
		}
		else
			modifier_setError(md, "Out of memory.");

		LOD_FreeDecimationData(&lod);
	}
	else
		modifier_setError(md, "Non-manifold mesh as input.");

	MEM_freeN(lod.vertex_buffer);
	MEM_freeN(lod.vertex_normal_buffer);
	MEM_freeN(lod.triangle_index_buffer);

exit:
		return result;
}

/* Smooth */

static void smoothModifier_initData(ModifierData *md)
{
	SmoothModifierData *smd = (SmoothModifierData*) md;

	smd->fac = 0.5f;
	smd->repeat = 1;
	smd->flag = MOD_SMOOTH_X | MOD_SMOOTH_Y | MOD_SMOOTH_Z;
	smd->defgrp_name[0] = '\0';
}

static void smoothModifier_copyData(ModifierData *md, ModifierData *target)
{
	SmoothModifierData *smd = (SmoothModifierData*) md;
	SmoothModifierData *tsmd = (SmoothModifierData*) target;

	tsmd->fac = smd->fac;
	tsmd->repeat = smd->repeat;
	tsmd->flag = smd->flag;
	strncpy(tsmd->defgrp_name, smd->defgrp_name, 32);
}

int smoothModifier_isDisabled(ModifierData *md)
{
	SmoothModifierData *smd = (SmoothModifierData*) md;
	short flag;

	flag = smd->flag & (MOD_SMOOTH_X|MOD_SMOOTH_Y|MOD_SMOOTH_Z);

	/* disable if modifier is off for X, Y and Z or if factor is 0 */
	if((smd->fac == 0.0f) || flag == 0) return 1;

	return 0;
}

CustomDataMask smoothModifier_requiredDataMask(ModifierData *md)
{
	SmoothModifierData *smd = (SmoothModifierData *)md;
	CustomDataMask dataMask = 0;

	/* ask for vertexgroups if we need them */
	if(smd->defgrp_name[0]) dataMask |= (1 << CD_MDEFORMVERT);

	return dataMask;
}

static void smoothModifier_do(
			      SmoothModifierData *smd, Object *ob, DerivedMesh *dm,
	 float (*vertexCos)[3], int numVerts)
{
	MDeformVert *dvert = NULL;
	MEdge *medges = NULL;

	int i, j, numDMEdges, defgrp_index;
	unsigned char *uctmp;
	float *ftmp, fac, facm;

	ftmp = (float*)MEM_callocN(3*sizeof(float)*numVerts,
		"smoothmodifier_f");
	if (!ftmp) return;
	uctmp = (unsigned char*)MEM_callocN(sizeof(unsigned char)*numVerts,
		 "smoothmodifier_uc");
	if (!uctmp) {
		if (ftmp) MEM_freeN(ftmp);
		return;
	}

	fac = smd->fac;
	facm = 1 - fac;

	medges = CDDM_get_edges(dm);
	numDMEdges = dm->getNumEdges(dm);

	defgrp_index = -1;

	if (smd->defgrp_name[0]) {
		bDeformGroup *def;

		for (i = 0, def = ob->defbase.first; def; def = def->next, i++) {
			if (!strcmp(def->name, smd->defgrp_name)) {
				defgrp_index = i;
				break;
			}
		}
	}

	if (defgrp_index >= 0)
		dvert = dm->getVertDataArray(dm, CD_MDEFORMVERT);

	/* NOTICE: this can be optimized a little bit by moving the
	* if (dvert) out of the loop, if needed */
	for (j = 0; j < smd->repeat; j++) {
		for (i = 0; i < numDMEdges; i++) {
			float fvec[3];
			float *v1, *v2;
			unsigned int idx1, idx2;

			idx1 = medges[i].v1;
			idx2 = medges[i].v2;

			v1 = vertexCos[idx1];
			v2 = vertexCos[idx2];

			fvec[0] = (v1[0] + v2[0]) / 2.0;
			fvec[1] = (v1[1] + v2[1]) / 2.0;
			fvec[2] = (v1[2] + v2[2]) / 2.0;

			v1 = &ftmp[idx1*3];
			v2 = &ftmp[idx2*3];

			if (uctmp[idx1] < 255) {
				uctmp[idx1]++;
				VecAddf(v1, v1, fvec);
			}
			if (uctmp[idx2] < 255) {
				uctmp[idx2]++;
				VecAddf(v2, v2, fvec);
			}
		}

		if (dvert) {
			for (i = 0; i < numVerts; i++) {
				MDeformWeight *dw = NULL;
				float f, fm, facw, *fp, *v;
				int k;
				short flag = smd->flag;

				v = vertexCos[i];
				fp = &ftmp[i*3];

				for (k = 0; k < dvert[i].totweight; ++k) {
					if(dvert[i].dw[k].def_nr == defgrp_index) {
						dw = &dvert[i].dw[k];
						break;
					}
				}
				if (!dw) continue;

				f = fac * dw->weight;
				fm = 1.0f - f;

				/* fp is the sum of uctmp[i] verts, so must be averaged */
				facw = 0.0f;
				if (uctmp[i]) 
					facw = f / (float)uctmp[i];

				if (flag & MOD_SMOOTH_X)
					v[0] = fm * v[0] + facw * fp[0];
				if (flag & MOD_SMOOTH_Y)
					v[1] = fm * v[1] + facw * fp[1];
				if (flag & MOD_SMOOTH_Z)
					v[2] = fm * v[2] + facw * fp[2];
			}
		}
		else { /* no vertex group */
			for (i = 0; i < numVerts; i++) {
				float facw, *fp, *v;
				short flag = smd->flag;

				v = vertexCos[i];
				fp = &ftmp[i*3];

				/* fp is the sum of uctmp[i] verts, so must be averaged */
				facw = 0.0f;
				if (uctmp[i]) 
					facw = fac / (float)uctmp[i];

				if (flag & MOD_SMOOTH_X)
					v[0] = facm * v[0] + facw * fp[0];
				if (flag & MOD_SMOOTH_Y)
					v[1] = facm * v[1] + facw * fp[1];
				if (flag & MOD_SMOOTH_Z)
					v[2] = facm * v[2] + facw * fp[2];
			}

		}

		memset(ftmp, 0, 3*sizeof(float)*numVerts);
		memset(uctmp, 0, sizeof(unsigned char)*numVerts);
	}

	MEM_freeN(ftmp);
	MEM_freeN(uctmp);
}

static void smoothModifier_deformVerts(
				       ModifierData *md, Object *ob, DerivedMesh *derivedData,
	   float (*vertexCos)[3], int numVerts)
{
	DerivedMesh *dm;

	if(derivedData) dm = CDDM_copy(derivedData);
	else dm = CDDM_from_mesh(ob->data, ob);

	CDDM_apply_vert_coords(dm, vertexCos);
	CDDM_calc_normals(dm);

	smoothModifier_do((SmoothModifierData *)md, ob, dm,
			   vertexCos, numVerts);

	dm->release(dm);
}

static void smoothModifier_deformVertsEM(
					 ModifierData *md, Object *ob, EditMesh *editData,
      DerivedMesh *derivedData, float (*vertexCos)[3], int numVerts)
{
	DerivedMesh *dm;

	if(derivedData) dm = CDDM_copy(derivedData);
	else dm = CDDM_from_editmesh(editData, ob->data);

	CDDM_apply_vert_coords(dm, vertexCos);
	CDDM_calc_normals(dm);

	smoothModifier_do((SmoothModifierData *)md, ob, dm,
			   vertexCos, numVerts);

	dm->release(dm);
}

/* Cast */

static void castModifier_initData(ModifierData *md)
{
	CastModifierData *cmd = (CastModifierData*) md;

	cmd->fac = 0.5f;
	cmd->radius = 0.0f;
	cmd->size = 0.0f;
	cmd->flag = MOD_CAST_X | MOD_CAST_Y | MOD_CAST_Z
			| MOD_CAST_SIZE_FROM_RADIUS;
	cmd->type = MOD_CAST_TYPE_SPHERE;
	cmd->defgrp_name[0] = '\0';
	cmd->object = NULL;
}


static void castModifier_copyData(ModifierData *md, ModifierData *target)
{
	CastModifierData *cmd = (CastModifierData*) md;
	CastModifierData *tcmd = (CastModifierData*) target;

	tcmd->fac = cmd->fac;
	tcmd->radius = cmd->radius;
	tcmd->size = cmd->size;
	tcmd->flag = cmd->flag;
	tcmd->type = cmd->type;
	tcmd->object = cmd->object;
	strncpy(tcmd->defgrp_name, cmd->defgrp_name, 32);
}

int castModifier_isDisabled(ModifierData *md)
{
	CastModifierData *cmd = (CastModifierData*) md;
	short flag;
	
	flag = cmd->flag & (MOD_CAST_X|MOD_CAST_Y|MOD_CAST_Z);

	if((cmd->fac == 0.0f) || flag == 0) return 1;

	return 0;
}

CustomDataMask castModifier_requiredDataMask(ModifierData *md)
{
	CastModifierData *cmd = (CastModifierData *)md;
	CustomDataMask dataMask = 0;

	/* ask for vertexgroups if we need them */
	if(cmd->defgrp_name[0]) dataMask |= (1 << CD_MDEFORMVERT);

	return dataMask;
}

static void castModifier_foreachObjectLink(
					   ModifierData *md, Object *ob,
	void (*walk)(void *userData, Object *ob, Object **obpoin),
	       void *userData)
{
	CastModifierData *cmd = (CastModifierData*) md;

	walk (userData, ob, &cmd->object);
}

static void castModifier_updateDepgraph(
					ModifierData *md, DagForest *forest, Object *ob,
     DagNode *obNode)
{
	CastModifierData *cmd = (CastModifierData*) md;

	if (cmd->object) {
		DagNode *curNode = dag_get_node(forest, cmd->object);

		dag_add_relation(forest, curNode, obNode, DAG_RL_OB_DATA,
			"Cast Modifier");
	}
}

static void castModifier_sphere_do(
				   CastModifierData *cmd, Object *ob, DerivedMesh *dm,
       float (*vertexCos)[3], int numVerts)
{
	MDeformVert *dvert = NULL;

	Object *ctrl_ob = NULL;

	int i, defgrp_index = -1;
	int has_radius = 0;
	short flag, type;
	float fac, facm, len = 0.0f;
	float vec[3], center[3] = {0.0f, 0.0f, 0.0f};
	float mat[4][4], imat[4][4];

	fac = cmd->fac;
	facm = 1.0f - fac;

	flag = cmd->flag;
	type = cmd->type; /* projection type: sphere or cylinder */

	if (type == MOD_CAST_TYPE_CYLINDER) 
		flag &= ~MOD_CAST_Z;

	ctrl_ob = cmd->object;

	/* spherify's center is {0, 0, 0} (the ob's own center in its local
	* space), by default, but if the user defined a control object,
	* we use its location, transformed to ob's local space */
	if (ctrl_ob) {
		if(flag & MOD_CAST_USE_OB_TRANSFORM) {
			Mat4Invert(ctrl_ob->imat, ctrl_ob->obmat);
			Mat4MulMat4(mat, ob->obmat, ctrl_ob->imat);
			Mat4Invert(imat, mat);
		}

		Mat4Invert(ob->imat, ob->obmat);
		VECCOPY(center, ctrl_ob->obmat[3]);
		Mat4MulVecfl(ob->imat, center);
	}

	/* now we check which options the user wants */

	/* 1) (flag was checked in the "if (ctrl_ob)" block above) */
	/* 2) cmd->radius > 0.0f: only the vertices within this radius from
	* the center of the effect should be deformed */
	if (cmd->radius > FLT_EPSILON) has_radius = 1;

	/* 3) if we were given a vertex group name,
	* only those vertices should be affected */
	if (cmd->defgrp_name[0]) {
		bDeformGroup *def;

		for (i = 0, def = ob->defbase.first; def; def = def->next, i++) {
			if (!strcmp(def->name, cmd->defgrp_name)) {
				defgrp_index = i;
				break;
			}
		}
	}

	if ((ob->type == OB_MESH) && dm && defgrp_index >= 0)
		dvert = dm->getVertDataArray(dm, CD_MDEFORMVERT);

	if(flag & MOD_CAST_SIZE_FROM_RADIUS) {
		len = cmd->radius;
	}
	else {
		len = cmd->size;
	}

	if(len <= 0) {
		for (i = 0; i < numVerts; i++) {
			len += VecLenf(center, vertexCos[i]);
		}
		len /= numVerts;

		if (len == 0.0f) len = 10.0f;
	}

	/* ready to apply the effect, one vertex at a time;
	* tiny optimization: the code is separated (with parts repeated)
	 * in two possible cases:
	* with or w/o a vgroup. With lots of if's in the code below,
	* further optimizations are possible, if needed */
	if (dvert) { /* with a vgroup */
		float fac_orig = fac;
		for (i = 0; i < numVerts; i++) {
			MDeformWeight *dw = NULL;
			int j;
			float tmp_co[3];

			VECCOPY(tmp_co, vertexCos[i]);
			if(ctrl_ob) {
				if(flag & MOD_CAST_USE_OB_TRANSFORM) {
					Mat4MulVecfl(mat, tmp_co);
				} else {
					VecSubf(tmp_co, tmp_co, center);
				}
			}

			VECCOPY(vec, tmp_co);

			if (type == MOD_CAST_TYPE_CYLINDER)
				vec[2] = 0.0f;

			if (has_radius) {
				if (VecLength(vec) > cmd->radius) continue;
			}

			for (j = 0; j < dvert[i].totweight; ++j) {
				if(dvert[i].dw[j].def_nr == defgrp_index) {
					dw = &dvert[i].dw[j];
					break;
				}
			}
			if (!dw) continue;

			fac = fac_orig * dw->weight;
			facm = 1.0f - fac;

			Normalize(vec);

			if (flag & MOD_CAST_X)
				tmp_co[0] = fac*vec[0]*len + facm*tmp_co[0];
			if (flag & MOD_CAST_Y)
				tmp_co[1] = fac*vec[1]*len + facm*tmp_co[1];
			if (flag & MOD_CAST_Z)
				tmp_co[2] = fac*vec[2]*len + facm*tmp_co[2];

			if(ctrl_ob) {
				if(flag & MOD_CAST_USE_OB_TRANSFORM) {
					Mat4MulVecfl(imat, tmp_co);
				} else {
					VecAddf(tmp_co, tmp_co, center);
				}
			}

			VECCOPY(vertexCos[i], tmp_co);
		}
		return;
	}

	/* no vgroup */
	for (i = 0; i < numVerts; i++) {
		float tmp_co[3];

		VECCOPY(tmp_co, vertexCos[i]);
		if(ctrl_ob) {
			if(flag & MOD_CAST_USE_OB_TRANSFORM) {
				Mat4MulVecfl(mat, tmp_co);
			} else {
				VecSubf(tmp_co, tmp_co, center);
			}
		}

		VECCOPY(vec, tmp_co);

		if (type == MOD_CAST_TYPE_CYLINDER)
			vec[2] = 0.0f;

		if (has_radius) {
			if (VecLength(vec) > cmd->radius) continue;
		}

		Normalize(vec);

		if (flag & MOD_CAST_X)
			tmp_co[0] = fac*vec[0]*len + facm*tmp_co[0];
		if (flag & MOD_CAST_Y)
			tmp_co[1] = fac*vec[1]*len + facm*tmp_co[1];
		if (flag & MOD_CAST_Z)
			tmp_co[2] = fac*vec[2]*len + facm*tmp_co[2];

		if(ctrl_ob) {
			if(flag & MOD_CAST_USE_OB_TRANSFORM) {
				Mat4MulVecfl(imat, tmp_co);
			} else {
				VecAddf(tmp_co, tmp_co, center);
			}
		}

		VECCOPY(vertexCos[i], tmp_co);
	}
}

static void castModifier_cuboid_do(
				   CastModifierData *cmd, Object *ob, DerivedMesh *dm,
       float (*vertexCos)[3], int numVerts)
{
	MDeformVert *dvert = NULL;
	Object *ctrl_ob = NULL;

	int i, defgrp_index = -1;
	int has_radius = 0;
	short flag;
	float fac, facm;
	float min[3], max[3], bb[8][3];
	float center[3] = {0.0f, 0.0f, 0.0f};
	float mat[4][4], imat[4][4];

	fac = cmd->fac;
	facm = 1.0f - fac;

	flag = cmd->flag;

	ctrl_ob = cmd->object;

	/* now we check which options the user wants */

	/* 1) (flag was checked in the "if (ctrl_ob)" block above) */
	/* 2) cmd->radius > 0.0f: only the vertices within this radius from
	* the center of the effect should be deformed */
	if (cmd->radius > FLT_EPSILON) has_radius = 1;

	/* 3) if we were given a vertex group name,
	* only those vertices should be affected */
	if (cmd->defgrp_name[0]) {
		bDeformGroup *def;

		for (i = 0, def = ob->defbase.first; def; def = def->next, i++) {
			if (!strcmp(def->name, cmd->defgrp_name)) {
				defgrp_index = i;
				break;
			}
		}
	}

	if ((ob->type == OB_MESH) && dm && defgrp_index >= 0)
		dvert = dm->getVertDataArray(dm, CD_MDEFORMVERT);

	if (ctrl_ob) {
		if(flag & MOD_CAST_USE_OB_TRANSFORM) {
			Mat4Invert(ctrl_ob->imat, ctrl_ob->obmat);
			Mat4MulMat4(mat, ob->obmat, ctrl_ob->imat);
			Mat4Invert(imat, mat);
		}

		Mat4Invert(ob->imat, ob->obmat);
		VECCOPY(center, ctrl_ob->obmat[3]);
		Mat4MulVecfl(ob->imat, center);
	}

	if((flag & MOD_CAST_SIZE_FROM_RADIUS) && has_radius) {
		for(i = 0; i < 3; i++) {
			min[i] = -cmd->radius;
			max[i] = cmd->radius;
		}
	} else if(!(flag & MOD_CAST_SIZE_FROM_RADIUS) && cmd->size > 0) {
		for(i = 0; i < 3; i++) {
			min[i] = -cmd->size;
			max[i] = cmd->size;
		}
	} else {
		/* get bound box */
		/* We can't use the object's bound box because other modifiers
		* may have changed the vertex data. */
		INIT_MINMAX(min, max);

		/* Cast's center is the ob's own center in its local space,
		* by default, but if the user defined a control object, we use
		* its location, transformed to ob's local space. */
		if (ctrl_ob) {
			float vec[3];

			/* let the center of the ctrl_ob be part of the bound box: */
			DO_MINMAX(center, min, max);

			for (i = 0; i < numVerts; i++) {
				VecSubf(vec, vertexCos[i], center);
				DO_MINMAX(vec, min, max);
			}
		}
		else {
			for (i = 0; i < numVerts; i++) {
				DO_MINMAX(vertexCos[i], min, max);
			}
		}

		/* we want a symmetric bound box around the origin */
		if (fabs(min[0]) > fabs(max[0])) max[0] = fabs(min[0]); 
		if (fabs(min[1]) > fabs(max[1])) max[1] = fabs(min[1]); 
		if (fabs(min[2]) > fabs(max[2])) max[2] = fabs(min[2]);
		min[0] = -max[0];
		min[1] = -max[1];
		min[2] = -max[2];
	}

	/* building our custom bounding box */
	bb[0][0] = bb[2][0] = bb[4][0] = bb[6][0] = min[0];
	bb[1][0] = bb[3][0] = bb[5][0] = bb[7][0] = max[0];
	bb[0][1] = bb[1][1] = bb[4][1] = bb[5][1] = min[1];
	bb[2][1] = bb[3][1] = bb[6][1] = bb[7][1] = max[1];
	bb[0][2] = bb[1][2] = bb[2][2] = bb[3][2] = min[2];
	bb[4][2] = bb[5][2] = bb[6][2] = bb[7][2] = max[2];

	/* ready to apply the effect, one vertex at a time;
	* tiny optimization: the code is separated (with parts repeated)
	 * in two possible cases:
	* with or w/o a vgroup. With lots of if's in the code below,
	* further optimizations are possible, if needed */
	if (dvert) { /* with a vgroup */
		float fac_orig = fac;
		for (i = 0; i < numVerts; i++) {
			MDeformWeight *dw = NULL;
			int j, octant, coord;
			float d[3], dmax, apex[3], fbb;
			float tmp_co[3];

			VECCOPY(tmp_co, vertexCos[i]);
			if(ctrl_ob) {
				if(flag & MOD_CAST_USE_OB_TRANSFORM) {
					Mat4MulVecfl(mat, tmp_co);
				} else {
					VecSubf(tmp_co, tmp_co, center);
				}
			}

			if (has_radius) {
				if (fabs(tmp_co[0]) > cmd->radius ||
								fabs(tmp_co[1]) > cmd->radius ||
								fabs(tmp_co[2]) > cmd->radius) continue;
			}

			for (j = 0; j < dvert[i].totweight; ++j) {
				if(dvert[i].dw[j].def_nr == defgrp_index) {
					dw = &dvert[i].dw[j];
					break;
				}
			}
			if (!dw) continue;

			fac = fac_orig * dw->weight;
			facm = 1.0f - fac;

			/* The algo used to project the vertices to their
			 * bounding box (bb) is pretty simple:
			 * for each vertex v:
			* 1) find in which octant v is in;
			* 2) find which outer "wall" of that octant is closer to v;
			* 3) calculate factor (var fbb) to project v to that wall;
			* 4) project. */

			/* find in which octant this vertex is in */
			octant = 0;
			if (tmp_co[0] > 0.0f) octant += 1;
			if (tmp_co[1] > 0.0f) octant += 2;
			if (tmp_co[2] > 0.0f) octant += 4;

			/* apex is the bb's vertex at the chosen octant */
			VecCopyf(apex, bb[octant]);

			/* find which bb plane is closest to this vertex ... */
			d[0] = tmp_co[0] / apex[0];
			d[1] = tmp_co[1] / apex[1];
			d[2] = tmp_co[2] / apex[2];

			/* ... (the closest has the higher (closer to 1) d value) */
			dmax = d[0];
			coord = 0;
			if (d[1] > dmax) {
				dmax = d[1];
				coord = 1;
			}
			if (d[2] > dmax) {
				/* dmax = d[2]; */ /* commented, we don't need it */
				coord = 2;
			}

			/* ok, now we know which coordinate of the vertex to use */

			if (fabs(tmp_co[coord]) < FLT_EPSILON) /* avoid division by zero */
				continue;

			/* finally, this is the factor we wanted, to project the vertex
			* to its bounding box (bb) */
			fbb = apex[coord] / tmp_co[coord];

			/* calculate the new vertex position */
			if (flag & MOD_CAST_X)
				tmp_co[0] = facm * tmp_co[0] + fac * tmp_co[0] * fbb;
			if (flag & MOD_CAST_Y)
				tmp_co[1] = facm * tmp_co[1] + fac * tmp_co[1] * fbb;
			if (flag & MOD_CAST_Z)
				tmp_co[2] = facm * tmp_co[2] + fac * tmp_co[2] * fbb;

			if(ctrl_ob) {
				if(flag & MOD_CAST_USE_OB_TRANSFORM) {
					Mat4MulVecfl(imat, tmp_co);
				} else {
					VecAddf(tmp_co, tmp_co, center);
				}
			}

			VECCOPY(vertexCos[i], tmp_co);
		}
		return;
	}

	/* no vgroup (check previous case for comments about the code) */
	for (i = 0; i < numVerts; i++) {
		int octant, coord;
		float d[3], dmax, fbb, apex[3];
		float tmp_co[3];

		VECCOPY(tmp_co, vertexCos[i]);
		if(ctrl_ob) {
			if(flag & MOD_CAST_USE_OB_TRANSFORM) {
				Mat4MulVecfl(mat, tmp_co);
			} else {
				VecSubf(tmp_co, tmp_co, center);
			}
		}

		if (has_radius) {
			if (fabs(tmp_co[0]) > cmd->radius ||
						 fabs(tmp_co[1]) > cmd->radius ||
						 fabs(tmp_co[2]) > cmd->radius) continue;
		}

		octant = 0;
		if (tmp_co[0] > 0.0f) octant += 1;
		if (tmp_co[1] > 0.0f) octant += 2;
		if (tmp_co[2] > 0.0f) octant += 4;

		VecCopyf(apex, bb[octant]);

		d[0] = tmp_co[0] / apex[0];
		d[1] = tmp_co[1] / apex[1];
		d[2] = tmp_co[2] / apex[2];

		dmax = d[0];
		coord = 0;
		if (d[1] > dmax) {
			dmax = d[1];
			coord = 1;
		}
		if (d[2] > dmax) {
			/* dmax = d[2]; */ /* commented, we don't need it */
			coord = 2;
		}

		if (fabs(tmp_co[coord]) < FLT_EPSILON)
			continue;

		fbb = apex[coord] / tmp_co[coord];

		if (flag & MOD_CAST_X)
			tmp_co[0] = facm * tmp_co[0] + fac * tmp_co[0] * fbb;
		if (flag & MOD_CAST_Y)
			tmp_co[1] = facm * tmp_co[1] + fac * tmp_co[1] * fbb;
		if (flag & MOD_CAST_Z)
			tmp_co[2] = facm * tmp_co[2] + fac * tmp_co[2] * fbb;

		if(ctrl_ob) {
			if(flag & MOD_CAST_USE_OB_TRANSFORM) {
				Mat4MulVecfl(imat, tmp_co);
			} else {
				VecAddf(tmp_co, tmp_co, center);
			}
		}

		VECCOPY(vertexCos[i], tmp_co);
	}
}

static void castModifier_deformVerts(
				     ModifierData *md, Object *ob, DerivedMesh *derivedData,
	 float (*vertexCos)[3], int numVerts)
{
	DerivedMesh *dm = derivedData;
	CastModifierData *cmd = (CastModifierData *)md;

	if (!dm && ob->type == OB_MESH)
		dm = CDDM_from_mesh(ob->data, ob);

	if (cmd->type == MOD_CAST_TYPE_CUBOID) {
		castModifier_cuboid_do(cmd, ob, dm, vertexCos, numVerts);
	} else { /* MOD_CAST_TYPE_SPHERE or MOD_CAST_TYPE_CYLINDER */
		castModifier_sphere_do(cmd, ob, dm, vertexCos, numVerts);
	}

	if (!derivedData && dm) dm->release(dm);
}

static void castModifier_deformVertsEM(
				       ModifierData *md, Object *ob, EditMesh *editData,
	   DerivedMesh *derivedData, float (*vertexCos)[3], int numVerts)
{
	DerivedMesh *dm = derivedData;
	CastModifierData *cmd = (CastModifierData *)md;

	if (!dm && ob->type == OB_MESH)
		dm = CDDM_from_editmesh(editData, ob->data);

	if (cmd->type == MOD_CAST_TYPE_CUBOID) {
		castModifier_cuboid_do(cmd, ob, dm, vertexCos, numVerts);
	} else { /* MOD_CAST_TYPE_SPHERE or MOD_CAST_TYPE_CYLINDER */
		castModifier_sphere_do(cmd, ob, dm, vertexCos, numVerts);
	}

	if (!derivedData && dm) dm->release(dm);
}

/* Wave */

static void waveModifier_initData(ModifierData *md) 
{
	WaveModifierData *wmd = (WaveModifierData*) md; // whadya know, moved here from Iraq
		
	wmd->flag |= (MOD_WAVE_X | MOD_WAVE_Y | MOD_WAVE_CYCL
			| MOD_WAVE_NORM_X | MOD_WAVE_NORM_Y | MOD_WAVE_NORM_Z);
	
	wmd->objectcenter = NULL;
	wmd->texture = NULL;
	wmd->map_object = NULL;
	wmd->height= 0.5f;
	wmd->width= 1.5f;
	wmd->speed= 0.5f;
	wmd->narrow= 1.5f;
	wmd->lifetime= 0.0f;
	wmd->damp= 10.0f;
	wmd->texmapping = MOD_WAV_MAP_LOCAL;
	wmd->defgrp_name[0] = 0;
}

static void waveModifier_copyData(ModifierData *md, ModifierData *target)
{
	WaveModifierData *wmd = (WaveModifierData*) md;
	WaveModifierData *twmd = (WaveModifierData*) target;

	twmd->damp = wmd->damp;
	twmd->flag = wmd->flag;
	twmd->height = wmd->height;
	twmd->lifetime = wmd->lifetime;
	twmd->narrow = wmd->narrow;
	twmd->speed = wmd->speed;
	twmd->startx = wmd->startx;
	twmd->starty = wmd->starty;
	twmd->timeoffs = wmd->timeoffs;
	twmd->width = wmd->width;
	twmd->objectcenter = wmd->objectcenter;
	twmd->texture = wmd->texture;
	twmd->map_object = wmd->map_object;
	twmd->texmapping = wmd->texmapping;
	strncpy(twmd->defgrp_name, wmd->defgrp_name, 32);
}

static int waveModifier_dependsOnTime(ModifierData *md)
{
	return 1;
}

static void waveModifier_foreachObjectLink(
					   ModifierData *md, Object *ob,
	ObjectWalkFunc walk, void *userData)
{
	WaveModifierData *wmd = (WaveModifierData*) md;

	walk(userData, ob, &wmd->objectcenter);
	walk(userData, ob, &wmd->map_object);
}

static void waveModifier_foreachIDLink(ModifierData *md, Object *ob,
				       IDWalkFunc walk, void *userData)
{
	WaveModifierData *wmd = (WaveModifierData*) md;

	walk(userData, ob, (ID **)&wmd->texture);

	waveModifier_foreachObjectLink(md, ob, (ObjectWalkFunc)walk, userData);
}

static void waveModifier_updateDepgraph(
					ModifierData *md, DagForest *forest, Object *ob,
     DagNode *obNode)
{
	WaveModifierData *wmd = (WaveModifierData*) md;

	if(wmd->objectcenter) {
		DagNode *curNode = dag_get_node(forest, wmd->objectcenter);

		dag_add_relation(forest, curNode, obNode, DAG_RL_OB_DATA,
			"Wave Modifier");
	}

	if(wmd->map_object) {
		DagNode *curNode = dag_get_node(forest, wmd->map_object);

		dag_add_relation(forest, curNode, obNode, DAG_RL_OB_DATA,
			"Wave Modifer");
	}
}

CustomDataMask waveModifier_requiredDataMask(ModifierData *md)
{
	WaveModifierData *wmd = (WaveModifierData *)md;
	CustomDataMask dataMask = 0;


	/* ask for UV coordinates if we need them */
	if(wmd->texture && wmd->texmapping == MOD_WAV_MAP_UV)
		dataMask |= (1 << CD_MTFACE);

	/* ask for vertexgroups if we need them */
	if(wmd->defgrp_name[0])
		dataMask |= (1 << CD_MDEFORMVERT);

	return dataMask;
}

static void wavemod_get_texture_coords(WaveModifierData *wmd, Object *ob,
				       DerivedMesh *dm,
	   float (*co)[3], float (*texco)[3],
		   int numVerts)
{
	int i;
	int texmapping = wmd->texmapping;

	if(texmapping == MOD_WAV_MAP_OBJECT) {
		if(wmd->map_object)
			Mat4Invert(wmd->map_object->imat, wmd->map_object->obmat);
		else /* if there is no map object, default to local */
			texmapping = MOD_WAV_MAP_LOCAL;
	}

	/* UVs need special handling, since they come from faces */
	if(texmapping == MOD_WAV_MAP_UV) {
		if(dm->getFaceDataArray(dm, CD_MTFACE)) {
			MFace *mface = dm->getFaceArray(dm);
			MFace *mf;
			char *done = MEM_callocN(sizeof(*done) * numVerts,
					"get_texture_coords done");
			int numFaces = dm->getNumFaces(dm);
			MTFace *tf;

			validate_layer_name(&dm->faceData, CD_MTFACE, wmd->uvlayer_name);

			tf = CustomData_get_layer_named(&dm->faceData, CD_MTFACE,
					wmd->uvlayer_name);

			/* verts are given the UV from the first face that uses them */
			for(i = 0, mf = mface; i < numFaces; ++i, ++mf, ++tf) {
				if(!done[mf->v1]) {
					texco[mf->v1][0] = tf->uv[0][0];
					texco[mf->v1][1] = tf->uv[0][1];
					texco[mf->v1][2] = 0;
					done[mf->v1] = 1;
				}
				if(!done[mf->v2]) {
					texco[mf->v2][0] = tf->uv[1][0];
					texco[mf->v2][1] = tf->uv[1][1];
					texco[mf->v2][2] = 0;
					done[mf->v2] = 1;
				}
				if(!done[mf->v3]) {
					texco[mf->v3][0] = tf->uv[2][0];
					texco[mf->v3][1] = tf->uv[2][1];
					texco[mf->v3][2] = 0;
					done[mf->v3] = 1;
				}
				if(!done[mf->v4]) {
					texco[mf->v4][0] = tf->uv[3][0];
					texco[mf->v4][1] = tf->uv[3][1];
					texco[mf->v4][2] = 0;
					done[mf->v4] = 1;
				}
			}

			/* remap UVs from [0, 1] to [-1, 1] */
			for(i = 0; i < numVerts; ++i) {
				texco[i][0] = texco[i][0] * 2 - 1;
				texco[i][1] = texco[i][1] * 2 - 1;
			}

			MEM_freeN(done);
			return;
		} else /* if there are no UVs, default to local */
			texmapping = MOD_WAV_MAP_LOCAL;
	}

	for(i = 0; i < numVerts; ++i, ++co, ++texco) {
		switch(texmapping) {
			case MOD_WAV_MAP_LOCAL:
				VECCOPY(*texco, *co);
				break;
			case MOD_WAV_MAP_GLOBAL:
				VECCOPY(*texco, *co);
				Mat4MulVecfl(ob->obmat, *texco);
				break;
			case MOD_WAV_MAP_OBJECT:
				VECCOPY(*texco, *co);
				Mat4MulVecfl(ob->obmat, *texco);
				Mat4MulVecfl(wmd->map_object->imat, *texco);
				break;
		}
	}
}

static void waveModifier_do(
			    WaveModifierData *md, Object *ob, DerivedMesh *dm,
       float (*vertexCos)[3], int numVerts)
{
	WaveModifierData *wmd = (WaveModifierData*) md;
	MVert *mvert = NULL;
	MDeformVert *dvert = NULL;
	int defgrp_index;
	float ctime = bsystem_time(ob, (float)G.scene->r.cfra, 0.0);
	float minfac =
			(float)(1.0 / exp(wmd->width * wmd->narrow * wmd->width * wmd->narrow));
	float lifefac = wmd->height;
	float (*tex_co)[3] = NULL;

	if(wmd->flag & MOD_WAVE_NORM && ob->type == OB_MESH)
		mvert = dm->getVertArray(dm);

	if(wmd->objectcenter){
		float mat[4][4];
		/* get the control object's location in local coordinates */
		Mat4Invert(ob->imat, ob->obmat);
		Mat4MulMat4(mat, wmd->objectcenter->obmat, ob->imat);

		wmd->startx = mat[3][0];
		wmd->starty = mat[3][1];
	}

	/* get the index of the deform group */
	defgrp_index = -1;

	if(wmd->defgrp_name[0]) {
		int i;
		bDeformGroup *def;
		for(i = 0, def = ob->defbase.first; def; def = def->next, i++) {
			if(!strcmp(def->name, wmd->defgrp_name)) {
				defgrp_index = i;
				break;
			}
		}
	}

	if(defgrp_index >= 0){
		dvert = dm->getVertDataArray(dm, CD_MDEFORMVERT);
	}

	if(wmd->damp == 0) wmd->damp = 10.0f;

	if(wmd->lifetime != 0.0) {
		float x = ctime - wmd->timeoffs;

		if(x > wmd->lifetime) {
			lifefac = x - wmd->lifetime;
			
			if(lifefac > wmd->damp) lifefac = 0.0;
			else lifefac =
				(float)(wmd->height * (1.0 - sqrt(lifefac / wmd->damp)));
		}
	}

	if(wmd->texture) {
		tex_co = MEM_mallocN(sizeof(*tex_co) * numVerts,
				     "waveModifier_do tex_co");
		wavemod_get_texture_coords(wmd, ob, dm, vertexCos, tex_co, numVerts);
	}

	if(lifefac != 0.0) {
		int i;

		for(i = 0; i < numVerts; i++) {
			float *co = vertexCos[i];
			float x = co[0] - wmd->startx;
			float y = co[1] - wmd->starty;
			float amplit= 0.0f;
			TexResult texres;
			MDeformWeight *def_weight = NULL;

			/* get weights */
			if(dvert) {
				int j;
				for(j = 0; j < dvert[i].totweight; ++j) {
					if(dvert[i].dw[j].def_nr == defgrp_index) {
						def_weight = &dvert[i].dw[j];
						break;
					}
				}

				/* if this vert isn't in the vgroup, don't deform it */
				if(!def_weight) continue;
			}

			if(wmd->texture) {
				texres.nor = NULL;
				get_texture_value(wmd->texture, tex_co[i], &texres);
			}


			if(wmd->flag & MOD_WAVE_X) {
				if(wmd->flag & MOD_WAVE_Y) amplit = (float)sqrt(x*x + y*y);
				else amplit = x;
			}
			else if(wmd->flag & MOD_WAVE_Y) 
				amplit= y;
			
			/* this way it makes nice circles */
			amplit -= (ctime - wmd->timeoffs) * wmd->speed;

			if(wmd->flag & MOD_WAVE_CYCL) {
				amplit = (float)fmod(amplit - wmd->width, 2.0 * wmd->width)
						+ wmd->width;
			}

			/* GAUSSIAN */
			if(amplit > -wmd->width && amplit < wmd->width) {
				amplit = amplit * wmd->narrow;
				amplit = (float)(1.0 / exp(amplit * amplit) - minfac);
				if(wmd->texture)
					amplit = amplit * texres.tin;

				if(def_weight)
					amplit = amplit * def_weight->weight;

				if(mvert) {
					/* move along normals */
					if(wmd->flag & MOD_WAVE_NORM_X) {
						co[0] += (lifefac * amplit) * mvert[i].no[0] / 32767.0f;
					}
					if(wmd->flag & MOD_WAVE_NORM_Y) {
						co[1] += (lifefac * amplit) * mvert[i].no[1] / 32767.0f;
					}
					if(wmd->flag & MOD_WAVE_NORM_Z) {
						co[2] += (lifefac * amplit) * mvert[i].no[2] / 32767.0f;
					}
				}
				else {
					/* move along local z axis */
					co[2] += lifefac * amplit;
				}
			}
		}
	}

	if(wmd->texture) MEM_freeN(tex_co);
}

static void waveModifier_deformVerts(
				     ModifierData *md, Object *ob, DerivedMesh *derivedData,
	 float (*vertexCos)[3], int numVerts)
{
	DerivedMesh *dm;
	WaveModifierData *wmd = (WaveModifierData *)md;

	if(!wmd->texture && !wmd->defgrp_name[0] && !(wmd->flag & MOD_WAVE_NORM))
		dm = derivedData;
	else if(derivedData) dm = derivedData;
	else if(ob->type == OB_MESH) dm = CDDM_from_mesh(ob->data, ob);
	else return;

	if(wmd->flag & MOD_WAVE_NORM) {
		CDDM_apply_vert_coords(dm, vertexCos);
		CDDM_calc_normals(dm);
	}

	waveModifier_do(wmd, ob, dm, vertexCos, numVerts);

	if(dm != derivedData) dm->release(dm);
}

static void waveModifier_deformVertsEM(
				       ModifierData *md, Object *ob, EditMesh *editData,
	   DerivedMesh *derivedData, float (*vertexCos)[3], int numVerts)
{
	DerivedMesh *dm;
	WaveModifierData *wmd = (WaveModifierData *)md;

	if(!wmd->texture && !wmd->defgrp_name[0] && !(wmd->flag & MOD_WAVE_NORM))
		dm = derivedData;
	else if(derivedData) dm = derivedData;
	else dm = CDDM_from_editmesh(editData, ob->data);

	if(wmd->flag & MOD_WAVE_NORM) {
		CDDM_apply_vert_coords(dm, vertexCos);
		CDDM_calc_normals(dm);
	}

	waveModifier_do(wmd, ob, dm, vertexCos, numVerts);

	if(dm != derivedData) dm->release(dm);
}

/* Armature */

static void armatureModifier_initData(ModifierData *md)
{
	ArmatureModifierData *amd = (ArmatureModifierData*) md;
	
	amd->deformflag = ARM_DEF_ENVELOPE | ARM_DEF_VGROUP;
}

static void armatureModifier_copyData(ModifierData *md, ModifierData *target)
{
	ArmatureModifierData *amd = (ArmatureModifierData*) md;
	ArmatureModifierData *tamd = (ArmatureModifierData*) target;

	tamd->object = amd->object;
	tamd->deformflag = amd->deformflag;
	strncpy(tamd->defgrp_name, amd->defgrp_name, 32);
}

CustomDataMask armatureModifier_requiredDataMask(ModifierData *md)
{
	CustomDataMask dataMask = 0;

	/* ask for vertexgroups */
	dataMask |= (1 << CD_MDEFORMVERT);

	return dataMask;
}

static int armatureModifier_isDisabled(ModifierData *md)
{
	ArmatureModifierData *amd = (ArmatureModifierData*) md;

	return !amd->object;
}

static void armatureModifier_foreachObjectLink(
					       ModifierData *md, Object *ob,
	    void (*walk)(void *userData, Object *ob, Object **obpoin),
		   void *userData)
{
	ArmatureModifierData *amd = (ArmatureModifierData*) md;

	walk(userData, ob, &amd->object);
}

static void armatureModifier_updateDepgraph(
					    ModifierData *md, DagForest *forest, Object *ob,
	 DagNode *obNode)
{
	ArmatureModifierData *amd = (ArmatureModifierData*) md;

	if (amd->object) {
		DagNode *curNode = dag_get_node(forest, amd->object);

		dag_add_relation(forest, curNode, obNode,
				 DAG_RL_DATA_DATA | DAG_RL_OB_DATA, "Armature Modifier");
	}
}

static void armatureModifier_deformVerts(
					 ModifierData *md, Object *ob, DerivedMesh *derivedData,
      float (*vertexCos)[3], int numVerts)
{
	ArmatureModifierData *amd = (ArmatureModifierData*) md;

	modifier_vgroup_cache(md, vertexCos); /* if next modifier needs original vertices */
	
	armature_deform_verts(amd->object, ob, derivedData, vertexCos, NULL,
			      numVerts, amd->deformflag, 
	 (float(*)[3])amd->prevCos, amd->defgrp_name);
	/* free cache */
	if(amd->prevCos) {
		MEM_freeN(amd->prevCos);
		amd->prevCos= NULL;
	}
}

static void armatureModifier_deformVertsEM(
					   ModifierData *md, Object *ob, EditMesh *editData,
	DerivedMesh *derivedData, float (*vertexCos)[3], int numVerts)
{
	ArmatureModifierData *amd = (ArmatureModifierData*) md;
	DerivedMesh *dm = derivedData;

	if(!derivedData) dm = CDDM_from_editmesh(editData, ob->data);

	armature_deform_verts(amd->object, ob, dm, vertexCos, NULL, numVerts,
			      amd->deformflag, NULL, amd->defgrp_name);

	if(!derivedData) dm->release(dm);
}

static void armatureModifier_deformMatricesEM(
					      ModifierData *md, Object *ob, EditMesh *editData,
	   DerivedMesh *derivedData, float (*vertexCos)[3],
					     float (*defMats)[3][3], int numVerts)
{
	ArmatureModifierData *amd = (ArmatureModifierData*) md;
	DerivedMesh *dm = derivedData;

	if(!derivedData) dm = CDDM_from_editmesh(editData, ob->data);

	armature_deform_verts(amd->object, ob, dm, vertexCos, defMats, numVerts,
			      amd->deformflag, NULL, amd->defgrp_name);

	if(!derivedData) dm->release(dm);
}

/* Hook */

static void hookModifier_initData(ModifierData *md) 
{
	HookModifierData *hmd = (HookModifierData*) md;

	hmd->force= 1.0;
}

static void hookModifier_copyData(ModifierData *md, ModifierData *target)
{
	HookModifierData *hmd = (HookModifierData*) md;
	HookModifierData *thmd = (HookModifierData*) target;

	VECCOPY(thmd->cent, hmd->cent);
	thmd->falloff = hmd->falloff;
	thmd->force = hmd->force;
	thmd->object = hmd->object;
	thmd->totindex = hmd->totindex;
	thmd->indexar = MEM_dupallocN(hmd->indexar);
	memcpy(thmd->parentinv, hmd->parentinv, sizeof(hmd->parentinv));
	strncpy(thmd->name, hmd->name, 32);
}

CustomDataMask hookModifier_requiredDataMask(ModifierData *md)
{
	HookModifierData *hmd = (HookModifierData *)md;
	CustomDataMask dataMask = 0;

	/* ask for vertexgroups if we need them */
	if(!hmd->indexar && hmd->name[0]) dataMask |= (1 << CD_MDEFORMVERT);

	return dataMask;
}

static void hookModifier_freeData(ModifierData *md)
{
	HookModifierData *hmd = (HookModifierData*) md;

	if (hmd->indexar) MEM_freeN(hmd->indexar);
}

static int hookModifier_isDisabled(ModifierData *md)
{
	HookModifierData *hmd = (HookModifierData*) md;

	return !hmd->object;
}

static void hookModifier_foreachObjectLink(
					   ModifierData *md, Object *ob,
	void (*walk)(void *userData, Object *ob, Object **obpoin),
	       void *userData)
{
	HookModifierData *hmd = (HookModifierData*) md;

	walk(userData, ob, &hmd->object);
}

static void hookModifier_updateDepgraph(ModifierData *md, DagForest *forest,
					Object *ob, DagNode *obNode)
{
	HookModifierData *hmd = (HookModifierData*) md;

	if (hmd->object) {
		DagNode *curNode = dag_get_node(forest, hmd->object);

		dag_add_relation(forest, curNode, obNode, DAG_RL_OB_DATA,
			"Hook Modifier");
	}
}

static void hookModifier_deformVerts(
				     ModifierData *md, Object *ob, DerivedMesh *derivedData,
	 float (*vertexCos)[3], int numVerts)
{
	HookModifierData *hmd = (HookModifierData*) md;
	float vec[3], mat[4][4];
	int i;
	DerivedMesh *dm = derivedData;

	Mat4Invert(ob->imat, ob->obmat);
	Mat4MulSerie(mat, ob->imat, hmd->object->obmat, hmd->parentinv,
		     NULL, NULL, NULL, NULL, NULL);

	/* vertex indices? */
	if(hmd->indexar) {
		for(i = 0; i < hmd->totindex; i++) {
			int index = hmd->indexar[i];

			/* This should always be true and I don't generally like 
			* "paranoid" style code like this, but old files can have
			* indices that are out of range because old blender did
			* not correct them on exit editmode. - zr
			*/
			if(index < numVerts) {
				float *co = vertexCos[index];
				float fac = hmd->force;

				/* if DerivedMesh is present and has original index data,
				* use it
				*/
				if(dm && dm->getVertData(dm, 0, CD_ORIGINDEX)) {
					int j;
					int orig_index;
					for(j = 0; j < numVerts; ++j) {
						fac = hmd->force;
						orig_index = *(int *)dm->getVertData(dm, j,
								CD_ORIGINDEX);
						if(orig_index == index) {
							co = vertexCos[j];
							if(hmd->falloff != 0.0) {
								float len = VecLenf(co, hmd->cent);
								if(len > hmd->falloff) fac = 0.0;
								else if(len > 0.0)
									fac *= sqrt(1.0 - len / hmd->falloff);
							}

							if(fac != 0.0) {
								VecMat4MulVecfl(vec, mat, co);
								VecLerpf(co, co, vec, fac);
							}
						}
					}
				} else {
					if(hmd->falloff != 0.0) {
						float len = VecLenf(co, hmd->cent);
						if(len > hmd->falloff) fac = 0.0;
						else if(len > 0.0)
							fac *= sqrt(1.0 - len / hmd->falloff);
					}

					if(fac != 0.0) {
						VecMat4MulVecfl(vec, mat, co);
						VecLerpf(co, co, vec, fac);
					}
				}
			}
		}
	} else {	/* vertex group hook */
		bDeformGroup *curdef;
		Mesh *me = ob->data;
		int index = 0;
		int use_dverts;
		int maxVerts = 0;
		
		/* find the group (weak loop-in-loop) */
		for(curdef = ob->defbase.first; curdef; curdef = curdef->next, index++)
			if(!strcmp(curdef->name, hmd->name)) break;

		if(dm)
			if(dm->getVertData(dm, 0, CD_MDEFORMVERT)) {
			use_dverts = 1;
			maxVerts = dm->getNumVerts(dm);
			} else use_dverts = 0;
			else if(me->dvert) {
				use_dverts = 1;
				maxVerts = me->totvert;
			} else use_dverts = 0;
		
			if(curdef && use_dverts) {
				MDeformVert *dvert = me->dvert;
				int i, j;
			
				for(i = 0; i < maxVerts; i++, dvert++) {
					if(dm) dvert = dm->getVertData(dm, i, CD_MDEFORMVERT);
					for(j = 0; j < dvert->totweight; j++) {
						if(dvert->dw[j].def_nr == index) {
							float fac = hmd->force*dvert->dw[j].weight;
							float *co = vertexCos[i];
						
							if(hmd->falloff != 0.0) {
								float len = VecLenf(co, hmd->cent);
								if(len > hmd->falloff) fac = 0.0;
								else if(len > 0.0)
									fac *= sqrt(1.0 - len / hmd->falloff);
							}
						
							VecMat4MulVecfl(vec, mat, co);
							VecLerpf(co, co, vec, fac);
						}
					}
				}
			}
	}
}

static void hookModifier_deformVertsEM(
				       ModifierData *md, Object *ob, EditMesh *editData,
	   DerivedMesh *derivedData, float (*vertexCos)[3], int numVerts)
{
	DerivedMesh *dm = derivedData;

	if(!derivedData) dm = CDDM_from_editmesh(editData, ob->data);

	hookModifier_deformVerts(md, ob, derivedData, vertexCos, numVerts);

	if(!derivedData) dm->release(dm);
}

/* Softbody */

static void softbodyModifier_deformVerts(
					 ModifierData *md, Object *ob, DerivedMesh *derivedData,
      float (*vertexCos)[3], int numVerts)
{
	sbObjectStep(ob, (float)G.scene->r.cfra, vertexCos, numVerts);
}


/* Cloth */

static void clothModifier_initData(ModifierData *md) 
{
	ClothModifierData *clmd = (ClothModifierData*) md;
	
<<<<<<< HEAD
	clmd->sim_parms = MEM_callocN(sizeof(SimulationSettings), "cloth sim parms");
	clmd->coll_parms = MEM_callocN(sizeof(CollisionSettings), "cloth coll parms");
	
	/* check for alloc failing */
	if(!clmd->sim_parms || !clmd->coll_parms)
		return;
	
	cloth_init (clmd);
	printf("clothModifier_initData\n");
}

static DerivedMesh *clothModifier_applyModifier(ModifierData *md, Object *ob,
		 DerivedMesh *derivedData, int useRenderParams, int isFinalCalc)
=======
	clmd->sim_parms = MEM_callocN(sizeof(ClothSimSettings), "cloth sim parms");
	clmd->coll_parms = MEM_callocN(sizeof(ClothCollSettings), "cloth coll parms");
	clmd->point_cache = BKE_ptcache_add();
	
	/* check for alloc failing */
	if(!clmd->sim_parms || !clmd->coll_parms || !clmd->point_cache)
		return;
	
	cloth_init (clmd);
}

static DerivedMesh *clothModifier_applyModifier(ModifierData *md, Object *ob,
		DerivedMesh *derivedData, int useRenderParams, int isFinalCalc)
>>>>>>> 529a8bb9
{
	ClothModifierData *clmd = (ClothModifierData*) md;
	DerivedMesh *result=NULL;
	
	/* check for alloc failing */
	if(!clmd->sim_parms || !clmd->coll_parms)
<<<<<<< HEAD
		return derivedData;
=======
	{
		clothModifier_initData(md);
		
		if(!clmd->sim_parms || !clmd->coll_parms)
			return derivedData;
	}
>>>>>>> 529a8bb9

	result = clothModifier_do(clmd, ob, derivedData, useRenderParams, isFinalCalc);

	if(result)
	{
		CDDM_calc_normals(result);
		return result;
	}
	return derivedData;
}

static void clothModifier_updateDepgraph(
<<<<<<< HEAD
                ModifierData *md, DagForest *forest, Object *ob,
                DagNode *obNode)
=======
					 ModifierData *md, DagForest *forest, Object *ob,
      DagNode *obNode)
>>>>>>> 529a8bb9
{
	ClothModifierData *clmd = (ClothModifierData*) md;
	
	Base *base;
	
	if(clmd)
	{
		for(base = G.scene->base.first; base; base= base->next) 
		{
			Object *ob1= base->object;
			if(ob1 != ob)
			{
				CollisionModifierData *coll_clmd = (CollisionModifierData *)modifiers_findByType(ob1, eModifierType_Collision);
				if(coll_clmd)
				{
					DagNode *curNode = dag_get_node(forest, ob1);
<<<<<<< HEAD
					dag_add_relation(forest, curNode, obNode, DAG_RL_DATA_DATA|DAG_RL_OB_DATA);
				}
			}
		}
	}	
=======
					dag_add_relation(forest, curNode, obNode, DAG_RL_DATA_DATA|DAG_RL_OB_DATA, "Cloth Collision");
				}
			}
		}
	}
>>>>>>> 529a8bb9
}

CustomDataMask clothModifier_requiredDataMask(ModifierData *md)
{
<<<<<<< HEAD
	ClothModifierData *clmd = (ClothModifierData *)md;
	CustomDataMask dataMask = 0;

	/* ask for vertexgroups if we need them */
	if(clmd->sim_parms->flags & CLOTH_SIMSETTINGS_FLAG_GOAL)
		if (clmd->sim_parms->vgroup_mass > 0)
	 		dataMask |= (1 << CD_MDEFORMVERT);
=======
	CustomDataMask dataMask = 0;

	/* ask for vertexgroups if we need them */
	dataMask |= (1 << CD_MDEFORMVERT);
>>>>>>> 529a8bb9

	return dataMask;
}

static void clothModifier_copyData(ModifierData *md, ModifierData *target)
{
	ClothModifierData *clmd = (ClothModifierData*) md;
	ClothModifierData *tclmd = (ClothModifierData*) target;
	
	if(tclmd->sim_parms)
		MEM_freeN(tclmd->sim_parms);
	if(tclmd->coll_parms)
<<<<<<< HEAD
		MEM_freeN(tclmd->coll_parms);	
	
	tclmd->sim_parms = MEM_dupallocN(clmd->sim_parms);
	tclmd->coll_parms = MEM_dupallocN(clmd->coll_parms);
	
	tclmd->sim_parms->lastcachedframe = 0;
}


=======
		MEM_freeN(tclmd->coll_parms);
	if(tclmd->point_cache)
		BKE_ptcache_free(tclmd->point_cache);
	
	tclmd->sim_parms = MEM_dupallocN(clmd->sim_parms);
	tclmd->coll_parms = MEM_dupallocN(clmd->coll_parms);
	tclmd->point_cache = BKE_ptcache_copy(clmd->point_cache);
	tclmd->clothObject = NULL;
}

>>>>>>> 529a8bb9
static int clothModifier_dependsOnTime(ModifierData *md)
{
	return 1;
}

static void clothModifier_freeData(ModifierData *md)
{
	ClothModifierData *clmd = (ClothModifierData*) md;
	
	if (clmd) 
	{
<<<<<<< HEAD
		
		printf("clothModifier_freeData\n");
=======
		if(G.rt > 0)
			printf("clothModifier_freeData\n");
>>>>>>> 529a8bb9
		
		cloth_free_modifier_extern (clmd);
		
		if(clmd->sim_parms)
			MEM_freeN(clmd->sim_parms);
		if(clmd->coll_parms)
			MEM_freeN(clmd->coll_parms);	
<<<<<<< HEAD
=======
		if(clmd->point_cache)
			BKE_ptcache_free(clmd->point_cache);
>>>>>>> 529a8bb9
	}
}

/* Collision */

static void collisionModifier_initData(ModifierData *md) 
{
	CollisionModifierData *collmd = (CollisionModifierData*) md;
	
	collmd->x = NULL;
	collmd->xnew = NULL;
	collmd->current_x = NULL;
	collmd->current_xnew = NULL;
	collmd->current_v = NULL;
	collmd->time = -1;
	collmd->numverts = 0;
<<<<<<< HEAD
	collmd->tree = NULL;
=======
	collmd->bvh = NULL;
>>>>>>> 529a8bb9
}

static void collisionModifier_freeData(ModifierData *md)
{
	CollisionModifierData *collmd = (CollisionModifierData*) md;
	
	if (collmd) 
	{
<<<<<<< HEAD
		if(collmd->tree)
			bvh_free(collmd->tree);
=======
		if(collmd->bvh)
			bvh_free(collmd->bvh);
>>>>>>> 529a8bb9
		if(collmd->x)
			MEM_freeN(collmd->x);
		if(collmd->xnew)
			MEM_freeN(collmd->xnew);
		if(collmd->current_x)
			MEM_freeN(collmd->current_x);
		if(collmd->current_xnew)
			MEM_freeN(collmd->current_xnew);
		if(collmd->current_v)
			MEM_freeN(collmd->current_v);
		
		if(collmd->mfaces)
			MEM_freeN(collmd->mfaces);
		
		collmd->x = NULL;
		collmd->xnew = NULL;
		collmd->current_x = NULL;
		collmd->current_xnew = NULL;
		collmd->current_v = NULL;
		collmd->time = -1;
		collmd->numverts = 0;
<<<<<<< HEAD
		collmd->tree = NULL;
=======
		collmd->bvh = NULL;
>>>>>>> 529a8bb9
		collmd->mfaces = NULL;
	}
}

static int collisionModifier_dependsOnTime(ModifierData *md)
{
	return 1;
}

static void collisionModifier_deformVerts(
<<<<<<< HEAD
	ModifierData *md, Object *ob, DerivedMesh *derivedData,
=======
					  ModifierData *md, Object *ob, DerivedMesh *derivedData,
>>>>>>> 529a8bb9
       float (*vertexCos)[3], int numVerts)
{
	CollisionModifierData *collmd = (CollisionModifierData*) md;
	DerivedMesh *dm = NULL;
	float current_time = 0;
	unsigned int numverts = 0, i = 0;
	MVert *tempVert = NULL;
	
	/* if possible use/create DerivedMesh */
	if(derivedData) dm = CDDM_copy(derivedData);
	else if(ob->type==OB_MESH) dm = CDDM_from_mesh(ob->data, ob);
	
	if(!ob->pd)
	{
		printf("collisionModifier_deformVerts: Should not happen!\n");
		return;
	}
	
	if(dm)
	{
		CDDM_apply_vert_coords(dm, vertexCos);
		CDDM_calc_normals(dm);
		
		current_time = bsystem_time ( ob, ( float ) G.scene->r.cfra, 0.0 );
		
<<<<<<< HEAD
		// printf("current_time %f, collmd->time %f\n", current_time, collmd->time);
		
		if(current_time > collmd->time)
		{	
			numverts = dm->getNumVerts ( dm );
			
=======
		if(G.rt > 0)
			printf("current_time %f, collmd->time %f\n", current_time, collmd->time);
		
		numverts = dm->getNumVerts ( dm );
		
		if(current_time > collmd->time)
		{	
>>>>>>> 529a8bb9
			// check if mesh has changed
			if(collmd->x && (numverts != collmd->numverts))
				collisionModifier_freeData((ModifierData *)collmd);
			
			if(collmd->time == -1) // first time
			{
				collmd->x = dm->dupVertArray(dm); // frame start position
				
				for ( i = 0; i < numverts; i++ )
				{
					// we save global positions
					Mat4MulVecfl ( ob->obmat, collmd->x[i].co );
				}
				
				collmd->xnew = MEM_dupallocN(collmd->x); // frame end position
				collmd->current_x = MEM_dupallocN(collmd->x); // inter-frame
				collmd->current_xnew = MEM_dupallocN(collmd->x); // inter-frame
				collmd->current_v = MEM_dupallocN(collmd->x); // inter-frame

				collmd->numverts = numverts;
				
				collmd->mfaces = dm->dupFaceArray(dm);
				collmd->numfaces = dm->getNumFaces(dm);
				
				// TODO: epsilon
				// create bounding box hierarchy
<<<<<<< HEAD
				collmd->tree = bvh_build_from_mvert(collmd->mfaces, collmd->numfaces, collmd->x, numverts, ob->pd->pdef_sbift);
=======
				collmd->bvh = bvh_build_from_mvert(collmd->mfaces, collmd->numfaces, collmd->x, numverts, ob->pd->pdef_sboft);
				
				collmd->time = current_time;
>>>>>>> 529a8bb9
			}
			else if(numverts == collmd->numverts)
			{
				// put positions to old positions
				tempVert = collmd->x;
				collmd->x = collmd->xnew;
				collmd->xnew = tempVert;
				
				memcpy(collmd->xnew, dm->getVertArray(dm), numverts*sizeof(MVert));
				
				for ( i = 0; i < numverts; i++ )
				{
					// we save global positions
					Mat4MulVecfl ( ob->obmat, collmd->xnew[i].co );
				}
				
				memcpy(collmd->current_xnew, collmd->x, numverts*sizeof(MVert));
				memcpy(collmd->current_x, collmd->x, numverts*sizeof(MVert));
				
<<<<<<< HEAD
				/* happens on file load (ONLY when i decomment changes in readfile.c */
				if(!collmd->tree)
				{
					collmd->tree = bvh_build_from_mvert(collmd->mfaces, collmd->numfaces, collmd->current_x, numverts, ob->pd->pdef_sbift);
=======
				/* check if GUI setting has changed for bvh */
				if(collmd->bvh)
				{
					if(ob->pd->pdef_sboft != collmd->bvh->epsilon)
					{
						bvh_free(collmd->bvh);
						collmd->bvh = bvh_build_from_mvert(collmd->mfaces, collmd->numfaces, collmd->current_x, numverts, ob->pd->pdef_sboft);
					}
			
				}
				
				/* happens on file load (ONLY when i decomment changes in readfile.c */
				if(!collmd->bvh)
				{
					collmd->bvh = bvh_build_from_mvert(collmd->mfaces, collmd->numfaces, collmd->current_x, numverts, ob->pd->pdef_sboft);
>>>>>>> 529a8bb9
				}
				else
				{
					// recalc static bounding boxes
<<<<<<< HEAD
					bvh_update_from_mvert(collmd->tree, collmd->current_x, numverts, NULL, 0);
				}
			}
			
			collmd->time = current_time;
		}
		else
		{
			collmd->time = current_time;
=======
					bvh_update_from_mvert(collmd->bvh, collmd->current_x, numverts, NULL, 0);
				}
				
				collmd->time = current_time;
			}
			else if(numverts != collmd->numverts)
			{
				collisionModifier_freeData((ModifierData *)collmd);
			}
			
		}
		else if(current_time < collmd->time)
		{	
			collisionModifier_freeData((ModifierData *)collmd);
		}
		else
		{
			if(numverts != collmd->numverts)
			{
				collisionModifier_freeData((ModifierData *)collmd);
			}
>>>>>>> 529a8bb9
		}
	}
	
	if(dm)
		dm->release(dm);
}


/* Boolean */

static void booleanModifier_copyData(ModifierData *md, ModifierData *target)
{
	BooleanModifierData *bmd = (BooleanModifierData*) md;
	BooleanModifierData *tbmd = (BooleanModifierData*) target;

	tbmd->object = bmd->object;
	tbmd->operation = bmd->operation;
}

static int booleanModifier_isDisabled(ModifierData *md)
{
	BooleanModifierData *bmd = (BooleanModifierData*) md;

	return !bmd->object;
}

static void booleanModifier_foreachObjectLink(
					      ModifierData *md, Object *ob,
	   void (*walk)(void *userData, Object *ob, Object **obpoin),
		  void *userData)
{
	BooleanModifierData *bmd = (BooleanModifierData*) md;

	walk(userData, ob, &bmd->object);
}

static void booleanModifier_updateDepgraph(
					   ModifierData *md, DagForest *forest, Object *ob,
	DagNode *obNode)
{
	BooleanModifierData *bmd = (BooleanModifierData*) md;

	if(bmd->object) {
		DagNode *curNode = dag_get_node(forest, bmd->object);

		dag_add_relation(forest, curNode, obNode,
				 DAG_RL_DATA_DATA | DAG_RL_OB_DATA, "Boolean Modifier");
	}
}

static DerivedMesh *booleanModifier_applyModifier(
		ModifierData *md, Object *ob, DerivedMesh *derivedData,
  int useRenderParams, int isFinalCalc)
{
	// XXX doesn't handle derived data
	BooleanModifierData *bmd = (BooleanModifierData*) md;

	/* we do a quick sanity check */
	if(((Mesh *)ob->data)->totface > 3
		    && bmd->object && ((Mesh *)bmd->object->data)->totface > 3) {
		DerivedMesh *result = NewBooleanDerivedMesh(bmd->object, ob,
				1 + bmd->operation);

		/* if new mesh returned, return it; otherwise there was
		* an error, so delete the modifier object */
		if(result)
			return result;
		else
			bmd->object = NULL;
		    }

		    return derivedData;
}

/* Particles */
static void particleSystemModifier_initData(ModifierData *md) 
{
	ParticleSystemModifierData *psmd= (ParticleSystemModifierData*) md;
	psmd->psys= 0;
	psmd->dm=0;
	psmd->totdmvert= psmd->totdmedge= psmd->totdmface= 0;
}
static void particleSystemModifier_freeData(ModifierData *md)
{
	ParticleSystemModifierData *psmd= (ParticleSystemModifierData*) md;

	if(psmd->dm){
		psmd->dm->needsFree = 1;
		psmd->dm->release(psmd->dm);
		psmd->dm=0;
	}

	psmd->psys->flag |= PSYS_DELETE;
}
static void particleSystemModifier_copyData(ModifierData *md, ModifierData *target)
{
	ParticleSystemModifierData *psmd= (ParticleSystemModifierData*) md;
	ParticleSystemModifierData *tpsmd= (ParticleSystemModifierData*) target;

	tpsmd->dm = 0;
	tpsmd->totdmvert = tpsmd->totdmedge = tpsmd->totdmface = 0;
	//tpsmd->facepa = 0;
	tpsmd->flag = psmd->flag;
	/* need to keep this to recognise a bit later in copy_object */
	tpsmd->psys = psmd->psys;
}

CustomDataMask particleSystemModifier_requiredDataMask(ModifierData *md)
{
	ParticleSystemModifierData *psmd= (ParticleSystemModifierData*) md;
	CustomDataMask dataMask = (1 << CD_MTFACE) + (1 << CD_MEDGE);
	int i;

	/* ask for vertexgroups if we need them */
	for(i=0; i<PSYS_TOT_VG; i++){
		if(psmd->psys->vgroup[i]){
			dataMask |= (1 << CD_MDEFORMVERT);
			break;
		}
	}
	
	/* particles only need this if they are after a non deform modifier, and
	* the modifier stack will only create them in that case. */
	dataMask |= CD_MASK_ORIGSPACE;

	dataMask |= CD_MASK_ORCO;
	
	return dataMask;
}
static int is_last_displist(Object *ob)
{
	Curve *cu = ob->data;
	static int curvecount=0, totcurve=0;

	if(curvecount==0){
		DispList *dl;

		totcurve=0;
		for(dl=cu->disp.first; dl; dl=dl->next){
			totcurve++;
		}
	}

	curvecount++;

	if(curvecount==totcurve){
		curvecount=0;
		return 1;
	}

	return 0;
}
/* saves the current emitter state for a particle system and calculates particles */
static void particleSystemModifier_deformVerts(
					       ModifierData *md, Object *ob, DerivedMesh *derivedData,
	    float (*vertexCos)[3], int numVerts)
{
	DerivedMesh *dm = derivedData;
	ParticleSystemModifierData *psmd= (ParticleSystemModifierData*) md;
	ParticleSystem * psys=0;
	int needsFree=0;

	if(ob->particlesystem.first)
		psys=psmd->psys;
	else
		return;
	
	if(!psys_check_enabled(ob, psys))
		return;

	if(dm==0){
		if(ob->type==OB_MESH){
			dm = CDDM_from_mesh((Mesh*)(ob->data), ob);

			CDDM_apply_vert_coords(dm, vertexCos);
			//CDDM_calc_normals(dm);
			
			DM_add_vert_layer(dm, CD_ORCO, CD_ASSIGN, get_mesh_orco_verts(ob));

			needsFree=1;
		}
		else if(ELEM3(ob->type,OB_FONT,OB_CURVE,OB_SURF)){
			Object *tmpobj;
			Curve *tmpcu;

			if(is_last_displist(ob)){
				/* copies object and modifiers (but not the data) */
				tmpobj= copy_object( ob );
				tmpcu = (Curve *)tmpobj->data;
				tmpcu->id.us--;

				/* copies the data */
				tmpobj->data = copy_curve( (Curve *) ob->data );

				makeDispListCurveTypes( tmpobj, 1 );
				nurbs_to_mesh( tmpobj );

				dm = CDDM_from_mesh((Mesh*)(tmpobj->data), tmpobj);
				//CDDM_calc_normals(dm);

				free_libblock_us( &G.main->object, tmpobj );

				needsFree=1;
			}
			else return;
		}
		else return;
	}

	/* clear old dm */
	if(psmd->dm){
		psmd->dm->needsFree = 1;
		psmd->dm->release(psmd->dm);
	}

	/* make new dm */
	psmd->dm=CDDM_copy(dm);
	CDDM_apply_vert_coords(psmd->dm, vertexCos);
	CDDM_calc_normals(psmd->dm);

	if(needsFree){
		dm->needsFree = 1;
		dm->release(dm);
	}

	/* protect dm */
	psmd->dm->needsFree = 0;

	/* report change in mesh structure */
	if(psmd->dm->getNumVerts(psmd->dm)!=psmd->totdmvert ||
		  psmd->dm->getNumEdges(psmd->dm)!=psmd->totdmedge ||
		  psmd->dm->getNumFaces(psmd->dm)!=psmd->totdmface){
		/* in file read dm hasn't really changed but just wasn't saved in file */

		psys->recalc |= PSYS_RECALC_HAIR;
		psys->recalc |= PSYS_DISTR;
		psmd->flag |= eParticleSystemFlag_DM_changed;

		psmd->totdmvert= psmd->dm->getNumVerts(psmd->dm);
		psmd->totdmedge= psmd->dm->getNumEdges(psmd->dm);
		psmd->totdmface= psmd->dm->getNumFaces(psmd->dm);
		  }

		  if(psys){
			  particle_system_update(ob,psys);
			  psmd->flag |= eParticleSystemFlag_psys_updated;
			  psmd->flag &= ~eParticleSystemFlag_DM_changed;
		  }
}

/* disabled particles in editmode for now, until support for proper derivedmesh
 * updates is coded */
#if 0
static void particleSystemModifier_deformVertsEM(
                ModifierData *md, Object *ob, EditMesh *editData,
                DerivedMesh *derivedData, float (*vertexCos)[3], int numVerts)
{
	DerivedMesh *dm = derivedData;

	if(!derivedData) dm = CDDM_from_editmesh(editData, ob->data);

	particleSystemModifier_deformVerts(md, ob, dm, vertexCos, numVerts);

	if(!derivedData) dm->release(dm);
}
#endif

/* Particle Instance */
static void particleInstanceModifier_initData(ModifierData *md) 
{
	ParticleInstanceModifierData *pimd= (ParticleInstanceModifierData*) md;

	pimd->flag = eParticleInstanceFlag_Parents|eParticleInstanceFlag_Unborn|
			eParticleInstanceFlag_Alive|eParticleInstanceFlag_Dead;
	pimd->psys = 1;

}
static void particleInstanceModifier_copyData(ModifierData *md, ModifierData *target)
{
	ParticleInstanceModifierData *pimd= (ParticleInstanceModifierData*) md;
	ParticleInstanceModifierData *tpimd= (ParticleInstanceModifierData*) target;

	tpimd->ob = pimd->ob;
	tpimd->psys = pimd->psys;
	tpimd->flag = pimd->flag;
}

static int particleInstanceModifier_dependsOnTime(ModifierData *md) 
{
	return 0;
}
static void particleInstanceModifier_updateDepgraph(ModifierData *md, DagForest *forest,
		Object *ob, DagNode *obNode)
{
	ParticleInstanceModifierData *pimd = (ParticleInstanceModifierData*) md;

	if (pimd->ob) {
		DagNode *curNode = dag_get_node(forest, pimd->ob);

		dag_add_relation(forest, curNode, obNode,
				 DAG_RL_DATA_DATA | DAG_RL_OB_DATA,
				 "Particle Instance Modifier");
	}
}

static void particleInstanceModifier_foreachObjectLink(ModifierData *md, Object *ob,
		ObjectWalkFunc walk, void *userData)
{
	ParticleInstanceModifierData *pimd = (ParticleInstanceModifierData*) md;

	walk(userData, ob, &pimd->ob);
}

static DerivedMesh * particleInstanceModifier_applyModifier(
		ModifierData *md, Object *ob, DerivedMesh *derivedData,
  int useRenderParams, int isFinalCalc)
{
	DerivedMesh *dm = derivedData, *result;
	ParticleInstanceModifierData *pimd= (ParticleInstanceModifierData*) md;
	ParticleSystem * psys=0;
	ParticleData *pa=0, *pars=0;
	MFace *mface, *orig_mface;
	MVert *mvert, *orig_mvert;
	int i,totvert, totpart=0, totface, maxvert, maxface, first_particle=0;
	short track=ob->trackflag%3, trackneg;
	float max_co=0.0, min_co=0.0, temp_co[3], cross[3];

	trackneg=((ob->trackflag>2)?1:0);

	if(pimd->ob==ob){
		pimd->ob=0;
		return derivedData;
	}

	if(pimd->ob){
		psys = BLI_findlink(&pimd->ob->particlesystem,pimd->psys-1);
		if(psys==0 || psys->totpart==0)
			return derivedData;
	}
	else return derivedData;

	if(pimd->flag & eParticleInstanceFlag_Parents)
		totpart+=psys->totpart;
	if(pimd->flag & eParticleInstanceFlag_Children){
		if(totpart==0)
			first_particle=psys->totpart;
		totpart+=psys->totchild;
	}

	if(totpart==0)
		return derivedData;

	pars=psys->particles;

	totvert=dm->getNumVerts(dm);
	totface=dm->getNumFaces(dm);

	maxvert=totvert*totpart;
	maxface=totface*totpart;

	psys->lattice=psys_get_lattice(ob, psys);

	if(psys->flag & (PSYS_HAIR_DONE|PSYS_KEYED)){
		float co[3];
		for(i=0; i< totvert; i++){
			dm->getVertCo(dm,i,co);
			if(i==0){
				min_co=max_co=co[track];
			}
			else{
				if(co[track]<min_co)
					min_co=co[track];

				if(co[track]>max_co)
					max_co=co[track];
			}
		}
	}

	result = CDDM_from_template(dm, maxvert,dm->getNumEdges(dm)*totpart,maxface);

	mvert=result->getVertArray(result);
	orig_mvert=dm->getVertArray(dm);

	for(i=0; i<maxvert; i++){
		MVert *inMV;
		MVert *mv = mvert + i;
		ParticleKey state;

		inMV = orig_mvert + i%totvert;
		DM_copy_vert_data(dm, result, i%totvert, i, 1);
		*mv = *inMV;

		/*change orientation based on object trackflag*/
		VECCOPY(temp_co,mv->co);
		mv->co[0]=temp_co[track];
		mv->co[1]=temp_co[(track+1)%3];
		mv->co[2]=temp_co[(track+2)%3];

		if(psys->flag & (PSYS_HAIR_DONE|PSYS_KEYED) && pimd->flag & eParticleInstanceFlag_Path){
			state.time=(mv->co[0]-min_co)/(max_co-min_co);
			if(trackneg)
				state.time=1.0f-state.time;
			psys_get_particle_on_path(pimd->ob,psys,first_particle + i/totvert,&state,1);

			mv->co[0] = 0.0;

			Normalize(state.vel);
			
			if(state.vel[0] < -0.9999 || state.vel[0] > 0.9999) {
				state.rot[0] = 1.0;
				state.rot[1] = state.rot[2] = state.rot[3] = 0.0f;
			}
			else {
				/* a cross product of state.vel and a unit vector in x-direction */
				cross[0] = 0.0f;
				cross[1] = -state.vel[2];
				cross[2] = state.vel[1];

				/* state.vel[0] is the only component surviving from a dot product with a vector in x-direction*/
				VecRotToQuat(cross,saacos(state.vel[0]),state.rot);
			}
		}
		else{
			state.time=-1.0;
			psys_get_particle_state(pimd->ob,psys,i/totvert,&state,1);
		}	

		QuatMulVecf(state.rot,mv->co);
		VECADD(mv->co,mv->co,state.co);
	}

	mface=result->getFaceArray(result);
	orig_mface=dm->getFaceArray(dm);

	for(i=0; i<maxface; i++){
		MFace *inMF;
		MFace *mf = mface + i;

		if(pimd->flag & eParticleInstanceFlag_Parents){
			if(i/totface>=psys->totpart){
				if(psys->part->childtype==PART_CHILD_PARTICLES)
					pa=psys->particles+(psys->child+i/totface-psys->totpart)->parent;
				else
					pa=0;
			}
			else
				pa=pars+i/totface;
		}
		else{
			if(psys->part->childtype==PART_CHILD_PARTICLES)
				pa=psys->particles+(psys->child+i/totface)->parent;
			else
				pa=0;
		}

		if(pa){
			if(pa->alive==PARS_UNBORN && (pimd->flag&eParticleInstanceFlag_Unborn)==0) continue;
			if(pa->alive==PARS_ALIVE && (pimd->flag&eParticleInstanceFlag_Alive)==0) continue;
			if(pa->alive==PARS_DEAD && (pimd->flag&eParticleInstanceFlag_Dead)==0) continue;
		}

		inMF = orig_mface + i%totface;
		DM_copy_face_data(dm, result, i%totface, i, 1);
		*mf = *inMF;

		mf->v1+=(i/totface)*totvert;
		mf->v2+=(i/totface)*totvert;
		mf->v3+=(i/totface)*totvert;
		if(mf->v4)
			mf->v4+=(i/totface)*totvert;
	}
	
	CDDM_calc_edges(result);
	CDDM_calc_normals(result);

	if(psys->lattice){
		end_latt_deform();
		psys->lattice=0;
	}

	return result;
}
static DerivedMesh *particleInstanceModifier_applyModifierEM(
		ModifierData *md, Object *ob, EditMesh *editData,
  DerivedMesh *derivedData)
{
	return particleInstanceModifier_applyModifier(md, ob, derivedData, 0, 1);
}

/* Explode */
static void explodeModifier_initData(ModifierData *md)
{
	ExplodeModifierData *emd= (ExplodeModifierData*) md;

	emd->facepa=0;
	emd->flag |= eExplodeFlag_Unborn+eExplodeFlag_Alive+eExplodeFlag_Dead;
}
static void explodeModifier_freeData(ModifierData *md)
{
	ExplodeModifierData *emd= (ExplodeModifierData*) md;
	
	if(emd->facepa) MEM_freeN(emd->facepa);
}
static void explodeModifier_copyData(ModifierData *md, ModifierData *target)
{
	ExplodeModifierData *emd= (ExplodeModifierData*) md;
	ExplodeModifierData *temd= (ExplodeModifierData*) target;

	temd->facepa = 0;
	temd->flag = emd->flag;
}
static int explodeModifier_dependsOnTime(ModifierData *md) 
{
	return 1;
}
CustomDataMask explodeModifier_requiredDataMask(ModifierData *md)
{
	ExplodeModifierData *emd= (ExplodeModifierData*) md;
	CustomDataMask dataMask = 0;

	if(emd->vgroup)
		dataMask |= (1 << CD_MDEFORMVERT);

	return dataMask;
}

/* this should really be put somewhere permanently */
static float vert_weight(MDeformVert *dvert, int group)
{
	MDeformWeight *dw;
	int i;
	
	if(dvert) {
		dw= dvert->dw;
		for(i= dvert->totweight; i>0; i--, dw++) {
			if(dw->def_nr == group) return dw->weight;
			if(i==1) break; /*otherwise dw will point to somewhere it shouldn't*/
		}
	}
	return 0.0;
}

static void explodeModifier_createFacepa(ExplodeModifierData *emd,
					 ParticleSystemModifierData *psmd,
      Object *ob, DerivedMesh *dm)
{
	ParticleSystem *psys=psmd->psys;
	MFace *fa=0, *mface=0;
	MVert *mvert = 0;
	ParticleData *pa;
	KDTree *tree;
	float center[3], co[3];
	int *facepa=0,*vertpa=0,totvert=0,totface=0,totpart=0;
	int i,p,v1,v2,v3,v4=0;

	mvert = dm->getVertArray(dm);
	mface = dm->getFaceArray(dm);
	totface= dm->getNumFaces(dm);
	totvert= dm->getNumVerts(dm);
	totpart= psmd->psys->totpart;

	BLI_srandom(psys->seed);

	if(emd->facepa)
		MEM_freeN(emd->facepa);

	facepa = emd->facepa = MEM_callocN(sizeof(int)*totface, "explode_facepa");

	vertpa = MEM_callocN(sizeof(int)*totvert, "explode_vertpa");

	/* initialize all faces & verts to no particle */
	for(i=0; i<totface; i++)
		facepa[i]=totpart;

	for (i=0; i<totvert; i++)
		vertpa[i]=totpart;

	/* set protected verts */
	if(emd->vgroup){
		MDeformVert *dvert = dm->getVertDataArray(dm, CD_MDEFORMVERT);
		float val;
		if(dvert){
			for(i=0; i<totvert; i++){
				val = BLI_frand();
				val = (1.0f-emd->protect)*val + emd->protect*0.5f;
				if(val < vert_weight(dvert+i,emd->vgroup-1))
					vertpa[i] = -1;
			}
		}
	}

	/* make tree of emitter locations */
	tree=BLI_kdtree_new(totpart);
	for(p=0,pa=psys->particles; p<totpart; p++,pa++){
		psys_particle_on_dm(ob,psmd->dm,psys->part->from,pa->num,pa->num_dmcache,pa->fuv,pa->foffset,co,0,0,0,0,0);
		BLI_kdtree_insert(tree, p, co, NULL);
	}
	BLI_kdtree_balance(tree);

	/* set face-particle-indexes to nearest particle to face center */
	for(i=0,fa=mface; i<totface; i++,fa++){
		VecAddf(center,mvert[fa->v1].co,mvert[fa->v2].co);
		VecAddf(center,center,mvert[fa->v3].co);
		if(fa->v4){
			VecAddf(center,center,mvert[fa->v4].co);
			VecMulf(center,0.25);
		}
		else
			VecMulf(center,0.3333f);

		p= BLI_kdtree_find_nearest(tree,center,NULL,NULL);

		v1=vertpa[fa->v1];
		v2=vertpa[fa->v2];
		v3=vertpa[fa->v3];
		if(fa->v4)
			v4=vertpa[fa->v4];

		if(v1>=0 && v2>=0 && v3>=0 && (fa->v4==0 || v4>=0))
			facepa[i]=p;

		if(v1>=0) vertpa[fa->v1]=p;
		if(v2>=0) vertpa[fa->v2]=p;
		if(v3>=0) vertpa[fa->v3]=p;
		if(fa->v4 && v4>=0) vertpa[fa->v4]=p;
	}

	if(vertpa) MEM_freeN(vertpa);
	BLI_kdtree_free(tree);
}
static DerivedMesh * explodeModifier_splitEdges(ExplodeModifierData *emd, DerivedMesh *dm){
	DerivedMesh *splitdm;
	MFace *mf=0,*df1=0,*df2=0,*df3=0;
	MFace *mface=CDDM_get_faces(dm);
	MVert *dupve, *mv;
	int totvert=dm->getNumVerts(dm);
	int totface=dm->getNumFaces(dm);

	int *edgesplit = MEM_callocN(sizeof(int)*totvert*totvert,"explode_edgesplit");
	int *facesplit = MEM_callocN(sizeof(int)*totface,"explode_edgesplit");
	int *vertpa = MEM_callocN(sizeof(int)*totvert,"explode_vertpa2");
	int *facepa = emd->facepa;
	int *fs, totesplit=0,totfsplit=0,totin=0,curdupvert=0,curdupface=0,curdupin=0;
	int i,j,v1,v2,v3,v4;

	/* recreate vertpa from facepa calculation */
	for (i=0,mf=mface; i<totface; i++,mf++) {
		vertpa[mf->v1]=facepa[i];
		vertpa[mf->v2]=facepa[i];
		vertpa[mf->v3]=facepa[i];
		if(mf->v4)
			vertpa[mf->v4]=facepa[i];
	}

	/* mark edges for splitting and how to split faces */
	for (i=0,mf=mface,fs=facesplit; i<totface; i++,mf++,fs++) {
		if(mf->v4){
			v1=vertpa[mf->v1];
			v2=vertpa[mf->v2];
			v3=vertpa[mf->v3];
			v4=vertpa[mf->v4];

			if(v1!=v2){
				edgesplit[mf->v1*totvert+mf->v2]=edgesplit[mf->v2*totvert+mf->v1]=1;
				(*fs)++;
			}

			if(v2!=v3){
				edgesplit[mf->v2*totvert+mf->v3]=edgesplit[mf->v3*totvert+mf->v2]=1;
				(*fs)++;
			}

			if(v3!=v4){
				edgesplit[mf->v3*totvert+mf->v4]=edgesplit[mf->v4*totvert+mf->v3]=1;
				(*fs)++;
			}

			if(v1!=v4){
				edgesplit[mf->v1*totvert+mf->v4]=edgesplit[mf->v4*totvert+mf->v1]=1;
				(*fs)++;
			}

			if(*fs==2){
				if((v1==v2 && v3==v4) || (v1==v4 && v2==v3))
					*fs=1;
				else if(v1!=v2){
					if(v1!=v4)
						edgesplit[mf->v2*totvert+mf->v3]=edgesplit[mf->v3*totvert+mf->v2]=1;
					else
						edgesplit[mf->v3*totvert+mf->v4]=edgesplit[mf->v4*totvert+mf->v3]=1;
				}
				else{ 
					if(v1!=v4)
						edgesplit[mf->v1*totvert+mf->v2]=edgesplit[mf->v2*totvert+mf->v1]=1;
					else
						edgesplit[mf->v1*totvert+mf->v4]=edgesplit[mf->v4*totvert+mf->v1]=1;
				}
			}
		}
	}

	/* count splits & reindex */
	totesplit=totvert;
	for(j=0; j<totvert; j++){
		for(i=j+1; i<totvert; i++){
			if(edgesplit[j*totvert+i])
				edgesplit[j*totvert+i]=edgesplit[i*totvert+j]=totesplit++;
		}
	}
	/* count new faces due to splitting */
	for(i=0,fs=facesplit; i<totface; i++,fs++){
		if(*fs==1)
			totfsplit+=1;
		else if(*fs==2)
			totfsplit+=2;
		else if(*fs==3)
			totfsplit+=3;
		else if(*fs==4){
			totfsplit+=3;

			mf=dm->getFaceData(dm,i,CD_MFACE);//CDDM_get_face(dm,i);

			if(vertpa[mf->v1]!=vertpa[mf->v2] && vertpa[mf->v2]!=vertpa[mf->v3])
				totin++;
		}
	}
	
	splitdm= CDDM_from_template(dm, totesplit+totin, dm->getNumEdges(dm),totface+totfsplit);

	/* copy new faces & verts (is it really this painful with custom data??) */
	for(i=0; i<totvert; i++){
		MVert source;
		MVert *dest;
		dm->getVert(dm, i, &source);
		dest = CDDM_get_vert(splitdm, i);

		DM_copy_vert_data(dm, splitdm, i, i, 1);
		*dest = source;
	}
	for(i=0; i<totface; i++){
		MFace source;
		MFace *dest;
		dm->getFace(dm, i, &source);
		dest = CDDM_get_face(splitdm, i);

		DM_copy_face_data(dm, splitdm, i, i, 1);
		*dest = source;
	}

	/* override original facepa (original pointer is saved in caller function) */
	facepa= MEM_callocN(sizeof(int)*(totface+totfsplit),"explode_facepa");
	memcpy(facepa,emd->facepa,totface*sizeof(int));
	emd->facepa=facepa;

	/* create new verts */
	curdupvert=totvert;
	for(j=0; j<totvert; j++){
		for(i=j+1; i<totvert; i++){
			if(edgesplit[j*totvert+i]){
				mv=CDDM_get_vert(splitdm,j);
				dupve=CDDM_get_vert(splitdm,edgesplit[j*totvert+i]);

				DM_copy_vert_data(splitdm,splitdm,j,edgesplit[j*totvert+i],1);

				*dupve=*mv;

				mv=CDDM_get_vert(splitdm,i);

				VECADD(dupve->co,dupve->co,mv->co);
				VecMulf(dupve->co,0.5);
			}
		}
	}

	/* create new faces */
	curdupface=totface;
	curdupin=totesplit;
	for(i=0,fs=facesplit; i<totface; i++,fs++){
		if(*fs){
			mf=CDDM_get_face(splitdm,i);

			v1=vertpa[mf->v1];
			v2=vertpa[mf->v2];
			v3=vertpa[mf->v3];
			v4=vertpa[mf->v4];
			/* ouch! creating new faces & remapping them to new verts is no fun */
			if(*fs==1){
				df1=CDDM_get_face(splitdm,curdupface);
				DM_copy_face_data(splitdm,splitdm,i,curdupface,1);
				*df1=*mf;
				curdupface++;
				
				if(v1==v2){
					df1->v1=edgesplit[mf->v1*totvert+mf->v4];
					df1->v2=edgesplit[mf->v2*totvert+mf->v3];
					mf->v3=df1->v2;
					mf->v4=df1->v1;
				}
				else{
					df1->v1=edgesplit[mf->v1*totvert+mf->v2];
					df1->v4=edgesplit[mf->v3*totvert+mf->v4];
					mf->v2=df1->v1;
					mf->v3=df1->v4;
				}

				facepa[i]=v1;
				facepa[curdupface-1]=v3;

				test_index_face(df1, &splitdm->faceData, curdupface, (df1->v4 ? 4 : 3));
			}
			if(*fs==2){
				df1=CDDM_get_face(splitdm,curdupface);
				DM_copy_face_data(splitdm,splitdm,i,curdupface,1);
				*df1=*mf;
				curdupface++;

				df2=CDDM_get_face(splitdm,curdupface);
				DM_copy_face_data(splitdm,splitdm,i,curdupface,1);
				*df2=*mf;
				curdupface++;

				if(v1!=v2){
					if(v1!=v4){
						df1->v1=edgesplit[mf->v1*totvert+mf->v4];
						df1->v2=edgesplit[mf->v1*totvert+mf->v2];
						df2->v1=df1->v3=mf->v2;
						df2->v3=df1->v4=mf->v4;
						df2->v2=mf->v3;

						mf->v2=df1->v2;
						mf->v3=df1->v1;

						df2->v4=mf->v4=0;

						facepa[i]=v1;
					}
					else{
						df1->v2=edgesplit[mf->v1*totvert+mf->v2];
						df1->v3=edgesplit[mf->v2*totvert+mf->v3];
						df1->v4=mf->v3;
						df2->v2=mf->v3;
						df2->v3=mf->v4;

						mf->v1=df1->v2;
						mf->v3=df1->v3;

						df2->v4=mf->v4=0;

						facepa[i]=v2;
					}
					facepa[curdupface-1]=facepa[curdupface-2]=v3;
				}
				else{
					if(v1!=v4){
						df1->v3=edgesplit[mf->v3*totvert+mf->v4];
						df1->v4=edgesplit[mf->v1*totvert+mf->v4];
						df1->v2=mf->v3;

						mf->v1=df1->v4;
						mf->v2=df1->v3;
						mf->v3=mf->v4;

						df2->v4=mf->v4=0;

						facepa[i]=v4;
					}
					else{
						df1->v3=edgesplit[mf->v2*totvert+mf->v3];
						df1->v4=edgesplit[mf->v3*totvert+mf->v4];
						df1->v1=mf->v4;
						df1->v2=mf->v2;
						df2->v3=mf->v4;

						mf->v1=df1->v4;
						mf->v2=df1->v3;

						df2->v4=mf->v4=0;

						facepa[i]=v3;
					}

					facepa[curdupface-1]=facepa[curdupface-2]=v1;
				}

				test_index_face(df1, &splitdm->faceData, curdupface-2, (df1->v4 ? 4 : 3));
				test_index_face(df1, &splitdm->faceData, curdupface-1, (df1->v4 ? 4 : 3));
			}
			else if(*fs==3){
				df1=CDDM_get_face(splitdm,curdupface);
				DM_copy_face_data(splitdm,splitdm,i,curdupface,1);
				*df1=*mf;
				curdupface++;

				df2=CDDM_get_face(splitdm,curdupface);
				DM_copy_face_data(splitdm,splitdm,i,curdupface,1);
				*df2=*mf;
				curdupface++;

				df3=CDDM_get_face(splitdm,curdupface);
				DM_copy_face_data(splitdm,splitdm,i,curdupface,1);
				*df3=*mf;
				curdupface++;

				if(v1==v2){
					df2->v1=df1->v1=edgesplit[mf->v1*totvert+mf->v4];
					df3->v1=df1->v2=edgesplit[mf->v2*totvert+mf->v3];
					df3->v3=df2->v2=df1->v3=edgesplit[mf->v3*totvert+mf->v4];
					df3->v2=mf->v3;
					df2->v3=mf->v4;
					df1->v4=df2->v4=df3->v4=0;

					mf->v3=df1->v2;
					mf->v4=df1->v1;

					facepa[i]=facepa[curdupface-3]=v1;
					facepa[curdupface-1]=v3;
					facepa[curdupface-2]=v4;
				}
				else if(v2==v3){
					df3->v1=df2->v3=df1->v1=edgesplit[mf->v1*totvert+mf->v4];
					df2->v2=df1->v2=edgesplit[mf->v1*totvert+mf->v2];
					df3->v2=df1->v3=edgesplit[mf->v3*totvert+mf->v4];

					df3->v3=mf->v4;
					df2->v1=mf->v1;
					df1->v4=df2->v4=df3->v4=0;

					mf->v1=df1->v2;
					mf->v4=df1->v3;

					facepa[i]=facepa[curdupface-3]=v2;
					facepa[curdupface-1]=v4;
					facepa[curdupface-2]=v1;
				}
				else if(v3==v4){
					df3->v2=df2->v1=df1->v1=edgesplit[mf->v1*totvert+mf->v2];
					df2->v3=df1->v2=edgesplit[mf->v2*totvert+mf->v3];
					df3->v3=df1->v3=edgesplit[mf->v1*totvert+mf->v4];

					df3->v1=mf->v1;
					df2->v2=mf->v2;
					df1->v4=df2->v4=df3->v4=0;

					mf->v1=df1->v3;
					mf->v2=df1->v2;

					facepa[i]=facepa[curdupface-3]=v3;
					facepa[curdupface-1]=v1;
					facepa[curdupface-2]=v2;
				}
				else{
					df3->v1=df1->v1=edgesplit[mf->v1*totvert+mf->v2];
					df3->v3=df2->v1=df1->v2=edgesplit[mf->v2*totvert+mf->v3];
					df2->v3=df1->v3=edgesplit[mf->v3*totvert+mf->v4];

					df3->v2=mf->v2;
					df2->v2=mf->v3;
					df1->v4=df2->v4=df3->v4=0;

					mf->v2=df1->v1;
					mf->v3=df1->v3;

					facepa[i]=facepa[curdupface-3]=v1;
					facepa[curdupface-1]=v2;
					facepa[curdupface-2]=v3;
				}

				test_index_face(df1, &splitdm->faceData, curdupface-3, (df1->v4 ? 4 : 3));
				test_index_face(df1, &splitdm->faceData, curdupface-2, (df1->v4 ? 4 : 3));
				test_index_face(df1, &splitdm->faceData, curdupface-1, (df1->v4 ? 4 : 3));
			}
			else if(*fs==4){
				if(v1!=v2 && v2!=v3){

					/* set new vert to face center */
					mv=CDDM_get_vert(splitdm,mf->v1);
					dupve=CDDM_get_vert(splitdm,curdupin);
					DM_copy_vert_data(splitdm,splitdm,mf->v1,curdupin,1);
					*dupve=*mv;

					mv=CDDM_get_vert(splitdm,mf->v2);
					VECADD(dupve->co,dupve->co,mv->co);
					mv=CDDM_get_vert(splitdm,mf->v3);
					VECADD(dupve->co,dupve->co,mv->co);
					mv=CDDM_get_vert(splitdm,mf->v4);
					VECADD(dupve->co,dupve->co,mv->co);
					VecMulf(dupve->co,0.25);


					df1=CDDM_get_face(splitdm,curdupface);
					DM_copy_face_data(splitdm,splitdm,i,curdupface,1);
					*df1=*mf;
					curdupface++;

					df2=CDDM_get_face(splitdm,curdupface);
					DM_copy_face_data(splitdm,splitdm,i,curdupface,1);
					*df2=*mf;
					curdupface++;

					df3=CDDM_get_face(splitdm,curdupface);
					DM_copy_face_data(splitdm,splitdm,i,curdupface,1);
					*df3=*mf;
					curdupface++;

					df1->v1=edgesplit[mf->v1*totvert+mf->v2];
					df3->v2=df1->v3=edgesplit[mf->v2*totvert+mf->v3];

					df2->v1=edgesplit[mf->v1*totvert+mf->v4];
					df3->v4=df2->v3=edgesplit[mf->v3*totvert+mf->v4];

					df3->v1=df2->v2=df1->v4=curdupin;

					mf->v2=df1->v1;
					mf->v3=curdupin;
					mf->v4=df2->v1;

					curdupin++;

					facepa[i]=v1;
					facepa[curdupface-3]=v2;
					facepa[curdupface-2]=v3;
					facepa[curdupface-1]=v4;

					test_index_face(df1, &splitdm->faceData, curdupface-3, (df1->v4 ? 4 : 3));

					test_index_face(df1, &splitdm->faceData, curdupface-2, (df1->v4 ? 4 : 3));
					test_index_face(df1, &splitdm->faceData, curdupface-1, (df1->v4 ? 4 : 3));
				}
				else{
					df1=CDDM_get_face(splitdm,curdupface);
					DM_copy_face_data(splitdm,splitdm,i,curdupface,1);
					*df1=*mf;
					curdupface++;

					df2=CDDM_get_face(splitdm,curdupface);
					DM_copy_face_data(splitdm,splitdm,i,curdupface,1);
					*df2=*mf;
					curdupface++;

					df3=CDDM_get_face(splitdm,curdupface);
					DM_copy_face_data(splitdm,splitdm,i,curdupface,1);
					*df3=*mf;
					curdupface++;

					if(v2==v3){
						df1->v1=edgesplit[mf->v1*totvert+mf->v2];
						df3->v1=df1->v2=df1->v3=edgesplit[mf->v2*totvert+mf->v3];
						df2->v1=df1->v4=edgesplit[mf->v1*totvert+mf->v4];

						df3->v3=df2->v3=edgesplit[mf->v3*totvert+mf->v4];

						df3->v2=mf->v3;
						df3->v4=0;

						mf->v2=df1->v1;
						mf->v3=df1->v4;
						mf->v4=0;

						facepa[i]=v1;
						facepa[curdupface-3]=facepa[curdupface-2]=v2;
						facepa[curdupface-1]=v3;
					}
					else{
						df3->v1=df2->v1=df1->v2=edgesplit[mf->v1*totvert+mf->v2];
						df2->v4=df1->v3=edgesplit[mf->v3*totvert+mf->v4];
						df1->v4=edgesplit[mf->v1*totvert+mf->v4];

						df3->v3=df2->v2=edgesplit[mf->v2*totvert+mf->v3];

						df3->v4=0;

						mf->v1=df1->v4;
						mf->v2=df1->v3;
						mf->v3=mf->v4;
						mf->v4=0;

						facepa[i]=v4;
						facepa[curdupface-3]=facepa[curdupface-2]=v1;
						facepa[curdupface-1]=v2;
					}

					test_index_face(df1, &splitdm->faceData, curdupface-3, (df1->v4 ? 4 : 3));
					test_index_face(df1, &splitdm->faceData, curdupface-2, (df1->v4 ? 4 : 3));
					test_index_face(df1, &splitdm->faceData, curdupface-1, (df1->v4 ? 4 : 3));
				}
			}

			test_index_face(df1, &splitdm->faceData, i, (df1->v4 ? 4 : 3));
		}
	}

	MEM_freeN(edgesplit);
	MEM_freeN(facesplit);
	MEM_freeN(vertpa);

	return splitdm;

}
static DerivedMesh * explodeModifier_explodeMesh(ExplodeModifierData *emd, 
		ParticleSystemModifierData *psmd, Object *ob, 
  DerivedMesh *to_explode)
{
	DerivedMesh *explode, *dm=to_explode;
	MFace *mf=0;
	MVert *dupvert=0;
	ParticleSettings *part=psmd->psys->part;
	ParticleData *pa, *pars=psmd->psys->particles;
	ParticleKey state;
	float *vertco=0, imat[4][4];
	float loc0[3], nor[3];
	float timestep, cfra;
	int *facepa=emd->facepa, *vertpa=0;
	int totdup=0,totvert=0,totface=0,totpart=0;
	int i, j, v, mindex=0;

	totface= dm->getNumFaces(dm);
	totvert= dm->getNumVerts(dm);
	totpart= psmd->psys->totpart;

	timestep= psys_get_timestep(part);

	if(part->flag & PART_GLOB_TIME)
		cfra=bsystem_time(0,(float)G.scene->r.cfra,0.0);
	else
		cfra=bsystem_time(ob,(float)G.scene->r.cfra,0.0);

	/* table for vertice <-> particle relations (row totpart+1 is for yet unexploded verts) */
	vertpa = MEM_callocN(sizeof(int)*(totpart+1)*totvert, "explode_vertpatab");
	for(i=0; i<(totpart+1)*totvert; i++)
		vertpa[i] = -1;

	for (i=0; i<totface; i++) {
		if(facepa[i]==totpart || cfra <= (pars+facepa[i])->time)
			mindex = totpart*totvert;
		else 
			mindex = facepa[i]*totvert;

		mf=CDDM_get_face(dm,i);

		/*set face vertices to exist in particle group*/
		vertpa[mindex+mf->v1] = 1;
		vertpa[mindex+mf->v2] = 1;
		vertpa[mindex+mf->v3] = 1;
		if(mf->v4)
			vertpa[mindex+mf->v4] = 1;
	}

	/*make new vertice indexes & count total vertices after duplication*/
	for(i=0; i<(totpart+1)*totvert; i++){
		if(vertpa[i] != -1)
			vertpa[i] = totdup++;
	}

	/*the final duplicated vertices*/
	explode= CDDM_from_template(dm, totdup, 0,totface);
	dupvert= CDDM_get_verts(explode);

	/* getting back to object space */
	Mat4Invert(imat,ob->obmat);

	psmd->psys->lattice = psys_get_lattice(ob, psmd->psys);

	/*duplicate & displace vertices*/
	for(i=0, pa=pars; i<=totpart; i++, pa++){
		if(i!=totpart){
			psys_particle_on_emitter(ob, psmd,part->from,pa->num,-1,pa->fuv,pa->foffset,loc0,nor,0,0,0,0);
			Mat4MulVecfl(ob->obmat,loc0);

			state.time=cfra;
			psys_get_particle_state(ob,psmd->psys,i,&state,1);
		}

		for(j=0; j<totvert; j++){
			v=vertpa[i*totvert+j];
			if(v != -1) {
				MVert source;
				MVert *dest;

				dm->getVert(dm, j, &source);
				dest = CDDM_get_vert(explode,v);

				DM_copy_vert_data(dm,explode,j,v,1);
				*dest = source;

				if(i!=totpart){
					vertco=CDDM_get_vert(explode,v)->co;
					
					Mat4MulVecfl(ob->obmat,vertco);

					VECSUB(vertco,vertco,loc0);

					/* apply rotation, size & location */
					QuatMulVecf(state.rot,vertco);
					VecMulf(vertco,pa->size);
					VECADD(vertco,vertco,state.co);

					Mat4MulVecfl(imat,vertco);
				}
			}
		}
	}

	/*map new vertices to faces*/
	for (i=0; i<totface; i++) {
		MFace source;
		int orig_v4;

		if(facepa[i]!=totpart)
		{
			pa=pars+facepa[i];

			if(pa->alive==PARS_UNBORN && (emd->flag&eExplodeFlag_Unborn)==0) continue;
			if(pa->alive==PARS_ALIVE && (emd->flag&eExplodeFlag_Alive)==0) continue;
			if(pa->alive==PARS_DEAD && (emd->flag&eExplodeFlag_Dead)==0) continue;
		}

		dm->getFace(dm,i,&source);
		mf=CDDM_get_face(explode,i);
		
		orig_v4 = source.v4;

		if(facepa[i]!=totpart && cfra <= pa->time)
			mindex = totpart*totvert;
		else 
			mindex = facepa[i]*totvert;

		source.v1 = vertpa[mindex+source.v1];
		source.v2 = vertpa[mindex+source.v2];
		source.v3 = vertpa[mindex+source.v3];
		if(source.v4)
			source.v4 = vertpa[mindex+source.v4];

		DM_copy_face_data(dm,explode,i,i,1);

		*mf = source;

		test_index_face(mf, &explode->faceData, i, (mf->v4 ? 4 : 3));
	}


	/* cleanup */
	if(vertpa) MEM_freeN(vertpa);

	/* finalization */
	CDDM_calc_edges(explode);
	CDDM_calc_normals(explode);

	if(psmd->psys->lattice){
		end_latt_deform();
		psmd->psys->lattice=0;
	}

	return explode;
}

static ParticleSystemModifierData * explodeModifier_findPrecedingParticlesystem(Object *ob, ModifierData *emd)
{
	ModifierData *md;
	ParticleSystemModifierData *psmd=0;

	for (md=ob->modifiers.first; emd!=md; md=md->next){
		if(md->type==eModifierType_ParticleSystem)
			psmd= (ParticleSystemModifierData*) md;
	}
	return psmd;
}
static DerivedMesh * explodeModifier_applyModifier(
		ModifierData *md, Object *ob, DerivedMesh *derivedData,
  int useRenderParams, int isFinalCalc)
{
	DerivedMesh *dm = derivedData;
	ExplodeModifierData *emd= (ExplodeModifierData*) md;
	ParticleSystemModifierData *psmd=explodeModifier_findPrecedingParticlesystem(ob,md);;

	if(psmd){
		ParticleSystem * psys=psmd->psys;

		if(psys==0 || psys->totpart==0) return derivedData;
		if(psys->part==0 || psys->particles==0) return derivedData;
		if(psmd->dm==0) return derivedData;

		/* 1. find faces to be exploded if needed */
		if(emd->facepa==0
				 || psmd->flag&eParticleSystemFlag_Pars
				 || emd->flag&eExplodeFlag_CalcFaces
				 || MEM_allocN_len(emd->facepa)/sizeof(int) != dm->getNumFaces(dm)){
			if(psmd->flag & eParticleSystemFlag_Pars)
				psmd->flag &= ~eParticleSystemFlag_Pars;
			
			if(emd->flag & eExplodeFlag_CalcFaces)
				emd->flag &= ~eExplodeFlag_CalcFaces;

			explodeModifier_createFacepa(emd,psmd,ob,derivedData);
				 }

				 /* 2. create new mesh */
				 if(emd->flag & eExplodeFlag_EdgeSplit){
					 int *facepa = emd->facepa;
					 DerivedMesh *splitdm=explodeModifier_splitEdges(emd,dm);
					 DerivedMesh *explode=explodeModifier_explodeMesh(emd,psmd,ob,splitdm);

					 MEM_freeN(emd->facepa);
					 emd->facepa=facepa;
					 splitdm->release(splitdm);
					 return explode;
				 }
				 else
					 return explodeModifier_explodeMesh(emd,psmd,ob,derivedData);
	}
	return derivedData;
}
/* MeshDeform */

static void meshdeformModifier_initData(ModifierData *md)
{
	MeshDeformModifierData *mmd = (MeshDeformModifierData*) md;

	mmd->gridsize= 5;
}

static void meshdeformModifier_freeData(ModifierData *md)
{
	MeshDeformModifierData *mmd = (MeshDeformModifierData*) md;

	if(mmd->bindweights) MEM_freeN(mmd->bindweights);
	if(mmd->bindcos) MEM_freeN(mmd->bindcos);
	if(mmd->dyngrid) MEM_freeN(mmd->dyngrid);
	if(mmd->dyninfluences) MEM_freeN(mmd->dyninfluences);
	if(mmd->dynverts) MEM_freeN(mmd->dynverts);
}

static void meshdeformModifier_copyData(ModifierData *md, ModifierData *target)
{
	MeshDeformModifierData *mmd = (MeshDeformModifierData*) md;
	MeshDeformModifierData *tmmd = (MeshDeformModifierData*) target;

	tmmd->gridsize = mmd->gridsize;
	tmmd->object = mmd->object;
}

CustomDataMask meshdeformModifier_requiredDataMask(ModifierData *md)
{	
	MeshDeformModifierData *mmd = (MeshDeformModifierData *)md;
	CustomDataMask dataMask = 0;

	/* ask for vertexgroups if we need them */
	if(mmd->defgrp_name[0]) dataMask |= (1 << CD_MDEFORMVERT);

	return dataMask;
}

static int meshdeformModifier_isDisabled(ModifierData *md)
{
	MeshDeformModifierData *mmd = (MeshDeformModifierData*) md;

	return !mmd->object;
}

static void meshdeformModifier_foreachObjectLink(
		ModifierData *md, Object *ob,
  void (*walk)(void *userData, Object *ob, Object **obpoin),
	 void *userData)
{
	MeshDeformModifierData *mmd = (MeshDeformModifierData*) md;

	walk(userData, ob, &mmd->object);
}

static void meshdeformModifier_updateDepgraph(
					      ModifierData *md, DagForest *forest, Object *ob,
	   DagNode *obNode)
{
	MeshDeformModifierData *mmd = (MeshDeformModifierData*) md;

	if (mmd->object) {
		DagNode *curNode = dag_get_node(forest, mmd->object);

		dag_add_relation(forest, curNode, obNode,
				 DAG_RL_DATA_DATA|DAG_RL_OB_DATA|DAG_RL_DATA_OB|DAG_RL_OB_OB,
				 "Mesh Deform Modifier");
	}
}

static float meshdeform_dynamic_bind(MeshDeformModifierData *mmd, float (*dco)[3], float *vec)
{
	MDefCell *cell;
	MDefInfluence *inf;
	float gridvec[3], dvec[3], ivec[3], co[3], wx, wy, wz;
	float weight, cageweight, totweight, *cageco;
	int i, j, a, x, y, z, size;

	co[0]= co[1]= co[2]= 0.0f;
	totweight= 0.0f;
	size= mmd->dyngridsize;

	for(i=0; i<3; i++) {
		gridvec[i]= (vec[i] - mmd->dyncellmin[i] - mmd->dyncellwidth*0.5f)/mmd->dyncellwidth;
		ivec[i]= (int)gridvec[i];
		dvec[i]= gridvec[i] - ivec[i];
	}

	for(i=0; i<8; i++) {
		if(i & 1) { x= ivec[0]+1; wx= dvec[0]; }
		else { x= ivec[0]; wx= 1.0f-dvec[0]; } 

		if(i & 2) { y= ivec[1]+1; wy= dvec[1]; }
		else { y= ivec[1]; wy= 1.0f-dvec[1]; } 

		if(i & 4) { z= ivec[2]+1; wz= dvec[2]; }
		else { z= ivec[2]; wz= 1.0f-dvec[2]; } 

		CLAMP(x, 0, size-1);
		CLAMP(y, 0, size-1);
		CLAMP(z, 0, size-1);

		a= x + y*size + z*size*size;
		weight= wx*wy*wz;

		cell= &mmd->dyngrid[a];
		inf= mmd->dyninfluences + cell->offset;
		for(j=0; j<cell->totinfluence; j++, inf++) {
			cageco= dco[inf->vertex];
			cageweight= weight*inf->weight;
			co[0] += cageweight*cageco[0];
			co[1] += cageweight*cageco[1];
			co[2] += cageweight*cageco[2];
			totweight += cageweight;
		}
	}

	VECCOPY(vec, co);

	return totweight;
}

static void meshdeformModifier_do(
				  ModifierData *md, Object *ob, DerivedMesh *dm,
      float (*vertexCos)[3], int numVerts)
{
	MeshDeformModifierData *mmd = (MeshDeformModifierData*) md;
	float imat[4][4], cagemat[4][4], iobmat[4][4], icagemat[3][3], cmat[4][4];
	float weight, totweight, fac, co[3], *weights, (*dco)[3], (*bindcos)[3];
	int a, b, totvert, totcagevert, defgrp_index;
	DerivedMesh *tmpdm, *cagedm;
	MDeformVert *dvert = NULL;
	MDeformWeight *dw;
	MVert *cagemvert;

	if(!mmd->object || (!mmd->bindcos && !mmd->needbind))
		return;
	
	/* get cage derivedmesh */
	if(mmd->object == G.obedit) {
		tmpdm= editmesh_get_derived_cage_and_final(&cagedm, 0);
		if(tmpdm)
			tmpdm->release(tmpdm);
	}
	else
		cagedm= mmd->object->derivedFinal;
	
	if(!cagedm)
		return;

	/* compute matrices to go in and out of cage object space */
	Mat4Invert(imat, mmd->object->obmat);
	Mat4MulMat4(cagemat, ob->obmat, imat);
	Mat4MulMat4(cmat, cagemat, mmd->bindmat);
	Mat4Invert(iobmat, cmat);
	Mat3CpyMat4(icagemat, iobmat);

	/* bind weights if needed */
	if(!mmd->bindcos)
		harmonic_coordinates_bind(mmd, vertexCos, numVerts, cagemat);

	/* verify we have compatible weights */
	totvert= numVerts;
	totcagevert= cagedm->getNumVerts(cagedm);

	if(mmd->totvert!=totvert || mmd->totcagevert!=totcagevert || !mmd->bindcos) {
		cagedm->release(cagedm);
		return;
	}
	
	/* setup deformation data */
	cagemvert= cagedm->getVertArray(cagedm);
	weights= mmd->bindweights;
	bindcos= (float(*)[3])mmd->bindcos;

	dco= MEM_callocN(sizeof(*dco)*totcagevert, "MDefDco");
	for(a=0; a<totcagevert; a++) {
		/* get cage vertex in world space with binding transform */
		VECCOPY(co, cagemvert[a].co);

		if(G.rt != 527) {
			Mat4MulVecfl(mmd->bindmat, co);
			/* compute difference with world space bind coord */
			VECSUB(dco[a], co, bindcos[a]);
		}
		else
			VECCOPY(dco[a], co)
	}

	defgrp_index = -1;

	if(mmd->defgrp_name[0]) {
		bDeformGroup *def;

		for(a=0, def=ob->defbase.first; def; def=def->next, a++) {
			if(!strcmp(def->name, mmd->defgrp_name)) {
				defgrp_index= a;
				break;
			}
		}

		if (defgrp_index >= 0)
			dvert= dm->getVertDataArray(dm, CD_MDEFORMVERT);
	}

	/* do deformation */
	fac= 1.0f;

	for(b=0; b<totvert; b++) {
		if(mmd->flag & MOD_MDEF_DYNAMIC_BIND)
			if(!mmd->dynverts[b])
				continue;

		if(dvert) {
			for(dw=NULL, a=0; a<dvert[b].totweight; a++) {
				if(dvert[b].dw[a].def_nr == defgrp_index) {
					dw = &dvert[b].dw[a];
					break;
				}
			}

			if(mmd->flag & MOD_MDEF_INVERT_VGROUP) {
				if(!dw) fac= 1.0f;
				else if(dw->weight == 1.0f) continue;
				else fac=1.0f-dw->weight;
			}
			else {
				if(!dw) continue;
				else fac= dw->weight;
			}
		}

		if(mmd->flag & MOD_MDEF_DYNAMIC_BIND) {
			/* transform coordinate into cage's local space */
			VECCOPY(co, vertexCos[b]);
			Mat4MulVecfl(cagemat, co);
			totweight= meshdeform_dynamic_bind(mmd, dco, co);
		}
		else {
			totweight= 0.0f;
			co[0]= co[1]= co[2]= 0.0f;

			for(a=0; a<totcagevert; a++) {
				weight= weights[a + b*totcagevert];
				co[0]+= weight*dco[a][0];
				co[1]+= weight*dco[a][1];
				co[2]+= weight*dco[a][2];
				totweight += weight;
			}
		}

		if(totweight > 0.0f) {
			VecMulf(co, fac/totweight);
			Mat3MulVecfl(icagemat, co);
			if(G.rt != 527)
				VECADD(vertexCos[b], vertexCos[b], co)
						else
						VECCOPY(vertexCos[b], co)
		}
	}

	/* release cage derivedmesh */
	MEM_freeN(dco);
	cagedm->release(cagedm);
}

static void meshdeformModifier_deformVerts(
					   ModifierData *md, Object *ob, DerivedMesh *derivedData,
	float (*vertexCos)[3], int numVerts)
{
	DerivedMesh *dm;

	if(!derivedData && ob->type==OB_MESH)
		dm= CDDM_from_mesh(ob->data, ob);
	else
		dm= derivedData;

	modifier_vgroup_cache(md, vertexCos); /* if next modifier needs original vertices */
	
	meshdeformModifier_do(md, ob, dm, vertexCos, numVerts);

	if(dm != derivedData)
		dm->release(dm);
}

static void meshdeformModifier_deformVertsEM(
					     ModifierData *md, Object *ob, EditMesh *editData,
	  DerivedMesh *derivedData, float (*vertexCos)[3], int numVerts)
{
	DerivedMesh *dm;

	if(!derivedData && ob->type == OB_MESH)
		dm = CDDM_from_editmesh(editData, ob->data);
	else
		dm = derivedData;

	meshdeformModifier_do(md, ob, dm, vertexCos, numVerts);

	if(dm != derivedData)
		dm->release(dm);
}

/***/

static ModifierTypeInfo typeArr[NUM_MODIFIER_TYPES];
static int typeArrInit = 1;

ModifierTypeInfo *modifierType_getInfo(ModifierType type)
{
	if (typeArrInit) {
		ModifierTypeInfo *mti;

		memset(typeArr, 0, sizeof(typeArr));

		/* Initialize and return the appropriate type info structure,
		 * assumes that modifier has:
		*  name == typeName, 
		*  structName == typeName + 'ModifierData'
		*/
#define INIT_TYPE(typeName) \
		(strcpy(typeArr[eModifierType_##typeName].name, #typeName), \
		strcpy(typeArr[eModifierType_##typeName].structName, \
#typeName "ModifierData"), \
		typeArr[eModifierType_##typeName].structSize = \
		sizeof(typeName##ModifierData), \
		&typeArr[eModifierType_##typeName])

		mti = &typeArr[eModifierType_None];
		strcpy(mti->name, "None");
		strcpy(mti->structName, "ModifierData");
		mti->structSize = sizeof(ModifierData);
		mti->type = eModifierType_None;
		mti->flags = eModifierTypeFlag_AcceptsMesh
				| eModifierTypeFlag_AcceptsCVs;
		mti->isDisabled = noneModifier_isDisabled;
		
		mti = INIT_TYPE(Curve);
		mti->type = eModifierTypeType_OnlyDeform;
		mti->flags = eModifierTypeFlag_AcceptsCVs
				| eModifierTypeFlag_SupportsEditmode;
		mti->initData = curveModifier_initData;
		mti->copyData = curveModifier_copyData;
		mti->requiredDataMask = curveModifier_requiredDataMask;
		mti->isDisabled = curveModifier_isDisabled;
		mti->foreachObjectLink = curveModifier_foreachObjectLink;
		mti->updateDepgraph = curveModifier_updateDepgraph;
		mti->deformVerts = curveModifier_deformVerts;
		mti->deformVertsEM = curveModifier_deformVertsEM;

		mti = INIT_TYPE(Lattice);
		mti->type = eModifierTypeType_OnlyDeform;
		mti->flags = eModifierTypeFlag_AcceptsCVs
				| eModifierTypeFlag_SupportsEditmode;
		mti->copyData = latticeModifier_copyData;
		mti->requiredDataMask = latticeModifier_requiredDataMask;
		mti->isDisabled = latticeModifier_isDisabled;
		mti->foreachObjectLink = latticeModifier_foreachObjectLink;
		mti->updateDepgraph = latticeModifier_updateDepgraph;
		mti->deformVerts = latticeModifier_deformVerts;
		mti->deformVertsEM = latticeModifier_deformVertsEM;

		mti = INIT_TYPE(Subsurf);
		mti->type = eModifierTypeType_Constructive;
		mti->flags = eModifierTypeFlag_AcceptsMesh
				| eModifierTypeFlag_SupportsMapping
				| eModifierTypeFlag_SupportsEditmode
				| eModifierTypeFlag_EnableInEditmode;
		mti->initData = subsurfModifier_initData;
		mti->copyData = subsurfModifier_copyData;
		mti->freeData = subsurfModifier_freeData;
		mti->applyModifier = subsurfModifier_applyModifier;
		mti->applyModifierEM = subsurfModifier_applyModifierEM;

		mti = INIT_TYPE(Build);
		mti->type = eModifierTypeType_Nonconstructive;
		mti->flags = eModifierTypeFlag_AcceptsMesh;
		mti->initData = buildModifier_initData;
		mti->copyData = buildModifier_copyData;
		mti->dependsOnTime = buildModifier_dependsOnTime;
		mti->applyModifier = buildModifier_applyModifier;

		mti = INIT_TYPE(Array);
		mti->type = eModifierTypeType_Constructive;
		mti->flags = eModifierTypeFlag_AcceptsMesh
				| eModifierTypeFlag_SupportsMapping
				| eModifierTypeFlag_SupportsEditmode
				| eModifierTypeFlag_EnableInEditmode;
		mti->initData = arrayModifier_initData;
		mti->copyData = arrayModifier_copyData;
		mti->foreachObjectLink = arrayModifier_foreachObjectLink;
		mti->updateDepgraph = arrayModifier_updateDepgraph;
		mti->applyModifier = arrayModifier_applyModifier;
		mti->applyModifierEM = arrayModifier_applyModifierEM;

		mti = INIT_TYPE(Mirror);
		mti->type = eModifierTypeType_Constructive;
		mti->flags = eModifierTypeFlag_AcceptsMesh
				| eModifierTypeFlag_SupportsMapping
				| eModifierTypeFlag_SupportsEditmode
				| eModifierTypeFlag_EnableInEditmode;
		mti->initData = mirrorModifier_initData;
		mti->copyData = mirrorModifier_copyData;
		mti->foreachObjectLink = mirrorModifier_foreachObjectLink;
		mti->updateDepgraph = mirrorModifier_updateDepgraph;
		mti->applyModifier = mirrorModifier_applyModifier;
		mti->applyModifierEM = mirrorModifier_applyModifierEM;

		mti = INIT_TYPE(EdgeSplit);
		mti->type = eModifierTypeType_Constructive;
		mti->flags = eModifierTypeFlag_AcceptsMesh
				| eModifierTypeFlag_SupportsMapping
				| eModifierTypeFlag_SupportsEditmode
				| eModifierTypeFlag_EnableInEditmode;
		mti->initData = edgesplitModifier_initData;
		mti->copyData = edgesplitModifier_copyData;
		mti->applyModifier = edgesplitModifier_applyModifier;
		mti->applyModifierEM = edgesplitModifier_applyModifierEM;

		mti = INIT_TYPE(Bevel);
		mti->type = eModifierTypeType_Constructive;
		mti->flags = eModifierTypeFlag_AcceptsMesh
				| eModifierTypeFlag_SupportsEditmode
				| eModifierTypeFlag_EnableInEditmode;
		mti->initData = bevelModifier_initData;
		mti->copyData = bevelModifier_copyData;
		mti->requiredDataMask = bevelModifier_requiredDataMask;
		mti->applyModifier = bevelModifier_applyModifier;
		mti->applyModifierEM = bevelModifier_applyModifierEM;

		mti = INIT_TYPE(Displace);
		mti->type = eModifierTypeType_OnlyDeform;
		mti->flags = eModifierTypeFlag_AcceptsMesh|eModifierTypeFlag_SupportsEditmode;
		mti->initData = displaceModifier_initData;
		mti->copyData = displaceModifier_copyData;
		mti->requiredDataMask = displaceModifier_requiredDataMask;
		mti->foreachObjectLink = displaceModifier_foreachObjectLink;
		mti->foreachIDLink = displaceModifier_foreachIDLink;
		mti->updateDepgraph = displaceModifier_updateDepgraph;
		mti->isDisabled = displaceModifier_isDisabled;
		mti->deformVerts = displaceModifier_deformVerts;
		mti->deformVertsEM = displaceModifier_deformVertsEM;

		mti = INIT_TYPE(UVProject);
		mti->type = eModifierTypeType_Nonconstructive;
		mti->flags = eModifierTypeFlag_AcceptsMesh
				| eModifierTypeFlag_SupportsMapping
				| eModifierTypeFlag_SupportsEditmode
				| eModifierTypeFlag_EnableInEditmode;
		mti->initData = uvprojectModifier_initData;
		mti->copyData = uvprojectModifier_copyData;
		mti->requiredDataMask = uvprojectModifier_requiredDataMask;
		mti->foreachObjectLink = uvprojectModifier_foreachObjectLink;
		mti->foreachIDLink = uvprojectModifier_foreachIDLink;
		mti->updateDepgraph = uvprojectModifier_updateDepgraph;
		mti->applyModifier = uvprojectModifier_applyModifier;
		mti->applyModifierEM = uvprojectModifier_applyModifierEM;

		mti = INIT_TYPE(Decimate);
		mti->type = eModifierTypeType_Nonconstructive;
		mti->flags = eModifierTypeFlag_AcceptsMesh;
		mti->initData = decimateModifier_initData;
		mti->copyData = decimateModifier_copyData;
		mti->applyModifier = decimateModifier_applyModifier;

		mti = INIT_TYPE(Smooth);
		mti->type = eModifierTypeType_OnlyDeform;
		mti->flags = eModifierTypeFlag_AcceptsMesh
				| eModifierTypeFlag_SupportsEditmode;
		mti->initData = smoothModifier_initData;
		mti->copyData = smoothModifier_copyData;
		mti->requiredDataMask = smoothModifier_requiredDataMask;
		mti->deformVerts = smoothModifier_deformVerts;
		mti->deformVertsEM = smoothModifier_deformVertsEM;

		mti = INIT_TYPE(Cast);
		mti->type = eModifierTypeType_OnlyDeform;
		mti->flags = eModifierTypeFlag_AcceptsCVs
				| eModifierTypeFlag_SupportsEditmode;
		mti->initData = castModifier_initData;
		mti->copyData = castModifier_copyData;
		mti->requiredDataMask = castModifier_requiredDataMask;
		mti->foreachObjectLink = castModifier_foreachObjectLink;
		mti->updateDepgraph = castModifier_updateDepgraph;
		mti->deformVerts = castModifier_deformVerts;
		mti->deformVertsEM = castModifier_deformVertsEM;

		mti = INIT_TYPE(Wave);
		mti->type = eModifierTypeType_OnlyDeform;
		mti->flags = eModifierTypeFlag_AcceptsCVs
				| eModifierTypeFlag_SupportsEditmode;
		mti->initData = waveModifier_initData;
		mti->copyData = waveModifier_copyData;
		mti->dependsOnTime = waveModifier_dependsOnTime;
		mti->requiredDataMask = waveModifier_requiredDataMask;
		mti->foreachObjectLink = waveModifier_foreachObjectLink;
		mti->foreachIDLink = waveModifier_foreachIDLink;
		mti->updateDepgraph = waveModifier_updateDepgraph;
		mti->deformVerts = waveModifier_deformVerts;
		mti->deformVertsEM = waveModifier_deformVertsEM;

		mti = INIT_TYPE(Armature);
		mti->type = eModifierTypeType_OnlyDeform;
		mti->flags = eModifierTypeFlag_AcceptsCVs
				| eModifierTypeFlag_SupportsEditmode;
		mti->initData = armatureModifier_initData;
		mti->copyData = armatureModifier_copyData;
		mti->requiredDataMask = armatureModifier_requiredDataMask;
		mti->isDisabled = armatureModifier_isDisabled;
		mti->foreachObjectLink = armatureModifier_foreachObjectLink;
		mti->updateDepgraph = armatureModifier_updateDepgraph;
		mti->deformVerts = armatureModifier_deformVerts;
		mti->deformVertsEM = armatureModifier_deformVertsEM;
		mti->deformMatricesEM = armatureModifier_deformMatricesEM;

		mti = INIT_TYPE(Hook);
		mti->type = eModifierTypeType_OnlyDeform;
		mti->flags = eModifierTypeFlag_AcceptsCVs
				| eModifierTypeFlag_SupportsEditmode;
		mti->initData = hookModifier_initData;
		mti->copyData = hookModifier_copyData;
		mti->requiredDataMask = hookModifier_requiredDataMask;
		mti->freeData = hookModifier_freeData;
		mti->isDisabled = hookModifier_isDisabled;
		mti->foreachObjectLink = hookModifier_foreachObjectLink;
		mti->updateDepgraph = hookModifier_updateDepgraph;
		mti->deformVerts = hookModifier_deformVerts;
		mti->deformVertsEM = hookModifier_deformVertsEM;

		mti = INIT_TYPE(Softbody);
		mti->type = eModifierTypeType_OnlyDeform;
		mti->flags = eModifierTypeFlag_AcceptsCVs
				| eModifierTypeFlag_RequiresOriginalData;
		mti->deformVerts = softbodyModifier_deformVerts;
	
		mti = INIT_TYPE(Cloth);
		mti->type = eModifierTypeType_Nonconstructive;
		mti->initData = clothModifier_initData;
		mti->flags = eModifierTypeFlag_AcceptsMesh
<<<<<<< HEAD
				| eModifierTypeFlag_RequiresOriginalData;
		 			// | eModifierTypeFlag_SupportsMapping
					// | eModifierTypeFlag_SupportsEditmode 
					// | eModifierTypeFlag_EnableInEditmode;
=======
				| eModifierTypeFlag_UsesPointCache;
>>>>>>> 529a8bb9
		mti->dependsOnTime = clothModifier_dependsOnTime;
		mti->freeData = clothModifier_freeData; 
		mti->requiredDataMask = clothModifier_requiredDataMask;
		mti->copyData = clothModifier_copyData;
		mti->applyModifier = clothModifier_applyModifier;
		mti->updateDepgraph = clothModifier_updateDepgraph;
		
		mti = INIT_TYPE(Collision);
		mti->type = eModifierTypeType_OnlyDeform;
		mti->initData = collisionModifier_initData;
<<<<<<< HEAD
		mti->flags = eModifierTypeFlag_AcceptsMesh 
				| eModifierTypeFlag_RequiresOriginalData;
=======
		mti->flags = eModifierTypeFlag_AcceptsMesh;
>>>>>>> 529a8bb9
		mti->dependsOnTime = collisionModifier_dependsOnTime;
		mti->freeData = collisionModifier_freeData; 
		mti->deformVerts = collisionModifier_deformVerts;
		// mti->copyData = collisionModifier_copyData;

		mti = INIT_TYPE(Boolean);
		mti->type = eModifierTypeType_Nonconstructive;
		mti->flags = eModifierTypeFlag_AcceptsMesh
				| eModifierTypeFlag_RequiresOriginalData
				| eModifierTypeFlag_UsesPointCache;
		mti->copyData = booleanModifier_copyData;
		mti->isDisabled = booleanModifier_isDisabled;
		mti->applyModifier = booleanModifier_applyModifier;
		mti->foreachObjectLink = booleanModifier_foreachObjectLink;
		mti->updateDepgraph = booleanModifier_updateDepgraph;

		mti = INIT_TYPE(MeshDeform);
		mti->type = eModifierTypeType_OnlyDeform;
		mti->flags = eModifierTypeFlag_AcceptsCVs
				| eModifierTypeFlag_SupportsEditmode;
		mti->initData = meshdeformModifier_initData;
		mti->freeData = meshdeformModifier_freeData;
		mti->copyData = meshdeformModifier_copyData;
		mti->requiredDataMask = meshdeformModifier_requiredDataMask;
		mti->isDisabled = meshdeformModifier_isDisabled;
		mti->foreachObjectLink = meshdeformModifier_foreachObjectLink;
		mti->updateDepgraph = meshdeformModifier_updateDepgraph;
		mti->deformVerts = meshdeformModifier_deformVerts;
		mti->deformVertsEM = meshdeformModifier_deformVertsEM;

		mti = INIT_TYPE(ParticleSystem);
		mti->type = eModifierTypeType_OnlyDeform;
		mti->flags = eModifierTypeFlag_AcceptsMesh
				| eModifierTypeFlag_SupportsMapping
				| eModifierTypeFlag_UsesPointCache;
#if 0
		| eModifierTypeFlag_SupportsEditmode;
		|eModifierTypeFlag_EnableInEditmode;
#endif
		mti->initData = particleSystemModifier_initData;
		mti->freeData = particleSystemModifier_freeData;
		mti->copyData = particleSystemModifier_copyData;
		mti->deformVerts = particleSystemModifier_deformVerts;
#if 0
		mti->deformVertsEM = particleSystemModifier_deformVertsEM;
#endif
		mti->requiredDataMask = particleSystemModifier_requiredDataMask;

		mti = INIT_TYPE(ParticleInstance);
		mti->type = eModifierTypeType_Constructive;
		mti->flags = eModifierTypeFlag_AcceptsMesh
				| eModifierTypeFlag_SupportsMapping
				| eModifierTypeFlag_SupportsEditmode
				| eModifierTypeFlag_EnableInEditmode;
		mti->initData = particleInstanceModifier_initData;
		mti->copyData = particleInstanceModifier_copyData;
		mti->dependsOnTime = particleInstanceModifier_dependsOnTime;
		mti->foreachObjectLink = particleInstanceModifier_foreachObjectLink;
		mti->applyModifier = particleInstanceModifier_applyModifier;
		mti->applyModifierEM = particleInstanceModifier_applyModifierEM;
		mti->updateDepgraph = particleInstanceModifier_updateDepgraph;

		mti = INIT_TYPE(Explode);
		mti->type = eModifierTypeType_Nonconstructive;
		mti->flags = eModifierTypeFlag_AcceptsMesh;
		mti->initData = explodeModifier_initData;
		mti->freeData = explodeModifier_freeData;
		mti->copyData = explodeModifier_copyData;
		mti->dependsOnTime = explodeModifier_dependsOnTime;
		mti->requiredDataMask = explodeModifier_requiredDataMask;
		mti->applyModifier = explodeModifier_applyModifier;

		typeArrInit = 0;
#undef INIT_TYPE
	}

	if (type>=0 && type<NUM_MODIFIER_TYPES && typeArr[type].name[0]!='\0') {
		return &typeArr[type];
	} else {
		return NULL;
	}
}

/***/

ModifierData *modifier_new(int type)
{
	ModifierTypeInfo *mti = modifierType_getInfo(type);
	ModifierData *md = MEM_callocN(mti->structSize, mti->structName);

	strcpy(md->name, mti->name);

	md->type = type;
	md->mode = eModifierMode_Realtime
			| eModifierMode_Render | eModifierMode_Expanded;

	if (mti->flags & eModifierTypeFlag_EnableInEditmode)
		md->mode |= eModifierMode_Editmode;

	if (mti->initData) mti->initData(md);

	return md;
}

void modifier_free(ModifierData *md) 
{
	ModifierTypeInfo *mti = modifierType_getInfo(md->type);

	if (mti->freeData) mti->freeData(md);
	if (md->error) MEM_freeN(md->error);

	MEM_freeN(md);
}

int modifier_dependsOnTime(ModifierData *md) 
{
	ModifierTypeInfo *mti = modifierType_getInfo(md->type);

	return mti->dependsOnTime && mti->dependsOnTime(md);
}

int modifier_supportsMapping(ModifierData *md)
{
	ModifierTypeInfo *mti = modifierType_getInfo(md->type);

	return (mti->type==eModifierTypeType_OnlyDeform ||
			(mti->flags & eModifierTypeFlag_SupportsMapping));
}

ModifierData *modifiers_findByType(Object *ob, ModifierType type)
{
	ModifierData *md = ob->modifiers.first;

	for (; md; md=md->next)
		if (md->type==type)
			break;

	return md;
}

void modifiers_clearErrors(Object *ob)
{
	ModifierData *md = ob->modifiers.first;
	int qRedraw = 0;

	for (; md; md=md->next) {
		if (md->error) {
			MEM_freeN(md->error);
			md->error = NULL;

			qRedraw = 1;
		}
	}

	if (qRedraw) allqueue(REDRAWBUTSEDIT, 0);
}

void modifiers_foreachObjectLink(Object *ob, ObjectWalkFunc walk,
				 void *userData)
{
	ModifierData *md = ob->modifiers.first;

	for (; md; md=md->next) {
		ModifierTypeInfo *mti = modifierType_getInfo(md->type);

		if (mti->foreachObjectLink)
			mti->foreachObjectLink(md, ob, walk, userData);
	}
}

void modifiers_foreachIDLink(Object *ob, IDWalkFunc walk, void *userData)
{
	ModifierData *md = ob->modifiers.first;

	for (; md; md=md->next) {
		ModifierTypeInfo *mti = modifierType_getInfo(md->type);

		if(mti->foreachIDLink) mti->foreachIDLink(md, ob, walk, userData);
		else if(mti->foreachObjectLink) {
			/* each Object can masquerade as an ID, so this should be OK */
			ObjectWalkFunc fp = (ObjectWalkFunc)walk;
			mti->foreachObjectLink(md, ob, fp, userData);
		}
	}
}

void modifier_copyData(ModifierData *md, ModifierData *target)
{
	ModifierTypeInfo *mti = modifierType_getInfo(md->type);

	target->mode = md->mode;

	if (mti->copyData)
		mti->copyData(md, target);
}

int modifier_couldBeCage(ModifierData *md)
{
	ModifierTypeInfo *mti = modifierType_getInfo(md->type);

	return (	(md->mode & eModifierMode_Realtime) &&
			(md->mode & eModifierMode_Editmode) &&
			(!mti->isDisabled || !mti->isDisabled(md)) &&
			modifier_supportsMapping(md));	
}

void modifier_setError(ModifierData *md, char *format, ...)
{
	char buffer[2048];
	va_list ap;

	va_start(ap, format);
	vsprintf(buffer, format, ap);
	va_end(ap);

	if (md->error)
		MEM_freeN(md->error);

	md->error = BLI_strdup(buffer);

	allqueue(REDRAWBUTSEDIT, 0);
}

/* used for buttons, to find out if the 'draw deformed in editmode' option is
 * there
 * 
 * also used in transform_conversion.c, to detect CrazySpace [tm] (2nd arg
 * then is NULL)
 */
int modifiers_getCageIndex(Object *ob, int *lastPossibleCageIndex_r)
{
	ModifierData *md = ob->modifiers.first;
	int i, cageIndex = -1;

	/* Find the last modifier acting on the cage. */
	for (i=0; md; i++,md=md->next) {
		ModifierTypeInfo *mti = modifierType_getInfo(md->type);

		if (!(md->mode & eModifierMode_Realtime)) continue;
		if (!(md->mode & eModifierMode_Editmode)) continue;
		if (mti->isDisabled && mti->isDisabled(md)) continue;
		if (!(mti->flags & eModifierTypeFlag_SupportsEditmode)) continue;
		if (md->mode & eModifierMode_DisableTemporary) continue;

		if (!modifier_supportsMapping(md))
			break;

		if (lastPossibleCageIndex_r) *lastPossibleCageIndex_r = i;
		if (md->mode & eModifierMode_OnCage)
			cageIndex = i;
	}

	return cageIndex;
}


int modifiers_isSoftbodyEnabled(Object *ob)
{
	ModifierData *md = modifiers_findByType(ob, eModifierType_Softbody);

	return (md && md->mode & (eModifierMode_Realtime | eModifierMode_Render));
}

int modifiers_isClothEnabled(Object *ob)
{
	ModifierData *md = modifiers_findByType(ob, eModifierType_Cloth);

	return (md && md->mode & (eModifierMode_Realtime | eModifierMode_Render));
}

int modifiers_isParticleEnabled(Object *ob)
{
	ModifierData *md = modifiers_findByType(ob, eModifierType_ParticleSystem);

	return (md && md->mode & (eModifierMode_Realtime | eModifierMode_Render));
}

LinkNode *modifiers_calcDataMasks(ModifierData *md, CustomDataMask dataMask)
{
	LinkNode *dataMasks = NULL;
	LinkNode *curr, *prev;

	/* build a list of modifier data requirements in reverse order */
	for(; md; md = md->next) {
		ModifierTypeInfo *mti = modifierType_getInfo(md->type);
		CustomDataMask mask = 0;

		if(mti->requiredDataMask) mask = mti->requiredDataMask(md);

		BLI_linklist_prepend(&dataMasks, (void *)mask);
	}

	/* build the list of required data masks - each mask in the list must
	* include all elements of the masks that follow it
	*
	* note the list is currently in reverse order, so "masks that follow it"
	* actually means "masks that precede it" at the moment
	*/
	for(curr = dataMasks, prev = NULL; curr; prev = curr, curr = curr->next) {
		if(prev) {
			CustomDataMask prev_mask = (CustomDataMask)prev->link;
			CustomDataMask curr_mask = (CustomDataMask)curr->link;

			curr->link = (void *)(curr_mask | prev_mask);
		} else {
			CustomDataMask curr_mask = (CustomDataMask)curr->link;

			curr->link = (void *)(curr_mask | dataMask);
		}
	}

	/* reverse the list so it's in the correct order */
	BLI_linklist_reverse(&dataMasks);

	return dataMasks;
}

ModifierData *modifiers_getVirtualModifierList(Object *ob)
{
		/* Kinda hacky, but should be fine since we are never
	* reentrant and avoid free hassles.
		*/
	static ArmatureModifierData amd;
	static CurveModifierData cmd;
	static LatticeModifierData lmd;
	static int init = 1;

	if (init) {
		ModifierData *md;

		md = modifier_new(eModifierType_Armature);
		amd = *((ArmatureModifierData*) md);
		modifier_free(md);

		md = modifier_new(eModifierType_Curve);
		cmd = *((CurveModifierData*) md);
		modifier_free(md);

		md = modifier_new(eModifierType_Lattice);
		lmd = *((LatticeModifierData*) md);
		modifier_free(md);

		amd.modifier.mode |= eModifierMode_Virtual;
		cmd.modifier.mode |= eModifierMode_Virtual;
		lmd.modifier.mode |= eModifierMode_Virtual;

		init = 0;
	}

	if (ob->parent) {
		if(ob->parent->type==OB_ARMATURE && ob->partype==PARSKEL) {
			amd.object = ob->parent;
			amd.modifier.next = ob->modifiers.first;
			amd.deformflag= ((bArmature *)(ob->parent->data))->deformflag;
			return &amd.modifier;
		} else if(ob->parent->type==OB_CURVE && ob->partype==PARSKEL) {
			cmd.object = ob->parent;
			cmd.defaxis = ob->trackflag + 1;
			cmd.modifier.next = ob->modifiers.first;
			return &cmd.modifier;
		} else if(ob->parent->type==OB_LATTICE && ob->partype==PARSKEL) {
			lmd.object = ob->parent;
			lmd.modifier.next = ob->modifiers.first;
			return &lmd.modifier;
		}
	}

	return ob->modifiers.first;
}
/* Takes an object and returns its first selected armature, else just its
 * armature
 * This should work for multiple armatures per object
 */
Object *modifiers_isDeformedByArmature(Object *ob)
{
	ModifierData *md = modifiers_getVirtualModifierList(ob);
	ArmatureModifierData *amd= NULL;
	
	/* return the first selected armature, this lets us use multiple armatures
	*/
	for (; md; md=md->next) {
		if (md->type==eModifierType_Armature) {
			amd = (ArmatureModifierData*) md;
			if (amd->object && (amd->object->flag & SELECT))
				return amd->object;
		}
	}
	
	if (amd) /* if were still here then return the last armature */
		return amd->object;
	
	return NULL;
}

/* Takes an object and returns its first selected lattice, else just its
* armature
* This should work for multiple armatures per object
*/
Object *modifiers_isDeformedByLattice(Object *ob)
{
	ModifierData *md = modifiers_getVirtualModifierList(ob);
	LatticeModifierData *lmd= NULL;
	
	/* return the first selected armature, this lets us use multiple armatures
	*/
	for (; md; md=md->next) {
		if (md->type==eModifierType_Lattice) {
			lmd = (LatticeModifierData*) md;
			if (lmd->object && (lmd->object->flag & SELECT))
				return lmd->object;
		}
	}
	
	if (lmd) /* if were still here then return the last lattice */
		return lmd->object;
	
	return NULL;
}



int modifiers_usesArmature(Object *ob, bArmature *arm)
{
	ModifierData *md = modifiers_getVirtualModifierList(ob);

	for (; md; md=md->next) {
		if (md->type==eModifierType_Armature) {
			ArmatureModifierData *amd = (ArmatureModifierData*) md;
			if (amd->object && amd->object->data==arm) 
				return 1;
		}
	}

	return 0;
}

int modifier_isDeformer(ModifierData *md)
{
	if (md->type==eModifierType_Armature)
		return 1;
	if (md->type==eModifierType_Curve)
		return 1;
	if (md->type==eModifierType_Lattice)
		return 1;
	
	return 0;
}

int modifiers_isDeformed(Object *ob)
{
	ModifierData *md = modifiers_getVirtualModifierList(ob);
	
	for (; md; md=md->next) {
		if(ob==G.obedit && (md->mode & eModifierMode_Editmode)==0);
		else if(modifier_isDeformer(md))
			return 1;
	}
	return 0;
}

int modifiers_indexInObject(Object *ob, ModifierData *md_seek)
{
	int i= 0;
	ModifierData *md;
	
	for (md=ob->modifiers.first; (md && md_seek!=md); md=md->next, i++);
	if (!md) return -1; /* modifier isnt in the object */
	return i;
}

int modifiers_usesPointCache(Object *ob)
{
	ModifierData *md = ob->modifiers.first;

	for (; md; md=md->next) {
		ModifierTypeInfo *mti = modifierType_getInfo(md->type);
		if (mti->flags & eModifierTypeFlag_UsesPointCache) {
			return 1;
		}
	}
	return 0;
}

void modifier_freeTemporaryData(ModifierData *md)
{
	if(md->type == eModifierType_Armature) {
		ArmatureModifierData *amd= (ArmatureModifierData*)md;

		if(amd->prevCos)
			MEM_freeN(amd->prevCos);
	}
}

<|MERGE_RESOLUTION|>--- conflicted
+++ resolved
@@ -5063,21 +5063,6 @@
 {
 	ClothModifierData *clmd = (ClothModifierData*) md;
 	
-<<<<<<< HEAD
-	clmd->sim_parms = MEM_callocN(sizeof(SimulationSettings), "cloth sim parms");
-	clmd->coll_parms = MEM_callocN(sizeof(CollisionSettings), "cloth coll parms");
-	
-	/* check for alloc failing */
-	if(!clmd->sim_parms || !clmd->coll_parms)
-		return;
-	
-	cloth_init (clmd);
-	printf("clothModifier_initData\n");
-}
-
-static DerivedMesh *clothModifier_applyModifier(ModifierData *md, Object *ob,
-		 DerivedMesh *derivedData, int useRenderParams, int isFinalCalc)
-=======
 	clmd->sim_parms = MEM_callocN(sizeof(ClothSimSettings), "cloth sim parms");
 	clmd->coll_parms = MEM_callocN(sizeof(ClothCollSettings), "cloth coll parms");
 	clmd->point_cache = BKE_ptcache_add();
@@ -5091,23 +5076,18 @@
 
 static DerivedMesh *clothModifier_applyModifier(ModifierData *md, Object *ob,
 		DerivedMesh *derivedData, int useRenderParams, int isFinalCalc)
->>>>>>> 529a8bb9
 {
 	ClothModifierData *clmd = (ClothModifierData*) md;
 	DerivedMesh *result=NULL;
 	
 	/* check for alloc failing */
 	if(!clmd->sim_parms || !clmd->coll_parms)
-<<<<<<< HEAD
-		return derivedData;
-=======
 	{
 		clothModifier_initData(md);
 		
 		if(!clmd->sim_parms || !clmd->coll_parms)
 			return derivedData;
 	}
->>>>>>> 529a8bb9
 
 	result = clothModifier_do(clmd, ob, derivedData, useRenderParams, isFinalCalc);
 
@@ -5120,13 +5100,8 @@
 }
 
 static void clothModifier_updateDepgraph(
-<<<<<<< HEAD
-                ModifierData *md, DagForest *forest, Object *ob,
-                DagNode *obNode)
-=======
 					 ModifierData *md, DagForest *forest, Object *ob,
       DagNode *obNode)
->>>>>>> 529a8bb9
 {
 	ClothModifierData *clmd = (ClothModifierData*) md;
 	
@@ -5143,37 +5118,19 @@
 				if(coll_clmd)
 				{
 					DagNode *curNode = dag_get_node(forest, ob1);
-<<<<<<< HEAD
-					dag_add_relation(forest, curNode, obNode, DAG_RL_DATA_DATA|DAG_RL_OB_DATA);
-				}
-			}
-		}
-	}	
-=======
 					dag_add_relation(forest, curNode, obNode, DAG_RL_DATA_DATA|DAG_RL_OB_DATA, "Cloth Collision");
 				}
 			}
 		}
 	}
->>>>>>> 529a8bb9
 }
 
 CustomDataMask clothModifier_requiredDataMask(ModifierData *md)
 {
-<<<<<<< HEAD
-	ClothModifierData *clmd = (ClothModifierData *)md;
-	CustomDataMask dataMask = 0;
-
-	/* ask for vertexgroups if we need them */
-	if(clmd->sim_parms->flags & CLOTH_SIMSETTINGS_FLAG_GOAL)
-		if (clmd->sim_parms->vgroup_mass > 0)
-	 		dataMask |= (1 << CD_MDEFORMVERT);
-=======
 	CustomDataMask dataMask = 0;
 
 	/* ask for vertexgroups if we need them */
 	dataMask |= (1 << CD_MDEFORMVERT);
->>>>>>> 529a8bb9
 
 	return dataMask;
 }
@@ -5186,17 +5143,6 @@
 	if(tclmd->sim_parms)
 		MEM_freeN(tclmd->sim_parms);
 	if(tclmd->coll_parms)
-<<<<<<< HEAD
-		MEM_freeN(tclmd->coll_parms);	
-	
-	tclmd->sim_parms = MEM_dupallocN(clmd->sim_parms);
-	tclmd->coll_parms = MEM_dupallocN(clmd->coll_parms);
-	
-	tclmd->sim_parms->lastcachedframe = 0;
-}
-
-
-=======
 		MEM_freeN(tclmd->coll_parms);
 	if(tclmd->point_cache)
 		BKE_ptcache_free(tclmd->point_cache);
@@ -5207,7 +5153,6 @@
 	tclmd->clothObject = NULL;
 }
 
->>>>>>> 529a8bb9
 static int clothModifier_dependsOnTime(ModifierData *md)
 {
 	return 1;
@@ -5219,13 +5164,8 @@
 	
 	if (clmd) 
 	{
-<<<<<<< HEAD
-		
-		printf("clothModifier_freeData\n");
-=======
 		if(G.rt > 0)
 			printf("clothModifier_freeData\n");
->>>>>>> 529a8bb9
 		
 		cloth_free_modifier_extern (clmd);
 		
@@ -5233,11 +5173,8 @@
 			MEM_freeN(clmd->sim_parms);
 		if(clmd->coll_parms)
 			MEM_freeN(clmd->coll_parms);	
-<<<<<<< HEAD
-=======
 		if(clmd->point_cache)
 			BKE_ptcache_free(clmd->point_cache);
->>>>>>> 529a8bb9
 	}
 }
 
@@ -5254,11 +5191,7 @@
 	collmd->current_v = NULL;
 	collmd->time = -1;
 	collmd->numverts = 0;
-<<<<<<< HEAD
-	collmd->tree = NULL;
-=======
 	collmd->bvh = NULL;
->>>>>>> 529a8bb9
 }
 
 static void collisionModifier_freeData(ModifierData *md)
@@ -5267,13 +5200,8 @@
 	
 	if (collmd) 
 	{
-<<<<<<< HEAD
-		if(collmd->tree)
-			bvh_free(collmd->tree);
-=======
 		if(collmd->bvh)
 			bvh_free(collmd->bvh);
->>>>>>> 529a8bb9
 		if(collmd->x)
 			MEM_freeN(collmd->x);
 		if(collmd->xnew)
@@ -5295,11 +5223,7 @@
 		collmd->current_v = NULL;
 		collmd->time = -1;
 		collmd->numverts = 0;
-<<<<<<< HEAD
-		collmd->tree = NULL;
-=======
 		collmd->bvh = NULL;
->>>>>>> 529a8bb9
 		collmd->mfaces = NULL;
 	}
 }
@@ -5310,11 +5234,7 @@
 }
 
 static void collisionModifier_deformVerts(
-<<<<<<< HEAD
-	ModifierData *md, Object *ob, DerivedMesh *derivedData,
-=======
 					  ModifierData *md, Object *ob, DerivedMesh *derivedData,
->>>>>>> 529a8bb9
        float (*vertexCos)[3], int numVerts)
 {
 	CollisionModifierData *collmd = (CollisionModifierData*) md;
@@ -5340,14 +5260,6 @@
 		
 		current_time = bsystem_time ( ob, ( float ) G.scene->r.cfra, 0.0 );
 		
-<<<<<<< HEAD
-		// printf("current_time %f, collmd->time %f\n", current_time, collmd->time);
-		
-		if(current_time > collmd->time)
-		{	
-			numverts = dm->getNumVerts ( dm );
-			
-=======
 		if(G.rt > 0)
 			printf("current_time %f, collmd->time %f\n", current_time, collmd->time);
 		
@@ -5355,7 +5267,6 @@
 		
 		if(current_time > collmd->time)
 		{	
->>>>>>> 529a8bb9
 			// check if mesh has changed
 			if(collmd->x && (numverts != collmd->numverts))
 				collisionModifier_freeData((ModifierData *)collmd);
@@ -5382,13 +5293,9 @@
 				
 				// TODO: epsilon
 				// create bounding box hierarchy
-<<<<<<< HEAD
-				collmd->tree = bvh_build_from_mvert(collmd->mfaces, collmd->numfaces, collmd->x, numverts, ob->pd->pdef_sbift);
-=======
 				collmd->bvh = bvh_build_from_mvert(collmd->mfaces, collmd->numfaces, collmd->x, numverts, ob->pd->pdef_sboft);
 				
 				collmd->time = current_time;
->>>>>>> 529a8bb9
 			}
 			else if(numverts == collmd->numverts)
 			{
@@ -5408,12 +5315,6 @@
 				memcpy(collmd->current_xnew, collmd->x, numverts*sizeof(MVert));
 				memcpy(collmd->current_x, collmd->x, numverts*sizeof(MVert));
 				
-<<<<<<< HEAD
-				/* happens on file load (ONLY when i decomment changes in readfile.c */
-				if(!collmd->tree)
-				{
-					collmd->tree = bvh_build_from_mvert(collmd->mfaces, collmd->numfaces, collmd->current_x, numverts, ob->pd->pdef_sbift);
-=======
 				/* check if GUI setting has changed for bvh */
 				if(collmd->bvh)
 				{
@@ -5429,22 +5330,10 @@
 				if(!collmd->bvh)
 				{
 					collmd->bvh = bvh_build_from_mvert(collmd->mfaces, collmd->numfaces, collmd->current_x, numverts, ob->pd->pdef_sboft);
->>>>>>> 529a8bb9
 				}
 				else
 				{
 					// recalc static bounding boxes
-<<<<<<< HEAD
-					bvh_update_from_mvert(collmd->tree, collmd->current_x, numverts, NULL, 0);
-				}
-			}
-			
-			collmd->time = current_time;
-		}
-		else
-		{
-			collmd->time = current_time;
-=======
 					bvh_update_from_mvert(collmd->bvh, collmd->current_x, numverts, NULL, 0);
 				}
 				
@@ -5466,7 +5355,6 @@
 			{
 				collisionModifier_freeData((ModifierData *)collmd);
 			}
->>>>>>> 529a8bb9
 		}
 	}
 	
@@ -5627,6 +5515,7 @@
 	DerivedMesh *dm = derivedData;
 	ParticleSystemModifierData *psmd= (ParticleSystemModifierData*) md;
 	ParticleSystem * psys=0;
+	Mesh *me;
 	int needsFree=0;
 
 	if(ob->particlesystem.first)
@@ -5634,6 +5523,14 @@
 	else
 		return;
 	
+	/* multires check */
+	if(ob->type == OB_MESH) {
+		me= (Mesh*)ob->data;
+		if(me->mr && me->mr->current != 1)
+			modifier_setError(md,
+				"Particles only supported on first multires level.");
+	}
+
 	if(!psys_check_enabled(ob, psys))
 		return;
 
@@ -7319,14 +7216,7 @@
 		mti->type = eModifierTypeType_Nonconstructive;
 		mti->initData = clothModifier_initData;
 		mti->flags = eModifierTypeFlag_AcceptsMesh
-<<<<<<< HEAD
-				| eModifierTypeFlag_RequiresOriginalData;
-		 			// | eModifierTypeFlag_SupportsMapping
-					// | eModifierTypeFlag_SupportsEditmode 
-					// | eModifierTypeFlag_EnableInEditmode;
-=======
 				| eModifierTypeFlag_UsesPointCache;
->>>>>>> 529a8bb9
 		mti->dependsOnTime = clothModifier_dependsOnTime;
 		mti->freeData = clothModifier_freeData; 
 		mti->requiredDataMask = clothModifier_requiredDataMask;
@@ -7337,12 +7227,7 @@
 		mti = INIT_TYPE(Collision);
 		mti->type = eModifierTypeType_OnlyDeform;
 		mti->initData = collisionModifier_initData;
-<<<<<<< HEAD
-		mti->flags = eModifierTypeFlag_AcceptsMesh 
-				| eModifierTypeFlag_RequiresOriginalData;
-=======
 		mti->flags = eModifierTypeFlag_AcceptsMesh;
->>>>>>> 529a8bb9
 		mti->dependsOnTime = collisionModifier_dependsOnTime;
 		mti->freeData = collisionModifier_freeData; 
 		mti->deformVerts = collisionModifier_deformVerts;
