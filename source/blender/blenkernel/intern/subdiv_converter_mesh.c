/* SPDX-License-Identifier: GPL-2.0-or-later
 * Copyright 2018 Blender Foundation. All rights reserved. */

/** \file
 * \ingroup bke
 */

#include "subdiv_converter.h"

#include <string.h>

#include "DNA_mesh_types.h"
#include "DNA_meshdata_types.h"

#include "BLI_bitmap.h"
#include "BLI_utildefines.h"

#include "BKE_customdata.h"
#include "BKE_mesh.h"
#include "BKE_mesh_mapping.h"
#include "BKE_subdiv.h"

#include "MEM_guardedalloc.h"

#include "opensubdiv_capi.h"
#include "opensubdiv_converter_capi.h"

#include "bmesh_class.h"

/* Enable work-around for non-working CPU evaluator when using bilinear scheme.
 * This forces Catmark scheme with all edges marked as infinitely sharp. */
#define BUGGY_SIMPLE_SCHEME_WORKAROUND 1

typedef struct ConverterStorage {
  SubdivSettings settings;
  const Mesh *mesh;
  const MVert *vertices;
  const MEdge *edges;
  const MPoly *polygons;
  const MLoop *loops;

  /* CustomData layer for vertex sharpnesses. */
  const float *cd_vertex_crease;
  /* Indexed by loop index, value denotes index of face-varying vertex
   * which corresponds to the UV coordinate.
   */
  int *loop_uv_indices;
  int num_uv_coordinates;
  /* Indexed by coarse mesh elements, gives index of corresponding element
   * with ignoring all non-manifold entities.
   *
   * NOTE: This isn't strictly speaking manifold, this is more like non-loose
   * geometry index. As in, index of element as if there were no loose edges
   * or vertices in the mesh.
   */
  int *manifold_vertex_index;
  /* Indexed by vertex index from mesh, corresponds to whether this vertex has
   * infinite sharpness due to non-manifold topology.
   */
  BLI_bitmap *infinite_sharp_vertices_map;
  /* Reverse mapping to above. */
  int *manifold_vertex_index_reverse;
  int *manifold_edge_index_reverse;
  /* Number of non-loose elements. */
  int num_manifold_vertices;
  int num_manifold_edges;
} ConverterStorage;

static OpenSubdiv_SchemeType get_scheme_type(const OpenSubdiv_Converter *converter)
{
#if BUGGY_SIMPLE_SCHEME_WORKAROUND
  (void)converter;
  return OSD_SCHEME_CATMARK;
#else
  ConverterStorage *storage = converter->user_data;
  if (storage->settings.is_simple) {
    return OSD_SCHEME_BILINEAR;
  }
  else {
    return OSD_SCHEME_CATMARK;
  }
#endif
}

static OpenSubdiv_VtxBoundaryInterpolation get_vtx_boundary_interpolation(
    const struct OpenSubdiv_Converter *converter)
{
  ConverterStorage *storage = converter->user_data;
  return BKE_subdiv_converter_vtx_boundary_interpolation_from_settings(&storage->settings);
}

static OpenSubdiv_FVarLinearInterpolation get_fvar_linear_interpolation(
    const OpenSubdiv_Converter *converter)
{
  ConverterStorage *storage = converter->user_data;
  return BKE_subdiv_converter_fvar_linear_from_settings(&storage->settings);
}

static bool specifies_full_topology(const OpenSubdiv_Converter *UNUSED(converter))
{
  return false;
}

static int get_num_faces(const OpenSubdiv_Converter *converter)
{
  ConverterStorage *storage = converter->user_data;
  return storage->mesh->totpoly;
}

static int get_num_edges(const OpenSubdiv_Converter *converter)
{
  ConverterStorage *storage = converter->user_data;
  return storage->num_manifold_edges;
}

static int get_num_vertices(const OpenSubdiv_Converter *converter)
{
  ConverterStorage *storage = converter->user_data;
  return storage->num_manifold_vertices;
}

static int get_num_face_vertices(const OpenSubdiv_Converter *converter, int manifold_face_index)
{
  ConverterStorage *storage = converter->user_data;
  return storage->polygons[manifold_face_index].totloop;
}

static void get_face_vertices(const OpenSubdiv_Converter *converter,
                              int manifold_face_index,
                              int *manifold_face_vertices)
{
  ConverterStorage *storage = converter->user_data;
  const MPoly *poly = &storage->polygons[manifold_face_index];
  const MLoop *mloop = storage->loops;
  for (int corner = 0; corner < poly->totloop; corner++) {
    manifold_face_vertices[corner] =
        storage->manifold_vertex_index[mloop[poly->loopstart + corner].v];
  }
}

static void get_edge_vertices(const OpenSubdiv_Converter *converter,
                              int manifold_edge_index,
                              int *manifold_edge_vertices)
{
  ConverterStorage *storage = converter->user_data;
  const int edge_index = storage->manifold_edge_index_reverse[manifold_edge_index];
  const MEdge *edge = &storage->edges[edge_index];
  manifold_edge_vertices[0] = storage->manifold_vertex_index[edge->v1];
  manifold_edge_vertices[1] = storage->manifold_vertex_index[edge->v2];
}

static float get_edge_sharpness(const OpenSubdiv_Converter *converter, int manifold_edge_index)
{
  ConverterStorage *storage = converter->user_data;
#if BUGGY_SIMPLE_SCHEME_WORKAROUND
  if (storage->settings.is_simple) {
    return 10.0f;
  }
#endif
  if (!storage->settings.use_creases) {
    return 0.0f;
  }
  const int edge_index = storage->manifold_edge_index_reverse[manifold_edge_index];
  const MEdge *medge = storage->edges;
  return BKE_subdiv_crease_to_sharpness_char(medge[edge_index].crease);
}

static bool is_infinite_sharp_vertex(const OpenSubdiv_Converter *converter,
                                     int manifold_vertex_index)
{
  ConverterStorage *storage = converter->user_data;
#if BUGGY_SIMPLE_SCHEME_WORKAROUND
  if (storage->settings.is_simple) {
    return true;
  }
#endif
  const int vertex_index = storage->manifold_vertex_index_reverse[manifold_vertex_index];
  return BLI_BITMAP_TEST_BOOL(storage->infinite_sharp_vertices_map, vertex_index);
}

static float get_vertex_sharpness(const OpenSubdiv_Converter *converter, int manifold_vertex_index)
{
  ConverterStorage *storage = converter->user_data;
  if (!storage->settings.use_creases || storage->cd_vertex_crease == NULL) {
    return 0.0f;
  }
  const int vertex_index = storage->manifold_vertex_index_reverse[manifold_vertex_index];
  return BKE_subdiv_crease_to_sharpness_f(storage->cd_vertex_crease[vertex_index]);
}

static int get_num_uv_layers(const OpenSubdiv_Converter *converter)
{
  ConverterStorage *storage = converter->user_data;
  const Mesh *mesh = storage->mesh;
  return CustomData_number_of_layers(&mesh->ldata, CD_MLOOPUV);
}

static void precalc_uv_layer(const OpenSubdiv_Converter *converter, const int layer_index)
{
  ConverterStorage *storage = converter->user_data;
  const Mesh *mesh = storage->mesh;
  const MLoopUV *mloopuv = CustomData_get_layer_n(&mesh->ldata, CD_MLOOPUV, layer_index);
  const int num_poly = mesh->totpoly;
  const int num_vert = mesh->totvert;
  const float limit[2] = {STD_UV_CONNECT_LIMIT, STD_UV_CONNECT_LIMIT};
  /* Initialize memory required for the operations. */
  if (storage->loop_uv_indices == NULL) {
    storage->loop_uv_indices = MEM_malloc_arrayN(
        mesh->totloop, sizeof(int), "loop uv vertex index");
  }
  UvVertMap *uv_vert_map = BKE_mesh_uv_vert_map_create(
<<<<<<< HEAD
      storage->polygons,
      (const bool *)CustomData_get_layer_named(&mesh->pdata, CD_PROP_BOOL, ".hide_face"),
      storage->loops,
=======
      mpoly,
      (const bool *)CustomData_get_layer_named(&mesh->pdata, CD_PROP_BOOL, ".hide_poly"),
      mloop,
>>>>>>> fc26e3fe
      mloopuv,
      num_poly,
      num_vert,
      limit,
      false,
      true);
  /* NOTE: First UV vertex is supposed to be always marked as separate. */
  storage->num_uv_coordinates = -1;
  for (int vertex_index = 0; vertex_index < num_vert; vertex_index++) {
    const UvMapVert *uv_vert = BKE_mesh_uv_vert_map_get_vert(uv_vert_map, vertex_index);
    while (uv_vert != NULL) {
      if (uv_vert->separate) {
        storage->num_uv_coordinates++;
      }
      const MPoly *mp = &storage->polygons[uv_vert->poly_index];
      const int global_loop_index = mp->loopstart + uv_vert->loop_of_poly_index;
      storage->loop_uv_indices[global_loop_index] = storage->num_uv_coordinates;
      uv_vert = uv_vert->next;
    }
  }
  /* So far this value was used as a 0-based index, actual number of UV
   * vertices is 1 more.
   */
  storage->num_uv_coordinates += 1;
  BKE_mesh_uv_vert_map_free(uv_vert_map);
}

static void finish_uv_layer(const OpenSubdiv_Converter *UNUSED(converter))
{
}

static int get_num_uvs(const OpenSubdiv_Converter *converter)
{
  ConverterStorage *storage = converter->user_data;
  return storage->num_uv_coordinates;
}

static int get_face_corner_uv_index(const OpenSubdiv_Converter *converter,
                                    const int face_index,
                                    const int corner)
{
  ConverterStorage *storage = converter->user_data;
  const MPoly *mp = &storage->polygons[face_index];
  return storage->loop_uv_indices[mp->loopstart + corner];
}

static void free_user_data(const OpenSubdiv_Converter *converter)
{
  ConverterStorage *user_data = converter->user_data;
  MEM_SAFE_FREE(user_data->loop_uv_indices);
  MEM_freeN(user_data->manifold_vertex_index);
  MEM_freeN(user_data->infinite_sharp_vertices_map);
  MEM_freeN(user_data->manifold_vertex_index_reverse);
  MEM_freeN(user_data->manifold_edge_index_reverse);
  MEM_freeN(user_data);
}

static void init_functions(OpenSubdiv_Converter *converter)
{
  converter->getSchemeType = get_scheme_type;
  converter->getVtxBoundaryInterpolation = get_vtx_boundary_interpolation;
  converter->getFVarLinearInterpolation = get_fvar_linear_interpolation;
  converter->specifiesFullTopology = specifies_full_topology;

  converter->getNumFaces = get_num_faces;
  converter->getNumEdges = get_num_edges;
  converter->getNumVertices = get_num_vertices;

  converter->getNumFaceVertices = get_num_face_vertices;
  converter->getFaceVertices = get_face_vertices;
  converter->getFaceEdges = NULL;

  converter->getEdgeVertices = get_edge_vertices;
  converter->getNumEdgeFaces = NULL;
  converter->getEdgeFaces = NULL;
  converter->getEdgeSharpness = get_edge_sharpness;

  converter->getNumVertexEdges = NULL;
  converter->getVertexEdges = NULL;
  converter->getNumVertexFaces = NULL;
  converter->getVertexFaces = NULL;
  converter->isInfiniteSharpVertex = is_infinite_sharp_vertex;
  converter->getVertexSharpness = get_vertex_sharpness;

  converter->getNumUVLayers = get_num_uv_layers;
  converter->precalcUVLayer = precalc_uv_layer;
  converter->finishUVLayer = finish_uv_layer;
  converter->getNumUVCoordinates = get_num_uvs;
  converter->getFaceCornerUVIndex = get_face_corner_uv_index;

  converter->freeUserData = free_user_data;
}

static void initialize_manifold_index_array(const BLI_bitmap *used_map,
                                            const int num_elements,
                                            int **r_indices,
                                            int **r_indices_reverse,
                                            int *r_num_manifold_elements)
{
  int *indices = NULL;
  if (r_indices != NULL) {
    indices = MEM_malloc_arrayN(num_elements, sizeof(int), "manifold indices");
  }
  int *indices_reverse = NULL;
  if (r_indices_reverse != NULL) {
    indices_reverse = MEM_malloc_arrayN(num_elements, sizeof(int), "manifold indices reverse");
  }
  int offset = 0;
  for (int i = 0; i < num_elements; i++) {
    if (BLI_BITMAP_TEST_BOOL(used_map, i)) {
      if (indices != NULL) {
        indices[i] = i - offset;
      }
      if (indices_reverse != NULL) {
        indices_reverse[i - offset] = i;
      }
    }
    else {
      if (indices != NULL) {
        indices[i] = -1;
      }
      offset++;
    }
  }
  if (r_indices != NULL) {
    *r_indices = indices;
  }
  if (r_indices_reverse != NULL) {
    *r_indices_reverse = indices_reverse;
  }
  *r_num_manifold_elements = num_elements - offset;
}

static void initialize_manifold_indices(ConverterStorage *storage)
{
  const Mesh *mesh = storage->mesh;
  const MEdge *medge = storage->edges;
  const MLoop *mloop = storage->loops;
  const MPoly *mpoly = storage->polygons;
  /* Set bits of elements which are not loose. */
  BLI_bitmap *vert_used_map = BLI_BITMAP_NEW(mesh->totvert, "vert used map");
  BLI_bitmap *edge_used_map = BLI_BITMAP_NEW(mesh->totedge, "edge used map");
  for (int poly_index = 0; poly_index < mesh->totpoly; poly_index++) {
    const MPoly *poly = &mpoly[poly_index];
    for (int corner = 0; corner < poly->totloop; corner++) {
      const MLoop *loop = &mloop[poly->loopstart + corner];
      BLI_BITMAP_ENABLE(vert_used_map, loop->v);
      BLI_BITMAP_ENABLE(edge_used_map, loop->e);
    }
  }
  initialize_manifold_index_array(vert_used_map,
                                  mesh->totvert,
                                  &storage->manifold_vertex_index,
                                  &storage->manifold_vertex_index_reverse,
                                  &storage->num_manifold_vertices);
  initialize_manifold_index_array(edge_used_map,
                                  mesh->totedge,
                                  NULL,
                                  &storage->manifold_edge_index_reverse,
                                  &storage->num_manifold_edges);
  /* Initialize infinite sharp mapping. */
  storage->infinite_sharp_vertices_map = BLI_BITMAP_NEW(mesh->totvert, "vert used map");
  for (int edge_index = 0; edge_index < mesh->totedge; edge_index++) {
    if (!BLI_BITMAP_TEST_BOOL(edge_used_map, edge_index)) {
      const MEdge *edge = &medge[edge_index];
      BLI_BITMAP_ENABLE(storage->infinite_sharp_vertices_map, edge->v1);
      BLI_BITMAP_ENABLE(storage->infinite_sharp_vertices_map, edge->v2);
    }
  }
  /* Free working variables. */
  MEM_freeN(vert_used_map);
  MEM_freeN(edge_used_map);
}

static void init_user_data(OpenSubdiv_Converter *converter,
                           const SubdivSettings *settings,
                           const Mesh *mesh)
{
  ConverterStorage *user_data = MEM_mallocN(sizeof(ConverterStorage), __func__);
  user_data->settings = *settings;
  user_data->mesh = mesh;
  user_data->vertices = BKE_mesh_vertices(mesh);
  user_data->edges = BKE_mesh_edges(mesh);
  user_data->polygons = BKE_mesh_polygons(mesh);
  user_data->loops = BKE_mesh_loops(mesh);
  user_data->cd_vertex_crease = CustomData_get_layer(&mesh->vdata, CD_CREASE);
  user_data->loop_uv_indices = NULL;
  initialize_manifold_indices(user_data);
  converter->user_data = user_data;
}

void BKE_subdiv_converter_init_for_mesh(struct OpenSubdiv_Converter *converter,
                                        const SubdivSettings *settings,
                                        const Mesh *mesh)
{
  init_functions(converter);
  init_user_data(converter, settings, mesh);
}<|MERGE_RESOLUTION|>--- conflicted
+++ resolved
@@ -209,15 +209,9 @@
         mesh->totloop, sizeof(int), "loop uv vertex index");
   }
   UvVertMap *uv_vert_map = BKE_mesh_uv_vert_map_create(
-<<<<<<< HEAD
       storage->polygons,
-      (const bool *)CustomData_get_layer_named(&mesh->pdata, CD_PROP_BOOL, ".hide_face"),
+      (const bool *)CustomData_get_layer_named(&mesh->pdata, CD_PROP_BOOL, ".hide_poly"),
       storage->loops,
-=======
-      mpoly,
-      (const bool *)CustomData_get_layer_named(&mesh->pdata, CD_PROP_BOOL, ".hide_poly"),
-      mloop,
->>>>>>> fc26e3fe
       mloopuv,
       num_poly,
       num_vert,
