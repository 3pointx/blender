--- conflicted
+++ resolved
@@ -208,19 +208,15 @@
         mesh->totloop, sizeof(int), "loop uv vertex index");
   }
   UvVertMap *uv_vert_map = BKE_mesh_uv_vert_map_create(
-<<<<<<< HEAD
-      storage->polygons, storage->loops, mloopuv, num_poly, num_vert, limit, false, true);
-=======
-      mpoly,
+      storage->polygons,
       (const bool *)CustomData_get_layer_named(&mesh->pdata, CD_PROP_BOOL, ".hide_face"),
-      mloop,
+      storage->loops,
       mloopuv,
       num_poly,
       num_vert,
       limit,
       false,
       true);
->>>>>>> 03c4548e
   /* NOTE: First UV vertex is supposed to be always marked as separate. */
   storage->num_uv_coordinates = -1;
   for (int vertex_index = 0; vertex_index < num_vert; vertex_index++) {
