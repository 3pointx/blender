--- conflicted
+++ resolved
@@ -712,10 +712,6 @@
 	UndoElem *uel;
 	MemFileChunk *chunk;
 	int file;
-<<<<<<< HEAD
-=======
-	char str[FILE_MAX];
->>>>>>> d52a8110
 	
 	if( (U.uiflag & USER_GLOBALUNDO)==0) return;
 	
