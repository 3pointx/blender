--- conflicted
+++ resolved
@@ -145,11 +145,7 @@
                              const char *new_name,
                              ReportList *reports)
 {
-<<<<<<< HEAD
-  using namespace blender::bke;
-=======
   using namespace blender;
->>>>>>> dc30c997
   if (BKE_id_attribute_required(id, old_name)) {
     BLI_assert_msg(0, "Required attribute name is not editable");
     return false;
@@ -172,7 +168,6 @@
   char result_name[MAX_CUSTOMDATA_LAYER_NAME];
   BKE_id_attribute_calc_unique_name(id, new_name, result_name);
 
-<<<<<<< HEAD
   if (layer->type == CD_PROP_FLOAT2) {
     /* Rename UV sub-attributes. */
     char buffer_src[MAX_CUSTOMDATA_LAYER_NAME];
@@ -189,13 +184,12 @@
                             BKE_get_uv_map_pin_name(layer->name, buffer_src),
                             BKE_get_uv_map_pin_name(result_name, buffer_dst),
                             reports);
-=======
+  }
   if (StringRef(old_name) == BKE_id_attributes_active_color_name(id)) {
     BKE_id_attributes_active_color_set(id, result_name);
   }
   if (StringRef(old_name) == BKE_id_attributes_default_color_name(id)) {
     BKE_id_attributes_default_color_set(id, result_name);
->>>>>>> dc30c997
   }
 
   BLI_strncpy_utf8(layer->name, result_name, sizeof(layer->name));
