--- conflicted
+++ resolved
@@ -1171,15 +1171,11 @@
   using namespace blender;
   Mesh *new_mesh = BKE_mesh_copy_for_eval(mesh, false);
   ClothVertex *verts = clmd->clothObject->verts;
-<<<<<<< HEAD
   MutableSpan<float3> positions = mesh->vert_positions_for_write();
-=======
-  MVert *mvert = BKE_mesh_verts_for_write(new_mesh);
->>>>>>> c8741a3c
 
   /* vertex count is already ensured to match */
-  for (int i = 0; i < mesh->totvert; i++, verts++) {
-    copy_v3_v3(positions[i], verts->xrest);
+  for (const int i : positions.index_range()) {
+    positions[i] = verts[i].xrest;
   }
   BKE_mesh_tag_coords_changed(new_mesh);
 
