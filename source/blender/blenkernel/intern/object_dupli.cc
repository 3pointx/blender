--- conflicted
+++ resolved
@@ -56,6 +56,7 @@
 #include "BLI_strict_flags.h"
 
 using blender::Array;
+using blender::float2;
 using blender::float3;
 using blender::float4x4;
 using blender::Span;
@@ -926,7 +927,7 @@
   const MLoop *mloop;
   const MVert *mvert;
   const float (*orco)[3];
-  const float (*mloopuv)[2];
+  const float2 *mloopuv;
 };
 
 struct FaceDupliData_EditMesh {
@@ -1076,7 +1077,7 @@
   const MLoop *mloop = fdd->mloop;
   const MVert *mvert = fdd->mvert;
   const float(*orco)[3] = fdd->orco;
-  const float(*mloopuv)[2] = fdd->mloopuv;
+  const float2 *mloopuv = fdd->mloopuv;
   const int totface = fdd->totface;
   const bool use_scale = fdd->params.use_scale;
   int a;
@@ -1178,19 +1179,11 @@
     FaceDupliData_Mesh fdd{};
     fdd.params = fdd_params;
     fdd.totface = me_eval->totpoly;
-<<<<<<< HEAD
-    fdd.mpoly = me_eval->mpoly;
-    fdd.mloop = me_eval->mloop;
-    fdd.mvert = me_eval->mvert;
-    fdd.mloopuv = (uv_idx != -1) ? (const float(*)[2])CustomData_get_layer_n(
-                                       &me_eval->ldata, CD_PROP_FLOAT2, uv_idx) :
-=======
     fdd.mpoly = me_eval->polygons().data();
     fdd.mloop = me_eval->loops().data();
     fdd.mvert = me_eval->vertices().data();
-    fdd.mloopuv = (uv_idx != -1) ? (const MLoopUV *)CustomData_get_layer_n(
-                                       &me_eval->ldata, CD_MLOOPUV, uv_idx) :
->>>>>>> 1fcc6732
+    fdd.mloopuv = (uv_idx != -1) ? (const float2 *)CustomData_get_layer_n(
+                                       &me_eval->ldata, CD_PROP_FLOAT2, uv_idx) :
                                    nullptr;
     fdd.orco = (const float(*)[3])CustomData_get_layer(&me_eval->vdata, CD_ORCO);
 
