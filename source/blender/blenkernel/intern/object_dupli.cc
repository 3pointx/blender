--- conflicted
+++ resolved
@@ -1181,15 +1181,9 @@
     fdd.totface = me_eval->totpoly;
     fdd.mpoly = me_eval->polys().data();
     fdd.mloop = me_eval->loops().data();
-<<<<<<< HEAD
-    fdd.mvert = me_eval->vertices().data();
+    fdd.mvert = me_eval->verts().data();
     fdd.mloopuv = (uv_idx != -1) ? (const float2 *)CustomData_get_layer_n(
                                        &me_eval->ldata, CD_PROP_FLOAT2, uv_idx) :
-=======
-    fdd.mvert = me_eval->verts().data();
-    fdd.mloopuv = (uv_idx != -1) ? (const MLoopUV *)CustomData_get_layer_n(
-                                       &me_eval->ldata, CD_MLOOPUV, uv_idx) :
->>>>>>> 5bad311f
                                    nullptr;
     fdd.orco = (const float(*)[3])CustomData_get_layer(&me_eval->vdata, CD_ORCO);
 
