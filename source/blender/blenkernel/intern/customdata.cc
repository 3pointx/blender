--- conflicted
+++ resolved
@@ -2375,17 +2375,14 @@
 
 static bool attribute_stored_in_bmesh_flag(const StringRef name)
 {
-<<<<<<< HEAD
   return ELEM(name,
               ".hide_vert",
               ".hide_edge",
               ".hide_poly",
               ".selection_vert",
               ".selection_edge",
-              ".selection_poly");
-=======
-  return ELEM(name, ".hide_vert", ".hide_edge", ".hide_poly", "material_index");
->>>>>>> ae79bc49
+              ".selection_poly",
+              "material_index");
 }
 
 static CustomData shallow_copy_remove_non_bmesh_attributes(const CustomData &src)
