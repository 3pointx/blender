--- conflicted
+++ resolved
@@ -1710,33 +1710,8 @@
     /* NOTE: when we expose the UV Map / TexFace split to the user,
      * change this back to face Texture. */
     {sizeof(int), "", 0, nullptr, nullptr, nullptr, nullptr, nullptr, nullptr},
-<<<<<<< HEAD
     /* 16: CD_MLOOPUV */ /* DEPRECATED */
     {sizeof(MLoopUV), "MLoopUV", 1, N_("UVMap")},
-=======
-    /* 16: CD_MLOOPUV */
-    {sizeof(MLoopUV),
-     "MLoopUV",
-     1,
-     N_("UVMap"),
-     nullptr,
-     nullptr,
-     layerInterp_mloopuv,
-     nullptr,
-     nullptr,
-     nullptr,
-     layerValidate_mloopuv,
-     layerEqual_mloopuv,
-     layerMultiply_mloopuv,
-     layerInitMinMax_mloopuv,
-     layerAdd_mloopuv,
-     layerDoMinMax_mloopuv,
-     layerCopyValue_mloopuv,
-     nullptr,
-     nullptr,
-     nullptr,
-     layerMaxNum_tface},
->>>>>>> cae50c83
     /* 17: CD_PROP_BYTE_COLOR */
     {sizeof(MLoopCol),
      "MLoopCol",
