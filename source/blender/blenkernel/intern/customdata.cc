/* SPDX-License-Identifier: GPL-2.0-or-later
 * Copyright 2006 Blender Foundation. All rights reserved. */

/** \file
 * \ingroup bke
 * Implementation of CustomData.
 *
 * BKE_customdata.h contains the function prototypes for this file.
 */

#include "MEM_guardedalloc.h"

/* Since we have versioning code here (CustomData_verify_versions()). */
#define DNA_DEPRECATED_ALLOW

#include "DNA_ID.h"
#include "DNA_customdata_types.h"
#include "DNA_meshdata_types.h"

#include "BLI_bitmap.h"
#include "BLI_color.hh"
#include "BLI_endian_switch.h"
#include "BLI_index_range.hh"
#include "BLI_math.h"
#include "BLI_math_color_blend.h"
#include "BLI_math_vector.hh"
#include "BLI_mempool.h"
#include "BLI_path_util.h"
#include "BLI_set.hh"
#include "BLI_span.hh"
#include "BLI_string.h"
#include "BLI_string_ref.hh"
#include "BLI_string_utils.h"
#include "BLI_utildefines.h"

#ifndef NDEBUG
#  include "BLI_dynstr.h"
#endif

#include "BLT_translation.h"

#include "BKE_anonymous_attribute.h"
#include "BKE_customdata.h"
#include "BKE_customdata_file.h"
#include "BKE_deform.h"
#include "BKE_main.h"
#include "BKE_mesh_mapping.h"
#include "BKE_mesh_remap.h"
#include "BKE_multires.h"
#include "BKE_subsurf.h"

#include "BLO_read_write.h"

#include "bmesh.h"

#include "CLG_log.h"

/* only for customdata_data_transfer_interp_normal_normals */
#include "data_transfer_intern.h"

using blender::float2;
using blender::IndexRange;
using blender::Set;
using blender::Span;
using blender::StringRef;
using blender::Vector;

/* number of layers to add when growing a CustomData object */
#define CUSTOMDATA_GROW 5

/* ensure typemap size is ok */
BLI_STATIC_ASSERT(ARRAY_SIZE(((CustomData *)nullptr)->typemap) == CD_NUMTYPES, "size mismatch");

static CLG_LogRef LOG = {"bke.customdata"};

/* -------------------------------------------------------------------- */
/** \name Mesh Mask Utilities
 * \{ */

void CustomData_MeshMasks_update(CustomData_MeshMasks *mask_dst,
                                 const CustomData_MeshMasks *mask_src)
{
  mask_dst->vmask |= mask_src->vmask;
  mask_dst->emask |= mask_src->emask;
  mask_dst->fmask |= mask_src->fmask;
  mask_dst->pmask |= mask_src->pmask;
  mask_dst->lmask |= mask_src->lmask;
}

bool CustomData_MeshMasks_are_matching(const CustomData_MeshMasks *mask_ref,
                                       const CustomData_MeshMasks *mask_required)
{
  return (((mask_required->vmask & mask_ref->vmask) == mask_required->vmask) &&
          ((mask_required->emask & mask_ref->emask) == mask_required->emask) &&
          ((mask_required->fmask & mask_ref->fmask) == mask_required->fmask) &&
          ((mask_required->pmask & mask_ref->pmask) == mask_required->pmask) &&
          ((mask_required->lmask & mask_ref->lmask) == mask_required->lmask));
}

/** \} */

/* -------------------------------------------------------------------- */
/** \name Layer Type Information
 * \{ */

struct LayerTypeInfo {
  int size; /* the memory size of one element of this layer's data */

  /** name of the struct used, for file writing */
  const char *structname;
  /** number of structs per element, for file writing */
  int structnum;

  /**
   * default layer name.
   *
   * \note when null this is a way to ensure there is only ever one item
   * see: CustomData_layertype_is_singleton().
   */
  const char *defaultname;

  /**
   * a function to copy count elements of this layer's data
   * (deep copy if appropriate)
   * if null, memcpy is used
   */
  cd_copy copy;

  /**
   * a function to free any dynamically allocated components of this
   * layer's data (note the data pointer itself should not be freed)
   * size should be the size of one element of this layer's data (e.g.
   * LayerTypeInfo.size)
   */
  void (*free)(void *data, int count, int size);

  /**
   * a function to interpolate between count source elements of this
   * layer's data and store the result in dest
   * if weights == null or sub_weights == null, they should default to 1
   *
   * weights gives the weight for each element in sources
   * sub_weights gives the sub-element weights for each element in sources
   *    (there should be (sub element count)^2 weights per element)
   * count gives the number of elements in sources
   *
   * \note in some cases \a dest pointer is in \a sources
   *       so all functions have to take this into account and delay
   *       applying changes while reading from sources.
   *       See bug T32395 - Campbell.
   */
  cd_interp interp;

  /** a function to swap the data in corners of the element */
  void (*swap)(void *data, const int *corner_indices);

  /**
   * Set values to the type's default. If undefined, the default is assumed to be zeroes.
   * Memory pointed to by #data is expected to be uninitialized.
   */
  void (*set_default_value)(void *data, int count);
  /**
   * Construct and fill a valid value for the type. Necessary for non-trivial types.
   * Memory pointed to by #data is expected to be uninitialized.
   */
  void (*construct)(void *data, int count);

  /** A function used by mesh validating code, must ensures passed item has valid data. */
  cd_validate validate;

  /** functions necessary for geometry collapse */
  bool (*equal)(const void *data1, const void *data2);
  void (*multiply)(void *data, float fac);
  void (*initminmax)(void *min, void *max);
  void (*add)(void *data1, const void *data2);
  void (*dominmax)(const void *data1, void *min, void *max);
  void (*copyvalue)(const void *source, void *dest, int mixmode, const float mixfactor);

  /** a function to read data from a cdf file */
  bool (*read)(CDataFile *cdf, void *data, int count);

  /** a function to write data to a cdf file */
  bool (*write)(CDataFile *cdf, const void *data, int count);

  /** a function to determine file size */
  size_t (*filesize)(CDataFile *cdf, const void *data, int count);

  /** a function to determine max allowed number of layers,
   * should be null or return -1 if no limit */
  int (*layers_max)();
};

/** \} */

/* -------------------------------------------------------------------- */
/** \name Callbacks for (#MDeformVert, #CD_MDEFORMVERT)
 * \{ */

static void layerCopy_mdeformvert(const void *source, void *dest, const int count)
{
  int i, size = sizeof(MDeformVert);

  memcpy(dest, source, count * size);

  for (i = 0; i < count; i++) {
    MDeformVert *dvert = static_cast<MDeformVert *>(POINTER_OFFSET(dest, i * size));

    if (dvert->totweight) {
      MDeformWeight *dw = static_cast<MDeformWeight *>(
          MEM_malloc_arrayN(dvert->totweight, sizeof(*dw), __func__));

      memcpy(dw, dvert->dw, dvert->totweight * sizeof(*dw));
      dvert->dw = dw;
    }
    else {
      dvert->dw = nullptr;
    }
  }
}

static void layerFree_mdeformvert(void *data, const int count, const int size)
{
  for (int i = 0; i < count; i++) {
    MDeformVert *dvert = static_cast<MDeformVert *>(POINTER_OFFSET(data, i * size));

    if (dvert->dw) {
      MEM_freeN(dvert->dw);
      dvert->dw = nullptr;
      dvert->totweight = 0;
    }
  }
}

static void layerInterp_mdeformvert(const void **sources,
                                    const float *weights,
                                    const float * /*sub_weights*/,
                                    const int count,
                                    void *dest)
{
  /* a single linked list of MDeformWeight's
   * use this to avoid double allocs (which LinkNode would do) */
  struct MDeformWeight_Link {
    struct MDeformWeight_Link *next;
    MDeformWeight dw;
  };

  MDeformVert *dvert = static_cast<MDeformVert *>(dest);
  MDeformWeight_Link *dest_dwlink = nullptr;
  MDeformWeight_Link *node;

  /* build a list of unique def_nrs for dest */
  int totweight = 0;
  for (int i = 0; i < count; i++) {
    const MDeformVert *source = static_cast<const MDeformVert *>(sources[i]);
    float interp_weight = weights[i];

    for (int j = 0; j < source->totweight; j++) {
      MDeformWeight *dw = &source->dw[j];
      float weight = dw->weight * interp_weight;

      if (weight == 0.0f) {
        continue;
      }

      for (node = dest_dwlink; node; node = node->next) {
        MDeformWeight *tmp_dw = &node->dw;

        if (tmp_dw->def_nr == dw->def_nr) {
          tmp_dw->weight += weight;
          break;
        }
      }

      /* if this def_nr is not in the list, add it */
      if (!node) {
        MDeformWeight_Link *tmp_dwlink = static_cast<MDeformWeight_Link *>(
            alloca(sizeof(*tmp_dwlink)));
        tmp_dwlink->dw.def_nr = dw->def_nr;
        tmp_dwlink->dw.weight = weight;

        /* Inline linked-list. */
        tmp_dwlink->next = dest_dwlink;
        dest_dwlink = tmp_dwlink;

        totweight++;
      }
    }
  }

  /* Delay writing to the destination in case dest is in sources. */

  /* now we know how many unique deform weights there are, so realloc */
  if (dvert->dw && (dvert->totweight == totweight)) {
    /* pass (fast-path if we don't need to realloc). */
  }
  else {
    if (dvert->dw) {
      MEM_freeN(dvert->dw);
    }

    if (totweight) {
      dvert->dw = static_cast<MDeformWeight *>(
          MEM_malloc_arrayN(totweight, sizeof(*dvert->dw), __func__));
    }
  }

  if (totweight) {
    dvert->totweight = totweight;
    int i = 0;
    for (node = dest_dwlink; node; node = node->next, i++) {
      if (node->dw.weight > 1.0f) {
        node->dw.weight = 1.0f;
      }
      dvert->dw[i] = node->dw;
    }
  }
  else {
    memset(dvert, 0, sizeof(*dvert));
  }
}

static void layerConstruct_mdeformvert(void *data, const int count)
{
  memset(data, 0, sizeof(MDeformVert) * count);
}

/** \} */

/* -------------------------------------------------------------------- */
/** \name Callbacks for (#vec3f, #CD_NORMAL)
 * \{ */

static void layerInterp_normal(const void **sources,
                               const float *weights,
                               const float * /*sub_weights*/,
                               const int count,
                               void *dest)
{
  /* NOTE: This is linear interpolation, which is not optimal for vectors.
   * Unfortunately, spherical interpolation of more than two values is hairy,
   * so for now it will do... */
  float no[3] = {0.0f};

  for (const int i : IndexRange(count)) {
    madd_v3_v3fl(no, (const float *)sources[i], weights[i]);
  }

  /* Weighted sum of normalized vectors will **not** be normalized, even if weights are. */
  normalize_v3_v3((float *)dest, no);
}

static void layerCopyValue_normal(const void *source,
                                  void *dest,
                                  const int mixmode,
                                  const float mixfactor)
{
  const float *no_src = (const float *)source;
  float *no_dst = (float *)dest;
  float no_tmp[3];

  if (ELEM(mixmode,
           CDT_MIX_NOMIX,
           CDT_MIX_REPLACE_ABOVE_THRESHOLD,
           CDT_MIX_REPLACE_BELOW_THRESHOLD)) {
    /* Above/below threshold modes are not supported here, fallback to nomix (just in case). */
    copy_v3_v3(no_dst, no_src);
  }
  else { /* Modes that support 'real' mix factor. */
    /* Since we normalize in the end, MIX and ADD are the same op here. */
    if (ELEM(mixmode, CDT_MIX_MIX, CDT_MIX_ADD)) {
      add_v3_v3v3(no_tmp, no_dst, no_src);
      normalize_v3(no_tmp);
    }
    else if (mixmode == CDT_MIX_SUB) {
      sub_v3_v3v3(no_tmp, no_dst, no_src);
      normalize_v3(no_tmp);
    }
    else if (mixmode == CDT_MIX_MUL) {
      mul_v3_v3v3(no_tmp, no_dst, no_src);
      normalize_v3(no_tmp);
    }
    else {
      copy_v3_v3(no_tmp, no_src);
    }
    interp_v3_v3v3_slerp_safe(no_dst, no_dst, no_tmp, mixfactor);
  }
}

/** \} */

/* -------------------------------------------------------------------- */
/** \name Callbacks for (#MTFace, #CD_MTFACE)
 * \{ */

static void layerCopy_tface(const void *source, void *dest, const int count)
{
  const MTFace *source_tf = (const MTFace *)source;
  MTFace *dest_tf = (MTFace *)dest;
  for (int i = 0; i < count; i++) {
    dest_tf[i] = source_tf[i];
  }
}

static void layerInterp_tface(const void **sources,
                              const float *weights,
                              const float *sub_weights,
                              const int count,
                              void *dest)
{
  MTFace *tf = static_cast<MTFace *>(dest);
  float uv[4][2] = {{0.0f}};

  const float *sub_weight = sub_weights;
  for (int i = 0; i < count; i++) {
    const float interp_weight = weights[i];
    const MTFace *src = static_cast<const MTFace *>(sources[i]);

    for (int j = 0; j < 4; j++) {
      if (sub_weights) {
        for (int k = 0; k < 4; k++, sub_weight++) {
          madd_v2_v2fl(uv[j], src->uv[k], (*sub_weight) * interp_weight);
        }
      }
      else {
        madd_v2_v2fl(uv[j], src->uv[j], interp_weight);
      }
    }
  }

  /* Delay writing to the destination in case dest is in sources. */
  *tf = *(MTFace *)(*sources);
  memcpy(tf->uv, uv, sizeof(tf->uv));
}

static void layerSwap_tface(void *data, const int *corner_indices)
{
  MTFace *tf = static_cast<MTFace *>(data);
  float uv[4][2];

  for (int j = 0; j < 4; j++) {
    const int source_index = corner_indices[j];
    copy_v2_v2(uv[j], tf->uv[source_index]);
  }

  memcpy(tf->uv, uv, sizeof(tf->uv));
}

static void layerDefault_tface(void *data, const int count)
{
  static MTFace default_tf = {{{0, 0}, {1, 0}, {1, 1}, {0, 1}}};
  MTFace *tf = (MTFace *)data;

  for (int i = 0; i < count; i++) {
    tf[i] = default_tf;
  }
}

static int layerMaxNum_tface()
{
  return MAX_MTFACE;
}

/** \} */

/* -------------------------------------------------------------------- */
/** \name Callbacks for (#MFloatProperty, #CD_PROP_FLOAT)
 * \{ */

static void layerCopy_propFloat(const void *source, void *dest, const int count)
{
  memcpy(dest, source, sizeof(MFloatProperty) * count);
}

static void layerInterp_propFloat(const void **sources,
                                  const float *weights,
                                  const float * /*sub_weights*/,
                                  const int count,
                                  void *dest)
{
  float result = 0.0f;
  for (int i = 0; i < count; i++) {
    const float interp_weight = weights[i];
    const float src = *(const float *)sources[i];
    result += src * interp_weight;
  }
  *(float *)dest = result;
}

static bool layerValidate_propFloat(void *data, const uint totitems, const bool do_fixes)
{
  MFloatProperty *fp = static_cast<MFloatProperty *>(data);
  bool has_errors = false;

  for (int i = 0; i < totitems; i++, fp++) {
    if (!isfinite(fp->f)) {
      if (do_fixes) {
        fp->f = 0.0f;
      }
      has_errors = true;
    }
  }

  return has_errors;
}

/** \} */

/* -------------------------------------------------------------------- */
/** \name Callbacks for (#MIntProperty, #CD_PROP_INT32)
 * \{ */

static void layerInterp_propInt(const void **sources,
                                const float *weights,
                                const float * /*sub_weights*/,
                                const int count,
                                void *dest)
{
  float result = 0.0f;
  for (const int i : IndexRange(count)) {
    const float weight = weights[i];
    const float src = *static_cast<const int *>(sources[i]);
    result += src * weight;
  }
  const int rounded_result = int(round(result));
  *static_cast<int *>(dest) = rounded_result;
}

/** \} */

/* -------------------------------------------------------------------- */
/** \name Callbacks for (#MStringProperty, #CD_PROP_STRING)
 * \{ */

static void layerCopy_propString(const void *source, void *dest, const int count)
{
  memcpy(dest, source, sizeof(MStringProperty) * count);
}

/** \} */

/* -------------------------------------------------------------------- */
/** \name Callbacks for (#OrigSpaceFace, #CD_ORIGSPACE)
 * \{ */

static void layerCopy_origspace_face(const void *source, void *dest, const int count)
{
  const OrigSpaceFace *source_tf = (const OrigSpaceFace *)source;
  OrigSpaceFace *dest_tf = (OrigSpaceFace *)dest;

  for (int i = 0; i < count; i++) {
    dest_tf[i] = source_tf[i];
  }
}

static void layerInterp_origspace_face(const void **sources,
                                       const float *weights,
                                       const float *sub_weights,
                                       const int count,
                                       void *dest)
{
  OrigSpaceFace *osf = static_cast<OrigSpaceFace *>(dest);
  float uv[4][2] = {{0.0f}};

  const float *sub_weight = sub_weights;
  for (int i = 0; i < count; i++) {
    const float interp_weight = weights[i];
    const OrigSpaceFace *src = static_cast<const OrigSpaceFace *>(sources[i]);

    for (int j = 0; j < 4; j++) {
      if (sub_weights) {
        for (int k = 0; k < 4; k++, sub_weight++) {
          madd_v2_v2fl(uv[j], src->uv[k], (*sub_weight) * interp_weight);
        }
      }
      else {
        madd_v2_v2fl(uv[j], src->uv[j], interp_weight);
      }
    }
  }

  /* Delay writing to the destination in case dest is in sources. */
  memcpy(osf->uv, uv, sizeof(osf->uv));
}

static void layerSwap_origspace_face(void *data, const int *corner_indices)
{
  OrigSpaceFace *osf = static_cast<OrigSpaceFace *>(data);
  float uv[4][2];

  for (int j = 0; j < 4; j++) {
    copy_v2_v2(uv[j], osf->uv[corner_indices[j]]);
  }
  memcpy(osf->uv, uv, sizeof(osf->uv));
}

static void layerDefault_origspace_face(void *data, const int count)
{
  static OrigSpaceFace default_osf = {{{0, 0}, {1, 0}, {1, 1}, {0, 1}}};
  OrigSpaceFace *osf = (OrigSpaceFace *)data;

  for (int i = 0; i < count; i++) {
    osf[i] = default_osf;
  }
}

/** \} */

/* -------------------------------------------------------------------- */
/** \name Callbacks for (#MDisps, #CD_MDISPS)
 * \{ */

static void layerSwap_mdisps(void *data, const int *ci)
{
  MDisps *s = static_cast<MDisps *>(data);

  if (s->disps) {
    int nverts = (ci[1] == 3) ? 4 : 3; /* silly way to know vertex count of face */
    int corners = multires_mdisp_corners(s);
    int cornersize = s->totdisp / corners;

    if (corners != nverts) {
      /* happens when face changed vertex count in edit mode
       * if it happened, just forgot displacement */

      MEM_freeN(s->disps);
      s->totdisp = (s->totdisp / corners) * nverts;
      s->disps = (float(*)[3])MEM_calloc_arrayN(s->totdisp, sizeof(float[3]), "mdisp swap");
      return;
    }

    float(*d)[3] = (float(*)[3])MEM_calloc_arrayN(s->totdisp, sizeof(float[3]), "mdisps swap");

    for (int S = 0; S < corners; S++) {
      memcpy(d + cornersize * S, s->disps + cornersize * ci[S], sizeof(float[3]) * cornersize);
    }

    MEM_freeN(s->disps);
    s->disps = d;
  }
}

static void layerCopy_mdisps(const void *source, void *dest, const int count)
{
  const MDisps *s = static_cast<const MDisps *>(source);
  MDisps *d = static_cast<MDisps *>(dest);

  for (int i = 0; i < count; i++) {
    if (s[i].disps) {
      d[i].disps = static_cast<float(*)[3]>(MEM_dupallocN(s[i].disps));
      d[i].hidden = static_cast<uint *>(MEM_dupallocN(s[i].hidden));
    }
    else {
      d[i].disps = nullptr;
      d[i].hidden = nullptr;
    }

    /* still copy even if not in memory, displacement can be external */
    d[i].totdisp = s[i].totdisp;
    d[i].level = s[i].level;
  }
}

static void layerFree_mdisps(void *data, const int count, const int /*size*/)
{
  MDisps *d = static_cast<MDisps *>(data);

  for (int i = 0; i < count; i++) {
    if (d[i].disps) {
      MEM_freeN(d[i].disps);
    }
    if (d[i].hidden) {
      MEM_freeN(d[i].hidden);
    }
    d[i].disps = nullptr;
    d[i].hidden = nullptr;
    d[i].totdisp = 0;
    d[i].level = 0;
  }
}

static void layerConstruct_mdisps(void *data, const int count)
{
  memset(data, 0, sizeof(MDisps) * count);
}

static bool layerRead_mdisps(CDataFile *cdf, void *data, const int count)
{
  MDisps *d = static_cast<MDisps *>(data);

  for (int i = 0; i < count; i++) {
    if (!d[i].disps) {
      d[i].disps = (float(*)[3])MEM_calloc_arrayN(d[i].totdisp, sizeof(float[3]), "mdisps read");
    }

    if (!cdf_read_data(cdf, sizeof(float[3]) * d[i].totdisp, d[i].disps)) {
      CLOG_ERROR(&LOG, "failed to read multires displacement %d/%d %d", i, count, d[i].totdisp);
      return false;
    }
  }

  return true;
}

static bool layerWrite_mdisps(CDataFile *cdf, const void *data, const int count)
{
  const MDisps *d = static_cast<const MDisps *>(data);

  for (int i = 0; i < count; i++) {
    if (!cdf_write_data(cdf, sizeof(float[3]) * d[i].totdisp, d[i].disps)) {
      CLOG_ERROR(&LOG, "failed to write multires displacement %d/%d %d", i, count, d[i].totdisp);
      return false;
    }
  }

  return true;
}

static size_t layerFilesize_mdisps(CDataFile * /*cdf*/, const void *data, const int count)
{
  const MDisps *d = static_cast<const MDisps *>(data);
  size_t size = 0;

  for (int i = 0; i < count; i++) {
    size += sizeof(float[3]) * d[i].totdisp;
  }

  return size;
}

/** \} */

/* -------------------------------------------------------------------- */
/** \name Callbacks for (#CD_BM_ELEM_PYPTR)
 * \{ */

/* copy just zeros in this case */
static void layerCopy_bmesh_elem_py_ptr(const void * /*source*/, void *dest, const int count)
{
  const int size = sizeof(void *);

  for (int i = 0; i < count; i++) {
    void **ptr = (void **)POINTER_OFFSET(dest, i * size);
    *ptr = nullptr;
  }
}

#ifndef WITH_PYTHON
void bpy_bm_generic_invalidate(struct BPy_BMGeneric * /*self*/)
{
  /* dummy */
}
#endif

static void layerFree_bmesh_elem_py_ptr(void *data, const int count, const int size)
{
  for (int i = 0; i < count; i++) {
    void **ptr = (void **)POINTER_OFFSET(data, i * size);
    if (*ptr) {
      bpy_bm_generic_invalidate(static_cast<BPy_BMGeneric *>(*ptr));
    }
  }
}

/** \} */

/* -------------------------------------------------------------------- */
/** \name Callbacks for (`float`, #CD_PAINT_MASK)
 * \{ */

static void layerInterp_paint_mask(const void **sources,
                                   const float *weights,
                                   const float * /*sub_weights*/,
                                   int count,
                                   void *dest)
{
  float mask = 0.0f;
  for (int i = 0; i < count; i++) {
    const float interp_weight = weights[i];
    const float *src = static_cast<const float *>(sources[i]);
    mask += (*src) * interp_weight;
  }
  *(float *)dest = mask;
}

/** \} */

/* -------------------------------------------------------------------- */
/** \name Callbacks for (#GridPaintMask, #CD_GRID_PAINT_MASK)
 * \{ */

static void layerCopy_grid_paint_mask(const void *source, void *dest, const int count)
{
  const GridPaintMask *s = static_cast<const GridPaintMask *>(source);
  GridPaintMask *d = static_cast<GridPaintMask *>(dest);

  for (int i = 0; i < count; i++) {
    if (s[i].data) {
      d[i].data = static_cast<float *>(MEM_dupallocN(s[i].data));
      d[i].level = s[i].level;
    }
    else {
      d[i].data = nullptr;
      d[i].level = 0;
    }
  }
}

static void layerFree_grid_paint_mask(void *data, const int count, const int /*size*/)
{
  GridPaintMask *gpm = static_cast<GridPaintMask *>(data);

  for (int i = 0; i < count; i++) {
    MEM_SAFE_FREE(gpm[i].data);
    gpm[i].level = 0;
  }
}

static void layerConstruct_grid_paint_mask(void *data, const int count)
{
  memset(data, 0, sizeof(GridPaintMask) * count);
}

/** \} */

/* -------------------------------------------------------------------- */
/** \name Callbacks for (#MLoopCol, #CD_PROP_BYTE_COLOR)
 * \{ */

static void layerCopyValue_mloopcol(const void *source,
                                    void *dest,
                                    const int mixmode,
                                    const float mixfactor)
{
  const MLoopCol *m1 = static_cast<const MLoopCol *>(source);
  MLoopCol *m2 = static_cast<MLoopCol *>(dest);
  uchar tmp_col[4];

  if (ELEM(mixmode,
           CDT_MIX_NOMIX,
           CDT_MIX_REPLACE_ABOVE_THRESHOLD,
           CDT_MIX_REPLACE_BELOW_THRESHOLD)) {
    /* Modes that do a full copy or nothing. */
    if (ELEM(mixmode, CDT_MIX_REPLACE_ABOVE_THRESHOLD, CDT_MIX_REPLACE_BELOW_THRESHOLD)) {
      /* TODO: Check for a real valid way to get 'factor' value of our dest color? */
      const float f = (float(m2->r) + float(m2->g) + float(m2->b)) / 3.0f;
      if (mixmode == CDT_MIX_REPLACE_ABOVE_THRESHOLD && f < mixfactor) {
        return; /* Do Nothing! */
      }
      if (mixmode == CDT_MIX_REPLACE_BELOW_THRESHOLD && f > mixfactor) {
        return; /* Do Nothing! */
      }
    }
    m2->r = m1->r;
    m2->g = m1->g;
    m2->b = m1->b;
    m2->a = m1->a;
  }
  else { /* Modes that support 'real' mix factor. */
    uchar src[4] = {m1->r, m1->g, m1->b, m1->a};
    uchar dst[4] = {m2->r, m2->g, m2->b, m2->a};

    if (mixmode == CDT_MIX_MIX) {
      blend_color_mix_byte(tmp_col, dst, src);
    }
    else if (mixmode == CDT_MIX_ADD) {
      blend_color_add_byte(tmp_col, dst, src);
    }
    else if (mixmode == CDT_MIX_SUB) {
      blend_color_sub_byte(tmp_col, dst, src);
    }
    else if (mixmode == CDT_MIX_MUL) {
      blend_color_mul_byte(tmp_col, dst, src);
    }
    else {
      memcpy(tmp_col, src, sizeof(tmp_col));
    }

    blend_color_interpolate_byte(dst, dst, tmp_col, mixfactor);

    m2->r = char(dst[0]);
    m2->g = char(dst[1]);
    m2->b = char(dst[2]);
    m2->a = char(dst[3]);
  }
}

static bool layerEqual_mloopcol(const void *data1, const void *data2)
{
  const MLoopCol *m1 = static_cast<const MLoopCol *>(data1);
  const MLoopCol *m2 = static_cast<const MLoopCol *>(data2);
  float r, g, b, a;

  r = m1->r - m2->r;
  g = m1->g - m2->g;
  b = m1->b - m2->b;
  a = m1->a - m2->a;

  return r * r + g * g + b * b + a * a < 0.001f;
}

static void layerMultiply_mloopcol(void *data, const float fac)
{
  MLoopCol *m = static_cast<MLoopCol *>(data);

  m->r = float(m->r) * fac;
  m->g = float(m->g) * fac;
  m->b = float(m->b) * fac;
  m->a = float(m->a) * fac;
}

static void layerAdd_mloopcol(void *data1, const void *data2)
{
  MLoopCol *m = static_cast<MLoopCol *>(data1);
  const MLoopCol *m2 = static_cast<const MLoopCol *>(data2);

  m->r += m2->r;
  m->g += m2->g;
  m->b += m2->b;
  m->a += m2->a;
}

static void layerDoMinMax_mloopcol(const void *data, void *vmin, void *vmax)
{
  const MLoopCol *m = static_cast<const MLoopCol *>(data);
  MLoopCol *min = static_cast<MLoopCol *>(vmin);
  MLoopCol *max = static_cast<MLoopCol *>(vmax);

  if (m->r < min->r) {
    min->r = m->r;
  }
  if (m->g < min->g) {
    min->g = m->g;
  }
  if (m->b < min->b) {
    min->b = m->b;
  }
  if (m->a < min->a) {
    min->a = m->a;
  }
  if (m->r > max->r) {
    max->r = m->r;
  }
  if (m->g > max->g) {
    max->g = m->g;
  }
  if (m->b > max->b) {
    max->b = m->b;
  }
  if (m->a > max->a) {
    max->a = m->a;
  }
}

static void layerInitMinMax_mloopcol(void *vmin, void *vmax)
{
  MLoopCol *min = static_cast<MLoopCol *>(vmin);
  MLoopCol *max = static_cast<MLoopCol *>(vmax);

  min->r = 255;
  min->g = 255;
  min->b = 255;
  min->a = 255;

  max->r = 0;
  max->g = 0;
  max->b = 0;
  max->a = 0;
}

static void layerDefault_mloopcol(void *data, const int count)
{
  MLoopCol default_mloopcol = {255, 255, 255, 255};
  MLoopCol *mlcol = (MLoopCol *)data;
  for (int i = 0; i < count; i++) {
    mlcol[i] = default_mloopcol;
  }
}

static void layerInterp_mloopcol(const void **sources,
                                 const float *weights,
                                 const float * /*sub_weights*/,
                                 int count,
                                 void *dest)
{
  MLoopCol *mc = static_cast<MLoopCol *>(dest);
  struct {
    float a;
    float r;
    float g;
    float b;
  } col = {0};

  for (int i = 0; i < count; i++) {
    const float interp_weight = weights[i];
    const MLoopCol *src = static_cast<const MLoopCol *>(sources[i]);
    col.r += src->r * interp_weight;
    col.g += src->g * interp_weight;
    col.b += src->b * interp_weight;
    col.a += src->a * interp_weight;
  }

  /* Subdivide smooth or fractal can cause problems without clamping
   * although weights should also not cause this situation */

  /* Also delay writing to the destination in case dest is in sources. */
  mc->r = round_fl_to_uchar_clamp(col.r);
  mc->g = round_fl_to_uchar_clamp(col.g);
  mc->b = round_fl_to_uchar_clamp(col.b);
  mc->a = round_fl_to_uchar_clamp(col.a);
}

/** \} */

/* -------------------------------------------------------------------- */
/** \name Callbacks for #OrigSpaceLoop
 * \{ */

<<<<<<< HEAD
=======
static void layerCopyValue_mloopuv(const void *source,
                                   void *dest,
                                   const int mixmode,
                                   const float mixfactor)
{
  const MLoopUV *luv1 = static_cast<const MLoopUV *>(source);
  MLoopUV *luv2 = static_cast<MLoopUV *>(dest);

  /* We only support a limited subset of advanced mixing here -
   * namely the mixfactor interpolation. */

  if (mixmode == CDT_MIX_NOMIX) {
    copy_v2_v2(luv2->uv, luv1->uv);
  }
  else {
    interp_v2_v2v2(luv2->uv, luv2->uv, luv1->uv, mixfactor);
  }
}

static bool layerEqual_mloopuv(const void *data1, const void *data2)
{
  const MLoopUV *luv1 = static_cast<const MLoopUV *>(data1);
  const MLoopUV *luv2 = static_cast<const MLoopUV *>(data2);

  return len_squared_v2v2(luv1->uv, luv2->uv) < 0.00001f;
}

static void layerMultiply_mloopuv(void *data, const float fac)
{
  MLoopUV *luv = static_cast<MLoopUV *>(data);

  mul_v2_fl(luv->uv, fac);
}

static void layerInitMinMax_mloopuv(void *vmin, void *vmax)
{
  MLoopUV *min = static_cast<MLoopUV *>(vmin);
  MLoopUV *max = static_cast<MLoopUV *>(vmax);

  INIT_MINMAX2(min->uv, max->uv);
}

static void layerDoMinMax_mloopuv(const void *data, void *vmin, void *vmax)
{
  const MLoopUV *luv = static_cast<const MLoopUV *>(data);
  MLoopUV *min = static_cast<MLoopUV *>(vmin);
  MLoopUV *max = static_cast<MLoopUV *>(vmax);

  minmax_v2v2_v2(min->uv, max->uv, luv->uv);
}

static void layerAdd_mloopuv(void *data1, const void *data2)
{
  MLoopUV *l1 = static_cast<MLoopUV *>(data1);
  const MLoopUV *l2 = static_cast<const MLoopUV *>(data2);

  add_v2_v2(l1->uv, l2->uv);
}

static void layerInterp_mloopuv(const void **sources,
                                const float *weights,
                                const float * /*sub_weights*/,
                                int count,
                                void *dest)
{
  float uv[2];
  int flag = 0;

  zero_v2(uv);

  for (int i = 0; i < count; i++) {
    const float interp_weight = weights[i];
    const MLoopUV *src = static_cast<const MLoopUV *>(sources[i]);
    madd_v2_v2fl(uv, src->uv, interp_weight);
    if (interp_weight > 0.0f) {
      flag |= src->flag;
    }
  }

  /* Delay writing to the destination in case dest is in sources. */
  copy_v2_v2(((MLoopUV *)dest)->uv, uv);
  ((MLoopUV *)dest)->flag = flag;
}

static bool layerValidate_mloopuv(void *data, const uint totitems, const bool do_fixes)
{
  MLoopUV *uv = static_cast<MLoopUV *>(data);
  bool has_errors = false;

  for (int i = 0; i < totitems; i++, uv++) {
    if (!is_finite_v2(uv->uv)) {
      if (do_fixes) {
        zero_v2(uv->uv);
      }
      has_errors = true;
    }
  }

  return has_errors;
}

>>>>>>> 7636fc06
/* origspace is almost exact copy of mloopuv's, keep in sync */
static void layerCopyValue_mloop_origspace(const void *source,
                                           void *dest,
                                           const int /*mixmode*/,
                                           const float /*mixfactor*/)
{
  const OrigSpaceLoop *luv1 = static_cast<const OrigSpaceLoop *>(source);
  OrigSpaceLoop *luv2 = static_cast<OrigSpaceLoop *>(dest);

  copy_v2_v2(luv2->uv, luv1->uv);
}

static bool layerEqual_mloop_origspace(const void *data1, const void *data2)
{
  const OrigSpaceLoop *luv1 = static_cast<const OrigSpaceLoop *>(data1);
  const OrigSpaceLoop *luv2 = static_cast<const OrigSpaceLoop *>(data2);

  return len_squared_v2v2(luv1->uv, luv2->uv) < 0.00001f;
}

static void layerMultiply_mloop_origspace(void *data, const float fac)
{
  OrigSpaceLoop *luv = static_cast<OrigSpaceLoop *>(data);

  mul_v2_fl(luv->uv, fac);
}

static void layerInitMinMax_mloop_origspace(void *vmin, void *vmax)
{
  OrigSpaceLoop *min = static_cast<OrigSpaceLoop *>(vmin);
  OrigSpaceLoop *max = static_cast<OrigSpaceLoop *>(vmax);

  INIT_MINMAX2(min->uv, max->uv);
}

static void layerDoMinMax_mloop_origspace(const void *data, void *vmin, void *vmax)
{
  const OrigSpaceLoop *luv = static_cast<const OrigSpaceLoop *>(data);
  OrigSpaceLoop *min = static_cast<OrigSpaceLoop *>(vmin);
  OrigSpaceLoop *max = static_cast<OrigSpaceLoop *>(vmax);

  minmax_v2v2_v2(min->uv, max->uv, luv->uv);
}

static void layerAdd_mloop_origspace(void *data1, const void *data2)
{
  OrigSpaceLoop *l1 = static_cast<OrigSpaceLoop *>(data1);
  const OrigSpaceLoop *l2 = static_cast<const OrigSpaceLoop *>(data2);

  add_v2_v2(l1->uv, l2->uv);
}

static void layerInterp_mloop_origspace(const void **sources,
                                        const float *weights,
                                        const float * /*sub_weights*/,
                                        int count,
                                        void *dest)
{
  float uv[2];
  zero_v2(uv);

  for (int i = 0; i < count; i++) {
    const float interp_weight = weights[i];
    const OrigSpaceLoop *src = static_cast<const OrigSpaceLoop *>(sources[i]);
    madd_v2_v2fl(uv, src->uv, interp_weight);
  }

  /* Delay writing to the destination in case dest is in sources. */
  copy_v2_v2(((OrigSpaceLoop *)dest)->uv, uv);
}
/* --- end copy */

static void layerInterp_mcol(const void **sources,
                             const float *weights,
                             const float *sub_weights,
                             const int count,
                             void *dest)
{
  MCol *mc = static_cast<MCol *>(dest);
  struct {
    float a;
    float r;
    float g;
    float b;
  } col[4] = {{0.0f}};

  const float *sub_weight = sub_weights;
  for (int i = 0; i < count; i++) {
    const float interp_weight = weights[i];

    for (int j = 0; j < 4; j++) {
      if (sub_weights) {
        const MCol *src = static_cast<const MCol *>(sources[i]);
        for (int k = 0; k < 4; k++, sub_weight++, src++) {
          const float w = (*sub_weight) * interp_weight;
          col[j].a += src->a * w;
          col[j].r += src->r * w;
          col[j].g += src->g * w;
          col[j].b += src->b * w;
        }
      }
      else {
        const MCol *src = static_cast<const MCol *>(sources[i]);
        col[j].a += src[j].a * interp_weight;
        col[j].r += src[j].r * interp_weight;
        col[j].g += src[j].g * interp_weight;
        col[j].b += src[j].b * interp_weight;
      }
    }
  }

  /* Delay writing to the destination in case dest is in sources. */
  for (int j = 0; j < 4; j++) {

    /* Subdivide smooth or fractal can cause problems without clamping
     * although weights should also not cause this situation */
    mc[j].a = round_fl_to_uchar_clamp(col[j].a);
    mc[j].r = round_fl_to_uchar_clamp(col[j].r);
    mc[j].g = round_fl_to_uchar_clamp(col[j].g);
    mc[j].b = round_fl_to_uchar_clamp(col[j].b);
  }
}

static void layerSwap_mcol(void *data, const int *corner_indices)
{
  MCol *mcol = static_cast<MCol *>(data);
  MCol col[4];

  for (int j = 0; j < 4; j++) {
    col[j] = mcol[corner_indices[j]];
  }

  memcpy(mcol, col, sizeof(col));
}

static void layerDefault_mcol(void *data, const int count)
{
  static MCol default_mcol = {255, 255, 255, 255};
  MCol *mcol = (MCol *)data;

  for (int i = 0; i < 4 * count; i++) {
    mcol[i] = default_mcol;
  }
}

static void layerDefault_origindex(void *data, const int count)
{
  copy_vn_i((int *)data, count, ORIGINDEX_NONE);
}

static void layerInterp_bweight(const void **sources,
                                const float *weights,
                                const float * /*sub_weights*/,
                                int count,
                                void *dest)
{
  float **in = (float **)sources;

  if (count <= 0) {
    return;
  }

  float f = 0.0f;

  for (int i = 0; i < count; i++) {
    const float interp_weight = weights[i];
    f += *in[i] * interp_weight;
  }

  /* Delay writing to the destination in case dest is in sources. */
  *((float *)dest) = f;
}

static void layerInterp_shapekey(const void **sources,
                                 const float *weights,
                                 const float * /*sub_weights*/,
                                 int count,
                                 void *dest)
{
  float **in = (float **)sources;

  if (count <= 0) {
    return;
  }

  float co[3];
  zero_v3(co);

  for (int i = 0; i < count; i++) {
    const float interp_weight = weights[i];
    madd_v3_v3fl(co, in[i], interp_weight);
  }

  /* Delay writing to the destination in case dest is in sources. */
  copy_v3_v3((float *)dest, co);
}

/** \} */

/* -------------------------------------------------------------------- */
/** \name Callbacks for (#MVertSkin, #CD_MVERT_SKIN)
 * \{ */

static void layerDefault_mvert_skin(void *data, const int count)
{
  MVertSkin *vs = static_cast<MVertSkin *>(data);

  for (int i = 0; i < count; i++) {
    copy_v3_fl(vs[i].radius, 0.25f);
    vs[i].flag = 0;
  }
}

static void layerCopy_mvert_skin(const void *source, void *dest, const int count)
{
  memcpy(dest, source, sizeof(MVertSkin) * count);
}

static void layerInterp_mvert_skin(const void **sources,
                                   const float *weights,
                                   const float * /*sub_weights*/,
                                   int count,
                                   void *dest)
{
  float radius[3];
  zero_v3(radius);

  for (int i = 0; i < count; i++) {
    const float interp_weight = weights[i];
    const MVertSkin *vs_src = static_cast<const MVertSkin *>(sources[i]);

    madd_v3_v3fl(radius, vs_src->radius, interp_weight);
  }

  /* Delay writing to the destination in case dest is in sources. */
  MVertSkin *vs_dst = static_cast<MVertSkin *>(dest);
  copy_v3_v3(vs_dst->radius, radius);
  vs_dst->flag &= ~MVERT_SKIN_ROOT;
}

/** \} */

/* -------------------------------------------------------------------- */
/** \name Callbacks for (`short[4][3]`, #CD_TESSLOOPNORMAL)
 * \{ */

static void layerSwap_flnor(void *data, const int *corner_indices)
{
  short(*flnors)[4][3] = static_cast<short(*)[4][3]>(data);
  short nors[4][3];
  int i = 4;

  while (i--) {
    copy_v3_v3_short(nors[i], (*flnors)[corner_indices[i]]);
  }

  memcpy(flnors, nors, sizeof(nors));
}

/** \} */

/* -------------------------------------------------------------------- */
/** \name Callbacks for (`int`, #CD_FACEMAP)
 * \{ */

static void layerDefault_fmap(void *data, const int count)
{
  int *fmap_num = (int *)data;
  for (int i = 0; i < count; i++) {
    fmap_num[i] = -1;
  }
}

/** \} */

/* -------------------------------------------------------------------- */
/** \name Callbacks for (#MPropCol, #CD_PROP_COLOR)
 * \{ */

static void layerCopyValue_propcol(const void *source,
                                   void *dest,
                                   const int mixmode,
                                   const float mixfactor)
{
  const MPropCol *m1 = static_cast<const MPropCol *>(source);
  MPropCol *m2 = static_cast<MPropCol *>(dest);
  float tmp_col[4];

  if (ELEM(mixmode,
           CDT_MIX_NOMIX,
           CDT_MIX_REPLACE_ABOVE_THRESHOLD,
           CDT_MIX_REPLACE_BELOW_THRESHOLD)) {
    /* Modes that do a full copy or nothing. */
    if (ELEM(mixmode, CDT_MIX_REPLACE_ABOVE_THRESHOLD, CDT_MIX_REPLACE_BELOW_THRESHOLD)) {
      /* TODO: Check for a real valid way to get 'factor' value of our dest color? */
      const float f = (m2->color[0] + m2->color[1] + m2->color[2]) / 3.0f;
      if (mixmode == CDT_MIX_REPLACE_ABOVE_THRESHOLD && f < mixfactor) {
        return; /* Do Nothing! */
      }
      if (mixmode == CDT_MIX_REPLACE_BELOW_THRESHOLD && f > mixfactor) {
        return; /* Do Nothing! */
      }
    }
    copy_v4_v4(m2->color, m1->color);
  }
  else { /* Modes that support 'real' mix factor. */
    if (mixmode == CDT_MIX_MIX) {
      blend_color_mix_float(tmp_col, m2->color, m1->color);
    }
    else if (mixmode == CDT_MIX_ADD) {
      blend_color_add_float(tmp_col, m2->color, m1->color);
    }
    else if (mixmode == CDT_MIX_SUB) {
      blend_color_sub_float(tmp_col, m2->color, m1->color);
    }
    else if (mixmode == CDT_MIX_MUL) {
      blend_color_mul_float(tmp_col, m2->color, m1->color);
    }
    else {
      memcpy(tmp_col, m1->color, sizeof(tmp_col));
    }
    blend_color_interpolate_float(m2->color, m2->color, tmp_col, mixfactor);

    copy_v4_v4(m2->color, m1->color);
  }
}

static bool layerEqual_propcol(const void *data1, const void *data2)
{
  const MPropCol *m1 = static_cast<const MPropCol *>(data1);
  const MPropCol *m2 = static_cast<const MPropCol *>(data2);
  float tot = 0;

  for (int i = 0; i < 4; i++) {
    float c = (m1->color[i] - m2->color[i]);
    tot += c * c;
  }

  return tot < 0.001f;
}

static void layerMultiply_propcol(void *data, const float fac)
{
  MPropCol *m = static_cast<MPropCol *>(data);
  mul_v4_fl(m->color, fac);
}

static void layerAdd_propcol(void *data1, const void *data2)
{
  MPropCol *m = static_cast<MPropCol *>(data1);
  const MPropCol *m2 = static_cast<const MPropCol *>(data2);
  add_v4_v4(m->color, m2->color);
}

static void layerDoMinMax_propcol(const void *data, void *vmin, void *vmax)
{
  const MPropCol *m = static_cast<const MPropCol *>(data);
  MPropCol *min = static_cast<MPropCol *>(vmin);
  MPropCol *max = static_cast<MPropCol *>(vmax);
  minmax_v4v4_v4(min->color, max->color, m->color);
}

static void layerInitMinMax_propcol(void *vmin, void *vmax)
{
  MPropCol *min = static_cast<MPropCol *>(vmin);
  MPropCol *max = static_cast<MPropCol *>(vmax);

  copy_v4_fl(min->color, FLT_MAX);
  copy_v4_fl(max->color, FLT_MIN);
}

static void layerDefault_propcol(void *data, const int count)
{
  /* Default to white, full alpha. */
  MPropCol default_propcol = {{1.0f, 1.0f, 1.0f, 1.0f}};
  MPropCol *pcol = (MPropCol *)data;
  for (int i = 0; i < count; i++) {
    copy_v4_v4(pcol[i].color, default_propcol.color);
  }
}

static void layerInterp_propcol(const void **sources,
                                const float *weights,
                                const float * /*sub_weights*/,
                                int count,
                                void *dest)
{
  MPropCol *mc = static_cast<MPropCol *>(dest);
  float col[4] = {0.0f, 0.0f, 0.0f, 0.0f};
  for (int i = 0; i < count; i++) {
    const float interp_weight = weights[i];
    const MPropCol *src = static_cast<const MPropCol *>(sources[i]);
    madd_v4_v4fl(col, src->color, interp_weight);
  }
  copy_v4_v4(mc->color, col);
}

/** \} */

/* -------------------------------------------------------------------- */
/** \name Callbacks for (#vec3f, #CD_PROP_FLOAT3)
 * \{ */

static void layerInterp_propfloat3(const void **sources,
                                   const float *weights,
                                   const float * /*sub_weights*/,
                                   int count,
                                   void *dest)
{
  vec3f result = {0.0f, 0.0f, 0.0f};
  for (int i = 0; i < count; i++) {
    const float interp_weight = weights[i];
    const vec3f *src = static_cast<const vec3f *>(sources[i]);
    madd_v3_v3fl(&result.x, &src->x, interp_weight);
  }
  copy_v3_v3((float *)dest, &result.x);
}

static void layerMultiply_propfloat3(void *data, const float fac)
{
  vec3f *vec = static_cast<vec3f *>(data);
  vec->x *= fac;
  vec->y *= fac;
  vec->z *= fac;
}

static void layerAdd_propfloat3(void *data1, const void *data2)
{
  vec3f *vec1 = static_cast<vec3f *>(data1);
  const vec3f *vec2 = static_cast<const vec3f *>(data2);
  vec1->x += vec2->x;
  vec1->y += vec2->y;
  vec1->z += vec2->z;
}

static bool layerValidate_propfloat3(void *data, const uint totitems, const bool do_fixes)
{
  float *values = static_cast<float *>(data);
  bool has_errors = false;
  for (int i = 0; i < totitems * 3; i++) {
    if (!isfinite(values[i])) {
      if (do_fixes) {
        values[i] = 0.0f;
      }
      has_errors = true;
    }
  }
  return has_errors;
}

/** \} */

/* -------------------------------------------------------------------- */
/** \name Callbacks for (#vec2f, #CD_PROP_FLOAT2)
 * \{ */

static void layerInterp_propfloat2(const void **sources,
                                   const float *weights,
                                   const float * /*sub_weights*/,
                                   int count,
                                   void *dest)
{
  vec2f result = {0.0f, 0.0f};
  for (int i = 0; i < count; i++) {
    const float interp_weight = weights[i];
    const vec2f *src = static_cast<const vec2f *>(sources[i]);
    madd_v2_v2fl(&result.x, &src->x, interp_weight);
  }
  copy_v2_v2((float *)dest, &result.x);
}

static void layerMultiply_propfloat2(void *data, const float fac)
{
  vec2f *vec = static_cast<vec2f *>(data);
  vec->x *= fac;
  vec->y *= fac;
}

static void layerAdd_propfloat2(void *data1, const void *data2)
{
  vec2f *vec1 = static_cast<vec2f *>(data1);
  const vec2f *vec2 = static_cast<const vec2f *>(data2);
  vec1->x += vec2->x;
  vec1->y += vec2->y;
}

static bool layerValidate_propfloat2(void *data, const uint totitems, const bool do_fixes)
{
  float *values = static_cast<float *>(data);
  bool has_errors = false;
  for (int i = 0; i < totitems * 2; i++) {
    if (!isfinite(values[i])) {
      if (do_fixes) {
        values[i] = 0.0f;
      }
      has_errors = true;
    }
  }
  return has_errors;
}

static bool layerEqual_propfloat2(const void *data1, const void *data2)
{
  const float2 &a = *static_cast<const float2 *>(data1);
  const float2 &b = *static_cast<const float2 *>(data2);

  return blender::math::distance_squared(a, b) < 0.00001f;
}

static void layerInitMinMax_propfloat2(void *vmin, void *vmax)
{
  float2 &min = *static_cast<float2 *>(vmin);
  float2 &max = *static_cast<float2 *>(vmax);
  INIT_MINMAX2(min, max);
}

static void layerDoMinMax_propfloat2(const void *data, void *vmin, void *vmax)
{
  const float2 &value = *static_cast<const float2 *>(data);
  float2 &a = *static_cast<float2 *>(vmin);
  float2 &b = *static_cast<float2 *>(vmax);
  blender::math::min_max(value, a, b);
}

static void layerCopyValue_propfloat2(const void *source,
                                      void *dest,
                                      const int mixmode,
                                      const float mixfactor)
{
  const float2 &a = *static_cast<const float2 *>(source);
  float2 &b = *static_cast<float2 *>(dest);

  /* We only support a limited subset of advanced mixing here-
   * namely the mixfactor interpolation. */
  if (mixmode == CDT_MIX_NOMIX) {
    b = a;
  }
  else {
    b = blender::math::interpolate(b, a, mixfactor);
  }
}

/** \} */

/* -------------------------------------------------------------------- */
/** \name Callbacks for (`bool`, #CD_PROP_BOOL)
 * \{ */

static void layerInterp_propbool(const void **sources,
                                 const float *weights,
                                 const float * /*sub_weights*/,
                                 int count,
                                 void *dest)
{
  bool result = false;
  for (int i = 0; i < count; i++) {
    const float interp_weight = weights[i];
    const bool src = *(const bool *)sources[i];
    result |= src && (interp_weight > 0.0f);
  }
  *(bool *)dest = result;
}

static const LayerTypeInfo LAYERTYPEINFO[CD_NUMTYPES] = {
    /* 0: CD_MVERT */
    {sizeof(MVert), "MVert", 1, nullptr, nullptr, nullptr, nullptr, nullptr, nullptr},
    /* 1: CD_MSTICKY */ /* DEPRECATED */
    {sizeof(float[2]), "", 1, nullptr, nullptr, nullptr, nullptr, nullptr, nullptr},
    /* 2: CD_MDEFORMVERT */
    {sizeof(MDeformVert),
     "MDeformVert",
     1,
     nullptr,
     layerCopy_mdeformvert,
     layerFree_mdeformvert,
     layerInterp_mdeformvert,
     nullptr,
     nullptr,
     layerConstruct_mdeformvert},
    /* 3: CD_MEDGE */
    {sizeof(MEdge), "MEdge", 1, nullptr, nullptr, nullptr, nullptr, nullptr, nullptr},
    /* 4: CD_MFACE */
    {sizeof(MFace), "MFace", 1, nullptr, nullptr, nullptr, nullptr, nullptr, nullptr},
    /* 5: CD_MTFACE */
    {sizeof(MTFace),
     "MTFace",
     1,
     N_("UVMap"),
     layerCopy_tface,
     nullptr,
     layerInterp_tface,
     layerSwap_tface,
     nullptr,
     layerDefault_tface,
     nullptr,
     nullptr,
     nullptr,
     nullptr,
     nullptr,
     nullptr,
     nullptr,
     nullptr,
     nullptr,
     nullptr,
     layerMaxNum_tface},
    /* 6: CD_MCOL */
    /* 4 MCol structs per face */
    {sizeof(MCol[4]),  "MCol",         4,
     N_("Col"),        nullptr,        nullptr,
     layerInterp_mcol, layerSwap_mcol, layerDefault_mcol,
     nullptr,          nullptr,        nullptr,
     nullptr,          nullptr,        nullptr,
     nullptr,          nullptr,        nullptr,
     nullptr,          nullptr,        nullptr},
    /* 7: CD_ORIGINDEX */
    {sizeof(int), "", 0, nullptr, nullptr, nullptr, nullptr, nullptr, layerDefault_origindex},
    /* 8: CD_NORMAL */
    /* 3 floats per normal vector */
    {sizeof(float[3]),
     "vec3f",
     1,
     nullptr,
     nullptr,
     nullptr,
     layerInterp_normal,
     nullptr,
     nullptr,
     nullptr,
     nullptr,
     nullptr,
     nullptr,
     nullptr,
     nullptr,
     nullptr,
     layerCopyValue_normal},
    /* 9: CD_FACEMAP */
    {sizeof(int), "", 0, nullptr, nullptr, nullptr, nullptr, nullptr, layerDefault_fmap, nullptr},
    /* 10: CD_PROP_FLOAT */
    {sizeof(MFloatProperty),
     "MFloatProperty",
     1,
     N_("Float"),
     layerCopy_propFloat,
     nullptr,
     layerInterp_propFloat,
     nullptr,
     nullptr,
     nullptr,
     layerValidate_propFloat},
    /* 11: CD_PROP_INT32 */
    {sizeof(MIntProperty),
     "MIntProperty",
     1,
     N_("Int"),
     nullptr,
     nullptr,
     layerInterp_propInt,
     nullptr},
    /* 12: CD_PROP_STRING */
    {sizeof(MStringProperty),
     "MStringProperty",
     1,
     N_("String"),
     layerCopy_propString,
     nullptr,
     nullptr,
     nullptr},
    /* 13: CD_ORIGSPACE */
    {sizeof(OrigSpaceFace),
     "OrigSpaceFace",
     1,
     N_("UVMap"),
     layerCopy_origspace_face,
     nullptr,
     layerInterp_origspace_face,
     layerSwap_origspace_face,
     layerDefault_origspace_face},
    /* 14: CD_ORCO */
    {sizeof(float[3]), "", 0, nullptr, nullptr, nullptr, nullptr, nullptr, nullptr},
    /* 15: CD_MTEXPOLY */ /* DEPRECATED */
    /* NOTE: when we expose the UV Map / TexFace split to the user,
     * change this back to face Texture. */
    {sizeof(int), "", 0, nullptr, nullptr, nullptr, nullptr, nullptr, nullptr},
    /* 16: CD_MLOOPUV */ /* DEPRECATED */
    {sizeof(MLoopUV), "MLoopUV", 1, N_("UVMap")},
    /* 17: CD_PROP_BYTE_COLOR */
    {sizeof(MLoopCol),
     "MLoopCol",
     1,
     N_("Col"),
     nullptr,
     nullptr,
     layerInterp_mloopcol,
     nullptr,
     layerDefault_mloopcol,
     nullptr,
     nullptr,
     layerEqual_mloopcol,
     layerMultiply_mloopcol,
     layerInitMinMax_mloopcol,
     layerAdd_mloopcol,
     layerDoMinMax_mloopcol,
     layerCopyValue_mloopcol,
     nullptr,
     nullptr,
     nullptr,
     nullptr},
    /* 18: CD_TANGENT */
    {sizeof(float[4][4]), "", 0, N_("Tangent"), nullptr, nullptr, nullptr, nullptr, nullptr},
    /* 19: CD_MDISPS */
    {sizeof(MDisps),
     "MDisps",
     1,
     nullptr,
     layerCopy_mdisps,
     layerFree_mdisps,
     nullptr,
     layerSwap_mdisps,
     nullptr,
     layerConstruct_mdisps,
     nullptr,
     nullptr,
     nullptr,
     nullptr,
     nullptr,
     nullptr,
     nullptr,
     layerRead_mdisps,
     layerWrite_mdisps,
     layerFilesize_mdisps},
    /* 20: CD_PREVIEW_MCOL */
    {sizeof(MCol[4]),
     "MCol",
     4,
     N_("PreviewCol"),
     nullptr,
     nullptr,
     layerInterp_mcol,
     layerSwap_mcol,
     layerDefault_mcol},
    /* 21: CD_ID_MCOL */ /* DEPRECATED */
    {sizeof(MCol[4]), "", 0, nullptr, nullptr, nullptr, nullptr, nullptr, nullptr},
    /* 22: CD_TEXTURE_MCOL */
    {sizeof(MCol[4]),
     "MCol",
     4,
     N_("TexturedCol"),
     nullptr,
     nullptr,
     layerInterp_mcol,
     layerSwap_mcol,
     layerDefault_mcol},
    /* 23: CD_CLOTH_ORCO */
    {sizeof(float[3]), "", 0, nullptr, nullptr, nullptr, nullptr, nullptr, nullptr},
    /* 24: CD_RECAST */
    {sizeof(MRecast), "MRecast", 1, N_("Recast"), nullptr, nullptr, nullptr, nullptr},
    /* 25: CD_MPOLY */
    {sizeof(MPoly), "MPoly", 1, N_("NGon Face"), nullptr, nullptr, nullptr, nullptr, nullptr},
    /* 26: CD_MLOOP */
    {sizeof(MLoop),
     "MLoop",
     1,
     N_("NGon Face-Vertex"),
     nullptr,
     nullptr,
     nullptr,
     nullptr,
     nullptr},
    /* 27: CD_SHAPE_KEYINDEX */
    {sizeof(int), "", 0, nullptr, nullptr, nullptr, nullptr, nullptr, nullptr},
    /* 28: CD_SHAPEKEY */
    {sizeof(float[3]), "", 0, N_("ShapeKey"), nullptr, nullptr, layerInterp_shapekey},
    /* 29: CD_BWEIGHT */
    {sizeof(MFloatProperty), "MFloatProperty", 1, nullptr, nullptr, nullptr, layerInterp_bweight},
    /* 30: CD_CREASE */
    {sizeof(float), "", 0, nullptr, nullptr, nullptr, layerInterp_propFloat},
    /* 31: CD_ORIGSPACE_MLOOP */
    {sizeof(OrigSpaceLoop),
     "OrigSpaceLoop",
     1,
     N_("OS Loop"),
     nullptr,
     nullptr,
     layerInterp_mloop_origspace,
     nullptr,
     nullptr,
     nullptr,
     nullptr,
     layerEqual_mloop_origspace,
     layerMultiply_mloop_origspace,
     layerInitMinMax_mloop_origspace,
     layerAdd_mloop_origspace,
     layerDoMinMax_mloop_origspace,
     layerCopyValue_mloop_origspace},
    /* 32: CD_PREVIEW_MLOOPCOL */
    {sizeof(MLoopCol),
     "MLoopCol",
     1,
     N_("PreviewLoopCol"),
     nullptr,
     nullptr,
     layerInterp_mloopcol,
     nullptr,
     layerDefault_mloopcol,
     nullptr,
     nullptr,
     layerEqual_mloopcol,
     layerMultiply_mloopcol,
     layerInitMinMax_mloopcol,
     layerAdd_mloopcol,
     layerDoMinMax_mloopcol,
     layerCopyValue_mloopcol},
    /* 33: CD_BM_ELEM_PYPTR */
    {sizeof(void *),
     "",
     1,
     nullptr,
     layerCopy_bmesh_elem_py_ptr,
     layerFree_bmesh_elem_py_ptr,
     nullptr,
     nullptr,
     nullptr},
    /* 34: CD_PAINT_MASK */
    {sizeof(float), "", 0, nullptr, nullptr, nullptr, layerInterp_paint_mask, nullptr, nullptr},
    /* 35: CD_GRID_PAINT_MASK */
    {sizeof(GridPaintMask),
     "GridPaintMask",
     1,
     nullptr,
     layerCopy_grid_paint_mask,
     layerFree_grid_paint_mask,
     nullptr,
     nullptr,
     nullptr,
     layerConstruct_grid_paint_mask},
    /* 36: CD_MVERT_SKIN */
    {sizeof(MVertSkin),
     "MVertSkin",
     1,
     nullptr,
     layerCopy_mvert_skin,
     nullptr,
     layerInterp_mvert_skin,
     nullptr,
     layerDefault_mvert_skin},
    /* 37: CD_FREESTYLE_EDGE */
    {sizeof(FreestyleEdge),
     "FreestyleEdge",
     1,
     nullptr,
     nullptr,
     nullptr,
     nullptr,
     nullptr,
     nullptr},
    /* 38: CD_FREESTYLE_FACE */
    {sizeof(FreestyleFace),
     "FreestyleFace",
     1,
     nullptr,
     nullptr,
     nullptr,
     nullptr,
     nullptr,
     nullptr},
    /* 39: CD_MLOOPTANGENT */
    {sizeof(float[4]), "", 0, nullptr, nullptr, nullptr, nullptr, nullptr, nullptr},
    /* 40: CD_TESSLOOPNORMAL */
    {sizeof(short[4][3]), "", 0, nullptr, nullptr, nullptr, nullptr, layerSwap_flnor, nullptr},
    /* 41: CD_CUSTOMLOOPNORMAL */
    {sizeof(short[2]), "vec2s", 1, nullptr, nullptr, nullptr, nullptr, nullptr, nullptr},
    /* 42: CD_SCULPT_FACE_SETS */ /* DEPRECATED */
    {sizeof(int), "", 0, nullptr, nullptr, nullptr, nullptr, nullptr, nullptr},
    /* 43: CD_LOCATION */
    {sizeof(float[3]), "vec3f", 1, nullptr, nullptr, nullptr, nullptr, nullptr, nullptr},
    /* 44: CD_RADIUS */
    {sizeof(float), "MFloatProperty", 1, nullptr, nullptr, nullptr, nullptr, nullptr, nullptr},
    /* 45: CD_PROP_INT8 */
    {sizeof(int8_t), "MInt8Property", 1, N_("Int8"), nullptr, nullptr, nullptr, nullptr, nullptr},
    /* 46: CD_HAIRMAPPING */ /* UNUSED */
    {-1, "", 1, nullptr, nullptr, nullptr, nullptr, nullptr, nullptr},
    /* 47: CD_PROP_COLOR */
    {sizeof(MPropCol),
     "MPropCol",
     1,
     N_("Color"),
     nullptr,
     nullptr,
     layerInterp_propcol,
     nullptr,
     layerDefault_propcol,
     nullptr,
     nullptr,
     layerEqual_propcol,
     layerMultiply_propcol,
     layerInitMinMax_propcol,
     layerAdd_propcol,
     layerDoMinMax_propcol,
     layerCopyValue_propcol,
     nullptr,
     nullptr,
     nullptr,
     nullptr},
    /* 48: CD_PROP_FLOAT3 */
    {sizeof(float[3]),
     "vec3f",
     1,
     N_("Float3"),
     nullptr,
     nullptr,
     layerInterp_propfloat3,
     nullptr,
     nullptr,
     nullptr,
     layerValidate_propfloat3,
     nullptr,
     layerMultiply_propfloat3,
     nullptr,
     layerAdd_propfloat3},
    /* 49: CD_PROP_FLOAT2 */
    {sizeof(float[2]),
     "vec2f",
     1,
     N_("Float2"),
     nullptr,
     nullptr,
     layerInterp_propfloat2,
     nullptr,
     nullptr,
     nullptr,
     layerValidate_propfloat2,
     layerEqual_propfloat2,
     layerMultiply_propfloat2,
     layerInitMinMax_propfloat2,
     layerAdd_propfloat2,
     layerDoMinMax_propfloat2,
     layerCopyValue_propfloat2},
    /* 50: CD_PROP_BOOL */
    {sizeof(bool),
     "bool",
     1,
     N_("Boolean"),
     nullptr,
     nullptr,
     layerInterp_propbool,
     nullptr,
     nullptr,
     nullptr,
     nullptr,
     nullptr,
     nullptr,
     nullptr},
    /* 51: CD_HAIRLENGTH */
    {sizeof(float), "float", 1, nullptr, nullptr, nullptr, nullptr, nullptr, nullptr},
};

static const char *LAYERTYPENAMES[CD_NUMTYPES] = {
    /*   0-4 */ "CDMVert",
    "CDMSticky",
    "CDMDeformVert",
    "CDMEdge",
    "CDMFace",
    /*   5-9 */ "CDMTFace",
    "CDMCol",
    "CDOrigIndex",
    "CDNormal",
    "CDFaceMap",
    /* 10-14 */ "CDMFloatProperty",
    "CDMIntProperty",
    "CDMStringProperty",
    "CDOrigSpace",
    "CDOrco",
    /* 15-19 */ "CDMTexPoly",
    "CDMLoopUV",
    "CDMloopCol",
    "CDTangent",
    "CDMDisps",
    /* 20-24 */ "CDPreviewMCol",
    "CDIDMCol",
    "CDTextureMCol",
    "CDClothOrco",
    "CDMRecast",

    /* BMESH ONLY */
    /* 25-29 */ "CDMPoly",
    "CDMLoop",
    "CDShapeKeyIndex",
    "CDShapeKey",
    "CDBevelWeight",
    /* 30-34 */ "CDSubSurfCrease",
    "CDOrigSpaceLoop",
    "CDPreviewLoopCol",
    "CDBMElemPyPtr",
    "CDPaintMask",
    /* 35-36 */ "CDGridPaintMask",
    "CDMVertSkin",
    /* 37-38 */ "CDFreestyleEdge",
    "CDFreestyleFace",
    /* 39-42 */ "CDMLoopTangent",
    "CDTessLoopNormal",
    "CDCustomLoopNormal",
    "CDSculptFaceGroups",
    /* 43-46 */ "CDHairPoint",
    "CDPropInt8",
    "CDHairMapping",
    "CDPoint",
    "CDPropCol",
    "CDPropFloat3",
    "CDPropFloat2",
    "CDPropBoolean",
    "CDHairLength",
};

const CustomData_MeshMasks CD_MASK_BAREMESH = {
    /* vmask */ CD_MASK_MVERT,
    /* emask */ CD_MASK_MEDGE,
    /* fmask */ 0,
    /* pmask */ CD_MASK_MPOLY | CD_MASK_FACEMAP,
    /* lmask */ CD_MASK_MLOOP,
};
const CustomData_MeshMasks CD_MASK_BAREMESH_ORIGINDEX = {
    /* vmask */ CD_MASK_MVERT | CD_MASK_ORIGINDEX,
    /* emask */ CD_MASK_MEDGE | CD_MASK_ORIGINDEX,
    /* fmask */ 0,
    /* pmask */ CD_MASK_MPOLY | CD_MASK_FACEMAP | CD_MASK_ORIGINDEX,
    /* lmask */ CD_MASK_MLOOP,
};
const CustomData_MeshMasks CD_MASK_MESH = {
    /* vmask */ (CD_MASK_MVERT | CD_MASK_MDEFORMVERT | CD_MASK_MVERT_SKIN | CD_MASK_PAINT_MASK |
                 CD_MASK_PROP_ALL | CD_MASK_CREASE | CD_MASK_BWEIGHT),
    /* emask */
    (CD_MASK_MEDGE | CD_MASK_FREESTYLE_EDGE | CD_MASK_PROP_ALL | CD_MASK_BWEIGHT | CD_MASK_CREASE),
    /* fmask */ 0,
    /* pmask */
    (CD_MASK_MPOLY | CD_MASK_FACEMAP | CD_MASK_FREESTYLE_FACE | CD_MASK_PROP_ALL),
    /* lmask */
    (CD_MASK_MLOOP | CD_MASK_MDISPS | CD_MASK_CUSTOMLOOPNORMAL | CD_MASK_GRID_PAINT_MASK |
     CD_MASK_PROP_ALL),
};
const CustomData_MeshMasks CD_MASK_DERIVEDMESH = {
    /* vmask */ (CD_MASK_ORIGINDEX | CD_MASK_MDEFORMVERT | CD_MASK_SHAPEKEY | CD_MASK_MVERT_SKIN |
                 CD_MASK_PAINT_MASK | CD_MASK_ORCO | CD_MASK_CLOTH_ORCO | CD_MASK_PROP_ALL |
                 CD_MASK_CREASE | CD_MASK_BWEIGHT),
    /* emask */
    (CD_MASK_ORIGINDEX | CD_MASK_FREESTYLE_EDGE | CD_MASK_BWEIGHT | CD_MASK_PROP_ALL |
     CD_MASK_CREASE),
    /* fmask */ (CD_MASK_ORIGINDEX | CD_MASK_ORIGSPACE | CD_MASK_PREVIEW_MCOL | CD_MASK_TANGENT),
    /* pmask */
    (CD_MASK_ORIGINDEX | CD_MASK_FREESTYLE_FACE | CD_MASK_FACEMAP | CD_MASK_PROP_ALL),
    /* lmask */
    (CD_MASK_CUSTOMLOOPNORMAL | CD_MASK_PREVIEW_MLOOPCOL | CD_MASK_ORIGSPACE_MLOOP |
     CD_MASK_PROP_ALL), /* XXX MISSING CD_MASK_MLOOPTANGENT ? */
};
const CustomData_MeshMasks CD_MASK_BMESH = {
    /* vmask */ (CD_MASK_MDEFORMVERT | CD_MASK_BWEIGHT | CD_MASK_MVERT_SKIN | CD_MASK_SHAPEKEY |
                 CD_MASK_SHAPE_KEYINDEX | CD_MASK_PAINT_MASK | CD_MASK_PROP_ALL | CD_MASK_CREASE),
    /* emask */ (CD_MASK_BWEIGHT | CD_MASK_CREASE | CD_MASK_FREESTYLE_EDGE | CD_MASK_PROP_ALL),
    /* fmask */ 0,
    /* pmask */
    (CD_MASK_FREESTYLE_FACE | CD_MASK_FACEMAP | CD_MASK_PROP_ALL),
    /* lmask */
    (CD_MASK_MDISPS | CD_MASK_CUSTOMLOOPNORMAL | CD_MASK_GRID_PAINT_MASK | CD_MASK_PROP_ALL),
};
const CustomData_MeshMasks CD_MASK_EVERYTHING = {
    /* vmask */ (CD_MASK_MVERT | CD_MASK_BM_ELEM_PYPTR | CD_MASK_ORIGINDEX | CD_MASK_MDEFORMVERT |
                 CD_MASK_BWEIGHT | CD_MASK_MVERT_SKIN | CD_MASK_ORCO | CD_MASK_CLOTH_ORCO |
                 CD_MASK_SHAPEKEY | CD_MASK_SHAPE_KEYINDEX | CD_MASK_PAINT_MASK |
                 CD_MASK_PROP_ALL | CD_MASK_CREASE),
    /* emask */
    (CD_MASK_MEDGE | CD_MASK_BM_ELEM_PYPTR | CD_MASK_ORIGINDEX | CD_MASK_BWEIGHT | CD_MASK_CREASE |
     CD_MASK_FREESTYLE_EDGE | CD_MASK_PROP_ALL),
    /* fmask */
    (CD_MASK_MFACE | CD_MASK_ORIGINDEX | CD_MASK_NORMAL | CD_MASK_MTFACE | CD_MASK_MCOL |
     CD_MASK_ORIGSPACE | CD_MASK_TANGENT | CD_MASK_TESSLOOPNORMAL | CD_MASK_PREVIEW_MCOL |
     CD_MASK_PROP_ALL),
    /* pmask */
    (CD_MASK_MPOLY | CD_MASK_BM_ELEM_PYPTR | CD_MASK_ORIGINDEX | CD_MASK_FACEMAP |
     CD_MASK_FREESTYLE_FACE | CD_MASK_PROP_ALL),
    /* lmask */
    (CD_MASK_MLOOP | CD_MASK_BM_ELEM_PYPTR | CD_MASK_MDISPS | CD_MASK_NORMAL |
     CD_MASK_CUSTOMLOOPNORMAL | CD_MASK_MLOOPTANGENT | CD_MASK_PREVIEW_MLOOPCOL |
     CD_MASK_ORIGSPACE_MLOOP | CD_MASK_GRID_PAINT_MASK | CD_MASK_PROP_ALL),
};

static const LayerTypeInfo *layerType_getInfo(int type)
{
  if (type < 0 || type >= CD_NUMTYPES) {
    return nullptr;
  }

  return &LAYERTYPEINFO[type];
}

static const char *layerType_getName(int type)
{
  if (type < 0 || type >= CD_NUMTYPES) {
    return nullptr;
  }

  return LAYERTYPENAMES[type];
}

void customData_mask_layers__print(const CustomData_MeshMasks *mask)
{
  printf("verts mask=0x%" PRIx64 ":\n", mask->vmask);
  for (int i = 0; i < CD_NUMTYPES; i++) {
    if (mask->vmask & CD_TYPE_AS_MASK(i)) {
      printf("  %s\n", layerType_getName(i));
    }
  }

  printf("edges mask=0x%" PRIx64 ":\n", mask->emask);
  for (int i = 0; i < CD_NUMTYPES; i++) {
    if (mask->emask & CD_TYPE_AS_MASK(i)) {
      printf("  %s\n", layerType_getName(i));
    }
  }

  printf("faces mask=0x%" PRIx64 ":\n", mask->fmask);
  for (int i = 0; i < CD_NUMTYPES; i++) {
    if (mask->fmask & CD_TYPE_AS_MASK(i)) {
      printf("  %s\n", layerType_getName(i));
    }
  }

  printf("loops mask=0x%" PRIx64 ":\n", mask->lmask);
  for (int i = 0; i < CD_NUMTYPES; i++) {
    if (mask->lmask & CD_TYPE_AS_MASK(i)) {
      printf("  %s\n", layerType_getName(i));
    }
  }

  printf("polys mask=0x%" PRIx64 ":\n", mask->pmask);
  for (int i = 0; i < CD_NUMTYPES; i++) {
    if (mask->pmask & CD_TYPE_AS_MASK(i)) {
      printf("  %s\n", layerType_getName(i));
    }
  }
}

/** \} */

/* -------------------------------------------------------------------- */
/** \name CustomData Functions
 * \{ */

static void customData_update_offsets(CustomData *data);

static CustomDataLayer *customData_add_layer__internal(CustomData *data,
                                                       int type,
                                                       eCDAllocType alloctype,
                                                       void *layerdata,
                                                       int totelem,
                                                       const char *name);

void CustomData_update_typemap(CustomData *data)
{
  int lasttype = -1;

  for (int i = 0; i < CD_NUMTYPES; i++) {
    data->typemap[i] = -1;
  }

  for (int i = 0; i < data->totlayer; i++) {
    const int type = data->layers[i].type;
    if (type != lasttype) {
      data->typemap[type] = i;
      lasttype = type;
    }
  }
}

/* currently only used in BLI_assert */
#ifndef NDEBUG
static bool customdata_typemap_is_valid(const CustomData *data)
{
  CustomData data_copy = *data;
  CustomData_update_typemap(&data_copy);
  return (memcmp(data->typemap, data_copy.typemap, sizeof(data->typemap)) == 0);
}
#endif

bool CustomData_merge(const CustomData *source,
                      CustomData *dest,
                      eCustomDataMask mask,
                      eCDAllocType alloctype,
                      int totelem)
{
  // const LayerTypeInfo *typeInfo;
  CustomDataLayer *layer, *newlayer;
  int lasttype = -1, lastactive = 0, lastrender = 0, lastclone = 0, lastmask = 0;
  int number = 0, maxnumber = -1;
  bool changed = false;

  for (int i = 0; i < source->totlayer; i++) {
    layer = &source->layers[i];
    // typeInfo = layerType_getInfo(layer->type); /* UNUSED */

    int type = layer->type;
    int flag = layer->flag;

    if (type != lasttype) {
      number = 0;
      maxnumber = CustomData_layertype_layers_max(type);
      lastactive = layer->active;
      lastrender = layer->active_rnd;
      lastclone = layer->active_clone;
      lastmask = layer->active_mask;
      lasttype = type;
    }
    else {
      number++;
    }

    if (flag & CD_FLAG_NOCOPY) {
      continue;
    }
    if (!(mask & CD_TYPE_AS_MASK(type))) {
      continue;
    }
    if ((maxnumber != -1) && (number >= maxnumber)) {
      continue;
    }
    if (CustomData_get_named_layer_index(dest, type, layer->name) != -1) {
      continue;
    }

    void *data;
    switch (alloctype) {
      case CD_ASSIGN:
      case CD_REFERENCE:
      case CD_DUPLICATE:
        data = layer->data;
        break;
      default:
        data = nullptr;
        break;
    }

    if ((alloctype == CD_ASSIGN) && (flag & CD_FLAG_NOFREE)) {
      newlayer = customData_add_layer__internal(
          dest, type, CD_REFERENCE, data, totelem, layer->name);
    }
    else {
      newlayer = customData_add_layer__internal(dest, type, alloctype, data, totelem, layer->name);
    }

    if (newlayer) {
      newlayer->uid = layer->uid;

      newlayer->active = lastactive;
      newlayer->active_rnd = lastrender;
      newlayer->active_clone = lastclone;
      newlayer->active_mask = lastmask;
      newlayer->flag |= flag & (CD_FLAG_EXTERNAL | CD_FLAG_IN_MEMORY | CD_FLAG_COLOR_ACTIVE |
                                CD_FLAG_COLOR_RENDER);
      changed = true;

      if (layer->anonymous_id != nullptr) {
        newlayer->anonymous_id = layer->anonymous_id;
        if (alloctype == CD_ASSIGN) {
          layer->anonymous_id = nullptr;
        }
        else {
          BKE_anonymous_attribute_id_increment_weak(layer->anonymous_id);
        }
      }
      if (alloctype == CD_ASSIGN) {
        layer->data = nullptr;
      }
    }
  }

  CustomData_update_typemap(dest);
  return changed;
}

static bool attribute_stored_in_bmesh_flag(const StringRef name)
{
  return ELEM(name,
              ".hide_vert",
              ".hide_edge",
              ".hide_poly",
              ".select_vert",
              ".select_edge",
              ".select_poly",
              "material_index");
}

static CustomData shallow_copy_remove_non_bmesh_attributes(const CustomData &src)
{
  Vector<CustomDataLayer> dst_layers;
  for (const CustomDataLayer &layer : Span<CustomDataLayer>{src.layers, src.totlayer}) {
    if (!attribute_stored_in_bmesh_flag(layer.name)) {
      dst_layers.append(layer);
    }
  }

  CustomData dst = src;
  dst.layers = static_cast<CustomDataLayer *>(
      MEM_calloc_arrayN(dst_layers.size(), sizeof(CustomDataLayer), __func__));
  dst.totlayer = dst_layers.size();
  memcpy(dst.layers, dst_layers.data(), dst_layers.as_span().size_in_bytes());

  CustomData_update_typemap(&dst);

  return dst;
}

bool CustomData_merge_mesh_to_bmesh(const CustomData *source,
                                    CustomData *dest,
                                    const eCustomDataMask mask,
                                    const eCDAllocType alloctype,
                                    const int totelem)
{
  CustomData source_copy = shallow_copy_remove_non_bmesh_attributes(*source);
  const bool result = CustomData_merge(&source_copy, dest, mask, alloctype, totelem);
  MEM_SAFE_FREE(source_copy.layers);
  return result;
}

void CustomData_realloc(CustomData *data, const int old_size, const int new_size)
{
  BLI_assert(new_size >= 0);
  for (int i = 0; i < data->totlayer; i++) {
    CustomDataLayer *layer = &data->layers[i];
    const LayerTypeInfo *typeInfo = layerType_getInfo(layer->type);

    const int64_t old_size_in_bytes = int64_t(old_size) * typeInfo->size;
    const int64_t new_size_in_bytes = int64_t(new_size) * typeInfo->size;
    if (layer->flag & CD_FLAG_NOFREE) {
      const void *old_data = layer->data;
      layer->data = MEM_malloc_arrayN(new_size, typeInfo->size, __func__);
      if (typeInfo->copy) {
        typeInfo->copy(old_data, layer->data, std::min(old_size, new_size));
      }
      else {
        std::memcpy(layer->data, old_data, std::min(old_size_in_bytes, new_size_in_bytes));
      }
      layer->flag &= ~CD_FLAG_NOFREE;
    }
    else {
      layer->data = MEM_reallocN(layer->data, new_size_in_bytes);
    }

    if (new_size > old_size) {
      /* Initialize new values for non-trivial types. */
      if (typeInfo->construct) {
        const int new_elements_num = new_size - old_size;
        typeInfo->construct(POINTER_OFFSET(layer->data, old_size_in_bytes), new_elements_num);
      }
    }
  }
}

void CustomData_copy(const CustomData *source,
                     CustomData *dest,
                     eCustomDataMask mask,
                     eCDAllocType alloctype,
                     int totelem)
{
  CustomData_reset(dest);

  if (source->external) {
    dest->external = static_cast<CustomDataExternal *>(MEM_dupallocN(source->external));
  }

  CustomData_merge(source, dest, mask, alloctype, totelem);
}

void CustomData_copy_mesh_to_bmesh(const CustomData *source,
                                   CustomData *dest,
                                   const eCustomDataMask mask,
                                   const eCDAllocType alloctype,
                                   const int totelem)
{
  CustomData source_copy = shallow_copy_remove_non_bmesh_attributes(*source);
  CustomData_copy(&source_copy, dest, mask, alloctype, totelem);
  MEM_SAFE_FREE(source_copy.layers);
}

static void customData_free_layer__internal(CustomDataLayer *layer, const int totelem)
{
  const LayerTypeInfo *typeInfo;

  if (layer->anonymous_id != nullptr) {
    BKE_anonymous_attribute_id_decrement_weak(layer->anonymous_id);
    layer->anonymous_id = nullptr;
  }
  if (!(layer->flag & CD_FLAG_NOFREE) && layer->data) {
    typeInfo = layerType_getInfo(layer->type);

    if (typeInfo->free) {
      typeInfo->free(layer->data, totelem, typeInfo->size);
    }

    if (layer->data) {
      MEM_freeN(layer->data);
    }
  }
}

static void CustomData_external_free(CustomData *data)
{
  if (data->external) {
    MEM_freeN(data->external);
    data->external = nullptr;
  }
}

void CustomData_reset(CustomData *data)
{
  memset(data, 0, sizeof(*data));
  copy_vn_i(data->typemap, CD_NUMTYPES, -1);
}

void CustomData_free(CustomData *data, const int totelem)
{
  for (int i = 0; i < data->totlayer; i++) {
    customData_free_layer__internal(&data->layers[i], totelem);
  }

  if (data->layers) {
    MEM_freeN(data->layers);
  }

  CustomData_external_free(data);
  CustomData_reset(data);
}

void CustomData_free_typemask(CustomData *data, const int totelem, eCustomDataMask mask)
{
  for (int i = 0; i < data->totlayer; i++) {
    CustomDataLayer *layer = &data->layers[i];
    if (!(mask & CD_TYPE_AS_MASK(layer->type))) {
      continue;
    }
    customData_free_layer__internal(layer, totelem);
  }

  if (data->layers) {
    MEM_freeN(data->layers);
  }

  CustomData_external_free(data);
  CustomData_reset(data);
}

static void customData_update_offsets(CustomData *data)
{
  const LayerTypeInfo *typeInfo;
  int offset = 0;

  for (int i = 0; i < data->totlayer; i++) {
    typeInfo = layerType_getInfo(data->layers[i].type);

    data->layers[i].offset = offset;
    offset += typeInfo->size;
  }

  data->totsize = offset;
  CustomData_update_typemap(data);
}

/* to use when we're in the middle of modifying layers */
static int CustomData_get_layer_index__notypemap(const CustomData *data, const int type)
{
  for (int i = 0; i < data->totlayer; i++) {
    if (data->layers[i].type == type) {
      return i;
    }
  }

  return -1;
}

/* -------------------------------------------------------------------- */
/* index values to access the layers (offset from the layer start) */

int CustomData_get_layer_index(const CustomData *data, const int type)
{
  BLI_assert(customdata_typemap_is_valid(data));
  return data->typemap[type];
}

int CustomData_get_layer_index_n(const CustomData *data, const int type, const int n)
{
  BLI_assert(n >= 0);
  int i = CustomData_get_layer_index(data, type);

  if (i != -1) {
    BLI_assert(i + n < data->totlayer);
    i = (data->layers[i + n].type == type) ? (i + n) : (-1);
  }

  return i;
}

int CustomData_get_named_layer_index(const CustomData *data, const int type, const char *name)
{
  for (int i = 0; i < data->totlayer; i++) {
    if (data->layers[i].type == type) {
      if (STREQ(data->layers[i].name, name)) {
        return i;
      }
    }
  }

  return -1;
}

int CustomData_get_active_layer_index(const CustomData *data, const int type)
{
  const int layer_index = data->typemap[type];
  BLI_assert(customdata_typemap_is_valid(data));
  return (layer_index != -1) ? layer_index + data->layers[layer_index].active : -1;
}

int CustomData_get_render_layer_index(const CustomData *data, const int type)
{
  const int layer_index = data->typemap[type];
  BLI_assert(customdata_typemap_is_valid(data));
  return (layer_index != -1) ? layer_index + data->layers[layer_index].active_rnd : -1;
}

int CustomData_get_clone_layer_index(const CustomData *data, const int type)
{
  const int layer_index = data->typemap[type];
  BLI_assert(customdata_typemap_is_valid(data));
  return (layer_index != -1) ? layer_index + data->layers[layer_index].active_clone : -1;
}

int CustomData_get_stencil_layer_index(const CustomData *data, const int type)
{
  const int layer_index = data->typemap[type];
  BLI_assert(customdata_typemap_is_valid(data));
  return (layer_index != -1) ? layer_index + data->layers[layer_index].active_mask : -1;
}

/* -------------------------------------------------------------------- */
/* index values per layer type */

int CustomData_get_named_layer(const CustomData *data, const int type, const char *name)
{
  const int named_index = CustomData_get_named_layer_index(data, type, name);
  const int layer_index = data->typemap[type];
  BLI_assert(customdata_typemap_is_valid(data));
  return (named_index != -1) ? named_index - layer_index : -1;
}

int CustomData_get_active_layer(const CustomData *data, const int type)
{
  const int layer_index = data->typemap[type];
  BLI_assert(customdata_typemap_is_valid(data));
  return (layer_index != -1) ? data->layers[layer_index].active : -1;
}

int CustomData_get_render_layer(const CustomData *data, const int type)
{
  const int layer_index = data->typemap[type];
  BLI_assert(customdata_typemap_is_valid(data));
  return (layer_index != -1) ? data->layers[layer_index].active_rnd : -1;
}

int CustomData_get_clone_layer(const CustomData *data, const int type)
{
  const int layer_index = data->typemap[type];
  BLI_assert(customdata_typemap_is_valid(data));
  return (layer_index != -1) ? data->layers[layer_index].active_clone : -1;
}

int CustomData_get_stencil_layer(const CustomData *data, const int type)
{
  const int layer_index = data->typemap[type];
  BLI_assert(customdata_typemap_is_valid(data));
  return (layer_index != -1) ? data->layers[layer_index].active_mask : -1;
}

const char *CustomData_get_active_layer_name(const CustomData *data, const int type)
{
  /* Get the layer index of the active layer of this type. */
  const int layer_index = CustomData_get_active_layer_index(data, type);
  return layer_index < 0 ? nullptr : data->layers[layer_index].name;
}

const char *CustomData_get_render_layer_name(const CustomData *data, const int type)
{
  const int layer_index = CustomData_get_render_layer_index(data, type);
  return layer_index < 0 ? nullptr : data->layers[layer_index].name;
}

void CustomData_set_layer_active(CustomData *data, const int type, const int n)
{
  for (int i = 0; i < data->totlayer; i++) {
    if (data->layers[i].type == type) {
      data->layers[i].active = n;
    }
  }
}

void CustomData_set_layer_render(CustomData *data, const int type, const int n)
{
  for (int i = 0; i < data->totlayer; i++) {
    if (data->layers[i].type == type) {
      data->layers[i].active_rnd = n;
    }
  }
}

void CustomData_set_layer_clone(CustomData *data, const int type, const int n)
{
  for (int i = 0; i < data->totlayer; i++) {
    if (data->layers[i].type == type) {
      data->layers[i].active_clone = n;
    }
  }
}

void CustomData_set_layer_stencil(CustomData *data, const int type, const int n)
{
  for (int i = 0; i < data->totlayer; i++) {
    if (data->layers[i].type == type) {
      data->layers[i].active_mask = n;
    }
  }
}

void CustomData_set_layer_active_index(CustomData *data, const int type, const int n)
{
  const int layer_index = data->typemap[type];
  BLI_assert(customdata_typemap_is_valid(data));

  for (int i = 0; i < data->totlayer; i++) {
    if (data->layers[i].type == type) {
      data->layers[i].active = n - layer_index;
    }
  }
}

void CustomData_set_layer_render_index(CustomData *data, const int type, const int n)
{
  const int layer_index = data->typemap[type];
  BLI_assert(customdata_typemap_is_valid(data));

  for (int i = 0; i < data->totlayer; i++) {
    if (data->layers[i].type == type) {
      data->layers[i].active_rnd = n - layer_index;
    }
  }
}

void CustomData_set_layer_clone_index(CustomData *data, const int type, const int n)
{
  const int layer_index = data->typemap[type];
  BLI_assert(customdata_typemap_is_valid(data));

  for (int i = 0; i < data->totlayer; i++) {
    if (data->layers[i].type == type) {
      data->layers[i].active_clone = n - layer_index;
    }
  }
}

void CustomData_set_layer_stencil_index(CustomData *data, const int type, const int n)
{
  const int layer_index = data->typemap[type];
  BLI_assert(customdata_typemap_is_valid(data));

  for (int i = 0; i < data->totlayer; i++) {
    if (data->layers[i].type == type) {
      data->layers[i].active_mask = n - layer_index;
    }
  }
}

void CustomData_set_layer_flag(CustomData *data, const int type, const int flag)
{
  for (int i = 0; i < data->totlayer; i++) {
    if (data->layers[i].type == type) {
      data->layers[i].flag |= flag;
    }
  }
}

void CustomData_clear_layer_flag(CustomData *data, const int type, const int flag)
{
  const int nflag = ~flag;

  for (int i = 0; i < data->totlayer; i++) {
    if (data->layers[i].type == type) {
      data->layers[i].flag &= nflag;
    }
  }
}

static bool customData_resize(CustomData *data, const int amount)
{
  CustomDataLayer *tmp = static_cast<CustomDataLayer *>(
      MEM_calloc_arrayN((data->maxlayer + amount), sizeof(*tmp), __func__));
  if (!tmp) {
    return false;
  }

  data->maxlayer += amount;
  if (data->layers) {
    memcpy(tmp, data->layers, sizeof(*tmp) * data->totlayer);
    MEM_freeN(data->layers);
  }
  data->layers = tmp;

  return true;
}

static CustomDataLayer *customData_add_layer__internal(CustomData *data,
                                                       const int type,
                                                       const eCDAllocType alloctype,
                                                       void *layerdata,
                                                       const int totelem,
                                                       const char *name)
{
  const LayerTypeInfo *typeInfo = layerType_getInfo(type);
  int flag = 0;

  if (!typeInfo->defaultname && CustomData_has_layer(data, type)) {
    return &data->layers[CustomData_get_layer_index(data, type)];
  }

  void *newlayerdata = nullptr;
  switch (alloctype) {
    case CD_SET_DEFAULT:
      if (totelem > 0) {
        if (typeInfo->set_default_value) {
          newlayerdata = MEM_malloc_arrayN(totelem, typeInfo->size, layerType_getName(type));
          typeInfo->set_default_value(newlayerdata, totelem);
        }
        else {
          newlayerdata = MEM_calloc_arrayN(totelem, typeInfo->size, layerType_getName(type));
        }
      }
      break;
    case CD_CONSTRUCT:
      if (totelem > 0) {
        newlayerdata = MEM_malloc_arrayN(totelem, typeInfo->size, layerType_getName(type));
        if (typeInfo->construct) {
          typeInfo->construct(newlayerdata, totelem);
        }
      }
      break;
    case CD_ASSIGN:
      if (totelem > 0) {
        BLI_assert(layerdata != nullptr);
        newlayerdata = layerdata;
      }
      else {
        MEM_SAFE_FREE(layerdata);
      }
      break;
    case CD_REFERENCE:
      if (totelem > 0) {
        BLI_assert(layerdata != nullptr);
        newlayerdata = layerdata;
        flag |= CD_FLAG_NOFREE;
      }
      break;
    case CD_DUPLICATE:
      if (totelem > 0) {
        newlayerdata = MEM_malloc_arrayN(totelem, typeInfo->size, layerType_getName(type));
        if (typeInfo->copy) {
          typeInfo->copy(layerdata, newlayerdata, totelem);
        }
        else {
          BLI_assert(layerdata != nullptr);
          BLI_assert(newlayerdata != nullptr);
          memcpy(newlayerdata, layerdata, totelem * typeInfo->size);
        }
      }
      break;
  }

  int index = data->totlayer;
  if (index >= data->maxlayer) {
    if (!customData_resize(data, CUSTOMDATA_GROW)) {
      if (newlayerdata != layerdata) {
        MEM_freeN(newlayerdata);
      }
      return nullptr;
    }
  }

  data->totlayer++;

  /* keep layers ordered by type */
  for (; index > 0 && data->layers[index - 1].type > type; index--) {
    data->layers[index] = data->layers[index - 1];
  }

  CustomDataLayer &new_layer = data->layers[index];

  /* Clear remaining data on the layer. The original data on the layer has been moved to another
   * index. Without this, it can happen that information from the previous layer at that index
   * leaks into the new layer. */
  memset(&new_layer, 0, sizeof(CustomDataLayer));

  new_layer.type = type;
  new_layer.flag = flag;
  new_layer.data = newlayerdata;

  /* Set default name if none exists. Note we only call DATA_()  once
   * we know there is a default name, to avoid overhead of locale lookups
   * in the depsgraph. */
  if (!name && typeInfo->defaultname) {
    name = DATA_(typeInfo->defaultname);
  }

  if (name) {
    BLI_strncpy(new_layer.name, name, sizeof(new_layer.name));
    CustomData_set_layer_unique_name(data, index);
  }
  else {
    new_layer.name[0] = '\0';
  }

  if (index > 0 && data->layers[index - 1].type == type) {
    new_layer.active = data->layers[index - 1].active;
    new_layer.active_rnd = data->layers[index - 1].active_rnd;
    new_layer.active_clone = data->layers[index - 1].active_clone;
    new_layer.active_mask = data->layers[index - 1].active_mask;
  }
  else {
    new_layer.active = 0;
    new_layer.active_rnd = 0;
    new_layer.active_clone = 0;
    new_layer.active_mask = 0;
  }

  customData_update_offsets(data);

  return &data->layers[index];
}

void *CustomData_add_layer(
    CustomData *data, const int type, eCDAllocType alloctype, void *layerdata, const int totelem)
{
  const LayerTypeInfo *typeInfo = layerType_getInfo(type);

  CustomDataLayer *layer = customData_add_layer__internal(
      data, type, alloctype, layerdata, totelem, typeInfo->defaultname);
  CustomData_update_typemap(data);

  if (layer) {
    return layer->data;
  }

  return nullptr;
}

void *CustomData_add_layer_named(CustomData *data,
                                 const int type,
                                 const eCDAllocType alloctype,
                                 void *layerdata,
                                 const int totelem,
                                 const char *name)
{
  CustomDataLayer *layer = customData_add_layer__internal(
      data, type, alloctype, layerdata, totelem, name);
  CustomData_update_typemap(data);

  if (layer) {
    return layer->data;
  }

  return nullptr;
}

void *CustomData_add_layer_anonymous(CustomData *data,
                                     const int type,
                                     const eCDAllocType alloctype,
                                     void *layerdata,
                                     const int totelem,
                                     const AnonymousAttributeID *anonymous_id)
{
  const char *name = BKE_anonymous_attribute_id_internal_name(anonymous_id);
  CustomDataLayer *layer = customData_add_layer__internal(
      data, type, alloctype, layerdata, totelem, name);
  CustomData_update_typemap(data);

  if (layer == nullptr) {
    return nullptr;
  }

  BKE_anonymous_attribute_id_increment_weak(anonymous_id);
  layer->anonymous_id = anonymous_id;
  return layer->data;
}

bool CustomData_free_layer(CustomData *data, const int type, const int totelem, const int index)
{
  const int index_first = CustomData_get_layer_index(data, type);
  const int n = index - index_first;

  BLI_assert(index >= index_first);
  if ((index_first == -1) || (n < 0)) {
    return false;
  }
  BLI_assert(data->layers[index].type == type);

  customData_free_layer__internal(&data->layers[index], totelem);

  for (int i = index + 1; i < data->totlayer; i++) {
    data->layers[i - 1] = data->layers[i];
  }

  data->totlayer--;

  /* if layer was last of type in array, set new active layer */
  int i = CustomData_get_layer_index__notypemap(data, type);

  if (i != -1) {
    /* don't decrement zero index */
    const int index_nonzero = n ? n : 1;
    CustomDataLayer *layer;

    for (layer = &data->layers[i]; i < data->totlayer && layer->type == type; i++, layer++) {
      if (layer->active >= index_nonzero) {
        layer->active--;
      }
      if (layer->active_rnd >= index_nonzero) {
        layer->active_rnd--;
      }
      if (layer->active_clone >= index_nonzero) {
        layer->active_clone--;
      }
      if (layer->active_mask >= index_nonzero) {
        layer->active_mask--;
      }
    }
  }

  if (data->totlayer <= data->maxlayer - CUSTOMDATA_GROW) {
    customData_resize(data, -CUSTOMDATA_GROW);
  }

  customData_update_offsets(data);

  return true;
}

bool CustomData_free_layer_named(CustomData *data, const char *name, const int totelem)
{
  for (const int i : IndexRange(data->totlayer)) {
    const CustomDataLayer &layer = data->layers[i];
    if (StringRef(layer.name) == name) {
      CustomData_free_layer(data, layer.type, totelem, i);
      return true;
    }
  }
  return false;
}

bool CustomData_free_layer_active(CustomData *data, const int type, const int totelem)
{
  const int index = CustomData_get_active_layer_index(data, type);
  if (index == -1) {
    return false;
  }
  return CustomData_free_layer(data, type, totelem, index);
}

void CustomData_free_layers(CustomData *data, const int type, const int totelem)
{
  const int index = CustomData_get_layer_index(data, type);
  while (CustomData_free_layer(data, type, totelem, index)) {
    /* pass */
  }
}

bool CustomData_has_layer(const CustomData *data, const int type)
{
  return (CustomData_get_layer_index(data, type) != -1);
}

int CustomData_number_of_layers(const CustomData *data, const int type)
{
  int number = 0;

  for (int i = 0; i < data->totlayer; i++) {
    if (data->layers[i].type == type) {
      number++;
    }
  }

  return number;
}

int CustomData_number_of_layers_typemask(const CustomData *data, const eCustomDataMask mask)
{
  int number = 0;

  for (int i = 0; i < data->totlayer; i++) {
    if (mask & CD_TYPE_AS_MASK(data->layers[i].type)) {
      number++;
    }
  }

  return number;
}

static void *customData_duplicate_referenced_layer_index(CustomData *data,
                                                         const int layer_index,
                                                         const int totelem)
{
  if (layer_index == -1) {
    return nullptr;
  }

  CustomDataLayer *layer = &data->layers[layer_index];

  if (layer->flag & CD_FLAG_NOFREE) {
    /* MEM_dupallocN won't work in case of complex layers, like e.g.
     * CD_MDEFORMVERT, which has pointers to allocated data...
     * So in case a custom copy function is defined, use it!
     */
    const LayerTypeInfo *typeInfo = layerType_getInfo(layer->type);

    if (typeInfo->copy) {
      void *dst_data = MEM_malloc_arrayN(
          size_t(totelem), typeInfo->size, "CD duplicate ref layer");
      typeInfo->copy(layer->data, dst_data, totelem);
      layer->data = dst_data;
    }
    else {
      layer->data = MEM_dupallocN(layer->data);
    }

    layer->flag &= ~CD_FLAG_NOFREE;
  }

  return layer->data;
}

void *CustomData_duplicate_referenced_layer(CustomData *data, const int type, const int totelem)
{
  int layer_index = CustomData_get_active_layer_index(data, type);

  return customData_duplicate_referenced_layer_index(data, layer_index, totelem);
}

void *CustomData_duplicate_referenced_layer_n(CustomData *data,
                                              const int type,
                                              const int n,
                                              const int totelem)
{
  /* get the layer index of the desired layer */
  int layer_index = CustomData_get_layer_index_n(data, type, n);

  return customData_duplicate_referenced_layer_index(data, layer_index, totelem);
}

void *CustomData_duplicate_referenced_layer_named(CustomData *data,
                                                  const int type,
                                                  const char *name,
                                                  const int totelem)
{
  /* get the layer index of the desired layer */
  int layer_index = CustomData_get_named_layer_index(data, type, name);

  return customData_duplicate_referenced_layer_index(data, layer_index, totelem);
}

void *CustomData_duplicate_referenced_layer_anonymous(CustomData *data,
                                                      const int /*type*/,
                                                      const AnonymousAttributeID *anonymous_id,
                                                      const int totelem)
{
  for (int i = 0; i < data->totlayer; i++) {
    if (data->layers[i].anonymous_id == anonymous_id) {
      return customData_duplicate_referenced_layer_index(data, i, totelem);
    }
  }
  BLI_assert_unreachable();
  return nullptr;
}

void CustomData_duplicate_referenced_layers(CustomData *data, const int totelem)
{
  for (int i = 0; i < data->totlayer; i++) {
    CustomDataLayer *layer = &data->layers[i];
    layer->data = customData_duplicate_referenced_layer_index(data, i, totelem);
  }
}

bool CustomData_is_referenced_layer(CustomData *data, const int type)
{
  int layer_index = CustomData_get_active_layer_index(data, type);
  if (layer_index == -1) {
    return false;
  }

  CustomDataLayer *layer = &data->layers[layer_index];

  return (layer->flag & CD_FLAG_NOFREE) != 0;
}

void CustomData_free_temporary(CustomData *data, const int totelem)
{
  int i, j;
  bool changed = false;
  for (i = 0, j = 0; i < data->totlayer; i++) {
    CustomDataLayer *layer = &data->layers[i];

    if (i != j) {
      data->layers[j] = data->layers[i];
    }

    if ((layer->flag & CD_FLAG_TEMPORARY) == CD_FLAG_TEMPORARY) {
      customData_free_layer__internal(layer, totelem);
      changed = true;
    }
    else {
      j++;
    }
  }

  data->totlayer = j;

  if (data->totlayer <= data->maxlayer - CUSTOMDATA_GROW) {
    customData_resize(data, -CUSTOMDATA_GROW);
    changed = true;
  }

  if (changed) {
    customData_update_offsets(data);
  }
}

void CustomData_set_only_copy(const CustomData *data, const eCustomDataMask mask)
{
  for (int i = 0; i < data->totlayer; i++) {
    if (!(mask & CD_TYPE_AS_MASK(data->layers[i].type))) {
      data->layers[i].flag |= CD_FLAG_NOCOPY;
    }
  }
}

void CustomData_copy_elements(const int type,
                              void *src_data_ofs,
                              void *dst_data_ofs,
                              const int count)
{
  const LayerTypeInfo *typeInfo = layerType_getInfo(type);

  if (typeInfo->copy) {
    typeInfo->copy(src_data_ofs, dst_data_ofs, count);
  }
  else {
    memcpy(dst_data_ofs, src_data_ofs, size_t(count) * typeInfo->size);
  }
}

void CustomData_copy_data_layer(const CustomData *source,
                                CustomData *dest,
                                const int src_layer_index,
                                const int dst_layer_index,
                                const int src_index,
                                const int dst_index,
                                const int count)
{
  const LayerTypeInfo *typeInfo;

  const void *src_data = source->layers[src_layer_index].data;
  void *dst_data = dest->layers[dst_layer_index].data;

  typeInfo = layerType_getInfo(source->layers[src_layer_index].type);

  const size_t src_offset = size_t(src_index) * typeInfo->size;
  const size_t dst_offset = size_t(dst_index) * typeInfo->size;

  if (!count || !src_data || !dst_data) {
    if (count && !(src_data == nullptr && dst_data == nullptr)) {
      CLOG_WARN(&LOG,
                "null data for %s type (%p --> %p), skipping",
                layerType_getName(source->layers[src_layer_index].type),
                (void *)src_data,
                (void *)dst_data);
    }
    return;
  }

  if (typeInfo->copy) {
    typeInfo->copy(
        POINTER_OFFSET(src_data, src_offset), POINTER_OFFSET(dst_data, dst_offset), count);
  }
  else {
    memcpy(POINTER_OFFSET(dst_data, dst_offset),
           POINTER_OFFSET(src_data, src_offset),
           size_t(count) * typeInfo->size);
  }
}

void CustomData_copy_data_named(const CustomData *source,
                                CustomData *dest,
                                const int source_index,
                                const int dest_index,
                                const int count)
{
  /* copies a layer at a time */
  for (int src_i = 0; src_i < source->totlayer; src_i++) {

    int dest_i = CustomData_get_named_layer_index(
        dest, source->layers[src_i].type, source->layers[src_i].name);

    /* if we found a matching layer, copy the data */
    if (dest_i != -1) {
      CustomData_copy_data_layer(source, dest, src_i, dest_i, source_index, dest_index, count);
    }
  }
}

void CustomData_copy_data(const CustomData *source,
                          CustomData *dest,
                          const int source_index,
                          const int dest_index,
                          const int count)
{
  /* copies a layer at a time */
  int dest_i = 0;
  for (int src_i = 0; src_i < source->totlayer; src_i++) {

    /* find the first dest layer with type >= the source type
     * (this should work because layers are ordered by type)
     */
    while (dest_i < dest->totlayer && dest->layers[dest_i].type < source->layers[src_i].type) {
      dest_i++;
    }

    /* if there are no more dest layers, we're done */
    if (dest_i >= dest->totlayer) {
      return;
    }

    /* if we found a matching layer, copy the data */
    if (dest->layers[dest_i].type == source->layers[src_i].type) {
      CustomData_copy_data_layer(source, dest, src_i, dest_i, source_index, dest_index, count);

      /* if there are multiple source & dest layers of the same type,
       * we don't want to copy all source layers to the same dest, so
       * increment dest_i
       */
      dest_i++;
    }
  }
}

void CustomData_copy_layer_type_data(const CustomData *source,
                                     CustomData *destination,
                                     int type,
                                     int source_index,
                                     int destination_index,
                                     int count)
{
  const int source_layer_index = CustomData_get_layer_index(source, type);
  if (source_layer_index == -1) {
    return;
  }
  const int destinaiton_layer_index = CustomData_get_layer_index(destination, type);
  if (destinaiton_layer_index == -1) {
    return;
  }
  CustomData_copy_data_layer(source,
                             destination,
                             source_layer_index,
                             destinaiton_layer_index,
                             source_index,
                             destination_index,
                             count);
}

void CustomData_free_elem(CustomData *data, const int index, const int count)
{
  for (int i = 0; i < data->totlayer; i++) {
    if (!(data->layers[i].flag & CD_FLAG_NOFREE)) {
      const LayerTypeInfo *typeInfo = layerType_getInfo(data->layers[i].type);

      if (typeInfo->free) {
        size_t offset = size_t(index) * typeInfo->size;

        typeInfo->free(POINTER_OFFSET(data->layers[i].data, offset), count, typeInfo->size);
      }
    }
  }
}

#define SOURCE_BUF_SIZE 100

void CustomData_interp(const CustomData *source,
                       CustomData *dest,
                       const int *src_indices,
                       const float *weights,
                       const float *sub_weights,
                       int count,
                       int dest_index)
{
  if (count <= 0) {
    return;
  }

  const void *source_buf[SOURCE_BUF_SIZE];
  const void **sources = source_buf;

  /* Slow fallback in case we're interpolating a ridiculous number of elements. */
  if (count > SOURCE_BUF_SIZE) {
    sources = static_cast<const void **>(MEM_malloc_arrayN(count, sizeof(*sources), __func__));
  }

  /* If no weights are given, generate default ones to produce an average result. */
  float default_weights_buf[SOURCE_BUF_SIZE];
  float *default_weights = nullptr;
  if (weights == nullptr) {
    default_weights = (count > SOURCE_BUF_SIZE) ?
                          static_cast<float *>(
                              MEM_mallocN(sizeof(*weights) * size_t(count), __func__)) :
                          default_weights_buf;
    copy_vn_fl(default_weights, count, 1.0f / count);
    weights = default_weights;
  }

  /* interpolates a layer at a time */
  int dest_i = 0;
  for (int src_i = 0; src_i < source->totlayer; src_i++) {
    const LayerTypeInfo *typeInfo = layerType_getInfo(source->layers[src_i].type);
    if (!typeInfo->interp) {
      continue;
    }

    /* find the first dest layer with type >= the source type
     * (this should work because layers are ordered by type)
     */
    while (dest_i < dest->totlayer && dest->layers[dest_i].type < source->layers[src_i].type) {
      dest_i++;
    }

    /* if there are no more dest layers, we're done */
    if (dest_i >= dest->totlayer) {
      break;
    }

    /* if we found a matching layer, copy the data */
    if (dest->layers[dest_i].type == source->layers[src_i].type) {
      void *src_data = source->layers[src_i].data;

      for (int j = 0; j < count; j++) {
        sources[j] = POINTER_OFFSET(src_data, size_t(src_indices[j]) * typeInfo->size);
      }

      typeInfo->interp(
          sources,
          weights,
          sub_weights,
          count,
          POINTER_OFFSET(dest->layers[dest_i].data, size_t(dest_index) * typeInfo->size));

      /* if there are multiple source & dest layers of the same type,
       * we don't want to copy all source layers to the same dest, so
       * increment dest_i
       */
      dest_i++;
    }
  }

  if (count > SOURCE_BUF_SIZE) {
    MEM_freeN((void *)sources);
  }
  if (!ELEM(default_weights, nullptr, default_weights_buf)) {
    MEM_freeN(default_weights);
  }
}

void CustomData_swap_corners(CustomData *data, const int index, const int *corner_indices)
{
  for (int i = 0; i < data->totlayer; i++) {
    const LayerTypeInfo *typeInfo = layerType_getInfo(data->layers[i].type);

    if (typeInfo->swap) {
      const size_t offset = size_t(index) * typeInfo->size;

      typeInfo->swap(POINTER_OFFSET(data->layers[i].data, offset), corner_indices);
    }
  }
}

void CustomData_swap(CustomData *data, const int index_a, const int index_b)
{
  char buff_static[256];

  if (index_a == index_b) {
    return;
  }

  for (int i = 0; i < data->totlayer; i++) {
    const LayerTypeInfo *typeInfo = layerType_getInfo(data->layers[i].type);
    const size_t size = typeInfo->size;
    const size_t offset_a = size * index_a;
    const size_t offset_b = size * index_b;

    void *buff = size <= sizeof(buff_static) ? buff_static : MEM_mallocN(size, __func__);
    memcpy(buff, POINTER_OFFSET(data->layers[i].data, offset_a), size);
    memcpy(POINTER_OFFSET(data->layers[i].data, offset_a),
           POINTER_OFFSET(data->layers[i].data, offset_b),
           size);
    memcpy(POINTER_OFFSET(data->layers[i].data, offset_b), buff, size);

    if (buff != buff_static) {
      MEM_freeN(buff);
    }
  }
}

void *CustomData_get(const CustomData *data, const int index, const int type)
{
  BLI_assert(index >= 0);
  void *layer_data = CustomData_get_layer(data, type);
  if (!layer_data) {
    return nullptr;
  }
  return POINTER_OFFSET(layer_data, size_t(index) * layerType_getInfo(type)->size);
}

void *CustomData_get_n(const CustomData *data, const int type, const int index, const int n)
{
  BLI_assert(index >= 0);
  void *layer_data = CustomData_get_layer_n(data, type, n);
  if (!layer_data) {
    return nullptr;
  }

  return POINTER_OFFSET(layer_data, size_t(index) * layerType_getInfo(type)->size);
}

void *CustomData_get_layer(const CustomData *data, const int type)
{
  int layer_index = CustomData_get_active_layer_index(data, type);
  if (layer_index == -1) {
    return nullptr;
  }

  return data->layers[layer_index].data;
}

void *CustomData_get_layer_n(const CustomData *data, const int type, const int n)
{
  int layer_index = CustomData_get_layer_index_n(data, type, n);
  if (layer_index == -1) {
    return nullptr;
  }

  return data->layers[layer_index].data;
}

void *CustomData_get_layer_named(const CustomData *data, const int type, const char *name)
{
  int layer_index = CustomData_get_named_layer_index(data, type, name);
  if (layer_index == -1) {
    return nullptr;
  }

  return data->layers[layer_index].data;
}

int CustomData_get_offset(const CustomData *data, const int type)
{
  int layer_index = CustomData_get_active_layer_index(data, type);
  if (layer_index == -1) {
    return -1;
  }

  return data->layers[layer_index].offset;
}

int CustomData_get_n_offset(const CustomData *data, const int type, const int n)
{
  int layer_index = CustomData_get_layer_index_n(data, type, n);
  if (layer_index == -1) {
    return -1;
  }

  return data->layers[layer_index].offset;
}

int CustomData_get_offset_named(const CustomData *data, int type, const char *name)
{
  int layer_index = CustomData_get_named_layer_index(data, type, name);
  if (layer_index == -1) {
    return -1;
  }

  return data->layers[layer_index].offset;
}

bool CustomData_set_layer_name(CustomData *data, const int type, const int n, const char *name)
{
  const int layer_index = CustomData_get_layer_index_n(data, type, n);

  if ((layer_index == -1) || !name) {
    return false;
  }

  BLI_strncpy(data->layers[layer_index].name, name, sizeof(data->layers[layer_index].name));

  return true;
}

const char *CustomData_get_layer_name(const CustomData *data, const int type, const int n)
{
  const int layer_index = CustomData_get_layer_index_n(data, type, n);
  
  return (layer_index == -1) ? nullptr : data->layers[layer_index].name;
}

/* BMesh functions */

void CustomData_bmesh_update_active_layers(CustomData *fdata, CustomData *ldata)
{
  int act;

  if (CustomData_has_layer(ldata, CD_PROP_FLOAT2)) {
    act = CustomData_get_active_layer(ldata, CD_PROP_FLOAT2);
    CustomData_set_layer_active(fdata, CD_MTFACE, act);

    act = CustomData_get_render_layer(ldata, CD_PROP_FLOAT2);
    CustomData_set_layer_render(fdata, CD_MTFACE, act);

    act = CustomData_get_clone_layer(ldata, CD_PROP_FLOAT2);
    CustomData_set_layer_clone(fdata, CD_MTFACE, act);

    act = CustomData_get_stencil_layer(ldata, CD_PROP_FLOAT2);
    CustomData_set_layer_stencil(fdata, CD_MTFACE, act);
  }

  if (CustomData_has_layer(ldata, CD_PROP_BYTE_COLOR)) {
    act = CustomData_get_active_layer(ldata, CD_PROP_BYTE_COLOR);
    CustomData_set_layer_active(fdata, CD_MCOL, act);

    act = CustomData_get_render_layer(ldata, CD_PROP_BYTE_COLOR);
    CustomData_set_layer_render(fdata, CD_MCOL, act);

    act = CustomData_get_clone_layer(ldata, CD_PROP_BYTE_COLOR);
    CustomData_set_layer_clone(fdata, CD_MCOL, act);

    act = CustomData_get_stencil_layer(ldata, CD_PROP_BYTE_COLOR);
    CustomData_set_layer_stencil(fdata, CD_MCOL, act);
  }
}

void CustomData_bmesh_init_pool(CustomData *data, const int totelem, const char htype)
{
  int chunksize;

  /* Dispose old pools before calling here to avoid leaks */
  BLI_assert(data->pool == nullptr);

  switch (htype) {
    case BM_VERT:
      chunksize = bm_mesh_chunksize_default.totvert;
      break;
    case BM_EDGE:
      chunksize = bm_mesh_chunksize_default.totedge;
      break;
    case BM_LOOP:
      chunksize = bm_mesh_chunksize_default.totloop;
      break;
    case BM_FACE:
      chunksize = bm_mesh_chunksize_default.totface;
      break;
    default:
      BLI_assert_unreachable();
      chunksize = 512;
      break;
  }

  /* If there are no layers, no pool is needed just yet */
  if (data->totlayer) {
    data->pool = BLI_mempool_create(data->totsize, totelem, chunksize, BLI_MEMPOOL_NOP);
  }
}

bool CustomData_bmesh_merge(const CustomData *source,
                            CustomData *dest,
                            eCustomDataMask mask,
                            eCDAllocType alloctype,
                            BMesh *bm,
                            const char htype)
{

  if (CustomData_number_of_layers_typemask(source, mask) == 0) {
    return false;
  }

  /* copy old layer description so that old data can be copied into
   * the new allocation */
  CustomData destold = *dest;
  if (destold.layers) {
    destold.layers = static_cast<CustomDataLayer *>(MEM_dupallocN(destold.layers));
  }

  if (CustomData_merge_mesh_to_bmesh(source, dest, mask, alloctype, 0) == false) {
    if (destold.layers) {
      MEM_freeN(destold.layers);
    }
    return false;
  }

  int iter_type;
  int totelem;
  switch (htype) {
    case BM_VERT:
      iter_type = BM_VERTS_OF_MESH;
      totelem = bm->totvert;
      break;
    case BM_EDGE:
      iter_type = BM_EDGES_OF_MESH;
      totelem = bm->totedge;
      break;
    case BM_LOOP:
      iter_type = BM_LOOPS_OF_FACE;
      totelem = bm->totloop;
      break;
    case BM_FACE:
      iter_type = BM_FACES_OF_MESH;
      totelem = bm->totface;
      break;
    default: /* should never happen */
      BLI_assert_msg(0, "invalid type given");
      iter_type = BM_VERTS_OF_MESH;
      totelem = bm->totvert;
      break;
  }

  dest->pool = nullptr;
  CustomData_bmesh_init_pool(dest, totelem, htype);

  if (iter_type != BM_LOOPS_OF_FACE) {
    BMHeader *h;
    BMIter iter;
    /* Ensure all current elements follow new customdata layout. */
    BM_ITER_MESH (h, &iter, bm, iter_type) {
      void *tmp = nullptr;
      CustomData_bmesh_copy_data(&destold, dest, h->data, &tmp);
      CustomData_bmesh_free_block(&destold, &h->data);
      h->data = tmp;
    }
  }
  else {
    BMFace *f;
    BMLoop *l;
    BMIter iter;
    BMIter liter;

    /* Ensure all current elements follow new customdata layout. */
    BM_ITER_MESH (f, &iter, bm, BM_FACES_OF_MESH) {
      BM_ITER_ELEM (l, &liter, f, BM_LOOPS_OF_FACE) {
        void *tmp = nullptr;
        CustomData_bmesh_copy_data(&destold, dest, l->head.data, &tmp);
        CustomData_bmesh_free_block(&destold, &l->head.data);
        l->head.data = tmp;
      }
    }
  }

  if (destold.pool) {
    BLI_mempool_destroy(destold.pool);
  }
  if (destold.layers) {
    MEM_freeN(destold.layers);
  }
  return true;
}

void CustomData_bmesh_free_block(CustomData *data, void **block)
{
  if (*block == nullptr) {
    return;
  }

  for (int i = 0; i < data->totlayer; i++) {
    if (!(data->layers[i].flag & CD_FLAG_NOFREE)) {
      const LayerTypeInfo *typeInfo = layerType_getInfo(data->layers[i].type);

      if (typeInfo->free) {
        int offset = data->layers[i].offset;
        typeInfo->free(POINTER_OFFSET(*block, offset), 1, typeInfo->size);
      }
    }
  }

  if (data->totsize) {
    BLI_mempool_free(data->pool, *block);
  }

  *block = nullptr;
}

void CustomData_bmesh_free_block_data(CustomData *data, void *block)
{
  if (block == nullptr) {
    return;
  }
  for (int i = 0; i < data->totlayer; i++) {
    if (!(data->layers[i].flag & CD_FLAG_NOFREE)) {
      const LayerTypeInfo *typeInfo = layerType_getInfo(data->layers[i].type);
      if (typeInfo->free) {
        const size_t offset = data->layers[i].offset;
        typeInfo->free(POINTER_OFFSET(block, offset), 1, typeInfo->size);
      }
    }
  }
  if (data->totsize) {
    memset(block, 0, data->totsize);
  }
}

static void CustomData_bmesh_alloc_block(CustomData *data, void **block)
{
  if (*block) {
    CustomData_bmesh_free_block(data, block);
  }

  if (data->totsize > 0) {
    *block = BLI_mempool_alloc(data->pool);
  }
  else {
    *block = nullptr;
  }
}

void CustomData_bmesh_free_block_data_exclude_by_type(CustomData *data,
                                                      void *block,
                                                      const eCustomDataMask mask_exclude)
{
  if (block == nullptr) {
    return;
  }
  for (int i = 0; i < data->totlayer; i++) {
    if ((CD_TYPE_AS_MASK(data->layers[i].type) & mask_exclude) == 0) {
      const LayerTypeInfo *typeInfo = layerType_getInfo(data->layers[i].type);
      const size_t offset = data->layers[i].offset;
      if (!(data->layers[i].flag & CD_FLAG_NOFREE)) {
        if (typeInfo->free) {
          typeInfo->free(POINTER_OFFSET(block, offset), 1, typeInfo->size);
        }
      }
      memset(POINTER_OFFSET(block, offset), 0, typeInfo->size);
    }
  }
}

static void CustomData_bmesh_set_default_n(CustomData *data, void **block, const int n)
{
  int offset = data->layers[n].offset;
  const LayerTypeInfo *typeInfo = layerType_getInfo(data->layers[n].type);

  if (typeInfo->set_default_value) {
    typeInfo->set_default_value(POINTER_OFFSET(*block, offset), 1);
  }
  else {
    memset(POINTER_OFFSET(*block, offset), 0, typeInfo->size);
  }
}

void CustomData_bmesh_set_default(CustomData *data, void **block)
{
  if (*block == nullptr) {
    CustomData_bmesh_alloc_block(data, block);
  }

  for (int i = 0; i < data->totlayer; i++) {
    CustomData_bmesh_set_default_n(data, block, i);
  }
}

void CustomData_bmesh_copy_data_exclude_by_type(const CustomData *source,
                                                CustomData *dest,
                                                void *src_block,
                                                void **dest_block,
                                                const eCustomDataMask mask_exclude)
{
  /* Note that having a version of this function without a 'mask_exclude'
   * would cause too much duplicate code, so add a check instead. */
  const bool no_mask = (mask_exclude == 0);

  if (*dest_block == nullptr) {
    CustomData_bmesh_alloc_block(dest, dest_block);
    if (*dest_block) {
      memset(*dest_block, 0, dest->totsize);
    }
  }

  /* copies a layer at a time */
  int dest_i = 0;
  for (int src_i = 0; src_i < source->totlayer; src_i++) {

    /* find the first dest layer with type >= the source type
     * (this should work because layers are ordered by type)
     */
    while (dest_i < dest->totlayer && dest->layers[dest_i].type < source->layers[src_i].type) {
      CustomData_bmesh_set_default_n(dest, dest_block, dest_i);
      dest_i++;
    }

    /* if there are no more dest layers, we're done */
    if (dest_i >= dest->totlayer) {
      return;
    }

    /* if we found a matching layer, copy the data */
    if (dest->layers[dest_i].type == source->layers[src_i].type &&
        STREQ(dest->layers[dest_i].name, source->layers[src_i].name)) {
      if (no_mask || ((CD_TYPE_AS_MASK(dest->layers[dest_i].type) & mask_exclude) == 0)) {
        const void *src_data = POINTER_OFFSET(src_block, source->layers[src_i].offset);
        void *dest_data = POINTER_OFFSET(*dest_block, dest->layers[dest_i].offset);
        const LayerTypeInfo *typeInfo = layerType_getInfo(source->layers[src_i].type);
        if (typeInfo->copy) {
          typeInfo->copy(src_data, dest_data, 1);
        }
        else {
          memcpy(dest_data, src_data, typeInfo->size);
        }
      }

      /* if there are multiple source & dest layers of the same type,
       * we don't want to copy all source layers to the same dest, so
       * increment dest_i
       */
      dest_i++;
    }
  }

  while (dest_i < dest->totlayer) {
    CustomData_bmesh_set_default_n(dest, dest_block, dest_i);
    dest_i++;
  }
}

void CustomData_bmesh_copy_data(const CustomData *source,
                                CustomData *dest,
                                void *src_block,
                                void **dest_block)
{
  CustomData_bmesh_copy_data_exclude_by_type(source, dest, src_block, dest_block, 0);
}

void *CustomData_bmesh_get(const CustomData *data, void *block, const int type)
{
  int layer_index = CustomData_get_active_layer_index(data, type);
  if (layer_index == -1) {
    return nullptr;
  }

  return POINTER_OFFSET(block, data->layers[layer_index].offset);
}

void *CustomData_bmesh_get_n(const CustomData *data, void *block, const int type, const int n)
{
  int layer_index = CustomData_get_layer_index(data, type);
  if (layer_index == -1) {
    return nullptr;
  }

  return POINTER_OFFSET(block, data->layers[layer_index + n].offset);
}

void *CustomData_bmesh_get_layer_n(const CustomData *data, void *block, const int n)
{
  if (n < 0 || n >= data->totlayer) {
    return nullptr;
  }

  return POINTER_OFFSET(block, data->layers[n].offset);
}

bool CustomData_layer_has_math(const CustomData *data, const int layer_n)
{
  const LayerTypeInfo *typeInfo = layerType_getInfo(data->layers[layer_n].type);

  if (typeInfo->equal && typeInfo->add && typeInfo->multiply && typeInfo->initminmax &&
      typeInfo->dominmax) {
    return true;
  }

  return false;
}

bool CustomData_layer_has_interp(const CustomData *data, const int layer_n)
{
  const LayerTypeInfo *typeInfo = layerType_getInfo(data->layers[layer_n].type);

  if (typeInfo->interp) {
    return true;
  }

  return false;
}

bool CustomData_has_math(const CustomData *data)
{
  /* interpolates a layer at a time */
  for (int i = 0; i < data->totlayer; i++) {
    if (CustomData_layer_has_math(data, i)) {
      return true;
    }
  }

  return false;
}

bool CustomData_bmesh_has_free(const CustomData *data)
{
  for (int i = 0; i < data->totlayer; i++) {
    if (!(data->layers[i].flag & CD_FLAG_NOFREE)) {
      const LayerTypeInfo *typeInfo = layerType_getInfo(data->layers[i].type);
      if (typeInfo->free) {
        return true;
      }
    }
  }
  return false;
}

bool CustomData_has_interp(const CustomData *data)
{
  /* interpolates a layer at a time */
  for (int i = 0; i < data->totlayer; i++) {
    if (CustomData_layer_has_interp(data, i)) {
      return true;
    }
  }

  return false;
}

bool CustomData_has_referenced(const CustomData *data)
{
  for (int i = 0; i < data->totlayer; i++) {
    if (data->layers[i].flag & CD_FLAG_NOFREE) {
      return true;
    }
  }
  return false;
}

void CustomData_data_copy_value(int type, const void *source, void *dest)
{
  const LayerTypeInfo *typeInfo = layerType_getInfo(type);

  if (!dest) {
    return;
  }

  if (typeInfo->copyvalue) {
    typeInfo->copyvalue(source, dest, CDT_MIX_NOMIX, 0.0f);
  }
  else {
    memcpy(dest, source, typeInfo->size);
  }
}

void CustomData_data_mix_value(
    int type, const void *source, void *dest, const int mixmode, const float mixfactor)
{
  const LayerTypeInfo *typeInfo = layerType_getInfo(type);

  if (!dest) {
    return;
  }

  if (typeInfo->copyvalue) {
    typeInfo->copyvalue(source, dest, mixmode, mixfactor);
  }
  else {
    /* Mere copy if no advanced interpolation is supported. */
    memcpy(dest, source, typeInfo->size);
  }
}

bool CustomData_data_equals(int type, const void *data1, const void *data2)
{
  const LayerTypeInfo *typeInfo = layerType_getInfo(type);

  if (typeInfo->equal) {
    return typeInfo->equal(data1, data2);
  }

  return !memcmp(data1, data2, typeInfo->size);
}

void CustomData_data_initminmax(int type, void *min, void *max)
{
  const LayerTypeInfo *typeInfo = layerType_getInfo(type);

  if (typeInfo->initminmax) {
    typeInfo->initminmax(min, max);
  }
}

void CustomData_data_dominmax(int type, const void *data, void *min, void *max)
{
  const LayerTypeInfo *typeInfo = layerType_getInfo(type);

  if (typeInfo->dominmax) {
    typeInfo->dominmax(data, min, max);
  }
}

void CustomData_data_multiply(int type, void *data, const float fac)
{
  const LayerTypeInfo *typeInfo = layerType_getInfo(type);

  if (typeInfo->multiply) {
    typeInfo->multiply(data, fac);
  }
}

void CustomData_data_add(int type, void *data1, const void *data2)
{
  const LayerTypeInfo *typeInfo = layerType_getInfo(type);

  if (typeInfo->add) {
    typeInfo->add(data1, data2);
  }
}

void CustomData_bmesh_set(const CustomData *data, void *block, const int type, const void *source)
{
  void *dest = CustomData_bmesh_get(data, block, type);
  const LayerTypeInfo *typeInfo = layerType_getInfo(type);

  if (!dest) {
    return;
  }

  if (typeInfo->copy) {
    typeInfo->copy(source, dest, 1);
  }
  else {
    memcpy(dest, source, typeInfo->size);
  }
}

void CustomData_bmesh_set_n(
    CustomData *data, void *block, const int type, const int n, const void *source)
{
  void *dest = CustomData_bmesh_get_n(data, block, type, n);
  const LayerTypeInfo *typeInfo = layerType_getInfo(type);

  if (!dest) {
    return;
  }

  if (typeInfo->copy) {
    typeInfo->copy(source, dest, 1);
  }
  else {
    memcpy(dest, source, typeInfo->size);
  }
}

void CustomData_bmesh_interp_n(CustomData *data,
                               const void **src_blocks_ofs,
                               const float *weights,
                               const float *sub_weights,
                               int count,
                               void *dst_block_ofs,
                               int n)
{
  BLI_assert(weights != nullptr);
  BLI_assert(count > 0);

  CustomDataLayer *layer = &data->layers[n];
  const LayerTypeInfo *typeInfo = layerType_getInfo(layer->type);

  typeInfo->interp(src_blocks_ofs, weights, sub_weights, count, dst_block_ofs);
}

void CustomData_bmesh_interp(CustomData *data,
                             const void **src_blocks,
                             const float *weights,
                             const float *sub_weights,
                             int count,
                             void *dst_block)
{
  if (count <= 0) {
    return;
  }

  void *source_buf[SOURCE_BUF_SIZE];
  const void **sources = (const void **)source_buf;

  /* Slow fallback in case we're interpolating a ridiculous number of elements. */
  if (count > SOURCE_BUF_SIZE) {
    sources = (const void **)MEM_malloc_arrayN(count, sizeof(*sources), __func__);
  }

  /* If no weights are given, generate default ones to produce an average result. */
  float default_weights_buf[SOURCE_BUF_SIZE];
  float *default_weights = nullptr;
  if (weights == nullptr) {
    default_weights = (count > SOURCE_BUF_SIZE) ?
                          (float *)MEM_mallocN(sizeof(*weights) * size_t(count), __func__) :
                          default_weights_buf;
    copy_vn_fl(default_weights, count, 1.0f / count);
    weights = default_weights;
  }

  /* interpolates a layer at a time */
  for (int i = 0; i < data->totlayer; i++) {
    CustomDataLayer *layer = &data->layers[i];
    const LayerTypeInfo *typeInfo = layerType_getInfo(layer->type);
    if (typeInfo->interp) {
      for (int j = 0; j < count; j++) {
        sources[j] = POINTER_OFFSET(src_blocks[j], layer->offset);
      }
      CustomData_bmesh_interp_n(
          data, sources, weights, sub_weights, count, POINTER_OFFSET(dst_block, layer->offset), i);
    }
  }

  if (count > SOURCE_BUF_SIZE) {
    MEM_freeN((void *)sources);
  }
  if (!ELEM(default_weights, nullptr, default_weights_buf)) {
    MEM_freeN(default_weights);
  }
}

void CustomData_to_bmesh_block(const CustomData *source,
                               CustomData *dest,
                               int src_index,
                               void **dest_block,
                               bool use_default_init)
{
  if (*dest_block == nullptr) {
    CustomData_bmesh_alloc_block(dest, dest_block);
  }

  /* copies a layer at a time */
  int dest_i = 0;
  for (int src_i = 0; src_i < source->totlayer; src_i++) {

    /* find the first dest layer with type >= the source type
     * (this should work because layers are ordered by type)
     */
    while (dest_i < dest->totlayer && dest->layers[dest_i].type < source->layers[src_i].type) {
      if (use_default_init) {
        CustomData_bmesh_set_default_n(dest, dest_block, dest_i);
      }
      dest_i++;
    }

    /* if there are no more dest layers, we're done */
    if (dest_i >= dest->totlayer) {
      break;
    }

    /* if we found a matching layer, copy the data */
    if (dest->layers[dest_i].type == source->layers[src_i].type) {
      int offset = dest->layers[dest_i].offset;
      const void *src_data = source->layers[src_i].data;
      void *dest_data = POINTER_OFFSET(*dest_block, offset);

      const LayerTypeInfo *typeInfo = layerType_getInfo(dest->layers[dest_i].type);
      const size_t src_offset = size_t(src_index) * typeInfo->size;

      if (typeInfo->copy) {
        typeInfo->copy(POINTER_OFFSET(src_data, src_offset), dest_data, 1);
      }
      else {
        memcpy(dest_data, POINTER_OFFSET(src_data, src_offset), typeInfo->size);
      }

      /* if there are multiple source & dest layers of the same type,
       * we don't want to copy all source layers to the same dest, so
       * increment dest_i
       */
      dest_i++;
    }
  }

  if (use_default_init) {
    while (dest_i < dest->totlayer) {
      CustomData_bmesh_set_default_n(dest, dest_block, dest_i);
      dest_i++;
    }
  }
}

void CustomData_from_bmesh_block(const CustomData *source,
                                 CustomData *dest,
                                 void *src_block,
                                 int dest_index)
{
  /* copies a layer at a time */
  int dest_i = 0;
  for (int src_i = 0; src_i < source->totlayer; src_i++) {

    /* find the first dest layer with type >= the source type
     * (this should work because layers are ordered by type)
     */
    while (dest_i < dest->totlayer && dest->layers[dest_i].type < source->layers[src_i].type) {
      dest_i++;
    }

    /* if there are no more dest layers, we're done */
    if (dest_i >= dest->totlayer) {
      return;
    }

    /* if we found a matching layer, copy the data */
    if (dest->layers[dest_i].type == source->layers[src_i].type) {
      const LayerTypeInfo *typeInfo = layerType_getInfo(dest->layers[dest_i].type);
      int offset = source->layers[src_i].offset;
      const void *src_data = POINTER_OFFSET(src_block, offset);
      void *dst_data = POINTER_OFFSET(dest->layers[dest_i].data,
                                      size_t(dest_index) * typeInfo->size);

      if (typeInfo->copy) {
        typeInfo->copy(src_data, dst_data, 1);
      }
      else {
        memcpy(dst_data, src_data, typeInfo->size);
      }

      /* if there are multiple source & dest layers of the same type,
       * we don't want to copy all source layers to the same dest, so
       * increment dest_i
       */
      dest_i++;
    }
  }
}

void CustomData_file_write_info(int type, const char **r_struct_name, int *r_struct_num)
{
  const LayerTypeInfo *typeInfo = layerType_getInfo(type);

  *r_struct_name = typeInfo->structname;
  *r_struct_num = typeInfo->structnum;
}

void CustomData_blend_write_prepare(CustomData &data,
                                    Vector<CustomDataLayer, 16> &layers_to_write,
                                    const Set<std::string> &skip_names)
{
  for (const CustomDataLayer &layer : Span(data.layers, data.totlayer)) {
    if (layer.flag & CD_FLAG_NOCOPY) {
      continue;
    }
    if (layer.anonymous_id != nullptr) {
      continue;
    }
    if (skip_names.contains(layer.name)) {
      continue;
    }
    layers_to_write.append(layer);
  }
  data.totlayer = layers_to_write.size();
  data.maxlayer = data.totlayer;
}

int CustomData_sizeof(int type)
{
  const LayerTypeInfo *typeInfo = layerType_getInfo(type);

  return typeInfo->size;
}

const char *CustomData_layertype_name(int type)
{
  return layerType_getName(type);
}

bool CustomData_layertype_is_singleton(int type)
{
  const LayerTypeInfo *typeInfo = layerType_getInfo(type);
  return typeInfo->defaultname == nullptr;
}

bool CustomData_layertype_is_dynamic(int type)
{
  const LayerTypeInfo *typeInfo = layerType_getInfo(type);

  return (typeInfo->free != nullptr);
}

int CustomData_layertype_layers_max(const int type)
{
  const LayerTypeInfo *typeInfo = layerType_getInfo(type);

  /* Same test as for singleton above. */
  if (typeInfo->defaultname == nullptr) {
    return 1;
  }
  if (typeInfo->layers_max == nullptr) {
    return -1;
  }

  return typeInfo->layers_max();
}

static bool cd_layer_find_dupe(CustomData *data, const char *name, const int type, const int index)
{
  /* see if there is a duplicate */
  for (int i = 0; i < data->totlayer; i++) {
    if (i != index) {
      CustomDataLayer *layer = &data->layers[i];

      if (CD_TYPE_AS_MASK(type) & CD_MASK_PROP_ALL) {
        if ((CD_TYPE_AS_MASK(layer->type) & CD_MASK_PROP_ALL) && STREQ(layer->name, name)) {
          return true;
        }
      }
      else {
        if (i != index && layer->type == type && STREQ(layer->name, name)) {
          return true;
        }
      }
    }
  }

  return false;
}

struct CustomDataUniqueCheckData {
  CustomData *data;
  int type;
  int index;
};

static bool customdata_unique_check(void *arg, const char *name)
{
  CustomDataUniqueCheckData *data_arg = static_cast<CustomDataUniqueCheckData *>(arg);
  return cd_layer_find_dupe(data_arg->data, name, data_arg->type, data_arg->index);
}

void CustomData_set_layer_unique_name(CustomData *data, const int index)
{
  CustomDataLayer *nlayer = &data->layers[index];
  const LayerTypeInfo *typeInfo = layerType_getInfo(nlayer->type);

  CustomDataUniqueCheckData data_arg{data, nlayer->type, index};

  if (!typeInfo->defaultname) {
    return;
  }

  /* Set default name if none specified. Note we only call DATA_() when
   * needed to avoid overhead of locale lookups in the depsgraph. */
  if (nlayer->name[0] == '\0') {
    STRNCPY(nlayer->name, DATA_(typeInfo->defaultname));
  }

  BLI_uniquename_cb(
      customdata_unique_check, &data_arg, nullptr, '.', nlayer->name, sizeof(nlayer->name));
}

void CustomData_validate_layer_name(const CustomData *data,
                                    int type,
                                    const char *name,
                                    char *outname)
{
  int index = -1;

  /* if a layer name was given, try to find that layer */
  if (name[0]) {
    index = CustomData_get_named_layer_index(data, type, name);
  }

  if (index == -1) {
    /* either no layer was specified, or the layer we want has been
     * deleted, so assign the active layer to name
     */
    index = CustomData_get_active_layer_index(data, type);
    BLI_strncpy(outname, data->layers[index].name, MAX_CUSTOMDATA_LAYER_NAME);
  }
  else {
    BLI_strncpy(outname, name, MAX_CUSTOMDATA_LAYER_NAME);
  }
}

bool CustomData_verify_versions(CustomData *data, const int index)
{
  const LayerTypeInfo *typeInfo;
  CustomDataLayer *layer = &data->layers[index];
  bool keeplayer = true;

  if (layer->type >= CD_NUMTYPES) {
    keeplayer = false; /* unknown layer type from future version */
  }
  else {
    typeInfo = layerType_getInfo(layer->type);

    if (!typeInfo->defaultname && (index > 0) && data->layers[index - 1].type == layer->type) {
      keeplayer = false; /* multiple layers of which we only support one */
    }
    /* This is a preemptive fix for cases that should not happen
     * (layers that should not be written in .blend files),
     * but can happen due to bugs (see e.g. T62318).
     * Also for forward compatibility, in future,
     * we may put into `.blend` file some currently un-written data types,
     * this should cover that case as well.
     * Better to be safe here, and fix issue on the fly rather than crash... */
    /* 0 structnum is used in writing code to tag layer types that should not be written. */
    else if (typeInfo->structnum == 0 &&
             /* XXX Not sure why those three are exception, maybe that should be fixed? */
             !ELEM(layer->type,
                   CD_PAINT_MASK,
                   CD_FACEMAP,
                   CD_MTEXPOLY,
                   CD_SCULPT_FACE_SETS,
                   CD_CREASE)) {
      keeplayer = false;
      CLOG_WARN(&LOG, ".blend file read: removing a data layer that should not have been written");
    }
  }

  if (!keeplayer) {
    for (int i = index + 1; i < data->totlayer; i++) {
      data->layers[i - 1] = data->layers[i];
    }
    data->totlayer--;
  }

  return keeplayer;
}

static bool CustomData_layer_ensure_data_exists(CustomDataLayer *layer, size_t count)
{
  BLI_assert(layer);
  const LayerTypeInfo *typeInfo = layerType_getInfo(layer->type);
  BLI_assert(typeInfo);

  if (layer->data || count == 0) {
    return false;
  }

  switch (layer->type) {
    /* When more instances of corrupt files are found, add them here. */
    case CD_PROP_BOOL: /* See T84935. */
    case CD_MLOOPUV:   /* See T90620. */
      layer->data = MEM_calloc_arrayN(count, typeInfo->size, layerType_getName(layer->type));
      BLI_assert(layer->data);
      if (typeInfo->set_default_value) {
        typeInfo->set_default_value(layer->data, count);
      }
      return true;
      break;

    case CD_MTEXPOLY:
      /* TODO: Investigate multiple test failures on cycles, e.g. cycles_shadow_catcher_cpu. */
      break;

    default:
      /* Log an error so we can collect instances of bad files. */
      CLOG_WARN(&LOG, "CustomDataLayer->data is NULL for type %d.", layer->type);
      break;
  }
  return false;
}

bool CustomData_layer_validate(CustomDataLayer *layer, const uint totitems, const bool do_fixes)
{
  BLI_assert(layer);
  const LayerTypeInfo *typeInfo = layerType_getInfo(layer->type);
  BLI_assert(typeInfo);

  if (do_fixes) {
    CustomData_layer_ensure_data_exists(layer, totitems);
  }

  BLI_assert((totitems == 0) || layer->data);
  BLI_assert(MEM_allocN_len(layer->data) >= totitems * typeInfo->size);

  if (typeInfo->validate != nullptr) {
    return typeInfo->validate(layer->data, totitems, do_fixes);
  }

  return false;
}

/** \} */

/* -------------------------------------------------------------------- */
/** \name External Files
 * \{ */

static void customdata_external_filename(char filepath[FILE_MAX],
                                         ID *id,
                                         CustomDataExternal *external)
{
  BLI_strncpy(filepath, external->filepath, FILE_MAX);
  BLI_path_abs(filepath, ID_BLEND_PATH_FROM_GLOBAL(id));
}

void CustomData_external_reload(CustomData *data, ID * /*id*/, eCustomDataMask mask, int totelem)
{
  for (int i = 0; i < data->totlayer; i++) {
    CustomDataLayer *layer = &data->layers[i];
    const LayerTypeInfo *typeInfo = layerType_getInfo(layer->type);

    if (!(mask & CD_TYPE_AS_MASK(layer->type))) {
      /* pass */
    }
    else if ((layer->flag & CD_FLAG_EXTERNAL) && (layer->flag & CD_FLAG_IN_MEMORY)) {
      if (typeInfo->free) {
        typeInfo->free(layer->data, totelem, typeInfo->size);
      }
      layer->flag &= ~CD_FLAG_IN_MEMORY;
    }
  }
}

void CustomData_external_read(CustomData *data, ID *id, eCustomDataMask mask, const int totelem)
{
  CustomDataExternal *external = data->external;
  CustomDataLayer *layer;
  char filepath[FILE_MAX];
  int update = 0;

  if (!external) {
    return;
  }

  for (int i = 0; i < data->totlayer; i++) {
    layer = &data->layers[i];
    const LayerTypeInfo *typeInfo = layerType_getInfo(layer->type);

    if (!(mask & CD_TYPE_AS_MASK(layer->type))) {
      /* pass */
    }
    else if (layer->flag & CD_FLAG_IN_MEMORY) {
      /* pass */
    }
    else if ((layer->flag & CD_FLAG_EXTERNAL) && typeInfo->read) {
      update = 1;
    }
  }

  if (!update) {
    return;
  }

  customdata_external_filename(filepath, id, external);

  CDataFile *cdf = cdf_create(CDF_TYPE_MESH);
  if (!cdf_read_open(cdf, filepath)) {
    cdf_free(cdf);
    CLOG_ERROR(&LOG, "Failed to read %s layer from %s.", layerType_getName(layer->type), filepath);
    return;
  }

  for (int i = 0; i < data->totlayer; i++) {
    layer = &data->layers[i];
    const LayerTypeInfo *typeInfo = layerType_getInfo(layer->type);

    if (!(mask & CD_TYPE_AS_MASK(layer->type))) {
      /* pass */
    }
    else if (layer->flag & CD_FLAG_IN_MEMORY) {
      /* pass */
    }
    else if ((layer->flag & CD_FLAG_EXTERNAL) && typeInfo->read) {
      CDataFileLayer *blay = cdf_layer_find(cdf, layer->type, layer->name);

      if (blay) {
        if (cdf_read_layer(cdf, blay)) {
          if (typeInfo->read(cdf, layer->data, totelem)) {
            /* pass */
          }
          else {
            break;
          }
          layer->flag |= CD_FLAG_IN_MEMORY;
        }
        else {
          break;
        }
      }
    }
  }

  cdf_read_close(cdf);
  cdf_free(cdf);
}

void CustomData_external_write(
    CustomData *data, ID *id, eCustomDataMask mask, const int totelem, const int free)
{
  CustomDataExternal *external = data->external;
  int update = 0;
  char filepath[FILE_MAX];

  if (!external) {
    return;
  }

  /* test if there is anything to write */
  for (int i = 0; i < data->totlayer; i++) {
    CustomDataLayer *layer = &data->layers[i];
    const LayerTypeInfo *typeInfo = layerType_getInfo(layer->type);

    if (!(mask & CD_TYPE_AS_MASK(layer->type))) {
      /* pass */
    }
    else if ((layer->flag & CD_FLAG_EXTERNAL) && typeInfo->write) {
      update = 1;
    }
  }

  if (!update) {
    return;
  }

  /* make sure data is read before we try to write */
  CustomData_external_read(data, id, mask, totelem);
  customdata_external_filename(filepath, id, external);

  CDataFile *cdf = cdf_create(CDF_TYPE_MESH);

  for (int i = 0; i < data->totlayer; i++) {
    CustomDataLayer *layer = &data->layers[i];
    const LayerTypeInfo *typeInfo = layerType_getInfo(layer->type);

    if ((layer->flag & CD_FLAG_EXTERNAL) && typeInfo->filesize) {
      if (layer->flag & CD_FLAG_IN_MEMORY) {
        cdf_layer_add(
            cdf, layer->type, layer->name, typeInfo->filesize(cdf, layer->data, totelem));
      }
      else {
        cdf_free(cdf);
        return; /* read failed for a layer! */
      }
    }
  }

  if (!cdf_write_open(cdf, filepath)) {
    CLOG_ERROR(&LOG, "Failed to open %s for writing.", filepath);
    cdf_free(cdf);
    return;
  }

  int i;
  for (i = 0; i < data->totlayer; i++) {
    CustomDataLayer *layer = &data->layers[i];
    const LayerTypeInfo *typeInfo = layerType_getInfo(layer->type);

    if ((layer->flag & CD_FLAG_EXTERNAL) && typeInfo->write) {
      CDataFileLayer *blay = cdf_layer_find(cdf, layer->type, layer->name);

      if (cdf_write_layer(cdf, blay)) {
        if (typeInfo->write(cdf, layer->data, totelem)) {
          /* pass */
        }
        else {
          break;
        }
      }
      else {
        break;
      }
    }
  }

  if (i != data->totlayer) {
    CLOG_ERROR(&LOG, "Failed to write data to %s.", filepath);
    cdf_write_close(cdf);
    cdf_free(cdf);
    return;
  }

  for (i = 0; i < data->totlayer; i++) {
    CustomDataLayer *layer = &data->layers[i];
    const LayerTypeInfo *typeInfo = layerType_getInfo(layer->type);

    if ((layer->flag & CD_FLAG_EXTERNAL) && typeInfo->write) {
      if (free) {
        if (typeInfo->free) {
          typeInfo->free(layer->data, totelem, typeInfo->size);
        }
        layer->flag &= ~CD_FLAG_IN_MEMORY;
      }
    }
  }

  cdf_write_close(cdf);
  cdf_free(cdf);
}

void CustomData_external_add(
    CustomData *data, ID * /*id*/, const int type, const int /*totelem*/, const char *filepath)
{
  CustomDataExternal *external = data->external;

  int layer_index = CustomData_get_active_layer_index(data, type);
  if (layer_index == -1) {
    return;
  }

  CustomDataLayer *layer = &data->layers[layer_index];

  if (layer->flag & CD_FLAG_EXTERNAL) {
    return;
  }

  if (!external) {
    external = MEM_cnew<CustomDataExternal>(__func__);
    data->external = external;
  }
  BLI_strncpy(external->filepath, filepath, sizeof(external->filepath));

  layer->flag |= CD_FLAG_EXTERNAL | CD_FLAG_IN_MEMORY;
}

void CustomData_external_remove(CustomData *data, ID *id, const int type, const int totelem)
{
  CustomDataExternal *external = data->external;

  int layer_index = CustomData_get_active_layer_index(data, type);
  if (layer_index == -1) {
    return;
  }

  CustomDataLayer *layer = &data->layers[layer_index];

  if (!external) {
    return;
  }

  if (layer->flag & CD_FLAG_EXTERNAL) {
    if (!(layer->flag & CD_FLAG_IN_MEMORY)) {
      CustomData_external_read(data, id, CD_TYPE_AS_MASK(layer->type), totelem);
    }

    layer->flag &= ~CD_FLAG_EXTERNAL;
  }
}

bool CustomData_external_test(CustomData *data, const int type)
{
  int layer_index = CustomData_get_active_layer_index(data, type);
  if (layer_index == -1) {
    return false;
  }

  CustomDataLayer *layer = &data->layers[layer_index];
  return (layer->flag & CD_FLAG_EXTERNAL) != 0;
}

/** \} */

/* -------------------------------------------------------------------- */
/** \name Mesh-to-Mesh Data Transfer
 * \{ */

static void copy_bit_flag(void *dst, const void *src, const size_t data_size, const uint64_t flag)
{
#define COPY_BIT_FLAG(_type, _dst, _src, _f) \
  { \
    const _type _val = *((_type *)(_src)) & ((_type)(_f)); \
    *((_type *)(_dst)) &= ~((_type)(_f)); \
    *((_type *)(_dst)) |= _val; \
  } \
  (void)0

  switch (data_size) {
    case 1:
      COPY_BIT_FLAG(uint8_t, dst, src, flag);
      break;
    case 2:
      COPY_BIT_FLAG(uint16_t, dst, src, flag);
      break;
    case 4:
      COPY_BIT_FLAG(uint32_t, dst, src, flag);
      break;
    case 8:
      COPY_BIT_FLAG(uint64_t, dst, src, flag);
      break;
    default:
      // CLOG_ERROR(&LOG, "Unknown flags-container size (%zu)", datasize);
      break;
  }

#undef COPY_BIT_FLAG
}

static bool check_bit_flag(const void *data, const size_t data_size, const uint64_t flag)
{
  switch (data_size) {
    case 1:
      return ((*((uint8_t *)data) & uint8_t(flag)) != 0);
    case 2:
      return ((*((uint16_t *)data) & uint16_t(flag)) != 0);
    case 4:
      return ((*((uint32_t *)data) & uint32_t(flag)) != 0);
    case 8:
      return ((*((uint64_t *)data) & uint64_t(flag)) != 0);
    default:
      // CLOG_ERROR(&LOG, "Unknown flags-container size (%zu)", datasize);
      return false;
  }
}

static void customdata_data_transfer_interp_generic(const CustomDataTransferLayerMap *laymap,
                                                    void *data_dst,
                                                    const void **sources,
                                                    const float *weights,
                                                    const int count,
                                                    const float mix_factor)
{
  BLI_assert(weights != nullptr);
  BLI_assert(count > 0);

  /* Fake interpolation, we actually copy highest weighted source to dest.
   * Note we also handle bitflags here,
   * in which case we rather choose to transfer value of elements totaling
   * more than 0.5 of weight. */
  int best_src_idx = 0;

  const int data_type = laymap->data_type;
  const int mix_mode = laymap->mix_mode;

  size_t data_size;
  const uint64_t data_flag = laymap->data_flag;

  cd_interp interp_cd = nullptr;
  cd_copy copy_cd = nullptr;

  if (!sources) {
    /* Not supported here, abort. */
    return;
  }

  if (data_type & CD_FAKE) {
    data_size = laymap->data_size;
  }
  else {
    const LayerTypeInfo *type_info = layerType_getInfo(data_type);

    data_size = size_t(type_info->size);
    interp_cd = type_info->interp;
    copy_cd = type_info->copy;
  }

  void *tmp_dst = MEM_mallocN(data_size, __func__);

  if (count > 1 && !interp_cd) {
    if (data_flag) {
      /* Boolean case, we can 'interpolate' in two groups,
       * and choose value from highest weighted group. */
      float tot_weight_true = 0.0f;
      int item_true_idx = -1, item_false_idx = -1;

      for (int i = 0; i < count; i++) {
        if (check_bit_flag(sources[i], data_size, data_flag)) {
          tot_weight_true += weights[i];
          item_true_idx = i;
        }
        else {
          item_false_idx = i;
        }
      }
      best_src_idx = (tot_weight_true >= 0.5f) ? item_true_idx : item_false_idx;
    }
    else {
      /* We just choose highest weighted source. */
      float max_weight = 0.0f;

      for (int i = 0; i < count; i++) {
        if (weights[i] > max_weight) {
          max_weight = weights[i];
          best_src_idx = i;
        }
      }
    }
  }

  BLI_assert(best_src_idx >= 0);

  if (interp_cd) {
    interp_cd(sources, weights, nullptr, count, tmp_dst);
  }
  else if (data_flag) {
    copy_bit_flag(tmp_dst, sources[best_src_idx], data_size, data_flag);
  }
  /* No interpolation, just copy highest weight source element's data. */
  else if (copy_cd) {
    copy_cd(sources[best_src_idx], tmp_dst, 1);
  }
  else {
    memcpy(tmp_dst, sources[best_src_idx], data_size);
  }

  if (data_flag) {
    /* Bool flags, only copy if dest data is set (resp. unset) -
     * only 'advanced' modes we can support here! */
    if (mix_factor >= 0.5f && ((mix_mode == CDT_MIX_TRANSFER) ||
                               (mix_mode == CDT_MIX_REPLACE_ABOVE_THRESHOLD &&
                                check_bit_flag(data_dst, data_size, data_flag)) ||
                               (mix_mode == CDT_MIX_REPLACE_BELOW_THRESHOLD &&
                                !check_bit_flag(data_dst, data_size, data_flag)))) {
      copy_bit_flag(data_dst, tmp_dst, data_size, data_flag);
    }
  }
  else if (!(data_type & CD_FAKE)) {
    CustomData_data_mix_value(data_type, tmp_dst, data_dst, mix_mode, mix_factor);
  }
  /* Else we can do nothing by default, needs custom interp func!
   * Note this is here only for sake of consistency, not expected to be used much actually? */
  else {
    if (mix_factor >= 0.5f) {
      memcpy(data_dst, tmp_dst, data_size);
    }
  }

  MEM_freeN(tmp_dst);
}

void customdata_data_transfer_interp_normal_normals(const CustomDataTransferLayerMap *laymap,
                                                    void *data_dst,
                                                    const void **sources,
                                                    const float *weights,
                                                    const int count,
                                                    const float mix_factor)
{
  BLI_assert(weights != nullptr);
  BLI_assert(count > 0);

  const int data_type = laymap->data_type;
  const int mix_mode = laymap->mix_mode;

  SpaceTransform *space_transform = static_cast<SpaceTransform *>(laymap->interp_data);

  const LayerTypeInfo *type_info = layerType_getInfo(data_type);
  cd_interp interp_cd = type_info->interp;

  float tmp_dst[3];

  BLI_assert(data_type == CD_NORMAL);

  if (!sources) {
    /* Not supported here, abort. */
    return;
  }

  interp_cd(sources, weights, nullptr, count, tmp_dst);
  if (space_transform) {
    /* tmp_dst is in source space so far, bring it back in destination space. */
    BLI_space_transform_invert_normal(space_transform, tmp_dst);
  }

  CustomData_data_mix_value(data_type, tmp_dst, data_dst, mix_mode, mix_factor);
}

void CustomData_data_transfer(const MeshPairRemap *me_remap,
                              const CustomDataTransferLayerMap *laymap)
{
  MeshPairRemapItem *mapit = me_remap->items;
  const int totelem = me_remap->items_num;

  const int data_type = laymap->data_type;
  const void *data_src = laymap->data_src;
  void *data_dst = laymap->data_dst;

  size_t data_step;
  size_t data_size;
  size_t data_offset;

  cd_datatransfer_interp interp = nullptr;

  size_t tmp_buff_size = 32;
  const void **tmp_data_src = nullptr;

  /* NOTE: null data_src may happen and be valid (see vgroups...). */
  if (!data_dst) {
    return;
  }

  if (data_src) {
    tmp_data_src = (const void **)MEM_malloc_arrayN(
        tmp_buff_size, sizeof(*tmp_data_src), __func__);
  }

  if (data_type & CD_FAKE) {
    data_step = laymap->elem_size;
    data_size = laymap->data_size;
    data_offset = laymap->data_offset;
  }
  else {
    const LayerTypeInfo *type_info = layerType_getInfo(data_type);

    /* NOTE: we can use 'fake' CDLayers for crease :/. */
    data_size = size_t(type_info->size);
    data_step = laymap->elem_size ? laymap->elem_size : data_size;
    data_offset = laymap->data_offset;
  }

  interp = laymap->interp ? laymap->interp : customdata_data_transfer_interp_generic;

  for (int i = 0; i < totelem; i++, data_dst = POINTER_OFFSET(data_dst, data_step), mapit++) {
    const int sources_num = mapit->sources_num;
    const float mix_factor = laymap->mix_factor *
                             (laymap->mix_weights ? laymap->mix_weights[i] : 1.0f);

    if (!sources_num) {
      /* No sources for this element, skip it. */
      continue;
    }

    if (tmp_data_src) {
      if (UNLIKELY(sources_num > tmp_buff_size)) {
        tmp_buff_size = size_t(sources_num);
        tmp_data_src = (const void **)MEM_reallocN((void *)tmp_data_src,
                                                   sizeof(*tmp_data_src) * tmp_buff_size);
      }

      for (int j = 0; j < sources_num; j++) {
        const size_t src_idx = size_t(mapit->indices_src[j]);
        tmp_data_src[j] = POINTER_OFFSET(data_src, (data_step * src_idx) + data_offset);
      }
    }

    interp(laymap,
           POINTER_OFFSET(data_dst, data_offset),
           tmp_data_src,
           mapit->weights_src,
           sources_num,
           mix_factor);
  }

  MEM_SAFE_FREE(tmp_data_src);
}

/** \} */

/* -------------------------------------------------------------------- */
/** \name Custom Data IO
 * \{ */

static void write_mdisps(BlendWriter *writer,
                         const int count,
                         const MDisps *mdlist,
                         const int external)
{
  if (mdlist) {
    BLO_write_struct_array(writer, MDisps, count, mdlist);
    for (int i = 0; i < count; i++) {
      const MDisps *md = &mdlist[i];
      if (md->disps) {
        if (!external) {
          BLO_write_float3_array(writer, md->totdisp, &md->disps[0][0]);
        }
      }

      if (md->hidden) {
        BLO_write_raw(writer, BLI_BITMAP_SIZE(md->totdisp), md->hidden);
      }
    }
  }
}

static void write_grid_paint_mask(BlendWriter *writer,
                                  int count,
                                  const GridPaintMask *grid_paint_mask)
{
  if (grid_paint_mask) {
    BLO_write_struct_array(writer, GridPaintMask, count, grid_paint_mask);
    for (int i = 0; i < count; i++) {
      const GridPaintMask *gpm = &grid_paint_mask[i];
      if (gpm->data) {
        const int gridsize = BKE_ccg_gridsize(gpm->level);
        BLO_write_raw(writer, sizeof(*gpm->data) * gridsize * gridsize, gpm->data);
      }
    }
  }
}

void CustomData_blend_write(BlendWriter *writer,
                            CustomData *data,
                            Span<CustomDataLayer> layers_to_write,
                            int count,
                            eCustomDataMask cddata_mask,
                            ID *id)
{
  /* write external customdata (not for undo) */
  if (data->external && !BLO_write_is_undo(writer)) {
    CustomData_external_write(data, id, cddata_mask, count, 0);
  }

  BLO_write_struct_array_at_address(
      writer, CustomDataLayer, data->totlayer, data->layers, layers_to_write.data());

  for (const CustomDataLayer &layer : layers_to_write) {
    switch (layer.type) {
      case CD_MDEFORMVERT:
        BKE_defvert_blend_write(writer, count, static_cast<const MDeformVert *>(layer.data));
        break;
      case CD_MDISPS:
        write_mdisps(
            writer, count, static_cast<const MDisps *>(layer.data), layer.flag & CD_FLAG_EXTERNAL);
        break;
      case CD_PAINT_MASK:
        BLO_write_raw(writer, sizeof(float) * count, static_cast<const float *>(layer.data));
        break;
      case CD_SCULPT_FACE_SETS:
        BLO_write_raw(writer, sizeof(float) * count, static_cast<const float *>(layer.data));
        break;
      case CD_GRID_PAINT_MASK:
        write_grid_paint_mask(writer, count, static_cast<const GridPaintMask *>(layer.data));
        break;
      case CD_FACEMAP:
        BLO_write_raw(writer, sizeof(int) * count, static_cast<const int *>(layer.data));
        break;
      case CD_PROP_BOOL:
        BLO_write_raw(writer, sizeof(bool) * count, static_cast<const bool *>(layer.data));
        break;
      case CD_CREASE:
        BLO_write_raw(writer, sizeof(float) * count, static_cast<const float *>(layer.data));
        break;
      default: {
        const char *structname;
        int structnum;
        CustomData_file_write_info(layer.type, &structname, &structnum);
        if (structnum) {
          int datasize = structnum * count;
          BLO_write_struct_array_by_name(writer, structname, datasize, layer.data);
        }
        else if (!BLO_write_is_undo(writer)) { /* Do not warn on undo. */
          printf("%s error: layer '%s':%d - can't be written to file\n",
                 __func__,
                 structname,
                 layer.type);
        }
      }
    }
  }

  if (data->external) {
    BLO_write_struct(writer, CustomDataExternal, data->external);
  }
}

static void blend_read_mdisps(BlendDataReader *reader,
                              const int count,
                              MDisps *mdisps,
                              const int external)
{
  if (mdisps) {
    for (int i = 0; i < count; i++) {
      BLO_read_data_address(reader, &mdisps[i].disps);
      BLO_read_data_address(reader, &mdisps[i].hidden);

      if (mdisps[i].totdisp && !mdisps[i].level) {
        /* this calculation is only correct for loop mdisps;
         * if loading pre-BMesh face mdisps this will be
         * overwritten with the correct value in
         * bm_corners_to_loops() */
        float gridsize = sqrtf(mdisps[i].totdisp);
        mdisps[i].level = int(logf(gridsize - 1.0f) / float(M_LN2)) + 1;
      }

      if (BLO_read_requires_endian_switch(reader) && (mdisps[i].disps)) {
        /* DNA_struct_switch_endian doesn't do endian swap for (*disps)[] */
        /* this does swap for data written at write_mdisps() - readfile.c */
        BLI_endian_switch_float_array(*mdisps[i].disps, mdisps[i].totdisp * 3);
      }
      if (!external && !mdisps[i].disps) {
        mdisps[i].totdisp = 0;
      }
    }
  }
}

static void blend_read_paint_mask(BlendDataReader *reader,
                                  int count,
                                  GridPaintMask *grid_paint_mask)
{
  if (grid_paint_mask) {
    for (int i = 0; i < count; i++) {
      GridPaintMask *gpm = &grid_paint_mask[i];
      if (gpm->data) {
        BLO_read_data_address(reader, &gpm->data);
      }
    }
  }
}

void CustomData_blend_read(BlendDataReader *reader, CustomData *data, const int count)
{
  BLO_read_data_address(reader, &data->layers);

  /* Annoying workaround for bug T31079 loading legacy files with
   * no polygons _but_ have stale custom-data. */
  if (UNLIKELY(count == 0 && data->layers == nullptr && data->totlayer != 0)) {
    CustomData_reset(data);
    return;
  }

  BLO_read_data_address(reader, &data->external);

  int i = 0;
  while (i < data->totlayer) {
    CustomDataLayer *layer = &data->layers[i];

    if (layer->flag & CD_FLAG_EXTERNAL) {
      layer->flag &= ~CD_FLAG_IN_MEMORY;
    }

    layer->flag &= ~CD_FLAG_NOFREE;

    if (CustomData_verify_versions(data, i)) {
      BLO_read_data_address(reader, &layer->data);
      if (CustomData_layer_ensure_data_exists(layer, count)) {
        /* Under normal operations, this shouldn't happen, but...
         * For a CD_PROP_BOOL example, see T84935.
         * For a CD_MLOOPUV example, see T90620. */
        CLOG_WARN(&LOG,
                  "Allocated custom data layer that was not saved correctly for layer->type = %d.",
                  layer->type);
      }

      if (layer->type == CD_MDISPS) {
        blend_read_mdisps(
            reader, count, static_cast<MDisps *>(layer->data), layer->flag & CD_FLAG_EXTERNAL);
      }
      else if (layer->type == CD_GRID_PAINT_MASK) {
        blend_read_paint_mask(reader, count, static_cast<GridPaintMask *>(layer->data));
      }
      else if (layer->type == CD_MDEFORMVERT) {
        BKE_defvert_blend_read(reader, count, static_cast<MDeformVert *>(layer->data));
      }
      i++;
    }
  }

  /* Ensure allocated size is set to the size of the read array. While this should always be the
   * case (see #CustomData_blend_write_prepare), there can be some corruption in rare cases (e.g.
   * files saved between ff3d535bc2a63092 and 945f32e66d6ada2a). */
  data->maxlayer = data->totlayer;

  CustomData_update_typemap(data);
}

/** \} */

/* -------------------------------------------------------------------- */
/** \name Custom Data Debugging
 * \{ */

#ifndef NDEBUG

void CustomData_debug_info_from_layers(const CustomData *data, const char *indent, DynStr *dynstr)
{
  for (int type = 0; type < CD_NUMTYPES; type++) {
    if (CustomData_has_layer(data, type)) {
      /* NOTE: doesn't account for multiple layers. */
      const char *name = CustomData_layertype_name(type);
      const int size = CustomData_sizeof(type);
      const void *pt = CustomData_get_layer(data, type);
      const int pt_size = pt ? (int)(MEM_allocN_len(pt) / size) : 0;
      const char *structname;
      int structnum;
      CustomData_file_write_info(type, &structname, &structnum);
      BLI_dynstr_appendf(
          dynstr,
          "%sdict(name='%s', struct='%s', type=%d, ptr='%p', elem=%d, length=%d),\n",
          indent,
          name,
          structname,
          type,
          (const void *)pt,
          size,
          pt_size);
    }
  }
}

#endif /* NDEBUG */

/** \} */

namespace blender::bke {

/* -------------------------------------------------------------------- */
/** \name Custom Data C++ API
 * \{ */

const blender::CPPType *custom_data_type_to_cpp_type(const eCustomDataType type)
{
  switch (type) {
    case CD_PROP_FLOAT:
      return &CPPType::get<float>();
    case CD_PROP_FLOAT2:
      return &CPPType::get<float2>();
    case CD_PROP_FLOAT3:
      return &CPPType::get<float3>();
    case CD_PROP_INT32:
      return &CPPType::get<int>();
    case CD_PROP_COLOR:
      return &CPPType::get<ColorGeometry4f>();
    case CD_PROP_BOOL:
      return &CPPType::get<bool>();
    case CD_PROP_INT8:
      return &CPPType::get<int8_t>();
    case CD_PROP_BYTE_COLOR:
      return &CPPType::get<ColorGeometry4b>();
    default:
      return nullptr;
  }
  return nullptr;
}

eCustomDataType cpp_type_to_custom_data_type(const blender::CPPType &type)
{
  if (type.is<float>()) {
    return CD_PROP_FLOAT;
  }
  if (type.is<float2>()) {
    return CD_PROP_FLOAT2;
  }
  if (type.is<float3>()) {
    return CD_PROP_FLOAT3;
  }
  if (type.is<int>()) {
    return CD_PROP_INT32;
  }
  if (type.is<ColorGeometry4f>()) {
    return CD_PROP_COLOR;
  }
  if (type.is<bool>()) {
    return CD_PROP_BOOL;
  }
  if (type.is<int8_t>()) {
    return CD_PROP_INT8;
  }
  if (type.is<ColorGeometry4b>()) {
    return CD_PROP_BYTE_COLOR;
  }
  return static_cast<eCustomDataType>(-1);
}

/** \} */

}  // namespace blender::bke

size_t CustomData_get_elem_size(CustomDataLayer *layer)
{
  return LAYERTYPEINFO[layer->type].size;
}<|MERGE_RESOLUTION|>--- conflicted
+++ resolved
@@ -1015,110 +1015,6 @@
 /** \name Callbacks for #OrigSpaceLoop
  * \{ */
 
-<<<<<<< HEAD
-=======
-static void layerCopyValue_mloopuv(const void *source,
-                                   void *dest,
-                                   const int mixmode,
-                                   const float mixfactor)
-{
-  const MLoopUV *luv1 = static_cast<const MLoopUV *>(source);
-  MLoopUV *luv2 = static_cast<MLoopUV *>(dest);
-
-  /* We only support a limited subset of advanced mixing here -
-   * namely the mixfactor interpolation. */
-
-  if (mixmode == CDT_MIX_NOMIX) {
-    copy_v2_v2(luv2->uv, luv1->uv);
-  }
-  else {
-    interp_v2_v2v2(luv2->uv, luv2->uv, luv1->uv, mixfactor);
-  }
-}
-
-static bool layerEqual_mloopuv(const void *data1, const void *data2)
-{
-  const MLoopUV *luv1 = static_cast<const MLoopUV *>(data1);
-  const MLoopUV *luv2 = static_cast<const MLoopUV *>(data2);
-
-  return len_squared_v2v2(luv1->uv, luv2->uv) < 0.00001f;
-}
-
-static void layerMultiply_mloopuv(void *data, const float fac)
-{
-  MLoopUV *luv = static_cast<MLoopUV *>(data);
-
-  mul_v2_fl(luv->uv, fac);
-}
-
-static void layerInitMinMax_mloopuv(void *vmin, void *vmax)
-{
-  MLoopUV *min = static_cast<MLoopUV *>(vmin);
-  MLoopUV *max = static_cast<MLoopUV *>(vmax);
-
-  INIT_MINMAX2(min->uv, max->uv);
-}
-
-static void layerDoMinMax_mloopuv(const void *data, void *vmin, void *vmax)
-{
-  const MLoopUV *luv = static_cast<const MLoopUV *>(data);
-  MLoopUV *min = static_cast<MLoopUV *>(vmin);
-  MLoopUV *max = static_cast<MLoopUV *>(vmax);
-
-  minmax_v2v2_v2(min->uv, max->uv, luv->uv);
-}
-
-static void layerAdd_mloopuv(void *data1, const void *data2)
-{
-  MLoopUV *l1 = static_cast<MLoopUV *>(data1);
-  const MLoopUV *l2 = static_cast<const MLoopUV *>(data2);
-
-  add_v2_v2(l1->uv, l2->uv);
-}
-
-static void layerInterp_mloopuv(const void **sources,
-                                const float *weights,
-                                const float * /*sub_weights*/,
-                                int count,
-                                void *dest)
-{
-  float uv[2];
-  int flag = 0;
-
-  zero_v2(uv);
-
-  for (int i = 0; i < count; i++) {
-    const float interp_weight = weights[i];
-    const MLoopUV *src = static_cast<const MLoopUV *>(sources[i]);
-    madd_v2_v2fl(uv, src->uv, interp_weight);
-    if (interp_weight > 0.0f) {
-      flag |= src->flag;
-    }
-  }
-
-  /* Delay writing to the destination in case dest is in sources. */
-  copy_v2_v2(((MLoopUV *)dest)->uv, uv);
-  ((MLoopUV *)dest)->flag = flag;
-}
-
-static bool layerValidate_mloopuv(void *data, const uint totitems, const bool do_fixes)
-{
-  MLoopUV *uv = static_cast<MLoopUV *>(data);
-  bool has_errors = false;
-
-  for (int i = 0; i < totitems; i++, uv++) {
-    if (!is_finite_v2(uv->uv)) {
-      if (do_fixes) {
-        zero_v2(uv->uv);
-      }
-      has_errors = true;
-    }
-  }
-
-  return has_errors;
-}
-
->>>>>>> 7636fc06
 /* origspace is almost exact copy of mloopuv's, keep in sync */
 static void layerCopyValue_mloop_origspace(const void *source,
                                            void *dest,
