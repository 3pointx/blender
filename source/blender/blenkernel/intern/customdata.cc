/* SPDX-License-Identifier: GPL-2.0-or-later
 * Copyright 2006 Blender Foundation. All rights reserved. */

/** \file
 * \ingroup bke
 * Implementation of CustomData.
 *
 * BKE_customdata.h contains the function prototypes for this file.
 */

#include "MEM_guardedalloc.h"

/* Since we have versioning code here (CustomData_verify_versions()). */
#define DNA_DEPRECATED_ALLOW

#include "DNA_ID.h"
#include "DNA_customdata_types.h"
#include "DNA_meshdata_types.h"

#include "BLI_bitmap.h"
#include "BLI_color.hh"
#include "BLI_endian_switch.h"
#include "BLI_index_range.hh"
#include "BLI_math.h"
#include "BLI_math_color_blend.h"
#include "BLI_math_vector.hh"
#include "BLI_mempool.h"
#include "BLI_path_util.h"
#include "BLI_span.hh"
#include "BLI_string.h"
#include "BLI_string_ref.hh"
#include "BLI_string_utils.h"
#include "BLI_utildefines.h"

#ifndef NDEBUG
#  include "BLI_dynstr.h"
#endif

#include "BLT_translation.h"

#include "BKE_anonymous_attribute.h"
#include "BKE_customdata.h"
#include "BKE_customdata_file.h"
#include "BKE_deform.h"
#include "BKE_main.h"
#include "BKE_mesh_mapping.h"
#include "BKE_mesh_remap.h"
#include "BKE_multires.h"
#include "BKE_subsurf.h"

#include "BLO_read_write.h"

#include "bmesh.h"

#include "CLG_log.h"

/* only for customdata_data_transfer_interp_normal_normals */
#include "data_transfer_intern.h"

using blender::IndexRange;
using blender::Span;
using blender::StringRef;
using blender::Vector;

/* number of layers to add when growing a CustomData object */
#define CUSTOMDATA_GROW 5

/* ensure typemap size is ok */
BLI_STATIC_ASSERT(ARRAY_SIZE(((CustomData *)nullptr)->typemap) == CD_NUMTYPES, "size mismatch");

static CLG_LogRef LOG = {"bke.customdata"};

/* -------------------------------------------------------------------- */
/** \name Mesh Mask Utilities
 * \{ */

void CustomData_MeshMasks_update(CustomData_MeshMasks *mask_dst,
                                 const CustomData_MeshMasks *mask_src)
{
  mask_dst->vmask |= mask_src->vmask;
  mask_dst->emask |= mask_src->emask;
  mask_dst->fmask |= mask_src->fmask;
  mask_dst->pmask |= mask_src->pmask;
  mask_dst->lmask |= mask_src->lmask;
}

bool CustomData_MeshMasks_are_matching(const CustomData_MeshMasks *mask_ref,
                                       const CustomData_MeshMasks *mask_required)
{
  return (((mask_required->vmask & mask_ref->vmask) == mask_required->vmask) &&
          ((mask_required->emask & mask_ref->emask) == mask_required->emask) &&
          ((mask_required->fmask & mask_ref->fmask) == mask_required->fmask) &&
          ((mask_required->pmask & mask_ref->pmask) == mask_required->pmask) &&
          ((mask_required->lmask & mask_ref->lmask) == mask_required->lmask));
}

/** \} */

/* -------------------------------------------------------------------- */
/** \name Layer Type Information
 * \{ */

struct LayerTypeInfo {
  int size; /* the memory size of one element of this layer's data */

  /** name of the struct used, for file writing */
  const char *structname;
  /** number of structs per element, for file writing */
  int structnum;

  /**
   * default layer name.
   *
   * \note when null this is a way to ensure there is only ever one item
   * see: CustomData_layertype_is_singleton().
   */
  const char *defaultname;

  /**
   * a function to copy count elements of this layer's data
   * (deep copy if appropriate)
   * if null, memcpy is used
   */
  cd_copy copy;

  /**
   * a function to free any dynamically allocated components of this
   * layer's data (note the data pointer itself should not be freed)
   * size should be the size of one element of this layer's data (e.g.
   * LayerTypeInfo.size)
   */
  void (*free)(void *data, int count, int size);

  /**
   * a function to interpolate between count source elements of this
   * layer's data and store the result in dest
   * if weights == null or sub_weights == null, they should default to 1
   *
   * weights gives the weight for each element in sources
   * sub_weights gives the sub-element weights for each element in sources
   *    (there should be (sub element count)^2 weights per element)
   * count gives the number of elements in sources
   *
   * \note in some cases \a dest pointer is in \a sources
   *       so all functions have to take this into account and delay
   *       applying changes while reading from sources.
   *       See bug T32395 - Campbell.
   */
  cd_interp interp;

  /** a function to swap the data in corners of the element */
  void (*swap)(void *data, const int *corner_indices);

  /**
   * a function to set a layer's data to default values. if null, the
   * default is assumed to be all zeros */
  void (*set_default)(void *data, int count);

  /** A function used by mesh validating code, must ensures passed item has valid data. */
  cd_validate validate;

  /** functions necessary for geometry collapse */
  bool (*equal)(const void *data1, const void *data2);
  void (*multiply)(void *data, float fac);
  void (*initminmax)(void *min, void *max);
  void (*add)(void *data1, const void *data2);
  void (*dominmax)(const void *data1, void *min, void *max);
  void (*copyvalue)(const void *source, void *dest, int mixmode, const float mixfactor);

  /** a function to read data from a cdf file */
  bool (*read)(CDataFile *cdf, void *data, int count);

  /** a function to write data to a cdf file */
  bool (*write)(CDataFile *cdf, const void *data, int count);

  /** a function to determine file size */
  size_t (*filesize)(CDataFile *cdf, const void *data, int count);

  /** a function to determine max allowed number of layers,
   * should be null or return -1 if no limit */
  int (*layers_max)();
};

/** \} */

/* -------------------------------------------------------------------- */
/** \name Callbacks for (#MDeformVert, #CD_MDEFORMVERT)
 * \{ */

static void layerCopy_mdeformvert(const void *source, void *dest, const int count)
{
  int i, size = sizeof(MDeformVert);

  memcpy(dest, source, count * size);

  for (i = 0; i < count; i++) {
    MDeformVert *dvert = static_cast<MDeformVert *>(POINTER_OFFSET(dest, i * size));

    if (dvert->totweight) {
      MDeformWeight *dw = static_cast<MDeformWeight *>(
          MEM_malloc_arrayN(dvert->totweight, sizeof(*dw), __func__));

      memcpy(dw, dvert->dw, dvert->totweight * sizeof(*dw));
      dvert->dw = dw;
    }
    else {
      dvert->dw = nullptr;
    }
  }
}

static void layerFree_mdeformvert(void *data, const int count, const int size)
{
  for (int i = 0; i < count; i++) {
    MDeformVert *dvert = static_cast<MDeformVert *>(POINTER_OFFSET(data, i * size));

    if (dvert->dw) {
      MEM_freeN(dvert->dw);
      dvert->dw = nullptr;
      dvert->totweight = 0;
    }
  }
}

static void layerInterp_mdeformvert(const void **sources,
                                    const float *weights,
                                    const float *UNUSED(sub_weights),
                                    const int count,
                                    void *dest)
{
  /* a single linked list of MDeformWeight's
   * use this to avoid double allocs (which LinkNode would do) */
  struct MDeformWeight_Link {
    struct MDeformWeight_Link *next;
    MDeformWeight dw;
  };

  MDeformVert *dvert = static_cast<MDeformVert *>(dest);
  MDeformWeight_Link *dest_dwlink = nullptr;
  MDeformWeight_Link *node;

  /* build a list of unique def_nrs for dest */
  int totweight = 0;
  for (int i = 0; i < count; i++) {
    const MDeformVert *source = static_cast<const MDeformVert *>(sources[i]);
    float interp_weight = weights[i];

    for (int j = 0; j < source->totweight; j++) {
      MDeformWeight *dw = &source->dw[j];
      float weight = dw->weight * interp_weight;

      if (weight == 0.0f) {
        continue;
      }

      for (node = dest_dwlink; node; node = node->next) {
        MDeformWeight *tmp_dw = &node->dw;

        if (tmp_dw->def_nr == dw->def_nr) {
          tmp_dw->weight += weight;
          break;
        }
      }

      /* if this def_nr is not in the list, add it */
      if (!node) {
        MDeformWeight_Link *tmp_dwlink = static_cast<MDeformWeight_Link *>(
            alloca(sizeof(*tmp_dwlink)));
        tmp_dwlink->dw.def_nr = dw->def_nr;
        tmp_dwlink->dw.weight = weight;

        /* Inline linked-list. */
        tmp_dwlink->next = dest_dwlink;
        dest_dwlink = tmp_dwlink;

        totweight++;
      }
    }
  }

  /* Delay writing to the destination in case dest is in sources. */

  /* now we know how many unique deform weights there are, so realloc */
  if (dvert->dw && (dvert->totweight == totweight)) {
    /* pass (fast-path if we don't need to realloc). */
  }
  else {
    if (dvert->dw) {
      MEM_freeN(dvert->dw);
    }

    if (totweight) {
      dvert->dw = static_cast<MDeformWeight *>(
          MEM_malloc_arrayN(totweight, sizeof(*dvert->dw), __func__));
    }
  }

  if (totweight) {
    dvert->totweight = totweight;
    int i = 0;
    for (node = dest_dwlink; node; node = node->next, i++) {
      if (node->dw.weight > 1.0f) {
        node->dw.weight = 1.0f;
      }
      dvert->dw[i] = node->dw;
    }
  }
  else {
    memset(dvert, 0, sizeof(*dvert));
  }
}

/** \} */

/* -------------------------------------------------------------------- */
/** \name Callbacks for (#vec3f, #CD_NORMAL)
 * \{ */

static void layerInterp_normal(const void **sources,
                               const float *weights,
                               const float *UNUSED(sub_weights),
                               const int count,
                               void *dest)
{
  /* NOTE: This is linear interpolation, which is not optimal for vectors.
   * Unfortunately, spherical interpolation of more than two values is hairy,
   * so for now it will do... */
  float no[3] = {0.0f};

  for (const int i : IndexRange(count)) {
    madd_v3_v3fl(no, (const float *)sources[i], weights[i]);
  }

  /* Weighted sum of normalized vectors will **not** be normalized, even if weights are. */
  normalize_v3_v3((float *)dest, no);
}

static void layerCopyValue_normal(const void *source,
                                  void *dest,
                                  const int mixmode,
                                  const float mixfactor)
{
  const float *no_src = (const float *)source;
  float *no_dst = (float *)dest;
  float no_tmp[3];

  if (ELEM(mixmode,
           CDT_MIX_NOMIX,
           CDT_MIX_REPLACE_ABOVE_THRESHOLD,
           CDT_MIX_REPLACE_BELOW_THRESHOLD)) {
    /* Above/below threshold modes are not supported here, fallback to nomix (just in case). */
    copy_v3_v3(no_dst, no_src);
  }
  else { /* Modes that support 'real' mix factor. */
    /* Since we normalize in the end, MIX and ADD are the same op here. */
    if (ELEM(mixmode, CDT_MIX_MIX, CDT_MIX_ADD)) {
      add_v3_v3v3(no_tmp, no_dst, no_src);
      normalize_v3(no_tmp);
    }
    else if (mixmode == CDT_MIX_SUB) {
      sub_v3_v3v3(no_tmp, no_dst, no_src);
      normalize_v3(no_tmp);
    }
    else if (mixmode == CDT_MIX_MUL) {
      mul_v3_v3v3(no_tmp, no_dst, no_src);
      normalize_v3(no_tmp);
    }
    else {
      copy_v3_v3(no_tmp, no_src);
    }
    interp_v3_v3v3_slerp_safe(no_dst, no_dst, no_tmp, mixfactor);
  }
}

/** \} */

/* -------------------------------------------------------------------- */
/** \name Callbacks for (#MTFace, #CD_MTFACE)
 * \{ */

static void layerCopy_tface(const void *source, void *dest, const int count)
{
  const MTFace *source_tf = (const MTFace *)source;
  MTFace *dest_tf = (MTFace *)dest;
  for (int i = 0; i < count; i++) {
    dest_tf[i] = source_tf[i];
  }
}

static void layerInterp_tface(const void **sources,
                              const float *weights,
                              const float *sub_weights,
                              const int count,
                              void *dest)
{
  MTFace *tf = static_cast<MTFace *>(dest);
  float uv[4][2] = {{0.0f}};

  const float *sub_weight = sub_weights;
  for (int i = 0; i < count; i++) {
    const float interp_weight = weights[i];
    const MTFace *src = static_cast<const MTFace *>(sources[i]);

    for (int j = 0; j < 4; j++) {
      if (sub_weights) {
        for (int k = 0; k < 4; k++, sub_weight++) {
          madd_v2_v2fl(uv[j], src->uv[k], (*sub_weight) * interp_weight);
        }
      }
      else {
        madd_v2_v2fl(uv[j], src->uv[j], interp_weight);
      }
    }
  }

  /* Delay writing to the destination in case dest is in sources. */
  *tf = *(MTFace *)(*sources);
  memcpy(tf->uv, uv, sizeof(tf->uv));
}

static void layerSwap_tface(void *data, const int *corner_indices)
{
  MTFace *tf = static_cast<MTFace *>(data);
  float uv[4][2];

  for (int j = 0; j < 4; j++) {
    const int source_index = corner_indices[j];
    copy_v2_v2(uv[j], tf->uv[source_index]);
  }

  memcpy(tf->uv, uv, sizeof(tf->uv));
}

static void layerDefault_tface(void *data, const int count)
{
  static MTFace default_tf = {{{0, 0}, {1, 0}, {1, 1}, {0, 1}}};
  MTFace *tf = (MTFace *)data;

  for (int i = 0; i < count; i++) {
    tf[i] = default_tf;
  }
}

static int layerMaxNum_tface()
{
  return MAX_MTFACE;
}

/** \} */

/* -------------------------------------------------------------------- */
/** \name Callbacks for (#MFloatProperty, #CD_PROP_FLOAT)
 * \{ */

static void layerCopy_propFloat(const void *source, void *dest, const int count)
{
  memcpy(dest, source, sizeof(MFloatProperty) * count);
}

static void layerInterp_propFloat(const void **sources,
                                  const float *weights,
                                  const float *UNUSED(sub_weights),
                                  const int count,
                                  void *dest)
{
  float result = 0.0f;
  for (int i = 0; i < count; i++) {
    const float interp_weight = weights[i];
    const float src = *(const float *)sources[i];
    result += src * interp_weight;
  }
  *(float *)dest = result;
}

static bool layerValidate_propFloat(void *data, const uint totitems, const bool do_fixes)
{
  MFloatProperty *fp = static_cast<MFloatProperty *>(data);
  bool has_errors = false;

  for (int i = 0; i < totitems; i++, fp++) {
    if (!isfinite(fp->f)) {
      if (do_fixes) {
        fp->f = 0.0f;
      }
      has_errors = true;
    }
  }

  return has_errors;
}

/** \} */

/* -------------------------------------------------------------------- */
/** \name Callbacks for (#MIntProperty, #CD_PROP_INT32)
 * \{ */

static void layerCopy_propInt(const void *source, void *dest, const int count)
{
  memcpy(dest, source, sizeof(MIntProperty) * count);
}

static void layerInterp_propInt(const void **sources,
                                const float *weights,
                                const float *UNUSED(sub_weights),
                                const int count,
                                void *dest)
{
  float result = 0.0f;
  for (const int i : IndexRange(count)) {
    const float weight = weights[i];
    const float src = *static_cast<const int *>(sources[i]);
    result += src * weight;
  }
  const int rounded_result = static_cast<int>(round(result));
  *static_cast<int *>(dest) = rounded_result;
}

/** \} */

/* -------------------------------------------------------------------- */
/** \name Callbacks for (#MStringProperty, #CD_PROP_STRING)
 * \{ */

static void layerCopy_propString(const void *source, void *dest, const int count)
{
  memcpy(dest, source, sizeof(MStringProperty) * count);
}

/** \} */

/* -------------------------------------------------------------------- */
/** \name Callbacks for (#OrigSpaceFace, #CD_ORIGSPACE)
 * \{ */

static void layerCopy_origspace_face(const void *source, void *dest, const int count)
{
  const OrigSpaceFace *source_tf = (const OrigSpaceFace *)source;
  OrigSpaceFace *dest_tf = (OrigSpaceFace *)dest;

  for (int i = 0; i < count; i++) {
    dest_tf[i] = source_tf[i];
  }
}

static void layerInterp_origspace_face(const void **sources,
                                       const float *weights,
                                       const float *sub_weights,
                                       const int count,
                                       void *dest)
{
  OrigSpaceFace *osf = static_cast<OrigSpaceFace *>(dest);
  float uv[4][2] = {{0.0f}};

  const float *sub_weight = sub_weights;
  for (int i = 0; i < count; i++) {
    const float interp_weight = weights[i];
    const OrigSpaceFace *src = static_cast<const OrigSpaceFace *>(sources[i]);

    for (int j = 0; j < 4; j++) {
      if (sub_weights) {
        for (int k = 0; k < 4; k++, sub_weight++) {
          madd_v2_v2fl(uv[j], src->uv[k], (*sub_weight) * interp_weight);
        }
      }
      else {
        madd_v2_v2fl(uv[j], src->uv[j], interp_weight);
      }
    }
  }

  /* Delay writing to the destination in case dest is in sources. */
  memcpy(osf->uv, uv, sizeof(osf->uv));
}

static void layerSwap_origspace_face(void *data, const int *corner_indices)
{
  OrigSpaceFace *osf = static_cast<OrigSpaceFace *>(data);
  float uv[4][2];

  for (int j = 0; j < 4; j++) {
    copy_v2_v2(uv[j], osf->uv[corner_indices[j]]);
  }
  memcpy(osf->uv, uv, sizeof(osf->uv));
}

static void layerDefault_origspace_face(void *data, const int count)
{
  static OrigSpaceFace default_osf = {{{0, 0}, {1, 0}, {1, 1}, {0, 1}}};
  OrigSpaceFace *osf = (OrigSpaceFace *)data;

  for (int i = 0; i < count; i++) {
    osf[i] = default_osf;
  }
}

/** \} */

/* -------------------------------------------------------------------- */
/** \name Callbacks for (#MDisps, #CD_MDISPS)
 * \{ */

static void layerSwap_mdisps(void *data, const int *ci)
{
  MDisps *s = static_cast<MDisps *>(data);

  if (s->disps) {
    int nverts = (ci[1] == 3) ? 4 : 3; /* silly way to know vertex count of face */
    int corners = multires_mdisp_corners(s);
    int cornersize = s->totdisp / corners;

    if (corners != nverts) {
      /* happens when face changed vertex count in edit mode
       * if it happened, just forgot displacement */

      MEM_freeN(s->disps);
      s->totdisp = (s->totdisp / corners) * nverts;
      s->disps = (float(*)[3])MEM_calloc_arrayN(s->totdisp, sizeof(float[3]), "mdisp swap");
      return;
    }

    float(*d)[3] = (float(*)[3])MEM_calloc_arrayN(s->totdisp, sizeof(float[3]), "mdisps swap");

    for (int S = 0; S < corners; S++) {
      memcpy(d + cornersize * S, s->disps + cornersize * ci[S], sizeof(float[3]) * cornersize);
    }

    MEM_freeN(s->disps);
    s->disps = d;
  }
}

static void layerCopy_mdisps(const void *source, void *dest, const int count)
{
  const MDisps *s = static_cast<const MDisps *>(source);
  MDisps *d = static_cast<MDisps *>(dest);

  for (int i = 0; i < count; i++) {
    if (s[i].disps) {
      d[i].disps = static_cast<float(*)[3]>(MEM_dupallocN(s[i].disps));
      d[i].hidden = static_cast<unsigned int *>(MEM_dupallocN(s[i].hidden));
    }
    else {
      d[i].disps = nullptr;
      d[i].hidden = nullptr;
    }

    /* still copy even if not in memory, displacement can be external */
    d[i].totdisp = s[i].totdisp;
    d[i].level = s[i].level;
  }
}

static void layerFree_mdisps(void *data, const int count, const int UNUSED(size))
{
  MDisps *d = static_cast<MDisps *>(data);

  for (int i = 0; i < count; i++) {
    if (d[i].disps) {
      MEM_freeN(d[i].disps);
    }
    if (d[i].hidden) {
      MEM_freeN(d[i].hidden);
    }
    d[i].disps = nullptr;
    d[i].hidden = nullptr;
    d[i].totdisp = 0;
    d[i].level = 0;
  }
}

static bool layerRead_mdisps(CDataFile *cdf, void *data, const int count)
{
  MDisps *d = static_cast<MDisps *>(data);

  for (int i = 0; i < count; i++) {
    if (!d[i].disps) {
      d[i].disps = (float(*)[3])MEM_calloc_arrayN(d[i].totdisp, sizeof(float[3]), "mdisps read");
    }

    if (!cdf_read_data(cdf, sizeof(float[3]) * d[i].totdisp, d[i].disps)) {
      CLOG_ERROR(&LOG, "failed to read multires displacement %d/%d %d", i, count, d[i].totdisp);
      return false;
    }
  }

  return true;
}

static bool layerWrite_mdisps(CDataFile *cdf, const void *data, const int count)
{
  const MDisps *d = static_cast<const MDisps *>(data);

  for (int i = 0; i < count; i++) {
    if (!cdf_write_data(cdf, sizeof(float[3]) * d[i].totdisp, d[i].disps)) {
      CLOG_ERROR(&LOG, "failed to write multires displacement %d/%d %d", i, count, d[i].totdisp);
      return false;
    }
  }

  return true;
}

static size_t layerFilesize_mdisps(CDataFile *UNUSED(cdf), const void *data, const int count)
{
  const MDisps *d = static_cast<const MDisps *>(data);
  size_t size = 0;

  for (int i = 0; i < count; i++) {
    size += sizeof(float[3]) * d[i].totdisp;
  }

  return size;
}

/** \} */

/* -------------------------------------------------------------------- */
/** \name Callbacks for (#CD_BM_ELEM_PYPTR)
 * \{ */

/* copy just zeros in this case */
static void layerCopy_bmesh_elem_py_ptr(const void *UNUSED(source), void *dest, const int count)
{
  const int size = sizeof(void *);

  for (int i = 0; i < count; i++) {
    void **ptr = (void **)POINTER_OFFSET(dest, i * size);
    *ptr = nullptr;
  }
}

#ifndef WITH_PYTHON
void bpy_bm_generic_invalidate(struct BPy_BMGeneric *UNUSED(self))
{
  /* dummy */
}
#endif

static void layerFree_bmesh_elem_py_ptr(void *data, const int count, const int size)
{
  for (int i = 0; i < count; i++) {
    void **ptr = (void **)POINTER_OFFSET(data, i * size);
    if (*ptr) {
      bpy_bm_generic_invalidate(static_cast<BPy_BMGeneric *>(*ptr));
    }
  }
}

/** \} */

/* -------------------------------------------------------------------- */
/** \name Callbacks for (`float`, #CD_PAINT_MASK)
 * \{ */

static void layerInterp_paint_mask(const void **sources,
                                   const float *weights,
                                   const float *UNUSED(sub_weights),
                                   int count,
                                   void *dest)
{
  float mask = 0.0f;
  for (int i = 0; i < count; i++) {
    const float interp_weight = weights[i];
    const float *src = static_cast<const float *>(sources[i]);
    mask += (*src) * interp_weight;
  }
  *(float *)dest = mask;
}

/** \} */

/* -------------------------------------------------------------------- */
/** \name Callbacks for (#GridPaintMask, #CD_GRID_PAINT_MASK)
 * \{ */

static void layerCopy_grid_paint_mask(const void *source, void *dest, const int count)
{
  const GridPaintMask *s = static_cast<const GridPaintMask *>(source);
  GridPaintMask *d = static_cast<GridPaintMask *>(dest);

  for (int i = 0; i < count; i++) {
    if (s[i].data) {
      d[i].data = static_cast<float *>(MEM_dupallocN(s[i].data));
      d[i].level = s[i].level;
    }
    else {
      d[i].data = nullptr;
      d[i].level = 0;
    }
  }
}

static void layerFree_grid_paint_mask(void *data, const int count, const int UNUSED(size))
{
  GridPaintMask *gpm = static_cast<GridPaintMask *>(data);

  for (int i = 0; i < count; i++) {
    MEM_SAFE_FREE(gpm[i].data);
    gpm[i].level = 0;
  }
}

/** \} */

/* -------------------------------------------------------------------- */
/** \name Callbacks for (#MLoopCol, #CD_PROP_BYTE_COLOR)
 * \{ */

static void layerCopyValue_mloopcol(const void *source,
                                    void *dest,
                                    const int mixmode,
                                    const float mixfactor)
{
  const MLoopCol *m1 = static_cast<const MLoopCol *>(source);
  MLoopCol *m2 = static_cast<MLoopCol *>(dest);
  unsigned char tmp_col[4];

  if (ELEM(mixmode,
           CDT_MIX_NOMIX,
           CDT_MIX_REPLACE_ABOVE_THRESHOLD,
           CDT_MIX_REPLACE_BELOW_THRESHOLD)) {
    /* Modes that do a full copy or nothing. */
    if (ELEM(mixmode, CDT_MIX_REPLACE_ABOVE_THRESHOLD, CDT_MIX_REPLACE_BELOW_THRESHOLD)) {
      /* TODO: Check for a real valid way to get 'factor' value of our dest color? */
      const float f = ((float)m2->r + (float)m2->g + (float)m2->b) / 3.0f;
      if (mixmode == CDT_MIX_REPLACE_ABOVE_THRESHOLD && f < mixfactor) {
        return; /* Do Nothing! */
      }
      if (mixmode == CDT_MIX_REPLACE_BELOW_THRESHOLD && f > mixfactor) {
        return; /* Do Nothing! */
      }
    }
    m2->r = m1->r;
    m2->g = m1->g;
    m2->b = m1->b;
    m2->a = m1->a;
  }
  else { /* Modes that support 'real' mix factor. */
    unsigned char src[4] = {m1->r, m1->g, m1->b, m1->a};
    unsigned char dst[4] = {m2->r, m2->g, m2->b, m2->a};

    if (mixmode == CDT_MIX_MIX) {
      blend_color_mix_byte(tmp_col, dst, src);
    }
    else if (mixmode == CDT_MIX_ADD) {
      blend_color_add_byte(tmp_col, dst, src);
    }
    else if (mixmode == CDT_MIX_SUB) {
      blend_color_sub_byte(tmp_col, dst, src);
    }
    else if (mixmode == CDT_MIX_MUL) {
      blend_color_mul_byte(tmp_col, dst, src);
    }
    else {
      memcpy(tmp_col, src, sizeof(tmp_col));
    }

    blend_color_interpolate_byte(dst, dst, tmp_col, mixfactor);

    m2->r = (char)dst[0];
    m2->g = (char)dst[1];
    m2->b = (char)dst[2];
    m2->a = (char)dst[3];
  }
}

static bool layerEqual_mloopcol(const void *data1, const void *data2)
{
  const MLoopCol *m1 = static_cast<const MLoopCol *>(data1);
  const MLoopCol *m2 = static_cast<const MLoopCol *>(data2);
  float r, g, b, a;

  r = m1->r - m2->r;
  g = m1->g - m2->g;
  b = m1->b - m2->b;
  a = m1->a - m2->a;

  return r * r + g * g + b * b + a * a < 0.001f;
}

static void layerMultiply_mloopcol(void *data, const float fac)
{
  MLoopCol *m = static_cast<MLoopCol *>(data);

  m->r = (float)m->r * fac;
  m->g = (float)m->g * fac;
  m->b = (float)m->b * fac;
  m->a = (float)m->a * fac;
}

static void layerAdd_mloopcol(void *data1, const void *data2)
{
  MLoopCol *m = static_cast<MLoopCol *>(data1);
  const MLoopCol *m2 = static_cast<const MLoopCol *>(data2);

  m->r += m2->r;
  m->g += m2->g;
  m->b += m2->b;
  m->a += m2->a;
}

static void layerDoMinMax_mloopcol(const void *data, void *vmin, void *vmax)
{
  const MLoopCol *m = static_cast<const MLoopCol *>(data);
  MLoopCol *min = static_cast<MLoopCol *>(vmin);
  MLoopCol *max = static_cast<MLoopCol *>(vmax);

  if (m->r < min->r) {
    min->r = m->r;
  }
  if (m->g < min->g) {
    min->g = m->g;
  }
  if (m->b < min->b) {
    min->b = m->b;
  }
  if (m->a < min->a) {
    min->a = m->a;
  }
  if (m->r > max->r) {
    max->r = m->r;
  }
  if (m->g > max->g) {
    max->g = m->g;
  }
  if (m->b > max->b) {
    max->b = m->b;
  }
  if (m->a > max->a) {
    max->a = m->a;
  }
}

static void layerInitMinMax_mloopcol(void *vmin, void *vmax)
{
  MLoopCol *min = static_cast<MLoopCol *>(vmin);
  MLoopCol *max = static_cast<MLoopCol *>(vmax);

  min->r = 255;
  min->g = 255;
  min->b = 255;
  min->a = 255;

  max->r = 0;
  max->g = 0;
  max->b = 0;
  max->a = 0;
}

static void layerDefault_mloopcol(void *data, const int count)
{
  MLoopCol default_mloopcol = {255, 255, 255, 255};
  MLoopCol *mlcol = (MLoopCol *)data;
  for (int i = 0; i < count; i++) {
    mlcol[i] = default_mloopcol;
  }
}

static void layerInterp_mloopcol(const void **sources,
                                 const float *weights,
                                 const float *UNUSED(sub_weights),
                                 int count,
                                 void *dest)
{
  MLoopCol *mc = static_cast<MLoopCol *>(dest);
  struct {
    float a;
    float r;
    float g;
    float b;
  } col = {0};

  for (int i = 0; i < count; i++) {
    const float interp_weight = weights[i];
    const MLoopCol *src = static_cast<const MLoopCol *>(sources[i]);
    col.r += src->r * interp_weight;
    col.g += src->g * interp_weight;
    col.b += src->b * interp_weight;
    col.a += src->a * interp_weight;
  }

  /* Subdivide smooth or fractal can cause problems without clamping
   * although weights should also not cause this situation */

  /* Also delay writing to the destination in case dest is in sources. */
  mc->r = round_fl_to_uchar_clamp(col.r);
  mc->g = round_fl_to_uchar_clamp(col.g);
  mc->b = round_fl_to_uchar_clamp(col.b);
  mc->a = round_fl_to_uchar_clamp(col.a);
}

static int layerMaxNum_mloopcol()
{
  return MAX_MCOL;
}

/** \} */

/* -------------------------------------------------------------------- */
/** \name Callbacks for (#MLoopUV, #CD_MLOOPUV)
 * \{ */

static void layerCopyValue_mloopuv(const void *source,
                                   void *dest,
                                   const int mixmode,
                                   const float mixfactor)
{
  const MLoopUV *luv1 = static_cast<const MLoopUV *>(source);
  MLoopUV *luv2 = static_cast<MLoopUV *>(dest);

  /* We only support a limited subset of advanced mixing here -
   * namely the mixfactor interpolation. */

  if (mixmode == CDT_MIX_NOMIX) {
    copy_v2_v2(luv2->uv, luv1->uv);
  }
  else {
    interp_v2_v2v2(luv2->uv, luv2->uv, luv1->uv, mixfactor);
  }
}

static bool layerEqual_mloopuv(const void *data1, const void *data2)
{
  const MLoopUV *luv1 = static_cast<const MLoopUV *>(data1);
  const MLoopUV *luv2 = static_cast<const MLoopUV *>(data2);

  return len_squared_v2v2(luv1->uv, luv2->uv) < 0.00001f;
}

static void layerMultiply_mloopuv(void *data, const float fac)
{
  MLoopUV *luv = static_cast<MLoopUV *>(data);

  mul_v2_fl(luv->uv, fac);
}

static void layerInitMinMax_mloopuv(void *vmin, void *vmax)
{
  MLoopUV *min = static_cast<MLoopUV *>(vmin);
  MLoopUV *max = static_cast<MLoopUV *>(vmax);

  INIT_MINMAX2(min->uv, max->uv);
}

static void layerDoMinMax_mloopuv(const void *data, void *vmin, void *vmax)
{
  const MLoopUV *luv = static_cast<const MLoopUV *>(data);
  MLoopUV *min = static_cast<MLoopUV *>(vmin);
  MLoopUV *max = static_cast<MLoopUV *>(vmax);

  minmax_v2v2_v2(min->uv, max->uv, luv->uv);
}

static void layerAdd_mloopuv(void *data1, const void *data2)
{
  MLoopUV *l1 = static_cast<MLoopUV *>(data1);
  const MLoopUV *l2 = static_cast<const MLoopUV *>(data2);

  add_v2_v2(l1->uv, l2->uv);
}

static void layerInterp_mloopuv(const void **sources,
                                const float *weights,
                                const float *UNUSED(sub_weights),
                                int count,
                                void *dest)
{
  float uv[2];
  int flag = 0;

  zero_v2(uv);

  for (int i = 0; i < count; i++) {
    const float interp_weight = weights[i];
    const MLoopUV *src = static_cast<const MLoopUV *>(sources[i]);
    madd_v2_v2fl(uv, src->uv, interp_weight);
    if (interp_weight > 0.0f) {
      flag |= src->flag;
    }
  }

  /* Delay writing to the destination in case dest is in sources. */
  copy_v2_v2(((MLoopUV *)dest)->uv, uv);
  ((MLoopUV *)dest)->flag = flag;
}

static bool layerValidate_mloopuv(void *data, const uint totitems, const bool do_fixes)
{
  MLoopUV *uv = static_cast<MLoopUV *>(data);
  bool has_errors = false;

  for (int i = 0; i < totitems; i++, uv++) {
    if (!is_finite_v2(uv->uv)) {
      if (do_fixes) {
        zero_v2(uv->uv);
      }
      has_errors = true;
    }
  }

  return has_errors;
}

/* origspace is almost exact copy of mloopuv's, keep in sync */
static void layerCopyValue_mloop_origspace(const void *source,
                                           void *dest,
                                           const int UNUSED(mixmode),
                                           const float UNUSED(mixfactor))
{
  const OrigSpaceLoop *luv1 = static_cast<const OrigSpaceLoop *>(source);
  OrigSpaceLoop *luv2 = static_cast<OrigSpaceLoop *>(dest);

  copy_v2_v2(luv2->uv, luv1->uv);
}

static bool layerEqual_mloop_origspace(const void *data1, const void *data2)
{
  const OrigSpaceLoop *luv1 = static_cast<const OrigSpaceLoop *>(data1);
  const OrigSpaceLoop *luv2 = static_cast<const OrigSpaceLoop *>(data2);

  return len_squared_v2v2(luv1->uv, luv2->uv) < 0.00001f;
}

static void layerMultiply_mloop_origspace(void *data, const float fac)
{
  OrigSpaceLoop *luv = static_cast<OrigSpaceLoop *>(data);

  mul_v2_fl(luv->uv, fac);
}

static void layerInitMinMax_mloop_origspace(void *vmin, void *vmax)
{
  OrigSpaceLoop *min = static_cast<OrigSpaceLoop *>(vmin);
  OrigSpaceLoop *max = static_cast<OrigSpaceLoop *>(vmax);

  INIT_MINMAX2(min->uv, max->uv);
}

static void layerDoMinMax_mloop_origspace(const void *data, void *vmin, void *vmax)
{
  const OrigSpaceLoop *luv = static_cast<const OrigSpaceLoop *>(data);
  OrigSpaceLoop *min = static_cast<OrigSpaceLoop *>(vmin);
  OrigSpaceLoop *max = static_cast<OrigSpaceLoop *>(vmax);

  minmax_v2v2_v2(min->uv, max->uv, luv->uv);
}

static void layerAdd_mloop_origspace(void *data1, const void *data2)
{
  OrigSpaceLoop *l1 = static_cast<OrigSpaceLoop *>(data1);
  const OrigSpaceLoop *l2 = static_cast<const OrigSpaceLoop *>(data2);

  add_v2_v2(l1->uv, l2->uv);
}

static void layerInterp_mloop_origspace(const void **sources,
                                        const float *weights,
                                        const float *UNUSED(sub_weights),
                                        int count,
                                        void *dest)
{
  float uv[2];
  zero_v2(uv);

  for (int i = 0; i < count; i++) {
    const float interp_weight = weights[i];
    const OrigSpaceLoop *src = static_cast<const OrigSpaceLoop *>(sources[i]);
    madd_v2_v2fl(uv, src->uv, interp_weight);
  }

  /* Delay writing to the destination in case dest is in sources. */
  copy_v2_v2(((OrigSpaceLoop *)dest)->uv, uv);
}
/* --- end copy */

static void layerInterp_mcol(const void **sources,
                             const float *weights,
                             const float *sub_weights,
                             const int count,
                             void *dest)
{
  MCol *mc = static_cast<MCol *>(dest);
  struct {
    float a;
    float r;
    float g;
    float b;
  } col[4] = {{0.0f}};

  const float *sub_weight = sub_weights;
  for (int i = 0; i < count; i++) {
    const float interp_weight = weights[i];

    for (int j = 0; j < 4; j++) {
      if (sub_weights) {
        const MCol *src = static_cast<const MCol *>(sources[i]);
        for (int k = 0; k < 4; k++, sub_weight++, src++) {
          const float w = (*sub_weight) * interp_weight;
          col[j].a += src->a * w;
          col[j].r += src->r * w;
          col[j].g += src->g * w;
          col[j].b += src->b * w;
        }
      }
      else {
        const MCol *src = static_cast<const MCol *>(sources[i]);
        col[j].a += src[j].a * interp_weight;
        col[j].r += src[j].r * interp_weight;
        col[j].g += src[j].g * interp_weight;
        col[j].b += src[j].b * interp_weight;
      }
    }
  }

  /* Delay writing to the destination in case dest is in sources. */
  for (int j = 0; j < 4; j++) {

    /* Subdivide smooth or fractal can cause problems without clamping
     * although weights should also not cause this situation */
    mc[j].a = round_fl_to_uchar_clamp(col[j].a);
    mc[j].r = round_fl_to_uchar_clamp(col[j].r);
    mc[j].g = round_fl_to_uchar_clamp(col[j].g);
    mc[j].b = round_fl_to_uchar_clamp(col[j].b);
  }
}

static void layerSwap_mcol(void *data, const int *corner_indices)
{
  MCol *mcol = static_cast<MCol *>(data);
  MCol col[4];

  for (int j = 0; j < 4; j++) {
    col[j] = mcol[corner_indices[j]];
  }

  memcpy(mcol, col, sizeof(col));
}

static void layerDefault_mcol(void *data, const int count)
{
  static MCol default_mcol = {255, 255, 255, 255};
  MCol *mcol = (MCol *)data;

  for (int i = 0; i < 4 * count; i++) {
    mcol[i] = default_mcol;
  }
}

static void layerDefault_origindex(void *data, const int count)
{
  copy_vn_i((int *)data, count, ORIGINDEX_NONE);
}

static void layerInterp_bweight(const void **sources,
                                const float *weights,
                                const float *UNUSED(sub_weights),
                                int count,
                                void *dest)
{
  float **in = (float **)sources;

  if (count <= 0) {
    return;
  }

  float f = 0.0f;

  for (int i = 0; i < count; i++) {
    const float interp_weight = weights[i];
    f += *in[i] * interp_weight;
  }

  /* Delay writing to the destination in case dest is in sources. */
  *((float *)dest) = f;
}

static void layerInterp_shapekey(const void **sources,
                                 const float *weights,
                                 const float *UNUSED(sub_weights),
                                 int count,
                                 void *dest)
{
  float **in = (float **)sources;

  if (count <= 0) {
    return;
  }

  float co[3];
  zero_v3(co);

  for (int i = 0; i < count; i++) {
    const float interp_weight = weights[i];
    madd_v3_v3fl(co, in[i], interp_weight);
  }

  /* Delay writing to the destination in case dest is in sources. */
  copy_v3_v3((float *)dest, co);
}

/** \} */

/* -------------------------------------------------------------------- */
/** \name Callbacks for (#MVertSkin, #CD_MVERT_SKIN)
 * \{ */

static void layerDefault_mvert_skin(void *data, const int count)
{
  MVertSkin *vs = static_cast<MVertSkin *>(data);

  for (int i = 0; i < count; i++) {
    copy_v3_fl(vs[i].radius, 0.25f);
    vs[i].flag = 0;
  }
}

static void layerCopy_mvert_skin(const void *source, void *dest, const int count)
{
  memcpy(dest, source, sizeof(MVertSkin) * count);
}

static void layerInterp_mvert_skin(const void **sources,
                                   const float *weights,
                                   const float *UNUSED(sub_weights),
                                   int count,
                                   void *dest)
{
  float radius[3];
  zero_v3(radius);

  for (int i = 0; i < count; i++) {
    const float interp_weight = weights[i];
    const MVertSkin *vs_src = static_cast<const MVertSkin *>(sources[i]);

    madd_v3_v3fl(radius, vs_src->radius, interp_weight);
  }

  /* Delay writing to the destination in case dest is in sources. */
  MVertSkin *vs_dst = static_cast<MVertSkin *>(dest);
  copy_v3_v3(vs_dst->radius, radius);
  vs_dst->flag &= ~MVERT_SKIN_ROOT;
}

/** \} */

/* -------------------------------------------------------------------- */
/** \name Callbacks for (`short[4][3]`, #CD_TESSLOOPNORMAL)
 * \{ */

static void layerSwap_flnor(void *data, const int *corner_indices)
{
  short(*flnors)[4][3] = static_cast<short(*)[4][3]>(data);
  short nors[4][3];
  int i = 4;

  while (i--) {
    copy_v3_v3_short(nors[i], (*flnors)[corner_indices[i]]);
  }

  memcpy(flnors, nors, sizeof(nors));
}

/** \} */

/* -------------------------------------------------------------------- */
/** \name Callbacks for (`int`, #CD_FACEMAP)
 * \{ */

static void layerDefault_fmap(void *data, const int count)
{
  int *fmap_num = (int *)data;
  for (int i = 0; i < count; i++) {
    fmap_num[i] = -1;
  }
}

/** \} */

/* -------------------------------------------------------------------- */
/** \name Callbacks for (#MPropCol, #CD_PROP_COLOR)
 * \{ */

static void layerCopyValue_propcol(const void *source,
                                   void *dest,
                                   const int mixmode,
                                   const float mixfactor)
{
  const MPropCol *m1 = static_cast<const MPropCol *>(source);
  MPropCol *m2 = static_cast<MPropCol *>(dest);
  float tmp_col[4];

  if (ELEM(mixmode,
           CDT_MIX_NOMIX,
           CDT_MIX_REPLACE_ABOVE_THRESHOLD,
           CDT_MIX_REPLACE_BELOW_THRESHOLD)) {
    /* Modes that do a full copy or nothing. */
    if (ELEM(mixmode, CDT_MIX_REPLACE_ABOVE_THRESHOLD, CDT_MIX_REPLACE_BELOW_THRESHOLD)) {
      /* TODO: Check for a real valid way to get 'factor' value of our dest color? */
      const float f = (m2->color[0] + m2->color[1] + m2->color[2]) / 3.0f;
      if (mixmode == CDT_MIX_REPLACE_ABOVE_THRESHOLD && f < mixfactor) {
        return; /* Do Nothing! */
      }
      if (mixmode == CDT_MIX_REPLACE_BELOW_THRESHOLD && f > mixfactor) {
        return; /* Do Nothing! */
      }
    }
    copy_v4_v4(m2->color, m1->color);
  }
  else { /* Modes that support 'real' mix factor. */
    if (mixmode == CDT_MIX_MIX) {
      blend_color_mix_float(tmp_col, m2->color, m1->color);
    }
    else if (mixmode == CDT_MIX_ADD) {
      blend_color_add_float(tmp_col, m2->color, m1->color);
    }
    else if (mixmode == CDT_MIX_SUB) {
      blend_color_sub_float(tmp_col, m2->color, m1->color);
    }
    else if (mixmode == CDT_MIX_MUL) {
      blend_color_mul_float(tmp_col, m2->color, m1->color);
    }
    else {
      memcpy(tmp_col, m1->color, sizeof(tmp_col));
    }
    blend_color_interpolate_float(m2->color, m2->color, tmp_col, mixfactor);

    copy_v4_v4(m2->color, m1->color);
  }
}

static bool layerEqual_propcol(const void *data1, const void *data2)
{
  const MPropCol *m1 = static_cast<const MPropCol *>(data1);
  const MPropCol *m2 = static_cast<const MPropCol *>(data2);
  float tot = 0;

  for (int i = 0; i < 4; i++) {
    float c = (m1->color[i] - m2->color[i]);
    tot += c * c;
  }

  return tot < 0.001f;
}

static void layerMultiply_propcol(void *data, const float fac)
{
  MPropCol *m = static_cast<MPropCol *>(data);
  mul_v4_fl(m->color, fac);
}

static void layerAdd_propcol(void *data1, const void *data2)
{
  MPropCol *m = static_cast<MPropCol *>(data1);
  const MPropCol *m2 = static_cast<const MPropCol *>(data2);
  add_v4_v4(m->color, m2->color);
}

static void layerDoMinMax_propcol(const void *data, void *vmin, void *vmax)
{
  const MPropCol *m = static_cast<const MPropCol *>(data);
  MPropCol *min = static_cast<MPropCol *>(vmin);
  MPropCol *max = static_cast<MPropCol *>(vmax);
  minmax_v4v4_v4(min->color, max->color, m->color);
}

static void layerInitMinMax_propcol(void *vmin, void *vmax)
{
  MPropCol *min = static_cast<MPropCol *>(vmin);
  MPropCol *max = static_cast<MPropCol *>(vmax);

  copy_v4_fl(min->color, FLT_MAX);
  copy_v4_fl(max->color, FLT_MIN);
}

static void layerDefault_propcol(void *data, const int count)
{
  /* Default to white, full alpha. */
  MPropCol default_propcol = {{1.0f, 1.0f, 1.0f, 1.0f}};
  MPropCol *pcol = (MPropCol *)data;
  for (int i = 0; i < count; i++) {
    copy_v4_v4(pcol[i].color, default_propcol.color);
  }
}

static void layerInterp_propcol(const void **sources,
                                const float *weights,
                                const float *UNUSED(sub_weights),
                                int count,
                                void *dest)
{
  MPropCol *mc = static_cast<MPropCol *>(dest);
  float col[4] = {0.0f, 0.0f, 0.0f, 0.0f};
  for (int i = 0; i < count; i++) {
    const float interp_weight = weights[i];
    const MPropCol *src = static_cast<const MPropCol *>(sources[i]);
    madd_v4_v4fl(col, src->color, interp_weight);
  }
  copy_v4_v4(mc->color, col);
}

static int layerMaxNum_propcol()
{
  return MAX_MCOL;
}

/** \} */

/* -------------------------------------------------------------------- */
/** \name Callbacks for (#vec3f, #CD_PROP_FLOAT3)
 * \{ */

static void layerInterp_propfloat3(const void **sources,
                                   const float *weights,
                                   const float *UNUSED(sub_weights),
                                   int count,
                                   void *dest)
{
  vec3f result = {0.0f, 0.0f, 0.0f};
  for (int i = 0; i < count; i++) {
    const float interp_weight = weights[i];
    const vec3f *src = static_cast<const vec3f *>(sources[i]);
    madd_v3_v3fl(&result.x, &src->x, interp_weight);
  }
  copy_v3_v3((float *)dest, &result.x);
}

static void layerMultiply_propfloat3(void *data, const float fac)
{
  vec3f *vec = static_cast<vec3f *>(data);
  vec->x *= fac;
  vec->y *= fac;
  vec->z *= fac;
}

static void layerAdd_propfloat3(void *data1, const void *data2)
{
  vec3f *vec1 = static_cast<vec3f *>(data1);
  const vec3f *vec2 = static_cast<const vec3f *>(data2);
  vec1->x += vec2->x;
  vec1->y += vec2->y;
  vec1->z += vec2->z;
}

static bool layerValidate_propfloat3(void *data, const uint totitems, const bool do_fixes)
{
  float *values = static_cast<float *>(data);
  bool has_errors = false;
  for (int i = 0; i < totitems * 3; i++) {
    if (!isfinite(values[i])) {
      if (do_fixes) {
        values[i] = 0.0f;
      }
      has_errors = true;
    }
  }
  return has_errors;
}

/** \} */

/* -------------------------------------------------------------------- */
/** \name Callbacks for (#vec2f, #CD_PROP_FLOAT2)
 * \{ */

static void layerInterp_propfloat2(const void **sources,
                                   const float *weights,
                                   const float *UNUSED(sub_weights),
                                   int count,
                                   void *dest)
{
  vec2f result = {0.0f, 0.0f};
  for (int i = 0; i < count; i++) {
    const float interp_weight = weights[i];
    const vec2f *src = static_cast<const vec2f *>(sources[i]);
    madd_v2_v2fl(&result.x, &src->x, interp_weight);
  }
  copy_v2_v2((float *)dest, &result.x);
}

static void layerMultiply_propfloat2(void *data, const float fac)
{
  vec2f *vec = static_cast<vec2f *>(data);
  vec->x *= fac;
  vec->y *= fac;
}

static void layerAdd_propfloat2(void *data1, const void *data2)
{
  vec2f *vec1 = static_cast<vec2f *>(data1);
  const vec2f *vec2 = static_cast<const vec2f *>(data2);
  vec1->x += vec2->x;
  vec1->y += vec2->y;
}

static bool layerValidate_propfloat2(void *data, const uint totitems, const bool do_fixes)
{
  float *values = static_cast<float *>(data);
  bool has_errors = false;
  for (int i = 0; i < totitems * 2; i++) {
    if (!isfinite(values[i])) {
      if (do_fixes) {
        values[i] = 0.0f;
      }
      has_errors = true;
    }
  }
  return has_errors;
}

/** \} */

/* -------------------------------------------------------------------- */
/** \name Callbacks for (`bool`, #CD_PROP_BOOL)
 * \{ */

static void layerInterp_propbool(const void **sources,
                                 const float *weights,
                                 const float *UNUSED(sub_weights),
                                 int count,
                                 void *dest)
{
  bool result = false;
  for (int i = 0; i < count; i++) {
    const float interp_weight = weights[i];
    const bool src = *(const bool *)sources[i];
    result |= src && (interp_weight > 0.0f);
  }
  *(bool *)dest = result;
}

static const LayerTypeInfo LAYERTYPEINFO[CD_NUMTYPES] = {
    /* 0: CD_MVERT */
    {sizeof(MVert), "MVert", 1, nullptr, nullptr, nullptr, nullptr, nullptr, nullptr},
    /* 1: CD_MSTICKY */ /* DEPRECATED */
    {sizeof(float[2]), "", 1, nullptr, nullptr, nullptr, nullptr, nullptr, nullptr},
    /* 2: CD_MDEFORMVERT */
    {sizeof(MDeformVert),
     "MDeformVert",
     1,
     nullptr,
     layerCopy_mdeformvert,
     layerFree_mdeformvert,
     layerInterp_mdeformvert,
     nullptr,
     nullptr},
    /* 3: CD_MEDGE */
    {sizeof(MEdge), "MEdge", 1, nullptr, nullptr, nullptr, nullptr, nullptr, nullptr},
    /* 4: CD_MFACE */
    {sizeof(MFace), "MFace", 1, nullptr, nullptr, nullptr, nullptr, nullptr, nullptr},
    /* 5: CD_MTFACE */
    {sizeof(MTFace),    "MTFace",         1,
     N_("UVMap"),       layerCopy_tface,  nullptr,
     layerInterp_tface, layerSwap_tface,  layerDefault_tface,
     nullptr,           nullptr,          nullptr,
     nullptr,           nullptr,          nullptr,
     nullptr,           nullptr,          nullptr,
     nullptr,           layerMaxNum_tface},
    /* 6: CD_MCOL */
    /* 4 MCol structs per face */
    {sizeof(MCol[4]),
     "MCol",
     4,
     N_("Col"),
     nullptr,
     nullptr,
     layerInterp_mcol,
     layerSwap_mcol,
     layerDefault_mcol,
     nullptr,
     nullptr,
     nullptr,
     nullptr,
     nullptr,
     nullptr,
     nullptr,
     nullptr,
     nullptr,
     nullptr,
     layerMaxNum_mloopcol},
    /* 7: CD_ORIGINDEX */
    {sizeof(int), "", 0, nullptr, nullptr, nullptr, nullptr, nullptr, layerDefault_origindex},
    /* 8: CD_NORMAL */
    /* 3 floats per normal vector */
    {sizeof(float[3]),
     "vec3f",
     1,
     nullptr,
     nullptr,
     nullptr,
     layerInterp_normal,
     nullptr,
     nullptr,
     nullptr,
     nullptr,
     nullptr,
     nullptr,
     nullptr,
     nullptr,
     layerCopyValue_normal},
    /* 9: CD_FACEMAP */
    {sizeof(int), "", 0, nullptr, nullptr, nullptr, nullptr, nullptr, layerDefault_fmap, nullptr},
    /* 10: CD_PROP_FLOAT */
    {sizeof(MFloatProperty),
     "MFloatProperty",
     1,
     N_("Float"),
     layerCopy_propFloat,
     nullptr,
     layerInterp_propFloat,
     nullptr,
     nullptr,
     layerValidate_propFloat},
    /* 11: CD_PROP_INT32 */
    {sizeof(MIntProperty),
     "MIntProperty",
     1,
     N_("Int"),
     layerCopy_propInt,
     nullptr,
     layerInterp_propInt,
     nullptr},
    /* 12: CD_PROP_STRING */
    {sizeof(MStringProperty),
     "MStringProperty",
     1,
     N_("String"),
     layerCopy_propString,
     nullptr,
     nullptr,
     nullptr},
    /* 13: CD_ORIGSPACE */
    {sizeof(OrigSpaceFace),
     "OrigSpaceFace",
     1,
     N_("UVMap"),
     layerCopy_origspace_face,
     nullptr,
     layerInterp_origspace_face,
     layerSwap_origspace_face,
     layerDefault_origspace_face},
    /* 14: CD_ORCO */
    {sizeof(float[3]), "", 0, nullptr, nullptr, nullptr, nullptr, nullptr, nullptr},
    /* 15: CD_MTEXPOLY */ /* DEPRECATED */
    /* NOTE: when we expose the UV Map / TexFace split to the user,
     * change this back to face Texture. */
    {sizeof(int), "", 0, nullptr, nullptr, nullptr, nullptr, nullptr, nullptr},
    /* 16: CD_MLOOPUV */
    {sizeof(MLoopUV),
     "MLoopUV",
     1,
     N_("UVMap"),
     nullptr,
     nullptr,
     layerInterp_mloopuv,
     nullptr,
     nullptr,
     layerValidate_mloopuv,
     layerEqual_mloopuv,
     layerMultiply_mloopuv,
     layerInitMinMax_mloopuv,
     layerAdd_mloopuv,
     layerDoMinMax_mloopuv,
     layerCopyValue_mloopuv,
     nullptr,
     nullptr,
     nullptr,
     layerMaxNum_tface},
    /* 17: CD_PROP_BYTE_COLOR */
    {sizeof(MLoopCol),
     "MLoopCol",
     1,
     N_("Col"),
     nullptr,
     nullptr,
     layerInterp_mloopcol,
     nullptr,
     layerDefault_mloopcol,
     nullptr,
     layerEqual_mloopcol,
     layerMultiply_mloopcol,
     layerInitMinMax_mloopcol,
     layerAdd_mloopcol,
     layerDoMinMax_mloopcol,
     layerCopyValue_mloopcol,
     nullptr,
     nullptr,
     nullptr,
     layerMaxNum_mloopcol},
    /* 18: CD_TANGENT */
    {sizeof(float[4][4]), "", 0, N_("Tangent"), nullptr, nullptr, nullptr, nullptr, nullptr},
    /* 19: CD_MDISPS */
    {sizeof(MDisps),
     "MDisps",
     1,
     nullptr,
     layerCopy_mdisps,
     layerFree_mdisps,
     nullptr,
     layerSwap_mdisps,
     nullptr,
     nullptr,
     nullptr,
     nullptr,
     nullptr,
     nullptr,
     nullptr,
     nullptr,
     layerRead_mdisps,
     layerWrite_mdisps,
     layerFilesize_mdisps},
    /* 20: CD_PREVIEW_MCOL */
    {sizeof(MCol[4]),
     "MCol",
     4,
     N_("PreviewCol"),
     nullptr,
     nullptr,
     layerInterp_mcol,
     layerSwap_mcol,
     layerDefault_mcol},
    /* 21: CD_ID_MCOL */ /* DEPRECATED */
    {sizeof(MCol[4]), "", 0, nullptr, nullptr, nullptr, nullptr, nullptr, nullptr},
    /* 22: CD_TEXTURE_MCOL */
    {sizeof(MCol[4]),
     "MCol",
     4,
     N_("TexturedCol"),
     nullptr,
     nullptr,
     layerInterp_mcol,
     layerSwap_mcol,
     layerDefault_mcol},
    /* 23: CD_CLOTH_ORCO */
    {sizeof(float[3]), "", 0, nullptr, nullptr, nullptr, nullptr, nullptr, nullptr},
    /* 24: CD_RECAST */
    {sizeof(MRecast), "MRecast", 1, N_("Recast"), nullptr, nullptr, nullptr, nullptr},
    /* 25: CD_MPOLY */
    {sizeof(MPoly), "MPoly", 1, N_("NGon Face"), nullptr, nullptr, nullptr, nullptr, nullptr},
    /* 26: CD_MLOOP */
    {sizeof(MLoop),
     "MLoop",
     1,
     N_("NGon Face-Vertex"),
     nullptr,
     nullptr,
     nullptr,
     nullptr,
     nullptr},
    /* 27: CD_SHAPE_KEYINDEX */
    {sizeof(int), "", 0, nullptr, nullptr, nullptr, nullptr, nullptr, nullptr},
    /* 28: CD_SHAPEKEY */
    {sizeof(float[3]), "", 0, N_("ShapeKey"), nullptr, nullptr, layerInterp_shapekey},
    /* 29: CD_BWEIGHT */
    {sizeof(float), "", 0, N_("BevelWeight"), nullptr, nullptr, layerInterp_bweight},
    /* 30: CD_CREASE */
    /* NOTE: we do not interpolate crease data as it should be either inherited for subdivided
     * edges, or for vertex creases, only present on the original vertex. */
    {sizeof(float), "", 0, N_("SubSurfCrease"), nullptr, nullptr, nullptr},
    /* 31: CD_ORIGSPACE_MLOOP */
    {sizeof(OrigSpaceLoop),
     "OrigSpaceLoop",
     1,
     N_("OS Loop"),
     nullptr,
     nullptr,
     layerInterp_mloop_origspace,
     nullptr,
     nullptr,
     nullptr,
     layerEqual_mloop_origspace,
     layerMultiply_mloop_origspace,
     layerInitMinMax_mloop_origspace,
     layerAdd_mloop_origspace,
     layerDoMinMax_mloop_origspace,
     layerCopyValue_mloop_origspace},
    /* 32: CD_PREVIEW_MLOOPCOL */
    {sizeof(MLoopCol),
     "MLoopCol",
     1,
     N_("PreviewLoopCol"),
     nullptr,
     nullptr,
     layerInterp_mloopcol,
     nullptr,
     layerDefault_mloopcol,
     nullptr,
     layerEqual_mloopcol,
     layerMultiply_mloopcol,
     layerInitMinMax_mloopcol,
     layerAdd_mloopcol,
     layerDoMinMax_mloopcol,
     layerCopyValue_mloopcol},
    /* 33: CD_BM_ELEM_PYPTR */
    {sizeof(void *),
     "",
     1,
     nullptr,
     layerCopy_bmesh_elem_py_ptr,
     layerFree_bmesh_elem_py_ptr,
     nullptr,
     nullptr,
     nullptr},
    /* 34: CD_PAINT_MASK */
    {sizeof(float), "", 0, nullptr, nullptr, nullptr, layerInterp_paint_mask, nullptr, nullptr},
    /* 35: CD_GRID_PAINT_MASK */
    {sizeof(GridPaintMask),
     "GridPaintMask",
     1,
     nullptr,
     layerCopy_grid_paint_mask,
     layerFree_grid_paint_mask,
     nullptr,
     nullptr,
     nullptr},
    /* 36: CD_MVERT_SKIN */
    {sizeof(MVertSkin),
     "MVertSkin",
     1,
     nullptr,
     layerCopy_mvert_skin,
     nullptr,
     layerInterp_mvert_skin,
     nullptr,
     layerDefault_mvert_skin},
    /* 37: CD_FREESTYLE_EDGE */
    {sizeof(FreestyleEdge),
     "FreestyleEdge",
     1,
     nullptr,
     nullptr,
     nullptr,
     nullptr,
     nullptr,
     nullptr},
    /* 38: CD_FREESTYLE_FACE */
    {sizeof(FreestyleFace),
     "FreestyleFace",
     1,
     nullptr,
     nullptr,
     nullptr,
     nullptr,
     nullptr,
     nullptr},
    /* 39: CD_MLOOPTANGENT */
    {sizeof(float[4]), "", 0, nullptr, nullptr, nullptr, nullptr, nullptr, nullptr},
    /* 40: CD_TESSLOOPNORMAL */
    {sizeof(short[4][3]), "", 0, nullptr, nullptr, nullptr, nullptr, layerSwap_flnor, nullptr},
    /* 41: CD_CUSTOMLOOPNORMAL */
    {sizeof(short[2]), "vec2s", 1, nullptr, nullptr, nullptr, nullptr, nullptr, nullptr},
    /* 42: CD_SCULPT_FACE_SETS */
    {sizeof(int), "", 0, nullptr, nullptr, nullptr, nullptr, nullptr, nullptr},
    /* 43: CD_LOCATION */
    {sizeof(float[3]), "vec3f", 1, nullptr, nullptr, nullptr, nullptr, nullptr, nullptr},
    /* 44: CD_RADIUS */
    {sizeof(float), "MFloatProperty", 1, nullptr, nullptr, nullptr, nullptr, nullptr, nullptr},
    /* 45: CD_PROP_INT8 */
    {sizeof(int8_t), "MInt8Property", 1, N_("Int8"), nullptr, nullptr, nullptr, nullptr, nullptr},
    /* 46: CD_HAIRMAPPING */ /* UNUSED */
    {-1, "", 1, nullptr, nullptr, nullptr, nullptr, nullptr, nullptr},
    /* 47: CD_PROP_COLOR */
    {sizeof(MPropCol),
     "MPropCol",
     1,
     N_("Color"),
     nullptr,
     nullptr,
     layerInterp_propcol,
     nullptr,
     layerDefault_propcol,
     nullptr,
     layerEqual_propcol,
     layerMultiply_propcol,
     layerInitMinMax_propcol,
     layerAdd_propcol,
     layerDoMinMax_propcol,
     layerCopyValue_propcol,
     nullptr,
     nullptr,
     nullptr,
     layerMaxNum_propcol},
    /* 48: CD_PROP_FLOAT3 */
    {sizeof(float[3]),
     "vec3f",
     1,
     N_("Float3"),
     nullptr,
     nullptr,
     layerInterp_propfloat3,
     nullptr,
     nullptr,
     layerValidate_propfloat3,
     nullptr,
     layerMultiply_propfloat3,
     nullptr,
     layerAdd_propfloat3},
    /* 49: CD_PROP_FLOAT2 */
    {sizeof(float[2]),
     "vec2f",
     1,
     N_("Float2"),
     nullptr,
     nullptr,
     layerInterp_propfloat2,
     nullptr,
     nullptr,
     layerValidate_propfloat2,
     nullptr,
     layerMultiply_propfloat2,
     nullptr,
     layerAdd_propfloat2},
    /* 50: CD_PROP_BOOL */
    {sizeof(bool),
     "bool",
     1,
     N_("Boolean"),
     nullptr,
     nullptr,
     layerInterp_propbool,
     nullptr,
     nullptr,
     nullptr,
     nullptr,
     nullptr,
     nullptr,
     nullptr},
    /* 51: CD_HAIRLENGTH */
    {sizeof(float), "float", 1, nullptr, nullptr, nullptr, nullptr, nullptr, nullptr},
};

static const char *LAYERTYPENAMES[CD_NUMTYPES] = {
    /*   0-4 */ "CDMVert",
    "CDMSticky",
    "CDMDeformVert",
    "CDMEdge",
    "CDMFace",
    /*   5-9 */ "CDMTFace",
    "CDMCol",
    "CDOrigIndex",
    "CDNormal",
    "CDFaceMap",
    /* 10-14 */ "CDMFloatProperty",
    "CDMIntProperty",
    "CDMStringProperty",
    "CDOrigSpace",
    "CDOrco",
    /* 15-19 */ "CDMTexPoly",
    "CDMLoopUV",
    "CDMloopCol",
    "CDTangent",
    "CDMDisps",
    /* 20-24 */ "CDPreviewMCol",
    "CDIDMCol",
    "CDTextureMCol",
    "CDClothOrco",
    "CDMRecast",

    /* BMESH ONLY */
    /* 25-29 */ "CDMPoly",
    "CDMLoop",
    "CDShapeKeyIndex",
    "CDShapeKey",
    "CDBevelWeight",
    /* 30-34 */ "CDSubSurfCrease",
    "CDOrigSpaceLoop",
    "CDPreviewLoopCol",
    "CDBMElemPyPtr",
    "CDPaintMask",
    /* 35-36 */ "CDGridPaintMask",
    "CDMVertSkin",
    /* 37-38 */ "CDFreestyleEdge",
    "CDFreestyleFace",
    /* 39-42 */ "CDMLoopTangent",
    "CDTessLoopNormal",
    "CDCustomLoopNormal",
    "CDSculptFaceGroups",
    /* 43-46 */ "CDHairPoint",
    "CDPropInt8",
    "CDHairMapping",
    "CDPoint",
    "CDPropCol",
    "CDPropFloat3",
    "CDPropFloat2",
    "CDPropBoolean",
    "CDHairLength",
};

const CustomData_MeshMasks CD_MASK_BAREMESH = {
    /* vmask */ CD_MASK_MVERT | CD_MASK_BWEIGHT,
    /* emask */ CD_MASK_MEDGE | CD_MASK_BWEIGHT,
    /* fmask */ 0,
    /* pmask */ CD_MASK_MPOLY | CD_MASK_FACEMAP,
    /* lmask */ CD_MASK_MLOOP,
};
const CustomData_MeshMasks CD_MASK_BAREMESH_ORIGINDEX = {
    /* vmask */ CD_MASK_MVERT | CD_MASK_BWEIGHT | CD_MASK_ORIGINDEX,
    /* emask */ CD_MASK_MEDGE | CD_MASK_BWEIGHT | CD_MASK_ORIGINDEX,
    /* fmask */ 0,
    /* pmask */ CD_MASK_MPOLY | CD_MASK_FACEMAP | CD_MASK_ORIGINDEX,
    /* lmask */ CD_MASK_MLOOP,
};
const CustomData_MeshMasks CD_MASK_MESH = {
    /* vmask */ (CD_MASK_MVERT | CD_MASK_MDEFORMVERT | CD_MASK_MVERT_SKIN | CD_MASK_PAINT_MASK |
                 CD_MASK_PROP_ALL | CD_MASK_CREASE),
    /* emask */ (CD_MASK_MEDGE | CD_MASK_FREESTYLE_EDGE | CD_MASK_PROP_ALL),
    /* fmask */ 0,
    /* pmask */
    (CD_MASK_MPOLY | CD_MASK_FACEMAP | CD_MASK_FREESTYLE_FACE | CD_MASK_PROP_ALL |
     CD_MASK_SCULPT_FACE_SETS),
    /* lmask */
    (CD_MASK_MLOOP | CD_MASK_MDISPS | CD_MASK_MLOOPUV | CD_MASK_CUSTOMLOOPNORMAL |
     CD_MASK_GRID_PAINT_MASK | CD_MASK_PROP_ALL),
};
const CustomData_MeshMasks CD_MASK_DERIVEDMESH = {
    /* vmask */ (CD_MASK_ORIGINDEX | CD_MASK_MDEFORMVERT | CD_MASK_SHAPEKEY | CD_MASK_MVERT_SKIN |
                 CD_MASK_PAINT_MASK | CD_MASK_ORCO | CD_MASK_CLOTH_ORCO | CD_MASK_PROP_ALL |
                 CD_MASK_CREASE),
    /* emask */ (CD_MASK_ORIGINDEX | CD_MASK_FREESTYLE_EDGE | CD_MASK_PROP_ALL),
    /* fmask */ (CD_MASK_ORIGINDEX | CD_MASK_ORIGSPACE | CD_MASK_PREVIEW_MCOL | CD_MASK_TANGENT),
    /* pmask */
    (CD_MASK_ORIGINDEX | CD_MASK_FREESTYLE_FACE | CD_MASK_FACEMAP | CD_MASK_PROP_ALL |
     CD_MASK_SCULPT_FACE_SETS),
    /* lmask */
    (CD_MASK_MLOOPUV | CD_MASK_CUSTOMLOOPNORMAL | CD_MASK_PREVIEW_MLOOPCOL |
     CD_MASK_ORIGSPACE_MLOOP | CD_MASK_PROP_ALL), /* XXX MISSING CD_MASK_MLOOPTANGENT ? */
};
const CustomData_MeshMasks CD_MASK_BMESH = {
    /* vmask */ (CD_MASK_MDEFORMVERT | CD_MASK_BWEIGHT | CD_MASK_MVERT_SKIN | CD_MASK_SHAPEKEY |
                 CD_MASK_SHAPE_KEYINDEX | CD_MASK_PAINT_MASK | CD_MASK_PROP_ALL | CD_MASK_CREASE),
    /* emask */ (CD_MASK_BWEIGHT | CD_MASK_CREASE | CD_MASK_FREESTYLE_EDGE | CD_MASK_PROP_ALL),
    /* fmask */ 0,
    /* pmask */
    (CD_MASK_FREESTYLE_FACE | CD_MASK_FACEMAP | CD_MASK_PROP_ALL | CD_MASK_SCULPT_FACE_SETS),
    /* lmask */
    (CD_MASK_MDISPS | CD_MASK_MLOOPUV | CD_MASK_CUSTOMLOOPNORMAL | CD_MASK_GRID_PAINT_MASK |
     CD_MASK_PROP_ALL),
};
const CustomData_MeshMasks CD_MASK_EVERYTHING = {
    /* vmask */ (CD_MASK_MVERT | CD_MASK_BM_ELEM_PYPTR | CD_MASK_ORIGINDEX | CD_MASK_MDEFORMVERT |
                 CD_MASK_BWEIGHT | CD_MASK_MVERT_SKIN | CD_MASK_ORCO | CD_MASK_CLOTH_ORCO |
                 CD_MASK_SHAPEKEY | CD_MASK_SHAPE_KEYINDEX | CD_MASK_PAINT_MASK |
                 CD_MASK_PROP_ALL | CD_MASK_CREASE),
    /* emask */
    (CD_MASK_MEDGE | CD_MASK_BM_ELEM_PYPTR | CD_MASK_ORIGINDEX | CD_MASK_BWEIGHT | CD_MASK_CREASE |
     CD_MASK_FREESTYLE_EDGE | CD_MASK_PROP_ALL),
    /* fmask */
    (CD_MASK_MFACE | CD_MASK_ORIGINDEX | CD_MASK_NORMAL | CD_MASK_MTFACE | CD_MASK_MCOL |
     CD_MASK_ORIGSPACE | CD_MASK_TANGENT | CD_MASK_TESSLOOPNORMAL | CD_MASK_PREVIEW_MCOL |
     CD_MASK_PROP_ALL),
    /* pmask */
    (CD_MASK_MPOLY | CD_MASK_BM_ELEM_PYPTR | CD_MASK_ORIGINDEX | CD_MASK_FACEMAP |
     CD_MASK_FREESTYLE_FACE | CD_MASK_PROP_ALL | CD_MASK_SCULPT_FACE_SETS),
    /* lmask */
    (CD_MASK_MLOOP | CD_MASK_BM_ELEM_PYPTR | CD_MASK_MDISPS | CD_MASK_NORMAL | CD_MASK_MLOOPUV |
     CD_MASK_CUSTOMLOOPNORMAL | CD_MASK_MLOOPTANGENT | CD_MASK_PREVIEW_MLOOPCOL |
     CD_MASK_ORIGSPACE_MLOOP | CD_MASK_GRID_PAINT_MASK | CD_MASK_PROP_ALL),
};

static const LayerTypeInfo *layerType_getInfo(int type)
{
  if (type < 0 || type >= CD_NUMTYPES) {
    return nullptr;
  }

  return &LAYERTYPEINFO[type];
}

static const char *layerType_getName(int type)
{
  if (type < 0 || type >= CD_NUMTYPES) {
    return nullptr;
  }

  return LAYERTYPENAMES[type];
}

void customData_mask_layers__print(const CustomData_MeshMasks *mask)
{
  printf("verts mask=0x%" PRIx64 ":\n", mask->vmask);
  for (int i = 0; i < CD_NUMTYPES; i++) {
    if (mask->vmask & CD_TYPE_AS_MASK(i)) {
      printf("  %s\n", layerType_getName(i));
    }
  }

  printf("edges mask=0x%" PRIx64 ":\n", mask->emask);
  for (int i = 0; i < CD_NUMTYPES; i++) {
    if (mask->emask & CD_TYPE_AS_MASK(i)) {
      printf("  %s\n", layerType_getName(i));
    }
  }

  printf("faces mask=0x%" PRIx64 ":\n", mask->fmask);
  for (int i = 0; i < CD_NUMTYPES; i++) {
    if (mask->fmask & CD_TYPE_AS_MASK(i)) {
      printf("  %s\n", layerType_getName(i));
    }
  }

  printf("loops mask=0x%" PRIx64 ":\n", mask->lmask);
  for (int i = 0; i < CD_NUMTYPES; i++) {
    if (mask->lmask & CD_TYPE_AS_MASK(i)) {
      printf("  %s\n", layerType_getName(i));
    }
  }

  printf("polys mask=0x%" PRIx64 ":\n", mask->pmask);
  for (int i = 0; i < CD_NUMTYPES; i++) {
    if (mask->pmask & CD_TYPE_AS_MASK(i)) {
      printf("  %s\n", layerType_getName(i));
    }
  }
}

/** \} */

/* -------------------------------------------------------------------- */
/** \name CustomData Functions
 * \{ */

static void customData_update_offsets(CustomData *data);

static CustomDataLayer *customData_add_layer__internal(CustomData *data,
                                                       int type,
                                                       eCDAllocType alloctype,
                                                       void *layerdata,
                                                       int totelem,
                                                       const char *name);

void CustomData_update_typemap(CustomData *data)
{
  int lasttype = -1;

  for (int i = 0; i < CD_NUMTYPES; i++) {
    data->typemap[i] = -1;
  }

  for (int i = 0; i < data->totlayer; i++) {
    const int type = data->layers[i].type;
    if (type != lasttype) {
      data->typemap[type] = i;
      lasttype = type;
    }
  }
}

/* currently only used in BLI_assert */
#ifndef NDEBUG
static bool customdata_typemap_is_valid(const CustomData *data)
{
  CustomData data_copy = *data;
  CustomData_update_typemap(&data_copy);
  return (memcmp(data->typemap, data_copy.typemap, sizeof(data->typemap)) == 0);
}
#endif

bool CustomData_merge(const CustomData *source,
                      CustomData *dest,
                      eCustomDataMask mask,
                      eCDAllocType alloctype,
                      int totelem)
{
  // const LayerTypeInfo *typeInfo;
  CustomDataLayer *layer, *newlayer;
  int lasttype = -1, lastactive = 0, lastrender = 0, lastclone = 0, lastmask = 0;
  int number = 0, maxnumber = -1;
  bool changed = false;

  for (int i = 0; i < source->totlayer; i++) {
    layer = &source->layers[i];
    // typeInfo = layerType_getInfo(layer->type); /* UNUSED */

    int type = layer->type;
    int flag = layer->flag;

    if (type != lasttype) {
      number = 0;
      maxnumber = CustomData_layertype_layers_max(type);
      lastactive = layer->active;
      lastrender = layer->active_rnd;
      lastclone = layer->active_clone;
      lastmask = layer->active_mask;
      lasttype = type;
    }
    else {
      number++;
    }

    if (flag & CD_FLAG_NOCOPY) {
      continue;
    }
    if (!(mask & CD_TYPE_AS_MASK(type))) {
      continue;
    }
    if ((maxnumber != -1) && (number >= maxnumber)) {
      continue;
    }
    if (CustomData_get_named_layer_index(dest, type, layer->name) != -1) {
      continue;
    }

    void *data;
    switch (alloctype) {
      case CD_ASSIGN:
      case CD_REFERENCE:
      case CD_DUPLICATE:
        data = layer->data;
        break;
      default:
        data = nullptr;
        break;
    }

    if ((alloctype == CD_ASSIGN) && (flag & CD_FLAG_NOFREE)) {
      newlayer = customData_add_layer__internal(
          dest, type, CD_REFERENCE, data, totelem, layer->name);
    }
    else {
      newlayer = customData_add_layer__internal(dest, type, alloctype, data, totelem, layer->name);
    }

    if (newlayer) {
      newlayer->uid = layer->uid;

      newlayer->active = lastactive;
      newlayer->active_rnd = lastrender;
      newlayer->active_clone = lastclone;
      newlayer->active_mask = lastmask;
      newlayer->flag |= flag & (CD_FLAG_EXTERNAL | CD_FLAG_IN_MEMORY | CD_FLAG_COLOR_ACTIVE |
                                CD_FLAG_COLOR_RENDER);
      changed = true;

      if (layer->anonymous_id != nullptr) {
        BKE_anonymous_attribute_id_increment_weak(layer->anonymous_id);
        newlayer->anonymous_id = layer->anonymous_id;
      }
    }
  }

  CustomData_update_typemap(dest);
  return changed;
}

<<<<<<< HEAD
static bool attribute_stored_in_bmesh_flag(const StringRef name)
{
  return ELEM(name, ".hide_vert", ".hide_edge", ".hide_face");
}

static CustomData shallow_copy_remove_non_bmesh_attributes(const CustomData &src)
{
  Vector<CustomDataLayer> dst_layers;
  for (const CustomDataLayer &layer : Span<CustomDataLayer>{src.layers, src.totlayer}) {
    if (!attribute_stored_in_bmesh_flag(layer.name)) {
      dst_layers.append(layer);
    }
  }

  CustomData dst = src;
  dst.layers = static_cast<CustomDataLayer *>(
      MEM_calloc_arrayN(dst_layers.size(), sizeof(CustomDataLayer), __func__));
  dst.totlayer = dst_layers.size();
  memcpy(dst.layers, dst_layers.data(), dst_layers.as_span().size_in_bytes());

  CustomData_update_typemap(&dst);

  return dst;
}

bool CustomData_merge_mesh_to_bmesh(const CustomData *source,
                                    CustomData *dest,
                                    eCustomDataMask mask,
                                    eCDAllocType alloctype,
                                    int totelem)
{
  CustomData source_copy = shallow_copy_remove_non_bmesh_attributes(*source);
  const bool result = CustomData_merge(&source_copy, dest, mask, alloctype, totelem);
  MEM_SAFE_FREE(source_copy.layers);
  return result;
}

void CustomData_realloc(CustomData *data, int totelem)
=======
void CustomData_realloc(CustomData *data, const int totelem)
>>>>>>> 1e57ddf6
{
  BLI_assert(totelem >= 0);
  for (int i = 0; i < data->totlayer; i++) {
    CustomDataLayer *layer = &data->layers[i];
    const LayerTypeInfo *typeInfo;
    if (layer->flag & CD_FLAG_NOFREE) {
      continue;
    }
    typeInfo = layerType_getInfo(layer->type);
    /* Use calloc to avoid the need to manually initialize new data in layers.
     * Useful for types like #MDeformVert which contain a pointer. */
    layer->data = MEM_recallocN(layer->data, (size_t)totelem * typeInfo->size);
  }
}

void CustomData_copy(const CustomData *source,
                     CustomData *dest,
                     eCustomDataMask mask,
                     eCDAllocType alloctype,
                     int totelem)
{
  CustomData_reset(dest);

  if (source->external) {
    dest->external = static_cast<CustomDataExternal *>(MEM_dupallocN(source->external));
  }

  CustomData_merge(source, dest, mask, alloctype, totelem);
}

<<<<<<< HEAD
void CustomData_copy_mesh_to_bmesh(const CustomData *source,
                                   CustomData *dest,
                                   eCustomDataMask mask,
                                   eCDAllocType alloctype,
                                   int totelem)
{
  CustomData source_copy = shallow_copy_remove_non_bmesh_attributes(*source);
  CustomData_copy(&source_copy, dest, mask, alloctype, totelem);
  MEM_SAFE_FREE(source_copy.layers);
}

static void customData_free_layer__internal(CustomDataLayer *layer, int totelem)
=======
static void customData_free_layer__internal(CustomDataLayer *layer, const int totelem)
>>>>>>> 1e57ddf6
{
  const LayerTypeInfo *typeInfo;

  if (layer->anonymous_id != nullptr) {
    BKE_anonymous_attribute_id_decrement_weak(layer->anonymous_id);
    layer->anonymous_id = nullptr;
  }
  if (!(layer->flag & CD_FLAG_NOFREE) && layer->data) {
    typeInfo = layerType_getInfo(layer->type);

    if (typeInfo->free) {
      typeInfo->free(layer->data, totelem, typeInfo->size);
    }

    if (layer->data) {
      MEM_freeN(layer->data);
    }
  }
}

static void CustomData_external_free(CustomData *data)
{
  if (data->external) {
    MEM_freeN(data->external);
    data->external = nullptr;
  }
}

void CustomData_reset(CustomData *data)
{
  memset(data, 0, sizeof(*data));
  copy_vn_i(data->typemap, CD_NUMTYPES, -1);
}

void CustomData_free(CustomData *data, const int totelem)
{
  for (int i = 0; i < data->totlayer; i++) {
    customData_free_layer__internal(&data->layers[i], totelem);
  }

  if (data->layers) {
    MEM_freeN(data->layers);
  }

  CustomData_external_free(data);
  CustomData_reset(data);
}

void CustomData_free_typemask(CustomData *data, const int totelem, eCustomDataMask mask)
{
  for (int i = 0; i < data->totlayer; i++) {
    CustomDataLayer *layer = &data->layers[i];
    if (!(mask & CD_TYPE_AS_MASK(layer->type))) {
      continue;
    }
    customData_free_layer__internal(layer, totelem);
  }

  if (data->layers) {
    MEM_freeN(data->layers);
  }

  CustomData_external_free(data);
  CustomData_reset(data);
}

static void customData_update_offsets(CustomData *data)
{
  const LayerTypeInfo *typeInfo;
  int offset = 0;

  for (int i = 0; i < data->totlayer; i++) {
    typeInfo = layerType_getInfo(data->layers[i].type);

    data->layers[i].offset = offset;
    offset += typeInfo->size;
  }

  data->totsize = offset;
  CustomData_update_typemap(data);
}

/* to use when we're in the middle of modifying layers */
static int CustomData_get_layer_index__notypemap(const CustomData *data, const int type)
{
  for (int i = 0; i < data->totlayer; i++) {
    if (data->layers[i].type == type) {
      return i;
    }
  }

  return -1;
}

/* -------------------------------------------------------------------- */
/* index values to access the layers (offset from the layer start) */

int CustomData_get_layer_index(const CustomData *data, const int type)
{
  BLI_assert(customdata_typemap_is_valid(data));
  return data->typemap[type];
}

int CustomData_get_layer_index_n(const CustomData *data, const int type, const int n)
{
  BLI_assert(n >= 0);
  int i = CustomData_get_layer_index(data, type);

  if (i != -1) {
    BLI_assert(i + n < data->totlayer);
    i = (data->layers[i + n].type == type) ? (i + n) : (-1);
  }

  return i;
}

int CustomData_get_named_layer_index(const CustomData *data, const int type, const char *name)
{
  for (int i = 0; i < data->totlayer; i++) {
    if (data->layers[i].type == type) {
      if (STREQ(data->layers[i].name, name)) {
        return i;
      }
    }
  }

  return -1;
}

int CustomData_get_active_layer_index(const CustomData *data, const int type)
{
  const int layer_index = data->typemap[type];
  BLI_assert(customdata_typemap_is_valid(data));
  return (layer_index != -1) ? layer_index + data->layers[layer_index].active : -1;
}

int CustomData_get_render_layer_index(const CustomData *data, const int type)
{
  const int layer_index = data->typemap[type];
  BLI_assert(customdata_typemap_is_valid(data));
  return (layer_index != -1) ? layer_index + data->layers[layer_index].active_rnd : -1;
}

int CustomData_get_clone_layer_index(const CustomData *data, const int type)
{
  const int layer_index = data->typemap[type];
  BLI_assert(customdata_typemap_is_valid(data));
  return (layer_index != -1) ? layer_index + data->layers[layer_index].active_clone : -1;
}

int CustomData_get_stencil_layer_index(const CustomData *data, const int type)
{
  const int layer_index = data->typemap[type];
  BLI_assert(customdata_typemap_is_valid(data));
  return (layer_index != -1) ? layer_index + data->layers[layer_index].active_mask : -1;
}

/* -------------------------------------------------------------------- */
/* index values per layer type */

int CustomData_get_named_layer(const CustomData *data, const int type, const char *name)
{
  const int named_index = CustomData_get_named_layer_index(data, type, name);
  const int layer_index = data->typemap[type];
  BLI_assert(customdata_typemap_is_valid(data));
  return (named_index != -1) ? named_index - layer_index : -1;
}

int CustomData_get_active_layer(const CustomData *data, const int type)
{
  const int layer_index = data->typemap[type];
  BLI_assert(customdata_typemap_is_valid(data));
  return (layer_index != -1) ? data->layers[layer_index].active : -1;
}

int CustomData_get_render_layer(const CustomData *data, const int type)
{
  const int layer_index = data->typemap[type];
  BLI_assert(customdata_typemap_is_valid(data));
  return (layer_index != -1) ? data->layers[layer_index].active_rnd : -1;
}

int CustomData_get_clone_layer(const CustomData *data, const int type)
{
  const int layer_index = data->typemap[type];
  BLI_assert(customdata_typemap_is_valid(data));
  return (layer_index != -1) ? data->layers[layer_index].active_clone : -1;
}

int CustomData_get_stencil_layer(const CustomData *data, const int type)
{
  const int layer_index = data->typemap[type];
  BLI_assert(customdata_typemap_is_valid(data));
  return (layer_index != -1) ? data->layers[layer_index].active_mask : -1;
}

const char *CustomData_get_active_layer_name(const CustomData *data, const int type)
{
  /* Get the layer index of the active layer of this type. */
  const int layer_index = CustomData_get_active_layer_index(data, type);
  return layer_index < 0 ? nullptr : data->layers[layer_index].name;
}

void CustomData_set_layer_active(CustomData *data, const int type, const int n)
{
  for (int i = 0; i < data->totlayer; i++) {
    if (data->layers[i].type == type) {
      data->layers[i].active = n;
    }
  }
}

void CustomData_set_layer_render(CustomData *data, const int type, const int n)
{
  for (int i = 0; i < data->totlayer; i++) {
    if (data->layers[i].type == type) {
      data->layers[i].active_rnd = n;
    }
  }
}

void CustomData_set_layer_clone(CustomData *data, const int type, const int n)
{
  for (int i = 0; i < data->totlayer; i++) {
    if (data->layers[i].type == type) {
      data->layers[i].active_clone = n;
    }
  }
}

void CustomData_set_layer_stencil(CustomData *data, const int type, const int n)
{
  for (int i = 0; i < data->totlayer; i++) {
    if (data->layers[i].type == type) {
      data->layers[i].active_mask = n;
    }
  }
}

void CustomData_set_layer_active_index(CustomData *data, const int type, const int n)
{
  const int layer_index = data->typemap[type];
  BLI_assert(customdata_typemap_is_valid(data));

  for (int i = 0; i < data->totlayer; i++) {
    if (data->layers[i].type == type) {
      data->layers[i].active = n - layer_index;
    }
  }
}

void CustomData_set_layer_render_index(CustomData *data, const int type, const int n)
{
  const int layer_index = data->typemap[type];
  BLI_assert(customdata_typemap_is_valid(data));

  for (int i = 0; i < data->totlayer; i++) {
    if (data->layers[i].type == type) {
      data->layers[i].active_rnd = n - layer_index;
    }
  }
}

void CustomData_set_layer_clone_index(CustomData *data, const int type, const int n)
{
  const int layer_index = data->typemap[type];
  BLI_assert(customdata_typemap_is_valid(data));

  for (int i = 0; i < data->totlayer; i++) {
    if (data->layers[i].type == type) {
      data->layers[i].active_clone = n - layer_index;
    }
  }
}

void CustomData_set_layer_stencil_index(CustomData *data, const int type, const int n)
{
  const int layer_index = data->typemap[type];
  BLI_assert(customdata_typemap_is_valid(data));

  for (int i = 0; i < data->totlayer; i++) {
    if (data->layers[i].type == type) {
      data->layers[i].active_mask = n - layer_index;
    }
  }
}

void CustomData_set_layer_flag(CustomData *data, const int type, const int flag)
{
  for (int i = 0; i < data->totlayer; i++) {
    if (data->layers[i].type == type) {
      data->layers[i].flag |= flag;
    }
  }
}

void CustomData_clear_layer_flag(CustomData *data, const int type, const int flag)
{
  const int nflag = ~flag;

  for (int i = 0; i < data->totlayer; i++) {
    if (data->layers[i].type == type) {
      data->layers[i].flag &= nflag;
    }
  }
}

static bool customData_resize(CustomData *data, const int amount)
{
  CustomDataLayer *tmp = static_cast<CustomDataLayer *>(
      MEM_calloc_arrayN((data->maxlayer + amount), sizeof(*tmp), __func__));
  if (!tmp) {
    return false;
  }

  data->maxlayer += amount;
  if (data->layers) {
    memcpy(tmp, data->layers, sizeof(*tmp) * data->totlayer);
    MEM_freeN(data->layers);
  }
  data->layers = tmp;

  return true;
}

static CustomDataLayer *customData_add_layer__internal(CustomData *data,
                                                       const int type,
                                                       const eCDAllocType alloctype,
                                                       void *layerdata,
                                                       const int totelem,
                                                       const char *name)
{
  const LayerTypeInfo *typeInfo = layerType_getInfo(type);
  int flag = 0;

  /* Passing a layer-data to copy from with an alloctype that won't copy is
   * most likely a bug */
  BLI_assert(!layerdata || ELEM(alloctype, CD_ASSIGN, CD_DUPLICATE, CD_REFERENCE));

  if (!typeInfo->defaultname && CustomData_has_layer(data, type)) {
    return &data->layers[CustomData_get_layer_index(data, type)];
  }

  void *newlayerdata = nullptr;
  if (ELEM(alloctype, CD_ASSIGN, CD_REFERENCE)) {
    newlayerdata = layerdata;
  }
  else if (totelem > 0 && typeInfo->size > 0) {
    if (alloctype == CD_DUPLICATE && layerdata) {
      newlayerdata = MEM_malloc_arrayN((size_t)totelem, typeInfo->size, layerType_getName(type));
    }
    else {
      newlayerdata = MEM_calloc_arrayN((size_t)totelem, typeInfo->size, layerType_getName(type));
    }

    if (!newlayerdata) {
      return nullptr;
    }
  }

  if (alloctype == CD_DUPLICATE && layerdata) {
    if (totelem > 0) {
      if (typeInfo->copy) {
        typeInfo->copy(layerdata, newlayerdata, totelem);
      }
      else {
        memcpy(newlayerdata, layerdata, (size_t)totelem * typeInfo->size);
      }
    }
  }
  else if (alloctype == CD_DEFAULT) {
    if (typeInfo->set_default) {
      typeInfo->set_default(newlayerdata, totelem);
    }
  }
  else if (alloctype == CD_REFERENCE) {
    flag |= CD_FLAG_NOFREE;
  }

  int index = data->totlayer;
  if (index >= data->maxlayer) {
    if (!customData_resize(data, CUSTOMDATA_GROW)) {
      if (newlayerdata != layerdata) {
        MEM_freeN(newlayerdata);
      }
      return nullptr;
    }
  }

  data->totlayer++;

  /* keep layers ordered by type */
  for (; index > 0 && data->layers[index - 1].type > type; index--) {
    data->layers[index] = data->layers[index - 1];
  }

  CustomDataLayer &new_layer = data->layers[index];

  /* Clear remaining data on the layer. The original data on the layer has been moved to another
   * index. Without this, it can happen that information from the previous layer at that index
   * leaks into the new layer. */
  memset(&new_layer, 0, sizeof(CustomDataLayer));

  new_layer.type = type;
  new_layer.flag = flag;
  new_layer.data = newlayerdata;

  /* Set default name if none exists. Note we only call DATA_()  once
   * we know there is a default name, to avoid overhead of locale lookups
   * in the depsgraph. */
  if (!name && typeInfo->defaultname) {
    name = DATA_(typeInfo->defaultname);
  }

  if (name) {
    BLI_strncpy(new_layer.name, name, sizeof(new_layer.name));
    CustomData_set_layer_unique_name(data, index);
  }
  else {
    new_layer.name[0] = '\0';
  }

  if (index > 0 && data->layers[index - 1].type == type) {
    new_layer.active = data->layers[index - 1].active;
    new_layer.active_rnd = data->layers[index - 1].active_rnd;
    new_layer.active_clone = data->layers[index - 1].active_clone;
    new_layer.active_mask = data->layers[index - 1].active_mask;
  }
  else {
    new_layer.active = 0;
    new_layer.active_rnd = 0;
    new_layer.active_clone = 0;
    new_layer.active_mask = 0;
  }

  customData_update_offsets(data);

  return &data->layers[index];
}

void *CustomData_add_layer(
    CustomData *data, const int type, eCDAllocType alloctype, void *layerdata, const int totelem)
{
  const LayerTypeInfo *typeInfo = layerType_getInfo(type);

  CustomDataLayer *layer = customData_add_layer__internal(
      data, type, alloctype, layerdata, totelem, typeInfo->defaultname);
  CustomData_update_typemap(data);

  if (layer) {
    return layer->data;
  }

  return nullptr;
}

void *CustomData_add_layer_named(CustomData *data,
                                 const int type,
                                 const eCDAllocType alloctype,
                                 void *layerdata,
                                 const int totelem,
                                 const char *name)
{
  CustomDataLayer *layer = customData_add_layer__internal(
      data, type, alloctype, layerdata, totelem, name);
  CustomData_update_typemap(data);

  if (layer) {
    return layer->data;
  }

  return nullptr;
}

void *CustomData_add_layer_anonymous(CustomData *data,
                                     const int type,
                                     const eCDAllocType alloctype,
                                     void *layerdata,
                                     const int totelem,
                                     const AnonymousAttributeID *anonymous_id)
{
  const char *name = BKE_anonymous_attribute_id_internal_name(anonymous_id);
  CustomDataLayer *layer = customData_add_layer__internal(
      data, type, alloctype, layerdata, totelem, name);
  CustomData_update_typemap(data);

  if (layer == nullptr) {
    return nullptr;
  }

  BKE_anonymous_attribute_id_increment_weak(anonymous_id);
  layer->anonymous_id = anonymous_id;
  return layer->data;
}

bool CustomData_free_layer(CustomData *data, const int type, const int totelem, const int index)
{
  const int index_first = CustomData_get_layer_index(data, type);
  const int n = index - index_first;

  BLI_assert(index >= index_first);
  if ((index_first == -1) || (n < 0)) {
    return false;
  }
  BLI_assert(data->layers[index].type == type);

  customData_free_layer__internal(&data->layers[index], totelem);

  for (int i = index + 1; i < data->totlayer; i++) {
    data->layers[i - 1] = data->layers[i];
  }

  data->totlayer--;

  /* if layer was last of type in array, set new active layer */
  int i = CustomData_get_layer_index__notypemap(data, type);

  if (i != -1) {
    /* don't decrement zero index */
    const int index_nonzero = n ? n : 1;
    CustomDataLayer *layer;

    for (layer = &data->layers[i]; i < data->totlayer && layer->type == type; i++, layer++) {
      if (layer->active >= index_nonzero) {
        layer->active--;
      }
      if (layer->active_rnd >= index_nonzero) {
        layer->active_rnd--;
      }
      if (layer->active_clone >= index_nonzero) {
        layer->active_clone--;
      }
      if (layer->active_mask >= index_nonzero) {
        layer->active_mask--;
      }
    }
  }

  if (data->totlayer <= data->maxlayer - CUSTOMDATA_GROW) {
    customData_resize(data, -CUSTOMDATA_GROW);
  }

  customData_update_offsets(data);

  return true;
}

bool CustomData_free_layer_named(CustomData *data, const char *name, const int totelem)
{
  for (const int i : IndexRange(data->totlayer)) {
    const CustomDataLayer &layer = data->layers[i];
    if (StringRef(layer.name) == name) {
      CustomData_free_layer(data, layer.type, totelem, i);
      return true;
    }
  }
  return false;
}

bool CustomData_free_layer_active(CustomData *data, const int type, const int totelem)
{
  const int index = CustomData_get_active_layer_index(data, type);
  if (index == -1) {
    return false;
  }
  return CustomData_free_layer(data, type, totelem, index);
}

void CustomData_free_layers(CustomData *data, const int type, const int totelem)
{
  const int index = CustomData_get_layer_index(data, type);
  while (CustomData_free_layer(data, type, totelem, index)) {
    /* pass */
  }
}

bool CustomData_has_layer(const CustomData *data, const int type)
{
  return (CustomData_get_layer_index(data, type) != -1);
}

int CustomData_number_of_layers(const CustomData *data, const int type)
{
  int number = 0;

  for (int i = 0; i < data->totlayer; i++) {
    if (data->layers[i].type == type) {
      number++;
    }
  }

  return number;
}

int CustomData_number_of_layers_typemask(const CustomData *data, const eCustomDataMask mask)
{
  int number = 0;

  for (int i = 0; i < data->totlayer; i++) {
    if (mask & CD_TYPE_AS_MASK(data->layers[i].type)) {
      number++;
    }
  }

  return number;
}

static void *customData_duplicate_referenced_layer_index(CustomData *data,
                                                         const int layer_index,
                                                         const int totelem)
{
  if (layer_index == -1) {
    return nullptr;
  }

  CustomDataLayer *layer = &data->layers[layer_index];

  if (layer->flag & CD_FLAG_NOFREE) {
    /* MEM_dupallocN won't work in case of complex layers, like e.g.
     * CD_MDEFORMVERT, which has pointers to allocated data...
     * So in case a custom copy function is defined, use it!
     */
    const LayerTypeInfo *typeInfo = layerType_getInfo(layer->type);

    if (typeInfo->copy) {
      void *dst_data = MEM_malloc_arrayN(
          (size_t)totelem, typeInfo->size, "CD duplicate ref layer");
      typeInfo->copy(layer->data, dst_data, totelem);
      layer->data = dst_data;
    }
    else {
      layer->data = MEM_dupallocN(layer->data);
    }

    layer->flag &= ~CD_FLAG_NOFREE;
  }

  return layer->data;
}

void *CustomData_duplicate_referenced_layer(CustomData *data, const int type, const int totelem)
{
  /* get the layer index of the first layer of type */
  int layer_index = CustomData_get_active_layer_index(data, type);

  return customData_duplicate_referenced_layer_index(data, layer_index, totelem);
}

void *CustomData_duplicate_referenced_layer_n(CustomData *data,
                                              const int type,
                                              const int n,
                                              const int totelem)
{
  /* get the layer index of the desired layer */
  int layer_index = CustomData_get_layer_index_n(data, type, n);

  return customData_duplicate_referenced_layer_index(data, layer_index, totelem);
}

void *CustomData_duplicate_referenced_layer_named(CustomData *data,
                                                  const int type,
                                                  const char *name,
                                                  const int totelem)
{
  /* get the layer index of the desired layer */
  int layer_index = CustomData_get_named_layer_index(data, type, name);

  return customData_duplicate_referenced_layer_index(data, layer_index, totelem);
}

void *CustomData_duplicate_referenced_layer_anonymous(CustomData *data,
                                                      const int UNUSED(type),
                                                      const AnonymousAttributeID *anonymous_id,
                                                      const int totelem)
{
  for (int i = 0; i < data->totlayer; i++) {
    if (data->layers[i].anonymous_id == anonymous_id) {
      return customData_duplicate_referenced_layer_index(data, i, totelem);
    }
  }
  BLI_assert_unreachable();
  return nullptr;
}

void CustomData_duplicate_referenced_layers(CustomData *data, const int totelem)
{
  for (int i = 0; i < data->totlayer; i++) {
    CustomDataLayer *layer = &data->layers[i];
    layer->data = customData_duplicate_referenced_layer_index(data, i, totelem);
  }
}

bool CustomData_is_referenced_layer(CustomData *data, const int type)
{
  /* get the layer index of the first layer of type */
  int layer_index = CustomData_get_active_layer_index(data, type);
  if (layer_index == -1) {
    return false;
  }

  CustomDataLayer *layer = &data->layers[layer_index];

  return (layer->flag & CD_FLAG_NOFREE) != 0;
}

void CustomData_free_temporary(CustomData *data, const int totelem)
{
  int i, j;
  bool changed = false;
  for (i = 0, j = 0; i < data->totlayer; i++) {
    CustomDataLayer *layer = &data->layers[i];

    if (i != j) {
      data->layers[j] = data->layers[i];
    }

    if ((layer->flag & CD_FLAG_TEMPORARY) == CD_FLAG_TEMPORARY) {
      customData_free_layer__internal(layer, totelem);
      changed = true;
    }
    else {
      j++;
    }
  }

  data->totlayer = j;

  if (data->totlayer <= data->maxlayer - CUSTOMDATA_GROW) {
    customData_resize(data, -CUSTOMDATA_GROW);
    changed = true;
  }

  if (changed) {
    customData_update_offsets(data);
  }
}

void CustomData_set_only_copy(const CustomData *data, const eCustomDataMask mask)
{
  for (int i = 0; i < data->totlayer; i++) {
    if (!(mask & CD_TYPE_AS_MASK(data->layers[i].type))) {
      data->layers[i].flag |= CD_FLAG_NOCOPY;
    }
  }
}

void CustomData_copy_elements(const int type,
                              void *src_data_ofs,
                              void *dst_data_ofs,
                              const int count)
{
  const LayerTypeInfo *typeInfo = layerType_getInfo(type);

  if (typeInfo->copy) {
    typeInfo->copy(src_data_ofs, dst_data_ofs, count);
  }
  else {
    memcpy(dst_data_ofs, src_data_ofs, (size_t)count * typeInfo->size);
  }
}

void CustomData_copy_data_layer(const CustomData *source,
                                CustomData *dest,
                                const int src_layer_index,
                                const int dst_layer_index,
                                const int src_index,
                                const int dst_index,
                                const int count)
{
  const LayerTypeInfo *typeInfo;

  const void *src_data = source->layers[src_layer_index].data;
  void *dst_data = dest->layers[dst_layer_index].data;

  typeInfo = layerType_getInfo(source->layers[src_layer_index].type);

  const size_t src_offset = (size_t)src_index * typeInfo->size;
  const size_t dst_offset = (size_t)dst_index * typeInfo->size;

  if (!count || !src_data || !dst_data) {
    if (count && !(src_data == nullptr && dst_data == nullptr)) {
      CLOG_WARN(&LOG,
                "null data for %s type (%p --> %p), skipping",
                layerType_getName(source->layers[src_layer_index].type),
                (void *)src_data,
                (void *)dst_data);
    }
    return;
  }

  if (typeInfo->copy) {
    typeInfo->copy(
        POINTER_OFFSET(src_data, src_offset), POINTER_OFFSET(dst_data, dst_offset), count);
  }
  else {
    memcpy(POINTER_OFFSET(dst_data, dst_offset),
           POINTER_OFFSET(src_data, src_offset),
           (size_t)count * typeInfo->size);
  }
}

void CustomData_copy_data_named(const CustomData *source,
                                CustomData *dest,
                                const int source_index,
                                const int dest_index,
                                const int count)
{
  /* copies a layer at a time */
  for (int src_i = 0; src_i < source->totlayer; src_i++) {

    int dest_i = CustomData_get_named_layer_index(
        dest, source->layers[src_i].type, source->layers[src_i].name);

    /* if we found a matching layer, copy the data */
    if (dest_i != -1) {
      CustomData_copy_data_layer(source, dest, src_i, dest_i, source_index, dest_index, count);
    }
  }
}

void CustomData_copy_data(const CustomData *source,
                          CustomData *dest,
                          const int source_index,
                          const int dest_index,
                          const int count)
{
  /* copies a layer at a time */
  int dest_i = 0;
  for (int src_i = 0; src_i < source->totlayer; src_i++) {

    /* find the first dest layer with type >= the source type
     * (this should work because layers are ordered by type)
     */
    while (dest_i < dest->totlayer && dest->layers[dest_i].type < source->layers[src_i].type) {
      dest_i++;
    }

    /* if there are no more dest layers, we're done */
    if (dest_i >= dest->totlayer) {
      return;
    }

    /* if we found a matching layer, copy the data */
    if (dest->layers[dest_i].type == source->layers[src_i].type) {
      CustomData_copy_data_layer(source, dest, src_i, dest_i, source_index, dest_index, count);

      /* if there are multiple source & dest layers of the same type,
       * we don't want to copy all source layers to the same dest, so
       * increment dest_i
       */
      dest_i++;
    }
  }
}

void CustomData_copy_layer_type_data(const CustomData *source,
                                     CustomData *destination,
                                     int type,
                                     int source_index,
                                     int destination_index,
                                     int count)
{
  const int source_layer_index = CustomData_get_layer_index(source, type);
  if (source_layer_index == -1) {
    return;
  }
  const int destinaiton_layer_index = CustomData_get_layer_index(destination, type);
  if (destinaiton_layer_index == -1) {
    return;
  }
  CustomData_copy_data_layer(source,
                             destination,
                             source_layer_index,
                             destinaiton_layer_index,
                             source_index,
                             destination_index,
                             count);
}

void CustomData_free_elem(CustomData *data, const int index, const int count)
{
  for (int i = 0; i < data->totlayer; i++) {
    if (!(data->layers[i].flag & CD_FLAG_NOFREE)) {
      const LayerTypeInfo *typeInfo = layerType_getInfo(data->layers[i].type);

      if (typeInfo->free) {
        size_t offset = (size_t)index * typeInfo->size;

        typeInfo->free(POINTER_OFFSET(data->layers[i].data, offset), count, typeInfo->size);
      }
    }
  }
}

#define SOURCE_BUF_SIZE 100

void CustomData_interp(const CustomData *source,
                       CustomData *dest,
                       const int *src_indices,
                       const float *weights,
                       const float *sub_weights,
                       int count,
                       int dest_index)
{
  if (count <= 0) {
    return;
  }

  const void *source_buf[SOURCE_BUF_SIZE];
  const void **sources = source_buf;

  /* Slow fallback in case we're interpolating a ridiculous number of elements. */
  if (count > SOURCE_BUF_SIZE) {
    sources = static_cast<const void **>(MEM_malloc_arrayN(count, sizeof(*sources), __func__));
  }

  /* If no weights are given, generate default ones to produce an average result. */
  float default_weights_buf[SOURCE_BUF_SIZE];
  float *default_weights = nullptr;
  if (weights == nullptr) {
    default_weights = (count > SOURCE_BUF_SIZE) ?
                          static_cast<float *>(
                              MEM_mallocN(sizeof(*weights) * (size_t)count, __func__)) :
                          default_weights_buf;
    copy_vn_fl(default_weights, count, 1.0f / count);
    weights = default_weights;
  }

  /* interpolates a layer at a time */
  int dest_i = 0;
  for (int src_i = 0; src_i < source->totlayer; src_i++) {
    const LayerTypeInfo *typeInfo = layerType_getInfo(source->layers[src_i].type);
    if (!typeInfo->interp) {
      continue;
    }

    /* find the first dest layer with type >= the source type
     * (this should work because layers are ordered by type)
     */
    while (dest_i < dest->totlayer && dest->layers[dest_i].type < source->layers[src_i].type) {
      dest_i++;
    }

    /* if there are no more dest layers, we're done */
    if (dest_i >= dest->totlayer) {
      break;
    }

    /* if we found a matching layer, copy the data */
    if (dest->layers[dest_i].type == source->layers[src_i].type) {
      void *src_data = source->layers[src_i].data;

      for (int j = 0; j < count; j++) {
        sources[j] = POINTER_OFFSET(src_data, (size_t)src_indices[j] * typeInfo->size);
      }

      typeInfo->interp(
          sources,
          weights,
          sub_weights,
          count,
          POINTER_OFFSET(dest->layers[dest_i].data, (size_t)dest_index * typeInfo->size));

      /* if there are multiple source & dest layers of the same type,
       * we don't want to copy all source layers to the same dest, so
       * increment dest_i
       */
      dest_i++;
    }
  }

  if (count > SOURCE_BUF_SIZE) {
    MEM_freeN((void *)sources);
  }
  if (!ELEM(default_weights, nullptr, default_weights_buf)) {
    MEM_freeN(default_weights);
  }
}

void CustomData_swap_corners(CustomData *data, const int index, const int *corner_indices)
{
  for (int i = 0; i < data->totlayer; i++) {
    const LayerTypeInfo *typeInfo = layerType_getInfo(data->layers[i].type);

    if (typeInfo->swap) {
      const size_t offset = (size_t)index * typeInfo->size;

      typeInfo->swap(POINTER_OFFSET(data->layers[i].data, offset), corner_indices);
    }
  }
}

void CustomData_swap(CustomData *data, const int index_a, const int index_b)
{
  char buff_static[256];

  if (index_a == index_b) {
    return;
  }

  for (int i = 0; i < data->totlayer; i++) {
    const LayerTypeInfo *typeInfo = layerType_getInfo(data->layers[i].type);
    const size_t size = typeInfo->size;
    const size_t offset_a = size * index_a;
    const size_t offset_b = size * index_b;

    void *buff = size <= sizeof(buff_static) ? buff_static : MEM_mallocN(size, __func__);
    memcpy(buff, POINTER_OFFSET(data->layers[i].data, offset_a), size);
    memcpy(POINTER_OFFSET(data->layers[i].data, offset_a),
           POINTER_OFFSET(data->layers[i].data, offset_b),
           size);
    memcpy(POINTER_OFFSET(data->layers[i].data, offset_b), buff, size);

    if (buff != buff_static) {
      MEM_freeN(buff);
    }
  }
}

void *CustomData_get(const CustomData *data, const int index, const int type)
{
  BLI_assert(index >= 0);

  /* get the layer index of the active layer of type */
  int layer_index = CustomData_get_active_layer_index(data, type);
  if (layer_index == -1) {
    return nullptr;
  }

  /* get the offset of the desired element */
  const size_t offset = (size_t)index * layerType_getInfo(type)->size;

  return POINTER_OFFSET(data->layers[layer_index].data, offset);
}

void *CustomData_get_n(const CustomData *data, const int type, const int index, const int n)
{
  BLI_assert(index >= 0 && n >= 0);

  /* get the layer index of the first layer of type */
  int layer_index = data->typemap[type];
  if (layer_index == -1) {
    return nullptr;
  }

  const size_t offset = (size_t)index * layerType_getInfo(type)->size;
  return POINTER_OFFSET(data->layers[layer_index + n].data, offset);
}

void *CustomData_get_layer(const CustomData *data, const int type)
{
  /* get the layer index of the active layer of type */
  int layer_index = CustomData_get_active_layer_index(data, type);
  if (layer_index == -1) {
    return nullptr;
  }

  return data->layers[layer_index].data;
}

void *CustomData_get_layer_n(const CustomData *data, const int type, const int n)
{
  /* get the layer index of the active layer of type */
  int layer_index = CustomData_get_layer_index_n(data, type, n);
  if (layer_index == -1) {
    return nullptr;
  }

  return data->layers[layer_index].data;
}

void *CustomData_get_layer_named(const CustomData *data, const int type, const char *name)
{
  int layer_index = CustomData_get_named_layer_index(data, type, name);
  if (layer_index == -1) {
    return nullptr;
  }

  return data->layers[layer_index].data;
}

int CustomData_get_offset(const CustomData *data, const int type)
{
  /* get the layer index of the active layer of type */
  int layer_index = CustomData_get_active_layer_index(data, type);
  if (layer_index == -1) {
    return -1;
  }

  return data->layers[layer_index].offset;
}

int CustomData_get_n_offset(const CustomData *data, const int type, const int n)
{
  /* get the layer index of the active layer of type */
  int layer_index = CustomData_get_layer_index_n(data, type, n);
  if (layer_index == -1) {
    return -1;
  }

  return data->layers[layer_index].offset;
}

int CustomData_get_offset_named(const CustomData *data, int type, const char *name)
{
  int layer_index = CustomData_get_named_layer_index(data, type, name);
  if (layer_index == -1) {
    return -1;
  }

  return data->layers[layer_index].offset;
}

bool CustomData_set_layer_name(const CustomData *data,
                               const int type,
                               const int n,
                               const char *name)
{
  /* get the layer index of the first layer of type */
  const int layer_index = CustomData_get_layer_index_n(data, type, n);

  if ((layer_index == -1) || !name) {
    return false;
  }

  BLI_strncpy(data->layers[layer_index].name, name, sizeof(data->layers[layer_index].name));

  return true;
}

const char *CustomData_get_layer_name(const CustomData *data, const int type, const int n)
{
  const int layer_index = CustomData_get_layer_index_n(data, type, n);

  return (layer_index == -1) ? nullptr : data->layers[layer_index].name;
}

void *CustomData_set_layer(const CustomData *data, const int type, void *ptr)
{
  /* get the layer index of the first layer of type */
  int layer_index = CustomData_get_active_layer_index(data, type);

  if (layer_index == -1) {
    return nullptr;
  }

  data->layers[layer_index].data = ptr;

  return ptr;
}

void *CustomData_set_layer_n(const CustomData *data, const int type, const int n, void *ptr)
{
  /* get the layer index of the first layer of type */
  int layer_index = CustomData_get_layer_index_n(data, type, n);
  if (layer_index == -1) {
    return nullptr;
  }

  data->layers[layer_index].data = ptr;

  return ptr;
}

void CustomData_set(const CustomData *data, const int index, const int type, const void *source)
{
  void *dest = CustomData_get(data, index, type);
  const LayerTypeInfo *typeInfo = layerType_getInfo(type);

  if (!dest) {
    return;
  }

  if (typeInfo->copy) {
    typeInfo->copy(source, dest, 1);
  }
  else {
    memcpy(dest, source, typeInfo->size);
  }
}

/* BMesh functions */

void CustomData_bmesh_update_active_layers(CustomData *fdata, CustomData *ldata)
{
  int act;

  if (CustomData_has_layer(ldata, CD_MLOOPUV)) {
    act = CustomData_get_active_layer(ldata, CD_MLOOPUV);
    CustomData_set_layer_active(fdata, CD_MTFACE, act);

    act = CustomData_get_render_layer(ldata, CD_MLOOPUV);
    CustomData_set_layer_render(fdata, CD_MTFACE, act);

    act = CustomData_get_clone_layer(ldata, CD_MLOOPUV);
    CustomData_set_layer_clone(fdata, CD_MTFACE, act);

    act = CustomData_get_stencil_layer(ldata, CD_MLOOPUV);
    CustomData_set_layer_stencil(fdata, CD_MTFACE, act);
  }

  if (CustomData_has_layer(ldata, CD_PROP_BYTE_COLOR)) {
    act = CustomData_get_active_layer(ldata, CD_PROP_BYTE_COLOR);
    CustomData_set_layer_active(fdata, CD_MCOL, act);

    act = CustomData_get_render_layer(ldata, CD_PROP_BYTE_COLOR);
    CustomData_set_layer_render(fdata, CD_MCOL, act);

    act = CustomData_get_clone_layer(ldata, CD_PROP_BYTE_COLOR);
    CustomData_set_layer_clone(fdata, CD_MCOL, act);

    act = CustomData_get_stencil_layer(ldata, CD_PROP_BYTE_COLOR);
    CustomData_set_layer_stencil(fdata, CD_MCOL, act);
  }
}

void CustomData_bmesh_init_pool(CustomData *data, const int totelem, const char htype)
{
  int chunksize;

  /* Dispose old pools before calling here to avoid leaks */
  BLI_assert(data->pool == nullptr);

  switch (htype) {
    case BM_VERT:
      chunksize = bm_mesh_chunksize_default.totvert;
      break;
    case BM_EDGE:
      chunksize = bm_mesh_chunksize_default.totedge;
      break;
    case BM_LOOP:
      chunksize = bm_mesh_chunksize_default.totloop;
      break;
    case BM_FACE:
      chunksize = bm_mesh_chunksize_default.totface;
      break;
    default:
      BLI_assert_unreachable();
      chunksize = 512;
      break;
  }

  /* If there are no layers, no pool is needed just yet */
  if (data->totlayer) {
    data->pool = BLI_mempool_create(data->totsize, totelem, chunksize, BLI_MEMPOOL_NOP);
  }
}

bool CustomData_bmesh_merge(const CustomData *source,
                            CustomData *dest,
                            eCustomDataMask mask,
                            eCDAllocType alloctype,
                            BMesh *bm,
                            const char htype)
{

  if (CustomData_number_of_layers_typemask(source, mask) == 0) {
    return false;
  }

  /* copy old layer description so that old data can be copied into
   * the new allocation */
  CustomData destold = *dest;
  if (destold.layers) {
    destold.layers = static_cast<CustomDataLayer *>(MEM_dupallocN(destold.layers));
  }

  if (CustomData_merge(source, dest, mask, alloctype, 0) == false) {
    if (destold.layers) {
      MEM_freeN(destold.layers);
    }
    return false;
  }

  int iter_type;
  int totelem;
  switch (htype) {
    case BM_VERT:
      iter_type = BM_VERTS_OF_MESH;
      totelem = bm->totvert;
      break;
    case BM_EDGE:
      iter_type = BM_EDGES_OF_MESH;
      totelem = bm->totedge;
      break;
    case BM_LOOP:
      iter_type = BM_LOOPS_OF_FACE;
      totelem = bm->totloop;
      break;
    case BM_FACE:
      iter_type = BM_FACES_OF_MESH;
      totelem = bm->totface;
      break;
    default: /* should never happen */
      BLI_assert_msg(0, "invalid type given");
      iter_type = BM_VERTS_OF_MESH;
      totelem = bm->totvert;
      break;
  }

  dest->pool = nullptr;
  CustomData_bmesh_init_pool(dest, totelem, htype);

  if (iter_type != BM_LOOPS_OF_FACE) {
    BMHeader *h;
    BMIter iter;
    /* Ensure all current elements follow new customdata layout. */
    BM_ITER_MESH (h, &iter, bm, iter_type) {
      void *tmp = nullptr;
      CustomData_bmesh_copy_data(&destold, dest, h->data, &tmp);
      CustomData_bmesh_free_block(&destold, &h->data);
      h->data = tmp;
    }
  }
  else {
    BMFace *f;
    BMLoop *l;
    BMIter iter;
    BMIter liter;

    /* Ensure all current elements follow new customdata layout. */
    BM_ITER_MESH (f, &iter, bm, BM_FACES_OF_MESH) {
      BM_ITER_ELEM (l, &liter, f, BM_LOOPS_OF_FACE) {
        void *tmp = nullptr;
        CustomData_bmesh_copy_data(&destold, dest, l->head.data, &tmp);
        CustomData_bmesh_free_block(&destold, &l->head.data);
        l->head.data = tmp;
      }
    }
  }

  if (destold.pool) {
    BLI_mempool_destroy(destold.pool);
  }
  if (destold.layers) {
    MEM_freeN(destold.layers);
  }
  return true;
}

void CustomData_bmesh_free_block(CustomData *data, void **block)
{
  if (*block == nullptr) {
    return;
  }

  for (int i = 0; i < data->totlayer; i++) {
    if (!(data->layers[i].flag & CD_FLAG_NOFREE)) {
      const LayerTypeInfo *typeInfo = layerType_getInfo(data->layers[i].type);

      if (typeInfo->free) {
        int offset = data->layers[i].offset;
        typeInfo->free(POINTER_OFFSET(*block, offset), 1, typeInfo->size);
      }
    }
  }

  if (data->totsize) {
    BLI_mempool_free(data->pool, *block);
  }

  *block = nullptr;
}

void CustomData_bmesh_free_block_data(CustomData *data, void *block)
{
  if (block == nullptr) {
    return;
  }
  for (int i = 0; i < data->totlayer; i++) {
    if (!(data->layers[i].flag & CD_FLAG_NOFREE)) {
      const LayerTypeInfo *typeInfo = layerType_getInfo(data->layers[i].type);
      if (typeInfo->free) {
        const size_t offset = data->layers[i].offset;
        typeInfo->free(POINTER_OFFSET(block, offset), 1, typeInfo->size);
      }
    }
  }
  if (data->totsize) {
    memset(block, 0, data->totsize);
  }
}

static void CustomData_bmesh_alloc_block(CustomData *data, void **block)
{
  if (*block) {
    CustomData_bmesh_free_block(data, block);
  }

  if (data->totsize > 0) {
    *block = BLI_mempool_alloc(data->pool);
  }
  else {
    *block = nullptr;
  }
}

void CustomData_bmesh_free_block_data_exclude_by_type(CustomData *data,
                                                      void *block,
                                                      const eCustomDataMask mask_exclude)
{
  if (block == nullptr) {
    return;
  }
  for (int i = 0; i < data->totlayer; i++) {
    if ((CD_TYPE_AS_MASK(data->layers[i].type) & mask_exclude) == 0) {
      const LayerTypeInfo *typeInfo = layerType_getInfo(data->layers[i].type);
      const size_t offset = data->layers[i].offset;
      if (!(data->layers[i].flag & CD_FLAG_NOFREE)) {
        if (typeInfo->free) {
          typeInfo->free(POINTER_OFFSET(block, offset), 1, typeInfo->size);
        }
      }
      memset(POINTER_OFFSET(block, offset), 0, typeInfo->size);
    }
  }
}

static void CustomData_bmesh_set_default_n(CustomData *data, void **block, const int n)
{
  int offset = data->layers[n].offset;
  const LayerTypeInfo *typeInfo = layerType_getInfo(data->layers[n].type);

  if (typeInfo->set_default) {
    typeInfo->set_default(POINTER_OFFSET(*block, offset), 1);
  }
  else {
    memset(POINTER_OFFSET(*block, offset), 0, typeInfo->size);
  }
}

void CustomData_bmesh_set_default(CustomData *data, void **block)
{
  if (*block == nullptr) {
    CustomData_bmesh_alloc_block(data, block);
  }

  for (int i = 0; i < data->totlayer; i++) {
    CustomData_bmesh_set_default_n(data, block, i);
  }
}

void CustomData_bmesh_copy_data_exclude_by_type(const CustomData *source,
                                                CustomData *dest,
                                                void *src_block,
                                                void **dest_block,
                                                const eCustomDataMask mask_exclude)
{
  /* Note that having a version of this function without a 'mask_exclude'
   * would cause too much duplicate code, so add a check instead. */
  const bool no_mask = (mask_exclude == 0);

  if (*dest_block == nullptr) {
    CustomData_bmesh_alloc_block(dest, dest_block);
    if (*dest_block) {
      memset(*dest_block, 0, dest->totsize);
    }
  }

  /* copies a layer at a time */
  int dest_i = 0;
  for (int src_i = 0; src_i < source->totlayer; src_i++) {

    /* find the first dest layer with type >= the source type
     * (this should work because layers are ordered by type)
     */
    while (dest_i < dest->totlayer && dest->layers[dest_i].type < source->layers[src_i].type) {
      CustomData_bmesh_set_default_n(dest, dest_block, dest_i);
      dest_i++;
    }

    /* if there are no more dest layers, we're done */
    if (dest_i >= dest->totlayer) {
      return;
    }

    /* if we found a matching layer, copy the data */
    if (dest->layers[dest_i].type == source->layers[src_i].type &&
        STREQ(dest->layers[dest_i].name, source->layers[src_i].name)) {
      if (no_mask || ((CD_TYPE_AS_MASK(dest->layers[dest_i].type) & mask_exclude) == 0)) {
        const void *src_data = POINTER_OFFSET(src_block, source->layers[src_i].offset);
        void *dest_data = POINTER_OFFSET(*dest_block, dest->layers[dest_i].offset);
        const LayerTypeInfo *typeInfo = layerType_getInfo(source->layers[src_i].type);
        if (typeInfo->copy) {
          typeInfo->copy(src_data, dest_data, 1);
        }
        else {
          memcpy(dest_data, src_data, typeInfo->size);
        }
      }

      /* if there are multiple source & dest layers of the same type,
       * we don't want to copy all source layers to the same dest, so
       * increment dest_i
       */
      dest_i++;
    }
  }

  while (dest_i < dest->totlayer) {
    CustomData_bmesh_set_default_n(dest, dest_block, dest_i);
    dest_i++;
  }
}

void CustomData_bmesh_copy_data(const CustomData *source,
                                CustomData *dest,
                                void *src_block,
                                void **dest_block)
{
  CustomData_bmesh_copy_data_exclude_by_type(source, dest, src_block, dest_block, 0);
}

void *CustomData_bmesh_get(const CustomData *data, void *block, const int type)
{
  /* get the layer index of the first layer of type */
  int layer_index = CustomData_get_active_layer_index(data, type);
  if (layer_index == -1) {
    return nullptr;
  }

  return POINTER_OFFSET(block, data->layers[layer_index].offset);
}

void *CustomData_bmesh_get_n(const CustomData *data, void *block, const int type, const int n)
{
  /* get the layer index of the first layer of type */
  int layer_index = CustomData_get_layer_index(data, type);
  if (layer_index == -1) {
    return nullptr;
  }

  return POINTER_OFFSET(block, data->layers[layer_index + n].offset);
}

void *CustomData_bmesh_get_layer_n(const CustomData *data, void *block, const int n)
{
  if (n < 0 || n >= data->totlayer) {
    return nullptr;
  }

  return POINTER_OFFSET(block, data->layers[n].offset);
}

bool CustomData_layer_has_math(const CustomData *data, const int layer_n)
{
  const LayerTypeInfo *typeInfo = layerType_getInfo(data->layers[layer_n].type);

  if (typeInfo->equal && typeInfo->add && typeInfo->multiply && typeInfo->initminmax &&
      typeInfo->dominmax) {
    return true;
  }

  return false;
}

bool CustomData_layer_has_interp(const CustomData *data, const int layer_n)
{
  const LayerTypeInfo *typeInfo = layerType_getInfo(data->layers[layer_n].type);

  if (typeInfo->interp) {
    return true;
  }

  return false;
}

bool CustomData_has_math(const CustomData *data)
{
  /* interpolates a layer at a time */
  for (int i = 0; i < data->totlayer; i++) {
    if (CustomData_layer_has_math(data, i)) {
      return true;
    }
  }

  return false;
}

bool CustomData_bmesh_has_free(const CustomData *data)
{
  for (int i = 0; i < data->totlayer; i++) {
    if (!(data->layers[i].flag & CD_FLAG_NOFREE)) {
      const LayerTypeInfo *typeInfo = layerType_getInfo(data->layers[i].type);
      if (typeInfo->free) {
        return true;
      }
    }
  }
  return false;
}

bool CustomData_has_interp(const CustomData *data)
{
  /* interpolates a layer at a time */
  for (int i = 0; i < data->totlayer; i++) {
    if (CustomData_layer_has_interp(data, i)) {
      return true;
    }
  }

  return false;
}

bool CustomData_has_referenced(const CustomData *data)
{
  for (int i = 0; i < data->totlayer; i++) {
    if (data->layers[i].flag & CD_FLAG_NOFREE) {
      return true;
    }
  }
  return false;
}

void CustomData_data_copy_value(int type, const void *source, void *dest)
{
  const LayerTypeInfo *typeInfo = layerType_getInfo(type);

  if (!dest) {
    return;
  }

  if (typeInfo->copyvalue) {
    typeInfo->copyvalue(source, dest, CDT_MIX_NOMIX, 0.0f);
  }
  else {
    memcpy(dest, source, typeInfo->size);
  }
}

void CustomData_data_mix_value(
    int type, const void *source, void *dest, const int mixmode, const float mixfactor)
{
  const LayerTypeInfo *typeInfo = layerType_getInfo(type);

  if (!dest) {
    return;
  }

  if (typeInfo->copyvalue) {
    typeInfo->copyvalue(source, dest, mixmode, mixfactor);
  }
  else {
    /* Mere copy if no advanced interpolation is supported. */
    memcpy(dest, source, typeInfo->size);
  }
}

bool CustomData_data_equals(int type, const void *data1, const void *data2)
{
  const LayerTypeInfo *typeInfo = layerType_getInfo(type);

  if (typeInfo->equal) {
    return typeInfo->equal(data1, data2);
  }

  return !memcmp(data1, data2, typeInfo->size);
}

void CustomData_data_initminmax(int type, void *min, void *max)
{
  const LayerTypeInfo *typeInfo = layerType_getInfo(type);

  if (typeInfo->initminmax) {
    typeInfo->initminmax(min, max);
  }
}

void CustomData_data_dominmax(int type, const void *data, void *min, void *max)
{
  const LayerTypeInfo *typeInfo = layerType_getInfo(type);

  if (typeInfo->dominmax) {
    typeInfo->dominmax(data, min, max);
  }
}

void CustomData_data_multiply(int type, void *data, const float fac)
{
  const LayerTypeInfo *typeInfo = layerType_getInfo(type);

  if (typeInfo->multiply) {
    typeInfo->multiply(data, fac);
  }
}

void CustomData_data_add(int type, void *data1, const void *data2)
{
  const LayerTypeInfo *typeInfo = layerType_getInfo(type);

  if (typeInfo->add) {
    typeInfo->add(data1, data2);
  }
}

void CustomData_bmesh_set(const CustomData *data, void *block, const int type, const void *source)
{
  void *dest = CustomData_bmesh_get(data, block, type);
  const LayerTypeInfo *typeInfo = layerType_getInfo(type);

  if (!dest) {
    return;
  }

  if (typeInfo->copy) {
    typeInfo->copy(source, dest, 1);
  }
  else {
    memcpy(dest, source, typeInfo->size);
  }
}

void CustomData_bmesh_set_n(
    CustomData *data, void *block, const int type, const int n, const void *source)
{
  void *dest = CustomData_bmesh_get_n(data, block, type, n);
  const LayerTypeInfo *typeInfo = layerType_getInfo(type);

  if (!dest) {
    return;
  }

  if (typeInfo->copy) {
    typeInfo->copy(source, dest, 1);
  }
  else {
    memcpy(dest, source, typeInfo->size);
  }
}

void CustomData_bmesh_set_layer_n(CustomData *data, void *block, const int n, const void *source)
{
  void *dest = CustomData_bmesh_get_layer_n(data, block, n);
  const LayerTypeInfo *typeInfo = layerType_getInfo(data->layers[n].type);

  if (!dest) {
    return;
  }

  if (typeInfo->copy) {
    typeInfo->copy(source, dest, 1);
  }
  else {
    memcpy(dest, source, typeInfo->size);
  }
}

void CustomData_bmesh_interp_n(CustomData *data,
                               const void **src_blocks_ofs,
                               const float *weights,
                               const float *sub_weights,
                               int count,
                               void *dst_block_ofs,
                               int n)
{
  BLI_assert(weights != nullptr);
  BLI_assert(count > 0);

  CustomDataLayer *layer = &data->layers[n];
  const LayerTypeInfo *typeInfo = layerType_getInfo(layer->type);

  typeInfo->interp(src_blocks_ofs, weights, sub_weights, count, dst_block_ofs);
}

void CustomData_bmesh_interp(CustomData *data,
                             const void **src_blocks,
                             const float *weights,
                             const float *sub_weights,
                             int count,
                             void *dst_block)
{
  if (count <= 0) {
    return;
  }

  void *source_buf[SOURCE_BUF_SIZE];
  const void **sources = (const void **)source_buf;

  /* Slow fallback in case we're interpolating a ridiculous number of elements. */
  if (count > SOURCE_BUF_SIZE) {
    sources = (const void **)MEM_malloc_arrayN(count, sizeof(*sources), __func__);
  }

  /* If no weights are given, generate default ones to produce an average result. */
  float default_weights_buf[SOURCE_BUF_SIZE];
  float *default_weights = nullptr;
  if (weights == nullptr) {
    default_weights = (count > SOURCE_BUF_SIZE) ?
                          (float *)MEM_mallocN(sizeof(*weights) * (size_t)count, __func__) :
                          default_weights_buf;
    copy_vn_fl(default_weights, count, 1.0f / count);
    weights = default_weights;
  }

  /* interpolates a layer at a time */
  for (int i = 0; i < data->totlayer; i++) {
    CustomDataLayer *layer = &data->layers[i];
    const LayerTypeInfo *typeInfo = layerType_getInfo(layer->type);
    if (typeInfo->interp) {
      for (int j = 0; j < count; j++) {
        sources[j] = POINTER_OFFSET(src_blocks[j], layer->offset);
      }
      CustomData_bmesh_interp_n(
          data, sources, weights, sub_weights, count, POINTER_OFFSET(dst_block, layer->offset), i);
    }
  }

  if (count > SOURCE_BUF_SIZE) {
    MEM_freeN((void *)sources);
  }
  if (!ELEM(default_weights, nullptr, default_weights_buf)) {
    MEM_freeN(default_weights);
  }
}

void CustomData_to_bmesh_block(const CustomData *source,
                               CustomData *dest,
                               int src_index,
                               void **dest_block,
                               bool use_default_init)
{
  if (*dest_block == nullptr) {
    CustomData_bmesh_alloc_block(dest, dest_block);
  }

  /* copies a layer at a time */
  int dest_i = 0;
  for (int src_i = 0; src_i < source->totlayer; src_i++) {

    /* find the first dest layer with type >= the source type
     * (this should work because layers are ordered by type)
     */
    while (dest_i < dest->totlayer && dest->layers[dest_i].type < source->layers[src_i].type) {
      if (use_default_init) {
        CustomData_bmesh_set_default_n(dest, dest_block, dest_i);
      }
      dest_i++;
    }

    /* if there are no more dest layers, we're done */
    if (dest_i >= dest->totlayer) {
      break;
    }

    /* if we found a matching layer, copy the data */
    if (dest->layers[dest_i].type == source->layers[src_i].type) {
      int offset = dest->layers[dest_i].offset;
      const void *src_data = source->layers[src_i].data;
      void *dest_data = POINTER_OFFSET(*dest_block, offset);

      const LayerTypeInfo *typeInfo = layerType_getInfo(dest->layers[dest_i].type);
      const size_t src_offset = (size_t)src_index * typeInfo->size;

      if (typeInfo->copy) {
        typeInfo->copy(POINTER_OFFSET(src_data, src_offset), dest_data, 1);
      }
      else {
        memcpy(dest_data, POINTER_OFFSET(src_data, src_offset), typeInfo->size);
      }

      /* if there are multiple source & dest layers of the same type,
       * we don't want to copy all source layers to the same dest, so
       * increment dest_i
       */
      dest_i++;
    }
  }

  if (use_default_init) {
    while (dest_i < dest->totlayer) {
      CustomData_bmesh_set_default_n(dest, dest_block, dest_i);
      dest_i++;
    }
  }
}

void CustomData_from_bmesh_block(const CustomData *source,
                                 CustomData *dest,
                                 void *src_block,
                                 int dest_index)
{
  /* copies a layer at a time */
  int dest_i = 0;
  for (int src_i = 0; src_i < source->totlayer; src_i++) {

    /* find the first dest layer with type >= the source type
     * (this should work because layers are ordered by type)
     */
    while (dest_i < dest->totlayer && dest->layers[dest_i].type < source->layers[src_i].type) {
      dest_i++;
    }

    /* if there are no more dest layers, we're done */
    if (dest_i >= dest->totlayer) {
      return;
    }

    /* if we found a matching layer, copy the data */
    if (dest->layers[dest_i].type == source->layers[src_i].type) {
      const LayerTypeInfo *typeInfo = layerType_getInfo(dest->layers[dest_i].type);
      int offset = source->layers[src_i].offset;
      const void *src_data = POINTER_OFFSET(src_block, offset);
      void *dst_data = POINTER_OFFSET(dest->layers[dest_i].data,
                                      (size_t)dest_index * typeInfo->size);

      if (typeInfo->copy) {
        typeInfo->copy(src_data, dst_data, 1);
      }
      else {
        memcpy(dst_data, src_data, typeInfo->size);
      }

      /* if there are multiple source & dest layers of the same type,
       * we don't want to copy all source layers to the same dest, so
       * increment dest_i
       */
      dest_i++;
    }
  }
}

void CustomData_file_write_info(int type, const char **r_struct_name, int *r_struct_num)
{
  const LayerTypeInfo *typeInfo = layerType_getInfo(type);

  *r_struct_name = typeInfo->structname;
  *r_struct_num = typeInfo->structnum;
}

void CustomData_blend_write_prepare(CustomData &data, Vector<CustomDataLayer, 16> &layers_to_write)
{
  for (const CustomDataLayer &layer : Span(data.layers, data.totlayer)) {
    if (layer.flag & CD_FLAG_NOCOPY) {
      continue;
    }
    if (layer.anonymous_id != nullptr) {
      continue;
    }
    layers_to_write.append(layer);
  }
  data.totlayer = layers_to_write.size();
  data.maxlayer = data.totlayer;
}

int CustomData_sizeof(int type)
{
  const LayerTypeInfo *typeInfo = layerType_getInfo(type);

  return typeInfo->size;
}

const char *CustomData_layertype_name(int type)
{
  return layerType_getName(type);
}

bool CustomData_layertype_is_singleton(int type)
{
  const LayerTypeInfo *typeInfo = layerType_getInfo(type);
  return typeInfo->defaultname == nullptr;
}

bool CustomData_layertype_is_dynamic(int type)
{
  const LayerTypeInfo *typeInfo = layerType_getInfo(type);

  return (typeInfo->free != nullptr);
}

int CustomData_layertype_layers_max(const int type)
{
  const LayerTypeInfo *typeInfo = layerType_getInfo(type);

  /* Same test as for singleton above. */
  if (typeInfo->defaultname == nullptr) {
    return 1;
  }
  if (typeInfo->layers_max == nullptr) {
    return -1;
  }

  return typeInfo->layers_max();
}

static bool cd_layer_find_dupe(CustomData *data, const char *name, const int type, const int index)
{
  /* see if there is a duplicate */
  for (int i = 0; i < data->totlayer; i++) {
    if (i != index) {
      CustomDataLayer *layer = &data->layers[i];

      if (CD_TYPE_AS_MASK(type) & CD_MASK_PROP_ALL) {
        if ((CD_TYPE_AS_MASK(layer->type) & CD_MASK_PROP_ALL) && STREQ(layer->name, name)) {
          return true;
        }
      }
      else {
        if (i != index && layer->type == type && STREQ(layer->name, name)) {
          return true;
        }
      }
    }
  }

  return false;
}

struct CustomDataUniqueCheckData {
  CustomData *data;
  int type;
  int index;
};

static bool customdata_unique_check(void *arg, const char *name)
{
  CustomDataUniqueCheckData *data_arg = static_cast<CustomDataUniqueCheckData *>(arg);
  return cd_layer_find_dupe(data_arg->data, name, data_arg->type, data_arg->index);
}

void CustomData_set_layer_unique_name(CustomData *data, const int index)
{
  CustomDataLayer *nlayer = &data->layers[index];
  const LayerTypeInfo *typeInfo = layerType_getInfo(nlayer->type);

  CustomDataUniqueCheckData data_arg{data, nlayer->type, index};

  if (!typeInfo->defaultname) {
    return;
  }

  /* Set default name if none specified. Note we only call DATA_() when
   * needed to avoid overhead of locale lookups in the depsgraph. */
  if (nlayer->name[0] == '\0') {
    STRNCPY(nlayer->name, DATA_(typeInfo->defaultname));
  }

  BLI_uniquename_cb(
      customdata_unique_check, &data_arg, nullptr, '.', nlayer->name, sizeof(nlayer->name));
}

void CustomData_validate_layer_name(const CustomData *data,
                                    int type,
                                    const char *name,
                                    char *outname)
{
  int index = -1;

  /* if a layer name was given, try to find that layer */
  if (name[0]) {
    index = CustomData_get_named_layer_index(data, type, name);
  }

  if (index == -1) {
    /* either no layer was specified, or the layer we want has been
     * deleted, so assign the active layer to name
     */
    index = CustomData_get_active_layer_index(data, type);
    BLI_strncpy(outname, data->layers[index].name, MAX_CUSTOMDATA_LAYER_NAME);
  }
  else {
    BLI_strncpy(outname, name, MAX_CUSTOMDATA_LAYER_NAME);
  }
}

bool CustomData_verify_versions(CustomData *data, const int index)
{
  const LayerTypeInfo *typeInfo;
  CustomDataLayer *layer = &data->layers[index];
  bool keeplayer = true;

  if (layer->type >= CD_NUMTYPES) {
    keeplayer = false; /* unknown layer type from future version */
  }
  else {
    typeInfo = layerType_getInfo(layer->type);

    if (!typeInfo->defaultname && (index > 0) && data->layers[index - 1].type == layer->type) {
      keeplayer = false; /* multiple layers of which we only support one */
    }
    /* This is a preemptive fix for cases that should not happen
     * (layers that should not be written in .blend files),
     * but can happen due to bugs (see e.g. T62318).
     * Also for forward compatibility, in future,
     * we may put into `.blend` file some currently un-written data types,
     * this should cover that case as well.
     * Better to be safe here, and fix issue on the fly rather than crash... */
    /* 0 structnum is used in writing code to tag layer types that should not be written. */
    else if (typeInfo->structnum == 0 &&
             /* XXX Not sure why those three are exception, maybe that should be fixed? */
             !ELEM(layer->type,
                   CD_PAINT_MASK,
                   CD_FACEMAP,
                   CD_MTEXPOLY,
                   CD_SCULPT_FACE_SETS,
                   CD_CREASE)) {
      keeplayer = false;
      CLOG_WARN(&LOG, ".blend file read: removing a data layer that should not have been written");
    }
  }

  if (!keeplayer) {
    for (int i = index + 1; i < data->totlayer; i++) {
      data->layers[i - 1] = data->layers[i];
    }
    data->totlayer--;
  }

  return keeplayer;
}

static bool CustomData_layer_ensure_data_exists(CustomDataLayer *layer, size_t count)
{
  BLI_assert(layer);
  const LayerTypeInfo *typeInfo = layerType_getInfo(layer->type);
  BLI_assert(typeInfo);

  if (layer->data || count == 0) {
    return false;
  }

  switch (layer->type) {
    /* When more instances of corrupt files are found, add them here. */
    case CD_PROP_BOOL: /* See T84935. */
    case CD_MLOOPUV:   /* See T90620. */
      layer->data = MEM_calloc_arrayN(count, typeInfo->size, layerType_getName(layer->type));
      BLI_assert(layer->data);
      if (typeInfo->set_default) {
        typeInfo->set_default(layer->data, count);
      }
      return true;
      break;

    case CD_MTEXPOLY:
      /* TODO: Investigate multiple test failures on cycles, e.g. cycles_shadow_catcher_cpu. */
      break;

    default:
      /* Log an error so we can collect instances of bad files. */
      CLOG_WARN(&LOG, "CustomDataLayer->data is NULL for type %d.", layer->type);
      break;
  }
  return false;
}

bool CustomData_layer_validate(CustomDataLayer *layer, const uint totitems, const bool do_fixes)
{
  BLI_assert(layer);
  const LayerTypeInfo *typeInfo = layerType_getInfo(layer->type);
  BLI_assert(typeInfo);

  if (do_fixes) {
    CustomData_layer_ensure_data_exists(layer, totitems);
  }

  BLI_assert((totitems == 0) || layer->data);
  BLI_assert(MEM_allocN_len(layer->data) >= totitems * typeInfo->size);

  if (typeInfo->validate != nullptr) {
    return typeInfo->validate(layer->data, totitems, do_fixes);
  }

  return false;
}

void CustomData_layers__print(CustomData *data)
{
  printf("{\n");

  int i;
  const CustomDataLayer *layer;
  for (i = 0, layer = data->layers; i < data->totlayer; i++, layer++) {
    const char *name = CustomData_layertype_name(layer->type);
    const int size = CustomData_sizeof(layer->type);
    const char *structname;
    int structnum;
    CustomData_file_write_info(layer->type, &structname, &structnum);
    printf("        dict(name='%s', struct='%s', type=%d, ptr='%p', elem=%d, length=%d),\n",
           name,
           structname,
           layer->type,
           (const void *)layer->data,
           size,
           (int)(MEM_allocN_len(layer->data) / size));
  }

  printf("}\n");
}

/** \} */

/* -------------------------------------------------------------------- */
/** \name External Files
 * \{ */

static void customdata_external_filename(char filepath[FILE_MAX],
                                         ID *id,
                                         CustomDataExternal *external)
{
  BLI_strncpy(filepath, external->filepath, FILE_MAX);
  BLI_path_abs(filepath, ID_BLEND_PATH_FROM_GLOBAL(id));
}

void CustomData_external_reload(CustomData *data,
                                ID *UNUSED(id),
                                eCustomDataMask mask,
                                int totelem)
{
  for (int i = 0; i < data->totlayer; i++) {
    CustomDataLayer *layer = &data->layers[i];
    const LayerTypeInfo *typeInfo = layerType_getInfo(layer->type);

    if (!(mask & CD_TYPE_AS_MASK(layer->type))) {
      /* pass */
    }
    else if ((layer->flag & CD_FLAG_EXTERNAL) && (layer->flag & CD_FLAG_IN_MEMORY)) {
      if (typeInfo->free) {
        typeInfo->free(layer->data, totelem, typeInfo->size);
      }
      layer->flag &= ~CD_FLAG_IN_MEMORY;
    }
  }
}

void CustomData_external_read(CustomData *data, ID *id, eCustomDataMask mask, const int totelem)
{
  CustomDataExternal *external = data->external;
  CustomDataLayer *layer;
  char filepath[FILE_MAX];
  int update = 0;

  if (!external) {
    return;
  }

  for (int i = 0; i < data->totlayer; i++) {
    layer = &data->layers[i];
    const LayerTypeInfo *typeInfo = layerType_getInfo(layer->type);

    if (!(mask & CD_TYPE_AS_MASK(layer->type))) {
      /* pass */
    }
    else if (layer->flag & CD_FLAG_IN_MEMORY) {
      /* pass */
    }
    else if ((layer->flag & CD_FLAG_EXTERNAL) && typeInfo->read) {
      update = 1;
    }
  }

  if (!update) {
    return;
  }

  customdata_external_filename(filepath, id, external);

  CDataFile *cdf = cdf_create(CDF_TYPE_MESH);
  if (!cdf_read_open(cdf, filepath)) {
    cdf_free(cdf);
    CLOG_ERROR(&LOG, "Failed to read %s layer from %s.", layerType_getName(layer->type), filepath);
    return;
  }

  for (int i = 0; i < data->totlayer; i++) {
    layer = &data->layers[i];
    const LayerTypeInfo *typeInfo = layerType_getInfo(layer->type);

    if (!(mask & CD_TYPE_AS_MASK(layer->type))) {
      /* pass */
    }
    else if (layer->flag & CD_FLAG_IN_MEMORY) {
      /* pass */
    }
    else if ((layer->flag & CD_FLAG_EXTERNAL) && typeInfo->read) {
      CDataFileLayer *blay = cdf_layer_find(cdf, layer->type, layer->name);

      if (blay) {
        if (cdf_read_layer(cdf, blay)) {
          if (typeInfo->read(cdf, layer->data, totelem)) {
            /* pass */
          }
          else {
            break;
          }
          layer->flag |= CD_FLAG_IN_MEMORY;
        }
        else {
          break;
        }
      }
    }
  }

  cdf_read_close(cdf);
  cdf_free(cdf);
}

void CustomData_external_write(
    CustomData *data, ID *id, eCustomDataMask mask, const int totelem, const int free)
{
  CustomDataExternal *external = data->external;
  int update = 0;
  char filepath[FILE_MAX];

  if (!external) {
    return;
  }

  /* test if there is anything to write */
  for (int i = 0; i < data->totlayer; i++) {
    CustomDataLayer *layer = &data->layers[i];
    const LayerTypeInfo *typeInfo = layerType_getInfo(layer->type);

    if (!(mask & CD_TYPE_AS_MASK(layer->type))) {
      /* pass */
    }
    else if ((layer->flag & CD_FLAG_EXTERNAL) && typeInfo->write) {
      update = 1;
    }
  }

  if (!update) {
    return;
  }

  /* make sure data is read before we try to write */
  CustomData_external_read(data, id, mask, totelem);
  customdata_external_filename(filepath, id, external);

  CDataFile *cdf = cdf_create(CDF_TYPE_MESH);

  for (int i = 0; i < data->totlayer; i++) {
    CustomDataLayer *layer = &data->layers[i];
    const LayerTypeInfo *typeInfo = layerType_getInfo(layer->type);

    if ((layer->flag & CD_FLAG_EXTERNAL) && typeInfo->filesize) {
      if (layer->flag & CD_FLAG_IN_MEMORY) {
        cdf_layer_add(
            cdf, layer->type, layer->name, typeInfo->filesize(cdf, layer->data, totelem));
      }
      else {
        cdf_free(cdf);
        return; /* read failed for a layer! */
      }
    }
  }

  if (!cdf_write_open(cdf, filepath)) {
    CLOG_ERROR(&LOG, "Failed to open %s for writing.", filepath);
    cdf_free(cdf);
    return;
  }

  int i;
  for (i = 0; i < data->totlayer; i++) {
    CustomDataLayer *layer = &data->layers[i];
    const LayerTypeInfo *typeInfo = layerType_getInfo(layer->type);

    if ((layer->flag & CD_FLAG_EXTERNAL) && typeInfo->write) {
      CDataFileLayer *blay = cdf_layer_find(cdf, layer->type, layer->name);

      if (cdf_write_layer(cdf, blay)) {
        if (typeInfo->write(cdf, layer->data, totelem)) {
          /* pass */
        }
        else {
          break;
        }
      }
      else {
        break;
      }
    }
  }

  if (i != data->totlayer) {
    CLOG_ERROR(&LOG, "Failed to write data to %s.", filepath);
    cdf_write_close(cdf);
    cdf_free(cdf);
    return;
  }

  for (i = 0; i < data->totlayer; i++) {
    CustomDataLayer *layer = &data->layers[i];
    const LayerTypeInfo *typeInfo = layerType_getInfo(layer->type);

    if ((layer->flag & CD_FLAG_EXTERNAL) && typeInfo->write) {
      if (free) {
        if (typeInfo->free) {
          typeInfo->free(layer->data, totelem, typeInfo->size);
        }
        layer->flag &= ~CD_FLAG_IN_MEMORY;
      }
    }
  }

  cdf_write_close(cdf);
  cdf_free(cdf);
}

void CustomData_external_add(CustomData *data,
                             ID *UNUSED(id),
                             const int type,
                             const int UNUSED(totelem),
                             const char *filepath)
{
  CustomDataExternal *external = data->external;

  int layer_index = CustomData_get_active_layer_index(data, type);
  if (layer_index == -1) {
    return;
  }

  CustomDataLayer *layer = &data->layers[layer_index];

  if (layer->flag & CD_FLAG_EXTERNAL) {
    return;
  }

  if (!external) {
    external = MEM_cnew<CustomDataExternal>(__func__);
    data->external = external;
  }
  BLI_strncpy(external->filepath, filepath, sizeof(external->filepath));

  layer->flag |= CD_FLAG_EXTERNAL | CD_FLAG_IN_MEMORY;
}

void CustomData_external_remove(CustomData *data, ID *id, const int type, const int totelem)
{
  CustomDataExternal *external = data->external;

  int layer_index = CustomData_get_active_layer_index(data, type);
  if (layer_index == -1) {
    return;
  }

  CustomDataLayer *layer = &data->layers[layer_index];

  if (!external) {
    return;
  }

  if (layer->flag & CD_FLAG_EXTERNAL) {
    if (!(layer->flag & CD_FLAG_IN_MEMORY)) {
      CustomData_external_read(data, id, CD_TYPE_AS_MASK(layer->type), totelem);
    }

    layer->flag &= ~CD_FLAG_EXTERNAL;
  }
}

bool CustomData_external_test(CustomData *data, const int type)
{
  int layer_index = CustomData_get_active_layer_index(data, type);
  if (layer_index == -1) {
    return false;
  }

  CustomDataLayer *layer = &data->layers[layer_index];
  return (layer->flag & CD_FLAG_EXTERNAL) != 0;
}

/** \} */

/* -------------------------------------------------------------------- */
/** \name Mesh-to-Mesh Data Transfer
 * \{ */

static void copy_bit_flag(void *dst, const void *src, const size_t data_size, const uint64_t flag)
{
#define COPY_BIT_FLAG(_type, _dst, _src, _f) \
  { \
    const _type _val = *((_type *)(_src)) & ((_type)(_f)); \
    *((_type *)(_dst)) &= ~((_type)(_f)); \
    *((_type *)(_dst)) |= _val; \
  } \
  (void)0

  switch (data_size) {
    case 1:
      COPY_BIT_FLAG(uint8_t, dst, src, flag);
      break;
    case 2:
      COPY_BIT_FLAG(uint16_t, dst, src, flag);
      break;
    case 4:
      COPY_BIT_FLAG(uint32_t, dst, src, flag);
      break;
    case 8:
      COPY_BIT_FLAG(uint64_t, dst, src, flag);
      break;
    default:
      // CLOG_ERROR(&LOG, "Unknown flags-container size (%zu)", datasize);
      break;
  }

#undef COPY_BIT_FLAG
}

static bool check_bit_flag(const void *data, const size_t data_size, const uint64_t flag)
{
  switch (data_size) {
    case 1:
      return ((*((uint8_t *)data) & ((uint8_t)flag)) != 0);
    case 2:
      return ((*((uint16_t *)data) & ((uint16_t)flag)) != 0);
    case 4:
      return ((*((uint32_t *)data) & ((uint32_t)flag)) != 0);
    case 8:
      return ((*((uint64_t *)data) & ((uint64_t)flag)) != 0);
    default:
      // CLOG_ERROR(&LOG, "Unknown flags-container size (%zu)", datasize);
      return false;
  }
}

static void customdata_data_transfer_interp_generic(const CustomDataTransferLayerMap *laymap,
                                                    void *data_dst,
                                                    const void **sources,
                                                    const float *weights,
                                                    const int count,
                                                    const float mix_factor)
{
  BLI_assert(weights != nullptr);
  BLI_assert(count > 0);

  /* Fake interpolation, we actually copy highest weighted source to dest.
   * Note we also handle bitflags here,
   * in which case we rather choose to transfer value of elements totaling
   * more than 0.5 of weight. */
  int best_src_idx = 0;

  const int data_type = laymap->data_type;
  const int mix_mode = laymap->mix_mode;

  size_t data_size;
  const uint64_t data_flag = laymap->data_flag;

  cd_interp interp_cd = nullptr;
  cd_copy copy_cd = nullptr;

  if (!sources) {
    /* Not supported here, abort. */
    return;
  }

  if (data_type & CD_FAKE) {
    data_size = laymap->data_size;
  }
  else {
    const LayerTypeInfo *type_info = layerType_getInfo(data_type);

    data_size = (size_t)type_info->size;
    interp_cd = type_info->interp;
    copy_cd = type_info->copy;
  }

  void *tmp_dst = MEM_mallocN(data_size, __func__);

  if (count > 1 && !interp_cd) {
    if (data_flag) {
      /* Boolean case, we can 'interpolate' in two groups,
       * and choose value from highest weighted group. */
      float tot_weight_true = 0.0f;
      int item_true_idx = -1, item_false_idx = -1;

      for (int i = 0; i < count; i++) {
        if (check_bit_flag(sources[i], data_size, data_flag)) {
          tot_weight_true += weights[i];
          item_true_idx = i;
        }
        else {
          item_false_idx = i;
        }
      }
      best_src_idx = (tot_weight_true >= 0.5f) ? item_true_idx : item_false_idx;
    }
    else {
      /* We just choose highest weighted source. */
      float max_weight = 0.0f;

      for (int i = 0; i < count; i++) {
        if (weights[i] > max_weight) {
          max_weight = weights[i];
          best_src_idx = i;
        }
      }
    }
  }

  BLI_assert(best_src_idx >= 0);

  if (interp_cd) {
    interp_cd(sources, weights, nullptr, count, tmp_dst);
  }
  else if (data_flag) {
    copy_bit_flag(tmp_dst, sources[best_src_idx], data_size, data_flag);
  }
  /* No interpolation, just copy highest weight source element's data. */
  else if (copy_cd) {
    copy_cd(sources[best_src_idx], tmp_dst, 1);
  }
  else {
    memcpy(tmp_dst, sources[best_src_idx], data_size);
  }

  if (data_flag) {
    /* Bool flags, only copy if dest data is set (resp. unset) -
     * only 'advanced' modes we can support here! */
    if (mix_factor >= 0.5f && ((mix_mode == CDT_MIX_TRANSFER) ||
                               (mix_mode == CDT_MIX_REPLACE_ABOVE_THRESHOLD &&
                                check_bit_flag(data_dst, data_size, data_flag)) ||
                               (mix_mode == CDT_MIX_REPLACE_BELOW_THRESHOLD &&
                                !check_bit_flag(data_dst, data_size, data_flag)))) {
      copy_bit_flag(data_dst, tmp_dst, data_size, data_flag);
    }
  }
  else if (!(data_type & CD_FAKE)) {
    CustomData_data_mix_value(data_type, tmp_dst, data_dst, mix_mode, mix_factor);
  }
  /* Else we can do nothing by default, needs custom interp func!
   * Note this is here only for sake of consistency, not expected to be used much actually? */
  else {
    if (mix_factor >= 0.5f) {
      memcpy(data_dst, tmp_dst, data_size);
    }
  }

  MEM_freeN(tmp_dst);
}

void customdata_data_transfer_interp_normal_normals(const CustomDataTransferLayerMap *laymap,
                                                    void *data_dst,
                                                    const void **sources,
                                                    const float *weights,
                                                    const int count,
                                                    const float mix_factor)
{
  BLI_assert(weights != nullptr);
  BLI_assert(count > 0);

  const int data_type = laymap->data_type;
  const int mix_mode = laymap->mix_mode;

  SpaceTransform *space_transform = static_cast<SpaceTransform *>(laymap->interp_data);

  const LayerTypeInfo *type_info = layerType_getInfo(data_type);
  cd_interp interp_cd = type_info->interp;

  float tmp_dst[3];

  BLI_assert(data_type == CD_NORMAL);

  if (!sources) {
    /* Not supported here, abort. */
    return;
  }

  interp_cd(sources, weights, nullptr, count, tmp_dst);
  if (space_transform) {
    /* tmp_dst is in source space so far, bring it back in destination space. */
    BLI_space_transform_invert_normal(space_transform, tmp_dst);
  }

  CustomData_data_mix_value(data_type, tmp_dst, data_dst, mix_mode, mix_factor);
}

void CustomData_data_transfer(const MeshPairRemap *me_remap,
                              const CustomDataTransferLayerMap *laymap)
{
  MeshPairRemapItem *mapit = me_remap->items;
  const int totelem = me_remap->items_num;

  const int data_type = laymap->data_type;
  const void *data_src = laymap->data_src;
  void *data_dst = laymap->data_dst;

  size_t data_step;
  size_t data_size;
  size_t data_offset;

  cd_datatransfer_interp interp = nullptr;

  size_t tmp_buff_size = 32;
  const void **tmp_data_src = nullptr;

  /* NOTE: null data_src may happen and be valid (see vgroups...). */
  if (!data_dst) {
    return;
  }

  if (data_src) {
    tmp_data_src = (const void **)MEM_malloc_arrayN(
        tmp_buff_size, sizeof(*tmp_data_src), __func__);
  }

  if (data_type & CD_FAKE) {
    data_step = laymap->elem_size;
    data_size = laymap->data_size;
    data_offset = laymap->data_offset;
  }
  else {
    const LayerTypeInfo *type_info = layerType_getInfo(data_type);

    /* NOTE: we can use 'fake' CDLayers, like e.g. for crease, bweight, etc. :/. */
    data_size = (size_t)type_info->size;
    data_step = laymap->elem_size ? laymap->elem_size : data_size;
    data_offset = laymap->data_offset;
  }

  interp = laymap->interp ? laymap->interp : customdata_data_transfer_interp_generic;

  for (int i = 0; i < totelem; i++, data_dst = POINTER_OFFSET(data_dst, data_step), mapit++) {
    const int sources_num = mapit->sources_num;
    const float mix_factor = laymap->mix_factor *
                             (laymap->mix_weights ? laymap->mix_weights[i] : 1.0f);

    if (!sources_num) {
      /* No sources for this element, skip it. */
      continue;
    }

    if (tmp_data_src) {
      if (UNLIKELY(sources_num > tmp_buff_size)) {
        tmp_buff_size = (size_t)sources_num;
        tmp_data_src = (const void **)MEM_reallocN((void *)tmp_data_src,
                                                   sizeof(*tmp_data_src) * tmp_buff_size);
      }

      for (int j = 0; j < sources_num; j++) {
        const size_t src_idx = (size_t)mapit->indices_src[j];
        tmp_data_src[j] = POINTER_OFFSET(data_src, (data_step * src_idx) + data_offset);
      }
    }

    interp(laymap,
           POINTER_OFFSET(data_dst, data_offset),
           tmp_data_src,
           mapit->weights_src,
           sources_num,
           mix_factor);
  }

  MEM_SAFE_FREE(tmp_data_src);
}

/** \} */

/* -------------------------------------------------------------------- */
/** \name Custom Data IO
 * \{ */

static void write_mdisps(BlendWriter *writer,
                         const int count,
                         const MDisps *mdlist,
                         const int external)
{
  if (mdlist) {
    BLO_write_struct_array(writer, MDisps, count, mdlist);
    for (int i = 0; i < count; i++) {
      const MDisps *md = &mdlist[i];
      if (md->disps) {
        if (!external) {
          BLO_write_float3_array(writer, md->totdisp, &md->disps[0][0]);
        }
      }

      if (md->hidden) {
        BLO_write_raw(writer, BLI_BITMAP_SIZE(md->totdisp), md->hidden);
      }
    }
  }
}

static void write_grid_paint_mask(BlendWriter *writer,
                                  int count,
                                  const GridPaintMask *grid_paint_mask)
{
  if (grid_paint_mask) {
    BLO_write_struct_array(writer, GridPaintMask, count, grid_paint_mask);
    for (int i = 0; i < count; i++) {
      const GridPaintMask *gpm = &grid_paint_mask[i];
      if (gpm->data) {
        const int gridsize = BKE_ccg_gridsize(gpm->level);
        BLO_write_raw(writer, sizeof(*gpm->data) * gridsize * gridsize, gpm->data);
      }
    }
  }
}

void CustomData_blend_write(BlendWriter *writer,
                            CustomData *data,
                            Span<CustomDataLayer> layers_to_write,
                            int count,
                            eCustomDataMask cddata_mask,
                            ID *id)
{
  /* write external customdata (not for undo) */
  if (data->external && !BLO_write_is_undo(writer)) {
    CustomData_external_write(data, id, cddata_mask, count, 0);
  }

  BLO_write_struct_array_at_address(
      writer, CustomDataLayer, data->totlayer, data->layers, layers_to_write.data());

  for (const CustomDataLayer &layer : layers_to_write) {
    switch (layer.type) {
      case CD_MDEFORMVERT:
        BKE_defvert_blend_write(writer, count, static_cast<const MDeformVert *>(layer.data));
        break;
      case CD_MDISPS:
        write_mdisps(
            writer, count, static_cast<const MDisps *>(layer.data), layer.flag & CD_FLAG_EXTERNAL);
        break;
      case CD_PAINT_MASK:
        BLO_write_raw(writer, sizeof(float) * count, static_cast<const float *>(layer.data));
        break;
      case CD_SCULPT_FACE_SETS:
        BLO_write_raw(writer, sizeof(float) * count, static_cast<const float *>(layer.data));
        break;
      case CD_GRID_PAINT_MASK:
        write_grid_paint_mask(writer, count, static_cast<const GridPaintMask *>(layer.data));
        break;
      case CD_FACEMAP:
        BLO_write_raw(writer, sizeof(int) * count, static_cast<const int *>(layer.data));
        break;
      case CD_PROP_BOOL:
        BLO_write_raw(writer, sizeof(bool) * count, static_cast<const bool *>(layer.data));
        break;
      case CD_CREASE:
        BLO_write_raw(writer, sizeof(float) * count, static_cast<const float *>(layer.data));
        break;
      default: {
        const char *structname;
        int structnum;
        CustomData_file_write_info(layer.type, &structname, &structnum);
        if (structnum) {
          int datasize = structnum * count;
          BLO_write_struct_array_by_name(writer, structname, datasize, layer.data);
        }
        else if (!BLO_write_is_undo(writer)) { /* Do not warn on undo. */
          printf("%s error: layer '%s':%d - can't be written to file\n",
                 __func__,
                 structname,
                 layer.type);
        }
      }
    }
  }

  if (data->external) {
    BLO_write_struct(writer, CustomDataExternal, data->external);
  }
}

static void blend_read_mdisps(BlendDataReader *reader,
                              const int count,
                              MDisps *mdisps,
                              const int external)
{
  if (mdisps) {
    for (int i = 0; i < count; i++) {
      BLO_read_data_address(reader, &mdisps[i].disps);
      BLO_read_data_address(reader, &mdisps[i].hidden);

      if (mdisps[i].totdisp && !mdisps[i].level) {
        /* this calculation is only correct for loop mdisps;
         * if loading pre-BMesh face mdisps this will be
         * overwritten with the correct value in
         * bm_corners_to_loops() */
        float gridsize = sqrtf(mdisps[i].totdisp);
        mdisps[i].level = (int)(logf(gridsize - 1.0f) / (float)M_LN2) + 1;
      }

      if (BLO_read_requires_endian_switch(reader) && (mdisps[i].disps)) {
        /* DNA_struct_switch_endian doesn't do endian swap for (*disps)[] */
        /* this does swap for data written at write_mdisps() - readfile.c */
        BLI_endian_switch_float_array(*mdisps[i].disps, mdisps[i].totdisp * 3);
      }
      if (!external && !mdisps[i].disps) {
        mdisps[i].totdisp = 0;
      }
    }
  }
}

static void blend_read_paint_mask(BlendDataReader *reader,
                                  int count,
                                  GridPaintMask *grid_paint_mask)
{
  if (grid_paint_mask) {
    for (int i = 0; i < count; i++) {
      GridPaintMask *gpm = &grid_paint_mask[i];
      if (gpm->data) {
        BLO_read_data_address(reader, &gpm->data);
      }
    }
  }
}

void CustomData_blend_read(BlendDataReader *reader, CustomData *data, const int count)
{
  BLO_read_data_address(reader, &data->layers);

  /* Annoying workaround for bug T31079 loading legacy files with
   * no polygons _but_ have stale custom-data. */
  if (UNLIKELY(count == 0 && data->layers == nullptr && data->totlayer != 0)) {
    CustomData_reset(data);
    return;
  }

  BLO_read_data_address(reader, &data->external);

  int i = 0;
  while (i < data->totlayer) {
    CustomDataLayer *layer = &data->layers[i];

    if (layer->flag & CD_FLAG_EXTERNAL) {
      layer->flag &= ~CD_FLAG_IN_MEMORY;
    }

    layer->flag &= ~CD_FLAG_NOFREE;

    if (CustomData_verify_versions(data, i)) {
      BLO_read_data_address(reader, &layer->data);
      if (CustomData_layer_ensure_data_exists(layer, count)) {
        /* Under normal operations, this shouldn't happen, but...
         * For a CD_PROP_BOOL example, see T84935.
         * For a CD_MLOOPUV example, see T90620. */
        CLOG_WARN(&LOG,
                  "Allocated custom data layer that was not saved correctly for layer->type = %d.",
                  layer->type);
      }

      if (layer->type == CD_MDISPS) {
        blend_read_mdisps(
            reader, count, static_cast<MDisps *>(layer->data), layer->flag & CD_FLAG_EXTERNAL);
      }
      else if (layer->type == CD_GRID_PAINT_MASK) {
        blend_read_paint_mask(reader, count, static_cast<GridPaintMask *>(layer->data));
      }
      i++;
    }
  }

  /* Ensure allocated size is set to the size of the read array. While this should always be the
   * case (see #CustomData_blend_write_prepare), there can be some corruption in rare cases (e.g.
   * files saved between ff3d535bc2a63092 and 945f32e66d6ada2a). */
  data->maxlayer = data->totlayer;

  CustomData_update_typemap(data);
}

/** \} */

/* -------------------------------------------------------------------- */
/** \name Custom Data Debugging
 * \{ */

#ifndef NDEBUG

void CustomData_debug_info_from_layers(const CustomData *data, const char *indent, DynStr *dynstr)
{
  for (int type = 0; type < CD_NUMTYPES; type++) {
    if (CustomData_has_layer(data, type)) {
      /* NOTE: doesn't account for multiple layers. */
      const char *name = CustomData_layertype_name(type);
      const int size = CustomData_sizeof(type);
      const void *pt = CustomData_get_layer(data, type);
      const int pt_size = pt ? (int)(MEM_allocN_len(pt) / size) : 0;
      const char *structname;
      int structnum;
      CustomData_file_write_info(type, &structname, &structnum);
      BLI_dynstr_appendf(
          dynstr,
          "%sdict(name='%s', struct='%s', type=%d, ptr='%p', elem=%d, length=%d),\n",
          indent,
          name,
          structname,
          type,
          (const void *)pt,
          size,
          pt_size);
    }
  }
}

#endif /* NDEBUG */

/** \} */

namespace blender::bke {

/* -------------------------------------------------------------------- */
/** \name Custom Data C++ API
 * \{ */

const blender::CPPType *custom_data_type_to_cpp_type(const eCustomDataType type)
{
  switch (type) {
    case CD_PROP_FLOAT:
      return &CPPType::get<float>();
    case CD_PROP_FLOAT2:
      return &CPPType::get<float2>();
    case CD_PROP_FLOAT3:
      return &CPPType::get<float3>();
    case CD_PROP_INT32:
      return &CPPType::get<int>();
    case CD_PROP_COLOR:
      return &CPPType::get<ColorGeometry4f>();
    case CD_PROP_BOOL:
      return &CPPType::get<bool>();
    case CD_PROP_INT8:
      return &CPPType::get<int8_t>();
    case CD_PROP_BYTE_COLOR:
      return &CPPType::get<ColorGeometry4b>();
    default:
      return nullptr;
  }
  return nullptr;
}

eCustomDataType cpp_type_to_custom_data_type(const blender::CPPType &type)
{
  if (type.is<float>()) {
    return CD_PROP_FLOAT;
  }
  if (type.is<float2>()) {
    return CD_PROP_FLOAT2;
  }
  if (type.is<float3>()) {
    return CD_PROP_FLOAT3;
  }
  if (type.is<int>()) {
    return CD_PROP_INT32;
  }
  if (type.is<ColorGeometry4f>()) {
    return CD_PROP_COLOR;
  }
  if (type.is<bool>()) {
    return CD_PROP_BOOL;
  }
  if (type.is<int8_t>()) {
    return CD_PROP_INT8;
  }
  if (type.is<ColorGeometry4b>()) {
    return CD_PROP_BYTE_COLOR;
  }
  return static_cast<eCustomDataType>(-1);
}

/** \} */

}  // namespace blender::bke<|MERGE_RESOLUTION|>--- conflicted
+++ resolved
@@ -2342,7 +2342,6 @@
   return changed;
 }
 
-<<<<<<< HEAD
 static bool attribute_stored_in_bmesh_flag(const StringRef name)
 {
   return ELEM(name, ".hide_vert", ".hide_edge", ".hide_face");
@@ -2370,9 +2369,9 @@
 
 bool CustomData_merge_mesh_to_bmesh(const CustomData *source,
                                     CustomData *dest,
-                                    eCustomDataMask mask,
-                                    eCDAllocType alloctype,
-                                    int totelem)
+                                    const eCustomDataMask mask,
+                                    const eCDAllocType alloctype,
+                                    const int totelem)
 {
   CustomData source_copy = shallow_copy_remove_non_bmesh_attributes(*source);
   const bool result = CustomData_merge(&source_copy, dest, mask, alloctype, totelem);
@@ -2380,10 +2379,7 @@
   return result;
 }
 
-void CustomData_realloc(CustomData *data, int totelem)
-=======
 void CustomData_realloc(CustomData *data, const int totelem)
->>>>>>> 1e57ddf6
 {
   BLI_assert(totelem >= 0);
   for (int i = 0; i < data->totlayer; i++) {
@@ -2414,22 +2410,18 @@
   CustomData_merge(source, dest, mask, alloctype, totelem);
 }
 
-<<<<<<< HEAD
 void CustomData_copy_mesh_to_bmesh(const CustomData *source,
                                    CustomData *dest,
-                                   eCustomDataMask mask,
-                                   eCDAllocType alloctype,
-                                   int totelem)
+                                   const eCustomDataMask mask,
+                                   const eCDAllocType alloctype,
+                                   const int totelem)
 {
   CustomData source_copy = shallow_copy_remove_non_bmesh_attributes(*source);
   CustomData_copy(&source_copy, dest, mask, alloctype, totelem);
   MEM_SAFE_FREE(source_copy.layers);
 }
 
-static void customData_free_layer__internal(CustomDataLayer *layer, int totelem)
-=======
 static void customData_free_layer__internal(CustomDataLayer *layer, const int totelem)
->>>>>>> 1e57ddf6
 {
   const LayerTypeInfo *typeInfo;
 
