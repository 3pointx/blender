/*
 * ***** BEGIN GPL LICENSE BLOCK *****
 *
 * This program is free software; you can redistribute it and/or
 * modify it under the terms of the GNU General Public License
 * as published by the Free Software Foundation; either version 2
 * of the License, or (at your option) any later version.
 *
 * This program is distributed in the hope that it will be useful,
 * but WITHOUT ANY WARRANTY; without even the implied warranty of
 * MERCHANTABILITY or FITNESS FOR A PARTICULAR PURPOSE.  See the
 * GNU General Public License for more details.
 *
 * You should have received a copy of the GNU General Public License
 * along with this program; if not, write to the Free Software Foundation,
 * Inc., 51 Franklin Street, Fifth Floor, Boston, MA 02110-1301, USA.
 *
 * The Original Code is Copyright (C) 2001-2002 by NaN Holding BV.
 * All rights reserved.
 *
 * The Original Code is: all of this file.
 *
 * Contributor(s): none yet.
 *
 * ***** END GPL LICENSE BLOCK *****
 */

/** \file blender/blenkernel/intern/object_dupli.c
 *  \ingroup bke
 */

#include <limits.h>
#include <stdlib.h>
#include <stddef.h>

#include "MEM_guardedalloc.h"

#include "BLI_listbase.h"
#include "BLI_string_utf8.h"

#include "BLI_math.h"
#include "BLI_rand.h"

#include "DNA_anim_types.h"
#include "DNA_group_types.h"
#include "DNA_mesh_types.h"
#include "DNA_scene_types.h"
#include "DNA_vfont_types.h"

#include "BKE_animsys.h"
#include "BKE_DerivedMesh.h"
#include "BKE_font.h"
#include "BKE_global.h"
#include "BKE_group.h"
#include "BKE_idprop.h"
#include "BKE_lattice.h"
#include "BKE_main.h"
#include "BKE_mesh.h"
#include "BKE_object.h"
#include "BKE_particle.h"
#include "BKE_scene.h"
#include "BKE_editmesh.h"
#include "BKE_anim.h"

#include "DEG_depsgraph.h"

#include "BLI_strict_flags.h"
#include "BLI_hash.h"

/* Dupli-Geometry */

typedef struct DupliContext {
	const EvaluationContext *eval_ctx;
	bool do_update;
	bool animated;
	Group *group; /* XXX child objects are selected from this group if set, could be nicer */
	Object *obedit; /* Only to check if the object is in edit-mode. */

	Scene *scene;
	ViewLayer *view_layer;
	Object *object;
	float space_mat[4][4];

	int persistent_id[MAX_DUPLI_RECUR];
	int level;

	const struct DupliGenerator *gen;

	/* result containers */
	ListBase *duplilist; /* legacy doubly-linked list */
} DupliContext;

typedef struct DupliGenerator {
	short type;				/* dupli type */
	void (*make_duplis)(const DupliContext *ctx);
} DupliGenerator;

static const DupliGenerator *get_dupli_generator(const DupliContext *ctx);

/* create initial context for root object */
static void init_context(DupliContext *r_ctx, const EvaluationContext *eval_ctx, Scene *scene, Object *ob, float space_mat[4][4], bool update)
{
	r_ctx->eval_ctx = eval_ctx;
	r_ctx->scene = scene;
	r_ctx->view_layer = eval_ctx->view_layer;
	/* don't allow BKE_object_handle_update for viewport during render, can crash */
	r_ctx->do_update = update && !(G.is_rendering && eval_ctx->mode != DAG_EVAL_RENDER);
	r_ctx->animated = false;
	r_ctx->group = NULL;

	r_ctx->obedit = OBEDIT_FROM_EVAL_CTX(eval_ctx);
	r_ctx->object = ob;
	if (space_mat)
		copy_m4_m4(r_ctx->space_mat, space_mat);
	else
		unit_m4(r_ctx->space_mat);
	r_ctx->level = 0;

	r_ctx->gen = get_dupli_generator(r_ctx);

	r_ctx->duplilist = NULL;
}

/* create sub-context for recursive duplis */
static void copy_dupli_context(DupliContext *r_ctx, const DupliContext *ctx, Object *ob, float mat[4][4], int index, bool animated)
{
	*r_ctx = *ctx;
	
	r_ctx->animated |= animated; /* object animation makes all children animated */

	/* XXX annoying, previously was done by passing an ID* argument, this at least is more explicit */
	if (ctx->gen->type == OB_DUPLIGROUP)
		r_ctx->group = ctx->object->dup_group;

	r_ctx->object = ob;
	if (mat)
		mul_m4_m4m4(r_ctx->space_mat, (float (*)[4])ctx->space_mat, mat);
	r_ctx->persistent_id[r_ctx->level] = index;
	++r_ctx->level;

	r_ctx->gen = get_dupli_generator(r_ctx);
}

/* generate a dupli instance
 * mat is transform of the object relative to current context (including object obmat)
 */
static DupliObject *make_dupli(const DupliContext *ctx,
                               Object *ob, float mat[4][4], int index,
                               bool animated, bool hide,
                               IDProperty *collection_properties)
{
	DupliObject *dob;
	int i;

	/* add a DupliObject instance to the result container */
	if (ctx->duplilist) {
		dob = MEM_callocN(sizeof(DupliObject), "dupli object");
		BLI_addtail(ctx->duplilist, dob);
	}
	else {
		return NULL;
	}

	dob->ob = ob;
	mul_m4_m4m4(dob->mat, (float (*)[4])ctx->space_mat, mat);
	dob->type = ctx->gen->type;
	dob->animated = animated || ctx->animated; /* object itself or some parent is animated */

	/* set persistent id, which is an array with a persistent index for each level
	 * (particle number, vertex number, ..). by comparing this we can find the same
	 * dupli object between frames, which is needed for motion blur. last level
	 * goes first in the array. */
	dob->persistent_id[0] = index;
	for (i = 1; i < ctx->level + 1; i++)
		dob->persistent_id[i] = ctx->persistent_id[ctx->level - i];
	/* fill rest of values with INT_MAX which index will never have as value */
	for (; i < MAX_DUPLI_RECUR; i++)
		dob->persistent_id[i] = INT_MAX;

	if (hide)
		dob->no_draw = true;
	/* metaballs never draw in duplis, they are instead merged into one by the basis
	 * mball outside of the group. this does mean that if that mball is not in the
	 * scene, they will not show up at all, limitation that should be solved once. */
	if (ob->type == OB_MBALL)
		dob->no_draw = true;

	/* random number */
	/* the logic here is designed to match Cycles */
	dob->random_id = BLI_hash_string(dob->ob->id.name + 2);

	if (dob->persistent_id[0] != INT_MAX) {
		for (i = 0; i < MAX_DUPLI_RECUR * 2; i++) {
			dob->random_id = BLI_hash_int_2d(dob->random_id, (unsigned int)dob->persistent_id[i]);
		}
	}
	else {
		dob->random_id = BLI_hash_int_2d(dob->random_id, 0);
	}

	if (ctx->object != ob) {
		dob->random_id ^= BLI_hash_int(BLI_hash_string(ctx->object->id.name + 2));
	}

	if (collection_properties) {
		dob->collection_properties = IDP_CopyProperty(collection_properties);
	}

	return dob;
}

/* recursive dupli objects
 * space_mat is the local dupli space (excluding dupli object obmat!)
 */
static void make_recursive_duplis(const DupliContext *ctx, Object *ob, float space_mat[4][4], int index, bool animated)
{
	/* simple preventing of too deep nested groups with MAX_DUPLI_RECUR */
	if (ctx->level < MAX_DUPLI_RECUR) {
		DupliContext rctx;
		copy_dupli_context(&rctx, ctx, ob, space_mat, index, animated);
		if (rctx.gen) {
			rctx.gen->make_duplis(&rctx);
		}
	}
}

/* ---- Child Duplis ---- */

typedef void (*MakeChildDuplisFunc)(const DupliContext *ctx, void *userdata, Object *child);

static bool is_child(const Object *ob, const Object *parent)
{
	const Object *ob_parent = ob->parent;
	while (ob_parent) {
		if (ob_parent == parent)
			return true;
		ob_parent = ob_parent->parent;
	}
	return false;
}

/* create duplis from every child in scene or group */
static void make_child_duplis(const DupliContext *ctx, void *userdata, MakeChildDuplisFunc make_child_duplis_cb)
{
	Object *parent = ctx->object;

	if (ctx->group) {
		int groupid = 0;
		FOREACH_GROUP_BASE(ctx->group, base)
		{
			Object *ob = base->object;
			if ((base->flag & BASE_VISIBLED) && ob != ctx->obedit && is_child(ob, parent)) {
				DupliContext pctx;
				copy_dupli_context(&pctx, ctx, ctx->object, NULL, groupid, false);

				/* mballs have a different dupli handling */
				if (ob->type != OB_MBALL) {
					ob->flag |= OB_DONE;  /* doesnt render */
				}
				make_child_duplis_cb(&pctx, userdata, ob);
			}
			groupid++;
		}
		FOREACH_GROUP_BASE_END
	}
	else {
		int baseid = 0;
		ViewLayer *view_layer = ctx->view_layer;
		for (Base *base = view_layer->object_bases.first; base; base = base->next, baseid++) {
			Object *ob = base->object;
<<<<<<< HEAD
			if (ob != ctx->obedit && is_child(ob, parent)) {
=======
			if ((ob != ctx->obedit) && is_child(ob, parent)) {
>>>>>>> 4b96452e
				DupliContext pctx;
				copy_dupli_context(&pctx, ctx, ctx->object, NULL, baseid, false);

				/* mballs have a different dupli handling */
				if (ob->type != OB_MBALL)
					ob->flag |= OB_DONE;  /* doesnt render */

				make_child_duplis_cb(&pctx, userdata, ob);
			}
		}
	}
}


/*---- Implementations ----*/

/* OB_DUPLIGROUP */
static void make_duplis_group(const DupliContext *ctx)
{
	Object *ob = ctx->object;
	Group *group;
	Base *base;
	float group_mat[4][4];
	int id;
	bool animated;

	if (ob->dup_group == NULL) return;
	group = ob->dup_group;

	/* combine group offset and obmat */
	unit_m4(group_mat);
	sub_v3_v3(group_mat[3], group->dupli_ofs);
	mul_m4_m4m4(group_mat, ob->obmat, group_mat);
	/* don't access 'ob->obmat' from now on. */

	/* handles animated groups */

	/* we need to check update for objects that are not in scene... */
	if (ctx->do_update) {
		/* note: update is optional because we don't always need object
		 * transformations to be correct. Also fixes bug [#29616]. */
		BKE_group_handle_recalc_and_update(ctx->eval_ctx, ctx->scene, ob, group);
	}

	animated = BKE_group_is_animated(group, ob);

	for (base = group->view_layer->object_bases.first, id = 0; base; base = base->next, id++) {
		if (base->object != ob && (base->flag & BASE_VISIBLED)) {
			float mat[4][4];

			/* group dupli offset, should apply after everything else */
			mul_m4_m4m4(mat, group_mat, base->object->obmat);

			BLI_assert(base->collection_properties != NULL);
			make_dupli(ctx, base->object, mat, id, animated, false, base->collection_properties);

			/* recursion */
			make_recursive_duplis(ctx, base->object, group_mat, id, animated);
		}
	}
}

static const DupliGenerator gen_dupli_group = {
    OB_DUPLIGROUP,                  /* type */
    make_duplis_group               /* make_duplis */
};

/* OB_DUPLIFRAMES */
static void make_duplis_frames(const DupliContext *ctx)
{
	Scene *scene = ctx->scene;
	Object *ob = ctx->object;
	extern int enable_cu_speed; /* object.c */
	Object copyob;
	int cfrao = scene->r.cfra;
	int dupend = ob->dupend;

	/* dupliframes not supported inside groups */
	if (ctx->group)
		return;
	/* if we don't have any data/settings which will lead to object movement,
	 * don't waste time trying, as it will all look the same...
	 */
	if (ob->parent == NULL && BLI_listbase_is_empty(&ob->constraints) && ob->adt == NULL)
		return;

	/* make a copy of the object's original data (before any dupli-data overwrites it)
	 * as we'll need this to keep track of unkeyed data
	 *	- this doesn't take into account other data that can be reached from the object,
	 *	  for example it's shapekeys or bones, hence the need for an update flush at the end
	 */
	copyob = *ob;

	/* duplicate over the required range */
	if (ob->transflag & OB_DUPLINOSPEED) enable_cu_speed = 0;

	for (scene->r.cfra = ob->dupsta; scene->r.cfra <= dupend; scene->r.cfra++) {
		int ok = 1;

		/* - dupoff = how often a frames within the range shouldn't be made into duplis
		 * - dupon = the length of each "skipping" block in frames
		 */
		if (ob->dupoff) {
			ok = scene->r.cfra - ob->dupsta;
			ok = ok % (ob->dupon + ob->dupoff);
			ok = (ok < ob->dupon);
		}

		if (ok) {
			/* WARNING: doing animation updates in this way is not terribly accurate, as the dependencies
			 * and/or other objects which may affect this object's transforms are not updated either.
			 * However, this has always been the way that this worked (i.e. pre 2.5), so I guess that it'll be fine!
			 */
			BKE_animsys_evaluate_animdata(scene, &ob->id, ob->adt, (float)scene->r.cfra, ADT_RECALC_ANIM); /* ob-eval will do drivers, so we don't need to do them */
			BKE_object_where_is_calc_time(ctx->eval_ctx, scene, ob, (float)scene->r.cfra);

			make_dupli(ctx, ob, ob->obmat, scene->r.cfra, false, false, NULL);
		}
	}

	enable_cu_speed = 1;

	/* reset frame to original frame, then re-evaluate animation as above
	 * as 2.5 animation data may have far-reaching consequences
	 */
	scene->r.cfra = cfrao;

	BKE_animsys_evaluate_animdata(scene, &ob->id, ob->adt, (float)scene->r.cfra, ADT_RECALC_ANIM); /* ob-eval will do drivers, so we don't need to do them */
	BKE_object_where_is_calc_time(ctx->eval_ctx, scene, ob, (float)scene->r.cfra);

	/* but, to make sure unkeyed object transforms are still sane,
	 * let's copy object's original data back over
	 */
	*ob = copyob;
}

static const DupliGenerator gen_dupli_frames = {
    OB_DUPLIFRAMES,                 /* type */
    make_duplis_frames              /* make_duplis */
};

/* OB_DUPLIVERTS */
typedef struct VertexDupliData {
	DerivedMesh *dm;
	BMEditMesh *edit_btmesh;
	int totvert;
	float (*orco)[3];
	bool use_rotation;

	const DupliContext *ctx;
	Object *inst_ob; /* object to instantiate (argument for vertex map callback) */
	float child_imat[4][4];
} VertexDupliData;

static void get_duplivert_transform(const float co[3], const float nor_f[3], const short nor_s[3],
                                    bool use_rotation, short axis, short upflag, float mat[4][4])
{
	float quat[4];
	const float size[3] = {1.0f, 1.0f, 1.0f};

	if (use_rotation) {
		float nor[3];
		/* construct rotation matrix from normals */
		if (nor_f) {
			nor[0] = -nor_f[0];
			nor[1] = -nor_f[1];
			nor[2] = -nor_f[2];
		}
		else if (nor_s) {
			nor[0] = (float)-nor_s[0];
			nor[1] = (float)-nor_s[1];
			nor[2] = (float)-nor_s[2];
		}
		vec_to_quat(quat, nor, axis, upflag);
	}
	else
		unit_qt(quat);

	loc_quat_size_to_mat4(mat, co, quat, size);
}

static void vertex_dupli__mapFunc(void *userData, int index, const float co[3],
                                  const float nor_f[3], const short nor_s[3])
{
	const VertexDupliData *vdd = userData;
	Object *inst_ob = vdd->inst_ob;
	DupliObject *dob;
	float obmat[4][4], space_mat[4][4];

	/* obmat is transform to vertex */
	get_duplivert_transform(co, nor_f, nor_s, vdd->use_rotation, inst_ob->trackflag, inst_ob->upflag, obmat);
	/* make offset relative to inst_ob using relative child transform */
	mul_mat3_m4_v3((float (*)[4])vdd->child_imat, obmat[3]);
	/* apply obmat _after_ the local vertex transform */
	mul_m4_m4m4(obmat, inst_ob->obmat, obmat);

	/* space matrix is constructed by removing obmat transform,
	 * this yields the worldspace transform for recursive duplis
	 */
	mul_m4_m4m4(space_mat, obmat, inst_ob->imat);

	dob = make_dupli(vdd->ctx, vdd->inst_ob, obmat, index, false, false, NULL);

	if (vdd->orco)
		copy_v3_v3(dob->orco, vdd->orco[index]);

	/* recursion */
	make_recursive_duplis(vdd->ctx, vdd->inst_ob, space_mat, index, false);
}

static void make_child_duplis_verts(const DupliContext *ctx, void *userdata, Object *child)
{
	VertexDupliData *vdd = userdata;
	DerivedMesh *dm = vdd->dm;

	vdd->inst_ob = child;
	invert_m4_m4(child->imat, child->obmat);
	/* relative transform from parent to child space */
	mul_m4_m4m4(vdd->child_imat, child->imat, ctx->object->obmat);

	if (vdd->edit_btmesh) {
		dm->foreachMappedVert(dm, vertex_dupli__mapFunc, vdd,
		                      vdd->use_rotation ? DM_FOREACH_USE_NORMAL : 0);
	}
	else {
		int a, totvert = vdd->totvert;
		float vec[3], no[3];

		if (vdd->use_rotation) {
			for (a = 0; a < totvert; a++) {
				dm->getVertCo(dm, a, vec);
				dm->getVertNo(dm, a, no);

				vertex_dupli__mapFunc(vdd, a, vec, no, NULL);
			}
		}
		else {
			for (a = 0; a < totvert; a++) {
				dm->getVertCo(dm, a, vec);

				vertex_dupli__mapFunc(vdd, a, vec, NULL, NULL);
			}
		}
	}
}

static void make_duplis_verts(const DupliContext *ctx)
{
	Scene *scene = ctx->scene;
	Object *parent = ctx->object;
	bool use_texcoords = ELEM(ctx->eval_ctx->mode, DAG_EVAL_RENDER, DAG_EVAL_PREVIEW);
	VertexDupliData vdd;

	vdd.ctx = ctx;
	vdd.use_rotation = parent->transflag & OB_DUPLIROT;

	/* gather mesh info */
	{
		Mesh *me = parent->data;
		BMEditMesh *em = BKE_editmesh_from_object(parent);
		CustomDataMask dm_mask = (use_texcoords ? CD_MASK_BAREMESH | CD_MASK_ORCO : CD_MASK_BAREMESH);

		if (ctx->eval_ctx->mode == DAG_EVAL_RENDER) {
			vdd.dm = mesh_create_derived_render(ctx->eval_ctx, scene, parent, dm_mask);
		}
		else if (em) {
			vdd.dm = editbmesh_get_derived_cage(ctx->eval_ctx, scene, parent, em, dm_mask);
		}
		else {
			vdd.dm = mesh_get_derived_final(ctx->eval_ctx, scene, parent, dm_mask);
		}
		vdd.edit_btmesh = me->edit_btmesh;

		if (use_texcoords)
			vdd.orco = vdd.dm->getVertDataArray(vdd.dm, CD_ORCO);
		else
			vdd.orco = NULL;

		vdd.totvert = vdd.dm->getNumVerts(vdd.dm);
	}

	make_child_duplis(ctx, &vdd, make_child_duplis_verts);

	vdd.dm->release(vdd.dm);
}

static const DupliGenerator gen_dupli_verts = {
    OB_DUPLIVERTS,                  /* type */
    make_duplis_verts               /* make_duplis */
};

/* OB_DUPLIVERTS - FONT */
static Object *find_family_object(const char *family, size_t family_len, unsigned int ch, GHash *family_gh)
{
	Object **ob_pt;
	Object *ob;
	void *ch_key = SET_UINT_IN_POINTER(ch);

	if ((ob_pt = (Object **)BLI_ghash_lookup_p(family_gh, ch_key))) {
		ob = *ob_pt;
	}
	else {
		char ch_utf8[7];
		size_t ch_utf8_len;

		ch_utf8_len = BLI_str_utf8_from_unicode(ch, ch_utf8);
		ch_utf8[ch_utf8_len] = '\0';
		ch_utf8_len += 1;  /* compare with null terminator */

		for (ob = G.main->object.first; ob; ob = ob->id.next) {
			if (STREQLEN(ob->id.name + 2 + family_len, ch_utf8, ch_utf8_len)) {
				if (STREQLEN(ob->id.name + 2, family, family_len)) {
					break;
				}
			}
		}

		/* inserted value can be NULL, just to save searches in future */
		BLI_ghash_insert(family_gh, ch_key, ob);
	}

	return ob;
}

static void make_duplis_font(const DupliContext *ctx)
{
	Object *par = ctx->object;
	GHash *family_gh;
	Object *ob;
	Curve *cu;
	struct CharTrans *ct, *chartransdata = NULL;
	float vec[3], obmat[4][4], pmat[4][4], fsize, xof, yof;
	int text_len, a;
	size_t family_len;
	const wchar_t *text = NULL;
	bool text_free = false;

	/* font dupliverts not supported inside groups */
	if (ctx->group)
		return;

	copy_m4_m4(pmat, par->obmat);

	/* in par the family name is stored, use this to find the other objects */

	BKE_vfont_to_curve_ex(G.main, par, par->data, FO_DUPLI, NULL,
	                      &text, &text_len, &text_free, &chartransdata);

	if (text == NULL || chartransdata == NULL) {
		return;
	}

	cu = par->data;
	fsize = cu->fsize;
	xof = cu->xof;
	yof = cu->yof;

	ct = chartransdata;

	/* cache result */
	family_len = strlen(cu->family);
	family_gh = BLI_ghash_int_new_ex(__func__, 256);

	/* advance matching BLI_strncpy_wchar_from_utf8 */
	for (a = 0; a < text_len; a++, ct++) {

		ob = find_family_object(cu->family, family_len, (unsigned int)text[a], family_gh);
		if (ob) {
			vec[0] = fsize * (ct->xof - xof);
			vec[1] = fsize * (ct->yof - yof);
			vec[2] = 0.0;

			mul_m4_v3(pmat, vec);

			copy_m4_m4(obmat, par->obmat);

			if (UNLIKELY(ct->rot != 0.0f)) {
				float rmat[4][4];

				zero_v3(obmat[3]);
				axis_angle_to_mat4_single(rmat, 'Z', -ct->rot);
				mul_m4_m4m4(obmat, obmat, rmat);
			}

			copy_v3_v3(obmat[3], vec);

			make_dupli(ctx, ob, obmat, a, false, false, NULL);
		}
	}

	if (text_free) {
		MEM_freeN((void *)text);
	}

	BLI_ghash_free(family_gh, NULL, NULL);

	MEM_freeN(chartransdata);
}

static const DupliGenerator gen_dupli_verts_font = {
    OB_DUPLIVERTS,                  /* type */
    make_duplis_font                /* make_duplis */
};

/* OB_DUPLIFACES */
typedef struct FaceDupliData {
	DerivedMesh *dm;
	int totface;
	MPoly *mpoly;
	MLoop *mloop;
	MVert *mvert;
	float (*orco)[3];
	MLoopUV *mloopuv;
	bool use_scale;
} FaceDupliData;

static void get_dupliface_transform(MPoly *mpoly, MLoop *mloop, MVert *mvert,
                                    bool use_scale, float scale_fac, float mat[4][4])
{
	float loc[3], quat[4], scale, size[3];
	float f_no[3];

	/* location */
	BKE_mesh_calc_poly_center(mpoly, mloop, mvert, loc);
	/* rotation */
	{
		const float *v1, *v2, *v3;
		BKE_mesh_calc_poly_normal(mpoly, mloop, mvert, f_no);
		v1 = mvert[mloop[0].v].co;
		v2 = mvert[mloop[1].v].co;
		v3 = mvert[mloop[2].v].co;
		tri_to_quat_ex(quat, v1, v2, v3, f_no);
	}
	/* scale */
	if (use_scale) {
		float area = BKE_mesh_calc_poly_area(mpoly, mloop, mvert);
		scale = sqrtf(area) * scale_fac;
	}
	else
		scale = 1.0f;
	size[0] = size[1] = size[2] = scale;

	loc_quat_size_to_mat4(mat, loc, quat, size);
}

static void make_child_duplis_faces(const DupliContext *ctx, void *userdata, Object *inst_ob)
{
	FaceDupliData *fdd = userdata;
	MPoly *mpoly = fdd->mpoly, *mp;
	MLoop *mloop = fdd->mloop;
	MVert *mvert = fdd->mvert;
	float (*orco)[3] = fdd->orco;
	MLoopUV *mloopuv = fdd->mloopuv;
	int a, totface = fdd->totface;
	bool use_texcoords = ELEM(ctx->eval_ctx->mode, DAG_EVAL_RENDER, DAG_EVAL_PREVIEW);
	float child_imat[4][4];
	DupliObject *dob;

	invert_m4_m4(inst_ob->imat, inst_ob->obmat);
	/* relative transform from parent to child space */
	mul_m4_m4m4(child_imat, inst_ob->imat, ctx->object->obmat);

	for (a = 0, mp = mpoly; a < totface; a++, mp++) {
		MLoop *loopstart = mloop + mp->loopstart;
		float space_mat[4][4], obmat[4][4];

		if (UNLIKELY(mp->totloop < 3))
			continue;

		/* obmat is transform to face */
		get_dupliface_transform(mp, loopstart, mvert, fdd->use_scale, ctx->object->dupfacesca, obmat);
		/* make offset relative to inst_ob using relative child transform */
		mul_mat3_m4_v3(child_imat, obmat[3]);

		/* XXX ugly hack to ensure same behavior as in master
		 * this should not be needed, parentinv is not consistent
		 * outside of parenting.
		 */
		{
			float imat[3][3];
			copy_m3_m4(imat, inst_ob->parentinv);
			mul_m4_m3m4(obmat, imat, obmat);
		}

		/* apply obmat _after_ the local face transform */
		mul_m4_m4m4(obmat, inst_ob->obmat, obmat);

		/* space matrix is constructed by removing obmat transform,
		 * this yields the worldspace transform for recursive duplis
		 */
		mul_m4_m4m4(space_mat, obmat, inst_ob->imat);

		dob = make_dupli(ctx, inst_ob, obmat, a, false, false, NULL);
		if (use_texcoords) {
			float w = 1.0f / (float)mp->totloop;

			if (orco) {
				int j;
				for (j = 0; j < mp->totloop; j++) {
					madd_v3_v3fl(dob->orco, orco[loopstart[j].v], w);
				}
			}

			if (mloopuv) {
				int j;
				for (j = 0; j < mp->totloop; j++) {
					madd_v2_v2fl(dob->uv, mloopuv[mp->loopstart + j].uv, w);
				}
			}
		}

		/* recursion */
		make_recursive_duplis(ctx, inst_ob, space_mat, a, false);
	}
}

static void make_duplis_faces(const DupliContext *ctx)
{
	Scene *scene = ctx->scene;
	Object *parent = ctx->object;
	bool use_texcoords = ELEM(ctx->eval_ctx->mode, DAG_EVAL_RENDER, DAG_EVAL_PREVIEW);
	FaceDupliData fdd;

	fdd.use_scale = ((parent->transflag & OB_DUPLIFACES_SCALE) != 0);

	/* gather mesh info */
	{
		BMEditMesh *em = BKE_editmesh_from_object(parent);
		CustomDataMask dm_mask = (use_texcoords ? CD_MASK_BAREMESH | CD_MASK_ORCO | CD_MASK_MLOOPUV : CD_MASK_BAREMESH);

		if (ctx->eval_ctx->mode == DAG_EVAL_RENDER) {
			fdd.dm = mesh_create_derived_render(ctx->eval_ctx, scene, parent, dm_mask);
		}
		else if (em) {
			fdd.dm = editbmesh_get_derived_cage(ctx->eval_ctx, scene, parent, em, dm_mask);
		}
		else {
			fdd.dm = mesh_get_derived_final(ctx->eval_ctx, scene, parent, dm_mask);
		}

		if (use_texcoords) {
			CustomData *ml_data = fdd.dm->getLoopDataLayout(fdd.dm);
			const int uv_idx = CustomData_get_render_layer(ml_data, CD_MLOOPUV);
			fdd.orco = fdd.dm->getVertDataArray(fdd.dm, CD_ORCO);
			fdd.mloopuv = CustomData_get_layer_n(ml_data, CD_MLOOPUV, uv_idx);
		}
		else {
			fdd.orco = NULL;
			fdd.mloopuv = NULL;
		}

		fdd.totface = fdd.dm->getNumPolys(fdd.dm);
		fdd.mpoly = fdd.dm->getPolyArray(fdd.dm);
		fdd.mloop = fdd.dm->getLoopArray(fdd.dm);
		fdd.mvert = fdd.dm->getVertArray(fdd.dm);
	}

	make_child_duplis(ctx, &fdd, make_child_duplis_faces);

	fdd.dm->release(fdd.dm);
}

static const DupliGenerator gen_dupli_faces = {
    OB_DUPLIFACES,                  /* type */
    make_duplis_faces               /* make_duplis */
};

/* OB_DUPLIPARTS */
static void make_duplis_particle_system(const DupliContext *ctx, ParticleSystem *psys)
{
	Scene *scene = ctx->scene;
	Object *par = ctx->object;
	bool for_render = ctx->eval_ctx->mode == DAG_EVAL_RENDER;
	bool use_texcoords = ELEM(ctx->eval_ctx->mode, DAG_EVAL_RENDER, DAG_EVAL_PREVIEW);

	Object *ob = NULL, **oblist = NULL, obcopy, *obcopylist = NULL;
	DupliObject *dob;
	ParticleDupliWeight *dw;
	ParticleSettings *part;
	ParticleData *pa;
	ChildParticle *cpa = NULL;
	ParticleKey state;
	ParticleCacheKey *cache;
	float ctime, pa_time, scale = 1.0f;
	float tmat[4][4], mat[4][4], pamat[4][4], vec[3], size = 0.0;
	float (*obmat)[4];
	int a, b, hair = 0;
	int totpart, totchild, totgroup = 0 /*, pa_num */;
	const bool dupli_type_hack = !BKE_scene_use_new_shading_nodes(scene);

	int no_draw_flag = PARS_UNEXIST;

	if (psys == NULL) return;

	part = psys->part;

	if (part == NULL)
		return;

	if (!psys_check_enabled(par, psys, (ctx->eval_ctx->mode == DAG_EVAL_RENDER)))
		return;

	if (!for_render)
		no_draw_flag |= PARS_NO_DISP;

	ctime = BKE_scene_frame_get(scene); /* NOTE: in old animsys, used parent object's timeoffset... */

	totpart = psys->totpart;
	totchild = psys->totchild;

	BLI_srandom((unsigned int)(31415926 + psys->seed));

	if ((psys->renderdata || part->draw_as == PART_DRAW_REND) && ELEM(part->ren_as, PART_DRAW_OB, PART_DRAW_GR)) {
		ParticleSimulationData sim = {NULL};
		sim.eval_ctx = ctx->eval_ctx;
		sim.scene = scene;
		sim.ob = par;
		sim.psys = psys;
		sim.psmd = psys_get_modifier(par, psys);
		/* make sure emitter imat is in global coordinates instead of render view coordinates */
		invert_m4_m4(par->imat, par->obmat);

		/* first check for loops (particle system object used as dupli object) */
		if (part->ren_as == PART_DRAW_OB) {
			if (ELEM(part->dup_ob, NULL, par))
				return;
		}
		else { /*PART_DRAW_GR */
			if (part->dup_group == NULL || BLI_listbase_is_empty(&part->dup_group->view_layer->object_bases))
				return;

			if (BLI_findptr(&part->dup_group->view_layer->object_bases, par, offsetof(Base, object))) {
				return;
			}
		}

		/* if we have a hair particle system, use the path cache */
		if (part->type == PART_HAIR) {
			if (psys->flag & PSYS_HAIR_DONE)
				hair = (totchild == 0 || psys->childcache) && psys->pathcache;
			if (!hair)
				return;

			/* we use cache, update totchild according to cached data */
			totchild = psys->totchildcache;
			totpart = psys->totcached;
		}

		psys_check_group_weights(part);

		psys->lattice_deform_data = psys_create_lattice_deform_data(&sim);

		/* gather list of objects or single object */
		if (part->ren_as == PART_DRAW_GR) {
			if (ctx->do_update) {
				BKE_group_handle_recalc_and_update(ctx->eval_ctx, scene, par, part->dup_group);
			}

			if (part->draw & PART_DRAW_COUNT_GR) {
				for (dw = part->dupliweights.first; dw; dw = dw->next)
					totgroup += dw->count;
			}
			else {
				FOREACH_GROUP_OBJECT(part->dup_group, object)
				{
					(void) object;
					totgroup++;
				}
				FOREACH_GROUP_OBJECT_END
			}

			/* we also copy the actual objects to restore afterwards, since
			 * BKE_object_where_is_calc_time will change the object which breaks transform */
			oblist = MEM_callocN((size_t)totgroup * sizeof(Object *), "dupgroup object list");
			obcopylist = MEM_callocN((size_t)totgroup * sizeof(Object), "dupgroup copy list");

			if (part->draw & PART_DRAW_COUNT_GR && totgroup) {
				dw = part->dupliweights.first;

				for (a = 0; a < totgroup; dw = dw->next) {
					for (b = 0; b < dw->count; b++, a++) {
						oblist[a] = dw->ob;
						obcopylist[a] = *dw->ob;
					}
				}
			}
			else {
				a = 0;
				FOREACH_GROUP_OBJECT(part->dup_group, object)
				{
					oblist[a] = object;
					obcopylist[a] = *object;
					a++;

					if (a >= totgroup) {
						continue;
					}
				}
				FOREACH_GROUP_OBJECT_END
			}
		}
		else {
			ob = part->dup_ob;
			obcopy = *ob;
		}

		if (totchild == 0 || part->draw & PART_DRAW_PARENT)
			a = 0;
		else
			a = totpart;

		for (pa = psys->particles; a < totpart + totchild; a++, pa++) {
			if (a < totpart) {
				/* handle parent particle */
				if (pa->flag & no_draw_flag)
					continue;

				/* pa_num = pa->num; */ /* UNUSED */
				pa_time = pa->time;
				size = pa->size;
			}
			else {
				/* handle child particle */
				cpa = &psys->child[a - totpart];

				/* pa_num = a; */ /* UNUSED */
				pa_time = psys->particles[cpa->parent].time;
				size = psys_get_child_size(psys, cpa, ctime, NULL);
			}

			/* some hair paths might be non-existent so they can't be used for duplication */
			if (hair && psys->pathcache &&
			    ((a < totpart && psys->pathcache[a]->segments < 0) ||
			     (a >= totpart && psys->childcache[a - totpart]->segments < 0)))
			{
				continue;
			}

			if (part->ren_as == PART_DRAW_GR) {
				/* prevent divide by zero below [#28336] */
				if (totgroup == 0)
					continue;

				/* for groups, pick the object based on settings */
				if (part->draw & PART_DRAW_RAND_GR)
					b = BLI_rand() % totgroup;
				else
					b = a % totgroup;

				ob = oblist[b];
				obmat = oblist[b]->obmat;
			}
			else {
				obmat = ob->obmat;
			}

			if (hair) {
				/* hair we handle separate and compute transform based on hair keys */
				if (a < totpart) {
					cache = psys->pathcache[a];
					psys_get_dupli_path_transform(&sim, pa, NULL, cache, pamat, &scale);
				}
				else {
					cache = psys->childcache[a - totpart];
					psys_get_dupli_path_transform(&sim, NULL, cpa, cache, pamat, &scale);
				}

				copy_v3_v3(pamat[3], cache->co);
				pamat[3][3] = 1.0f;

			}
			else {
				/* first key */
				state.time = ctime;
				if (psys_get_particle_state(&sim, a, &state, 0) == 0) {
					continue;
				}
				else {
					float tquat[4];
					normalize_qt_qt(tquat, state.rot);
					quat_to_mat4(pamat, tquat);
					copy_v3_v3(pamat[3], state.co);
					pamat[3][3] = 1.0f;
				}
			}

			if (part->ren_as == PART_DRAW_GR && psys->part->draw & PART_DRAW_WHOLE_GR) {
				b = 0;
				FOREACH_GROUP_OBJECT(part->dup_group, object)
				{
					copy_m4_m4(tmat, oblist[b]->obmat);

					/* apply particle scale */
					mul_mat3_m4_fl(tmat, size * scale);
					mul_v3_fl(tmat[3], size * scale);

					/* group dupli offset, should apply after everything else */
					if (!is_zero_v3(part->dup_group->dupli_ofs)) {
						sub_v3_v3(tmat[3], part->dup_group->dupli_ofs);
					}

					/* individual particle transform */
					mul_m4_m4m4(mat, pamat, tmat);

					dob = make_dupli(ctx, object, mat, a, false, false, NULL);
					dob->particle_system = psys;

					if (use_texcoords) {
						psys_get_dupli_texture(psys, part, sim.psmd, pa, cpa, dob->uv, dob->orco);
					}

					b++;
				}
				FOREACH_GROUP_OBJECT_END
			}
			else {
				/* to give ipos in object correct offset */
				BKE_object_where_is_calc_time(ctx->eval_ctx, scene, ob, ctime - pa_time);

				copy_v3_v3(vec, obmat[3]);
				obmat[3][0] = obmat[3][1] = obmat[3][2] = 0.0f;

				/* particle rotation uses x-axis as the aligned axis, so pre-rotate the object accordingly */
				if ((part->draw & PART_DRAW_ROTATE_OB) == 0) {
					float xvec[3], q[4], size_mat[4][4], original_size[3];

					mat4_to_size(original_size, obmat);
					size_to_mat4(size_mat, original_size);

					xvec[0] = -1.f;
					xvec[1] = xvec[2] = 0;
					vec_to_quat(q, xvec, ob->trackflag, ob->upflag);
					quat_to_mat4(obmat, q);
					obmat[3][3] = 1.0f;

					/* add scaling if requested */
					if ((part->draw & PART_DRAW_NO_SCALE_OB) == 0)
						mul_m4_m4m4(obmat, obmat, size_mat);
				}
				else if (part->draw & PART_DRAW_NO_SCALE_OB) {
					/* remove scaling */
					float size_mat[4][4], original_size[3];

					mat4_to_size(original_size, obmat);
					size_to_mat4(size_mat, original_size);
					invert_m4(size_mat);

					mul_m4_m4m4(obmat, obmat, size_mat);
				}

				mul_m4_m4m4(tmat, pamat, obmat);
				mul_mat3_m4_fl(tmat, size * scale);

				copy_m4_m4(mat, tmat);

				if (part->draw & PART_DRAW_GLOBAL_OB)
					add_v3_v3v3(mat[3], mat[3], vec);

				dob = make_dupli(ctx, ob, mat, a, false, false, NULL);
				dob->particle_system = psys;
				if (use_texcoords)
					psys_get_dupli_texture(psys, part, sim.psmd, pa, cpa, dob->uv, dob->orco);
				/* XXX blender internal needs this to be set to dupligroup to render
				 * groups correctly, but we don't want this hack for cycles */
				if (dupli_type_hack && ctx->group)
					dob->type = OB_DUPLIGROUP;
			}
		}

		/* restore objects since they were changed in BKE_object_where_is_calc_time */
		if (part->ren_as == PART_DRAW_GR) {
			for (a = 0; a < totgroup; a++)
				*(oblist[a]) = obcopylist[a];
		}
		else
			*ob = obcopy;
	}

	/* clean up */
	if (oblist)
		MEM_freeN(oblist);
	if (obcopylist)
		MEM_freeN(obcopylist);

	if (psys->lattice_deform_data) {
		end_latt_deform(psys->lattice_deform_data);
		psys->lattice_deform_data = NULL;
	}
}

static void make_duplis_particles(const DupliContext *ctx)
{
	ParticleSystem *psys;
	int psysid;

	/* particle system take up one level in id, the particles another */
	for (psys = ctx->object->particlesystem.first, psysid = 0; psys; psys = psys->next, psysid++) {
		/* particles create one more level for persistent psys index */
		DupliContext pctx;
		copy_dupli_context(&pctx, ctx, ctx->object, NULL, psysid, false);
		make_duplis_particle_system(&pctx, psys);
	}
}

static const DupliGenerator gen_dupli_particles = {
    OB_DUPLIPARTS,                  /* type */
    make_duplis_particles           /* make_duplis */
};

/* ------------- */

/* select dupli generator from given context */
static const DupliGenerator *get_dupli_generator(const DupliContext *ctx)
{
	int transflag = ctx->object->transflag;
	int restrictflag = ctx->object->restrictflag;

	if ((transflag & OB_DUPLI) == 0)
		return NULL;

	/* Should the dupli's be generated for this object? - Respect restrict flags */
	if (ctx->eval_ctx->mode == DAG_EVAL_RENDER ? (restrictflag & OB_RESTRICT_RENDER) : (restrictflag & OB_RESTRICT_VIEW))
		return NULL;

	if (transflag & OB_DUPLIPARTS) {
		return &gen_dupli_particles;
	}
	else if (transflag & OB_DUPLIVERTS) {
		if (ctx->object->type == OB_MESH) {
			return &gen_dupli_verts;
		}
		else if (ctx->object->type == OB_FONT) {
			return &gen_dupli_verts_font;
		}
	}
	else if (transflag & OB_DUPLIFACES) {
		if (ctx->object->type == OB_MESH)
			return &gen_dupli_faces;
	}
	else if (transflag & OB_DUPLIFRAMES) {
		return &gen_dupli_frames;
	}
	else if (transflag & OB_DUPLIGROUP) {
		return &gen_dupli_group;
	}

	return NULL;
}


/* ---- ListBase dupli container implementation ---- */

/* Returns a list of DupliObject */
ListBase *object_duplilist_ex(const EvaluationContext *eval_ctx, Scene *scene, Object *ob, bool update)
{
	ListBase *duplilist = MEM_callocN(sizeof(ListBase), "duplilist");
	DupliContext ctx;
	init_context(&ctx, eval_ctx, scene, ob, NULL, update);
	if (ctx.gen) {
		ctx.duplilist = duplilist;
		ctx.gen->make_duplis(&ctx);
	}

	return duplilist;
}

/* note: previously updating was always done, this is why it defaults to be on
 * but there are likely places it can be called without updating */
ListBase *object_duplilist(const EvaluationContext *eval_ctx, Scene *sce, Object *ob)
{
	return object_duplilist_ex(eval_ctx, sce, ob, true);
}

void free_object_duplilist(ListBase *lb)
{

	for (DupliObject *dob = lb->first; dob; dob = dob->next) {
		if (dob->collection_properties) {
			IDP_FreeProperty(dob->collection_properties);
			MEM_freeN(dob->collection_properties);
		}
	}

	BLI_freelistN(lb);
	MEM_freeN(lb);
}

int count_duplilist(Object *ob)
{
	if (ob->transflag & OB_DUPLI) {
		if (ob->transflag & OB_DUPLIVERTS) {
			if (ob->type == OB_MESH) {
				if (ob->transflag & OB_DUPLIVERTS) {
					ParticleSystem *psys = ob->particlesystem.first;
					int pdup = 0;

					for (; psys; psys = psys->next)
						pdup += psys->totpart;

					if (pdup == 0) {
						Mesh *me = ob->data;
						return me->totvert;
					}
					else
						return pdup;
				}
			}
		}
		else if (ob->transflag & OB_DUPLIFRAMES) {
			int tot = ob->dupend - ob->dupsta;
			tot /= (ob->dupon + ob->dupoff);
			return tot * ob->dupon;
		}
	}
	return 1;
}

DupliApplyData *duplilist_apply(const EvaluationContext *eval_ctx, Object *ob, Scene *scene, ListBase *duplilist)
{
	DupliApplyData *apply_data = NULL;
	int num_objects = BLI_listbase_count(duplilist);
	
	if (num_objects > 0) {
		DupliObject *dob;
		int i;
		apply_data = MEM_mallocN(sizeof(DupliApplyData), "DupliObject apply data");
		apply_data->num_objects = num_objects;
		apply_data->extra = MEM_mallocN(sizeof(DupliExtraData) * (size_t) num_objects,
		                                "DupliObject apply extra data");

		for (dob = duplilist->first, i = 0; dob; dob = dob->next, ++i) {
			/* make sure derivedmesh is calculated once, before drawing */
			if (scene && !(dob->ob->transflag & OB_DUPLICALCDERIVED) && dob->ob->type == OB_MESH) {
				mesh_get_derived_final(eval_ctx, scene, dob->ob, scene->customdata_mask);
				dob->ob->transflag |= OB_DUPLICALCDERIVED;
			}
		}

		for (dob = duplilist->first, i = 0; dob; dob = dob->next, ++i) {
			/* copy obmat from duplis */
			copy_m4_m4(apply_data->extra[i].obmat, dob->ob->obmat);
			copy_m4_m4(dob->ob->obmat, dob->mat);
			
			/* copy layers from the main duplicator object */
			apply_data->extra[i].lay = dob->ob->lay;
			dob->ob->lay = ob->lay;
		}
	}
	return apply_data;
}

void duplilist_restore(ListBase *duplilist, DupliApplyData *apply_data)
{
	DupliObject *dob;
	int i;
	/* Restore object matrices.
	 * NOTE: this has to happen in reverse order, since nested
	 * dupli objects can repeatedly override the obmat.
	 */
	for (dob = duplilist->last, i = apply_data->num_objects - 1; dob; dob = dob->prev, --i) {
		copy_m4_m4(dob->ob->obmat, apply_data->extra[i].obmat);
		dob->ob->transflag &= ~OB_DUPLICALCDERIVED;
		
		dob->ob->lay = apply_data->extra[i].lay;
	}
}

void duplilist_free_apply_data(DupliApplyData *apply_data)
{
	MEM_freeN(apply_data->extra);
	MEM_freeN(apply_data);
}<|MERGE_RESOLUTION|>--- conflicted
+++ resolved
@@ -268,11 +268,7 @@
 		ViewLayer *view_layer = ctx->view_layer;
 		for (Base *base = view_layer->object_bases.first; base; base = base->next, baseid++) {
 			Object *ob = base->object;
-<<<<<<< HEAD
-			if (ob != ctx->obedit && is_child(ob, parent)) {
-=======
 			if ((ob != ctx->obedit) && is_child(ob, parent)) {
->>>>>>> 4b96452e
 				DupliContext pctx;
 				copy_dupli_context(&pctx, ctx, ctx->object, NULL, baseid, false);
 
