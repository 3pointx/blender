/* SPDX-License-Identifier: GPL-2.0-or-later
 * Copyright 2001-2002 NaN Holding BV. All rights reserved. */

/** \file
 * \ingroup bke
 *
 * Functions to evaluate mesh data.
 */

#include <climits>

#include "MEM_guardedalloc.h"

#include "DNA_mesh_types.h"
#include "DNA_meshdata_types.h"
#include "DNA_object_types.h"

#include "BLI_alloca.h"
#include "BLI_bitmap.h"
#include "BLI_edgehash.h"
#include "BLI_index_range.hh"
#include "BLI_math.h"
#include "BLI_span.hh"
#include "BLI_utildefines.h"
#include "BLI_virtual_array.hh"

#include "BKE_customdata.h"

#include "BKE_attribute.hh"
#include "BKE_mesh.h"
#include "BKE_multires.h"

using blender::MutableSpan;
using blender::Span;
using blender::VArray;

/* -------------------------------------------------------------------- */
/** \name Polygon Calculations
 * \{ */

/*
 * COMPUTE POLY NORMAL
 *
 * Computes the normal of a planar
 * polygon See Graphics Gems for
 * computing newell normal.
 */
static void mesh_calc_ngon_normal(const MPoly *mpoly,
                                  const MLoop *loopstart,
                                  const MVert *mvert,
                                  float normal[3])
{
  const int nverts = mpoly->totloop;
  const float *v_prev = mvert[loopstart[nverts - 1].v].co;
  const float *v_curr;

  zero_v3(normal);

  /* Newell's Method */
  for (int i = 0; i < nverts; i++) {
    v_curr = mvert[loopstart[i].v].co;
    add_newell_cross_v3_v3v3(normal, v_prev, v_curr);
    v_prev = v_curr;
  }

  if (UNLIKELY(normalize_v3(normal) == 0.0f)) {
    normal[2] = 1.0f; /* other axis set to 0.0 */
  }
}

void BKE_mesh_calc_poly_normal(const MPoly *mpoly,
                               const MLoop *loopstart,
                               const MVert *mvarray,
                               float r_no[3])
{
  if (mpoly->totloop > 4) {
    mesh_calc_ngon_normal(mpoly, loopstart, mvarray, r_no);
  }
  else if (mpoly->totloop == 3) {
    normal_tri_v3(
        r_no, mvarray[loopstart[0].v].co, mvarray[loopstart[1].v].co, mvarray[loopstart[2].v].co);
  }
  else if (mpoly->totloop == 4) {
    normal_quad_v3(r_no,
                   mvarray[loopstart[0].v].co,
                   mvarray[loopstart[1].v].co,
                   mvarray[loopstart[2].v].co,
                   mvarray[loopstart[3].v].co);
  }
  else { /* horrible, two sided face! */
    r_no[0] = 0.0;
    r_no[1] = 0.0;
    r_no[2] = 1.0;
  }
}
/* duplicate of function above _but_ takes coords rather than mverts */
static void mesh_calc_ngon_normal_coords(const MPoly *mpoly,
                                         const MLoop *loopstart,
                                         const float (*vertex_coords)[3],
                                         float r_normal[3])
{
  const int nverts = mpoly->totloop;
  const float *v_prev = vertex_coords[loopstart[nverts - 1].v];
  const float *v_curr;

  zero_v3(r_normal);

  /* Newell's Method */
  for (int i = 0; i < nverts; i++) {
    v_curr = vertex_coords[loopstart[i].v];
    add_newell_cross_v3_v3v3(r_normal, v_prev, v_curr);
    v_prev = v_curr;
  }

  if (UNLIKELY(normalize_v3(r_normal) == 0.0f)) {
    r_normal[2] = 1.0f; /* other axis set to 0.0 */
  }
}

void BKE_mesh_calc_poly_normal_coords(const MPoly *mpoly,
                                      const MLoop *loopstart,
                                      const float (*vertex_coords)[3],
                                      float r_no[3])
{
  if (mpoly->totloop > 4) {
    mesh_calc_ngon_normal_coords(mpoly, loopstart, vertex_coords, r_no);
  }
  else if (mpoly->totloop == 3) {
    normal_tri_v3(r_no,
                  vertex_coords[loopstart[0].v],
                  vertex_coords[loopstart[1].v],
                  vertex_coords[loopstart[2].v]);
  }
  else if (mpoly->totloop == 4) {
    normal_quad_v3(r_no,
                   vertex_coords[loopstart[0].v],
                   vertex_coords[loopstart[1].v],
                   vertex_coords[loopstart[2].v],
                   vertex_coords[loopstart[3].v]);
  }
  else { /* horrible, two sided face! */
    r_no[0] = 0.0;
    r_no[1] = 0.0;
    r_no[2] = 1.0;
  }
}

static void mesh_calc_ngon_center(const MPoly *mpoly,
                                  const MLoop *loopstart,
                                  const MVert *mvert,
                                  float cent[3])
{
  const float w = 1.0f / float(mpoly->totloop);

  zero_v3(cent);

  for (int i = 0; i < mpoly->totloop; i++) {
    madd_v3_v3fl(cent, mvert[(loopstart++)->v].co, w);
  }
}

void BKE_mesh_calc_poly_center(const MPoly *mpoly,
                               const MLoop *loopstart,
                               const MVert *mvarray,
                               float r_cent[3])
{
  if (mpoly->totloop == 3) {
    mid_v3_v3v3v3(r_cent,
                  mvarray[loopstart[0].v].co,
                  mvarray[loopstart[1].v].co,
                  mvarray[loopstart[2].v].co);
  }
  else if (mpoly->totloop == 4) {
    mid_v3_v3v3v3v3(r_cent,
                    mvarray[loopstart[0].v].co,
                    mvarray[loopstart[1].v].co,
                    mvarray[loopstart[2].v].co,
                    mvarray[loopstart[3].v].co);
  }
  else {
    mesh_calc_ngon_center(mpoly, loopstart, mvarray, r_cent);
  }
}

float BKE_mesh_calc_poly_area(const MPoly *mpoly, const MLoop *loopstart, const MVert *mvarray)
{
  if (mpoly->totloop == 3) {
    return area_tri_v3(
        mvarray[loopstart[0].v].co, mvarray[loopstart[1].v].co, mvarray[loopstart[2].v].co);
  }

  const MLoop *l_iter = loopstart;
  float(*vertexcos)[3] = (float(*)[3])BLI_array_alloca(vertexcos, size_t(mpoly->totloop));

  /* pack vertex cos into an array for area_poly_v3 */
  for (int i = 0; i < mpoly->totloop; i++, l_iter++) {
    copy_v3_v3(vertexcos[i], mvarray[l_iter->v].co);
  }

  /* finally calculate the area */
  float area = area_poly_v3((const float(*)[3])vertexcos, uint(mpoly->totloop));

  return area;
}

float BKE_mesh_calc_area(const Mesh *me)
{
  const Span<MVert> verts = me->verts();
  const Span<MPoly> polys = me->polys();
  const Span<MLoop> loops = me->loops();

  float total_area = 0.0f;
  for (const MPoly &poly : polys) {
    total_area += BKE_mesh_calc_poly_area(&poly, &loops[poly.loopstart], verts.data());
  }
  return total_area;
}

<<<<<<< HEAD
=======
float BKE_mesh_calc_poly_uv_area(const MPoly *mpoly, const MLoopUV *uv_array)
{

  int i, l_iter = mpoly->loopstart;
  float area;
  float(*vertexcos)[2] = (float(*)[2])BLI_array_alloca(vertexcos, size_t(mpoly->totloop));

  /* pack vertex cos into an array for area_poly_v2 */
  for (i = 0; i < mpoly->totloop; i++, l_iter++) {
    copy_v2_v2(vertexcos[i], uv_array[l_iter].uv);
  }

  /* finally calculate the area */
  area = area_poly_v2(vertexcos, uint(mpoly->totloop));

  return area;
}

>>>>>>> 520d111e
static float UNUSED_FUNCTION(mesh_calc_poly_volume_centroid)(const MPoly *mpoly,
                                                             const MLoop *loopstart,
                                                             const MVert *mvarray,
                                                             float r_cent[3])
{
  const float *v_pivot, *v_step1;
  float total_volume = 0.0f;

  zero_v3(r_cent);

  v_pivot = mvarray[loopstart[0].v].co;
  v_step1 = mvarray[loopstart[1].v].co;

  for (int i = 2; i < mpoly->totloop; i++) {
    const float *v_step2 = mvarray[loopstart[i].v].co;

    /* Calculate the 6x volume of the tetrahedron formed by the 3 vertices
     * of the triangle and the origin as the fourth vertex */
    const float tetra_volume = volume_tri_tetrahedron_signed_v3_6x(v_pivot, v_step1, v_step2);
    total_volume += tetra_volume;

    /* Calculate the centroid of the tetrahedron formed by the 3 vertices
     * of the triangle and the origin as the fourth vertex.
     * The centroid is simply the average of the 4 vertices.
     *
     * Note that the vector is 4x the actual centroid
     * so the division can be done once at the end. */
    for (uint j = 0; j < 3; j++) {
      r_cent[j] += tetra_volume * (v_pivot[j] + v_step1[j] + v_step2[j]);
    }

    v_step1 = v_step2;
  }

  return total_volume;
}

/**
 * A version of mesh_calc_poly_volume_centroid that takes an initial reference center,
 * use this to increase numeric stability as the quality of the result becomes
 * very low quality as the value moves away from 0.0, see: T65986.
 */
static float mesh_calc_poly_volume_centroid_with_reference_center(const MPoly *mpoly,
                                                                  const MLoop *loopstart,
                                                                  const MVert *mvarray,
                                                                  const float reference_center[3],
                                                                  float r_cent[3])
{
  /* See: mesh_calc_poly_volume_centroid for comments. */
  float v_pivot[3], v_step1[3];
  float total_volume = 0.0f;
  zero_v3(r_cent);
  sub_v3_v3v3(v_pivot, mvarray[loopstart[0].v].co, reference_center);
  sub_v3_v3v3(v_step1, mvarray[loopstart[1].v].co, reference_center);
  for (int i = 2; i < mpoly->totloop; i++) {
    float v_step2[3];
    sub_v3_v3v3(v_step2, mvarray[loopstart[i].v].co, reference_center);
    const float tetra_volume = volume_tri_tetrahedron_signed_v3_6x(v_pivot, v_step1, v_step2);
    total_volume += tetra_volume;
    for (uint j = 0; j < 3; j++) {
      r_cent[j] += tetra_volume * (v_pivot[j] + v_step1[j] + v_step2[j]);
    }
    copy_v3_v3(v_step1, v_step2);
  }
  return total_volume;
}

/**
 * \note
 * - Results won't be correct if polygon is non-planar.
 * - This has the advantage over #mesh_calc_poly_volume_centroid
 *   that it doesn't depend on solid geometry, instead it weights the surface by volume.
 */
static float mesh_calc_poly_area_centroid(const MPoly *mpoly,
                                          const MLoop *loopstart,
                                          const MVert *mvarray,
                                          float r_cent[3])
{
  float total_area = 0.0f;
  float v1[3], v2[3], v3[3], normal[3], tri_cent[3];

  BKE_mesh_calc_poly_normal(mpoly, loopstart, mvarray, normal);
  copy_v3_v3(v1, mvarray[loopstart[0].v].co);
  copy_v3_v3(v2, mvarray[loopstart[1].v].co);
  zero_v3(r_cent);

  for (int i = 2; i < mpoly->totloop; i++) {
    copy_v3_v3(v3, mvarray[loopstart[i].v].co);

    float tri_area = area_tri_signed_v3(v1, v2, v3, normal);
    total_area += tri_area;

    mid_v3_v3v3v3(tri_cent, v1, v2, v3);
    madd_v3_v3fl(r_cent, tri_cent, tri_area);

    copy_v3_v3(v2, v3);
  }

  mul_v3_fl(r_cent, 1.0f / total_area);

  return total_area;
}

void BKE_mesh_calc_poly_angles(const MPoly *mpoly,
                               const MLoop *loopstart,
                               const MVert *mvarray,
                               float angles[])
{
  float nor_prev[3];
  float nor_next[3];

  int i_this = mpoly->totloop - 1;
  int i_next = 0;

  sub_v3_v3v3(nor_prev, mvarray[loopstart[i_this - 1].v].co, mvarray[loopstart[i_this].v].co);
  normalize_v3(nor_prev);

  while (i_next < mpoly->totloop) {
    sub_v3_v3v3(nor_next, mvarray[loopstart[i_this].v].co, mvarray[loopstart[i_next].v].co);
    normalize_v3(nor_next);
    angles[i_this] = angle_normalized_v3v3(nor_prev, nor_next);

    /* step */
    copy_v3_v3(nor_prev, nor_next);
    i_this = i_next;
    i_next++;
  }
}

void BKE_mesh_poly_edgehash_insert(EdgeHash *ehash, const MPoly *mp, const MLoop *mloop)
{
  const MLoop *ml, *ml_next;
  int i = mp->totloop;

  ml_next = mloop;      /* first loop */
  ml = &ml_next[i - 1]; /* last loop */

  while (i-- != 0) {
    BLI_edgehash_reinsert(ehash, ml->v, ml_next->v, nullptr);

    ml = ml_next;
    ml_next++;
  }
}

void BKE_mesh_poly_edgebitmap_insert(uint *edge_bitmap, const MPoly *mp, const MLoop *mloop)
{
  const MLoop *ml;
  int i = mp->totloop;

  ml = mloop;

  while (i-- != 0) {
    BLI_BITMAP_ENABLE(edge_bitmap, ml->e);
    ml++;
  }
}

/** \} */

/* -------------------------------------------------------------------- */
/** \name Mesh Center Calculation
 * \{ */

bool BKE_mesh_center_median(const Mesh *me, float r_cent[3])
{
  const Span<MVert> verts = me->verts();
  zero_v3(r_cent);
  for (const MVert &vert : verts) {
    add_v3_v3(r_cent, vert.co);
  }
  /* otherwise we get NAN for 0 verts */
  if (me->totvert) {
    mul_v3_fl(r_cent, 1.0f / float(me->totvert));
  }
  return (me->totvert != 0);
}

bool BKE_mesh_center_median_from_polys(const Mesh *me, float r_cent[3])
{
  int tot = 0;
  const Span<MVert> verts = me->verts();
  const Span<MPoly> polys = me->polys();
  const Span<MLoop> loops = me->loops();
  zero_v3(r_cent);
  for (const MPoly &poly : polys) {
    int loopend = poly.loopstart + poly.totloop;
    for (int j = poly.loopstart; j < loopend; j++) {
      add_v3_v3(r_cent, verts[loops[j].v].co);
    }
    tot += poly.totloop;
  }
  /* otherwise we get NAN for 0 verts */
  if (me->totpoly) {
    mul_v3_fl(r_cent, 1.0f / float(tot));
  }
  return (me->totpoly != 0);
}

bool BKE_mesh_center_bounds(const Mesh *me, float r_cent[3])
{
  float min[3], max[3];
  INIT_MINMAX(min, max);
  if (BKE_mesh_minmax(me, min, max)) {
    mid_v3_v3v3(r_cent, min, max);
    return true;
  }

  return false;
}

bool BKE_mesh_center_of_surface(const Mesh *me, float r_cent[3])
{
  int i = me->totpoly;
  const MPoly *mpoly;
  float poly_area;
  float total_area = 0.0f;
  float poly_cent[3];
  const MVert *verts = BKE_mesh_verts(me);
  const MPoly *polys = BKE_mesh_polys(me);
  const MLoop *loops = BKE_mesh_loops(me);

  zero_v3(r_cent);

  /* calculate a weighted average of polygon centroids */
  for (mpoly = polys; i--; mpoly++) {
    poly_area = mesh_calc_poly_area_centroid(mpoly, loops + mpoly->loopstart, verts, poly_cent);

    madd_v3_v3fl(r_cent, poly_cent, poly_area);
    total_area += poly_area;
  }
  /* otherwise we get NAN for 0 polys */
  if (me->totpoly) {
    mul_v3_fl(r_cent, 1.0f / total_area);
  }

  /* zero area faces cause this, fallback to median */
  if (UNLIKELY(!is_finite_v3(r_cent))) {
    return BKE_mesh_center_median(me, r_cent);
  }

  return (me->totpoly != 0);
}

bool BKE_mesh_center_of_volume(const Mesh *me, float r_cent[3])
{
  int i = me->totpoly;
  const MPoly *mpoly;
  float poly_volume;
  float total_volume = 0.0f;
  float poly_cent[3];
  const MVert *verts = BKE_mesh_verts(me);
  const MPoly *polys = BKE_mesh_polys(me);
  const MLoop *loops = BKE_mesh_loops(me);

  /* Use an initial center to avoid numeric instability of geometry far away from the center. */
  float init_cent[3];
  const bool init_cent_result = BKE_mesh_center_median_from_polys(me, init_cent);

  zero_v3(r_cent);

  /* calculate a weighted average of polyhedron centroids */
  for (mpoly = polys; i--; mpoly++) {
    poly_volume = mesh_calc_poly_volume_centroid_with_reference_center(
        mpoly, loops + mpoly->loopstart, verts, init_cent, poly_cent);

    /* poly_cent is already volume-weighted, so no need to multiply by the volume */
    add_v3_v3(r_cent, poly_cent);
    total_volume += poly_volume;
  }
  /* otherwise we get NAN for 0 polys */
  if (total_volume != 0.0f) {
    /* multiply by 0.25 to get the correct centroid */
    /* no need to divide volume by 6 as the centroid is weighted by 6x the volume,
     * so it all cancels out. */
    mul_v3_fl(r_cent, 0.25f / total_volume);
  }

  /* this can happen for non-manifold objects, fallback to median */
  if (UNLIKELY(!is_finite_v3(r_cent))) {
    copy_v3_v3(r_cent, init_cent);
    return init_cent_result;
  }
  add_v3_v3(r_cent, init_cent);
  return (me->totpoly != 0);
}

/** \} */

/* -------------------------------------------------------------------- */
/** \name Mesh Volume Calculation
 * \{ */

static bool mesh_calc_center_centroid_ex(const MVert *mverts,
                                         int UNUSED(mverts_num),
                                         const MLoopTri *looptri,
                                         int looptri_num,
                                         const MLoop *mloop,
                                         float r_center[3])
{

  zero_v3(r_center);

  if (looptri_num == 0) {
    return false;
  }

  float totweight = 0.0f;
  const MLoopTri *lt;
  int i;
  for (i = 0, lt = looptri; i < looptri_num; i++, lt++) {
    const MVert *v1 = &mverts[mloop[lt->tri[0]].v];
    const MVert *v2 = &mverts[mloop[lt->tri[1]].v];
    const MVert *v3 = &mverts[mloop[lt->tri[2]].v];
    float area;

    area = area_tri_v3(v1->co, v2->co, v3->co);
    madd_v3_v3fl(r_center, v1->co, area);
    madd_v3_v3fl(r_center, v2->co, area);
    madd_v3_v3fl(r_center, v3->co, area);
    totweight += area;
  }
  if (totweight == 0.0f) {
    return false;
  }

  mul_v3_fl(r_center, 1.0f / (3.0f * totweight));

  return true;
}

void BKE_mesh_calc_volume(const MVert *mverts,
                          const int mverts_num,
                          const MLoopTri *looptri,
                          const int looptri_num,
                          const MLoop *mloop,
                          float *r_volume,
                          float r_center[3])
{
  const MLoopTri *lt;
  float center[3];
  float totvol;
  int i;

  if (r_volume) {
    *r_volume = 0.0f;
  }
  if (r_center) {
    zero_v3(r_center);
  }

  if (looptri_num == 0) {
    return;
  }

  if (!mesh_calc_center_centroid_ex(mverts, mverts_num, looptri, looptri_num, mloop, center)) {
    return;
  }

  totvol = 0.0f;

  for (i = 0, lt = looptri; i < looptri_num; i++, lt++) {
    const MVert *v1 = &mverts[mloop[lt->tri[0]].v];
    const MVert *v2 = &mverts[mloop[lt->tri[1]].v];
    const MVert *v3 = &mverts[mloop[lt->tri[2]].v];
    float vol;

    vol = volume_tetrahedron_signed_v3(center, v1->co, v2->co, v3->co);
    if (r_volume) {
      totvol += vol;
    }
    if (r_center) {
      /* averaging factor 1/3 is applied in the end */
      madd_v3_v3fl(r_center, v1->co, vol);
      madd_v3_v3fl(r_center, v2->co, vol);
      madd_v3_v3fl(r_center, v3->co, vol);
    }
  }

  /* NOTE: Depending on arbitrary centroid position,
   * totvol can become negative even for a valid mesh.
   * The true value is always the positive value.
   */
  if (r_volume) {
    *r_volume = fabsf(totvol);
  }
  if (r_center) {
    /* NOTE: Factor 1/3 is applied once for all vertices here.
     * This also automatically negates the vector if totvol is negative.
     */
    if (totvol != 0.0f) {
      mul_v3_fl(r_center, (1.0f / 3.0f) / totvol);
    }
  }
}

/** \} */

void BKE_mesh_mdisp_flip(MDisps *md, const bool use_loop_mdisp_flip)
{
  if (UNLIKELY(!md->totdisp || !md->disps)) {
    return;
  }

  const int sides = int(sqrt(md->totdisp));
  float(*co)[3] = md->disps;

  for (int x = 0; x < sides; x++) {
    float *co_a, *co_b;

    for (int y = 0; y < x; y++) {
      co_a = co[y * sides + x];
      co_b = co[x * sides + y];

      swap_v3_v3(co_a, co_b);
      SWAP(float, co_a[0], co_a[1]);
      SWAP(float, co_b[0], co_b[1]);

      if (use_loop_mdisp_flip) {
        co_a[2] *= -1.0f;
        co_b[2] *= -1.0f;
      }
    }

    co_a = co[x * sides + x];

    SWAP(float, co_a[0], co_a[1]);

    if (use_loop_mdisp_flip) {
      co_a[2] *= -1.0f;
    }
  }
}

void BKE_mesh_polygon_flip_ex(const MPoly *mpoly,
                              MLoop *mloop,
                              CustomData *ldata,
                              float (*lnors)[3],
                              MDisps *mdisp,
                              const bool use_loop_mdisp_flip)
{
  int loopstart = mpoly->loopstart;
  int loopend = loopstart + mpoly->totloop - 1;
  const bool loops_in_ldata = (CustomData_get_layer(ldata, CD_MLOOP) == mloop);

  if (mdisp) {
    for (int i = loopstart; i <= loopend; i++) {
      BKE_mesh_mdisp_flip(&mdisp[i], use_loop_mdisp_flip);
    }
  }

  /* Note that we keep same start vertex for flipped face. */

  /* We also have to update loops edge
   * (they will get their original 'other edge', that is,
   * the original edge of their original previous loop)... */
  uint prev_edge_index = mloop[loopstart].e;
  mloop[loopstart].e = mloop[loopend].e;

  for (loopstart++; loopend > loopstart; loopstart++, loopend--) {
    mloop[loopend].e = mloop[loopend - 1].e;
    SWAP(uint, mloop[loopstart].e, prev_edge_index);

    if (!loops_in_ldata) {
      SWAP(MLoop, mloop[loopstart], mloop[loopend]);
    }
    if (lnors) {
      swap_v3_v3(lnors[loopstart], lnors[loopend]);
    }
    CustomData_swap(ldata, loopstart, loopend);
  }
  /* Even if we did not swap the other 'pivot' loop, we need to set its swapped edge. */
  if (loopstart == loopend) {
    mloop[loopstart].e = prev_edge_index;
  }
}

void BKE_mesh_polygon_flip(const MPoly *mpoly, MLoop *mloop, CustomData *ldata)
{
  MDisps *mdisp = (MDisps *)CustomData_get_layer(ldata, CD_MDISPS);
  BKE_mesh_polygon_flip_ex(mpoly, mloop, ldata, nullptr, mdisp, true);
}

void BKE_mesh_polys_flip(const MPoly *mpoly, MLoop *mloop, CustomData *ldata, int totpoly)
{
  MDisps *mdisp = (MDisps *)CustomData_get_layer(ldata, CD_MDISPS);
  const MPoly *mp;
  int i;

  for (mp = mpoly, i = 0; i < totpoly; mp++, i++) {
    BKE_mesh_polygon_flip_ex(mp, mloop, ldata, nullptr, mdisp, true);
  }
}

/* -------------------------------------------------------------------- */
/** \name Mesh Flag Flushing
 * \{ */

void BKE_mesh_flush_hidden_from_verts(Mesh *me)
{
  using namespace blender;
  using namespace blender::bke;
  MutableAttributeAccessor attributes = me->attributes_for_write();

  const VArray<bool> hide_vert = attributes.lookup_or_default<bool>(
      ".hide_vert", ATTR_DOMAIN_POINT, false);
  if (hide_vert.is_single() && !hide_vert.get_internal_single()) {
    attributes.remove(".hide_edge");
    attributes.remove(".hide_poly");
    return;
  }
  const VArraySpan<bool> hide_vert_span{hide_vert};
  const Span<MEdge> edges = me->edges();
  const Span<MPoly> polys = me->polys();
  const Span<MLoop> loops = me->loops();

  /* Hide edges when either of their vertices are hidden. */
  SpanAttributeWriter<bool> hide_edge = attributes.lookup_or_add_for_write_only_span<bool>(
      ".hide_edge", ATTR_DOMAIN_EDGE);
  for (const int i : edges.index_range()) {
    const MEdge &edge = edges[i];
    hide_edge.span[i] = hide_vert_span[edge.v1] || hide_vert_span[edge.v2];
  }
  hide_edge.finish();

  /* Hide polygons when any of their vertices are hidden. */
  SpanAttributeWriter<bool> hide_poly = attributes.lookup_or_add_for_write_only_span<bool>(
      ".hide_poly", ATTR_DOMAIN_FACE);
  for (const int i : polys.index_range()) {
    const MPoly &poly = polys[i];
    const Span<MLoop> poly_loops = loops.slice(poly.loopstart, poly.totloop);
    hide_poly.span[i] = std::any_of(poly_loops.begin(), poly_loops.end(), [&](const MLoop &loop) {
      return hide_vert_span[loop.v];
    });
  }
  hide_poly.finish();
}

void BKE_mesh_flush_hidden_from_polys(Mesh *me)
{
  using namespace blender;
  using namespace blender::bke;
  MutableAttributeAccessor attributes = me->attributes_for_write();

  const VArray<bool> hide_poly = attributes.lookup_or_default<bool>(
      ".hide_poly", ATTR_DOMAIN_FACE, false);
  if (hide_poly.is_single() && !hide_poly.get_internal_single()) {
    attributes.remove(".hide_vert");
    attributes.remove(".hide_edge");
    return;
  }
  const VArraySpan<bool> hide_poly_span{hide_poly};
  const Span<MPoly> polys = me->polys();
  const Span<MLoop> loops = me->loops();
  SpanAttributeWriter<bool> hide_vert = attributes.lookup_or_add_for_write_only_span<bool>(
      ".hide_vert", ATTR_DOMAIN_POINT);
  SpanAttributeWriter<bool> hide_edge = attributes.lookup_or_add_for_write_only_span<bool>(
      ".hide_edge", ATTR_DOMAIN_EDGE);

  /* Hide all edges or vertices connected to hidden polygons. */
  for (const int i : polys.index_range()) {
    if (hide_poly_span[i]) {
      const MPoly &poly = polys[i];
      for (const MLoop &loop : loops.slice(poly.loopstart, poly.totloop)) {
        hide_vert.span[loop.v] = true;
        hide_edge.span[loop.e] = true;
      }
    }
  }
  /* Unhide vertices and edges connected to visible polygons. */
  for (const int i : polys.index_range()) {
    if (!hide_poly_span[i]) {
      const MPoly &poly = polys[i];
      for (const MLoop &loop : loops.slice(poly.loopstart, poly.totloop)) {
        hide_vert.span[loop.v] = false;
        hide_edge.span[loop.e] = false;
      }
    }
  }

  hide_vert.finish();
  hide_edge.finish();
}

void BKE_mesh_flush_select_from_polys(Mesh *me)
{
  using namespace blender::bke;
  MutableAttributeAccessor attributes = me->attributes_for_write();
  const VArray<bool> select_poly = attributes.lookup_or_default<bool>(
      ".select_poly", ATTR_DOMAIN_FACE, false);
  if (select_poly.is_single() && !select_poly.get_internal_single()) {
    attributes.remove(".select_vert");
    attributes.remove(".select_edge");
    return;
  }
  SpanAttributeWriter<bool> select_vert = attributes.lookup_or_add_for_write_only_span<bool>(
      ".select_vert", ATTR_DOMAIN_POINT);
  SpanAttributeWriter<bool> select_edge = attributes.lookup_or_add_for_write_only_span<bool>(
      ".select_edge", ATTR_DOMAIN_EDGE);

  /* Use generic domain interpolation to read the polygon attribute on the other domains.
   * Assume selected faces are not hidden and none of their vertices/edges are hidden. */
  attributes.lookup_or_default<bool>(".select_poly", ATTR_DOMAIN_POINT, false)
      .materialize(select_vert.span);
  attributes.lookup_or_default<bool>(".select_poly", ATTR_DOMAIN_EDGE, false)
      .materialize(select_edge.span);

  select_vert.finish();
  select_edge.finish();
}

static void mesh_flush_select_from_verts(const Span<MEdge> edges,
                                         const Span<MPoly> polys,
                                         const Span<MLoop> loops,
                                         const VArray<bool> &hide_edge,
                                         const VArray<bool> &hide_poly,
                                         const VArray<bool> &select_vert,
                                         MutableSpan<bool> select_edge,
                                         MutableSpan<bool> select_poly)
{
  /* Select visible edges that have both of their vertices selected. */
  for (const int i : edges.index_range()) {
    if (!hide_edge[i]) {
      const MEdge &edge = edges[i];
      select_edge[i] = select_vert[edge.v1] && select_vert[edge.v2];
    }
  }

  /* Select visible faces that have all of their vertices selected. */
  for (const int i : polys.index_range()) {
    if (!hide_poly[i]) {
      const MPoly &poly = polys[i];
      const Span<MLoop> poly_loops = loops.slice(poly.loopstart, poly.totloop);
      select_poly[i] = std::all_of(poly_loops.begin(), poly_loops.end(), [&](const MLoop &loop) {
        return select_vert[loop.v];
      });
    }
  }
}

void BKE_mesh_flush_select_from_verts(Mesh *me)
{
  using namespace blender::bke;
  MutableAttributeAccessor attributes = me->attributes_for_write();
  const VArray<bool> select_vert = attributes.lookup_or_default<bool>(
      ".select_vert", ATTR_DOMAIN_POINT, false);
  if (select_vert.is_single() && !select_vert.get_internal_single()) {
    attributes.remove(".select_edge");
    attributes.remove(".select_poly");
    return;
  }
  SpanAttributeWriter<bool> select_edge = attributes.lookup_or_add_for_write_only_span<bool>(
      ".select_edge", ATTR_DOMAIN_EDGE);
  SpanAttributeWriter<bool> select_poly = attributes.lookup_or_add_for_write_only_span<bool>(
      ".select_poly", ATTR_DOMAIN_FACE);
  mesh_flush_select_from_verts(
      me->edges(),
      me->polys(),
      me->loops(),
      attributes.lookup_or_default<bool>(".hide_edge", ATTR_DOMAIN_EDGE, false),
      attributes.lookup_or_default<bool>(".hide_poly", ATTR_DOMAIN_FACE, false),
      select_vert,
      select_edge.span,
      select_poly.span);
  select_edge.finish();
  select_poly.finish();
}

/** \} */

/* -------------------------------------------------------------------- */
/** \name Mesh Spatial Calculation
 * \{ */

void BKE_mesh_calc_relative_deform(const MPoly *mpoly,
                                   const int totpoly,
                                   const MLoop *mloop,
                                   const int totvert,

                                   const float (*vert_cos_src)[3],
                                   const float (*vert_cos_dst)[3],

                                   const float (*vert_cos_org)[3],
                                   float (*vert_cos_new)[3])
{
  const MPoly *mp;
  int i;

  int *vert_accum = (int *)MEM_calloc_arrayN(size_t(totvert), sizeof(*vert_accum), __func__);

  memset(vert_cos_new, '\0', sizeof(*vert_cos_new) * size_t(totvert));

  for (i = 0, mp = mpoly; i < totpoly; i++, mp++) {
    const MLoop *loopstart = mloop + mp->loopstart;

    for (int j = 0; j < mp->totloop; j++) {
      uint v_prev = loopstart[(mp->totloop + (j - 1)) % mp->totloop].v;
      uint v_curr = loopstart[j].v;
      uint v_next = loopstart[(j + 1) % mp->totloop].v;

      float tvec[3];

      transform_point_by_tri_v3(tvec,
                                vert_cos_dst[v_curr],
                                vert_cos_org[v_prev],
                                vert_cos_org[v_curr],
                                vert_cos_org[v_next],
                                vert_cos_src[v_prev],
                                vert_cos_src[v_curr],
                                vert_cos_src[v_next]);

      add_v3_v3(vert_cos_new[v_curr], tvec);
      vert_accum[v_curr] += 1;
    }
  }

  for (i = 0; i < totvert; i++) {
    if (vert_accum[i]) {
      mul_v3_fl(vert_cos_new[i], 1.0f / float(vert_accum[i]));
    }
    else {
      copy_v3_v3(vert_cos_new[i], vert_cos_org[i]);
    }
  }

  MEM_freeN(vert_accum);
}

/** \} */<|MERGE_RESOLUTION|>--- conflicted
+++ resolved
@@ -216,9 +216,7 @@
   return total_area;
 }
 
-<<<<<<< HEAD
-=======
-float BKE_mesh_calc_poly_uv_area(const MPoly *mpoly, const MLoopUV *uv_array)
+float BKE_mesh_calc_poly_uv_area(const MPoly *mpoly, const float (*uv_array)[2] )
 {
 
   int i, l_iter = mpoly->loopstart;
@@ -227,7 +225,7 @@
 
   /* pack vertex cos into an array for area_poly_v2 */
   for (i = 0; i < mpoly->totloop; i++, l_iter++) {
-    copy_v2_v2(vertexcos[i], uv_array[l_iter].uv);
+    copy_v2_v2(vertexcos[i], uv_array[l_iter]);
   }
 
   /* finally calculate the area */
@@ -236,7 +234,6 @@
   return area;
 }
 
->>>>>>> 520d111e
 static float UNUSED_FUNCTION(mesh_calc_poly_volume_centroid)(const MPoly *mpoly,
                                                              const MLoop *loopstart,
                                                              const MVert *mvarray,
