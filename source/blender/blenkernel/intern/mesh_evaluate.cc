/* SPDX-License-Identifier: GPL-2.0-or-later
 * Copyright 2001-2002 NaN Holding BV. All rights reserved. */

/** \file
 * \ingroup bke
 *
 * Functions to evaluate mesh data.
 */

#include <climits>

#include "MEM_guardedalloc.h"

#include "DNA_mesh_types.h"
#include "DNA_meshdata_types.h"
#include "DNA_object_types.h"

#include "BLI_alloca.h"
#include "BLI_bitmap.h"
#include "BLI_edgehash.h"
#include "BLI_index_range.hh"
#include "BLI_math.h"
#include "BLI_span.hh"
#include "BLI_utildefines.h"
#include "BLI_virtual_array.hh"

#include "BKE_customdata.h"

#include "BKE_attribute.hh"
#include "BKE_mesh.h"
#include "BKE_multires.h"

using blender::float3;
using blender::MutableSpan;
using blender::Span;
using blender::VArray;

/* -------------------------------------------------------------------- */
/** \name Polygon Calculations
 * \{ */

static void mesh_calc_ngon_center(const MPoly *mpoly,
<<<<<<< HEAD
                                  const int *poly_verts,
=======
                                  const MLoop *loopstart,
>>>>>>> a7e1815c
                                  const float (*positions)[3],
                                  float cent[3])
{
  const float w = 1.0f / float(mpoly->totloop);

  zero_v3(cent);

  for (int i = 0; i < mpoly->totloop; i++) {
<<<<<<< HEAD
    madd_v3_v3fl(cent, positions[*(poly_verts++)], w);
=======
    madd_v3_v3fl(cent, positions[(loopstart++)->v], w);
>>>>>>> a7e1815c
  }
}

void BKE_mesh_calc_poly_center(const MPoly *mpoly,
<<<<<<< HEAD
                               const int *poly_verts,
=======
                               const MLoop *loopstart,
>>>>>>> a7e1815c
                               const float (*positions)[3],
                               float r_cent[3])
{
  if (mpoly->totloop == 3) {
    mid_v3_v3v3v3(
<<<<<<< HEAD
        r_cent, positions[poly_verts[0]], positions[poly_verts[1]], positions[poly_verts[2]]);
  }
  else if (mpoly->totloop == 4) {
    mid_v3_v3v3v3v3(r_cent,
                    positions[poly_verts[0]],
                    positions[poly_verts[1]],
                    positions[poly_verts[2]],
                    positions[poly_verts[3]]);
  }
  else {
    mesh_calc_ngon_center(mpoly, poly_verts, positions, r_cent);
=======
        r_cent, positions[loopstart[0].v], positions[loopstart[1].v], positions[loopstart[2].v]);
  }
  else if (mpoly->totloop == 4) {
    mid_v3_v3v3v3v3(r_cent,
                    positions[loopstart[0].v],
                    positions[loopstart[1].v],
                    positions[loopstart[2].v],
                    positions[loopstart[3].v]);
  }
  else {
    mesh_calc_ngon_center(mpoly, loopstart, positions, r_cent);
>>>>>>> a7e1815c
  }
}

float BKE_mesh_calc_poly_area(const MPoly *mpoly,
<<<<<<< HEAD
                              const int *poly_verts,
=======
                              const MLoop *loopstart,
>>>>>>> a7e1815c
                              const float (*positions)[3])
{
  if (mpoly->totloop == 3) {
    return area_tri_v3(
<<<<<<< HEAD
        positions[poly_verts[0]], positions[poly_verts[1]], positions[poly_verts[2]]);
=======
        positions[loopstart[0].v], positions[loopstart[1].v], positions[loopstart[2].v]);
>>>>>>> a7e1815c
  }

  float(*vertexcos)[3] = (float(*)[3])BLI_array_alloca(vertexcos, size_t(mpoly->totloop));

  /* pack vertex cos into an array for area_poly_v3 */
<<<<<<< HEAD
  for (int i = 0; i < mpoly->totloop; i++) {
    copy_v3_v3(vertexcos[i], positions[poly_verts[i]]);
=======
  for (int i = 0; i < mpoly->totloop; i++, l_iter++) {
    copy_v3_v3(vertexcos[i], positions[l_iter->v]);
>>>>>>> a7e1815c
  }

  /* finally calculate the area */
  float area = area_poly_v3((const float(*)[3])vertexcos, uint(mpoly->totloop));

  return area;
}

float BKE_mesh_calc_area(const Mesh *me)
{
<<<<<<< HEAD
  const Span<float3> positions = me->positions();
=======
  const Span<float3> positions = me->vert_positions();
>>>>>>> a7e1815c
  const Span<MPoly> polys = me->polys();
  const Span<int> corner_verts = me->corner_verts();

  float total_area = 0.0f;
  for (const MPoly &poly : polys) {
<<<<<<< HEAD
    total_area += BKE_mesh_calc_poly_area(&poly,
                                          &corner_verts[poly.loopstart],
                                          reinterpret_cast<const float(*)[3]>(positions.data()));
=======
    total_area += BKE_mesh_calc_poly_area(
        &poly, &loops[poly.loopstart], reinterpret_cast<const float(*)[3]>(positions.data()));
>>>>>>> a7e1815c
  }
  return total_area;
}

float BKE_mesh_calc_poly_uv_area(const MPoly *mpoly, const MLoopUV *uv_array)
{

  int i, l_iter = mpoly->loopstart;
  float area;
  float(*vertexcos)[2] = (float(*)[2])BLI_array_alloca(vertexcos, size_t(mpoly->totloop));

  /* pack vertex cos into an array for area_poly_v2 */
  for (i = 0; i < mpoly->totloop; i++, l_iter++) {
    copy_v2_v2(vertexcos[i], uv_array[l_iter].uv);
  }

  /* finally calculate the area */
  area = area_poly_v2(vertexcos, uint(mpoly->totloop));

  return area;
}

static float UNUSED_FUNCTION(mesh_calc_poly_volume_centroid)(const MPoly *mpoly,
<<<<<<< HEAD
                                                             const int *corner_verts,
=======
                                                             const MLoop *loopstart,
>>>>>>> a7e1815c
                                                             const float (*positions)[3],
                                                             float r_cent[3])
{
  const float *v_pivot, *v_step1;
  float total_volume = 0.0f;

  zero_v3(r_cent);

<<<<<<< HEAD
  v_pivot = positions[corner_verts[0]];
  v_step1 = positions[corner_verts[1]];

  for (int i = 2; i < mpoly->totloop; i++) {
    const float *v_step2 = positions[corner_verts[i]];
=======
  v_pivot = positions[loopstart[0].v];
  v_step1 = positions[loopstart[1].v];

  for (int i = 2; i < mpoly->totloop; i++) {
    const float *v_step2 = positions[loopstart[i].v];
>>>>>>> a7e1815c

    /* Calculate the 6x volume of the tetrahedron formed by the 3 vertices
     * of the triangle and the origin as the fourth vertex */
    const float tetra_volume = volume_tri_tetrahedron_signed_v3_6x(v_pivot, v_step1, v_step2);
    total_volume += tetra_volume;

    /* Calculate the centroid of the tetrahedron formed by the 3 vertices
     * of the triangle and the origin as the fourth vertex.
     * The centroid is simply the average of the 4 vertices.
     *
     * Note that the vector is 4x the actual centroid
     * so the division can be done once at the end. */
    for (uint j = 0; j < 3; j++) {
      r_cent[j] += tetra_volume * (v_pivot[j] + v_step1[j] + v_step2[j]);
    }

    v_step1 = v_step2;
  }

  return total_volume;
}

/**
 * A version of mesh_calc_poly_volume_centroid that takes an initial reference center,
 * use this to increase numeric stability as the quality of the result becomes
 * very low quality as the value moves away from 0.0, see: T65986.
 */
static float mesh_calc_poly_volume_centroid_with_reference_center(const MPoly *mpoly,
<<<<<<< HEAD
                                                                  const int *corner_verts,
=======
                                                                  const MLoop *loopstart,
>>>>>>> a7e1815c
                                                                  const Span<float3> positions,
                                                                  const float reference_center[3],
                                                                  float r_cent[3])
{
  /* See: mesh_calc_poly_volume_centroid for comments. */
  float v_pivot[3], v_step1[3];
  float total_volume = 0.0f;
  zero_v3(r_cent);
<<<<<<< HEAD
  sub_v3_v3v3(v_pivot, positions[corner_verts[0]], reference_center);
  sub_v3_v3v3(v_step1, positions[corner_verts[1]], reference_center);
  for (int i = 2; i < mpoly->totloop; i++) {
    float v_step2[3];
    sub_v3_v3v3(v_step2, positions[corner_verts[i]], reference_center);
=======
  sub_v3_v3v3(v_pivot, positions[loopstart[0].v], reference_center);
  sub_v3_v3v3(v_step1, positions[loopstart[1].v], reference_center);
  for (int i = 2; i < mpoly->totloop; i++) {
    float v_step2[3];
    sub_v3_v3v3(v_step2, positions[loopstart[i].v], reference_center);
>>>>>>> a7e1815c
    const float tetra_volume = volume_tri_tetrahedron_signed_v3_6x(v_pivot, v_step1, v_step2);
    total_volume += tetra_volume;
    for (uint j = 0; j < 3; j++) {
      r_cent[j] += tetra_volume * (v_pivot[j] + v_step1[j] + v_step2[j]);
    }
    copy_v3_v3(v_step1, v_step2);
  }
  return total_volume;
}

/**
 * \note
 * - Results won't be correct if polygon is non-planar.
 * - This has the advantage over #mesh_calc_poly_volume_centroid
 *   that it doesn't depend on solid geometry, instead it weights the surface by volume.
 */
static float mesh_calc_poly_area_centroid(const MPoly *mpoly,
<<<<<<< HEAD
                                          const int *poly_verts,
=======
                                          const MLoop *loopstart,
>>>>>>> a7e1815c
                                          const float (*positions)[3],
                                          float r_cent[3])
{
  float total_area = 0.0f;
  float v1[3], v2[3], v3[3], normal[3], tri_cent[3];

<<<<<<< HEAD
  BKE_mesh_calc_poly_normal(mpoly, poly_verts, positions, normal);
  copy_v3_v3(v1, positions[poly_verts[0]]);
  copy_v3_v3(v2, positions[poly_verts[1]]);
  zero_v3(r_cent);

  for (int i = 2; i < mpoly->totloop; i++) {
    copy_v3_v3(v3, positions[poly_verts[i]]);
=======
  BKE_mesh_calc_poly_normal(mpoly, loopstart, positions, normal);
  copy_v3_v3(v1, positions[loopstart[0].v]);
  copy_v3_v3(v2, positions[loopstart[1].v]);
  zero_v3(r_cent);

  for (int i = 2; i < mpoly->totloop; i++) {
    copy_v3_v3(v3, positions[loopstart[i].v]);
>>>>>>> a7e1815c

    float tri_area = area_tri_signed_v3(v1, v2, v3, normal);
    total_area += tri_area;

    mid_v3_v3v3v3(tri_cent, v1, v2, v3);
    madd_v3_v3fl(r_cent, tri_cent, tri_area);

    copy_v3_v3(v2, v3);
  }

  mul_v3_fl(r_cent, 1.0f / total_area);

  return total_area;
}

void BKE_mesh_calc_poly_angles(const MPoly *mpoly,
<<<<<<< HEAD
                               const int *poly_verts,
=======
                               const MLoop *loopstart,
>>>>>>> a7e1815c
                               const float (*positions)[3],
                               float angles[])
{
  float nor_prev[3];
  float nor_next[3];

  int i_this = mpoly->totloop - 1;
  int i_next = 0;

<<<<<<< HEAD
  sub_v3_v3v3(nor_prev, positions[poly_verts[i_this - 1]], positions[poly_verts[i_this]]);
  normalize_v3(nor_prev);

  while (i_next < mpoly->totloop) {
    sub_v3_v3v3(nor_next, positions[poly_verts[i_this]], positions[poly_verts[i_next]]);
=======
  sub_v3_v3v3(nor_prev, positions[loopstart[i_this - 1].v], positions[loopstart[i_this].v]);
  normalize_v3(nor_prev);

  while (i_next < mpoly->totloop) {
    sub_v3_v3v3(nor_next, positions[loopstart[i_this].v], positions[loopstart[i_next].v]);
>>>>>>> a7e1815c
    normalize_v3(nor_next);
    angles[i_this] = angle_normalized_v3v3(nor_prev, nor_next);

    /* step */
    copy_v3_v3(nor_prev, nor_next);
    i_this = i_next;
    i_next++;
  }
}

void BKE_mesh_poly_edgehash_insert(EdgeHash *ehash, const MPoly *mp, const int *poly_verts)
{
  using namespace blender;
  for (const int i : IndexRange(mp->totloop).drop_back(1)) {
    BLI_edgehash_reinsert(ehash, poly_verts[i], poly_verts[i + 1], nullptr);
  }
  BLI_edgehash_reinsert(ehash, poly_verts[0], poly_verts[mp->totloop - 1], nullptr);
}

void BKE_mesh_poly_edgebitmap_insert(uint *edge_bitmap, const MPoly *mp, const int *poly_edges)
{
  using namespace blender;
  for (const int i : IndexRange(mp->totloop)) {
    BLI_BITMAP_ENABLE(edge_bitmap, poly_edges[i]);
  }
}

/** \} */

/* -------------------------------------------------------------------- */
/** \name Mesh Center Calculation
 * \{ */

bool BKE_mesh_center_median(const Mesh *me, float r_cent[3])
{
<<<<<<< HEAD
  const Span<float3> positions = me->positions();
=======
  const Span<float3> positions = me->vert_positions();
>>>>>>> a7e1815c
  zero_v3(r_cent);
  for (const int i : positions.index_range()) {
    add_v3_v3(r_cent, positions[i]);
  }
  /* otherwise we get NAN for 0 verts */
  if (me->totvert) {
    mul_v3_fl(r_cent, 1.0f / float(me->totvert));
  }
  return (me->totvert != 0);
}

bool BKE_mesh_center_median_from_polys(const Mesh *me, float r_cent[3])
{
  int tot = 0;
<<<<<<< HEAD
  const Span<float3> positions = me->positions();
=======
  const Span<float3> positions = me->vert_positions();
>>>>>>> a7e1815c
  const Span<MPoly> polys = me->polys();
  const Span<int> corner_verts = me->corner_verts();
  zero_v3(r_cent);
  for (const MPoly &poly : polys) {
    int loopend = poly.loopstart + poly.totloop;
    for (int j = poly.loopstart; j < loopend; j++) {
<<<<<<< HEAD
      add_v3_v3(r_cent, positions[corner_verts[j]]);
=======
      add_v3_v3(r_cent, positions[loops[j].v]);
>>>>>>> a7e1815c
    }
    tot += poly.totloop;
  }
  /* otherwise we get NAN for 0 verts */
  if (me->totpoly) {
    mul_v3_fl(r_cent, 1.0f / float(tot));
  }
  return (me->totpoly != 0);
}

bool BKE_mesh_center_bounds(const Mesh *me, float r_cent[3])
{
  float min[3], max[3];
  INIT_MINMAX(min, max);
  if (BKE_mesh_minmax(me, min, max)) {
    mid_v3_v3v3(r_cent, min, max);
    return true;
  }

  return false;
}

bool BKE_mesh_center_of_surface(const Mesh *me, float r_cent[3])
{
  int i = me->totpoly;
  const MPoly *mpoly;
  float poly_area;
  float total_area = 0.0f;
  float poly_cent[3];
<<<<<<< HEAD
  const float(*positions)[3] = BKE_mesh_positions(me);
=======
  const float(*positions)[3] = BKE_mesh_vert_positions(me);
>>>>>>> a7e1815c
  const MPoly *polys = BKE_mesh_polys(me);
  const Span<int> corner_verts = me->corner_verts();

  zero_v3(r_cent);

  /* calculate a weighted average of polygon centroids */
  for (mpoly = polys; i--; mpoly++) {
    poly_area = mesh_calc_poly_area_centroid(
<<<<<<< HEAD
        mpoly, &corner_verts[mpoly->loopstart], positions, poly_cent);
=======
        mpoly, loops + mpoly->loopstart, positions, poly_cent);
>>>>>>> a7e1815c

    madd_v3_v3fl(r_cent, poly_cent, poly_area);
    total_area += poly_area;
  }
  /* otherwise we get NAN for 0 polys */
  if (me->totpoly) {
    mul_v3_fl(r_cent, 1.0f / total_area);
  }

  /* zero area faces cause this, fallback to median */
  if (UNLIKELY(!is_finite_v3(r_cent))) {
    return BKE_mesh_center_median(me, r_cent);
  }

  return (me->totpoly != 0);
}

bool BKE_mesh_center_of_volume(const Mesh *me, float r_cent[3])
{
  int i = me->totpoly;
  const MPoly *mpoly;
  float poly_volume;
  float total_volume = 0.0f;
  float poly_cent[3];
<<<<<<< HEAD
  const Span<float3> positions = me->positions();
=======
  const Span<float3> positions = me->vert_positions();
>>>>>>> a7e1815c
  const MPoly *polys = BKE_mesh_polys(me);
  const Span<int> corner_verts = me->corner_verts();

  /* Use an initial center to avoid numeric instability of geometry far away from the center. */
  float init_cent[3];
  const bool init_cent_result = BKE_mesh_center_median_from_polys(me, init_cent);

  zero_v3(r_cent);

  /* calculate a weighted average of polyhedron centroids */
  for (mpoly = polys; i--; mpoly++) {
    poly_volume = mesh_calc_poly_volume_centroid_with_reference_center(
<<<<<<< HEAD
        mpoly, &corner_verts[mpoly->loopstart], positions, init_cent, poly_cent);
=======
        mpoly, loops + mpoly->loopstart, positions, init_cent, poly_cent);
>>>>>>> a7e1815c

    /* poly_cent is already volume-weighted, so no need to multiply by the volume */
    add_v3_v3(r_cent, poly_cent);
    total_volume += poly_volume;
  }
  /* otherwise we get NAN for 0 polys */
  if (total_volume != 0.0f) {
    /* multiply by 0.25 to get the correct centroid */
    /* no need to divide volume by 6 as the centroid is weighted by 6x the volume,
     * so it all cancels out. */
    mul_v3_fl(r_cent, 0.25f / total_volume);
  }

  /* this can happen for non-manifold objects, fallback to median */
  if (UNLIKELY(!is_finite_v3(r_cent))) {
    copy_v3_v3(r_cent, init_cent);
    return init_cent_result;
  }
  add_v3_v3(r_cent, init_cent);
  return (me->totpoly != 0);
}

/** \} */

/* -------------------------------------------------------------------- */
/** \name Mesh Volume Calculation
 * \{ */

static bool mesh_calc_center_centroid_ex(const float (*positions)[3],
                                         int /*mverts_num*/,
                                         const MLoopTri *looptri,
                                         int looptri_num,
                                         const int *corner_verts,
                                         float r_center[3])
{

  zero_v3(r_center);

  if (looptri_num == 0) {
    return false;
  }

  float totweight = 0.0f;
  const MLoopTri *lt;
  int i;
  for (i = 0, lt = looptri; i < looptri_num; i++, lt++) {
<<<<<<< HEAD
    const float *v1 = positions[corner_verts[lt->tri[0]]];
    const float *v2 = positions[corner_verts[lt->tri[1]]];
    const float *v3 = positions[corner_verts[lt->tri[2]]];
=======
    const float *v1 = positions[mloop[lt->tri[0]].v];
    const float *v2 = positions[mloop[lt->tri[1]].v];
    const float *v3 = positions[mloop[lt->tri[2]].v];
>>>>>>> a7e1815c
    float area;

    area = area_tri_v3(v1, v2, v3);
    madd_v3_v3fl(r_center, v1, area);
    madd_v3_v3fl(r_center, v2, area);
    madd_v3_v3fl(r_center, v3, area);
    totweight += area;
  }
  if (totweight == 0.0f) {
    return false;
  }

  mul_v3_fl(r_center, 1.0f / (3.0f * totweight));

  return true;
}

void BKE_mesh_calc_volume(const float (*positions)[3],
                          const int mverts_num,
                          const MLoopTri *looptri,
                          const int looptri_num,
                          const int *corner_verts,
                          float *r_volume,
                          float r_center[3])
{
  const MLoopTri *lt;
  float center[3];
  float totvol;
  int i;

  if (r_volume) {
    *r_volume = 0.0f;
  }
  if (r_center) {
    zero_v3(r_center);
  }

  if (looptri_num == 0) {
    return;
  }

<<<<<<< HEAD
  if (!mesh_calc_center_centroid_ex(
          positions, mverts_num, looptri, looptri_num, corner_verts, center)) {
=======
  if (!mesh_calc_center_centroid_ex(positions, mverts_num, looptri, looptri_num, mloop, center)) {
>>>>>>> a7e1815c
    return;
  }

  totvol = 0.0f;

  for (i = 0, lt = looptri; i < looptri_num; i++, lt++) {
<<<<<<< HEAD
    const float *v1 = positions[corner_verts[lt->tri[0]]];
    const float *v2 = positions[corner_verts[lt->tri[1]]];
    const float *v3 = positions[corner_verts[lt->tri[2]]];
=======
    const float *v1 = positions[mloop[lt->tri[0]].v];
    const float *v2 = positions[mloop[lt->tri[1]].v];
    const float *v3 = positions[mloop[lt->tri[2]].v];
>>>>>>> a7e1815c
    float vol;

    vol = volume_tetrahedron_signed_v3(center, v1, v2, v3);
    if (r_volume) {
      totvol += vol;
    }
    if (r_center) {
      /* averaging factor 1/3 is applied in the end */
      madd_v3_v3fl(r_center, v1, vol);
      madd_v3_v3fl(r_center, v2, vol);
      madd_v3_v3fl(r_center, v3, vol);
    }
  }

  /* NOTE: Depending on arbitrary centroid position,
   * totvol can become negative even for a valid mesh.
   * The true value is always the positive value.
   */
  if (r_volume) {
    *r_volume = fabsf(totvol);
  }
  if (r_center) {
    /* NOTE: Factor 1/3 is applied once for all vertices here.
     * This also automatically negates the vector if totvol is negative.
     */
    if (totvol != 0.0f) {
      mul_v3_fl(r_center, (1.0f / 3.0f) / totvol);
    }
  }
}

/** \} */

void BKE_mesh_mdisp_flip(MDisps *md, const bool use_loop_mdisp_flip)
{
  if (UNLIKELY(!md->totdisp || !md->disps)) {
    return;
  }

  const int sides = int(sqrt(md->totdisp));
  float(*co)[3] = md->disps;

  for (int x = 0; x < sides; x++) {
    float *co_a, *co_b;

    for (int y = 0; y < x; y++) {
      co_a = co[y * sides + x];
      co_b = co[x * sides + y];

      swap_v3_v3(co_a, co_b);
      SWAP(float, co_a[0], co_a[1]);
      SWAP(float, co_b[0], co_b[1]);

      if (use_loop_mdisp_flip) {
        co_a[2] *= -1.0f;
        co_b[2] *= -1.0f;
      }
    }

    co_a = co[x * sides + x];

    SWAP(float, co_a[0], co_a[1]);

    if (use_loop_mdisp_flip) {
      co_a[2] *= -1.0f;
    }
  }
}

void BKE_mesh_polygon_flip_ex(const MPoly *mpoly,
                              int *corner_verts,
                              int *corner_edges,
                              CustomData *ldata,
                              float (*lnors)[3],
                              MDisps *mdisp,
                              const bool use_loop_mdisp_flip)
{
  int loopstart = mpoly->loopstart;
  int loopend = loopstart + mpoly->totloop - 1;
  const bool corner_verts_in_data = (CustomData_get_layer_named(
                                         ldata, CD_PROP_INT32, ".corner_vert") == corner_verts);
  const bool corner_edges_in_data = (CustomData_get_layer_named(
                                         ldata, CD_PROP_INT32, ".corner_edge") == corner_edges);

  if (mdisp) {
    for (int i = loopstart; i <= loopend; i++) {
      BKE_mesh_mdisp_flip(&mdisp[i], use_loop_mdisp_flip);
    }
  }

  /* Note that we keep same start vertex for flipped face. */

  /* We also have to update loops edge
   * (they will get their original 'other edge', that is,
   * the original edge of their original previous loop)... */
  int prev_edge_index = corner_edges[loopstart];
  corner_edges[loopstart] = corner_edges[loopend];

  for (loopstart++; loopend > loopstart; loopstart++, loopend--) {
    corner_edges[loopend] = corner_edges[loopend - 1];
    std::swap(corner_edges[loopstart], prev_edge_index);

    if (!corner_verts_in_data) {
      std::swap(corner_verts[loopstart], corner_verts[loopend]);
    }
    if (!corner_edges_in_data) {
      std::swap(corner_edges[loopstart], corner_edges[loopend]);
    }
    if (lnors) {
      swap_v3_v3(lnors[loopstart], lnors[loopend]);
    }
    CustomData_swap(ldata, loopstart, loopend);
  }
  /* Even if we did not swap the other 'pivot' loop, we need to set its swapped edge. */
  if (loopstart == loopend) {
    corner_edges[loopstart] = prev_edge_index;
  }
}

void BKE_mesh_polygon_flip(const MPoly *mpoly,
                           int *corner_verts,
                           int *corner_edges,
                           CustomData *ldata)
{
  MDisps *mdisp = (MDisps *)CustomData_get_layer(ldata, CD_MDISPS);
  BKE_mesh_polygon_flip_ex(mpoly, corner_verts, corner_edges, ldata, nullptr, mdisp, true);
}

void BKE_mesh_polys_flip(
    const MPoly *mpoly, int *corner_verts, int *corner_edges, CustomData *ldata, int totpoly)
{
  MDisps *mdisp = (MDisps *)CustomData_get_layer(ldata, CD_MDISPS);
  const MPoly *mp;
  int i;

  for (mp = mpoly, i = 0; i < totpoly; mp++, i++) {
    BKE_mesh_polygon_flip_ex(mp, corner_verts, corner_edges, ldata, nullptr, mdisp, true);
  }
}

/* -------------------------------------------------------------------- */
/** \name Mesh Flag Flushing
 * \{ */

void BKE_mesh_flush_hidden_from_verts(Mesh *me)
{
  using namespace blender;
  using namespace blender::bke;
  MutableAttributeAccessor attributes = me->attributes_for_write();

  const VArray<bool> hide_vert = attributes.lookup_or_default<bool>(
      ".hide_vert", ATTR_DOMAIN_POINT, false);
  if (hide_vert.is_single() && !hide_vert.get_internal_single()) {
    attributes.remove(".hide_edge");
    attributes.remove(".hide_poly");
    return;
  }
  const VArraySpan<bool> hide_vert_span{hide_vert};
  const Span<MEdge> edges = me->edges();
  const Span<MPoly> polys = me->polys();
  const Span<int> corner_verts = me->corner_verts();

  /* Hide edges when either of their vertices are hidden. */
  SpanAttributeWriter<bool> hide_edge = attributes.lookup_or_add_for_write_only_span<bool>(
      ".hide_edge", ATTR_DOMAIN_EDGE);
  for (const int i : edges.index_range()) {
    const MEdge &edge = edges[i];
    hide_edge.span[i] = hide_vert_span[edge.v1] || hide_vert_span[edge.v2];
  }
  hide_edge.finish();

  /* Hide polygons when any of their vertices are hidden. */
  SpanAttributeWriter<bool> hide_poly = attributes.lookup_or_add_for_write_only_span<bool>(
      ".hide_poly", ATTR_DOMAIN_FACE);
  for (const int i : polys.index_range()) {
    const MPoly &poly = polys[i];
    const Span<int> poly_verts = corner_verts.slice(poly.loopstart, poly.totloop);
    hide_poly.span[i] = std::any_of(poly_verts.begin(), poly_verts.end(), [&](const int vert_i) {
      return hide_vert_span[vert_i];
    });
  }
  hide_poly.finish();
}

void BKE_mesh_flush_hidden_from_polys(Mesh *me)
{
  using namespace blender;
  using namespace blender::bke;
  MutableAttributeAccessor attributes = me->attributes_for_write();

  const VArray<bool> hide_poly = attributes.lookup_or_default<bool>(
      ".hide_poly", ATTR_DOMAIN_FACE, false);
  if (hide_poly.is_single() && !hide_poly.get_internal_single()) {
    attributes.remove(".hide_vert");
    attributes.remove(".hide_edge");
    return;
  }
  const VArraySpan<bool> hide_poly_span{hide_poly};
  const Span<MPoly> polys = me->polys();
  const Span<int> corner_verts = me->corner_verts();
  const Span<int> corner_edges = me->corner_edges();
  SpanAttributeWriter<bool> hide_vert = attributes.lookup_or_add_for_write_only_span<bool>(
      ".hide_vert", ATTR_DOMAIN_POINT);
  SpanAttributeWriter<bool> hide_edge = attributes.lookup_or_add_for_write_only_span<bool>(
      ".hide_edge", ATTR_DOMAIN_EDGE);

  /* Hide all edges or vertices connected to hidden polygons. */
  for (const int i : polys.index_range()) {
    if (hide_poly_span[i]) {
      const MPoly &poly = polys[i];
      for (const int corner : IndexRange(poly.loopstart, poly.totloop)) {
        hide_vert.span[corner_verts[corner]] = true;
        hide_edge.span[corner_edges[corner]] = true;
      }
    }
  }
  /* Unhide vertices and edges connected to visible polygons. */
  for (const int i : polys.index_range()) {
    if (!hide_poly_span[i]) {
      const MPoly &poly = polys[i];
      for (const int corner : IndexRange(poly.loopstart, poly.totloop)) {
        hide_vert.span[corner_verts[corner]] = false;
        hide_edge.span[corner_edges[corner]] = false;
      }
    }
  }

  hide_vert.finish();
  hide_edge.finish();
}

void BKE_mesh_flush_select_from_polys(Mesh *me)
{
  using namespace blender::bke;
  MutableAttributeAccessor attributes = me->attributes_for_write();
  const VArray<bool> select_poly = attributes.lookup_or_default<bool>(
      ".select_poly", ATTR_DOMAIN_FACE, false);
  if (select_poly.is_single() && !select_poly.get_internal_single()) {
    attributes.remove(".select_vert");
    attributes.remove(".select_edge");
    return;
  }
  SpanAttributeWriter<bool> select_vert = attributes.lookup_or_add_for_write_only_span<bool>(
      ".select_vert", ATTR_DOMAIN_POINT);
  SpanAttributeWriter<bool> select_edge = attributes.lookup_or_add_for_write_only_span<bool>(
      ".select_edge", ATTR_DOMAIN_EDGE);

  /* Use generic domain interpolation to read the polygon attribute on the other domains.
   * Assume selected faces are not hidden and none of their vertices/edges are hidden. */
  attributes.lookup_or_default<bool>(".select_poly", ATTR_DOMAIN_POINT, false)
      .materialize(select_vert.span);
  attributes.lookup_or_default<bool>(".select_poly", ATTR_DOMAIN_EDGE, false)
      .materialize(select_edge.span);

  select_vert.finish();
  select_edge.finish();
}

static void mesh_flush_select_from_verts(const Span<MEdge> edges,
                                         const Span<MPoly> polys,
                                         const Span<int> corner_verts,
                                         const VArray<bool> &hide_edge,
                                         const VArray<bool> &hide_poly,
                                         const VArray<bool> &select_vert,
                                         MutableSpan<bool> select_edge,
                                         MutableSpan<bool> select_poly)
{
  /* Select visible edges that have both of their vertices selected. */
  for (const int i : edges.index_range()) {
    if (!hide_edge[i]) {
      const MEdge &edge = edges[i];
      select_edge[i] = select_vert[edge.v1] && select_vert[edge.v2];
    }
  }

  /* Select visible faces that have all of their vertices selected. */
  for (const int i : polys.index_range()) {
    if (!hide_poly[i]) {
      const MPoly &poly = polys[i];
      const Span<int> poly_verts = corner_verts.slice(poly.loopstart, poly.totloop);
      select_poly[i] = std::all_of(poly_verts.begin(), poly_verts.end(), [&](const int vert_i) {
        return select_vert[vert_i];
      });
    }
  }
}

void BKE_mesh_flush_select_from_verts(Mesh *me)
{
  using namespace blender::bke;
  MutableAttributeAccessor attributes = me->attributes_for_write();
  const VArray<bool> select_vert = attributes.lookup_or_default<bool>(
      ".select_vert", ATTR_DOMAIN_POINT, false);
  if (select_vert.is_single() && !select_vert.get_internal_single()) {
    attributes.remove(".select_edge");
    attributes.remove(".select_poly");
    return;
  }
  SpanAttributeWriter<bool> select_edge = attributes.lookup_or_add_for_write_only_span<bool>(
      ".select_edge", ATTR_DOMAIN_EDGE);
  SpanAttributeWriter<bool> select_poly = attributes.lookup_or_add_for_write_only_span<bool>(
      ".select_poly", ATTR_DOMAIN_FACE);
  mesh_flush_select_from_verts(
      me->edges(),
      me->polys(),
      me->corner_verts(),
      attributes.lookup_or_default<bool>(".hide_edge", ATTR_DOMAIN_EDGE, false),
      attributes.lookup_or_default<bool>(".hide_poly", ATTR_DOMAIN_FACE, false),
      select_vert,
      select_edge.span,
      select_poly.span);
  select_edge.finish();
  select_poly.finish();
}

/** \} */

/* -------------------------------------------------------------------- */
/** \name Mesh Spatial Calculation
 * \{ */

void BKE_mesh_calc_relative_deform(const MPoly *mpoly,
                                   const int totpoly,
                                   const int *corner_verts,
                                   const int totvert,

                                   const float (*vert_cos_src)[3],
                                   const float (*vert_cos_dst)[3],

                                   const float (*vert_cos_org)[3],
                                   float (*vert_cos_new)[3])
{
  const MPoly *mp;
  int i;

  int *vert_accum = (int *)MEM_calloc_arrayN(size_t(totvert), sizeof(*vert_accum), __func__);

  memset(vert_cos_new, '\0', sizeof(*vert_cos_new) * size_t(totvert));

  for (i = 0, mp = mpoly; i < totpoly; i++, mp++) {
    const int *poly_verts = &corner_verts[mp->loopstart];

    for (int j = 0; j < mp->totloop; j++) {
      const int v_prev = poly_verts[(mp->totloop + (j - 1)) % mp->totloop];
      const int v_curr = poly_verts[j];
      const int v_next = poly_verts[(j + 1) % mp->totloop];

      float tvec[3];

      transform_point_by_tri_v3(tvec,
                                vert_cos_dst[v_curr],
                                vert_cos_org[v_prev],
                                vert_cos_org[v_curr],
                                vert_cos_org[v_next],
                                vert_cos_src[v_prev],
                                vert_cos_src[v_curr],
                                vert_cos_src[v_next]);

      add_v3_v3(vert_cos_new[v_curr], tvec);
      vert_accum[v_curr] += 1;
    }
  }

  for (i = 0; i < totvert; i++) {
    if (vert_accum[i]) {
      mul_v3_fl(vert_cos_new[i], 1.0f / float(vert_accum[i]));
    }
    else {
      copy_v3_v3(vert_cos_new[i], vert_cos_org[i]);
    }
  }

  MEM_freeN(vert_accum);
}

/** \} */<|MERGE_RESOLUTION|>--- conflicted
+++ resolved
@@ -40,11 +40,7 @@
  * \{ */
 
 static void mesh_calc_ngon_center(const MPoly *mpoly,
-<<<<<<< HEAD
                                   const int *poly_verts,
-=======
-                                  const MLoop *loopstart,
->>>>>>> a7e1815c
                                   const float (*positions)[3],
                                   float cent[3])
 {
@@ -53,26 +49,17 @@
   zero_v3(cent);
 
   for (int i = 0; i < mpoly->totloop; i++) {
-<<<<<<< HEAD
     madd_v3_v3fl(cent, positions[*(poly_verts++)], w);
-=======
-    madd_v3_v3fl(cent, positions[(loopstart++)->v], w);
->>>>>>> a7e1815c
   }
 }
 
 void BKE_mesh_calc_poly_center(const MPoly *mpoly,
-<<<<<<< HEAD
                                const int *poly_verts,
-=======
-                               const MLoop *loopstart,
->>>>>>> a7e1815c
                                const float (*positions)[3],
                                float r_cent[3])
 {
   if (mpoly->totloop == 3) {
     mid_v3_v3v3v3(
-<<<<<<< HEAD
         r_cent, positions[poly_verts[0]], positions[poly_verts[1]], positions[poly_verts[2]]);
   }
   else if (mpoly->totloop == 4) {
@@ -84,49 +71,23 @@
   }
   else {
     mesh_calc_ngon_center(mpoly, poly_verts, positions, r_cent);
-=======
-        r_cent, positions[loopstart[0].v], positions[loopstart[1].v], positions[loopstart[2].v]);
-  }
-  else if (mpoly->totloop == 4) {
-    mid_v3_v3v3v3v3(r_cent,
-                    positions[loopstart[0].v],
-                    positions[loopstart[1].v],
-                    positions[loopstart[2].v],
-                    positions[loopstart[3].v]);
-  }
-  else {
-    mesh_calc_ngon_center(mpoly, loopstart, positions, r_cent);
->>>>>>> a7e1815c
   }
 }
 
 float BKE_mesh_calc_poly_area(const MPoly *mpoly,
-<<<<<<< HEAD
                               const int *poly_verts,
-=======
-                              const MLoop *loopstart,
->>>>>>> a7e1815c
                               const float (*positions)[3])
 {
   if (mpoly->totloop == 3) {
     return area_tri_v3(
-<<<<<<< HEAD
         positions[poly_verts[0]], positions[poly_verts[1]], positions[poly_verts[2]]);
-=======
-        positions[loopstart[0].v], positions[loopstart[1].v], positions[loopstart[2].v]);
->>>>>>> a7e1815c
   }
 
   float(*vertexcos)[3] = (float(*)[3])BLI_array_alloca(vertexcos, size_t(mpoly->totloop));
 
   /* pack vertex cos into an array for area_poly_v3 */
-<<<<<<< HEAD
   for (int i = 0; i < mpoly->totloop; i++) {
     copy_v3_v3(vertexcos[i], positions[poly_verts[i]]);
-=======
-  for (int i = 0; i < mpoly->totloop; i++, l_iter++) {
-    copy_v3_v3(vertexcos[i], positions[l_iter->v]);
->>>>>>> a7e1815c
   }
 
   /* finally calculate the area */
@@ -137,24 +98,15 @@
 
 float BKE_mesh_calc_area(const Mesh *me)
 {
-<<<<<<< HEAD
-  const Span<float3> positions = me->positions();
-=======
   const Span<float3> positions = me->vert_positions();
->>>>>>> a7e1815c
   const Span<MPoly> polys = me->polys();
   const Span<int> corner_verts = me->corner_verts();
 
   float total_area = 0.0f;
   for (const MPoly &poly : polys) {
-<<<<<<< HEAD
     total_area += BKE_mesh_calc_poly_area(&poly,
                                           &corner_verts[poly.loopstart],
                                           reinterpret_cast<const float(*)[3]>(positions.data()));
-=======
-    total_area += BKE_mesh_calc_poly_area(
-        &poly, &loops[poly.loopstart], reinterpret_cast<const float(*)[3]>(positions.data()));
->>>>>>> a7e1815c
   }
   return total_area;
 }
@@ -178,11 +130,7 @@
 }
 
 static float UNUSED_FUNCTION(mesh_calc_poly_volume_centroid)(const MPoly *mpoly,
-<<<<<<< HEAD
                                                              const int *corner_verts,
-=======
-                                                             const MLoop *loopstart,
->>>>>>> a7e1815c
                                                              const float (*positions)[3],
                                                              float r_cent[3])
 {
@@ -191,19 +139,11 @@
 
   zero_v3(r_cent);
 
-<<<<<<< HEAD
   v_pivot = positions[corner_verts[0]];
   v_step1 = positions[corner_verts[1]];
 
   for (int i = 2; i < mpoly->totloop; i++) {
     const float *v_step2 = positions[corner_verts[i]];
-=======
-  v_pivot = positions[loopstart[0].v];
-  v_step1 = positions[loopstart[1].v];
-
-  for (int i = 2; i < mpoly->totloop; i++) {
-    const float *v_step2 = positions[loopstart[i].v];
->>>>>>> a7e1815c
 
     /* Calculate the 6x volume of the tetrahedron formed by the 3 vertices
      * of the triangle and the origin as the fourth vertex */
@@ -232,11 +172,7 @@
  * very low quality as the value moves away from 0.0, see: T65986.
  */
 static float mesh_calc_poly_volume_centroid_with_reference_center(const MPoly *mpoly,
-<<<<<<< HEAD
                                                                   const int *corner_verts,
-=======
-                                                                  const MLoop *loopstart,
->>>>>>> a7e1815c
                                                                   const Span<float3> positions,
                                                                   const float reference_center[3],
                                                                   float r_cent[3])
@@ -245,19 +181,11 @@
   float v_pivot[3], v_step1[3];
   float total_volume = 0.0f;
   zero_v3(r_cent);
-<<<<<<< HEAD
   sub_v3_v3v3(v_pivot, positions[corner_verts[0]], reference_center);
   sub_v3_v3v3(v_step1, positions[corner_verts[1]], reference_center);
   for (int i = 2; i < mpoly->totloop; i++) {
     float v_step2[3];
     sub_v3_v3v3(v_step2, positions[corner_verts[i]], reference_center);
-=======
-  sub_v3_v3v3(v_pivot, positions[loopstart[0].v], reference_center);
-  sub_v3_v3v3(v_step1, positions[loopstart[1].v], reference_center);
-  for (int i = 2; i < mpoly->totloop; i++) {
-    float v_step2[3];
-    sub_v3_v3v3(v_step2, positions[loopstart[i].v], reference_center);
->>>>>>> a7e1815c
     const float tetra_volume = volume_tri_tetrahedron_signed_v3_6x(v_pivot, v_step1, v_step2);
     total_volume += tetra_volume;
     for (uint j = 0; j < 3; j++) {
@@ -275,18 +203,13 @@
  *   that it doesn't depend on solid geometry, instead it weights the surface by volume.
  */
 static float mesh_calc_poly_area_centroid(const MPoly *mpoly,
-<<<<<<< HEAD
                                           const int *poly_verts,
-=======
-                                          const MLoop *loopstart,
->>>>>>> a7e1815c
                                           const float (*positions)[3],
                                           float r_cent[3])
 {
   float total_area = 0.0f;
   float v1[3], v2[3], v3[3], normal[3], tri_cent[3];
 
-<<<<<<< HEAD
   BKE_mesh_calc_poly_normal(mpoly, poly_verts, positions, normal);
   copy_v3_v3(v1, positions[poly_verts[0]]);
   copy_v3_v3(v2, positions[poly_verts[1]]);
@@ -294,15 +217,6 @@
 
   for (int i = 2; i < mpoly->totloop; i++) {
     copy_v3_v3(v3, positions[poly_verts[i]]);
-=======
-  BKE_mesh_calc_poly_normal(mpoly, loopstart, positions, normal);
-  copy_v3_v3(v1, positions[loopstart[0].v]);
-  copy_v3_v3(v2, positions[loopstart[1].v]);
-  zero_v3(r_cent);
-
-  for (int i = 2; i < mpoly->totloop; i++) {
-    copy_v3_v3(v3, positions[loopstart[i].v]);
->>>>>>> a7e1815c
 
     float tri_area = area_tri_signed_v3(v1, v2, v3, normal);
     total_area += tri_area;
@@ -319,11 +233,7 @@
 }
 
 void BKE_mesh_calc_poly_angles(const MPoly *mpoly,
-<<<<<<< HEAD
                                const int *poly_verts,
-=======
-                               const MLoop *loopstart,
->>>>>>> a7e1815c
                                const float (*positions)[3],
                                float angles[])
 {
@@ -333,19 +243,11 @@
   int i_this = mpoly->totloop - 1;
   int i_next = 0;
 
-<<<<<<< HEAD
   sub_v3_v3v3(nor_prev, positions[poly_verts[i_this - 1]], positions[poly_verts[i_this]]);
   normalize_v3(nor_prev);
 
   while (i_next < mpoly->totloop) {
     sub_v3_v3v3(nor_next, positions[poly_verts[i_this]], positions[poly_verts[i_next]]);
-=======
-  sub_v3_v3v3(nor_prev, positions[loopstart[i_this - 1].v], positions[loopstart[i_this].v]);
-  normalize_v3(nor_prev);
-
-  while (i_next < mpoly->totloop) {
-    sub_v3_v3v3(nor_next, positions[loopstart[i_this].v], positions[loopstart[i_next].v]);
->>>>>>> a7e1815c
     normalize_v3(nor_next);
     angles[i_this] = angle_normalized_v3v3(nor_prev, nor_next);
 
@@ -381,11 +283,7 @@
 
 bool BKE_mesh_center_median(const Mesh *me, float r_cent[3])
 {
-<<<<<<< HEAD
-  const Span<float3> positions = me->positions();
-=======
   const Span<float3> positions = me->vert_positions();
->>>>>>> a7e1815c
   zero_v3(r_cent);
   for (const int i : positions.index_range()) {
     add_v3_v3(r_cent, positions[i]);
@@ -400,22 +298,14 @@
 bool BKE_mesh_center_median_from_polys(const Mesh *me, float r_cent[3])
 {
   int tot = 0;
-<<<<<<< HEAD
-  const Span<float3> positions = me->positions();
-=======
   const Span<float3> positions = me->vert_positions();
->>>>>>> a7e1815c
   const Span<MPoly> polys = me->polys();
   const Span<int> corner_verts = me->corner_verts();
   zero_v3(r_cent);
   for (const MPoly &poly : polys) {
     int loopend = poly.loopstart + poly.totloop;
     for (int j = poly.loopstart; j < loopend; j++) {
-<<<<<<< HEAD
       add_v3_v3(r_cent, positions[corner_verts[j]]);
-=======
-      add_v3_v3(r_cent, positions[loops[j].v]);
->>>>>>> a7e1815c
     }
     tot += poly.totloop;
   }
@@ -445,11 +335,7 @@
   float poly_area;
   float total_area = 0.0f;
   float poly_cent[3];
-<<<<<<< HEAD
-  const float(*positions)[3] = BKE_mesh_positions(me);
-=======
   const float(*positions)[3] = BKE_mesh_vert_positions(me);
->>>>>>> a7e1815c
   const MPoly *polys = BKE_mesh_polys(me);
   const Span<int> corner_verts = me->corner_verts();
 
@@ -458,11 +344,7 @@
   /* calculate a weighted average of polygon centroids */
   for (mpoly = polys; i--; mpoly++) {
     poly_area = mesh_calc_poly_area_centroid(
-<<<<<<< HEAD
         mpoly, &corner_verts[mpoly->loopstart], positions, poly_cent);
-=======
-        mpoly, loops + mpoly->loopstart, positions, poly_cent);
->>>>>>> a7e1815c
 
     madd_v3_v3fl(r_cent, poly_cent, poly_area);
     total_area += poly_area;
@@ -487,11 +369,7 @@
   float poly_volume;
   float total_volume = 0.0f;
   float poly_cent[3];
-<<<<<<< HEAD
-  const Span<float3> positions = me->positions();
-=======
   const Span<float3> positions = me->vert_positions();
->>>>>>> a7e1815c
   const MPoly *polys = BKE_mesh_polys(me);
   const Span<int> corner_verts = me->corner_verts();
 
@@ -504,11 +382,7 @@
   /* calculate a weighted average of polyhedron centroids */
   for (mpoly = polys; i--; mpoly++) {
     poly_volume = mesh_calc_poly_volume_centroid_with_reference_center(
-<<<<<<< HEAD
         mpoly, &corner_verts[mpoly->loopstart], positions, init_cent, poly_cent);
-=======
-        mpoly, loops + mpoly->loopstart, positions, init_cent, poly_cent);
->>>>>>> a7e1815c
 
     /* poly_cent is already volume-weighted, so no need to multiply by the volume */
     add_v3_v3(r_cent, poly_cent);
@@ -555,15 +429,9 @@
   const MLoopTri *lt;
   int i;
   for (i = 0, lt = looptri; i < looptri_num; i++, lt++) {
-<<<<<<< HEAD
     const float *v1 = positions[corner_verts[lt->tri[0]]];
     const float *v2 = positions[corner_verts[lt->tri[1]]];
     const float *v3 = positions[corner_verts[lt->tri[2]]];
-=======
-    const float *v1 = positions[mloop[lt->tri[0]].v];
-    const float *v2 = positions[mloop[lt->tri[1]].v];
-    const float *v3 = positions[mloop[lt->tri[2]].v];
->>>>>>> a7e1815c
     float area;
 
     area = area_tri_v3(v1, v2, v3);
@@ -605,27 +473,17 @@
     return;
   }
 
-<<<<<<< HEAD
   if (!mesh_calc_center_centroid_ex(
           positions, mverts_num, looptri, looptri_num, corner_verts, center)) {
-=======
-  if (!mesh_calc_center_centroid_ex(positions, mverts_num, looptri, looptri_num, mloop, center)) {
->>>>>>> a7e1815c
     return;
   }
 
   totvol = 0.0f;
 
   for (i = 0, lt = looptri; i < looptri_num; i++, lt++) {
-<<<<<<< HEAD
     const float *v1 = positions[corner_verts[lt->tri[0]]];
     const float *v2 = positions[corner_verts[lt->tri[1]]];
     const float *v3 = positions[corner_verts[lt->tri[2]]];
-=======
-    const float *v1 = positions[mloop[lt->tri[0]].v];
-    const float *v2 = positions[mloop[lt->tri[1]].v];
-    const float *v3 = positions[mloop[lt->tri[2]].v];
->>>>>>> a7e1815c
     float vol;
 
     vol = volume_tetrahedron_signed_v3(center, v1, v2, v3);
