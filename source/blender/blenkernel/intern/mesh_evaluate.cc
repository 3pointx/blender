--- conflicted
+++ resolved
@@ -841,35 +841,8 @@
   attributes.lookup_or_default<bool>(".selection_poly", ATTR_DOMAIN_EDGE, false)
       .materialize(selection_edge.span);
 
-<<<<<<< HEAD
   selection_vert.finish();
   selection_edge.finish();
-=======
-  i = totpoly;
-  for (mp = mpoly; i--; mp++) {
-    /* Assume if its selected its not hidden and none of its verts/edges are hidden
-     * (a common assumption). */
-    if (mp->flag & ME_FACE_SEL) {
-      const MLoop *ml;
-      int j;
-      j = mp->totloop;
-      for (ml = &mloop[mp->loopstart]; j--; ml++) {
-        mvert[ml->v].flag |= SELECT;
-        medge[ml->e].flag |= SELECT;
-      }
-    }
-  }
-}
-void BKE_mesh_flush_select_from_polys(Mesh *me)
-{
-  BKE_mesh_flush_select_from_polys_ex(me->vertices_for_write().data(),
-                                      me->totvert,
-                                      me->loops().data(),
-                                      me->edges_for_write().data(),
-                                      me->totedge,
-                                      me->polygons().data(),
-                                      me->totpoly);
->>>>>>> 258d3858
 }
 
 static void mesh_flush_select_from_verts(const Span<MEdge> edges,
@@ -917,10 +890,9 @@
   SpanAttributeWriter<bool> selection_poly = attributes.lookup_or_add_for_write_only_span<bool>(
       ".selection_poly", ATTR_DOMAIN_FACE);
   mesh_flush_select_from_verts(
-<<<<<<< HEAD
-      {me->medge, me->totedge},
-      {me->mpoly, me->totpoly},
-      {me->mloop, me->totloop},
+      me->edges(),
+      me->polygons(),
+      me->loops(),
       attributes.lookup_or_default<bool>(".hide_edge", ATTR_DOMAIN_EDGE, false),
       attributes.lookup_or_default<bool>(".hide_poly", ATTR_DOMAIN_FACE, false),
       selection_vert,
@@ -928,14 +900,6 @@
       selection_poly.span);
   selection_edge.finish();
   selection_poly.finish();
-=======
-      me->vertices(),
-      me->loops(),
-      attributes.lookup_or_default<bool>(".hide_edge", ATTR_DOMAIN_EDGE, false),
-      attributes.lookup_or_default<bool>(".hide_poly", ATTR_DOMAIN_FACE, false),
-      me->edges_for_write(),
-      me->polygons_for_write());
->>>>>>> 258d3858
 }
 
 /** \} */
