/* SPDX-License-Identifier: GPL-2.0-or-later
 * Copyright 2011 Blender Foundation. All rights reserved. */

/** \file
 * \ingroup bke
 */

#include <climits>
#include <cstdio>
#include <cstdlib>
#include <cstring>

#include "CLG_log.h"

#include "BLI_bitmap.h"
#include "DNA_mesh_types.h"
#include "DNA_meshdata_types.h"
#include "DNA_object_types.h"

#include "BLI_sys_types.h"

#include "BLI_edgehash.h"
#include "BLI_math_base.h"
#include "BLI_math_vector.h"
#include "BLI_utildefines.h"

#include "BKE_attribute.hh"
#include "BKE_customdata.h"
#include "BKE_deform.h"
#include "BKE_mesh.h"

#include "DEG_depsgraph.h"

#include "MEM_guardedalloc.h"

using blender::MutableSpan;
using blender::Span;

/* loop v/e are unsigned, so using max uint_32 value as invalid marker... */
#define INVALID_LOOP_EDGE_MARKER 4294967295u

static CLG_LogRef LOG = {"bke.mesh"};

/* -------------------------------------------------------------------- */
/** \name Internal functions
 * \{ */

union EdgeUUID {
  uint32_t verts[2];
  int64_t edval;
};

struct SortFace {
  EdgeUUID es[4];
  uint index;
};

/* Used to detect polys (faces) using exactly the same vertices. */
/* Used to detect loops used by no (disjoint) or more than one (intersect) polys. */
struct SortPoly {
  int *verts;
  int numverts;
  int loopstart;
  uint index;
  bool invalid; /* Poly index. */
};

static void edge_store_assign(uint32_t verts[2], const uint32_t v1, const uint32_t v2)
{
  if (v1 < v2) {
    verts[0] = v1;
    verts[1] = v2;
  }
  else {
    verts[0] = v2;
    verts[1] = v1;
  }
}

static void edge_store_from_mface_quad(EdgeUUID es[4], MFace *mf)
{
  edge_store_assign(es[0].verts, mf->v1, mf->v2);
  edge_store_assign(es[1].verts, mf->v2, mf->v3);
  edge_store_assign(es[2].verts, mf->v3, mf->v4);
  edge_store_assign(es[3].verts, mf->v4, mf->v1);
}

static void edge_store_from_mface_tri(EdgeUUID es[4], MFace *mf)
{
  edge_store_assign(es[0].verts, mf->v1, mf->v2);
  edge_store_assign(es[1].verts, mf->v2, mf->v3);
  edge_store_assign(es[2].verts, mf->v3, mf->v1);
  es[3].verts[0] = es[3].verts[1] = UINT_MAX;
}

static int int64_cmp(const void *v1, const void *v2)
{
  const int64_t x1 = *(const int64_t *)v1;
  const int64_t x2 = *(const int64_t *)v2;

  if (x1 > x2) {
    return 1;
  }
  if (x1 < x2) {
    return -1;
  }

  return 0;
}

static int search_face_cmp(const void *v1, const void *v2)
{
  const SortFace *sfa = static_cast<const SortFace *>(v1);
  const SortFace *sfb = static_cast<const SortFace *>(v2);

  if (sfa->es[0].edval > sfb->es[0].edval) {
    return 1;
  }
  if (sfa->es[0].edval < sfb->es[0].edval) {
    return -1;
  }

  if (sfa->es[1].edval > sfb->es[1].edval) {
    return 1;
  }
  if (sfa->es[1].edval < sfb->es[1].edval) {
    return -1;
  }

  if (sfa->es[2].edval > sfb->es[2].edval) {
    return 1;
  }
  if (sfa->es[2].edval < sfb->es[2].edval) {
    return -1;
  }

  if (sfa->es[3].edval > sfb->es[3].edval) {
    return 1;
  }
  if (sfa->es[3].edval < sfb->es[3].edval) {
    return -1;
  }

  return 0;
}

/* TODO: check there is not some standard define of this somewhere! */
static int int_cmp(const void *v1, const void *v2)
{
  return *(int *)v1 > *(int *)v2 ? 1 : *(int *)v1 < *(int *)v2 ? -1 : 0;
}

static int search_poly_cmp(const void *v1, const void *v2)
{
  const SortPoly *sp1 = static_cast<const SortPoly *>(v1);
  const SortPoly *sp2 = static_cast<const SortPoly *>(v2);

  /* Reject all invalid polys at end of list! */
  if (sp1->invalid || sp2->invalid) {
    return sp1->invalid ? (sp2->invalid ? 0 : 1) : -1;
  }
  /* Else, sort on first non-equal verts (remember verts of valid polys are sorted). */
  const int max_idx = sp1->numverts > sp2->numverts ? sp2->numverts : sp1->numverts;
  for (int idx = 0; idx < max_idx; idx++) {
    const int v1_i = sp1->verts[idx];
    const int v2_i = sp2->verts[idx];
    if (v1_i != v2_i) {
      return (v1_i > v2_i) ? 1 : -1;
    }
  }
  return sp1->numverts > sp2->numverts ? 1 : sp1->numverts < sp2->numverts ? -1 : 0;
}

static int search_polyloop_cmp(const void *v1, const void *v2)
{
  const SortPoly *sp1 = static_cast<const SortPoly *>(v1);
  const SortPoly *sp2 = static_cast<const SortPoly *>(v2);

  /* Reject all invalid polys at end of list! */
  if (sp1->invalid || sp2->invalid) {
    return sp1->invalid && sp2->invalid ? 0 : sp1->invalid ? 1 : -1;
  }
  /* Else, sort on loopstart. */
  return sp1->loopstart > sp2->loopstart ? 1 : sp1->loopstart < sp2->loopstart ? -1 : 0;
}

/** \} */

/* -------------------------------------------------------------------- */
/** \name Mesh Validation
 * \{ */

#define PRINT_MSG(...) \
  if (do_verbose) { \
    CLOG_INFO(&LOG, 1, __VA_ARGS__); \
  } \
  ((void)0)

#define PRINT_ERR(...) \
  do { \
    is_valid = false; \
    if (do_verbose) { \
      CLOG_ERROR(&LOG, __VA_ARGS__); \
    } \
  } while (0)

/* NOLINTNEXTLINE: readability-function-size */
bool BKE_mesh_validate_arrays(Mesh *mesh,
                              MVert *mverts,
                              uint totvert,
                              MEdge *medges,
                              uint totedge,
                              MFace *mfaces,
                              uint totface,
                              MLoop *mloops,
                              uint totloop,
                              MPoly *mpolys,
                              uint totpoly,
                              MDeformVert *dverts, /* assume totvert length */
                              const bool do_verbose,
                              const bool do_fixes,
                              bool *r_changed)
{
#define REMOVE_EDGE_TAG(_me) \
  { \
    _me->v2 = _me->v1; \
    free_flag.edges = do_fixes; \
  } \
  (void)0
#define IS_REMOVED_EDGE(_me) (_me->v2 == _me->v1)

#define REMOVE_LOOP_TAG(_ml) \
  { \
    _ml->e = INVALID_LOOP_EDGE_MARKER; \
    free_flag.polyloops = do_fixes; \
  } \
  (void)0
#define REMOVE_POLY_TAG(_mp) \
  { \
    _mp->totloop *= -1; \
    free_flag.polyloops = do_fixes; \
  } \
  (void)0

  blender::bke::AttributeWriter<int> material_indices =
      blender::bke::mesh_attributes_for_write(*mesh).lookup_for_write<int>("material_index");
  blender::MutableVArraySpan<int> material_indices_span(material_indices.varray);

  MVert *mv = mverts;
  MEdge *me;
  MLoop *ml;
  MPoly *mp;
  uint i, j;
  int *v;

  bool is_valid = true;

  union {
    struct {
      int verts : 1;
      int verts_weight : 1;
      int loops_edge : 1;
    };
    int as_flag;
  } fix_flag;

  union {
    struct {
      int edges : 1;
      int faces : 1;
      /* This regroups loops and polys! */
      int polyloops : 1;
      int mselect : 1;
    };
    int as_flag;
  } free_flag;

  union {
    struct {
      int edges : 1;
    };
    int as_flag;
  } recalc_flag;

  EdgeHash *edge_hash = BLI_edgehash_new_ex(__func__, totedge);

  BLI_assert(!(do_fixes && mesh == nullptr));

  fix_flag.as_flag = 0;
  free_flag.as_flag = 0;
  recalc_flag.as_flag = 0;

  PRINT_MSG("verts(%u), edges(%u), loops(%u), polygons(%u)", totvert, totedge, totloop, totpoly);

  if (totedge == 0 && totpoly != 0) {
    PRINT_ERR("\tLogical error, %u polygons and 0 edges", totpoly);
    recalc_flag.edges = do_fixes;
  }

  const float(*vert_normals)[3] = nullptr;
  BKE_mesh_assert_normals_dirty_or_calculated(mesh);
  if (!BKE_mesh_vertex_normals_are_dirty(mesh)) {
    vert_normals = BKE_mesh_vertex_normals_ensure(mesh);
  }

  for (i = 0; i < totvert; i++, mv++) {
    bool fix_normal = true;

    for (j = 0; j < 3; j++) {
      if (!isfinite(mv->co[j])) {
        PRINT_ERR("\tVertex %u: has invalid coordinate", i);

        if (do_fixes) {
          zero_v3(mv->co);

          fix_flag.verts = true;
        }
      }

      if (vert_normals && vert_normals[i][j] != 0.0f) {
        fix_normal = false;
        break;
      }
    }

    if (vert_normals && fix_normal) {
      /* If the vertex normal accumulates to zero or isn't part of a face, the location is used.
       * When the location is also zero, a zero normal warning should not be raised.
       * since this is the expected behavior of normal calculation.
       *
       * This avoids false positives but isn't foolproof as it's possible the vertex
       * is part of a polygon that has a normal which this vertex should be using,
       * although it's also possible degenerate/opposite faces accumulate to a zero vector.
       * To detect this a full normal recalculation would be needed, which is out of scope
       * for a basic validity check (see "Vertex Normal" in the doc-string). */
      if (!is_zero_v3(mv->co)) {
        PRINT_ERR("\tVertex %u: has zero normal, assuming Z-up normal", i);
        if (do_fixes) {
          float *normal = (float *)vert_normals[i];
          normal[2] = 1.0f;
          fix_flag.verts = true;
        }
      }
    }
  }

  for (i = 0, me = medges; i < totedge; i++, me++) {
    bool remove = false;

    if (me->v1 == me->v2) {
      PRINT_ERR("\tEdge %u: has matching verts, both %u", i, me->v1);
      remove = do_fixes;
    }
    if (me->v1 >= totvert) {
      PRINT_ERR("\tEdge %u: v1 index out of range, %u", i, me->v1);
      remove = do_fixes;
    }
    if (me->v2 >= totvert) {
      PRINT_ERR("\tEdge %u: v2 index out of range, %u", i, me->v2);
      remove = do_fixes;
    }

    if ((me->v1 != me->v2) && BLI_edgehash_haskey(edge_hash, me->v1, me->v2)) {
      PRINT_ERR("\tEdge %u: is a duplicate of %d",
                i,
                POINTER_AS_INT(BLI_edgehash_lookup(edge_hash, me->v1, me->v2)));
      remove = do_fixes;
    }

    if (remove == false) {
      if (me->v1 != me->v2) {
        BLI_edgehash_insert(edge_hash, me->v1, me->v2, POINTER_FROM_INT(i));
      }
    }
    else {
      REMOVE_EDGE_TAG(me);
    }
  }

  if (mfaces && !mpolys) {
#define REMOVE_FACE_TAG(_mf) \
  { \
    _mf->v3 = 0; \
    free_flag.faces = do_fixes; \
  } \
  (void)0
#define CHECK_FACE_VERT_INDEX(a, b) \
  if (mf->a == mf->b) { \
    PRINT_ERR("    face %u: verts invalid, " STRINGIFY(a) "/" STRINGIFY(b) " both %u", i, mf->a); \
    remove = do_fixes; \
  } \
  (void)0
#define CHECK_FACE_EDGE(a, b) \
  if (!BLI_edgehash_haskey(edge_hash, mf->a, mf->b)) { \
    PRINT_ERR("    face %u: edge " STRINGIFY(a) "/" STRINGIFY(b) " (%u,%u) is missing edge data", \
              i, \
              mf->a, \
              mf->b); \
    recalc_flag.edges = do_fixes; \
  } \
  (void)0

    MFace *mf;
    MFace *mf_prev;

    SortFace *sort_faces = (SortFace *)MEM_callocN(sizeof(SortFace) * totface, "search faces");
    SortFace *sf;
    SortFace *sf_prev;
    uint totsortface = 0;

    PRINT_ERR("No Polys, only tessellated Faces");

    for (i = 0, mf = mfaces, sf = sort_faces; i < totface; i++, mf++) {
      bool remove = false;
      int fidx;
      uint fv[4];

      fidx = mf->v4 ? 3 : 2;
      do {
        fv[fidx] = *(&(mf->v1) + fidx);
        if (fv[fidx] >= totvert) {
          PRINT_ERR("\tFace %u: 'v%d' index out of range, %u", i, fidx + 1, fv[fidx]);
          remove = do_fixes;
        }
      } while (fidx--);

      if (remove == false) {
        if (mf->v4) {
          CHECK_FACE_VERT_INDEX(v1, v2);
          CHECK_FACE_VERT_INDEX(v1, v3);
          CHECK_FACE_VERT_INDEX(v1, v4);

          CHECK_FACE_VERT_INDEX(v2, v3);
          CHECK_FACE_VERT_INDEX(v2, v4);

          CHECK_FACE_VERT_INDEX(v3, v4);
        }
        else {
          CHECK_FACE_VERT_INDEX(v1, v2);
          CHECK_FACE_VERT_INDEX(v1, v3);

          CHECK_FACE_VERT_INDEX(v2, v3);
        }

        if (remove == false) {
          if (totedge) {
            if (mf->v4) {
              CHECK_FACE_EDGE(v1, v2);
              CHECK_FACE_EDGE(v2, v3);
              CHECK_FACE_EDGE(v3, v4);
              CHECK_FACE_EDGE(v4, v1);
            }
            else {
              CHECK_FACE_EDGE(v1, v2);
              CHECK_FACE_EDGE(v2, v3);
              CHECK_FACE_EDGE(v3, v1);
            }
          }

          sf->index = i;

          if (mf->v4) {
            edge_store_from_mface_quad(sf->es, mf);

            qsort(sf->es, 4, sizeof(int64_t), int64_cmp);
          }
          else {
            edge_store_from_mface_tri(sf->es, mf);
            qsort(sf->es, 3, sizeof(int64_t), int64_cmp);
          }

          totsortface++;
          sf++;
        }
      }

      if (remove) {
        REMOVE_FACE_TAG(mf);
      }
    }

    qsort(sort_faces, totsortface, sizeof(SortFace), search_face_cmp);

    sf = sort_faces;
    sf_prev = sf;
    sf++;

    for (i = 1; i < totsortface; i++, sf++) {
      bool remove = false;

      /* on a valid mesh, code below will never run */
      if (memcmp(sf->es, sf_prev->es, sizeof(sf_prev->es)) == 0) {
        mf = mfaces + sf->index;

        if (do_verbose) {
          mf_prev = mfaces + sf_prev->index;

          if (mf->v4) {
            PRINT_ERR("\tFace %u & %u: are duplicates (%u,%u,%u,%u) (%u,%u,%u,%u)",
                      sf->index,
                      sf_prev->index,
                      mf->v1,
                      mf->v2,
                      mf->v3,
                      mf->v4,
                      mf_prev->v1,
                      mf_prev->v2,
                      mf_prev->v3,
                      mf_prev->v4);
          }
          else {
            PRINT_ERR("\tFace %u & %u: are duplicates (%u,%u,%u) (%u,%u,%u)",
                      sf->index,
                      sf_prev->index,
                      mf->v1,
                      mf->v2,
                      mf->v3,
                      mf_prev->v1,
                      mf_prev->v2,
                      mf_prev->v3);
          }
        }

        remove = do_fixes;
      }
      else {
        sf_prev = sf;
      }

      if (remove) {
        REMOVE_FACE_TAG(mf);
      }
    }

    MEM_freeN(sort_faces);

#undef REMOVE_FACE_TAG
#undef CHECK_FACE_VERT_INDEX
#undef CHECK_FACE_EDGE
  }

  /* Checking loops and polys is a bit tricky, as they are quite intricate...
   *
   * Polys must have:
   * - a valid loopstart value.
   * - a valid totloop value (>= 3 and loopstart+totloop < me.totloop).
   *
   * Loops must have:
   * - a valid v value.
   * - a valid e value (corresponding to the edge it defines with the next loop in poly).
   *
   * Also, loops not used by polys can be discarded.
   * And "intersecting" loops (i.e. loops used by more than one poly) are invalid,
   * so be sure to leave at most one poly per loop!
   */
  {
    BLI_bitmap *vert_tag = BLI_BITMAP_NEW(mesh->totvert, __func__);

    SortPoly *sort_polys = (SortPoly *)MEM_callocN(sizeof(SortPoly) * totpoly,
                                                   "mesh validate's sort_polys");
    SortPoly *prev_sp, *sp = sort_polys;
    int prev_end;

    for (i = 0, mp = mpolys; i < totpoly; i++, mp++, sp++) {
      sp->index = i;

      /* Material index, isolated from other tests here. While large indices are clamped,
       * negative indices aren't supported by drawing, exporters etc.
       * To check the indices are in range, use #BKE_mesh_validate_material_indices */
      if (material_indices && material_indices_span[i] < 0) {
        PRINT_ERR("\tPoly %u has invalid material (%d)", sp->index, material_indices_span[i]);
        if (do_fixes) {
          material_indices_span[i] = 0;
        }
      }

      if (mp->loopstart < 0 || mp->totloop < 3) {
        /* Invalid loop data. */
        PRINT_ERR("\tPoly %u is invalid (loopstart: %d, totloop: %d)",
                  sp->index,
                  mp->loopstart,
                  mp->totloop);
        sp->invalid = true;
      }
      else if (mp->loopstart + mp->totloop > totloop) {
        /* Invalid loop data. */
        PRINT_ERR(
            "\tPoly %u uses loops out of range "
            "(loopstart: %d, loopend: %d, max number of loops: %u)",
            sp->index,
            mp->loopstart,
            mp->loopstart + mp->totloop - 1,
            totloop - 1);
        sp->invalid = true;
      }
      else {
        /* Poly itself is valid, for now. */
        int v1, v2; /* v1 is prev loop vert idx, v2 is current loop one. */
        sp->invalid = false;
        sp->verts = v = (int *)MEM_mallocN(sizeof(int) * mp->totloop, "Vert idx of SortPoly");
        sp->numverts = mp->totloop;
        sp->loopstart = mp->loopstart;

        /* Ideally we would only have to do that once on all vertices
         * before we start checking each poly, but several polys can use same vert,
         * so we have to ensure here all verts of current poly are cleared. */
        for (j = 0, ml = &mloops[sp->loopstart]; j < mp->totloop; j++, ml++) {
          if (ml->v < totvert) {
            BLI_BITMAP_DISABLE(vert_tag, ml->v);
          }
        }

        /* Test all poly's loops' vert idx. */
        for (j = 0, ml = &mloops[sp->loopstart]; j < mp->totloop; j++, ml++, v++) {
          if (ml->v >= totvert) {
            /* Invalid vert idx. */
            PRINT_ERR("\tLoop %u has invalid vert reference (%u)", sp->loopstart + j, ml->v);
            sp->invalid = true;
          }
          else if (BLI_BITMAP_TEST(vert_tag, ml->v)) {
            PRINT_ERR("\tPoly %u has duplicated vert reference at corner (%u)", i, j);
            sp->invalid = true;
          }
          else {
            BLI_BITMAP_ENABLE(vert_tag, ml->v);
          }
          *v = ml->v;
        }

        if (sp->invalid) {
          continue;
        }

        /* Test all poly's loops. */
        for (j = 0, ml = &mloops[sp->loopstart]; j < mp->totloop; j++, ml++) {
          v1 = ml->v;
          v2 = mloops[sp->loopstart + (j + 1) % mp->totloop].v;
          if (!BLI_edgehash_haskey(edge_hash, v1, v2)) {
            /* Edge not existing. */
            PRINT_ERR("\tPoly %u needs missing edge (%d, %d)", sp->index, v1, v2);
            if (do_fixes) {
              recalc_flag.edges = true;
            }
            else {
              sp->invalid = true;
            }
          }
          else if (ml->e >= totedge) {
            /* Invalid edge idx.
             * We already know from previous text that a valid edge exists, use it (if allowed)! */
            if (do_fixes) {
              int prev_e = ml->e;
              ml->e = POINTER_AS_INT(BLI_edgehash_lookup(edge_hash, v1, v2));
              fix_flag.loops_edge = true;
              PRINT_ERR("\tLoop %u has invalid edge reference (%d), fixed using edge %u",
                        sp->loopstart + j,
                        prev_e,
                        ml->e);
            }
            else {
              PRINT_ERR("\tLoop %u has invalid edge reference (%u)", sp->loopstart + j, ml->e);
              sp->invalid = true;
            }
          }
          else {
            me = &medges[ml->e];
            if (IS_REMOVED_EDGE(me) ||
                !((me->v1 == v1 && me->v2 == v2) || (me->v1 == v2 && me->v2 == v1))) {
              /* The pointed edge is invalid (tagged as removed, or vert idx mismatch),
               * and we already know from previous test that a valid one exists,
               * use it (if allowed)! */
              if (do_fixes) {
                int prev_e = ml->e;
                ml->e = POINTER_AS_INT(BLI_edgehash_lookup(edge_hash, v1, v2));
                fix_flag.loops_edge = true;
                PRINT_ERR(
                    "\tPoly %u has invalid edge reference (%d, is_removed: %d), fixed using edge "
                    "%u",
                    sp->index,
                    prev_e,
                    IS_REMOVED_EDGE(me),
                    ml->e);
              }
              else {
                PRINT_ERR("\tPoly %u has invalid edge reference (%u)", sp->index, ml->e);
                sp->invalid = true;
              }
            }
          }
        }

        if (!sp->invalid) {
          /* Needed for checking polys using same verts below. */
          qsort(sp->verts, sp->numverts, sizeof(int), int_cmp);
        }
      }
    }

    MEM_freeN(vert_tag);

    /* Second check pass, testing polys using the same verts. */
    qsort(sort_polys, totpoly, sizeof(SortPoly), search_poly_cmp);
    sp = prev_sp = sort_polys;
    sp++;

    for (i = 1; i < totpoly; i++, sp++) {
      int p1_nv = sp->numverts, p2_nv = prev_sp->numverts;
      const int *p1_v = sp->verts, *p2_v = prev_sp->verts;

      if (sp->invalid) {
        /* Break, because all known invalid polys have been put at the end
         * by qsort with search_poly_cmp. */
        break;
      }

      /* Test same polys. */
      if ((p1_nv == p2_nv) && (memcmp(p1_v, p2_v, p1_nv * sizeof(*p1_v)) == 0)) {
        if (do_verbose) {
          /* TODO: convert list to string */
          PRINT_ERR("\tPolys %u and %u use same vertices (%d", prev_sp->index, sp->index, *p1_v);
          for (j = 1; j < p1_nv; j++) {
            PRINT_ERR(", %d", p1_v[j]);
          }
          PRINT_ERR("), considering poly %u as invalid.", sp->index);
        }
        else {
          is_valid = false;
        }
        sp->invalid = true;
      }
      else {
        prev_sp = sp;
      }
    }

    /* Third check pass, testing loops used by none or more than one poly. */
    qsort(sort_polys, totpoly, sizeof(SortPoly), search_polyloop_cmp);
    sp = sort_polys;
    prev_sp = nullptr;
    prev_end = 0;
    for (i = 0; i < totpoly; i++, sp++) {
      /* Free this now, we don't need it anymore, and avoid us another loop! */
      if (sp->verts) {
        MEM_freeN(sp->verts);
      }

      /* Note above prev_sp: in following code, we make sure it is always valid poly (or nullptr).
       */
      if (sp->invalid) {
        if (do_fixes) {
          REMOVE_POLY_TAG((&mpolys[sp->index]));
          /* DO NOT REMOVE ITS LOOPS!!!
           * As already invalid polys are at the end of the SortPoly list, the loops they
           * were the only users have already been tagged as "to remove" during previous
           * iterations, and we don't want to remove some loops that may be used by
           * another valid poly! */
        }
      }
      /* Test loops users. */
      else {
        /* Unused loops. */
        if (prev_end < sp->loopstart) {
          for (j = prev_end, ml = &mloops[prev_end]; j < sp->loopstart; j++, ml++) {
            PRINT_ERR("\tLoop %u is unused.", j);
            if (do_fixes) {
              REMOVE_LOOP_TAG(ml);
            }
          }
          prev_end = sp->loopstart + sp->numverts;
          prev_sp = sp;
        }
        /* Multi-used loops. */
        else if (prev_end > sp->loopstart) {
          PRINT_ERR("\tPolys %u and %u share loops from %d to %d, considering poly %u as invalid.",
                    prev_sp->index,
                    sp->index,
                    sp->loopstart,
                    prev_end,
                    sp->index);
          if (do_fixes) {
            REMOVE_POLY_TAG((&mpolys[sp->index]));
            /* DO NOT REMOVE ITS LOOPS!!!
             * They might be used by some next, valid poly!
             * Just not updating prev_end/prev_sp vars is enough to ensure the loops
             * effectively no more needed will be marked as "to be removed"! */
          }
        }
        else {
          prev_end = sp->loopstart + sp->numverts;
          prev_sp = sp;
        }
      }
    }
    /* We may have some remaining unused loops to get rid of! */
    if (prev_end < totloop) {
      for (j = prev_end, ml = &mloops[prev_end]; j < totloop; j++, ml++) {
        PRINT_ERR("\tLoop %u is unused.", j);
        if (do_fixes) {
          REMOVE_LOOP_TAG(ml);
        }
      }
    }

    MEM_freeN(sort_polys);
  }

  BLI_edgehash_free(edge_hash, nullptr);

  /* fix deform verts */
  if (dverts) {
    MDeformVert *dv;
    for (i = 0, dv = dverts; i < totvert; i++, dv++) {
      MDeformWeight *dw;

      for (j = 0, dw = dv->dw; j < dv->totweight; j++, dw++) {
        /* NOTE: greater than max defgroups is accounted for in our code, but not < 0. */
        if (!isfinite(dw->weight)) {
          PRINT_ERR("\tVertex deform %u, group %u has weight: %f", i, dw->def_nr, dw->weight);
          if (do_fixes) {
            dw->weight = 0.0f;
            fix_flag.verts_weight = true;
          }
        }
        else if (dw->weight < 0.0f || dw->weight > 1.0f) {
          PRINT_ERR("\tVertex deform %u, group %u has weight: %f", i, dw->def_nr, dw->weight);
          if (do_fixes) {
            CLAMP(dw->weight, 0.0f, 1.0f);
            fix_flag.verts_weight = true;
          }
        }

        /* Not technically incorrect since this is unsigned, however,
         * a value over INT_MAX is almost certainly caused by wrapping an uint. */
        if (dw->def_nr >= INT_MAX) {
          PRINT_ERR("\tVertex deform %u, has invalid group %u", i, dw->def_nr);
          if (do_fixes) {
            BKE_defvert_remove_group(dv, dw);
            fix_flag.verts_weight = true;

            if (dv->dw) {
              /* re-allocated, the new values compensate for stepping
               * within the for loop and may not be valid */
              j--;
              dw = dv->dw + j;
            }
            else { /* all freed */
              break;
            }
          }
        }
      }
    }
  }

#undef REMOVE_EDGE_TAG
#undef IS_REMOVED_EDGE
#undef REMOVE_LOOP_TAG
#undef REMOVE_POLY_TAG

  if (mesh) {
    if (free_flag.faces) {
      BKE_mesh_strip_loose_faces(mesh);
    }

    if (free_flag.polyloops) {
      BKE_mesh_strip_loose_polysloops(mesh);
    }

    if (free_flag.edges) {
      BKE_mesh_strip_loose_edges(mesh);
    }

    if (recalc_flag.edges) {
      BKE_mesh_calc_edges(mesh, true, false);
    }
  }

  if (mesh && mesh->mselect) {
    MSelect *msel;

    for (i = 0, msel = mesh->mselect; i < mesh->totselect; i++, msel++) {
      int tot_elem = 0;

      if (msel->index < 0) {
        PRINT_ERR(
            "\tMesh select element %u type %d index is negative, "
            "resetting selection stack.\n",
            i,
            msel->type);
        free_flag.mselect = do_fixes;
        break;
      }

      switch (msel->type) {
        case ME_VSEL:
          tot_elem = mesh->totvert;
          break;
        case ME_ESEL:
          tot_elem = mesh->totedge;
          break;
        case ME_FSEL:
          tot_elem = mesh->totpoly;
          break;
      }

      if (msel->index > tot_elem) {
        PRINT_ERR(
            "\tMesh select element %u type %d index %d is larger than data array size %d, "
            "resetting selection stack.\n",
            i,
            msel->type,
            msel->index,
            tot_elem);

        free_flag.mselect = do_fixes;
        break;
      }
    }

    if (free_flag.mselect) {
      MEM_freeN(mesh->mselect);
      mesh->mselect = nullptr;
      mesh->totselect = 0;
    }
  }

  material_indices_span.save();
  material_indices.finish();

  PRINT_MSG("%s: finished\n\n", __func__);

  *r_changed = (fix_flag.as_flag || free_flag.as_flag || recalc_flag.as_flag);

  BLI_assert((*r_changed == false) || (do_fixes == true));

  return is_valid;
}

static bool mesh_validate_customdata(CustomData *data,
                                     eCustomDataMask mask,
                                     const uint totitems,
                                     const bool do_verbose,
                                     const bool do_fixes,
                                     bool *r_change)
{
  bool is_valid = true;
  bool has_fixes = false;
  int i = 0;

  PRINT_MSG("%s: Checking %d CD layers...\n", __func__, data->totlayer);

  while (i < data->totlayer) {
    CustomDataLayer *layer = &data->layers[i];
    bool ok = true;

    if (CustomData_layertype_is_singleton(layer->type)) {
      const int layer_tot = CustomData_number_of_layers(data, layer->type);
      if (layer_tot > 1) {
        PRINT_ERR("\tCustomDataLayer type %d is a singleton, found %d in Mesh structure\n",
                  layer->type,
                  layer_tot);
        ok = false;
      }
    }

    if (mask != 0) {
      eCustomDataMask layer_typemask = CD_TYPE_AS_MASK(layer->type);
      if ((layer_typemask & mask) == 0) {
        PRINT_ERR("\tCustomDataLayer type %d which isn't in the mask\n", layer->type);
        ok = false;
      }
    }

    if (ok == false) {
      if (do_fixes) {
        CustomData_free_layer(data, layer->type, 0, i);
        has_fixes = true;
      }
    }

    if (ok) {
      if (CustomData_layer_validate(layer, totitems, do_fixes)) {
        PRINT_ERR("\tCustomDataLayer type %d has some invalid data\n", layer->type);
        has_fixes = do_fixes;
      }
      i++;
    }
  }

  PRINT_MSG("%s: Finished (is_valid=%d)\n\n", __func__, (int)!has_fixes);

  *r_change = has_fixes;

  return is_valid;
}

bool BKE_mesh_validate_all_customdata(CustomData *vdata,
                                      const uint totvert,
                                      CustomData *edata,
                                      const uint totedge,
                                      CustomData *ldata,
                                      const uint totloop,
                                      CustomData *pdata,
                                      const uint totpoly,
                                      const bool check_meshmask,
                                      const bool do_verbose,
                                      const bool do_fixes,
                                      bool *r_change)
{
  bool is_valid = true;
  bool is_change_v, is_change_e, is_change_l, is_change_p;
  CustomData_MeshMasks mask = {0};
  if (check_meshmask) {
    mask = CD_MASK_MESH;
  }

  is_valid &= mesh_validate_customdata(
      vdata, mask.vmask, totvert, do_verbose, do_fixes, &is_change_v);
  is_valid &= mesh_validate_customdata(
      edata, mask.emask, totedge, do_verbose, do_fixes, &is_change_e);
  is_valid &= mesh_validate_customdata(
      ldata, mask.lmask, totloop, do_verbose, do_fixes, &is_change_l);
  is_valid &= mesh_validate_customdata(
      pdata, mask.pmask, totpoly, do_verbose, do_fixes, &is_change_p);

  const int tot_uvloop = CustomData_number_of_layers(ldata, CD_MLOOPUV);
  if (tot_uvloop > MAX_MTFACE) {
    PRINT_ERR(
        "\tMore UV layers than %d allowed, %d last ones won't be available for render, shaders, "
        "etc.\n",
        MAX_MTFACE,
        tot_uvloop - MAX_MTFACE);
  }

  /* check indices of clone/stencil */
  if (do_fixes && CustomData_get_clone_layer(ldata, CD_MLOOPUV) >= tot_uvloop) {
    CustomData_set_layer_clone(ldata, CD_MLOOPUV, 0);
    is_change_l = true;
  }
  if (do_fixes && CustomData_get_stencil_layer(ldata, CD_MLOOPUV) >= tot_uvloop) {
    CustomData_set_layer_stencil(ldata, CD_MLOOPUV, 0);
    is_change_l = true;
  }

  *r_change = (is_change_v || is_change_e || is_change_l || is_change_p);

  return is_valid;
}

bool BKE_mesh_validate(Mesh *me, const bool do_verbose, const bool cddata_check_mask)
{
  bool changed;

  if (do_verbose) {
    CLOG_INFO(&LOG, 0, "MESH: %s", me->id.name + 2);
  }

  BKE_mesh_validate_all_customdata(&me->vdata,
                                   me->totvert,
                                   &me->edata,
                                   me->totedge,
                                   &me->ldata,
                                   me->totloop,
                                   &me->pdata,
                                   me->totpoly,
                                   cddata_check_mask,
                                   do_verbose,
                                   true,
                                   &changed);
  MutableSpan<MVert> verts = blender::bke::mesh_vertices_for_write(*me);
  MutableSpan<MEdge> edges = blender::bke::mesh_edges_for_write(*me);
  MutableSpan<MPoly> polys = blender::bke::mesh_polygons_for_write(*me);
  MutableSpan<MLoop> loops = blender::bke::mesh_loops_for_write(*me);

  BKE_mesh_validate_arrays(me,
                           verts.data(),
                           verts.size(),
                           edges.data(),
                           edges.size(),
                           (MFace *)CustomData_get_layer(&me->fdata, CD_MFACE),
                           me->totface,
                           loops.data(),
                           loops.size(),
                           polys.data(),
                           polys.size(),
                           (MDeformVert *)CustomData_get_layer(&me->vdata, CD_MDEFORMVERT),
                           do_verbose,
                           true,
                           &changed);

  if (changed) {
    DEG_id_tag_update(&me->id, ID_RECALC_GEOMETRY_ALL_MODES);
    return true;
  }

  return false;
}

bool BKE_mesh_is_valid(Mesh *me)
{
  const bool do_verbose = true;
  const bool do_fixes = false;

  bool is_valid = true;
  bool changed = true;

  BKE_mesh_assert_normals_dirty_or_calculated(me);

  is_valid &= BKE_mesh_validate_all_customdata(
      &me->vdata,
      me->totvert,
      &me->edata,
      me->totedge,
      &me->ldata,
      me->totloop,
      &me->pdata,
      me->totpoly,
      false, /* setting mask here isn't useful, gives false positives */
      do_verbose,
      do_fixes,
      &changed);

  MutableSpan<MVert> verts = blender::bke::mesh_vertices_for_write(*me);
  MutableSpan<MEdge> edges = blender::bke::mesh_edges_for_write(*me);
  MutableSpan<MPoly> polys = blender::bke::mesh_polygons_for_write(*me);
  MutableSpan<MLoop> loops = blender::bke::mesh_loops_for_write(*me);

  is_valid &= BKE_mesh_validate_arrays(
      me,
      verts.data(),
      verts.size(),
      edges.data(),
      edges.size(),
      (MFace *)CustomData_get_layer(&me->fdata, CD_MFACE),
      me->totface,
      loops.data(),
      loops.size(),
      polys.data(),
      polys.size(),
      (MDeformVert *)CustomData_get_layer(&me->vdata, CD_MDEFORMVERT),
      do_verbose,
      do_fixes,
      &changed);

  BLI_assert(changed == false);

  return is_valid;
}

bool BKE_mesh_validate_material_indices(Mesh *me)
{
<<<<<<< HEAD
  /* Cast to unsigned to catch negative indices too. */
  const uint16_t mat_nr_max = max_ii(0, me->totcol - 1);
  bool is_valid = true;
  MutableSpan<MPoly> polys = blender::bke::mesh_polygons_for_write(*me);
  for (MPoly &poly : polys) {
    if ((uint16_t)poly.mat_nr > mat_nr_max) {
      poly.mat_nr = 0;
=======
  const int mat_nr_max = max_ii(0, me->totcol - 1);
  bool is_valid = true;

  blender::bke::AttributeWriter<int> material_indices =
      blender::bke::mesh_attributes_for_write(*me).lookup_for_write<int>("material_index");
  blender::MutableVArraySpan<int> material_indices_span(material_indices.varray);
  for (const int i : material_indices_span.index_range()) {
    if (material_indices_span[i] < 0 || material_indices_span[i] > mat_nr_max) {
      material_indices_span[i] = 0;
>>>>>>> 70f17113
      is_valid = false;
    }
  }
  material_indices_span.save();
  material_indices.finish();

  if (!is_valid) {
    DEG_id_tag_update(&me->id, ID_RECALC_GEOMETRY_ALL_MODES);
    return true;
  }

  return false;
}

/** \} */

/* -------------------------------------------------------------------- */
/** \name Mesh Stripping (removing invalid data)
 * \{ */

void BKE_mesh_strip_loose_faces(Mesh *me)
{
  /* NOTE: We need to keep this for edge creation (for now?), and some old `readfile.c` code. */
  MFace *f;
  int a, b;
  MFace *mfaces = (MFace *)CustomData_get_layer(&me->fdata, CD_MFACE);

  for (a = b = 0, f = mfaces; a < me->totface; a++, f++) {
    if (f->v3) {
      if (a != b) {
        memcpy(&mfaces[b], f, sizeof(mfaces[b]));
        CustomData_copy_data(&me->fdata, &me->fdata, a, b, 1);
      }
      b++;
    }
  }
  if (a != b) {
    CustomData_free_elem(&me->fdata, b, a - b);
    me->totface = b;
  }
}

void BKE_mesh_strip_loose_polysloops(Mesh *me)
{
  MutableSpan<MPoly> polys = blender::bke::mesh_polygons_for_write(*me);
  MutableSpan<MLoop> loops = blender::bke::mesh_loops_for_write(*me);

  MPoly *p;
  MLoop *l;
  int a, b;
  /* New loops idx! */
  int *new_idx = (int *)MEM_mallocN(sizeof(int) * me->totloop, __func__);

  for (a = b = 0, p = polys.data(); a < me->totpoly; a++, p++) {
    bool invalid = false;
    int i = p->loopstart;
    int stop = i + p->totloop;

    if (stop > me->totloop || stop < i || p->loopstart < 0) {
      invalid = true;
    }
    else {
      l = &loops[i];
      i = stop - i;
      /* If one of the poly's loops is invalid, the whole poly is invalid! */
      for (; i--; l++) {
        if (l->e == INVALID_LOOP_EDGE_MARKER) {
          invalid = true;
          break;
        }
      }
    }

    if (p->totloop >= 3 && !invalid) {
      if (a != b) {
        memcpy(&polys[b], p, sizeof(polys[b]));
        CustomData_copy_data(&me->pdata, &me->pdata, a, b, 1);
      }
      b++;
    }
  }
  if (a != b) {
    CustomData_free_elem(&me->pdata, b, a - b);
    me->totpoly = b;
  }

  /* And now, get rid of invalid loops. */
  for (a = b = 0, l = loops.data(); a < me->totloop; a++, l++) {
    if (l->e != INVALID_LOOP_EDGE_MARKER) {
      if (a != b) {
        memcpy(&loops[b], l, sizeof(loops[b]));
        CustomData_copy_data(&me->ldata, &me->ldata, a, b, 1);
      }
      new_idx[a] = b;
      b++;
    }
    else {
      /* XXX Theoretically, we should be able to not do this, as no remaining poly
       *     should use any stripped loop. But for security's sake... */
      new_idx[a] = -a;
    }
  }
  if (a != b) {
    CustomData_free_elem(&me->ldata, b, a - b);
    me->totloop = b;
  }

  /* And now, update polys' start loop index. */
  /* NOTE: At this point, there should never be any poly using a striped loop! */
  for (const int i : polys.index_range()) {
    polys[i].loopstart = new_idx[polys[i].loopstart];
  }

  MEM_freeN(new_idx);
}

void BKE_mesh_strip_loose_edges(Mesh *me)
{
  MEdge *e;
  int a, b;
  uint *new_idx = (uint *)MEM_mallocN(sizeof(int) * me->totedge, __func__);
  MutableSpan<MEdge> edges = blender::bke::mesh_edges_for_write(*me);

  for (a = b = 0, e = edges.data(); a < me->totedge; a++, e++) {
    if (e->v1 != e->v2) {
      if (a != b) {
        memcpy(&edges[b], e, sizeof(edges[b]));
        CustomData_copy_data(&me->edata, &me->edata, a, b, 1);
      }
      new_idx[a] = b;
      b++;
    }
    else {
      new_idx[a] = INVALID_LOOP_EDGE_MARKER;
    }
  }
  if (a != b) {
    CustomData_free_elem(&me->edata, b, a - b);
    me->totedge = b;
  }

  /* And now, update loops' edge indices. */
  /* XXX We hope no loop was pointing to a striped edge!
   *     Else, its e will be set to INVALID_LOOP_EDGE_MARKER :/ */
  MutableSpan<MLoop> loops = blender::bke::mesh_loops_for_write(*me);
  for (MLoop &loop : loops) {
    loop.e = new_idx[loop.e];
  }

  MEM_freeN(new_idx);
}

/** \} */

/* -------------------------------------------------------------------- */
/** \name Mesh Edge Calculation
 * \{ */

/* make edges in a Mesh, for outside of editmode */

struct EdgeSort {
  uint v1, v2;
  char is_loose, is_draw;
};

/* edges have to be added with lowest index first for sorting */
static void to_edgesort(struct EdgeSort *ed, uint v1, uint v2, char is_loose, short is_draw)
{
  if (v1 < v2) {
    ed->v1 = v1;
    ed->v2 = v2;
  }
  else {
    ed->v1 = v2;
    ed->v2 = v1;
  }
  ed->is_loose = is_loose;
  ed->is_draw = is_draw;
}

static int vergedgesort(const void *v1, const void *v2)
{
  const struct EdgeSort *x1 = static_cast<const struct EdgeSort *>(v1);
  const struct EdgeSort *x2 = static_cast<const struct EdgeSort *>(v2);

  if (x1->v1 > x2->v1) {
    return 1;
  }
  if (x1->v1 < x2->v1) {
    return -1;
  }
  if (x1->v2 > x2->v2) {
    return 1;
  }
  if (x1->v2 < x2->v2) {
    return -1;
  }

  return 0;
}

/* Create edges based on known verts and faces,
 * this function is only used when loading very old blend files */

static void mesh_calc_edges_mdata(const MVert *UNUSED(allvert),
                                  const MFace *allface,
                                  MLoop *allloop,
                                  const MPoly *allpoly,
                                  int UNUSED(totvert),
                                  int totface,
                                  int UNUSED(totloop),
                                  int totpoly,
                                  const bool use_old,
                                  MEdge **r_medge,
                                  int *r_totedge)
{
  const MPoly *mpoly;
  const MFace *mface;
  MEdge *medge, *med;
  EdgeHash *hash;
  struct EdgeSort *edsort, *ed;
  int a, totedge = 0;
  uint totedge_final = 0;
  uint edge_index;

  /* we put all edges in array, sort them, and detect doubles that way */

  for (a = totface, mface = allface; a > 0; a--, mface++) {
    if (mface->v4) {
      totedge += 4;
    }
    else if (mface->v3) {
      totedge += 3;
    }
    else {
      totedge += 1;
    }
  }

  if (totedge == 0) {
    /* flag that mesh has edges */
    (*r_medge) = (MEdge *)MEM_callocN(0, __func__);
    (*r_totedge) = 0;
    return;
  }

  ed = edsort = (EdgeSort *)MEM_mallocN(totedge * sizeof(struct EdgeSort), "EdgeSort");

  for (a = totface, mface = allface; a > 0; a--, mface++) {
    to_edgesort(ed++, mface->v1, mface->v2, !mface->v3, mface->edcode & ME_V1V2);
    if (mface->v4) {
      to_edgesort(ed++, mface->v2, mface->v3, 0, mface->edcode & ME_V2V3);
      to_edgesort(ed++, mface->v3, mface->v4, 0, mface->edcode & ME_V3V4);
      to_edgesort(ed++, mface->v4, mface->v1, 0, mface->edcode & ME_V4V1);
    }
    else if (mface->v3) {
      to_edgesort(ed++, mface->v2, mface->v3, 0, mface->edcode & ME_V2V3);
      to_edgesort(ed++, mface->v3, mface->v1, 0, mface->edcode & ME_V3V1);
    }
  }

  qsort(edsort, totedge, sizeof(struct EdgeSort), vergedgesort);

  /* count final amount */
  for (a = totedge, ed = edsort; a > 1; a--, ed++) {
    /* edge is unique when it differs from next edge, or is last */
    if (ed->v1 != (ed + 1)->v1 || ed->v2 != (ed + 1)->v2) {
      totedge_final++;
    }
  }
  totedge_final++;

  medge = (MEdge *)MEM_callocN(sizeof(MEdge) * totedge_final, __func__);

  for (a = totedge, med = medge, ed = edsort; a > 1; a--, ed++) {
    /* edge is unique when it differs from next edge, or is last */
    if (ed->v1 != (ed + 1)->v1 || ed->v2 != (ed + 1)->v2) {
      med->v1 = ed->v1;
      med->v2 = ed->v2;
      if (use_old == false || ed->is_draw) {
        med->flag = ME_EDGEDRAW | ME_EDGERENDER;
      }
      if (ed->is_loose) {
        med->flag |= ME_LOOSEEDGE;
      }

      /* order is swapped so extruding this edge as a surface won't flip face normals
       * with cyclic curves */
      if (ed->v1 + 1 != ed->v2) {
        SWAP(uint, med->v1, med->v2);
      }
      med++;
    }
    else {
      /* Equal edge, merge the draw-flag. */
      (ed + 1)->is_draw |= ed->is_draw;
    }
  }
  /* last edge */
  med->v1 = ed->v1;
  med->v2 = ed->v2;
  med->flag = ME_EDGEDRAW;
  if (ed->is_loose) {
    med->flag |= ME_LOOSEEDGE;
  }
  med->flag |= ME_EDGERENDER;

  MEM_freeN(edsort);

  /* set edge members of mloops */
  hash = BLI_edgehash_new_ex(__func__, totedge_final);
  for (edge_index = 0, med = medge; edge_index < totedge_final; edge_index++, med++) {
    BLI_edgehash_insert(hash, med->v1, med->v2, POINTER_FROM_UINT(edge_index));
  }

  mpoly = allpoly;
  for (a = 0; a < totpoly; a++, mpoly++) {
    MLoop *ml, *ml_next;
    int i = mpoly->totloop;

    ml_next = allloop + mpoly->loopstart; /* first loop */
    ml = &ml_next[i - 1];                 /* last loop */

    while (i-- != 0) {
      ml->e = POINTER_AS_UINT(BLI_edgehash_lookup(hash, ml->v, ml_next->v));
      ml = ml_next;
      ml_next++;
    }
  }

  BLI_edgehash_free(hash, nullptr);

  *r_medge = medge;
  *r_totedge = totedge_final;
}

void BKE_mesh_calc_edges_legacy(Mesh *me, const bool use_old)
{
  MEdge *medge;
  int totedge = 0;
  const Span<MVert> verts = blender::bke::mesh_vertices(*me);
  const Span<MPoly> polys = blender::bke::mesh_polygons(*me);
  MutableSpan<MLoop> loops = blender::bke::mesh_loops_for_write(*me);

  mesh_calc_edges_mdata(verts.data(),
                        (MFace *)CustomData_get_layer(&me->fdata, CD_MFACE),
                        loops.data(),
                        polys.data(),
                        verts.size(),
                        me->totface,
                        loops.size(),
                        polys.size(),
                        use_old,
                        &medge,
                        &totedge);

  if (totedge == 0) {
    /* flag that mesh has edges */
    me->totedge = 0;
    return;
  }

  medge = (MEdge *)CustomData_add_layer(&me->edata, CD_MEDGE, CD_ASSIGN, medge, totedge);
  me->totedge = totedge;

  BKE_mesh_strip_loose_faces(me);
}

void BKE_mesh_calc_edges_loose(Mesh *mesh)
{
  const Span<MLoop> loops = blender::bke::mesh_loops(*mesh);
  MutableSpan<MEdge> edges = blender::bke::mesh_edges_for_write(*mesh);

  for (const int i : edges.index_range()) {
    edges[i].flag |= ME_LOOSEEDGE;
  }
  for (const int i : loops.index_range()) {
    edges[loops[i].e].flag &= ~ME_LOOSEEDGE;
  }
  for (const int i : edges.index_range()) {
    if (edges[i].flag & ME_LOOSEEDGE) {
      edges[i].flag |= ME_EDGEDRAW;
    }
  }
}

void BKE_mesh_calc_edges_tessface(Mesh *mesh)
{
  const int numFaces = mesh->totface;
  EdgeSet *eh = BLI_edgeset_new_ex(__func__, BLI_EDGEHASH_SIZE_GUESS_FROM_POLYS(numFaces));
  MFace *mfaces = (MFace *)CustomData_get_layer(&mesh->fdata, CD_MFACE);

  MFace *mf = mfaces;
  for (int i = 0; i < numFaces; i++, mf++) {
    BLI_edgeset_add(eh, mf->v1, mf->v2);
    BLI_edgeset_add(eh, mf->v2, mf->v3);

    if (mf->v4) {
      BLI_edgeset_add(eh, mf->v3, mf->v4);
      BLI_edgeset_add(eh, mf->v4, mf->v1);
    }
    else {
      BLI_edgeset_add(eh, mf->v3, mf->v1);
    }
  }

  const int numEdges = BLI_edgeset_len(eh);

  /* write new edges into a temporary CustomData */
  CustomData edgeData;
  CustomData_reset(&edgeData);
  CustomData_add_layer(&edgeData, CD_MEDGE, CD_SET_DEFAULT, nullptr, numEdges);
  CustomData_add_layer(&edgeData, CD_ORIGINDEX, CD_SET_DEFAULT, nullptr, numEdges);

  MEdge *med = (MEdge *)CustomData_get_layer(&edgeData, CD_MEDGE);
  int *index = (int *)CustomData_get_layer(&edgeData, CD_ORIGINDEX);

  EdgeSetIterator *ehi = BLI_edgesetIterator_new(eh);
  for (int i = 0; BLI_edgesetIterator_isDone(ehi) == false;
       BLI_edgesetIterator_step(ehi), i++, med++, index++) {
    BLI_edgesetIterator_getKey(ehi, &med->v1, &med->v2);

    med->flag = ME_EDGEDRAW | ME_EDGERENDER;
    *index = ORIGINDEX_NONE;
  }
  BLI_edgesetIterator_free(ehi);

  /* free old CustomData and assign new one */
  CustomData_free(&mesh->edata, mesh->totedge);
  mesh->edata = edgeData;
  mesh->totedge = numEdges;

  BLI_edgeset_free(eh);
}

/** \} */<|MERGE_RESOLUTION|>--- conflicted
+++ resolved
@@ -1149,15 +1149,6 @@
 
 bool BKE_mesh_validate_material_indices(Mesh *me)
 {
-<<<<<<< HEAD
-  /* Cast to unsigned to catch negative indices too. */
-  const uint16_t mat_nr_max = max_ii(0, me->totcol - 1);
-  bool is_valid = true;
-  MutableSpan<MPoly> polys = blender::bke::mesh_polygons_for_write(*me);
-  for (MPoly &poly : polys) {
-    if ((uint16_t)poly.mat_nr > mat_nr_max) {
-      poly.mat_nr = 0;
-=======
   const int mat_nr_max = max_ii(0, me->totcol - 1);
   bool is_valid = true;
 
@@ -1167,7 +1158,6 @@
   for (const int i : material_indices_span.index_range()) {
     if (material_indices_span[i] < 0 || material_indices_span[i] > mat_nr_max) {
       material_indices_span[i] = 0;
->>>>>>> 70f17113
       is_valid = false;
     }
   }
