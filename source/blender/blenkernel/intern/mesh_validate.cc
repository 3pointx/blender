--- conflicted
+++ resolved
@@ -1073,11 +1073,7 @@
                                    do_verbose,
                                    true,
                                    &changed);
-<<<<<<< HEAD
-  MutableSpan<float3> positions = me->positions_for_write();
-=======
   MutableSpan<float3> positions = me->vert_positions_for_write();
->>>>>>> a7e1815c
   MutableSpan<MEdge> edges = me->edges_for_write();
   MutableSpan<MPoly> polys = me->polys_for_write();
 
@@ -1128,11 +1124,7 @@
       do_fixes,
       &changed);
 
-<<<<<<< HEAD
-  MutableSpan<float3> positions = me->positions_for_write();
-=======
   MutableSpan<float3> positions = me->vert_positions_for_write();
->>>>>>> a7e1815c
   MutableSpan<MEdge> edges = me->edges_for_write();
   MutableSpan<MPoly> polys = me->polys_for_write();
 
