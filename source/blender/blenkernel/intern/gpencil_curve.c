/*
 * This program is free software; you can redistribute it and/or
 * modify it under the terms of the GNU General Public License
 * as published by the Free Software Foundation; either version 2
 * of the License, or (at your option) any later version.
 *
 * This program is distributed in the hope that it will be useful,
 * but WITHOUT ANY WARRANTY; without even the implied warranty of
 * MERCHANTABILITY or FITNESS FOR A PARTICULAR PURPOSE.  See the
 * GNU General Public License for more details.
 *
 * You should have received a copy of the GNU General Public License
 * along with this program; if not, write to the Free Software Foundation,
 * Inc., 51 Franklin Street, Fifth Floor, Boston, MA 02110-1301, USA.
 *
 * The Original Code is Copyright (C) 2008, Blender Foundation
 * This is a new part of Blender
 */

/** \file
 * \ingroup bke
 */

#include <math.h>
#include <stddef.h>
#include <stdio.h>
#include <stdlib.h>
#include <string.h>

#include "CLG_log.h"

#include "MEM_guardedalloc.h"

#include "BLI_blenlib.h"
#include "BLI_math_vector.h"

#include "BLT_translation.h"

#include "DNA_gpencil_types.h"
#include "DNA_meshdata_types.h"

#include "BKE_collection.h"
#include "BKE_context.h"
#include "BKE_curve.h"
#include "BKE_gpencil.h"
#include "BKE_gpencil_curve.h"
#include "BKE_gpencil_geom.h"
#include "BKE_main.h"
#include "BKE_material.h"
#include "BKE_object.h"

#include "curve_fit_nd.h"

#include "DEG_depsgraph_query.h"

#define POINT_DIM 3

/* Helper: Check materials with same color. */
static int gpencil_check_same_material_color(Object *ob_gp, float color[4], Material **r_mat)
{
  Material *ma = NULL;
  float color_cu[4];
  linearrgb_to_srgb_v3_v3(color_cu, color);
  float hsv1[4];
  rgb_to_hsv_v(color_cu, hsv1);
  hsv1[3] = color[3];

  for (int i = 1; i <= ob_gp->totcol; i++) {
    ma = BKE_object_material_get(ob_gp, i);
    MaterialGPencilStyle *gp_style = ma->gp_style;
    /* Check color with small tolerance (better in HSV). */
    float hsv2[4];
    rgb_to_hsv_v(gp_style->fill_rgba, hsv2);
    hsv2[3] = gp_style->fill_rgba[3];
    if ((gp_style->fill_style == GP_MATERIAL_FILL_STYLE_SOLID) &&
        (compare_v4v4(hsv1, hsv2, 0.01f))) {
      *r_mat = ma;
      return i - 1;
    }
  }

  *r_mat = NULL;
  return -1;
}

/* Helper: Add gpencil material using curve material as base. */
static Material *gpencil_add_from_curve_material(Main *bmain,
                                                 Object *ob_gp,
                                                 const float cu_color[4],
                                                 const bool gpencil_lines,
                                                 const bool fill,
                                                 int *r_idx)
{
  Material *mat_gp = BKE_gpencil_object_material_new(
      bmain, ob_gp, (fill) ? "Material" : "Unassigned", r_idx);
  MaterialGPencilStyle *gp_style = mat_gp->gp_style;

  /* Stroke color. */
  if (gpencil_lines) {
    ARRAY_SET_ITEMS(gp_style->stroke_rgba, 0.0f, 0.0f, 0.0f, 1.0f);
    gp_style->flag |= GP_MATERIAL_STROKE_SHOW;
  }
  else {
    linearrgb_to_srgb_v4(gp_style->stroke_rgba, cu_color);
    gp_style->flag &= ~GP_MATERIAL_STROKE_SHOW;
  }

  /* Fill color. */
  linearrgb_to_srgb_v4(gp_style->fill_rgba, cu_color);
  /* Fill is false if the original curve hasn't material assigned, so enable it. */
  if (fill) {
    gp_style->flag |= GP_MATERIAL_FILL_SHOW;
  }

  /* Check at least one is enabled. */
  if (((gp_style->flag & GP_MATERIAL_STROKE_SHOW) == 0) &&
      ((gp_style->flag & GP_MATERIAL_FILL_SHOW) == 0)) {
    gp_style->flag |= GP_MATERIAL_STROKE_SHOW;
  }

  return mat_gp;
}

/* Helper: Create new stroke section. */
static void gpencil_add_new_points(bGPDstroke *gps,
                                   float *coord_array,
                                   float pressure,
                                   int init,
                                   int totpoints,
                                   const float init_co[3],
                                   bool last)
{
  for (int i = 0; i < totpoints; i++) {
    bGPDspoint *pt = &gps->points[i + init];
    copy_v3_v3(&pt->x, &coord_array[3 * i]);
    /* Be sure the last point is not on top of the first point of the curve or
     * the close of the stroke will produce glitches. */
    if ((last) && (i > 0) && (i == totpoints - 1)) {
      float dist = len_v3v3(init_co, &pt->x);
      if (dist < 0.1f) {
        /* Interpolate between previous point and current to back slightly. */
        bGPDspoint *pt_prev = &gps->points[i + init - 1];
        interp_v3_v3v3(&pt->x, &pt_prev->x, &pt->x, 0.95f);
      }
    }

    pt->pressure = pressure;
    pt->strength = 1.0f;
  }
}

/* Helper: Get the first collection that includes the object. */
static Collection *gpencil_get_parent_collection(Scene *scene, Object *ob)
{
  Collection *mycol = NULL;
  FOREACH_SCENE_COLLECTION_BEGIN (scene, collection) {
    LISTBASE_FOREACH (CollectionObject *, cob, &collection->gobject) {
      if ((mycol == NULL) && (cob->ob == ob)) {
        mycol = collection;
      }
    }
  }
  FOREACH_SCENE_COLLECTION_END;

  return mycol;
}

/* Helper: Convert one spline to grease pencil stroke. */
static void gpencil_convert_spline(Main *bmain,
                                   Object *ob_gp,
                                   Object *ob_cu,
                                   const bool gpencil_lines,
                                   const bool only_stroke,
                                   bGPDframe *gpf,
                                   Nurb *nu)
{
  Curve *cu = (Curve *)ob_cu->data;
  bool cyclic = true;

  /* Create Stroke. */
  bGPDstroke *gps = MEM_callocN(sizeof(bGPDstroke), "bGPDstroke");
  gps->thickness = 10.0f;
  gps->fill_opacity_fac = 1.0f;
  gps->hardeness = 1.0f;
  gps->uv_scale = 1.0f;

  ARRAY_SET_ITEMS(gps->aspect_ratio, 1.0f, 1.0f);
  ARRAY_SET_ITEMS(gps->caps, GP_STROKE_CAP_ROUND, GP_STROKE_CAP_ROUND);
  gps->inittime = 0.0f;

  gps->flag &= ~GP_STROKE_SELECT;
  gps->flag |= GP_STROKE_3DSPACE;

  gps->mat_nr = 0;
  /* Count total points
   * The total of points must consider that last point of each segment is equal to the first
   * point of next segment.
   */
  int totpoints = 0;
  int segments = 0;
  int resolu = nu->resolu + 1;
  segments = nu->pntsu;
  if ((nu->flagu & CU_NURB_CYCLIC) == 0) {
    segments--;
    cyclic = false;
  }
  totpoints = (resolu * segments) - (segments - 1);

  /* Materials
   * Notice: The color of the material is the color of viewport and not the final shader color.
   */
  Material *mat_gp = NULL;
  bool fill = true;
  /* Check if grease pencil has a material with same color.*/
  float color[4];
  if ((cu->mat) && (*cu->mat)) {
    Material *mat_cu = *cu->mat;
    copy_v4_v4(color, &mat_cu->r);
  }
  else {
    /* Gray (unassigned from SVG add-on) */
    zero_v4(color);
    add_v3_fl(color, 0.6f);
    color[3] = 1.0f;
    fill = false;
  }

  /* Special case: If the color was created by the SVG add-on and the name contains '_stroke' and
   * there is only one color, the stroke must not be closed, fill to false and use for
   * stroke the fill color.
   */
  bool do_stroke = false;
  if (ob_cu->totcol == 1) {
    Material *ma_stroke = BKE_object_material_get(ob_cu, 1);
    if ((ma_stroke) && (strstr(ma_stroke->id.name, "_stroke") != NULL)) {
      do_stroke = true;
    }
  }

  int r_idx = gpencil_check_same_material_color(ob_gp, color, &mat_gp);
  if ((ob_cu->totcol > 0) && (r_idx < 0)) {
    Material *mat_curve = BKE_object_material_get(ob_cu, 1);
    mat_gp = gpencil_add_from_curve_material(bmain, ob_gp, color, gpencil_lines, fill, &r_idx);

    if ((mat_curve) && (mat_curve->gp_style != NULL)) {
      MaterialGPencilStyle *gp_style_cur = mat_curve->gp_style;
      MaterialGPencilStyle *gp_style_gp = mat_gp->gp_style;

      copy_v4_v4(gp_style_gp->mix_rgba, gp_style_cur->mix_rgba);
      gp_style_gp->fill_style = gp_style_cur->fill_style;
      gp_style_gp->mix_factor = gp_style_cur->mix_factor;
    }

    /* If object has more than 1 material, use second material for stroke color. */
    if ((!only_stroke) && (ob_cu->totcol > 1) && (BKE_object_material_get(ob_cu, 2))) {
      mat_curve = BKE_object_material_get(ob_cu, 2);
      if (mat_curve) {
        linearrgb_to_srgb_v3_v3(mat_gp->gp_style->stroke_rgba, &mat_curve->r);
        mat_gp->gp_style->stroke_rgba[3] = mat_curve->a;
      }
    }
    else if ((only_stroke) || (do_stroke)) {
      /* Also use the first color if the fill is none for stroke color. */
      if (ob_cu->totcol > 0) {
        mat_curve = BKE_object_material_get(ob_cu, 1);
        if (mat_curve) {
          copy_v3_v3(mat_gp->gp_style->stroke_rgba, &mat_curve->r);
          mat_gp->gp_style->stroke_rgba[3] = mat_curve->a;
          /* Set fill and stroke depending of curve type (3D or 2D). */
          if ((cu->flag & CU_3D) || ((cu->flag & (CU_FRONT | CU_BACK)) == 0)) {
            mat_gp->gp_style->flag |= GP_MATERIAL_STROKE_SHOW;
            mat_gp->gp_style->flag &= ~GP_MATERIAL_FILL_SHOW;
          }
          else {
            mat_gp->gp_style->flag &= ~GP_MATERIAL_STROKE_SHOW;
            mat_gp->gp_style->flag |= GP_MATERIAL_FILL_SHOW;
          }
        }
      }
    }
  }
  CLAMP_MIN(r_idx, 0);

  /* Assign material index to stroke. */
  gps->mat_nr = r_idx;

  /* Add stroke to frame.*/
  BLI_addtail(&gpf->strokes, gps);

  float *coord_array = NULL;
  float init_co[3];

  switch (nu->type) {
    case CU_POLY: {
      /* Allocate memory for storage points. */
      gps->totpoints = nu->pntsu;
      gps->points = MEM_callocN(sizeof(bGPDspoint) * gps->totpoints, "gp_stroke_points");
      /* Increase thickness for this type. */
      gps->thickness = 10.0f;

      /* Get all curve points */
      for (int s = 0; s < gps->totpoints; s++) {
        BPoint *bp = &nu->bp[s];
        bGPDspoint *pt = &gps->points[s];
        copy_v3_v3(&pt->x, bp->vec);
        pt->pressure = bp->radius;
        pt->strength = 1.0f;
      }
      break;
    }
    case CU_BEZIER: {
      /* Allocate memory for storage points. */
      gps->totpoints = totpoints;
      gps->points = MEM_callocN(sizeof(bGPDspoint) * gps->totpoints, "gp_stroke_points");

      int init = 0;
      resolu = nu->resolu + 1;
      segments = nu->pntsu;
      if ((nu->flagu & CU_NURB_CYCLIC) == 0) {
        segments--;
      }
      /* Get all interpolated curve points of Beziert */
      for (int s = 0; s < segments; s++) {
        int inext = (s + 1) % nu->pntsu;
        BezTriple *prevbezt = &nu->bezt[s];
        BezTriple *bezt = &nu->bezt[inext];
        bool last = (bool)(s == segments - 1);

        coord_array = MEM_callocN((size_t)3 * resolu * sizeof(float), __func__);

        for (int j = 0; j < 3; j++) {
          BKE_curve_forward_diff_bezier(prevbezt->vec[1][j],
                                        prevbezt->vec[2][j],
                                        bezt->vec[0][j],
                                        bezt->vec[1][j],
                                        coord_array + j,
                                        resolu - 1,
                                        3 * sizeof(float));
        }
        /* Save first point coordinates. */
        if (s == 0) {
          copy_v3_v3(init_co, &coord_array[0]);
        }
        /* Add points to the stroke */
        gpencil_add_new_points(gps, coord_array, bezt->radius, init, resolu, init_co, last);
        /* Free memory. */
        MEM_SAFE_FREE(coord_array);

        /* As the last point of segment is the first point of next segment, back one array
         * element to avoid duplicated points on the same location.
         */
        init += resolu - 1;
      }
      break;
    }
    case CU_NURBS: {
      if (nu->pntsv == 1) {

        int nurb_points;
        if (nu->flagu & CU_NURB_CYCLIC) {
          resolu++;
          nurb_points = nu->pntsu * resolu;
        }
        else {
          nurb_points = (nu->pntsu - 1) * resolu;
        }
        /* Get all curve points. */
        coord_array = MEM_callocN(sizeof(float[3]) * nurb_points, __func__);
        BKE_nurb_makeCurve(nu, coord_array, NULL, NULL, NULL, resolu, sizeof(float[3]));

        /* Allocate memory for storage points. */
        gps->totpoints = nurb_points - 1;
        gps->points = MEM_callocN(sizeof(bGPDspoint) * gps->totpoints, "gp_stroke_points");

        /* Add points. */
        gpencil_add_new_points(gps, coord_array, 1.0f, 0, gps->totpoints, init_co, false);

        MEM_SAFE_FREE(coord_array);
      }
      break;
    }
    default: {
      break;
    }
  }
  /* Cyclic curve, close stroke. */
  if ((cyclic) && (!do_stroke)) {
    BKE_gpencil_stroke_close(gps);
  }

  /* Recalc fill geometry. */
  BKE_gpencil_stroke_geometry_update(gps);
}

/**
 * Convert a curve object to grease pencil stroke.
 *
 * \param bmain: Main thread pointer
 * \param scene: Original scene.
 * \param ob_gp: Grease pencil object to add strokes.
 * \param ob_cu: Curve to convert.
 * \param gpencil_lines: Use lines for strokes.
 * \param use_collections: Create layers using collection names.
 * \param only_stroke: The material must be only stroke without fill.
 */
void BKE_gpencil_convert_curve(Main *bmain,
                               Scene *scene,
                               Object *ob_gp,
                               Object *ob_cu,
                               const bool gpencil_lines,
                               const bool use_collections,
                               const bool only_stroke)
{
  if (ELEM(NULL, ob_gp, ob_cu) || (ob_gp->type != OB_GPENCIL) || (ob_gp->data == NULL)) {
    return;
  }

  Curve *cu = (Curve *)ob_cu->data;
  bGPdata *gpd = (bGPdata *)ob_gp->data;
  bGPDlayer *gpl = NULL;

  /* If the curve is empty, cancel. */
  if (cu->nurb.first == NULL) {
    return;
  }

  /* Check if there is an active layer. */
  if (use_collections) {
    Collection *collection = gpencil_get_parent_collection(scene, ob_cu);
    if (collection != NULL) {
      gpl = BKE_gpencil_layer_named_get(gpd, collection->id.name + 2);
      if (gpl == NULL) {
        gpl = BKE_gpencil_layer_addnew(gpd, collection->id.name + 2, true);
      }
    }
  }

  if (gpl == NULL) {
    gpl = BKE_gpencil_layer_active_get(gpd);
    if (gpl == NULL) {
      gpl = BKE_gpencil_layer_addnew(gpd, DATA_("GP_Layer"), true);
    }
  }

  /* Check if there is an active frame and add if needed. */
  bGPDframe *gpf = BKE_gpencil_layer_frame_get(gpl, CFRA, GP_GETFRAME_ADD_COPY);

  /* Read all splines of the curve and create a stroke for each. */
  LISTBASE_FOREACH (Nurb *, nu, &cu->nurb) {
    gpencil_convert_spline(bmain, ob_gp, ob_cu, gpencil_lines, only_stroke, gpf, nu);
  }

  /* Tag for recalculation */
  DEG_id_tag_update(&gpd->id, ID_RECALC_GEOMETRY | ID_RECALC_COPY_ON_WRITE);
}

/**
 * Creates a bGPDcurve by doing a cubic curve fitting on the grease pencil stroke points.
 */
bGPDcurve *BKE_gpencil_stroke_editcurve_generate(bGPDstroke *gps, float error_threshold)
{
  if (gps->totpoints < 1) {
    return NULL;
  }

  float *points = MEM_callocN(sizeof(float) * gps->totpoints * POINT_DIM, __func__);
  for (int i = 0; i < gps->totpoints; i++) {
    bGPDspoint *pt = &gps->points[i];
    float *to = &points[i * POINT_DIM];
    copy_v3_v3(to, &pt->x);
  }

  float *r_cubic_array = NULL;
  unsigned int r_cubic_array_len = 0;
  unsigned int *r_cubic_orig_index = NULL;
  unsigned int *r_corners_index_array = NULL;
  unsigned int r_corners_index_len = 0;
  int r = curve_fit_cubic_to_points_fl(points,
                                       gps->totpoints,
                                       POINT_DIM,
                                       error_threshold,
                                       CURVE_FIT_CALC_HIGH_QUALIY,
                                       NULL,
                                       0,
                                       &r_cubic_array,
                                       &r_cubic_array_len,
                                       &r_cubic_orig_index,
                                       &r_corners_index_array,
                                       &r_corners_index_len);

  if (r != 0 || r_cubic_array_len < 1) {
    return NULL;
  }

  bGPDcurve *editcurve = BKE_gpencil_stroke_editcurve_new(r_cubic_array_len);

  for (int i = 0; i < r_cubic_array_len; i++) {
    bGPDcurve_point *cpt = &editcurve->curve_points[i];
    BezTriple *bezt = &cpt->bezt;
    bGPDspoint *orig_pt = &gps->points[r_cubic_orig_index[i]];
    for (int j = 0; j < 3; j++) {
      copy_v3_v3(bezt->vec[j], &r_cubic_array[i * 3 * POINT_DIM + j * 3]);
    }
    cpt->pressure = orig_pt->pressure;
    cpt->strength = orig_pt->strength;
    copy_v4_v4(cpt->vert_color, orig_pt->vert_color);

    cpt->point_index = r_cubic_orig_index[i];
  }

  MEM_freeN(points);
  if (r_cubic_array) {
    free(r_cubic_array);
  }
  if (r_corners_index_array) {
    free(r_corners_index_array);
  }
  if (r_cubic_orig_index) {
    free(r_cubic_orig_index);
  }

  return editcurve;
}

/**
 * Updates the editcurve for a stroke.
 */
void BKE_gpencil_stroke_editcurve_update(bGPDstroke *gps, float error_threshold)
{
  if (gps == NULL || gps->totpoints < 0) {
    return;
  }

  if (gps->editcurve != NULL) {
    BKE_gpencil_free_stroke_editcurve(gps);
  }

  bGPDcurve *editcurve = BKE_gpencil_stroke_editcurve_generate(gps, error_threshold);
  if (editcurve == NULL) {
    return;
  }
  /* update the selection based on the selected points in the stroke */
  BKE_gpencil_editcurve_sync_selection(gps, editcurve);
  gps->editcurve = editcurve;
}

<<<<<<< HEAD
void BKE_gpencil_editcurve_sync_selection(bGPDstroke *gps, bGPDcurve *gpc)
=======
void BKE_gpencil_editcurve_stroke_sync_selection(bGPDstroke *gps, bGPDcurve *gpc)
>>>>>>> 308b2035
{
  if (gps->flag & GP_STROKE_SELECT) {
    gpc->flag |= GP_CURVE_SELECT;
  }
  else {
    gpc->flag &= ~GP_CURVE_SELECT;
  }

<<<<<<< HEAD
  for (int i = 0; i < gpc->tot_curve_points; i++) {
=======
  for(int i = 0; i < gpc->tot_curve_points; i++) {
>>>>>>> 308b2035
    bGPDcurve_point *gpc_pt = &gpc->curve_points[i];
    bGPDspoint *pt = &gps->points[gpc_pt->point_index];
    if (pt->flag & GP_SPOINT_SELECT) {
      gpc_pt->flag |= GP_CURVE_POINT_SELECT;
      BEZT_SEL_ALL(&gpc_pt->bezt);
    }
    else {
      gpc_pt->flag &= ~GP_CURVE_POINT_SELECT;
      BEZT_DESEL_ALL(&gpc_pt->bezt);
    }
  }
}

<<<<<<< HEAD
=======
void BKE_gpencil_stroke_editcurve_sync_selection(bGPDstroke *gps, bGPDcurve *gpc)
{
  if (gpc->flag & GP_CURVE_SELECT) {
    gps->flag |= GP_STROKE_SELECT;
  }
  else {
    gps->flag &= ~GP_STROKE_SELECT;
  }

  for(int i = 0; i < gpc->tot_curve_points; i++) {
    bGPDcurve_point *gpc_pt = &gpc->curve_points[i];
    bGPDspoint *pt = &gps->points[gpc_pt->point_index];

    if (gpc_pt->flag & GP_CURVE_POINT_SELECT) {
      pt->flag |= GP_SPOINT_SELECT;
      if (i + 1 < gpc->tot_curve_points) {
        bGPDcurve_point *gpc_pt_next = &gpc->curve_points[i+1];
        if (gpc_pt_next->flag & GP_CURVE_POINT_SELECT) {
          /* select all the points inbetween */
          for (int j = gpc_pt->point_index + 1; j < gpc_pt_next->point_index; j++) {
            bGPDspoint *pt_next = &gps->points[j];
            pt_next->flag |= GP_SPOINT_SELECT;
          }
        }
      }
    }
  }
}

>>>>>>> 308b2035
/**
 * Update editcurve for all selected strokes.
 */
void BKE_gpencil_selected_strokes_editcurve_update(bGPdata *gpd)
{
  if (gpd == NULL) {
    return;
  }

  const bool is_multiedit = (bool)GPENCIL_MULTIEDIT_SESSIONS_ON(gpd);

  LISTBASE_FOREACH (bGPDlayer *, gpl, &gpd->layers) {
    if (!BKE_gpencil_layer_is_editable(gpl)) {
      continue;
    }
    bGPDframe *init_gpf = (is_multiedit) ? gpl->frames.first : gpl->actframe;
    for (bGPDframe *gpf = init_gpf; gpf; gpf = gpf->next) {
      if ((gpf == gpl->actframe) || ((gpf->flag & GP_FRAME_SELECT) && is_multiedit)) {
        LISTBASE_FOREACH (bGPDstroke *, gps, &gpf->strokes) {
          /* skip deselected stroke */
          if (!(gps->flag & GP_STROKE_SELECT)) {
            continue;
          }

          if (gps->editcurve == NULL) {
            BKE_gpencil_stroke_editcurve_update(gps, gpd->curve_edit_threshold);
            if (gps->editcurve != NULL) {
              gps->editcurve->resolution = gpd->editcurve_resolution;
              gps->editcurve->flag |= GP_CURVE_RECALC_GEOMETRY;
            }
            BKE_gpencil_stroke_geometry_update(gps);
          }
          BKE_gpencil_editcurve_stroke_sync_selection(gps, gps->editcurve);
        }
      }
    }
  }
}

static void gp_interpolate_fl_from_to(
    float from, float to, float *point_offset, int it, int stride)
{
  /* linear interpolation */
  float *r = point_offset;
  for (int i = 0; i <= it; i++) {
    float fac = (float)i / (float)it;
    *r = interpf(to, from, fac);
    r = POINTER_OFFSET(r, stride);
  }
}

static void gp_interpolate_v4_from_to(
    float from[4], float to[4], float *point_offset, int it, int stride)
{
  /* linear interpolation */
  float *r = point_offset;
  for (int i = 0; i <= it; i++) {
    float fac = (float)i / (float)it;
    interp_v4_v4v4(r, from, to, fac);
    r = POINTER_OFFSET(r, stride);
  }
}

/**
 * Recalculate stroke points with the editcurve of the stroke.
 */
void BKE_gpencil_stroke_update_geometry_from_editcurve(bGPDstroke *gps)
{
  if (gps == NULL || gps->editcurve == NULL) {
    return;
  }

  bGPDcurve *editcurve = gps->editcurve;
  bGPDcurve_point *curve_point_array = editcurve->curve_points;
  int curve_point_array_len = editcurve->tot_curve_points;
  int resolu = editcurve->resolution;
  bool is_cyclic = gps->flag & GP_STROKE_CYCLIC;

  const uint array_last = curve_point_array_len - 1;
  /* One stride contains: x, y, z, pressure, strength, Vr, Vg, Vb, Vmix_factor */
  const uint stride = sizeof(float[9]);
  const uint resolu_stride = resolu * stride;
  const uint points_len = BKE_curve_calc_coords_axis_len(
      curve_point_array_len, resolu, is_cyclic, true);

  float(*points)[9] = MEM_callocN((stride * points_len * (is_cyclic ? 2 : 1)), __func__);
  float *points_offset = &points[0][0];
  for (unsigned int i = 0; i < array_last; i++) {
    bGPDcurve_point *cpt_curr = &curve_point_array[i];
    bGPDcurve_point *cpt_next = &curve_point_array[i + 1];

    /* sample points on all 3 axis between two curve points */
    for (uint axis = 0; axis < 3; axis++) {
      BKE_curve_forward_diff_bezier(cpt_curr->bezt.vec[1][axis],
                                    cpt_curr->bezt.vec[2][axis],
                                    cpt_next->bezt.vec[0][axis],
                                    cpt_next->bezt.vec[1][axis],
                                    POINTER_OFFSET(points_offset, sizeof(float) * axis),
                                    (int)resolu,
                                    stride);
    }

    /* interpolate other attributes */
    gp_interpolate_fl_from_to(cpt_curr->pressure,
                              cpt_next->pressure,
                              POINTER_OFFSET(points_offset, sizeof(float) * 3),
                              resolu,
                              stride);
    gp_interpolate_fl_from_to(cpt_curr->strength,
                              cpt_next->strength,
                              POINTER_OFFSET(points_offset, sizeof(float) * 4),
                              resolu,
                              stride);
    gp_interpolate_v4_from_to(cpt_curr->vert_color,
                              cpt_next->vert_color,
                              POINTER_OFFSET(points_offset, sizeof(float) * 5),
                              resolu,
                              stride);
    /* update the index */
    cpt_curr->point_index = i * resolu;
    points_offset = POINTER_OFFSET(points_offset, resolu_stride);
  }

  /* TODO: make cyclic strokes work */
  // if (is_cyclic) {
  //   bGPDcurve_point *cpt_curr = &curve_point_array[array_last];
  //   bGPDcurve_point *cpt_next = &curve_point_array[0];
  //   BKE_curve_forward_diff_bezier(cpt_curr->bezt.vec[1][axis],
  //                                 cpt_curr->bezt.vec[2][axis],
  //                                 cpt_next->bezt.vec[0][axis],
  //                                 cpt_next->bezt.vec[1][axis],
  //                                 points_offset,
  //                                 (int)resolu,
  //                                 stride);
  //   points_offset = POINTER_OFFSET(points_offset, stride);
  // }
  // else {
  //   float *points_last = POINTER_OFFSET(&points[0][axis], array_last * resolu_stride);
  //   *points_last = curve_point_array[array_last].bezt.vec[1][axis];
  //   points_offset = POINTER_OFFSET(points_offset, stride);
  // }

  if (is_cyclic) {
    memcpy(points[points_len], points[0], stride * points_len);
  }

  /* resize stroke point array */
  gps->totpoints = points_len;
  gps->points = MEM_recallocN(gps->points, sizeof(bGPDspoint) * gps->totpoints);
  if (gps->dvert != NULL) {
    gps->dvert = MEM_recallocN(gps->dvert, sizeof(MDeformVert) * gps->totpoints);
  }

  /* write new data to stroke point array */
  for (int i = 0; i < points_len; i++) {
    bGPDspoint *pt = &gps->points[i];
    copy_v3_v3(&pt->x, &points[i][0]);

    pt->pressure = points[i][3];
    pt->strength = points[i][4];

    copy_v4_v4(pt->vert_color, &points[i][5]);
  }

  MEM_freeN(points);
}

/** \} */<|MERGE_RESOLUTION|>--- conflicted
+++ resolved
@@ -544,11 +544,7 @@
   gps->editcurve = editcurve;
 }
 
-<<<<<<< HEAD
-void BKE_gpencil_editcurve_sync_selection(bGPDstroke *gps, bGPDcurve *gpc)
-=======
 void BKE_gpencil_editcurve_stroke_sync_selection(bGPDstroke *gps, bGPDcurve *gpc)
->>>>>>> 308b2035
 {
   if (gps->flag & GP_STROKE_SELECT) {
     gpc->flag |= GP_CURVE_SELECT;
@@ -557,11 +553,7 @@
     gpc->flag &= ~GP_CURVE_SELECT;
   }
 
-<<<<<<< HEAD
-  for (int i = 0; i < gpc->tot_curve_points; i++) {
-=======
   for(int i = 0; i < gpc->tot_curve_points; i++) {
->>>>>>> 308b2035
     bGPDcurve_point *gpc_pt = &gpc->curve_points[i];
     bGPDspoint *pt = &gps->points[gpc_pt->point_index];
     if (pt->flag & GP_SPOINT_SELECT) {
@@ -575,8 +567,6 @@
   }
 }
 
-<<<<<<< HEAD
-=======
 void BKE_gpencil_stroke_editcurve_sync_selection(bGPDstroke *gps, bGPDcurve *gpc)
 {
   if (gpc->flag & GP_CURVE_SELECT) {
@@ -606,7 +596,6 @@
   }
 }
 
->>>>>>> 308b2035
 /**
  * Update editcurve for all selected strokes.
  */
