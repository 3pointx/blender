/* SPDX-License-Identifier: GPL-2.0-or-later
 * Copyright 2018 Blender Foundation. All rights reserved. */

/** \file
 * \ingroup bke
 */

<<<<<<< HEAD
#include "BKE_mesh.h"
=======
#include "BKE_customdata.h"
>>>>>>> 70f17113
#include "BKE_subdiv_ccg.h"

#include "MEM_guardedalloc.h"

#include "DNA_mesh_types.h"
#include "DNA_meshdata_types.h"

typedef struct CCGMaterialFromMeshData {
  const Mesh *mesh;
<<<<<<< HEAD
  const MPoly *polys;
=======
  const int *material_indices;
>>>>>>> 70f17113
} CCGMaterialFromMeshData;

static DMFlagMat subdiv_ccg_material_flags_eval(
    SubdivCCGMaterialFlagsEvaluator *material_flags_evaluator, const int coarse_face_index)
{
  CCGMaterialFromMeshData *data = (CCGMaterialFromMeshData *)material_flags_evaluator->user_data;
  BLI_assert(coarse_face_index < data->mesh->totpoly);
  const MPoly *poly = &data->polys[coarse_face_index];
  DMFlagMat material_flags;
  material_flags.flag = poly->flag;
  material_flags.mat_nr = data->material_indices ? data->material_indices[coarse_face_index] : 0;
  return material_flags;
}

static void subdiv_ccg_material_flags_free(
    SubdivCCGMaterialFlagsEvaluator *material_flags_evaluator)
{
  MEM_freeN(material_flags_evaluator->user_data);
}

void BKE_subdiv_ccg_material_flags_init_from_mesh(
    SubdivCCGMaterialFlagsEvaluator *material_flags_evaluator, const Mesh *mesh)
{
  CCGMaterialFromMeshData *data = MEM_mallocN(sizeof(CCGMaterialFromMeshData),
                                              "ccg material eval");
  data->mesh = mesh;
<<<<<<< HEAD
  data->polys = BKE_mesh_polygons(mesh);
=======
  data->material_indices = (const int *)CustomData_get_layer_named(
      &mesh->pdata, CD_PROP_INT32, "material_index");
>>>>>>> 70f17113
  material_flags_evaluator->eval_material_flags = subdiv_ccg_material_flags_eval;
  material_flags_evaluator->free = subdiv_ccg_material_flags_free;
  material_flags_evaluator->user_data = data;
}<|MERGE_RESOLUTION|>--- conflicted
+++ resolved
@@ -5,11 +5,7 @@
  * \ingroup bke
  */
 
-<<<<<<< HEAD
 #include "BKE_mesh.h"
-=======
-#include "BKE_customdata.h"
->>>>>>> 70f17113
 #include "BKE_subdiv_ccg.h"
 
 #include "MEM_guardedalloc.h"
@@ -19,11 +15,8 @@
 
 typedef struct CCGMaterialFromMeshData {
   const Mesh *mesh;
-<<<<<<< HEAD
   const MPoly *polys;
-=======
   const int *material_indices;
->>>>>>> 70f17113
 } CCGMaterialFromMeshData;
 
 static DMFlagMat subdiv_ccg_material_flags_eval(
@@ -50,12 +43,9 @@
   CCGMaterialFromMeshData *data = MEM_mallocN(sizeof(CCGMaterialFromMeshData),
                                               "ccg material eval");
   data->mesh = mesh;
-<<<<<<< HEAD
-  data->polys = BKE_mesh_polygons(mesh);
-=======
   data->material_indices = (const int *)CustomData_get_layer_named(
       &mesh->pdata, CD_PROP_INT32, "material_index");
->>>>>>> 70f17113
+  data->polys = BKE_mesh_polygons(mesh);
   material_flags_evaluator->eval_material_flags = subdiv_ccg_material_flags_eval;
   material_flags_evaluator->free = subdiv_ccg_material_flags_free;
   material_flags_evaluator->user_data = data;
