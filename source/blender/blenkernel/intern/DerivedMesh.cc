/* SPDX-License-Identifier: GPL-2.0-or-later
 * Copyright 2005 Blender Foundation. All rights reserved. */

/** \file
 * \ingroup bke
 */

#include <climits>
#include <cstring>

#include "MEM_guardedalloc.h"

#include "DNA_cloth_types.h"
#include "DNA_customdata_types.h"
#include "DNA_key_types.h"
#include "DNA_material_types.h"
#include "DNA_mesh_types.h"
#include "DNA_meshdata_types.h"
#include "DNA_object_types.h"
#include "DNA_scene_types.h"

#include "BLI_array.h"
#include "BLI_bitmap.h"
#include "BLI_blenlib.h"
#include "BLI_linklist.h"
#include "BLI_math.h"
#include "BLI_math_vec_types.hh"
#include "BLI_task.h"
#include "BLI_task.hh"
#include "BLI_utildefines.h"
#include "BLI_vector.hh"

#include "BKE_DerivedMesh.h"
#include "BKE_bvhutils.h"
#include "BKE_colorband.h"
#include "BKE_deform.h"
#include "BKE_editmesh.h"
#include "BKE_geometry_set.hh"
#include "BKE_geometry_set_instances.hh"
#include "BKE_key.h"
#include "BKE_layer.h"
#include "BKE_lib_id.h"
#include "BKE_material.h"
#include "BKE_mesh.h"
#include "BKE_mesh_iterators.h"
#include "BKE_mesh_mapping.h"
#include "BKE_mesh_runtime.h"
#include "BKE_mesh_tangent.h"
#include "BKE_mesh_wrapper.h"
#include "BKE_modifier.h"
#include "BKE_multires.h"
#include "BKE_object.h"
#include "BKE_object_deform.h"
#include "BKE_paint.h"
#include "BKE_subdiv_modifier.h"

#include "BLI_sys_types.h" /* for intptr_t support */

#include "BKE_shrinkwrap.h"
#include "DEG_depsgraph.h"
#include "DEG_depsgraph_query.h"

#include "CLG_log.h"

#ifdef WITH_OPENSUBDIV
#  include "DNA_userdef_types.h"
#endif

using blender::float3;
using blender::IndexRange;
using blender::Span;
using blender::VArray;

/* very slow! enable for testing only! */
//#define USE_MODIFIER_VALIDATE

#ifdef USE_MODIFIER_VALIDATE
#  define ASSERT_IS_VALID_MESH(mesh) \
    (BLI_assert((mesh == nullptr) || (BKE_mesh_is_valid(mesh) == true)))
#else
#  define ASSERT_IS_VALID_MESH(mesh)
#endif

static ThreadRWMutex loops_cache_lock = PTHREAD_RWLOCK_INITIALIZER;

static void mesh_init_origspace(Mesh *mesh);
static void editbmesh_calc_modifier_final_normals(Mesh *mesh_final,
                                                  const CustomData_MeshMasks *final_datamask);
static void editbmesh_calc_modifier_final_normals_or_defer(
    Mesh *mesh_final, const CustomData_MeshMasks *final_datamask);

/* -------------------------------------------------------------------- */

static MVert *dm_getVertArray(DerivedMesh *dm)
{
  MVert *mvert = (MVert *)CustomData_get_layer(&dm->vertData, CD_MVERT);

  if (!mvert) {
    mvert = (MVert *)CustomData_add_layer(
        &dm->vertData, CD_MVERT, CD_SET_DEFAULT, nullptr, dm->getNumVerts(dm));
    CustomData_set_layer_flag(&dm->vertData, CD_MVERT, CD_FLAG_TEMPORARY);
    dm->copyVertArray(dm, mvert);
  }

  return mvert;
}

static MEdge *dm_getEdgeArray(DerivedMesh *dm)
{
  MEdge *medge = (MEdge *)CustomData_get_layer(&dm->edgeData, CD_MEDGE);

  if (!medge) {
    medge = (MEdge *)CustomData_add_layer(
        &dm->edgeData, CD_MEDGE, CD_SET_DEFAULT, nullptr, dm->getNumEdges(dm));
    CustomData_set_layer_flag(&dm->edgeData, CD_MEDGE, CD_FLAG_TEMPORARY);
    dm->copyEdgeArray(dm, medge);
  }

  return medge;
}

static MLoop *dm_getLoopArray(DerivedMesh *dm)
{
  MLoop *mloop = (MLoop *)CustomData_get_layer(&dm->loopData, CD_MLOOP);

  if (!mloop) {
    mloop = (MLoop *)CustomData_add_layer(
        &dm->loopData, CD_MLOOP, CD_SET_DEFAULT, nullptr, dm->getNumLoops(dm));
    CustomData_set_layer_flag(&dm->loopData, CD_MLOOP, CD_FLAG_TEMPORARY);
    dm->copyLoopArray(dm, mloop);
  }

  return mloop;
}

static MPoly *dm_getPolyArray(DerivedMesh *dm)
{
  MPoly *mpoly = (MPoly *)CustomData_get_layer(&dm->polyData, CD_MPOLY);

  if (!mpoly) {
    mpoly = (MPoly *)CustomData_add_layer(
        &dm->polyData, CD_MPOLY, CD_SET_DEFAULT, nullptr, dm->getNumPolys(dm));
    CustomData_set_layer_flag(&dm->polyData, CD_MPOLY, CD_FLAG_TEMPORARY);
    dm->copyPolyArray(dm, mpoly);
  }

  return mpoly;
}

static MVert *dm_dupVertArray(DerivedMesh *dm)
{
  MVert *tmp = (MVert *)MEM_malloc_arrayN(
      dm->getNumVerts(dm), sizeof(*tmp), "dm_dupVertArray tmp");

  if (tmp) {
    dm->copyVertArray(dm, tmp);
  }

  return tmp;
}

static MEdge *dm_dupEdgeArray(DerivedMesh *dm)
{
  MEdge *tmp = (MEdge *)MEM_malloc_arrayN(
      dm->getNumEdges(dm), sizeof(*tmp), "dm_dupEdgeArray tmp");

  if (tmp) {
    dm->copyEdgeArray(dm, tmp);
  }

  return tmp;
}

static MLoop *dm_dupLoopArray(DerivedMesh *dm)
{
  MLoop *tmp = (MLoop *)MEM_malloc_arrayN(
      dm->getNumLoops(dm), sizeof(*tmp), "dm_dupLoopArray tmp");

  if (tmp) {
    dm->copyLoopArray(dm, tmp);
  }

  return tmp;
}

static MPoly *dm_dupPolyArray(DerivedMesh *dm)
{
  MPoly *tmp = (MPoly *)MEM_malloc_arrayN(
      dm->getNumPolys(dm), sizeof(*tmp), "dm_dupPolyArray tmp");

  if (tmp) {
    dm->copyPolyArray(dm, tmp);
  }

  return tmp;
}

static int dm_getNumLoopTri(DerivedMesh *dm)
{
  const int numlooptris = poly_to_tri_count(dm->getNumPolys(dm), dm->getNumLoops(dm));
  BLI_assert(ELEM(dm->looptris.num, 0, numlooptris));
  return numlooptris;
}

static const MLoopTri *dm_getLoopTriArray(DerivedMesh *dm)
{
  MLoopTri *looptri;

  BLI_rw_mutex_lock(&loops_cache_lock, THREAD_LOCK_READ);
  looptri = dm->looptris.array;
  BLI_rw_mutex_unlock(&loops_cache_lock);

  if (looptri != nullptr) {
    BLI_assert(dm->getNumLoopTri(dm) == dm->looptris.num);
  }
  else {
    BLI_rw_mutex_lock(&loops_cache_lock, THREAD_LOCK_WRITE);
    /* We need to ensure array is still nullptr inside mutex-protected code,
     * some other thread might have already recomputed those looptris. */
    if (dm->looptris.array == nullptr) {
      dm->recalcLoopTri(dm);
    }
    looptri = dm->looptris.array;
    BLI_rw_mutex_unlock(&loops_cache_lock);
  }
  return looptri;
}

void DM_init_funcs(DerivedMesh *dm)
{
  /* default function implementations */
  dm->getVertArray = dm_getVertArray;
  dm->getEdgeArray = dm_getEdgeArray;
  dm->getLoopArray = dm_getLoopArray;
  dm->getPolyArray = dm_getPolyArray;
  dm->dupVertArray = dm_dupVertArray;
  dm->dupEdgeArray = dm_dupEdgeArray;
  dm->dupLoopArray = dm_dupLoopArray;
  dm->dupPolyArray = dm_dupPolyArray;

  dm->getLoopTriArray = dm_getLoopTriArray;

  /* subtypes handle getting actual data */
  dm->getNumLoopTri = dm_getNumLoopTri;

  dm->getVertDataArray = DM_get_vert_data_layer;
  dm->getEdgeDataArray = DM_get_edge_data_layer;
  dm->getPolyDataArray = DM_get_poly_data_layer;
  dm->getLoopDataArray = DM_get_loop_data_layer;
}

void DM_init(DerivedMesh *dm,
             DerivedMeshType type,
             int numVerts,
             int numEdges,
             int numTessFaces,
             int numLoops,
             int numPolys)
{
  dm->type = type;
  dm->numVertData = numVerts;
  dm->numEdgeData = numEdges;
  dm->numTessFaceData = numTessFaces;
  dm->numLoopData = numLoops;
  dm->numPolyData = numPolys;

  DM_init_funcs(dm);

  dm->needsFree = 1;

  /* Don't use #CustomData_reset because we don't want to touch custom-data. */
  copy_vn_i(dm->vertData.typemap, CD_NUMTYPES, -1);
  copy_vn_i(dm->edgeData.typemap, CD_NUMTYPES, -1);
  copy_vn_i(dm->faceData.typemap, CD_NUMTYPES, -1);
  copy_vn_i(dm->loopData.typemap, CD_NUMTYPES, -1);
  copy_vn_i(dm->polyData.typemap, CD_NUMTYPES, -1);
}

void DM_from_template(DerivedMesh *dm,
                      DerivedMesh *source,
                      DerivedMeshType type,
                      int numVerts,
                      int numEdges,
                      int numTessFaces,
                      int numLoops,
                      int numPolys)
{
  const CustomData_MeshMasks *mask = &CD_MASK_DERIVEDMESH;
  CustomData_copy(&source->vertData, &dm->vertData, mask->vmask, CD_SET_DEFAULT, numVerts);
  CustomData_copy(&source->edgeData, &dm->edgeData, mask->emask, CD_SET_DEFAULT, numEdges);
  CustomData_copy(&source->faceData, &dm->faceData, mask->fmask, CD_SET_DEFAULT, numTessFaces);
  CustomData_copy(&source->loopData, &dm->loopData, mask->lmask, CD_SET_DEFAULT, numLoops);
  CustomData_copy(&source->polyData, &dm->polyData, mask->pmask, CD_SET_DEFAULT, numPolys);

  dm->cd_flag = source->cd_flag;

  dm->type = type;
  dm->numVertData = numVerts;
  dm->numEdgeData = numEdges;
  dm->numTessFaceData = numTessFaces;
  dm->numLoopData = numLoops;
  dm->numPolyData = numPolys;

  DM_init_funcs(dm);

  dm->needsFree = 1;
}

bool DM_release(DerivedMesh *dm)
{
  if (dm->needsFree) {
    CustomData_free(&dm->vertData, dm->numVertData);
    CustomData_free(&dm->edgeData, dm->numEdgeData);
    CustomData_free(&dm->faceData, dm->numTessFaceData);
    CustomData_free(&dm->loopData, dm->numLoopData);
    CustomData_free(&dm->polyData, dm->numPolyData);

    MEM_SAFE_FREE(dm->looptris.array);
    dm->looptris.num = 0;
    dm->looptris.num_alloc = 0;

    return true;
  }

  CustomData_free_temporary(&dm->vertData, dm->numVertData);
  CustomData_free_temporary(&dm->edgeData, dm->numEdgeData);
  CustomData_free_temporary(&dm->faceData, dm->numTessFaceData);
  CustomData_free_temporary(&dm->loopData, dm->numLoopData);
  CustomData_free_temporary(&dm->polyData, dm->numPolyData);

  return false;
}

void DM_DupPolys(DerivedMesh *source, DerivedMesh *target)
{
  CustomData_free(&target->loopData, source->numLoopData);
  CustomData_free(&target->polyData, source->numPolyData);

  CustomData_copy(&source->loopData,
                  &target->loopData,
                  CD_MASK_DERIVEDMESH.lmask,
                  CD_DUPLICATE,
                  source->numLoopData);
  CustomData_copy(&source->polyData,
                  &target->polyData,
                  CD_MASK_DERIVEDMESH.pmask,
                  CD_DUPLICATE,
                  source->numPolyData);

  target->numLoopData = source->numLoopData;
  target->numPolyData = source->numPolyData;

  if (!CustomData_has_layer(&target->polyData, CD_MPOLY)) {
    MPoly *mpoly;
    MLoop *mloop;

    mloop = source->dupLoopArray(source);
    mpoly = source->dupPolyArray(source);
    CustomData_add_layer(&target->loopData, CD_MLOOP, CD_ASSIGN, mloop, source->numLoopData);
    CustomData_add_layer(&target->polyData, CD_MPOLY, CD_ASSIGN, mpoly, source->numPolyData);
  }
}

void DM_ensure_looptri_data(DerivedMesh *dm)
{
  const unsigned int totpoly = dm->numPolyData;
  const unsigned int totloop = dm->numLoopData;
  const int looptris_num = poly_to_tri_count(totpoly, totloop);

  BLI_assert(dm->looptris.array_wip == nullptr);

  SWAP(MLoopTri *, dm->looptris.array, dm->looptris.array_wip);

  if ((looptris_num > dm->looptris.num_alloc) || (looptris_num < dm->looptris.num_alloc * 2) ||
      (totpoly == 0)) {
    MEM_SAFE_FREE(dm->looptris.array_wip);
    dm->looptris.num_alloc = 0;
    dm->looptris.num = 0;
  }

  if (totpoly) {
    if (dm->looptris.array_wip == nullptr) {
      dm->looptris.array_wip = (MLoopTri *)MEM_malloc_arrayN(
          looptris_num, sizeof(*dm->looptris.array_wip), __func__);
      dm->looptris.num_alloc = looptris_num;
    }

    dm->looptris.num = looptris_num;
  }
}

void BKE_mesh_runtime_eval_to_meshkey(Mesh *me_deformed, Mesh *me, KeyBlock *kb)
{
  /* Just a shallow wrapper around #BKE_keyblock_convert_from_mesh,
   * that ensures both evaluated mesh and original one has same number of vertices. */

  const int totvert = me_deformed->totvert;

  if (totvert == 0 || me->totvert == 0 || me->totvert != totvert) {
    return;
  }

  BKE_keyblock_convert_from_mesh(me_deformed, me->key, kb);
}

void DM_set_only_copy(DerivedMesh *dm, const CustomData_MeshMasks *mask)
{
  CustomData_set_only_copy(&dm->vertData, mask->vmask);
  CustomData_set_only_copy(&dm->edgeData, mask->emask);
  CustomData_set_only_copy(&dm->faceData, mask->fmask);
  /* this wasn't in 2.63 and is disabled for 2.64 because it gives problems with
   * weight paint mode when there are modifiers applied, needs further investigation,
   * see replies to r50969, Campbell */
#if 0
  CustomData_set_only_copy(&dm->loopData, mask->lmask);
  Custom(&dm->polyData, mask->pmask);
#endif
}

static void mesh_set_only_copy(Mesh *mesh, const CustomData_MeshMasks *mask)
{
  CustomData_set_only_copy(&mesh->vdata, mask->vmask);
  CustomData_set_only_copy(&mesh->edata, mask->emask);
  CustomData_set_only_copy(&mesh->fdata, mask->fmask);
  /* this wasn't in 2.63 and is disabled for 2.64 because it gives problems with
   * weight paint mode when there are modifiers applied, needs further investigation,
   * see replies to r50969, Campbell */
#if 0
  CustomData_set_only_copy(&mesh->ldata, mask->lmask);
  CustomData_set_only_copy(&mesh->pdata, mask->pmask);
#endif
}

void *DM_get_vert_data_layer(DerivedMesh *dm, int type)
{
  if (type == CD_MVERT) {
    return dm->getVertArray(dm);
  }

  return CustomData_get_layer(&dm->vertData, type);
}

void *DM_get_edge_data_layer(DerivedMesh *dm, int type)
{
  if (type == CD_MEDGE) {
    return dm->getEdgeArray(dm);
  }

  return CustomData_get_layer(&dm->edgeData, type);
}

void *DM_get_poly_data_layer(DerivedMesh *dm, int type)
{
  return CustomData_get_layer(&dm->polyData, type);
}

void *DM_get_loop_data_layer(DerivedMesh *dm, int type)
{
  return CustomData_get_layer(&dm->loopData, type);
}

void DM_copy_vert_data(
    DerivedMesh *source, DerivedMesh *dest, int source_index, int dest_index, int count)
{
  CustomData_copy_data(&source->vertData, &dest->vertData, source_index, dest_index, count);
}

void DM_interp_vert_data(DerivedMesh *source,
                         DerivedMesh *dest,
                         int *src_indices,
                         float *weights,
                         int count,
                         int dest_index)
{
  CustomData_interp(
      &source->vertData, &dest->vertData, src_indices, weights, nullptr, count, dest_index);
}

static float (*get_editbmesh_orco_verts(BMEditMesh *em))[3]
{
  BMIter iter;
  BMVert *eve;
  float(*orco)[3];
  int i;

  /* these may not really be the orco's, but it's only for preview.
   * could be solver better once, but isn't simple */

  orco = (float(*)[3])MEM_malloc_arrayN(em->bm->totvert, sizeof(float[3]), "BMEditMesh Orco");

  BM_ITER_MESH_INDEX (eve, &iter, em->bm, BM_VERTS_OF_MESH, i) {
    copy_v3_v3(orco[i], eve->co);
  }

  return orco;
}

/* orco custom data layer */
static float (*get_orco_coords(Object *ob, BMEditMesh *em, int layer, int *free))[3]
{
  *free = 0;

  if (layer == CD_ORCO) {
    /* get original coordinates */
    *free = 1;

    if (em) {
      return get_editbmesh_orco_verts(em);
    }
    return BKE_mesh_orco_verts_get(ob);
  }
  if (layer == CD_CLOTH_ORCO) {
    /* apply shape key for cloth, this should really be solved
     * by a more flexible customdata system, but not simple */
    if (!em) {
      ClothModifierData *clmd = (ClothModifierData *)BKE_modifiers_findby_type(
          ob, eModifierType_Cloth);
      if (clmd) {
        KeyBlock *kb = BKE_keyblock_from_key(BKE_key_from_object(ob),
                                             clmd->sim_parms->shapekey_rest);

        if (kb && kb->data) {
          return (float(*)[3])kb->data;
        }
      }
    }

    return nullptr;
  }

  return nullptr;
}

static Mesh *create_orco_mesh(Object *ob, Mesh *me, BMEditMesh *em, int layer)
{
  Mesh *mesh;
  float(*orco)[3];
  int free;

  if (em) {
    mesh = BKE_mesh_from_bmesh_for_eval_nomain(em->bm, nullptr, me);
    BKE_mesh_ensure_default_orig_index_customdata(mesh);
  }
  else {
    mesh = BKE_mesh_copy_for_eval(me, true);
  }

  orco = get_orco_coords(ob, em, layer, &free);

  if (orco) {
    BKE_mesh_vert_coords_apply(mesh, orco);
    if (free) {
      MEM_freeN(orco);
    }
  }

  return mesh;
}

static void add_orco_mesh(Object *ob, BMEditMesh *em, Mesh *mesh, Mesh *mesh_orco, int layer)
{
  float(*orco)[3], (*layerorco)[3];
  int totvert, free;

  totvert = mesh->totvert;

  if (mesh_orco) {
    free = 1;

    if (mesh_orco->totvert == totvert) {
      orco = BKE_mesh_vert_coords_alloc(mesh_orco, nullptr);
    }
    else {
      orco = BKE_mesh_vert_coords_alloc(mesh, nullptr);
    }
  }
  else {
    /* TODO(sybren): totvert should potentially change here, as ob->data
     * or em may have a different number of vertices than dm. */
    orco = get_orco_coords(ob, em, layer, &free);
  }

  if (orco) {
    if (layer == CD_ORCO) {
      BKE_mesh_orco_verts_transform((Mesh *)ob->data, orco, totvert, 0);
    }

    if (!(layerorco = (float(*)[3])CustomData_get_layer(&mesh->vdata, layer))) {
<<<<<<< HEAD
      CustomData_add_layer(&mesh->vdata, layer, CD_CALLOC, nullptr, mesh->totvert);
=======
      CustomData_add_layer(&mesh->vdata, layer, CD_SET_DEFAULT, nullptr, mesh->totvert);
      BKE_mesh_update_customdata_pointers(mesh, false);
>>>>>>> 70f17113

      layerorco = (float(*)[3])CustomData_get_layer(&mesh->vdata, layer);
    }

    memcpy(layerorco, orco, sizeof(float[3]) * totvert);
    if (free) {
      MEM_freeN(orco);
    }
  }
}

static bool mesh_has_modifier_final_normals(const Mesh *mesh_input,
                                            const CustomData_MeshMasks *final_datamask,
                                            Mesh *mesh_final)
{
  /* Test if mesh has the required loop normals, in case an additional modifier
   * evaluation from another instance or from an operator requests it but the
   * initial normals were not loop normals. */
  const bool calc_loop_normals = ((mesh_input->flag & ME_AUTOSMOOTH) != 0 ||
                                  (final_datamask->lmask & CD_MASK_NORMAL) != 0);

  return (!calc_loop_normals || CustomData_has_layer(&mesh_final->ldata, CD_NORMAL));
}

static void mesh_calc_modifier_final_normals(const Mesh *mesh_input,
                                             const CustomData_MeshMasks *final_datamask,
                                             const bool sculpt_dyntopo,
                                             Mesh *mesh_final)
{
  /* Compute normals. */
  const bool calc_loop_normals = ((mesh_input->flag & ME_AUTOSMOOTH) != 0 ||
                                  (final_datamask->lmask & CD_MASK_NORMAL) != 0);

  /* Needed as `final_datamask` is not preserved outside modifier stack evaluation. */
  SubsurfRuntimeData *subsurf_runtime_data = mesh_final->runtime.subsurf_runtime_data;
  if (subsurf_runtime_data) {
    subsurf_runtime_data->calc_loop_normals = calc_loop_normals;
  }

  if (calc_loop_normals) {
    /* Compute loop normals (NOTE: will compute poly and vert normals as well, if needed!). In case
     * of deferred CPU subdivision, this will be computed when the wrapper is generated. */
    if (!subsurf_runtime_data || subsurf_runtime_data->resolution == 0) {
      BKE_mesh_calc_normals_split(mesh_final);
    }
  }
  else {
    if (sculpt_dyntopo == false) {
      /* without this, drawing ngon tri's faces will show ugly tessellated face
       * normals and will also have to calculate normals on the fly, try avoid
       * this where possible since calculating polygon normals isn't fast,
       * note that this isn't a problem for subsurf (only quads) or edit-mode
       * which deals with drawing differently. */
      BKE_mesh_ensure_normals_for_display(mesh_final);
    }

    /* Some modifiers, like data-transfer, may generate those data as temp layer,
     * we do not want to keep them, as they are used by display code when available
     * (i.e. even if auto-smooth is disabled). */
    if (CustomData_has_layer(&mesh_final->ldata, CD_NORMAL)) {
      CustomData_free_layers(&mesh_final->ldata, CD_NORMAL, mesh_final->totloop);
    }
  }
}

/* Does final touches to the final evaluated mesh, making sure it is perfectly usable.
 *
 * This is needed because certain information is not passed along intermediate meshes allocated
 * during stack evaluation.
 */
static void mesh_calc_finalize(const Mesh *mesh_input, Mesh *mesh_eval)
{
  /* Make sure the name is the same. This is because mesh allocation from template does not
   * take care of naming. */
  BLI_strncpy(mesh_eval->id.name, mesh_input->id.name, sizeof(mesh_eval->id.name));
  /* Make evaluated mesh to share same edit mesh pointer as original and copied meshes. */
  mesh_eval->edit_mesh = mesh_input->edit_mesh;
}

void BKE_mesh_wrapper_deferred_finalize_mdata(Mesh *me_eval,
                                              const CustomData_MeshMasks *cd_mask_finalize)
{
  if (me_eval->runtime.wrapper_type_finalize & (1 << ME_WRAPPER_TYPE_BMESH)) {
    editbmesh_calc_modifier_final_normals(me_eval, cd_mask_finalize);
    me_eval->runtime.wrapper_type_finalize &= ~(1 << ME_WRAPPER_TYPE_BMESH);
  }
  BLI_assert(me_eval->runtime.wrapper_type_finalize == 0);
}

/**
 * Modifies the given mesh and geometry set. The mesh is not passed as part of the mesh component
 * in the \a geometry_set input, it is only passed in \a input_mesh and returned in the return
 * value.
 *
 * The purpose of the geometry set is to store all geometry components that are generated
 * by modifiers to allow outputting non-mesh data from modifiers.
 */
static Mesh *modifier_modify_mesh_and_geometry_set(ModifierData *md,
                                                   const ModifierEvalContext &mectx,
                                                   Mesh *input_mesh,
                                                   GeometrySet &geometry_set)
{
  Mesh *mesh_output = nullptr;
  const ModifierTypeInfo *mti = BKE_modifier_get_info((ModifierType)md->type);
  if (mti->modifyGeometrySet == nullptr) {
    mesh_output = BKE_modifier_modify_mesh(md, &mectx, input_mesh);
  }
  else {
    /* For performance reasons, this should be called by the modifier and/or nodes themselves at
     * some point. */
    BKE_mesh_wrapper_ensure_mdata(input_mesh);

    /* Adds a new mesh component to the geometry set based on the #input_mesh. */
    MeshComponent &mesh_component = geometry_set.get_component_for_write<MeshComponent>();
    /* Replace only the mesh rather than the whole component, because the entire #MeshComponent
     * might have been replaced by data from a different object in the node tree, which means the
     * component contains vertex group name data for that object that should not be removed. */
    mesh_component.replace(input_mesh, GeometryOwnershipType::Editable);

    /* Let the modifier change the geometry set. */
    mti->modifyGeometrySet(md, &mectx, &geometry_set);

    /* Release the mesh from the geometry set again. */
    if (geometry_set.has<MeshComponent>()) {
      MeshComponent &mesh_component = geometry_set.get_component_for_write<MeshComponent>();
      if (mesh_component.get_for_read() != input_mesh) {
        /* Make sure the mesh component actually owns the mesh before taking over ownership. */
        mesh_component.ensure_owns_direct_data();
      }
      mesh_output = mesh_component.release();
    }

    /* Return an empty mesh instead of null. */
    if (mesh_output == nullptr) {
      mesh_output = BKE_mesh_new_nomain(0, 0, 0, 0, 0);
      BKE_mesh_copy_parameters_for_eval(mesh_output, input_mesh);
    }
  }

  return mesh_output;
}

static void mesh_calc_modifiers(struct Depsgraph *depsgraph,
                                const Scene *scene,
                                Object *ob,
                                const bool use_deform,
                                const bool need_mapping,
                                const CustomData_MeshMasks *dataMask,
                                const bool use_cache,
                                const bool allow_shared_mesh,
                                /* return args */
                                Mesh **r_deform,
                                Mesh **r_final,
                                GeometrySet **r_geometry_set)
{
  using namespace blender::bke;
  /* Input and final mesh. Final mesh is only created the moment the first
   * constructive modifier is executed, or a deform modifier needs normals
   * or certain data layers. */
  Mesh *mesh_input = (Mesh *)ob->data;
  BKE_mesh_assert_normals_dirty_or_calculated(mesh_input);
  Mesh *mesh_final = nullptr;
  Mesh *mesh_deform = nullptr;
  /* This geometry set contains the non-mesh data that might be generated by modifiers. */
  GeometrySet geometry_set_final;

  BLI_assert((mesh_input->id.tag & LIB_TAG_COPIED_ON_WRITE_EVAL_RESULT) == 0);

  /* Deformed vertex locations array. Deform only modifier need this type of
   * float array rather than MVert*. Tracked along with mesh_final as an
   * optimization to avoid copying coordinates back and forth if there are
   * multiple sequential deform only modifiers. */
  float(*deformed_verts)[3] = nullptr;
  int num_deformed_verts = mesh_input->totvert;
  bool isPrevDeform = false;

  /* Mesh with constructive modifiers but no deformation applied. Tracked
   * along with final mesh if undeformed / orco coordinates are requested
   * for texturing. */
  Mesh *mesh_orco = nullptr;
  Mesh *mesh_orco_cloth = nullptr;

  /* Modifier evaluation modes. */
  const bool use_render = (DEG_get_mode(depsgraph) == DAG_EVAL_RENDER);
  const int required_mode = use_render ? eModifierMode_Render : eModifierMode_Realtime;

  /* Sculpt can skip certain modifiers. */
  const bool has_multires = BKE_sculpt_multires_active(scene, ob) != nullptr;
  bool multires_applied = false;
  const bool sculpt_mode = ob->mode & OB_MODE_SCULPT && ob->sculpt && !use_render;
  const bool sculpt_dyntopo = (sculpt_mode && ob->sculpt->bm) && !use_render;

  /* Modifier evaluation contexts for different types of modifiers. */
  ModifierApplyFlag apply_render = use_render ? MOD_APPLY_RENDER : (ModifierApplyFlag)0;
  ModifierApplyFlag apply_cache = use_cache ? MOD_APPLY_USECACHE : (ModifierApplyFlag)0;
  const ModifierEvalContext mectx = {
      depsgraph, ob, (ModifierApplyFlag)(apply_render | apply_cache)};
  const ModifierEvalContext mectx_orco = {
      depsgraph, ob, (ModifierApplyFlag)(apply_render | MOD_APPLY_ORCO)};

  /* Get effective list of modifiers to execute. Some effects like shape keys
   * are added as virtual modifiers before the user created modifiers. */
  VirtualModifierData virtualModifierData;
  ModifierData *firstmd = BKE_modifiers_get_virtual_modifierlist(ob, &virtualModifierData);
  ModifierData *md = firstmd;

  /* Preview colors by modifiers such as dynamic paint, to show the results
   * even if the resulting data is not used in a material. Only in object mode.
   * TODO: this is broken, not drawn by the drawn manager. */
  const bool do_mod_mcol = (ob->mode == OB_MODE_OBJECT);
  ModifierData *previewmd = nullptr;
  CustomData_MeshMasks previewmask = {0};
  if (do_mod_mcol) {
    /* Find the last active modifier generating a preview, or nullptr if none. */
    /* XXX Currently, DPaint modifier just ignores this.
     *     Needs a stupid hack...
     *     The whole "modifier preview" thing has to be (re?)designed, anyway! */
    previewmd = BKE_modifier_get_last_preview(scene, md, required_mode);
  }

  /* Compute accumulated datamasks needed by each modifier. It helps to do
   * this fine grained so that for example vertex groups are preserved up to
   * an armature modifier, but not through a following subsurf modifier where
   * subdividing them is expensive. */
  CustomData_MeshMasks final_datamask = *dataMask;
  CDMaskLink *datamasks = BKE_modifier_calc_data_masks(
      scene, ob, md, &final_datamask, required_mode, previewmd, &previewmask);
  CDMaskLink *md_datamask = datamasks;
  /* XXX Always copying POLYINDEX, else tessellated data are no more valid! */
  CustomData_MeshMasks append_mask = CD_MASK_BAREMESH_ORIGINDEX;

  /* Clear errors before evaluation. */
  BKE_modifiers_clear_errors(ob);

  if (ob->modifier_flag & OB_MODIFIER_FLAG_ADD_REST_POSITION) {
    if (mesh_final == nullptr) {
      mesh_final = BKE_mesh_copy_for_eval(mesh_input, true);
      ASSERT_IS_VALID_MESH(mesh_final);
    }
<<<<<<< HEAD
    blender::bke::MutableAttributeAccessor attributes = blender::bke::mesh_attributes_for_write(
        *mesh_final);
    blender::bke::SpanAttributeWriter rest_positions =
        attributes.lookup_or_add_for_write_only_span<float3>("rest_position", ATTR_DOMAIN_POINT);
    VArray<float3> positions = attributes.lookup_or_default<float3>(
        "position", ATTR_DOMAIN_POINT, float3(0));
    positions.materialize(rest_positions.span);
    rest_positions.finish();
=======
    MutableAttributeAccessor attributes = mesh_attributes_for_write(*mesh_final);
    SpanAttributeWriter<float3> rest_positions =
        attributes.lookup_or_add_for_write_only_span<float3>("rest_position", ATTR_DOMAIN_POINT);
    if (rest_positions) {
      attributes.lookup<float3>("position").materialize(rest_positions.span);
      rest_positions.finish();
    }
>>>>>>> 70f17113
  }

  /* Apply all leading deform modifiers. */
  if (use_deform) {
    for (; md; md = md->next, md_datamask = md_datamask->next) {
      const ModifierTypeInfo *mti = BKE_modifier_get_info((ModifierType)md->type);

      if (!BKE_modifier_is_enabled(scene, md, required_mode)) {
        continue;
      }

      if (mti->type == eModifierTypeType_OnlyDeform && !sculpt_dyntopo) {
        if (!deformed_verts) {
          deformed_verts = BKE_mesh_vert_coords_alloc(mesh_input, &num_deformed_verts);
        }
        else if (isPrevDeform && mti->dependsOnNormals && mti->dependsOnNormals(md)) {
          if (mesh_final == nullptr) {
            mesh_final = BKE_mesh_copy_for_eval(mesh_input, true);
            ASSERT_IS_VALID_MESH(mesh_final);
          }
          BKE_mesh_vert_coords_apply(mesh_final, deformed_verts);
        }

        BKE_modifier_deform_verts(md, &mectx, mesh_final, deformed_verts, num_deformed_verts);

        isPrevDeform = true;
      }
      else {
        break;
      }
    }

    /* Result of all leading deforming modifiers is cached for
     * places that wish to use the original mesh but with deformed
     * coordinates (like vertex paint). */
    if (r_deform) {
      mesh_deform = BKE_mesh_copy_for_eval(mesh_input, true);

      if (deformed_verts) {
        BKE_mesh_vert_coords_apply(mesh_deform, deformed_verts);
      }
    }
  }

  /* Apply all remaining constructive and deforming modifiers. */
  bool have_non_onlydeform_modifiers_appled = false;
  for (; md; md = md->next, md_datamask = md_datamask->next) {
    const ModifierTypeInfo *mti = BKE_modifier_get_info((ModifierType)md->type);

    if (!BKE_modifier_is_enabled(scene, md, required_mode)) {
      continue;
    }

    if (mti->type == eModifierTypeType_OnlyDeform && !use_deform) {
      continue;
    }

    if ((mti->flags & eModifierTypeFlag_RequiresOriginalData) &&
        have_non_onlydeform_modifiers_appled) {
      BKE_modifier_set_error(ob, md, "Modifier requires original data, bad stack position");
      continue;
    }

    if (sculpt_mode && (!has_multires || multires_applied || sculpt_dyntopo)) {
      bool unsupported = false;

      if (md->type == eModifierType_Multires && ((MultiresModifierData *)md)->sculptlvl == 0) {
        /* If multires is on level 0 skip it silently without warning message. */
        if (!sculpt_dyntopo) {
          continue;
        }
      }

      if (sculpt_dyntopo) {
        unsupported = true;
      }

      if (scene->toolsettings->sculpt->flags & SCULPT_ONLY_DEFORM) {
        unsupported |= (mti->type != eModifierTypeType_OnlyDeform);
      }

      unsupported |= multires_applied;

      if (unsupported) {
        if (sculpt_dyntopo) {
          BKE_modifier_set_error(ob, md, "Not supported in dyntopo");
        }
        else {
          BKE_modifier_set_error(ob, md, "Not supported in sculpt mode");
        }
        continue;
      }
    }

    if (need_mapping && !BKE_modifier_supports_mapping(md)) {
      continue;
    }

    /* Add orco mesh as layer if needed by this modifier. */
    if (mesh_final && mesh_orco && mti->requiredDataMask) {
      CustomData_MeshMasks mask = {0};
      mti->requiredDataMask(ob, md, &mask);
      if (mask.vmask & CD_MASK_ORCO) {
        add_orco_mesh(ob, nullptr, mesh_final, mesh_orco, CD_ORCO);
      }
    }

    /* How to apply modifier depends on (a) what we already have as
     * a result of previous modifiers (could be a Mesh or just
     * deformed vertices) and (b) what type the modifier is. */
    if (mti->type == eModifierTypeType_OnlyDeform) {
      /* No existing verts to deform, need to build them. */
      if (!deformed_verts) {
        if (mesh_final) {
          /* Deforming a mesh, read the vertex locations
           * out of the mesh and deform them. Once done with this
           * run of deformers verts will be written back. */
          deformed_verts = BKE_mesh_vert_coords_alloc(mesh_final, &num_deformed_verts);
        }
        else {
          deformed_verts = BKE_mesh_vert_coords_alloc(mesh_input, &num_deformed_verts);
        }
      }
      /* if this is not the last modifier in the stack then recalculate the normals
       * to avoid giving bogus normals to the next modifier see: T23673. */
      else if (isPrevDeform && mti->dependsOnNormals && mti->dependsOnNormals(md)) {
        if (mesh_final == nullptr) {
          mesh_final = BKE_mesh_copy_for_eval(mesh_input, true);
          ASSERT_IS_VALID_MESH(mesh_final);
        }
        BKE_mesh_vert_coords_apply(mesh_final, deformed_verts);
      }
      BKE_modifier_deform_verts(md, &mectx, mesh_final, deformed_verts, num_deformed_verts);
    }
    else {
      bool check_for_needs_mapping = false;
      /* apply vertex coordinates or build a Mesh as necessary */
      if (mesh_final != nullptr) {
        if (have_non_onlydeform_modifiers_appled == false) {
          /* If we only deformed, we won't have initialized #CD_ORIGINDEX.
           * as this is the only part of the function that initializes mapping. */
          check_for_needs_mapping = true;
        }
      }
      else {
        mesh_final = BKE_mesh_copy_for_eval(mesh_input, true);
        ASSERT_IS_VALID_MESH(mesh_final);
        check_for_needs_mapping = true;
      }

      if (deformed_verts) {
        BKE_mesh_vert_coords_apply(mesh_final, deformed_verts);
      }

      have_non_onlydeform_modifiers_appled = true;

      /* determine which data layers are needed by following modifiers */
      CustomData_MeshMasks nextmask = md_datamask->next ? md_datamask->next->mask : final_datamask;

      if (check_for_needs_mapping) {
        /* Initialize original indices the first time we evaluate a
         * constructive modifier. Modifiers will then do mapping mostly
         * automatic by copying them through CustomData_copy_data along
         * with other data.
         *
         * These are created when either requested by evaluation, or if
         * following modifiers requested them. */
        if (need_mapping ||
            ((nextmask.vmask | nextmask.emask | nextmask.pmask) & CD_MASK_ORIGINDEX)) {
          /* calc */
          CustomData_add_layer(
              &mesh_final->vdata, CD_ORIGINDEX, CD_CONSTRUCT, nullptr, mesh_final->totvert);
          CustomData_add_layer(
              &mesh_final->edata, CD_ORIGINDEX, CD_CONSTRUCT, nullptr, mesh_final->totedge);
          CustomData_add_layer(
              &mesh_final->pdata, CD_ORIGINDEX, CD_CONSTRUCT, nullptr, mesh_final->totpoly);

          /* Not worth parallelizing this,
           * gives less than 0.1% overall speedup in best of best cases... */
          range_vn_i((int *)CustomData_get_layer(&mesh_final->vdata, CD_ORIGINDEX),
                     mesh_final->totvert,
                     0);
          range_vn_i((int *)CustomData_get_layer(&mesh_final->edata, CD_ORIGINDEX),
                     mesh_final->totedge,
                     0);
          range_vn_i((int *)CustomData_get_layer(&mesh_final->pdata, CD_ORIGINDEX),
                     mesh_final->totpoly,
                     0);
        }
      }

      /* set the Mesh to only copy needed data */
      CustomData_MeshMasks mask = md_datamask->mask;
      /* needMapping check here fixes bug T28112, otherwise it's
       * possible that it won't be copied */
      CustomData_MeshMasks_update(&mask, &append_mask);
      if (need_mapping) {
        mask.vmask |= CD_MASK_ORIGINDEX;
        mask.emask |= CD_MASK_ORIGINDEX;
        mask.pmask |= CD_MASK_ORIGINDEX;
      }
      mesh_set_only_copy(mesh_final, &mask);

      /* add cloth rest shape key if needed */
      if (mask.vmask & CD_MASK_CLOTH_ORCO) {
        add_orco_mesh(ob, nullptr, mesh_final, mesh_orco, CD_CLOTH_ORCO);
      }

      /* add an origspace layer if needed */
      if ((md_datamask->mask.lmask) & CD_MASK_ORIGSPACE_MLOOP) {
        if (!CustomData_has_layer(&mesh_final->ldata, CD_ORIGSPACE_MLOOP)) {
          CustomData_add_layer(&mesh_final->ldata,
                               CD_ORIGSPACE_MLOOP,
                               CD_SET_DEFAULT,
                               nullptr,
                               mesh_final->totloop);
          mesh_init_origspace(mesh_final);
        }
      }

      Mesh *mesh_next = modifier_modify_mesh_and_geometry_set(
          md, mectx, mesh_final, geometry_set_final);
      ASSERT_IS_VALID_MESH(mesh_next);

      if (mesh_next) {
        /* if the modifier returned a new mesh, release the old one */
        if (mesh_final != mesh_next) {
          BLI_assert(mesh_final != mesh_input);
          BKE_id_free(nullptr, mesh_final);
        }
        mesh_final = mesh_next;

        if (deformed_verts) {
          MEM_freeN(deformed_verts);
          deformed_verts = nullptr;
        }
      }

      /* create an orco mesh in parallel */
      if (nextmask.vmask & CD_MASK_ORCO) {
        if (!mesh_orco) {
          mesh_orco = create_orco_mesh(ob, mesh_input, nullptr, CD_ORCO);
        }

        nextmask.vmask &= ~CD_MASK_ORCO;
        CustomData_MeshMasks temp_cddata_masks = {0};
        temp_cddata_masks.vmask = CD_MASK_ORIGINDEX;
        temp_cddata_masks.emask = CD_MASK_ORIGINDEX;
        temp_cddata_masks.fmask = CD_MASK_ORIGINDEX;
        temp_cddata_masks.pmask = CD_MASK_ORIGINDEX;

        if (mti->requiredDataMask != nullptr) {
          mti->requiredDataMask(ob, md, &temp_cddata_masks);
        }
        CustomData_MeshMasks_update(&temp_cddata_masks, &nextmask);
        mesh_set_only_copy(mesh_orco, &temp_cddata_masks);

        mesh_next = BKE_modifier_modify_mesh(md, &mectx_orco, mesh_orco);
        ASSERT_IS_VALID_MESH(mesh_next);

        if (mesh_next) {
          /* if the modifier returned a new mesh, release the old one */
          if (mesh_orco != mesh_next) {
            BLI_assert(mesh_orco != mesh_input);
            BKE_id_free(nullptr, mesh_orco);
          }

          mesh_orco = mesh_next;
        }
      }

      /* create cloth orco mesh in parallel */
      if (nextmask.vmask & CD_MASK_CLOTH_ORCO) {
        if (!mesh_orco_cloth) {
          mesh_orco_cloth = create_orco_mesh(ob, mesh_input, nullptr, CD_CLOTH_ORCO);
        }

        nextmask.vmask &= ~CD_MASK_CLOTH_ORCO;
        nextmask.vmask |= CD_MASK_ORIGINDEX;
        nextmask.emask |= CD_MASK_ORIGINDEX;
        nextmask.pmask |= CD_MASK_ORIGINDEX;
        mesh_set_only_copy(mesh_orco_cloth, &nextmask);

        mesh_next = BKE_modifier_modify_mesh(md, &mectx_orco, mesh_orco_cloth);
        ASSERT_IS_VALID_MESH(mesh_next);

        if (mesh_next) {
          /* if the modifier returned a new mesh, release the old one */
          if (mesh_orco_cloth != mesh_next) {
            BLI_assert(mesh_orco != mesh_input);
            BKE_id_free(nullptr, mesh_orco_cloth);
          }

          mesh_orco_cloth = mesh_next;
        }
      }

      /* in case of dynamic paint, make sure preview mask remains for following modifiers */
      /* XXX Temp and hackish solution! */
      if (md->type == eModifierType_DynamicPaint) {
        append_mask.lmask |= CD_MASK_PREVIEW_MLOOPCOL;
      }

      mesh_final->runtime.deformed_only = false;
    }

    isPrevDeform = (mti->type == eModifierTypeType_OnlyDeform);

    if (sculpt_mode && md->type == eModifierType_Multires) {
      multires_applied = true;
    }
  }

  BLI_linklist_free((LinkNode *)datamasks, nullptr);

  for (md = firstmd; md; md = md->next) {
    BKE_modifier_free_temporary_data(md);
  }

  /* Yay, we are done. If we have a Mesh and deformed vertices,
   * we need to apply these back onto the Mesh. If we have no
   * Mesh then we need to build one. */
  if (mesh_final == nullptr) {
    if (deformed_verts == nullptr && allow_shared_mesh) {
      mesh_final = mesh_input;
    }
    else {
      mesh_final = BKE_mesh_copy_for_eval(mesh_input, true);
    }
  }
  if (deformed_verts) {
    BKE_mesh_vert_coords_apply(mesh_final, deformed_verts);
    MEM_freeN(deformed_verts);
    deformed_verts = nullptr;
  }

  /* Denotes whether the object which the modifier stack came from owns the mesh or whether the
   * mesh is shared across multiple objects since there are no effective modifiers. */
  const bool is_own_mesh = (mesh_final != mesh_input);

  /* Add orco coordinates to final and deformed mesh if requested. */
  if (final_datamask.vmask & CD_MASK_ORCO) {
    /* No need in ORCO layer if the mesh was not deformed or modified: undeformed mesh in this case
     * matches input mesh. */
    if (is_own_mesh) {
      add_orco_mesh(ob, nullptr, mesh_final, mesh_orco, CD_ORCO);
    }

    if (mesh_deform) {
      add_orco_mesh(ob, nullptr, mesh_deform, nullptr, CD_ORCO);
    }
  }

  if (mesh_orco) {
    BKE_id_free(nullptr, mesh_orco);
  }
  if (mesh_orco_cloth) {
    BKE_id_free(nullptr, mesh_orco_cloth);
  }

  /* Remove temporary data layer only needed for modifier evaluation.
   * Save some memory, and ensure GPU subdivision does not need to deal with this. */
  CustomData_free_layers(&mesh_final->vdata, CD_CLOTH_ORCO, mesh_final->totvert);

  /* Compute normals. */
  if (is_own_mesh) {
    mesh_calc_modifier_final_normals(mesh_input, &final_datamask, sculpt_dyntopo, mesh_final);
    mesh_calc_finalize(mesh_input, mesh_final);
  }
  else {
    Mesh_Runtime *runtime = &mesh_input->runtime;
    if (runtime->mesh_eval == nullptr) {
      BLI_assert(runtime->eval_mutex != nullptr);
      BLI_mutex_lock((ThreadMutex *)runtime->eval_mutex);
      if (runtime->mesh_eval == nullptr) {
        /* Not yet finalized by any instance, do it now
         * Isolate since computing normals is multithreaded and we are holding a lock. */
        blender::threading::isolate_task([&] {
          mesh_final = BKE_mesh_copy_for_eval(mesh_input, true);
          mesh_calc_modifier_final_normals(
              mesh_input, &final_datamask, sculpt_dyntopo, mesh_final);
          mesh_calc_finalize(mesh_input, mesh_final);
          runtime->mesh_eval = mesh_final;
        });
      }
      else {
        /* Already finalized by another instance, reuse. */
        mesh_final = runtime->mesh_eval;
      }
      BLI_mutex_unlock((ThreadMutex *)runtime->eval_mutex);
    }
    else if (!mesh_has_modifier_final_normals(mesh_input, &final_datamask, runtime->mesh_eval)) {
      /* Modifier stack was (re-)evaluated with a request for additional normals
       * different than the instanced mesh, can't instance anymore now. */
      mesh_final = BKE_mesh_copy_for_eval(mesh_input, true);
      mesh_calc_modifier_final_normals(mesh_input, &final_datamask, sculpt_dyntopo, mesh_final);
      mesh_calc_finalize(mesh_input, mesh_final);
    }
    else {
      /* Already finalized by another instance, reuse. */
      mesh_final = runtime->mesh_eval;
    }
  }

  /* Return final mesh */
  *r_final = mesh_final;
  if (r_deform) {
    *r_deform = mesh_deform;
  }
  if (r_geometry_set) {
    *r_geometry_set = new GeometrySet(std::move(geometry_set_final));
  }
}

float (*editbmesh_vert_coords_alloc(BMEditMesh *em, int *r_vert_len))[3]
{
  BMIter iter;
  BMVert *eve;
  float(*cos)[3];
  int i;

  *r_vert_len = em->bm->totvert;

  cos = (float(*)[3])MEM_malloc_arrayN(em->bm->totvert, sizeof(float[3]), "vertexcos");

  BM_ITER_MESH_INDEX (eve, &iter, em->bm, BM_VERTS_OF_MESH, i) {
    copy_v3_v3(cos[i], eve->co);
  }

  return cos;
}

bool editbmesh_modifier_is_enabled(const Scene *scene,
                                   const Object *ob,
                                   ModifierData *md,
                                   bool has_prev_mesh)
{
  const ModifierTypeInfo *mti = BKE_modifier_get_info((ModifierType)md->type);
  const int required_mode = eModifierMode_Realtime | eModifierMode_Editmode;

  if (!BKE_modifier_is_enabled(scene, md, required_mode)) {
    return false;
  }

  if ((mti->flags & eModifierTypeFlag_RequiresOriginalData) && has_prev_mesh) {
    BKE_modifier_set_error(ob, md, "Modifier requires original data, bad stack position");
    return false;
  }

  return true;
}

static void editbmesh_calc_modifier_final_normals(Mesh *mesh_final,
                                                  const CustomData_MeshMasks *final_datamask)
{
  const bool calc_loop_normals = ((mesh_final->flag & ME_AUTOSMOOTH) != 0 ||
                                  (final_datamask->lmask & CD_MASK_NORMAL) != 0);

  SubsurfRuntimeData *subsurf_runtime_data = mesh_final->runtime.subsurf_runtime_data;
  if (subsurf_runtime_data) {
    subsurf_runtime_data->calc_loop_normals = calc_loop_normals;
  }

  if (calc_loop_normals) {
    /* Compute loop normals. In case of deferred CPU subdivision, this will be computed when the
     * wrapper is generated. */
    if (!subsurf_runtime_data || subsurf_runtime_data->resolution == 0) {
      BKE_mesh_calc_normals_split(mesh_final);
    }
  }
  else {
    /* Same as mesh_calc_modifiers. If using loop normals, poly nors have already been computed. */
    BKE_mesh_ensure_normals_for_display(mesh_final);

    /* Some modifiers, like data-transfer, may generate those data, we do not want to keep them,
     * as they are used by display code when available (i.e. even if autosmooth is disabled). */
    if (CustomData_has_layer(&mesh_final->ldata, CD_NORMAL)) {
      CustomData_free_layers(&mesh_final->ldata, CD_NORMAL, mesh_final->totloop);
    }
  }
}

static void editbmesh_calc_modifier_final_normals_or_defer(
    Mesh *mesh_final, const CustomData_MeshMasks *final_datamask)
{
  if (mesh_final->runtime.wrapper_type != ME_WRAPPER_TYPE_MDATA) {
    /* Generated at draw time. */
    mesh_final->runtime.wrapper_type_finalize = (1 << mesh_final->runtime.wrapper_type);
    return;
  }

  editbmesh_calc_modifier_final_normals(mesh_final, final_datamask);
}

static void editbmesh_calc_modifiers(struct Depsgraph *depsgraph,
                                     const Scene *scene,
                                     Object *ob,
                                     BMEditMesh *em_input,
                                     const CustomData_MeshMasks *dataMask,
                                     /* return args */
                                     Mesh **r_cage,
                                     Mesh **r_final,
                                     GeometrySet **r_geometry_set)
{
  /* Input and final mesh. Final mesh is only created the moment the first
   * constructive modifier is executed, or a deform modifier needs normals
   * or certain data layers. */
  Mesh *mesh_input = (Mesh *)ob->data;
  Mesh *mesh_final = nullptr;
  Mesh *mesh_cage = nullptr;
  /* This geometry set contains the non-mesh data that might be generated by modifiers. */
  GeometrySet geometry_set_final;

  /* Deformed vertex locations array. Deform only modifier need this type of
   * float array rather than MVert*. Tracked along with mesh_final as an
   * optimization to avoid copying coordinates back and forth if there are
   * multiple sequential deform only modifiers. */
  float(*deformed_verts)[3] = nullptr;
  int num_deformed_verts = 0;
  bool isPrevDeform = false;

  /* Mesh with constructive modifiers but no deformation applied. Tracked
   * along with final mesh if undeformed / orco coordinates are requested
   * for texturing. */
  Mesh *mesh_orco = nullptr;

  /* Modifier evaluation modes. */
  const int required_mode = eModifierMode_Realtime | eModifierMode_Editmode;

  const bool use_render = (DEG_get_mode(depsgraph) == DAG_EVAL_RENDER);
  /* Modifier evaluation contexts for different types of modifiers. */
  ModifierApplyFlag apply_render = use_render ? MOD_APPLY_RENDER : (ModifierApplyFlag)0;
  const ModifierEvalContext mectx = {
      depsgraph, ob, (ModifierApplyFlag)(MOD_APPLY_USECACHE | apply_render)};
  const ModifierEvalContext mectx_orco = {depsgraph, ob, MOD_APPLY_ORCO};

  /* Get effective list of modifiers to execute. Some effects like shape keys
   * are added as virtual modifiers before the user created modifiers. */
  VirtualModifierData virtualModifierData;
  ModifierData *md = BKE_modifiers_get_virtual_modifierlist(ob, &virtualModifierData);

  /* Compute accumulated datamasks needed by each modifier. It helps to do
   * this fine grained so that for example vertex groups are preserved up to
   * an armature modifier, but not through a following subsurf modifier where
   * subdividing them is expensive. */
  CustomData_MeshMasks final_datamask = *dataMask;
  CDMaskLink *datamasks = BKE_modifier_calc_data_masks(
      scene, ob, md, &final_datamask, required_mode, nullptr, nullptr);
  CDMaskLink *md_datamask = datamasks;
  CustomData_MeshMasks append_mask = CD_MASK_BAREMESH;

  /* Evaluate modifiers up to certain index to get the mesh cage. */
  int cageIndex = BKE_modifiers_get_cage_index(scene, ob, nullptr, true);
  if (r_cage && cageIndex == -1) {
    mesh_cage = BKE_mesh_wrapper_from_editmesh_with_coords(
        em_input, &final_datamask, nullptr, mesh_input);
  }

  /* The mesh from edit mode should not have any original index layers already, since those
   * are added during evaluation when necessary and are redundant on an original mesh. */
  BLI_assert(CustomData_get_layer(&em_input->bm->pdata, CD_ORIGINDEX) == nullptr &&
             CustomData_get_layer(&em_input->bm->edata, CD_ORIGINDEX) == nullptr &&
             CustomData_get_layer(&em_input->bm->pdata, CD_ORIGINDEX) == nullptr);

  /* Clear errors before evaluation. */
  BKE_modifiers_clear_errors(ob);

  for (int i = 0; md; i++, md = md->next, md_datamask = md_datamask->next) {
    const ModifierTypeInfo *mti = BKE_modifier_get_info((ModifierType)md->type);

    if (!editbmesh_modifier_is_enabled(scene, ob, md, mesh_final != nullptr)) {
      continue;
    }

    /* Add an orco mesh as layer if needed by this modifier. */
    if (mesh_final && mesh_orco && mti->requiredDataMask) {
      CustomData_MeshMasks mask = {0};
      mti->requiredDataMask(ob, md, &mask);
      if (mask.vmask & CD_MASK_ORCO) {
        add_orco_mesh(ob, em_input, mesh_final, mesh_orco, CD_ORCO);
      }
    }

    /* How to apply modifier depends on (a) what we already have as
     * a result of previous modifiers (could be a mesh or just
     * deformed vertices) and (b) what type the modifier is. */
    if (mti->type == eModifierTypeType_OnlyDeform) {
      /* No existing verts to deform, need to build them. */
      if (!deformed_verts) {
        if (mesh_final) {
          /* Deforming a derived mesh, read the vertex locations
           * out of the mesh and deform them. Once done with this
           * run of deformers verts will be written back. */
          deformed_verts = BKE_mesh_vert_coords_alloc(mesh_final, &num_deformed_verts);
        }
        else {
          deformed_verts = editbmesh_vert_coords_alloc(em_input, &num_deformed_verts);
        }
      }
      else if (isPrevDeform && mti->dependsOnNormals && mti->dependsOnNormals(md)) {
        if (mesh_final == nullptr) {
          mesh_final = BKE_mesh_from_bmesh_for_eval_nomain(em_input->bm, nullptr, mesh_input);
          BKE_mesh_ensure_default_orig_index_customdata(mesh_final);
          ASSERT_IS_VALID_MESH(mesh_final);
        }
        BLI_assert(deformed_verts != nullptr);
        BKE_mesh_vert_coords_apply(mesh_final, deformed_verts);
      }

      if (mti->deformVertsEM) {
        BKE_modifier_deform_vertsEM(
            md, &mectx, em_input, mesh_final, deformed_verts, num_deformed_verts);
      }
      else {
        BKE_modifier_deform_verts(md, &mectx, mesh_final, deformed_verts, num_deformed_verts);
      }
    }
    else {
      /* apply vertex coordinates or build a DerivedMesh as necessary */
      if (mesh_final) {
        if (deformed_verts) {
          Mesh *mesh_tmp = BKE_mesh_copy_for_eval(mesh_final, false);
          if (mesh_final != mesh_cage) {
            BKE_id_free(nullptr, mesh_final);
          }
          mesh_final = mesh_tmp;
          BKE_mesh_vert_coords_apply(mesh_final, deformed_verts);
        }
        else if (mesh_final == mesh_cage) {
          /* 'me' may be changed by this modifier, so we need to copy it. */
          mesh_final = BKE_mesh_copy_for_eval(mesh_final, false);
        }
      }
      else {
        mesh_final = BKE_mesh_wrapper_from_editmesh_with_coords(
            em_input, nullptr, deformed_verts, mesh_input);
        deformed_verts = nullptr;
      }

      /* create an orco derivedmesh in parallel */
      CustomData_MeshMasks mask = md_datamask->mask;
      if (mask.vmask & CD_MASK_ORCO) {
        if (!mesh_orco) {
          mesh_orco = create_orco_mesh(ob, mesh_input, em_input, CD_ORCO);
        }

        mask.vmask &= ~CD_MASK_ORCO;
        mask.vmask |= CD_MASK_ORIGINDEX;
        mask.emask |= CD_MASK_ORIGINDEX;
        mask.pmask |= CD_MASK_ORIGINDEX;
        mesh_set_only_copy(mesh_orco, &mask);

        Mesh *mesh_next = BKE_modifier_modify_mesh(md, &mectx_orco, mesh_orco);
        ASSERT_IS_VALID_MESH(mesh_next);

        if (mesh_next) {
          /* if the modifier returned a new dm, release the old one */
          if (mesh_orco && mesh_orco != mesh_next) {
            BKE_id_free(nullptr, mesh_orco);
          }
          mesh_orco = mesh_next;
        }
      }

      /* set the DerivedMesh to only copy needed data */
      CustomData_MeshMasks_update(&mask, &append_mask);
      /* XXX WHAT? overwrites mask ??? */
      /* CD_MASK_ORCO may have been cleared above */
      mask = md_datamask->mask;
      mask.vmask |= CD_MASK_ORIGINDEX;
      mask.emask |= CD_MASK_ORIGINDEX;
      mask.pmask |= CD_MASK_ORIGINDEX;

      mesh_set_only_copy(mesh_final, &mask);

      if (mask.lmask & CD_MASK_ORIGSPACE_MLOOP) {
        if (!CustomData_has_layer(&mesh_final->ldata, CD_ORIGSPACE_MLOOP)) {
          CustomData_add_layer(&mesh_final->ldata,
                               CD_ORIGSPACE_MLOOP,
                               CD_SET_DEFAULT,
                               nullptr,
                               mesh_final->totloop);
          mesh_init_origspace(mesh_final);
        }
      }

      Mesh *mesh_next = modifier_modify_mesh_and_geometry_set(
          md, mectx, mesh_final, geometry_set_final);
      ASSERT_IS_VALID_MESH(mesh_next);

      if (mesh_next) {
        if (mesh_final && mesh_final != mesh_next) {
          BKE_id_free(nullptr, mesh_final);
        }
        mesh_final = mesh_next;

        if (deformed_verts) {
          MEM_freeN(deformed_verts);
          deformed_verts = nullptr;
        }
      }
      mesh_final->runtime.deformed_only = false;
    }

    if (r_cage && i == cageIndex) {
      if (mesh_final && deformed_verts) {
        mesh_cage = BKE_mesh_copy_for_eval(mesh_final, false);
        BKE_mesh_vert_coords_apply(mesh_cage, deformed_verts);
      }
      else if (mesh_final) {
        mesh_cage = mesh_final;
      }
      else {
        Mesh *me_orig = mesh_input;
        /* Modifying the input mesh is weak, however as there can only be one object in edit mode
         * even if multiple are sharing the same mesh this should be thread safe. */
        if ((me_orig->id.tag & LIB_TAG_COPIED_ON_WRITE) && (ob->mode & OB_MODE_EDIT)) {
          if (!BKE_mesh_runtime_ensure_edit_data(me_orig)) {
            BKE_mesh_runtime_reset_edit_data(me_orig);
          }
          me_orig->runtime.edit_data->vertexCos = (const float(*)[3])MEM_dupallocN(deformed_verts);
        }
        mesh_cage = BKE_mesh_wrapper_from_editmesh_with_coords(
            em_input,
            &final_datamask,
            deformed_verts ? (const float(*)[3])MEM_dupallocN(deformed_verts) : nullptr,
            mesh_input);
      }
    }

    isPrevDeform = (mti->type == eModifierTypeType_OnlyDeform);
  }

  BLI_linklist_free((LinkNode *)datamasks, nullptr);

  /* Yay, we are done. If we have a DerivedMesh and deformed vertices need
   * to apply these back onto the DerivedMesh. If we have no DerivedMesh
   * then we need to build one. */
  if (mesh_final) {
    if (deformed_verts) {
      if (mesh_final == mesh_cage) {
        mesh_final = BKE_mesh_copy_for_eval(mesh_final, false);
      }
      BKE_mesh_vert_coords_apply(mesh_final, deformed_verts);
    }
  }
  else if (!deformed_verts && mesh_cage) {
    /* cage should already have up to date normals */
    mesh_final = mesh_cage;
  }
  else {
    /* this is just a copy of the editmesh, no need to calc normals */
    mesh_final = BKE_mesh_wrapper_from_editmesh_with_coords(
        em_input, &final_datamask, deformed_verts, mesh_input);
    deformed_verts = nullptr;
  }

  if (deformed_verts) {
    MEM_freeN(deformed_verts);
  }

  /* Add orco coordinates to final and deformed mesh if requested. */
  if (final_datamask.vmask & CD_MASK_ORCO) {
    /* FIXME(@campbellbarton): avoid the need to convert to mesh data just to add an orco layer. */
    BKE_mesh_wrapper_ensure_mdata(mesh_final);

    add_orco_mesh(ob, em_input, mesh_final, mesh_orco, CD_ORCO);
  }

  if (mesh_orco) {
    BKE_id_free(nullptr, mesh_orco);
  }

  /* Compute normals. */
  editbmesh_calc_modifier_final_normals_or_defer(mesh_final, &final_datamask);
  if (mesh_cage && (mesh_cage != mesh_final)) {
    editbmesh_calc_modifier_final_normals_or_defer(mesh_cage, &final_datamask);
  }

  /* Return final mesh. */
  *r_final = mesh_final;
  if (r_cage) {
    *r_cage = mesh_cage;
  }
  if (r_geometry_set) {
    *r_geometry_set = new GeometrySet(std::move(geometry_set_final));
  }
}

static void mesh_build_extra_data(struct Depsgraph *depsgraph, Object *ob, Mesh *mesh_eval)
{
  uint32_t eval_flags = DEG_get_eval_flags_for_id(depsgraph, &ob->id);

  if (eval_flags & DAG_EVAL_NEED_SHRINKWRAP_BOUNDARY) {
    BKE_shrinkwrap_compute_boundary_data(mesh_eval);
  }
}

static void mesh_build_data(struct Depsgraph *depsgraph,
                            const Scene *scene,
                            Object *ob,
                            const CustomData_MeshMasks *dataMask,
                            const bool need_mapping)
{
#if 0 /* XXX This is already taken care of in #mesh_calc_modifiers... */
  if (need_mapping) {
    /* Also add the flag so that it is recorded in lastDataMask. */
    dataMask->vmask |= CD_MASK_ORIGINDEX;
    dataMask->emask |= CD_MASK_ORIGINDEX;
    dataMask->pmask |= CD_MASK_ORIGINDEX;
  }
#endif

  Mesh *mesh_eval = nullptr, *mesh_deform_eval = nullptr;
  GeometrySet *geometry_set_eval = nullptr;
  mesh_calc_modifiers(depsgraph,
                      scene,
                      ob,
                      true,
                      need_mapping,
                      dataMask,
                      true,
                      true,
                      &mesh_deform_eval,
                      &mesh_eval,
                      &geometry_set_eval);

  /* The modifier stack evaluation is storing result in mesh->runtime.mesh_eval, but this result
   * is not guaranteed to be owned by object.
   *
   * Check ownership now, since later on we can not go to a mesh owned by someone else via
   * object's runtime: this could cause access freed data on depsgraph destruction (mesh who owns
   * the final result might be freed prior to object). */
  Mesh *mesh = (Mesh *)ob->data;
  const bool is_mesh_eval_owned = (mesh_eval != mesh->runtime.mesh_eval);
  BKE_object_eval_assign_data(ob, &mesh_eval->id, is_mesh_eval_owned);

  /* Add the final mesh as a non-owning component to the geometry set. */
  MeshComponent &mesh_component = geometry_set_eval->get_component_for_write<MeshComponent>();
  mesh_component.replace(mesh_eval, GeometryOwnershipType::Editable);
  ob->runtime.geometry_set_eval = geometry_set_eval;

  ob->runtime.mesh_deform_eval = mesh_deform_eval;
  ob->runtime.last_data_mask = *dataMask;
  ob->runtime.last_need_mapping = need_mapping;

  BKE_object_boundbox_calc_from_mesh(ob, mesh_eval);

  /* Make sure that drivers can target shapekey properties.
   * Note that this causes a potential inconsistency, as the shapekey may have a
   * different topology than the evaluated mesh. */
  BLI_assert(mesh->key == nullptr || DEG_is_evaluated_id(&mesh->key->id));
  mesh_eval->key = mesh->key;

  if ((ob->mode & OB_MODE_ALL_SCULPT) && ob->sculpt) {
    if (DEG_is_active(depsgraph)) {
      BKE_sculpt_update_object_after_eval(depsgraph, ob);
    }
  }

  mesh_build_extra_data(depsgraph, ob, mesh_eval);
}

static void editbmesh_build_data(struct Depsgraph *depsgraph,
                                 const Scene *scene,
                                 Object *obedit,
                                 BMEditMesh *em,
                                 CustomData_MeshMasks *dataMask)
{
  Mesh *mesh = static_cast<Mesh *>(obedit->data);
  Mesh *me_cage;
  Mesh *me_final;
  GeometrySet *non_mesh_components;

  editbmesh_calc_modifiers(
      depsgraph, scene, obedit, em, dataMask, &me_cage, &me_final, &non_mesh_components);

  /* The modifier stack result is expected to share edit mesh pointer with the input.
   * This is similar `mesh_calc_finalize()`. */
  BKE_mesh_free_editmesh(me_final);
  BKE_mesh_free_editmesh(me_cage);
  me_final->edit_mesh = me_cage->edit_mesh = em;

  /* Object has edit_mesh but is not in edit mode (object shares mesh datablock with another object
   * with is in edit mode).
   * Convert edit mesh to mesh until the draw manager can draw mesh wrapper which is not in the
   * edit mode. */
  if (!(obedit->mode & OB_MODE_EDIT)) {
    BKE_mesh_wrapper_ensure_mdata(me_final);
    if (me_final != me_cage) {
      BKE_mesh_wrapper_ensure_mdata(me_cage);
    }
  }

  const bool is_mesh_eval_owned = (me_final != mesh->runtime.mesh_eval);
  BKE_object_eval_assign_data(obedit, &me_final->id, is_mesh_eval_owned);

  obedit->runtime.editmesh_eval_cage = me_cage;

  obedit->runtime.geometry_set_eval = non_mesh_components;

  BKE_object_boundbox_calc_from_mesh(obedit, me_final);

  obedit->runtime.last_data_mask = *dataMask;
}

static void object_get_datamask(const Depsgraph *depsgraph,
                                Object *ob,
                                CustomData_MeshMasks *r_mask,
                                bool *r_need_mapping)
{
  ViewLayer *view_layer = DEG_get_evaluated_view_layer(depsgraph);

  DEG_get_customdata_mask_for_object(depsgraph, ob, r_mask);

  if (r_need_mapping) {
    *r_need_mapping = false;
  }

  /* Must never access original objects when dependency graph is not active: it might be already
   * freed. */
  if (!DEG_is_active(depsgraph)) {
    return;
  }

  Object *actob = view_layer->basact ? DEG_get_original_object(view_layer->basact->object) :
                                       nullptr;
  if (DEG_get_original_object(ob) == actob) {
    bool editing = BKE_paint_select_face_test(actob);

    /* weight paint and face select need original indices because of selection buffer drawing */
    if (r_need_mapping) {
      *r_need_mapping = (editing || (ob->mode & (OB_MODE_WEIGHT_PAINT | OB_MODE_VERTEX_PAINT)));
    }

    /* check if we need tfaces & mcols due to face select or texture paint */
    if ((ob->mode & OB_MODE_TEXTURE_PAINT) || editing) {
      r_mask->lmask |= CD_MASK_MLOOPUV | CD_MASK_PROP_BYTE_COLOR;
      r_mask->fmask |= CD_MASK_MTFACE;
    }

    /* check if we need mcols due to vertex paint or weightpaint */
    if (ob->mode & OB_MODE_VERTEX_PAINT) {
      r_mask->lmask |= CD_MASK_PROP_BYTE_COLOR;
    }

    if (ob->mode & OB_MODE_WEIGHT_PAINT) {
      r_mask->vmask |= CD_MASK_MDEFORMVERT;
    }

    if (ob->mode & OB_MODE_EDIT) {
      r_mask->vmask |= CD_MASK_MVERT_SKIN;
    }
  }
}

void makeDerivedMesh(struct Depsgraph *depsgraph,
                     const Scene *scene,
                     Object *ob,
                     const CustomData_MeshMasks *dataMask)
{
  BLI_assert(ob->type == OB_MESH);

  /* Evaluated meshes aren't supposed to be created on original instances. If you do,
   * they aren't cleaned up properly on mode switch, causing crashes, e.g T58150. */
  BLI_assert(ob->id.tag & LIB_TAG_COPIED_ON_WRITE);

  BKE_object_free_derived_caches(ob);
  if (DEG_is_active(depsgraph)) {
    BKE_sculpt_update_object_before_eval(scene, ob);
  }

  /* NOTE: Access the `edit_mesh` after freeing the derived caches, so that `ob->data` is restored
   * to the pre-evaluated state. This is because the evaluated state is not necessarily sharing the
   * `edit_mesh` pointer with the input. For example, if the object is first evaluated in the
   * object mode, and then user in another scene moves object to edit mode. */
  BMEditMesh *em = ((Mesh *)ob->data)->edit_mesh;

  bool need_mapping;
  CustomData_MeshMasks cddata_masks = *dataMask;
  object_get_datamask(depsgraph, ob, &cddata_masks, &need_mapping);

  if (em) {
    editbmesh_build_data(depsgraph, scene, ob, em, &cddata_masks);
  }
  else {
    mesh_build_data(depsgraph, scene, ob, &cddata_masks, need_mapping);
  }
}

/***/

Mesh *mesh_get_eval_final(struct Depsgraph *depsgraph,
                          const Scene *scene,
                          Object *ob,
                          const CustomData_MeshMasks *dataMask)
{
  /* This function isn't thread-safe and can't be used during evaluation. */
  BLI_assert(DEG_is_evaluating(depsgraph) == false);

  /* Evaluated meshes aren't supposed to be created on original instances. If you do,
   * they aren't cleaned up properly on mode switch, causing crashes, e.g T58150. */
  BLI_assert(ob->id.tag & LIB_TAG_COPIED_ON_WRITE);

  /* if there's no evaluated mesh or the last data mask used doesn't include
   * the data we need, rebuild the derived mesh
   */
  bool need_mapping;
  CustomData_MeshMasks cddata_masks = *dataMask;
  object_get_datamask(depsgraph, ob, &cddata_masks, &need_mapping);

  Mesh *mesh_eval = BKE_object_get_evaluated_mesh(ob);
  if ((mesh_eval == nullptr) ||
      !CustomData_MeshMasks_are_matching(&(ob->runtime.last_data_mask), &cddata_masks) ||
      (need_mapping && !ob->runtime.last_need_mapping)) {
    CustomData_MeshMasks_update(&cddata_masks, &ob->runtime.last_data_mask);

    makeDerivedMesh(depsgraph, scene, ob, dataMask);

    mesh_eval = BKE_object_get_evaluated_mesh(ob);
  }

  BKE_mesh_assert_normals_dirty_or_calculated(mesh_eval);

  return mesh_eval;
}

Mesh *mesh_get_eval_deform(struct Depsgraph *depsgraph,
                           const Scene *scene,
                           Object *ob,
                           const CustomData_MeshMasks *dataMask)
{
  BMEditMesh *em = ((Mesh *)ob->data)->edit_mesh;
  if (em != nullptr) {
    /* There is no such a concept as deformed mesh in edit mode.
     * Explicitly disallow this request so that the evaluated result is not modified with evaluated
     * result from the wrong mode. */
    BLI_assert_msg(0, "Request of derformed mesh of object which is in edit mode");
    return nullptr;
  }

  /* This function isn't thread-safe and can't be used during evaluation. */
  BLI_assert(DEG_is_evaluating(depsgraph) == false);

  /* Evaluated meshes aren't supposed to be created on original instances. If you do,
   * they aren't cleaned up properly on mode switch, causing crashes, e.g T58150. */
  BLI_assert(ob->id.tag & LIB_TAG_COPIED_ON_WRITE);

  /* if there's no derived mesh or the last data mask used doesn't include
   * the data we need, rebuild the derived mesh
   */
  bool need_mapping;

  CustomData_MeshMasks cddata_masks = *dataMask;
  object_get_datamask(depsgraph, ob, &cddata_masks, &need_mapping);

  if (!ob->runtime.mesh_deform_eval ||
      !CustomData_MeshMasks_are_matching(&(ob->runtime.last_data_mask), &cddata_masks) ||
      (need_mapping && !ob->runtime.last_need_mapping)) {
    CustomData_MeshMasks_update(&cddata_masks, &ob->runtime.last_data_mask);
    mesh_build_data(
        depsgraph, scene, ob, &cddata_masks, need_mapping || ob->runtime.last_need_mapping);
  }

  return ob->runtime.mesh_deform_eval;
}

Mesh *mesh_create_eval_final(Depsgraph *depsgraph,
                             const Scene *scene,
                             Object *ob,
                             const CustomData_MeshMasks *dataMask)
{
  Mesh *result;
  mesh_calc_modifiers(
      depsgraph, scene, ob, true, false, dataMask, false, false, nullptr, &result, nullptr);
  return result;
}

Mesh *mesh_create_eval_no_deform(Depsgraph *depsgraph,
                                 const Scene *scene,
                                 Object *ob,
                                 const CustomData_MeshMasks *dataMask)
{
  Mesh *result;
  mesh_calc_modifiers(
      depsgraph, scene, ob, false, false, dataMask, false, false, nullptr, &result, nullptr);
  return result;
}

Mesh *mesh_create_eval_no_deform_render(Depsgraph *depsgraph,
                                        const Scene *scene,
                                        Object *ob,
                                        const CustomData_MeshMasks *dataMask)
{
  Mesh *result;
  mesh_calc_modifiers(
      depsgraph, scene, ob, false, false, dataMask, false, false, nullptr, &result, nullptr);
  return result;
}

/***/

Mesh *editbmesh_get_eval_cage(struct Depsgraph *depsgraph,
                              const Scene *scene,
                              Object *obedit,
                              BMEditMesh *em,
                              const CustomData_MeshMasks *dataMask)
{
  CustomData_MeshMasks cddata_masks = *dataMask;

  /* if there's no derived mesh or the last data mask used doesn't include
   * the data we need, rebuild the derived mesh
   */
  object_get_datamask(depsgraph, obedit, &cddata_masks, nullptr);

  if (!obedit->runtime.editmesh_eval_cage ||
      !CustomData_MeshMasks_are_matching(&(obedit->runtime.last_data_mask), &cddata_masks)) {
    editbmesh_build_data(depsgraph, scene, obedit, em, &cddata_masks);
  }

  return obedit->runtime.editmesh_eval_cage;
}

Mesh *editbmesh_get_eval_cage_from_orig(struct Depsgraph *depsgraph,
                                        const Scene *scene,
                                        Object *obedit,
                                        const CustomData_MeshMasks *dataMask)
{
  BLI_assert((obedit->id.tag & LIB_TAG_COPIED_ON_WRITE) == 0);
  const Scene *scene_eval = (const Scene *)DEG_get_evaluated_id(depsgraph, (ID *)&scene->id);
  Object *obedit_eval = (Object *)DEG_get_evaluated_id(depsgraph, &obedit->id);
  BMEditMesh *em_eval = BKE_editmesh_from_object(obedit_eval);
  return editbmesh_get_eval_cage(depsgraph, scene_eval, obedit_eval, em_eval, dataMask);
}

/***/

/* same as above but for vert coords */
struct MappedUserData {
  float (*vertexcos)[3];
  BLI_bitmap *vertex_visit;
};

static void make_vertexcos__mapFunc(void *userData,
                                    int index,
                                    const float co[3],
                                    const float UNUSED(no[3]))
{
  MappedUserData *mappedData = (MappedUserData *)userData;

  if (BLI_BITMAP_TEST(mappedData->vertex_visit, index) == 0) {
    /* we need coord from prototype vertex, not from copies,
     * assume they stored in the beginning of vertex array stored in DM
     * (mirror modifier for eg does this) */
    copy_v3_v3(mappedData->vertexcos[index], co);
    BLI_BITMAP_ENABLE(mappedData->vertex_visit, index);
  }
}

void mesh_get_mapped_verts_coords(Mesh *me_eval, float (*r_cos)[3], const int totcos)
{
  if (me_eval->runtime.deformed_only == false) {
    MappedUserData userData;
    memset(r_cos, 0, sizeof(*r_cos) * totcos);
    userData.vertexcos = r_cos;
    userData.vertex_visit = BLI_BITMAP_NEW(totcos, "vertexcos flags");
    BKE_mesh_foreach_mapped_vert(me_eval, make_vertexcos__mapFunc, &userData, MESH_FOREACH_NOP);
    MEM_freeN(userData.vertex_visit);
  }
  else {
    const Span<MVert> verts = blender::bke::mesh_vertices(*me_eval);
    for (int i = 0; i < totcos; i++) {
      copy_v3_v3(r_cos[i], verts[i].co);
    }
  }
}

static void mesh_init_origspace(Mesh *mesh)
{
  const float default_osf[4][2] = {{0, 0}, {1, 0}, {1, 1}, {0, 1}};

  OrigSpaceLoop *lof_array = (OrigSpaceLoop *)CustomData_get_layer(&mesh->ldata,
                                                                   CD_ORIGSPACE_MLOOP);
  const int numpoly = mesh->totpoly;
  // const int numloop = mesh->totloop;
  const Span<MVert> verts = blender::bke::mesh_vertices(*mesh);
  const Span<MPoly> polys = blender::bke::mesh_polygons(*mesh);
  const Span<MLoop> loops = blender::bke::mesh_loops(*mesh);

  const MPoly *mp = polys.data();
  int i, j, k;

  blender::Vector<blender::float2, 64> vcos_2d;

  for (i = 0; i < numpoly; i++, mp++) {
    OrigSpaceLoop *lof = lof_array + mp->loopstart;

    if (ELEM(mp->totloop, 3, 4)) {
      for (j = 0; j < mp->totloop; j++, lof++) {
        copy_v2_v2(lof->uv, default_osf[j]);
      }
    }
    else {
      const MLoop *l = &loops[mp->loopstart];
      float p_nor[3], co[3];
      float mat[3][3];

      float min[2] = {FLT_MAX, FLT_MAX}, max[2] = {-FLT_MAX, -FLT_MAX};
      float translate[2], scale[2];

      BKE_mesh_calc_poly_normal(mp, l, verts.data(), p_nor);
      axis_dominant_v3_to_m3(mat, p_nor);

      vcos_2d.resize(mp->totloop);
      for (j = 0; j < mp->totloop; j++, l++) {
        mul_v3_m3v3(co, mat, verts[l->v].co);
        copy_v2_v2(vcos_2d[j], co);

        for (k = 0; k < 2; k++) {
          if (co[k] > max[k]) {
            max[k] = co[k];
          }
          else if (co[k] < min[k]) {
            min[k] = co[k];
          }
        }
      }

      /* Brings min to (0, 0). */
      negate_v2_v2(translate, min);

      /* Scale will bring max to (1, 1). */
      sub_v2_v2v2(scale, max, min);
      if (scale[0] == 0.0f) {
        scale[0] = 1e-9f;
      }
      if (scale[1] == 0.0f) {
        scale[1] = 1e-9f;
      }
      invert_v2(scale);

      /* Finally, transform all vcos_2d into ((0, 0), (1, 1))
       * square and assign them as origspace. */
      for (j = 0; j < mp->totloop; j++, lof++) {
        add_v2_v2v2(lof->uv, vcos_2d[j], translate);
        mul_v2_v2(lof->uv, scale);
      }
    }
  }

  BKE_mesh_tessface_clear(mesh);
}<|MERGE_RESOLUTION|>--- conflicted
+++ resolved
@@ -586,12 +586,7 @@
     }
 
     if (!(layerorco = (float(*)[3])CustomData_get_layer(&mesh->vdata, layer))) {
-<<<<<<< HEAD
       CustomData_add_layer(&mesh->vdata, layer, CD_CALLOC, nullptr, mesh->totvert);
-=======
-      CustomData_add_layer(&mesh->vdata, layer, CD_SET_DEFAULT, nullptr, mesh->totvert);
-      BKE_mesh_update_customdata_pointers(mesh, false);
->>>>>>> 70f17113
 
       layerorco = (float(*)[3])CustomData_get_layer(&mesh->vdata, layer);
     }
@@ -831,16 +826,6 @@
       mesh_final = BKE_mesh_copy_for_eval(mesh_input, true);
       ASSERT_IS_VALID_MESH(mesh_final);
     }
-<<<<<<< HEAD
-    blender::bke::MutableAttributeAccessor attributes = blender::bke::mesh_attributes_for_write(
-        *mesh_final);
-    blender::bke::SpanAttributeWriter rest_positions =
-        attributes.lookup_or_add_for_write_only_span<float3>("rest_position", ATTR_DOMAIN_POINT);
-    VArray<float3> positions = attributes.lookup_or_default<float3>(
-        "position", ATTR_DOMAIN_POINT, float3(0));
-    positions.materialize(rest_positions.span);
-    rest_positions.finish();
-=======
     MutableAttributeAccessor attributes = mesh_attributes_for_write(*mesh_final);
     SpanAttributeWriter<float3> rest_positions =
         attributes.lookup_or_add_for_write_only_span<float3>("rest_position", ATTR_DOMAIN_POINT);
@@ -848,7 +833,6 @@
       attributes.lookup<float3>("position").materialize(rest_positions.span);
       rest_positions.finish();
     }
->>>>>>> 70f17113
   }
 
   /* Apply all leading deform modifiers. */
