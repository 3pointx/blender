--- conflicted
+++ resolved
@@ -1861,11 +1861,7 @@
 
   /* Ensure normals calculation below is correct (normal settings have transferred properly).
    * However, nodes modifiers might create meshes from scratch or transfer meshes from other
-<<<<<<< HEAD
-   * objects with different settings, and in general it doesn't make sense to guarentee that
-=======
    * objects with different settings, and in general it doesn't make sense to guarantee that
->>>>>>> db59f0b9
    * the settings are the same as the original mesh. If necessary, this could become a modifier
    * type flag. */
   BLI_assert(mesh_input->smoothresh == mesh_cage->smoothresh);
