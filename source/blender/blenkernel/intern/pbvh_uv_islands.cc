--- conflicted
+++ resolved
@@ -115,13 +115,8 @@
     for (int j = 0; j < 3; j++) {
       MeshUVVert uv_vert;
       uv_vert.loop = tri.tri[j];
-<<<<<<< HEAD
-      uv_vert.vertex = &mesh_data.vertices[mesh_data.mloop[uv_vert.loop].v];
+      uv_vert.vertex = &mesh_data.vertices[mesh_data.loops[uv_vert.loop].v];
       uv_vert.uv = mesh_data.mloopuv[uv_vert.loop];
-=======
-      uv_vert.vertex = &mesh_data.vertices[mesh_data.loops[uv_vert.loop].v];
-      uv_vert.uv = mesh_data.mloopuv[uv_vert.loop].uv;
->>>>>>> b08301c8
       primitive.vertices.append(uv_vert);
     }
     mesh_data.primitives.append(primitive);
@@ -220,24 +215,11 @@
   mesh_data_init_primitive_uv_island_ids(mesh_data);
 }
 
-<<<<<<< HEAD
-MeshData::MeshData(const MLoopTri *looptri,
-                   const int64_t looptri_len,
-                   const int64_t vert_len,
-                   const MLoop *mloop,
-                   const float2 *mloopuv)
-    : looptri(looptri),
-      looptri_len(looptri_len),
-      vert_len(vert_len),
-      mloop(mloop),
-      mloopuv(mloopuv)
-=======
 MeshData::MeshData(const Span<MLoopTri> looptris,
                    const Span<MLoop> loops,
                    const int verts_num,
-                   const Span<MLoopUV> mloopuv)
+                   const Span<float2> mloopuv)
     : looptris(looptris), verts_num(verts_num), loops(loops), mloopuv(mloopuv)
->>>>>>> b08301c8
 {
   mesh_data_init(*this);
 }
