/* SPDX-License-Identifier: GPL-2.0-or-later
 * Copyright 2005 Blender Foundation. All rights reserved. */

/** \file
 * \ingroup bke
 */

#include "atomic_ops.h"

#include "MEM_guardedalloc.h"

#include "DNA_mesh_types.h"
#include "DNA_meshdata_types.h"
#include "DNA_object_types.h"

#include "BLI_math_geom.h"
#include "BLI_task.hh"

#include "BKE_bvhutils.h"
#include "BKE_lib_id.h"
#include "BKE_mesh.h"
#include "BKE_mesh_runtime.h"
#include "BKE_shrinkwrap.h"
#include "BKE_subdiv_ccg.h"

using blender::float3;
using blender::MutableSpan;
using blender::Span;

/* -------------------------------------------------------------------- */
/** \name Mesh Runtime Struct Utils
 * \{ */

/**
 * \brief Initialize the runtime mutexes of the given mesh.
 *
 * Any existing mutexes will be overridden.
 */
static void mesh_runtime_init_mutexes(Mesh *mesh)
{
  mesh->runtime.eval_mutex = MEM_new<ThreadMutex>("mesh runtime eval_mutex");
  BLI_mutex_init(static_cast<ThreadMutex *>(mesh->runtime.eval_mutex));
  mesh->runtime.normals_mutex = MEM_new<ThreadMutex>("mesh runtime normals_mutex");
  BLI_mutex_init(static_cast<ThreadMutex *>(mesh->runtime.normals_mutex));
  mesh->runtime.render_mutex = MEM_new<ThreadMutex>("mesh runtime render_mutex");
  BLI_mutex_init(static_cast<ThreadMutex *>(mesh->runtime.render_mutex));
}

/**
 * \brief free the mutexes of the given mesh runtime.
 */
static void mesh_runtime_free_mutexes(Mesh *mesh)
{
  if (mesh->runtime.eval_mutex != nullptr) {
    BLI_mutex_end(static_cast<ThreadMutex *>(mesh->runtime.eval_mutex));
    MEM_freeN(mesh->runtime.eval_mutex);
    mesh->runtime.eval_mutex = nullptr;
  }
  if (mesh->runtime.normals_mutex != nullptr) {
    BLI_mutex_end(static_cast<ThreadMutex *>(mesh->runtime.normals_mutex));
    MEM_freeN(mesh->runtime.normals_mutex);
    mesh->runtime.normals_mutex = nullptr;
  }
  if (mesh->runtime.render_mutex != nullptr) {
    BLI_mutex_end(static_cast<ThreadMutex *>(mesh->runtime.render_mutex));
    MEM_freeN(mesh->runtime.render_mutex);
    mesh->runtime.render_mutex = nullptr;
  }
}

void BKE_mesh_runtime_init_data(Mesh *mesh)
{
  mesh_runtime_init_mutexes(mesh);
}

void BKE_mesh_runtime_free_data(Mesh *mesh)
{
  BKE_mesh_runtime_clear_cache(mesh);
  mesh_runtime_free_mutexes(mesh);
}

void BKE_mesh_runtime_reset_on_copy(Mesh *mesh, const int UNUSED(flag))
{
  Mesh_Runtime *runtime = &mesh->runtime;

  runtime->mesh_eval = nullptr;
  runtime->edit_data = nullptr;
  runtime->batch_cache = nullptr;
  runtime->subdiv_ccg = nullptr;
  runtime->looptris = blender::dna::shallow_zero_initialize();
  runtime->bvh_cache = nullptr;
  runtime->shrinkwrap_data = nullptr;
  runtime->subsurf_face_dot_tags = nullptr;

  runtime->vert_normals_dirty = true;
  runtime->poly_normals_dirty = true;
  runtime->vert_normals = nullptr;
  runtime->poly_normals = nullptr;

  mesh_runtime_init_mutexes(mesh);
}

void BKE_mesh_runtime_clear_cache(Mesh *mesh)
{
  if (mesh->runtime.mesh_eval != nullptr) {
    mesh->runtime.mesh_eval->edit_mesh = nullptr;
    BKE_id_free(nullptr, mesh->runtime.mesh_eval);
    mesh->runtime.mesh_eval = nullptr;
  }
  BKE_mesh_runtime_clear_geometry(mesh);
  BKE_mesh_batch_cache_free(mesh);
  BKE_mesh_runtime_clear_edit_data(mesh);
  BKE_mesh_clear_derived_normals(mesh);
}

/**
 * Ensure the array is large enough
 *
 * \note This function must always be thread-protected by caller.
 * It should only be used by internal code.
 */
static void mesh_ensure_looptri_data(Mesh *mesh)
{
  /* This is a ported copy of `DM_ensure_looptri_data(dm)`. */
  const uint totpoly = mesh->totpoly;
  const int looptris_len = poly_to_tri_count(totpoly, mesh->totloop);

  BLI_assert(mesh->runtime.looptris.array_wip == nullptr);

  SWAP(MLoopTri *, mesh->runtime.looptris.array, mesh->runtime.looptris.array_wip);

  if ((looptris_len > mesh->runtime.looptris.len_alloc) ||
      (looptris_len < mesh->runtime.looptris.len_alloc * 2) || (totpoly == 0)) {
    MEM_SAFE_FREE(mesh->runtime.looptris.array_wip);
    mesh->runtime.looptris.len_alloc = 0;
    mesh->runtime.looptris.len = 0;
  }

  if (totpoly) {
    if (mesh->runtime.looptris.array_wip == nullptr) {
      mesh->runtime.looptris.array_wip = static_cast<MLoopTri *>(
          MEM_malloc_arrayN(looptris_len, sizeof(*mesh->runtime.looptris.array_wip), __func__));
      mesh->runtime.looptris.len_alloc = looptris_len;
    }

    mesh->runtime.looptris.len = looptris_len;
  }
}

void BKE_mesh_runtime_looptri_recalc(Mesh *mesh)
{
  mesh_ensure_looptri_data(mesh);
  BLI_assert(mesh->totpoly == 0 || mesh->runtime.looptris.array_wip != nullptr);
  const Span<float3> positions = mesh->positions();
  const Span<MPoly> polys = mesh->polys();
  const Span<MLoop> loops = mesh->loops();

<<<<<<< HEAD
  BKE_mesh_recalc_looptri(loops.data(),
                          polys.data(),
                          reinterpret_cast<const float(*)[3]>(positions.data()),
                          mesh->totloop,
                          mesh->totpoly,
                          mesh->runtime.looptris.array_wip);
=======
  if (BKE_mesh_poly_normals_are_dirty(mesh)) {
    BKE_mesh_recalc_looptri_with_normals(loops.data(),
                                         polys.data(),
                                         verts.data(),
                                         mesh->totloop,
                                         mesh->totpoly,
                                         mesh->runtime.looptris.array_wip,
                                         BKE_mesh_poly_normals_ensure(mesh));
  }
  else {
    BKE_mesh_recalc_looptri(loops.data(),
                            polys.data(),
                            verts.data(),
                            mesh->totloop,
                            mesh->totpoly,
                            mesh->runtime.looptris.array_wip);
  }
>>>>>>> 2ada25e5

  BLI_assert(mesh->runtime.looptris.array == nullptr);
  atomic_cas_ptr((void **)&mesh->runtime.looptris.array,
                 mesh->runtime.looptris.array,
                 mesh->runtime.looptris.array_wip);
  mesh->runtime.looptris.array_wip = nullptr;
}

int BKE_mesh_runtime_looptri_len(const Mesh *mesh)
{
  /* This is a ported copy of `dm_getNumLoopTri(dm)`. */
  const int looptri_len = poly_to_tri_count(mesh->totpoly, mesh->totloop);
  BLI_assert(ELEM(mesh->runtime.looptris.len, 0, looptri_len));
  return looptri_len;
}

const MLoopTri *BKE_mesh_runtime_looptri_ensure(const Mesh *mesh)
{
  ThreadMutex *mesh_eval_mutex = (ThreadMutex *)mesh->runtime.eval_mutex;
  BLI_mutex_lock(mesh_eval_mutex);

  MLoopTri *looptri = mesh->runtime.looptris.array;

  if (looptri != nullptr) {
    BLI_assert(BKE_mesh_runtime_looptri_len(mesh) == mesh->runtime.looptris.len);
  }
  else {
    /* Must isolate multithreaded tasks while holding a mutex lock. */
    blender::threading::isolate_task(
        [&]() { BKE_mesh_runtime_looptri_recalc(const_cast<Mesh *>(mesh)); });
    looptri = mesh->runtime.looptris.array;
  }

  BLI_mutex_unlock(mesh_eval_mutex);

  return looptri;
}

void BKE_mesh_runtime_verttri_from_looptri(MVertTri *r_verttri,
                                           const MLoop *mloop,
                                           const MLoopTri *looptri,
                                           int looptri_num)
{
  for (int i = 0; i < looptri_num; i++) {
    r_verttri[i].tri[0] = mloop[looptri[i].tri[0]].v;
    r_verttri[i].tri[1] = mloop[looptri[i].tri[1]].v;
    r_verttri[i].tri[2] = mloop[looptri[i].tri[2]].v;
  }
}

bool BKE_mesh_runtime_ensure_edit_data(struct Mesh *mesh)
{
  if (mesh->runtime.edit_data != nullptr) {
    return false;
  }

  mesh->runtime.edit_data = MEM_cnew<EditMeshData>(__func__);
  return true;
}

bool BKE_mesh_runtime_reset_edit_data(Mesh *mesh)
{
  EditMeshData *edit_data = mesh->runtime.edit_data;
  if (edit_data == nullptr) {
    return false;
  }

  MEM_SAFE_FREE(edit_data->polyCos);
  MEM_SAFE_FREE(edit_data->polyNos);
  MEM_SAFE_FREE(edit_data->vertexCos);
  MEM_SAFE_FREE(edit_data->vertexNos);

  return true;
}

bool BKE_mesh_runtime_clear_edit_data(Mesh *mesh)
{
  if (mesh->runtime.edit_data == nullptr) {
    return false;
  }
  BKE_mesh_runtime_reset_edit_data(mesh);

  MEM_freeN(mesh->runtime.edit_data);
  mesh->runtime.edit_data = nullptr;

  return true;
}

void BKE_mesh_runtime_clear_geometry(Mesh *mesh)
{
  BKE_mesh_tag_coords_changed(mesh);

  /* TODO(sergey): Does this really belong here? */
  if (mesh->runtime.subdiv_ccg != nullptr) {
    BKE_subdiv_ccg_destroy(mesh->runtime.subdiv_ccg);
    mesh->runtime.subdiv_ccg = nullptr;
  }
  BKE_shrinkwrap_discard_boundary_data(mesh);

  MEM_SAFE_FREE(mesh->runtime.subsurf_face_dot_tags);
}

void BKE_mesh_tag_coords_changed(Mesh *mesh)
{
  BKE_mesh_normals_tag_dirty(mesh);
  MEM_SAFE_FREE(mesh->runtime.looptris.array);
  if (mesh->runtime.bvh_cache) {
    bvhcache_free(mesh->runtime.bvh_cache);
    mesh->runtime.bvh_cache = nullptr;
  }
}

void BKE_mesh_tag_coords_changed_uniformly(Mesh *mesh)
{
  const bool vert_normals_were_dirty = BKE_mesh_vertex_normals_are_dirty(mesh);
  const bool poly_normals_were_dirty = BKE_mesh_poly_normals_are_dirty(mesh);

  BKE_mesh_tag_coords_changed(mesh);
  /* The normals didn't change, since all verts moved by the same amount. */
  if (!vert_normals_were_dirty) {
    BKE_mesh_vertex_normals_clear_dirty(mesh);
  }
  if (!poly_normals_were_dirty) {
    BKE_mesh_poly_normals_clear_dirty(mesh);
  }
}

/** \} */

/* -------------------------------------------------------------------- */
/** \name Mesh Batch Cache Callbacks
 * \{ */

/* Draw Engine */
void (*BKE_mesh_batch_cache_dirty_tag_cb)(Mesh *me, eMeshBatchDirtyMode mode) = nullptr;
void (*BKE_mesh_batch_cache_free_cb)(Mesh *me) = nullptr;

void BKE_mesh_batch_cache_dirty_tag(Mesh *me, eMeshBatchDirtyMode mode)
{
  if (me->runtime.batch_cache) {
    BKE_mesh_batch_cache_dirty_tag_cb(me, mode);
  }
}
void BKE_mesh_batch_cache_free(Mesh *me)
{
  if (me->runtime.batch_cache) {
    BKE_mesh_batch_cache_free_cb(me);
  }
}

/** \} */

/* -------------------------------------------------------------------- */
/** \name Mesh Runtime Validation
 * \{ */

#ifndef NDEBUG

bool BKE_mesh_runtime_is_valid(Mesh *me_eval)
{
  const bool do_verbose = true;
  const bool do_fixes = false;

  bool is_valid = true;
  bool changed = true;

  if (do_verbose) {
    printf("MESH: %s\n", me_eval->id.name + 2);
  }

  MutableSpan<float3> positions = me_eval->positions_for_write();
  MutableSpan<MEdge> edges = me_eval->edges_for_write();
  MutableSpan<MPoly> polys = me_eval->polys_for_write();
  MutableSpan<MLoop> loops = me_eval->loops_for_write();

  is_valid &= BKE_mesh_validate_all_customdata(
      &me_eval->vdata,
      me_eval->totvert,
      &me_eval->edata,
      me_eval->totedge,
      &me_eval->ldata,
      me_eval->totloop,
      &me_eval->pdata,
      me_eval->totpoly,
      false, /* setting mask here isn't useful, gives false positives */
      do_verbose,
      do_fixes,
      &changed);

  is_valid &= BKE_mesh_validate_arrays(
      me_eval,
      reinterpret_cast<float(*)[3]>(positions.data()),
      positions.size(),
      edges.data(),
      edges.size(),
      static_cast<MFace *>(CustomData_get_layer(&me_eval->fdata, CD_MFACE)),
      me_eval->totface,
      loops.data(),
      loops.size(),
      polys.data(),
      polys.size(),
      me_eval->deform_verts_for_write().data(),
      do_verbose,
      do_fixes,
      &changed);

  BLI_assert(changed == false);

  return is_valid;
}

#endif /* NDEBUG */

/** \} */<|MERGE_RESOLUTION|>--- conflicted
+++ resolved
@@ -155,18 +155,10 @@
   const Span<MPoly> polys = mesh->polys();
   const Span<MLoop> loops = mesh->loops();
 
-<<<<<<< HEAD
-  BKE_mesh_recalc_looptri(loops.data(),
-                          polys.data(),
-                          reinterpret_cast<const float(*)[3]>(positions.data()),
-                          mesh->totloop,
-                          mesh->totpoly,
-                          mesh->runtime.looptris.array_wip);
-=======
   if (BKE_mesh_poly_normals_are_dirty(mesh)) {
     BKE_mesh_recalc_looptri_with_normals(loops.data(),
                                          polys.data(),
-                                         verts.data(),
+                                         reinterpret_cast<const float(*)[3]>(positions.data()),
                                          mesh->totloop,
                                          mesh->totpoly,
                                          mesh->runtime.looptris.array_wip,
@@ -175,12 +167,11 @@
   else {
     BKE_mesh_recalc_looptri(loops.data(),
                             polys.data(),
-                            verts.data(),
+                            reinterpret_cast<const float(*)[3]>(positions.data()),
                             mesh->totloop,
                             mesh->totpoly,
                             mesh->runtime.looptris.array_wip);
   }
->>>>>>> 2ada25e5
 
   BLI_assert(mesh->runtime.looptris.array == nullptr);
   atomic_cas_ptr((void **)&mesh->runtime.looptris.array,
