/*
* $Id$
*
* ***** BEGIN GPL LICENSE BLOCK *****
*
* This program is free software; you can redistribute it and/or
* modify it under the terms of the GNU General Public License
* as published by the Free Software Foundation; either version 2
* of the License, or (at your option) any later version.
*
* This program is distributed in the hope that it will be useful,
* but WITHOUT ANY WARRANTY; without even the implied warranty of
* MERCHANTABILITY or FITNESS FOR A PARTICULAR PURPOSE.  See the
* GNU General Public License for more details.
*
* You should have received a copy of the GNU General Public License
* along with this program; if not, write to the Free Software  Foundation,
* Inc., 51 Franklin Street, Fifth Floor, Boston, MA 02110-1301, USA.
*
* The Original Code is Copyright (C) 2006 Blender Foundation.
* All rights reserved.
*
* The Original Code is: all of this file.
*
* Contributor(s): Ben Batt <benbatt@gmail.com>
*
* ***** END GPL LICENSE BLOCK *****
*
* Implementation of CustomData.
*
* BKE_customdata.h contains the function prototypes for this file.
*
*/

/** \file blender/blenkernel/intern/customdata.c
 *  \ingroup bke
 */
 

#include <math.h>
#include <string.h>
#include <assert.h>

#include "MEM_guardedalloc.h"

#include "DNA_meshdata_types.h"
#include "DNA_ID.h"

#include "BLI_blenlib.h"
#include "BLI_path_util.h"
#include "BLI_linklist.h"
#include "BLI_math.h"
#include "BLI_mempool.h"
#include "BLI_utildefines.h"

#include "BKE_customdata.h"
#include "BKE_customdata_file.h"
#include "BKE_global.h"
#include "BKE_main.h"
#include "BKE_utildefines.h"
#include "BKE_multires.h"

/* number of layers to add when growing a CustomData object */
#define CUSTOMDATA_GROW 5

/********************* Layer type information **********************/
typedef struct LayerTypeInfo {
	int size;          /* the memory size of one element of this layer's data */
	const char *structname;  /* name of the struct used, for file writing */
	int structnum;     /* number of structs per element, for file writing */
	const char *defaultname; /* default layer name */

	/* a function to copy count elements of this layer's data
	 * (deep copy if appropriate)
	 * if NULL, memcpy is used
	 */
	void (*copy)(const void *source, void *dest, int count);

	/* a function to free any dynamically allocated components of this
	 * layer's data (note the data pointer itself should not be freed)
	 * size should be the size of one element of this layer's data (e.g.
	 * LayerTypeInfo.size)
	 */
	void (*free)(void *data, int count, int size);

	/* a function to interpolate between count source elements of this
	 * layer's data and store the result in dest
	 * if weights == NULL or sub_weights == NULL, they should default to 1
	 *
	 * weights gives the weight for each element in sources
	 * sub_weights gives the sub-element weights for each element in sources
	 *    (there should be (sub element count)^2 weights per element)
	 * count gives the number of elements in sources
	 */
	void (*interp)(void **sources, float *weights, float *sub_weights,
				   int count, void *dest);

	/* a function to swap the data in corners of the element */
	void (*swap)(void *data, const int *corner_indices);

	/* a function to set a layer's data to default values. if NULL, the
	   default is assumed to be all zeros */
	void (*set_default)(void *data, int count);

	/* a function to read data from a cdf file */
	int (*read)(CDataFile *cdf, void *data, int count);

	/* a function to write data to a cdf file */
	int (*write)(CDataFile *cdf, void *data, int count);

	/* a function to determine file size */
	size_t (*filesize)(CDataFile *cdf, void *data, int count);

	/* a function to validate layer contents depending on
	 * sub-elements count
	 */
	void (*validate)(void *source, int sub_elements);
} LayerTypeInfo;

static void layerCopy_mdeformvert(const void *source, void *dest,
								  int count)
{
	int i, size = sizeof(MDeformVert);

	memcpy(dest, source, count * size);

	for(i = 0; i < count; ++i) {
		MDeformVert *dvert = (MDeformVert *)((char *)dest + i * size);

		if(dvert->totweight) {
			MDeformWeight *dw = MEM_callocN(dvert->totweight * sizeof(*dw),
											"layerCopy_mdeformvert dw");

			memcpy(dw, dvert->dw, dvert->totweight * sizeof(*dw));
			dvert->dw = dw;
		}
		else
			dvert->dw = NULL;
	}
}

static void layerFree_mdeformvert(void *data, int count, int size)
{
	int i;

	for(i = 0; i < count; ++i) {
		MDeformVert *dvert = (MDeformVert *)((char *)data + i * size);

		if(dvert->dw) {
			MEM_freeN(dvert->dw);
			dvert->dw = NULL;
			dvert->totweight = 0;
		}
	}
}

static void linklist_free_simple(void *link)
{
	MEM_freeN(link);
}

static void layerInterp_mdeformvert(void **sources, float *weights,
									float *UNUSED(sub_weights), int count, void *dest)
{
	MDeformVert *dvert = dest;
	LinkNode *dest_dw = NULL; /* a list of lists of MDeformWeight pointers */
	LinkNode *node;
	int i, j, totweight;

	if(count <= 0) return;

	/* build a list of unique def_nrs for dest */
	totweight = 0;
	for(i = 0; i < count; ++i) {
		MDeformVert *source = sources[i];
		float interp_weight = weights ? weights[i] : 1.0f;

		for(j = 0; j < source->totweight; ++j) {
			MDeformWeight *dw = &source->dw[j];

			for(node = dest_dw; node; node = node->next) {
				MDeformWeight *tmp_dw = (MDeformWeight *)node->link;

				if(tmp_dw->def_nr == dw->def_nr) {
					tmp_dw->weight += dw->weight * interp_weight;
					break;
				}
			}

			/* if this def_nr is not in the list, add it */
			if(!node) {
				MDeformWeight *tmp_dw = MEM_callocN(sizeof(*tmp_dw),
											"layerInterp_mdeformvert tmp_dw");
				tmp_dw->def_nr = dw->def_nr;
				tmp_dw->weight = dw->weight * interp_weight;
				BLI_linklist_prepend(&dest_dw, tmp_dw);
				totweight++;
			}
		}
	}

	/* now we know how many unique deform weights there are, so realloc */
	if(dvert->dw) MEM_freeN(dvert->dw);

	if(totweight) {
		dvert->dw = MEM_callocN(sizeof(*dvert->dw) * totweight,
								"layerInterp_mdeformvert dvert->dw");
		dvert->totweight = totweight;

		for(i = 0, node = dest_dw; node; node = node->next, ++i)
			dvert->dw[i] = *((MDeformWeight *)node->link);
	}
	else
		memset(dvert, 0, sizeof(*dvert));

	BLI_linklist_free(dest_dw, linklist_free_simple);
}


static void layerInterp_msticky(void **sources, float *weights,
								float *UNUSED(sub_weights), int count, void *dest)
{
	float co[2], w;
	MSticky *mst;
	int i;

	co[0] = co[1] = 0.0f;
	for(i = 0; i < count; i++) {
		w = weights ? weights[i] : 1.0f;
		mst = (MSticky*)sources[i];

		co[0] += w*mst->co[0];
		co[1] += w*mst->co[1];
	}

	mst = (MSticky*)dest;
	mst->co[0] = co[0];
	mst->co[1] = co[1];
}


static void layerCopy_tface(const void *source, void *dest, int count)
{
	const MTFace *source_tf = (const MTFace*)source;
	MTFace *dest_tf = (MTFace*)dest;
	int i;

	for(i = 0; i < count; ++i)
		dest_tf[i] = source_tf[i];
}

static void layerInterp_tface(void **sources, float *weights,
							  float *sub_weights, int count, void *dest)
{
	MTFace *tf = dest;
	int i, j, k;
	float uv[4][2];
	float *sub_weight;

	if(count <= 0) return;

	memset(uv, 0, sizeof(uv));

	sub_weight = sub_weights;
	for(i = 0; i < count; ++i) {
		float weight = weights ? weights[i] : 1;
		MTFace *src = sources[i];

		for(j = 0; j < 4; ++j) {
			if(sub_weights) {
				for(k = 0; k < 4; ++k, ++sub_weight) {
					float w = (*sub_weight) * weight;
					float *tmp_uv = src->uv[k];

					uv[j][0] += tmp_uv[0] * w;
					uv[j][1] += tmp_uv[1] * w;
				}
			} else {
				uv[j][0] += src->uv[j][0] * weight;
				uv[j][1] += src->uv[j][1] * weight;
			}
		}
	}

	*tf = *(MTFace *)sources[0];
	for(j = 0; j < 4; ++j) {
		tf->uv[j][0] = uv[j][0];
		tf->uv[j][1] = uv[j][1];
	}
}

static void layerSwap_tface(void *data, const int *corner_indices)
{
	MTFace *tf = data;
	float uv[4][2];
	static const short pin_flags[4] =
		{ TF_PIN1, TF_PIN2, TF_PIN3, TF_PIN4 };
	static const char sel_flags[4] =
		{ TF_SEL1, TF_SEL2, TF_SEL3, TF_SEL4 };
	short unwrap = tf->unwrap & ~(TF_PIN1 | TF_PIN2 | TF_PIN3 | TF_PIN4);
	char flag = tf->flag & ~(TF_SEL1 | TF_SEL2 | TF_SEL3 | TF_SEL4);
	int j;

	for(j = 0; j < 4; ++j) {
		int source_index = corner_indices[j];

		uv[j][0] = tf->uv[source_index][0];
		uv[j][1] = tf->uv[source_index][1];

		// swap pinning flags around
		if(tf->unwrap & pin_flags[source_index]) {
			unwrap |= pin_flags[j];
		}

		// swap selection flags around
		if(tf->flag & sel_flags[source_index]) {
			flag |= sel_flags[j];
		}
	}

	memcpy(tf->uv, uv, sizeof(tf->uv));
	tf->unwrap = unwrap;
	tf->flag = flag;
}

static void layerDefault_tface(void *data, int count)
{
	static MTFace default_tf = {{{0, 0}, {1, 0}, {1, 1}, {0, 1}}, NULL,
							   0, 0, TF_DYNAMIC, 0, 0};
	MTFace *tf = (MTFace*)data;
	int i;

	for(i = 0; i < count; i++)
		tf[i] = default_tf;
}

static void layerCopy_origspace_face(const void *source, void *dest, int count)
{
	const OrigSpaceFace *source_tf = (const OrigSpaceFace*)source;
	OrigSpaceFace *dest_tf = (OrigSpaceFace*)dest;
	int i;

	for(i = 0; i < count; ++i)
		dest_tf[i] = source_tf[i];
}

static void layerInterp_origspace_face(void **sources, float *weights,
							  float *sub_weights, int count, void *dest)
{
	OrigSpaceFace *osf = dest;
	int i, j, k;
	float uv[4][2];
	float *sub_weight;

	if(count <= 0) return;

	memset(uv, 0, sizeof(uv));

	sub_weight = sub_weights;
	for(i = 0; i < count; ++i) {
		float weight = weights ? weights[i] : 1;
		OrigSpaceFace *src = sources[i];

		for(j = 0; j < 4; ++j) {
			if(sub_weights) {
				for(k = 0; k < 4; ++k, ++sub_weight) {
					float w = (*sub_weight) * weight;
					float *tmp_uv = src->uv[k];

					uv[j][0] += tmp_uv[0] * w;
					uv[j][1] += tmp_uv[1] * w;
				}
			} else {
				uv[j][0] += src->uv[j][0] * weight;
				uv[j][1] += src->uv[j][1] * weight;
			}
		}
	}

	*osf = *(OrigSpaceFace *)sources[0];
	for(j = 0; j < 4; ++j) {
		osf->uv[j][0] = uv[j][0];
		osf->uv[j][1] = uv[j][1];
	}
}

static void layerSwap_origspace_face(void *data, const int *corner_indices)
{
	OrigSpaceFace *osf = data;
	float uv[4][2];
	int j;

	for(j = 0; j < 4; ++j) {
		uv[j][0] = osf->uv[corner_indices[j]][0];
		uv[j][1] = osf->uv[corner_indices[j]][1];
	}
	memcpy(osf->uv, uv, sizeof(osf->uv));
}

static void layerDefault_origspace_face(void *data, int count)
{
	static OrigSpaceFace default_osf = {{{0, 0}, {1, 0}, {1, 1}, {0, 1}}};
	OrigSpaceFace *osf = (OrigSpaceFace*)data;
	int i;

	for(i = 0; i < count; i++)
		osf[i] = default_osf;
}

static void layerSwap_mdisps(void *data, const int *ci)
{
	MDisps *s = data;
	float (*d)[3] = NULL;
	int corners, cornersize, S;

	if(s->disps) {
		int nverts= (ci[1] == 3) ? 4 : 3; /* silly way to know vertex count of face */
		corners= multires_mdisp_corners(s);
		cornersize= s->totdisp/corners;

		if(corners!=nverts) {
			/* happens when face changed vertex count in edit mode
			   if it happened, just forgot displacement */

			MEM_freeN(s->disps);
			s->totdisp= (s->totdisp/corners)*nverts;
			s->disps= MEM_callocN(s->totdisp*sizeof(float)*3, "mdisp swap");
			return;
		}

		d= MEM_callocN(sizeof(float) * 3 * s->totdisp, "mdisps swap");

		for(S = 0; S < corners; S++)
			memcpy(d + cornersize*S, s->disps + cornersize*ci[S], cornersize*3*sizeof(float));
		
		MEM_freeN(s->disps);
		s->disps= d;
	}
}

static void layerInterp_mdisps(void **sources, float *UNUSED(weights),
				float *sub_weights, int count, void *dest)
{
	MDisps *d = dest;
	MDisps *s = NULL;
	int st, stl;
	int i, x, y;
	int side, S, dst_corners, src_corners;
	float crn_weight[4][2];
	float (*sw)[4] = (void*)sub_weights;
	float (*disps)[3], (*out)[3];

	/* happens when flipping normals of newly created mesh */
	if(!d->totdisp)
		return;

	s = sources[0];
	dst_corners = multires_mdisp_corners(d);
	src_corners = multires_mdisp_corners(s);

	if(sub_weights && count == 2 && src_corners == 3) {
		src_corners = multires_mdisp_corners(sources[1]);

		/* special case -- converting two triangles to quad */
		if(src_corners == 3 && dst_corners == 4) {
			MDisps tris[2];
			int vindex[4] = {0};

			for(i = 0; i < 2; i++)
				for(y = 0; y < 4; y++)
					for(x = 0; x < 4; x++)
						if(sw[x+i*4][y])
							vindex[x] = y;

			for(i = 0; i < 2; i++) {
				float sw_m4[4][4] = {{0}};
				int a = 7 & ~(1 << vindex[i*2] | 1 << vindex[i*2+1]);

				sw_m4[0][vindex[i*2+1]] = 1;
				sw_m4[1][vindex[i*2]] = 1;

				for(x = 0; x < 3; x++)
					if(a & (1 << x))
						sw_m4[2][x] = 1;

				tris[i] = *((MDisps*)sources[i]);
				tris[i].disps = MEM_dupallocN(tris[i].disps);
				layerInterp_mdisps(&sources[i], NULL, (float*)sw_m4, 1, &tris[i]);
			}

			mdisp_join_tris(d, &tris[0], &tris[1]);

			for(i = 0; i < 2; i++)
				MEM_freeN(tris[i].disps);

			return;
		}
	}

	/* For now, some restrictions on the input */
	if(count != 1 || !sub_weights) {
		for(i = 0; i < d->totdisp; ++i)
			zero_v3(d->disps[i]);

		return;
	}

	/* Initialize the destination */
	disps = MEM_callocN(3*d->totdisp*sizeof(float), "iterp disps");

	side = sqrt(d->totdisp / dst_corners);
	st = (side<<1)-1;
	stl = st - 1;

	sw= (void*)sub_weights;
	for(i = 0; i < 4; ++i) {
		crn_weight[i][0] = 0 * sw[i][0] + stl * sw[i][1] + stl * sw[i][2] + 0 * sw[i][3];
		crn_weight[i][1] = 0 * sw[i][0] + 0 * sw[i][1] + stl * sw[i][2] + stl * sw[i][3];
	}

	multires_mdisp_smooth_bounds(s);

	out = disps;
	for(S = 0; S < dst_corners; S++) {
		float base[2], axis_x[2], axis_y[2];

		mdisp_apply_weight(S, dst_corners, 0, 0, st, crn_weight, &base[0], &base[1]);
		mdisp_apply_weight(S, dst_corners, side-1, 0, st, crn_weight, &axis_x[0], &axis_x[1]);
		mdisp_apply_weight(S, dst_corners, 0, side-1, st, crn_weight, &axis_y[0], &axis_y[1]);

		sub_v2_v2(axis_x, base);
		sub_v2_v2(axis_y, base);
		normalize_v2(axis_x);
		normalize_v2(axis_y);

		for(y = 0; y < side; ++y) {
			for(x = 0; x < side; ++x, ++out) {
				int crn;
				float face_u, face_v, crn_u, crn_v;

				mdisp_apply_weight(S, dst_corners, x, y, st, crn_weight, &face_u, &face_v);
				crn = mdisp_rot_face_to_quad_crn(src_corners, st, face_u, face_v, &crn_u, &crn_v);

				old_mdisps_bilinear((*out), &s->disps[crn*side*side], side, crn_u, crn_v);
				mdisp_flip_disp(crn, dst_corners, axis_x, axis_y, *out);
			}
		}
	}

	MEM_freeN(d->disps);
	d->disps = disps;
}

static void layerCopy_mdisps(const void *source, void *dest, int count)
{
	int i;
	const MDisps *s = source;
	MDisps *d = dest;

	for(i = 0; i < count; ++i) {
		if(s[i].disps) {
			d[i].disps = MEM_dupallocN(s[i].disps);
			d[i].totdisp = s[i].totdisp;
		}
		else {
			d[i].disps = NULL;
			d[i].totdisp = 0;
		}
		
	}
}

static void layerValidate_mdisps(void *data, int sub_elements)
{
	MDisps *disps = data;
	if(disps->disps) {
		int corners = multires_mdisp_corners(disps);

		if(corners != sub_elements) {
			MEM_freeN(disps->disps);
			disps->totdisp = disps->totdisp / corners * sub_elements;
			disps->disps = MEM_callocN(3*disps->totdisp*sizeof(float), "layerValidate_mdisps");
		}
	}
}

static void layerFree_mdisps(void *data, int count, int UNUSED(size))
{
	int i;
	MDisps *d = data;

	for(i = 0; i < count; ++i) {
		if(d[i].disps)
			MEM_freeN(d[i].disps);
		d[i].disps = NULL;
		d[i].totdisp = 0;
	}
}

static int layerRead_mdisps(CDataFile *cdf, void *data, int count)
{
	MDisps *d = data;
	int i;

	for(i = 0; i < count; ++i) {
		if(!d[i].disps)
			d[i].disps = MEM_callocN(sizeof(float)*3*d[i].totdisp, "mdisps read");

		if(!cdf_read_data(cdf, d[i].totdisp*3*sizeof(float), d[i].disps)) {
			printf("failed to read multires displacement %d/%d %d\n", i, count, d[i].totdisp);
			return 0;
		}
	}

	return 1;
}

static int layerWrite_mdisps(CDataFile *cdf, void *data, int count)
{
	MDisps *d = data;
	int i;

	for(i = 0; i < count; ++i) {
		if(!cdf_write_data(cdf, d[i].totdisp*3*sizeof(float), d[i].disps)) {
			printf("failed to write multires displacement %d/%d %d\n", i, count, d[i].totdisp);
			return 0;
		}
	}

	return 1;
}

static size_t layerFilesize_mdisps(CDataFile *UNUSED(cdf), void *data, int count)
{
	MDisps *d = data;
	size_t size = 0;
	int i;

	for(i = 0; i < count; ++i)
		size += d[i].totdisp*3*sizeof(float);

	return size;
}

/* --------- */

static void layerDefault_mloopcol(void *data, int count)
{
	static MLoopCol default_mloopcol = {255,255,255,255};
	MLoopCol *mlcol = (MLoopCol*)data;
	int i;
	for(i = 0; i < count; i++)
		mlcol[i] = default_mloopcol;

}

static void layerInterp_mloopcol(void **sources, float *weights,
				float *sub_weights, int count, void *dest)
{
	MLoopCol *mc = dest;
	int i;
	float *sub_weight;
	struct {
		float a;
		float r;
		float g;
		float b;
	} col;
	col.a = col.r = col.g = col.b = 0;

	sub_weight = sub_weights;
	for(i = 0; i < count; ++i){
		float weight = weights ? weights[i] : 1;
		MLoopCol *src = sources[i];
		if(sub_weights){
			col.a += src->a * (*sub_weight) * weight;
			col.r += src->r * (*sub_weight) * weight;
			col.g += src->g * (*sub_weight) * weight;
			col.b += src->b * (*sub_weight) * weight;
			sub_weight++;		
		} else {
			col.a += src->a * weight;
			col.r += src->r * weight;
			col.g += src->g * weight;
			col.b += src->b * weight;
		}
	}
	
	/* Subdivide smooth or fractal can cause problems without clamping
	 * although weights should also not cause this situation */
	CLAMP(col.a, 0.0f, 255.0f);
	CLAMP(col.r, 0.0f, 255.0f);
	CLAMP(col.g, 0.0f, 255.0f);
	CLAMP(col.b, 0.0f, 255.0f);
	
	mc->a = (int)col.a;
	mc->r = (int)col.r;
	mc->g = (int)col.g;
	mc->b = (int)col.b;
}
static void layerInterp_mloopuv(void **sources, float *weights,
				float *sub_weights, int count, void *dest)
{
	MLoopUV *mluv = dest;
	int i;
	float *sub_weight;
	struct {
		float u;
		float v;
	}uv;
	uv.u = uv.v = 0.0;

	sub_weight = sub_weights;
	for(i = 0; i < count; ++i){
		float weight = weights ? weights[i] : 1;
		MLoopUV *src = sources[i];
		if(sub_weights){
			uv.u += src->uv[0] * (*sub_weight) * weight;
			uv.v += src->uv[1] * (*sub_weight) * weight;
			sub_weight++;		
		} else {
			uv.u += src->uv[0] * weight;
			uv.v += src->uv[1] * weight;
		}
	}
	mluv->uv[0] = uv.u;
	mluv->uv[1] = uv.v;
}

static void layerInterp_mcol(void **sources, float *weights,
							 float *sub_weights, int count, void *dest)
{
	MCol *mc = dest;
	int i, j, k;
	struct {
		float a;
		float r;
		float g;
		float b;
	} col[4];
	float *sub_weight;

	if(count <= 0) return;

	memset(col, 0, sizeof(col));
	
	sub_weight = sub_weights;
	for(i = 0; i < count; ++i) {
		float weight = weights ? weights[i] : 1;

		for(j = 0; j < 4; ++j) {
			if(sub_weights) {
				MCol *src = sources[i];
				for(k = 0; k < 4; ++k, ++sub_weight, ++src) {
					col[j].a += src->a * (*sub_weight) * weight;
					col[j].r += src->r * (*sub_weight) * weight;
					col[j].g += src->g * (*sub_weight) * weight;
					col[j].b += src->b * (*sub_weight) * weight;
				}
			} else {
				MCol *src = sources[i];
				col[j].a += src[j].a * weight;
				col[j].r += src[j].r * weight;
				col[j].g += src[j].g * weight;
				col[j].b += src[j].b * weight;
			}
		}
	}

	for(j = 0; j < 4; ++j) {
		
		/* Subdivide smooth or fractal can cause problems without clamping
		 * although weights should also not cause this situation */
		CLAMP(col[j].a, 0.0f, 255.0f);
		CLAMP(col[j].r, 0.0f, 255.0f);
		CLAMP(col[j].g, 0.0f, 255.0f);
		CLAMP(col[j].b, 0.0f, 255.0f);
		
		mc[j].a = (int)col[j].a;
		mc[j].r = (int)col[j].r;
		mc[j].g = (int)col[j].g;
		mc[j].b = (int)col[j].b;
	}
}

static void layerSwap_mcol(void *data, const int *corner_indices)
{
	MCol *mcol = data;
	MCol col[4];
	int j;

	for(j = 0; j < 4; ++j)
		col[j] = mcol[corner_indices[j]];

	memcpy(mcol, col, sizeof(col));
}

static void layerDefault_mcol(void *data, int count)
{
	static MCol default_mcol = {255, 255, 255, 255};
	MCol *mcol = (MCol*)data;
	int i;

	for(i = 0; i < 4*count; i++)
		mcol[i] = default_mcol;
}



static const LayerTypeInfo LAYERTYPEINFO[CD_NUMTYPES] = {
	/* 0: CD_MVERT */
	{sizeof(MVert), "MVert", 1, NULL, NULL, NULL, NULL, NULL, NULL},
	/* 1: CD_MSTICKY */
	{sizeof(MSticky), "MSticky", 1, NULL, NULL, NULL, layerInterp_msticky, NULL,
	 NULL},
	/* 2: CD_MDEFORMVERT */
	{sizeof(MDeformVert), "MDeformVert", 1, NULL, layerCopy_mdeformvert,
	 layerFree_mdeformvert, layerInterp_mdeformvert, NULL, NULL},
	/* 3: CD_MEDGE */
	{sizeof(MEdge), "MEdge", 1, NULL, NULL, NULL, NULL, NULL, NULL},
	/* 4: CD_MFACE */
	{sizeof(MFace), "MFace", 1, NULL, NULL, NULL, NULL, NULL, NULL},
	/* 5: CD_MTFACE */
	{sizeof(MTFace), "MTFace", 1, "UVTex", layerCopy_tface, NULL,
	 layerInterp_tface, layerSwap_tface, layerDefault_tface},
	/* 6: CD_MCOL */
	/* 4 MCol structs per face */
	{sizeof(MCol)*4, "MCol", 4, "Col", NULL, NULL, layerInterp_mcol,
	 layerSwap_mcol, layerDefault_mcol},
	/* 7: CD_ORIGINDEX */
	{sizeof(int), "", 0, NULL, NULL, NULL, NULL, NULL, NULL},
	/* 8: CD_NORMAL */
	/* 3 floats per normal vector */
	{sizeof(float)*3, "", 0, NULL, NULL, NULL, NULL, NULL, NULL},
	/* 9: CD_FLAGS */
	{sizeof(int), "", 0, NULL, NULL, NULL, NULL, NULL, NULL},
	/* 10: CD_PROP_FLT */
	{sizeof(MFloatProperty), "MFloatProperty",1,"Float",NULL,NULL,NULL,NULL},
	/* 11: CD_PROP_INT */
	{sizeof(MIntProperty), "MIntProperty",1,"Int",NULL,NULL,NULL,NULL},
	/* 12: CD_PROP_STR */
	{sizeof(MStringProperty), "MStringProperty",1,"String",NULL,NULL,NULL,NULL},
	/* 13: CD_ORIGSPACE */
	{sizeof(OrigSpaceFace), "OrigSpaceFace", 1, "UVTex", layerCopy_origspace_face, NULL,
	 layerInterp_origspace_face, layerSwap_origspace_face, layerDefault_origspace_face},
	/* 14: CD_ORCO */
	{sizeof(float)*3, "", 0, NULL, NULL, NULL, NULL, NULL, NULL},
	/* 15: CD_MTEXPOLY */
	{sizeof(MTexPoly), "MTexPoly", 1, "Face Texture", NULL, NULL, NULL, NULL, NULL},
	/* 16: CD_MLOOPUV */
	{sizeof(MLoopUV), "MLoopUV", 1, "UV coord", NULL, NULL, layerInterp_mloopuv, NULL, NULL},
	/* 17: CD_MLOOPCOL */
	{sizeof(MLoopCol), "MLoopCol", 1, "Col", NULL, NULL, layerInterp_mloopcol, NULL, layerDefault_mloopcol},
	/* 18: CD_TANGENT */
	{sizeof(float)*4*4, "", 0, NULL, NULL, NULL, NULL, NULL, NULL},
	/* 19: CD_MDISPS */
	{sizeof(MDisps), "MDisps", 1, NULL, layerCopy_mdisps,
	 layerFree_mdisps, layerInterp_mdisps, layerSwap_mdisps, NULL, layerRead_mdisps, layerWrite_mdisps,
	 layerFilesize_mdisps, layerValidate_mdisps},
	/* 20: CD_WEIGHT_MCOL */
	{sizeof(MCol)*4, "MCol", 4, "WeightCol", NULL, NULL, layerInterp_mcol,
	 layerSwap_mcol, layerDefault_mcol},
	/* 21: CD_ID_MCOL */
	{sizeof(MCol)*4, "MCol", 4, "IDCol", NULL, NULL, layerInterp_mcol,
	 layerSwap_mcol, layerDefault_mcol},
	/* 22: CD_TEXTURE_MCOL */
	{sizeof(MCol)*4, "MCol", 4, "TexturedCol", NULL, NULL, layerInterp_mcol,
	 layerSwap_mcol, layerDefault_mcol},
<<<<<<< HEAD
	{sizeof(float)*3, "", 0, NULL, NULL, NULL, NULL, NULL, NULL},
	{sizeof(MRecast), "MRecast", 1,"Recast",NULL,NULL,NULL,NULL}
=======
	/* 23: CD_CLOTH_ORCO */
	{sizeof(float)*3, "", 0, NULL, NULL, NULL, NULL, NULL, NULL}
>>>>>>> 884fc847
};

static const char *LAYERTYPENAMES[CD_NUMTYPES] = {
	/*   0-4 */ "CDMVert", "CDMSticky", "CDMDeformVert", "CDMEdge", "CDMFace",
	/*   5-9 */ "CDMTFace", "CDMCol", "CDOrigIndex", "CDNormal", "CDFlags",
	/* 10-14 */ "CDMFloatProperty", "CDMIntProperty","CDMStringProperty", "CDOrigSpace", "CDOrco",
	/* 15-19 */ "CDMTexPoly", "CDMLoopUV", "CDMloopCol", "CDTangent", "CDMDisps",
	/* 20-24 */"CDWeightMCol", "CDIDMCol", "CDTextureMCol", "CDClothOrco", "CDMRecast"
};

const CustomDataMask CD_MASK_BAREMESH =
	CD_MASK_MVERT | CD_MASK_MEDGE | CD_MASK_MFACE;
const CustomDataMask CD_MASK_MESH =
	CD_MASK_MVERT | CD_MASK_MEDGE | CD_MASK_MFACE |
	CD_MASK_MSTICKY | CD_MASK_MDEFORMVERT | CD_MASK_MTFACE | CD_MASK_MCOL |
	CD_MASK_PROP_FLT | CD_MASK_PROP_INT | CD_MASK_PROP_STR | CD_MASK_MDISPS | CD_MASK_RECAST;
const CustomDataMask CD_MASK_EDITMESH =
	CD_MASK_MSTICKY | CD_MASK_MDEFORMVERT | CD_MASK_MTFACE |
	CD_MASK_MCOL|CD_MASK_PROP_FLT | CD_MASK_PROP_INT | CD_MASK_PROP_STR | CD_MASK_MDISPS | CD_MASK_RECAST;
const CustomDataMask CD_MASK_DERIVEDMESH =
	CD_MASK_MSTICKY | CD_MASK_MDEFORMVERT | CD_MASK_MTFACE |
	CD_MASK_MCOL | CD_MASK_ORIGINDEX | CD_MASK_PROP_FLT | CD_MASK_PROP_INT | CD_MASK_CLOTH_ORCO |
	CD_MASK_PROP_STR | CD_MASK_ORIGSPACE | CD_MASK_ORCO | CD_MASK_TANGENT | CD_MASK_WEIGHT_MCOL | CD_MASK_RECAST;
const CustomDataMask CD_MASK_BMESH = 
	CD_MASK_MSTICKY | CD_MASK_MDEFORMVERT | CD_MASK_PROP_FLT | CD_MASK_PROP_INT | CD_MASK_PROP_STR;
const CustomDataMask CD_MASK_FACECORNERS =
	CD_MASK_MTFACE | CD_MASK_MCOL | CD_MASK_MTEXPOLY | CD_MASK_MLOOPUV |
	CD_MASK_MLOOPCOL;


static const LayerTypeInfo *layerType_getInfo(int type)
{
	if(type < 0 || type >= CD_NUMTYPES) return NULL;

	return &LAYERTYPEINFO[type];
}

static const char *layerType_getName(int type)
{
	if(type < 0 || type >= CD_NUMTYPES) return NULL;

	return LAYERTYPENAMES[type];
}

/********************* CustomData functions *********************/
static void customData_update_offsets(CustomData *data);

static CustomDataLayer *customData_add_layer__internal(CustomData *data,
	int type, int alloctype, void *layerdata, int totelem, const char *name);

void CustomData_merge(const struct CustomData *source, struct CustomData *dest,
					  CustomDataMask mask, int alloctype, int totelem)
{
	/*const LayerTypeInfo *typeInfo;*/
	CustomDataLayer *layer, *newlayer;
	int i, type, number = 0, lasttype = -1, lastactive = 0, lastrender = 0, lastclone = 0, lastmask = 0, lastflag = 0;

	for(i = 0; i < source->totlayer; ++i) {
		layer = &source->layers[i];
		/*typeInfo = layerType_getInfo(layer->type);*/ /*UNUSED*/

		type = layer->type;

		if (type != lasttype) {
			number = 0;
			lastactive = layer->active;
			lastrender = layer->active_rnd;
			lastclone = layer->active_clone;
			lastmask = layer->active_mask;
			lasttype = type;
			lastflag = layer->flag;
		}
		else
			number++;

		if(lastflag & CD_FLAG_NOCOPY) continue;
		else if(!((int)mask & (int)(1 << (int)type))) continue;
		else if(number < CustomData_number_of_layers(dest, type)) continue;

		if((alloctype == CD_ASSIGN) && (lastflag & CD_FLAG_NOFREE))
			newlayer = customData_add_layer__internal(dest, type, CD_REFERENCE,
				layer->data, totelem, layer->name);
		else
			newlayer = customData_add_layer__internal(dest, type, alloctype,
				layer->data, totelem, layer->name);
		
		if(newlayer) {
			newlayer->active = lastactive;
			newlayer->active_rnd = lastrender;
			newlayer->active_clone = lastclone;
			newlayer->active_mask = lastmask;
			newlayer->flag |= lastflag & (CD_FLAG_EXTERNAL|CD_FLAG_IN_MEMORY);
		}
	}
}

void CustomData_copy(const struct CustomData *source, struct CustomData *dest,
					 CustomDataMask mask, int alloctype, int totelem)
{
	memset(dest, 0, sizeof(*dest));

	if(source->external)
		dest->external= MEM_dupallocN(source->external);

	CustomData_merge(source, dest, mask, alloctype, totelem);
}

static void customData_free_layer__internal(CustomDataLayer *layer, int totelem)
{
	const LayerTypeInfo *typeInfo;

	if(!(layer->flag & CD_FLAG_NOFREE) && layer->data) {
		typeInfo = layerType_getInfo(layer->type);

		if(typeInfo->free)
			typeInfo->free(layer->data, totelem, typeInfo->size);

		if(layer->data)
			MEM_freeN(layer->data);
	}
}

static void CustomData_external_free(CustomData *data)
{
	if(data->external) {
		MEM_freeN(data->external);
		data->external= NULL;
	}
}

void CustomData_free(CustomData *data, int totelem)
{
	int i;

	for(i = 0; i < data->totlayer; ++i)
		customData_free_layer__internal(&data->layers[i], totelem);

	if(data->layers)
		MEM_freeN(data->layers);
	
	CustomData_external_free(data);
	
	memset(data, 0, sizeof(*data));
}

static void customData_update_offsets(CustomData *data)
{
	const LayerTypeInfo *typeInfo;
	int i, offset = 0;

	for(i = 0; i < data->totlayer; ++i) {
		typeInfo = layerType_getInfo(data->layers[i].type);

		data->layers[i].offset = offset;
		offset += typeInfo->size;
	}

	data->totsize = offset;
}

int CustomData_get_layer_index(const CustomData *data, int type)
{
	int i; 

	for(i=0; i < data->totlayer; ++i)
		if(data->layers[i].type == type)
			return i;

	return -1;
}

int CustomData_get_named_layer_index(const CustomData *data, int type, const char *name)
{
	int i;

	for(i=0; i < data->totlayer; ++i)
		if(data->layers[i].type == type && strcmp(data->layers[i].name, name)==0)
			return i;

	return -1;
}

int CustomData_get_active_layer_index(const CustomData *data, int type)
{
	int i;

	for(i=0; i < data->totlayer; ++i)
		if(data->layers[i].type == type)
			return i + data->layers[i].active;

	return -1;
}

int CustomData_get_render_layer_index(const CustomData *data, int type)
{
	int i;

	for(i=0; i < data->totlayer; ++i)
		if(data->layers[i].type == type)
			return i + data->layers[i].active_rnd;

	return -1;
}

int CustomData_get_clone_layer_index(const CustomData *data, int type)
{
	int i;

	for(i=0; i < data->totlayer; ++i)
		if(data->layers[i].type == type)
			return i + data->layers[i].active_clone;

	return -1;
}

int CustomData_get_stencil_layer_index(const CustomData *data, int type)
{
	int i;

	for(i=0; i < data->totlayer; ++i)
		if(data->layers[i].type == type)
			return i + data->layers[i].active_mask;

	return -1;
}

int CustomData_get_active_layer(const CustomData *data, int type)
{
	int i;

	for(i=0; i < data->totlayer; ++i)
		if(data->layers[i].type == type)
			return data->layers[i].active;

	return -1;
}

int CustomData_get_render_layer(const CustomData *data, int type)
{
	int i;

	for(i=0; i < data->totlayer; ++i)
		if(data->layers[i].type == type)
			return data->layers[i].active_rnd;

	return -1;
}

int CustomData_get_clone_layer(const CustomData *data, int type)
{
	int i;

	for(i=0; i < data->totlayer; ++i)
		if(data->layers[i].type == type)
			return data->layers[i].active_clone;

	return -1;
}

int CustomData_get_stencil_layer(const CustomData *data, int type)
{
	int i;

	for(i=0; i < data->totlayer; ++i)
		if(data->layers[i].type == type)
			return data->layers[i].active_mask;

	return -1;
}

void CustomData_set_layer_active(CustomData *data, int type, int n)
{
	int i;

	for(i=0; i < data->totlayer; ++i)
		if(data->layers[i].type == type)
			data->layers[i].active = n;
}

void CustomData_set_layer_render(CustomData *data, int type, int n)
{
	int i;

	for(i=0; i < data->totlayer; ++i)
		if(data->layers[i].type == type)
			data->layers[i].active_rnd = n;
}

void CustomData_set_layer_clone(CustomData *data, int type, int n)
{
	int i;

	for(i=0; i < data->totlayer; ++i)
		if(data->layers[i].type == type)
			data->layers[i].active_clone = n;
}

void CustomData_set_layer_stencil(CustomData *data, int type, int n)
{
	int i;

	for(i=0; i < data->totlayer; ++i)
		if(data->layers[i].type == type)
			data->layers[i].active_mask = n;
}

/* for using with an index from CustomData_get_active_layer_index and CustomData_get_render_layer_index */
void CustomData_set_layer_active_index(CustomData *data, int type, int n)
{
	int i;

	for(i=0; i < data->totlayer; ++i)
		if(data->layers[i].type == type)
			data->layers[i].active = n-i;
}

void CustomData_set_layer_render_index(CustomData *data, int type, int n)
{
	int i;

	for(i=0; i < data->totlayer; ++i)
		if(data->layers[i].type == type)
			data->layers[i].active_rnd = n-i;
}

void CustomData_set_layer_clone_index(CustomData *data, int type, int n)
{
	int i;

	for(i=0; i < data->totlayer; ++i)
		if(data->layers[i].type == type)
			data->layers[i].active_clone = n-i;
}

void CustomData_set_layer_stencil_index(CustomData *data, int type, int n)
{
	int i;

	for(i=0; i < data->totlayer; ++i)
		if(data->layers[i].type == type)
			data->layers[i].active_mask = n-i;
}

void CustomData_set_layer_flag(struct CustomData *data, int type, int flag)
{
	int i;

	for(i=0; i < data->totlayer; ++i)
		if(data->layers[i].type == type)
			data->layers[i].flag |= flag;
}

static int customData_resize(CustomData *data, int amount)
{
	CustomDataLayer *tmp = MEM_callocN(sizeof(*tmp)*(data->maxlayer + amount),
									   "CustomData->layers");
	if(!tmp) return 0;

	data->maxlayer += amount;
	if (data->layers) {
		memcpy(tmp, data->layers, sizeof(*tmp) * data->totlayer);
		MEM_freeN(data->layers);
	}
	data->layers = tmp;

	return 1;
}

static CustomDataLayer *customData_add_layer__internal(CustomData *data,
	int type, int alloctype, void *layerdata, int totelem, const char *name)
{
	const LayerTypeInfo *typeInfo= layerType_getInfo(type);
	int size = typeInfo->size * totelem, flag = 0, index = data->totlayer;
	void *newlayerdata;

	if (!typeInfo->defaultname && CustomData_has_layer(data, type))
		return &data->layers[CustomData_get_layer_index(data, type)];

	if((alloctype == CD_ASSIGN) || (alloctype == CD_REFERENCE)) {
		newlayerdata = layerdata;
	}
	else {
		newlayerdata = MEM_callocN(size, layerType_getName(type));
		if(!newlayerdata)
			return NULL;
	}

	if (alloctype == CD_DUPLICATE) {
		if(typeInfo->copy)
			typeInfo->copy(layerdata, newlayerdata, totelem);
		else
			memcpy(newlayerdata, layerdata, size);
	}
	else if (alloctype == CD_DEFAULT) {
		if(typeInfo->set_default)
			typeInfo->set_default((char*)newlayerdata, totelem);
	}
	else if (alloctype == CD_REFERENCE)
		flag |= CD_FLAG_NOFREE;

	if(index >= data->maxlayer) {
		if(!customData_resize(data, CUSTOMDATA_GROW)) {
			if(newlayerdata != layerdata)
				MEM_freeN(newlayerdata);
			return NULL;
		}
	}
	
	data->totlayer++;

	/* keep layers ordered by type */
	for( ; index > 0 && data->layers[index - 1].type > type; --index)
		data->layers[index] = data->layers[index - 1];

	data->layers[index].type = type;
	data->layers[index].flag = flag;
	data->layers[index].data = newlayerdata;
	if(name || (name=typeInfo->defaultname)) {
		BLI_strncpy(data->layers[index].name, name, 32);
		CustomData_set_layer_unique_name(data, index);
	}
	else
		data->layers[index].name[0] = '\0';

	if(index > 0 && data->layers[index-1].type == type) {
		data->layers[index].active = data->layers[index-1].active;
		data->layers[index].active_rnd = data->layers[index-1].active_rnd;
		data->layers[index].active_clone = data->layers[index-1].active_clone;
		data->layers[index].active_mask = data->layers[index-1].active_mask;
	} else {
		data->layers[index].active = 0;
		data->layers[index].active_rnd = 0;
		data->layers[index].active_clone = 0;
		data->layers[index].active_mask = 0;
	}
	
	customData_update_offsets(data);

	return &data->layers[index];
}

void *CustomData_add_layer(CustomData *data, int type, int alloctype,
						   void *layerdata, int totelem)
{
	CustomDataLayer *layer;
	const LayerTypeInfo *typeInfo= layerType_getInfo(type);
	
	layer = customData_add_layer__internal(data, type, alloctype, layerdata,
										   totelem, typeInfo->defaultname);

	if(layer)
		return layer->data;

	return NULL;
}

/*same as above but accepts a name*/
void *CustomData_add_layer_named(CustomData *data, int type, int alloctype,
						   void *layerdata, int totelem, const char *name)
{
	CustomDataLayer *layer;
	
	layer = customData_add_layer__internal(data, type, alloctype, layerdata,
										   totelem, name);

	if(layer)
		return layer->data;

	return NULL;
}


int CustomData_free_layer(CustomData *data, int type, int totelem, int index)
{
	int i;
	
	if (index < 0) return 0;

	customData_free_layer__internal(&data->layers[index], totelem);

	for (i=index+1; i < data->totlayer; ++i)
		data->layers[i-1] = data->layers[i];

	data->totlayer--;

	/* if layer was last of type in array, set new active layer */
	if ((index >= data->totlayer) || (data->layers[index].type != type)) {
		i = CustomData_get_layer_index(data, type);
		
		if (i >= 0)
			for (; i < data->totlayer && data->layers[i].type == type; i++) {
				data->layers[i].active--;
				data->layers[i].active_rnd--;
				data->layers[i].active_clone--;
				data->layers[i].active_mask--;
			}
	}

	if (data->totlayer <= data->maxlayer-CUSTOMDATA_GROW)
		customData_resize(data, -CUSTOMDATA_GROW);

	customData_update_offsets(data);

	return 1;
}

int CustomData_free_layer_active(CustomData *data, int type, int totelem)
{
	int index = 0;
	index = CustomData_get_active_layer_index(data, type);
	if (index < 0) return 0;
	return CustomData_free_layer(data, type, totelem, index);
}


void CustomData_free_layers(CustomData *data, int type, int totelem)
{
	while (CustomData_has_layer(data, type))
		CustomData_free_layer_active(data, type, totelem);
}

int CustomData_has_layer(const CustomData *data, int type)
{
	return (CustomData_get_layer_index(data, type) != -1);
}

int CustomData_number_of_layers(const CustomData *data, int type)
{
	int i, number = 0;

	for(i = 0; i < data->totlayer; i++)
		if(data->layers[i].type == type)
			number++;
	
	return number;
}

void *CustomData_duplicate_referenced_layer(struct CustomData *data, int type)
{
	CustomDataLayer *layer;
	int layer_index;

	/* get the layer index of the first layer of type */
	layer_index = CustomData_get_active_layer_index(data, type);
	if(layer_index < 0) return NULL;

	layer = &data->layers[layer_index];

	if (layer->flag & CD_FLAG_NOFREE) {
		layer->data = MEM_dupallocN(layer->data);
		layer->flag &= ~CD_FLAG_NOFREE;
	}

	return layer->data;
}

void *CustomData_duplicate_referenced_layer_named(struct CustomData *data,
												  int type, const char *name)
{
	CustomDataLayer *layer;
	int layer_index;

	/* get the layer index of the desired layer */
	layer_index = CustomData_get_named_layer_index(data, type, name);
	if(layer_index < 0) return NULL;

	layer = &data->layers[layer_index];

	if (layer->flag & CD_FLAG_NOFREE) {
		layer->data = MEM_dupallocN(layer->data);
		layer->flag &= ~CD_FLAG_NOFREE;
	}

	return layer->data;
}

void CustomData_free_temporary(CustomData *data, int totelem)
{
	CustomDataLayer *layer;
	int i, j;

	for(i = 0, j = 0; i < data->totlayer; ++i) {
		layer = &data->layers[i];

		if (i != j)
			data->layers[j] = data->layers[i];

		if ((layer->flag & CD_FLAG_TEMPORARY) == CD_FLAG_TEMPORARY)
			customData_free_layer__internal(layer, totelem);
		else
			j++;
	}

	data->totlayer = j;

	if(data->totlayer <= data->maxlayer-CUSTOMDATA_GROW)
		customData_resize(data, -CUSTOMDATA_GROW);

	customData_update_offsets(data);
}

void CustomData_set_only_copy(const struct CustomData *data,
							  CustomDataMask mask)
{
	int i;

	for(i = 0; i < data->totlayer; ++i)
		if(!((int)mask & (int)(1 << (int)data->layers[i].type)))
			data->layers[i].flag |= CD_FLAG_NOCOPY;
}

void CustomData_copy_data(const CustomData *source, CustomData *dest,
						  int source_index, int dest_index, int count)
{
	const LayerTypeInfo *typeInfo;
	int src_i, dest_i;
	int src_offset;
	int dest_offset;

	/* copies a layer at a time */
	dest_i = 0;
	for(src_i = 0; src_i < source->totlayer; ++src_i) {

		/* find the first dest layer with type >= the source type
		 * (this should work because layers are ordered by type)
		 */
		while(dest_i < dest->totlayer
			  && dest->layers[dest_i].type < source->layers[src_i].type)
			++dest_i;

		/* if there are no more dest layers, we're done */
		if(dest_i >= dest->totlayer) return;

		/* if we found a matching layer, copy the data */
		if(dest->layers[dest_i].type == source->layers[src_i].type) {
			char *src_data = source->layers[src_i].data;
			char *dest_data = dest->layers[dest_i].data;

			typeInfo = layerType_getInfo(source->layers[src_i].type);

			src_offset = source_index * typeInfo->size;
			dest_offset = dest_index * typeInfo->size;

			if(typeInfo->copy)
				typeInfo->copy(src_data + src_offset,
								dest_data + dest_offset,
								count);
			else
				memcpy(dest_data + dest_offset,
					   src_data + src_offset,
					   count * typeInfo->size);

			/* if there are multiple source & dest layers of the same type,
			 * we don't want to copy all source layers to the same dest, so
			 * increment dest_i
			 */
			++dest_i;
		}
	}
}

void CustomData_free_elem(CustomData *data, int index, int count)
{
	int i;
	const LayerTypeInfo *typeInfo;

	for(i = 0; i < data->totlayer; ++i) {
		if(!(data->layers[i].flag & CD_FLAG_NOFREE)) {
			typeInfo = layerType_getInfo(data->layers[i].type);

			if(typeInfo->free) {
				int offset = typeInfo->size * index;

				typeInfo->free((char *)data->layers[i].data + offset,
							   count, typeInfo->size);
			}
		}
	}
}

#define SOURCE_BUF_SIZE 100

void CustomData_interp(const CustomData *source, CustomData *dest,
					   int *src_indices, float *weights, float *sub_weights,
					   int count, int dest_index)
{
	int src_i, dest_i;
	int dest_offset;
	int j;
	void *source_buf[SOURCE_BUF_SIZE];
	void **sources = source_buf;

	/* slow fallback in case we're interpolating a ridiculous number of
	 * elements
	 */
	if(count > SOURCE_BUF_SIZE)
		sources = MEM_callocN(sizeof(*sources) * count,
							  "CustomData_interp sources");

	/* interpolates a layer at a time */
	dest_i = 0;
	for(src_i = 0; src_i < source->totlayer; ++src_i) {
		const LayerTypeInfo *typeInfo= layerType_getInfo(source->layers[src_i].type);
		if(!typeInfo->interp) continue;

		/* find the first dest layer with type >= the source type
		 * (this should work because layers are ordered by type)
		 */
		while(dest_i < dest->totlayer
			  && dest->layers[dest_i].type < source->layers[src_i].type)
			++dest_i;

		/* if there are no more dest layers, we're done */
		if(dest_i >= dest->totlayer) return;

		/* if we found a matching layer, copy the data */
		if(dest->layers[dest_i].type == source->layers[src_i].type) {
			void *src_data = source->layers[src_i].data;

			for(j = 0; j < count; ++j)
				sources[j] = (char *)src_data
							 + typeInfo->size * src_indices[j];

			dest_offset = dest_index * typeInfo->size;

			typeInfo->interp(sources, weights, sub_weights, count,
						   (char *)dest->layers[dest_i].data + dest_offset);

			/* if there are multiple source & dest layers of the same type,
			 * we don't want to copy all source layers to the same dest, so
			 * increment dest_i
			 */
			++dest_i;
		}
	}

	if(count > SOURCE_BUF_SIZE) MEM_freeN(sources);
}

void CustomData_swap(struct CustomData *data, int index, const int *corner_indices)
{
	const LayerTypeInfo *typeInfo;
	int i;

	for(i = 0; i < data->totlayer; ++i) {
		typeInfo = layerType_getInfo(data->layers[i].type);

		if(typeInfo->swap) {
			int offset = typeInfo->size * index;

			typeInfo->swap((char *)data->layers[i].data + offset, corner_indices);
		}
	}
}

void *CustomData_get(const CustomData *data, int index, int type)
{
	int offset;
	int layer_index;
	
	/* get the layer index of the active layer of type */
	layer_index = CustomData_get_active_layer_index(data, type);
	if(layer_index < 0) return NULL;

	/* get the offset of the desired element */
	offset = layerType_getInfo(type)->size * index;

	return (char *)data->layers[layer_index].data + offset;
}

void *CustomData_get_layer(const CustomData *data, int type)
{
	/* get the layer index of the active layer of type */
	int layer_index = CustomData_get_active_layer_index(data, type);
	if(layer_index < 0) return NULL;

	return data->layers[layer_index].data;
}

void *CustomData_get_layer_n(const CustomData *data, int type, int n)
{
	/* get the layer index of the active layer of type */
	int layer_index = CustomData_get_layer_index(data, type);
	if(layer_index < 0) return NULL;

	return data->layers[layer_index+n].data;
}

void *CustomData_get_layer_named(const struct CustomData *data, int type,
								 const char *name)
{
	int layer_index = CustomData_get_named_layer_index(data, type, name);
	if(layer_index < 0) return NULL;

	return data->layers[layer_index].data;
}

void *CustomData_set_layer(const CustomData *data, int type, void *ptr)
{
	/* get the layer index of the first layer of type */
	int layer_index = CustomData_get_active_layer_index(data, type);

	if(layer_index < 0) return NULL;

	data->layers[layer_index].data = ptr;

	return ptr;
}

void *CustomData_set_layer_n(const struct CustomData *data, int type, int n, void *ptr)
{
	/* get the layer index of the first layer of type */
	int layer_index = CustomData_get_layer_index(data, type);
	if(layer_index < 0) return NULL;

	data->layers[layer_index+n].data = ptr;

	return ptr;
}

void CustomData_set(const CustomData *data, int index, int type, void *source)
{
	void *dest = CustomData_get(data, index, type);
	const LayerTypeInfo *typeInfo = layerType_getInfo(type);

	if(!dest) return;

	if(typeInfo->copy)
		typeInfo->copy(source, dest, 1);
	else
		memcpy(dest, source, typeInfo->size);
}

/* EditMesh functions */

void CustomData_em_free_block(CustomData *data, void **block)
{
	const LayerTypeInfo *typeInfo;
	int i;

	if(!*block) return;

	for(i = 0; i < data->totlayer; ++i) {
		if(!(data->layers[i].flag & CD_FLAG_NOFREE)) {
			typeInfo = layerType_getInfo(data->layers[i].type);

			if(typeInfo->free) {
				int offset = data->layers[i].offset;
				typeInfo->free((char*)*block + offset, 1, typeInfo->size);
			}
		}
	}

	MEM_freeN(*block);
	*block = NULL;
}

static void CustomData_em_alloc_block(CustomData *data, void **block)
{
	/* TODO: optimize free/alloc */

	if (*block)
		CustomData_em_free_block(data, block);

	if (data->totsize > 0)
		*block = MEM_callocN(data->totsize, "CustomData EM block");
	else
		*block = NULL;
}

void CustomData_em_copy_data(const CustomData *source, CustomData *dest,
							void *src_block, void **dest_block)
{
	const LayerTypeInfo *typeInfo;
	int dest_i, src_i;

	if (!*dest_block)
		CustomData_em_alloc_block(dest, dest_block);
	
	/* copies a layer at a time */
	dest_i = 0;
	for(src_i = 0; src_i < source->totlayer; ++src_i) {

		/* find the first dest layer with type >= the source type
		 * (this should work because layers are ordered by type)
		 */
		while(dest_i < dest->totlayer
			  && dest->layers[dest_i].type < source->layers[src_i].type)
			++dest_i;

		/* if there are no more dest layers, we're done */
		if(dest_i >= dest->totlayer) return;

		/* if we found a matching layer, copy the data */
		if(dest->layers[dest_i].type == source->layers[src_i].type &&
			strcmp(dest->layers[dest_i].name, source->layers[src_i].name) == 0) {
			char *src_data = (char*)src_block + source->layers[src_i].offset;
			char *dest_data = (char*)*dest_block + dest->layers[dest_i].offset;

			typeInfo = layerType_getInfo(source->layers[src_i].type);

			if(typeInfo->copy)
				typeInfo->copy(src_data, dest_data, 1);
			else
				memcpy(dest_data, src_data, typeInfo->size);

			/* if there are multiple source & dest layers of the same type,
			 * we don't want to copy all source layers to the same dest, so
			 * increment dest_i
			 */
			++dest_i;
		}
	}
}

void CustomData_em_validate_data(CustomData *data, void *block, int sub_elements)
{
	int i;
	for(i = 0; i < data->totlayer; i++) {
		const LayerTypeInfo *typeInfo = layerType_getInfo(data->layers[i].type);
		char *leayer_data = (char*)block + data->layers[i].offset;

		if(typeInfo->validate)
			typeInfo->validate(leayer_data, sub_elements);
	}
}

void *CustomData_em_get(const CustomData *data, void *block, int type)
{
	int layer_index;
	
	/* get the layer index of the first layer of type */
	layer_index = CustomData_get_active_layer_index(data, type);
	if(layer_index < 0) return NULL;

	return (char *)block + data->layers[layer_index].offset;
}

void *CustomData_em_get_n(const CustomData *data, void *block, int type, int n)
{
	int layer_index;
	
	/* get the layer index of the first layer of type */
	layer_index = CustomData_get_layer_index(data, type);
	if(layer_index < 0) return NULL;

	return (char *)block + data->layers[layer_index+n].offset;
}

void CustomData_em_set(CustomData *data, void *block, int type, void *source)
{
	void *dest = CustomData_em_get(data, block, type);
	const LayerTypeInfo *typeInfo = layerType_getInfo(type);

	if(!dest) return;

	if(typeInfo->copy)
		typeInfo->copy(source, dest, 1);
	else
		memcpy(dest, source, typeInfo->size);
}

void CustomData_em_set_n(CustomData *data, void *block, int type, int n, void *source)
{
	void *dest = CustomData_em_get_n(data, block, type, n);
	const LayerTypeInfo *typeInfo = layerType_getInfo(type);

	if(!dest) return;

	if(typeInfo->copy)
		typeInfo->copy(source, dest, 1);
	else
		memcpy(dest, source, typeInfo->size);
}

void CustomData_em_interp(CustomData *data, void **src_blocks, float *weights,
						  float *sub_weights, int count, void *dest_block)
{
	int i, j;
	void *source_buf[SOURCE_BUF_SIZE];
	void **sources = source_buf;

	/* slow fallback in case we're interpolating a ridiculous number of
	 * elements
	 */
	if(count > SOURCE_BUF_SIZE)
		sources = MEM_callocN(sizeof(*sources) * count,
							  "CustomData_interp sources");

	/* interpolates a layer at a time */
	for(i = 0; i < data->totlayer; ++i) {
		CustomDataLayer *layer = &data->layers[i];
		const LayerTypeInfo *typeInfo = layerType_getInfo(layer->type);

		if(typeInfo->interp) {
			for(j = 0; j < count; ++j)
				sources[j] = (char *)src_blocks[j] + layer->offset;

			typeInfo->interp(sources, weights, sub_weights, count,
							  (char *)dest_block + layer->offset);
		}
	}

	if(count > SOURCE_BUF_SIZE) MEM_freeN(sources);
}

void CustomData_em_set_default(CustomData *data, void **block)
{
	const LayerTypeInfo *typeInfo;
	int i;

	if (!*block)
		CustomData_em_alloc_block(data, block);

	for(i = 0; i < data->totlayer; ++i) {
		int offset = data->layers[i].offset;

		typeInfo = layerType_getInfo(data->layers[i].type);

		if(typeInfo->set_default)
			typeInfo->set_default((char*)*block + offset, 1);
	}
}

void CustomData_to_em_block(const CustomData *source, CustomData *dest,
							int src_index, void **dest_block)
{
	const LayerTypeInfo *typeInfo;
	int dest_i, src_i, src_offset;

	if (!*dest_block)
		CustomData_em_alloc_block(dest, dest_block);
	
	/* copies a layer at a time */
	dest_i = 0;
	for(src_i = 0; src_i < source->totlayer; ++src_i) {

		/* find the first dest layer with type >= the source type
		 * (this should work because layers are ordered by type)
		 */
		while(dest_i < dest->totlayer
			  && dest->layers[dest_i].type < source->layers[src_i].type)
			++dest_i;

		/* if there are no more dest layers, we're done */
		if(dest_i >= dest->totlayer) return;

		/* if we found a matching layer, copy the data */
		if(dest->layers[dest_i].type == source->layers[src_i].type) {
			int offset = dest->layers[dest_i].offset;
			char *src_data = source->layers[src_i].data;
			char *dest_data = (char*)*dest_block + offset;

			typeInfo = layerType_getInfo(dest->layers[dest_i].type);
			src_offset = src_index * typeInfo->size;

			if(typeInfo->copy)
				typeInfo->copy(src_data + src_offset, dest_data, 1);
			else
				memcpy(dest_data, src_data + src_offset, typeInfo->size);

			/* if there are multiple source & dest layers of the same type,
			 * we don't want to copy all source layers to the same dest, so
			 * increment dest_i
			 */
			++dest_i;
		}
	}
}

void CustomData_from_em_block(const CustomData *source, CustomData *dest,
							  void *src_block, int dest_index)
{
	const LayerTypeInfo *typeInfo;
	int dest_i, src_i, dest_offset;

	/* copies a layer at a time */
	dest_i = 0;
	for(src_i = 0; src_i < source->totlayer; ++src_i) {

		/* find the first dest layer with type >= the source type
		 * (this should work because layers are ordered by type)
		 */
		while(dest_i < dest->totlayer
			  && dest->layers[dest_i].type < source->layers[src_i].type)
			++dest_i;

		/* if there are no more dest layers, we're done */
		if(dest_i >= dest->totlayer) return;

		/* if we found a matching layer, copy the data */
		if(dest->layers[dest_i].type == source->layers[src_i].type) {
			int offset = source->layers[src_i].offset;
			char *src_data = (char*)src_block + offset;
			char *dest_data = dest->layers[dest_i].data;

			typeInfo = layerType_getInfo(dest->layers[dest_i].type);
			dest_offset = dest_index * typeInfo->size;

			if(typeInfo->copy)
				typeInfo->copy(src_data, dest_data + dest_offset, 1);
			else
				memcpy(dest_data + dest_offset, src_data, typeInfo->size);

			/* if there are multiple source & dest layers of the same type,
			 * we don't want to copy all source layers to the same dest, so
			 * increment dest_i
			 */
			++dest_i;
		}
	}

}

/*Bmesh functions*/
/*needed to convert to/from different face reps*/
void CustomData_to_bmeshpoly(CustomData *fdata, CustomData *pdata, CustomData *ldata)
{
	int i;
	for(i=0; i < fdata->totlayer; i++){
		if(fdata->layers[i].type == CD_MTFACE){
			CustomData_add_layer(pdata, CD_MTEXPOLY, CD_CALLOC, &(fdata->layers[i].name), 0);
			CustomData_add_layer(ldata, CD_MLOOPUV, CD_CALLOC, &(fdata->layers[i].name), 0);
		}
		else if(fdata->layers[i].type == CD_MCOL)
			CustomData_add_layer(ldata, CD_MLOOPCOL, CD_CALLOC, &(fdata->layers[i].name), 0);
	}		
}
void CustomData_from_bmeshpoly(CustomData *fdata, CustomData *pdata, CustomData *ldata, int total){
	int i;
	for(i=0; i < pdata->totlayer; i++){
		if(pdata->layers[i].type == CD_MTEXPOLY)
			CustomData_add_layer(fdata, CD_MTFACE, CD_CALLOC, &(pdata->layers[i].name), total);
	}
	for(i=0; i < ldata->totlayer; i++){
		if(ldata->layers[i].type == CD_MLOOPCOL)
			CustomData_add_layer(fdata, CD_MCOL, CD_CALLOC, &(ldata->layers[i].name), total);
	}
}


void CustomData_bmesh_init_pool(CustomData *data, int allocsize){
	if(data->totlayer)data->pool = BLI_mempool_create(data->totsize, allocsize, allocsize, 0);
}

void CustomData_bmesh_free_block(CustomData *data, void **block)
{
	const LayerTypeInfo *typeInfo;
	int i;

	if(!*block) return;
	for(i = 0; i < data->totlayer; ++i) {
		if(!(data->layers[i].flag & CD_FLAG_NOFREE)) {
			typeInfo = layerType_getInfo(data->layers[i].type);

			if(typeInfo->free) {
				int offset = data->layers[i].offset;
				typeInfo->free((char*)*block + offset, 1, typeInfo->size);
			}
		}
	}

	BLI_mempool_free(data->pool, *block);
	*block = NULL;
}

static void CustomData_bmesh_alloc_block(CustomData *data, void **block)
{

	if (*block)
		CustomData_bmesh_free_block(data, block);

	if (data->totsize > 0)
		*block = BLI_mempool_calloc(data->pool);
	else
		*block = NULL;
}

void CustomData_bmesh_copy_data(const CustomData *source, CustomData *dest,
							void *src_block, void **dest_block)
{
	const LayerTypeInfo *typeInfo;
	int dest_i, src_i;

	if (!*dest_block)
		CustomData_bmesh_alloc_block(dest, dest_block);
	
	/* copies a layer at a time */
	dest_i = 0;
	for(src_i = 0; src_i < source->totlayer; ++src_i) {

		/* find the first dest layer with type >= the source type
		 * (this should work because layers are ordered by type)
		 */
		while(dest_i < dest->totlayer
			  && dest->layers[dest_i].type < source->layers[src_i].type)
			++dest_i;

		/* if there are no more dest layers, we're done */
		if(dest_i >= dest->totlayer) return;

		/* if we found a matching layer, copy the data */
		if(dest->layers[dest_i].type == source->layers[src_i].type &&
			strcmp(dest->layers[dest_i].name, source->layers[src_i].name) == 0) {
			char *src_data = (char*)src_block + source->layers[src_i].offset;
			char *dest_data = (char*)*dest_block + dest->layers[dest_i].offset;

			typeInfo = layerType_getInfo(source->layers[src_i].type);

			if(typeInfo->copy)
				typeInfo->copy(src_data, dest_data, 1);
			else
				memcpy(dest_data, src_data, typeInfo->size);

			/* if there are multiple source & dest layers of the same type,
			 * we don't want to copy all source layers to the same dest, so
			 * increment dest_i
			 */
			++dest_i;
		}
	}
}

/*Bmesh Custom Data Functions. Should replace editmesh ones with these as well, due to more effecient memory alloc*/
void *CustomData_bmesh_get(const CustomData *data, void *block, int type)
{
	int layer_index;
	
	/* get the layer index of the first layer of type */
	layer_index = CustomData_get_active_layer_index(data, type);
	if(layer_index < 0) return NULL;

	return (char *)block + data->layers[layer_index].offset;
}

void *CustomData_bmesh_get_n(const CustomData *data, void *block, int type, int n)
{
	int layer_index;
	
	/* get the layer index of the first layer of type */
	layer_index = CustomData_get_layer_index(data, type);
	if(layer_index < 0) return NULL;

	return (char *)block + data->layers[layer_index+n].offset;
}

void CustomData_bmesh_set(const CustomData *data, void *block, int type, void *source)
{
	void *dest = CustomData_bmesh_get(data, block, type);
	const LayerTypeInfo *typeInfo = layerType_getInfo(type);

	if(!dest) return;

	if(typeInfo->copy)
		typeInfo->copy(source, dest, 1);
	else
		memcpy(dest, source, typeInfo->size);
}

void CustomData_bmesh_set_n(CustomData *data, void *block, int type, int n, void *source)
{
	void *dest = CustomData_bmesh_get_n(data, block, type, n);
	const LayerTypeInfo *typeInfo = layerType_getInfo(type);

	if(!dest) return;

	if(typeInfo->copy)
		typeInfo->copy(source, dest, 1);
	else
		memcpy(dest, source, typeInfo->size);
}

void CustomData_bmesh_interp(CustomData *data, void **src_blocks, float *weights,
						  float *sub_weights, int count, void *dest_block)
{
	int i, j;
	void *source_buf[SOURCE_BUF_SIZE];
	void **sources = source_buf;

	/* slow fallback in case we're interpolating a ridiculous number of
	 * elements
	 */
	if(count > SOURCE_BUF_SIZE)
		sources = MEM_callocN(sizeof(*sources) * count,
							  "CustomData_interp sources");

	/* interpolates a layer at a time */
	for(i = 0; i < data->totlayer; ++i) {
		CustomDataLayer *layer = &data->layers[i];
		const LayerTypeInfo *typeInfo = layerType_getInfo(layer->type);
		if(typeInfo->interp) {
			for(j = 0; j < count; ++j)
				sources[j] = (char *)src_blocks[j] + layer->offset;

			typeInfo->interp(sources, weights, sub_weights, count,
							  (char *)dest_block + layer->offset);
		}
	}

	if(count > SOURCE_BUF_SIZE) MEM_freeN(sources);
}

void CustomData_bmesh_set_default(CustomData *data, void **block)
{
	const LayerTypeInfo *typeInfo;
	int i;

	if (!*block)
		CustomData_bmesh_alloc_block(data, block);

	for(i = 0; i < data->totlayer; ++i) {
		int offset = data->layers[i].offset;

		typeInfo = layerType_getInfo(data->layers[i].type);

		if(typeInfo->set_default)
			typeInfo->set_default((char*)*block + offset, 1);
	}
}

void CustomData_to_bmesh_block(const CustomData *source, CustomData *dest,
							int src_index, void **dest_block)
{
	const LayerTypeInfo *typeInfo;
	int dest_i, src_i, src_offset;

	if (!*dest_block)
		CustomData_bmesh_alloc_block(dest, dest_block);
	
	/* copies a layer at a time */
	dest_i = 0;
	for(src_i = 0; src_i < source->totlayer; ++src_i) {

		/* find the first dest layer with type >= the source type
		 * (this should work because layers are ordered by type)
		 */
		while(dest_i < dest->totlayer
			  && dest->layers[dest_i].type < source->layers[src_i].type)
			++dest_i;

		/* if there are no more dest layers, we're done */
		if(dest_i >= dest->totlayer) return;

		/* if we found a matching layer, copy the data */
		if(dest->layers[dest_i].type == source->layers[src_i].type) {
			int offset = dest->layers[dest_i].offset;
			char *src_data = source->layers[src_i].data;
			char *dest_data = (char*)*dest_block + offset;

			typeInfo = layerType_getInfo(dest->layers[dest_i].type);
			src_offset = src_index * typeInfo->size;

			if(typeInfo->copy)
				typeInfo->copy(src_data + src_offset, dest_data, 1);
			else
				memcpy(dest_data, src_data + src_offset, typeInfo->size);

			/* if there are multiple source & dest layers of the same type,
			 * we don't want to copy all source layers to the same dest, so
			 * increment dest_i
			 */
			++dest_i;
		}
	}
}

void CustomData_from_bmesh_block(const CustomData *source, CustomData *dest,
							  void *src_block, int dest_index)
{
	const LayerTypeInfo *typeInfo;
	int dest_i, src_i, dest_offset;

	/* copies a layer at a time */
	dest_i = 0;
	for(src_i = 0; src_i < source->totlayer; ++src_i) {

		/* find the first dest layer with type >= the source type
		 * (this should work because layers are ordered by type)
		 */
		while(dest_i < dest->totlayer
			  && dest->layers[dest_i].type < source->layers[src_i].type)
			++dest_i;

		/* if there are no more dest layers, we're done */
		if(dest_i >= dest->totlayer) return;

		/* if we found a matching layer, copy the data */
		if(dest->layers[dest_i].type == source->layers[src_i].type) {
			int offset = source->layers[src_i].offset;
			char *src_data = (char*)src_block + offset;
			char *dest_data = dest->layers[dest_i].data;

			typeInfo = layerType_getInfo(dest->layers[dest_i].type);
			dest_offset = dest_index * typeInfo->size;

			if(typeInfo->copy)
				typeInfo->copy(src_data, dest_data + dest_offset, 1);
			else
				memcpy(dest_data + dest_offset, src_data, typeInfo->size);

			/* if there are multiple source & dest layers of the same type,
			 * we don't want to copy all source layers to the same dest, so
			 * increment dest_i
			 */
			++dest_i;
		}
	}

}

void CustomData_file_write_info(int type, const char **structname, int *structnum)
{
	const LayerTypeInfo *typeInfo = layerType_getInfo(type);

	*structname = typeInfo->structname;
	*structnum = typeInfo->structnum;
}

int CustomData_sizeof(int type)
{
	const LayerTypeInfo *typeInfo = layerType_getInfo(type);

	return typeInfo->size;
}

const char *CustomData_layertype_name(int type)
{
	return layerType_getName(type);
}

static int  CustomData_is_property_layer(int type)
{
	if((type == CD_PROP_FLT) || (type == CD_PROP_INT) || (type == CD_PROP_STR))
		return 1;
	return 0;
}

static int cd_layer_find_dupe(CustomData *data, const char *name, int type, int index)
{
	int i;
	/* see if there is a duplicate */
	for(i=0; i<data->totlayer; i++) {
		if(i != index) {
			CustomDataLayer *layer= &data->layers[i];
			
			if(CustomData_is_property_layer(type)) {
				if(CustomData_is_property_layer(layer->type) && strcmp(layer->name, name)==0) {
					return 1;
				}
			}
			else{
				if(i!=index && layer->type==type && strcmp(layer->name, name)==0) {
					return 1;
				}
			}
		}
	}
	
	return 0;
}

static int customdata_unique_check(void *arg, const char *name)
{
	struct {CustomData *data; int type; int index;} *data_arg= arg;
	return cd_layer_find_dupe(data_arg->data, name, data_arg->type, data_arg->index);
}

void CustomData_set_layer_unique_name(CustomData *data, int index)
{	
	CustomDataLayer *nlayer= &data->layers[index];
	const LayerTypeInfo *typeInfo= layerType_getInfo(nlayer->type);

	struct {CustomData *data; int type; int index;} data_arg;
	data_arg.data= data;
	data_arg.type= nlayer->type;
	data_arg.index= index;

	if (!typeInfo->defaultname)
		return;
	
	BLI_uniquename_cb(customdata_unique_check, &data_arg, typeInfo->defaultname, '.', nlayer->name, sizeof(nlayer->name));
}

int CustomData_verify_versions(struct CustomData *data, int index)
{
	const LayerTypeInfo *typeInfo;
	CustomDataLayer *layer = &data->layers[index];
	int i, keeplayer = 1;

	if (layer->type >= CD_NUMTYPES) {
		keeplayer = 0; /* unknown layer type from future version */
	}
	else {
		typeInfo = layerType_getInfo(layer->type);

		if (!typeInfo->defaultname && (index > 0) &&
			data->layers[index-1].type == layer->type)
			keeplayer = 0; /* multiple layers of which we only support one */
	}

	if (!keeplayer) {
		for (i=index+1; i < data->totlayer; ++i)
			data->layers[i-1] = data->layers[i];
		data->totlayer--;
	}

	return keeplayer;
}

/****************************** External Files *******************************/

static void customdata_external_filename(char filename[FILE_MAX], ID *id, CustomDataExternal *external)
{
	char *path = (id->lib)? id->lib->filepath: G.main->name;

	BLI_strncpy(filename, external->filename, FILE_MAX);
	BLI_path_abs(filename, path);
}

void CustomData_external_reload(CustomData *data, ID *UNUSED(id), CustomDataMask mask, int totelem)
{
	CustomDataLayer *layer;
	const LayerTypeInfo *typeInfo;
	int i;

	for(i=0; i<data->totlayer; i++) {
		layer = &data->layers[i];
		typeInfo = layerType_getInfo(layer->type);

		if(!(mask & (1<<layer->type)));
		else if((layer->flag & CD_FLAG_EXTERNAL) && (layer->flag & CD_FLAG_IN_MEMORY)) {
			if(typeInfo->free)
				typeInfo->free(layer->data, totelem, typeInfo->size);
			layer->flag &= ~CD_FLAG_IN_MEMORY;
		}
	}
}

void CustomData_external_read(CustomData *data, ID *id, CustomDataMask mask, int totelem)
{
	CustomDataExternal *external= data->external;
	CustomDataLayer *layer;
	CDataFile *cdf;
	CDataFileLayer *blay;
	char filename[FILE_MAX];
	const LayerTypeInfo *typeInfo;
	int i, update = 0;

	if(!external)
		return;
	
	for(i=0; i<data->totlayer; i++) {
		layer = &data->layers[i];
		typeInfo = layerType_getInfo(layer->type);

		if(!(mask & (1<<layer->type)));
		else if(layer->flag & CD_FLAG_IN_MEMORY);
		else if((layer->flag & CD_FLAG_EXTERNAL) && typeInfo->read)
			update= 1;
	}

	if(!update)
		return;

	customdata_external_filename(filename, id, external);

	cdf= cdf_create(CDF_TYPE_MESH);
	if(!cdf_read_open(cdf, filename)) {
		fprintf(stderr, "Failed to read %s layer from %s.\n", layerType_getName(layer->type), filename);
		return;
	}

	for(i=0; i<data->totlayer; i++) {
		layer = &data->layers[i];
		typeInfo = layerType_getInfo(layer->type);

		if(!(mask & (1<<layer->type)));
		else if(layer->flag & CD_FLAG_IN_MEMORY);
		else if((layer->flag & CD_FLAG_EXTERNAL) && typeInfo->read) {
			blay= cdf_layer_find(cdf, layer->type, layer->name);

			if(blay) {
				if(cdf_read_layer(cdf, blay)) {
					if(typeInfo->read(cdf, layer->data, totelem));
					else break;
					layer->flag |= CD_FLAG_IN_MEMORY;
				}
				else
					break;
			}
		}
	}

	cdf_read_close(cdf);
	cdf_free(cdf);
}

void CustomData_external_write(CustomData *data, ID *id, CustomDataMask mask, int totelem, int free)
{
	CustomDataExternal *external= data->external;
	CustomDataLayer *layer;
	CDataFile *cdf;
	CDataFileLayer *blay;
	const LayerTypeInfo *typeInfo;
	int i, update = 0;
	char filename[FILE_MAX];

	if(!external)
		return;

	/* test if there is anything to write */
	for(i=0; i<data->totlayer; i++) {
		layer = &data->layers[i];
		typeInfo = layerType_getInfo(layer->type);

		if(!(mask & (1<<layer->type)));
		else if((layer->flag & CD_FLAG_EXTERNAL) && typeInfo->write)
			update= 1;
	}

	if(!update)
		return;

	/* make sure data is read before we try to write */
	CustomData_external_read(data, id, mask, totelem);
	customdata_external_filename(filename, id, external);

	cdf= cdf_create(CDF_TYPE_MESH);

	for(i=0; i<data->totlayer; i++) {
		layer = &data->layers[i];
		typeInfo = layerType_getInfo(layer->type);

		if((layer->flag & CD_FLAG_EXTERNAL) && typeInfo->filesize) {
			if(layer->flag & CD_FLAG_IN_MEMORY) {
				cdf_layer_add(cdf, layer->type, layer->name,
					typeInfo->filesize(cdf, layer->data, totelem));
			}
			else {
				cdf_free(cdf);
				return; /* read failed for a layer! */
			}
		}
	}

	if(!cdf_write_open(cdf, filename)) {
		fprintf(stderr, "Failed to open %s for writing.\n", filename);
		return;
	}

	for(i=0; i<data->totlayer; i++) {
		layer = &data->layers[i];
		typeInfo = layerType_getInfo(layer->type);

		if((layer->flag & CD_FLAG_EXTERNAL) && typeInfo->write) {
			blay= cdf_layer_find(cdf, layer->type, layer->name);

			if(cdf_write_layer(cdf, blay)) {
				if(typeInfo->write(cdf, layer->data, totelem));
				else break;
			}
			else
				break;
		}
	}

	if(i != data->totlayer) {
		fprintf(stderr, "Failed to write data to %s.\n", filename);
		cdf_free(cdf);
		return;
	}

	for(i=0; i<data->totlayer; i++) {
		layer = &data->layers[i];
		typeInfo = layerType_getInfo(layer->type);

		if((layer->flag & CD_FLAG_EXTERNAL) && typeInfo->write) {
			if(free) {
				if(typeInfo->free)
					typeInfo->free(layer->data, totelem, typeInfo->size);
				layer->flag &= ~CD_FLAG_IN_MEMORY;
			}
		}
	}

	cdf_write_close(cdf);
	cdf_free(cdf);
}

void CustomData_external_add(CustomData *data, ID *UNUSED(id), int type, int UNUSED(totelem), const char *filename)
{
	CustomDataExternal *external= data->external;
	CustomDataLayer *layer;
	int layer_index;

	layer_index = CustomData_get_active_layer_index(data, type);
	if(layer_index < 0) return;

	layer = &data->layers[layer_index];

	if(layer->flag & CD_FLAG_EXTERNAL)
		return;

	if(!external) {
		external= MEM_callocN(sizeof(CustomDataExternal), "CustomDataExternal");
		data->external= external;
	}
	BLI_strncpy(external->filename, filename, sizeof(external->filename));

	layer->flag |= CD_FLAG_EXTERNAL|CD_FLAG_IN_MEMORY;
}

void CustomData_external_remove(CustomData *data, ID *id, int type, int totelem)
{
	CustomDataExternal *external= data->external;
	CustomDataLayer *layer;
	//char filename[FILE_MAX];
	int layer_index; // i, remove_file;

	layer_index = CustomData_get_active_layer_index(data, type);
	if(layer_index < 0) return;

	layer = &data->layers[layer_index];

	if(!external)
		return;

	if(layer->flag & CD_FLAG_EXTERNAL) {
		if(!(layer->flag & CD_FLAG_IN_MEMORY))
			CustomData_external_read(data, id, (1<<layer->type), totelem);

		layer->flag &= ~CD_FLAG_EXTERNAL;

#if 0
		remove_file= 1;
		for(i=0; i<data->totlayer; i++)
			if(data->layers[i].flag & CD_FLAG_EXTERNAL)
				remove_file= 0;

		if(remove_file) {
			customdata_external_filename(filename, id, external);
			cdf_remove(filename);
			CustomData_external_free(data);
		}
#endif
	}
}

int CustomData_external_test(CustomData *data, int type)
{
	CustomDataLayer *layer;
	int layer_index;

	layer_index = CustomData_get_active_layer_index(data, type);
	if(layer_index < 0) return 0;

	layer = &data->layers[layer_index];
	return (layer->flag & CD_FLAG_EXTERNAL);
}

#if 0
void CustomData_external_remove_object(CustomData *data, ID *id)
{
	CustomDataExternal *external= data->external;
	char filename[FILE_MAX];

	if(!external)
		return;

	customdata_external_filename(filename, id, external);
	cdf_remove(filename);
	CustomData_external_free(data);
}
#endif
<|MERGE_RESOLUTION|>--- conflicted
+++ resolved
@@ -866,13 +866,10 @@
 	/* 22: CD_TEXTURE_MCOL */
 	{sizeof(MCol)*4, "MCol", 4, "TexturedCol", NULL, NULL, layerInterp_mcol,
 	 layerSwap_mcol, layerDefault_mcol},
-<<<<<<< HEAD
+	/* 23: CD_CLOTH_ORCO */
 	{sizeof(float)*3, "", 0, NULL, NULL, NULL, NULL, NULL, NULL},
+	/* 24: CD_RECAST */
 	{sizeof(MRecast), "MRecast", 1,"Recast",NULL,NULL,NULL,NULL}
-=======
-	/* 23: CD_CLOTH_ORCO */
-	{sizeof(float)*3, "", 0, NULL, NULL, NULL, NULL, NULL, NULL}
->>>>>>> 884fc847
 };
 
 static const char *LAYERTYPENAMES[CD_NUMTYPES] = {
