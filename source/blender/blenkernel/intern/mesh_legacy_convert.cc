--- conflicted
+++ resolved
@@ -139,11 +139,7 @@
   for (int i = 0; i < fdata->totlayer; i++) {
     if (fdata->layers[i].type == CD_MTFACE) {
       CustomData_add_layer_named(
-<<<<<<< HEAD
-          ldata, CD_PROP_FLOAT2, CD_CALLOC, nullptr, totloop, fdata->layers[i].name);
-=======
-          ldata, CD_MLOOPUV, CD_SET_DEFAULT, nullptr, totloop, fdata->layers[i].name);
->>>>>>> cae50c83
+          ldata, CD_PROP_FLOAT2, CD_SET_DEFAULT, nullptr, totloop, fdata->layers[i].name);
     }
     else if (fdata->layers[i].type == CD_MCOL) {
       CustomData_add_layer_named(
