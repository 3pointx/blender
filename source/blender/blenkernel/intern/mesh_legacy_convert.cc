/* SPDX-License-Identifier: GPL-2.0-or-later
 * Copyright 2001-2002 NaN Holding BV. All rights reserved. */

/** \file
 * \ingroup bke
 *
 * Functions to convert mesh data to and from legacy formats like #MFace.
 */

#define DNA_DEPRECATED_ALLOW

#include "MEM_guardedalloc.h"

#include "DNA_mesh_types.h"
#include "DNA_meshdata_types.h"

#include "BLI_edgehash.h"
#include "BLI_math.h"
#include "BLI_math_vec_types.hh"
#include "BLI_memarena.h"
#include "BLI_polyfill_2d.h"
#include "BLI_task.hh"
#include "BLI_utildefines.h"

#include "BKE_attribute.hh"
#include "BKE_customdata.h"
#include "BKE_global.h"
#include "BKE_mesh.h"
#include "BKE_mesh_legacy_convert.h"
#include "BKE_multires.h"

/* -------------------------------------------------------------------- */
/** \name NGon Tessellation (NGon to MFace Conversion)
 * \{ */

static void bm_corners_to_loops_ex(ID *id,
                                   CustomData *fdata,
                                   CustomData *ldata,
                                   MFace *mface,
                                   int totloop,
                                   int findex,
                                   int loopstart,
                                   int numTex,
                                   int numCol)
{
  MFace *mf = mface + findex;

  for (int i = 0; i < numTex; i++) {
    const MTFace *texface = (const MTFace *)CustomData_get_n(fdata, CD_MTFACE, findex, i);

    blender::float2 *uv = static_cast<blender::float2 *>(
        CustomData_get_n(ldata, CD_PROP_FLOAT2, loopstart, i));
    copy_v2_v2((float *)uv, texface->uv[0]);
    uv++;
    copy_v2_v2((float *)uv, texface->uv[1]);
    uv++;
    copy_v2_v2((float *)uv, texface->uv[2]);
    uv++;

    if (mf->v4) {
      copy_v2_v2((float *)uv, texface->uv[3]);
      uv++;
    }
  }

  for (int i = 0; i < numCol; i++) {
    MLoopCol *mloopcol = (MLoopCol *)CustomData_get_n(ldata, CD_PROP_BYTE_COLOR, loopstart, i);
    const MCol *mcol = (const MCol *)CustomData_get_n(fdata, CD_MCOL, findex, i);

    MESH_MLOOPCOL_FROM_MCOL(mloopcol, &mcol[0]);
    mloopcol++;
    MESH_MLOOPCOL_FROM_MCOL(mloopcol, &mcol[1]);
    mloopcol++;
    MESH_MLOOPCOL_FROM_MCOL(mloopcol, &mcol[2]);
    mloopcol++;
    if (mf->v4) {
      MESH_MLOOPCOL_FROM_MCOL(mloopcol, &mcol[3]);
      mloopcol++;
    }
  }

  if (CustomData_has_layer(fdata, CD_TESSLOOPNORMAL)) {
    float(*lnors)[3] = (float(*)[3])CustomData_get(ldata, loopstart, CD_NORMAL);
    const short(*tlnors)[3] = (short(*)[3])CustomData_get(fdata, findex, CD_TESSLOOPNORMAL);
    const int max = mf->v4 ? 4 : 3;

    for (int i = 0; i < max; i++, lnors++, tlnors++) {
      normal_short_to_float_v3(*lnors, *tlnors);
    }
  }

  if (CustomData_has_layer(fdata, CD_MDISPS)) {
    MDisps *ld = (MDisps *)CustomData_get(ldata, loopstart, CD_MDISPS);
    const MDisps *fd = (const MDisps *)CustomData_get(fdata, findex, CD_MDISPS);
    const float(*disps)[3] = fd->disps;
    int tot = mf->v4 ? 4 : 3;
    int corners;

    if (CustomData_external_test(fdata, CD_MDISPS)) {
      if (id && fdata->external) {
        CustomData_external_add(ldata, id, CD_MDISPS, totloop, fdata->external->filepath);
      }
    }

    corners = multires_mdisp_corners(fd);

    if (corners == 0) {
      /* Empty #MDisp layers appear in at least one of the `sintel.blend` files.
       * Not sure why this happens, but it seems fine to just ignore them here.
       * If `corners == 0` for a non-empty layer though, something went wrong. */
      BLI_assert(fd->totdisp == 0);
    }
    else {
      const int side = (int)sqrtf((float)(fd->totdisp / corners));
      const int side_sq = side * side;

      for (int i = 0; i < tot; i++, disps += side_sq, ld++) {
        ld->totdisp = side_sq;
        ld->level = (int)(logf((float)side - 1.0f) / (float)M_LN2) + 1;

        if (ld->disps) {
          MEM_freeN(ld->disps);
        }

        ld->disps = (float(*)[3])MEM_malloc_arrayN(
            (size_t)side_sq, sizeof(float[3]), "converted loop mdisps");
        if (fd->disps) {
          memcpy(ld->disps, disps, (size_t)side_sq * sizeof(float[3]));
        }
        else {
          memset(ld->disps, 0, (size_t)side_sq * sizeof(float[3]));
        }
      }
    }
  }
}

static void CustomData_to_bmeshpoly(CustomData *fdata, CustomData *ldata, int totloop)
{
  for (int i = 0; i < fdata->totlayer; i++) {
    if (fdata->layers[i].type == CD_MTFACE) {
      CustomData_add_layer_named(
          ldata, CD_PROP_FLOAT2, CD_SET_DEFAULT, nullptr, totloop, fdata->layers[i].name);
    }
    else if (fdata->layers[i].type == CD_MCOL) {
      CustomData_add_layer_named(
          ldata, CD_PROP_BYTE_COLOR, CD_SET_DEFAULT, nullptr, totloop, fdata->layers[i].name);
    }
    else if (fdata->layers[i].type == CD_MDISPS) {
      CustomData_add_layer_named(
          ldata, CD_MDISPS, CD_SET_DEFAULT, nullptr, totloop, fdata->layers[i].name);
    }
    else if (fdata->layers[i].type == CD_TESSLOOPNORMAL) {
      CustomData_add_layer_named(
          ldata, CD_NORMAL, CD_SET_DEFAULT, nullptr, totloop, fdata->layers[i].name);
    }
  }
}

static void convert_mfaces_to_mpolys(ID *id,
                                     CustomData *fdata,
                                     CustomData *ldata,
                                     CustomData *pdata,
                                     int totedge_i,
                                     int totface_i,
                                     int totloop_i,
                                     int totpoly_i,
                                     MEdge *medge,
                                     MFace *mface,
                                     int *r_totloop,
                                     int *r_totpoly)
{
  MFace *mf;
  MLoop *ml, *mloop;
  MPoly *mp, *mpoly;
  MEdge *me;
  EdgeHash *eh;
  int numTex, numCol;
  int i, j, totloop, totpoly, *polyindex;

  /* old flag, clear to allow for reuse */
#define ME_FGON (1 << 3)

  /* just in case some of these layers are filled in (can happen with python created meshes) */
  CustomData_free(ldata, totloop_i);
  CustomData_free(pdata, totpoly_i);

  totpoly = totface_i;
  mpoly = (MPoly *)CustomData_add_layer(pdata, CD_MPOLY, CD_SET_DEFAULT, nullptr, totpoly);
  int *material_indices = static_cast<int *>(
      CustomData_get_layer_named(pdata, CD_PROP_INT32, "material_index"));
  if (material_indices == nullptr) {
    material_indices = static_cast<int *>(CustomData_add_layer_named(
        pdata, CD_PROP_INT32, CD_SET_DEFAULT, nullptr, totpoly, "material_index"));
  }

  numTex = CustomData_number_of_layers(fdata, CD_MTFACE);
  numCol = CustomData_number_of_layers(fdata, CD_MCOL);

  totloop = 0;
  mf = mface;
  for (i = 0; i < totface_i; i++, mf++) {
    totloop += mf->v4 ? 4 : 3;
  }

  mloop = (MLoop *)CustomData_add_layer(ldata, CD_MLOOP, CD_SET_DEFAULT, nullptr, totloop);

  CustomData_to_bmeshpoly(fdata, ldata, totloop);

  if (id) {
    /* ensure external data is transferred */
    /* TODO(sergey): Use multiresModifier_ensure_external_read(). */
    CustomData_external_read(fdata, id, CD_MASK_MDISPS, totface_i);
  }

  eh = BLI_edgehash_new_ex(__func__, (uint)totedge_i);

  /* build edge hash */
  me = medge;
  for (i = 0; i < totedge_i; i++, me++) {
    BLI_edgehash_insert(eh, me->v1, me->v2, POINTER_FROM_UINT(i));

    /* unrelated but avoid having the FGON flag enabled,
     * so we can reuse it later for something else */
    me->flag &= ~ME_FGON;
  }

  polyindex = (int *)CustomData_get_layer(fdata, CD_ORIGINDEX);

  j = 0; /* current loop index */
  ml = mloop;
  mf = mface;
  mp = mpoly;
  for (i = 0; i < totface_i; i++, mf++, mp++) {
    mp->loopstart = j;

    mp->totloop = mf->v4 ? 4 : 3;

    material_indices[i] = mf->mat_nr;
    mp->flag = mf->flag;

#define ML(v1, v2) \
  { \
    ml->v = mf->v1; \
    ml->e = POINTER_AS_UINT(BLI_edgehash_lookup(eh, mf->v1, mf->v2)); \
    ml++; \
    j++; \
  } \
  (void)0

    ML(v1, v2);
    ML(v2, v3);
    if (mf->v4) {
      ML(v3, v4);
      ML(v4, v1);
    }
    else {
      ML(v3, v1);
    }

#undef ML

    bm_corners_to_loops_ex(id, fdata, ldata, mface, totloop, i, mp->loopstart, numTex, numCol);

    if (polyindex) {
      *polyindex = i;
      polyindex++;
    }
  }

  /* NOTE: we don't convert NGons at all, these are not even real ngons,
   * they have their own UV's, colors etc - its more an editing feature. */

  BLI_edgehash_free(eh, nullptr);

  *r_totpoly = totpoly;
  *r_totloop = totloop;

#undef ME_FGON
}

static void mesh_ensure_tessellation_customdata(Mesh *me)
{
  if (UNLIKELY((me->totface != 0) && (me->totpoly == 0))) {
    /* Pass, otherwise this function  clears 'mface' before
     * versioning 'mface -> mpoly' code kicks in T30583.
     *
     * Callers could also check but safer to do here - campbell */
  }
  else {
    const int tottex_original = CustomData_number_of_layers(&me->ldata, CD_MLOOPUV);
    const int totcol_original = CustomData_number_of_layers(&me->ldata, CD_PROP_BYTE_COLOR);

    const int tottex_tessface = CustomData_number_of_layers(&me->fdata, CD_MTFACE);
    const int totcol_tessface = CustomData_number_of_layers(&me->fdata, CD_MCOL);

    if (tottex_tessface != tottex_original || totcol_tessface != totcol_original) {
      BKE_mesh_tessface_clear(me);

      BKE_mesh_add_mface_layers(&me->fdata, &me->ldata, me->totface);

      /* TODO: add some `--debug-mesh` option. */
      if (G.debug & G_DEBUG) {
        /* NOTE(campbell): this warning may be un-called for if we are initializing the mesh for
         * the first time from #BMesh, rather than giving a warning about this we could be smarter
         * and check if there was any data to begin with, for now just print the warning with
         * some info to help troubleshoot what's going on. */
        printf(
            "%s: warning! Tessellation uvs or vcol data got out of sync, "
            "had to reset!\n    CD_MTFACE: %d != CD_MLOOPUV: %d || CD_MCOL: %d != "
            "CD_PROP_BYTE_COLOR: "
            "%d\n",
            __func__,
            tottex_tessface,
            tottex_original,
            totcol_tessface,
            totcol_original);
      }
    }
  }
}

void BKE_mesh_convert_mfaces_to_mpolys(Mesh *mesh)
{
  convert_mfaces_to_mpolys(&mesh->id,
                           &mesh->fdata,
                           &mesh->ldata,
                           &mesh->pdata,
                           mesh->totedge,
                           mesh->totface,
                           mesh->totloop,
                           mesh->totpoly,
                           mesh->edges_for_write().data(),
                           (MFace *)CustomData_get_layer(&mesh->fdata, CD_MFACE),
                           &mesh->totloop,
                           &mesh->totpoly);

  mesh_ensure_tessellation_customdata(mesh);
}

/**
 * Update active indices for active/render/clone/stencil custom data layers
 * based on indices from fdata layers
 * used when creating pdata and ldata for pre-bmesh
 * meshes and needed to preserve active/render/clone/stencil flags set in pre-bmesh files.
 */
static void CustomData_bmesh_do_versions_update_active_layers(CustomData *fdata, CustomData *ldata)
{
  int act;

  if (CustomData_has_layer(fdata, CD_MTFACE)) {
    act = CustomData_get_active_layer(fdata, CD_MTFACE);
    CustomData_set_layer_active(ldata, CD_PROP_FLOAT2, act);

    act = CustomData_get_render_layer(fdata, CD_MTFACE);
    CustomData_set_layer_render(ldata, CD_PROP_FLOAT2, act);

    act = CustomData_get_clone_layer(fdata, CD_MTFACE);
    CustomData_set_layer_clone(ldata, CD_PROP_FLOAT2, act);

    act = CustomData_get_stencil_layer(fdata, CD_MTFACE);
    CustomData_set_layer_stencil(ldata, CD_PROP_FLOAT2, act);
  }

  if (CustomData_has_layer(fdata, CD_MCOL)) {
    act = CustomData_get_active_layer(fdata, CD_MCOL);
    CustomData_set_layer_active(ldata, CD_PROP_BYTE_COLOR, act);

    act = CustomData_get_render_layer(fdata, CD_MCOL);
    CustomData_set_layer_render(ldata, CD_PROP_BYTE_COLOR, act);

    act = CustomData_get_clone_layer(fdata, CD_MCOL);
    CustomData_set_layer_clone(ldata, CD_PROP_BYTE_COLOR, act);

    act = CustomData_get_stencil_layer(fdata, CD_MCOL);
    CustomData_set_layer_stencil(ldata, CD_PROP_BYTE_COLOR, act);
  }
}

void BKE_mesh_do_versions_convert_mfaces_to_mpolys(Mesh *mesh)
{
  convert_mfaces_to_mpolys(&mesh->id,
                           &mesh->fdata,
                           &mesh->ldata,
                           &mesh->pdata,
                           mesh->totedge,
                           mesh->totface,
                           mesh->totloop,
                           mesh->totpoly,
                           mesh->edges_for_write().data(),
                           (MFace *)CustomData_get_layer(&mesh->fdata, CD_MFACE),
                           &mesh->totloop,
                           &mesh->totpoly);

  CustomData_bmesh_do_versions_update_active_layers(&mesh->fdata, &mesh->ldata);

  mesh_ensure_tessellation_customdata(mesh);
}

/** \} */

/* -------------------------------------------------------------------- */
/** \name MFace Tessellation
 *
 * #MFace is a legacy data-structure that should be avoided, use #MLoopTri instead.
 * \{ */

/**
 * Convert all CD layers from loop/poly to tessface data.
 *
 * \param loopindices: is an array of an int[4] per tessface,
 * mapping tessface's verts to loops indices.
 *
 * \note when mface is not null, mface[face_index].v4
 * is used to test quads, else, loopindices[face_index][3] is used.
 */
static void mesh_loops_to_tessdata(CustomData *fdata,
                                   CustomData *ldata,
                                   MFace *mface,
                                   const int *polyindices,
                                   uint (*loopindices)[4],
                                   const int num_faces)
{
  /* NOTE(mont29): performances are sub-optimal when we get a null #MFace,
   * we could be ~25% quicker with dedicated code.
   * The issue is, unless having two different functions with nearly the same code,
   * there's not much ways to solve this. Better IMHO to live with it for now (sigh). */
  const int numUV = CustomData_number_of_layers(ldata, CD_PROP_FLOAT2);
  const int numCol = CustomData_number_of_layers(ldata, CD_PROP_BYTE_COLOR);
  const bool hasPCol = CustomData_has_layer(ldata, CD_PREVIEW_MLOOPCOL);
  const bool hasOrigSpace = CustomData_has_layer(ldata, CD_ORIGSPACE_MLOOP);
  const bool hasLoopNormal = CustomData_has_layer(ldata, CD_NORMAL);
  const bool hasLoopTangent = CustomData_has_layer(ldata, CD_TANGENT);
  int findex, i, j;
  const int *pidx;
  uint(*lidx)[4];

  for (i = 0; i < numUV; i++) {
    MTFace *texface = (MTFace *)CustomData_get_layer_n(fdata, CD_MTFACE, i);
    const blender::float2 *uv = static_cast<const blender::float2 *>(
        CustomData_get_layer_n(ldata, CD_PROP_FLOAT2, i));

    for (findex = 0, pidx = polyindices, lidx = loopindices; findex < num_faces;
         pidx++, lidx++, findex++, texface++) {
      for (j = (mface ? mface[findex].v4 : (*lidx)[3]) ? 4 : 3; j--;) {
        copy_v2_v2(texface->uv[j], uv[(*lidx)[j]]);
      }
    }
  }

  for (i = 0; i < numCol; i++) {
    MCol(*mcol)[4] = (MCol(*)[4])CustomData_get_layer_n(fdata, CD_MCOL, i);
    const MLoopCol *mloopcol = (const MLoopCol *)CustomData_get_layer_n(
        ldata, CD_PROP_BYTE_COLOR, i);

    for (findex = 0, lidx = loopindices; findex < num_faces; lidx++, findex++, mcol++) {
      for (j = (mface ? mface[findex].v4 : (*lidx)[3]) ? 4 : 3; j--;) {
        MESH_MLOOPCOL_TO_MCOL(&mloopcol[(*lidx)[j]], &(*mcol)[j]);
      }
    }
  }

  if (hasPCol) {
    MCol(*mcol)[4] = (MCol(*)[4])CustomData_get_layer(fdata, CD_PREVIEW_MCOL);
    const MLoopCol *mloopcol = (const MLoopCol *)CustomData_get_layer(ldata, CD_PREVIEW_MLOOPCOL);

    for (findex = 0, lidx = loopindices; findex < num_faces; lidx++, findex++, mcol++) {
      for (j = (mface ? mface[findex].v4 : (*lidx)[3]) ? 4 : 3; j--;) {
        MESH_MLOOPCOL_TO_MCOL(&mloopcol[(*lidx)[j]], &(*mcol)[j]);
      }
    }
  }

  if (hasOrigSpace) {
    OrigSpaceFace *of = (OrigSpaceFace *)CustomData_get_layer(fdata, CD_ORIGSPACE);
    const OrigSpaceLoop *lof = (const OrigSpaceLoop *)CustomData_get_layer(ldata,
                                                                           CD_ORIGSPACE_MLOOP);

    for (findex = 0, lidx = loopindices; findex < num_faces; lidx++, findex++, of++) {
      for (j = (mface ? mface[findex].v4 : (*lidx)[3]) ? 4 : 3; j--;) {
        copy_v2_v2(of->uv[j], lof[(*lidx)[j]].uv);
      }
    }
  }

  if (hasLoopNormal) {
    short(*fnors)[4][3] = (short(*)[4][3])CustomData_get_layer(fdata, CD_TESSLOOPNORMAL);
    const float(*lnors)[3] = (const float(*)[3])CustomData_get_layer(ldata, CD_NORMAL);

    for (findex = 0, lidx = loopindices; findex < num_faces; lidx++, findex++, fnors++) {
      for (j = (mface ? mface[findex].v4 : (*lidx)[3]) ? 4 : 3; j--;) {
        normal_float_to_short_v3((*fnors)[j], lnors[(*lidx)[j]]);
      }
    }
  }

  if (hasLoopTangent) {
    /* Need to do for all UV maps at some point. */
    float(*ftangents)[4] = (float(*)[4])CustomData_get_layer(fdata, CD_TANGENT);
    const float(*ltangents)[4] = (const float(*)[4])CustomData_get_layer(ldata, CD_TANGENT);

    for (findex = 0, pidx = polyindices, lidx = loopindices; findex < num_faces;
         pidx++, lidx++, findex++) {
      int nverts = (mface ? mface[findex].v4 : (*lidx)[3]) ? 4 : 3;
      for (j = nverts; j--;) {
        copy_v4_v4(ftangents[findex * 4 + j], ltangents[(*lidx)[j]]);
      }
    }
  }
}

int BKE_mesh_mface_index_validate(MFace *mface, CustomData *fdata, int mfindex, int nr)
{
  /* first test if the face is legal */
  if ((mface->v3 || nr == 4) && mface->v3 == mface->v4) {
    mface->v4 = 0;
    nr--;
  }
  if ((mface->v2 || mface->v4) && mface->v2 == mface->v3) {
    mface->v3 = mface->v4;
    mface->v4 = 0;
    nr--;
  }
  if (mface->v1 == mface->v2) {
    mface->v2 = mface->v3;
    mface->v3 = mface->v4;
    mface->v4 = 0;
    nr--;
  }

  /* Check corrupt cases, bow-tie geometry,
   * can't handle these because edge data won't exist so just return 0. */
  if (nr == 3) {
    if (
        /* real edges */
        mface->v1 == mface->v2 || mface->v2 == mface->v3 || mface->v3 == mface->v1) {
      return 0;
    }
  }
  else if (nr == 4) {
    if (
        /* real edges */
        mface->v1 == mface->v2 || mface->v2 == mface->v3 || mface->v3 == mface->v4 ||
        mface->v4 == mface->v1 ||
        /* across the face */
        mface->v1 == mface->v3 || mface->v2 == mface->v4) {
      return 0;
    }
  }

  /* prevent a zero at wrong index location */
  if (nr == 3) {
    if (mface->v3 == 0) {
      static int corner_indices[4] = {1, 2, 0, 3};

      SWAP(uint, mface->v1, mface->v2);
      SWAP(uint, mface->v2, mface->v3);

      if (fdata) {
        CustomData_swap_corners(fdata, mfindex, corner_indices);
      }
    }
  }
  else if (nr == 4) {
    if (mface->v3 == 0 || mface->v4 == 0) {
      static int corner_indices[4] = {2, 3, 0, 1};

      SWAP(uint, mface->v1, mface->v3);
      SWAP(uint, mface->v2, mface->v4);

      if (fdata) {
        CustomData_swap_corners(fdata, mfindex, corner_indices);
      }
    }
  }

  return nr;
}

static int mesh_tessface_calc(CustomData *fdata,
                              CustomData *ldata,
                              CustomData *pdata,
                              MVert *mvert,
                              int totface,
                              int totloop,
                              int totpoly)
{
#define USE_TESSFACE_SPEEDUP
#define USE_TESSFACE_QUADS

/* We abuse #MFace.edcode to tag quad faces. See below for details. */
#define TESSFACE_IS_QUAD 1

  const int looptri_num = poly_to_tri_count(totpoly, totloop);

  const MPoly *mp, *mpoly;
  const MLoop *ml, *mloop;
  MFace *mface, *mf;
  MemArena *arena = nullptr;
  int *mface_to_poly_map;
  uint(*lindices)[4];
  int poly_index, mface_index;
  uint j;

  mpoly = (const MPoly *)CustomData_get_layer(pdata, CD_MPOLY);
  mloop = (const MLoop *)CustomData_get_layer(ldata, CD_MLOOP);
  const int *material_indices = static_cast<const int *>(
      CustomData_get_layer_named(pdata, CD_PROP_INT32, "material_index"));

  /* Allocate the length of `totfaces`, avoid many small reallocation's,
   * if all faces are triangles it will be correct, `quads == 2x` allocations. */
  /* Take care since memory is _not_ zeroed so be sure to initialize each field. */
  mface_to_poly_map = (int *)MEM_malloc_arrayN(
      (size_t)looptri_num, sizeof(*mface_to_poly_map), __func__);
  mface = (MFace *)MEM_malloc_arrayN((size_t)looptri_num, sizeof(*mface), __func__);
  lindices = (uint(*)[4])MEM_malloc_arrayN((size_t)looptri_num, sizeof(*lindices), __func__);

  mface_index = 0;
  mp = mpoly;
  for (poly_index = 0; poly_index < totpoly; poly_index++, mp++) {
    const uint mp_loopstart = (uint)mp->loopstart;
    const uint mp_totloop = (uint)mp->totloop;
    uint l1, l2, l3, l4;
    uint *lidx;
    if (mp_totloop < 3) {
      /* Do nothing. */
    }

#ifdef USE_TESSFACE_SPEEDUP

#  define ML_TO_MF(i1, i2, i3) \
    mface_to_poly_map[mface_index] = poly_index; \
    mf = &mface[mface_index]; \
    lidx = lindices[mface_index]; \
    /* Set loop indices, transformed to vert indices later. */ \
    l1 = mp_loopstart + i1; \
    l2 = mp_loopstart + i2; \
    l3 = mp_loopstart + i3; \
    mf->v1 = mloop[l1].v; \
    mf->v2 = mloop[l2].v; \
    mf->v3 = mloop[l3].v; \
    mf->v4 = 0; \
    lidx[0] = l1; \
    lidx[1] = l2; \
    lidx[2] = l3; \
    lidx[3] = 0; \
    mf->mat_nr = material_indices ? material_indices[poly_index] : 0; \
    mf->flag = mp->flag; \
    mf->edcode = 0; \
    (void)0

/* ALMOST IDENTICAL TO DEFINE ABOVE (see EXCEPTION) */
#  define ML_TO_MF_QUAD() \
    mface_to_poly_map[mface_index] = poly_index; \
    mf = &mface[mface_index]; \
    lidx = lindices[mface_index]; \
    /* Set loop indices, transformed to vert indices later. */ \
    l1 = mp_loopstart + 0; /* EXCEPTION */ \
    l2 = mp_loopstart + 1; /* EXCEPTION */ \
    l3 = mp_loopstart + 2; /* EXCEPTION */ \
    l4 = mp_loopstart + 3; /* EXCEPTION */ \
    mf->v1 = mloop[l1].v; \
    mf->v2 = mloop[l2].v; \
    mf->v3 = mloop[l3].v; \
    mf->v4 = mloop[l4].v; \
    lidx[0] = l1; \
    lidx[1] = l2; \
    lidx[2] = l3; \
    lidx[3] = l4; \
    mf->mat_nr = material_indices ? material_indices[poly_index] : 0; \
    mf->flag = mp->flag; \
    mf->edcode = TESSFACE_IS_QUAD; \
    (void)0

    else if (mp_totloop == 3) {
      ML_TO_MF(0, 1, 2);
      mface_index++;
    }
    else if (mp_totloop == 4) {
#  ifdef USE_TESSFACE_QUADS
      ML_TO_MF_QUAD();
      mface_index++;
#  else
      ML_TO_MF(0, 1, 2);
      mface_index++;
      ML_TO_MF(0, 2, 3);
      mface_index++;
#  endif
    }
#endif /* USE_TESSFACE_SPEEDUP */
    else {
      const float *co_curr, *co_prev;

      float normal[3];

      float axis_mat[3][3];
      float(*projverts)[2];
      uint(*tris)[3];

      const uint totfilltri = mp_totloop - 2;

      if (UNLIKELY(arena == nullptr)) {
        arena = BLI_memarena_new(BLI_MEMARENA_STD_BUFSIZE, __func__);
      }

      tris = (uint(*)[3])BLI_memarena_alloc(arena, sizeof(*tris) * (size_t)totfilltri);
      projverts = (float(*)[2])BLI_memarena_alloc(arena, sizeof(*projverts) * (size_t)mp_totloop);

      zero_v3(normal);

      /* Calculate the normal, flipped: to get a positive 2D cross product. */
      ml = mloop + mp_loopstart;
      co_prev = mvert[ml[mp_totloop - 1].v].co;
      for (j = 0; j < mp_totloop; j++, ml++) {
        co_curr = mvert[ml->v].co;
        add_newell_cross_v3_v3v3(normal, co_prev, co_curr);
        co_prev = co_curr;
      }
      if (UNLIKELY(normalize_v3(normal) == 0.0f)) {
        normal[2] = 1.0f;
      }

      /* Project verts to 2D. */
      axis_dominant_v3_to_m3_negate(axis_mat, normal);

      ml = mloop + mp_loopstart;
      for (j = 0; j < mp_totloop; j++, ml++) {
        mul_v2_m3v3(projverts[j], axis_mat, mvert[ml->v].co);
      }

      BLI_polyfill_calc_arena(projverts, mp_totloop, 1, tris, arena);

      /* Apply fill. */
      for (j = 0; j < totfilltri; j++) {
        uint *tri = tris[j];
        lidx = lindices[mface_index];

        mface_to_poly_map[mface_index] = poly_index;
        mf = &mface[mface_index];

        /* Set loop indices, transformed to vert indices later. */
        l1 = mp_loopstart + tri[0];
        l2 = mp_loopstart + tri[1];
        l3 = mp_loopstart + tri[2];

        mf->v1 = mloop[l1].v;
        mf->v2 = mloop[l2].v;
        mf->v3 = mloop[l3].v;
        mf->v4 = 0;

        lidx[0] = l1;
        lidx[1] = l2;
        lidx[2] = l3;
        lidx[3] = 0;

        mf->mat_nr = material_indices ? material_indices[poly_index] : 0;
        mf->flag = mp->flag;
        mf->edcode = 0;

        mface_index++;
      }

      BLI_memarena_clear(arena);
    }
  }

  if (arena) {
    BLI_memarena_free(arena);
    arena = nullptr;
  }

  CustomData_free(fdata, totface);
  totface = mface_index;

  BLI_assert(totface <= looptri_num);

  /* Not essential but without this we store over-allocated memory in the #CustomData layers. */
  if (LIKELY(looptri_num != totface)) {
    mface = (MFace *)MEM_reallocN(mface, sizeof(*mface) * (size_t)totface);
    mface_to_poly_map = (int *)MEM_reallocN(mface_to_poly_map,
                                            sizeof(*mface_to_poly_map) * (size_t)totface);
  }

  CustomData_add_layer(fdata, CD_MFACE, CD_ASSIGN, mface, totface);

  /* #CD_ORIGINDEX will contain an array of indices from tessellation-faces to the polygons
   * they are directly tessellated from. */
  CustomData_add_layer(fdata, CD_ORIGINDEX, CD_ASSIGN, mface_to_poly_map, totface);
  BKE_mesh_add_mface_layers(fdata, ldata, totface);

  /* NOTE: quad detection issue - fourth vertidx vs fourth loopidx:
   * Polygons take care of their loops ordering, hence not of their vertices ordering.
   * Currently, our tfaces' fourth vertex index might be 0 even for a quad.
   * However, we know our fourth loop index is never 0 for quads
   * (because they are sorted for polygons, and our quads are still mere copies of their polygons).
   * So we pass nullptr as MFace pointer, and #mesh_loops_to_tessdata
   * will use the fourth loop index as quad test. */
  mesh_loops_to_tessdata(fdata, ldata, nullptr, mface_to_poly_map, lindices, totface);

  /* NOTE: quad detection issue - fourth vertidx vs fourth loopidx:
   * ...However, most TFace code uses 'MFace->v4 == 0' test to check whether it is a tri or quad.
   * BKE_mesh_mface_index_validate() will check this and rotate the tessellated face if needed.
   */
#ifdef USE_TESSFACE_QUADS
  mf = mface;
  for (mface_index = 0; mface_index < totface; mface_index++, mf++) {
    if (mf->edcode == TESSFACE_IS_QUAD) {
      BKE_mesh_mface_index_validate(mf, fdata, mface_index, 4);
      mf->edcode = 0;
    }
  }
#endif

  MEM_freeN(lindices);

  return totface;

#undef USE_TESSFACE_SPEEDUP
#undef USE_TESSFACE_QUADS

#undef ML_TO_MF
#undef ML_TO_MF_QUAD
}

void BKE_mesh_tessface_calc(Mesh *mesh)
{
  mesh->totface = mesh_tessface_calc(&mesh->fdata,
                                     &mesh->ldata,
                                     &mesh->pdata,
                                     BKE_mesh_vertices_for_write(mesh),
                                     mesh->totface,
                                     mesh->totloop,
                                     mesh->totpoly);

  mesh_ensure_tessellation_customdata(mesh);
}

void BKE_mesh_tessface_ensure(struct Mesh *mesh)
{
  if (mesh->totpoly && mesh->totface == 0) {
    BKE_mesh_tessface_calc(mesh);
  }
}

#ifndef NDEBUG
/**
 * Debug check, used to assert when we expect layers to be in/out of sync.
 *
 * \param fallback: Use when there are no layers to handle,
 * since callers may expect success or failure.
 */
static bool check_matching_legacy_layer_counts(CustomData *fdata, CustomData *ldata, bool fallback)
{
  int a_num = 0, b_num = 0;
#  define LAYER_CMP(l_a, t_a, l_b, t_b) \
    ((a_num += CustomData_number_of_layers(l_a, t_a)) == \
     (b_num += CustomData_number_of_layers(l_b, t_b)))

  if (!LAYER_CMP(ldata, CD_PROP_FLOAT2, fdata, CD_MTFACE)) {
    return false;
  }
  if (!LAYER_CMP(ldata, CD_PROP_BYTE_COLOR, fdata, CD_MCOL)) {
    return false;
  }
  if (!LAYER_CMP(ldata, CD_PREVIEW_MLOOPCOL, fdata, CD_PREVIEW_MCOL)) {
    return false;
  }
  if (!LAYER_CMP(ldata, CD_ORIGSPACE_MLOOP, fdata, CD_ORIGSPACE)) {
    return false;
  }
  if (!LAYER_CMP(ldata, CD_NORMAL, fdata, CD_TESSLOOPNORMAL)) {
    return false;
  }
  if (!LAYER_CMP(ldata, CD_TANGENT, fdata, CD_TANGENT)) {
    return false;
  }

#  undef LAYER_CMP

  /* if no layers are on either CustomData's,
   * then there was nothing to do... */
  return a_num ? true : fallback;
}
#endif

void BKE_mesh_add_mface_layers(CustomData *fdata, CustomData *ldata, int total)
{
  /* avoid accumulating extra layers */
  BLI_assert(!check_matching_legacy_layer_counts(fdata, ldata, false));

  for (int i = 0; i < ldata->totlayer; i++) {
    if (ldata->layers[i].type == CD_PROP_FLOAT2) {
      CustomData_add_layer_named(
          fdata, CD_MTFACE, CD_SET_DEFAULT, nullptr, total, ldata->layers[i].name);
    }
    if (ldata->layers[i].type == CD_PROP_BYTE_COLOR) {
      CustomData_add_layer_named(
          fdata, CD_MCOL, CD_SET_DEFAULT, nullptr, total, ldata->layers[i].name);
    }
    else if (ldata->layers[i].type == CD_PREVIEW_MLOOPCOL) {
      CustomData_add_layer_named(
          fdata, CD_PREVIEW_MCOL, CD_SET_DEFAULT, nullptr, total, ldata->layers[i].name);
    }
    else if (ldata->layers[i].type == CD_ORIGSPACE_MLOOP) {
      CustomData_add_layer_named(
          fdata, CD_ORIGSPACE, CD_SET_DEFAULT, nullptr, total, ldata->layers[i].name);
    }
    else if (ldata->layers[i].type == CD_NORMAL) {
      CustomData_add_layer_named(
          fdata, CD_TESSLOOPNORMAL, CD_SET_DEFAULT, nullptr, total, ldata->layers[i].name);
    }
    else if (ldata->layers[i].type == CD_TANGENT) {
      CustomData_add_layer_named(
          fdata, CD_TANGENT, CD_SET_DEFAULT, nullptr, total, ldata->layers[i].name);
    }
  }

  CustomData_bmesh_update_active_layers(fdata, ldata);
}

/** \} */

/* -------------------------------------------------------------------- */
/** \name Hide Attribute and Legacy Flag Conversion
 * \{ */

void BKE_mesh_legacy_convert_hide_layers_to_flags(Mesh *mesh)
{
  using namespace blender;
  using namespace blender::bke;
  const AttributeAccessor attributes = mesh_attributes(*mesh);

  MutableSpan<MVert> verts = mesh->vertices_for_write();
  const VArray<bool> hide_vert = attributes.lookup_or_default<bool>(
      ".hide_vert", ATTR_DOMAIN_POINT, false);
  threading::parallel_for(verts.index_range(), 4096, [&](IndexRange range) {
    for (const int i : range) {
      SET_FLAG_FROM_TEST(verts[i].flag, hide_vert[i], ME_HIDE);
    }
  });

  MutableSpan<MEdge> edges = mesh->edges_for_write();
  const VArray<bool> hide_edge = attributes.lookup_or_default<bool>(
      ".hide_edge", ATTR_DOMAIN_EDGE, false);
  threading::parallel_for(edges.index_range(), 4096, [&](IndexRange range) {
    for (const int i : range) {
      SET_FLAG_FROM_TEST(edges[i].flag, hide_edge[i], ME_HIDE);
    }
  });

  MutableSpan<MPoly> polys = mesh->polygons_for_write();
  const VArray<bool> hide_poly = attributes.lookup_or_default<bool>(
      ".hide_poly", ATTR_DOMAIN_FACE, false);
  threading::parallel_for(polys.index_range(), 4096, [&](IndexRange range) {
    for (const int i : range) {
      SET_FLAG_FROM_TEST(polys[i].flag, hide_poly[i], ME_HIDE);
    }
  });
}

void BKE_mesh_legacy_convert_flags_to_hide_layers(Mesh *mesh)
{
  using namespace blender;
  using namespace blender::bke;
  MutableAttributeAccessor attributes = mesh_attributes_for_write(*mesh);

  const Span<MVert> verts = mesh->vertices();
  if (std::any_of(
          verts.begin(), verts.end(), [](const MVert &vert) { return vert.flag & ME_HIDE; })) {
    SpanAttributeWriter<bool> hide_vert = attributes.lookup_or_add_for_write_only_span<bool>(
        ".hide_vert", ATTR_DOMAIN_POINT);
    threading::parallel_for(verts.index_range(), 4096, [&](IndexRange range) {
      for (const int i : range) {
        hide_vert.span[i] = verts[i].flag & ME_HIDE;
      }
    });
    hide_vert.finish();
  }

  const Span<MEdge> edges = mesh->edges();
  if (std::any_of(
          edges.begin(), edges.end(), [](const MEdge &edge) { return edge.flag & ME_HIDE; })) {
    SpanAttributeWriter<bool> hide_edge = attributes.lookup_or_add_for_write_only_span<bool>(
        ".hide_edge", ATTR_DOMAIN_EDGE);
    threading::parallel_for(edges.index_range(), 4096, [&](IndexRange range) {
      for (const int i : range) {
        hide_edge.span[i] = edges[i].flag & ME_HIDE;
      }
    });
    hide_edge.finish();
  }

  const Span<MPoly> polys = mesh->polygons();
  if (std::any_of(
          polys.begin(), polys.end(), [](const MPoly &poly) { return poly.flag & ME_HIDE; })) {
    SpanAttributeWriter<bool> hide_poly = attributes.lookup_or_add_for_write_only_span<bool>(
        ".hide_poly", ATTR_DOMAIN_FACE);
    threading::parallel_for(polys.index_range(), 4096, [&](IndexRange range) {
      for (const int i : range) {
        hide_poly.span[i] = polys[i].flag & ME_HIDE;
      }
    });
    hide_poly.finish();
  }
}

/** \} */
<<<<<<< HEAD

/* -------------------------------------------------------------------- */
/** \name Generic UV Map Conversion
 * \{ */

void BKE_mesh_legacy_convert_uvs_to_struct(
    Mesh *mesh,
    blender::ResourceScope &temp_mloopuv_for_convert,
    blender::Vector<CustomDataLayer, 16> &face_corner_layers_to_write)
=======
/* -------------------------------------------------------------------- */
/** \name Material Index Conversion
 * \{ */

void BKE_mesh_legacy_convert_material_indices_to_mpoly(Mesh *mesh)
>>>>>>> 1fcc6732
{
  using namespace blender;
  using namespace blender::bke;
  const AttributeAccessor attributes = mesh_attributes(*mesh);
<<<<<<< HEAD

  Vector<CustomDataLayer, 16> new_layer_to_write;

  /* Don't write the boolean UV map sublayers which will be written in the legacy #MLoopUV type. */
  Set<std::string> uv_sublayers_to_skip;
  for (const CustomDataLayer &layer : face_corner_layers_to_write) {
    uv_sublayers_to_skip.add_multiple_new({get_uv_map_vert_selection_name(layer.name),
                                           get_uv_map_edge_selection_name(layer.name),
                                           get_uv_map_pin_name(layer.name)});
  }

  for (const CustomDataLayer &layer : face_corner_layers_to_write) {
    if (uv_sublayers_to_skip.contains_as(layer.name)) {
      continue;
    }
    if (layer.type != CD_PROP_FLOAT2) {
      new_layer_to_write.append(layer);
      continue;
    }
    const Span<float2> coords{static_cast<const float2 *>(layer.data), mesh->totloop};
    CustomDataLayer mloopuv_layer = layer;
    mloopuv_layer.type = CD_MLOOPUV;
    MutableSpan<MLoopUV> mloopuv = temp_mloopuv_for_convert.construct<Array<MLoopUV>>(
        mesh->totloop);
    mloopuv_layer.data = mloopuv.data();

    const VArray<bool> vert_selection = attributes.lookup_or_default<bool>(
        get_uv_map_vert_selection_name(layer.name), ATTR_DOMAIN_CORNER, false);
    const VArray<bool> edge_selection = attributes.lookup_or_default<bool>(
        get_uv_map_edge_selection_name(layer.name), ATTR_DOMAIN_CORNER, false);
    const VArray<bool> pin = attributes.lookup_or_default<bool>(
        get_uv_map_pin_name(layer.name), ATTR_DOMAIN_CORNER, false);

    threading::parallel_for(mloopuv.index_range(), 2048, [&](IndexRange range) {
      for (const int i : range) {
        copy_v2_v2(mloopuv[i].uv, coords[i]);
        SET_FLAG_FROM_TEST(mloopuv[i].flag, vert_selection[i], MLOOPUV_VERTSEL);
        SET_FLAG_FROM_TEST(mloopuv[i].flag, edge_selection[i], MLOOPUV_EDGESEL);
        SET_FLAG_FROM_TEST(mloopuv[i].flag, pin[i], MLOOPUV_PINNED);
      }
    });
    new_layer_to_write.append(mloopuv_layer);
  }

  face_corner_layers_to_write = new_layer_to_write;
  mesh->ldata.totlayer = new_layer_to_write.size();
  mesh->ldata.maxlayer = mesh->ldata.totlayer;
}

void BKE_mesh_legacy_convert_uvs_to_generic(Mesh *mesh)
{
  using namespace blender;
  using namespace blender::bke;

  /* Store layer names since they will be removed, used to set the active status of new layers.
   * Use intermediate #StringRef because the names can be null. */
  const std::string active_uv = StringRef(
      CustomData_get_active_layer_name(&mesh->ldata, CD_MLOOPUV));
  const std::string default_uv = StringRef(
      CustomData_get_render_layer_name(&mesh->ldata, CD_MLOOPUV));

  Set<std::string> uv_layers_to_convert;
  for (const int uv_layer_i : IndexRange(CustomData_number_of_layers(&mesh->ldata, CD_MLOOPUV))) {
    uv_layers_to_convert.add_as(CustomData_get_layer_name(&mesh->ldata, CD_MLOOPUV, uv_layer_i));
  }

  for (const StringRefNull name : uv_layers_to_convert) {
    const MLoopUV *mloopuv = static_cast<const MLoopUV *>(CustomData_get_layer_named(&mesh->ldata, CD_MLOOPUV, name.c_str()));
    const uint32_t needed_boolean_attributes = threading::parallel_reduce(
        IndexRange(mesh->totloop),
        4096,
        0,
        [&](const IndexRange range, uint32_t init) {
          for (const int i : range) {
            init |= mloopuv[i].flag;
          }
          return init;
        },
        [](const uint32_t a, const uint32_t b) { return a | b; });

    float2 *coords = static_cast<float2 *>(
        MEM_malloc_arrayN(mesh->totloop, sizeof(float2), __func__));
    bool *vert_selection = nullptr;
    bool *edge_selection = nullptr;
    bool *pin = nullptr;
    if (needed_boolean_attributes & MLOOPUV_VERTSEL) {
      vert_selection = static_cast<bool *>(
          MEM_malloc_arrayN(mesh->totloop, sizeof(bool), __func__));
    }
    if (needed_boolean_attributes & MLOOPUV_EDGESEL) {
      edge_selection = static_cast<bool *>(
          MEM_malloc_arrayN(mesh->totloop, sizeof(bool), __func__));
    }
    if (needed_boolean_attributes & MLOOPUV_PINNED) {
      pin = static_cast<bool *>(MEM_malloc_arrayN(mesh->totloop, sizeof(bool), __func__));
    }

    threading::parallel_for(IndexRange(mesh->totloop), 4096, [&](IndexRange range) {
      for (const int i : range) {
        coords[i] = mloopuv[i].uv;
      }
      if (vert_selection) {
        for (const int i : range) {
          vert_selection[i] = mloopuv[i].flag & MLOOPUV_VERTSEL;
        }
      }
      if (edge_selection) {
        for (const int i : range) {
          edge_selection[i] = mloopuv[i].flag & MLOOPUV_EDGESEL;
        }
      }
      if (pin) {
        for (const int i : range) {
          pin[i] = mloopuv[i].flag & MLOOPUV_PINNED;
        }
      }
    });

    CustomData_free_layer_named(&mesh->ldata, name.c_str(), mesh->totloop);
    CustomData_add_layer_named(
        &mesh->ldata, CD_PROP_FLOAT2, CD_ASSIGN, coords, mesh->totloop, name.c_str());
    if (vert_selection) {
      CustomData_add_layer_named(&mesh->ldata,
                                 CD_PROP_BOOL,
                                 CD_ASSIGN,
                                 vert_selection,
                                 mesh->totloop,
                                 get_uv_map_vert_selection_name(name).c_str());
    }
    if (edge_selection) {
      CustomData_add_layer_named(&mesh->ldata,
                                 CD_PROP_BOOL,
                                 CD_ASSIGN,
                                 edge_selection,
                                 mesh->totloop,
                                 get_uv_map_edge_selection_name(name).c_str());
    }
    if (pin) {
      CustomData_add_layer_named(&mesh->ldata,
                                 CD_PROP_BOOL,
                                 CD_ASSIGN,
                                 pin,
                                 mesh->totloop,
                                 get_uv_map_pin_name(name).c_str());
    }
  }

  CustomData_set_layer_active_index(
      &mesh->ldata,
      CD_PROP_FLOAT2,
      CustomData_get_named_layer_index(&mesh->ldata, CD_PROP_FLOAT2, active_uv.c_str()));
  CustomData_set_layer_render_index(
      &mesh->ldata,
      CD_PROP_FLOAT2,
      CustomData_get_named_layer_index(&mesh->ldata, CD_PROP_FLOAT2, default_uv.c_str()));

  BKE_mesh_update_customdata_pointers(mesh, false);
=======
  MutableSpan<MPoly> polys = mesh->polygons_for_write();
  const VArray<int> material_indices = attributes.lookup_or_default<int>(
      "material_index", ATTR_DOMAIN_FACE, 0);
  threading::parallel_for(polys.index_range(), 4096, [&](IndexRange range) {
    for (const int i : range) {
      polys[i].mat_nr = material_indices[i];
    }
  });
}

void BKE_mesh_legacy_convert_mpoly_to_material_indices(Mesh *mesh)
{
  using namespace blender;
  using namespace blender::bke;
  MutableAttributeAccessor attributes = mesh_attributes_for_write(*mesh);
  const Span<MPoly> polys = mesh->polygons();
  if (std::any_of(
          polys.begin(), polys.end(), [](const MPoly &poly) { return poly.mat_nr != 0; })) {
    SpanAttributeWriter<int> material_indices = attributes.lookup_or_add_for_write_only_span<int>(
        "material_index", ATTR_DOMAIN_FACE);
    threading::parallel_for(polys.index_range(), 4096, [&](IndexRange range) {
      for (const int i : range) {
        material_indices.span[i] = polys[i].mat_nr;
      }
    });
    material_indices.finish();
  }
>>>>>>> 1fcc6732
}

/** \} */<|MERGE_RESOLUTION|>--- conflicted
+++ resolved
@@ -1005,7 +1005,45 @@
 }
 
 /** \} */
-<<<<<<< HEAD
+/* -------------------------------------------------------------------- */
+/** \name Material Index Conversion
+ * \{ */
+
+void BKE_mesh_legacy_convert_material_indices_to_mpoly(Mesh *mesh)
+{
+  using namespace blender;
+  using namespace blender::bke;
+  const AttributeAccessor attributes = mesh_attributes(*mesh);
+  MutableSpan<MPoly> polys = mesh->polygons_for_write();
+  const VArray<int> material_indices = attributes.lookup_or_default<int>(
+      "material_index", ATTR_DOMAIN_FACE, 0);
+  threading::parallel_for(polys.index_range(), 4096, [&](IndexRange range) {
+    for (const int i : range) {
+      polys[i].mat_nr = material_indices[i];
+    }
+  });
+}
+
+void BKE_mesh_legacy_convert_mpoly_to_material_indices(Mesh *mesh)
+{
+  using namespace blender;
+  using namespace blender::bke;
+  MutableAttributeAccessor attributes = mesh_attributes_for_write(*mesh);
+  const Span<MPoly> polys = mesh->polygons();
+  if (std::any_of(
+          polys.begin(), polys.end(), [](const MPoly &poly) { return poly.mat_nr != 0; })) {
+    SpanAttributeWriter<int> material_indices = attributes.lookup_or_add_for_write_only_span<int>(
+        "material_index", ATTR_DOMAIN_FACE);
+    threading::parallel_for(polys.index_range(), 4096, [&](IndexRange range) {
+      for (const int i : range) {
+        material_indices.span[i] = polys[i].mat_nr;
+      }
+    });
+    material_indices.finish();
+  }
+}
+
+/** \} */
 
 /* -------------------------------------------------------------------- */
 /** \name Generic UV Map Conversion
@@ -1015,18 +1053,10 @@
     Mesh *mesh,
     blender::ResourceScope &temp_mloopuv_for_convert,
     blender::Vector<CustomDataLayer, 16> &face_corner_layers_to_write)
-=======
-/* -------------------------------------------------------------------- */
-/** \name Material Index Conversion
- * \{ */
-
-void BKE_mesh_legacy_convert_material_indices_to_mpoly(Mesh *mesh)
->>>>>>> 1fcc6732
 {
   using namespace blender;
   using namespace blender::bke;
   const AttributeAccessor attributes = mesh_attributes(*mesh);
-<<<<<<< HEAD
 
   Vector<CustomDataLayer, 16> new_layer_to_write;
 
@@ -1094,7 +1124,8 @@
   }
 
   for (const StringRefNull name : uv_layers_to_convert) {
-    const MLoopUV *mloopuv = static_cast<const MLoopUV *>(CustomData_get_layer_named(&mesh->ldata, CD_MLOOPUV, name.c_str()));
+    const MLoopUV *mloopuv = static_cast<const MLoopUV *>(
+        CustomData_get_layer_named(&mesh->ldata, CD_MLOOPUV, name.c_str()));
     const uint32_t needed_boolean_attributes = threading::parallel_reduce(
         IndexRange(mesh->totloop),
         4096,
@@ -1182,37 +1213,6 @@
       &mesh->ldata,
       CD_PROP_FLOAT2,
       CustomData_get_named_layer_index(&mesh->ldata, CD_PROP_FLOAT2, default_uv.c_str()));
-
-  BKE_mesh_update_customdata_pointers(mesh, false);
-=======
-  MutableSpan<MPoly> polys = mesh->polygons_for_write();
-  const VArray<int> material_indices = attributes.lookup_or_default<int>(
-      "material_index", ATTR_DOMAIN_FACE, 0);
-  threading::parallel_for(polys.index_range(), 4096, [&](IndexRange range) {
-    for (const int i : range) {
-      polys[i].mat_nr = material_indices[i];
-    }
-  });
-}
-
-void BKE_mesh_legacy_convert_mpoly_to_material_indices(Mesh *mesh)
-{
-  using namespace blender;
-  using namespace blender::bke;
-  MutableAttributeAccessor attributes = mesh_attributes_for_write(*mesh);
-  const Span<MPoly> polys = mesh->polygons();
-  if (std::any_of(
-          polys.begin(), polys.end(), [](const MPoly &poly) { return poly.mat_nr != 0; })) {
-    SpanAttributeWriter<int> material_indices = attributes.lookup_or_add_for_write_only_span<int>(
-        "material_index", ATTR_DOMAIN_FACE);
-    threading::parallel_for(polys.index_range(), 4096, [&](IndexRange range) {
-      for (const int i : range) {
-        material_indices.span[i] = polys[i].mat_nr;
-      }
-    });
-    material_indices.finish();
-  }
->>>>>>> 1fcc6732
 }
 
 /** \} */