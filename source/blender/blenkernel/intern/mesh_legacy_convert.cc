/* SPDX-License-Identifier: GPL-2.0-or-later
 * Copyright 2001-2002 NaN Holding BV. All rights reserved. */

/** \file
 * \ingroup bke
 *
 * Functions to convert mesh data to and from legacy formats like #MFace.
 */

#define DNA_DEPRECATED_ALLOW

#include "MEM_guardedalloc.h"

#include "DNA_mesh_types.h"
#include "DNA_meshdata_types.h"
#include "DNA_object_types.h"

#include "BLI_edgehash.h"
#include "BLI_math.h"
#include "BLI_math_vec_types.hh"
#include "BLI_memarena.h"
#include "BLI_polyfill_2d.h"
#include "BLI_resource_scope.hh"
#include "BLI_task.hh"
#include "BLI_utildefines.h"

#include "BKE_attribute.hh"
#include "BKE_customdata.h"
#include "BKE_global.h"
#include "BKE_mesh.h"
#include "BKE_mesh_legacy_convert.h"
#include "BKE_multires.h"

using blender::MutableSpan;
using blender::Span;

/* -------------------------------------------------------------------- */
/** \name Legacy Edge Calculation
 * \{ */

struct EdgeSort {
  uint v1, v2;
  char is_loose, is_draw;
};

/* edges have to be added with lowest index first for sorting */
static void to_edgesort(struct EdgeSort *ed, uint v1, uint v2, char is_loose, short is_draw)
{
  if (v1 < v2) {
    ed->v1 = v1;
    ed->v2 = v2;
  }
  else {
    ed->v1 = v2;
    ed->v2 = v1;
  }
  ed->is_loose = is_loose;
  ed->is_draw = is_draw;
}

static int vergedgesort(const void *v1, const void *v2)
{
  const struct EdgeSort *x1 = static_cast<const struct EdgeSort *>(v1);
  const struct EdgeSort *x2 = static_cast<const struct EdgeSort *>(v2);

  if (x1->v1 > x2->v1) {
    return 1;
  }
  if (x1->v1 < x2->v1) {
    return -1;
  }
  if (x1->v2 > x2->v2) {
    return 1;
  }
  if (x1->v2 < x2->v2) {
    return -1;
  }

  return 0;
}

/* Create edges based on known verts and faces,
 * this function is only used when loading very old blend files */
static void mesh_calc_edges_mdata(const MVert * /*allvert*/,
                                  const MFace *allface,
                                  MLoop *allloop,
                                  const MPoly *allpoly,
                                  int /*totvert*/,
                                  int totface,
                                  int /*totloop*/,
                                  int totpoly,
                                  const bool use_old,
                                  MEdge **r_medge,
                                  int *r_totedge)
{
  const MPoly *mpoly;
  const MFace *mface;
  MEdge *medge, *med;
  EdgeHash *hash;
  struct EdgeSort *edsort, *ed;
  int a, totedge = 0;
  uint totedge_final = 0;
  uint edge_index;

  /* we put all edges in array, sort them, and detect doubles that way */

  for (a = totface, mface = allface; a > 0; a--, mface++) {
    if (mface->v4) {
      totedge += 4;
    }
    else if (mface->v3) {
      totedge += 3;
    }
    else {
      totedge += 1;
    }
  }

  if (totedge == 0) {
    /* flag that mesh has edges */
    (*r_medge) = (MEdge *)MEM_callocN(0, __func__);
    (*r_totedge) = 0;
    return;
  }

  ed = edsort = (EdgeSort *)MEM_mallocN(totedge * sizeof(struct EdgeSort), "EdgeSort");

  for (a = totface, mface = allface; a > 0; a--, mface++) {
    to_edgesort(ed++, mface->v1, mface->v2, !mface->v3, mface->edcode & ME_V1V2);
    if (mface->v4) {
      to_edgesort(ed++, mface->v2, mface->v3, 0, mface->edcode & ME_V2V3);
      to_edgesort(ed++, mface->v3, mface->v4, 0, mface->edcode & ME_V3V4);
      to_edgesort(ed++, mface->v4, mface->v1, 0, mface->edcode & ME_V4V1);
    }
    else if (mface->v3) {
      to_edgesort(ed++, mface->v2, mface->v3, 0, mface->edcode & ME_V2V3);
      to_edgesort(ed++, mface->v3, mface->v1, 0, mface->edcode & ME_V3V1);
    }
  }

  qsort(edsort, totedge, sizeof(struct EdgeSort), vergedgesort);

  /* count final amount */
  for (a = totedge, ed = edsort; a > 1; a--, ed++) {
    /* edge is unique when it differs from next edge, or is last */
    if (ed->v1 != (ed + 1)->v1 || ed->v2 != (ed + 1)->v2) {
      totedge_final++;
    }
  }
  totedge_final++;

  medge = (MEdge *)MEM_callocN(sizeof(MEdge) * totedge_final, __func__);

  for (a = totedge, med = medge, ed = edsort; a > 1; a--, ed++) {
    /* edge is unique when it differs from next edge, or is last */
    if (ed->v1 != (ed + 1)->v1 || ed->v2 != (ed + 1)->v2) {
      med->v1 = ed->v1;
      med->v2 = ed->v2;
      if (use_old == false || ed->is_draw) {
        med->flag = ME_EDGEDRAW;
      }

      /* order is swapped so extruding this edge as a surface won't flip face normals
       * with cyclic curves */
      if (ed->v1 + 1 != ed->v2) {
        SWAP(uint, med->v1, med->v2);
      }
      med++;
    }
    else {
      /* Equal edge, merge the draw-flag. */
      (ed + 1)->is_draw |= ed->is_draw;
    }
  }
  /* last edge */
  med->v1 = ed->v1;
  med->v2 = ed->v2;
  med->flag = ME_EDGEDRAW;

  MEM_freeN(edsort);

  /* set edge members of mloops */
  hash = BLI_edgehash_new_ex(__func__, totedge_final);
  for (edge_index = 0, med = medge; edge_index < totedge_final; edge_index++, med++) {
    BLI_edgehash_insert(hash, med->v1, med->v2, POINTER_FROM_UINT(edge_index));
  }

  mpoly = allpoly;
  for (a = 0; a < totpoly; a++, mpoly++) {
    MLoop *ml, *ml_next;
    int i = mpoly->totloop;

    ml_next = allloop + mpoly->loopstart; /* first loop */
    ml = &ml_next[i - 1];                 /* last loop */

    while (i-- != 0) {
      ml->e = POINTER_AS_UINT(BLI_edgehash_lookup(hash, ml->v, ml_next->v));
      ml = ml_next;
      ml_next++;
    }
  }

  BLI_edgehash_free(hash, nullptr);

  *r_medge = medge;
  *r_totedge = totedge_final;
}

void BKE_mesh_calc_edges_legacy(Mesh *me, const bool use_old)
{
  using namespace blender;
  MEdge *medge;
  int totedge = 0;
  const Span<MVert> verts(static_cast<const MVert *>(CustomData_get_layer(&me->vdata, CD_MVERT)),
                          me->totvert);
  const Span<MPoly> polys = me->polys();

  mesh_calc_edges_mdata(verts.data(),
                        (MFace *)CustomData_get_layer(&me->fdata, CD_MFACE),
                        static_cast<MLoop *>(CustomData_get_layer(&me->ldata, CD_MLOOP)),
                        polys.data(),
                        verts.size(),
                        me->totface,
                        me->totloop,
                        polys.size(),
                        use_old,
                        &medge,
                        &totedge);

  if (totedge == 0) {
    /* flag that mesh has edges */
    me->totedge = 0;
    return;
  }

  medge = (MEdge *)CustomData_add_layer(&me->edata, CD_MEDGE, CD_ASSIGN, medge, totedge);
  me->totedge = totedge;

  BKE_mesh_tag_topology_changed(me);
  BKE_mesh_strip_loose_faces(me);
}

/** \} */

/* -------------------------------------------------------------------- */
/** \name CD Flag Initialization
 * \{ */

void BKE_mesh_do_versions_cd_flag_init(Mesh *mesh)
{
  using namespace blender;
  if (UNLIKELY(mesh->cd_flag)) {
    return;
  }

  const Span<MVert> verts(static_cast<const MVert *>(CustomData_get_layer(&mesh->vdata, CD_MVERT)),
                          mesh->totvert);
  const Span<MEdge> edges = mesh->edges();

  for (const MVert &vert : verts) {
    if (vert.bweight_legacy != 0) {
      mesh->cd_flag |= ME_CDFLAG_VERT_BWEIGHT;
      break;
    }
  }

  for (const MEdge &edge : edges) {
    if (edge.bweight_legacy != 0) {
      mesh->cd_flag |= ME_CDFLAG_EDGE_BWEIGHT;
      if (mesh->cd_flag & ME_CDFLAG_EDGE_CREASE) {
        break;
      }
    }
    if (edge.crease_legacy != 0) {
      mesh->cd_flag |= ME_CDFLAG_EDGE_CREASE;
      if (mesh->cd_flag & ME_CDFLAG_EDGE_BWEIGHT) {
        break;
      }
    }
  }
}

/** \} */

/* -------------------------------------------------------------------- */
/** \name NGon Tessellation (NGon to MFace Conversion)
 * \{ */

static void bm_corners_to_loops_ex(ID *id,
                                   CustomData *fdata,
                                   CustomData *ldata,
                                   MFace *mface,
                                   int totloop,
                                   int findex,
                                   int loopstart,
                                   int numTex,
                                   int numCol)
{
  MFace *mf = mface + findex;

  for (int i = 0; i < numTex; i++) {
    const MTFace *texface = (const MTFace *)CustomData_get_n(fdata, CD_MTFACE, findex, i);

    MLoopUV *mloopuv = (MLoopUV *)CustomData_get_n(ldata, CD_MLOOPUV, loopstart, i);
    copy_v2_v2(mloopuv->uv, texface->uv[0]);
    mloopuv++;
    copy_v2_v2(mloopuv->uv, texface->uv[1]);
    mloopuv++;
    copy_v2_v2(mloopuv->uv, texface->uv[2]);
    mloopuv++;

    if (mf->v4) {
      copy_v2_v2(mloopuv->uv, texface->uv[3]);
      mloopuv++;
    }
  }

  for (int i = 0; i < numCol; i++) {
    MLoopCol *mloopcol = (MLoopCol *)CustomData_get_n(ldata, CD_PROP_BYTE_COLOR, loopstart, i);
    const MCol *mcol = (const MCol *)CustomData_get_n(fdata, CD_MCOL, findex, i);

    MESH_MLOOPCOL_FROM_MCOL(mloopcol, &mcol[0]);
    mloopcol++;
    MESH_MLOOPCOL_FROM_MCOL(mloopcol, &mcol[1]);
    mloopcol++;
    MESH_MLOOPCOL_FROM_MCOL(mloopcol, &mcol[2]);
    mloopcol++;
    if (mf->v4) {
      MESH_MLOOPCOL_FROM_MCOL(mloopcol, &mcol[3]);
      mloopcol++;
    }
  }

  if (CustomData_has_layer(fdata, CD_TESSLOOPNORMAL)) {
    float(*loop_normals)[3] = (float(*)[3])CustomData_get(ldata, loopstart, CD_NORMAL);
    const short(*tessloop_normals)[3] = (short(*)[3])CustomData_get(
        fdata, findex, CD_TESSLOOPNORMAL);
    const int max = mf->v4 ? 4 : 3;

    for (int i = 0; i < max; i++, loop_normals++, tessloop_normals++) {
      normal_short_to_float_v3(*loop_normals, *tessloop_normals);
    }
  }

  if (CustomData_has_layer(fdata, CD_MDISPS)) {
    MDisps *ld = (MDisps *)CustomData_get(ldata, loopstart, CD_MDISPS);
    const MDisps *fd = (const MDisps *)CustomData_get(fdata, findex, CD_MDISPS);
    const float(*disps)[3] = fd->disps;
    int tot = mf->v4 ? 4 : 3;
    int corners;

    if (CustomData_external_test(fdata, CD_MDISPS)) {
      if (id && fdata->external) {
        CustomData_external_add(ldata, id, CD_MDISPS, totloop, fdata->external->filepath);
      }
    }

    corners = multires_mdisp_corners(fd);

    if (corners == 0) {
      /* Empty #MDisp layers appear in at least one of the `sintel.blend` files.
       * Not sure why this happens, but it seems fine to just ignore them here.
       * If `corners == 0` for a non-empty layer though, something went wrong. */
      BLI_assert(fd->totdisp == 0);
    }
    else {
      const int side = int(sqrtf(float(fd->totdisp / corners)));
      const int side_sq = side * side;

      for (int i = 0; i < tot; i++, disps += side_sq, ld++) {
        ld->totdisp = side_sq;
        ld->level = int(logf(float(side) - 1.0f) / float(M_LN2)) + 1;

        if (ld->disps) {
          MEM_freeN(ld->disps);
        }

        ld->disps = (float(*)[3])MEM_malloc_arrayN(
            size_t(side_sq), sizeof(float[3]), "converted loop mdisps");
        if (fd->disps) {
          memcpy(ld->disps, disps, size_t(side_sq) * sizeof(float[3]));
        }
        else {
          memset(ld->disps, 0, size_t(side_sq) * sizeof(float[3]));
        }
      }
    }
  }
}

static void CustomData_to_bmeshpoly(CustomData *fdata, CustomData *ldata, int totloop)
{
  for (int i = 0; i < fdata->totlayer; i++) {
    if (fdata->layers[i].type == CD_MTFACE) {
      CustomData_add_layer_named(
          ldata, CD_MLOOPUV, CD_SET_DEFAULT, nullptr, totloop, fdata->layers[i].name);
    }
    else if (fdata->layers[i].type == CD_MCOL) {
      CustomData_add_layer_named(
          ldata, CD_PROP_BYTE_COLOR, CD_SET_DEFAULT, nullptr, totloop, fdata->layers[i].name);
    }
    else if (fdata->layers[i].type == CD_MDISPS) {
      CustomData_add_layer_named(
          ldata, CD_MDISPS, CD_SET_DEFAULT, nullptr, totloop, fdata->layers[i].name);
    }
    else if (fdata->layers[i].type == CD_TESSLOOPNORMAL) {
      CustomData_add_layer_named(
          ldata, CD_NORMAL, CD_SET_DEFAULT, nullptr, totloop, fdata->layers[i].name);
    }
  }
}

static void convert_mfaces_to_mpolys(ID *id,
                                     CustomData *fdata,
                                     CustomData *ldata,
                                     CustomData *pdata,
                                     int totedge_i,
                                     int totface_i,
                                     int totloop_i,
                                     int totpoly_i,
                                     MEdge *medge,
                                     MFace *mface,
                                     int *r_totloop,
                                     int *r_totpoly)
{
  MFace *mf;
  MLoop *ml, *mloop;
  MPoly *mp, *mpoly;
  MEdge *me;
  EdgeHash *eh;
  int numTex, numCol;
  int i, j, totloop, totpoly, *polyindex;

  /* old flag, clear to allow for reuse */
#define ME_FGON (1 << 3)

  /* just in case some of these layers are filled in (can happen with python created meshes) */
  CustomData_free(ldata, totloop_i);
  CustomData_free(pdata, totpoly_i);

  totpoly = totface_i;
  mpoly = (MPoly *)CustomData_add_layer(pdata, CD_MPOLY, CD_SET_DEFAULT, nullptr, totpoly);
  int *material_indices = static_cast<int *>(
      CustomData_get_layer_named(pdata, CD_PROP_INT32, "material_index"));
  if (material_indices == nullptr) {
    material_indices = static_cast<int *>(CustomData_add_layer_named(
        pdata, CD_PROP_INT32, CD_SET_DEFAULT, nullptr, totpoly, "material_index"));
  }

  numTex = CustomData_number_of_layers(fdata, CD_MTFACE);
  numCol = CustomData_number_of_layers(fdata, CD_MCOL);

  totloop = 0;
  mf = mface;
  for (i = 0; i < totface_i; i++, mf++) {
    totloop += mf->v4 ? 4 : 3;
  }

  mloop = (MLoop *)CustomData_add_layer(ldata, CD_MLOOP, CD_SET_DEFAULT, nullptr, totloop);

  CustomData_to_bmeshpoly(fdata, ldata, totloop);

  if (id) {
    /* ensure external data is transferred */
    /* TODO(sergey): Use multiresModifier_ensure_external_read(). */
    CustomData_external_read(fdata, id, CD_MASK_MDISPS, totface_i);
  }

  eh = BLI_edgehash_new_ex(__func__, uint(totedge_i));

  /* build edge hash */
  me = medge;
  for (i = 0; i < totedge_i; i++, me++) {
    BLI_edgehash_insert(eh, me->v1, me->v2, POINTER_FROM_UINT(i));

    /* unrelated but avoid having the FGON flag enabled,
     * so we can reuse it later for something else */
    me->flag &= ~ME_FGON;
  }

  polyindex = (int *)CustomData_get_layer(fdata, CD_ORIGINDEX);

  j = 0; /* current loop index */
  ml = mloop;
  mf = mface;
  mp = mpoly;
  for (i = 0; i < totface_i; i++, mf++, mp++) {
    mp->loopstart = j;

    mp->totloop = mf->v4 ? 4 : 3;

    material_indices[i] = mf->mat_nr;
    mp->flag = mf->flag;

#define ML(v1, v2) \
  { \
    ml->v = mf->v1; \
    ml->e = POINTER_AS_UINT(BLI_edgehash_lookup(eh, mf->v1, mf->v2)); \
    ml++; \
    j++; \
  } \
  (void)0

    ML(v1, v2);
    ML(v2, v3);
    if (mf->v4) {
      ML(v3, v4);
      ML(v4, v1);
    }
    else {
      ML(v3, v1);
    }

#undef ML

    bm_corners_to_loops_ex(id, fdata, ldata, mface, totloop, i, mp->loopstart, numTex, numCol);

    if (polyindex) {
      *polyindex = i;
      polyindex++;
    }
  }

  /* NOTE: we don't convert NGons at all, these are not even real ngons,
   * they have their own UV's, colors etc - its more an editing feature. */

  BLI_edgehash_free(eh, nullptr);

  *r_totpoly = totpoly;
  *r_totloop = totloop;

#undef ME_FGON
}

static void update_active_fdata_layers(Mesh &mesh, CustomData *fdata, CustomData *ldata)
{
  int act;

  if (CustomData_has_layer(ldata, CD_MLOOPUV)) {
    act = CustomData_get_active_layer(ldata, CD_MLOOPUV);
    CustomData_set_layer_active(fdata, CD_MTFACE, act);

    act = CustomData_get_render_layer(ldata, CD_MLOOPUV);
    CustomData_set_layer_render(fdata, CD_MTFACE, act);

    act = CustomData_get_clone_layer(ldata, CD_MLOOPUV);
    CustomData_set_layer_clone(fdata, CD_MTFACE, act);

    act = CustomData_get_stencil_layer(ldata, CD_MLOOPUV);
    CustomData_set_layer_stencil(fdata, CD_MTFACE, act);
  }

  if (CustomData_has_layer(ldata, CD_PROP_BYTE_COLOR)) {
    if (mesh.active_color_attribute != nullptr) {
      act = CustomData_get_named_layer(ldata, CD_PROP_BYTE_COLOR, mesh.active_color_attribute);
      CustomData_set_layer_active(fdata, CD_MCOL, act);
    }

    if (mesh.default_color_attribute != nullptr) {
      act = CustomData_get_named_layer(ldata, CD_PROP_BYTE_COLOR, mesh.default_color_attribute);
      CustomData_set_layer_render(fdata, CD_MCOL, act);
    }

    act = CustomData_get_clone_layer(ldata, CD_PROP_BYTE_COLOR);
    CustomData_set_layer_clone(fdata, CD_MCOL, act);

    act = CustomData_get_stencil_layer(ldata, CD_PROP_BYTE_COLOR);
    CustomData_set_layer_stencil(fdata, CD_MCOL, act);
  }
}

#ifndef NDEBUG
/**
 * Debug check, used to assert when we expect layers to be in/out of sync.
 *
 * \param fallback: Use when there are no layers to handle,
 * since callers may expect success or failure.
 */
static bool check_matching_legacy_layer_counts(CustomData *fdata, CustomData *ldata, bool fallback)
{
  int a_num = 0, b_num = 0;
#  define LAYER_CMP(l_a, t_a, l_b, t_b) \
    ((a_num += CustomData_number_of_layers(l_a, t_a)) == \
     (b_num += CustomData_number_of_layers(l_b, t_b)))

  if (!LAYER_CMP(ldata, CD_MLOOPUV, fdata, CD_MTFACE)) {
    return false;
  }
  if (!LAYER_CMP(ldata, CD_PROP_BYTE_COLOR, fdata, CD_MCOL)) {
    return false;
  }
  if (!LAYER_CMP(ldata, CD_PREVIEW_MLOOPCOL, fdata, CD_PREVIEW_MCOL)) {
    return false;
  }
  if (!LAYER_CMP(ldata, CD_ORIGSPACE_MLOOP, fdata, CD_ORIGSPACE)) {
    return false;
  }
  if (!LAYER_CMP(ldata, CD_NORMAL, fdata, CD_TESSLOOPNORMAL)) {
    return false;
  }
  if (!LAYER_CMP(ldata, CD_TANGENT, fdata, CD_TANGENT)) {
    return false;
  }

#  undef LAYER_CMP

  /* if no layers are on either CustomData's,
   * then there was nothing to do... */
  return a_num ? true : fallback;
}
#endif

static void add_mface_layers(Mesh &mesh, CustomData *fdata, CustomData *ldata, int total)
{
  /* avoid accumulating extra layers */
  BLI_assert(!check_matching_legacy_layer_counts(fdata, ldata, false));

  for (int i = 0; i < ldata->totlayer; i++) {
    if (ldata->layers[i].type == CD_MLOOPUV) {
      CustomData_add_layer_named(
          fdata, CD_MTFACE, CD_SET_DEFAULT, nullptr, total, ldata->layers[i].name);
    }
    if (ldata->layers[i].type == CD_PROP_BYTE_COLOR) {
      CustomData_add_layer_named(
          fdata, CD_MCOL, CD_SET_DEFAULT, nullptr, total, ldata->layers[i].name);
    }
    else if (ldata->layers[i].type == CD_PREVIEW_MLOOPCOL) {
      CustomData_add_layer_named(
          fdata, CD_PREVIEW_MCOL, CD_SET_DEFAULT, nullptr, total, ldata->layers[i].name);
    }
    else if (ldata->layers[i].type == CD_ORIGSPACE_MLOOP) {
      CustomData_add_layer_named(
          fdata, CD_ORIGSPACE, CD_SET_DEFAULT, nullptr, total, ldata->layers[i].name);
    }
    else if (ldata->layers[i].type == CD_NORMAL) {
      CustomData_add_layer_named(
          fdata, CD_TESSLOOPNORMAL, CD_SET_DEFAULT, nullptr, total, ldata->layers[i].name);
    }
    else if (ldata->layers[i].type == CD_TANGENT) {
      CustomData_add_layer_named(
          fdata, CD_TANGENT, CD_SET_DEFAULT, nullptr, total, ldata->layers[i].name);
    }
  }

  update_active_fdata_layers(mesh, fdata, ldata);
}

static void mesh_ensure_tessellation_customdata(Mesh *me)
{
  if (UNLIKELY((me->totface != 0) && (me->totpoly == 0))) {
    /* Pass, otherwise this function  clears 'mface' before
     * versioning 'mface -> mpoly' code kicks in T30583.
     *
     * Callers could also check but safer to do here - campbell */
  }
  else {
    const int tottex_original = CustomData_number_of_layers(&me->ldata, CD_MLOOPUV);
    const int totcol_original = CustomData_number_of_layers(&me->ldata, CD_PROP_BYTE_COLOR);

    const int tottex_tessface = CustomData_number_of_layers(&me->fdata, CD_MTFACE);
    const int totcol_tessface = CustomData_number_of_layers(&me->fdata, CD_MCOL);

    if (tottex_tessface != tottex_original || totcol_tessface != totcol_original) {
      BKE_mesh_tessface_clear(me);

      add_mface_layers(*me, &me->fdata, &me->ldata, me->totface);

      /* TODO: add some `--debug-mesh` option. */
      if (G.debug & G_DEBUG) {
        /* NOTE(campbell): this warning may be un-called for if we are initializing the mesh for
         * the first time from #BMesh, rather than giving a warning about this we could be smarter
         * and check if there was any data to begin with, for now just print the warning with
         * some info to help troubleshoot what's going on. */
        printf(
            "%s: warning! Tessellation uvs or vcol data got out of sync, "
            "had to reset!\n    CD_MTFACE: %d != CD_MLOOPUV: %d || CD_MCOL: %d != "
            "CD_PROP_BYTE_COLOR: "
            "%d\n",
            __func__,
            tottex_tessface,
            tottex_original,
            totcol_tessface,
            totcol_original);
      }
    }
  }
}

void BKE_mesh_convert_mfaces_to_mpolys(Mesh *mesh)
{
  convert_mfaces_to_mpolys(&mesh->id,
                           &mesh->fdata,
                           &mesh->ldata,
                           &mesh->pdata,
                           mesh->totedge,
                           mesh->totface,
                           mesh->totloop,
                           mesh->totpoly,
                           mesh->edges_for_write().data(),
                           (MFace *)CustomData_get_layer(&mesh->fdata, CD_MFACE),
                           &mesh->totloop,
                           &mesh->totpoly);

  mesh_ensure_tessellation_customdata(mesh);
}

/**
 * Update active indices for active/render/clone/stencil custom data layers
 * based on indices from fdata layers
 * used when creating pdata and ldata for pre-bmesh
 * meshes and needed to preserve active/render/clone/stencil flags set in pre-bmesh files.
 */
static void CustomData_bmesh_do_versions_update_active_layers(CustomData *fdata, CustomData *ldata)
{
  int act;

  if (CustomData_has_layer(fdata, CD_MTFACE)) {
    act = CustomData_get_active_layer(fdata, CD_MTFACE);
    CustomData_set_layer_active(ldata, CD_MLOOPUV, act);

    act = CustomData_get_render_layer(fdata, CD_MTFACE);
    CustomData_set_layer_render(ldata, CD_MLOOPUV, act);

    act = CustomData_get_clone_layer(fdata, CD_MTFACE);
    CustomData_set_layer_clone(ldata, CD_MLOOPUV, act);

    act = CustomData_get_stencil_layer(fdata, CD_MTFACE);
    CustomData_set_layer_stencil(ldata, CD_MLOOPUV, act);
  }

  if (CustomData_has_layer(fdata, CD_MCOL)) {
    act = CustomData_get_active_layer(fdata, CD_MCOL);
    CustomData_set_layer_active(ldata, CD_PROP_BYTE_COLOR, act);

    act = CustomData_get_render_layer(fdata, CD_MCOL);
    CustomData_set_layer_render(ldata, CD_PROP_BYTE_COLOR, act);

    act = CustomData_get_clone_layer(fdata, CD_MCOL);
    CustomData_set_layer_clone(ldata, CD_PROP_BYTE_COLOR, act);

    act = CustomData_get_stencil_layer(fdata, CD_MCOL);
    CustomData_set_layer_stencil(ldata, CD_PROP_BYTE_COLOR, act);
  }
}

void BKE_mesh_do_versions_convert_mfaces_to_mpolys(Mesh *mesh)
{
  convert_mfaces_to_mpolys(&mesh->id,
                           &mesh->fdata,
                           &mesh->ldata,
                           &mesh->pdata,
                           mesh->totedge,
                           mesh->totface,
                           mesh->totloop,
                           mesh->totpoly,
                           mesh->edges_for_write().data(),
                           (MFace *)CustomData_get_layer(&mesh->fdata, CD_MFACE),
                           &mesh->totloop,
                           &mesh->totpoly);

  CustomData_bmesh_do_versions_update_active_layers(&mesh->fdata, &mesh->ldata);

  mesh_ensure_tessellation_customdata(mesh);
}

/** \} */

/* -------------------------------------------------------------------- */
/** \name MFace Tessellation
 *
 * #MFace is a legacy data-structure that should be avoided, use #MLoopTri instead.
 * \{ */

/**
 * Convert all CD layers from loop/poly to tessface data.
 *
 * \param loopindices: is an array of an int[4] per tessface,
 * mapping tessface's verts to loops indices.
 *
 * \note when mface is not null, mface[face_index].v4
 * is used to test quads, else, loopindices[face_index][3] is used.
 */
static void mesh_loops_to_tessdata(CustomData *fdata,
                                   CustomData *ldata,
                                   MFace *mface,
                                   const int *polyindices,
                                   uint (*loopindices)[4],
                                   const int num_faces)
{
  /* NOTE(mont29): performances are sub-optimal when we get a null #MFace,
   * we could be ~25% quicker with dedicated code.
   * The issue is, unless having two different functions with nearly the same code,
   * there's not much ways to solve this. Better IMHO to live with it for now (sigh). */
  const int numUV = CustomData_number_of_layers(ldata, CD_MLOOPUV);
  const int numCol = CustomData_number_of_layers(ldata, CD_PROP_BYTE_COLOR);
  const bool hasPCol = CustomData_has_layer(ldata, CD_PREVIEW_MLOOPCOL);
  const bool hasOrigSpace = CustomData_has_layer(ldata, CD_ORIGSPACE_MLOOP);
  const bool hasLoopNormal = CustomData_has_layer(ldata, CD_NORMAL);
  const bool hasLoopTangent = CustomData_has_layer(ldata, CD_TANGENT);
  int findex, i, j;
  const int *pidx;
  uint(*lidx)[4];

  for (i = 0; i < numUV; i++) {
    MTFace *texface = (MTFace *)CustomData_get_layer_n(fdata, CD_MTFACE, i);
    const MLoopUV *mloopuv = (const MLoopUV *)CustomData_get_layer_n(ldata, CD_MLOOPUV, i);

    for (findex = 0, pidx = polyindices, lidx = loopindices; findex < num_faces;
         pidx++, lidx++, findex++, texface++) {
      for (j = (mface ? mface[findex].v4 : (*lidx)[3]) ? 4 : 3; j--;) {
        copy_v2_v2(texface->uv[j], mloopuv[(*lidx)[j]].uv);
      }
    }
  }

  for (i = 0; i < numCol; i++) {
    MCol(*mcol)[4] = (MCol(*)[4])CustomData_get_layer_n(fdata, CD_MCOL, i);
    const MLoopCol *mloopcol = (const MLoopCol *)CustomData_get_layer_n(
        ldata, CD_PROP_BYTE_COLOR, i);

    for (findex = 0, lidx = loopindices; findex < num_faces; lidx++, findex++, mcol++) {
      for (j = (mface ? mface[findex].v4 : (*lidx)[3]) ? 4 : 3; j--;) {
        MESH_MLOOPCOL_TO_MCOL(&mloopcol[(*lidx)[j]], &(*mcol)[j]);
      }
    }
  }

  if (hasPCol) {
    MCol(*mcol)[4] = (MCol(*)[4])CustomData_get_layer(fdata, CD_PREVIEW_MCOL);
    const MLoopCol *mloopcol = (const MLoopCol *)CustomData_get_layer(ldata, CD_PREVIEW_MLOOPCOL);

    for (findex = 0, lidx = loopindices; findex < num_faces; lidx++, findex++, mcol++) {
      for (j = (mface ? mface[findex].v4 : (*lidx)[3]) ? 4 : 3; j--;) {
        MESH_MLOOPCOL_TO_MCOL(&mloopcol[(*lidx)[j]], &(*mcol)[j]);
      }
    }
  }

  if (hasOrigSpace) {
    OrigSpaceFace *of = (OrigSpaceFace *)CustomData_get_layer(fdata, CD_ORIGSPACE);
    const OrigSpaceLoop *lof = (const OrigSpaceLoop *)CustomData_get_layer(ldata,
                                                                           CD_ORIGSPACE_MLOOP);

    for (findex = 0, lidx = loopindices; findex < num_faces; lidx++, findex++, of++) {
      for (j = (mface ? mface[findex].v4 : (*lidx)[3]) ? 4 : 3; j--;) {
        copy_v2_v2(of->uv[j], lof[(*lidx)[j]].uv);
      }
    }
  }

  if (hasLoopNormal) {
    short(*face_normals)[4][3] = (short(*)[4][3])CustomData_get_layer(fdata, CD_TESSLOOPNORMAL);
    const float(*loop_normals)[3] = (const float(*)[3])CustomData_get_layer(ldata, CD_NORMAL);

    for (findex = 0, lidx = loopindices; findex < num_faces; lidx++, findex++, face_normals++) {
      for (j = (mface ? mface[findex].v4 : (*lidx)[3]) ? 4 : 3; j--;) {
        normal_float_to_short_v3((*face_normals)[j], loop_normals[(*lidx)[j]]);
      }
    }
  }

  if (hasLoopTangent) {
    /* Need to do for all UV maps at some point. */
    float(*ftangents)[4] = (float(*)[4])CustomData_get_layer(fdata, CD_TANGENT);
    const float(*ltangents)[4] = (const float(*)[4])CustomData_get_layer(ldata, CD_TANGENT);

    for (findex = 0, pidx = polyindices, lidx = loopindices; findex < num_faces;
         pidx++, lidx++, findex++) {
      int nverts = (mface ? mface[findex].v4 : (*lidx)[3]) ? 4 : 3;
      for (j = nverts; j--;) {
        copy_v4_v4(ftangents[findex * 4 + j], ltangents[(*lidx)[j]]);
      }
    }
  }
}

int BKE_mesh_mface_index_validate(MFace *mface, CustomData *fdata, int mfindex, int nr)
{
  /* first test if the face is legal */
  if ((mface->v3 || nr == 4) && mface->v3 == mface->v4) {
    mface->v4 = 0;
    nr--;
  }
  if ((mface->v2 || mface->v4) && mface->v2 == mface->v3) {
    mface->v3 = mface->v4;
    mface->v4 = 0;
    nr--;
  }
  if (mface->v1 == mface->v2) {
    mface->v2 = mface->v3;
    mface->v3 = mface->v4;
    mface->v4 = 0;
    nr--;
  }

  /* Check corrupt cases, bow-tie geometry,
   * can't handle these because edge data won't exist so just return 0. */
  if (nr == 3) {
    if (
        /* real edges */
        mface->v1 == mface->v2 || mface->v2 == mface->v3 || mface->v3 == mface->v1) {
      return 0;
    }
  }
  else if (nr == 4) {
    if (
        /* real edges */
        mface->v1 == mface->v2 || mface->v2 == mface->v3 || mface->v3 == mface->v4 ||
        mface->v4 == mface->v1 ||
        /* across the face */
        mface->v1 == mface->v3 || mface->v2 == mface->v4) {
      return 0;
    }
  }

  /* prevent a zero at wrong index location */
  if (nr == 3) {
    if (mface->v3 == 0) {
      static int corner_indices[4] = {1, 2, 0, 3};

      SWAP(uint, mface->v1, mface->v2);
      SWAP(uint, mface->v2, mface->v3);

      if (fdata) {
        CustomData_swap_corners(fdata, mfindex, corner_indices);
      }
    }
  }
  else if (nr == 4) {
    if (mface->v3 == 0 || mface->v4 == 0) {
      static int corner_indices[4] = {2, 3, 0, 1};

      SWAP(uint, mface->v1, mface->v3);
      SWAP(uint, mface->v2, mface->v4);

      if (fdata) {
        CustomData_swap_corners(fdata, mfindex, corner_indices);
      }
    }
  }

  return nr;
}

static int mesh_tessface_calc(Mesh &mesh,
                              CustomData *fdata,
                              CustomData *ldata,
                              CustomData *pdata,
                              float (*positions)[3],
                              int totface,
                              int totloop,
                              int totpoly)
{
#define USE_TESSFACE_SPEEDUP
#define USE_TESSFACE_QUADS

/* We abuse #MFace.edcode to tag quad faces. See below for details. */
#define TESSFACE_IS_QUAD 1

  const int looptri_num = poly_to_tri_count(totpoly, totloop);

  const MPoly *mp, *mpoly;
  MFace *mface, *mf;
  MemArena *arena = nullptr;
  int *mface_to_poly_map;
  uint(*lindices)[4];
  int poly_index, mface_index;
  uint j;

  mpoly = (const MPoly *)CustomData_get_layer(pdata, CD_MPOLY);
  const Span<int> corner_verts = mesh.corner_verts();
  const int *material_indices = static_cast<const int *>(
      CustomData_get_layer_named(pdata, CD_PROP_INT32, "material_index"));

  /* Allocate the length of `totfaces`, avoid many small reallocation's,
   * if all faces are triangles it will be correct, `quads == 2x` allocations. */
  /* Take care since memory is _not_ zeroed so be sure to initialize each field. */
  mface_to_poly_map = (int *)MEM_malloc_arrayN(
      size_t(looptri_num), sizeof(*mface_to_poly_map), __func__);
  mface = (MFace *)MEM_malloc_arrayN(size_t(looptri_num), sizeof(*mface), __func__);
  lindices = (uint(*)[4])MEM_malloc_arrayN(size_t(looptri_num), sizeof(*lindices), __func__);

  mface_index = 0;
  mp = mpoly;
  for (poly_index = 0; poly_index < totpoly; poly_index++, mp++) {
    const uint mp_loopstart = uint(mp->loopstart);
    const uint mp_totloop = uint(mp->totloop);
    uint l1, l2, l3, l4;
    uint *lidx;
    if (mp_totloop < 3) {
      /* Do nothing. */
    }

#ifdef USE_TESSFACE_SPEEDUP

#  define ML_TO_MF(i1, i2, i3) \
    mface_to_poly_map[mface_index] = poly_index; \
    mf = &mface[mface_index]; \
    lidx = lindices[mface_index]; \
    /* Set loop indices, transformed to vert indices later. */ \
    l1 = mp_loopstart + i1; \
    l2 = mp_loopstart + i2; \
    l3 = mp_loopstart + i3; \
    mf->v1 = corner_verts[l1]; \
    mf->v2 = corner_verts[l2]; \
    mf->v3 = corner_verts[l3]; \
    mf->v4 = 0; \
    lidx[0] = l1; \
    lidx[1] = l2; \
    lidx[2] = l3; \
    lidx[3] = 0; \
    mf->mat_nr = material_indices ? material_indices[poly_index] : 0; \
    mf->flag = mp->flag; \
    mf->edcode = 0; \
    (void)0

/* ALMOST IDENTICAL TO DEFINE ABOVE (see EXCEPTION) */
#  define ML_TO_MF_QUAD() \
    mface_to_poly_map[mface_index] = poly_index; \
    mf = &mface[mface_index]; \
    lidx = lindices[mface_index]; \
    /* Set loop indices, transformed to vert indices later. */ \
    l1 = mp_loopstart + 0; /* EXCEPTION */ \
    l2 = mp_loopstart + 1; /* EXCEPTION */ \
    l3 = mp_loopstart + 2; /* EXCEPTION */ \
    l4 = mp_loopstart + 3; /* EXCEPTION */ \
    mf->v1 = corner_verts[l1]; \
    mf->v2 = corner_verts[l2]; \
    mf->v3 = corner_verts[l3]; \
    mf->v4 = corner_verts[l4]; \
    lidx[0] = l1; \
    lidx[1] = l2; \
    lidx[2] = l3; \
    lidx[3] = l4; \
    mf->mat_nr = material_indices ? material_indices[poly_index] : 0; \
    mf->flag = mp->flag; \
    mf->edcode = TESSFACE_IS_QUAD; \
    (void)0

    else if (mp_totloop == 3) {
      ML_TO_MF(0, 1, 2);
      mface_index++;
    }
    else if (mp_totloop == 4) {
#  ifdef USE_TESSFACE_QUADS
      ML_TO_MF_QUAD();
      mface_index++;
#  else
      ML_TO_MF(0, 1, 2);
      mface_index++;
      ML_TO_MF(0, 2, 3);
      mface_index++;
#  endif
    }
#endif /* USE_TESSFACE_SPEEDUP */
    else {
      const float *co_curr, *co_prev;

      float normal[3];

      float axis_mat[3][3];
      float(*projverts)[2];
      uint(*tris)[3];

      const uint totfilltri = mp_totloop - 2;

      if (UNLIKELY(arena == nullptr)) {
        arena = BLI_memarena_new(BLI_MEMARENA_STD_BUFSIZE, __func__);
      }

      tris = (uint(*)[3])BLI_memarena_alloc(arena, sizeof(*tris) * size_t(totfilltri));
      projverts = (float(*)[2])BLI_memarena_alloc(arena, sizeof(*projverts) * size_t(mp_totloop));

      zero_v3(normal);

      /* Calculate the normal, flipped: to get a positive 2D cross product. */
<<<<<<< HEAD
      co_prev = positions[corner_verts[mp_loopstart + mp_totloop - 1]];
      for (j = 0; j < mp_totloop; j++) {
        const int vert_i = corner_verts[mp_loopstart + j];
        co_curr = positions[vert_i];
=======
      ml = mloop + mp_loopstart;
      co_prev = positions[ml[mp_totloop - 1].v];
      for (j = 0; j < mp_totloop; j++, ml++) {
        co_curr = positions[ml->v];
>>>>>>> a7e1815c
        add_newell_cross_v3_v3v3(normal, co_prev, co_curr);
        co_prev = co_curr;
      }
      if (UNLIKELY(normalize_v3(normal) == 0.0f)) {
        normal[2] = 1.0f;
      }

      /* Project verts to 2D. */
      axis_dominant_v3_to_m3_negate(axis_mat, normal);

<<<<<<< HEAD
      for (j = 0; j < mp_totloop; j++) {
        const int vert_i = corner_verts[mp_loopstart + j];
        mul_v2_m3v3(projverts[j], axis_mat, positions[vert_i]);
=======
      ml = mloop + mp_loopstart;
      for (j = 0; j < mp_totloop; j++, ml++) {
        mul_v2_m3v3(projverts[j], axis_mat, positions[ml->v]);
>>>>>>> a7e1815c
      }

      BLI_polyfill_calc_arena(projverts, mp_totloop, 1, tris, arena);

      /* Apply fill. */
      for (j = 0; j < totfilltri; j++) {
        uint *tri = tris[j];
        lidx = lindices[mface_index];

        mface_to_poly_map[mface_index] = poly_index;
        mf = &mface[mface_index];

        /* Set loop indices, transformed to vert indices later. */
        l1 = mp_loopstart + tri[0];
        l2 = mp_loopstart + tri[1];
        l3 = mp_loopstart + tri[2];

        mf->v1 = corner_verts[l1];
        mf->v2 = corner_verts[l2];
        mf->v3 = corner_verts[l3];
        mf->v4 = 0;

        lidx[0] = l1;
        lidx[1] = l2;
        lidx[2] = l3;
        lidx[3] = 0;

        mf->mat_nr = material_indices ? material_indices[poly_index] : 0;
        mf->flag = mp->flag;
        mf->edcode = 0;

        mface_index++;
      }

      BLI_memarena_clear(arena);
    }
  }

  if (arena) {
    BLI_memarena_free(arena);
    arena = nullptr;
  }

  CustomData_free(fdata, totface);
  totface = mface_index;

  BLI_assert(totface <= looptri_num);

  /* Not essential but without this we store over-allocated memory in the #CustomData layers. */
  if (LIKELY(looptri_num != totface)) {
    mface = (MFace *)MEM_reallocN(mface, sizeof(*mface) * size_t(totface));
    mface_to_poly_map = (int *)MEM_reallocN(mface_to_poly_map,
                                            sizeof(*mface_to_poly_map) * size_t(totface));
  }

  CustomData_add_layer(fdata, CD_MFACE, CD_ASSIGN, mface, totface);

  /* #CD_ORIGINDEX will contain an array of indices from tessellation-faces to the polygons
   * they are directly tessellated from. */
  CustomData_add_layer(fdata, CD_ORIGINDEX, CD_ASSIGN, mface_to_poly_map, totface);
  add_mface_layers(mesh, fdata, ldata, totface);

  /* NOTE: quad detection issue - fourth vertidx vs fourth loopidx:
   * Polygons take care of their loops ordering, hence not of their vertices ordering.
   * Currently, our tfaces' fourth vertex index might be 0 even for a quad.
   * However, we know our fourth loop index is never 0 for quads
   * (because they are sorted for polygons, and our quads are still mere copies of their polygons).
   * So we pass nullptr as MFace pointer, and #mesh_loops_to_tessdata
   * will use the fourth loop index as quad test. */
  mesh_loops_to_tessdata(fdata, ldata, nullptr, mface_to_poly_map, lindices, totface);

  /* NOTE: quad detection issue - fourth vertidx vs fourth loopidx:
   * ...However, most TFace code uses 'MFace->v4 == 0' test to check whether it is a tri or quad.
   * BKE_mesh_mface_index_validate() will check this and rotate the tessellated face if needed.
   */
#ifdef USE_TESSFACE_QUADS
  mf = mface;
  for (mface_index = 0; mface_index < totface; mface_index++, mf++) {
    if (mf->edcode == TESSFACE_IS_QUAD) {
      BKE_mesh_mface_index_validate(mf, fdata, mface_index, 4);
      mf->edcode = 0;
    }
  }
#endif

  MEM_freeN(lindices);

  return totface;

#undef USE_TESSFACE_SPEEDUP
#undef USE_TESSFACE_QUADS

#undef ML_TO_MF
#undef ML_TO_MF_QUAD
}

void BKE_mesh_tessface_calc(Mesh *mesh)
{
  mesh->totface = mesh_tessface_calc(*mesh,
                                     &mesh->fdata,
                                     &mesh->ldata,
                                     &mesh->pdata,
<<<<<<< HEAD
                                     BKE_mesh_positions_for_write(mesh),
=======
                                     BKE_mesh_vert_positions_for_write(mesh),
>>>>>>> a7e1815c
                                     mesh->totface,
                                     mesh->totloop,
                                     mesh->totpoly);

  mesh_ensure_tessellation_customdata(mesh);
}

void BKE_mesh_tessface_ensure(struct Mesh *mesh)
{
  if (mesh->totpoly && mesh->totface == 0) {
    BKE_mesh_tessface_calc(mesh);
  }
}

/** \} */

/* -------------------------------------------------------------------- */
/** \name Face Set Conversion
 * \{ */

void BKE_mesh_legacy_face_set_from_generic(Mesh *mesh,
                                           blender::MutableSpan<CustomDataLayer> poly_layers)
{
  using namespace blender;
  for (CustomDataLayer &layer : poly_layers) {
    if (StringRef(layer.name) == ".sculpt_face_set") {
      layer.type = CD_SCULPT_FACE_SETS;
    }
  }
  CustomData_update_typemap(&mesh->pdata);
}

void BKE_mesh_legacy_face_set_to_generic(Mesh *mesh)
{
  using namespace blender;
  for (CustomDataLayer &layer : MutableSpan(mesh->pdata.layers, mesh->pdata.totlayer)) {
    if (layer.type == CD_SCULPT_FACE_SETS) {
      BLI_strncpy(layer.name, ".sculpt_face_set", sizeof(layer.name));
      layer.type = CD_PROP_INT32;
    }
  }
  CustomData_update_typemap(&mesh->pdata);
}

/** \} */

/* -------------------------------------------------------------------- */
/** \name Bevel Weight Conversion
 * \{ */

void BKE_mesh_legacy_bevel_weight_from_layers(Mesh *mesh)
{
  using namespace blender;
  MutableSpan<MVert> verts(mesh->mvert, mesh->totvert);
  if (const float *weights = static_cast<const float *>(
          CustomData_get_layer(&mesh->vdata, CD_BWEIGHT))) {
    mesh->cd_flag |= ME_CDFLAG_VERT_BWEIGHT;
    for (const int i : verts.index_range()) {
      verts[i].bweight_legacy = std::clamp(weights[i], 0.0f, 1.0f) * 255.0f;
    }
  }
  else {
    mesh->cd_flag &= ~ME_CDFLAG_VERT_BWEIGHT;
    for (const int i : verts.index_range()) {
      verts[i].bweight_legacy = 0;
    }
  }
  MutableSpan<MEdge> edges = mesh->edges_for_write();
  if (const float *weights = static_cast<const float *>(
          CustomData_get_layer(&mesh->edata, CD_BWEIGHT))) {
    mesh->cd_flag |= ME_CDFLAG_EDGE_BWEIGHT;
    for (const int i : edges.index_range()) {
      edges[i].bweight_legacy = std::clamp(weights[i], 0.0f, 1.0f) * 255.0f;
    }
  }
  else {
    mesh->cd_flag &= ~ME_CDFLAG_EDGE_BWEIGHT;
    for (const int i : edges.index_range()) {
      edges[i].bweight_legacy = 0;
    }
  }
}

void BKE_mesh_legacy_bevel_weight_to_layers(Mesh *mesh)
{
  using namespace blender;
  const Span<MVert> verts(mesh->mvert, mesh->totvert);
  if (mesh->cd_flag & ME_CDFLAG_VERT_BWEIGHT) {
    float *weights = static_cast<float *>(
        CustomData_add_layer(&mesh->vdata, CD_BWEIGHT, CD_CONSTRUCT, nullptr, verts.size()));
    for (const int i : verts.index_range()) {
      weights[i] = verts[i].bweight_legacy / 255.0f;
    }
  }

  const Span<MEdge> edges = mesh->edges();
  if (mesh->cd_flag & ME_CDFLAG_EDGE_BWEIGHT) {
    float *weights = static_cast<float *>(
        CustomData_add_layer(&mesh->edata, CD_BWEIGHT, CD_CONSTRUCT, nullptr, edges.size()));
    for (const int i : edges.index_range()) {
      weights[i] = edges[i].bweight_legacy / 255.0f;
    }
  }
}

/** \} */

/* -------------------------------------------------------------------- */
/** \name Edge Crease Conversion
 * \{ */

void BKE_mesh_legacy_edge_crease_from_layers(Mesh *mesh)
{
  using namespace blender;
  MutableSpan<MEdge> edges = mesh->edges_for_write();
  if (const float *creases = static_cast<const float *>(
          CustomData_get_layer(&mesh->edata, CD_CREASE))) {
    mesh->cd_flag |= ME_CDFLAG_EDGE_CREASE;
    for (const int i : edges.index_range()) {
      edges[i].crease_legacy = std::clamp(creases[i], 0.0f, 1.0f) * 255.0f;
    }
  }
  else {
    mesh->cd_flag &= ~ME_CDFLAG_EDGE_CREASE;
    for (const int i : edges.index_range()) {
      edges[i].crease_legacy = 0;
    }
  }
}

void BKE_mesh_legacy_edge_crease_to_layers(Mesh *mesh)
{
  using namespace blender;
  const Span<MEdge> edges = mesh->edges();
  if (mesh->cd_flag & ME_CDFLAG_EDGE_CREASE) {
    float *creases = static_cast<float *>(
        CustomData_add_layer(&mesh->edata, CD_CREASE, CD_CONSTRUCT, nullptr, edges.size()));
    for (const int i : edges.index_range()) {
      creases[i] = edges[i].crease_legacy / 255.0f;
    }
  }
}

/** \} */

/* -------------------------------------------------------------------- */
/** \name Hide Attribute and Legacy Flag Conversion
 * \{ */

void BKE_mesh_legacy_convert_hide_layers_to_flags(Mesh *mesh)
{
  using namespace blender;
  using namespace blender::bke;
  const AttributeAccessor attributes = mesh->attributes();

  MutableSpan<MVert> verts(mesh->mvert, mesh->totvert);
  const VArray<bool> hide_vert = attributes.lookup_or_default<bool>(
      ".hide_vert", ATTR_DOMAIN_POINT, false);
  threading::parallel_for(verts.index_range(), 4096, [&](IndexRange range) {
    for (const int i : range) {
      SET_FLAG_FROM_TEST(verts[i].flag_legacy, hide_vert[i], ME_HIDE);
    }
  });

  MutableSpan<MEdge> edges = mesh->edges_for_write();
  const VArray<bool> hide_edge = attributes.lookup_or_default<bool>(
      ".hide_edge", ATTR_DOMAIN_EDGE, false);
  threading::parallel_for(edges.index_range(), 4096, [&](IndexRange range) {
    for (const int i : range) {
      SET_FLAG_FROM_TEST(edges[i].flag, hide_edge[i], ME_HIDE);
    }
  });

  MutableSpan<MPoly> polys = mesh->polys_for_write();
  const VArray<bool> hide_poly = attributes.lookup_or_default<bool>(
      ".hide_poly", ATTR_DOMAIN_FACE, false);
  threading::parallel_for(polys.index_range(), 4096, [&](IndexRange range) {
    for (const int i : range) {
      SET_FLAG_FROM_TEST(polys[i].flag, hide_poly[i], ME_HIDE);
    }
  });
}

void BKE_mesh_legacy_convert_flags_to_hide_layers(Mesh *mesh)
{
  using namespace blender;
  using namespace blender::bke;
  MutableAttributeAccessor attributes = mesh->attributes_for_write();

  const Span<MVert> verts(mesh->mvert, mesh->totvert);
  if (std::any_of(verts.begin(), verts.end(), [](const MVert &vert) {
        return vert.flag_legacy & ME_HIDE;
      })) {
    SpanAttributeWriter<bool> hide_vert = attributes.lookup_or_add_for_write_only_span<bool>(
        ".hide_vert", ATTR_DOMAIN_POINT);
    threading::parallel_for(verts.index_range(), 4096, [&](IndexRange range) {
      for (const int i : range) {
        hide_vert.span[i] = verts[i].flag_legacy & ME_HIDE;
      }
    });
    hide_vert.finish();
  }

  const Span<MEdge> edges = mesh->edges();
  if (std::any_of(
          edges.begin(), edges.end(), [](const MEdge &edge) { return edge.flag & ME_HIDE; })) {
    SpanAttributeWriter<bool> hide_edge = attributes.lookup_or_add_for_write_only_span<bool>(
        ".hide_edge", ATTR_DOMAIN_EDGE);
    threading::parallel_for(edges.index_range(), 4096, [&](IndexRange range) {
      for (const int i : range) {
        hide_edge.span[i] = edges[i].flag & ME_HIDE;
      }
    });
    hide_edge.finish();
  }

  const Span<MPoly> polys = mesh->polys();
  if (std::any_of(
          polys.begin(), polys.end(), [](const MPoly &poly) { return poly.flag & ME_HIDE; })) {
    SpanAttributeWriter<bool> hide_poly = attributes.lookup_or_add_for_write_only_span<bool>(
        ".hide_poly", ATTR_DOMAIN_FACE);
    threading::parallel_for(polys.index_range(), 4096, [&](IndexRange range) {
      for (const int i : range) {
        hide_poly.span[i] = polys[i].flag & ME_HIDE;
      }
    });
    hide_poly.finish();
  }
}

/** \} */

/* -------------------------------------------------------------------- */
/** \name Material Index Conversion
 * \{ */

void BKE_mesh_legacy_convert_material_indices_to_mpoly(Mesh *mesh)
{
  using namespace blender;
  using namespace blender::bke;
  const AttributeAccessor attributes = mesh->attributes();
  MutableSpan<MPoly> polys = mesh->polys_for_write();
  const VArray<int> material_indices = attributes.lookup_or_default<int>(
      "material_index", ATTR_DOMAIN_FACE, 0);
  threading::parallel_for(polys.index_range(), 4096, [&](IndexRange range) {
    for (const int i : range) {
      polys[i].mat_nr_legacy = material_indices[i];
    }
  });
}

void BKE_mesh_legacy_convert_mpoly_to_material_indices(Mesh *mesh)
{
  using namespace blender;
  using namespace blender::bke;
  MutableAttributeAccessor attributes = mesh->attributes_for_write();
  const Span<MPoly> polys = mesh->polys();
  if (std::any_of(
          polys.begin(), polys.end(), [](const MPoly &poly) { return poly.mat_nr_legacy != 0; })) {
    SpanAttributeWriter<int> material_indices = attributes.lookup_or_add_for_write_only_span<int>(
        "material_index", ATTR_DOMAIN_FACE);
    threading::parallel_for(polys.index_range(), 4096, [&](IndexRange range) {
      for (const int i : range) {
        material_indices.span[i] = polys[i].mat_nr_legacy;
      }
    });
    material_indices.finish();
  }
}

/** \} */

/* -------------------------------------------------------------------- */
/** \name Selection Attribute and Legacy Flag Conversion
 * \{ */

void BKE_mesh_legacy_convert_selection_layers_to_flags(Mesh *mesh)
{
  using namespace blender;
  using namespace blender::bke;
  const AttributeAccessor attributes = mesh->attributes();

  MutableSpan<MVert> verts(mesh->mvert, mesh->totvert);
  const VArray<bool> select_vert = attributes.lookup_or_default<bool>(
      ".select_vert", ATTR_DOMAIN_POINT, false);
  threading::parallel_for(verts.index_range(), 4096, [&](IndexRange range) {
    for (const int i : range) {
      SET_FLAG_FROM_TEST(verts[i].flag_legacy, select_vert[i], SELECT);
    }
  });

  MutableSpan<MEdge> edges = mesh->edges_for_write();
  const VArray<bool> select_edge = attributes.lookup_or_default<bool>(
      ".select_edge", ATTR_DOMAIN_EDGE, false);
  threading::parallel_for(edges.index_range(), 4096, [&](IndexRange range) {
    for (const int i : range) {
      SET_FLAG_FROM_TEST(edges[i].flag, select_edge[i], SELECT);
    }
  });

  MutableSpan<MPoly> polys = mesh->polys_for_write();
  const VArray<bool> select_poly = attributes.lookup_or_default<bool>(
      ".select_poly", ATTR_DOMAIN_FACE, false);
  threading::parallel_for(polys.index_range(), 4096, [&](IndexRange range) {
    for (const int i : range) {
      SET_FLAG_FROM_TEST(polys[i].flag, select_poly[i], ME_FACE_SEL);
    }
  });
}

void BKE_mesh_legacy_convert_flags_to_selection_layers(Mesh *mesh)
{
  using namespace blender;
  using namespace blender::bke;
  MutableAttributeAccessor attributes = mesh->attributes_for_write();

  const Span<MVert> verts(mesh->mvert, mesh->totvert);
  if (std::any_of(verts.begin(), verts.end(), [](const MVert &vert) {
        return vert.flag_legacy & SELECT;
      })) {
    SpanAttributeWriter<bool> select_vert = attributes.lookup_or_add_for_write_only_span<bool>(
        ".select_vert", ATTR_DOMAIN_POINT);
    threading::parallel_for(verts.index_range(), 4096, [&](IndexRange range) {
      for (const int i : range) {
        select_vert.span[i] = verts[i].flag_legacy & SELECT;
      }
    });
    select_vert.finish();
  }

  const Span<MEdge> edges = mesh->edges();
  if (std::any_of(
          edges.begin(), edges.end(), [](const MEdge &edge) { return edge.flag & SELECT; })) {
    SpanAttributeWriter<bool> select_edge = attributes.lookup_or_add_for_write_only_span<bool>(
        ".select_edge", ATTR_DOMAIN_EDGE);
    threading::parallel_for(edges.index_range(), 4096, [&](IndexRange range) {
      for (const int i : range) {
        select_edge.span[i] = edges[i].flag & SELECT;
      }
    });
    select_edge.finish();
  }

  const Span<MPoly> polys = mesh->polys();
  if (std::any_of(
          polys.begin(), polys.end(), [](const MPoly &poly) { return poly.flag & ME_FACE_SEL; })) {
    SpanAttributeWriter<bool> select_poly = attributes.lookup_or_add_for_write_only_span<bool>(
        ".select_poly", ATTR_DOMAIN_FACE);
    threading::parallel_for(polys.index_range(), 4096, [&](IndexRange range) {
      for (const int i : range) {
        select_poly.span[i] = polys[i].flag & ME_FACE_SEL;
      }
    });
    select_poly.finish();
  }
}

/** \} */

/* -------------------------------------------------------------------- */
/** \name Loose Edges
 * \{ */

void BKE_mesh_legacy_convert_loose_edges_to_flag(Mesh *mesh)
{
  using namespace blender;
  using namespace blender::bke;

  const LooseEdgeCache &loose_edges = mesh->loose_edges();
  MutableSpan<MEdge> edges = mesh->edges_for_write();
  threading::parallel_for(edges.index_range(), 4096, [&](const IndexRange range) {
    if (loose_edges.count == 0) {
      for (const int64_t i : range) {
        edges[i].flag &= ~ME_LOOSEEDGE;
      }
    }
    else {
      for (const int64_t i : range) {
        SET_FLAG_FROM_TEST(edges[i].flag, loose_edges.is_loose_bits[i], ME_LOOSEEDGE);
      }
    }
  });
}

/** \} */

/* -------------------------------------------------------------------- */
/** \name Vertex and Position Conversion
 * \{ */

MVert *BKE_mesh_legacy_convert_positions_to_verts(
    Mesh *mesh,
    blender::ResourceScope &temp_arrays_for_convert,
    blender::Vector<CustomDataLayer, 16> &vert_layers_to_write)
{
  using namespace blender;

<<<<<<< HEAD
  const Span<float3> positions = mesh->positions();
=======
  const Span<float3> positions = mesh->vert_positions();
>>>>>>> a7e1815c

  CustomDataLayer mvert_layer{};
  mvert_layer.type = CD_MVERT;
  MutableSpan<MVert> verts = temp_arrays_for_convert.construct<Array<MVert>>(mesh->totvert);
  mvert_layer.data = verts.data();

  threading::parallel_for(verts.index_range(), 2048, [&](IndexRange range) {
    for (const int i : range) {
      copy_v3_v3(verts[i].co_legacy, positions[i]);
    }
  });

  vert_layers_to_write.append(mvert_layer);
  return verts.data();
}

void BKE_mesh_legacy_convert_verts_to_positions(Mesh *mesh)
{
  using namespace blender;
  using namespace blender::bke;

  const Span<MVert> verts(static_cast<MVert *>(CustomData_get_layer(&mesh->vdata, CD_MVERT)),
                          mesh->totvert);
  MutableSpan<float3> positions(
      static_cast<float3 *>(CustomData_add_layer_named(
          &mesh->vdata, CD_PROP_FLOAT3, CD_CONSTRUCT, nullptr, mesh->totvert, "position")),
      mesh->totvert);
  threading::parallel_for(verts.index_range(), 2048, [&](IndexRange range) {
    for (const int i : range) {
      positions[i] = verts[i].co_legacy;
    }
  });

  CustomData_free_layers(&mesh->vdata, CD_MVERT, mesh->totvert);
}

/** \} */

<<<<<<< HEAD
=======
/* -------------------------------------------------------------------- */
>>>>>>> a7e1815c
/** \name Attribute Active Flag to String Conversion
 * \{ */

void BKE_mesh_legacy_attribute_flags_to_strings(Mesh *mesh)
{
  using namespace blender;
  /* It's not clear whether the active/render status was stored in the dedicated flags or in the
   * generic CustomData layer indices, so convert from both, preferring the explicit flags. */

  auto active_from_flags = [&](const CustomData &data) {
    if (!mesh->active_color_attribute) {
      for (const int i : IndexRange(data.totlayer)) {
        if (data.layers[i].flag & CD_FLAG_COLOR_ACTIVE) {
          mesh->active_color_attribute = BLI_strdup(data.layers[i].name);
        }
      }
    }
  };
  auto active_from_indices = [&](const CustomData &data) {
    if (!mesh->active_color_attribute) {
      const int i = CustomData_get_active_layer_index(&data, CD_PROP_COLOR);
      if (i != -1) {
        mesh->active_color_attribute = BLI_strdup(data.layers[i].name);
      }
    }
    if (!mesh->active_color_attribute) {
      const int i = CustomData_get_active_layer_index(&data, CD_PROP_BYTE_COLOR);
      if (i != -1) {
        mesh->active_color_attribute = BLI_strdup(data.layers[i].name);
      }
    }
  };
  auto default_from_flags = [&](const CustomData &data) {
    if (!mesh->default_color_attribute) {
      for (const int i : IndexRange(data.totlayer)) {
        if (data.layers[i].flag & CD_FLAG_COLOR_RENDER) {
          mesh->default_color_attribute = BLI_strdup(data.layers[i].name);
        }
      }
    }
  };
  auto default_from_indices = [&](const CustomData &data) {
    if (!mesh->default_color_attribute) {
      const int i = CustomData_get_render_layer_index(&data, CD_PROP_COLOR);
      if (i != -1) {
        mesh->default_color_attribute = BLI_strdup(data.layers[i].name);
      }
    }
    if (!mesh->default_color_attribute) {
      const int i = CustomData_get_render_layer_index(&data, CD_PROP_BYTE_COLOR);
      if (i != -1) {
        mesh->default_color_attribute = BLI_strdup(data.layers[i].name);
      }
    }
  };

  active_from_flags(mesh->vdata);
  active_from_flags(mesh->ldata);
  active_from_indices(mesh->vdata);
  active_from_indices(mesh->ldata);

  default_from_flags(mesh->vdata);
  default_from_flags(mesh->ldata);
  default_from_indices(mesh->vdata);
  default_from_indices(mesh->ldata);
}

void BKE_mesh_legacy_attribute_strings_to_flags(Mesh *mesh)
{
  using namespace blender;
  CustomData *vdata = &mesh->vdata;
  CustomData *ldata = &mesh->ldata;

  CustomData_clear_layer_flag(
      vdata, CD_PROP_BYTE_COLOR, CD_FLAG_COLOR_ACTIVE | CD_FLAG_COLOR_RENDER);
  CustomData_clear_layer_flag(ldata, CD_PROP_COLOR, CD_FLAG_COLOR_ACTIVE | CD_FLAG_COLOR_RENDER);

  if (const char *name = mesh->active_color_attribute) {
    int i;
    if ((i = CustomData_get_named_layer_index(vdata, CD_PROP_BYTE_COLOR, name)) != -1) {
      CustomData_set_layer_active_index(vdata, CD_PROP_BYTE_COLOR, i);
      vdata->layers[i].flag |= CD_FLAG_COLOR_ACTIVE;
    }
    else if ((i = CustomData_get_named_layer_index(vdata, CD_PROP_COLOR, name)) != -1) {
      CustomData_set_layer_active_index(vdata, CD_PROP_COLOR, i);
      vdata->layers[i].flag |= CD_FLAG_COLOR_ACTIVE;
    }
    else if ((i = CustomData_get_named_layer_index(ldata, CD_PROP_BYTE_COLOR, name)) != -1) {
      CustomData_set_layer_active_index(ldata, CD_PROP_BYTE_COLOR, i);
      ldata->layers[i].flag |= CD_FLAG_COLOR_ACTIVE;
    }
    else if ((i = CustomData_get_named_layer_index(ldata, CD_PROP_COLOR, name)) != -1) {
      CustomData_set_layer_active_index(ldata, CD_PROP_COLOR, i);
      ldata->layers[i].flag |= CD_FLAG_COLOR_ACTIVE;
    }
  }
  if (const char *name = mesh->default_color_attribute) {
    int i;
    if ((i = CustomData_get_named_layer_index(vdata, CD_PROP_BYTE_COLOR, name)) != -1) {
      CustomData_set_layer_render_index(vdata, CD_PROP_BYTE_COLOR, i);
      vdata->layers[i].flag |= CD_FLAG_COLOR_RENDER;
    }
    else if ((i = CustomData_get_named_layer_index(vdata, CD_PROP_COLOR, name)) != -1) {
      CustomData_set_layer_render_index(vdata, CD_PROP_COLOR, i);
      vdata->layers[i].flag |= CD_FLAG_COLOR_RENDER;
    }
    else if ((i = CustomData_get_named_layer_index(ldata, CD_PROP_BYTE_COLOR, name)) != -1) {
      CustomData_set_layer_render_index(ldata, CD_PROP_BYTE_COLOR, i);
      ldata->layers[i].flag |= CD_FLAG_COLOR_RENDER;
    }
    else if ((i = CustomData_get_named_layer_index(ldata, CD_PROP_COLOR, name)) != -1) {
      CustomData_set_layer_render_index(ldata, CD_PROP_COLOR, i);
      ldata->layers[i].flag |= CD_FLAG_COLOR_RENDER;
    }
  }
}

/** \} */

/* -------------------------------------------------------------------- */
/** \name Face Corner Conversion
 * \{ */

MLoop *BKE_mesh_legacy_convert_corners_to_loops(
    Mesh *mesh,
    blender::ResourceScope &temp_arrays_for_convert,
    blender::Vector<CustomDataLayer, 16> &loop_layers_to_write)
{
  using namespace blender;
  const Span<int> corner_verts = mesh->corner_verts();
  const Span<int> corner_edges = mesh->corner_edges();

  CustomDataLayer mloop_layer{};
  mloop_layer.type = CD_MLOOP;
  MutableSpan<MLoop> loops = temp_arrays_for_convert.construct<Array<MLoop>>(mesh->totloop);
  mloop_layer.data = loops.data();

  threading::parallel_for(loops.index_range(), 2048, [&](IndexRange range) {
    for (const int i : range) {
      loops[i].v = corner_verts[i];
      loops[i].e = corner_edges[i];
    }
  });

  loop_layers_to_write.append(mloop_layer);
  return loops.data();
}

void BKE_mesh_legacy_convert_loops_to_corners(Mesh *mesh)
{
  using namespace blender;
  if (CustomData_get_layer_named(&mesh->ldata, CD_PROP_INT32, ".corner_vert") &&
      CustomData_get_layer_named(&mesh->ldata, CD_PROP_INT32, ".corner_edge")) {
    return;
  }
  const Span<MLoop> loops(static_cast<MLoop *>(CustomData_get_layer(&mesh->ldata, CD_MLOOP)),
                          mesh->totloop);
  MutableSpan<int> corner_verts(
      static_cast<int *>(CustomData_add_layer_named(
          &mesh->ldata, CD_PROP_INT32, CD_CONSTRUCT, nullptr, mesh->totloop, ".corner_vert")),
      mesh->totloop);
  MutableSpan<int> corner_edges(
      static_cast<int *>(CustomData_add_layer_named(
          &mesh->ldata, CD_PROP_INT32, CD_CONSTRUCT, nullptr, mesh->totloop, ".corner_edge")),
      mesh->totloop);
  threading::parallel_for(loops.index_range(), 2048, [&](IndexRange range) {
    for (const int i : range) {
      corner_verts[i] = loops[i].v;
      corner_edges[i] = loops[i].e;
    }
  });

  CustomData_free_layers(&mesh->ldata, CD_MLOOP, mesh->totloop);
}

/** \} */<|MERGE_RESOLUTION|>--- conflicted
+++ resolved
@@ -1074,17 +1074,10 @@
       zero_v3(normal);
 
       /* Calculate the normal, flipped: to get a positive 2D cross product. */
-<<<<<<< HEAD
       co_prev = positions[corner_verts[mp_loopstart + mp_totloop - 1]];
       for (j = 0; j < mp_totloop; j++) {
         const int vert_i = corner_verts[mp_loopstart + j];
         co_curr = positions[vert_i];
-=======
-      ml = mloop + mp_loopstart;
-      co_prev = positions[ml[mp_totloop - 1].v];
-      for (j = 0; j < mp_totloop; j++, ml++) {
-        co_curr = positions[ml->v];
->>>>>>> a7e1815c
         add_newell_cross_v3_v3v3(normal, co_prev, co_curr);
         co_prev = co_curr;
       }
@@ -1095,15 +1088,9 @@
       /* Project verts to 2D. */
       axis_dominant_v3_to_m3_negate(axis_mat, normal);
 
-<<<<<<< HEAD
       for (j = 0; j < mp_totloop; j++) {
         const int vert_i = corner_verts[mp_loopstart + j];
         mul_v2_m3v3(projverts[j], axis_mat, positions[vert_i]);
-=======
-      ml = mloop + mp_loopstart;
-      for (j = 0; j < mp_totloop; j++, ml++) {
-        mul_v2_m3v3(projverts[j], axis_mat, positions[ml->v]);
->>>>>>> a7e1815c
       }
 
       BLI_polyfill_calc_arena(projverts, mp_totloop, 1, tris, arena);
@@ -1206,11 +1193,7 @@
                                      &mesh->fdata,
                                      &mesh->ldata,
                                      &mesh->pdata,
-<<<<<<< HEAD
-                                     BKE_mesh_positions_for_write(mesh),
-=======
                                      BKE_mesh_vert_positions_for_write(mesh),
->>>>>>> a7e1815c
                                      mesh->totface,
                                      mesh->totloop,
                                      mesh->totpoly);
@@ -1608,11 +1591,7 @@
 {
   using namespace blender;
 
-<<<<<<< HEAD
-  const Span<float3> positions = mesh->positions();
-=======
   const Span<float3> positions = mesh->vert_positions();
->>>>>>> a7e1815c
 
   CustomDataLayer mvert_layer{};
   mvert_layer.type = CD_MVERT;
@@ -1651,10 +1630,6 @@
 
 /** \} */
 
-<<<<<<< HEAD
-=======
-/* -------------------------------------------------------------------- */
->>>>>>> a7e1815c
 /** \name Attribute Active Flag to String Conversion
  * \{ */
 
