--- conflicted
+++ resolved
@@ -2852,24 +2852,6 @@
   }
 }
 
-<<<<<<< HEAD
-/* Get min and max frame number for all layers. */
-void BKE_gpencil_frame_min_max(const bGPdata *gpd, int *r_min, int *r_max)
-{
-  *r_min = INT_MAX;
-  *r_max = INT_MIN;
-  LISTBASE_FOREACH (bGPDlayer *, gpl, &gpd->layers) {
-    LISTBASE_FOREACH (bGPDframe *, gpf, &gpl->frames) {
-      if (gpf->framenum < *r_min) {
-        *r_min = gpf->framenum;
-      }
-      if (gpf->framenum > *r_max) {
-        *r_max = gpf->framenum;
-      }
-    }
-  }
-}
-=======
 bool BKE_gpencil_can_avoid_full_copy_on_write(const Depsgraph *depsgraph, bGPdata *gpd)
 {
   /* For now, we only use the update cache in the active depsgraph. Othwerwise we might access the
@@ -3046,5 +3028,20 @@
   BKE_gpencil_free_update_cache(gpd_orig);
 }
 
->>>>>>> ad77b52a
+/* Get min and max frame number for all layers. */
+void BKE_gpencil_frame_min_max(const bGPdata *gpd, int *r_min, int *r_max)
+{
+  *r_min = INT_MAX;
+  *r_max = INT_MIN;
+  LISTBASE_FOREACH (bGPDlayer *, gpl, &gpd->layers) {
+    LISTBASE_FOREACH (bGPDframe *, gpf, &gpl->frames) {
+      if (gpf->framenum < *r_min) {
+        *r_min = gpf->framenum;
+      }
+      if (gpf->framenum > *r_max) {
+        *r_max = gpf->framenum;
+      }
+    }
+  }
+}
 /** \} */