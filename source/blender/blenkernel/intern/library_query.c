/*
 * ***** BEGIN GPL LICENSE BLOCK *****
 *
 * This program is free software; you can redistribute it and/or
 * modify it under the terms of the GNU General Public License
 * as published by the Free Software Foundation; either version 2
 * of the License, or (at your option) any later version.
 *
 * This program is distributed in the hope that it will be useful,
 * but WITHOUT ANY WARRANTY; without even the implied warranty of
 * MERCHANTABILITY or FITNESS FOR A PARTICULAR PURPOSE.  See the
 * GNU General Public License for more details.
 *
 * You should have received a copy of the GNU General Public License
 * along with this program; if not, write to the Free Software Foundation,
 * Inc., 51 Franklin Street, Fifth Floor, Boston, MA 02110-1301, USA.
 *
 * The Original Code is Copyright (C) 2014 by Blender Foundation.
 * All rights reserved.
 *
 * Contributor(s): Sergey Sharybin.
 *
 * ***** END GPL LICENSE BLOCK *****
 */

/** \file blender/blenkernel/intern/library_query.c
 *  \ingroup bke
 */

#include <stdlib.h>

#include "MEM_guardedalloc.h"

#include "DNA_actuator_types.h"
#include "DNA_anim_types.h"
#include "DNA_brush_types.h"
#include "DNA_camera_types.h"
#include "DNA_constraint_types.h"
#include "DNA_controller_types.h"
#include "DNA_group_types.h"
#include "DNA_gpencil_types.h"
#include "DNA_key_types.h"
#include "DNA_lamp_types.h"
#include "DNA_lattice_types.h"
#include "DNA_linestyle_types.h"
#include "DNA_material_types.h"
#include "DNA_mesh_types.h"
#include "DNA_meta_types.h"
#include "DNA_movieclip_types.h"
#include "DNA_mask_types.h"
#include "DNA_node_types.h"
#include "DNA_object_force.h"
#include "DNA_rigidbody_types.h"
#include "DNA_scene_types.h"
#include "DNA_sensor_types.h"
#include "DNA_sequence_types.h"
#include "DNA_screen_types.h"
#include "DNA_speaker_types.h"
#include "DNA_sound_types.h"
#include "DNA_text_types.h"
#include "DNA_vfont_types.h"
#include "DNA_world_types.h"

#include "BLI_utildefines.h"
#include "BLI_listbase.h"
#include "BLI_ghash.h"
#include "BLI_linklist_stack.h"

#include "BKE_animsys.h"
#include "BKE_constraint.h"
#include "BKE_fcurve.h"
#include "BKE_library.h"
#include "BKE_library_query.h"
#include "BKE_main.h"
#include "BKE_modifier.h"
#include "BKE_particle.h"
#include "BKE_rigidbody.h"
#include "BKE_sca.h"
#include "BKE_sequencer.h"
#include "BKE_tracking.h"


#define FOREACH_FINALIZE _finalize
#define FOREACH_FINALIZE_VOID FOREACH_FINALIZE: (void)0

#define FOREACH_CALLBACK_INVOKE_ID_PP(_data, id_pp, cb_flag) \
	if (!((_data)->status & IDWALK_STOP)) { \
		const int _flag = (_data)->flag; \
		ID *old_id = *(id_pp); \
		const int callback_return = (_data)->callback((_data)->user_data, (_data)->self_id, id_pp, cb_flag); \
		if (_flag & IDWALK_READONLY) { \
			BLI_assert(*(id_pp) == old_id); \
		} \
		if (old_id && (_flag & IDWALK_RECURSE)) { \
			if (!BLI_gset_haskey((_data)->ids_handled, old_id)) { \
				BLI_gset_add((_data)->ids_handled, old_id); \
				if (!(callback_return & IDWALK_RET_STOP_RECURSION)) { \
					BLI_LINKSTACK_PUSH((_data)->ids_todo, old_id); \
				} \
			} \
		} \
		if (callback_return & IDWALK_RET_STOP_ITER) { \
			(_data)->status |= IDWALK_STOP; \
			goto FOREACH_FINALIZE; \
		} \
	} \
	else { \
		goto FOREACH_FINALIZE; \
	} ((void)0)

#define FOREACH_CALLBACK_INVOKE_ID(_data, id, cb_flag) \
	{ \
		CHECK_TYPE_ANY(id, ID *, void *); \
		FOREACH_CALLBACK_INVOKE_ID_PP(_data, (ID **)&(id), cb_flag); \
	} ((void)0)

#define FOREACH_CALLBACK_INVOKE(_data, id_super, cb_flag) \
	{ \
		CHECK_TYPE(&((id_super)->id), ID *); \
		FOREACH_CALLBACK_INVOKE_ID_PP(_data, (ID **)&(id_super), cb_flag); \
	} ((void)0)

/* status */
enum {
	IDWALK_STOP     = 1 << 0,
};

typedef struct LibraryForeachIDData {
	ID *self_id;
	int flag;
	LibraryIDLinkCallback callback;
	void *user_data;
	int status;

	/* To handle recursion. */
	GSet *ids_handled;  /* All IDs that are either already done, or still in ids_todo stack. */
	BLI_LINKSTACK_DECLARE(ids_todo, ID *);
} LibraryForeachIDData;

static void library_foreach_rigidbodyworldSceneLooper(
        struct RigidBodyWorld *UNUSED(rbw), ID **id_pointer, void *user_data, int cd_flag)
{
	LibraryForeachIDData *data = (LibraryForeachIDData *) user_data;
	FOREACH_CALLBACK_INVOKE_ID_PP(data, id_pointer, cd_flag);

	FOREACH_FINALIZE_VOID;
}

static void library_foreach_modifiersForeachIDLink(
        void *user_data, Object *UNUSED(object), ID **id_pointer, int cd_flag)
{
	LibraryForeachIDData *data = (LibraryForeachIDData *) user_data;
	FOREACH_CALLBACK_INVOKE_ID_PP(data, id_pointer, cd_flag);

	FOREACH_FINALIZE_VOID;
}

static void library_foreach_constraintObjectLooper(bConstraint *UNUSED(con), ID **id_pointer,
                                                   bool is_reference, void *user_data)
{
	LibraryForeachIDData *data = (LibraryForeachIDData *) user_data;
	const int cd_flag = is_reference ? IDWALK_USER : IDWALK_NOP;
	FOREACH_CALLBACK_INVOKE_ID_PP(data, id_pointer, cd_flag);

	FOREACH_FINALIZE_VOID;
}

static void library_foreach_particlesystemsObjectLooper(
        ParticleSystem *UNUSED(psys), ID **id_pointer, void *user_data, int cd_flag)
{
	LibraryForeachIDData *data = (LibraryForeachIDData *) user_data;
	FOREACH_CALLBACK_INVOKE_ID_PP(data, id_pointer, cd_flag);

	FOREACH_FINALIZE_VOID;
}

static void library_foreach_sensorsObjectLooper(
        bSensor *UNUSED(sensor), ID **id_pointer, void *user_data, int cd_flag)
{
	LibraryForeachIDData *data = (LibraryForeachIDData *) user_data;
	FOREACH_CALLBACK_INVOKE_ID_PP(data, id_pointer, cd_flag);

	FOREACH_FINALIZE_VOID;
}

static void library_foreach_controllersObjectLooper(
        bController *UNUSED(controller), ID **id_pointer, void *user_data, int cd_flag)
{
	LibraryForeachIDData *data = (LibraryForeachIDData *) user_data;
	FOREACH_CALLBACK_INVOKE_ID_PP(data, id_pointer, cd_flag);

	FOREACH_FINALIZE_VOID;
}

static void library_foreach_actuatorsObjectLooper(
        bActuator *UNUSED(actuator), ID **id_pointer, void *user_data, int cd_flag)
{
	LibraryForeachIDData *data = (LibraryForeachIDData *) user_data;
	FOREACH_CALLBACK_INVOKE_ID_PP(data, id_pointer, cd_flag);

	FOREACH_FINALIZE_VOID;
}

static void library_foreach_nla_strip(LibraryForeachIDData *data, NlaStrip *strip)
{
	NlaStrip *substrip;

	FOREACH_CALLBACK_INVOKE(data, strip->act, IDWALK_USER);

	for (substrip = strip->strips.first; substrip; substrip = substrip->next) {
		library_foreach_nla_strip(data, substrip);
	}

	FOREACH_FINALIZE_VOID;
}

static void library_foreach_animationData(LibraryForeachIDData *data, AnimData *adt)
{
	FCurve *fcu;
	NlaTrack *nla_track;
	NlaStrip *nla_strip;

	for (fcu = adt->drivers.first; fcu; fcu = fcu->next) {
		ChannelDriver *driver = fcu->driver;
		DriverVar *dvar;

		for (dvar = driver->variables.first; dvar; dvar = dvar->next) {
			/* only used targets */
			DRIVER_TARGETS_USED_LOOPER(dvar)
			{
				FOREACH_CALLBACK_INVOKE_ID(data, dtar->id, IDWALK_NOP);
			}
			DRIVER_TARGETS_LOOPER_END
		}
	}

	FOREACH_CALLBACK_INVOKE(data, adt->action, IDWALK_USER);
	FOREACH_CALLBACK_INVOKE(data, adt->tmpact, IDWALK_USER);

	for (nla_track = adt->nla_tracks.first; nla_track; nla_track = nla_track->next) {
		for (nla_strip = nla_track->strips.first; nla_strip; nla_strip = nla_strip->next) {
			library_foreach_nla_strip(data, nla_strip);
		}
	}

	FOREACH_FINALIZE_VOID;
}

static void library_foreach_mtex(LibraryForeachIDData *data, MTex *mtex)
{
	FOREACH_CALLBACK_INVOKE(data, mtex->object, IDWALK_NOP);
	FOREACH_CALLBACK_INVOKE(data, mtex->tex, IDWALK_USER);

	FOREACH_FINALIZE_VOID;
}


/**
 * Loop over all of the ID's this datablock links to.
 *
 * \note: May be extended to be recursive in the future.
 */
void BKE_library_foreach_ID_link(ID *id, LibraryIDLinkCallback callback, void *user_data, int flag)
{
	LibraryForeachIDData data;
	int i;

	if (flag & IDWALK_RECURSE) {
		/* For now, recusion implies read-only. */
		flag |= IDWALK_READONLY;

		data.ids_handled = BLI_gset_new(BLI_ghashutil_ptrhash, BLI_ghashutil_ptrcmp, __func__);
		BLI_LINKSTACK_INIT(data.ids_todo);
	}
	else {
		data.ids_handled = NULL;
	}
	data.flag = flag;
	data.status = 0;
	data.callback = callback;
	data.user_data = user_data;

#define CALLBACK_INVOKE_ID(check_id, cb_flag) \
	FOREACH_CALLBACK_INVOKE_ID(&data, check_id, cb_flag)

#define CALLBACK_INVOKE(check_id_super, cb_flag) \
	FOREACH_CALLBACK_INVOKE(&data, check_id_super, cb_flag)

	do {
		data.self_id = id;

		AnimData *adt = BKE_animdata_from_id(id);
		if (adt) {
			library_foreach_animationData(&data, adt);
		}

		switch (GS(id->name)) {
			case ID_LI:
			{
				Library *lib = (Library *) id;
				CALLBACK_INVOKE(lib->parent, IDWALK_NOP);
				break;
			}
			case ID_SCE:
			{
				Scene *scene = (Scene *) id;
				ToolSettings *toolsett = scene->toolsettings;
				SceneRenderLayer *srl;
				Base *base;

				CALLBACK_INVOKE(scene->camera, IDWALK_NOP);
				CALLBACK_INVOKE(scene->world, IDWALK_USER);
				CALLBACK_INVOKE(scene->set, IDWALK_NOP);
				CALLBACK_INVOKE(scene->clip, IDWALK_NOP);
				if (scene->nodetree) {
					/* nodetree **are owned by IDs**, treat them as mere sub-data and not real ID! */
					BKE_library_foreach_ID_link((ID *)scene->nodetree, callback, user_data, flag);
				}
				/* DO NOT handle scene->basact here, it's doubling with the loop over whole scene->base later,
				 * since basact is just a pointer to one of those items. */
				CALLBACK_INVOKE(scene->obedit, IDWALK_NOP);

				for (srl = scene->r.layers.first; srl; srl = srl->next) {
					FreestyleModuleConfig *fmc;
					FreestyleLineSet *fls;

					if (srl->mat_override) {
						CALLBACK_INVOKE(srl->mat_override, IDWALK_USER);
					}
					if (srl->light_override) {
						CALLBACK_INVOKE(srl->light_override, IDWALK_USER);
					}
					for (fmc = srl->freestyleConfig.modules.first; fmc; fmc = fmc->next) {
						if (fmc->script) {
							CALLBACK_INVOKE(fmc->script, IDWALK_NOP);
						}
					}
					for (fls = srl->freestyleConfig.linesets.first; fls; fls = fls->next) {
						if (fls->group) {
							CALLBACK_INVOKE(fls->group, IDWALK_USER);
						}
						if (fls->linestyle) {
							CALLBACK_INVOKE(fls->linestyle, IDWALK_USER);
						}
					}
				}

				if (scene->ed) {
					Sequence *seq;
					SEQP_BEGIN(scene->ed, seq)
					{
						CALLBACK_INVOKE(seq->scene, IDWALK_NOP);
						CALLBACK_INVOKE(seq->scene_camera, IDWALK_NOP);
						CALLBACK_INVOKE(seq->clip, IDWALK_USER);
						CALLBACK_INVOKE(seq->mask, IDWALK_USER);
						CALLBACK_INVOKE(seq->sound, IDWALK_USER);
					}
					SEQ_END
				}

				CALLBACK_INVOKE(scene->gpd, IDWALK_USER);

				for (base = scene->base.first; base; base = base->next) {
					CALLBACK_INVOKE(base->object, IDWALK_USER);
				}

				if (toolsett) {
					CALLBACK_INVOKE(toolsett->skgen_template, IDWALK_NOP);
					CALLBACK_INVOKE(toolsett->particle.scene, IDWALK_NOP);
					CALLBACK_INVOKE(toolsett->particle.object, IDWALK_NOP);
					CALLBACK_INVOKE(toolsett->particle.shape_object, IDWALK_NOP);
					CALLBACK_INVOKE(toolsett->imapaint.stencil, IDWALK_NOP);
					CALLBACK_INVOKE(toolsett->imapaint.clone, IDWALK_NOP);
					CALLBACK_INVOKE(toolsett->imapaint.canvas, IDWALK_NOP);
					if (toolsett->vpaint) {
						CALLBACK_INVOKE(toolsett->vpaint->paint.brush, IDWALK_NOP);
						CALLBACK_INVOKE(toolsett->vpaint->paint.palette, IDWALK_NOP);
					}
					if (toolsett->wpaint) {
						CALLBACK_INVOKE(toolsett->wpaint->paint.brush, IDWALK_NOP);
						CALLBACK_INVOKE(toolsett->wpaint->paint.palette, IDWALK_NOP);
					}
					if (toolsett->sculpt) {
						CALLBACK_INVOKE(toolsett->sculpt->paint.brush, IDWALK_NOP);
						CALLBACK_INVOKE(toolsett->sculpt->paint.palette, IDWALK_NOP);
						CALLBACK_INVOKE(toolsett->sculpt->gravity_object, IDWALK_NOP);
					}
					if (toolsett->uvsculpt) {
						CALLBACK_INVOKE(toolsett->uvsculpt->paint.brush, IDWALK_NOP);
						CALLBACK_INVOKE(toolsett->uvsculpt->paint.palette, IDWALK_NOP);
					}
				}

				if (scene->rigidbody_world) {
					BKE_rigidbody_world_id_loop(scene->rigidbody_world, library_foreach_rigidbodyworldSceneLooper, &data);
				}

				CALLBACK_INVOKE(scene->gm.dome.warptext, IDWALK_NOP);

				break;
			}

			case ID_OB:
			{
				Object *object = (Object *) id;
				ParticleSystem *psys;

				/* object data special case */
				if (object->type == OB_EMPTY) {
					/* empty can have NULL or Image */
					CALLBACK_INVOKE_ID(object->data, IDWALK_USER);
				}
				else {
					/* when set, this can't be NULL */
					if (object->data) {
						CALLBACK_INVOKE_ID(object->data, IDWALK_USER | IDWALK_NEVER_NULL);
					}
				}

				CALLBACK_INVOKE(object->parent, IDWALK_NOP);
				CALLBACK_INVOKE(object->track, IDWALK_NOP);
				/* object->proxy is refcounted, but not object->proxy_group... *sigh* */
				CALLBACK_INVOKE(object->proxy, IDWALK_USER);
				CALLBACK_INVOKE(object->proxy_group, IDWALK_NOP);
				CALLBACK_INVOKE(object->proxy_from, IDWALK_NOP);
				CALLBACK_INVOKE(object->poselib, IDWALK_USER);
				for (i = 0; i < object->totcol; i++) {
					CALLBACK_INVOKE(object->mat[i], IDWALK_USER);
				}
				CALLBACK_INVOKE(object->gpd, IDWALK_USER);
				CALLBACK_INVOKE(object->dup_group, IDWALK_USER);

				if (object->pd) {
					CALLBACK_INVOKE(object->pd->tex, IDWALK_USER);
					CALLBACK_INVOKE(object->pd->f_source, IDWALK_NOP);
				}

				if (object->pose) {
					bPoseChannel *pchan;
					for (pchan = object->pose->chanbase.first; pchan; pchan = pchan->next) {
						CALLBACK_INVOKE(pchan->custom, IDWALK_USER);
						BKE_constraints_id_loop(&pchan->constraints, library_foreach_constraintObjectLooper, &data);
					}
				}

				if (object->rigidbody_constraint) {
					CALLBACK_INVOKE(object->rigidbody_constraint->ob1, IDWALK_NOP);
					CALLBACK_INVOKE(object->rigidbody_constraint->ob2, IDWALK_NOP);
				}

				if (object->lodlevels.first) {
					LodLevel *level;
					for (level = object->lodlevels.first; level; level = level->next) {
						CALLBACK_INVOKE(level->source, IDWALK_NOP);
					}
				}

				modifiers_foreachIDLink(object, library_foreach_modifiersForeachIDLink, &data);
				BKE_constraints_id_loop(&object->constraints, library_foreach_constraintObjectLooper, &data);

				for (psys = object->particlesystem.first; psys; psys = psys->next) {
					BKE_particlesystem_id_loop(psys, library_foreach_particlesystemsObjectLooper, &data);
				}

				BKE_sca_sensors_id_loop(&object->sensors, library_foreach_sensorsObjectLooper, &data);
				BKE_sca_controllers_id_loop(&object->controllers, library_foreach_controllersObjectLooper, &data);
				BKE_sca_actuators_id_loop(&object->actuators, library_foreach_actuatorsObjectLooper, &data);
				break;
			}

			case ID_ME:
			{
				Mesh *mesh = (Mesh *) id;
				CALLBACK_INVOKE(mesh->texcomesh, IDWALK_USER);
				CALLBACK_INVOKE(mesh->key, IDWALK_USER);
				for (i = 0; i < mesh->totcol; i++) {
					CALLBACK_INVOKE(mesh->mat[i], IDWALK_USER);
				}
				break;
			}

			case ID_CU:
			{
				Curve *curve = (Curve *) id;
				CALLBACK_INVOKE(curve->bevobj, IDWALK_NOP);
				CALLBACK_INVOKE(curve->taperobj, IDWALK_NOP);
				CALLBACK_INVOKE(curve->textoncurve, IDWALK_NOP);
				CALLBACK_INVOKE(curve->key, IDWALK_USER);
				for (i = 0; i < curve->totcol; i++) {
					CALLBACK_INVOKE(curve->mat[i], IDWALK_USER);
				}
				CALLBACK_INVOKE(curve->vfont, IDWALK_USER);
				CALLBACK_INVOKE(curve->vfontb, IDWALK_USER);
				CALLBACK_INVOKE(curve->vfonti, IDWALK_USER);
				CALLBACK_INVOKE(curve->vfontbi, IDWALK_USER);
				break;
			}

			case ID_MB:
			{
				MetaBall *metaball = (MetaBall *) id;
				for (i = 0; i < metaball->totcol; i++) {
					CALLBACK_INVOKE(metaball->mat[i], IDWALK_USER);
				}
				break;
			}

			case ID_MA:
			{
				Material *material = (Material *) id;
				for (i = 0; i < MAX_MTEX; i++) {
					if (material->mtex[i]) {
						library_foreach_mtex(&data, material->mtex[i]);
					}
				}
				if (material->nodetree) {
					/* nodetree **are owned by IDs**, treat them as mere sub-data and not real ID! */
					BKE_library_foreach_ID_link((ID *)material->nodetree, callback, user_data, flag);
				}
				CALLBACK_INVOKE(material->group, IDWALK_USER);
				break;
			}

			case ID_TE:
			{
				Tex *texture = (Tex *) id;
				if (texture->nodetree) {
					/* nodetree **are owned by IDs**, treat them as mere sub-data and not real ID! */
					BKE_library_foreach_ID_link((ID *)texture->nodetree, callback, user_data, flag);
				}
				CALLBACK_INVOKE(texture->ima, IDWALK_USER);
				if (texture->env) {
					CALLBACK_INVOKE(texture->env->object, IDWALK_NOP);
					CALLBACK_INVOKE(texture->env->ima, IDWALK_USER);
				}
				if (texture->pd)
					CALLBACK_INVOKE(texture->pd->object, IDWALK_NOP);
				if (texture->vd)
					CALLBACK_INVOKE(texture->vd->object, IDWALK_NOP);
				if (texture->ot)
					CALLBACK_INVOKE(texture->ot->object, IDWALK_NOP);
				break;
			}

			case ID_LT:
			{
				Lattice *lattice = (Lattice *) id;
				CALLBACK_INVOKE(lattice->key, IDWALK_USER);
				break;
			}

			case ID_LA:
			{
				Lamp *lamp = (Lamp *) id;
				for (i = 0; i < MAX_MTEX; i++) {
					if (lamp->mtex[i]) {
						library_foreach_mtex(&data, lamp->mtex[i]);
					}
				}
				if (lamp->nodetree) {
					/* nodetree **are owned by IDs**, treat them as mere sub-data and not real ID! */
					BKE_library_foreach_ID_link((ID *)lamp->nodetree, callback, user_data, flag);
				}
				break;
			}

			case ID_CA:
			{
				Camera *camera = (Camera *) id;
				CALLBACK_INVOKE(camera->dof_ob, IDWALK_NOP);
				break;
			}

			case ID_KE:
			{
				Key *key = (Key *) id;
				CALLBACK_INVOKE_ID(key->from, IDWALK_NOP);
				break;
			}

			case ID_SCR:
			{
				bScreen *screen = (bScreen *) id;
				CALLBACK_INVOKE(screen->scene, IDWALK_USER_ONE);
				break;
			}

			case ID_WO:
			{
				World *world = (World *) id;
				for (i = 0; i < MAX_MTEX; i++) {
					if (world->mtex[i]) {
						library_foreach_mtex(&data, world->mtex[i]);
					}
				}
				if (world->nodetree) {
					/* nodetree **are owned by IDs**, treat them as mere sub-data and not real ID! */
					BKE_library_foreach_ID_link((ID *)world->nodetree, callback, user_data, flag);
				}
				break;
			}

			case ID_SPK:
			{
				Speaker *speaker = (Speaker *) id;
				CALLBACK_INVOKE(speaker->sound, IDWALK_USER);
				break;
			}

			case ID_GR:
			{
				Group *group = (Group *) id;
				GroupObject *gob;
				for (gob = group->gobject.first; gob; gob = gob->next) {
					CALLBACK_INVOKE(gob->ob, IDWALK_USER_ONE);
				}
				break;
			}

			case ID_NT:
			{
				bNodeTree *ntree = (bNodeTree *) id;
				bNode *node;
				CALLBACK_INVOKE(ntree->gpd, IDWALK_USER);
				for (node = ntree->nodes.first; node; node = node->next) {
					CALLBACK_INVOKE_ID(node->id, IDWALK_USER);
				}
				break;
			}

			case ID_BR:
			{
				Brush *brush = (Brush *) id;
				CALLBACK_INVOKE(brush->toggle_brush, IDWALK_NOP);
				CALLBACK_INVOKE(brush->clone.image, IDWALK_NOP);
				CALLBACK_INVOKE(brush->paint_curve, IDWALK_USER);
				library_foreach_mtex(&data, &brush->mtex);
				library_foreach_mtex(&data, &brush->mask_mtex);
				break;
			}

			case ID_PA:
			{
				ParticleSettings *psett = (ParticleSettings *) id;
				CALLBACK_INVOKE(psett->dup_group, IDWALK_NOP);
				CALLBACK_INVOKE(psett->dup_ob, IDWALK_NOP);
				CALLBACK_INVOKE(psett->bb_ob, IDWALK_NOP);

				for (i = 0; i < MAX_MTEX; i++) {
					if (psett->mtex[i]) {
						library_foreach_mtex(&data, psett->mtex[i]);
					}
				}

				if (psett->effector_weights) {
					CALLBACK_INVOKE(psett->effector_weights->group, IDWALK_NOP);
				}

				if (psett->boids) {
					BoidState *state;
					BoidRule *rule;

					for (state = psett->boids->states.first; state; state = state->next) {
						for (rule = state->rules.first; rule; rule = rule->next) {
							if (rule->type == eBoidRuleType_Avoid) {
								BoidRuleGoalAvoid *gabr = (BoidRuleGoalAvoid *)rule;
								CALLBACK_INVOKE(gabr->ob, IDWALK_NOP);
							}
							else if (rule->type == eBoidRuleType_FollowLeader) {
								BoidRuleFollowLeader *flbr = (BoidRuleFollowLeader *)rule;
								CALLBACK_INVOKE(flbr->ob, IDWALK_NOP);
							}
						}
					}
				}

				break;
			}

			case ID_MC:
			{
				MovieClip *clip = (MovieClip *) id;
				MovieTracking *tracking = &clip->tracking;
				MovieTrackingObject *object;

				CALLBACK_INVOKE(clip->gpd, IDWALK_USER);
				for (object = tracking->objects.first; object; object = object->next) {
					ListBase *tracksbase = BKE_tracking_object_get_tracks(tracking, object);
					MovieTrackingTrack *track;

					for (track = tracksbase->first; track; track = track->next) {
						CALLBACK_INVOKE(track->gpd, IDWALK_USER);
					}
				}
				break;
			}

			case ID_MSK:
			{
				Mask *mask = (Mask *) id;
				MaskLayer *mask_layer;
				for (mask_layer = mask->masklayers.first; mask_layer; mask_layer = mask_layer->next) {
					MaskSpline *mask_spline;

					for (mask_spline = mask_layer->splines.first; mask_spline; mask_spline = mask_spline->next) {
						for (i = 0; i < mask_spline->tot_point; i++) {
							MaskSplinePoint *point = &mask_spline->points[i];
							CALLBACK_INVOKE_ID(point->parent.id, IDWALK_USER);
						}
					}
				}
				break;
			}

			case ID_LS:
			{
				FreestyleLineStyle *linestyle = (FreestyleLineStyle *) id;
				LineStyleModifier *lsm;
				for (i = 0; i < MAX_MTEX; i++) {
					if (linestyle->mtex[i]) {
						library_foreach_mtex(&data, linestyle->mtex[i]);
					}
				}
				if (linestyle->nodetree) {
					/* nodetree **are owned by IDs**, treat them as mere sub-data and not real ID! */
					BKE_library_foreach_ID_link((ID *)linestyle->nodetree, callback, user_data, flag);
				}

				for (lsm = linestyle->color_modifiers.first; lsm; lsm = lsm->next) {
					if (lsm->type == LS_MODIFIER_DISTANCE_FROM_OBJECT) {
						LineStyleColorModifier_DistanceFromObject *p = (LineStyleColorModifier_DistanceFromObject *)lsm;
						if (p->target) {
							CALLBACK_INVOKE(p->target, IDWALK_NOP);
						}
					}
				}
				for (lsm = linestyle->alpha_modifiers.first; lsm; lsm = lsm->next) {
					if (lsm->type == LS_MODIFIER_DISTANCE_FROM_OBJECT) {
						LineStyleAlphaModifier_DistanceFromObject *p = (LineStyleAlphaModifier_DistanceFromObject *)lsm;
						if (p->target) {
							CALLBACK_INVOKE(p->target, IDWALK_NOP);
						}
					}
				}
				for (lsm = linestyle->thickness_modifiers.first; lsm; lsm = lsm->next) {
					if (lsm->type == LS_MODIFIER_DISTANCE_FROM_OBJECT) {
						LineStyleThicknessModifier_DistanceFromObject *p = (LineStyleThicknessModifier_DistanceFromObject *)lsm;
						if (p->target) {
							CALLBACK_INVOKE(p->target, IDWALK_NOP);
						}
					}
				}
				break;
			}
		}
	} while ((id = (flag & IDWALK_RECURSE) ? BLI_LINKSTACK_POP(data.ids_todo) : NULL));

FOREACH_FINALIZE:
	if (data.ids_handled) {
		BLI_gset_free(data.ids_handled, NULL);
		BLI_LINKSTACK_FREE(data.ids_todo);
	}

#undef CALLBACK_INVOKE_ID
#undef CALLBACK_INVOKE
}

#undef FOREACH_CALLBACK_INVOKE_ID
#undef FOREACH_CALLBACK_INVOKE

/**
 * re-usable function, use when replacing ID's
 */
void BKE_library_update_ID_link_user(ID *id_dst, ID *id_src, const int cd_flag)
{
	if (cd_flag & IDWALK_USER) {
		id_us_min(id_src);
		id_us_plus(id_dst);
	}
	else if (cd_flag & IDWALK_USER_ONE) {
		id_us_ensure_real(id_dst);
	}
}

/* ***** ID users iterator. ***** */
typedef struct IDUsersIter {
	ID *id;

	ListBase *lb_array[MAX_LIBARRAY];
	int lb_idx;

	ID *curr_id;
	int count;  /* Set by callback. */
} IDUsersIter;

static int foreach_libblock_id_users_callback(void *user_data, ID *UNUSED(self_id), ID **id_p, int cb_flag)
{
	IDUsersIter *iter = user_data;

	if (*id_p && (*id_p == iter->id)) {
<<<<<<< HEAD
		printf("%s uses %s (refcounted: %d, userone: %d, used_one: %d, used_one_active: %d)\n",
		       iter->curr_id->name, iter->id->name, (cb_flag & IDWALK_USER) ? 1 : 0, (cb_flag & IDWALK_USER_ONE) ? 1 : 0,
		       (iter->id->tag & LIB_TAG_EXTRAUSER) ? 1 : 0, (iter->id->tag & LIB_TAG_EXTRAUSER_SET) ? 1 : 0);
=======
#if 0
		printf("%s uses %s (refcounted: %d, userone: %d, used_one: %d, used_one_active: %d)\n",
		       iter->curr_id->name, iter->id->name, (cb_flag & IDWALK_USER) ? 1 : 0, (cb_flag & IDWALK_USER_ONE) ? 1 : 0,
		       (iter->id->tag & LIB_TAG_EXTRAUSER) ? 1 : 0, (iter->id->tag & LIB_TAG_EXTRAUSER_SET) ? 1 : 0);
#else
		UNUSED_VARS(cb_flag);
#endif
>>>>>>> ba1af2e1
		iter->count++;
	}

	return IDWALK_RET_NOP;
}

/**
 * Return the number of times given \a id_user uses/references \a id_used.
 *
 * \note This only checks for pointer references of an ID, shallow usages (like e.g. by RNA paths, as done
 *       for FCurves) are not detected at all.
 *
 * \param id_user the ID which is supposed to use (reference) \a id_used.
 * \param id_used the ID which is supposed to be used (referenced) by \a id_user.
 * \return the number of direct usages/references of \a id_used by \a id_user.
 */
int BKE_library_ID_use_ID(ID *id_user, ID *id_used)
{
	IDUsersIter iter;

	/* We do not care about iter.lb_array/lb_idx here... */
	iter.id = id_used;
	iter.curr_id = id_user;
	iter.count = 0;

	BKE_library_foreach_ID_link(iter.curr_id, foreach_libblock_id_users_callback, (void *)&iter, IDWALK_NOP);

	return iter.count;
}<|MERGE_RESOLUTION|>--- conflicted
+++ resolved
@@ -798,11 +798,6 @@
 	IDUsersIter *iter = user_data;
 
 	if (*id_p && (*id_p == iter->id)) {
-<<<<<<< HEAD
-		printf("%s uses %s (refcounted: %d, userone: %d, used_one: %d, used_one_active: %d)\n",
-		       iter->curr_id->name, iter->id->name, (cb_flag & IDWALK_USER) ? 1 : 0, (cb_flag & IDWALK_USER_ONE) ? 1 : 0,
-		       (iter->id->tag & LIB_TAG_EXTRAUSER) ? 1 : 0, (iter->id->tag & LIB_TAG_EXTRAUSER_SET) ? 1 : 0);
-=======
 #if 0
 		printf("%s uses %s (refcounted: %d, userone: %d, used_one: %d, used_one_active: %d)\n",
 		       iter->curr_id->name, iter->id->name, (cb_flag & IDWALK_USER) ? 1 : 0, (cb_flag & IDWALK_USER_ONE) ? 1 : 0,
@@ -810,7 +805,6 @@
 #else
 		UNUSED_VARS(cb_flag);
 #endif
->>>>>>> ba1af2e1
 		iter->count++;
 	}
 
