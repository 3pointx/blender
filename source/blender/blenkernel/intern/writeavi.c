--- conflicted
+++ resolved
@@ -284,13 +284,8 @@
 
 #endif  /* WITH_AVI */
 
-<<<<<<< HEAD
-/* similar to BKE_makepicstring() */
+/* similar to BKE_image_path_from_imformat() */
 void BKE_movie_filepath_get(char *string, RenderData *rd, const char *suffix)
-=======
-/* similar to BKE_image_path_from_imformat() */
-void BKE_movie_filepath_get(char *string, RenderData *rd)
->>>>>>> d036ad55
 {
 	bMovieHandle *mh = BKE_movie_handle_get(rd->im_format.imtype);
 	if (mh->get_movie_path)
