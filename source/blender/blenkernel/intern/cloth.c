--- conflicted
+++ resolved
@@ -267,13 +267,8 @@
     copy_v3_v3(verts->txold, verts->x);
 
     /* Get the current position. */
-<<<<<<< HEAD
     copy_v3_v3(verts->xconst, positions[i]);
-    mul_m4_v3(ob->obmat, verts->xconst);
-=======
-    copy_v3_v3(verts->xconst, mvert[i].co);
     mul_m4_v3(ob->object_to_world, verts->xconst);
->>>>>>> 41c692ee
 
     if (vert_mass_changed) {
       verts->mass = clmd->sim_parms->mass;
@@ -1158,13 +1153,8 @@
 
   /* vertex count is already ensured to match */
   for (i = 0; i < mesh->totvert; i++, verts++) {
-<<<<<<< HEAD
     copy_v3_v3(verts->xrest, positions[i]);
-    mul_m4_v3(ob->obmat, verts->xrest);
-=======
-    copy_v3_v3(verts->xrest, mvert[i].co);
     mul_m4_v3(ob->object_to_world, verts->xrest);
->>>>>>> 41c692ee
   }
 }
 
