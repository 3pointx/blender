/*
 * This program is free software; you can redistribute it and/or
 * modify it under the terms of the GNU General Public License
 * as published by the Free Software Foundation; either version 2
 * of the License, or (at your option) any later version.
 *
 * This program is distributed in the hope that it will be useful,
 * but WITHOUT ANY WARRANTY; without even the implied warranty of
 * MERCHANTABILITY or FITNESS FOR A PARTICULAR PURPOSE.  See the
 * GNU General Public License for more details.
 *
 * You should have received a copy of the GNU General Public License
 * along with this program; if not, write to the Free Software Foundation,
 * Inc., 51 Franklin Street, Fifth Floor, Boston, MA 02110-1301, USA.
 *
 * The Original Code is Copyright (C) 2001-2002 by NaN Holding BV.
 * All rights reserved.
 */

/** \file
 * \ingroup bke
 *
 * Contains management of ID's and libraries
 * allocate and free of all library data
 */

#include <ctype.h>
#include <stddef.h>
#include <stdio.h>
#include <stdlib.h>
#include <string.h>

#include "CLG_log.h"

#include "MEM_guardedalloc.h"

/* all types are needed here, in order to do memory operations */
#include "DNA_ID.h"
#include "DNA_anim_types.h"
#include "DNA_collection_types.h"
#include "DNA_gpencil_types.h"
#include "DNA_key_types.h"
#include "DNA_node_types.h"
#include "DNA_workspace_types.h"

#include "BLI_utildefines.h"

#include "BLI_alloca.h"
#include "BLI_blenlib.h"
#include "BLI_ghash.h"
#include "BLI_linklist.h"
#include "BLI_memarena.h"
#include "BLI_string_utils.h"

#include "BLT_translation.h"

#include "BKE_anim_data.h"
#include "BKE_armature.h"
#include "BKE_asset.h"
#include "BKE_bpath.h"
#include "BKE_context.h"
#include "BKE_global.h"
#include "BKE_gpencil.h"
#include "BKE_idprop.h"
#include "BKE_idtype.h"
#include "BKE_key.h"
#include "BKE_lib_id.h"
#include "BKE_lib_override.h"
#include "BKE_lib_query.h"
#include "BKE_lib_remap.h"
#include "BKE_main.h"
#include "BKE_node.h"
#include "BKE_rigidbody.h"

#include "DEG_depsgraph.h"
#include "DEG_depsgraph_build.h"

#include "RNA_access.h"

#include "BLO_read_write.h"

#include "atomic_ops.h"

//#define DEBUG_TIME

#ifdef DEBUG_TIME
#  include "PIL_time_utildefines.h"
#endif

static CLG_LogRef LOG = {.identifier = "bke.lib_id"};

/* Empty shell mostly, but needed for read code. */
IDTypeInfo IDType_ID_LINK_PLACEHOLDER = {
    .id_code = ID_LINK_PLACEHOLDER,
    .id_filter = 0,
    .main_listbase_index = INDEX_ID_NULL,
    .struct_size = sizeof(ID),
    .name = "LinkPlaceholder",
    .name_plural = "link_placeholders",
    .translation_context = BLT_I18NCONTEXT_ID_ID,
    .flags = IDTYPE_FLAGS_NO_COPY | IDTYPE_FLAGS_NO_LIBLINKING,

    .init_data = NULL,
    .copy_data = NULL,
    .free_data = NULL,
    .make_local = NULL,
    .foreach_id = NULL,
    .foreach_cache = NULL,

    .blend_write = NULL,
    .blend_read_data = NULL,
    .blend_read_lib = NULL,
    .blend_read_expand = NULL,

    .blend_read_undo_preserve = NULL,

    .lib_override_apply_post = NULL,
};

/* GS reads the memory pointed at in a specific ordering.
 * only use this definition, makes little and big endian systems
 * work fine, in conjunction with MAKE_ID */

/* ************* general ************************ */

/**
 * This has to be called from each make_local_* func, we could call from BKE_lib_id_make_local()
 * but then the make local functions would not be self contained.
 * Also note that the id _must_ have a library - campbell */
static void lib_id_library_local_paths(Main *bmain, Library *lib, ID *id)
{
  const char *bpath_user_data[2] = {BKE_main_blendfile_path(bmain), lib->filepath_abs};

  BKE_bpath_traverse_id(bmain,
                        id,
                        BKE_bpath_relocate_visitor,
                        BKE_BPATH_TRAVERSE_SKIP_MULTIFILE,
                        (void *)bpath_user_data);
}

static int lib_id_clear_library_data_users_update_cb(LibraryIDLinkCallbackData *cb_data)
{
  ID *id = cb_data->user_data;
  if (*cb_data->id_pointer == id) {
    DEG_id_tag_update_ex(
        cb_data->bmain, cb_data->id_owner, ID_RECALC_TAG_FOR_UNDO | ID_RECALC_COPY_ON_WRITE);
    return IDWALK_RET_STOP_ITER;
  }
  return IDWALK_RET_NOP;
}

/**
 * Pull an ID out of a library (make it local). Only call this for IDs that
 * don't have other library users.
 */
void BKE_lib_id_clear_library_data(Main *bmain, ID *id)
{
  const bool id_in_mainlist = (id->tag & LIB_TAG_NO_MAIN) == 0 &&
                              (id->flag & LIB_EMBEDDED_DATA) == 0;

  lib_id_library_local_paths(bmain, id->lib, id);

  id_fake_user_clear(id);

  id->lib = NULL;
  id->tag &= ~(LIB_TAG_INDIRECT | LIB_TAG_EXTERN);
  id->flag &= ~LIB_INDIRECT_WEAK_LINK;
  if (id_in_mainlist) {
    if (BKE_id_new_name_validate(which_libbase(bmain, GS(id->name)), id, NULL, false)) {
      bmain->is_memfile_undo_written = false;
    }
  }

  /* Conceptually, an ID made local is not the same as the linked one anymore. Reflect that by
   * regenerating its session UUID. */
  if ((id->tag & LIB_TAG_TEMP_MAIN) == 0) {
    BKE_lib_libblock_session_uuid_renew(id);
  }

  /* We need to tag this IDs and all of its users, conceptually new local ID and original linked
   * ones are two completely different data-blocks that were virtually remapped, even though in
   * reality they remain the same data. For undo this info is critical now. */
  DEG_id_tag_update_ex(bmain, id, ID_RECALC_COPY_ON_WRITE);
  ID *id_iter;
  FOREACH_MAIN_ID_BEGIN (bmain, id_iter) {
    BKE_library_foreach_ID_link(
        bmain, id_iter, lib_id_clear_library_data_users_update_cb, id, IDWALK_READONLY);
  }
  FOREACH_MAIN_ID_END;

  /* Internal shape key blocks inside data-blocks also stores id->lib,
   * make sure this stays in sync (note that we do not need any explicit handling for real EMBEDDED
   * IDs here, this is down automatically in `lib_id_expand_local_cb()`. */
  Key *key = BKE_key_from_id(id);
  if (key != NULL) {
    BKE_lib_id_clear_library_data(bmain, &key->id);
  }

  DEG_relations_tag_update(bmain);
}

void id_lib_extern(ID *id)
{
  if (id && ID_IS_LINKED(id)) {
    BLI_assert(BKE_idtype_idcode_is_linkable(GS(id->name)));
    if (id->tag & LIB_TAG_INDIRECT) {
      id->tag &= ~LIB_TAG_INDIRECT;
      id->flag &= ~LIB_INDIRECT_WEAK_LINK;
      id->tag |= LIB_TAG_EXTERN;
      id->lib->parent = NULL;
    }
  }
}

void id_lib_indirect_weak_link(ID *id)
{
  if (id && ID_IS_LINKED(id)) {
    BLI_assert(BKE_idtype_idcode_is_linkable(GS(id->name)));
    if (id->tag & LIB_TAG_INDIRECT) {
      id->flag |= LIB_INDIRECT_WEAK_LINK;
    }
  }
}

/**
 * Ensure we have a real user
 *
 * \note Now that we have flags, we could get rid of the 'fake_user' special case,
 * flags are enough to ensure we always have a real user.
 * However, #ID_REAL_USERS is used in several places outside of core lib.c,
 * so think we can wait later to make this change.
 */
void id_us_ensure_real(ID *id)
{
  if (id) {
    const int limit = ID_FAKE_USERS(id);
    id->tag |= LIB_TAG_EXTRAUSER;
    if (id->us <= limit) {
      if (id->us < limit || ((id->us == limit) && (id->tag & LIB_TAG_EXTRAUSER_SET))) {
        CLOG_ERROR(&LOG,
                   "ID user count error: %s (from '%s')",
                   id->name,
                   id->lib ? id->lib->filepath_abs : "[Main]");
        BLI_assert(0);
      }
      id->us = limit + 1;
      id->tag |= LIB_TAG_EXTRAUSER_SET;
    }
  }
}

void id_us_clear_real(ID *id)
{
  if (id && (id->tag & LIB_TAG_EXTRAUSER)) {
    if (id->tag & LIB_TAG_EXTRAUSER_SET) {
      id->us--;
      BLI_assert(id->us >= ID_FAKE_USERS(id));
    }
    id->tag &= ~(LIB_TAG_EXTRAUSER | LIB_TAG_EXTRAUSER_SET);
  }
}

/**
 * Same as \a id_us_plus, but does not handle lib indirect -> extern.
 * Only used by readfile.c so far, but simpler/safer to keep it here nonetheless.
 */
void id_us_plus_no_lib(ID *id)
{
  if (id) {
    if ((id->tag & LIB_TAG_EXTRAUSER) && (id->tag & LIB_TAG_EXTRAUSER_SET)) {
      BLI_assert(id->us >= 1);
      /* No need to increase count, just tag extra user as no more set.
       * Avoids annoying & inconsistent +1 in user count. */
      id->tag &= ~LIB_TAG_EXTRAUSER_SET;
    }
    else {
      BLI_assert(id->us >= 0);
      id->us++;
    }
  }
}

void id_us_plus(ID *id)
{
  if (id) {
    id_us_plus_no_lib(id);
    id_lib_extern(id);
  }
}

/* decrements the user count for *id. */
void id_us_min(ID *id)
{
  if (id) {
    const int limit = ID_FAKE_USERS(id);

    if (id->us <= limit) {
      if (GS(id->name) != ID_IP) {
        /* Do not assert on deprecated ID types, we cannot really ensure that their ID refcounting
         * is valid... */
        CLOG_ERROR(&LOG,
                   "ID user decrement error: %s (from '%s'): %d <= %d",
                   id->name,
                   id->lib ? id->lib->filepath_abs : "[Main]",
                   id->us,
                   limit);
        BLI_assert(0);
      }
      id->us = limit;
    }
    else {
      id->us--;
    }

    if ((id->us == limit) && (id->tag & LIB_TAG_EXTRAUSER)) {
      /* We need an extra user here, but never actually incremented user count for it so far,
       * do it now. */
      id_us_ensure_real(id);
    }
  }
}

void id_fake_user_set(ID *id)
{
  if (id && !(id->flag & LIB_FAKEUSER)) {
    id->flag |= LIB_FAKEUSER;
    id_us_plus(id);
  }
}

void id_fake_user_clear(ID *id)
{
  if (id && (id->flag & LIB_FAKEUSER)) {
    id->flag &= ~LIB_FAKEUSER;
    id_us_min(id);
  }
}

void BKE_id_newptr_and_tag_clear(ID *id)
{
  /* We assume that if this ID has no new ID, its embedded data has not either. */
  if (id->newid == NULL) {
    return;
  }

  id->newid->tag &= ~LIB_TAG_NEW;
  id->newid = NULL;

  /* Deal with embedded data too. */
  /* NOTE: even though ShapeKeys are not technically embedded data currently, they behave as such
   * in most cases, so for sake of consistency treat them as such here. Also mirrors the behavior
   * in `BKE_lib_id_make_local`. */
  Key *key = BKE_key_from_id(id);
  if (key != NULL) {
    BKE_id_newptr_and_tag_clear(&key->id);
  }
  bNodeTree *ntree = ntreeFromID(id);
  if (ntree != NULL) {
    BKE_id_newptr_and_tag_clear(&ntree->id);
  }
  if (GS(id->name) == ID_SCE) {
    Collection *master_collection = ((Scene *)id)->master_collection;
    if (master_collection != NULL) {
      BKE_id_newptr_and_tag_clear(&master_collection->id);
    }
  }
}

static int lib_id_expand_local_cb(LibraryIDLinkCallbackData *cb_data)
{
  Main *bmain = cb_data->bmain;
  ID *id_self = cb_data->id_self;
  ID **id_pointer = cb_data->id_pointer;
  int const cb_flag = cb_data->cb_flag;

  if (cb_flag & IDWALK_CB_LOOPBACK) {
    /* We should never have anything to do with loop-back pointers here. */
    return IDWALK_RET_NOP;
  }

  if (cb_flag & IDWALK_CB_EMBEDDED) {
    /* Embedded data-blocks need to be made fully local as well.
     * Note however that in some cases (when owner ID had to be duplicated instead of being made
     * local directly), its embedded IDs should also have already been duplicated, and hence be
     * fully local here already. */
    if (*id_pointer != NULL && ID_IS_LINKED(*id_pointer)) {
      BLI_assert(*id_pointer != id_self);

      BKE_lib_id_clear_library_data(bmain, *id_pointer);
    }
    return IDWALK_RET_NOP;
  }

  /* Can happen that we get un-linkable ID here, e.g. with shape-key referring to itself
   * (through drivers)...
   * Just skip it, shape key can only be either indirectly linked, or fully local, period.
   * And let's curse one more time that stupid useless shapekey ID type! */
  if (*id_pointer && *id_pointer != id_self &&
      BKE_idtype_idcode_is_linkable(GS((*id_pointer)->name))) {
    id_lib_extern(*id_pointer);
  }

  return IDWALK_RET_NOP;
}

/**
 * Expand ID usages of given id as 'extern' (and no more indirect) linked data.
 * Used by ID copy/make_local functions.
 */
void BKE_lib_id_expand_local(Main *bmain, ID *id)
{
  BKE_library_foreach_ID_link(bmain, id, lib_id_expand_local_cb, bmain, IDWALK_READONLY);
}

/**
 * Ensure new (copied) ID is fully made local.
 */
static void lib_id_copy_ensure_local(Main *bmain, const ID *old_id, ID *new_id)
{
  if (ID_IS_LINKED(old_id)) {
    BKE_lib_id_expand_local(bmain, new_id);
    lib_id_library_local_paths(bmain, old_id->lib, new_id);
  }
}

/**
 * Generic 'make local' function, works for most of data-block types...
 */
void BKE_lib_id_make_local_generic(Main *bmain, ID *id, const int flags)
{
  if (!ID_IS_LINKED(id)) {
    return;
  }

  const bool lib_local = (flags & LIB_ID_MAKELOCAL_FULL_LIBRARY) != 0;
  bool force_local = (flags & LIB_ID_MAKELOCAL_FORCE_LOCAL) != 0;
  bool force_copy = (flags & LIB_ID_MAKELOCAL_FORCE_COPY) != 0;
  BLI_assert(force_copy == false || force_copy != force_local);

  bool is_local = false, is_lib = false;

  /* - only lib users: do nothing (unless force_local is set)
   * - only local users: set flag
   * - mixed: make copy
   * In case we make a whole lib's content local,
   * we always want to localize, and we skip remapping (done later).
   */

  if (!force_copy && !force_local) {
    BKE_library_ID_test_usages(bmain, id, &is_local, &is_lib);
    if (lib_local || is_local) {
      if (!is_lib) {
        force_local = true;
      }
      else {
        force_copy = true;
      }
    }
  }

  if (force_local) {
    BKE_lib_id_clear_library_data(bmain, id);
    BKE_lib_id_expand_local(bmain, id);
  }
  else if (force_copy) {
    ID *id_new = BKE_id_copy(bmain, id);

    /* Should not fail in expected use cases,
     * but a few ID types cannot be copied (LIB, WM, SCR...). */
    if (id_new != NULL) {
      id_new->us = 0;

      /* setting newid is mandatory for complex make_lib_local logic... */
      ID_NEW_SET(id, id_new);
      Key *key = BKE_key_from_id(id), *key_new = BKE_key_from_id(id);
      if (key && key_new) {
        ID_NEW_SET(key, key_new);
      }
      bNodeTree *ntree = ntreeFromID(id), *ntree_new = ntreeFromID(id_new);
      if (ntree && ntree_new) {
        ID_NEW_SET(ntree, ntree_new);
      }
      if (GS(id->name) == ID_SCE) {
        Collection *master_collection = ((Scene *)id)->master_collection,
                   *master_collection_new = ((Scene *)id_new)->master_collection;
        if (master_collection && master_collection_new) {
          ID_NEW_SET(master_collection, master_collection_new);
        }
      }

      if (!lib_local) {
        BKE_libblock_remap(bmain, id, id_new, ID_REMAP_SKIP_INDIRECT_USAGE);
      }
    }
  }
}

/**
 * Calls the appropriate make_local method for the block, unless test is set.
 *
 * \note Always set #ID.newid pointer in case it gets duplicated.
 *
 * \param flags: Special flag used when making a whole library's content local,
 * it needs specific handling.
 * \return true is the ID has successfully been made local.
 */
bool BKE_lib_id_make_local(Main *bmain, ID *id, const int flags)
{
  const bool lib_local = (flags & LIB_ID_MAKELOCAL_FULL_LIBRARY) != 0;

  /* We don't care whether ID is directly or indirectly linked
   * in case we are making a whole lib local... */
  if (!lib_local && (id->tag & LIB_TAG_INDIRECT)) {
    return false;
  }

  const IDTypeInfo *idtype_info = BKE_idtype_get_info_from_id(id);

  if (idtype_info == NULL) {
    BLI_assert_msg(0, "IDType Missing IDTypeInfo");
    return false;
  }

  BLI_assert((idtype_info->flags & IDTYPE_FLAGS_NO_LIBLINKING) == 0);

  if (idtype_info->make_local != NULL) {
    idtype_info->make_local(bmain, id, flags);
  }
  else {
    BKE_lib_id_make_local_generic(bmain, id, flags);
  }

  return true;
}

struct IDCopyLibManagementData {
  const ID *id_src;
  ID *id_dst;
  int flag;
};

/* Increases usercount as required, and remap self ID pointers. */
static int id_copy_libmanagement_cb(LibraryIDLinkCallbackData *cb_data)
{
  ID **id_pointer = cb_data->id_pointer;
  ID *id = *id_pointer;
  const int cb_flag = cb_data->cb_flag;
  struct IDCopyLibManagementData *data = cb_data->user_data;

  /* Remap self-references to new copied ID. */
  if (id == data->id_src) {
    /* We cannot use id_self here, it is not *always* id_dst (thanks to $£!+@#&/? nodetrees). */
    id = *id_pointer = data->id_dst;
  }

  /* Increase used IDs refcount if needed and required. */
  if ((data->flag & LIB_ID_CREATE_NO_USER_REFCOUNT) == 0 && (cb_flag & IDWALK_CB_USER)) {
    if ((data->flag & LIB_ID_CREATE_NO_MAIN) != 0) {
      BLI_assert(cb_data->id_self->tag & LIB_TAG_NO_MAIN);
      id_us_plus_no_lib(id);
    }
    else {
      id_us_plus(id);
    }
  }

  return IDWALK_RET_NOP;
}

bool BKE_id_copy_is_allowed(const ID *id)
{
#define LIB_ID_TYPES_NOCOPY \
  ID_LI, ID_SCR, ID_WM, ID_WS, /* Not supported */ \
      ID_IP                    /* Deprecated */

  return !ELEM(GS(id->name), LIB_ID_TYPES_NOCOPY);

#undef LIB_ID_TYPES_NOCOPY
}

/**
 * Generic entry point for copying a data-block (new API).
 *
 * \note Copy is generally only affecting the given data-block
 * (no ID used by copied one will be affected, besides usercount).
 * There are exceptions though:
 *  - Embedded IDs (root node trees and master collections) are always copied with their owner.
 *  - If #LIB_ID_COPY_ACTIONS is defined, actions used by animdata will be duplicated.
 *  - If #LIB_ID_COPY_SHAPEKEY is defined, shapekeys will be duplicated.
 *  - If #LIB_ID_CREATE_LOCAL is defined, root node trees will be deep-duplicated recursively.
 *
 * \note Usercount of new copy is always set to 1.
 *
 * \param bmain: Main database, may be NULL only if LIB_ID_CREATE_NO_MAIN is specified.
 * \param id: Source data-block.
 * \param r_newid: Pointer to new (copied) ID pointer, may be NULL. Used to allow copying into
 *                 already allocated memory.
 * \param flag: Set of copy options, see DNA_ID.h enum for details (leave to zero for default,
 *              full copy).
 * \return NULL when copying that ID type is not supported, the new copy otherwise.
 */
ID *BKE_id_copy_ex(Main *bmain, const ID *id, ID **r_newid, const int flag)
{
  ID *newid = (r_newid != NULL) ? *r_newid : NULL;
  /* Make sure destination pointer is all good. */
  if ((flag & LIB_ID_CREATE_NO_ALLOCATE) == 0) {
    newid = NULL;
  }
  else {
    if (newid != NULL) {
      /* Allow some garbage non-initialized memory to go in, and clean it up here. */
      const size_t size = BKE_libblock_get_alloc_info(GS(id->name), NULL);
      memset(newid, 0, size);
    }
  }

  /* Early output if source is NULL. */
  if (id == NULL) {
    return NULL;
  }

  const IDTypeInfo *idtype_info = BKE_idtype_get_info_from_id(id);

  if (idtype_info != NULL) {
    if ((idtype_info->flags & IDTYPE_FLAGS_NO_COPY) != 0) {
      return NULL;
    }

    BKE_libblock_copy_ex(bmain, id, &newid, flag);

    if (idtype_info->copy_data != NULL) {
      idtype_info->copy_data(bmain, newid, id, flag);
    }
  }
  else {
    BLI_assert_msg(0, "IDType Missing IDTypeInfo");
  }

  /* Update ID refcount, remap pointers to self in new ID. */
  struct IDCopyLibManagementData data = {
      .id_src = id,
      .id_dst = newid,
      .flag = flag,
  };
  BKE_library_foreach_ID_link(bmain, newid, id_copy_libmanagement_cb, &data, IDWALK_NOP);

  /* Do not make new copy local in case we are copying outside of main...
   * XXX TODO: is this behavior OK, or should we need own flag to control that? */
  if ((flag & LIB_ID_CREATE_NO_MAIN) == 0) {
    BLI_assert((flag & LIB_ID_COPY_KEEP_LIB) == 0);
    lib_id_copy_ensure_local(bmain, id, newid);
  }
  else {
    newid->lib = id->lib;
  }

  if (r_newid != NULL) {
    *r_newid = newid;
  }

  return newid;
}

/**
 * Invokes the appropriate copy method for the block and returns the result in
 * newid, unless test. Returns true if the block can be copied.
 */
ID *BKE_id_copy(Main *bmain, const ID *id)
{
  return BKE_id_copy_ex(bmain, id, NULL, LIB_ID_COPY_DEFAULT);
}

/**
 * Invokes the appropriate copy method for the block and returns the result in
 * newid, unless test. Returns true if the block can be copied.
 */
<<<<<<< HEAD
ID *BKE_id_copy_for_duplicate(Main *bmain, ID *id, const uint duplicate_flags)
=======
ID *BKE_id_copy_for_duplicate(Main *bmain,
                              ID *id,
                              const eDupli_ID_Flags duplicate_flags,
                              const int copy_flags)
>>>>>>> 12e8c783
{
  if (id == NULL) {
    return id;
  }
  if (id->newid == NULL) {
    const bool do_linked_id = (duplicate_flags & USER_DUP_LINKED_ID) != 0;
    if (!(do_linked_id || !ID_IS_LINKED(id))) {
      return id;
    }

    ID *id_new = BKE_id_copy_ex(bmain, id, NULL, copy_flags);
    /* Copying add one user by default, need to get rid of that one. */
    id_us_min(id_new);
    ID_NEW_SET(id, id_new);

    /* Shape keys are always copied with their owner ID, by default. */
    ID *key_new = (ID *)BKE_key_from_id(id_new);
    ID *key = (ID *)BKE_key_from_id(id);
    if (key != NULL) {
      ID_NEW_SET(key, key_new);
    }

    /* NOTE: embedded data (root nodetrees and master collections) should never be referenced by
     * anything else, so we do not need to set their newid pointer and flag. */

    BKE_animdata_duplicate_id_action(bmain, id_new, duplicate_flags);
    if (key_new != NULL) {
      BKE_animdata_duplicate_id_action(bmain, key_new, duplicate_flags);
    }
    /* Note that actions of embedded data (root nodetrees and master collections) are handled
     * by `BKE_animdata_duplicate_id_action` as well. */
  }
  return id->newid;
}

/**
 * Does a mere memory swap over the whole IDs data (including type-specific memory).
 * \note Most internal ID data itself is not swapped (only IDProperties are).
 */
static void id_swap(Main *bmain, ID *id_a, ID *id_b, const bool do_full_id)
{
  BLI_assert(GS(id_a->name) == GS(id_b->name));

  const IDTypeInfo *id_type = BKE_idtype_get_info_from_id(id_a);
  BLI_assert(id_type != NULL);
  const size_t id_struct_size = id_type->struct_size;

  const ID id_a_back = *id_a;
  const ID id_b_back = *id_b;

  char *id_swap_buff = alloca(id_struct_size);

  memcpy(id_swap_buff, id_a, id_struct_size);
  memcpy(id_a, id_b, id_struct_size);
  memcpy(id_b, id_swap_buff, id_struct_size);

  if (!do_full_id) {
    /* Restore original ID's internal data. */
    *id_a = id_a_back;
    *id_b = id_b_back;

    /* Exception: IDProperties. */
    id_a->properties = id_b_back.properties;
    id_b->properties = id_a_back.properties;
    /* Exception: recalc flags. */
    id_a->recalc = id_b_back.recalc;
    id_b->recalc = id_a_back.recalc;
  }

  if (bmain != NULL) {
    /* Swap will have broken internal references to itself, restore them. */
    BKE_libblock_relink_ex(bmain, id_a, id_b, id_a, ID_REMAP_SKIP_NEVER_NULL_USAGE);
    BKE_libblock_relink_ex(bmain, id_b, id_a, id_b, ID_REMAP_SKIP_NEVER_NULL_USAGE);
  }
}

/**
 * Does a mere memory swap over the whole IDs data (including type-specific memory).
 * \note Most internal ID data itself is not swapped (only IDProperties are).
 *
 * \param bmain: May be NULL, in which case there will be no remapping of internal pointers to
 * itself.
 */
void BKE_lib_id_swap(Main *bmain, ID *id_a, ID *id_b)
{
  id_swap(bmain, id_a, id_b, false);
}

/**
 * Does a mere memory swap over the whole IDs data (including type-specific memory).
 * \note All internal ID data itself is also swapped.
 *
 * \param bmain: May be NULL, in which case there will be no remapping of internal pointers to
 * itself.
 */
void BKE_lib_id_swap_full(Main *bmain, ID *id_a, ID *id_b)
{
  id_swap(bmain, id_a, id_b, true);
}

/** Does *not* set ID->newid pointer. */
bool id_single_user(bContext *C, ID *id, PointerRNA *ptr, PropertyRNA *prop)
{
  ID *newid = NULL;
  PointerRNA idptr;

  if (id) {
    /* If property isn't editable,
     * we're going to have an extra block hanging around until we save. */
    if (RNA_property_editable(ptr, prop)) {
      Main *bmain = CTX_data_main(C);
      /* copy animation actions too */
      newid = BKE_id_copy_ex(bmain, id, NULL, LIB_ID_COPY_DEFAULT | LIB_ID_COPY_ACTIONS);
      if (newid != NULL) {
        /* us is 1 by convention with new IDs, but RNA_property_pointer_set
         * will also increment it, decrement it here. */
        id_us_min(newid);

        /* assign copy */
        RNA_id_pointer_create(newid, &idptr);
        RNA_property_pointer_set(ptr, prop, idptr, NULL);
        RNA_property_update(C, ptr, prop);

        /* tag grease pencil data-block and disable onion */
        if (GS(id->name) == ID_GD) {
          DEG_id_tag_update(id, ID_RECALC_TRANSFORM | ID_RECALC_GEOMETRY);
          DEG_id_tag_update(newid, ID_RECALC_TRANSFORM | ID_RECALC_GEOMETRY);
          bGPdata *gpd = (bGPdata *)newid;
          gpd->flag &= ~GP_DATA_SHOW_ONIONSKINS;
        }

        return true;
      }
    }
  }

  return false;
}

static int libblock_management_us_plus(LibraryIDLinkCallbackData *cb_data)
{
  ID **id_pointer = cb_data->id_pointer;
  const int cb_flag = cb_data->cb_flag;
  if (cb_flag & IDWALK_CB_USER) {
    id_us_plus(*id_pointer);
  }
  if (cb_flag & IDWALK_CB_USER_ONE) {
    id_us_ensure_real(*id_pointer);
  }

  return IDWALK_RET_NOP;
}

static int libblock_management_us_min(LibraryIDLinkCallbackData *cb_data)
{
  ID **id_pointer = cb_data->id_pointer;
  const int cb_flag = cb_data->cb_flag;
  if (cb_flag & IDWALK_CB_USER) {
    id_us_min(*id_pointer);
  }
  /* We can do nothing in IDWALK_CB_USER_ONE case! */

  return IDWALK_RET_NOP;
}

/** Add a 'NO_MAIN' data-block to given main (also sets usercounts of its IDs if needed). */
void BKE_libblock_management_main_add(Main *bmain, void *idv)
{
  ID *id = idv;

  BLI_assert(bmain != NULL);
  if ((id->tag & LIB_TAG_NO_MAIN) == 0) {
    return;
  }

  if ((id->tag & LIB_TAG_NOT_ALLOCATED) != 0) {
    /* We cannot add non-allocated ID to Main! */
    return;
  }

  /* We cannot allow non-userrefcounting IDs in Main database! */
  if ((id->tag & LIB_TAG_NO_USER_REFCOUNT) != 0) {
    BKE_library_foreach_ID_link(bmain, id, libblock_management_us_plus, NULL, IDWALK_NOP);
  }

  ListBase *lb = which_libbase(bmain, GS(id->name));
  BKE_main_lock(bmain);
  BLI_addtail(lb, id);
  /* We need to allow adding extra datablocks into libraries too, e.g. to support generating new
   * overrides for recursive resync. */
  BKE_id_new_name_validate(lb, id, NULL, true);
  /* alphabetic insertion: is in new_id */
  id->tag &= ~(LIB_TAG_NO_MAIN | LIB_TAG_NO_USER_REFCOUNT);
  bmain->is_memfile_undo_written = false;
  BKE_main_unlock(bmain);

  BKE_lib_libblock_session_uuid_ensure(id);
}

/** Remove a data-block from given main (set it to 'NO_MAIN' status). */
void BKE_libblock_management_main_remove(Main *bmain, void *idv)
{
  ID *id = idv;

  BLI_assert(bmain != NULL);
  if ((id->tag & LIB_TAG_NO_MAIN) != 0) {
    return;
  }

  /* For now, allow userrefcounting IDs to get out of Main - can be handy in some cases... */

  ListBase *lb = which_libbase(bmain, GS(id->name));
  BKE_main_lock(bmain);
  BLI_remlink(lb, id);
  id->tag |= LIB_TAG_NO_MAIN;
  bmain->is_memfile_undo_written = false;
  BKE_main_unlock(bmain);
}

void BKE_libblock_management_usercounts_set(Main *bmain, void *idv)
{
  ID *id = idv;

  if ((id->tag & LIB_TAG_NO_USER_REFCOUNT) == 0) {
    return;
  }

  BKE_library_foreach_ID_link(bmain, id, libblock_management_us_plus, NULL, IDWALK_NOP);
  id->tag &= ~LIB_TAG_NO_USER_REFCOUNT;
}

void BKE_libblock_management_usercounts_clear(Main *bmain, void *idv)
{
  ID *id = idv;

  /* We do not allow IDs in Main database to not be userrefcounting. */
  if ((id->tag & LIB_TAG_NO_USER_REFCOUNT) != 0 || (id->tag & LIB_TAG_NO_MAIN) != 0) {
    return;
  }

  BKE_library_foreach_ID_link(bmain, id, libblock_management_us_min, NULL, IDWALK_NOP);
  id->tag |= LIB_TAG_NO_USER_REFCOUNT;
}

/**
 * Clear or set given tags for all ids in listbase (runtime tags).
 */
void BKE_main_id_tag_listbase(ListBase *lb, const int tag, const bool value)
{
  ID *id;
  if (value) {
    for (id = lb->first; id; id = id->next) {
      id->tag |= tag;
    }
  }
  else {
    const int ntag = ~tag;
    for (id = lb->first; id; id = id->next) {
      id->tag &= ntag;
    }
  }
}

/**
 * Clear or set given tags for all ids of given type in bmain (runtime tags).
 */
void BKE_main_id_tag_idcode(struct Main *mainvar,
                            const short type,
                            const int tag,
                            const bool value)
{
  ListBase *lb = which_libbase(mainvar, type);

  BKE_main_id_tag_listbase(lb, tag, value);
}

/**
 * Clear or set given tags for all ids in bmain (runtime tags).
 */
void BKE_main_id_tag_all(struct Main *mainvar, const int tag, const bool value)
{
  ListBase *lbarray[INDEX_ID_MAX];
  int a;

  a = set_listbasepointers(mainvar, lbarray);
  while (a--) {
    BKE_main_id_tag_listbase(lbarray[a], tag, value);
  }
}

/**
 * Clear or set given flags for all ids in listbase (persistent flags).
 */
void BKE_main_id_flag_listbase(ListBase *lb, const int flag, const bool value)
{
  ID *id;
  if (value) {
    for (id = lb->first; id; id = id->next) {
      id->tag |= flag;
    }
  }
  else {
    const int nflag = ~flag;
    for (id = lb->first; id; id = id->next) {
      id->tag &= nflag;
    }
  }
}

/**
 * Clear or set given flags for all ids in bmain (persistent flags).
 */
void BKE_main_id_flag_all(Main *bmain, const int flag, const bool value)
{
  ListBase *lbarray[INDEX_ID_MAX];
  int a;
  a = set_listbasepointers(bmain, lbarray);
  while (a--) {
    BKE_main_id_flag_listbase(lbarray[a], flag, value);
  }
}

void BKE_main_id_repair_duplicate_names_listbase(ListBase *lb)
{
  int lb_len = 0;
  LISTBASE_FOREACH (ID *, id, lb) {
    if (!ID_IS_LINKED(id)) {
      lb_len += 1;
    }
  }
  if (lb_len <= 1) {
    return;
  }

  /* Fill an array because renaming sorts. */
  ID **id_array = MEM_mallocN(sizeof(*id_array) * lb_len, __func__);
  GSet *gset = BLI_gset_str_new_ex(__func__, lb_len);
  int i = 0;
  LISTBASE_FOREACH (ID *, id, lb) {
    if (!ID_IS_LINKED(id)) {
      id_array[i] = id;
      i++;
    }
  }
  for (i = 0; i < lb_len; i++) {
    if (!BLI_gset_add(gset, id_array[i]->name + 2)) {
      BKE_id_new_name_validate(lb, id_array[i], NULL, false);
    }
  }
  BLI_gset_free(gset, NULL);
  MEM_freeN(id_array);
}

void BKE_main_lib_objects_recalc_all(Main *bmain)
{
  Object *ob;

  /* flag for full recalc */
  for (ob = bmain->objects.first; ob; ob = ob->id.next) {
    if (ID_IS_LINKED(ob)) {
      DEG_id_tag_update(&ob->id, ID_RECALC_TRANSFORM | ID_RECALC_GEOMETRY | ID_RECALC_ANIMATION);
    }
  }

  DEG_id_type_tag(bmain, ID_OB);
}

/* *********** ALLOC AND FREE *****************
 *
 * BKE_libblock_free(ListBase *lb, ID *id )
 * provide a list-basis and data-block, but only ID is read
 *
 * void *BKE_libblock_alloc(ListBase *lb, type, name)
 * inserts in list and returns a new ID
 *
 * **************************** */

/**
 * Get allocation size of a given data-block type and optionally allocation name.
 */
size_t BKE_libblock_get_alloc_info(short type, const char **name)
{
  const IDTypeInfo *id_type = BKE_idtype_get_info_from_idcode(type);

  if (id_type == NULL) {
    if (name != NULL) {
      *name = NULL;
    }
    return 0;
  }

  if (name != NULL) {
    *name = id_type->name;
  }
  return id_type->struct_size;
}

/**
 * Allocates and returns memory of the right size for the specified block type,
 * initialized to zero.
 */
void *BKE_libblock_alloc_notest(short type)
{
  const char *name;
  size_t size = BKE_libblock_get_alloc_info(type, &name);
  if (size != 0) {
    return MEM_callocN(size, name);
  }
  BLI_assert_msg(0, "Request to allocate unknown data type");
  return NULL;
}

/**
 * Allocates and returns a block of the specified type, with the specified name
 * (adjusted as necessary to ensure uniqueness), and appended to the specified list.
 * The user count is set to 1, all other content (apart from name and links) being
 * initialized to zero.
 */
void *BKE_libblock_alloc(Main *bmain, short type, const char *name, const int flag)
{
  BLI_assert((flag & LIB_ID_CREATE_NO_ALLOCATE) == 0);
  BLI_assert((flag & LIB_ID_CREATE_NO_MAIN) != 0 || bmain != NULL);
  BLI_assert((flag & LIB_ID_CREATE_NO_MAIN) != 0 || (flag & LIB_ID_CREATE_LOCAL) == 0);

  ID *id = BKE_libblock_alloc_notest(type);

  if (id) {
    if ((flag & LIB_ID_CREATE_NO_MAIN) != 0) {
      id->tag |= LIB_TAG_NO_MAIN;
    }
    if ((flag & LIB_ID_CREATE_NO_USER_REFCOUNT) != 0) {
      id->tag |= LIB_TAG_NO_USER_REFCOUNT;
    }
    if (flag & LIB_ID_CREATE_LOCAL) {
      id->tag |= LIB_TAG_LOCALIZED;
    }

    id->icon_id = 0;
    *((short *)id->name) = type;
    if ((flag & LIB_ID_CREATE_NO_USER_REFCOUNT) == 0) {
      id->us = 1;
    }
    if ((flag & LIB_ID_CREATE_NO_MAIN) == 0) {
      /* Note that 2.8x versioning has tested not to cause conflicts. */
      BLI_assert(bmain->is_locked_for_linking == false || ELEM(type, ID_WS, ID_GR));
      ListBase *lb = which_libbase(bmain, type);

      BKE_main_lock(bmain);
      BLI_addtail(lb, id);
      BKE_id_new_name_validate(lb, id, name, false);
      bmain->is_memfile_undo_written = false;
      /* alphabetic insertion: is in new_id */
      BKE_main_unlock(bmain);

      /* TODO: to be removed from here! */
      if ((flag & LIB_ID_CREATE_NO_DEG_TAG) == 0) {
        DEG_id_type_tag(bmain, type);
      }
    }
    else {
      BLI_strncpy(id->name + 2, name, sizeof(id->name) - 2);
    }

    /* We also need to ensure a valid `session_uuid` for some non-main data (like embedded IDs).
     * IDs not allocated however should not need those (this would e.g. avoid generating session
     * uuids for depsgraph CoW IDs, if it was using this function). */
    if ((flag & LIB_ID_CREATE_NO_ALLOCATE) == 0) {
      BKE_lib_libblock_session_uuid_ensure(id);
    }
  }

  return id;
}

/**
 * Initialize an ID of given type, such that it has valid 'empty' data.
 * ID is assumed to be just calloc'ed.
 */
void BKE_libblock_init_empty(ID *id)
{
  const IDTypeInfo *idtype_info = BKE_idtype_get_info_from_id(id);

  if (idtype_info != NULL) {
    if (idtype_info->init_data != NULL) {
      idtype_info->init_data(id);
    }
    return;
  }

  BLI_assert_msg(0, "IDType Missing IDTypeInfo");
}

/* ********** ID session-wise UUID management. ********** */
static uint global_session_uuid = 0;

/**
 * Generate a session-wise uuid for the given \a id.
 *
 * \note "session-wise" here means while editing a given .blend file. Once a new .blend file is
 * loaded or created, undo history is cleared/reset, and so is the uuid counter.
 */
void BKE_lib_libblock_session_uuid_ensure(ID *id)
{
  if (id->session_uuid == MAIN_ID_SESSION_UUID_UNSET) {
    BLI_assert((id->tag & LIB_TAG_TEMP_MAIN) == 0); /* Caller must ensure this. */
    id->session_uuid = atomic_add_and_fetch_uint32(&global_session_uuid, 1);
    /* In case overflow happens, still assign a valid ID. This way opening files many times works
     * correctly. */
    if (UNLIKELY(id->session_uuid == MAIN_ID_SESSION_UUID_UNSET)) {
      id->session_uuid = atomic_add_and_fetch_uint32(&global_session_uuid, 1);
    }
  }
}

/**
 * Re-generate a new session-wise uuid for the given \a id.
 *
 * \warning This has a few very specific use-cases, no other usage is expected currently:
 *   - To handle UI-related data-blocks that are kept across new file reading, when we do keep
 * existing UI.
 *   - For IDs that are made local without needing any copying.
 */
void BKE_lib_libblock_session_uuid_renew(ID *id)
{
  id->session_uuid = MAIN_ID_SESSION_UUID_UNSET;
  BKE_lib_libblock_session_uuid_ensure(id);
}

/**
 * Generic helper to create a new empty data-block of given type in given \a bmain database.
 *
 * \param name: can be NULL, in which case we get default name for this ID type.
 */
void *BKE_id_new(Main *bmain, const short type, const char *name)
{
  BLI_assert(bmain != NULL);

  if (name == NULL) {
    name = DATA_(BKE_idtype_idcode_to_name(type));
  }

  ID *id = BKE_libblock_alloc(bmain, type, name, 0);
  BKE_libblock_init_empty(id);

  return id;
}

/**
 * Generic helper to create a new temporary empty data-block of given type,
 * *outside* of any Main database.
 *
 * \param name: can be NULL, in which case we get default name for this ID type. */
void *BKE_id_new_nomain(const short type, const char *name)
{
  if (name == NULL) {
    name = DATA_(BKE_idtype_idcode_to_name(type));
  }

  ID *id = BKE_libblock_alloc(NULL,
                              type,
                              name,
                              LIB_ID_CREATE_NO_MAIN | LIB_ID_CREATE_NO_USER_REFCOUNT |
                                  LIB_ID_CREATE_NO_DEG_TAG);
  BKE_libblock_init_empty(id);

  return id;
}

void BKE_libblock_copy_ex(Main *bmain, const ID *id, ID **r_newid, const int orig_flag)
{
  ID *new_id = *r_newid;
  int flag = orig_flag;

  const bool is_private_id_data = (id->flag & LIB_EMBEDDED_DATA) != 0;

  BLI_assert((flag & LIB_ID_CREATE_NO_MAIN) != 0 || bmain != NULL);
  BLI_assert((flag & LIB_ID_CREATE_NO_MAIN) != 0 || (flag & LIB_ID_CREATE_NO_ALLOCATE) == 0);
  BLI_assert((flag & LIB_ID_CREATE_NO_MAIN) != 0 || (flag & LIB_ID_CREATE_LOCAL) == 0);

  /* 'Private ID' data handling. */
  if ((bmain != NULL) && is_private_id_data) {
    flag |= LIB_ID_CREATE_NO_MAIN;
  }

  /* The id->flag bits to copy over. */
  const int copy_idflag_mask = LIB_EMBEDDED_DATA;

  if ((flag & LIB_ID_CREATE_NO_ALLOCATE) != 0) {
    /* r_newid already contains pointer to allocated memory. */
    /* TODO: do we want to memset(0) whole mem before filling it? */
    BLI_strncpy(new_id->name, id->name, sizeof(new_id->name));
    new_id->us = 0;
    new_id->tag |= LIB_TAG_NOT_ALLOCATED | LIB_TAG_NO_MAIN | LIB_TAG_NO_USER_REFCOUNT;
    /* TODO: Do we want/need to copy more from ID struct itself? */
  }
  else {
    new_id = BKE_libblock_alloc(bmain, GS(id->name), id->name + 2, flag);
  }
  BLI_assert(new_id != NULL);

  if ((flag & LIB_ID_COPY_SET_COPIED_ON_WRITE) != 0) {
    new_id->tag |= LIB_TAG_COPIED_ON_WRITE;
  }
  else {
    new_id->tag &= ~LIB_TAG_COPIED_ON_WRITE;
  }

  const size_t id_len = BKE_libblock_get_alloc_info(GS(new_id->name), NULL);
  const size_t id_offset = sizeof(ID);
  if ((int)id_len - (int)id_offset > 0) { /* signed to allow neg result */ /* XXX ????? */
    const char *cp = (const char *)id;
    char *cpn = (char *)new_id;

    memcpy(cpn + id_offset, cp + id_offset, id_len - id_offset);
  }

  new_id->flag = (new_id->flag & ~copy_idflag_mask) | (id->flag & copy_idflag_mask);

  /* We do not want any handling of usercount in code duplicating the data here, we do that all
   * at once in id_copy_libmanagement_cb() at the end. */
  const int copy_data_flag = orig_flag | LIB_ID_CREATE_NO_USER_REFCOUNT;

  if (id->properties) {
    new_id->properties = IDP_CopyProperty_ex(id->properties, copy_data_flag);
  }

  /* This is never duplicated, only one existing ID should have a given weak ref to library/ID. */
  new_id->library_weak_reference = NULL;

  if ((orig_flag & LIB_ID_COPY_NO_LIB_OVERRIDE) == 0) {
    if (ID_IS_OVERRIDE_LIBRARY_REAL(id)) {
      /* We do not want to copy existing override rules here, as they would break the proper
       * remapping between IDs. Proper overrides rules will be re-generated anyway. */
      BKE_lib_override_library_copy(new_id, id, false);
    }
    else if (ID_IS_OVERRIDE_LIBRARY_VIRTUAL(id)) {
      /* Just ensure virtual overrides do get properly tagged, there is not actual override data to
       * copy here. */
      new_id->flag |= LIB_EMBEDDED_DATA_LIB_OVERRIDE;
    }
  }

  if (id_can_have_animdata(new_id)) {
    IdAdtTemplate *iat = (IdAdtTemplate *)new_id;

    /* the duplicate should get a copy of the animdata */
    if ((flag & LIB_ID_COPY_NO_ANIMDATA) == 0) {
      /* Note that even though horrors like root nodetrees are not in bmain, the actions they use
       * in their anim data *are* in bmain... super-mega-hooray. */
      BLI_assert((copy_data_flag & LIB_ID_COPY_ACTIONS) == 0 ||
                 (copy_data_flag & LIB_ID_CREATE_NO_MAIN) == 0);
      iat->adt = BKE_animdata_copy(bmain, iat->adt, copy_data_flag);
    }
    else {
      iat->adt = NULL;
    }
  }

  if ((flag & LIB_ID_CREATE_NO_DEG_TAG) == 0 && (flag & LIB_ID_CREATE_NO_MAIN) == 0) {
    DEG_id_type_tag(bmain, GS(new_id->name));
  }

  *r_newid = new_id;
}

/* used everywhere in blenkernel */
void *BKE_libblock_copy(Main *bmain, const ID *id)
{
  ID *idn;

  BKE_libblock_copy_ex(bmain, id, &idn, 0);

  return idn;
}

/* ***************** ID ************************ */
ID *BKE_libblock_find_name(struct Main *bmain, const short type, const char *name)
{
  ListBase *lb = which_libbase(bmain, type);
  BLI_assert(lb != NULL);
  return BLI_findstring(lb, name, offsetof(ID, name) + 2);
}

/**
 * Sort given \a id into given \a lb list, using case-insensitive comparison of the id names.
 *
 * \note All other IDs beside given one are assumed already properly sorted in the list.
 *
 * \param id_sorting_hint: Ignored if NULL. Otherwise, used to check if we can insert \a id
 * immediately before or after that pointer. It must always be into given \a lb list.
 */
void id_sort_by_name(ListBase *lb, ID *id, ID *id_sorting_hint)
{
#define ID_SORT_STEP_SIZE 512

  ID *idtest;

  /* insert alphabetically */
  if (lb->first == lb->last) {
    return;
  }

  BLI_remlink(lb, id);

  /* Check if we can actually insert id before or after id_sorting_hint, if given. */
  if (!ELEM(id_sorting_hint, NULL, id) && id_sorting_hint->lib == id->lib) {
    BLI_assert(BLI_findindex(lb, id_sorting_hint) >= 0);

    ID *id_sorting_hint_next = id_sorting_hint->next;
    if (BLI_strcasecmp(id_sorting_hint->name, id->name) < 0 &&
        (id_sorting_hint_next == NULL || id_sorting_hint_next->lib != id->lib ||
         BLI_strcasecmp(id_sorting_hint_next->name, id->name) > 0)) {
      BLI_insertlinkafter(lb, id_sorting_hint, id);
      return;
    }

    ID *id_sorting_hint_prev = id_sorting_hint->prev;
    if (BLI_strcasecmp(id_sorting_hint->name, id->name) > 0 &&
        (id_sorting_hint_prev == NULL || id_sorting_hint_prev->lib != id->lib ||
         BLI_strcasecmp(id_sorting_hint_prev->name, id->name) < 0)) {
      BLI_insertlinkbefore(lb, id_sorting_hint, id);
      return;
    }
  }

  void *item_array[ID_SORT_STEP_SIZE];
  int item_array_index;

  /* Step one: We go backward over a whole chunk of items at once, until we find a limit item
   * that is lower than, or equal (should never happen!) to the one we want to insert. */
  /* NOTE: We start from the end, because in typical 'heavy' case (insertion of lots of IDs at
   * once using the same base name), newly inserted items will generally be towards the end
   * (higher extension numbers). */
  bool is_in_library = false;
  item_array_index = ID_SORT_STEP_SIZE - 1;
  for (idtest = lb->last; idtest != NULL; idtest = idtest->prev) {
    if (is_in_library) {
      if (idtest->lib != id->lib) {
        /* We got out of expected library 'range' in the list, so we are done here and can move on
         * to the next step. */
        break;
      }
    }
    else if (idtest->lib == id->lib) {
      /* We are entering the expected library 'range' of IDs in the list. */
      is_in_library = true;
    }

    if (!is_in_library) {
      continue;
    }

    item_array[item_array_index] = idtest;
    if (item_array_index == 0) {
      if (BLI_strcasecmp(idtest->name, id->name) <= 0) {
        break;
      }
      item_array_index = ID_SORT_STEP_SIZE;
    }
    item_array_index--;
  }

  /* Step two: we go forward in the selected chunk of items and check all of them, as we know
   * that our target is in there. */

  /* If we reached start of the list, current item_array_index is off-by-one.
   * Otherwise, we already know that it points to an item lower-or-equal-than the one we want to
   * insert, no need to redo the check for that one.
   * So we can increment that index in any case. */
  for (item_array_index++; item_array_index < ID_SORT_STEP_SIZE; item_array_index++) {
    idtest = item_array[item_array_index];
    if (BLI_strcasecmp(idtest->name, id->name) > 0) {
      BLI_insertlinkbefore(lb, idtest, id);
      break;
    }
  }
  if (item_array_index == ID_SORT_STEP_SIZE) {
    if (idtest == NULL) {
      /* If idtest is NULL here, it means that in the first loop, the last comparison was
       * performed exactly on the first item of the list, and that it also failed. And that the
       * second loop was not walked at all.
       *
       * In other words, if `id` is local, all the items in the list are greater than the inserted
       * one, so we can put it at the start of the list. Or, if `id` is linked, it is the first one
       * of its library, and we can put it at the very end of the list. */
      if (ID_IS_LINKED(id)) {
        BLI_addtail(lb, id);
      }
      else {
        BLI_addhead(lb, id);
      }
    }
    else {
      BLI_insertlinkafter(lb, idtest, id);
    }
  }

#undef ID_SORT_STEP_SIZE
}

/* NOTE: this code assumes and ensures that the suffix number can never go beyond 1 billion. */
#define MAX_NUMBER 1000000000
/* We do not want to get "name.000", so minimal number is 1. */
#define MIN_NUMBER 1
/* The maximum value up to which we search for the actual smallest unused number. Beyond that
 * value, we will only use the first biggest unused number, without trying to 'fill the gaps'
 * in-between already used numbers... */
#define MAX_NUMBERS_IN_USE 1024

/**
 * Helper building final ID name from given base_name and number.
 *
 * If everything goes well and we do generate a valid final ID name in given name, we return
 * true. In case the final name would overflow the allowed ID name length, or given number is
 * bigger than maximum allowed value, we truncate further the base_name (and given name, which is
 * assumed to have the same 'base_name' part), and return false.
 */
static bool id_name_final_build(char *name, char *base_name, size_t base_name_len, int number)
{
  char number_str[11]; /* Dot + nine digits + NULL terminator. */
  size_t number_str_len = BLI_snprintf_rlen(number_str, ARRAY_SIZE(number_str), ".%.3d", number);

  /* If the number would lead to an overflow of the maximum ID name length, we need to truncate
   * the base name part and do all the number checks again. */
  if (base_name_len + number_str_len >= MAX_ID_NAME - 2 || number >= MAX_NUMBER) {
    if (base_name_len + number_str_len >= MAX_ID_NAME - 2) {
      base_name_len = MAX_ID_NAME - 2 - number_str_len - 1;
    }
    else {
      base_name_len--;
    }
    base_name[base_name_len] = '\0';

    /* Code above may have generated invalid utf-8 string, due to raw truncation.
     * Ensure we get a valid one now. */
    base_name_len -= (size_t)BLI_str_utf8_invalid_strip(base_name, base_name_len);

    /* Also truncate orig name, and start the whole check again. */
    name[base_name_len] = '\0';
    return false;
  }

  /* We have our final number, we can put it in name and exit the function. */
  BLI_strncpy(name + base_name_len, number_str, number_str_len + 1);
  return true;
}

/**
 * Check to see if an ID name is already used, and find a new one if so.
 * Return true if a new name was created (returned in name).
 *
 * Normally the ID that's being checked is already in the ListBase, so ID *id points at the new
 * entry. The Python Library module needs to know what the name of a data-block will be before it
 * is appended, in this case ID *id is NULL.
 */
static bool check_for_dupid(ListBase *lb, ID *id, char *name, ID **r_id_sorting_hint)
{
  BLI_assert(strlen(name) < MAX_ID_NAME - 2);

  *r_id_sorting_hint = NULL;

  ID *id_test = lb->first;
  bool is_name_changed = false;

  if (id_test == NULL) {
    return is_name_changed;
  }

  const short id_type = (short)GS(id_test->name);

  /* Static storage of previous handled ID/name info, used to perform a quicker test and optimize
   * creation of huge number of IDs using the same given base name. */
  static char prev_orig_base_name[MAX_ID_NAME - 2] = {0};
  static char prev_final_base_name[MAX_ID_NAME - 2] = {0};
  static short prev_id_type = ID_LINK_PLACEHOLDER; /* Should never exist in actual ID list. */
  static int prev_number = MIN_NUMBER - 1;

  /* Initial test to check whether we can 'shortcut' the more complex loop of the main code
   * below. Note that we do not do that for low numbers, as that would prevent using actual
   * smallest available number in some cases, and benefits of this special case handling mostly
   * show up with high numbers anyway. */
  if (id_type == prev_id_type && prev_number >= MAX_NUMBERS_IN_USE &&
      prev_number < MAX_NUMBER - 1 && name[0] == prev_final_base_name[0]) {

    /* Get the name and number parts ("name.number"). */
    char base_name[MAX_ID_NAME - 2];
    int number = MIN_NUMBER;
    size_t base_name_len = BLI_split_name_num(base_name, &number, name, '.');
    size_t prev_final_base_name_len = strlen(prev_final_base_name);
    size_t prev_orig_base_name_len = strlen(prev_orig_base_name);

    if (base_name_len == prev_orig_base_name_len &&
        STREQLEN(base_name, prev_orig_base_name, prev_orig_base_name_len)) {
      /* Once we have ensured given base_name and original previous one are the same, we can
       * check that previously used number is actually used, and that next one is free. */
      /* Note that from now on, we only used previous final base name, as it might have been
       * truncated from original one due to number suffix length. */
      char final_name[MAX_ID_NAME - 2];
      char prev_final_name[MAX_ID_NAME - 2];
      BLI_strncpy(final_name, prev_final_base_name, prev_final_base_name_len + 1);
      BLI_strncpy(prev_final_name, prev_final_base_name, prev_final_base_name_len + 1);

      if (id_name_final_build(final_name, base_name, prev_final_base_name_len, prev_number + 1) &&
          id_name_final_build(prev_final_name, base_name, prev_final_base_name_len, prev_number)) {
        /* We successfully built valid final names of previous and current iterations,
         * now we have to ensure that previous final name is indeed used in current ID list,
         * and that current one is not. */
        bool is_valid = false;
        for (id_test = lb->first; id_test; id_test = id_test->next) {
          if (id != id_test && id_test->lib == id->lib) {
            if (id_test->name[2] == final_name[0] && STREQ(final_name, id_test->name + 2)) {
              /* We expect final_name to not be already used, so this is a failure. */
              is_valid = false;
              break;
            }
            /* Previous final name should only be found once in the list, so if it was found
             * already, no need to do a string comparison again. */
            if (!is_valid && id_test->name[2] == prev_final_name[0] &&
                STREQ(prev_final_name, id_test->name + 2)) {
              is_valid = true;
              *r_id_sorting_hint = id_test;
            }
          }
        }

        if (is_valid) {
          /* Only the number changed, prev_orig_base_name, prev_final_base_name and prev_id_type
           * remain the same. */
          prev_number++;

          strcpy(name, final_name);
          return true;
        }
      }
    }
  }

  /* To speed up finding smallest unused number within [0 .. MAX_NUMBERS_IN_USE - 1].
   * We do not bother beyond that point. */
  ID *ids_in_use[MAX_NUMBERS_IN_USE] = {NULL};

  bool is_first_run = true;
  while (true) {
    /* Get the name and number parts ("name.number"). */
    char base_name[MAX_ID_NAME - 2];
    int number = MIN_NUMBER;
    size_t base_name_len = BLI_split_name_num(base_name, &number, name, '.');

    /* Store previous original given base name now, as we might alter it later in code below. */
    if (is_first_run) {
      strcpy(prev_orig_base_name, base_name);
      is_first_run = false;
    }

    /* In case we get an insane initial number suffix in given name. */
    /* NOTE: BLI_split_name_num() cannot return negative numbers, so we do not have to check for
     * that here. */
    if (number >= MAX_NUMBER || number < MIN_NUMBER) {
      number = MIN_NUMBER;
    }

    bool is_orig_name_used = false;
    for (id_test = lb->first; id_test; id_test = id_test->next) {
      char base_name_test[MAX_ID_NAME - 2];
      int number_test;
      if ((id != id_test) && (id_test->lib == id->lib) && (name[0] == id_test->name[2]) &&
          (ELEM(id_test->name[base_name_len + 2], '.', '\0')) &&
          STREQLEN(name, id_test->name + 2, base_name_len) &&
          (BLI_split_name_num(base_name_test, &number_test, id_test->name + 2, '.') ==
           base_name_len)) {
        /* If we did not yet encounter exact same name as the given one, check the remaining
         * parts of the strings. */
        if (!is_orig_name_used) {
          is_orig_name_used = STREQ(name + base_name_len, id_test->name + 2 + base_name_len);
        }
        /* Mark number of current id_test name as used, if possible. */
        if (number_test < MAX_NUMBERS_IN_USE) {
          ids_in_use[number_test] = id_test;
        }
        /* Keep track of first largest unused number. */
        if (number <= number_test) {
          *r_id_sorting_hint = id_test;
          number = number_test + 1;
        }
      }
    }

    /* If there is no double, we are done.
     * Note however that name might have been changed (truncated) in a previous iteration
     * already.
     */
    if (!is_orig_name_used) {
      /* Don't bother updating `prev_*` static variables here, this case is not supposed to happen
       * that often, and is not straight-forward here, so just ignore and reset them to default. */
      prev_id_type = ID_LINK_PLACEHOLDER;
      prev_final_base_name[0] = '\0';
      prev_number = MIN_NUMBER - 1;

      /* Value set previously is meaningless in that case. */
      *r_id_sorting_hint = NULL;

      return is_name_changed;
    }

    /* Decide which value of number to use, either the smallest unused one if possible, or
     * default to the first largest unused one we got from previous loop. */
    for (int i = MIN_NUMBER; i < MAX_NUMBERS_IN_USE; i++) {
      if (ids_in_use[i] == NULL) {
        number = i;
        if (i > 0) {
          *r_id_sorting_hint = ids_in_use[i - 1];
        }
        break;
      }
    }
    /* At this point, number is either the lowest unused number within
     * [MIN_NUMBER .. MAX_NUMBERS_IN_USE - 1], or 1 greater than the largest used number if all
     * those low ones are taken.
     * We can't be bothered to look for the lowest unused number beyond
     * (MAX_NUMBERS_IN_USE - 1).
     */
    /* We know for wure that name will be changed. */
    is_name_changed = true;

    /* If id_name_final_build helper returns false, it had to truncate further given name, hence
     * we have to go over the whole check again. */
    if (!id_name_final_build(name, base_name, base_name_len, number)) {
      /* We have to clear our list of small used numbers before we do the whole check again. */
      memset(ids_in_use, 0, sizeof(ids_in_use));

      continue;
    }

    /* Update `prev_*` static variables, in case next call is for the same type of IDs and with the
     * same initial base name, we can skip a lot of above process. */
    prev_id_type = id_type;
    strcpy(prev_final_base_name, base_name);
    prev_number = number;

    return is_name_changed;
  }

#undef MAX_NUMBERS_IN_USE
}

#undef MIN_NUMBER
#undef MAX_NUMBER

/**
 * Ensures given ID has a unique name in given listbase.
 *
 * Only for local IDs (linked ones already have a unique ID in their library).
 *
 * \param do_linked_data: if true, also ensure a unique name in case the given \a id is linked
 * (otherwise, just ensure that it is properly sorted).
 *
 * \return true if a new name had to be created.
 */
bool BKE_id_new_name_validate(ListBase *lb, ID *id, const char *tname, const bool do_linked_data)
{
  bool result = false;
  char name[MAX_ID_NAME - 2];

  /* If library, don't rename (unless explicitly required), but do ensure proper sorting. */
  if (!do_linked_data && ID_IS_LINKED(id)) {
    id_sort_by_name(lb, id, NULL);

    return result;
  }

  /* if no name given, use name of current ID
   * else make a copy (tname args can be const) */
  if (tname == NULL) {
    tname = id->name + 2;
  }

  BLI_strncpy(name, tname, sizeof(name));

  if (name[0] == '\0') {
    /* Disallow empty names. */
    BLI_strncpy(name, DATA_(BKE_idtype_idcode_to_name(GS(id->name))), sizeof(name));
  }
  else {
    /* disallow non utf8 chars,
     * the interface checks for this but new ID's based on file names don't */
    BLI_str_utf8_invalid_strip(name, strlen(name));
  }

  ID *id_sorting_hint = NULL;
  result = check_for_dupid(lb, id, name, &id_sorting_hint);
  strcpy(id->name + 2, name);

  /* This was in 2.43 and previous releases
   * however all data in blender should be sorted, not just duplicate names
   * sorting should not hurt, but noting just in case it alters the way other
   * functions work, so sort every time. */
#if 0
  if (result) {
    id_sort_by_name(lb, id, id_sorting_hint);
  }
#endif

  id_sort_by_name(lb, id, id_sorting_hint);

  return result;
}

/* next to indirect usage in read/writefile also in editobject.c scene.c */
void BKE_main_id_newptr_and_tag_clear(Main *bmain)
{
  ID *id;

  FOREACH_MAIN_ID_BEGIN (bmain, id) {
    BKE_id_newptr_and_tag_clear(id);
  }
  FOREACH_MAIN_ID_END;
}

static int id_refcount_recompute_callback(LibraryIDLinkCallbackData *cb_data)
{
  ID **id_pointer = cb_data->id_pointer;
  const int cb_flag = cb_data->cb_flag;
  const bool do_linked_only = (bool)POINTER_AS_INT(cb_data->user_data);

  if (*id_pointer == NULL) {
    return IDWALK_RET_NOP;
  }
  if (do_linked_only && !ID_IS_LINKED(*id_pointer)) {
    return IDWALK_RET_NOP;
  }

  if (cb_flag & IDWALK_CB_USER) {
    /* Do not touch to direct/indirect linked status here... */
    id_us_plus_no_lib(*id_pointer);
  }
  if (cb_flag & IDWALK_CB_USER_ONE) {
    id_us_ensure_real(*id_pointer);
  }

  return IDWALK_RET_NOP;
}

void BKE_main_id_refcount_recompute(struct Main *bmain, const bool do_linked_only)
{
  ID *id;

  FOREACH_MAIN_ID_BEGIN (bmain, id) {
    if (!ID_IS_LINKED(id) && do_linked_only) {
      continue;
    }
    id->us = ID_FAKE_USERS(id);
    /* Note that we keep EXTRAUSER tag here, since some UI users may define it too... */
    if (id->tag & LIB_TAG_EXTRAUSER) {
      id->tag &= ~(LIB_TAG_EXTRAUSER | LIB_TAG_EXTRAUSER_SET);
      id_us_ensure_real(id);
    }
  }
  FOREACH_MAIN_ID_END;

  /* Go over whole Main database to re-generate proper usercounts... */
  FOREACH_MAIN_ID_BEGIN (bmain, id) {
    BKE_library_foreach_ID_link(bmain,
                                id,
                                id_refcount_recompute_callback,
                                POINTER_FROM_INT((int)do_linked_only),
                                IDWALK_READONLY | IDWALK_INCLUDE_UI);
  }
  FOREACH_MAIN_ID_END;
}

static void library_make_local_copying_check(ID *id,
                                             GSet *loop_tags,
                                             MainIDRelations *id_relations,
                                             GSet *done_ids)
{
  if (BLI_gset_haskey(done_ids, id)) {
    return; /* Already checked, nothing else to do. */
  }

  MainIDRelationsEntry *entry = BLI_ghash_lookup(id_relations->relations_from_pointers, id);
  BLI_gset_insert(loop_tags, id);
  for (MainIDRelationsEntryItem *from_id_entry = entry->from_ids; from_id_entry != NULL;
       from_id_entry = from_id_entry->next) {
    /* Our oh-so-beloved 'from' pointers... Those should always be ignored here, since the actual
     * relation we want to check is in the other way around. */
    if (from_id_entry->usage_flag & IDWALK_CB_LOOPBACK) {
      continue;
    }

    ID *from_id = from_id_entry->id_pointer.from;

    /* Shape-keys are considered 'private' to their owner ID here, and never tagged
     * (since they cannot be linked), so we have to switch effective parent to their owner.
     */
    if (GS(from_id->name) == ID_KE) {
      from_id = ((Key *)from_id)->from;
    }

    if (!ID_IS_LINKED(from_id)) {
      /* Local user, early out to avoid some gset querying... */
      continue;
    }
    if (!BLI_gset_haskey(done_ids, from_id)) {
      if (BLI_gset_haskey(loop_tags, from_id)) {
        /* We are in a 'dependency loop' of IDs, this does not say us anything, skip it.
         * Note that this is the situation that can lead to archipelagoes of linked data-blocks
         * (since all of them have non-local users, they would all be duplicated,
         * leading to a loop of unused linked data-blocks that cannot be freed since they all use
         * each other...). */
        continue;
      }
      /* Else, recursively check that user ID. */
      library_make_local_copying_check(from_id, loop_tags, id_relations, done_ids);
    }

    if (from_id->tag & LIB_TAG_DOIT) {
      /* This user will be fully local in future, so far so good,
       * nothing to do here but check next user. */
    }
    else {
      /* This user won't be fully local in future, so current ID won't be either.
       * And we are done checking it. */
      id->tag &= ~LIB_TAG_DOIT;
      break;
    }
  }
  BLI_gset_add(done_ids, id);
  BLI_gset_remove(loop_tags, id, NULL);
}

/**
 * Make linked data-blocks local.
 *
 * \param bmain: Almost certainly global main.
 * \param lib: If not NULL, only make local data-blocks from this library.
 * \param untagged_only: If true, only make local data-blocks not tagged with
 * LIB_TAG_PRE_EXISTING.
 * \param set_fake: If true, set fake user on all localized data-blocks
 * (except group and objects ones).
 */
/* NOTE: Old (2.77) version was simply making (tagging) data-blocks as local,
 * without actually making any check whether they were also indirectly used or not...
 *
 * Current version uses regular id_make_local callback, with advanced pre-processing step to
 * detect all cases of IDs currently indirectly used, but which will be used by local data only
 * once this function is finished.  This allows to avoid any unneeded duplication of IDs, and
 * hence all time lost afterwards to remove orphaned linked data-blocks...
 */
void BKE_library_make_local(Main *bmain,
                            const Library *lib,
                            GHash *old_to_new_ids,
                            const bool untagged_only,
                            const bool set_fake)
{
  ListBase *lbarray[INDEX_ID_MAX];

  LinkNode *todo_ids = NULL;
  LinkNode *copied_ids = NULL;
  MemArena *linklist_mem = BLI_memarena_new(512 * sizeof(*todo_ids), __func__);

  GSet *done_ids = BLI_gset_ptr_new(__func__);

#ifdef DEBUG_TIME
  TIMEIT_START(make_local);
#endif

  BKE_main_relations_create(bmain, 0);

#ifdef DEBUG_TIME
  printf("Pre-compute current ID relations: Done.\n");
  TIMEIT_VALUE_PRINT(make_local);
#endif

  /* Step 1: Detect data-blocks to make local. */
  for (int a = set_listbasepointers(bmain, lbarray); a--;) {
    ID *id = lbarray[a]->first;

    /* Do not explicitly make local non-linkable IDs (shapekeys, in fact),
     * they are assumed to be handled by real data-blocks responsible of them. */
    const bool do_skip = (id && !BKE_idtype_idcode_is_linkable(GS(id->name)));

    for (; id; id = id->next) {
      ID *ntree = (ID *)ntreeFromID(id);

      id->tag &= ~LIB_TAG_DOIT;
      if (ntree != NULL) {
        ntree->tag &= ~LIB_TAG_DOIT;
      }

      if (!ID_IS_LINKED(id)) {
        id->tag &= ~(LIB_TAG_EXTERN | LIB_TAG_INDIRECT | LIB_TAG_NEW);
        id->flag &= ~LIB_INDIRECT_WEAK_LINK;
        if (ID_IS_OVERRIDE_LIBRARY_REAL(id) &&
            ELEM(lib, NULL, id->override_library->reference->lib) &&
            ((untagged_only == false) || !(id->tag & LIB_TAG_PRE_EXISTING))) {
          BKE_lib_override_library_make_local(id);
        }
      }
      /* The check on the fourth line (LIB_TAG_PRE_EXISTING) is done so it's possible to tag data
       * you don't want to be made local, used for appending data,
       * so any libdata already linked won't become local (very nasty
       * to discover all your links are lost after appending).
       * Also, never ever make proxified objects local, would not make any sense. */
      /* Some more notes:
       *   - Shapekeys are never tagged here (since they are not linkable).
       *   - Nodetrees used in materials etc. have to be tagged manually,
       *     since they do not exist in Main (!).
       * This is ok-ish on 'make local' side of things
       * (since those are handled by their 'owner' IDs),
       * but complicates slightly the pre-processing of relations between IDs at step 2... */
      else if (!do_skip && id->tag & (LIB_TAG_EXTERN | LIB_TAG_INDIRECT | LIB_TAG_NEW) &&
               ELEM(lib, NULL, id->lib) &&
               !(GS(id->name) == ID_OB && ((Object *)id)->proxy_from != NULL) &&
               ((untagged_only == false) || !(id->tag & LIB_TAG_PRE_EXISTING))) {
        BLI_linklist_prepend_arena(&todo_ids, id, linklist_mem);
        id->tag |= LIB_TAG_DOIT;

        /* Tag those nasty non-ID nodetrees,
         * but do not add them to todo list, making them local is handled by 'owner' ID.
         * This is needed for library_make_local_copying_check() to work OK at step 2. */
        if (ntree != NULL) {
          ntree->tag |= LIB_TAG_DOIT;
        }
      }
      else {
        /* Linked ID that we won't be making local (needed info for step 2, see below). */
        BLI_gset_add(done_ids, id);
      }
    }
  }

#ifdef DEBUG_TIME
  printf("Step 1: Detect data-blocks to make local: Done.\n");
  TIMEIT_VALUE_PRINT(make_local);
#endif

  /* Step 2: Check which data-blocks we can directly make local
   * (because they are only used by already, or future, local data),
   * others will need to be duplicated. */
  GSet *loop_tags = BLI_gset_ptr_new(__func__);
  for (LinkNode *it = todo_ids; it; it = it->next) {
    library_make_local_copying_check(it->link, loop_tags, bmain->relations, done_ids);
    BLI_assert(BLI_gset_len(loop_tags) == 0);
  }
  BLI_gset_free(loop_tags, NULL);
  BLI_gset_free(done_ids, NULL);

  /* Next step will most likely add new IDs, better to get rid of this mapping now. */
  BKE_main_relations_free(bmain);

#ifdef DEBUG_TIME
  printf("Step 2: Check which data-blocks we can directly make local: Done.\n");
  TIMEIT_VALUE_PRINT(make_local);
#endif

  /* Step 3: Make IDs local, either directly (quick and simple), or using generic process,
   * which involves more complex checks and might instead
   * create a local copy of original linked ID. */
  for (LinkNode *it = todo_ids, *it_next; it; it = it_next) {
    it_next = it->next;
    ID *id = it->link;

    if (id->tag & LIB_TAG_DOIT) {
      /* We know all users of this object are local or will be made fully local, even if
       * currently there are some indirect usages. So instead of making a copy that we'll likely
       * get rid of later, directly make that data block local.
       * Saves a tremendous amount of time with complex scenes... */
      BKE_lib_id_clear_library_data(bmain, id);
      BKE_lib_id_expand_local(bmain, id);
      id->tag &= ~LIB_TAG_DOIT;

      if (GS(id->name) == ID_OB) {
        BKE_rigidbody_ensure_local_object(bmain, (Object *)id);
      }
    }
    else {
      /* In this specific case, we do want to make ID local even if it has no local usage yet...
       * Note that for objects, we don't want proxy pointers to be cleared yet. This will happen
       * down the road in this function.
       */
      BKE_lib_id_make_local(
          bmain, id, LIB_ID_MAKELOCAL_FULL_LIBRARY | LIB_ID_MAKELOCAL_OBJECT_NO_PROXY_CLEARING);

      if (id->newid) {
        if (GS(id->newid->name) == ID_OB) {
          BKE_rigidbody_ensure_local_object(bmain, (Object *)id->newid);
        }

        /* Reuse already allocated LinkNode (transferring it from todo_ids to copied_ids). */
        BLI_linklist_prepend_nlink(&copied_ids, id, it);
      }
    }

    if (set_fake) {
      if (!ELEM(GS(id->name), ID_OB, ID_GR)) {
        /* do not set fake user on objects, groups (instancing) */
        id_fake_user_set(id);
      }
    }
  }

#ifdef DEBUG_TIME
  printf("Step 3: Make IDs local: Done.\n");
  TIMEIT_VALUE_PRINT(make_local);
#endif

  /* At this point, we are done with directly made local IDs.
   * Now we have to handle duplicated ones, since their
   * remaining linked original counterpart may not be needed anymore... */
  todo_ids = NULL;

  /* Step 4: We have to remap local usages of old (linked) ID to new (local)
   * ID in a separated loop,
   * as lbarray ordering is not enough to ensure us we did catch all dependencies
   * (e.g. if making local a parent object before its child...). See T48907. */
  /* TODO: This is now the biggest step by far (in term of processing time).
   * We may be able to gain here by using again main->relations mapping, but...
   * this implies BKE_libblock_remap & co to be able to update main->relations on the fly.
   * Have to think about it a bit more, and see whether new code is OK first, anyway. */
  for (LinkNode *it = copied_ids; it; it = it->next) {
    ID *id = it->link;

    BLI_assert(id->newid != NULL);
    BLI_assert(ID_IS_LINKED(id));

    BKE_libblock_remap(bmain, id, id->newid, ID_REMAP_SKIP_INDIRECT_USAGE);
    if (old_to_new_ids) {
      BLI_ghash_insert(old_to_new_ids, id, id->newid);
    }

    /* Special hack for groups... Thing is, since we can't instantiate them here, we need to
     * ensure they remain 'alive' (only instantiation is a real group 'user'... *sigh* See
     * T49722. */
    if (GS(id->name) == ID_GR && (id->tag & LIB_TAG_INDIRECT) != 0) {
      id_us_ensure_real(id->newid);
    }
  }

#ifdef DEBUG_TIME
  printf("Step 4: Remap local usages of old (linked) ID to new (local) ID: Done.\n");
  TIMEIT_VALUE_PRINT(make_local);
#endif

  /* Step 5: proxy 'remapping' hack. */
  for (LinkNode *it = copied_ids; it; it = it->next) {
    ID *id = it->link;

    /* Attempt to re-link copied proxy objects. This allows appending of an entire scene
     * from another blend file into this one, even when that blend file contains proxified
     * armatures that have local references. Since the proxified object needs to be linked
     * (not local), this will only work when the "Localize all" checkbox is disabled.
     * TL;DR: this is a dirty hack on top of an already weak feature (proxies). */
    if (GS(id->name) == ID_OB && ((Object *)id)->proxy != NULL) {
      Object *ob = (Object *)id;
      Object *ob_new = (Object *)id->newid;
      bool is_local = false, is_lib = false;

      /* Proxies only work when the proxified object is linked-in from a library. */
      if (!ID_IS_LINKED(ob->proxy)) {
        CLOG_WARN(&LOG,
                  "proxy object %s will lose its link to %s, because the "
                  "proxified object is local.",
                  id->newid->name,
                  ob->proxy->id.name);
        continue;
      }

      BKE_library_ID_test_usages(bmain, id, &is_local, &is_lib);

      /* We can only switch the proxy'ing to a made-local proxy if it is no longer
       * referred to from a library. Not checking for local use; if new local proxy
       * was not used locally would be a nasty bug! */
      if (is_local || is_lib) {
        CLOG_WARN(&LOG,
                  "made-local proxy object %s will lose its link to %s, "
                  "because the linked-in proxy is referenced (is_local=%i, is_lib=%i).",
                  id->newid->name,
                  ob->proxy->id.name,
                  is_local,
                  is_lib);
      }
      else {
        /* we can switch the proxy'ing from the linked-in to the made-local proxy.
         * BKE_object_make_proxy() shouldn't be used here, as it allocates memory that
         * was already allocated by object_make_local() (which called BKE_object_copy). */
        ob_new->proxy = ob->proxy;
        ob_new->proxy_group = ob->proxy_group;
        ob_new->proxy_from = ob->proxy_from;
        ob_new->proxy->proxy_from = ob_new;
        ob->proxy = ob->proxy_from = ob->proxy_group = NULL;
      }
    }
  }

#ifdef DEBUG_TIME
  printf("Step 5: Proxy 'remapping' hack: Done.\n");
  TIMEIT_VALUE_PRINT(make_local);
#endif

  /* This is probably more of a hack than something we should do here, but...
   * Issue is, the whole copying + remapping done in complex cases above may leave pose-channels
   * of armatures in complete invalid state (more precisely, the bone pointers of the
   * pose-channels - very crappy cross-data-blocks relationship), se we tag it to be fully
   * recomputed, but this does not seems to be enough in some cases, and evaluation code ends up
   * trying to evaluate a not-yet-updated armature object's deformations.
   * Try "make all local" in 04_01_H.lighting.blend from Agent327 without this, e.g. */
  for (Object *ob = bmain->objects.first; ob; ob = ob->id.next) {
    if (ob->data != NULL && ob->type == OB_ARMATURE && ob->pose != NULL &&
        ob->pose->flag & POSE_RECALC) {
      BKE_pose_rebuild(bmain, ob, ob->data, true);
    }
  }

#ifdef DEBUG_TIME
  printf("Hack: Forcefully rebuild armature object poses: Done.\n");
  TIMEIT_VALUE_PRINT(make_local);
#endif

  BKE_main_id_newptr_and_tag_clear(bmain);
  BLI_memarena_free(linklist_mem);

#ifdef DEBUG_TIME
  printf("Cleanup and finish: Done.\n");
  TIMEIT_END(make_local);
#endif
}

/**
 * Use after setting the ID's name
 * When name exists: call 'new_id'
 */
void BLI_libblock_ensure_unique_name(Main *bmain, const char *name)
{
  ListBase *lb;
  ID *idtest;

  lb = which_libbase(bmain, GS(name));
  if (lb == NULL) {
    return;
  }

  /* search for id */
  idtest = BLI_findstring(lb, name + 2, offsetof(ID, name) + 2);
  if (idtest != NULL && !ID_IS_LINKED(idtest)) {
    /* BKE_id_new_name_validate also takes care of sorting. */
    BKE_id_new_name_validate(lb, idtest, NULL, false);
    bmain->is_memfile_undo_written = false;
  }
}

/**
 * Sets the name of a block to name, suitably adjusted for uniqueness.
 */
void BKE_libblock_rename(Main *bmain, ID *id, const char *name)
{
  BLI_assert(!ID_IS_LINKED(id));
  ListBase *lb = which_libbase(bmain, GS(id->name));
  if (BKE_id_new_name_validate(lb, id, name, false)) {
    bmain->is_memfile_undo_written = false;
  }
}

/**
 * Generate full name of the data-block (without ID code, but with library if any).
 *
 * \note Result is unique to a given ID type in a given Main database.
 *
 * \param name: An allocated string of minimal length #MAX_ID_FULL_NAME,
 *              will be filled with generated string.
 * \param separator_char: Character to use for separating name and library name. Can be 0 to use
 *                        default (' ').
 */
void BKE_id_full_name_get(char name[MAX_ID_FULL_NAME], const ID *id, char separator_char)
{
  strcpy(name, id->name + 2);

  if (ID_IS_LINKED(id)) {
    const size_t idname_len = strlen(id->name + 2);
    const size_t libname_len = strlen(id->lib->id.name + 2);

    name[idname_len] = separator_char ? separator_char : ' ';
    name[idname_len + 1] = '[';
    strcpy(name + idname_len + 2, id->lib->id.name + 2);
    name[idname_len + 2 + libname_len] = ']';
    name[idname_len + 2 + libname_len + 1] = '\0';
  }
}

/**
 * Generate full name of the data-block (without ID code, but with library if any),
 * with a 2 to 3 character prefix prepended indicating whether it comes from a library,
 * is overriding, has a fake or no user, etc.
 *
 * \note Result is unique to a given ID type in a given Main database.
 *
 * \param name: An allocated string of minimal length #MAX_ID_FULL_NAME_UI,
 *              will be filled with generated string.
 * \param separator_char: Character to use for separating name and library name. Can be 0 to use
 *                        default (' ').
 * \param r_prefix_len: The length of the prefix added.
 */
void BKE_id_full_name_ui_prefix_get(char name[MAX_ID_FULL_NAME_UI],
                                    const ID *id,
                                    const bool add_lib_hint,
                                    char separator_char,
                                    int *r_prefix_len)
{
  int i = 0;

  if (add_lib_hint) {
    name[i++] = id->lib ? (ID_MISSING(id) ? 'M' : 'L') : ID_IS_OVERRIDE_LIBRARY(id) ? 'O' : ' ';
  }
  name[i++] = (id->flag & LIB_FAKEUSER) ? 'F' : ((id->us == 0) ? '0' : ' ');
  name[i++] = ' ';

  BKE_id_full_name_get(name + i, id, separator_char);

  if (r_prefix_len) {
    *r_prefix_len = i;
  }
}

/**
 * Generate a concatenation of ID name (including two-chars type code) and its lib name, if any.
 *
 * \return A unique allocated string key for any ID in the whole Main database.
 */
char *BKE_id_to_unique_string_key(const struct ID *id)
{
  if (!ID_IS_LINKED(id)) {
    return BLI_strdup(id->name);
  }

  /* Prefix with an ascii character in the range of 32..96 (visible)
   * this ensures we can't have a library ID pair that collide.
   * Where 'LIfooOBbarOBbaz' could be ('LIfoo, OBbarOBbaz') or ('LIfooOBbar', 'OBbaz'). */
  const char ascii_len = strlen(id->lib->id.name + 2) + 32;
  return BLI_sprintfN("%c%s%s", ascii_len, id->lib->id.name, id->name);
}

void BKE_id_tag_set_atomic(ID *id, int tag)
{
  atomic_fetch_and_or_int32(&id->tag, tag);
}

void BKE_id_tag_clear_atomic(ID *id, int tag)
{
  atomic_fetch_and_and_int32(&id->tag, ~tag);
}

/**
 * Check that given ID pointer actually is in G_MAIN.
 * Main intended use is for debug asserts in places we cannot easily get rid of G_Main...
 */
bool BKE_id_is_in_global_main(ID *id)
{
  /* We do not want to fail when id is NULL here, even though this is a bit strange behavior...
   */
  return (id == NULL || BLI_findindex(which_libbase(G_MAIN, GS(id->name)), id) != -1);
}

bool BKE_id_can_be_asset(const ID *id)
{
  return !ID_IS_LINKED(id) && !ID_IS_OVERRIDE_LIBRARY(id) &&
         BKE_idtype_idcode_is_linkable(GS(id->name));
}

/************************* Datablock order in UI **************************/

static int *id_order_get(ID *id)
{
  /* Only for workspace tabs currently. */
  switch (GS(id->name)) {
    case ID_WS:
      return &((WorkSpace *)id)->order;
    default:
      return NULL;
  }
}

static int id_order_compare(const void *a, const void *b)
{
  ID *id_a = ((LinkData *)a)->data;
  ID *id_b = ((LinkData *)b)->data;

  int *order_a = id_order_get(id_a);
  int *order_b = id_order_get(id_b);

  if (order_a && order_b) {
    if (*order_a < *order_b) {
      return -1;
    }
    if (*order_a > *order_b) {
      return 1;
    }
  }

  return strcmp(id_a->name, id_b->name);
}

/**
 * Returns ordered list of data-blocks for display in the UI.
 * Result is list of LinkData of IDs that must be freed.
 */
void BKE_id_ordered_list(ListBase *ordered_lb, const ListBase *lb)
{
  BLI_listbase_clear(ordered_lb);

  LISTBASE_FOREACH (ID *, id, lb) {
    BLI_addtail(ordered_lb, BLI_genericNodeN(id));
  }

  BLI_listbase_sort(ordered_lb, id_order_compare);

  int num = 0;
  LISTBASE_FOREACH (LinkData *, link, ordered_lb) {
    int *order = id_order_get(link->data);
    if (order) {
      *order = num++;
    }
  }
}

/**
 * Reorder ID in the list, before or after the "relative" ID.
 */
void BKE_id_reorder(const ListBase *lb, ID *id, ID *relative, bool after)
{
  int *id_order = id_order_get(id);
  int relative_order;

  if (relative) {
    relative_order = *id_order_get(relative);
  }
  else {
    relative_order = (after) ? BLI_listbase_count(lb) : 0;
  }

  if (after) {
    /* Insert after. */
    LISTBASE_FOREACH (ID *, other, lb) {
      int *order = id_order_get(other);
      if (*order > relative_order) {
        (*order)++;
      }
    }

    *id_order = relative_order + 1;
  }
  else {
    /* Insert before. */
    LISTBASE_FOREACH (ID *, other, lb) {
      int *order = id_order_get(other);
      if (*order < relative_order) {
        (*order)--;
      }
    }

    *id_order = relative_order - 1;
  }
}

void BKE_id_blend_write(BlendWriter *writer, ID *id)
{
  if (id->asset_data) {
    BKE_asset_metadata_write(writer, id->asset_data);
  }

  if (id->library_weak_reference != NULL) {
    BLO_write_struct(writer, LibraryWeakReference, id->library_weak_reference);
  }

  /* ID_WM's id->properties are considered runtime only, and never written in .blend file. */
  if (id->properties && !ELEM(GS(id->name), ID_WM)) {
    IDP_BlendWrite(writer, id->properties);
  }

  if (id->override_library) {
    BLO_write_struct(writer, IDOverrideLibrary, id->override_library);

    BLO_write_struct_list(writer, IDOverrideLibraryProperty, &id->override_library->properties);
    LISTBASE_FOREACH (IDOverrideLibraryProperty *, op, &id->override_library->properties) {
      BLO_write_string(writer, op->rna_path);

      BLO_write_struct_list(writer, IDOverrideLibraryPropertyOperation, &op->operations);
      LISTBASE_FOREACH (IDOverrideLibraryPropertyOperation *, opop, &op->operations) {
        if (opop->subitem_reference_name) {
          BLO_write_string(writer, opop->subitem_reference_name);
        }
        if (opop->subitem_local_name) {
          BLO_write_string(writer, opop->subitem_local_name);
        }
      }
    }
  }
}<|MERGE_RESOLUTION|>--- conflicted
+++ resolved
@@ -674,14 +674,10 @@
  * Invokes the appropriate copy method for the block and returns the result in
  * newid, unless test. Returns true if the block can be copied.
  */
-<<<<<<< HEAD
-ID *BKE_id_copy_for_duplicate(Main *bmain, ID *id, const uint duplicate_flags)
-=======
 ID *BKE_id_copy_for_duplicate(Main *bmain,
                               ID *id,
-                              const eDupli_ID_Flags duplicate_flags,
+                              const uint duplicate_flags,
                               const int copy_flags)
->>>>>>> 12e8c783
 {
   if (id == NULL) {
     return id;
