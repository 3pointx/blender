/* SPDX-License-Identifier: GPL-2.0-or-later */

#include "BLI_task.hh"

#include "DNA_ID_enums.h"
#include "DNA_curve_types.h"

#include "BKE_attribute_access.hh"
#include "BKE_attribute_math.hh"
#include "BKE_curve.h"
#include "BKE_geometry_set.hh"
#include "BKE_lib_id.h"
#include "BKE_spline.hh"

#include "attribute_access_intern.hh"

using blender::GMutableSpan;
using blender::GSpan;
using blender::GVArray;
using blender::GVArray_GSpan;

/* -------------------------------------------------------------------- */
/** \name Geometry Component Implementation
 * \{ */

CurveComponentLegacy::CurveComponentLegacy() : GeometryComponent(GEO_COMPONENT_TYPE_CURVE)
{
}

CurveComponentLegacy::~CurveComponentLegacy()
{
  this->clear();
}

GeometryComponent *CurveComponentLegacy::copy() const
{
  CurveComponentLegacy *new_component = new CurveComponentLegacy();
  if (curve_ != nullptr) {
    new_component->curve_ = new CurveEval(*curve_);
    new_component->ownership_ = GeometryOwnershipType::Owned;
  }
  return new_component;
}

void CurveComponentLegacy::clear()
{
  BLI_assert(this->is_mutable());
  if (curve_ != nullptr) {
    if (ownership_ == GeometryOwnershipType::Owned) {
      delete curve_;
    }
    curve_ = nullptr;
  }
}

bool CurveComponentLegacy::has_curve() const
{
  return curve_ != nullptr;
}

void CurveComponentLegacy::replace(CurveEval *curve, GeometryOwnershipType ownership)
{
  BLI_assert(this->is_mutable());
  this->clear();
  curve_ = curve;
  ownership_ = ownership;
}

CurveEval *CurveComponentLegacy::release()
{
  BLI_assert(this->is_mutable());
  CurveEval *curve = curve_;
  curve_ = nullptr;
  return curve;
}

const CurveEval *CurveComponentLegacy::get_for_read() const
{
  return curve_;
}

CurveEval *CurveComponentLegacy::get_for_write()
{
  BLI_assert(this->is_mutable());
  if (ownership_ == GeometryOwnershipType::ReadOnly) {
    curve_ = new CurveEval(*curve_);
    ownership_ = GeometryOwnershipType::Owned;
  }
  return curve_;
}

bool CurveComponentLegacy::is_empty() const
{
  return curve_ == nullptr;
}

bool CurveComponentLegacy::owns_direct_data() const
{
  return ownership_ == GeometryOwnershipType::Owned;
}

void CurveComponentLegacy::ensure_owns_direct_data()
{
  BLI_assert(this->is_mutable());
  if (ownership_ != GeometryOwnershipType::Owned) {
    curve_ = new CurveEval(*curve_);
    ownership_ = GeometryOwnershipType::Owned;
  }
}

/** \} */

/* -------------------------------------------------------------------- */
/** \name Attribute Access Helper Functions
 * \{ */

<<<<<<< HEAD
int CurveComponentLegacy::attribute_domain_num(const AttributeDomain domain) const
=======
int CurveComponentLegacy::attribute_domain_num(const eAttrDomain domain) const
>>>>>>> f4456a4d
{
  if (curve_ == nullptr) {
    return 0;
  }
  if (domain == ATTR_DOMAIN_POINT) {
    int total = 0;
    for (const SplinePtr &spline : curve_->splines()) {
      total += spline->size();
    }
    return total;
  }
  if (domain == ATTR_DOMAIN_CURVE) {
    return curve_->splines().size();
  }
  return 0;
}

namespace blender::bke {

namespace {
struct PointIndices {
  int spline_index;
  int point_index;
};
}  // namespace
static PointIndices lookup_point_indices(Span<int> offsets, const int index)
{
  const int spline_index = std::upper_bound(offsets.begin(), offsets.end(), index) -
                           offsets.begin() - 1;
  const int index_in_spline = index - offsets[spline_index];
  return {spline_index, index_in_spline};
}

/**
 * Mix together all of a spline's control point values.
 *
 * \note Theoretically this interpolation does not need to compute all values at once.
 * However, doing that makes the implementation simpler, and this can be optimized in the future if
 * only some values are required.
 */
template<typename T>
static void adapt_curve_domain_point_to_spline_impl(const CurveEval &curve,
                                                    const VArray<T> &old_values,
                                                    MutableSpan<T> r_values)
{
  const int splines_len = curve.splines().size();
  Array<int> offsets = curve.control_point_offsets();
  BLI_assert(r_values.size() == splines_len);
  attribute_math::DefaultMixer<T> mixer(r_values);

  for (const int i_spline : IndexRange(splines_len)) {
    const int spline_offset = offsets[i_spline];
    const int spline_point_len = offsets[i_spline + 1] - spline_offset;
    for (const int i_point : IndexRange(spline_point_len)) {
      const T value = old_values[spline_offset + i_point];
      mixer.mix_in(i_spline, value);
    }
  }

  mixer.finalize();
}

/**
 * A spline is selected if all of its control points were selected.
 *
 * \note Theoretically this interpolation does not need to compute all values at once.
 * However, doing that makes the implementation simpler, and this can be optimized in the future if
 * only some values are required.
 */
template<>
void adapt_curve_domain_point_to_spline_impl(const CurveEval &curve,
                                             const VArray<bool> &old_values,
                                             MutableSpan<bool> r_values)
{
  const int splines_len = curve.splines().size();
  Array<int> offsets = curve.control_point_offsets();
  BLI_assert(r_values.size() == splines_len);

  r_values.fill(true);

  for (const int i_spline : IndexRange(splines_len)) {
    const int spline_offset = offsets[i_spline];
    const int spline_point_len = offsets[i_spline + 1] - spline_offset;

    for (const int i_point : IndexRange(spline_point_len)) {
      if (!old_values[spline_offset + i_point]) {
        r_values[i_spline] = false;
        break;
      }
    }
  }
}

static GVArray adapt_curve_domain_point_to_spline(const CurveEval &curve, GVArray varray)
{
  GVArray new_varray;
  attribute_math::convert_to_static_type(varray.type(), [&](auto dummy) {
    using T = decltype(dummy);
    if constexpr (!std::is_void_v<attribute_math::DefaultMixer<T>>) {
      Array<T> values(curve.splines().size());
      adapt_curve_domain_point_to_spline_impl<T>(curve, varray.typed<T>(), values);
      new_varray = VArray<T>::ForContainer(std::move(values));
    }
  });
  return new_varray;
}

/**
 * A virtual array implementation for the conversion of spline attributes to control point
 * attributes. The goal is to avoid copying the spline value for every one of its control points
 * unless it is necessary (in that case the materialize functions will be called).
 */
template<typename T> class VArray_For_SplineToPoint final : public VArrayImpl<T> {
  GVArray original_varray_;
  /* Store existing data materialized if it was not already a span. This is expected
   * to be worth it because a single spline's value will likely be accessed many times. */
  VArray_Span<T> original_data_;
  Array<int> offsets_;

 public:
  VArray_For_SplineToPoint(GVArray original_varray, Array<int> offsets)
      : VArrayImpl<T>(offsets.last()),
        original_varray_(std::move(original_varray)),
        original_data_(original_varray_.typed<T>()),
        offsets_(std::move(offsets))
  {
  }

  T get(const int64_t index) const final
  {
    const PointIndices indices = lookup_point_indices(offsets_, index);
    return original_data_[indices.spline_index];
  }

  void materialize(const IndexMask mask, MutableSpan<T> r_span) const final
  {
    const int total_num = offsets_.last();
    if (mask.is_range() && mask.as_range() == IndexRange(total_num)) {
      for (const int spline_index : original_data_.index_range()) {
        const int offset = offsets_[spline_index];
        const int next_offset = offsets_[spline_index + 1];
        r_span.slice(offset, next_offset - offset).fill(original_data_[spline_index]);
      }
    }
    else {
      int spline_index = 0;
      for (const int dst_index : mask) {
        while (offsets_[spline_index] < dst_index) {
          spline_index++;
        }
        r_span[dst_index] = original_data_[spline_index];
      }
    }
  }

  void materialize_to_uninitialized(const IndexMask mask, MutableSpan<T> r_span) const final
  {
    T *dst = r_span.data();
    const int total_num = offsets_.last();
    if (mask.is_range() && mask.as_range() == IndexRange(total_num)) {
      for (const int spline_index : original_data_.index_range()) {
        const int offset = offsets_[spline_index];
        const int next_offset = offsets_[spline_index + 1];
        uninitialized_fill_n(dst + offset, next_offset - offset, original_data_[spline_index]);
      }
    }
    else {
      int spline_index = 0;
      for (const int dst_index : mask) {
        while (offsets_[spline_index] < dst_index) {
          spline_index++;
        }
        new (dst + dst_index) T(original_data_[spline_index]);
      }
    }
  }
};

static GVArray adapt_curve_domain_spline_to_point(const CurveEval &curve, GVArray varray)
{
  GVArray new_varray;
  attribute_math::convert_to_static_type(varray.type(), [&](auto dummy) {
    using T = decltype(dummy);

    Array<int> offsets = curve.control_point_offsets();
    new_varray = VArray<T>::template For<VArray_For_SplineToPoint<T>>(std::move(varray),
                                                                      std::move(offsets));
  });
  return new_varray;
}

}  // namespace blender::bke

GVArray CurveComponentLegacy::attribute_try_adapt_domain_impl(const GVArray &varray,
                                                              const eAttrDomain from_domain,
                                                              const eAttrDomain to_domain) const
{
  if (!varray) {
    return {};
  }
  if (varray.is_empty()) {
    return {};
  }
  if (from_domain == to_domain) {
    return varray;
  }

  if (from_domain == ATTR_DOMAIN_POINT && to_domain == ATTR_DOMAIN_CURVE) {
    return blender::bke::adapt_curve_domain_point_to_spline(*curve_, std::move(varray));
  }
  if (from_domain == ATTR_DOMAIN_CURVE && to_domain == ATTR_DOMAIN_POINT) {
    return blender::bke::adapt_curve_domain_spline_to_point(*curve_, std::move(varray));
  }

  return {};
}

static CurveEval *get_curve_from_component_for_write(GeometryComponent &component)
{
  BLI_assert(component.type() == GEO_COMPONENT_TYPE_CURVE);
  CurveComponentLegacy &curve_component = static_cast<CurveComponentLegacy &>(component);
  return curve_component.get_for_write();
}

static const CurveEval *get_curve_from_component_for_read(const GeometryComponent &component)
{
  BLI_assert(component.type() == GEO_COMPONENT_TYPE_CURVE);
  const CurveComponentLegacy &curve_component = static_cast<const CurveComponentLegacy &>(
      component);
  return curve_component.get_for_read();
}

/** \} */

namespace blender::bke {

/* -------------------------------------------------------------------- */
/** \name Builtin Spline Attributes
 *
 * Attributes with a value for every spline, stored contiguously or in every spline separately.
 * \{ */

class BuiltinSplineAttributeProvider final : public BuiltinAttributeProvider {
  using AsReadAttribute = GVArray (*)(const CurveEval &data);
  using AsWriteAttribute = GVMutableArray (*)(CurveEval &data);
  const AsReadAttribute as_read_attribute_;
  const AsWriteAttribute as_write_attribute_;

 public:
  BuiltinSplineAttributeProvider(std::string attribute_name,
                                 const eCustomDataType attribute_type,
                                 const WritableEnum writable,
                                 const AsReadAttribute as_read_attribute,
                                 const AsWriteAttribute as_write_attribute)
      : BuiltinAttributeProvider(std::move(attribute_name),
                                 ATTR_DOMAIN_CURVE,
                                 attribute_type,
                                 BuiltinAttributeProvider::NonCreatable,
                                 writable,
                                 BuiltinAttributeProvider::NonDeletable),
        as_read_attribute_(as_read_attribute),
        as_write_attribute_(as_write_attribute)
  {
  }

  GVArray try_get_for_read(const GeometryComponent &component) const final
  {
    const CurveEval *curve = get_curve_from_component_for_read(component);
    if (curve == nullptr) {
      return {};
    }
    return as_read_attribute_(*curve);
  }

  WriteAttributeLookup try_get_for_write(GeometryComponent &component) const final
  {
    if (writable_ != Writable) {
      return {};
    }
    CurveEval *curve = get_curve_from_component_for_write(component);
    if (curve == nullptr) {
      return {};
    }
    return {as_write_attribute_(*curve), domain_};
  }

  bool try_delete(GeometryComponent &UNUSED(component)) const final
  {
    return false;
  }

  bool try_create(GeometryComponent &UNUSED(component),
                  const AttributeInit &UNUSED(initializer)) const final
  {
    return false;
  }

  bool exists(const GeometryComponent &component) const final
  {
    return component.attribute_domain_num(ATTR_DOMAIN_CURVE) != 0;
  }
};

static int get_spline_resolution(const SplinePtr &spline)
{
  if (const BezierSpline *bezier_spline = dynamic_cast<const BezierSpline *>(spline.get())) {
    return bezier_spline->resolution();
  }
  if (const NURBSpline *nurb_spline = dynamic_cast<const NURBSpline *>(spline.get())) {
    return nurb_spline->resolution();
  }
  return 1;
}

static void set_spline_resolution(SplinePtr &spline, const int resolution)
{
  if (BezierSpline *bezier_spline = dynamic_cast<BezierSpline *>(spline.get())) {
    bezier_spline->set_resolution(std::max(resolution, 1));
  }
  if (NURBSpline *nurb_spline = dynamic_cast<NURBSpline *>(spline.get())) {
    nurb_spline->set_resolution(std::max(resolution, 1));
  }
}

static GVArray make_resolution_read_attribute(const CurveEval &curve)
{
  return VArray<int>::ForDerivedSpan<SplinePtr, get_spline_resolution>(curve.splines());
}

static GVMutableArray make_resolution_write_attribute(CurveEval &curve)
{
  return VMutableArray<int>::
      ForDerivedSpan<SplinePtr, get_spline_resolution, set_spline_resolution>(curve.splines());
}

static bool get_cyclic_value(const SplinePtr &spline)
{
  return spline->is_cyclic();
}

static void set_cyclic_value(SplinePtr &spline, const bool value)
{
  if (spline->is_cyclic() != value) {
    spline->set_cyclic(value);
    spline->mark_cache_invalid();
  }
}

static GVArray make_cyclic_read_attribute(const CurveEval &curve)
{
  return VArray<bool>::ForDerivedSpan<SplinePtr, get_cyclic_value>(curve.splines());
}

static GVMutableArray make_cyclic_write_attribute(CurveEval &curve)
{
  return VMutableArray<bool>::ForDerivedSpan<SplinePtr, get_cyclic_value, set_cyclic_value>(
      curve.splines());
}

/** \} */

/* -------------------------------------------------------------------- */
/** \name Builtin Control Point Attributes
 *
 * Attributes with a value for every control point. Most of the complexity here is due to the fact
 * that we must provide access to the attribute data as if it was a contiguous array when it is
 * really stored separately on each spline. That will be inherently rather slow, but these virtual
 * array implementations try to make it workable in common situations.
 * \{ */

/**
 * Individual spans in \a data may be empty if that spline contains no data for the attribute.
 */
template<typename T>
static void point_attribute_materialize(Span<Span<T>> data,
                                        Span<int> offsets,
                                        const IndexMask mask,
                                        MutableSpan<T> r_span)
{
  const int total_num = offsets.last();
  if (mask.is_range() && mask.as_range() == IndexRange(total_num)) {
    for (const int spline_index : data.index_range()) {
      const int offset = offsets[spline_index];
      const int next_offset = offsets[spline_index + 1];

      Span<T> src = data[spline_index];
      MutableSpan<T> dst = r_span.slice(offset, next_offset - offset);
      if (src.is_empty()) {
        dst.fill(T());
      }
      else {
        dst.copy_from(src);
      }
    }
  }
  else {
    int spline_index = 0;
    for (const int dst_index : mask) {
      /* Skip splines that don't have any control points in the mask. */
      while (dst_index >= offsets[spline_index + 1]) {
        spline_index++;
      }

      const int index_in_spline = dst_index - offsets[spline_index];
      Span<T> src = data[spline_index];
      if (src.is_empty()) {
        r_span[dst_index] = T();
      }
      else {
        r_span[dst_index] = src[index_in_spline];
      }
    }
  }
}

/**
 * Individual spans in \a data may be empty if that spline contains no data for the attribute.
 */
template<typename T>
static void point_attribute_materialize_to_uninitialized(Span<Span<T>> data,
                                                         Span<int> offsets,
                                                         const IndexMask mask,
                                                         MutableSpan<T> r_span)
{
  T *dst = r_span.data();
  const int total_num = offsets.last();
  if (mask.is_range() && mask.as_range() == IndexRange(total_num)) {
    for (const int spline_index : data.index_range()) {
      const int offset = offsets[spline_index];
      const int next_offset = offsets[spline_index + 1];

      Span<T> src = data[spline_index];
      if (src.is_empty()) {
        uninitialized_fill_n(dst + offset, next_offset - offset, T());
      }
      else {
        uninitialized_copy_n(src.data(), next_offset - offset, dst + offset);
      }
    }
  }
  else {
    int spline_index = 0;
    for (const int dst_index : mask) {
      /* Skip splines that don't have any control points in the mask. */
      while (dst_index >= offsets[spline_index + 1]) {
        spline_index++;
      }

      const int index_in_spline = dst_index - offsets[spline_index];
      Span<T> src = data[spline_index];
      if (src.is_empty()) {
        new (dst + dst_index) T();
      }
      else {
        new (dst + dst_index) T(src[index_in_spline]);
      }
    }
  }
}

static GVArray varray_from_initializer(const AttributeInit &initializer,
                                       const eCustomDataType data_type,
                                       const Span<SplinePtr> splines)
{
  switch (initializer.type) {
    case AttributeInit::Type::Default:
      /* This function shouldn't be called in this case, since there
       * is no need to copy anything to the new custom data array. */
      BLI_assert_unreachable();
      return {};
    case AttributeInit::Type::VArray:
      return static_cast<const AttributeInitVArray &>(initializer).varray;
    case AttributeInit::Type::MoveArray:
      int total_num = 0;
      for (const SplinePtr &spline : splines) {
        total_num += spline->size();
      }
      return GVArray::ForSpan(GSpan(*bke::custom_data_type_to_cpp_type(data_type),
                                    static_cast<const AttributeInitMove &>(initializer).data,
                                    total_num));
  }
  BLI_assert_unreachable();
  return {};
}

static bool create_point_attribute(GeometryComponent &component,
                                   const AttributeIDRef &attribute_id,
                                   const AttributeInit &initializer,
                                   const eCustomDataType data_type)
{
  CurveEval *curve = get_curve_from_component_for_write(component);
  if (curve == nullptr || curve->splines().size() == 0) {
    return false;
  }

  MutableSpan<SplinePtr> splines = curve->splines();

  /* First check the one case that allows us to avoid copying the input data. */
  if (splines.size() == 1 && initializer.type == AttributeInit::Type::MoveArray) {
    void *source_data = static_cast<const AttributeInitMove &>(initializer).data;
    if (!splines.first()->attributes.create_by_move(attribute_id, data_type, source_data)) {
      MEM_freeN(source_data);
      return false;
    }
    return true;
  }

  /* Otherwise just create a custom data layer on each of the splines. */
  for (const int i : splines.index_range()) {
    if (!splines[i]->attributes.create(attribute_id, data_type)) {
      /* If attribute creation fails on one of the splines, we cannot leave the custom data
       * layers in the previous splines around, so delete them before returning. However,
       * this is not an expected case. */
      BLI_assert_unreachable();
      return false;
    }
  }

  /* With a default initializer type, we can keep the values at their initial values. */
  if (initializer.type == AttributeInit::Type::Default) {
    return true;
  }

  WriteAttributeLookup write_attribute = component.attribute_try_get_for_write(attribute_id);
  /* We just created the attribute, it should exist. */
  BLI_assert(write_attribute);

  GVArray source_varray = varray_from_initializer(initializer, data_type, splines);
  /* TODO: When we can call a variant of #set_all with a virtual array argument,
   * this theoretically unnecessary materialize step could be removed. */
  GVArray_GSpan source_varray_span{source_varray};
  write_attribute.varray.set_all(source_varray_span.data());

  if (initializer.type == AttributeInit::Type::MoveArray) {
    MEM_freeN(static_cast<const AttributeInitMove &>(initializer).data);
  }

  return true;
}

static bool remove_point_attribute(GeometryComponent &component,
                                   const AttributeIDRef &attribute_id)
{
  CurveEval *curve = get_curve_from_component_for_write(component);
  if (curve == nullptr) {
    return false;
  }

  /* Reuse the boolean for all splines; we expect all splines to have the same attributes. */
  bool layer_freed = false;
  for (SplinePtr &spline : curve->splines()) {
    layer_freed = spline->attributes.remove(attribute_id);
  }
  return layer_freed;
}

/**
 * Mutable virtual array for any control point data accessed with spans and an offset array.
 */
template<typename T> class VArrayImpl_For_SplinePoints final : public VMutableArrayImpl<T> {
 private:
  Array<MutableSpan<T>> data_;
  Array<int> offsets_;

 public:
  VArrayImpl_For_SplinePoints(Array<MutableSpan<T>> data, Array<int> offsets)
      : VMutableArrayImpl<T>(offsets.last()), data_(std::move(data)), offsets_(std::move(offsets))
  {
  }

  T get(const int64_t index) const final
  {
    const PointIndices indices = lookup_point_indices(offsets_, index);
    return data_[indices.spline_index][indices.point_index];
  }

  void set(const int64_t index, T value) final
  {
    const PointIndices indices = lookup_point_indices(offsets_, index);
    data_[indices.spline_index][indices.point_index] = value;
  }

  void set_all(Span<T> src) final
  {
    for (const int spline_index : data_.index_range()) {
      const int offset = offsets_[spline_index];
      const int next_offsets = offsets_[spline_index + 1];
      data_[spline_index].copy_from(src.slice(offset, next_offsets - offset));
    }
  }

  void materialize(const IndexMask mask, MutableSpan<T> r_span) const final
  {
    point_attribute_materialize({(Span<T> *)data_.data(), data_.size()}, offsets_, mask, r_span);
  }

  void materialize_to_uninitialized(const IndexMask mask, MutableSpan<T> r_span) const final
  {
    point_attribute_materialize_to_uninitialized(
        {(Span<T> *)data_.data(), data_.size()}, offsets_, mask, r_span);
  }
};

template<typename T> VArray<T> point_data_varray(Array<MutableSpan<T>> spans, Array<int> offsets)
{
  return VArray<T>::template For<VArrayImpl_For_SplinePoints<T>>(std::move(spans),
                                                                 std::move(offsets));
}

template<typename T>
VMutableArray<T> point_data_varray_mutable(Array<MutableSpan<T>> spans, Array<int> offsets)
{
  return VMutableArray<T>::template For<VArrayImpl_For_SplinePoints<T>>(std::move(spans),
                                                                        std::move(offsets));
}

/**
 * Virtual array implementation specifically for control point positions. This is only needed for
 * Bezier splines, where adjusting the position also requires adjusting handle positions depending
 * on handle types. We pay a small price for this when other spline types are mixed with Bezier.
 *
 * \note There is no need to check the handle type to avoid changing auto handles, since
 * retrieving write access to the position data will mark them for recomputation anyway.
 */
class VArrayImpl_For_SplinePosition final : public VMutableArrayImpl<float3> {
 private:
  MutableSpan<SplinePtr> splines_;
  Array<int> offsets_;

 public:
  VArrayImpl_For_SplinePosition(MutableSpan<SplinePtr> splines, Array<int> offsets)
      : VMutableArrayImpl<float3>(offsets.last()), splines_(splines), offsets_(std::move(offsets))
  {
  }

  float3 get(const int64_t index) const final
  {
    const PointIndices indices = lookup_point_indices(offsets_, index);
    return splines_[indices.spline_index]->positions()[indices.point_index];
  }

  void set(const int64_t index, float3 value) final
  {
    const PointIndices indices = lookup_point_indices(offsets_, index);
    Spline &spline = *splines_[indices.spline_index];
    spline.positions()[indices.point_index] = value;
  }

  void set_all(Span<float3> src) final
  {
    for (const int spline_index : splines_.index_range()) {
      Spline &spline = *splines_[spline_index];
      const int offset = offsets_[spline_index];
      const int next_offset = offsets_[spline_index + 1];
      spline.positions().copy_from(src.slice(offset, next_offset - offset));
    }
  }

  /** Utility so we can pass positions to the materialize functions above. */
  Array<Span<float3>> get_position_spans() const
  {
    Array<Span<float3>> spans(splines_.size());
    for (const int i : spans.index_range()) {
      spans[i] = splines_[i]->positions();
    }
    return spans;
  }

  void materialize(const IndexMask mask, MutableSpan<float3> r_span) const final
  {
    Array<Span<float3>> spans = this->get_position_spans();
    point_attribute_materialize(spans.as_span(), offsets_, mask, r_span);
  }

  void materialize_to_uninitialized(const IndexMask mask, MutableSpan<float3> r_span) const final
  {
    Array<Span<float3>> spans = this->get_position_spans();
    point_attribute_materialize_to_uninitialized(spans.as_span(), offsets_, mask, r_span);
  }
};

class VArrayImpl_For_BezierHandles final : public VMutableArrayImpl<float3> {
 private:
  MutableSpan<SplinePtr> splines_;
  Array<int> offsets_;
  bool is_right_;

 public:
  VArrayImpl_For_BezierHandles(MutableSpan<SplinePtr> splines,
                               Array<int> offsets,
                               const bool is_right)
      : VMutableArrayImpl<float3>(offsets.last()),
        splines_(splines),
        offsets_(std::move(offsets)),
        is_right_(is_right)
  {
  }

  float3 get(const int64_t index) const final
  {
    const PointIndices indices = lookup_point_indices(offsets_, index);
    const Spline &spline = *splines_[indices.spline_index];
    if (spline.type() == CURVE_TYPE_BEZIER) {
      const BezierSpline &bezier_spline = static_cast<const BezierSpline &>(spline);
      return is_right_ ? bezier_spline.handle_positions_right()[indices.point_index] :
                         bezier_spline.handle_positions_left()[indices.point_index];
    }
    return float3(0);
  }

  void set(const int64_t index, float3 value) final
  {
    const PointIndices indices = lookup_point_indices(offsets_, index);
    Spline &spline = *splines_[indices.spline_index];
    if (spline.type() == CURVE_TYPE_BEZIER) {
      BezierSpline &bezier_spline = static_cast<BezierSpline &>(spline);
      if (is_right_) {
        bezier_spline.handle_positions_right()[indices.point_index] = value;
      }
      else {
        bezier_spline.handle_positions_left()[indices.point_index] = value;
      }
      bezier_spline.mark_cache_invalid();
    }
  }

  void set_all(Span<float3> src) final
  {
    for (const int spline_index : splines_.index_range()) {
      Spline &spline = *splines_[spline_index];
      if (spline.type() == CURVE_TYPE_BEZIER) {
        const int offset = offsets_[spline_index];

        BezierSpline &bezier_spline = static_cast<BezierSpline &>(spline);
        if (is_right_) {
          for (const int i : IndexRange(bezier_spline.size())) {
            bezier_spline.handle_positions_right()[i] = src[offset + i];
          }
        }
        else {
          for (const int i : IndexRange(bezier_spline.size())) {
            bezier_spline.handle_positions_left()[i] = src[offset + i];
          }
        }
        bezier_spline.mark_cache_invalid();
      }
    }
  }

  void materialize(const IndexMask mask, MutableSpan<float3> r_span) const final
  {
    Array<Span<float3>> spans = get_handle_spans(splines_, is_right_);
    point_attribute_materialize(spans.as_span(), offsets_, mask, r_span);
  }

  void materialize_to_uninitialized(const IndexMask mask, MutableSpan<float3> r_span) const final
  {
    Array<Span<float3>> spans = get_handle_spans(splines_, is_right_);
    point_attribute_materialize_to_uninitialized(spans.as_span(), offsets_, mask, r_span);
  }

  /**
   * Utility so we can pass handle positions to the materialize functions above.
   *
   * \note This relies on the ability of the materialize implementations to
   * handle empty spans, since only Bezier splines have handles.
   */
  static Array<Span<float3>> get_handle_spans(Span<SplinePtr> splines, const bool is_right)
  {
    Array<Span<float3>> spans(splines.size());
    for (const int i : spans.index_range()) {
      if (splines[i]->type() == CURVE_TYPE_BEZIER) {
        BezierSpline &bezier_spline = static_cast<BezierSpline &>(*splines[i]);
        spans[i] = is_right ? bezier_spline.handle_positions_right() :
                              bezier_spline.handle_positions_left();
      }
      else {
        spans[i] = {};
      }
    }
    return spans;
  }
};

/**
 * Provider for any builtin control point attribute that doesn't need
 * special handling like access to other arrays in the spline.
 */
template<typename T> class BuiltinPointAttributeProvider : public BuiltinAttributeProvider {
 protected:
  using GetSpan = Span<T> (*)(const Spline &spline);
  using GetMutableSpan = MutableSpan<T> (*)(Spline &spline);
  using UpdateOnWrite = void (*)(Spline &spline);
  const GetSpan get_span_;
  const GetMutableSpan get_mutable_span_;
  const UpdateOnWrite update_on_write_;
  bool stored_in_custom_data_;

 public:
  BuiltinPointAttributeProvider(std::string attribute_name,
                                const CreatableEnum creatable,
                                const DeletableEnum deletable,
                                const GetSpan get_span,
                                const GetMutableSpan get_mutable_span,
                                const UpdateOnWrite update_on_write,
                                const bool stored_in_custom_data)
      : BuiltinAttributeProvider(std::move(attribute_name),
                                 ATTR_DOMAIN_POINT,
                                 bke::cpp_type_to_custom_data_type(CPPType::get<T>()),
                                 creatable,
                                 WritableEnum::Writable,
                                 deletable),
        get_span_(get_span),
        get_mutable_span_(get_mutable_span),
        update_on_write_(update_on_write),
        stored_in_custom_data_(stored_in_custom_data)
  {
  }

  GVArray try_get_for_read(const GeometryComponent &component) const override
  {
    const CurveEval *curve = get_curve_from_component_for_read(component);
    if (curve == nullptr) {
      return {};
    }

    if (!this->exists(component)) {
      return {};
    }

    Span<SplinePtr> splines = curve->splines();
    if (splines.size() == 1) {
      return GVArray::ForSpan(get_span_(*splines.first()));
    }

    Array<int> offsets = curve->control_point_offsets();
    Array<MutableSpan<T>> spans(splines.size());
    for (const int i : splines.index_range()) {
      Span<T> span = get_span_(*splines[i]);
      /* Use const-cast because the underlying virtual array implementation is shared between const
       * and non const data. */
      spans[i] = MutableSpan<T>(const_cast<T *>(span.data()), span.size());
    }

    return point_data_varray(spans, offsets);
  }

  WriteAttributeLookup try_get_for_write(GeometryComponent &component) const override
  {
    CurveEval *curve = get_curve_from_component_for_write(component);
    if (curve == nullptr) {
      return {};
    }

    if (!this->exists(component)) {
      return {};
    }

    std::function<void()> tag_modified_fn;
    if (update_on_write_ != nullptr) {
      tag_modified_fn = [curve, update = update_on_write_]() {
        for (SplinePtr &spline : curve->splines()) {
          update(*spline);
        }
      };
    }

    MutableSpan<SplinePtr> splines = curve->splines();
    if (splines.size() == 1) {
      return {GVMutableArray::ForSpan(get_mutable_span_(*splines.first())),
              domain_,
              std::move(tag_modified_fn)};
    }

    Array<int> offsets = curve->control_point_offsets();
    Array<MutableSpan<T>> spans(splines.size());
    for (const int i : splines.index_range()) {
      spans[i] = get_mutable_span_(*splines[i]);
    }

    return {point_data_varray_mutable(spans, offsets), domain_, tag_modified_fn};
  }

  bool try_delete(GeometryComponent &component) const final
  {
    if (deletable_ == DeletableEnum::NonDeletable) {
      return false;
    }
    return remove_point_attribute(component, name_);
  }

  bool try_create(GeometryComponent &component, const AttributeInit &initializer) const final
  {
    if (createable_ == CreatableEnum::NonCreatable) {
      return false;
    }
    return create_point_attribute(component, name_, initializer, CD_PROP_INT32);
  }

  bool exists(const GeometryComponent &component) const final
  {
    const CurveEval *curve = get_curve_from_component_for_read(component);
    if (curve == nullptr) {
      return false;
    }

    Span<SplinePtr> splines = curve->splines();
    if (splines.size() == 0) {
      return false;
    }

    if (stored_in_custom_data_) {
      if (!curve->splines().first()->attributes.get_for_read(name_)) {
        return false;
      }
    }

    bool has_point = false;
    for (const SplinePtr &spline : curve->splines()) {
      if (spline->size() != 0) {
        has_point = true;
        break;
      }
    }

    if (!has_point) {
      return false;
    }

    return true;
  }
};

/**
 * Special attribute provider for the position attribute. Keeping this separate means we don't
 * need to make #BuiltinPointAttributeProvider overly generic, and the special handling for the
 * positions is more clear.
 */
class PositionAttributeProvider final : public BuiltinPointAttributeProvider<float3> {
 public:
  PositionAttributeProvider()
      : BuiltinPointAttributeProvider(
            "position",
            BuiltinAttributeProvider::NonCreatable,
            BuiltinAttributeProvider::NonDeletable,
            [](const Spline &spline) { return spline.positions(); },
            [](Spline &spline) { return spline.positions(); },
            [](Spline &spline) { spline.mark_cache_invalid(); },
            false)
  {
  }

  WriteAttributeLookup try_get_for_write(GeometryComponent &component) const final
  {
    CurveEval *curve = get_curve_from_component_for_write(component);
    if (curve == nullptr) {
      return {};
    }

    /* Use the regular position virtual array when there aren't any Bezier splines
     * to avoid the overhead of checking the spline type for every point. */
    if (!curve->has_spline_with_type(CURVE_TYPE_BEZIER)) {
      return BuiltinPointAttributeProvider<float3>::try_get_for_write(component);
    }

    auto tag_modified_fn = [curve]() {
      /* Changing the positions requires recalculation of cached evaluated data in many cases.
       * This could set more specific flags in the future to avoid unnecessary recomputation. */
      curve->mark_cache_invalid();
    };

    Array<int> offsets = curve->control_point_offsets();
    return {VMutableArray<float3>::For<VArrayImpl_For_SplinePosition>(curve->splines(),
                                                                      std::move(offsets)),
            domain_,
            tag_modified_fn};
  }
};

class BezierHandleAttributeProvider : public BuiltinAttributeProvider {
 private:
  bool is_right_;

 public:
  BezierHandleAttributeProvider(const bool is_right)
      : BuiltinAttributeProvider(is_right ? "handle_right" : "handle_left",
                                 ATTR_DOMAIN_POINT,
                                 CD_PROP_FLOAT3,
                                 BuiltinAttributeProvider::NonCreatable,
                                 BuiltinAttributeProvider::Writable,
                                 BuiltinAttributeProvider::NonDeletable),
        is_right_(is_right)
  {
  }

  GVArray try_get_for_read(const GeometryComponent &component) const override
  {
    const CurveEval *curve = get_curve_from_component_for_read(component);
    if (curve == nullptr) {
      return {};
    }

    if (!curve->has_spline_with_type(CURVE_TYPE_BEZIER)) {
      return {};
    }

    Array<int> offsets = curve->control_point_offsets();
    /* Use const-cast because the underlying virtual array implementation is shared between const
     * and non const data. */
    return VArray<float3>::For<VArrayImpl_For_BezierHandles>(
        const_cast<CurveEval *>(curve)->splines(), std::move(offsets), is_right_);
  }

  WriteAttributeLookup try_get_for_write(GeometryComponent &component) const override
  {
    CurveEval *curve = get_curve_from_component_for_write(component);
    if (curve == nullptr) {
      return {};
    }

    if (!curve->has_spline_with_type(CURVE_TYPE_BEZIER)) {
      return {};
    }

    auto tag_modified_fn = [curve]() { curve->mark_cache_invalid(); };

    Array<int> offsets = curve->control_point_offsets();
    return {VMutableArray<float3>::For<VArrayImpl_For_BezierHandles>(
                curve->splines(), std::move(offsets), is_right_),
            domain_,
            tag_modified_fn};
  }

  bool try_delete(GeometryComponent &UNUSED(component)) const final
  {
    return false;
  }

  bool try_create(GeometryComponent &UNUSED(component),
                  const AttributeInit &UNUSED(initializer)) const final
  {
    return false;
  }

  bool exists(const GeometryComponent &component) const final
  {
    const CurveEval *curve = get_curve_from_component_for_read(component);
    if (curve == nullptr) {
      return false;
    }

    return curve->has_spline_with_type(CURVE_TYPE_BEZIER) &&
           component.attribute_domain_num(ATTR_DOMAIN_POINT) != 0;
  }
};

/** \} */

/* -------------------------------------------------------------------- */
/** \name Dynamic Control Point Attributes
 *
 * The dynamic control point attribute implementation is very similar to the builtin attribute
 * implementation-- it uses the same virtual array types. In order to work, this code depends on
 * the fact that all a curve's splines will have the same attributes and they all have the same
 * type.
 * \{ */

class DynamicPointAttributeProvider final : public DynamicAttributesProvider {
 private:
  static constexpr uint64_t supported_types_mask = CD_MASK_PROP_FLOAT | CD_MASK_PROP_FLOAT2 |
                                                   CD_MASK_PROP_FLOAT3 | CD_MASK_PROP_INT32 |
                                                   CD_MASK_PROP_COLOR | CD_MASK_PROP_BOOL |
                                                   CD_MASK_PROP_INT8;

 public:
  ReadAttributeLookup try_get_for_read(const GeometryComponent &component,
                                       const AttributeIDRef &attribute_id) const final
  {
    const CurveEval *curve = get_curve_from_component_for_read(component);
    if (curve == nullptr || curve->splines().size() == 0) {
      return {};
    }

    Span<SplinePtr> splines = curve->splines();
    Vector<GSpan> spans; /* GSpan has no default constructor. */
    spans.reserve(splines.size());
    std::optional<GSpan> first_span = splines[0]->attributes.get_for_read(attribute_id);
    if (!first_span) {
      return {};
    }
    spans.append(*first_span);
    for (const int i : IndexRange(1, splines.size() - 1)) {
      std::optional<GSpan> span = splines[i]->attributes.get_for_read(attribute_id);
      if (!span) {
        /* All splines should have the same set of data layers. It would be possible to recover
         * here and return partial data instead, but that would add a lot of complexity for a
         * situation we don't even expect to encounter. */
        BLI_assert_unreachable();
        return {};
      }
      if (span->type() != spans.last().type()) {
        /* Data layer types on separate splines do not match. */
        BLI_assert_unreachable();
        return {};
      }
      spans.append(*span);
    }

    /* First check for the simpler situation when we can return a simpler span virtual array. */
    if (spans.size() == 1) {
      return {GVArray::ForSpan(spans.first()), ATTR_DOMAIN_POINT};
    }

    ReadAttributeLookup attribute = {};
    Array<int> offsets = curve->control_point_offsets();
    attribute_math::convert_to_static_type(spans[0].type(), [&](auto dummy) {
      using T = decltype(dummy);
      Array<MutableSpan<T>> data(splines.size());
      for (const int i : splines.index_range()) {
        Span<T> span = spans[i].typed<T>();
        /* Use const-cast because the underlying virtual array implementation is shared between
         * const and non const data. */
        data[i] = MutableSpan<T>(const_cast<T *>(span.data()), span.size());
        BLI_assert(data[i].data() != nullptr);
      }
      attribute = {point_data_varray(data, offsets), ATTR_DOMAIN_POINT};
    });
    return attribute;
  }

  /* This function is almost the same as #try_get_for_read, but without const. */
  WriteAttributeLookup try_get_for_write(GeometryComponent &component,
                                         const AttributeIDRef &attribute_id) const final
  {
    CurveEval *curve = get_curve_from_component_for_write(component);
    if (curve == nullptr || curve->splines().size() == 0) {
      return {};
    }

    MutableSpan<SplinePtr> splines = curve->splines();
    Vector<GMutableSpan> spans; /* GMutableSpan has no default constructor. */
    spans.reserve(splines.size());
    std::optional<GMutableSpan> first_span = splines[0]->attributes.get_for_write(attribute_id);
    if (!first_span) {
      return {};
    }
    spans.append(*first_span);
    for (const int i : IndexRange(1, splines.size() - 1)) {
      std::optional<GMutableSpan> span = splines[i]->attributes.get_for_write(attribute_id);
      if (!span) {
        /* All splines should have the same set of data layers. It would be possible to recover
         * here and return partial data instead, but that would add a lot of complexity for a
         * situation we don't even expect to encounter. */
        BLI_assert_unreachable();
        return {};
      }
      if (span->type() != spans.last().type()) {
        /* Data layer types on separate splines do not match. */
        BLI_assert_unreachable();
        return {};
      }
      spans.append(*span);
    }

    /* First check for the simpler situation when we can return a simpler span virtual array. */
    if (spans.size() == 1) {
      return {GVMutableArray::ForSpan(spans.first()), ATTR_DOMAIN_POINT};
    }

    WriteAttributeLookup attribute = {};
    Array<int> offsets = curve->control_point_offsets();
    attribute_math::convert_to_static_type(spans[0].type(), [&](auto dummy) {
      using T = decltype(dummy);
      Array<MutableSpan<T>> data(splines.size());
      for (const int i : splines.index_range()) {
        data[i] = spans[i].typed<T>();
        BLI_assert(data[i].data() != nullptr);
      }
      attribute = {point_data_varray_mutable(data, offsets), ATTR_DOMAIN_POINT};
    });
    return attribute;
  }

  bool try_delete(GeometryComponent &component, const AttributeIDRef &attribute_id) const final
  {
    return remove_point_attribute(component, attribute_id);
  }

  bool try_create(GeometryComponent &component,
                  const AttributeIDRef &attribute_id,
                  const eAttrDomain domain,
                  const eCustomDataType data_type,
                  const AttributeInit &initializer) const final
  {
    BLI_assert(this->type_is_supported(data_type));
    if (domain != ATTR_DOMAIN_POINT) {
      return false;
    }
    return create_point_attribute(component, attribute_id, initializer, data_type);
  }

  bool foreach_attribute(const GeometryComponent &component,
                         const AttributeForeachCallback callback) const final
  {
    const CurveEval *curve = get_curve_from_component_for_read(component);
    if (curve == nullptr || curve->splines().size() == 0) {
      return false;
    }

    Span<SplinePtr> splines = curve->splines();

    /* In a debug build, check that all corresponding custom data layers have the same type. */
    curve->assert_valid_point_attributes();

    /* Use the first spline as a representative for all the others. */
    splines.first()->attributes.foreach_attribute(callback, ATTR_DOMAIN_POINT);

    return true;
  }

  void foreach_domain(const FunctionRef<void(eAttrDomain)> callback) const final
  {
    callback(ATTR_DOMAIN_POINT);
  }

  bool type_is_supported(eCustomDataType data_type) const
  {
    return ((1ULL << data_type) & supported_types_mask) != 0;
  }
};

/** \} */

/* -------------------------------------------------------------------- */
/** \name Attribute Provider Declaration
 * \{ */

/**
 * In this function all the attribute providers for a curve component are created.
 * Most data in this function is statically allocated, because it does not change over time.
 */
static ComponentAttributeProviders create_attribute_providers_for_curve()
{
  static BuiltinSplineAttributeProvider resolution("resolution",
                                                   CD_PROP_INT32,
                                                   BuiltinAttributeProvider::Writable,
                                                   make_resolution_read_attribute,
                                                   make_resolution_write_attribute);

  static BuiltinSplineAttributeProvider cyclic("cyclic",
                                               CD_PROP_BOOL,
                                               BuiltinAttributeProvider::Writable,
                                               make_cyclic_read_attribute,
                                               make_cyclic_write_attribute);

  static CustomDataAccessInfo spline_custom_data_access = {
      [](GeometryComponent &component) -> CustomData * {
        CurveEval *curve = get_curve_from_component_for_write(component);
        return curve ? &curve->attributes.data : nullptr;
      },
      [](const GeometryComponent &component) -> const CustomData * {
        const CurveEval *curve = get_curve_from_component_for_read(component);
        return curve ? &curve->attributes.data : nullptr;
      },
      nullptr};

  static CustomDataAttributeProvider spline_custom_data(ATTR_DOMAIN_CURVE,
                                                        spline_custom_data_access);

  static PositionAttributeProvider position;
  static BezierHandleAttributeProvider handles_start(false);
  static BezierHandleAttributeProvider handles_end(true);

  static BuiltinPointAttributeProvider<int> id(
      "id",
      BuiltinAttributeProvider::Creatable,
      BuiltinAttributeProvider::Deletable,
      [](const Spline &spline) {
        std::optional<GSpan> span = spline.attributes.get_for_read("id");
        return span ? span->typed<int>() : Span<int>();
      },
      [](Spline &spline) {
        std::optional<GMutableSpan> span = spline.attributes.get_for_write("id");
        return span ? span->typed<int>() : MutableSpan<int>();
      },
      {},
      true);

  static BuiltinPointAttributeProvider<float> radius(
      "radius",
      BuiltinAttributeProvider::NonCreatable,
      BuiltinAttributeProvider::NonDeletable,
      [](const Spline &spline) { return spline.radii(); },
      [](Spline &spline) { return spline.radii(); },
      nullptr,
      false);

  static BuiltinPointAttributeProvider<float> tilt(
      "tilt",
      BuiltinAttributeProvider::NonCreatable,
      BuiltinAttributeProvider::NonDeletable,
      [](const Spline &spline) { return spline.tilts(); },
      [](Spline &spline) { return spline.tilts(); },
      [](Spline &spline) { spline.mark_cache_invalid(); },
      false);

  static DynamicPointAttributeProvider point_custom_data;

  return ComponentAttributeProviders(
      {&position, &id, &radius, &tilt, &handles_start, &handles_end, &resolution, &cyclic},
      {&spline_custom_data, &point_custom_data});
}

/** \} */

}  // namespace blender::bke

const blender::bke::ComponentAttributeProviders *CurveComponentLegacy::get_attribute_providers()
    const
{
  static blender::bke::ComponentAttributeProviders providers =
      blender::bke::create_attribute_providers_for_curve();
  return &providers;
}<|MERGE_RESOLUTION|>--- conflicted
+++ resolved
@@ -114,11 +114,7 @@
 /** \name Attribute Access Helper Functions
  * \{ */
 
-<<<<<<< HEAD
-int CurveComponentLegacy::attribute_domain_num(const AttributeDomain domain) const
-=======
 int CurveComponentLegacy::attribute_domain_num(const eAttrDomain domain) const
->>>>>>> f4456a4d
 {
   if (curve_ == nullptr) {
     return 0;
