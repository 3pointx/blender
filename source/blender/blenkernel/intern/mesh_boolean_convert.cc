--- conflicted
+++ resolved
@@ -717,18 +717,13 @@
   MutableSpan<float3> positions = result->positions_for_write();
   for (int vi : im->vert_index_range()) {
     const Vert *v = im->vert(vi);
-<<<<<<< HEAD
-    copy_v3fl_v3db(positions[vi], v->co);
-=======
->>>>>>> 04375869
     if (v->orig != NO_INDEX) {
       const Mesh *orig_me;
       int index_in_orig_me;
       mim.input_mvert_for_orig_index(v->orig, &orig_me, &index_in_orig_me);
       copy_vert_attributes(result, orig_me, vi, index_in_orig_me);
     }
-    MVert *mv = &verts[vi];
-    copy_v3fl_v3db(mv->co, v->co);
+    copy_v3fl_v3db(positions[vi], v->co);
   }
 
   /* Set the loopstart and totloop for each output poly,
