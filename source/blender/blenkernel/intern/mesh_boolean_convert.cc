--- conflicted
+++ resolved
@@ -306,11 +306,7 @@
     bool need_face_flip = r_info->has_negative_transform[mi] != r_info->has_negative_transform[0];
 
     Vector<Vert *> verts(me->totvert);
-<<<<<<< HEAD
-    const Span<float3> mesh_positions = me->positions();
-=======
     const Span<float3> mesh_positions = me->vert_positions();
->>>>>>> a7e1815c
     const Span<MPoly> polys = me->polys();
     const Span<int> corner_verts = me->corner_verts();
     const Span<int> corner_edges = me->corner_edges();
@@ -556,34 +552,19 @@
                            const float4x4 &trans_mat,
                            float r_axis_mat[3][3])
 {
-<<<<<<< HEAD
-  const Span<float3> positions = me->positions();
+  const Span<float3> positions = me->vert_positions();
   const Span<int> corner_verts = me->corner_verts();
   const Span<int> poly_verts = corner_verts.slice(mp->loopstart, mp->totloop);
-=======
-  const Span<float3> positions = me->vert_positions();
-  const Span<MLoop> loops = me->loops();
-  const Span<MLoop> poly_loops = loops.slice(mp->loopstart, mp->totloop);
->>>>>>> a7e1815c
 
   /* Project coordinates to 2d in cos_2d, using normal as projection axis. */
   float axis_dominant[3];
   BKE_mesh_calc_poly_normal(mp,
-<<<<<<< HEAD
                             &corner_verts[mp->loopstart],
                             reinterpret_cast<const float(*)[3]>(positions.data()),
                             axis_dominant);
   axis_dominant_v3_to_m3(r_axis_mat, axis_dominant);
   for (const int i : poly_verts.index_range()) {
     float3 co = positions[poly_verts[i]];
-=======
-                            &loops[mp->loopstart],
-                            reinterpret_cast<const float(*)[3]>(positions.data()),
-                            axis_dominant);
-  axis_dominant_v3_to_m3(r_axis_mat, axis_dominant);
-  for (const int i : poly_loops.index_range()) {
-    float3 co = positions[poly_loops[i].v];
->>>>>>> a7e1815c
     co = trans_mat * co;
     mul_v2_m3v3(cos_2d[i], r_axis_mat, co);
   }
@@ -620,13 +601,8 @@
     get_poly2d_cos(orig_me, orig_mp, cos_2d, mim.to_target_transform[orig_me_index], axis_mat);
   }
   CustomData *target_cd = &dest_mesh->ldata;
-<<<<<<< HEAD
-  const Span<float3> dst_positions = dest_mesh->positions();
+  const Span<float3> dst_positions = dest_mesh->vert_positions();
   const Span<int> dst_corner_verts = dest_mesh->corner_verts();
-=======
-  const Span<float3> dst_positions = dest_mesh->vert_positions();
-  const Span<MLoop> dst_loops = dest_mesh->loops();
->>>>>>> a7e1815c
   for (int i = 0; i < mp->totloop; ++i) {
     int loop_index = mp->loopstart + i;
     int orig_loop_index = norig > 0 ? orig_loops[i] : -1;
@@ -636,11 +612,7 @@
        * The coordinate needs to be projected into 2d,  just like the interpolating polygon's
        * coordinates were. The `dest_mesh` coordinates are already in object 0 local space. */
       float co[2];
-<<<<<<< HEAD
       mul_v2_m3v3(co, axis_mat, dst_positions[dst_corner_verts[loop_index]]);
-=======
-      mul_v2_m3v3(co, axis_mat, dst_positions[dst_loops[loop_index].v]);
->>>>>>> a7e1815c
       interp_weights_poly_v2(weights.data(), cos_2d, orig_mp->totloop, co);
     }
     for (int source_layer_i = 0; source_layer_i < source_cd->totlayer; ++source_layer_i) {
@@ -744,11 +716,7 @@
 
   merge_vertex_loop_poly_customdata_layers(result, mim);
   /* Set the vertex coordinate values and other data. */
-<<<<<<< HEAD
-  MutableSpan<float3> positions = result->positions_for_write();
-=======
   MutableSpan<float3> positions = result->vert_positions_for_write();
->>>>>>> a7e1815c
   for (int vi : im->vert_index_range()) {
     const Vert *v = im->vert(vi);
     if (v->orig != NO_INDEX) {
