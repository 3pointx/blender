/* SPDX-License-Identifier: GPL-2.0-or-later
 * Copyright Blender Foundation. All rights reserved. */

/** \file
 * \ingroup bke
 */

#include "MEM_guardedalloc.h"

#include "BLI_listbase.h"

#include "BLI_fileops.h"
#include "BLI_hash.h"
#include "BLI_math.h"
#include "BLI_path_util.h"
#include "BLI_string.h"
#include "BLI_task.h"
#include "BLI_utildefines.h"

#include "DNA_defaults.h"
#include "DNA_fluid_types.h"
#include "DNA_modifier_types.h"
#include "DNA_object_types.h"
#include "DNA_rigidbody_types.h"

#include "BKE_attribute.h"
#include "BKE_effect.h"
#include "BKE_fluid.h"
#include "BKE_global.h"
#include "BKE_lib_id.h"
#include "BKE_modifier.h"
#include "BKE_pointcache.h"

#ifdef WITH_FLUID

#  include <float.h>
#  include <math.h>
#  include <stdio.h>
#  include <string.h> /* memset */

#  include "DNA_customdata_types.h"
#  include "DNA_light_types.h"
#  include "DNA_mesh_types.h"
#  include "DNA_meshdata_types.h"
#  include "DNA_particle_types.h"
#  include "DNA_scene_types.h"

#  include "BLI_kdopbvh.h"
#  include "BLI_kdtree.h"
#  include "BLI_threads.h"
#  include "BLI_voxel.h"

#  include "BKE_bvhutils.h"
#  include "BKE_collision.h"
#  include "BKE_colortools.h"
#  include "BKE_customdata.h"
#  include "BKE_deform.h"
#  include "BKE_mesh.h"
#  include "BKE_mesh_runtime.h"
#  include "BKE_object.h"
#  include "BKE_particle.h"
#  include "BKE_scene.h"
#  include "BKE_texture.h"

#  include "DEG_depsgraph.h"
#  include "DEG_depsgraph_query.h"

#  include "RE_texture.h"

#  include "CLG_log.h"

#  include "manta_fluid_API.h"

#endif /* WITH_FLUID */

/** Time step default value for nice appearance. */
#define DT_DEFAULT 0.1f

/** Max value for phi initialization */
#define PHI_MAX 9999.0f

static void BKE_fluid_modifier_reset_ex(struct FluidModifierData *fmd, bool need_lock);

#ifdef WITH_FLUID
// #define DEBUG_PRINT

static CLG_LogRef LOG = {"bke.fluid"};

/* -------------------------------------------------------------------- */
/** \name Fluid API
 * \{ */

static ThreadMutex object_update_lock = BLI_MUTEX_INITIALIZER;

struct FluidModifierData;
struct Mesh;
struct Object;
struct Scene;

#  define ADD_IF_LOWER_POS(a, b) (min_ff((a) + (b), max_ff((a), (b))))
#  define ADD_IF_LOWER_NEG(a, b) (max_ff((a) + (b), min_ff((a), (b))))
#  define ADD_IF_LOWER(a, b) (((b) > 0) ? ADD_IF_LOWER_POS((a), (b)) : ADD_IF_LOWER_NEG((a), (b)))

bool BKE_fluid_reallocate_fluid(FluidDomainSettings *fds, int res[3], int free_old)
{
  if (free_old && fds->fluid) {
    manta_free(fds->fluid);
  }
  if (!min_iii(res[0], res[1], res[2])) {
    fds->fluid = NULL;
  }
  else {
    fds->fluid = manta_init(res, fds->fmd);

    fds->res_noise[0] = res[0] * fds->noise_scale;
    fds->res_noise[1] = res[1] * fds->noise_scale;
    fds->res_noise[2] = res[2] * fds->noise_scale;
  }

  return (fds->fluid != NULL);
}

void BKE_fluid_reallocate_copy_fluid(FluidDomainSettings *fds,
                                     int o_res[3],
                                     int n_res[3],
                                     const int o_min[3],
                                     const int n_min[3],
                                     const int o_max[3],
                                     int o_shift[3],
                                     int n_shift[3])
{
  struct MANTA *fluid_old = fds->fluid;
  const int block_size = fds->noise_scale;
  int new_shift[3] = {0};
  sub_v3_v3v3_int(new_shift, n_shift, o_shift);

  /* Allocate new fluid data. */
  BKE_fluid_reallocate_fluid(fds, n_res, 0);

  int o_total_cells = o_res[0] * o_res[1] * o_res[2];
  int n_total_cells = n_res[0] * n_res[1] * n_res[2];

  /* Copy values from old fluid to new fluid object. */
  if (o_total_cells > 1 && n_total_cells > 1) {
    float *o_dens = manta_smoke_get_density(fluid_old);
    float *o_react = manta_smoke_get_react(fluid_old);
    float *o_flame = manta_smoke_get_flame(fluid_old);
    float *o_fuel = manta_smoke_get_fuel(fluid_old);
    float *o_heat = manta_smoke_get_heat(fluid_old);
    float *o_vx = manta_get_velocity_x(fluid_old);
    float *o_vy = manta_get_velocity_y(fluid_old);
    float *o_vz = manta_get_velocity_z(fluid_old);
    float *o_r = manta_smoke_get_color_r(fluid_old);
    float *o_g = manta_smoke_get_color_g(fluid_old);
    float *o_b = manta_smoke_get_color_b(fluid_old);

    float *n_dens = manta_smoke_get_density(fds->fluid);
    float *n_react = manta_smoke_get_react(fds->fluid);
    float *n_flame = manta_smoke_get_flame(fds->fluid);
    float *n_fuel = manta_smoke_get_fuel(fds->fluid);
    float *n_heat = manta_smoke_get_heat(fds->fluid);
    float *n_vx = manta_get_velocity_x(fds->fluid);
    float *n_vy = manta_get_velocity_y(fds->fluid);
    float *n_vz = manta_get_velocity_z(fds->fluid);
    float *n_r = manta_smoke_get_color_r(fds->fluid);
    float *n_g = manta_smoke_get_color_g(fds->fluid);
    float *n_b = manta_smoke_get_color_b(fds->fluid);

    /* Noise smoke fields. */
    float *o_wt_dens = manta_noise_get_density(fluid_old);
    float *o_wt_react = manta_noise_get_react(fluid_old);
    float *o_wt_flame = manta_noise_get_flame(fluid_old);
    float *o_wt_fuel = manta_noise_get_fuel(fluid_old);
    float *o_wt_r = manta_noise_get_color_r(fluid_old);
    float *o_wt_g = manta_noise_get_color_g(fluid_old);
    float *o_wt_b = manta_noise_get_color_b(fluid_old);
    float *o_wt_tcu = manta_noise_get_texture_u(fluid_old);
    float *o_wt_tcv = manta_noise_get_texture_v(fluid_old);
    float *o_wt_tcw = manta_noise_get_texture_w(fluid_old);
    float *o_wt_tcu2 = manta_noise_get_texture_u2(fluid_old);
    float *o_wt_tcv2 = manta_noise_get_texture_v2(fluid_old);
    float *o_wt_tcw2 = manta_noise_get_texture_w2(fluid_old);

    float *n_wt_dens = manta_noise_get_density(fds->fluid);
    float *n_wt_react = manta_noise_get_react(fds->fluid);
    float *n_wt_flame = manta_noise_get_flame(fds->fluid);
    float *n_wt_fuel = manta_noise_get_fuel(fds->fluid);
    float *n_wt_r = manta_noise_get_color_r(fds->fluid);
    float *n_wt_g = manta_noise_get_color_g(fds->fluid);
    float *n_wt_b = manta_noise_get_color_b(fds->fluid);
    float *n_wt_tcu = manta_noise_get_texture_u(fds->fluid);
    float *n_wt_tcv = manta_noise_get_texture_v(fds->fluid);
    float *n_wt_tcw = manta_noise_get_texture_w(fds->fluid);
    float *n_wt_tcu2 = manta_noise_get_texture_u2(fds->fluid);
    float *n_wt_tcv2 = manta_noise_get_texture_v2(fds->fluid);
    float *n_wt_tcw2 = manta_noise_get_texture_w2(fds->fluid);

    int wt_res_old[3];
    manta_noise_get_res(fluid_old, wt_res_old);

    for (int z = o_min[2]; z < o_max[2]; z++) {
      for (int y = o_min[1]; y < o_max[1]; y++) {
        for (int x = o_min[0]; x < o_max[0]; x++) {
          /* old grid index */
          int xo = x - o_min[0];
          int yo = y - o_min[1];
          int zo = z - o_min[2];
          int index_old = manta_get_index(xo, o_res[0], yo, o_res[1], zo);
          /* new grid index */
          int xn = x - n_min[0] - new_shift[0];
          int yn = y - n_min[1] - new_shift[1];
          int zn = z - n_min[2] - new_shift[2];
          int index_new = manta_get_index(xn, n_res[0], yn, n_res[1], zn);

          /* Skip if outside new domain. */
          if (xn < 0 || xn >= n_res[0] || yn < 0 || yn >= n_res[1] || zn < 0 || zn >= n_res[2]) {
            continue;
          }
#  if 0
          /* Note (sebbas):
           * Disabling this "skip section" as not copying borders results in weird cut-off effects.
           * It is possible that this cutting off is the reason for line effects as seen in T74559.
           * Since domain borders will be handled on the simulation side anyways,
           * copying border values should not be an issue. */

          /* boundary cells will be skipped when copying data */
          int bwidth = fds->boundary_width;

          /* Skip if trying to copy from old boundary cell. */
          if (xo < bwidth || yo < bwidth || zo < bwidth || xo >= o_res[0] - bwidth ||
              yo >= o_res[1] - bwidth || zo >= o_res[2] - bwidth) {
            continue;
          }
          /* Skip if trying to copy into new boundary cell. */
          if (xn < bwidth || yn < bwidth || zn < bwidth || xn >= n_res[0] - bwidth ||
              yn >= n_res[1] - bwidth || zn >= n_res[2] - bwidth) {
            continue;
          }
#  endif

          /* copy data */
          if (fds->flags & FLUID_DOMAIN_USE_NOISE) {
            int i, j, k;
            /* old grid index */
            int xx_o = xo * block_size;
            int yy_o = yo * block_size;
            int zz_o = zo * block_size;
            /* new grid index */
            int xx_n = xn * block_size;
            int yy_n = yn * block_size;
            int zz_n = zn * block_size;

            /* insert old texture values into new texture grids */
            n_wt_tcu[index_new] = o_wt_tcu[index_old];
            n_wt_tcv[index_new] = o_wt_tcv[index_old];
            n_wt_tcw[index_new] = o_wt_tcw[index_old];

            n_wt_tcu2[index_new] = o_wt_tcu2[index_old];
            n_wt_tcv2[index_new] = o_wt_tcv2[index_old];
            n_wt_tcw2[index_new] = o_wt_tcw2[index_old];

            for (i = 0; i < block_size; i++) {
              for (j = 0; j < block_size; j++) {
                for (k = 0; k < block_size; k++) {
                  int big_index_old = manta_get_index(
                      xx_o + i, wt_res_old[0], yy_o + j, wt_res_old[1], zz_o + k);
                  int big_index_new = manta_get_index(
                      xx_n + i, fds->res_noise[0], yy_n + j, fds->res_noise[1], zz_n + k);
                  /* copy data */
                  n_wt_dens[big_index_new] = o_wt_dens[big_index_old];
                  if (n_wt_flame && o_wt_flame) {
                    n_wt_flame[big_index_new] = o_wt_flame[big_index_old];
                    n_wt_fuel[big_index_new] = o_wt_fuel[big_index_old];
                    n_wt_react[big_index_new] = o_wt_react[big_index_old];
                  }
                  if (n_wt_r && o_wt_r) {
                    n_wt_r[big_index_new] = o_wt_r[big_index_old];
                    n_wt_g[big_index_new] = o_wt_g[big_index_old];
                    n_wt_b[big_index_new] = o_wt_b[big_index_old];
                  }
                }
              }
            }
          }

          n_dens[index_new] = o_dens[index_old];
          /* heat */
          if (n_heat && o_heat) {
            n_heat[index_new] = o_heat[index_old];
          }
          /* fuel */
          if (n_fuel && o_fuel) {
            n_flame[index_new] = o_flame[index_old];
            n_fuel[index_new] = o_fuel[index_old];
            n_react[index_new] = o_react[index_old];
          }
          /* color */
          if (o_r && n_r) {
            n_r[index_new] = o_r[index_old];
            n_g[index_new] = o_g[index_old];
            n_b[index_new] = o_b[index_old];
          }
          n_vx[index_new] = o_vx[index_old];
          n_vy[index_new] = o_vy[index_old];
          n_vz[index_new] = o_vz[index_old];
        }
      }
    }
  }
  manta_free(fluid_old);
}

void BKE_fluid_cache_free_all(FluidDomainSettings *fds, Object *ob)
{
  int cache_map = (FLUID_DOMAIN_OUTDATED_DATA | FLUID_DOMAIN_OUTDATED_NOISE |
                   FLUID_DOMAIN_OUTDATED_MESH | FLUID_DOMAIN_OUTDATED_PARTICLES |
                   FLUID_DOMAIN_OUTDATED_GUIDE);
  BKE_fluid_cache_free(fds, ob, cache_map);
}

void BKE_fluid_cache_free(FluidDomainSettings *fds, Object *ob, int cache_map)
{
  char temp_dir[FILE_MAX];
  int flags = fds->cache_flag;
  const char *relbase = BKE_modifier_path_relbase_from_global(ob);

  if (cache_map & FLUID_DOMAIN_OUTDATED_DATA) {
    flags &= ~(FLUID_DOMAIN_BAKING_DATA | FLUID_DOMAIN_BAKED_DATA | FLUID_DOMAIN_OUTDATED_DATA);
    BLI_path_join(temp_dir, sizeof(temp_dir), fds->cache_directory, FLUID_DOMAIN_DIR_CONFIG, NULL);
    BLI_path_abs(temp_dir, relbase);
    if (BLI_exists(temp_dir)) {
      BLI_delete(temp_dir, true, true);
    }
    BLI_path_join(temp_dir, sizeof(temp_dir), fds->cache_directory, FLUID_DOMAIN_DIR_DATA, NULL);
    BLI_path_abs(temp_dir, relbase);
    if (BLI_exists(temp_dir)) {
      BLI_delete(temp_dir, true, true);
    }
    BLI_path_join(temp_dir, sizeof(temp_dir), fds->cache_directory, FLUID_DOMAIN_DIR_SCRIPT, NULL);
    BLI_path_abs(temp_dir, relbase);
    if (BLI_exists(temp_dir)) {
      BLI_delete(temp_dir, true, true);
    }
    fds->cache_frame_pause_data = 0;
  }
  if (cache_map & FLUID_DOMAIN_OUTDATED_NOISE) {
    flags &= ~(FLUID_DOMAIN_BAKING_NOISE | FLUID_DOMAIN_BAKED_NOISE | FLUID_DOMAIN_OUTDATED_NOISE);
    BLI_path_join(temp_dir, sizeof(temp_dir), fds->cache_directory, FLUID_DOMAIN_DIR_NOISE, NULL);
    BLI_path_abs(temp_dir, relbase);
    if (BLI_exists(temp_dir)) {
      BLI_delete(temp_dir, true, true);
    }
    fds->cache_frame_pause_noise = 0;
  }
  if (cache_map & FLUID_DOMAIN_OUTDATED_MESH) {
    flags &= ~(FLUID_DOMAIN_BAKING_MESH | FLUID_DOMAIN_BAKED_MESH | FLUID_DOMAIN_OUTDATED_MESH);
    BLI_path_join(temp_dir, sizeof(temp_dir), fds->cache_directory, FLUID_DOMAIN_DIR_MESH, NULL);
    BLI_path_abs(temp_dir, relbase);
    if (BLI_exists(temp_dir)) {
      BLI_delete(temp_dir, true, true);
    }
    fds->cache_frame_pause_mesh = 0;
  }
  if (cache_map & FLUID_DOMAIN_OUTDATED_PARTICLES) {
    flags &= ~(FLUID_DOMAIN_BAKING_PARTICLES | FLUID_DOMAIN_BAKED_PARTICLES |
               FLUID_DOMAIN_OUTDATED_PARTICLES);
    BLI_path_join(
        temp_dir, sizeof(temp_dir), fds->cache_directory, FLUID_DOMAIN_DIR_PARTICLES, NULL);
    BLI_path_abs(temp_dir, relbase);
    if (BLI_exists(temp_dir)) {
      BLI_delete(temp_dir, true, true);
    }
    fds->cache_frame_pause_particles = 0;
  }
  if (cache_map & FLUID_DOMAIN_OUTDATED_GUIDE) {
    flags &= ~(FLUID_DOMAIN_BAKING_GUIDE | FLUID_DOMAIN_BAKED_GUIDE | FLUID_DOMAIN_OUTDATED_GUIDE);
    BLI_path_join(temp_dir, sizeof(temp_dir), fds->cache_directory, FLUID_DOMAIN_DIR_GUIDE, NULL);
    BLI_path_abs(temp_dir, relbase);
    if (BLI_exists(temp_dir)) {
      BLI_delete(temp_dir, true, true);
    }
    fds->cache_frame_pause_guide = 0;
  }
  fds->cache_flag = flags;
}

/* convert global position to domain cell space */
static void manta_pos_to_cell(FluidDomainSettings *fds, float pos[3])
{
  mul_m4_v3(fds->imat, pos);
  sub_v3_v3(pos, fds->p0);
  pos[0] *= 1.0f / fds->cell_size[0];
  pos[1] *= 1.0f / fds->cell_size[1];
  pos[2] *= 1.0f / fds->cell_size[2];
}

/* Set domain transformations and base resolution from object mesh. */
static void manta_set_domain_from_mesh(FluidDomainSettings *fds,
                                       Object *ob,
                                       Mesh *me,
                                       bool init_resolution)
{
  size_t i;
  float min[3] = {FLT_MAX, FLT_MAX, FLT_MAX}, max[3] = {-FLT_MAX, -FLT_MAX, -FLT_MAX};
  float size[3];

  MVert *verts = BKE_mesh_vertices_for_write(me);
  float scale = 0.0;
  int res;

  res = fds->maxres;

  /* Set minimum and maximum coordinates of BB. */
  for (i = 0; i < me->totvert; i++) {
    minmax_v3v3_v3(min, max, verts[i].co);
  }

  /* Set domain bounds. */
  copy_v3_v3(fds->p0, min);
  copy_v3_v3(fds->p1, max);
  fds->dx = 1.0f / res;

  /* Calculate domain dimensions. */
  sub_v3_v3v3(size, max, min);
  if (init_resolution) {
    zero_v3_int(fds->base_res);
    copy_v3_v3(fds->cell_size, size);
  }
  /* Apply object scale. */
  for (i = 0; i < 3; i++) {
    size[i] = fabsf(size[i] * ob->scale[i]);
  }
  copy_v3_v3(fds->global_size, size);
  copy_v3_v3(fds->dp0, min);

  invert_m4_m4(fds->imat, ob->obmat);

  /* Prevent crash when initializing a plane as domain. */
  if (!init_resolution || (size[0] < FLT_EPSILON) || (size[1] < FLT_EPSILON) ||
      (size[2] < FLT_EPSILON)) {
    return;
  }

  /* Define grid resolutions from longest domain side. */
  if (size[0] >= MAX2(size[1], size[2])) {
    scale = res / size[0];
    fds->scale = size[0] / fabsf(ob->scale[0]);
    fds->base_res[0] = res;
    fds->base_res[1] = max_ii((int)(size[1] * scale + 0.5f), 4);
    fds->base_res[2] = max_ii((int)(size[2] * scale + 0.5f), 4);
  }
  else if (size[1] >= MAX2(size[0], size[2])) {
    scale = res / size[1];
    fds->scale = size[1] / fabsf(ob->scale[1]);
    fds->base_res[0] = max_ii((int)(size[0] * scale + 0.5f), 4);
    fds->base_res[1] = res;
    fds->base_res[2] = max_ii((int)(size[2] * scale + 0.5f), 4);
  }
  else {
    scale = res / size[2];
    fds->scale = size[2] / fabsf(ob->scale[2]);
    fds->base_res[0] = max_ii((int)(size[0] * scale + 0.5f), 4);
    fds->base_res[1] = max_ii((int)(size[1] * scale + 0.5f), 4);
    fds->base_res[2] = res;
  }

  /* Set cell size. */
  fds->cell_size[0] /= (float)fds->base_res[0];
  fds->cell_size[1] /= (float)fds->base_res[1];
  fds->cell_size[2] /= (float)fds->base_res[2];
}

static void update_final_gravity(FluidDomainSettings *fds, Scene *scene)
{
  if (scene->physics_settings.flag & PHYS_GLOBAL_GRAVITY) {
    copy_v3_v3(fds->gravity_final, scene->physics_settings.gravity);
  }
  else {
    copy_v3_v3(fds->gravity_final, fds->gravity);
  }
  mul_v3_fl(fds->gravity_final, fds->effector_weights->global_gravity);
}

static bool BKE_fluid_modifier_init(
    FluidModifierData *fmd, Depsgraph *depsgraph, Object *ob, Scene *scene, Mesh *me)
{
  int scene_framenr = (int)DEG_get_ctime(depsgraph);

  if ((fmd->type & MOD_FLUID_TYPE_DOMAIN) && fmd->domain && !fmd->domain->fluid) {
    FluidDomainSettings *fds = fmd->domain;
    int res[3];
    /* Set domain dimensions from mesh. */
    manta_set_domain_from_mesh(fds, ob, me, true);
    /* Set domain gravity, use global gravity if enabled. */
    update_final_gravity(fds, scene);
    /* Reset domain values. */
    zero_v3_int(fds->shift);
    zero_v3(fds->shift_f);
    add_v3_fl(fds->shift_f, 0.5f);
    zero_v3(fds->prev_loc);
    mul_m4_v3(ob->obmat, fds->prev_loc);
    copy_m4_m4(fds->obmat, ob->obmat);

    /* Set resolutions. */
    if (fmd->domain->type == FLUID_DOMAIN_TYPE_GAS &&
        fmd->domain->flags & FLUID_DOMAIN_USE_ADAPTIVE_DOMAIN) {
      res[0] = res[1] = res[2] = 1; /* Use minimum res for adaptive init. */
    }
    else {
      copy_v3_v3_int(res, fds->base_res);
    }
    copy_v3_v3_int(fds->res, res);
    fds->total_cells = fds->res[0] * fds->res[1] * fds->res[2];
    fds->res_min[0] = fds->res_min[1] = fds->res_min[2] = 0;
    copy_v3_v3_int(fds->res_max, res);

    /* Set time, frame length = 0.1 is at 25fps. */
    fds->frame_length = DT_DEFAULT * (25.0f / FPS) * fds->time_scale;
    /* Initially dt is equal to frame length (dt can change with adaptive-time stepping though). */
    fds->dt = fds->frame_length;
    fds->time_per_frame = 0;

    fmd->time = scene_framenr;

    /* Allocate fluid. */
    return BKE_fluid_reallocate_fluid(fds, fds->res, 0);
  }
  if (fmd->type & MOD_FLUID_TYPE_FLOW) {
    if (!fmd->flow) {
      BKE_fluid_modifier_create_type_data(fmd);
    }
    fmd->time = scene_framenr;
    return true;
  }
  if (fmd->type & MOD_FLUID_TYPE_EFFEC) {
    if (!fmd->effector) {
      BKE_fluid_modifier_create_type_data(fmd);
    }
    fmd->time = scene_framenr;
    return true;
  }
  return false;
}

/* Forward declarations. */
static void manta_smoke_calc_transparency(FluidDomainSettings *fds, ViewLayer *view_layer);
static float calc_voxel_transp(
    float *result, const float *input, int res[3], int *pixel, float *t_ray, float correct);
static void update_distances(int index,
                             float *distance_map,
                             BVHTreeFromMesh *tree_data,
                             const float ray_start[3],
                             float surface_thickness,
                             bool use_plane_init);

static int get_light(ViewLayer *view_layer, float *light)
{
  int found_light = 0;

  /* Try to find a lamp, preferably local. */
  LISTBASE_FOREACH (Base *, base_tmp, &view_layer->object_bases) {
    if (base_tmp->object->type == OB_LAMP) {
      Light *la = base_tmp->object->data;

      if (la->type == LA_LOCAL) {
        copy_v3_v3(light, base_tmp->object->obmat[3]);
        return 1;
      }
      if (!found_light) {
        copy_v3_v3(light, base_tmp->object->obmat[3]);
        found_light = 1;
      }
    }
  }

  return found_light;
}

static void clamp_bounds_in_domain(FluidDomainSettings *fds,
                                   int min[3],
                                   int max[3],
                                   const float *min_vel,
                                   const float *max_vel,
                                   int margin,
                                   float dt)
{
  for (int i = 0; i < 3; i++) {
    int adapt = (fds->flags & FLUID_DOMAIN_USE_ADAPTIVE_DOMAIN) ? fds->adapt_res : 0;
    /* Add some margin. */
    min[i] -= margin;
    max[i] += margin;

    /* Adapt to velocity. */
    if (min_vel && min_vel[i] < 0.0f) {
      min[i] += (int)floor(min_vel[i] * dt);
    }
    if (max_vel && max_vel[i] > 0.0f) {
      max[i] += (int)ceil(max_vel[i] * dt);
    }

    /* Clamp within domain max size. */
    CLAMP(min[i], -adapt, fds->base_res[i] + adapt);
    CLAMP(max[i], -adapt, fds->base_res[i] + adapt);
  }
}

static bool is_static_object(Object *ob)
{
  /* Check if the object has modifiers that might make the object "dynamic". */
  VirtualModifierData virtualModifierData;
  ModifierData *md = BKE_modifiers_get_virtual_modifierlist(ob, &virtualModifierData);
  for (; md; md = md->next) {
    if (ELEM(md->type,
             eModifierType_Cloth,
             eModifierType_DynamicPaint,
             eModifierType_Explode,
             eModifierType_Ocean,
             eModifierType_ShapeKey,
             eModifierType_Softbody,
             eModifierType_Nodes)) {
      return false;
    }
  }

  /* Active rigid body objects considered to be dynamic fluid objects. */
  if (ob->rigidbody_object && ob->rigidbody_object->type == RBO_TYPE_ACTIVE) {
    return false;
  }

  /* Finally, check if the object has animation data. If so, it is considered dynamic. */
  return !BKE_object_moves_in_time(ob, true);
}

/** \} */

/* -------------------------------------------------------------------- */
/** \name Bounding Box
 * \{ */

typedef struct FluidObjectBB {
  float *influence;
  float *velocity;
  float *distances;
  float *numobjs;
  int min[3], max[3], res[3];
  int hmin[3], hmax[3], hres[3];
  int total_cells, valid;
} FluidObjectBB;

static void bb_boundInsert(FluidObjectBB *bb, const float point[3])
{
  int i = 0;
  if (!bb->valid) {
    for (; i < 3; i++) {
      bb->min[i] = (int)floor(point[i]);
      bb->max[i] = (int)ceil(point[i]);
    }
    bb->valid = 1;
  }
  else {
    for (; i < 3; i++) {
      if (point[i] < bb->min[i]) {
        bb->min[i] = (int)floor(point[i]);
      }
      if (point[i] > bb->max[i]) {
        bb->max[i] = (int)ceil(point[i]);
      }
    }
  }
}

static void bb_allocateData(FluidObjectBB *bb, bool use_velocity, bool use_influence)
{
  int i, res[3];

  for (i = 0; i < 3; i++) {
    res[i] = bb->max[i] - bb->min[i];
    if (res[i] <= 0) {
      return;
    }
  }
  bb->total_cells = res[0] * res[1] * res[2];
  copy_v3_v3_int(bb->res, res);

  bb->numobjs = MEM_calloc_arrayN(bb->total_cells, sizeof(float), "fluid_bb_numobjs");
  if (use_influence) {
    bb->influence = MEM_calloc_arrayN(bb->total_cells, sizeof(float), "fluid_bb_influence");
  }
  if (use_velocity) {
    bb->velocity = MEM_calloc_arrayN(bb->total_cells, sizeof(float[3]), "fluid_bb_velocity");
  }

  bb->distances = MEM_malloc_arrayN(bb->total_cells, sizeof(float), "fluid_bb_distances");
  copy_vn_fl(bb->distances, bb->total_cells, FLT_MAX);

  bb->valid = true;
}

static void bb_freeData(FluidObjectBB *bb)
{
  if (bb->numobjs) {
    MEM_freeN(bb->numobjs);
  }
  if (bb->influence) {
    MEM_freeN(bb->influence);
  }
  if (bb->velocity) {
    MEM_freeN(bb->velocity);
  }
  if (bb->distances) {
    MEM_freeN(bb->distances);
  }
}

static void bb_combineMaps(FluidObjectBB *output,
                           FluidObjectBB *bb2,
                           int additive,
                           float sample_size)
{
  int i, x, y, z;

  /* Copyfill input 1 struct and clear output for new allocation. */
  FluidObjectBB bb1;
  memcpy(&bb1, output, sizeof(FluidObjectBB));
  memset(output, 0, sizeof(FluidObjectBB));

  for (i = 0; i < 3; i++) {
    if (bb1.valid) {
      output->min[i] = MIN2(bb1.min[i], bb2->min[i]);
      output->max[i] = MAX2(bb1.max[i], bb2->max[i]);
    }
    else {
      output->min[i] = bb2->min[i];
      output->max[i] = bb2->max[i];
    }
  }
  /* Allocate output map. */
  bb_allocateData(output, (bb1.velocity || bb2->velocity), (bb1.influence || bb2->influence));

  /* Low through bounding box */
  for (x = output->min[0]; x < output->max[0]; x++) {
    for (y = output->min[1]; y < output->max[1]; y++) {
      for (z = output->min[2]; z < output->max[2]; z++) {
        int index_out = manta_get_index(x - output->min[0],
                                        output->res[0],
                                        y - output->min[1],
                                        output->res[1],
                                        z - output->min[2]);

        /* Initialize with first input if in range. */
        if (x >= bb1.min[0] && x < bb1.max[0] && y >= bb1.min[1] && y < bb1.max[1] &&
            z >= bb1.min[2] && z < bb1.max[2]) {
          int index_in = manta_get_index(
              x - bb1.min[0], bb1.res[0], y - bb1.min[1], bb1.res[1], z - bb1.min[2]);

          /* Values. */
          output->numobjs[index_out] = bb1.numobjs[index_in];
          if (output->influence && bb1.influence) {
            output->influence[index_out] = bb1.influence[index_in];
          }
          output->distances[index_out] = bb1.distances[index_in];
          if (output->velocity && bb1.velocity) {
            copy_v3_v3(&output->velocity[index_out * 3], &bb1.velocity[index_in * 3]);
          }
        }

        /* Apply second input if in range. */
        if (x >= bb2->min[0] && x < bb2->max[0] && y >= bb2->min[1] && y < bb2->max[1] &&
            z >= bb2->min[2] && z < bb2->max[2]) {
          int index_in = manta_get_index(
              x - bb2->min[0], bb2->res[0], y - bb2->min[1], bb2->res[1], z - bb2->min[2]);

          /* Values. */
          output->numobjs[index_out] = MAX2(bb2->numobjs[index_in], output->numobjs[index_out]);
          if (output->influence && bb2->influence) {
            if (additive) {
              output->influence[index_out] += bb2->influence[index_in] * sample_size;
            }
            else {
              output->influence[index_out] = MAX2(bb2->influence[index_in],
                                                  output->influence[index_out]);
            }
          }
          output->distances[index_out] = MIN2(bb2->distances[index_in],
                                              output->distances[index_out]);
          if (output->velocity && bb2->velocity) {
            /* Last sample replaces the velocity. */
            output->velocity[index_out * 3] = ADD_IF_LOWER(output->velocity[index_out * 3],
                                                           bb2->velocity[index_in * 3]);
            output->velocity[index_out * 3 + 1] = ADD_IF_LOWER(output->velocity[index_out * 3 + 1],
                                                               bb2->velocity[index_in * 3 + 1]);
            output->velocity[index_out * 3 + 2] = ADD_IF_LOWER(output->velocity[index_out * 3 + 2],
                                                               bb2->velocity[index_in * 3 + 2]);
          }
        }
      } /* Low res loop. */
    }
  }

  /* Free original data. */
  bb_freeData(&bb1);
}

/** \} */

/* -------------------------------------------------------------------- */
/** \name Effectors
 * \{ */

BLI_INLINE void apply_effector_fields(FluidEffectorSettings *UNUSED(fes),
                                      int index,
                                      float src_distance_value,
                                      float *dest_phi_in,
                                      float src_numobjs_value,
                                      float *dest_numobjs,
                                      float const src_vel_value[3],
                                      float *dest_vel_x,
                                      float *dest_vel_y,
                                      float *dest_vel_z)
{
  /* Ensure that distance value is "joined" into the levelset. */
  if (dest_phi_in) {
    dest_phi_in[index] = MIN2(src_distance_value, dest_phi_in[index]);
  }

  /* Accumulate effector object count (important once effector object overlap). */
  if (dest_numobjs && src_numobjs_value > 0) {
    dest_numobjs[index] += 1;
  }

  /* Accumulate effector velocities for each cell. */
  if (dest_vel_x && src_numobjs_value > 0) {
    dest_vel_x[index] += src_vel_value[0];
    dest_vel_y[index] += src_vel_value[1];
    dest_vel_z[index] += src_vel_value[2];
  }
}

static void update_velocities(FluidEffectorSettings *fes,
                              const MVert *mvert,
                              const MLoop *mloop,
                              const MLoopTri *mlooptri,
                              float *velocity_map,
                              int index,
                              BVHTreeFromMesh *tree_data,
                              const float ray_start[3],
                              const float *vert_vel,
                              bool has_velocity)
{
  BVHTreeNearest nearest = {0};
  nearest.index = -1;

  /* Distance between two opposing vertices in a unit cube.
   * I.e. the unit cube diagonal or sqrt(3).
   * This value is our nearest neighbor search distance. */
  const float surface_distance = 1.732;
  nearest.dist_sq = surface_distance * surface_distance; /* find_nearest uses squared distance */

  /* Find the nearest point on the mesh. */
  if (has_velocity &&
      BLI_bvhtree_find_nearest(
          tree_data->tree, ray_start, &nearest, tree_data->nearest_callback, tree_data) != -1) {
    float weights[3];
    int v1, v2, v3, f_index = nearest.index;

    /* Calculate barycentric weights for nearest point. */
    v1 = mloop[mlooptri[f_index].tri[0]].v;
    v2 = mloop[mlooptri[f_index].tri[1]].v;
    v3 = mloop[mlooptri[f_index].tri[2]].v;
    interp_weights_tri_v3(weights, mvert[v1].co, mvert[v2].co, mvert[v3].co, nearest.co);

    /* Apply object velocity. */
    float hit_vel[3];
    interp_v3_v3v3v3(hit_vel, &vert_vel[v1 * 3], &vert_vel[v2 * 3], &vert_vel[v3 * 3], weights);

    /* Guiding has additional velocity multiplier */
    if (fes->type == FLUID_EFFECTOR_TYPE_GUIDE) {
      mul_v3_fl(hit_vel, fes->vel_multi);

      /* Absolute representation of new object velocity. */
      float abs_hit_vel[3];
      copy_v3_v3(abs_hit_vel, hit_vel);
      abs_v3(abs_hit_vel);

      /* Absolute representation of current object velocity. */
      float abs_vel[3];
      copy_v3_v3(abs_vel, &velocity_map[index * 3]);
      abs_v3(abs_vel);

      switch (fes->guide_mode) {
        case FLUID_EFFECTOR_GUIDE_AVERAGED:
          velocity_map[index * 3] = (velocity_map[index * 3] + hit_vel[0]) * 0.5f;
          velocity_map[index * 3 + 1] = (velocity_map[index * 3 + 1] + hit_vel[1]) * 0.5f;
          velocity_map[index * 3 + 2] = (velocity_map[index * 3 + 2] + hit_vel[2]) * 0.5f;
          break;
        case FLUID_EFFECTOR_GUIDE_OVERRIDE:
          velocity_map[index * 3] = hit_vel[0];
          velocity_map[index * 3 + 1] = hit_vel[1];
          velocity_map[index * 3 + 2] = hit_vel[2];
          break;
        case FLUID_EFFECTOR_GUIDE_MIN:
          velocity_map[index * 3] = MIN2(abs_hit_vel[0], abs_vel[0]);
          velocity_map[index * 3 + 1] = MIN2(abs_hit_vel[1], abs_vel[1]);
          velocity_map[index * 3 + 2] = MIN2(abs_hit_vel[2], abs_vel[2]);
          break;
        case FLUID_EFFECTOR_GUIDE_MAX:
        default:
          velocity_map[index * 3] = MAX2(abs_hit_vel[0], abs_vel[0]);
          velocity_map[index * 3 + 1] = MAX2(abs_hit_vel[1], abs_vel[1]);
          velocity_map[index * 3 + 2] = MAX2(abs_hit_vel[2], abs_vel[2]);
          break;
      }
    }
    else if (fes->type == FLUID_EFFECTOR_TYPE_COLLISION) {
      velocity_map[index * 3] = hit_vel[0];
      velocity_map[index * 3 + 1] = hit_vel[1];
      velocity_map[index * 3 + 2] = hit_vel[2];
#  ifdef DEBUG_PRINT
      /* Debugging: Print object velocities. */
      printf("setting effector object vel: [%f, %f, %f]\n", hit_vel[0], hit_vel[1], hit_vel[2]);
#  endif
    }
    else {
      /* Should never reach this block. */
      BLI_assert_unreachable();
    }
  }
  else {
    /* Clear velocities at cells that are not moving. */
    copy_v3_fl(velocity_map, 0.0);
  }
}

typedef struct ObstaclesFromDMData {
  FluidEffectorSettings *fes;

  const MVert *mvert;
  const MLoop *mloop;
  const MLoopTri *mlooptri;

  BVHTreeFromMesh *tree;
  FluidObjectBB *bb;

  bool has_velocity;
  float *vert_vel;
  int *min, *max, *res;
} ObstaclesFromDMData;

static void obstacles_from_mesh_task_cb(void *__restrict userdata,
                                        const int z,
                                        const TaskParallelTLS *__restrict UNUSED(tls))
{
  ObstaclesFromDMData *data = userdata;
  FluidObjectBB *bb = data->bb;

  for (int x = data->min[0]; x < data->max[0]; x++) {
    for (int y = data->min[1]; y < data->max[1]; y++) {
      const int index = manta_get_index(
          x - bb->min[0], bb->res[0], y - bb->min[1], bb->res[1], z - bb->min[2]);
      const float ray_start[3] = {(float)x + 0.5f, (float)y + 0.5f, (float)z + 0.5f};

      /* Calculate levelset values from meshes. Result in bb->distances. */
      update_distances(index,
                       bb->distances,
                       data->tree,
                       ray_start,
                       data->fes->surface_distance,
                       data->fes->flags & FLUID_EFFECTOR_USE_PLANE_INIT);

      /* Calculate object velocities. Result in bb->velocity. */
      update_velocities(data->fes,
                        data->mvert,
                        data->mloop,
                        data->mlooptri,
                        bb->velocity,
                        index,
                        data->tree,
                        ray_start,
                        data->vert_vel,
                        data->has_velocity);

      /* Increase obstacle count inside of moving obstacles. */
      if (bb->distances[index] < 0) {
        bb->numobjs[index]++;
      }
    }
  }
}

static void obstacles_from_mesh(Object *coll_ob,
                                FluidDomainSettings *fds,
                                FluidEffectorSettings *fes,
                                FluidObjectBB *bb,
                                float dt)
{
  if (fes->mesh) {
    Mesh *me = NULL;
    const MLoopTri *looptri;
    BVHTreeFromMesh tree_data = {NULL};
    int numverts, i;

    float *vert_vel = NULL;
    bool has_velocity = false;

    me = BKE_mesh_copy_for_eval(fes->mesh, true);

    int min[3], max[3], res[3];

    /* Duplicate vertices to modify. */
    MVert *verts = MEM_dupallocN(BKE_mesh_vertices(me));

    const MLoop *mloop = BKE_mesh_loops(me);
    looptri = BKE_mesh_runtime_looptri_ensure(me);
    numverts = me->totvert;

    /* TODO(sebbas): Make initialization of vertex velocities optional? */
    {
      vert_vel = MEM_callocN(sizeof(float[3]) * numverts, "manta_obs_velocity");

      if (fes->numverts != numverts || !fes->verts_old) {
        if (fes->verts_old) {
          MEM_freeN(fes->verts_old);
        }

        fes->verts_old = MEM_callocN(sizeof(float[3]) * numverts, "manta_obs_verts_old");
        fes->numverts = numverts;
      }
      else {
        has_velocity = true;
      }
    }

    /* Transform mesh vertices to domain grid space for fast lookups.
     * This is valid because the mesh is copied above. */
    for (i = 0; i < numverts; i++) {
      float co[3];

      /* Vertex position. */
      mul_m4_v3(coll_ob->obmat, verts[i].co);
      manta_pos_to_cell(fds, verts[i].co);

      /* Vertex velocity. */
      add_v3fl_v3fl_v3i(co, verts[i].co, fds->shift);
      if (has_velocity) {
        sub_v3_v3v3(&vert_vel[i * 3], co, &fes->verts_old[i * 3]);
        mul_v3_fl(&vert_vel[i * 3], 1.0f / dt);
      }
      copy_v3_v3(&fes->verts_old[i * 3], co);

      /* Calculate emission map bounds. */
      bb_boundInsert(bb, verts[i].co);
    }

    /* Set emission map.
     * Use 3 cell diagonals as margin (3 * 1.732 = 5.196). */
    int bounds_margin = (int)ceil(5.196);
    clamp_bounds_in_domain(fds, bb->min, bb->max, NULL, NULL, bounds_margin, dt);
    bb_allocateData(bb, true, false);

    /* Setup loop bounds. */
    for (i = 0; i < 3; i++) {
      min[i] = bb->min[i];
      max[i] = bb->max[i];
      res[i] = bb->res[i];
    }

    /* Skip effector sampling loop if object has disabled effector. */
    bool use_effector = fes->flags & FLUID_EFFECTOR_USE_EFFEC;
    if (use_effector && BKE_bvhtree_from_mesh_get(&tree_data, me, BVHTREE_FROM_LOOPTRI, 4)) {

      ObstaclesFromDMData data = {
          .fes = fes,
          .mvert = verts,
          .mloop = mloop,
          .mlooptri = looptri,
          .tree = &tree_data,
          .bb = bb,
          .has_velocity = has_velocity,
          .vert_vel = vert_vel,
          .min = min,
          .max = max,
          .res = res,
      };

      TaskParallelSettings settings;
      BLI_parallel_range_settings_defaults(&settings);
      settings.min_iter_per_thread = 2;
      BLI_task_parallel_range(min[2], max[2], &data, obstacles_from_mesh_task_cb, &settings);
    }
    /* Free bvh tree. */
    free_bvhtree_from_mesh(&tree_data);

    if (vert_vel) {
      MEM_freeN(vert_vel);
    }
    MEM_SAFE_FREE(verts);
    BKE_id_free(NULL, me);
  }
}

static void ensure_obstaclefields(FluidDomainSettings *fds)
{
  if (fds->active_fields & FLUID_DOMAIN_ACTIVE_OBSTACLE) {
    manta_ensure_obstacle(fds->fluid, fds->fmd);
  }
  if (fds->active_fields & FLUID_DOMAIN_ACTIVE_GUIDE) {
    manta_ensure_guiding(fds->fluid, fds->fmd);
  }
  manta_update_pointers(fds->fluid, fds->fmd, false);
}

static void update_obstacleflags(FluidDomainSettings *fds,
                                 Object **coll_ob_array,
                                 int coll_ob_array_len)
{
  int active_fields = fds->active_fields;
  uint coll_index;

  /* First, remove all flags that we want to update. */
  int prev_flags = (FLUID_DOMAIN_ACTIVE_OBSTACLE | FLUID_DOMAIN_ACTIVE_GUIDE);
  active_fields &= ~prev_flags;

  /* Monitor active fields based on flow settings */
  for (coll_index = 0; coll_index < coll_ob_array_len; coll_index++) {
    Object *coll_ob = coll_ob_array[coll_index];
    FluidModifierData *fmd2 = (FluidModifierData *)BKE_modifiers_findby_type(coll_ob,
                                                                             eModifierType_Fluid);

    /* Sanity check. */
    if (!fmd2) {
      continue;
    }

    if ((fmd2->type & MOD_FLUID_TYPE_EFFEC) && fmd2->effector) {
      FluidEffectorSettings *fes = fmd2->effector;
      if (!fes) {
        break;
      }
      if (fes->flags & FLUID_EFFECTOR_NEEDS_UPDATE) {
        fes->flags &= ~FLUID_EFFECTOR_NEEDS_UPDATE;
        fds->cache_flag |= FLUID_DOMAIN_OUTDATED_DATA;
      }
      if (fes->type == FLUID_EFFECTOR_TYPE_COLLISION) {
        active_fields |= FLUID_DOMAIN_ACTIVE_OBSTACLE;
      }
      if (fes->type == FLUID_EFFECTOR_TYPE_GUIDE) {
        active_fields |= FLUID_DOMAIN_ACTIVE_GUIDE;
      }
    }
  }
  fds->active_fields = active_fields;
}

static bool escape_effectorobject(Object *flowobj,
                                  FluidDomainSettings *fds,
                                  FluidEffectorSettings *UNUSED(fes),
                                  int frame)
{
  bool is_static = is_static_object(flowobj);

  bool is_resume = (fds->cache_frame_pause_data == frame);
  bool is_adaptive = (fds->flags & FLUID_DOMAIN_USE_ADAPTIVE_DOMAIN);
  bool is_first_frame = (frame == fds->cache_frame_start);

  /* Cannot use static mode with adaptive domain.
   * The adaptive domain might expand and only later discover the static object. */
  if (is_adaptive) {
    is_static = false;
  }
  /* Skip static effector objects after initial frame. */
  if (is_static && !is_first_frame && !is_resume) {
    return true;
  }
  return false;
}

static void compute_obstaclesemission(Scene *scene,
                                      FluidObjectBB *bb_maps,
                                      struct Depsgraph *depsgraph,
                                      float dt,
                                      Object **effecobjs,
                                      int frame,
                                      float frame_length,
                                      FluidDomainSettings *fds,
                                      uint numeffecobjs,
                                      float time_per_frame)
{
  bool is_first_frame = (frame == fds->cache_frame_start);

  /* Prepare effector maps. */
  for (int effec_index = 0; effec_index < numeffecobjs; effec_index++) {
    Object *effecobj = effecobjs[effec_index];
    FluidModifierData *fmd2 = (FluidModifierData *)BKE_modifiers_findby_type(effecobj,
                                                                             eModifierType_Fluid);

    /* Sanity check. */
    if (!fmd2) {
      continue;
    }

    /* Check for initialized effector object. */
    if ((fmd2->type & MOD_FLUID_TYPE_EFFEC) && fmd2->effector) {
      FluidEffectorSettings *fes = fmd2->effector;
      int subframes = fes->subframes;
      FluidObjectBB *bb = &bb_maps[effec_index];

      /* Optimization: Skip this object under certain conditions. */
      if (escape_effectorobject(effecobj, fds, fes, frame)) {
        continue;
      }

      /* First frame cannot have any subframes because there is (obviously) no previous frame from
       * where subframes could come from. */
      if (is_first_frame) {
        subframes = 0;
      }

      /* More splitting because of emission subframe: If no subframes present, sample_size is 1. */
      float sample_size = 1.0f / (float)(subframes + 1);
      float subframe_dt = dt * sample_size;

      /* Emission loop. When not using subframes this will loop only once. */
      for (int subframe = 0; subframe <= subframes; subframe++) {

        /* Temporary emission map used when subframes are enabled, i.e. at least one subframe. */
        FluidObjectBB bb_temp = {NULL};

        /* Set scene time */
        /* Handle emission subframe */
        if ((subframe < subframes || time_per_frame + dt + FLT_EPSILON < frame_length) &&
            !is_first_frame) {
          scene->r.subframe = (time_per_frame + (subframe + 1.0f) * subframe_dt) / frame_length;
          scene->r.cfra = frame - 1;
        }
        else {
          scene->r.subframe = 0.0f;
          scene->r.cfra = frame;
        }
        /* Sanity check: subframe portion must be between 0 and 1. */
        CLAMP(scene->r.subframe, 0.0f, 1.0f);
#  ifdef DEBUG_PRINT
        /* Debugging: Print subframe information. */
        printf(
            "effector: frame (is first: %d): %d // scene current frame: %d // scene current "
            "subframe: "
            "%f\n",
            is_first_frame,
            frame,
            scene->r.cfra,
            scene->r.subframe);
#  endif
        /* Update frame time, this is considering current subframe fraction
         * BLI_mutex_lock() called in manta_step(), so safe to update subframe here
         * TODO(sebbas): Using BKE_scene_ctime_get(scene) instead of new DEG_get_ctime(depsgraph)
         * as subframes don't work with the latter yet. */
        BKE_object_modifier_update_subframe(
            depsgraph, scene, effecobj, true, 5, BKE_scene_ctime_get(scene), eModifierType_Fluid);

        if (subframes) {
          obstacles_from_mesh(effecobj, fds, fes, &bb_temp, subframe_dt);
        }
        else {
          obstacles_from_mesh(effecobj, fds, fes, bb, subframe_dt);
        }

        /* If this we emitted with temp emission map in this loop (subframe emission), we combine
         * the temp map with the original emission map. */
        if (subframes) {
          /* Combine emission maps. */
          bb_combineMaps(bb, &bb_temp, 0, 0.0f);
          bb_freeData(&bb_temp);
        }
      }
    }
  }
}

static void update_obstacles(Depsgraph *depsgraph,
                             Scene *scene,
                             Object *ob,
                             FluidDomainSettings *fds,
                             float time_per_frame,
                             float frame_length,
                             int frame,
                             float dt)
{
  FluidObjectBB *bb_maps = NULL;
  Object **effecobjs = NULL;
  uint numeffecobjs = 0;
  bool is_resume = (fds->cache_frame_pause_data == frame);
  bool is_first_frame = (frame == fds->cache_frame_start);

  effecobjs = BKE_collision_objects_create(
      depsgraph, ob, fds->effector_group, &numeffecobjs, eModifierType_Fluid);

  /* Update all effector related flags and ensure that corresponding grids get initialized. */
  update_obstacleflags(fds, effecobjs, numeffecobjs);
  ensure_obstaclefields(fds);

  /* Allocate effector map for each effector object. */
  bb_maps = MEM_callocN(sizeof(struct FluidObjectBB) * numeffecobjs, "fluid_effector_bb_maps");

  /* Initialize effector map for each effector object. */
  compute_obstaclesemission(scene,
                            bb_maps,
                            depsgraph,
                            dt,
                            effecobjs,
                            frame,
                            frame_length,
                            fds,
                            numeffecobjs,
                            time_per_frame);

  float *vel_x = manta_get_ob_velocity_x(fds->fluid);
  float *vel_y = manta_get_ob_velocity_y(fds->fluid);
  float *vel_z = manta_get_ob_velocity_z(fds->fluid);
  float *vel_x_guide = manta_get_guide_velocity_x(fds->fluid);
  float *vel_y_guide = manta_get_guide_velocity_y(fds->fluid);
  float *vel_z_guide = manta_get_guide_velocity_z(fds->fluid);
  float *phi_obs_in = manta_get_phiobs_in(fds->fluid);
  float *phi_obsstatic_in = manta_get_phiobsstatic_in(fds->fluid);
  float *phi_guide_in = manta_get_phiguide_in(fds->fluid);
  float *num_obstacles = manta_get_num_obstacle(fds->fluid);
  float *num_guides = manta_get_num_guide(fds->fluid);
  uint z;

  bool use_adaptivedomain = (fds->flags & FLUID_DOMAIN_USE_ADAPTIVE_DOMAIN);

  /* Grid reset before writing again. */
  for (z = 0; z < fds->res[0] * fds->res[1] * fds->res[2]; z++) {

    /* Use big value that's not inf to initialize levelset grids. */
    if (phi_obs_in) {
      phi_obs_in[z] = PHI_MAX;
    }
    /* Only reset static effectors on first frame. Only use static effectors without adaptive
     * domains. */
    if (phi_obsstatic_in && (is_first_frame || use_adaptivedomain)) {
      phi_obsstatic_in[z] = PHI_MAX;
    }
    if (phi_guide_in) {
      phi_guide_in[z] = PHI_MAX;
    }
    if (num_obstacles) {
      num_obstacles[z] = 0;
    }
    if (num_guides) {
      num_guides[z] = 0;
    }
    if (vel_x && vel_y && vel_z) {
      vel_x[z] = 0.0f;
      vel_y[z] = 0.0f;
      vel_z[z] = 0.0f;
    }
    if (vel_x_guide && vel_y_guide && vel_z_guide) {
      vel_x_guide[z] = 0.0f;
      vel_y_guide[z] = 0.0f;
      vel_z_guide[z] = 0.0f;
    }
  }

  /* Prepare grids from effector objects. */
  for (int effec_index = 0; effec_index < numeffecobjs; effec_index++) {
    Object *effecobj = effecobjs[effec_index];
    FluidModifierData *fmd2 = (FluidModifierData *)BKE_modifiers_findby_type(effecobj,
                                                                             eModifierType_Fluid);

    /* Sanity check. */
    if (!fmd2) {
      continue;
    }

    /* Cannot use static mode with adaptive domain.
     * The adaptive domain might expand and only later in the simulations discover the static
     * object. */
    bool is_static = is_static_object(effecobj) && !use_adaptivedomain;

    /* Check for initialized effector object. */
    if ((fmd2->type & MOD_FLUID_TYPE_EFFEC) && fmd2->effector) {
      FluidEffectorSettings *fes = fmd2->effector;

      /* Optimization: Skip effector objects with disabled effec flag. */
      if ((fes->flags & FLUID_EFFECTOR_USE_EFFEC) == 0) {
        continue;
      }

      FluidObjectBB *bb = &bb_maps[effec_index];
      float *velocity_map = bb->velocity;
      float *numobjs_map = bb->numobjs;
      float *distance_map = bb->distances;

      int gx, gy, gz, ex, ey, ez, dx, dy, dz;
      size_t e_index, d_index;

      /* Loop through every emission map cell. */
      for (gx = bb->min[0]; gx < bb->max[0]; gx++) {
        for (gy = bb->min[1]; gy < bb->max[1]; gy++) {
          for (gz = bb->min[2]; gz < bb->max[2]; gz++) {
            /* Compute emission map index. */
            ex = gx - bb->min[0];
            ey = gy - bb->min[1];
            ez = gz - bb->min[2];
            e_index = manta_get_index(ex, bb->res[0], ey, bb->res[1], ez);

            /* Get domain index. */
            dx = gx - fds->res_min[0];
            dy = gy - fds->res_min[1];
            dz = gz - fds->res_min[2];
            d_index = manta_get_index(dx, fds->res[0], dy, fds->res[1], dz);
            /* Make sure emission cell is inside the new domain boundary. */
            if (dx < 0 || dy < 0 || dz < 0 || dx >= fds->res[0] || dy >= fds->res[1] ||
                dz >= fds->res[2]) {
              continue;
            }

            if (fes->type == FLUID_EFFECTOR_TYPE_COLLISION) {
              float *levelset = ((is_first_frame || is_resume) && is_static) ? phi_obsstatic_in :
                                                                               phi_obs_in;
              apply_effector_fields(fes,
                                    d_index,
                                    distance_map[e_index],
                                    levelset,
                                    numobjs_map[e_index],
                                    num_obstacles,
                                    &velocity_map[e_index * 3],
                                    vel_x,
                                    vel_y,
                                    vel_z);
            }
            if (fes->type == FLUID_EFFECTOR_TYPE_GUIDE) {
              apply_effector_fields(fes,
                                    d_index,
                                    distance_map[e_index],
                                    phi_guide_in,
                                    numobjs_map[e_index],
                                    num_guides,
                                    &velocity_map[e_index * 3],
                                    vel_x_guide,
                                    vel_y_guide,
                                    vel_z_guide);
            }
          }
        }
      } /* End of effector map loop. */
      bb_freeData(bb);
    } /* End of effector object loop. */
  }

  BKE_collision_objects_free(effecobjs);
  if (bb_maps) {
    MEM_freeN(bb_maps);
  }
}

/** \} */

/* -------------------------------------------------------------------- */
/** \name Flow
 * \{ */

typedef struct EmitFromParticlesData {
  FluidFlowSettings *ffs;
  KDTree_3d *tree;

  FluidObjectBB *bb;
  float *particle_vel;
  int *min, *max, *res;

  float solid;
  float smooth;
} EmitFromParticlesData;

static void emit_from_particles_task_cb(void *__restrict userdata,
                                        const int z,
                                        const TaskParallelTLS *__restrict UNUSED(tls))
{
  EmitFromParticlesData *data = userdata;
  FluidFlowSettings *ffs = data->ffs;
  FluidObjectBB *bb = data->bb;

  for (int x = data->min[0]; x < data->max[0]; x++) {
    for (int y = data->min[1]; y < data->max[1]; y++) {
      const int index = manta_get_index(
          x - bb->min[0], bb->res[0], y - bb->min[1], bb->res[1], z - bb->min[2]);
      const float ray_start[3] = {((float)x) + 0.5f, ((float)y) + 0.5f, ((float)z) + 0.5f};

      /* Find particle distance from the kdtree. */
      KDTreeNearest_3d nearest;
      const float range = data->solid + data->smooth;
      BLI_kdtree_3d_find_nearest(data->tree, ray_start, &nearest);

      if (nearest.dist < range) {
        bb->influence[index] = (nearest.dist < data->solid) ?
                                   1.0f :
                                   (1.0f - (nearest.dist - data->solid) / data->smooth);
        /* Uses particle velocity as initial velocity for smoke. */
        if (ffs->flags & FLUID_FLOW_INITVELOCITY && (ffs->psys->part->phystype != PART_PHYS_NO)) {
          madd_v3_v3fl(
              &bb->velocity[index * 3], &data->particle_vel[nearest.index * 3], ffs->vel_multi);
        }
      }
    }
  }
}

static void emit_from_particles(Object *flow_ob,
                                FluidDomainSettings *fds,
                                FluidFlowSettings *ffs,
                                FluidObjectBB *bb,
                                Depsgraph *depsgraph,
                                Scene *scene,
                                float dt)
{
  if (ffs && ffs->psys && ffs->psys->part &&
      ELEM(ffs->psys->part->type, PART_EMITTER, PART_FLUID)) /* Is particle system selected. */
  {
    ParticleSimulationData sim;
    ParticleSystem *psys = ffs->psys;
    float *particle_pos;
    float *particle_vel;
    int totpart = psys->totpart, totchild;
    int p = 0;
    int valid_particles = 0;
    int bounds_margin = 1;

    /* radius based flow */
    const float solid = ffs->particle_size * 0.5f;
    const float smooth = 0.5f; /* add 0.5 cells of linear falloff to reduce aliasing */
    KDTree_3d *tree = NULL;

    sim.depsgraph = depsgraph;
    sim.scene = scene;
    sim.ob = flow_ob;
    sim.psys = psys;
    sim.psys->lattice_deform_data = psys_create_lattice_deform_data(&sim);

    /* prepare curvemapping tables */
    if ((psys->part->child_flag & PART_CHILD_USE_CLUMP_CURVE) && psys->part->clumpcurve) {
      BKE_curvemapping_changed_all(psys->part->clumpcurve);
    }
    if ((psys->part->child_flag & PART_CHILD_USE_ROUGH_CURVE) && psys->part->roughcurve) {
      BKE_curvemapping_changed_all(psys->part->roughcurve);
    }
    if ((psys->part->child_flag & PART_CHILD_USE_TWIST_CURVE) && psys->part->twistcurve) {
      BKE_curvemapping_changed_all(psys->part->twistcurve);
    }

    /* initialize particle cache */
    if (psys->part->type == PART_HAIR) {
      /* TODO: PART_HAIR not supported whatsoever. */
      totchild = 0;
    }
    else {
      totchild = psys->totchild * psys->part->disp / 100;
    }

    particle_pos = MEM_callocN(sizeof(float[3]) * (totpart + totchild),
                               "manta_flow_particles_pos");
    particle_vel = MEM_callocN(sizeof(float[3]) * (totpart + totchild),
                               "manta_flow_particles_vel");

    /* setup particle radius emission if enabled */
    if (ffs->flags & FLUID_FLOW_USE_PART_SIZE) {
      tree = BLI_kdtree_3d_new(psys->totpart + psys->totchild);
      bounds_margin = (int)ceil(solid + smooth);
    }

    /* calculate local position for each particle */
    for (p = 0; p < totpart + totchild; p++) {
      ParticleKey state;
      float *pos, *vel;
      if (p < totpart) {
        if (psys->particles[p].flag & (PARS_NO_DISP | PARS_UNEXIST)) {
          continue;
        }
      }
      else {
        /* handle child particle */
        ChildParticle *cpa = &psys->child[p - totpart];
        if (psys->particles[cpa->parent].flag & (PARS_NO_DISP | PARS_UNEXIST)) {
          continue;
        }
      }

      /* `DEG_get_ctime(depsgraph)` does not give sub-frame time. */
      state.time = BKE_scene_ctime_get(scene);

      if (psys_get_particle_state(&sim, p, &state, 0) == 0) {
        continue;
      }

      /* location */
      pos = &particle_pos[valid_particles * 3];
      copy_v3_v3(pos, state.co);
      manta_pos_to_cell(fds, pos);

      /* velocity */
      vel = &particle_vel[valid_particles * 3];
      copy_v3_v3(vel, state.vel);
      mul_mat3_m4_v3(fds->imat, &particle_vel[valid_particles * 3]);

      if (ffs->flags & FLUID_FLOW_USE_PART_SIZE) {
        BLI_kdtree_3d_insert(tree, valid_particles, pos);
      }

      /* calculate emission map bounds */
      bb_boundInsert(bb, pos);
      valid_particles++;
    }

    /* set emission map */
    clamp_bounds_in_domain(fds, bb->min, bb->max, NULL, NULL, bounds_margin, dt);
    bb_allocateData(bb, ffs->flags & FLUID_FLOW_INITVELOCITY, true);

    if (!(ffs->flags & FLUID_FLOW_USE_PART_SIZE)) {
      for (p = 0; p < valid_particles; p++) {
        int cell[3];
        size_t i = 0;
        size_t index = 0;
        int badcell = 0;

        /* 1. get corresponding cell */
        cell[0] = floor(particle_pos[p * 3]) - bb->min[0];
        cell[1] = floor(particle_pos[p * 3 + 1]) - bb->min[1];
        cell[2] = floor(particle_pos[p * 3 + 2]) - bb->min[2];
        /* check if cell is valid (in the domain boundary) */
        for (i = 0; i < 3; i++) {
          if ((cell[i] > bb->res[i] - 1) || (cell[i] < 0)) {
            badcell = 1;
            break;
          }
        }
        if (badcell) {
          continue;
        }
        /* get cell index */
        index = manta_get_index(cell[0], bb->res[0], cell[1], bb->res[1], cell[2]);
        /* Add influence to emission map */
        bb->influence[index] = 1.0f;
        /* Uses particle velocity as initial velocity for smoke */
        if (ffs->flags & FLUID_FLOW_INITVELOCITY && (psys->part->phystype != PART_PHYS_NO)) {
          madd_v3_v3fl(&bb->velocity[index * 3], &particle_vel[p * 3], ffs->vel_multi);
        }
      } /* particles loop */
    }
    else if (valid_particles > 0) { /* #FLUID_FLOW_USE_PART_SIZE */
      int min[3], max[3], res[3];

      /* setup loop bounds */
      for (int i = 0; i < 3; i++) {
        min[i] = bb->min[i];
        max[i] = bb->max[i];
        res[i] = bb->res[i];
      }

      BLI_kdtree_3d_balance(tree);

      EmitFromParticlesData data = {
          .ffs = ffs,
          .tree = tree,
          .bb = bb,
          .particle_vel = particle_vel,
          .min = min,
          .max = max,
          .res = res,
          .solid = solid,
          .smooth = smooth,
      };

      TaskParallelSettings settings;
      BLI_parallel_range_settings_defaults(&settings);
      settings.min_iter_per_thread = 2;
      BLI_task_parallel_range(min[2], max[2], &data, emit_from_particles_task_cb, &settings);
    }

    if (ffs->flags & FLUID_FLOW_USE_PART_SIZE) {
      BLI_kdtree_3d_free(tree);
    }

    /* free data */
    if (particle_pos) {
      MEM_freeN(particle_pos);
    }
    if (particle_vel) {
      MEM_freeN(particle_vel);
    }
  }
}

/* Calculate map of (minimum) distances to flow/obstacle surface. Distances outside mesh are
 * positive, inside negative. */
static void update_distances(int index,
                             float *distance_map,
                             BVHTreeFromMesh *tree_data,
                             const float ray_start[3],
                             float surface_thickness,
                             bool use_plane_init)
{
  float min_dist = PHI_MAX;

  /* Planar initialization: Find nearest cells around mesh. */
  if (use_plane_init) {
    BVHTreeNearest nearest = {0};
    nearest.index = -1;
    /* Distance between two opposing vertices in a unit cube.
     * I.e. the unit cube diagonal or sqrt(3).
     * This value is our nearest neighbor search distance. */
    const float surface_distance = 1.732;
    nearest.dist_sq = surface_distance *
                      surface_distance; /* find_nearest uses squared distance. */

    /* Subtract optional surface thickness value and virtually increase the object size. */
    if (surface_thickness) {
      nearest.dist_sq += surface_thickness;
    }

    if (BLI_bvhtree_find_nearest(
            tree_data->tree, ray_start, &nearest, tree_data->nearest_callback, tree_data) != -1) {
      float ray[3] = {0};
      sub_v3_v3v3(ray, ray_start, nearest.co);
      min_dist = len_v3(ray);
      min_dist = (-1.0f) * fabsf(min_dist);
    }
  }
  /* Volumetric initialization: Ray-casts around mesh object. */
  else {
    /* Ray-casts in 26 directions.
     * (6 main axis + 12 quadrant diagonals (2D) + 8 octant diagonals (3D)). */
    float ray_dirs[26][3] = {
        {1.0f, 0.0f, 0.0f},   {0.0f, 1.0f, 0.0f},   {0.0f, 0.0f, 1.0f},  {-1.0f, 0.0f, 0.0f},
        {0.0f, -1.0f, 0.0f},  {0.0f, 0.0f, -1.0f},  {1.0f, 1.0f, 0.0f},  {1.0f, -1.0f, 0.0f},
        {-1.0f, 1.0f, 0.0f},  {-1.0f, -1.0f, 0.0f}, {1.0f, 0.0f, 1.0f},  {1.0f, 0.0f, -1.0f},
        {-1.0f, 0.0f, 1.0f},  {-1.0f, 0.0f, -1.0f}, {0.0f, 1.0f, 1.0f},  {0.0f, 1.0f, -1.0f},
        {0.0f, -1.0f, 1.0f},  {0.0f, -1.0f, -1.0f}, {1.0f, 1.0f, 1.0f},  {1.0f, -1.0f, 1.0f},
        {-1.0f, 1.0f, 1.0f},  {-1.0f, -1.0f, 1.0f}, {1.0f, 1.0f, -1.0f}, {1.0f, -1.0f, -1.0f},
        {-1.0f, 1.0f, -1.0f}, {-1.0f, -1.0f, -1.0f}};

    /* Count ray mesh misses (i.e. no face hit) and cases where the ray direction matches the face
     * normal direction. From this information it can be derived whether a cell is inside or
     * outside the mesh. */
    int miss_count = 0, dir_count = 0;

    for (int i = 0; i < ARRAY_SIZE(ray_dirs); i++) {
      BVHTreeRayHit hit_tree = {0};
      hit_tree.index = -1;
      hit_tree.dist = PHI_MAX;

      normalize_v3(ray_dirs[i]);
      BLI_bvhtree_ray_cast(tree_data->tree,
                           ray_start,
                           ray_dirs[i],
                           0.0f,
                           &hit_tree,
                           tree_data->raycast_callback,
                           tree_data);

      /* Ray did not hit mesh.
       * Current point definitely not inside mesh. Inside mesh as all rays have to hit. */
      if (hit_tree.index == -1) {
        miss_count++;
        /* Skip this ray since nothing was hit. */
        continue;
      }

      /* Ray and normal are pointing in opposite directions. */
      if (dot_v3v3(ray_dirs[i], hit_tree.no) <= 0) {
        dir_count++;
      }

      if (hit_tree.dist < min_dist) {
        min_dist = hit_tree.dist;
      }
    }

    /* Point lies inside mesh. Use negative sign for distance value.
     * This "if statement" has 2 conditions that can be true for points outside mesh. */
    if (!(miss_count > 0 || dir_count == ARRAY_SIZE(ray_dirs))) {
      min_dist = (-1.0f) * fabsf(min_dist);
    }

    /* Subtract optional surface thickness value and virtually increase the object size. */
    if (surface_thickness) {
      min_dist -= surface_thickness;
    }
  }

  /* Update global distance array but ensure that older entries are not overridden. */
  distance_map[index] = MIN2(distance_map[index], min_dist);

  /* Sanity check: Ensure that distances don't explode. */
  CLAMP(distance_map[index], -PHI_MAX, PHI_MAX);
}

static void sample_mesh(FluidFlowSettings *ffs,
                        const MVert *mvert,
                        const float (*vert_normals)[3],
                        const MLoop *mloop,
                        const MLoopTri *mlooptri,
                        const float (*mloopuv)[2],
                        float *influence_map,
                        float *velocity_map,
                        int index,
                        const int base_res[3],
                        const float global_size[3],
                        const float flow_center[3],
                        BVHTreeFromMesh *tree_data,
                        const float ray_start[3],
                        const float *vert_vel,
                        bool has_velocity,
                        int defgrp_index,
                        const MDeformVert *dvert,
                        float x,
                        float y,
                        float z)
{
  float ray_dir[3] = {1.0f, 0.0f, 0.0f};
  BVHTreeRayHit hit = {0};
  BVHTreeNearest nearest = {0};

  float volume_factor = 0.0f;

  hit.index = -1;
  hit.dist = PHI_MAX;
  nearest.index = -1;

  /* Distance between two opposing vertices in a unit cube.
   * I.e. the unit cube diagonal or sqrt(3).
   * This value is our nearest neighbor search distance. */
  const float surface_distance = 1.732;
  nearest.dist_sq = surface_distance * surface_distance; /* find_nearest uses squared distance. */

  bool is_gas_flow = ELEM(
      ffs->type, FLUID_FLOW_TYPE_SMOKE, FLUID_FLOW_TYPE_FIRE, FLUID_FLOW_TYPE_SMOKEFIRE);

  /* Emission strength for gases will be computed below.
   * For liquids it's not needed. Just set to non zero value
   * to allow initial velocity computation. */
  float emission_strength = (is_gas_flow) ? 0.0f : 1.0f;

  /* Emission inside the flow object. */
  if (is_gas_flow && ffs->volume_density) {
    if (BLI_bvhtree_ray_cast(tree_data->tree,
                             ray_start,
                             ray_dir,
                             0.0f,
                             &hit,
                             tree_data->raycast_callback,
                             tree_data) != -1) {
      float dot = ray_dir[0] * hit.no[0] + ray_dir[1] * hit.no[1] + ray_dir[2] * hit.no[2];
      /* If ray and hit face normal are facing same direction hit point is inside a closed mesh. */
      if (dot >= 0) {
        /* Also cast a ray in opposite direction to make sure point is at least surrounded by two
         * faces. */
        negate_v3(ray_dir);
        hit.index = -1;
        hit.dist = PHI_MAX;

        BLI_bvhtree_ray_cast(tree_data->tree,
                             ray_start,
                             ray_dir,
                             0.0f,
                             &hit,
                             tree_data->raycast_callback,
                             tree_data);
        if (hit.index != -1) {
          volume_factor = ffs->volume_density;
        }
      }
    }
  }

  /* Find the nearest point on the mesh. */
  if (BLI_bvhtree_find_nearest(
          tree_data->tree, ray_start, &nearest, tree_data->nearest_callback, tree_data) != -1) {
    float weights[3];
    int v1, v2, v3, f_index = nearest.index;
    float hit_normal[3];

    /* Calculate barycentric weights for nearest point. */
    v1 = mloop[mlooptri[f_index].tri[0]].v;
    v2 = mloop[mlooptri[f_index].tri[1]].v;
    v3 = mloop[mlooptri[f_index].tri[2]].v;
    interp_weights_tri_v3(weights, mvert[v1].co, mvert[v2].co, mvert[v3].co, nearest.co);

    /* Compute emission strength for smoke flow. */
    if (is_gas_flow) {
      /* Emission from surface is based on UI configurable distance value. */
      if (ffs->surface_distance) {
        emission_strength = sqrtf(nearest.dist_sq) / ffs->surface_distance;
        CLAMP(emission_strength, 0.0f, 1.0f);
        emission_strength = pow(1.0f - emission_strength, 0.5f);
      }
      else {
        emission_strength = 0.0f;
      }

      /* Apply vertex group influence if it is being used. */
      if (defgrp_index != -1 && dvert) {
        float weight_mask = BKE_defvert_find_weight(&dvert[v1], defgrp_index) * weights[0] +
                            BKE_defvert_find_weight(&dvert[v2], defgrp_index) * weights[1] +
                            BKE_defvert_find_weight(&dvert[v3], defgrp_index) * weights[2];
        emission_strength *= weight_mask;
      }

      /* Apply emission texture. */
      if ((ffs->flags & FLUID_FLOW_TEXTUREEMIT) && ffs->noise_texture) {
        float tex_co[3] = {0};
        TexResult texres;

        if (ffs->texture_type == FLUID_FLOW_TEXTURE_MAP_AUTO) {
          tex_co[0] = ((x - flow_center[0]) / base_res[0]) / ffs->texture_size;
          tex_co[1] = ((y - flow_center[1]) / base_res[1]) / ffs->texture_size;
          tex_co[2] = ((z - flow_center[2]) / base_res[2] - ffs->texture_offset) /
                      ffs->texture_size;
        }
        else if (mloopuv) {
          const float *uv[3];
          uv[0] = mloopuv[mlooptri[f_index].tri[0]];
          uv[1] = mloopuv[mlooptri[f_index].tri[1]];
          uv[2] = mloopuv[mlooptri[f_index].tri[2]];

          interp_v2_v2v2v2(tex_co, UNPACK3(uv), weights);

          /* Map texture coord between -1.0f and 1.0f. */
          tex_co[0] = tex_co[0] * 2.0f - 1.0f;
          tex_co[1] = tex_co[1] * 2.0f - 1.0f;
          tex_co[2] = ffs->texture_offset;
        }
        BKE_texture_get_value(NULL, ffs->noise_texture, tex_co, &texres, false);
        emission_strength *= texres.tin;
      }
    }

    /* Initial velocity of flow object. Only compute velocity if emission is present. */
    if (ffs->flags & FLUID_FLOW_INITVELOCITY && velocity_map && emission_strength != 0.0) {
      /* Apply normal directional velocity. */
      if (ffs->vel_normal) {
        /* Interpolate vertex normal vectors to get nearest point normal. */
        interp_v3_v3v3v3(
            hit_normal, vert_normals[v1], vert_normals[v2], vert_normals[v3], weights);
        normalize_v3(hit_normal);

        /* Apply normal directional velocity. */
        velocity_map[index * 3] += hit_normal[0] * ffs->vel_normal;
        velocity_map[index * 3 + 1] += hit_normal[1] * ffs->vel_normal;
        velocity_map[index * 3 + 2] += hit_normal[2] * ffs->vel_normal;
      }
      /* Apply object velocity. */
      if (has_velocity && ffs->vel_multi) {
        float hit_vel[3];
        interp_v3_v3v3v3(
            hit_vel, &vert_vel[v1 * 3], &vert_vel[v2 * 3], &vert_vel[v3 * 3], weights);
        velocity_map[index * 3] += hit_vel[0] * ffs->vel_multi;
        velocity_map[index * 3 + 1] += hit_vel[1] * ffs->vel_multi;
        velocity_map[index * 3 + 2] += hit_vel[2] * ffs->vel_multi;
#  ifdef DEBUG_PRINT
        /* Debugging: Print flow object velocities. */
        printf("adding flow object vel: [%f, %f, %f]\n", hit_vel[0], hit_vel[1], hit_vel[2]);
#  endif
      }
      /* Convert xyz velocities flow settings from world to grid space. */
      float convert_vel[3];
      copy_v3_v3(convert_vel, ffs->vel_coord);
      float time_mult = 1.0 / (25.0f * DT_DEFAULT);
      float size_mult = MAX3(base_res[0], base_res[1], base_res[2]) /
                        MAX3(global_size[0], global_size[1], global_size[2]);
      mul_v3_v3fl(convert_vel, ffs->vel_coord, size_mult * time_mult);

      velocity_map[index * 3] += convert_vel[0];
      velocity_map[index * 3 + 1] += convert_vel[1];
      velocity_map[index * 3 + 2] += convert_vel[2];
#  ifdef DEBUG_PRINT
      printf("initial vel: [%f, %f, %f]\n",
             velocity_map[index * 3],
             velocity_map[index * 3 + 1],
             velocity_map[index * 3 + 2]);
#  endif
    }
  }

  /* Apply final influence value but also consider volume initialization factor. */
  influence_map[index] = MAX2(volume_factor, emission_strength);
}

typedef struct EmitFromDMData {
  FluidDomainSettings *fds;
  FluidFlowSettings *ffs;

  const MVert *mvert;
  const float (*vert_normals)[3];
  const MLoop *mloop;
  const MLoopTri *mlooptri;
  const float (*mloopuv)[2];
  const MDeformVert *dvert;
  int defgrp_index;

  BVHTreeFromMesh *tree;
  FluidObjectBB *bb;

  bool has_velocity;
  float *vert_vel;
  float *flow_center;
  int *min, *max, *res;
} EmitFromDMData;

static void emit_from_mesh_task_cb(void *__restrict userdata,
                                   const int z,
                                   const TaskParallelTLS *__restrict UNUSED(tls))
{
  EmitFromDMData *data = userdata;
  FluidObjectBB *bb = data->bb;

  for (int x = data->min[0]; x < data->max[0]; x++) {
    for (int y = data->min[1]; y < data->max[1]; y++) {
      const int index = manta_get_index(
          x - bb->min[0], bb->res[0], y - bb->min[1], bb->res[1], z - bb->min[2]);
      const float ray_start[3] = {((float)x) + 0.5f, ((float)y) + 0.5f, ((float)z) + 0.5f};

      /* Compute emission only for flow objects that produce fluid (i.e. skip outflow objects).
       * Result in bb->influence. Also computes initial velocities. Result in bb->velocity. */
      if (ELEM(data->ffs->behavior, FLUID_FLOW_BEHAVIOR_GEOMETRY, FLUID_FLOW_BEHAVIOR_INFLOW)) {
        sample_mesh(data->ffs,
                    data->mvert,
                    data->vert_normals,
                    data->mloop,
                    data->mlooptri,
                    data->mloopuv,
                    bb->influence,
                    bb->velocity,
                    index,
                    data->fds->base_res,
                    data->fds->global_size,
                    data->flow_center,
                    data->tree,
                    ray_start,
                    data->vert_vel,
                    data->has_velocity,
                    data->defgrp_index,
                    data->dvert,
                    (float)x,
                    (float)y,
                    (float)z);
      }

      /* Calculate levelset values from meshes. Result in bb->distances. */
      update_distances(index,
                       bb->distances,
                       data->tree,
                       ray_start,
                       data->ffs->surface_distance,
                       data->ffs->flags & FLUID_FLOW_USE_PLANE_INIT);
    }
  }
}

static void emit_from_mesh(
    Object *flow_ob, FluidDomainSettings *fds, FluidFlowSettings *ffs, FluidObjectBB *bb, float dt)
{
  if (ffs->mesh) {
    BVHTreeFromMesh tree_data = {NULL};
    int i;

    float *vert_vel = NULL;
    bool has_velocity = false;

    int defgrp_index = ffs->vgroup_density - 1;
    float flow_center[3] = {0};
    int min[3], max[3], res[3];

    /* Copy mesh for thread safety as we modify it.
     * Main issue is its VertArray being modified, then replaced and freed. */
    Mesh *me = BKE_mesh_copy_for_eval(ffs->mesh, true);

    /* Duplicate vertices to modify. */
    MVert *verts = MEM_dupallocN(BKE_mesh_vertices(me));

    const MLoop *mloop = BKE_mesh_loops(me);
    const MLoopTri *mlooptri = BKE_mesh_runtime_looptri_ensure(me);
    const int numverts = me->totvert;
<<<<<<< HEAD
    const MDeformVert *dvert = CustomData_get_layer(&me->vdata, CD_MDEFORMVERT);
    const float(*mloopuv)[2] = CustomData_get_layer_named(
        &me->ldata, CD_PROP_FLOAT2, ffs->uvlayer_name);
=======
    const MDeformVert *dvert = BKE_mesh_deform_verts(me);
    const MLoopUV *mloopuv = CustomData_get_layer_named(&me->ldata, CD_MLOOPUV, ffs->uvlayer_name);
>>>>>>> 1fcc6732

    if (ffs->flags & FLUID_FLOW_INITVELOCITY) {
      vert_vel = MEM_callocN(sizeof(float[3]) * numverts, "manta_flow_velocity");

      if (ffs->numverts != numverts || !ffs->verts_old) {
        if (ffs->verts_old) {
          MEM_freeN(ffs->verts_old);
        }
        ffs->verts_old = MEM_callocN(sizeof(float[3]) * numverts, "manta_flow_verts_old");
        ffs->numverts = numverts;
      }
      else {
        has_velocity = true;
      }
    }

    /* Transform mesh vertices to domain grid space for fast lookups.
     * This is valid because the mesh is copied above. */
    float(*vert_normals)[3] = MEM_dupallocN(BKE_mesh_vertex_normals_ensure(me));
    for (i = 0; i < numverts; i++) {
      /* Vertex position. */
      mul_m4_v3(flow_ob->obmat, verts[i].co);
      manta_pos_to_cell(fds, verts[i].co);

      /* Vertex normal. */
      mul_mat3_m4_v3(flow_ob->obmat, vert_normals[i]);
      mul_mat3_m4_v3(fds->imat, vert_normals[i]);
      normalize_v3(vert_normals[i]);

      /* Vertex velocity. */
      if (ffs->flags & FLUID_FLOW_INITVELOCITY) {
        float co[3];
        add_v3fl_v3fl_v3i(co, verts[i].co, fds->shift);
        if (has_velocity) {
          sub_v3_v3v3(&vert_vel[i * 3], co, &ffs->verts_old[i * 3]);
          mul_v3_fl(&vert_vel[i * 3], 1.0 / dt);
        }
        copy_v3_v3(&ffs->verts_old[i * 3], co);
      }

      /* Calculate emission map bounds. */
      bb_boundInsert(bb, verts[i].co);
    }
    mul_m4_v3(flow_ob->obmat, flow_center);
    manta_pos_to_cell(fds, flow_center);

    /* Set emission map.
     * Use 3 cell diagonals as margin (3 * 1.732 = 5.196). */
    int bounds_margin = (int)ceil(5.196);
    clamp_bounds_in_domain(fds, bb->min, bb->max, NULL, NULL, bounds_margin, dt);
    bb_allocateData(bb, ffs->flags & FLUID_FLOW_INITVELOCITY, true);

    /* Setup loop bounds. */
    for (i = 0; i < 3; i++) {
      min[i] = bb->min[i];
      max[i] = bb->max[i];
      res[i] = bb->res[i];
    }

    /* Skip flow sampling loop if object has disabled flow. */
    bool use_flow = ffs->flags & FLUID_FLOW_USE_INFLOW;
    if (use_flow && BKE_bvhtree_from_mesh_get(&tree_data, me, BVHTREE_FROM_LOOPTRI, 4)) {

      EmitFromDMData data = {
          .fds = fds,
          .ffs = ffs,
          .mvert = verts,
          .vert_normals = vert_normals,
          .mloop = mloop,
          .mlooptri = mlooptri,
          .mloopuv = mloopuv,
          .dvert = dvert,
          .defgrp_index = defgrp_index,
          .tree = &tree_data,
          .bb = bb,
          .has_velocity = has_velocity,
          .vert_vel = vert_vel,
          .flow_center = flow_center,
          .min = min,
          .max = max,
          .res = res,
      };

      TaskParallelSettings settings;
      BLI_parallel_range_settings_defaults(&settings);
      settings.min_iter_per_thread = 2;
      BLI_task_parallel_range(min[2], max[2], &data, emit_from_mesh_task_cb, &settings);
    }
    /* Free bvh tree. */
    free_bvhtree_from_mesh(&tree_data);

    if (vert_vel) {
      MEM_freeN(vert_vel);
    }
    MEM_SAFE_FREE(verts);
    MEM_SAFE_FREE(vert_normals);
    BKE_id_free(NULL, me);
  }
}

/** \} */

/* -------------------------------------------------------------------- */
/** \name Fluid Step
 * \{ */

static void adaptive_domain_adjust(
    FluidDomainSettings *fds, Object *ob, FluidObjectBB *bb_maps, uint numflowobj, float dt)
{
  /* calculate domain shift for current frame */
  int new_shift[3] = {0};
  int total_shift[3];
  float frame_shift_f[3];
  float ob_loc[3] = {0};

  mul_m4_v3(ob->obmat, ob_loc);

  sub_v3_v3v3(frame_shift_f, ob_loc, fds->prev_loc);
  copy_v3_v3(fds->prev_loc, ob_loc);
  /* convert global space shift to local "cell" space */
  mul_mat3_m4_v3(fds->imat, frame_shift_f);
  frame_shift_f[0] = frame_shift_f[0] / fds->cell_size[0];
  frame_shift_f[1] = frame_shift_f[1] / fds->cell_size[1];
  frame_shift_f[2] = frame_shift_f[2] / fds->cell_size[2];
  /* add to total shift */
  add_v3_v3(fds->shift_f, frame_shift_f);
  /* convert to integer */
  total_shift[0] = (int)(floorf(fds->shift_f[0]));
  total_shift[1] = (int)(floorf(fds->shift_f[1]));
  total_shift[2] = (int)(floorf(fds->shift_f[2]));
  int temp_shift[3];
  copy_v3_v3_int(temp_shift, fds->shift);
  sub_v3_v3v3_int(new_shift, total_shift, fds->shift);
  copy_v3_v3_int(fds->shift, total_shift);

  /* calculate new domain boundary points so that smoke doesn't slide on sub-cell movement */
  fds->p0[0] = fds->dp0[0] - fds->cell_size[0] * (fds->shift_f[0] - total_shift[0] - 0.5f);
  fds->p0[1] = fds->dp0[1] - fds->cell_size[1] * (fds->shift_f[1] - total_shift[1] - 0.5f);
  fds->p0[2] = fds->dp0[2] - fds->cell_size[2] * (fds->shift_f[2] - total_shift[2] - 0.5f);
  fds->p1[0] = fds->p0[0] + fds->cell_size[0] * fds->base_res[0];
  fds->p1[1] = fds->p0[1] + fds->cell_size[1] * fds->base_res[1];
  fds->p1[2] = fds->p0[2] + fds->cell_size[2] * fds->base_res[2];

  /* adjust domain resolution */
  const int block_size = fds->noise_scale;
  int min[3] = {32767, 32767, 32767}, max[3] = {-32767, -32767, -32767}, res[3];
  int total_cells = 1, res_changed = 0, shift_changed = 0;
  float min_vel[3], max_vel[3];
  int x, y, z;
  float *density = manta_smoke_get_density(fds->fluid);
  float *fuel = manta_smoke_get_fuel(fds->fluid);
  float *bigdensity = manta_noise_get_density(fds->fluid);
  float *bigfuel = manta_noise_get_fuel(fds->fluid);
  float *vx = manta_get_velocity_x(fds->fluid);
  float *vy = manta_get_velocity_y(fds->fluid);
  float *vz = manta_get_velocity_z(fds->fluid);
  int wt_res[3];

  if (fds->flags & FLUID_DOMAIN_USE_NOISE && fds->fluid) {
    manta_noise_get_res(fds->fluid, wt_res);
  }

  INIT_MINMAX(min_vel, max_vel);

  /* Calculate bounds for current domain content */
  for (x = fds->res_min[0]; x < fds->res_max[0]; x++) {
    for (y = fds->res_min[1]; y < fds->res_max[1]; y++) {
      for (z = fds->res_min[2]; z < fds->res_max[2]; z++) {
        int xn = x - new_shift[0];
        int yn = y - new_shift[1];
        int zn = z - new_shift[2];
        int index;
        float max_den;

        /* skip if cell already belongs to new area */
        if (xn >= min[0] && xn <= max[0] && yn >= min[1] && yn <= max[1] && zn >= min[2] &&
            zn <= max[2]) {
          continue;
        }

        index = manta_get_index(x - fds->res_min[0],
                                fds->res[0],
                                y - fds->res_min[1],
                                fds->res[1],
                                z - fds->res_min[2]);
        max_den = (fuel) ? MAX2(density[index], fuel[index]) : density[index];

        /* Check high resolution bounds if max density isn't already high enough. */
        if (max_den < fds->adapt_threshold && fds->flags & FLUID_DOMAIN_USE_NOISE && fds->fluid) {
          int i, j, k;
          /* high res grid index */
          int xx = (x - fds->res_min[0]) * block_size;
          int yy = (y - fds->res_min[1]) * block_size;
          int zz = (z - fds->res_min[2]) * block_size;

          for (i = 0; i < block_size; i++) {
            for (j = 0; j < block_size; j++) {
              for (k = 0; k < block_size; k++) {
                int big_index = manta_get_index(xx + i, wt_res[0], yy + j, wt_res[1], zz + k);
                float den = (bigfuel) ? MAX2(bigdensity[big_index], bigfuel[big_index]) :
                                        bigdensity[big_index];
                if (den > max_den) {
                  max_den = den;
                }
              }
            }
          }
        }

        /* content bounds (use shifted coordinates) */
        if (max_den >= fds->adapt_threshold) {
          if (min[0] > xn) {
            min[0] = xn;
          }
          if (min[1] > yn) {
            min[1] = yn;
          }
          if (min[2] > zn) {
            min[2] = zn;
          }
          if (max[0] < xn) {
            max[0] = xn;
          }
          if (max[1] < yn) {
            max[1] = yn;
          }
          if (max[2] < zn) {
            max[2] = zn;
          }
        }

        /* velocity bounds */
        if (min_vel[0] > vx[index]) {
          min_vel[0] = vx[index];
        }
        if (min_vel[1] > vy[index]) {
          min_vel[1] = vy[index];
        }
        if (min_vel[2] > vz[index]) {
          min_vel[2] = vz[index];
        }
        if (max_vel[0] < vx[index]) {
          max_vel[0] = vx[index];
        }
        if (max_vel[1] < vy[index]) {
          max_vel[1] = vy[index];
        }
        if (max_vel[2] < vz[index]) {
          max_vel[2] = vz[index];
        }
      }
    }
  }

  /* also apply emission maps */
  for (int i = 0; i < numflowobj; i++) {
    FluidObjectBB *bb = &bb_maps[i];

    for (x = bb->min[0]; x < bb->max[0]; x++) {
      for (y = bb->min[1]; y < bb->max[1]; y++) {
        for (z = bb->min[2]; z < bb->max[2]; z++) {
          int index = manta_get_index(
              x - bb->min[0], bb->res[0], y - bb->min[1], bb->res[1], z - bb->min[2]);
          float max_den = bb->influence[index];

          /* density bounds */
          if (max_den >= fds->adapt_threshold) {
            if (min[0] > x) {
              min[0] = x;
            }
            if (min[1] > y) {
              min[1] = y;
            }
            if (min[2] > z) {
              min[2] = z;
            }
            if (max[0] < x) {
              max[0] = x;
            }
            if (max[1] < y) {
              max[1] = y;
            }
            if (max[2] < z) {
              max[2] = z;
            }
          }
        }
      }
    }
  }

  /* calculate new bounds based on these values */
  clamp_bounds_in_domain(fds, min, max, min_vel, max_vel, fds->adapt_margin + 1, dt);

  for (int i = 0; i < 3; i++) {
    /* calculate new resolution */
    res[i] = max[i] - min[i];
    total_cells *= res[i];

    if (new_shift[i]) {
      shift_changed = 1;
    }

    /* if no content set minimum dimensions */
    if (res[i] <= 0) {
      int j;
      for (j = 0; j < 3; j++) {
        min[j] = 0;
        max[j] = 1;
        res[j] = 1;
      }
      res_changed = 1;
      total_cells = 1;
      break;
    }
    if (min[i] != fds->res_min[i] || max[i] != fds->res_max[i]) {
      res_changed = 1;
    }
  }

  if (res_changed || shift_changed) {
    BKE_fluid_reallocate_copy_fluid(
        fds, fds->res, res, fds->res_min, min, fds->res_max, temp_shift, total_shift);

    /* set new domain dimensions */
    copy_v3_v3_int(fds->res_min, min);
    copy_v3_v3_int(fds->res_max, max);
    copy_v3_v3_int(fds->res, res);
    fds->total_cells = total_cells;

    /* Redo adapt time step in manta to refresh solver state (ie time variables) */
    manta_adapt_timestep(fds->fluid);
  }
}

BLI_INLINE void apply_outflow_fields(int index,
                                     float distance_value,
                                     float *density,
                                     float *heat,
                                     float *fuel,
                                     float *react,
                                     float *color_r,
                                     float *color_g,
                                     float *color_b,
                                     float *phiout)
{
  /* Set levelset value for liquid inflow.
   * Ensure that distance value is "joined" into the levelset. */
  if (phiout) {
    phiout[index] = MIN2(distance_value, phiout[index]);
  }

  /* Set smoke outflow, i.e. reset cell to zero. */
  if (density) {
    density[index] = 0.0f;
  }
  if (heat) {
    heat[index] = 0.0f;
  }
  if (fuel) {
    fuel[index] = 0.0f;
    react[index] = 0.0f;
  }
  if (color_r) {
    color_r[index] = 0.0f;
    color_g[index] = 0.0f;
    color_b[index] = 0.0f;
  }
}

BLI_INLINE void apply_inflow_fields(FluidFlowSettings *ffs,
                                    float emission_value,
                                    float distance_value,
                                    int index,
                                    float *density_in,
                                    const float *density,
                                    float *heat_in,
                                    const float *heat,
                                    float *fuel_in,
                                    const float *fuel,
                                    float *react_in,
                                    const float *react,
                                    float *color_r_in,
                                    const float *color_r,
                                    float *color_g_in,
                                    const float *color_g,
                                    float *color_b_in,
                                    const float *color_b,
                                    float *phi_in,
                                    float *emission_in)
{
  /* Set levelset value for liquid inflow.
   * Ensure that distance value is "joined" into the levelset. */
  if (phi_in) {
    phi_in[index] = MIN2(distance_value, phi_in[index]);
  }

  /* Set emission value for smoke inflow.
   * Ensure that emission value is "maximized". */
  if (emission_in) {
    emission_in[index] = MAX2(emission_value, emission_in[index]);
  }

  /* Set inflow for smoke from here on. */
  int absolute_flow = (ffs->flags & FLUID_FLOW_ABSOLUTE);
  float dens_old = (density) ? density[index] : 0.0;
  // float fuel_old = (fuel) ? fuel[index] : 0.0f;  /* UNUSED */
  float dens_flow = (ffs->type == FLUID_FLOW_TYPE_FIRE) ? 0.0f : emission_value * ffs->density;
  float fuel_flow = (fuel) ? emission_value * ffs->fuel_amount : 0.0f;
  /* Set heat inflow. */
  if (heat && heat_in) {
    if (emission_value > 0.0f) {
      heat_in[index] = ADD_IF_LOWER(heat[index], ffs->temperature);
    }
  }

  /* Set density and fuel - absolute mode. */
  if (absolute_flow) {
    if (density && density_in) {
      if (ffs->type != FLUID_FLOW_TYPE_FIRE && dens_flow > density[index]) {
        /* Use MAX2 to preserve values from other emitters at this cell. */
        density_in[index] = MAX2(dens_flow, density_in[index]);
      }
    }
    if (fuel && fuel_in) {
      if (ffs->type != FLUID_FLOW_TYPE_SMOKE && fuel_flow && fuel_flow > fuel[index]) {
        /* Use MAX2 to preserve values from other emitters at this cell. */
        fuel_in[index] = MAX2(fuel_flow, fuel_in[index]);
      }
    }
  }
  /* Set density and fuel - additive mode. */
  else {
    if (density && density_in) {
      if (ffs->type != FLUID_FLOW_TYPE_FIRE) {
        density_in[index] += dens_flow;
        CLAMP(density_in[index], 0.0f, 1.0f);
      }
    }
    if (fuel && fuel_in) {
      if (ffs->type != FLUID_FLOW_TYPE_SMOKE && ffs->fuel_amount) {
        fuel_in[index] += fuel_flow;
        CLAMP(fuel_in[index], 0.0f, 10.0f);
      }
    }
  }

  /* Set color. */
  if (color_r && color_r_in) {
    if (dens_flow) {
      float total_dens = density[index] / (dens_old + dens_flow);
      color_r_in[index] = (color_r[index] + ffs->color[0] * dens_flow) * total_dens;
      color_g_in[index] = (color_g[index] + ffs->color[1] * dens_flow) * total_dens;
      color_b_in[index] = (color_b[index] + ffs->color[2] * dens_flow) * total_dens;
    }
  }

  /* Set fire reaction coordinate. */
  if (fuel && fuel_in) {
    /* Instead of using 1.0 for all new fuel add slight falloff to reduce flow blocky-ness. */
    float value = 1.0f - pow2f(1.0f - emission_value);

    if (fuel_in[index] > FLT_EPSILON && value > react[index]) {
      float f = fuel_flow / fuel_in[index];
      react_in[index] = value * f + (1.0f - f) * react[index];
      CLAMP(react_in[index], 0.0f, value);
    }
  }
}

static void ensure_flowsfields(FluidDomainSettings *fds)
{
  if (fds->active_fields & FLUID_DOMAIN_ACTIVE_INVEL) {
    manta_ensure_invelocity(fds->fluid, fds->fmd);
  }
  if (fds->active_fields & FLUID_DOMAIN_ACTIVE_OUTFLOW) {
    manta_ensure_outflow(fds->fluid, fds->fmd);
  }
  if (fds->active_fields & FLUID_DOMAIN_ACTIVE_HEAT) {
    manta_smoke_ensure_heat(fds->fluid, fds->fmd);
  }
  if (fds->active_fields & FLUID_DOMAIN_ACTIVE_FIRE) {
    manta_smoke_ensure_fire(fds->fluid, fds->fmd);
  }
  if (fds->active_fields & FLUID_DOMAIN_ACTIVE_COLORS) {
    /* Initialize all smoke with "active_color". */
    manta_smoke_ensure_colors(fds->fluid, fds->fmd);
  }
  if (fds->type == FLUID_DOMAIN_TYPE_LIQUID &&
      (fds->particle_type & FLUID_DOMAIN_PARTICLE_SPRAY ||
       fds->particle_type & FLUID_DOMAIN_PARTICLE_FOAM ||
       fds->particle_type & FLUID_DOMAIN_PARTICLE_TRACER)) {
    manta_liquid_ensure_sndparts(fds->fluid, fds->fmd);
  }
  manta_update_pointers(fds->fluid, fds->fmd, false);
}

static void update_flowsflags(FluidDomainSettings *fds, Object **flowobjs, int numflowobj)
{
  int active_fields = fds->active_fields;
  uint flow_index;

  /* First, remove all flags that we want to update. */
  int prev_flags = (FLUID_DOMAIN_ACTIVE_INVEL | FLUID_DOMAIN_ACTIVE_OUTFLOW |
                    FLUID_DOMAIN_ACTIVE_HEAT | FLUID_DOMAIN_ACTIVE_FIRE);
  active_fields &= ~prev_flags;

  /* Monitor active fields based on flow settings. */
  for (flow_index = 0; flow_index < numflowobj; flow_index++) {
    Object *flow_ob = flowobjs[flow_index];
    FluidModifierData *fmd2 = (FluidModifierData *)BKE_modifiers_findby_type(flow_ob,
                                                                             eModifierType_Fluid);

    /* Sanity check. */
    if (!fmd2) {
      continue;
    }

    /* Activate specific grids if at least one flow object requires this grid. */
    if ((fmd2->type & MOD_FLUID_TYPE_FLOW) && fmd2->flow) {
      FluidFlowSettings *ffs = fmd2->flow;
      if (!ffs) {
        break;
      }
      if (ffs->flags & FLUID_FLOW_NEEDS_UPDATE) {
        ffs->flags &= ~FLUID_FLOW_NEEDS_UPDATE;
        fds->cache_flag |= FLUID_DOMAIN_OUTDATED_DATA;
      }
      if (ffs->flags & FLUID_FLOW_INITVELOCITY) {
        active_fields |= FLUID_DOMAIN_ACTIVE_INVEL;
      }
      if (ffs->behavior == FLUID_FLOW_BEHAVIOR_OUTFLOW) {
        active_fields |= FLUID_DOMAIN_ACTIVE_OUTFLOW;
      }
      /* liquids done from here */
      if (fds->type == FLUID_DOMAIN_TYPE_LIQUID) {
        continue;
      }

      /* Activate heat field if a flow object produces any heat. */
      if (ffs->temperature != 0.0) {
        active_fields |= FLUID_DOMAIN_ACTIVE_HEAT;
      }
      /* Activate fuel field if a flow object is of fire type. */
      if (ffs->fuel_amount != 0.0 || ffs->type == FLUID_FLOW_TYPE_FIRE ||
          ffs->type == FLUID_FLOW_TYPE_SMOKEFIRE) {
        active_fields |= FLUID_DOMAIN_ACTIVE_FIRE;
      }
      /* Activate color field if flows add smoke with varying colors. */
      if (ffs->density != 0.0 &&
          ELEM(ffs->type, FLUID_FLOW_TYPE_SMOKE, FLUID_FLOW_TYPE_SMOKEFIRE)) {
        if (!(active_fields & FLUID_DOMAIN_ACTIVE_COLOR_SET)) {
          copy_v3_v3(fds->active_color, ffs->color);
          active_fields |= FLUID_DOMAIN_ACTIVE_COLOR_SET;
        }
        else if (!equals_v3v3(fds->active_color, ffs->color)) {
          copy_v3_v3(fds->active_color, ffs->color);
          active_fields |= FLUID_DOMAIN_ACTIVE_COLORS;
        }
      }
    }
  }
  /* Monitor active fields based on domain settings. */
  if (fds->type == FLUID_DOMAIN_TYPE_GAS && active_fields & FLUID_DOMAIN_ACTIVE_FIRE) {
    /* Heat is always needed for fire. */
    active_fields |= FLUID_DOMAIN_ACTIVE_HEAT;
    /* Also activate colors if domain smoke color differs from active color. */
    if (!(active_fields & FLUID_DOMAIN_ACTIVE_COLOR_SET)) {
      copy_v3_v3(fds->active_color, fds->flame_smoke_color);
      active_fields |= FLUID_DOMAIN_ACTIVE_COLOR_SET;
    }
    else if (!equals_v3v3(fds->active_color, fds->flame_smoke_color)) {
      copy_v3_v3(fds->active_color, fds->flame_smoke_color);
      active_fields |= FLUID_DOMAIN_ACTIVE_COLORS;
    }
  }
  fds->active_fields = active_fields;
}

static bool escape_flowsobject(Object *flowobj,
                               FluidDomainSettings *fds,
                               FluidFlowSettings *ffs,
                               int frame)
{
  bool use_velocity = (ffs->flags & FLUID_FLOW_INITVELOCITY);
  bool is_static = is_static_object(flowobj);

  bool liquid_flow = ffs->type == FLUID_FLOW_TYPE_LIQUID;
  bool gas_flow = ELEM(
      ffs->type, FLUID_FLOW_TYPE_SMOKE, FLUID_FLOW_TYPE_FIRE, FLUID_FLOW_TYPE_SMOKEFIRE);
  bool is_geometry = (ffs->behavior == FLUID_FLOW_BEHAVIOR_GEOMETRY);

  bool liquid_domain = fds->type == FLUID_DOMAIN_TYPE_LIQUID;
  bool gas_domain = fds->type == FLUID_DOMAIN_TYPE_GAS;
  bool is_adaptive = (fds->flags & FLUID_DOMAIN_USE_ADAPTIVE_DOMAIN);
  bool is_resume = (fds->cache_frame_pause_data == frame);
  bool is_first_frame = (fds->cache_frame_start == frame);

  /* Cannot use static mode with adaptive domain.
   * The adaptive domain might expand and only later discover the static object. */
  if (is_adaptive) {
    is_static = false;
  }
  /* No need to compute emission value if it won't be applied. */
  if (liquid_flow && is_geometry && !is_first_frame) {
    return true;
  }
  /* Skip flow object if it does not "belong" to this domain type. */
  if ((liquid_flow && gas_domain) || (gas_flow && liquid_domain)) {
    return true;
  }
  /* Optimization: Static liquid flow objects don't need emission after first frame.
   * TODO(sebbas): Also do not use static mode if initial velocities are enabled. */
  if (liquid_flow && is_static && !is_first_frame && !is_resume && !use_velocity) {
    return true;
  }
  return false;
}

static void compute_flowsemission(Scene *scene,
                                  FluidObjectBB *bb_maps,
                                  struct Depsgraph *depsgraph,
                                  float dt,
                                  Object **flowobjs,
                                  int frame,
                                  float frame_length,
                                  FluidDomainSettings *fds,
                                  uint numflowobjs,
                                  float time_per_frame)
{
  bool is_first_frame = (frame == fds->cache_frame_start);

  /* Prepare flow emission maps. */
  for (int flow_index = 0; flow_index < numflowobjs; flow_index++) {
    Object *flowobj = flowobjs[flow_index];
    FluidModifierData *fmd2 = (FluidModifierData *)BKE_modifiers_findby_type(flowobj,
                                                                             eModifierType_Fluid);

    /* Sanity check. */
    if (!fmd2) {
      continue;
    }

    /* Check for initialized flow object. */
    if ((fmd2->type & MOD_FLUID_TYPE_FLOW) && fmd2->flow) {
      FluidFlowSettings *ffs = fmd2->flow;
      int subframes = ffs->subframes;
      FluidObjectBB *bb = &bb_maps[flow_index];

      /* Optimization: Skip this object under certain conditions. */
      if (escape_flowsobject(flowobj, fds, ffs, frame)) {
        continue;
      }

      /* First frame cannot have any subframes because there is (obviously) no previous frame from
       * where subframes could come from. */
      if (is_first_frame) {
        subframes = 0;
      }

      /* More splitting because of emission subframe: If no subframes present, sample_size is 1. */
      float sample_size = 1.0f / (float)(subframes + 1);
      float subframe_dt = dt * sample_size;

      /* Emission loop. When not using subframes this will loop only once. */
      for (int subframe = 0; subframe <= subframes; subframe++) {
        /* Temporary emission map used when subframes are enabled, i.e. at least one subframe. */
        FluidObjectBB bb_temp = {NULL};

        /* Set scene time */
        if ((subframe < subframes || time_per_frame + dt + FLT_EPSILON < frame_length) &&
            !is_first_frame) {
          scene->r.subframe = (time_per_frame + (subframe + 1.0f) * subframe_dt) / frame_length;
          scene->r.cfra = frame - 1;
        }
        else {
          scene->r.subframe = 0.0f;
          scene->r.cfra = frame;
        }

        /* Sanity check: subframe portion must be between 0 and 1. */
        CLAMP(scene->r.subframe, 0.0f, 1.0f);
#  ifdef DEBUG_PRINT
        /* Debugging: Print subframe information. */
        printf(
            "flow: frame (is first: %d): %d // scene current frame: %d // scene current subframe: "
            "%f\n",
            is_first_frame,
            frame,
            scene->r.cfra,
            scene->r.subframe);
#  endif
        /* Update frame time, this is considering current subframe fraction
         * BLI_mutex_lock() called in manta_step(), so safe to update subframe here
         * TODO(sebbas): Using BKE_scene_ctime_get(scene) instead of new DEG_get_ctime(depsgraph)
         * as subframes don't work with the latter yet. */
        BKE_object_modifier_update_subframe(
            depsgraph, scene, flowobj, true, 5, BKE_scene_ctime_get(scene), eModifierType_Fluid);

        /* Emission from particles. */
        if (ffs->source == FLUID_FLOW_SOURCE_PARTICLES) {
          if (subframes) {
            emit_from_particles(flowobj, fds, ffs, &bb_temp, depsgraph, scene, subframe_dt);
          }
          else {
            emit_from_particles(flowobj, fds, ffs, bb, depsgraph, scene, subframe_dt);
          }
        }
        /* Emission from mesh. */
        else if (ffs->source == FLUID_FLOW_SOURCE_MESH) {
          if (subframes) {
            emit_from_mesh(flowobj, fds, ffs, &bb_temp, subframe_dt);
          }
          else {
            emit_from_mesh(flowobj, fds, ffs, bb, subframe_dt);
          }
        }
        else {
          printf("Error: unknown flow emission source\n");
        }

        /* If this we emitted with temp emission map in this loop (subframe emission), we combine
         * the temp map with the original emission map. */
        if (subframes) {
          /* Combine emission maps. */
          bb_combineMaps(bb, &bb_temp, !(ffs->flags & FLUID_FLOW_ABSOLUTE), sample_size);
          bb_freeData(&bb_temp);
        }
      }
    }
  }
#  ifdef DEBUG_PRINT
  /* Debugging: Print time information. */
  printf("flow: frame: %d // time per frame: %f // frame length: %f // dt: %f\n",
         frame,
         time_per_frame,
         frame_length,
         dt);
#  endif
}

static void update_flowsfluids(struct Depsgraph *depsgraph,
                               Scene *scene,
                               Object *ob,
                               FluidDomainSettings *fds,
                               float time_per_frame,
                               float frame_length,
                               int frame,
                               float dt)
{
  FluidObjectBB *bb_maps = NULL;
  Object **flowobjs = NULL;
  uint numflowobjs = 0;
  bool is_resume = (fds->cache_frame_pause_data == frame);
  bool is_first_frame = (fds->cache_frame_start == frame);

  flowobjs = BKE_collision_objects_create(
      depsgraph, ob, fds->fluid_group, &numflowobjs, eModifierType_Fluid);

  /* Update all flow related flags and ensure that corresponding grids get initialized. */
  update_flowsflags(fds, flowobjs, numflowobjs);
  ensure_flowsfields(fds);

  /* Allocate emission map for each flow object. */
  bb_maps = MEM_callocN(sizeof(struct FluidObjectBB) * numflowobjs, "fluid_flow_bb_maps");

  /* Initialize emission map for each flow object. */
  compute_flowsemission(scene,
                        bb_maps,
                        depsgraph,
                        dt,
                        flowobjs,
                        frame,
                        frame_length,
                        fds,
                        numflowobjs,
                        time_per_frame);

  /* Adjust domain size if needed. Only do this once for every frame. */
  if (fds->type == FLUID_DOMAIN_TYPE_GAS && fds->flags & FLUID_DOMAIN_USE_ADAPTIVE_DOMAIN) {
    adaptive_domain_adjust(fds, ob, bb_maps, numflowobjs, dt);
  }

  float *phi_in = manta_get_phi_in(fds->fluid);
  float *phistatic_in = manta_get_phistatic_in(fds->fluid);
  float *phiout_in = manta_get_phiout_in(fds->fluid);
  float *phioutstatic_in = manta_get_phioutstatic_in(fds->fluid);

  float *density = manta_smoke_get_density(fds->fluid);
  float *color_r = manta_smoke_get_color_r(fds->fluid);
  float *color_g = manta_smoke_get_color_g(fds->fluid);
  float *color_b = manta_smoke_get_color_b(fds->fluid);
  float *fuel = manta_smoke_get_fuel(fds->fluid);
  float *heat = manta_smoke_get_heat(fds->fluid);
  float *react = manta_smoke_get_react(fds->fluid);

  float *density_in = manta_smoke_get_density_in(fds->fluid);
  float *heat_in = manta_smoke_get_heat_in(fds->fluid);
  float *color_r_in = manta_smoke_get_color_r_in(fds->fluid);
  float *color_g_in = manta_smoke_get_color_g_in(fds->fluid);
  float *color_b_in = manta_smoke_get_color_b_in(fds->fluid);
  float *fuel_in = manta_smoke_get_fuel_in(fds->fluid);
  float *react_in = manta_smoke_get_react_in(fds->fluid);
  float *emission_in = manta_smoke_get_emission_in(fds->fluid);

  float *velx_initial = manta_get_in_velocity_x(fds->fluid);
  float *vely_initial = manta_get_in_velocity_y(fds->fluid);
  float *velz_initial = manta_get_in_velocity_z(fds->fluid);

  float *forcex = manta_get_force_x(fds->fluid);
  float *forcey = manta_get_force_y(fds->fluid);
  float *forcez = manta_get_force_z(fds->fluid);

  BLI_assert(forcex && forcey && forcez);

  /* Either all or no components have to exist. */
  BLI_assert((color_r && color_g && color_b) || (!color_r && !color_g && !color_b));
  BLI_assert((color_r_in && color_g_in && color_b_in) ||
             (!color_r_in && !color_g_in && !color_b_in));
  BLI_assert((velx_initial && vely_initial && velz_initial) ||
             (!velx_initial && !vely_initial && !velz_initial));

  uint z;
  /* Grid reset before writing again. */
  for (z = 0; z < fds->res[0] * fds->res[1] * fds->res[2]; z++) {
    /* Only reset static phi on first frame, dynamic phi gets reset every time. */
    if (phistatic_in && is_first_frame) {
      phistatic_in[z] = PHI_MAX;
    }
    if (phi_in) {
      phi_in[z] = PHI_MAX;
    }
    /* Only reset static phi on first frame, dynamic phi gets reset every time. */
    if (phioutstatic_in && is_first_frame) {
      phioutstatic_in[z] = PHI_MAX;
    }
    if (phiout_in) {
      phiout_in[z] = PHI_MAX;
    }
    /* Sync smoke inflow grids with their counterparts (simulation grids). */
    if (density_in) {
      density_in[z] = density[z];
    }
    if (heat_in) {
      heat_in[z] = heat[z];
    }
    if (color_r_in && color_g_in && color_b_in) {
      color_r_in[z] = color_r[z];
      color_g_in[z] = color_b[z];
      color_b_in[z] = color_g[z];
    }
    if (fuel_in) {
      fuel_in[z] = fuel[z];
      react_in[z] = react[z];
    }
    if (emission_in) {
      emission_in[z] = 0.0f;
    }
    if (velx_initial && vely_initial && velz_initial) {
      velx_initial[z] = 0.0f;
      vely_initial[z] = 0.0f;
      velz_initial[z] = 0.0f;
    }
    /* Reset forces here as update_effectors() is skipped when no external forces are present. */
    forcex[z] = 0.0f;
    forcey[z] = 0.0f;
    forcez[z] = 0.0f;
  }

  /* Apply emission data for every flow object. */
  for (int flow_index = 0; flow_index < numflowobjs; flow_index++) {
    Object *flowobj = flowobjs[flow_index];
    FluidModifierData *fmd2 = (FluidModifierData *)BKE_modifiers_findby_type(flowobj,
                                                                             eModifierType_Fluid);

    /* Sanity check. */
    if (!fmd2) {
      continue;
    }

    /* Check for initialized flow object. */
    if ((fmd2->type & MOD_FLUID_TYPE_FLOW) && fmd2->flow) {
      FluidFlowSettings *ffs = fmd2->flow;

      bool is_inflow = (ffs->behavior == FLUID_FLOW_BEHAVIOR_INFLOW);
      bool is_geometry = (ffs->behavior == FLUID_FLOW_BEHAVIOR_GEOMETRY);
      bool is_outflow = (ffs->behavior == FLUID_FLOW_BEHAVIOR_OUTFLOW);
      bool is_static = is_static_object(flowobj) &&
                       ((fds->flags & FLUID_DOMAIN_USE_ADAPTIVE_DOMAIN) == 0);

      FluidObjectBB *bb = &bb_maps[flow_index];
      float *velocity_map = bb->velocity;
      float *emission_map = bb->influence;
      float *distance_map = bb->distances;

      int gx, gy, gz, ex, ey, ez, dx, dy, dz;
      size_t e_index, d_index;

      /* Loop through every emission map cell. */
      for (gx = bb->min[0]; gx < bb->max[0]; gx++) {
        for (gy = bb->min[1]; gy < bb->max[1]; gy++) {
          for (gz = bb->min[2]; gz < bb->max[2]; gz++) {
            /* Compute emission map index. */
            ex = gx - bb->min[0];
            ey = gy - bb->min[1];
            ez = gz - bb->min[2];
            e_index = manta_get_index(ex, bb->res[0], ey, bb->res[1], ez);

            /* Get domain index. */
            dx = gx - fds->res_min[0];
            dy = gy - fds->res_min[1];
            dz = gz - fds->res_min[2];
            d_index = manta_get_index(dx, fds->res[0], dy, fds->res[1], dz);
            /* Make sure emission cell is inside the new domain boundary. */
            if (dx < 0 || dy < 0 || dz < 0 || dx >= fds->res[0] || dy >= fds->res[1] ||
                dz >= fds->res[2]) {
              continue;
            }

            /* Delete fluid in outflow regions. */
            if (is_outflow) {
              float *levelset = ((is_first_frame || is_resume) && is_static) ? phioutstatic_in :
                                                                               phiout_in;
              apply_outflow_fields(d_index,
                                   distance_map[e_index],
                                   density_in,
                                   heat_in,
                                   fuel_in,
                                   react_in,
                                   color_r_in,
                                   color_g_in,
                                   color_b_in,
                                   levelset);
            }
            /* Do not apply inflow after the first frame when in geometry mode. */
            else if (is_geometry && !is_first_frame) {
              apply_inflow_fields(ffs,
                                  0.0f,
                                  PHI_MAX,
                                  d_index,
                                  density_in,
                                  density,
                                  heat_in,
                                  heat,
                                  fuel_in,
                                  fuel,
                                  react_in,
                                  react,
                                  color_r_in,
                                  color_r,
                                  color_g_in,
                                  color_g,
                                  color_b_in,
                                  color_b,
                                  phi_in,
                                  emission_in);
            }
            /* Main inflow application. */
            else if (is_geometry || is_inflow) {
              float *levelset = ((is_first_frame || is_resume) && is_static && !is_geometry) ?
                                    phistatic_in :
                                    phi_in;
              apply_inflow_fields(ffs,
                                  emission_map[e_index],
                                  distance_map[e_index],
                                  d_index,
                                  density_in,
                                  density,
                                  heat_in,
                                  heat,
                                  fuel_in,
                                  fuel,
                                  react_in,
                                  react,
                                  color_r_in,
                                  color_r,
                                  color_g_in,
                                  color_g,
                                  color_b_in,
                                  color_b,
                                  levelset,
                                  emission_in);
              if (ffs->flags & FLUID_FLOW_INITVELOCITY) {
                /* Use the initial velocity from the inflow object with the highest velocity for
                 * now. */
                float vel_initial[3];
                vel_initial[0] = velx_initial[d_index];
                vel_initial[1] = vely_initial[d_index];
                vel_initial[2] = velz_initial[d_index];
                float vel_initial_strength = len_squared_v3(vel_initial);
                float vel_map_strength = len_squared_v3(velocity_map + 3 * e_index);
                if (vel_map_strength > vel_initial_strength) {
                  velx_initial[d_index] = velocity_map[e_index * 3];
                  vely_initial[d_index] = velocity_map[e_index * 3 + 1];
                  velz_initial[d_index] = velocity_map[e_index * 3 + 2];
                }
              }
            }
          }
        }
      } /* End of flow emission map loop. */
      bb_freeData(bb);
    } /* End of flow object loop. */
  }

  BKE_collision_objects_free(flowobjs);
  if (bb_maps) {
    MEM_freeN(bb_maps);
  }
}

typedef struct UpdateEffectorsData {
  Scene *scene;
  FluidDomainSettings *fds;
  ListBase *effectors;

  float *density;
  float *fuel;
  float *force_x;
  float *force_y;
  float *force_z;
  float *velocity_x;
  float *velocity_y;
  float *velocity_z;
  int *flags;
  float *phi_obs_in;
} UpdateEffectorsData;

static void update_effectors_task_cb(void *__restrict userdata,
                                     const int x,
                                     const TaskParallelTLS *__restrict UNUSED(tls))
{
  UpdateEffectorsData *data = userdata;
  FluidDomainSettings *fds = data->fds;

  for (int y = 0; y < fds->res[1]; y++) {
    for (int z = 0; z < fds->res[2]; z++) {
      EffectedPoint epoint;
      float mag;
      float voxel_center[3] = {0, 0, 0}, vel[3] = {0, 0, 0}, retvel[3] = {0, 0, 0};
      const uint index = manta_get_index(x, fds->res[0], y, fds->res[1], z);

      if ((data->fuel && MAX2(data->density[index], data->fuel[index]) < FLT_EPSILON) ||
          (data->density && data->density[index] < FLT_EPSILON) ||
          (data->phi_obs_in && data->phi_obs_in[index] < 0.0f) ||
          data->flags[index] & 2) /* Manta-flow convention: `2 == FlagObstacle`. */
      {
        continue;
      }

      /* Get velocities from manta grid space and convert to blender units. */
      vel[0] = data->velocity_x[index];
      vel[1] = data->velocity_y[index];
      vel[2] = data->velocity_z[index];
      mul_v3_fl(vel, fds->dx);

      /* Convert vel to global space. */
      mag = len_v3(vel);
      mul_mat3_m4_v3(fds->obmat, vel);
      normalize_v3(vel);
      mul_v3_fl(vel, mag);

      voxel_center[0] = fds->p0[0] + fds->cell_size[0] * ((float)(x + fds->res_min[0]) + 0.5f);
      voxel_center[1] = fds->p0[1] + fds->cell_size[1] * ((float)(y + fds->res_min[1]) + 0.5f);
      voxel_center[2] = fds->p0[2] + fds->cell_size[2] * ((float)(z + fds->res_min[2]) + 0.5f);
      mul_m4_v3(fds->obmat, voxel_center);

      /* Do effectors. */
      pd_point_from_loc(data->scene, voxel_center, vel, index, &epoint);
      BKE_effectors_apply(
          data->effectors, NULL, fds->effector_weights, &epoint, retvel, NULL, NULL);

      /* Convert retvel to local space. */
      mag = len_v3(retvel);
      mul_mat3_m4_v3(fds->imat, retvel);
      normalize_v3(retvel);
      mul_v3_fl(retvel, mag);

      /* Copy computed force to fluid solver forces. */
      mul_v3_fl(retvel, 0.2f);     /* Factor from 0e6820cc5d62. */
      CLAMP3(retvel, -1.0f, 1.0f); /* Restrict forces to +-1 interval. */
      data->force_x[index] = retvel[0];
      data->force_y[index] = retvel[1];
      data->force_z[index] = retvel[2];

#  ifdef DEBUG_PRINT
      /* Debugging: Print forces. */
      printf("setting force: [%f, %f, %f]\n",
             data->force_x[index],
             data->force_y[index],
             data->force_z[index]);
#  endif
    }
  }
}

static void update_effectors(
    Depsgraph *depsgraph, Scene *scene, Object *ob, FluidDomainSettings *fds, float UNUSED(dt))
{
  ListBase *effectors;
  /* make sure smoke flow influence is 0.0f */
  fds->effector_weights->weight[PFIELD_FLUIDFLOW] = 0.0f;
  effectors = BKE_effectors_create(depsgraph, ob, NULL, fds->effector_weights, false);

  if (effectors) {
    /* Precalculate wind forces. */
    UpdateEffectorsData data;
    data.scene = scene;
    data.fds = fds;
    data.effectors = effectors;
    data.density = manta_smoke_get_density(fds->fluid);
    data.fuel = manta_smoke_get_fuel(fds->fluid);
    data.force_x = manta_get_force_x(fds->fluid);
    data.force_y = manta_get_force_y(fds->fluid);
    data.force_z = manta_get_force_z(fds->fluid);
    data.velocity_x = manta_get_velocity_x(fds->fluid);
    data.velocity_y = manta_get_velocity_y(fds->fluid);
    data.velocity_z = manta_get_velocity_z(fds->fluid);
    data.flags = manta_smoke_get_flags(fds->fluid);
    data.phi_obs_in = manta_get_phiobs_in(fds->fluid);

    TaskParallelSettings settings;
    BLI_parallel_range_settings_defaults(&settings);
    settings.min_iter_per_thread = 2;
    BLI_task_parallel_range(0, fds->res[0], &data, update_effectors_task_cb, &settings);
  }

  BKE_effectors_free(effectors);
}

static Mesh *create_liquid_geometry(FluidDomainSettings *fds,
                                    Scene *scene,
                                    Mesh *orgmesh,
                                    Object *ob)
{
  Mesh *me;
  MVert *mverts;
  MPoly *mpolys;
  MLoop *mloops;
  float min[3];
  float max[3];
  float size[3];
  float cell_size_scaled[3];

  /* Assign material + flags to new mesh.
   * If there are no faces in original mesh, keep materials and flags unchanged. */
  MPoly *mpoly;
  MPoly mp_example = {0};
  mpoly = BKE_mesh_polygons_for_write(orgmesh);
  if (mpoly) {
    mp_example = *mpoly;
  }

  const int *orig_material_indices = BKE_mesh_material_indices(orgmesh);
  const short mp_mat_nr = orig_material_indices ? orig_material_indices[0] : 0;
  const char mp_flag = mp_example.flag;

  int i;
  int num_verts, num_faces;

  if (!fds->fluid) {
    return NULL;
  }

  num_verts = manta_liquid_get_num_verts(fds->fluid);
  num_faces = manta_liquid_get_num_triangles(fds->fluid);

#  ifdef DEBUG_PRINT
  /* Debugging: Print number of vertices, normals, and faces. */
  printf("num_verts: %d, num_faces: %d\n", num_verts, num_faces);
#  endif

  if (!num_verts || !num_faces) {
    return NULL;
  }

  me = BKE_mesh_new_nomain(num_verts, 0, 0, num_faces * 3, num_faces);
  if (!me) {
    return NULL;
  }
  mverts = BKE_mesh_vertices_for_write(me);
  mpolys = BKE_mesh_polygons_for_write(me);
  mloops = BKE_mesh_loops_for_write(me);

  /* Get size (dimension) but considering scaling. */
  copy_v3_v3(cell_size_scaled, fds->cell_size);
  mul_v3_v3(cell_size_scaled, ob->scale);
  madd_v3fl_v3fl_v3fl_v3i(min, fds->p0, cell_size_scaled, fds->res_min);
  madd_v3fl_v3fl_v3fl_v3i(max, fds->p0, cell_size_scaled, fds->res_max);
  sub_v3_v3v3(size, max, min);

  /* Biggest dimension will be used for upscaling. */
  float max_size = MAX3(size[0], size[1], size[2]);

  float co_scale[3];
  co_scale[0] = max_size / ob->scale[0];
  co_scale[1] = max_size / ob->scale[1];
  co_scale[2] = max_size / ob->scale[2];

  float co_offset[3];
  co_offset[0] = (fds->p0[0] + fds->p1[0]) / 2.0f;
  co_offset[1] = (fds->p0[1] + fds->p1[1]) / 2.0f;
  co_offset[2] = (fds->p0[2] + fds->p1[2]) / 2.0f;

  /* Velocities. */
  /* If needed, vertex velocities will be read too. */
  bool use_speedvectors = fds->flags & FLUID_DOMAIN_USE_SPEED_VECTORS;
  float(*velarray)[3] = NULL;
  float time_mult = fds->dx / (DT_DEFAULT * (25.0f / FPS));

  if (use_speedvectors) {
    CustomDataLayer *velocity_layer = BKE_id_attribute_new(
        &me->id, "velocity", CD_PROP_FLOAT3, ATTR_DOMAIN_POINT, NULL);
    velarray = velocity_layer->data;
  }

  /* Loop for vertices and normals. */
  for (i = 0; i < num_verts; i++, mverts++) {

    /* Vertices (data is normalized cube around domain origin). */
    mverts->co[0] = manta_liquid_get_vertex_x_at(fds->fluid, i);
    mverts->co[1] = manta_liquid_get_vertex_y_at(fds->fluid, i);
    mverts->co[2] = manta_liquid_get_vertex_z_at(fds->fluid, i);

    /* Adjust coordinates from Mantaflow to match viewport scaling. */
    float tmp[3] = {(float)fds->res[0], (float)fds->res[1], (float)fds->res[2]};
    /* Scale to unit cube around 0. */
    mul_v3_fl(tmp, fds->mesh_scale * 0.5f);
    sub_v3_v3(mverts->co, tmp);
    /* Apply scaling of domain object. */
    mul_v3_fl(mverts->co, fds->dx / fds->mesh_scale);

    mul_v3_v3(mverts->co, co_scale);
    add_v3_v3(mverts->co, co_offset);

#  ifdef DEBUG_PRINT
    /* Debugging: Print coordinates of vertices. */
    printf("mverts->co[0]: %f, mverts->co[1]: %f, mverts->co[2]: %f\n",
           mverts->co[0],
           mverts->co[1],
           mverts->co[2]);
#  endif

#  ifdef DEBUG_PRINT
    /* Debugging: Print coordinates of normals. */
    printf("no_s[0]: %d, no_s[1]: %d, no_s[2]: %d\n", no_s[0], no_s[1], no_s[2]);
#  endif

    if (use_speedvectors) {
      velarray[i][0] = manta_liquid_get_vertvel_x_at(fds->fluid, i) * time_mult;
      velarray[i][1] = manta_liquid_get_vertvel_y_at(fds->fluid, i) * time_mult;
      velarray[i][2] = manta_liquid_get_vertvel_z_at(fds->fluid, i) * time_mult;
#  ifdef DEBUG_PRINT
      /* Debugging: Print velocities of vertices. */
      printf("velarray[%d][0]: %f, velarray[%d][1]: %f, velarray[%d][2]: %f\n",
             i,
             velarray[i][0],
             i,
             velarray[i][1],
             i,
             velarray[i][2]);
#  endif
    }
  }

  int *material_indices = BKE_mesh_material_indices_for_write(me);

  /* Loop for triangles. */
  for (i = 0; i < num_faces; i++, mpolys++, mloops += 3) {
    /* Initialize from existing face. */
    material_indices[i] = mp_mat_nr;
    mpolys->flag = mp_flag;

    mpolys->loopstart = i * 3;
    mpolys->totloop = 3;

    mloops[0].v = manta_liquid_get_triangle_x_at(fds->fluid, i);
    mloops[1].v = manta_liquid_get_triangle_y_at(fds->fluid, i);
    mloops[2].v = manta_liquid_get_triangle_z_at(fds->fluid, i);
#  ifdef DEBUG_PRINT
    /* Debugging: Print mesh faces. */
    printf("mloops[0].v: %d, mloops[1].v: %d, mloops[2].v: %d\n",
           mloops[0].v,
           mloops[1].v,
           mloops[2].v);
#  endif
  }

  BKE_mesh_calc_edges(me, false, false);

  return me;
}

static Mesh *create_smoke_geometry(FluidDomainSettings *fds, Mesh *orgmesh, Object *ob)
{
  Mesh *result;
  MVert *mverts;
  MPoly *mpolys;
  MLoop *mloops;
  float min[3];
  float max[3];
  float *co;
  MPoly *mp;
  MLoop *ml;

  int num_verts = 8;
  int num_faces = 6;
  float ob_loc[3] = {0};
  float ob_cache_loc[3] = {0};

  /* Just copy existing mesh if there is no content or if the adaptive domain is not being used. */
  if (fds->total_cells <= 1 || (fds->flags & FLUID_DOMAIN_USE_ADAPTIVE_DOMAIN) == 0) {
    return BKE_mesh_copy_for_eval(orgmesh, false);
  }

  result = BKE_mesh_new_nomain(num_verts, 0, 0, num_faces * 4, num_faces);
  mverts = BKE_mesh_vertices_for_write(result);
  mpolys = BKE_mesh_polygons_for_write(result);
  mloops = BKE_mesh_loops_for_write(result);

  if (num_verts) {
    /* Volume bounds. */
    madd_v3fl_v3fl_v3fl_v3i(min, fds->p0, fds->cell_size, fds->res_min);
    madd_v3fl_v3fl_v3fl_v3i(max, fds->p0, fds->cell_size, fds->res_max);

    /* Set vertices of smoke BB. Especially important, when BB changes (adaptive domain). */
    /* Top slab */
    co = mverts[0].co;
    co[0] = min[0];
    co[1] = min[1];
    co[2] = max[2];
    co = mverts[1].co;
    co[0] = max[0];
    co[1] = min[1];
    co[2] = max[2];
    co = mverts[2].co;
    co[0] = max[0];
    co[1] = max[1];
    co[2] = max[2];
    co = mverts[3].co;
    co[0] = min[0];
    co[1] = max[1];
    co[2] = max[2];
    /* Bottom slab. */
    co = mverts[4].co;
    co[0] = min[0];
    co[1] = min[1];
    co[2] = min[2];
    co = mverts[5].co;
    co[0] = max[0];
    co[1] = min[1];
    co[2] = min[2];
    co = mverts[6].co;
    co[0] = max[0];
    co[1] = max[1];
    co[2] = min[2];
    co = mverts[7].co;
    co[0] = min[0];
    co[1] = max[1];
    co[2] = min[2];

    /* Create faces. */
    /* Top side. */
    mp = &mpolys[0];
    ml = &mloops[0 * 4];
    mp->loopstart = 0 * 4;
    mp->totloop = 4;
    ml[0].v = 0;
    ml[1].v = 1;
    ml[2].v = 2;
    ml[3].v = 3;
    /* Right side. */
    mp = &mpolys[1];
    ml = &mloops[1 * 4];
    mp->loopstart = 1 * 4;
    mp->totloop = 4;
    ml[0].v = 2;
    ml[1].v = 1;
    ml[2].v = 5;
    ml[3].v = 6;
    /* Bottom side. */
    mp = &mpolys[2];
    ml = &mloops[2 * 4];
    mp->loopstart = 2 * 4;
    mp->totloop = 4;
    ml[0].v = 7;
    ml[1].v = 6;
    ml[2].v = 5;
    ml[3].v = 4;
    /* Left side. */
    mp = &mpolys[3];
    ml = &mloops[3 * 4];
    mp->loopstart = 3 * 4;
    mp->totloop = 4;
    ml[0].v = 0;
    ml[1].v = 3;
    ml[2].v = 7;
    ml[3].v = 4;
    /* Front side. */
    mp = &mpolys[4];
    ml = &mloops[4 * 4];
    mp->loopstart = 4 * 4;
    mp->totloop = 4;
    ml[0].v = 3;
    ml[1].v = 2;
    ml[2].v = 6;
    ml[3].v = 7;
    /* Back side. */
    mp = &mpolys[5];
    ml = &mloops[5 * 4];
    mp->loopstart = 5 * 4;
    mp->totloop = 4;
    ml[0].v = 1;
    ml[1].v = 0;
    ml[2].v = 4;
    ml[3].v = 5;

    /* Calculate required shift to match domain's global position
     * it was originally simulated at (if object moves without manta step). */
    invert_m4_m4(ob->imat, ob->obmat);
    mul_m4_v3(ob->obmat, ob_loc);
    mul_m4_v3(fds->obmat, ob_cache_loc);
    sub_v3_v3v3(fds->obj_shift_f, ob_cache_loc, ob_loc);
    /* Convert shift to local space and apply to vertices. */
    mul_mat3_m4_v3(ob->imat, fds->obj_shift_f);
    /* Apply shift to vertices. */
    for (int i = 0; i < num_verts; i++) {
      add_v3_v3(mverts[i].co, fds->obj_shift_f);
    }
  }

  BKE_mesh_calc_edges(result, false, false);
  return result;
}

static int manta_step(
    Depsgraph *depsgraph, Scene *scene, Object *ob, Mesh *me, FluidModifierData *fmd, int frame)
{
  FluidDomainSettings *fds = fmd->domain;
  float dt, frame_length, time_total, time_total_old;
  float time_per_frame;
  bool init_resolution = true;

  /* Store baking success - bake might be aborted anytime by user. */
  int result = 1;
  int mode = fds->cache_type;
  bool mode_replay = (mode == FLUID_DOMAIN_CACHE_REPLAY);

  /* Update object state. */
  invert_m4_m4(fds->imat, ob->obmat);
  copy_m4_m4(fds->obmat, ob->obmat);

  /* Gas domain might use adaptive domain. */
  if (fds->type == FLUID_DOMAIN_TYPE_GAS) {
    init_resolution = (fds->flags & FLUID_DOMAIN_USE_ADAPTIVE_DOMAIN) != 0;
  }
  manta_set_domain_from_mesh(fds, ob, me, init_resolution);

  /* Use local variables for adaptive loop, dt can change. */
  frame_length = fds->frame_length;
  dt = fds->dt;
  time_per_frame = 0;
  time_total = fds->time_total;
  /* Keep track of original total time to correct small errors at end of step. */
  time_total_old = fds->time_total;

  BLI_mutex_lock(&object_update_lock);

  /* Loop as long as time_per_frame (sum of sub dt's) does not exceed actual framelength. */
  while (time_per_frame + FLT_EPSILON < frame_length) {
    manta_adapt_timestep(fds->fluid);
    dt = manta_get_timestep(fds->fluid);

    /* Save adapted dt so that MANTA object can access it (important when adaptive domain creates
     * new MANTA object). */
    fds->dt = dt;

    /* Calculate inflow geometry. */
    update_flowsfluids(depsgraph, scene, ob, fds, time_per_frame, frame_length, frame, dt);

    /* If user requested stop, quit baking */
    if (G.is_break && !mode_replay) {
      result = 0;
      break;
    }

    manta_update_variables(fds->fluid, fmd);

    /* Calculate obstacle geometry. */
    update_obstacles(depsgraph, scene, ob, fds, time_per_frame, frame_length, frame, dt);

    /* If user requested stop, quit baking */
    if (G.is_break && !mode_replay) {
      result = 0;
      break;
    }

    /* Only bake if the domain is bigger than one cell (important for adaptive domain). */
    if (fds->total_cells > 1) {
      update_effectors(depsgraph, scene, ob, fds, dt);
      manta_bake_data(fds->fluid, fmd, frame);
    }

    /* Count for how long this while loop is running. */
    time_per_frame += dt;
    time_total += dt;

    fds->time_per_frame = time_per_frame;
    fds->time_total = time_total;
  }

  /* Total time must not exceed framecount times framelength. Correct tiny errors here. */
  CLAMP_MAX(fds->time_total, time_total_old + fds->frame_length);

  /* Compute shadow grid for gas simulations. Make sure to skip if bake job was canceled early. */
  if (fds->type == FLUID_DOMAIN_TYPE_GAS && result) {
    manta_smoke_calc_transparency(fds, DEG_get_evaluated_view_layer(depsgraph));
  }

  BLI_mutex_unlock(&object_update_lock);
  return result;
}

static void manta_guiding(
    Depsgraph *depsgraph, Scene *scene, Object *ob, FluidModifierData *fmd, int frame)
{
  FluidDomainSettings *fds = fmd->domain;
  float dt = DT_DEFAULT * (25.0f / FPS) * fds->time_scale;

  BLI_mutex_lock(&object_update_lock);

  update_obstacles(depsgraph, scene, ob, fds, dt, dt, frame, dt);
  manta_bake_guiding(fds->fluid, fmd, frame);

  BLI_mutex_unlock(&object_update_lock);
}

static void BKE_fluid_modifier_processFlow(FluidModifierData *fmd,
                                           Depsgraph *depsgraph,
                                           Scene *scene,
                                           Object *ob,
                                           Mesh *me,
                                           const int scene_framenr)
{
  if (scene_framenr >= fmd->time) {
    BKE_fluid_modifier_init(fmd, depsgraph, ob, scene, me);
  }

  if (fmd->flow) {
    if (fmd->flow->mesh) {
      BKE_id_free(NULL, fmd->flow->mesh);
    }
    fmd->flow->mesh = BKE_mesh_copy_for_eval(me, false);
  }

  if (scene_framenr > fmd->time) {
    fmd->time = scene_framenr;
  }
  else if (scene_framenr < fmd->time) {
    fmd->time = scene_framenr;
    BKE_fluid_modifier_reset_ex(fmd, false);
  }
}

static void BKE_fluid_modifier_processEffector(FluidModifierData *fmd,
                                               Depsgraph *depsgraph,
                                               Scene *scene,
                                               Object *ob,
                                               Mesh *me,
                                               const int scene_framenr)
{
  if (scene_framenr >= fmd->time) {
    BKE_fluid_modifier_init(fmd, depsgraph, ob, scene, me);
  }

  if (fmd->effector) {
    if (fmd->effector->mesh) {
      BKE_id_free(NULL, fmd->effector->mesh);
    }
    fmd->effector->mesh = BKE_mesh_copy_for_eval(me, false);
  }

  if (scene_framenr > fmd->time) {
    fmd->time = scene_framenr;
  }
  else if (scene_framenr < fmd->time) {
    fmd->time = scene_framenr;
    BKE_fluid_modifier_reset_ex(fmd, false);
  }
}

static void BKE_fluid_modifier_processDomain(FluidModifierData *fmd,
                                             Depsgraph *depsgraph,
                                             Scene *scene,
                                             Object *ob,
                                             Mesh *me,
                                             const int scene_framenr)
{
  FluidDomainSettings *fds = fmd->domain;
  Object *guide_parent = NULL;
  Object **objs = NULL;
  uint numobj = 0;
  FluidModifierData *fmd_parent = NULL;

  bool is_startframe, has_advanced;
  is_startframe = (scene_framenr == fds->cache_frame_start);
  has_advanced = (scene_framenr == fmd->time + 1);
  int mode = fds->cache_type;

  /* Do not process modifier if current frame is out of cache range. */
  bool escape = false;
  switch (mode) {
    case FLUID_DOMAIN_CACHE_ALL:
    case FLUID_DOMAIN_CACHE_MODULAR:
      if (fds->cache_frame_offset > 0) {
        if (scene_framenr < fds->cache_frame_start ||
            scene_framenr > fds->cache_frame_end + fds->cache_frame_offset) {
          escape = true;
        }
      }
      else {
        if (scene_framenr < fds->cache_frame_start + fds->cache_frame_offset ||
            scene_framenr > fds->cache_frame_end) {
          escape = true;
        }
      }
      break;
    case FLUID_DOMAIN_CACHE_REPLAY:
    default:
      if (scene_framenr < fds->cache_frame_start || scene_framenr > fds->cache_frame_end) {
        escape = true;
      }
      break;
  }
  /* If modifier will not be processed, update/flush pointers from (old) fluid object once more. */
  if (escape && fds->fluid) {
    manta_update_pointers(fds->fluid, fmd, true);
    return;
  }

  /* Reset fluid if no fluid present. Also resets active fields. */
  if (!fds->fluid) {
    BKE_fluid_modifier_reset_ex(fmd, false);
  }

  /* Ensure cache directory is not relative. */
  const char *relbase = BKE_modifier_path_relbase_from_global(ob);
  BLI_path_abs(fds->cache_directory, relbase);

  /* Ensure that all flags are up to date before doing any baking and/or cache reading. */
  objs = BKE_collision_objects_create(
      depsgraph, ob, fds->fluid_group, &numobj, eModifierType_Fluid);
  update_flowsflags(fds, objs, numobj);
  if (objs) {
    MEM_freeN(objs);
  }
  objs = BKE_collision_objects_create(
      depsgraph, ob, fds->effector_group, &numobj, eModifierType_Fluid);
  update_obstacleflags(fds, objs, numobj);
  if (objs) {
    MEM_freeN(objs);
  }

  /* If 'outdated', reset the cache here. */
  if (is_startframe && mode == FLUID_DOMAIN_CACHE_REPLAY) {
    PTCacheID pid;
    BKE_ptcache_id_from_smoke(&pid, ob, fmd);
    if (pid.cache->flag & PTCACHE_OUTDATED) {
      BKE_ptcache_id_reset(scene, &pid, PTCACHE_RESET_OUTDATED);
      BKE_fluid_cache_free_all(fds, ob);
      BKE_fluid_modifier_reset_ex(fmd, false);
    }
  }

  /* Fluid domain init must not fail in order to continue modifier evaluation. */
  if (!fds->fluid && !BKE_fluid_modifier_init(fmd, depsgraph, ob, scene, me)) {
    CLOG_ERROR(&LOG, "Fluid initialization failed. Should not happen!");
    return;
  }
  BLI_assert(fds->fluid);

  /* Guiding parent res pointer needs initialization. */
  guide_parent = fds->guide_parent;
  if (guide_parent) {
    fmd_parent = (FluidModifierData *)BKE_modifiers_findby_type(guide_parent, eModifierType_Fluid);
    if (fmd_parent && fmd_parent->domain) {
      copy_v3_v3_int(fds->guide_res, fmd_parent->domain->res);
    }
  }

  /* Adaptive domain needs to know about current state, so save it here. */
  int o_res[3], o_min[3], o_max[3], o_shift[3];
  copy_v3_v3_int(o_res, fds->res);
  copy_v3_v3_int(o_min, fds->res_min);
  copy_v3_v3_int(o_max, fds->res_max);
  copy_v3_v3_int(o_shift, fds->shift);

  /* Ensure that time parameters are initialized correctly before every step. */
  fds->frame_length = DT_DEFAULT * (25.0f / FPS) * fds->time_scale;
  fds->dt = fds->frame_length;
  fds->time_per_frame = 0;

  /* Ensure that gravity is copied over every frame (could be keyframed). */
  update_final_gravity(fds, scene);

  int next_frame = scene_framenr + 1;
  int prev_frame = scene_framenr - 1;
  /* Ensure positive of previous frame. */
  CLAMP_MIN(prev_frame, fds->cache_frame_start);

  int data_frame = scene_framenr, noise_frame = scene_framenr;
  int mesh_frame = scene_framenr, particles_frame = scene_framenr, guide_frame = scene_framenr;

  bool with_smoke, with_liquid;
  with_smoke = fds->type == FLUID_DOMAIN_TYPE_GAS;
  with_liquid = fds->type == FLUID_DOMAIN_TYPE_LIQUID;

  bool drops, bubble, floater;
  drops = fds->particle_type & FLUID_DOMAIN_PARTICLE_SPRAY;
  bubble = fds->particle_type & FLUID_DOMAIN_PARTICLE_BUBBLE;
  floater = fds->particle_type & FLUID_DOMAIN_PARTICLE_FOAM;

  bool with_resumable_cache = fds->flags & FLUID_DOMAIN_USE_RESUMABLE_CACHE;
  bool with_script, with_noise, with_mesh, with_particles, with_guide;
  with_script = fds->flags & FLUID_DOMAIN_EXPORT_MANTA_SCRIPT;
  with_noise = fds->flags & FLUID_DOMAIN_USE_NOISE;
  with_mesh = fds->flags & FLUID_DOMAIN_USE_MESH;
  with_guide = fds->flags & FLUID_DOMAIN_USE_GUIDE;
  with_particles = drops || bubble || floater;

  bool has_data, has_noise, has_mesh, has_particles, has_guide, has_config;
  has_data = manta_has_data(fds->fluid, fmd, scene_framenr);
  has_noise = manta_has_noise(fds->fluid, fmd, scene_framenr);
  has_mesh = manta_has_mesh(fds->fluid, fmd, scene_framenr);
  has_particles = manta_has_particles(fds->fluid, fmd, scene_framenr);
  has_guide = manta_has_guiding(fds->fluid, fmd, scene_framenr, guide_parent);
  has_config = manta_read_config(fds->fluid, fmd, scene_framenr);

  /* When reading data from cache (has_config == true) ensure that active fields are allocated.
   * update_flowsflags() and update_obstacleflags() will not find flow sources hidden from renders.
   * See also: T72192. */
  if (has_config) {
    ensure_flowsfields(fds);
    ensure_obstaclefields(fds);
  }

  bool baking_data, baking_noise, baking_mesh, baking_particles, baking_guide;
  baking_data = fds->cache_flag & FLUID_DOMAIN_BAKING_DATA;
  baking_noise = fds->cache_flag & FLUID_DOMAIN_BAKING_NOISE;
  baking_mesh = fds->cache_flag & FLUID_DOMAIN_BAKING_MESH;
  baking_particles = fds->cache_flag & FLUID_DOMAIN_BAKING_PARTICLES;
  baking_guide = fds->cache_flag & FLUID_DOMAIN_BAKING_GUIDE;

  bool resume_data, resume_noise, resume_mesh, resume_particles, resume_guide;
  resume_data = (!is_startframe) && (fds->cache_frame_pause_data == scene_framenr);
  resume_noise = (!is_startframe) && (fds->cache_frame_pause_noise == scene_framenr);
  resume_mesh = (!is_startframe) && (fds->cache_frame_pause_mesh == scene_framenr);
  resume_particles = (!is_startframe) && (fds->cache_frame_pause_particles == scene_framenr);
  resume_guide = (!is_startframe) && (fds->cache_frame_pause_guide == scene_framenr);

  bool read_cache, bake_cache;
  read_cache = false;
  bake_cache = baking_data || baking_noise || baking_mesh || baking_particles || baking_guide;

  bool next_data, next_noise, next_mesh, next_particles, next_guide;
  next_data = manta_has_data(fds->fluid, fmd, next_frame);
  next_noise = manta_has_noise(fds->fluid, fmd, next_frame);
  next_mesh = manta_has_mesh(fds->fluid, fmd, next_frame);
  next_particles = manta_has_particles(fds->fluid, fmd, next_frame);
  next_guide = manta_has_guiding(fds->fluid, fmd, next_frame, guide_parent);

  bool prev_data, prev_noise, prev_mesh, prev_particles, prev_guide;
  prev_data = manta_has_data(fds->fluid, fmd, prev_frame);
  prev_noise = manta_has_noise(fds->fluid, fmd, prev_frame);
  prev_mesh = manta_has_mesh(fds->fluid, fmd, prev_frame);
  prev_particles = manta_has_particles(fds->fluid, fmd, prev_frame);
  prev_guide = manta_has_guiding(fds->fluid, fmd, prev_frame, guide_parent);

  /* Unused for now. */
  UNUSED_VARS(next_mesh, next_guide);

  bool with_gdomain;
  with_gdomain = (fds->guide_source == FLUID_DOMAIN_GUIDE_SRC_DOMAIN);

  /* Cache mode specific settings. */
  switch (mode) {
    case FLUID_DOMAIN_CACHE_ALL:
    case FLUID_DOMAIN_CACHE_MODULAR:
      /* Just load the data that has already been baked */
      if (!baking_data && !baking_noise && !baking_mesh && !baking_particles && !baking_guide) {
        read_cache = true;
        bake_cache = false;

        /* Apply frame offset. */
        data_frame -= fmd->domain->cache_frame_offset;
        noise_frame -= fmd->domain->cache_frame_offset;
        mesh_frame -= fmd->domain->cache_frame_offset;
        particles_frame -= fmd->domain->cache_frame_offset;
        break;
      }

      /* Set to previous frame if the bake was resumed
       * ie don't read all of the already baked frames, just the one before bake resumes */
      if (baking_data && resume_data) {
        data_frame = prev_frame;
      }
      if (baking_noise && resume_noise) {
        noise_frame = prev_frame;
      }
      if (baking_mesh && resume_mesh) {
        mesh_frame = prev_frame;
      }
      if (baking_particles && resume_particles) {
        particles_frame = prev_frame;
      }
      if (baking_guide && resume_guide) {
        guide_frame = prev_frame;
      }

      /* Noise, mesh and particles can never be baked more than data. */
      CLAMP_MAX(noise_frame, data_frame);
      CLAMP_MAX(mesh_frame, data_frame);
      CLAMP_MAX(particles_frame, data_frame);
      CLAMP_MAX(guide_frame, fds->cache_frame_end);

      /* Force to read cache as we're resuming the bake */
      read_cache = true;
      break;
    case FLUID_DOMAIN_CACHE_REPLAY:
    default:
      baking_data = !has_data && (is_startframe || prev_data);
      if (with_smoke && with_noise) {
        baking_noise = !has_noise && (is_startframe || prev_noise);
      }
      if (with_liquid && with_mesh) {
        baking_mesh = !has_mesh && (is_startframe || prev_mesh);
      }
      if (with_liquid && with_particles) {
        baking_particles = !has_particles && (is_startframe || prev_particles);
      }

      /* Always trying to read the cache in replay mode. */
      read_cache = true;
      bake_cache = false;
      break;
  }

  bool read_partial = false, read_all = false;
  bool grid_display = fds->use_coba;

  /* Try to read from cache and keep track of read success. */
  if (read_cache) {

    /* Read mesh cache. */
    if (with_liquid && with_mesh) {
      if (mesh_frame != scene_framenr) {
        has_config = manta_read_config(fds->fluid, fmd, mesh_frame);
      }

      /* Only load the mesh at the resolution it ways originally simulated at.
       * The mesh files don't have a header, i.e. the don't store the grid resolution. */
      if (!manta_needs_realloc(fds->fluid, fmd)) {
        has_mesh = manta_read_mesh(fds->fluid, fmd, mesh_frame);
      }
    }

    /* Read particles cache. */
    if (with_liquid && with_particles) {
      if (particles_frame != scene_framenr) {
        has_config = manta_read_config(fds->fluid, fmd, particles_frame);
      }

      read_partial = !baking_data && !baking_particles && next_particles;
      read_all = !read_partial && with_resumable_cache;
      has_particles = manta_read_particles(fds->fluid, fmd, particles_frame, read_all);
    }

    /* Read guide cache. */
    if (with_guide) {
      FluidModifierData *fmd2 = (with_gdomain) ? fmd_parent : fmd;
      has_guide = manta_read_guiding(fds->fluid, fmd2, scene_framenr, with_gdomain);
    }

    /* Read noise and data cache */
    if (with_smoke && with_noise) {
      if (noise_frame != scene_framenr) {
        has_config = manta_read_config(fds->fluid, fmd, noise_frame);
      }

      /* Only reallocate when just reading cache or when resuming during bake. */
      if (has_data && has_config && manta_needs_realloc(fds->fluid, fmd)) {
        BKE_fluid_reallocate_copy_fluid(
            fds, o_res, fds->res, o_min, fds->res_min, o_max, o_shift, fds->shift);
      }

      read_partial = !baking_data && !baking_noise && next_noise;
      read_all = !read_partial && with_resumable_cache;
      has_noise = manta_read_noise(fds->fluid, fmd, noise_frame, read_all);

      read_partial = !baking_data && !baking_noise && next_data && next_noise;
      read_all = !read_partial && with_resumable_cache;
      has_data = manta_read_data(fds->fluid, fmd, data_frame, read_all);
    }
    /* Read data cache only */
    else {
      if (data_frame != scene_framenr) {
        has_config = manta_read_config(fds->fluid, fmd, data_frame);
      }

      if (with_smoke) {
        /* Read config and realloc fluid object if needed. */
        if (has_config && manta_needs_realloc(fds->fluid, fmd)) {
          BKE_fluid_reallocate_fluid(fds, fds->res, 1);
        }
      }

      read_partial = !baking_data && !baking_particles && !baking_mesh && next_data &&
                     !grid_display;
      read_all = !read_partial && with_resumable_cache;
      has_data = manta_read_data(fds->fluid, fmd, data_frame, read_all);
    }
  }

  /* Cache mode specific settings */
  switch (mode) {
    case FLUID_DOMAIN_CACHE_ALL:
    case FLUID_DOMAIN_CACHE_MODULAR:
      if (!baking_data && !baking_noise && !baking_mesh && !baking_particles && !baking_guide) {
        bake_cache = false;
      }
      break;
    case FLUID_DOMAIN_CACHE_REPLAY:
    default:
      if (with_guide) {
        baking_guide = !has_guide && (is_startframe || prev_guide);
      }
      baking_data = !has_data && (is_startframe || prev_data);
      if (with_smoke && with_noise) {
        baking_noise = !has_noise && (is_startframe || prev_noise);
      }
      if (with_liquid && with_mesh) {
        baking_mesh = !has_mesh && (is_startframe || prev_mesh);
      }
      if (with_liquid && with_particles) {
        baking_particles = !has_particles && (is_startframe || prev_particles);
      }

      /* Only bake if time advanced by one frame. */
      if (is_startframe || has_advanced) {
        bake_cache = baking_data || baking_noise || baking_mesh || baking_particles;
      }
      break;
  }

  /* Trigger bake calls individually */
  if (bake_cache) {
    /* Ensure fresh variables at every animation step */
    manta_update_variables(fds->fluid, fmd);

    /* Export mantaflow python script on first frame (once only) and for any bake type */
    if (with_script && is_startframe) {
      if (with_smoke) {
        manta_smoke_export_script(fmd->domain->fluid, fmd);
      }
      if (with_liquid) {
        manta_liquid_export_script(fmd->domain->fluid, fmd);
      }
    }

    if (baking_guide && with_guide) {
      manta_guiding(depsgraph, scene, ob, fmd, scene_framenr);
    }
    if (baking_data) {
      /* Only save baked data if all of it completed successfully. */
      if (manta_step(depsgraph, scene, ob, me, fmd, scene_framenr)) {
        manta_write_config(fds->fluid, fmd, scene_framenr);
        manta_write_data(fds->fluid, fmd, scene_framenr);
      }
    }
    if (has_data || baking_data) {
      if (baking_noise && with_smoke && with_noise) {
        /* Ensure that no bake occurs if domain was minimized by adaptive domain. */
        if (fds->total_cells > 1) {
          manta_bake_noise(fds->fluid, fmd, scene_framenr);
        }
        manta_write_noise(fds->fluid, fmd, scene_framenr);
      }
      if (baking_mesh && with_liquid && with_mesh) {
        manta_bake_mesh(fds->fluid, fmd, scene_framenr);
      }
      if (baking_particles && with_liquid && with_particles) {
        manta_bake_particles(fds->fluid, fmd, scene_framenr);
      }
    }
  }

  /* Ensure that fluid pointers are always up to date at the end of modifier processing. */
  manta_update_pointers(fds->fluid, fmd, false);

  fds->flags &= ~FLUID_DOMAIN_FILE_LOAD;
  fmd->time = scene_framenr;
}

static void BKE_fluid_modifier_process(
    FluidModifierData *fmd, Depsgraph *depsgraph, Scene *scene, Object *ob, Mesh *me)
{
  const int scene_framenr = (int)DEG_get_ctime(depsgraph);

  if (fmd->type & MOD_FLUID_TYPE_FLOW) {
    BKE_fluid_modifier_processFlow(fmd, depsgraph, scene, ob, me, scene_framenr);
  }
  else if (fmd->type & MOD_FLUID_TYPE_EFFEC) {
    BKE_fluid_modifier_processEffector(fmd, depsgraph, scene, ob, me, scene_framenr);
  }
  else if (fmd->type & MOD_FLUID_TYPE_DOMAIN) {
    BKE_fluid_modifier_processDomain(fmd, depsgraph, scene, ob, me, scene_framenr);
  }
}

struct Mesh *BKE_fluid_modifier_do(
    FluidModifierData *fmd, Depsgraph *depsgraph, Scene *scene, Object *ob, Mesh *me)
{
  /* Optimization: Do not update viewport during bakes (except in replay mode)
   * Reason: UI is locked and updated liquid / smoke geometry is not visible anyways. */
  bool needs_viewport_update = false;

  /* Optimization: Only process modifier if object is not being altered. */
  if (!G.moving) {
    /* Lock so preview render does not read smoke data while it gets modified. */
    if ((fmd->type & MOD_FLUID_TYPE_DOMAIN) && fmd->domain) {
      BLI_rw_mutex_lock(fmd->domain->fluid_mutex, THREAD_LOCK_WRITE);
    }

    BKE_fluid_modifier_process(fmd, depsgraph, scene, ob, me);

    if ((fmd->type & MOD_FLUID_TYPE_DOMAIN) && fmd->domain) {
      BLI_rw_mutex_unlock(fmd->domain->fluid_mutex);
    }

    if (fmd->domain) {
      FluidDomainSettings *fds = fmd->domain;

      /* Always update viewport in cache replay mode. */
      if (fds->cache_type == FLUID_DOMAIN_CACHE_REPLAY ||
          fds->flags & FLUID_DOMAIN_USE_ADAPTIVE_DOMAIN) {
        needs_viewport_update = true;
      }
      /* In other cache modes, only update the viewport when no bake is going on. */
      else {
        bool with_mesh;
        with_mesh = fds->flags & FLUID_DOMAIN_USE_MESH;
        bool baking_data, baking_noise, baking_mesh, baking_particles, baking_guide;
        baking_data = fds->cache_flag & FLUID_DOMAIN_BAKING_DATA;
        baking_noise = fds->cache_flag & FLUID_DOMAIN_BAKING_NOISE;
        baking_mesh = fds->cache_flag & FLUID_DOMAIN_BAKING_MESH;
        baking_particles = fds->cache_flag & FLUID_DOMAIN_BAKING_PARTICLES;
        baking_guide = fds->cache_flag & FLUID_DOMAIN_BAKING_GUIDE;

        if (with_mesh && !baking_data && !baking_noise && !baking_mesh && !baking_particles &&
            !baking_guide) {
          needs_viewport_update = true;
        }
      }
    }
  }

  Mesh *result = NULL;
  if (fmd->type & MOD_FLUID_TYPE_DOMAIN && fmd->domain) {
    if (needs_viewport_update) {
      /* Return generated geometry depending on domain type. */
      if (fmd->domain->type == FLUID_DOMAIN_TYPE_LIQUID) {
        result = create_liquid_geometry(fmd->domain, scene, me, ob);
      }
      if (fmd->domain->type == FLUID_DOMAIN_TYPE_GAS) {
        result = create_smoke_geometry(fmd->domain, me, ob);
      }
    }

    /* Clear flag outside of locked block (above). */
    fmd->domain->cache_flag &= ~FLUID_DOMAIN_OUTDATED_DATA;
    fmd->domain->cache_flag &= ~FLUID_DOMAIN_OUTDATED_NOISE;
    fmd->domain->cache_flag &= ~FLUID_DOMAIN_OUTDATED_MESH;
    fmd->domain->cache_flag &= ~FLUID_DOMAIN_OUTDATED_PARTICLES;
    fmd->domain->cache_flag &= ~FLUID_DOMAIN_OUTDATED_GUIDE;
  }

  if (!result) {
    result = BKE_mesh_copy_for_eval(me, false);
  }
  else {
    BKE_mesh_copy_parameters_for_eval(result, me);
  }

  /* Liquid simulation has a texture space that based on the bounds of the fluid mesh.
   * This does not seem particularly useful, but it's backwards compatible.
   *
   * Smoke simulation needs a texture space relative to the adaptive domain bounds, not the
   * original mesh. So recompute it at this point in the modifier stack. See T58492. */
  BKE_mesh_texspace_calc(result);

  return result;
}

static float calc_voxel_transp(
    float *result, const float *input, int res[3], int *pixel, float *t_ray, float correct)
{
  const size_t index = manta_get_index(pixel[0], res[0], pixel[1], res[1], pixel[2]);

  /* `T_ray *= T_vox`. */
  *t_ray *= expf(input[index] * correct);

  if (result[index] < 0.0f) {
    result[index] = *t_ray;
  }

  return *t_ray;
}

static void bresenham_linie_3D(int x1,
                               int y1,
                               int z1,
                               int x2,
                               int y2,
                               int z2,
                               float *t_ray,
                               BKE_Fluid_BresenhamFn cb,
                               float *result,
                               float *input,
                               int res[3],
                               float correct)
{
  int dx, dy, dz, i, l, m, n, x_inc, y_inc, z_inc, err_1, err_2, dx2, dy2, dz2;
  int pixel[3];

  pixel[0] = x1;
  pixel[1] = y1;
  pixel[2] = z1;

  dx = x2 - x1;
  dy = y2 - y1;
  dz = z2 - z1;

  x_inc = (dx < 0) ? -1 : 1;
  l = abs(dx);
  y_inc = (dy < 0) ? -1 : 1;
  m = abs(dy);
  z_inc = (dz < 0) ? -1 : 1;
  n = abs(dz);
  dx2 = l << 1;
  dy2 = m << 1;
  dz2 = n << 1;

  if ((l >= m) && (l >= n)) {
    err_1 = dy2 - l;
    err_2 = dz2 - l;
    for (i = 0; i < l; i++) {
      if (cb(result, input, res, pixel, t_ray, correct) <= FLT_EPSILON) {
        break;
      }
      if (err_1 > 0) {
        pixel[1] += y_inc;
        err_1 -= dx2;
      }
      if (err_2 > 0) {
        pixel[2] += z_inc;
        err_2 -= dx2;
      }
      err_1 += dy2;
      err_2 += dz2;
      pixel[0] += x_inc;
    }
  }
  else if ((m >= l) && (m >= n)) {
    err_1 = dx2 - m;
    err_2 = dz2 - m;
    for (i = 0; i < m; i++) {
      if (cb(result, input, res, pixel, t_ray, correct) <= FLT_EPSILON) {
        break;
      }
      if (err_1 > 0) {
        pixel[0] += x_inc;
        err_1 -= dy2;
      }
      if (err_2 > 0) {
        pixel[2] += z_inc;
        err_2 -= dy2;
      }
      err_1 += dx2;
      err_2 += dz2;
      pixel[1] += y_inc;
    }
  }
  else {
    err_1 = dy2 - n;
    err_2 = dx2 - n;
    for (i = 0; i < n; i++) {
      if (cb(result, input, res, pixel, t_ray, correct) <= FLT_EPSILON) {
        break;
      }
      if (err_1 > 0) {
        pixel[1] += y_inc;
        err_1 -= dz2;
      }
      if (err_2 > 0) {
        pixel[0] += x_inc;
        err_2 -= dz2;
      }
      err_1 += dy2;
      err_2 += dx2;
      pixel[2] += z_inc;
    }
  }
  cb(result, input, res, pixel, t_ray, correct);
}

static void manta_smoke_calc_transparency(FluidDomainSettings *fds, ViewLayer *view_layer)
{
  float bv[6] = {0};
  float light[3];
  int slabsize = fds->res[0] * fds->res[1];
  float *density = manta_smoke_get_density(fds->fluid);
  float *shadow = manta_smoke_get_shadow(fds->fluid);
  float correct = -7.0f * fds->dx;

  if (!get_light(view_layer, light)) {
    return;
  }

  /* Convert light pos to sim cell space. */
  mul_m4_v3(fds->imat, light);
  light[0] = (light[0] - fds->p0[0]) / fds->cell_size[0] - 0.5f - (float)fds->res_min[0];
  light[1] = (light[1] - fds->p0[1]) / fds->cell_size[1] - 0.5f - (float)fds->res_min[1];
  light[2] = (light[2] - fds->p0[2]) / fds->cell_size[2] - 0.5f - (float)fds->res_min[2];

  /* Calculate domain bounds in sim cell space. */
  /* 0,2,4 = 0.0f */
  bv[1] = (float)fds->res[0]; /* X */
  bv[3] = (float)fds->res[1]; /* Y */
  bv[5] = (float)fds->res[2]; /* Z */

  for (int z = 0; z < fds->res[2]; z++) {
    size_t index = z * slabsize;

    for (int y = 0; y < fds->res[1]; y++) {
      for (int x = 0; x < fds->res[0]; x++, index++) {
        float voxel_center[3];
        float pos[3];
        int cell[3];
        float t_ray = 1.0;

        /* Reset shadow value. */
        shadow[index] = -1.0f;

        voxel_center[0] = (float)x;
        voxel_center[1] = (float)y;
        voxel_center[2] = (float)z;

        /* Get starting cell (light pos). */
        if (BLI_bvhtree_bb_raycast(bv, light, voxel_center, pos) > FLT_EPSILON) {
          /* We're outside -> use point on side of domain. */
          cell[0] = (int)floor(pos[0]);
          cell[1] = (int)floor(pos[1]);
          cell[2] = (int)floor(pos[2]);
        }
        else {
          /* We're inside -> use light itself. */
          cell[0] = (int)floor(light[0]);
          cell[1] = (int)floor(light[1]);
          cell[2] = (int)floor(light[2]);
        }
        /* Clamp within grid bounds */
        CLAMP(cell[0], 0, fds->res[0] - 1);
        CLAMP(cell[1], 0, fds->res[1] - 1);
        CLAMP(cell[2], 0, fds->res[2] - 1);

        bresenham_linie_3D(cell[0],
                           cell[1],
                           cell[2],
                           x,
                           y,
                           z,
                           &t_ray,
                           calc_voxel_transp,
                           shadow,
                           density,
                           fds->res,
                           correct);

        /* Convention -> from a RGBA float array, use G value for t_ray. */
        shadow[index] = t_ray;
      }
    }
  }
}

float BKE_fluid_get_velocity_at(struct Object *ob, float position[3], float velocity[3])
{
  FluidModifierData *fmd = (FluidModifierData *)BKE_modifiers_findby_type(ob, eModifierType_Fluid);
  zero_v3(velocity);

  if (fmd && (fmd->type & MOD_FLUID_TYPE_DOMAIN) && fmd->domain && fmd->domain->fluid) {
    FluidDomainSettings *fds = fmd->domain;
    float time_mult = 25.0f * DT_DEFAULT;
    float size_mult = MAX3(fds->global_size[0], fds->global_size[1], fds->global_size[2]) /
                      MAX3(fds->base_res[0], fds->base_res[1], fds->base_res[2]);
    float vel_mag;
    float density = 0.0f, fuel = 0.0f;
    float pos[3];
    copy_v3_v3(pos, position);
    manta_pos_to_cell(fds, pos);

    /* Check if position is outside domain max bounds. */
    if (pos[0] < fds->res_min[0] || pos[1] < fds->res_min[1] || pos[2] < fds->res_min[2]) {
      return -1.0f;
    }
    if (pos[0] > fds->res_max[0] || pos[1] > fds->res_max[1] || pos[2] > fds->res_max[2]) {
      return -1.0f;
    }

    /* map pos between 0.0 - 1.0 */
    pos[0] = (pos[0] - fds->res_min[0]) / ((float)fds->res[0]);
    pos[1] = (pos[1] - fds->res_min[1]) / ((float)fds->res[1]);
    pos[2] = (pos[2] - fds->res_min[2]) / ((float)fds->res[2]);

    /* Check if position is outside active area. */
    if (fds->type == FLUID_DOMAIN_TYPE_GAS && fds->flags & FLUID_DOMAIN_USE_ADAPTIVE_DOMAIN) {
      if (pos[0] < 0.0f || pos[1] < 0.0f || pos[2] < 0.0f) {
        return 0.0f;
      }
      if (pos[0] > 1.0f || pos[1] > 1.0f || pos[2] > 1.0f) {
        return 0.0f;
      }
    }

    /* Get interpolated velocity at given position. */
    velocity[0] = BLI_voxel_sample_trilinear(manta_get_velocity_x(fds->fluid), fds->res, pos);
    velocity[1] = BLI_voxel_sample_trilinear(manta_get_velocity_y(fds->fluid), fds->res, pos);
    velocity[2] = BLI_voxel_sample_trilinear(manta_get_velocity_z(fds->fluid), fds->res, pos);

    /* Convert simulation units to Blender units. */
    mul_v3_fl(velocity, size_mult);
    mul_v3_fl(velocity, time_mult);

    /* Convert velocity direction to global space. */
    vel_mag = len_v3(velocity);
    mul_mat3_m4_v3(fds->obmat, velocity);
    normalize_v3(velocity);
    mul_v3_fl(velocity, vel_mag);

    /* Use max value of fuel or smoke density. */
    density = BLI_voxel_sample_trilinear(manta_smoke_get_density(fds->fluid), fds->res, pos);
    if (manta_smoke_has_fuel(fds->fluid)) {
      fuel = BLI_voxel_sample_trilinear(manta_smoke_get_fuel(fds->fluid), fds->res, pos);
    }
    return MAX2(density, fuel);
  }
  return -1.0f;
}

int BKE_fluid_get_data_flags(FluidDomainSettings *fds)
{
  int flags = 0;

  if (fds->fluid) {
    if (manta_smoke_has_heat(fds->fluid)) {
      flags |= FLUID_DOMAIN_ACTIVE_HEAT;
    }
    if (manta_smoke_has_fuel(fds->fluid)) {
      flags |= FLUID_DOMAIN_ACTIVE_FIRE;
    }
    if (manta_smoke_has_colors(fds->fluid)) {
      flags |= FLUID_DOMAIN_ACTIVE_COLORS;
    }
  }

  return flags;
}

void BKE_fluid_particle_system_create(struct Main *bmain,
                                      struct Object *ob,
                                      const char *pset_name,
                                      const char *parts_name,
                                      const char *psys_name,
                                      const int psys_type)
{
  ParticleSystem *psys;
  ParticleSettings *part;
  ParticleSystemModifierData *pfmd;

  /* add particle system */
  part = BKE_particlesettings_add(bmain, pset_name);
  psys = MEM_callocN(sizeof(ParticleSystem), "particle_system");

  part->type = psys_type;
  part->totpart = 0;
  part->draw_size = 0.01f; /* Make fluid particles more subtle in viewport. */
  part->draw_col = PART_DRAW_COL_VEL;
  part->phystype = PART_PHYS_NO; /* No physics needed, part system only used to display data. */
  psys->part = part;
  psys->pointcache = BKE_ptcache_add(&psys->ptcaches);
  BLI_strncpy(psys->name, parts_name, sizeof(psys->name));
  BLI_addtail(&ob->particlesystem, psys);

  /* add modifier */
  pfmd = (ParticleSystemModifierData *)BKE_modifier_new(eModifierType_ParticleSystem);
  BLI_strncpy(pfmd->modifier.name, psys_name, sizeof(pfmd->modifier.name));
  pfmd->psys = psys;
  BLI_addtail(&ob->modifiers, pfmd);
  BKE_modifier_unique_name(&ob->modifiers, (ModifierData *)pfmd);
}

void BKE_fluid_particle_system_destroy(struct Object *ob, const int particle_type)
{
  ParticleSystemModifierData *pfmd;
  ParticleSystem *psys, *next_psys;

  for (psys = ob->particlesystem.first; psys; psys = next_psys) {
    next_psys = psys->next;
    if (psys->part->type == particle_type) {
      /* clear modifier */
      pfmd = psys_get_modifier(ob, psys);
      BKE_modifier_remove_from_list(ob, (ModifierData *)pfmd);
      BKE_modifier_free((ModifierData *)pfmd);

      /* clear particle system */
      BLI_remlink(&ob->particlesystem, psys);
      psys_free(ob, psys);
    }
  }
}

/** \} */

#endif /* WITH_FLUID */

/* -------------------------------------------------------------------- */
/** \name Public Data Access API
 *
 * Use for versioning, even when fluids are disabled.
 * \{ */

void BKE_fluid_cache_startframe_set(FluidDomainSettings *settings, int value)
{
  settings->cache_frame_start = (value > settings->cache_frame_end) ? settings->cache_frame_end :
                                                                      value;
}

void BKE_fluid_cache_endframe_set(FluidDomainSettings *settings, int value)
{
  settings->cache_frame_end = (value < settings->cache_frame_start) ? settings->cache_frame_start :
                                                                      value;
}

void BKE_fluid_cachetype_mesh_set(FluidDomainSettings *settings, int cache_mesh_format)
{
  if (cache_mesh_format == settings->cache_mesh_format) {
    return;
  }
  /* TODO(sebbas): Clear old caches. */
  settings->cache_mesh_format = cache_mesh_format;
}

void BKE_fluid_cachetype_data_set(FluidDomainSettings *settings, int cache_data_format)
{
  if (cache_data_format == settings->cache_data_format) {
    return;
  }
  /* TODO(sebbas): Clear old caches. */
  settings->cache_data_format = cache_data_format;
}

void BKE_fluid_cachetype_particle_set(FluidDomainSettings *settings, int cache_particle_format)
{
  if (cache_particle_format == settings->cache_particle_format) {
    return;
  }
  /* TODO(sebbas): Clear old caches. */
  settings->cache_particle_format = cache_particle_format;
}

void BKE_fluid_cachetype_noise_set(FluidDomainSettings *settings, int cache_noise_format)
{
  if (cache_noise_format == settings->cache_noise_format) {
    return;
  }
  /* TODO(sebbas): Clear old caches. */
  settings->cache_noise_format = cache_noise_format;
}

void BKE_fluid_collisionextents_set(FluidDomainSettings *settings, int value, bool clear)
{
  if (clear) {
    settings->border_collisions &= value;
  }
  else {
    settings->border_collisions |= value;
  }
}

void BKE_fluid_particles_set(FluidDomainSettings *settings, int value, bool clear)
{
  if (clear) {
    settings->particle_type &= ~value;
  }
  else {
    settings->particle_type |= value;
  }
}

void BKE_fluid_domain_type_set(Object *object, FluidDomainSettings *settings, int type)
{
  /* Set values for border collision:
   * Liquids should have a closed domain, smoke domains should be open. */
  if (type == FLUID_DOMAIN_TYPE_GAS) {
    BKE_fluid_collisionextents_set(settings, FLUID_DOMAIN_BORDER_FRONT, 1);
    BKE_fluid_collisionextents_set(settings, FLUID_DOMAIN_BORDER_BACK, 1);
    BKE_fluid_collisionextents_set(settings, FLUID_DOMAIN_BORDER_RIGHT, 1);
    BKE_fluid_collisionextents_set(settings, FLUID_DOMAIN_BORDER_LEFT, 1);
    BKE_fluid_collisionextents_set(settings, FLUID_DOMAIN_BORDER_TOP, 1);
    BKE_fluid_collisionextents_set(settings, FLUID_DOMAIN_BORDER_BOTTOM, 1);
    object->dt = OB_WIRE;
  }
  else if (type == FLUID_DOMAIN_TYPE_LIQUID) {
    BKE_fluid_collisionextents_set(settings, FLUID_DOMAIN_BORDER_FRONT, 0);
    BKE_fluid_collisionextents_set(settings, FLUID_DOMAIN_BORDER_BACK, 0);
    BKE_fluid_collisionextents_set(settings, FLUID_DOMAIN_BORDER_RIGHT, 0);
    BKE_fluid_collisionextents_set(settings, FLUID_DOMAIN_BORDER_LEFT, 0);
    BKE_fluid_collisionextents_set(settings, FLUID_DOMAIN_BORDER_TOP, 0);
    BKE_fluid_collisionextents_set(settings, FLUID_DOMAIN_BORDER_BOTTOM, 0);
    object->dt = OB_SOLID;
  }

  /* Set actual domain type. */
  settings->type = type;
}

void BKE_fluid_flow_behavior_set(Object *UNUSED(object), FluidFlowSettings *settings, int behavior)
{
  settings->behavior = behavior;
}

void BKE_fluid_flow_type_set(Object *object, FluidFlowSettings *settings, int type)
{
  /* By default, liquid flow objects should behave like their geometry (geometry behavior),
   * gas flow objects should continuously produce smoke (inflow behavior). */
  if (type == FLUID_FLOW_TYPE_LIQUID) {
    BKE_fluid_flow_behavior_set(object, settings, FLUID_FLOW_BEHAVIOR_GEOMETRY);
  }
  else {
    BKE_fluid_flow_behavior_set(object, settings, FLUID_FLOW_BEHAVIOR_INFLOW);
  }

  /* Set actual flow type. */
  settings->type = type;
}

void BKE_fluid_effector_type_set(Object *UNUSED(object), FluidEffectorSettings *settings, int type)
{
  settings->type = type;
}

void BKE_fluid_fields_sanitize(FluidDomainSettings *settings)
{
  /* Based on the domain type, certain fields are defaulted accordingly if the selected field
   * is unsupported. */
  const char coba_field = settings->coba_field;
  const char data_depth = settings->openvdb_data_depth;

  if (settings->type == FLUID_DOMAIN_TYPE_GAS) {
    if (ELEM(coba_field,
             FLUID_DOMAIN_FIELD_PHI,
             FLUID_DOMAIN_FIELD_PHI_IN,
             FLUID_DOMAIN_FIELD_PHI_OUT,
             FLUID_DOMAIN_FIELD_PHI_OBSTACLE)) {
      /* Defaulted to density for gas domain. */
      settings->coba_field = FLUID_DOMAIN_FIELD_DENSITY;
    }

    /* Gas domains do not support vdb mini precision. */
    if (data_depth == VDB_PRECISION_MINI_FLOAT) {
      settings->openvdb_data_depth = VDB_PRECISION_HALF_FLOAT;
    }
  }
  else if (settings->type == FLUID_DOMAIN_TYPE_LIQUID) {
    if (ELEM(coba_field,
             FLUID_DOMAIN_FIELD_COLOR_R,
             FLUID_DOMAIN_FIELD_COLOR_G,
             FLUID_DOMAIN_FIELD_COLOR_B,
             FLUID_DOMAIN_FIELD_DENSITY,
             FLUID_DOMAIN_FIELD_FLAME,
             FLUID_DOMAIN_FIELD_FUEL,
             FLUID_DOMAIN_FIELD_HEAT)) {
      /* Defaulted to phi for liquid domain. */
      settings->coba_field = FLUID_DOMAIN_FIELD_PHI;
    }
  }
}

/** \} */

/* -------------------------------------------------------------------- */
/** \name Public Modifier API
 *
 * Use for versioning, even when fluids are disabled.
 * \{ */

static void BKE_fluid_modifier_freeDomain(FluidModifierData *fmd)
{
  if (fmd->domain) {
    if (fmd->domain->fluid) {
#ifdef WITH_FLUID
      manta_free(fmd->domain->fluid);
#endif
    }

    if (fmd->domain->fluid_mutex) {
      BLI_rw_mutex_free(fmd->domain->fluid_mutex);
    }

    MEM_SAFE_FREE(fmd->domain->effector_weights);

    if (!(fmd->modifier.flag & eModifierFlag_SharedCaches)) {
      BKE_ptcache_free_list(&(fmd->domain->ptcaches[0]));
      fmd->domain->point_cache[0] = NULL;
    }

    if (fmd->domain->coba) {
      MEM_freeN(fmd->domain->coba);
    }

    MEM_freeN(fmd->domain);
    fmd->domain = NULL;
  }
}

static void BKE_fluid_modifier_freeFlow(FluidModifierData *fmd)
{
  if (fmd->flow) {
    if (fmd->flow->mesh) {
      BKE_id_free(NULL, fmd->flow->mesh);
    }
    fmd->flow->mesh = NULL;

    MEM_SAFE_FREE(fmd->flow->verts_old);
    fmd->flow->numverts = 0;
    fmd->flow->flags &= ~FLUID_FLOW_NEEDS_UPDATE;

    MEM_freeN(fmd->flow);
    fmd->flow = NULL;
  }
}

static void BKE_fluid_modifier_freeEffector(FluidModifierData *fmd)
{
  if (fmd->effector) {
    if (fmd->effector->mesh) {
      BKE_id_free(NULL, fmd->effector->mesh);
    }
    fmd->effector->mesh = NULL;

    MEM_SAFE_FREE(fmd->effector->verts_old);
    fmd->effector->numverts = 0;
    fmd->effector->flags &= ~FLUID_EFFECTOR_NEEDS_UPDATE;

    MEM_freeN(fmd->effector);
    fmd->effector = NULL;
  }
}

static void BKE_fluid_modifier_reset_ex(struct FluidModifierData *fmd, bool need_lock)
{
  if (!fmd) {
    return;
  }

  if (fmd->domain) {
    if (fmd->domain->fluid) {
      if (need_lock) {
        BLI_rw_mutex_lock(fmd->domain->fluid_mutex, THREAD_LOCK_WRITE);
      }

#ifdef WITH_FLUID
      manta_free(fmd->domain->fluid);
#endif
      fmd->domain->fluid = NULL;

      if (need_lock) {
        BLI_rw_mutex_unlock(fmd->domain->fluid_mutex);
      }
    }

    fmd->time = -1;
    fmd->domain->total_cells = 0;
    fmd->domain->active_fields = 0;
  }
  else if (fmd->flow) {
    MEM_SAFE_FREE(fmd->flow->verts_old);
    fmd->flow->numverts = 0;
    fmd->flow->flags &= ~FLUID_FLOW_NEEDS_UPDATE;
  }
  else if (fmd->effector) {
    MEM_SAFE_FREE(fmd->effector->verts_old);
    fmd->effector->numverts = 0;
    fmd->effector->flags &= ~FLUID_EFFECTOR_NEEDS_UPDATE;
  }
}

void BKE_fluid_modifier_reset(struct FluidModifierData *fmd)
{
  BKE_fluid_modifier_reset_ex(fmd, true);
}

void BKE_fluid_modifier_free(FluidModifierData *fmd)
{
  if (!fmd) {
    return;
  }

  BKE_fluid_modifier_freeDomain(fmd);
  BKE_fluid_modifier_freeFlow(fmd);
  BKE_fluid_modifier_freeEffector(fmd);
}

void BKE_fluid_modifier_create_type_data(struct FluidModifierData *fmd)
{
  if (!fmd) {
    return;
  }

  if (fmd->type & MOD_FLUID_TYPE_DOMAIN) {
    if (fmd->domain) {
      BKE_fluid_modifier_freeDomain(fmd);
    }

    fmd->domain = DNA_struct_default_alloc(FluidDomainSettings);
    fmd->domain->fmd = fmd;

    /* Turn off incompatible options. */
#ifndef WITH_OPENVDB
    fmd->domain->cache_data_format = FLUID_DOMAIN_FILE_UNI;
    fmd->domain->cache_particle_format = FLUID_DOMAIN_FILE_UNI;
    fmd->domain->cache_noise_format = FLUID_DOMAIN_FILE_UNI;
#endif
#ifndef WITH_OPENVDB_BLOSC
    fmd->domain->openvdb_compression = VDB_COMPRESSION_ZIP;
#endif

    fmd->domain->effector_weights = BKE_effector_add_weights(NULL);
    fmd->domain->fluid_mutex = BLI_rw_mutex_alloc();

    char cache_name[64];
    BKE_fluid_cache_new_name_for_current_session(sizeof(cache_name), cache_name);
    BKE_modifier_path_init(
        fmd->domain->cache_directory, sizeof(fmd->domain->cache_directory), cache_name);

    /* pointcache options */
    fmd->domain->point_cache[0] = BKE_ptcache_add(&(fmd->domain->ptcaches[0]));
    fmd->domain->point_cache[0]->flag |= PTCACHE_DISK_CACHE;
    fmd->domain->point_cache[0]->step = 1;
    fmd->domain->point_cache[1] = NULL; /* Deprecated */
  }
  else if (fmd->type & MOD_FLUID_TYPE_FLOW) {
    if (fmd->flow) {
      BKE_fluid_modifier_freeFlow(fmd);
    }

    fmd->flow = DNA_struct_default_alloc(FluidFlowSettings);
    fmd->flow->fmd = fmd;
  }
  else if (fmd->type & MOD_FLUID_TYPE_EFFEC) {
    if (fmd->effector) {
      BKE_fluid_modifier_freeEffector(fmd);
    }

    fmd->effector = DNA_struct_default_alloc(FluidEffectorSettings);
    fmd->effector->fmd = fmd;
  }
}

void BKE_fluid_modifier_copy(const struct FluidModifierData *fmd,
                             struct FluidModifierData *tfmd,
                             const int flag)
{
  tfmd->type = fmd->type;
  tfmd->time = fmd->time;

  BKE_fluid_modifier_create_type_data(tfmd);

  if (tfmd->domain) {
    FluidDomainSettings *tfds = tfmd->domain;
    FluidDomainSettings *fds = fmd->domain;

    /* domain object data */
    tfds->fluid_group = fds->fluid_group;
    tfds->force_group = fds->force_group;
    tfds->effector_group = fds->effector_group;
    if (tfds->effector_weights) {
      MEM_freeN(tfds->effector_weights);
    }
    tfds->effector_weights = MEM_dupallocN(fds->effector_weights);

    /* adaptive domain options */
    tfds->adapt_margin = fds->adapt_margin;
    tfds->adapt_res = fds->adapt_res;
    tfds->adapt_threshold = fds->adapt_threshold;

    /* fluid domain options */
    tfds->maxres = fds->maxres;
    tfds->solver_res = fds->solver_res;
    tfds->border_collisions = fds->border_collisions;
    tfds->flags = fds->flags;
    tfds->gravity[0] = fds->gravity[0];
    tfds->gravity[1] = fds->gravity[1];
    tfds->gravity[2] = fds->gravity[2];
    tfds->active_fields = fds->active_fields;
    tfds->type = fds->type;
    tfds->boundary_width = fds->boundary_width;

    /* smoke domain options */
    tfds->alpha = fds->alpha;
    tfds->beta = fds->beta;
    tfds->diss_speed = fds->diss_speed;
    tfds->vorticity = fds->vorticity;
    tfds->highres_sampling = fds->highres_sampling;

    /* flame options */
    tfds->burning_rate = fds->burning_rate;
    tfds->flame_smoke = fds->flame_smoke;
    tfds->flame_vorticity = fds->flame_vorticity;
    tfds->flame_ignition = fds->flame_ignition;
    tfds->flame_max_temp = fds->flame_max_temp;
    copy_v3_v3(tfds->flame_smoke_color, fds->flame_smoke_color);

    /* noise options */
    tfds->noise_strength = fds->noise_strength;
    tfds->noise_pos_scale = fds->noise_pos_scale;
    tfds->noise_time_anim = fds->noise_time_anim;
    tfds->noise_scale = fds->noise_scale;

    /* liquid domain options */
    tfds->flip_ratio = fds->flip_ratio;
    tfds->particle_randomness = fds->particle_randomness;
    tfds->particle_number = fds->particle_number;
    tfds->particle_minimum = fds->particle_minimum;
    tfds->particle_maximum = fds->particle_maximum;
    tfds->particle_radius = fds->particle_radius;
    tfds->particle_band_width = fds->particle_band_width;
    tfds->fractions_threshold = fds->fractions_threshold;
    tfds->fractions_distance = fds->fractions_distance;
    tfds->sys_particle_maximum = fds->sys_particle_maximum;
    tfds->simulation_method = fds->simulation_method;

    /* viscosity options */
    tfds->viscosity_value = fds->viscosity_value;

    /* Diffusion options. */
    tfds->surface_tension = fds->surface_tension;
    tfds->viscosity_base = fds->viscosity_base;
    tfds->viscosity_exponent = fds->viscosity_exponent;

    /* mesh options */
    tfds->mesh_concave_upper = fds->mesh_concave_upper;
    tfds->mesh_concave_lower = fds->mesh_concave_lower;
    tfds->mesh_particle_radius = fds->mesh_particle_radius;
    tfds->mesh_smoothen_pos = fds->mesh_smoothen_pos;
    tfds->mesh_smoothen_neg = fds->mesh_smoothen_neg;
    tfds->mesh_scale = fds->mesh_scale;
    tfds->mesh_generator = fds->mesh_generator;

    /* secondary particle options */
    tfds->sndparticle_k_b = fds->sndparticle_k_b;
    tfds->sndparticle_k_d = fds->sndparticle_k_d;
    tfds->sndparticle_k_ta = fds->sndparticle_k_ta;
    tfds->sndparticle_k_wc = fds->sndparticle_k_wc;
    tfds->sndparticle_l_max = fds->sndparticle_l_max;
    tfds->sndparticle_l_min = fds->sndparticle_l_min;
    tfds->sndparticle_tau_max_k = fds->sndparticle_tau_max_k;
    tfds->sndparticle_tau_max_ta = fds->sndparticle_tau_max_ta;
    tfds->sndparticle_tau_max_wc = fds->sndparticle_tau_max_wc;
    tfds->sndparticle_tau_min_k = fds->sndparticle_tau_min_k;
    tfds->sndparticle_tau_min_ta = fds->sndparticle_tau_min_ta;
    tfds->sndparticle_tau_min_wc = fds->sndparticle_tau_min_wc;
    tfds->sndparticle_boundary = fds->sndparticle_boundary;
    tfds->sndparticle_combined_export = fds->sndparticle_combined_export;
    tfds->sndparticle_potential_radius = fds->sndparticle_potential_radius;
    tfds->sndparticle_update_radius = fds->sndparticle_update_radius;
    tfds->particle_type = fds->particle_type;
    tfds->particle_scale = fds->particle_scale;

    /* fluid guide options */
    tfds->guide_parent = fds->guide_parent;
    tfds->guide_alpha = fds->guide_alpha;
    tfds->guide_beta = fds->guide_beta;
    tfds->guide_vel_factor = fds->guide_vel_factor;
    copy_v3_v3_int(tfds->guide_res, fds->guide_res);
    tfds->guide_source = fds->guide_source;

    /* cache options */
    tfds->cache_frame_start = fds->cache_frame_start;
    tfds->cache_frame_end = fds->cache_frame_end;
    tfds->cache_frame_pause_data = fds->cache_frame_pause_data;
    tfds->cache_frame_pause_noise = fds->cache_frame_pause_noise;
    tfds->cache_frame_pause_mesh = fds->cache_frame_pause_mesh;
    tfds->cache_frame_pause_particles = fds->cache_frame_pause_particles;
    tfds->cache_frame_pause_guide = fds->cache_frame_pause_guide;
    tfds->cache_frame_offset = fds->cache_frame_offset;
    tfds->cache_flag = fds->cache_flag;
    tfds->cache_type = fds->cache_type;
    tfds->cache_mesh_format = fds->cache_mesh_format;
    tfds->cache_data_format = fds->cache_data_format;
    tfds->cache_particle_format = fds->cache_particle_format;
    tfds->cache_noise_format = fds->cache_noise_format;
    BLI_strncpy(tfds->cache_directory, fds->cache_directory, sizeof(tfds->cache_directory));

    /* time options */
    tfds->time_scale = fds->time_scale;
    tfds->cfl_condition = fds->cfl_condition;
    tfds->timesteps_minimum = fds->timesteps_minimum;
    tfds->timesteps_maximum = fds->timesteps_maximum;

    /* display options */
    tfds->axis_slice_method = fds->axis_slice_method;
    tfds->slice_axis = fds->slice_axis;
    tfds->interp_method = fds->interp_method;
    tfds->draw_velocity = fds->draw_velocity;
    tfds->slice_per_voxel = fds->slice_per_voxel;
    tfds->slice_depth = fds->slice_depth;
    tfds->display_thickness = fds->display_thickness;
    tfds->show_gridlines = fds->show_gridlines;
    if (fds->coba) {
      tfds->coba = MEM_dupallocN(fds->coba);
    }
    tfds->vector_scale = fds->vector_scale;
    tfds->vector_draw_type = fds->vector_draw_type;
    tfds->vector_field = fds->vector_field;
    tfds->vector_scale_with_magnitude = fds->vector_scale_with_magnitude;
    tfds->vector_draw_mac_components = fds->vector_draw_mac_components;
    tfds->use_coba = fds->use_coba;
    tfds->coba_field = fds->coba_field;
    tfds->grid_scale = fds->grid_scale;
    tfds->gridlines_color_field = fds->gridlines_color_field;
    tfds->gridlines_lower_bound = fds->gridlines_lower_bound;
    tfds->gridlines_upper_bound = fds->gridlines_upper_bound;
    copy_v4_v4(tfds->gridlines_range_color, fds->gridlines_range_color);
    tfds->gridlines_cell_filter = fds->gridlines_cell_filter;

    /* -- Deprecated / unused options (below)-- */

    /* pointcache options */
    BKE_ptcache_free_list(&(tfds->ptcaches[0]));
    if (flag & LIB_ID_COPY_SET_COPIED_ON_WRITE) {
      /* Share the cache with the original object's modifier. */
      tfmd->modifier.flag |= eModifierFlag_SharedCaches;
      tfds->point_cache[0] = fds->point_cache[0];
      tfds->ptcaches[0] = fds->ptcaches[0];
    }
    else {
      tfds->point_cache[0] = BKE_ptcache_copy_list(
          &(tfds->ptcaches[0]), &(fds->ptcaches[0]), flag);
    }

    /* OpenVDB cache options */
    tfds->openvdb_compression = fds->openvdb_compression;
    tfds->clipping = fds->clipping;
    tfds->openvdb_data_depth = fds->openvdb_data_depth;

    /* Render options. */
    tfds->velocity_scale = fds->velocity_scale;
  }
  else if (tfmd->flow) {
    FluidFlowSettings *tffs = tfmd->flow;
    FluidFlowSettings *ffs = fmd->flow;

    /* NOTE: This is dangerous, as it will generate invalid data in case we are copying between
     * different objects. Extra external code has to be called then to ensure proper remapping of
     * that pointer. See e.g. `BKE_object_copy_particlesystems` or `BKE_object_copy_modifier`. */
    tffs->psys = ffs->psys;
    tffs->noise_texture = ffs->noise_texture;

    /* initial velocity */
    tffs->vel_multi = ffs->vel_multi;
    tffs->vel_normal = ffs->vel_normal;
    tffs->vel_random = ffs->vel_random;
    tffs->vel_coord[0] = ffs->vel_coord[0];
    tffs->vel_coord[1] = ffs->vel_coord[1];
    tffs->vel_coord[2] = ffs->vel_coord[2];

    /* emission */
    tffs->density = ffs->density;
    copy_v3_v3(tffs->color, ffs->color);
    tffs->fuel_amount = ffs->fuel_amount;
    tffs->temperature = ffs->temperature;
    tffs->volume_density = ffs->volume_density;
    tffs->surface_distance = ffs->surface_distance;
    tffs->particle_size = ffs->particle_size;
    tffs->subframes = ffs->subframes;

    /* texture control */
    tffs->texture_size = ffs->texture_size;
    tffs->texture_offset = ffs->texture_offset;
    BLI_strncpy(tffs->uvlayer_name, ffs->uvlayer_name, sizeof(tffs->uvlayer_name));
    tffs->vgroup_density = ffs->vgroup_density;

    tffs->type = ffs->type;
    tffs->behavior = ffs->behavior;
    tffs->source = ffs->source;
    tffs->texture_type = ffs->texture_type;
    tffs->flags = ffs->flags;
  }
  else if (tfmd->effector) {
    FluidEffectorSettings *tfes = tfmd->effector;
    FluidEffectorSettings *fes = fmd->effector;

    tfes->surface_distance = fes->surface_distance;
    tfes->type = fes->type;
    tfes->flags = fes->flags;
    tfes->subframes = fes->subframes;

    /* guide options */
    tfes->guide_mode = fes->guide_mode;
    tfes->vel_multi = fes->vel_multi;
  }
}

void BKE_fluid_cache_new_name_for_current_session(int maxlen, char *r_name)
{
  static int counter = 1;
  BLI_snprintf(r_name, maxlen, FLUID_DOMAIN_DIR_DEFAULT "_%x", BLI_hash_int(counter));
  counter++;
}

/** \} */<|MERGE_RESOLUTION|>--- conflicted
+++ resolved
@@ -2078,14 +2078,9 @@
     const MLoop *mloop = BKE_mesh_loops(me);
     const MLoopTri *mlooptri = BKE_mesh_runtime_looptri_ensure(me);
     const int numverts = me->totvert;
-<<<<<<< HEAD
-    const MDeformVert *dvert = CustomData_get_layer(&me->vdata, CD_MDEFORMVERT);
+    const MDeformVert *dvert = BKE_mesh_deform_verts(me);
     const float(*mloopuv)[2] = CustomData_get_layer_named(
         &me->ldata, CD_PROP_FLOAT2, ffs->uvlayer_name);
-=======
-    const MDeformVert *dvert = BKE_mesh_deform_verts(me);
-    const MLoopUV *mloopuv = CustomData_get_layer_named(&me->ldata, CD_MLOOPUV, ffs->uvlayer_name);
->>>>>>> 1fcc6732
 
     if (ffs->flags & FLUID_FLOW_INITVELOCITY) {
       vert_vel = MEM_callocN(sizeof(float[3]) * numverts, "manta_flow_velocity");
