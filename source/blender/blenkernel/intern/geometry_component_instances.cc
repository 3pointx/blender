--- conflicted
+++ resolved
@@ -397,26 +397,14 @@
     return VArray<float3>::ForDerivedSpan<float4x4, float3, get_transform_position>(transforms);
   }
 
-<<<<<<< HEAD
-  GVMutableArray try_get_for_write(GeometryComponent &component) const final
+  WriteAttributeLookup try_get_for_write(GeometryComponent &component) const final
   {
     InstancesComponent &instances_component = static_cast<InstancesComponent &>(component);
     MutableSpan<float4x4> transforms = instances_component.instance_transforms();
-    return VMutableArray<float3>::
-        ForDerivedSpan<float4x4, float3, get_transform_position, set_transform_position>(
-            transforms);
-=======
-  WriteAttributeLookup try_get_for_write(GeometryComponent &component) const final
-  {
-    InstancesComponent &instances_component = static_cast<InstancesComponent &>(component);
-    MutableSpan<float4x4> transforms = instances_component.instance_transforms();
-    return {
-        std::make_unique<fn::GVMutableArray_For_DerivedSpan<float4x4,
-                                                            float3,
-                                                            get_transform_position,
-                                                            set_transform_position>>(transforms),
-        domain_};
->>>>>>> 03a962d8
+    return {VMutableArray<float3>::
+                ForDerivedSpan<float4x4, float3, get_transform_position, set_transform_position>(
+                    transforms),
+            domain_};
   }
 
   bool try_delete(GeometryComponent &UNUSED(component)) const final
@@ -444,13 +432,13 @@
   {
   }
 
-  GVArrayPtr try_get_for_read(const GeometryComponent &component) const final
+  GVArray try_get_for_read(const GeometryComponent &component) const final
   {
     const InstancesComponent &instances = static_cast<const InstancesComponent &>(component);
     if (instances.instance_ids().is_empty()) {
       return {};
     }
-    return std::make_unique<fn::GVArray_For_Span<int>>(instances.instance_ids());
+    return VArray<int>::ForSpan(instances.instance_ids());
   }
 
   WriteAttributeLookup try_get_for_write(GeometryComponent &component) const final
@@ -459,8 +447,7 @@
     if (instances.instance_ids().is_empty()) {
       return {};
     }
-    return {std::make_unique<fn::GVMutableArray_For_MutableSpan<int>>(instances.instance_ids()),
-            domain_};
+    return {VMutableArray<int>::ForSpan(instances.instance_ids()), domain_};
   }
 
   bool try_delete(GeometryComponent &component) const final
@@ -486,7 +473,7 @@
         break;
       }
       case AttributeInit::Type::VArray: {
-        const GVArray *varray = static_cast<const AttributeInitVArray &>(initializer).varray;
+        const GVArray &varray = static_cast<const AttributeInitVArray &>(initializer).varray;
         varray->materialize_to_uninitialized(IndexRange(varray->size()), ids.data());
         break;
       }
