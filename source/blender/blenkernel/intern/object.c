--- conflicted
+++ resolved
@@ -356,9 +356,8 @@
 
 	if (ob->pc_ids.first) BLI_freelistN(&ob->pc_ids);
 
-<<<<<<< HEAD
 	BLI_freelistN(&ob->lodlevels);
-=======
+
 	/* Free runtime curves data. */
 	if (ob->curve_cache) {
 		BLI_freelistN(&ob->curve_cache->bev);
@@ -366,7 +365,6 @@
 			free_path(ob->curve_cache->path);
 		MEM_freeN(ob->curve_cache);
 	}
->>>>>>> 1bbc432e
 }
 
 static void unlink_object__unlinkModifierLinks(void *userData, Object *ob, Object **obpoin)
@@ -1448,14 +1446,12 @@
 
 	obn->mpath = NULL;
 
-<<<<<<< HEAD
 	copy_object_lod(obn, ob);
 	
-=======
+
 	/* Copy runtime surve data. */
 	obn->curve_cache = NULL;
 
->>>>>>> 1bbc432e
 	return obn;
 }
 
