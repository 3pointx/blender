/*
 * ***** BEGIN GPL LICENSE BLOCK *****
 *
 * This program is free software; you can redistribute it and/or
 * modify it under the terms of the GNU General Public License
 * as published by the Free Software Foundation; either version 2
 * of the License, or (at your option) any later version.
 *
 * This program is distributed in the hope that it will be useful,
 * but WITHOUT ANY WARRANTY; without even the implied warranty of
 * MERCHANTABILITY or FITNESS FOR A PARTICULAR PURPOSE.  See the
 * GNU General Public License for more details.
 *
 * You should have received a copy of the GNU General Public License
 * along with this program; if not, write to the Free Software Foundation,
 * Inc., 51 Franklin Street, Fifth Floor, Boston, MA 02110-1301, USA.
 *
 * The Original Code is Copyright (C) 2001-2002 by NaN Holding BV.
 * All rights reserved.
 *
 * The Original Code is: all of this file.
 *
 * Contributor(s): none yet.
 *
 * ***** END GPL LICENSE BLOCK *****
 */

/** \file blender/blenkernel/intern/object.c
 *  \ingroup bke
 */


#include <string.h>
#include <math.h>
#include <stdio.h>

#include "MEM_guardedalloc.h"

#include "DNA_anim_types.h"
#include "DNA_armature_types.h"
#include "DNA_camera_types.h"
#include "DNA_constraint_types.h"
#include "DNA_gpencil_types.h"
#include "DNA_gpencil_modifier_types.h"
#include "DNA_group_types.h"
#include "DNA_key_types.h"
#include "DNA_lamp_types.h"
#include "DNA_lattice_types.h"
#include "DNA_material_types.h"
#include "DNA_meta_types.h"
#include "DNA_mesh_types.h"
#include "DNA_meshdata_types.h"
#include "DNA_movieclip_types.h"
#include "DNA_scene_types.h"
#include "DNA_screen_types.h"
#include "DNA_sequence_types.h"
#include "DNA_shader_fx_types.h"
#include "DNA_smoke_types.h"
#include "DNA_space_types.h"
#include "DNA_view3d_types.h"
#include "DNA_world_types.h"
#include "DNA_object_types.h"
#include "DNA_lightprobe_types.h"
#include "DNA_rigidbody_types.h"

#include "BLI_blenlib.h"
#include "BLI_math.h"
#include "BLI_threads.h"
#include "BLI_utildefines.h"
#include "BLI_linklist.h"
#include "BLI_kdtree.h"

#include "BLT_translation.h"

#include "BKE_pbvh.h"
#include "BKE_main.h"
#include "BKE_global.h"
#include "BKE_idprop.h"
#include "BKE_armature.h"
#include "BKE_action.h"
#include "BKE_deform.h"
#include "BKE_DerivedMesh.h"
#include "BKE_animsys.h"
#include "BKE_anim.h"
#include "BKE_collection.h"
#include "BKE_constraint.h"
#include "BKE_curve.h"
#include "BKE_displist.h"
#include "BKE_effect.h"
#include "BKE_fcurve.h"
#include "BKE_gpencil_modifier.h"
#include "BKE_icons.h"
#include "BKE_key.h"
#include "BKE_lamp.h"
#include "BKE_layer.h"
#include "BKE_lattice.h"
#include "BKE_library.h"
#include "BKE_library_query.h"
#include "BKE_library_remap.h"
#include "BKE_linestyle.h"
#include "BKE_mesh.h"
#include "BKE_editmesh.h"
#include "BKE_mball.h"
#include "BKE_modifier.h"
#include "BKE_multires.h"
#include "BKE_node.h"
#include "BKE_object.h"
#include "BKE_object_facemap.h"
#include "BKE_paint.h"
#include "BKE_particle.h"
#include "BKE_pointcache.h"
#include "BKE_lightprobe.h"
#include "BKE_rigidbody.h"
#include "BKE_scene.h"
#include "BKE_sequencer.h"
#include "BKE_shader_fx.h"
#include "BKE_speaker.h"
#include "BKE_softbody.h"
#include "BKE_subsurf.h"
#include "BKE_material.h"
#include "BKE_camera.h"
#include "BKE_image.h"
#include "BKE_gpencil.h"

#include "DEG_depsgraph.h"
#include "DEG_depsgraph_query.h"

#include "DRW_engine.h"

#ifdef WITH_MOD_FLUID
#include "LBM_fluidsim.h"
#endif

#ifdef WITH_PYTHON
#include "BPY_extern.h"
#endif

#include "CCGSubSurf.h"
#include "atomic_ops.h"

/* Vertex parent modifies original BMesh which is not safe for threading.
 * Ideally such a modification should be handled as a separate DAG update
 * callback for mesh datablock, but for until it is actually supported use
 * simpler solution with a mutex lock.
 *                                               - sergey -
 */
#define VPARENT_THREADING_HACK

#ifdef VPARENT_THREADING_HACK
static ThreadMutex vparent_lock = BLI_MUTEX_INITIALIZER;
#endif

void BKE_object_workob_clear(Object *workob)
{
	memset(workob, 0, sizeof(Object));

	workob->size[0] = workob->size[1] = workob->size[2] = 1.0f;
	workob->dscale[0] = workob->dscale[1] = workob->dscale[2] = 1.0f;
	workob->rotmode = ROT_MODE_EUL;
}

void BKE_object_free_particlesystems(Object *ob)
{
	ParticleSystem *psys;

	while ((psys = BLI_pophead(&ob->particlesystem))) {
		psys_free(ob, psys);
	}
}

void BKE_object_free_softbody(Object *ob)
{
	sbFree(ob);
}

void BKE_object_free_curve_cache(Object *ob)
{
	if (ob->runtime.curve_cache) {
		BKE_displist_free(&ob->runtime.curve_cache->disp);
		BKE_curve_bevelList_free(&ob->runtime.curve_cache->bev);
		if (ob->runtime.curve_cache->path) {
			free_path(ob->runtime.curve_cache->path);
		}
		BKE_nurbList_free(&ob->runtime.curve_cache->deformed_nurbs);
		MEM_freeN(ob->runtime.curve_cache);
		ob->runtime.curve_cache = NULL;
	}
}

void BKE_object_free_modifiers(Object *ob, const int flag)
{
	ModifierData *md;
	GpencilModifierData *gp_md;

	while ((md = BLI_pophead(&ob->modifiers))) {
		modifier_free_ex(md, flag);
	}

	while ((gp_md = BLI_pophead(&ob->greasepencil_modifiers))) {
		BKE_gpencil_modifier_free_ex(gp_md, flag);
	}
	/* particle modifiers were freed, so free the particlesystems as well */
	BKE_object_free_particlesystems(ob);

	/* same for softbody */
	BKE_object_free_softbody(ob);

	/* modifiers may have stored data in the DM cache */
	BKE_object_free_derived_caches(ob);
}

void BKE_object_free_shaderfx(Object *ob, const int flag)
{
	ShaderFxData *fx;

	while ((fx = BLI_pophead(&ob->shader_fx))) {
		BKE_shaderfx_free_ex(fx, flag);
	}
}

void BKE_object_modifier_hook_reset(Object *ob, HookModifierData *hmd)
{
	/* reset functionality */
	if (hmd->object) {
		bPoseChannel *pchan = BKE_pose_channel_find_name(hmd->object->pose, hmd->subtarget);

		if (hmd->subtarget[0] && pchan) {
			float imat[4][4], mat[4][4];

			/* calculate the world-space matrix for the pose-channel target first, then carry on as usual */
			mul_m4_m4m4(mat, hmd->object->obmat, pchan->pose_mat);

			invert_m4_m4(imat, mat);
			mul_m4_m4m4(hmd->parentinv, imat, ob->obmat);
		}
		else {
			invert_m4_m4(hmd->object->imat, hmd->object->obmat);
			mul_m4_m4m4(hmd->parentinv, hmd->object->imat, ob->obmat);
		}
	}
}

void BKE_object_modifier_gpencil_hook_reset(Object *ob, HookGpencilModifierData *hmd)
{
	if (hmd->object == NULL) {
		return;
	}
	/* reset functionality */
	bPoseChannel *pchan = BKE_pose_channel_find_name(hmd->object->pose, hmd->subtarget);

	if (hmd->subtarget[0] && pchan) {
		float imat[4][4], mat[4][4];

		/* calculate the world-space matrix for the pose-channel target first, then carry on as usual */
		mul_m4_m4m4(mat, hmd->object->obmat, pchan->pose_mat);

		invert_m4_m4(imat, mat);
		mul_m4_m4m4(hmd->parentinv, imat, ob->obmat);
	}
	else {
		invert_m4_m4(hmd->object->imat, hmd->object->obmat);
		mul_m4_m4m4(hmd->parentinv, hmd->object->imat, ob->obmat);
	}
}

bool BKE_object_support_modifier_type_check(const Object *ob, int modifier_type)
{
	const ModifierTypeInfo *mti;

	mti = modifierType_getInfo(modifier_type);

	/* only geometry objects should be able to get modifiers [#25291] */
	if (!ELEM(ob->type, OB_MESH, OB_CURVE, OB_SURF, OB_FONT, OB_LATTICE)) {
		return false;
	}

	if (ob->type == OB_LATTICE && (mti->flags & eModifierTypeFlag_AcceptsLattice) == 0) {
		return false;
	}

	if (!((mti->flags & eModifierTypeFlag_AcceptsCVs) ||
	      (ob->type == OB_MESH && (mti->flags & eModifierTypeFlag_AcceptsMesh))))
	{
		return false;
	}

	return true;
}

void BKE_object_link_modifiers(Scene *scene, struct Object *ob_dst, const struct Object *ob_src)
{
	ModifierData *md;
	BKE_object_free_modifiers(ob_dst, 0);

	if (!ELEM(ob_dst->type, OB_MESH, OB_CURVE, OB_SURF, OB_FONT, OB_LATTICE)) {
		/* only objects listed above can have modifiers and linking them to objects
		 * which doesn't have modifiers stack is quite silly */
		return;
	}

	for (md = ob_src->modifiers.first; md; md = md->next) {
		ModifierData *nmd = NULL;

		if (ELEM(md->type,
		         eModifierType_Hook,
		         eModifierType_Collision))
		{
			continue;
		}

		if (!BKE_object_support_modifier_type_check(ob_dst, md->type))
			continue;

		switch (md->type) {
			case eModifierType_Softbody:
				BKE_object_copy_softbody(ob_dst, ob_src, 0);
				break;
			case eModifierType_Skin:
				/* ensure skin-node customdata exists */
				BKE_mesh_ensure_skin_customdata(ob_dst->data);
				break;
		}

		nmd = modifier_new(md->type);
		BLI_strncpy(nmd->name, md->name, sizeof(nmd->name));

		if (md->type == eModifierType_Multires) {
			/* Has to be done after mod creation, but *before* we actually copy its settings! */
			multiresModifier_sync_levels_ex(scene, ob_dst, (MultiresModifierData *)md, (MultiresModifierData *)nmd);
		}

		modifier_copyData(md, nmd);
		BLI_addtail(&ob_dst->modifiers, nmd);
		modifier_unique_name(&ob_dst->modifiers, nmd);
	}

	BKE_object_copy_particlesystems(ob_dst, ob_src, 0);

	/* TODO: smoke?, cloth? */
}

/* free data derived from mesh, called when mesh changes or is freed */
void BKE_object_free_derived_caches(Object *ob)
{
	/* Also serves as signal to remake texspace.
	 *
	 * NOTE: This function can be called from threads on different objects
	 * sharing same data datablock. So we need to ensure atomic nature of
	 * data modification here.
	 */
	if (ob->type == OB_MESH) {
		Mesh *me = ob->data;

		if (me && me->bb) {
			atomic_fetch_and_or_int32(&me->bb->flag, BOUNDBOX_DIRTY);
		}
	}
	else if (ELEM(ob->type, OB_SURF, OB_CURVE, OB_FONT)) {
		Curve *cu = ob->data;

		if (cu && cu->bb) {
			atomic_fetch_and_or_int32(&cu->bb->flag, BOUNDBOX_DIRTY);
		}
	}

	if (ob->bb) {
		MEM_freeN(ob->bb);
		ob->bb = NULL;
	}

	BKE_object_free_derived_mesh_caches(ob);

	if (ob->runtime.mesh_eval != NULL) {
		Mesh *mesh_eval = ob->runtime.mesh_eval;
		/* Restore initial pointer. */
		if (ob->data == mesh_eval) {
			ob->data = ob->runtime.mesh_orig;
		}
		/* Evaluated mesh points to edit mesh, but does not own it. */
		mesh_eval->edit_btmesh = NULL;
		BKE_mesh_free(mesh_eval);
		BKE_libblock_free_data(&mesh_eval->id, false);
		MEM_freeN(mesh_eval);
		ob->runtime.mesh_eval = NULL;
	}
	if (ob->runtime.mesh_deform_eval != NULL) {
		Mesh *mesh_deform_eval = ob->runtime.mesh_deform_eval;
		BKE_mesh_free(mesh_deform_eval);
		BKE_libblock_free_data(&mesh_deform_eval->id, false);
		MEM_freeN(mesh_deform_eval);
		ob->runtime.mesh_deform_eval = NULL;
	}

	BKE_object_free_curve_cache(ob);
}

void BKE_object_free_derived_mesh_caches(struct Object *ob)
{
	if (ob->derivedFinal) {
		ob->derivedFinal->needsFree = 1;
		ob->derivedFinal->release(ob->derivedFinal);
		ob->derivedFinal = NULL;
	}
	if (ob->derivedDeform) {
		ob->derivedDeform->needsFree = 1;
		ob->derivedDeform->release(ob->derivedDeform);
		ob->derivedDeform = NULL;
	}
}

void BKE_object_free_caches(Object *object)
{
	ModifierData *md;
	short update_flag = 0;

	/* Free particle system caches holding paths. */
	if (object->particlesystem.first) {
		ParticleSystem *psys;
		for (psys = object->particlesystem.first;
		     psys != NULL;
		     psys = psys->next)
		{
			psys_free_path_cache(psys, psys->edit);
			update_flag |= PSYS_RECALC_REDO;
		}
	}

	/* Free memory used by cached derived meshes in the particle system modifiers. */
	for (md = object->modifiers.first; md != NULL; md = md->next) {
		if (md->type == eModifierType_ParticleSystem) {
			ParticleSystemModifierData *psmd = (ParticleSystemModifierData *) md;
			if (psmd->mesh_final) {
				BKE_id_free(NULL, psmd->mesh_final);
				psmd->mesh_final = NULL;
				if (psmd->mesh_original) {
					BKE_id_free(NULL, psmd->mesh_original);
					psmd->mesh_original = NULL;
				}
				psmd->flag |= eParticleSystemFlag_file_loaded;
				update_flag |= OB_RECALC_DATA;
			}
		}
	}

	/* NOTE: If object is coming from a duplicator, it might be a temporary
	 * object created by dependency graph, which shares pointers with original
	 * object. In this case we can not free anything.
	 */
	if ((object->base_flag & BASE_FROMDUPLI) == 0) {
		BKE_object_free_derived_caches(object);
		update_flag |= OB_RECALC_DATA;
	}

	/* Tag object for update, so once memory critical operation is over and
	 * scene update routines are back to it's business the object will be
	 * guaranteed to be in a known state.
	 */
	if (update_flag != 0) {
		DEG_id_tag_update(&object->id, update_flag);
	}
}

/** Free (or release) any data used by this object (does not free the object itself). */
void BKE_object_free(Object *ob)
{
	BKE_animdata_free((ID *)ob, false);

	DRW_drawdata_free((ID *)ob);

	/* BKE_<id>_free shall never touch to ID->us. Never ever. */
	BKE_object_free_modifiers(ob, LIB_ID_CREATE_NO_USER_REFCOUNT);
	BKE_object_free_shaderfx(ob, LIB_ID_CREATE_NO_USER_REFCOUNT);

	MEM_SAFE_FREE(ob->mat);
	MEM_SAFE_FREE(ob->matbits);
	MEM_SAFE_FREE(ob->iuser);
	MEM_SAFE_FREE(ob->bb);

	BLI_freelistN(&ob->defbase);
	BLI_freelistN(&ob->fmaps);
	if (ob->pose) {
		BKE_pose_free_ex(ob->pose, false);
		ob->pose = NULL;
	}
	if (ob->mpath) {
		animviz_free_motionpath(ob->mpath);
		ob->mpath = NULL;
	}

	BKE_constraints_free_ex(&ob->constraints, false);

	free_partdeflect(ob->pd);
	BKE_rigidbody_free_object(ob, NULL);
	BKE_rigidbody_free_constraint(ob);

	sbFree(ob);

	BKE_sculptsession_free(ob);

	BLI_freelistN(&ob->pc_ids);

	BLI_freelistN(&ob->lodlevels);

	/* Free runtime curves data. */
	if (ob->runtime.curve_cache) {
		BKE_curve_bevelList_free(&ob->runtime.curve_cache->bev);
		if (ob->runtime.curve_cache->path)
			free_path(ob->runtime.curve_cache->path);
		MEM_freeN(ob->runtime.curve_cache);
		ob->runtime.curve_cache = NULL;
	}

	BKE_previewimg_free(&ob->preview);
}

/* actual check for internal data, not context or flags */
bool BKE_object_is_in_editmode(const Object *ob)
{
	if (ob->data == NULL)
		return false;

	if (ob->type == OB_MESH) {
		Mesh *me = ob->data;
		if (me->edit_btmesh)
			return true;
	}
	else if (ob->type == OB_ARMATURE) {
		bArmature *arm = ob->data;

		if (arm->edbo)
			return true;
	}
	else if (ob->type == OB_FONT) {
		Curve *cu = ob->data;

		if (cu->editfont)
			return true;
	}
	else if (ob->type == OB_MBALL) {
		MetaBall *mb = ob->data;

		if (mb->editelems)
			return true;
	}
	else if (ob->type == OB_LATTICE) {
		Lattice *lt = ob->data;

		if (lt->editlatt)
			return true;
	}
	else if (ob->type == OB_SURF || ob->type == OB_CURVE) {
		Curve *cu = ob->data;

		if (cu->editnurb)
			return true;
	}
	return false;
}

bool BKE_object_is_in_editmode_vgroup(const Object *ob)
{
	return (OB_TYPE_SUPPORT_VGROUP(ob->type) &&
	        BKE_object_is_in_editmode(ob));
}

bool BKE_object_data_is_in_editmode(const ID *id)
{
	const short type = GS(id->name);
	BLI_assert(OB_DATA_SUPPORT_EDITMODE(type));
	switch (type) {
		case ID_ME:
			return ((const Mesh *)id)->edit_btmesh != NULL;
		case ID_CU:
			return (
			        (((const Curve *)id)->editnurb != NULL) ||
			        (((const Curve *)id)->editfont != NULL)
			);
		case ID_MB:
			return ((const MetaBall *)id)->editelems != NULL;
		case ID_LT:
			return ((const Lattice *)id)->editlatt != NULL;
		case ID_AR:
			return ((const bArmature *)id)->edbo != NULL;
		default:
			BLI_assert(0);
			return false;
	}
}

bool BKE_object_is_in_wpaint_select_vert(const Object *ob)
{
	if (ob->type == OB_MESH) {
		Mesh *me = ob->data;
		return ((ob->mode & OB_MODE_WEIGHT_PAINT) &&
		        (me->edit_btmesh == NULL) &&
		        (ME_EDIT_PAINT_SEL_MODE(me) == SCE_SELECT_VERTEX));
	}

	return false;
}

bool BKE_object_has_mode_data(const struct Object *ob, eObjectMode object_mode)
{
	if (object_mode & OB_MODE_EDIT) {
		if (BKE_object_is_in_editmode(ob)) {
			return true;
		}
	}
	else if (object_mode & OB_MODE_VERTEX_PAINT) {
		if (ob->sculpt && (ob->sculpt->mode_type == OB_MODE_VERTEX_PAINT)) {
			return true;
		}
	}
	else if (object_mode & OB_MODE_WEIGHT_PAINT) {
		if (ob->sculpt && (ob->sculpt->mode_type == OB_MODE_WEIGHT_PAINT)) {
			return true;
		}
	}
	else if (object_mode & OB_MODE_SCULPT) {
		if (ob->sculpt && (ob->sculpt->mode_type == OB_MODE_SCULPT)) {
			return true;
		}
	}
	else if (object_mode & OB_MODE_POSE) {
		if (ob->pose != NULL) {
			return true;
		}
	}
	return false;
}

bool BKE_object_is_mode_compat(const struct Object *ob, eObjectMode object_mode)
{
	return ((ob->mode == object_mode) ||
	        (ob->mode & object_mode) != 0);
}

/**
 * Return if the object is visible, as evaluated by depsgraph
 */
bool BKE_object_is_visible(Object *ob, const eObjectVisibilityCheck mode)
{
	if ((ob->base_flag & BASE_VISIBLE) == 0) {
		return false;
	}

	if (mode == OB_VISIBILITY_CHECK_UNKNOWN_RENDER_MODE) {
		return true;
	}

	if (((ob->transflag & OB_DUPLI) == 0) &&
	    (ob->particlesystem.first == NULL))
	{
		return true;
	}

	switch (mode) {
		case OB_VISIBILITY_CHECK_FOR_VIEWPORT:
			return ((ob->duplicator_visibility_flag & OB_DUPLI_FLAG_VIEWPORT) != 0);
		case OB_VISIBILITY_CHECK_FOR_RENDER:
			return ((ob->duplicator_visibility_flag & OB_DUPLI_FLAG_RENDER) != 0);
		default:
			BLI_assert(!"Object visible test mode not supported.");
			return false;
	}
}

bool BKE_object_exists_check(Main *bmain, const Object *obtest)
{
	Object *ob;

	if (obtest == NULL) return false;

	ob = bmain->object.first;
	while (ob) {
		if (ob == obtest) return true;
		ob = ob->id.next;
	}
	return false;
}

/* *************************************************** */

static const char *get_obdata_defname(int type)
{
	switch (type) {
		case OB_MESH: return DATA_("Mesh");
		case OB_CURVE: return DATA_("Curve");
		case OB_SURF: return DATA_("Surf");
		case OB_FONT: return DATA_("Text");
		case OB_MBALL: return DATA_("Mball");
		case OB_CAMERA: return DATA_("Camera");
		case OB_LAMP: return DATA_("Light");
		case OB_LATTICE: return DATA_("Lattice");
		case OB_ARMATURE: return DATA_("Armature");
		case OB_SPEAKER: return DATA_("Speaker");
		case OB_EMPTY: return DATA_("Empty");
		case OB_GPENCIL: return DATA_("GPencil");
		default:
			printf("get_obdata_defname: Internal error, bad type: %d\n", type);
			return DATA_("Empty");
	}
}

void *BKE_object_obdata_add_from_type(Main *bmain, int type, const char *name)
{
	if (name == NULL) {
		name = get_obdata_defname(type);
	}

	switch (type) {
		case OB_MESH:      return BKE_mesh_add(bmain, name);
		case OB_CURVE:     return BKE_curve_add(bmain, name, OB_CURVE);
		case OB_SURF:      return BKE_curve_add(bmain, name, OB_SURF);
		case OB_FONT:      return BKE_curve_add(bmain, name, OB_FONT);
		case OB_MBALL:     return BKE_mball_add(bmain, name);
		case OB_CAMERA:    return BKE_camera_add(bmain, name);
		case OB_LAMP:      return BKE_lamp_add(bmain, name);
		case OB_LATTICE:   return BKE_lattice_add(bmain, name);
		case OB_ARMATURE:  return BKE_armature_add(bmain, name);
		case OB_SPEAKER:   return BKE_speaker_add(bmain, name);
		case OB_LIGHTPROBE:return BKE_lightprobe_add(bmain, name);
		case OB_GPENCIL:   return BKE_gpencil_data_addnew(bmain, name);
		case OB_EMPTY:     return NULL;
		default:
			printf("%s: Internal error, bad type: %d\n", __func__, type);
			return NULL;
	}
}

void BKE_object_init(Object *ob)
{
	/* BLI_assert(MEMCMP_STRUCT_OFS_IS_ZERO(ob, id)); */  /* ob->type is already initialized... */

	ob->col[0] = ob->col[1] = ob->col[2] = 1.0;
	ob->col[3] = 1.0;

	ob->size[0] = ob->size[1] = ob->size[2] = 1.0;
	ob->dscale[0] = ob->dscale[1] = ob->dscale[2] = 1.0;

	/* objects should default to having Euler XYZ rotations,
	 * but rotations default to quaternions
	 */
	ob->rotmode = ROT_MODE_EUL;

	unit_axis_angle(ob->rotAxis, &ob->rotAngle);
	unit_axis_angle(ob->drotAxis, &ob->drotAngle);

	unit_qt(ob->quat);
	unit_qt(ob->dquat);

	/* rotation locks should be 4D for 4 component rotations by default... */
	ob->protectflag = OB_LOCK_ROT4D;

	unit_m4(ob->constinv);
	unit_m4(ob->parentinv);
	unit_m4(ob->obmat);
	ob->dt = OB_TEXTURE;
	ob->empty_drawtype = OB_PLAINAXES;
	ob->empty_drawsize = 1.0;
	if (ob->type == OB_EMPTY) {
		copy_v2_fl(ob->ima_ofs, -0.5f);
	}

	if (ELEM(ob->type, OB_LAMP, OB_CAMERA, OB_SPEAKER)) {
		ob->trackflag = OB_NEGZ;
		ob->upflag = OB_POSY;
	}
	else {
		ob->trackflag = OB_POSY;
		ob->upflag = OB_POSZ;
	}

	ob->dupon = 1; ob->dupoff = 0;
	ob->dupsta = 1; ob->dupend = 100;
	ob->dupfacesca = 1.0;

	ob->col_group = 0x01;
	ob->col_mask = 0xffff;
	ob->preview = NULL;
	ob->duplicator_visibility_flag = OB_DUPLI_FLAG_VIEWPORT | OB_DUPLI_FLAG_RENDER;

	/* NT fluid sim defaults */
	ob->fluidsimSettings = NULL;

	BLI_listbase_clear(&ob->pc_ids);

	/* Animation Visualization defaults */
	animviz_settings_init(&ob->avs);

	ob->display.flag = OB_SHOW_SHADOW;
}

/* more general add: creates minimum required data, but without vertices etc. */
Object *BKE_object_add_only_object(Main *bmain, int type, const char *name)
{
	Object *ob;

	if (!name)
		name = get_obdata_defname(type);

	ob = BKE_libblock_alloc(bmain, ID_OB, name, 0);

	/* We increase object user count when linking to Collections. */
	id_us_min(&ob->id);

	/* default object vars */
	ob->type = type;

	BKE_object_init(ob);

	return ob;
}

<<<<<<< HEAD

static Object *object_add_common(Main *bmain, ViewLayer *view_layer, int type, const char *name)
=======
/* general add: to scene, with layer from area and default name */
/* creates minimum required data, but without vertices etc. */
Object *BKE_object_add(Main *bmain, Scene *scene, int type, const char *name)
>>>>>>> 16b07fb0
{
	Object *ob;

	ob = BKE_object_add_only_object(bmain, type, name);
	ob->data = BKE_object_obdata_add_from_type(bmain, type, name);
	BKE_view_layer_base_deselect_all(view_layer);

	DEG_id_tag_update_ex(bmain, &ob->id, OB_RECALC_OB | OB_RECALC_DATA | OB_RECALC_TIME);
	return ob;
}

/**
 * General add: to scene, with layer from area and default name
 *
 * Object is added to the active Collection.
 * If there is no linked collection to the active ViewLayer we create a new one.
 */
/* creates minimum required data, but without vertices etc. */
Object *BKE_object_add(
        Main *bmain, Scene *UNUSED(scene), ViewLayer *view_layer,
        int type, const char *name)
{
	Object *ob;
	Base *base;
	LayerCollection *layer_collection;

	ob = object_add_common(bmain, view_layer, type, name);

	layer_collection = BKE_layer_collection_get_active(view_layer);
	BKE_collection_object_add(bmain, layer_collection->collection, ob);

	base = BKE_view_layer_base_find(view_layer, ob);
	BKE_view_layer_base_select(view_layer, base);

	return ob;
}

/**
 * Add a new object, using another one as a reference
 *
 * \param ob_src object to use to determine the collections of the new object.
 */
Object *BKE_object_add_from(
        Main *bmain, Scene *scene, ViewLayer *view_layer,
        int type, const char *name, Object *ob_src)
{
	Object *ob;
	Base *base;

	ob = object_add_common(bmain, view_layer, type, name);
	BKE_collection_object_add_from(bmain, scene, ob_src, ob);

	base = BKE_view_layer_base_find(view_layer, ob);
	BKE_view_layer_base_select(view_layer, base);

	return ob;
}

/**
 * Add a new object, but assign the given datablock as the ob->data
 * for the newly created object.
 *
 * \param data The datablock to assign as ob->data for the new object.
 *             This is assumed to be of the correct type.
 * \param do_id_user If true, id_us_plus() will be called on data when
 *                 assigning it to the object.
 */
Object *BKE_object_add_for_data(
        Main *bmain, ViewLayer *view_layer,
        int type, const char *name, ID *data, bool do_id_user)
{
	Object *ob;
	Base *base;
	LayerCollection *layer_collection;

	/* same as object_add_common, except we don't create new ob->data */
	ob = BKE_object_add_only_object(bmain, type, name);
	ob->data = data;
	if (do_id_user) id_us_plus(data);

	BKE_view_layer_base_deselect_all(view_layer);
	DEG_id_tag_update_ex(bmain, &ob->id, OB_RECALC_OB | OB_RECALC_DATA | OB_RECALC_TIME);

	layer_collection = BKE_layer_collection_get_active(view_layer);
	BKE_collection_object_add(bmain, layer_collection->collection, ob);

	base = BKE_view_layer_base_find(view_layer, ob);
	BKE_view_layer_base_select(view_layer, base);

	return ob;
}


void BKE_object_copy_softbody(struct Object *ob_dst, const struct Object *ob_src, const int flag)
{
	SoftBody *sb = ob_src->soft;
	SoftBody *sbn;
	bool tagged_no_main = ob_dst->id.tag & LIB_TAG_NO_MAIN;

	ob_dst->softflag = ob_src->softflag;
	if (sb == NULL) {
		ob_dst->soft = NULL;
		return;
	}

	sbn = MEM_dupallocN(sb);

	if ((flag & LIB_ID_COPY_CACHES) == 0) {
		sbn->totspring = sbn->totpoint = 0;
		sbn->bpoint = NULL;
		sbn->bspring = NULL;
	}
	else {
		sbn->totspring = sb->totspring;
		sbn->totpoint = sb->totpoint;

		if (sbn->bpoint) {
			int i;

			sbn->bpoint = MEM_dupallocN(sbn->bpoint);

			for (i = 0; i < sbn->totpoint; i++) {
				if (sbn->bpoint[i].springs)
					sbn->bpoint[i].springs = MEM_dupallocN(sbn->bpoint[i].springs);
			}
		}

		if (sb->bspring)
			sbn->bspring = MEM_dupallocN(sb->bspring);
	}

	sbn->keys = NULL;
	sbn->totkey = sbn->totpointkey = 0;

	sbn->scratch = NULL;

	if (tagged_no_main == 0) {
		sbn->shared = MEM_dupallocN(sb->shared);
		sbn->shared->pointcache = BKE_ptcache_copy_list(&sbn->shared->ptcaches, &sb->shared->ptcaches, flag);
	}

	if (sb->effector_weights)
		sbn->effector_weights = MEM_dupallocN(sb->effector_weights);

	ob_dst->soft = sbn;
}

ParticleSystem *BKE_object_copy_particlesystem(ParticleSystem *psys, const int flag)
{
	ParticleSystem *psysn = MEM_dupallocN(psys);

	psys_copy_particles(psysn, psys);

	if (psys->clmd) {
		psysn->clmd = (ClothModifierData *)modifier_new(eModifierType_Cloth);
		modifier_copyData_ex((ModifierData *)psys->clmd, (ModifierData *)psysn->clmd, flag);
		psys->hair_in_mesh = psys->hair_out_mesh = NULL;
	}

	BLI_duplicatelist(&psysn->targets, &psys->targets);

	psysn->pathcache = NULL;
	psysn->childcache = NULL;
	psysn->edit = NULL;
	psysn->pdd = NULL;
	psysn->effectors = NULL;
	psysn->tree = NULL;
	psysn->bvhtree = NULL;
	psysn->batch_cache = NULL;

	BLI_listbase_clear(&psysn->pathcachebufs);
	BLI_listbase_clear(&psysn->childcachebufs);

	psysn->pointcache = BKE_ptcache_copy_list(&psysn->ptcaches, &psys->ptcaches, flag);

	/* XXX - from reading existing code this seems correct but intended usage of
	 * pointcache should /w cloth should be added in 'ParticleSystem' - campbell */
	if (psysn->clmd) {
		psysn->clmd->point_cache = psysn->pointcache;
	}

	if ((flag & LIB_ID_CREATE_NO_USER_REFCOUNT) == 0) {
		id_us_plus((ID *)psysn->part);
	}

	return psysn;
}

void BKE_object_copy_particlesystems(Object *ob_dst, const Object *ob_src, const int flag)
{
	ParticleSystem *psys, *npsys;
	ModifierData *md;

	if (ob_dst->type != OB_MESH) {
		/* currently only mesh objects can have soft body */
		return;
	}

	BLI_listbase_clear(&ob_dst->particlesystem);
	for (psys = ob_src->particlesystem.first; psys; psys = psys->next) {
		npsys = BKE_object_copy_particlesystem(psys, flag);

		BLI_addtail(&ob_dst->particlesystem, npsys);

		/* need to update particle modifiers too */
		for (md = ob_dst->modifiers.first; md; md = md->next) {
			if (md->type == eModifierType_ParticleSystem) {
				ParticleSystemModifierData *psmd = (ParticleSystemModifierData *)md;
				if (psmd->psys == psys)
					psmd->psys = npsys;
			}
			else if (md->type == eModifierType_DynamicPaint) {
				DynamicPaintModifierData *pmd = (DynamicPaintModifierData *)md;
				if (pmd->brush) {
					if (pmd->brush->psys == psys) {
						pmd->brush->psys = npsys;
					}
				}
			}
			else if (md->type == eModifierType_Smoke) {
				SmokeModifierData *smd = (SmokeModifierData *) md;

				if (smd->type == MOD_SMOKE_TYPE_FLOW) {
					if (smd->flow) {
						if (smd->flow->psys == psys)
							smd->flow->psys = npsys;
					}
				}
			}
		}
	}
}

static void copy_object_pose(Object *obn, const Object *ob, const int flag)
{
	bPoseChannel *chan;

	/* note: need to clear obn->pose pointer first, so that BKE_pose_copy_data works (otherwise there's a crash) */
	obn->pose = NULL;
	BKE_pose_copy_data_ex(&obn->pose, ob->pose, flag, true);  /* true = copy constraints */

	for (chan = obn->pose->chanbase.first; chan; chan = chan->next) {
		bConstraint *con;

		chan->flag &= ~(POSE_LOC | POSE_ROT | POSE_SIZE);

		/* XXX Remapping object pointing onto itself should be handled by generic BKE_library_remap stuff, but...
		 *     the flush_constraint_targets callback am not sure about, so will delay that for now. */
		for (con = chan->constraints.first; con; con = con->next) {
			const bConstraintTypeInfo *cti = BKE_constraint_typeinfo_get(con);
			ListBase targets = {NULL, NULL};
			bConstraintTarget *ct;

			if (cti && cti->get_constraint_targets) {
				cti->get_constraint_targets(con, &targets);

				for (ct = targets.first; ct; ct = ct->next) {
					if (ct->tar == ob)
						ct->tar = obn;
				}

				if (cti->flush_constraint_targets)
					cti->flush_constraint_targets(con, &targets, 0);
			}
		}
	}
}

static void copy_object_lod(Object *obn, const Object *ob, const int UNUSED(flag))
{
	BLI_duplicatelist(&obn->lodlevels, &ob->lodlevels);

	obn->currentlod = (LodLevel *)obn->lodlevels.first;
}

bool BKE_object_pose_context_check(const Object *ob)
{
	if ((ob) &&
	    (ob->type == OB_ARMATURE) &&
	    (ob->pose) &&
	    (ob->mode & OB_MODE_POSE))
	{
		return true;
	}
	else {
		return false;
	}
}

Object *BKE_object_pose_armature_get(Object *ob)
{
	if (ob == NULL)
		return NULL;

	if (BKE_object_pose_context_check(ob))
		return ob;

	ob = modifiers_isDeformedByArmature(ob);

	/* Only use selected check when non-active. */
	if (BKE_object_pose_context_check(ob))
		return ob;

	return NULL;
}

Object *BKE_object_pose_armature_get_visible(Object *ob, ViewLayer *view_layer)
{
	Object *ob_armature = BKE_object_pose_armature_get(ob);
	if (ob_armature) {
		Base *base = BKE_view_layer_base_find(view_layer, ob_armature);
		if (base) {
			if (BASE_VISIBLE(base)) {
				return ob_armature;
			}
		}
	}
	return NULL;
}

/**
 * Access pose array with special check to get pose object when in weight paint mode.
 */
Object **BKE_object_pose_array_get_ex(ViewLayer *view_layer, uint *r_objects_len, bool unique)
{
	Object *ob_active = OBACT(view_layer);
	Object *ob_pose = BKE_object_pose_armature_get(ob_active);
	Object **objects = NULL;
	if (ob_pose == ob_active) {
		objects = BKE_view_layer_array_from_objects_in_mode(
		        view_layer, r_objects_len, {
		            .object_mode = OB_MODE_POSE,
		            .no_dup_data = unique});
	}
	else if (ob_pose != NULL) {
		*r_objects_len = 1;
		objects = MEM_mallocN(sizeof(*objects), __func__);
		objects[0] = ob_pose;
	}
	else {
		*r_objects_len = 0;
		objects = MEM_mallocN(0, __func__);
	}
	return objects;
}
Object **BKE_object_pose_array_get_unique(ViewLayer *view_layer, uint *r_objects_len)
{
	return BKE_object_pose_array_get_ex(view_layer, r_objects_len, true);
}
Object **BKE_object_pose_array_get(ViewLayer *view_layer, uint *r_objects_len)
{
	return BKE_object_pose_array_get_ex(view_layer, r_objects_len, false);
}

Base **BKE_object_pose_base_array_get_ex(ViewLayer *view_layer, uint *r_bases_len, bool unique)
{
	Base *base_active = BASACT(view_layer);
	Object *ob_pose = base_active ? BKE_object_pose_armature_get(base_active->object) : NULL;
	Base *base_pose = NULL;
	Base **bases = NULL;

	if (base_active) {
		if (ob_pose == base_active->object) {
			base_pose = base_active;
		}
		else {
			base_pose = BKE_view_layer_base_find(view_layer, ob_pose);
		}
	}

	if (base_active && (base_pose == base_active)) {
		bases = BKE_view_layer_array_from_bases_in_mode(
		        view_layer, r_bases_len, {
		            .object_mode = OB_MODE_POSE,
		            .no_dup_data = unique});
	}
	else if (base_pose != NULL) {
		*r_bases_len = 1;
		bases = MEM_mallocN(sizeof(*bases), __func__);
		bases[0] = base_pose;
	}
	else {
		*r_bases_len = 0;
		bases = MEM_mallocN(0, __func__);
	}
	return bases;
}
Base **BKE_object_pose_base_array_get_unique(ViewLayer *view_layer, uint *r_bases_len)
{
	return BKE_object_pose_base_array_get_ex(view_layer, r_bases_len, true);
}
Base **BKE_object_pose_base_array_get(ViewLayer *view_layer, uint *r_bases_len)
{
	return BKE_object_pose_base_array_get_ex(view_layer, r_bases_len, false);
}

void BKE_object_transform_copy(Object *ob_tar, const Object *ob_src)
{
	copy_v3_v3(ob_tar->loc, ob_src->loc);
	copy_v3_v3(ob_tar->rot, ob_src->rot);
	copy_v3_v3(ob_tar->quat, ob_src->quat);
	copy_v3_v3(ob_tar->rotAxis, ob_src->rotAxis);
	ob_tar->rotAngle = ob_src->rotAngle;
	ob_tar->rotmode = ob_src->rotmode;
	copy_v3_v3(ob_tar->size, ob_src->size);
}

/**
 * Only copy internal data of Object ID from source to already allocated/initialized destination.
 * You probably nerver want to use that directly, use id_copy or BKE_id_copy_ex for typical needs.
 *
 * WARNING! This function will not handle ID user count!
 *
 * \param flag  Copying options (see BKE_library.h's LIB_ID_COPY_... flags for more).
 */
void BKE_object_copy_data(Main *bmain, Object *ob_dst, const Object *ob_src, const int flag)
{
	ModifierData *md;
	GpencilModifierData *gmd;
	ShaderFxData *fx;

	/* Do not copy runtime data. */
	BKE_object_runtime_reset(ob_dst);

	/* We never handle usercount here for own data. */
	const int flag_subdata = flag | LIB_ID_CREATE_NO_USER_REFCOUNT;

	if (ob_src->totcol) {
		ob_dst->mat = MEM_dupallocN(ob_src->mat);
		ob_dst->matbits = MEM_dupallocN(ob_src->matbits);
		ob_dst->totcol = ob_src->totcol;
	}

	if (ob_src->iuser) ob_dst->iuser = MEM_dupallocN(ob_src->iuser);

	if (ob_src->bb) ob_dst->bb = MEM_dupallocN(ob_src->bb);

	BLI_listbase_clear(&ob_dst->modifiers);

	for (md = ob_src->modifiers.first; md; md = md->next) {
		ModifierData *nmd = modifier_new(md->type);
		BLI_strncpy(nmd->name, md->name, sizeof(nmd->name));
		modifier_copyData_ex(md, nmd, flag_subdata);
		BLI_addtail(&ob_dst->modifiers, nmd);
	}

	BLI_listbase_clear(&ob_dst->greasepencil_modifiers);

	for (gmd = ob_src->greasepencil_modifiers.first; gmd; gmd = gmd->next) {
		GpencilModifierData *nmd = BKE_gpencil_modifier_new(gmd->type);
		BLI_strncpy(nmd->name, gmd->name, sizeof(nmd->name));
		BKE_gpencil_modifier_copyData_ex(gmd, nmd, flag_subdata);
		BLI_addtail(&ob_dst->greasepencil_modifiers, nmd);
	}

	BLI_listbase_clear(&ob_dst->shader_fx);

	for (fx = ob_src->shader_fx.first; fx; fx = fx->next) {
		ShaderFxData *nfx = BKE_shaderfx_new(fx->type);
		BLI_strncpy(nfx->name, fx->name, sizeof(nfx->name));
		BKE_shaderfx_copyData_ex(fx, nfx, flag_subdata);
		BLI_addtail(&ob_dst->shader_fx, nfx);
	}

	if (ob_src->pose) {
		copy_object_pose(ob_dst, ob_src, flag_subdata);
		/* backwards compat... non-armatures can get poses in older files? */
		if (ob_src->type == OB_ARMATURE) {
			const bool do_pose_id_user = (flag & LIB_ID_CREATE_NO_USER_REFCOUNT) == 0;
			BKE_pose_rebuild(bmain, ob_dst, ob_dst->data, do_pose_id_user);
		}
	}
	defgroup_copy_list(&ob_dst->defbase, &ob_src->defbase);
	BKE_object_facemap_copy_list(&ob_dst->fmaps, &ob_src->fmaps);
	BKE_constraints_copy_ex(&ob_dst->constraints, &ob_src->constraints, flag_subdata, true);

	ob_dst->mode = OB_MODE_OBJECT;
	ob_dst->sculpt = NULL;

	if (ob_src->pd) {
		ob_dst->pd = MEM_dupallocN(ob_src->pd);
		if (ob_dst->pd->rng) {
			ob_dst->pd->rng = MEM_dupallocN(ob_src->pd->rng);
		}
	}
	BKE_object_copy_softbody(ob_dst, ob_src, flag_subdata);
	ob_dst->rigidbody_object = BKE_rigidbody_copy_object(ob_src, flag_subdata);
	ob_dst->rigidbody_constraint = BKE_rigidbody_copy_constraint(ob_src, flag_subdata);

	BKE_object_copy_particlesystems(ob_dst, ob_src, flag_subdata);

	ob_dst->derivedDeform = NULL;
	ob_dst->derivedFinal = NULL;

	BLI_listbase_clear((ListBase *)&ob_dst->drawdata);
	BLI_listbase_clear(&ob_dst->pc_ids);

	/* grease pencil: clean derived data */
	if (ob_dst->type == OB_GPENCIL)
		BKE_gpencil_free_derived_frames(ob_dst->data);

	ob_dst->avs = ob_src->avs;
	ob_dst->mpath = animviz_copy_motionpath(ob_src->mpath);

	copy_object_lod(ob_dst, ob_src, flag_subdata);

	/* Do not copy object's preview (mostly due to the fact renderers create temp copy of objects). */
	if ((flag & LIB_ID_COPY_NO_PREVIEW) == 0 && false) {  /* XXX TODO temp hack */
		BKE_previewimg_id_copy(&ob_dst->id, &ob_src->id);
	}
	else {
		ob_dst->preview = NULL;
	}
}

/* copy objects, will re-initialize cached simulation data */
Object *BKE_object_copy(Main *bmain, const Object *ob)
{
	Object *ob_copy;
	BKE_id_copy_ex(bmain, &ob->id, (ID **)&ob_copy, 0, false);

	/* We increase object user count when linking to Collections. */
	id_us_min(&ob_copy->id);

	return ob_copy;
}

void BKE_object_make_local_ex(Main *bmain, Object *ob, const bool lib_local, const bool clear_proxy)
{
	bool is_local = false, is_lib = false;

	/* - only lib users: do nothing (unless force_local is set)
	 * - only local users: set flag
	 * - mixed: make copy
	 * In case we make a whole lib's content local, we always want to localize, and we skip remapping (done later).
	 */

	if (!ID_IS_LINKED(ob)) {
		return;
	}

	BKE_library_ID_test_usages(bmain, ob, &is_local, &is_lib);

	if (lib_local || is_local) {
		if (!is_lib) {
			id_clear_lib_data(bmain, &ob->id);
			BKE_id_expand_local(bmain, &ob->id);
			if (clear_proxy) {
				if (ob->proxy_from != NULL) {
					ob->proxy_from->proxy = NULL;
					ob->proxy_from->proxy_group = NULL;
				}
				ob->proxy = ob->proxy_from = ob->proxy_group = NULL;
			}
		}
		else {
			Object *ob_new = BKE_object_copy(bmain, ob);

			ob_new->id.us = 0;
			ob_new->proxy = ob_new->proxy_from = ob_new->proxy_group = NULL;

			/* setting newid is mandatory for complex make_lib_local logic... */
			ID_NEW_SET(ob, ob_new);

			if (!lib_local) {
				BKE_libblock_remap(bmain, ob, ob_new, ID_REMAP_SKIP_INDIRECT_USAGE);
			}
		}
	}
}

void BKE_object_make_local(Main *bmain, Object *ob, const bool lib_local)
{
	BKE_object_make_local_ex(bmain, ob, lib_local, true);
}

/* Returns true if the Object is from an external blend file (libdata) */
bool BKE_object_is_libdata(const Object *ob)
{
	return (ob && ID_IS_LINKED(ob));
}

/* Returns true if the Object data is from an external blend file (libdata) */
bool BKE_object_obdata_is_libdata(const Object *ob)
{
	/* Linked objects with local obdata are forbidden! */
	BLI_assert(!ob || !ob->data || (ID_IS_LINKED(ob) ? ID_IS_LINKED(ob->data) : true));
	return (ob && ob->data && ID_IS_LINKED(ob->data));
}

/* *************** PROXY **************** */

/* when you make proxy, ensure the exposed layers are extern */
static void armature_set_id_extern(Object *ob)
{
	bArmature *arm = ob->data;
	bPoseChannel *pchan;
	unsigned int lay = arm->layer_protected;

	for (pchan = ob->pose->chanbase.first; pchan; pchan = pchan->next) {
		if (!(pchan->bone->layer & lay))
			id_lib_extern((ID *)pchan->custom);
	}

}

void BKE_object_copy_proxy_drivers(Object *ob, Object *target)
{
	if ((target->adt) && (target->adt->drivers.first)) {
		FCurve *fcu;

		/* add new animdata block */
		if (!ob->adt)
			ob->adt = BKE_animdata_add_id(&ob->id);

		/* make a copy of all the drivers (for now), then correct any links that need fixing */
		free_fcurves(&ob->adt->drivers);
		copy_fcurves(&ob->adt->drivers, &target->adt->drivers);

		for (fcu = ob->adt->drivers.first; fcu; fcu = fcu->next) {
			ChannelDriver *driver = fcu->driver;
			DriverVar *dvar;

			for (dvar = driver->variables.first; dvar; dvar = dvar->next) {
				/* all drivers */
				DRIVER_TARGETS_LOOPER(dvar)
				{
					if (dtar->id) {
						if ((Object *)dtar->id == target)
							dtar->id = (ID *)ob;
						else {
							/* only on local objects because this causes indirect links
							 * 'a -> b -> c', blend to point directly to a.blend
							 * when a.blend has a proxy thats linked into c.blend  */
							if (!ID_IS_LINKED(ob))
								id_lib_extern((ID *)dtar->id);
						}
					}
				}
				DRIVER_TARGETS_LOOPER_END
			}
		}
	}
}

/* proxy rule: lib_object->proxy_from == the one we borrow from, set temporally while object_update */
/*             local_object->proxy == pointer to library object, saved in files and read */
/*             local_object->proxy_group == pointer to collection dupli-object, saved in files and read */

void BKE_object_make_proxy(Main *bmain, Object *ob, Object *target, Object *cob)
{
	/* paranoia checks */
	if (ID_IS_LINKED(ob) || !ID_IS_LINKED(target)) {
		printf("cannot make proxy\n");
		return;
	}

	ob->proxy = target;
	ob->proxy_group = cob;
	id_lib_extern(&target->id);

	DEG_id_tag_update(&ob->id, OB_RECALC_OB | OB_RECALC_DATA | OB_RECALC_TIME);
	DEG_id_tag_update(&target->id, OB_RECALC_OB | OB_RECALC_DATA | OB_RECALC_TIME);

	/* copy transform
	 * - cob means this proxy comes from a collection, just apply the matrix
	 *   so the object wont move from its dupli-transform.
	 *
	 * - no cob means this is being made from a linked object,
	 *   this is closer to making a copy of the object - in-place. */
	if (cob) {
		ob->rotmode = target->rotmode;
		mul_m4_m4m4(ob->obmat, cob->obmat, target->obmat);
		if (cob->dup_group) { /* should always be true */
			float tvec[3];
			mul_v3_mat3_m4v3(tvec, ob->obmat, cob->dup_group->dupli_ofs);
			sub_v3_v3(ob->obmat[3], tvec);
		}
		BKE_object_apply_mat4(ob, ob->obmat, false, true);
	}
	else {
		BKE_object_transform_copy(ob, target);
		ob->parent = target->parent; /* libdata */
		copy_m4_m4(ob->parentinv, target->parentinv);
	}

	/* copy animdata stuff - drivers only for now... */
	BKE_object_copy_proxy_drivers(ob, target);

	/* skip constraints? */
	/* FIXME: this is considered by many as a bug */

	/* set object type and link to data */
	ob->type = target->type;
	ob->data = target->data;
	id_us_plus((ID *)ob->data);     /* ensures lib data becomes LIB_TAG_EXTERN */

	/* copy vertex groups */
	defgroup_copy_list(&ob->defbase, &target->defbase);

	/* copy material and index information */
	ob->actcol = ob->totcol = 0;
	if (ob->mat) MEM_freeN(ob->mat);
	if (ob->matbits) MEM_freeN(ob->matbits);
	ob->mat = NULL;
	ob->matbits = NULL;
	if ((target->totcol) && (target->mat) && OB_TYPE_SUPPORT_MATERIAL(ob->type)) {
		int i;

		ob->actcol = target->actcol;
		ob->totcol = target->totcol;

		ob->mat = MEM_dupallocN(target->mat);
		ob->matbits = MEM_dupallocN(target->matbits);
		for (i = 0; i < target->totcol; i++) {
			/* don't need to run test_object_materials since we know this object is new and not used elsewhere */
			id_us_plus((ID *)ob->mat[i]);
		}
	}

	/* type conversions */
	if (target->type == OB_ARMATURE) {
		copy_object_pose(ob, target, 0);   /* data copy, object pointers in constraints */
		BKE_pose_rest(ob->pose);            /* clear all transforms in channels */
		BKE_pose_rebuild(bmain, ob, ob->data, true); /* set all internal links */

		armature_set_id_extern(ob);
	}
	else if (target->type == OB_EMPTY) {
		ob->empty_drawtype = target->empty_drawtype;
		ob->empty_drawsize = target->empty_drawsize;
	}

	/* copy IDProperties */
	if (ob->id.properties) {
		IDP_FreeProperty(ob->id.properties);
		MEM_freeN(ob->id.properties);
		ob->id.properties = NULL;
	}
	if (target->id.properties) {
		ob->id.properties = IDP_CopyProperty(target->id.properties);
	}

	/* copy drawtype info */
	ob->dt = target->dt;
}

/**
 * Use with newly created objects to set their size
 * (used to apply scene-scale).
 */
void BKE_object_obdata_size_init(struct Object *ob, const float size)
{
	/* apply radius as a scale to types that support it */
	switch (ob->type) {
		case OB_EMPTY:
		{
			ob->empty_drawsize *= size;
			break;
		}
		case OB_GPENCIL:
		{
			ob->empty_drawsize *= size;
			break;
		}
		case OB_FONT:
		{
			Curve *cu = ob->data;
			cu->fsize *= size;
			break;
		}
		case OB_CAMERA:
		{
			Camera *cam = ob->data;
			cam->drawsize *= size;
			break;
		}
		case OB_LAMP:
		{
			Lamp *lamp = ob->data;
			lamp->dist *= size;
			lamp->area_size  *= size;
			lamp->area_sizey *= size;
			lamp->area_sizez *= size;
			break;
		}
		/* Only lattice (not mesh, curve, mball...),
		 * because its got data when newly added */
		case OB_LATTICE:
		{
			struct Lattice *lt = ob->data;
			float mat[4][4];

			unit_m4(mat);
			scale_m4_fl(mat, size);

			BKE_lattice_transform(lt, (float (*)[4])mat, false);
			break;
		}
	}
}

/* *************** CALC ****************** */

void BKE_object_scale_to_mat3(Object *ob, float mat[3][3])
{
	float vec[3];
	mul_v3_v3v3(vec, ob->size, ob->dscale);
	size_to_mat3(mat, vec);
}

void BKE_object_rot_to_mat3(Object *ob, float mat[3][3], bool use_drot)
{
	float rmat[3][3], dmat[3][3];

	/* 'dmat' is the delta-rotation matrix, which will get (pre)multiplied
	 * with the rotation matrix to yield the appropriate rotation
	 */

	/* rotations may either be quats, eulers (with various rotation orders), or axis-angle */
	if (ob->rotmode > 0) {
		/* euler rotations (will cause gimble lock, but this can be alleviated a bit with rotation orders) */
		eulO_to_mat3(rmat, ob->rot, ob->rotmode);
		eulO_to_mat3(dmat, ob->drot, ob->rotmode);
	}
	else if (ob->rotmode == ROT_MODE_AXISANGLE) {
		/* axis-angle - not really that great for 3D-changing orientations */
		axis_angle_to_mat3(rmat, ob->rotAxis, ob->rotAngle);
		axis_angle_to_mat3(dmat, ob->drotAxis, ob->drotAngle);
	}
	else {
		/* quats are normalized before use to eliminate scaling issues */
		float tquat[4];

		normalize_qt_qt(tquat, ob->quat);
		quat_to_mat3(rmat, tquat);

		normalize_qt_qt(tquat, ob->dquat);
		quat_to_mat3(dmat, tquat);
	}

	/* combine these rotations */
	if (use_drot)
		mul_m3_m3m3(mat, dmat, rmat);
	else
		copy_m3_m3(mat, rmat);
}

void BKE_object_mat3_to_rot(Object *ob, float mat[3][3], bool use_compat)
{
	BLI_ASSERT_UNIT_M3(mat);

	switch (ob->rotmode) {
		case ROT_MODE_QUAT:
		{
			float dquat[4];
			mat3_normalized_to_quat(ob->quat, mat);
			normalize_qt_qt(dquat, ob->dquat);
			invert_qt_normalized(dquat);
			mul_qt_qtqt(ob->quat, dquat, ob->quat);
			break;
		}
		case ROT_MODE_AXISANGLE:
		{
			float quat[4];
			float dquat[4];

			/* without drot we could apply 'mat' directly */
			mat3_normalized_to_quat(quat, mat);
			axis_angle_to_quat(dquat, ob->drotAxis, ob->drotAngle);
			invert_qt_normalized(dquat);
			mul_qt_qtqt(quat, dquat, quat);
			quat_to_axis_angle(ob->rotAxis, &ob->rotAngle, quat);
			break;
		}
		default: /* euler */
		{
			float quat[4];
			float dquat[4];

			/* without drot we could apply 'mat' directly */
			mat3_normalized_to_quat(quat, mat);
			eulO_to_quat(dquat, ob->drot, ob->rotmode);
			invert_qt_normalized(dquat);
			mul_qt_qtqt(quat, dquat, quat);
			/* end drot correction */

			if (use_compat) quat_to_compatible_eulO(ob->rot, ob->rot, ob->rotmode, quat);
			else            quat_to_eulO(ob->rot, ob->rotmode, quat);
			break;
		}
	}
}

void BKE_object_tfm_protected_backup(const Object *ob,
                                     ObjectTfmProtectedChannels *obtfm)
{

#define TFMCPY(_v) (obtfm->_v = ob->_v)
#define TFMCPY3D(_v) copy_v3_v3(obtfm->_v, ob->_v)
#define TFMCPY4D(_v) copy_v4_v4(obtfm->_v, ob->_v)

	TFMCPY3D(loc);
	TFMCPY3D(dloc);
	TFMCPY3D(size);
	TFMCPY3D(dscale);
	TFMCPY3D(rot);
	TFMCPY3D(drot);
	TFMCPY4D(quat);
	TFMCPY4D(dquat);
	TFMCPY3D(rotAxis);
	TFMCPY3D(drotAxis);
	TFMCPY(rotAngle);
	TFMCPY(drotAngle);

#undef TFMCPY
#undef TFMCPY3D
#undef TFMCPY4D

}

void BKE_object_tfm_protected_restore(Object *ob,
                                      const ObjectTfmProtectedChannels *obtfm,
                                      const short protectflag)
{
	unsigned int i;

	for (i = 0; i < 3; i++) {
		if (protectflag & (OB_LOCK_LOCX << i)) {
			ob->loc[i] =  obtfm->loc[i];
			ob->dloc[i] = obtfm->dloc[i];
		}

		if (protectflag & (OB_LOCK_SCALEX << i)) {
			ob->size[i] =  obtfm->size[i];
			ob->dscale[i] = obtfm->dscale[i];
		}

		if (protectflag & (OB_LOCK_ROTX << i)) {
			ob->rot[i] =  obtfm->rot[i];
			ob->drot[i] = obtfm->drot[i];

			ob->quat[i + 1] =  obtfm->quat[i + 1];
			ob->dquat[i + 1] = obtfm->dquat[i + 1];

			ob->rotAxis[i] =  obtfm->rotAxis[i];
			ob->drotAxis[i] = obtfm->drotAxis[i];
		}
	}

	if ((protectflag & OB_LOCK_ROT4D) && (protectflag & OB_LOCK_ROTW)) {
		ob->quat[0] =  obtfm->quat[0];
		ob->dquat[0] = obtfm->dquat[0];

		ob->rotAngle =  obtfm->rotAngle;
		ob->drotAngle = obtfm->drotAngle;
	}
}

void BKE_object_to_mat3(Object *ob, float mat[3][3]) /* no parent */
{
	float smat[3][3];
	float rmat[3][3];
	/*float q1[4];*/

	/* size */
	BKE_object_scale_to_mat3(ob, smat);

	/* rot */
	BKE_object_rot_to_mat3(ob, rmat, true);
	mul_m3_m3m3(mat, rmat, smat);
}

void BKE_object_to_mat4(Object *ob, float mat[4][4])
{
	float tmat[3][3];

	BKE_object_to_mat3(ob, tmat);

	copy_m4_m3(mat, tmat);

	add_v3_v3v3(mat[3], ob->loc, ob->dloc);
}

void BKE_object_matrix_local_get(struct Object *ob, float mat[4][4])
{
	if (ob->parent) {
		float par_imat[4][4];

		BKE_object_get_parent_matrix(NULL, NULL, ob, ob->parent, par_imat);
		invert_m4(par_imat);
		mul_m4_m4m4(mat, par_imat, ob->obmat);
	}
	else {
		copy_m4_m4(mat, ob->obmat);
	}
}

/* extern */
int enable_cu_speed = 1;

/**
 * \param depsgraph: Used for dupli-frame time.
 * \return success if \a mat is set.
 */
static bool ob_parcurve(Depsgraph *depsgraph, Scene *UNUSED(scene), Object *ob, Object *par, float mat[4][4])
{
	Curve *cu = par->data;
	float vec[4], dir[3], quat[4], radius, ctime;

	/* TODO: Make sure this doesn't crash. */
#if 0
	/* only happens on reload file, but violates depsgraph still... fix! */
	if (par->curve_cache == NULL) {
		if (scene == NULL) {
			return false;
		}
		BKE_displist_make_curveTypes(depsgraph, scene, par, 0);
	}
#endif

	if (par->runtime.curve_cache->path == NULL) {
		return false;
	}

	/* catch exceptions: curve paths used as a duplicator */
	if (enable_cu_speed) {
		/* ctime is now a proper var setting of Curve which gets set by Animato like any other var that's animated,
		 * but this will only work if it actually is animated...
		 *
		 * we divide the curvetime calculated in the previous step by the length of the path, to get a time
		 * factor, which then gets clamped to lie within 0.0 - 1.0 range
		 */
		if (cu->pathlen) {
			ctime = cu->ctime / cu->pathlen;
		}
		else {
			ctime = cu->ctime;
		}

		CLAMP(ctime, 0.0f, 1.0f);
	}
	else {
		/* For dupli-frames only */
		if (depsgraph == NULL) {
			return false;
		}

		ctime = DEG_get_ctime(depsgraph);
		if (cu->pathlen) {
			ctime /= cu->pathlen;
		}

		CLAMP(ctime, 0.0f, 1.0f);
	}

	unit_m4(mat);

	/* vec: 4 items! */
	if (where_on_path(par, ctime, vec, dir, (cu->flag & CU_FOLLOW) ? quat : NULL, &radius, NULL)) {

		if (cu->flag & CU_FOLLOW) {
#if 0
			float si, q[4];
			vec_to_quat(quat, dir, ob->trackflag, ob->upflag);

			/* the tilt */
			normalize_v3(dir);
			q[0] = cosf(0.5 * vec[3]);
			si = sinf(0.5 * vec[3]);
			q[1] = -si * dir[0];
			q[2] = -si * dir[1];
			q[3] = -si * dir[2];
			mul_qt_qtqt(quat, q, quat);
#else
			quat_apply_track(quat, ob->trackflag, ob->upflag);
#endif
			normalize_qt(quat);
			quat_to_mat4(mat, quat);
		}

		if (cu->flag & CU_PATH_RADIUS) {
			float tmat[4][4], rmat[4][4];
			scale_m4_fl(tmat, radius);
			mul_m4_m4m4(rmat, tmat, mat);
			copy_m4_m4(mat, rmat);
		}

		copy_v3_v3(mat[3], vec);

	}

	return true;
}

static void ob_parbone(Object *ob, Object *par, float mat[4][4])
{
	bPoseChannel *pchan;
	float vec[3];

	if (par->type != OB_ARMATURE) {
		unit_m4(mat);
		return;
	}

	/* Make sure the bone is still valid */
	pchan = BKE_pose_channel_find_name(par->pose, ob->parsubstr);
	if (!pchan || !pchan->bone) {
		printf("Object %s with Bone parent: bone %s doesn't exist\n", ob->id.name + 2, ob->parsubstr);
		unit_m4(mat);
		return;
	}

	/* get bone transform */
	if (pchan->bone->flag & BONE_RELATIVE_PARENTING) {
		/* the new option uses the root - expected bahaviour, but differs from old... */
		/* XXX check on version patching? */
		copy_m4_m4(mat, pchan->chan_mat);
	}
	else {
		copy_m4_m4(mat, pchan->pose_mat);

		/* but for backwards compatibility, the child has to move to the tail */
		copy_v3_v3(vec, mat[1]);
		mul_v3_fl(vec, pchan->bone->length);
		add_v3_v3(mat[3], vec);
	}
}

static void give_parvert(Object *par, int nr, float vec[3])
{
	zero_v3(vec);

	if (par->type == OB_MESH) {
		Mesh *me = par->data;
		BMEditMesh *em = me->edit_btmesh;
		DerivedMesh *dm;

		dm = (em) ? em->derivedFinal : par->derivedFinal;

		if (dm) {
			int count = 0;
			int numVerts = dm->getNumVerts(dm);

			if (nr < numVerts) {
				bool use_special_ss_case = false;

				if (dm->type == DM_TYPE_CCGDM) {
					ModifierData *md;
					VirtualModifierData virtualModifierData;
					use_special_ss_case = true;
					for (md = modifiers_getVirtualModifierList(par, &virtualModifierData);
					     md != NULL;
					     md = md->next)
					{
						const ModifierTypeInfo *mti = modifierType_getInfo(md->type);
						/* TODO(sergey): Check for disabled modifiers. */
						if (mti->type != eModifierTypeType_OnlyDeform && md->next != NULL) {
							use_special_ss_case = false;
							break;
						}
					}
				}

				if (!use_special_ss_case) {
					/* avoid dm->getVertDataArray() since it allocates arrays in the dm (not thread safe) */
					if (em && dm->type == DM_TYPE_EDITBMESH) {
						if (em->bm->elem_table_dirty & BM_VERT) {
#ifdef VPARENT_THREADING_HACK
							BLI_mutex_lock(&vparent_lock);
							if (em->bm->elem_table_dirty & BM_VERT) {
								BM_mesh_elem_table_ensure(em->bm, BM_VERT);
							}
							BLI_mutex_unlock(&vparent_lock);
#else
							BLI_assert(!"Not safe for threading");
							BM_mesh_elem_table_ensure(em->bm, BM_VERT);
#endif
						}
					}
				}

				if (use_special_ss_case) {
					/* Special case if the last modifier is SS and no constructive modifier are in front of it. */
					CCGDerivedMesh *ccgdm = (CCGDerivedMesh *)dm;
					CCGVert *ccg_vert = ccgSubSurf_getVert(ccgdm->ss, SET_INT_IN_POINTER(nr));
					/* In case we deleted some verts, nr may refer to inexistent one now, see T42557. */
					if (ccg_vert) {
						float *co = ccgSubSurf_getVertData(ccgdm->ss, ccg_vert);
						add_v3_v3(vec, co);
						count++;
					}
				}
				else if (CustomData_has_layer(&dm->vertData, CD_ORIGINDEX) &&
				         !(em && dm->type == DM_TYPE_EDITBMESH))
				{
					int i;

					/* Get the average of all verts with (original index == nr). */
					for (i = 0; i < numVerts; i++) {
						const int *index = dm->getVertData(dm, i, CD_ORIGINDEX);
						if (*index == nr) {
							float co[3];
							dm->getVertCo(dm, i, co);
							add_v3_v3(vec, co);
							count++;
						}
					}
				}
				else {
					if (nr < numVerts) {
						float co[3];
						dm->getVertCo(dm, nr, co);
						add_v3_v3(vec, co);
						count++;
					}
				}
			}

			if (count == 0) {
				/* keep as 0, 0, 0 */
			}
			else if (count > 0) {
				mul_v3_fl(vec, 1.0f / count);
			}
			else {
				/* use first index if its out of range */
				dm->getVertCo(dm, 0, vec);
			}
		}
		else {
			fprintf(stderr,
			        "%s: DerivedMesh is needed to solve parenting, "
			        "object position can be wrong now\n", __func__);
		}
	}
	else if (ELEM(par->type, OB_CURVE, OB_SURF)) {
		ListBase *nurb;

		/* Unless there's some weird depsgraph failure the cache should exist. */
		BLI_assert(par->runtime.curve_cache != NULL);

		if (par->runtime.curve_cache->deformed_nurbs.first != NULL) {
			nurb = &par->runtime.curve_cache->deformed_nurbs;
		}
		else {
			Curve *cu = par->data;
			nurb = BKE_curve_nurbs_get(cu);
		}

		BKE_nurbList_index_get_co(nurb, nr, vec);
	}
	else if (par->type == OB_LATTICE) {
		Lattice *latt  = par->data;
		DispList *dl   = par->runtime.curve_cache ? BKE_displist_find(&par->runtime.curve_cache->disp, DL_VERTS) : NULL;
		float (*co)[3] = dl ? (float (*)[3])dl->verts : NULL;
		int tot;

		if (latt->editlatt) latt = latt->editlatt->latt;

		tot = latt->pntsu * latt->pntsv * latt->pntsw;

		/* ensure dl is correct size */
		BLI_assert(dl == NULL || dl->nr == tot);

		if (nr < tot) {
			if (co) {
				copy_v3_v3(vec, co[nr]);
			}
			else {
				copy_v3_v3(vec, latt->def[nr].vec);
			}
		}
	}
}

static void ob_parvert3(Object *ob, Object *par, float mat[4][4])
{

	/* in local ob space */
	if (OB_TYPE_SUPPORT_PARVERT(par->type)) {
		float cmat[3][3], v1[3], v2[3], v3[3], q[4];

		give_parvert(par, ob->par1, v1);
		give_parvert(par, ob->par2, v2);
		give_parvert(par, ob->par3, v3);

		tri_to_quat(q, v1, v2, v3);
		quat_to_mat3(cmat, q);
		copy_m4_m3(mat, cmat);

		mid_v3_v3v3v3(mat[3], v1, v2, v3);
	}
	else {
		unit_m4(mat);
	}
}


void BKE_object_get_parent_matrix(Depsgraph *depsgraph, Scene *scene, Object *ob, Object *par, float parentmat[4][4])
{
	float tmat[4][4];
	float vec[3];
	bool ok;

	switch (ob->partype & PARTYPE) {
		case PAROBJECT:
			ok = 0;
			if (par->type == OB_CURVE) {
				if ((((Curve *)par->data)->flag & CU_PATH) &&
				    (ob_parcurve(depsgraph, scene, ob, par, tmat)))
				{
					ok = 1;
				}
			}

			if (ok) mul_m4_m4m4(parentmat, par->obmat, tmat);
			else copy_m4_m4(parentmat, par->obmat);

			break;
		case PARBONE:
			ob_parbone(ob, par, tmat);
			mul_m4_m4m4(parentmat, par->obmat, tmat);
			break;

		case PARVERT1:
			unit_m4(parentmat);
			give_parvert(par, ob->par1, vec);
			mul_v3_m4v3(parentmat[3], par->obmat, vec);
			break;
		case PARVERT3:
			ob_parvert3(ob, par, tmat);

			mul_m4_m4m4(parentmat, par->obmat, tmat);
			break;

		case PARSKEL:
			copy_m4_m4(parentmat, par->obmat);
			break;
	}

}

/**
 * \param r_originmat  Optional matrix that stores the space the object is in (without its own matrix applied)
 */
static void solve_parenting(Depsgraph *depsgraph,
                            Scene *scene, Object *ob, Object *par, float obmat[4][4], float slowmat[4][4],
                            float r_originmat[3][3], const bool set_origin)
{
	float totmat[4][4];
	float tmat[4][4];
	float locmat[4][4];

	BKE_object_to_mat4(ob, locmat);

	if (ob->partype & PARSLOW) copy_m4_m4(slowmat, obmat);

	BKE_object_get_parent_matrix(depsgraph, scene, ob, par, totmat);

	/* total */
	mul_m4_m4m4(tmat, totmat, ob->parentinv);
	mul_m4_m4m4(obmat, tmat, locmat);

	if (r_originmat) {
		/* usable originmat */
		copy_m3_m4(r_originmat, tmat);
	}

	/* origin, for help line */
	if (set_origin) {
		if ((ob->partype & PARTYPE) == PARSKEL) {
			copy_v3_v3(ob->orig, par->obmat[3]);
		}
		else {
			copy_v3_v3(ob->orig, totmat[3]);
		}
	}
}

static bool where_is_object_parslow(Object *ob, float obmat[4][4], float slowmat[4][4])
{
	float *fp1, *fp2;
	float fac1, fac2;
	int a;

	/* include framerate */
	fac1 = (1.0f / (1.0f + fabsf(ob->sf)));
	if (fac1 >= 1.0f) return false;
	fac2 = 1.0f - fac1;

	fp1 = obmat[0];
	fp2 = slowmat[0];
	for (a = 0; a < 16; a++, fp1++, fp2++) {
		fp1[0] = fac1 * fp1[0] + fac2 * fp2[0];
	}

	return true;
}

/* note, scene is the active scene while actual_scene is the scene the object resides in */
void BKE_object_where_is_calc_time_ex(
        Depsgraph *depsgraph, Scene *scene, Object *ob, float ctime,
        RigidBodyWorld *rbw, float r_originmat[3][3])
{
	if (ob == NULL) return;

	/* execute drivers only, as animation has already been done */
	BKE_animsys_evaluate_animdata(depsgraph, scene, &ob->id, ob->adt, ctime, ADT_RECALC_DRIVERS);

	if (ob->parent) {
		Object *par = ob->parent;
		float slowmat[4][4];

		/* calculate parent matrix */
		solve_parenting(depsgraph, scene, ob, par, ob->obmat, slowmat, r_originmat, true);

		/* "slow parent" is definitely not threadsafe, and may also give bad results jumping around
		 * An old-fashioned hack which probably doesn't really cut it anymore
		 */
		if (ob->partype & PARSLOW) {
			if (!where_is_object_parslow(ob, ob->obmat, slowmat))
				return;
		}
	}
	else {
		BKE_object_to_mat4(ob, ob->obmat);
	}

	/* try to fall back to the scene rigid body world if none given */
	rbw = rbw ? rbw : scene->rigidbody_world;
	/* read values pushed into RBO from sim/cache... */
	BKE_rigidbody_sync_transforms(rbw, ob, ctime);

	/* solve constraints */
	if (ob->constraints.first && !(ob->transflag & OB_NO_CONSTRAINTS)) {
		bConstraintOb *cob;
		cob = BKE_constraints_make_evalob(depsgraph, scene, ob, NULL, CONSTRAINT_OBTYPE_OBJECT);
		BKE_constraints_solve(depsgraph, &ob->constraints, cob, ctime);
		BKE_constraints_clear_evalob(cob);
	}

	/* set negative scale flag in object */
	if (is_negative_m4(ob->obmat)) ob->transflag |= OB_NEG_SCALE;
	else ob->transflag &= ~OB_NEG_SCALE;
}

void BKE_object_where_is_calc_time(Depsgraph *depsgraph, Scene *scene, Object *ob, float ctime)
{
	BKE_object_where_is_calc_time_ex(depsgraph, scene, ob, ctime, NULL, NULL);
}

/* get object transformation matrix without recalculating dependencies and
 * constraints -- assume dependencies are already solved by depsgraph.
 * no changes to object and it's parent would be done.
 * used for bundles orientation in 3d space relative to parented blender camera */
void BKE_object_where_is_calc_mat4(Depsgraph *depsgraph, Scene *scene, Object *ob, float obmat[4][4])
{

	if (ob->parent) {
		float slowmat[4][4];

		Object *par = ob->parent;

		solve_parenting(depsgraph, scene, ob, par, obmat, slowmat, NULL, false);

		if (ob->partype & PARSLOW)
			where_is_object_parslow(ob, obmat, slowmat);
	}
	else {
		BKE_object_to_mat4(ob, obmat);
	}
}

void BKE_object_where_is_calc_ex(Depsgraph *depsgraph, Scene *scene, RigidBodyWorld *rbw, Object *ob, float r_originmat[3][3])
{
	BKE_object_where_is_calc_time_ex(depsgraph, scene, ob, DEG_get_ctime(depsgraph), rbw, r_originmat);
}
void BKE_object_where_is_calc(Depsgraph *depsgraph, Scene *scene, Object *ob)
{
	BKE_object_where_is_calc_time_ex(depsgraph, scene, ob, DEG_get_ctime(depsgraph), NULL, NULL);
}

/**
 * For calculation of the inverse parent transform, only used for editor.
 *
 * It assumes the object parent is already in the depsgraph.
 * Otherwise, after changing ob->parent you need to call:
 *  DEG_relations_tag_update(bmain);
 *  BKE_scene_graph_update_tagged(depsgraph, bmain);
 */
void BKE_object_workob_calc_parent(Depsgraph *depsgraph, Scene *scene, Object *ob, Object *workob)
{
	Object *ob_eval = DEG_get_evaluated_object(depsgraph, ob);
	BKE_object_workob_clear(workob);

	unit_m4(workob->obmat);
	unit_m4(workob->parentinv);
	unit_m4(workob->constinv);

	/* Since this is used while calculating parenting, at this moment ob_eval->parent is still NULL. */
	workob->parent = DEG_get_evaluated_object(depsgraph, ob->parent);

	workob->trackflag = ob_eval->trackflag;
	workob->upflag = ob_eval->upflag;

	workob->partype = ob_eval->partype;
	workob->par1 = ob_eval->par1;
	workob->par2 = ob_eval->par2;
	workob->par3 = ob_eval->par3;

	workob->constraints = ob_eval->constraints;

	BLI_strncpy(workob->parsubstr, ob_eval->parsubstr, sizeof(workob->parsubstr));

	BKE_object_where_is_calc(depsgraph, scene, workob);
}

/**
 * Applies the global transformation \a mat to the \a ob using a relative parent space if supplied.
 *
 * \param mat the global transformation mat that the object should be set object to.
 * \param parent the parent space in which this object will be set relative to (should probably always be parent_eval).
 * \param use_compat true to ensure that rotations are set using the min difference between the old and new orientation.
 */
void BKE_object_apply_mat4_ex(Object *ob, float mat[4][4], Object *parent, float parentinv[4][4], const bool use_compat)
{
	/* see BKE_pchan_apply_mat4() for the equivalent 'pchan' function */

	float rot[3][3];

	if (parent != NULL) {
		float rmat[4][4], diff_mat[4][4], imat[4][4], parent_mat[4][4];

		BKE_object_get_parent_matrix(NULL, NULL, ob, parent, parent_mat);

		mul_m4_m4m4(diff_mat, parent_mat, parentinv);
		invert_m4_m4(imat, diff_mat);
		mul_m4_m4m4(rmat, imat, mat); /* get the parent relative matrix */

		/* same as below, use rmat rather than mat */
		mat4_to_loc_rot_size(ob->loc, rot, ob->size, rmat);
	}
	else {
		mat4_to_loc_rot_size(ob->loc, rot, ob->size, mat);
	}

	BKE_object_mat3_to_rot(ob, rot, use_compat);

	sub_v3_v3(ob->loc, ob->dloc);

	if (ob->dscale[0] != 0.0f) ob->size[0] /= ob->dscale[0];
	if (ob->dscale[1] != 0.0f) ob->size[1] /= ob->dscale[1];
	if (ob->dscale[2] != 0.0f) ob->size[2] /= ob->dscale[2];

	/* BKE_object_mat3_to_rot handles delta rotations */
}

/* XXX: should be removed after COW operators port to use BKE_object_apply_mat4_ex directly */
void BKE_object_apply_mat4(Object *ob, float mat[4][4], const bool use_compat, const bool use_parent)
{
	BKE_object_apply_mat4_ex(ob, mat, use_parent ? ob->parent : NULL, ob->parentinv, use_compat);
}

BoundBox *BKE_boundbox_alloc_unit(void)
{
	BoundBox *bb;
	const float min[3] = {-1.0f, -1.0f, -1.0f}, max[3] = {1.0f, 1.0f, 1.0f};

	bb = MEM_callocN(sizeof(BoundBox), "OB-BoundBox");
	BKE_boundbox_init_from_minmax(bb, min, max);

	return bb;
}

void BKE_boundbox_init_from_minmax(BoundBox *bb, const float min[3], const float max[3])
{
	bb->vec[0][0] = bb->vec[1][0] = bb->vec[2][0] = bb->vec[3][0] = min[0];
	bb->vec[4][0] = bb->vec[5][0] = bb->vec[6][0] = bb->vec[7][0] = max[0];

	bb->vec[0][1] = bb->vec[1][1] = bb->vec[4][1] = bb->vec[5][1] = min[1];
	bb->vec[2][1] = bb->vec[3][1] = bb->vec[6][1] = bb->vec[7][1] = max[1];

	bb->vec[0][2] = bb->vec[3][2] = bb->vec[4][2] = bb->vec[7][2] = min[2];
	bb->vec[1][2] = bb->vec[2][2] = bb->vec[5][2] = bb->vec[6][2] = max[2];
}

void BKE_boundbox_calc_center_aabb(const BoundBox *bb, float r_cent[3])
{
	r_cent[0] = 0.5f * (bb->vec[0][0] + bb->vec[4][0]);
	r_cent[1] = 0.5f * (bb->vec[0][1] + bb->vec[2][1]);
	r_cent[2] = 0.5f * (bb->vec[0][2] + bb->vec[1][2]);
}

void BKE_boundbox_calc_size_aabb(const BoundBox *bb, float r_size[3])
{
	r_size[0] = 0.5f * fabsf(bb->vec[0][0] - bb->vec[4][0]);
	r_size[1] = 0.5f * fabsf(bb->vec[0][1] - bb->vec[2][1]);
	r_size[2] = 0.5f * fabsf(bb->vec[0][2] - bb->vec[1][2]);
}

void BKE_boundbox_minmax(const BoundBox *bb, float obmat[4][4], float r_min[3], float r_max[3])
{
	int i;
	for (i = 0; i < 8; i++) {
		float vec[3];
		mul_v3_m4v3(vec, obmat, bb->vec[i]);
		minmax_v3v3_v3(r_min, r_max, vec);
	}
}

BoundBox *BKE_object_boundbox_get(Object *ob)
{
	BoundBox *bb = NULL;

	if (ob->type == OB_MESH) {
		bb = BKE_mesh_boundbox_get(ob);
	}
	else if (ELEM(ob->type, OB_CURVE, OB_SURF, OB_FONT)) {
		bb = BKE_curve_boundbox_get(ob);
	}
	else if (ob->type == OB_MBALL) {
		bb = ob->bb;
	}
	else if (ob->type == OB_LATTICE) {
		bb = BKE_lattice_boundbox_get(ob);
	}
	else if (ob->type == OB_ARMATURE) {
		bb = BKE_armature_boundbox_get(ob);
	}
	return bb;
}

/* used to temporally disable/enable boundbox */
void BKE_object_boundbox_flag(Object *ob, int flag, const bool set)
{
	BoundBox *bb = BKE_object_boundbox_get(ob);
	if (bb) {
		if (set) bb->flag |= flag;
		else bb->flag &= ~flag;
	}
}

void BKE_object_dimensions_get(Object *ob, float vec[3])
{
	BoundBox *bb = NULL;

	bb = BKE_object_boundbox_get(ob);
	if (bb) {
		float scale[3];

		mat4_to_size(scale, ob->obmat);

		vec[0] = fabsf(scale[0]) * (bb->vec[4][0] - bb->vec[0][0]);
		vec[1] = fabsf(scale[1]) * (bb->vec[2][1] - bb->vec[0][1]);
		vec[2] = fabsf(scale[2]) * (bb->vec[1][2] - bb->vec[0][2]);
	}
	else {
		zero_v3(vec);
	}
}

void BKE_object_dimensions_set(Object *ob, const float value[3])
{
	BoundBox *bb = NULL;

	bb = BKE_object_boundbox_get(ob);
	if (bb) {
		float scale[3], len[3];

		mat4_to_size(scale, ob->obmat);

		len[0] = bb->vec[4][0] - bb->vec[0][0];
		len[1] = bb->vec[2][1] - bb->vec[0][1];
		len[2] = bb->vec[1][2] - bb->vec[0][2];

		if (len[0] > 0.f) ob->size[0] = value[0] / len[0];
		if (len[1] > 0.f) ob->size[1] = value[1] / len[1];
		if (len[2] > 0.f) ob->size[2] = value[2] / len[2];
	}
}

void BKE_object_minmax(Object *ob, float min_r[3], float max_r[3], const bool use_hidden)
{
	BoundBox bb;
	float vec[3];
	bool changed = false;

	switch (ob->type) {
		case OB_CURVE:
		case OB_FONT:
		case OB_SURF:
		{
			bb = *BKE_curve_boundbox_get(ob);
			BKE_boundbox_minmax(&bb, ob->obmat, min_r, max_r);
			changed = true;
			break;
		}
		case OB_LATTICE:
		{
			Lattice *lt = ob->data;
			BPoint *bp = lt->def;
			int u, v, w;

			for (w = 0; w < lt->pntsw; w++) {
				for (v = 0; v < lt->pntsv; v++) {
					for (u = 0; u < lt->pntsu; u++, bp++) {
						mul_v3_m4v3(vec, ob->obmat, bp->vec);
						minmax_v3v3_v3(min_r, max_r, vec);
					}
				}
			}
			changed = true;
			break;
		}
		case OB_ARMATURE:
		{
			changed = BKE_pose_minmax(ob, min_r, max_r, use_hidden, false);
			break;
		}
		case OB_MESH:
		{
			Mesh *me = BKE_mesh_from_object(ob);

			if (me) {
				bb = *BKE_mesh_boundbox_get(ob);
				BKE_boundbox_minmax(&bb, ob->obmat, min_r, max_r);
				changed = true;
			}
			break;
		}
		case OB_MBALL:
		{
			float ob_min[3], ob_max[3];

			changed = BKE_mball_minmax_ex(ob->data, ob_min, ob_max, ob->obmat, 0);
			if (changed) {
				minmax_v3v3_v3(min_r, max_r, ob_min);
				minmax_v3v3_v3(min_r, max_r, ob_max);
			}
			break;
		}
	}

	if (changed == false) {
		float size[3];

		copy_v3_v3(size, ob->size);
		if ((ob->type == OB_EMPTY) || (ob->type == OB_GPENCIL)) {
			mul_v3_fl(size, ob->empty_drawsize);
		}

		minmax_v3v3_v3(min_r, max_r, ob->obmat[3]);

		copy_v3_v3(vec, ob->obmat[3]);
		add_v3_v3(vec, size);
		minmax_v3v3_v3(min_r, max_r, vec);

		copy_v3_v3(vec, ob->obmat[3]);
		sub_v3_v3(vec, size);
		minmax_v3v3_v3(min_r, max_r, vec);
	}
}

void BKE_object_empty_draw_type_set(Object *ob, const int value)
{
	ob->empty_drawtype = value;

	if (ob->type == OB_EMPTY && ob->empty_drawtype == OB_EMPTY_IMAGE) {
		if (!ob->iuser) {
			ob->iuser = MEM_callocN(sizeof(ImageUser), "image user");
			ob->iuser->ok = 1;
			ob->iuser->flag |= IMA_ANIM_ALWAYS;
			ob->iuser->frames = 100;
			ob->iuser->sfra = 1;
		}
	}
	else {
		if (ob->iuser) {
			MEM_freeN(ob->iuser);
			ob->iuser = NULL;
		}
	}
}

bool BKE_object_minmax_dupli(Depsgraph *depsgraph, Scene *scene, Object *ob, float r_min[3], float r_max[3], const bool use_hidden)
{
	bool ok = false;
	if ((ob->transflag & OB_DUPLI) == 0) {
		return ok;
	}
	else {
		ListBase *lb;
		DupliObject *dob;
		lb = object_duplilist(depsgraph, scene, ob);
		for (dob = lb->first; dob; dob = dob->next) {
			if ((use_hidden == false) && (dob->no_draw != 0)) {
				/* pass */
			}
			else {
				BoundBox *bb = BKE_object_boundbox_get(dob->ob);

				if (bb) {
					int i;
					for (i = 0; i < 8; i++) {
						float vec[3];
						mul_v3_m4v3(vec, dob->mat, bb->vec[i]);
						minmax_v3v3_v3(r_min, r_max, vec);
					}

					ok = true;
				}
			}
		}
		free_object_duplilist(lb);  /* does restore */
	}

	return ok;
}

void BKE_object_foreach_display_point(
        Object *ob, float obmat[4][4],
        void (*func_cb)(const float[3], void *), void *user_data)
{
	float co[3];

	if (ob->runtime.mesh_eval) {
		const Mesh *me = ob->runtime.mesh_eval;
		const MVert *mv = me->mvert;
		const int totvert = me->totvert;
		for (int i = 0; i < totvert; i++, mv++) {
			mul_v3_m4v3(co, obmat, mv->co);
			func_cb(co, user_data);
		}
	}
	else if (ob->runtime.curve_cache && ob->runtime.curve_cache->disp.first) {
		DispList *dl;

		for (dl = ob->runtime.curve_cache->disp.first; dl; dl = dl->next) {
			const float *v3 = dl->verts;
			int totvert = dl->nr;
			int i;

			for (i = 0; i < totvert; i++, v3 += 3) {
				mul_v3_m4v3(co, obmat, v3);
				func_cb(co, user_data);
			}
		}
	}
}

void BKE_scene_foreach_display_point(
        Depsgraph *depsgraph,
        void (*func_cb)(const float[3], void *), void *user_data)
{
	DEG_OBJECT_ITER_BEGIN(
	        depsgraph, ob,
	        DEG_ITER_OBJECT_FLAG_LINKED_DIRECTLY |
	        DEG_ITER_OBJECT_FLAG_VISIBLE |
	        DEG_ITER_OBJECT_FLAG_DUPLI)
	{
		if ((ob->base_flag & BASE_SELECTED) != 0) {
			BKE_object_foreach_display_point(ob, ob->obmat, func_cb, user_data);
		}
	}
	DEG_OBJECT_ITER_END;
}

/* copied from DNA_object_types.h */
typedef struct ObTfmBack {
	float loc[3], dloc[3], orig[3];
	float size[3], dscale[3];   /* scale and delta scale */
	float rot[3], drot[3];      /* euler rotation */
	float quat[4], dquat[4];    /* quaternion rotation */
	float rotAxis[3], drotAxis[3];  /* axis angle rotation - axis part */
	float rotAngle, drotAngle;  /* axis angle rotation - angle part */
	float obmat[4][4];      /* final worldspace matrix with constraints & animsys applied */
	float parentinv[4][4]; /* inverse result of parent, so that object doesn't 'stick' to parent */
	float constinv[4][4]; /* inverse result of constraints. doesn't include effect of parent or object local transform */
	float imat[4][4];   /* inverse matrix of 'obmat' for during render, temporally: ipokeys of transform  */
} ObTfmBack;

void *BKE_object_tfm_backup(Object *ob)
{
	ObTfmBack *obtfm = MEM_mallocN(sizeof(ObTfmBack), "ObTfmBack");
	copy_v3_v3(obtfm->loc, ob->loc);
	copy_v3_v3(obtfm->dloc, ob->dloc);
	copy_v3_v3(obtfm->orig, ob->orig);
	copy_v3_v3(obtfm->size, ob->size);
	copy_v3_v3(obtfm->dscale, ob->dscale);
	copy_v3_v3(obtfm->rot, ob->rot);
	copy_v3_v3(obtfm->drot, ob->drot);
	copy_qt_qt(obtfm->quat, ob->quat);
	copy_qt_qt(obtfm->dquat, ob->dquat);
	copy_v3_v3(obtfm->rotAxis, ob->rotAxis);
	copy_v3_v3(obtfm->drotAxis, ob->drotAxis);
	obtfm->rotAngle = ob->rotAngle;
	obtfm->drotAngle = ob->drotAngle;
	copy_m4_m4(obtfm->obmat, ob->obmat);
	copy_m4_m4(obtfm->parentinv, ob->parentinv);
	copy_m4_m4(obtfm->constinv, ob->constinv);
	copy_m4_m4(obtfm->imat, ob->imat);

	return (void *)obtfm;
}

void BKE_object_tfm_restore(Object *ob, void *obtfm_pt)
{
	ObTfmBack *obtfm = (ObTfmBack *)obtfm_pt;
	copy_v3_v3(ob->loc, obtfm->loc);
	copy_v3_v3(ob->dloc, obtfm->dloc);
	copy_v3_v3(ob->orig, obtfm->orig);
	copy_v3_v3(ob->size, obtfm->size);
	copy_v3_v3(ob->dscale, obtfm->dscale);
	copy_v3_v3(ob->rot, obtfm->rot);
	copy_v3_v3(ob->drot, obtfm->drot);
	copy_qt_qt(ob->quat, obtfm->quat);
	copy_qt_qt(ob->dquat, obtfm->dquat);
	copy_v3_v3(ob->rotAxis, obtfm->rotAxis);
	copy_v3_v3(ob->drotAxis, obtfm->drotAxis);
	ob->rotAngle = obtfm->rotAngle;
	ob->drotAngle = obtfm->drotAngle;
	copy_m4_m4(ob->obmat, obtfm->obmat);
	copy_m4_m4(ob->parentinv, obtfm->parentinv);
	copy_m4_m4(ob->constinv, obtfm->constinv);
	copy_m4_m4(ob->imat, obtfm->imat);
}

bool BKE_object_parent_loop_check(const Object *par, const Object *ob)
{
	/* test if 'ob' is a parent somewhere in par's parents */
	if (par == NULL) return false;
	if (ob == par) return true;
	return BKE_object_parent_loop_check(par->parent, ob);
}

static void object_handle_update_proxy(Depsgraph *depsgraph,
                                       Scene *scene,
                                       Object *object,
                                       const bool do_proxy_update)
{
	/* The case when this is a collection proxy, object_update is called in collection.c */
	if (object->proxy == NULL) {
		return;
	}
	/* set pointer in library proxy target, for copying, but restore it */
	object->proxy->proxy_from = object;
	// printf("set proxy pointer for later collection stuff %s\n", ob->id.name);

	/* the no-group proxy case, we call update */
	if (object->proxy_group == NULL) {
		if (do_proxy_update) {
			// printf("call update, lib ob %s proxy %s\n", ob->proxy->id.name, ob->id.name);
			BKE_object_handle_update(depsgraph, scene, object->proxy);
		}
	}
}

/* proxy rule: lib_object->proxy_from == the one we borrow from, only set temporal and cleared here */
/*           local_object->proxy      == pointer to library object, saved in files and read */

/* function below is polluted with proxy exceptions, cleanup will follow! */

/* the main object update call, for object matrix, constraints, keys and displist (modifiers) */
/* requires flags to be set! */
/* Ideally we shouldn't have to pass the rigid body world, but need bigger restructuring to avoid id */
void BKE_object_handle_update_ex(Depsgraph *depsgraph,
                                 Scene *scene, Object *ob,
                                 RigidBodyWorld *rbw,
                                 const bool do_proxy_update)
{
	const ID *object_data = ob->data;
	const bool recalc_object = (ob->id.recalc & ID_RECALC) != 0;
	const bool recalc_data =
	        (object_data != NULL) ? ((object_data->recalc & ID_RECALC_ALL) != 0)
	                              : 0;
	if (!recalc_object && ! recalc_data) {
		object_handle_update_proxy(depsgraph, scene, ob, do_proxy_update);
		return;
	}
	/* Speed optimization for animation lookups. */
	if (ob->pose != NULL) {
		BKE_pose_channels_hash_make(ob->pose);
		if (ob->pose->flag & POSE_CONSTRAINTS_NEED_UPDATE_FLAGS) {
			BKE_pose_update_constraint_flags(ob->pose);
		}
	}
	if (recalc_data) {
		if (ob->type == OB_ARMATURE) {
			/* this happens for reading old files and to match library armatures
			 * with poses we do it ahead of BKE_object_where_is_calc to ensure animation
			 * is evaluated on the rebuilt pose, otherwise we get incorrect poses
			 * on file load */
			if (ob->pose == NULL || (ob->pose->flag & POSE_RECALC)) {
				/* No need to pass bmain here, we assume we do not need to rebuild DEG from here... */
				BKE_pose_rebuild(NULL, ob, ob->data, true);
			}
		}
	}
	/* XXX new animsys warning: depsgraph tag OB_RECALC_DATA should not skip drivers,
	 * which is only in BKE_object_where_is_calc now */
	/* XXX: should this case be OB_RECALC_OB instead? */
	if (recalc_object || recalc_data) {
		if (G.debug & G_DEBUG_DEPSGRAPH_EVAL) {
			printf("recalcob %s\n", ob->id.name + 2);
		}
		/* Handle proxy copy for target. */
		if (!BKE_object_eval_proxy_copy(depsgraph, ob)) {
			BKE_object_where_is_calc_ex(depsgraph, scene, rbw, ob, NULL);
		}
	}

	if (recalc_data) {
		BKE_object_handle_data_update(depsgraph, scene, ob);
	}

	ob->id.recalc &= ID_RECALC_ALL;

	object_handle_update_proxy(depsgraph, scene, ob, do_proxy_update);
}

/* WARNING: "scene" here may not be the scene object actually resides in.
 * When dealing with background-sets, "scene" is actually the active scene.
 * e.g. "scene" <-- set 1 <-- set 2 ("ob" lives here) <-- set 3 <-- ... <-- set n
 * rigid bodies depend on their world so use BKE_object_handle_update_ex() to also pass along the corrent rigid body world
 */
void BKE_object_handle_update(Depsgraph *depsgraph, Scene *scene, Object *ob)
{
	BKE_object_handle_update_ex(depsgraph, scene, ob, NULL, true);
}

void BKE_object_sculpt_modifiers_changed(Object *ob)
{
	SculptSession *ss = ob->sculpt;

	if (ss && ss->building_vp_handle == false) {
		if (!ss->cache) {
			/* we free pbvh on changes, except during sculpt since it can't deal with
			 * changing PVBH node organization, we hope topology does not change in
			 * the meantime .. weak */
			if (ss->pbvh) {
				BKE_pbvh_free(ss->pbvh);
				ss->pbvh = NULL;
			}

			BKE_sculptsession_free_deformMats(ob->sculpt);

			/* In vertex/weight paint, force maps to be rebuilt. */
			BKE_sculptsession_free_vwpaint_data(ob->sculpt);
		}
		else {
			PBVHNode **nodes;
			int n, totnode;

			BKE_pbvh_search_gather(ss->pbvh, NULL, NULL, &nodes, &totnode);

			for (n = 0; n < totnode; n++)
				BKE_pbvh_node_mark_update(nodes[n]);

			MEM_freeN(nodes);
		}
	}
}

int BKE_object_obdata_texspace_get(Object *ob, short **r_texflag, float **r_loc, float **r_size, float **r_rot)
{

	if (ob->data == NULL)
		return 0;

	switch (GS(((ID *)ob->data)->name)) {
		case ID_ME:
		{
			BKE_mesh_texspace_get_reference((Mesh *)ob->data, r_texflag, r_loc, r_rot, r_size);
			break;
		}
		case ID_CU:
		{
			Curve *cu = ob->data;
			if (cu->bb == NULL || (cu->bb->flag & BOUNDBOX_DIRTY)) {
				BKE_curve_texspace_calc(cu);
			}
			if (r_texflag) *r_texflag = &cu->texflag;
			if (r_loc) *r_loc = cu->loc;
			if (r_size) *r_size = cu->size;
			if (r_rot) *r_rot = cu->rot;
			break;
		}
		case ID_MB:
		{
			MetaBall *mb = ob->data;
			if (r_texflag) *r_texflag = &mb->texflag;
			if (r_loc) *r_loc = mb->loc;
			if (r_size) *r_size = mb->size;
			if (r_rot) *r_rot = mb->rot;
			break;
		}
		default:
			return 0;
	}
	return 1;
}

/** Get evaluated mesh for given (main, original) object and depsgraph. */
Mesh *BKE_object_get_evaluated_mesh(const Depsgraph *depsgraph, Object *ob)
{
	Object *ob_eval = DEG_get_evaluated_object(depsgraph, ob);
	return ob_eval->runtime.mesh_eval;
}

/* Get object's mesh with all modifiers applied. */
Mesh *BKE_object_get_final_mesh(Object *object)
{
	if (object->runtime.mesh_eval != NULL) {
		BLI_assert((object->id.tag & LIB_TAG_COPIED_ON_WRITE) != 0);
		BLI_assert(object->runtime.mesh_eval == object->data);
		BLI_assert((object->runtime.mesh_eval->id.tag & LIB_TAG_COPIED_ON_WRITE_EVAL_RESULT) != 0);
		return object->runtime.mesh_eval;
	}
	/* Wasn't evaluated yet. */
	return object->data;
}

/* Get mesh which is not affected by modifiers:
 * - For original objects it will be same as object->data, and it is a mesh
 *   which is in the corresponding bmain.
 * - For copied-on-write objects it will give pointer to a copied-on-write
 *   mesh which corresponds to original object's mesh.
 */
Mesh *BKE_object_get_pre_modified_mesh(Object *object)
{
	if (object->runtime.mesh_orig != NULL) {
		BLI_assert(object->id.tag & LIB_TAG_COPIED_ON_WRITE);
		BLI_assert(object->id.orig_id != NULL);
		BLI_assert(object->runtime.mesh_orig->id.orig_id == ((Object *)object->id.orig_id)->data);
		Mesh *result = object->runtime.mesh_orig;
		BLI_assert((result->id.tag & LIB_TAG_COPIED_ON_WRITE) != 0);
		BLI_assert((result->id.tag & LIB_TAG_COPIED_ON_WRITE_EVAL_RESULT) == 0);
		return result;
	}
	BLI_assert((object->id.tag & LIB_TAG_COPIED_ON_WRITE) == 0);
	return object->data;
}

/* Get a mesh which corresponds to very very original mesh from bmain.
 * - For original objects it will be object->data.
 * - For evaluated objects it will be same mesh as corresponding original
 *   object uses as data.
 */
Mesh *BKE_object_get_original_mesh(Object *object)
{
	Mesh *result = NULL;
	if (object->id.orig_id == NULL) {
		BLI_assert((object->id.tag & LIB_TAG_COPIED_ON_WRITE) == 0);
		result = object->data;
	}
	else {
		BLI_assert((object->id.tag & LIB_TAG_COPIED_ON_WRITE) != 0);
		result = ((Object *)object->id.orig_id)->data;
	}
	BLI_assert(result != NULL);
	BLI_assert((result->id.tag & (LIB_TAG_COPIED_ON_WRITE | LIB_TAG_COPIED_ON_WRITE_EVAL_RESULT)) == 0);
	return result;
}

static int pc_cmp(const void *a, const void *b)
{
	const LinkData *ad = a, *bd = b;
	if (GET_INT_FROM_POINTER(ad->data) > GET_INT_FROM_POINTER(bd->data))
		return 1;
	else return 0;
}

int BKE_object_insert_ptcache(Object *ob)
{
	LinkData *link = NULL;
	int i = 0;

	BLI_listbase_sort(&ob->pc_ids, pc_cmp);

	for (link = ob->pc_ids.first, i = 0; link; link = link->next, i++) {
		int index = GET_INT_FROM_POINTER(link->data);

		if (i < index)
			break;
	}

	link = MEM_callocN(sizeof(LinkData), "PCLink");
	link->data = SET_INT_IN_POINTER(i);
	BLI_addtail(&ob->pc_ids, link);

	return i;
}

static int pc_findindex(ListBase *listbase, int index)
{
	LinkData *link = NULL;
	int number = 0;

	if (listbase == NULL) return -1;

	link = listbase->first;
	while (link) {
		if (GET_INT_FROM_POINTER(link->data) == index)
			return number;

		number++;
		link = link->next;
	}

	return -1;
}

void BKE_object_delete_ptcache(Object *ob, int index)
{
	int list_index = pc_findindex(&ob->pc_ids, index);
	LinkData *link = BLI_findlink(&ob->pc_ids, list_index);
	BLI_freelinkN(&ob->pc_ids, link);
}

/* shape key utility function */

/************************* Mesh ************************/
static KeyBlock *insert_meshkey(Main *bmain, Object *ob, const char *name, const bool from_mix)
{
	Mesh *me = ob->data;
	Key *key = me->key;
	KeyBlock *kb;
	int newkey = 0;

	if (key == NULL) {
		key = me->key = BKE_key_add(bmain, (ID *)me);
		key->type = KEY_RELATIVE;
		newkey = 1;
	}

	if (newkey || from_mix == false) {
		/* create from mesh */
		kb = BKE_keyblock_add_ctime(key, name, false);
		BKE_keyblock_convert_from_mesh(me, key, kb);
	}
	else {
		/* copy from current values */
		int totelem;
		float *data = BKE_key_evaluate_object(ob, &totelem);

		/* create new block with prepared data */
		kb = BKE_keyblock_add_ctime(key, name, false);
		kb->data = data;
		kb->totelem = totelem;
	}

	return kb;
}
/************************* Lattice ************************/
static KeyBlock *insert_lattkey(Main *bmain, Object *ob, const char *name, const bool from_mix)
{
	Lattice *lt = ob->data;
	Key *key = lt->key;
	KeyBlock *kb;
	int newkey = 0;

	if (key == NULL) {
		key = lt->key = BKE_key_add(bmain, (ID *)lt);
		key->type = KEY_RELATIVE;
		newkey = 1;
	}

	if (newkey || from_mix == false) {
		kb = BKE_keyblock_add_ctime(key, name, false);
		if (!newkey) {
			KeyBlock *basekb = (KeyBlock *)key->block.first;
			kb->data = MEM_dupallocN(basekb->data);
			kb->totelem = basekb->totelem;
		}
		else {
			BKE_keyblock_convert_from_lattice(lt, kb);
		}
	}
	else {
		/* copy from current values */
		int totelem;
		float *data = BKE_key_evaluate_object(ob, &totelem);

		/* create new block with prepared data */
		kb = BKE_keyblock_add_ctime(key, name, false);
		kb->totelem = totelem;
		kb->data = data;
	}

	return kb;
}
/************************* Curve ************************/
static KeyBlock *insert_curvekey(Main *bmain, Object *ob, const char *name, const bool from_mix)
{
	Curve *cu = ob->data;
	Key *key = cu->key;
	KeyBlock *kb;
	ListBase *lb = BKE_curve_nurbs_get(cu);
	int newkey = 0;

	if (key == NULL) {
		key = cu->key = BKE_key_add(bmain, (ID *)cu);
		key->type = KEY_RELATIVE;
		newkey = 1;
	}

	if (newkey || from_mix == false) {
		/* create from curve */
		kb = BKE_keyblock_add_ctime(key, name, false);
		if (!newkey) {
			KeyBlock *basekb = (KeyBlock *)key->block.first;
			kb->data = MEM_dupallocN(basekb->data);
			kb->totelem = basekb->totelem;
		}
		else {
			BKE_keyblock_convert_from_curve(cu, kb, lb);
		}
	}
	else {
		/* copy from current values */
		int totelem;
		float *data = BKE_key_evaluate_object(ob, &totelem);

		/* create new block with prepared data */
		kb = BKE_keyblock_add_ctime(key, name, false);
		kb->totelem = totelem;
		kb->data = data;
	}

	return kb;
}

KeyBlock *BKE_object_shapekey_insert(Main *bmain, Object *ob, const char *name, const bool from_mix)
{
	switch (ob->type) {
		case OB_MESH:
			return insert_meshkey(bmain, ob, name, from_mix);
		case OB_CURVE:
		case OB_SURF:
			return insert_curvekey(bmain, ob, name, from_mix);
		case OB_LATTICE:
			return insert_lattkey(bmain, ob, name, from_mix);
		default:
			return NULL;
	}

}

bool BKE_object_shapekey_free(Main *bmain, Object *ob)
{
	Key **key_p, *key;

	key_p = BKE_key_from_object_p(ob);
	if (ELEM(NULL, key_p, *key_p)) {
		return false;
	}

	key = *key_p;
	*key_p = NULL;

	BKE_libblock_free_us(bmain, key);

	return false;
}

bool BKE_object_shapekey_remove(Main *bmain, Object *ob, KeyBlock *kb)
{
	KeyBlock *rkb;
	Key *key = BKE_key_from_object(ob);
	short kb_index;

	if (key == NULL) {
		return false;
	}

	kb_index = BLI_findindex(&key->block, kb);
	BLI_assert(kb_index != -1);

	for (rkb = key->block.first; rkb; rkb = rkb->next) {
		if (rkb->relative == kb_index) {
			/* remap to the 'Basis' */
			rkb->relative = 0;
		}
		else if (rkb->relative >= kb_index) {
			/* Fix positional shift of the keys when kb is deleted from the list */
			rkb->relative -= 1;
		}
	}

	BLI_remlink(&key->block, kb);
	key->totkey--;
	if (key->refkey == kb) {
		key->refkey = key->block.first;

		if (key->refkey) {
			/* apply new basis key on original data */
			switch (ob->type) {
				case OB_MESH:
					BKE_keyblock_convert_to_mesh(key->refkey, ob->data);
					break;
				case OB_CURVE:
				case OB_SURF:
					BKE_keyblock_convert_to_curve(key->refkey, ob->data, BKE_curve_nurbs_get(ob->data));
					break;
				case OB_LATTICE:
					BKE_keyblock_convert_to_lattice(key->refkey, ob->data);
					break;
			}
		}
	}

	if (kb->data) {
		MEM_freeN(kb->data);
	}
	MEM_freeN(kb);

	if (ob->shapenr > 1) {
		ob->shapenr--;
	}

	if (key->totkey == 0) {
		BKE_object_shapekey_free(bmain, ob);
	}

	return true;
}

bool BKE_object_flag_test_recursive(const Object *ob, short flag)
{
	if (ob->flag & flag) {
		return true;
	}
	else if (ob->parent) {
		return BKE_object_flag_test_recursive(ob->parent, flag);
	}
	else {
		return false;
	}
}

bool BKE_object_is_child_recursive(const Object *ob_parent, const Object *ob_child)
{
	for (ob_child = ob_child->parent; ob_child; ob_child = ob_child->parent) {
		if (ob_child == ob_parent) {
			return true;
		}
	}
	return false;
}

/* most important if this is modified it should _always_ return True, in certain
 * cases false positives are hard to avoid (shape keys for example) */
int BKE_object_is_modified(Scene *scene, Object *ob)
{
	int flag = 0;

	if (BKE_key_from_object(ob)) {
		flag |= eModifierMode_Render | eModifierMode_Realtime;
	}
	else {
		ModifierData *md;
		VirtualModifierData virtualModifierData;
		/* cloth */
		for (md = modifiers_getVirtualModifierList(ob, &virtualModifierData);
		     md && (flag != (eModifierMode_Render | eModifierMode_Realtime));
		     md = md->next)
		{
			if ((flag & eModifierMode_Render) == 0 && modifier_isEnabled(scene, md, eModifierMode_Render))
				flag |= eModifierMode_Render;

			if ((flag & eModifierMode_Realtime) == 0 && modifier_isEnabled(scene, md, eModifierMode_Realtime))
				flag |= eModifierMode_Realtime;
		}
	}

	return flag;
}

/* Check of objects moves in time. */
/* NOTE: This function is currently optimized for usage in combination
 * with mti->canDeform, so modifiers can quickly check if their target
 * objects moves (causing deformation motion blur) or not.
 *
 * This makes it possible to give some degree of false-positives here,
 * but it's currently an acceptable tradeoff between complexity and check
 * speed. In combination with checks of modifier stack and real life usage
 * percentage of false-positives shouldn't be that hight.
 */
static bool object_moves_in_time(Object *object)
{
	AnimData *adt = object->adt;
	if (adt != NULL) {
		/* If object has any sort of animation data assume it is moving. */
		if (adt->action != NULL ||
		    !BLI_listbase_is_empty(&adt->nla_tracks) ||
		    !BLI_listbase_is_empty(&adt->drivers) ||
		    !BLI_listbase_is_empty(&adt->overrides))
		{
			return true;
		}
	}
	if (!BLI_listbase_is_empty(&object->constraints)) {
		return true;
	}
	if (object->parent != NULL) {
		/* TODO(sergey): Do recursive check here? */
		return true;
	}
	return false;
}

static bool object_deforms_in_time(Object *object)
{
	if (BKE_key_from_object(object) != NULL) {
		return true;
	}
	if (!BLI_listbase_is_empty(&object->modifiers)) {
		return true;
	}
	return object_moves_in_time(object);
}

static bool constructive_modifier_is_deform_modified(ModifierData *md)
{
	/* TODO(sergey): Consider generalizing this a bit so all modifier logic
	 * is concentrated in MOD_{modifier}.c file,
	 */
	if (md->type == eModifierType_Array) {
		ArrayModifierData *amd = (ArrayModifierData *)md;
		/* TODO(sergey): Check if curve is deformed. */
		return (amd->start_cap != NULL && object_moves_in_time(amd->start_cap)) ||
		       (amd->end_cap != NULL && object_moves_in_time(amd->end_cap)) ||
		       (amd->curve_ob != NULL && object_moves_in_time(amd->curve_ob)) ||
		       (amd->offset_ob != NULL && object_moves_in_time(amd->offset_ob));
	}
	else if (md->type == eModifierType_Mirror) {
		MirrorModifierData *mmd = (MirrorModifierData *)md;
		return mmd->mirror_ob != NULL && object_moves_in_time(mmd->mirror_ob);
	}
	else if (md->type == eModifierType_Screw) {
		ScrewModifierData *smd = (ScrewModifierData *)md;
		return smd->ob_axis != NULL && object_moves_in_time(smd->ob_axis);
	}
	else if (md->type == eModifierType_MeshSequenceCache) {
		/* NOTE: Not ideal because it's unknown whether topology changes or not.
		 * This will be detected later, so by assuming it's only deformation
		 * going on here we allow to bake deform-only mesh to Alembic and have
		 * proper motion blur after that.
		 */
		return true;
	}
	return false;
}

static bool modifiers_has_animation_check(Object *ob)
{
	/* TODO(sergey): This is a bit code duplication with depsgraph, but
	 * would be nicer to solve this as a part of new dependency graph
	 * work, so we avoid conflicts and so.
	 */
	if (ob->adt != NULL) {
		AnimData *adt = ob->adt;
		FCurve *fcu;
		if (adt->action != NULL) {
			for (fcu = adt->action->curves.first; fcu; fcu = fcu->next) {
				if (fcu->rna_path && strstr(fcu->rna_path, "modifiers[")) {
					return true;
				}
			}
		}
		for (fcu = adt->drivers.first; fcu; fcu = fcu->next) {
			if (fcu->rna_path && strstr(fcu->rna_path, "modifiers[")) {
				return true;
			}
		}
	}
	return false;
}

/* test if object is affected by deforming modifiers (for motion blur). again
 * most important is to avoid false positives, this is to skip computations
 * and we can still if there was actual deformation afterwards */
int BKE_object_is_deform_modified(Scene *scene, Object *ob)
{
	ModifierData *md;
	VirtualModifierData virtualModifierData;
	int flag = 0;
	const bool is_modifier_animated = modifiers_has_animation_check(ob);

	if (BKE_key_from_object(ob)) {
		flag |= eModifierMode_Realtime | eModifierMode_Render;
	}

	if (ob->type == OB_CURVE) {
		Curve *cu = (Curve *)ob->data;
		if (cu->taperobj != NULL && object_deforms_in_time(cu->taperobj)) {
			flag |= eModifierMode_Realtime | eModifierMode_Render;
		}
	}

	/* cloth */
	for (md = modifiers_getVirtualModifierList(ob, &virtualModifierData);
	     md && (flag != (eModifierMode_Render | eModifierMode_Realtime));
	     md = md->next)
	{
		const ModifierTypeInfo *mti = modifierType_getInfo(md->type);
		bool can_deform = mti->type == eModifierTypeType_OnlyDeform ||
		                  md->type == eModifierType_Fracture ||
		                  is_modifier_animated;

		if (!can_deform) {
			can_deform = constructive_modifier_is_deform_modified(md);
		}

		if (can_deform) {
			if (!(flag & eModifierMode_Render) && modifier_isEnabled(scene, md, eModifierMode_Render))
				flag |= eModifierMode_Render;

			if (!(flag & eModifierMode_Realtime) && modifier_isEnabled(scene, md, eModifierMode_Realtime))
				flag |= eModifierMode_Realtime;
		}
	}

	return flag;
}

/* See if an object is using an animated modifier */
bool BKE_object_is_animated(Scene *scene, Object *ob)
{
	ModifierData *md;
	VirtualModifierData virtualModifierData;

	for (md = modifiers_getVirtualModifierList(ob, &virtualModifierData); md; md = md->next)
		if (modifier_dependsOnTime(md) &&
		    (modifier_isEnabled(scene, md, eModifierMode_Realtime) ||
		     modifier_isEnabled(scene, md, eModifierMode_Render)))
		{
			return true;
		}
	return false;
}

MovieClip *BKE_object_movieclip_get(Scene *scene, Object *ob, bool use_default)
{
	MovieClip *clip = use_default ? scene->clip : NULL;
	bConstraint *con = ob->constraints.first, *scon = NULL;

	while (con) {
		if (con->type == CONSTRAINT_TYPE_CAMERASOLVER) {
			if (scon == NULL || (scon->flag & CONSTRAINT_OFF))
				scon = con;
		}

		con = con->next;
	}

	if (scon) {
		bCameraSolverConstraint *solver = scon->data;
		if ((solver->flag & CAMERASOLVER_ACTIVECLIP) == 0)
			clip = solver->clip;
		else
			clip = scene->clip;
	}

	return clip;
}

void BKE_object_runtime_reset(Object *object)
{
	memset(&object->runtime, 0, sizeof(object->runtime));
}

/*
 * Find an associated Armature object
 */
static Object *obrel_armature_find(Object *ob)
{
	Object *ob_arm = NULL;

	if (ob->parent && ob->partype == PARSKEL && ob->parent->type == OB_ARMATURE) {
		ob_arm = ob->parent;
	}
	else {
		ModifierData *mod;
		for (mod = (ModifierData *)ob->modifiers.first; mod; mod = mod->next) {
			if (mod->type == eModifierType_Armature) {
				ob_arm = ((ArmatureModifierData *)mod)->object;
			}
		}
	}

	return ob_arm;
}

static bool obrel_list_test(Object *ob)
{
	return ob && !(ob->id.tag & LIB_TAG_DOIT);
}

static void obrel_list_add(LinkNode **links, Object *ob)
{
	BLI_linklist_prepend(links, ob);
	ob->id.tag |= LIB_TAG_DOIT;
}

/*
 * Iterates over all objects of the given scene layer.
 * Depending on the eObjectSet flag:
 * collect either OB_SET_ALL, OB_SET_VISIBLE or OB_SET_SELECTED objects.
 * If OB_SET_VISIBLE or OB_SET_SELECTED are collected,
 * then also add related objects according to the given includeFilters.
 */
LinkNode *BKE_object_relational_superset(struct ViewLayer *view_layer, eObjectSet objectSet, eObRelationTypes includeFilter)
{
	LinkNode *links = NULL;

	Base *base;

	/* Remove markers from all objects */
	for (base = view_layer->object_bases.first; base; base = base->next) {
		base->object->id.tag &= ~LIB_TAG_DOIT;
	}

	/* iterate over all selected and visible objects */
	for (base = view_layer->object_bases.first; base; base = base->next) {
		if (objectSet == OB_SET_ALL) {
			/* as we get all anyways just add it */
			Object *ob = base->object;
			obrel_list_add(&links, ob);
		}
		else {
			if ((objectSet == OB_SET_SELECTED && TESTBASELIB_BGMODE(base)) ||
			    (objectSet == OB_SET_VISIBLE  && BASE_EDITABLE_BGMODE(base)))
			{
				Object *ob = base->object;

				if (obrel_list_test(ob))
					obrel_list_add(&links, ob);

				/* parent relationship */
				if (includeFilter & (OB_REL_PARENT | OB_REL_PARENT_RECURSIVE)) {
					Object *parent = ob->parent;
					if (obrel_list_test(parent)) {

						obrel_list_add(&links, parent);

						/* recursive parent relationship */
						if (includeFilter & OB_REL_PARENT_RECURSIVE) {
							parent = parent->parent;
							while (obrel_list_test(parent)) {

								obrel_list_add(&links, parent);
								parent = parent->parent;
							}
						}
					}
				}

				/* child relationship */
				if (includeFilter & (OB_REL_CHILDREN | OB_REL_CHILDREN_RECURSIVE)) {
					Base *local_base;
					for (local_base = view_layer->object_bases.first; local_base; local_base = local_base->next) {
						if (BASE_EDITABLE_BGMODE(local_base)) {

							Object *child = local_base->object;
							if (obrel_list_test(child)) {
								if ((includeFilter & OB_REL_CHILDREN_RECURSIVE && BKE_object_is_child_recursive(ob, child)) ||
								    (includeFilter & OB_REL_CHILDREN && child->parent && child->parent == ob))
								{
									obrel_list_add(&links, child);
								}
							}
						}
					}
				}


				/* include related armatures */
				if (includeFilter & OB_REL_MOD_ARMATURE) {
					Object *arm = obrel_armature_find(ob);
					if (obrel_list_test(arm)) {
						obrel_list_add(&links, arm);
					}
				}

			}
		}
	}

	return links;
}

/**
 * return all groups this object is apart of, caller must free.
 */
struct LinkNode *BKE_object_groups(Main *bmain, Object *ob)
{
	LinkNode *collection_linknode = NULL;
	Collection *collection = NULL;
	while ((collection = BKE_collection_object_find(bmain, collection, ob))) {
		BLI_linklist_prepend(&collection_linknode, collection);
	}

	return collection_linknode;
}

void BKE_object_groups_clear(Main *bmain, Object *ob)
{
	Collection *collection = NULL;
	while ((collection = BKE_collection_object_find(bmain, collection, ob))) {
		BKE_collection_object_remove(bmain, collection, ob, false);
		DEG_id_tag_update(&collection->id, DEG_TAG_COPY_ON_WRITE);
	}
}

/**
 * Return a KDTree from the deformed object (in worldspace)
 *
 * \note Only mesh objects currently support deforming, others are TODO.
 *
 * \param ob
 * \param r_tot
 * \return The kdtree or NULL if it can't be created.
 */
KDTree *BKE_object_as_kdtree(Object *ob, int *r_tot)
{
	KDTree *tree = NULL;
	unsigned int tot = 0;

	switch (ob->type) {
		case OB_MESH:
		{
			Mesh *me = ob->data;
			unsigned int i;

			DerivedMesh *dm = ob->derivedDeform ? ob->derivedDeform : ob->derivedFinal;
			const int *index;

			if (dm && (index = CustomData_get_layer(&dm->vertData, CD_ORIGINDEX))) {
				MVert *mvert = dm->getVertArray(dm);
				unsigned int totvert = dm->getNumVerts(dm);

				/* tree over-allocs in case where some verts have ORIGINDEX_NONE */
				tot = 0;
				tree = BLI_kdtree_new(totvert);

				/* we don't how how many verts from the DM we can use */
				for (i = 0; i < totvert; i++) {
					if (index[i] != ORIGINDEX_NONE) {
						float co[3];
						mul_v3_m4v3(co, ob->obmat, mvert[i].co);
						BLI_kdtree_insert(tree, index[i], co);
						tot++;
					}
				}
			}
			else {
				MVert *mvert = me->mvert;

				tot = me->totvert;
				tree = BLI_kdtree_new(tot);

				for (i = 0; i < tot; i++) {
					float co[3];
					mul_v3_m4v3(co, ob->obmat, mvert[i].co);
					BLI_kdtree_insert(tree, i, co);
				}
			}

			BLI_kdtree_balance(tree);
			break;
		}
		case OB_CURVE:
		case OB_SURF:
		{
			/* TODO: take deformation into account */
			Curve *cu = ob->data;
			unsigned int i, a;

			Nurb *nu;

			tot = BKE_nurbList_verts_count_without_handles(&cu->nurb);
			tree = BLI_kdtree_new(tot);
			i = 0;

			nu = cu->nurb.first;
			while (nu) {
				if (nu->bezt) {
					BezTriple *bezt;

					bezt = nu->bezt;
					a = nu->pntsu;
					while (a--) {
						float co[3];
						mul_v3_m4v3(co, ob->obmat, bezt->vec[1]);
						BLI_kdtree_insert(tree, i++, co);
						bezt++;
					}
				}
				else {
					BPoint *bp;

					bp = nu->bp;
					a = nu->pntsu * nu->pntsv;
					while (a--) {
						float co[3];
						mul_v3_m4v3(co, ob->obmat, bp->vec);
						BLI_kdtree_insert(tree, i++, co);
						bp++;
					}
				}
				nu = nu->next;
			}

			BLI_kdtree_balance(tree);
			break;
		}
		case OB_LATTICE:
		{
			/* TODO: take deformation into account */
			Lattice *lt = ob->data;
			BPoint *bp;
			unsigned int i;

			tot = lt->pntsu * lt->pntsv * lt->pntsw;
			tree = BLI_kdtree_new(tot);
			i = 0;

			for (bp = lt->def; i < tot; bp++) {
				float co[3];
				mul_v3_m4v3(co, ob->obmat, bp->vec);
				BLI_kdtree_insert(tree, i++, co);
			}

			BLI_kdtree_balance(tree);
			break;
		}
	}

	*r_tot = tot;
	return tree;
}

bool BKE_object_modifier_use_time(Object *ob, ModifierData *md)
{
	if (modifier_dependsOnTime(md)) {
		return true;
	}

	/* Check whether modifier is animated. */
	/* TODO: this should be handled as part of build_animdata() -- Aligorith */
	if (ob->adt) {
		AnimData *adt = ob->adt;
		FCurve *fcu;

		char pattern[MAX_NAME + 16];
		BLI_snprintf(pattern, sizeof(pattern), "modifiers[\"%s\"]", md->name);

		/* action - check for F-Curves with paths containing 'modifiers[' */
		if (adt->action) {
			for (fcu = (FCurve *)adt->action->curves.first;
			     fcu != NULL;
			     fcu = (FCurve *)fcu->next)
			{
				if (fcu->rna_path && strstr(fcu->rna_path, pattern))
					return true;
			}
		}

		/* This here allows modifier properties to get driven and still update properly
		 *
		 * Workaround to get [#26764] (e.g. subsurf levels not updating when animated/driven)
		 * working, without the updating problems ([#28525] [#28690] [#28774] [#28777]) caused
		 * by the RNA updates cache introduced in r.38649
		 */
		for (fcu = (FCurve *)adt->drivers.first;
		     fcu != NULL;
		     fcu = (FCurve *)fcu->next)
		{
			if (fcu->rna_path && strstr(fcu->rna_path, pattern))
				return true;
		}

		/* XXX: also, should check NLA strips, though for now assume that nobody uses
		 * that and we can omit that for performance reasons... */
	}

	return false;
}

bool BKE_object_modifier_gpencil_use_time(Object *ob, GpencilModifierData *md)
{
	if (BKE_gpencil_modifier_dependsOnTime(md)) {
		return true;
	}

	/* Check whether modifier is animated. */
	/* TODO (Aligorith): this should be handled as part of build_animdata() */
	if (ob->adt) {
		AnimData *adt = ob->adt;
		FCurve *fcu;

		char pattern[MAX_NAME + 32];
		BLI_snprintf(pattern, sizeof(pattern), "grease_pencil_modifiers[\"%s\"]", md->name);

		/* action - check for F-Curves with paths containing 'grease_pencil_modifiers[' */
		if (adt->action) {
			for (fcu = adt->action->curves.first; fcu != NULL; fcu = fcu->next) {
				if (fcu->rna_path && strstr(fcu->rna_path, pattern)) {
					return true;
				}
			}
		}

		/* This here allows modifier properties to get driven and still update properly */
		for (fcu = adt->drivers.first; fcu != NULL; fcu = fcu->next) {
			if (fcu->rna_path && strstr(fcu->rna_path, pattern)) {
				return true;
			}
		}
	}

	return false;
}

bool BKE_object_shaderfx_use_time(Object *ob, ShaderFxData *fx)
{
	if (BKE_shaderfx_dependsOnTime(fx)) {
		return true;
	}

	/* Check whether effect is animated. */
	/* TODO (Aligorith): this should be handled as part of build_animdata() */
	if (ob->adt) {
		AnimData *adt = ob->adt;
		FCurve *fcu;

		char pattern[MAX_NAME + 32];
		BLI_snprintf(pattern, sizeof(pattern), "shader_effects[\"%s\"]", fx->name);

		/* action - check for F-Curves with paths containing string[' */
		if (adt->action) {
			for (fcu = adt->action->curves.first; fcu != NULL; fcu = fcu->next) {
				if (fcu->rna_path && strstr(fcu->rna_path, pattern))
					return true;
			}
		}

		/* This here allows properties to get driven and still update properly */
		for (fcu = adt->drivers.first; fcu != NULL; fcu = fcu->next) {
			if (fcu->rna_path && strstr(fcu->rna_path, pattern))
				return true;
		}
	}

	return false;
}

/* set "ignore cache" flag for all caches on this object */
static void object_cacheIgnoreClear(Object *ob, int state)
{
	ListBase pidlist;
	PTCacheID *pid;
	BKE_ptcache_ids_from_object(&pidlist, ob, NULL, 0);

	for (pid = pidlist.first; pid; pid = pid->next) {
		if (pid->cache) {
			if (state)
				pid->cache->flag |= PTCACHE_IGNORE_CLEAR;
			else
				pid->cache->flag &= ~PTCACHE_IGNORE_CLEAR;
		}
	}

	BLI_freelistN(&pidlist);
}

/* Note: this function should eventually be replaced by depsgraph functionality.
 * Avoid calling this in new code unless there is a very good reason for it!
 */
bool BKE_object_modifier_update_subframe(
        Depsgraph *depsgraph, Scene *scene, Object *ob, bool update_mesh,
        int parent_recursion, float frame, int type)
{
	ModifierData *md = modifiers_findByType(ob, (ModifierType)type);
	bConstraint *con;

	if (type == eModifierType_DynamicPaint) {
		DynamicPaintModifierData *pmd = (DynamicPaintModifierData *)md;

		/* if other is dynamic paint canvas, don't update */
		if (pmd && pmd->canvas)
			return true;
	}
	else if (type == eModifierType_Smoke) {
		SmokeModifierData *smd = (SmokeModifierData *)md;

		if (smd && (smd->type & MOD_SMOKE_TYPE_DOMAIN) != 0)
			return true;
	}

	/* if object has parents, update them too */
	if (parent_recursion) {
		int recursion = parent_recursion - 1;
		bool no_update = false;
		if (ob->parent) no_update |= BKE_object_modifier_update_subframe(depsgraph, scene, ob->parent, 0, recursion, frame, type);
		if (ob->track) no_update |= BKE_object_modifier_update_subframe(depsgraph, scene, ob->track, 0, recursion, frame, type);

		/* skip subframe if object is parented
		 *  to vertex of a dynamic paint canvas */
		if (no_update && (ob->partype == PARVERT1 || ob->partype == PARVERT3))
			return false;

		/* also update constraint targets */
		for (con = ob->constraints.first; con; con = con->next) {
			const bConstraintTypeInfo *cti = BKE_constraint_typeinfo_get(con);
			ListBase targets = {NULL, NULL};

			if (cti && cti->get_constraint_targets) {
				bConstraintTarget *ct;
				cti->get_constraint_targets(con, &targets);
				for (ct = targets.first; ct; ct = ct->next) {
					if (ct->tar)
						BKE_object_modifier_update_subframe(depsgraph, scene, ct->tar, 0, recursion, frame, type);
				}
				/* free temp targets */
				if (cti->flush_constraint_targets)
					cti->flush_constraint_targets(con, &targets, 0);
			}
		}
	}

	/* was originally OB_RECALC_ALL - TODO - which flags are really needed??? */
	/* TODO(sergey): What about animation? */
	ob->id.recalc |= ID_RECALC_ALL;
	BKE_animsys_evaluate_animdata(depsgraph, scene, &ob->id, ob->adt, frame, ADT_RECALC_ANIM);
	if (update_mesh) {
		/* ignore cache clear during subframe updates
		 *  to not mess up cache validity */
		object_cacheIgnoreClear(ob, 1);
		BKE_object_handle_update(depsgraph, scene, ob);
		object_cacheIgnoreClear(ob, 0);
	}
	else
		BKE_object_where_is_calc_time(depsgraph, scene, ob, frame);

	/* for curve following objects, parented curve has to be updated too */
	if (ob->type == OB_CURVE) {
		Curve *cu = ob->data;
		BKE_animsys_evaluate_animdata(depsgraph, scene, &cu->id, cu->adt, frame, ADT_RECALC_ANIM);
	}
	/* and armatures... */
	if (ob->type == OB_ARMATURE) {
		bArmature *arm = ob->data;
		BKE_animsys_evaluate_animdata(depsgraph, scene, &arm->id, arm->adt, frame, ADT_RECALC_ANIM);
		BKE_pose_where_is(depsgraph, scene, ob);
	}

	return false;
}<|MERGE_RESOLUTION|>--- conflicted
+++ resolved
@@ -812,14 +812,8 @@
 	return ob;
 }
 
-<<<<<<< HEAD
 
 static Object *object_add_common(Main *bmain, ViewLayer *view_layer, int type, const char *name)
-=======
-/* general add: to scene, with layer from area and default name */
-/* creates minimum required data, but without vertices etc. */
-Object *BKE_object_add(Main *bmain, Scene *scene, int type, const char *name)
->>>>>>> 16b07fb0
 {
 	Object *ob;
 
