--- conflicted
+++ resolved
@@ -773,13 +773,8 @@
   MutableSpan<short2> clnors_data;
 
   /* Read-only. */
-<<<<<<< HEAD
   Span<float3> positions;
-  MutableSpan<MEdge> edges;
-=======
-  Span<MVert> verts;
   Span<MEdge> edges;
->>>>>>> 19d90c7a
   Span<MLoop> loops;
   Span<MPoly> polys;
   MutableSpan<int2> edge_to_loops;
@@ -861,13 +856,7 @@
   }
 }
 
-<<<<<<< HEAD
-void BKE_edges_sharp_from_angle_set(const float (*positions)[3],
-                                    const int numVerts,
-                                    struct MEdge *medges,
-=======
 void BKE_edges_sharp_from_angle_set(MEdge *medges,
->>>>>>> 19d90c7a
                                     const int numEdges,
                                     const MLoop *mloops,
                                     const int numLoops,
@@ -890,20 +879,6 @@
   const Array<int> loop_to_poly = mesh_topology::build_loop_to_poly_map({mpolys, numPolys},
                                                                         numLoops);
 
-<<<<<<< HEAD
-  LoopSplitTaskDataCommon common_data = {};
-  common_data.positions = {reinterpret_cast<const float3 *>(positions), numVerts};
-  common_data.edges = {medges, numEdges};
-  common_data.polys = {mpolys, numPolys};
-  common_data.loops = {mloops, numLoops};
-  common_data.edge_to_loops = edge_to_loops;
-  common_data.loop_to_poly = loop_to_poly;
-  common_data.polynors = {reinterpret_cast<const float3 *>(polynors), numPolys};
-
-  mesh_edges_sharp_tag(&common_data, true, split_angle, true);
-
-  MEM_freeN(edge_to_loops);
-=======
   BitVector<> sharp_edges(numEdges, false);
   mesh_edges_sharp_tag({medges, numEdges},
                        {mpolys, numPolys},
@@ -922,7 +897,6 @@
       }
     }
   });
->>>>>>> 19d90c7a
 }
 
 static void loop_manifold_fan_around_vert_next(const Span<MLoop> loops,
@@ -1617,17 +1591,10 @@
   common_data.lnors_spacearr = r_lnors_spacearr;
   common_data.loopnors = {reinterpret_cast<float3 *>(r_loopnors), numLoops};
   common_data.clnors_data = {reinterpret_cast<short2 *>(clnors_data), clnors_data ? numLoops : 0};
-<<<<<<< HEAD
   common_data.positions = {reinterpret_cast<const float3 *>(positions), numVerts};
-  common_data.edges = {const_cast<MEdge *>(medges), numEdges};
-  common_data.polys = {mpolys, numPolys};
-  common_data.loops = {mloops, numLoops};
-=======
-  common_data.verts = {mverts, numVerts};
   common_data.edges = {medges, numEdges};
   common_data.polys = polys;
   common_data.loops = loops;
->>>>>>> 19d90c7a
   common_data.edge_to_loops = edge_to_loops;
   common_data.loop_to_poly = loop_to_poly;
   common_data.polynors = {reinterpret_cast<const float3 *>(polynors), numPolys};
