--- conflicted
+++ resolved
@@ -163,31 +163,19 @@
  * computing newell normal.
  */
 static void mesh_calc_ngon_normal(const MPoly *mpoly,
-<<<<<<< HEAD
                                   const int *poly_verts,
-=======
-                                  const MLoop *loopstart,
->>>>>>> e74cdb94
                                   const float (*positions)[3],
                                   float r_normal[3])
 {
   const int nverts = mpoly->totloop;
-<<<<<<< HEAD
   const float *v_prev = positions[poly_verts[nverts - 1]];
-=======
-  const float *v_prev = positions[loopstart[nverts - 1].v];
->>>>>>> e74cdb94
   const float *v_curr;
 
   zero_v3(r_normal);
 
   /* Newell's Method */
   for (int i = 0; i < nverts; i++) {
-<<<<<<< HEAD
     v_curr = positions[poly_verts[i]];
-=======
-    v_curr = positions[loopstart[i].v];
->>>>>>> e74cdb94
     add_newell_cross_v3_v3v3(r_normal, v_prev, v_curr);
     v_prev = v_curr;
   }
@@ -198,16 +186,11 @@
 }
 
 void BKE_mesh_calc_poly_normal(const MPoly *mpoly,
-<<<<<<< HEAD
                                const int *poly_verts,
-=======
-                               const MLoop *loopstart,
->>>>>>> e74cdb94
                                const float (*positions)[3],
                                float r_no[3])
 {
   if (mpoly->totloop > 4) {
-<<<<<<< HEAD
     mesh_calc_ngon_normal(mpoly, poly_verts, positions, r_no);
   }
   else if (mpoly->totloop == 3) {
@@ -220,20 +203,6 @@
                    positions[poly_verts[1]],
                    positions[poly_verts[2]],
                    positions[poly_verts[3]]);
-=======
-    mesh_calc_ngon_normal(mpoly, loopstart, positions, r_no);
-  }
-  else if (mpoly->totloop == 3) {
-    normal_tri_v3(
-        r_no, positions[loopstart[0].v], positions[loopstart[1].v], positions[loopstart[2].v]);
-  }
-  else if (mpoly->totloop == 4) {
-    normal_quad_v3(r_no,
-                   positions[loopstart[0].v],
-                   positions[loopstart[1].v],
-                   positions[loopstart[2].v],
-                   positions[loopstart[3].v]);
->>>>>>> e74cdb94
   }
   else { /* horrible, two sided face! */
     r_no[0] = 0.0;
@@ -252,11 +221,7 @@
     for (const int poly_i : range) {
       const MPoly &poly = polys[poly_i];
       BKE_mesh_calc_poly_normal(&poly,
-<<<<<<< HEAD
                                 &corner_verts[poly.loopstart],
-=======
-                                &loops[poly.loopstart],
->>>>>>> e74cdb94
                                 reinterpret_cast<const float(*)[3]>(positions.data()),
                                 poly_normals[poly_i]);
     }
@@ -265,21 +230,13 @@
 
 void BKE_mesh_calc_normals_poly(const float (*positions)[3],
                                 const int verts_num,
-<<<<<<< HEAD
                                 const int *corner_verts,
-=======
-                                const MLoop *mloop,
->>>>>>> e74cdb94
                                 const int mloop_len,
                                 const MPoly *mpoly,
                                 int mpoly_len,
                                 float (*r_poly_normals)[3])
 {
-<<<<<<< HEAD
   calculate_normals_poly({reinterpret_cast<const float3 *>(positions), verts_num},
-=======
-  calculate_normals_poly({reinterpret_cast<const float3 *>(positions), mpoly_len},
->>>>>>> e74cdb94
                          {mpoly, mpoly_len},
                          {corner_verts, mloop_len},
                          {reinterpret_cast<float3 *>(r_poly_normals), mpoly_len});
@@ -323,15 +280,9 @@
         {
           zero_v3(pnor);
           /* Newell's Method */
-<<<<<<< HEAD
           const float *v_curr = positions[poly_verts[i_end]];
           for (int i_next = 0; i_next <= i_end; i_next++) {
             const float *v_next = positions[poly_verts[i_next]];
-=======
-          const float *v_curr = positions[poly_loops[i_end].v];
-          for (int i_next = 0; i_next <= i_end; i_next++) {
-            const float *v_next = positions[poly_loops[i_next].v];
->>>>>>> e74cdb94
             add_newell_cross_v3_v3v3(pnor, v_curr, v_next);
             v_curr = v_next;
           }
@@ -344,22 +295,13 @@
         /* Inline version of #accumulate_vertex_normals_poly_v3. */
         {
           float edvec_prev[3], edvec_next[3], edvec_end[3];
-<<<<<<< HEAD
           const float *v_curr = positions[poly_verts[i_end]];
           sub_v3_v3v3(edvec_prev, positions[poly_verts[i_end - 1]], v_curr);
-=======
-          const float *v_curr = positions[poly_loops[i_end].v];
-          sub_v3_v3v3(edvec_prev, positions[poly_loops[i_end - 1].v], v_curr);
->>>>>>> e74cdb94
           normalize_v3(edvec_prev);
           copy_v3_v3(edvec_end, edvec_prev);
 
           for (int i_next = 0, i_curr = i_end; i_next <= i_end; i_curr = i_next++) {
-<<<<<<< HEAD
             const float *v_next = positions[poly_verts[i_next]];
-=======
-            const float *v_next = positions[poly_loops[i_next].v];
->>>>>>> e74cdb94
 
             /* Skip an extra normalization by reusing the first calculated edge. */
             if (i_next != i_end) {
@@ -453,13 +395,8 @@
 
     BKE_mesh_calc_normals_poly_and_vertex(reinterpret_cast<const float(*)[3]>(positions.data()),
                                           positions.size(),
-<<<<<<< HEAD
                                           corner_verts.data(),
                                           corner_verts.size(),
-=======
-                                          loops.data(),
-                                          loops.size(),
->>>>>>> e74cdb94
                                           polys.data(),
                                           polys.size(),
                                           poly_normals,
@@ -502,13 +439,8 @@
 
     BKE_mesh_calc_normals_poly(reinterpret_cast<const float(*)[3]>(positions.data()),
                                positions.size(),
-<<<<<<< HEAD
                                corner_verts.data(),
                                corner_verts.size(),
-=======
-                               loops.data(),
-                               loops.size(),
->>>>>>> e74cdb94
                                polys.data(),
                                polys.size(),
                                poly_normals);
@@ -821,10 +753,6 @@
 
   /** We have to create those outside of tasks, since #MemArena is not thread-safe. */
   MLoopNorSpace *lnor_space;
-<<<<<<< HEAD
-  float3 *lnor;
-=======
->>>>>>> e74cdb94
   int ml_curr_index;
   /** Also used a flag to switch between single or fan process! */
   int ml_prev_index;
@@ -981,12 +909,8 @@
                                                int *r_mlfan_vert_index,
                                                int *r_mpfan_curr_index)
 {
-<<<<<<< HEAD
-  const int fan_vert_curr = corner_verts[*r_mlfan_curr_index];
-=======
   const int mlfan_curr_orig = *r_mlfan_curr_index;
-  const uint vert_fan_orig = loops[mlfan_curr_orig].v;
->>>>>>> e74cdb94
+  const uint vert_fan_orig = corner_verts[mlfan_curr_orig];
 
   /* WARNING: This is rather complex!
    * We have to find our next edge around the vertex (fan mode).
@@ -1001,19 +925,10 @@
   BLI_assert(*r_mlfan_curr_index >= 0);
   BLI_assert(*r_mpfan_curr_index >= 0);
 
-<<<<<<< HEAD
-  const int fan_vert_next = corner_verts[*r_mlfan_curr_index];
-
-  const MPoly &mpfan_next = polys[*r_mpfan_curr_index];
-
-  if ((fan_vert_curr == fan_vert_next && fan_vert_curr == mv_pivot_index) ||
-      (fan_vert_curr != fan_vert_next && fan_vert_curr != mv_pivot_index)) {
-=======
-  const uint vert_fan_next = loops[*r_mlfan_curr_index].v;
+  const uint vert_fan_next = corner_verts[*r_mlfan_curr_index];
   const MPoly &mpfan_next = polys[*r_mpfan_curr_index];
   if ((vert_fan_orig == vert_fan_next && vert_fan_orig == mv_pivot_index) ||
       (vert_fan_orig != vert_fan_next && vert_fan_orig != mv_pivot_index)) {
->>>>>>> e74cdb94
     /* We need the previous loop, but current one is our vertex's loop. */
     *r_mlfan_vert_index = *r_mlfan_curr_index;
     if (--(*r_mlfan_curr_index) < mpfan_next.loopstart) {
@@ -1036,23 +951,13 @@
 
   const Span<float3> positions = common_data->positions;
   const Span<MEdge> edges = common_data->edges;
-  const Span<MLoop> loops = common_data->loops;
-  const Span<float3> polynors = common_data->polynors;
-<<<<<<< HEAD
   const Span<int> corner_verts = common_data->corner_verts;
   const Span<int> corner_edges = common_data->corner_edges;
-
-  MLoopNorSpace *lnor_space = data->lnor_space;
-  float3 *lnor = data->lnor;
-  const int ml_curr_index = data->ml_curr_index;
-  const int ml_prev_index = data->ml_curr_index;
-#if 0 /* Not needed for 'single' loop. */
-=======
+  const Span<float3> polynors = common_data->polynors;
   MutableSpan<float3> loop_normals = common_data->loopnors;
 
   MLoopNorSpace *lnor_space = data->lnor_space;
   const int ml_curr_index = data->ml_curr_index;
->>>>>>> e74cdb94
   const int ml_prev_index = data->ml_prev_index;
   const int mp_index = data->mp_index;
 
@@ -1073,31 +978,16 @@
   if (lnors_spacearr) {
     float vec_curr[3], vec_prev[3];
 
-<<<<<<< HEAD
-    /* The vertex we are "fanning" around! */
-    const int mv_pivot_index = corner_verts[ml_curr_index];
-    const float3 &mv_pivot = positions[mv_pivot_index];
+    const uint mv_pivot_index =
+        corner_verts[ml_curr_index]; /* The vertex we are "fanning" around! */
     const MEdge *me_curr = &edges[corner_edges[ml_curr_index]];
-    const float3 &mv_2 = (me_curr->v1 == mv_pivot_index) ? positions[me_curr->v2] :
-                                                           positions[me_curr->v1];
+    const int vert_2 = me_curr->v1 == mv_pivot_index ? me_curr->v2 : me_curr->v1;
     const MEdge *me_prev = &edges[corner_edges[ml_prev_index]];
-    const float3 &mv_3 = (me_prev->v1 == mv_pivot_index) ? positions[me_prev->v2] :
-                                                           positions[me_prev->v1];
-
-    sub_v3_v3v3(vec_curr, mv_2, mv_pivot);
-    normalize_v3(vec_curr);
-    sub_v3_v3v3(vec_prev, mv_3, mv_pivot);
-=======
-    const uint mv_pivot_index = loops[ml_curr_index].v; /* The vertex we are "fanning" around! */
-    const MEdge *me_curr = &edges[loops[ml_curr_index].e];
-    const int vert_2 = me_curr->v1 == mv_pivot_index ? me_curr->v2 : me_curr->v1;
-    const MEdge *me_prev = &edges[loops[ml_prev_index].e];
     const int vert_3 = me_prev->v1 == mv_pivot_index ? me_prev->v2 : me_prev->v1;
 
     sub_v3_v3v3(vec_curr, positions[vert_2], positions[mv_pivot_index]);
     normalize_v3(vec_curr);
     sub_v3_v3v3(vec_prev, positions[vert_3], positions[mv_pivot_index]);
->>>>>>> e74cdb94
     normalize_v3(vec_prev);
 
     BKE_lnor_space_define(lnor_space, loop_normals[ml_curr_index], vec_curr, vec_prev, nullptr);
@@ -1142,18 +1032,11 @@
    * same as the vertex normal, but I do not see any easy way to detect that (would need to count
    * number of sharp edges per vertex, I doubt the additional memory usage would be worth it,
    * especially as it should not be a common case in real-life meshes anyway). */
-<<<<<<< HEAD
-  const int mv_pivot_index = corner_verts[ml_curr_index]; /* The vertex we are "fanning" around! */
-  const float3 &mv_pivot = positions[mv_pivot_index];
-
-  /* `ml_curr` would be mlfan_prev if we needed that one. */
+  const uint mv_pivot_index =
+      corner_verts[ml_curr_index]; /* The vertex we are "fanning" around! */
+
+  /* `ml_curr_index` would be mlfan_prev if we needed that one. */
   const MEdge *me_org = &edges[corner_edges[ml_curr_index]];
-=======
-  const uint mv_pivot_index = loops[ml_curr_index].v; /* The vertex we are "fanning" around! */
-
-  /* `ml_curr_index` would be mlfan_prev if we needed that one. */
-  const MEdge *me_org = &edges[loops[ml_curr_index].e];
->>>>>>> e74cdb94
 
   float vec_curr[3], vec_prev[3], vec_org[3];
   float lnor[3] = {0.0f, 0.0f, 0.0f};
@@ -1169,10 +1052,6 @@
   /* Temp clnors stack. */
   BLI_SMALLSTACK_DECLARE(clnors, short *);
 
-<<<<<<< HEAD
-  const int *e2lfan_curr = e2l_prev;
-=======
->>>>>>> e74cdb94
   /* `mlfan_vert_index` the loop of our current edge might not be the loop of our current vertex!
    */
   int mlfan_curr_index = ml_prev_index;
@@ -1188,11 +1067,7 @@
     const float3 &mv_2 = (me_org->v1 == mv_pivot_index) ? positions[me_org->v2] :
                                                           positions[me_org->v1];
 
-<<<<<<< HEAD
-    sub_v3_v3v3(vec_org, mv_2, mv_pivot);
-=======
     sub_v3_v3v3(vec_org, mv_2, positions[mv_pivot_index]);
->>>>>>> e74cdb94
     normalize_v3(vec_org);
     copy_v3_v3(vec_prev, vec_org);
 
@@ -1204,11 +1079,7 @@
   // printf("FAN: vert %d, start edge %d\n", mv_pivot_index, ml_curr->e);
 
   while (true) {
-<<<<<<< HEAD
     const MEdge *me_curr = &edges[corner_edges[mlfan_curr_index]];
-=======
-    const MEdge *me_curr = &edges[loops[mlfan_curr_index].e];
->>>>>>> e74cdb94
     /* Compute edge vectors.
      * NOTE: We could pre-compute those into an array, in the first iteration, instead of computing
      *       them twice (or more) here. However, time gained is not worth memory and time lost,
@@ -1218,19 +1089,11 @@
       const float3 &mv_2 = (me_curr->v1 == mv_pivot_index) ? positions[me_curr->v2] :
                                                              positions[me_curr->v1];
 
-<<<<<<< HEAD
-      sub_v3_v3v3(vec_curr, mv_2, mv_pivot);
-      normalize_v3(vec_curr);
-    }
-
-    // printf("\thandling edge %d / loop %d\n", corner_edges[mlfan_curr_index], mlfan_curr_index);
-=======
       sub_v3_v3v3(vec_curr, mv_2, positions[mv_pivot_index]);
       normalize_v3(vec_curr);
     }
 
-    // printf("\thandling edge %d / loop %d\n", loops[mlfan_curr_index].e, mlfan_curr_index);
->>>>>>> e74cdb94
+    // printf("\thandling edge %d / loop %d\n", corner_edges[mlfan_curr_index], mlfan_curr_index);
 
     {
       /* Code similar to accumulate_vertex_normals_poly_v3. */
@@ -1268,7 +1131,7 @@
       }
     }
 
-    if (IS_EDGE_SHARP(edge_to_loops[loops[mlfan_curr_index].e]) || (me_curr == me_org)) {
+    if (IS_EDGE_SHARP(edge_to_loops[corner_edges[mlfan_curr_index]]) || (me_curr == me_org)) {
       /* Current edge is sharp and we have finished with this fan of faces around this vert,
        * or this vert is smooth, and we have completed a full turn around it. */
       // printf("FAN: Finished!\n");
@@ -1281,16 +1144,11 @@
     loop_manifold_fan_around_vert_next(corner_verts,
                                        polys,
                                        loop_to_poly,
-                                       edge_to_loops[loops[mlfan_curr_index].e],
+                                       edge_to_loops[corner_edges[mlfan_curr_index]],
                                        mv_pivot_index,
                                        &mlfan_curr_index,
                                        &mlfan_vert_index,
                                        &mpfan_curr_index);
-<<<<<<< HEAD
-
-    e2lfan_curr = edge_to_loops[corner_edges[mlfan_curr_index]];
-=======
->>>>>>> e74cdb94
   }
 
   {
@@ -1350,11 +1208,7 @@
                                  LoopSplitTaskData *data,
                                  BLI_Stack *edge_vectors)
 {
-<<<<<<< HEAD
-  if (data->e2l_prev) {
-=======
   if (data->flag == LoopSplitTaskData::Type::Fan) {
->>>>>>> e74cdb94
     BLI_assert((edge_vectors == nullptr) || BLI_stack_is_empty(edge_vectors));
     split_loop_nor_fan_do(common_data, data, edge_vectors);
   }
@@ -1375,12 +1229,7 @@
                                 nullptr;
 
   for (int i = 0; i < LOOP_SPLIT_TASK_BLOCK_SIZE; i++, data++) {
-<<<<<<< HEAD
-    /* A -1 ml_curr_index is used to tag ended data! */
-    if (data->ml_curr_index == -1) {
-=======
     if (data->flag == LoopSplitTaskData::Type::BlockEnd) {
->>>>>>> e74cdb94
       break;
     }
     loop_split_worker_do(common_data, data, edge_vectors);
@@ -1407,11 +1256,8 @@
                                                          const int ml_prev_index,
                                                          const int mp_curr_index)
 {
-<<<<<<< HEAD
-  const int mv_pivot_index = corner_verts[ml_curr_index]; /* The vertex we are "fanning" around! */
-=======
-  const uint mv_pivot_index = mloops[ml_curr_index].v; /* The vertex we are "fanning" around! */
->>>>>>> e74cdb94
+  /* The vertex we are "fanning" around! */
+  const uint mv_pivot_index = corner_verts[ml_curr_index];
 
   const int *e2lfan_curr = e2l_prev;
   if (IS_EDGE_SHARP(e2lfan_curr)) {
@@ -1443,11 +1289,7 @@
                                        &mlfan_vert_index,
                                        &mpfan_curr_index);
 
-<<<<<<< HEAD
     e2lfan_curr = edge_to_loops[corner_edges[mlfan_curr_index]];
-=======
-    e2lfan_curr = edge_to_loops[mloops[mlfan_curr_index].e];
->>>>>>> e74cdb94
 
     if (IS_EDGE_SHARP(e2lfan_curr)) {
       /* Sharp loop/edge, so not a cyclic smooth fan. */
@@ -1506,29 +1348,15 @@
   for (const int mp_index : polys.index_range()) {
     const MPoly &poly = polys[mp_index];
 
-<<<<<<< HEAD
-    float3 *lnors = &loopnors[ml_curr_index];
-
-    for (; ml_curr_index <= ml_last_index; ml_curr_index++, lnors++) {
-      const int *e2l_curr = edge_to_loops[corner_edges[ml_curr_index]];
-      const int *e2l_prev = edge_to_loops[corner_edges[ml_prev_index]];
-=======
     for (const int ml_curr_index : IndexRange(poly.loopstart, poly.totloop)) {
       const int ml_prev_index = mesh_topology::poly_loop_prev(poly, ml_curr_index);
->>>>>>> e74cdb94
 
 #if 0
       printf("Checking loop %d / edge %u / vert %u (sharp edge: %d, skiploop: %d)",
              ml_curr_index,
-<<<<<<< HEAD
-             corner_edges[ml_curr_index],
-             corner_verts[ml_curr_index],
-             IS_EDGE_SHARP(e2l_curr),
-=======
              loops[ml_curr_index].e,
              loops[ml_curr_index].v,
              IS_EDGE_SHARP(edge_to_loops[loops[ml_curr_index].e]),
->>>>>>> e74cdb94
              skip_loops[ml_curr_index]);
 #endif
 
@@ -1542,31 +1370,18 @@
        * However, this would complicate the code, add more memory usage, and despite its logical
        * complexity, #loop_manifold_fan_around_vert_next() is quite cheap in term of CPU cycles,
        * so really think it's not worth it. */
-<<<<<<< HEAD
-      if (!IS_EDGE_SHARP(e2l_curr) && (skip_loops[ml_curr_index] ||
-                                       !loop_split_generator_check_cyclic_smooth_fan(corner_verts,
-                                                                                     corner_edges,
-                                                                                     polys,
-                                                                                     edge_to_loops,
-                                                                                     loop_to_poly,
-                                                                                     e2l_prev,
-                                                                                     skip_loops,
-                                                                                     ml_curr_index,
-                                                                                     ml_prev_index,
-                                                                                     mp_index))) {
-=======
-      if (!IS_EDGE_SHARP(edge_to_loops[loops[ml_curr_index].e]) &&
-          (skip_loops[ml_curr_index] ||
-           !loop_split_generator_check_cyclic_smooth_fan(loops,
-                                                         polys,
-                                                         edge_to_loops,
-                                                         loop_to_poly,
-                                                         edge_to_loops[loops[ml_prev_index].e],
-                                                         skip_loops,
-                                                         ml_curr_index,
-                                                         ml_prev_index,
-                                                         mp_index))) {
->>>>>>> e74cdb94
+      if (!IS_EDGE_SHARP(edge_to_loops[corner_edges[ml_curr_index]]) &&
+          (skip_loops[ml_curr_index] || !loop_split_generator_check_cyclic_smooth_fan(
+                                            corner_verts,
+                                            corner_edges,
+                                            polys,
+                                            edge_to_loops,
+                                            loop_to_poly,
+                                            edge_to_loops[corner_edges[ml_prev_index]],
+                                            skip_loops,
+                                            ml_curr_index,
+                                            ml_prev_index,
+                                            mp_index))) {
         // printf("SKIPPING!\n");
       }
       else {
@@ -1590,13 +1405,8 @@
           memset(data, 0, sizeof(*data));
         }
 
-<<<<<<< HEAD
-        if (IS_EDGE_SHARP(e2l_curr) && IS_EDGE_SHARP(e2l_prev)) {
-          data->lnor = lnors;
-=======
-        if (IS_EDGE_SHARP(edge_to_loops[loops[ml_curr_index].e]) &&
-            IS_EDGE_SHARP(edge_to_loops[loops[ml_prev_index].e])) {
->>>>>>> e74cdb94
+        if (IS_EDGE_SHARP(edge_to_loops[corner_edges[ml_curr_index]]) &&
+            IS_EDGE_SHARP(edge_to_loops[corner_edges[ml_prev_index]])) {
           data->ml_curr_index = ml_curr_index;
           data->ml_prev_index = ml_prev_index;
           data->flag = LoopSplitTaskData::Type::Single;
@@ -1606,11 +1416,6 @@
           }
         }
         else {
-<<<<<<< HEAD
-#if 0 /* Not needed for 'fan' loops. */
-          data->lnor = lnors;
-#endif
-=======
           /* We do not need to check/tag loops as already computed. Due to the fact that a loop
            * only points to one of its two edges, the same fan will never be walked more than once.
            * Since we consider edges that have neighbor polys with inverted (flipped) normals as
@@ -1618,7 +1423,6 @@
            * current edge, smooth previous edge), and not the alternative (smooth current edge,
            * sharp previous edge). All this due/thanks to the link between normals and loop
            * ordering (i.e. winding). */
->>>>>>> e74cdb94
           data->ml_curr_index = ml_curr_index;
           data->ml_prev_index = ml_prev_index;
           data->flag = LoopSplitTaskData::Type::Fan;
@@ -1639,11 +1443,6 @@
           loop_split_worker_do(common_data, data, edge_vectors);
         }
       }
-<<<<<<< HEAD
-
-      ml_prev_index = ml_curr_index;
-=======
->>>>>>> e74cdb94
     }
   }
 
@@ -1759,16 +1558,10 @@
   common_data.loopnors = {reinterpret_cast<float3 *>(r_loopnors), numLoops};
   common_data.clnors_data = {reinterpret_cast<short2 *>(clnors_data), clnors_data ? numLoops : 0};
   common_data.positions = {reinterpret_cast<const float3 *>(positions), numVerts};
-<<<<<<< HEAD
   common_data.edges = {const_cast<MEdge *>(medges), numEdges};
   common_data.polys = {mpolys, numPolys};
   common_data.corner_verts = {corner_verts, numLoops};
   common_data.corner_edges = {corner_edges, numLoops};
-=======
-  common_data.edges = {medges, numEdges};
-  common_data.polys = polys;
-  common_data.loops = loops;
->>>>>>> e74cdb94
   common_data.edge_to_loops = edge_to_loops;
   common_data.loop_to_poly = loop_to_poly;
   common_data.polynors = {reinterpret_cast<const float3 *>(polynors), numPolys};
