/* SPDX-License-Identifier: GPL-2.0-or-later */

#include "BLI_listbase.h"
#include "BLI_task.hh"

#include "DNA_mesh_types.h"
#include "DNA_meshdata_types.h"
#include "DNA_object_types.h"

#include "BKE_attribute_math.hh"
#include "BKE_deform.h"
#include "BKE_geometry_fields.hh"
#include "BKE_geometry_set.hh"
#include "BKE_lib_id.h"
#include "BKE_mesh.h"

#include "FN_multi_function_builder.hh"

#include "attribute_access_intern.hh"

extern "C" MDeformVert *BKE_object_defgroup_data_create(ID *id);

/* -------------------------------------------------------------------- */
/** \name Geometry Component Implementation
 * \{ */

MeshComponent::MeshComponent() : GeometryComponent(GEO_COMPONENT_TYPE_MESH)
{
}

MeshComponent::~MeshComponent()
{
  this->clear();
}

GeometryComponent *MeshComponent::copy() const
{
  MeshComponent *new_component = new MeshComponent();
  if (mesh_ != nullptr) {
    new_component->mesh_ = BKE_mesh_copy_for_eval(mesh_, false);
    new_component->ownership_ = GeometryOwnershipType::Owned;
  }
  return new_component;
}

void MeshComponent::clear()
{
  BLI_assert(this->is_mutable());
  if (mesh_ != nullptr) {
    if (ownership_ == GeometryOwnershipType::Owned) {
      BKE_id_free(nullptr, mesh_);
    }
    mesh_ = nullptr;
  }
}

bool MeshComponent::has_mesh() const
{
  return mesh_ != nullptr;
}

void MeshComponent::replace(Mesh *mesh, GeometryOwnershipType ownership)
{
  BLI_assert(this->is_mutable());
  this->clear();
  mesh_ = mesh;
  ownership_ = ownership;
}

Mesh *MeshComponent::release()
{
  BLI_assert(this->is_mutable());
  Mesh *mesh = mesh_;
  mesh_ = nullptr;
  return mesh;
}

const Mesh *MeshComponent::get_for_read() const
{
  return mesh_;
}

Mesh *MeshComponent::get_for_write()
{
  BLI_assert(this->is_mutable());
  if (ownership_ == GeometryOwnershipType::ReadOnly) {
    mesh_ = BKE_mesh_copy_for_eval(mesh_, false);
    ownership_ = GeometryOwnershipType::Owned;
  }
  return mesh_;
}

bool MeshComponent::is_empty() const
{
  return mesh_ == nullptr;
}

bool MeshComponent::owns_direct_data() const
{
  return ownership_ == GeometryOwnershipType::Owned;
}

void MeshComponent::ensure_owns_direct_data()
{
  BLI_assert(this->is_mutable());
  if (ownership_ != GeometryOwnershipType::Owned) {
    mesh_ = BKE_mesh_copy_for_eval(mesh_, false);
    ownership_ = GeometryOwnershipType::Owned;
  }
}

/** \} */

/* -------------------------------------------------------------------- */
/** \name Mesh Normals Field Input
 * \{ */

namespace blender::bke {

VArray<float3> mesh_normals_varray(const Mesh &mesh,
                                   const IndexMask mask,
                                   const eAttrDomain domain)
{
  switch (domain) {
    case ATTR_DOMAIN_FACE: {
      return VArray<float3>::ForSpan(
          {(float3 *)BKE_mesh_poly_normals_ensure(&mesh), mesh.totpoly});
    }
    case ATTR_DOMAIN_POINT: {
      return VArray<float3>::ForSpan(
          {(float3 *)BKE_mesh_vertex_normals_ensure(&mesh), mesh.totvert});
    }
    case ATTR_DOMAIN_EDGE: {
      /* In this case, start with vertex normals and convert to the edge domain, since the
       * conversion from edges to vertices is very simple. Use "manual" domain interpolation
       * instead of the GeometryComponent API to avoid calculating unnecessary values and to
       * allow normalizing the result more simply. */
      Span<float3> vert_normals{(float3 *)BKE_mesh_vertex_normals_ensure(&mesh), mesh.totvert};
      const Span<MEdge> edges = mesh.edges();
      Array<float3> edge_normals(mask.min_array_size());
      for (const int i : mask) {
        const MEdge &edge = edges[i];
        edge_normals[i] = math::normalize(
            math::interpolate(vert_normals[edge.v1], vert_normals[edge.v2], 0.5f));
      }

      return VArray<float3>::ForContainer(std::move(edge_normals));
    }
    case ATTR_DOMAIN_CORNER: {
      /* The normals on corners are just the mesh's face normals, so start with the face normal
       * array and copy the face normal for each of its corners. In this case using the mesh
       * component's generic domain interpolation is fine, the data will still be normalized,
       * since the face normal is just copied to every corner. */
      return mesh.attributes().adapt_domain(
          VArray<float3>::ForSpan({(float3 *)BKE_mesh_poly_normals_ensure(&mesh), mesh.totpoly}),
          ATTR_DOMAIN_FACE,
          ATTR_DOMAIN_CORNER);
    }
    default:
      return {};
  }
}

}  // namespace blender::bke

/** \} */

/* -------------------------------------------------------------------- */
/** \name Attribute Access
 * \{ */

namespace blender::bke {

template<typename T>
static void adapt_mesh_domain_corner_to_point_impl(const Mesh &mesh,
                                                   const VArray<T> &old_values,
                                                   MutableSpan<T> r_values)
{
  BLI_assert(r_values.size() == mesh.totvert);
  const Span<MLoop> loops = mesh.loops();

  attribute_math::DefaultMixer<T> mixer(r_values);

  for (const int loop_index : IndexRange(mesh.totloop)) {
    const T value = old_values[loop_index];
    const MLoop &loop = loops[loop_index];
    const int point_index = loop.v;
    mixer.mix_in(point_index, value);
  }
  mixer.finalize();
}

/* A vertex is selected if all connected face corners were selected and it is not loose. */
template<>
void adapt_mesh_domain_corner_to_point_impl(const Mesh &mesh,
                                            const VArray<bool> &old_values,
                                            MutableSpan<bool> r_values)
{
  BLI_assert(r_values.size() == mesh.totvert);
  const Span<MLoop> loops = mesh.loops();

  Array<bool> loose_verts(mesh.totvert, true);

  r_values.fill(true);
  for (const int loop_index : IndexRange(mesh.totloop)) {
    const MLoop &loop = loops[loop_index];
    const int point_index = loop.v;

    loose_verts[point_index] = false;
    if (!old_values[loop_index]) {
      r_values[point_index] = false;
    }
  }

  /* Deselect loose vertices without corners that are still selected from the 'true' default. */
  for (const int vert_index : IndexRange(mesh.totvert)) {
    if (loose_verts[vert_index]) {
      r_values[vert_index] = false;
    }
  }
}

static GVArray adapt_mesh_domain_corner_to_point(const Mesh &mesh, const GVArray &varray)
{
  GVArray new_varray;
  attribute_math::convert_to_static_type(varray.type(), [&](auto dummy) {
    using T = decltype(dummy);
    if constexpr (!std::is_void_v<attribute_math::DefaultMixer<T>>) {
      /* We compute all interpolated values at once, because for this interpolation, one has to
       * iterate over all loops anyway. */
      Array<T> values(mesh.totvert);
      adapt_mesh_domain_corner_to_point_impl<T>(mesh, varray.typed<T>(), values);
      new_varray = VArray<T>::ForContainer(std::move(values));
    }
  });
  return new_varray;
}

/**
 * Each corner's value is simply a copy of the value at its vertex.
 */
static GVArray adapt_mesh_domain_point_to_corner(const Mesh &mesh, const GVArray &varray)
{
  const Span<MLoop> loops = mesh.loops();

  GVArray new_varray;
  attribute_math::convert_to_static_type(varray.type(), [&](auto dummy) {
    using T = decltype(dummy);
    new_varray = VArray<T>::ForFunc(mesh.totloop,
                                    [loops, varray = varray.typed<T>()](const int64_t loop_index) {
                                      const int vertex_index = loops[loop_index].v;
                                      return varray[vertex_index];
                                    });
  });
  return new_varray;
}

static GVArray adapt_mesh_domain_corner_to_face(const Mesh &mesh, const GVArray &varray)
{
  const Span<MPoly> polys = mesh.polys();

  GVArray new_varray;
  attribute_math::convert_to_static_type(varray.type(), [&](auto dummy) {
    using T = decltype(dummy);
    if constexpr (!std::is_void_v<attribute_math::DefaultMixer<T>>) {
      if constexpr (std::is_same_v<T, bool>) {
        new_varray = VArray<T>::ForFunc(
            polys.size(), [polys, varray = varray.typed<bool>()](const int face_index) {
              /* A face is selected if all of its corners were selected. */
              const MPoly &poly = polys[face_index];
              for (const int loop_index : IndexRange(poly.loopstart, poly.totloop)) {
                if (!varray[loop_index]) {
                  return false;
                }
              }
              return true;
            });
      }
      else {
        new_varray = VArray<T>::ForFunc(
            polys.size(), [polys, varray = varray.typed<T>()](const int face_index) {
              T return_value;
              attribute_math::DefaultMixer<T> mixer({&return_value, 1});
              const MPoly &poly = polys[face_index];
              for (const int loop_index : IndexRange(poly.loopstart, poly.totloop)) {
                const T value = varray[loop_index];
                mixer.mix_in(0, value);
              }
              mixer.finalize();
              return return_value;
            });
      }
    }
  });
  return new_varray;
}

template<typename T>
static void adapt_mesh_domain_corner_to_edge_impl(const Mesh &mesh,
                                                  const VArray<T> &old_values,
                                                  MutableSpan<T> r_values)
{
  BLI_assert(r_values.size() == mesh.totedge);
  const Span<MPoly> polys = mesh.polys();
  const Span<MLoop> loops = mesh.loops();

  attribute_math::DefaultMixer<T> mixer(r_values);

  for (const int poly_index : polys.index_range()) {
    const MPoly &poly = polys[poly_index];

    /* For every edge, mix values from the two adjacent corners (the current and next corner). */
    for (const int i : IndexRange(poly.totloop)) {
      const int next_i = (i + 1) % poly.totloop;
      const int loop_i = poly.loopstart + i;
      const int next_loop_i = poly.loopstart + next_i;
      const MLoop &loop = loops[loop_i];
      const int edge_index = loop.e;
      mixer.mix_in(edge_index, old_values[loop_i]);
      mixer.mix_in(edge_index, old_values[next_loop_i]);
    }
  }

  mixer.finalize();
}

/* An edge is selected if all corners on adjacent faces were selected. */
template<>
void adapt_mesh_domain_corner_to_edge_impl(const Mesh &mesh,
                                           const VArray<bool> &old_values,
                                           MutableSpan<bool> r_values)
{
  BLI_assert(r_values.size() == mesh.totedge);
  const Span<MPoly> polys = mesh.polys();
  const Span<MLoop> loops = mesh.loops();

  /* It may be possible to rely on the #ME_LOOSEEDGE flag, but that seems error-prone. */
  Array<bool> loose_edges(mesh.totedge, true);

  r_values.fill(true);
  for (const int poly_index : polys.index_range()) {
    const MPoly &poly = polys[poly_index];

    for (const int i : IndexRange(poly.totloop)) {
      const int next_i = (i + 1) % poly.totloop;
      const int loop_i = poly.loopstart + i;
      const int next_loop_i = poly.loopstart + next_i;
      const MLoop &loop = loops[loop_i];
      const int edge_index = loop.e;

      loose_edges[edge_index] = false;

      if (!old_values[loop_i] || !old_values[next_loop_i]) {
        r_values[edge_index] = false;
      }
    }
  }

  /* Deselect loose edges without corners that are still selected from the 'true' default. */
  threading::parallel_for(IndexRange(mesh.totedge), 2048, [&](const IndexRange range) {
    for (const int edge_index : range) {
      if (loose_edges[edge_index]) {
        r_values[edge_index] = false;
      }
    }
  });
}

static GVArray adapt_mesh_domain_corner_to_edge(const Mesh &mesh, const GVArray &varray)
{
  GVArray new_varray;
  attribute_math::convert_to_static_type(varray.type(), [&](auto dummy) {
    using T = decltype(dummy);
    if constexpr (!std::is_void_v<attribute_math::DefaultMixer<T>>) {
      Array<T> values(mesh.totedge);
      adapt_mesh_domain_corner_to_edge_impl<T>(mesh, varray.typed<T>(), values);
      new_varray = VArray<T>::ForContainer(std::move(values));
    }
  });
  return new_varray;
}

template<typename T>
void adapt_mesh_domain_face_to_point_impl(const Mesh &mesh,
                                          const VArray<T> &old_values,
                                          MutableSpan<T> r_values)
{
  BLI_assert(r_values.size() == mesh.totvert);
  const Span<MPoly> polys = mesh.polys();
  const Span<MLoop> loops = mesh.loops();

  attribute_math::DefaultMixer<T> mixer(r_values);

  for (const int poly_index : polys.index_range()) {
    const MPoly &poly = polys[poly_index];
    const T value = old_values[poly_index];
    for (const int loop_index : IndexRange(poly.loopstart, poly.totloop)) {
      const MLoop &loop = loops[loop_index];
      const int point_index = loop.v;
      mixer.mix_in(point_index, value);
    }
  }

  mixer.finalize();
}

/* A vertex is selected if any of the connected faces were selected. */
template<>
void adapt_mesh_domain_face_to_point_impl(const Mesh &mesh,
                                          const VArray<bool> &old_values,
                                          MutableSpan<bool> r_values)
{
  BLI_assert(r_values.size() == mesh.totvert);
  const Span<MPoly> polys = mesh.polys();
  const Span<MLoop> loops = mesh.loops();

  r_values.fill(false);
  for (const int poly_index : polys.index_range()) {
    const MPoly &poly = polys[poly_index];
    if (old_values[poly_index]) {
      for (const int loop_index : IndexRange(poly.loopstart, poly.totloop)) {
        const MLoop &loop = loops[loop_index];
        const int vert_index = loop.v;
        r_values[vert_index] = true;
      }
    }
  }
}

static GVArray adapt_mesh_domain_face_to_point(const Mesh &mesh, const GVArray &varray)
{
  GVArray new_varray;
  attribute_math::convert_to_static_type(varray.type(), [&](auto dummy) {
    using T = decltype(dummy);
    if constexpr (!std::is_void_v<attribute_math::DefaultMixer<T>>) {
      Array<T> values(mesh.totvert);
      adapt_mesh_domain_face_to_point_impl<T>(mesh, varray.typed<T>(), values);
      new_varray = VArray<T>::ForContainer(std::move(values));
    }
  });
  return new_varray;
}

/* Each corner's value is simply a copy of the value at its face. */
template<typename T>
void adapt_mesh_domain_face_to_corner_impl(const Mesh &mesh,
                                           const VArray<T> &old_values,
                                           MutableSpan<T> r_values)
{
  BLI_assert(r_values.size() == mesh.totloop);
  const Span<MPoly> polys = mesh.polys();

  threading::parallel_for(polys.index_range(), 1024, [&](const IndexRange range) {
    for (const int poly_index : range) {
      const MPoly &poly = polys[poly_index];
      MutableSpan<T> poly_corner_values = r_values.slice(poly.loopstart, poly.totloop);
      poly_corner_values.fill(old_values[poly_index]);
    }
  });
}

static GVArray adapt_mesh_domain_face_to_corner(const Mesh &mesh, const GVArray &varray)
{
  GVArray new_varray;
  attribute_math::convert_to_static_type(varray.type(), [&](auto dummy) {
    using T = decltype(dummy);
    if constexpr (!std::is_void_v<attribute_math::DefaultMixer<T>>) {
      Array<T> values(mesh.totloop);
      adapt_mesh_domain_face_to_corner_impl<T>(mesh, varray.typed<T>(), values);
      new_varray = VArray<T>::ForContainer(std::move(values));
    }
  });
  return new_varray;
}

template<typename T>
void adapt_mesh_domain_face_to_edge_impl(const Mesh &mesh,
                                         const VArray<T> &old_values,
                                         MutableSpan<T> r_values)
{
  BLI_assert(r_values.size() == mesh.totedge);
  const Span<MPoly> polys = mesh.polys();
  const Span<MLoop> loops = mesh.loops();

  attribute_math::DefaultMixer<T> mixer(r_values);

  for (const int poly_index : polys.index_range()) {
    const MPoly &poly = polys[poly_index];
    const T value = old_values[poly_index];
    for (const int loop_index : IndexRange(poly.loopstart, poly.totloop)) {
      const MLoop &loop = loops[loop_index];
      mixer.mix_in(loop.e, value);
    }
  }
  mixer.finalize();
}

/* An edge is selected if any connected face was selected. */
template<>
void adapt_mesh_domain_face_to_edge_impl(const Mesh &mesh,
                                         const VArray<bool> &old_values,
                                         MutableSpan<bool> r_values)
{
  BLI_assert(r_values.size() == mesh.totedge);
  const Span<MPoly> polys = mesh.polys();
  const Span<MLoop> loops = mesh.loops();

  r_values.fill(false);
  for (const int poly_index : polys.index_range()) {
    const MPoly &poly = polys[poly_index];
    if (old_values[poly_index]) {
      for (const int loop_index : IndexRange(poly.loopstart, poly.totloop)) {
        const MLoop &loop = loops[loop_index];
        const int edge_index = loop.e;
        r_values[edge_index] = true;
      }
    }
  }
}

static GVArray adapt_mesh_domain_face_to_edge(const Mesh &mesh, const GVArray &varray)
{
  GVArray new_varray;
  attribute_math::convert_to_static_type(varray.type(), [&](auto dummy) {
    using T = decltype(dummy);
    if constexpr (!std::is_void_v<attribute_math::DefaultMixer<T>>) {
      Array<T> values(mesh.totedge);
      adapt_mesh_domain_face_to_edge_impl<T>(mesh, varray.typed<T>(), values);
      new_varray = VArray<T>::ForContainer(std::move(values));
    }
  });
  return new_varray;
}

static GVArray adapt_mesh_domain_point_to_face(const Mesh &mesh, const GVArray &varray)
{
  const Span<MPoly> polys = mesh.polys();
  const Span<MLoop> loops = mesh.loops();

  GVArray new_varray;
  attribute_math::convert_to_static_type(varray.type(), [&](auto dummy) {
    using T = decltype(dummy);
    if constexpr (!std::is_void_v<attribute_math::DefaultMixer<T>>) {
      if constexpr (std::is_same_v<T, bool>) {
        new_varray = VArray<T>::ForFunc(
            mesh.totpoly, [loops, polys, varray = varray.typed<bool>()](const int face_index) {
              /* A face is selected if all of its vertices were selected. */
              const MPoly &poly = polys[face_index];
              for (const int loop_index : IndexRange(poly.loopstart, poly.totloop)) {
                const MLoop &loop = loops[loop_index];
                if (!varray[loop.v]) {
                  return false;
                }
              }
              return true;
            });
      }
      else {
        new_varray = VArray<T>::ForFunc(
            mesh.totpoly, [loops, polys, varray = varray.typed<T>()](const int face_index) {
              T return_value;
              attribute_math::DefaultMixer<T> mixer({&return_value, 1});
              const MPoly &poly = polys[face_index];
              for (const int loop_index : IndexRange(poly.loopstart, poly.totloop)) {
                const MLoop &loop = loops[loop_index];
                const T value = varray[loop.v];
                mixer.mix_in(0, value);
              }
              mixer.finalize();
              return return_value;
            });
      }
    }
  });
  return new_varray;
}

static GVArray adapt_mesh_domain_point_to_edge(const Mesh &mesh, const GVArray &varray)
{
  const Span<MEdge> edges = mesh.edges();

  GVArray new_varray;
  attribute_math::convert_to_static_type(varray.type(), [&](auto dummy) {
    using T = decltype(dummy);
    if constexpr (!std::is_void_v<attribute_math::DefaultMixer<T>>) {
      if constexpr (std::is_same_v<T, bool>) {
        /* An edge is selected if both of its vertices were selected. */
        new_varray = VArray<bool>::ForFunc(
            edges.size(), [edges, varray = varray.typed<bool>()](const int edge_index) {
              const MEdge &edge = edges[edge_index];
              return varray[edge.v1] && varray[edge.v2];
            });
      }
      else {
        new_varray = VArray<T>::ForFunc(
            edges.size(), [edges, varray = varray.typed<T>()](const int edge_index) {
              T return_value;
              attribute_math::DefaultMixer<T> mixer({&return_value, 1});
              const MEdge &edge = edges[edge_index];
              mixer.mix_in(0, varray[edge.v1]);
              mixer.mix_in(0, varray[edge.v2]);
              mixer.finalize();
              return return_value;
            });
      }
    }
  });
  return new_varray;
}

template<typename T>
void adapt_mesh_domain_edge_to_corner_impl(const Mesh &mesh,
                                           const VArray<T> &old_values,
                                           MutableSpan<T> r_values)
{
  BLI_assert(r_values.size() == mesh.totloop);
  const Span<MPoly> polys = mesh.polys();
  const Span<MLoop> loops = mesh.loops();

  attribute_math::DefaultMixer<T> mixer(r_values);

  for (const int poly_index : polys.index_range()) {
    const MPoly &poly = polys[poly_index];

    /* For every corner, mix the values from the adjacent edges on the face. */
    for (const int loop_index : IndexRange(poly.loopstart, poly.totloop)) {
      const int loop_index_prev = loop_index - 1 + (loop_index == poly.loopstart) * poly.totloop;
      const MLoop &loop = loops[loop_index];
      const MLoop &loop_prev = loops[loop_index_prev];
      mixer.mix_in(loop_index, old_values[loop.e]);
      mixer.mix_in(loop_index, old_values[loop_prev.e]);
    }
  }

  mixer.finalize();
}

/* A corner is selected if its two adjacent edges were selected. */
template<>
void adapt_mesh_domain_edge_to_corner_impl(const Mesh &mesh,
                                           const VArray<bool> &old_values,
                                           MutableSpan<bool> r_values)
{
  BLI_assert(r_values.size() == mesh.totloop);
  const Span<MPoly> polys = mesh.polys();
  const Span<MLoop> loops = mesh.loops();

  r_values.fill(false);

  for (const int poly_index : polys.index_range()) {
    const MPoly &poly = polys[poly_index];
    for (const int loop_index : IndexRange(poly.loopstart, poly.totloop)) {
      const int loop_index_prev = loop_index - 1 + (loop_index == poly.loopstart) * poly.totloop;
      const MLoop &loop = loops[loop_index];
      const MLoop &loop_prev = loops[loop_index_prev];
      if (old_values[loop.e] && old_values[loop_prev.e]) {
        r_values[loop_index] = true;
      }
    }
  }
}

static GVArray adapt_mesh_domain_edge_to_corner(const Mesh &mesh, const GVArray &varray)
{
  GVArray new_varray;
  attribute_math::convert_to_static_type(varray.type(), [&](auto dummy) {
    using T = decltype(dummy);
    if constexpr (!std::is_void_v<attribute_math::DefaultMixer<T>>) {
      Array<T> values(mesh.totloop);
      adapt_mesh_domain_edge_to_corner_impl<T>(mesh, varray.typed<T>(), values);
      new_varray = VArray<T>::ForContainer(std::move(values));
    }
  });
  return new_varray;
}

template<typename T>
static void adapt_mesh_domain_edge_to_point_impl(const Mesh &mesh,
                                                 const VArray<T> &old_values,
                                                 MutableSpan<T> r_values)
{
  BLI_assert(r_values.size() == mesh.totvert);
  const Span<MEdge> edges = mesh.edges();

  attribute_math::DefaultMixer<T> mixer(r_values);

  for (const int edge_index : IndexRange(mesh.totedge)) {
    const MEdge &edge = edges[edge_index];
    const T value = old_values[edge_index];
    mixer.mix_in(edge.v1, value);
    mixer.mix_in(edge.v2, value);
  }

  mixer.finalize();
}

/* A vertex is selected if any connected edge was selected. */
template<>
void adapt_mesh_domain_edge_to_point_impl(const Mesh &mesh,
                                          const VArray<bool> &old_values,
                                          MutableSpan<bool> r_values)
{
  BLI_assert(r_values.size() == mesh.totvert);
  const Span<MEdge> edges = mesh.edges();

  r_values.fill(false);
  for (const int edge_index : edges.index_range()) {
    const MEdge &edge = edges[edge_index];
    if (old_values[edge_index]) {
      r_values[edge.v1] = true;
      r_values[edge.v2] = true;
    }
  }
}

static GVArray adapt_mesh_domain_edge_to_point(const Mesh &mesh, const GVArray &varray)
{
  GVArray new_varray;
  attribute_math::convert_to_static_type(varray.type(), [&](auto dummy) {
    using T = decltype(dummy);
    if constexpr (!std::is_void_v<attribute_math::DefaultMixer<T>>) {
      Array<T> values(mesh.totvert);
      adapt_mesh_domain_edge_to_point_impl<T>(mesh, varray.typed<T>(), values);
      new_varray = VArray<T>::ForContainer(std::move(values));
    }
  });
  return new_varray;
}

static GVArray adapt_mesh_domain_edge_to_face(const Mesh &mesh, const GVArray &varray)
{
  const Span<MPoly> polys = mesh.polys();
  const Span<MLoop> loops = mesh.loops();

  GVArray new_varray;
  attribute_math::convert_to_static_type(varray.type(), [&](auto dummy) {
    using T = decltype(dummy);
    if constexpr (!std::is_void_v<attribute_math::DefaultMixer<T>>) {
      if constexpr (std::is_same_v<T, bool>) {
        /* A face is selected if all of its edges are selected. */
        new_varray = VArray<bool>::ForFunc(
            polys.size(), [loops, polys, varray = varray.typed<T>()](const int face_index) {
              const MPoly &poly = polys[face_index];
              for (const int loop_index : IndexRange(poly.loopstart, poly.totloop)) {
                const MLoop &loop = loops[loop_index];
                if (!varray[loop.e]) {
                  return false;
                }
              }
              return true;
            });
      }
      else {
        new_varray = VArray<T>::ForFunc(
            polys.size(), [loops, polys, varray = varray.typed<T>()](const int face_index) {
              T return_value;
              attribute_math::DefaultMixer<T> mixer({&return_value, 1});
              const MPoly &poly = polys[face_index];
              for (const int loop_index : IndexRange(poly.loopstart, poly.totloop)) {
                const MLoop &loop = loops[loop_index];
                const T value = varray[loop.e];
                mixer.mix_in(0, value);
              }
              mixer.finalize();
              return return_value;
            });
      }
    }
  });
  return new_varray;
}

}  // namespace blender::bke

static blender::GVArray adapt_mesh_attribute_domain(const Mesh &mesh,
                                                    const blender::GVArray &varray,
                                                    const eAttrDomain from_domain,
                                                    const eAttrDomain to_domain)
{
  if (!varray) {
    return {};
  }
  if (varray.size() == 0) {
    return {};
  }
  if (from_domain == to_domain) {
    return varray;
  }

  switch (from_domain) {
    case ATTR_DOMAIN_CORNER: {
      switch (to_domain) {
        case ATTR_DOMAIN_POINT:
          return blender::bke::adapt_mesh_domain_corner_to_point(mesh, varray);
        case ATTR_DOMAIN_FACE:
          return blender::bke::adapt_mesh_domain_corner_to_face(mesh, varray);
        case ATTR_DOMAIN_EDGE:
          return blender::bke::adapt_mesh_domain_corner_to_edge(mesh, varray);
        default:
          break;
      }
      break;
    }
    case ATTR_DOMAIN_POINT: {
      switch (to_domain) {
        case ATTR_DOMAIN_CORNER:
          return blender::bke::adapt_mesh_domain_point_to_corner(mesh, varray);
        case ATTR_DOMAIN_FACE:
          return blender::bke::adapt_mesh_domain_point_to_face(mesh, varray);
        case ATTR_DOMAIN_EDGE:
          return blender::bke::adapt_mesh_domain_point_to_edge(mesh, varray);
        default:
          break;
      }
      break;
    }
    case ATTR_DOMAIN_FACE: {
      switch (to_domain) {
        case ATTR_DOMAIN_POINT:
          return blender::bke::adapt_mesh_domain_face_to_point(mesh, varray);
        case ATTR_DOMAIN_CORNER:
          return blender::bke::adapt_mesh_domain_face_to_corner(mesh, varray);
        case ATTR_DOMAIN_EDGE:
          return blender::bke::adapt_mesh_domain_face_to_edge(mesh, varray);
        default:
          break;
      }
      break;
    }
    case ATTR_DOMAIN_EDGE: {
      switch (to_domain) {
        case ATTR_DOMAIN_CORNER:
          return blender::bke::adapt_mesh_domain_edge_to_corner(mesh, varray);
        case ATTR_DOMAIN_POINT:
          return blender::bke::adapt_mesh_domain_edge_to_point(mesh, varray);
        case ATTR_DOMAIN_FACE:
          return blender::bke::adapt_mesh_domain_edge_to_face(mesh, varray);
        default:
          break;
      }
      break;
    }
    default:
      break;
  }

  return {};
}

namespace blender::bke {

template<typename StructT, typename ElemT, ElemT (*GetFunc)(const StructT &)>
static GVArray make_derived_read_attribute(const void *data, const int domain_num)
{
  return VArray<ElemT>::template ForDerivedSpan<StructT, GetFunc>(
      Span<StructT>((const StructT *)data, domain_num));
}

template<typename StructT,
         typename ElemT,
         ElemT (*GetFunc)(const StructT &),
         void (*SetFunc)(StructT &, ElemT)>
static GVMutableArray make_derived_write_attribute(void *data, const int domain_num)
{
  return VMutableArray<ElemT>::template ForDerivedSpan<StructT, GetFunc, SetFunc>(
      MutableSpan<StructT>((StructT *)data, domain_num));
}

static float3 get_vertex_position(const MVert &vert)
{
  return float3(vert.co);
}

static void set_vertex_position(MVert &vert, float3 position)
{
  copy_v3_v3(vert.co, position);
}

static void tag_component_positions_changed(void *owner)
{
  Mesh *mesh = static_cast<Mesh *>(owner);
  if (mesh != nullptr) {
    BKE_mesh_tag_coords_changed(mesh);
  }
}

static bool get_shade_smooth(const MPoly &mpoly)
{
  return mpoly.flag & ME_SMOOTH;
}

static void set_shade_smooth(MPoly &mpoly, bool value)
{
  SET_FLAG_FROM_TEST(mpoly.flag, value, ME_SMOOTH);
}

<<<<<<< HEAD
static float get_crease(const MEdge &edge)
=======
static float2 get_loop_uv(const MLoopUV &uv)
{
  return float2(uv.uv);
}

static void set_loop_uv(MLoopUV &uv, float2 co)
{
  copy_v2_v2(uv.uv, co);
}

static float get_crease(const float &crease)
>>>>>>> 520d111e
{
  return crease;
}

static void set_crease(float &crease, const float value)
{
  crease = std::clamp(value, 0.0f, 1.0f);
}

class VArrayImpl_For_VertexWeights final : public VMutableArrayImpl<float> {
 private:
  MDeformVert *dverts_;
  const int dvert_index_;

 public:
  VArrayImpl_For_VertexWeights(MutableSpan<MDeformVert> dverts, const int dvert_index)
      : VMutableArrayImpl<float>(dverts.size()), dverts_(dverts.data()), dvert_index_(dvert_index)
  {
  }

  VArrayImpl_For_VertexWeights(Span<MDeformVert> dverts, const int dvert_index)
      : VMutableArrayImpl<float>(dverts.size()),
        dverts_(const_cast<MDeformVert *>(dverts.data())),
        dvert_index_(dvert_index)
  {
  }

  float get(const int64_t index) const override
  {
    if (dverts_ == nullptr) {
      return 0.0f;
    }
    if (const MDeformWeight *weight = this->find_weight_at_index(index)) {
      return weight->weight;
    }
    return 0.0f;
  }

  void set(const int64_t index, const float value) override
  {
    MDeformVert &dvert = dverts_[index];
    if (value == 0.0f) {
      if (MDeformWeight *weight = this->find_weight_at_index(index)) {
        weight->weight = 0.0f;
      }
    }
    else {
      MDeformWeight *weight = BKE_defvert_ensure_index(&dvert, dvert_index_);
      weight->weight = value;
    }
  }

  void set_all(Span<float> src) override
  {
    for (const int64_t index : src.index_range()) {
      this->set(index, src[index]);
    }
  }

  void materialize(IndexMask mask, MutableSpan<float> r_span) const override
  {
    if (dverts_ == nullptr) {
      return r_span.fill_indices(mask, 0.0f);
    }
    for (const int64_t index : mask) {
      if (const MDeformWeight *weight = this->find_weight_at_index(index)) {
        r_span[index] = weight->weight;
      }
      else {
        r_span[index] = 0.0f;
      }
    }
  }

  void materialize_to_uninitialized(IndexMask mask, MutableSpan<float> r_span) const override
  {
    this->materialize(mask, r_span);
  }

 private:
  MDeformWeight *find_weight_at_index(const int64_t index)
  {
    for (MDeformWeight &weight : MutableSpan(dverts_[index].dw, dverts_[index].totweight)) {
      if (weight.def_nr == dvert_index_) {
        return &weight;
      }
    }
    return nullptr;
  }
  const MDeformWeight *find_weight_at_index(const int64_t index) const
  {
    for (const MDeformWeight &weight : Span(dverts_[index].dw, dverts_[index].totweight)) {
      if (weight.def_nr == dvert_index_) {
        return &weight;
      }
    }
    return nullptr;
  }
};

/**
 * This provider makes vertex groups available as float attributes.
 */
class VertexGroupsAttributeProvider final : public DynamicAttributesProvider {
 public:
  GAttributeReader try_get_for_read(const void *owner,
                                    const AttributeIDRef &attribute_id) const final
  {
    if (!attribute_id.is_named()) {
      return {};
    }
    const Mesh *mesh = static_cast<const Mesh *>(owner);
    if (mesh == nullptr) {
      return {};
    }
    const std::string name = attribute_id.name();
    const int vertex_group_index = BLI_findstringindex(
        &mesh->vertex_group_names, name.c_str(), offsetof(bDeformGroup, name));
    if (vertex_group_index < 0) {
      return {};
    }
    const Span<MDeformVert> dverts = mesh->deform_verts();
    if (dverts.is_empty()) {
      static const float default_value = 0.0f;
      return {VArray<float>::ForSingle(default_value, mesh->totvert), ATTR_DOMAIN_POINT};
    }
    return {VArray<float>::For<VArrayImpl_For_VertexWeights>(dverts, vertex_group_index),
            ATTR_DOMAIN_POINT};
  }

  GAttributeWriter try_get_for_write(void *owner, const AttributeIDRef &attribute_id) const final
  {
    if (!attribute_id.is_named()) {
      return {};
    }
    Mesh *mesh = static_cast<Mesh *>(owner);
    if (mesh == nullptr) {
      return {};
    }

    const std::string name = attribute_id.name();
    const int vertex_group_index = BLI_findstringindex(
        &mesh->vertex_group_names, name.c_str(), offsetof(bDeformGroup, name));
    if (vertex_group_index < 0) {
      return {};
    }
    MutableSpan<MDeformVert> dverts = mesh->deform_verts_for_write();
    return {VMutableArray<float>::For<VArrayImpl_For_VertexWeights>(dverts, vertex_group_index),
            ATTR_DOMAIN_POINT};
  }

  bool try_delete(void *owner, const AttributeIDRef &attribute_id) const final
  {
    if (!attribute_id.is_named()) {
      return false;
    }
    Mesh *mesh = static_cast<Mesh *>(owner);
    if (mesh == nullptr) {
      return true;
    }

    const std::string name = attribute_id.name();

    int index;
    bDeformGroup *group;
    if (!BKE_id_defgroup_name_find(&mesh->id, name.c_str(), &index, &group)) {
      return false;
    }
    BLI_remlink(&mesh->vertex_group_names, group);
    MEM_freeN(group);
    if (mesh->deform_verts().is_empty()) {
      return true;
    }

    for (MDeformVert &dvert : mesh->deform_verts_for_write()) {
      MDeformWeight *weight = BKE_defvert_find_index(&dvert, index);
      BKE_defvert_remove_group(&dvert, weight);
      for (MDeformWeight &weight : MutableSpan(dvert.dw, dvert.totweight)) {
        if (weight.def_nr > index) {
          weight.def_nr--;
        }
      }
    }
    return true;
  }

  bool foreach_attribute(const void *owner, const AttributeForeachCallback callback) const final
  {
    const Mesh *mesh = static_cast<const Mesh *>(owner);
    if (mesh == nullptr) {
      return true;
    }

    LISTBASE_FOREACH (const bDeformGroup *, group, &mesh->vertex_group_names) {
      if (!callback(group->name, {ATTR_DOMAIN_POINT, CD_PROP_FLOAT})) {
        return false;
      }
    }
    return true;
  }

  void foreach_domain(const FunctionRef<void(eAttrDomain)> callback) const final
  {
    callback(ATTR_DOMAIN_POINT);
  }
};

/**
 * This provider makes face normals available as a read-only float3 attribute.
 */
class NormalAttributeProvider final : public BuiltinAttributeProvider {
 public:
  NormalAttributeProvider()
      : BuiltinAttributeProvider(
            "normal", ATTR_DOMAIN_FACE, CD_PROP_FLOAT3, NonCreatable, Readonly, NonDeletable)
  {
  }

  GVArray try_get_for_read(const void *owner) const final
  {
    const Mesh *mesh = static_cast<const Mesh *>(owner);
    if (mesh == nullptr || mesh->totpoly == 0) {
      return {};
    }
    return VArray<float3>::ForSpan({(float3 *)BKE_mesh_poly_normals_ensure(mesh), mesh->totpoly});
  }

  GAttributeWriter try_get_for_write(void *UNUSED(owner)) const final
  {
    return {};
  }

  bool try_delete(void *UNUSED(owner)) const final
  {
    return false;
  }

  bool try_create(void *UNUSED(owner), const AttributeInit &UNUSED(initializer)) const final
  {
    return false;
  }

  bool exists(const void *owner) const final
  {
    const Mesh *mesh = static_cast<const Mesh *>(owner);
    return mesh->totpoly != 0;
  }
};

/**
 * In this function all the attribute providers for a mesh component are created. Most data in this
 * function is statically allocated, because it does not change over time.
 */
static ComponentAttributeProviders create_attribute_providers_for_mesh()
{
#define MAKE_MUTABLE_CUSTOM_DATA_GETTER(NAME) \
  [](void *owner) -> CustomData * { \
    Mesh *mesh = static_cast<Mesh *>(owner); \
    return &mesh->NAME; \
  }
#define MAKE_CONST_CUSTOM_DATA_GETTER(NAME) \
  [](const void *owner) -> const CustomData * { \
    const Mesh *mesh = static_cast<const Mesh *>(owner); \
    return &mesh->NAME; \
  }
#define MAKE_GET_ELEMENT_NUM_GETTER(NAME) \
  [](const void *owner) -> int { \
    const Mesh *mesh = static_cast<const Mesh *>(owner); \
    return mesh->NAME; \
  }

  static CustomDataAccessInfo corner_access = {MAKE_MUTABLE_CUSTOM_DATA_GETTER(ldata),
                                               MAKE_CONST_CUSTOM_DATA_GETTER(ldata),
                                               MAKE_GET_ELEMENT_NUM_GETTER(totloop)};
  static CustomDataAccessInfo point_access = {MAKE_MUTABLE_CUSTOM_DATA_GETTER(vdata),
                                              MAKE_CONST_CUSTOM_DATA_GETTER(vdata),
                                              MAKE_GET_ELEMENT_NUM_GETTER(totvert)};
  static CustomDataAccessInfo edge_access = {MAKE_MUTABLE_CUSTOM_DATA_GETTER(edata),
                                             MAKE_CONST_CUSTOM_DATA_GETTER(edata),
                                             MAKE_GET_ELEMENT_NUM_GETTER(totedge)};
  static CustomDataAccessInfo face_access = {MAKE_MUTABLE_CUSTOM_DATA_GETTER(pdata),
                                             MAKE_CONST_CUSTOM_DATA_GETTER(pdata),
                                             MAKE_GET_ELEMENT_NUM_GETTER(totpoly)};

#undef MAKE_CONST_CUSTOM_DATA_GETTER
#undef MAKE_MUTABLE_CUSTOM_DATA_GETTER

  static BuiltinCustomDataLayerProvider position(
      "position",
      ATTR_DOMAIN_POINT,
      CD_PROP_FLOAT3,
      CD_MVERT,
      BuiltinAttributeProvider::NonCreatable,
      BuiltinAttributeProvider::Writable,
      BuiltinAttributeProvider::NonDeletable,
      point_access,
      make_derived_read_attribute<MVert, float3, get_vertex_position>,
      make_derived_write_attribute<MVert, float3, get_vertex_position, set_vertex_position>,
      tag_component_positions_changed);

  static NormalAttributeProvider normal;

  static BuiltinCustomDataLayerProvider id("id",
                                           ATTR_DOMAIN_POINT,
                                           CD_PROP_INT32,
                                           CD_PROP_INT32,
                                           BuiltinAttributeProvider::Creatable,
                                           BuiltinAttributeProvider::Writable,
                                           BuiltinAttributeProvider::Deletable,
                                           point_access,
                                           make_array_read_attribute<int>,
                                           make_array_write_attribute<int>,
                                           nullptr);

  static const fn::CustomMF_SI_SO<int, int> material_index_clamp{
      "Material Index Validate",
      [](int value) {
        /* Use #short for the maximum since many areas still use that type for indices. */
        return std::clamp<int>(value, 0, std::numeric_limits<short>::max());
      },
      fn::CustomMF_presets::AllSpanOrSingle()};
  static BuiltinCustomDataLayerProvider material_index("material_index",
                                                       ATTR_DOMAIN_FACE,
                                                       CD_PROP_INT32,
                                                       CD_PROP_INT32,
                                                       BuiltinAttributeProvider::Creatable,
                                                       BuiltinAttributeProvider::Writable,
                                                       BuiltinAttributeProvider::Deletable,
                                                       face_access,
                                                       make_array_read_attribute<int>,
                                                       make_array_write_attribute<int>,
                                                       nullptr,
                                                       AttributeValidator{&material_index_clamp});

  static BuiltinCustomDataLayerProvider shade_smooth(
      "shade_smooth",
      ATTR_DOMAIN_FACE,
      CD_PROP_BOOL,
      CD_MPOLY,
      BuiltinAttributeProvider::NonCreatable,
      BuiltinAttributeProvider::Writable,
      BuiltinAttributeProvider::NonDeletable,
      face_access,
      make_derived_read_attribute<MPoly, bool, get_shade_smooth>,
      make_derived_write_attribute<MPoly, bool, get_shade_smooth, set_shade_smooth>,
      nullptr);

  static BuiltinCustomDataLayerProvider crease(
      "crease",
      ATTR_DOMAIN_EDGE,
      CD_PROP_FLOAT,
      CD_CREASE,
      BuiltinAttributeProvider::Creatable,
      BuiltinAttributeProvider::Writable,
      BuiltinAttributeProvider::Deletable,
      edge_access,
      make_array_read_attribute<float>,
      make_derived_write_attribute<float, float, get_crease, set_crease>,
      nullptr);

  static VertexGroupsAttributeProvider vertex_groups;
  static CustomDataAttributeProvider corner_custom_data(ATTR_DOMAIN_CORNER, corner_access);
  static CustomDataAttributeProvider point_custom_data(ATTR_DOMAIN_POINT, point_access);
  static CustomDataAttributeProvider edge_custom_data(ATTR_DOMAIN_EDGE, edge_access);
  static CustomDataAttributeProvider face_custom_data(ATTR_DOMAIN_FACE, face_access);

  return ComponentAttributeProviders(
      {&position, &id, &material_index, &shade_smooth, &normal, &crease},
      {&corner_custom_data,
       &vertex_groups,
       &point_custom_data,
       &edge_custom_data,
       &face_custom_data});
}

static AttributeAccessorFunctions get_mesh_accessor_functions()
{
  static const ComponentAttributeProviders providers = create_attribute_providers_for_mesh();
  AttributeAccessorFunctions fn =
      attribute_accessor_functions::accessor_functions_for_providers<providers>();
  fn.domain_size = [](const void *owner, const eAttrDomain domain) {
    if (owner == nullptr) {
      return 0;
    }
    const Mesh &mesh = *static_cast<const Mesh *>(owner);
    switch (domain) {
      case ATTR_DOMAIN_POINT:
        return mesh.totvert;
      case ATTR_DOMAIN_EDGE:
        return mesh.totedge;
      case ATTR_DOMAIN_FACE:
        return mesh.totpoly;
      case ATTR_DOMAIN_CORNER:
        return mesh.totloop;
      default:
        return 0;
    }
  };
  fn.domain_supported = [](const void *UNUSED(owner), const eAttrDomain domain) {
    return ELEM(domain, ATTR_DOMAIN_POINT, ATTR_DOMAIN_EDGE, ATTR_DOMAIN_FACE, ATTR_DOMAIN_CORNER);
  };
  fn.adapt_domain = [](const void *owner,
                       const blender::GVArray &varray,
                       const eAttrDomain from_domain,
                       const eAttrDomain to_domain) -> blender::GVArray {
    if (owner == nullptr) {
      return {};
    }
    const Mesh &mesh = *static_cast<const Mesh *>(owner);
    return adapt_mesh_attribute_domain(mesh, varray, from_domain, to_domain);
  };
  return fn;
}

static const AttributeAccessorFunctions &get_mesh_accessor_functions_ref()
{
  static const AttributeAccessorFunctions fn = get_mesh_accessor_functions();
  return fn;
}

}  // namespace blender::bke

blender::bke::AttributeAccessor Mesh::attributes() const
{
  return blender::bke::AttributeAccessor(this, blender::bke::get_mesh_accessor_functions_ref());
}

blender::bke::MutableAttributeAccessor Mesh::attributes_for_write()
{
  return blender::bke::MutableAttributeAccessor(this,
                                                blender::bke::get_mesh_accessor_functions_ref());
}

std::optional<blender::bke::AttributeAccessor> MeshComponent::attributes() const
{
  return blender::bke::AttributeAccessor(mesh_, blender::bke::get_mesh_accessor_functions_ref());
}

std::optional<blender::bke::MutableAttributeAccessor> MeshComponent::attributes_for_write()
{
  Mesh *mesh = this->get_for_write();
  return blender::bke::MutableAttributeAccessor(mesh,
                                                blender::bke::get_mesh_accessor_functions_ref());
}

/** \} */<|MERGE_RESOLUTION|>--- conflicted
+++ resolved
@@ -894,21 +894,7 @@
   SET_FLAG_FROM_TEST(mpoly.flag, value, ME_SMOOTH);
 }
 
-<<<<<<< HEAD
-static float get_crease(const MEdge &edge)
-=======
-static float2 get_loop_uv(const MLoopUV &uv)
-{
-  return float2(uv.uv);
-}
-
-static void set_loop_uv(MLoopUV &uv, float2 co)
-{
-  copy_v2_v2(uv.uv, co);
-}
-
 static float get_crease(const float &crease)
->>>>>>> 520d111e
 {
   return crease;
 }
