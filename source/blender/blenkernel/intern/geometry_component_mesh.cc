--- conflicted
+++ resolved
@@ -1277,17 +1277,6 @@
       make_derived_read_attribute<MLoopUV, float2, get_loop_uv>,
       make_derived_write_attribute<MLoopUV, float2, get_loop_uv, set_loop_uv>);
 
-<<<<<<< HEAD
-  static NamedLegacyCustomDataProvider vertex_colors(
-      ATTR_DOMAIN_CORNER,
-      CD_PROP_COLOR,
-      CD_PROP_BYTE_COLOR,
-      corner_access,
-      make_derived_read_attribute<MLoopCol, ColorGeometry4f, get_loop_color>,
-      make_derived_write_attribute<MLoopCol, ColorGeometry4f, get_loop_color, set_loop_color>);
-
-=======
->>>>>>> b226236b
   static VertexGroupsAttributeProvider vertex_groups;
   static CustomDataAttributeProvider corner_custom_data(ATTR_DOMAIN_CORNER, corner_access);
   static CustomDataAttributeProvider point_custom_data(ATTR_DOMAIN_POINT, point_access);
