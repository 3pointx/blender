--- conflicted
+++ resolved
@@ -169,11 +169,7 @@
 /** \name Attribute Access
  * \{ */
 
-<<<<<<< HEAD
-int MeshComponent::attribute_domain_num(const AttributeDomain domain) const
-=======
 int MeshComponent::attribute_domain_num(const eAttrDomain domain) const
->>>>>>> f4456a4d
 {
   if (mesh_ == nullptr) {
     return 0;
