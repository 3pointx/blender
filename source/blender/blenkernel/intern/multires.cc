/* SPDX-License-Identifier: GPL-2.0-or-later
 * Copyright 2007 by Nicholas Bishop. All rights reserved. */

/** \file
 * \ingroup bke
 */

#include "MEM_guardedalloc.h"

/* for reading old multires */
#define DNA_DEPRECATED_ALLOW

#include "DNA_mesh_types.h"
#include "DNA_meshdata_types.h"
#include "DNA_object_types.h"
#include "DNA_scene_types.h"

#include "BLI_bitmap.h"
#include "BLI_blenlib.h"
#include "BLI_math.h"
#include "BLI_task.h"
#include "BLI_utildefines.h"

#include "BKE_ccg.h"
#include "BKE_cdderivedmesh.h"
#include "BKE_editmesh.h"
#include "BKE_mesh.h"
#include "BKE_mesh_mapping.h"
#include "BKE_mesh_runtime.h"
#include "BKE_modifier.h"
#include "BKE_multires.h"
#include "BKE_paint.h"
#include "BKE_pbvh.h"
#include "BKE_scene.h"
#include "BKE_subdiv_ccg.h"
#include "BKE_subsurf.h"

#include "BKE_object.h"

#include "CCGSubSurf.h"

#include "DEG_depsgraph_query.h"

#include "multires_reshape.h"

#include <cmath>
#include <cstring>

/* MULTIRES MODIFIER */
static const int multires_grid_tot[] = {
    0, 4, 9, 25, 81, 289, 1089, 4225, 16641, 66049, 263169, 1050625, 4198401, 16785409};
static const int multires_side_tot[] = {
    0, 2, 3, 5, 9, 17, 33, 65, 129, 257, 513, 1025, 2049, 4097};

/* See multiresModifier_disp_run for description of each operation */
enum DispOp {
  APPLY_DISPLACEMENTS,
  CALC_DISPLACEMENTS,
  ADD_DISPLACEMENTS,
};

static void multiresModifier_disp_run(
    DerivedMesh *dm, Mesh *me, DerivedMesh *dm2, DispOp op, CCGElem **oldGridData, int totlvl);

/** Custom-data. */

void multires_customdata_delete(Mesh *me)
{
  if (me->edit_mesh) {
    BMEditMesh *em = me->edit_mesh;
    /* CustomData_external_remove is used here only to mark layer
     * as non-external for further freeing, so zero element count
     * looks safer than `em->bm->totface`. */
    CustomData_external_remove(&em->bm->ldata, &me->id, CD_MDISPS, 0);

    if (CustomData_has_layer(&em->bm->ldata, CD_MDISPS)) {
      BM_data_layer_free(em->bm, &em->bm->ldata, CD_MDISPS);
    }

    if (CustomData_has_layer(&em->bm->ldata, CD_GRID_PAINT_MASK)) {
      BM_data_layer_free(em->bm, &em->bm->ldata, CD_GRID_PAINT_MASK);
    }
  }
  else {
    CustomData_external_remove(&me->ldata, &me->id, CD_MDISPS, me->totloop);
    CustomData_free_layer_active(&me->ldata, CD_MDISPS, me->totloop);

    CustomData_free_layer_active(&me->ldata, CD_GRID_PAINT_MASK, me->totloop);
  }
}

/** Grid hiding */
static BLI_bitmap *multires_mdisps_upsample_hidden(BLI_bitmap *lo_hidden,
                                                   int lo_level,
                                                   int hi_level,

                                                   /* assumed to be at hi_level (or null) */
                                                   const BLI_bitmap *prev_hidden)
{
  BLI_bitmap *subd;
  int hi_gridsize = BKE_ccg_gridsize(hi_level);
  int lo_gridsize = BKE_ccg_gridsize(lo_level);
  int yh, xh, xl, yl, xo, yo, hi_ndx;
  int offset, factor;

  BLI_assert(lo_level <= hi_level);

  /* fast case */
  if (lo_level == hi_level) {
    return static_cast<BLI_bitmap *>(MEM_dupallocN(lo_hidden));
  }

  subd = BLI_BITMAP_NEW(square_i(hi_gridsize), "MDisps.hidden upsample");

  factor = BKE_ccg_factor(lo_level, hi_level);
  offset = 1 << (hi_level - lo_level - 1);

  /* low-res blocks */
  for (yl = 0; yl < lo_gridsize; yl++) {
    for (xl = 0; xl < lo_gridsize; xl++) {
      int lo_val = BLI_BITMAP_TEST(lo_hidden, yl * lo_gridsize + xl);

      /* high-res blocks */
      for (yo = -offset; yo <= offset; yo++) {
        yh = yl * factor + yo;
        if (yh < 0 || yh >= hi_gridsize) {
          continue;
        }

        for (xo = -offset; xo <= offset; xo++) {
          xh = xl * factor + xo;
          if (xh < 0 || xh >= hi_gridsize) {
            continue;
          }

          hi_ndx = yh * hi_gridsize + xh;

          if (prev_hidden) {
            /* If prev_hidden is available, copy it to
             * subd, except when the equivalent element in
             * lo_hidden is different */
            if (lo_val != prev_hidden[hi_ndx]) {
              BLI_BITMAP_SET(subd, hi_ndx, lo_val);
            }
            else {
              BLI_BITMAP_SET(subd, hi_ndx, prev_hidden[hi_ndx]);
            }
          }
          else {
            BLI_BITMAP_SET(subd, hi_ndx, lo_val);
          }
        }
      }
    }
  }

  return subd;
}

static BLI_bitmap *multires_mdisps_downsample_hidden(const BLI_bitmap *old_hidden,
                                                     int old_level,
                                                     int new_level)
{
  BLI_bitmap *new_hidden;
  int new_gridsize = BKE_ccg_gridsize(new_level);
  int old_gridsize = BKE_ccg_gridsize(old_level);
  int x, y, factor, old_value;

  BLI_assert(new_level <= old_level);
  factor = BKE_ccg_factor(new_level, old_level);
  new_hidden = BLI_BITMAP_NEW(square_i(new_gridsize), "downsample hidden");

  for (y = 0; y < new_gridsize; y++) {
    for (x = 0; x < new_gridsize; x++) {
      old_value = BLI_BITMAP_TEST(old_hidden, factor * y * old_gridsize + x * factor);

      BLI_BITMAP_SET(new_hidden, y * new_gridsize + x, old_value);
    }
  }

  return new_hidden;
}

static void multires_output_hidden_to_ccgdm(CCGDerivedMesh *ccgdm, Mesh *me, int level)
{
  const MPoly *polys = BKE_mesh_polys(me);
  const MDisps *mdisps = static_cast<const MDisps *>(CustomData_get_layer(&me->ldata, CD_MDISPS));
  BLI_bitmap **grid_hidden = ccgdm->gridHidden;
  int *gridOffset;
  int i, j;

  gridOffset = ccgdm->dm.getGridOffset(&ccgdm->dm);

  for (i = 0; i < me->totpoly; i++) {
    for (j = 0; j < polys[i].totloop; j++) {
      int g = gridOffset[i] + j;
      const MDisps *md = &mdisps[g];
      BLI_bitmap *gh = md->hidden;

      if (gh) {
        grid_hidden[g] = multires_mdisps_downsample_hidden(gh, md->level, level);
      }
    }
  }
}

/* subdivide mdisps.hidden if needed (assumes that md.level reflects
 * the current level of md.hidden) */
static void multires_mdisps_subdivide_hidden(MDisps *md, int new_level)
{
  BLI_bitmap *subd;

  BLI_assert(md->hidden);

  /* nothing to do if already subdivided enough */
  if (md->level >= new_level) {
    return;
  }

  subd = multires_mdisps_upsample_hidden(md->hidden, md->level, new_level, nullptr);

  /* swap in the subdivided data */
  MEM_freeN(md->hidden);
  md->hidden = subd;
}

Mesh *BKE_multires_create_mesh(struct Depsgraph *depsgraph,
                               Object *object,
                               MultiresModifierData *mmd)
{
  Object *object_eval = DEG_get_evaluated_object(depsgraph, object);
  Scene *scene_eval = DEG_get_evaluated_scene(depsgraph);
  Mesh *deformed_mesh = mesh_get_eval_deform(
      depsgraph, scene_eval, object_eval, &CD_MASK_BAREMESH);
  ModifierEvalContext modifier_ctx{};
  modifier_ctx.depsgraph = depsgraph;
  modifier_ctx.object = object_eval;
  modifier_ctx.flag = MOD_APPLY_USECACHE | MOD_APPLY_IGNORE_SIMPLIFY;

  const ModifierTypeInfo *mti = BKE_modifier_get_info(ModifierType(mmd->modifier.type));
  Mesh *result = mti->modifyMesh(&mmd->modifier, &modifier_ctx, deformed_mesh);

  if (result == deformed_mesh) {
    result = BKE_mesh_copy_for_eval(deformed_mesh, true);
  }
  return result;
}

float (*BKE_multires_create_deformed_base_mesh_vert_coords(struct Depsgraph *depsgraph,
                                                           struct Object *object,
                                                           struct MultiresModifierData *mmd,
                                                           int *r_num_deformed_verts))[3]
{
  Scene *scene_eval = DEG_get_evaluated_scene(depsgraph);
  Object *object_eval = DEG_get_evaluated_object(depsgraph, object);

  Object object_for_eval = blender::dna::shallow_copy(*object_eval);
  object_for_eval.data = object->data;
  object_for_eval.sculpt = nullptr;

  const bool use_render = (DEG_get_mode(depsgraph) == DAG_EVAL_RENDER);
  ModifierEvalContext mesh_eval_context = {depsgraph, &object_for_eval, ModifierApplyFlag(0)};
  if (use_render) {
    mesh_eval_context.flag |= MOD_APPLY_RENDER;
  }
  const int required_mode = use_render ? eModifierMode_Render : eModifierMode_Realtime;

  VirtualModifierData virtual_modifier_data;
  ModifierData *first_md = BKE_modifiers_get_virtual_modifierlist(&object_for_eval,
                                                                  &virtual_modifier_data);

  Mesh *base_mesh = static_cast<Mesh *>(object->data);

  int num_deformed_verts;
  float(*deformed_verts)[3] = BKE_mesh_vert_coords_alloc(base_mesh, &num_deformed_verts);

  for (ModifierData *md = first_md; md != nullptr; md = md->next) {
    const ModifierTypeInfo *mti = BKE_modifier_get_info(ModifierType(md->type));

    if (md == &mmd->modifier) {
      break;
    }

    if (!BKE_modifier_is_enabled(scene_eval, md, required_mode)) {
      continue;
    }

    if (mti->type != eModifierTypeType_OnlyDeform) {
      break;
    }

    BKE_modifier_deform_verts(
        md, &mesh_eval_context, base_mesh, deformed_verts, num_deformed_verts);
  }

  if (r_num_deformed_verts != nullptr) {
    *r_num_deformed_verts = num_deformed_verts;
  }
  return deformed_verts;
}

MultiresModifierData *find_multires_modifier_before(Scene *scene, ModifierData *lastmd)
{
  ModifierData *md;

  for (md = lastmd; md; md = md->prev) {
    if (md->type == eModifierType_Multires) {
      if (BKE_modifier_is_enabled(scene, md, eModifierMode_Realtime)) {
        return (MultiresModifierData *)md;
      }
    }
  }

  return nullptr;
}

MultiresModifierData *get_multires_modifier(Scene *scene, Object *ob, bool use_first)
{
  MultiresModifierData *mmd = nullptr, *firstmmd = nullptr;

  /* find first active multires modifier */
  LISTBASE_FOREACH (ModifierData *, md, &ob->modifiers) {
    if (md->type == eModifierType_Multires) {
      if (!firstmmd) {
        firstmmd = (MultiresModifierData *)md;
      }

      if (BKE_modifier_is_enabled(scene, md, eModifierMode_Realtime)) {
        mmd = (MultiresModifierData *)md;
        break;
      }
    }
  }

  if (!mmd && use_first) {
    /* active multires have not been found
     * try to use first one */
    return firstmmd;
  }

  return mmd;
}

int multires_get_level(const Scene *scene,
                       const Object *ob,
                       const MultiresModifierData *mmd,
                       bool render,
                       bool ignore_simplify)
{
  if (render) {
    return (scene != nullptr) ? get_render_subsurf_level(&scene->r, mmd->renderlvl, true) :
                                mmd->renderlvl;
  }
  if (ob->mode == OB_MODE_SCULPT) {
    return mmd->sculptlvl;
  }
  if (ignore_simplify) {
    return mmd->lvl;
  }

  return (scene != nullptr) ? get_render_subsurf_level(&scene->r, mmd->lvl, false) : mmd->lvl;
}

void multires_set_tot_level(Object *ob, MultiresModifierData *mmd, int lvl)
{
  mmd->totlvl = lvl;

  if (ob->mode != OB_MODE_SCULPT) {
    mmd->lvl = CLAMPIS(MAX2(mmd->lvl, lvl), 0, mmd->totlvl);
  }

  mmd->sculptlvl = CLAMPIS(MAX2(mmd->sculptlvl, lvl), 0, mmd->totlvl);
  mmd->renderlvl = CLAMPIS(MAX2(mmd->renderlvl, lvl), 0, mmd->totlvl);
}

static void multires_ccg_mark_as_modified(SubdivCCG *subdiv_ccg, MultiresModifiedFlags flags)
{
  if (flags & MULTIRES_COORDS_MODIFIED) {
    subdiv_ccg->dirty.coords = true;
  }
  if (flags & MULTIRES_HIDDEN_MODIFIED) {
    subdiv_ccg->dirty.hidden = true;
  }
}

void multires_mark_as_modified(Depsgraph *depsgraph, Object *object, MultiresModifiedFlags flags)
{
  if (object == nullptr) {
    return;
  }
  /* NOTE: CCG live inside of evaluated object.
   *
   * While this is a bit weird to tag the only one, this is how other areas were built
   * historically: they are tagging multires for update and then rely on object re-evaluation to
   * do an actual update.
   *
   * In a longer term maybe special dependency graph tag can help sanitizing this a bit. */
  Object *object_eval = DEG_get_evaluated_object(depsgraph, object);
  Mesh *mesh = static_cast<Mesh *>(object_eval->data);
  SubdivCCG *subdiv_ccg = mesh->runtime->subdiv_ccg;
  if (subdiv_ccg == nullptr) {
    return;
  }
  multires_ccg_mark_as_modified(subdiv_ccg, flags);
}

void multires_flush_sculpt_updates(Object *object)
{
  if (object == nullptr || object->sculpt == nullptr || object->sculpt->pbvh == nullptr) {
    return;
  }

  SculptSession *sculpt_session = object->sculpt;
  if (BKE_pbvh_type(sculpt_session->pbvh) != PBVH_GRIDS || !sculpt_session->multires.active ||
      sculpt_session->multires.modifier == nullptr) {
    return;
  }

  SubdivCCG *subdiv_ccg = sculpt_session->subdiv_ccg;
  if (subdiv_ccg == nullptr) {
    return;
  }

  if (!subdiv_ccg->dirty.coords && !subdiv_ccg->dirty.hidden) {
    return;
  }

  Mesh *mesh = static_cast<Mesh *>(object->data);
  multiresModifier_reshapeFromCCG(
      sculpt_session->multires.modifier->totlvl, mesh, sculpt_session->subdiv_ccg);

  subdiv_ccg->dirty.coords = false;
  subdiv_ccg->dirty.hidden = false;
}

void multires_force_sculpt_rebuild(Object *object)
{
  multires_flush_sculpt_updates(object);

  if (object == nullptr || object->sculpt == nullptr) {
    return;
  }

  SculptSession *ss = object->sculpt;

  if (ss->pbvh != nullptr) {
    BKE_pbvh_free(ss->pbvh);
    object->sculpt->pbvh = nullptr;
  }

  MEM_SAFE_FREE(ss->pmap);

  MEM_SAFE_FREE(ss->pmap_mem);
}

void multires_force_external_reload(Object *object)
{
  Mesh *mesh = BKE_mesh_from_object(object);

  CustomData_external_reload(&mesh->ldata, &mesh->id, CD_MASK_MDISPS, mesh->totloop);
  multires_force_sculpt_rebuild(object);
}

/* reset the multires levels to match the number of mdisps */
static int get_levels_from_disps(Object *ob)
{
  Mesh *me = static_cast<Mesh *>(ob->data);
  const MPoly *polys = BKE_mesh_polys(me);
  int i, j, totlvl = 0;

  const MDisps *mdisp = static_cast<const MDisps *>(CustomData_get_layer(&me->ldata, CD_MDISPS));

  for (i = 0; i < me->totpoly; i++) {
    const MDisps *md = mdisp + polys[i].loopstart;

    for (j = 0; j < polys[i].totloop; j++, md++) {
      if (md->totdisp == 0) {
        continue;
      }

      while (1) {
        int side = (1 << (totlvl - 1)) + 1;
        int lvl_totdisp = side * side;
        if (md->totdisp == lvl_totdisp) {
          break;
        }
        if (md->totdisp < lvl_totdisp) {
          totlvl--;
        }
        else {
          totlvl++;
        }
      }

      break;
    }
  }

  return totlvl;
}

void multiresModifier_set_levels_from_disps(MultiresModifierData *mmd, Object *ob)
{
  Mesh *me = static_cast<Mesh *>(ob->data);
  const MDisps *mdisp;

  if (me->edit_mesh) {
    mdisp = static_cast<const MDisps *>(
        CustomData_get_layer(&me->edit_mesh->bm->ldata, CD_MDISPS));
  }
  else {
    mdisp = static_cast<const MDisps *>(CustomData_get_layer(&me->ldata, CD_MDISPS));
  }

  if (mdisp) {
    mmd->totlvl = get_levels_from_disps(ob);
    mmd->lvl = MIN2(mmd->sculptlvl, mmd->totlvl);
    mmd->sculptlvl = MIN2(mmd->sculptlvl, mmd->totlvl);
    mmd->renderlvl = MIN2(mmd->renderlvl, mmd->totlvl);
  }
}

static void multires_set_tot_mdisps(Mesh *me, int lvl)
{
  MDisps *mdisps = static_cast<MDisps *>(CustomData_get_layer(&me->ldata, CD_MDISPS));
  int i;

  if (mdisps) {
    for (i = 0; i < me->totloop; i++, mdisps++) {
      mdisps->totdisp = multires_grid_tot[lvl];
      mdisps->level = lvl;
    }
  }
}

static void multires_reallocate_mdisps(int totloop, MDisps *mdisps, int lvl)
{
  int i;

  /* reallocate displacements to be filled in */
  for (i = 0; i < totloop; i++) {
    int totdisp = multires_grid_tot[lvl];
    float(*disps)[3] = static_cast<float(*)[3]>(
        MEM_calloc_arrayN(totdisp, sizeof(float[3]), __func__));

    if (mdisps[i].disps) {
      MEM_freeN(mdisps[i].disps);
    }

    if (mdisps[i].level && mdisps[i].hidden) {
      multires_mdisps_subdivide_hidden(&mdisps[i], lvl);
    }

    mdisps[i].disps = disps;
    mdisps[i].totdisp = totdisp;
    mdisps[i].level = lvl;
  }
}

static void multires_copy_grid(float (*gridA)[3], float (*gridB)[3], int sizeA, int sizeB)
{
  int x, y, j, skip;

  if (sizeA > sizeB) {
    skip = (sizeA - 1) / (sizeB - 1);

    for (j = 0, y = 0; y < sizeB; y++) {
      for (x = 0; x < sizeB; x++, j++) {
        copy_v3_v3(gridA[y * skip * sizeA + x * skip], gridB[j]);
      }
    }
  }
  else {
    skip = (sizeB - 1) / (sizeA - 1);

    for (j = 0, y = 0; y < sizeA; y++) {
      for (x = 0; x < sizeA; x++, j++) {
        copy_v3_v3(gridA[j], gridB[y * skip * sizeB + x * skip]);
      }
    }
  }
}

static void multires_copy_dm_grid(CCGElem *gridA, CCGElem *gridB, CCGKey *keyA, CCGKey *keyB)
{
  int x, y, j, skip;

  if (keyA->grid_size > keyB->grid_size) {
    skip = (keyA->grid_size - 1) / (keyB->grid_size - 1);

    for (j = 0, y = 0; y < keyB->grid_size; y++) {
      for (x = 0; x < keyB->grid_size; x++, j++) {
        memcpy(CCG_elem_offset_co(keyA, gridA, y * skip * keyA->grid_size + x * skip),
               CCG_elem_offset_co(keyB, gridB, j),
               keyA->elem_size);
      }
    }
  }
  else {
    skip = (keyB->grid_size - 1) / (keyA->grid_size - 1);

    for (j = 0, y = 0; y < keyA->grid_size; y++) {
      for (x = 0; x < keyA->grid_size; x++, j++) {
        memcpy(CCG_elem_offset_co(keyA, gridA, j),
               CCG_elem_offset_co(keyB, gridB, y * skip * keyB->grid_size + x * skip),
               keyA->elem_size);
      }
    }
  }
}

/* Reallocate gpm->data at a lower resolution and copy values over
 * from the original high-resolution data */
static void multires_grid_paint_mask_downsample(GridPaintMask *gpm, int level)
{
  if (level < gpm->level) {
    int gridsize = BKE_ccg_gridsize(level);
    float *data = static_cast<float *>(
        MEM_calloc_arrayN(square_i(gridsize), sizeof(float), __func__));
    int x, y;

    for (y = 0; y < gridsize; y++) {
      for (x = 0; x < gridsize; x++) {
        data[y * gridsize + x] = paint_grid_paint_mask(gpm, level, x, y);
      }
    }

    MEM_freeN(gpm->data);
    gpm->data = data;
    gpm->level = level;
  }
}

static void multires_del_higher(MultiresModifierData *mmd, Object *ob, int lvl)
{
  Mesh *me = (Mesh *)ob->data;
  const MPoly *polys = BKE_mesh_polys(me);
  int levels = mmd->totlvl - lvl;
  MDisps *mdisps;
  GridPaintMask *gpm;

  multires_set_tot_mdisps(me, mmd->totlvl);
  multiresModifier_ensure_external_read(me, mmd);
  mdisps = static_cast<MDisps *>(CustomData_get_layer(&me->ldata, CD_MDISPS));
  gpm = static_cast<GridPaintMask *>(CustomData_get_layer(&me->ldata, CD_GRID_PAINT_MASK));

  multires_force_sculpt_rebuild(ob);

  if (mdisps && levels > 0) {
    if (lvl > 0) {
      /* MLoop *ml = me->mloop; */ /*UNUSED*/
      int nsize = multires_side_tot[lvl];
      int hsize = multires_side_tot[mmd->totlvl];
      int i, j;

      for (i = 0; i < me->totpoly; i++) {
        for (j = 0; j < polys[i].totloop; j++) {
          int g = polys[i].loopstart + j;
          MDisps *mdisp = &mdisps[g];
          float(*disps)[3], (*ndisps)[3], (*hdisps)[3];
          int totdisp = multires_grid_tot[lvl];

          disps = static_cast<float(*)[3]>(
              MEM_calloc_arrayN(totdisp, sizeof(float[3]), "multires disps"));

          if (mdisp->disps != nullptr) {
            ndisps = disps;
            hdisps = mdisp->disps;

            multires_copy_grid(ndisps, hdisps, nsize, hsize);
            if (mdisp->hidden) {
              BLI_bitmap *gh = multires_mdisps_downsample_hidden(mdisp->hidden, mdisp->level, lvl);
              MEM_freeN(mdisp->hidden);
              mdisp->hidden = gh;
            }

            MEM_freeN(mdisp->disps);
          }

          mdisp->disps = disps;
          mdisp->totdisp = totdisp;
          mdisp->level = lvl;

          if (gpm) {
            multires_grid_paint_mask_downsample(&gpm[g], lvl);
          }
        }
      }
    }
    else {
      multires_customdata_delete(me);
    }
  }

  multires_set_tot_level(ob, mmd, lvl);
}

void multiresModifier_del_levels(MultiresModifierData *mmd,
                                 Scene *scene,
                                 Object *ob,
                                 int direction)
{
  Mesh *me = BKE_mesh_from_object(ob);
  int lvl = multires_get_level(scene, ob, mmd, false, true);
  int levels = mmd->totlvl - lvl;

  multires_set_tot_mdisps(me, mmd->totlvl);
  multiresModifier_ensure_external_read(me, mmd);
  MDisps *mdisps = static_cast<MDisps *>(CustomData_get_layer(&me->ldata, CD_MDISPS));

  multires_force_sculpt_rebuild(ob);

  if (mdisps && levels > 0 && direction == 1) {
    multires_del_higher(mmd, ob, lvl);
  }

  multires_set_tot_level(ob, mmd, lvl);
}

static DerivedMesh *multires_dm_create_local(Scene *scene,
                                             Object *ob,
                                             DerivedMesh *dm,
                                             int lvl,
                                             int totlvl,
                                             bool alloc_paint_mask,
                                             MultiresFlags flags)
{
  MultiresModifierData mmd = {{nullptr}};

  mmd.lvl = lvl;
  mmd.sculptlvl = lvl;
  mmd.renderlvl = lvl;
  mmd.totlvl = totlvl;

  flags |= MULTIRES_USE_LOCAL_MMD;
  if (alloc_paint_mask) {
    flags |= MULTIRES_ALLOC_PAINT_MASK;
  }

  return multires_make_derived_from_derived(dm, &mmd, scene, ob, flags);
}

static DerivedMesh *subsurf_dm_create_local(Scene *scene,
                                            Object *ob,
                                            DerivedMesh *dm,
                                            int lvl,
                                            bool is_simple,
                                            bool is_optimal,
                                            bool is_plain_uv,
                                            bool alloc_paint_mask,
                                            bool for_render,
                                            SubsurfFlags flags)
{
  SubsurfModifierData smd = {{nullptr}};

  smd.levels = smd.renderLevels = lvl;
  smd.quality = 3;
  if (!is_plain_uv) {
    smd.uv_smooth = SUBSURF_UV_SMOOTH_PRESERVE_BOUNDARIES;
  }
  else {
    smd.uv_smooth = SUBSURF_UV_SMOOTH_NONE;
  }
  if (is_simple) {
    smd.subdivType = ME_SIMPLE_SUBSURF;
  }
  if (is_optimal) {
    smd.flags |= eSubsurfModifierFlag_ControlEdges;
  }

  if (ob->mode & OB_MODE_EDIT) {
    flags |= SUBSURF_IN_EDIT_MODE;
  }
  if (alloc_paint_mask) {
    flags |= SUBSURF_ALLOC_PAINT_MASK;
  }
  if (for_render) {
    flags |= SUBSURF_USE_RENDER_PARAMS;
  }

  return subsurf_make_derived_from_derived(dm, &smd, scene, nullptr, flags);
}

static void grid_tangent(const CCGKey *key, int x, int y, int axis, CCGElem *grid, float t[3])
{
  if (axis == 0) {
    if (x == key->grid_size - 1) {
      if (y == key->grid_size - 1) {
        sub_v3_v3v3(
            t, CCG_grid_elem_co(key, grid, x, y - 1), CCG_grid_elem_co(key, grid, x - 1, y - 1));
      }
      else {
        sub_v3_v3v3(t, CCG_grid_elem_co(key, grid, x, y), CCG_grid_elem_co(key, grid, x - 1, y));
      }
    }
    else {
      sub_v3_v3v3(t, CCG_grid_elem_co(key, grid, x + 1, y), CCG_grid_elem_co(key, grid, x, y));
    }
  }
  else if (axis == 1) {
    if (y == key->grid_size - 1) {
      if (x == key->grid_size - 1) {
        sub_v3_v3v3(
            t, CCG_grid_elem_co(key, grid, x - 1, y), CCG_grid_elem_co(key, grid, x - 1, (y - 1)));
      }
      else {
        sub_v3_v3v3(t, CCG_grid_elem_co(key, grid, x, y), CCG_grid_elem_co(key, grid, x, (y - 1)));
      }
    }
    else {
      sub_v3_v3v3(t, CCG_grid_elem_co(key, grid, x, (y + 1)), CCG_grid_elem_co(key, grid, x, y));
    }
  }
}

/* Construct 3x3 tangent-space matrix in 'mat' */
static void grid_tangent_matrix(float mat[3][3], const CCGKey *key, int x, int y, CCGElem *grid)
{
  grid_tangent(key, x, y, 0, grid, mat[0]);
  normalize_v3(mat[0]);

  grid_tangent(key, x, y, 1, grid, mat[1]);
  normalize_v3(mat[1]);

  copy_v3_v3(mat[2], CCG_grid_elem_no(key, grid, x, y));
}

struct MultiresThreadedData {
  DispOp op;
  CCGElem **gridData, **subGridData;
  CCGKey *key;
  CCGKey *sub_key;
  const MPoly *mpoly;
  MDisps *mdisps;
  GridPaintMask *grid_paint_mask;
  int *gridOffset;
  int gridSize, dGridSize, dSkip;
  float (*smat)[3];
};

static void multires_disp_run_cb(void *__restrict userdata,
                                 const int pidx,
                                 const TaskParallelTLS *__restrict /*tls*/)
{
  MultiresThreadedData *tdata = static_cast<MultiresThreadedData *>(userdata);

  DispOp op = tdata->op;
  CCGElem **gridData = tdata->gridData;
  CCGElem **subGridData = tdata->subGridData;
  CCGKey *key = tdata->key;
  const MPoly *mpoly = tdata->mpoly;
  MDisps *mdisps = tdata->mdisps;
  GridPaintMask *grid_paint_mask = tdata->grid_paint_mask;
  int *gridOffset = tdata->gridOffset;
  int gridSize = tdata->gridSize;
  int dGridSize = tdata->dGridSize;
  int dSkip = tdata->dSkip;

  const int numVerts = mpoly[pidx].totloop;
  int S, x, y, gIndex = gridOffset[pidx];

  for (S = 0; S < numVerts; S++, gIndex++) {
    GridPaintMask *gpm = grid_paint_mask ? &grid_paint_mask[gIndex] : nullptr;
    MDisps *mdisp = &mdisps[mpoly[pidx].loopstart + S];
    CCGElem *grid = gridData[gIndex];
    CCGElem *subgrid = subGridData[gIndex];
    float(*dispgrid)[3] = nullptr;

    dispgrid = mdisp->disps;

    /* if needed, reallocate multires paint mask */
    if (gpm && gpm->level < key->level) {
      gpm->level = key->level;
      if (gpm->data) {
        MEM_freeN(gpm->data);
      }
      gpm->data = static_cast<float *>(
          MEM_calloc_arrayN(key->grid_area, sizeof(float), "gpm.data"));
    }

    for (y = 0; y < gridSize; y++) {
      for (x = 0; x < gridSize; x++) {
        float *co = CCG_grid_elem_co(key, grid, x, y);
        float *sco = CCG_grid_elem_co(key, subgrid, x, y);
        float *data = dispgrid[dGridSize * y * dSkip + x * dSkip];
        float mat[3][3], disp[3], d[3], mask;

        /* construct tangent space matrix */
        grid_tangent_matrix(mat, key, x, y, subgrid);

        switch (op) {
          case APPLY_DISPLACEMENTS:
            /* Convert displacement to object space
             * and add to grid points */
            mul_v3_m3v3(disp, mat, data);
            add_v3_v3v3(co, sco, disp);
            break;
          case CALC_DISPLACEMENTS:
            /* Calculate displacement between new and old
             * grid points and convert to tangent space */
            sub_v3_v3v3(disp, co, sco);
            invert_m3(mat);
            mul_v3_m3v3(data, mat, disp);
            break;
          case ADD_DISPLACEMENTS:
            /* Convert subdivided displacements to tangent
             * space and add to the original displacements */
            invert_m3(mat);
            mul_v3_m3v3(d, mat, co);
            add_v3_v3(data, d);
            break;
        }

        if (gpm) {
          switch (op) {
            case APPLY_DISPLACEMENTS:
              /* Copy mask from gpm to DM */
              *CCG_grid_elem_mask(key, grid, x, y) = paint_grid_paint_mask(gpm, key->level, x, y);
              break;
            case CALC_DISPLACEMENTS:
              /* Copy mask from DM to gpm */
              mask = *CCG_grid_elem_mask(key, grid, x, y);
              gpm->data[y * gridSize + x] = CLAMPIS(mask, 0, 1);
              break;
            case ADD_DISPLACEMENTS:
              /* Add mask displacement to gpm */
              gpm->data[y * gridSize + x] += *CCG_grid_elem_mask(key, grid, x, y);
              break;
          }
        }
      }
    }
  }
}

/* XXX WARNING: subsurf elements from dm and oldGridData *must* be of the same format (size),
 *              because this code uses CCGKey's info from dm to access oldGridData's normals
 *              (through the call to grid_tangent_matrix())! */
static void multiresModifier_disp_run(
    DerivedMesh *dm, Mesh *me, DerivedMesh *dm2, DispOp op, CCGElem **oldGridData, int totlvl)
{
  CCGDerivedMesh *ccgdm = (CCGDerivedMesh *)dm;
  CCGElem **gridData, **subGridData;
  CCGKey key;
  const MPoly *mpoly = BKE_mesh_polys(me);
  MDisps *mdisps = static_cast<MDisps *>(CustomData_get_layer(&me->ldata, CD_MDISPS));
  GridPaintMask *grid_paint_mask = nullptr;
  int *gridOffset;
  int i, gridSize, dGridSize, dSkip;
  int totloop, totpoly;

  /* this happens in the dm made by bmesh_mdisps_space_set */
  if (dm2 && CustomData_has_layer(&dm2->loopData, CD_MDISPS)) {
    mpoly = static_cast<const MPoly *>(CustomData_get_layer(&dm2->polyData, CD_MPOLY));
    mdisps = static_cast<MDisps *>(CustomData_get_layer(&dm2->loopData, CD_MDISPS));
    totloop = dm2->numLoopData;
    totpoly = dm2->numPolyData;
  }
  else {
    totloop = me->totloop;
    totpoly = me->totpoly;
  }

  if (!mdisps) {
    if (op == CALC_DISPLACEMENTS) {
      mdisps = static_cast<MDisps *>(
          CustomData_add_layer(&me->ldata, CD_MDISPS, CD_SET_DEFAULT, nullptr, me->totloop));
    }
    else {
      return;
    }
  }

  // numGrids = dm->getNumGrids(dm); /* UNUSED */
  gridSize = dm->getGridSize(dm);
  gridData = dm->getGridData(dm);
  gridOffset = dm->getGridOffset(dm);
  dm->getGridKey(dm, &key);
  subGridData = (oldGridData) ? oldGridData : gridData;

  dGridSize = multires_side_tot[totlvl];
  dSkip = (dGridSize - 1) / (gridSize - 1);

  /* multires paint masks */
  if (key.has_mask) {
    grid_paint_mask = static_cast<GridPaintMask *>(
        CustomData_get_layer(&me->ldata, CD_GRID_PAINT_MASK));
  }

  /* when adding new faces in edit mode, need to allocate disps */
  for (i = 0; i < totloop; i++) {
    if (mdisps[i].disps == nullptr) {
      multires_reallocate_mdisps(totloop, mdisps, totlvl);
      break;
    }
  }

  TaskParallelSettings settings;
  BLI_parallel_range_settings_defaults(&settings);
  settings.min_iter_per_thread = CCG_TASK_LIMIT;

  MultiresThreadedData data{};
  data.op = op;
  data.gridData = gridData;
  data.subGridData = subGridData;
  data.key = &key;
  data.mpoly = mpoly;
  data.mdisps = mdisps;
  data.grid_paint_mask = grid_paint_mask;
  data.gridOffset = gridOffset;
  data.gridSize = gridSize;
  data.dGridSize = dGridSize;
  data.dSkip = dSkip;

  BLI_task_parallel_range(0, totpoly, &data, multires_disp_run_cb, &settings);

  if (op == APPLY_DISPLACEMENTS) {
    ccgSubSurf_stitchFaces(ccgdm->ss, 0, nullptr, 0);
    ccgSubSurf_updateNormals(ccgdm->ss, nullptr, 0);
  }
}

void multires_modifier_update_mdisps(struct DerivedMesh *dm, Scene *scene)
{
  CCGDerivedMesh *ccgdm = (CCGDerivedMesh *)dm;
  Object *ob;
  Mesh *me;
  const MDisps *mdisps;
  MultiresModifierData *mmd;

  ob = ccgdm->multires.ob;
  me = static_cast<Mesh *>(ccgdm->multires.ob->data);
  mmd = ccgdm->multires.mmd;
  multires_set_tot_mdisps(me, mmd->totlvl);
  multiresModifier_ensure_external_read(me, mmd);
  mdisps = static_cast<const MDisps *>(CustomData_get_layer(&me->ldata, CD_MDISPS));

  if (mdisps) {
    int lvl = ccgdm->multires.lvl;
    int totlvl = ccgdm->multires.totlvl;

    if (lvl < totlvl) {
      DerivedMesh *lowdm, *cddm, *highdm;
      CCGElem **highGridData, **lowGridData, **subGridData, **gridData, *diffGrid;
      CCGKey highGridKey, lowGridKey;
      CCGSubSurf *ss;
      int i, j, numGrids, highGridSize, lowGridSize;
      const bool has_mask = CustomData_has_layer(&me->ldata, CD_GRID_PAINT_MASK);

      /* Create subsurf DM from original mesh at high level. */
      /* TODO: use mesh_deform_eval when sculpting on deformed mesh. */
      cddm = CDDM_from_mesh(me);
      DM_set_only_copy(cddm, &CD_MASK_BAREMESH);

      highdm = subsurf_dm_create_local(scene,
                                       ob,
                                       cddm,
                                       totlvl,
                                       false,
                                       0,
                                       mmd->uv_smooth == SUBSURF_UV_SMOOTH_NONE,
                                       has_mask,
                                       false,
                                       SUBSURF_IGNORE_SIMPLIFY);
      ss = ((CCGDerivedMesh *)highdm)->ss;

      /* create multires DM from original mesh and displacements */
      lowdm = multires_dm_create_local(
          scene, ob, cddm, lvl, totlvl, has_mask, MULTIRES_IGNORE_SIMPLIFY);
      cddm->release(cddm);

      /* gather grid data */
      numGrids = highdm->getNumGrids(highdm);
      highGridSize = highdm->getGridSize(highdm);
      highGridData = highdm->getGridData(highdm);
      highdm->getGridKey(highdm, &highGridKey);
      lowGridSize = lowdm->getGridSize(lowdm);
      lowGridData = lowdm->getGridData(lowdm);
      lowdm->getGridKey(lowdm, &lowGridKey);
      gridData = dm->getGridData(dm);

      BLI_assert(highGridKey.elem_size == lowGridKey.elem_size);

      subGridData = static_cast<CCGElem **>(
          MEM_calloc_arrayN(numGrids, sizeof(CCGElem *), "subGridData*"));
      diffGrid = static_cast<CCGElem *>(
          MEM_calloc_arrayN(lowGridKey.elem_size, lowGridSize * lowGridSize, "diff"));

      for (i = 0; i < numGrids; i++) {
        /* backup subsurf grids */
        subGridData[i] = static_cast<CCGElem *>(
            MEM_calloc_arrayN(highGridKey.elem_size, highGridSize * highGridSize, "subGridData"));
        memcpy(
            subGridData[i], highGridData[i], highGridKey.elem_size * highGridSize * highGridSize);

        /* write difference of subsurf and displaced low level into high subsurf */
        for (j = 0; j < lowGridSize * lowGridSize; j++) {
          sub_v4_v4v4(CCG_elem_offset_co(&lowGridKey, diffGrid, j),
                      CCG_elem_offset_co(&lowGridKey, gridData[i], j),
                      CCG_elem_offset_co(&lowGridKey, lowGridData[i], j));
        }

        multires_copy_dm_grid(highGridData[i], diffGrid, &highGridKey, &lowGridKey);
      }

      /* lower level dm no longer needed at this point */
      MEM_freeN(diffGrid);
      lowdm->release(lowdm);

      /* subsurf higher levels again with difference of coordinates */
      ccgSubSurf_updateFromFaces(ss, lvl, nullptr, 0);
      ccgSubSurf_updateLevels(ss, lvl, nullptr, 0);

      /* add to displacements */
      multiresModifier_disp_run(highdm, me, nullptr, ADD_DISPLACEMENTS, subGridData, mmd->totlvl);

      /* free */
      highdm->release(highdm);
      for (i = 0; i < numGrids; i++) {
        MEM_freeN(subGridData[i]);
      }
      MEM_freeN(subGridData);
    }
    else {
      DerivedMesh *cddm, *subdm;
      const bool has_mask = CustomData_has_layer(&me->ldata, CD_GRID_PAINT_MASK);

      /* TODO: use mesh_deform_eval when sculpting on deformed mesh. */
      cddm = CDDM_from_mesh(me);
      DM_set_only_copy(cddm, &CD_MASK_BAREMESH);

      subdm = subsurf_dm_create_local(scene,
                                      ob,
                                      cddm,
                                      mmd->totlvl,
                                      false,
                                      0,
                                      mmd->uv_smooth == SUBSURF_UV_SMOOTH_NONE,
                                      has_mask,
                                      false,
                                      SUBSURF_IGNORE_SIMPLIFY);
      cddm->release(cddm);

      multiresModifier_disp_run(
          dm, me, nullptr, CALC_DISPLACEMENTS, subdm->getGridData(subdm), mmd->totlvl);

      subdm->release(subdm);
    }
  }
}

void multires_modifier_update_hidden(DerivedMesh *dm)
{
  CCGDerivedMesh *ccgdm = (CCGDerivedMesh *)dm;
  BLI_bitmap **grid_hidden = ccgdm->gridHidden;
  Mesh *me = static_cast<Mesh *>(ccgdm->multires.ob->data);
  MDisps *mdisps = static_cast<MDisps *>(CustomData_get_layer(&me->ldata, CD_MDISPS));
  int totlvl = ccgdm->multires.totlvl;
  int lvl = ccgdm->multires.lvl;

  if (mdisps) {
    int i;

    for (i = 0; i < me->totloop; i++) {
      MDisps *md = &mdisps[i];
      BLI_bitmap *gh = grid_hidden[i];

      if (!gh && md->hidden) {
        MEM_freeN(md->hidden);
        md->hidden = nullptr;
      }
      else if (gh) {
        gh = multires_mdisps_upsample_hidden(gh, lvl, totlvl, md->hidden);
        if (md->hidden) {
          MEM_freeN(md->hidden);
        }

        md->hidden = gh;
      }
    }
  }
}

void multires_stitch_grids(Object *ob)
{
  if (ob == nullptr) {
    return;
  }
  SculptSession *sculpt_session = ob->sculpt;
  if (sculpt_session == nullptr) {
    return;
  }
  PBVH *pbvh = sculpt_session->pbvh;
  SubdivCCG *subdiv_ccg = sculpt_session->subdiv_ccg;
  if (pbvh == nullptr || subdiv_ccg == nullptr) {
    return;
  }
  BLI_assert(BKE_pbvh_type(pbvh) == PBVH_GRIDS);
  /* NOTE: Currently CCG does not keep track of faces, making it impossible
   * to use BKE_pbvh_get_grid_updates().
   */
  CCGFace **faces;
  int num_faces;
  BKE_pbvh_get_grid_updates(pbvh, false, (void ***)&faces, &num_faces);
  if (num_faces) {
    BKE_subdiv_ccg_average_stitch_faces(subdiv_ccg, faces, num_faces);
    MEM_freeN(faces);
  }
}

DerivedMesh *multires_make_derived_from_derived(
    DerivedMesh *dm, MultiresModifierData *mmd, Scene *scene, Object *ob, MultiresFlags flags)
{
  Mesh *me = static_cast<Mesh *>(ob->data);
  DerivedMesh *result;
  CCGDerivedMesh *ccgdm = nullptr;
  CCGElem **gridData, **subGridData;
  CCGKey key;
  const bool render = (flags & MULTIRES_USE_RENDER_PARAMS) != 0;
  const bool ignore_simplify = (flags & MULTIRES_IGNORE_SIMPLIFY) != 0;
  int lvl = multires_get_level(scene, ob, mmd, render, ignore_simplify);
  int i, gridSize, numGrids;

  if (lvl == 0) {
    return dm;
  }

  const SubsurfFlags subsurf_flags = ignore_simplify ? SUBSURF_IGNORE_SIMPLIFY : SubsurfFlags(0);

  result = subsurf_dm_create_local(scene,
                                   ob,
                                   dm,
                                   lvl,
                                   false,
                                   mmd->flags & eMultiresModifierFlag_ControlEdges,
                                   mmd->uv_smooth == SUBSURF_UV_SMOOTH_NONE,
                                   flags & MULTIRES_ALLOC_PAINT_MASK,
                                   render,
                                   subsurf_flags);

  if (!(flags & MULTIRES_USE_LOCAL_MMD)) {
    ccgdm = (CCGDerivedMesh *)result;

    ccgdm->multires.ob = ob;
    ccgdm->multires.mmd = mmd;
    ccgdm->multires.local_mmd = 0;
    ccgdm->multires.lvl = lvl;
    ccgdm->multires.totlvl = mmd->totlvl;
    ccgdm->multires.modified_flags = MultiresModifiedFlags(0);
  }

  numGrids = result->getNumGrids(result);
  gridSize = result->getGridSize(result);
  gridData = result->getGridData(result);
  result->getGridKey(result, &key);

  subGridData = static_cast<CCGElem **>(
      MEM_malloc_arrayN(numGrids, sizeof(CCGElem *), "subGridData*"));

  for (i = 0; i < numGrids; i++) {
    subGridData[i] = static_cast<CCGElem *>(
        MEM_malloc_arrayN(key.elem_size, gridSize * gridSize, "subGridData"));
    memcpy(subGridData[i], gridData[i], key.elem_size * gridSize * gridSize);
  }

  multires_set_tot_mdisps(me, mmd->totlvl);
  multiresModifier_ensure_external_read(me, mmd);

  /* Run displacement. */
  multiresModifier_disp_run(
      result, static_cast<Mesh *>(ob->data), dm, APPLY_DISPLACEMENTS, subGridData, mmd->totlvl);

  /* copy hidden elements for this level */
  if (ccgdm) {
    multires_output_hidden_to_ccgdm(ccgdm, me, lvl);
  }

  for (i = 0; i < numGrids; i++) {
    MEM_freeN(subGridData[i]);
  }
  MEM_freeN(subGridData);

  return result;
}

void old_mdisps_bilinear(float out[3], float (*disps)[3], const int st, float u, float v)
{
  int x, y, x2, y2;
  const int st_max = st - 1;
  float urat, vrat, uopp;
  float d[4][3], d2[2][3];

  if (!disps || isnan(u) || isnan(v)) {
    return;
  }

  if (u < 0) {
    u = 0;
  }
  else if (u >= st) {
    u = st_max;
  }
  if (v < 0) {
    v = 0;
  }
  else if (v >= st) {
    v = st_max;
  }

  x = floor(u);
  y = floor(v);
  x2 = x + 1;
  y2 = y + 1;

  if (x2 >= st) {
    x2 = st_max;
  }
  if (y2 >= st) {
    y2 = st_max;
  }

  urat = u - x;
  vrat = v - y;
  uopp = 1 - urat;

  mul_v3_v3fl(d[0], disps[y * st + x], uopp);
  mul_v3_v3fl(d[1], disps[y * st + x2], urat);
  mul_v3_v3fl(d[2], disps[y2 * st + x], uopp);
  mul_v3_v3fl(d[3], disps[y2 * st + x2], urat);

  add_v3_v3v3(d2[0], d[0], d[1]);
  add_v3_v3v3(d2[1], d[2], d[3]);
  mul_v3_fl(d2[0], 1 - vrat);
  mul_v3_fl(d2[1], vrat);

  add_v3_v3v3(out, d2[0], d2[1]);
}

void multiresModifier_sync_levels_ex(Object *ob_dst,
                                     MultiresModifierData *mmd_src,
                                     MultiresModifierData *mmd_dst)
{
  if (mmd_src->totlvl == mmd_dst->totlvl) {
    return;
  }

  if (mmd_src->totlvl > mmd_dst->totlvl) {
    multiresModifier_subdivide_to_level(
        ob_dst, mmd_dst, mmd_src->totlvl, MULTIRES_SUBDIVIDE_CATMULL_CLARK);
  }
  else {
    multires_del_higher(mmd_dst, ob_dst, mmd_src->totlvl);
  }
}

static void multires_sync_levels(Scene *scene, Object *ob_src, Object *ob_dst)
{
  MultiresModifierData *mmd_src = get_multires_modifier(scene, ob_src, true);
  MultiresModifierData *mmd_dst = get_multires_modifier(scene, ob_dst, true);

  if (!mmd_src) {
    /* NOTE(@sergey): object could have MDISP even when there is no multires modifier
     * this could lead to troubles due to I've got no idea how mdisp could be
     * up-sampled correct without modifier data. Just remove mdisps if no multires present. */
    multires_customdata_delete(static_cast<Mesh *>(ob_src->data));
  }

  if (mmd_src && mmd_dst) {
    multiresModifier_sync_levels_ex(ob_dst, mmd_src, mmd_dst);
  }
}

static void multires_apply_uniform_scale(Object *object, const float scale)
{
  Mesh *mesh = (Mesh *)object->data;
  MDisps *mdisps = static_cast<MDisps *>(CustomData_get_layer(&mesh->ldata, CD_MDISPS));
  for (int i = 0; i < mesh->totloop; i++) {
    MDisps *grid = &mdisps[i];
    for (int j = 0; j < grid->totdisp; j++) {
      mul_v3_fl(grid->disps[j], scale);
    }
  }
}

static void multires_apply_smat(struct Depsgraph * /*depsgraph*/,
                                Scene *scene,
                                Object *object,
                                const float smat[3][3])
{
  const MultiresModifierData *mmd = get_multires_modifier(scene, object, true);
  if (mmd == nullptr || mmd->totlvl == 0) {
    return;
  }
  /* Make sure layer present. */
  Mesh *mesh = (Mesh *)object->data;
  multiresModifier_ensure_external_read(mesh, mmd);
  if (!CustomData_get_layer(&mesh->ldata, CD_MDISPS)) {
    return;
  }
  if (is_uniform_scaled_m3(smat)) {
    const float scale = mat3_to_scale(smat);
    multires_apply_uniform_scale(object, scale);
  }
  else {
    /* TODO(@sergey): This branch of code actually requires more work to
     * preserve all the details. */
    const float scale = mat3_to_scale(smat);
    multires_apply_uniform_scale(object, scale);
  }
}

int multires_mdisp_corners(const MDisps *s)
{
  int lvl = 13;

  while (lvl > 0) {
    int side = (1 << (lvl - 1)) + 1;
    if ((s->totdisp % (side * side)) == 0) {
      return s->totdisp / (side * side);
    }
    lvl--;
  }

  return 0;
}

void multiresModifier_scale_disp(struct Depsgraph *depsgraph, Scene *scene, Object *ob)
{
  float smat[3][3];

  /* object's scale matrix */
  BKE_object_scale_to_mat3(ob, smat);

  multires_apply_smat(depsgraph, scene, ob, smat);
}

void multiresModifier_prepare_join(struct Depsgraph *depsgraph,
                                   Scene *scene,
                                   Object *ob,
                                   Object *to_ob)
{
  float smat[3][3], tmat[3][3], mat[3][3];
  multires_sync_levels(scene, to_ob, ob);

  /* construct scale matrix for displacement */
  BKE_object_scale_to_mat3(to_ob, tmat);
  invert_m3(tmat);
  BKE_object_scale_to_mat3(ob, smat);
  mul_m3_m3m3(mat, smat, tmat);

  multires_apply_smat(depsgraph, scene, ob, mat);
}

void multires_topology_changed(Mesh *me)
{
  MDisps *mdisp = nullptr, *cur = nullptr;
  int i, grid = 0;

  CustomData_external_read(&me->ldata, &me->id, CD_MASK_MDISPS, me->totloop);
  mdisp = static_cast<MDisps *>(CustomData_get_layer(&me->ldata, CD_MDISPS));

  if (!mdisp) {
    return;
  }

  cur = mdisp;
  for (i = 0; i < me->totloop; i++, cur++) {
    if (cur->totdisp) {
      grid = mdisp->totdisp;

      break;
    }
  }

  for (i = 0; i < me->totloop; i++, mdisp++) {
    /* allocate memory for mdisp, the whole disp layer would be erased otherwise */
    if (!mdisp->totdisp || !mdisp->disps) {
      if (grid) {
        mdisp->totdisp = grid;
        mdisp->disps = static_cast<float(*)[3]>(
            MEM_calloc_arrayN(mdisp->totdisp, sizeof(float[3]), "mdisp topology"));
      }

      continue;
    }
  }
}

void multires_ensure_external_read(struct Mesh *mesh, int top_level)
{
  if (!CustomData_external_test(&mesh->ldata, CD_MDISPS)) {
    return;
  }

  MDisps *mdisps = static_cast<MDisps *>(CustomData_get_layer(&mesh->ldata, CD_MDISPS));
  if (mdisps == nullptr) {
    mdisps = static_cast<MDisps *>(
        CustomData_add_layer(&mesh->ldata, CD_MDISPS, CD_SET_DEFAULT, nullptr, mesh->totloop));
  }

  const int totloop = mesh->totloop;

  for (int i = 0; i < totloop; ++i) {
    if (mdisps[i].level != top_level) {
      MEM_SAFE_FREE(mdisps[i].disps);
    }

    /* NOTE: CustomData_external_read will take care of allocation of displacement vectors if
     * they are missing. */

    const int totdisp = multires_grid_tot[top_level];
    mdisps[i].totdisp = totdisp;
    mdisps[i].level = top_level;
  }

  CustomData_external_read(&mesh->ldata, &mesh->id, CD_MASK_MDISPS, mesh->totloop);
}
void multiresModifier_ensure_external_read(struct Mesh *mesh, const MultiresModifierData *mmd)
{
  multires_ensure_external_read(mesh, mmd->totlvl);
}

/***************** Multires interpolation stuff *****************/

<<<<<<< HEAD
int mdisp_rot_face_to_crn(struct MPoly *mpoly,
                          struct MLoop * /*mloop*/,
                          const struct MLoopTri * /*lt*/,
                          const int face_side,
                          const float u,
                          const float v,
                          float *x,
                          float *y)
=======
int mdisp_rot_face_to_crn(
    MPoly *mpoly, const int face_side, const float u, const float v, float *x, float *y)
>>>>>>> ae081b2d
{
  const float offset = face_side * 0.5f - 0.5f;
  int S = 0;

  if (mpoly->totloop == 4) {
    if (u <= offset && v <= offset) {
      S = 0;
    }
    else if (u > offset && v <= offset) {
      S = 1;
    }
    else if (u > offset && v > offset) {
      S = 2;
    }
    else if (u <= offset && v >= offset) {
      S = 3;
    }

    if (S == 0) {
      *y = offset - u;
      *x = offset - v;
    }
    else if (S == 1) {
      *x = u - offset;
      *y = offset - v;
    }
    else if (S == 2) {
      *y = u - offset;
      *x = v - offset;
    }
    else if (S == 3) {
      *x = offset - u;
      *y = v - offset;
    }
  }
  else if (mpoly->totloop == 3) {
    int grid_size = offset;
    float w = (face_side - 1) - u - v;
    float W1, W2;

    if (u >= v && u >= w) {
      S = 0;
      W1 = w;
      W2 = v;
    }
    else if (v >= u && v >= w) {
      S = 1;
      W1 = u;
      W2 = w;
    }
    else {
      S = 2;
      W1 = v;
      W2 = u;
    }

    W1 /= (face_side - 1);
    W2 /= (face_side - 1);

    *x = (1 - (2 * W1) / (1 - W2)) * grid_size;
    *y = (1 - (2 * W2) / (1 - W1)) * grid_size;
  }
  else {
    /* the complicated ngon case: find the actual coordinate from
     * the barycentric coordinates and finally find the closest vertex
     * should work reliably for convex cases only but better than nothing */

#if 0
    int minS, i;
    float mindist = FLT_MAX;

    for (i = 0; i < mpoly->totloop; i++) {
      float len = len_v3v3(nullptr, positions[mloop[mpoly->loopstart + i].v].co);
      if (len < mindist) {
        mindist = len;
        minS = i;
      }
    }
    S = minS;
#endif
    /* temp not implemented yet and also not working properly in current master.
     * (was worked around by subdividing once) */
    S = 0;
    *x = 0;
    *y = 0;
  }

  return S;
}<|MERGE_RESOLUTION|>--- conflicted
+++ resolved
@@ -1522,19 +1522,8 @@
 
 /***************** Multires interpolation stuff *****************/
 
-<<<<<<< HEAD
-int mdisp_rot_face_to_crn(struct MPoly *mpoly,
-                          struct MLoop * /*mloop*/,
-                          const struct MLoopTri * /*lt*/,
-                          const int face_side,
-                          const float u,
-                          const float v,
-                          float *x,
-                          float *y)
-=======
 int mdisp_rot_face_to_crn(
     MPoly *mpoly, const int face_side, const float u, const float v, float *x, float *y)
->>>>>>> ae081b2d
 {
   const float offset = face_side * 0.5f - 0.5f;
   int S = 0;
