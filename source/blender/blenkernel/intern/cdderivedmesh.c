 /*
* $Id$
*
* ***** BEGIN GPL LICENSE BLOCK *****
*
* This program is free software; you can redistribute it and/or
* modify it under the terms of the GNU General Public License
* as published by the Free Software Foundation; either version 2
* of the License, or (at your option) any later version.
*
* This program is distributed in the hope that it will be useful,
* but WITHOUT ANY WARRANTY; without even the implied warranty of
* MERCHANTABILITY or FITNESS FOR A PARTICULAR PURPOSE.  See the
* GNU General Public License for more details.
*
* You should have received a copy of the GNU General Public License
* along with this program; if not, write to the Free Software  Foundation,
* Inc., 59 Temple Place - Suite 330, Boston, MA  02111-1307, USA.
*
* The Original Code is Copyright (C) 2006 Blender Foundation.
* All rights reserved.
*
* The Original Code is: all of this file.
*
* Contributor(s): Ben Batt <benbatt@gmail.com>
*
* ***** END GPL LICENSE BLOCK *****
*
* Implementation of CDDerivedMesh.
*
* BKE_cdderivedmesh.h contains the function prototypes for this file.
*
*/ 

/* TODO maybe BIF_gl.h should include string.h? */
#include <string.h>
#include "BIF_gl.h"

#include "BKE_cdderivedmesh.h"
#include "BKE_customdata.h"
#include "BKE_DerivedMesh.h"
#include "BKE_displist.h"
#include "BKE_global.h"
#include "BKE_mesh.h"
#include "BKE_multires.h"
#include "BKE_utildefines.h"
#include "BKE_tessmesh.h"

#include "BLI_editVert.h"
#include "BLI_scanfill.h"
#include "BLI_math.h"
#include "BLI_blenlib.h"
#include "BLI_edgehash.h"
#include "BLI_editVert.h"
#include "BLI_pbvh.h"

#include "DNA_mesh_types.h"
#include "DNA_meshdata_types.h"
#include "DNA_modifier_types.h"
#include "DNA_object_fluidsim.h"
#include "DNA_object_types.h"
#include "DNA_scene_types.h"

#include "MEM_guardedalloc.h"

#include "gpu_buffers.h"
#include "GPU_draw.h"
#include "GPU_extensions.h"
#include "GPU_material.h"

#include <string.h>
#include <limits.h>
#include <math.h>

typedef struct {
	DerivedMesh dm;

	/* these point to data in the DerivedMesh custom data layers,
	   they are only here for efficiency and convenience **/
	MVert *mvert;
	MEdge *medge;
	MFace *mface;
	MLoop *mloop;
	MPoly *mpoly;

	/* Cached */
	struct PBVH *pbvh;
	/* Mesh connectivity */
	struct ListBase *fmap;
	struct IndexNode *fmap_mem;
} CDDerivedMesh;

DMFaceIter *cdDM_newFaceIter(DerivedMesh *source);

/**************** DerivedMesh interface functions ****************/
static int cdDM_getNumVerts(DerivedMesh *dm)
{
	return dm->numVertData;
}

static int cdDM_getNumEdges(DerivedMesh *dm)
{
	return dm->numEdgeData;
}

static int cdDM_getNumTessFaces(DerivedMesh *dm)
{
	return dm->numFaceData;
}

static int cdDM_getNumFaces(DerivedMesh *dm)
{
	return dm->numPolyData;
}

static void cdDM_getVert(DerivedMesh *dm, int index, MVert *vert_r)
{
	CDDerivedMesh *cddm = (CDDerivedMesh *)dm;
	*vert_r = cddm->mvert[index];
}

static void cdDM_getEdge(DerivedMesh *dm, int index, MEdge *edge_r)
{
	CDDerivedMesh *cddm = (CDDerivedMesh *)dm;
	*edge_r = cddm->medge[index];
}

static void cdDM_getFace(DerivedMesh *dm, int index, MFace *face_r)
{
	CDDerivedMesh *cddm = (CDDerivedMesh *)dm;
	*face_r = cddm->mface[index];
}

static void cdDM_copyVertArray(DerivedMesh *dm, MVert *vert_r)
{
	CDDerivedMesh *cddm = (CDDerivedMesh *)dm;
	memcpy(vert_r, cddm->mvert, sizeof(*vert_r) * dm->numVertData);
}

static void cdDM_copyEdgeArray(DerivedMesh *dm, MEdge *edge_r)
{
	CDDerivedMesh *cddm = (CDDerivedMesh *)dm;
	memcpy(edge_r, cddm->medge, sizeof(*edge_r) * dm->numEdgeData);
}

static void cdDM_copyFaceArray(DerivedMesh *dm, MFace *face_r)
{
	CDDerivedMesh *cddm = (CDDerivedMesh *)dm;
	memcpy(face_r, cddm->mface, sizeof(*face_r) * dm->numFaceData);
}

static void cdDM_getMinMax(DerivedMesh *dm, float min_r[3], float max_r[3])
{
	CDDerivedMesh *cddm = (CDDerivedMesh*) dm;
	int i;

	if (dm->numVertData) {
		for (i=0; i<dm->numVertData; i++) {
			DO_MINMAX(cddm->mvert[i].co, min_r, max_r);
		}
	} else {
		min_r[0] = min_r[1] = min_r[2] = max_r[0] = max_r[1] = max_r[2] = 0.0;
	}
}

static void cdDM_getVertCo(DerivedMesh *dm, int index, float co_r[3])
{
	CDDerivedMesh *cddm = (CDDerivedMesh*) dm;

	VECCOPY(co_r, cddm->mvert[index].co);
}

static void cdDM_getVertCos(DerivedMesh *dm, float (*cos_r)[3])
{
	MVert *mv = CDDM_get_verts(dm);
	int i;

	for(i = 0; i < dm->numVertData; i++, mv++)
		VECCOPY(cos_r[i], mv->co);
}

static void cdDM_getVertNo(DerivedMesh *dm, int index, float no_r[3])
{
	CDDerivedMesh *cddm = (CDDerivedMesh*) dm;
	short *no = cddm->mvert[index].no;

	no_r[0] = no[0]/32767.f;
	no_r[1] = no[1]/32767.f;
	no_r[2] = no[2]/32767.f;
}

static ListBase *cdDM_getFaceMap(Object *ob, DerivedMesh *dm)
{
	CDDerivedMesh *cddm = (CDDerivedMesh*) dm;

	if(!cddm->fmap && ob->type == OB_MESH) {
		Mesh *me= ob->data;

		create_vert_face_map(&cddm->fmap, &cddm->fmap_mem, me->mface,
				     me->totvert, me->totface);
	}

	return cddm->fmap;
}

static struct PBVH *cdDM_getPBVH(Object *ob, DerivedMesh *dm)
{
	CDDerivedMesh *cddm = (CDDerivedMesh*) dm;

	if(!cddm->pbvh && ob->type == OB_MESH) {
		Mesh *me= ob->data;

		cddm->pbvh = BLI_pbvh_new();
		BLI_pbvh_build_mesh(cddm->pbvh, me->mface, me->mvert,
			       me->totface, me->totvert);
	}

	return cddm->pbvh;
}

static void cdDM_drawVerts(DerivedMesh *dm)
{
	CDDerivedMesh *cddm = (CDDerivedMesh*) dm;
	MVert *mv = cddm->mvert;
	int i;

	if( GPU_buffer_legacy(dm) ) {
		glBegin(GL_POINTS);
		for(i = 0; i < dm->numVertData; i++, mv++)
			glVertex3fv(mv->co);
		glEnd();
	}
	else {	/* use OpenGL VBOs or Vertex Arrays instead for better, faster rendering */
		GPU_vertex_setup(dm);
		if( !GPU_buffer_legacy(dm) ) {
			glDrawArrays(GL_POINTS,0,dm->drawObject->nelements);
		}
		GPU_buffer_unbind();
	}
}

static void cdDM_drawUVEdges(DerivedMesh *dm)
{
	CDDerivedMesh *cddm = (CDDerivedMesh*) dm;
	MFace *mf = cddm->mface;
	MTFace *tf = DM_get_tessface_data_layer(dm, CD_MTFACE);
	int i;

	if(mf) {
		if( GPU_buffer_legacy(dm) ) {
			glBegin(GL_LINES);
			for(i = 0; i < dm->numFaceData; i++, mf++, tf++) {
				if(!(mf->flag&ME_HIDE)) {
					glVertex2fv(tf->uv[0]);
					glVertex2fv(tf->uv[1]);

					glVertex2fv(tf->uv[1]);
					glVertex2fv(tf->uv[2]);

					if(!mf->v4) {
						glVertex2fv(tf->uv[2]);
						glVertex2fv(tf->uv[0]);
					} else {
						glVertex2fv(tf->uv[2]);
						glVertex2fv(tf->uv[3]);

						glVertex2fv(tf->uv[3]);
						glVertex2fv(tf->uv[0]);
					}
				}
			}
			glEnd();
		}
		else {
			int prevstart = 0;
			int prevdraw = 1;
			int draw = 1;
			int curpos = 0;

			GPU_uvedge_setup(dm);
			if( !GPU_buffer_legacy(dm) ) {
				for(i = 0; i < dm->numFaceData; i++, mf++) {
					if(mf->flag&ME_LOOSEEDGE) {
						draw = 1;
					} 
					else {
						draw = 0;
					}
					if( prevdraw != draw ) {
						if( prevdraw > 0 && (curpos-prevstart) > 0) {
							glDrawArrays(GL_LINES,prevstart,curpos-prevstart);
						}
						prevstart = curpos;
					}
					if( mf->v4 ) {
						curpos += 8;
					}
					else {
						curpos += 6;
					}
					prevdraw = draw;
				}
				if( prevdraw > 0 && (curpos-prevstart) > 0 ) {
					glDrawArrays(GL_LINES,prevstart,curpos-prevstart);
				}
			}
			GPU_buffer_unbind();
		}
	}
}

static void cdDM_drawEdges(DerivedMesh *dm, int drawLooseEdges)
{
	CDDerivedMesh *cddm = (CDDerivedMesh*) dm;
	MVert *mvert = cddm->mvert;
	MEdge *medge = cddm->medge;
	int i;
	
	if( GPU_buffer_legacy(dm) ) {
		DEBUG_VBO( "Using legacy code. cdDM_drawEdges\n" );
		glBegin(GL_LINES);
		for(i = 0; i < dm->numEdgeData; i++, medge++) {
			if((medge->flag&ME_EDGEDRAW)
			   && (drawLooseEdges || !(medge->flag&ME_LOOSEEDGE))) {
				glVertex3fv(mvert[medge->v1].co);
				glVertex3fv(mvert[medge->v2].co);
			}
		}
		glEnd();
	}
	else {	/* use OpenGL VBOs or Vertex Arrays instead for better, faster rendering */
		int prevstart = 0;
		int prevdraw = 1;
		int draw = 1;

		GPU_edge_setup(dm);
		if( !GPU_buffer_legacy(dm) ) {
			for(i = 0; i < dm->numEdgeData; i++, medge++) {
				if((medge->flag&ME_EDGEDRAW)
				   && (drawLooseEdges || !(medge->flag&ME_LOOSEEDGE))) {
					draw = 1;
				} 
				else {
					draw = 0;
				}
				if( prevdraw != draw ) {
					if( prevdraw > 0 && (i-prevstart) > 0 ) {
						GPU_buffer_draw_elements( dm->drawObject->edges, GL_LINES, prevstart*2, (i-prevstart)*2  );
					}
					prevstart = i;
				}
				prevdraw = draw;
			}
			if( prevdraw > 0 && (i-prevstart) > 0 ) {
				GPU_buffer_draw_elements( dm->drawObject->edges, GL_LINES, prevstart*2, (i-prevstart)*2  );
			}
		}
		GPU_buffer_unbind();
	}
}

static void cdDM_drawLooseEdges(DerivedMesh *dm)
{
	CDDerivedMesh *cddm = (CDDerivedMesh*) dm;
	MVert *mvert = cddm->mvert;
	MEdge *medge = cddm->medge;
	int i;

	if( GPU_buffer_legacy(dm) ) {
		DEBUG_VBO( "Using legacy code. cdDM_drawLooseEdges\n" );
		glBegin(GL_LINES);
		for(i = 0; i < dm->numEdgeData; i++, medge++) {
			if(medge->flag&ME_LOOSEEDGE) {
				glVertex3fv(mvert[medge->v1].co);
				glVertex3fv(mvert[medge->v2].co);
			}
		}
		glEnd();
	}
	else {	/* use OpenGL VBOs or Vertex Arrays instead for better, faster rendering */
		int prevstart = 0;
		int prevdraw = 1;
		int draw = 1;

		GPU_edge_setup(dm);
		if( !GPU_buffer_legacy(dm) ) {
			for(i = 0; i < dm->numEdgeData; i++, medge++) {
				if(medge->flag&ME_LOOSEEDGE) {
					draw = 1;
				} 
				else {
					draw = 0;
				}
				if( prevdraw != draw ) {
					if( prevdraw > 0 && (i-prevstart) > 0) {
						GPU_buffer_draw_elements( dm->drawObject->edges, GL_LINES, prevstart*2, (i-prevstart)*2  );
					}
					prevstart = i;
				}
				prevdraw = draw;
			}
			if( prevdraw > 0 && (i-prevstart) > 0 ) {
				GPU_buffer_draw_elements( dm->drawObject->edges, GL_LINES, prevstart*2, (i-prevstart)*2  );
			}
		}
		GPU_buffer_unbind();
	}
}

static void cdDM_drawFacesSolid(DerivedMesh *dm,
				float (*partial_redraw_planes)[4],
				int fast, int (*setMaterial)(int, void *attribs))
{
	CDDerivedMesh *cddm = (CDDerivedMesh*) dm;
	MVert *mvert = cddm->mvert;
	MFace *mface = cddm->mface;
	float *nors= dm->getTessFaceDataArray(dm, CD_NORMAL);
	int a, glmode = -1, shademodel = -1, matnr = -1, drawCurrentMat = 1;

#define PASSVERT(index) {						\
	if(shademodel == GL_SMOOTH) {				\
		short *no = mvert[index].no;			\
		glNormal3sv(no);						\
	}											\
	glVertex3fv(mvert[index].co);	\
}

	if(cddm->pbvh) {
		float (*face_nors)[3] = CustomData_get_layer(&dm->faceData, CD_NORMAL);

		/* should be per face */
		if(dm->numFaceData && mface->flag & ME_SMOOTH)
			glShadeModel(GL_SMOOTH);

		BLI_pbvh_draw(cddm->pbvh, partial_redraw_planes, face_nors);

		glShadeModel(GL_FLAT);

		return;
	}

	if( GPU_buffer_legacy(dm) ) {
		DEBUG_VBO( "Using legacy code. cdDM_drawFacesSolid\n" );
		glBegin(glmode = GL_QUADS);
		for(a = 0; a < dm->numFaceData; a++, mface++) {
			int new_glmode, new_matnr, new_shademodel;

			new_glmode = mface->v4?GL_QUADS:GL_TRIANGLES;
			new_matnr = mface->mat_nr + 1;
			new_shademodel = (mface->flag & ME_SMOOTH)?GL_SMOOTH:GL_FLAT;
			
			if(new_glmode != glmode || new_matnr != matnr
			   || new_shademodel != shademodel) {
				glEnd();

				drawCurrentMat = setMaterial(matnr = new_matnr, NULL);

				glShadeModel(shademodel = new_shademodel);
				glBegin(glmode = new_glmode);
			} 
			
			if(drawCurrentMat) {
				if(shademodel == GL_FLAT) {
					if (nors) {
						glNormal3fv(nors);
					}
					else {
						/* TODO make this better (cache facenormals as layer?) */
						float nor[3];
						if(mface->v4) {
							normal_quad_v3( nor,mvert[mface->v1].co, mvert[mface->v2].co, mvert[mface->v3].co, mvert[mface->v4].co);
						} else {
							normal_tri_v3( nor,mvert[mface->v1].co, mvert[mface->v2].co, mvert[mface->v3].co);
						}
						glNormal3fv(nor);
					}
				}

				PASSVERT(mface->v1);
				PASSVERT(mface->v2);
				PASSVERT(mface->v3);
				if(mface->v4) {
					PASSVERT(mface->v4);
				}
			}

			if(nors) nors += 3;
		}
		glEnd();
	}
	else {	/* use OpenGL VBOs or Vertex Arrays instead for better, faster rendering */
		GPU_vertex_setup( dm );
		GPU_normal_setup( dm );
		if( !GPU_buffer_legacy(dm) ) {
			glShadeModel(GL_SMOOTH);
			for( a = 0; a < dm->drawObject->nmaterials; a++ ) {
				if( setMaterial(dm->drawObject->materials[a].mat_nr+1, NULL) )
					glDrawArrays(GL_TRIANGLES, dm->drawObject->materials[a].start, dm->drawObject->materials[a].end-dm->drawObject->materials[a].start);
			}
		}
		GPU_buffer_unbind( );
	}

#undef PASSVERT
	glShadeModel(GL_FLAT);
}

static void cdDM_drawFacesColored(DerivedMesh *dm, int useTwoSided, unsigned char *col1, unsigned char *col2)
{
	CDDerivedMesh *cddm = (CDDerivedMesh*) dm;
	int a, glmode;
	unsigned char *cp1, *cp2;
	MVert *mvert = cddm->mvert;
	MFace *mface = cddm->mface;

	cp1 = col1;
	if(col2) {
		cp2 = col2;
	} else {
		cp2 = NULL;
		useTwoSided = 0;
	}

	/* there's a conflict here... twosided colors versus culling...? */
	/* defined by history, only texture faces have culling option */
	/* we need that as mesh option builtin, next to double sided lighting */
	if(col1 && col2)
		glEnable(GL_CULL_FACE);

	if( GPU_buffer_legacy(dm) ) {
		DEBUG_VBO( "Using legacy code. cdDM_drawFacesColored\n" );
		glShadeModel(GL_SMOOTH);
		glBegin(glmode = GL_QUADS);
		for(a = 0; a < dm->numFaceData; a++, mface++, cp1 += 16) {
			int new_glmode = mface->v4?GL_QUADS:GL_TRIANGLES;

			if(new_glmode != glmode) {
				glEnd();
				glBegin(glmode = new_glmode);
			}
				
			glColor3ub(cp1[0], cp1[1], cp1[2]);
			glVertex3fv(mvert[mface->v1].co);
			glColor3ub(cp1[4], cp1[5], cp1[6]);
			glVertex3fv(mvert[mface->v2].co);
			glColor3ub(cp1[8], cp1[9], cp1[10]);
			glVertex3fv(mvert[mface->v3].co);
			if(mface->v4) {
				glColor3ub(cp1[12], cp1[13], cp1[14]);
				glVertex3fv(mvert[mface->v4].co);
			}
				
			if(useTwoSided) {
				glColor3ub(cp2[8], cp2[9], cp2[10]);
				glVertex3fv(mvert[mface->v3].co );
				glColor3ub(cp2[4], cp2[5], cp2[6]);
				glVertex3fv(mvert[mface->v2].co );
				glColor3ub(cp2[0], cp2[1], cp2[2]);
				glVertex3fv(mvert[mface->v1].co );
				if(mface->v4) {
					glColor3ub(cp2[12], cp2[13], cp2[14]);
					glVertex3fv(mvert[mface->v4].co );
				}
			}
			if(col2) cp2 += 16;
		}
		glEnd();
	}
	else { /* use OpenGL VBOs or Vertex Arrays instead for better, faster rendering */
		GPU_color4_upload(dm,cp1);
		GPU_vertex_setup(dm);
		GPU_color_setup(dm);
		if( !GPU_buffer_legacy(dm) ) {
			glShadeModel(GL_SMOOTH);
			glDrawArrays(GL_TRIANGLES, 0, dm->drawObject->nelements);

			if( useTwoSided ) {
				GPU_color4_upload(dm,cp2);
				GPU_color_setup(dm);
				glCullFace(GL_FRONT);
				glDrawArrays(GL_TRIANGLES, 0, dm->drawObject->nelements);
				glCullFace(GL_BACK);
			}
		}
		GPU_buffer_unbind();
	}

	glShadeModel(GL_FLAT);
	glDisable(GL_CULL_FACE);
}

static void cdDM_drawFacesTex_common(DerivedMesh *dm,
               int (*drawParams)(MTFace *tface, int has_vcol, int matnr),
               int (*drawParamsMapped)(void *userData, int index),
               void *userData) 
{
	CDDerivedMesh *cddm = (CDDerivedMesh*) dm;
	MVert *mv = cddm->mvert;
	MFace *mf = DM_get_tessface_data_layer(dm, CD_MFACE);
	MCol *realcol = dm->getTessFaceDataArray(dm, CD_TEXTURE_MCOL);
	float *nors= dm->getTessFaceDataArray(dm, CD_NORMAL);
	MTFace *tf = DM_get_tessface_data_layer(dm, CD_MTFACE);
	int i, j, orig, *index = DM_get_tessface_data_layer(dm, CD_ORIGINDEX);
	int startFace = 0, lastFlag = 0xdeadbeef;
	MCol *mcol = dm->getTessFaceDataArray(dm, CD_WEIGHT_MCOL);
	if(!mcol)
		mcol = dm->getTessFaceDataArray(dm, CD_MCOL);

	if( GPU_buffer_legacy(dm) ) {
		DEBUG_VBO( "Using legacy code. cdDM_drawFacesTex_common\n" );
		for(i = 0; i < dm->numFaceData; i++, mf++) {
			MVert *mvert;
			int flag;
			unsigned char *cp = NULL;

			if(drawParams) {
				flag = drawParams(tf? &tf[i]: NULL, mcol!=NULL, mf->mat_nr);
			}
			else {
				if(index) {
					orig = *index++;
					if(orig == ORIGINDEX_NONE)		{ if(nors) nors += 3; continue; }
					if(drawParamsMapped) flag = drawParamsMapped(userData, orig);
					else	{ if(nors) nors += 3; continue; }
				}
				else
					if(drawParamsMapped) flag = drawParamsMapped(userData, i);
					else	{ if(nors) nors += 3; continue; }
			}
			
			if(flag != 0) {
				if (flag==1 && mcol)
					cp= (unsigned char*) &mcol[i*4];

				if(!(mf->flag&ME_SMOOTH)) {
					if (nors) {
						glNormal3fv(nors);
					}
					else {
						float nor[3];
						if(mf->v4) {
							normal_quad_v3( nor,mv[mf->v1].co, mv[mf->v2].co, mv[mf->v3].co, mv[mf->v4].co);
						} else {
							normal_tri_v3( nor,mv[mf->v1].co, mv[mf->v2].co, mv[mf->v3].co);
						}
						glNormal3fv(nor);
					}
				}

				glBegin(mf->v4?GL_QUADS:GL_TRIANGLES);
				if(tf) glTexCoord2fv(tf[i].uv[0]);
				if(cp) glColor3ub(cp[3], cp[2], cp[1]);
				mvert = &mv[mf->v1];
				if(mf->flag&ME_SMOOTH) glNormal3sv(mvert->no);
				glVertex3fv(mvert->co);
					
				if(tf) glTexCoord2fv(tf[i].uv[1]);
				if(cp) glColor3ub(cp[7], cp[6], cp[5]);
				mvert = &mv[mf->v2];
				if(mf->flag&ME_SMOOTH) glNormal3sv(mvert->no);
				glVertex3fv(mvert->co);

				if(tf) glTexCoord2fv(tf[i].uv[2]);
				if(cp) glColor3ub(cp[11], cp[10], cp[9]);
				mvert = &mv[mf->v3];
				if(mf->flag&ME_SMOOTH) glNormal3sv(mvert->no);
				glVertex3fv(mvert->co);

				if(mf->v4) {
					if(tf) glTexCoord2fv(tf[i].uv[3]);
					if(cp) glColor3ub(cp[15], cp[14], cp[13]);
					mvert = &mv[mf->v4];
					if(mf->flag&ME_SMOOTH) glNormal3sv(mvert->no);
					glVertex3fv(mvert->co);
				}
				glEnd();
			}
			
			if(nors) nors += 3;
		}
	} else { /* use OpenGL VBOs or Vertex Arrays instead for better, faster rendering */
		MCol *col = realcol;
		if(!col)
			col = mcol;

		GPU_vertex_setup( dm );
		GPU_normal_setup( dm );
		GPU_uv_setup( dm );
		if( col != 0 ) {
			/*if( realcol && dm->drawObject->colType == CD_TEXTURE_MCOL )  {
				col = 0;
			} else if( mcol && dm->drawObject->colType == CD_MCOL ) {
				col = 0;
			}
			
			if( col != 0 ) {*/
				unsigned char *colors = MEM_mallocN(dm->getNumTessFaces(dm)*4*3*sizeof(unsigned char), "cdDM_drawFacesTex_common");
				for( i=0; i < dm->getNumTessFaces(dm); i++ ) {
					for( j=0; j < 4; j++ ) {
						colors[i*12+j*3] = col[i*4+j].r;
						colors[i*12+j*3+1] = col[i*4+j].g;
						colors[i*12+j*3+2] = col[i*4+j].b;
					}
				}
				GPU_color3_upload(dm,colors);
				MEM_freeN(colors);
				if(realcol)
					dm->drawObject->colType = CD_TEXTURE_MCOL;
				else if(mcol)
					dm->drawObject->colType = CD_MCOL;
			//}
			GPU_color_setup( dm );
		}

		if( !GPU_buffer_legacy(dm) ) {
			glShadeModel( GL_SMOOTH );
			for(i = 0; i < dm->drawObject->nelements/3; i++) {
				int actualFace = dm->drawObject->faceRemap[i];
				int flag = 1;

				if(drawParams) {
					flag = drawParams(tf? &tf[actualFace]: NULL, mcol!=NULL, mf[actualFace].mat_nr);
				}
				else {
					if(index) {
						orig = index[actualFace];
						if(drawParamsMapped)
							flag = drawParamsMapped(userData, orig);
					}
					else
						if(drawParamsMapped)
							flag = drawParamsMapped(userData, actualFace);
				}
				if( flag != lastFlag ) {
					if( startFace < i ) {
						if( lastFlag != 0 ) { /* if the flag is 0 it means the face is hidden or invisible */
							if (lastFlag==1 && mcol)
								GPU_color_switch(1);
							else
								GPU_color_switch(0);
							glDrawArrays(GL_TRIANGLES,startFace*3,(i-startFace)*3);
						}
					}
					lastFlag = flag;
					startFace = i;
				}
			}
			if( startFace < dm->drawObject->nelements/3 ) {
				if( lastFlag != 0 ) { /* if the flag is 0 it means the face is hidden or invisible */
					if (lastFlag==1 && mcol)
						GPU_color_switch(1);
					else
						GPU_color_switch(0);
					glDrawArrays(GL_TRIANGLES,startFace*3,dm->drawObject->nelements-startFace*3);
				}
			}
		}

		GPU_buffer_unbind();
		glShadeModel( GL_FLAT );
	}
}

static void cdDM_drawFacesTex(DerivedMesh *dm, int (*setDrawOptions)(MTFace *tface, int has_vcol, int matnr))
{
	cdDM_drawFacesTex_common(dm, setDrawOptions, NULL, NULL);
}

static void cdDM_drawMappedFaces(DerivedMesh *dm, int (*setDrawOptions)(void *userData, int index, int *drawSmooth_r), void *userData, int useColors)
{
	CDDerivedMesh *cddm = (CDDerivedMesh*) dm;
	MVert *mv = cddm->mvert;
	MFace *mf = cddm->mface;
	MCol *mc;
	float *nors= dm->getTessFaceDataArray(dm, CD_NORMAL);
	int i, orig, *index = DM_get_tessface_data_layer(dm, CD_ORIGINDEX);

	mc = DM_get_tessface_data_layer(dm, CD_ID_MCOL);
	if(!mc)
		mc = DM_get_tessface_data_layer(dm, CD_WEIGHT_MCOL);
	if(!mc)
		mc = DM_get_tessface_data_layer(dm, CD_MCOL);

	if( GPU_buffer_legacy(dm) ) {
		DEBUG_VBO( "Using legacy code. cdDM_drawMappedFaces\n" );
		for(i = 0; i < dm->numFaceData; i++, mf++) {
			int drawSmooth = (mf->flag & ME_SMOOTH);

			if(index) {
				orig = *index++;
				if(setDrawOptions && orig == ORIGINDEX_NONE)
					{ if(nors) nors += 3; continue; }
			}
			else
				orig = i;

			if(!setDrawOptions || setDrawOptions(userData, orig, &drawSmooth)) {
				unsigned char *cp = NULL;

				if(useColors && mc)
					cp = (unsigned char *)&mc[i * 4];

				glShadeModel(drawSmooth?GL_SMOOTH:GL_FLAT);
				glBegin(mf->v4?GL_QUADS:GL_TRIANGLES);

				if (!drawSmooth) {
					if (nors) {
						glNormal3fv(nors);
					}
					else {
						float nor[3];
						if(mf->v4) {
							normal_quad_v3( nor,mv[mf->v1].co, mv[mf->v2].co, mv[mf->v3].co, mv[mf->v4].co);
						} else {
							normal_tri_v3( nor,mv[mf->v1].co, mv[mf->v2].co, mv[mf->v3].co);
						}
						glNormal3fv(nor);
					}

					if(cp) glColor3ub(cp[3], cp[2], cp[1]);
					glVertex3fv(mv[mf->v1].co);
					if(cp) glColor3ub(cp[7], cp[6], cp[5]);
					glVertex3fv(mv[mf->v2].co);
					if(cp) glColor3ub(cp[11], cp[10], cp[9]);
					glVertex3fv(mv[mf->v3].co);
					if(mf->v4) {
						if(cp) glColor3ub(cp[15], cp[14], cp[13]);
						glVertex3fv(mv[mf->v4].co);
					}
				} else {
					if(cp) glColor3ub(cp[3], cp[2], cp[1]);
					glNormal3sv(mv[mf->v1].no);
					glVertex3fv(mv[mf->v1].co);
					if(cp) glColor3ub(cp[7], cp[6], cp[5]);
					glNormal3sv(mv[mf->v2].no);
					glVertex3fv(mv[mf->v2].co);
					if(cp) glColor3ub(cp[11], cp[10], cp[9]);
					glNormal3sv(mv[mf->v3].no);
					glVertex3fv(mv[mf->v3].co);
					if(mf->v4) {
						if(cp) glColor3ub(cp[15], cp[14], cp[13]);
						glNormal3sv(mv[mf->v4].no);
						glVertex3fv(mv[mf->v4].co);
					}
				}

				glEnd();
			}
			
			if (nors) nors += 3;
		}
	}
	else { /* use OpenGL VBOs or Vertex Arrays instead for better, faster rendering */
		int state = 1;
		int prevstate = 1;
		int prevstart = 0;
		GPU_vertex_setup(dm);
		GPU_normal_setup(dm);
		if( useColors && mc )
			GPU_color_setup(dm);
		if( !GPU_buffer_legacy(dm) ) {
			glShadeModel(GL_SMOOTH);
			for( i = 0; i < dm->drawObject->nelements/3; i++ ) {
				int actualFace = dm->drawObject->faceRemap[i];
				int drawSmooth = (mf[actualFace].flag & ME_SMOOTH);
				int dontdraw = 0;
				if(index) {
					orig = index[actualFace];
					if(setDrawOptions && orig == ORIGINDEX_NONE)
						dontdraw = 1;
				}
				else
					orig = i;
				if( dontdraw ) {
					state = 0;
				}
				else {
					if(!setDrawOptions || setDrawOptions(userData, orig, &drawSmooth)) {
						state = 1;
					}
					else {
						state = 0;
					}
				}
				if( prevstate != state && prevstate == 1 ) {
					if( i-prevstart > 0 ) {
						glDrawArrays(GL_TRIANGLES,prevstart*3,(i-prevstart)*3);
					}
					prevstart = i;
				}
				prevstate = state;
			}
			if(state==1) {
				glDrawArrays(GL_TRIANGLES,prevstart*3,dm->drawObject->nelements-prevstart*3);
			}
			glShadeModel(GL_FLAT);
		}
		GPU_buffer_unbind();
	}
}

static void cdDM_drawMappedFacesTex(DerivedMesh *dm, int (*setDrawOptions)(void *userData, int index), void *userData)
{
	cdDM_drawFacesTex_common(dm, NULL, setDrawOptions, userData);
}

static void cdDM_drawMappedFacesGLSL(DerivedMesh *dm, int (*setMaterial)(int, void *attribs), int (*setDrawOptions)(void *userData, int index), void *userData)
{
	CDDerivedMesh *cddm = (CDDerivedMesh*) dm;
	GPUVertexAttribs gattribs;
	DMVertexAttribs attribs;
	MVert *mvert = cddm->mvert;
	MFace *mface = cddm->mface;
	MTFace *tf = dm->getTessFaceDataArray(dm, CD_MTFACE);
	float (*nors)[3] = dm->getTessFaceDataArray(dm, CD_NORMAL);
	int a, b, dodraw, smoothnormal, matnr, new_matnr;
	int transp, new_transp, orig_transp;
	int orig, *index = dm->getTessFaceDataArray(dm, CD_ORIGINDEX);

	matnr = -1;
	smoothnormal = 0;
	dodraw = 0;
	transp = GPU_get_material_blend_mode();
	orig_transp = transp;

	glShadeModel(GL_SMOOTH);

	if( GPU_buffer_legacy(dm) || setDrawOptions != 0 ) {
		DEBUG_VBO( "Using legacy code. cdDM_drawMappedFacesGLSL\n" );
		memset(&attribs, 0, sizeof(attribs));

		glBegin(GL_QUADS);

		for(a = 0; a < dm->numFaceData; a++, mface++) {
			new_matnr = mface->mat_nr + 1;

			if(new_matnr != matnr) {
				glEnd();

				dodraw = setMaterial(matnr = new_matnr, &gattribs);
				if(dodraw)
					DM_vertex_attributes_from_gpu(dm, &gattribs, &attribs);

				glBegin(GL_QUADS);
			}

			if(!dodraw) {
				continue;
			}
			else if(setDrawOptions) {
				orig = (index)? index[a]: a;

				if(orig == ORIGINDEX_NONE)
					continue;
				else if(!setDrawOptions(userData, orig))
					continue;
			}

			if(tf) {
				new_transp = tf[a].transp;

				if(new_transp != transp) {
					glEnd();

					if(new_transp == GPU_BLEND_SOLID && orig_transp != GPU_BLEND_SOLID)
						GPU_set_material_blend_mode(orig_transp);
					else
						GPU_set_material_blend_mode(new_transp);
					transp = new_transp;

					glBegin(GL_QUADS);
				}
			}

			smoothnormal = (mface->flag & ME_SMOOTH);

			if(!smoothnormal) {
				if(nors) {
					glNormal3fv(nors[a]);
				}
				else {
					/* TODO ideally a normal layer should always be available */
					float nor[3];
					if(mface->v4) {
						normal_quad_v3( nor,mvert[mface->v1].co, mvert[mface->v2].co, mvert[mface->v3].co, mvert[mface->v4].co);
					} else {
						normal_tri_v3( nor,mvert[mface->v1].co, mvert[mface->v2].co, mvert[mface->v3].co);
					}
					glNormal3fv(nor);
				}
			}

#define PASSVERT(index, vert) {													\
		if(attribs.totorco)															\
			glVertexAttrib3fvARB(attribs.orco.glIndex, attribs.orco.array[index]);	\
		for(b = 0; b < attribs.tottface; b++) {										\
			MTFace *tf = &attribs.tface[b].array[a];								\
			glVertexAttrib2fvARB(attribs.tface[b].glIndex, tf->uv[vert]);			\
		}																			\
		for(b = 0; b < attribs.totmcol; b++) {										\
			MCol *cp = &attribs.mcol[b].array[a*4 + vert];							\
			GLubyte col[4];															\
			col[0]= cp->b; col[1]= cp->g; col[2]= cp->r; col[3]= cp->a;				\
			glVertexAttrib4ubvARB(attribs.mcol[b].glIndex, col);					\
		}																			\
		if(attribs.tottang) {														\
			float *tang = attribs.tang.array[a*4 + vert];							\
			glVertexAttrib3fvARB(attribs.tang.glIndex, tang);						\
		}																			\
		if(smoothnormal)															\
			glNormal3sv(mvert[index].no);											\
		glVertex3fv(mvert[index].co);												\
	}

			PASSVERT(mface->v1, 0);
			PASSVERT(mface->v2, 1);
			PASSVERT(mface->v3, 2);
			if(mface->v4)
				PASSVERT(mface->v4, 3)
			else
				PASSVERT(mface->v3, 2)

#undef PASSVERT
		}
		glEnd();
	}
	else {
		GPUBuffer *buffer = 0;
		char *varray = 0;
		int numdata = 0, elementsize = 0, offset;
		int start = 0, numfaces = 0, prevdraw = 0, curface = 0;
		GPUAttrib datatypes[32];
		memset(&attribs, 0, sizeof(attribs));

		GPU_vertex_setup(dm);
		GPU_normal_setup(dm);

		if( !GPU_buffer_legacy(dm) ) {
			for(a = 0; a < dm->numFaceData; a++, mface++) {
				new_matnr = mface->mat_nr + 1;

				if(new_matnr != matnr ) {
					numfaces = curface - start;
					if( numfaces > 0 ) {
						if( prevdraw ) {
							GPU_buffer_unlock(buffer);
							GPU_interleaved_attrib_setup(buffer,datatypes,numdata);
							glDrawArrays(GL_TRIANGLES,start*3,numfaces*3);
							GPU_buffer_free(buffer,0);
						}
					}
					start = curface;
					prevdraw = dodraw;
					dodraw = setMaterial(matnr = new_matnr, &gattribs);
					if(dodraw) {
						DM_vertex_attributes_from_gpu(dm, &gattribs, &attribs);

						if(attribs.totorco) {
							datatypes[numdata].index = attribs.orco.glIndex;
							datatypes[numdata].size = 3;
							datatypes[numdata].type = GL_FLOAT;
							numdata++;
						}
						for(b = 0; b < attribs.tottface; b++) {
							datatypes[numdata].index = attribs.tface[b].glIndex;
							datatypes[numdata].size = 2;
							datatypes[numdata].type = GL_FLOAT;
							numdata++;
						}	
						for(b = 0; b < attribs.totmcol; b++) {
							datatypes[numdata].index = attribs.mcol[b].glIndex;
							datatypes[numdata].size = 4;
							datatypes[numdata].type = GL_UNSIGNED_BYTE;
							numdata++;
						}	
						if(attribs.tottang) {
							datatypes[numdata].index = attribs.tang.glIndex;
							datatypes[numdata].size = 3;
							datatypes[numdata].type = GL_FLOAT;
							numdata++;
						}
						if( numdata != 0 ) {
							elementsize = GPU_attrib_element_size( datatypes, numdata );
							buffer = GPU_buffer_alloc( elementsize*dm->drawObject->nelements, 0 );
							if( buffer == 0 ) {
								GPU_buffer_unbind();
								dm->drawObject->legacy = 1;
								return;
							}
							varray = GPU_buffer_lock_stream(buffer);
							if( varray == 0 ) {
								GPU_buffer_unbind();
								GPU_buffer_free(buffer, 0);
								dm->drawObject->legacy = 1;
								return;
							}
						}
					}
				}
				if(!dodraw) {
					continue;
				}

				if(tf) {
					new_transp = tf[a].transp;

					if(new_transp != transp) {
						numfaces = curface - start;
						if( numfaces > 0 ) {
							if( dodraw ) {
								if( numdata != 0 ) {
									GPU_buffer_unlock(buffer);
									GPU_interleaved_attrib_setup(buffer,datatypes,numdata);
								}
								glDrawArrays(GL_TRIANGLES,start*3,(curface-start)*3);
								if( numdata != 0 ) {
									varray = GPU_buffer_lock_stream(buffer);
								}
							}
						}
						start = curface;

						if(new_transp == GPU_BLEND_SOLID && orig_transp != GPU_BLEND_SOLID)
							GPU_set_material_blend_mode(orig_transp);
						else
							GPU_set_material_blend_mode(new_transp);
						transp = new_transp;
					}
				}
				
				if( numdata != 0 ) {
					offset = 0;
					if(attribs.totorco) {
						VECCOPY((float *)&varray[elementsize*curface*3],(float *)attribs.orco.array[mface->v1]);
						VECCOPY((float *)&varray[elementsize*curface*3+elementsize],(float *)attribs.orco.array[mface->v2]);
						VECCOPY((float *)&varray[elementsize*curface*3+elementsize*2],(float *)attribs.orco.array[mface->v3]);
						offset += sizeof(float)*3;
					}
					for(b = 0; b < attribs.tottface; b++) {
						MTFace *tf = &attribs.tface[b].array[a];
						VECCOPY((float *)&varray[elementsize*curface*3+offset],tf->uv[0]);
						VECCOPY((float *)&varray[elementsize*curface*3+offset+elementsize],tf->uv[1]);
						VECCOPY((float *)&varray[elementsize*curface*3+offset+elementsize*2],tf->uv[2]);
						offset += sizeof(float)*2;
					}
					for(b = 0; b < attribs.totmcol; b++) {
						MCol *cp = &attribs.mcol[b].array[a*4 + 0];
						GLubyte col[4];
						col[0]= cp->b; col[1]= cp->g; col[2]= cp->r; col[3]= cp->a;
						QUATCOPY((unsigned char *)&varray[elementsize*curface*3+offset], col);
						cp = &attribs.mcol[b].array[a*4 + 1];
						col[0]= cp->b; col[1]= cp->g; col[2]= cp->r; col[3]= cp->a;
						QUATCOPY((unsigned char *)&varray[elementsize*curface*3+offset+elementsize], col);
						cp = &attribs.mcol[b].array[a*4 + 2];
						col[0]= cp->b; col[1]= cp->g; col[2]= cp->r; col[3]= cp->a;
						QUATCOPY((unsigned char *)&varray[elementsize*curface*3+offset+elementsize*2], col);
						offset += sizeof(unsigned char)*4;
					}	
					if(attribs.tottang) {
						float *tang = attribs.tang.array[a*4 + 0];
						VECCOPY((float *)&varray[elementsize*curface*3+offset], tang);
						tang = attribs.tang.array[a*4 + 1];
						VECCOPY((float *)&varray[elementsize*curface*3+offset+elementsize], tang);
						tang = attribs.tang.array[a*4 + 2];
						VECCOPY((float *)&varray[elementsize*curface*3+offset+elementsize], tang);
						offset += sizeof(float)*3;
					}
				}
				curface++;
				if(mface->v4) {
					if( numdata != 0 ) {
						offset = 0;
						if(attribs.totorco) {
							VECCOPY((float *)&varray[elementsize*curface*3],(float *)attribs.orco.array[mface->v3]);
							VECCOPY((float *)&varray[elementsize*curface*3+elementsize],(float *)attribs.orco.array[mface->v4]);
							VECCOPY((float *)&varray[elementsize*curface*3+elementsize*2],(float *)attribs.orco.array[mface->v1]);
							offset += sizeof(float)*3;
						}
						for(b = 0; b < attribs.tottface; b++) {
							MTFace *tf = &attribs.tface[b].array[a];
							VECCOPY((float *)&varray[elementsize*curface*3+offset],tf->uv[2]);
							VECCOPY((float *)&varray[elementsize*curface*3+offset+elementsize],tf->uv[3]);
							VECCOPY((float *)&varray[elementsize*curface*3+offset+elementsize*2],tf->uv[0]);
							offset += sizeof(float)*2;
						}
						for(b = 0; b < attribs.totmcol; b++) {
							MCol *cp = &attribs.mcol[b].array[a*4 + 2];
							GLubyte col[4];
							col[0]= cp->b; col[1]= cp->g; col[2]= cp->r; col[3]= cp->a;
							QUATCOPY((unsigned char *)&varray[elementsize*curface*3+offset], col);
							cp = &attribs.mcol[b].array[a*4 + 3];
							col[0]= cp->b; col[1]= cp->g; col[2]= cp->r; col[3]= cp->a;
							QUATCOPY((unsigned char *)&varray[elementsize*curface*3+offset+elementsize], col);
							cp = &attribs.mcol[b].array[a*4 + 0];
							col[0]= cp->b; col[1]= cp->g; col[2]= cp->r; col[3]= cp->a;
							QUATCOPY((unsigned char *)&varray[elementsize*curface*3+offset+elementsize*2], col);
							offset += sizeof(unsigned char)*4;
						}	
						if(attribs.tottang) {
							float *tang = attribs.tang.array[a*4 + 2];
							VECCOPY((float *)&varray[elementsize*curface*3+offset], tang);
							tang = attribs.tang.array[a*4 + 3];
							VECCOPY((float *)&varray[elementsize*curface*3+offset+elementsize], tang);
							tang = attribs.tang.array[a*4 + 0];
							VECCOPY((float *)&varray[elementsize*curface*3+offset+elementsize], tang);
							offset += sizeof(float)*3;
						}
					}
					curface++;
				}
			}
			numfaces = curface - start;
			if( numfaces > 0 ) {
				if( dodraw ) {
					if( numdata != 0 ) {
						GPU_buffer_unlock(buffer);
						GPU_interleaved_attrib_setup(buffer,datatypes,numdata);
					}
					glDrawArrays(GL_TRIANGLES,start*3,(curface-start)*3);
				}
			}
			GPU_buffer_unbind();
		}
		GPU_buffer_free( buffer, 0 );
	}

	glShadeModel(GL_FLAT);
}

static void cdDM_drawFacesGLSL(DerivedMesh *dm, int (*setMaterial)(int, void *attribs))
{
	dm->drawMappedFacesGLSL(dm, setMaterial, NULL, NULL);
}

static void cdDM_drawMappedEdges(DerivedMesh *dm, int (*setDrawOptions)(void *userData, int index), void *userData)
{
	CDDerivedMesh *cddm = (CDDerivedMesh*) dm;
	MVert *vert = cddm->mvert;
	MEdge *edge = cddm->medge;
	int i, orig, *index = DM_get_edge_data_layer(dm, CD_ORIGINDEX);

	glBegin(GL_LINES);
	for(i = 0; i < dm->numEdgeData; i++, edge++) {
		if(index) {
			orig = *index++;
			if(setDrawOptions && orig == ORIGINDEX_NONE) continue;
		}
		else
			orig = i;

		if(!setDrawOptions || setDrawOptions(userData, orig)) {
			glVertex3fv(vert[edge->v1].co);
			glVertex3fv(vert[edge->v2].co);
		}
	}
	glEnd();
}

static void cdDM_foreachMappedVert(
                           DerivedMesh *dm,
                           void (*func)(void *userData, int index, float *co,
                                        float *no_f, short *no_s),
                           void *userData)
{
	MVert *mv = CDDM_get_verts(dm);
	int i, orig, *index = DM_get_vert_data_layer(dm, CD_ORIGINDEX);

	for(i = 0; i < dm->numVertData; i++, mv++) {
		if(index) {
			orig = *index++;
			if(orig == ORIGINDEX_NONE) continue;
			func(userData, orig, mv->co, NULL, mv->no);
		}
		else
			func(userData, i, mv->co, NULL, mv->no);
	}
}

static void cdDM_foreachMappedEdge(
                           DerivedMesh *dm,
                           void (*func)(void *userData, int index,
                                        float *v0co, float *v1co),
                           void *userData)
{
	CDDerivedMesh *cddm = (CDDerivedMesh*) dm;
	MVert *mv = cddm->mvert;
	MEdge *med = cddm->medge;
	int i, orig, *index = DM_get_edge_data_layer(dm, CD_ORIGINDEX);

	for(i = 0; i < dm->numEdgeData; i++, med++) {
		if (index) {
			orig = *index++;
			if(orig == ORIGINDEX_NONE) continue;
			func(userData, orig, mv[med->v1].co, mv[med->v2].co);
		}
		else
			func(userData, i, mv[med->v1].co, mv[med->v2].co);
	}
}

static void cdDM_foreachMappedFaceCenter(
                           DerivedMesh *dm,
                           void (*func)(void *userData, int index,
                                        float *cent, float *no),
                           void *userData)
{
	CDDerivedMesh *cddm = (CDDerivedMesh*)dm;
	MVert *mv = cddm->mvert;
	MPoly *mf = cddm->mpoly;
	MLoop *ml = cddm->mloop;
	int i, j, orig, *index;
	int maxf=0;

	index = CustomData_get_layer(&dm->polyData, CD_ORIGINDEX);
	mf = cddm->mpoly;
	for(i = 0; i < dm->numPolyData; i++, mf++) {
		float cent[3];
		float no[3];

		if (index) {
			orig = *index++;
			if(orig == ORIGINDEX_NONE) continue;
		} else
			orig = i;
		
		ml = &cddm->mloop[mf->loopstart];
		cent[0] = cent[1] = cent[2] = 0.0f;
		for (j=0; j<mf->totloop; j++, ml++) {
			add_v3_v3v3(cent, cent, mv[ml->v].co);
		}
		mul_v3_fl(cent, 1.0f / (float)j);

		ml = &cddm->mloop[mf->loopstart];
		if (j > 3) {
			normal_quad_v3(no, mv[ml->v].co, mv[(ml+1)->v].co,
				       mv[(ml+2)->v].co, mv[(ml+3)->v].co);
		} else {
			normal_tri_v3(no, mv[ml->v].co, mv[(ml+1)->v].co,
				       mv[(ml+2)->v].co);
		}

		func(userData, orig, cent, no);
	}

}

static void cdDM_recalcTesselation(DerivedMesh *dm)
{
	CDDerivedMesh *cddm = (CDDerivedMesh*)dm;

	dm->numFaceData = mesh_recalcTesselation(&dm->faceData, &dm->loopData, 
		&dm->polyData, cddm->mvert, dm->numFaceData, dm->numLoopData, 
		dm->numPolyData, 1, 0);
	
	cddm->mface = CustomData_get_layer(&dm->faceData, CD_MFACE);
}

/*ignores original poly origindex layer*/
static void cdDM_recalcTesselation2(DerivedMesh *dm)
{
	CDDerivedMesh *cddm = (CDDerivedMesh*)dm;

	dm->numFaceData = mesh_recalcTesselation(&dm->faceData, &dm->loopData, 
		&dm->polyData, cddm->mvert, dm->numFaceData, dm->numLoopData, 
		dm->numPolyData, 0, 0);
	
	cddm->mface = CustomData_get_layer(&dm->faceData, CD_MFACE);
}

static void cdDM_free_internal(CDDerivedMesh *cddm)
{
	if(cddm->pbvh) BLI_pbvh_free(cddm->pbvh);
	if(cddm->fmap) MEM_freeN(cddm->fmap);
	if(cddm->fmap_mem) MEM_freeN(cddm->fmap_mem);
}

static void cdDM_release(DerivedMesh *dm)
{
	CDDerivedMesh *cddm = (CDDerivedMesh*)dm;

	if (DM_release(dm)) {
		cdDM_free_internal(cddm);
		MEM_freeN(cddm);
	}
}

int CDDM_Check(DerivedMesh *dm)
{
	return dm && dm->getMinMax == cdDM_getMinMax;
}

/**************** CDDM interface functions ****************/
static CDDerivedMesh *cdDM_create(const char *desc)
{
	CDDerivedMesh *cddm;
	DerivedMesh *dm;

	cddm = MEM_callocN(sizeof(*cddm), desc);
	dm = &cddm->dm;

	dm->getMinMax = cdDM_getMinMax;

	dm->getNumVerts = cdDM_getNumVerts;
	dm->getNumEdges = cdDM_getNumEdges;
	dm->getNumTessFaces = cdDM_getNumTessFaces;
	dm->getNumFaces = cdDM_getNumFaces;

	dm->newFaceIter = cdDM_newFaceIter;

	dm->getVert = cdDM_getVert;
	dm->getEdge = cdDM_getEdge;
	dm->getTessFace = cdDM_getFace;
	dm->copyVertArray = cdDM_copyVertArray;
	dm->copyEdgeArray = cdDM_copyEdgeArray;
	dm->copyTessFaceArray = cdDM_copyFaceArray;
	dm->getVertData = DM_get_vert_data;
	dm->getEdgeData = DM_get_edge_data;
	dm->getTessFaceData = DM_get_face_data;
	dm->getVertDataArray = DM_get_vert_data_layer;
	dm->getEdgeDataArray = DM_get_edge_data_layer;
	dm->getTessFaceDataArray = DM_get_tessface_data_layer;
	
	//doesn't work yet for all cases
	//dm->recalcTesselation = cdDM_recalcTesselation;

	dm->getVertCos = cdDM_getVertCos;
	dm->getVertCo = cdDM_getVertCo;
	dm->getVertNo = cdDM_getVertNo;

	dm->getPBVH = cdDM_getPBVH;
	dm->getFaceMap = cdDM_getFaceMap;

	dm->drawVerts = cdDM_drawVerts;

	dm->drawUVEdges = cdDM_drawUVEdges;
	dm->drawEdges = cdDM_drawEdges;
	dm->drawLooseEdges = cdDM_drawLooseEdges;
	dm->drawMappedEdges = cdDM_drawMappedEdges;

	dm->drawFacesSolid = cdDM_drawFacesSolid;
	dm->drawFacesColored = cdDM_drawFacesColored;
	dm->drawFacesTex = cdDM_drawFacesTex;
	dm->drawFacesGLSL = cdDM_drawFacesGLSL;
	dm->drawMappedFaces = cdDM_drawMappedFaces;
	dm->drawMappedFacesTex = cdDM_drawMappedFacesTex;
	dm->drawMappedFacesGLSL = cdDM_drawMappedFacesGLSL;

	dm->foreachMappedVert = cdDM_foreachMappedVert;
	dm->foreachMappedEdge = cdDM_foreachMappedEdge;
	dm->foreachMappedFaceCenter = cdDM_foreachMappedFaceCenter;

	dm->release = cdDM_release;

	return cddm;
}

DerivedMesh *CDDM_new(int numVerts, int numEdges, int numFaces, int numLoops, int numPolys)
{
	CDDerivedMesh *cddm = cdDM_create("CDDM_new dm");
	DerivedMesh *dm = &cddm->dm;

<<<<<<< HEAD
	DM_init(dm, numVerts, numEdges, numFaces, numLoops, numPolys);
=======
	DM_init(dm, DM_TYPE_CDDM, numVerts, numEdges, numFaces);
>>>>>>> 3b1585b1

	CustomData_add_layer(&dm->vertData, CD_ORIGINDEX, CD_CALLOC, NULL, numVerts);
	CustomData_add_layer(&dm->edgeData, CD_ORIGINDEX, CD_CALLOC, NULL, numEdges);
	CustomData_add_layer(&dm->faceData, CD_ORIGINDEX, CD_CALLOC, NULL, numFaces);
	CustomData_add_layer(&dm->polyData, CD_ORIGINDEX, CD_CALLOC, NULL, numPolys);

	CustomData_add_layer(&dm->vertData, CD_MVERT, CD_CALLOC, NULL, numVerts);
	CustomData_add_layer(&dm->edgeData, CD_MEDGE, CD_CALLOC, NULL, numEdges);
	CustomData_add_layer(&dm->faceData, CD_MFACE, CD_CALLOC, NULL, numFaces);
	CustomData_add_layer(&dm->loopData, CD_MLOOP, CD_CALLOC, NULL, numLoops);
	CustomData_add_layer(&dm->polyData, CD_MPOLY, CD_CALLOC, NULL, numPolys);

	cddm->mvert = CustomData_get_layer(&dm->vertData, CD_MVERT);
	cddm->medge = CustomData_get_layer(&dm->edgeData, CD_MEDGE);
	cddm->mface = CustomData_get_layer(&dm->faceData, CD_MFACE);
	cddm->mloop = CustomData_get_layer(&dm->loopData, CD_MLOOP);
	cddm->mpoly = CustomData_get_layer(&dm->polyData, CD_MPOLY);

	return dm;
}

DerivedMesh *CDDM_from_mesh(Mesh *mesh, Object *ob)
{
	CDDerivedMesh *cddm = cdDM_create("CDDM_from_mesh dm");
	DerivedMesh *dm = &cddm->dm;
	CustomDataMask mask = CD_MASK_MESH & (~CD_MASK_MDISPS);
	int alloctype;

	/* this does a referenced copy, with an exception for fluidsim */

<<<<<<< HEAD
	DM_init(dm, mesh->totvert, mesh->totedge, mesh->totface,
	            mesh->totloop, mesh->totpoly);
=======
	DM_init(dm, DM_TYPE_CDDM, mesh->totvert, mesh->totedge, mesh->totface);
>>>>>>> 3b1585b1

	dm->deformedOnly = 1;

	alloctype= CD_REFERENCE;

	CustomData_merge(&mesh->vdata, &dm->vertData, mask, alloctype,
	                 mesh->totvert);
	CustomData_merge(&mesh->edata, &dm->edgeData, mask, alloctype,
	                 mesh->totedge);
	CustomData_merge(&mesh->fdata, &dm->faceData, mask|CD_MASK_ORIGINDEX, alloctype,
	                 mesh->totface);
	CustomData_merge(&mesh->ldata, &dm->loopData, mask, alloctype,
	                 mesh->totloop);
	CustomData_merge(&mesh->pdata, &dm->polyData, mask, alloctype,
	                 mesh->totpoly);

	cddm->mvert = CustomData_get_layer(&dm->vertData, CD_MVERT);
	cddm->medge = CustomData_get_layer(&dm->edgeData, CD_MEDGE);
	cddm->mloop = CustomData_get_layer(&dm->loopData, CD_MLOOP);
	cddm->mpoly = CustomData_get_layer(&dm->polyData, CD_MPOLY);
	cddm->mface = CustomData_get_layer(&dm->faceData, CD_MFACE);

	if (!CustomData_has_layer(&cddm->dm.faceData, CD_ORIGINDEX))
		CustomData_add_layer(&dm->faceData, CD_ORIGINDEX, CD_CALLOC, NULL, mesh->totface);

	return dm;
}

DerivedMesh *CDDM_from_editmesh(EditMesh *em, Mesh *me)
{
	DerivedMesh *dm = CDDM_new(BLI_countlist(&em->verts),
	                           BLI_countlist(&em->edges),
	                           BLI_countlist(&em->faces), 0, 0);
	CDDerivedMesh *cddm = (CDDerivedMesh*)dm;
	EditVert *eve;
	EditEdge *eed;
	EditFace *efa;
	MVert *mvert = cddm->mvert;
	MEdge *medge = cddm->medge;
	MFace *mface = cddm->mface;
	int i, *index;

	dm->deformedOnly = 1;

	CustomData_merge(&em->vdata, &dm->vertData, CD_MASK_DERIVEDMESH,
	                 CD_CALLOC, dm->numVertData);
	/* CustomData_merge(&em->edata, &dm->edgeData, CD_MASK_DERIVEDMESH,
	                 CD_CALLOC, dm->numEdgeData); */
	CustomData_merge(&em->fdata, &dm->faceData, CD_MASK_DERIVEDMESH,
	                 CD_CALLOC, dm->numFaceData);
	CustomData_merge(&em->fdata, &dm->faceData, CD_MASK_DERIVEDMESH,
	                 CD_CALLOC, dm->numFaceData);

	/* set eve->hash to vert index */
	for(i = 0, eve = em->verts.first; eve; eve = eve->next, ++i)
		eve->tmp.l = i;

	/* Need to be able to mark loose edges */
	for(eed = em->edges.first; eed; eed = eed->next) {
		eed->f2 = 0;
	}
	for(efa = em->faces.first; efa; efa = efa->next) {
		efa->e1->f2 = 1;
		efa->e2->f2 = 1;
		efa->e3->f2 = 1;
		if(efa->e4) efa->e4->f2 = 1;
	}

	index = dm->getVertDataArray(dm, CD_ORIGINDEX);
	for(i = 0, eve = em->verts.first; i < dm->numVertData;
	    i++, eve = eve->next, index++) {
		MVert *mv = &mvert[i];

		VECCOPY(mv->co, eve->co);

		mv->no[0] = eve->no[0] * 32767.0;
		mv->no[1] = eve->no[1] * 32767.0;
		mv->no[2] = eve->no[2] * 32767.0;
		mv->bweight = (unsigned char) (eve->bweight * 255.0f);

		mv->mat_nr = 0;
		mv->flag = 0;

		*index = i;

		CustomData_from_em_block(&em->vdata, &dm->vertData, eve->data, i);
	}

	index = dm->getEdgeDataArray(dm, CD_ORIGINDEX);
	for(i = 0, eed = em->edges.first; i < dm->numEdgeData;
	    i++, eed = eed->next, index++) {
		MEdge *med = &medge[i];

		med->v1 = eed->v1->tmp.l;
		med->v2 = eed->v2->tmp.l;
		med->crease = (unsigned char) (eed->crease * 255.0f);
		med->bweight = (unsigned char) (eed->bweight * 255.0f);
		med->flag = ME_EDGEDRAW|ME_EDGERENDER;
		
		if(eed->seam) med->flag |= ME_SEAM;
		if(eed->sharp) med->flag |= ME_SHARP;
		if(!eed->f2) med->flag |= ME_LOOSEEDGE;

		*index = i;

		/* CustomData_from_em_block(&em->edata, &dm->edgeData, eed->data, i); */
	}

	index = dm->getTessFaceDataArray(dm, CD_ORIGINDEX);
	for(i = 0, efa = em->faces.first; i < dm->numFaceData;
	    i++, efa = efa->next, index++) {
		MFace *mf = &mface[i];

		mf->v1 = efa->v1->tmp.l;
		mf->v2 = efa->v2->tmp.l;
		mf->v3 = efa->v3->tmp.l;
		mf->v4 = efa->v4 ? efa->v4->tmp.l : 0;
		mf->mat_nr = efa->mat_nr;
		mf->flag = efa->flag;

		*index = i;

		CustomData_from_em_block(&em->fdata, &dm->faceData, efa->data, i);
		test_index_face(mf, &dm->faceData, i, efa->v4?4:3);
	}

	return dm;
}


static void loops_to_customdata_corners(BMesh *bm, CustomData *facedata,
				      int cdindex, BMLoop *l3[3],
				      int numCol, int numTex)
{
	BMLoop *l;
	BMFace *f = l3[0]->f;
	MTFace *texface;
	MTexPoly *texpoly;
	MCol *mcol;
	MLoopCol *mloopcol;
	MLoopUV *mloopuv;
	int i, j, hasWCol = CustomData_has_layer(&bm->ldata, CD_WEIGHT_MLOOPCOL);

	for(i=0; i < numTex; i++){
		texface = CustomData_get_n(facedata, CD_MTFACE, cdindex, i);
		texpoly = CustomData_bmesh_get_n(&bm->pdata, f->head.data, CD_MTEXPOLY, i);
		
		texface->tpage = texpoly->tpage;
		texface->flag = texpoly->flag;
		texface->transp = texpoly->transp;
		texface->mode = texpoly->mode;
		texface->tile = texpoly->tile;
		texface->unwrap = texpoly->unwrap;
	
		for (j=0; j<3; j++) {
			l = l3[j];
			mloopuv = CustomData_bmesh_get_n(&bm->ldata, l->head.data, CD_MLOOPUV, i);
			texface->uv[j][0] = mloopuv->uv[0];
			texface->uv[j][1] = mloopuv->uv[1];
		}
	}

	for(i=0; i < numCol; i++){
		mcol = CustomData_get_n(facedata, CD_MCOL, cdindex, i);
		
		for (j=0; j<3; j++) {
			l = l3[j];
			mloopcol = CustomData_bmesh_get_n(&bm->ldata, l->head.data, CD_MLOOPCOL, i);
			mcol[j].r = mloopcol->r;
			mcol[j].g = mloopcol->g;
			mcol[j].b = mloopcol->b;
			mcol[j].a = mloopcol->a;
		}
	}

	if (hasWCol) {
		mcol = CustomData_get(facedata, cdindex, CD_WEIGHT_MCOL);

		for (j=0; j<3; j++) {
			l = l3[j];
			mloopcol = CustomData_bmesh_get(&bm->ldata, l->head.data, CD_WEIGHT_MLOOPCOL);
			mcol[j].r = mloopcol->r;
			mcol[j].g = mloopcol->g;
			mcol[j].b = mloopcol->b;
			mcol[j].a = mloopcol->a;
		}
	}
}

DerivedMesh *CDDM_from_BMEditMesh(BMEditMesh *em, Mesh *me)
{
	DerivedMesh *dm = CDDM_new(em->bm->totvert, em->bm->totedge, 
	                       em->tottri, em->bm->totloop, em->bm->totface);
	CDDerivedMesh *cddm = (CDDerivedMesh*)dm;
	BMesh *bm = em->bm;
	BMIter iter, liter;
	BMVert *eve;
	BMEdge *eed;
	BMFace *efa;
	MVert *mvert = cddm->mvert;
	MEdge *medge = cddm->medge;
	MFace *mface = cddm->mface;
	MLoop *mloop = cddm->mloop;
	MPoly *mpoly = cddm->mpoly;
	int numCol = CustomData_number_of_layers(&em->bm->ldata, CD_MLOOPCOL);
	int numTex = CustomData_number_of_layers(&em->bm->pdata, CD_MTEXPOLY);
	int i, j, *index, add_orig;

	dm->deformedOnly = 1;
	
	/*don't add origindex layer if one already exists*/
	add_orig = !CustomData_has_layer(&em->bm->pdata, CD_ORIGINDEX);

	CustomData_merge(&em->bm->vdata, &dm->vertData, CD_MASK_DERIVEDMESH,
	                 CD_CALLOC, dm->numVertData);
	CustomData_merge(&em->bm->edata, &dm->edgeData, CD_MASK_DERIVEDMESH,
	                 CD_CALLOC, dm->numEdgeData);
	CustomData_merge(&em->bm->pdata, &dm->faceData, CD_MASK_DERIVEDMESH,
	                 CD_CALLOC, dm->numFaceData);
	CustomData_merge(&em->bm->ldata, &dm->loopData, CD_MASK_DERIVEDMESH,
	                 CD_CALLOC, dm->numLoopData);
	CustomData_merge(&em->bm->pdata, &dm->polyData, CD_MASK_DERIVEDMESH,
	                 CD_CALLOC, dm->numPolyData);
	
	/*add tesselation mface layers*/
	CustomData_from_bmeshpoly(&dm->faceData, &dm->polyData, &dm->loopData, em->tottri);

	/* set vert index */
	eve = BMIter_New(&iter, bm, BM_VERTS_OF_MESH, NULL);
	for (i=0; eve; eve=BMIter_Step(&iter), i++)
		BMINDEX_SET(eve, i);

	index = dm->getVertDataArray(dm, CD_ORIGINDEX);

	eve = BMIter_New(&iter, bm, BM_VERTS_OF_MESH, NULL);
	for (i=0; eve; eve=BMIter_Step(&iter), i++, index++) {
		MVert *mv = &mvert[i];

		VECCOPY(mv->co, eve->co);

		BMINDEX_SET(eve, i);

		mv->no[0] = eve->no[0] * 32767.0;
		mv->no[1] = eve->no[1] * 32767.0;
		mv->no[2] = eve->no[2] * 32767.0;
		mv->bweight = (unsigned char) (eve->bweight * 255.0f);

		mv->mat_nr = 0;
		mv->flag = BMFlags_To_MEFlags(eve);

		if (add_orig) *index = i;

		CustomData_from_bmesh_block(&bm->vdata, &dm->vertData, eve->head.data, i);
	}

	index = dm->getEdgeDataArray(dm, CD_ORIGINDEX);
	eed = BMIter_New(&iter, bm, BM_EDGES_OF_MESH, NULL);
	for (i=0; eed; eed=BMIter_Step(&iter), i++, index++) {
		MEdge *med = &medge[i];

		BMINDEX_SET(eed, i);

		med->v1 = BMINDEX_GET(eed->v1);
		med->v2 = BMINDEX_GET(eed->v2);
		med->crease = (unsigned char) (eed->crease * 255.0f);
		med->bweight = (unsigned char) (eed->bweight * 255.0f);
		med->flag = ME_EDGEDRAW|ME_EDGERENDER;
		
		med->flag = BMFlags_To_MEFlags(eed);

		CustomData_from_bmesh_block(&bm->edata, &dm->edgeData, eed->head.data, i);
		if (add_orig) *index = i;
	}

	efa = BMIter_New(&iter, bm, BM_FACES_OF_MESH, NULL);
	for (i=0; efa; i++, efa=BMIter_Step(&iter)) {
		BMINDEX_SET(efa, i);
	}

	index = dm->getTessFaceDataArray(dm, CD_ORIGINDEX);
	for(i = 0; i < dm->numFaceData; i++, index++) {
		MFace *mf = &mface[i];
		BMLoop **l = em->looptris[i];
		efa = l[0]->f;

		mf->v1 = BMINDEX_GET(l[0]->v);
		mf->v2 = BMINDEX_GET(l[1]->v);
		mf->v3 = BMINDEX_GET(l[2]->v);
		mf->v4 = 0;
		mf->mat_nr = efa->mat_nr;
		mf->flag = BMFlags_To_MEFlags(efa);
		
		*index = add_orig ? BMINDEX_GET(efa) : *(int*)CustomData_bmesh_get(&bm->pdata, efa->head.data, CD_ORIGINDEX);

		loops_to_customdata_corners(bm, &dm->faceData, i, l, numCol, numTex);
		test_index_face(mf, &dm->faceData, i, 3);
	}
	
	index = CustomData_get_layer(&dm->polyData, CD_ORIGINDEX);
	j = 0;
	efa = BMIter_New(&iter, bm, BM_FACES_OF_MESH, NULL);
	for (i=0; efa; i++, efa=BMIter_Step(&iter), index++) {
		BMLoop *l;
		MPoly *mp = &mpoly[i];

		mp->totloop = efa->len;
		mp->flag = BMFlags_To_MEFlags(efa);
		mp->loopstart = j;
		mp->mat_nr = efa->mat_nr;
		
		BM_ITER(l, &liter, bm, BM_LOOPS_OF_FACE, efa) {
			mloop->v = BMINDEX_GET(l->v);
			mloop->e = BMINDEX_GET(l->e);
			CustomData_from_bmesh_block(&bm->ldata, &dm->loopData, l->head.data, j);

			j++;
			mloop++;
		}

		CustomData_from_bmesh_block(&bm->pdata, &dm->polyData, efa->head.data, i);

		if (add_orig) *index = i;
	}

	return dm;
}

typedef struct CDDM_LoopIter {
	DMLoopIter head;
	CDDerivedMesh *cddm;
	int len, i;
} CDDM_LoopIter;

typedef struct CDDM_FaceIter {
	DMFaceIter head;
	CDDerivedMesh *cddm;
	CDDM_LoopIter liter;
} CDDM_FaceIter;

void cddm_freeiter(void *self)
{
	MEM_freeN(self);
}

void cddm_stepiter(void *self)
{
	CDDM_FaceIter *iter = self;
	MPoly *mp;
	
	iter->head.index++;
	if (iter->head.index >= iter->cddm->dm.numPolyData) {
		iter->head.done = 1;
		return;
	}

	mp = iter->cddm->mpoly + iter->head.index;

	iter->head.flags = mp->flag;
	iter->head.mat_nr = mp->mat_nr;
	iter->head.len = mp->totloop;
}

void *cddm_faceiter_getcddata(void *self, int type, int layer)
{
	CDDM_FaceIter *iter = self;

	if (layer == -1) return CustomData_get(&iter->cddm->dm.polyData, 
		                               iter->head.index, type);
	else return CustomData_get_n(&iter->cddm->dm.polyData, type, 
		                    iter->head.index, layer);
}

void *cddm_loopiter_getcddata(void *self, int type, int layer)
{
	CDDM_LoopIter *iter = self;

	if (layer == -1) return CustomData_get(&iter->cddm->dm.loopData, 
		                               iter->head.index, type);
	else return CustomData_get_n(&iter->cddm->dm.loopData, type, 
	                             iter->head.index, layer);
}

void *cddm_loopiter_getvertcddata(void *self, int type, int layer)
{
	CDDM_LoopIter *iter = self;

	if (layer == -1) return CustomData_get(&iter->cddm->dm.vertData, 
		                               iter->cddm->mloop[iter->head.vindex].v,
					       type);
	else return CustomData_get_n(&iter->cddm->dm.vertData, type, 
	                             iter->cddm->mloop[iter->head.vindex].v, layer);
}

DMLoopIter *cddmiter_get_loopiter(void *self)
{
	CDDM_FaceIter *iter = self;
	CDDM_LoopIter *liter = &iter->liter;
	MPoly *mp = iter->cddm->mpoly + iter->head.index;

	liter->i = -1;
	liter->len = iter->head.len;
	liter->head.index = mp->loopstart-1;
	liter->head.done = 0;

	liter->head.step(liter);

	return (DMLoopIter*) liter;
}

void cddm_loopiter_step(void *self)
{
	CDDM_LoopIter *liter = self;
	MLoop *ml;

	liter->i++;
	liter->head.index++;

	if (liter->i == liter->len) {
		liter->head.done = 1;
		return;
	}

	ml = liter->cddm->mloop + liter->head.index;

	liter->head.eindex = ml->e;
	liter->head.v = liter->cddm->mvert[ml->v];
	liter->head.vindex = ml->v;
}

DMFaceIter *cdDM_newFaceIter(DerivedMesh *source)
{
	CDDerivedMesh *cddm = (CDDerivedMesh*) source;
	CDDM_FaceIter *iter = MEM_callocN(sizeof(CDDM_FaceIter), "DMFaceIter from cddm");

	iter->head.free = cddm_freeiter;
	iter->head.step = cddm_stepiter;
	iter->head.getCDData = cddm_faceiter_getcddata;
	iter->head.getLoopsIter = cddmiter_get_loopiter;

	iter->liter.head.step = cddm_loopiter_step;
	iter->liter.head.getLoopCDData = cddm_loopiter_getcddata;
	iter->liter.head.getVertCDData = cddm_loopiter_getvertcddata;
	iter->liter.cddm = cddm;

	iter->cddm = cddm;
	iter->head.index = -1;
	iter->head.step(iter);

	return (DMFaceIter*) iter;
}

DerivedMesh *CDDM_copy(DerivedMesh *source, int faces_from_tessfaces)
{
	CDDerivedMesh *cddm = cdDM_create("CDDM_copy cddm");
	DerivedMesh *dm = &cddm->dm;
	int numVerts = source->numVertData;
	int numEdges = source->numEdgeData;
	int numFaces = source->numFaceData;
	int numLoops = source->numLoopData;
	int numPolys = source->numPolyData;

	/* ensure these are created if they are made on demand */
	source->getVertDataArray(source, CD_ORIGINDEX);
	source->getEdgeDataArray(source, CD_ORIGINDEX);
	source->getTessFaceDataArray(source, CD_ORIGINDEX);

	/* this initializes dm, and copies all non mvert/medge/mface layers */
<<<<<<< HEAD
	DM_from_template(dm, source, numVerts, numEdges, numFaces,
		numLoops, numPolys);
=======
	DM_from_template(dm, source, DM_TYPE_CDDM, numVerts, numEdges, numFaces);
>>>>>>> 3b1585b1
	dm->deformedOnly = source->deformedOnly;

	CustomData_copy_data(&source->vertData, &dm->vertData, 0, 0, numVerts);
	CustomData_copy_data(&source->edgeData, &dm->edgeData, 0, 0, numEdges);
	CustomData_copy_data(&source->faceData, &dm->faceData, 0, 0, numFaces);

	/* now add mvert/medge/mface layers */
	cddm->mvert = source->dupVertArray(source);
	cddm->medge = source->dupEdgeArray(source);
	cddm->mface = source->dupTessFaceArray(source);

	CustomData_add_layer(&dm->vertData, CD_MVERT, CD_ASSIGN, cddm->mvert, numVerts);
	CustomData_add_layer(&dm->edgeData, CD_MEDGE, CD_ASSIGN, cddm->medge, numEdges);
	CustomData_add_layer(&dm->faceData, CD_MFACE, CD_ASSIGN, cddm->mface, numFaces);
	
	if (!faces_from_tessfaces)
		DM_DupPolys(source, dm);
 	else
		CDDM_tessfaces_to_faces(dm);

	cddm->mloop = CustomData_get_layer(&dm->loopData, CD_MLOOP);
	cddm->mpoly = CustomData_get_layer(&dm->polyData, CD_MPOLY);

	return dm;
}

DerivedMesh *CDDM_from_template(DerivedMesh *source,
                                int numVerts, int numEdges, int numFaces,
				int numLoops, int numPolys)
{
	CDDerivedMesh *cddm = cdDM_create("CDDM_from_template dest");
	DerivedMesh *dm = &cddm->dm;

	/* this does a copy of all non mvert/medge/mface layers */
<<<<<<< HEAD
	DM_from_template(dm, source, numVerts, numEdges, numFaces, numLoops, numPolys);
=======
	DM_from_template(dm, source, DM_TYPE_CDDM, numVerts, numEdges, numFaces);
>>>>>>> 3b1585b1

	/* now add mvert/medge/mface layers */
	CustomData_add_layer(&dm->vertData, CD_MVERT, CD_CALLOC, NULL, numVerts);
	CustomData_add_layer(&dm->edgeData, CD_MEDGE, CD_CALLOC, NULL, numEdges);
	CustomData_add_layer(&dm->faceData, CD_MFACE, CD_CALLOC, NULL, numFaces);
	CustomData_add_layer(&dm->loopData, CD_MLOOP, CD_CALLOC, NULL, numLoops);
	CustomData_add_layer(&dm->polyData, CD_MPOLY, CD_CALLOC, NULL, numPolys);

	if(!CustomData_get_layer(&dm->vertData, CD_ORIGINDEX))
		CustomData_add_layer(&dm->vertData, CD_ORIGINDEX, CD_CALLOC, NULL, numVerts);
	if(!CustomData_get_layer(&dm->edgeData, CD_ORIGINDEX))
		CustomData_add_layer(&dm->edgeData, CD_ORIGINDEX, CD_CALLOC, NULL, numEdges);
	if(!CustomData_get_layer(&dm->faceData, CD_ORIGINDEX))
		CustomData_add_layer(&dm->faceData, CD_ORIGINDEX, CD_CALLOC, NULL, numFaces);

	cddm->mvert = CustomData_get_layer(&dm->vertData, CD_MVERT);
	cddm->medge = CustomData_get_layer(&dm->edgeData, CD_MEDGE);
	cddm->mface = CustomData_get_layer(&dm->faceData, CD_MFACE);
	cddm->mloop = CustomData_get_layer(&dm->loopData, CD_MLOOP);
	cddm->mpoly = CustomData_get_layer(&dm->polyData, CD_MPOLY);

	return dm;
}

void CDDM_apply_vert_coords(DerivedMesh *dm, float (*vertCoords)[3])
{
	CDDerivedMesh *cddm = (CDDerivedMesh*)dm;
	MVert *vert;
	int i;

	/* this will just return the pointer if it wasn't a referenced layer */
	vert = CustomData_duplicate_referenced_layer(&dm->vertData, CD_MVERT);
	cddm->mvert = vert;

	for(i = 0; i < dm->numVertData; ++i, ++vert)
		VECCOPY(vert->co, vertCoords[i]);
}

void CDDM_apply_vert_normals(DerivedMesh *dm, short (*vertNormals)[3])
{
	CDDerivedMesh *cddm = (CDDerivedMesh*)dm;
	MVert *vert;
	int i;

	/* this will just return the pointer if it wasn't a referenced layer */
	vert = CustomData_duplicate_referenced_layer(&dm->vertData, CD_MVERT);
	cddm->mvert = vert;

	for(i = 0; i < dm->numVertData; ++i, ++vert)
		VECCOPY(vert->no, vertNormals[i]);
}

void CDDM_calc_normals(DerivedMesh *dm)
{
	CDDerivedMesh *cddm = (CDDerivedMesh*)dm;
	float (*temp_nors)[3];
	float (*face_nors)[3];
	float (*vert_nors)[3];
	int i, j, *origIndex;
	int numVerts = dm->numVertData;
	int numFaces = dm->numFaceData;
	MFace *mf;
	MPoly *mp;
	MVert *mv;
	MLoop *ml;

	if(numVerts == 0) return;

	if (CustomData_has_layer(&dm->faceData, CD_NORMAL))
		CustomData_free_layer(&dm->faceData, CD_NORMAL, dm->numFaceData, 0);

	/*recalc tesselation to ensure we have valid origindex values
	  for mface->mpoly lookups.*/
	cdDM_recalcTesselation2(dm);

	numFaces = dm->numFaceData;

	/*first go through and calculate normals for all the polys*/
	temp_nors = MEM_callocN(sizeof(float)*3*dm->numPolyData, "temp_nors cdderivedmesh.c");
	vert_nors = MEM_callocN(sizeof(float)*3*dm->numVertData, "vert_nors cdderivedmesh.c");
	
	mp = cddm->mpoly;
	for (i=0; i<dm->numPolyData; i++, mp++) {
		mesh_calc_poly_normal(mp, cddm->mloop+mp->loopstart, cddm->mvert, temp_nors[i]);

		ml = cddm->mloop + mp->loopstart;
		for (j=0; j<mp->totloop; j++, ml++) {
			VECADD(vert_nors[ml->v], vert_nors[ml->v], temp_nors[i]);
		}
	}

	face_nors = MEM_callocN(sizeof(float)*3*dm->numFaceData, "face_nors cdderivedmesh.c");
	origIndex = CustomData_get_layer(&dm->faceData, CD_ORIGINDEX);

	mf = cddm->mface;
	for (i=0; i<dm->numFaceData; i++, mf++, origIndex++) {
		VECCOPY(face_nors[i], temp_nors[*origIndex]);
	}

	mv = cddm->mvert;
	for (i=0; i<dm->numVertData; i++, mv++) {
		float *no = vert_nors[i];
		
		if (normalize_v3(no) == 0.0) {
			VECCOPY(no, mv->co);
			if (normalize_v3(no) == 0.0) {
				no[0] = 0.0f;
				no[1] = 0.0f;
				no[2] = 1.0f;
			}
		}

		mv->no[0] = (short)(no[0] * 32767.0f);
		mv->no[1] = (short)(no[1] * 32767.0f);
		mv->no[2] = (short)(no[2] * 32767.0f);
	}

	MEM_freeN(temp_nors);
	MEM_freeN(vert_nors);

	/*this restores original poly origindex -> tessface origindex mapping,
	  instead of the poly index -> tessface origindex one we generated
	  with cdDM_recalcTesselation2*/
	cdDM_recalcTesselation(dm);
	CustomData_add_layer(&dm->faceData, CD_NORMAL, CD_ASSIGN, 
		face_nors, dm->numFaceData);
}

void CDDM_calc_edges(DerivedMesh *dm)
{
	CDDerivedMesh *cddm = (CDDerivedMesh*)dm;
	CustomData edgeData;
	EdgeHashIterator *ehi;
	MFace *mf = cddm->mface;
	MEdge *med;
	EdgeHash *eh = BLI_edgehash_new();
	int i, *index, numEdges, maxFaces = dm->numFaceData;

	for (i = 0; i < maxFaces; i++, mf++) {
		if (!BLI_edgehash_haskey(eh, mf->v1, mf->v2))
			BLI_edgehash_insert(eh, mf->v1, mf->v2, NULL);
		if (!BLI_edgehash_haskey(eh, mf->v2, mf->v3))
			BLI_edgehash_insert(eh, mf->v2, mf->v3, NULL);
		
		if (mf->v4) {
			if (!BLI_edgehash_haskey(eh, mf->v3, mf->v4))
				BLI_edgehash_insert(eh, mf->v3, mf->v4, NULL);
			if (!BLI_edgehash_haskey(eh, mf->v4, mf->v1))
				BLI_edgehash_insert(eh, mf->v4, mf->v1, NULL);
		} else {
			if (!BLI_edgehash_haskey(eh, mf->v3, mf->v1))
				BLI_edgehash_insert(eh, mf->v3, mf->v1, NULL);
		}
	}

	numEdges = BLI_edgehash_size(eh);

	/* write new edges into a temporary CustomData */
	memset(&edgeData, 0, sizeof(edgeData));
	CustomData_add_layer(&edgeData, CD_MEDGE, CD_CALLOC, NULL, numEdges);
	CustomData_add_layer(&edgeData, CD_ORIGINDEX, CD_CALLOC, NULL, numEdges);

	ehi = BLI_edgehashIterator_new(eh);
	med = CustomData_get_layer(&edgeData, CD_MEDGE);
	index = CustomData_get_layer(&edgeData, CD_ORIGINDEX);
	for(i = 0; !BLI_edgehashIterator_isDone(ehi);
	    BLI_edgehashIterator_step(ehi), ++i, ++med, ++index) {
		BLI_edgehashIterator_getKey(ehi, (int*)&med->v1, (int*)&med->v2);

		med->flag = ME_EDGEDRAW|ME_EDGERENDER;
		*index = ORIGINDEX_NONE;
	}
	BLI_edgehashIterator_free(ehi);

	/* free old CustomData and assign new one */
	CustomData_free(&dm->edgeData, dm->numEdgeData);
	dm->edgeData = edgeData;
	dm->numEdgeData = numEdges;

	cddm->medge = CustomData_get_layer(&dm->edgeData, CD_MEDGE);

	BLI_edgehash_free(eh, NULL);
}


void CDDM_calc_edges_poly(DerivedMesh *dm)
{
	CDDerivedMesh *cddm = (CDDerivedMesh*)dm;
	CustomData edgeData;
	EdgeHashIterator *ehi;
	MPoly *mp = cddm->mpoly;
	MLoop *ml;
	MEdge *med;
	EdgeHash *eh = BLI_edgehash_new();
	int v1, v2;
	int *eindex;
	int i, j, k, *index, numEdges = cddm->dm.numEdgeData, maxFaces = dm->numPolyData;

	eindex = DM_get_edge_data_layer(dm, CD_ORIGINDEX);

	med = cddm->medge;
	if (med) {
		for (i=0; i < numEdges; i++, med++) {
			BLI_edgehash_insert(eh, med->v1, med->v2, SET_INT_IN_POINTER(i+1));
		}
	}

	for (i=0; i < maxFaces; i++, mp++) {
		ml = cddm->mloop + mp->loopstart;
		for (j=0; j<mp->totloop; j++, ml++) {
			v1 = ml->v;
			v2 = (cddm->mloop + mp->loopstart + ((j+1)%mp->totloop))->v;
			if (!BLI_edgehash_haskey(eh, v1, v2)) {
				BLI_edgehash_insert(eh, v1, v2, NULL);
			}
		}
	}

	k = numEdges;
	numEdges = BLI_edgehash_size(eh);

	/* write new edges into a temporary CustomData */
	memset(&edgeData, 0, sizeof(edgeData));
	CustomData_add_layer(&edgeData, CD_MEDGE, CD_CALLOC, NULL, numEdges);
	CustomData_add_layer(&edgeData, CD_ORIGINDEX, CD_CALLOC, NULL, numEdges);

	ehi = BLI_edgehashIterator_new(eh);
	med = CustomData_get_layer(&edgeData, CD_MEDGE);
	index = CustomData_get_layer(&edgeData, CD_ORIGINDEX);
	for(i = 0; !BLI_edgehashIterator_isDone(ehi);
	    BLI_edgehashIterator_step(ehi), ++i, ++med, ++index) {
		BLI_edgehashIterator_getKey(ehi, (int*)&med->v1, (int*)&med->v2);
		j = GET_INT_FROM_POINTER(BLI_edgehashIterator_getValue(ehi));

		med->flag = ME_EDGEDRAW|ME_EDGERENDER;
		*index = j==0 ? ORIGINDEX_NONE : eindex[j-1];

		BLI_edgehashIterator_setValue(ehi, SET_INT_IN_POINTER(i));
	}
	BLI_edgehashIterator_free(ehi);

	/* free old CustomData and assign new one */
	CustomData_free(&dm->edgeData, dm->numEdgeData);
	dm->edgeData = edgeData;
	dm->numEdgeData = numEdges;

	cddm->medge = CustomData_get_layer(&dm->edgeData, CD_MEDGE);

	mp = cddm->mpoly;
	for (i=0; i < maxFaces; i++, mp++) {
		ml = cddm->mloop + mp->loopstart;
		for (j=0; j<mp->totloop; j++, ml++) {
			v1 = ml->v;
			v2 = (cddm->mloop + mp->loopstart + ((j+1)%mp->totloop))->v;
			ml->e = GET_INT_FROM_POINTER(BLI_edgehash_lookup(eh, v1, v2));
		}
	}

	BLI_edgehash_free(eh, NULL);
}

void CDDM_lower_num_verts(DerivedMesh *dm, int numVerts)
{
	if (numVerts < dm->numVertData)
		CustomData_free_elem(&dm->vertData, numVerts, dm->numVertData-numVerts);

	dm->numVertData = numVerts;
}

void CDDM_lower_num_edges(DerivedMesh *dm, int numEdges)
{
	if (numEdges < dm->numEdgeData)
		CustomData_free_elem(&dm->edgeData, numEdges, dm->numEdgeData-numEdges);

	dm->numEdgeData = numEdges;
}

void CDDM_lower_num_faces(DerivedMesh *dm, int numFaces)
{
	if (numFaces < dm->numFaceData)
		CustomData_free_elem(&dm->faceData, numFaces, dm->numFaceData-numFaces);

	dm->numFaceData = numFaces;
}

MVert *CDDM_get_vert(DerivedMesh *dm, int index)
{
	return &((CDDerivedMesh*)dm)->mvert[index];
}

MEdge *CDDM_get_edge(DerivedMesh *dm, int index)
{
	return &((CDDerivedMesh*)dm)->medge[index];
}

MFace *CDDM_get_tessface(DerivedMesh *dm, int index)
{
	return &((CDDerivedMesh*)dm)->mface[index];
}

MVert *CDDM_get_verts(DerivedMesh *dm)
{
	return ((CDDerivedMesh*)dm)->mvert;
}

MEdge *CDDM_get_edges(DerivedMesh *dm)
{
	return ((CDDerivedMesh*)dm)->medge;
}

MFace *CDDM_get_tessfaces(DerivedMesh *dm)
{
	return ((CDDerivedMesh*)dm)->mface;
}

void CDDM_tessfaces_to_faces(DerivedMesh *dm)
{
	/*converts mfaces to mpolys/mloops*/
	CDDerivedMesh *cddm = (CDDerivedMesh*)dm;
	MFace *mf;
	MEdge *me;
	MLoop *ml;
	MPoly *mp;
	EdgeHash *eh = BLI_edgehash_new();
	int i, l, totloop, *index1, *index2;
	
	/*ensure we have all the edges we need*/
	CDDM_calc_edges(dm);

	/*build edge hash*/
	me = cddm->medge;
	for (i=0; i<cddm->dm.numEdgeData; i++, me++) {
		BLI_edgehash_insert(eh, me->v1, me->v2, SET_INT_IN_POINTER(i));
	}

	mf = cddm->mface;
	totloop = 0;
	for (i=0; i<cddm->dm.numFaceData; i++, mf++) {
		totloop += mf->v4 ? 4 : 3;
	}

	CustomData_free(&cddm->dm.polyData, cddm->dm.numPolyData);
	CustomData_free(&cddm->dm.loopData, cddm->dm.numLoopData);
	
	cddm->dm.numLoopData = totloop;
	cddm->dm.numPolyData = cddm->dm.numFaceData;

	if (!totloop) return;

	cddm->mloop = MEM_callocN(sizeof(MLoop)*totloop, "cddm->mloop in CDDM_tessfaces_to_faces");
	cddm->mpoly = MEM_callocN(sizeof(MPoly)*cddm->dm.numFaceData, "cddm->mpoly in CDDM_tessfaces_to_faces");
	
	CustomData_add_layer(&cddm->dm.loopData, CD_MLOOP, CD_ASSIGN, cddm->mloop, totloop);
	CustomData_add_layer(&cddm->dm.polyData, CD_MPOLY, CD_ASSIGN, cddm->mpoly, cddm->dm.numPolyData);
	CustomData_merge(&cddm->dm.faceData, &cddm->dm.polyData, 
		CD_MASK_ORIGINDEX, CD_DUPLICATE, cddm->dm.numFaceData);

	index1 = CustomData_get_layer(&cddm->dm.faceData, CD_ORIGINDEX);
	index2 = CustomData_get_layer(&cddm->dm.polyData, CD_ORIGINDEX);

	mf = cddm->mface;
	mp = cddm->mpoly;
	ml = cddm->mloop;
	l = 0;
	for (i=0; i<cddm->dm.numFaceData; i++, mf++, mp++) {
		mp->flag = mf->flag;
		mp->loopstart = l;
		mp->mat_nr = mf->mat_nr;
		mp->totloop = mf->v4 ? 4 : 3;
		
		ml->v = mf->v1;
		ml->e = GET_INT_FROM_POINTER(BLI_edgehash_lookup(eh, mf->v1, mf->v2));
		ml++, l++;

		ml->v = mf->v2;
		ml->e = GET_INT_FROM_POINTER(BLI_edgehash_lookup(eh, mf->v2, mf->v3));
		ml++, l++;

		ml->v = mf->v3;
		ml->e = GET_INT_FROM_POINTER(BLI_edgehash_lookup(eh, mf->v3, mf->v4?mf->v4:mf->v1));
		ml++, l++;

		if (mf->v4) {
			ml->v = mf->v4;
			ml->e =	GET_INT_FROM_POINTER(BLI_edgehash_lookup(eh, mf->v4, mf->v1));
			ml++, l++;
		}

	}

	BLI_edgehash_free(eh, NULL);
}

void CDDM_set_mvert(DerivedMesh *dm, MVert *mvert)
{
	CDDerivedMesh *cddm = (CDDerivedMesh*)dm;

	cddm->mvert = mvert;
}

void CDDM_set_medge(DerivedMesh *dm, MEdge *medge)
{
	CDDerivedMesh *cddm = (CDDerivedMesh*)dm;

	cddm->medge = medge;
}

void CDDM_set_mface(DerivedMesh *dm, MFace *mface)
{
	CDDerivedMesh *cddm = (CDDerivedMesh*)dm;

	cddm->mface = mface;
}<|MERGE_RESOLUTION|>--- conflicted
+++ resolved
@@ -1459,11 +1459,7 @@
 	CDDerivedMesh *cddm = cdDM_create("CDDM_new dm");
 	DerivedMesh *dm = &cddm->dm;
 
-<<<<<<< HEAD
-	DM_init(dm, numVerts, numEdges, numFaces, numLoops, numPolys);
-=======
-	DM_init(dm, DM_TYPE_CDDM, numVerts, numEdges, numFaces);
->>>>>>> 3b1585b1
+	DM_init(dm, DM_TYPE_CDDM, numVerts, numEdges, numFaces, numLoops, numPolys);
 
 	CustomData_add_layer(&dm->vertData, CD_ORIGINDEX, CD_CALLOC, NULL, numVerts);
 	CustomData_add_layer(&dm->edgeData, CD_ORIGINDEX, CD_CALLOC, NULL, numEdges);
@@ -1494,12 +1490,8 @@
 
 	/* this does a referenced copy, with an exception for fluidsim */
 
-<<<<<<< HEAD
-	DM_init(dm, mesh->totvert, mesh->totedge, mesh->totface,
+	DM_init(dm, DM_TYPE_CDDM, mesh->totvert, mesh->totedge, mesh->totface,
 	            mesh->totloop, mesh->totpoly);
-=======
-	DM_init(dm, DM_TYPE_CDDM, mesh->totvert, mesh->totedge, mesh->totface);
->>>>>>> 3b1585b1
 
 	dm->deformedOnly = 1;
 
@@ -1967,12 +1959,8 @@
 	source->getTessFaceDataArray(source, CD_ORIGINDEX);
 
 	/* this initializes dm, and copies all non mvert/medge/mface layers */
-<<<<<<< HEAD
-	DM_from_template(dm, source, numVerts, numEdges, numFaces,
+	DM_from_template(dm, source, DM_TYPE_CDDM, numVerts, numEdges, numFaces,
 		numLoops, numPolys);
-=======
-	DM_from_template(dm, source, DM_TYPE_CDDM, numVerts, numEdges, numFaces);
->>>>>>> 3b1585b1
 	dm->deformedOnly = source->deformedOnly;
 
 	CustomData_copy_data(&source->vertData, &dm->vertData, 0, 0, numVerts);
@@ -2007,11 +1995,7 @@
 	DerivedMesh *dm = &cddm->dm;
 
 	/* this does a copy of all non mvert/medge/mface layers */
-<<<<<<< HEAD
-	DM_from_template(dm, source, numVerts, numEdges, numFaces, numLoops, numPolys);
-=======
-	DM_from_template(dm, source, DM_TYPE_CDDM, numVerts, numEdges, numFaces);
->>>>>>> 3b1585b1
+	DM_from_template(dm, source, DM_TYPE_CDDM, numVerts, numEdges, numFaces, numLoops, numPolys);
 
 	/* now add mvert/medge/mface layers */
 	CustomData_add_layer(&dm->vertData, CD_MVERT, CD_CALLOC, NULL, numVerts);
