--- conflicted
+++ resolved
@@ -2050,12 +2050,8 @@
 	id_fake_user_clear(id);
 
 	id->lib = NULL;
-<<<<<<< HEAD
 	MEM_SAFE_FREE(id->uuid);  /* Local ID have no more use for asset-related data. */
-	id->flag = LIB_LOCAL;
-=======
 	id->tag |= LIB_TAG_LOCAL;
->>>>>>> f4e7fec7
 	new_id(which_libbase(bmain, GS(id->name)), id, NULL);
 
 	/* internal bNodeTree blocks inside ID types below
