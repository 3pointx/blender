/* SPDX-License-Identifier: GPL-2.0-or-later */

#include "BLI_array.hh"
#include "BLI_index_range.hh"
#include "BLI_listbase.h"
#include "BLI_map.hh"
#include "BLI_span.hh"
#include "BLI_string_ref.hh"
#include "BLI_task.hh"
#include "BLI_vector.hh"

#include "DNA_curve_types.h"

#include "BKE_anonymous_attribute.hh"
#include "BKE_curve.h"
#include "BKE_curves.hh"
#include "BKE_geometry_set.hh"
#include "BKE_spline.hh"

using blender::Array;
using blender::float3;
using blender::float4x4;
using blender::GVArray;
using blender::GVArray_GSpan;
using blender::IndexRange;
using blender::Map;
using blender::MutableSpan;
using blender::Span;
using blender::StringRefNull;
using blender::VArray;
using blender::VArray_Span;
using blender::Vector;
using blender::bke::AttributeIDRef;
using blender::bke::OutputAttribute;
using blender::bke::OutputAttribute_Typed;
using blender::bke::ReadAttributeLookup;

blender::Span<SplinePtr> CurveEval::splines() const
{
  return splines_;
}

blender::MutableSpan<SplinePtr> CurveEval::splines()
{
  return splines_;
}

bool CurveEval::has_spline_with_type(const CurveType type) const
{
  for (const SplinePtr &spline : this->splines()) {
    if (spline->type() == type) {
      return true;
    }
  }
  return false;
}

void CurveEval::resize(const int size)
{
  splines_.resize(size);
  attributes.reallocate(size);
}

void CurveEval::add_spline(SplinePtr spline)
{
  splines_.append(std::move(spline));
}

void CurveEval::add_splines(MutableSpan<SplinePtr> splines)
{
  for (SplinePtr &spline : splines) {
    this->add_spline(std::move(spline));
  }
}

void CurveEval::remove_splines(blender::IndexMask mask)
{
  for (int i = mask.size() - 1; i >= 0; i--) {
    splines_.remove_and_reorder(mask.indices()[i]);
  }
}

void CurveEval::translate(const float3 &translation)
{
  for (SplinePtr &spline : this->splines()) {
    spline->translate(translation);
    spline->mark_cache_invalid();
  }
}

void CurveEval::transform(const float4x4 &matrix)
{
  for (SplinePtr &spline : this->splines()) {
    spline->transform(matrix);
  }
}

bool CurveEval::bounds_min_max(float3 &min, float3 &max, const bool use_evaluated) const
{
  bool have_minmax = false;
  for (const SplinePtr &spline : this->splines()) {
    if (spline->size()) {
      spline->bounds_min_max(min, max, use_evaluated);
      have_minmax = true;
    }
  }

  return have_minmax;
}

float CurveEval::total_length() const
{
  float length = 0.0f;
  for (const SplinePtr &spline : this->splines()) {
    length += spline->length();
  }
  return length;
}

int CurveEval::total_control_point_size() const
{
  int count = 0;
  for (const SplinePtr &spline : this->splines()) {
    count += spline->size();
  }
  return count;
}

blender::Array<int> CurveEval::control_point_offsets() const
{
  Array<int> offsets(splines_.size() + 1);
  int offset = 0;
  for (const int i : splines_.index_range()) {
    offsets[i] = offset;
    offset += splines_[i]->size();
  }
  offsets.last() = offset;
  return offsets;
}

blender::Array<int> CurveEval::evaluated_point_offsets() const
{
  Array<int> offsets(splines_.size() + 1);
  int offset = 0;
  for (const int i : splines_.index_range()) {
    offsets[i] = offset;
    offset += splines_[i]->evaluated_points_size();
  }
  offsets.last() = offset;
  return offsets;
}

blender::Array<float> CurveEval::accumulated_spline_lengths() const
{
  Array<float> spline_lengths(splines_.size() + 1);
  float spline_length = 0.0f;
  for (const int i : splines_.index_range()) {
    spline_lengths[i] = spline_length;
    spline_length += splines_[i]->length();
  }
  spline_lengths.last() = spline_length;
  return spline_lengths;
}

void CurveEval::mark_cache_invalid()
{
  for (SplinePtr &spline : splines_) {
    spline->mark_cache_invalid();
  }
}

static HandleType handle_type_from_dna_bezt(const eBezTriple_Handle dna_handle_type)
{
  switch (dna_handle_type) {
    case HD_FREE:
      return BEZIER_HANDLE_FREE;
    case HD_AUTO:
      return BEZIER_HANDLE_AUTO;
    case HD_VECT:
      return BEZIER_HANDLE_VECTOR;
    case HD_ALIGN:
      return BEZIER_HANDLE_ALIGN;
    case HD_AUTO_ANIM:
      return BEZIER_HANDLE_AUTO;
    case HD_ALIGN_DOUBLESIDE:
      return BEZIER_HANDLE_ALIGN;
  }
  BLI_assert_unreachable();
  return BEZIER_HANDLE_AUTO;
}

static NormalMode normal_mode_from_dna_curve(const int twist_mode)
{
  switch (twist_mode) {
    case CU_TWIST_Z_UP:
    case CU_TWIST_TANGENT:
      return NORMAL_MODE_Z_UP;
    case CU_TWIST_MINIMUM:
      return NORMAL_MODE_MINIMUM_TWIST;
  }
  BLI_assert_unreachable();
  return NORMAL_MODE_MINIMUM_TWIST;
}

static KnotsMode knots_mode_from_dna_nurb(const short flag)
{
  switch (flag & (CU_NURB_ENDPOINT | CU_NURB_BEZIER)) {
    case CU_NURB_ENDPOINT:
      return NURBS_KNOT_MODE_ENDPOINT;
    case CU_NURB_BEZIER:
      return NURBS_KNOT_MODE_BEZIER;
    case CU_NURB_ENDPOINT | CU_NURB_BEZIER:
      return NURBS_KNOT_MODE_ENDPOINT_BEZIER;
    default:
      return NURBS_KNOT_MODE_NORMAL;
  }

  BLI_assert_unreachable();
  return NURBS_KNOT_MODE_NORMAL;
}

static SplinePtr spline_from_dna_bezier(const Nurb &nurb)
{
  std::unique_ptr<BezierSpline> spline = std::make_unique<BezierSpline>();
  spline->set_resolution(nurb.resolu);
  spline->set_cyclic(nurb.flagu & CU_NURB_CYCLIC);

  Span<const BezTriple> src_points{nurb.bezt, nurb.pntsu};
  spline->resize(src_points.size());
  MutableSpan<float3> positions = spline->positions();
  MutableSpan<float3> handle_positions_left = spline->handle_positions_left(true);
  MutableSpan<float3> handle_positions_right = spline->handle_positions_right(true);
  MutableSpan<int8_t> handle_types_left = spline->handle_types_left();
  MutableSpan<int8_t> handle_types_right = spline->handle_types_right();
  MutableSpan<float> radii = spline->radii();
  MutableSpan<float> tilts = spline->tilts();

  blender::threading::parallel_for(src_points.index_range(), 2048, [&](IndexRange range) {
    for (const int i : range) {
      const BezTriple &bezt = src_points[i];
      positions[i] = bezt.vec[1];
      handle_positions_left[i] = bezt.vec[0];
      handle_types_left[i] = handle_type_from_dna_bezt((eBezTriple_Handle)bezt.h1);
      handle_positions_right[i] = bezt.vec[2];
      handle_types_right[i] = handle_type_from_dna_bezt((eBezTriple_Handle)bezt.h2);
      radii[i] = bezt.radius;
      tilts[i] = bezt.tilt;
    }
  });

  return spline;
}

static SplinePtr spline_from_dna_nurbs(const Nurb &nurb)
{
  std::unique_ptr<NURBSpline> spline = std::make_unique<NURBSpline>();
  spline->set_resolution(nurb.resolu);
  spline->set_cyclic(nurb.flagu & CU_NURB_CYCLIC);
  spline->set_order(nurb.orderu);
  spline->knots_mode = knots_mode_from_dna_nurb(nurb.flagu);

  Span<const BPoint> src_points{nurb.bp, nurb.pntsu};
  spline->resize(src_points.size());
  MutableSpan<float3> positions = spline->positions();
  MutableSpan<float> weights = spline->weights();
  MutableSpan<float> radii = spline->radii();
  MutableSpan<float> tilts = spline->tilts();

  blender::threading::parallel_for(src_points.index_range(), 2048, [&](IndexRange range) {
    for (const int i : range) {
      const BPoint &bp = src_points[i];
      positions[i] = bp.vec;
      weights[i] = bp.vec[3];
      radii[i] = bp.radius;
      tilts[i] = bp.tilt;
    }
  });

  return spline;
}

static SplinePtr spline_from_dna_poly(const Nurb &nurb)
{
  std::unique_ptr<PolySpline> spline = std::make_unique<PolySpline>();
  spline->set_cyclic(nurb.flagu & CU_NURB_CYCLIC);

  Span<const BPoint> src_points{nurb.bp, nurb.pntsu};
  spline->resize(src_points.size());
  MutableSpan<float3> positions = spline->positions();
  MutableSpan<float> radii = spline->radii();
  MutableSpan<float> tilts = spline->tilts();

  blender::threading::parallel_for(src_points.index_range(), 2048, [&](IndexRange range) {
    for (const int i : range) {
      const BPoint &bp = src_points[i];
      positions[i] = bp.vec;
      radii[i] = bp.radius;
      tilts[i] = bp.tilt;
    }
  });

  return spline;
}

std::unique_ptr<CurveEval> curve_eval_from_dna_curve(const Curve &dna_curve,
                                                     const ListBase &nurbs_list)
{
  Vector<const Nurb *> nurbs(nurbs_list);

  std::unique_ptr<CurveEval> curve = std::make_unique<CurveEval>();
  curve->resize(nurbs.size());
  MutableSpan<SplinePtr> splines = curve->splines();

  blender::threading::parallel_for(nurbs.index_range(), 256, [&](IndexRange range) {
    for (const int i : range) {
      switch (nurbs[i]->type) {
        case CU_BEZIER:
          splines[i] = spline_from_dna_bezier(*nurbs[i]);
          break;
        case CU_NURBS:
          splines[i] = spline_from_dna_nurbs(*nurbs[i]);
          break;
        case CU_POLY:
          splines[i] = spline_from_dna_poly(*nurbs[i]);
          break;
        default:
          BLI_assert_unreachable();
          break;
      }
    }
  });

  /* Normal mode is stored separately in each spline to facilitate combining
   * splines from multiple curve objects, where the value may be different. */
  const NormalMode normal_mode = normal_mode_from_dna_curve(dna_curve.twist_mode);
  for (SplinePtr &spline : curve->splines()) {
    spline->normal_mode = normal_mode;
  }

  return curve;
}

std::unique_ptr<CurveEval> curve_eval_from_dna_curve(const Curve &dna_curve)
{
  return curve_eval_from_dna_curve(dna_curve, *BKE_curve_nurbs_get_for_read(&dna_curve));
}

static void copy_attributes_between_components(const GeometryComponent &src_component,
                                               GeometryComponent &dst_component,
                                               Span<std::string> skip)
{
  src_component.attribute_foreach(
      [&](const AttributeIDRef &id, const AttributeMetaData meta_data) {
        if (id.is_named() && skip.contains(id.name())) {
          return true;
        }

        GVArray src_attribute = src_component.attribute_try_get_for_read(
            id, meta_data.domain, meta_data.data_type);
        if (!src_attribute) {
          return true;
        }
        GVArray_GSpan src_attribute_data{src_attribute};

        OutputAttribute dst_attribute = dst_component.attribute_try_get_for_output_only(
            id, meta_data.domain, meta_data.data_type);
        if (!dst_attribute) {
          return true;
        }
        dst_attribute.varray().set_all(src_attribute_data.data());
        dst_attribute.save();
        return true;
      });
}

std::unique_ptr<CurveEval> curves_to_curve_eval(const Curves &curves)
{
  CurveComponent src_component;
  src_component.replace(&const_cast<Curves &>(curves), GeometryOwnershipType::ReadOnly);
  const blender::bke::CurvesGeometry &geometry = blender::bke::CurvesGeometry::wrap(
      curves.geometry);

  VArray<int> resolution = geometry.resolution();
<<<<<<< HEAD
=======
  VArray<int8_t> normal_mode = geometry.normal_mode();
>>>>>>> 5e47056e

  VArray_Span<float> nurbs_weights{
      src_component.attribute_get_for_read<float>("nurbs_weight", ATTR_DOMAIN_POINT, 0.0f)};
  VArray_Span<int> nurbs_orders{
      src_component.attribute_get_for_read<int>("nurbs_order", ATTR_DOMAIN_CURVE, 4)};
  VArray_Span<int8_t> nurbs_knots_modes{
      src_component.attribute_get_for_read<int8_t>("knots_mode", ATTR_DOMAIN_CURVE, 0)};

  VArray_Span<int8_t> handle_types_right{
      src_component.attribute_get_for_read<int8_t>("handle_type_right", ATTR_DOMAIN_POINT, 0)};
  VArray_Span<int8_t> handle_types_left{
      src_component.attribute_get_for_read<int8_t>("handle_type_left", ATTR_DOMAIN_POINT, 0)};

  /* Create splines with the correct size and type. */
  VArray<int8_t> curve_types = geometry.curve_types();
  std::unique_ptr<CurveEval> curve_eval = std::make_unique<CurveEval>();
  for (const int curve_index : curve_types.index_range()) {
    const IndexRange point_range = geometry.points_for_curve(curve_index);

    std::unique_ptr<Spline> spline;
    switch (curve_types[curve_index]) {
      case CURVE_TYPE_POLY: {
        spline = std::make_unique<PolySpline>();
        spline->resize(point_range.size());
        break;
      }
      case CURVE_TYPE_BEZIER: {
        std::unique_ptr<BezierSpline> bezier_spline = std::make_unique<BezierSpline>();
        bezier_spline->resize(point_range.size());
        bezier_spline->set_resolution(resolution[curve_index]);
        bezier_spline->handle_types_left().copy_from(handle_types_left.slice(point_range));
        bezier_spline->handle_types_right().copy_from(handle_types_right.slice(point_range));

        spline = std::move(bezier_spline);
        break;
      }
      case CURVE_TYPE_NURBS: {
        std::unique_ptr<NURBSpline> nurb_spline = std::make_unique<NURBSpline>();
        nurb_spline->resize(point_range.size());
        nurb_spline->set_resolution(resolution[curve_index]);
        nurb_spline->weights().copy_from(nurbs_weights.slice(point_range));
        nurb_spline->set_order(nurbs_orders[curve_index]);
        nurb_spline->knots_mode = static_cast<KnotsMode>(nurbs_knots_modes[curve_index]);

        spline = std::move(nurb_spline);
        break;
      }
      case CURVE_TYPE_CATMULL_ROM:
        /* Not supported yet. */
        BLI_assert_unreachable();
        continue;
    }
    spline->positions().fill(float3(0));
    spline->tilts().fill(0.0f);
    spline->radii().fill(1.0f);
<<<<<<< HEAD
=======
    spline->normal_mode = static_cast<NormalMode>(normal_mode[curve_index]);
>>>>>>> 5e47056e
    curve_eval->add_spline(std::move(spline));
  }

  curve_eval->attributes.reallocate(curve_eval->splines().size());

  CurveComponentLegacy dst_component;
  dst_component.replace(curve_eval.get(), GeometryOwnershipType::Editable);

  copy_attributes_between_components(src_component,
                                     dst_component,
                                     {"curve_type",
                                      "resolution",
<<<<<<< HEAD
=======
                                      "normal_mode",
>>>>>>> 5e47056e
                                      "nurbs_weight",
                                      "nurbs_order",
                                      "knots_mode",
                                      "handle_type_right",
                                      "handle_type_left"});

  return curve_eval;
}

Curves *curve_eval_to_curves(const CurveEval &curve_eval)
{
  Curves *curves = blender::bke::curves_new_nomain(curve_eval.total_control_point_size(),
                                                   curve_eval.splines().size());
  CurveComponent dst_component;
  dst_component.replace(curves, GeometryOwnershipType::Editable);

  blender::bke::CurvesGeometry &geometry = blender::bke::CurvesGeometry::wrap(curves->geometry);
  geometry.offsets_for_write().copy_from(curve_eval.control_point_offsets());
  MutableSpan<int8_t> curve_types = geometry.curve_types_for_write();

<<<<<<< HEAD
=======
  OutputAttribute_Typed<int8_t> normal_mode =
      dst_component.attribute_try_get_for_output_only<int8_t>("normal_mode", ATTR_DOMAIN_CURVE);
>>>>>>> 5e47056e
  OutputAttribute_Typed<float> nurbs_weight;
  OutputAttribute_Typed<int> nurbs_order;
  OutputAttribute_Typed<int8_t> nurbs_knots_mode;
  if (curve_eval.has_spline_with_type(CURVE_TYPE_NURBS)) {
    nurbs_weight = dst_component.attribute_try_get_for_output_only<float>("nurbs_weight",
                                                                          ATTR_DOMAIN_POINT);
    nurbs_order = dst_component.attribute_try_get_for_output_only<int>("nurbs_order",
                                                                       ATTR_DOMAIN_CURVE);
    nurbs_knots_mode = dst_component.attribute_try_get_for_output_only<int8_t>("knots_mode",
                                                                               ATTR_DOMAIN_CURVE);
  }
  OutputAttribute_Typed<int8_t> handle_type_right;
  OutputAttribute_Typed<int8_t> handle_type_left;
  if (curve_eval.has_spline_with_type(CURVE_TYPE_BEZIER)) {
    handle_type_right = dst_component.attribute_try_get_for_output_only<int8_t>(
        "handle_type_right", ATTR_DOMAIN_POINT);
    handle_type_left = dst_component.attribute_try_get_for_output_only<int8_t>("handle_type_left",
                                                                               ATTR_DOMAIN_POINT);
  }

  for (const int curve_index : curve_eval.splines().index_range()) {
    const Spline &spline = *curve_eval.splines()[curve_index];
    curve_types[curve_index] = curve_eval.splines()[curve_index]->type();
<<<<<<< HEAD

=======
    normal_mode.as_span()[curve_index] = curve_eval.splines()[curve_index]->normal_mode;
>>>>>>> 5e47056e
    const IndexRange point_range = geometry.points_for_curve(curve_index);

    switch (spline.type()) {
      case CURVE_TYPE_POLY:
        break;
      case CURVE_TYPE_BEZIER: {
        const BezierSpline &src = static_cast<const BezierSpline &>(spline);
        handle_type_right.as_span().slice(point_range).copy_from(src.handle_types_right());
        handle_type_left.as_span().slice(point_range).copy_from(src.handle_types_left());
        break;
      }
      case CURVE_TYPE_NURBS: {
        const NURBSpline &src = static_cast<const NURBSpline &>(spline);
        nurbs_knots_mode.as_span()[curve_index] = static_cast<int8_t>(src.knots_mode);
        nurbs_order.as_span()[curve_index] = src.order();
        nurbs_weight.as_span().slice(point_range).copy_from(src.weights());
        break;
      }
      case CURVE_TYPE_CATMULL_ROM: {
        BLI_assert_unreachable();
        break;
      }
    }
  }

<<<<<<< HEAD
=======
  normal_mode.save();
>>>>>>> 5e47056e
  nurbs_weight.save();
  nurbs_order.save();
  nurbs_knots_mode.save();
  handle_type_right.save();
  handle_type_left.save();

  CurveComponentLegacy src_component;
  src_component.replace(&const_cast<CurveEval &>(curve_eval), GeometryOwnershipType::ReadOnly);

  copy_attributes_between_components(src_component, dst_component, {});

  return curves;
}

void CurveEval::assert_valid_point_attributes() const
{
#ifdef DEBUG
  if (splines_.size() == 0) {
    return;
  }
  const int layer_len = splines_.first()->attributes.data.totlayer;

  Array<AttributeIDRef> ids_in_order(layer_len);
  Array<AttributeMetaData> meta_data_in_order(layer_len);

  {
    int i = 0;
    splines_.first()->attributes.foreach_attribute(
        [&](const AttributeIDRef &attribute_id, const AttributeMetaData &meta_data) {
          ids_in_order[i] = attribute_id;
          meta_data_in_order[i] = meta_data;
          i++;
          return true;
        },
        ATTR_DOMAIN_POINT);
  }

  for (const SplinePtr &spline : splines_) {
    /* All splines should have the same number of attributes. */
    BLI_assert(spline->attributes.data.totlayer == layer_len);

    int i = 0;
    spline->attributes.foreach_attribute(
        [&](const AttributeIDRef &attribute_id, const AttributeMetaData &meta_data) {
          /* Attribute names and IDs should have the same order and exist on all splines. */
          BLI_assert(attribute_id == ids_in_order[i]);

          /* Attributes with the same ID different splines should all have the same type. */
          BLI_assert(meta_data == meta_data_in_order[i]);

          i++;
          return true;
        },
        ATTR_DOMAIN_POINT);
  }

#endif
}<|MERGE_RESOLUTION|>--- conflicted
+++ resolved
@@ -381,10 +381,7 @@
       curves.geometry);
 
   VArray<int> resolution = geometry.resolution();
-<<<<<<< HEAD
-=======
   VArray<int8_t> normal_mode = geometry.normal_mode();
->>>>>>> 5e47056e
 
   VArray_Span<float> nurbs_weights{
       src_component.attribute_get_for_read<float>("nurbs_weight", ATTR_DOMAIN_POINT, 0.0f)};
@@ -440,10 +437,7 @@
     spline->positions().fill(float3(0));
     spline->tilts().fill(0.0f);
     spline->radii().fill(1.0f);
-<<<<<<< HEAD
-=======
     spline->normal_mode = static_cast<NormalMode>(normal_mode[curve_index]);
->>>>>>> 5e47056e
     curve_eval->add_spline(std::move(spline));
   }
 
@@ -456,10 +450,7 @@
                                      dst_component,
                                      {"curve_type",
                                       "resolution",
-<<<<<<< HEAD
-=======
                                       "normal_mode",
->>>>>>> 5e47056e
                                       "nurbs_weight",
                                       "nurbs_order",
                                       "knots_mode",
@@ -480,11 +471,8 @@
   geometry.offsets_for_write().copy_from(curve_eval.control_point_offsets());
   MutableSpan<int8_t> curve_types = geometry.curve_types_for_write();
 
-<<<<<<< HEAD
-=======
   OutputAttribute_Typed<int8_t> normal_mode =
       dst_component.attribute_try_get_for_output_only<int8_t>("normal_mode", ATTR_DOMAIN_CURVE);
->>>>>>> 5e47056e
   OutputAttribute_Typed<float> nurbs_weight;
   OutputAttribute_Typed<int> nurbs_order;
   OutputAttribute_Typed<int8_t> nurbs_knots_mode;
@@ -508,11 +496,7 @@
   for (const int curve_index : curve_eval.splines().index_range()) {
     const Spline &spline = *curve_eval.splines()[curve_index];
     curve_types[curve_index] = curve_eval.splines()[curve_index]->type();
-<<<<<<< HEAD
-
-=======
     normal_mode.as_span()[curve_index] = curve_eval.splines()[curve_index]->normal_mode;
->>>>>>> 5e47056e
     const IndexRange point_range = geometry.points_for_curve(curve_index);
 
     switch (spline.type()) {
@@ -538,10 +522,7 @@
     }
   }
 
-<<<<<<< HEAD
-=======
   normal_mode.save();
->>>>>>> 5e47056e
   nurbs_weight.save();
   nurbs_order.save();
   nurbs_knots_mode.save();
