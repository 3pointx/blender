/*
 * ***** BEGIN GPL LICENSE BLOCK *****
 *
 * This program is free software; you can redistribute it and/or
 * modify it under the terms of the GNU General Public License
 * as published by the Free Software Foundation; either version 2
 * of the License, or (at your option) any later version.
 *
 * This program is distributed in the hope that it will be useful,
 * but WITHOUT ANY WARRANTY; without even the implied warranty of
 * MERCHANTABILITY or FITNESS FOR A PARTICULAR PURPOSE.  See the
 * GNU General Public License for more details.
 *
 * You should have received a copy of the GNU General Public License
 * along with this program; if not, write to the Free Software Foundation,
 * Inc., 51 Franklin Street, Fifth Floor, Boston, MA 02110-1301, USA.
 *
 * The Original Code is Copyright (C) Blender Foundation.
 * All rights reserved.
 *
 * The Original Code is: all of this file.
 *
 * Contributor(s): Daniel Genrich
 *                 Blender Foundation
 *
 * ***** END GPL LICENSE BLOCK *****
 */

/** \file blender/blenkernel/intern/smoke.c
 *  \ingroup bke
 */


/* Part of the code copied from elbeem fluid library, copyright by Nils Thuerey */

#include "MEM_guardedalloc.h"

#include <float.h>
#include <math.h>
#include <stdio.h>
#include <string.h> /* memset */

#include "BLI_blenlib.h"
#include "BLI_math.h"
#include "BLI_kdtree.h"
#include "BLI_kdopbvh.h"
#include "BLI_task.h"
#include "BLI_threads.h"
#include "BLI_utildefines.h"
#include "BLI_voxel.h"

#include "DNA_anim_types.h"
#include "DNA_armature_types.h"
#include "DNA_constraint_types.h"
#include "DNA_customdata_types.h"
#include "DNA_lamp_types.h"
#include "DNA_meshdata_types.h"
#include "DNA_modifier_types.h"
#include "DNA_object_types.h"
#include "DNA_particle_types.h"
#include "DNA_scene_types.h"
#include "DNA_smoke_types.h"

#include "BKE_appdir.h"
#include "BKE_animsys.h"
#include "BKE_armature.h"
#include "BKE_bvhutils.h"
#include "BKE_cdderivedmesh.h"
#include "BKE_collision.h"
#include "BKE_colortools.h"
#include "BKE_constraint.h"
#include "BKE_customdata.h"
#include "BKE_deform.h"
#include "BKE_DerivedMesh.h"
#include "BKE_global.h"
#include "BKE_effect.h"
#include "BKE_main.h"
#include "BKE_modifier.h"
#include "BKE_object.h"
#include "BKE_particle.h"
#include "BKE_pointcache.h"
#include "BKE_scene.h"
#include "BKE_smoke.h"
#include "BKE_texture.h"

#include "RE_shader_ext.h"

#include "GPU_glew.h"

/* UNUSED so far, may be enabled later */
/* #define USE_SMOKE_COLLISION_DM */

//#define DEBUG_TIME

#ifdef DEBUG_TIME
#	include "PIL_time.h"
#endif

#include "smoke_API.h"
#include "manta_smoke_API.h"

#ifdef WITH_SMOKE

static ThreadMutex object_update_lock = BLI_MUTEX_INITIALIZER;

struct Object;
struct Scene;
struct DerivedMesh;
struct SmokeModifierData;

// timestep default value for nice appearance 0.1f
#define DT_DEFAULT 0.1f

#define ADD_IF_LOWER_POS(a, b) (min_ff((a) + (b), max_ff((a), (b))))
#define ADD_IF_LOWER_NEG(a, b) (max_ff((a) + (b), min_ff((a), (b))))
#define ADD_IF_LOWER(a, b) (((b) > 0) ? ADD_IF_LOWER_POS((a), (b)) : ADD_IF_LOWER_NEG((a), (b)))

#else /* WITH_SMOKE */

/* Stubs to use when smoke is disabled */
struct WTURBULENCE *smoke_turbulence_init(int *UNUSED(res), int UNUSED(amplify), int UNUSED(noisetype), const char *UNUSED(noisefile_path), int UNUSED(use_fire), int UNUSED(use_colors)) { return NULL; }
//struct FLUID_3D *smoke_init(int *UNUSED(res), float *UNUSED(dx), float *UNUSED(dtdef), int UNUSED(use_heat), int UNUSED(use_fire), int UNUSED(use_colors)) { return NULL; }
void smoke_free(struct FLUID_3D *UNUSED(fluid)) {}
float *smoke_get_density(struct FLUID_3D *UNUSED(fluid)) { return NULL; }
void smoke_turbulence_free(struct WTURBULENCE *UNUSED(wt)) {}
void smoke_initWaveletBlenderRNA(struct WTURBULENCE *UNUSED(wt), float *UNUSED(strength)) {}
void smoke_initBlenderRNA(struct FLUID_3D *UNUSED(fluid), float *UNUSED(alpha), float *UNUSED(beta), float *UNUSED(dt_factor), float *UNUSED(vorticity),
                          int *UNUSED(border_colli), float *UNUSED(burning_rate), float *UNUSED(flame_smoke), float *UNUSED(flame_smoke_color),
                          float *UNUSED(flame_vorticity), float *UNUSED(flame_ignition_temp), float *UNUSED(flame_max_temp)) {}
struct DerivedMesh *smokeModifier_do(SmokeModifierData *UNUSED(smd), Scene *UNUSED(scene), Object *UNUSED(ob), DerivedMesh *UNUSED(dm)) { return NULL; }
float smoke_get_velocity_at(struct Object *UNUSED(ob), float UNUSED(position[3]), float UNUSED(velocity[3])) { return 0.0f; }

#endif /* WITH_SMOKE */

#ifdef WITH_SMOKE


void smoke_reallocate_fluid(SmokeDomainSettings *sds, float dx, int res[3], int free_old)
{
#ifndef WITH_MANTA
	int use_heat = (sds->active_fields & SM_ACTIVE_HEAT);
	int use_fire = (sds->active_fields & SM_ACTIVE_FIRE);
	int use_colors = (sds->active_fields & SM_ACTIVE_COLORS);

	if (free_old && sds->fluid)
		smoke_free(sds->fluid);
	if (!min_iii(res[0], res[1], res[2])) {
		sds->fluid = NULL;
		return;
	}
	
	sds->fluid = smoke_init(res, dx, DT_DEFAULT, use_heat, use_fire, use_colors);
	smoke_initBlenderRNA(sds->fluid, &(sds->alpha), &(sds->beta), &(sds->time_scale), &(sds->vorticity), &(sds->border_collisions),
					 &(sds->burning_rate), &(sds->flame_smoke), sds->flame_smoke_color, &(sds->flame_vorticity), &(sds->flame_ignition), &(sds->flame_max_temp));
#else
	if (free_old && sds->fluid)
		smoke_free(sds->fluid);
	if (!min_iii(res[0], res[1], res[2])) {
		sds->fluid = NULL;
		return;
	}
	
	sds->fluid = smoke_init(res, sds->smd);
#endif

	/* reallocate shadow buffer */
	if (sds->shadow)
		MEM_freeN(sds->shadow);
	sds->shadow = MEM_callocN(sizeof(float) * res[0] * res[1] * res[2], "SmokeDomainShadow");
}

void smoke_reallocate_highres_fluid(SmokeDomainSettings *sds, float dx, int res[3], int free_old)
{
#ifndef WITH_MANTA
	int use_fire = (sds->active_fields & (SM_ACTIVE_HEAT | SM_ACTIVE_FIRE));
	int use_colors = (sds->active_fields & SM_ACTIVE_COLORS);

	if (free_old && sds->wt)
		smoke_turbulence_free(sds->wt);
	if (!min_iii(res[0], res[1], res[2])) {
		sds->wt = NULL;
		return;
	}

	/* smoke_turbulence_init uses non-threadsafe functions from fftw3 lib (like fftw_plan & co). */
	BLI_lock_thread(LOCK_FFTW);

	sds->wt = smoke_turbulence_init(res, sds->amplify + 1, sds->noise, BKE_tempdir_session(), use_fire, use_colors);

	BLI_unlock_thread(LOCK_FFTW);
#endif

	sds->res_wt[0] = res[0] * (sds->amplify + 1);
	sds->res_wt[1] = res[1] * (sds->amplify + 1);
	sds->res_wt[2] = res[2] * (sds->amplify + 1);
	sds->dx_wt = dx / (sds->amplify + 1);
	
#ifndef WITH_MANTA
	smoke_initWaveletBlenderRNA(sds->wt, &(sds->strength));
#endif
}

/* convert global position to domain cell space */
static void smoke_pos_to_cell(SmokeDomainSettings *sds, float pos[3])
{
	mul_m4_v3(sds->imat, pos);
	sub_v3_v3(pos, sds->p0);
	pos[0] *= 1.0f / sds->cell_size[0];
	pos[1] *= 1.0f / sds->cell_size[1];
	pos[2] *= 1.0f / sds->cell_size[2];
}

/* set domain transformations and base resolution from object derivedmesh */
static void smoke_set_domain_from_derivedmesh(SmokeDomainSettings *sds, Object *ob, DerivedMesh *dm, bool init_resolution)
{
	size_t i;
	float min[3] = {FLT_MAX, FLT_MAX, FLT_MAX}, max[3] = {-FLT_MAX, -FLT_MAX, -FLT_MAX};
	float size[3];
	MVert *verts = dm->getVertArray(dm);
	float scale = 0.0;
	int res;

	res = sds->maxres;

	// get BB of domain
	for (i = 0; i < dm->getNumVerts(dm); i++)
	{
		// min BB
		min[0] = MIN2(min[0], verts[i].co[0]);
		min[1] = MIN2(min[1], verts[i].co[1]);
		min[2] = MIN2(min[2], verts[i].co[2]);

		// max BB
		max[0] = MAX2(max[0], verts[i].co[0]);
		max[1] = MAX2(max[1], verts[i].co[1]);
		max[2] = MAX2(max[2], verts[i].co[2]);
	}

	/* set domain bounds */
	copy_v3_v3(sds->p0, min);
	copy_v3_v3(sds->p1, max);
	sds->dx = 1.0f / res;

	/* calculate domain dimensions */
	sub_v3_v3v3(size, max, min);
	if (init_resolution) {
		zero_v3_int(sds->base_res);
		copy_v3_v3(sds->cell_size, size);
	}
	/* apply object scale */
	for (i = 0; i < 3; i++) {
		size[i] = fabsf(size[i] * ob->size[i]);
	}
	copy_v3_v3(sds->global_size, size);
	copy_v3_v3(sds->dp0, min);

	invert_m4_m4(sds->imat, ob->obmat);

	// prevent crash when initializing a plane as domain
	if (!init_resolution || (size[0] < FLT_EPSILON) || (size[1] < FLT_EPSILON) || (size[2] < FLT_EPSILON))
		return;

	/* define grid resolutions from longest domain side */
	if (size[0] >= MAX2(size[1], size[2])) {
		scale = res / size[0];
		sds->scale = size[0] / fabsf(ob->size[0]);
		sds->base_res[0] = res;
		sds->base_res[1] = max_ii((int)(size[1] * scale + 0.5f), 4);
		sds->base_res[2] = max_ii((int)(size[2] * scale + 0.5f), 4);
	}
	else if (size[1] >= MAX2(size[0], size[2])) {
		scale = res / size[1];
		sds->scale = size[1] / fabsf(ob->size[1]);
		sds->base_res[0] = max_ii((int)(size[0] * scale + 0.5f), 4);
		sds->base_res[1] = res;
		sds->base_res[2] = max_ii((int)(size[2] * scale + 0.5f), 4);
	}
	else {
		scale = res / size[2];
		sds->scale = size[2] / fabsf(ob->size[2]);
		sds->base_res[0] = max_ii((int)(size[0] * scale + 0.5f), 4);
		sds->base_res[1] = max_ii((int)(size[1] * scale + 0.5f), 4);
		sds->base_res[2] = res;
	}

	/* set cell size */
	sds->cell_size[0] /= (float)sds->base_res[0];
	sds->cell_size[1] /= (float)sds->base_res[1];
	sds->cell_size[2] /= (float)sds->base_res[2];
}

static int smokeModifier_init(SmokeModifierData *smd, Object *ob, Scene *scene, DerivedMesh *dm)
{
	if ((smd->type & MOD_SMOKE_TYPE_DOMAIN) && smd->domain && !smd->domain->fluid)
	{
		SmokeDomainSettings *sds = smd->domain;
		int res[3];
		/* set domain dimensions from derivedmesh */
		smoke_set_domain_from_derivedmesh(sds, ob, dm, true);
		/* reset domain values */
		zero_v3_int(sds->shift);
		zero_v3(sds->shift_f);
		add_v3_fl(sds->shift_f, 0.5f);
		zero_v3(sds->prev_loc);
		mul_m4_v3(ob->obmat, sds->prev_loc);
		copy_m4_m4(sds->obmat, ob->obmat);

		/* set resolutions */
		if (smd->domain->flags & MOD_SMOKE_ADAPTIVE_DOMAIN) {
			res[0] = res[1] = res[2] = 1; /* use minimum res for adaptive init */
		}
		else {
			VECCOPY(res, sds->base_res);
		}
		VECCOPY(sds->res, res);
		sds->total_cells = sds->res[0] * sds->res[1] * sds->res[2];
		sds->res_min[0] = sds->res_min[1] = sds->res_min[2] = 0;
		VECCOPY(sds->res_max, res);

		/* allocate fluid */
		smoke_reallocate_fluid(sds, sds->dx, sds->res, 0);

		smd->time = scene->r.cfra;

		/* allocate highres fluid */
		if (sds->flags & MOD_SMOKE_HIGHRES) {
			smoke_reallocate_highres_fluid(sds, sds->dx, sds->res, 0);
		}
		/* allocate shadow buffer */
		if (!sds->shadow)
			sds->shadow = MEM_callocN(sizeof(float) * sds->res[0] * sds->res[1] * sds->res[2], "SmokeDomainShadow");

		return 1;
	}
	else if ((smd->type & MOD_SMOKE_TYPE_FLOW) && smd->flow)
	{
		smd->time = scene->r.cfra;

		return 1;
	}
	else if ((smd->type & MOD_SMOKE_TYPE_COLL))
	{
		if (!smd->coll)
		{
			smokeModifier_createType(smd);
		}

		smd->time = scene->r.cfra;

		return 1;
	}

	return 2;
}

#endif /* WITH_SMOKE */

static void smokeModifier_freeDomain(SmokeModifierData *smd)
{
	if (smd->domain)
	{
		if (smd->domain->shadow)
			MEM_freeN(smd->domain->shadow);
		smd->domain->shadow = NULL;

		if (smd->domain->fluid)
			smoke_free(smd->domain->fluid);

		if (smd->domain->fluid_mutex)
			BLI_rw_mutex_free(smd->domain->fluid_mutex);

#ifndef WITH_MANTA
		if (smd->domain->wt)
			smoke_turbulence_free(smd->domain->wt);
#endif

		if (smd->domain->effector_weights)
			MEM_freeN(smd->domain->effector_weights);
		smd->domain->effector_weights = NULL;

		BKE_ptcache_free_list(&(smd->domain->ptcaches[0]));
		smd->domain->point_cache[0] = NULL;

		MEM_freeN(smd->domain);
		smd->domain = NULL;
	}
}

static void smokeModifier_freeFlow(SmokeModifierData *smd)
{
	if (smd->flow)
	{
		if (smd->flow->dm) smd->flow->dm->release(smd->flow->dm);
		if (smd->flow->verts_old) MEM_freeN(smd->flow->verts_old);
		MEM_freeN(smd->flow);
		smd->flow = NULL;
	}
}

static void smokeModifier_freeCollision(SmokeModifierData *smd)
{
	if (smd->coll)
	{
		SmokeCollSettings *scs = smd->coll;

		if (scs->numverts)
		{
			if (scs->verts_old)
			{
				MEM_freeN(scs->verts_old);
				scs->verts_old = NULL;
			}
		}

		if (smd->coll->dm)
			smd->coll->dm->release(smd->coll->dm);
		smd->coll->dm = NULL;

		MEM_freeN(smd->coll);
		smd->coll = NULL;
	}
}

void smokeModifier_reset_turbulence(struct SmokeModifierData *smd)
{
#ifndef WITH_MANTA
	if (smd && smd->domain && smd->domain->wt)
	{
		smoke_turbulence_free(smd->domain->wt);
		smd->domain->wt = NULL;
	}
#endif
}

static void smokeModifier_reset_ex(struct SmokeModifierData *smd, bool need_lock)
{
	if (smd)
	{
		if (smd->domain)
		{
			if (smd->domain->shadow)
				MEM_freeN(smd->domain->shadow);
			smd->domain->shadow = NULL;

			if (smd->domain->fluid)
			{
				if (need_lock)
					BLI_rw_mutex_lock(smd->domain->fluid_mutex, THREAD_LOCK_WRITE);

				smoke_free(smd->domain->fluid);
				smd->domain->fluid = NULL;

				if (need_lock)
					BLI_rw_mutex_unlock(smd->domain->fluid_mutex);
			}

			smokeModifier_reset_turbulence(smd);

			smd->time = -1;
			smd->domain->total_cells = 0;
			smd->domain->active_fields = 0;
		}
		else if (smd->flow)
		{
			if (smd->flow->verts_old) MEM_freeN(smd->flow->verts_old);
			smd->flow->verts_old = NULL;
			smd->flow->numverts = 0;
		}
		else if (smd->coll)
		{
			SmokeCollSettings *scs = smd->coll;

			if (scs->numverts && scs->verts_old)
			{
				MEM_freeN(scs->verts_old);
				scs->verts_old = NULL;
			}
		}
	}
}

void smokeModifier_reset(struct SmokeModifierData *smd)
{
	smokeModifier_reset_ex(smd, true);
}

void smokeModifier_free(SmokeModifierData *smd)
{
	if (smd)
	{
		smokeModifier_freeDomain(smd);
		smokeModifier_freeFlow(smd);
		smokeModifier_freeCollision(smd);
	}
}

void smokeModifier_createType(struct SmokeModifierData *smd)
{
	if (smd)
	{
		if (smd->type & MOD_SMOKE_TYPE_DOMAIN)
		{
			if (smd->domain)
				smokeModifier_freeDomain(smd);

			smd->domain = MEM_callocN(sizeof(SmokeDomainSettings), "SmokeDomain");

			smd->domain->smd = smd;

			smd->domain->point_cache[0] = BKE_ptcache_add(&(smd->domain->ptcaches[0]));
			smd->domain->point_cache[0]->flag |= PTCACHE_DISK_CACHE;
			smd->domain->point_cache[0]->step = 1;

			/* Deprecated */
			smd->domain->point_cache[1] = NULL;
			BLI_listbase_clear(&smd->domain->ptcaches[1]);
			/* set some standard values */
			smd->domain->fluid = NULL;
			smd->domain->fluid_mutex = BLI_rw_mutex_alloc();
			smd->domain->wt = NULL;
			smd->domain->eff_group = NULL;
			smd->domain->fluid_group = NULL;
			smd->domain->coll_group = NULL;
			smd->domain->maxres = 32;
			smd->domain->amplify = 1;
			smd->domain->alpha = -0.001;
			smd->domain->beta = 0.3;
			smd->domain->time_scale = 1.0;
			smd->domain->vorticity = 0.2;
			smd->domain->border_collisions = SM_BORDER_OPEN; // open domain
			smd->domain->flags = MOD_SMOKE_DISSOLVE_LOG;
			smd->domain->highres_sampling = SM_HRES_FULLSAMPLE;
			smd->domain->strength = 1.0;
			smd->domain->noise = MOD_SMOKE_NOISEWAVE;
			smd->domain->diss_speed = 5;
			smd->domain->active_fields = 0;

			smd->domain->adapt_margin = 4;
			smd->domain->adapt_res = 0;
			smd->domain->adapt_threshold = 0.02f;

			smd->domain->burning_rate = 0.75f;
			smd->domain->flame_smoke = 1.0f;
			smd->domain->flame_vorticity = 0.5f;
			smd->domain->flame_ignition = 1.25f;
			smd->domain->flame_max_temp = 1.75f;
			/* color */
			smd->domain->flame_smoke_color[0] = 0.7f;
			smd->domain->flame_smoke_color[1] = 0.7f;
			smd->domain->flame_smoke_color[2] = 0.7f;

			smd->domain->viewsettings = MOD_SMOKE_VIEW_SHOWBIG;
			smd->domain->effector_weights = BKE_add_effector_weights(NULL);
			
			smd->domain->viewport_display_mode = SM_VIEWPORT_PREVIEW;
			smd->domain->render_display_mode = SM_VIEWPORT_FINAL;
			smd->domain->type = MOD_SMOKE_DOMAIN_TYPE_GAS;
			
			/* liquid */
			smd->domain->particle_randomness = 0.1f;

#ifdef WITH_MANTA
			/*mantaflow settings*/
			smd->domain->manta_solver_res = 3;
			smd->domain->noise_pos_scale = 2.0f;
			smd->domain->noise_time_anim = 0.1f;
			BLI_make_file_string("/", smd->domain->manta_filepath, BKE_tempdir_base(), "manta_scene.py");
#endif

#ifdef WITH_OPENVDB_BLOSC
			smd->domain->openvdb_comp = VDB_COMPRESSION_BLOSC;
#else
			smd->domain->openvdb_comp = VDB_COMPRESSION_ZIP;
#endif
			smd->domain->data_depth = 0;
			smd->domain->cache_file_format = PTCACHE_FILE_PTCACHE;
		}
		else if (smd->type & MOD_SMOKE_TYPE_FLOW)
		{
			if (smd->flow)
				smokeModifier_freeFlow(smd);

			smd->flow = MEM_callocN(sizeof(SmokeFlowSettings), "SmokeFlow");

			smd->flow->smd = smd;

			/* set some standard values */
			smd->flow->density = 1.0f;
			smd->flow->fuel_amount = 1.0f;
			smd->flow->temp = 1.0f;
			smd->flow->flags = MOD_SMOKE_FLOW_ABSOLUTE | MOD_SMOKE_FLOW_USE_PART_SIZE | MOD_SMOKE_FLOW_USE_INFLOW;
			smd->flow->vel_multi = 1.0f;
			smd->flow->volume_density = 0.0f;
			smd->flow->surface_distance = 1.5f;
			smd->flow->source = MOD_SMOKE_FLOW_SOURCE_MESH;
			smd->flow->texture_size = 1.0f;
			smd->flow->particle_size = 1.0f;
			smd->flow->subframes = 0;

			smd->flow->color[0] = 0.7f;
			smd->flow->color[1] = 0.7f;
			smd->flow->color[2] = 0.7f;

			smd->flow->dm = NULL;
			smd->flow->psys = NULL;

		}
		else if (smd->type & MOD_SMOKE_TYPE_COLL)
		{
			if (smd->coll)
				smokeModifier_freeCollision(smd);

			smd->coll = MEM_callocN(sizeof(SmokeCollSettings), "SmokeColl");

			smd->coll->smd = smd;
			smd->coll->verts_old = NULL;
			smd->coll->numverts = 0;
			smd->coll->type = 0; // static obstacle
			smd->coll->dm = NULL;

#ifdef USE_SMOKE_COLLISION_DM
			smd->coll->dm = NULL;
#endif
		}
	}
}

void smokeModifier_copy(struct SmokeModifierData *smd, struct SmokeModifierData *tsmd)
{
	tsmd->type = smd->type;
	tsmd->time = smd->time;

	smokeModifier_createType(tsmd);

	if (tsmd->domain) {
		tsmd->domain->fluid_group = smd->domain->fluid_group;
		tsmd->domain->coll_group = smd->domain->coll_group;

		tsmd->domain->adapt_margin = smd->domain->adapt_margin;
		tsmd->domain->adapt_res = smd->domain->adapt_res;
		tsmd->domain->adapt_threshold = smd->domain->adapt_threshold;

		tsmd->domain->alpha = smd->domain->alpha;
		tsmd->domain->beta = smd->domain->beta;
		tsmd->domain->amplify = smd->domain->amplify;
		tsmd->domain->maxres = smd->domain->maxres;
		tsmd->domain->flags = smd->domain->flags;
		tsmd->domain->highres_sampling = smd->domain->highres_sampling;
		tsmd->domain->viewsettings = smd->domain->viewsettings;
		tsmd->domain->noise = smd->domain->noise;
		tsmd->domain->diss_speed = smd->domain->diss_speed;
		tsmd->domain->strength = smd->domain->strength;

		tsmd->domain->border_collisions = smd->domain->border_collisions;
		tsmd->domain->vorticity = smd->domain->vorticity;
		tsmd->domain->time_scale = smd->domain->time_scale;

		tsmd->domain->burning_rate = smd->domain->burning_rate;
		tsmd->domain->flame_smoke = smd->domain->flame_smoke;
		tsmd->domain->flame_vorticity = smd->domain->flame_vorticity;
		tsmd->domain->flame_ignition = smd->domain->flame_ignition;
		tsmd->domain->flame_max_temp = smd->domain->flame_max_temp;
		
#ifdef WITH_MANTA
		tsmd->domain->manta_solver_res = smd->domain->manta_solver_res;
		tsmd->domain->noise_pos_scale = smd->domain->noise_pos_scale;
		tsmd->domain->noise_time_anim = smd->domain->noise_time_anim;
#endif

		copy_v3_v3(tsmd->domain->flame_smoke_color, smd->domain->flame_smoke_color);

		MEM_freeN(tsmd->domain->effector_weights);
		tsmd->domain->effector_weights = MEM_dupallocN(smd->domain->effector_weights);
		tsmd->domain->openvdb_comp = smd->domain->openvdb_comp;
		tsmd->domain->data_depth = smd->domain->data_depth;
		tsmd->domain->cache_file_format = smd->domain->cache_file_format;
	}
	else if (tsmd->flow) {
		tsmd->flow->psys = smd->flow->psys;
		tsmd->flow->noise_texture = smd->flow->noise_texture;

		tsmd->flow->vel_multi = smd->flow->vel_multi;
		tsmd->flow->vel_normal = smd->flow->vel_normal;
		tsmd->flow->vel_random = smd->flow->vel_random;

		tsmd->flow->density = smd->flow->density;
		copy_v3_v3(tsmd->flow->color, smd->flow->color);
		tsmd->flow->fuel_amount = smd->flow->fuel_amount;
		tsmd->flow->temp = smd->flow->temp;
		tsmd->flow->volume_density = smd->flow->volume_density;
		tsmd->flow->surface_distance = smd->flow->surface_distance;
		tsmd->flow->particle_size = smd->flow->particle_size;
		tsmd->flow->subframes = smd->flow->subframes;

		tsmd->flow->texture_size = smd->flow->texture_size;
		tsmd->flow->texture_offset = smd->flow->texture_offset;
		BLI_strncpy(tsmd->flow->uvlayer_name, tsmd->flow->uvlayer_name, sizeof(tsmd->flow->uvlayer_name));
		tsmd->flow->vgroup_density = smd->flow->vgroup_density;

		tsmd->flow->type = smd->flow->type;
		tsmd->flow->source = smd->flow->source;
		tsmd->flow->texture_type = smd->flow->texture_type;
		tsmd->flow->flags = smd->flow->flags;
	}
	else if (tsmd->coll) {
		/* leave it as initialized, collision settings is mostly caches */
	}
}

#ifdef WITH_SMOKE

// forward decleration
static void smoke_calc_transparency(SmokeDomainSettings *sds, Scene *scene);
static float calc_voxel_transp(float *result, float *input, int res[3], int *pixel, float *tRay, float correct);

static int get_lamp(Scene *scene, float *light)
{
	Base *base_tmp = NULL;
	int found_lamp = 0;

	// try to find a lamp, preferably local
	for (base_tmp = scene->base.first; base_tmp; base_tmp = base_tmp->next) {
		if (base_tmp->object->type == OB_LAMP) {
			Lamp *la = base_tmp->object->data;

			if (la->type == LA_LOCAL) {
				copy_v3_v3(light, base_tmp->object->obmat[3]);
				return 1;
			}
			else if (!found_lamp) {
				copy_v3_v3(light, base_tmp->object->obmat[3]);
				found_lamp = 1;
			}
		}
	}

	return found_lamp;
}

/**********************************************************
 *	Obstacles
 **********************************************************/

typedef struct ObstaclesFromDMData {
	SmokeDomainSettings *sds;
	const MVert *mvert;
	const MLoop *mloop;
	const MLoopTri *looptri;
	BVHTreeFromMesh *tree;
	unsigned char *obstacle_map;

	bool has_velocity;
	float *vert_vel;
	float *velocityX, *velocityY, *velocityZ;
	int *num_obstacles;
} ObstaclesFromDMData;

static void obstacles_from_derivedmesh_task_cb(void *userdata, const int z)
{
	ObstaclesFromDMData *data = userdata;
	SmokeDomainSettings *sds = data->sds;

	/* slightly rounded-up sqrt(3 * (0.5)^2) == max. distance of cell boundary along the diagonal */
	const float surface_distance = 0.867f;

	for (int x = sds->res_min[0]; x < sds->res_max[0]; x++) {
		for (int y = sds->res_min[1]; y < sds->res_max[1]; y++) {
			const int index = smoke_get_index(x - sds->res_min[0], sds->res[0], y - sds->res_min[1], sds->res[1], z - sds->res_min[2]);

			float ray_start[3] = {(float)x + 0.5f, (float)y + 0.5f, (float)z + 0.5f};
			BVHTreeNearest nearest = {0};
			nearest.index = -1;
			nearest.dist_sq = surface_distance * surface_distance; /* find_nearest uses squared distance */

			/* find the nearest point on the mesh */
			if (BLI_bvhtree_find_nearest(data->tree->tree, ray_start, &nearest, data->tree->nearest_callback, data->tree) != -1) {
				const MLoopTri *lt = &data->looptri[nearest.index];
				float weights[4];
				int v1, v2, v3;

				/* calculate barycentric weights for nearest point */
				v1 = data->mloop[lt->tri[0]].v;
				v2 = data->mloop[lt->tri[1]].v;
				v3 = data->mloop[lt->tri[2]].v;
				interp_weights_face_v3(
				            weights, data->mvert[v1].co, data->mvert[v2].co, data->mvert[v3].co, NULL, nearest.co);

				// DG TODO
				if (data->has_velocity)
				{
					/* apply object velocity */
					{
						float hit_vel[3];
						interp_v3_v3v3v3(hit_vel, &data->vert_vel[v1 * 3], &data->vert_vel[v2 * 3], &data->vert_vel[v3 * 3], weights);
						data->velocityX[index] += hit_vel[0];
						data->velocityY[index] += hit_vel[1];
						data->velocityZ[index] += hit_vel[2];
					}
				}

				/* tag obstacle cells */
				data->obstacle_map[index] = 2;

<<<<<<< HEAD
				if (data->has_velocity)
					data->obstacle_map[index] = 4;
=======
				if (data->has_velocity) {
					data->obstacle_map[index] |= 8;
					data->num_obstacles[index]++;
				}
>>>>>>> bac1279b
			}
		}
	}
}

static void obstacles_from_derivedmesh(
        Object *coll_ob, SmokeDomainSettings *sds, SmokeCollSettings *scs,
        unsigned char *obstacle_map, float *velocityX, float *velocityY, float *velocityZ, int *num_obstacles, float dt)
{
	if (!scs->dm) return;
	{
		DerivedMesh *dm = NULL;
		MVert *mvert = NULL;
		const MLoopTri *looptri;
		const MLoop *mloop;
		BVHTreeFromMesh treeData = {NULL};
		int numverts, i;

		float *vert_vel = NULL;
		bool has_velocity = false;

		dm = CDDM_copy(scs->dm);
		CDDM_calc_normals(dm);
		mvert = dm->getVertArray(dm);
		mloop = dm->getLoopArray(dm);
		looptri = dm->getLoopTriArray(dm);
		numverts = dm->getNumVerts(dm);

		// DG TODO
		// if (scs->type > SM_COLL_STATIC)
		// if line above is used, the code is in trouble if the object moves but is declared as "does not move"

		{
			vert_vel = MEM_callocN(sizeof(float) * numverts * 3, "smoke_obs_velocity");

			if (scs->numverts != numverts || !scs->verts_old) {
				if (scs->verts_old) MEM_freeN(scs->verts_old);

				scs->verts_old = MEM_callocN(sizeof(float) * numverts * 3, "smoke_obs_verts_old");
				scs->numverts = numverts;
			}
			else {
				has_velocity = true;
			}
		}

		/*	Transform collider vertices to
		 *   domain grid space for fast lookups */
		for (i = 0; i < numverts; i++) {
			float n[3];
			float co[3];

			/* vert pos */
			mul_m4_v3(coll_ob->obmat, mvert[i].co);
			smoke_pos_to_cell(sds, mvert[i].co);

			/* vert normal */
			normal_short_to_float_v3(n, mvert[i].no);
			mul_mat3_m4_v3(coll_ob->obmat, n);
			mul_mat3_m4_v3(sds->imat, n);
			normalize_v3(n);
			normal_float_to_short_v3(mvert[i].no, n);

			/* vert velocity */
			VECADD(co, mvert[i].co, sds->shift);
			if (has_velocity)
			{
				sub_v3_v3v3(&vert_vel[i * 3], co, &scs->verts_old[i * 3]);
				mul_v3_fl(&vert_vel[i * 3], sds->dx / dt);
			}
			copy_v3_v3(&scs->verts_old[i * 3], co);
		}

		if (bvhtree_from_mesh_looptri(&treeData, dm, 0.0f, 4, 6)) {
			ObstaclesFromDMData data = {
			    .sds = sds, .mvert = mvert, .mloop = mloop, .looptri = looptri,
			    .tree = &treeData, .obstacle_map = obstacle_map,
			    .has_velocity = has_velocity, .vert_vel = vert_vel,
			    .velocityX = velocityX, .velocityY = velocityY, .velocityZ = velocityZ,
			    .num_obstacles = num_obstacles
			};
			BLI_task_parallel_range(
			            sds->res_min[2], sds->res_max[2], &data, obstacles_from_derivedmesh_task_cb, true);
		}
		/* free bvh tree */
		free_bvhtree_from_mesh(&treeData);
		dm->release(dm);

		if (vert_vel) MEM_freeN(vert_vel);
	}
}

/* Animated obstacles: dx_step = ((x_new - x_old) / totalsteps) * substep */
static void update_obstacles(Scene *scene, Object *ob, SmokeDomainSettings *sds, float dt,
                             int UNUSED(substep), int UNUSED(totalsteps))
{
	Object **collobjs = NULL;
	unsigned int numcollobj = 0;

	unsigned int collIndex;
	unsigned char *obstacles = smoke_get_obstacle(sds->fluid);
	float *velx = NULL;
	float *vely = NULL;
	float *velz = NULL;
	float *velxOrig = smoke_get_velocity_x(sds->fluid);
	float *velyOrig = smoke_get_velocity_y(sds->fluid);
	float *velzOrig = smoke_get_velocity_z(sds->fluid);
	float *density = smoke_get_density(sds->fluid);
	float *fuel = smoke_get_fuel(sds->fluid);
	float *flame = smoke_get_flame(sds->fluid);
	float *r = smoke_get_color_r(sds->fluid);
	float *g = smoke_get_color_g(sds->fluid);
	float *b = smoke_get_color_b(sds->fluid);
	unsigned int z;

	int *num_obstacles = MEM_callocN(sizeof(int) * sds->res[0] * sds->res[1] * sds->res[2], "smoke_num_obstacles");

	smoke_get_ob_velocity(sds->fluid, &velx, &vely, &velz);

	// TODO: delete old obstacle flags
	for (z = 0; z < sds->res[0] * sds->res[1] * sds->res[2]; z++)
	{
		if (obstacles && obstacles[z] == 4) // Do not delete static obstacles
		{
			obstacles[z] = 2;
		}

		if (velx && velz && velz) {
			velx[z] = 0;
			vely[z] = 0;
			velz[z] = 0;
		}
	}


	collobjs = get_collisionobjects(scene, ob, sds->coll_group, &numcollobj, eModifierType_Smoke);

	// update obstacle tags in cells
	for (collIndex = 0; collIndex < numcollobj; collIndex++)
	{
		Object *collob = collobjs[collIndex];
		SmokeModifierData *smd2 = (SmokeModifierData *)modifiers_findByType(collob, eModifierType_Smoke);

		// DG TODO: check if modifier is active?

		if ((smd2->type & MOD_SMOKE_TYPE_COLL) && smd2->coll)
		{
			SmokeCollSettings *scs = smd2->coll;
			obstacles_from_derivedmesh(collob, sds, scs, obstacles, velx, vely, velz, num_obstacles, dt);
		}
	}

	if (collobjs)
		MEM_freeN(collobjs);

	/* obstacle cells should not contain any velocity from the smoke simulation */
	for (z = 0; z < sds->res[0] * sds->res[1] * sds->res[2]; z++)
	{
		if (obstacles && obstacles[z] & 2)
		{
			velxOrig[z] = 0;
			velyOrig[z] = 0;
			velzOrig[z] = 0;
			density[z] = 0;
			if (fuel) {
				fuel[z] = 0;
				flame[z] = 0;
			}
			if (r) {
				r[z] = 0;
				g[z] = 0;
				b[z] = 0;
			}
		}
		/* average velocities from multiple obstacles in one cell */
		if (num_obstacles[z]) {
			velx[z] /= num_obstacles[z];
			vely[z] /= num_obstacles[z];
			velz[z] /= num_obstacles[z];
		}
	}

	MEM_freeN(num_obstacles);
}

/**********************************************************
 *	Object subframe update method from dynamicpaint.c
 **********************************************************/

/* set "ignore cache" flag for all caches on this object */
static void object_cacheIgnoreClear(Object *ob, bool state)
{
	ListBase pidlist;
	PTCacheID *pid;
	BKE_ptcache_ids_from_object(&pidlist, ob, NULL, 0);

	for (pid = pidlist.first; pid; pid = pid->next) {
		if (pid->cache) {
			if (state)
				pid->cache->flag |= PTCACHE_IGNORE_CLEAR;
			else
				pid->cache->flag &= ~PTCACHE_IGNORE_CLEAR;
		}
	}

	BLI_freelistN(&pidlist);
}

static bool subframe_updateObject(Scene *scene, Object *ob, int update_mesh, int parent_recursion, float frame, bool for_render)
{
	SmokeModifierData *smd = (SmokeModifierData *)modifiers_findByType(ob, eModifierType_Smoke);
	bConstraint *con;

	/* if other is dynamic paint canvas, don't update */
	if (smd && (smd->type & MOD_SMOKE_TYPE_DOMAIN))
		return true;

	/* if object has parents, update them too */
	if (parent_recursion) {
		int recursion = parent_recursion - 1;
		bool is_domain = false;
		if (ob->parent) is_domain |= subframe_updateObject(scene, ob->parent, 0, recursion, frame, for_render);
		if (ob->track) is_domain |= subframe_updateObject(scene, ob->track, 0, recursion, frame, for_render);

		/* skip subframe if object is parented
		 *  to vertex of a dynamic paint canvas */
		if (is_domain && (ob->partype == PARVERT1 || ob->partype == PARVERT3))
			return false;

		/* also update constraint targets */
		for (con = ob->constraints.first; con; con = con->next) {
			const bConstraintTypeInfo *cti = BKE_constraint_typeinfo_get(con);
			ListBase targets = {NULL, NULL};

			if (cti && cti->get_constraint_targets) {
				bConstraintTarget *ct;
				cti->get_constraint_targets(con, &targets);
				for (ct = targets.first; ct; ct = ct->next) {
					if (ct->tar)
						subframe_updateObject(scene, ct->tar, 0, recursion, frame, for_render);
				}
				/* free temp targets */
				if (cti->flush_constraint_targets)
					cti->flush_constraint_targets(con, &targets, 0);
			}
		}
	}

	/* was originally OB_RECALC_ALL - TODO - which flags are really needed??? */
	ob->recalc |= OB_RECALC_OB | OB_RECALC_DATA | OB_RECALC_TIME;
	BKE_animsys_evaluate_animdata(scene, &ob->id, ob->adt, frame, ADT_RECALC_ANIM);
	if (update_mesh) {
		/* ignore cache clear during subframe updates
		 *  to not mess up cache validity */
		object_cacheIgnoreClear(ob, 1);
		BKE_object_handle_update(G.main->eval_ctx, scene, ob);
		object_cacheIgnoreClear(ob, 0);
	}
	else
		BKE_object_where_is_calc_time(scene, ob, frame);

	/* for curve following objects, parented curve has to be updated too */
	if (ob->type == OB_CURVE) {
		Curve *cu = ob->data;
		BKE_animsys_evaluate_animdata(scene, &cu->id, cu->adt, frame, ADT_RECALC_ANIM);
	}
	/* and armatures... */
	if (ob->type == OB_ARMATURE) {
		bArmature *arm = ob->data;
		BKE_animsys_evaluate_animdata(scene, &arm->id, arm->adt, frame, ADT_RECALC_ANIM);
		BKE_pose_where_is(scene, ob);
	}

	return false;
}

/**********************************************************
 *	Flow emission code
 **********************************************************/

typedef struct EmissionMap {
	float *influence;
	float *influence_high;
	float *velocity;
	float* inflow;
	float* inflow_high;
	int min[3], max[3], res[3];
	int hmin[3], hmax[3], hres[3];
	int total_cells, valid;
} EmissionMap;

static void em_boundInsert(EmissionMap *em, float point[3])
{
	int i = 0;
	if (!em->valid) {
		for (; i < 3; i++) {
			em->min[i] = (int)floor(point[i]);
			em->max[i] = (int)ceil(point[i]);
		}
		em->valid = 1;
	}
	else {
		for (; i < 3; i++) {
			if (point[i] < em->min[i]) em->min[i] = (int)floor(point[i]);
			if (point[i] > em->max[i]) em->max[i] = (int)ceil(point[i]);
		}
	}
}

static void clampBoundsInDomain(SmokeDomainSettings *sds, int min[3], int max[3], float *min_vel, float *max_vel, int margin, float dt)
{
	int i;
	for (i = 0; i < 3; i++) {
		int adapt = (sds->flags & MOD_SMOKE_ADAPTIVE_DOMAIN) ? sds->adapt_res : 0;
		/* add margin */
		min[i] -= margin;
		max[i] += margin;

		/* adapt to velocity */
		if (min_vel && min_vel[i] < 0.0f) {
			min[i] += (int)floor(min_vel[i] * dt);
		}
		if (max_vel && max_vel[i] > 0.0f) {
			max[i] += (int)ceil(max_vel[i] * dt);
		}

		/* clamp within domain max size */
		CLAMP(min[i], -adapt, sds->base_res[i] + adapt);
		CLAMP(max[i], -adapt, sds->base_res[i] + adapt);
	}
}

static void em_allocateData(EmissionMap *em, bool use_velocity, int hires_mul)
{
	int i, res[3];

	for (i = 0; i < 3; i++) {
		res[i] = em->max[i] - em->min[i];
		if (res[i] <= 0)
			return;
	}
	em->total_cells = res[0] * res[1] * res[2];
	copy_v3_v3_int(em->res, res);


	em->influence = MEM_callocN(sizeof(float) * em->total_cells, "smoke_flow_influence");
	if (use_velocity)
		em->velocity = MEM_callocN(sizeof(float) * em->total_cells * 3, "smoke_flow_velocity");
	
	em->inflow = MEM_callocN(sizeof(float) * em->total_cells, "liquid_inflow_map");

	/* allocate high resolution map if required */
	if (hires_mul > 1) {
		int total_cells_high = em->total_cells * (hires_mul * hires_mul * hires_mul);

		for (i = 0; i < 3; i++) {
			em->hmin[i] = em->min[i] * hires_mul;
			em->hmax[i] = em->max[i] * hires_mul;
			em->hres[i] = em->res[i] * hires_mul;
		}

		em->influence_high = MEM_callocN(sizeof(float) * total_cells_high, "smoke_flow_influence_high");
		em->inflow_high = MEM_callocN(sizeof(float) * total_cells_high, "liquid_inflow_map_high");
	}
	em->valid = 1;
}

static void em_freeData(EmissionMap *em)
{
	if (em->influence)
		MEM_freeN(em->influence);
	if (em->influence_high)
		MEM_freeN(em->influence_high);
	if (em->velocity)
		MEM_freeN(em->velocity);
	if (em->inflow)
		MEM_freeN(em->inflow);
	if (em->inflow_high)
		MEM_freeN(em->inflow_high);
}

static void em_combineMaps(EmissionMap *output, EmissionMap *em2, int hires_multiplier, int additive, float sample_size)
{
	int i, x, y, z;

	/* copyfill input 1 struct and clear output for new allocation */
	EmissionMap em1;
	memcpy(&em1, output, sizeof(EmissionMap));
	memset(output, 0, sizeof(EmissionMap));

	for (i = 0; i < 3; i++) {
		if (em1.valid) {
			output->min[i] = MIN2(em1.min[i], em2->min[i]);
			output->max[i] = MAX2(em1.max[i], em2->max[i]);
		}
		else {
			output->min[i] = em2->min[i];
			output->max[i] = em2->max[i];
		}
	}
	/* allocate output map */
	em_allocateData(output, (em1.velocity || em2->velocity), hires_multiplier);

	/* base resolution inputs */
	for (x = output->min[0]; x < output->max[0]; x++)
		for (y = output->min[1]; y < output->max[1]; y++)
			for (z = output->min[2]; z < output->max[2]; z++) {
				int index_out = smoke_get_index(x - output->min[0], output->res[0], y - output->min[1], output->res[1], z - output->min[2]);

				/* initialize with first input if in range */
				if (x >= em1.min[0] && x < em1.max[0] &&
					y >= em1.min[1] && y < em1.max[1] &&
					z >= em1.min[2] && z < em1.max[2]) {
					int index_in = smoke_get_index(x - em1.min[0], em1.res[0], y - em1.min[1], em1.res[1], z - em1.min[2]);

					/* values */
					output->influence[index_out] = em1.influence[index_in];
					if (output->velocity && em1.velocity) {
						copy_v3_v3(&output->velocity[index_out * 3], &em1.velocity[index_in * 3]);
					}
				}

				/* apply second input if in range */
				if (x >= em2->min[0] && x < em2->max[0] &&
					y >= em2->min[1] && y < em2->max[1] &&
					z >= em2->min[2] && z < em2->max[2]) {
					int index_in = smoke_get_index(x - em2->min[0], em2->res[0], y - em2->min[1], em2->res[1], z - em2->min[2]);

					/* values */
					if (additive) {
						output->influence[index_out] += em2->influence[index_in] * sample_size;
					}
					else {
						output->influence[index_out] = MAX2(em2->influence[index_in], output->influence[index_out]);
					}
					if (output->velocity && em2->velocity) {
						/* last sample replaces the velocity */
						output->velocity[index_out * 3]		= ADD_IF_LOWER(output->velocity[index_out * 3], em2->velocity[index_in * 3]);
						output->velocity[index_out * 3 + 1] = ADD_IF_LOWER(output->velocity[index_out * 3 + 1], em2->velocity[index_in * 3 + 1]);
						output->velocity[index_out * 3 + 2] = ADD_IF_LOWER(output->velocity[index_out * 3 + 2], em2->velocity[index_in * 3 + 2]);
					}
				}
	} // low res loop



	/* initialize high resolution input if available */
	if (output->influence_high) {
		for (x = output->hmin[0]; x < output->hmax[0]; x++)
			for (y = output->hmin[1]; y < output->hmax[1]; y++)
				for (z = output->hmin[2]; z < output->hmax[2]; z++) {
					int index_out = smoke_get_index(x - output->hmin[0], output->hres[0], y - output->hmin[1], output->hres[1], z - output->hmin[2]);

					/* initialize with first input if in range */
					if (x >= em1.hmin[0] && x < em1.hmax[0] &&
						y >= em1.hmin[1] && y < em1.hmax[1] &&
						z >= em1.hmin[2] && z < em1.hmax[2]) {
						int index_in = smoke_get_index(x - em1.hmin[0], em1.hres[0], y - em1.hmin[1], em1.hres[1], z - em1.hmin[2]);
						/* values */
						output->influence_high[index_out] = em1.influence_high[index_in];
					}

					/* apply second input if in range */
					if (x >= em2->hmin[0] && x < em2->hmax[0] &&
						y >= em2->hmin[1] && y < em2->hmax[1] &&
						z >= em2->hmin[2] && z < em2->hmax[2]) {
						int index_in = smoke_get_index(x - em2->hmin[0], em2->hres[0], y - em2->hmin[1], em2->hres[1], z - em2->hmin[2]);

						/* values */
						if (additive) {
							output->influence_high[index_out] += em2->influence_high[index_in] * sample_size;
						}
						else {
							output->influence_high[index_out] = MAX2(em2->influence_high[index_in], output->influence_high[index_out]);
						}
					}
		} // high res loop
	}

	/* free original data */
	em_freeData(&em1);
}

typedef struct EmitFromParticlesData {
	SmokeFlowSettings *sfs;
	KDTree *tree;
	int hires_multiplier;

	EmissionMap *em;
	float *particle_vel;
	float hr;

	int *min, *max, *res;

	float solid;
	float smooth;
	float hr_smooth;
} EmitFromParticlesData;

static void emit_from_particles_task_cb(void *userdata, const int z)
{
	EmitFromParticlesData *data = userdata;
	SmokeFlowSettings *sfs = data->sfs;
	EmissionMap *em = data->em;
	const int hires_multiplier = data->hires_multiplier;

	for (int x = data->min[0]; x < data->max[0]; x++) {
		for (int y = data->min[1]; y < data->max[1]; y++) {
			/* take low res samples where possible */
			if (hires_multiplier <= 1 || !(x % hires_multiplier || y % hires_multiplier || z % hires_multiplier)) {
				/* get low res space coordinates */
				const int lx = x / hires_multiplier;
				const int ly = y / hires_multiplier;
				const int lz = z / hires_multiplier;

				const int index = smoke_get_index(lx - em->min[0], em->res[0], ly - em->min[1], em->res[1], lz - em->min[2]);
				const float ray_start[3] = {((float)lx) + 0.5f, ((float)ly) + 0.5f, ((float)lz) + 0.5f};

				/* find particle distance from the kdtree */
				KDTreeNearest nearest;
				const float range = data->solid + data->smooth;
				BLI_kdtree_find_nearest(data->tree, ray_start, &nearest);

				if (nearest.dist < range) {
					em->influence[index] = (nearest.dist < data->solid) ?
					                       1.0f : (1.0f - (nearest.dist - data->solid) / data->smooth);
					/* Uses particle velocity as initial velocity for smoke */
					if (sfs->flags & MOD_SMOKE_FLOW_INITVELOCITY && (sfs->psys->part->phystype != PART_PHYS_NO)) {
						VECADDFAC(&em->velocity[index * 3], &em->velocity[index * 3],
						          &data->particle_vel[nearest.index * 3], sfs->vel_multi);
					}
				}
			}

			/* take high res samples if required */
			if (hires_multiplier > 1) {
				/* get low res space coordinates */
				const float lx = ((float)x) * data->hr;
				const float ly = ((float)y) * data->hr;
				const float lz = ((float)z) * data->hr;

				const int index = smoke_get_index(
				                      x - data->min[0], data->res[0], y - data->min[1], data->res[1], z - data->min[2]);
				const float ray_start[3] = {lx + 0.5f * data->hr, ly + 0.5f * data->hr, lz + 0.5f * data->hr};

				/* find particle distance from the kdtree */
				KDTreeNearest nearest;
				const float range = data->solid + data->hr_smooth;
				BLI_kdtree_find_nearest(data->tree, ray_start, &nearest);

				if (nearest.dist < range) {
					em->influence_high[index] = (nearest.dist < data->solid) ?
					                            1.0f : (1.0f - (nearest.dist - data->solid) / data->smooth);
				}
			}

		}
	}
}

static void emit_from_particles(
        Object *flow_ob, SmokeDomainSettings *sds, SmokeFlowSettings *sfs, EmissionMap *em, Scene *scene, float dt)
{
	if (sfs && sfs->psys && sfs->psys->part && ELEM(sfs->psys->part->type, PART_EMITTER, PART_FLUID)) // is particle system selected
	{
		ParticleSimulationData sim;
		ParticleSystem *psys = sfs->psys;
		float *particle_pos;
		float *particle_vel;
		int totpart = psys->totpart, totchild;
		int p = 0;
		int valid_particles = 0;
		int bounds_margin = 1;

		/* radius based flow */
		const float solid = sfs->particle_size * 0.5f;
		const float smooth = 0.5f; /* add 0.5 cells of linear falloff to reduce aliasing */
		int hires_multiplier = 1;
		KDTree *tree = NULL;

		sim.scene = scene;
		sim.ob = flow_ob;
		sim.psys = psys;

		/* prepare curvemapping tables */
		if ((psys->part->child_flag & PART_CHILD_USE_CLUMP_CURVE) && psys->part->clumpcurve)
			curvemapping_changed_all(psys->part->clumpcurve);
		if ((psys->part->child_flag & PART_CHILD_USE_ROUGH_CURVE) && psys->part->roughcurve)
			curvemapping_changed_all(psys->part->roughcurve);

		/* initialize particle cache */
		if (psys->part->type == PART_HAIR) {
			// TODO: PART_HAIR not supported whatsoever
			totchild = 0;
		}
		else {
			totchild = psys->totchild * psys->part->disp / 100;
		}

		particle_pos = MEM_callocN(sizeof(float) * (totpart + totchild) * 3, "smoke_flow_particles");
		particle_vel = MEM_callocN(sizeof(float) * (totpart + totchild) * 3, "smoke_flow_particles");

		/* setup particle radius emission if enabled */
		if (sfs->flags & MOD_SMOKE_FLOW_USE_PART_SIZE) {
			tree = BLI_kdtree_new(psys->totpart + psys->totchild);

			/* check need for high resolution map */
			if ((sds->flags & MOD_SMOKE_HIGHRES) && (sds->highres_sampling == SM_HRES_FULLSAMPLE)) {
				hires_multiplier = sds->amplify + 1;
			}

			bounds_margin = (int)ceil(solid + smooth);
		}

		/* calculate local position for each particle */
		for (p = 0; p < totpart + totchild; p++)
		{
			ParticleKey state;
			float *pos;
			if (p < totpart) {
				if (psys->particles[p].flag & (PARS_NO_DISP | PARS_UNEXIST))
					continue;
			}
			else {
				/* handle child particle */
				ChildParticle *cpa = &psys->child[p - totpart];
				if (psys->particles[cpa->parent].flag & (PARS_NO_DISP | PARS_UNEXIST))
					continue;
			}

			state.time = BKE_scene_frame_get(scene); /* use scene time */
			if (psys_get_particle_state(&sim, p, &state, 0) == 0)
				continue;

			/* location */
			pos = &particle_pos[valid_particles * 3];
			copy_v3_v3(pos, state.co);
			smoke_pos_to_cell(sds, pos);

			/* velocity */
			copy_v3_v3(&particle_vel[valid_particles * 3], state.vel);
			mul_mat3_m4_v3(sds->imat, &particle_vel[valid_particles * 3]);

			if (sfs->flags & MOD_SMOKE_FLOW_USE_PART_SIZE) {
				BLI_kdtree_insert(tree, valid_particles, pos);
			}

			/* calculate emission map bounds */
			em_boundInsert(em, pos);
			valid_particles++;
		}

		/* set emission map */
		clampBoundsInDomain(sds, em->min, em->max, NULL, NULL, bounds_margin, dt);
		em_allocateData(em, sfs->flags & MOD_SMOKE_FLOW_INITVELOCITY, hires_multiplier);

		if (!(sfs->flags & MOD_SMOKE_FLOW_USE_PART_SIZE)) {
			for (p = 0; p < valid_particles; p++)
			{
				int cell[3];
				size_t i = 0;
				size_t index = 0;
				int badcell = 0;

				/* 1. get corresponding cell */
				cell[0] = floor(particle_pos[p * 3]) - em->min[0];
				cell[1] = floor(particle_pos[p * 3 + 1]) - em->min[1];
				cell[2] = floor(particle_pos[p * 3 + 2]) - em->min[2];
				/* check if cell is valid (in the domain boundary) */
				for (i = 0; i < 3; i++) {
					if ((cell[i] > em->res[i] - 1) || (cell[i] < 0)) {
						badcell = 1;
						break;
					}
				}
				if (badcell)
					continue;
				/* get cell index */
				index = smoke_get_index(cell[0], em->res[0], cell[1], em->res[1], cell[2]);
				/* Add influence to emission map */
				em->influence[index] = 1.0f;
				/* Uses particle velocity as initial velocity for smoke */
				if (sfs->flags & MOD_SMOKE_FLOW_INITVELOCITY && (psys->part->phystype != PART_PHYS_NO))
				{
					VECADDFAC(&em->velocity[index * 3], &em->velocity[index * 3], &particle_vel[p * 3], sfs->vel_multi);
				}
			}   // particles loop
		}
		else if (valid_particles > 0) { // MOD_SMOKE_FLOW_USE_PART_SIZE
			int min[3], max[3], res[3];
			const float hr = 1.0f / ((float)hires_multiplier);
			/* slightly adjust high res antialias smoothness based on number of divisions
			 * to allow smaller details but yet not differing too much from the low res size */
			const float hr_smooth = smooth * powf(hr, 1.0f / 3.0f);

			/* setup loop bounds */
			for (int i = 0; i < 3; i++) {
				min[i] = em->min[i] * hires_multiplier;
				max[i] = em->max[i] * hires_multiplier;
				res[i] = em->res[i] * hires_multiplier;
			}

			BLI_kdtree_balance(tree);

			EmitFromParticlesData data = {
				.sfs = sfs, .tree = tree, .hires_multiplier = hires_multiplier, .hr = hr,
			    .em = em, .particle_vel = particle_vel, .min = min, .max = max, .res = res,
			    .solid = solid, .smooth = smooth, .hr_smooth = hr_smooth,
			};

			BLI_task_parallel_range(min[2], max[2], &data, emit_from_particles_task_cb, true);
		}

		if (sfs->flags & MOD_SMOKE_FLOW_USE_PART_SIZE) {
			BLI_kdtree_free(tree);
		}

		/* free data */
		if (particle_pos)
			MEM_freeN(particle_pos);
		if (particle_vel)
			MEM_freeN(particle_vel);
	}
}

static void sample_derivedmesh(
        SmokeFlowSettings *sfs,
        const MVert *mvert, const MLoop *mloop, const MLoopTri *mlooptri, const MLoopUV *mloopuv, const float cell_size[3],
        float *influence_map, float *velocity_map, float *inflow_map, int index, const int base_res[3], float flow_center[3],
        BVHTreeFromMesh *treeData, const float ray_start[3], const float *vert_vel,
        bool has_velocity, int defgrp_index, MDeformVert *dvert,
        float x, float y, float z)
{
	float ray_dir[3] = {1.0f, 0.0f, 0.0f};
	BVHTreeRayHit hit = {0};
	BVHTreeNearest nearest = {0};

	float volume_factor = 0.0f;
	float sample_str = 0.0f;

	hit.index = -1;
	hit.dist = 9999;
	nearest.index = -1;
	nearest.dist_sq = sfs->surface_distance * sfs->surface_distance; /* find_nearest uses squared distance */

	/* Check volume collision */
	if (sfs->volume_density) {
		if (BLI_bvhtree_ray_cast(treeData->tree, ray_start, ray_dir, 0.0f, &hit, treeData->raycast_callback, treeData) != -1) {
			float dot = ray_dir[0] * hit.no[0] + ray_dir[1] * hit.no[1] + ray_dir[2] * hit.no[2];
			/*  If ray and hit face normal are facing same direction
			 *	hit point is inside a closed mesh. */
			if (dot >= 0) {
				/* Also cast a ray in opposite direction to make sure
				 * point is at least surrounded by two faces */
				negate_v3(ray_dir);
				hit.index = -1;
				hit.dist = 9999;

				BLI_bvhtree_ray_cast(treeData->tree, ray_start, ray_dir, 0.0f, &hit, treeData->raycast_callback, treeData);
				if (hit.index != -1) {
					volume_factor = sfs->volume_density;
				}
			}
		}
	}
	
	/*****************************************************
	 * Liquid inflow based on raycasts in all 6 directions. 
	 * Uses distances to mesh surface from within and outside flow mesh for inflow map.
	 *****************************************************/
	
	/* Calculate map which indicates whether point is inside a mesh or not */
	int i, hit_index;
	float dot;
	float min_dist_pos, min_dist_neg, min_dist_combined, min_dist_combined_normalized; // for xyz axis in pos and neg direction and when combining 6 axis
	float hit_dists[6] = {0.0f};
	float ray_dirs[6][3] = {{1.0f, 0.0f, 0.0f}, {0.0f, 1.0f, 0.0f}, {0.0f, 0.0f, 1.0f},
							{-1.0f, 0.0f, 0.0f}, {0.0f, -1.0f, 0.0f}, {0.0f, 0.0f, -1.0f}};
	size_t ray_cnt = sizeof ray_dirs / sizeof ray_dirs[0];
	inflow_map[index] = 1.0f; // Init inflow map to zero, undetermined otherwise which is not good ...

	for (i = 0; i < ray_cnt; i++) {
		BVHTreeRayHit hit_tree = {0};
		hit_tree.index = -1;
		hit_tree.dist = 9999;

		hit_index = BLI_bvhtree_ray_cast(treeData->tree, ray_start, ray_dirs[i], 0.0f, &hit_tree, treeData->raycast_callback, treeData);
		hit_dists[i] = hit_tree.dist;

		if (hit_index != -1) {
		
			dot = ray_dirs[i][0] * hit_tree.no[0] + ray_dirs[i][1] * hit_tree.no[1] + ray_dirs[i][2] * hit_tree.no[2];

			if (dot >= 0) {
				inflow_map[index] = -1.0f; // place mark in map: current point is inside flow mesh. we need this info later
			}
		}
	}
	
	/* Get the minimum distance of pos and neg coord systems. Then compare both and again get min */
	min_dist_pos = MIN3(hit_dists[0], hit_dists[1], hit_dists[2]);
	min_dist_neg = MIN3(hit_dists[3], hit_dists[4], hit_dists[5]);
	min_dist_combined = MIN2(min_dist_pos, min_dist_neg);
	min_dist_combined_normalized = min_dist_combined / cell_size[0]; // TODO (sebbas): also consider cell_size[1] and cell_size[2] ?!
	
	/* If distance is still undetermined (=9999) use default manta value (=0.5) instead (outside emission map value is also 0.5)
	 * Otherwise use computed distance. inflow_map is either 1.0 or -1.0. Multiplied with dist_comb we have mesh dist from out- and inside */
	inflow_map[index] *= (min_dist_combined == 9999) ? 0.5 : min_dist_combined_normalized; // TODO (sebbas): Better value for 0.5?
	
	/*****************************************************/

	/* find the nearest point on the mesh */
	if (BLI_bvhtree_find_nearest(treeData->tree, ray_start, &nearest, treeData->nearest_callback, treeData) != -1) {
		float weights[4];
		int v1, v2, v3, f_index = nearest.index;
		float n1[3], n2[3], n3[3], hit_normal[3];

		/* emit from surface based on distance */
		if (sfs->surface_distance) {
			sample_str = sqrtf(nearest.dist_sq) / sfs->surface_distance;
			CLAMP(sample_str, 0.0f, 1.0f);
			sample_str = pow(1.0f - sample_str, 0.5f);
		}
		else
			sample_str = 0.0f;

		/* calculate barycentric weights for nearest point */
		v1 = mloop[mlooptri[f_index].tri[0]].v;
		v2 = mloop[mlooptri[f_index].tri[1]].v;
		v3 = mloop[mlooptri[f_index].tri[2]].v;
		interp_weights_face_v3(weights, mvert[v1].co, mvert[v2].co, mvert[v3].co, NULL, nearest.co);

		if (sfs->flags & MOD_SMOKE_FLOW_INITVELOCITY && velocity_map) {
			/* apply normal directional velocity */
			if (sfs->vel_normal) {
				/* interpolate vertex normal vectors to get nearest point normal */
				normal_short_to_float_v3(n1, mvert[v1].no);
				normal_short_to_float_v3(n2, mvert[v2].no);
				normal_short_to_float_v3(n3, mvert[v3].no);
				interp_v3_v3v3v3(hit_normal, n1, n2, n3, weights);
				normalize_v3(hit_normal);
				/* apply normal directional and random velocity
				 * - TODO: random disabled for now since it doesnt really work well as pressure calc smoothens it out... */
				velocity_map[index * 3]   += hit_normal[0] * sfs->vel_normal * 0.25f;
				velocity_map[index * 3 + 1] += hit_normal[1] * sfs->vel_normal * 0.25f;
				velocity_map[index * 3 + 2] += hit_normal[2] * sfs->vel_normal * 0.25f;
				/* TODO: for fire emitted from mesh surface we can use
				 *  Vf = Vs + (Ps/Pf - 1)*S to model gaseous expansion from solid to fuel */
			}
			/* apply object velocity */
			if (has_velocity && sfs->vel_multi) {
				float hit_vel[3];
				interp_v3_v3v3v3(hit_vel, &vert_vel[v1 * 3], &vert_vel[v2 * 3], &vert_vel[v3 * 3], weights);
				velocity_map[index * 3]   += hit_vel[0] * sfs->vel_multi;
				velocity_map[index * 3 + 1] += hit_vel[1] * sfs->vel_multi;
				velocity_map[index * 3 + 2] += hit_vel[2] * sfs->vel_multi;
			}
		}

		/* apply vertex group influence if used */
		if (defgrp_index != -1 && dvert) {
			float weight_mask = defvert_find_weight(&dvert[v1], defgrp_index) * weights[0] +
			                    defvert_find_weight(&dvert[v2], defgrp_index) * weights[1] +
			                    defvert_find_weight(&dvert[v3], defgrp_index) * weights[2];
			sample_str *= weight_mask;
		}

		/* apply emission texture */
		if ((sfs->flags & MOD_SMOKE_FLOW_TEXTUREEMIT) && sfs->noise_texture) {
			float tex_co[3] = {0};
			TexResult texres;

			if (sfs->texture_type == MOD_SMOKE_FLOW_TEXTURE_MAP_AUTO) {
				tex_co[0] = ((x - flow_center[0]) / base_res[0]) / sfs->texture_size;
				tex_co[1] = ((y - flow_center[1]) / base_res[1]) / sfs->texture_size;
				tex_co[2] = ((z - flow_center[2]) / base_res[2] - sfs->texture_offset) / sfs->texture_size;
			}
			else if (mloopuv) {
				const float *uv[3];
				uv[0] = mloopuv[mlooptri[f_index].tri[0]].uv;
				uv[1] = mloopuv[mlooptri[f_index].tri[1]].uv;
				uv[2] = mloopuv[mlooptri[f_index].tri[2]].uv;

				interp_v2_v2v2v2(tex_co, UNPACK3(uv), weights);

				/* map between -1.0f and 1.0f */
				tex_co[0] = tex_co[0] * 2.0f - 1.0f;
				tex_co[1] = tex_co[1] * 2.0f - 1.0f;
				tex_co[2] = sfs->texture_offset;
			}
			texres.nor = NULL;
			BKE_texture_get_value(NULL, sfs->noise_texture, tex_co, &texres, false);
			sample_str *= texres.tin;
		}
	}

	/* multiply initial velocity by emitter influence */
	if (sfs->flags & MOD_SMOKE_FLOW_INITVELOCITY && velocity_map) {
		mul_v3_fl(&velocity_map[index * 3], sample_str);
	}

	/* apply final influence based on volume factor */
	influence_map[index] = MAX2(volume_factor, sample_str);
}

typedef struct EmitFromDMData {
	SmokeDomainSettings *sds;
	SmokeFlowSettings *sfs;
	const MVert *mvert;
	const MLoop *mloop;
	const MLoopTri *mlooptri;
	const MLoopUV *mloopuv;
	MDeformVert *dvert;
	int defgrp_index;

	BVHTreeFromMesh *tree;
	int hires_multiplier;
	float hr;

	EmissionMap *em;
	bool has_velocity;
	float *vert_vel;

	float *flow_center;
	int *min, *max, *res;
} EmitFromDMData;

static void emit_from_derivedmesh_task_cb(void *userdata, const int z)
{
	EmitFromDMData *data = userdata;
	EmissionMap *em = data->em;
	const int hires_multiplier = data->hires_multiplier;

	for (int x = data->min[0]; x < data->max[0]; x++) {
		for (int y = data->min[1]; y < data->max[1]; y++) {
			/* take low res samples where possible */
			if (hires_multiplier <= 1 || !(x % hires_multiplier || y % hires_multiplier || z % hires_multiplier)) {
				/* get low res space coordinates */
				const int lx = x / hires_multiplier;
				const int ly = y / hires_multiplier;
				const int lz = z / hires_multiplier;

				const int index = smoke_get_index(
				                      lx - em->min[0], em->res[0], ly - em->min[1], em->res[1], lz - em->min[2]);
				const float ray_start[3] = {((float)lx) + 0.5f, ((float)ly) + 0.5f, ((float)lz) + 0.5f};

				sample_derivedmesh(
				        data->sfs, data->mvert, data->mloop, data->mlooptri, data->mloopuv, data->sds->cell_size,
				        em->influence, em->velocity, em->inflow, index, data->sds->base_res, data->flow_center,
				        data->tree, ray_start, data->vert_vel, data->has_velocity, data->defgrp_index, data->dvert,
				        (float)lx, (float)ly, (float)lz);
			}

			/* take high res samples if required */
			if (hires_multiplier > 1) {
				/* get low res space coordinates */
				const float lx = ((float)x) * data->hr;
				const float ly = ((float)y) * data->hr;
				const float lz = ((float)z) * data->hr;

				const int index = smoke_get_index(
				                      x - data->min[0], data->res[0], y - data->min[1], data->res[1], z - data->min[2]);
				const float ray_start[3] = {lx + 0.5f * data->hr, ly + 0.5f * data->hr, lz + 0.5f * data->hr};

				sample_derivedmesh(
				        data->sfs, data->mvert, data->mloop, data->mlooptri, data->mloopuv, data->sds->cell_size,
				        em->influence_high, NULL, em->inflow_high, index, data->sds->base_res, data->flow_center,
				        data->tree, ray_start, data->vert_vel, data->has_velocity, data->defgrp_index, data->dvert,
				        /* x,y,z needs to be always lowres */
				        lx, ly, lz);
			}
		}
	}
}

static void emit_from_derivedmesh(Object *flow_ob, SmokeDomainSettings *sds, SmokeFlowSettings *sfs, EmissionMap *em, float dt)
{
//	clock_t start = clock();
	if (sfs->dm) {
		DerivedMesh *dm;
		int defgrp_index = sfs->vgroup_density - 1;
		MDeformVert *dvert = NULL;
		MVert *mvert = NULL;
		MVert *mvert_orig = NULL;
		const MLoopTri *mlooptri = NULL;
		const MLoopUV *mloopuv = NULL;
		const MLoop *mloop = NULL;
		BVHTreeFromMesh treeData = {NULL};
		int numOfVerts, i;
		float flow_center[3] = {0};

		float *vert_vel = NULL;
		int has_velocity = 0;
		int min[3], max[3], res[3];
		int hires_multiplier = 1;

		/* copy derivedmesh for thread safety because we modify it,
		 * main issue is its VertArray being modified, then replaced and freed
		 */
		dm = CDDM_copy(sfs->dm);

		CDDM_calc_normals(dm);
		mvert = dm->getVertArray(dm);
		mvert_orig = dm->dupVertArray(dm);  /* copy original mvert and restore when done */
		numOfVerts = dm->getNumVerts(dm);
		dvert = dm->getVertDataArray(dm, CD_MDEFORMVERT);
		mloopuv = CustomData_get_layer_named(&dm->loopData, CD_MLOOPUV, sfs->uvlayer_name);
		mloop = dm->getLoopArray(dm);
		mlooptri = dm->getLoopTriArray(dm);

		if (sfs->flags & MOD_SMOKE_FLOW_INITVELOCITY) {
			vert_vel = MEM_callocN(sizeof(float) * numOfVerts * 3, "smoke_flow_velocity");

			if (sfs->numverts != numOfVerts || !sfs->verts_old) {
				if (sfs->verts_old) MEM_freeN(sfs->verts_old);
				sfs->verts_old = MEM_callocN(sizeof(float) * numOfVerts * 3, "smoke_flow_verts_old");
				sfs->numverts = numOfVerts;
			}
			else {
				has_velocity = 1;
			}
		}

		/*	Transform dm vertices to
		 *   domain grid space for fast lookups */
		for (i = 0; i < numOfVerts; i++) {
			float n[3];
			/* vert pos */
			mul_m4_v3(flow_ob->obmat, mvert[i].co);
			smoke_pos_to_cell(sds, mvert[i].co);
			/* vert normal */
			normal_short_to_float_v3(n, mvert[i].no);
			mul_mat3_m4_v3(flow_ob->obmat, n);
			mul_mat3_m4_v3(sds->imat, n);
			normalize_v3(n);
			normal_float_to_short_v3(mvert[i].no, n);
			/* vert velocity */
			if (sfs->flags & MOD_SMOKE_FLOW_INITVELOCITY) {
				float co[3];
				VECADD(co, mvert[i].co, sds->shift);
				if (has_velocity) {
					sub_v3_v3v3(&vert_vel[i * 3], co, &sfs->verts_old[i * 3]);
					mul_v3_fl(&vert_vel[i * 3], sds->dx / dt);
				}
				copy_v3_v3(&sfs->verts_old[i * 3], co);
			}

			/* calculate emission map bounds */
			em_boundInsert(em, mvert[i].co);
		}
		mul_m4_v3(flow_ob->obmat, flow_center);
		smoke_pos_to_cell(sds, flow_center);

		/* check need for high resolution map */
		if ((sds->flags & MOD_SMOKE_HIGHRES) && (sds->highres_sampling == SM_HRES_FULLSAMPLE)) {
			hires_multiplier = sds->amplify + 1;
		}

		/* set emission map */
		clampBoundsInDomain(sds, em->min, em->max, NULL, NULL, (int)ceil(sfs->surface_distance), dt);
		em_allocateData(em, sfs->flags & MOD_SMOKE_FLOW_INITVELOCITY, hires_multiplier);

		/* setup loop bounds */
		for (i = 0; i < 3; i++) {
			min[i] = em->min[i] * hires_multiplier;
			max[i] = em->max[i] * hires_multiplier;
			res[i] = em->res[i] * hires_multiplier;
		}

		if (bvhtree_from_mesh_looptri(&treeData, dm, 0.0f, 4, 6)) {
			const float hr = 1.0f / ((float)hires_multiplier);

			EmitFromDMData data = {
				.sds = sds, .sfs = sfs,
			    .mvert = mvert, .mloop = mloop, .mlooptri = mlooptri, .mloopuv = mloopuv,
			    .dvert = dvert, .defgrp_index = defgrp_index,
			    .tree = &treeData, .hires_multiplier = hires_multiplier, .hr = hr,
			    .em = em, .has_velocity = has_velocity, .vert_vel = vert_vel,
			    .flow_center = flow_center, .min = min, .max = max, .res = res,
			};

			BLI_task_parallel_range(min[2], max[2], &data, emit_from_derivedmesh_task_cb, true);
		}
		/* free bvh tree */
		free_bvhtree_from_mesh(&treeData);
		/* restore original mverts */
		CustomData_set_layer(&dm->vertData, CD_MVERT, mvert_orig);

		if (mvert) {
			MEM_freeN(mvert);
		}
		if (vert_vel) {
			MEM_freeN(vert_vel);
		}

		dm->needsFree = 1;
		dm->release(dm);
	}
	
//	clock_t end = clock();
//	float seconds = (float)(end - start) / CLOCKS_PER_SEC;
//	printf("TIME FOR RECONSTRUCTING SDF: %f \n", seconds);
}

/**********************************************************
 *	Smoke step
 **********************************************************/

static void adjustDomainResolution(SmokeDomainSettings *sds, int new_shift[3], EmissionMap *emaps, unsigned int numflowobj, float dt)
{
	const int block_size = sds->amplify + 1;
	int min[3] = {32767, 32767, 32767}, max[3] = {-32767, -32767, -32767}, res[3];
	int total_cells = 1, res_changed = 0, shift_changed = 0;
	float min_vel[3], max_vel[3];
	int x, y, z;
	float *density = smoke_get_density(sds->fluid);
	float *fuel = smoke_get_fuel(sds->fluid);
#ifndef WITH_MANTA
	float *bigdensity = smoke_turbulence_get_density(sds->wt);
	float *bigfuel = smoke_turbulence_get_fuel(sds->wt);
#else
	float *bigdensity = smoke_turbulence_get_density(sds->fluid);
	float *bigfuel = smoke_turbulence_get_fuel(sds->fluid);
#endif
	float *vx = smoke_get_velocity_x(sds->fluid);
	float *vy = smoke_get_velocity_y(sds->fluid);
	float *vz = smoke_get_velocity_z(sds->fluid);
	int wt_res[3];

#ifndef WITH_MANTA
	if (sds->flags & MOD_SMOKE_HIGHRES && sds->wt) {
		smoke_turbulence_get_res(sds->wt, wt_res);
	}
#else
	if (sds->flags & MOD_SMOKE_HIGHRES && sds->fluid) {
		smoke_turbulence_get_res(sds->fluid, wt_res);
	}
#endif

	INIT_MINMAX(min_vel, max_vel);

	/* Calculate bounds for current domain content */
	for (x = sds->res_min[0]; x <  sds->res_max[0]; x++)
		for (y =  sds->res_min[1]; y <  sds->res_max[1]; y++)
			for (z =  sds->res_min[2]; z <  sds->res_max[2]; z++)
			{
				int xn = x - new_shift[0];
				int yn = y - new_shift[1];
				int zn = z - new_shift[2];
				int index;
				float max_den;
				
				/* skip if cell already belongs to new area */
				if (xn >= min[0] && xn <= max[0] && yn >= min[1] && yn <= max[1] && zn >= min[2] && zn <= max[2])
					continue;

				index = smoke_get_index(x - sds->res_min[0], sds->res[0], y - sds->res_min[1], sds->res[1], z - sds->res_min[2]);
				max_den = (fuel) ? MAX2(density[index], fuel[index]) : density[index];

				/* check high resolution bounds if max density isnt already high enough */
#ifndef WITH_MANTA
				if (max_den < sds->adapt_threshold && sds->flags & MOD_SMOKE_HIGHRES && sds->wt) {
#else
				if (max_den < sds->adapt_threshold && sds->flags & MOD_SMOKE_HIGHRES && sds->fluid) {
#endif
					int i, j, k;
					/* high res grid index */
					int xx = (x - sds->res_min[0]) * block_size;
					int yy = (y - sds->res_min[1]) * block_size;
					int zz = (z - sds->res_min[2]) * block_size;

					for (i = 0; i < block_size; i++)
						for (j = 0; j < block_size; j++)
							for (k = 0; k < block_size; k++)
							{
								int big_index = smoke_get_index(xx + i, wt_res[0], yy + j, wt_res[1], zz + k);
								float den = (bigfuel) ? MAX2(bigdensity[big_index], bigfuel[big_index]) : bigdensity[big_index];
								if (den > max_den) {
									max_den = den;
								}
							}
				}

				/* content bounds (use shifted coordinates) */
				if (max_den >= sds->adapt_threshold) {
					if (min[0] > xn) min[0] = xn;
					if (min[1] > yn) min[1] = yn;
					if (min[2] > zn) min[2] = zn;
					if (max[0] < xn) max[0] = xn;
					if (max[1] < yn) max[1] = yn;
					if (max[2] < zn) max[2] = zn;
				}

				/* velocity bounds */
				if (min_vel[0] > vx[index]) min_vel[0] = vx[index];
				if (min_vel[1] > vy[index]) min_vel[1] = vy[index];
				if (min_vel[2] > vz[index]) min_vel[2] = vz[index];
				if (max_vel[0] < vx[index]) max_vel[0] = vx[index];
				if (max_vel[1] < vy[index]) max_vel[1] = vy[index];
				if (max_vel[2] < vz[index]) max_vel[2] = vz[index];
			}

	/* also apply emission maps */
	for (int i = 0; i < numflowobj; i++) {
		EmissionMap *em = &emaps[i];

		for (x = em->min[0]; x < em->max[0]; x++)
			for (y = em->min[1]; y < em->max[1]; y++)
				for (z = em->min[2]; z < em->max[2]; z++)
				{
					int index = smoke_get_index(x - em->min[0], em->res[0], y - em->min[1], em->res[1], z - em->min[2]);
					float max_den = em->influence[index];

					/* density bounds */
					if (max_den >= sds->adapt_threshold) {
						if (min[0] > x) min[0] = x;
						if (min[1] > y) min[1] = y;
						if (min[2] > z) min[2] = z;
						if (max[0] < x) max[0] = x;
						if (max[1] < y) max[1] = y;
						if (max[2] < z) max[2] = z;
					}
				}
	}

	/* calculate new bounds based on these values */
	mul_v3_fl(min_vel, 1.0f / sds->dx);
	mul_v3_fl(max_vel, 1.0f / sds->dx);
	clampBoundsInDomain(sds, min, max, min_vel, max_vel, sds->adapt_margin + 1, dt);

	for (int i = 0; i < 3; i++) {
		/* calculate new resolution */
		res[i] = max[i] - min[i];
		total_cells *= res[i];

		if (new_shift[i])
			shift_changed = 1;

		/* if no content set minimum dimensions */
		if (res[i] <= 0) {
			int j;
			for (j = 0; j < 3; j++) {
				min[j] = 0;
				max[j] = 1;
				res[j] = 1;
			}
			res_changed = 1;
			total_cells = 1;
			break;
		}
		if (min[i] != sds->res_min[i] || max[i] != sds->res_max[i])
			res_changed = 1;
	}

	if (res_changed || shift_changed) {
#ifndef WITH_MANTA
		struct FLUID_3D *fluid_old = sds->fluid;
		struct WTURBULENCE *turb_old = sds->wt;
#else
		struct SMOKE *fluid_old = sds->fluid;
#endif
		/* allocate new fluid data */
		smoke_reallocate_fluid(sds, sds->dx, res, 0);
		if (sds->flags & MOD_SMOKE_HIGHRES) {
			smoke_reallocate_highres_fluid(sds, sds->dx, res, 0);
		}

		/* copy values from old fluid to new */
		if (sds->total_cells > 1 && total_cells > 1) {
			/* low res smoke */
			float *o_dens, *o_react, *o_flame, *o_fuel, *o_heat, *o_heatold, *o_vx, *o_vy, *o_vz, *o_r, *o_g, *o_b;
			float *n_dens, *n_react, *n_flame, *n_fuel, *n_heat, *n_heatold, *n_vx, *n_vy, *n_vz, *n_r, *n_g, *n_b;
			float dummy;
			unsigned char *dummy_p;
			/* high res smoke */
			int wt_res_old[3];
			float *o_wt_dens, *o_wt_react, *o_wt_flame, *o_wt_fuel, *o_wt_tcu, *o_wt_tcv, *o_wt_tcw, *o_wt_tcu2, *o_wt_tcv2, *o_wt_tcw2, *o_wt_r, *o_wt_g, *o_wt_b;
			float *n_wt_dens, *n_wt_react, *n_wt_flame, *n_wt_fuel, *n_wt_tcu, *n_wt_tcv, *n_wt_tcw, *n_wt_tcu2, *n_wt_tcv2, *n_wt_tcw2, *n_wt_r, *n_wt_g, *n_wt_b;

			smoke_export(fluid_old, &dummy, &dummy, &o_dens, &o_react, &o_flame, &o_fuel, &o_heat, &o_heatold, &o_vx, &o_vy, &o_vz, &o_r, &o_g, &o_b, &dummy_p);
			smoke_export(sds->fluid, &dummy, &dummy, &n_dens, &n_react, &n_flame, &n_fuel, &n_heat, &n_heatold, &n_vx, &n_vy, &n_vz, &n_r, &n_g, &n_b, &dummy_p);

			if (sds->flags & MOD_SMOKE_HIGHRES) {
#ifndef WITH_MANTA
				smoke_turbulence_export(turb_old, &o_wt_dens, &o_wt_react, &o_wt_flame, &o_wt_fuel, &o_wt_r, &o_wt_g, &o_wt_b, &o_wt_tcu, &o_wt_tcv, &o_wt_tcw);
				smoke_turbulence_get_res(turb_old, wt_res_old);
				smoke_turbulence_export(sds->wt, &n_wt_dens, &n_wt_react, &n_wt_flame, &n_wt_fuel, &n_wt_r, &n_wt_g, &n_wt_b, &n_wt_tcu, &n_wt_tcv, &n_wt_tcw);
#else
				smoke_turbulence_export(fluid_old, &o_wt_dens, &o_wt_react, &o_wt_flame, &o_wt_fuel, &o_wt_r, &o_wt_g, &o_wt_b, &o_wt_tcu, &o_wt_tcv, &o_wt_tcw, &o_wt_tcu2, &o_wt_tcv2, &o_wt_tcw2);
				smoke_turbulence_get_res(fluid_old, wt_res_old);
				smoke_turbulence_export(sds->fluid, &n_wt_dens, &n_wt_react, &n_wt_flame, &n_wt_fuel, &n_wt_r, &n_wt_g, &n_wt_b, &n_wt_tcu, &n_wt_tcv, &n_wt_tcw, &n_wt_tcu2, &n_wt_tcv2, &n_wt_tcw2);
#endif
			}

			for (x = sds->res_min[0]; x < sds->res_max[0]; x++)
				for (y = sds->res_min[1]; y < sds->res_max[1]; y++)
					for (z = sds->res_min[2]; z < sds->res_max[2]; z++)
					{
						/* old grid index */
						int xo = x - sds->res_min[0];
						int yo = y - sds->res_min[1];
						int zo = z - sds->res_min[2];
						int index_old = smoke_get_index(xo, sds->res[0], yo, sds->res[1], zo);
						/* new grid index */
						int xn = x - min[0] - new_shift[0];
						int yn = y - min[1] - new_shift[1];
						int zn = z - min[2] - new_shift[2];
						int index_new = smoke_get_index(xn, res[0], yn, res[1], zn);

						/* skip if outside new domain */
						if (xn < 0 || xn >= res[0] ||
						    yn < 0 || yn >= res[1] ||
						    zn < 0 || zn >= res[2])
							continue;

						/* copy data */
						n_dens[index_new] = o_dens[index_old];
						/* heat */
						if (n_heat && o_heat) {
							n_heat[index_new] = o_heat[index_old];
							n_heatold[index_new] = o_heatold[index_old];
						}
						/* fuel */
						if (n_fuel && o_fuel) {
							n_flame[index_new] = o_flame[index_old];
							n_fuel[index_new] = o_fuel[index_old];
							n_react[index_new] = o_react[index_old];
						}
						/* color */
						if (o_r && n_r) {
							n_r[index_new] = o_r[index_old];
							n_g[index_new] = o_g[index_old];
							n_b[index_new] = o_b[index_old];
						}
						n_vx[index_new] = o_vx[index_old];
						n_vy[index_new] = o_vy[index_old];
						n_vz[index_new] = o_vz[index_old];

#ifndef WITH_MANTA
						if (sds->flags & MOD_SMOKE_HIGHRES && turb_old) {
#else
						if (sds->flags & MOD_SMOKE_HIGHRES && fluid_old) {
#endif
							int i, j, k;
							/* old grid index */
							int xx_o = xo * block_size;
							int yy_o = yo * block_size;
							int zz_o = zo * block_size;
							/* new grid index */
							int xx_n = xn * block_size;
							int yy_n = yn * block_size;
							int zz_n = zn * block_size;

							n_wt_tcu[index_new] = o_wt_tcu[index_old];
							n_wt_tcv[index_new] = o_wt_tcv[index_old];
							n_wt_tcw[index_new] = o_wt_tcw[index_old];
							
#ifdef WITH_MANTA
							n_wt_tcu2[index_new] = o_wt_tcu2[index_old];
							n_wt_tcv2[index_new] = o_wt_tcv2[index_old];
							n_wt_tcw2[index_new] = o_wt_tcw2[index_old];
#endif

							for (i = 0; i < block_size; i++)
								for (j = 0; j < block_size; j++)
									for (k = 0; k < block_size; k++)
									{
										int big_index_old = smoke_get_index(xx_o + i, wt_res_old[0], yy_o + j, wt_res_old[1], zz_o + k);
										int big_index_new = smoke_get_index(xx_n + i, sds->res_wt[0], yy_n + j, sds->res_wt[1], zz_n + k);
										/* copy data */
										n_wt_dens[big_index_new] = o_wt_dens[big_index_old];
										if (n_wt_flame && o_wt_flame) {
											n_wt_flame[big_index_new] = o_wt_flame[big_index_old];
											n_wt_fuel[big_index_new] = o_wt_fuel[big_index_old];
											n_wt_react[big_index_new] = o_wt_react[big_index_old];
										}
										if (n_wt_r && o_wt_r) {
											n_wt_r[big_index_new] = o_wt_r[big_index_old];
											n_wt_g[big_index_new] = o_wt_g[big_index_old];
											n_wt_b[big_index_new] = o_wt_b[big_index_old];
										}
									}
						}
					}
		}
		smoke_free(fluid_old);
#ifndef WITH_MANTA
		if (turb_old)
			smoke_turbulence_free(turb_old);
#endif

		/* set new domain dimensions */
		VECCOPY(sds->res_min, min);
		VECCOPY(sds->res_max, max);
		VECCOPY(sds->res, res);
		sds->total_cells = total_cells;
	}
}

BLI_INLINE void apply_outflow_fields(int index, float inflow_value, float *density, float *heat, float *fuel, float *react, float *color_r, float *color_g, float *color_b, float *phi, int *flags)
{
	/* set liquid outflow */
	if (phi) {
		phi[index] = 0.5f; // mantaflow convetion
	}
	if (inflow_value < 0.f) { // only set outflow inside mesh
		flags[index] = 20; // mantaflow convetion (FlagOutflow | FlagEmpty)
	}
	
	/* set smoke outflow */
	density[index] = 0.f;
	if (heat) {
		heat[index] = 0.f;
	}
	if (fuel) {
		fuel[index] = 0.f;
		react[index] = 0.f;
	}
	if (color_r) {
		color_r[index] = 0.f;
		color_g[index] = 0.f;
		color_b[index] = 0.f;
	}
}

BLI_INLINE void apply_inflow_fields(SmokeFlowSettings *sfs, float emission_value, float inflow_value, int index, float *density, float *heat, float *fuel, float *react, float *color_r, float *color_g, float *color_b, float *phi)
{
	/* no inflow enabled. just return */
	if (!(sfs->flags & MOD_SMOKE_FLOW_USE_INFLOW) && sfs->behavior == MOD_SMOKE_FLOW_BEHAVIOR_INFLOW) {
		return;
	}
	
	/* add liquid inflow */
	if (phi) {
		phi[index] = inflow_value;
		return;
	}
	
	/* add smoke inflow */
	int absolute_flow = (sfs->flags & MOD_SMOKE_FLOW_ABSOLUTE);
	float dens_old = density[index];
	// float fuel_old = (fuel) ? fuel[index] : 0.0f;  /* UNUSED */
	float dens_flow = (sfs->type == MOD_SMOKE_FLOW_TYPE_FIRE) ? 0.0f : emission_value * sfs->density;
	float fuel_flow = emission_value * sfs->fuel_amount;
	/* add heat */
	if (heat && emission_value > 0.0f) {
		heat[index] = ADD_IF_LOWER(heat[index], sfs->temp);
	}
	/* absolute */
	if (absolute_flow) {
		if (sfs->type != MOD_SMOKE_FLOW_TYPE_FIRE) {
			if (dens_flow > density[index])
				density[index] = dens_flow;
		}
		if (sfs->type != MOD_SMOKE_FLOW_TYPE_SMOKE && fuel && fuel_flow) {
			if (fuel_flow > fuel[index])
				fuel[index] = fuel_flow;
		}
	}
	/* additive */
	else {
		if (sfs->type != MOD_SMOKE_FLOW_TYPE_FIRE) {
			density[index] += dens_flow;
			CLAMP(density[index], 0.0f, 1.0f);
		}
		if (sfs->type != MOD_SMOKE_FLOW_TYPE_SMOKE && fuel && sfs->fuel_amount) {
			fuel[index] += fuel_flow;
			CLAMP(fuel[index], 0.0f, 10.0f);
		}
	}

	/* set color */
	if (color_r && dens_flow) {
		float total_dens = density[index] / (dens_old + dens_flow);
		color_r[index] = (color_r[index] + sfs->color[0] * dens_flow) * total_dens;
		color_g[index] = (color_g[index] + sfs->color[1] * dens_flow) * total_dens;
		color_b[index] = (color_b[index] + sfs->color[2] * dens_flow) * total_dens;
	}

	/* set fire reaction coordinate */
	if (fuel && fuel[index] > FLT_EPSILON) {
		/* instead of using 1.0 for all new fuel add slight falloff
		 * to reduce flow blockiness */
		float value = 1.0f - pow2f(1.0f - emission_value);

		if (value > react[index]) {
			float f = fuel_flow / fuel[index];
			react[index] = value * f + (1.0f - f) * react[index];
			CLAMP(react[index], 0.0f, value);
		}
	}
}

static void update_flowsfluids(Scene *scene, Object *ob, SmokeDomainSettings *sds, float dt)
{
	Object **flowobjs = NULL;
	EmissionMap *emaps = NULL;
	unsigned int numflowobj = 0;
	unsigned int flowIndex;
	int new_shift[3] = {0};
	int active_fields = sds->active_fields;

	/* calculate domain shift for current frame if using adaptive domain */
	if (sds->flags & MOD_SMOKE_ADAPTIVE_DOMAIN) {
		int total_shift[3];
		float frame_shift_f[3];
		float ob_loc[3] = {0};

		mul_m4_v3(ob->obmat, ob_loc);

		VECSUB(frame_shift_f, ob_loc, sds->prev_loc);
		copy_v3_v3(sds->prev_loc, ob_loc);
		/* convert global space shift to local "cell" space */
		mul_mat3_m4_v3(sds->imat, frame_shift_f);
		frame_shift_f[0] = frame_shift_f[0] / sds->cell_size[0];
		frame_shift_f[1] = frame_shift_f[1] / sds->cell_size[1];
		frame_shift_f[2] = frame_shift_f[2] / sds->cell_size[2];
		/* add to total shift */
		VECADD(sds->shift_f, sds->shift_f, frame_shift_f);
		/* convert to integer */
		total_shift[0] = floor(sds->shift_f[0]);
		total_shift[1] = floor(sds->shift_f[1]);
		total_shift[2] = floor(sds->shift_f[2]);
		VECSUB(new_shift, total_shift, sds->shift);
		copy_v3_v3_int(sds->shift, total_shift);

		/* calculate new domain boundary points so that smoke doesnt slide on sub-cell movement */
		sds->p0[0] = sds->dp0[0] - sds->cell_size[0] * (sds->shift_f[0] - total_shift[0] - 0.5f);
		sds->p0[1] = sds->dp0[1] - sds->cell_size[1] * (sds->shift_f[1] - total_shift[1] - 0.5f);
		sds->p0[2] = sds->dp0[2] - sds->cell_size[2] * (sds->shift_f[2] - total_shift[2] - 0.5f);
		sds->p1[0] = sds->p0[0] + sds->cell_size[0] * sds->base_res[0];
		sds->p1[1] = sds->p0[1] + sds->cell_size[1] * sds->base_res[1];
		sds->p1[2] = sds->p0[2] + sds->cell_size[2] * sds->base_res[2];
	}

	flowobjs = get_collisionobjects(scene, ob, sds->fluid_group, &numflowobj, eModifierType_Smoke);

	/* init emission maps for each flow */
	emaps = MEM_callocN(sizeof(struct EmissionMap) * numflowobj, "smoke_flow_maps");

	/* Prepare flow emission maps */
	for (flowIndex = 0; flowIndex < numflowobj; flowIndex++)
	{
		Object *collob = flowobjs[flowIndex];
		SmokeModifierData *smd2 = (SmokeModifierData *)modifiers_findByType(collob, eModifierType_Smoke);

		// check for initialized smoke object
		if ((smd2->type & MOD_SMOKE_TYPE_FLOW) && smd2->flow)
		{
			// we got nice flow object
			SmokeFlowSettings *sfs = smd2->flow;
			int subframes = sfs->subframes;
			EmissionMap *em = &emaps[flowIndex];

			/* just sample flow directly to emission map if no subframes */
			if (!subframes) {
				if (sfs->source == MOD_SMOKE_FLOW_SOURCE_PARTICLES) {
					emit_from_particles(collob, sds, sfs, em, scene, dt);
				}
				else {
					emit_from_derivedmesh(collob, sds, sfs, em, dt);
				}
			}
			/* sample subframes */
			else {
				int scene_frame = scene->r.cfra;
				// float scene_subframe = scene->r.subframe;  // UNUSED
				int subframe;
				for (subframe = 0; subframe <= subframes; subframe++) {
					EmissionMap em_temp = {NULL};
					float sample_size = 1.0f / (float)(subframes+1);
					float prev_frame_pos = sample_size * (float)(subframe+1);
					float sdt = dt * sample_size;
					int hires_multiplier = 1;

					if ((sds->flags & MOD_SMOKE_HIGHRES) && (sds->highres_sampling == SM_HRES_FULLSAMPLE)) {
						hires_multiplier = sds->amplify + 1;
					}

					/* set scene frame to match previous frame + subframe
					 * or use current frame for last sample */
					if (subframe < subframes) {
						scene->r.cfra = scene_frame - 1;
						scene->r.subframe = prev_frame_pos;
					}
					else {
						scene->r.cfra = scene_frame;
						scene->r.subframe = 0.0f;
					}

					if (sfs->source == MOD_SMOKE_FLOW_SOURCE_PARTICLES) {
						/* emit_from_particles() updates timestep internally */
						emit_from_particles(collob, sds, sfs, &em_temp, scene, sdt);
						if (!(sfs->flags & MOD_SMOKE_FLOW_USE_PART_SIZE)) {
							hires_multiplier = 1;
						}
					}
					else { /* MOD_SMOKE_FLOW_SOURCE_MESH */
						/* update flow object frame */
						BLI_mutex_lock(&object_update_lock);
						BKE_object_modifier_update_subframe(scene, collob, true, 5, BKE_scene_frame_get(scene), eModifierType_Smoke);
						BLI_mutex_unlock(&object_update_lock);

						/* apply flow */
						emit_from_derivedmesh(collob, sds, sfs, &em_temp, sdt);
					}

					/* combine emission maps */
					em_combineMaps(em, &em_temp, hires_multiplier, !(sfs->flags & MOD_SMOKE_FLOW_ABSOLUTE), sample_size);
					em_freeData(&em_temp);
				}
			}

			/* update required data fields */
			if (em->total_cells && sfs->behavior != MOD_SMOKE_FLOW_BEHAVIOR_OUTFLOW) {
				/* activate liquid field. cannot be combined with anything else */
				if (sfs->type == MOD_SMOKE_FLOW_TYPE_LIQUID) {
					active_fields &= SM_ACTIVE_LIQUID;
				}
				/* activate heat field if flow produces any heat */
				if (sfs->temp && sfs->type != MOD_SMOKE_FLOW_TYPE_LIQUID) {
					active_fields |= SM_ACTIVE_HEAT;
				}
				/* activate fuel field if flow adds any fuel */
				if (sfs->type != MOD_SMOKE_FLOW_TYPE_SMOKE && sfs->type != MOD_SMOKE_FLOW_TYPE_LIQUID && sfs->fuel_amount) {
					active_fields |= SM_ACTIVE_FIRE;
				}
				/* activate color field if flows add smoke with varying colors */
				if (sfs->type != MOD_SMOKE_FLOW_TYPE_FIRE && sfs->type != MOD_SMOKE_FLOW_TYPE_LIQUID && sfs->density) {
					if (!(active_fields & SM_ACTIVE_COLOR_SET)) {
						copy_v3_v3(sds->active_color, sfs->color);
						active_fields |= SM_ACTIVE_COLOR_SET;
					}
					else if (!equals_v3v3(sds->active_color, sfs->color)) {
						copy_v3_v3(sds->active_color, sfs->color);
						active_fields |= SM_ACTIVE_COLORS;
					}
				}
			}
		}
	}

	/* monitor active fields based on domain settings */
	/* if domain has fire, activate new fields if required */
	if (active_fields & SM_ACTIVE_FIRE) {
		/* heat is always needed for fire */
		active_fields |= SM_ACTIVE_HEAT;
		/* also activate colors if domain smoke color differs from active color */
		if (!(active_fields & SM_ACTIVE_COLOR_SET)) {
			copy_v3_v3(sds->active_color, sds->flame_smoke_color);
			active_fields |= SM_ACTIVE_COLOR_SET;
		}
		else if (!equals_v3v3(sds->active_color, sds->flame_smoke_color)) {
			copy_v3_v3(sds->active_color, sds->flame_smoke_color);
			active_fields |= SM_ACTIVE_COLORS;
		}
	}

	/* Adjust domain size if needed */
	if (sds->flags & MOD_SMOKE_ADAPTIVE_DOMAIN) {
		adjustDomainResolution(sds, new_shift, emaps, numflowobj, dt);
	}
	
#ifndef WITH_MANTA
	/* Initialize new data fields if any */
	if (active_fields & SM_ACTIVE_HEAT) {
		smoke_ensure_heat(sds->fluid);
	}
	if (active_fields & SM_ACTIVE_FIRE) {
		smoke_ensure_fire(sds->fluid, sds->wt);
	}
	if (active_fields & SM_ACTIVE_COLORS) {
		/* initialize all smoke with "active_color" */
		smoke_ensure_colors(sds->fluid, sds->wt, sds->active_color[0], sds->active_color[1], sds->active_color[2]);
	}
#else
	/* Initialize new data fields if any */
	if (active_fields & SM_ACTIVE_HEAT) {
		smoke_ensure_heat(sds->fluid, sds->smd);
	}
	if (active_fields & SM_ACTIVE_FIRE) {
		smoke_ensure_fire(sds->fluid, sds->smd);
	}
	if (active_fields & SM_ACTIVE_COLORS) {
		/* initialize all smoke with "active_color" */
		smoke_ensure_colors(sds->fluid, sds->smd);
	}
	if (active_fields & SM_ACTIVE_LIQUID) {
		liquid_ensure_init(sds->fluid, sds->smd);
	}
#endif

	sds->active_fields = active_fields;

	/* Apply emission data */
	if (sds->fluid) {
		for (flowIndex = 0; flowIndex < numflowobj; flowIndex++)
		{
			Object *collob = flowobjs[flowIndex];
			SmokeModifierData *smd2 = (SmokeModifierData *)modifiers_findByType(collob, eModifierType_Smoke);

			// check for initialized smoke object
			if ((smd2->type & MOD_SMOKE_TYPE_FLOW) && smd2->flow)
			{
				// we got nice flow object
				SmokeFlowSettings *sfs = smd2->flow;
				EmissionMap *em = &emaps[flowIndex];
				float *density = smoke_get_density(sds->fluid);
				float *color_r = smoke_get_color_r(sds->fluid);
				float *color_g = smoke_get_color_g(sds->fluid);
				float *color_b = smoke_get_color_b(sds->fluid);
				float *fuel = smoke_get_fuel(sds->fluid);
				float *react = smoke_get_react(sds->fluid);
#ifndef WITH_MANTA
				float *bigdensity = smoke_turbulence_get_density(sds->wt);
				float *bigfuel = smoke_turbulence_get_fuel(sds->wt);
				float *bigreact = smoke_turbulence_get_react(sds->wt);
				float *bigcolor_r = smoke_turbulence_get_color_r(sds->wt);
				float *bigcolor_g = smoke_turbulence_get_color_g(sds->wt);
				float *bigcolor_b = smoke_turbulence_get_color_b(sds->wt);
#else
				float *bigdensity = smoke_turbulence_get_density(sds->fluid);
				float *bigfuel = smoke_turbulence_get_fuel(sds->fluid);
				float *bigreact = smoke_turbulence_get_react(sds->fluid);
				float *bigcolor_r = smoke_turbulence_get_color_r(sds->fluid);
				float *bigcolor_g = smoke_turbulence_get_color_g(sds->fluid);
				float *bigcolor_b = smoke_turbulence_get_color_b(sds->fluid);
				float *bigphi = liquid_turbulence_get_phi(sds->fluid);
				int *bigflags = smoke_turbulence_get_flags(sds->fluid);
#endif
				float *heat = smoke_get_heat(sds->fluid);
				float *velocity_x = smoke_get_velocity_x(sds->fluid);
				float *velocity_y = smoke_get_velocity_y(sds->fluid);
				float *velocity_z = smoke_get_velocity_z(sds->fluid);
				int *flags = smoke_get_flags(sds->fluid);
				float *phi = liquid_get_phiinit(sds->fluid);
				//unsigned char *obstacle = smoke_get_obstacle(sds->fluid);
				// DG TODO UNUSED unsigned char *obstacleAnim = smoke_get_obstacle_anim(sds->fluid);
				int bigres[3];
				float *velocity_map = em->velocity;
				float *emission_map = em->influence;
				float *emission_map_high = em->influence_high;
				float* inflow_map = em->inflow;
				float* inflow_map_high = em->inflow_high;

				int ii, jj, kk, gx, gy, gz, ex, ey, ez, dx, dy, dz, block_size;
				size_t e_index, d_index, index_big;

				// loop through every emission map cell
				for (gx = em->min[0]; gx < em->max[0]; gx++)
					for (gy = em->min[1]; gy < em->max[1]; gy++)
						for (gz = em->min[2]; gz < em->max[2]; gz++)
						{
							/* get emission map index */
							ex = gx - em->min[0];
							ey = gy - em->min[1];
							ez = gz - em->min[2];
							e_index = smoke_get_index(ex, em->res[0], ey, em->res[1], ez);

							/* get domain index */
							dx = gx - sds->res_min[0];
							dy = gy - sds->res_min[1];
							dz = gz - sds->res_min[2];
							d_index = smoke_get_index(dx, sds->res[0], dy, sds->res[1], dz);
							/* make sure emission cell is inside the new domain boundary */
							if (dx < 0 || dy < 0 || dz < 0 || dx >= sds->res[0] || dy >= sds->res[1] || dz >= sds->res[2]) continue;

							if (sfs->behavior == MOD_SMOKE_FLOW_BEHAVIOR_OUTFLOW) { // outflow
								apply_outflow_fields(d_index, inflow_map[e_index], density, heat, fuel, react, color_r, color_g, color_b, phi, flags);
							}
							else if (sfs->behavior == MOD_SMOKE_FLOW_BEHAVIOR_INFLOW || (sfs->behavior == MOD_SMOKE_FLOW_BEHAVIOR_GEOMETRY && smd2->time == 2)) { // inflow
								apply_inflow_fields(sfs, emission_map[e_index], inflow_map[e_index], d_index, density, heat, fuel, react, color_r, color_g, color_b, phi);

								/* initial velocity */
								if (sfs->flags & MOD_SMOKE_FLOW_INITVELOCITY) {
									velocity_x[d_index] = ADD_IF_LOWER(velocity_x[d_index], velocity_map[e_index * 3]);
									velocity_y[d_index] = ADD_IF_LOWER(velocity_y[d_index], velocity_map[e_index * 3 + 1]);
									velocity_z[d_index] = ADD_IF_LOWER(velocity_z[d_index], velocity_map[e_index * 3 + 2]);
								}
							}

							/* loop through high res blocks if high res enabled */
							if (bigdensity) {
								// neighbor cell emission densities (for high resolution smoke smooth interpolation)
								float c000, c001, c010, c011,  c100, c101, c110, c111;

#ifndef WITH_MANTA
								smoke_turbulence_get_res(sds->wt, bigres);
#else
								smoke_turbulence_get_res(sds->fluid, bigres);
#endif
								block_size = sds->amplify + 1;  // high res block size

								c000 = (ex > 0 && ey > 0 && ez > 0) ? emission_map[smoke_get_index(ex - 1, em->res[0], ey - 1, em->res[1], ez - 1)] : 0;
								c001 = (ex > 0 && ey > 0) ? emission_map[smoke_get_index(ex - 1, em->res[0], ey - 1, em->res[1], ez)] : 0;
								c010 = (ex > 0 && ez > 0) ? emission_map[smoke_get_index(ex - 1, em->res[0], ey, em->res[1], ez - 1)] : 0;
								c011 = (ex > 0) ? emission_map[smoke_get_index(ex - 1, em->res[0], ey, em->res[1], ez)] : 0;

								c100 = (ey > 0 && ez > 0) ? emission_map[smoke_get_index(ex, em->res[0], ey - 1, em->res[1], ez - 1)] : 0;
								c101 = (ey > 0) ? emission_map[smoke_get_index(ex, em->res[0], ey - 1, em->res[1], ez)] : 0;
								c110 = (ez > 0) ? emission_map[smoke_get_index(ex, em->res[0], ey, em->res[1], ez - 1)] : 0;
								c111 = emission_map[smoke_get_index(ex, em->res[0], ey, em->res[1], ez)]; // this cell

								for (ii = 0; ii < block_size; ii++)
									for (jj = 0; jj < block_size; jj++)
										for (kk = 0; kk < block_size; kk++)
										{

											float fx, fy, fz, interpolated_value;
											int shift_x = 0, shift_y = 0, shift_z = 0;


											/* Use full sample emission map if enabled and available */
											if ((sds->highres_sampling == SM_HRES_FULLSAMPLE) && emission_map_high) {
												interpolated_value = emission_map_high[smoke_get_index(ex * block_size + ii, em->res[0] * block_size, ey * block_size + jj, em->res[1] * block_size, ez * block_size + kk)]; // this cell
											}
											else if (sds->highres_sampling == SM_HRES_NEAREST) {
												/* without interpolation use same low resolution
												 * block value for all hi-res blocks */
												interpolated_value = c111;
											}
											/* Fall back to interpolated */
											else
											{
												/* get relative block position
												 * for interpolation smoothing */
												fx = (float)ii / block_size + 0.5f / block_size;
												fy = (float)jj / block_size + 0.5f / block_size;
												fz = (float)kk / block_size + 0.5f / block_size;

												/* calculate trilinear interpolation */
												interpolated_value = c000 * (1 - fx) * (1 - fy) * (1 - fz) +
												                     c100 * fx * (1 - fy) * (1 - fz) +
												                     c010 * (1 - fx) * fy * (1 - fz) +
												                     c001 * (1 - fx) * (1 - fy) * fz +
												                     c101 * fx * (1 - fy) * fz +
												                     c011 * (1 - fx) * fy * fz +
												                     c110 * fx * fy * (1 - fz) +
												                     c111 * fx * fy * fz;


												/* add some contrast / sharpness
												 * depending on hi-res block size */
												interpolated_value = (interpolated_value - 0.4f) * (block_size / 2) + 0.4f;
												CLAMP(interpolated_value, 0.0f, 1.0f);

												/* shift smoke block index
												 * (because pixel center is actually
												 * in halfway of the low res block) */
												shift_x = (dx < 1) ? 0 : block_size / 2;
												shift_y = (dy < 1) ? 0 : block_size / 2;
												shift_z = (dz < 1) ? 0 : block_size / 2;
											}

											/* get shifted index for current high resolution block */
											index_big = smoke_get_index(block_size * dx + ii - shift_x, bigres[0], block_size * dy + jj - shift_y, bigres[1], block_size * dz + kk - shift_z);

											if (sfs->behavior == MOD_SMOKE_FLOW_BEHAVIOR_OUTFLOW) { // outflow
												if (interpolated_value) {
													apply_outflow_fields(index_big, inflow_map_high[index_big], bigdensity, NULL, bigfuel, bigreact, bigcolor_r, bigcolor_g, bigcolor_b, bigphi, bigflags);
												}
											}
											else if (sfs->behavior == MOD_SMOKE_FLOW_BEHAVIOR_INFLOW || (sfs->behavior == MOD_SMOKE_FLOW_BEHAVIOR_GEOMETRY && smd2->time == 2)) { // inflow
												// TODO (sebbas) inflow map highres?
												apply_inflow_fields(sfs, interpolated_value, inflow_map_high[index_big], index_big, bigdensity, NULL, bigfuel, bigreact, bigcolor_r, bigcolor_g, bigcolor_b, bigphi);
											}
										} // hires loop
							}  // bigdensity
						} // low res loop

				// free emission maps
				em_freeData(em);

			} // end emission
		}
	}

	if (flowobjs)
		MEM_freeN(flowobjs);
	if (emaps)
		MEM_freeN(emaps);
}

typedef struct UpdateEffectorsData {
	Scene *scene;
	SmokeDomainSettings *sds;
	ListBase *effectors;

	float *density;
	float *fuel;
	float *force_x;
	float *force_y;
	float *force_z;
	float *velocity_x;
	float *velocity_y;
	float *velocity_z;
	unsigned char *obstacle;
} UpdateEffectorsData;

static void update_effectors_task_cb(void *userdata, const int x)
{
	UpdateEffectorsData *data = userdata;
	SmokeDomainSettings *sds = data->sds;

	for (int y = 0; y < sds->res[1]; y++) {
		for (int z = 0; z < sds->res[2]; z++)
		{
			EffectedPoint epoint;
			float mag;
			float voxelCenter[3] = {0, 0, 0}, vel[3] = {0, 0, 0}, retvel[3] = {0, 0, 0};
			const unsigned int index = smoke_get_index(x, sds->res[0], y, sds->res[1], z);

			if (((data->fuel ? MAX2(data->density[index], data->fuel[index]) : data->density[index]) < FLT_EPSILON) ||
			    data->obstacle[index])
			{
				continue;
			}

			vel[0] = data->velocity_x[index];
			vel[1] = data->velocity_y[index];
			vel[2] = data->velocity_z[index];

			/* convert vel to global space */
			mag = len_v3(vel);
			mul_mat3_m4_v3(sds->obmat, vel);
			normalize_v3(vel);
			mul_v3_fl(vel, mag);

			voxelCenter[0] = sds->p0[0] + sds->cell_size[0] * ((float)(x + sds->res_min[0]) + 0.5f);
			voxelCenter[1] = sds->p0[1] + sds->cell_size[1] * ((float)(y + sds->res_min[1]) + 0.5f);
			voxelCenter[2] = sds->p0[2] + sds->cell_size[2] * ((float)(z + sds->res_min[2]) + 0.5f);
			mul_m4_v3(sds->obmat, voxelCenter);

			pd_point_from_loc(data->scene, voxelCenter, vel, index, &epoint);
			pdDoEffectors(data->effectors, NULL, sds->effector_weights, &epoint, retvel, NULL);

			/* convert retvel to local space */
			mag = len_v3(retvel);
			mul_mat3_m4_v3(sds->imat, retvel);
			normalize_v3(retvel);
			mul_v3_fl(retvel, mag);

			// TODO dg - do in force!
			data->force_x[index] = min_ff(max_ff(-1.0f, retvel[0] * 0.2f), 1.0f);
			data->force_y[index] = min_ff(max_ff(-1.0f, retvel[1] * 0.2f), 1.0f);
			data->force_z[index] = min_ff(max_ff(-1.0f, retvel[2] * 0.2f), 1.0f);
		}
	}
}

static void update_effectors(Scene *scene, Object *ob, SmokeDomainSettings *sds, float UNUSED(dt))
{
	ListBase *effectors;
	/* make sure smoke flow influence is 0.0f */
	sds->effector_weights->weight[PFIELD_SMOKEFLOW] = 0.0f;
	effectors = pdInitEffectors(scene, ob, NULL, sds->effector_weights, true);

	if (effectors) {
		// precalculate wind forces
		UpdateEffectorsData data;
		data.scene = scene;
		data.sds = sds;
		data.effectors = effectors;
		data.density = smoke_get_density(sds->fluid);
		data.fuel = smoke_get_fuel(sds->fluid);
		data.force_x = smoke_get_force_x(sds->fluid);
		data.force_y = smoke_get_force_y(sds->fluid);
		data.force_z = smoke_get_force_z(sds->fluid);
		data.velocity_x = smoke_get_velocity_x(sds->fluid);
		data.velocity_y = smoke_get_velocity_y(sds->fluid);
		data.velocity_z = smoke_get_velocity_z(sds->fluid);
		data.obstacle = smoke_get_obstacle(sds->fluid);

		BLI_task_parallel_range(0, sds->res[0], &data, update_effectors_task_cb, true);
	}

	pdEndEffectors(&effectors);
}

static void step(Scene *scene, Object *ob, SmokeModifierData *smd, DerivedMesh *domain_dm, float fps)
{
	SmokeDomainSettings *sds = smd->domain;
	/* stability values copied from wturbulence.cpp */
	const int maxSubSteps = 25;
	float maxVel;
	// maxVel should be 1.5 (1.5 cell max movement) * dx (cell size)

	float dt;
	float maxVelMag = 0.0f;
	int totalSubsteps;
	int substep = 0;
	float dtSubdiv;
	float gravity[3] = {0.0f, 0.0f, -1.0f};
	float gravity_mag;

#if 0  /* UNUSED */
	   /* get max velocity and lower the dt value if it is too high */
	size_t size = sds->res[0] * sds->res[1] * sds->res[2];
	float *velX = smoke_get_velocity_x(sds->fluid);
	float *velY = smoke_get_velocity_y(sds->fluid);
	float *velZ = smoke_get_velocity_z(sds->fluid);
	size_t i;
#endif

	/* update object state */
	invert_m4_m4(sds->imat, ob->obmat);
	copy_m4_m4(sds->obmat, ob->obmat);
	smoke_set_domain_from_derivedmesh(sds, ob, domain_dm, (sds->flags & MOD_SMOKE_ADAPTIVE_DOMAIN) != 0);

	/* use global gravity if enabled */
	if (scene->physics_settings.flag & PHYS_GLOBAL_GRAVITY) {
		copy_v3_v3(gravity, scene->physics_settings.gravity);
		/* map default value to 1.0 */
		mul_v3_fl(gravity, 1.0f / 9.810f);
	}
	/* convert gravity to domain space */
	gravity_mag = len_v3(gravity);
	mul_mat3_m4_v3(sds->imat, gravity);
	normalize_v3(gravity);
	mul_v3_fl(gravity, gravity_mag);

	/* adapt timestep for different framerates, dt = 0.1 is at 25fps */
	dt = DT_DEFAULT * (25.0f / fps);
	// maximum timestep/"CFL" constraint: dt < 5.0 *dx / maxVel
	maxVel = (sds->dx * 5.0f);

#if 0
	for (i = 0; i < size; i++) {
		float vtemp = (velX[i] * velX[i] + velY[i] * velY[i] + velZ[i] * velZ[i]);
		if (vtemp > maxVelMag)
			maxVelMag = vtemp;
	}
#endif

	maxVelMag = sqrtf(maxVelMag) * dt * sds->time_scale;
	totalSubsteps = (int)((maxVelMag / maxVel) + 1.0f); /* always round up */
	totalSubsteps = (totalSubsteps < 1) ? 1 : totalSubsteps;
	totalSubsteps = (totalSubsteps > maxSubSteps) ? maxSubSteps : totalSubsteps;

	/* Disable substeps for now, since it results in numerical instability */
	totalSubsteps = 1.0f;

	dtSubdiv = (float)dt / (float)totalSubsteps;

	// printf("totalSubsteps: %d, maxVelMag: %f, dt: %f\n", totalSubsteps, maxVelMag, dt);

	for (substep = 0; substep < totalSubsteps; substep++)
	{
		// calc animated obstacle velocities
		update_flowsfluids(scene, ob, sds, dtSubdiv);
		update_obstacles(scene, ob, sds, dtSubdiv, substep, totalSubsteps);

		if (sds->total_cells > 1) {
			update_effectors(scene, ob, sds, dtSubdiv); // DG TODO? problem --> uses forces instead of velocity, need to check how they need to be changed with variable dt
#ifndef WITH_MANTA
			smoke_step(sds->fluid, gravity, dtSubdiv);
#else
			smoke_step(sds->fluid, smd);
#endif
		}
	}
}

static DerivedMesh *createLiquidMesh(SmokeDomainSettings *sds, DerivedMesh *orgdm, Object* ob)
{
	DerivedMesh *dm;
	MVert *mverts;
	MPoly *mpolys;
	MLoop *mloops;
	short *normals, *no_s;
	float no[3];
	
	/* assign material + flags to new dm
	 * if there's no faces in original dm, keep materials and flags unchanged */
	MPoly *mpoly;
	MPoly mp_example = {0};
	mpoly = orgdm->getPolyArray(orgdm);
	if (mpoly) {
		mp_example = *mpoly;
	}
	
	const short mp_mat_nr = mp_example.mat_nr;
	const char mp_flag    = mp_example.flag;
	
	int i;
	int num_verts, num_normals, num_faces;
	
	if (!sds->fluid)
		return NULL;
	
	/* just display original object */
	if (sds->viewport_display_mode == SM_VIEWPORT_GEOMETRY)
		return NULL;
	
	num_verts   = liquid_get_num_verts(sds->fluid);
	num_normals = liquid_get_num_normals(sds->fluid);
	num_faces   = liquid_get_num_triangles(sds->fluid);
	
	if (!num_verts || !num_normals || !num_faces)
		return NULL;
	
	dm     = CDDM_new(num_verts, 0, 0, num_faces * 3, num_faces);
	mverts = CDDM_get_verts(dm);
	mpolys = CDDM_get_polys(dm);
	mloops = CDDM_get_loops(dm);
	
	if (!dm)
		return NULL;
	
	printf("num_verts: %d, num_normals: %d, num_triangles: %d\n", num_verts, num_normals, num_faces);
	
	float max_size = MAX3(sds->global_size[0], sds->global_size[1], sds->global_size[2]);
	
	// Vertices
	for (i = 0; i < num_verts; i++, mverts++)
	{
		mverts->co[0] = liquid_get_vertex_x_at(sds->fluid, i);
		mverts->co[1] = liquid_get_vertex_y_at(sds->fluid, i);
		mverts->co[2] = liquid_get_vertex_z_at(sds->fluid, i);
		
		mverts->co[0] *= max_size / fabsf(ob->size[0]);
		mverts->co[1] *= max_size / fabsf(ob->size[1]);
		mverts->co[2] *= max_size / fabsf(ob->size[2]);
		
//		printf("mverts->co[0]: %f, mverts->co[1]: %f, mverts->co[2]: %f\n", mverts->co[0], mverts->co[1], mverts->co[2]);
	}
	
	// Normals
	normals = MEM_callocN(sizeof(short) * num_normals * 3, "liquid_tmp_normals");
	
	for (i = num_normals, no_s = normals; i > 0; i--, no_s += 3)
	{
		no[0] = liquid_get_normal_x_at(sds->fluid, i);
		no[1] = liquid_get_normal_y_at(sds->fluid, i);
		no[2] = liquid_get_normal_z_at(sds->fluid, i);

		normal_float_to_short_v3(no_s, no);
		
//		printf("no_s[0]: %d, no_s[1]: %d, no_s[2]: %d\n", no_s[0], no_s[1], no_s[2]);
	}
	
	// Triangles
	for (i = 0; i < num_faces; i++, mpolys++, mloops += 3)
	{
		/* initialize from existing face */
		mpolys->mat_nr = mp_mat_nr; // TODO (sebbas)
		mpolys->flag =   mp_flag; // TODO (sebbas)

		mpolys->loopstart = i * 3;
		mpolys->totloop = 3;
		
		mloops[0].v = liquid_get_triangle_x_at(sds->fluid, i);
		mloops[1].v = liquid_get_triangle_y_at(sds->fluid, i);
		mloops[2].v = liquid_get_triangle_z_at(sds->fluid, i);
		
//		printf("mloops[0].v: %d, mloops[1].v: %d, mloops[2].v: %d\n", mloops[0].v, mloops[1].v, mloops[2].v);
	}
	
	CDDM_calc_edges(dm);
	CDDM_apply_vert_normals(dm, (short (*)[3])normals);
	
	MEM_freeN(normals);

	return dm;
}

static DerivedMesh *createDomainGeometry(SmokeDomainSettings *sds, Object *ob)
{
	DerivedMesh *result;
	MVert *mverts;
	MPoly *mpolys;
	MLoop *mloops;
	float min[3];
	float max[3];
	float *co;
	MPoly *mp;
	MLoop *ml;

	int num_verts = 8;
	int num_faces = 6;
	int i;
	float ob_loc[3] = {0};
	float ob_cache_loc[3] = {0};

	/* dont generate any mesh if there isnt any content */
	if (sds->total_cells <= 1) {
		num_verts = 0;
		num_faces = 0;
	}

	result = CDDM_new(num_verts, 0, 0, num_faces * 4, num_faces);
	mverts = CDDM_get_verts(result);
	mpolys = CDDM_get_polys(result);
	mloops = CDDM_get_loops(result);


	if (num_verts) {
		/* volume bounds */
		VECMADD(min, sds->p0, sds->cell_size, sds->res_min);
		VECMADD(max, sds->p0, sds->cell_size, sds->res_max);

		/* set vertices */
		/* top slab */
		co = mverts[0].co; co[0] = min[0]; co[1] = min[1]; co[2] = max[2];
		co = mverts[1].co; co[0] = max[0]; co[1] = min[1]; co[2] = max[2];
		co = mverts[2].co; co[0] = max[0]; co[1] = max[1]; co[2] = max[2];
		co = mverts[3].co; co[0] = min[0]; co[1] = max[1]; co[2] = max[2];
		/* bottom slab */
		co = mverts[4].co; co[0] = min[0]; co[1] = min[1]; co[2] = min[2];
		co = mverts[5].co; co[0] = max[0]; co[1] = min[1]; co[2] = min[2];
		co = mverts[6].co; co[0] = max[0]; co[1] = max[1]; co[2] = min[2];
		co = mverts[7].co; co[0] = min[0]; co[1] = max[1]; co[2] = min[2];

		/* create faces */
		/* top */
		mp = &mpolys[0]; ml = &mloops[0 * 4]; mp->loopstart = 0 * 4; mp->totloop = 4;
		ml[0].v = 0; ml[1].v = 1; ml[2].v = 2; ml[3].v = 3;
		/* right */
		mp = &mpolys[1]; ml = &mloops[1 * 4]; mp->loopstart = 1 * 4; mp->totloop = 4;
		ml[0].v = 2; ml[1].v = 1; ml[2].v = 5; ml[3].v = 6;
		/* bottom */
		mp = &mpolys[2]; ml = &mloops[2 * 4]; mp->loopstart = 2 * 4; mp->totloop = 4;
		ml[0].v = 7; ml[1].v = 6; ml[2].v = 5; ml[3].v = 4;
		/* left */
		mp = &mpolys[3]; ml = &mloops[3 * 4]; mp->loopstart = 3 * 4; mp->totloop = 4;
		ml[0].v = 0; ml[1].v = 3; ml[2].v = 7; ml[3].v = 4;
		/* front */
		mp = &mpolys[4]; ml = &mloops[4 * 4]; mp->loopstart = 4 * 4; mp->totloop = 4;
		ml[0].v = 3; ml[1].v = 2; ml[2].v = 6; ml[3].v = 7;
		/* back */
		mp = &mpolys[5]; ml = &mloops[5 * 4]; mp->loopstart = 5 * 4; mp->totloop = 4;
		ml[0].v = 1; ml[1].v = 0; ml[2].v = 4; ml[3].v = 5;

		/* calculate required shift to match domain's global position
		 *  it was originally simulated at (if object moves without smoke step) */
		invert_m4_m4(ob->imat, ob->obmat);
		mul_m4_v3(ob->obmat, ob_loc);
		mul_m4_v3(sds->obmat, ob_cache_loc);
		VECSUB(sds->obj_shift_f, ob_cache_loc, ob_loc);
		/* convert shift to local space and apply to vertices */
		mul_mat3_m4_v3(ob->imat, sds->obj_shift_f);
		/* apply */
		for (i = 0; i < num_verts; i++) {
			add_v3_v3(mverts[i].co, sds->obj_shift_f);
		}
	}


	CDDM_calc_edges(result);
	result->dirty |= DM_DIRTY_NORMALS;
	return result;
}

static void smokeModifier_process(SmokeModifierData *smd, Scene *scene, Object *ob, DerivedMesh *dm)
{
	if ((smd->type & MOD_SMOKE_TYPE_FLOW))
	{
		if (scene->r.cfra >= smd->time)
			smokeModifier_init(smd, ob, scene, dm);

		if (smd->flow->dm) smd->flow->dm->release(smd->flow->dm);
		smd->flow->dm = CDDM_copy(dm);
		DM_ensure_looptri(smd->flow->dm);

		if (scene->r.cfra > smd->time)
		{
			smd->time = scene->r.cfra;
		}
		else if (scene->r.cfra < smd->time)
		{
			smd->time = scene->r.cfra;
			smokeModifier_reset_ex(smd, false);
		}
	}
	else if (smd->type & MOD_SMOKE_TYPE_COLL)
	{
		if (scene->r.cfra >= smd->time)
			smokeModifier_init(smd, ob, scene, dm);

		if (smd->coll)
		{
			if (smd->coll->dm)
				smd->coll->dm->release(smd->coll->dm);

			smd->coll->dm = CDDM_copy(dm);
			DM_ensure_looptri(smd->coll->dm);
		}

		smd->time = scene->r.cfra;
		if (scene->r.cfra < smd->time)
		{
			smokeModifier_reset_ex(smd, false);
		}
	}
	else if (smd->type & MOD_SMOKE_TYPE_DOMAIN)
	{
		SmokeDomainSettings *sds = smd->domain;
		PointCache *cache = NULL;
		PTCacheID pid;
		int startframe, endframe, framenr;
		float timescale;

		framenr = scene->r.cfra;

		//printf("time: %d\n", scene->r.cfra);

		cache = sds->point_cache[0];

		BKE_ptcache_id_from_smoke(&pid, ob, smd);
		BKE_ptcache_id_time(&pid, scene, framenr, &startframe, &endframe, &timescale);

		if (!smd->domain->fluid || framenr == startframe)
		{
			BKE_ptcache_id_reset(scene, &pid, PTCACHE_RESET_OUTDATED);
			smokeModifier_reset_ex(smd, false);
			BKE_ptcache_validate(cache, framenr);
			cache->flag &= ~PTCACHE_REDO_NEEDED;
		}

		if (!smd->domain->fluid && (framenr != startframe) && (smd->domain->flags & MOD_SMOKE_FILE_LOAD) == 0 && (cache->flag & PTCACHE_BAKED) == 0)
			return;

		smd->domain->flags &= ~MOD_SMOKE_FILE_LOAD;
		CLAMP(framenr, startframe, endframe);

		/* If already viewing a pre/after frame, no need to reload */
		if ((smd->time == framenr) && (framenr != scene->r.cfra))
			return;

		if (smokeModifier_init(smd, ob, scene, dm) == 0)
		{
			printf("bad smokeModifier_init\n");
			return;
		}
<<<<<<< HEAD
		
=======

		/* only calculate something when we advanced a single frame */
		/* don't simulate if viewing start frame, but scene frame is not real start frame */
		bool can_simulate = (framenr == (int)smd->time + 1) && (framenr == scene->r.cfra);

>>>>>>> bac1279b
		/* try to read from cache */
		if (BKE_ptcache_read(&pid, (float)framenr, can_simulate) == PTCACHE_READ_EXACT) {
			BKE_ptcache_validate(cache, framenr);
			smd->time = framenr;
			return;
		}
<<<<<<< HEAD
				
		/* only calculate something when we advanced a single frame */
		if (framenr != (int)smd->time + 1)
			return;

		/* don't simulate if viewing start frame, but scene frame is not real start frame */
		if (framenr != scene->r.cfra)
=======

		if (!can_simulate)
>>>>>>> bac1279b
			return;

#ifdef DEBUG_TIME
		double start = PIL_check_seconds_timer();
#endif

		/* if on second frame, write cache for first frame */
		if ((int)smd->time == startframe && (cache->flag & PTCACHE_OUTDATED || cache->last_exact == 0)) {
			BKE_ptcache_write(&pid, startframe);
		}

		// set new time
		smd->time = scene->r.cfra;

		/* do simulation */

		// simulate the actual smoke (c++ code in intern/smoke)
		// DG: interesting commenting this line + deactivating loading of noise files
		if (framenr != startframe){
			if (sds->flags & MOD_SMOKE_DISSOLVE) {
				/* low res dissolve */
				smoke_dissolve(sds->fluid, sds->diss_speed, sds->flags & MOD_SMOKE_DISSOLVE_LOG);
				/* high res dissolve */
#ifndef WITH_MANTA
				if (sds->wt) {
					smoke_dissolve_wavelet(sds->wt, sds->diss_speed, sds->flags & MOD_SMOKE_DISSOLVE_LOG);
				}
#else
				if (sds->fluid && sds->flags & MOD_SMOKE_HIGHRES) {
					smoke_dissolve_wavelet(sds->fluid, sds->diss_speed, sds->flags & MOD_SMOKE_DISSOLVE_LOG);
				}
#endif
			}
			step(scene, ob, smd, dm, scene->r.frs_sec / scene->r.frs_sec_base);
		}
		// create shadows before writing cache so they get stored
		smoke_calc_transparency(sds, scene);

<<<<<<< HEAD
#ifndef WITH_MANTA
		if (sds->wt)
		{
=======
		if (sds->wt && sds->total_cells > 1) {
>>>>>>> bac1279b
			smoke_turbulence_step(sds->wt, sds->fluid);
		}
#endif
		BKE_ptcache_validate(cache, framenr);
		if (framenr != startframe)
			BKE_ptcache_write(&pid, framenr);

#ifdef DEBUG_TIME
		double end = PIL_check_seconds_timer();
		printf("Frame: %d, Time: %f\n\n", (int)smd->time, (float)(end - start));
#endif
	}
}

struct DerivedMesh *smokeModifier_do(SmokeModifierData *smd, Scene *scene, Object *ob, DerivedMesh *dm)
{
	/* lock so preview render does not read smoke data while it gets modified */
	if ((smd->type & MOD_SMOKE_TYPE_DOMAIN) && smd->domain)
		BLI_rw_mutex_lock(smd->domain->fluid_mutex, THREAD_LOCK_WRITE);

	smokeModifier_process(smd, scene, ob, dm);

	if ((smd->type & MOD_SMOKE_TYPE_DOMAIN) && smd->domain)
		BLI_rw_mutex_unlock(smd->domain->fluid_mutex);

	/* return generated geometry for adaptive domain */
	if (smd->type & MOD_SMOKE_TYPE_DOMAIN && smd->domain &&
	    smd->domain->flags & MOD_SMOKE_ADAPTIVE_DOMAIN &&
	    smd->domain->base_res[0])
	{
		return createDomainGeometry(smd->domain, ob);
	}
	else if (smd->type & MOD_SMOKE_TYPE_DOMAIN && smd->domain &&
		smd->domain->type == MOD_SMOKE_DOMAIN_TYPE_LIQUID)
	{
		DerivedMesh *result = createLiquidMesh(smd->domain, dm, ob);
		return (result) ? result : CDDM_copy(dm);
	}
	else {
		return CDDM_copy(dm);
	}
}

static float calc_voxel_transp(float *result, float *input, int res[3], int *pixel, float *tRay, float correct)
{
	const size_t index = smoke_get_index(pixel[0], res[0], pixel[1], res[1], pixel[2]);

	// T_ray *= T_vox
	*tRay *= expf(input[index] * correct);

	if (result[index] < 0.0f)
	{
		result[index] = *tRay;
	}

	return *tRay;
}

static void bresenham_linie_3D(int x1, int y1, int z1, int x2, int y2, int z2, float *tRay, bresenham_callback cb, float *result, float *input, int res[3], float correct)
{
	int dx, dy, dz, i, l, m, n, x_inc, y_inc, z_inc, err_1, err_2, dx2, dy2, dz2;
	int pixel[3];

	pixel[0] = x1;
	pixel[1] = y1;
	pixel[2] = z1;

	dx = x2 - x1;
	dy = y2 - y1;
	dz = z2 - z1;

	x_inc = (dx < 0) ? -1 : 1;
	l = abs(dx);
	y_inc = (dy < 0) ? -1 : 1;
	m = abs(dy);
	z_inc = (dz < 0) ? -1 : 1;
	n = abs(dz);
	dx2 = l << 1;
	dy2 = m << 1;
	dz2 = n << 1;

	if ((l >= m) && (l >= n)) {
		err_1 = dy2 - l;
		err_2 = dz2 - l;
		for (i = 0; i < l; i++) {
			if (cb(result, input, res, pixel, tRay, correct) <= FLT_EPSILON)
				break;
			if (err_1 > 0) {
				pixel[1] += y_inc;
				err_1 -= dx2;
			}
			if (err_2 > 0) {
				pixel[2] += z_inc;
				err_2 -= dx2;
			}
			err_1 += dy2;
			err_2 += dz2;
			pixel[0] += x_inc;
		}
	}
	else if ((m >= l) && (m >= n)) {
		err_1 = dx2 - m;
		err_2 = dz2 - m;
		for (i = 0; i < m; i++) {
			if (cb(result, input, res, pixel, tRay, correct) <= FLT_EPSILON)
				break;
			if (err_1 > 0) {
				pixel[0] += x_inc;
				err_1 -= dy2;
			}
			if (err_2 > 0) {
				pixel[2] += z_inc;
				err_2 -= dy2;
			}
			err_1 += dx2;
			err_2 += dz2;
			pixel[1] += y_inc;
		}
	}
	else {
		err_1 = dy2 - n;
		err_2 = dx2 - n;
		for (i = 0; i < n; i++) {
			if (cb(result, input, res, pixel, tRay, correct) <= FLT_EPSILON)
				break;
			if (err_1 > 0) {
				pixel[1] += y_inc;
				err_1 -= dz2;
			}
			if (err_2 > 0) {
				pixel[0] += x_inc;
				err_2 -= dz2;
			}
			err_1 += dy2;
			err_2 += dx2;
			pixel[2] += z_inc;
		}
	}
	cb(result, input, res, pixel, tRay, correct);
}

static void smoke_calc_transparency(SmokeDomainSettings *sds, Scene *scene)
{
	float bv[6] = {0};
	float light[3];
	int a, z, slabsize = sds->res[0] * sds->res[1], size = sds->res[0] * sds->res[1] * sds->res[2];
	float *density = smoke_get_density(sds->fluid);
	float correct = -7.0f * sds->dx;

	if (!get_lamp(scene, light)) return;

	/* convert light pos to sim cell space */
	mul_m4_v3(sds->imat, light);
	light[0] = (light[0] - sds->p0[0]) / sds->cell_size[0] - 0.5f - (float)sds->res_min[0];
	light[1] = (light[1] - sds->p0[1]) / sds->cell_size[1] - 0.5f - (float)sds->res_min[1];
	light[2] = (light[2] - sds->p0[2]) / sds->cell_size[2] - 0.5f - (float)sds->res_min[2];

	for (a = 0; a < size; a++)
		sds->shadow[a] = -1.0f;

	/* calculate domain bounds in sim cell space */
	// 0,2,4 = 0.0f
	bv[1] = (float)sds->res[0]; // x
	bv[3] = (float)sds->res[1]; // y
	bv[5] = (float)sds->res[2]; // z

	for (z = 0; z < sds->res[2]; z++)
	{
		size_t index = z * slabsize;
		int x, y;

		for (y = 0; y < sds->res[1]; y++)
			for (x = 0; x < sds->res[0]; x++, index++)
			{
				float voxelCenter[3];
				float pos[3];
				int cell[3];
				float tRay = 1.0;

				if (sds->shadow[index] >= 0.0f)
					continue;
				voxelCenter[0] = (float)x;
				voxelCenter[1] = (float)y;
				voxelCenter[2] = (float)z;

				// get starting cell (light pos)
				if (BLI_bvhtree_bb_raycast(bv, light, voxelCenter, pos) > FLT_EPSILON)
				{
					// we're ouside -> use point on side of domain
					cell[0] = (int)floor(pos[0]);
					cell[1] = (int)floor(pos[1]);
					cell[2] = (int)floor(pos[2]);
				}
				else {
					// we're inside -> use light itself
					cell[0] = (int)floor(light[0]);
					cell[1] = (int)floor(light[1]);
					cell[2] = (int)floor(light[2]);
				}
				/* clamp within grid bounds */
				CLAMP(cell[0], 0, sds->res[0] - 1);
				CLAMP(cell[1], 0, sds->res[1] - 1);
				CLAMP(cell[2], 0, sds->res[2] - 1);

				bresenham_linie_3D(cell[0], cell[1], cell[2], x, y, z, &tRay, calc_voxel_transp, sds->shadow, density, sds->res, correct);

				// convention -> from a RGBA float array, use G value for tRay
				sds->shadow[index] = tRay;
			}
	}
}

/* get smoke velocity and density at given coordinates
 *  returns fluid density or -1.0f if outside domain*/
float smoke_get_velocity_at(struct Object *ob, float position[3], float velocity[3])
{
	SmokeModifierData *smd = (SmokeModifierData *)modifiers_findByType(ob, eModifierType_Smoke);
	zero_v3(velocity);

	if (smd && (smd->type & MOD_SMOKE_TYPE_DOMAIN) && smd->domain && smd->domain->fluid) {
		SmokeDomainSettings *sds = smd->domain;
		float time_mult = 25.f * DT_DEFAULT;
		float vel_mag;
		float *velX = smoke_get_velocity_x(sds->fluid);
		float *velY = smoke_get_velocity_y(sds->fluid);
		float *velZ = smoke_get_velocity_z(sds->fluid);
		float density = 0.0f, fuel = 0.0f;
		float pos[3];
		copy_v3_v3(pos, position);
		smoke_pos_to_cell(sds, pos);

		/* check if point is outside domain max bounds */
		if (pos[0] < sds->res_min[0] || pos[1] < sds->res_min[1] || pos[2] < sds->res_min[2]) return -1.0f;
		if (pos[0] > sds->res_max[0] || pos[1] > sds->res_max[1] || pos[2] > sds->res_max[2]) return -1.0f;

		/* map pos between 0.0 - 1.0 */
		pos[0] = (pos[0] - sds->res_min[0]) / ((float)sds->res[0]);
		pos[1] = (pos[1] - sds->res_min[1]) / ((float)sds->res[1]);
		pos[2] = (pos[2] - sds->res_min[2]) / ((float)sds->res[2]);


		/* check if point is outside active area */
		if (smd->domain->flags & MOD_SMOKE_ADAPTIVE_DOMAIN) {
			if (pos[0] < 0.0f || pos[1] < 0.0f || pos[2] < 0.0f) return 0.0f;
			if (pos[0] > 1.0f || pos[1] > 1.0f || pos[2] > 1.0f) return 0.0f;
		}

		/* get interpolated velocity */
		velocity[0] = BLI_voxel_sample_trilinear(velX, sds->res, pos) * sds->global_size[0] * time_mult;
		velocity[1] = BLI_voxel_sample_trilinear(velY, sds->res, pos) * sds->global_size[1] * time_mult;
		velocity[2] = BLI_voxel_sample_trilinear(velZ, sds->res, pos) * sds->global_size[2] * time_mult;

		/* convert velocity direction to global space */
		vel_mag = len_v3(velocity);
		mul_mat3_m4_v3(sds->obmat, velocity);
		normalize_v3(velocity);
		mul_v3_fl(velocity, vel_mag);

		/* use max value of fuel or smoke density */
		density = BLI_voxel_sample_trilinear(smoke_get_density(sds->fluid), sds->res, pos);
		if (smoke_has_fuel(sds->fluid)) {
			fuel = BLI_voxel_sample_trilinear(smoke_get_fuel(sds->fluid), sds->res, pos);
		}
		return MAX2(density, fuel);
	}
	return -1.0f;
}

int smoke_get_data_flags(SmokeDomainSettings *sds)
{
	int flags = 0;
	if (smoke_has_heat(sds->fluid)) flags |= SM_ACTIVE_HEAT;
	if (smoke_has_fuel(sds->fluid)) flags |= SM_ACTIVE_FIRE;
	if (smoke_has_colors(sds->fluid)) flags |= SM_ACTIVE_COLORS;

	return flags;
}

#endif /* WITH_SMOKE */<|MERGE_RESOLUTION|>--- conflicted
+++ resolved
@@ -801,15 +801,10 @@
 				/* tag obstacle cells */
 				data->obstacle_map[index] = 2;
 
-<<<<<<< HEAD
-				if (data->has_velocity)
+				if (data->has_velocity) {
 					data->obstacle_map[index] = 4;
-=======
-				if (data->has_velocity) {
-					data->obstacle_map[index] |= 8;
 					data->num_obstacles[index]++;
 				}
->>>>>>> bac1279b
 			}
 		}
 	}
@@ -3144,33 +3139,19 @@
 			printf("bad smokeModifier_init\n");
 			return;
 		}
-<<<<<<< HEAD
-		
-=======
 
 		/* only calculate something when we advanced a single frame */
 		/* don't simulate if viewing start frame, but scene frame is not real start frame */
 		bool can_simulate = (framenr == (int)smd->time + 1) && (framenr == scene->r.cfra);
 
->>>>>>> bac1279b
 		/* try to read from cache */
 		if (BKE_ptcache_read(&pid, (float)framenr, can_simulate) == PTCACHE_READ_EXACT) {
 			BKE_ptcache_validate(cache, framenr);
 			smd->time = framenr;
 			return;
 		}
-<<<<<<< HEAD
-				
-		/* only calculate something when we advanced a single frame */
-		if (framenr != (int)smd->time + 1)
-			return;
-
-		/* don't simulate if viewing start frame, but scene frame is not real start frame */
-		if (framenr != scene->r.cfra)
-=======
 
 		if (!can_simulate)
->>>>>>> bac1279b
 			return;
 
 #ifdef DEBUG_TIME
@@ -3209,13 +3190,8 @@
 		// create shadows before writing cache so they get stored
 		smoke_calc_transparency(sds, scene);
 
-<<<<<<< HEAD
 #ifndef WITH_MANTA
-		if (sds->wt)
-		{
-=======
 		if (sds->wt && sds->total_cells > 1) {
->>>>>>> bac1279b
 			smoke_turbulence_step(sds->wt, sds->fluid);
 		}
 #endif
