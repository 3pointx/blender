/*
 * ***** BEGIN GPL LICENSE BLOCK *****
 *
 * This program is free software; you can redistribute it and/or
 * modify it under the terms of the GNU General Public License
 * as published by the Free Software Foundation; either version 2
 * of the License, or (at your option) any later version.
 *
 * This program is distributed in the hope that it will be useful,
 * but WITHOUT ANY WARRANTY; without even the implied warranty of
 * MERCHANTABILITY or FITNESS FOR A PARTICULAR PURPOSE.  See the
 * GNU General Public License for more details.
 *
 * You should have received a copy of the GNU General Public License
 * along with this program; if not, write to the Free Software Foundation,
 * Inc., 51 Franklin Street, Fifth Floor, Boston, MA 02110-1301, USA.
 *
 * The Original Code is Copyright (C) Blender Foundation.
 * All rights reserved.
 *
 * The Original Code is: all of this file.
 *
 * Contributor(s): Daniel Genrich
 *                 Blender Foundation
 *
 * ***** END GPL LICENSE BLOCK *****
 */

/** \file blender/blenkernel/intern/smoke.c
 *  \ingroup bke
 */


/* Part of the code copied from elbeem fluid library, copyright by Nils Thuerey */

#include "MEM_guardedalloc.h"

#include <float.h>
#include <math.h>
#include <stdio.h>
#include <string.h> /* memset */

#include "BLI_blenlib.h"
#include "BLI_math.h"
#include "BLI_kdtree.h"
#include "BLI_kdopbvh.h"
#include "BLI_task.h"
#include "BLI_threads.h"
#include "BLI_utildefines.h"
#include "BLI_voxel.h"

#include "DNA_anim_types.h"
#include "DNA_armature_types.h"
#include "DNA_constraint_types.h"
#include "DNA_customdata_types.h"
#include "DNA_lamp_types.h"
#include "DNA_meshdata_types.h"
#include "DNA_modifier_types.h"
#include "DNA_object_force.h"
#include "DNA_object_types.h"
#include "DNA_scene_types.h"
#include "DNA_smoke_types.h"

#include "BKE_appdir.h"
#include "BKE_animsys.h"
#include "BKE_armature.h"
#include "BKE_bvhutils.h"
#include "BKE_cdderivedmesh.h"
#include "BKE_collision.h"
#include "BKE_colortools.h"
#include "BKE_constraint.h"
#include "BKE_customdata.h"
#include "BKE_deform.h"
#include "BKE_DerivedMesh.h"
#include "BKE_global.h"
#include "BKE_effect.h"
#include "BKE_main.h"
#include "BKE_modifier.h"
#include "BKE_object.h"
#include "BKE_scene.h"
#include "BKE_smoke.h"
#include "BKE_texture.h"

#include "RE_shader_ext.h"

#include "GPU_glew.h"

/* UNUSED so far, may be enabled later */
/* #define USE_SMOKE_COLLISION_DM */

//#define DEBUG_TIME

#ifdef DEBUG_TIME
#	include "PIL_time.h"
#endif

#include "smoke_API.h"

#ifdef WITH_SMOKE

static ThreadMutex object_update_lock = BLI_MUTEX_INITIALIZER;

struct Object;
struct Scene;
struct DerivedMesh;
struct SmokeModifierData;

// timestep default value for nice appearance 0.1f
#define DT_DEFAULT 0.1f

#define ADD_IF_LOWER_POS(a, b) (min_ff((a) + (b), max_ff((a), (b))))
#define ADD_IF_LOWER_NEG(a, b) (max_ff((a) + (b), min_ff((a), (b))))
#define ADD_IF_LOWER(a, b) (((b) > 0) ? ADD_IF_LOWER_POS((a), (b)) : ADD_IF_LOWER_NEG((a), (b)))

#else /* WITH_SMOKE */

/* Stubs to use when smoke is disabled */
struct WTURBULENCE *smoke_turbulence_init(int *UNUSED(res), int UNUSED(amplify), int UNUSED(noisetype), const char *UNUSED(noisefile_path), int UNUSED(use_fire), int UNUSED(use_colors)) { return NULL; }
//struct FLUID_3D *smoke_init(int *UNUSED(res), float *UNUSED(dx), float *UNUSED(dtdef), int UNUSED(use_heat), int UNUSED(use_fire), int UNUSED(use_colors)) { return NULL; }
void smoke_free(struct FLUID_3D *UNUSED(fluid)) {}
float *smoke_get_density(struct FLUID_3D *UNUSED(fluid)) { return NULL; }
void smoke_turbulence_free(struct WTURBULENCE *UNUSED(wt)) {}
void smoke_initWaveletBlenderRNA(struct WTURBULENCE *UNUSED(wt), float *UNUSED(strength)) {}
void smoke_initBlenderRNA(struct FLUID_3D *UNUSED(fluid), float *UNUSED(alpha), float *UNUSED(beta), float *UNUSED(dt_factor), float *UNUSED(vorticity),
                          int *UNUSED(border_colli), float *UNUSED(burning_rate), float *UNUSED(flame_smoke), float *UNUSED(flame_smoke_color),
                          float *UNUSED(flame_vorticity), float *UNUSED(flame_ignition_temp), float *UNUSED(flame_max_temp)) {}
struct DerivedMesh *smokeModifier_do(SmokeModifierData *UNUSED(smd), Scene *UNUSED(scene), Object *UNUSED(ob), DerivedMesh *UNUSED(dm)) { return NULL; }
float smoke_get_velocity_at(struct Object *UNUSED(ob), float UNUSED(position[3]), float UNUSED(velocity[3])) { return 0.0f; }

#endif /* WITH_SMOKE */

#ifdef WITH_SMOKE

void smoke_reallocate_fluid(SmokeDomainSettings *sds, float dx, int res[3], int free_old)
{
	int use_heat = (sds->active_fields & SM_ACTIVE_HEAT);
	int use_fire = (sds->active_fields & SM_ACTIVE_FIRE);
	int use_colors = (sds->active_fields & SM_ACTIVE_COLORS);

	if (free_old && sds->fluid)
		smoke_free(sds->fluid);
	if (!min_iii(res[0], res[1], res[2])) {
		sds->fluid = NULL;
		return;
	}
	sds->fluid = smoke_init(res, dx, DT_DEFAULT, use_heat, use_fire, use_colors);
	smoke_initBlenderRNA(sds->fluid, &(sds->alpha), &(sds->beta), &(sds->time_scale), &(sds->vorticity), &(sds->border_collisions),
	                     &(sds->burning_rate), &(sds->flame_smoke), sds->flame_smoke_color, &(sds->flame_vorticity), &(sds->flame_ignition), &(sds->flame_max_temp));

	/* reallocate shadow buffer */
	if (sds->shadow)
		MEM_freeN(sds->shadow);
	sds->shadow = MEM_callocN(sizeof(float) * res[0] * res[1] * res[2], "SmokeDomainShadow");
}

void smoke_reallocate_highres_fluid(SmokeDomainSettings *sds, float dx, int res[3], int free_old)
{
	int use_fire = (sds->active_fields & (SM_ACTIVE_HEAT | SM_ACTIVE_FIRE));
	int use_colors = (sds->active_fields & SM_ACTIVE_COLORS);

	if (free_old && sds->wt)
		smoke_turbulence_free(sds->wt);
	if (!min_iii(res[0], res[1], res[2])) {
		sds->wt = NULL;
		return;
	}

	/* smoke_turbulence_init uses non-threadsafe functions from fftw3 lib (like fftw_plan & co). */
	BLI_lock_thread(LOCK_FFTW);

	sds->wt = smoke_turbulence_init(res, sds->amplify + 1, sds->noise, BKE_tempdir_session(), use_fire, use_colors);

	BLI_unlock_thread(LOCK_FFTW);

	sds->res_wt[0] = res[0] * (sds->amplify + 1);
	sds->res_wt[1] = res[1] * (sds->amplify + 1);
	sds->res_wt[2] = res[2] * (sds->amplify + 1);
	sds->dx_wt = dx / (sds->amplify + 1);
	smoke_initWaveletBlenderRNA(sds->wt, &(sds->strength));
}

/* convert global position to domain cell space */
static void smoke_pos_to_cell(SmokeDomainSettings *sds, float pos[3])
{
	mul_m4_v3(sds->imat, pos);
	sub_v3_v3(pos, sds->p0);
	pos[0] *= 1.0f / sds->cell_size[0];
	pos[1] *= 1.0f / sds->cell_size[1];
	pos[2] *= 1.0f / sds->cell_size[2];
}

/* set domain transformations and base resolution from object derivedmesh */
static void smoke_set_domain_from_derivedmesh(SmokeDomainSettings *sds, Object *ob, DerivedMesh *dm, bool init_resolution)
{
	size_t i;
	float min[3] = {FLT_MAX, FLT_MAX, FLT_MAX}, max[3] = {-FLT_MAX, -FLT_MAX, -FLT_MAX};
	float size[3];
	MVert *verts = dm->getVertArray(dm);
	float scale = 0.0;
	int res;

	res = sds->maxres;

	// get BB of domain
	for (i = 0; i < dm->getNumVerts(dm); i++)
	{
		// min BB
		min[0] = MIN2(min[0], verts[i].co[0]);
		min[1] = MIN2(min[1], verts[i].co[1]);
		min[2] = MIN2(min[2], verts[i].co[2]);

		// max BB
		max[0] = MAX2(max[0], verts[i].co[0]);
		max[1] = MAX2(max[1], verts[i].co[1]);
		max[2] = MAX2(max[2], verts[i].co[2]);
	}

	/* set domain bounds */
	copy_v3_v3(sds->p0, min);
	copy_v3_v3(sds->p1, max);
	sds->dx = 1.0f / res;

	/* calculate domain dimensions */
	sub_v3_v3v3(size, max, min);
	if (init_resolution) {
		zero_v3_int(sds->base_res);
		copy_v3_v3(sds->cell_size, size);
	}
	/* apply object scale */
	for (i = 0; i < 3; i++) {
		size[i] = fabsf(size[i] * ob->size[i]);
	}
	copy_v3_v3(sds->global_size, size);
	copy_v3_v3(sds->dp0, min);

	invert_m4_m4(sds->imat, ob->obmat);

	// prevent crash when initializing a plane as domain
	if (!init_resolution || (size[0] < FLT_EPSILON) || (size[1] < FLT_EPSILON) || (size[2] < FLT_EPSILON))
		return;

	/* define grid resolutions from longest domain side */
	if (size[0] >= MAX2(size[1], size[2])) {
		scale = res / size[0];
		sds->scale = size[0] / fabsf(ob->size[0]);
		sds->base_res[0] = res;
		sds->base_res[1] = max_ii((int)(size[1] * scale + 0.5f), 4);
		sds->base_res[2] = max_ii((int)(size[2] * scale + 0.5f), 4);
	}
	else if (size[1] >= MAX2(size[0], size[2])) {
		scale = res / size[1];
		sds->scale = size[1] / fabsf(ob->size[1]);
		sds->base_res[0] = max_ii((int)(size[0] * scale + 0.5f), 4);
		sds->base_res[1] = res;
		sds->base_res[2] = max_ii((int)(size[2] * scale + 0.5f), 4);
	}
	else {
		scale = res / size[2];
		sds->scale = size[2] / fabsf(ob->size[2]);
		sds->base_res[0] = max_ii((int)(size[0] * scale + 0.5f), 4);
		sds->base_res[1] = max_ii((int)(size[1] * scale + 0.5f), 4);
		sds->base_res[2] = res;
	}

	/* set cell size */
	sds->cell_size[0] /= (float)sds->base_res[0];
	sds->cell_size[1] /= (float)sds->base_res[1];
	sds->cell_size[2] /= (float)sds->base_res[2];
}

static int smokeModifier_init(SmokeModifierData *smd, Object *ob, Scene *scene, DerivedMesh *dm)
{
	if ((smd->type & MOD_SMOKE_TYPE_DOMAIN) && smd->domain && !smd->domain->fluid)
	{
		SmokeDomainSettings *sds = smd->domain;
		int res[3];
		/* set domain dimensions from derivedmesh */
		smoke_set_domain_from_derivedmesh(sds, ob, dm, true);
		/* reset domain values */
		zero_v3_int(sds->shift);
		zero_v3(sds->shift_f);
		add_v3_fl(sds->shift_f, 0.5f);
		zero_v3(sds->prev_loc);
		mul_m4_v3(ob->obmat, sds->prev_loc);
		copy_m4_m4(sds->obmat, ob->obmat);

		/* set resolutions */
		if (smd->domain->flags & MOD_SMOKE_ADAPTIVE_DOMAIN) {
			res[0] = res[1] = res[2] = 1; /* use minimum res for adaptive init */
		}
		else {
			VECCOPY(res, sds->base_res);
		}
		VECCOPY(sds->res, res);
		sds->total_cells = sds->res[0] * sds->res[1] * sds->res[2];
		sds->res_min[0] = sds->res_min[1] = sds->res_min[2] = 0;
		VECCOPY(sds->res_max, res);

		/* allocate fluid */
		smoke_reallocate_fluid(sds, sds->dx, sds->res, 0);

		smd->time = scene->r.cfra;

		/* allocate highres fluid */
		if (sds->flags & MOD_SMOKE_HIGHRES) {
			smoke_reallocate_highres_fluid(sds, sds->dx, sds->res, 0);
		}
		/* allocate shadow buffer */
		if (!sds->shadow)
			sds->shadow = MEM_callocN(sizeof(float) * sds->res[0] * sds->res[1] * sds->res[2], "SmokeDomainShadow");

		return 1;
	}
	else if ((smd->type & MOD_SMOKE_TYPE_FLOW) && smd->flow)
	{
		smd->time = scene->r.cfra;

		return 1;
	}
	else if ((smd->type & MOD_SMOKE_TYPE_COLL))
	{
		if (!smd->coll)
		{
			smokeModifier_createType(smd);
		}

		smd->time = scene->r.cfra;

		return 1;
	}

	return 2;
}

#endif /* WITH_SMOKE */

static void smokeModifier_freeDomain(SmokeModifierData *smd)
{
	if (smd->domain)
	{
		if (smd->domain->shadow)
			MEM_freeN(smd->domain->shadow);
		smd->domain->shadow = NULL;

		if (smd->domain->fluid)
			smoke_free(smd->domain->fluid);

		if (smd->domain->fluid_mutex)
			BLI_rw_mutex_free(smd->domain->fluid_mutex);

		if (smd->domain->wt)
			smoke_turbulence_free(smd->domain->wt);

		if (smd->domain->effector_weights)
			MEM_freeN(smd->domain->effector_weights);
		smd->domain->effector_weights = NULL;

<<<<<<< HEAD
=======
		BKE_ptcache_free_list(&(smd->domain->ptcaches[0]));
		smd->domain->point_cache[0] = NULL;

		if (smd->domain->coba) {
			MEM_freeN(smd->domain->coba);
		}

>>>>>>> 13ee9b8e
		MEM_freeN(smd->domain);
		smd->domain = NULL;
	}
}

static void smokeModifier_freeFlow(SmokeModifierData *smd)
{
	if (smd->flow)
	{
		if (smd->flow->dm) smd->flow->dm->release(smd->flow->dm);
		if (smd->flow->verts_old) MEM_freeN(smd->flow->verts_old);
		MEM_freeN(smd->flow);
		smd->flow = NULL;
	}
}

static void smokeModifier_freeCollision(SmokeModifierData *smd)
{
	if (smd->coll)
	{
		SmokeCollSettings *scs = smd->coll;

		if (scs->numverts)
		{
			if (scs->verts_old)
			{
				MEM_freeN(scs->verts_old);
				scs->verts_old = NULL;
			}
		}

		if (smd->coll->dm)
			smd->coll->dm->release(smd->coll->dm);
		smd->coll->dm = NULL;

		MEM_freeN(smd->coll);
		smd->coll = NULL;
	}
}

void smokeModifier_reset_turbulence(struct SmokeModifierData *smd)
{
	if (smd && smd->domain && smd->domain->wt)
	{
		smoke_turbulence_free(smd->domain->wt);
		smd->domain->wt = NULL;
	}
}

static void smokeModifier_reset_ex(struct SmokeModifierData *smd, bool need_lock)
{
	if (smd)
	{
		if (smd->domain)
		{
			if (smd->domain->shadow)
				MEM_freeN(smd->domain->shadow);
			smd->domain->shadow = NULL;

			if (smd->domain->fluid)
			{
				if (need_lock)
					BLI_rw_mutex_lock(smd->domain->fluid_mutex, THREAD_LOCK_WRITE);

				smoke_free(smd->domain->fluid);
				smd->domain->fluid = NULL;

				if (need_lock)
					BLI_rw_mutex_unlock(smd->domain->fluid_mutex);
			}

			smokeModifier_reset_turbulence(smd);

			smd->time = -1;
			smd->domain->total_cells = 0;
			smd->domain->active_fields = 0;
		}
		else if (smd->flow)
		{
			if (smd->flow->verts_old) MEM_freeN(smd->flow->verts_old);
			smd->flow->verts_old = NULL;
			smd->flow->numverts = 0;
		}
		else if (smd->coll)
		{
			SmokeCollSettings *scs = smd->coll;

			if (scs->numverts && scs->verts_old)
			{
				MEM_freeN(scs->verts_old);
				scs->verts_old = NULL;
			}
		}
	}
}

void smokeModifier_reset(struct SmokeModifierData *smd)
{
	smokeModifier_reset_ex(smd, true);
}

void smokeModifier_free(SmokeModifierData *smd)
{
	if (smd)
	{
		smokeModifier_freeDomain(smd);
		smokeModifier_freeFlow(smd);
		smokeModifier_freeCollision(smd);
	}
}

void smokeModifier_createType(struct SmokeModifierData *smd)
{
	if (smd)
	{
		if (smd->type & MOD_SMOKE_TYPE_DOMAIN)
		{
			if (smd->domain)
				smokeModifier_freeDomain(smd);

			smd->domain = MEM_callocN(sizeof(SmokeDomainSettings), "SmokeDomain");

			smd->domain->smd = smd;

			/* set some standard values */
			smd->domain->fluid = NULL;
			smd->domain->fluid_mutex = BLI_rw_mutex_alloc();
			smd->domain->wt = NULL;
			smd->domain->eff_group = NULL;
			smd->domain->fluid_group = NULL;
			smd->domain->coll_group = NULL;
			smd->domain->maxres = 32;
			smd->domain->amplify = 1;
			smd->domain->alpha = -0.001;
			smd->domain->beta = 0.1;
			smd->domain->time_scale = 1.0;
			smd->domain->vorticity = 2.0;
			smd->domain->border_collisions = SM_BORDER_OPEN; // open domain
			smd->domain->flags = MOD_SMOKE_DISSOLVE_LOG;
			smd->domain->highres_sampling = SM_HRES_FULLSAMPLE;
			smd->domain->strength = 2.0;
			smd->domain->noise = MOD_SMOKE_NOISEWAVE;
			smd->domain->diss_speed = 5;
			smd->domain->active_fields = 0;

			smd->domain->adapt_margin = 4;
			smd->domain->adapt_res = 0;
			smd->domain->adapt_threshold = 0.02f;

			smd->domain->burning_rate = 0.75f;
			smd->domain->flame_smoke = 1.0f;
			smd->domain->flame_vorticity = 0.5f;
			smd->domain->flame_ignition = 1.25f;
			smd->domain->flame_max_temp = 1.75f;
			/* color */
			smd->domain->flame_smoke_color[0] = 0.7f;
			smd->domain->flame_smoke_color[1] = 0.7f;
			smd->domain->flame_smoke_color[2] = 0.7f;

			smd->domain->viewsettings = MOD_SMOKE_VIEW_SHOWBIG;
			smd->domain->effector_weights = BKE_add_effector_weights(NULL);

#ifdef WITH_OPENVDB_BLOSC
			smd->domain->openvdb_comp = VDB_COMPRESSION_BLOSC;
#else
			smd->domain->openvdb_comp = VDB_COMPRESSION_ZIP;
#endif
			smd->domain->data_depth = 0;

			smd->domain->display_thickness = 1.0f;
			smd->domain->slice_method = MOD_SMOKE_SLICE_VIEW_ALIGNED;
			smd->domain->axis_slice_method = AXIS_SLICE_FULL;
			smd->domain->slice_per_voxel = 5.0f;
			smd->domain->slice_depth = 0.5f;
			smd->domain->slice_axis = 0;
			smd->domain->vector_scale = 1.0f;

			smd->domain->coba = NULL;
			smd->domain->coba_field = FLUID_FIELD_DENSITY;
		}
		else if (smd->type & MOD_SMOKE_TYPE_FLOW)
		{
			if (smd->flow)
				smokeModifier_freeFlow(smd);

			smd->flow = MEM_callocN(sizeof(SmokeFlowSettings), "SmokeFlow");

			smd->flow->smd = smd;

			/* set some standard values */
			smd->flow->density = 1.0f;
			smd->flow->fuel_amount = 1.0f;
			smd->flow->temp = 1.0f;
			smd->flow->flags = MOD_SMOKE_FLOW_ABSOLUTE | MOD_SMOKE_FLOW_USE_PART_SIZE;
			smd->flow->vel_multi = 1.0f;
			smd->flow->volume_density = 0.0f;
			smd->flow->surface_distance = 1.5f;
			smd->flow->source = MOD_SMOKE_FLOW_SOURCE_MESH;
			smd->flow->texture_size = 1.0f;
			smd->flow->particle_size = 1.0f;
			smd->flow->subframes = 0;

			smd->flow->color[0] = 0.7f;
			smd->flow->color[1] = 0.7f;
			smd->flow->color[2] = 0.7f;

			smd->flow->dm = NULL;
		}
		else if (smd->type & MOD_SMOKE_TYPE_COLL)
		{
			if (smd->coll)
				smokeModifier_freeCollision(smd);

			smd->coll = MEM_callocN(sizeof(SmokeCollSettings), "SmokeColl");

			smd->coll->smd = smd;
			smd->coll->verts_old = NULL;
			smd->coll->numverts = 0;
			smd->coll->type = 0; // static obstacle
			smd->coll->dm = NULL;

#ifdef USE_SMOKE_COLLISION_DM
			smd->coll->dm = NULL;
#endif
		}
	}
}

void smokeModifier_copy(struct SmokeModifierData *smd, struct SmokeModifierData *tsmd)
{
	tsmd->type = smd->type;
	tsmd->time = smd->time;

	smokeModifier_createType(tsmd);

	if (tsmd->domain) {
		tsmd->domain->fluid_group = smd->domain->fluid_group;
		tsmd->domain->coll_group = smd->domain->coll_group;

		tsmd->domain->adapt_margin = smd->domain->adapt_margin;
		tsmd->domain->adapt_res = smd->domain->adapt_res;
		tsmd->domain->adapt_threshold = smd->domain->adapt_threshold;

		tsmd->domain->alpha = smd->domain->alpha;
		tsmd->domain->beta = smd->domain->beta;
		tsmd->domain->amplify = smd->domain->amplify;
		tsmd->domain->maxres = smd->domain->maxres;
		tsmd->domain->flags = smd->domain->flags;
		tsmd->domain->highres_sampling = smd->domain->highres_sampling;
		tsmd->domain->viewsettings = smd->domain->viewsettings;
		tsmd->domain->noise = smd->domain->noise;
		tsmd->domain->diss_speed = smd->domain->diss_speed;
		tsmd->domain->strength = smd->domain->strength;

		tsmd->domain->border_collisions = smd->domain->border_collisions;
		tsmd->domain->vorticity = smd->domain->vorticity;
		tsmd->domain->time_scale = smd->domain->time_scale;

		tsmd->domain->burning_rate = smd->domain->burning_rate;
		tsmd->domain->flame_smoke = smd->domain->flame_smoke;
		tsmd->domain->flame_vorticity = smd->domain->flame_vorticity;
		tsmd->domain->flame_ignition = smd->domain->flame_ignition;
		tsmd->domain->flame_max_temp = smd->domain->flame_max_temp;
		copy_v3_v3(tsmd->domain->flame_smoke_color, smd->domain->flame_smoke_color);

		MEM_freeN(tsmd->domain->effector_weights);
		tsmd->domain->effector_weights = MEM_dupallocN(smd->domain->effector_weights);
		tsmd->domain->openvdb_comp = smd->domain->openvdb_comp;
		tsmd->domain->data_depth = smd->domain->data_depth;
		tsmd->domain->cache_file_format = smd->domain->cache_file_format;

		tsmd->domain->slice_method = smd->domain->slice_method;
		tsmd->domain->axis_slice_method = smd->domain->axis_slice_method;
		tsmd->domain->slice_per_voxel = smd->domain->slice_per_voxel;
		tsmd->domain->slice_depth = smd->domain->slice_depth;
		tsmd->domain->slice_axis = smd->domain->slice_axis;
		tsmd->domain->draw_velocity = smd->domain->draw_velocity;
		tsmd->domain->vector_draw_type = smd->domain->vector_draw_type;
		tsmd->domain->vector_scale = smd->domain->vector_scale;

		if (smd->domain->coba) {
			tsmd->domain->coba = MEM_dupallocN(smd->domain->coba);
		}
	}
	else if (tsmd->flow) {
		tsmd->flow->noise_texture = smd->flow->noise_texture;

		tsmd->flow->vel_multi = smd->flow->vel_multi;
		tsmd->flow->vel_normal = smd->flow->vel_normal;
		tsmd->flow->vel_random = smd->flow->vel_random;

		tsmd->flow->density = smd->flow->density;
		copy_v3_v3(tsmd->flow->color, smd->flow->color);
		tsmd->flow->fuel_amount = smd->flow->fuel_amount;
		tsmd->flow->temp = smd->flow->temp;
		tsmd->flow->volume_density = smd->flow->volume_density;
		tsmd->flow->surface_distance = smd->flow->surface_distance;
		tsmd->flow->particle_size = smd->flow->particle_size;
		tsmd->flow->subframes = smd->flow->subframes;

		tsmd->flow->texture_size = smd->flow->texture_size;
		tsmd->flow->texture_offset = smd->flow->texture_offset;
		BLI_strncpy(tsmd->flow->uvlayer_name, tsmd->flow->uvlayer_name, sizeof(tsmd->flow->uvlayer_name));
		tsmd->flow->vgroup_density = smd->flow->vgroup_density;

		tsmd->flow->type = smd->flow->type;
		tsmd->flow->source = smd->flow->source;
		tsmd->flow->texture_type = smd->flow->texture_type;
		tsmd->flow->flags = smd->flow->flags;
	}
	else if (tsmd->coll) {
		/* leave it as initialized, collision settings is mostly caches */
	}
}

#ifdef WITH_SMOKE

// forward decleration
static void smoke_calc_transparency(SmokeDomainSettings *sds, Scene *scene);
static float calc_voxel_transp(float *result, float *input, int res[3], int *pixel, float *tRay, float correct);

static int get_lamp(Scene *scene, float *light)
{
	Base *base_tmp = NULL;
	int found_lamp = 0;

	// try to find a lamp, preferably local
	for (base_tmp = scene->base.first; base_tmp; base_tmp = base_tmp->next) {
		if (base_tmp->object->type == OB_LAMP) {
			Lamp *la = base_tmp->object->data;

			if (la->type == LA_LOCAL) {
				copy_v3_v3(light, base_tmp->object->obmat[3]);
				return 1;
			}
			else if (!found_lamp) {
				copy_v3_v3(light, base_tmp->object->obmat[3]);
				found_lamp = 1;
			}
		}
	}

	return found_lamp;
}

/**********************************************************
 *	Obstacles
 **********************************************************/

typedef struct ObstaclesFromDMData {
	SmokeDomainSettings *sds;
	const MVert *mvert;
	const MLoop *mloop;
	const MLoopTri *looptri;
	BVHTreeFromMesh *tree;
	unsigned char *obstacle_map;

	bool has_velocity;
	float *vert_vel;
	float *velocityX, *velocityY, *velocityZ;
	int *num_obstacles;
} ObstaclesFromDMData;

static void obstacles_from_derivedmesh_task_cb(void *userdata, const int z)
{
	ObstaclesFromDMData *data = userdata;
	SmokeDomainSettings *sds = data->sds;

	/* slightly rounded-up sqrt(3 * (0.5)^2) == max. distance of cell boundary along the diagonal */
	const float surface_distance = 0.867f;

	for (int x = sds->res_min[0]; x < sds->res_max[0]; x++) {
		for (int y = sds->res_min[1]; y < sds->res_max[1]; y++) {
			const int index = smoke_get_index(x - sds->res_min[0], sds->res[0], y - sds->res_min[1], sds->res[1], z - sds->res_min[2]);

			float ray_start[3] = {(float)x + 0.5f, (float)y + 0.5f, (float)z + 0.5f};
			BVHTreeNearest nearest = {0};
			nearest.index = -1;
			nearest.dist_sq = surface_distance * surface_distance; /* find_nearest uses squared distance */

			/* find the nearest point on the mesh */
			if (BLI_bvhtree_find_nearest(data->tree->tree, ray_start, &nearest, data->tree->nearest_callback, data->tree) != -1) {
				const MLoopTri *lt = &data->looptri[nearest.index];
				float weights[4];
				int v1, v2, v3;

				/* calculate barycentric weights for nearest point */
				v1 = data->mloop[lt->tri[0]].v;
				v2 = data->mloop[lt->tri[1]].v;
				v3 = data->mloop[lt->tri[2]].v;
				interp_weights_face_v3(
				            weights, data->mvert[v1].co, data->mvert[v2].co, data->mvert[v3].co, NULL, nearest.co);

				// DG TODO
				if (data->has_velocity)
				{
					/* apply object velocity */
					{
						float hit_vel[3];
						interp_v3_v3v3v3(hit_vel, &data->vert_vel[v1 * 3], &data->vert_vel[v2 * 3], &data->vert_vel[v3 * 3], weights);
						data->velocityX[index] += hit_vel[0];
						data->velocityY[index] += hit_vel[1];
						data->velocityZ[index] += hit_vel[2];
					}
				}

				/* tag obstacle cells */
				data->obstacle_map[index] = 1;

				if (data->has_velocity) {
					data->obstacle_map[index] |= 8;
					data->num_obstacles[index]++;
				}
			}
		}
	}
}

static void obstacles_from_derivedmesh(
        Object *coll_ob, SmokeDomainSettings *sds, SmokeCollSettings *scs,
        unsigned char *obstacle_map, float *velocityX, float *velocityY, float *velocityZ, int *num_obstacles, float dt)
{
	if (!scs->dm) return;
	{
		DerivedMesh *dm = NULL;
		MVert *mvert = NULL;
		const MLoopTri *looptri;
		const MLoop *mloop;
		BVHTreeFromMesh treeData = {NULL};
		int numverts, i;

		float *vert_vel = NULL;
		bool has_velocity = false;

		dm = CDDM_copy(scs->dm);
		CDDM_calc_normals(dm);
		mvert = dm->getVertArray(dm);
		mloop = dm->getLoopArray(dm);
		looptri = dm->getLoopTriArray(dm);
		numverts = dm->getNumVerts(dm);

		// DG TODO
		// if (scs->type > SM_COLL_STATIC)
		// if line above is used, the code is in trouble if the object moves but is declared as "does not move"

		{
			vert_vel = MEM_callocN(sizeof(float) * numverts * 3, "smoke_obs_velocity");

			if (scs->numverts != numverts || !scs->verts_old) {
				if (scs->verts_old) MEM_freeN(scs->verts_old);

				scs->verts_old = MEM_callocN(sizeof(float) * numverts * 3, "smoke_obs_verts_old");
				scs->numverts = numverts;
			}
			else {
				has_velocity = true;
			}
		}

		/*	Transform collider vertices to
		 *   domain grid space for fast lookups */
		for (i = 0; i < numverts; i++) {
			float n[3];
			float co[3];

			/* vert pos */
			mul_m4_v3(coll_ob->obmat, mvert[i].co);
			smoke_pos_to_cell(sds, mvert[i].co);

			/* vert normal */
			normal_short_to_float_v3(n, mvert[i].no);
			mul_mat3_m4_v3(coll_ob->obmat, n);
			mul_mat3_m4_v3(sds->imat, n);
			normalize_v3(n);
			normal_float_to_short_v3(mvert[i].no, n);

			/* vert velocity */
			VECADD(co, mvert[i].co, sds->shift);
			if (has_velocity)
			{
				sub_v3_v3v3(&vert_vel[i * 3], co, &scs->verts_old[i * 3]);
				mul_v3_fl(&vert_vel[i * 3], sds->dx / dt);
			}
			copy_v3_v3(&scs->verts_old[i * 3], co);
		}

		if (bvhtree_from_mesh_looptri(&treeData, dm, 0.0f, 4, 6)) {
			ObstaclesFromDMData data = {
			    .sds = sds, .mvert = mvert, .mloop = mloop, .looptri = looptri,
			    .tree = &treeData, .obstacle_map = obstacle_map,
			    .has_velocity = has_velocity, .vert_vel = vert_vel,
			    .velocityX = velocityX, .velocityY = velocityY, .velocityZ = velocityZ,
			    .num_obstacles = num_obstacles
			};
			BLI_task_parallel_range(
			            sds->res_min[2], sds->res_max[2], &data, obstacles_from_derivedmesh_task_cb, true);
		}
		/* free bvh tree */
		free_bvhtree_from_mesh(&treeData);
		dm->release(dm);

		if (vert_vel) MEM_freeN(vert_vel);
	}
}

/* Animated obstacles: dx_step = ((x_new - x_old) / totalsteps) * substep */
static void update_obstacles(Scene *scene, Object *ob, SmokeDomainSettings *sds, float dt,
                             int UNUSED(substep), int UNUSED(totalsteps))
{
	Object **collobjs = NULL;
	unsigned int numcollobj = 0;

	unsigned int collIndex;
	unsigned char *obstacles = smoke_get_obstacle(sds->fluid);
	float *velx = NULL;
	float *vely = NULL;
	float *velz = NULL;
	float *velxOrig = smoke_get_velocity_x(sds->fluid);
	float *velyOrig = smoke_get_velocity_y(sds->fluid);
	float *velzOrig = smoke_get_velocity_z(sds->fluid);
	float *density = smoke_get_density(sds->fluid);
	float *fuel = smoke_get_fuel(sds->fluid);
	float *flame = smoke_get_flame(sds->fluid);
	float *r = smoke_get_color_r(sds->fluid);
	float *g = smoke_get_color_g(sds->fluid);
	float *b = smoke_get_color_b(sds->fluid);
	unsigned int z;

	int *num_obstacles = MEM_callocN(sizeof(int) * sds->res[0] * sds->res[1] * sds->res[2], "smoke_num_obstacles");

	smoke_get_ob_velocity(sds->fluid, &velx, &vely, &velz);

	// TODO: delete old obstacle flags
	for (z = 0; z < sds->res[0] * sds->res[1] * sds->res[2]; z++)
	{
		if (obstacles[z] & 8) // Do not delete static obstacles
		{
			obstacles[z] = 0;
		}

		velx[z] = 0;
		vely[z] = 0;
		velz[z] = 0;
	}


	collobjs = get_collisionobjects(scene, ob, sds->coll_group, &numcollobj, eModifierType_Smoke);

	// update obstacle tags in cells
	for (collIndex = 0; collIndex < numcollobj; collIndex++)
	{
		Object *collob = collobjs[collIndex];
		SmokeModifierData *smd2 = (SmokeModifierData *)modifiers_findByType(collob, eModifierType_Smoke);

		// DG TODO: check if modifier is active?

		if ((smd2->type & MOD_SMOKE_TYPE_COLL) && smd2->coll)
		{
			SmokeCollSettings *scs = smd2->coll;
			obstacles_from_derivedmesh(collob, sds, scs, obstacles, velx, vely, velz, num_obstacles, dt);
		}
	}

	if (collobjs)
		MEM_freeN(collobjs);

	/* obstacle cells should not contain any velocity from the smoke simulation */
	for (z = 0; z < sds->res[0] * sds->res[1] * sds->res[2]; z++)
	{
		if (obstacles[z])
		{
			velxOrig[z] = 0;
			velyOrig[z] = 0;
			velzOrig[z] = 0;
			density[z] = 0;
			if (fuel) {
				fuel[z] = 0;
				flame[z] = 0;
			}
			if (r) {
				r[z] = 0;
				g[z] = 0;
				b[z] = 0;
			}
		}
		/* average velocities from multiple obstacles in one cell */
		if (num_obstacles[z]) {
			velx[z] /= num_obstacles[z];
			vely[z] /= num_obstacles[z];
			velz[z] /= num_obstacles[z];
		}
	}

	MEM_freeN(num_obstacles);
}

/**********************************************************
 *	Flow emission code
 **********************************************************/

typedef struct EmissionMap {
	float *influence;
	float *influence_high;
	float *velocity;
	int min[3], max[3], res[3];
	int hmin[3], hmax[3], hres[3];
	int total_cells, valid;
} EmissionMap;

static void em_boundInsert(EmissionMap *em, float point[3])
{
	int i = 0;
	if (!em->valid) {
		for (; i < 3; i++) {
			em->min[i] = (int)floor(point[i]);
			em->max[i] = (int)ceil(point[i]);
		}
		em->valid = 1;
	}
	else {
		for (; i < 3; i++) {
			if (point[i] < em->min[i]) em->min[i] = (int)floor(point[i]);
			if (point[i] > em->max[i]) em->max[i] = (int)ceil(point[i]);
		}
	}
}

static void clampBoundsInDomain(SmokeDomainSettings *sds, int min[3], int max[3], float *min_vel, float *max_vel, int margin, float dt)
{
	int i;
	for (i = 0; i < 3; i++) {
		int adapt = (sds->flags & MOD_SMOKE_ADAPTIVE_DOMAIN) ? sds->adapt_res : 0;
		/* add margin */
		min[i] -= margin;
		max[i] += margin;

		/* adapt to velocity */
		if (min_vel && min_vel[i] < 0.0f) {
			min[i] += (int)floor(min_vel[i] * dt);
		}
		if (max_vel && max_vel[i] > 0.0f) {
			max[i] += (int)ceil(max_vel[i] * dt);
		}

		/* clamp within domain max size */
		CLAMP(min[i], -adapt, sds->base_res[i] + adapt);
		CLAMP(max[i], -adapt, sds->base_res[i] + adapt);
	}
}

static void em_allocateData(EmissionMap *em, bool use_velocity, int hires_mul)
{
	int i, res[3];

	for (i = 0; i < 3; i++) {
		res[i] = em->max[i] - em->min[i];
		if (res[i] <= 0)
			return;
	}
	em->total_cells = res[0] * res[1] * res[2];
	copy_v3_v3_int(em->res, res);


	em->influence = MEM_callocN(sizeof(float) * em->total_cells, "smoke_flow_influence");
	if (use_velocity)
		em->velocity = MEM_callocN(sizeof(float) * em->total_cells * 3, "smoke_flow_velocity");

	/* allocate high resolution map if required */
	if (hires_mul > 1) {
		int total_cells_high = em->total_cells * (hires_mul * hires_mul * hires_mul);

		for (i = 0; i < 3; i++) {
			em->hmin[i] = em->min[i] * hires_mul;
			em->hmax[i] = em->max[i] * hires_mul;
			em->hres[i] = em->res[i] * hires_mul;
		}

		em->influence_high = MEM_callocN(sizeof(float) * total_cells_high, "smoke_flow_influence_high");
	}
	em->valid = 1;
}

static void em_freeData(EmissionMap *em)
{
	if (em->influence)
		MEM_freeN(em->influence);
	if (em->influence_high)
		MEM_freeN(em->influence_high);
	if (em->velocity)
		MEM_freeN(em->velocity);
}

static void em_combineMaps(EmissionMap *output, EmissionMap *em2, int hires_multiplier, int additive, float sample_size)
{
	int i, x, y, z;

	/* copyfill input 1 struct and clear output for new allocation */
	EmissionMap em1;
	memcpy(&em1, output, sizeof(EmissionMap));
	memset(output, 0, sizeof(EmissionMap));

	for (i = 0; i < 3; i++) {
		if (em1.valid) {
			output->min[i] = MIN2(em1.min[i], em2->min[i]);
			output->max[i] = MAX2(em1.max[i], em2->max[i]);
		}
		else {
			output->min[i] = em2->min[i];
			output->max[i] = em2->max[i];
		}
	}
	/* allocate output map */
	em_allocateData(output, (em1.velocity || em2->velocity), hires_multiplier);

	/* base resolution inputs */
	for (x = output->min[0]; x < output->max[0]; x++)
		for (y = output->min[1]; y < output->max[1]; y++)
			for (z = output->min[2]; z < output->max[2]; z++) {
				int index_out = smoke_get_index(x - output->min[0], output->res[0], y - output->min[1], output->res[1], z - output->min[2]);

				/* initialize with first input if in range */
				if (x >= em1.min[0] && x < em1.max[0] &&
					y >= em1.min[1] && y < em1.max[1] &&
					z >= em1.min[2] && z < em1.max[2]) {
					int index_in = smoke_get_index(x - em1.min[0], em1.res[0], y - em1.min[1], em1.res[1], z - em1.min[2]);

					/* values */
					output->influence[index_out] = em1.influence[index_in];
					if (output->velocity && em1.velocity) {
						copy_v3_v3(&output->velocity[index_out * 3], &em1.velocity[index_in * 3]);
					}
				}

				/* apply second input if in range */
				if (x >= em2->min[0] && x < em2->max[0] &&
					y >= em2->min[1] && y < em2->max[1] &&
					z >= em2->min[2] && z < em2->max[2]) {
					int index_in = smoke_get_index(x - em2->min[0], em2->res[0], y - em2->min[1], em2->res[1], z - em2->min[2]);

					/* values */
					if (additive) {
						output->influence[index_out] += em2->influence[index_in] * sample_size;
					}
					else {
						output->influence[index_out] = MAX2(em2->influence[index_in], output->influence[index_out]);
					}
					if (output->velocity && em2->velocity) {
						/* last sample replaces the velocity */
						output->velocity[index_out * 3]		= ADD_IF_LOWER(output->velocity[index_out * 3], em2->velocity[index_in * 3]);
						output->velocity[index_out * 3 + 1] = ADD_IF_LOWER(output->velocity[index_out * 3 + 1], em2->velocity[index_in * 3 + 1]);
						output->velocity[index_out * 3 + 2] = ADD_IF_LOWER(output->velocity[index_out * 3 + 2], em2->velocity[index_in * 3 + 2]);
					}
				}
	} // low res loop



	/* initialize high resolution input if available */
	if (output->influence_high) {
		for (x = output->hmin[0]; x < output->hmax[0]; x++)
			for (y = output->hmin[1]; y < output->hmax[1]; y++)
				for (z = output->hmin[2]; z < output->hmax[2]; z++) {
					int index_out = smoke_get_index(x - output->hmin[0], output->hres[0], y - output->hmin[1], output->hres[1], z - output->hmin[2]);

					/* initialize with first input if in range */
					if (x >= em1.hmin[0] && x < em1.hmax[0] &&
						y >= em1.hmin[1] && y < em1.hmax[1] &&
						z >= em1.hmin[2] && z < em1.hmax[2]) {
						int index_in = smoke_get_index(x - em1.hmin[0], em1.hres[0], y - em1.hmin[1], em1.hres[1], z - em1.hmin[2]);
						/* values */
						output->influence_high[index_out] = em1.influence_high[index_in];
					}

					/* apply second input if in range */
					if (x >= em2->hmin[0] && x < em2->hmax[0] &&
						y >= em2->hmin[1] && y < em2->hmax[1] &&
						z >= em2->hmin[2] && z < em2->hmax[2]) {
						int index_in = smoke_get_index(x - em2->hmin[0], em2->hres[0], y - em2->hmin[1], em2->hres[1], z - em2->hmin[2]);

						/* values */
						if (additive) {
							output->influence_high[index_out] += em2->influence_high[index_in] * sample_size;
						}
						else {
							output->influence_high[index_out] = MAX2(em2->influence_high[index_in], output->influence_high[index_out]);
						}
					}
		} // high res loop
	}

	/* free original data */
	em_freeData(&em1);
}

static void sample_derivedmesh(
        SmokeFlowSettings *sfs,
        const MVert *mvert, const MLoop *mloop, const MLoopTri *mlooptri, const MLoopUV *mloopuv,
        float *influence_map, float *velocity_map, int index, const int base_res[3], float flow_center[3],
        BVHTreeFromMesh *treeData, const float ray_start[3], const float *vert_vel,
        bool has_velocity, int defgrp_index, MDeformVert *dvert,
        float x, float y, float z)
{
	float ray_dir[3] = {1.0f, 0.0f, 0.0f};
	BVHTreeRayHit hit = {0};
	BVHTreeNearest nearest = {0};

	float volume_factor = 0.0f;
	float sample_str = 0.0f;

	hit.index = -1;
	hit.dist = 9999;
	nearest.index = -1;
	nearest.dist_sq = sfs->surface_distance * sfs->surface_distance; /* find_nearest uses squared distance */

	/* Check volume collision */
	if (sfs->volume_density) {
		if (BLI_bvhtree_ray_cast(treeData->tree, ray_start, ray_dir, 0.0f, &hit, treeData->raycast_callback, treeData) != -1) {
			float dot = ray_dir[0] * hit.no[0] + ray_dir[1] * hit.no[1] + ray_dir[2] * hit.no[2];
			/*  If ray and hit face normal are facing same direction
			 *	hit point is inside a closed mesh. */
			if (dot >= 0) {
				/* Also cast a ray in opposite direction to make sure
				 * point is at least surrounded by two faces */
				negate_v3(ray_dir);
				hit.index = -1;
				hit.dist = 9999;

				BLI_bvhtree_ray_cast(treeData->tree, ray_start, ray_dir, 0.0f, &hit, treeData->raycast_callback, treeData);
				if (hit.index != -1) {
					volume_factor = sfs->volume_density;
				}
			}
		}
	}

	/* find the nearest point on the mesh */
	if (BLI_bvhtree_find_nearest(treeData->tree, ray_start, &nearest, treeData->nearest_callback, treeData) != -1) {
		float weights[4];
		int v1, v2, v3, f_index = nearest.index;
		float n1[3], n2[3], n3[3], hit_normal[3];

		/* emit from surface based on distance */
		if (sfs->surface_distance) {
			sample_str = sqrtf(nearest.dist_sq) / sfs->surface_distance;
			CLAMP(sample_str, 0.0f, 1.0f);
			sample_str = pow(1.0f - sample_str, 0.5f);
		}
		else
			sample_str = 0.0f;

		/* calculate barycentric weights for nearest point */
		v1 = mloop[mlooptri[f_index].tri[0]].v;
		v2 = mloop[mlooptri[f_index].tri[1]].v;
		v3 = mloop[mlooptri[f_index].tri[2]].v;
		interp_weights_face_v3(weights, mvert[v1].co, mvert[v2].co, mvert[v3].co, NULL, nearest.co);

		if (sfs->flags & MOD_SMOKE_FLOW_INITVELOCITY && velocity_map) {
			/* apply normal directional velocity */
			if (sfs->vel_normal) {
				/* interpolate vertex normal vectors to get nearest point normal */
				normal_short_to_float_v3(n1, mvert[v1].no);
				normal_short_to_float_v3(n2, mvert[v2].no);
				normal_short_to_float_v3(n3, mvert[v3].no);
				interp_v3_v3v3v3(hit_normal, n1, n2, n3, weights);
				normalize_v3(hit_normal);
				/* apply normal directional and random velocity
				 * - TODO: random disabled for now since it doesnt really work well as pressure calc smoothens it out... */
				velocity_map[index * 3]   += hit_normal[0] * sfs->vel_normal * 0.25f;
				velocity_map[index * 3 + 1] += hit_normal[1] * sfs->vel_normal * 0.25f;
				velocity_map[index * 3 + 2] += hit_normal[2] * sfs->vel_normal * 0.25f;
				/* TODO: for fire emitted from mesh surface we can use
				 *  Vf = Vs + (Ps/Pf - 1)*S to model gaseous expansion from solid to fuel */
			}
			/* apply object velocity */
			if (has_velocity && sfs->vel_multi) {
				float hit_vel[3];
				interp_v3_v3v3v3(hit_vel, &vert_vel[v1 * 3], &vert_vel[v2 * 3], &vert_vel[v3 * 3], weights);
				velocity_map[index * 3]   += hit_vel[0] * sfs->vel_multi;
				velocity_map[index * 3 + 1] += hit_vel[1] * sfs->vel_multi;
				velocity_map[index * 3 + 2] += hit_vel[2] * sfs->vel_multi;
			}
		}

		/* apply vertex group influence if used */
		if (defgrp_index != -1 && dvert) {
			float weight_mask = defvert_find_weight(&dvert[v1], defgrp_index) * weights[0] +
			                    defvert_find_weight(&dvert[v2], defgrp_index) * weights[1] +
			                    defvert_find_weight(&dvert[v3], defgrp_index) * weights[2];
			sample_str *= weight_mask;
		}

		/* apply emission texture */
		if ((sfs->flags & MOD_SMOKE_FLOW_TEXTUREEMIT) && sfs->noise_texture) {
			float tex_co[3] = {0};
			TexResult texres;

			if (sfs->texture_type == MOD_SMOKE_FLOW_TEXTURE_MAP_AUTO) {
				tex_co[0] = ((x - flow_center[0]) / base_res[0]) / sfs->texture_size;
				tex_co[1] = ((y - flow_center[1]) / base_res[1]) / sfs->texture_size;
				tex_co[2] = ((z - flow_center[2]) / base_res[2] - sfs->texture_offset) / sfs->texture_size;
			}
			else if (mloopuv) {
				const float *uv[3];
				uv[0] = mloopuv[mlooptri[f_index].tri[0]].uv;
				uv[1] = mloopuv[mlooptri[f_index].tri[1]].uv;
				uv[2] = mloopuv[mlooptri[f_index].tri[2]].uv;

				interp_v2_v2v2v2(tex_co, UNPACK3(uv), weights);

				/* map between -1.0f and 1.0f */
				tex_co[0] = tex_co[0] * 2.0f - 1.0f;
				tex_co[1] = tex_co[1] * 2.0f - 1.0f;
				tex_co[2] = sfs->texture_offset;
			}
			texres.nor = NULL;
			BKE_texture_get_value(NULL, sfs->noise_texture, tex_co, &texres, false);
			sample_str *= texres.tin;
		}
	}

	/* multiply initial velocity by emitter influence */
	if (sfs->flags & MOD_SMOKE_FLOW_INITVELOCITY && velocity_map) {
		mul_v3_fl(&velocity_map[index * 3], sample_str);
	}

	/* apply final influence based on volume factor */
	influence_map[index] = MAX2(volume_factor, sample_str);
}

typedef struct EmitFromDMData {
	SmokeDomainSettings *sds;
	SmokeFlowSettings *sfs;
	const MVert *mvert;
	const MLoop *mloop;
	const MLoopTri *mlooptri;
	const MLoopUV *mloopuv;
	MDeformVert *dvert;
	int defgrp_index;

	BVHTreeFromMesh *tree;
	int hires_multiplier;
	float hr;

	EmissionMap *em;
	bool has_velocity;
	float *vert_vel;

	float *flow_center;
	int *min, *max, *res;
} EmitFromDMData;

static void emit_from_derivedmesh_task_cb(void *userdata, const int z)
{
	EmitFromDMData *data = userdata;
	EmissionMap *em = data->em;
	const int hires_multiplier = data->hires_multiplier;

	for (int x = data->min[0]; x < data->max[0]; x++) {
		for (int y = data->min[1]; y < data->max[1]; y++) {
			/* take low res samples where possible */
			if (hires_multiplier <= 1 || !(x % hires_multiplier || y % hires_multiplier || z % hires_multiplier)) {
				/* get low res space coordinates */
				const int lx = x / hires_multiplier;
				const int ly = y / hires_multiplier;
				const int lz = z / hires_multiplier;

				const int index = smoke_get_index(
				                      lx - em->min[0], em->res[0], ly - em->min[1], em->res[1], lz - em->min[2]);
				const float ray_start[3] = {((float)lx) + 0.5f, ((float)ly) + 0.5f, ((float)lz) + 0.5f};

				sample_derivedmesh(
				        data->sfs, data->mvert, data->mloop, data->mlooptri, data->mloopuv,
				        em->influence, em->velocity, index, data->sds->base_res, data->flow_center,
				        data->tree, ray_start, data->vert_vel, data->has_velocity, data->defgrp_index, data->dvert,
				        (float)lx, (float)ly, (float)lz);
			}

			/* take high res samples if required */
			if (hires_multiplier > 1) {
				/* get low res space coordinates */
				const float lx = ((float)x) * data->hr;
				const float ly = ((float)y) * data->hr;
				const float lz = ((float)z) * data->hr;

				const int index = smoke_get_index(
				                      x - data->min[0], data->res[0], y - data->min[1], data->res[1], z - data->min[2]);
				const float ray_start[3] = {lx + 0.5f * data->hr, ly + 0.5f * data->hr, lz + 0.5f * data->hr};

				sample_derivedmesh(
				        data->sfs, data->mvert, data->mloop, data->mlooptri, data->mloopuv,
				        em->influence_high, NULL, index, data->sds->base_res, data->flow_center,
				        data->tree, ray_start, data->vert_vel, data->has_velocity, data->defgrp_index, data->dvert,
				        /* x,y,z needs to be always lowres */
				        lx, ly, lz);
			}
		}
	}
}

static void emit_from_derivedmesh(Object *flow_ob, SmokeDomainSettings *sds, SmokeFlowSettings *sfs, EmissionMap *em, float dt)
{
	if (sfs->dm) {
		DerivedMesh *dm;
		int defgrp_index = sfs->vgroup_density - 1;
		MDeformVert *dvert = NULL;
		MVert *mvert = NULL;
		MVert *mvert_orig = NULL;
		const MLoopTri *mlooptri = NULL;
		const MLoopUV *mloopuv = NULL;
		const MLoop *mloop = NULL;
		BVHTreeFromMesh treeData = {NULL};
		int numOfVerts, i;
		float flow_center[3] = {0};

		float *vert_vel = NULL;
		int has_velocity = 0;
		int min[3], max[3], res[3];
		int hires_multiplier = 1;

		/* copy derivedmesh for thread safety because we modify it,
		 * main issue is its VertArray being modified, then replaced and freed
		 */
		dm = CDDM_copy(sfs->dm);

		CDDM_calc_normals(dm);
		mvert = dm->getVertArray(dm);
		mvert_orig = dm->dupVertArray(dm);  /* copy original mvert and restore when done */
		numOfVerts = dm->getNumVerts(dm);
		dvert = dm->getVertDataArray(dm, CD_MDEFORMVERT);
		mloopuv = CustomData_get_layer_named(&dm->loopData, CD_MLOOPUV, sfs->uvlayer_name);
		mloop = dm->getLoopArray(dm);
		mlooptri = dm->getLoopTriArray(dm);

		if (sfs->flags & MOD_SMOKE_FLOW_INITVELOCITY) {
			vert_vel = MEM_callocN(sizeof(float) * numOfVerts * 3, "smoke_flow_velocity");

			if (sfs->numverts != numOfVerts || !sfs->verts_old) {
				if (sfs->verts_old) MEM_freeN(sfs->verts_old);
				sfs->verts_old = MEM_callocN(sizeof(float) * numOfVerts * 3, "smoke_flow_verts_old");
				sfs->numverts = numOfVerts;
			}
			else {
				has_velocity = 1;
			}
		}

		/*	Transform dm vertices to
		 *   domain grid space for fast lookups */
		for (i = 0; i < numOfVerts; i++) {
			float n[3];
			/* vert pos */
			mul_m4_v3(flow_ob->obmat, mvert[i].co);
			smoke_pos_to_cell(sds, mvert[i].co);
			/* vert normal */
			normal_short_to_float_v3(n, mvert[i].no);
			mul_mat3_m4_v3(flow_ob->obmat, n);
			mul_mat3_m4_v3(sds->imat, n);
			normalize_v3(n);
			normal_float_to_short_v3(mvert[i].no, n);
			/* vert velocity */
			if (sfs->flags & MOD_SMOKE_FLOW_INITVELOCITY) {
				float co[3];
				VECADD(co, mvert[i].co, sds->shift);
				if (has_velocity) {
					sub_v3_v3v3(&vert_vel[i * 3], co, &sfs->verts_old[i * 3]);
					mul_v3_fl(&vert_vel[i * 3], sds->dx / dt);
				}
				copy_v3_v3(&sfs->verts_old[i * 3], co);
			}

			/* calculate emission map bounds */
			em_boundInsert(em, mvert[i].co);
		}
		mul_m4_v3(flow_ob->obmat, flow_center);
		smoke_pos_to_cell(sds, flow_center);

		/* check need for high resolution map */
		if ((sds->flags & MOD_SMOKE_HIGHRES) && (sds->highres_sampling == SM_HRES_FULLSAMPLE)) {
			hires_multiplier = sds->amplify + 1;
		}

		/* set emission map */
		clampBoundsInDomain(sds, em->min, em->max, NULL, NULL, (int)ceil(sfs->surface_distance), dt);
		em_allocateData(em, sfs->flags & MOD_SMOKE_FLOW_INITVELOCITY, hires_multiplier);

		/* setup loop bounds */
		for (i = 0; i < 3; i++) {
			min[i] = em->min[i] * hires_multiplier;
			max[i] = em->max[i] * hires_multiplier;
			res[i] = em->res[i] * hires_multiplier;
		}

		if (bvhtree_from_mesh_looptri(&treeData, dm, 0.0f, 4, 6)) {
			const float hr = 1.0f / ((float)hires_multiplier);

			EmitFromDMData data = {
				.sds = sds, .sfs = sfs,
			    .mvert = mvert, .mloop = mloop, .mlooptri = mlooptri, .mloopuv = mloopuv,
			    .dvert = dvert, .defgrp_index = defgrp_index,
			    .tree = &treeData, .hires_multiplier = hires_multiplier, .hr = hr,
			    .em = em, .has_velocity = has_velocity, .vert_vel = vert_vel,
			    .flow_center = flow_center, .min = min, .max = max, .res = res,
			};

			BLI_task_parallel_range(min[2], max[2], &data, emit_from_derivedmesh_task_cb, true);
		}
		/* free bvh tree */
		free_bvhtree_from_mesh(&treeData);
		/* restore original mverts */
		CustomData_set_layer(&dm->vertData, CD_MVERT, mvert_orig);

		if (mvert) {
			MEM_freeN(mvert);
		}
		if (vert_vel) {
			MEM_freeN(vert_vel);
		}

		dm->needsFree = 1;
		dm->release(dm);
	}
}

/**********************************************************
 *	Smoke step
 **********************************************************/

static void adjustDomainResolution(SmokeDomainSettings *sds, int new_shift[3], EmissionMap *emaps, unsigned int numflowobj, float dt)
{
	const int block_size = sds->amplify + 1;
	int min[3] = {32767, 32767, 32767}, max[3] = {-32767, -32767, -32767}, res[3];
	int total_cells = 1, res_changed = 0, shift_changed = 0;
	float min_vel[3], max_vel[3];
	int x, y, z;
	float *density = smoke_get_density(sds->fluid);
	float *fuel = smoke_get_fuel(sds->fluid);
	float *bigdensity = smoke_turbulence_get_density(sds->wt);
	float *bigfuel = smoke_turbulence_get_fuel(sds->wt);
	float *vx = smoke_get_velocity_x(sds->fluid);
	float *vy = smoke_get_velocity_y(sds->fluid);
	float *vz = smoke_get_velocity_z(sds->fluid);
	int wt_res[3];

	if (sds->flags & MOD_SMOKE_HIGHRES && sds->wt) {
		smoke_turbulence_get_res(sds->wt, wt_res);
	}

	INIT_MINMAX(min_vel, max_vel);

	/* Calculate bounds for current domain content */
	for (x = sds->res_min[0]; x <  sds->res_max[0]; x++)
		for (y =  sds->res_min[1]; y <  sds->res_max[1]; y++)
			for (z =  sds->res_min[2]; z <  sds->res_max[2]; z++)
			{
				int xn = x - new_shift[0];
				int yn = y - new_shift[1];
				int zn = z - new_shift[2];
				int index;
				float max_den;
				
				/* skip if cell already belongs to new area */
				if (xn >= min[0] && xn <= max[0] && yn >= min[1] && yn <= max[1] && zn >= min[2] && zn <= max[2])
					continue;

				index = smoke_get_index(x - sds->res_min[0], sds->res[0], y - sds->res_min[1], sds->res[1], z - sds->res_min[2]);
				max_den = (fuel) ? MAX2(density[index], fuel[index]) : density[index];

				/* check high resolution bounds if max density isnt already high enough */
				if (max_den < sds->adapt_threshold && sds->flags & MOD_SMOKE_HIGHRES && sds->wt) {
					int i, j, k;
					/* high res grid index */
					int xx = (x - sds->res_min[0]) * block_size;
					int yy = (y - sds->res_min[1]) * block_size;
					int zz = (z - sds->res_min[2]) * block_size;

					for (i = 0; i < block_size; i++)
						for (j = 0; j < block_size; j++)
							for (k = 0; k < block_size; k++)
							{
								int big_index = smoke_get_index(xx + i, wt_res[0], yy + j, wt_res[1], zz + k);
								float den = (bigfuel) ? MAX2(bigdensity[big_index], bigfuel[big_index]) : bigdensity[big_index];
								if (den > max_den) {
									max_den = den;
								}
							}
				}

				/* content bounds (use shifted coordinates) */
				if (max_den >= sds->adapt_threshold) {
					if (min[0] > xn) min[0] = xn;
					if (min[1] > yn) min[1] = yn;
					if (min[2] > zn) min[2] = zn;
					if (max[0] < xn) max[0] = xn;
					if (max[1] < yn) max[1] = yn;
					if (max[2] < zn) max[2] = zn;
				}

				/* velocity bounds */
				if (min_vel[0] > vx[index]) min_vel[0] = vx[index];
				if (min_vel[1] > vy[index]) min_vel[1] = vy[index];
				if (min_vel[2] > vz[index]) min_vel[2] = vz[index];
				if (max_vel[0] < vx[index]) max_vel[0] = vx[index];
				if (max_vel[1] < vy[index]) max_vel[1] = vy[index];
				if (max_vel[2] < vz[index]) max_vel[2] = vz[index];
			}

	/* also apply emission maps */
	for (int i = 0; i < numflowobj; i++) {
		EmissionMap *em = &emaps[i];

		for (x = em->min[0]; x < em->max[0]; x++)
			for (y = em->min[1]; y < em->max[1]; y++)
				for (z = em->min[2]; z < em->max[2]; z++)
				{
					int index = smoke_get_index(x - em->min[0], em->res[0], y - em->min[1], em->res[1], z - em->min[2]);
					float max_den = em->influence[index];

					/* density bounds */
					if (max_den >= sds->adapt_threshold) {
						if (min[0] > x) min[0] = x;
						if (min[1] > y) min[1] = y;
						if (min[2] > z) min[2] = z;
						if (max[0] < x) max[0] = x;
						if (max[1] < y) max[1] = y;
						if (max[2] < z) max[2] = z;
					}
				}
	}

	/* calculate new bounds based on these values */
	mul_v3_fl(min_vel, 1.0f / sds->dx);
	mul_v3_fl(max_vel, 1.0f / sds->dx);
	clampBoundsInDomain(sds, min, max, min_vel, max_vel, sds->adapt_margin + 1, dt);

	for (int i = 0; i < 3; i++) {
		/* calculate new resolution */
		res[i] = max[i] - min[i];
		total_cells *= res[i];

		if (new_shift[i])
			shift_changed = 1;

		/* if no content set minimum dimensions */
		if (res[i] <= 0) {
			int j;
			for (j = 0; j < 3; j++) {
				min[j] = 0;
				max[j] = 1;
				res[j] = 1;
			}
			res_changed = 1;
			total_cells = 1;
			break;
		}
		if (min[i] != sds->res_min[i] || max[i] != sds->res_max[i])
			res_changed = 1;
	}

	if (res_changed || shift_changed) {
		struct FLUID_3D *fluid_old = sds->fluid;
		struct WTURBULENCE *turb_old = sds->wt;
		/* allocate new fluid data */
		smoke_reallocate_fluid(sds, sds->dx, res, 0);
		if (sds->flags & MOD_SMOKE_HIGHRES) {
			smoke_reallocate_highres_fluid(sds, sds->dx, res, 0);
		}

		/* copy values from old fluid to new */
		if (sds->total_cells > 1 && total_cells > 1) {
			/* low res smoke */
			float *o_dens, *o_react, *o_flame, *o_fuel, *o_heat, *o_heatold, *o_vx, *o_vy, *o_vz, *o_r, *o_g, *o_b;
			float *n_dens, *n_react, *n_flame, *n_fuel, *n_heat, *n_heatold, *n_vx, *n_vy, *n_vz, *n_r, *n_g, *n_b;
			float dummy;
			unsigned char *dummy_p;
			/* high res smoke */
			int wt_res_old[3];
			float *o_wt_dens, *o_wt_react, *o_wt_flame, *o_wt_fuel, *o_wt_tcu, *o_wt_tcv, *o_wt_tcw, *o_wt_r, *o_wt_g, *o_wt_b;
			float *n_wt_dens, *n_wt_react, *n_wt_flame, *n_wt_fuel, *n_wt_tcu, *n_wt_tcv, *n_wt_tcw, *n_wt_r, *n_wt_g, *n_wt_b;

			smoke_export(fluid_old, &dummy, &dummy, &o_dens, &o_react, &o_flame, &o_fuel, &o_heat, &o_heatold, &o_vx, &o_vy, &o_vz, &o_r, &o_g, &o_b, &dummy_p);
			smoke_export(sds->fluid, &dummy, &dummy, &n_dens, &n_react, &n_flame, &n_fuel, &n_heat, &n_heatold, &n_vx, &n_vy, &n_vz, &n_r, &n_g, &n_b, &dummy_p);

			if (sds->flags & MOD_SMOKE_HIGHRES) {
				smoke_turbulence_export(turb_old, &o_wt_dens, &o_wt_react, &o_wt_flame, &o_wt_fuel, &o_wt_r, &o_wt_g, &o_wt_b, &o_wt_tcu, &o_wt_tcv, &o_wt_tcw);
				smoke_turbulence_get_res(turb_old, wt_res_old);
				smoke_turbulence_export(sds->wt, &n_wt_dens, &n_wt_react, &n_wt_flame, &n_wt_fuel, &n_wt_r, &n_wt_g, &n_wt_b, &n_wt_tcu, &n_wt_tcv, &n_wt_tcw);
			}


			for (x = sds->res_min[0]; x < sds->res_max[0]; x++)
				for (y = sds->res_min[1]; y < sds->res_max[1]; y++)
					for (z = sds->res_min[2]; z < sds->res_max[2]; z++)
					{
						/* old grid index */
						int xo = x - sds->res_min[0];
						int yo = y - sds->res_min[1];
						int zo = z - sds->res_min[2];
						int index_old = smoke_get_index(xo, sds->res[0], yo, sds->res[1], zo);
						/* new grid index */
						int xn = x - min[0] - new_shift[0];
						int yn = y - min[1] - new_shift[1];
						int zn = z - min[2] - new_shift[2];
						int index_new = smoke_get_index(xn, res[0], yn, res[1], zn);

						/* skip if outside new domain */
						if (xn < 0 || xn >= res[0] ||
						    yn < 0 || yn >= res[1] ||
						    zn < 0 || zn >= res[2])
							continue;

						/* copy data */
						n_dens[index_new] = o_dens[index_old];
						/* heat */
						if (n_heat && o_heat) {
							n_heat[index_new] = o_heat[index_old];
							n_heatold[index_new] = o_heatold[index_old];
						}
						/* fuel */
						if (n_fuel && o_fuel) {
							n_flame[index_new] = o_flame[index_old];
							n_fuel[index_new] = o_fuel[index_old];
							n_react[index_new] = o_react[index_old];
						}
						/* color */
						if (o_r && n_r) {
							n_r[index_new] = o_r[index_old];
							n_g[index_new] = o_g[index_old];
							n_b[index_new] = o_b[index_old];
						}
						n_vx[index_new] = o_vx[index_old];
						n_vy[index_new] = o_vy[index_old];
						n_vz[index_new] = o_vz[index_old];

						if (sds->flags & MOD_SMOKE_HIGHRES && turb_old) {
							int i, j, k;
							/* old grid index */
							int xx_o = xo * block_size;
							int yy_o = yo * block_size;
							int zz_o = zo * block_size;
							/* new grid index */
							int xx_n = xn * block_size;
							int yy_n = yn * block_size;
							int zz_n = zn * block_size;

							n_wt_tcu[index_new] = o_wt_tcu[index_old];
							n_wt_tcv[index_new] = o_wt_tcv[index_old];
							n_wt_tcw[index_new] = o_wt_tcw[index_old];

							for (i = 0; i < block_size; i++)
								for (j = 0; j < block_size; j++)
									for (k = 0; k < block_size; k++)
									{
										int big_index_old = smoke_get_index(xx_o + i, wt_res_old[0], yy_o + j, wt_res_old[1], zz_o + k);
										int big_index_new = smoke_get_index(xx_n + i, sds->res_wt[0], yy_n + j, sds->res_wt[1], zz_n + k);
										/* copy data */
										n_wt_dens[big_index_new] = o_wt_dens[big_index_old];
										if (n_wt_flame && o_wt_flame) {
											n_wt_flame[big_index_new] = o_wt_flame[big_index_old];
											n_wt_fuel[big_index_new] = o_wt_fuel[big_index_old];
											n_wt_react[big_index_new] = o_wt_react[big_index_old];
										}
										if (n_wt_r && o_wt_r) {
											n_wt_r[big_index_new] = o_wt_r[big_index_old];
											n_wt_g[big_index_new] = o_wt_g[big_index_old];
											n_wt_b[big_index_new] = o_wt_b[big_index_old];
										}
									}
						}
					}
		}
		smoke_free(fluid_old);
		if (turb_old)
			smoke_turbulence_free(turb_old);

		/* set new domain dimensions */
		VECCOPY(sds->res_min, min);
		VECCOPY(sds->res_max, max);
		VECCOPY(sds->res, res);
		sds->total_cells = total_cells;
	}
}

BLI_INLINE void apply_outflow_fields(int index, float *density, float *heat, float *fuel, float *react, float *color_r, float *color_g, float *color_b)
{
	density[index] = 0.f;
	if (heat) {
		heat[index] = 0.f;
	}
	if (fuel) {
		fuel[index] = 0.f;
		react[index] = 0.f;
	}
	if (color_r) {
		color_r[index] = 0.f;
		color_g[index] = 0.f;
		color_b[index] = 0.f;
	}
}

BLI_INLINE void apply_inflow_fields(SmokeFlowSettings *sfs, float emission_value, int index, float *density, float *heat, float *fuel, float *react, float *color_r, float *color_g, float *color_b)
{
	int absolute_flow = (sfs->flags & MOD_SMOKE_FLOW_ABSOLUTE);
	float dens_old = density[index];
	// float fuel_old = (fuel) ? fuel[index] : 0.0f;  /* UNUSED */
	float dens_flow = (sfs->type == MOD_SMOKE_FLOW_TYPE_FIRE) ? 0.0f : emission_value * sfs->density;
	float fuel_flow = emission_value * sfs->fuel_amount;
	/* add heat */
	if (heat && emission_value > 0.0f) {
		heat[index] = ADD_IF_LOWER(heat[index], sfs->temp);
	}
	/* absolute */
	if (absolute_flow) {
		if (sfs->type != MOD_SMOKE_FLOW_TYPE_FIRE) {
			if (dens_flow > density[index])
				density[index] = dens_flow;
		}
		if (sfs->type != MOD_SMOKE_FLOW_TYPE_SMOKE && fuel && fuel_flow) {
			if (fuel_flow > fuel[index])
				fuel[index] = fuel_flow;
		}
	}
	/* additive */
	else {
		if (sfs->type != MOD_SMOKE_FLOW_TYPE_FIRE) {
			density[index] += dens_flow;
			CLAMP(density[index], 0.0f, 1.0f);
		}
		if (sfs->type != MOD_SMOKE_FLOW_TYPE_SMOKE && fuel && sfs->fuel_amount) {
			fuel[index] += fuel_flow;
			CLAMP(fuel[index], 0.0f, 10.0f);
		}
	}

	/* set color */
	if (color_r && dens_flow) {
		float total_dens = density[index] / (dens_old + dens_flow);
		color_r[index] = (color_r[index] + sfs->color[0] * dens_flow) * total_dens;
		color_g[index] = (color_g[index] + sfs->color[1] * dens_flow) * total_dens;
		color_b[index] = (color_b[index] + sfs->color[2] * dens_flow) * total_dens;
	}

	/* set fire reaction coordinate */
	if (fuel && fuel[index] > FLT_EPSILON) {
		/* instead of using 1.0 for all new fuel add slight falloff
		 * to reduce flow blockiness */
		float value = 1.0f - pow2f(1.0f - emission_value);

		if (value > react[index]) {
			float f = fuel_flow / fuel[index];
			react[index] = value * f + (1.0f - f) * react[index];
			CLAMP(react[index], 0.0f, value);
		}
	}
}

static void update_flowsfluids(Scene *scene, Object *ob, SmokeDomainSettings *sds, float dt)
{
	Object **flowobjs = NULL;
	EmissionMap *emaps = NULL;
	unsigned int numflowobj = 0;
	unsigned int flowIndex;
	int new_shift[3] = {0};
	int active_fields = sds->active_fields;

	/* calculate domain shift for current frame if using adaptive domain */
	if (sds->flags & MOD_SMOKE_ADAPTIVE_DOMAIN) {
		int total_shift[3];
		float frame_shift_f[3];
		float ob_loc[3] = {0};

		mul_m4_v3(ob->obmat, ob_loc);

		VECSUB(frame_shift_f, ob_loc, sds->prev_loc);
		copy_v3_v3(sds->prev_loc, ob_loc);
		/* convert global space shift to local "cell" space */
		mul_mat3_m4_v3(sds->imat, frame_shift_f);
		frame_shift_f[0] = frame_shift_f[0] / sds->cell_size[0];
		frame_shift_f[1] = frame_shift_f[1] / sds->cell_size[1];
		frame_shift_f[2] = frame_shift_f[2] / sds->cell_size[2];
		/* add to total shift */
		VECADD(sds->shift_f, sds->shift_f, frame_shift_f);
		/* convert to integer */
		total_shift[0] = floor(sds->shift_f[0]);
		total_shift[1] = floor(sds->shift_f[1]);
		total_shift[2] = floor(sds->shift_f[2]);
		VECSUB(new_shift, total_shift, sds->shift);
		copy_v3_v3_int(sds->shift, total_shift);

		/* calculate new domain boundary points so that smoke doesnt slide on sub-cell movement */
		sds->p0[0] = sds->dp0[0] - sds->cell_size[0] * (sds->shift_f[0] - total_shift[0] - 0.5f);
		sds->p0[1] = sds->dp0[1] - sds->cell_size[1] * (sds->shift_f[1] - total_shift[1] - 0.5f);
		sds->p0[2] = sds->dp0[2] - sds->cell_size[2] * (sds->shift_f[2] - total_shift[2] - 0.5f);
		sds->p1[0] = sds->p0[0] + sds->cell_size[0] * sds->base_res[0];
		sds->p1[1] = sds->p0[1] + sds->cell_size[1] * sds->base_res[1];
		sds->p1[2] = sds->p0[2] + sds->cell_size[2] * sds->base_res[2];
	}

	flowobjs = get_collisionobjects(scene, ob, sds->fluid_group, &numflowobj, eModifierType_Smoke);

	/* init emission maps for each flow */
	emaps = MEM_callocN(sizeof(struct EmissionMap) * numflowobj, "smoke_flow_maps");

	/* Prepare flow emission maps */
	for (flowIndex = 0; flowIndex < numflowobj; flowIndex++)
	{
		Object *collob = flowobjs[flowIndex];
		SmokeModifierData *smd2 = (SmokeModifierData *)modifiers_findByType(collob, eModifierType_Smoke);

		// check for initialized smoke object
		if ((smd2->type & MOD_SMOKE_TYPE_FLOW) && smd2->flow)
		{
			// we got nice flow object
			SmokeFlowSettings *sfs = smd2->flow;
			int subframes = sfs->subframes;
			EmissionMap *em = &emaps[flowIndex];

			/* just sample flow directly to emission map if no subframes */
			if (!subframes) {
				if (sfs->source == MOD_SMOKE_FLOW_SOURCE_MESH) {
					emit_from_derivedmesh(collob, sds, sfs, em, dt);
				}
			}
			/* sample subframes */
			else {
				int scene_frame = scene->r.cfra;
				// float scene_subframe = scene->r.subframe;  // UNUSED
				int subframe;
				for (subframe = 0; subframe <= subframes; subframe++) {
					EmissionMap em_temp = {NULL};
					float sample_size = 1.0f / (float)(subframes+1);
					float prev_frame_pos = sample_size * (float)(subframe+1);
					float sdt = dt * sample_size;
					int hires_multiplier = 1;

					if ((sds->flags & MOD_SMOKE_HIGHRES) && (sds->highres_sampling == SM_HRES_FULLSAMPLE)) {
						hires_multiplier = sds->amplify + 1;
					}

					/* set scene frame to match previous frame + subframe
					 * or use current frame for last sample */
					if (subframe < subframes) {
						scene->r.cfra = scene_frame - 1;
						scene->r.subframe = prev_frame_pos;
					}
					else {
						scene->r.cfra = scene_frame;
						scene->r.subframe = 0.0f;
					}

					if (sfs->source == MOD_SMOKE_FLOW_SOURCE_MESH) {
						/* update flow object frame */
						BLI_mutex_lock(&object_update_lock);
						BKE_object_modifier_update_subframe(scene, collob, true, 5, BKE_scene_frame_get(scene), eModifierType_Smoke);
						BLI_mutex_unlock(&object_update_lock);

						/* apply flow */
						emit_from_derivedmesh(collob, sds, sfs, &em_temp, sdt);
					}

					/* combine emission maps */
					em_combineMaps(em, &em_temp, hires_multiplier, !(sfs->flags & MOD_SMOKE_FLOW_ABSOLUTE), sample_size);
					em_freeData(&em_temp);
				}
			}

			/* update required data fields */
			if (em->total_cells && sfs->type != MOD_SMOKE_FLOW_TYPE_OUTFLOW) {
				/* activate heat field if flow produces any heat */
				if (sfs->temp) {
					active_fields |= SM_ACTIVE_HEAT;
				}
				/* activate fuel field if flow adds any fuel */
				if (sfs->type != MOD_SMOKE_FLOW_TYPE_SMOKE && sfs->fuel_amount) {
					active_fields |= SM_ACTIVE_FIRE;
				}
				/* activate color field if flows add smoke with varying colors */
				if (sfs->type != MOD_SMOKE_FLOW_TYPE_FIRE && sfs->density) {
					if (!(active_fields & SM_ACTIVE_COLOR_SET)) {
						copy_v3_v3(sds->active_color, sfs->color);
						active_fields |= SM_ACTIVE_COLOR_SET;
					}
					else if (!equals_v3v3(sds->active_color, sfs->color)) {
						copy_v3_v3(sds->active_color, sfs->color);
						active_fields |= SM_ACTIVE_COLORS;
					}
				}
			}
		}
	}

	/* monitor active fields based on domain settings */
	/* if domain has fire, activate new fields if required */
	if (active_fields & SM_ACTIVE_FIRE) {
		/* heat is always needed for fire */
		active_fields |= SM_ACTIVE_HEAT;
		/* also activate colors if domain smoke color differs from active color */
		if (!(active_fields & SM_ACTIVE_COLOR_SET)) {
			copy_v3_v3(sds->active_color, sds->flame_smoke_color);
			active_fields |= SM_ACTIVE_COLOR_SET;
		}
		else if (!equals_v3v3(sds->active_color, sds->flame_smoke_color)) {
			copy_v3_v3(sds->active_color, sds->flame_smoke_color);
			active_fields |= SM_ACTIVE_COLORS;
		}
	}

	/* Adjust domain size if needed */
	if (sds->flags & MOD_SMOKE_ADAPTIVE_DOMAIN) {
		adjustDomainResolution(sds, new_shift, emaps, numflowobj, dt);
	}

	/* Initialize new data fields if any */
	if (active_fields & SM_ACTIVE_HEAT) {
		smoke_ensure_heat(sds->fluid);
	}
	if (active_fields & SM_ACTIVE_FIRE) {
		smoke_ensure_fire(sds->fluid, sds->wt);
	}
	if (active_fields & SM_ACTIVE_COLORS) {
		/* initialize all smoke with "active_color" */
		smoke_ensure_colors(sds->fluid, sds->wt, sds->active_color[0], sds->active_color[1], sds->active_color[2]);
	}
	sds->active_fields = active_fields;

	/* Apply emission data */
	if (sds->fluid) {
		for (flowIndex = 0; flowIndex < numflowobj; flowIndex++)
		{
			Object *collob = flowobjs[flowIndex];
			SmokeModifierData *smd2 = (SmokeModifierData *)modifiers_findByType(collob, eModifierType_Smoke);

			// check for initialized smoke object
			if ((smd2->type & MOD_SMOKE_TYPE_FLOW) && smd2->flow)
			{
				// we got nice flow object
				SmokeFlowSettings *sfs = smd2->flow;
				EmissionMap *em = &emaps[flowIndex];

				float *density = smoke_get_density(sds->fluid);
				float *color_r = smoke_get_color_r(sds->fluid);
				float *color_g = smoke_get_color_g(sds->fluid);
				float *color_b = smoke_get_color_b(sds->fluid);
				float *fuel = smoke_get_fuel(sds->fluid);
				float *react = smoke_get_react(sds->fluid);
				float *bigdensity = smoke_turbulence_get_density(sds->wt);
				float *bigfuel = smoke_turbulence_get_fuel(sds->wt);
				float *bigreact = smoke_turbulence_get_react(sds->wt);
				float *bigcolor_r = smoke_turbulence_get_color_r(sds->wt);
				float *bigcolor_g = smoke_turbulence_get_color_g(sds->wt);
				float *bigcolor_b = smoke_turbulence_get_color_b(sds->wt);
				float *heat = smoke_get_heat(sds->fluid);
				float *velocity_x = smoke_get_velocity_x(sds->fluid);
				float *velocity_y = smoke_get_velocity_y(sds->fluid);
				float *velocity_z = smoke_get_velocity_z(sds->fluid);
				//unsigned char *obstacle = smoke_get_obstacle(sds->fluid);
				// DG TODO UNUSED unsigned char *obstacleAnim = smoke_get_obstacle_anim(sds->fluid);
				int bigres[3];
				float *velocity_map = em->velocity;
				float *emission_map = em->influence;
				float *emission_map_high = em->influence_high;

				int ii, jj, kk, gx, gy, gz, ex, ey, ez, dx, dy, dz, block_size;
				size_t e_index, d_index, index_big;

				// loop through every emission map cell
				for (gx = em->min[0]; gx < em->max[0]; gx++)
					for (gy = em->min[1]; gy < em->max[1]; gy++)
						for (gz = em->min[2]; gz < em->max[2]; gz++)
						{
							/* get emission map index */
							ex = gx - em->min[0];
							ey = gy - em->min[1];
							ez = gz - em->min[2];
							e_index = smoke_get_index(ex, em->res[0], ey, em->res[1], ez);

							/* get domain index */
							dx = gx - sds->res_min[0];
							dy = gy - sds->res_min[1];
							dz = gz - sds->res_min[2];
							d_index = smoke_get_index(dx, sds->res[0], dy, sds->res[1], dz);
							/* make sure emission cell is inside the new domain boundary */
							if (dx < 0 || dy < 0 || dz < 0 || dx >= sds->res[0] || dy >= sds->res[1] || dz >= sds->res[2]) continue;

							if (sfs->type == MOD_SMOKE_FLOW_TYPE_OUTFLOW) { // outflow
								apply_outflow_fields(d_index, density, heat, fuel, react, color_r, color_g, color_b);
							}
							else { // inflow
								apply_inflow_fields(sfs, emission_map[e_index], d_index, density, heat, fuel, react, color_r, color_g, color_b);

								/* initial velocity */
								if (sfs->flags & MOD_SMOKE_FLOW_INITVELOCITY) {
									velocity_x[d_index] = ADD_IF_LOWER(velocity_x[d_index], velocity_map[e_index * 3]);
									velocity_y[d_index] = ADD_IF_LOWER(velocity_y[d_index], velocity_map[e_index * 3 + 1]);
									velocity_z[d_index] = ADD_IF_LOWER(velocity_z[d_index], velocity_map[e_index * 3 + 2]);
								}
							}

							/* loop through high res blocks if high res enabled */
							if (bigdensity) {
								// neighbor cell emission densities (for high resolution smoke smooth interpolation)
								float c000, c001, c010, c011,  c100, c101, c110, c111;

								smoke_turbulence_get_res(sds->wt, bigres);
								block_size = sds->amplify + 1;  // high res block size

								c000 = (ex > 0 && ey > 0 && ez > 0) ? emission_map[smoke_get_index(ex - 1, em->res[0], ey - 1, em->res[1], ez - 1)] : 0;
								c001 = (ex > 0 && ey > 0) ? emission_map[smoke_get_index(ex - 1, em->res[0], ey - 1, em->res[1], ez)] : 0;
								c010 = (ex > 0 && ez > 0) ? emission_map[smoke_get_index(ex - 1, em->res[0], ey, em->res[1], ez - 1)] : 0;
								c011 = (ex > 0) ? emission_map[smoke_get_index(ex - 1, em->res[0], ey, em->res[1], ez)] : 0;

								c100 = (ey > 0 && ez > 0) ? emission_map[smoke_get_index(ex, em->res[0], ey - 1, em->res[1], ez - 1)] : 0;
								c101 = (ey > 0) ? emission_map[smoke_get_index(ex, em->res[0], ey - 1, em->res[1], ez)] : 0;
								c110 = (ez > 0) ? emission_map[smoke_get_index(ex, em->res[0], ey, em->res[1], ez - 1)] : 0;
								c111 = emission_map[smoke_get_index(ex, em->res[0], ey, em->res[1], ez)]; // this cell

								for (ii = 0; ii < block_size; ii++)
									for (jj = 0; jj < block_size; jj++)
										for (kk = 0; kk < block_size; kk++)
										{

											float fx, fy, fz, interpolated_value;
											int shift_x = 0, shift_y = 0, shift_z = 0;


											/* Use full sample emission map if enabled and available */
											if ((sds->highres_sampling == SM_HRES_FULLSAMPLE) && emission_map_high) {
												interpolated_value = emission_map_high[smoke_get_index(ex * block_size + ii, em->res[0] * block_size, ey * block_size + jj, em->res[1] * block_size, ez * block_size + kk)]; // this cell
											}
											else if (sds->highres_sampling == SM_HRES_NEAREST) {
												/* without interpolation use same low resolution
												 * block value for all hi-res blocks */
												interpolated_value = c111;
											}
											/* Fall back to interpolated */
											else
											{
												/* get relative block position
												 * for interpolation smoothing */
												fx = (float)ii / block_size + 0.5f / block_size;
												fy = (float)jj / block_size + 0.5f / block_size;
												fz = (float)kk / block_size + 0.5f / block_size;

												/* calculate trilinear interpolation */
												interpolated_value = c000 * (1 - fx) * (1 - fy) * (1 - fz) +
												                     c100 * fx * (1 - fy) * (1 - fz) +
												                     c010 * (1 - fx) * fy * (1 - fz) +
												                     c001 * (1 - fx) * (1 - fy) * fz +
												                     c101 * fx * (1 - fy) * fz +
												                     c011 * (1 - fx) * fy * fz +
												                     c110 * fx * fy * (1 - fz) +
												                     c111 * fx * fy * fz;


												/* add some contrast / sharpness
												 * depending on hi-res block size */
												interpolated_value = (interpolated_value - 0.4f) * (block_size / 2) + 0.4f;
												CLAMP(interpolated_value, 0.0f, 1.0f);

												/* shift smoke block index
												 * (because pixel center is actually
												 * in halfway of the low res block) */
												shift_x = (dx < 1) ? 0 : block_size / 2;
												shift_y = (dy < 1) ? 0 : block_size / 2;
												shift_z = (dz < 1) ? 0 : block_size / 2;
											}

											/* get shifted index for current high resolution block */
											index_big = smoke_get_index(block_size * dx + ii - shift_x, bigres[0], block_size * dy + jj - shift_y, bigres[1], block_size * dz + kk - shift_z);

											if (sfs->type == MOD_SMOKE_FLOW_TYPE_OUTFLOW) { // outflow
												if (interpolated_value) {
													apply_outflow_fields(index_big, bigdensity, NULL, bigfuel, bigreact, bigcolor_r, bigcolor_g, bigcolor_b);
												}
											}
											else { // inflow
												apply_inflow_fields(sfs, interpolated_value, index_big, bigdensity, NULL, bigfuel, bigreact, bigcolor_r, bigcolor_g, bigcolor_b);
											}
										} // hires loop
							}  // bigdensity
						} // low res loop

				// free emission maps
				em_freeData(em);

			} // end emission
		}
	}

	if (flowobjs)
		MEM_freeN(flowobjs);
	if (emaps)
		MEM_freeN(emaps);
}

typedef struct UpdateEffectorsData {
	Scene *scene;
	SmokeDomainSettings *sds;
	ListBase *effectors;

	float *density;
	float *fuel;
	float *force_x;
	float *force_y;
	float *force_z;
	float *velocity_x;
	float *velocity_y;
	float *velocity_z;
	unsigned char *obstacle;
} UpdateEffectorsData;

static void update_effectors_task_cb(void *userdata, const int x)
{
	UpdateEffectorsData *data = userdata;
	SmokeDomainSettings *sds = data->sds;

	for (int y = 0; y < sds->res[1]; y++) {
		for (int z = 0; z < sds->res[2]; z++)
		{
			EffectedPoint epoint;
			float mag;
			float voxelCenter[3] = {0, 0, 0}, vel[3] = {0, 0, 0}, retvel[3] = {0, 0, 0};
			const unsigned int index = smoke_get_index(x, sds->res[0], y, sds->res[1], z);

			if (((data->fuel ? MAX2(data->density[index], data->fuel[index]) : data->density[index]) < FLT_EPSILON) ||
			    data->obstacle[index])
			{
				continue;
			}

			vel[0] = data->velocity_x[index];
			vel[1] = data->velocity_y[index];
			vel[2] = data->velocity_z[index];

			/* convert vel to global space */
			mag = len_v3(vel);
			mul_mat3_m4_v3(sds->obmat, vel);
			normalize_v3(vel);
			mul_v3_fl(vel, mag);

			voxelCenter[0] = sds->p0[0] + sds->cell_size[0] * ((float)(x + sds->res_min[0]) + 0.5f);
			voxelCenter[1] = sds->p0[1] + sds->cell_size[1] * ((float)(y + sds->res_min[1]) + 0.5f);
			voxelCenter[2] = sds->p0[2] + sds->cell_size[2] * ((float)(z + sds->res_min[2]) + 0.5f);
			mul_m4_v3(sds->obmat, voxelCenter);

			pd_point_from_loc(data->scene, voxelCenter, vel, index, &epoint);
			pdDoEffectors(data->effectors, NULL, sds->effector_weights, &epoint, retvel, NULL);

			/* convert retvel to local space */
			mag = len_v3(retvel);
			mul_mat3_m4_v3(sds->imat, retvel);
			normalize_v3(retvel);
			mul_v3_fl(retvel, mag);

			// TODO dg - do in force!
			data->force_x[index] = min_ff(max_ff(-1.0f, retvel[0] * 0.2f), 1.0f);
			data->force_y[index] = min_ff(max_ff(-1.0f, retvel[1] * 0.2f), 1.0f);
			data->force_z[index] = min_ff(max_ff(-1.0f, retvel[2] * 0.2f), 1.0f);
		}
	}
}

static void update_effectors(Scene *scene, Object *ob, SmokeDomainSettings *sds, float UNUSED(dt))
{
	ListBase *effectors;
	/* make sure smoke flow influence is 0.0f */
	sds->effector_weights->weight[PFIELD_SMOKEFLOW] = 0.0f;
	effectors = pdInitEffectors(scene, ob, sds->effector_weights, true);

	if (effectors) {
		// precalculate wind forces
		UpdateEffectorsData data;
		data.scene = scene;
		data.sds = sds;
		data.effectors = effectors;
		data.density = smoke_get_density(sds->fluid);
		data.fuel = smoke_get_fuel(sds->fluid);
		data.force_x = smoke_get_force_x(sds->fluid);
		data.force_y = smoke_get_force_y(sds->fluid);
		data.force_z = smoke_get_force_z(sds->fluid);
		data.velocity_x = smoke_get_velocity_x(sds->fluid);
		data.velocity_y = smoke_get_velocity_y(sds->fluid);
		data.velocity_z = smoke_get_velocity_z(sds->fluid);
		data.obstacle = smoke_get_obstacle(sds->fluid);

		BLI_task_parallel_range(0, sds->res[0], &data, update_effectors_task_cb, true);
	}

	pdEndEffectors(&effectors);
}

static void step(Scene *scene, Object *ob, SmokeModifierData *smd, DerivedMesh *domain_dm, float fps)
{
	SmokeDomainSettings *sds = smd->domain;
	/* stability values copied from wturbulence.cpp */
	const int maxSubSteps = 25;
	float maxVel;
	// maxVel should be 1.5 (1.5 cell max movement) * dx (cell size)

	float dt;
	float maxVelMag = 0.0f;
	int totalSubsteps;
	int substep = 0;
	float dtSubdiv;
	float gravity[3] = {0.0f, 0.0f, -1.0f};
	float gravity_mag;

#if 0  /* UNUSED */
	   /* get max velocity and lower the dt value if it is too high */
	size_t size = sds->res[0] * sds->res[1] * sds->res[2];
	float *velX = smoke_get_velocity_x(sds->fluid);
	float *velY = smoke_get_velocity_y(sds->fluid);
	float *velZ = smoke_get_velocity_z(sds->fluid);
	size_t i;
#endif

	/* update object state */
	invert_m4_m4(sds->imat, ob->obmat);
	copy_m4_m4(sds->obmat, ob->obmat);
	smoke_set_domain_from_derivedmesh(sds, ob, domain_dm, (sds->flags & MOD_SMOKE_ADAPTIVE_DOMAIN) != 0);

	/* use global gravity if enabled */
	if (scene->physics_settings.flag & PHYS_GLOBAL_GRAVITY) {
		copy_v3_v3(gravity, scene->physics_settings.gravity);
		/* map default value to 1.0 */
		mul_v3_fl(gravity, 1.0f / 9.810f);
	}
	/* convert gravity to domain space */
	gravity_mag = len_v3(gravity);
	mul_mat3_m4_v3(sds->imat, gravity);
	normalize_v3(gravity);
	mul_v3_fl(gravity, gravity_mag);

	/* adapt timestep for different framerates, dt = 0.1 is at 25fps */
	dt = DT_DEFAULT * (25.0f / fps);
	// maximum timestep/"CFL" constraint: dt < 5.0 *dx / maxVel
	maxVel = (sds->dx * 5.0f);

#if 0
	for (i = 0; i < size; i++) {
		float vtemp = (velX[i] * velX[i] + velY[i] * velY[i] + velZ[i] * velZ[i]);
		if (vtemp > maxVelMag)
			maxVelMag = vtemp;
	}
#endif

	maxVelMag = sqrtf(maxVelMag) * dt * sds->time_scale;
	totalSubsteps = (int)((maxVelMag / maxVel) + 1.0f); /* always round up */
	totalSubsteps = (totalSubsteps < 1) ? 1 : totalSubsteps;
	totalSubsteps = (totalSubsteps > maxSubSteps) ? maxSubSteps : totalSubsteps;

	/* Disable substeps for now, since it results in numerical instability */
	totalSubsteps = 1.0f;

	dtSubdiv = (float)dt / (float)totalSubsteps;

	// printf("totalSubsteps: %d, maxVelMag: %f, dt: %f\n", totalSubsteps, maxVelMag, dt);

	for (substep = 0; substep < totalSubsteps; substep++)
	{
		// calc animated obstacle velocities
		update_flowsfluids(scene, ob, sds, dtSubdiv);
		update_obstacles(scene, ob, sds, dtSubdiv, substep, totalSubsteps);

		if (sds->total_cells > 1) {
			update_effectors(scene, ob, sds, dtSubdiv); // DG TODO? problem --> uses forces instead of velocity, need to check how they need to be changed with variable dt
			smoke_step(sds->fluid, gravity, dtSubdiv);
		}
	}
}

static DerivedMesh *createDomainGeometry(SmokeDomainSettings *sds, Object *ob)
{
	DerivedMesh *result;
	MVert *mverts;
	MPoly *mpolys;
	MLoop *mloops;
	float min[3];
	float max[3];
	float *co;
	MPoly *mp;
	MLoop *ml;

	int num_verts = 8;
	int num_faces = 6;
	int i;
	float ob_loc[3] = {0};
	float ob_cache_loc[3] = {0};

	/* dont generate any mesh if there isnt any content */
	if (sds->total_cells <= 1) {
		num_verts = 0;
		num_faces = 0;
	}

	result = CDDM_new(num_verts, 0, 0, num_faces * 4, num_faces);
	mverts = CDDM_get_verts(result);
	mpolys = CDDM_get_polys(result);
	mloops = CDDM_get_loops(result);


	if (num_verts) {
		/* volume bounds */
		VECMADD(min, sds->p0, sds->cell_size, sds->res_min);
		VECMADD(max, sds->p0, sds->cell_size, sds->res_max);

		/* set vertices */
		/* top slab */
		co = mverts[0].co; co[0] = min[0]; co[1] = min[1]; co[2] = max[2];
		co = mverts[1].co; co[0] = max[0]; co[1] = min[1]; co[2] = max[2];
		co = mverts[2].co; co[0] = max[0]; co[1] = max[1]; co[2] = max[2];
		co = mverts[3].co; co[0] = min[0]; co[1] = max[1]; co[2] = max[2];
		/* bottom slab */
		co = mverts[4].co; co[0] = min[0]; co[1] = min[1]; co[2] = min[2];
		co = mverts[5].co; co[0] = max[0]; co[1] = min[1]; co[2] = min[2];
		co = mverts[6].co; co[0] = max[0]; co[1] = max[1]; co[2] = min[2];
		co = mverts[7].co; co[0] = min[0]; co[1] = max[1]; co[2] = min[2];

		/* create faces */
		/* top */
		mp = &mpolys[0]; ml = &mloops[0 * 4]; mp->loopstart = 0 * 4; mp->totloop = 4;
		ml[0].v = 0; ml[1].v = 1; ml[2].v = 2; ml[3].v = 3;
		/* right */
		mp = &mpolys[1]; ml = &mloops[1 * 4]; mp->loopstart = 1 * 4; mp->totloop = 4;
		ml[0].v = 2; ml[1].v = 1; ml[2].v = 5; ml[3].v = 6;
		/* bottom */
		mp = &mpolys[2]; ml = &mloops[2 * 4]; mp->loopstart = 2 * 4; mp->totloop = 4;
		ml[0].v = 7; ml[1].v = 6; ml[2].v = 5; ml[3].v = 4;
		/* left */
		mp = &mpolys[3]; ml = &mloops[3 * 4]; mp->loopstart = 3 * 4; mp->totloop = 4;
		ml[0].v = 0; ml[1].v = 3; ml[2].v = 7; ml[3].v = 4;
		/* front */
		mp = &mpolys[4]; ml = &mloops[4 * 4]; mp->loopstart = 4 * 4; mp->totloop = 4;
		ml[0].v = 3; ml[1].v = 2; ml[2].v = 6; ml[3].v = 7;
		/* back */
		mp = &mpolys[5]; ml = &mloops[5 * 4]; mp->loopstart = 5 * 4; mp->totloop = 4;
		ml[0].v = 1; ml[1].v = 0; ml[2].v = 4; ml[3].v = 5;

		/* calculate required shift to match domain's global position
		 *  it was originally simulated at (if object moves without smoke step) */
		invert_m4_m4(ob->imat, ob->obmat);
		mul_m4_v3(ob->obmat, ob_loc);
		mul_m4_v3(sds->obmat, ob_cache_loc);
		VECSUB(sds->obj_shift_f, ob_cache_loc, ob_loc);
		/* convert shift to local space and apply to vertices */
		mul_mat3_m4_v3(ob->imat, sds->obj_shift_f);
		/* apply */
		for (i = 0; i < num_verts; i++) {
			add_v3_v3(mverts[i].co, sds->obj_shift_f);
		}
	}


	CDDM_calc_edges(result);
	result->dirty |= DM_DIRTY_NORMALS;
	return result;
}

static void smokeModifier_process(SmokeModifierData *smd, Scene *scene, Object *ob, DerivedMesh *dm)
{
	if ((smd->type & MOD_SMOKE_TYPE_FLOW))
	{
		if (scene->r.cfra >= smd->time)
			smokeModifier_init(smd, ob, scene, dm);

		if (smd->flow->dm) smd->flow->dm->release(smd->flow->dm);
		smd->flow->dm = CDDM_copy(dm);
		DM_ensure_looptri(smd->flow->dm);

		if (scene->r.cfra > smd->time)
		{
			smd->time = scene->r.cfra;
		}
		else if (scene->r.cfra < smd->time)
		{
			smd->time = scene->r.cfra;
			smokeModifier_reset_ex(smd, false);
		}
	}
	else if (smd->type & MOD_SMOKE_TYPE_COLL)
	{
		if (scene->r.cfra >= smd->time)
			smokeModifier_init(smd, ob, scene, dm);

		if (smd->coll)
		{
			if (smd->coll->dm)
				smd->coll->dm->release(smd->coll->dm);

			smd->coll->dm = CDDM_copy(dm);
			DM_ensure_looptri(smd->coll->dm);
		}

		smd->time = scene->r.cfra;
		if (scene->r.cfra < smd->time)
		{
			smokeModifier_reset_ex(smd, false);
		}
	}
	else if (smd->type & MOD_SMOKE_TYPE_DOMAIN)
	{
		SmokeDomainSettings *sds = smd->domain;
		int startframe = scene->r.sfra, endframe = scene->r.efra, framenr = scene->r.cfra;

		//printf("time: %d\n", scene->r.cfra);

		if (!smd->domain->fluid || framenr == startframe)
		{
			smokeModifier_reset_ex(smd, false);
		}

		if (!smd->domain->fluid && (framenr != startframe) && (smd->domain->flags & MOD_SMOKE_FILE_LOAD) == 0)
			return;

		smd->domain->flags &= ~MOD_SMOKE_FILE_LOAD;
		CLAMP(framenr, startframe, endframe);

		/* If already viewing a pre/after frame, no need to reload */
		if ((smd->time == framenr) && (framenr != scene->r.cfra))
			return;

		if (smokeModifier_init(smd, ob, scene, dm) == 0)
		{
			printf("bad smokeModifier_init\n");
			return;
		}

		/* only calculate something when we advanced a single frame */
		/* don't simulate if viewing start frame, but scene frame is not real start frame */
		bool can_simulate = (framenr == (int)smd->time + 1) && (framenr == scene->r.cfra);

		if (!can_simulate)
			return;

#ifdef DEBUG_TIME
		double start = PIL_check_seconds_timer();
#endif

		// set new time
		smd->time = scene->r.cfra;

		/* do simulation */

		// simulate the actual smoke (c++ code in intern/smoke)
		// DG: interesting commenting this line + deactivating loading of noise files
		if (framenr != startframe)
		{
			if (sds->flags & MOD_SMOKE_DISSOLVE) {
				/* low res dissolve */
				smoke_dissolve(sds->fluid, sds->diss_speed, sds->flags & MOD_SMOKE_DISSOLVE_LOG);
				/* high res dissolve */
				if (sds->wt) {
					smoke_dissolve_wavelet(sds->wt, sds->diss_speed, sds->flags & MOD_SMOKE_DISSOLVE_LOG);
				}

			}

			step(scene, ob, smd, dm, scene->r.frs_sec / scene->r.frs_sec_base);
		}

		// create shadows before writing cache so they get stored
		smoke_calc_transparency(sds, scene);

		if (sds->wt && sds->total_cells > 1) {
			smoke_turbulence_step(sds->wt, sds->fluid);
		}

#ifdef DEBUG_TIME
		double end = PIL_check_seconds_timer();
		printf("Frame: %d, Time: %f\n\n", (int)smd->time, (float)(end - start));
#endif
	}
}

struct DerivedMesh *smokeModifier_do(SmokeModifierData *smd, Scene *scene, Object *ob, DerivedMesh *dm)
{
	/* lock so preview render does not read smoke data while it gets modified */
	if ((smd->type & MOD_SMOKE_TYPE_DOMAIN) && smd->domain)
		BLI_rw_mutex_lock(smd->domain->fluid_mutex, THREAD_LOCK_WRITE);

	smokeModifier_process(smd, scene, ob, dm);

	if ((smd->type & MOD_SMOKE_TYPE_DOMAIN) && smd->domain)
		BLI_rw_mutex_unlock(smd->domain->fluid_mutex);

	/* return generated geometry for adaptive domain */
	if (smd->type & MOD_SMOKE_TYPE_DOMAIN && smd->domain &&
	    smd->domain->flags & MOD_SMOKE_ADAPTIVE_DOMAIN &&
	    smd->domain->base_res[0])
	{
		return createDomainGeometry(smd->domain, ob);
	}
	else {
		return CDDM_copy(dm);
	}
}

static float calc_voxel_transp(float *result, float *input, int res[3], int *pixel, float *tRay, float correct)
{
	const size_t index = smoke_get_index(pixel[0], res[0], pixel[1], res[1], pixel[2]);

	// T_ray *= T_vox
	*tRay *= expf(input[index] * correct);

	if (result[index] < 0.0f)
	{
		result[index] = *tRay;
	}

	return *tRay;
}

static void bresenham_linie_3D(int x1, int y1, int z1, int x2, int y2, int z2, float *tRay, bresenham_callback cb, float *result, float *input, int res[3], float correct)
{
	int dx, dy, dz, i, l, m, n, x_inc, y_inc, z_inc, err_1, err_2, dx2, dy2, dz2;
	int pixel[3];

	pixel[0] = x1;
	pixel[1] = y1;
	pixel[2] = z1;

	dx = x2 - x1;
	dy = y2 - y1;
	dz = z2 - z1;

	x_inc = (dx < 0) ? -1 : 1;
	l = abs(dx);
	y_inc = (dy < 0) ? -1 : 1;
	m = abs(dy);
	z_inc = (dz < 0) ? -1 : 1;
	n = abs(dz);
	dx2 = l << 1;
	dy2 = m << 1;
	dz2 = n << 1;

	if ((l >= m) && (l >= n)) {
		err_1 = dy2 - l;
		err_2 = dz2 - l;
		for (i = 0; i < l; i++) {
			if (cb(result, input, res, pixel, tRay, correct) <= FLT_EPSILON)
				break;
			if (err_1 > 0) {
				pixel[1] += y_inc;
				err_1 -= dx2;
			}
			if (err_2 > 0) {
				pixel[2] += z_inc;
				err_2 -= dx2;
			}
			err_1 += dy2;
			err_2 += dz2;
			pixel[0] += x_inc;
		}
	}
	else if ((m >= l) && (m >= n)) {
		err_1 = dx2 - m;
		err_2 = dz2 - m;
		for (i = 0; i < m; i++) {
			if (cb(result, input, res, pixel, tRay, correct) <= FLT_EPSILON)
				break;
			if (err_1 > 0) {
				pixel[0] += x_inc;
				err_1 -= dy2;
			}
			if (err_2 > 0) {
				pixel[2] += z_inc;
				err_2 -= dy2;
			}
			err_1 += dx2;
			err_2 += dz2;
			pixel[1] += y_inc;
		}
	}
	else {
		err_1 = dy2 - n;
		err_2 = dx2 - n;
		for (i = 0; i < n; i++) {
			if (cb(result, input, res, pixel, tRay, correct) <= FLT_EPSILON)
				break;
			if (err_1 > 0) {
				pixel[1] += y_inc;
				err_1 -= dz2;
			}
			if (err_2 > 0) {
				pixel[0] += x_inc;
				err_2 -= dz2;
			}
			err_1 += dy2;
			err_2 += dx2;
			pixel[2] += z_inc;
		}
	}
	cb(result, input, res, pixel, tRay, correct);
}

static void smoke_calc_transparency(SmokeDomainSettings *sds, Scene *scene)
{
	float bv[6] = {0};
	float light[3];
	int a, z, slabsize = sds->res[0] * sds->res[1], size = sds->res[0] * sds->res[1] * sds->res[2];
	float *density = smoke_get_density(sds->fluid);
	float correct = -7.0f * sds->dx;

	if (!get_lamp(scene, light)) return;

	/* convert light pos to sim cell space */
	mul_m4_v3(sds->imat, light);
	light[0] = (light[0] - sds->p0[0]) / sds->cell_size[0] - 0.5f - (float)sds->res_min[0];
	light[1] = (light[1] - sds->p0[1]) / sds->cell_size[1] - 0.5f - (float)sds->res_min[1];
	light[2] = (light[2] - sds->p0[2]) / sds->cell_size[2] - 0.5f - (float)sds->res_min[2];

	for (a = 0; a < size; a++)
		sds->shadow[a] = -1.0f;

	/* calculate domain bounds in sim cell space */
	// 0,2,4 = 0.0f
	bv[1] = (float)sds->res[0]; // x
	bv[3] = (float)sds->res[1]; // y
	bv[5] = (float)sds->res[2]; // z

	for (z = 0; z < sds->res[2]; z++)
	{
		size_t index = z * slabsize;
		int x, y;

		for (y = 0; y < sds->res[1]; y++)
			for (x = 0; x < sds->res[0]; x++, index++)
			{
				float voxelCenter[3];
				float pos[3];
				int cell[3];
				float tRay = 1.0;

				if (sds->shadow[index] >= 0.0f)
					continue;
				voxelCenter[0] = (float)x;
				voxelCenter[1] = (float)y;
				voxelCenter[2] = (float)z;

				// get starting cell (light pos)
				if (BLI_bvhtree_bb_raycast(bv, light, voxelCenter, pos) > FLT_EPSILON)
				{
					// we're ouside -> use point on side of domain
					cell[0] = (int)floor(pos[0]);
					cell[1] = (int)floor(pos[1]);
					cell[2] = (int)floor(pos[2]);
				}
				else {
					// we're inside -> use light itself
					cell[0] = (int)floor(light[0]);
					cell[1] = (int)floor(light[1]);
					cell[2] = (int)floor(light[2]);
				}
				/* clamp within grid bounds */
				CLAMP(cell[0], 0, sds->res[0] - 1);
				CLAMP(cell[1], 0, sds->res[1] - 1);
				CLAMP(cell[2], 0, sds->res[2] - 1);

				bresenham_linie_3D(cell[0], cell[1], cell[2], x, y, z, &tRay, calc_voxel_transp, sds->shadow, density, sds->res, correct);

				// convention -> from a RGBA float array, use G value for tRay
				sds->shadow[index] = tRay;
			}
	}
}

/* get smoke velocity and density at given coordinates
 *  returns fluid density or -1.0f if outside domain*/
float smoke_get_velocity_at(struct Object *ob, float position[3], float velocity[3])
{
	SmokeModifierData *smd = (SmokeModifierData *)modifiers_findByType(ob, eModifierType_Smoke);
	zero_v3(velocity);

	if (smd && (smd->type & MOD_SMOKE_TYPE_DOMAIN) && smd->domain && smd->domain->fluid) {
		SmokeDomainSettings *sds = smd->domain;
		float time_mult = 25.f * DT_DEFAULT;
		float vel_mag;
		float *velX = smoke_get_velocity_x(sds->fluid);
		float *velY = smoke_get_velocity_y(sds->fluid);
		float *velZ = smoke_get_velocity_z(sds->fluid);
		float density = 0.0f, fuel = 0.0f;
		float pos[3];
		copy_v3_v3(pos, position);
		smoke_pos_to_cell(sds, pos);

		/* check if point is outside domain max bounds */
		if (pos[0] < sds->res_min[0] || pos[1] < sds->res_min[1] || pos[2] < sds->res_min[2]) return -1.0f;
		if (pos[0] > sds->res_max[0] || pos[1] > sds->res_max[1] || pos[2] > sds->res_max[2]) return -1.0f;

		/* map pos between 0.0 - 1.0 */
		pos[0] = (pos[0] - sds->res_min[0]) / ((float)sds->res[0]);
		pos[1] = (pos[1] - sds->res_min[1]) / ((float)sds->res[1]);
		pos[2] = (pos[2] - sds->res_min[2]) / ((float)sds->res[2]);


		/* check if point is outside active area */
		if (smd->domain->flags & MOD_SMOKE_ADAPTIVE_DOMAIN) {
			if (pos[0] < 0.0f || pos[1] < 0.0f || pos[2] < 0.0f) return 0.0f;
			if (pos[0] > 1.0f || pos[1] > 1.0f || pos[2] > 1.0f) return 0.0f;
		}

		/* get interpolated velocity */
		velocity[0] = BLI_voxel_sample_trilinear(velX, sds->res, pos) * sds->global_size[0] * time_mult;
		velocity[1] = BLI_voxel_sample_trilinear(velY, sds->res, pos) * sds->global_size[1] * time_mult;
		velocity[2] = BLI_voxel_sample_trilinear(velZ, sds->res, pos) * sds->global_size[2] * time_mult;

		/* convert velocity direction to global space */
		vel_mag = len_v3(velocity);
		mul_mat3_m4_v3(sds->obmat, velocity);
		normalize_v3(velocity);
		mul_v3_fl(velocity, vel_mag);

		/* use max value of fuel or smoke density */
		density = BLI_voxel_sample_trilinear(smoke_get_density(sds->fluid), sds->res, pos);
		if (smoke_has_fuel(sds->fluid)) {
			fuel = BLI_voxel_sample_trilinear(smoke_get_fuel(sds->fluid), sds->res, pos);
		}
		return MAX2(density, fuel);
	}
	return -1.0f;
}

int smoke_get_data_flags(SmokeDomainSettings *sds)
{
	int flags = 0;

	if (sds->fluid) {
		if (smoke_has_heat(sds->fluid))
			flags |= SM_ACTIVE_HEAT;
		if (smoke_has_fuel(sds->fluid))
			flags |= SM_ACTIVE_FIRE;
		if (smoke_has_colors(sds->fluid))
			flags |= SM_ACTIVE_COLORS;
	}

	return flags;
}

#endif /* WITH_SMOKE */<|MERGE_RESOLUTION|>--- conflicted
+++ resolved
@@ -355,16 +355,10 @@
 			MEM_freeN(smd->domain->effector_weights);
 		smd->domain->effector_weights = NULL;
 
-<<<<<<< HEAD
-=======
-		BKE_ptcache_free_list(&(smd->domain->ptcaches[0]));
-		smd->domain->point_cache[0] = NULL;
-
 		if (smd->domain->coba) {
 			MEM_freeN(smd->domain->coba);
 		}
 
->>>>>>> 13ee9b8e
 		MEM_freeN(smd->domain);
 		smd->domain = NULL;
 	}
