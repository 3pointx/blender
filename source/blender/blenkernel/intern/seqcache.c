--- conflicted
+++ resolved
@@ -1,10 +1,5 @@
-<<<<<<< HEAD
-/**
-* $Id: seqcache.c 30687 2010-07-24 08:47:14Z schlaile $
-=======
 /*
 * $Id$
->>>>>>> 2198cfdb
  *
  * ***** BEGIN GPL LICENSE BLOCK *****
  *
