--- conflicted
+++ resolved
@@ -540,6 +540,10 @@
 {
   memset((void *)args, 0, sizeof(*args));
 
+  if (!node->prim_indices) {
+    printf("error! %s\n", __func__);
+  }
+
   args->pbvh_type = pbvh->header.type;
   args->mesh_verts_num = pbvh->totvert;
   args->mesh_grids_num = pbvh->totgrid;
@@ -554,6 +558,12 @@
   args->mloop = pbvh->mloop;
   args->mpoly = pbvh->mpoly;
   args->mlooptri = pbvh->looptri;
+
+  if (ELEM(pbvh->header.type, PBVH_FACES, PBVH_GRIDS)) {
+    args->hide_poly = pbvh->pdata ?
+                          CustomData_get_layer_named(pbvh->pdata, CD_PROP_BOOL, ".hide_poly") :
+                          NULL;
+  }
 
   switch (pbvh->header.type) {
     case PBVH_FACES:
@@ -563,9 +573,10 @@
       args->pdata = pbvh->pdata;
       args->totprim = node->totprim;
       args->me = pbvh->mesh;
+      args->mpoly = pbvh->mpoly;
       args->vert_normals = pbvh->vert_normals;
 
-      args->prim_indicies = node->prim_indices;
+      args->prim_indices = node->prim_indices;
       break;
     case PBVH_GRIDS:
       args->vdata = pbvh->vdata;
@@ -577,6 +588,7 @@
       args->grid_indices = node->prim_indices;
       args->subdiv_ccg = pbvh->subdiv_ccg;
       args->face_sets = pbvh->face_sets;
+      args->mpoly = pbvh->mpoly;
 
       args->mesh_grids_num = pbvh->totgrid;
       args->grids = pbvh->grids;
@@ -1360,22 +1372,7 @@
     PBVH_GPU_Args args;
     pbvh_draw_args(pbvh, &args, node);
 
-<<<<<<< HEAD
     node->draw_batches = DRW_pbvh_node_create(&args);
-=======
-        node->draw_buffers = GPU_pbvh_grid_buffers_build(node->totprim, pbvh->grid_hidden, smooth);
-        break;
-      }
-      case PBVH_FACES:
-        node->draw_buffers = GPU_pbvh_mesh_buffers_build(
-            pbvh->mesh, pbvh->looptri, node->prim_indices, node->totprim);
-        break;
-      case PBVH_BMESH:
-        node->draw_buffers = GPU_pbvh_bmesh_buffers_build(pbvh->flags &
-                                                          PBVH_DYNTOPO_SMOOTH_SHADING);
-        break;
-    }
->>>>>>> e1a9c161
   }
 
   if (node->flag & PBVH_UpdateDrawBuffers) {
