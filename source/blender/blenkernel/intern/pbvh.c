--- conflicted
+++ resolved
@@ -1316,17 +1316,9 @@
       }
       case PBVH_FACES:
         node->draw_buffers = GPU_pbvh_mesh_buffers_build(
-<<<<<<< HEAD
-            pbvh->mpoly,
-            pbvh->mloop,
-            pbvh->looptri,
-            pbvh->hide_vert,
-            node->prim_indices,
-=======
             pbvh->mesh,
             pbvh->verts,
             pbvh->looptri,
->>>>>>> 43918ec2
             CustomData_get_layer(pbvh->pdata, CD_SCULPT_FACE_SETS),
             node->prim_indices,
             node->totprim);
@@ -1362,13 +1354,6 @@
                                      node->draw_buffers,
                                      pbvh->mesh,
                                      pbvh->verts,
-<<<<<<< HEAD
-                                     pbvh->vert_normals,
-                                     pbvh->hide_vert,
-                                     vdata,
-                                     ldata,
-=======
->>>>>>> 43918ec2
                                      CustomData_get_layer(pbvh->vdata, CD_PAINT_MASK),
                                      CustomData_get_layer(pbvh->pdata, CD_SCULPT_FACE_SETS),
                                      pbvh->face_sets_color_seed,
@@ -3228,13 +3213,13 @@
 
 const bool *BKE_pbvh_get_vert_hide(const PBVH *pbvh)
 {
-  BLI_assert(pbvh->type == PBVH_FACES);
+  BLI_assert(pbvh->header.type == PBVH_FACES);
   return pbvh->hide_vert;
 }
 
 bool *BKE_pbvh_get_vert_hide_for_write(PBVH *pbvh)
 {
-  BLI_assert(pbvh->type == PBVH_FACES);
+  BLI_assert(pbvh->header.type == PBVH_FACES);
   if (pbvh->hide_vert) {
     return pbvh->hide_vert;
   }
