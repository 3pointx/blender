--- conflicted
+++ resolved
@@ -1364,19 +1364,15 @@
         GPU_pbvh_mesh_buffers_update(pbvh->vbo_id,
                                      node->draw_buffers,
                                      pbvh->verts,
-<<<<<<< HEAD
                                      pbvh->vert_normals,
                                      pbvh->vert_hide,
-=======
                                      vdata,
                                      ldata,
->>>>>>> b4db5a93
                                      CustomData_get_layer(pbvh->vdata, CD_PAINT_MASK),
                                      CustomData_get_layer(pbvh->pdata, CD_SCULPT_FACE_SETS),
                                      pbvh->face_sets_color_seed,
                                      pbvh->face_sets_color_default,
-                                     update_flags,
-                                     pbvh->vert_normals);
+                                     update_flags);
         break;
       }
       case PBVH_BMESH:
