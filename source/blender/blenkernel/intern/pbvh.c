/* SPDX-License-Identifier: GPL-2.0-or-later */

/** \file
 * \ingroup bke
 */

#include "MEM_guardedalloc.h"

#include "BLI_utildefines.h"

#include "BLI_bitmap.h"
#include "BLI_ghash.h"
#include "BLI_math.h"
#include "BLI_rand.h"
#include "BLI_task.h"

#include "DNA_mesh_types.h"
#include "DNA_meshdata_types.h"

#include "BKE_attribute.h"
#include "BKE_ccg.h"
#include "BKE_mesh.h"
#include "BKE_mesh_mapping.h"
#include "BKE_paint.h"
#include "BKE_pbvh.h"
#include "BKE_subdiv_ccg.h"

#include "DRW_pbvh.h"

#include "PIL_time.h"

#include "bmesh.h"

#include "atomic_ops.h"

#include "pbvh_intern.h"

#include <limits.h>

#define LEAF_LIMIT 10000

/* Uncomment to test that faces are only assigned to one PBVHNode */
//#define VALIDATE_UNIQUE_NODE_FACES

//#define PERFCNTRS
#define STACK_FIXED_DEPTH 100

typedef struct PBVHStack {
  PBVHNode *node;
  bool revisiting;
} PBVHStack;

typedef struct PBVHIter {
  PBVH *pbvh;
  BKE_pbvh_SearchCallback scb;
  void *search_data;

  PBVHStack *stack;
  int stacksize;

  PBVHStack stackfixed[STACK_FIXED_DEPTH];
  int stackspace;
} PBVHIter;

void BB_reset(BB *bb)
{
  bb->bmin[0] = bb->bmin[1] = bb->bmin[2] = FLT_MAX;
  bb->bmax[0] = bb->bmax[1] = bb->bmax[2] = -FLT_MAX;
}

void BB_expand(BB *bb, const float co[3])
{
  for (int i = 0; i < 3; i++) {
    bb->bmin[i] = min_ff(bb->bmin[i], co[i]);
    bb->bmax[i] = max_ff(bb->bmax[i], co[i]);
  }
}

void BB_expand_with_bb(BB *bb, BB *bb2)
{
  for (int i = 0; i < 3; i++) {
    bb->bmin[i] = min_ff(bb->bmin[i], bb2->bmin[i]);
    bb->bmax[i] = max_ff(bb->bmax[i], bb2->bmax[i]);
  }
}

int BB_widest_axis(const BB *bb)
{
  float dim[3];

  for (int i = 0; i < 3; i++) {
    dim[i] = bb->bmax[i] - bb->bmin[i];
  }

  if (dim[0] > dim[1]) {
    if (dim[0] > dim[2]) {
      return 0;
    }

    return 2;
  }

  if (dim[1] > dim[2]) {
    return 1;
  }

  return 2;
}

void BBC_update_centroid(BBC *bbc)
{
  for (int i = 0; i < 3; i++) {
    bbc->bcentroid[i] = (bbc->bmin[i] + bbc->bmax[i]) * 0.5f;
  }
}

/* Not recursive */
static void update_node_vb(PBVH *pbvh, PBVHNode *node)
{
  BB vb;

  BB_reset(&vb);

  if (node->flag & PBVH_Leaf) {
    PBVHVertexIter vd;

    BKE_pbvh_vertex_iter_begin (pbvh, node, vd, PBVH_ITER_ALL) {
      BB_expand(&vb, vd.co);
    }
    BKE_pbvh_vertex_iter_end;
  }
  else {
    BB_expand_with_bb(&vb, &pbvh->nodes[node->children_offset].vb);
    BB_expand_with_bb(&vb, &pbvh->nodes[node->children_offset + 1].vb);
  }

  node->vb = vb;
}

// void BKE_pbvh_node_BB_reset(PBVHNode *node)
//{
//  BB_reset(&node->vb);
//}
//
// void BKE_pbvh_node_BB_expand(PBVHNode *node, float co[3])
//{
//  BB_expand(&node->vb, co);
//}

static bool face_materials_match(const PBVH *pbvh, const int a, const int b)
{
  if (pbvh->material_indices) {
    if (pbvh->material_indices[a] != pbvh->material_indices[b]) {
      return false;
    }
  }
  return (pbvh->mpoly[a].flag & ME_SMOOTH) == (pbvh->mpoly[b].flag & ME_SMOOTH);
}

static bool grid_materials_match(const DMFlagMat *f1, const DMFlagMat *f2)
{
  return ((f1->flag & ME_SMOOTH) == (f2->flag & ME_SMOOTH) && (f1->mat_nr == f2->mat_nr));
}

/* Adapted from BLI_kdopbvh.c */
/* Returns the index of the first element on the right of the partition */
static int partition_indices(int *prim_indices, int lo, int hi, int axis, float mid, BBC *prim_bbc)
{
  int i = lo, j = hi;
  for (;;) {
    for (; prim_bbc[prim_indices[i]].bcentroid[axis] < mid; i++) {
      /* pass */
    }
    for (; mid < prim_bbc[prim_indices[j]].bcentroid[axis]; j--) {
      /* pass */
    }

    if (!(i < j)) {
      return i;
    }

    SWAP(int, prim_indices[i], prim_indices[j]);
    i++;
  }
}

/* Returns the index of the first element on the right of the partition */
static int partition_indices_material(PBVH *pbvh, int lo, int hi)
{
  const MLoopTri *looptri = pbvh->looptri;
  const DMFlagMat *flagmats = pbvh->grid_flag_mats;
  const int *indices = pbvh->prim_indices;
  int i = lo, j = hi;

  for (;;) {
    if (pbvh->looptri) {
      const int first = looptri[pbvh->prim_indices[lo]].poly;
      for (; face_materials_match(pbvh, first, looptri[indices[i]].poly); i++) {
        /* pass */
      }
      for (; !face_materials_match(pbvh, first, looptri[indices[j]].poly); j--) {
        /* pass */
      }
    }
    else {
      const DMFlagMat *first = &flagmats[pbvh->prim_indices[lo]];
      for (; grid_materials_match(first, &flagmats[indices[i]]); i++) {
        /* pass */
      }
      for (; !grid_materials_match(first, &flagmats[indices[j]]); j--) {
        /* pass */
      }
    }

    if (!(i < j)) {
      return i;
    }

    SWAP(int, pbvh->prim_indices[i], pbvh->prim_indices[j]);
    i++;
  }
}

void pbvh_grow_nodes(PBVH *pbvh, int totnode)
{
  if (UNLIKELY(totnode > pbvh->node_mem_count)) {
    pbvh->node_mem_count = pbvh->node_mem_count + (pbvh->node_mem_count / 3);
    if (pbvh->node_mem_count < totnode) {
      pbvh->node_mem_count = totnode;
    }
    pbvh->nodes = MEM_recallocN(pbvh->nodes, sizeof(PBVHNode) * pbvh->node_mem_count);
  }

  pbvh->totnode = totnode;
}

/* Add a vertex to the map, with a positive value for unique vertices and
 * a negative value for additional vertices */
static int map_insert_vert(PBVH *pbvh, GHash *map, uint *face_verts, uint *uniq_verts, int vertex)
{
  void *key, **value_p;

  key = POINTER_FROM_INT(vertex);
  if (!BLI_ghash_ensure_p(map, key, &value_p)) {
    int value_i;
    if (!pbvh->vert_bitmap[vertex]) {
      pbvh->vert_bitmap[vertex] = true;
      value_i = *uniq_verts;
      (*uniq_verts)++;
    }
    else {
      value_i = ~(*face_verts);
      (*face_verts)++;
    }
    *value_p = POINTER_FROM_INT(value_i);
    return value_i;
  }

  return POINTER_AS_INT(*value_p);
}

/* Find vertices used by the faces in this node and update the draw buffers */
static void build_mesh_leaf_node(PBVH *pbvh, PBVHNode *node)
{
  bool has_visible = false;

  node->uniq_verts = node->face_verts = 0;
  const int totface = node->totprim;

  /* reserve size is rough guess */
  GHash *map = BLI_ghash_int_new_ex("build_mesh_leaf_node gh", 2 * totface);

  int(*face_vert_indices)[3] = MEM_mallocN(sizeof(int[3]) * totface, "bvh node face vert indices");

  node->face_vert_indices = (const int(*)[3])face_vert_indices;

  if (pbvh->respect_hide == false) {
    has_visible = true;
  }

  for (int i = 0; i < totface; i++) {
    const MLoopTri *lt = &pbvh->looptri[node->prim_indices[i]];
    for (int j = 0; j < 3; j++) {
      face_vert_indices[i][j] = map_insert_vert(
          pbvh, map, &node->face_verts, &node->uniq_verts, pbvh->mloop[lt->tri[j]].v);
    }

    if (has_visible == false) {
      if (!paint_is_face_hidden(lt, pbvh->hide_poly)) {
        has_visible = true;
      }
    }
  }

  int *vert_indices = MEM_callocN(sizeof(int) * (node->uniq_verts + node->face_verts),
                                  "bvh node vert indices");
  node->vert_indices = vert_indices;

  /* Build the vertex list, unique verts first */
  GHashIterator gh_iter;
  GHASH_ITER (gh_iter, map) {
    void *value = BLI_ghashIterator_getValue(&gh_iter);
    int ndx = POINTER_AS_INT(value);

    if (ndx < 0) {
      ndx = -ndx + node->uniq_verts - 1;
    }

    vert_indices[ndx] = POINTER_AS_INT(BLI_ghashIterator_getKey(&gh_iter));
  }

  for (int i = 0; i < totface; i++) {
    const int sides = 3;

    for (int j = 0; j < sides; j++) {
      if (face_vert_indices[i][j] < 0) {
        face_vert_indices[i][j] = -face_vert_indices[i][j] + node->uniq_verts - 1;
      }
    }
  }

  BKE_pbvh_node_mark_rebuild_draw(node);

  BKE_pbvh_node_fully_hidden_set(node, !has_visible);

  BLI_ghash_free(map, NULL, NULL);
}

static void update_vb(PBVH *pbvh, PBVHNode *node, BBC *prim_bbc, int offset, int count)
{
  BB_reset(&node->vb);
  for (int i = offset + count - 1; i >= offset; i--) {
    BB_expand_with_bb(&node->vb, (BB *)(&prim_bbc[pbvh->prim_indices[i]]));
  }
  node->orig_vb = node->vb;
}

int BKE_pbvh_count_grid_quads(BLI_bitmap **grid_hidden,
                              const int *grid_indices,
                              int totgrid,
                              int gridsize)
{
  const int gridarea = (gridsize - 1) * (gridsize - 1);
  int totquad = 0;

  /* grid hidden layer is present, so have to check each grid for
   * visibility */

  for (int i = 0; i < totgrid; i++) {
    const BLI_bitmap *gh = grid_hidden[grid_indices[i]];

    if (gh) {
      /* grid hidden are present, have to check each element */
      for (int y = 0; y < gridsize - 1; y++) {
        for (int x = 0; x < gridsize - 1; x++) {
          if (!paint_is_grid_face_hidden(gh, gridsize, x, y)) {
            totquad++;
          }
        }
      }
    }
    else {
      totquad += gridarea;
    }
  }

  return totquad;
}

static void build_grid_leaf_node(PBVH *pbvh, PBVHNode *node)
{
  int totquads = BKE_pbvh_count_grid_quads(
      pbvh->grid_hidden, node->prim_indices, node->totprim, pbvh->gridkey.grid_size);
  BKE_pbvh_node_fully_hidden_set(node, (totquads == 0));
  BKE_pbvh_node_mark_rebuild_draw(node);
}

static void build_leaf(PBVH *pbvh, int node_index, BBC *prim_bbc, int offset, int count)
{
  pbvh->nodes[node_index].flag |= PBVH_Leaf;

  pbvh->nodes[node_index].prim_indices = pbvh->prim_indices + offset;
  pbvh->nodes[node_index].totprim = count;

  /* Still need vb for searches */
  update_vb(pbvh, &pbvh->nodes[node_index], prim_bbc, offset, count);

  if (pbvh->looptri) {
    build_mesh_leaf_node(pbvh, pbvh->nodes + node_index);
  }
  else {
    build_grid_leaf_node(pbvh, pbvh->nodes + node_index);
  }
}

/* Return zero if all primitives in the node can be drawn with the
 * same material (including flat/smooth shading), non-zero otherwise */
static bool leaf_needs_material_split(PBVH *pbvh, int offset, int count)
{
  if (count <= 1) {
    return false;
  }

  if (pbvh->looptri) {
    const MLoopTri *first = &pbvh->looptri[pbvh->prim_indices[offset]];
    for (int i = offset + count - 1; i > offset; i--) {
      int prim = pbvh->prim_indices[i];
      if (!face_materials_match(pbvh, first->poly, pbvh->looptri[prim].poly)) {
        return true;
      }
    }
  }
  else {
    const DMFlagMat *first = &pbvh->grid_flag_mats[pbvh->prim_indices[offset]];

    for (int i = offset + count - 1; i > offset; i--) {
      int prim = pbvh->prim_indices[i];
      if (!grid_materials_match(first, &pbvh->grid_flag_mats[prim])) {
        return true;
      }
    }
  }

  return false;
}

static int adjust_partition_faces(PBVH *pbvh, int offset, int mid, int count)
{
  int poly = pbvh->looptri[pbvh->prim_indices[mid]].poly;

  /* Scan backwards. */
  while (mid > offset + 2) { /* First node should have at least 1 primitive */
    if (pbvh->looptri[pbvh->prim_indices[mid - 1]].poly != poly) {
      return mid;
    }

    mid--;
  }

  /* If that didn't work try scanning forward. */
  while (mid < pbvh->totprim + count) {
    if (pbvh->looptri[pbvh->prim_indices[mid]].poly != poly) {
      break;
    }

    mid++;
  }

  return mid;
}

static int adjust_partition_grids(PBVH *pbvh, int offset, int mid, int count)
{
  int poly = BKE_subdiv_ccg_grid_to_face_index(pbvh->subdiv_ccg, pbvh->prim_indices[mid]);

  /* Scan backwards. */
  while (mid > offset + 2) { /* First node should have at least 1 primitive */
    if (BKE_subdiv_ccg_grid_to_face_index(pbvh->subdiv_ccg, pbvh->prim_indices[mid - 1]) != poly) {
      return mid;
    }

    mid--;
  }

  /* If that didn't work try scanning forward. */
  while (mid < pbvh->totprim + count) {
    if (BKE_subdiv_ccg_grid_to_face_index(pbvh->subdiv_ccg, pbvh->prim_indices[mid]) != poly) {
      break;
    }

    mid++;
  }

  return mid;
}

/* Recursively build a node in the tree
 *
 * vb is the voxel box around all of the primitives contained in
 * this node.
 *
 * cb is the bounding box around all the centroids of the primitives
 * contained in this node
 *
 * offset and start indicate a range in the array of primitive indices
 */

static void build_sub(PBVH *pbvh, int node_index, BB *cb, BBC *prim_bbc, int offset, int count)
{
  int end;
  BB cb_backing;

  /* Decide whether this is a leaf or not */
  const bool below_leaf_limit = count <= pbvh->leaf_limit;
  if (below_leaf_limit) {
    if (!leaf_needs_material_split(pbvh, offset, count)) {
      build_leaf(pbvh, node_index, prim_bbc, offset, count);
      return;
    }
  }

  /* Add two child nodes */
  pbvh->nodes[node_index].children_offset = pbvh->totnode;
  pbvh_grow_nodes(pbvh, pbvh->totnode + 2);

  /* Update parent node bounding box */
  update_vb(pbvh, &pbvh->nodes[node_index], prim_bbc, offset, count);

  if (!below_leaf_limit) {
    /* Find axis with widest range of primitive centroids */
    if (!cb) {
      cb = &cb_backing;
      BB_reset(cb);
      for (int i = offset + count - 1; i >= offset; i--) {
        BB_expand(cb, prim_bbc[pbvh->prim_indices[i]].bcentroid);
      }
    }
    const int axis = BB_widest_axis(cb);

    /* Partition primitives along that axis */
    end = partition_indices(pbvh->prim_indices,
                            offset,
                            offset + count - 1,
                            axis,
                            (cb->bmax[axis] + cb->bmin[axis]) * 0.5f,
                            prim_bbc);
  }
  else {
    /* Partition primitives by material */
    end = partition_indices_material(pbvh, offset, offset + count - 1);
  }

  if (pbvh->header.type == PBVH_FACES) {
    end = adjust_partition_faces(pbvh, offset, end, count);
  }
  else {
    end = adjust_partition_grids(pbvh, offset, end, count);
  }

  /* Build children */
  build_sub(pbvh, pbvh->nodes[node_index].children_offset, NULL, prim_bbc, offset, end - offset);
  build_sub(pbvh,
            pbvh->nodes[node_index].children_offset + 1,
            NULL,
            prim_bbc,
            end,
            offset + count - end);
}

static void pbvh_build(PBVH *pbvh, BB *cb, BBC *prim_bbc, int totprim)
{
  if (totprim != pbvh->totprim) {
    pbvh->totprim = totprim;
    if (pbvh->nodes) {
      MEM_freeN(pbvh->nodes);
    }
    if (pbvh->prim_indices) {
      MEM_freeN(pbvh->prim_indices);
    }
    pbvh->prim_indices = MEM_mallocN(sizeof(int) * totprim, "bvh prim indices");
    for (int i = 0; i < totprim; i++) {
      pbvh->prim_indices[i] = i;
    }
    pbvh->totnode = 0;
    if (pbvh->node_mem_count < 100) {
      pbvh->node_mem_count = 100;
      pbvh->nodes = MEM_callocN(sizeof(PBVHNode) * pbvh->node_mem_count, "bvh initial nodes");
    }
  }

  pbvh->totnode = 1;
  build_sub(pbvh, 0, cb, prim_bbc, 0, totprim);
}

static void pbvh_draw_args_init(PBVH *pbvh, PBVH_GPU_Args *args, PBVHNode *node)
{
  memset((void *)args, 0, sizeof(*args));

  args->pbvh_type = pbvh->header.type;
  args->mesh_verts_num = pbvh->totvert;
  args->mesh_grids_num = pbvh->totgrid;
  args->node = node;

  BKE_pbvh_node_num_verts(pbvh, node, NULL, &args->node_verts_num);

  args->grid_hidden = pbvh->grid_hidden;
  args->face_sets_color_default = pbvh->face_sets_color_default;
  args->face_sets_color_seed = pbvh->face_sets_color_seed;
  args->mesh_positions = pbvh->mesh_positions;
  args->mloop = pbvh->mloop;
  args->mpoly = pbvh->mpoly;
  args->mlooptri = pbvh->looptri;

  if (ELEM(pbvh->header.type, PBVH_FACES, PBVH_GRIDS)) {
    args->hide_poly = pbvh->pdata ?
                          CustomData_get_layer_named(pbvh->pdata, CD_PROP_BOOL, ".hide_poly") :
                          NULL;
  }

  switch (pbvh->header.type) {
    case PBVH_FACES:
      args->mesh_faces_num = pbvh->mesh->totpoly;
      args->vdata = pbvh->vdata;
      args->ldata = pbvh->ldata;
      args->pdata = pbvh->pdata;
      args->totprim = node->totprim;
      args->me = pbvh->mesh;
      args->mpoly = pbvh->mpoly;
      args->vert_normals = pbvh->vert_normals;

      args->prim_indices = node->prim_indices;
      args->face_sets = pbvh->face_sets;
      break;
    case PBVH_GRIDS:
      args->vdata = pbvh->vdata;
      args->ldata = pbvh->ldata;
      args->pdata = pbvh->pdata;
      args->ccg_key = pbvh->gridkey;
      args->me = pbvh->mesh;
      args->totprim = node->totprim;
      args->grid_indices = node->prim_indices;
      args->subdiv_ccg = pbvh->subdiv_ccg;
      args->face_sets = pbvh->face_sets;
      args->mpoly = pbvh->mpoly;

      args->mesh_grids_num = pbvh->totgrid;
      args->grids = pbvh->grids;
      args->gridfaces = pbvh->gridfaces;
      args->grid_flag_mats = pbvh->grid_flag_mats;
      args->vert_normals = pbvh->vert_normals;

      args->face_sets = pbvh->face_sets;
      break;
    case PBVH_BMESH:
      args->bm = pbvh->header.bm;
      args->vdata = &args->bm->vdata;
      args->ldata = &args->bm->ldata;
      args->pdata = &args->bm->pdata;
      args->bm_faces = node->bm_faces;
      args->bm_other_verts = node->bm_other_verts;
      args->bm_unique_vert = node->bm_unique_verts;
      args->totprim = BLI_gset_len(node->bm_faces);
      args->cd_mask_layer = CustomData_get_offset(&pbvh->header.bm->vdata, CD_PAINT_MASK);

      break;
  }
}

#ifdef VALIDATE_UNIQUE_NODE_FACES
static void pbvh_validate_node_prims(PBVH *pbvh)
{
  int totface = 0;

  if (pbvh->header.type == PBVH_BMESH) {
    return;
  }

  for (int i = 0; i < pbvh->totnode; i++) {
    PBVHNode *node = pbvh->nodes + i;

    if (!(node->flag & PBVH_Leaf)) {
      continue;
    }

    for (int j = 0; j < node->totprim; j++) {
      int poly;

      if (pbvh->header.type == PBVH_FACES) {
        poly = pbvh->looptri[node->prim_indices[j]].poly;
      }
      else {
        poly = BKE_subdiv_ccg_grid_to_face_index(pbvh->subdiv_ccg, node->prim_indices[j]);
      }

      totface = max_ii(totface, poly + 1);
    }
  }

  int *facemap = (int *)MEM_malloc_arrayN(totface, sizeof(*facemap), __func__);

  for (int i = 0; i < totface; i++) {
    facemap[i] = -1;
  }

  for (int i = 0; i < pbvh->totnode; i++) {
    PBVHNode *node = pbvh->nodes + i;

    if (!(node->flag & PBVH_Leaf)) {
      continue;
    }

    for (int j = 0; j < node->totprim; j++) {
      int poly;

      if (pbvh->header.type == PBVH_FACES) {
        poly = pbvh->looptri[node->prim_indices[j]].poly;
      }
      else {
        poly = BKE_subdiv_ccg_grid_to_face_index(pbvh->subdiv_ccg, node->prim_indices[j]);
      }

      if (facemap[poly] != -1 && facemap[poly] != i) {
        printf("%s: error: face spanned multiple nodes (old: %d new: %d)\n",
               __func__,
               facemap[poly],
               i);
      }

      facemap[poly] = i;
    }
  }
  MEM_SAFE_FREE(facemap);
}
#endif

void BKE_pbvh_build_mesh(PBVH *pbvh,
                         Mesh *mesh,
                         const MPoly *mpoly,
                         const MLoop *mloop,
                         float (*positions)[3],
                         int totvert,
                         struct CustomData *vdata,
                         struct CustomData *ldata,
                         struct CustomData *pdata,
                         const MLoopTri *looptri,
                         int looptri_num)
{
  BBC *prim_bbc = NULL;
  BB cb;

  pbvh->mesh = mesh;
  pbvh->header.type = PBVH_FACES;
  pbvh->mpoly = mpoly;
  pbvh->hide_poly = (bool *)CustomData_get_layer_named(&mesh->pdata, CD_PROP_BOOL, ".hide_poly");
  pbvh->material_indices = (const int *)CustomData_get_layer_named(
      &mesh->pdata, CD_PROP_INT32, "material_index");
  pbvh->mloop = mloop;
  pbvh->looptri = looptri;
  pbvh->mesh_positions = positions;
  BKE_mesh_vertex_normals_ensure(mesh);
  pbvh->vert_normals = BKE_mesh_vertex_normals_for_write(mesh);
  pbvh->hide_vert = (bool *)CustomData_get_layer_named(&mesh->vdata, CD_PROP_BOOL, ".hide_vert");
  pbvh->vert_bitmap = MEM_calloc_arrayN(totvert, sizeof(bool), "bvh->vert_bitmap");
  pbvh->totvert = totvert;
  pbvh->leaf_limit = LEAF_LIMIT;
  pbvh->vdata = vdata;
  pbvh->ldata = ldata;
  pbvh->pdata = pdata;
  pbvh->faces_num = mesh->totpoly;

  pbvh->face_sets_color_seed = mesh->face_sets_color_seed;
  pbvh->face_sets_color_default = mesh->face_sets_color_default;

  BB_reset(&cb);

  /* For each face, store the AABB and the AABB centroid */
  prim_bbc = MEM_mallocN(sizeof(BBC) * looptri_num, "prim_bbc");

  for (int i = 0; i < looptri_num; i++) {
    const MLoopTri *lt = &looptri[i];
    const int sides = 3;
    BBC *bbc = prim_bbc + i;

    BB_reset((BB *)bbc);

    for (int j = 0; j < sides; j++) {
      BB_expand((BB *)bbc, positions[pbvh->mloop[lt->tri[j]].v]);
    }

    BBC_update_centroid(bbc);

    BB_expand(&cb, bbc->bcentroid);
  }

  /* Ensure all primitives belonging to the same base face
   * have the same bounds. This is needed to prevent them
   * from being swapped away from each other inside the partition
   * array.
   */
  for (int i = 0; i < looptri_num; i++) {
    const MLoopTri *lt = &looptri[i];
    int poly = lt->poly;
    BBC *bbc = prim_bbc + i;
    int j = i + 1;

    while (j < looptri_num && looptri[j].poly == poly) {
      BBC *bbc2 = prim_bbc + j;

      BB_expand((BB *)bbc, bbc2->bmin);
      BB_expand((BB *)bbc, bbc2->bmax);
      j++;
    }

    j = i + 1;
    while (j < looptri_num && looptri[j].poly == poly) {
      prim_bbc[j] = prim_bbc[i];
      j++;
    }
  }

  if (looptri_num) {
    pbvh_build(pbvh, &cb, prim_bbc, looptri_num);
  }

  MEM_freeN(prim_bbc);

  /* Clear the bitmap so it can be used as an update tag later on. */
  memset(pbvh->vert_bitmap, 0, sizeof(bool) * totvert);

  BKE_pbvh_update_active_vcol(pbvh, mesh);

#ifdef VALIDATE_UNIQUE_NODE_FACES
  pbvh_validate_node_prims(pbvh);
#endif
}

void BKE_pbvh_build_grids(PBVH *pbvh,
                          CCGElem **grids,
                          int totgrid,
                          CCGKey *key,
                          void **gridfaces,
                          DMFlagMat *flagmats,
                          BLI_bitmap **grid_hidden,
                          Mesh *me,
                          SubdivCCG *subdiv_ccg)
{
  const int gridsize = key->grid_size;

  pbvh->header.type = PBVH_GRIDS;
  pbvh->grids = grids;
  pbvh->gridfaces = gridfaces;
  pbvh->grid_flag_mats = flagmats;
  pbvh->totgrid = totgrid;
  pbvh->gridkey = *key;
  pbvh->grid_hidden = grid_hidden;
  pbvh->subdiv_ccg = subdiv_ccg;
  pbvh->faces_num = me->totpoly;

  /* Find maximum number of grids per face. */
  int max_grids = 1;
  const MPoly *mpoly = BKE_mesh_polys(me);

  for (int i = 0; i < me->totpoly; i++) {
    max_grids = max_ii(max_grids, mpoly[i].totloop);
  }

  /* Ensure leaf limit is at least 4 so there's room
   * to split at original face boundaries.
   * Fixes T102209.
   */
  pbvh->leaf_limit = max_ii(LEAF_LIMIT / (gridsize * gridsize), max_grids);

  /* We need the base mesh attribute layout for PBVH draw. */
  pbvh->vdata = &me->vdata;
  pbvh->ldata = &me->ldata;
  pbvh->pdata = &me->pdata;

  pbvh->mpoly = BKE_mesh_polys(me);
  pbvh->mloop = BKE_mesh_loops(me);

  /* We also need the base mesh for PBVH draw. */
  pbvh->mesh = me;

  BB cb;
  BB_reset(&cb);

  /* For each grid, store the AABB and the AABB centroid */
  BBC *prim_bbc = MEM_mallocN(sizeof(BBC) * totgrid, "prim_bbc");

  for (int i = 0; i < totgrid; i++) {
    CCGElem *grid = grids[i];
    BBC *bbc = prim_bbc + i;

    BB_reset((BB *)bbc);

    for (int j = 0; j < gridsize * gridsize; j++) {
      BB_expand((BB *)bbc, CCG_elem_offset_co(key, grid, j));
    }

    BBC_update_centroid(bbc);

    BB_expand(&cb, bbc->bcentroid);
  }

  /* Ensure all primitives belonging to the same base face
   * have the same bounds.  This is needed to prevent them
   * from being swapped away from each other inside the partition
   * array.
   */
  for (int i = 0; i < totgrid; i++) {
    int poly = BKE_subdiv_ccg_grid_to_face_index(pbvh->subdiv_ccg, i);

    BBC *bbc = prim_bbc + i;
    int j = i + 1;

    while (j < totgrid && BKE_subdiv_ccg_grid_to_face_index(pbvh->subdiv_ccg, j) == poly) {
      BBC *bbc2 = prim_bbc + j;

      BB_expand((BB *)bbc, bbc2->bmin);
      BB_expand((BB *)bbc, bbc2->bmax);
      j++;
    }

    j = i + 1;
    while (j < totgrid && BKE_subdiv_ccg_grid_to_face_index(pbvh->subdiv_ccg, j) == poly) {
      prim_bbc[j] = prim_bbc[i];
      j++;
    }
  }

  if (totgrid) {
    pbvh_build(pbvh, &cb, prim_bbc, totgrid);
  }

  MEM_freeN(prim_bbc);
#ifdef VALIDATE_UNIQUE_NODE_FACES
  pbvh_validate_node_prims(pbvh);
#endif
}

PBVH *BKE_pbvh_new(PBVHType type)
{
  PBVH *pbvh = MEM_callocN(sizeof(PBVH), "pbvh");
  pbvh->respect_hide = true;
  pbvh->draw_cache_invalid = true;
  pbvh->header.type = type;

  /* Initialize this to true, instead of waiting for a draw engine
   * to set it.  Prevents a crash in draw manager instancing code.
   */
  pbvh->is_drawing = true;
  return pbvh;
}

void BKE_pbvh_free(PBVH *pbvh)
{
  for (int i = 0; i < pbvh->totnode; i++) {
    PBVHNode *node = &pbvh->nodes[i];

    if (node->flag & PBVH_Leaf) {
      if (node->draw_batches) {
        DRW_pbvh_node_free(node->draw_batches);
      }
      if (node->vert_indices) {
        MEM_freeN((void *)node->vert_indices);
      }
      if (node->loop_indices) {
        MEM_freeN(node->loop_indices);
      }
      if (node->face_vert_indices) {
        MEM_freeN((void *)node->face_vert_indices);
      }
      if (node->bm_faces) {
        BLI_gset_free(node->bm_faces, NULL);
      }
      if (node->bm_unique_verts) {
        BLI_gset_free(node->bm_unique_verts, NULL);
      }
      if (node->bm_other_verts) {
        BLI_gset_free(node->bm_other_verts, NULL);
      }

      pbvh_pixels_free(node);
    }
  }

  if (pbvh->deformed) {
    if (pbvh->mesh_positions) {
      /* if pbvh was deformed, new memory was allocated for verts/faces -- free it */

      MEM_freeN((void *)pbvh->mesh_positions);
    }
  }

  if (pbvh->looptri) {
    MEM_freeN((void *)pbvh->looptri);
  }

  if (pbvh->nodes) {
    MEM_freeN(pbvh->nodes);
  }

  if (pbvh->prim_indices) {
    MEM_freeN(pbvh->prim_indices);
  }

  MEM_SAFE_FREE(pbvh->vert_bitmap);

  MEM_freeN(pbvh);
}

static void pbvh_iter_begin(PBVHIter *iter,
                            PBVH *pbvh,
                            BKE_pbvh_SearchCallback scb,
                            void *search_data)
{
  iter->pbvh = pbvh;
  iter->scb = scb;
  iter->search_data = search_data;

  iter->stack = iter->stackfixed;
  iter->stackspace = STACK_FIXED_DEPTH;

  iter->stack[0].node = pbvh->nodes;
  iter->stack[0].revisiting = false;
  iter->stacksize = 1;
}

static void pbvh_iter_end(PBVHIter *iter)
{
  if (iter->stackspace > STACK_FIXED_DEPTH) {
    MEM_freeN(iter->stack);
  }
}

static void pbvh_stack_push(PBVHIter *iter, PBVHNode *node, bool revisiting)
{
  if (UNLIKELY(iter->stacksize == iter->stackspace)) {
    iter->stackspace *= 2;
    if (iter->stackspace != (STACK_FIXED_DEPTH * 2)) {
      iter->stack = MEM_reallocN(iter->stack, sizeof(PBVHStack) * iter->stackspace);
    }
    else {
      iter->stack = MEM_mallocN(sizeof(PBVHStack) * iter->stackspace, "PBVHStack");
      memcpy(iter->stack, iter->stackfixed, sizeof(PBVHStack) * iter->stacksize);
    }
  }

  iter->stack[iter->stacksize].node = node;
  iter->stack[iter->stacksize].revisiting = revisiting;
  iter->stacksize++;
}

static PBVHNode *pbvh_iter_next(PBVHIter *iter)
{
  /* purpose here is to traverse tree, visiting child nodes before their
   * parents, this order is necessary for e.g. computing bounding boxes */

  while (iter->stacksize) {
    /* pop node */
    iter->stacksize--;
    PBVHNode *node = iter->stack[iter->stacksize].node;

    /* on a mesh with no faces this can happen
     * can remove this check if we know meshes have at least 1 face */
    if (node == NULL) {
      return NULL;
    }

    bool revisiting = iter->stack[iter->stacksize].revisiting;

    /* revisiting node already checked */
    if (revisiting) {
      return node;
    }

    if (iter->scb && !iter->scb(node, iter->search_data)) {
      continue; /* don't traverse, outside of search zone */
    }

    if (node->flag & PBVH_Leaf) {
      /* immediately hit leaf node */
      return node;
    }

    /* come back later when children are done */
    pbvh_stack_push(iter, node, true);

    /* push two child nodes on the stack */
    pbvh_stack_push(iter, iter->pbvh->nodes + node->children_offset + 1, false);
    pbvh_stack_push(iter, iter->pbvh->nodes + node->children_offset, false);
  }

  return NULL;
}

static PBVHNode *pbvh_iter_next_occluded(PBVHIter *iter)
{
  while (iter->stacksize) {
    /* pop node */
    iter->stacksize--;
    PBVHNode *node = iter->stack[iter->stacksize].node;

    /* on a mesh with no faces this can happen
     * can remove this check if we know meshes have at least 1 face */
    if (node == NULL) {
      return NULL;
    }

    if (iter->scb && !iter->scb(node, iter->search_data)) {
      continue; /* don't traverse, outside of search zone */
    }

    if (node->flag & PBVH_Leaf) {
      /* immediately hit leaf node */
      return node;
    }

    pbvh_stack_push(iter, iter->pbvh->nodes + node->children_offset + 1, false);
    pbvh_stack_push(iter, iter->pbvh->nodes + node->children_offset, false);
  }

  return NULL;
}

void BKE_pbvh_search_gather(
    PBVH *pbvh, BKE_pbvh_SearchCallback scb, void *search_data, PBVHNode ***r_array, int *r_tot)
{
  PBVHIter iter;
  PBVHNode **array = NULL, *node;
  int tot = 0, space = 0;

  pbvh_iter_begin(&iter, pbvh, scb, search_data);

  while ((node = pbvh_iter_next(&iter))) {
    if (node->flag & PBVH_Leaf) {
      if (UNLIKELY(tot == space)) {
        /* resize array if needed */
        space = (tot == 0) ? 32 : space * 2;
        array = MEM_recallocN_id(array, sizeof(PBVHNode *) * space, __func__);
      }

      array[tot] = node;
      tot++;
    }
  }

  pbvh_iter_end(&iter);

  if (tot == 0 && array) {
    MEM_freeN(array);
    array = NULL;
  }

  *r_array = array;
  *r_tot = tot;
}

void BKE_pbvh_search_callback(PBVH *pbvh,
                              BKE_pbvh_SearchCallback scb,
                              void *search_data,
                              BKE_pbvh_HitCallback hcb,
                              void *hit_data)
{
  PBVHIter iter;
  PBVHNode *node;

  pbvh_iter_begin(&iter, pbvh, scb, search_data);

  while ((node = pbvh_iter_next(&iter))) {
    if (node->flag & PBVH_Leaf) {
      hcb(node, hit_data);
    }
  }

  pbvh_iter_end(&iter);
}

typedef struct node_tree {
  PBVHNode *data;

  struct node_tree *left;
  struct node_tree *right;
} node_tree;

static void node_tree_insert(node_tree *tree, node_tree *new_node)
{
  if (new_node->data->tmin < tree->data->tmin) {
    if (tree->left) {
      node_tree_insert(tree->left, new_node);
    }
    else {
      tree->left = new_node;
    }
  }
  else {
    if (tree->right) {
      node_tree_insert(tree->right, new_node);
    }
    else {
      tree->right = new_node;
    }
  }
}

static void traverse_tree(node_tree *tree,
                          BKE_pbvh_HitOccludedCallback hcb,
                          void *hit_data,
                          float *tmin)
{
  if (tree->left) {
    traverse_tree(tree->left, hcb, hit_data, tmin);
  }

  hcb(tree->data, hit_data, tmin);

  if (tree->right) {
    traverse_tree(tree->right, hcb, hit_data, tmin);
  }
}

static void free_tree(node_tree *tree)
{
  if (tree->left) {
    free_tree(tree->left);
    tree->left = NULL;
  }

  if (tree->right) {
    free_tree(tree->right);
    tree->right = NULL;
  }

  free(tree);
}

float BKE_pbvh_node_get_tmin(PBVHNode *node)
{
  return node->tmin;
}

static void BKE_pbvh_search_callback_occluded(PBVH *pbvh,
                                              BKE_pbvh_SearchCallback scb,
                                              void *search_data,
                                              BKE_pbvh_HitOccludedCallback hcb,
                                              void *hit_data)
{
  PBVHIter iter;
  PBVHNode *node;
  node_tree *tree = NULL;

  pbvh_iter_begin(&iter, pbvh, scb, search_data);

  while ((node = pbvh_iter_next_occluded(&iter))) {
    if (node->flag & PBVH_Leaf) {
      node_tree *new_node = malloc(sizeof(node_tree));

      new_node->data = node;

      new_node->left = NULL;
      new_node->right = NULL;

      if (tree) {
        node_tree_insert(tree, new_node);
      }
      else {
        tree = new_node;
      }
    }
  }

  pbvh_iter_end(&iter);

  if (tree) {
    float tmin = FLT_MAX;
    traverse_tree(tree, hcb, hit_data, &tmin);
    free_tree(tree);
  }
}

static bool update_search_cb(PBVHNode *node, void *data_v)
{
  int flag = POINTER_AS_INT(data_v);

  if (node->flag & PBVH_Leaf) {
    return (node->flag & flag) != 0;
  }

  return true;
}

typedef struct PBVHUpdateData {
  PBVH *pbvh;
  PBVHNode **nodes;
  int totnode;

  float (*vnors)[3];
  int flag;
  bool show_sculpt_face_sets;
  PBVHAttrReq *attrs;
  int attrs_num;
} PBVHUpdateData;

static void pbvh_update_normals_clear_task_cb(void *__restrict userdata,
                                              const int n,
                                              const TaskParallelTLS *__restrict UNUSED(tls))
{
  PBVHUpdateData *data = userdata;
  PBVH *pbvh = data->pbvh;
  PBVHNode *node = data->nodes[n];
  float(*vnors)[3] = data->vnors;

  if (node->flag & PBVH_UpdateNormals) {
    const int *verts = node->vert_indices;
    const int totvert = node->uniq_verts;
    for (int i = 0; i < totvert; i++) {
      const int v = verts[i];
      if (pbvh->vert_bitmap[v]) {
        zero_v3(vnors[v]);
      }
    }
  }
}

static void pbvh_update_normals_accum_task_cb(void *__restrict userdata,
                                              const int n,
                                              const TaskParallelTLS *__restrict UNUSED(tls))
{
  PBVHUpdateData *data = userdata;

  PBVH *pbvh = data->pbvh;
  PBVHNode *node = data->nodes[n];
  float(*vnors)[3] = data->vnors;

  if (node->flag & PBVH_UpdateNormals) {
    uint mpoly_prev = UINT_MAX;
    float fn[3];

    const int *faces = node->prim_indices;
    const int totface = node->totprim;

    for (int i = 0; i < totface; i++) {
      const MLoopTri *lt = &pbvh->looptri[faces[i]];
      const uint vtri[3] = {
          pbvh->mloop[lt->tri[0]].v,
          pbvh->mloop[lt->tri[1]].v,
          pbvh->mloop[lt->tri[2]].v,
      };
      const int sides = 3;

      /* Face normal and mask */
      if (lt->poly != mpoly_prev) {
        const MPoly *mp = &pbvh->mpoly[lt->poly];
        BKE_mesh_calc_poly_normal(mp, &pbvh->mloop[mp->loopstart], pbvh->mesh_positions, fn);
        mpoly_prev = lt->poly;
      }

      for (int j = sides; j--;) {
        const int v = vtri[j];

        if (pbvh->vert_bitmap[v]) {
          /* NOTE: This avoids `lock, add_v3_v3, unlock`
           * and is five to ten times quicker than a spin-lock.
           * Not exact equivalent though, since atomicity is only ensured for one component
           * of the vector at a time, but here it shall not make any sensible difference. */
          for (int k = 3; k--;) {
            atomic_add_and_fetch_fl(&vnors[v][k], fn[k]);
          }
        }
      }
    }
  }
}

static void pbvh_update_normals_store_task_cb(void *__restrict userdata,
                                              const int n,
                                              const TaskParallelTLS *__restrict UNUSED(tls))
{
  PBVHUpdateData *data = userdata;
  PBVH *pbvh = data->pbvh;
  PBVHNode *node = data->nodes[n];
  float(*vnors)[3] = data->vnors;

  if (node->flag & PBVH_UpdateNormals) {
    const int *verts = node->vert_indices;
    const int totvert = node->uniq_verts;

    for (int i = 0; i < totvert; i++) {
      const int v = verts[i];

      /* No atomics necessary because we are iterating over uniq_verts only,
       * so we know only this thread will handle this vertex. */
      if (pbvh->vert_bitmap[v]) {
        normalize_v3(vnors[v]);
        pbvh->vert_bitmap[v] = false;
      }
    }

    node->flag &= ~PBVH_UpdateNormals;
  }
}

static void pbvh_faces_update_normals(PBVH *pbvh, PBVHNode **nodes, int totnode)
{
  /* subtle assumptions:
   * - We know that for all edited vertices, the nodes with faces
   *   adjacent to these vertices have been marked with PBVH_UpdateNormals.
   *   This is true because if the vertex is inside the brush radius, the
   *   bounding box of its adjacent faces will be as well.
   * - However this is only true for the vertices that have actually been
   *   edited, not for all vertices in the nodes marked for update, so we
   *   can only update vertices marked in the `vert_bitmap`.
   */

  PBVHUpdateData data = {
      .pbvh = pbvh,
      .nodes = nodes,
      .vnors = pbvh->vert_normals,
  };

  TaskParallelSettings settings;
  BKE_pbvh_parallel_range_settings(&settings, true, totnode);

  /* Zero normals before accumulation. */
  BLI_task_parallel_range(0, totnode, &data, pbvh_update_normals_clear_task_cb, &settings);
  BLI_task_parallel_range(0, totnode, &data, pbvh_update_normals_accum_task_cb, &settings);
  BLI_task_parallel_range(0, totnode, &data, pbvh_update_normals_store_task_cb, &settings);
}

static void pbvh_update_mask_redraw_task_cb(void *__restrict userdata,
                                            const int n,
                                            const TaskParallelTLS *__restrict UNUSED(tls))
{

  PBVHUpdateData *data = userdata;
  PBVH *pbvh = data->pbvh;
  PBVHNode *node = data->nodes[n];
  if (node->flag & PBVH_UpdateMask) {

    bool has_unmasked = false;
    bool has_masked = true;
    if (node->flag & PBVH_Leaf) {
      PBVHVertexIter vd;

      BKE_pbvh_vertex_iter_begin (pbvh, node, vd, PBVH_ITER_ALL) {
        if (vd.mask && *vd.mask < 1.0f) {
          has_unmasked = true;
        }
        if (vd.mask && *vd.mask > 0.0f) {
          has_masked = false;
        }
      }
      BKE_pbvh_vertex_iter_end;
    }
    else {
      has_unmasked = true;
      has_masked = true;
    }
    BKE_pbvh_node_fully_masked_set(node, !has_unmasked);
    BKE_pbvh_node_fully_unmasked_set(node, has_masked);

    node->flag &= ~PBVH_UpdateMask;
  }
}

static void pbvh_update_mask_redraw(PBVH *pbvh, PBVHNode **nodes, int totnode, int flag)
{
  PBVHUpdateData data = {
      .pbvh = pbvh,
      .nodes = nodes,
      .flag = flag,
  };

  TaskParallelSettings settings;
  BKE_pbvh_parallel_range_settings(&settings, true, totnode);
  BLI_task_parallel_range(0, totnode, &data, pbvh_update_mask_redraw_task_cb, &settings);
}

static void pbvh_update_visibility_redraw_task_cb(void *__restrict userdata,
                                                  const int n,
                                                  const TaskParallelTLS *__restrict UNUSED(tls))
{

  PBVHUpdateData *data = userdata;
  PBVH *pbvh = data->pbvh;
  PBVHNode *node = data->nodes[n];
  if (node->flag & PBVH_UpdateVisibility) {
    node->flag &= ~PBVH_UpdateVisibility;
    BKE_pbvh_node_fully_hidden_set(node, true);
    if (node->flag & PBVH_Leaf) {
      PBVHVertexIter vd;
      BKE_pbvh_vertex_iter_begin (pbvh, node, vd, PBVH_ITER_ALL) {
        if (vd.visible) {
          BKE_pbvh_node_fully_hidden_set(node, false);
          return;
        }
      }
      BKE_pbvh_vertex_iter_end;
    }
  }
}

static void pbvh_update_visibility_redraw(PBVH *pbvh, PBVHNode **nodes, int totnode, int flag)
{
  PBVHUpdateData data = {
      .pbvh = pbvh,
      .nodes = nodes,
      .flag = flag,
  };

  TaskParallelSettings settings;
  BKE_pbvh_parallel_range_settings(&settings, true, totnode);
  BLI_task_parallel_range(0, totnode, &data, pbvh_update_visibility_redraw_task_cb, &settings);
}

static void pbvh_update_BB_redraw_task_cb(void *__restrict userdata,
                                          const int n,
                                          const TaskParallelTLS *__restrict UNUSED(tls))
{
  PBVHUpdateData *data = userdata;
  PBVH *pbvh = data->pbvh;
  PBVHNode *node = data->nodes[n];
  const int flag = data->flag;

  if ((flag & PBVH_UpdateBB) && (node->flag & PBVH_UpdateBB)) {
    /* don't clear flag yet, leave it for flushing later */
    /* Note that bvh usage is read-only here, so no need to thread-protect it. */
    update_node_vb(pbvh, node);
  }

  if ((flag & PBVH_UpdateOriginalBB) && (node->flag & PBVH_UpdateOriginalBB)) {
    node->orig_vb = node->vb;
  }

  if ((flag & PBVH_UpdateRedraw) && (node->flag & PBVH_UpdateRedraw)) {
    node->flag &= ~PBVH_UpdateRedraw;
  }
}

void pbvh_update_BB_redraw(PBVH *pbvh, PBVHNode **nodes, int totnode, int flag)
{
  /* update BB, redraw flag */
  PBVHUpdateData data = {
      .pbvh = pbvh,
      .nodes = nodes,
      .flag = flag,
  };

  TaskParallelSettings settings;
  BKE_pbvh_parallel_range_settings(&settings, true, totnode);
  BLI_task_parallel_range(0, totnode, &data, pbvh_update_BB_redraw_task_cb, &settings);
}

bool BKE_pbvh_get_color_layer(const Mesh *me, CustomDataLayer **r_layer, eAttrDomain *r_attr)
{
  CustomDataLayer *layer = BKE_id_attributes_active_color_get((ID *)me);

  if (!layer || !ELEM(layer->type, CD_PROP_COLOR, CD_PROP_BYTE_COLOR)) {
    *r_layer = NULL;
    *r_attr = ATTR_DOMAIN_POINT;
    return false;
  }

  eAttrDomain domain = BKE_id_attribute_domain((ID *)me, layer);

  if (!ELEM(domain, ATTR_DOMAIN_POINT, ATTR_DOMAIN_CORNER)) {
    *r_layer = NULL;
    *r_attr = ATTR_DOMAIN_POINT;
    return false;
  }

  *r_layer = layer;
  *r_attr = domain;

  return true;
}

static void pbvh_update_draw_buffer_cb(void *__restrict userdata,
                                       const int n,
                                       const TaskParallelTLS *__restrict UNUSED(tls))
{
  /* Create and update draw buffers. The functions called here must not
   * do any OpenGL calls. Flags are not cleared immediately, that happens
   * after GPU_pbvh_buffer_flush() which does the final OpenGL calls. */
  PBVHUpdateData *data = userdata;
  PBVH *pbvh = data->pbvh;
  PBVHNode *node = data->nodes[n];

  if (node->flag & PBVH_RebuildDrawBuffers) {
    PBVH_GPU_Args args;
    pbvh_draw_args_init(pbvh, &args, node);

    node->draw_batches = DRW_pbvh_node_create(&args);
  }

  if (node->flag & PBVH_UpdateDrawBuffers) {
    node->debug_draw_gen++;

    if (node->draw_batches) {
      PBVH_GPU_Args args;

      pbvh_draw_args_init(pbvh, &args, node);
      DRW_pbvh_node_update(node->draw_batches, &args);
    }
  }
}

void pbvh_free_draw_buffers(PBVH *UNUSED(pbvh), PBVHNode *node)
{
  if (node->draw_batches) {
    DRW_pbvh_node_free(node->draw_batches);
    node->draw_batches = NULL;
  }
}

static void pbvh_update_draw_buffers(PBVH *pbvh, PBVHNode **nodes, int totnode, int update_flag)
{
  const CustomData *vdata;

  switch (pbvh->header.type) {
    case PBVH_BMESH:
      if (!pbvh->header.bm) {
        /* BMesh hasn't been created yet */
        return;
      }

      vdata = &pbvh->header.bm->vdata;
      break;
    case PBVH_FACES:
      vdata = pbvh->vdata;
      break;
    case PBVH_GRIDS:
      vdata = NULL;
      break;
  }
  UNUSED_VARS(vdata);

  if ((update_flag & PBVH_RebuildDrawBuffers) || ELEM(pbvh->header.type, PBVH_GRIDS, PBVH_BMESH)) {
    /* Free buffers uses OpenGL, so not in parallel. */
    for (int n = 0; n < totnode; n++) {
      PBVHNode *node = nodes[n];
      if (node->flag & PBVH_RebuildDrawBuffers) {
        pbvh_free_draw_buffers(pbvh, node);
      }
      else if ((node->flag & PBVH_UpdateDrawBuffers) && node->draw_batches) {
        PBVH_GPU_Args args;

        pbvh_draw_args_init(pbvh, &args, node);
        DRW_pbvh_update_pre(node->draw_batches, &args);
      }
    }
  }

  /* Parallel creation and update of draw buffers. */
  PBVHUpdateData data = {
      .pbvh = pbvh,
      .nodes = nodes,
  };

  TaskParallelSettings settings;
  BKE_pbvh_parallel_range_settings(&settings, true, totnode);
  BLI_task_parallel_range(0, totnode, &data, pbvh_update_draw_buffer_cb, &settings);

  for (int i = 0; i < totnode; i++) {
    PBVHNode *node = nodes[i];

    if (node->flag & PBVH_UpdateDrawBuffers) {
      /* Flush buffers uses OpenGL, so not in parallel. */

      if (node->draw_batches) {
        DRW_pbvh_node_gpu_flush(node->draw_batches);
      }
    }

    node->flag &= ~(PBVH_RebuildDrawBuffers | PBVH_UpdateDrawBuffers);
  }
}

static int pbvh_flush_bb(PBVH *pbvh, PBVHNode *node, int flag)
{
  int update = 0;

  /* Difficult to multi-thread well, we just do single threaded recursive. */
  if (node->flag & PBVH_Leaf) {
    if (flag & PBVH_UpdateBB) {
      update |= (node->flag & PBVH_UpdateBB);
      node->flag &= ~PBVH_UpdateBB;
    }

    if (flag & PBVH_UpdateOriginalBB) {
      update |= (node->flag & PBVH_UpdateOriginalBB);
      node->flag &= ~PBVH_UpdateOriginalBB;
    }

    return update;
  }

  update |= pbvh_flush_bb(pbvh, pbvh->nodes + node->children_offset, flag);
  update |= pbvh_flush_bb(pbvh, pbvh->nodes + node->children_offset + 1, flag);

  if (update & PBVH_UpdateBB) {
    update_node_vb(pbvh, node);
  }
  if (update & PBVH_UpdateOriginalBB) {
    node->orig_vb = node->vb;
  }

  return update;
}

void BKE_pbvh_update_bounds(PBVH *pbvh, int flag)
{
  if (!pbvh->nodes) {
    return;
  }

  PBVHNode **nodes;
  int totnode;

  BKE_pbvh_search_gather(pbvh, update_search_cb, POINTER_FROM_INT(flag), &nodes, &totnode);

  if (flag & (PBVH_UpdateBB | PBVH_UpdateOriginalBB | PBVH_UpdateRedraw)) {
    pbvh_update_BB_redraw(pbvh, nodes, totnode, flag);
  }

  if (flag & (PBVH_UpdateBB | PBVH_UpdateOriginalBB)) {
    pbvh_flush_bb(pbvh, pbvh->nodes, flag);
  }

  MEM_SAFE_FREE(nodes);
}

void BKE_pbvh_update_vertex_data(PBVH *pbvh, int flag)
{
  if (!pbvh->nodes) {
    return;
  }

  PBVHNode **nodes;
  int totnode;

  BKE_pbvh_search_gather(pbvh, update_search_cb, POINTER_FROM_INT(flag), &nodes, &totnode);

  if (flag & (PBVH_UpdateMask)) {
    pbvh_update_mask_redraw(pbvh, nodes, totnode, flag);
  }

  if (flag & (PBVH_UpdateColor)) {
    for (int i = 0; i < totnode; i++) {
      nodes[i]->flag |= PBVH_UpdateRedraw | PBVH_UpdateDrawBuffers | PBVH_UpdateColor;
    }
  }

  if (flag & (PBVH_UpdateVisibility)) {
    pbvh_update_visibility_redraw(pbvh, nodes, totnode, flag);
  }

  if (nodes) {
    MEM_freeN(nodes);
  }
}

static void pbvh_faces_node_visibility_update(PBVH *pbvh, PBVHNode *node)
{
  int totvert, i;
  BKE_pbvh_node_num_verts(pbvh, node, NULL, &totvert);
  const int *vert_indices = BKE_pbvh_node_get_vert_indices(node);

  if (pbvh->hide_vert == NULL) {
    BKE_pbvh_node_fully_hidden_set(node, false);
    return;
  }
  for (i = 0; i < totvert; i++) {
    if (!(pbvh->hide_vert[vert_indices[i]])) {
      BKE_pbvh_node_fully_hidden_set(node, false);
      return;
    }
  }

  BKE_pbvh_node_fully_hidden_set(node, true);
}

static void pbvh_grids_node_visibility_update(PBVH *pbvh, PBVHNode *node)
{
  CCGElem **grids;
  BLI_bitmap **grid_hidden;
  int *grid_indices, totgrid, i;

  BKE_pbvh_node_get_grids(pbvh, node, &grid_indices, &totgrid, NULL, NULL, &grids);
  grid_hidden = BKE_pbvh_grid_hidden(pbvh);
  CCGKey key = *BKE_pbvh_get_grid_key(pbvh);

  for (i = 0; i < totgrid; i++) {
    int g = grid_indices[i], x, y;
    BLI_bitmap *gh = grid_hidden[g];

    if (!gh) {
      BKE_pbvh_node_fully_hidden_set(node, false);
      return;
    }

    for (y = 0; y < key.grid_size; y++) {
      for (x = 0; x < key.grid_size; x++) {
        if (!BLI_BITMAP_TEST(gh, y * key.grid_size + x)) {
          BKE_pbvh_node_fully_hidden_set(node, false);
          return;
        }
      }
    }
  }
  BKE_pbvh_node_fully_hidden_set(node, true);
}

static void pbvh_bmesh_node_visibility_update(PBVHNode *node)
{
  GSet *unique, *other;

  unique = BKE_pbvh_bmesh_node_unique_verts(node);
  other = BKE_pbvh_bmesh_node_other_verts(node);

  GSetIterator gs_iter;

  GSET_ITER (gs_iter, unique) {
    BMVert *v = BLI_gsetIterator_getKey(&gs_iter);
    if (!BM_elem_flag_test(v, BM_ELEM_HIDDEN)) {
      BKE_pbvh_node_fully_hidden_set(node, false);
      return;
    }
  }

  GSET_ITER (gs_iter, other) {
    BMVert *v = BLI_gsetIterator_getKey(&gs_iter);
    if (!BM_elem_flag_test(v, BM_ELEM_HIDDEN)) {
      BKE_pbvh_node_fully_hidden_set(node, false);
      return;
    }
  }

  BKE_pbvh_node_fully_hidden_set(node, true);
}

static void pbvh_update_visibility_task_cb(void *__restrict userdata,
                                           const int n,
                                           const TaskParallelTLS *__restrict UNUSED(tls))
{

  PBVHUpdateData *data = userdata;
  PBVH *pbvh = data->pbvh;
  PBVHNode *node = data->nodes[n];
  if (node->flag & PBVH_UpdateVisibility) {
    switch (BKE_pbvh_type(pbvh)) {
      case PBVH_FACES:
        pbvh_faces_node_visibility_update(pbvh, node);
        break;
      case PBVH_GRIDS:
        pbvh_grids_node_visibility_update(pbvh, node);
        break;
      case PBVH_BMESH:
        pbvh_bmesh_node_visibility_update(node);
        break;
    }
    node->flag &= ~PBVH_UpdateVisibility;
  }
}

static void pbvh_update_visibility(PBVH *pbvh, PBVHNode **nodes, int totnode)
{
  PBVHUpdateData data = {
      .pbvh = pbvh,
      .nodes = nodes,
  };

  TaskParallelSettings settings;
  BKE_pbvh_parallel_range_settings(&settings, true, totnode);
  BLI_task_parallel_range(0, totnode, &data, pbvh_update_visibility_task_cb, &settings);
}

void BKE_pbvh_update_visibility(PBVH *pbvh)
{
  if (!pbvh->nodes) {
    return;
  }

  PBVHNode **nodes;
  int totnode;

  BKE_pbvh_search_gather(
      pbvh, update_search_cb, POINTER_FROM_INT(PBVH_UpdateVisibility), &nodes, &totnode);
  pbvh_update_visibility(pbvh, nodes, totnode);

  if (nodes) {
    MEM_freeN(nodes);
  }
}

void BKE_pbvh_redraw_BB(PBVH *pbvh, float bb_min[3], float bb_max[3])
{
  PBVHIter iter;
  PBVHNode *node;
  BB bb;

  BB_reset(&bb);

  pbvh_iter_begin(&iter, pbvh, NULL, NULL);

  while ((node = pbvh_iter_next(&iter))) {
    if (node->flag & PBVH_UpdateRedraw) {
      BB_expand_with_bb(&bb, &node->vb);
    }
  }

  pbvh_iter_end(&iter);

  copy_v3_v3(bb_min, bb.bmin);
  copy_v3_v3(bb_max, bb.bmax);
}

void BKE_pbvh_get_grid_updates(PBVH *pbvh, bool clear, void ***r_gridfaces, int *r_totface)
{
  GSet *face_set = BLI_gset_ptr_new(__func__);
  PBVHNode *node;
  PBVHIter iter;

  pbvh_iter_begin(&iter, pbvh, NULL, NULL);

  while ((node = pbvh_iter_next(&iter))) {
    if (node->flag & PBVH_UpdateNormals) {
      for (uint i = 0; i < node->totprim; i++) {
        void *face = pbvh->gridfaces[node->prim_indices[i]];
        BLI_gset_add(face_set, face);
      }

      if (clear) {
        node->flag &= ~PBVH_UpdateNormals;
      }
    }
  }

  pbvh_iter_end(&iter);

  const int tot = BLI_gset_len(face_set);
  if (tot == 0) {
    *r_totface = 0;
    *r_gridfaces = NULL;
    BLI_gset_free(face_set, NULL);
    return;
  }

  void **faces = MEM_mallocN(sizeof(*faces) * tot, "PBVH Grid Faces");

  GSetIterator gs_iter;
  int i;
  GSET_ITER_INDEX (gs_iter, face_set, i) {
    faces[i] = BLI_gsetIterator_getKey(&gs_iter);
  }

  BLI_gset_free(face_set, NULL);

  *r_totface = tot;
  *r_gridfaces = faces;
}

/***************************** PBVH Access ***********************************/

bool BKE_pbvh_has_faces(const PBVH *pbvh)
{
  if (pbvh->header.type == PBVH_BMESH) {
    return (pbvh->header.bm->totface != 0);
  }

  return (pbvh->totprim != 0);
}

void BKE_pbvh_bounding_box(const PBVH *pbvh, float min[3], float max[3])
{
  if (pbvh->totnode) {
    const BB *bb = &pbvh->nodes[0].vb;
    copy_v3_v3(min, bb->bmin);
    copy_v3_v3(max, bb->bmax);
  }
  else {
    zero_v3(min);
    zero_v3(max);
  }
}

BLI_bitmap **BKE_pbvh_grid_hidden(const PBVH *pbvh)
{
  BLI_assert(pbvh->header.type == PBVH_GRIDS);
  return pbvh->grid_hidden;
}

const CCGKey *BKE_pbvh_get_grid_key(const PBVH *pbvh)
{
  BLI_assert(pbvh->header.type == PBVH_GRIDS);
  return &pbvh->gridkey;
}

struct CCGElem **BKE_pbvh_get_grids(const PBVH *pbvh)
{
  BLI_assert(pbvh->header.type == PBVH_GRIDS);
  return pbvh->grids;
}

BLI_bitmap **BKE_pbvh_get_grid_visibility(const PBVH *pbvh)
{
  BLI_assert(pbvh->header.type == PBVH_GRIDS);
  return pbvh->grid_hidden;
}

int BKE_pbvh_get_grid_num_verts(const PBVH *pbvh)
{
  BLI_assert(pbvh->header.type == PBVH_GRIDS);
  return pbvh->totgrid * pbvh->gridkey.grid_area;
}

int BKE_pbvh_get_grid_num_faces(const PBVH *pbvh)
{
  BLI_assert(pbvh->header.type == PBVH_GRIDS);
  return pbvh->totgrid * (pbvh->gridkey.grid_size - 1) * (pbvh->gridkey.grid_size - 1);
}

/***************************** Node Access ***********************************/

void BKE_pbvh_node_mark_update(PBVHNode *node)
{
  node->flag |= PBVH_UpdateNormals | PBVH_UpdateBB | PBVH_UpdateOriginalBB |
                PBVH_UpdateDrawBuffers | PBVH_UpdateRedraw | PBVH_RebuildPixels;
}

void BKE_pbvh_node_mark_update_mask(PBVHNode *node)
{
  node->flag |= PBVH_UpdateMask | PBVH_UpdateDrawBuffers | PBVH_UpdateRedraw;
}

void BKE_pbvh_node_mark_update_color(PBVHNode *node)
{
  node->flag |= PBVH_UpdateColor | PBVH_UpdateDrawBuffers | PBVH_UpdateRedraw;
}

void BKE_pbvh_node_mark_update_face_sets(PBVHNode *node)
{
  node->flag |= PBVH_UpdateDrawBuffers | PBVH_UpdateRedraw;
}

void BKE_pbvh_mark_rebuild_pixels(PBVH *pbvh)
{
  for (int n = 0; n < pbvh->totnode; n++) {
    PBVHNode *node = &pbvh->nodes[n];
    if (node->flag & PBVH_Leaf) {
      node->flag |= PBVH_RebuildPixels;
    }
  }
}

void BKE_pbvh_node_mark_update_visibility(PBVHNode *node)
{
  node->flag |= PBVH_UpdateVisibility | PBVH_RebuildDrawBuffers | PBVH_UpdateDrawBuffers |
                PBVH_UpdateRedraw;
}

void BKE_pbvh_node_mark_rebuild_draw(PBVHNode *node)
{
  node->flag |= PBVH_RebuildDrawBuffers | PBVH_UpdateDrawBuffers | PBVH_UpdateRedraw;
}

void BKE_pbvh_node_mark_redraw(PBVHNode *node)
{
  node->flag |= PBVH_UpdateDrawBuffers | PBVH_UpdateRedraw;
}

void BKE_pbvh_node_mark_normals_update(PBVHNode *node)
{
  node->flag |= PBVH_UpdateNormals;
}

void BKE_pbvh_node_fully_hidden_set(PBVHNode *node, int fully_hidden)
{
  BLI_assert(node->flag & PBVH_Leaf);

  if (fully_hidden) {
    node->flag |= PBVH_FullyHidden;
  }
  else {
    node->flag &= ~PBVH_FullyHidden;
  }
}

bool BKE_pbvh_node_fully_hidden_get(PBVHNode *node)
{
  return (node->flag & PBVH_Leaf) && (node->flag & PBVH_FullyHidden);
}

void BKE_pbvh_node_fully_masked_set(PBVHNode *node, int fully_masked)
{
  BLI_assert(node->flag & PBVH_Leaf);

  if (fully_masked) {
    node->flag |= PBVH_FullyMasked;
  }
  else {
    node->flag &= ~PBVH_FullyMasked;
  }
}

bool BKE_pbvh_node_fully_masked_get(PBVHNode *node)
{
  return (node->flag & PBVH_Leaf) && (node->flag & PBVH_FullyMasked);
}

void BKE_pbvh_node_fully_unmasked_set(PBVHNode *node, int fully_masked)
{
  BLI_assert(node->flag & PBVH_Leaf);

  if (fully_masked) {
    node->flag |= PBVH_FullyUnmasked;
  }
  else {
    node->flag &= ~PBVH_FullyUnmasked;
  }
}

bool BKE_pbvh_node_fully_unmasked_get(PBVHNode *node)
{
  return (node->flag & PBVH_Leaf) && (node->flag & PBVH_FullyUnmasked);
}

void BKE_pbvh_vert_tag_update_normal(PBVH *pbvh, PBVHVertRef vertex)
{
  BLI_assert(pbvh->header.type == PBVH_FACES);
  pbvh->vert_bitmap[vertex.i] = true;
}

void BKE_pbvh_node_get_loops(PBVH *pbvh,
                             PBVHNode *node,
                             const int **r_loop_indices,
                             const MLoop **r_loops)
{
  BLI_assert(BKE_pbvh_type(pbvh) == PBVH_FACES);

  if (r_loop_indices) {
    *r_loop_indices = node->loop_indices;
  }

  if (r_loops) {
    *r_loops = pbvh->mloop;
  }
}

<<<<<<< HEAD
const int *BKE_pbvh_node_get_vert_indices(PBVHNode *node)
=======
int BKE_pbvh_num_faces(const PBVH *pbvh)
{
  switch (pbvh->header.type) {
    case PBVH_GRIDS:
    case PBVH_FACES:
      return pbvh->faces_num;
    case PBVH_BMESH:
      return pbvh->header.bm->totface;
  }

  BLI_assert_unreachable();
  return 0;
}

void BKE_pbvh_node_get_verts(PBVH *pbvh,
                             PBVHNode *node,
                             const int **r_vert_indices,
                             MVert **r_verts)
>>>>>>> 9fa4ceb3
{
  return node->vert_indices;
}

void BKE_pbvh_node_num_verts(PBVH *pbvh, PBVHNode *node, int *r_uniquevert, int *r_totvert)
{
  int tot;

  switch (pbvh->header.type) {
    case PBVH_GRIDS:
      tot = node->totprim * pbvh->gridkey.grid_area;
      if (r_totvert) {
        *r_totvert = tot;
      }
      if (r_uniquevert) {
        *r_uniquevert = tot;
      }
      break;
    case PBVH_FACES:
      if (r_totvert) {
        *r_totvert = node->uniq_verts + node->face_verts;
      }
      if (r_uniquevert) {
        *r_uniquevert = node->uniq_verts;
      }
      break;
    case PBVH_BMESH:
      tot = BLI_gset_len(node->bm_unique_verts);
      if (r_totvert) {
        *r_totvert = tot + BLI_gset_len(node->bm_other_verts);
      }
      if (r_uniquevert) {
        *r_uniquevert = tot;
      }
      break;
  }
}

void BKE_pbvh_node_get_grids(PBVH *pbvh,
                             PBVHNode *node,
                             int **r_grid_indices,
                             int *r_totgrid,
                             int *r_maxgrid,
                             int *r_gridsize,
                             CCGElem ***r_griddata)
{
  switch (pbvh->header.type) {
    case PBVH_GRIDS:
      if (r_grid_indices) {
        *r_grid_indices = node->prim_indices;
      }
      if (r_totgrid) {
        *r_totgrid = node->totprim;
      }
      if (r_maxgrid) {
        *r_maxgrid = pbvh->totgrid;
      }
      if (r_gridsize) {
        *r_gridsize = pbvh->gridkey.grid_size;
      }
      if (r_griddata) {
        *r_griddata = pbvh->grids;
      }
      break;
    case PBVH_FACES:
    case PBVH_BMESH:
      if (r_grid_indices) {
        *r_grid_indices = NULL;
      }
      if (r_totgrid) {
        *r_totgrid = 0;
      }
      if (r_maxgrid) {
        *r_maxgrid = 0;
      }
      if (r_gridsize) {
        *r_gridsize = 0;
      }
      if (r_griddata) {
        *r_griddata = NULL;
      }
      break;
  }
}

void BKE_pbvh_node_get_BB(PBVHNode *node, float bb_min[3], float bb_max[3])
{
  copy_v3_v3(bb_min, node->vb.bmin);
  copy_v3_v3(bb_max, node->vb.bmax);
}

void BKE_pbvh_node_get_original_BB(PBVHNode *node, float bb_min[3], float bb_max[3])
{
  copy_v3_v3(bb_min, node->orig_vb.bmin);
  copy_v3_v3(bb_max, node->orig_vb.bmax);
}

void BKE_pbvh_node_get_proxies(PBVHNode *node, PBVHProxyNode **proxies, int *proxy_count)
{
  if (node->proxy_count > 0) {
    if (proxies) {
      *proxies = node->proxies;
    }
    if (proxy_count) {
      *proxy_count = node->proxy_count;
    }
  }
  else {
    if (proxies) {
      *proxies = NULL;
    }
    if (proxy_count) {
      *proxy_count = 0;
    }
  }
}

void BKE_pbvh_node_get_bm_orco_data(PBVHNode *node,
                                    int (**r_orco_tris)[3],
                                    int *r_orco_tris_num,
                                    float (**r_orco_coords)[3],
                                    BMVert ***r_orco_verts)
{
  *r_orco_tris = node->bm_ortri;
  *r_orco_tris_num = node->bm_tot_ortri;
  *r_orco_coords = node->bm_orco;

  if (r_orco_verts) {
    *r_orco_verts = node->bm_orvert;
  }
}

bool BKE_pbvh_node_has_vert_with_normal_update_tag(PBVH *pbvh, PBVHNode *node)
{
  BLI_assert(pbvh->header.type == PBVH_FACES);
  const int *verts = node->vert_indices;
  const int totvert = node->uniq_verts + node->face_verts;

  for (int i = 0; i < totvert; i++) {
    const int v = verts[i];

    if (pbvh->vert_bitmap[v]) {
      return true;
    }
  }

  return false;
}

/********************************* Ray-cast ***********************************/

typedef struct {
  struct IsectRayAABB_Precalc ray;
  bool original;
} RaycastData;

static bool ray_aabb_intersect(PBVHNode *node, void *data_v)
{
  RaycastData *rcd = data_v;
  const float *bb_min, *bb_max;

  if (rcd->original) {
    /* BKE_pbvh_node_get_original_BB */
    bb_min = node->orig_vb.bmin;
    bb_max = node->orig_vb.bmax;
  }
  else {
    /* BKE_pbvh_node_get_BB */
    bb_min = node->vb.bmin;
    bb_max = node->vb.bmax;
  }

  return isect_ray_aabb_v3(&rcd->ray, bb_min, bb_max, &node->tmin);
}

void BKE_pbvh_raycast(PBVH *pbvh,
                      BKE_pbvh_HitOccludedCallback cb,
                      void *data,
                      const float ray_start[3],
                      const float ray_normal[3],
                      bool original)
{
  RaycastData rcd;

  isect_ray_aabb_v3_precalc(&rcd.ray, ray_start, ray_normal);
  rcd.original = original;

  BKE_pbvh_search_callback_occluded(pbvh, ray_aabb_intersect, &rcd, cb, data);
}

bool ray_face_intersection_quad(const float ray_start[3],
                                struct IsectRayPrecalc *isect_precalc,
                                const float t0[3],
                                const float t1[3],
                                const float t2[3],
                                const float t3[3],
                                float *depth)
{
  float depth_test;

  if ((isect_ray_tri_watertight_v3(ray_start, isect_precalc, t0, t1, t2, &depth_test, NULL) &&
       (depth_test < *depth)) ||
      (isect_ray_tri_watertight_v3(ray_start, isect_precalc, t0, t2, t3, &depth_test, NULL) &&
       (depth_test < *depth))) {
    *depth = depth_test;
    return true;
  }

  return false;
}

bool ray_face_intersection_tri(const float ray_start[3],
                               struct IsectRayPrecalc *isect_precalc,
                               const float t0[3],
                               const float t1[3],
                               const float t2[3],
                               float *depth)
{
  float depth_test;
  if (isect_ray_tri_watertight_v3(ray_start, isect_precalc, t0, t1, t2, &depth_test, NULL) &&
      (depth_test < *depth)) {
    *depth = depth_test;
    return true;
  }

  return false;
}

/* Take advantage of the fact we know this won't be an intersection.
 * Just handle ray-tri edges. */
static float dist_squared_ray_to_tri_v3_fast(const float ray_origin[3],
                                             const float ray_direction[3],
                                             const float v0[3],
                                             const float v1[3],
                                             const float v2[3],
                                             float r_point[3],
                                             float *r_depth)
{
  const float *tri[3] = {v0, v1, v2};
  float dist_sq_best = FLT_MAX;
  for (int i = 0, j = 2; i < 3; j = i++) {
    float point_test[3], depth_test = FLT_MAX;
    const float dist_sq_test = dist_squared_ray_to_seg_v3(
        ray_origin, ray_direction, tri[i], tri[j], point_test, &depth_test);
    if (dist_sq_test < dist_sq_best || i == 0) {
      copy_v3_v3(r_point, point_test);
      *r_depth = depth_test;
      dist_sq_best = dist_sq_test;
    }
  }
  return dist_sq_best;
}

bool ray_face_nearest_quad(const float ray_start[3],
                           const float ray_normal[3],
                           const float t0[3],
                           const float t1[3],
                           const float t2[3],
                           const float t3[3],
                           float *depth,
                           float *dist_sq)
{
  float dist_sq_test;
  float co[3], depth_test;

  if ((dist_sq_test = dist_squared_ray_to_tri_v3_fast(
           ray_start, ray_normal, t0, t1, t2, co, &depth_test)) < *dist_sq) {
    *dist_sq = dist_sq_test;
    *depth = depth_test;
    if ((dist_sq_test = dist_squared_ray_to_tri_v3_fast(
             ray_start, ray_normal, t0, t2, t3, co, &depth_test)) < *dist_sq) {
      *dist_sq = dist_sq_test;
      *depth = depth_test;
    }
    return true;
  }

  return false;
}

bool ray_face_nearest_tri(const float ray_start[3],
                          const float ray_normal[3],
                          const float t0[3],
                          const float t1[3],
                          const float t2[3],
                          float *depth,
                          float *dist_sq)
{
  float dist_sq_test;
  float co[3], depth_test;

  if ((dist_sq_test = dist_squared_ray_to_tri_v3_fast(
           ray_start, ray_normal, t0, t1, t2, co, &depth_test)) < *dist_sq) {
    *dist_sq = dist_sq_test;
    *depth = depth_test;
    return true;
  }

  return false;
}

static bool pbvh_faces_node_raycast(PBVH *pbvh,
                                    const PBVHNode *node,
                                    float (*origco)[3],
                                    const float ray_start[3],
                                    const float ray_normal[3],
                                    struct IsectRayPrecalc *isect_precalc,
                                    float *depth,
                                    PBVHVertRef *r_active_vertex,
                                    int *r_active_face_index,
                                    float *r_face_normal)
{
  const float(*positions)[3] = pbvh->mesh_positions;
  const MLoop *mloop = pbvh->mloop;
  const int *faces = node->prim_indices;
  int totface = node->totprim;
  bool hit = false;
  float nearest_vertex_co[3] = {0.0f};

  for (int i = 0; i < totface; i++) {
    const MLoopTri *lt = &pbvh->looptri[faces[i]];
    const int *face_verts = node->face_vert_indices[i];

    if (pbvh->respect_hide && paint_is_face_hidden(lt, pbvh->hide_poly)) {
      continue;
    }

    const float *co[3];
    if (origco) {
      /* Intersect with backed up original coordinates. */
      co[0] = origco[face_verts[0]];
      co[1] = origco[face_verts[1]];
      co[2] = origco[face_verts[2]];
    }
    else {
      /* intersect with current coordinates */
      co[0] = positions[mloop[lt->tri[0]].v];
      co[1] = positions[mloop[lt->tri[1]].v];
      co[2] = positions[mloop[lt->tri[2]].v];
    }

    if (ray_face_intersection_tri(ray_start, isect_precalc, co[0], co[1], co[2], depth)) {
      hit = true;

      if (r_face_normal) {
        normal_tri_v3(r_face_normal, co[0], co[1], co[2]);
      }

      if (r_active_vertex) {
        float location[3] = {0.0f};
        madd_v3_v3v3fl(location, ray_start, ray_normal, *depth);
        for (int j = 0; j < 3; j++) {
          /* Always assign nearest_vertex_co in the first iteration to avoid comparison against
           * uninitialized values. This stores the closest vertex in the current intersecting
           * triangle. */
          if (j == 0 ||
              len_squared_v3v3(location, co[j]) < len_squared_v3v3(location, nearest_vertex_co)) {
            copy_v3_v3(nearest_vertex_co, co[j]);
            r_active_vertex->i = mloop[lt->tri[j]].v;
            *r_active_face_index = lt->poly;
          }
        }
      }
    }
  }

  return hit;
}

static bool pbvh_grids_node_raycast(PBVH *pbvh,
                                    PBVHNode *node,
                                    float (*origco)[3],
                                    const float ray_start[3],
                                    const float ray_normal[3],
                                    struct IsectRayPrecalc *isect_precalc,
                                    float *depth,
                                    PBVHVertRef *r_active_vertex,
                                    int *r_active_grid_index,
                                    float *r_face_normal)
{
  const int totgrid = node->totprim;
  const int gridsize = pbvh->gridkey.grid_size;
  bool hit = false;
  float nearest_vertex_co[3] = {0.0};
  const CCGKey *gridkey = &pbvh->gridkey;

  for (int i = 0; i < totgrid; i++) {
    const int grid_index = node->prim_indices[i];
    CCGElem *grid = pbvh->grids[grid_index];
    BLI_bitmap *gh;

    if (!grid) {
      continue;
    }

    gh = pbvh->grid_hidden[grid_index];

    for (int y = 0; y < gridsize - 1; y++) {
      for (int x = 0; x < gridsize - 1; x++) {
        /* check if grid face is hidden */
        if (gh) {
          if (paint_is_grid_face_hidden(gh, gridsize, x, y)) {
            continue;
          }
        }

        const float *co[4];
        if (origco) {
          co[0] = origco[(y + 1) * gridsize + x];
          co[1] = origco[(y + 1) * gridsize + x + 1];
          co[2] = origco[y * gridsize + x + 1];
          co[3] = origco[y * gridsize + x];
        }
        else {
          co[0] = CCG_grid_elem_co(gridkey, grid, x, y + 1);
          co[1] = CCG_grid_elem_co(gridkey, grid, x + 1, y + 1);
          co[2] = CCG_grid_elem_co(gridkey, grid, x + 1, y);
          co[3] = CCG_grid_elem_co(gridkey, grid, x, y);
        }

        if (ray_face_intersection_quad(
                ray_start, isect_precalc, co[0], co[1], co[2], co[3], depth)) {
          hit = true;

          if (r_face_normal) {
            normal_quad_v3(r_face_normal, co[0], co[1], co[2], co[3]);
          }

          if (r_active_vertex) {
            float location[3] = {0.0};
            madd_v3_v3v3fl(location, ray_start, ray_normal, *depth);

            const int x_it[4] = {0, 1, 1, 0};
            const int y_it[4] = {1, 1, 0, 0};

            for (int j = 0; j < 4; j++) {
              /* Always assign nearest_vertex_co in the first iteration to avoid comparison against
               * uninitialized values. This stores the closest vertex in the current intersecting
               * quad. */
              if (j == 0 || len_squared_v3v3(location, co[j]) <
                                len_squared_v3v3(location, nearest_vertex_co)) {
                copy_v3_v3(nearest_vertex_co, co[j]);

                r_active_vertex->i = gridkey->grid_area * grid_index +
                                     (y + y_it[j]) * gridkey->grid_size + (x + x_it[j]);
              }
            }
          }
          if (r_active_grid_index) {
            *r_active_grid_index = grid_index;
          }
        }
      }
    }

    if (origco) {
      origco += gridsize * gridsize;
    }
  }

  return hit;
}

bool BKE_pbvh_node_raycast(PBVH *pbvh,
                           PBVHNode *node,
                           float (*origco)[3],
                           bool use_origco,
                           const float ray_start[3],
                           const float ray_normal[3],
                           struct IsectRayPrecalc *isect_precalc,
                           float *depth,
                           PBVHVertRef *active_vertex,
                           int *active_face_grid_index,
                           float *face_normal)
{
  bool hit = false;

  if (node->flag & PBVH_FullyHidden) {
    return false;
  }

  switch (pbvh->header.type) {
    case PBVH_FACES:
      hit |= pbvh_faces_node_raycast(pbvh,
                                     node,
                                     origco,
                                     ray_start,
                                     ray_normal,
                                     isect_precalc,
                                     depth,
                                     active_vertex,
                                     active_face_grid_index,
                                     face_normal);
      break;
    case PBVH_GRIDS:
      hit |= pbvh_grids_node_raycast(pbvh,
                                     node,
                                     origco,
                                     ray_start,
                                     ray_normal,
                                     isect_precalc,
                                     depth,
                                     active_vertex,
                                     active_face_grid_index,
                                     face_normal);
      break;
    case PBVH_BMESH:
      BM_mesh_elem_index_ensure(pbvh->header.bm, BM_VERT);
      hit = pbvh_bmesh_node_raycast(node,
                                    ray_start,
                                    ray_normal,
                                    isect_precalc,
                                    depth,
                                    use_origco,
                                    active_vertex,
                                    face_normal);
      break;
  }

  return hit;
}

void BKE_pbvh_raycast_project_ray_root(
    PBVH *pbvh, bool original, float ray_start[3], float ray_end[3], float ray_normal[3])
{
  if (pbvh->nodes) {
    float rootmin_start, rootmin_end;
    float bb_min_root[3], bb_max_root[3], bb_center[3], bb_diff[3];
    struct IsectRayAABB_Precalc ray;
    float ray_normal_inv[3];
    float offset = 1.0f + 1e-3f;
    const float offset_vec[3] = {1e-3f, 1e-3f, 1e-3f};

    if (original) {
      BKE_pbvh_node_get_original_BB(pbvh->nodes, bb_min_root, bb_max_root);
    }
    else {
      BKE_pbvh_node_get_BB(pbvh->nodes, bb_min_root, bb_max_root);
    }

    /* Slightly offset min and max in case we have a zero width node
     * (due to a plane mesh for instance), or faces very close to the bounding box boundary. */
    mid_v3_v3v3(bb_center, bb_max_root, bb_min_root);
    /* diff should be same for both min/max since it's calculated from center */
    sub_v3_v3v3(bb_diff, bb_max_root, bb_center);
    /* handles case of zero width bb */
    add_v3_v3(bb_diff, offset_vec);
    madd_v3_v3v3fl(bb_max_root, bb_center, bb_diff, offset);
    madd_v3_v3v3fl(bb_min_root, bb_center, bb_diff, -offset);

    /* first project start ray */
    isect_ray_aabb_v3_precalc(&ray, ray_start, ray_normal);
    if (!isect_ray_aabb_v3(&ray, bb_min_root, bb_max_root, &rootmin_start)) {
      return;
    }

    /* then the end ray */
    mul_v3_v3fl(ray_normal_inv, ray_normal, -1.0);
    isect_ray_aabb_v3_precalc(&ray, ray_end, ray_normal_inv);
    /* unlikely to fail exiting if entering succeeded, still keep this here */
    if (!isect_ray_aabb_v3(&ray, bb_min_root, bb_max_root, &rootmin_end)) {
      return;
    }

    madd_v3_v3v3fl(ray_start, ray_start, ray_normal, rootmin_start);
    madd_v3_v3v3fl(ray_end, ray_end, ray_normal_inv, rootmin_end);
  }
}

/* -------------------------------------------------------------------- */

typedef struct {
  struct DistRayAABB_Precalc dist_ray_to_aabb_precalc;
  bool original;
} FindNearestRayData;

static bool nearest_to_ray_aabb_dist_sq(PBVHNode *node, void *data_v)
{
  FindNearestRayData *rcd = data_v;
  const float *bb_min, *bb_max;

  if (rcd->original) {
    /* BKE_pbvh_node_get_original_BB */
    bb_min = node->orig_vb.bmin;
    bb_max = node->orig_vb.bmax;
  }
  else {
    /* BKE_pbvh_node_get_BB */
    bb_min = node->vb.bmin;
    bb_max = node->vb.bmax;
  }

  float co_dummy[3], depth;
  node->tmin = dist_squared_ray_to_aabb_v3(
      &rcd->dist_ray_to_aabb_precalc, bb_min, bb_max, co_dummy, &depth);
  /* Ideally we would skip distances outside the range. */
  return depth > 0.0f;
}

void BKE_pbvh_find_nearest_to_ray(PBVH *pbvh,
                                  BKE_pbvh_SearchNearestCallback cb,
                                  void *data,
                                  const float ray_start[3],
                                  const float ray_normal[3],
                                  bool original)
{
  FindNearestRayData ncd;

  dist_squared_ray_to_aabb_v3_precalc(&ncd.dist_ray_to_aabb_precalc, ray_start, ray_normal);
  ncd.original = original;

  BKE_pbvh_search_callback_occluded(pbvh, nearest_to_ray_aabb_dist_sq, &ncd, cb, data);
}

static bool pbvh_faces_node_nearest_to_ray(PBVH *pbvh,
                                           const PBVHNode *node,
                                           float (*origco)[3],
                                           const float ray_start[3],
                                           const float ray_normal[3],
                                           float *depth,
                                           float *dist_sq)
{
  const float(*positions)[3] = pbvh->mesh_positions;
  const MLoop *mloop = pbvh->mloop;
  const int *faces = node->prim_indices;
  int i, totface = node->totprim;
  bool hit = false;

  for (i = 0; i < totface; i++) {
    const MLoopTri *lt = &pbvh->looptri[faces[i]];
    const int *face_verts = node->face_vert_indices[i];

    if (pbvh->respect_hide && paint_is_face_hidden(lt, pbvh->hide_poly)) {
      continue;
    }

    if (origco) {
      /* Intersect with backed-up original coordinates. */
      hit |= ray_face_nearest_tri(ray_start,
                                  ray_normal,
                                  origco[face_verts[0]],
                                  origco[face_verts[1]],
                                  origco[face_verts[2]],
                                  depth,
                                  dist_sq);
    }
    else {
      /* intersect with current coordinates */
      hit |= ray_face_nearest_tri(ray_start,
                                  ray_normal,
                                  positions[mloop[lt->tri[0]].v],
                                  positions[mloop[lt->tri[1]].v],
                                  positions[mloop[lt->tri[2]].v],
                                  depth,
                                  dist_sq);
    }
  }

  return hit;
}

static bool pbvh_grids_node_nearest_to_ray(PBVH *pbvh,
                                           PBVHNode *node,
                                           float (*origco)[3],
                                           const float ray_start[3],
                                           const float ray_normal[3],
                                           float *depth,
                                           float *dist_sq)
{
  const int totgrid = node->totprim;
  const int gridsize = pbvh->gridkey.grid_size;
  bool hit = false;

  for (int i = 0; i < totgrid; i++) {
    CCGElem *grid = pbvh->grids[node->prim_indices[i]];
    BLI_bitmap *gh;

    if (!grid) {
      continue;
    }

    gh = pbvh->grid_hidden[node->prim_indices[i]];

    for (int y = 0; y < gridsize - 1; y++) {
      for (int x = 0; x < gridsize - 1; x++) {
        /* check if grid face is hidden */
        if (gh) {
          if (paint_is_grid_face_hidden(gh, gridsize, x, y)) {
            continue;
          }
        }

        if (origco) {
          hit |= ray_face_nearest_quad(ray_start,
                                       ray_normal,
                                       origco[y * gridsize + x],
                                       origco[y * gridsize + x + 1],
                                       origco[(y + 1) * gridsize + x + 1],
                                       origco[(y + 1) * gridsize + x],
                                       depth,
                                       dist_sq);
        }
        else {
          hit |= ray_face_nearest_quad(ray_start,
                                       ray_normal,
                                       CCG_grid_elem_co(&pbvh->gridkey, grid, x, y),
                                       CCG_grid_elem_co(&pbvh->gridkey, grid, x + 1, y),
                                       CCG_grid_elem_co(&pbvh->gridkey, grid, x + 1, y + 1),
                                       CCG_grid_elem_co(&pbvh->gridkey, grid, x, y + 1),
                                       depth,
                                       dist_sq);
        }
      }
    }

    if (origco) {
      origco += gridsize * gridsize;
    }
  }

  return hit;
}

bool BKE_pbvh_node_find_nearest_to_ray(PBVH *pbvh,
                                       PBVHNode *node,
                                       float (*origco)[3],
                                       bool use_origco,
                                       const float ray_start[3],
                                       const float ray_normal[3],
                                       float *depth,
                                       float *dist_sq)
{
  bool hit = false;

  if (node->flag & PBVH_FullyHidden) {
    return false;
  }

  switch (pbvh->header.type) {
    case PBVH_FACES:
      hit |= pbvh_faces_node_nearest_to_ray(
          pbvh, node, origco, ray_start, ray_normal, depth, dist_sq);
      break;
    case PBVH_GRIDS:
      hit |= pbvh_grids_node_nearest_to_ray(
          pbvh, node, origco, ray_start, ray_normal, depth, dist_sq);
      break;
    case PBVH_BMESH:
      hit = pbvh_bmesh_node_nearest_to_ray(
          node, ray_start, ray_normal, depth, dist_sq, use_origco);
      break;
  }

  return hit;
}

typedef enum {
  ISECT_INSIDE,
  ISECT_OUTSIDE,
  ISECT_INTERSECT,
} PlaneAABBIsect;

/* Adapted from:
 * http://www.gamedev.net/community/forums/topic.asp?topic_id=512123
 * Returns true if the AABB is at least partially within the frustum
 * (ok, not a real frustum), false otherwise.
 */
static PlaneAABBIsect test_frustum_aabb(const float bb_min[3],
                                        const float bb_max[3],
                                        PBVHFrustumPlanes *frustum)
{
  PlaneAABBIsect ret = ISECT_INSIDE;
  float(*planes)[4] = frustum->planes;

  for (int i = 0; i < frustum->num_planes; i++) {
    float vmin[3], vmax[3];

    for (int axis = 0; axis < 3; axis++) {
      if (planes[i][axis] < 0) {
        vmin[axis] = bb_min[axis];
        vmax[axis] = bb_max[axis];
      }
      else {
        vmin[axis] = bb_max[axis];
        vmax[axis] = bb_min[axis];
      }
    }

    if (dot_v3v3(planes[i], vmin) + planes[i][3] < 0) {
      return ISECT_OUTSIDE;
    }
    if (dot_v3v3(planes[i], vmax) + planes[i][3] <= 0) {
      ret = ISECT_INTERSECT;
    }
  }

  return ret;
}

bool BKE_pbvh_node_frustum_contain_AABB(PBVHNode *node, void *data)
{
  const float *bb_min, *bb_max;
  /* BKE_pbvh_node_get_BB */
  bb_min = node->vb.bmin;
  bb_max = node->vb.bmax;

  return test_frustum_aabb(bb_min, bb_max, data) != ISECT_OUTSIDE;
}

bool BKE_pbvh_node_frustum_exclude_AABB(PBVHNode *node, void *data)
{
  const float *bb_min, *bb_max;
  /* BKE_pbvh_node_get_BB */
  bb_min = node->vb.bmin;
  bb_max = node->vb.bmax;

  return test_frustum_aabb(bb_min, bb_max, data) != ISECT_INSIDE;
}

void BKE_pbvh_update_normals(PBVH *pbvh, struct SubdivCCG *subdiv_ccg)
{
  /* Update normals */
  PBVHNode **nodes;
  int totnode;

  BKE_pbvh_search_gather(
      pbvh, update_search_cb, POINTER_FROM_INT(PBVH_UpdateNormals), &nodes, &totnode);

  if (totnode > 0) {
    if (pbvh->header.type == PBVH_BMESH) {
      pbvh_bmesh_normals_update(nodes, totnode);
    }
    else if (pbvh->header.type == PBVH_FACES) {
      pbvh_faces_update_normals(pbvh, nodes, totnode);
    }
    else if (pbvh->header.type == PBVH_GRIDS) {
      struct CCGFace **faces;
      int num_faces;
      BKE_pbvh_get_grid_updates(pbvh, true, (void ***)&faces, &num_faces);
      if (num_faces > 0) {
        BKE_subdiv_ccg_update_normals(subdiv_ccg, faces, num_faces);
        MEM_freeN(faces);
      }
    }
  }

  MEM_SAFE_FREE(nodes);
}

void BKE_pbvh_face_sets_color_set(PBVH *pbvh, int seed, int color_default)
{
  pbvh->face_sets_color_seed = seed;
  pbvh->face_sets_color_default = color_default;
}

/**
 * PBVH drawing, updating draw buffers as needed and culling any nodes outside
 * the specified frustum.
 */
typedef struct PBVHDrawSearchData {
  PBVHFrustumPlanes *frustum;
  int accum_update_flag;
  PBVHAttrReq *attrs;
  int attrs_num;
} PBVHDrawSearchData;

static bool pbvh_draw_search_cb(PBVHNode *node, void *data_v)
{
  PBVHDrawSearchData *data = data_v;
  if (data->frustum && !BKE_pbvh_node_frustum_contain_AABB(node, data->frustum)) {
    return false;
  }

  data->accum_update_flag |= node->flag;
  return true;
}

void BKE_pbvh_draw_cb(PBVH *pbvh,
                      bool update_only_visible,
                      PBVHFrustumPlanes *update_frustum,
                      PBVHFrustumPlanes *draw_frustum,
                      void (*draw_fn)(void *user_data, PBVHBatches *batches, PBVH_GPU_Args *args),
                      void *user_data,
                      bool UNUSED(full_render),
                      PBVHAttrReq *attrs,
                      int attrs_num)
{
  PBVHNode **nodes;
  int totnode;
  int update_flag = 0;

  pbvh->draw_cache_invalid = false;

  /* Search for nodes that need updates. */
  if (update_only_visible) {
    /* Get visible nodes with draw updates. */
    PBVHDrawSearchData data = {
        .frustum = update_frustum, .accum_update_flag = 0, attrs, attrs_num};
    BKE_pbvh_search_gather(pbvh, pbvh_draw_search_cb, &data, &nodes, &totnode);
    update_flag = data.accum_update_flag;
  }
  else {
    /* Get all nodes with draw updates, also those outside the view. */
    const int search_flag = PBVH_RebuildDrawBuffers | PBVH_UpdateDrawBuffers;
    BKE_pbvh_search_gather(
        pbvh, update_search_cb, POINTER_FROM_INT(search_flag), &nodes, &totnode);
    update_flag = PBVH_RebuildDrawBuffers | PBVH_UpdateDrawBuffers;
  }

  /* Update draw buffers. */
  if (totnode != 0 && (update_flag & (PBVH_RebuildDrawBuffers | PBVH_UpdateDrawBuffers))) {
    pbvh_update_draw_buffers(pbvh, nodes, totnode, update_flag);
  }
  MEM_SAFE_FREE(nodes);

  /* Draw visible nodes. */
  PBVHDrawSearchData draw_data = {.frustum = draw_frustum, .accum_update_flag = 0};
  BKE_pbvh_search_gather(pbvh, pbvh_draw_search_cb, &draw_data, &nodes, &totnode);

  PBVH_GPU_Args args;

  for (int i = 0; i < totnode; i++) {
    PBVHNode *node = nodes[i];
    if (!(node->flag & PBVH_FullyHidden)) {
      pbvh_draw_args_init(pbvh, &args, node);

      draw_fn(user_data, node->draw_batches, &args);
    }
  }

  MEM_SAFE_FREE(nodes);
}

void BKE_pbvh_draw_debug_cb(PBVH *pbvh,
                            void (*draw_fn)(PBVHNode *node,
                                            void *user_data,
                                            const float bmin[3],
                                            const float bmax[3],
                                            PBVHNodeFlags flag),
                            void *user_data)
{
  for (int a = 0; a < pbvh->totnode; a++) {
    PBVHNode *node = &pbvh->nodes[a];

    draw_fn(node, user_data, node->vb.bmin, node->vb.bmax, node->flag);
  }
}

void BKE_pbvh_grids_update(PBVH *pbvh,
                           CCGElem **grids,
                           void **gridfaces,
                           DMFlagMat *flagmats,
                           BLI_bitmap **grid_hidden,
                           CCGKey *key)
{
  pbvh->gridkey = *key;
  pbvh->grids = grids;
  pbvh->gridfaces = gridfaces;

  if (flagmats != pbvh->grid_flag_mats || pbvh->grid_hidden != grid_hidden) {
    pbvh->grid_flag_mats = flagmats;
    pbvh->grid_hidden = grid_hidden;

    for (int a = 0; a < pbvh->totnode; a++) {
      BKE_pbvh_node_mark_rebuild_draw(&pbvh->nodes[a]);
    }
  }
}

float (*BKE_pbvh_vert_coords_alloc(PBVH *pbvh))[3]
{
  float(*vertCos)[3] = NULL;

  if (pbvh->mesh_positions) {
    vertCos = MEM_malloc_arrayN(pbvh->totvert, sizeof(float[3]), __func__);
    memcpy(vertCos, pbvh->mesh_positions, sizeof(float[3]) * pbvh->totvert);
  }

  return vertCos;
}

void BKE_pbvh_vert_coords_apply(PBVH *pbvh, const float (*vertCos)[3], const int totvert)
{
  if (totvert != pbvh->totvert) {
    BLI_assert_msg(0, "PBVH: Given deforming vcos number does not match PBVH vertex number!");
    return;
  }

  if (!pbvh->deformed) {
    if (pbvh->mesh_positions) {
      /* if pbvh is not already deformed, verts/faces points to the */
      /* original data and applying new coords to this arrays would lead to */
      /* unneeded deformation -- duplicate verts/faces to avoid this */

      pbvh->mesh_positions = MEM_dupallocN(pbvh->mesh_positions);
      /* No need to dupalloc pbvh->looptri, this one is 'totally owned' by pbvh,
       * it's never some mesh data. */

      pbvh->deformed = true;
    }
  }

  if (pbvh->mesh_positions) {
    float(*positions)[3] = pbvh->mesh_positions;
    /* copy new verts coords */
    for (int a = 0; a < pbvh->totvert; a++) {
      /* no need for float comparison here (memory is exactly equal or not) */
      if (memcmp(positions[a], vertCos[a], sizeof(float[3])) != 0) {
        copy_v3_v3(positions[a], vertCos[a]);
        BKE_pbvh_vert_tag_update_normal(pbvh, BKE_pbvh_make_vref(a));
      }
    }

    for (int a = 0; a < pbvh->totnode; a++) {
      BKE_pbvh_node_mark_update(&pbvh->nodes[a]);
    }

    BKE_pbvh_update_bounds(pbvh, PBVH_UpdateBB | PBVH_UpdateOriginalBB);
  }
}

bool BKE_pbvh_is_deformed(PBVH *pbvh)
{
  return pbvh->deformed;
}
/* Proxies */

PBVHProxyNode *BKE_pbvh_node_add_proxy(PBVH *pbvh, PBVHNode *node)
{
  int index, totverts;

  index = node->proxy_count;

  node->proxy_count++;

  if (node->proxies) {
    node->proxies = MEM_reallocN(node->proxies, node->proxy_count * sizeof(PBVHProxyNode));
  }
  else {
    node->proxies = MEM_mallocN(sizeof(PBVHProxyNode), "PBVHNodeProxy");
  }

  BKE_pbvh_node_num_verts(pbvh, node, &totverts, NULL);
  node->proxies[index].co = MEM_callocN(sizeof(float[3]) * totverts, "PBVHNodeProxy.co");

  return node->proxies + index;
}

void BKE_pbvh_node_free_proxies(PBVHNode *node)
{
  for (int p = 0; p < node->proxy_count; p++) {
    MEM_freeN(node->proxies[p].co);
    node->proxies[p].co = NULL;
  }

  MEM_freeN(node->proxies);
  node->proxies = NULL;

  node->proxy_count = 0;
}

void BKE_pbvh_gather_proxies(PBVH *pbvh, PBVHNode ***r_array, int *r_tot)
{
  PBVHNode **array = NULL;
  int tot = 0, space = 0;

  for (int n = 0; n < pbvh->totnode; n++) {
    PBVHNode *node = pbvh->nodes + n;

    if (node->proxy_count > 0) {
      if (tot == space) {
        /* resize array if needed */
        space = (tot == 0) ? 32 : space * 2;
        array = MEM_recallocN_id(array, sizeof(PBVHNode *) * space, __func__);
      }

      array[tot] = node;
      tot++;
    }
  }

  if (tot == 0 && array) {
    MEM_freeN(array);
    array = NULL;
  }

  *r_array = array;
  *r_tot = tot;
}

PBVHColorBufferNode *BKE_pbvh_node_color_buffer_get(PBVHNode *node)
{

  if (!node->color_buffer.color) {
    node->color_buffer.color = MEM_callocN(sizeof(float[4]) * node->uniq_verts, "Color buffer");
  }
  return &node->color_buffer;
}

void BKE_pbvh_node_color_buffer_free(PBVH *pbvh)
{
  PBVHNode **nodes;
  int totnode;
  BKE_pbvh_search_gather(pbvh, NULL, NULL, &nodes, &totnode);
  for (int i = 0; i < totnode; i++) {
    MEM_SAFE_FREE(nodes[i]->color_buffer.color);
  }
  MEM_SAFE_FREE(nodes);
}

void pbvh_vertex_iter_init(PBVH *pbvh, PBVHNode *node, PBVHVertexIter *vi, int mode)
{
  struct CCGElem **grids;
  int *grid_indices;
  int totgrid, gridsize, uniq_verts, totvert;

  vi->grid = NULL;
  vi->no = NULL;
  vi->fno = NULL;
  vi->mesh_positions = NULL;
  vi->vertex.i = 0LL;

  vi->respect_hide = pbvh->respect_hide;
  if (pbvh->respect_hide == false) {
    /* The same value for all vertices. */
    vi->visible = true;
  }

  BKE_pbvh_node_get_grids(pbvh, node, &grid_indices, &totgrid, NULL, &gridsize, &grids);
  BKE_pbvh_node_num_verts(pbvh, node, &uniq_verts, &totvert);
  const int *vert_indices = BKE_pbvh_node_get_vert_indices(node);
  vi->key = pbvh->gridkey;

  vi->grids = grids;
  vi->grid_indices = grid_indices;
  vi->totgrid = (grids) ? totgrid : 1;
  vi->gridsize = gridsize;

  if (mode == PBVH_ITER_ALL) {
    vi->totvert = totvert;
  }
  else {
    vi->totvert = uniq_verts;
  }
  vi->vert_indices = vert_indices;
  vi->mesh_positions = pbvh->mesh_positions;
  vi->is_mesh = pbvh->mesh_positions != NULL;

  if (pbvh->header.type == PBVH_BMESH) {
    BLI_gsetIterator_init(&vi->bm_unique_verts, node->bm_unique_verts);
    BLI_gsetIterator_init(&vi->bm_other_verts, node->bm_other_verts);
    vi->bm_vdata = &pbvh->header.bm->vdata;
    vi->cd_vert_mask_offset = CustomData_get_offset(vi->bm_vdata, CD_PAINT_MASK);
  }

  vi->gh = NULL;
  if (vi->grids && mode == PBVH_ITER_UNIQUE) {
    vi->grid_hidden = pbvh->grid_hidden;
  }

  vi->mask = NULL;
  if (pbvh->header.type == PBVH_FACES) {
    vi->vert_normals = pbvh->vert_normals;
    vi->hide_vert = pbvh->hide_vert;

    vi->vmask = CustomData_get_layer(pbvh->vdata, CD_PAINT_MASK);
  }
}

bool pbvh_has_mask(const PBVH *pbvh)
{
  switch (pbvh->header.type) {
    case PBVH_GRIDS:
      return (pbvh->gridkey.has_mask != 0);
    case PBVH_FACES:
      return (pbvh->vdata && CustomData_get_layer(pbvh->vdata, CD_PAINT_MASK));
    case PBVH_BMESH:
      return (pbvh->header.bm &&
              (CustomData_get_offset(&pbvh->header.bm->vdata, CD_PAINT_MASK) != -1));
  }

  return false;
}

bool pbvh_has_face_sets(PBVH *pbvh)
{
  switch (pbvh->header.type) {
    case PBVH_GRIDS:
    case PBVH_FACES:
      return pbvh->pdata &&
             CustomData_get_layer_named(pbvh->pdata, CD_PROP_INT32, ".sculpt_face_set") != NULL;
    case PBVH_BMESH:
      return false;
  }

  return false;
}

void pbvh_show_mask_set(PBVH *pbvh, bool show_mask)
{
  pbvh->show_mask = show_mask;
}

void pbvh_show_face_sets_set(PBVH *pbvh, bool show_face_sets)
{
  pbvh->show_face_sets = show_face_sets;
}

void BKE_pbvh_set_frustum_planes(PBVH *pbvh, PBVHFrustumPlanes *planes)
{
  pbvh->num_planes = planes->num_planes;
  for (int i = 0; i < pbvh->num_planes; i++) {
    copy_v4_v4(pbvh->planes[i], planes->planes[i]);
  }
}

void BKE_pbvh_get_frustum_planes(PBVH *pbvh, PBVHFrustumPlanes *planes)
{
  planes->num_planes = pbvh->num_planes;
  for (int i = 0; i < planes->num_planes; i++) {
    copy_v4_v4(planes->planes[i], pbvh->planes[i]);
  }
}

void BKE_pbvh_parallel_range_settings(TaskParallelSettings *settings,
                                      bool use_threading,
                                      int totnode)
{
  memset(settings, 0, sizeof(*settings));
  settings->use_threading = use_threading && totnode > 1;
}

float (*BKE_pbvh_get_positions(const PBVH *pbvh))[3]
{
  BLI_assert(pbvh->header.type == PBVH_FACES);
  return pbvh->mesh_positions;
}

const float (*BKE_pbvh_get_vert_normals(const PBVH *pbvh))[3]
{
  BLI_assert(pbvh->header.type == PBVH_FACES);
  return pbvh->vert_normals;
}

const bool *BKE_pbvh_get_vert_hide(const PBVH *pbvh)
{
  BLI_assert(pbvh->header.type == PBVH_FACES);
  return pbvh->hide_vert;
}

const bool *BKE_pbvh_get_poly_hide(const PBVH *pbvh)
{
  BLI_assert(ELEM(pbvh->header.type, PBVH_FACES, PBVH_GRIDS));
  return pbvh->hide_poly;
}

bool *BKE_pbvh_get_vert_hide_for_write(PBVH *pbvh)
{
  BLI_assert(pbvh->header.type == PBVH_FACES);
  if (pbvh->hide_vert) {
    return pbvh->hide_vert;
  }
  pbvh->hide_vert = CustomData_get_layer_named(&pbvh->mesh->vdata, CD_PROP_BOOL, ".hide_vert");
  if (pbvh->hide_vert) {
    return pbvh->hide_vert;
  }
  pbvh->hide_vert = (bool *)CustomData_add_layer_named(
      &pbvh->mesh->vdata, CD_PROP_BOOL, CD_SET_DEFAULT, NULL, pbvh->mesh->totvert, ".hide_vert");
  return pbvh->hide_vert;
}

void BKE_pbvh_subdiv_cgg_set(PBVH *pbvh, SubdivCCG *subdiv_ccg)
{
  pbvh->subdiv_ccg = subdiv_ccg;
}

void BKE_pbvh_face_sets_set(PBVH *pbvh, int *face_sets)
{
  pbvh->face_sets = face_sets;
}

void BKE_pbvh_update_hide_attributes_from_mesh(PBVH *pbvh)
{
  if (pbvh->header.type == PBVH_FACES) {
    pbvh->hide_vert = CustomData_get_layer_named(&pbvh->mesh->vdata, CD_PROP_BOOL, ".hide_vert");
    pbvh->hide_poly = CustomData_get_layer_named(&pbvh->mesh->pdata, CD_PROP_BOOL, ".hide_poly");
  }
}

void BKE_pbvh_respect_hide_set(PBVH *pbvh, bool respect_hide)
{
  pbvh->respect_hide = respect_hide;
}

bool BKE_pbvh_is_drawing(const PBVH *pbvh)
{
  return pbvh->is_drawing;
}

bool BKE_pbvh_draw_cache_invalid(const PBVH *pbvh)
{
  return pbvh->draw_cache_invalid;
}

void BKE_pbvh_is_drawing_set(PBVH *pbvh, bool val)
{
  pbvh->is_drawing = val;
}

void BKE_pbvh_node_num_loops(PBVH *pbvh, PBVHNode *node, int *r_totloop)
{
  UNUSED_VARS(pbvh);
  BLI_assert(BKE_pbvh_type(pbvh) == PBVH_FACES);

  if (r_totloop) {
    *r_totloop = node->loop_indices_num;
  }
}

void BKE_pbvh_update_active_vcol(PBVH *pbvh, const Mesh *mesh)
{
  BKE_pbvh_get_color_layer(mesh, &pbvh->color_layer, &pbvh->color_domain);
}

void BKE_pbvh_pmap_set(PBVH *pbvh, const MeshElemMap *pmap)
{
  pbvh->pmap = pmap;
}

void BKE_pbvh_ensure_node_loops(PBVH *pbvh)
{
  BLI_assert(BKE_pbvh_type(pbvh) == PBVH_FACES);

  int totloop = 0;

  /* Check if nodes already have loop indices. */
  for (int i = 0; i < pbvh->totnode; i++) {
    PBVHNode *node = pbvh->nodes + i;

    if (!(node->flag & PBVH_Leaf)) {
      continue;
    }

    if (node->loop_indices) {
      return;
    }

    totloop += node->totprim * 3;
  }

  BLI_bitmap *visit = BLI_BITMAP_NEW(totloop, __func__);

  /* Create loop indices from node loop triangles. */
  for (int i = 0; i < pbvh->totnode; i++) {
    PBVHNode *node = pbvh->nodes + i;

    if (!(node->flag & PBVH_Leaf)) {
      continue;
    }

    node->loop_indices = MEM_malloc_arrayN(node->totprim * 3, sizeof(int), __func__);
    node->loop_indices_num = 0;

    for (int j = 0; j < node->totprim; j++) {
      const MLoopTri *mlt = pbvh->looptri + node->prim_indices[j];

      for (int k = 0; k < 3; k++) {
        if (!BLI_BITMAP_TEST(visit, mlt->tri[k])) {
          node->loop_indices[node->loop_indices_num++] = mlt->tri[k];
          BLI_BITMAP_ENABLE(visit, mlt->tri[k]);
        }
      }
    }
  }

  MEM_SAFE_FREE(visit);
}

int BKE_pbvh_debug_draw_gen_get(PBVHNode *node)
{
  return node->debug_draw_gen;
}

static void pbvh_face_iter_verts_reserve(PBVHFaceIter *fd, int verts_num)
{
  if (verts_num >= fd->verts_size_) {
    fd->verts_size_ = (verts_num + 1) << 2;

    if (fd->verts != fd->verts_reserved_) {
      MEM_SAFE_FREE(fd->verts);
    }

    fd->verts = MEM_malloc_arrayN(fd->verts_size_, sizeof(void *), __func__);
  }

  fd->verts_num = verts_num;
}

BLI_INLINE int face_iter_prim_to_face(PBVHFaceIter *fd, int prim_index)
{
  if (fd->subdiv_ccg_) {
    return BKE_subdiv_ccg_grid_to_face_index(fd->subdiv_ccg_, prim_index);
  }

  return fd->looptri_[prim_index].poly;
}

static void pbvh_face_iter_step(PBVHFaceIter *fd, bool do_step)
{
  if (do_step) {
    fd->i++;
  }

  switch (fd->pbvh_type_) {
    case PBVH_BMESH: {
      if (do_step) {
        BLI_gsetIterator_step(&fd->bm_faces_iter_);
        if (BLI_gsetIterator_done(&fd->bm_faces_iter_)) {
          return;
        }
      }

      BMFace *f = (BMFace *)BLI_gsetIterator_getKey(&fd->bm_faces_iter_);
      fd->face.i = (intptr_t)f;
      fd->index = f->head.index;

      if (fd->cd_face_set_ != -1) {
        fd->face_set = (int *)BM_ELEM_CD_GET_VOID_P(f, fd->cd_face_set_);
      }

      if (fd->cd_hide_poly_ != -1) {
        fd->hide = (bool *)BM_ELEM_CD_GET_VOID_P(f, fd->cd_hide_poly_);
      }

      pbvh_face_iter_verts_reserve(fd, f->len);
      int vertex_i = 0;

      BMLoop *l = f->l_first;
      do {
        fd->verts[vertex_i++].i = (intptr_t)l->v;
      } while ((l = l->next) != f->l_first);

      break;
    }
    case PBVH_GRIDS:
    case PBVH_FACES: {
      int face_index = 0;

      if (do_step) {
        fd->prim_index_++;

        while (fd->prim_index_ < fd->node_->totprim) {
          face_index = face_iter_prim_to_face(fd, fd->node_->prim_indices[fd->prim_index_]);

          if (face_index != fd->last_face_index_) {
            break;
          }

          fd->prim_index_++;
        }
      }
      else if (fd->prim_index_ < fd->node_->totprim) {
        face_index = face_iter_prim_to_face(fd, fd->node_->prim_indices[fd->prim_index_]);
      }

      if (fd->prim_index_ >= fd->node_->totprim) {
        return;
      }

      fd->last_face_index_ = face_index;
      const MPoly *mp = fd->mpoly_ + face_index;

      fd->face.i = fd->index = face_index;

      if (fd->face_sets_) {
        fd->face_set = fd->face_sets_ + face_index;
      }
      if (fd->hide_poly_) {
        fd->hide = fd->hide_poly_ + face_index;
      }

      pbvh_face_iter_verts_reserve(fd, mp->totloop);

      const MLoop *ml = fd->mloop_ + mp->loopstart;
      const int grid_area = fd->subdiv_key_.grid_area;

      for (int i = 0; i < mp->totloop; i++, ml++) {
        if (fd->pbvh_type_ == PBVH_GRIDS) {
          /* Grid corners. */
          fd->verts[i].i = (mp->loopstart + i) * grid_area + grid_area - 1;
        }
        else {
          fd->verts[i].i = ml->v;
        }
      }
      break;
    }
  }
}

void BKE_pbvh_face_iter_step(PBVHFaceIter *fd)
{
  pbvh_face_iter_step(fd, true);
}

void BKE_pbvh_face_iter_init(PBVH *pbvh, PBVHNode *node, PBVHFaceIter *fd)
{
  memset(fd, 0, sizeof(*fd));

  fd->node_ = node;
  fd->pbvh_type_ = BKE_pbvh_type(pbvh);
  fd->verts = fd->verts_reserved_;
  fd->verts_size_ = PBVH_FACE_ITER_VERTS_RESERVED;

  switch (BKE_pbvh_type(pbvh)) {
    case PBVH_GRIDS:
      fd->subdiv_ccg_ = pbvh->subdiv_ccg;
      fd->subdiv_key_ = pbvh->gridkey;
      ATTR_FALLTHROUGH;
    case PBVH_FACES:
      fd->mpoly_ = pbvh->mpoly;
      fd->mloop_ = pbvh->mloop;
      fd->looptri_ = pbvh->looptri;
      fd->hide_poly_ = pbvh->hide_poly;
      fd->face_sets_ = pbvh->face_sets;
      fd->last_face_index_ = -1;

      break;
    case PBVH_BMESH:
      fd->bm = pbvh->header.bm;
      fd->cd_face_set_ = CustomData_get_offset_named(
          &pbvh->header.bm->pdata, CD_PROP_INT32, ".sculpt_face_set");
      fd->cd_hide_poly_ = CustomData_get_offset_named(
          &pbvh->header.bm->pdata, CD_PROP_INT32, ".hide_poly");

      BLI_gsetIterator_init(&fd->bm_faces_iter_, node->bm_faces);
      break;
  }

  if (!BKE_pbvh_face_iter_done(fd)) {
    pbvh_face_iter_step(fd, false);
  }
}

void BKE_pbvh_face_iter_finish(PBVHFaceIter *fd)
{
  if (fd->verts != fd->verts_reserved_) {
    MEM_SAFE_FREE(fd->verts);
  }
}

bool BKE_pbvh_face_iter_done(PBVHFaceIter *fd)
{
  switch (fd->pbvh_type_) {
    case PBVH_FACES:
    case PBVH_GRIDS:
      return fd->prim_index_ >= fd->node_->totprim;
    case PBVH_BMESH:
      return BLI_gsetIterator_done(&fd->bm_faces_iter_);
    default:
      BLI_assert_unreachable();
      return true;
  }
}

void BKE_pbvh_sync_visibility_from_verts(PBVH *pbvh, Mesh *mesh)
{
  switch (pbvh->header.type) {
    case PBVH_FACES: {
      BKE_mesh_flush_hidden_from_verts(mesh);
      BKE_pbvh_update_hide_attributes_from_mesh(pbvh);
      break;
    }
    case PBVH_BMESH: {
      BMIter iter;
      BMVert *v;
      BMEdge *e;
      BMFace *f;

      BM_ITER_MESH (f, &iter, pbvh->header.bm, BM_FACES_OF_MESH) {
        BM_elem_flag_disable(f, BM_ELEM_HIDDEN);
      }

      BM_ITER_MESH (e, &iter, pbvh->header.bm, BM_EDGES_OF_MESH) {
        BM_elem_flag_disable(e, BM_ELEM_HIDDEN);
      }

      BM_ITER_MESH (v, &iter, pbvh->header.bm, BM_VERTS_OF_MESH) {
        if (!BM_elem_flag_test(v, BM_ELEM_HIDDEN)) {
          continue;
        }
        BMIter iter_l;
        BMLoop *l;

        BM_ITER_ELEM (l, &iter_l, v, BM_LOOPS_OF_VERT) {
          BM_elem_flag_enable(l->e, BM_ELEM_HIDDEN);
          BM_elem_flag_enable(l->f, BM_ELEM_HIDDEN);
        }
      }
      break;
    }
    case PBVH_GRIDS: {
      const MPoly *mp = BKE_mesh_polys(mesh);
      const MLoop *mloop = BKE_mesh_loops(mesh);
      CCGKey key = pbvh->gridkey;

      bool *hide_poly = (bool *)CustomData_get_layer_named(
          &mesh->pdata, CD_PROP_BOOL, ".hide_poly");

      bool delete_hide_poly = true;
      for (int face_index = 0; face_index < mesh->totpoly; face_index++, mp++) {
        const MLoop *ml = mloop + mp->loopstart;
        bool hidden = false;

        for (int loop_index = 0; !hidden && loop_index < mp->totloop; loop_index++, ml++) {
          int grid_index = mp->loopstart + loop_index;

          if (pbvh->grid_hidden[grid_index] &&
              BLI_BITMAP_TEST(pbvh->grid_hidden[grid_index], key.grid_area - 1)) {
            hidden = true;

            break;
          }
        }

        if (hidden && !hide_poly) {
          hide_poly = (bool *)CustomData_get_layer_named(&mesh->pdata, CD_PROP_BOOL, ".hide_poly");

          if (!hide_poly) {
            CustomData_add_layer_named(
                &mesh->pdata, CD_PROP_BOOL, CD_CONSTRUCT, NULL, mesh->totpoly, ".hide_poly");

            hide_poly = (bool *)CustomData_get_layer_named(
                &mesh->pdata, CD_PROP_BOOL, ".hide_poly");
          }
        }

        if (hide_poly) {
          delete_hide_poly = delete_hide_poly && !hidden;
          hide_poly[face_index] = hidden;
        }
      }

      if (delete_hide_poly) {
        CustomData_free_layer_named(&mesh->pdata, ".hide_poly", mesh->totpoly);
      }

      BKE_mesh_flush_hidden_from_polys(mesh);
      BKE_pbvh_update_hide_attributes_from_mesh(pbvh);
      break;
    }
  }
}<|MERGE_RESOLUTION|>--- conflicted
+++ resolved
@@ -2127,9 +2127,6 @@
   }
 }
 
-<<<<<<< HEAD
-const int *BKE_pbvh_node_get_vert_indices(PBVHNode *node)
-=======
 int BKE_pbvh_num_faces(const PBVH *pbvh)
 {
   switch (pbvh->header.type) {
@@ -2144,11 +2141,8 @@
   return 0;
 }
 
-void BKE_pbvh_node_get_verts(PBVH *pbvh,
-                             PBVHNode *node,
-                             const int **r_vert_indices,
-                             MVert **r_verts)
->>>>>>> 9fa4ceb3
+const int *BKE_pbvh_node_get_vert_indices(PBVHNode *node)
+
 {
   return node->vert_indices;
 }
