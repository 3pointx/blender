/* SPDX-License-Identifier: GPL-2.0-or-later */

/** \file
 * \ingroup bke
 */

#include "CLG_log.h"

#include "MEM_guardedalloc.h"

#include "DNA_curve_types.h"
#include "DNA_key_types.h"
#include "DNA_material_types.h"
#include "DNA_mesh_types.h"
#include "DNA_meshdata_types.h"
#include "DNA_meta_types.h"
#include "DNA_object_types.h"
#include "DNA_pointcloud_types.h"
#include "DNA_scene_types.h"

#include "BLI_edgehash.h"
#include "BLI_index_range.hh"
#include "BLI_listbase.h"
#include "BLI_math.h"
#include "BLI_string.h"
#include "BLI_utildefines.h"

#include "BKE_DerivedMesh.h"
#include "BKE_curves.hh"
#include "BKE_deform.h"
#include "BKE_displist.h"
#include "BKE_editmesh.h"
#include "BKE_geometry_set.hh"
#include "BKE_key.h"
#include "BKE_lib_id.h"
#include "BKE_lib_query.h"
#include "BKE_main.h"
#include "BKE_material.h"
#include "BKE_mball.h"
#include "BKE_mesh.h"
#include "BKE_mesh_runtime.h"
#include "BKE_mesh_wrapper.h"
#include "BKE_modifier.h"
/* these 2 are only used by conversion functions */
#include "BKE_curve.h"
/* -- */
#include "BKE_object.h"
/* -- */
#include "BKE_pointcloud.h"

#include "BKE_curve_to_mesh.hh"

#include "DEG_depsgraph.h"
#include "DEG_depsgraph_query.h"

using blender::IndexRange;
using blender::MutableSpan;
using blender::Span;

/* Define for cases when you want extra validation of mesh
 * after certain modifications.
 */
// #undef VALIDATE_MESH

#ifdef VALIDATE_MESH
#  define ASSERT_IS_VALID_MESH(mesh) \
    (BLI_assert((mesh == nullptr) || (BKE_mesh_is_valid(mesh) == true)))
#else
#  define ASSERT_IS_VALID_MESH(mesh)
#endif

static CLG_LogRef LOG = {"bke.mesh_convert"};

void BKE_mesh_from_metaball(ListBase *lb, Mesh *me)
{
  DispList *dl;
  MVert *mvert;
  MLoop *mloop, *allloop;
  MPoly *mpoly;
  int a, *index;

  dl = (DispList *)lb->first;
  if (dl == nullptr) {
    return;
  }

  if (dl->type == DL_INDEX4) {
    mvert = (MVert *)CustomData_add_layer(&me->vdata, CD_MVERT, CD_CALLOC, nullptr, dl->nr);
    allloop = mloop = (MLoop *)CustomData_add_layer(
        &me->ldata, CD_MLOOP, CD_CALLOC, nullptr, dl->parts * 4);
    mpoly = (MPoly *)CustomData_add_layer(&me->pdata, CD_MPOLY, CD_CALLOC, nullptr, dl->parts);
    me->totvert = dl->nr;
    me->totpoly = dl->parts;

    MutableSpan<MVert> vertices = blender::bke::mesh_vertices_for_write(*me);
    for (const int i : IndexRange(dl->nr)) {
      copy_v3_v3(vertices[i].co, &dl->verts[3 * i]);
    }

    a = dl->parts;
    index = dl->index;
    while (a--) {
      int count = index[2] != index[3] ? 4 : 3;

      mloop[0].v = index[0];
      mloop[1].v = index[1];
      mloop[2].v = index[2];
      if (count == 4) {
        mloop[3].v = index[3];
      }

      mpoly->totloop = count;
      mpoly->loopstart = (int)(mloop - allloop);
      mpoly->flag = ME_SMOOTH;

      mpoly++;
      mloop += count;
      me->totloop += count;
      index += 4;
    }

    BKE_mesh_calc_edges(me, true, false);
  }
}

/**
 * Specialized function to use when we _know_ existing edges don't overlap with poly edges.
 */
static void make_edges_mdata_extend(
    MEdge **r_alledge, int *r_totedge, const MPoly *mpoly, MLoop *mloop, const int totpoly)
{
  int totedge = *r_totedge;
  int totedge_new;
  EdgeHash *eh;
  uint eh_reserve;
  const MPoly *mp;
  int i;

  eh_reserve = max_ii(totedge, BLI_EDGEHASH_SIZE_GUESS_FROM_POLYS(totpoly));
  eh = BLI_edgehash_new_ex(__func__, eh_reserve);

  for (i = 0, mp = mpoly; i < totpoly; i++, mp++) {
    BKE_mesh_poly_edgehash_insert(eh, mp, mloop + mp->loopstart);
  }

  totedge_new = BLI_edgehash_len(eh);

#ifdef DEBUG
  /* ensure that there's no overlap! */
  if (totedge_new) {
    MEdge *medge = *r_alledge;
    for (i = 0; i < totedge; i++, medge++) {
      BLI_assert(BLI_edgehash_haskey(eh, medge->v1, medge->v2) == false);
    }
  }
#endif

  if (totedge_new) {
    EdgeHashIterator *ehi;
    MEdge *medge;
    uint e_index = totedge;

    *r_alledge = medge = (MEdge *)(*r_alledge ?
                                       MEM_reallocN(*r_alledge,
                                                    sizeof(MEdge) * (totedge + totedge_new)) :
                                       MEM_calloc_arrayN(totedge_new, sizeof(MEdge), __func__));
    medge += totedge;

    totedge += totedge_new;

    /* --- */
    for (ehi = BLI_edgehashIterator_new(eh); BLI_edgehashIterator_isDone(ehi) == false;
         BLI_edgehashIterator_step(ehi), ++medge, e_index++) {
      BLI_edgehashIterator_getKey(ehi, &medge->v1, &medge->v2);
      BLI_edgehashIterator_setValue(ehi, POINTER_FROM_UINT(e_index));

      medge->crease = medge->bweight = 0;
      medge->flag = ME_EDGEDRAW | ME_EDGERENDER;
    }
    BLI_edgehashIterator_free(ehi);

    *r_totedge = totedge;

    for (i = 0, mp = mpoly; i < totpoly; i++, mp++) {
      MLoop *l = &mloop[mp->loopstart];
      MLoop *l_prev = (l + (mp->totloop - 1));
      int j;
      for (j = 0; j < mp->totloop; j++, l++) {
        /* lookup hashed edge index */
        l_prev->e = POINTER_AS_UINT(BLI_edgehash_lookup(eh, l_prev->v, l->v));
        l_prev = l;
      }
    }
  }

  BLI_edgehash_free(eh, nullptr);
}

/* Initialize mverts, medges and, faces for converting nurbs to mesh and derived mesh */
/* use specified dispbase */
static int mesh_nurbs_displist_to_mdata(const Curve *cu,
                                        const ListBase *dispbase,
                                        MVert **r_allvert,
                                        int *r_totvert,
                                        MEdge **r_alledge,
                                        int *r_totedge,
                                        MLoop **r_allloop,
                                        MPoly **r_allpoly,
                                        MLoopUV **r_alluv,
                                        int *r_totloop,
                                        int *r_totpoly)
{
  MVert *mvert;
  MPoly *mpoly;
  MLoop *mloop;
  MLoopUV *mloopuv = nullptr;
  MEdge *medge;
  const float *data;
  int a, b, ofs, vertcount, startvert, totvert = 0, totedge = 0, totloop = 0, totpoly = 0;
  int p1, p2, p3, p4, *index;
  const bool conv_polys = (
      /* 2D polys are filled with #DispList.type == #DL_INDEX3. */
      (CU_DO_2DFILL(cu) == false) ||
      /* surf polys are never filled */
      BKE_curve_type_get(cu) == OB_SURF);

  /* count */
  LISTBASE_FOREACH (const DispList *, dl, dispbase) {
    if (dl->type == DL_SEGM) {
      totvert += dl->parts * dl->nr;
      totedge += dl->parts * (dl->nr - 1);
    }
    else if (dl->type == DL_POLY) {
      if (conv_polys) {
        totvert += dl->parts * dl->nr;
        totedge += dl->parts * dl->nr;
      }
    }
    else if (dl->type == DL_SURF) {
      if (dl->parts != 0) {
        int tot;
        totvert += dl->parts * dl->nr;
        tot = (((dl->flag & DL_CYCL_U) ? 1 : 0) + (dl->nr - 1)) *
              (((dl->flag & DL_CYCL_V) ? 1 : 0) + (dl->parts - 1));
        totpoly += tot;
        totloop += tot * 4;
      }
    }
    else if (dl->type == DL_INDEX3) {
      int tot;
      totvert += dl->nr;
      tot = dl->parts;
      totpoly += tot;
      totloop += tot * 3;
    }
  }

  if (totvert == 0) {
    /* Make Sure you check ob->data is a curve. */
    // error("can't convert");
    return -1;
  }

  *r_allvert = mvert = (MVert *)MEM_calloc_arrayN(totvert, sizeof(MVert), "nurbs_init mvert");
  *r_alledge = medge = (MEdge *)MEM_calloc_arrayN(totedge, sizeof(MEdge), "nurbs_init medge");
  *r_allloop = mloop = (MLoop *)MEM_calloc_arrayN(
      totpoly, sizeof(MLoop[4]), "nurbs_init mloop"); /* totloop */
  *r_allpoly = mpoly = (MPoly *)MEM_calloc_arrayN(totpoly, sizeof(MPoly), "nurbs_init mloop");

  if (r_alluv) {
    *r_alluv = mloopuv = (MLoopUV *)MEM_calloc_arrayN(
        totpoly, sizeof(MLoopUV[4]), "nurbs_init mloopuv");
  }

  /* verts and faces */
  vertcount = 0;

  LISTBASE_FOREACH (const DispList *, dl, dispbase) {
    const bool is_smooth = (dl->rt & CU_SMOOTH) != 0;

    if (dl->type == DL_SEGM) {
      startvert = vertcount;
      a = dl->parts * dl->nr;
      data = dl->verts;
      while (a--) {
        copy_v3_v3(mvert->co, data);
        data += 3;
        vertcount++;
        mvert++;
      }

      for (a = 0; a < dl->parts; a++) {
        ofs = a * dl->nr;
        for (b = 1; b < dl->nr; b++) {
          medge->v1 = startvert + ofs + b - 1;
          medge->v2 = startvert + ofs + b;
          medge->flag = ME_LOOSEEDGE | ME_EDGERENDER | ME_EDGEDRAW;

          medge++;
        }
      }
    }
    else if (dl->type == DL_POLY) {
      if (conv_polys) {
        startvert = vertcount;
        a = dl->parts * dl->nr;
        data = dl->verts;
        while (a--) {
          copy_v3_v3(mvert->co, data);
          data += 3;
          vertcount++;
          mvert++;
        }

        for (a = 0; a < dl->parts; a++) {
          ofs = a * dl->nr;
          for (b = 0; b < dl->nr; b++) {
            medge->v1 = startvert + ofs + b;
            if (b == dl->nr - 1) {
              medge->v2 = startvert + ofs;
            }
            else {
              medge->v2 = startvert + ofs + b + 1;
            }
            medge->flag = ME_LOOSEEDGE | ME_EDGERENDER | ME_EDGEDRAW;
            medge++;
          }
        }
      }
    }
    else if (dl->type == DL_INDEX3) {
      startvert = vertcount;
      a = dl->nr;
      data = dl->verts;
      while (a--) {
        copy_v3_v3(mvert->co, data);
        data += 3;
        vertcount++;
        mvert++;
      }

      a = dl->parts;
      index = dl->index;
      while (a--) {
        mloop[0].v = startvert + index[0];
        mloop[1].v = startvert + index[2];
        mloop[2].v = startvert + index[1];
        mpoly->loopstart = (int)(mloop - (*r_allloop));
        mpoly->totloop = 3;
        mpoly->mat_nr = dl->col;

        if (mloopuv) {
          for (int i = 0; i < 3; i++, mloopuv++) {
            mloopuv->uv[0] = (mloop[i].v - startvert) / (float)(dl->nr - 1);
            mloopuv->uv[1] = 0.0f;
          }
        }

        if (is_smooth) {
          mpoly->flag |= ME_SMOOTH;
        }
        mpoly++;
        mloop += 3;
        index += 3;
      }
    }
    else if (dl->type == DL_SURF) {
      startvert = vertcount;
      a = dl->parts * dl->nr;
      data = dl->verts;
      while (a--) {
        copy_v3_v3(mvert->co, data);
        data += 3;
        vertcount++;
        mvert++;
      }

      for (a = 0; a < dl->parts; a++) {

        if ((dl->flag & DL_CYCL_V) == 0 && a == dl->parts - 1) {
          break;
        }

        if (dl->flag & DL_CYCL_U) {    /* p2 -> p1 -> */
          p1 = startvert + dl->nr * a; /* p4 -> p3 -> */
          p2 = p1 + dl->nr - 1;        /* -----> next row */
          p3 = p1 + dl->nr;
          p4 = p2 + dl->nr;
          b = 0;
        }
        else {
          p2 = startvert + dl->nr * a;
          p1 = p2 + 1;
          p4 = p2 + dl->nr;
          p3 = p1 + dl->nr;
          b = 1;
        }
        if ((dl->flag & DL_CYCL_V) && a == dl->parts - 1) {
          p3 -= dl->parts * dl->nr;
          p4 -= dl->parts * dl->nr;
        }

        for (; b < dl->nr; b++) {
          mloop[0].v = p1;
          mloop[1].v = p3;
          mloop[2].v = p4;
          mloop[3].v = p2;
          mpoly->loopstart = (int)(mloop - (*r_allloop));
          mpoly->totloop = 4;
          mpoly->mat_nr = dl->col;

          if (mloopuv) {
            int orco_sizeu = dl->nr - 1;
            int orco_sizev = dl->parts - 1;

            /* exception as handled in convertblender.c too */
            if (dl->flag & DL_CYCL_U) {
              orco_sizeu++;
              if (dl->flag & DL_CYCL_V) {
                orco_sizev++;
              }
            }
            else if (dl->flag & DL_CYCL_V) {
              orco_sizev++;
            }

            for (int i = 0; i < 4; i++, mloopuv++) {
              /* find uv based on vertex index into grid array */
              int v = mloop[i].v - startvert;

              mloopuv->uv[0] = (v / dl->nr) / (float)orco_sizev;
              mloopuv->uv[1] = (v % dl->nr) / (float)orco_sizeu;

              /* cyclic correction */
              if ((ELEM(i, 1, 2)) && mloopuv->uv[0] == 0.0f) {
                mloopuv->uv[0] = 1.0f;
              }
              if ((ELEM(i, 0, 1)) && mloopuv->uv[1] == 0.0f) {
                mloopuv->uv[1] = 1.0f;
              }
            }
          }

          if (is_smooth) {
            mpoly->flag |= ME_SMOOTH;
          }
          mpoly++;
          mloop += 4;

          p4 = p3;
          p3++;
          p2 = p1;
          p1++;
        }
      }
    }
  }

  if (totpoly) {
    make_edges_mdata_extend(r_alledge, &totedge, *r_allpoly, *r_allloop, totpoly);
  }

  *r_totpoly = totpoly;
  *r_totloop = totloop;
  *r_totedge = totedge;
  *r_totvert = totvert;

  return 0;
}

/**
 * Copy evaluated texture space from curve to mesh.
 *
 * \note We disable auto texture space feature since that will cause texture space to evaluate
 * differently for curve and mesh, since curves use control points and handles to calculate the
 * bounding box, and mesh uses the tessellated curve.
 */
static void mesh_copy_texture_space_from_curve_type(const Curve *cu, Mesh *me)
{
  me->texflag = cu->texflag & ~CU_AUTOSPACE;
  copy_v3_v3(me->loc, cu->loc);
  copy_v3_v3(me->size, cu->size);
  BKE_mesh_texspace_calc(me);
}

Mesh *BKE_mesh_new_nomain_from_curve_displist(const Object *ob, const ListBase *dispbase)
{
  const Curve *cu = (const Curve *)ob->data;
  Mesh *mesh;
  MVert *allvert;
  MEdge *alledge;
  MLoop *allloop;
  MPoly *allpoly;
  MLoopUV *alluv = nullptr;
  int totvert, totedge, totloop, totpoly;

  if (mesh_nurbs_displist_to_mdata(cu,
                                   dispbase,
                                   &allvert,
                                   &totvert,
                                   &alledge,
                                   &totedge,
                                   &allloop,
                                   &allpoly,
                                   &alluv,
                                   &totloop,
                                   &totpoly) != 0) {
    /* Error initializing mdata. This often happens when curve is empty */
    return BKE_mesh_new_nomain(0, 0, 0, 0, 0);
  }

  mesh = BKE_mesh_new_nomain(totvert, totedge, 0, totloop, totpoly);

  blender::bke::mesh_vertices_for_write(*mesh).copy_from({allvert, totvert});
  blender::bke::mesh_edges_for_write(*mesh).copy_from({alledge, totedge});
  blender::bke::mesh_polygons_for_write(*mesh).copy_from({allpoly, totloop});
  blender::bke::mesh_loops_for_write(*mesh).copy_from({allloop, totloop});

  if (alluv) {
    const char *uvname = "UVMap";
    CustomData_add_layer_named(&mesh->ldata, CD_MLOOPUV, CD_ASSIGN, alluv, totloop, uvname);
  }

  mesh_copy_texture_space_from_curve_type(cu, mesh);

  /* Copy curve materials. */
  mesh->mat = (Material **)MEM_dupallocN(cu->mat);
  mesh->totcol = cu->totcol;

  MEM_freeN(allvert);
  MEM_freeN(alledge);
  MEM_freeN(allloop);
  MEM_freeN(allpoly);

  return mesh;
}

Mesh *BKE_mesh_new_nomain_from_curve(const Object *ob)
{
  ListBase disp = {nullptr, nullptr};

  if (ob->runtime.curve_cache) {
    disp = ob->runtime.curve_cache->disp;
  }

  return BKE_mesh_new_nomain_from_curve_displist(ob, &disp);
}

struct EdgeLink {
  struct EdgeLink *next, *prev;
  const void *edge;
};

struct VertLink {
  Link *next, *prev;
  uint index;
};

static void prependPolyLineVert(ListBase *lb, uint index)
{
  VertLink *vl = MEM_cnew<VertLink>("VertLink");
  vl->index = index;
  BLI_addhead(lb, vl);
}

static void appendPolyLineVert(ListBase *lb, uint index)
{
  VertLink *vl = MEM_cnew<VertLink>("VertLink");
  vl->index = index;
  BLI_addtail(lb, vl);
}

void BKE_mesh_to_curve_nurblist(const Mesh *me, ListBase *nurblist, const int edge_users_test)
{
  const Span<MVert> vertices = blender::bke::mesh_vertices(*me);
  const Span<MEdge> mesh_edges = blender::bke::mesh_edges(*me);
  const Span<MPoly> polygons = blender::bke::mesh_polygons(*me);
  const Span<MLoop> loops = blender::bke::mesh_loops(*me);

  const MEdge *med;
  const MPoly *mp;

  int medge_len = me->totedge;
  int mpoly_len = me->totpoly;
  int totedges = 0;
  int i;

  /* only to detect edge polylines */
  int *edge_users;

  ListBase edges = {nullptr, nullptr};

  /* get boundary edges */
  edge_users = (int *)MEM_calloc_arrayN(medge_len, sizeof(int), __func__);
  for (i = 0, mp = polygons.data(); i < mpoly_len; i++, mp++) {
    const MLoop *ml = &loops[mp->loopstart];
    int j;
    for (j = 0; j < mp->totloop; j++, ml++) {
      edge_users[ml->e]++;
    }
  }

  /* create edges from all faces (so as to find edges not in any faces) */
  med = mesh_edges.data();
  for (i = 0; i < medge_len; i++, med++) {
    if (edge_users[i] == edge_users_test) {
      EdgeLink *edl = MEM_cnew<EdgeLink>("EdgeLink");
      edl->edge = med;

      BLI_addtail(&edges, edl);
      totedges++;
    }
  }
  MEM_freeN(edge_users);

  if (edges.first) {
    while (edges.first) {
      /* each iteration find a polyline and add this as a nurbs poly spline */

      ListBase polyline = {nullptr, nullptr}; /* store a list of VertLink's */
      bool closed = false;
      int totpoly = 0;
      MEdge *med_current = (MEdge *)((EdgeLink *)edges.last)->edge;
      uint startVert = med_current->v1;
      uint endVert = med_current->v2;
      bool ok = true;

      appendPolyLineVert(&polyline, startVert);
      totpoly++;
      appendPolyLineVert(&polyline, endVert);
      totpoly++;
      BLI_freelinkN(&edges, edges.last);
      totedges--;

      while (ok) { /* while connected edges are found... */
        EdgeLink *edl = (EdgeLink *)edges.last;
        ok = false;
        while (edl) {
          EdgeLink *edl_prev = edl->prev;

          med = (MEdge *)edl->edge;

          if (med->v1 == endVert) {
            endVert = med->v2;
            appendPolyLineVert(&polyline, med->v2);
            totpoly++;
            BLI_freelinkN(&edges, edl);
            totedges--;
            ok = true;
          }
          else if (med->v2 == endVert) {
            endVert = med->v1;
            appendPolyLineVert(&polyline, endVert);
            totpoly++;
            BLI_freelinkN(&edges, edl);
            totedges--;
            ok = true;
          }
          else if (med->v1 == startVert) {
            startVert = med->v2;
            prependPolyLineVert(&polyline, startVert);
            totpoly++;
            BLI_freelinkN(&edges, edl);
            totedges--;
            ok = true;
          }
          else if (med->v2 == startVert) {
            startVert = med->v1;
            prependPolyLineVert(&polyline, startVert);
            totpoly++;
            BLI_freelinkN(&edges, edl);
            totedges--;
            ok = true;
          }

          edl = edl_prev;
        }
      }

      /* Now we have a polyline, make into a curve */
      if (startVert == endVert) {
        BLI_freelinkN(&polyline, polyline.last);
        totpoly--;
        closed = true;
      }

      /* --- nurbs --- */
      {
        Nurb *nu;
        BPoint *bp;
        VertLink *vl;

        /* create new 'nurb' within the curve */
        nu = MEM_new<Nurb>("MeshNurb", blender::dna::shallow_zero_initialize());

        nu->pntsu = totpoly;
        nu->pntsv = 1;
        nu->orderu = 4;
        nu->flagu = CU_NURB_ENDPOINT | (closed ? CU_NURB_CYCLIC : 0); /* endpoint */
        nu->resolu = 12;

        nu->bp = (BPoint *)MEM_calloc_arrayN(totpoly, sizeof(BPoint), "bpoints");

        /* add points */
        vl = (VertLink *)polyline.first;
        for (i = 0, bp = nu->bp; i < totpoly; i++, bp++, vl = (VertLink *)vl->next) {
          copy_v3_v3(bp->vec, vertices[vl->index].co);
          bp->f1 = SELECT;
          bp->radius = bp->weight = 1.0;
        }
        BLI_freelistN(&polyline);

        /* add nurb to curve */
        BLI_addtail(nurblist, nu);
      }
      /* --- done with nurbs --- */
    }
  }
}

void BKE_mesh_to_curve(Main *bmain, Depsgraph *depsgraph, Scene *UNUSED(scene), Object *ob)
{
  /* make new mesh data from the original copy */
  Scene *scene_eval = DEG_get_evaluated_scene(depsgraph);
  Object *ob_eval = DEG_get_evaluated_object(depsgraph, ob);
  Mesh *me_eval = mesh_get_eval_final(depsgraph, scene_eval, ob_eval, &CD_MASK_MESH);
  ListBase nurblist = {nullptr, nullptr};

  BKE_mesh_to_curve_nurblist(me_eval, &nurblist, 0);
  BKE_mesh_to_curve_nurblist(me_eval, &nurblist, 1);

  if (nurblist.first) {
    Curve *cu = BKE_curve_add(bmain, ob->id.name + 2, OB_CURVES_LEGACY);
    cu->flag |= CU_3D;

    cu->nurb = nurblist;

    id_us_min(&((Mesh *)ob->data)->id);
    ob->data = cu;
    ob->type = OB_CURVES_LEGACY;

    BKE_object_free_derived_caches(ob);
  }
}

void BKE_pointcloud_from_mesh(Mesh *me, PointCloud *pointcloud)
{
  using namespace blender;

  BLI_assert(me != nullptr);

  pointcloud->totpoint = me->totvert;
  CustomData_realloc(&pointcloud->pdata, pointcloud->totpoint);

  /* Copy over all attributes. */
  CustomData_merge(&me->vdata, &pointcloud->pdata, CD_MASK_PROP_ALL, CD_DUPLICATE, me->totvert);

<<<<<<< HEAD
  const Span<MVert> vertices = blender::bke::mesh_vertices(*me);
  for (int i = 0; i < me->totvert; i++) {
    copy_v3_v3(pointcloud->co[i], vertices[i].co);
  }
=======
  bke::AttributeAccessor mesh_attributes = bke::mesh_attributes(*me);
  bke::MutableAttributeAccessor point_attributes = bke::pointcloud_attributes_for_write(
      *pointcloud);

  const VArray<float3> mesh_positions = mesh_attributes.lookup_or_default<float3>(
      "position", ATTR_DOMAIN_POINT, float3(0));
  bke::SpanAttributeWriter<float3> point_positions =
      point_attributes.lookup_or_add_for_write_only_span<float3>("position", ATTR_DOMAIN_POINT);
  mesh_positions.materialize(point_positions.span);
  point_positions.finish();
>>>>>>> c4d8e28a
}

void BKE_mesh_to_pointcloud(Main *bmain, Depsgraph *depsgraph, Scene *UNUSED(scene), Object *ob)
{
  BLI_assert(ob->type == OB_MESH);

  Scene *scene_eval = DEG_get_evaluated_scene(depsgraph);
  Object *ob_eval = DEG_get_evaluated_object(depsgraph, ob);
  Mesh *me_eval = mesh_get_eval_final(depsgraph, scene_eval, ob_eval, &CD_MASK_MESH);

  PointCloud *pointcloud = (PointCloud *)BKE_pointcloud_add(bmain, ob->id.name + 2);

  BKE_pointcloud_from_mesh(me_eval, pointcloud);

  BKE_id_materials_copy(bmain, (ID *)ob->data, (ID *)pointcloud);

  id_us_min(&((Mesh *)ob->data)->id);
  ob->data = pointcloud;
  ob->type = OB_POINTCLOUD;

  BKE_object_free_derived_caches(ob);
}

void BKE_mesh_from_pointcloud(const PointCloud *pointcloud, Mesh *me)
{
  BLI_assert(pointcloud != nullptr);

  me->totvert = pointcloud->totpoint;

  /* Merge over all attributes. */
  CustomData_merge(
      &pointcloud->pdata, &me->vdata, CD_MASK_PROP_ALL, CD_DUPLICATE, pointcloud->totpoint);

  /* Convert the Position attribute to a mesh vertex. */
  (MVert *)CustomData_add_layer(&me->vdata, CD_MVERT, CD_CALLOC, nullptr, me->totvert);
  CustomData_update_typemap(&me->vdata);

  const int layer_idx = CustomData_get_named_layer_index(
      &me->vdata, CD_PROP_FLOAT3, POINTCLOUD_ATTR_POSITION);
  CustomDataLayer *pos_layer = &me->vdata.layers[layer_idx];
  float(*positions)[3] = (float(*)[3])pos_layer->data;

  MutableSpan<MVert> vertices = blender::bke::mesh_vertices_for_write(*me);
  for (int i = 0; i < me->totvert; i++) {
    copy_v3_v3(vertices[i].co, positions[i]);
  }

  /* Delete Position attribute since it is now in vertex coordinates. */
  CustomData_free_layer(&me->vdata, CD_PROP_FLOAT3, me->totvert, layer_idx);
}

void BKE_mesh_edges_set_draw_render(Mesh *mesh)
{
  MutableSpan<MEdge> edges = blender::bke::mesh_edges_for_write(*mesh);
  for (int i = 0; i < mesh->totedge; i++) {
    edges[i].flag |= ME_EDGEDRAW | ME_EDGERENDER;
  }
}

void BKE_pointcloud_to_mesh(Main *bmain, Depsgraph *depsgraph, Scene *UNUSED(scene), Object *ob)
{
  BLI_assert(ob->type == OB_POINTCLOUD);

  Object *ob_eval = DEG_get_evaluated_object(depsgraph, ob);
  PointCloud *pointcloud_eval = (PointCloud *)ob_eval->runtime.data_eval;

  Mesh *me = BKE_mesh_add(bmain, ob->id.name + 2);

  BKE_mesh_from_pointcloud(pointcloud_eval, me);

  BKE_id_materials_copy(bmain, (ID *)ob->data, (ID *)me);

  id_us_min(&((PointCloud *)ob->data)->id);
  ob->data = me;
  ob->type = OB_MESH;

  BKE_object_free_derived_caches(ob);
}

/* Create a temporary object to be used for nurbs-to-mesh conversion. */
static Object *object_for_curve_to_mesh_create(const Object *object)
{
  const Curve *curve = (const Curve *)object->data;

  /* Create a temporary object which can be evaluated and modified by generic
   * curve evaluation (hence the #LIB_ID_COPY_SET_COPIED_ON_WRITE flag). */
  Object *temp_object = (Object *)BKE_id_copy_ex(
      nullptr, &object->id, nullptr, LIB_ID_COPY_LOCALIZE | LIB_ID_COPY_SET_COPIED_ON_WRITE);

  /* Remove all modifiers, since we don't want them to be applied. */
  BKE_object_free_modifiers(temp_object, LIB_ID_CREATE_NO_USER_REFCOUNT);

  /* Need to create copy of curve itself as well, since it will be changed by the curve evaluation
   * process. NOTE: Copies the data, but not the shape-keys. */
  temp_object->data = BKE_id_copy_ex(nullptr,
                                     (const ID *)object->data,
                                     nullptr,
                                     LIB_ID_COPY_LOCALIZE | LIB_ID_COPY_SET_COPIED_ON_WRITE);
  Curve *temp_curve = (Curve *)temp_object->data;

  /* Make sure texture space is calculated for a copy of curve, it will be used for the final
   * result. */
  BKE_curve_texspace_calc(temp_curve);

  /* Temporarily set edit so we get updates from edit mode, but also because for text data-blocks
   * copying it while in edit mode gives invalid data structures. */
  temp_curve->editfont = curve->editfont;
  temp_curve->editnurb = curve->editnurb;

  return temp_object;
}

static void object_for_curve_to_mesh_free(Object *temp_object)
{
  /* Clear edit mode pointers that were explicitly copied to the temporary curve. */
  ID *final_object_data = static_cast<ID *>(temp_object->data);
  if (GS(final_object_data->name) == ID_CU_LEGACY) {
    Curve &curve = *reinterpret_cast<Curve *>(final_object_data);
    curve.editfont = nullptr;
    curve.editnurb = nullptr;
  }

  /* Only free the final object data if it is *not* stored in the #data_eval field. This is still
   * necessary because #temp_object's data could be replaced by a #Curve data-block that isn't also
   * assigned to #data_eval. */
  const bool object_data_stored_in_data_eval = final_object_data == temp_object->runtime.data_eval;

  BKE_id_free(nullptr, temp_object);
  if (!object_data_stored_in_data_eval) {
    BKE_id_free(nullptr, final_object_data);
  }
}

/**
 * Populate `object->runtime.curve_cache` which is then used to create the mesh.
 */
static void curve_to_mesh_eval_ensure(Object &object)
{
  BLI_assert(GS(static_cast<ID *>(object.data)->name) == ID_CU_LEGACY);
  Curve &curve = *static_cast<Curve *>(object.data);
  /* Clear all modifiers for the bevel object.
   *
   * This is because they can not be reliably evaluated for an original object (at least because
   * the state of dependencies is not know).
   *
   * So we create temporary copy of the object which will use same data as the original bevel, but
   * will have no modifiers. */
  Object bevel_object = blender::dna::shallow_zero_initialize();
  if (curve.bevobj != nullptr) {
    bevel_object = blender::dna::shallow_copy(*curve.bevobj);
    BLI_listbase_clear(&bevel_object.modifiers);
    BKE_object_runtime_reset(&bevel_object);
    curve.bevobj = &bevel_object;
  }

  /* Same thing for taper. */
  Object taper_object = blender::dna::shallow_zero_initialize();
  if (curve.taperobj != nullptr) {
    taper_object = blender::dna::shallow_copy(*curve.taperobj);
    BLI_listbase_clear(&taper_object.modifiers);
    BKE_object_runtime_reset(&taper_object);
    curve.taperobj = &taper_object;
  }

  /* NOTE: We don't have dependency graph or scene here, so we pass nullptr. This is all fine since
   * they are only used for modifier stack, which we have explicitly disabled for all objects.
   *
   * TODO(sergey): This is a very fragile logic, but proper solution requires re-writing quite a
   * bit of internal functions (#BKE_mesh_nomain_to_mesh) and also Mesh From Curve operator.
   * Brecht says hold off with that. */
  BKE_displist_make_curveTypes(nullptr, nullptr, &object, true);

  BKE_object_runtime_free_data(&bevel_object);
  BKE_object_runtime_free_data(&taper_object);
}

static const Curves *get_evaluated_curves_from_object(const Object *object)
{
  if (GeometrySet *geometry_set_eval = object->runtime.geometry_set_eval) {
    return geometry_set_eval->get_curves_for_read();
  }
  return nullptr;
}

static Mesh *mesh_new_from_evaluated_curve_type_object(const Object *evaluated_object)
{
  if (const Mesh *mesh = BKE_object_get_evaluated_mesh(evaluated_object)) {
    return BKE_mesh_copy_for_eval(mesh, false);
  }
  if (const Curves *curves = get_evaluated_curves_from_object(evaluated_object)) {
    return blender::bke::curve_to_wire_mesh(blender::bke::CurvesGeometry::wrap(curves->geometry));
  }
  return nullptr;
}

static Mesh *mesh_new_from_curve_type_object(const Object *object)
{
  /* If the object is evaluated, it should either have an evaluated mesh or curve data already.
   * The mesh can be duplicated, or the curve converted to wire mesh edges. */
  if (DEG_is_evaluated_object(object)) {
    return mesh_new_from_evaluated_curve_type_object(object);
  }

  /* Otherwise, create a temporary "fake" evaluated object and try again. This might have
   * different results, since in order to avoid having adverse affects to other original objects,
   * modifiers are cleared. An alternative would be to create a temporary depsgraph only for this
   * object and its dependencies. */
  Object *temp_object = object_for_curve_to_mesh_create(object);
  ID *temp_data = static_cast<ID *>(temp_object->data);
  curve_to_mesh_eval_ensure(*temp_object);

  /* If evaluating the curve replaced object data with different data, free the original data. */
  if (temp_data != temp_object->data) {
    BKE_id_free(nullptr, temp_data);
  }

  Mesh *mesh = mesh_new_from_evaluated_curve_type_object(temp_object);

  object_for_curve_to_mesh_free(temp_object);

  return mesh;
}

static Mesh *mesh_new_from_mball_object(Object *object)
{
  MetaBall *mball = (MetaBall *)object->data;

  /* NOTE: We can only create mesh for a polygonized meta ball. This figures out all original meta
   * balls and all evaluated child meta balls (since polygonization is only stored in the mother
   * ball).
   *
   * Create empty mesh so script-authors don't run into None objects. */
  if (!DEG_is_evaluated_object(object) || object->runtime.curve_cache == nullptr ||
      BLI_listbase_is_empty(&object->runtime.curve_cache->disp)) {
    return (Mesh *)BKE_id_new_nomain(ID_ME, ((ID *)object->data)->name + 2);
  }

  Mesh *mesh_result = (Mesh *)BKE_id_new_nomain(ID_ME, ((ID *)object->data)->name + 2);
  BKE_mesh_from_metaball(&object->runtime.curve_cache->disp, mesh_result);
  BKE_mesh_texspace_copy_from_object(mesh_result, object);

  /* Copy materials. */
  mesh_result->totcol = mball->totcol;
  mesh_result->mat = (Material **)MEM_dupallocN(mball->mat);
  if (mball->mat != nullptr) {
    for (int i = mball->totcol; i-- > 0;) {
      mesh_result->mat[i] = BKE_object_material_get(object, i + 1);
    }
  }

  return mesh_result;
}

static Mesh *mesh_new_from_mesh(Object *object, Mesh *mesh)
{
  /* While we could copy this into the new mesh,
   * add the data to 'mesh' so future calls to this function don't need to re-convert the data. */
  if (mesh->runtime.wrapper_type == ME_WRAPPER_TYPE_BMESH) {
    BKE_mesh_wrapper_ensure_mdata(mesh);
  }
  else {
    mesh = BKE_mesh_wrapper_ensure_subdivision(mesh);
  }

  Mesh *mesh_result = (Mesh *)BKE_id_copy_ex(
      nullptr, &mesh->id, nullptr, LIB_ID_CREATE_NO_MAIN | LIB_ID_CREATE_NO_USER_REFCOUNT);
  /* NOTE: Materials should already be copied. */
  /* Copy original mesh name. This is because edit meshes might not have one properly set name. */
  BLI_strncpy(mesh_result->id.name, ((ID *)object->data)->name, sizeof(mesh_result->id.name));
  return mesh_result;
}

static Mesh *mesh_new_from_mesh_object_with_layers(Depsgraph *depsgraph,
                                                   Object *object,
                                                   const bool preserve_origindex)
{
  if (DEG_is_original_id(&object->id)) {
    return mesh_new_from_mesh(object, (Mesh *)object->data);
  }

  if (depsgraph == nullptr) {
    return nullptr;
  }

  Object object_for_eval = blender::dna::shallow_copy(*object);
  if (object_for_eval.runtime.data_orig != nullptr) {
    object_for_eval.data = object_for_eval.runtime.data_orig;
  }

  Scene *scene = DEG_get_evaluated_scene(depsgraph);
  CustomData_MeshMasks mask = CD_MASK_MESH;
  if (preserve_origindex) {
    mask.vmask |= CD_MASK_ORIGINDEX;
    mask.emask |= CD_MASK_ORIGINDEX;
    mask.lmask |= CD_MASK_ORIGINDEX;
    mask.pmask |= CD_MASK_ORIGINDEX;
  }
  Mesh *result = mesh_create_eval_final(depsgraph, scene, &object_for_eval, &mask);
  return BKE_mesh_wrapper_ensure_subdivision(result);
}

static Mesh *mesh_new_from_mesh_object(Depsgraph *depsgraph,
                                       Object *object,
                                       const bool preserve_all_data_layers,
                                       const bool preserve_origindex)
{
  if (preserve_all_data_layers || preserve_origindex) {
    return mesh_new_from_mesh_object_with_layers(depsgraph, object, preserve_origindex);
  }
  Mesh *mesh_input = (Mesh *)object->data;
  /* If we are in edit mode, use evaluated mesh from edit structure, matching to what
   * viewport is using for visualization. */
  if (mesh_input->edit_mesh != nullptr) {
    Mesh *editmesh_eval_final = BKE_object_get_editmesh_eval_final(object);
    if (editmesh_eval_final != nullptr) {
      mesh_input = editmesh_eval_final;
    }
  }
  return mesh_new_from_mesh(object, mesh_input);
}

Mesh *BKE_mesh_new_from_object(Depsgraph *depsgraph,
                               Object *object,
                               const bool preserve_all_data_layers,
                               const bool preserve_origindex)
{
  Mesh *new_mesh = nullptr;
  switch (object->type) {
    case OB_FONT:
    case OB_CURVES_LEGACY:
    case OB_SURF:
      new_mesh = mesh_new_from_curve_type_object(object);
      break;
    case OB_MBALL:
      new_mesh = mesh_new_from_mball_object(object);
      break;
    case OB_MESH:
      new_mesh = mesh_new_from_mesh_object(
          depsgraph, object, preserve_all_data_layers, preserve_origindex);
      break;
    default:
      /* Object does not have geometry data. */
      return nullptr;
  }
  if (new_mesh == nullptr) {
    /* Happens in special cases like request of mesh for non-mother meta ball. */
    return nullptr;
  }

  /* The result must have 0 users, since it's just a mesh which is free-dangling data-block.
   * All the conversion functions are supposed to ensure mesh is not counted. */
  BLI_assert(new_mesh->id.us == 0);

  /* It is possible that mesh came from modifier stack evaluation, which preserves edit_mesh
   * pointer (which allows draw manager to access edit mesh when drawing). Normally this does
   * not cause ownership problems because evaluated object runtime is keeping track of the real
   * ownership.
   *
   * Here we are constructing a mesh which is supposed to be independent, which means no shared
   * ownership is allowed, so we make sure edit mesh is reset to nullptr (which is similar to as if
   * one duplicates the objects and applies all the modifiers). */
  new_mesh->edit_mesh = nullptr;

  return new_mesh;
}

static int foreach_libblock_make_original_callback(LibraryIDLinkCallbackData *cb_data)
{
  ID **id_p = cb_data->id_pointer;
  if (*id_p == nullptr) {
    return IDWALK_RET_NOP;
  }
  *id_p = DEG_get_original_id(*id_p);

  return IDWALK_RET_NOP;
}

static int foreach_libblock_make_usercounts_callback(LibraryIDLinkCallbackData *cb_data)
{
  ID **id_p = cb_data->id_pointer;
  if (*id_p == nullptr) {
    return IDWALK_RET_NOP;
  }

  const int cb_flag = cb_data->cb_flag;
  if (cb_flag & IDWALK_CB_USER) {
    id_us_plus(*id_p);
  }
  else if (cb_flag & IDWALK_CB_USER_ONE) {
    /* NOTE: in that context, that one should not be needed (since there should be at least already
     * one USER_ONE user of that ID), but better be consistent. */
    id_us_ensure_real(*id_p);
  }
  return IDWALK_RET_NOP;
}

Mesh *BKE_mesh_new_from_object_to_bmain(Main *bmain,
                                        Depsgraph *depsgraph,
                                        Object *object,
                                        bool preserve_all_data_layers)
{
  BLI_assert(ELEM(object->type, OB_FONT, OB_CURVES_LEGACY, OB_SURF, OB_MBALL, OB_MESH));

  Mesh *mesh = BKE_mesh_new_from_object(depsgraph, object, preserve_all_data_layers, false);
  if (mesh == nullptr) {
    /* Unable to convert the object to a mesh, return an empty one. */
    Mesh *mesh_in_bmain = BKE_mesh_add(bmain, ((ID *)object->data)->name + 2);
    id_us_min(&mesh_in_bmain->id);
    return mesh_in_bmain;
  }

  /* Make sure mesh only points original data-blocks, also increase users of materials and other
   * possibly referenced data-blocks.
   *
   * Going to original data-blocks is required to have bmain in a consistent state, where
   * everything is only allowed to reference original data-blocks.
   *
   * Note that user-count updates has to be done *after* mesh has been transferred to Main database
   * (since doing refcounting on non-Main IDs is forbidden). */
  BKE_library_foreach_ID_link(
      nullptr, &mesh->id, foreach_libblock_make_original_callback, nullptr, IDWALK_NOP);

  /* Append the mesh to 'bmain'.
   * We do it a bit longer way since there is no simple and clear way of adding existing data-block
   * to the 'bmain'. So we allocate new empty mesh in the 'bmain' (which guarantees all the naming
   * and orders and flags) and move the temporary mesh in place there. */
  Mesh *mesh_in_bmain = BKE_mesh_add(bmain, mesh->id.name + 2);

  /* NOTE: BKE_mesh_nomain_to_mesh() does not copy materials and instead it preserves them in the
   * destination mesh. So we "steal" all related fields before calling it.
   *
   * TODO(sergey): We really better have a function which gets and ID and accepts it for the bmain.
   */
  mesh_in_bmain->mat = mesh->mat;
  mesh_in_bmain->totcol = mesh->totcol;
  mesh_in_bmain->flag = mesh->flag;
  mesh_in_bmain->smoothresh = mesh->smoothresh;
  mesh->mat = nullptr;

  BKE_mesh_nomain_to_mesh(mesh, mesh_in_bmain, nullptr, &CD_MASK_MESH, true);

  /* Anonymous attributes shouldn't exist on original data. */
  blender::bke::mesh_attributes_for_write(*mesh_in_bmain).remove_anonymous();

  /* User-count is required because so far mesh was in a limbo, where library management does
   * not perform any user management (i.e. copy of a mesh will not increase users of materials). */
  BKE_library_foreach_ID_link(
      nullptr, &mesh_in_bmain->id, foreach_libblock_make_usercounts_callback, nullptr, IDWALK_NOP);

  /* Make sure user count from BKE_mesh_add() is the one we expect here and bring it down to 0. */
  BLI_assert(mesh_in_bmain->id.us == 1);
  id_us_min(&mesh_in_bmain->id);

  return mesh_in_bmain;
}

static void add_shapekey_layers(Mesh *mesh_dest, Mesh *mesh_src)
{
  KeyBlock *kb;
  Key *key = mesh_src->key;
  int i;

  if (!mesh_src->key) {
    return;
  }

  /* ensure we can use mesh vertex count for derived mesh custom data */
  if (mesh_src->totvert != mesh_dest->totvert) {
    CLOG_ERROR(&LOG,
               "vertex size mismatch (mesh/dm) '%s' (%d != %d)",
               mesh_src->id.name + 2,
               mesh_src->totvert,
               mesh_dest->totvert);
    return;
  }

  for (i = 0, kb = (KeyBlock *)key->block.first; kb; kb = kb->next, i++) {
    int ci;
    float *array;

    if (mesh_src->totvert != kb->totelem) {
      CLOG_ERROR(&LOG,
                 "vertex size mismatch (Mesh '%s':%d != KeyBlock '%s':%d)",
                 mesh_src->id.name + 2,
                 mesh_src->totvert,
                 kb->name,
                 kb->totelem);
      array = (float *)MEM_calloc_arrayN((size_t)mesh_src->totvert, sizeof(float[3]), __func__);
    }
    else {
      array = (float *)MEM_malloc_arrayN((size_t)mesh_src->totvert, sizeof(float[3]), __func__);
      memcpy(array, kb->data, sizeof(float[3]) * (size_t)mesh_src->totvert);
    }

    CustomData_add_layer_named(
        &mesh_dest->vdata, CD_SHAPEKEY, CD_ASSIGN, array, mesh_dest->totvert, kb->name);
    ci = CustomData_get_layer_index_n(&mesh_dest->vdata, CD_SHAPEKEY, i);

    mesh_dest->vdata.layers[ci].uid = kb->uid;
  }
}

Mesh *BKE_mesh_create_derived_for_modifier(struct Depsgraph *depsgraph,
                                           Scene *scene,
                                           Object *ob_eval,
                                           ModifierData *md_eval,
                                           const bool use_virtual_modifiers,
                                           const bool build_shapekey_layers)
{
  Mesh *me = ob_eval->runtime.data_orig ? (Mesh *)ob_eval->runtime.data_orig :
                                          (Mesh *)ob_eval->data;
  const ModifierTypeInfo *mti = BKE_modifier_get_info((ModifierType)md_eval->type);
  Mesh *result = nullptr;
  KeyBlock *kb;
  ModifierEvalContext mectx = {depsgraph, ob_eval, MOD_APPLY_TO_BASE_MESH};

  if (!(md_eval->mode & eModifierMode_Realtime)) {
    return result;
  }

  if (mti->isDisabled && mti->isDisabled(scene, md_eval, false)) {
    return result;
  }

  if (build_shapekey_layers && me->key &&
      (kb = (KeyBlock *)BLI_findlink(&me->key->block, ob_eval->shapenr - 1))) {
    MutableSpan<MVert> vertices = blender::bke::mesh_vertices_for_write(*me);
    BKE_keyblock_convert_to_mesh(kb, vertices.data(), me->totvert);
  }

  Mesh *mesh_temp = (Mesh *)BKE_id_copy_ex(nullptr, &me->id, nullptr, LIB_ID_COPY_LOCALIZE);
  int numVerts = 0;
  float(*deformedVerts)[3] = nullptr;

  if (use_virtual_modifiers) {
    VirtualModifierData virtualModifierData;
    for (ModifierData *md_eval_virt =
             BKE_modifiers_get_virtual_modifierlist(ob_eval, &virtualModifierData);
         md_eval_virt && (md_eval_virt != ob_eval->modifiers.first);
         md_eval_virt = md_eval_virt->next) {
      if (!BKE_modifier_is_enabled(scene, md_eval_virt, eModifierMode_Realtime)) {
        continue;
      }
      /* All virtual modifiers are deform modifiers. */
      const ModifierTypeInfo *mti_virt = BKE_modifier_get_info((ModifierType)md_eval_virt->type);
      BLI_assert(mti_virt->type == eModifierTypeType_OnlyDeform);
      if (mti_virt->type != eModifierTypeType_OnlyDeform) {
        continue;
      }

      if (deformedVerts == nullptr) {
        deformedVerts = BKE_mesh_vert_coords_alloc(me, &numVerts);
      }
      mti_virt->deformVerts(md_eval_virt, &mectx, mesh_temp, deformedVerts, numVerts);
    }
  }

  if (mti->type == eModifierTypeType_OnlyDeform) {
    if (deformedVerts == nullptr) {
      deformedVerts = BKE_mesh_vert_coords_alloc(me, &numVerts);
    }
    result = mesh_temp;
    mti->deformVerts(md_eval, &mectx, result, deformedVerts, numVerts);
    BKE_mesh_vert_coords_apply(result, deformedVerts);

    if (build_shapekey_layers) {
      add_shapekey_layers(result, me);
    }
  }
  else {
    if (deformedVerts != nullptr) {
      BKE_mesh_vert_coords_apply(mesh_temp, deformedVerts);
    }

    if (build_shapekey_layers) {
      add_shapekey_layers(mesh_temp, me);
    }

    result = mti->modifyMesh(md_eval, &mectx, mesh_temp);
    ASSERT_IS_VALID_MESH(result);

    if (mesh_temp != result) {
      BKE_id_free(nullptr, mesh_temp);
    }
  }

  if (deformedVerts != nullptr) {
    MEM_freeN(deformedVerts);
  }

  return result;
}

/* This is a Mesh-based copy of the same function in DerivedMesh.cc */
static void shapekey_layers_to_keyblocks(Mesh *mesh_src, Mesh *mesh_dst, int actshape_uid)
{
  KeyBlock *kb;
  int i, j, tot;

  if (!mesh_dst->key) {
    return;
  }

  tot = CustomData_number_of_layers(&mesh_src->vdata, CD_SHAPEKEY);
  for (i = 0; i < tot; i++) {
    CustomDataLayer *layer =
        &mesh_src->vdata.layers[CustomData_get_layer_index_n(&mesh_src->vdata, CD_SHAPEKEY, i)];
    float(*kbcos)[3];

    for (kb = (KeyBlock *)mesh_dst->key->block.first; kb; kb = kb->next) {
      if (kb->uid == layer->uid) {
        break;
      }
    }

    if (!kb) {
      kb = BKE_keyblock_add(mesh_dst->key, layer->name);
      kb->uid = layer->uid;
    }

    if (kb->data) {
      MEM_freeN(kb->data);
    }

    const float(*cos)[3] = (const float(*)[3])CustomData_get_layer_n(
        &mesh_src->vdata, CD_SHAPEKEY, i);
    kb->totelem = mesh_src->totvert;

    kb->data = kbcos = (float(*)[3])MEM_malloc_arrayN(kb->totelem, sizeof(float[3]), __func__);
    if (kb->uid == actshape_uid) {
      const Span<MVert> vertices = blender::bke::mesh_vertices(*mesh_src);
      for (j = 0; j < mesh_src->totvert; j++, kbcos++) {
        copy_v3_v3(*kbcos, vertices[j].co);
      }
    }
    else {
      for (j = 0; j < kb->totelem; j++, cos++, kbcos++) {
        copy_v3_v3(*kbcos, *cos);
      }
    }
  }

  for (kb = (KeyBlock *)mesh_dst->key->block.first; kb; kb = kb->next) {
    if (kb->totelem != mesh_src->totvert) {
      if (kb->data) {
        MEM_freeN(kb->data);
      }

      kb->totelem = mesh_src->totvert;
      kb->data = MEM_calloc_arrayN(kb->totelem, sizeof(float[3]), __func__);
      CLOG_ERROR(&LOG, "lost a shapekey layer: '%s'! (bmesh internal error)", kb->name);
    }
  }
}

void BKE_mesh_nomain_to_mesh(Mesh *mesh_src,
                             Mesh *mesh_dst,
                             Object *ob,
                             const CustomData_MeshMasks *mask,
                             bool take_ownership)
{
  BLI_assert(mesh_src->id.tag & LIB_TAG_NO_MAIN);

  /* mesh_src might depend on mesh_dst, so we need to do everything with a local copy */
  /* TODO(Sybren): the above claim came from 2.7x derived-mesh code (DM_to_mesh);
   * check whether it is still true with Mesh */
  Mesh tmp = blender::dna::shallow_copy(*mesh_dst);
  int totvert, totedge /*, totface */ /* UNUSED */, totloop, totpoly;
  bool did_shapekeys = false;
  eCDAllocType alloctype = CD_DUPLICATE;

  if (take_ownership /* && dm->type == DM_TYPE_CDDM && dm->needsFree */) {
    bool has_any_referenced_layers = CustomData_has_referenced(&mesh_src->vdata) ||
                                     CustomData_has_referenced(&mesh_src->edata) ||
                                     CustomData_has_referenced(&mesh_src->ldata) ||
                                     CustomData_has_referenced(&mesh_src->fdata) ||
                                     CustomData_has_referenced(&mesh_src->pdata);
    if (!has_any_referenced_layers) {
      alloctype = CD_ASSIGN;
    }
  }
  CustomData_reset(&tmp.vdata);
  CustomData_reset(&tmp.edata);
  CustomData_reset(&tmp.fdata);
  CustomData_reset(&tmp.ldata);
  CustomData_reset(&tmp.pdata);

  totvert = tmp.totvert = mesh_src->totvert;
  totedge = tmp.totedge = mesh_src->totedge;
  totloop = tmp.totloop = mesh_src->totloop;
  totpoly = tmp.totpoly = mesh_src->totpoly;
  tmp.totface = 0;

  CustomData_copy(&mesh_src->vdata, &tmp.vdata, mask->vmask, alloctype, totvert);
  CustomData_copy(&mesh_src->edata, &tmp.edata, mask->emask, alloctype, totedge);
  CustomData_copy(&mesh_src->ldata, &tmp.ldata, mask->lmask, alloctype, totloop);
  CustomData_copy(&mesh_src->pdata, &tmp.pdata, mask->pmask, alloctype, totpoly);
  tmp.cd_flag = mesh_src->cd_flag;
  tmp.runtime.deformed_only = mesh_src->runtime.deformed_only;

  /* Clear the normals completely, since the new vertex / polygon count might be different. */
  BKE_mesh_clear_derived_normals(&tmp);

  if (CustomData_has_layer(&mesh_src->vdata, CD_SHAPEKEY)) {
    KeyBlock *kb;
    int uid;

    if (ob) {
      kb = (KeyBlock *)BLI_findlink(&mesh_dst->key->block, ob->shapenr - 1);
      if (kb) {
        uid = kb->uid;
      }
      else {
        CLOG_ERROR(&LOG, "could not find active shapekey %d!", ob->shapenr - 1);

        uid = INT_MAX;
      }
    }
    else {
      /* if no object, set to INT_MAX so we don't mess up any shapekey layers */
      uid = INT_MAX;
    }

    shapekey_layers_to_keyblocks(mesh_src, mesh_dst, uid);
    did_shapekeys = true;
  }

  /* copy texture space */
  if (ob) {
    BKE_mesh_texspace_copy_from_object(&tmp, ob);
  }

  /* not all DerivedMeshes store their verts/edges/faces in CustomData, so
   * we set them here in case they are missing */
  /* TODO(Sybren): we could probably replace CD_ASSIGN with alloctype and
   * always directly pass mesh_src->mxxx, instead of using a ternary operator. */
  if (!CustomData_has_layer(&tmp.vdata, CD_MVERT)) {
    CustomData_add_layer(&tmp.vdata,
                         CD_MVERT,
                         CD_ASSIGN,
                         (alloctype == CD_ASSIGN) ? mesh_src->mvert :
                                                    MEM_dupallocN(mesh_src->mvert),
                         totvert);
  }
  if (!CustomData_has_layer(&tmp.edata, CD_MEDGE)) {
    CustomData_add_layer(&tmp.edata,
                         CD_MEDGE,
                         CD_ASSIGN,
                         (alloctype == CD_ASSIGN) ? mesh_src->medge :
                                                    MEM_dupallocN(mesh_src->medge),
                         totedge);
  }
  if (!CustomData_has_layer(&tmp.pdata, CD_MPOLY)) {
    CustomData_add_layer(&tmp.ldata,
                         CD_MLOOP,
                         CD_ASSIGN,
                         (alloctype == CD_ASSIGN) ? mesh_src->mloop :
                                                    MEM_dupallocN(mesh_src->mloop),
                         tmp.totloop);
    CustomData_add_layer(&tmp.pdata,
                         CD_MPOLY,
                         CD_ASSIGN,
                         (alloctype == CD_ASSIGN) ? mesh_src->mpoly :
                                                    MEM_dupallocN(mesh_src->mpoly),
                         tmp.totpoly);
  }

  /* object had got displacement layer, should copy this layer to save sculpted data */
  /* NOTE(nazgul): maybe some other layers should be copied? */
  if (CustomData_has_layer(&mesh_dst->ldata, CD_MDISPS)) {
    if (totloop == mesh_dst->totloop) {
      MDisps *mdisps = (MDisps *)CustomData_get_layer(&mesh_dst->ldata, CD_MDISPS);
      CustomData_add_layer(&tmp.ldata, CD_MDISPS, alloctype, mdisps, totloop);
      if (alloctype == CD_ASSIGN) {
        /* Assign nullptr to prevent double-free. */
        CustomData_set_layer(&mesh_dst->ldata, CD_MDISPS, nullptr);
      }
    }
  }

  CustomData_free(&mesh_dst->vdata, mesh_dst->totvert);
  CustomData_free(&mesh_dst->edata, mesh_dst->totedge);
  CustomData_free(&mesh_dst->fdata, mesh_dst->totface);
  CustomData_free(&mesh_dst->ldata, mesh_dst->totloop);
  CustomData_free(&mesh_dst->pdata, mesh_dst->totpoly);

  /* ok, this should now use new CD shapekey data,
   * which should be fed through the modifier
   * stack */
  if (tmp.totvert != mesh_dst->totvert && !did_shapekeys && mesh_dst->key) {
    CLOG_ERROR(&LOG, "YEEK! this should be recoded! Shape key loss!: ID '%s'", tmp.id.name);
    if (tmp.key && !(tmp.id.tag & LIB_TAG_NO_MAIN)) {
      id_us_min(&tmp.key->id);
    }
    tmp.key = nullptr;
  }

  /* Clear selection history */
  MEM_SAFE_FREE(tmp.mselect);
  tmp.totselect = 0;
  tmp.texflag &= ~ME_AUTOSPACE_EVALUATED;

  /* Clear any run-time data.
   * Even though this mesh won't typically have run-time data, the Python API can for e.g.
   * create loop-triangle cache here, which is confusing when left in the mesh, see: T81136. */
  BKE_mesh_runtime_clear_geometry(&tmp);

  /* skip the listbase */
  MEMCPY_STRUCT_AFTER(mesh_dst, &tmp, id.prev);

  BLI_freelistN(&mesh_dst->vertex_group_names);
  BKE_defgroup_copy_list(&mesh_dst->vertex_group_names, &mesh_src->vertex_group_names);
  mesh_dst->vertex_group_active_index = mesh_src->vertex_group_active_index;

  if (take_ownership) {
    if (alloctype == CD_ASSIGN) {
      CustomData_free_typemask(&mesh_src->vdata, mesh_src->totvert, ~mask->vmask);
      CustomData_free_typemask(&mesh_src->edata, mesh_src->totedge, ~mask->emask);
      CustomData_free_typemask(&mesh_src->ldata, mesh_src->totloop, ~mask->lmask);
      CustomData_free_typemask(&mesh_src->pdata, mesh_src->totpoly, ~mask->pmask);
    }
    BKE_id_free(nullptr, mesh_src);
  }

  BKE_mesh_assert_normals_dirty_or_calculated(mesh_dst);
}

void BKE_mesh_nomain_to_meshkey(Mesh *mesh_src, Mesh *mesh_dst, KeyBlock *kb)
{
  BLI_assert(mesh_src->id.tag & LIB_TAG_NO_MAIN);

  int a, totvert = mesh_src->totvert;
  float *fp;

  if (totvert == 0 || mesh_dst->totvert == 0 || mesh_dst->totvert != totvert) {
    return;
  }

  if (kb->data) {
    MEM_freeN(kb->data);
  }
  kb->data = MEM_malloc_arrayN(mesh_dst->key->elemsize, mesh_dst->totvert, "kb->data");
  kb->totelem = totvert;

  fp = (float *)kb->data;
  const Span<MVert> vertices = blender::bke::mesh_vertices(*mesh_src);
  for (a = 0; a < kb->totelem; a++, fp += 3) {
    copy_v3_v3(fp, vertices[a].co);
  }
}<|MERGE_RESOLUTION|>--- conflicted
+++ resolved
@@ -755,12 +755,6 @@
   /* Copy over all attributes. */
   CustomData_merge(&me->vdata, &pointcloud->pdata, CD_MASK_PROP_ALL, CD_DUPLICATE, me->totvert);
 
-<<<<<<< HEAD
-  const Span<MVert> vertices = blender::bke::mesh_vertices(*me);
-  for (int i = 0; i < me->totvert; i++) {
-    copy_v3_v3(pointcloud->co[i], vertices[i].co);
-  }
-=======
   bke::AttributeAccessor mesh_attributes = bke::mesh_attributes(*me);
   bke::MutableAttributeAccessor point_attributes = bke::pointcloud_attributes_for_write(
       *pointcloud);
@@ -771,7 +765,6 @@
       point_attributes.lookup_or_add_for_write_only_span<float3>("position", ATTR_DOMAIN_POINT);
   mesh_positions.materialize(point_positions.span);
   point_positions.finish();
->>>>>>> c4d8e28a
 }
 
 void BKE_mesh_to_pointcloud(Main *bmain, Depsgraph *depsgraph, Scene *UNUSED(scene), Object *ob)
