--- conflicted
+++ resolved
@@ -194,13 +194,8 @@
   MEdge *medge = edges.data();
   MPoly *mpoly = polys.data();
   MLoop *mloop = loops.data();
-<<<<<<< HEAD
   blender::float2 *mloopuv = static_cast<blender::float2 *>(CustomData_add_layer_named(
-      &mesh->ldata, CD_PROP_FLOAT2, CD_CALLOC, nullptr, mesh->totloop, "UVMap"));
-=======
-  MLoopUV *mloopuv = static_cast<MLoopUV *>(CustomData_add_layer_named(
-      &mesh->ldata, CD_MLOOPUV, CD_SET_DEFAULT, nullptr, mesh->totloop, "UVMap"));
->>>>>>> cae50c83
+      &mesh->ldata, CD_PROP_FLOAT2, CD_SET_DEFAULT, nullptr, mesh->totloop, "UVMap"));
 
   /* verts and faces */
   vertcount = 0;
