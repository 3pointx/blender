/* SPDX-License-Identifier: GPL-2.0-or-later */

/** \file
 * \ingroup bke
 */

#include "CLG_log.h"

#include "MEM_guardedalloc.h"

#include "DNA_curve_types.h"
#include "DNA_key_types.h"
#include "DNA_material_types.h"
#include "DNA_mesh_types.h"
#include "DNA_meshdata_types.h"
#include "DNA_meta_types.h"
#include "DNA_object_types.h"
#include "DNA_pointcloud_types.h"
#include "DNA_scene_types.h"

#include "BLI_edgehash.h"
#include "BLI_index_range.hh"
#include "BLI_listbase.h"
#include "BLI_math.h"
#include "BLI_span.hh"
#include "BLI_string.h"
#include "BLI_utildefines.h"

#include "BKE_DerivedMesh.h"
#include "BKE_curves.hh"
#include "BKE_deform.h"
#include "BKE_displist.h"
#include "BKE_editmesh.h"
#include "BKE_geometry_set.hh"
#include "BKE_key.h"
#include "BKE_lib_id.h"
#include "BKE_lib_query.h"
#include "BKE_main.h"
#include "BKE_material.h"
#include "BKE_mball.h"
#include "BKE_mesh.h"
#include "BKE_mesh_runtime.h"
#include "BKE_mesh_wrapper.h"
#include "BKE_modifier.h"
/* these 2 are only used by conversion functions */
#include "BKE_curve.h"
/* -- */
#include "BKE_object.h"
/* -- */
#include "BKE_pointcloud.h"

#include "BKE_curve_to_mesh.hh"

#include "DEG_depsgraph.h"
#include "DEG_depsgraph_query.h"

using blender::IndexRange;
using blender::MutableSpan;
using blender::Span;

/* Define for cases when you want extra validation of mesh
 * after certain modifications.
 */
// #undef VALIDATE_MESH

#ifdef VALIDATE_MESH
#  define ASSERT_IS_VALID_MESH(mesh) \
    (BLI_assert((mesh == nullptr) || (BKE_mesh_is_valid(mesh) == true)))
#else
#  define ASSERT_IS_VALID_MESH(mesh)
#endif

static CLG_LogRef LOG = {"bke.mesh_convert"};

/**
 * Specialized function to use when we _know_ existing edges don't overlap with poly edges.
 */
static void make_edges_mdata_extend(Mesh &mesh)
{
  int totedge = mesh.totedge;
  const MPoly *mp;
  int i;

  Span<MPoly> polys(mesh.mpoly, mesh.totpoly);
  MutableSpan<MLoop> loops(mesh.mloop, mesh.totloop);

  const int eh_reserve = max_ii(totedge, BLI_EDGEHASH_SIZE_GUESS_FROM_POLYS(mesh.totpoly));
  EdgeHash *eh = BLI_edgehash_new_ex(__func__, eh_reserve);

  for (const MPoly &poly : polys) {
    BKE_mesh_poly_edgehash_insert(eh, &poly, &loops[poly.loopstart]);
  }

  const int totedge_new = BLI_edgehash_len(eh);

#ifdef DEBUG
  /* ensure that there's no overlap! */
  if (totedge_new) {
    MEdge *medge = mesh.medge;
    for (i = 0; i < totedge; i++, medge++) {
      BLI_assert(BLI_edgehash_haskey(eh, medge->v1, medge->v2) == false);
    }
  }
#endif

  if (totedge_new) {
    CustomData_realloc(&mesh.edata, totedge + totedge_new);
    BKE_mesh_update_customdata_pointers(&mesh, false);

    MEdge *medge = mesh.medge + totedge;

    mesh.totedge += totedge_new;

    EdgeHashIterator *ehi;
    uint e_index = totedge;
    for (ehi = BLI_edgehashIterator_new(eh); BLI_edgehashIterator_isDone(ehi) == false;
         BLI_edgehashIterator_step(ehi), ++medge, e_index++) {
      BLI_edgehashIterator_getKey(ehi, &medge->v1, &medge->v2);
      BLI_edgehashIterator_setValue(ehi, POINTER_FROM_UINT(e_index));

      medge->crease = medge->bweight = 0;
      medge->flag = ME_EDGEDRAW | ME_EDGERENDER;
    }
    BLI_edgehashIterator_free(ehi);

    for (i = 0, mp = mesh.mpoly; i < mesh.totpoly; i++, mp++) {
      MLoop *l = &loops[mp->loopstart];
      MLoop *l_prev = (l + (mp->totloop - 1));
      int j;
      for (j = 0; j < mp->totloop; j++, l++) {
        /* lookup hashed edge index */
        l_prev->e = POINTER_AS_UINT(BLI_edgehash_lookup(eh, l_prev->v, l->v));
        l_prev = l;
      }
    }
  }

  BLI_edgehash_free(eh, nullptr);
}

<<<<<<< HEAD
/* Initialize mverts, medges and, faces for converting nurbs to mesh and derived mesh */
/* use specified dispbase */
static int mesh_nurbs_displist_to_mdata(const Curve *cu,
                                        const ListBase *dispbase,
                                        MVert **r_allvert,
                                        int *r_totvert,
                                        MEdge **r_alledge,
                                        int *r_totedge,
                                        MLoop **r_allloop,
                                        MPoly **r_allpoly,
                                        float (**r_alluv)[2],
                                        int *r_totloop,
                                        int *r_totpoly)
{
  MVert *mvert;
  MPoly *mpoly;
  MLoop *mloop;
  float(*mloopuv)[2] = nullptr;
  MEdge *medge;
=======
static Mesh *mesh_nurbs_displist_to_mesh(const Curve *cu, const ListBase *dispbase)
{
>>>>>>> 31279d52
  const float *data;
  int a, b, ofs, vertcount, startvert, totvert = 0, totedge = 0, totloop = 0, totpoly = 0;
  int p1, p2, p3, p4, *index;
  const bool conv_polys = (
      /* 2D polys are filled with #DispList.type == #DL_INDEX3. */
      (CU_DO_2DFILL(cu) == false) ||
      /* surf polys are never filled */
      BKE_curve_type_get(cu) == OB_SURF);

  /* count */
  LISTBASE_FOREACH (const DispList *, dl, dispbase) {
    if (dl->type == DL_SEGM) {
      totvert += dl->parts * dl->nr;
      totedge += dl->parts * (dl->nr - 1);
    }
    else if (dl->type == DL_POLY) {
      if (conv_polys) {
        totvert += dl->parts * dl->nr;
        totedge += dl->parts * dl->nr;
      }
    }
    else if (dl->type == DL_SURF) {
      if (dl->parts != 0) {
        int tot;
        totvert += dl->parts * dl->nr;
        tot = (((dl->flag & DL_CYCL_U) ? 1 : 0) + (dl->nr - 1)) *
              (((dl->flag & DL_CYCL_V) ? 1 : 0) + (dl->parts - 1));
        totpoly += tot;
        totloop += tot * 4;
      }
    }
    else if (dl->type == DL_INDEX3) {
      int tot;
      totvert += dl->nr;
      tot = dl->parts;
      totpoly += tot;
      totloop += tot * 3;
    }
  }

  if (totvert == 0) {
    return BKE_mesh_new_nomain(0, 0, 0, 0, 0);
  }

  Mesh *mesh = BKE_mesh_new_nomain(totvert, totedge, 0, totloop, totpoly);
  MutableSpan<MVert> verts(mesh->mvert, mesh->totvert);
  MutableSpan<MEdge> edges(mesh->medge, mesh->totedge);
  MutableSpan<MPoly> polys(mesh->mpoly, mesh->totpoly);
  MutableSpan<MLoop> loops(mesh->mloop, mesh->totloop);

<<<<<<< HEAD
  if (r_alluv) {
    *r_alluv = mloopuv = (float(*)[2])MEM_calloc_arrayN(
        totpoly, sizeof(float[2]) * 4, "nurbs_init mloopuv");
  }
=======
  MVert *mvert = verts.data();
  MEdge *medge = edges.data();
  MPoly *mpoly = polys.data();
  MLoop *mloop = loops.data();
  MLoopUV *mloopuv = static_cast<MLoopUV *>(CustomData_add_layer_named(
      &mesh->ldata, CD_MLOOPUV, CD_CALLOC, nullptr, mesh->totloop, "UVMap"));
>>>>>>> 31279d52

  /* verts and faces */
  vertcount = 0;

  LISTBASE_FOREACH (const DispList *, dl, dispbase) {
    const bool is_smooth = (dl->rt & CU_SMOOTH) != 0;

    if (dl->type == DL_SEGM) {
      startvert = vertcount;
      a = dl->parts * dl->nr;
      data = dl->verts;
      while (a--) {
        copy_v3_v3(mvert->co, data);
        data += 3;
        vertcount++;
        mvert++;
      }

      for (a = 0; a < dl->parts; a++) {
        ofs = a * dl->nr;
        for (b = 1; b < dl->nr; b++) {
          medge->v1 = startvert + ofs + b - 1;
          medge->v2 = startvert + ofs + b;
          medge->flag = ME_LOOSEEDGE | ME_EDGERENDER | ME_EDGEDRAW;

          medge++;
        }
      }
    }
    else if (dl->type == DL_POLY) {
      if (conv_polys) {
        startvert = vertcount;
        a = dl->parts * dl->nr;
        data = dl->verts;
        while (a--) {
          copy_v3_v3(mvert->co, data);
          data += 3;
          vertcount++;
          mvert++;
        }

        for (a = 0; a < dl->parts; a++) {
          ofs = a * dl->nr;
          for (b = 0; b < dl->nr; b++) {
            medge->v1 = startvert + ofs + b;
            if (b == dl->nr - 1) {
              medge->v2 = startvert + ofs;
            }
            else {
              medge->v2 = startvert + ofs + b + 1;
            }
            medge->flag = ME_LOOSEEDGE | ME_EDGERENDER | ME_EDGEDRAW;
            medge++;
          }
        }
      }
    }
    else if (dl->type == DL_INDEX3) {
      startvert = vertcount;
      a = dl->nr;
      data = dl->verts;
      while (a--) {
        copy_v3_v3(mvert->co, data);
        data += 3;
        vertcount++;
        mvert++;
      }

      a = dl->parts;
      index = dl->index;
      while (a--) {
        mloop[0].v = startvert + index[0];
        mloop[1].v = startvert + index[2];
        mloop[2].v = startvert + index[1];
        mpoly->loopstart = (int)(mloop - loops.data());
        mpoly->totloop = 3;
        mpoly->mat_nr = dl->col;

        if (mloopuv) {
          for (int i = 0; i < 3; i++, mloopuv++) {
            (*mloopuv)[0] = (mloop[i].v - startvert) / (float)(dl->nr - 1);
            (*mloopuv)[1] = 0.0f;
          }
        }

        if (is_smooth) {
          mpoly->flag |= ME_SMOOTH;
        }
        mpoly++;
        mloop += 3;
        index += 3;
      }
    }
    else if (dl->type == DL_SURF) {
      startvert = vertcount;
      a = dl->parts * dl->nr;
      data = dl->verts;
      while (a--) {
        copy_v3_v3(mvert->co, data);
        data += 3;
        vertcount++;
        mvert++;
      }

      for (a = 0; a < dl->parts; a++) {

        if ((dl->flag & DL_CYCL_V) == 0 && a == dl->parts - 1) {
          break;
        }

        if (dl->flag & DL_CYCL_U) {    /* p2 -> p1 -> */
          p1 = startvert + dl->nr * a; /* p4 -> p3 -> */
          p2 = p1 + dl->nr - 1;        /* -----> next row */
          p3 = p1 + dl->nr;
          p4 = p2 + dl->nr;
          b = 0;
        }
        else {
          p2 = startvert + dl->nr * a;
          p1 = p2 + 1;
          p4 = p2 + dl->nr;
          p3 = p1 + dl->nr;
          b = 1;
        }
        if ((dl->flag & DL_CYCL_V) && a == dl->parts - 1) {
          p3 -= dl->parts * dl->nr;
          p4 -= dl->parts * dl->nr;
        }

        for (; b < dl->nr; b++) {
          mloop[0].v = p1;
          mloop[1].v = p3;
          mloop[2].v = p4;
          mloop[3].v = p2;
          mpoly->loopstart = (int)(mloop - loops.data());
          mpoly->totloop = 4;
          mpoly->mat_nr = dl->col;

          if (mloopuv) {
            int orco_sizeu = dl->nr - 1;
            int orco_sizev = dl->parts - 1;

            /* exception as handled in convertblender.c too */
            if (dl->flag & DL_CYCL_U) {
              orco_sizeu++;
              if (dl->flag & DL_CYCL_V) {
                orco_sizev++;
              }
            }
            else if (dl->flag & DL_CYCL_V) {
              orco_sizev++;
            }

            for (int i = 0; i < 4; i++, mloopuv++) {
              /* find uv based on vertex index into grid array */
              int v = mloop[i].v - startvert;

              (*mloopuv)[0] = (v / dl->nr) / (float)orco_sizev;
              (*mloopuv)[1] = (v % dl->nr) / (float)orco_sizeu;

              /* cyclic correction */
              if ((ELEM(i, 1, 2)) && (*mloopuv)[0] == 0.0f) {
                (*mloopuv)[0] = 1.0f;
              }
              if ((ELEM(i, 0, 1)) && (*mloopuv)[1] == 0.0f) {
                (*mloopuv)[1] = 1.0f;
              }
            }
          }

          if (is_smooth) {
            mpoly->flag |= ME_SMOOTH;
          }
          mpoly++;
          mloop += 4;

          p4 = p3;
          p3++;
          p2 = p1;
          p1++;
        }
      }
    }
  }

  if (totpoly) {
    make_edges_mdata_extend(*mesh);
  }

  return mesh;
}

/**
 * Copy evaluated texture space from curve to mesh.
 *
 * \note We disable auto texture space feature since that will cause texture space to evaluate
 * differently for curve and mesh, since curves use control points and handles to calculate the
 * bounding box, and mesh uses the tessellated curve.
 */
static void mesh_copy_texture_space_from_curve_type(const Curve *cu, Mesh *me)
{
  me->texflag = cu->texflag & ~CU_AUTOSPACE;
  copy_v3_v3(me->loc, cu->loc);
  copy_v3_v3(me->size, cu->size);
  BKE_mesh_texspace_calc(me);
}

Mesh *BKE_mesh_new_nomain_from_curve_displist(const Object *ob, const ListBase *dispbase)
{
  const Curve *cu = (const Curve *)ob->data;
<<<<<<< HEAD
  Mesh *mesh;
  MVert *allvert;
  MEdge *alledge;
  MLoop *allloop;
  MPoly *allpoly;
  float(*alluv)[2] = nullptr;
  int totvert, totedge, totloop, totpoly;

  if (mesh_nurbs_displist_to_mdata(cu,
                                   dispbase,
                                   &allvert,
                                   &totvert,
                                   &alledge,
                                   &totedge,
                                   &allloop,
                                   &allpoly,
                                   &alluv,
                                   &totloop,
                                   &totpoly) != 0) {
    /* Error initializing mdata. This often happens when curve is empty */
    return BKE_mesh_new_nomain(0, 0, 0, 0, 0);
  }

  mesh = BKE_mesh_new_nomain(totvert, totedge, 0, totloop, totpoly);

  if (totvert != 0) {
    memcpy(mesh->mvert, allvert, totvert * sizeof(MVert));
  }
  if (totedge != 0) {
    memcpy(mesh->medge, alledge, totedge * sizeof(MEdge));
  }
  if (totloop != 0) {
    memcpy(mesh->mloop, allloop, totloop * sizeof(MLoop));
  }
  if (totpoly != 0) {
    memcpy(mesh->mpoly, allpoly, totpoly * sizeof(MPoly));
  }

  if (alluv) {
    const char *uvname = "UVMap";
    CustomData_add_layer_named(&mesh->ldata, CD_PROP_FLOAT2, CD_ASSIGN, alluv, totloop, uvname);
  }
=======
>>>>>>> 31279d52

  Mesh *mesh = mesh_nurbs_displist_to_mesh(cu, dispbase);
  mesh_copy_texture_space_from_curve_type(cu, mesh);
  mesh->mat = (Material **)MEM_dupallocN(cu->mat);
  mesh->totcol = cu->totcol;

  return mesh;
}

Mesh *BKE_mesh_new_nomain_from_curve(const Object *ob)
{
  ListBase disp = {nullptr, nullptr};

  if (ob->runtime.curve_cache) {
    disp = ob->runtime.curve_cache->disp;
  }

  return BKE_mesh_new_nomain_from_curve_displist(ob, &disp);
}

struct EdgeLink {
  struct EdgeLink *next, *prev;
  void *edge;
};

struct VertLink {
  Link *next, *prev;
  uint index;
};

static void prependPolyLineVert(ListBase *lb, uint index)
{
  VertLink *vl = MEM_cnew<VertLink>("VertLink");
  vl->index = index;
  BLI_addhead(lb, vl);
}

static void appendPolyLineVert(ListBase *lb, uint index)
{
  VertLink *vl = MEM_cnew<VertLink>("VertLink");
  vl->index = index;
  BLI_addtail(lb, vl);
}

void BKE_mesh_to_curve_nurblist(const Mesh *me, ListBase *nurblist, const int edge_users_test)
{
  MVert *mvert = me->mvert;
  MEdge *med, *medge = me->medge;
  MPoly *mp, *mpoly = me->mpoly;
  MLoop *mloop = me->mloop;

  int medge_len = me->totedge;
  int mpoly_len = me->totpoly;
  int totedges = 0;
  int i;

  /* only to detect edge polylines */
  int *edge_users;

  ListBase edges = {nullptr, nullptr};

  /* get boundary edges */
  edge_users = (int *)MEM_calloc_arrayN(medge_len, sizeof(int), __func__);
  for (i = 0, mp = mpoly; i < mpoly_len; i++, mp++) {
    MLoop *ml = &mloop[mp->loopstart];
    int j;
    for (j = 0; j < mp->totloop; j++, ml++) {
      edge_users[ml->e]++;
    }
  }

  /* create edges from all faces (so as to find edges not in any faces) */
  med = medge;
  for (i = 0; i < medge_len; i++, med++) {
    if (edge_users[i] == edge_users_test) {
      EdgeLink *edl = MEM_cnew<EdgeLink>("EdgeLink");
      edl->edge = med;

      BLI_addtail(&edges, edl);
      totedges++;
    }
  }
  MEM_freeN(edge_users);

  if (edges.first) {
    while (edges.first) {
      /* each iteration find a polyline and add this as a nurbs poly spline */

      ListBase polyline = {nullptr, nullptr}; /* store a list of VertLink's */
      bool closed = false;
      int totpoly = 0;
      MEdge *med_current = (MEdge *)((EdgeLink *)edges.last)->edge;
      uint startVert = med_current->v1;
      uint endVert = med_current->v2;
      bool ok = true;

      appendPolyLineVert(&polyline, startVert);
      totpoly++;
      appendPolyLineVert(&polyline, endVert);
      totpoly++;
      BLI_freelinkN(&edges, edges.last);
      totedges--;

      while (ok) { /* while connected edges are found... */
        EdgeLink *edl = (EdgeLink *)edges.last;
        ok = false;
        while (edl) {
          EdgeLink *edl_prev = edl->prev;

          med = (MEdge *)edl->edge;

          if (med->v1 == endVert) {
            endVert = med->v2;
            appendPolyLineVert(&polyline, med->v2);
            totpoly++;
            BLI_freelinkN(&edges, edl);
            totedges--;
            ok = true;
          }
          else if (med->v2 == endVert) {
            endVert = med->v1;
            appendPolyLineVert(&polyline, endVert);
            totpoly++;
            BLI_freelinkN(&edges, edl);
            totedges--;
            ok = true;
          }
          else if (med->v1 == startVert) {
            startVert = med->v2;
            prependPolyLineVert(&polyline, startVert);
            totpoly++;
            BLI_freelinkN(&edges, edl);
            totedges--;
            ok = true;
          }
          else if (med->v2 == startVert) {
            startVert = med->v1;
            prependPolyLineVert(&polyline, startVert);
            totpoly++;
            BLI_freelinkN(&edges, edl);
            totedges--;
            ok = true;
          }

          edl = edl_prev;
        }
      }

      /* Now we have a polyline, make into a curve */
      if (startVert == endVert) {
        BLI_freelinkN(&polyline, polyline.last);
        totpoly--;
        closed = true;
      }

      /* --- nurbs --- */
      {
        Nurb *nu;
        BPoint *bp;
        VertLink *vl;

        /* create new 'nurb' within the curve */
        nu = MEM_new<Nurb>("MeshNurb", blender::dna::shallow_zero_initialize());

        nu->pntsu = totpoly;
        nu->pntsv = 1;
        nu->orderu = 4;
        nu->flagu = CU_NURB_ENDPOINT | (closed ? CU_NURB_CYCLIC : 0); /* endpoint */
        nu->resolu = 12;

        nu->bp = (BPoint *)MEM_calloc_arrayN(totpoly, sizeof(BPoint), "bpoints");

        /* add points */
        vl = (VertLink *)polyline.first;
        for (i = 0, bp = nu->bp; i < totpoly; i++, bp++, vl = (VertLink *)vl->next) {
          copy_v3_v3(bp->vec, mvert[vl->index].co);
          bp->f1 = SELECT;
          bp->radius = bp->weight = 1.0;
        }
        BLI_freelistN(&polyline);

        /* add nurb to curve */
        BLI_addtail(nurblist, nu);
      }
      /* --- done with nurbs --- */
    }
  }
}

void BKE_mesh_to_curve(Main *bmain, Depsgraph *depsgraph, Scene *UNUSED(scene), Object *ob)
{
  /* make new mesh data from the original copy */
  Scene *scene_eval = DEG_get_evaluated_scene(depsgraph);
  Object *ob_eval = DEG_get_evaluated_object(depsgraph, ob);
  Mesh *me_eval = mesh_get_eval_final(depsgraph, scene_eval, ob_eval, &CD_MASK_MESH);
  ListBase nurblist = {nullptr, nullptr};

  BKE_mesh_to_curve_nurblist(me_eval, &nurblist, 0);
  BKE_mesh_to_curve_nurblist(me_eval, &nurblist, 1);

  if (nurblist.first) {
    Curve *cu = BKE_curve_add(bmain, ob->id.name + 2, OB_CURVES_LEGACY);
    cu->flag |= CU_3D;

    cu->nurb = nurblist;

    id_us_min(&((Mesh *)ob->data)->id);
    ob->data = cu;
    ob->type = OB_CURVES_LEGACY;

    BKE_object_free_derived_caches(ob);
  }
}

void BKE_pointcloud_from_mesh(Mesh *me, PointCloud *pointcloud)
{
  using namespace blender;

  BLI_assert(me != nullptr);

  pointcloud->totpoint = me->totvert;
  CustomData_realloc(&pointcloud->pdata, pointcloud->totpoint);

  /* Copy over all attributes. */
  CustomData_merge(&me->vdata, &pointcloud->pdata, CD_MASK_PROP_ALL, CD_DUPLICATE, me->totvert);

  bke::AttributeAccessor mesh_attributes = bke::mesh_attributes(*me);
  bke::MutableAttributeAccessor point_attributes = bke::pointcloud_attributes_for_write(
      *pointcloud);

  const VArray<float3> mesh_positions = mesh_attributes.lookup_or_default<float3>(
      "position", ATTR_DOMAIN_POINT, float3(0));
  bke::SpanAttributeWriter<float3> point_positions =
      point_attributes.lookup_or_add_for_write_only_span<float3>("position", ATTR_DOMAIN_POINT);
  mesh_positions.materialize(point_positions.span);
  point_positions.finish();
}

void BKE_mesh_to_pointcloud(Main *bmain, Depsgraph *depsgraph, Scene *UNUSED(scene), Object *ob)
{
  BLI_assert(ob->type == OB_MESH);

  Scene *scene_eval = DEG_get_evaluated_scene(depsgraph);
  Object *ob_eval = DEG_get_evaluated_object(depsgraph, ob);
  Mesh *me_eval = mesh_get_eval_final(depsgraph, scene_eval, ob_eval, &CD_MASK_MESH);

  PointCloud *pointcloud = (PointCloud *)BKE_pointcloud_add(bmain, ob->id.name + 2);

  BKE_pointcloud_from_mesh(me_eval, pointcloud);

  BKE_id_materials_copy(bmain, (ID *)ob->data, (ID *)pointcloud);

  id_us_min(&((Mesh *)ob->data)->id);
  ob->data = pointcloud;
  ob->type = OB_POINTCLOUD;

  BKE_object_free_derived_caches(ob);
}

void BKE_mesh_from_pointcloud(const PointCloud *pointcloud, Mesh *me)
{
  BLI_assert(pointcloud != nullptr);

  me->totvert = pointcloud->totpoint;

  /* Merge over all attributes. */
  CustomData_merge(
      &pointcloud->pdata, &me->vdata, CD_MASK_PROP_ALL, CD_DUPLICATE, pointcloud->totpoint);

  /* Convert the Position attribute to a mesh vertex. */
  me->mvert = (MVert *)CustomData_add_layer(&me->vdata, CD_MVERT, CD_CALLOC, nullptr, me->totvert);
  CustomData_update_typemap(&me->vdata);

  const int layer_idx = CustomData_get_named_layer_index(
      &me->vdata, CD_PROP_FLOAT3, POINTCLOUD_ATTR_POSITION);
  CustomDataLayer *pos_layer = &me->vdata.layers[layer_idx];
  float(*positions)[3] = (float(*)[3])pos_layer->data;

  MVert *mvert;
  mvert = me->mvert;
  for (int i = 0; i < me->totvert; i++, mvert++) {
    copy_v3_v3(mvert->co, positions[i]);
  }

  /* Delete Position attribute since it is now in vertex coordinates. */
  CustomData_free_layer(&me->vdata, CD_PROP_FLOAT3, me->totvert, layer_idx);
}

void BKE_mesh_edges_set_draw_render(Mesh *mesh)
{
  MEdge *med = mesh->medge;
  for (int i = 0; i < mesh->totedge; i++, med++) {
    med->flag |= ME_EDGEDRAW | ME_EDGERENDER;
  }
}

void BKE_pointcloud_to_mesh(Main *bmain, Depsgraph *depsgraph, Scene *UNUSED(scene), Object *ob)
{
  BLI_assert(ob->type == OB_POINTCLOUD);

  Object *ob_eval = DEG_get_evaluated_object(depsgraph, ob);
  PointCloud *pointcloud_eval = (PointCloud *)ob_eval->runtime.data_eval;

  Mesh *me = BKE_mesh_add(bmain, ob->id.name + 2);

  BKE_mesh_from_pointcloud(pointcloud_eval, me);

  BKE_id_materials_copy(bmain, (ID *)ob->data, (ID *)me);

  id_us_min(&((PointCloud *)ob->data)->id);
  ob->data = me;
  ob->type = OB_MESH;

  BKE_object_free_derived_caches(ob);
}

/* Create a temporary object to be used for nurbs-to-mesh conversion. */
static Object *object_for_curve_to_mesh_create(const Object *object)
{
  const Curve *curve = (const Curve *)object->data;

  /* Create a temporary object which can be evaluated and modified by generic
   * curve evaluation (hence the #LIB_ID_COPY_SET_COPIED_ON_WRITE flag). */
  Object *temp_object = (Object *)BKE_id_copy_ex(
      nullptr, &object->id, nullptr, LIB_ID_COPY_LOCALIZE | LIB_ID_COPY_SET_COPIED_ON_WRITE);

  /* Remove all modifiers, since we don't want them to be applied. */
  BKE_object_free_modifiers(temp_object, LIB_ID_CREATE_NO_USER_REFCOUNT);

  /* Need to create copy of curve itself as well, since it will be changed by the curve evaluation
   * process. NOTE: Copies the data, but not the shape-keys. */
  temp_object->data = BKE_id_copy_ex(nullptr,
                                     (const ID *)object->data,
                                     nullptr,
                                     LIB_ID_COPY_LOCALIZE | LIB_ID_COPY_SET_COPIED_ON_WRITE);
  Curve *temp_curve = (Curve *)temp_object->data;

  /* Make sure texture space is calculated for a copy of curve, it will be used for the final
   * result. */
  BKE_curve_texspace_calc(temp_curve);

  /* Temporarily set edit so we get updates from edit mode, but also because for text data-blocks
   * copying it while in edit mode gives invalid data structures. */
  temp_curve->editfont = curve->editfont;
  temp_curve->editnurb = curve->editnurb;

  return temp_object;
}

static void object_for_curve_to_mesh_free(Object *temp_object)
{
  /* Clear edit mode pointers that were explicitly copied to the temporary curve. */
  ID *final_object_data = static_cast<ID *>(temp_object->data);
  if (GS(final_object_data->name) == ID_CU_LEGACY) {
    Curve &curve = *reinterpret_cast<Curve *>(final_object_data);
    curve.editfont = nullptr;
    curve.editnurb = nullptr;
  }

  /* Only free the final object data if it is *not* stored in the #data_eval field. This is still
   * necessary because #temp_object's data could be replaced by a #Curve data-block that isn't also
   * assigned to #data_eval. */
  const bool object_data_stored_in_data_eval = final_object_data == temp_object->runtime.data_eval;

  BKE_id_free(nullptr, temp_object);
  if (!object_data_stored_in_data_eval) {
    BKE_id_free(nullptr, final_object_data);
  }
}

/**
 * Populate `object->runtime.curve_cache` which is then used to create the mesh.
 */
static void curve_to_mesh_eval_ensure(Object &object)
{
  BLI_assert(GS(static_cast<ID *>(object.data)->name) == ID_CU_LEGACY);
  Curve &curve = *static_cast<Curve *>(object.data);
  /* Clear all modifiers for the bevel object.
   *
   * This is because they can not be reliably evaluated for an original object (at least because
   * the state of dependencies is not know).
   *
   * So we create temporary copy of the object which will use same data as the original bevel, but
   * will have no modifiers. */
  Object bevel_object = blender::dna::shallow_zero_initialize();
  if (curve.bevobj != nullptr) {
    bevel_object = blender::dna::shallow_copy(*curve.bevobj);
    BLI_listbase_clear(&bevel_object.modifiers);
    BKE_object_runtime_reset(&bevel_object);
    curve.bevobj = &bevel_object;
  }

  /* Same thing for taper. */
  Object taper_object = blender::dna::shallow_zero_initialize();
  if (curve.taperobj != nullptr) {
    taper_object = blender::dna::shallow_copy(*curve.taperobj);
    BLI_listbase_clear(&taper_object.modifiers);
    BKE_object_runtime_reset(&taper_object);
    curve.taperobj = &taper_object;
  }

  /* NOTE: We don't have dependency graph or scene here, so we pass nullptr. This is all fine since
   * they are only used for modifier stack, which we have explicitly disabled for all objects.
   *
   * TODO(sergey): This is a very fragile logic, but proper solution requires re-writing quite a
   * bit of internal functions (#BKE_mesh_nomain_to_mesh) and also Mesh From Curve operator.
   * Brecht says hold off with that. */
  BKE_displist_make_curveTypes(nullptr, nullptr, &object, true);

  BKE_object_runtime_free_data(&bevel_object);
  BKE_object_runtime_free_data(&taper_object);
}

static const Curves *get_evaluated_curves_from_object(const Object *object)
{
  if (GeometrySet *geometry_set_eval = object->runtime.geometry_set_eval) {
    return geometry_set_eval->get_curves_for_read();
  }
  return nullptr;
}

static Mesh *mesh_new_from_evaluated_curve_type_object(const Object *evaluated_object)
{
  if (const Mesh *mesh = BKE_object_get_evaluated_mesh(evaluated_object)) {
    return BKE_mesh_copy_for_eval(mesh, false);
  }
  if (const Curves *curves = get_evaluated_curves_from_object(evaluated_object)) {
    return blender::bke::curve_to_wire_mesh(blender::bke::CurvesGeometry::wrap(curves->geometry));
  }
  return nullptr;
}

static Mesh *mesh_new_from_curve_type_object(const Object *object)
{
  /* If the object is evaluated, it should either have an evaluated mesh or curve data already.
   * The mesh can be duplicated, or the curve converted to wire mesh edges. */
  if (DEG_is_evaluated_object(object)) {
    return mesh_new_from_evaluated_curve_type_object(object);
  }

  /* Otherwise, create a temporary "fake" evaluated object and try again. This might have
   * different results, since in order to avoid having adverse affects to other original objects,
   * modifiers are cleared. An alternative would be to create a temporary depsgraph only for this
   * object and its dependencies. */
  Object *temp_object = object_for_curve_to_mesh_create(object);
  ID *temp_data = static_cast<ID *>(temp_object->data);
  curve_to_mesh_eval_ensure(*temp_object);

  /* If evaluating the curve replaced object data with different data, free the original data. */
  if (temp_data != temp_object->data) {
    if (GS(temp_data->name) == ID_CU_LEGACY) {
      /* Clear edit mode pointers that were explicitly copied to the temporary curve. */
      Curve *curve = reinterpret_cast<Curve *>(temp_data);
      curve->editfont = nullptr;
      curve->editnurb = nullptr;
    }
    BKE_id_free(nullptr, temp_data);
  }

  Mesh *mesh = mesh_new_from_evaluated_curve_type_object(temp_object);

  object_for_curve_to_mesh_free(temp_object);

  return mesh;
}

static Mesh *mesh_new_from_mball_object(Object *object)
{
  /* NOTE: We can only create mesh for a polygonized meta ball. This figures out all original meta
   * balls and all evaluated child meta balls (since polygonization is only stored in the mother
   * ball).
   *
   * Create empty mesh so script-authors don't run into None objects. */
  if (!DEG_is_evaluated_object(object)) {
    return (Mesh *)BKE_id_new_nomain(ID_ME, ((ID *)object->data)->name + 2);
  }

  const Mesh *mesh_eval = BKE_object_get_evaluated_mesh(object);
  if (mesh_eval == nullptr) {
    return (Mesh *)BKE_id_new_nomain(ID_ME, ((ID *)object->data)->name + 2);
  }

  return BKE_mesh_copy_for_eval(mesh_eval, false);
}

static Mesh *mesh_new_from_mesh(Object *object, Mesh *mesh)
{
  /* While we could copy this into the new mesh,
   * add the data to 'mesh' so future calls to this function don't need to re-convert the data. */
  if (mesh->runtime.wrapper_type == ME_WRAPPER_TYPE_BMESH) {
    BKE_mesh_wrapper_ensure_mdata(mesh);
  }
  else {
    mesh = BKE_mesh_wrapper_ensure_subdivision(mesh);
  }

  Mesh *mesh_result = (Mesh *)BKE_id_copy_ex(
      nullptr, &mesh->id, nullptr, LIB_ID_CREATE_NO_MAIN | LIB_ID_CREATE_NO_USER_REFCOUNT);
  /* NOTE: Materials should already be copied. */
  /* Copy original mesh name. This is because edit meshes might not have one properly set name. */
  BLI_strncpy(mesh_result->id.name, ((ID *)object->data)->name, sizeof(mesh_result->id.name));
  return mesh_result;
}

static Mesh *mesh_new_from_mesh_object_with_layers(Depsgraph *depsgraph,
                                                   Object *object,
                                                   const bool preserve_origindex)
{
  if (DEG_is_original_id(&object->id)) {
    return mesh_new_from_mesh(object, (Mesh *)object->data);
  }

  if (depsgraph == nullptr) {
    return nullptr;
  }

  Object object_for_eval = blender::dna::shallow_copy(*object);
  if (object_for_eval.runtime.data_orig != nullptr) {
    object_for_eval.data = object_for_eval.runtime.data_orig;
  }

  Scene *scene = DEG_get_evaluated_scene(depsgraph);
  CustomData_MeshMasks mask = CD_MASK_MESH;
  if (preserve_origindex) {
    mask.vmask |= CD_MASK_ORIGINDEX;
    mask.emask |= CD_MASK_ORIGINDEX;
    mask.lmask |= CD_MASK_ORIGINDEX;
    mask.pmask |= CD_MASK_ORIGINDEX;
  }
  Mesh *result = mesh_create_eval_final(depsgraph, scene, &object_for_eval, &mask);
  return BKE_mesh_wrapper_ensure_subdivision(result);
}

static Mesh *mesh_new_from_mesh_object(Depsgraph *depsgraph,
                                       Object *object,
                                       const bool preserve_all_data_layers,
                                       const bool preserve_origindex)
{
  if (preserve_all_data_layers || preserve_origindex) {
    return mesh_new_from_mesh_object_with_layers(depsgraph, object, preserve_origindex);
  }
  Mesh *mesh_input = (Mesh *)object->data;
  /* If we are in edit mode, use evaluated mesh from edit structure, matching to what
   * viewport is using for visualization. */
  if (mesh_input->edit_mesh != nullptr) {
    Mesh *editmesh_eval_final = BKE_object_get_editmesh_eval_final(object);
    if (editmesh_eval_final != nullptr) {
      mesh_input = editmesh_eval_final;
    }
  }
  return mesh_new_from_mesh(object, mesh_input);
}

Mesh *BKE_mesh_new_from_object(Depsgraph *depsgraph,
                               Object *object,
                               const bool preserve_all_data_layers,
                               const bool preserve_origindex)
{
  Mesh *new_mesh = nullptr;
  switch (object->type) {
    case OB_FONT:
    case OB_CURVES_LEGACY:
    case OB_SURF:
      new_mesh = mesh_new_from_curve_type_object(object);
      break;
    case OB_MBALL:
      new_mesh = mesh_new_from_mball_object(object);
      break;
    case OB_MESH:
      new_mesh = mesh_new_from_mesh_object(
          depsgraph, object, preserve_all_data_layers, preserve_origindex);
      break;
    default:
      /* Object does not have geometry data. */
      return nullptr;
  }
  if (new_mesh == nullptr) {
    /* Happens in special cases like request of mesh for non-mother meta ball. */
    return nullptr;
  }

  /* The result must have 0 users, since it's just a mesh which is free-dangling data-block.
   * All the conversion functions are supposed to ensure mesh is not counted. */
  BLI_assert(new_mesh->id.us == 0);

  /* It is possible that mesh came from modifier stack evaluation, which preserves edit_mesh
   * pointer (which allows draw manager to access edit mesh when drawing). Normally this does
   * not cause ownership problems because evaluated object runtime is keeping track of the real
   * ownership.
   *
   * Here we are constructing a mesh which is supposed to be independent, which means no shared
   * ownership is allowed, so we make sure edit mesh is reset to nullptr (which is similar to as if
   * one duplicates the objects and applies all the modifiers). */
  new_mesh->edit_mesh = nullptr;

  return new_mesh;
}

static int foreach_libblock_make_original_callback(LibraryIDLinkCallbackData *cb_data)
{
  ID **id_p = cb_data->id_pointer;
  if (*id_p == nullptr) {
    return IDWALK_RET_NOP;
  }
  *id_p = DEG_get_original_id(*id_p);

  return IDWALK_RET_NOP;
}

static int foreach_libblock_make_usercounts_callback(LibraryIDLinkCallbackData *cb_data)
{
  ID **id_p = cb_data->id_pointer;
  if (*id_p == nullptr) {
    return IDWALK_RET_NOP;
  }

  const int cb_flag = cb_data->cb_flag;
  if (cb_flag & IDWALK_CB_USER) {
    id_us_plus(*id_p);
  }
  else if (cb_flag & IDWALK_CB_USER_ONE) {
    /* NOTE: in that context, that one should not be needed (since there should be at least already
     * one USER_ONE user of that ID), but better be consistent. */
    id_us_ensure_real(*id_p);
  }
  return IDWALK_RET_NOP;
}

Mesh *BKE_mesh_new_from_object_to_bmain(Main *bmain,
                                        Depsgraph *depsgraph,
                                        Object *object,
                                        bool preserve_all_data_layers)
{
  BLI_assert(ELEM(object->type, OB_FONT, OB_CURVES_LEGACY, OB_SURF, OB_MBALL, OB_MESH));

  Mesh *mesh = BKE_mesh_new_from_object(depsgraph, object, preserve_all_data_layers, false);
  if (mesh == nullptr) {
    /* Unable to convert the object to a mesh, return an empty one. */
    Mesh *mesh_in_bmain = BKE_mesh_add(bmain, ((ID *)object->data)->name + 2);
    id_us_min(&mesh_in_bmain->id);
    return mesh_in_bmain;
  }

  /* Make sure mesh only points original data-blocks, also increase users of materials and other
   * possibly referenced data-blocks.
   *
   * Going to original data-blocks is required to have bmain in a consistent state, where
   * everything is only allowed to reference original data-blocks.
   *
   * Note that user-count updates has to be done *after* mesh has been transferred to Main database
   * (since doing refcounting on non-Main IDs is forbidden). */
  BKE_library_foreach_ID_link(
      nullptr, &mesh->id, foreach_libblock_make_original_callback, nullptr, IDWALK_NOP);

  /* Append the mesh to 'bmain'.
   * We do it a bit longer way since there is no simple and clear way of adding existing data-block
   * to the 'bmain'. So we allocate new empty mesh in the 'bmain' (which guarantees all the naming
   * and orders and flags) and move the temporary mesh in place there. */
  Mesh *mesh_in_bmain = BKE_mesh_add(bmain, mesh->id.name + 2);

  /* NOTE: BKE_mesh_nomain_to_mesh() does not copy materials and instead it preserves them in the
   * destination mesh. So we "steal" all related fields before calling it.
   *
   * TODO(sergey): We really better have a function which gets and ID and accepts it for the bmain.
   */
  mesh_in_bmain->mat = mesh->mat;
  mesh_in_bmain->totcol = mesh->totcol;
  mesh_in_bmain->flag = mesh->flag;
  mesh_in_bmain->smoothresh = mesh->smoothresh;
  mesh->mat = nullptr;

  BKE_mesh_nomain_to_mesh(mesh, mesh_in_bmain, nullptr, &CD_MASK_MESH, true);

  /* Anonymous attributes shouldn't exist on original data. */
  blender::bke::mesh_attributes_for_write(*mesh_in_bmain).remove_anonymous();

  /* User-count is required because so far mesh was in a limbo, where library management does
   * not perform any user management (i.e. copy of a mesh will not increase users of materials). */
  BKE_library_foreach_ID_link(
      nullptr, &mesh_in_bmain->id, foreach_libblock_make_usercounts_callback, nullptr, IDWALK_NOP);

  /* Make sure user count from BKE_mesh_add() is the one we expect here and bring it down to 0. */
  BLI_assert(mesh_in_bmain->id.us == 1);
  id_us_min(&mesh_in_bmain->id);

  return mesh_in_bmain;
}

static void add_shapekey_layers(Mesh *mesh_dest, Mesh *mesh_src)
{
  KeyBlock *kb;
  Key *key = mesh_src->key;
  int i;

  if (!mesh_src->key) {
    return;
  }

  /* ensure we can use mesh vertex count for derived mesh custom data */
  if (mesh_src->totvert != mesh_dest->totvert) {
    CLOG_ERROR(&LOG,
               "vertex size mismatch (mesh/dm) '%s' (%d != %d)",
               mesh_src->id.name + 2,
               mesh_src->totvert,
               mesh_dest->totvert);
    return;
  }

  for (i = 0, kb = (KeyBlock *)key->block.first; kb; kb = kb->next, i++) {
    int ci;
    float *array;

    if (mesh_src->totvert != kb->totelem) {
      CLOG_ERROR(&LOG,
                 "vertex size mismatch (Mesh '%s':%d != KeyBlock '%s':%d)",
                 mesh_src->id.name + 2,
                 mesh_src->totvert,
                 kb->name,
                 kb->totelem);
      array = (float *)MEM_calloc_arrayN((size_t)mesh_src->totvert, sizeof(float[3]), __func__);
    }
    else {
      array = (float *)MEM_malloc_arrayN((size_t)mesh_src->totvert, sizeof(float[3]), __func__);
      memcpy(array, kb->data, sizeof(float[3]) * (size_t)mesh_src->totvert);
    }

    CustomData_add_layer_named(
        &mesh_dest->vdata, CD_SHAPEKEY, CD_ASSIGN, array, mesh_dest->totvert, kb->name);
    ci = CustomData_get_layer_index_n(&mesh_dest->vdata, CD_SHAPEKEY, i);

    mesh_dest->vdata.layers[ci].uid = kb->uid;
  }
}

Mesh *BKE_mesh_create_derived_for_modifier(struct Depsgraph *depsgraph,
                                           Scene *scene,
                                           Object *ob_eval,
                                           ModifierData *md_eval,
                                           const bool use_virtual_modifiers,
                                           const bool build_shapekey_layers)
{
  Mesh *me = ob_eval->runtime.data_orig ? (Mesh *)ob_eval->runtime.data_orig :
                                          (Mesh *)ob_eval->data;
  const ModifierTypeInfo *mti = BKE_modifier_get_info((ModifierType)md_eval->type);
  Mesh *result = nullptr;
  KeyBlock *kb;
  ModifierEvalContext mectx = {depsgraph, ob_eval, MOD_APPLY_TO_BASE_MESH};

  if (!(md_eval->mode & eModifierMode_Realtime)) {
    return result;
  }

  if (mti->isDisabled && mti->isDisabled(scene, md_eval, false)) {
    return result;
  }

  if (build_shapekey_layers && me->key &&
      (kb = (KeyBlock *)BLI_findlink(&me->key->block, ob_eval->shapenr - 1))) {
    BKE_keyblock_convert_to_mesh(kb, me->mvert, me->totvert);
  }

  Mesh *mesh_temp = (Mesh *)BKE_id_copy_ex(nullptr, &me->id, nullptr, LIB_ID_COPY_LOCALIZE);
  int numVerts = 0;
  float(*deformedVerts)[3] = nullptr;

  if (use_virtual_modifiers) {
    VirtualModifierData virtualModifierData;
    for (ModifierData *md_eval_virt =
             BKE_modifiers_get_virtual_modifierlist(ob_eval, &virtualModifierData);
         md_eval_virt && (md_eval_virt != ob_eval->modifiers.first);
         md_eval_virt = md_eval_virt->next) {
      if (!BKE_modifier_is_enabled(scene, md_eval_virt, eModifierMode_Realtime)) {
        continue;
      }
      /* All virtual modifiers are deform modifiers. */
      const ModifierTypeInfo *mti_virt = BKE_modifier_get_info((ModifierType)md_eval_virt->type);
      BLI_assert(mti_virt->type == eModifierTypeType_OnlyDeform);
      if (mti_virt->type != eModifierTypeType_OnlyDeform) {
        continue;
      }

      if (deformedVerts == nullptr) {
        deformedVerts = BKE_mesh_vert_coords_alloc(me, &numVerts);
      }
      mti_virt->deformVerts(md_eval_virt, &mectx, mesh_temp, deformedVerts, numVerts);
    }
  }

  if (mti->type == eModifierTypeType_OnlyDeform) {
    if (deformedVerts == nullptr) {
      deformedVerts = BKE_mesh_vert_coords_alloc(me, &numVerts);
    }
    result = mesh_temp;
    mti->deformVerts(md_eval, &mectx, result, deformedVerts, numVerts);
    BKE_mesh_vert_coords_apply(result, deformedVerts);

    if (build_shapekey_layers) {
      add_shapekey_layers(result, me);
    }
  }
  else {
    if (deformedVerts != nullptr) {
      BKE_mesh_vert_coords_apply(mesh_temp, deformedVerts);
    }

    if (build_shapekey_layers) {
      add_shapekey_layers(mesh_temp, me);
    }

    result = mti->modifyMesh(md_eval, &mectx, mesh_temp);
    ASSERT_IS_VALID_MESH(result);

    if (mesh_temp != result) {
      BKE_id_free(nullptr, mesh_temp);
    }
  }

  if (deformedVerts != nullptr) {
    MEM_freeN(deformedVerts);
  }

  return result;
}

/* This is a Mesh-based copy of the same function in DerivedMesh.cc */
static void shapekey_layers_to_keyblocks(Mesh *mesh_src, Mesh *mesh_dst, int actshape_uid)
{
  KeyBlock *kb;
  int i, j, tot;

  if (!mesh_dst->key) {
    return;
  }

  tot = CustomData_number_of_layers(&mesh_src->vdata, CD_SHAPEKEY);
  for (i = 0; i < tot; i++) {
    CustomDataLayer *layer =
        &mesh_src->vdata.layers[CustomData_get_layer_index_n(&mesh_src->vdata, CD_SHAPEKEY, i)];
    float(*kbcos)[3];

    for (kb = (KeyBlock *)mesh_dst->key->block.first; kb; kb = kb->next) {
      if (kb->uid == layer->uid) {
        break;
      }
    }

    if (!kb) {
      kb = BKE_keyblock_add(mesh_dst->key, layer->name);
      kb->uid = layer->uid;
    }

    if (kb->data) {
      MEM_freeN(kb->data);
    }

    const float(*cos)[3] = (const float(*)[3])CustomData_get_layer_n(
        &mesh_src->vdata, CD_SHAPEKEY, i);
    kb->totelem = mesh_src->totvert;

    kb->data = kbcos = (float(*)[3])MEM_malloc_arrayN(kb->totelem, sizeof(float[3]), __func__);
    if (kb->uid == actshape_uid) {
      MVert *mvert = mesh_src->mvert;

      for (j = 0; j < mesh_src->totvert; j++, kbcos++, mvert++) {
        copy_v3_v3(*kbcos, mvert->co);
      }
    }
    else {
      for (j = 0; j < kb->totelem; j++, cos++, kbcos++) {
        copy_v3_v3(*kbcos, *cos);
      }
    }
  }

  for (kb = (KeyBlock *)mesh_dst->key->block.first; kb; kb = kb->next) {
    if (kb->totelem != mesh_src->totvert) {
      if (kb->data) {
        MEM_freeN(kb->data);
      }

      kb->totelem = mesh_src->totvert;
      kb->data = MEM_calloc_arrayN(kb->totelem, sizeof(float[3]), __func__);
      CLOG_ERROR(&LOG, "lost a shapekey layer: '%s'! (bmesh internal error)", kb->name);
    }
  }
}

void BKE_mesh_nomain_to_mesh(Mesh *mesh_src,
                             Mesh *mesh_dst,
                             Object *ob,
                             const CustomData_MeshMasks *mask,
                             bool take_ownership)
{
  BLI_assert(mesh_src->id.tag & LIB_TAG_NO_MAIN);

  /* mesh_src might depend on mesh_dst, so we need to do everything with a local copy */
  /* TODO(Sybren): the above claim came from 2.7x derived-mesh code (DM_to_mesh);
   * check whether it is still true with Mesh */
  Mesh tmp = blender::dna::shallow_copy(*mesh_dst);
  int totvert, totedge /*, totface */ /* UNUSED */, totloop, totpoly;
  bool did_shapekeys = false;
  eCDAllocType alloctype = CD_DUPLICATE;

  if (take_ownership /* && dm->type == DM_TYPE_CDDM && dm->needsFree */) {
    bool has_any_referenced_layers = CustomData_has_referenced(&mesh_src->vdata) ||
                                     CustomData_has_referenced(&mesh_src->edata) ||
                                     CustomData_has_referenced(&mesh_src->ldata) ||
                                     CustomData_has_referenced(&mesh_src->fdata) ||
                                     CustomData_has_referenced(&mesh_src->pdata);
    if (!has_any_referenced_layers) {
      alloctype = CD_ASSIGN;
    }
  }
  CustomData_reset(&tmp.vdata);
  CustomData_reset(&tmp.edata);
  CustomData_reset(&tmp.fdata);
  CustomData_reset(&tmp.ldata);
  CustomData_reset(&tmp.pdata);

  totvert = tmp.totvert = mesh_src->totvert;
  totedge = tmp.totedge = mesh_src->totedge;
  totloop = tmp.totloop = mesh_src->totloop;
  totpoly = tmp.totpoly = mesh_src->totpoly;
  tmp.totface = 0;

  CustomData_copy(&mesh_src->vdata, &tmp.vdata, mask->vmask, alloctype, totvert);
  CustomData_copy(&mesh_src->edata, &tmp.edata, mask->emask, alloctype, totedge);
  CustomData_copy(&mesh_src->ldata, &tmp.ldata, mask->lmask, alloctype, totloop);
  CustomData_copy(&mesh_src->pdata, &tmp.pdata, mask->pmask, alloctype, totpoly);
  tmp.cd_flag = mesh_src->cd_flag;
  tmp.runtime.deformed_only = mesh_src->runtime.deformed_only;

  /* Clear the normals completely, since the new vertex / polygon count might be different. */
  BKE_mesh_clear_derived_normals(&tmp);

  if (CustomData_has_layer(&mesh_src->vdata, CD_SHAPEKEY)) {
    KeyBlock *kb;
    int uid;

    if (ob) {
      kb = (KeyBlock *)BLI_findlink(&mesh_dst->key->block, ob->shapenr - 1);
      if (kb) {
        uid = kb->uid;
      }
      else {
        CLOG_ERROR(&LOG, "could not find active shapekey %d!", ob->shapenr - 1);

        uid = INT_MAX;
      }
    }
    else {
      /* if no object, set to INT_MAX so we don't mess up any shapekey layers */
      uid = INT_MAX;
    }

    shapekey_layers_to_keyblocks(mesh_src, mesh_dst, uid);
    did_shapekeys = true;
  }

  /* copy texture space */
  if (ob) {
    BKE_mesh_texspace_copy_from_object(&tmp, ob);
  }

  /* not all DerivedMeshes store their verts/edges/faces in CustomData, so
   * we set them here in case they are missing */
  /* TODO(Sybren): we could probably replace CD_ASSIGN with alloctype and
   * always directly pass mesh_src->mxxx, instead of using a ternary operator. */
  if (!CustomData_has_layer(&tmp.vdata, CD_MVERT)) {
    CustomData_add_layer(&tmp.vdata,
                         CD_MVERT,
                         CD_ASSIGN,
                         (alloctype == CD_ASSIGN) ? mesh_src->mvert :
                                                    MEM_dupallocN(mesh_src->mvert),
                         totvert);
  }
  if (!CustomData_has_layer(&tmp.edata, CD_MEDGE)) {
    CustomData_add_layer(&tmp.edata,
                         CD_MEDGE,
                         CD_ASSIGN,
                         (alloctype == CD_ASSIGN) ? mesh_src->medge :
                                                    MEM_dupallocN(mesh_src->medge),
                         totedge);
  }
  if (!CustomData_has_layer(&tmp.pdata, CD_MPOLY)) {
    CustomData_add_layer(&tmp.ldata,
                         CD_MLOOP,
                         CD_ASSIGN,
                         (alloctype == CD_ASSIGN) ? mesh_src->mloop :
                                                    MEM_dupallocN(mesh_src->mloop),
                         tmp.totloop);
    CustomData_add_layer(&tmp.pdata,
                         CD_MPOLY,
                         CD_ASSIGN,
                         (alloctype == CD_ASSIGN) ? mesh_src->mpoly :
                                                    MEM_dupallocN(mesh_src->mpoly),
                         tmp.totpoly);
  }

  /* object had got displacement layer, should copy this layer to save sculpted data */
  /* NOTE(nazgul): maybe some other layers should be copied? */
  if (CustomData_has_layer(&mesh_dst->ldata, CD_MDISPS)) {
    if (totloop == mesh_dst->totloop) {
      MDisps *mdisps = (MDisps *)CustomData_get_layer(&mesh_dst->ldata, CD_MDISPS);
      CustomData_add_layer(&tmp.ldata, CD_MDISPS, alloctype, mdisps, totloop);
      if (alloctype == CD_ASSIGN) {
        /* Assign nullptr to prevent double-free. */
        CustomData_set_layer(&mesh_dst->ldata, CD_MDISPS, nullptr);
      }
    }
  }

  /* yes, must be before _and_ after tessellate */
  BKE_mesh_update_customdata_pointers(&tmp, false);

  CustomData_free(&mesh_dst->vdata, mesh_dst->totvert);
  CustomData_free(&mesh_dst->edata, mesh_dst->totedge);
  CustomData_free(&mesh_dst->fdata, mesh_dst->totface);
  CustomData_free(&mesh_dst->ldata, mesh_dst->totloop);
  CustomData_free(&mesh_dst->pdata, mesh_dst->totpoly);

  /* ok, this should now use new CD shapekey data,
   * which should be fed through the modifier
   * stack */
  if (tmp.totvert != mesh_dst->totvert && !did_shapekeys && mesh_dst->key) {
    CLOG_ERROR(&LOG, "YEEK! this should be recoded! Shape key loss!: ID '%s'", tmp.id.name);
    if (tmp.key && !(tmp.id.tag & LIB_TAG_NO_MAIN)) {
      id_us_min(&tmp.key->id);
    }
    tmp.key = nullptr;
  }

  /* Clear selection history */
  MEM_SAFE_FREE(tmp.mselect);
  tmp.totselect = 0;
  tmp.texflag &= ~ME_AUTOSPACE_EVALUATED;

  /* Clear any run-time data.
   * Even though this mesh won't typically have run-time data, the Python API can for e.g.
   * create loop-triangle cache here, which is confusing when left in the mesh, see: T81136. */
  BKE_mesh_runtime_clear_geometry(&tmp);

  /* skip the listbase */
  MEMCPY_STRUCT_AFTER(mesh_dst, &tmp, id.prev);

  BLI_freelistN(&mesh_dst->vertex_group_names);
  BKE_defgroup_copy_list(&mesh_dst->vertex_group_names, &mesh_src->vertex_group_names);
  mesh_dst->vertex_group_active_index = mesh_src->vertex_group_active_index;

  if (take_ownership) {
    if (alloctype == CD_ASSIGN) {
      CustomData_free_typemask(&mesh_src->vdata, mesh_src->totvert, ~mask->vmask);
      CustomData_free_typemask(&mesh_src->edata, mesh_src->totedge, ~mask->emask);
      CustomData_free_typemask(&mesh_src->ldata, mesh_src->totloop, ~mask->lmask);
      CustomData_free_typemask(&mesh_src->pdata, mesh_src->totpoly, ~mask->pmask);
    }
    BKE_id_free(nullptr, mesh_src);
  }

  BKE_mesh_assert_normals_dirty_or_calculated(mesh_dst);
}

void BKE_mesh_nomain_to_meshkey(Mesh *mesh_src, Mesh *mesh_dst, KeyBlock *kb)
{
  BLI_assert(mesh_src->id.tag & LIB_TAG_NO_MAIN);

  int a, totvert = mesh_src->totvert;
  float *fp;
  MVert *mvert;

  if (totvert == 0 || mesh_dst->totvert == 0 || mesh_dst->totvert != totvert) {
    return;
  }

  if (kb->data) {
    MEM_freeN(kb->data);
  }
  kb->data = MEM_malloc_arrayN(mesh_dst->key->elemsize, mesh_dst->totvert, "kb->data");
  kb->totelem = totvert;

  fp = (float *)kb->data;
  mvert = mesh_src->mvert;

  for (a = 0; a < kb->totelem; a++, fp += 3, mvert++) {
    copy_v3_v3(fp, mvert->co);
  }
}<|MERGE_RESOLUTION|>--- conflicted
+++ resolved
@@ -138,30 +138,8 @@
   BLI_edgehash_free(eh, nullptr);
 }
 
-<<<<<<< HEAD
-/* Initialize mverts, medges and, faces for converting nurbs to mesh and derived mesh */
-/* use specified dispbase */
-static int mesh_nurbs_displist_to_mdata(const Curve *cu,
-                                        const ListBase *dispbase,
-                                        MVert **r_allvert,
-                                        int *r_totvert,
-                                        MEdge **r_alledge,
-                                        int *r_totedge,
-                                        MLoop **r_allloop,
-                                        MPoly **r_allpoly,
-                                        float (**r_alluv)[2],
-                                        int *r_totloop,
-                                        int *r_totpoly)
-{
-  MVert *mvert;
-  MPoly *mpoly;
-  MLoop *mloop;
-  float(*mloopuv)[2] = nullptr;
-  MEdge *medge;
-=======
 static Mesh *mesh_nurbs_displist_to_mesh(const Curve *cu, const ListBase *dispbase)
 {
->>>>>>> 31279d52
   const float *data;
   int a, b, ofs, vertcount, startvert, totvert = 0, totedge = 0, totloop = 0, totpoly = 0;
   int p1, p2, p3, p4, *index;
@@ -212,19 +190,12 @@
   MutableSpan<MPoly> polys(mesh->mpoly, mesh->totpoly);
   MutableSpan<MLoop> loops(mesh->mloop, mesh->totloop);
 
-<<<<<<< HEAD
-  if (r_alluv) {
-    *r_alluv = mloopuv = (float(*)[2])MEM_calloc_arrayN(
-        totpoly, sizeof(float[2]) * 4, "nurbs_init mloopuv");
-  }
-=======
   MVert *mvert = verts.data();
   MEdge *medge = edges.data();
   MPoly *mpoly = polys.data();
   MLoop *mloop = loops.data();
-  MLoopUV *mloopuv = static_cast<MLoopUV *>(CustomData_add_layer_named(
-      &mesh->ldata, CD_MLOOPUV, CD_CALLOC, nullptr, mesh->totloop, "UVMap"));
->>>>>>> 31279d52
+  blender::float2 *mloopuv = static_cast<blender::float2 *>(CustomData_add_layer_named(
+      &mesh->ldata, CD_PROP_FLOAT2, CD_CALLOC, nullptr, mesh->totloop, "UVMap"));
 
   /* verts and faces */
   vertcount = 0;
@@ -435,51 +406,6 @@
 Mesh *BKE_mesh_new_nomain_from_curve_displist(const Object *ob, const ListBase *dispbase)
 {
   const Curve *cu = (const Curve *)ob->data;
-<<<<<<< HEAD
-  Mesh *mesh;
-  MVert *allvert;
-  MEdge *alledge;
-  MLoop *allloop;
-  MPoly *allpoly;
-  float(*alluv)[2] = nullptr;
-  int totvert, totedge, totloop, totpoly;
-
-  if (mesh_nurbs_displist_to_mdata(cu,
-                                   dispbase,
-                                   &allvert,
-                                   &totvert,
-                                   &alledge,
-                                   &totedge,
-                                   &allloop,
-                                   &allpoly,
-                                   &alluv,
-                                   &totloop,
-                                   &totpoly) != 0) {
-    /* Error initializing mdata. This often happens when curve is empty */
-    return BKE_mesh_new_nomain(0, 0, 0, 0, 0);
-  }
-
-  mesh = BKE_mesh_new_nomain(totvert, totedge, 0, totloop, totpoly);
-
-  if (totvert != 0) {
-    memcpy(mesh->mvert, allvert, totvert * sizeof(MVert));
-  }
-  if (totedge != 0) {
-    memcpy(mesh->medge, alledge, totedge * sizeof(MEdge));
-  }
-  if (totloop != 0) {
-    memcpy(mesh->mloop, allloop, totloop * sizeof(MLoop));
-  }
-  if (totpoly != 0) {
-    memcpy(mesh->mpoly, allpoly, totpoly * sizeof(MPoly));
-  }
-
-  if (alluv) {
-    const char *uvname = "UVMap";
-    CustomData_add_layer_named(&mesh->ldata, CD_PROP_FLOAT2, CD_ASSIGN, alluv, totloop, uvname);
-  }
-=======
->>>>>>> 31279d52
 
   Mesh *mesh = mesh_nurbs_displist_to_mesh(cu, dispbase);
   mesh_copy_texture_space_from_curve_type(cu, mesh);
