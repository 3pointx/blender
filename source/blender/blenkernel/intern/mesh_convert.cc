/* SPDX-License-Identifier: GPL-2.0-or-later */

/** \file
 * \ingroup bke
 */

#include "CLG_log.h"

#include "MEM_guardedalloc.h"

#include "DNA_curve_types.h"
#include "DNA_key_types.h"
#include "DNA_material_types.h"
#include "DNA_mesh_types.h"
#include "DNA_meshdata_types.h"
#include "DNA_meta_types.h"
#include "DNA_object_types.h"
#include "DNA_pointcloud_types.h"
#include "DNA_scene_types.h"

#include "BLI_edgehash.h"
#include "BLI_index_range.hh"
#include "BLI_listbase.h"
#include "BLI_math.h"
#include "BLI_span.hh"
#include "BLI_string.h"
#include "BLI_utildefines.h"

#include "BLT_translation.h"

#include "BKE_DerivedMesh.h"
#include "BKE_curves.hh"
#include "BKE_deform.h"
#include "BKE_displist.h"
#include "BKE_editmesh.h"
#include "BKE_geometry_set.hh"
#include "BKE_key.h"
#include "BKE_lib_id.h"
#include "BKE_lib_query.h"
#include "BKE_main.h"
#include "BKE_material.h"
#include "BKE_mball.h"
#include "BKE_mesh.h"
#include "BKE_mesh_runtime.h"
#include "BKE_mesh_wrapper.h"
#include "BKE_modifier.h"
/* these 2 are only used by conversion functions */
#include "BKE_curve.h"
/* -- */
#include "BKE_object.h"
/* -- */
#include "BKE_pointcloud.h"

#include "BKE_curve_to_mesh.hh"

#include "DEG_depsgraph.h"
#include "DEG_depsgraph_query.h"

using blender::float3;
using blender::IndexRange;
using blender::MutableSpan;
using blender::Span;
using blender::StringRefNull;

/* Define for cases when you want extra validation of mesh
 * after certain modifications.
 */
// #undef VALIDATE_MESH

#ifdef VALIDATE_MESH
#  define ASSERT_IS_VALID_MESH(mesh) \
    (BLI_assert((mesh == nullptr) || (BKE_mesh_is_valid(mesh) == true)))
#else
#  define ASSERT_IS_VALID_MESH(mesh)
#endif

static CLG_LogRef LOG = {"bke.mesh_convert"};

/**
 * Specialized function to use when we _know_ existing edges don't overlap with poly edges.
 */
static void make_edges_mdata_extend(Mesh &mesh)
{
  int totedge = mesh.totedge;
  const MPoly *mp;
  int i;

  const Span<MPoly> polys = mesh.polys();
  const Span<int> corner_verts = mesh.corner_verts_for_write();
  MutableSpan<int> corner_edges = mesh.corner_edges_for_write();

  const int eh_reserve = max_ii(totedge, BLI_EDGEHASH_SIZE_GUESS_FROM_POLYS(mesh.totpoly));
  EdgeHash *eh = BLI_edgehash_new_ex(__func__, eh_reserve);

  for (const MPoly &poly : polys) {
    BKE_mesh_poly_edgehash_insert(eh, &poly, &corner_verts[poly.loopstart]);
  }

  const int totedge_new = BLI_edgehash_len(eh);

#ifdef DEBUG
  /* ensure that there's no overlap! */
  if (totedge_new) {
    for (const MEdge &edge : mesh.edges()) {
      BLI_assert(BLI_edgehash_haskey(eh, edge.v1, edge.v2) == false);
    }
  }
#endif

  if (totedge_new) {
    /* The only layer should be edges, so no other layers need to be initialized. */
    BLI_assert(mesh.edata.totlayer == 1);
    CustomData_realloc(&mesh.edata, totedge, totedge + totedge_new);
    mesh.totedge += totedge_new;
    MutableSpan<MEdge> edges = mesh.edges_for_write();
    MEdge *medge = &edges[totedge];

    EdgeHashIterator *ehi;
    uint e_index = totedge;
    for (ehi = BLI_edgehashIterator_new(eh); BLI_edgehashIterator_isDone(ehi) == false;
         BLI_edgehashIterator_step(ehi), ++medge, e_index++) {
      BLI_edgehashIterator_getKey(ehi, &medge->v1, &medge->v2);
      BLI_edgehashIterator_setValue(ehi, POINTER_FROM_UINT(e_index));

      medge->flag = ME_EDGEDRAW;
    }
    BLI_edgehashIterator_free(ehi);

    for (i = 0, mp = polys.data(); i < mesh.totpoly; i++, mp++) {
      int corner_i = mp->loopstart;
      int corner_i_prev = mp->loopstart + (mp->totloop - 1);
      int j;
      for (j = 0; j < mp->totloop; j++, corner_i++) {
        /* lookup hashed edge index */
        corner_edges[corner_i_prev] = POINTER_AS_UINT(
            BLI_edgehash_lookup(eh, corner_verts[corner_i_prev], corner_verts[corner_i]));
        corner_i_prev = corner_i;
      }
    }
  }

  BLI_edgehash_free(eh, nullptr);
}

static Mesh *mesh_nurbs_displist_to_mesh(const Curve *cu, const ListBase *dispbase)
{
  using namespace blender::bke;
  int a, b, ofs;
  const bool conv_polys = (
      /* 2D polys are filled with #DispList.type == #DL_INDEX3. */
      (CU_DO_2DFILL(cu) == false) ||
      /* surf polys are never filled */
      BKE_curve_type_get(cu) == OB_SURF);

  /* count */
  int totvert = 0;
  int totedge = 0;
  int totpoly = 0;
  int totloop = 0;
  LISTBASE_FOREACH (const DispList *, dl, dispbase) {
    if (dl->type == DL_SEGM) {
      totvert += dl->parts * dl->nr;
      totedge += dl->parts * (dl->nr - 1);
    }
    else if (dl->type == DL_POLY) {
      if (conv_polys) {
        totvert += dl->parts * dl->nr;
        totedge += dl->parts * dl->nr;
      }
    }
    else if (dl->type == DL_SURF) {
      if (dl->parts != 0) {
        int tot;
        totvert += dl->parts * dl->nr;
        tot = (((dl->flag & DL_CYCL_U) ? 1 : 0) + (dl->nr - 1)) *
              (((dl->flag & DL_CYCL_V) ? 1 : 0) + (dl->parts - 1));
        totpoly += tot;
        totloop += tot * 4;
      }
    }
    else if (dl->type == DL_INDEX3) {
      int tot;
      totvert += dl->nr;
      tot = dl->parts;
      totpoly += tot;
      totloop += tot * 3;
    }
  }

  if (totvert == 0) {
    return BKE_mesh_new_nomain(0, 0, 0, 0, 0);
  }

  Mesh *mesh = BKE_mesh_new_nomain(totvert, totedge, 0, totloop, totpoly);
  MutableSpan<float3> positions = mesh->vert_positions_for_write();
  MutableSpan<MEdge> edges = mesh->edges_for_write();
  MutableSpan<MPoly> polys = mesh->polys_for_write();
  MutableSpan<int> corner_verts = mesh->corner_verts_for_write();

<<<<<<< HEAD
  MEdge *medge = edges.data();
  MPoly *mpoly = polys.data();
=======
>>>>>>> 54e26a39
  MutableAttributeAccessor attributes = mesh->attributes_for_write();
  SpanAttributeWriter<int> material_indices = attributes.lookup_or_add_for_write_only_span<int>(
      "material_index", ATTR_DOMAIN_FACE);
  MLoopUV *mloopuv = static_cast<MLoopUV *>(CustomData_add_layer_named(
      &mesh->ldata, CD_MLOOPUV, CD_SET_DEFAULT, nullptr, mesh->totloop, DATA_("UVMap")));

<<<<<<< HEAD
  /* verts and faces */
  int dst_corner_i = 0;
  vertcount = 0;

=======
  int dst_vert = 0;
  int dst_edge = 0;
  int dst_poly = 0;
  int dst_loop = 0;
>>>>>>> 54e26a39
  LISTBASE_FOREACH (const DispList *, dl, dispbase) {
    const bool is_smooth = (dl->rt & CU_SMOOTH) != 0;

    if (dl->type == DL_SEGM) {
      const int startvert = dst_vert;
      a = dl->parts * dl->nr;
      const float *data = dl->verts;
      while (a--) {
        copy_v3_v3(positions[dst_vert], data);
        data += 3;
        dst_vert++;
      }

      for (a = 0; a < dl->parts; a++) {
        ofs = a * dl->nr;
        for (b = 1; b < dl->nr; b++) {
          edges[dst_edge].v1 = startvert + ofs + b - 1;
          edges[dst_edge].v2 = startvert + ofs + b;
          edges[dst_edge].flag = ME_EDGEDRAW;

          dst_edge++;
        }
      }
    }
    else if (dl->type == DL_POLY) {
      if (conv_polys) {
        const int startvert = dst_vert;
        a = dl->parts * dl->nr;
        const float *data = dl->verts;
        while (a--) {
          copy_v3_v3(positions[dst_vert], data);
          data += 3;
          dst_vert++;
        }

        for (a = 0; a < dl->parts; a++) {
          ofs = a * dl->nr;
          for (b = 0; b < dl->nr; b++) {
            edges[dst_edge].v1 = startvert + ofs + b;
            if (b == dl->nr - 1) {
              edges[dst_edge].v2 = startvert + ofs;
            }
            else {
              edges[dst_edge].v2 = startvert + ofs + b + 1;
            }
            edges[dst_edge].flag = ME_EDGEDRAW;
            dst_edge++;
          }
        }
      }
    }
    else if (dl->type == DL_INDEX3) {
      const int startvert = dst_vert;
      a = dl->nr;
      const float *data = dl->verts;
      while (a--) {
        copy_v3_v3(positions[dst_vert], data);
        data += 3;
        dst_vert++;
      }

      a = dl->parts;
      const int *index = dl->index;
      while (a--) {
<<<<<<< HEAD
        corner_verts[dst_corner_i + 0] = startvert + index[0];
        corner_verts[dst_corner_i + 1] = startvert + index[2];
        corner_verts[dst_corner_i + 2] = startvert + index[1];
        mpoly->loopstart = dst_corner_i;
        mpoly->totloop = 3;
        material_indices.span[mpoly - polys.data()] = dl->col;

        if (mloopuv) {
          for (int i = 0; i < 3; i++, mloopuv++) {
            mloopuv->uv[0] = (corner_verts[dst_corner_i + i] - startvert) / float(dl->nr - 1);
=======
        loops[dst_loop + 0].v = startvert + index[0];
        loops[dst_loop + 1].v = startvert + index[2];
        loops[dst_loop + 2].v = startvert + index[1];
        polys[dst_poly].loopstart = dst_loop;
        polys[dst_poly].totloop = 3;
        material_indices.span[dst_poly] = dl->col;

        if (mloopuv) {
          for (int i = 0; i < 3; i++, mloopuv++) {
            mloopuv->uv[0] = (loops[dst_loop + i].v - startvert) / float(dl->nr - 1);
>>>>>>> 54e26a39
            mloopuv->uv[1] = 0.0f;
          }
        }

        if (is_smooth) {
          polys[dst_poly].flag |= ME_SMOOTH;
        }
<<<<<<< HEAD
        mpoly++;
        dst_corner_i += 3;
=======
        dst_poly++;
        dst_loop += 3;
>>>>>>> 54e26a39
        index += 3;
      }
    }
    else if (dl->type == DL_SURF) {
      const int startvert = dst_vert;
      a = dl->parts * dl->nr;
      const float *data = dl->verts;
      while (a--) {
        copy_v3_v3(positions[dst_vert], data);
        data += 3;
        dst_vert++;
      }

      for (a = 0; a < dl->parts; a++) {

        if ((dl->flag & DL_CYCL_V) == 0 && a == dl->parts - 1) {
          break;
        }

        int p1, p2, p3, p4;
        if (dl->flag & DL_CYCL_U) {    /* p2 -> p1 -> */
          p1 = startvert + dl->nr * a; /* p4 -> p3 -> */
          p2 = p1 + dl->nr - 1;        /* -----> next row */
          p3 = p1 + dl->nr;
          p4 = p2 + dl->nr;
          b = 0;
        }
        else {
          p2 = startvert + dl->nr * a;
          p1 = p2 + 1;
          p4 = p2 + dl->nr;
          p3 = p1 + dl->nr;
          b = 1;
        }
        if ((dl->flag & DL_CYCL_V) && a == dl->parts - 1) {
          p3 -= dl->parts * dl->nr;
          p4 -= dl->parts * dl->nr;
        }

        for (; b < dl->nr; b++) {
<<<<<<< HEAD
          corner_verts[dst_corner_i + 0] = p1;
          corner_verts[dst_corner_i + 1] = p3;
          corner_verts[dst_corner_i + 2] = p4;
          corner_verts[dst_corner_i + 3] = p2;
          mpoly->loopstart = dst_corner_i;
          mpoly->totloop = 4;
          material_indices.span[mpoly - polys.data()] = dl->col;
=======
          loops[dst_loop + 0].v = p1;
          loops[dst_loop + 1].v = p3;
          loops[dst_loop + 2].v = p4;
          loops[dst_loop + 3].v = p2;
          polys[dst_poly].loopstart = dst_loop;
          polys[dst_poly].totloop = 4;
          material_indices.span[dst_poly] = dl->col;
>>>>>>> 54e26a39

          if (mloopuv) {
            int orco_sizeu = dl->nr - 1;
            int orco_sizev = dl->parts - 1;

            /* exception as handled in convertblender.c too */
            if (dl->flag & DL_CYCL_U) {
              orco_sizeu++;
              if (dl->flag & DL_CYCL_V) {
                orco_sizev++;
              }
            }
            else if (dl->flag & DL_CYCL_V) {
              orco_sizev++;
            }

            for (int i = 0; i < 4; i++, mloopuv++) {
              /* find uv based on vertex index into grid array */
<<<<<<< HEAD
              int v = corner_verts[dst_corner_i + i] - startvert;
=======
              int v = loops[dst_loop + i].v - startvert;
>>>>>>> 54e26a39

              mloopuv->uv[0] = (v / dl->nr) / float(orco_sizev);
              mloopuv->uv[1] = (v % dl->nr) / float(orco_sizeu);

              /* cyclic correction */
              if (ELEM(i, 1, 2) && mloopuv->uv[0] == 0.0f) {
                mloopuv->uv[0] = 1.0f;
              }
              if (ELEM(i, 0, 1) && mloopuv->uv[1] == 0.0f) {
                mloopuv->uv[1] = 1.0f;
              }
            }
          }

          if (is_smooth) {
            polys[dst_poly].flag |= ME_SMOOTH;
          }
<<<<<<< HEAD
          mpoly++;
          dst_corner_i += 4;
=======
          dst_poly++;
          dst_loop += 4;
>>>>>>> 54e26a39

          p4 = p3;
          p3++;
          p2 = p1;
          p1++;
        }
      }
    }
  }

  if (totpoly) {
    make_edges_mdata_extend(*mesh);
  }

  material_indices.finish();

  return mesh;
}

/**
 * Copy evaluated texture space from curve to mesh.
 *
 * \note We disable auto texture space feature since that will cause texture space to evaluate
 * differently for curve and mesh, since curves use control points and handles to calculate the
 * bounding box, and mesh uses the tessellated curve.
 */
static void mesh_copy_texture_space_from_curve_type(const Curve *cu, Mesh *me)
{
  me->texflag = cu->texflag & ~CU_AUTOSPACE;
  copy_v3_v3(me->loc, cu->loc);
  copy_v3_v3(me->size, cu->size);
  BKE_mesh_texspace_calc(me);
}

Mesh *BKE_mesh_new_nomain_from_curve_displist(const Object *ob, const ListBase *dispbase)
{
  const Curve *cu = (const Curve *)ob->data;

  Mesh *mesh = mesh_nurbs_displist_to_mesh(cu, dispbase);
  mesh_copy_texture_space_from_curve_type(cu, mesh);
  mesh->mat = (Material **)MEM_dupallocN(cu->mat);
  mesh->totcol = cu->totcol;

  return mesh;
}

Mesh *BKE_mesh_new_nomain_from_curve(const Object *ob)
{
  ListBase disp = {nullptr, nullptr};

  if (ob->runtime.curve_cache) {
    disp = ob->runtime.curve_cache->disp;
  }

  return BKE_mesh_new_nomain_from_curve_displist(ob, &disp);
}

struct EdgeLink {
  struct EdgeLink *next, *prev;
  const void *edge;
};

struct VertLink {
  Link *next, *prev;
  uint index;
};

static void prependPolyLineVert(ListBase *lb, uint index)
{
  VertLink *vl = MEM_cnew<VertLink>("VertLink");
  vl->index = index;
  BLI_addhead(lb, vl);
}

static void appendPolyLineVert(ListBase *lb, uint index)
{
  VertLink *vl = MEM_cnew<VertLink>("VertLink");
  vl->index = index;
  BLI_addtail(lb, vl);
}

void BKE_mesh_to_curve_nurblist(const Mesh *me, ListBase *nurblist, const int edge_users_test)
{
  const Span<float3> positions = me->vert_positions();
  const Span<MEdge> mesh_edges = me->edges();
  const Span<MPoly> polys = me->polys();
  const Span<int> corner_edges = me->corner_edges();

  const MEdge *med;
  const MPoly *mp;

  int medge_len = me->totedge;
  int mpoly_len = me->totpoly;
  int totedges = 0;
  int i;

  /* only to detect edge polylines */
  int *edge_users;

  ListBase edges = {nullptr, nullptr};

  /* get boundary edges */
  edge_users = (int *)MEM_calloc_arrayN(medge_len, sizeof(int), __func__);
  for (i = 0, mp = polys.data(); i < mpoly_len; i++, mp++) {
    int j;
    for (j = 0; j < mp->totloop; j++) {
      edge_users[corner_edges[mp->loopstart + j]]++;
    }
  }

  /* create edges from all faces (so as to find edges not in any faces) */
  med = mesh_edges.data();
  for (i = 0; i < medge_len; i++, med++) {
    if (edge_users[i] == edge_users_test) {
      EdgeLink *edl = MEM_cnew<EdgeLink>("EdgeLink");
      edl->edge = med;

      BLI_addtail(&edges, edl);
      totedges++;
    }
  }
  MEM_freeN(edge_users);

  if (edges.first) {
    while (edges.first) {
      /* each iteration find a polyline and add this as a nurbs poly spline */

      ListBase polyline = {nullptr, nullptr}; /* store a list of VertLink's */
      bool closed = false;
      int totpoly = 0;
      MEdge *med_current = (MEdge *)((EdgeLink *)edges.last)->edge;
      uint startVert = med_current->v1;
      uint endVert = med_current->v2;
      bool ok = true;

      appendPolyLineVert(&polyline, startVert);
      totpoly++;
      appendPolyLineVert(&polyline, endVert);
      totpoly++;
      BLI_freelinkN(&edges, edges.last);
      totedges--;

      while (ok) { /* while connected edges are found... */
        EdgeLink *edl = (EdgeLink *)edges.last;
        ok = false;
        while (edl) {
          EdgeLink *edl_prev = edl->prev;

          med = (MEdge *)edl->edge;

          if (med->v1 == endVert) {
            endVert = med->v2;
            appendPolyLineVert(&polyline, med->v2);
            totpoly++;
            BLI_freelinkN(&edges, edl);
            totedges--;
            ok = true;
          }
          else if (med->v2 == endVert) {
            endVert = med->v1;
            appendPolyLineVert(&polyline, endVert);
            totpoly++;
            BLI_freelinkN(&edges, edl);
            totedges--;
            ok = true;
          }
          else if (med->v1 == startVert) {
            startVert = med->v2;
            prependPolyLineVert(&polyline, startVert);
            totpoly++;
            BLI_freelinkN(&edges, edl);
            totedges--;
            ok = true;
          }
          else if (med->v2 == startVert) {
            startVert = med->v1;
            prependPolyLineVert(&polyline, startVert);
            totpoly++;
            BLI_freelinkN(&edges, edl);
            totedges--;
            ok = true;
          }

          edl = edl_prev;
        }
      }

      /* Now we have a polyline, make into a curve */
      if (startVert == endVert) {
        BLI_freelinkN(&polyline, polyline.last);
        totpoly--;
        closed = true;
      }

      /* --- nurbs --- */
      {
        Nurb *nu;
        BPoint *bp;
        VertLink *vl;

        /* create new 'nurb' within the curve */
        nu = MEM_new<Nurb>("MeshNurb", blender::dna::shallow_zero_initialize());

        nu->pntsu = totpoly;
        nu->pntsv = 1;
        nu->orderu = 4;
        nu->flagu = CU_NURB_ENDPOINT | (closed ? CU_NURB_CYCLIC : 0); /* endpoint */
        nu->resolu = 12;

        nu->bp = (BPoint *)MEM_calloc_arrayN(totpoly, sizeof(BPoint), "bpoints");

        /* add points */
        vl = (VertLink *)polyline.first;
        for (i = 0, bp = nu->bp; i < totpoly; i++, bp++, vl = (VertLink *)vl->next) {
          copy_v3_v3(bp->vec, positions[vl->index]);
          bp->f1 = SELECT;
          bp->radius = bp->weight = 1.0;
        }
        BLI_freelistN(&polyline);

        /* add nurb to curve */
        BLI_addtail(nurblist, nu);
      }
      /* --- done with nurbs --- */
    }
  }
}

void BKE_mesh_to_curve(Main *bmain, Depsgraph *depsgraph, Scene * /*scene*/, Object *ob)
{
  /* make new mesh data from the original copy */
  Scene *scene_eval = DEG_get_evaluated_scene(depsgraph);
  Object *ob_eval = DEG_get_evaluated_object(depsgraph, ob);
  Mesh *me_eval = mesh_get_eval_final(depsgraph, scene_eval, ob_eval, &CD_MASK_MESH);
  ListBase nurblist = {nullptr, nullptr};

  BKE_mesh_to_curve_nurblist(me_eval, &nurblist, 0);
  BKE_mesh_to_curve_nurblist(me_eval, &nurblist, 1);

  if (nurblist.first) {
    Curve *cu = BKE_curve_add(bmain, ob->id.name + 2, OB_CURVES_LEGACY);
    cu->flag |= CU_3D;

    cu->nurb = nurblist;

    id_us_min(&((Mesh *)ob->data)->id);
    ob->data = cu;
    ob->type = OB_CURVES_LEGACY;

    BKE_object_free_derived_caches(ob);
  }
}

void BKE_pointcloud_from_mesh(Mesh *me, PointCloud *pointcloud)
{
  using namespace blender;

  BLI_assert(me != nullptr);
  /* The pointcloud should only contain the position attribute, otherwise more attributes would
   * need to be initialized below. */
  BLI_assert(pointcloud->attributes().all_ids().size() == 1);
  CustomData_realloc(&pointcloud->pdata, pointcloud->totpoint, me->totvert);
  pointcloud->totpoint = me->totvert;

  /* Copy over all attributes. */
  CustomData_merge(&me->vdata, &pointcloud->pdata, CD_MASK_PROP_ALL, CD_DUPLICATE, me->totvert);

  bke::AttributeAccessor mesh_attributes = me->attributes();
  bke::MutableAttributeAccessor point_attributes = pointcloud->attributes_for_write();

  const VArray<float3> mesh_positions = mesh_attributes.lookup_or_default<float3>(
      "position", ATTR_DOMAIN_POINT, float3(0));
  bke::SpanAttributeWriter<float3> point_positions =
      point_attributes.lookup_or_add_for_write_only_span<float3>("position", ATTR_DOMAIN_POINT);
  mesh_positions.materialize(point_positions.span);
  point_positions.finish();
}

void BKE_mesh_to_pointcloud(Main *bmain, Depsgraph *depsgraph, Scene * /*scene*/, Object *ob)
{
  BLI_assert(ob->type == OB_MESH);

  Scene *scene_eval = DEG_get_evaluated_scene(depsgraph);
  Object *ob_eval = DEG_get_evaluated_object(depsgraph, ob);
  Mesh *me_eval = mesh_get_eval_final(depsgraph, scene_eval, ob_eval, &CD_MASK_MESH);

  PointCloud *pointcloud = (PointCloud *)BKE_pointcloud_add(bmain, ob->id.name + 2);

  BKE_pointcloud_from_mesh(me_eval, pointcloud);

  BKE_id_materials_copy(bmain, (ID *)ob->data, (ID *)pointcloud);

  id_us_min(&((Mesh *)ob->data)->id);
  ob->data = pointcloud;
  ob->type = OB_POINTCLOUD;

  BKE_object_free_derived_caches(ob);
}

void BKE_mesh_from_pointcloud(const PointCloud *pointcloud, Mesh *me)
{
  BLI_assert(pointcloud != nullptr);

  me->totvert = pointcloud->totpoint;

  CustomData_merge(
      &pointcloud->pdata, &me->vdata, CD_MASK_PROP_ALL, CD_DUPLICATE, pointcloud->totpoint);
}

void BKE_mesh_edges_set_draw_render(Mesh *mesh)
{
  MutableSpan<MEdge> edges = mesh->edges_for_write();
  for (int i = 0; i < mesh->totedge; i++) {
    edges[i].flag |= ME_EDGEDRAW;
  }
}

void BKE_pointcloud_to_mesh(Main *bmain, Depsgraph *depsgraph, Scene * /*scene*/, Object *ob)
{
  BLI_assert(ob->type == OB_POINTCLOUD);

  Object *ob_eval = DEG_get_evaluated_object(depsgraph, ob);
  PointCloud *pointcloud_eval = (PointCloud *)ob_eval->runtime.data_eval;

  Mesh *me = BKE_mesh_add(bmain, ob->id.name + 2);

  BKE_mesh_from_pointcloud(pointcloud_eval, me);

  BKE_id_materials_copy(bmain, (ID *)ob->data, (ID *)me);

  id_us_min(&((PointCloud *)ob->data)->id);
  ob->data = me;
  ob->type = OB_MESH;

  BKE_object_free_derived_caches(ob);
}

/* Create a temporary object to be used for nurbs-to-mesh conversion. */
static Object *object_for_curve_to_mesh_create(const Object *object)
{
  const Curve *curve = (const Curve *)object->data;

  /* Create a temporary object which can be evaluated and modified by generic
   * curve evaluation (hence the #LIB_ID_COPY_SET_COPIED_ON_WRITE flag). */
  Object *temp_object = (Object *)BKE_id_copy_ex(
      nullptr, &object->id, nullptr, LIB_ID_COPY_LOCALIZE | LIB_ID_COPY_SET_COPIED_ON_WRITE);

  /* Remove all modifiers, since we don't want them to be applied. */
  BKE_object_free_modifiers(temp_object, LIB_ID_CREATE_NO_USER_REFCOUNT);

  /* Need to create copy of curve itself as well, since it will be changed by the curve evaluation
   * process. NOTE: Copies the data, but not the shape-keys. */
  temp_object->data = BKE_id_copy_ex(nullptr,
                                     (const ID *)object->data,
                                     nullptr,
                                     LIB_ID_COPY_LOCALIZE | LIB_ID_COPY_SET_COPIED_ON_WRITE);
  Curve *temp_curve = (Curve *)temp_object->data;

  /* Make sure texture space is calculated for a copy of curve, it will be used for the final
   * result. */
  BKE_curve_texspace_calc(temp_curve);

  /* Temporarily set edit so we get updates from edit mode, but also because for text data-blocks
   * copying it while in edit mode gives invalid data structures. */
  temp_curve->editfont = curve->editfont;
  temp_curve->editnurb = curve->editnurb;

  return temp_object;
}

static void object_for_curve_to_mesh_free(Object *temp_object)
{
  /* Clear edit mode pointers that were explicitly copied to the temporary curve. */
  ID *final_object_data = static_cast<ID *>(temp_object->data);
  if (GS(final_object_data->name) == ID_CU_LEGACY) {
    Curve &curve = *reinterpret_cast<Curve *>(final_object_data);
    curve.editfont = nullptr;
    curve.editnurb = nullptr;
  }

  /* Only free the final object data if it is *not* stored in the #data_eval field. This is still
   * necessary because #temp_object's data could be replaced by a #Curve data-block that isn't also
   * assigned to #data_eval. */
  const bool object_data_stored_in_data_eval = final_object_data == temp_object->runtime.data_eval;

  BKE_id_free(nullptr, temp_object);
  if (!object_data_stored_in_data_eval) {
    BKE_id_free(nullptr, final_object_data);
  }
}

/**
 * Populate `object->runtime.curve_cache` which is then used to create the mesh.
 */
static void curve_to_mesh_eval_ensure(Object &object)
{
  BLI_assert(GS(static_cast<ID *>(object.data)->name) == ID_CU_LEGACY);
  Curve &curve = *static_cast<Curve *>(object.data);
  /* Clear all modifiers for the bevel object.
   *
   * This is because they can not be reliably evaluated for an original object (at least because
   * the state of dependencies is not know).
   *
   * So we create temporary copy of the object which will use same data as the original bevel, but
   * will have no modifiers. */
  Object bevel_object = blender::dna::shallow_zero_initialize();
  if (curve.bevobj != nullptr) {
    bevel_object = blender::dna::shallow_copy(*curve.bevobj);
    BLI_listbase_clear(&bevel_object.modifiers);
    BKE_object_runtime_reset(&bevel_object);
    curve.bevobj = &bevel_object;
  }

  /* Same thing for taper. */
  Object taper_object = blender::dna::shallow_zero_initialize();
  if (curve.taperobj != nullptr) {
    taper_object = blender::dna::shallow_copy(*curve.taperobj);
    BLI_listbase_clear(&taper_object.modifiers);
    BKE_object_runtime_reset(&taper_object);
    curve.taperobj = &taper_object;
  }

  /* NOTE: We don't have dependency graph or scene here, so we pass nullptr. This is all fine since
   * they are only used for modifier stack, which we have explicitly disabled for all objects.
   *
   * TODO(sergey): This is a very fragile logic, but proper solution requires re-writing quite a
   * bit of internal functions (#BKE_mesh_nomain_to_mesh) and also Mesh From Curve operator.
   * Brecht says hold off with that. */
  BKE_displist_make_curveTypes(nullptr, nullptr, &object, true);

  BKE_object_runtime_free_data(&bevel_object);
  BKE_object_runtime_free_data(&taper_object);
}

static const Curves *get_evaluated_curves_from_object(const Object *object)
{
  if (GeometrySet *geometry_set_eval = object->runtime.geometry_set_eval) {
    return geometry_set_eval->get_curves_for_read();
  }
  return nullptr;
}

static Mesh *mesh_new_from_evaluated_curve_type_object(const Object *evaluated_object)
{
  if (const Mesh *mesh = BKE_object_get_evaluated_mesh(evaluated_object)) {
    return BKE_mesh_copy_for_eval(mesh, false);
  }
  if (const Curves *curves = get_evaluated_curves_from_object(evaluated_object)) {
    return blender::bke::curve_to_wire_mesh(blender::bke::CurvesGeometry::wrap(curves->geometry));
  }
  return nullptr;
}

static Mesh *mesh_new_from_curve_type_object(const Object *object)
{
  /* If the object is evaluated, it should either have an evaluated mesh or curve data already.
   * The mesh can be duplicated, or the curve converted to wire mesh edges. */
  if (DEG_is_evaluated_object(object)) {
    return mesh_new_from_evaluated_curve_type_object(object);
  }

  /* Otherwise, create a temporary "fake" evaluated object and try again. This might have
   * different results, since in order to avoid having adverse affects to other original objects,
   * modifiers are cleared. An alternative would be to create a temporary depsgraph only for this
   * object and its dependencies. */
  Object *temp_object = object_for_curve_to_mesh_create(object);
  ID *temp_data = static_cast<ID *>(temp_object->data);
  curve_to_mesh_eval_ensure(*temp_object);

  /* If evaluating the curve replaced object data with different data, free the original data. */
  if (temp_data != temp_object->data) {
    if (GS(temp_data->name) == ID_CU_LEGACY) {
      /* Clear edit mode pointers that were explicitly copied to the temporary curve. */
      Curve *curve = reinterpret_cast<Curve *>(temp_data);
      curve->editfont = nullptr;
      curve->editnurb = nullptr;
    }
    BKE_id_free(nullptr, temp_data);
  }

  Mesh *mesh = mesh_new_from_evaluated_curve_type_object(temp_object);

  object_for_curve_to_mesh_free(temp_object);

  return mesh;
}

static Mesh *mesh_new_from_mball_object(Object *object)
{
  /* NOTE: We can only create mesh for a polygonized meta ball. This figures out all original meta
   * balls and all evaluated child meta balls (since polygonization is only stored in the mother
   * ball).
   *
   * Create empty mesh so script-authors don't run into None objects. */
  if (!DEG_is_evaluated_object(object)) {
    return (Mesh *)BKE_id_new_nomain(ID_ME, ((ID *)object->data)->name + 2);
  }

  const Mesh *mesh_eval = BKE_object_get_evaluated_mesh(object);
  if (mesh_eval == nullptr) {
    return (Mesh *)BKE_id_new_nomain(ID_ME, ((ID *)object->data)->name + 2);
  }

  return BKE_mesh_copy_for_eval(mesh_eval, false);
}

static Mesh *mesh_new_from_mesh(Object *object, Mesh *mesh)
{
  /* While we could copy this into the new mesh,
   * add the data to 'mesh' so future calls to this function don't need to re-convert the data. */
  if (mesh->runtime->wrapper_type == ME_WRAPPER_TYPE_BMESH) {
    BKE_mesh_wrapper_ensure_mdata(mesh);
  }
  else {
    mesh = BKE_mesh_wrapper_ensure_subdivision(mesh);
  }

  Mesh *mesh_result = (Mesh *)BKE_id_copy_ex(
      nullptr, &mesh->id, nullptr, LIB_ID_CREATE_NO_MAIN | LIB_ID_CREATE_NO_USER_REFCOUNT);
  /* NOTE: Materials should already be copied. */
  /* Copy original mesh name. This is because edit meshes might not have one properly set name. */
  BLI_strncpy(mesh_result->id.name, ((ID *)object->data)->name, sizeof(mesh_result->id.name));
  return mesh_result;
}

static Mesh *mesh_new_from_mesh_object_with_layers(Depsgraph *depsgraph,
                                                   Object *object,
                                                   const bool preserve_origindex)
{
  if (DEG_is_original_id(&object->id)) {
    return mesh_new_from_mesh(object, (Mesh *)object->data);
  }

  if (depsgraph == nullptr) {
    return nullptr;
  }

  Object object_for_eval = blender::dna::shallow_copy(*object);
  if (object_for_eval.runtime.data_orig != nullptr) {
    object_for_eval.data = object_for_eval.runtime.data_orig;
  }

  Scene *scene = DEG_get_evaluated_scene(depsgraph);
  CustomData_MeshMasks mask = CD_MASK_MESH;
  if (preserve_origindex) {
    mask.vmask |= CD_MASK_ORIGINDEX;
    mask.emask |= CD_MASK_ORIGINDEX;
    mask.lmask |= CD_MASK_ORIGINDEX;
    mask.pmask |= CD_MASK_ORIGINDEX;
  }
  Mesh *result = mesh_create_eval_final(depsgraph, scene, &object_for_eval, &mask);
  return BKE_mesh_wrapper_ensure_subdivision(result);
}

static Mesh *mesh_new_from_mesh_object(Depsgraph *depsgraph,
                                       Object *object,
                                       const bool preserve_all_data_layers,
                                       const bool preserve_origindex)
{
  if (preserve_all_data_layers || preserve_origindex) {
    return mesh_new_from_mesh_object_with_layers(depsgraph, object, preserve_origindex);
  }
  Mesh *mesh_input = (Mesh *)object->data;
  /* If we are in edit mode, use evaluated mesh from edit structure, matching to what
   * viewport is using for visualization. */
  if (mesh_input->edit_mesh != nullptr) {
    Mesh *editmesh_eval_final = BKE_object_get_editmesh_eval_final(object);
    if (editmesh_eval_final != nullptr) {
      mesh_input = editmesh_eval_final;
    }
  }
  return mesh_new_from_mesh(object, mesh_input);
}

Mesh *BKE_mesh_new_from_object(Depsgraph *depsgraph,
                               Object *object,
                               const bool preserve_all_data_layers,
                               const bool preserve_origindex)
{
  Mesh *new_mesh = nullptr;
  switch (object->type) {
    case OB_FONT:
    case OB_CURVES_LEGACY:
    case OB_SURF:
      new_mesh = mesh_new_from_curve_type_object(object);
      break;
    case OB_MBALL:
      new_mesh = mesh_new_from_mball_object(object);
      break;
    case OB_MESH:
      new_mesh = mesh_new_from_mesh_object(
          depsgraph, object, preserve_all_data_layers, preserve_origindex);
      break;
    default:
      /* Object does not have geometry data. */
      return nullptr;
  }
  if (new_mesh == nullptr) {
    /* Happens in special cases like request of mesh for non-mother meta ball. */
    return nullptr;
  }

  /* The result must have 0 users, since it's just a mesh which is free-dangling data-block.
   * All the conversion functions are supposed to ensure mesh is not counted. */
  BLI_assert(new_mesh->id.us == 0);

  /* It is possible that mesh came from modifier stack evaluation, which preserves edit_mesh
   * pointer (which allows draw manager to access edit mesh when drawing). Normally this does
   * not cause ownership problems because evaluated object runtime is keeping track of the real
   * ownership.
   *
   * Here we are constructing a mesh which is supposed to be independent, which means no shared
   * ownership is allowed, so we make sure edit mesh is reset to nullptr (which is similar to as if
   * one duplicates the objects and applies all the modifiers). */
  new_mesh->edit_mesh = nullptr;

  return new_mesh;
}

static int foreach_libblock_make_original_callback(LibraryIDLinkCallbackData *cb_data)
{
  ID **id_p = cb_data->id_pointer;
  if (*id_p == nullptr) {
    return IDWALK_RET_NOP;
  }
  *id_p = DEG_get_original_id(*id_p);

  return IDWALK_RET_NOP;
}

static int foreach_libblock_make_usercounts_callback(LibraryIDLinkCallbackData *cb_data)
{
  ID **id_p = cb_data->id_pointer;
  if (*id_p == nullptr) {
    return IDWALK_RET_NOP;
  }

  const int cb_flag = cb_data->cb_flag;
  if (cb_flag & IDWALK_CB_USER) {
    id_us_plus(*id_p);
  }
  else if (cb_flag & IDWALK_CB_USER_ONE) {
    /* NOTE: in that context, that one should not be needed (since there should be at least already
     * one USER_ONE user of that ID), but better be consistent. */
    id_us_ensure_real(*id_p);
  }
  return IDWALK_RET_NOP;
}

Mesh *BKE_mesh_new_from_object_to_bmain(Main *bmain,
                                        Depsgraph *depsgraph,
                                        Object *object,
                                        bool preserve_all_data_layers)
{
  BLI_assert(ELEM(object->type, OB_FONT, OB_CURVES_LEGACY, OB_SURF, OB_MBALL, OB_MESH));

  Mesh *mesh = BKE_mesh_new_from_object(depsgraph, object, preserve_all_data_layers, false);
  if (mesh == nullptr) {
    /* Unable to convert the object to a mesh, return an empty one. */
    Mesh *mesh_in_bmain = BKE_mesh_add(bmain, ((ID *)object->data)->name + 2);
    id_us_min(&mesh_in_bmain->id);
    return mesh_in_bmain;
  }

  /* Make sure mesh only points original data-blocks, also increase users of materials and other
   * possibly referenced data-blocks.
   *
   * Going to original data-blocks is required to have bmain in a consistent state, where
   * everything is only allowed to reference original data-blocks.
   *
   * Note that user-count updates has to be done *after* mesh has been transferred to Main database
   * (since doing refcounting on non-Main IDs is forbidden). */
  BKE_library_foreach_ID_link(
      nullptr, &mesh->id, foreach_libblock_make_original_callback, nullptr, IDWALK_NOP);

  /* Append the mesh to 'bmain'.
   * We do it a bit longer way since there is no simple and clear way of adding existing data-block
   * to the 'bmain'. So we allocate new empty mesh in the 'bmain' (which guarantees all the naming
   * and orders and flags) and move the temporary mesh in place there. */
  Mesh *mesh_in_bmain = BKE_mesh_add(bmain, mesh->id.name + 2);

  /* NOTE: BKE_mesh_nomain_to_mesh() does not copy materials and instead it preserves them in the
   * destination mesh. So we "steal" all related fields before calling it.
   *
   * TODO(sergey): We really better have a function which gets and ID and accepts it for the bmain.
   */
  mesh_in_bmain->mat = mesh->mat;
  mesh_in_bmain->totcol = mesh->totcol;
  mesh_in_bmain->flag = mesh->flag;
  mesh_in_bmain->smoothresh = mesh->smoothresh;
  mesh->mat = nullptr;

  BKE_mesh_nomain_to_mesh(mesh, mesh_in_bmain, nullptr);

  /* Anonymous attributes shouldn't exist on original data. */
  mesh_in_bmain->attributes_for_write().remove_anonymous();

  /* User-count is required because so far mesh was in a limbo, where library management does
   * not perform any user management (i.e. copy of a mesh will not increase users of materials). */
  BKE_library_foreach_ID_link(
      nullptr, &mesh_in_bmain->id, foreach_libblock_make_usercounts_callback, nullptr, IDWALK_NOP);

  /* Make sure user count from BKE_mesh_add() is the one we expect here and bring it down to 0. */
  BLI_assert(mesh_in_bmain->id.us == 1);
  id_us_min(&mesh_in_bmain->id);

  return mesh_in_bmain;
}

static KeyBlock *keyblock_ensure_from_uid(Key &key, const int uid, const StringRefNull name)
{
  if (KeyBlock *kb = BKE_keyblock_find_uid(&key, uid)) {
    return kb;
  }
  KeyBlock *kb = BKE_keyblock_add(&key, name.c_str());
  kb->uid = uid;
  return kb;
}

static int find_object_active_key_uid(const Key &key, const Object &object)
{
  const int active_kb_index = object.shapenr - 1;
  const KeyBlock *kb = (const KeyBlock *)BLI_findlink(&key.block, active_kb_index);
  if (!kb) {
    CLOG_ERROR(&LOG, "Could not find object's active shapekey %d", active_kb_index);
    return -1;
  }
  return kb->uid;
}

static void move_shapekey_layers_to_keyblocks(const Mesh &mesh,
                                              CustomData &custom_data,
                                              Key &key_dst,
                                              const int actshape_uid)
{
  using namespace blender::bke;
  for (const int i : IndexRange(CustomData_number_of_layers(&custom_data, CD_SHAPEKEY))) {
    const int layer_index = CustomData_get_layer_index_n(&custom_data, CD_SHAPEKEY, i);
    CustomDataLayer &layer = custom_data.layers[layer_index];

    KeyBlock *kb = keyblock_ensure_from_uid(key_dst, layer.uid, layer.name);
    MEM_SAFE_FREE(kb->data);

    kb->totelem = mesh.totvert;

    if (kb->uid == actshape_uid) {
      kb->data = MEM_malloc_arrayN(kb->totelem, sizeof(float3), __func__);
      MutableSpan<float3> kb_coords(static_cast<float3 *>(kb->data), kb->totelem);
      mesh.attributes().lookup<float3>("position").materialize(kb_coords);
    }
    else {
      kb->data = layer.data;
      layer.data = nullptr;
    }
  }

  LISTBASE_FOREACH (KeyBlock *, kb, &key_dst.block) {
    if (kb->totelem != mesh.totvert) {
      MEM_SAFE_FREE(kb->data);
      kb->totelem = mesh.totvert;
      kb->data = MEM_cnew_array<float3>(kb->totelem, __func__);
      CLOG_ERROR(&LOG, "Data for shape key '%s' on mesh missing from evaluated mesh ", kb->name);
    }
  }
}

void BKE_mesh_nomain_to_mesh(Mesh *mesh_src, Mesh *mesh_dst, Object *ob)
{
  using namespace blender::bke;
  BLI_assert(mesh_src->id.tag & LIB_TAG_NO_MAIN);
  if (ob) {
    BLI_assert(mesh_dst == ob->data);
  }

  BKE_mesh_clear_geometry(mesh_dst);

  /* Make sure referenced layers have a single user so assigning them to the mesh in main doesn't
   * share them. "Referenced" layers are not expected to be shared between original meshes. */
  CustomData_duplicate_referenced_layers(&mesh_src->vdata, mesh_src->totvert);
  CustomData_duplicate_referenced_layers(&mesh_src->edata, mesh_src->totedge);
  CustomData_duplicate_referenced_layers(&mesh_src->pdata, mesh_src->totpoly);
  CustomData_duplicate_referenced_layers(&mesh_src->ldata, mesh_src->totloop);

  const bool verts_num_changed = mesh_dst->totvert != mesh_src->totvert;
  mesh_dst->totvert = mesh_src->totvert;
  mesh_dst->totedge = mesh_src->totedge;
  mesh_dst->totpoly = mesh_src->totpoly;
  mesh_dst->totloop = mesh_src->totloop;

  /* Using #CD_MASK_MESH ensures that only data that should exist in Main meshes is moved. */
  const CustomData_MeshMasks mask = CD_MASK_MESH;
  CustomData_copy(&mesh_src->vdata, &mesh_dst->vdata, mask.vmask, CD_ASSIGN, mesh_src->totvert);
  CustomData_copy(&mesh_src->edata, &mesh_dst->edata, mask.emask, CD_ASSIGN, mesh_src->totedge);
  CustomData_copy(&mesh_src->pdata, &mesh_dst->pdata, mask.pmask, CD_ASSIGN, mesh_src->totpoly);
  CustomData_copy(&mesh_src->ldata, &mesh_dst->ldata, mask.lmask, CD_ASSIGN, mesh_src->totloop);

  /* Make sure active/default color attribute (names) are brought over. */
  if (mesh_src->active_color_attribute) {
    MEM_SAFE_FREE(mesh_dst->active_color_attribute);
    mesh_dst->active_color_attribute = BLI_strdup(mesh_src->active_color_attribute);
  }
  if (mesh_src->default_color_attribute) {
    MEM_SAFE_FREE(mesh_dst->default_color_attribute);
    mesh_dst->default_color_attribute = BLI_strdup(mesh_src->default_color_attribute);
  }

  BLI_freelistN(&mesh_dst->vertex_group_names);
  mesh_dst->vertex_group_names = mesh_src->vertex_group_names;
  BLI_listbase_clear(&mesh_src->vertex_group_names);

  BKE_mesh_copy_parameters(mesh_dst, mesh_src);

  /* For original meshes, shape key data is stored in the #Key data-block, so it
   * must be moved from the storage in #CustomData layers used for evaluation. */
  if (Key *key_dst = mesh_dst->key) {
    if (CustomData_has_layer(&mesh_src->vdata, CD_SHAPEKEY)) {
      /* If no object, set to -1 so we don't mess up any shapekey layers. */
      const int uid_active = ob ? find_object_active_key_uid(*key_dst, *ob) : -1;
      move_shapekey_layers_to_keyblocks(*mesh_dst, mesh_src->vdata, *key_dst, uid_active);
    }
    else if (verts_num_changed) {
      CLOG_WARN(&LOG, "Shape key data lost when replacing mesh '%s' in Main", mesh_src->id.name);
      id_us_min(&mesh_dst->key->id);
      mesh_dst->key = nullptr;
    }
  }

  BKE_id_free(nullptr, mesh_src);
}

void BKE_mesh_nomain_to_meshkey(Mesh *mesh_src, Mesh *mesh_dst, KeyBlock *kb)
{
  BLI_assert(mesh_src->id.tag & LIB_TAG_NO_MAIN);

  const int totvert = mesh_src->totvert;

  if (totvert == 0 || mesh_dst->totvert == 0 || mesh_dst->totvert != totvert) {
    return;
  }

  if (kb->data) {
    MEM_freeN(kb->data);
  }
  kb->data = MEM_malloc_arrayN(mesh_dst->key->elemsize, mesh_dst->totvert, "kb->data");
  kb->totelem = totvert;
  MutableSpan(static_cast<float3 *>(kb->data), kb->totelem).copy_from(mesh_src->vert_positions());
}<|MERGE_RESOLUTION|>--- conflicted
+++ resolved
@@ -197,28 +197,16 @@
   MutableSpan<MPoly> polys = mesh->polys_for_write();
   MutableSpan<int> corner_verts = mesh->corner_verts_for_write();
 
-<<<<<<< HEAD
-  MEdge *medge = edges.data();
-  MPoly *mpoly = polys.data();
-=======
->>>>>>> 54e26a39
   MutableAttributeAccessor attributes = mesh->attributes_for_write();
   SpanAttributeWriter<int> material_indices = attributes.lookup_or_add_for_write_only_span<int>(
       "material_index", ATTR_DOMAIN_FACE);
   MLoopUV *mloopuv = static_cast<MLoopUV *>(CustomData_add_layer_named(
       &mesh->ldata, CD_MLOOPUV, CD_SET_DEFAULT, nullptr, mesh->totloop, DATA_("UVMap")));
 
-<<<<<<< HEAD
-  /* verts and faces */
-  int dst_corner_i = 0;
-  vertcount = 0;
-
-=======
   int dst_vert = 0;
   int dst_edge = 0;
   int dst_poly = 0;
   int dst_loop = 0;
->>>>>>> 54e26a39
   LISTBASE_FOREACH (const DispList *, dl, dispbase) {
     const bool is_smooth = (dl->rt & CU_SMOOTH) != 0;
 
@@ -283,29 +271,16 @@
       a = dl->parts;
       const int *index = dl->index;
       while (a--) {
-<<<<<<< HEAD
-        corner_verts[dst_corner_i + 0] = startvert + index[0];
-        corner_verts[dst_corner_i + 1] = startvert + index[2];
-        corner_verts[dst_corner_i + 2] = startvert + index[1];
-        mpoly->loopstart = dst_corner_i;
-        mpoly->totloop = 3;
-        material_indices.span[mpoly - polys.data()] = dl->col;
-
-        if (mloopuv) {
-          for (int i = 0; i < 3; i++, mloopuv++) {
-            mloopuv->uv[0] = (corner_verts[dst_corner_i + i] - startvert) / float(dl->nr - 1);
-=======
-        loops[dst_loop + 0].v = startvert + index[0];
-        loops[dst_loop + 1].v = startvert + index[2];
-        loops[dst_loop + 2].v = startvert + index[1];
+        corner_verts[dst_loop + 0] = startvert + index[0];
+        corner_verts[dst_loop + 1] = startvert + index[2];
+        corner_verts[dst_loop + 2] = startvert + index[1];
         polys[dst_poly].loopstart = dst_loop;
         polys[dst_poly].totloop = 3;
         material_indices.span[dst_poly] = dl->col;
 
         if (mloopuv) {
           for (int i = 0; i < 3; i++, mloopuv++) {
-            mloopuv->uv[0] = (loops[dst_loop + i].v - startvert) / float(dl->nr - 1);
->>>>>>> 54e26a39
+            mloopuv->uv[0] = (corner_verts[dst_loop + i] - startvert) / float(dl->nr - 1);
             mloopuv->uv[1] = 0.0f;
           }
         }
@@ -313,13 +288,8 @@
         if (is_smooth) {
           polys[dst_poly].flag |= ME_SMOOTH;
         }
-<<<<<<< HEAD
-        mpoly++;
-        dst_corner_i += 3;
-=======
         dst_poly++;
         dst_loop += 3;
->>>>>>> 54e26a39
         index += 3;
       }
     }
@@ -360,23 +330,13 @@
         }
 
         for (; b < dl->nr; b++) {
-<<<<<<< HEAD
-          corner_verts[dst_corner_i + 0] = p1;
-          corner_verts[dst_corner_i + 1] = p3;
-          corner_verts[dst_corner_i + 2] = p4;
-          corner_verts[dst_corner_i + 3] = p2;
-          mpoly->loopstart = dst_corner_i;
-          mpoly->totloop = 4;
-          material_indices.span[mpoly - polys.data()] = dl->col;
-=======
-          loops[dst_loop + 0].v = p1;
-          loops[dst_loop + 1].v = p3;
-          loops[dst_loop + 2].v = p4;
-          loops[dst_loop + 3].v = p2;
+          corner_verts[dst_loop + 0] = p1;
+          corner_verts[dst_loop + 1] = p3;
+          corner_verts[dst_loop + 2] = p4;
+          corner_verts[dst_loop + 3] = p2;
           polys[dst_poly].loopstart = dst_loop;
           polys[dst_poly].totloop = 4;
           material_indices.span[dst_poly] = dl->col;
->>>>>>> 54e26a39
 
           if (mloopuv) {
             int orco_sizeu = dl->nr - 1;
@@ -395,11 +355,7 @@
 
             for (int i = 0; i < 4; i++, mloopuv++) {
               /* find uv based on vertex index into grid array */
-<<<<<<< HEAD
-              int v = corner_verts[dst_corner_i + i] - startvert;
-=======
-              int v = loops[dst_loop + i].v - startvert;
->>>>>>> 54e26a39
+              int v = corner_verts[dst_loop + i] - startvert;
 
               mloopuv->uv[0] = (v / dl->nr) / float(orco_sizev);
               mloopuv->uv[1] = (v % dl->nr) / float(orco_sizeu);
@@ -417,13 +373,8 @@
           if (is_smooth) {
             polys[dst_poly].flag |= ME_SMOOTH;
           }
-<<<<<<< HEAD
-          mpoly++;
-          dst_corner_i += 4;
-=======
           dst_poly++;
           dst_loop += 4;
->>>>>>> 54e26a39
 
           p4 = p3;
           p3++;
