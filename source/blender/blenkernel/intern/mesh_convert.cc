/* SPDX-License-Identifier: GPL-2.0-or-later */

/** \file
 * \ingroup bke
 */

#include "CLG_log.h"

#include "MEM_guardedalloc.h"

#include "DNA_curve_types.h"
#include "DNA_key_types.h"
#include "DNA_material_types.h"
#include "DNA_mesh_types.h"
#include "DNA_meshdata_types.h"
#include "DNA_meta_types.h"
#include "DNA_object_types.h"
#include "DNA_pointcloud_types.h"
#include "DNA_scene_types.h"

#include "BLI_edgehash.h"
#include "BLI_index_range.hh"
#include "BLI_listbase.h"
#include "BLI_math.h"
#include "BLI_span.hh"
#include "BLI_string.h"
#include "BLI_utildefines.h"

#include "BKE_DerivedMesh.h"
#include "BKE_curves.hh"
#include "BKE_deform.h"
#include "BKE_displist.h"
#include "BKE_editmesh.h"
#include "BKE_geometry_set.hh"
#include "BKE_key.h"
#include "BKE_lib_id.h"
#include "BKE_lib_query.h"
#include "BKE_main.h"
#include "BKE_material.h"
#include "BKE_mball.h"
#include "BKE_mesh.h"
#include "BKE_mesh_runtime.h"
#include "BKE_mesh_wrapper.h"
#include "BKE_modifier.h"
/* these 2 are only used by conversion functions */
#include "BKE_curve.h"
/* -- */
#include "BKE_object.h"
/* -- */
#include "BKE_pointcloud.h"

#include "BKE_curve_to_mesh.hh"

#include "DEG_depsgraph.h"
#include "DEG_depsgraph_query.h"

using blender::float3;
using blender::IndexRange;
using blender::MutableSpan;
using blender::Span;
using blender::StringRefNull;

/* Define for cases when you want extra validation of mesh
 * after certain modifications.
 */
// #undef VALIDATE_MESH

#ifdef VALIDATE_MESH
#  define ASSERT_IS_VALID_MESH(mesh) \
    (BLI_assert((mesh == nullptr) || (BKE_mesh_is_valid(mesh) == true)))
#else
#  define ASSERT_IS_VALID_MESH(mesh)
#endif

static CLG_LogRef LOG = {"bke.mesh_convert"};

/**
 * Specialized function to use when we _know_ existing edges don't overlap with poly edges.
 */
static void make_edges_mdata_extend(Mesh &mesh)
{
  int totedge = mesh.totedge;
  const MPoly *mp;
  int i;

  const Span<MPoly> polys = mesh.polys();
  MutableSpan<MLoop> loops = mesh.loops_for_write();

  const int eh_reserve = max_ii(totedge, BLI_EDGEHASH_SIZE_GUESS_FROM_POLYS(mesh.totpoly));
  EdgeHash *eh = BLI_edgehash_new_ex(__func__, eh_reserve);

  for (const MPoly &poly : polys) {
    BKE_mesh_poly_edgehash_insert(eh, &poly, &loops[poly.loopstart]);
  }

  const int totedge_new = BLI_edgehash_len(eh);

#ifdef DEBUG
  /* ensure that there's no overlap! */
  if (totedge_new) {
    for (const MEdge &edge : mesh.edges()) {
      BLI_assert(BLI_edgehash_haskey(eh, edge.v1, edge.v2) == false);
    }
  }
#endif

  if (totedge_new) {
    /* The only layer should be edges, so no other layers need to be initialized. */
    BLI_assert(mesh.edata.totlayer == 1);
    CustomData_realloc(&mesh.edata, totedge, totedge + totedge_new);
    mesh.totedge += totedge_new;
    MutableSpan<MEdge> edges = mesh.edges_for_write();
    MEdge *medge = &edges[totedge];

    EdgeHashIterator *ehi;
    uint e_index = totedge;
    for (ehi = BLI_edgehashIterator_new(eh); BLI_edgehashIterator_isDone(ehi) == false;
         BLI_edgehashIterator_step(ehi), ++medge, e_index++) {
      BLI_edgehashIterator_getKey(ehi, &medge->v1, &medge->v2);
      BLI_edgehashIterator_setValue(ehi, POINTER_FROM_UINT(e_index));

      medge->flag = ME_EDGEDRAW | ME_EDGERENDER;
    }
    BLI_edgehashIterator_free(ehi);

    for (i = 0, mp = polys.data(); i < mesh.totpoly; i++, mp++) {
      MLoop *l = &loops[mp->loopstart];
      MLoop *l_prev = (l + (mp->totloop - 1));
      int j;
      for (j = 0; j < mp->totloop; j++, l++) {
        /* lookup hashed edge index */
        l_prev->e = POINTER_AS_UINT(BLI_edgehash_lookup(eh, l_prev->v, l->v));
        l_prev = l;
      }
    }
  }

  BLI_edgehash_free(eh, nullptr);
}

static Mesh *mesh_nurbs_displist_to_mesh(const Curve *cu, const ListBase *dispbase)
{
  using namespace blender::bke;
  const float *data;
  int a, b, ofs, vertcount, startvert, totvert = 0, totedge = 0, totloop = 0, totpoly = 0;
  int p1, p2, p3, p4, *index;
  const bool conv_polys = (
      /* 2D polys are filled with #DispList.type == #DL_INDEX3. */
      (CU_DO_2DFILL(cu) == false) ||
      /* surf polys are never filled */
      BKE_curve_type_get(cu) == OB_SURF);

  /* count */
  LISTBASE_FOREACH (const DispList *, dl, dispbase) {
    if (dl->type == DL_SEGM) {
      totvert += dl->parts * dl->nr;
      totedge += dl->parts * (dl->nr - 1);
    }
    else if (dl->type == DL_POLY) {
      if (conv_polys) {
        totvert += dl->parts * dl->nr;
        totedge += dl->parts * dl->nr;
      }
    }
    else if (dl->type == DL_SURF) {
      if (dl->parts != 0) {
        int tot;
        totvert += dl->parts * dl->nr;
        tot = (((dl->flag & DL_CYCL_U) ? 1 : 0) + (dl->nr - 1)) *
              (((dl->flag & DL_CYCL_V) ? 1 : 0) + (dl->parts - 1));
        totpoly += tot;
        totloop += tot * 4;
      }
    }
    else if (dl->type == DL_INDEX3) {
      int tot;
      totvert += dl->nr;
      tot = dl->parts;
      totpoly += tot;
      totloop += tot * 3;
    }
  }

  if (totvert == 0) {
    return BKE_mesh_new_nomain(0, 0, 0, 0, 0);
  }

  Mesh *mesh = BKE_mesh_new_nomain(totvert, totedge, 0, totloop, totpoly);
  MutableSpan<MVert> verts = mesh->verts_for_write();
  MutableSpan<MEdge> edges = mesh->edges_for_write();
  MutableSpan<MPoly> polys = mesh->polys_for_write();
  MutableSpan<MLoop> loops = mesh->loops_for_write();

  MVert *mvert = verts.data();
  MEdge *medge = edges.data();
  MPoly *mpoly = polys.data();
  MLoop *mloop = loops.data();
  MutableAttributeAccessor attributes = mesh->attributes_for_write();
  SpanAttributeWriter<int> material_indices = attributes.lookup_or_add_for_write_only_span<int>(
      "material_index", ATTR_DOMAIN_FACE);
  blender::float2 *mloopuv = static_cast<blender::float2 *>(CustomData_add_layer_named(
      &mesh->ldata, CD_PROP_FLOAT2, CD_SET_DEFAULT, nullptr, mesh->totloop, "UVMap"));

  /* verts and faces */
  vertcount = 0;

  LISTBASE_FOREACH (const DispList *, dl, dispbase) {
    const bool is_smooth = (dl->rt & CU_SMOOTH) != 0;

    if (dl->type == DL_SEGM) {
      startvert = vertcount;
      a = dl->parts * dl->nr;
      data = dl->verts;
      while (a--) {
        copy_v3_v3(mvert->co, data);
        data += 3;
        vertcount++;
        mvert++;
      }

      for (a = 0; a < dl->parts; a++) {
        ofs = a * dl->nr;
        for (b = 1; b < dl->nr; b++) {
          medge->v1 = startvert + ofs + b - 1;
          medge->v2 = startvert + ofs + b;
          medge->flag = ME_LOOSEEDGE | ME_EDGERENDER | ME_EDGEDRAW;

          medge++;
        }
      }
    }
    else if (dl->type == DL_POLY) {
      if (conv_polys) {
        startvert = vertcount;
        a = dl->parts * dl->nr;
        data = dl->verts;
        while (a--) {
          copy_v3_v3(mvert->co, data);
          data += 3;
          vertcount++;
          mvert++;
        }

        for (a = 0; a < dl->parts; a++) {
          ofs = a * dl->nr;
          for (b = 0; b < dl->nr; b++) {
            medge->v1 = startvert + ofs + b;
            if (b == dl->nr - 1) {
              medge->v2 = startvert + ofs;
            }
            else {
              medge->v2 = startvert + ofs + b + 1;
            }
            medge->flag = ME_LOOSEEDGE | ME_EDGERENDER | ME_EDGEDRAW;
            medge++;
          }
        }
      }
    }
    else if (dl->type == DL_INDEX3) {
      startvert = vertcount;
      a = dl->nr;
      data = dl->verts;
      while (a--) {
        copy_v3_v3(mvert->co, data);
        data += 3;
        vertcount++;
        mvert++;
      }

      a = dl->parts;
      index = dl->index;
      while (a--) {
        mloop[0].v = startvert + index[0];
        mloop[1].v = startvert + index[2];
        mloop[2].v = startvert + index[1];
        mpoly->loopstart = int(mloop - loops.data());
        mpoly->totloop = 3;
        material_indices.span[mpoly - polys.data()] = dl->col;

        if (mloopuv) {
          for (int i = 0; i < 3; i++, mloopuv++) {
<<<<<<< HEAD
            (*mloopuv)[0] = (mloop[i].v - startvert) / (float)(dl->nr - 1);
            (*mloopuv)[1] = 0.0f;
=======
            mloopuv->uv[0] = (mloop[i].v - startvert) / float(dl->nr - 1);
            mloopuv->uv[1] = 0.0f;
>>>>>>> 520d111e
          }
        }

        if (is_smooth) {
          mpoly->flag |= ME_SMOOTH;
        }
        mpoly++;
        mloop += 3;
        index += 3;
      }
    }
    else if (dl->type == DL_SURF) {
      startvert = vertcount;
      a = dl->parts * dl->nr;
      data = dl->verts;
      while (a--) {
        copy_v3_v3(mvert->co, data);
        data += 3;
        vertcount++;
        mvert++;
      }

      for (a = 0; a < dl->parts; a++) {

        if ((dl->flag & DL_CYCL_V) == 0 && a == dl->parts - 1) {
          break;
        }

        if (dl->flag & DL_CYCL_U) {    /* p2 -> p1 -> */
          p1 = startvert + dl->nr * a; /* p4 -> p3 -> */
          p2 = p1 + dl->nr - 1;        /* -----> next row */
          p3 = p1 + dl->nr;
          p4 = p2 + dl->nr;
          b = 0;
        }
        else {
          p2 = startvert + dl->nr * a;
          p1 = p2 + 1;
          p4 = p2 + dl->nr;
          p3 = p1 + dl->nr;
          b = 1;
        }
        if ((dl->flag & DL_CYCL_V) && a == dl->parts - 1) {
          p3 -= dl->parts * dl->nr;
          p4 -= dl->parts * dl->nr;
        }

        for (; b < dl->nr; b++) {
          mloop[0].v = p1;
          mloop[1].v = p3;
          mloop[2].v = p4;
          mloop[3].v = p2;
          mpoly->loopstart = int(mloop - loops.data());
          mpoly->totloop = 4;
          material_indices.span[mpoly - polys.data()] = dl->col;

          if (mloopuv) {
            int orco_sizeu = dl->nr - 1;
            int orco_sizev = dl->parts - 1;

            /* exception as handled in convertblender.c too */
            if (dl->flag & DL_CYCL_U) {
              orco_sizeu++;
              if (dl->flag & DL_CYCL_V) {
                orco_sizev++;
              }
            }
            else if (dl->flag & DL_CYCL_V) {
              orco_sizev++;
            }

            for (int i = 0; i < 4; i++, mloopuv++) {
              /* find uv based on vertex index into grid array */
              int v = mloop[i].v - startvert;

<<<<<<< HEAD
              (*mloopuv)[0] = (v / dl->nr) / (float)orco_sizev;
              (*mloopuv)[1] = (v % dl->nr) / (float)orco_sizeu;

              /* cyclic correction */
              if ((ELEM(i, 1, 2)) && (*mloopuv)[0] == 0.0f) {
                (*mloopuv)[0] = 1.0f;
              }
              if ((ELEM(i, 0, 1)) && (*mloopuv)[1] == 0.0f) {
                (*mloopuv)[1] = 1.0f;
=======
              mloopuv->uv[0] = (v / dl->nr) / float(orco_sizev);
              mloopuv->uv[1] = (v % dl->nr) / float(orco_sizeu);

              /* cyclic correction */
              if (ELEM(i, 1, 2) && mloopuv->uv[0] == 0.0f) {
                mloopuv->uv[0] = 1.0f;
              }
              if (ELEM(i, 0, 1) && mloopuv->uv[1] == 0.0f) {
                mloopuv->uv[1] = 1.0f;
>>>>>>> 520d111e
              }
            }
          }

          if (is_smooth) {
            mpoly->flag |= ME_SMOOTH;
          }
          mpoly++;
          mloop += 4;

          p4 = p3;
          p3++;
          p2 = p1;
          p1++;
        }
      }
    }
  }

  if (totpoly) {
    make_edges_mdata_extend(*mesh);
  }

  material_indices.finish();

  return mesh;
}

/**
 * Copy evaluated texture space from curve to mesh.
 *
 * \note We disable auto texture space feature since that will cause texture space to evaluate
 * differently for curve and mesh, since curves use control points and handles to calculate the
 * bounding box, and mesh uses the tessellated curve.
 */
static void mesh_copy_texture_space_from_curve_type(const Curve *cu, Mesh *me)
{
  me->texflag = cu->texflag & ~CU_AUTOSPACE;
  copy_v3_v3(me->loc, cu->loc);
  copy_v3_v3(me->size, cu->size);
  BKE_mesh_texspace_calc(me);
}

Mesh *BKE_mesh_new_nomain_from_curve_displist(const Object *ob, const ListBase *dispbase)
{
  const Curve *cu = (const Curve *)ob->data;

  Mesh *mesh = mesh_nurbs_displist_to_mesh(cu, dispbase);
  mesh_copy_texture_space_from_curve_type(cu, mesh);
  mesh->mat = (Material **)MEM_dupallocN(cu->mat);
  mesh->totcol = cu->totcol;

  return mesh;
}

Mesh *BKE_mesh_new_nomain_from_curve(const Object *ob)
{
  ListBase disp = {nullptr, nullptr};

  if (ob->runtime.curve_cache) {
    disp = ob->runtime.curve_cache->disp;
  }

  return BKE_mesh_new_nomain_from_curve_displist(ob, &disp);
}

struct EdgeLink {
  struct EdgeLink *next, *prev;
  const void *edge;
};

struct VertLink {
  Link *next, *prev;
  uint index;
};

static void prependPolyLineVert(ListBase *lb, uint index)
{
  VertLink *vl = MEM_cnew<VertLink>("VertLink");
  vl->index = index;
  BLI_addhead(lb, vl);
}

static void appendPolyLineVert(ListBase *lb, uint index)
{
  VertLink *vl = MEM_cnew<VertLink>("VertLink");
  vl->index = index;
  BLI_addtail(lb, vl);
}

void BKE_mesh_to_curve_nurblist(const Mesh *me, ListBase *nurblist, const int edge_users_test)
{
  const Span<MVert> verts = me->verts();
  const Span<MEdge> mesh_edges = me->edges();
  const Span<MPoly> polys = me->polys();
  const Span<MLoop> loops = me->loops();

  const MEdge *med;
  const MPoly *mp;

  int medge_len = me->totedge;
  int mpoly_len = me->totpoly;
  int totedges = 0;
  int i;

  /* only to detect edge polylines */
  int *edge_users;

  ListBase edges = {nullptr, nullptr};

  /* get boundary edges */
  edge_users = (int *)MEM_calloc_arrayN(medge_len, sizeof(int), __func__);
  for (i = 0, mp = polys.data(); i < mpoly_len; i++, mp++) {
    const MLoop *ml = &loops[mp->loopstart];
    int j;
    for (j = 0; j < mp->totloop; j++, ml++) {
      edge_users[ml->e]++;
    }
  }

  /* create edges from all faces (so as to find edges not in any faces) */
  med = mesh_edges.data();
  for (i = 0; i < medge_len; i++, med++) {
    if (edge_users[i] == edge_users_test) {
      EdgeLink *edl = MEM_cnew<EdgeLink>("EdgeLink");
      edl->edge = med;

      BLI_addtail(&edges, edl);
      totedges++;
    }
  }
  MEM_freeN(edge_users);

  if (edges.first) {
    while (edges.first) {
      /* each iteration find a polyline and add this as a nurbs poly spline */

      ListBase polyline = {nullptr, nullptr}; /* store a list of VertLink's */
      bool closed = false;
      int totpoly = 0;
      MEdge *med_current = (MEdge *)((EdgeLink *)edges.last)->edge;
      uint startVert = med_current->v1;
      uint endVert = med_current->v2;
      bool ok = true;

      appendPolyLineVert(&polyline, startVert);
      totpoly++;
      appendPolyLineVert(&polyline, endVert);
      totpoly++;
      BLI_freelinkN(&edges, edges.last);
      totedges--;

      while (ok) { /* while connected edges are found... */
        EdgeLink *edl = (EdgeLink *)edges.last;
        ok = false;
        while (edl) {
          EdgeLink *edl_prev = edl->prev;

          med = (MEdge *)edl->edge;

          if (med->v1 == endVert) {
            endVert = med->v2;
            appendPolyLineVert(&polyline, med->v2);
            totpoly++;
            BLI_freelinkN(&edges, edl);
            totedges--;
            ok = true;
          }
          else if (med->v2 == endVert) {
            endVert = med->v1;
            appendPolyLineVert(&polyline, endVert);
            totpoly++;
            BLI_freelinkN(&edges, edl);
            totedges--;
            ok = true;
          }
          else if (med->v1 == startVert) {
            startVert = med->v2;
            prependPolyLineVert(&polyline, startVert);
            totpoly++;
            BLI_freelinkN(&edges, edl);
            totedges--;
            ok = true;
          }
          else if (med->v2 == startVert) {
            startVert = med->v1;
            prependPolyLineVert(&polyline, startVert);
            totpoly++;
            BLI_freelinkN(&edges, edl);
            totedges--;
            ok = true;
          }

          edl = edl_prev;
        }
      }

      /* Now we have a polyline, make into a curve */
      if (startVert == endVert) {
        BLI_freelinkN(&polyline, polyline.last);
        totpoly--;
        closed = true;
      }

      /* --- nurbs --- */
      {
        Nurb *nu;
        BPoint *bp;
        VertLink *vl;

        /* create new 'nurb' within the curve */
        nu = MEM_new<Nurb>("MeshNurb", blender::dna::shallow_zero_initialize());

        nu->pntsu = totpoly;
        nu->pntsv = 1;
        nu->orderu = 4;
        nu->flagu = CU_NURB_ENDPOINT | (closed ? CU_NURB_CYCLIC : 0); /* endpoint */
        nu->resolu = 12;

        nu->bp = (BPoint *)MEM_calloc_arrayN(totpoly, sizeof(BPoint), "bpoints");

        /* add points */
        vl = (VertLink *)polyline.first;
        for (i = 0, bp = nu->bp; i < totpoly; i++, bp++, vl = (VertLink *)vl->next) {
          copy_v3_v3(bp->vec, verts[vl->index].co);
          bp->f1 = SELECT;
          bp->radius = bp->weight = 1.0;
        }
        BLI_freelistN(&polyline);

        /* add nurb to curve */
        BLI_addtail(nurblist, nu);
      }
      /* --- done with nurbs --- */
    }
  }
}

void BKE_mesh_to_curve(Main *bmain, Depsgraph *depsgraph, Scene *UNUSED(scene), Object *ob)
{
  /* make new mesh data from the original copy */
  Scene *scene_eval = DEG_get_evaluated_scene(depsgraph);
  Object *ob_eval = DEG_get_evaluated_object(depsgraph, ob);
  Mesh *me_eval = mesh_get_eval_final(depsgraph, scene_eval, ob_eval, &CD_MASK_MESH);
  ListBase nurblist = {nullptr, nullptr};

  BKE_mesh_to_curve_nurblist(me_eval, &nurblist, 0);
  BKE_mesh_to_curve_nurblist(me_eval, &nurblist, 1);

  if (nurblist.first) {
    Curve *cu = BKE_curve_add(bmain, ob->id.name + 2, OB_CURVES_LEGACY);
    cu->flag |= CU_3D;

    cu->nurb = nurblist;

    id_us_min(&((Mesh *)ob->data)->id);
    ob->data = cu;
    ob->type = OB_CURVES_LEGACY;

    BKE_object_free_derived_caches(ob);
  }
}

void BKE_pointcloud_from_mesh(Mesh *me, PointCloud *pointcloud)
{
  using namespace blender;

  BLI_assert(me != nullptr);
  /* The pointcloud should only contain the position attribute, otherwise more attributes would
   * need to be initialized below. */
  BLI_assert(pointcloud->attributes().all_ids().size() == 1);
  CustomData_realloc(&pointcloud->pdata, pointcloud->totpoint, me->totvert);
  pointcloud->totpoint = me->totvert;

  /* Copy over all attributes. */
  CustomData_merge(&me->vdata, &pointcloud->pdata, CD_MASK_PROP_ALL, CD_DUPLICATE, me->totvert);

  bke::AttributeAccessor mesh_attributes = me->attributes();
  bke::MutableAttributeAccessor point_attributes = pointcloud->attributes_for_write();

  const VArray<float3> mesh_positions = mesh_attributes.lookup_or_default<float3>(
      "position", ATTR_DOMAIN_POINT, float3(0));
  bke::SpanAttributeWriter<float3> point_positions =
      point_attributes.lookup_or_add_for_write_only_span<float3>("position", ATTR_DOMAIN_POINT);
  mesh_positions.materialize(point_positions.span);
  point_positions.finish();
}

void BKE_mesh_to_pointcloud(Main *bmain, Depsgraph *depsgraph, Scene *UNUSED(scene), Object *ob)
{
  BLI_assert(ob->type == OB_MESH);

  Scene *scene_eval = DEG_get_evaluated_scene(depsgraph);
  Object *ob_eval = DEG_get_evaluated_object(depsgraph, ob);
  Mesh *me_eval = mesh_get_eval_final(depsgraph, scene_eval, ob_eval, &CD_MASK_MESH);

  PointCloud *pointcloud = (PointCloud *)BKE_pointcloud_add(bmain, ob->id.name + 2);

  BKE_pointcloud_from_mesh(me_eval, pointcloud);

  BKE_id_materials_copy(bmain, (ID *)ob->data, (ID *)pointcloud);

  id_us_min(&((Mesh *)ob->data)->id);
  ob->data = pointcloud;
  ob->type = OB_POINTCLOUD;

  BKE_object_free_derived_caches(ob);
}

void BKE_mesh_from_pointcloud(const PointCloud *pointcloud, Mesh *me)
{
  BLI_assert(pointcloud != nullptr);

  me->totvert = pointcloud->totpoint;

  /* Merge over all attributes. */
  CustomData_merge(
      &pointcloud->pdata, &me->vdata, CD_MASK_PROP_ALL, CD_DUPLICATE, pointcloud->totpoint);

  /* Convert the Position attribute to a mesh vertex. */
  CustomData_add_layer(&me->vdata, CD_MVERT, CD_SET_DEFAULT, nullptr, me->totvert);

  const int layer_idx = CustomData_get_named_layer_index(
      &me->vdata, CD_PROP_FLOAT3, POINTCLOUD_ATTR_POSITION);
  CustomDataLayer *pos_layer = &me->vdata.layers[layer_idx];
  float(*positions)[3] = (float(*)[3])pos_layer->data;

  MutableSpan<MVert> verts = me->verts_for_write();
  for (int i = 0; i < me->totvert; i++) {
    copy_v3_v3(verts[i].co, positions[i]);
  }

  /* Delete Position attribute since it is now in vertex coordinates. */
  CustomData_free_layer(&me->vdata, CD_PROP_FLOAT3, me->totvert, layer_idx);
}

void BKE_mesh_edges_set_draw_render(Mesh *mesh)
{
  MutableSpan<MEdge> edges = mesh->edges_for_write();
  for (int i = 0; i < mesh->totedge; i++) {
    edges[i].flag |= ME_EDGEDRAW | ME_EDGERENDER;
  }
}

void BKE_pointcloud_to_mesh(Main *bmain, Depsgraph *depsgraph, Scene *UNUSED(scene), Object *ob)
{
  BLI_assert(ob->type == OB_POINTCLOUD);

  Object *ob_eval = DEG_get_evaluated_object(depsgraph, ob);
  PointCloud *pointcloud_eval = (PointCloud *)ob_eval->runtime.data_eval;

  Mesh *me = BKE_mesh_add(bmain, ob->id.name + 2);

  BKE_mesh_from_pointcloud(pointcloud_eval, me);

  BKE_id_materials_copy(bmain, (ID *)ob->data, (ID *)me);

  id_us_min(&((PointCloud *)ob->data)->id);
  ob->data = me;
  ob->type = OB_MESH;

  BKE_object_free_derived_caches(ob);
}

/* Create a temporary object to be used for nurbs-to-mesh conversion. */
static Object *object_for_curve_to_mesh_create(const Object *object)
{
  const Curve *curve = (const Curve *)object->data;

  /* Create a temporary object which can be evaluated and modified by generic
   * curve evaluation (hence the #LIB_ID_COPY_SET_COPIED_ON_WRITE flag). */
  Object *temp_object = (Object *)BKE_id_copy_ex(
      nullptr, &object->id, nullptr, LIB_ID_COPY_LOCALIZE | LIB_ID_COPY_SET_COPIED_ON_WRITE);

  /* Remove all modifiers, since we don't want them to be applied. */
  BKE_object_free_modifiers(temp_object, LIB_ID_CREATE_NO_USER_REFCOUNT);

  /* Need to create copy of curve itself as well, since it will be changed by the curve evaluation
   * process. NOTE: Copies the data, but not the shape-keys. */
  temp_object->data = BKE_id_copy_ex(nullptr,
                                     (const ID *)object->data,
                                     nullptr,
                                     LIB_ID_COPY_LOCALIZE | LIB_ID_COPY_SET_COPIED_ON_WRITE);
  Curve *temp_curve = (Curve *)temp_object->data;

  /* Make sure texture space is calculated for a copy of curve, it will be used for the final
   * result. */
  BKE_curve_texspace_calc(temp_curve);

  /* Temporarily set edit so we get updates from edit mode, but also because for text data-blocks
   * copying it while in edit mode gives invalid data structures. */
  temp_curve->editfont = curve->editfont;
  temp_curve->editnurb = curve->editnurb;

  return temp_object;
}

static void object_for_curve_to_mesh_free(Object *temp_object)
{
  /* Clear edit mode pointers that were explicitly copied to the temporary curve. */
  ID *final_object_data = static_cast<ID *>(temp_object->data);
  if (GS(final_object_data->name) == ID_CU_LEGACY) {
    Curve &curve = *reinterpret_cast<Curve *>(final_object_data);
    curve.editfont = nullptr;
    curve.editnurb = nullptr;
  }

  /* Only free the final object data if it is *not* stored in the #data_eval field. This is still
   * necessary because #temp_object's data could be replaced by a #Curve data-block that isn't also
   * assigned to #data_eval. */
  const bool object_data_stored_in_data_eval = final_object_data == temp_object->runtime.data_eval;

  BKE_id_free(nullptr, temp_object);
  if (!object_data_stored_in_data_eval) {
    BKE_id_free(nullptr, final_object_data);
  }
}

/**
 * Populate `object->runtime.curve_cache` which is then used to create the mesh.
 */
static void curve_to_mesh_eval_ensure(Object &object)
{
  BLI_assert(GS(static_cast<ID *>(object.data)->name) == ID_CU_LEGACY);
  Curve &curve = *static_cast<Curve *>(object.data);
  /* Clear all modifiers for the bevel object.
   *
   * This is because they can not be reliably evaluated for an original object (at least because
   * the state of dependencies is not know).
   *
   * So we create temporary copy of the object which will use same data as the original bevel, but
   * will have no modifiers. */
  Object bevel_object = blender::dna::shallow_zero_initialize();
  if (curve.bevobj != nullptr) {
    bevel_object = blender::dna::shallow_copy(*curve.bevobj);
    BLI_listbase_clear(&bevel_object.modifiers);
    BKE_object_runtime_reset(&bevel_object);
    curve.bevobj = &bevel_object;
  }

  /* Same thing for taper. */
  Object taper_object = blender::dna::shallow_zero_initialize();
  if (curve.taperobj != nullptr) {
    taper_object = blender::dna::shallow_copy(*curve.taperobj);
    BLI_listbase_clear(&taper_object.modifiers);
    BKE_object_runtime_reset(&taper_object);
    curve.taperobj = &taper_object;
  }

  /* NOTE: We don't have dependency graph or scene here, so we pass nullptr. This is all fine since
   * they are only used for modifier stack, which we have explicitly disabled for all objects.
   *
   * TODO(sergey): This is a very fragile logic, but proper solution requires re-writing quite a
   * bit of internal functions (#BKE_mesh_nomain_to_mesh) and also Mesh From Curve operator.
   * Brecht says hold off with that. */
  BKE_displist_make_curveTypes(nullptr, nullptr, &object, true);

  BKE_object_runtime_free_data(&bevel_object);
  BKE_object_runtime_free_data(&taper_object);
}

static const Curves *get_evaluated_curves_from_object(const Object *object)
{
  if (GeometrySet *geometry_set_eval = object->runtime.geometry_set_eval) {
    return geometry_set_eval->get_curves_for_read();
  }
  return nullptr;
}

static Mesh *mesh_new_from_evaluated_curve_type_object(const Object *evaluated_object)
{
  if (const Mesh *mesh = BKE_object_get_evaluated_mesh(evaluated_object)) {
    return BKE_mesh_copy_for_eval(mesh, false);
  }
  if (const Curves *curves = get_evaluated_curves_from_object(evaluated_object)) {
    return blender::bke::curve_to_wire_mesh(blender::bke::CurvesGeometry::wrap(curves->geometry));
  }
  return nullptr;
}

static Mesh *mesh_new_from_curve_type_object(const Object *object)
{
  /* If the object is evaluated, it should either have an evaluated mesh or curve data already.
   * The mesh can be duplicated, or the curve converted to wire mesh edges. */
  if (DEG_is_evaluated_object(object)) {
    return mesh_new_from_evaluated_curve_type_object(object);
  }

  /* Otherwise, create a temporary "fake" evaluated object and try again. This might have
   * different results, since in order to avoid having adverse affects to other original objects,
   * modifiers are cleared. An alternative would be to create a temporary depsgraph only for this
   * object and its dependencies. */
  Object *temp_object = object_for_curve_to_mesh_create(object);
  ID *temp_data = static_cast<ID *>(temp_object->data);
  curve_to_mesh_eval_ensure(*temp_object);

  /* If evaluating the curve replaced object data with different data, free the original data. */
  if (temp_data != temp_object->data) {
    if (GS(temp_data->name) == ID_CU_LEGACY) {
      /* Clear edit mode pointers that were explicitly copied to the temporary curve. */
      Curve *curve = reinterpret_cast<Curve *>(temp_data);
      curve->editfont = nullptr;
      curve->editnurb = nullptr;
    }
    BKE_id_free(nullptr, temp_data);
  }

  Mesh *mesh = mesh_new_from_evaluated_curve_type_object(temp_object);

  object_for_curve_to_mesh_free(temp_object);

  return mesh;
}

static Mesh *mesh_new_from_mball_object(Object *object)
{
  /* NOTE: We can only create mesh for a polygonized meta ball. This figures out all original meta
   * balls and all evaluated child meta balls (since polygonization is only stored in the mother
   * ball).
   *
   * Create empty mesh so script-authors don't run into None objects. */
  if (!DEG_is_evaluated_object(object)) {
    return (Mesh *)BKE_id_new_nomain(ID_ME, ((ID *)object->data)->name + 2);
  }

  const Mesh *mesh_eval = BKE_object_get_evaluated_mesh(object);
  if (mesh_eval == nullptr) {
    return (Mesh *)BKE_id_new_nomain(ID_ME, ((ID *)object->data)->name + 2);
  }

  return BKE_mesh_copy_for_eval(mesh_eval, false);
}

static Mesh *mesh_new_from_mesh(Object *object, Mesh *mesh)
{
  /* While we could copy this into the new mesh,
   * add the data to 'mesh' so future calls to this function don't need to re-convert the data. */
  if (mesh->runtime.wrapper_type == ME_WRAPPER_TYPE_BMESH) {
    BKE_mesh_wrapper_ensure_mdata(mesh);
  }
  else {
    mesh = BKE_mesh_wrapper_ensure_subdivision(mesh);
  }

  Mesh *mesh_result = (Mesh *)BKE_id_copy_ex(
      nullptr, &mesh->id, nullptr, LIB_ID_CREATE_NO_MAIN | LIB_ID_CREATE_NO_USER_REFCOUNT);
  /* NOTE: Materials should already be copied. */
  /* Copy original mesh name. This is because edit meshes might not have one properly set name. */
  BLI_strncpy(mesh_result->id.name, ((ID *)object->data)->name, sizeof(mesh_result->id.name));
  return mesh_result;
}

static Mesh *mesh_new_from_mesh_object_with_layers(Depsgraph *depsgraph,
                                                   Object *object,
                                                   const bool preserve_origindex)
{
  if (DEG_is_original_id(&object->id)) {
    return mesh_new_from_mesh(object, (Mesh *)object->data);
  }

  if (depsgraph == nullptr) {
    return nullptr;
  }

  Object object_for_eval = blender::dna::shallow_copy(*object);
  if (object_for_eval.runtime.data_orig != nullptr) {
    object_for_eval.data = object_for_eval.runtime.data_orig;
  }

  Scene *scene = DEG_get_evaluated_scene(depsgraph);
  CustomData_MeshMasks mask = CD_MASK_MESH;
  if (preserve_origindex) {
    mask.vmask |= CD_MASK_ORIGINDEX;
    mask.emask |= CD_MASK_ORIGINDEX;
    mask.lmask |= CD_MASK_ORIGINDEX;
    mask.pmask |= CD_MASK_ORIGINDEX;
  }
  Mesh *result = mesh_create_eval_final(depsgraph, scene, &object_for_eval, &mask);
  return BKE_mesh_wrapper_ensure_subdivision(result);
}

static Mesh *mesh_new_from_mesh_object(Depsgraph *depsgraph,
                                       Object *object,
                                       const bool preserve_all_data_layers,
                                       const bool preserve_origindex)
{
  if (preserve_all_data_layers || preserve_origindex) {
    return mesh_new_from_mesh_object_with_layers(depsgraph, object, preserve_origindex);
  }
  Mesh *mesh_input = (Mesh *)object->data;
  /* If we are in edit mode, use evaluated mesh from edit structure, matching to what
   * viewport is using for visualization. */
  if (mesh_input->edit_mesh != nullptr) {
    Mesh *editmesh_eval_final = BKE_object_get_editmesh_eval_final(object);
    if (editmesh_eval_final != nullptr) {
      mesh_input = editmesh_eval_final;
    }
  }
  return mesh_new_from_mesh(object, mesh_input);
}

Mesh *BKE_mesh_new_from_object(Depsgraph *depsgraph,
                               Object *object,
                               const bool preserve_all_data_layers,
                               const bool preserve_origindex)
{
  Mesh *new_mesh = nullptr;
  switch (object->type) {
    case OB_FONT:
    case OB_CURVES_LEGACY:
    case OB_SURF:
      new_mesh = mesh_new_from_curve_type_object(object);
      break;
    case OB_MBALL:
      new_mesh = mesh_new_from_mball_object(object);
      break;
    case OB_MESH:
      new_mesh = mesh_new_from_mesh_object(
          depsgraph, object, preserve_all_data_layers, preserve_origindex);
      break;
    default:
      /* Object does not have geometry data. */
      return nullptr;
  }
  if (new_mesh == nullptr) {
    /* Happens in special cases like request of mesh for non-mother meta ball. */
    return nullptr;
  }

  /* The result must have 0 users, since it's just a mesh which is free-dangling data-block.
   * All the conversion functions are supposed to ensure mesh is not counted. */
  BLI_assert(new_mesh->id.us == 0);

  /* It is possible that mesh came from modifier stack evaluation, which preserves edit_mesh
   * pointer (which allows draw manager to access edit mesh when drawing). Normally this does
   * not cause ownership problems because evaluated object runtime is keeping track of the real
   * ownership.
   *
   * Here we are constructing a mesh which is supposed to be independent, which means no shared
   * ownership is allowed, so we make sure edit mesh is reset to nullptr (which is similar to as if
   * one duplicates the objects and applies all the modifiers). */
  new_mesh->edit_mesh = nullptr;

  return new_mesh;
}

static int foreach_libblock_make_original_callback(LibraryIDLinkCallbackData *cb_data)
{
  ID **id_p = cb_data->id_pointer;
  if (*id_p == nullptr) {
    return IDWALK_RET_NOP;
  }
  *id_p = DEG_get_original_id(*id_p);

  return IDWALK_RET_NOP;
}

static int foreach_libblock_make_usercounts_callback(LibraryIDLinkCallbackData *cb_data)
{
  ID **id_p = cb_data->id_pointer;
  if (*id_p == nullptr) {
    return IDWALK_RET_NOP;
  }

  const int cb_flag = cb_data->cb_flag;
  if (cb_flag & IDWALK_CB_USER) {
    id_us_plus(*id_p);
  }
  else if (cb_flag & IDWALK_CB_USER_ONE) {
    /* NOTE: in that context, that one should not be needed (since there should be at least already
     * one USER_ONE user of that ID), but better be consistent. */
    id_us_ensure_real(*id_p);
  }
  return IDWALK_RET_NOP;
}

Mesh *BKE_mesh_new_from_object_to_bmain(Main *bmain,
                                        Depsgraph *depsgraph,
                                        Object *object,
                                        bool preserve_all_data_layers)
{
  BLI_assert(ELEM(object->type, OB_FONT, OB_CURVES_LEGACY, OB_SURF, OB_MBALL, OB_MESH));

  Mesh *mesh = BKE_mesh_new_from_object(depsgraph, object, preserve_all_data_layers, false);
  if (mesh == nullptr) {
    /* Unable to convert the object to a mesh, return an empty one. */
    Mesh *mesh_in_bmain = BKE_mesh_add(bmain, ((ID *)object->data)->name + 2);
    id_us_min(&mesh_in_bmain->id);
    return mesh_in_bmain;
  }

  /* Make sure mesh only points original data-blocks, also increase users of materials and other
   * possibly referenced data-blocks.
   *
   * Going to original data-blocks is required to have bmain in a consistent state, where
   * everything is only allowed to reference original data-blocks.
   *
   * Note that user-count updates has to be done *after* mesh has been transferred to Main database
   * (since doing refcounting on non-Main IDs is forbidden). */
  BKE_library_foreach_ID_link(
      nullptr, &mesh->id, foreach_libblock_make_original_callback, nullptr, IDWALK_NOP);

  /* Append the mesh to 'bmain'.
   * We do it a bit longer way since there is no simple and clear way of adding existing data-block
   * to the 'bmain'. So we allocate new empty mesh in the 'bmain' (which guarantees all the naming
   * and orders and flags) and move the temporary mesh in place there. */
  Mesh *mesh_in_bmain = BKE_mesh_add(bmain, mesh->id.name + 2);

  /* NOTE: BKE_mesh_nomain_to_mesh() does not copy materials and instead it preserves them in the
   * destination mesh. So we "steal" all related fields before calling it.
   *
   * TODO(sergey): We really better have a function which gets and ID and accepts it for the bmain.
   */
  mesh_in_bmain->mat = mesh->mat;
  mesh_in_bmain->totcol = mesh->totcol;
  mesh_in_bmain->flag = mesh->flag;
  mesh_in_bmain->smoothresh = mesh->smoothresh;
  mesh->mat = nullptr;

  BKE_mesh_nomain_to_mesh(mesh, mesh_in_bmain, nullptr);

  /* Anonymous attributes shouldn't exist on original data. */
  mesh_in_bmain->attributes_for_write().remove_anonymous();

  /* User-count is required because so far mesh was in a limbo, where library management does
   * not perform any user management (i.e. copy of a mesh will not increase users of materials). */
  BKE_library_foreach_ID_link(
      nullptr, &mesh_in_bmain->id, foreach_libblock_make_usercounts_callback, nullptr, IDWALK_NOP);

  /* Make sure user count from BKE_mesh_add() is the one we expect here and bring it down to 0. */
  BLI_assert(mesh_in_bmain->id.us == 1);
  id_us_min(&mesh_in_bmain->id);

  return mesh_in_bmain;
}

static void add_shapekey_layers(Mesh *mesh_dest, Mesh *mesh_src)
{
  KeyBlock *kb;
  Key *key = mesh_src->key;
  int i;

  if (!mesh_src->key) {
    return;
  }

  /* ensure we can use mesh vertex count for derived mesh custom data */
  if (mesh_src->totvert != mesh_dest->totvert) {
    CLOG_ERROR(&LOG,
               "vertex size mismatch (mesh/dm) '%s' (%d != %d)",
               mesh_src->id.name + 2,
               mesh_src->totvert,
               mesh_dest->totvert);
    return;
  }

  for (i = 0, kb = (KeyBlock *)key->block.first; kb; kb = kb->next, i++) {
    int ci;
    float *array;

    if (mesh_src->totvert != kb->totelem) {
      CLOG_ERROR(&LOG,
                 "vertex size mismatch (Mesh '%s':%d != KeyBlock '%s':%d)",
                 mesh_src->id.name + 2,
                 mesh_src->totvert,
                 kb->name,
                 kb->totelem);
      array = (float *)MEM_calloc_arrayN(size_t(mesh_src->totvert), sizeof(float[3]), __func__);
    }
    else {
      array = (float *)MEM_malloc_arrayN(size_t(mesh_src->totvert), sizeof(float[3]), __func__);
      memcpy(array, kb->data, sizeof(float[3]) * size_t(mesh_src->totvert));
    }

    CustomData_add_layer_named(
        &mesh_dest->vdata, CD_SHAPEKEY, CD_ASSIGN, array, mesh_dest->totvert, kb->name);
    ci = CustomData_get_layer_index_n(&mesh_dest->vdata, CD_SHAPEKEY, i);

    mesh_dest->vdata.layers[ci].uid = kb->uid;
  }
}

Mesh *BKE_mesh_create_derived_for_modifier(struct Depsgraph *depsgraph,
                                           Scene *scene,
                                           Object *ob_eval,
                                           ModifierData *md_eval,
                                           const bool use_virtual_modifiers,
                                           const bool build_shapekey_layers)
{
  Mesh *me = ob_eval->runtime.data_orig ? (Mesh *)ob_eval->runtime.data_orig :
                                          (Mesh *)ob_eval->data;
  const ModifierTypeInfo *mti = BKE_modifier_get_info((ModifierType)md_eval->type);
  Mesh *result = nullptr;
  KeyBlock *kb;
  ModifierEvalContext mectx = {depsgraph, ob_eval, MOD_APPLY_TO_BASE_MESH};

  if (!(md_eval->mode & eModifierMode_Realtime)) {
    return result;
  }

  if (mti->isDisabled && mti->isDisabled(scene, md_eval, false)) {
    return result;
  }

  if (build_shapekey_layers && me->key &&
      (kb = (KeyBlock *)BLI_findlink(&me->key->block, ob_eval->shapenr - 1))) {
    MutableSpan<MVert> verts = me->verts_for_write();
    BKE_keyblock_convert_to_mesh(kb, verts.data(), me->totvert);
  }

  Mesh *mesh_temp = (Mesh *)BKE_id_copy_ex(nullptr, &me->id, nullptr, LIB_ID_COPY_LOCALIZE);
  int numVerts = 0;
  float(*deformedVerts)[3] = nullptr;

  if (use_virtual_modifiers) {
    VirtualModifierData virtualModifierData;
    for (ModifierData *md_eval_virt =
             BKE_modifiers_get_virtual_modifierlist(ob_eval, &virtualModifierData);
         md_eval_virt && (md_eval_virt != ob_eval->modifiers.first);
         md_eval_virt = md_eval_virt->next) {
      if (!BKE_modifier_is_enabled(scene, md_eval_virt, eModifierMode_Realtime)) {
        continue;
      }
      /* All virtual modifiers are deform modifiers. */
      const ModifierTypeInfo *mti_virt = BKE_modifier_get_info((ModifierType)md_eval_virt->type);
      BLI_assert(mti_virt->type == eModifierTypeType_OnlyDeform);
      if (mti_virt->type != eModifierTypeType_OnlyDeform) {
        continue;
      }

      if (deformedVerts == nullptr) {
        deformedVerts = BKE_mesh_vert_coords_alloc(me, &numVerts);
      }
      mti_virt->deformVerts(md_eval_virt, &mectx, mesh_temp, deformedVerts, numVerts);
    }
  }

  if (mti->type == eModifierTypeType_OnlyDeform) {
    if (deformedVerts == nullptr) {
      deformedVerts = BKE_mesh_vert_coords_alloc(me, &numVerts);
    }
    result = mesh_temp;
    mti->deformVerts(md_eval, &mectx, result, deformedVerts, numVerts);
    BKE_mesh_vert_coords_apply(result, deformedVerts);

    if (build_shapekey_layers) {
      add_shapekey_layers(result, me);
    }
  }
  else {
    if (deformedVerts != nullptr) {
      BKE_mesh_vert_coords_apply(mesh_temp, deformedVerts);
    }

    if (build_shapekey_layers) {
      add_shapekey_layers(mesh_temp, me);
    }

    result = mti->modifyMesh(md_eval, &mectx, mesh_temp);
    ASSERT_IS_VALID_MESH(result);

    if (mesh_temp != result) {
      BKE_id_free(nullptr, mesh_temp);
    }
  }

  if (deformedVerts != nullptr) {
    MEM_freeN(deformedVerts);
  }

  return result;
}

static KeyBlock *keyblock_ensure_from_uid(Key &key, const int uid, const StringRefNull name)
{
  if (KeyBlock *kb = BKE_keyblock_find_uid(&key, uid)) {
    return kb;
  }
  KeyBlock *kb = BKE_keyblock_add(&key, name.c_str());
  kb->uid = uid;
  return kb;
}

static int find_object_active_key_uid(const Key &key, const Object &object)
{
  const int active_kb_index = object.shapenr - 1;
  const KeyBlock *kb = (const KeyBlock *)BLI_findlink(&key.block, active_kb_index);
  if (!kb) {
    CLOG_ERROR(&LOG, "Could not find object's active shapekey %d", active_kb_index);
    return -1;
  }
  return kb->uid;
}

static void move_shapekey_layers_to_keyblocks(Mesh &mesh, Key &key_dst, const int actshape_uid)
{
  using namespace blender::bke;
  for (const int i : IndexRange(CustomData_number_of_layers(&mesh.vdata, CD_SHAPEKEY))) {
    const int layer_index = CustomData_get_layer_index_n(&mesh.vdata, CD_SHAPEKEY, i);
    CustomDataLayer &layer = mesh.vdata.layers[layer_index];

    KeyBlock *kb = keyblock_ensure_from_uid(key_dst, layer.uid, layer.name);
    MEM_SAFE_FREE(kb->data);

    kb->totelem = mesh.totvert;

    if (kb->uid == actshape_uid) {
      kb->data = MEM_malloc_arrayN(kb->totelem, sizeof(float3), __func__);
      MutableSpan<float3> kb_coords(static_cast<float3 *>(kb->data), kb->totelem);
      mesh.attributes().lookup<float3>("position").materialize(kb_coords);
    }
    else {
      kb->data = layer.data;
      layer.data = nullptr;
    }
  }

  LISTBASE_FOREACH (KeyBlock *, kb, &key_dst.block) {
    if (kb->totelem != mesh.totvert) {
      MEM_SAFE_FREE(kb->data);
    }
    kb->totelem = mesh.totvert;
    kb->data = MEM_cnew_array<float3>(kb->totelem, __func__);
    CLOG_ERROR(&LOG, "Data for shape key '%s' on mesh missing from evaluated mesh ", kb->name);
  }
}

void BKE_mesh_nomain_to_mesh(Mesh *mesh_src, Mesh *mesh_dst, Object *ob)
{
  using namespace blender::bke;
  BLI_assert(mesh_src->id.tag & LIB_TAG_NO_MAIN);
  if (ob) {
    BLI_assert(mesh_dst == ob->data);
  }

  BKE_mesh_clear_geometry(mesh_dst);

  /* Make sure referenced layers have a single user so assigning them to the mesh in main doesn't
   * share them. "Referenced" layers are not expected to be shared between original meshes. */
  CustomData_duplicate_referenced_layers(&mesh_src->vdata, mesh_src->totvert);
  CustomData_duplicate_referenced_layers(&mesh_src->edata, mesh_src->totedge);
  CustomData_duplicate_referenced_layers(&mesh_src->pdata, mesh_src->totpoly);
  CustomData_duplicate_referenced_layers(&mesh_src->ldata, mesh_src->totloop);

  mesh_dst->totvert = mesh_src->totvert;
  mesh_dst->totedge = mesh_src->totedge;
  mesh_dst->totpoly = mesh_src->totpoly;
  mesh_dst->totloop = mesh_src->totloop;

  /* Using #CD_MASK_MESH ensures that only data that should exist in Main meshes is moved. */
  const CustomData_MeshMasks mask = CD_MASK_MESH;
  CustomData_copy(&mesh_src->vdata, &mesh_dst->vdata, mask.vmask, CD_ASSIGN, mesh_src->totvert);
  CustomData_copy(&mesh_src->edata, &mesh_dst->edata, mask.emask, CD_ASSIGN, mesh_src->totedge);
  CustomData_copy(&mesh_src->pdata, &mesh_dst->pdata, mask.pmask, CD_ASSIGN, mesh_src->totpoly);
  CustomData_copy(&mesh_src->ldata, &mesh_dst->ldata, mask.lmask, CD_ASSIGN, mesh_src->totloop);

  BLI_freelistN(&mesh_dst->vertex_group_names);
  mesh_dst->vertex_group_names = mesh_src->vertex_group_names;
  BLI_listbase_clear(&mesh_src->vertex_group_names);

  BKE_mesh_copy_parameters(mesh_dst, mesh_src);

  /* For original meshes, shape key data is stored in the #Key data-block, so it
   * must be moved from the storage in #CustomData layers used for evaluation. */
  if (Key *key_dst = mesh_dst->key) {
    if (CustomData_has_layer(&mesh_src->vdata, CD_SHAPEKEY)) {
      /* If no object, set to -1 so we don't mess up any shapekey layers. */
      const int uid_active = ob ? find_object_active_key_uid(*key_dst, *ob) : -1;
      move_shapekey_layers_to_keyblocks(*mesh_src, *key_dst, uid_active);
    }
    else if (mesh_src->totvert != mesh_dst->totvert) {
      CLOG_ERROR(&LOG, "Mesh in Main '%s' lost shape keys", mesh_src->id.name);
      if (mesh_src->key) {
        id_us_min(&mesh_src->key->id);
      }
    }
  }

  BKE_id_free(nullptr, mesh_src);
}

void BKE_mesh_nomain_to_meshkey(Mesh *mesh_src, Mesh *mesh_dst, KeyBlock *kb)
{
  BLI_assert(mesh_src->id.tag & LIB_TAG_NO_MAIN);

  int a, totvert = mesh_src->totvert;
  float *fp;

  if (totvert == 0 || mesh_dst->totvert == 0 || mesh_dst->totvert != totvert) {
    return;
  }

  if (kb->data) {
    MEM_freeN(kb->data);
  }
  kb->data = MEM_malloc_arrayN(mesh_dst->key->elemsize, mesh_dst->totvert, "kb->data");
  kb->totelem = totvert;

  fp = (float *)kb->data;
  const Span<MVert> verts = mesh_src->verts();
  for (a = 0; a < kb->totelem; a++, fp += 3) {
    copy_v3_v3(fp, verts[a].co);
  }
}<|MERGE_RESOLUTION|>--- conflicted
+++ resolved
@@ -280,13 +280,8 @@
 
         if (mloopuv) {
           for (int i = 0; i < 3; i++, mloopuv++) {
-<<<<<<< HEAD
-            (*mloopuv)[0] = (mloop[i].v - startvert) / (float)(dl->nr - 1);
+            (*mloopuv)[0] = (mloop[i].v - startvert) / float(dl->nr - 1);
             (*mloopuv)[1] = 0.0f;
-=======
-            mloopuv->uv[0] = (mloop[i].v - startvert) / float(dl->nr - 1);
-            mloopuv->uv[1] = 0.0f;
->>>>>>> 520d111e
           }
         }
 
@@ -362,9 +357,8 @@
               /* find uv based on vertex index into grid array */
               int v = mloop[i].v - startvert;
 
-<<<<<<< HEAD
-              (*mloopuv)[0] = (v / dl->nr) / (float)orco_sizev;
-              (*mloopuv)[1] = (v % dl->nr) / (float)orco_sizeu;
+              (*mloopuv)[0] = (v / dl->nr) / float(orco_sizev);
+              (*mloopuv)[1] = (v % dl->nr) / float(orco_sizeu);
 
               /* cyclic correction */
               if ((ELEM(i, 1, 2)) && (*mloopuv)[0] == 0.0f) {
@@ -372,17 +366,6 @@
               }
               if ((ELEM(i, 0, 1)) && (*mloopuv)[1] == 0.0f) {
                 (*mloopuv)[1] = 1.0f;
-=======
-              mloopuv->uv[0] = (v / dl->nr) / float(orco_sizev);
-              mloopuv->uv[1] = (v % dl->nr) / float(orco_sizeu);
-
-              /* cyclic correction */
-              if (ELEM(i, 1, 2) && mloopuv->uv[0] == 0.0f) {
-                mloopuv->uv[0] = 1.0f;
-              }
-              if (ELEM(i, 0, 1) && mloopuv->uv[1] == 0.0f) {
-                mloopuv->uv[1] = 1.0f;
->>>>>>> 520d111e
               }
             }
           }
