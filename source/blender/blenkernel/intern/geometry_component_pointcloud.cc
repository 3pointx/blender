/* SPDX-License-Identifier: GPL-2.0-or-later */

#include "DNA_pointcloud_types.h"

#include "BKE_attribute_access.hh"
#include "BKE_geometry_set.hh"
#include "BKE_lib_id.h"
#include "BKE_pointcloud.h"

#include "attribute_access_intern.hh"

/* -------------------------------------------------------------------- */
/** \name Geometry Component Implementation
 * \{ */

PointCloudComponent::PointCloudComponent() : GeometryComponent(GEO_COMPONENT_TYPE_POINT_CLOUD)
{
}

PointCloudComponent::~PointCloudComponent()
{
  this->clear();
}

GeometryComponent *PointCloudComponent::copy() const
{
  PointCloudComponent *new_component = new PointCloudComponent();
  if (pointcloud_ != nullptr) {
    new_component->pointcloud_ = BKE_pointcloud_copy_for_eval(pointcloud_, false);
    new_component->ownership_ = GeometryOwnershipType::Owned;
  }
  return new_component;
}

void PointCloudComponent::clear()
{
  BLI_assert(this->is_mutable());
  if (pointcloud_ != nullptr) {
    if (ownership_ == GeometryOwnershipType::Owned) {
      BKE_id_free(nullptr, pointcloud_);
    }
    pointcloud_ = nullptr;
  }
}

bool PointCloudComponent::has_pointcloud() const
{
  return pointcloud_ != nullptr;
}

void PointCloudComponent::replace(PointCloud *pointcloud, GeometryOwnershipType ownership)
{
  BLI_assert(this->is_mutable());
  this->clear();
  pointcloud_ = pointcloud;
  ownership_ = ownership;
}

PointCloud *PointCloudComponent::release()
{
  BLI_assert(this->is_mutable());
  PointCloud *pointcloud = pointcloud_;
  pointcloud_ = nullptr;
  return pointcloud;
}

const PointCloud *PointCloudComponent::get_for_read() const
{
  return pointcloud_;
}

PointCloud *PointCloudComponent::get_for_write()
{
  BLI_assert(this->is_mutable());
  if (ownership_ == GeometryOwnershipType::ReadOnly) {
    pointcloud_ = BKE_pointcloud_copy_for_eval(pointcloud_, false);
    ownership_ = GeometryOwnershipType::Owned;
  }
  return pointcloud_;
}

bool PointCloudComponent::is_empty() const
{
  return pointcloud_ == nullptr;
}

bool PointCloudComponent::owns_direct_data() const
{
  return ownership_ == GeometryOwnershipType::Owned;
}

void PointCloudComponent::ensure_owns_direct_data()
{
  BLI_assert(this->is_mutable());
  if (ownership_ != GeometryOwnershipType::Owned) {
    pointcloud_ = BKE_pointcloud_copy_for_eval(pointcloud_, false);
    ownership_ = GeometryOwnershipType::Owned;
  }
}

/** \} */

/* -------------------------------------------------------------------- */
/** \name Attribute Access
 * \{ */

<<<<<<< HEAD
int PointCloudComponent::attribute_domain_num(const AttributeDomain domain) const
=======
int PointCloudComponent::attribute_domain_num(const eAttrDomain domain) const
>>>>>>> f4456a4d
{
  if (pointcloud_ == nullptr) {
    return 0;
  }
  if (domain != ATTR_DOMAIN_POINT) {
    return 0;
  }
  return pointcloud_->totpoint;
}

namespace blender::bke {

/**
 * In this function all the attribute providers for a point cloud component are created. Most data
 * in this function is statically allocated, because it does not change over time.
 */
static ComponentAttributeProviders create_attribute_providers_for_point_cloud()
{
  static auto update_custom_data_pointers = [](GeometryComponent &component) {
    PointCloudComponent &pointcloud_component = static_cast<PointCloudComponent &>(component);
    if (PointCloud *pointcloud = pointcloud_component.get_for_write()) {
      BKE_pointcloud_update_customdata_pointers(pointcloud);
    }
  };
  static CustomDataAccessInfo point_access = {
      [](GeometryComponent &component) -> CustomData * {
        PointCloudComponent &pointcloud_component = static_cast<PointCloudComponent &>(component);
        PointCloud *pointcloud = pointcloud_component.get_for_write();
        return pointcloud ? &pointcloud->pdata : nullptr;
      },
      [](const GeometryComponent &component) -> const CustomData * {
        const PointCloudComponent &pointcloud_component = static_cast<const PointCloudComponent &>(
            component);
        const PointCloud *pointcloud = pointcloud_component.get_for_read();
        return pointcloud ? &pointcloud->pdata : nullptr;
      },
      update_custom_data_pointers};

  static BuiltinCustomDataLayerProvider position("position",
                                                 ATTR_DOMAIN_POINT,
                                                 CD_PROP_FLOAT3,
                                                 CD_PROP_FLOAT3,
                                                 BuiltinAttributeProvider::NonCreatable,
                                                 BuiltinAttributeProvider::Writable,
                                                 BuiltinAttributeProvider::NonDeletable,
                                                 point_access,
                                                 make_array_read_attribute<float3>,
                                                 make_array_write_attribute<float3>,
                                                 nullptr);
  static BuiltinCustomDataLayerProvider radius("radius",
                                               ATTR_DOMAIN_POINT,
                                               CD_PROP_FLOAT,
                                               CD_PROP_FLOAT,
                                               BuiltinAttributeProvider::Creatable,
                                               BuiltinAttributeProvider::Writable,
                                               BuiltinAttributeProvider::Deletable,
                                               point_access,
                                               make_array_read_attribute<float>,
                                               make_array_write_attribute<float>,
                                               nullptr);
  static BuiltinCustomDataLayerProvider id("id",
                                           ATTR_DOMAIN_POINT,
                                           CD_PROP_INT32,
                                           CD_PROP_INT32,
                                           BuiltinAttributeProvider::Creatable,
                                           BuiltinAttributeProvider::Writable,
                                           BuiltinAttributeProvider::Deletable,
                                           point_access,
                                           make_array_read_attribute<int>,
                                           make_array_write_attribute<int>,
                                           nullptr);
  static CustomDataAttributeProvider point_custom_data(ATTR_DOMAIN_POINT, point_access);
  return ComponentAttributeProviders({&position, &radius, &id}, {&point_custom_data});
}

}  // namespace blender::bke

const blender::bke::ComponentAttributeProviders *PointCloudComponent::get_attribute_providers()
    const
{
  static blender::bke::ComponentAttributeProviders providers =
      blender::bke::create_attribute_providers_for_point_cloud();
  return &providers;
}

/** \} */<|MERGE_RESOLUTION|>--- conflicted
+++ resolved
@@ -104,11 +104,7 @@
 /** \name Attribute Access
  * \{ */
 
-<<<<<<< HEAD
-int PointCloudComponent::attribute_domain_num(const AttributeDomain domain) const
-=======
 int PointCloudComponent::attribute_domain_num(const eAttrDomain domain) const
->>>>>>> f4456a4d
 {
   if (pointcloud_ == nullptr) {
     return 0;
