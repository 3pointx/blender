/* SPDX-License-Identifier: GPL-2.0-or-later */

#include "BLI_bounds.hh"
#include "BLI_map.hh"
#include "BLI_task.hh"

#include "BLT_translation.h"

#include "BKE_attribute.h"
#include "BKE_curves.hh"
#include "BKE_geometry_fields.hh"
#include "BKE_geometry_set.hh"
#include "BKE_lib_id.h"
#include "BKE_mesh.h"
#include "BKE_mesh_wrapper.h"
#include "BKE_modifier.h"
#include "BKE_pointcloud.h"
#include "BKE_volume.h"

#include "DNA_collection_types.h"
#include "DNA_object_types.h"

#include "BLI_rand.hh"

#include "MEM_guardedalloc.h"

using blender::float3;
using blender::float4x4;
using blender::Map;
using blender::MutableSpan;
using blender::Span;
using blender::StringRef;
using blender::Vector;

/* -------------------------------------------------------------------- */
/** \name Geometry Component
 * \{ */

GeometryComponent::GeometryComponent(GeometryComponentType type) : type_(type)
{
}

GeometryComponent *GeometryComponent::create(GeometryComponentType component_type)
{
  switch (component_type) {
    case GEO_COMPONENT_TYPE_MESH:
      return new MeshComponent();
    case GEO_COMPONENT_TYPE_POINT_CLOUD:
      return new PointCloudComponent();
    case GEO_COMPONENT_TYPE_INSTANCES:
      return new InstancesComponent();
    case GEO_COMPONENT_TYPE_VOLUME:
      return new VolumeComponent();
    case GEO_COMPONENT_TYPE_CURVE:
      return new CurveComponent();
<<<<<<< HEAD
    case GEO_COMPONENT_TYPE_SIMULATION:
      return new SimulationComponent();
=======
    case GEO_COMPONENT_TYPE_EDIT:
      return new GeometryComponentEditData();
>>>>>>> 462f99bf
  }
  BLI_assert_unreachable();
  return nullptr;
}

int GeometryComponent::attribute_domain_size(const eAttrDomain domain) const
{
  if (this->is_empty()) {
    return 0;
  }
  const std::optional<blender::bke::AttributeAccessor> attributes = this->attributes();
  if (attributes.has_value()) {
    return attributes->domain_size(domain);
  }
  return 0;
}

std::optional<blender::bke::AttributeAccessor> GeometryComponent::attributes() const
{
  return std::nullopt;
};
std::optional<blender::bke::MutableAttributeAccessor> GeometryComponent::attributes_for_write()
{
  return std::nullopt;
}

void GeometryComponent::user_add() const
{
  users_.fetch_add(1);
}

void GeometryComponent::user_remove() const
{
  const int new_users = users_.fetch_sub(1) - 1;
  if (new_users == 0) {
    delete this;
  }
}

bool GeometryComponent::is_mutable() const
{
  /* If the item is shared, it is read-only. */
  /* The user count can be 0, when this is called from the destructor. */
  return users_ <= 1;
}

GeometryComponentType GeometryComponent::type() const
{
  return type_;
}

bool GeometryComponent::is_empty() const
{
  return false;
}

/** \} */

/* -------------------------------------------------------------------- */
/** \name Geometry Set
 * \{ */

GeometrySet::GeometrySet() = default;
GeometrySet::GeometrySet(const GeometrySet &other) = default;
GeometrySet::GeometrySet(GeometrySet &&other) = default;
GeometrySet::~GeometrySet() = default;
GeometrySet &GeometrySet::operator=(const GeometrySet &other) = default;
GeometrySet &GeometrySet::operator=(GeometrySet &&other) = default;

GeometryComponent &GeometrySet::get_component_for_write(GeometryComponentType component_type)
{
  GeometryComponentPtr &component_ptr = components_[component_type];
  if (!component_ptr) {
    /* If the component did not exist before, create a new one. */
    component_ptr = GeometryComponent::create(component_type);
    return *component_ptr;
  }
  if (component_ptr->is_mutable()) {
    /* If the referenced component is already mutable, return it directly. */
    return *component_ptr;
  }
  /* If the referenced component is shared, make a copy. The copy is not shared and is
   * therefore mutable. */
  component_ptr = component_ptr->copy();
  return *component_ptr;
}

GeometryComponent *GeometrySet::get_component_ptr(GeometryComponentType type)
{
  if (this->has(type)) {
    return &this->get_component_for_write(type);
  }
  return nullptr;
}

const GeometryComponent *GeometrySet::get_component_for_read(
    GeometryComponentType component_type) const
{
  return components_[component_type].get();
}

bool GeometrySet::has(const GeometryComponentType component_type) const
{
  return components_[component_type].has_value();
}

void GeometrySet::remove(const GeometryComponentType component_type)
{
  components_[component_type].reset();
}

void GeometrySet::keep_only(const blender::Span<GeometryComponentType> component_types)
{
  for (GeometryComponentPtr &component_ptr : components_) {
    if (component_ptr) {
      if (!component_types.contains(component_ptr->type())) {
        component_ptr.reset();
      }
    }
  }
}

void GeometrySet::keep_only_during_modify(
    const blender::Span<GeometryComponentType> component_types)
{
  Vector<GeometryComponentType> extended_types = component_types;
  extended_types.append_non_duplicates(GEO_COMPONENT_TYPE_INSTANCES);
  extended_types.append_non_duplicates(GEO_COMPONENT_TYPE_EDIT);
  this->keep_only(extended_types);
}

void GeometrySet::remove_geometry_during_modify()
{
  this->keep_only_during_modify({});
}

void GeometrySet::add(const GeometryComponent &component)
{
  BLI_assert(!components_[component.type()]);
  component.user_add();
  components_[component.type()] = const_cast<GeometryComponent *>(&component);
}

Vector<const GeometryComponent *> GeometrySet::get_components_for_read() const
{
  Vector<const GeometryComponent *> components;
  for (const GeometryComponentPtr &component_ptr : components_) {
    if (component_ptr) {
      components.append(component_ptr.get());
    }
  }
  return components;
}

bool GeometrySet::compute_boundbox_without_instances(float3 *r_min, float3 *r_max) const
{
  using namespace blender;
  bool have_minmax = false;
  if (const PointCloud *pointcloud = this->get_pointcloud_for_read()) {
    have_minmax |= BKE_pointcloud_minmax(pointcloud, *r_min, *r_max);
  }
  if (const Mesh *mesh = this->get_mesh_for_read()) {
    have_minmax |= BKE_mesh_wrapper_minmax(mesh, *r_min, *r_max);
  }
  if (const Volume *volume = this->get_volume_for_read()) {
    have_minmax |= BKE_volume_min_max(volume, *r_min, *r_max);
  }
  if (const Curves *curves_id = this->get_curves_for_read()) {
    const bke::CurvesGeometry &curves = bke::CurvesGeometry::wrap(curves_id->geometry);
    /* Using the evaluated positions is somewhat arbitrary, but it is probably expected. */
    std::optional<bounds::MinMaxResult<float3>> min_max = bounds::min_max(
        curves.evaluated_positions());
    if (min_max) {
      have_minmax = true;
      *r_min = math::min(*r_min, min_max->min);
      *r_max = math::max(*r_max, min_max->max);
    }
  }
  return have_minmax;
}

std::ostream &operator<<(std::ostream &stream, const GeometrySet &geometry_set)
{
  stream << "<GeometrySet at " << &geometry_set << ", " << geometry_set.components_.size()
         << " components>";
  return stream;
}

void GeometrySet::clear()
{
  for (GeometryComponentPtr &component_ptr : components_) {
    component_ptr.reset();
  }
}

void GeometrySet::ensure_owns_direct_data()
{
  for (GeometryComponentPtr &component_ptr : components_) {
    if (!component_ptr) {
      continue;
    }
    if (component_ptr->owns_direct_data()) {
      continue;
    }
    GeometryComponent &component_for_write = this->get_component_for_write(component_ptr->type());
    component_for_write.ensure_owns_direct_data();
  }
}

bool GeometrySet::owns_direct_data() const
{
  for (const GeometryComponentPtr &component_ptr : components_) {
    if (component_ptr) {
      if (!component_ptr->owns_direct_data()) {
        return false;
      }
    }
  }
  return true;
}

const Mesh *GeometrySet::get_mesh_for_read() const
{
  const MeshComponent *component = this->get_component_for_read<MeshComponent>();
  return (component == nullptr) ? nullptr : component->get_for_read();
}

bool GeometrySet::has_mesh() const
{
  const MeshComponent *component = this->get_component_for_read<MeshComponent>();
  return component != nullptr && component->has_mesh();
}

const PointCloud *GeometrySet::get_pointcloud_for_read() const
{
  const PointCloudComponent *component = this->get_component_for_read<PointCloudComponent>();
  return (component == nullptr) ? nullptr : component->get_for_read();
}

const Volume *GeometrySet::get_volume_for_read() const
{
  const VolumeComponent *component = this->get_component_for_read<VolumeComponent>();
  return (component == nullptr) ? nullptr : component->get_for_read();
}

const Curves *GeometrySet::get_curves_for_read() const
{
  const CurveComponent *component = this->get_component_for_read<CurveComponent>();
  return (component == nullptr) ? nullptr : component->get_for_read();
}

const blender::bke::CurvesEditHints *GeometrySet::get_curve_edit_hints_for_read() const
{
  const GeometryComponentEditData *component =
      this->get_component_for_read<GeometryComponentEditData>();
  return (component == nullptr) ? nullptr : component->curves_edit_hints_.get();
}

bool GeometrySet::has_pointcloud() const
{
  const PointCloudComponent *component = this->get_component_for_read<PointCloudComponent>();
  return component != nullptr && component->has_pointcloud();
}

bool GeometrySet::has_instances() const
{
  const InstancesComponent *component = this->get_component_for_read<InstancesComponent>();
  return component != nullptr && component->instances_num() >= 1;
}

bool GeometrySet::has_volume() const
{
  const VolumeComponent *component = this->get_component_for_read<VolumeComponent>();
  return component != nullptr && component->has_volume();
}

bool GeometrySet::has_curves() const
{
  const CurveComponent *component = this->get_component_for_read<CurveComponent>();
  return component != nullptr && component->has_curves();
}

bool GeometrySet::has_realized_data() const
{
  for (const GeometryComponentPtr &component_ptr : components_) {
    if (component_ptr) {
      if (component_ptr->type() != GEO_COMPONENT_TYPE_INSTANCES) {
        return true;
      }
    }
  }
  return false;
}

bool GeometrySet::has_simulation() const
{
  return this->get_component_for_read<SimulationComponent>() != nullptr;
}

bool GeometrySet::is_empty() const
{
  return !(this->has_mesh() || this->has_curves() || this->has_pointcloud() ||
           this->has_volume() || this->has_instances());
}

GeometrySet GeometrySet::create_with_mesh(Mesh *mesh, GeometryOwnershipType ownership)
{
  GeometrySet geometry_set;
  if (mesh != nullptr) {
    MeshComponent &component = geometry_set.get_component_for_write<MeshComponent>();
    component.replace(mesh, ownership);
  }
  return geometry_set;
}

GeometrySet GeometrySet::create_with_volume(Volume *volume, GeometryOwnershipType ownership)
{
  GeometrySet geometry_set;
  if (volume != nullptr) {
    VolumeComponent &component = geometry_set.get_component_for_write<VolumeComponent>();
    component.replace(volume, ownership);
  }
  return geometry_set;
}

GeometrySet GeometrySet::create_with_pointcloud(PointCloud *pointcloud,
                                                GeometryOwnershipType ownership)
{
  GeometrySet geometry_set;
  if (pointcloud != nullptr) {
    PointCloudComponent &component = geometry_set.get_component_for_write<PointCloudComponent>();
    component.replace(pointcloud, ownership);
  }
  return geometry_set;
}

GeometrySet GeometrySet::create_with_curves(Curves *curves, GeometryOwnershipType ownership)
{
  GeometrySet geometry_set;
  if (curves != nullptr) {
    CurveComponent &component = geometry_set.get_component_for_write<CurveComponent>();
    component.replace(curves, ownership);
  }
  return geometry_set;
}

void GeometrySet::replace_mesh(Mesh *mesh, GeometryOwnershipType ownership)
{
  if (mesh == nullptr) {
    this->remove<MeshComponent>();
    return;
  }
  if (mesh == this->get_mesh_for_read()) {
    return;
  }
  this->remove<MeshComponent>();
  MeshComponent &component = this->get_component_for_write<MeshComponent>();
  component.replace(mesh, ownership);
}

void GeometrySet::replace_curves(Curves *curves, GeometryOwnershipType ownership)
{
  if (curves == nullptr) {
    this->remove<CurveComponent>();
    return;
  }
  if (curves == this->get_curves_for_read()) {
    return;
  }
  this->remove<CurveComponent>();
  CurveComponent &component = this->get_component_for_write<CurveComponent>();
  component.replace(curves, ownership);
}

void GeometrySet::replace_pointcloud(PointCloud *pointcloud, GeometryOwnershipType ownership)
{
  if (pointcloud == nullptr) {
    this->remove<PointCloudComponent>();
    return;
  }
  if (pointcloud == this->get_pointcloud_for_read()) {
    return;
  }
  this->remove<PointCloudComponent>();
  PointCloudComponent &component = this->get_component_for_write<PointCloudComponent>();
  component.replace(pointcloud, ownership);
}

void GeometrySet::replace_volume(Volume *volume, GeometryOwnershipType ownership)
{
  if (volume == nullptr) {
    this->remove<VolumeComponent>();
    return;
  }
  if (volume == this->get_volume_for_read()) {
    return;
  }
  this->remove<VolumeComponent>();
  VolumeComponent &component = this->get_component_for_write<VolumeComponent>();
  component.replace(volume, ownership);
}

Mesh *GeometrySet::get_mesh_for_write()
{
  MeshComponent *component = this->get_component_ptr<MeshComponent>();
  return component == nullptr ? nullptr : component->get_for_write();
}

PointCloud *GeometrySet::get_pointcloud_for_write()
{
  PointCloudComponent *component = this->get_component_ptr<PointCloudComponent>();
  return component == nullptr ? nullptr : component->get_for_write();
}

Volume *GeometrySet::get_volume_for_write()
{
  VolumeComponent *component = this->get_component_ptr<VolumeComponent>();
  return component == nullptr ? nullptr : component->get_for_write();
}

Curves *GeometrySet::get_curves_for_write()
{
  CurveComponent *component = this->get_component_ptr<CurveComponent>();
  return component == nullptr ? nullptr : component->get_for_write();
}

blender::bke::CurvesEditHints *GeometrySet::get_curve_edit_hints_for_write()
{
  if (!this->has<GeometryComponentEditData>()) {
    return nullptr;
  }
  GeometryComponentEditData &component =
      this->get_component_for_write<GeometryComponentEditData>();
  return component.curves_edit_hints_.get();
}

void GeometrySet::attribute_foreach(const Span<GeometryComponentType> component_types,
                                    const bool include_instances,
                                    const AttributeForeachCallback callback) const
{
  using namespace blender;
  using namespace blender::bke;
  for (const GeometryComponentType component_type : component_types) {
    if (!this->has(component_type)) {
      continue;
    }
    const GeometryComponent &component = *this->get_component_for_read(component_type);
    const std::optional<AttributeAccessor> attributes = component.attributes();
    if (attributes.has_value()) {
      attributes->for_all(
          [&](const AttributeIDRef &attribute_id, const AttributeMetaData &meta_data) {
            callback(attribute_id, meta_data, component);
            return true;
          });
    }
  }
  if (include_instances && this->has_instances()) {
    const InstancesComponent &instances = *this->get_component_for_read<InstancesComponent>();
    instances.foreach_referenced_geometry([&](const GeometrySet &instance_geometry_set) {
      instance_geometry_set.attribute_foreach(component_types, include_instances, callback);
    });
  }
}

void GeometrySet::gather_attributes_for_propagation(
    const Span<GeometryComponentType> component_types,
    const GeometryComponentType dst_component_type,
    bool include_instances,
    blender::Map<blender::bke::AttributeIDRef, blender::bke::AttributeKind> &r_attributes) const
{
  using namespace blender;
  using namespace blender::bke;
  /* Only needed right now to check if an attribute is built-in on this component type.
   * TODO: Get rid of the dummy component. */
  const GeometryComponent *dummy_component = GeometryComponent::create(dst_component_type);
  this->attribute_foreach(
      component_types,
      include_instances,
      [&](const AttributeIDRef &attribute_id,
          const AttributeMetaData &meta_data,
          const GeometryComponent &component) {
        if (component.attributes()->is_builtin(attribute_id)) {
          if (!dummy_component->attributes()->is_builtin(attribute_id)) {
            /* Don't propagate built-in attributes that are not built-in on the destination
             * component. */
            return;
          }
        }

        if (!attribute_id.should_be_kept()) {
          return;
        }

        eAttrDomain domain = meta_data.domain;
        if (dst_component_type != GEO_COMPONENT_TYPE_INSTANCES && domain == ATTR_DOMAIN_INSTANCE) {
          domain = ATTR_DOMAIN_POINT;
        }

        auto add_info = [&](AttributeKind *attribute_kind) {
          attribute_kind->domain = domain;
          attribute_kind->data_type = meta_data.data_type;
        };
        auto modify_info = [&](AttributeKind *attribute_kind) {
          attribute_kind->domain = bke::attribute_domain_highest_priority(
              {attribute_kind->domain, domain});
          attribute_kind->data_type = bke::attribute_data_type_highest_complexity(
              {attribute_kind->data_type, meta_data.data_type});
        };
        r_attributes.add_or_modify(attribute_id, add_info, modify_info);
      });
  delete dummy_component;
}

static void gather_component_types_recursive(const GeometrySet &geometry_set,
                                             const bool include_instances,
                                             const bool ignore_empty,
                                             Vector<GeometryComponentType> &r_types)
{
  for (const GeometryComponent *component : geometry_set.get_components_for_read()) {
    if (ignore_empty) {
      if (component->is_empty()) {
        continue;
      }
    }
    r_types.append_non_duplicates(component->type());
  }
  if (!include_instances) {
    return;
  }
  const InstancesComponent *instances = geometry_set.get_component_for_read<InstancesComponent>();
  if (instances == nullptr) {
    return;
  }
  instances->foreach_referenced_geometry([&](const GeometrySet &instance_geometry_set) {
    gather_component_types_recursive(
        instance_geometry_set, include_instances, ignore_empty, r_types);
  });
}

blender::Vector<GeometryComponentType> GeometrySet::gather_component_types(
    const bool include_instances, bool ignore_empty) const
{
  Vector<GeometryComponentType> types;
  gather_component_types_recursive(*this, include_instances, ignore_empty, types);
  return types;
}

static void gather_mutable_geometry_sets(GeometrySet &geometry_set,
                                         Vector<GeometrySet *> &r_geometry_sets)
{
  r_geometry_sets.append(&geometry_set);
  if (!geometry_set.has_instances()) {
    return;
  }
  /* In the future this can be improved by deduplicating instance references across different
   * instances. */
  InstancesComponent &instances_component =
      geometry_set.get_component_for_write<InstancesComponent>();
  instances_component.ensure_geometry_instances();
  for (const int handle : instances_component.references().index_range()) {
    if (instances_component.references()[handle].type() == InstanceReference::Type::GeometrySet) {
      GeometrySet &instance_geometry = instances_component.geometry_set_from_reference(handle);
      gather_mutable_geometry_sets(instance_geometry, r_geometry_sets);
    }
  }
}

void GeometrySet::modify_geometry_sets(ForeachSubGeometryCallback callback)
{
  Vector<GeometrySet *> geometry_sets;
  gather_mutable_geometry_sets(*this, geometry_sets);
  if (geometry_sets.size() == 1) {
    /* Avoid possible overhead and a large call stack when multithreading is pointless. */
    callback(*geometry_sets.first());
  }
  else {
    blender::threading::parallel_for_each(
        geometry_sets, [&](GeometrySet *geometry_set) { callback(*geometry_set); });
  }
}

/** \} */

/* -------------------------------------------------------------------- */
/** \name Mesh and Curve Normals Field Input
 * \{ */

namespace blender::bke {

GVArray NormalFieldInput::get_varray_for_context(const GeometryComponent &component,
                                                 const eAttrDomain domain,
                                                 IndexMask mask) const
{
  if (component.type() == GEO_COMPONENT_TYPE_MESH) {
    const MeshComponent &mesh_component = static_cast<const MeshComponent &>(component);
    if (const Mesh *mesh = mesh_component.get_for_read()) {
      return mesh_normals_varray(mesh_component, *mesh, mask, domain);
    }
  }
  else if (component.type() == GEO_COMPONENT_TYPE_CURVE) {
    const CurveComponent &curve_component = static_cast<const CurveComponent &>(component);
    return curve_normals_varray(curve_component, domain);
  }
  return {};
}

std::string NormalFieldInput::socket_inspection_name() const
{
  return TIP_("Normal");
}

uint64_t NormalFieldInput::hash() const
{
  return 213980475983;
}

bool NormalFieldInput::is_equal_to(const fn::FieldNode &other) const
{
  return dynamic_cast<const NormalFieldInput *>(&other) != nullptr;
}

}  // namespace blender::bke

/** \} */

/* -------------------------------------------------------------------- */
/** \name C API
 * \{ */

void BKE_geometry_set_free(GeometrySet *geometry_set)
{
  delete geometry_set;
}

bool BKE_object_has_geometry_set_instances(const Object *ob)
{
  const GeometrySet *geometry_set = ob->runtime.geometry_set_eval;
  if (geometry_set == nullptr) {
    return false;
  }
  for (const GeometryComponent *component : geometry_set->get_components_for_read()) {
    if (component->is_empty()) {
      continue;
    }
    const GeometryComponentType type = component->type();
    bool is_instance = false;
    switch (type) {
      case GEO_COMPONENT_TYPE_MESH:
        is_instance = ob->type != OB_MESH;
        break;
      case GEO_COMPONENT_TYPE_POINT_CLOUD:
        is_instance = ob->type != OB_POINTCLOUD;
        break;
      case GEO_COMPONENT_TYPE_INSTANCES:
        is_instance = true;
        break;
      case GEO_COMPONENT_TYPE_VOLUME:
        is_instance = ob->type != OB_VOLUME;
        break;
      case GEO_COMPONENT_TYPE_CURVE:
        is_instance = !ELEM(ob->type, OB_CURVES_LEGACY, OB_FONT);
        break;
      case GEO_COMPONENT_TYPE_EDIT:
        break;
    }
    if (is_instance) {
      return true;
    }
  }
  return false;
}

/** \} */<|MERGE_RESOLUTION|>--- conflicted
+++ resolved
@@ -53,13 +53,10 @@
       return new VolumeComponent();
     case GEO_COMPONENT_TYPE_CURVE:
       return new CurveComponent();
-<<<<<<< HEAD
+    case GEO_COMPONENT_TYPE_EDIT:
+      return new GeometryComponentEditData();
     case GEO_COMPONENT_TYPE_SIMULATION:
       return new SimulationComponent();
-=======
-    case GEO_COMPONENT_TYPE_EDIT:
-      return new GeometryComponentEditData();
->>>>>>> 462f99bf
   }
   BLI_assert_unreachable();
   return nullptr;
