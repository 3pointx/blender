/* SPDX-License-Identifier: GPL-2.0-or-later
 * Copyright 2005 Blender Foundation. All rights reserved. */

/** \file
 * \ingroup bke
 */

#include "CLG_log.h"

#include "MEM_guardedalloc.h"

#include <climits>
#include <cstddef>
#include <cstdlib>
#include <cstring>

/* Allow using deprecated functionality for .blend file I/O. */
#define DNA_DEPRECATED_ALLOW

#include "DNA_action_types.h"
#include "DNA_anim_types.h"
#include "DNA_collection_types.h"
#include "DNA_gpencil_types.h"
#include "DNA_light_types.h"
#include "DNA_linestyle_types.h"
#include "DNA_material_types.h"
#include "DNA_modifier_types.h"
#include "DNA_node_types.h"
#include "DNA_scene_types.h"
#include "DNA_simulation_types.h"
#include "DNA_texture_types.h"
#include "DNA_world_types.h"

#include "BLI_color.hh"
#include "BLI_ghash.h"
#include "BLI_listbase.h"
#include "BLI_map.hh"
#include "BLI_path_util.h"
#include "BLI_set.hh"
#include "BLI_stack.hh"
#include "BLI_string.h"
#include "BLI_string_utils.h"
#include "BLI_threads.h"
#include "BLI_utildefines.h"
#include "BLI_vector_set.hh"
#include "BLT_translation.h"

#include "BKE_anim_data.h"
#include "BKE_animsys.h"
#include "BKE_asset.h"
#include "BKE_bpath.h"
#include "BKE_colortools.h"
#include "BKE_context.h"
#include "BKE_cryptomatte.h"
#include "BKE_global.h"
#include "BKE_icons.h"
#include "BKE_idprop.h"
#include "BKE_idprop.hh"
#include "BKE_idtype.h"
#include "BKE_image_format.h"
#include "BKE_lib_id.h"
#include "BKE_lib_query.h"
#include "BKE_main.h"
#include "BKE_node.h"
#include "BKE_node_runtime.hh"
#include "BKE_node_tree_update.h"

#include "RNA_access.h"
#include "RNA_define.h"
#include "RNA_prototypes.h"

#include "NOD_common.h"
#include "NOD_composite.h"
#include "NOD_function.h"
#include "NOD_geometry.h"
#include "NOD_geometry_nodes_lazy_function.hh"
#include "NOD_node_declaration.hh"
#include "NOD_shader.h"
#include "NOD_socket.h"
#include "NOD_texture.h"

#include "DEG_depsgraph.h"
#include "DEG_depsgraph_build.h"

#include "BLO_read_write.h"

<<<<<<< HEAD
// #include "MOD_nodes.h"

=======
>>>>>>> 65c8c836
#define NODE_DEFAULT_MAX_WIDTH 700

using blender::Array;
using blender::Map;
using blender::MutableSpan;
using blender::Set;
using blender::Span;
using blender::Stack;
using blender::StringRef;
using blender::Vector;
using blender::VectorSet;
using blender::bke::bNodeRuntime;
using blender::bke::bNodeSocketRuntime;
using blender::bke::bNodeTreeRuntime;
using blender::nodes::FieldInferencingInterface;
using blender::nodes::InputSocketFieldType;
using blender::nodes::NodeDeclaration;
using blender::nodes::OutputFieldDependency;
using blender::nodes::OutputSocketFieldType;
using blender::nodes::SocketDeclaration;

/* Fallback types for undefined tree, nodes, sockets */
static bNodeTreeType NodeTreeTypeUndefined;
bNodeType NodeTypeUndefined;
bNodeSocketType NodeSocketTypeUndefined;

static CLG_LogRef LOG = {"bke.node"};

static void ntree_set_typeinfo(bNodeTree *ntree, bNodeTreeType *typeinfo);
static void node_socket_copy(bNodeSocket *sock_dst, const bNodeSocket *sock_src, const int flag);
static void free_localized_node_groups(bNodeTree *ntree);
static void node_free_node(bNodeTree *ntree, bNode *node);
static void node_socket_interface_free(bNodeTree * /*ntree*/,
                                       bNodeSocket *sock,
                                       const bool do_id_user);

static void ntree_init_data(ID *id)
{
  bNodeTree *ntree = (bNodeTree *)id;
  ntree->runtime = MEM_new<bNodeTreeRuntime>(__func__);
  ntree_set_typeinfo(ntree, nullptr);
}

static void ntree_copy_data(Main * /*bmain*/, ID *id_dst, const ID *id_src, const int flag)
{
  bNodeTree *ntree_dst = (bNodeTree *)id_dst;
  const bNodeTree *ntree_src = (const bNodeTree *)id_src;

  /* We never handle user-count here for own data. */
  const int flag_subdata = flag | LIB_ID_CREATE_NO_USER_REFCOUNT;

  ntree_dst->runtime = MEM_new<bNodeTreeRuntime>(__func__);

  /* in case a running nodetree is copied */
  ntree_dst->execdata = nullptr;

  BLI_listbase_clear(&ntree_dst->nodes);
  BLI_listbase_clear(&ntree_dst->links);

  Map<const bNode *, bNode *> node_map;
  Map<const bNodeSocket *, bNodeSocket *> socket_map;

  BLI_listbase_clear(&ntree_dst->nodes);
  LISTBASE_FOREACH (const bNode *, src_node, &ntree_src->nodes) {
    /* Don't find a unique name for every node, since they should have valid names already. */
    bNode *new_node = blender::bke::node_copy_with_mapping(
        ntree_dst, *src_node, flag_subdata, false, socket_map);
    node_map.add(src_node, new_node);
  }

  /* copy links */
  BLI_listbase_clear(&ntree_dst->links);
  LISTBASE_FOREACH (const bNodeLink *, src_link, &ntree_src->links) {
    bNodeLink *dst_link = (bNodeLink *)MEM_dupallocN(src_link);
    dst_link->fromnode = node_map.lookup(src_link->fromnode);
    dst_link->fromsock = socket_map.lookup(src_link->fromsock);
    dst_link->tonode = node_map.lookup(src_link->tonode);
    dst_link->tosock = socket_map.lookup(src_link->tosock);
    BLI_assert(dst_link->tosock);
    dst_link->tosock->link = dst_link;
    BLI_addtail(&ntree_dst->links, dst_link);
  }

  /* copy interface sockets */
  BLI_listbase_clear(&ntree_dst->inputs);
  LISTBASE_FOREACH (const bNodeSocket *, src_socket, &ntree_src->inputs) {
    bNodeSocket *dst_socket = (bNodeSocket *)MEM_dupallocN(src_socket);
    node_socket_copy(dst_socket, src_socket, flag_subdata);
    BLI_addtail(&ntree_dst->inputs, dst_socket);
  }
  BLI_listbase_clear(&ntree_dst->outputs);
  LISTBASE_FOREACH (const bNodeSocket *, src_socket, &ntree_src->outputs) {
    bNodeSocket *dst_socket = (bNodeSocket *)MEM_dupallocN(src_socket);
    node_socket_copy(dst_socket, src_socket, flag_subdata);
    BLI_addtail(&ntree_dst->outputs, dst_socket);
  }

  /* copy preview hash */
  if (ntree_src->previews && (flag & LIB_ID_COPY_NO_PREVIEW) == 0) {
    bNodeInstanceHashIterator iter;

    ntree_dst->previews = BKE_node_instance_hash_new("node previews");

    NODE_INSTANCE_HASH_ITER (iter, ntree_src->previews) {
      bNodeInstanceKey key = BKE_node_instance_hash_iterator_get_key(&iter);
      bNodePreview *preview = (bNodePreview *)BKE_node_instance_hash_iterator_get_value(&iter);
      BKE_node_instance_hash_insert(ntree_dst->previews, key, BKE_node_preview_copy(preview));
    }
  }
  else {
    ntree_dst->previews = nullptr;
  }

  /* update node->parent pointers */
  LISTBASE_FOREACH (bNode *, new_node, &ntree_dst->nodes) {
    if (new_node->parent) {
      new_node->parent = node_map.lookup(new_node->parent);
    }
  }
  /* node tree will generate its own interface type */
  ntree_dst->interface_type = nullptr;

  if (ntree_src->runtime->field_inferencing_interface) {
    ntree_dst->runtime->field_inferencing_interface = std::make_unique<FieldInferencingInterface>(
        *ntree_src->runtime->field_inferencing_interface);
  }

  if (flag & LIB_ID_COPY_NO_PREVIEW) {
    ntree_dst->preview = nullptr;
  }
  else {
    BKE_previewimg_id_copy(&ntree_dst->id, &ntree_src->id);
  }
}

static void ntree_free_data(ID *id)
{
  bNodeTree *ntree = (bNodeTree *)id;

  /* XXX hack! node trees should not store execution graphs at all.
   * This should be removed when old tree types no longer require it.
   * Currently the execution data for texture nodes remains in the tree
   * after execution, until the node tree is updated or freed. */
  if (ntree->execdata) {
    switch (ntree->type) {
      case NTREE_SHADER:
        ntreeShaderEndExecTree(ntree->execdata);
        break;
      case NTREE_TEXTURE:
        ntreeTexEndExecTree(ntree->execdata);
        ntree->execdata = nullptr;
        break;
    }
  }

  /* XXX not nice, but needed to free localized node groups properly */
  free_localized_node_groups(ntree);

  /* Unregister associated RNA types. */
  ntreeInterfaceTypeFree(ntree);

  BLI_freelistN(&ntree->links);

  LISTBASE_FOREACH_MUTABLE (bNode *, node, &ntree->nodes) {
    node_free_node(ntree, node);
  }

  /* free interface sockets */
  LISTBASE_FOREACH_MUTABLE (bNodeSocket *, sock, &ntree->inputs) {
    node_socket_interface_free(ntree, sock, false);
    MEM_freeN(sock);
  }
  LISTBASE_FOREACH_MUTABLE (bNodeSocket *, sock, &ntree->outputs) {
    node_socket_interface_free(ntree, sock, false);
    MEM_freeN(sock);
  }

  /* free preview hash */
  if (ntree->previews) {
    BKE_node_instance_hash_free(ntree->previews, (bNodeInstanceValueFP)BKE_node_preview_free);
  }

  if (ntree->id.tag & LIB_TAG_LOCALIZED) {
    BKE_libblock_free_data(&ntree->id, true);
  }

  BKE_previewimg_free(&ntree->preview);
  MEM_delete(ntree->runtime);
}

static void library_foreach_node_socket(LibraryForeachIDData *data, bNodeSocket *sock)
{
  BKE_LIB_FOREACHID_PROCESS_FUNCTION_CALL(
      data,
      IDP_foreach_property(
          sock->prop, IDP_TYPE_FILTER_ID, BKE_lib_query_idpropertiesForeachIDLink_callback, data));

  switch ((eNodeSocketDatatype)sock->type) {
    case SOCK_OBJECT: {
      bNodeSocketValueObject *default_value = (bNodeSocketValueObject *)sock->default_value;
      BKE_LIB_FOREACHID_PROCESS_IDSUPER(data, default_value->value, IDWALK_CB_USER);
      break;
    }
    case SOCK_IMAGE: {
      bNodeSocketValueImage *default_value = (bNodeSocketValueImage *)sock->default_value;
      BKE_LIB_FOREACHID_PROCESS_IDSUPER(data, default_value->value, IDWALK_CB_USER);
      break;
    }
    case SOCK_COLLECTION: {
      bNodeSocketValueCollection *default_value = (bNodeSocketValueCollection *)
                                                      sock->default_value;
      BKE_LIB_FOREACHID_PROCESS_IDSUPER(data, default_value->value, IDWALK_CB_USER);
      break;
    }
    case SOCK_TEXTURE: {
      bNodeSocketValueTexture *default_value = (bNodeSocketValueTexture *)sock->default_value;
      BKE_LIB_FOREACHID_PROCESS_IDSUPER(data, default_value->value, IDWALK_CB_USER);
      break;
    }
    case SOCK_MATERIAL: {
      bNodeSocketValueMaterial *default_value = (bNodeSocketValueMaterial *)sock->default_value;
      BKE_LIB_FOREACHID_PROCESS_IDSUPER(data, default_value->value, IDWALK_CB_USER);
      break;
    }
    case SOCK_FLOAT:
    case SOCK_VECTOR:
    case SOCK_RGBA:
    case SOCK_BOOLEAN:
    case SOCK_INT:
    case SOCK_STRING:
    case __SOCK_MESH:
    case SOCK_CUSTOM:
    case SOCK_SHADER:
    case SOCK_GEOMETRY:
      break;
  }
}

static void node_foreach_id(ID *id, LibraryForeachIDData *data)
{
  bNodeTree *ntree = (bNodeTree *)id;

  BKE_LIB_FOREACHID_PROCESS_ID(data, ntree->owner_id, IDWALK_CB_LOOPBACK);

  BKE_LIB_FOREACHID_PROCESS_IDSUPER(data, ntree->gpd, IDWALK_CB_USER);

  LISTBASE_FOREACH (bNode *, node, &ntree->nodes) {
    BKE_LIB_FOREACHID_PROCESS_ID(data, node->id, IDWALK_CB_USER);

    BKE_LIB_FOREACHID_PROCESS_FUNCTION_CALL(
        data,
        IDP_foreach_property(node->prop,
                             IDP_TYPE_FILTER_ID,
                             BKE_lib_query_idpropertiesForeachIDLink_callback,
                             data));
    LISTBASE_FOREACH (bNodeSocket *, sock, &node->inputs) {
      BKE_LIB_FOREACHID_PROCESS_FUNCTION_CALL(data, library_foreach_node_socket(data, sock));
    }
    LISTBASE_FOREACH (bNodeSocket *, sock, &node->outputs) {
      BKE_LIB_FOREACHID_PROCESS_FUNCTION_CALL(data, library_foreach_node_socket(data, sock));
    }
  }

  LISTBASE_FOREACH (bNodeSocket *, sock, &ntree->inputs) {
    BKE_LIB_FOREACHID_PROCESS_FUNCTION_CALL(data, library_foreach_node_socket(data, sock));
  }
  LISTBASE_FOREACH (bNodeSocket *, sock, &ntree->outputs) {
    BKE_LIB_FOREACHID_PROCESS_FUNCTION_CALL(data, library_foreach_node_socket(data, sock));
  }
}

static void node_foreach_cache(ID *id,
                               IDTypeForeachCacheFunctionCallback function_callback,
                               void *user_data)
{
  bNodeTree *nodetree = (bNodeTree *)id;
  IDCacheKey key = {0};
  key.id_session_uuid = id->session_uuid;
  key.offset_in_ID = offsetof(bNodeTree, previews);

  /* TODO: see also `direct_link_nodetree()` in readfile.c. */
#if 0
  function_callback(id, &key, (void **)&nodetree->previews, 0, user_data);
#endif

  if (nodetree->type == NTREE_COMPOSIT) {
    LISTBASE_FOREACH (bNode *, node, &nodetree->nodes) {
      if (node->type == CMP_NODE_MOVIEDISTORTION) {
        key.offset_in_ID = size_t(BLI_ghashutil_strhash_p(node->name));
        function_callback(id, &key, (void **)&node->storage, 0, user_data);
      }
    }
  }
}

static void node_foreach_path(ID *id, BPathForeachPathData *bpath_data)
{
  bNodeTree *ntree = reinterpret_cast<bNodeTree *>(id);

  switch (ntree->type) {
    case NTREE_SHADER: {
      LISTBASE_FOREACH (bNode *, node, &ntree->nodes) {
        if (node->type == SH_NODE_SCRIPT) {
          NodeShaderScript *nss = reinterpret_cast<NodeShaderScript *>(node->storage);
          BKE_bpath_foreach_path_fixed_process(bpath_data, nss->filepath);
        }
        else if (node->type == SH_NODE_TEX_IES) {
          NodeShaderTexIES *ies = reinterpret_cast<NodeShaderTexIES *>(node->storage);
          BKE_bpath_foreach_path_fixed_process(bpath_data, ies->filepath);
        }
      }
      break;
    }
    default:
      break;
  }
}

static ID **node_owner_pointer_get(ID *id)
{
  if ((id->flag & LIB_EMBEDDED_DATA) == 0) {
    return nullptr;
  }
  /* TODO: Sort this NO_MAIN or not for embedded node trees. See T86119. */
  // BLI_assert((id->tag & LIB_TAG_NO_MAIN) == 0);

  bNodeTree *ntree = reinterpret_cast<bNodeTree *>(id);
  BLI_assert(ntree->owner_id != nullptr);
  BLI_assert(ntreeFromID(ntree->owner_id) == ntree);

  return &ntree->owner_id;
}

static void write_node_socket_default_value(BlendWriter *writer, bNodeSocket *sock)
{
  if (sock->default_value == nullptr) {
    return;
  }

  switch ((eNodeSocketDatatype)sock->type) {
    case SOCK_FLOAT:
      BLO_write_struct(writer, bNodeSocketValueFloat, sock->default_value);
      break;
    case SOCK_VECTOR:
      BLO_write_struct(writer, bNodeSocketValueVector, sock->default_value);
      break;
    case SOCK_RGBA:
      BLO_write_struct(writer, bNodeSocketValueRGBA, sock->default_value);
      break;
    case SOCK_BOOLEAN:
      BLO_write_struct(writer, bNodeSocketValueBoolean, sock->default_value);
      break;
    case SOCK_INT:
      BLO_write_struct(writer, bNodeSocketValueInt, sock->default_value);
      break;
    case SOCK_STRING:
      BLO_write_struct(writer, bNodeSocketValueString, sock->default_value);
      break;
    case SOCK_OBJECT:
      BLO_write_struct(writer, bNodeSocketValueObject, sock->default_value);
      break;
    case SOCK_IMAGE:
      BLO_write_struct(writer, bNodeSocketValueImage, sock->default_value);
      break;
    case SOCK_COLLECTION:
      BLO_write_struct(writer, bNodeSocketValueCollection, sock->default_value);
      break;
    case SOCK_TEXTURE:
      BLO_write_struct(writer, bNodeSocketValueTexture, sock->default_value);
      break;
    case SOCK_MATERIAL:
      BLO_write_struct(writer, bNodeSocketValueMaterial, sock->default_value);
      break;
    case SOCK_CUSTOM:
      /* Custom node sockets where default_value is defined uses custom properties for storage. */
      break;
    case __SOCK_MESH:
    case SOCK_SHADER:
    case SOCK_GEOMETRY:
      BLI_assert_unreachable();
      break;
  }
}

static void write_node_socket(BlendWriter *writer, bNodeSocket *sock)
{
  BLO_write_struct(writer, bNodeSocket, sock);

  if (sock->prop) {
    IDP_BlendWrite(writer, sock->prop);
  }

  /* This property should only be used for group node "interface" sockets. */
  BLI_assert(sock->default_attribute_name == nullptr);

  write_node_socket_default_value(writer, sock);
}
static void write_node_socket_interface(BlendWriter *writer, bNodeSocket *sock)
{
  BLO_write_struct(writer, bNodeSocket, sock);

  if (sock->prop) {
    IDP_BlendWrite(writer, sock->prop);
  }

  BLO_write_string(writer, sock->default_attribute_name);

  write_node_socket_default_value(writer, sock);
}

void ntreeBlendWrite(BlendWriter *writer, bNodeTree *ntree)
{
  BKE_id_blend_write(writer, &ntree->id);

  if (ntree->adt) {
    BKE_animdata_blend_write(writer, ntree->adt);
  }

  LISTBASE_FOREACH (bNode *, node, &ntree->nodes) {
    BLO_write_struct(writer, bNode, node);

    if (node->prop) {
      IDP_BlendWrite(writer, node->prop);
    }

    LISTBASE_FOREACH (bNodeSocket *, sock, &node->inputs) {
      write_node_socket(writer, sock);
    }
    LISTBASE_FOREACH (bNodeSocket *, sock, &node->outputs) {
      write_node_socket(writer, sock);
    }

    LISTBASE_FOREACH (bNodeLink *, link, &node->internal_links) {
      BLO_write_struct(writer, bNodeLink, link);
    }

    if (node->storage) {
      if (ELEM(ntree->type, NTREE_SHADER, NTREE_GEOMETRY) &&
          ELEM(node->type, SH_NODE_CURVE_VEC, SH_NODE_CURVE_RGB, SH_NODE_CURVE_FLOAT)) {
        BKE_curvemapping_blend_write(writer, (const CurveMapping *)node->storage);
      }
      else if (ntree->type == NTREE_SHADER && (node->type == SH_NODE_SCRIPT)) {
        NodeShaderScript *nss = (NodeShaderScript *)node->storage;
        if (nss->bytecode) {
          BLO_write_string(writer, nss->bytecode);
        }
        BLO_write_struct_by_name(writer, node->typeinfo->storagename, node->storage);
      }
      else if ((ntree->type == NTREE_COMPOSIT) && ELEM(node->type,
                                                       CMP_NODE_TIME,
                                                       CMP_NODE_CURVE_VEC,
                                                       CMP_NODE_CURVE_RGB,
                                                       CMP_NODE_HUECORRECT)) {
        BKE_curvemapping_blend_write(writer, (const CurveMapping *)node->storage);
      }
      else if ((ntree->type == NTREE_TEXTURE) &&
               ELEM(node->type, TEX_NODE_CURVE_RGB, TEX_NODE_CURVE_TIME)) {
        BKE_curvemapping_blend_write(writer, (const CurveMapping *)node->storage);
      }
      else if ((ntree->type == NTREE_COMPOSIT) && (node->type == CMP_NODE_MOVIEDISTORTION)) {
        /* pass */
      }
      else if ((ntree->type == NTREE_COMPOSIT) && (node->type == CMP_NODE_GLARE)) {
        /* Simple forward compatibility for fix for T50736.
         * Not ideal (there is no ideal solution here), but should do for now. */
        NodeGlare *ndg = (NodeGlare *)node->storage;
        /* Not in undo case. */
        if (!BLO_write_is_undo(writer)) {
          switch (ndg->type) {
            case 2: /* Grrrr! magic numbers :( */
              ndg->angle = ndg->streaks;
              break;
            case 0:
              ndg->angle = ndg->star_45;
              break;
            default:
              break;
          }
        }
        BLO_write_struct_by_name(writer, node->typeinfo->storagename, node->storage);
      }
      else if ((ntree->type == NTREE_COMPOSIT) &&
               ELEM(node->type, CMP_NODE_CRYPTOMATTE, CMP_NODE_CRYPTOMATTE_LEGACY)) {
        NodeCryptomatte *nc = (NodeCryptomatte *)node->storage;
        BLO_write_string(writer, nc->matte_id);
        LISTBASE_FOREACH (CryptomatteEntry *, entry, &nc->entries) {
          BLO_write_struct(writer, CryptomatteEntry, entry);
        }
        BLO_write_struct_by_name(writer, node->typeinfo->storagename, node->storage);
      }
      else if (node->type == FN_NODE_INPUT_STRING) {
        NodeInputString *storage = (NodeInputString *)node->storage;
        if (storage->string) {
          BLO_write_string(writer, storage->string);
        }
        BLO_write_struct_by_name(writer, node->typeinfo->storagename, storage);
      }
      else if (node->typeinfo != &NodeTypeUndefined) {
        BLO_write_struct_by_name(writer, node->typeinfo->storagename, node->storage);
      }
    }

    if (node->type == CMP_NODE_OUTPUT_FILE) {
      /* Inputs have their own storage data. */
      NodeImageMultiFile *nimf = (NodeImageMultiFile *)node->storage;
      BKE_image_format_blend_write(writer, &nimf->format);

      LISTBASE_FOREACH (bNodeSocket *, sock, &node->inputs) {
        NodeImageMultiFileSocket *sockdata = (NodeImageMultiFileSocket *)sock->storage;
        BLO_write_struct(writer, NodeImageMultiFileSocket, sockdata);
        BKE_image_format_blend_write(writer, &sockdata->format);
      }
    }
    if (ELEM(node->type, CMP_NODE_IMAGE, CMP_NODE_R_LAYERS)) {
      /* Write extra socket info. */
      LISTBASE_FOREACH (bNodeSocket *, sock, &node->outputs) {
        BLO_write_struct(writer, NodeImageLayer, sock->storage);
      }
    }
  }

  LISTBASE_FOREACH (bNodeLink *, link, &ntree->links) {
    BLO_write_struct(writer, bNodeLink, link);
  }

  LISTBASE_FOREACH (bNodeSocket *, sock, &ntree->inputs) {
    write_node_socket_interface(writer, sock);
  }
  LISTBASE_FOREACH (bNodeSocket *, sock, &ntree->outputs) {
    write_node_socket_interface(writer, sock);
  }

  BKE_previewimg_blend_write(writer, ntree->preview);
}

static void ntree_blend_write(BlendWriter *writer, ID *id, const void *id_address)
{
  bNodeTree *ntree = (bNodeTree *)id;

  /* Clean up, important in undo case to reduce false detection of changed datablocks. */
  ntree->is_updating = false;
  ntree->typeinfo = nullptr;
  ntree->interface_type = nullptr;
  ntree->progress = nullptr;
  ntree->execdata = nullptr;

  BLO_write_id_struct(writer, bNodeTree, id_address, &ntree->id);

  ntreeBlendWrite(writer, ntree);
}

static void direct_link_node_socket(BlendDataReader *reader, bNodeSocket *sock)
{
  BLO_read_data_address(reader, &sock->prop);
  IDP_BlendDataRead(reader, &sock->prop);

  BLO_read_data_address(reader, &sock->link);
  sock->typeinfo = nullptr;
  BLO_read_data_address(reader, &sock->storage);
  BLO_read_data_address(reader, &sock->default_value);
  BLO_read_data_address(reader, &sock->default_attribute_name);
  sock->total_inputs = 0; /* Clear runtime data set before drawing. */
  sock->cache = nullptr;
  sock->runtime = MEM_new<bNodeSocketRuntime>(__func__);
}

void ntreeBlendReadData(BlendDataReader *reader, ID *owner_id, bNodeTree *ntree)
{
  /* Special case for this pointer, do not rely on regular `lib_link` process here. Avoids needs
   * for do_versioning, and ensures coherence of data in any case.
   *
   * NOTE: Old versions are very often 'broken' here, just fix it silently in these cases.
   */
  if (BLO_read_fileversion_get(reader) > 300) {
    BLI_assert((ntree->id.flag & LIB_EMBEDDED_DATA) != 0 || owner_id == nullptr);
  }
  BLI_assert(owner_id == nullptr || owner_id->lib == ntree->id.lib);
  if (owner_id != nullptr && (ntree->id.flag & LIB_EMBEDDED_DATA) == 0) {
    /* This is unfortunate, but currently a lot of existing files (including startup ones) have
     * missing `LIB_EMBEDDED_DATA` flag.
     *
     * NOTE: Using do_version is not a solution here, since this code will be called before any
     * do_version takes place. Keeping it here also ensures future (or unknown existing) similar
     * bugs won't go easily unnoticed. */
    if (BLO_read_fileversion_get(reader) > 300) {
      CLOG_WARN(&LOG,
                "Fixing root node tree '%s' owned by '%s' missing EMBEDDED tag, please consider "
                "re-saving your (startup) file",
                ntree->id.name,
                owner_id->name);
    }
    ntree->id.flag |= LIB_EMBEDDED_DATA;
  }
  ntree->owner_id = owner_id;

  /* NOTE: writing and reading goes in sync, for speed. */
  ntree->is_updating = false;
  ntree->typeinfo = nullptr;
  ntree->interface_type = nullptr;

  ntree->progress = nullptr;
  ntree->execdata = nullptr;
  ntree->runtime = MEM_new<bNodeTreeRuntime>(__func__);
  BKE_ntree_update_tag_missing_runtime_data(ntree);

  BLO_read_data_address(reader, &ntree->adt);
  BKE_animdata_blend_read_data(reader, ntree->adt);

  BLO_read_list(reader, &ntree->nodes);
  LISTBASE_FOREACH (bNode *, node, &ntree->nodes) {
    node->runtime = MEM_new<bNodeRuntime>(__func__);
    node->typeinfo = nullptr;

    BLO_read_list(reader, &node->inputs);
    BLO_read_list(reader, &node->outputs);

    BLO_read_data_address(reader, &node->prop);
    IDP_BlendDataRead(reader, &node->prop);

    BLO_read_list(reader, &node->internal_links);
    LISTBASE_FOREACH (bNodeLink *, link, &node->internal_links) {
      BLO_read_data_address(reader, &link->fromnode);
      BLO_read_data_address(reader, &link->fromsock);
      BLO_read_data_address(reader, &link->tonode);
      BLO_read_data_address(reader, &link->tosock);
    }

    if (node->type == CMP_NODE_MOVIEDISTORTION) {
      /* Do nothing, this is runtime cache and hence handled by generic code using
       * `IDTypeInfo.foreach_cache` callback. */
    }
    else {
      BLO_read_data_address(reader, &node->storage);
    }

    if (node->storage) {
      switch (node->type) {
        case SH_NODE_CURVE_VEC:
        case SH_NODE_CURVE_RGB:
        case SH_NODE_CURVE_FLOAT:
        case CMP_NODE_TIME:
        case CMP_NODE_CURVE_VEC:
        case CMP_NODE_CURVE_RGB:
        case CMP_NODE_HUECORRECT:
        case TEX_NODE_CURVE_RGB:
        case TEX_NODE_CURVE_TIME: {
          BKE_curvemapping_blend_read(reader, (CurveMapping *)node->storage);
          break;
        }
        case SH_NODE_SCRIPT: {
          NodeShaderScript *nss = (NodeShaderScript *)node->storage;
          BLO_read_data_address(reader, &nss->bytecode);
          break;
        }
        case SH_NODE_TEX_POINTDENSITY: {
          NodeShaderTexPointDensity *npd = (NodeShaderTexPointDensity *)node->storage;
          npd->pd = blender::dna::shallow_zero_initialize();
          break;
        }
        case SH_NODE_TEX_IMAGE: {
          NodeTexImage *tex = (NodeTexImage *)node->storage;
          tex->iuser.scene = nullptr;
          break;
        }
        case SH_NODE_TEX_ENVIRONMENT: {
          NodeTexEnvironment *tex = (NodeTexEnvironment *)node->storage;
          tex->iuser.scene = nullptr;
          break;
        }
        case CMP_NODE_IMAGE:
        case CMP_NODE_R_LAYERS:
        case CMP_NODE_VIEWER:
        case CMP_NODE_SPLITVIEWER: {
          ImageUser *iuser = (ImageUser *)node->storage;
          iuser->scene = nullptr;
          break;
        }
        case CMP_NODE_CRYPTOMATTE_LEGACY:
        case CMP_NODE_CRYPTOMATTE: {
          NodeCryptomatte *nc = (NodeCryptomatte *)node->storage;
          BLO_read_data_address(reader, &nc->matte_id);
          BLO_read_list(reader, &nc->entries);
          BLI_listbase_clear(&nc->runtime.layers);
          break;
        }
        case TEX_NODE_IMAGE: {
          ImageUser *iuser = (ImageUser *)node->storage;
          iuser->scene = nullptr;
          break;
        }
        case CMP_NODE_OUTPUT_FILE: {
          NodeImageMultiFile *nimf = (NodeImageMultiFile *)node->storage;
          BKE_image_format_blend_read_data(reader, &nimf->format);
          break;
        }
        case FN_NODE_INPUT_STRING: {
          NodeInputString *storage = (NodeInputString *)node->storage;
          BLO_read_data_address(reader, &storage->string);
          break;
        }
        default:
          break;
      }
    }
  }
  BLO_read_list(reader, &ntree->links);

  /* and we connect the rest */
  LISTBASE_FOREACH (bNode *, node, &ntree->nodes) {
    BLO_read_data_address(reader, &node->parent);

    LISTBASE_FOREACH (bNodeSocket *, sock, &node->inputs) {
      direct_link_node_socket(reader, sock);
    }
    LISTBASE_FOREACH (bNodeSocket *, sock, &node->outputs) {
      direct_link_node_socket(reader, sock);
    }

    /* Socket storage. */
    if (node->type == CMP_NODE_OUTPUT_FILE) {
      LISTBASE_FOREACH (bNodeSocket *, sock, &node->inputs) {
        NodeImageMultiFileSocket *sockdata = (NodeImageMultiFileSocket *)sock->storage;
        BKE_image_format_blend_read_data(reader, &sockdata->format);
      }
    }
  }

  /* interface socket lists */
  BLO_read_list(reader, &ntree->inputs);
  BLO_read_list(reader, &ntree->outputs);
  LISTBASE_FOREACH (bNodeSocket *, sock, &ntree->inputs) {
    direct_link_node_socket(reader, sock);
  }
  LISTBASE_FOREACH (bNodeSocket *, sock, &ntree->outputs) {
    direct_link_node_socket(reader, sock);
  }

  LISTBASE_FOREACH (bNodeLink *, link, &ntree->links) {
    BLO_read_data_address(reader, &link->fromnode);
    BLO_read_data_address(reader, &link->tonode);
    BLO_read_data_address(reader, &link->fromsock);
    BLO_read_data_address(reader, &link->tosock);
  }

  /* TODO: should be dealt by new generic cache handling of IDs... */
  ntree->previews = nullptr;

  BLO_read_data_address(reader, &ntree->preview);
  BKE_previewimg_blend_read(reader, ntree->preview);

  /* type verification is in lib-link */
}

static void ntree_blend_read_data(BlendDataReader *reader, ID *id)
{
  bNodeTree *ntree = (bNodeTree *)id;
  ntreeBlendReadData(reader, nullptr, ntree);
}

static void lib_link_node_socket(BlendLibReader *reader, Library *lib, bNodeSocket *sock)
{
  IDP_BlendReadLib(reader, lib, sock->prop);

  /* This can happen for all socket types when a file is saved in an older version of Blender than
   * it was originally created in (T86298). Some socket types still require a default value. The
   * default value of those sockets will be created in `ntreeSetTypes`. */
  if (sock->default_value == nullptr) {
    return;
  }

  switch ((eNodeSocketDatatype)sock->type) {
    case SOCK_OBJECT: {
      bNodeSocketValueObject *default_value = (bNodeSocketValueObject *)sock->default_value;
      BLO_read_id_address(reader, lib, &default_value->value);
      break;
    }
    case SOCK_IMAGE: {
      bNodeSocketValueImage *default_value = (bNodeSocketValueImage *)sock->default_value;
      BLO_read_id_address(reader, lib, &default_value->value);
      break;
    }
    case SOCK_COLLECTION: {
      bNodeSocketValueCollection *default_value = (bNodeSocketValueCollection *)
                                                      sock->default_value;
      BLO_read_id_address(reader, lib, &default_value->value);
      break;
    }
    case SOCK_TEXTURE: {
      bNodeSocketValueTexture *default_value = (bNodeSocketValueTexture *)sock->default_value;
      BLO_read_id_address(reader, lib, &default_value->value);
      break;
    }
    case SOCK_MATERIAL: {
      bNodeSocketValueMaterial *default_value = (bNodeSocketValueMaterial *)sock->default_value;
      BLO_read_id_address(reader, lib, &default_value->value);
      break;
    }
    case SOCK_FLOAT:
    case SOCK_VECTOR:
    case SOCK_RGBA:
    case SOCK_BOOLEAN:
    case SOCK_INT:
    case SOCK_STRING:
    case __SOCK_MESH:
    case SOCK_CUSTOM:
    case SOCK_SHADER:
    case SOCK_GEOMETRY:
      break;
  }
}

static void lib_link_node_sockets(BlendLibReader *reader, Library *lib, ListBase *sockets)
{
  LISTBASE_FOREACH (bNodeSocket *, sock, sockets) {
    lib_link_node_socket(reader, lib, sock);
  }
}

void ntreeBlendReadLib(struct BlendLibReader *reader, struct bNodeTree *ntree)
{
  Library *lib = ntree->id.lib;

  BLO_read_id_address(reader, lib, &ntree->gpd);

  LISTBASE_FOREACH (bNode *, node, &ntree->nodes) {
    /* Link ID Properties -- and copy this comment EXACTLY for easy finding
     * of library blocks that implement this. */
    IDP_BlendReadLib(reader, lib, node->prop);

    BLO_read_id_address(reader, lib, &node->id);

    lib_link_node_sockets(reader, lib, &node->inputs);
    lib_link_node_sockets(reader, lib, &node->outputs);
  }

  lib_link_node_sockets(reader, lib, &ntree->inputs);
  lib_link_node_sockets(reader, lib, &ntree->outputs);

  /* Set `node->typeinfo` pointers. This is done in lib linking, after the
   * first versioning that can change types still without functions that
   * update the `typeinfo` pointers. Versioning after lib linking needs
   * these top be valid. */
  ntreeSetTypes(nullptr, ntree);

  /* For nodes with static socket layout, add/remove sockets as needed
   * to match the static layout. */
  if (!BLO_read_lib_is_undo(reader)) {
    LISTBASE_FOREACH (bNode *, node, &ntree->nodes) {
      node_verify_sockets(ntree, node, false);
    }
  }
}

static void ntree_blend_read_lib(BlendLibReader *reader, ID *id)
{
  bNodeTree *ntree = (bNodeTree *)id;
  ntreeBlendReadLib(reader, ntree);
}

static void expand_node_socket(BlendExpander *expander, bNodeSocket *sock)
{
  IDP_BlendReadExpand(expander, sock->prop);

  if (sock->default_value != nullptr) {

    switch ((eNodeSocketDatatype)sock->type) {
      case SOCK_OBJECT: {
        bNodeSocketValueObject *default_value = (bNodeSocketValueObject *)sock->default_value;
        BLO_expand(expander, default_value->value);
        break;
      }
      case SOCK_IMAGE: {
        bNodeSocketValueImage *default_value = (bNodeSocketValueImage *)sock->default_value;
        BLO_expand(expander, default_value->value);
        break;
      }
      case SOCK_COLLECTION: {
        bNodeSocketValueCollection *default_value = (bNodeSocketValueCollection *)
                                                        sock->default_value;
        BLO_expand(expander, default_value->value);
        break;
      }
      case SOCK_TEXTURE: {
        bNodeSocketValueTexture *default_value = (bNodeSocketValueTexture *)sock->default_value;
        BLO_expand(expander, default_value->value);
        break;
      }
      case SOCK_MATERIAL: {
        bNodeSocketValueMaterial *default_value = (bNodeSocketValueMaterial *)sock->default_value;
        BLO_expand(expander, default_value->value);
        break;
      }
      case SOCK_FLOAT:
      case SOCK_VECTOR:
      case SOCK_RGBA:
      case SOCK_BOOLEAN:
      case SOCK_INT:
      case SOCK_STRING:
      case __SOCK_MESH:
      case SOCK_CUSTOM:
      case SOCK_SHADER:
      case SOCK_GEOMETRY:
        break;
    }
  }
}

static void expand_node_sockets(BlendExpander *expander, ListBase *sockets)
{
  LISTBASE_FOREACH (bNodeSocket *, sock, sockets) {
    expand_node_socket(expander, sock);
  }
}

void ntreeBlendReadExpand(BlendExpander *expander, bNodeTree *ntree)
{
  if (ntree->gpd) {
    BLO_expand(expander, ntree->gpd);
  }

  LISTBASE_FOREACH (bNode *, node, &ntree->nodes) {
    if (node->id && !(node->type == CMP_NODE_R_LAYERS) &&
        !(node->type == CMP_NODE_CRYPTOMATTE && node->custom1 == CMP_CRYPTOMATTE_SRC_RENDER)) {
      BLO_expand(expander, node->id);
    }

    IDP_BlendReadExpand(expander, node->prop);

    expand_node_sockets(expander, &node->inputs);
    expand_node_sockets(expander, &node->outputs);
  }

  expand_node_sockets(expander, &ntree->inputs);
  expand_node_sockets(expander, &ntree->outputs);
}

static void ntree_blend_read_expand(BlendExpander *expander, ID *id)
{
  bNodeTree *ntree = (bNodeTree *)id;
  ntreeBlendReadExpand(expander, ntree);
}

namespace blender::bke {

static void node_tree_asset_pre_save(void *asset_ptr, struct AssetMetaData *asset_data)
{
  bNodeTree &node_tree = *static_cast<bNodeTree *>(asset_ptr);

  BKE_asset_metadata_idprop_ensure(asset_data, idprop::create("type", node_tree.type).release());
  auto inputs = idprop::create_group("inputs");
  auto outputs = idprop::create_group("outputs");
  LISTBASE_FOREACH (const bNodeSocket *, socket, &node_tree.inputs) {
    auto property = idprop::create(socket->name, socket->typeinfo->idname);
    IDP_AddToGroup(inputs.get(), property.release());
  }
  LISTBASE_FOREACH (const bNodeSocket *, socket, &node_tree.outputs) {
    auto property = idprop::create(socket->name, socket->typeinfo->idname);
    IDP_AddToGroup(outputs.get(), property.release());
  }
  BKE_asset_metadata_idprop_ensure(asset_data, inputs.release());
  BKE_asset_metadata_idprop_ensure(asset_data, outputs.release());
}

}  // namespace blender::bke

static AssetTypeInfo AssetType_NT = {
    /* pre_save_fn */ blender::bke::node_tree_asset_pre_save,
};

IDTypeInfo IDType_ID_NT = {
    /* id_code */ ID_NT,
    /* id_filter */ FILTER_ID_NT,
    /* main_listbase_index */ INDEX_ID_NT,
    /* struct_size */ sizeof(bNodeTree),
    /* name */ "NodeTree",
    /* name_plural */ "node_groups",
    /* translation_context */ BLT_I18NCONTEXT_ID_NODETREE,
    /* flags */ IDTYPE_FLAGS_APPEND_IS_REUSABLE,
    /* asset_type_info */ &AssetType_NT,

    /* init_data */ ntree_init_data,
    /* copy_data */ ntree_copy_data,
    /* free_data */ ntree_free_data,
    /* make_local */ nullptr,
    /* foreach_id */ node_foreach_id,
    /* foreach_cache */ node_foreach_cache,
    /* foreach_path */ node_foreach_path,
    /* owner_pointer_get */ node_owner_pointer_get,

    /* blend_write */ ntree_blend_write,
    /* blend_read_data */ ntree_blend_read_data,
    /* blend_read_lib */ ntree_blend_read_lib,
    /* blend_read_expand */ ntree_blend_read_expand,

    /* blend_read_undo_preserve */ nullptr,

    /* lib_override_apply_post */ nullptr,
};

static void node_add_sockets_from_type(bNodeTree *ntree, bNode *node, bNodeType *ntype)
{
  if (ntype->declare != nullptr) {
    node_verify_sockets(ntree, node, true);
    return;
  }
  bNodeSocketTemplate *sockdef;

  if (ntype->inputs) {
    sockdef = ntype->inputs;
    while (sockdef->type != -1) {
      node_add_socket_from_template(ntree, node, sockdef, SOCK_IN);
      sockdef++;
    }
  }
  if (ntype->outputs) {
    sockdef = ntype->outputs;
    while (sockdef->type != -1) {
      node_add_socket_from_template(ntree, node, sockdef, SOCK_OUT);
      sockdef++;
    }
  }
}

/* NOTE: This function is called to initialize node data based on the type.
 * The #bNodeType may not be registered at creation time of the node,
 * so this can be delayed until the node type gets registered.
 */
static void node_init(const struct bContext *C, bNodeTree *ntree, bNode *node)
{
  bNodeType *ntype = node->typeinfo;
  if (ntype == &NodeTypeUndefined) {
    return;
  }

  /* only do this once */
  if (node->flag & NODE_INIT) {
    return;
  }

  node->flag = NODE_SELECT | NODE_OPTIONS | ntype->flag;
  node->width = ntype->width;
  node->miniwidth = 42.0f;
  node->height = ntype->height;
  node->color[0] = node->color[1] = node->color[2] = 0.608; /* default theme color */
  /* initialize the node name with the node label.
   * NOTE: do this after the initfunc so nodes get their data set which may be used in naming
   * (node groups for example) */
  /* XXX Do not use nodeLabel() here, it returns translated content for UI,
   *     which should *only* be used in UI, *never* in data...
   *     Data have their own translation option!
   *     This solution may be a bit rougher than nodeLabel()'s returned string, but it's simpler
   *     than adding "do_translate" flags to this func (and labelfunc() as well). */
  BLI_strncpy(node->name, DATA_(ntype->ui_name), NODE_MAXSTR);
  nodeUniqueName(ntree, node);

  node_add_sockets_from_type(ntree, node, ntype);

  if (ntype->initfunc != nullptr) {
    ntype->initfunc(ntree, node);
  }

  if (ntree->typeinfo->node_add_init != nullptr) {
    ntree->typeinfo->node_add_init(ntree, node);
  }

  if (node->id) {
    id_us_plus(node->id);
  }

  /* extra init callback */
  if (ntype->initfunc_api) {
    PointerRNA ptr;
    RNA_pointer_create((ID *)ntree, &RNA_Node, node, &ptr);

    /* XXX WARNING: context can be nullptr in case nodes are added in do_versions.
     * Delayed init is not supported for nodes with context-based `initfunc_api` at the moment. */
    BLI_assert(C != nullptr);
    ntype->initfunc_api(C, &ptr);
  }

  node->flag |= NODE_INIT;
}

static void ntree_set_typeinfo(bNodeTree *ntree, bNodeTreeType *typeinfo)
{
  if (typeinfo) {
    ntree->typeinfo = typeinfo;
  }
  else {
    ntree->typeinfo = &NodeTreeTypeUndefined;
  }

  /* Deprecated integer type. */
  ntree->type = ntree->typeinfo->type;
  BKE_ntree_update_tag_all(ntree);
}

static void node_set_typeinfo(const struct bContext *C,
                              bNodeTree *ntree,
                              bNode *node,
                              bNodeType *typeinfo)
{
  /* for nodes saved in older versions storage can get lost, make undefined then */
  if (node->flag & NODE_INIT) {
    if (typeinfo && typeinfo->storagename[0] && !node->storage) {
      typeinfo = nullptr;
    }
  }

  if (typeinfo) {
    node->typeinfo = typeinfo;

    /* deprecated integer type */
    node->type = typeinfo->type;

    /* initialize the node if necessary */
    node_init(C, ntree, node);
  }
  else {
    node->typeinfo = &NodeTypeUndefined;
  }
}

/* WARNING: default_value must either be null or match the typeinfo at this point.
 * This function is called both for initializing new sockets and after loading files.
 */
static void node_socket_set_typeinfo(bNodeTree *ntree,
                                     bNodeSocket *sock,
                                     bNodeSocketType *typeinfo)
{
  if (typeinfo) {
    sock->typeinfo = typeinfo;

    /* deprecated integer type */
    sock->type = typeinfo->type;

    if (sock->default_value == nullptr) {
      /* initialize the default_value pointer used by standard socket types */
      node_socket_init_default_value(sock);
    }
  }
  else {
    sock->typeinfo = &NodeSocketTypeUndefined;
  }
  BKE_ntree_update_tag_socket_type(ntree, sock);
}

/* Set specific typeinfo pointers in all node trees on register/unregister */
static void update_typeinfo(Main *bmain,
                            const struct bContext *C,
                            bNodeTreeType *treetype,
                            bNodeType *nodetype,
                            bNodeSocketType *socktype,
                            bool unregister)
{
  if (!bmain) {
    return;
  }

  FOREACH_NODETREE_BEGIN (bmain, ntree, id) {
    if (treetype && STREQ(ntree->idname, treetype->idname)) {
      ntree_set_typeinfo(ntree, unregister ? nullptr : treetype);
    }

    /* initialize nodes */
    LISTBASE_FOREACH (bNode *, node, &ntree->nodes) {
      if (nodetype && STREQ(node->idname, nodetype->idname)) {
        node_set_typeinfo(C, ntree, node, unregister ? nullptr : nodetype);
      }

      /* initialize node sockets */
      LISTBASE_FOREACH (bNodeSocket *, sock, &node->inputs) {
        if (socktype && STREQ(sock->idname, socktype->idname)) {
          node_socket_set_typeinfo(ntree, sock, unregister ? nullptr : socktype);
        }
      }
      LISTBASE_FOREACH (bNodeSocket *, sock, &node->outputs) {
        if (socktype && STREQ(sock->idname, socktype->idname)) {
          node_socket_set_typeinfo(ntree, sock, unregister ? nullptr : socktype);
        }
      }
    }

    /* initialize tree sockets */
    LISTBASE_FOREACH (bNodeSocket *, sock, &ntree->inputs) {
      if (socktype && STREQ(sock->idname, socktype->idname)) {
        node_socket_set_typeinfo(ntree, sock, unregister ? nullptr : socktype);
      }
    }
    LISTBASE_FOREACH (bNodeSocket *, sock, &ntree->outputs) {
      if (socktype && STREQ(sock->idname, socktype->idname)) {
        node_socket_set_typeinfo(ntree, sock, unregister ? nullptr : socktype);
      }
    }
  }
  FOREACH_NODETREE_END;
}

void ntreeSetTypes(const struct bContext *C, bNodeTree *ntree)
{
  ntree_set_typeinfo(ntree, ntreeTypeFind(ntree->idname));

  LISTBASE_FOREACH (bNode *, node, &ntree->nodes) {
    node_set_typeinfo(C, ntree, node, nodeTypeFind(node->idname));

    LISTBASE_FOREACH (bNodeSocket *, sock, &node->inputs) {
      node_socket_set_typeinfo(ntree, sock, nodeSocketTypeFind(sock->idname));
    }
    LISTBASE_FOREACH (bNodeSocket *, sock, &node->outputs) {
      node_socket_set_typeinfo(ntree, sock, nodeSocketTypeFind(sock->idname));
    }
  }

  LISTBASE_FOREACH (bNodeSocket *, sock, &ntree->inputs) {
    node_socket_set_typeinfo(ntree, sock, nodeSocketTypeFind(sock->idname));
  }
  LISTBASE_FOREACH (bNodeSocket *, sock, &ntree->outputs) {
    node_socket_set_typeinfo(ntree, sock, nodeSocketTypeFind(sock->idname));
  }
}

static GHash *nodetreetypes_hash = nullptr;
static GHash *nodetypes_hash = nullptr;
static GHash *nodesockettypes_hash = nullptr;

bNodeTreeType *ntreeTypeFind(const char *idname)
{
  if (idname[0]) {
    bNodeTreeType *nt = (bNodeTreeType *)BLI_ghash_lookup(nodetreetypes_hash, idname);
    if (nt) {
      return nt;
    }
  }

  return nullptr;
}

void ntreeTypeAdd(bNodeTreeType *nt)
{
  BLI_ghash_insert(nodetreetypes_hash, nt->idname, nt);
  /* XXX pass Main to register function? */
  /* Probably not. It is pretty much expected we want to update G_MAIN here I think -
   * or we'd want to update *all* active Mains, which we cannot do anyway currently. */
  update_typeinfo(G_MAIN, nullptr, nt, nullptr, nullptr, false);
}

/* callback for hash value free function */
static void ntree_free_type(void *treetype_v)
{
  bNodeTreeType *treetype = (bNodeTreeType *)treetype_v;
  /* XXX pass Main to unregister function? */
  /* Probably not. It is pretty much expected we want to update G_MAIN here I think -
   * or we'd want to update *all* active Mains, which we cannot do anyway currently. */
  update_typeinfo(G_MAIN, nullptr, treetype, nullptr, nullptr, true);
  MEM_freeN(treetype);
}

void ntreeTypeFreeLink(const bNodeTreeType *nt)
{
  BLI_ghash_remove(nodetreetypes_hash, nt->idname, nullptr, ntree_free_type);
}

bool ntreeIsRegistered(bNodeTree *ntree)
{
  return (ntree->typeinfo != &NodeTreeTypeUndefined);
}

GHashIterator *ntreeTypeGetIterator()
{
  return BLI_ghashIterator_new(nodetreetypes_hash);
}

bNodeType *nodeTypeFind(const char *idname)
{
  if (idname[0]) {
    bNodeType *nt = (bNodeType *)BLI_ghash_lookup(nodetypes_hash, idname);
    if (nt) {
      return nt;
    }
  }

  return nullptr;
}

/* callback for hash value free function */
static void node_free_type(void *nodetype_v)
{
  bNodeType *nodetype = (bNodeType *)nodetype_v;
  /* XXX pass Main to unregister function? */
  /* Probably not. It is pretty much expected we want to update G_MAIN here I think -
   * or we'd want to update *all* active Mains, which we cannot do anyway currently. */
  update_typeinfo(G_MAIN, nullptr, nullptr, nodetype, nullptr, true);

  delete nodetype->fixed_declaration;
  nodetype->fixed_declaration = nullptr;

  /* Can be null when the type is not dynamically allocated. */
  if (nodetype->free_self) {
    nodetype->free_self(nodetype);
  }
}

void nodeRegisterType(bNodeType *nt)
{
  /* debug only: basic verification of registered types */
  BLI_assert(nt->idname[0] != '\0');
  BLI_assert(nt->poll != nullptr);

  if (nt->declare && !nt->declaration_is_dynamic) {
    if (nt->fixed_declaration == nullptr) {
      nt->fixed_declaration = new blender::nodes::NodeDeclaration();
      blender::nodes::NodeDeclarationBuilder builder{*nt->fixed_declaration};
      nt->declare(builder);
    }
  }

  BLI_ghash_insert(nodetypes_hash, nt->idname, nt);
  /* XXX pass Main to register function? */
  /* Probably not. It is pretty much expected we want to update G_MAIN here I think -
   * or we'd want to update *all* active Mains, which we cannot do anyway currently. */
  update_typeinfo(G_MAIN, nullptr, nullptr, nt, nullptr, false);
}

void nodeUnregisterType(bNodeType *nt)
{
  BLI_ghash_remove(nodetypes_hash, nt->idname, nullptr, node_free_type);
}

bool nodeTypeUndefined(const bNode *node)
{
  return (node->typeinfo == &NodeTypeUndefined) ||
         (ELEM(node->type, NODE_GROUP, NODE_CUSTOM_GROUP) && node->id && ID_IS_LINKED(node->id) &&
          (node->id->tag & LIB_TAG_MISSING));
}

GHashIterator *nodeTypeGetIterator()
{
  return BLI_ghashIterator_new(nodetypes_hash);
}

bNodeSocketType *nodeSocketTypeFind(const char *idname)
{
  if (idname[0]) {
    bNodeSocketType *st = (bNodeSocketType *)BLI_ghash_lookup(nodesockettypes_hash, idname);
    if (st) {
      return st;
    }
  }

  return nullptr;
}

/* callback for hash value free function */
static void node_free_socket_type(void *socktype_v)
{
  bNodeSocketType *socktype = (bNodeSocketType *)socktype_v;
  /* XXX pass Main to unregister function? */
  /* Probably not. It is pretty much expected we want to update G_MAIN here I think -
   * or we'd want to update *all* active Mains, which we cannot do anyway currently. */
  update_typeinfo(G_MAIN, nullptr, nullptr, nullptr, socktype, true);

  socktype->free_self(socktype);
}

void nodeRegisterSocketType(bNodeSocketType *st)
{
  BLI_ghash_insert(nodesockettypes_hash, (void *)st->idname, st);
  /* XXX pass Main to register function? */
  /* Probably not. It is pretty much expected we want to update G_MAIN here I think -
   * or we'd want to update *all* active Mains, which we cannot do anyway currently. */
  update_typeinfo(G_MAIN, nullptr, nullptr, nullptr, st, false);
}

void nodeUnregisterSocketType(bNodeSocketType *st)
{
  BLI_ghash_remove(nodesockettypes_hash, st->idname, nullptr, node_free_socket_type);
}

bool nodeSocketIsRegistered(bNodeSocket *sock)
{
  return (sock->typeinfo != &NodeSocketTypeUndefined);
}

GHashIterator *nodeSocketTypeGetIterator()
{
  return BLI_ghashIterator_new(nodesockettypes_hash);
}

const char *nodeSocketTypeLabel(const bNodeSocketType *stype)
{
  /* Use socket type name as a fallback if label is undefined. */
  return stype->label[0] != '\0' ? stype->label : RNA_struct_ui_name(stype->ext_socket.srna);
}

struct bNodeSocket *nodeFindSocket(const bNode *node,
                                   eNodeSocketInOut in_out,
                                   const char *identifier)
{
  const ListBase *sockets = (in_out == SOCK_IN) ? &node->inputs : &node->outputs;
  LISTBASE_FOREACH (bNodeSocket *, sock, sockets) {
    if (STREQ(sock->identifier, identifier)) {
      return sock;
    }
  }
  return nullptr;
}

namespace blender::bke {

bNodeSocket *node_find_enabled_socket(bNode &node,
                                      const eNodeSocketInOut in_out,
                                      const StringRef name)
{
  ListBase *sockets = (in_out == SOCK_IN) ? &node.inputs : &node.outputs;
  LISTBASE_FOREACH (bNodeSocket *, socket, sockets) {
    if (!(socket->flag & SOCK_UNAVAIL) && socket->name == name) {
      return socket;
    }
  }
  return nullptr;
}

bNodeSocket *node_find_enabled_input_socket(bNode &node, StringRef name)
{
  return node_find_enabled_socket(node, SOCK_IN, name);
}

bNodeSocket *node_find_enabled_output_socket(bNode &node, StringRef name)
{
  return node_find_enabled_socket(node, SOCK_OUT, name);
}

}  // namespace blender::bke

/* find unique socket identifier */
static bool unique_identifier_check(void *arg, const char *identifier)
{
  const ListBase *lb = (const ListBase *)arg;
  LISTBASE_FOREACH (bNodeSocket *, sock, lb) {
    if (STREQ(sock->identifier, identifier)) {
      return true;
    }
  }
  return false;
}

static bNodeSocket *make_socket(bNodeTree *ntree,
                                bNode * /*node*/,
                                int in_out,
                                ListBase *lb,
                                const char *idname,
                                const char *identifier,
                                const char *name)
{
  char auto_identifier[MAX_NAME];

  if (identifier && identifier[0] != '\0') {
    /* use explicit identifier */
    BLI_strncpy(auto_identifier, identifier, sizeof(auto_identifier));
  }
  else {
    /* if no explicit identifier is given, assign a unique identifier based on the name */
    BLI_strncpy(auto_identifier, name, sizeof(auto_identifier));
  }
  /* Make the identifier unique. */
  BLI_uniquename_cb(
      unique_identifier_check, lb, "socket", '_', auto_identifier, sizeof(auto_identifier));

  bNodeSocket *sock = MEM_cnew<bNodeSocket>("sock");
  sock->runtime = MEM_new<bNodeSocketRuntime>(__func__);
  sock->in_out = in_out;

  BLI_strncpy(sock->identifier, auto_identifier, NODE_MAXSTR);
  sock->limit = (in_out == SOCK_IN ? 1 : 0xFFF);

  BLI_strncpy(sock->name, name, NODE_MAXSTR);
  sock->storage = nullptr;
  sock->flag |= SOCK_COLLAPSED;
  sock->type = SOCK_CUSTOM; /* int type undefined by default */

  BLI_strncpy(sock->idname, idname, sizeof(sock->idname));
  node_socket_set_typeinfo(ntree, sock, nodeSocketTypeFind(idname));

  return sock;
}

static void socket_id_user_increment(bNodeSocket *sock)
{
  switch ((eNodeSocketDatatype)sock->type) {
    case SOCK_OBJECT: {
      bNodeSocketValueObject *default_value = (bNodeSocketValueObject *)sock->default_value;
      id_us_plus((ID *)default_value->value);
      break;
    }
    case SOCK_IMAGE: {
      bNodeSocketValueImage *default_value = (bNodeSocketValueImage *)sock->default_value;
      id_us_plus((ID *)default_value->value);
      break;
    }
    case SOCK_COLLECTION: {
      bNodeSocketValueCollection *default_value = (bNodeSocketValueCollection *)
                                                      sock->default_value;
      id_us_plus((ID *)default_value->value);
      break;
    }
    case SOCK_TEXTURE: {
      bNodeSocketValueTexture *default_value = (bNodeSocketValueTexture *)sock->default_value;
      id_us_plus((ID *)default_value->value);
      break;
    }
    case SOCK_MATERIAL: {
      bNodeSocketValueMaterial *default_value = (bNodeSocketValueMaterial *)sock->default_value;
      id_us_plus((ID *)default_value->value);
      break;
    }
    case SOCK_FLOAT:
    case SOCK_VECTOR:
    case SOCK_RGBA:
    case SOCK_BOOLEAN:
    case SOCK_INT:
    case SOCK_STRING:
    case __SOCK_MESH:
    case SOCK_CUSTOM:
    case SOCK_SHADER:
    case SOCK_GEOMETRY:
      break;
  }
}

/** \return True if the socket had an ID default value. */
static bool socket_id_user_decrement(bNodeSocket *sock)
{
  switch ((eNodeSocketDatatype)sock->type) {
    case SOCK_OBJECT: {
      bNodeSocketValueObject *default_value = (bNodeSocketValueObject *)sock->default_value;
      if (default_value->value != nullptr) {
        id_us_min(&default_value->value->id);
        return true;
      }
      break;
    }
    case SOCK_IMAGE: {
      bNodeSocketValueImage *default_value = (bNodeSocketValueImage *)sock->default_value;
      if (default_value->value != nullptr) {
        id_us_min(&default_value->value->id);
        return true;
      }
      break;
    }
    case SOCK_COLLECTION: {
      bNodeSocketValueCollection *default_value = (bNodeSocketValueCollection *)
                                                      sock->default_value;
      if (default_value->value != nullptr) {
        id_us_min(&default_value->value->id);
        return true;
      }
      break;
    }
    case SOCK_TEXTURE: {
      bNodeSocketValueTexture *default_value = (bNodeSocketValueTexture *)sock->default_value;
      if (default_value->value != nullptr) {
        id_us_min(&default_value->value->id);
        return true;
      }
      break;
    }
    case SOCK_MATERIAL: {
      bNodeSocketValueMaterial *default_value = (bNodeSocketValueMaterial *)sock->default_value;
      if (default_value->value != nullptr) {
        id_us_min(&default_value->value->id);
        return true;
      }
      break;
    }
    case SOCK_FLOAT:
    case SOCK_VECTOR:
    case SOCK_RGBA:
    case SOCK_BOOLEAN:
    case SOCK_INT:
    case SOCK_STRING:
    case __SOCK_MESH:
    case SOCK_CUSTOM:
    case SOCK_SHADER:
    case SOCK_GEOMETRY:
      break;
  }
  return false;
}

void nodeModifySocketType(bNodeTree *ntree,
                          bNode * /*node*/,
                          bNodeSocket *sock,
                          const char *idname)
{
  bNodeSocketType *socktype = nodeSocketTypeFind(idname);

  if (!socktype) {
    CLOG_ERROR(&LOG, "node socket type %s undefined", idname);
    return;
  }

  if (sock->default_value) {
    socket_id_user_decrement(sock);
    MEM_freeN(sock->default_value);
    sock->default_value = nullptr;
  }

  BLI_strncpy(sock->idname, idname, sizeof(sock->idname));
  node_socket_set_typeinfo(ntree, sock, socktype);
}

void nodeModifySocketTypeStatic(
    bNodeTree *ntree, bNode *node, bNodeSocket *sock, int type, int subtype)
{
  const char *idname = nodeStaticSocketType(type, subtype);

  if (!idname) {
    CLOG_ERROR(&LOG, "static node socket type %d undefined", type);
    return;
  }

  nodeModifySocketType(ntree, node, sock, idname);
}

bNodeSocket *nodeAddSocket(bNodeTree *ntree,
                           bNode *node,
                           eNodeSocketInOut in_out,
                           const char *idname,
                           const char *identifier,
                           const char *name)
{
  BLI_assert(node->type != NODE_FRAME);
  BLI_assert(!(in_out == SOCK_IN && node->type == NODE_GROUP_INPUT));
  BLI_assert(!(in_out == SOCK_OUT && node->type == NODE_GROUP_OUTPUT));

  ListBase *lb = (in_out == SOCK_IN ? &node->inputs : &node->outputs);
  bNodeSocket *sock = make_socket(ntree, node, in_out, lb, idname, identifier, name);

  BLI_remlink(lb, sock); /* does nothing for new socket */
  BLI_addtail(lb, sock);

  BKE_ntree_update_tag_socket_new(ntree, sock);

  return sock;
}

bool nodeIsStaticSocketType(const struct bNodeSocketType *stype)
{
  /*
   * Cannot rely on type==SOCK_CUSTOM here, because type is 0 by default
   * and can be changed on custom sockets.
   */
  return RNA_struct_is_a(stype->ext_socket.srna, &RNA_NodeSocketStandard);
}

const char *nodeStaticSocketType(int type, int subtype)
{
  switch (type) {
    case SOCK_FLOAT:
      switch (subtype) {
        case PROP_UNSIGNED:
          return "NodeSocketFloatUnsigned";
        case PROP_PERCENTAGE:
          return "NodeSocketFloatPercentage";
        case PROP_FACTOR:
          return "NodeSocketFloatFactor";
        case PROP_ANGLE:
          return "NodeSocketFloatAngle";
        case PROP_TIME:
          return "NodeSocketFloatTime";
        case PROP_TIME_ABSOLUTE:
          return "NodeSocketFloatTimeAbsolute";
        case PROP_DISTANCE:
          return "NodeSocketFloatDistance";
        case PROP_NONE:
        default:
          return "NodeSocketFloat";
      }
    case SOCK_INT:
      switch (subtype) {
        case PROP_UNSIGNED:
          return "NodeSocketIntUnsigned";
        case PROP_PERCENTAGE:
          return "NodeSocketIntPercentage";
        case PROP_FACTOR:
          return "NodeSocketIntFactor";
        case PROP_NONE:
        default:
          return "NodeSocketInt";
      }
    case SOCK_BOOLEAN:
      return "NodeSocketBool";
    case SOCK_VECTOR:
      switch (subtype) {
        case PROP_TRANSLATION:
          return "NodeSocketVectorTranslation";
        case PROP_DIRECTION:
          return "NodeSocketVectorDirection";
        case PROP_VELOCITY:
          return "NodeSocketVectorVelocity";
        case PROP_ACCELERATION:
          return "NodeSocketVectorAcceleration";
        case PROP_EULER:
          return "NodeSocketVectorEuler";
        case PROP_XYZ:
          return "NodeSocketVectorXYZ";
        case PROP_NONE:
        default:
          return "NodeSocketVector";
      }
    case SOCK_RGBA:
      return "NodeSocketColor";
    case SOCK_STRING:
      return "NodeSocketString";
    case SOCK_SHADER:
      return "NodeSocketShader";
    case SOCK_OBJECT:
      return "NodeSocketObject";
    case SOCK_IMAGE:
      return "NodeSocketImage";
    case SOCK_GEOMETRY:
      return "NodeSocketGeometry";
    case SOCK_COLLECTION:
      return "NodeSocketCollection";
    case SOCK_TEXTURE:
      return "NodeSocketTexture";
    case SOCK_MATERIAL:
      return "NodeSocketMaterial";
  }
  return nullptr;
}

const char *nodeStaticSocketInterfaceType(int type, int subtype)
{
  switch (type) {
    case SOCK_FLOAT:
      switch (subtype) {
        case PROP_UNSIGNED:
          return "NodeSocketInterfaceFloatUnsigned";
        case PROP_PERCENTAGE:
          return "NodeSocketInterfaceFloatPercentage";
        case PROP_FACTOR:
          return "NodeSocketInterfaceFloatFactor";
        case PROP_ANGLE:
          return "NodeSocketInterfaceFloatAngle";
        case PROP_TIME:
          return "NodeSocketInterfaceFloatTime";
        case PROP_TIME_ABSOLUTE:
          return "NodeSocketInterfaceFloatTimeAbsolute";
        case PROP_DISTANCE:
          return "NodeSocketInterfaceFloatDistance";
        case PROP_NONE:
        default:
          return "NodeSocketInterfaceFloat";
      }
    case SOCK_INT:
      switch (subtype) {
        case PROP_UNSIGNED:
          return "NodeSocketInterfaceIntUnsigned";
        case PROP_PERCENTAGE:
          return "NodeSocketInterfaceIntPercentage";
        case PROP_FACTOR:
          return "NodeSocketInterfaceIntFactor";
        case PROP_NONE:
        default:
          return "NodeSocketInterfaceInt";
      }
    case SOCK_BOOLEAN:
      return "NodeSocketInterfaceBool";
    case SOCK_VECTOR:
      switch (subtype) {
        case PROP_TRANSLATION:
          return "NodeSocketInterfaceVectorTranslation";
        case PROP_DIRECTION:
          return "NodeSocketInterfaceVectorDirection";
        case PROP_VELOCITY:
          return "NodeSocketInterfaceVectorVelocity";
        case PROP_ACCELERATION:
          return "NodeSocketInterfaceVectorAcceleration";
        case PROP_EULER:
          return "NodeSocketInterfaceVectorEuler";
        case PROP_XYZ:
          return "NodeSocketInterfaceVectorXYZ";
        case PROP_NONE:
        default:
          return "NodeSocketInterfaceVector";
      }
    case SOCK_RGBA:
      return "NodeSocketInterfaceColor";
    case SOCK_STRING:
      return "NodeSocketInterfaceString";
    case SOCK_SHADER:
      return "NodeSocketInterfaceShader";
    case SOCK_OBJECT:
      return "NodeSocketInterfaceObject";
    case SOCK_IMAGE:
      return "NodeSocketInterfaceImage";
    case SOCK_GEOMETRY:
      return "NodeSocketInterfaceGeometry";
    case SOCK_COLLECTION:
      return "NodeSocketInterfaceCollection";
    case SOCK_TEXTURE:
      return "NodeSocketInterfaceTexture";
    case SOCK_MATERIAL:
      return "NodeSocketInterfaceMaterial";
  }
  return nullptr;
}

const char *nodeStaticSocketLabel(int type, int /*subtype*/)
{
  switch (type) {
    case SOCK_FLOAT:
      return "Float";
    case SOCK_INT:
      return "Integer";
    case SOCK_BOOLEAN:
      return "Boolean";
    case SOCK_VECTOR:
      return "Vector";
    case SOCK_RGBA:
      return "Color";
    case SOCK_STRING:
      return "String";
    case SOCK_SHADER:
      return "Shader";
    case SOCK_OBJECT:
      return "Object";
    case SOCK_IMAGE:
      return "Image";
    case SOCK_GEOMETRY:
      return "Geometry";
    case SOCK_COLLECTION:
      return "Collection";
    case SOCK_TEXTURE:
      return "Texture";
    case SOCK_MATERIAL:
      return "Material";
  }
  return nullptr;
}

bNodeSocket *nodeAddStaticSocket(bNodeTree *ntree,
                                 bNode *node,
                                 eNodeSocketInOut in_out,
                                 int type,
                                 int subtype,
                                 const char *identifier,
                                 const char *name)
{
  const char *idname = nodeStaticSocketType(type, subtype);

  if (!idname) {
    CLOG_ERROR(&LOG, "static node socket type %d undefined", type);
    return nullptr;
  }

  bNodeSocket *sock = nodeAddSocket(ntree, node, in_out, idname, identifier, name);
  sock->type = type;
  return sock;
}

static void node_socket_free(bNodeSocket *sock, const bool do_id_user)
{
  if (sock->prop) {
    IDP_FreePropertyContent_ex(sock->prop, do_id_user);
    MEM_freeN(sock->prop);
  }

  if (sock->default_value) {
    if (do_id_user) {
      socket_id_user_decrement(sock);
    }
    MEM_freeN(sock->default_value);
  }
  if (sock->default_attribute_name) {
    MEM_freeN(sock->default_attribute_name);
  }
  MEM_delete(sock->runtime);
}

void nodeRemoveSocket(bNodeTree *ntree, bNode *node, bNodeSocket *sock)
{
  nodeRemoveSocketEx(ntree, node, sock, true);
}

void nodeRemoveSocketEx(struct bNodeTree *ntree,
                        struct bNode *node,
                        struct bNodeSocket *sock,
                        bool do_id_user)
{
  LISTBASE_FOREACH_MUTABLE (bNodeLink *, link, &ntree->links) {
    if (link->fromsock == sock || link->tosock == sock) {
      nodeRemLink(ntree, link);
    }
  }

  LISTBASE_FOREACH_MUTABLE (bNodeLink *, link, &node->internal_links) {
    if (link->fromsock == sock || link->tosock == sock) {
      BLI_remlink(&node->internal_links, link);
      MEM_freeN(link);
      BKE_ntree_update_tag_node_internal_link(ntree, node);
    }
  }

  /* this is fast, this way we don't need an in_out argument */
  BLI_remlink(&node->inputs, sock);
  BLI_remlink(&node->outputs, sock);

  node_socket_free(sock, do_id_user);
  MEM_freeN(sock);

  BKE_ntree_update_tag_socket_removed(ntree);
}

void nodeRemoveAllSockets(bNodeTree *ntree, bNode *node)
{
  LISTBASE_FOREACH_MUTABLE (bNodeLink *, link, &ntree->links) {
    if (link->fromnode == node || link->tonode == node) {
      nodeRemLink(ntree, link);
    }
  }

  BLI_freelistN(&node->internal_links);

  LISTBASE_FOREACH_MUTABLE (bNodeSocket *, sock, &node->inputs) {
    node_socket_free(sock, true);
    MEM_freeN(sock);
  }
  BLI_listbase_clear(&node->inputs);

  LISTBASE_FOREACH_MUTABLE (bNodeSocket *, sock, &node->outputs) {
    node_socket_free(sock, true);
    MEM_freeN(sock);
  }
  BLI_listbase_clear(&node->outputs);

  BKE_ntree_update_tag_socket_removed(ntree);
}

bNode *nodeFindNodebyName(bNodeTree *ntree, const char *name)
{
  return (bNode *)BLI_findstring(&ntree->nodes, name, offsetof(bNode, name));
}

bool nodeFindNode(bNodeTree *ntree, bNodeSocket *sock, bNode **r_node, int *r_sockindex)
{
  *r_node = nullptr;

  LISTBASE_FOREACH (bNode *, node, &ntree->nodes) {
    ListBase *sockets = (sock->in_out == SOCK_IN) ? &node->inputs : &node->outputs;
    int index = 0;
    LISTBASE_FOREACH (bNodeSocket *, tsock, sockets) {
      if (sock == tsock) {
        if (r_node != nullptr) {
          *r_node = node;
        }
        if (r_sockindex != nullptr) {
          *r_sockindex = index;
        }
        return true;
      }
      index++;
    }
  }
  return false;
}

bNode *nodeFindRootParent(bNode *node)
{
  if (node->parent) {
    return nodeFindRootParent(node->parent);
  }
  return node->type == NODE_FRAME ? node : nullptr;
}

bool nodeIsChildOf(const bNode *parent, const bNode *child)
{
  if (parent == child) {
    return true;
  }
  if (child->parent) {
    return nodeIsChildOf(parent, child->parent);
  }
  return false;
}

void nodeChainIter(const bNodeTree *ntree,
                   const bNode *node_start,
                   bool (*callback)(bNode *, bNode *, void *, const bool),
                   void *userdata,
                   const bool reversed)
{
  LISTBASE_FOREACH (bNodeLink *, link, &ntree->links) {
    if ((link->flag & NODE_LINK_VALID) == 0) {
      /* Skip links marked as cyclic. */
      continue;
    }
    if (link->tonode && link->fromnode) {
      /* Is the link part of the chain meaning node_start == fromnode
       * (or tonode for reversed case)? */
      if ((reversed && (link->tonode == node_start)) ||
          (!reversed && link->fromnode == node_start)) {
        if (!callback(link->fromnode, link->tonode, userdata, reversed)) {
          return;
        }
        nodeChainIter(
            ntree, reversed ? link->fromnode : link->tonode, callback, userdata, reversed);
      }
    }
  }
}

static void iter_backwards_ex(const bNodeTree *ntree,
                              const bNode *node_start,
                              bool (*callback)(bNode *, bNode *, void *),
                              void *userdata,
                              char recursion_mask)
{
  LISTBASE_FOREACH (bNodeSocket *, sock, &node_start->inputs) {
    bNodeLink *link = sock->link;
    if (link == nullptr) {
      continue;
    }
    if ((link->flag & NODE_LINK_VALID) == 0) {
      /* Skip links marked as cyclic. */
      continue;
    }
    if (link->fromnode->iter_flag & recursion_mask) {
      continue;
    }

    link->fromnode->iter_flag |= recursion_mask;

    if (!callback(link->fromnode, link->tonode, userdata)) {
      return;
    }
    iter_backwards_ex(ntree, link->fromnode, callback, userdata, recursion_mask);
  }
}

void nodeChainIterBackwards(const bNodeTree *ntree,
                            const bNode *node_start,
                            bool (*callback)(bNode *, bNode *, void *),
                            void *userdata,
                            int recursion_lvl)
{
  if (!node_start) {
    return;
  }

  /* Limited by iter_flag type. */
  BLI_assert(recursion_lvl < 8);
  char recursion_mask = (1 << recursion_lvl);

  /* Reset flag. */
  LISTBASE_FOREACH (bNode *, node, &ntree->nodes) {
    node->iter_flag &= ~recursion_mask;
  }

  iter_backwards_ex(ntree, node_start, callback, userdata, recursion_mask);
}

void nodeParentsIter(bNode *node, bool (*callback)(bNode *, void *), void *userdata)
{
  if (node->parent) {
    if (!callback(node->parent, userdata)) {
      return;
    }
    nodeParentsIter(node->parent, callback, userdata);
  }
}

/* ************** Add stuff ********** */

void nodeUniqueName(bNodeTree *ntree, bNode *node)
{
  BLI_uniquename(
      &ntree->nodes, node, DATA_("Node"), '.', offsetof(bNode, name), sizeof(node->name));
}

bNode *nodeAddNode(const struct bContext *C, bNodeTree *ntree, const char *idname)
{
  bNode *node = MEM_cnew<bNode>("new node");
  node->runtime = MEM_new<bNodeRuntime>(__func__);
  BLI_addtail(&ntree->nodes, node);

  BLI_strncpy(node->idname, idname, sizeof(node->idname));
  node_set_typeinfo(C, ntree, node, nodeTypeFind(idname));

  BKE_ntree_update_tag_node_new(ntree, node);

  if (ELEM(node->type, GEO_NODE_INPUT_SCENE_TIME, GEO_NODE_SELF_OBJECT)) {
    DEG_relations_tag_update(CTX_data_main(C));
  }

  return node;
}

bNode *nodeAddStaticNode(const struct bContext *C, bNodeTree *ntree, int type)
{
  const char *idname = nullptr;

  NODE_TYPES_BEGIN (ntype) {
    /* Do an extra poll here, because some int types are used
     * for multiple node types, this helps find the desired type. */
    const char *disabled_hint;
    if (ntype->type == type && (!ntype->poll || ntype->poll(ntype, ntree, &disabled_hint))) {
      idname = ntype->idname;
      break;
    }
  }
  NODE_TYPES_END;
  if (!idname) {
    CLOG_ERROR(&LOG, "static node type %d undefined", type);
    return nullptr;
  }
  return nodeAddNode(C, ntree, idname);
}

static void node_socket_copy(bNodeSocket *sock_dst, const bNodeSocket *sock_src, const int flag)
{
  sock_dst->runtime = MEM_new<bNodeSocketRuntime>(__func__);
  if (sock_src->prop) {
    sock_dst->prop = IDP_CopyProperty_ex(sock_src->prop, flag);
  }

  if (sock_src->default_value) {
    sock_dst->default_value = MEM_dupallocN(sock_src->default_value);

    if ((flag & LIB_ID_CREATE_NO_USER_REFCOUNT) == 0) {
      socket_id_user_increment(sock_dst);
    }
  }

  sock_dst->default_attribute_name = static_cast<char *>(
      MEM_dupallocN(sock_src->default_attribute_name));

  sock_dst->stack_index = 0;
  /* XXX some compositor nodes (e.g. image, render layers) still store
   * some persistent buffer data here, need to clear this to avoid dangling pointers. */
  sock_dst->cache = nullptr;
}

namespace blender::bke {

bNode *node_copy_with_mapping(bNodeTree *dst_tree,
                              const bNode &node_src,
                              const int flag,
                              const bool unique_name,
                              Map<const bNodeSocket *, bNodeSocket *> &socket_map)
{
  bNode *node_dst = (bNode *)MEM_mallocN(sizeof(bNode), __func__);
  *node_dst = node_src;

  node_dst->runtime = MEM_new<bNodeRuntime>(__func__);

  /* Can be called for nodes outside a node tree (e.g. clipboard). */
  if (dst_tree) {
    if (unique_name) {
      nodeUniqueName(dst_tree, node_dst);
    }
    BLI_addtail(&dst_tree->nodes, node_dst);
  }

  BLI_listbase_clear(&node_dst->inputs);
  LISTBASE_FOREACH (const bNodeSocket *, src_socket, &node_src.inputs) {
    bNodeSocket *dst_socket = (bNodeSocket *)MEM_dupallocN(src_socket);
    node_socket_copy(dst_socket, src_socket, flag);
    BLI_addtail(&node_dst->inputs, dst_socket);
    socket_map.add_new(src_socket, dst_socket);
  }

  BLI_listbase_clear(&node_dst->outputs);
  LISTBASE_FOREACH (const bNodeSocket *, src_socket, &node_src.outputs) {
    bNodeSocket *dst_socket = (bNodeSocket *)MEM_dupallocN(src_socket);
    node_socket_copy(dst_socket, src_socket, flag);
    BLI_addtail(&node_dst->outputs, dst_socket);
    socket_map.add_new(src_socket, dst_socket);
  }

  if (node_src.prop) {
    node_dst->prop = IDP_CopyProperty_ex(node_src.prop, flag);
  }

  BLI_listbase_clear(&node_dst->internal_links);
  LISTBASE_FOREACH (const bNodeLink *, src_link, &node_src.internal_links) {
    bNodeLink *dst_link = (bNodeLink *)MEM_dupallocN(src_link);
    dst_link->fromnode = node_dst;
    dst_link->tonode = node_dst;
    dst_link->fromsock = socket_map.lookup(src_link->fromsock);
    dst_link->tosock = socket_map.lookup(src_link->tosock);
    BLI_addtail(&node_dst->internal_links, dst_link);
  }

  if ((flag & LIB_ID_CREATE_NO_USER_REFCOUNT) == 0) {
    id_us_plus(node_dst->id);
  }

  if (node_src.typeinfo->copyfunc) {
    node_src.typeinfo->copyfunc(dst_tree, node_dst, &node_src);
  }

  /* Only call copy function when a copy is made for the main database, not
   * for cases like the dependency graph and localization. */
  if (node_dst->typeinfo->copyfunc_api && !(flag & LIB_ID_CREATE_NO_MAIN)) {
    PointerRNA ptr;
    RNA_pointer_create((ID *)dst_tree, &RNA_Node, node_dst, &ptr);

    node_dst->typeinfo->copyfunc_api(&ptr, &node_src);
  }

  if (dst_tree) {
    BKE_ntree_update_tag_node_new(dst_tree, node_dst);
  }

  /* Reset the declaration of the new node. */
  nodeDeclarationEnsure(dst_tree, node_dst);

  return node_dst;
}

bNode *node_copy(bNodeTree *dst_tree,
                 const bNode &src_node,
                 const int flag,
                 const bool unique_name)
{
  Map<const bNodeSocket *, bNodeSocket *> socket_map;
  return node_copy_with_mapping(dst_tree, src_node, flag, unique_name, socket_map);
}

}  // namespace blender::bke

static int node_count_links(const bNodeTree *ntree, const bNodeSocket *socket)
{
  int count = 0;
  LISTBASE_FOREACH (bNodeLink *, link, &ntree->links) {
    if (ELEM(socket, link->fromsock, link->tosock)) {
      count++;
    }
  }
  return count;
}

bNodeLink *nodeAddLink(
    bNodeTree *ntree, bNode *fromnode, bNodeSocket *fromsock, bNode *tonode, bNodeSocket *tosock)
{
  bNodeLink *link = nullptr;

  /* Test valid input. */
  BLI_assert(fromnode);
  BLI_assert(tonode);

  if (fromsock->in_out == SOCK_OUT && tosock->in_out == SOCK_IN) {
    link = MEM_cnew<bNodeLink>("link");
    if (ntree) {
      BLI_addtail(&ntree->links, link);
    }
    link->fromnode = fromnode;
    link->fromsock = fromsock;
    link->tonode = tonode;
    link->tosock = tosock;
  }
  else if (fromsock->in_out == SOCK_IN && tosock->in_out == SOCK_OUT) {
    /* OK but flip */
    link = MEM_cnew<bNodeLink>("link");
    if (ntree) {
      BLI_addtail(&ntree->links, link);
    }
    link->fromnode = tonode;
    link->fromsock = tosock;
    link->tonode = fromnode;
    link->tosock = fromsock;
  }

  if (ntree) {
    BKE_ntree_update_tag_link_added(ntree, link);
  }

  if (link != nullptr && link->tosock->flag & SOCK_MULTI_INPUT) {
    link->multi_input_socket_index = node_count_links(ntree, link->tosock) - 1;
  }

  return link;
}

void nodeRemLink(bNodeTree *ntree, bNodeLink *link)
{
  /* Can be called for links outside a node tree (e.g. clipboard). */
  if (ntree) {
    BLI_remlink(&ntree->links, link);
  }

  if (link->tosock) {
    link->tosock->link = nullptr;
  }
  MEM_freeN(link);

  if (ntree) {
    BKE_ntree_update_tag_link_removed(ntree);
  }
}

void nodeLinkSetMute(bNodeTree *ntree, bNodeLink *link, const bool muted)
{
  const bool was_muted = link->flag & NODE_LINK_MUTED;
  SET_FLAG_FROM_TEST(link->flag, muted, NODE_LINK_MUTED);
  if (muted != was_muted) {
    BKE_ntree_update_tag_link_mute(ntree, link);
  }
}

void nodeRemSocketLinks(bNodeTree *ntree, bNodeSocket *sock)
{
  LISTBASE_FOREACH_MUTABLE (bNodeLink *, link, &ntree->links) {
    if (link->fromsock == sock || link->tosock == sock) {
      nodeRemLink(ntree, link);
    }
  }
}

bool nodeLinkIsHidden(const bNodeLink *link)
{
  return nodeSocketIsHidden(link->fromsock) || nodeSocketIsHidden(link->tosock);
}

bool nodeLinkIsSelected(const bNodeLink *link)
{
  return (link->fromnode->flag & NODE_SELECT) || (link->tonode->flag & NODE_SELECT);
}

/* Adjust the indices of links connected to the given multi input socket after deleting the link at
 * `deleted_index`. This function also works if the link has not yet been deleted. */
static void adjust_multi_input_indices_after_removed_link(bNodeTree *ntree,
                                                          bNodeSocket *sock,
                                                          int deleted_index)
{
  LISTBASE_FOREACH (bNodeLink *, link, &ntree->links) {
    /* We only need to adjust those with a greater index, because the others will have the same
     * index. */
    if (link->tosock != sock || link->multi_input_socket_index <= deleted_index) {
      continue;
    }
    link->multi_input_socket_index -= 1;
  }
}

void nodeInternalRelink(bNodeTree *ntree, bNode *node)
{
  /* store link pointers in output sockets, for efficient lookup */
  LISTBASE_FOREACH (bNodeLink *, link, &node->internal_links) {
    link->tosock->link = link;
  }

  /* redirect downstream links */
  LISTBASE_FOREACH_MUTABLE (bNodeLink *, link, &ntree->links) {
    /* do we have internal link? */
    if (link->fromnode == node) {
      if (link->fromsock->link) {
        /* get the upstream input link */
        bNodeLink *fromlink = link->fromsock->link->fromsock->link;
        /* skip the node */
        if (fromlink) {
          if (link->tosock->flag & SOCK_MULTI_INPUT) {
            /* remove the link that would be the same as the relinked one */
            LISTBASE_FOREACH_MUTABLE (bNodeLink *, link_to_compare, &ntree->links) {
              if (link_to_compare->fromsock == fromlink->fromsock &&
                  link_to_compare->tosock == link->tosock) {
                adjust_multi_input_indices_after_removed_link(
                    ntree, link_to_compare->tosock, link_to_compare->multi_input_socket_index);
                nodeRemLink(ntree, link_to_compare);
              }
            }
          }
          link->fromnode = fromlink->fromnode;
          link->fromsock = fromlink->fromsock;

          /* if the up- or downstream link is invalid,
           * the replacement link will be invalid too.
           */
          if (!(fromlink->flag & NODE_LINK_VALID)) {
            link->flag &= ~NODE_LINK_VALID;
          }

          if (fromlink->flag & NODE_LINK_MUTED) {
            link->flag |= NODE_LINK_MUTED;
          }

          BKE_ntree_update_tag_link_changed(ntree);
        }
        else {
          if (link->tosock->flag & SOCK_MULTI_INPUT) {
            adjust_multi_input_indices_after_removed_link(
                ntree, link->tosock, link->multi_input_socket_index);
          }
          nodeRemLink(ntree, link);
        }
      }
      else {
        if (link->tosock->flag & SOCK_MULTI_INPUT) {
          adjust_multi_input_indices_after_removed_link(
              ntree, link->tosock, link->multi_input_socket_index);
        };
        nodeRemLink(ntree, link);
      }
    }
  }

  /* remove remaining upstream links */
  LISTBASE_FOREACH_MUTABLE (bNodeLink *, link, &ntree->links) {
    if (link->tonode == node) {
      nodeRemLink(ntree, link);
    }
  }
}

void nodeToView(const bNode *node, float x, float y, float *rx, float *ry)
{
  if (node->parent) {
    nodeToView(node->parent, x + node->locx, y + node->locy, rx, ry);
  }
  else {
    *rx = x + node->locx;
    *ry = y + node->locy;
  }
}

void nodeFromView(const bNode *node, float x, float y, float *rx, float *ry)
{
  if (node->parent) {
    nodeFromView(node->parent, x, y, rx, ry);
    *rx -= node->locx;
    *ry -= node->locy;
  }
  else {
    *rx = x - node->locx;
    *ry = y - node->locy;
  }
}

bool nodeAttachNodeCheck(const bNode *node, const bNode *parent)
{
  for (const bNode *parent_iter = node; parent_iter; parent_iter = parent_iter->parent) {
    if (parent_iter == parent) {
      return true;
    }
  }

  return false;
}

void nodeAttachNode(bNode *node, bNode *parent)
{
  BLI_assert(parent->type == NODE_FRAME);
  BLI_assert(nodeAttachNodeCheck(parent, node) == false);

  float locx, locy;
  nodeToView(node, 0.0f, 0.0f, &locx, &locy);

  node->parent = parent;
  /* transform to parent space */
  nodeFromView(parent, locx, locy, &node->locx, &node->locy);
}

void nodeDetachNode(struct bNode *node)
{
  if (node->parent) {
    BLI_assert(node->parent->type == NODE_FRAME);

    /* transform to view space */
    float locx, locy;
    nodeToView(node, 0.0f, 0.0f, &locx, &locy);
    node->locx = locx;
    node->locy = locy;
    node->parent = nullptr;
  }
}

void nodePositionRelative(bNode *from_node,
                          bNode *to_node,
                          bNodeSocket *from_sock,
                          bNodeSocket *to_sock)
{
  float offset_x;
  int tot_sock_idx;

  /* Socket to plug into. */
  if (SOCK_IN == to_sock->in_out) {
    offset_x = -(from_node->typeinfo->width + 50);
    tot_sock_idx = BLI_listbase_count(&to_node->outputs);
    tot_sock_idx += BLI_findindex(&to_node->inputs, to_sock);
  }
  else {
    offset_x = to_node->typeinfo->width + 50;
    tot_sock_idx = BLI_findindex(&to_node->outputs, to_sock);
  }

  BLI_assert(tot_sock_idx != -1);

  float offset_y = U.widget_unit * tot_sock_idx;

  /* Output socket. */
  if (from_sock) {
    if (SOCK_IN == from_sock->in_out) {
      tot_sock_idx = BLI_listbase_count(&from_node->outputs);
      tot_sock_idx += BLI_findindex(&from_node->inputs, from_sock);
    }
    else {
      tot_sock_idx = BLI_findindex(&from_node->outputs, from_sock);
    }
  }

  BLI_assert(tot_sock_idx != -1);

  offset_y -= U.widget_unit * tot_sock_idx;

  from_node->locx = to_node->locx + offset_x;
  from_node->locy = to_node->locy - offset_y;
}

void nodePositionPropagate(bNode *node)
{
  LISTBASE_FOREACH (bNodeSocket *, socket, &node->inputs) {
    if (socket->link != nullptr) {
      bNodeLink *link = socket->link;
      nodePositionRelative(link->fromnode, link->tonode, link->fromsock, link->tosock);
      nodePositionPropagate(link->fromnode);
    }
  }
}

static bNodeTree *ntreeAddTree_do(
    Main *bmain, ID *owner_id, const bool is_embedded, const char *name, const char *idname)
{
  /* trees are created as local trees for compositor, material or texture nodes,
   * node groups and other tree types are created as library data.
   */
  int flag = 0;
  if (is_embedded || bmain == nullptr) {
    flag |= LIB_ID_CREATE_NO_MAIN;
  }
  bNodeTree *ntree = (bNodeTree *)BKE_libblock_alloc(bmain, ID_NT, name, flag);
  BKE_libblock_init_empty(&ntree->id);
  if (is_embedded) {
    BLI_assert(owner_id != nullptr);
    ntree->id.flag |= LIB_EMBEDDED_DATA;
    ntree->owner_id = owner_id;
    bNodeTree **ntree_owner_ptr = BKE_ntree_ptr_from_id(owner_id);
    BLI_assert(ntree_owner_ptr != nullptr);
    *ntree_owner_ptr = ntree;
  }
  else {
    BLI_assert(owner_id == nullptr);
  }

  BLI_strncpy(ntree->idname, idname, sizeof(ntree->idname));
  ntree_set_typeinfo(ntree, ntreeTypeFind(idname));

  return ntree;
}

bNodeTree *ntreeAddTree(Main *bmain, const char *name, const char *idname)
{
  return ntreeAddTree_do(bmain, nullptr, false, name, idname);
}

bNodeTree *ntreeAddTreeEmbedded(Main * /*bmain*/,
                                ID *owner_id,
                                const char *name,
                                const char *idname)
{
  return ntreeAddTree_do(nullptr, owner_id, true, name, idname);
}

bNodeTree *ntreeCopyTree_ex(const bNodeTree *ntree, Main *bmain, const bool do_id_user)
{
  const int flag = do_id_user ? 0 : LIB_ID_CREATE_NO_USER_REFCOUNT | LIB_ID_CREATE_NO_MAIN;

  bNodeTree *ntree_copy = (bNodeTree *)BKE_id_copy_ex(bmain, (ID *)ntree, nullptr, flag);
  return ntree_copy;
}
bNodeTree *ntreeCopyTree(Main *bmain, const bNodeTree *ntree)
{
  return ntreeCopyTree_ex(ntree, bmain, true);
}

/* *************** Node Preview *********** */

/* XXX this should be removed eventually ...
 * Currently BKE functions are modeled closely on previous code,
 * using BKE_node_preview_init_tree to set up previews for a whole node tree in advance.
 * This should be left more to the individual node tree implementations. */

bool BKE_node_preview_used(const bNode *node)
{
  /* XXX check for closed nodes? */
  return (node->typeinfo->flag & NODE_PREVIEW) != 0;
}

bNodePreview *BKE_node_preview_verify(bNodeInstanceHash *previews,
                                      bNodeInstanceKey key,
                                      const int xsize,
                                      const int ysize,
                                      const bool create)
{
  bNodePreview *preview = (bNodePreview *)BKE_node_instance_hash_lookup(previews, key);
  if (!preview) {
    if (create) {
      preview = MEM_cnew<bNodePreview>("node preview");
      BKE_node_instance_hash_insert(previews, key, preview);
    }
    else {
      return nullptr;
    }
  }

  /* node previews can get added with variable size this way */
  if (xsize == 0 || ysize == 0) {
    return preview;
  }

  /* sanity checks & initialize */
  if (preview->rect) {
    if (preview->xsize != xsize || preview->ysize != ysize) {
      MEM_freeN(preview->rect);
      preview->rect = nullptr;
    }
  }

  if (preview->rect == nullptr) {
    preview->rect = (uchar *)MEM_callocN(4 * xsize + xsize * ysize * sizeof(char[4]),
                                         "node preview rect");
    preview->xsize = xsize;
    preview->ysize = ysize;
  }
  /* no clear, makes nicer previews */

  return preview;
}

bNodePreview *BKE_node_preview_copy(bNodePreview *preview)
{
  bNodePreview *new_preview = (bNodePreview *)MEM_dupallocN(preview);
  if (preview->rect) {
    new_preview->rect = (uchar *)MEM_dupallocN(preview->rect);
  }
  return new_preview;
}

void BKE_node_preview_free(bNodePreview *preview)
{
  if (preview->rect) {
    MEM_freeN(preview->rect);
  }
  MEM_freeN(preview);
}

static void node_preview_init_tree_recursive(bNodeInstanceHash *previews,
                                             bNodeTree *ntree,
                                             bNodeInstanceKey parent_key,
                                             const int xsize,
                                             const int ysize)
{
  LISTBASE_FOREACH (bNode *, node, &ntree->nodes) {
    bNodeInstanceKey key = BKE_node_instance_key(parent_key, ntree, node);

    if (BKE_node_preview_used(node)) {
      node->preview_xsize = xsize;
      node->preview_ysize = ysize;

      BKE_node_preview_verify(previews, key, xsize, ysize, false);
    }

    if (node->type == NODE_GROUP && node->id) {
      node_preview_init_tree_recursive(previews, (bNodeTree *)node->id, key, xsize, ysize);
    }
  }
}

void BKE_node_preview_init_tree(bNodeTree *ntree, int xsize, int ysize)
{
  if (!ntree) {
    return;
  }

  if (!ntree->previews) {
    ntree->previews = BKE_node_instance_hash_new("node previews");
  }

  node_preview_init_tree_recursive(ntree->previews, ntree, NODE_INSTANCE_KEY_BASE, xsize, ysize);
}

static void node_preview_tag_used_recursive(bNodeInstanceHash *previews,
                                            bNodeTree *ntree,
                                            bNodeInstanceKey parent_key)
{
  LISTBASE_FOREACH (bNode *, node, &ntree->nodes) {
    bNodeInstanceKey key = BKE_node_instance_key(parent_key, ntree, node);

    if (BKE_node_preview_used(node)) {
      BKE_node_instance_hash_tag_key(previews, key);
    }

    if (node->type == NODE_GROUP && node->id) {
      node_preview_tag_used_recursive(previews, (bNodeTree *)node->id, key);
    }
  }
}

void BKE_node_preview_remove_unused(bNodeTree *ntree)
{
  if (!ntree || !ntree->previews) {
    return;
  }

  /* use the instance hash functions for tagging and removing unused previews */
  BKE_node_instance_hash_clear_tags(ntree->previews);
  node_preview_tag_used_recursive(ntree->previews, ntree, NODE_INSTANCE_KEY_BASE);

  BKE_node_instance_hash_remove_untagged(ntree->previews,
                                         (bNodeInstanceValueFP)BKE_node_preview_free);
}

void BKE_node_preview_clear(bNodePreview *preview)
{
  if (preview && preview->rect) {
    memset(preview->rect, 0, MEM_allocN_len(preview->rect));
  }
}

void BKE_node_preview_clear_tree(bNodeTree *ntree)
{
  if (!ntree || !ntree->previews) {
    return;
  }

  bNodeInstanceHashIterator iter;
  NODE_INSTANCE_HASH_ITER (iter, ntree->previews) {
    bNodePreview *preview = (bNodePreview *)BKE_node_instance_hash_iterator_get_value(&iter);
    BKE_node_preview_clear(preview);
  }
}

void BKE_node_preview_merge_tree(bNodeTree *to_ntree, bNodeTree *from_ntree, bool remove_old)
{
  if (remove_old || !to_ntree->previews) {
    /* free old previews */
    if (to_ntree->previews) {
      BKE_node_instance_hash_free(to_ntree->previews, (bNodeInstanceValueFP)BKE_node_preview_free);
    }

    /* transfer previews */
    to_ntree->previews = from_ntree->previews;
    from_ntree->previews = nullptr;

    /* clean up, in case any to_ntree nodes have been removed */
    BKE_node_preview_remove_unused(to_ntree);
  }
  else {
    if (from_ntree->previews) {
      bNodeInstanceHashIterator iter;
      NODE_INSTANCE_HASH_ITER (iter, from_ntree->previews) {
        bNodeInstanceKey key = BKE_node_instance_hash_iterator_get_key(&iter);
        bNodePreview *preview = (bNodePreview *)BKE_node_instance_hash_iterator_get_value(&iter);

        /* replace existing previews */
        BKE_node_instance_hash_remove(
            to_ntree->previews, key, (bNodeInstanceValueFP)BKE_node_preview_free);
        BKE_node_instance_hash_insert(to_ntree->previews, key, preview);
      }

      /* NOTE: null free function here,
       * because pointers have already been moved over to to_ntree->previews! */
      BKE_node_instance_hash_free(from_ntree->previews, nullptr);
      from_ntree->previews = nullptr;
    }
  }
}

/* ************** Free stuff ********** */

void nodeUnlinkNode(bNodeTree *ntree, bNode *node)
{
  LISTBASE_FOREACH_MUTABLE (bNodeLink *, link, &ntree->links) {
    ListBase *lb;
    if (link->fromnode == node) {
      lb = &node->outputs;
    }
    else if (link->tonode == node) {
      lb = &node->inputs;
    }
    else {
      lb = nullptr;
    }

    if (lb) {
      /* Only bother adjusting if the socket is not on the node we're deleting. */
      if (link->tonode != node && link->tosock->flag & SOCK_MULTI_INPUT) {
        adjust_multi_input_indices_after_removed_link(
            ntree, link->tosock, link->multi_input_socket_index);
      }
      LISTBASE_FOREACH (bNodeSocket *, sock, lb) {
        if (link->fromsock == sock || link->tosock == sock) {
          nodeRemLink(ntree, link);
          break;
        }
      }
    }
  }
}

static void node_unlink_attached(bNodeTree *ntree, bNode *parent)
{
  LISTBASE_FOREACH (bNode *, node, &ntree->nodes) {
    if (node->parent == parent) {
      nodeDetachNode(node);
    }
  }
}

/* Free the node itself. ID user refcounting is up the caller,
 * that does not happen here. */
static void node_free_node(bNodeTree *ntree, bNode *node)
{
  /* since it is called while free database, node->id is undefined */

  /* can be called for nodes outside a node tree (e.g. clipboard) */
  if (ntree) {
    BLI_remlink(&ntree->nodes, node);

    if (ntree->typeinfo->free_node_cache) {
      ntree->typeinfo->free_node_cache(ntree, node);
    }

    /* texture node has bad habit of keeping exec data around */
    if (ntree->type == NTREE_TEXTURE && ntree->execdata) {
      ntreeTexEndExecTree(ntree->execdata);
      ntree->execdata = nullptr;
    }
  }

  if (node->typeinfo->freefunc) {
    node->typeinfo->freefunc(node);
  }

  LISTBASE_FOREACH_MUTABLE (bNodeSocket *, sock, &node->inputs) {
    /* Remember, no ID user refcount management here! */
    node_socket_free(sock, false);
    MEM_freeN(sock);
  }
  LISTBASE_FOREACH_MUTABLE (bNodeSocket *, sock, &node->outputs) {
    /* Remember, no ID user refcount management here! */
    node_socket_free(sock, false);
    MEM_freeN(sock);
  }

  BLI_freelistN(&node->internal_links);

  if (node->prop) {
    /* Remember, no ID user refcount management here! */
    IDP_FreePropertyContent_ex(node->prop, false);
    MEM_freeN(node->prop);
  }

  if (node->typeinfo->declaration_is_dynamic) {
    delete node->runtime->declaration;
  }

  MEM_delete(node->runtime);
  MEM_freeN(node);

  if (ntree) {
    BKE_ntree_update_tag_node_removed(ntree);
  }
}

void ntreeFreeLocalNode(bNodeTree *ntree, bNode *node)
{
  /* For removing nodes while editing localized node trees. */
  BLI_assert((ntree->id.tag & LIB_TAG_LOCALIZED) != 0);

  /* These two lines assume the caller might want to free a single node and maintain
   * a valid state in the node tree. */
  nodeUnlinkNode(ntree, node);
  node_unlink_attached(ntree, node);

  node_free_node(ntree, node);
}

void nodeRemoveNode(Main *bmain, bNodeTree *ntree, bNode *node, bool do_id_user)
{
  /* This function is not for localized node trees, we do not want
   * do to ID user refcounting and removal of animdation data then. */
  BLI_assert((ntree->id.tag & LIB_TAG_LOCALIZED) == 0);

  bool node_has_id = false;

  if (do_id_user) {
    /* Free callback for NodeCustomGroup. */
    if (node->typeinfo->freefunc_api) {
      PointerRNA ptr;
      RNA_pointer_create((ID *)ntree, &RNA_Node, node, &ptr);

      node->typeinfo->freefunc_api(&ptr);
    }

    /* Do user counting. */
    if (node->id) {
      id_us_min(node->id);
      node_has_id = true;
    }

    LISTBASE_FOREACH (bNodeSocket *, sock, &node->inputs) {
      node_has_id |= socket_id_user_decrement(sock);
    }
    LISTBASE_FOREACH (bNodeSocket *, sock, &node->outputs) {
      node_has_id |= socket_id_user_decrement(sock);
    }
  }

  /* Remove animation data. */
  char propname_esc[MAX_IDPROP_NAME * 2];
  char prefix[MAX_IDPROP_NAME * 2];

  BLI_str_escape(propname_esc, node->name, sizeof(propname_esc));
  BLI_snprintf(prefix, sizeof(prefix), "nodes[\"%s\"]", propname_esc);

  if (BKE_animdata_fix_paths_remove((ID *)ntree, prefix)) {
    if (bmain != nullptr) {
      DEG_relations_tag_update(bmain);
    }
  }

  /* Also update relations for the scene time node, which causes a dependency
   * on time that users expect to be removed when the node is removed. */
  if (node_has_id || ELEM(node->type, GEO_NODE_INPUT_SCENE_TIME, GEO_NODE_SELF_OBJECT)) {
    if (bmain != nullptr) {
      DEG_relations_tag_update(bmain);
    }
  }

  nodeUnlinkNode(ntree, node);
  node_unlink_attached(ntree, node);

  /* Free node itself. */
  node_free_node(ntree, node);
}

static void node_socket_interface_free(bNodeTree * /*ntree*/,
                                       bNodeSocket *sock,
                                       const bool do_id_user)
{
  if (sock->prop) {
    IDP_FreeProperty_ex(sock->prop, do_id_user);
  }

  if (sock->default_value) {
    if (do_id_user) {
      socket_id_user_decrement(sock);
    }
    MEM_freeN(sock->default_value);
  }
  if (sock->default_attribute_name) {
    MEM_freeN(sock->default_attribute_name);
  }
  MEM_delete(sock->runtime);
}

static void free_localized_node_groups(bNodeTree *ntree)
{
  /* Only localized node trees store a copy for each node group tree.
   * Each node group tree in a localized node tree can be freed,
   * since it is a localized copy itself (no risk of accessing free'd
   * data in main, see T37939). */
  if (!(ntree->id.tag & LIB_TAG_LOCALIZED)) {
    return;
  }

  LISTBASE_FOREACH (bNode *, node, &ntree->nodes) {
    if (ELEM(node->type, NODE_GROUP, NODE_CUSTOM_GROUP) && node->id) {
      bNodeTree *ngroup = (bNodeTree *)node->id;
      ntreeFreeTree(ngroup);
      MEM_freeN(ngroup);
    }
  }
}

void ntreeFreeTree(bNodeTree *ntree)
{
  ntree_free_data(&ntree->id);
  BKE_animdata_free(&ntree->id, false);
}

void ntreeFreeEmbeddedTree(bNodeTree *ntree)
{
  ntreeFreeTree(ntree);
  BKE_libblock_free_data(&ntree->id, true);
  BKE_libblock_free_data_py(&ntree->id);
}

void ntreeFreeLocalTree(bNodeTree *ntree)
{
  if (ntree->id.tag & LIB_TAG_LOCALIZED) {
    ntreeFreeTree(ntree);
  }
  else {
    ntreeFreeTree(ntree);
    BKE_libblock_free_data(&ntree->id, true);
  }
}

void ntreeFreeCache(bNodeTree *ntree)
{
  if (ntree == nullptr) {
    return;
  }

  if (ntree->typeinfo->free_cache) {
    ntree->typeinfo->free_cache(ntree);
  }
}

void ntreeSetOutput(bNodeTree *ntree)
{
  /* find the active outputs, might become tree type dependent handler */
  LISTBASE_FOREACH (bNode *, node, &ntree->nodes) {
    if (node->typeinfo->nclass == NODE_CLASS_OUTPUT) {
      /* we need a check for which output node should be tagged like this, below an exception */
      if (ELEM(node->type, CMP_NODE_OUTPUT_FILE, GEO_NODE_VIEWER)) {
        continue;
      }

      int output = 0;
      /* there is more types having output class, each one is checked */
      LISTBASE_FOREACH (bNode *, tnode, &ntree->nodes) {
        if (tnode->typeinfo->nclass == NODE_CLASS_OUTPUT) {
          if (ntree->type == NTREE_COMPOSIT) {
            /* same type, exception for viewer */
            if (tnode->type == node->type ||
                (ELEM(tnode->type, CMP_NODE_VIEWER, CMP_NODE_SPLITVIEWER) &&
                 ELEM(node->type, CMP_NODE_VIEWER, CMP_NODE_SPLITVIEWER))) {
              if (tnode->flag & NODE_DO_OUTPUT) {
                output++;
                if (output > 1) {
                  tnode->flag &= ~NODE_DO_OUTPUT;
                }
              }
            }
          }
          else {
            /* same type */
            if (tnode->type == node->type) {
              if (tnode->flag & NODE_DO_OUTPUT) {
                output++;
                if (output > 1) {
                  tnode->flag &= ~NODE_DO_OUTPUT;
                }
              }
            }
          }
        }
      }
      if (output == 0) {
        node->flag |= NODE_DO_OUTPUT;
      }
    }

    /* group node outputs use this flag too */
    if (node->type == NODE_GROUP_OUTPUT) {
      int output = 0;
      LISTBASE_FOREACH (bNode *, tnode, &ntree->nodes) {
        if (tnode->type == NODE_GROUP_OUTPUT) {
          if (tnode->flag & NODE_DO_OUTPUT) {
            output++;
            if (output > 1) {
              tnode->flag &= ~NODE_DO_OUTPUT;
            }
          }
        }
      }
      if (output == 0) {
        node->flag |= NODE_DO_OUTPUT;
      }
    }
  }

  /* here we could recursively set which nodes have to be done,
   * might be different for editor or for "real" use... */
}

bNodeTree **BKE_ntree_ptr_from_id(ID *id)
{
  switch (GS(id->name)) {
    case ID_MA:
      return &((Material *)id)->nodetree;
    case ID_LA:
      return &((Light *)id)->nodetree;
    case ID_WO:
      return &((World *)id)->nodetree;
    case ID_TE:
      return &((Tex *)id)->nodetree;
    case ID_SCE:
      return &((Scene *)id)->nodetree;
    case ID_LS:
      return &((FreestyleLineStyle *)id)->nodetree;
    case ID_SIM:
      return &((Simulation *)id)->nodetree;
    default:
      return nullptr;
  }
}

bNodeTree *ntreeFromID(ID *id)
{
  bNodeTree **nodetree = BKE_ntree_ptr_from_id(id);
  return (nodetree != nullptr) ? *nodetree : nullptr;
}

void ntreeNodeFlagSet(const bNodeTree *ntree, const int flag, const bool enable)
{
  LISTBASE_FOREACH (bNode *, node, &ntree->nodes) {
    if (enable) {
      node->flag |= flag;
    }
    else {
      node->flag &= ~flag;
    }
  }
}

bNodeTree *ntreeLocalize(bNodeTree *ntree)
{
  if (ntree == nullptr) {
    return nullptr;
  }

  /* Make full copy outside of Main database.
   * NOTE: previews are not copied here. */
  bNodeTree *ltree = (bNodeTree *)BKE_id_copy_ex(
      nullptr, &ntree->id, nullptr, (LIB_ID_COPY_LOCALIZE | LIB_ID_COPY_NO_ANIMDATA));

  ltree->id.tag |= LIB_TAG_LOCALIZED;

  LISTBASE_FOREACH (bNode *, node, &ltree->nodes) {
    if (ELEM(node->type, NODE_GROUP, NODE_CUSTOM_GROUP) && node->id) {
      node->id = (ID *)ntreeLocalize((bNodeTree *)node->id);
    }
  }

  /* Ensures only a single output node is enabled. */
  ntreeSetOutput(ntree);

  bNode *node_src = (bNode *)ntree->nodes.first;
  bNode *node_local = (bNode *)ltree->nodes.first;
  while (node_src != nullptr) {
    node_local->original = node_src;
    node_src = node_src->next;
    node_local = node_local->next;
  }

  if (ntree->typeinfo->localize) {
    ntree->typeinfo->localize(ltree, ntree);
  }

  return ltree;
}

void ntreeLocalMerge(Main *bmain, bNodeTree *localtree, bNodeTree *ntree)
{
  if (ntree && localtree) {
    if (ntree->typeinfo->local_merge) {
      ntree->typeinfo->local_merge(bmain, localtree, ntree);
    }

    ntreeFreeTree(localtree);
    MEM_freeN(localtree);
  }
}

/* ************ NODE TREE INTERFACE *************** */

static bNodeSocket *make_socket_interface(bNodeTree *ntree,
                                          eNodeSocketInOut in_out,
                                          const char *idname,
                                          const char *name)
{
  bNodeSocketType *stype = nodeSocketTypeFind(idname);
  if (stype == nullptr) {
    return nullptr;
  }

  bNodeSocket *sock = MEM_cnew<bNodeSocket>("socket template");
  sock->runtime = MEM_new<bNodeSocketRuntime>(__func__);
  BLI_strncpy(sock->idname, stype->idname, sizeof(sock->idname));
  sock->in_out = in_out;
  sock->type = SOCK_CUSTOM; /* int type undefined by default */
  node_socket_set_typeinfo(ntree, sock, stype);

  /* assign new unique index */
  const int own_index = ntree->cur_index++;
  /* use the own_index as socket identifier */
  if (in_out == SOCK_IN) {
    BLI_snprintf(sock->identifier, MAX_NAME, "Input_%d", own_index);
  }
  else {
    BLI_snprintf(sock->identifier, MAX_NAME, "Output_%d", own_index);
  }

  sock->limit = (in_out == SOCK_IN ? 1 : 0xFFF);

  BLI_strncpy(sock->name, name, NODE_MAXSTR);
  sock->storage = nullptr;
  sock->flag |= SOCK_COLLAPSED;

  return sock;
}

bNodeSocket *ntreeFindSocketInterface(bNodeTree *ntree,
                                      eNodeSocketInOut in_out,
                                      const char *identifier)
{
  ListBase *sockets = (in_out == SOCK_IN) ? &ntree->inputs : &ntree->outputs;
  LISTBASE_FOREACH (bNodeSocket *, iosock, sockets) {
    if (STREQ(iosock->identifier, identifier)) {
      return iosock;
    }
  }
  return nullptr;
}

bNodeSocket *ntreeAddSocketInterface(bNodeTree *ntree,
                                     eNodeSocketInOut in_out,
                                     const char *idname,
                                     const char *name)
{
  bNodeSocket *iosock = make_socket_interface(ntree, in_out, idname, name);
  if (in_out == SOCK_IN) {
    BLI_addtail(&ntree->inputs, iosock);
  }
  else if (in_out == SOCK_OUT) {
    BLI_addtail(&ntree->outputs, iosock);
  }
  BKE_ntree_update_tag_interface(ntree);
  return iosock;
}

bNodeSocket *ntreeInsertSocketInterface(bNodeTree *ntree,
                                        eNodeSocketInOut in_out,
                                        const char *idname,
                                        bNodeSocket *next_sock,
                                        const char *name)
{
  bNodeSocket *iosock = make_socket_interface(ntree, in_out, idname, name);
  if (in_out == SOCK_IN) {
    BLI_insertlinkbefore(&ntree->inputs, next_sock, iosock);
  }
  else if (in_out == SOCK_OUT) {
    BLI_insertlinkbefore(&ntree->outputs, next_sock, iosock);
  }
  BKE_ntree_update_tag_interface(ntree);
  return iosock;
}

struct bNodeSocket *ntreeAddSocketInterfaceFromSocket(bNodeTree *ntree,
                                                      bNode *from_node,
                                                      bNodeSocket *from_sock)
{
  bNodeSocket *iosock = ntreeAddSocketInterface(ntree,
                                                static_cast<eNodeSocketInOut>(from_sock->in_out),
                                                from_sock->idname,
                                                DATA_(from_sock->name));
  if (iosock) {
    if (iosock->typeinfo->interface_from_socket) {
      iosock->typeinfo->interface_from_socket(ntree, iosock, from_node, from_sock);
    }
  }
  return iosock;
}

struct bNodeSocket *ntreeInsertSocketInterfaceFromSocket(bNodeTree *ntree,
                                                         bNodeSocket *next_sock,
                                                         bNode *from_node,
                                                         bNodeSocket *from_sock)
{
  bNodeSocket *iosock = ntreeInsertSocketInterface(
      ntree,
      static_cast<eNodeSocketInOut>(from_sock->in_out),
      from_sock->idname,
      next_sock,
      from_sock->name);
  if (iosock) {
    if (iosock->typeinfo->interface_from_socket) {
      iosock->typeinfo->interface_from_socket(ntree, iosock, from_node, from_sock);
    }
  }
  return iosock;
}

void ntreeRemoveSocketInterface(bNodeTree *ntree, bNodeSocket *sock)
{
  /* this is fast, this way we don't need an in_out argument */
  BLI_remlink(&ntree->inputs, sock);
  BLI_remlink(&ntree->outputs, sock);

  node_socket_interface_free(ntree, sock, true);
  MEM_freeN(sock);

  BKE_ntree_update_tag_interface(ntree);
}

/* generates a valid RNA identifier from the node tree name */
static void ntree_interface_identifier_base(bNodeTree *ntree, char *base)
{
  /* generate a valid RNA identifier */
  sprintf(base, "NodeTreeInterface_%s", ntree->id.name + 2);
  RNA_identifier_sanitize(base, false);
}

/* check if the identifier is already in use */
static bool ntree_interface_unique_identifier_check(void * /*data*/, const char *identifier)
{
  return (RNA_struct_find(identifier) != nullptr);
}

/* generates the actual unique identifier and ui name and description */
static void ntree_interface_identifier(bNodeTree *ntree,
                                       const char *base,
                                       char *identifier,
                                       int maxlen,
                                       char *name,
                                       char *description)
{
  /* There is a possibility that different node tree names get mapped to the same identifier
   * after sanitation (e.g. "SomeGroup_A", "SomeGroup.A" both get sanitized to "SomeGroup_A").
   * On top of the sanitized id string add a number suffix if necessary to avoid duplicates.
   */
  identifier[0] = '\0';
  BLI_uniquename_cb(
      ntree_interface_unique_identifier_check, nullptr, base, '_', identifier, maxlen);

  sprintf(name, "Node Tree %s Interface", ntree->id.name + 2);
  sprintf(description, "Interface properties of node group %s", ntree->id.name + 2);
}

static void ntree_interface_type_create(bNodeTree *ntree)
{
  /* strings are generated from base string + ID name, sizes are sufficient */
  char base[MAX_ID_NAME + 64], identifier[MAX_ID_NAME + 64], name[MAX_ID_NAME + 64],
      description[MAX_ID_NAME + 64];

  /* generate a valid RNA identifier */
  ntree_interface_identifier_base(ntree, base);
  ntree_interface_identifier(ntree, base, identifier, sizeof(identifier), name, description);

  /* register a subtype of PropertyGroup */
  StructRNA *srna = RNA_def_struct_ptr(&BLENDER_RNA, identifier, &RNA_PropertyGroup);
  RNA_def_struct_ui_text(srna, name, description);
  RNA_def_struct_duplicate_pointers(&BLENDER_RNA, srna);

  /* associate the RNA type with the node tree */
  ntree->interface_type = srna;
  RNA_struct_blender_type_set(srna, ntree);

  /* add socket properties */
  LISTBASE_FOREACH (bNodeSocket *, sock, &ntree->inputs) {
    bNodeSocketType *stype = sock->typeinfo;
    if (stype && stype->interface_register_properties) {
      stype->interface_register_properties(ntree, sock, srna);
    }
  }
  LISTBASE_FOREACH (bNodeSocket *, sock, &ntree->outputs) {
    bNodeSocketType *stype = sock->typeinfo;
    if (stype && stype->interface_register_properties) {
      stype->interface_register_properties(ntree, sock, srna);
    }
  }
}

StructRNA *ntreeInterfaceTypeGet(bNodeTree *ntree, bool create)
{
  if (ntree->interface_type) {
    /* strings are generated from base string + ID name, sizes are sufficient */
    char base[MAX_ID_NAME + 64], identifier[MAX_ID_NAME + 64], name[MAX_ID_NAME + 64],
        description[MAX_ID_NAME + 64];

    /* A bit of a hack: when changing the ID name, update the RNA type identifier too,
     * so that the names match. This is not strictly necessary to keep it working,
     * but better for identifying associated NodeTree blocks and RNA types.
     */
    StructRNA *srna = ntree->interface_type;

    ntree_interface_identifier_base(ntree, base);

    /* RNA identifier may have a number suffix, but should start with the idbase string */
    if (!STREQLEN(RNA_struct_identifier(srna), base, sizeof(base))) {
      /* generate new unique RNA identifier from the ID name */
      ntree_interface_identifier(ntree, base, identifier, sizeof(identifier), name, description);

      /* rename the RNA type */
      RNA_def_struct_free_pointers(&BLENDER_RNA, srna);
      RNA_def_struct_identifier(&BLENDER_RNA, srna, identifier);
      RNA_def_struct_ui_text(srna, name, description);
      RNA_def_struct_duplicate_pointers(&BLENDER_RNA, srna);
    }
  }
  else if (create) {
    ntree_interface_type_create(ntree);
  }

  return ntree->interface_type;
}

void ntreeInterfaceTypeFree(bNodeTree *ntree)
{
  if (ntree->interface_type) {
    RNA_struct_free(&BLENDER_RNA, ntree->interface_type);
    ntree->interface_type = nullptr;
  }
}

void ntreeInterfaceTypeUpdate(bNodeTree *ntree)
{
  /* XXX it would be sufficient to just recreate all properties
   * instead of re-registering the whole struct type,
   * but there is currently no good way to do this in the RNA functions.
   * Overhead should be negligible.
   */
  ntreeInterfaceTypeFree(ntree);
  ntree_interface_type_create(ntree);
}

/* ************ find stuff *************** */

bNode *ntreeFindType(const bNodeTree *ntree, int type)
{
  if (ntree) {
    LISTBASE_FOREACH (bNode *, node, &ntree->nodes) {
      if (node->type == type) {
        return node;
      }
    }
  }
  return nullptr;
}

bool ntreeHasTree(const bNodeTree *ntree, const bNodeTree *lookup)
{
  if (ntree == lookup) {
    return true;
  }
  LISTBASE_FOREACH (bNode *, node, &ntree->nodes) {
    if (ELEM(node->type, NODE_GROUP, NODE_CUSTOM_GROUP) && node->id) {
      if (ntreeHasTree((bNodeTree *)node->id, lookup)) {
        return true;
      }
    }
  }
  return false;
}

bNodeLink *nodeFindLink(bNodeTree *ntree, const bNodeSocket *from, const bNodeSocket *to)
{
  LISTBASE_FOREACH (bNodeLink *, link, &ntree->links) {
    if (link->fromsock == from && link->tosock == to) {
      return link;
    }
    if (link->fromsock == to && link->tosock == from) { /* hrms? */
      return link;
    }
  }
  return nullptr;
}

int nodeCountSocketLinks(const bNodeTree *ntree, const bNodeSocket *sock)
{
  int tot = 0;
  LISTBASE_FOREACH (const bNodeLink *, link, &ntree->links) {
    if (link->fromsock == sock || link->tosock == sock) {
      tot++;
    }
  }
  return tot;
}

bNode *nodeGetActive(bNodeTree *ntree)
{
  if (ntree == nullptr) {
    return nullptr;
  }

  LISTBASE_FOREACH (bNode *, node, &ntree->nodes) {
    if (node->flag & NODE_ACTIVE) {
      return node;
    }
  }
  return nullptr;
}

void nodeSetSelected(bNode *node, bool select)
{
  if (select) {
    node->flag |= NODE_SELECT;
  }
  else {
    node->flag &= ~NODE_SELECT;

    /* deselect sockets too */
    LISTBASE_FOREACH (bNodeSocket *, sock, &node->inputs) {
      sock->flag &= ~NODE_SELECT;
    }
    LISTBASE_FOREACH (bNodeSocket *, sock, &node->outputs) {
      sock->flag &= ~NODE_SELECT;
    }
  }
}

void nodeClearActive(bNodeTree *ntree)
{
  if (ntree == nullptr) {
    return;
  }

  LISTBASE_FOREACH (bNode *, node, &ntree->nodes) {
    node->flag &= ~NODE_ACTIVE;
  }
}

void nodeSetActive(bNodeTree *ntree, bNode *node)
{
  const bool is_paint_canvas = nodeSupportsActiveFlag(node, NODE_ACTIVE_PAINT_CANVAS);
  const bool is_texture_class = nodeSupportsActiveFlag(node, NODE_ACTIVE_TEXTURE);
  int flags_to_set = NODE_ACTIVE;
  SET_FLAG_FROM_TEST(flags_to_set, is_paint_canvas, NODE_ACTIVE_PAINT_CANVAS);
  SET_FLAG_FROM_TEST(flags_to_set, is_texture_class, NODE_ACTIVE_TEXTURE);

  /* Make sure only one node is active per node tree. */
  LISTBASE_FOREACH (bNode *, tnode, &ntree->nodes) {
    tnode->flag &= ~flags_to_set;
  }
  node->flag |= flags_to_set;
}

int nodeSocketIsHidden(const bNodeSocket *sock)
{
  return ((sock->flag & (SOCK_HIDDEN | SOCK_UNAVAIL)) != 0);
}

void nodeSetSocketAvailability(bNodeTree *ntree, bNodeSocket *sock, bool is_available)
{
  const bool was_available = (sock->flag & SOCK_UNAVAIL) == 0;
  if (is_available != was_available) {
    BKE_ntree_update_tag_socket_availability(ntree, sock);
  }

  if (is_available) {
    sock->flag &= ~SOCK_UNAVAIL;
  }
  else {
    sock->flag |= SOCK_UNAVAIL;
  }
}

int nodeSocketLinkLimit(const bNodeSocket *sock)
{
  bNodeSocketType *stype = sock->typeinfo;
  if (sock->flag & SOCK_MULTI_INPUT) {
    return 4095;
  }
  if (stype != nullptr && stype->use_link_limits_of_type) {
    int limit = (sock->in_out == SOCK_IN) ? stype->input_link_limit : stype->output_link_limit;
    return limit;
  }

  return sock->limit;
}

static void update_socket_declarations(ListBase *sockets,
                                       Span<blender::nodes::SocketDeclarationPtr> declarations)
{
  int index;
  LISTBASE_FOREACH_INDEX (bNodeSocket *, socket, sockets, index) {
    const SocketDeclaration &socket_decl = *declarations[index];
    socket->runtime->declaration = &socket_decl;
  }
}

void nodeSocketDeclarationsUpdate(bNode *node)
{
  BLI_assert(node->runtime->declaration != nullptr);
  update_socket_declarations(&node->inputs, node->runtime->declaration->inputs());
  update_socket_declarations(&node->outputs, node->runtime->declaration->outputs());
}

bool nodeDeclarationEnsureOnOutdatedNode(bNodeTree * /*ntree*/, bNode *node)
{
  if (node->runtime->declaration != nullptr) {
    return false;
  }
  if (node->typeinfo->declare == nullptr) {
    return false;
  }
  if (node->typeinfo->declaration_is_dynamic) {
    node->runtime->declaration = new blender::nodes::NodeDeclaration();
    blender::nodes::NodeDeclarationBuilder builder{*node->runtime->declaration};
    node->typeinfo->declare(builder);
  }
  else {
    /* Declaration should have been created in #nodeRegisterType. */
    BLI_assert(node->typeinfo->fixed_declaration != nullptr);
    node->runtime->declaration = node->typeinfo->fixed_declaration;
  }
  return true;
}

bool nodeDeclarationEnsure(bNodeTree *ntree, bNode *node)
{
  if (nodeDeclarationEnsureOnOutdatedNode(ntree, node)) {
    nodeSocketDeclarationsUpdate(node);
    return true;
  }
  return false;
}

/* ************** Node Clipboard *********** */

#define USE_NODE_CB_VALIDATE

#ifdef USE_NODE_CB_VALIDATE
/**
 * This data structure is to validate the node on creation,
 * otherwise we may reference missing data.
 *
 * Currently its only used for ID's, but nodes may one day
 * reference other pointers which need validation.
 */
struct bNodeClipboardExtraInfo {
  struct bNodeClipboardExtraInfo *next, *prev;
  ID *id;
  char id_name[MAX_ID_NAME];
  char library_name[FILE_MAX];
};
#endif /* USE_NODE_CB_VALIDATE */

struct bNodeClipboard {
  ListBase nodes;

#ifdef USE_NODE_CB_VALIDATE
  ListBase nodes_extra_info;
#endif

  ListBase links;
  int type;
};

static bNodeClipboard node_clipboard = {{nullptr}};

void BKE_node_clipboard_init(const struct bNodeTree *ntree)
{
  node_clipboard.type = ntree->type;
}

void BKE_node_clipboard_clear()
{
  LISTBASE_FOREACH_MUTABLE (bNodeLink *, link, &node_clipboard.links) {
    nodeRemLink(nullptr, link);
  }
  BLI_listbase_clear(&node_clipboard.links);

  LISTBASE_FOREACH_MUTABLE (bNode *, node, &node_clipboard.nodes) {
    node_free_node(nullptr, node);
  }
  BLI_listbase_clear(&node_clipboard.nodes);

#ifdef USE_NODE_CB_VALIDATE
  BLI_freelistN(&node_clipboard.nodes_extra_info);
#endif
}

bool BKE_node_clipboard_validate()
{
  bool ok = true;

#ifdef USE_NODE_CB_VALIDATE
  bNodeClipboardExtraInfo *node_info;
  bNode *node;

  /* lists must be aligned */
  BLI_assert(BLI_listbase_count(&node_clipboard.nodes) ==
             BLI_listbase_count(&node_clipboard.nodes_extra_info));

  for (node = (bNode *)node_clipboard.nodes.first,
      node_info = (bNodeClipboardExtraInfo *)node_clipboard.nodes_extra_info.first;
       node;
       node = (bNode *)node->next, node_info = (bNodeClipboardExtraInfo *)node_info->next) {
    /* validate the node against the stored node info */

    /* re-assign each loop since we may clear,
     * open a new file where the ID is valid, and paste again */
    node->id = node_info->id;

    /* currently only validate the ID */
    if (node->id) {
      /* We want to search into current blend file, so using G_MAIN is valid here too. */
      ListBase *lb = which_libbase(G_MAIN, GS(node_info->id_name));
      BLI_assert(lb != nullptr);

      if (BLI_findindex(lb, node_info->id) == -1) {
        /* May assign null. */
        node->id = (ID *)BLI_findstring(lb, node_info->id_name + 2, offsetof(ID, name) + 2);

        if (node->id == nullptr) {
          ok = false;
        }
      }
    }
  }
#endif /* USE_NODE_CB_VALIDATE */

  return ok;
}

void BKE_node_clipboard_add_node(bNode *node)
{
#ifdef USE_NODE_CB_VALIDATE
  /* add extra info */
  bNodeClipboardExtraInfo *node_info = (bNodeClipboardExtraInfo *)MEM_mallocN(
      sizeof(bNodeClipboardExtraInfo), __func__);

  node_info->id = node->id;
  if (node->id) {
    BLI_strncpy(node_info->id_name, node->id->name, sizeof(node_info->id_name));
    if (ID_IS_LINKED(node->id)) {
      BLI_strncpy(
          node_info->library_name, node->id->lib->filepath_abs, sizeof(node_info->library_name));
    }
    else {
      node_info->library_name[0] = '\0';
    }
  }
  else {
    node_info->id_name[0] = '\0';
    node_info->library_name[0] = '\0';
  }
  BLI_addtail(&node_clipboard.nodes_extra_info, node_info);
  /* end extra info */
#endif /* USE_NODE_CB_VALIDATE */

  /* add node */
  BLI_addtail(&node_clipboard.nodes, node);
}

void BKE_node_clipboard_add_link(bNodeLink *link)
{
  BLI_addtail(&node_clipboard.links, link);
}

const ListBase *BKE_node_clipboard_get_nodes()
{
  return &node_clipboard.nodes;
}

const ListBase *BKE_node_clipboard_get_links()
{
  return &node_clipboard.links;
}

int BKE_node_clipboard_get_type()
{
  return node_clipboard.type;
}

void BKE_node_clipboard_free()
{
  BKE_node_clipboard_validate();
  BKE_node_clipboard_clear();
}

/* Node Instance Hash */

const bNodeInstanceKey NODE_INSTANCE_KEY_BASE = {5381};
const bNodeInstanceKey NODE_INSTANCE_KEY_NONE = {0};

/* Generate a hash key from ntree and node names
 * Uses the djb2 algorithm with xor by Bernstein:
 * http://www.cse.yorku.ca/~oz/hash.html
 */
static bNodeInstanceKey node_hash_int_str(bNodeInstanceKey hash, const char *str)
{
  char c;

  while ((c = *str++)) {
    hash.value = ((hash.value << 5) + hash.value) ^ c; /* (hash * 33) ^ c */
  }

  /* separator '\0' character, to avoid ambiguity from concatenated strings */
  hash.value = (hash.value << 5) + hash.value; /* hash * 33 */

  return hash;
}

bNodeInstanceKey BKE_node_instance_key(bNodeInstanceKey parent_key,
                                       const bNodeTree *ntree,
                                       const bNode *node)
{
  bNodeInstanceKey key = node_hash_int_str(parent_key, ntree->id.name + 2);

  if (node) {
    key = node_hash_int_str(key, node->name);
  }

  return key;
}

static uint node_instance_hash_key(const void *key)
{
  return ((const bNodeInstanceKey *)key)->value;
}

static bool node_instance_hash_key_cmp(const void *a, const void *b)
{
  uint value_a = ((const bNodeInstanceKey *)a)->value;
  uint value_b = ((const bNodeInstanceKey *)b)->value;

  return (value_a != value_b);
}

bNodeInstanceHash *BKE_node_instance_hash_new(const char *info)
{
  bNodeInstanceHash *hash = (bNodeInstanceHash *)MEM_mallocN(sizeof(bNodeInstanceHash), info);
  hash->ghash = BLI_ghash_new(
      node_instance_hash_key, node_instance_hash_key_cmp, "node instance hash ghash");
  return hash;
}

void BKE_node_instance_hash_free(bNodeInstanceHash *hash, bNodeInstanceValueFP valfreefp)
{
  BLI_ghash_free(hash->ghash, nullptr, (GHashValFreeFP)valfreefp);
  MEM_freeN(hash);
}

void BKE_node_instance_hash_insert(bNodeInstanceHash *hash, bNodeInstanceKey key, void *value)
{
  bNodeInstanceHashEntry *entry = (bNodeInstanceHashEntry *)value;
  entry->key = key;
  entry->tag = 0;
  BLI_ghash_insert(hash->ghash, &entry->key, value);
}

void *BKE_node_instance_hash_lookup(bNodeInstanceHash *hash, bNodeInstanceKey key)
{
  return BLI_ghash_lookup(hash->ghash, &key);
}

int BKE_node_instance_hash_remove(bNodeInstanceHash *hash,
                                  bNodeInstanceKey key,
                                  bNodeInstanceValueFP valfreefp)
{
  return BLI_ghash_remove(hash->ghash, &key, nullptr, (GHashValFreeFP)valfreefp);
}

void BKE_node_instance_hash_clear(bNodeInstanceHash *hash, bNodeInstanceValueFP valfreefp)
{
  BLI_ghash_clear(hash->ghash, nullptr, (GHashValFreeFP)valfreefp);
}

void *BKE_node_instance_hash_pop(bNodeInstanceHash *hash, bNodeInstanceKey key)
{
  return BLI_ghash_popkey(hash->ghash, &key, nullptr);
}

int BKE_node_instance_hash_haskey(bNodeInstanceHash *hash, bNodeInstanceKey key)
{
  return BLI_ghash_haskey(hash->ghash, &key);
}

int BKE_node_instance_hash_size(bNodeInstanceHash *hash)
{
  return BLI_ghash_len(hash->ghash);
}

void BKE_node_instance_hash_clear_tags(bNodeInstanceHash *hash)
{
  bNodeInstanceHashIterator iter;

  NODE_INSTANCE_HASH_ITER (iter, hash) {
    bNodeInstanceHashEntry *value = (bNodeInstanceHashEntry *)
        BKE_node_instance_hash_iterator_get_value(&iter);

    value->tag = 0;
  }
}

void BKE_node_instance_hash_tag(bNodeInstanceHash * /*hash*/, void *value)
{
  bNodeInstanceHashEntry *entry = (bNodeInstanceHashEntry *)value;
  entry->tag = 1;
}

bool BKE_node_instance_hash_tag_key(bNodeInstanceHash *hash, bNodeInstanceKey key)
{
  bNodeInstanceHashEntry *entry = (bNodeInstanceHashEntry *)BKE_node_instance_hash_lookup(hash,
                                                                                          key);

  if (entry) {
    entry->tag = 1;
    return true;
  }

  return false;
}

void BKE_node_instance_hash_remove_untagged(bNodeInstanceHash *hash,
                                            bNodeInstanceValueFP valfreefp)
{
  /* NOTE: Hash must not be mutated during iterating!
   * Store tagged entries in a separate list and remove items afterward.
   */
  bNodeInstanceKey *untagged = (bNodeInstanceKey *)MEM_mallocN(
      sizeof(bNodeInstanceKey) * BKE_node_instance_hash_size(hash),
      "temporary node instance key list");
  bNodeInstanceHashIterator iter;
  int num_untagged = 0;
  NODE_INSTANCE_HASH_ITER (iter, hash) {
    bNodeInstanceHashEntry *value = (bNodeInstanceHashEntry *)
        BKE_node_instance_hash_iterator_get_value(&iter);

    if (!value->tag) {
      untagged[num_untagged++] = BKE_node_instance_hash_iterator_get_key(&iter);
    }
  }

  for (int i = 0; i < num_untagged; i++) {
    BKE_node_instance_hash_remove(hash, untagged[i], valfreefp);
  }

  MEM_freeN(untagged);
}

/* ************** dependency stuff *********** */

/* node is guaranteed to be not checked before */
static int node_get_deplist_recurs(bNodeTree *ntree, bNode *node, bNode ***nsort)
{
  int level = 0xFFF;

  node->done = true;

  /* check linked nodes */
  LISTBASE_FOREACH (bNodeLink *, link, &ntree->links) {
    if (link->tonode == node) {
      bNode *fromnode = link->fromnode;
      if (fromnode->done == 0) {
        fromnode->level = node_get_deplist_recurs(ntree, fromnode, nsort);
      }
      if (fromnode->level <= level) {
        level = fromnode->level - 1;
      }
    }
  }

  /* check parent node */
  if (node->parent) {
    if (node->parent->done == 0) {
      node->parent->level = node_get_deplist_recurs(ntree, node->parent, nsort);
    }
    if (node->parent->level <= level) {
      level = node->parent->level - 1;
    }
  }

  if (nsort) {
    **nsort = node;
    (*nsort)++;
  }

  return level;
}

void ntreeGetDependencyList(struct bNodeTree *ntree, struct bNode ***r_deplist, int *r_deplist_len)
{
  *r_deplist_len = 0;

  /* first clear data */
  LISTBASE_FOREACH (bNode *, node, &ntree->nodes) {
    node->done = false;
    (*r_deplist_len)++;
  }
  if (*r_deplist_len == 0) {
    *r_deplist = nullptr;
    return;
  }

  bNode **nsort;
  nsort = *r_deplist = (bNode **)MEM_callocN((*r_deplist_len) * sizeof(bNode *),
                                             "sorted node array");

  /* recursive check */
  LISTBASE_FOREACH (bNode *, node, &ntree->nodes) {
    if (node->done == 0) {
      node->level = node_get_deplist_recurs(ntree, node, &nsort);
    }
  }
}

/* only updates node->level for detecting cycles links */
void ntreeUpdateNodeLevels(bNodeTree *ntree)
{
  /* first clear tag */
  LISTBASE_FOREACH (bNode *, node, &ntree->nodes) {
    node->done = false;
  }

  /* recursive check */
  LISTBASE_FOREACH (bNode *, node, &ntree->nodes) {
    if (node->done == 0) {
      node->level = node_get_deplist_recurs(ntree, node, nullptr);
    }
  }
}

void ntreeUpdateAllNew(Main *main)
{
  Vector<bNodeTree *> new_ntrees;

  /* Update all new node trees on file read or append, to add/remove sockets
   * in groups nodes if the group changed, and handle any update flags that
   * might have been set in file reading or versioning. */
  FOREACH_NODETREE_BEGIN (main, ntree, owner_id) {
    if (owner_id->tag & LIB_TAG_NEW) {
      BKE_ntree_update_tag_all(ntree);
    }
  }
  FOREACH_NODETREE_END;
  BKE_ntree_update_main(main, nullptr);
}

void ntreeUpdateAllUsers(Main *main, ID *id)
{
  if (id == nullptr) {
    return;
  }

  bool need_update = false;

  /* Update all users of ngroup, to add/remove sockets as needed. */
  FOREACH_NODETREE_BEGIN (main, ntree, owner_id) {
    LISTBASE_FOREACH (bNode *, node, &ntree->nodes) {
      if (node->id == id) {
        BKE_ntree_update_tag_node_property(ntree, node);
        need_update = true;
      }
    }
  }
  FOREACH_NODETREE_END;
  if (need_update) {
    BKE_ntree_update_main(main, nullptr);
  }
}

/* ************* node type access ********** */

void nodeLabel(const bNodeTree *ntree, const bNode *node, char *label, int maxlen)
{
  label[0] = '\0';

  if (node->label[0] != '\0') {
    BLI_strncpy(label, node->label, maxlen);
  }
  else if (node->typeinfo->labelfunc) {
    node->typeinfo->labelfunc(ntree, node, label, maxlen);
  }

  /* The previous methods (labelfunc) could not provide an adequate label for the node. */
  if (label[0] == '\0') {
    /* Kind of hacky and weak... Ideally would be better to use RNA here. :| */
    const char *tmp = CTX_IFACE_(BLT_I18NCONTEXT_ID_NODETREE, node->typeinfo->ui_name);
    if (tmp == node->typeinfo->ui_name) {
      tmp = IFACE_(node->typeinfo->ui_name);
    }
    BLI_strncpy(label, tmp, maxlen);
  }
}

const char *nodeSocketLabel(const bNodeSocket *sock)
{
  return (sock->label[0] != '\0') ? sock->label : sock->name;
}

static void node_type_base_defaults(bNodeType *ntype)
{
  /* default size values */
  node_type_size_preset(ntype, NODE_SIZE_DEFAULT);
  ntype->height = 100;
  ntype->minheight = 30;
  ntype->maxheight = FLT_MAX;
}

/* allow this node for any tree type */
static bool node_poll_default(bNodeType * /*ntype*/,
                              bNodeTree * /*ntree*/,
                              const char ** /*disabled_hint*/)
{
  return true;
}

/* use the basic poll function */
static bool node_poll_instance_default(bNode *node, bNodeTree *ntree, const char **disabled_hint)
{
  return node->typeinfo->poll(node->typeinfo, ntree, disabled_hint);
}

void node_type_base(bNodeType *ntype, int type, const char *name, short nclass)
{
  /* Use static type info header to map static int type to identifier string and RNA struct type.
   * Associate the RNA struct type with the bNodeType.
   * Dynamically registered nodes will create an RNA type at runtime
   * and call RNA_struct_blender_type_set, so this only needs to be done for old RNA types
   * created in makesrna, which can not be associated to a bNodeType immediately,
   * since bNodeTypes are registered afterward ...
   */
#define DefNode(Category, ID, DefFunc, EnumName, StructName, UIName, UIDesc) \
  case ID: \
    BLI_strncpy(ntype->idname, #Category #StructName, sizeof(ntype->idname)); \
    ntype->rna_ext.srna = RNA_struct_find(#Category #StructName); \
    BLI_assert(ntype->rna_ext.srna != nullptr); \
    RNA_struct_blender_type_set(ntype->rna_ext.srna, ntype); \
    break;

  switch (type) {
#include "NOD_static_types.h"
  }

  /* make sure we have a valid type (everything registered) */
  BLI_assert(ntype->idname[0] != '\0');

  ntype->type = type;
  BLI_strncpy(ntype->ui_name, name, sizeof(ntype->ui_name));
  ntype->nclass = nclass;

  node_type_base_defaults(ntype);

  ntype->poll = node_poll_default;
  ntype->poll_instance = node_poll_instance_default;
}

void node_type_base_custom(bNodeType *ntype, const char *idname, const char *name, short nclass)
{
  BLI_strncpy(ntype->idname, idname, sizeof(ntype->idname));
  ntype->type = NODE_CUSTOM;
  BLI_strncpy(ntype->ui_name, name, sizeof(ntype->ui_name));
  ntype->nclass = nclass;

  node_type_base_defaults(ntype);
}

struct SocketTemplateIdentifierCallbackData {
  bNodeSocketTemplate *list;
  bNodeSocketTemplate *ntemp;
};

static bool unique_socket_template_identifier_check(void *arg, const char *name)
{
  SocketTemplateIdentifierCallbackData *data = (SocketTemplateIdentifierCallbackData *)arg;

  for (bNodeSocketTemplate *ntemp = data->list; ntemp->type >= 0; ntemp++) {
    if (ntemp != data->ntemp) {
      if (STREQ(ntemp->identifier, name)) {
        return true;
      }
    }
  }

  return false;
}

static void unique_socket_template_identifier(bNodeSocketTemplate *list,
                                              bNodeSocketTemplate *ntemp,
                                              const char defname[],
                                              char delim)
{
  SocketTemplateIdentifierCallbackData data;
  data.list = list;
  data.ntemp = ntemp;

  BLI_uniquename_cb(unique_socket_template_identifier_check,
                    &data,
                    defname,
                    delim,
                    ntemp->identifier,
                    sizeof(ntemp->identifier));
}

void node_type_socket_templates(struct bNodeType *ntype,
                                struct bNodeSocketTemplate *inputs,
                                struct bNodeSocketTemplate *outputs)
{
  ntype->inputs = inputs;
  ntype->outputs = outputs;

  /* automatically generate unique identifiers */
  if (inputs) {
    /* clear identifier strings (uninitialized memory) */
    for (bNodeSocketTemplate *ntemp = inputs; ntemp->type >= 0; ntemp++) {
      ntemp->identifier[0] = '\0';
    }

    for (bNodeSocketTemplate *ntemp = inputs; ntemp->type >= 0; ntemp++) {
      BLI_strncpy(ntemp->identifier, ntemp->name, sizeof(ntemp->identifier));
      unique_socket_template_identifier(inputs, ntemp, ntemp->identifier, '_');
    }
  }
  if (outputs) {
    /* clear identifier strings (uninitialized memory) */
    for (bNodeSocketTemplate *ntemp = outputs; ntemp->type >= 0; ntemp++) {
      ntemp->identifier[0] = '\0';
    }

    for (bNodeSocketTemplate *ntemp = outputs; ntemp->type >= 0; ntemp++) {
      BLI_strncpy(ntemp->identifier, ntemp->name, sizeof(ntemp->identifier));
      unique_socket_template_identifier(outputs, ntemp, ntemp->identifier, '_');
    }
  }
}

void node_type_init(struct bNodeType *ntype,
                    void (*initfunc)(struct bNodeTree *ntree, struct bNode *node))
{
  ntype->initfunc = initfunc;
}

void node_type_size(struct bNodeType *ntype, int width, int minwidth, int maxwidth)
{
  ntype->width = width;
  ntype->minwidth = minwidth;
  if (maxwidth <= minwidth) {
    ntype->maxwidth = FLT_MAX;
  }
  else {
    ntype->maxwidth = maxwidth;
  }
}

void node_type_size_preset(struct bNodeType *ntype, eNodeSizePreset size)
{
  switch (size) {
    case NODE_SIZE_DEFAULT:
      node_type_size(ntype, 140, 100, NODE_DEFAULT_MAX_WIDTH);
      break;
    case NODE_SIZE_SMALL:
      node_type_size(ntype, 100, 80, NODE_DEFAULT_MAX_WIDTH);
      break;
    case NODE_SIZE_MIDDLE:
      node_type_size(ntype, 150, 120, NODE_DEFAULT_MAX_WIDTH);
      break;
    case NODE_SIZE_LARGE:
      node_type_size(ntype, 240, 140, NODE_DEFAULT_MAX_WIDTH);
      break;
  }
}

void node_type_storage(bNodeType *ntype,
                       const char *storagename,
                       void (*freefunc)(struct bNode *node),
                       void (*copyfunc)(struct bNodeTree *dest_ntree,
                                        struct bNode *dest_node,
                                        const struct bNode *src_node))
{
  if (storagename) {
    BLI_strncpy(ntype->storagename, storagename, sizeof(ntype->storagename));
  }
  else {
    ntype->storagename[0] = '\0';
  }
  ntype->copyfunc = copyfunc;
  ntype->freefunc = freefunc;
}

void node_type_update(struct bNodeType *ntype,
                      void (*updatefunc)(struct bNodeTree *ntree, struct bNode *node))
{
  ntype->updatefunc = updatefunc;
}

void node_type_group_update(struct bNodeType *ntype,
                            void (*group_update_func)(struct bNodeTree *ntree, struct bNode *node))
{
  ntype->group_update_func = group_update_func;
}

void node_type_exec(struct bNodeType *ntype,
                    NodeInitExecFunction init_exec_fn,
                    NodeFreeExecFunction free_exec_fn,
                    NodeExecFunction exec_fn)
{
  ntype->init_exec_fn = init_exec_fn;
  ntype->free_exec_fn = free_exec_fn;
  ntype->exec_fn = exec_fn;
}

void node_type_gpu(struct bNodeType *ntype, NodeGPUExecFunction gpu_fn)
{
  ntype->gpu_fn = gpu_fn;
}

/* callbacks for undefined types */

static bool node_undefined_poll(bNodeType * /*ntype*/,
                                bNodeTree * /*nodetree*/,
                                const char ** /*r_disabled_hint*/)
{
  /* this type can not be added deliberately, it's just a placeholder */
  return false;
}

/* register fallback types used for undefined tree, nodes, sockets */
static void register_undefined_types()
{
  /* NOTE: these types are not registered in the type hashes,
   * they are just used as placeholders in case the actual types are not registered.
   */

  NodeTreeTypeUndefined.type = NTREE_UNDEFINED;
  strcpy(NodeTreeTypeUndefined.idname, "NodeTreeUndefined");
  strcpy(NodeTreeTypeUndefined.ui_name, N_("Undefined"));
  strcpy(NodeTreeTypeUndefined.ui_description, N_("Undefined Node Tree Type"));

  node_type_base_custom(&NodeTypeUndefined, "NodeUndefined", "Undefined", 0);
  NodeTypeUndefined.poll = node_undefined_poll;

  BLI_strncpy(NodeSocketTypeUndefined.idname,
              "NodeSocketUndefined",
              sizeof(NodeSocketTypeUndefined.idname));
  /* extra type info for standard socket types */
  NodeSocketTypeUndefined.type = SOCK_CUSTOM;
  NodeSocketTypeUndefined.subtype = PROP_NONE;

  NodeSocketTypeUndefined.use_link_limits_of_type = true;
  NodeSocketTypeUndefined.input_link_limit = 0xFFF;
  NodeSocketTypeUndefined.output_link_limit = 0xFFF;
}

static void registerCompositNodes()
{
  register_node_type_cmp_group();

  register_node_type_cmp_rlayers();
  register_node_type_cmp_image();
  register_node_type_cmp_texture();
  register_node_type_cmp_value();
  register_node_type_cmp_rgb();
  register_node_type_cmp_curve_time();
  register_node_type_cmp_scene_time();
  register_node_type_cmp_movieclip();

  register_node_type_cmp_composite();
  register_node_type_cmp_viewer();
  register_node_type_cmp_splitviewer();
  register_node_type_cmp_output_file();
  register_node_type_cmp_view_levels();

  register_node_type_cmp_curve_rgb();
  register_node_type_cmp_mix_rgb();
  register_node_type_cmp_hue_sat();
  register_node_type_cmp_brightcontrast();
  register_node_type_cmp_gamma();
  register_node_type_cmp_exposure();
  register_node_type_cmp_invert();
  register_node_type_cmp_alphaover();
  register_node_type_cmp_zcombine();
  register_node_type_cmp_colorbalance();
  register_node_type_cmp_huecorrect();

  register_node_type_cmp_normal();
  register_node_type_cmp_curve_vec();
  register_node_type_cmp_map_value();
  register_node_type_cmp_map_range();
  register_node_type_cmp_normalize();

  register_node_type_cmp_filter();
  register_node_type_cmp_blur();
  register_node_type_cmp_dblur();
  register_node_type_cmp_bilateralblur();
  register_node_type_cmp_vecblur();
  register_node_type_cmp_dilateerode();
  register_node_type_cmp_inpaint();
  register_node_type_cmp_despeckle();
  register_node_type_cmp_defocus();
  register_node_type_cmp_posterize();
  register_node_type_cmp_sunbeams();
  register_node_type_cmp_denoise();
  register_node_type_cmp_antialiasing();

  register_node_type_cmp_convert_color_space();
  register_node_type_cmp_valtorgb();
  register_node_type_cmp_rgbtobw();
  register_node_type_cmp_setalpha();
  register_node_type_cmp_idmask();
  register_node_type_cmp_math();
  register_node_type_cmp_seprgba();
  register_node_type_cmp_combrgba();
  register_node_type_cmp_sephsva();
  register_node_type_cmp_combhsva();
  register_node_type_cmp_sepyuva();
  register_node_type_cmp_combyuva();
  register_node_type_cmp_sepycca();
  register_node_type_cmp_combycca();
  register_node_type_cmp_premulkey();
  register_node_type_cmp_separate_xyz();
  register_node_type_cmp_combine_xyz();
  register_node_type_cmp_separate_color();
  register_node_type_cmp_combine_color();

  register_node_type_cmp_diff_matte();
  register_node_type_cmp_distance_matte();
  register_node_type_cmp_chroma_matte();
  register_node_type_cmp_color_matte();
  register_node_type_cmp_channel_matte();
  register_node_type_cmp_color_spill();
  register_node_type_cmp_luma_matte();
  register_node_type_cmp_doubleedgemask();
  register_node_type_cmp_keyingscreen();
  register_node_type_cmp_keying();
  register_node_type_cmp_cryptomatte();
  register_node_type_cmp_cryptomatte_legacy();

  register_node_type_cmp_translate();
  register_node_type_cmp_rotate();
  register_node_type_cmp_scale();
  register_node_type_cmp_flip();
  register_node_type_cmp_crop();
  register_node_type_cmp_displace();
  register_node_type_cmp_mapuv();
  register_node_type_cmp_glare();
  register_node_type_cmp_tonemap();
  register_node_type_cmp_lensdist();
  register_node_type_cmp_transform();
  register_node_type_cmp_stabilize2d();
  register_node_type_cmp_moviedistortion();

  register_node_type_cmp_colorcorrection();
  register_node_type_cmp_boxmask();
  register_node_type_cmp_ellipsemask();
  register_node_type_cmp_bokehimage();
  register_node_type_cmp_bokehblur();
  register_node_type_cmp_switch();
  register_node_type_cmp_switch_view();
  register_node_type_cmp_pixelate();

  register_node_type_cmp_mask();
  register_node_type_cmp_trackpos();
  register_node_type_cmp_planetrackdeform();
  register_node_type_cmp_cornerpin();
}

static void registerShaderNodes()
{
  register_node_type_sh_group();

  register_node_type_sh_camera();
  register_node_type_sh_gamma();
  register_node_type_sh_brightcontrast();
  register_node_type_sh_value();
  register_node_type_sh_rgb();
  register_node_type_sh_wireframe();
  register_node_type_sh_wavelength();
  register_node_type_sh_blackbody();
  register_node_type_sh_mix_rgb();
  register_node_type_sh_mix();
  register_node_type_sh_valtorgb();
  register_node_type_sh_rgbtobw();
  register_node_type_sh_shadertorgb();
  register_node_type_sh_normal();
  register_node_type_sh_mapping();
  register_node_type_sh_curve_float();
  register_node_type_sh_curve_vec();
  register_node_type_sh_curve_rgb();
  register_node_type_sh_map_range();
  register_node_type_sh_clamp();
  register_node_type_sh_math();
  register_node_type_sh_vect_math();
  register_node_type_sh_vector_rotate();
  register_node_type_sh_vect_transform();
  register_node_type_sh_squeeze();
  register_node_type_sh_invert();
  register_node_type_sh_sepcolor();
  register_node_type_sh_combcolor();
  register_node_type_sh_seprgb();
  register_node_type_sh_combrgb();
  register_node_type_sh_sephsv();
  register_node_type_sh_combhsv();
  register_node_type_sh_sepxyz();
  register_node_type_sh_combxyz();
  register_node_type_sh_hue_sat();

  register_node_type_sh_attribute();
  register_node_type_sh_bevel();
  register_node_type_sh_displacement();
  register_node_type_sh_vector_displacement();
  register_node_type_sh_geometry();
  register_node_type_sh_light_path();
  register_node_type_sh_light_falloff();
  register_node_type_sh_object_info();
  register_node_type_sh_fresnel();
  register_node_type_sh_layer_weight();
  register_node_type_sh_tex_coord();
  register_node_type_sh_particle_info();
  register_node_type_sh_bump();
  register_node_type_sh_vertex_color();

  register_node_type_sh_background();
  register_node_type_sh_bsdf_anisotropic();
  register_node_type_sh_bsdf_diffuse();
  register_node_type_sh_bsdf_principled();
  register_node_type_sh_bsdf_glossy();
  register_node_type_sh_bsdf_glass();
  register_node_type_sh_bsdf_translucent();
  register_node_type_sh_bsdf_transparent();
  register_node_type_sh_bsdf_velvet();
  register_node_type_sh_bsdf_toon();
  register_node_type_sh_bsdf_hair();
  register_node_type_sh_bsdf_hair_principled();
  register_node_type_sh_emission();
  register_node_type_sh_holdout();
  register_node_type_sh_volume_absorption();
  register_node_type_sh_volume_scatter();
  register_node_type_sh_volume_principled();
  register_node_type_sh_subsurface_scattering();
  register_node_type_sh_mix_shader();
  register_node_type_sh_add_shader();
  register_node_type_sh_uvmap();
  register_node_type_sh_uvalongstroke();
  register_node_type_sh_eevee_specular();

  register_node_type_sh_output_light();
  register_node_type_sh_output_material();
  register_node_type_sh_output_world();
  register_node_type_sh_output_linestyle();
  register_node_type_sh_output_aov();

  register_node_type_sh_tex_image();
  register_node_type_sh_tex_environment();
  register_node_type_sh_tex_sky();
  register_node_type_sh_tex_noise();
  register_node_type_sh_tex_wave();
  register_node_type_sh_tex_voronoi();
  register_node_type_sh_tex_musgrave();
  register_node_type_sh_tex_gradient();
  register_node_type_sh_tex_magic();
  register_node_type_sh_tex_checker();
  register_node_type_sh_tex_brick();
  register_node_type_sh_tex_pointdensity();
  register_node_type_sh_tex_ies();
  register_node_type_sh_tex_white_noise();
}

static void registerTextureNodes()
{
  register_node_type_tex_group();

  register_node_type_tex_math();
  register_node_type_tex_mix_rgb();
  register_node_type_tex_valtorgb();
  register_node_type_tex_rgbtobw();
  register_node_type_tex_valtonor();
  register_node_type_tex_curve_rgb();
  register_node_type_tex_curve_time();
  register_node_type_tex_invert();
  register_node_type_tex_hue_sat();
  register_node_type_tex_coord();
  register_node_type_tex_distance();
  register_node_type_tex_compose();
  register_node_type_tex_decompose();
  register_node_type_tex_combine_color();
  register_node_type_tex_separate_color();

  register_node_type_tex_output();
  register_node_type_tex_viewer();
  register_node_type_sh_script();
  register_node_type_sh_tangent();
  register_node_type_sh_normal_map();
  register_node_type_sh_hair_info();
  register_node_type_sh_point_info();
  register_node_type_sh_volume_info();

  register_node_type_tex_checker();
  register_node_type_tex_texture();
  register_node_type_tex_bricks();
  register_node_type_tex_image();
  register_node_type_sh_bsdf_refraction();
  register_node_type_sh_ambient_occlusion();

  register_node_type_tex_rotate();
  register_node_type_tex_translate();
  register_node_type_tex_scale();
  register_node_type_tex_at();

  register_node_type_tex_proc_voronoi();
  register_node_type_tex_proc_blend();
  register_node_type_tex_proc_magic();
  register_node_type_tex_proc_marble();
  register_node_type_tex_proc_clouds();
  register_node_type_tex_proc_wood();
  register_node_type_tex_proc_musgrave();
  register_node_type_tex_proc_noise();
  register_node_type_tex_proc_stucci();
  register_node_type_tex_proc_distnoise();
}

static void registerGeometryNodes()
{
  register_node_type_geo_group();

  register_node_type_geo_accumulate_field();
  register_node_type_geo_attribute_capture();
  register_node_type_geo_attribute_domain_size();
  register_node_type_geo_attribute_statistic();
  register_node_type_geo_boolean();
  register_node_type_geo_bounding_box();
  register_node_type_geo_collection_info();
  register_node_type_geo_convex_hull();
  register_node_type_geo_curve_endpoint_selection();
  register_node_type_geo_curve_fill();
  register_node_type_geo_curve_fillet();
  register_node_type_geo_curve_handle_type_selection();
  register_node_type_geo_curve_length();
  register_node_type_geo_curve_primitive_arc();
  register_node_type_geo_curve_primitive_bezier_segment();
  register_node_type_geo_curve_primitive_circle();
  register_node_type_geo_curve_primitive_line();
  register_node_type_geo_curve_primitive_quadratic_bezier();
  register_node_type_geo_curve_primitive_quadrilateral();
  register_node_type_geo_curve_primitive_spiral();
  register_node_type_geo_curve_primitive_star();
  register_node_type_geo_curve_resample();
  register_node_type_geo_curve_reverse();
  register_node_type_geo_curve_sample();
  register_node_type_geo_curve_set_handle_type();
  register_node_type_geo_curve_spline_parameter();
  register_node_type_geo_curve_spline_type();
  register_node_type_geo_curve_subdivide();
  register_node_type_geo_curve_to_mesh();
  register_node_type_geo_curve_to_points();
  register_node_type_geo_curve_topology_curve_of_point();
  register_node_type_geo_curve_topology_points_of_curve();
  register_node_type_geo_curve_trim();
  register_node_type_geo_deform_curves_on_surface();
  register_node_type_geo_delete_geometry();
  register_node_type_geo_distribute_points_in_volume();
  register_node_type_geo_distribute_points_on_faces();
  register_node_type_geo_dual_mesh();
  register_node_type_geo_duplicate_elements();
  register_node_type_geo_edge_paths_to_curves();
  register_node_type_geo_edge_paths_to_selection();
  register_node_type_geo_edge_split();
  register_node_type_geo_extrude_mesh();
  register_node_type_geo_field_at_index();
  register_node_type_geo_flip_faces();
  register_node_type_geo_geometry_to_instance();
  register_node_type_geo_image_texture();
  register_node_type_geo_input_curve_handles();
  register_node_type_geo_input_curve_tilt();
  register_node_type_geo_input_id();
  register_node_type_geo_input_index();
  register_node_type_geo_input_instance_rotation();
  register_node_type_geo_input_instance_scale();
  register_node_type_geo_input_material_index();
  register_node_type_geo_input_material();
  register_node_type_geo_input_mesh_edge_angle();
  register_node_type_geo_input_mesh_edge_neighbors();
  register_node_type_geo_input_mesh_edge_vertices();
  register_node_type_geo_input_mesh_face_area();
  register_node_type_geo_input_mesh_face_is_planar();
  register_node_type_geo_input_mesh_face_neighbors();
  register_node_type_geo_input_mesh_island();
  register_node_type_geo_input_mesh_vertex_neighbors();
  register_node_type_geo_input_named_attribute();
  register_node_type_geo_input_normal();
  register_node_type_geo_input_position();
  register_node_type_geo_input_radius();
  register_node_type_geo_input_scene_time();
  register_node_type_geo_input_shade_smooth();
  register_node_type_geo_input_shortest_edge_paths();
  register_node_type_geo_input_spline_cyclic();
  register_node_type_geo_input_spline_length();
  register_node_type_geo_input_spline_resolution();
  register_node_type_geo_input_tangent();
  register_node_type_geo_instance_on_points();
  register_node_type_geo_instances_to_points();
  register_node_type_geo_interpolate_domain();
  register_node_type_geo_is_viewport();
  register_node_type_geo_join_geometry();
  register_node_type_geo_material_replace();
  register_node_type_geo_material_selection();
  register_node_type_geo_merge_by_distance();
  register_node_type_geo_mesh_face_set_boundaries();
  register_node_type_geo_mesh_primitive_circle();
  register_node_type_geo_mesh_primitive_cone();
  register_node_type_geo_mesh_primitive_cube();
  register_node_type_geo_mesh_primitive_cylinder();
  register_node_type_geo_mesh_primitive_grid();
  register_node_type_geo_mesh_primitive_ico_sphere();
  register_node_type_geo_mesh_primitive_line();
  register_node_type_geo_mesh_primitive_uv_sphere();
  register_node_type_geo_mesh_subdivide();
  register_node_type_geo_mesh_to_curve();
  register_node_type_geo_mesh_to_points();
  register_node_type_geo_mesh_to_volume();
  register_node_type_geo_mesh_topology_offset_corner_in_face();
  register_node_type_geo_mesh_topology_corners_of_face();
  register_node_type_geo_mesh_topology_corners_of_vertex();
  register_node_type_geo_mesh_topology_edges_of_corner();
  register_node_type_geo_mesh_topology_edges_of_vertex();
  register_node_type_geo_mesh_topology_face_of_corner();
  register_node_type_geo_mesh_topology_vertex_of_corner();
  register_node_type_geo_object_info();
  register_node_type_geo_offset_point_in_curve();
  register_node_type_geo_points_to_vertices();
  register_node_type_geo_points_to_volume();
  register_node_type_geo_points();
  register_node_type_geo_proximity();
  register_node_type_geo_raycast();
  register_node_type_geo_realize_instances();
  register_node_type_geo_remove_attribute();
  register_node_type_geo_rotate_instances();
  register_node_type_geo_sample_index();
  register_node_type_geo_sample_nearest_surface();
  register_node_type_geo_sample_nearest();
  register_node_type_geo_sample_uv_surface();
  register_node_type_geo_scale_elements();
  register_node_type_geo_scale_instances();
  register_node_type_geo_separate_components();
  register_node_type_geo_separate_geometry();
  register_node_type_geo_self_object();
  register_node_type_geo_set_curve_handles();
  register_node_type_geo_set_curve_normal();
  register_node_type_geo_set_curve_radius();
  register_node_type_geo_set_curve_tilt();
  register_node_type_geo_set_id();
  register_node_type_geo_set_material_index();
  register_node_type_geo_set_material();
  register_node_type_geo_set_point_radius();
  register_node_type_geo_set_position();
  register_node_type_geo_set_shade_smooth();
  register_node_type_geo_set_spline_cyclic();
  register_node_type_geo_set_spline_resolution();
  register_node_type_geo_store_named_attribute();
  register_node_type_geo_string_join();
  register_node_type_geo_string_to_curves();
  register_node_type_geo_subdivision_surface();
  register_node_type_geo_switch();
  register_node_type_geo_transform();
  register_node_type_geo_translate_instances();
  register_node_type_geo_triangulate();
  register_node_type_geo_uv_pack_islands();
  register_node_type_geo_uv_unwrap();
  register_node_type_geo_viewer();
  register_node_type_geo_volume_cube();
  register_node_type_geo_volume_to_mesh();
}

static void registerFunctionNodes()
{
  register_node_type_fn_align_euler_to_vector();
  register_node_type_fn_boolean_math();
  register_node_type_fn_combine_color();
  register_node_type_fn_compare();
  register_node_type_fn_float_to_int();
  register_node_type_fn_input_bool();
  register_node_type_fn_input_color();
  register_node_type_fn_input_int();
  register_node_type_fn_input_special_characters();
  register_node_type_fn_input_string();
  register_node_type_fn_input_vector();
  register_node_type_fn_random_value();
  register_node_type_fn_replace_string();
  register_node_type_fn_rotate_euler();
  register_node_type_fn_separate_color();
  register_node_type_fn_slice_string();
  register_node_type_fn_string_length();
  register_node_type_fn_value_to_string();
}

void BKE_node_system_init()
{
  nodetreetypes_hash = BLI_ghash_str_new("nodetreetypes_hash gh");
  nodetypes_hash = BLI_ghash_str_new("nodetypes_hash gh");
  nodesockettypes_hash = BLI_ghash_str_new("nodesockettypes_hash gh");

  register_undefined_types();

  register_standard_node_socket_types();

  register_node_tree_type_cmp();
  register_node_tree_type_sh();
  register_node_tree_type_tex();
  register_node_tree_type_geo();

  register_node_type_frame();
  register_node_type_reroute();
  register_node_type_group_input();
  register_node_type_group_output();

  registerCompositNodes();
  registerShaderNodes();
  registerTextureNodes();
  registerGeometryNodes();
  registerFunctionNodes();
}

void BKE_node_system_exit()
{
  if (nodetypes_hash) {
    NODE_TYPES_BEGIN (nt) {
      if (nt->rna_ext.free) {
        nt->rna_ext.free(nt->rna_ext.data);
      }
    }
    NODE_TYPES_END;

    BLI_ghash_free(nodetypes_hash, nullptr, node_free_type);
    nodetypes_hash = nullptr;
  }

  if (nodesockettypes_hash) {
    NODE_SOCKET_TYPES_BEGIN (st) {
      if (st->ext_socket.free) {
        st->ext_socket.free(st->ext_socket.data);
      }
      if (st->ext_interface.free) {
        st->ext_interface.free(st->ext_interface.data);
      }
    }
    NODE_SOCKET_TYPES_END;

    BLI_ghash_free(nodesockettypes_hash, nullptr, node_free_socket_type);
    nodesockettypes_hash = nullptr;
  }

  if (nodetreetypes_hash) {
    NODE_TREE_TYPES_BEGIN (nt) {
      if (nt->rna_ext.free) {
        nt->rna_ext.free(nt->rna_ext.data);
      }
    }
    NODE_TREE_TYPES_END;

    BLI_ghash_free(nodetreetypes_hash, nullptr, ntree_free_type);
    nodetreetypes_hash = nullptr;
  }
}

/* -------------------------------------------------------------------- */
/* NodeTree Iterator Helpers (FOREACH_NODETREE_BEGIN) */

void BKE_node_tree_iter_init(struct NodeTreeIterStore *ntreeiter, struct Main *bmain)
{
  ntreeiter->ngroup = (bNodeTree *)bmain->nodetrees.first;
  ntreeiter->scene = (Scene *)bmain->scenes.first;
  ntreeiter->mat = (Material *)bmain->materials.first;
  ntreeiter->tex = (Tex *)bmain->textures.first;
  ntreeiter->light = (Light *)bmain->lights.first;
  ntreeiter->world = (World *)bmain->worlds.first;
  ntreeiter->linestyle = (FreestyleLineStyle *)bmain->linestyles.first;
  ntreeiter->simulation = (Simulation *)bmain->simulations.first;
}
bool BKE_node_tree_iter_step(struct NodeTreeIterStore *ntreeiter,
                             bNodeTree **r_nodetree,
                             struct ID **r_id)
{
  if (ntreeiter->ngroup) {
    *r_nodetree = (bNodeTree *)ntreeiter->ngroup;
    *r_id = (ID *)ntreeiter->ngroup;
    ntreeiter->ngroup = (bNodeTree *)ntreeiter->ngroup->id.next;
  }
  else if (ntreeiter->scene) {
    *r_nodetree = (bNodeTree *)ntreeiter->scene->nodetree;
    *r_id = (ID *)ntreeiter->scene;
    ntreeiter->scene = (Scene *)ntreeiter->scene->id.next;
  }
  else if (ntreeiter->mat) {
    *r_nodetree = (bNodeTree *)ntreeiter->mat->nodetree;
    *r_id = (ID *)ntreeiter->mat;
    ntreeiter->mat = (Material *)ntreeiter->mat->id.next;
  }
  else if (ntreeiter->tex) {
    *r_nodetree = (bNodeTree *)ntreeiter->tex->nodetree;
    *r_id = (ID *)ntreeiter->tex;
    ntreeiter->tex = (Tex *)ntreeiter->tex->id.next;
  }
  else if (ntreeiter->light) {
    *r_nodetree = (bNodeTree *)ntreeiter->light->nodetree;
    *r_id = (ID *)ntreeiter->light;
    ntreeiter->light = (Light *)ntreeiter->light->id.next;
  }
  else if (ntreeiter->world) {
    *r_nodetree = (bNodeTree *)ntreeiter->world->nodetree;
    *r_id = (ID *)ntreeiter->world;
    ntreeiter->world = (World *)ntreeiter->world->id.next;
  }
  else if (ntreeiter->linestyle) {
    *r_nodetree = (bNodeTree *)ntreeiter->linestyle->nodetree;
    *r_id = (ID *)ntreeiter->linestyle;
    ntreeiter->linestyle = (FreestyleLineStyle *)ntreeiter->linestyle->id.next;
  }
  else if (ntreeiter->simulation) {
    *r_nodetree = (bNodeTree *)ntreeiter->simulation->nodetree;
    *r_id = (ID *)ntreeiter->simulation;
    ntreeiter->simulation = (Simulation *)ntreeiter->simulation->id.next;
  }
  else {
    return false;
  }

  return true;
}

/* -------------------------------------------------------------------- */
/* NodeTree kernel functions */

void BKE_nodetree_remove_layer_n(bNodeTree *ntree, Scene *scene, const int layer_index)
{
  BLI_assert(layer_index != -1);
  LISTBASE_FOREACH (bNode *, node, &ntree->nodes) {
    if (node->type == CMP_NODE_R_LAYERS && (Scene *)node->id == scene) {
      if (node->custom1 == layer_index) {
        node->custom1 = 0;
      }
      else if (node->custom1 > layer_index) {
        node->custom1--;
      }
    }
  }
}<|MERGE_RESOLUTION|>--- conflicted
+++ resolved
@@ -84,11 +84,6 @@
 
 #include "BLO_read_write.h"
 
-<<<<<<< HEAD
-// #include "MOD_nodes.h"
-
-=======
->>>>>>> 65c8c836
 #define NODE_DEFAULT_MAX_WIDTH 700
 
 using blender::Array;
