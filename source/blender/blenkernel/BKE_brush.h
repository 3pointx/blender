--- conflicted
+++ resolved
@@ -49,10 +49,7 @@
 void BKE_brush_init(struct Brush *brush);
 struct Brush *BKE_brush_add(struct Main *bmain, const char *name, const eObjectMode ob_mode);
 struct Brush *BKE_brush_add_gpencil(struct Main *bmain, struct ToolSettings *ts, const char *name);
-<<<<<<< HEAD
-=======
 void BKE_brush_init_gpencil_settings(struct Brush *brush);
->>>>>>> 6cad7984
 struct Brush *BKE_brush_first_search(struct Main *bmain, const eObjectMode ob_mode);
 void BKE_brush_copy_data(struct Main *bmain, struct Brush *brush_dst, const struct Brush *brush_src, const int flag);
 struct Brush *BKE_brush_copy(struct Main *bmain, const struct Brush *brush);
