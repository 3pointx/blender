--- conflicted
+++ resolved
@@ -411,12 +411,9 @@
                           void **gridfaces,
                           struct DMFlagMat *flagmats,
                           unsigned int **grid_hidden,
-<<<<<<< HEAD
                           bool fast_draw,
-                          float *face_areas);
-=======
+                          float *face_areas,
                           struct Mesh *me);
->>>>>>> 9d40b1cc
 /**
  * Build a PBVH from a BMesh.
  */
