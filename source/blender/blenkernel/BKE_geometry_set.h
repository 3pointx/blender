--- conflicted
+++ resolved
@@ -23,11 +23,8 @@
   GEO_COMPONENT_TYPE_INSTANCES = 2,
   GEO_COMPONENT_TYPE_VOLUME = 3,
   GEO_COMPONENT_TYPE_CURVE = 4,
-<<<<<<< HEAD
-  GEO_COMPONENT_TYPE_SIMULATION = 5,
-=======
   GEO_COMPONENT_TYPE_EDIT = 5,
->>>>>>> 462f99bf
+  GEO_COMPONENT_TYPE_SIMULATION = 6,
 } GeometryComponentType;
 
 #define GEO_COMPONENT_TYPE_ENUM_SIZE 6
