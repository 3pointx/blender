--- conflicted
+++ resolved
@@ -21,13 +21,8 @@
                                           int numVerts,
                                           const struct MLoop *mloops,
                                           float (*r_looptangent)[4],
-<<<<<<< HEAD
-                                          const float (*loopnors)[3],
+                                          const float (*loop_normals)[3],
                                           const float (*loopuv)[2],
-=======
-                                          const float (*loop_normals)[3],
-                                          const struct MLoopUV *loopuv,
->>>>>>> dc30c997
                                           int numLoops,
                                           const struct MPoly *mpolys,
                                           int numPolys,
