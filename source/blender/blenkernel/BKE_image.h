--- conflicted
+++ resolved
@@ -511,13 +511,18 @@
  * Is the alpha of the `GPUTexture` for a given image/ibuf premultiplied.
  */
 bool BKE_image_has_gpu_texture_premultiplied_alpha(struct Image *image, struct ImBuf *ibuf);
+
 /**
  * Partial update of texture for texture painting.
  * This is often much quicker than fully updating the texture for high resolution images.
  */
 void BKE_image_update_gputexture(
     struct Image *ima, struct ImageUser *iuser, int x, int y, int w, int h);
-<<<<<<< HEAD
+/**
+ * Mark areas on the #GPUTexture that needs to be updated. The areas are marked in chunks.
+ * The next time the #GPUTexture is used these tiles will be refreshes. This saves time
+ * when writing to the same place multiple times This happens for during foreground rendering.
+ */
 void BKE_image_update_gputexture_delayed(struct Image *ima,
                                          struct ImageTile *image_tile,
                                          struct ImBuf *ibuf,
@@ -525,20 +530,12 @@
                                          int y,
                                          int w,
                                          int h);
-=======
-/**
- * Mark areas on the #GPUTexture that needs to be updated. The areas are marked in chunks.
- * The next time the #GPUTexture is used these tiles will be refreshes. This saves time
- * when writing to the same place multiple times This happens for during foreground rendering.
- */
-void BKE_image_update_gputexture_delayed(
-    struct Image *ima, struct ImBuf *ibuf, int x, int y, int w, int h);
+
 /**
  * Called on entering and exiting texture paint mode,
  * temporary disabling/enabling mipmapping on all images for quick texture
  * updates with glTexSubImage2D. images that didn't change don't have to be re-uploaded to OpenGL.
  */
->>>>>>> b069218a
 void BKE_image_paint_set_mipmap(struct Main *bmain, bool mipmap);
 
 /**
