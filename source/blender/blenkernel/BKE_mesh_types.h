--- conflicted
+++ resolved
@@ -155,14 +155,9 @@
    * #CustomData because they can be calculated on a `const` mesh, and adding custom data layers on
    * a `const` mesh is not thread-safe.
    */
-<<<<<<< HEAD
-  bool vert_normals_dirty = false;
-  bool poly_normals_dirty = false;
-  bool corner_normals_dirty = false;
-=======
   bool vert_normals_dirty = true;
   bool poly_normals_dirty = true;
->>>>>>> 3f9febca
+  bool corner_normals_dirty = false;
   float (*vert_normals)[3] = nullptr;
   float (*poly_normals)[3] = nullptr;
   float (*corner_normals)[3] = nullptr;
