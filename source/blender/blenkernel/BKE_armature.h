--- conflicted
+++ resolved
@@ -165,11 +165,7 @@
                       float r_max[3]);
 /**
  * Calculate the axis aligned bounds of the pose of `ob` in world-space.
-<<<<<<< HEAD
-
-=======
- *
->>>>>>> 5e47056e
+ *
  * `r_min` and `r_max` are expanded to fit `ob->pose` so the caller must initialize them
  * (typically using #INIT_MINMAX).
  *
