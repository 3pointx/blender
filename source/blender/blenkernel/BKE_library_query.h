--- conflicted
+++ resolved
@@ -66,18 +66,6 @@
 void BKE_library_foreach_ID_link(struct ID *id, LibraryIDLinkCallback callback, void *user_data, int flag);
 void BKE_library_update_ID_link_user(struct ID *id_dst, struct ID *id_src, const int cd_flag);
 
-<<<<<<< HEAD
-/* Iterator over all ID users of a given datablock. */
-struct IDUsersIter;
-
 int BKE_library_ID_use_ID(struct ID *id_user, struct ID *id_used);
 
-struct IDUsersIter *BKE_library_ID_users_iter_init(struct Main *bmain, struct ID *id);
-struct ID *BKE_library_ID_users_iter_next(struct IDUsersIter *iter, int *r_count);
-void BKE_library_ID_users_iter_end(struct IDUsersIter **iter);
-
-=======
-int BKE_library_ID_use_ID(struct ID *id_user, struct ID *id_used);
-
->>>>>>> be28706b
 #endif  /* __BKE_LIBRARY_QUERY_H__ */