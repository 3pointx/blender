--- conflicted
+++ resolved
@@ -57,306 +57,6 @@
 )
 
 set(SRC
-<<<<<<< HEAD
-	intern/CCGSubSurf.c
-	intern/CCGSubSurf_legacy.c
-	intern/CCGSubSurf_opensubdiv.c
-	intern/CCGSubSurf_opensubdiv_converter.c
-	intern/CCGSubSurf_util.c
-	intern/DerivedMesh.c
-	intern/action.c
-	intern/addon.c
-	intern/anim.c
-	intern/anim_sys.c
-	intern/appdir.c
-	intern/armature.c
-	intern/armature_update.c
-	intern/autoexec.c
-	intern/blender.c
-	intern/blender_copybuffer.c
-	intern/blender_undo.c
-	intern/blender_user_menu.c
-	intern/blendfile.c
-	intern/boids.c
-	intern/bpath.c
-	intern/brush.c
-	intern/bvhutils.c
-	intern/cachefile.c
-	intern/camera.c
-	intern/cdderivedmesh.c
-	intern/cloth.c
-	intern/collection.c
-	intern/collision.c
-	intern/colorband.c
-	intern/colortools.c
-	intern/constraint.c
-	intern/context.c
-	intern/crazyspace.c
-	intern/curve.c
-	intern/curve_decimate.c
-	intern/customdata.c
-	intern/customdata_file.c
-	intern/data_transfer.c
-	intern/deform.c
-	intern/displist.c
-	intern/dynamicpaint.c
-	intern/editderivedmesh.c
-	intern/editlattice.c
-	intern/editmesh.c
-	intern/editmesh_bvh.c
-	intern/editmesh_cache.c
-	intern/editmesh_tangent.c
-	intern/effect.c
-	intern/fcurve.c
-	intern/fluidsim.c
-	intern/fmodifier.c
-	intern/font.c
-	intern/freestyle.c
-	intern/gpencil.c
-	intern/gpencil_modifier.c
-	intern/icons.c
-	intern/icons_rasterize.c
-	intern/idcode.c
-	intern/idprop.c
-	intern/idprop_utils.c
-	intern/image.c
-	intern/image_gen.c
-	intern/ipo.c
-	intern/key.c
-	intern/keyconfig.c
-	intern/lattice.c
-	intern/layer.c
-	intern/layer_utils.c
-	intern/library.c
-	intern/library_idmap.c
-	intern/library_override.c
-	intern/library_query.c
-	intern/library_remap.c
-	intern/light.c
-	intern/lightprobe.c
-	intern/linestyle.c
-	intern/main.c
-	intern/mask.c
-	intern/mask_evaluate.c
-	intern/mask_rasterize.c
-	intern/material.c
-	intern/mball.c
-	intern/mball_tessellate.c
-	intern/mesh.c
-	intern/mesh_convert.c
-	intern/mesh_evaluate.c
-	intern/mesh_iterators.c
-	intern/mesh_mapping.c
-	intern/mesh_merge.c
-	intern/mesh_remap.c
-	intern/mesh_runtime.c
-	intern/mesh_tangent.c
-	intern/mesh_validate.c
-	intern/modifier.c
-	intern/movieclip.c
-	intern/multires.c
-	intern/multires_reshape.c
-	intern/multires_subdiv.c
-	intern/nla.c
-	intern/node.c
-	intern/object.c
-	intern/object_deform.c
-	intern/object_dupli.c
-	intern/object_facemap.c
-	intern/object_update.c
-	intern/ocean.c
-	intern/outliner_treehash.c
-	intern/packedFile.c
-	intern/paint.c
-	intern/paint_toolslots.c
-	intern/particle.c
-	intern/particle_child.c
-	intern/particle_distribute.c
-	intern/particle_system.c
-	intern/pbvh.c
-	intern/pbvh_bmesh.c
-	intern/pointcache.c
-	intern/report.c
-	intern/rigidbody.c
-	intern/scene.c
-	intern/screen.c
-	intern/seqcache.c
-	intern/seqeffects.c
-	intern/seqmodifier.c
-	intern/sequencer.c
-	intern/shader_fx.c
-	intern/shrinkwrap.c
-	intern/smoke.c
-	intern/softbody.c
-	intern/sound.c
-	intern/speaker.c
-	intern/studiolight.c
-	intern/subdiv.c
-	intern/subdiv_ccg.c
-	intern/subdiv_ccg_mask.c
-	intern/subdiv_ccg_material.c
-	intern/subdiv_converter.c
-	intern/subdiv_converter_mesh.c
-	intern/subdiv_displacement.c
-	intern/subdiv_displacement_multires.c
-	intern/subdiv_eval.c
-	intern/subdiv_foreach.c
-	intern/subdiv_mesh.c
-	intern/subdiv_stats.c
-	intern/subsurf_ccg.c
-	intern/suggestions.c
-	intern/text.c
-	intern/texture.c
-	intern/tracking.c
-	intern/tracking_auto.c
-	intern/tracking_detect.c
-	intern/tracking_plane_tracker.c
-	intern/tracking_region_tracker.c
-	intern/tracking_solver.c
-	intern/tracking_stabilize.c
-	intern/tracking_util.c
-	intern/undo_system.c
-	intern/unit.c
-	intern/workspace.c
-	intern/world.c
-	intern/writeavi.c
-	intern/remesh_voxel.c
-        intern/remesh_quad.c
-
-	BKE_DerivedMesh.h
-	BKE_action.h
-	BKE_addon.h
-	BKE_anim.h
-	BKE_animsys.h
-	BKE_appdir.h
-	BKE_armature.h
-	BKE_autoexec.h
-	BKE_blender.h
-	BKE_blender_copybuffer.h
-	BKE_blender_undo.h
-	BKE_blender_user_menu.h
-	BKE_blender_version.h
-	BKE_blendfile.h
-	BKE_boids.h
-	BKE_bpath.h
-	BKE_brush.h
-	BKE_bvhutils.h
-	BKE_cachefile.h
-	BKE_camera.h
-	BKE_ccg.h
-	BKE_cdderivedmesh.h
-	BKE_cloth.h
-	BKE_collection.h
-	BKE_collision.h
-	BKE_colorband.h
-	BKE_colortools.h
-	BKE_constraint.h
-	BKE_context.h
-	BKE_crazyspace.h
-	BKE_curve.h
-	BKE_customdata.h
-	BKE_customdata_file.h
-	BKE_data_transfer.h
-	BKE_deform.h
-	BKE_displist.h
-	BKE_dynamicpaint.h
-	BKE_editlattice.h
-	BKE_editmesh.h
-	BKE_editmesh_bvh.h
-	BKE_editmesh_cache.h
-	BKE_editmesh_tangent.h
-	BKE_effect.h
-	BKE_fcurve.h
-	BKE_fluidsim.h
-	BKE_font.h
-	BKE_freestyle.h
-	BKE_global.h
-	BKE_gpencil.h
-	BKE_gpencil_modifier.h
-	BKE_icons.h
-	BKE_idcode.h
-	BKE_idprop.h
-	BKE_image.h
-	BKE_ipo.h
-	BKE_key.h
-	BKE_keyconfig.h
-	BKE_lattice.h
-	BKE_layer.h
-	BKE_library.h
-	BKE_library_idmap.h
-	BKE_library_override.h
-	BKE_library_query.h
-	BKE_library_remap.h
-	BKE_light.h
-	BKE_lightprobe.h
-	BKE_linestyle.h
-	BKE_main.h
-	BKE_mask.h
-	BKE_material.h
-	BKE_mball.h
-	BKE_mball_tessellate.h
-	BKE_mesh.h
-	BKE_mesh_iterators.h
-	BKE_mesh_mapping.h
-	BKE_mesh_remap.h
-	BKE_mesh_runtime.h
-	BKE_mesh_tangent.h
-	BKE_modifier.h
-	BKE_movieclip.h
-	BKE_multires.h
-	BKE_nla.h
-	BKE_node.h
-	BKE_object.h
-	BKE_object_deform.h
-	BKE_object_facemap.h
-	BKE_ocean.h
-	BKE_outliner_treehash.h
-	BKE_packedFile.h
-	BKE_paint.h
-	BKE_particle.h
-	BKE_pbvh.h
-	BKE_pointcache.h
-	BKE_report.h
-	BKE_rigidbody.h
-	BKE_scene.h
-	BKE_screen.h
-	BKE_sequencer.h
-	BKE_shader_fx.h
-	BKE_shrinkwrap.h
-	BKE_smoke.h
-	BKE_softbody.h
-	BKE_sound.h
-	BKE_speaker.h
-	BKE_studiolight.h
-	BKE_subdiv.h
-	BKE_subdiv_ccg.h
-	BKE_subdiv_eval.h
-	BKE_subdiv_foreach.h
-	BKE_subdiv_mesh.h
-	BKE_subsurf.h
-	BKE_suggestions.h
-	BKE_text.h
-	BKE_texture.h
-	BKE_tracking.h
-	BKE_undo_system.h
-	BKE_unit.h
-	BKE_workspace.h
-	BKE_world.h
-	BKE_writeavi.h
-	BKE_remesh.h
-
-	nla_private.h
-	particle_private.h
-	tracking_private.h
-	intern/CCGSubSurf.h
-	intern/CCGSubSurf_inline.h
-	intern/CCGSubSurf_intern.h
-	intern/data_transfer_intern.h
-	intern/multires_inline.h
-	intern/pbvh_intern.h
-	intern/subdiv_converter.h
-	intern/subdiv_inline.h
-=======
   intern/CCGSubSurf.c
   intern/CCGSubSurf_legacy.c
   intern/CCGSubSurf_opensubdiv.c
@@ -519,6 +219,8 @@
   intern/workspace.c
   intern/world.c
   intern/writeavi.c
+  intern/remesh_voxel.c
+        intern/remesh_quad.c
 
   BKE_DerivedMesh.h
   BKE_action.h
@@ -640,6 +342,7 @@
   BKE_workspace.h
   BKE_world.h
   BKE_writeavi.h
+  BKE_remesh.h
 
   nla_private.h
   particle_private.h
@@ -652,7 +355,6 @@
   intern/pbvh_intern.h
   intern/subdiv_converter.h
   intern/subdiv_inline.h
->>>>>>> e12c08e8
 )
 
 set(LIB
