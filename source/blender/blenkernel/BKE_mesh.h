/* SPDX-License-Identifier: GPL-2.0-or-later
 * Copyright 2001-2002 NaN Holding BV. All rights reserved. */
#pragma once

/** \file
 * \ingroup bke
 */

<<<<<<< HEAD
=======
#include "DNA_mesh_types.h"

#include "BKE_customdata.h"
#include "BKE_mesh_types.h"
>>>>>>> 70f17113
#include "BLI_compiler_attrs.h"
#include "BLI_compiler_compat.h"
#include "BLI_utildefines.h"

#include "DNA_mesh_types.h"
#include "DNA_meshdata_types.h"

#include "BKE_customdata.h"
#include "BKE_mesh_types.h"

struct BLI_Stack;
struct BMesh;
struct BMeshCreateParams;
struct BMeshFromMeshParams;
struct BMeshToMeshParams;
struct BoundBox;
struct CustomData;
struct CustomData_MeshMasks;
struct Depsgraph;
struct EdgeHash;
struct ID;
struct KeyBlock;
struct LinkNode;
struct ListBase;
struct MDeformVert;
struct MDisps;
struct MEdge;
struct MFace;
struct MLoop;
struct MLoopTri;
struct MLoopUV;
struct MPoly;
struct MVert;
struct Main;
struct MemArena;
struct Mesh;
struct ModifierData;
struct Object;
struct PointCloud;
struct Scene;

#ifdef __cplusplus
extern "C" {
#endif

/* setting zero so we can catch bugs in OpenMP/BMesh */
#ifdef DEBUG
#  define BKE_MESH_OMP_LIMIT 0
#else
#  define BKE_MESH_OMP_LIMIT 10000
#endif

/*  mesh_runtime.cc  */

/**
 * Call after changing vertex positions to tag lazily calculated caches for recomputation.
 */
void BKE_mesh_tag_coords_changed(struct Mesh *mesh);

/**
 * Call after moving every mesh vertex by the same translation.
 */
void BKE_mesh_tag_coords_changed_uniformly(struct Mesh *mesh);

/* *** mesh.c *** */

struct BMesh *BKE_mesh_to_bmesh_ex(const struct Mesh *me,
                                   const struct BMeshCreateParams *create_params,
                                   const struct BMeshFromMeshParams *convert_params);
struct BMesh *BKE_mesh_to_bmesh(struct Mesh *me,
                                struct Object *ob,
                                bool add_key_index,
                                const struct BMeshCreateParams *params);

struct Mesh *BKE_mesh_from_bmesh_nomain(struct BMesh *bm,
                                        const struct BMeshToMeshParams *params,
                                        const struct Mesh *me_settings);
struct Mesh *BKE_mesh_from_bmesh_for_eval_nomain(struct BMesh *bm,
                                                 const struct CustomData_MeshMasks *cd_mask_extra,
                                                 const struct Mesh *me_settings);

/**
 * Add original index (#CD_ORIGINDEX) layers if they don't already exist. This is meant to be used
 * when creating an evaluated mesh from an original edit mode mesh, to allow mapping from the
 * evaluated vertices to the originals.
 *
 * The mesh is expected to of a `ME_WRAPPER_TYPE_MDATA` wrapper type. This is asserted.
 */
void BKE_mesh_ensure_default_orig_index_customdata(struct Mesh *mesh);

/**
 * Same as #BKE_mesh_ensure_default_orig_index_customdata but does not perform any checks: they
 * must be done by the caller.
 */
void BKE_mesh_ensure_default_orig_index_customdata_no_check(struct Mesh *mesh);

/**
 * Find the index of the loop in 'poly' which references vertex,
 * returns -1 if not found
 */
int poly_find_loop_from_vert(const struct MPoly *poly, const struct MLoop *loopstart, uint vert);
/**
 * Fill \a r_adj with the loop indices in \a poly adjacent to the
 * vertex. Returns the index of the loop matching vertex, or -1 if the
 * vertex is not in \a poly
 */
int poly_get_adj_loops_from_vert(const struct MPoly *poly,
                                 const struct MLoop *mloop,
                                 unsigned int vert,
                                 unsigned int r_adj[2]);

/**
 * Return the index of the edge vert that is not equal to \a v. If
 * neither edge vertex is equal to \a v, returns -1.
 */
int BKE_mesh_edge_other_vert(const struct MEdge *e, int v);
/**
 * Sets each output array element to the edge index if it is a real edge, or -1.
 */
void BKE_mesh_looptri_get_real_edges(const struct Mesh *mesh,
                                     const struct MLoopTri *looptri,
                                     int r_edges[3]);

/**
 * Free (or release) any data used by this mesh (does not free the mesh itself).
 * Only use for undo, in most cases `BKE_id_free(nullptr, me)` should be used.
 */
void BKE_mesh_free_data_for_undo(struct Mesh *me);
void BKE_mesh_clear_geometry(struct Mesh *me);
struct Mesh *BKE_mesh_add(struct Main *bmain, const char *name);

void BKE_mesh_free_editmesh(struct Mesh *mesh);

/**
 * A version of #BKE_mesh_copy_parameters that is intended for evaluated output
 * (the modifier stack for example).
 *
 * \warning User counts are not handled for ID's.
 */
void BKE_mesh_copy_parameters_for_eval(struct Mesh *me_dst, const struct Mesh *me_src);
/**
 * Copy user editable settings that we want to preserve
 * when a new mesh is based on an existing mesh.
 */
void BKE_mesh_copy_parameters(struct Mesh *me_dst, const struct Mesh *me_src);
void BKE_mesh_ensure_skin_customdata(struct Mesh *me);

struct Mesh *BKE_mesh_new_nomain(
    int verts_len, int edges_len, int tessface_len, int loops_len, int polys_len);
struct Mesh *BKE_mesh_new_nomain_from_template(const struct Mesh *me_src,
                                               int verts_len,
                                               int edges_len,
                                               int tessface_len,
                                               int loops_len,
                                               int polys_len);
struct Mesh *BKE_mesh_new_nomain_from_template_ex(const struct Mesh *me_src,
                                                  int verts_len,
                                                  int edges_len,
                                                  int tessface_len,
                                                  int loops_len,
                                                  int polys_len,
                                                  struct CustomData_MeshMasks mask);

void BKE_mesh_eval_delete(struct Mesh *mesh_eval);

/**
 * Performs copy for use during evaluation,
 * optional referencing original arrays to reduce memory.
 */
struct Mesh *BKE_mesh_copy_for_eval(const struct Mesh *source, bool reference);

/**
 * These functions construct a new Mesh,
 * contrary to #BKE_mesh_to_curve_nurblist which modifies ob itself.
 */
struct Mesh *BKE_mesh_new_nomain_from_curve(const struct Object *ob);
struct Mesh *BKE_mesh_new_nomain_from_curve_displist(const struct Object *ob,
                                                     const struct ListBase *dispbase);

bool BKE_mesh_ensure_facemap_customdata(struct Mesh *me);
bool BKE_mesh_clear_facemap_customdata(struct Mesh *me);

float (*BKE_mesh_orco_verts_get(struct Object *ob))[3];
void BKE_mesh_orco_verts_transform(struct Mesh *me, float (*orco)[3], int totvert, int invert);

/**
 * Add a #CD_ORCO layer to the Mesh if there is none already.
 */
void BKE_mesh_orco_ensure(struct Object *ob, struct Mesh *mesh);

struct Mesh *BKE_mesh_from_object(struct Object *ob);
void BKE_mesh_assign_object(struct Main *bmain, struct Object *ob, struct Mesh *me);
void BKE_mesh_to_curve_nurblist(const struct Mesh *me,
                                struct ListBase *nurblist,
                                int edge_users_test);
void BKE_mesh_to_curve(struct Main *bmain,
                       struct Depsgraph *depsgraph,
                       struct Scene *scene,
                       struct Object *ob);
void BKE_pointcloud_from_mesh(struct Mesh *me, struct PointCloud *pointcloud);
void BKE_mesh_to_pointcloud(struct Main *bmain,
                            struct Depsgraph *depsgraph,
                            struct Scene *scene,
                            struct Object *ob);
void BKE_mesh_from_pointcloud(const struct PointCloud *pointcloud, struct Mesh *me);
void BKE_pointcloud_to_mesh(struct Main *bmain,
                            struct Depsgraph *depsgraph,
                            struct Scene *scene,
                            struct Object *ob);
void BKE_mesh_material_index_remove(struct Mesh *me, short index);
bool BKE_mesh_material_index_used(struct Mesh *me, short index);
void BKE_mesh_material_index_clear(struct Mesh *me);
void BKE_mesh_material_remap(struct Mesh *me, const unsigned int *remap, unsigned int remap_len);
void BKE_mesh_smooth_flag_set(struct Mesh *me, bool use_smooth);
void BKE_mesh_auto_smooth_flag_set(struct Mesh *me, bool use_auto_smooth, float auto_smooth_angle);

/**
 * Needed after converting a mesh with subsurf optimal display to mesh.
 */
void BKE_mesh_edges_set_draw_render(struct Mesh *me);

/**
 * Used for unit testing; compares two meshes, checking only
 * differences we care about.  should be usable with leaf's
 * testing framework I get RNA work done, will use hackish
 * testing code for now.
 */
const char *BKE_mesh_cmp(struct Mesh *me1, struct Mesh *me2, float thresh);

struct BoundBox *BKE_mesh_boundbox_get(struct Object *ob);

void BKE_mesh_texspace_calc(struct Mesh *me);
void BKE_mesh_texspace_ensure(struct Mesh *me);
void BKE_mesh_texspace_get(struct Mesh *me, float r_loc[3], float r_size[3]);
void BKE_mesh_texspace_get_reference(struct Mesh *me,
                                     char **r_texflag,
                                     float **r_loc,
                                     float **r_size);
void BKE_mesh_texspace_copy_from_object(struct Mesh *me, struct Object *ob);

/**
 * Split faces based on the edge angle and loop normals.
 * Matches behavior of face splitting in render engines.
 *
 * \note Will leave #CD_NORMAL loop data layer which is used by render engines to set shading up.
 */
void BKE_mesh_split_faces(struct Mesh *mesh, bool free_loop_normals);

/**
 * Create new mesh from the given object at its current state.
 * The owner of this mesh is unknown, it is up to the caller to decide.
 *
 * If preserve_all_data_layers is truth then the modifier stack is re-evaluated to ensure it
 * preserves all possible custom data layers.
 *
 * \note Dependency graph argument is required when preserve_all_data_layers is truth, and is
 * ignored otherwise.
 */
struct Mesh *BKE_mesh_new_from_object(struct Depsgraph *depsgraph,
                                      struct Object *object,
                                      bool preserve_all_data_layers,
                                      bool preserve_origindex);

/**
 * This is a version of BKE_mesh_new_from_object() which stores mesh in the given main database.
 * However, that function enforces object type to be a geometry one, and ensures a mesh is always
 * generated, be it empty.
 */
struct Mesh *BKE_mesh_new_from_object_to_bmain(struct Main *bmain,
                                               struct Depsgraph *depsgraph,
                                               struct Object *object,
                                               bool preserve_all_data_layers);

/**
 * \param use_virtual_modifiers: When enabled calculate virtual-modifiers before applying `md_eval`
 * support this since virtual-modifiers are not modifiers from a user perspective,
 * allowing shape keys to be included with the modifier being applied, see: T91923.
 */
struct Mesh *BKE_mesh_create_derived_for_modifier(struct Depsgraph *depsgraph,
                                                  struct Scene *scene,
                                                  struct Object *ob_eval,
                                                  struct ModifierData *md_eval,
                                                  bool use_virtual_modifiers,
                                                  bool build_shapekey_layers);

/**
 * Copies a nomain-Mesh into an existing Mesh.
 */
void BKE_mesh_nomain_to_mesh(struct Mesh *mesh_src,
                             struct Mesh *mesh_dst,
                             struct Object *ob,
                             const struct CustomData_MeshMasks *mask,
                             bool take_ownership);
void BKE_mesh_nomain_to_meshkey(struct Mesh *mesh_src, struct Mesh *mesh_dst, struct KeyBlock *kb);

/* vertex level transformations & checks (no derived mesh) */

/* basic vertex data functions */
bool BKE_mesh_minmax(const struct Mesh *me, float r_min[3], float r_max[3]);
void BKE_mesh_transform(struct Mesh *me, const float mat[4][4], bool do_keys);
void BKE_mesh_translate(struct Mesh *me, const float offset[3], bool do_keys);

void BKE_mesh_tessface_clear(struct Mesh *mesh);

void BKE_mesh_do_versions_cd_flag_init(struct Mesh *mesh);

void BKE_mesh_mselect_clear(struct Mesh *me);
void BKE_mesh_mselect_validate(struct Mesh *me);
/**
 * \return the index within `me->mselect`, or -1
 */
int BKE_mesh_mselect_find(struct Mesh *me, int index, int type);
/**
 * \return The index of the active element.
 */
int BKE_mesh_mselect_active_get(struct Mesh *me, int type);
void BKE_mesh_mselect_active_set(struct Mesh *me, int index, int type);

void BKE_mesh_count_selected_items(const struct Mesh *mesh, int r_count[3]);

float (*BKE_mesh_vert_coords_alloc(const struct Mesh *mesh, int *r_vert_len))[3];
void BKE_mesh_vert_coords_get(const struct Mesh *mesh, float (*vert_coords)[3]);

void BKE_mesh_vert_coords_apply_with_mat4(struct Mesh *mesh,
                                          const float (*vert_coords)[3],
                                          const float mat[4][4]);
void BKE_mesh_vert_coords_apply(struct Mesh *mesh, const float (*vert_coords)[3]);

/* *** mesh_tessellate.cc *** */

/**
 * Calculate tessellation into #MLoopTri which exist only for this purpose.
 */
void BKE_mesh_recalc_looptri(const struct MLoop *mloop,
                             const struct MPoly *mpoly,
                             const struct MVert *mvert,
                             int totloop,
                             int totpoly,
                             struct MLoopTri *mlooptri);
/**
 * A version of #BKE_mesh_recalc_looptri which takes pre-calculated polygon normals
 * (used to avoid having to calculate the face normal for NGON tessellation).
 *
 * \note Only use this function if normals have already been calculated, there is no need
 * to calculate normals just to use this function as it will cause the normals for triangles
 * to be calculated which aren't needed for tessellation.
 */
void BKE_mesh_recalc_looptri_with_normals(const struct MLoop *mloop,
                                          const struct MPoly *mpoly,
                                          const struct MVert *mvert,
                                          int totloop,
                                          int totpoly,
                                          struct MLoopTri *mlooptri,
                                          const float (*poly_normals)[3]);

/* *** mesh_normals.cc *** */

/**
 * Returns the normals for each vertex, which is defined as the weighted average of the normals
 * from a vertices surrounding faces, or the normalized position of vertices connected to no faces.
 * \warning May still return null if the mesh is empty.
 */
const float (*BKE_mesh_vertex_normals_ensure(const struct Mesh *mesh))[3];

/**
 * Return the normal direction of every polygon, which is defined by the winding direction of its
 * corners.
 * \warning May still return null if the mesh is empty or has no polygons.
 */
const float (*BKE_mesh_poly_normals_ensure(const struct Mesh *mesh))[3];

/**
 * Tag mesh vertex and face normals to be recalculated when/if they are needed later.
 *
 * \note Dirty tagged normals are the default state of a new mesh, so tagging them
 * dirty explicitly is not always necessary if the mesh is created locally.
 */
void BKE_mesh_normals_tag_dirty(struct Mesh *mesh);

/**
 * Check that a mesh with non-dirty normals has vertex and face custom data layers.
 * If these asserts fail, it means some area cleared the dirty flag but didn't copy or add the
 * normal layers, or removed normals but didn't set the dirty flag.
 */
void BKE_mesh_assert_normals_dirty_or_calculated(const struct Mesh *mesh);

/**
 * Retrieve write access to the vertex normal layer, ensuring that it exists and that it is not
 * shared. The provided vertex normals should be the same as if they were calculated automatically.
 *
 * \note In order to clear the dirty flag, this function should be followed by a call to
 * #BKE_mesh_vertex_normals_clear_dirty. This is separate so that normals are still tagged dirty
 * while they are being assigned.
 *
 * \warning The memory returned by this function is not initialized if it was not previously
 * allocated.
 */
float (*BKE_mesh_vertex_normals_for_write(struct Mesh *mesh))[3];

/**
 * Retrieve write access to the poly normal layer, ensuring that it exists and that it is not
 * shared. The provided poly normals should be the same as if they were calculated automatically.
 *
 * \note In order to clear the dirty flag, this function should be followed by a call to
 * #BKE_mesh_poly_normals_clear_dirty. This is separate so that normals are still tagged dirty
 * while they are being assigned.
 *
 * \warning The memory returned by this function is not initialized if it was not previously
 * allocated.
 */
float (*BKE_mesh_poly_normals_for_write(struct Mesh *mesh))[3];

/**
 * Free any cached vertex or poly normals. Face corner (loop) normals are also derived data,
 * but are not handled with the same method yet, so they are not included. It's important that this
 * is called after the mesh changes size, since otherwise cached normal arrays might not be large
 * enough (though it may be called indirectly by other functions).
 *
 * \note Normally it's preferred to call #BKE_mesh_normals_tag_dirty instead,
 * but this can be used in specific situations to reset a mesh or reduce memory usage.
 */
void BKE_mesh_clear_derived_normals(struct Mesh *mesh);

/**
 * Mark the mesh's vertex normals non-dirty, for when they are calculated or assigned manually.
 */
void BKE_mesh_vertex_normals_clear_dirty(struct Mesh *mesh);

/**
 * Mark the mesh's poly normals non-dirty, for when they are calculated or assigned manually.
 */
void BKE_mesh_poly_normals_clear_dirty(struct Mesh *mesh);

/**
 * Return true if the mesh vertex normals either are not stored or are dirty.
 * This can be used to help decide whether to transfer them when copying a mesh.
 */
bool BKE_mesh_vertex_normals_are_dirty(const struct Mesh *mesh);

/**
 * Return true if the mesh polygon normals either are not stored or are dirty.
 * This can be used to help decide whether to transfer them when copying a mesh.
 */
bool BKE_mesh_poly_normals_are_dirty(const struct Mesh *mesh);

/**
 * Calculate face normals directly into a result array.
 *
 * \note Usually #BKE_mesh_poly_normals_ensure is the preferred way to access face normals,
 * since they may already be calculated and cached on the mesh.
 */
void BKE_mesh_calc_normals_poly(const struct MVert *mvert,
                                int mvert_len,
                                const struct MLoop *mloop,
                                int mloop_len,
                                const struct MPoly *mpoly,
                                int mpoly_len,
                                float (*r_poly_normals)[3]);

/**
 * Calculate face and vertex normals directly into result arrays.
 *
 * \note Usually #BKE_mesh_vertex_normals_ensure is the preferred way to access vertex normals,
 * since they may already be calculated and cached on the mesh.
 */
void BKE_mesh_calc_normals_poly_and_vertex(const struct MVert *mvert,
                                           int mvert_len,
                                           const struct MLoop *mloop,
                                           int mloop_len,
                                           const struct MPoly *mpoly,
                                           int mpoly_len,
                                           float (*r_poly_normals)[3],
                                           float (*r_vert_normals)[3]);

/**
 * Calculate vertex and face normals, storing the result in custom data layers on the mesh.
 *
 * \note It is usually preferable to calculate normals lazily with
 * #BKE_mesh_vertex_normals_ensure, but some areas (perhaps unnecessarily)
 * can also calculate them eagerly.
 */
void BKE_mesh_calc_normals(struct Mesh *me);

/**
 * Called after calculating all modifiers.
 */
void BKE_mesh_ensure_normals_for_display(struct Mesh *mesh);
void BKE_mesh_calc_normals_looptri(struct MVert *mverts,
                                   int numVerts,
                                   const struct MLoop *mloop,
                                   const struct MLoopTri *looptri,
                                   int looptri_num,
                                   float (*r_tri_nors)[3]);
void BKE_mesh_loop_manifold_fan_around_vert_next(const struct MLoop *mloops,
                                                 const struct MPoly *mpolys,
                                                 const int *loop_to_poly,
                                                 const int *e2lfan_curr,
                                                 uint mv_pivot_index,
                                                 const struct MLoop **r_mlfan_curr,
                                                 int *r_mlfan_curr_index,
                                                 int *r_mlfan_vert_index,
                                                 int *r_mpfan_curr_index);

/**
 * Define sharp edges as needed to mimic 'autosmooth' from angle threshold.
 *
 * Used when defining an empty custom loop normals data layer,
 * to keep same shading as with auto-smooth!
 */
void BKE_edges_sharp_from_angle_set(const struct MVert *mverts,
                                    int numVerts,
                                    struct MEdge *medges,
                                    int numEdges,
                                    const struct MLoop *mloops,
                                    int numLoops,
                                    const struct MPoly *mpolys,
                                    const float (*polynors)[3],
                                    int numPolys,
                                    float split_angle);

/**
 * References a contiguous loop-fan with normal offset vars.
 */
typedef struct MLoopNorSpace {
  /** Automatically computed loop normal. */
  float vec_lnor[3];
  /** Reference vector, orthogonal to vec_lnor. */
  float vec_ref[3];
  /** Third vector, orthogonal to vec_lnor and vec_ref. */
  float vec_ortho[3];
  /** Reference angle, around vec_ortho, in ]0, pi] range (0.0 marks that space as invalid). */
  float ref_alpha;
  /** Reference angle, around vec_lnor, in ]0, 2pi] range (0.0 marks that space as invalid). */
  float ref_beta;
  /** All loops using this lnor space (i.e. smooth fan of loops),
   * as (depending on owning MLoopNorSpaceArrary.data_type):
   *     - Indices (uint_in_ptr), or
   *     - BMLoop pointers. */
  struct LinkNode *loops;
  char flags;

  /** To be used for extended processing related to loop normal spaces (aka smooth fans). */
  void *user_data;
} MLoopNorSpace;
/**
 * MLoopNorSpace.flags
 */
enum {
  MLNOR_SPACE_IS_SINGLE = 1 << 0,
};

/**
 * Collection of #MLoopNorSpace basic storage & pre-allocation.
 */
typedef struct MLoopNorSpaceArray {
  MLoopNorSpace **lspacearr; /* MLoop aligned array */
  struct LinkNode
      *loops_pool; /* Allocated once, avoids to call BLI_linklist_prepend_arena() for each loop! */
  char data_type;  /* Whether we store loop indices, or pointers to BMLoop. */
  int spaces_num;  /* Number of clnors spaces defined in this array. */
  struct MemArena *mem;
} MLoopNorSpaceArray;
/**
 * MLoopNorSpaceArray.data_type
 */
enum {
  MLNOR_SPACEARR_LOOP_INDEX = 0,
  MLNOR_SPACEARR_BMLOOP_PTR = 1,
};

/* Low-level custom normals functions. */
void BKE_lnor_spacearr_init(MLoopNorSpaceArray *lnors_spacearr, int numLoops, char data_type);
void BKE_lnor_spacearr_clear(MLoopNorSpaceArray *lnors_spacearr);
void BKE_lnor_spacearr_free(MLoopNorSpaceArray *lnors_spacearr);

/**
 * Utility for multi-threaded calculation that ensures
 * `lnors_spacearr_tls` doesn't share memory with `lnors_spacearr`
 * that would cause it not to be thread safe.
 *
 * \note This works as long as threads never operate on the same loops at once.
 */
void BKE_lnor_spacearr_tls_init(MLoopNorSpaceArray *lnors_spacearr,
                                MLoopNorSpaceArray *lnors_spacearr_tls);
/**
 * Utility for multi-threaded calculation
 * that merges `lnors_spacearr_tls` into `lnors_spacearr`.
 */
void BKE_lnor_spacearr_tls_join(MLoopNorSpaceArray *lnors_spacearr,
                                MLoopNorSpaceArray *lnors_spacearr_tls);

MLoopNorSpace *BKE_lnor_space_create(MLoopNorSpaceArray *lnors_spacearr);
/**
 * Should only be called once.
 * Beware, this modifies ref_vec and other_vec in place!
 * In case no valid space can be generated, ref_alpha and ref_beta are set to zero
 * (which means 'use auto lnors').
 */
void BKE_lnor_space_define(MLoopNorSpace *lnor_space,
                           const float lnor[3],
                           float vec_ref[3],
                           float vec_other[3],
                           struct BLI_Stack *edge_vectors);
/**
 * Add a new given loop to given lnor_space.
 * Depending on \a lnor_space->data_type, we expect \a bm_loop to be a pointer to BMLoop struct
 * (in case of BMLOOP_PTR), or nullptr (in case of LOOP_INDEX), loop index is then stored in
 * pointer. If \a is_single is set, the BMLoop or loop index is directly stored in \a
 * lnor_space->loops pointer (since there is only one loop in this fan), else it is added to the
 * linked list of loops in the fan.
 */
void BKE_lnor_space_add_loop(MLoopNorSpaceArray *lnors_spacearr,
                             MLoopNorSpace *lnor_space,
                             int ml_index,
                             void *bm_loop,
                             bool is_single);
void BKE_lnor_space_custom_data_to_normal(MLoopNorSpace *lnor_space,
                                          const short clnor_data[2],
                                          float r_custom_lnor[3]);
void BKE_lnor_space_custom_normal_to_data(MLoopNorSpace *lnor_space,
                                          const float custom_lnor[3],
                                          short r_clnor_data[2]);

/* Medium-level custom normals functions. */

/**
 * Compute split normals, i.e. vertex normals associated with each poly (hence 'loop normals').
 * Useful to materialize sharp edges (or non-smooth faces) without actually modifying the geometry
 * (splitting edges).
 */
void BKE_mesh_normals_loop_split(const struct MVert *mverts,
                                 const float (*vert_normals)[3],
                                 int numVerts,
                                 const struct MEdge *medges,
                                 int numEdges,
                                 const struct MLoop *mloops,
                                 float (*r_loopnors)[3],
                                 int numLoops,
                                 const struct MPoly *mpolys,
                                 const float (*polynors)[3],
                                 int numPolys,
                                 bool use_split_normals,
                                 float split_angle,
                                 MLoopNorSpaceArray *r_lnors_spacearr,
                                 short (*clnors_data)[2],
                                 int *r_loop_to_poly);

void BKE_mesh_normals_loop_custom_set(const struct MVert *mverts,
                                      const float (*vert_normals)[3],
                                      int numVerts,
                                      struct MEdge *medges,
                                      int numEdges,
                                      const struct MLoop *mloops,
                                      float (*r_custom_loopnors)[3],
                                      int numLoops,
                                      const struct MPoly *mpolys,
                                      const float (*polynors)[3],
                                      int numPolys,
                                      short (*r_clnors_data)[2]);
void BKE_mesh_normals_loop_custom_from_vertices_set(const struct MVert *mverts,
                                                    const float (*vert_normals)[3],
                                                    float (*r_custom_vertnors)[3],
                                                    int numVerts,
                                                    struct MEdge *medges,
                                                    int numEdges,
                                                    const struct MLoop *mloops,
                                                    int numLoops,
                                                    const struct MPoly *mpolys,
                                                    const float (*polynors)[3],
                                                    int numPolys,
                                                    short (*r_clnors_data)[2]);

/**
 * Computes average per-vertex normals from given custom loop normals.
 *
 * \param clnors: The computed custom loop normals.
 * \param r_vert_clnors: The (already allocated) array where to store averaged per-vertex normals.
 */
void BKE_mesh_normals_loop_to_vertex(int numVerts,
                                     const struct MLoop *mloops,
                                     int numLoops,
                                     const float (*clnors)[3],
                                     float (*r_vert_clnors)[3]);

/**
 * High-level custom normals functions.
 */
bool BKE_mesh_has_custom_loop_normals(struct Mesh *me);

void BKE_mesh_calc_normals_split(struct Mesh *mesh);
/**
 * Compute 'split' (aka loop, or per face corner's) normals.
 *
 * \param r_lnors_spacearr: Allows to get computed loop normal space array.
 * That data, among other things, contains 'smooth fan' info, useful e.g.
 * to split geometry along sharp edges.
 */
void BKE_mesh_calc_normals_split_ex(struct Mesh *mesh,
                                    struct MLoopNorSpaceArray *r_lnors_spacearr,
                                    float (*r_corner_normals)[3]);

/**
 * Higher level functions hiding most of the code needed around call to
 * #BKE_mesh_normals_loop_custom_set().
 *
 * \param r_custom_loopnors: is not const, since code will replace zero_v3 normals there
 * with automatically computed vectors.
 */
void BKE_mesh_set_custom_normals(struct Mesh *mesh, float (*r_custom_loopnors)[3]);
/**
 * Higher level functions hiding most of the code needed around call to
 * #BKE_mesh_normals_loop_custom_from_vertices_set().
 *
 * \param r_custom_vertnors: is not const, since code will replace zero_v3 normals there
 * with automatically computed vectors.
 */
void BKE_mesh_set_custom_normals_from_vertices(struct Mesh *mesh, float (*r_custom_vertnors)[3]);

/* *** mesh_evaluate.cc *** */

void BKE_mesh_calc_poly_normal(const struct MPoly *mpoly,
                               const struct MLoop *loopstart,
                               const struct MVert *mvarray,
                               float r_no[3]);
void BKE_mesh_calc_poly_normal_coords(const struct MPoly *mpoly,
                                      const struct MLoop *loopstart,
                                      const float (*vertex_coords)[3],
                                      float r_no[3]);
void BKE_mesh_calc_poly_center(const struct MPoly *mpoly,
                               const struct MLoop *loopstart,
                               const struct MVert *mvarray,
                               float r_cent[3]);
/* NOTE: passing poly-normal is only a speedup so we can skip calculating it. */
float BKE_mesh_calc_poly_area(const struct MPoly *mpoly,
                              const struct MLoop *loopstart,
                              const struct MVert *mvarray);
float BKE_mesh_calc_area(const struct Mesh *me);
float BKE_mesh_calc_poly_uv_area(const struct MPoly *mpoly, const struct MLoopUV *uv_array);
void BKE_mesh_calc_poly_angles(const struct MPoly *mpoly,
                               const struct MLoop *loopstart,
                               const struct MVert *mvarray,
                               float angles[]);

void BKE_mesh_poly_edgehash_insert(struct EdgeHash *ehash,
                                   const struct MPoly *mp,
                                   const struct MLoop *mloop);
void BKE_mesh_poly_edgebitmap_insert(unsigned int *edge_bitmap,
                                     const struct MPoly *mp,
                                     const struct MLoop *mloop);

bool BKE_mesh_center_median(const struct Mesh *me, float r_cent[3]);
/**
 * Calculate the center from polygons,
 * use when we want to ignore vertex locations that don't have connected faces.
 */
bool BKE_mesh_center_median_from_polys(const struct Mesh *me, float r_cent[3]);
bool BKE_mesh_center_bounds(const struct Mesh *me, float r_cent[3]);
bool BKE_mesh_center_of_surface(const struct Mesh *me, float r_cent[3]);
/**
 * \note Mesh must be manifold with consistent face-winding,
 * see #mesh_calc_poly_volume_centroid for details.
 */
bool BKE_mesh_center_of_volume(const struct Mesh *me, float r_cent[3]);

/**
 * Calculate the volume and center.
 *
 * \param r_volume: Volume (unsigned).
 * \param r_center: Center of mass.
 */
void BKE_mesh_calc_volume(const struct MVert *mverts,
                          int mverts_num,
                          const struct MLoopTri *mlooptri,
                          int looptri_num,
                          const struct MLoop *mloop,
                          float *r_volume,
                          float r_center[3]);

/**
 * Flip a single MLoop's #MDisps structure,
 * low level function to be called from face-flipping code which re-arranged the mdisps themselves.
 */
void BKE_mesh_mdisp_flip(struct MDisps *md, bool use_loop_mdisp_flip);

/**
 * Flip (invert winding of) the given \a mpoly, i.e. reverse order of its loops
 * (keeping the same vertex as 'start point').
 *
 * \param mpoly: the polygon to flip.
 * \param mloop: the full loops array.
 * \param ldata: the loops custom data.
 */
void BKE_mesh_polygon_flip_ex(const struct MPoly *mpoly,
                              struct MLoop *mloop,
                              struct CustomData *ldata,
                              float (*lnors)[3],
                              struct MDisps *mdisp,
                              bool use_loop_mdisp_flip);
void BKE_mesh_polygon_flip(const struct MPoly *mpoly,
                           struct MLoop *mloop,
                           struct CustomData *ldata);
/**
 * Flip (invert winding of) all polygons (used to inverse their normals).
 *
 * \note Invalidates tessellation, caller must handle that.
 */
void BKE_mesh_polygons_flip(const struct MPoly *mpoly,
                            struct MLoop *mloop,
                            struct CustomData *ldata,
                            int totpoly);

/* Merge verts. */
/* Enum for merge_mode of #BKE_mesh_merge_verts.
 * Refer to mesh_merge.c for details. */
enum {
  MESH_MERGE_VERTS_DUMP_IF_MAPPED,
  MESH_MERGE_VERTS_DUMP_IF_EQUAL,
};
/**
 * Merge Verts
 *
 * This frees the given mesh and returns a new mesh.
 *
 * \param vtargetmap: The table that maps vertices to target vertices.  a value of -1
 * indicates a vertex is a target, and is to be kept.
 * This array is aligned with 'mesh->totvert'
 * \warning \a vtargetmap must **not** contain any chained mapping (v1 -> v2 -> v3 etc.),
 * this is not supported and will likely generate corrupted geometry.
 *
 * \param tot_vtargetmap: The number of non '-1' values in vtargetmap. (not the size)
 *
 * \param merge_mode: enum with two modes.
 * - #MESH_MERGE_VERTS_DUMP_IF_MAPPED
 * When called by the Mirror Modifier,
 * In this mode it skips any faces that have all vertices merged (to avoid creating pairs
 * of faces sharing the same set of vertices)
 * - #MESH_MERGE_VERTS_DUMP_IF_EQUAL
 * When called by the Array Modifier,
 * In this mode, faces where all vertices are merged are double-checked,
 * to see whether all target vertices actually make up a poly already.
 * Indeed it could be that all of a poly's vertices are merged,
 * but merged to vertices that do not make up a single poly,
 * in which case the original poly should not be dumped.
 * Actually this later behavior could apply to the Mirror Modifier as well,
 * but the additional checks are costly and not necessary in the case of mirror,
 * because each vertex is only merged to its own mirror.
 */
struct Mesh *BKE_mesh_merge_verts(struct Mesh *mesh,
                                  const int *vtargetmap,
                                  int tot_vtargetmap,
                                  int merge_mode);

/**
 * Account for custom-data such as UV's becoming detached because of imprecision
 * in custom-data interpolation.
 * Without running this operation subdivision surface can cause UV's to be disconnected,
 * see: T81065.
 */
void BKE_mesh_merge_customdata_for_apply_modifier(struct Mesh *me);

/* Flush flags. */

/**
 * Update the hide flag for edges and faces from the corresponding flag in verts.
 */
void BKE_mesh_flush_hidden_from_verts(struct Mesh *me);
void BKE_mesh_flush_hidden_from_polys(struct Mesh *me);
/**
 * simple poly -> vert/edge selection.
 */
void BKE_mesh_flush_select_from_polys_ex(struct MVert *mvert,
                                         int totvert,
                                         const struct MLoop *mloop,
                                         struct MEdge *medge,
                                         int totedge,
                                         const struct MPoly *mpoly,
                                         int totpoly);
void BKE_mesh_flush_select_from_polys(struct Mesh *me);
void BKE_mesh_flush_select_from_verts(struct Mesh *me);

/* spatial evaluation */
/**
 * This function takes the difference between 2 vertex-coord-arrays
 * (\a vert_cos_src, \a vert_cos_dst),
 * and applies the difference to \a vert_cos_new relative to \a vert_cos_org.
 *
 * \param vert_cos_src: reference deform source.
 * \param vert_cos_dst: reference deform destination.
 *
 * \param vert_cos_org: reference for the output location.
 * \param vert_cos_new: resulting coords.
 */
void BKE_mesh_calc_relative_deform(const struct MPoly *mpoly,
                                   int totpoly,
                                   const struct MLoop *mloop,
                                   int totvert,

                                   const float (*vert_cos_src)[3],
                                   const float (*vert_cos_dst)[3],

                                   const float (*vert_cos_org)[3],
                                   float (*vert_cos_new)[3]);

/* *** mesh_validate.cc *** */

/**
 * Validates and corrects a Mesh.
 *
 * \returns true if a change is made.
 */
bool BKE_mesh_validate(struct Mesh *me, bool do_verbose, bool cddata_check_mask);
/**
 * Checks if a Mesh is valid without any modification. This is always verbose.
 * \returns True if the mesh is valid.
 */
bool BKE_mesh_is_valid(struct Mesh *me);
/**
 * Check all material indices of polygons are valid, invalid ones are set to 0.
 * \returns True if the material indices are valid.
 */
bool BKE_mesh_validate_material_indices(struct Mesh *me);

/**
 * Validate the mesh, \a do_fixes requires \a mesh to be non-null.
 *
 * \return false if no changes needed to be made.
 *
 * Vertex Normals
 * ==============
 *
 * While zeroed normals are checked, these checks aren't comprehensive.
 * Technically, to detect errors here a normal recalculation and comparison is necessary.
 * However this function is mainly to prevent severe errors in geometry
 * (invalid data that will crash Blender, or cause some features to behave incorrectly),
 * not to detect subtle differences in the resulting normals which could be caused
 * by importers that load normals (for example).
 */
bool BKE_mesh_validate_arrays(struct Mesh *me,
                              struct MVert *mverts,
                              unsigned int totvert,
                              struct MEdge *medges,
                              unsigned int totedge,
                              struct MFace *mfaces,
                              unsigned int totface,
                              struct MLoop *mloops,
                              unsigned int totloop,
                              struct MPoly *mpolys,
                              unsigned int totpoly,
                              struct MDeformVert *dverts, /* assume totvert length */
                              bool do_verbose,
                              bool do_fixes,
                              bool *r_change);

/**
 * \returns is_valid.
 */
bool BKE_mesh_validate_all_customdata(struct CustomData *vdata,
                                      uint totvert,
                                      struct CustomData *edata,
                                      uint totedge,
                                      struct CustomData *ldata,
                                      uint totloop,
                                      struct CustomData *pdata,
                                      uint totpoly,
                                      bool check_meshmask,
                                      bool do_verbose,
                                      bool do_fixes,
                                      bool *r_change);

void BKE_mesh_strip_loose_faces(struct Mesh *me);
/**
 * Works on both loops and polys!
 *
 * \note It won't try to guess which loops of an invalid poly to remove!
 * this is the work of the caller, to mark those loops.
 * See e.g. #BKE_mesh_validate_arrays().
 */
void BKE_mesh_strip_loose_polysloops(struct Mesh *me);
void BKE_mesh_strip_loose_edges(struct Mesh *me);

/**
 * If the mesh is from a very old blender version,
 * convert #MFace.edcode to edge #ME_EDGEDRAW.
 */
void BKE_mesh_calc_edges_legacy(struct Mesh *me, bool use_old);
void BKE_mesh_calc_edges_loose(struct Mesh *mesh);
/**
 * Calculate edges from polygons.
 */
void BKE_mesh_calc_edges(struct Mesh *mesh, bool keep_existing_edges, bool select_new_edges);
/**
 * Calculate/create edges from tessface data
 *
 * \param mesh: The mesh to add edges into
 */
void BKE_mesh_calc_edges_tessface(struct Mesh *mesh);

/* In DerivedMesh.cc */
void BKE_mesh_wrapper_deferred_finalize_mdata(struct Mesh *me_eval,
                                              const struct CustomData_MeshMasks *cd_mask_finalize);

/* **** Depsgraph evaluation **** */

void BKE_mesh_eval_geometry(struct Depsgraph *depsgraph, struct Mesh *mesh);

/* Draw Cache */
void BKE_mesh_batch_cache_dirty_tag(struct Mesh *me, eMeshBatchDirtyMode mode);
void BKE_mesh_batch_cache_free(struct Mesh *me);

extern void (*BKE_mesh_batch_cache_dirty_tag_cb)(struct Mesh *me, eMeshBatchDirtyMode mode);
extern void (*BKE_mesh_batch_cache_free_cb)(struct Mesh *me);

/* mesh_debug.c */

#ifndef NDEBUG
char *BKE_mesh_debug_info(const struct Mesh *me)
    ATTR_NONNULL(1) ATTR_MALLOC ATTR_WARN_UNUSED_RESULT;
void BKE_mesh_debug_print(const struct Mesh *me) ATTR_NONNULL(1);
#endif

<<<<<<< HEAD
BLI_INLINE const MVert *BKE_mesh_vertices(const Mesh *mesh)
{
  return (const MVert *)CustomData_get_layer(&mesh->vdata, CD_MVERT);
}
BLI_INLINE MVert *BKE_mesh_vertices_for_write(Mesh *mesh)
{
  return (MVert *)CustomData_duplicate_referenced_layer(&mesh->vdata, CD_MVERT, mesh->totvert);
}

BLI_INLINE const MEdge *BKE_mesh_edges(const Mesh *mesh)
{
  return (const MEdge *)CustomData_get_layer(&mesh->edata, CD_MEDGE);
}
BLI_INLINE MEdge *BKE_mesh_edges_for_write(Mesh *mesh)
{
  return (MEdge *)CustomData_duplicate_referenced_layer(&mesh->edata, CD_MEDGE, mesh->totedge);
}

BLI_INLINE const MPoly *BKE_mesh_polygons(const Mesh *mesh)
{
  return (const MPoly *)CustomData_get_layer(&mesh->pdata, CD_MPOLY);
}
BLI_INLINE MPoly *BKE_mesh_polygons_for_write(Mesh *mesh)
{
  return (MPoly *)CustomData_duplicate_referenced_layer(&mesh->pdata, CD_MPOLY, mesh->totpoly);
}

BLI_INLINE const MLoop *BKE_mesh_loops(const Mesh *mesh)
{
  return (const MLoop *)CustomData_get_layer(&mesh->ldata, CD_MLOOP);
}
BLI_INLINE MLoop *BKE_mesh_loops_for_write(Mesh *mesh)
{
  return (MLoop *)CustomData_duplicate_referenced_layer(&mesh->ldata, CD_MLOOP, mesh->totloop);
}

BLI_INLINE const MDeformVert *BKE_mesh_deform_verts(const Mesh *mesh)
{
  return (const MDeformVert *)CustomData_get_layer(&mesh->vdata, CD_MDEFORMVERT);
}
BLI_INLINE MDeformVert *BKE_mesh_deform_verts_for_write(Mesh *mesh)
{
  MDeformVert *dvert = (MDeformVert *)CustomData_duplicate_referenced_layer(
      &mesh->vdata, CD_MDEFORMVERT, mesh->totvert);
  if (dvert) {
    return dvert;
  }
  return (MDeformVert *)CustomData_add_layer(
      &mesh->vdata, CD_MDEFORMVERT, CD_CALLOC, NULL, mesh->totvert);
}

#ifdef __cplusplus
}
#endif
=======
/**
 * \return The material index for each polygon. May be null.
 * \note In C++ code, prefer using the attribute API (#MutableAttributeAccessor)/
 */
BLI_INLINE const int *BKE_mesh_material_indices(const Mesh *mesh)
{
  return (const int *)CustomData_get_layer_named(&mesh->pdata, CD_PROP_INT32, "material_index");
}

/**
 * \return The material index for each polygon. Create the layer if it doesn't exist.
 * \note In C++ code, prefer using the attribute API (#MutableAttributeAccessor)/
 */
BLI_INLINE int *BKE_mesh_material_indices_for_write(Mesh *mesh)
{
  int *indices = (int *)CustomData_duplicate_referenced_layer_named(
      &mesh->pdata, CD_PROP_INT32, "material_index", mesh->totpoly);
  if (indices) {
    return indices;
  }
  return (int *)CustomData_add_layer_named(
      &mesh->pdata, CD_PROP_INT32, CD_SET_DEFAULT, NULL, mesh->totpoly, "material_index");
}
>>>>>>> 70f17113

#ifdef __cplusplus

#  include "BLI_span.hh"

namespace blender::bke {

inline Span<MVert> mesh_vertices(const Mesh &mesh)
{
  return {BKE_mesh_vertices(&mesh), mesh.totvert};
}
inline MutableSpan<MVert> mesh_vertices_for_write(Mesh &mesh)
{
  return {BKE_mesh_vertices_for_write(&mesh), mesh.totvert};
}

inline Span<MEdge> mesh_edges(const Mesh &mesh)
{
  return {BKE_mesh_edges(&mesh), mesh.totedge};
}
inline MutableSpan<MEdge> mesh_edges_for_write(Mesh &mesh)
{
  return {BKE_mesh_edges_for_write(&mesh), mesh.totedge};
}

inline Span<MPoly> mesh_polygons(const Mesh &mesh)
{
  return {BKE_mesh_polygons(&mesh), mesh.totpoly};
}
inline MutableSpan<MPoly> mesh_polygons_for_write(Mesh &mesh)
{
  return {BKE_mesh_polygons_for_write(&mesh), mesh.totpoly};
}

inline Span<MLoop> mesh_loops(const Mesh &mesh)
{
  return {BKE_mesh_loops(&mesh), mesh.totloop};
}
inline MutableSpan<MLoop> mesh_loops_for_write(Mesh &mesh)
{
  return {BKE_mesh_loops_for_write(&mesh), mesh.totloop};
}

}  // namespace blender::bke

#endif<|MERGE_RESOLUTION|>--- conflicted
+++ resolved
@@ -6,13 +6,10 @@
  * \ingroup bke
  */
 
-<<<<<<< HEAD
-=======
 #include "DNA_mesh_types.h"
 
 #include "BKE_customdata.h"
 #include "BKE_mesh_types.h"
->>>>>>> 70f17113
 #include "BLI_compiler_attrs.h"
 #include "BLI_compiler_compat.h"
 #include "BLI_utildefines.h"
@@ -1033,62 +1030,6 @@
 void BKE_mesh_debug_print(const struct Mesh *me) ATTR_NONNULL(1);
 #endif
 
-<<<<<<< HEAD
-BLI_INLINE const MVert *BKE_mesh_vertices(const Mesh *mesh)
-{
-  return (const MVert *)CustomData_get_layer(&mesh->vdata, CD_MVERT);
-}
-BLI_INLINE MVert *BKE_mesh_vertices_for_write(Mesh *mesh)
-{
-  return (MVert *)CustomData_duplicate_referenced_layer(&mesh->vdata, CD_MVERT, mesh->totvert);
-}
-
-BLI_INLINE const MEdge *BKE_mesh_edges(const Mesh *mesh)
-{
-  return (const MEdge *)CustomData_get_layer(&mesh->edata, CD_MEDGE);
-}
-BLI_INLINE MEdge *BKE_mesh_edges_for_write(Mesh *mesh)
-{
-  return (MEdge *)CustomData_duplicate_referenced_layer(&mesh->edata, CD_MEDGE, mesh->totedge);
-}
-
-BLI_INLINE const MPoly *BKE_mesh_polygons(const Mesh *mesh)
-{
-  return (const MPoly *)CustomData_get_layer(&mesh->pdata, CD_MPOLY);
-}
-BLI_INLINE MPoly *BKE_mesh_polygons_for_write(Mesh *mesh)
-{
-  return (MPoly *)CustomData_duplicate_referenced_layer(&mesh->pdata, CD_MPOLY, mesh->totpoly);
-}
-
-BLI_INLINE const MLoop *BKE_mesh_loops(const Mesh *mesh)
-{
-  return (const MLoop *)CustomData_get_layer(&mesh->ldata, CD_MLOOP);
-}
-BLI_INLINE MLoop *BKE_mesh_loops_for_write(Mesh *mesh)
-{
-  return (MLoop *)CustomData_duplicate_referenced_layer(&mesh->ldata, CD_MLOOP, mesh->totloop);
-}
-
-BLI_INLINE const MDeformVert *BKE_mesh_deform_verts(const Mesh *mesh)
-{
-  return (const MDeformVert *)CustomData_get_layer(&mesh->vdata, CD_MDEFORMVERT);
-}
-BLI_INLINE MDeformVert *BKE_mesh_deform_verts_for_write(Mesh *mesh)
-{
-  MDeformVert *dvert = (MDeformVert *)CustomData_duplicate_referenced_layer(
-      &mesh->vdata, CD_MDEFORMVERT, mesh->totvert);
-  if (dvert) {
-    return dvert;
-  }
-  return (MDeformVert *)CustomData_add_layer(
-      &mesh->vdata, CD_MDEFORMVERT, CD_CALLOC, NULL, mesh->totvert);
-}
-
-#ifdef __cplusplus
-}
-#endif
-=======
 /**
  * \return The material index for each polygon. May be null.
  * \note In C++ code, prefer using the attribute API (#MutableAttributeAccessor)/
@@ -1112,9 +1053,63 @@
   return (int *)CustomData_add_layer_named(
       &mesh->pdata, CD_PROP_INT32, CD_SET_DEFAULT, NULL, mesh->totpoly, "material_index");
 }
->>>>>>> 70f17113
+
+BLI_INLINE const MVert *BKE_mesh_vertices(const Mesh *mesh)
+{
+  return (const MVert *)CustomData_get_layer(&mesh->vdata, CD_MVERT);
+}
+BLI_INLINE MVert *BKE_mesh_vertices_for_write(Mesh *mesh)
+{
+  return (MVert *)CustomData_duplicate_referenced_layer(&mesh->vdata, CD_MVERT, mesh->totvert);
+}
+
+BLI_INLINE const MEdge *BKE_mesh_edges(const Mesh *mesh)
+{
+  return (const MEdge *)CustomData_get_layer(&mesh->edata, CD_MEDGE);
+}
+BLI_INLINE MEdge *BKE_mesh_edges_for_write(Mesh *mesh)
+{
+  return (MEdge *)CustomData_duplicate_referenced_layer(&mesh->edata, CD_MEDGE, mesh->totedge);
+}
+
+BLI_INLINE const MPoly *BKE_mesh_polygons(const Mesh *mesh)
+{
+  return (const MPoly *)CustomData_get_layer(&mesh->pdata, CD_MPOLY);
+}
+BLI_INLINE MPoly *BKE_mesh_polygons_for_write(Mesh *mesh)
+{
+  return (MPoly *)CustomData_duplicate_referenced_layer(&mesh->pdata, CD_MPOLY, mesh->totpoly);
+}
+
+BLI_INLINE const MLoop *BKE_mesh_loops(const Mesh *mesh)
+{
+  return (const MLoop *)CustomData_get_layer(&mesh->ldata, CD_MLOOP);
+}
+BLI_INLINE MLoop *BKE_mesh_loops_for_write(Mesh *mesh)
+{
+  return (MLoop *)CustomData_duplicate_referenced_layer(&mesh->ldata, CD_MLOOP, mesh->totloop);
+}
+
+BLI_INLINE const MDeformVert *BKE_mesh_deform_verts(const Mesh *mesh)
+{
+  return (const MDeformVert *)CustomData_get_layer(&mesh->vdata, CD_MDEFORMVERT);
+}
+BLI_INLINE MDeformVert *BKE_mesh_deform_verts_for_write(Mesh *mesh)
+{
+  MDeformVert *dvert = (MDeformVert *)CustomData_duplicate_referenced_layer(
+      &mesh->vdata, CD_MDEFORMVERT, mesh->totvert);
+  if (dvert) {
+    return dvert;
+  }
+  return (MDeformVert *)CustomData_add_layer(
+      &mesh->vdata, CD_MDEFORMVERT, CD_SET_DEFAULT, NULL, mesh->totvert);
+}
 
 #ifdef __cplusplus
+}
+#endif
+
+#ifdef __cplusplus
 
 #  include "BLI_span.hh"
 
