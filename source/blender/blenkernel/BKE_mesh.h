/*
 * This program is free software; you can redistribute it and/or
 * modify it under the terms of the GNU General Public License
 * as published by the Free Software Foundation; either version 2
 * of the License, or (at your option) any later version.
 *
 * This program is distributed in the hope that it will be useful,
 * but WITHOUT ANY WARRANTY; without even the implied warranty of
 * MERCHANTABILITY or FITNESS FOR A PARTICULAR PURPOSE.  See the
 * GNU General Public License for more details.
 *
 * You should have received a copy of the GNU General Public License
 * along with this program; if not, write to the Free Software Foundation,
 * Inc., 51 Franklin Street, Fifth Floor, Boston, MA 02110-1301, USA.
 *
 * The Original Code is Copyright (C) 2001-2002 by NaN Holding BV.
 * All rights reserved.
 */
#pragma once

/** \file
 * \ingroup bke
 */

#include "BKE_mesh_types.h"
#include "BLI_utildefines.h"

struct BLI_Stack;
struct BMesh;
struct BMeshCreateParams;
struct BMeshFromMeshParams;
struct BMeshToMeshParams;
struct BoundBox;
struct CustomData;
struct CustomData_MeshMasks;
struct Depsgraph;
struct EdgeHash;
struct ID;
struct KeyBlock;
struct LinkNode;
struct ListBase;
struct MDeformVert;
struct MDisps;
struct MEdge;
struct MFace;
struct MLoop;
struct MLoopTri;
struct MLoopUV;
struct MPoly;
struct MVert;
struct Main;
struct MemArena;
struct Mesh;
struct ModifierData;
struct Object;
struct PointCloud;
struct Scene;

#ifdef __cplusplus
extern "C" {
#endif

/* setting zero so we can catch bugs in OpenMP/BMesh */
#ifdef DEBUG
#  define BKE_MESH_OMP_LIMIT 0
#else
#  define BKE_MESH_OMP_LIMIT 10000
#endif

/* *** mesh.c *** */

struct BMesh *BKE_mesh_to_bmesh_ex(const struct Mesh *me,
                                   const struct BMeshCreateParams *create_params,
                                   const struct BMeshFromMeshParams *convert_params);
struct BMesh *BKE_mesh_to_bmesh(struct Mesh *me,
                                struct Object *ob,
                                bool add_key_index,
                                const struct BMeshCreateParams *params);

struct Mesh *BKE_mesh_from_bmesh_nomain(struct BMesh *bm,
                                        const struct BMeshToMeshParams *params,
                                        const struct Mesh *me_settings);
struct Mesh *BKE_mesh_from_bmesh_for_eval_nomain(struct BMesh *bm,
                                                 const struct CustomData_MeshMasks *cd_mask_extra,
                                                 const struct Mesh *me_settings);

/**
 * Find the index of the loop in 'poly' which references vertex,
 * returns -1 if not found
 */
int poly_find_loop_from_vert(const struct MPoly *poly, const struct MLoop *loopstart, uint vert);
/**
 * Fill \a r_adj with the loop indices in \a poly adjacent to the
 * vertex. Returns the index of the loop matching vertex, or -1 if the
 * vertex is not in \a poly
 */
int poly_get_adj_loops_from_vert(const struct MPoly *poly,
                                 const struct MLoop *mloop,
                                 unsigned int vert,
                                 unsigned int r_adj[2]);

/**
 * Return the index of the edge vert that is not equal to \a v. If
 * neither edge vertex is equal to \a v, returns -1.
 */
int BKE_mesh_edge_other_vert(const struct MEdge *e, int v);
/**
 * Sets each output array element to the edge index if it is a real edge, or -1.
 */
void BKE_mesh_looptri_get_real_edges(const struct Mesh *mesh,
                                     const struct MLoopTri *looptri,
                                     int r_edges[3]);

/**
 * Free (or release) any data used by this mesh (does not free the mesh itself).
 * Only use for undo, in most cases `BKE_id_free(nullptr, me)` should be used.
 */
void BKE_mesh_free_data_for_undo(struct Mesh *me);
void BKE_mesh_clear_geometry(struct Mesh *me);
struct Mesh *BKE_mesh_add(struct Main *bmain, const char *name);
/**
 * A version of #BKE_mesh_copy_parameters that is intended for evaluated output
 * (the modifier stack for example).
 *
 * \warning User counts are not handled for ID's.
 */
void BKE_mesh_copy_parameters_for_eval(struct Mesh *me_dst, const struct Mesh *me_src);
/**
 * Copy user editable settings that we want to preserve
 * when a new mesh is based on an existing mesh.
 */
void BKE_mesh_copy_parameters(struct Mesh *me_dst, const struct Mesh *me_src);
void BKE_mesh_update_customdata_pointers(struct Mesh *me, bool do_ensure_tess_cd);
void BKE_mesh_ensure_skin_customdata(struct Mesh *me);

struct Mesh *BKE_mesh_new_nomain(
    int verts_len, int edges_len, int tessface_len, int loops_len, int polys_len);
struct Mesh *BKE_mesh_new_nomain_from_template(const struct Mesh *me_src,
                                               int verts_len,
                                               int edges_len,
                                               int tessface_len,
                                               int loops_len,
                                               int polys_len);
struct Mesh *BKE_mesh_new_nomain_from_template_ex(const struct Mesh *me_src,
                                                  int verts_len,
                                                  int edges_len,
                                                  int tessface_len,
                                                  int loops_len,
                                                  int polys_len,
                                                  struct CustomData_MeshMasks mask);

void BKE_mesh_eval_delete(struct Mesh *mesh_eval);

/**
 * Performs copy for use during evaluation,
 * optional referencing original arrays to reduce memory.
 */
struct Mesh *BKE_mesh_copy_for_eval(const struct Mesh *source, bool reference);

/**
 * These functions construct a new Mesh,
 * contrary to #BKE_mesh_to_curve_nurblist which modifies ob itself.
 */
struct Mesh *BKE_mesh_new_nomain_from_curve(const struct Object *ob);
struct Mesh *BKE_mesh_new_nomain_from_curve_displist(const struct Object *ob,
                                                     const struct ListBase *dispbase);

bool BKE_mesh_ensure_facemap_customdata(struct Mesh *me);
bool BKE_mesh_clear_facemap_customdata(struct Mesh *me);

float (*BKE_mesh_orco_verts_get(struct Object *ob))[3];
void BKE_mesh_orco_verts_transform(struct Mesh *me, float (*orco)[3], int totvert, int invert);

/**
 * Add a #CD_ORCO layer to the Mesh if there is none already.
 */
void BKE_mesh_orco_ensure(struct Object *ob, struct Mesh *mesh);

/**
 * Rotates the vertices of a face in case v[2] or v[3] (vertex index) is = 0.
 * this is necessary to make the if #MFace.v4 check for quads work.
 */
int BKE_mesh_mface_index_validate(struct MFace *mface,
                                  struct CustomData *mfdata,
                                  int mfindex,
                                  int nr);
struct Mesh *BKE_mesh_from_object(struct Object *ob);
void BKE_mesh_assign_object(struct Main *bmain, struct Object *ob, struct Mesh *me);
void BKE_mesh_from_metaball(struct ListBase *lb, struct Mesh *me);
void BKE_mesh_to_curve_nurblist(const struct Mesh *me,
                                struct ListBase *nurblist,
                                int edge_users_test);
void BKE_mesh_to_curve(struct Main *bmain,
                       struct Depsgraph *depsgraph,
                       struct Scene *scene,
                       struct Object *ob);
void BKE_pointcloud_from_mesh(struct Mesh *me, struct PointCloud *pointcloud);
void BKE_mesh_to_pointcloud(struct Main *bmain,
                            struct Depsgraph *depsgraph,
                            struct Scene *scene,
                            struct Object *ob);
void BKE_mesh_from_pointcloud(const struct PointCloud *pointcloud, struct Mesh *me);
void BKE_pointcloud_to_mesh(struct Main *bmain,
                            struct Depsgraph *depsgraph,
                            struct Scene *scene,
                            struct Object *ob);
void BKE_mesh_material_index_remove(struct Mesh *me, short index);
bool BKE_mesh_material_index_used(struct Mesh *me, short index);
void BKE_mesh_material_index_clear(struct Mesh *me);
void BKE_mesh_material_remap(struct Mesh *me, const unsigned int *remap, unsigned int remap_len);
void BKE_mesh_smooth_flag_set(struct Mesh *me, bool use_smooth);

/**
 * Needed after converting a mesh with subsurf optimal display to mesh.
 */
void BKE_mesh_edges_set_draw_render(struct Mesh *me);

/**
 * Used for unit testing; compares two meshes, checking only
 * differences we care about.  should be usable with leaf's
 * testing framework I get RNA work done, will use hackish
 * testing code for now.
 */
const char *BKE_mesh_cmp(struct Mesh *me1, struct Mesh *me2, float thresh);

struct BoundBox *BKE_mesh_boundbox_get(struct Object *ob);

void BKE_mesh_texspace_calc(struct Mesh *me);
void BKE_mesh_texspace_ensure(struct Mesh *me);
void BKE_mesh_texspace_get(struct Mesh *me, float r_loc[3], float r_size[3]);
void BKE_mesh_texspace_get_reference(struct Mesh *me,
                                     char **r_texflag,
                                     float **r_loc,
                                     float **r_size);
void BKE_mesh_texspace_copy_from_object(struct Mesh *me, struct Object *ob);

/**
 * Split faces based on the edge angle and loop normals.
 * Matches behavior of face splitting in render engines.
 *
 * \note Will leave #CD_NORMAL loop data layer which is used by render engines to set shading up.
 */
void BKE_mesh_split_faces(struct Mesh *mesh, bool free_loop_normals);

/**
 * Create new mesh from the given object at its current state.
 * The owner of this mesh is unknown, it is up to the caller to decide.
 *
 * If preserve_all_data_layers is truth then the modifier stack is re-evaluated to ensure it
 * preserves all possible custom data layers.
 *
 * \note Dependency graph argument is required when preserve_all_data_layers is truth, and is
 * ignored otherwise.
 */
struct Mesh *BKE_mesh_new_from_object(struct Depsgraph *depsgraph,
                                      struct Object *object,
                                      bool preserve_all_data_layers,
                                      bool preserve_origindex);

/**
 * This is a version of BKE_mesh_new_from_object() which stores mesh in the given main database.
 * However, that function enforces object type to be a geometry one, and ensures a mesh is always
 * generated, be it empty.
 */
struct Mesh *BKE_mesh_new_from_object_to_bmain(struct Main *bmain,
                                               struct Depsgraph *depsgraph,
                                               struct Object *object,
                                               bool preserve_all_data_layers);

/**
 * \param use_virtual_modifiers: When enabled calculate virtual-modifiers before applying `md_eval`
 * support this since virtual-modifiers are not modifiers from a user perspective,
 * allowing shape keys to be included with the modifier being applied, see: T91923.
 */
struct Mesh *BKE_mesh_create_derived_for_modifier(struct Depsgraph *depsgraph,
                                                  struct Scene *scene,
                                                  struct Object *ob_eval,
                                                  struct ModifierData *md_eval,
                                                  bool use_virtual_modifiers,
                                                  bool build_shapekey_layers);

/**
 * Copies a nomain-Mesh into an existing Mesh.
 */
void BKE_mesh_nomain_to_mesh(struct Mesh *mesh_src,
                             struct Mesh *mesh_dst,
                             struct Object *ob,
                             const struct CustomData_MeshMasks *mask,
                             bool take_ownership);
void BKE_mesh_nomain_to_meshkey(struct Mesh *mesh_src, struct Mesh *mesh_dst, struct KeyBlock *kb);

/* vertex level transformations & checks (no derived mesh) */

/* basic vertex data functions */
bool BKE_mesh_minmax(const struct Mesh *me, float r_min[3], float r_max[3]);
void BKE_mesh_transform(struct Mesh *me, const float mat[4][4], bool do_keys);
void BKE_mesh_translate(struct Mesh *me, const float offset[3], bool do_keys);

void BKE_mesh_tessface_ensure(struct Mesh *mesh);
void BKE_mesh_tessface_clear(struct Mesh *mesh);

void BKE_mesh_do_versions_cd_flag_init(struct Mesh *mesh);

void BKE_mesh_mselect_clear(struct Mesh *me);
void BKE_mesh_mselect_validate(struct Mesh *me);
/**
 * \return the index within `me->mselect`, or -1
 */
int BKE_mesh_mselect_find(struct Mesh *me, int index, int type);
/**
 * \return The index of the active element.
 */
int BKE_mesh_mselect_active_get(struct Mesh *me, int type);
void BKE_mesh_mselect_active_set(struct Mesh *me, int index, int type);

void BKE_mesh_count_selected_items(const struct Mesh *mesh, int r_count[3]);

float (*BKE_mesh_vert_coords_alloc(const struct Mesh *mesh, int *r_vert_len))[3];
void BKE_mesh_vert_coords_get(const struct Mesh *mesh, float (*vert_coords)[3]);

void BKE_mesh_vert_coords_apply_with_mat4(struct Mesh *mesh,
                                          const float (*vert_coords)[3],
                                          const float mat[4][4]);
void BKE_mesh_vert_coords_apply(struct Mesh *mesh, const float (*vert_coords)[3]);

/* *** mesh_tessellate.c *** */

/**
 * Recreate #MFace Tessellation.
 *
 * \param do_face_nor_copy: Controls whether the normals from the poly
 * are copied to the tessellated faces.
 *
 * \return number of tessellation faces.
 *
 * \note This doesn't use multi-threading like #BKE_mesh_recalc_looptri since
 * it's not used in many places and #MFace should be phased out.
 */
int BKE_mesh_tessface_calc_ex(struct CustomData *fdata,
                              struct CustomData *ldata,
                              struct CustomData *pdata,
                              struct MVert *mvert,
                              int totface,
                              int totloop,
                              int totpoly,
                              bool do_face_nor_copy);
void BKE_mesh_tessface_calc(struct Mesh *mesh);

/**
 * Calculate tessellation into #MLoopTri which exist only for this purpose.
 */
void BKE_mesh_recalc_looptri(const struct MLoop *mloop,
                             const struct MPoly *mpoly,
                             const struct MVert *mvert,
                             int totloop,
                             int totpoly,
                             struct MLoopTri *mlooptri);
/**
 * A version of #BKE_mesh_recalc_looptri which takes pre-calculated polygon normals
 * (used to avoid having to calculate the face normal for NGON tessellation).
 *
 * \note Only use this function if normals have already been calculated, there is no need
 * to calculate normals just to use this function as it will cause the normals for triangles
 * to be calculated which aren't needed for tessellation.
 */
void BKE_mesh_recalc_looptri_with_normals(const struct MLoop *mloop,
                                          const struct MPoly *mpoly,
                                          const struct MVert *mvert,
                                          int totloop,
                                          int totpoly,
                                          struct MLoopTri *mlooptri,
                                          const float (*poly_normals)[3]);

/* *** mesh_normals.cc *** */

/**
 * Returns the normals for each vertex, which is defined as the weighted average of the normals
 * from a vertices surrounding faces, or the normalized position of vertices connected to no faces.
 * \warning May still return null if the mesh is empty.
 */
const float (*BKE_mesh_vertex_normals_ensure(const struct Mesh *mesh))[3];

/**
 * Return the normal direction of every polygon, which is defined by the winding direction of its
 * corners.
 * \warning May still return null if the mesh is empty or has no polygons.
 */
const float (*BKE_mesh_poly_normals_ensure(const struct Mesh *mesh))[3];

/**
 * Tag mesh vertex and face normals to be recalculated when/if they are needed later.
 *
 * \note Dirty tagged normals are the default state of a new mesh, so tagging them
 * dirty explicitly is not always necessary if the mesh is created locally.
 */
void BKE_mesh_normals_tag_dirty(struct Mesh *mesh);

/**
 * Check that a mesh with non-dirty normals has vertex and face custom data layers.
 */
void BKE_mesh_assert_normals_dirty_or_calculated(const struct Mesh *mesh);

/**
 * Retrieve write access to the vertex normal layer, ensuring that it exists and that it is not
 * shared. The provided vertex normals should be the same as if they were calculated automatically.
 *
 * \note In order to clear the dirty flag, this function should be followed by a call to
 * #BKE_mesh_vertex_normals_clear_dirty. This is separate so that normals are still tagged dirty
 * while they are being assigned.
 */
float (*BKE_mesh_vertex_normals_for_write(struct Mesh *mesh))[3];

/**
 * Retrieve write access to the poly normal layer, ensuring that it exists and that it is not
 * shared. The provided poly normals should be the same as if they were calculated automatically.
 *
 * \note In order to clear the dirty flag, this function should be followed by a call to
 * #BKE_mesh_poly_normals_clear_dirty. This is separate so that normals are still tagged dirty
 * while they are being assigned.
 */
float (*BKE_mesh_poly_normals_for_write(struct Mesh *mesh))[3];

/**
 * Mark the mesh's vertex normals non-dirty, for when they are calculated or assigned manually.
 */
void BKE_mesh_vertex_normals_clear_dirty(struct Mesh *mesh);

/**
 * Mark the mesh's poly normals non-dirty, for when they are calculated or assigned manually.
 */
void BKE_mesh_poly_normals_clear_dirty(struct Mesh *mesh);

/**
 * Return true if the mesh vertex normals either are not stored or are dirty.
 * This can be used to help decide whether to transfer them when copying a mesh.
 */
bool BKE_mesh_vertex_normals_are_dirty(const struct Mesh *mesh);

/**
 * Return true if the mesh polygon normals either are not stored or are dirty.
 * This can be used to help decide whether to transfer them when copying a mesh.
 */
bool BKE_mesh_poly_normals_are_dirty(const struct Mesh *mesh);

/**
 * Calculate face normals directly into a result array.
 *
 * \note Usually #BKE_mesh_poly_normals_ensure is the preferred way to access face normals,
 * since they may already be calculated and cached on the mesh.
 */
void BKE_mesh_calc_normals_poly(const struct MVert *mvert,
                                int mvert_len,
                                const struct MLoop *mloop,
                                int mloop_len,
                                const struct MPoly *mpoly,
                                int mpoly_len,
                                float (*r_poly_normals)[3]);

/**
 * Calculate vertex and face normals, storing the result in custom data layers on the mesh.
 *
 * \note It is usually preferrable to calculate normals lazily with
 * #BKE_mesh_vertex_normals_ensure, but some areas (perhaps unnecessarily)
 * can also calculate them eagerly.
 */
void BKE_mesh_calc_normals(struct Mesh *me);

/**
 * Called after calculating all modifiers.
 */
void BKE_mesh_ensure_normals_for_display(struct Mesh *mesh);
void BKE_mesh_calc_normals_looptri(struct MVert *mverts,
                                   int numVerts,
                                   const struct MLoop *mloop,
                                   const struct MLoopTri *looptri,
                                   int looptri_num,
                                   float (*r_tri_nors)[3]);
void BKE_mesh_loop_manifold_fan_around_vert_next(const struct MLoop *mloops,
                                                 const struct MPoly *mpolys,
                                                 const int *loop_to_poly,
                                                 const int *e2lfan_curr,
                                                 uint mv_pivot_index,
                                                 const struct MLoop **r_mlfan_curr,
                                                 int *r_mlfan_curr_index,
                                                 int *r_mlfan_vert_index,
                                                 int *r_mpfan_curr_index);

/**
 * Define sharp edges as needed to mimic 'autosmooth' from angle threshold.
 *
 * Used when defining an empty custom loop normals data layer,
 * to keep same shading as with auto-smooth!
 */
void BKE_edges_sharp_from_angle_set(const struct MVert *mverts,
                                    int numVerts,
                                    struct MEdge *medges,
                                    int numEdges,
                                    struct MLoop *mloops,
                                    int numLoops,
                                    struct MPoly *mpolys,
                                    const float (*polynors)[3],
                                    int numPolys,
                                    float split_angle);

/**
 * References a contiguous loop-fan with normal offset vars.
 */
typedef struct MLoopNorSpace {
  /** Automatically computed loop normal. */
  float vec_lnor[3];
  /** Reference vector, orthogonal to vec_lnor. */
  float vec_ref[3];
  /** Third vector, orthogonal to vec_lnor and vec_ref. */
  float vec_ortho[3];
  /** Reference angle, around vec_ortho, in ]0, pi] range (0.0 marks that space as invalid). */
  float ref_alpha;
  /** Reference angle, around vec_lnor, in ]0, 2pi] range (0.0 marks that space as invalid). */
  float ref_beta;
  /** All loops using this lnor space (i.e. smooth fan of loops),
   * as (depending on owning MLoopNorSpaceArrary.data_type):
   *     - Indices (uint_in_ptr), or
   *     - BMLoop pointers. */
  struct LinkNode *loops;
  char flags;

  /** To be used for extended processing related to loop normal spaces (aka smooth fans). */
  void *user_data;
} MLoopNorSpace;
/**
 * MLoopNorSpace.flags
 */
enum {
  MLNOR_SPACE_IS_SINGLE = 1 << 0,
};

/**
 * Collection of #MLoopNorSpace basic storage & pre-allocation.
 */
typedef struct MLoopNorSpaceArray {
  MLoopNorSpace **lspacearr; /* MLoop aligned array */
  struct LinkNode
      *loops_pool; /* Allocated once, avoids to call BLI_linklist_prepend_arena() for each loop! */
  char data_type;  /* Whether we store loop indices, or pointers to BMLoop. */
  int num_spaces;  /* Number of clnors spaces defined in this array. */
  struct MemArena *mem;
} MLoopNorSpaceArray;
/**
 * MLoopNorSpaceArray.data_type
 */
enum {
  MLNOR_SPACEARR_LOOP_INDEX = 0,
  MLNOR_SPACEARR_BMLOOP_PTR = 1,
};

/* Low-level custom normals functions. */
void BKE_lnor_spacearr_init(MLoopNorSpaceArray *lnors_spacearr, int numLoops, char data_type);
void BKE_lnor_spacearr_clear(MLoopNorSpaceArray *lnors_spacearr);
void BKE_lnor_spacearr_free(MLoopNorSpaceArray *lnors_spacearr);

/**
 * Utility for multi-threaded calculation that ensures
 * `lnors_spacearr_tls` doesn't share memory with `lnors_spacearr`
 * that would cause it not to be thread safe.
 *
 * \note This works as long as threads never operate on the same loops at once.
 */
void BKE_lnor_spacearr_tls_init(MLoopNorSpaceArray *lnors_spacearr,
                                MLoopNorSpaceArray *lnors_spacearr_tls);
/**
 * Utility for multi-threaded calculation
 * that merges `lnors_spacearr_tls` into `lnors_spacearr`.
 */
void BKE_lnor_spacearr_tls_join(MLoopNorSpaceArray *lnors_spacearr,
                                MLoopNorSpaceArray *lnors_spacearr_tls);

MLoopNorSpace *BKE_lnor_space_create(MLoopNorSpaceArray *lnors_spacearr);
/**
 * Should only be called once.
 * Beware, this modifies ref_vec and other_vec in place!
 * In case no valid space can be generated, ref_alpha and ref_beta are set to zero
 * (which means 'use auto lnors').
 */
void BKE_lnor_space_define(MLoopNorSpace *lnor_space,
                           const float lnor[3],
                           float vec_ref[3],
                           float vec_other[3],
                           struct BLI_Stack *edge_vectors);
/**
 * Add a new given loop to given lnor_space.
 * Depending on \a lnor_space->data_type, we expect \a bm_loop to be a pointer to BMLoop struct
 * (in case of BMLOOP_PTR), or nullptr (in case of LOOP_INDEX), loop index is then stored in
 * pointer. If \a is_single is set, the BMLoop or loop index is directly stored in \a
 * lnor_space->loops pointer (since there is only one loop in this fan), else it is added to the
 * linked list of loops in the fan.
 */
void BKE_lnor_space_add_loop(MLoopNorSpaceArray *lnors_spacearr,
                             MLoopNorSpace *lnor_space,
                             int ml_index,
                             void *bm_loop,
                             bool is_single);
void BKE_lnor_space_custom_data_to_normal(MLoopNorSpace *lnor_space,
                                          const short clnor_data[2],
                                          float r_custom_lnor[3]);
void BKE_lnor_space_custom_normal_to_data(MLoopNorSpace *lnor_space,
                                          const float custom_lnor[3],
                                          short r_clnor_data[2]);

/* Medium-level custom normals functions. */

/**
 * Compute split normals, i.e. vertex normals associated with each poly (hence 'loop normals').
 * Useful to materialize sharp edges (or non-smooth faces) without actually modifying the geometry
 * (splitting edges).
 */
void BKE_mesh_normals_loop_split(const struct MVert *mverts,
<<<<<<< HEAD
                                 const float (*vert_normals)[3],
                                 const int numVerts,
=======
                                 int numVerts,
>>>>>>> f134341e
                                 struct MEdge *medges,
                                 int numEdges,
                                 struct MLoop *mloops,
                                 float (*r_loopnors)[3],
                                 int numLoops,
                                 struct MPoly *mpolys,
                                 const float (*polynors)[3],
                                 int numPolys,
                                 bool use_split_normals,
                                 float split_angle,
                                 MLoopNorSpaceArray *r_lnors_spacearr,
                                 short (*clnors_data)[2],
                                 int *r_loop_to_poly);

void BKE_mesh_normals_loop_custom_set(const struct MVert *mverts,
<<<<<<< HEAD
                                      const float (*vert_normals)[3],
                                      const int numVerts,
=======
                                      int numVerts,
>>>>>>> f134341e
                                      struct MEdge *medges,
                                      int numEdges,
                                      struct MLoop *mloops,
                                      float (*r_custom_loopnors)[3],
                                      int numLoops,
                                      struct MPoly *mpolys,
                                      const float (*polynors)[3],
                                      int numPolys,
                                      short (*r_clnors_data)[2]);
void BKE_mesh_normals_loop_custom_from_vertices_set(const struct MVert *mverts,
                                                    const float (*vert_normals)[3],
                                                    float (*r_custom_vertnors)[3],
                                                    int numVerts,
                                                    struct MEdge *medges,
                                                    int numEdges,
                                                    struct MLoop *mloops,
                                                    int numLoops,
                                                    struct MPoly *mpolys,
                                                    const float (*polynors)[3],
                                                    int numPolys,
                                                    short (*r_clnors_data)[2]);

/**
 * Computes average per-vertex normals from given custom loop normals.
 *
 * \param clnors: The computed custom loop normals.
 * \param r_vert_clnors: The (already allocated) array where to store averaged per-vertex normals.
 */
void BKE_mesh_normals_loop_to_vertex(int numVerts,
                                     const struct MLoop *mloops,
                                     int numLoops,
                                     const float (*clnors)[3],
                                     float (*r_vert_clnors)[3]);

/**
 * High-level custom normals functions.
 */
bool BKE_mesh_has_custom_loop_normals(struct Mesh *me);

void BKE_mesh_calc_normals_split(struct Mesh *mesh);
/**
 * Compute 'split' (aka loop, or per face corner's) normals.
 *
 * \param r_lnors_spacearr: Allows to get computed loop normal space array.
 * That data, among other things, contains 'smooth fan' info, useful e.g.
 * to split geometry along sharp edges.
 */
void BKE_mesh_calc_normals_split_ex(struct Mesh *mesh,
                                    struct MLoopNorSpaceArray *r_lnors_spacearr);

/**
 * Higher level functions hiding most of the code needed around call to
 * #BKE_mesh_normals_loop_custom_set().
 *
 * \param r_custom_loopnors: is not const, since code will replace zero_v3 normals there
 * with automatically computed vectors.
 */
void BKE_mesh_set_custom_normals(struct Mesh *mesh, float (*r_custom_loopnors)[3]);
/**
 * Higher level functions hiding most of the code needed around call to
 * #BKE_mesh_normals_loop_custom_from_vertices_set().
 *
 * \param r_custom_vertnors: is not const, since code will replace zero_v3 normals there
 * with automatically computed vectors.
 */
void BKE_mesh_set_custom_normals_from_vertices(struct Mesh *mesh, float (*r_custom_vertnors)[3]);

/* *** mesh_evaluate.cc *** */

void BKE_mesh_calc_poly_normal(const struct MPoly *mpoly,
                               const struct MLoop *loopstart,
                               const struct MVert *mvarray,
                               float r_no[3]);
void BKE_mesh_calc_poly_normal_coords(const struct MPoly *mpoly,
                                      const struct MLoop *loopstart,
                                      const float (*vertex_coords)[3],
                                      float r_no[3]);
void BKE_mesh_calc_poly_center(const struct MPoly *mpoly,
                               const struct MLoop *loopstart,
                               const struct MVert *mvarray,
                               float r_cent[3]);
/* NOTE: passing poly-normal is only a speedup so we can skip calculating it. */
float BKE_mesh_calc_poly_area(const struct MPoly *mpoly,
                              const struct MLoop *loopstart,
                              const struct MVert *mvarray);
float BKE_mesh_calc_area(const struct Mesh *me);
float BKE_mesh_calc_poly_uv_area(const struct MPoly *mpoly, const struct MLoopUV *uv_array);
void BKE_mesh_calc_poly_angles(const struct MPoly *mpoly,
                               const struct MLoop *loopstart,
                               const struct MVert *mvarray,
                               float angles[]);

void BKE_mesh_poly_edgehash_insert(struct EdgeHash *ehash,
                                   const struct MPoly *mp,
                                   const struct MLoop *mloop);
void BKE_mesh_poly_edgebitmap_insert(unsigned int *edge_bitmap,
                                     const struct MPoly *mp,
                                     const struct MLoop *mloop);

bool BKE_mesh_center_median(const struct Mesh *me, float r_cent[3]);
/**
 * Calculate the center from polygons,
 * use when we want to ignore vertex locations that don't have connected faces.
 */
bool BKE_mesh_center_median_from_polys(const struct Mesh *me, float r_cent[3]);
bool BKE_mesh_center_bounds(const struct Mesh *me, float r_cent[3]);
bool BKE_mesh_center_of_surface(const struct Mesh *me, float r_cent[3]);
/**
 * \note Mesh must be manifold with consistent face-winding,
 * see #mesh_calc_poly_volume_centroid for details.
 */
bool BKE_mesh_center_of_volume(const struct Mesh *me, float r_cent[3]);

/**
 * Calculate the volume and center.
 *
 * \param r_volume: Volume (unsigned).
 * \param r_center: Center of mass.
 */
void BKE_mesh_calc_volume(const struct MVert *mverts,
                          int mverts_num,
                          const struct MLoopTri *mlooptri,
                          int looptri_num,
                          const struct MLoop *mloop,
                          float *r_volume,
                          float r_center[3]);

/* tessface */
void BKE_mesh_convert_mfaces_to_mpolys(struct Mesh *mesh);
/**
 * The same as #BKE_mesh_convert_mfaces_to_mpolys
 * but oriented to be used in #do_versions from `readfile.c`
 * the difference is how active/render/clone/stencil indices are handled here.
 *
 * normally they're being set from `pdata` which totally makes sense for meshes which are already
 * converted to #BMesh structures, but when loading older files indices shall be updated in other
 * way around, so newly added `pdata` and `ldata` would have this indices set
 * based on `fdata`  layer.
 *
 * this is normally only needed when reading older files,
 * in all other cases #BKE_mesh_convert_mfaces_to_mpolys shall be always used.
 */
void BKE_mesh_do_versions_convert_mfaces_to_mpolys(struct Mesh *mesh);
void BKE_mesh_convert_mfaces_to_mpolys_ex(struct ID *id,
                                          struct CustomData *fdata,
                                          struct CustomData *ldata,
                                          struct CustomData *pdata,
                                          int totedge_i,
                                          int totface_i,
                                          int totloop_i,
                                          int totpoly_i,
                                          struct MEdge *medge,
                                          struct MFace *mface,
                                          int *r_totloop,
                                          int *r_totpoly,
                                          struct MLoop **r_mloop,
                                          struct MPoly **r_mpoly);

/**
 * Flip a single MLoop's #MDisps structure,
 * low level function to be called from face-flipping code which re-arranged the mdisps themselves.
 */
void BKE_mesh_mdisp_flip(struct MDisps *md, bool use_loop_mdisp_flip);

/**
 * Flip (invert winding of) the given \a mpoly, i.e. reverse order of its loops
 * (keeping the same vertex as 'start point').
 *
 * \param mpoly: the polygon to flip.
 * \param mloop: the full loops array.
 * \param ldata: the loops custom data.
 */
void BKE_mesh_polygon_flip_ex(struct MPoly *mpoly,
                              struct MLoop *mloop,
                              struct CustomData *ldata,
                              float (*lnors)[3],
                              struct MDisps *mdisp,
                              bool use_loop_mdisp_flip);
void BKE_mesh_polygon_flip(struct MPoly *mpoly, struct MLoop *mloop, struct CustomData *ldata);
/**
 * Flip (invert winding of) all polygons (used to inverse their normals).
 *
 * \note Invalidates tessellation, caller must handle that.
 */
void BKE_mesh_polygons_flip(struct MPoly *mpoly,
                            struct MLoop *mloop,
                            struct CustomData *ldata,
                            int totpoly);

/* Merge verts. */
/* Enum for merge_mode of #BKE_mesh_merge_verts.
 * Refer to mesh_merge.c for details. */
enum {
  MESH_MERGE_VERTS_DUMP_IF_MAPPED,
  MESH_MERGE_VERTS_DUMP_IF_EQUAL,
};
/**
 * Merge Verts
 *
 * This frees the given mesh and returns a new mesh.
 *
 * \param vtargetmap: The table that maps vertices to target vertices.  a value of -1
 * indicates a vertex is a target, and is to be kept.
 * This array is aligned with 'mesh->totvert'
 * \warning \a vtargetmap must **not** contain any chained mapping (v1 -> v2 -> v3 etc.),
 * this is not supported and will likely generate corrupted geometry.
 *
 * \param tot_vtargetmap: The number of non '-1' values in vtargetmap. (not the size)
 *
 * \param merge_mode: enum with two modes.
 * - #MESH_MERGE_VERTS_DUMP_IF_MAPPED
 * When called by the Mirror Modifier,
 * In this mode it skips any faces that have all vertices merged (to avoid creating pairs
 * of faces sharing the same set of vertices)
 * - #MESH_MERGE_VERTS_DUMP_IF_EQUAL
 * When called by the Array Modifier,
 * In this mode, faces where all vertices are merged are double-checked,
 * to see whether all target vertices actually make up a poly already.
 * Indeed it could be that all of a poly's vertices are merged,
 * but merged to vertices that do not make up a single poly,
 * in which case the original poly should not be dumped.
 * Actually this later behavior could apply to the Mirror Modifier as well,
 * but the additional checks are costly and not necessary in the case of mirror,
 * because each vertex is only merged to its own mirror.
 *
 * \note #BKE_mesh_tessface_calc_ex has to run on the returned DM
 * if you want to access tess-faces.
 */
struct Mesh *BKE_mesh_merge_verts(struct Mesh *mesh,
                                  const int *vtargetmap,
                                  int tot_vtargetmap,
                                  int merge_mode);

/* Flush flags. */

/**
 * Update the hide flag for edges and faces from the corresponding flag in verts.
 */
void BKE_mesh_flush_hidden_from_verts_ex(const struct MVert *mvert,
                                         const struct MLoop *mloop,
                                         struct MEdge *medge,
                                         int totedge,
                                         struct MPoly *mpoly,
                                         int totpoly);
void BKE_mesh_flush_hidden_from_verts(struct Mesh *me);
void BKE_mesh_flush_hidden_from_polys_ex(struct MVert *mvert,
                                         const struct MLoop *mloop,
                                         struct MEdge *medge,
                                         int totedge,
                                         const struct MPoly *mpoly,
                                         int totpoly);
void BKE_mesh_flush_hidden_from_polys(struct Mesh *me);
/**
 * simple poly -> vert/edge selection.
 */
void BKE_mesh_flush_select_from_polys_ex(struct MVert *mvert,
                                         int totvert,
                                         const struct MLoop *mloop,
                                         struct MEdge *medge,
                                         int totedge,
                                         const struct MPoly *mpoly,
                                         int totpoly);
void BKE_mesh_flush_select_from_polys(struct Mesh *me);
void BKE_mesh_flush_select_from_verts_ex(const struct MVert *mvert,
                                         int totvert,
                                         const struct MLoop *mloop,
                                         struct MEdge *medge,
                                         int totedge,
                                         struct MPoly *mpoly,
                                         int totpoly);
void BKE_mesh_flush_select_from_verts(struct Mesh *me);

/* spatial evaluation */
/**
 * This function takes the difference between 2 vertex-coord-arrays
 * (\a vert_cos_src, \a vert_cos_dst),
 * and applies the difference to \a vert_cos_new relative to \a vert_cos_org.
 *
 * \param vert_cos_src: reference deform source.
 * \param vert_cos_dst: reference deform destination.
 *
 * \param vert_cos_org: reference for the output location.
 * \param vert_cos_new: resulting coords.
 */
void BKE_mesh_calc_relative_deform(const struct MPoly *mpoly,
                                   int totpoly,
                                   const struct MLoop *mloop,
                                   int totvert,

                                   const float (*vert_cos_src)[3],
                                   const float (*vert_cos_dst)[3],

                                   const float (*vert_cos_org)[3],
                                   float (*vert_cos_new)[3]);

/* *** mesh_validate.c *** */

/**
 * Validates and corrects a Mesh.
 *
 * \returns true if a change is made.
 */
bool BKE_mesh_validate(struct Mesh *me, bool do_verbose, bool cddata_check_mask);
/**
 * Checks if a Mesh is valid without any modification. This is always verbose.
 * \returns True if the mesh is valid.
 */
bool BKE_mesh_is_valid(struct Mesh *me);
/**
 * Check all material indices of polygons are valid, invalid ones are set to 0.
 * \returns True if the material indices are valid.
 */
bool BKE_mesh_validate_material_indices(struct Mesh *me);

/**
 * Validate the mesh, \a do_fixes requires \a mesh to be non-null.
 *
 * \return false if no changes needed to be made.
 *
 * Vertex Normals
 * ==============
 *
 * While zeroed normals are checked, these checks aren't comprehensive.
 * Technically, to detect errors here a normal recalculation and comparison is necessary.
 * However this function is mainly to prevent severe errors in geometry
 * (invalid data that will crash Blender, or cause some features to behave incorrectly),
 * not to detect subtle differences in the resulting normals which could be caused
 * by importers that load normals (for example).
 */
bool BKE_mesh_validate_arrays(struct Mesh *me,
                              struct MVert *mverts,
                              unsigned int totvert,
                              struct MEdge *medges,
                              unsigned int totedge,
                              struct MFace *mfaces,
                              unsigned int totface,
                              struct MLoop *mloops,
                              unsigned int totloop,
                              struct MPoly *mpolys,
                              unsigned int totpoly,
                              struct MDeformVert *dverts, /* assume totvert length */
                              bool do_verbose,
                              bool do_fixes,
                              bool *r_change);

/**
 * \returns is_valid.
 */
bool BKE_mesh_validate_all_customdata(struct CustomData *vdata,
                                      uint totvert,
                                      struct CustomData *edata,
                                      uint totedge,
                                      struct CustomData *ldata,
                                      uint totloop,
                                      struct CustomData *pdata,
                                      uint totpoly,
                                      bool check_meshmask,
                                      bool do_verbose,
                                      bool do_fixes,
                                      bool *r_change);

void BKE_mesh_strip_loose_faces(struct Mesh *me);
/**
 * Works on both loops and polys!
 *
 * \note It won't try to guess which loops of an invalid poly to remove!
 * this is the work of the caller, to mark those loops.
 * See e.g. #BKE_mesh_validate_arrays().
 */
void BKE_mesh_strip_loose_polysloops(struct Mesh *me);
void BKE_mesh_strip_loose_edges(struct Mesh *me);

/**
 * If the mesh is from a very old blender version,
 * convert mface->edcode to edge drawflags
 */
void BKE_mesh_calc_edges_legacy(struct Mesh *me, bool use_old);
void BKE_mesh_calc_edges_loose(struct Mesh *mesh);
/**
 * Calculate edges from polygons.
 */
void BKE_mesh_calc_edges(struct Mesh *mesh, bool keep_existing_edges, bool select_new_edges);
/**
 * Calculate/create edges from tessface data
 *
 * \param mesh: The mesh to add edges into
 */
void BKE_mesh_calc_edges_tessface(struct Mesh *mesh);

/* In DerivedMesh.cc */
void BKE_mesh_wrapper_deferred_finalize(struct Mesh *me_eval,
                                        const struct CustomData_MeshMasks *cd_mask_finalize);

/* **** Depsgraph evaluation **** */

void BKE_mesh_eval_geometry(struct Depsgraph *depsgraph, struct Mesh *mesh);

/* Draw Cache */
void BKE_mesh_batch_cache_dirty_tag(struct Mesh *me, eMeshBatchDirtyMode mode);
void BKE_mesh_batch_cache_free(struct Mesh *me);

extern void (*BKE_mesh_batch_cache_dirty_tag_cb)(struct Mesh *me, eMeshBatchDirtyMode mode);
extern void (*BKE_mesh_batch_cache_free_cb)(struct Mesh *me);

/* Inlines */

/* NOTE(@sybren): Instead of -1 that function uses ORIGINDEX_NONE as defined in BKE_customdata.h,
 * but I don't want to force every user of BKE_mesh.h to also include that file. */
BLI_INLINE int BKE_mesh_origindex_mface_mpoly(const int *index_mf_to_mpoly,
                                              const int *index_mp_to_orig,
                                              const int i)
{
  const int j = index_mf_to_mpoly[i];
  return (j != -1) ? (index_mp_to_orig ? index_mp_to_orig[j] : j) : -1;
}

#ifdef __cplusplus
}
#endif<|MERGE_RESOLUTION|>--- conflicted
+++ resolved
@@ -613,12 +613,8 @@
  * (splitting edges).
  */
 void BKE_mesh_normals_loop_split(const struct MVert *mverts,
-<<<<<<< HEAD
                                  const float (*vert_normals)[3],
-                                 const int numVerts,
-=======
                                  int numVerts,
->>>>>>> f134341e
                                  struct MEdge *medges,
                                  int numEdges,
                                  struct MLoop *mloops,
@@ -634,12 +630,8 @@
                                  int *r_loop_to_poly);
 
 void BKE_mesh_normals_loop_custom_set(const struct MVert *mverts,
-<<<<<<< HEAD
                                       const float (*vert_normals)[3],
-                                      const int numVerts,
-=======
                                       int numVerts,
->>>>>>> f134341e
                                       struct MEdge *medges,
                                       int numEdges,
                                       struct MLoop *mloops,
