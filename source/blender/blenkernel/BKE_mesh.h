/* SPDX-License-Identifier: GPL-2.0-or-later
 * Copyright 2001-2002 NaN Holding BV. All rights reserved. */
#pragma once

/** \file
 * \ingroup bke
 */

#include "BLI_compiler_attrs.h"
#include "BLI_compiler_compat.h"
#include "BLI_utildefines.h"

#include "DNA_mesh_types.h"
#include "DNA_meshdata_types.h"

#include "BKE_customdata.h"
#include "BKE_mesh_types.h"

struct BLI_Stack;
struct BMesh;
struct BMeshCreateParams;
struct BMeshFromMeshParams;
struct BMeshToMeshParams;
struct BoundBox;
struct CustomData;
struct CustomData_MeshMasks;
struct Depsgraph;
struct EdgeHash;
struct ID;
struct KeyBlock;
struct LinkNode;
struct ListBase;
struct MDeformVert;
struct MDisps;
struct MEdge;
struct MFace;
struct MLoopTri;
struct MLoopUV;
struct MPoly;
struct Main;
struct MemArena;
struct Mesh;
struct ModifierData;
struct Object;
struct PointCloud;
struct Scene;

#ifdef __cplusplus
extern "C" {
#endif

/* setting zero so we can catch bugs in OpenMP/BMesh */
#ifdef DEBUG
#  define BKE_MESH_OMP_LIMIT 0
#else
#  define BKE_MESH_OMP_LIMIT 10000
#endif

/*  mesh_runtime.cc  */

/**
 * Call after changing vertex positions to tag lazily calculated caches for recomputation.
 */
void BKE_mesh_tag_coords_changed(struct Mesh *mesh);

/**
 * Call after moving every mesh vertex by the same translation.
 */
void BKE_mesh_tag_coords_changed_uniformly(struct Mesh *mesh);

void BKE_mesh_tag_topology_changed(struct Mesh *mesh);

/**
 * Call when new edges and vertices have been created but positions and faces haven't changed.
 */
void BKE_mesh_tag_edges_split(struct Mesh *mesh);

/* *** mesh.c *** */

struct BMesh *BKE_mesh_to_bmesh_ex(const struct Mesh *me,
                                   const struct BMeshCreateParams *create_params,
                                   const struct BMeshFromMeshParams *convert_params);
struct BMesh *BKE_mesh_to_bmesh(struct Mesh *me,
                                struct Object *ob,
                                bool add_key_index,
                                const struct BMeshCreateParams *params);

struct Mesh *BKE_mesh_from_bmesh_nomain(struct BMesh *bm,
                                        const struct BMeshToMeshParams *params,
                                        const struct Mesh *me_settings);
struct Mesh *BKE_mesh_from_bmesh_for_eval_nomain(struct BMesh *bm,
                                                 const struct CustomData_MeshMasks *cd_mask_extra,
                                                 const struct Mesh *me_settings);

/**
 * Add original index (#CD_ORIGINDEX) layers if they don't already exist. This is meant to be used
 * when creating an evaluated mesh from an original edit mode mesh, to allow mapping from the
 * evaluated vertices to the originals.
 *
 * The mesh is expected to of a `ME_WRAPPER_TYPE_MDATA` wrapper type. This is asserted.
 */
void BKE_mesh_ensure_default_orig_index_customdata(struct Mesh *mesh);

/**
 * Same as #BKE_mesh_ensure_default_orig_index_customdata but does not perform any checks: they
 * must be done by the caller.
 */
void BKE_mesh_ensure_default_orig_index_customdata_no_check(struct Mesh *mesh);

/**
 * Find the index of the loop in 'poly' which references vertex,
 * returns -1 if not found
 */
int poly_find_loop_from_vert(const struct MPoly *poly, const int *poly_verts, int vert);
/**
 * Fill \a r_adj with the loop indices in \a poly adjacent to the
 * vertex. Returns the index of the loop matching vertex, or -1 if the
 * vertex is not in \a poly
 */
int poly_get_adj_loops_from_vert(const struct MPoly *poly,
                                 const int *corner_verts,
                                 int vert,
                                 int r_adj[2]);

/**
 * Return the index of the edge vert that is not equal to \a v. If
 * neither edge vertex is equal to \a v, returns -1.
 */
int BKE_mesh_edge_other_vert(const struct MEdge *e, int v);
/**
 * Sets each output array element to the edge index if it is a real edge, or -1.
 */
void BKE_mesh_looptri_get_real_edges(const struct MEdge *edges,
                                     const int *corner_verts,
                                     const int *corner_edges,
                                     const struct MLoopTri *tri,
                                     int r_edges[3]);

/**
 * Free (or release) any data used by this mesh (does not free the mesh itself).
 * Only use for undo, in most cases `BKE_id_free(nullptr, me)` should be used.
 */
void BKE_mesh_free_data_for_undo(struct Mesh *me);
void BKE_mesh_clear_geometry(struct Mesh *me);
struct Mesh *BKE_mesh_add(struct Main *bmain, const char *name);

void BKE_mesh_free_editmesh(struct Mesh *mesh);

/**
 * A version of #BKE_mesh_copy_parameters that is intended for evaluated output
 * (the modifier stack for example).
 *
 * \warning User counts are not handled for ID's.
 */
void BKE_mesh_copy_parameters_for_eval(struct Mesh *me_dst, const struct Mesh *me_src);
/**
 * Copy user editable settings that we want to preserve
 * when a new mesh is based on an existing mesh.
 */
void BKE_mesh_copy_parameters(struct Mesh *me_dst, const struct Mesh *me_src);
void BKE_mesh_ensure_skin_customdata(struct Mesh *me);

struct Mesh *BKE_mesh_new_nomain(
    int verts_len, int edges_len, int tessface_len, int loops_len, int polys_len);
struct Mesh *BKE_mesh_new_nomain_from_template(const struct Mesh *me_src,
                                               int verts_len,
                                               int edges_len,
                                               int tessface_len,
                                               int loops_len,
                                               int polys_len);
struct Mesh *BKE_mesh_new_nomain_from_template_ex(const struct Mesh *me_src,
                                                  int verts_len,
                                                  int edges_len,
                                                  int tessface_len,
                                                  int loops_len,
                                                  int polys_len,
                                                  struct CustomData_MeshMasks mask);

void BKE_mesh_eval_delete(struct Mesh *mesh_eval);

/**
 * Performs copy for use during evaluation,
 * optional referencing original arrays to reduce memory.
 */
struct Mesh *BKE_mesh_copy_for_eval(const struct Mesh *source, bool reference);

/**
 * These functions construct a new Mesh,
 * contrary to #BKE_mesh_to_curve_nurblist which modifies ob itself.
 */
struct Mesh *BKE_mesh_new_nomain_from_curve(const struct Object *ob);
struct Mesh *BKE_mesh_new_nomain_from_curve_displist(const struct Object *ob,
                                                     const struct ListBase *dispbase);

bool BKE_mesh_attribute_required(const char *name);

bool BKE_mesh_ensure_facemap_customdata(struct Mesh *me);
bool BKE_mesh_clear_facemap_customdata(struct Mesh *me);

float (*BKE_mesh_orco_verts_get(struct Object *ob))[3];
void BKE_mesh_orco_verts_transform(struct Mesh *me, float (*orco)[3], int totvert, int invert);

/**
 * Add a #CD_ORCO layer to the Mesh if there is none already.
 */
void BKE_mesh_orco_ensure(struct Object *ob, struct Mesh *mesh);

struct Mesh *BKE_mesh_from_object(struct Object *ob);
void BKE_mesh_assign_object(struct Main *bmain, struct Object *ob, struct Mesh *me);
void BKE_mesh_to_curve_nurblist(const struct Mesh *me,
                                struct ListBase *nurblist,
                                int edge_users_test);
void BKE_mesh_to_curve(struct Main *bmain,
                       struct Depsgraph *depsgraph,
                       struct Scene *scene,
                       struct Object *ob);
void BKE_pointcloud_from_mesh(struct Mesh *me, struct PointCloud *pointcloud);
void BKE_mesh_to_pointcloud(struct Main *bmain,
                            struct Depsgraph *depsgraph,
                            struct Scene *scene,
                            struct Object *ob);
void BKE_mesh_from_pointcloud(const struct PointCloud *pointcloud, struct Mesh *me);
void BKE_pointcloud_to_mesh(struct Main *bmain,
                            struct Depsgraph *depsgraph,
                            struct Scene *scene,
                            struct Object *ob);
void BKE_mesh_material_index_remove(struct Mesh *me, short index);
bool BKE_mesh_material_index_used(struct Mesh *me, short index);
void BKE_mesh_material_index_clear(struct Mesh *me);
void BKE_mesh_material_remap(struct Mesh *me, const unsigned int *remap, unsigned int remap_len);
void BKE_mesh_smooth_flag_set(struct Mesh *me, bool use_smooth);
void BKE_mesh_auto_smooth_flag_set(struct Mesh *me, bool use_auto_smooth, float auto_smooth_angle);

/**
 * Needed after converting a mesh with subsurf optimal display to mesh.
 */
void BKE_mesh_edges_set_draw_render(struct Mesh *me);

/**
 * Used for unit testing; compares two meshes, checking only
 * differences we care about.  should be usable with leaf's
 * testing framework I get RNA work done, will use hackish
 * testing code for now.
 */
const char *BKE_mesh_cmp(struct Mesh *me1, struct Mesh *me2, float thresh);

struct BoundBox *BKE_mesh_boundbox_get(struct Object *ob);

void BKE_mesh_texspace_calc(struct Mesh *me);
void BKE_mesh_texspace_ensure(struct Mesh *me);
void BKE_mesh_texspace_get(struct Mesh *me, float r_loc[3], float r_size[3]);
void BKE_mesh_texspace_get_reference(struct Mesh *me,
                                     char **r_texflag,
                                     float **r_loc,
                                     float **r_size);
void BKE_mesh_texspace_copy_from_object(struct Mesh *me, struct Object *ob);

/**
 * Create new mesh from the given object at its current state.
 * The owner of this mesh is unknown, it is up to the caller to decide.
 *
 * If preserve_all_data_layers is truth then the modifier stack is re-evaluated to ensure it
 * preserves all possible custom data layers.
 *
 * \note Dependency graph argument is required when preserve_all_data_layers is truth, and is
 * ignored otherwise.
 */
struct Mesh *BKE_mesh_new_from_object(struct Depsgraph *depsgraph,
                                      struct Object *object,
                                      bool preserve_all_data_layers,
                                      bool preserve_origindex);

/**
 * This is a version of BKE_mesh_new_from_object() which stores mesh in the given main database.
 * However, that function enforces object type to be a geometry one, and ensures a mesh is always
 * generated, be it empty.
 */
struct Mesh *BKE_mesh_new_from_object_to_bmain(struct Main *bmain,
                                               struct Depsgraph *depsgraph,
                                               struct Object *object,
                                               bool preserve_all_data_layers);

/**
 * Move data from a mesh outside of the main data-base into a mesh in the data-base.
 * Takes ownership of the source mesh.
 */
void BKE_mesh_nomain_to_mesh(struct Mesh *mesh_src, struct Mesh *mesh_dst, struct Object *ob);
void BKE_mesh_nomain_to_meshkey(struct Mesh *mesh_src, struct Mesh *mesh_dst, struct KeyBlock *kb);

/* vertex level transformations & checks (no derived mesh) */

/* basic vertex data functions */
bool BKE_mesh_minmax(const struct Mesh *me, float r_min[3], float r_max[3]);
void BKE_mesh_transform(struct Mesh *me, const float mat[4][4], bool do_keys);
void BKE_mesh_translate(struct Mesh *me, const float offset[3], bool do_keys);

void BKE_mesh_tessface_clear(struct Mesh *mesh);

void BKE_mesh_mselect_clear(struct Mesh *me);
void BKE_mesh_mselect_validate(struct Mesh *me);
/**
 * \return the index within `me->mselect`, or -1
 */
int BKE_mesh_mselect_find(struct Mesh *me, int index, int type);
/**
 * \return The index of the active element.
 */
int BKE_mesh_mselect_active_get(struct Mesh *me, int type);
void BKE_mesh_mselect_active_set(struct Mesh *me, int index, int type);

void BKE_mesh_count_selected_items(const struct Mesh *mesh, int r_count[3]);

float (*BKE_mesh_vert_coords_alloc(const struct Mesh *mesh, int *r_vert_len))[3];
void BKE_mesh_vert_coords_get(const struct Mesh *mesh, float (*vert_coords)[3]);

void BKE_mesh_vert_coords_apply_with_mat4(struct Mesh *mesh,
                                          const float (*vert_coords)[3],
                                          const float mat[4][4]);
void BKE_mesh_vert_coords_apply(struct Mesh *mesh, const float (*vert_coords)[3]);

/* *** mesh_tessellate.cc *** */

/**
 * Calculate tessellation into #MLoopTri which exist only for this purpose.
 */
void BKE_mesh_recalc_looptri(const int *corner_verts,
                             const struct MPoly *mpoly,
                             const float (*positions)[3],
                             int totloop,
                             int totpoly,
                             struct MLoopTri *mlooptri);
/**
 * A version of #BKE_mesh_recalc_looptri which takes pre-calculated polygon normals
 * (used to avoid having to calculate the face normal for NGON tessellation).
 *
 * \note Only use this function if normals have already been calculated, there is no need
 * to calculate normals just to use this function as it will cause the normals for triangles
 * to be calculated which aren't needed for tessellation.
 */
void BKE_mesh_recalc_looptri_with_normals(const int *corner_verts,
                                          const struct MPoly *mpoly,
                                          const float (*positions)[3],
                                          int totloop,
                                          int totpoly,
                                          struct MLoopTri *mlooptri,
                                          const float (*poly_normals)[3]);

/* *** mesh_normals.cc *** */

/**
 * Returns the normals for each vertex, which is defined as the weighted average of the normals
 * from a vertices surrounding faces, or the normalized position of vertices connected to no faces.
 * \warning May still return null if the mesh is empty.
 */
const float (*BKE_mesh_vertex_normals_ensure(const struct Mesh *mesh))[3];

/**
 * Return the normal direction of every polygon, which is defined by the winding direction of its
 * corners.
 * \warning May still return null if the mesh is empty or has no polygons.
 */
const float (*BKE_mesh_poly_normals_ensure(const struct Mesh *mesh))[3];

/**
 * Tag mesh vertex and face normals to be recalculated when/if they are needed later.
 *
 * \note Dirty tagged normals are the default state of a new mesh, so tagging them
 * dirty explicitly is not always necessary if the mesh is created locally.
 */
void BKE_mesh_normals_tag_dirty(struct Mesh *mesh);

/**
 * Retrieve write access to the cached vertex normals, ensuring that they are allocated but *not*
 * that they are calculated. The provided vertex normals should be the same as if they were
 * calculated automatically.
 *
 * \note In order to clear the dirty flag, this function should be followed by a call to
 * #BKE_mesh_vertex_normals_clear_dirty. This is separate so that normals are still tagged dirty
 * while they are being assigned.
 *
 * \warning The memory returned by this function is not initialized if it was not previously
 * allocated.
 */
float (*BKE_mesh_vertex_normals_for_write(struct Mesh *mesh))[3];

/**
 * Retrieve write access to the cached polygon normals, ensuring that they are allocated but *not*
 * that they are calculated. The provided polygon normals should be the same as if they were
 * calculated automatically.
 *
 * \note In order to clear the dirty flag, this function should be followed by a call to
 * #BKE_mesh_poly_normals_clear_dirty. This is separate so that normals are still tagged dirty
 * while they are being assigned.
 *
 * \warning The memory returned by this function is not initialized if it was not previously
 * allocated.
 */
float (*BKE_mesh_poly_normals_for_write(struct Mesh *mesh))[3];

/**
 * Mark the mesh's vertex normals non-dirty, for when they are calculated or assigned manually.
 */
void BKE_mesh_vertex_normals_clear_dirty(struct Mesh *mesh);

/**
 * Mark the mesh's poly normals non-dirty, for when they are calculated or assigned manually.
 */
void BKE_mesh_poly_normals_clear_dirty(struct Mesh *mesh);

/**
 * Return true if the mesh vertex normals either are not stored or are dirty.
 * This can be used to help decide whether to transfer them when copying a mesh.
 */
bool BKE_mesh_vertex_normals_are_dirty(const struct Mesh *mesh);

/**
 * Return true if the mesh polygon normals either are not stored or are dirty.
 * This can be used to help decide whether to transfer them when copying a mesh.
 */
bool BKE_mesh_poly_normals_are_dirty(const struct Mesh *mesh);

void BKE_mesh_calc_poly_normal(const struct MPoly *mpoly,
<<<<<<< HEAD
                               const int *poly_verts,
=======
                               const struct MLoop *loopstart,
>>>>>>> a7e1815c
                               const float (*positions)[3],
                               float r_no[3]);

/**
 * Calculate face normals directly into a result array.
 *
 * \note Usually #BKE_mesh_poly_normals_ensure is the preferred way to access face normals,
 * since they may already be calculated and cached on the mesh.
 */
void BKE_mesh_calc_normals_poly(const float (*positions)[3],
                                int mvert_len,
                                const int *corner_verts,
                                int mloop_len,
                                const struct MPoly *mpoly,
                                int mpoly_len,
                                float (*r_poly_normals)[3]);

/**
 * Calculate face and vertex normals directly into result arrays.
 *
 * \note Usually #BKE_mesh_vertex_normals_ensure is the preferred way to access vertex normals,
 * since they may already be calculated and cached on the mesh.
 */
void BKE_mesh_calc_normals_poly_and_vertex(const float (*positions)[3],
                                           int mvert_len,
                                           const int *corner_verts,
                                           int mloop_len,
                                           const struct MPoly *mpoly,
                                           int mpoly_len,
                                           float (*r_poly_normals)[3],
                                           float (*r_vert_normals)[3]);

/**
 * Calculate vertex and face normals, storing the result in custom data layers on the mesh.
 *
 * \note It is usually preferable to calculate normals lazily with
 * #BKE_mesh_vertex_normals_ensure, but some areas (perhaps unnecessarily)
 * can also calculate them eagerly.
 */
void BKE_mesh_calc_normals(struct Mesh *me);

/**
 * Called after calculating all modifiers.
 */
void BKE_mesh_ensure_normals_for_display(struct Mesh *mesh);

/**
 * Define sharp edges as needed to mimic 'autosmooth' from angle threshold.
 *
 * Used when defining an empty custom loop normals data layer,
 * to keep same shading as with auto-smooth!
 */
void BKE_edges_sharp_from_angle_set(struct MEdge *medges,
                                    int numEdges,
                                    const int *corner_verts,
                                    const int *corner_edges,
                                    int corners_num,
                                    const struct MPoly *mpolys,
                                    const float (*poly_normals)[3],
                                    int numPolys,
                                    float split_angle);

/**
 * References a contiguous loop-fan with normal offset vars.
 */
typedef struct MLoopNorSpace {
  /** Automatically computed loop normal. */
  float vec_lnor[3];
  /** Reference vector, orthogonal to vec_lnor. */
  float vec_ref[3];
  /** Third vector, orthogonal to vec_lnor and vec_ref. */
  float vec_ortho[3];
  /** Reference angle, around vec_ortho, in ]0, pi] range (0.0 marks that space as invalid). */
  float ref_alpha;
  /** Reference angle, around vec_lnor, in ]0, 2pi] range (0.0 marks that space as invalid). */
  float ref_beta;
  /** All loops using this lnor space (i.e. smooth fan of loops),
   * as (depending on owning MLoopNorSpaceArrary.data_type):
   *     - Indices (uint_in_ptr), or
   *     - BMLoop pointers. */
  struct LinkNode *loops;
  char flags;

  /** To be used for extended processing related to loop normal spaces (aka smooth fans). */
  void *user_data;
} MLoopNorSpace;
/**
 * MLoopNorSpace.flags
 */
enum {
  MLNOR_SPACE_IS_SINGLE = 1 << 0,
};

/**
 * Collection of #MLoopNorSpace basic storage & pre-allocation.
 */
typedef struct MLoopNorSpaceArray {
  MLoopNorSpace **lspacearr; /* Face corner aligned array */
  struct LinkNode
      *loops_pool; /* Allocated once, avoids to call BLI_linklist_prepend_arena() for each loop! */
  char data_type;  /* Whether we store loop indices, or pointers to BMLoop. */
  int spaces_num;  /* Number of clnors spaces defined in this array. */
  struct MemArena *mem;
} MLoopNorSpaceArray;
/**
 * MLoopNorSpaceArray.data_type
 */
enum {
  MLNOR_SPACEARR_LOOP_INDEX = 0,
  MLNOR_SPACEARR_BMLOOP_PTR = 1,
};

/* Low-level custom normals functions. */
void BKE_lnor_spacearr_init(MLoopNorSpaceArray *lnors_spacearr, int numLoops, char data_type);
void BKE_lnor_spacearr_clear(MLoopNorSpaceArray *lnors_spacearr);
void BKE_lnor_spacearr_free(MLoopNorSpaceArray *lnors_spacearr);

/**
 * Utility for multi-threaded calculation that ensures
 * `lnors_spacearr_tls` doesn't share memory with `lnors_spacearr`
 * that would cause it not to be thread safe.
 *
 * \note This works as long as threads never operate on the same loops at once.
 */
void BKE_lnor_spacearr_tls_init(MLoopNorSpaceArray *lnors_spacearr,
                                MLoopNorSpaceArray *lnors_spacearr_tls);
/**
 * Utility for multi-threaded calculation
 * that merges `lnors_spacearr_tls` into `lnors_spacearr`.
 */
void BKE_lnor_spacearr_tls_join(MLoopNorSpaceArray *lnors_spacearr,
                                MLoopNorSpaceArray *lnors_spacearr_tls);

MLoopNorSpace *BKE_lnor_space_create(MLoopNorSpaceArray *lnors_spacearr);
/**
 * Should only be called once.
 * Beware, this modifies ref_vec and other_vec in place!
 * In case no valid space can be generated, ref_alpha and ref_beta are set to zero
 * (which means 'use auto lnors').
 */
void BKE_lnor_space_define(MLoopNorSpace *lnor_space,
                           const float lnor[3],
                           float vec_ref[3],
                           float vec_other[3],
                           struct BLI_Stack *edge_vectors);
/**
 * Add a new given loop to given lnor_space.
 * Depending on \a lnor_space->data_type, we expect \a bm_loop to be a pointer to BMLoop struct
 * (in case of BMLOOP_PTR), or nullptr (in case of LOOP_INDEX), loop index is then stored in
 * pointer. If \a is_single is set, the BMLoop or loop index is directly stored in \a
 * lnor_space->loops pointer (since there is only one loop in this fan), else it is added to the
 * linked list of loops in the fan.
 */
void BKE_lnor_space_add_loop(MLoopNorSpaceArray *lnors_spacearr,
                             MLoopNorSpace *lnor_space,
                             int ml_index,
                             void *bm_loop,
                             bool is_single);
void BKE_lnor_space_custom_data_to_normal(const MLoopNorSpace *lnor_space,
                                          const short clnor_data[2],
                                          float r_custom_lnor[3]);
void BKE_lnor_space_custom_normal_to_data(const MLoopNorSpace *lnor_space,
                                          const float custom_lnor[3],
                                          short r_clnor_data[2]);

/* Medium-level custom normals functions. */

/**
 * Compute split normals, i.e. vertex normals associated with each poly (hence 'loop normals').
 * Useful to materialize sharp edges (or non-smooth faces) without actually modifying the geometry
 * (splitting edges).
 *
 * \param loop_to_poly_map: Optional pre-created map from loops to their polygon.
 */
void BKE_mesh_normals_loop_split(const float (*positions)[3],
                                 const float (*vert_normals)[3],
                                 int numVerts,
                                 const struct MEdge *medges,
                                 int numEdges,
                                      const int *corner_verts,
                                      const int *corner_edges,
                                 float (*r_loop_normals)[3],
                                 int numLoops,
                                 const struct MPoly *mpolys,
                                 const float (*poly_normals)[3],
                                 int numPolys,
                                 bool use_split_normals,
                                 float split_angle,
                                 const int *loop_to_poly_map,
                                 MLoopNorSpaceArray *r_lnors_spacearr,
                                 short (*clnors_data)[2]);

void BKE_mesh_normals_loop_custom_set(const float (*positions)[3],
                                      const float (*vert_normals)[3],
                                      int numVerts,
                                      struct MEdge *medges,
                                      int numEdges,
                                      const int *corner_verts,
                                      const int *corner_edges,
                                      float (*r_custom_loop_normals)[3],
                                      int numLoops,
                                      const struct MPoly *mpolys,
                                      const float (*poly_normals)[3],
                                      int numPolys,
                                      short (*r_clnors_data)[2]);
void BKE_mesh_normals_loop_custom_from_verts_set(const float (*positions)[3],
                                                 const float (*vert_normals)[3],
                                                 float (*r_custom_vert_normals)[3],
                                                 int numVerts,
                                                 struct MEdge *medges,
                                                 int numEdges,
                                                 const int *corner_verts,
                                                 const int *corner_edges,
                                                 int corners_num,
                                                 const struct MPoly *mpolys,
                                                 const float (*poly_normals)[3],
                                                 int numPolys,
                                                 short (*r_clnors_data)[2]);

/**
 * Computes average per-vertex normals from given custom loop normals.
 *
 * \param clnors: The computed custom loop normals.
 * \param r_vert_clnors: The (already allocated) array where to store averaged per-vertex normals.
 */
void BKE_mesh_normals_loop_to_vertex(int numVerts,
                                     const int *corner_verts,
                                     int numLoops,
                                     const float (*clnors)[3],
                                     float (*r_vert_clnors)[3]);

/**
 * High-level custom normals functions.
 */
bool BKE_mesh_has_custom_loop_normals(struct Mesh *me);

void BKE_mesh_calc_normals_split(struct Mesh *mesh);
/**
 * Compute 'split' (aka loop, or per face corner's) normals.
 *
 * \param r_lnors_spacearr: Allows to get computed loop normal space array.
 * That data, among other things, contains 'smooth fan' info, useful e.g.
 * to split geometry along sharp edges.
 */
void BKE_mesh_calc_normals_split_ex(struct Mesh *mesh,
                                    struct MLoopNorSpaceArray *r_lnors_spacearr,
                                    float (*r_corner_normals)[3]);

/**
 * Higher level functions hiding most of the code needed around call to
 * #BKE_mesh_normals_loop_custom_set().
 *
 * \param r_custom_loop_normals: is not const, since code will replace zero_v3 normals there
 * with automatically computed vectors.
 */
void BKE_mesh_set_custom_normals(struct Mesh *mesh, float (*r_custom_loop_normals)[3]);
/**
 * Higher level functions hiding most of the code needed around call to
 * #BKE_mesh_normals_loop_custom_from_verts_set().
 *
 * \param r_custom_vert_normals: is not const, since code will replace zero_v3 normals there
 * with automatically computed vectors.
 */
void BKE_mesh_set_custom_normals_from_verts(struct Mesh *mesh, float (*r_custom_vert_normals)[3]);

/* *** mesh_evaluate.cc *** */

void BKE_mesh_calc_poly_center(const struct MPoly *mpoly,
<<<<<<< HEAD
                               const int *poly_verts,
=======
                               const struct MLoop *loopstart,
>>>>>>> a7e1815c
                               const float (*positions)[3],
                               float r_cent[3]);
/* NOTE: passing poly-normal is only a speedup so we can skip calculating it. */
float BKE_mesh_calc_poly_area(const struct MPoly *mpoly,
<<<<<<< HEAD
                              const int *poly_verts,
=======
                              const struct MLoop *loopstart,
>>>>>>> a7e1815c
                              const float (*positions)[3]);
float BKE_mesh_calc_area(const struct Mesh *me);
float BKE_mesh_calc_poly_uv_area(const struct MPoly *mpoly, const struct MLoopUV *uv_array);
void BKE_mesh_calc_poly_angles(const struct MPoly *mpoly,
<<<<<<< HEAD
                               const int *poly_verts,
=======
                               const struct MLoop *loopstart,
>>>>>>> a7e1815c
                               const float (*positions)[3],
                               float angles[]);

void BKE_mesh_poly_edgehash_insert(struct EdgeHash *ehash,
                                   const struct MPoly *mp,
                                   const int *poly_verts);
void BKE_mesh_poly_edgebitmap_insert(unsigned int *edge_bitmap,
                                     const struct MPoly *mp,
                                     const int *poly_edges);

bool BKE_mesh_center_median(const struct Mesh *me, float r_cent[3]);
/**
 * Calculate the center from polygons,
 * use when we want to ignore vertex locations that don't have connected faces.
 */
bool BKE_mesh_center_median_from_polys(const struct Mesh *me, float r_cent[3]);
bool BKE_mesh_center_bounds(const struct Mesh *me, float r_cent[3]);
bool BKE_mesh_center_of_surface(const struct Mesh *me, float r_cent[3]);
/**
 * \note Mesh must be manifold with consistent face-winding,
 * see #mesh_calc_poly_volume_centroid for details.
 */
bool BKE_mesh_center_of_volume(const struct Mesh *me, float r_cent[3]);

/**
 * Calculate the volume and center.
 *
 * \param r_volume: Volume (unsigned).
 * \param r_center: Center of mass.
 */
void BKE_mesh_calc_volume(const float (*positions)[3],
                          int mverts_num,
                          const struct MLoopTri *mlooptri,
                          int looptri_num,
                          const int *corner_verts,
                          float *r_volume,
                          float r_center[3]);

/**
 * Flip a single corner's #MDisps structure,
 * low level function to be called from face-flipping code which re-arranged the mdisps themselves.
 */
void BKE_mesh_mdisp_flip(struct MDisps *md, bool use_loop_mdisp_flip);

/**
 * Flip (invert winding of) the given \a mpoly, i.e. reverse order of its loops
 * (keeping the same vertex as 'start point').
 *
 * \param mpoly: the polygon to flip.
 */
void BKE_mesh_polygon_flip_ex(const struct MPoly *mpoly,
                              int *corner_verts,
                              int *corner_edges,
                              struct CustomData *ldata,
                              float (*lnors)[3],
                              struct MDisps *mdisp,
                              bool use_loop_mdisp_flip);
void BKE_mesh_polygon_flip(const struct MPoly *mpoly,
                           int *corner_verts,
                           int *corner_edges,
                           struct CustomData *ldata);
/**
 * Flip (invert winding of) all polygons (used to inverse their normals).
 *
 * \note Invalidates tessellation, caller must handle that.
 */
void BKE_mesh_polys_flip(const struct MPoly *mpoly,
                         int *corner_verts,
                         int *corner_edges,
                         struct CustomData *ldata,
                         int totpoly);

/* Merge verts. */
/* Enum for merge_mode of #BKE_mesh_merge_verts.
 * Refer to mesh_merge.c for details. */
enum {
  MESH_MERGE_VERTS_DUMP_IF_MAPPED,
  MESH_MERGE_VERTS_DUMP_IF_EQUAL,
};
/**
 * Merge Verts
 *
 * This frees the given mesh and returns a new mesh.
 *
 * \param vtargetmap: The table that maps vertices to target vertices.  a value of -1
 * indicates a vertex is a target, and is to be kept.
 * This array is aligned with 'mesh->totvert'
 * \warning \a vtargetmap must **not** contain any chained mapping (v1 -> v2 -> v3 etc.),
 * this is not supported and will likely generate corrupted geometry.
 *
 * \param tot_vtargetmap: The number of non '-1' values in vtargetmap. (not the size)
 *
 * \param merge_mode: enum with two modes.
 * - #MESH_MERGE_VERTS_DUMP_IF_MAPPED
 * When called by the Mirror Modifier,
 * In this mode it skips any faces that have all vertices merged (to avoid creating pairs
 * of faces sharing the same set of vertices)
 * - #MESH_MERGE_VERTS_DUMP_IF_EQUAL
 * When called by the Array Modifier,
 * In this mode, faces where all vertices are merged are double-checked,
 * to see whether all target vertices actually make up a poly already.
 * Indeed it could be that all of a poly's vertices are merged,
 * but merged to vertices that do not make up a single poly,
 * in which case the original poly should not be dumped.
 * Actually this later behavior could apply to the Mirror Modifier as well,
 * but the additional checks are costly and not necessary in the case of mirror,
 * because each vertex is only merged to its own mirror.
 */
struct Mesh *BKE_mesh_merge_verts(struct Mesh *mesh,
                                  const int *vtargetmap,
                                  int tot_vtargetmap,
                                  int merge_mode);

/**
 * Account for custom-data such as UV's becoming detached because of imprecision
 * in custom-data interpolation.
 * Without running this operation subdivision surface can cause UV's to be disconnected,
 * see: T81065.
 */
void BKE_mesh_merge_customdata_for_apply_modifier(struct Mesh *me);

/* Flush flags. */

/**
 * Update the hide flag for edges and faces from the corresponding flag in verts.
 */
void BKE_mesh_flush_hidden_from_verts(struct Mesh *me);
void BKE_mesh_flush_hidden_from_polys(struct Mesh *me);

void BKE_mesh_flush_select_from_polys(struct Mesh *me);
void BKE_mesh_flush_select_from_verts(struct Mesh *me);

/* spatial evaluation */
/**
 * This function takes the difference between 2 vertex-coord-arrays
 * (\a vert_cos_src, \a vert_cos_dst),
 * and applies the difference to \a vert_cos_new relative to \a vert_cos_org.
 *
 * \param vert_cos_src: reference deform source.
 * \param vert_cos_dst: reference deform destination.
 *
 * \param vert_cos_org: reference for the output location.
 * \param vert_cos_new: resulting coords.
 */
void BKE_mesh_calc_relative_deform(const struct MPoly *mpoly,
                                   int totpoly,
                                   const int *corner_verts,
                                   int totvert,

                                   const float (*vert_cos_src)[3],
                                   const float (*vert_cos_dst)[3],

                                   const float (*vert_cos_org)[3],
                                   float (*vert_cos_new)[3]);

/* *** mesh_validate.cc *** */

/**
 * Validates and corrects a Mesh.
 *
 * \returns true if a change is made.
 */
bool BKE_mesh_validate(struct Mesh *me, bool do_verbose, bool cddata_check_mask);
/**
 * Checks if a Mesh is valid without any modification. This is always verbose.
 * \returns True if the mesh is valid.
 */
bool BKE_mesh_is_valid(struct Mesh *me);
/**
 * Check all material indices of polygons are valid, invalid ones are set to 0.
 * \returns True if the material indices are valid.
 */
bool BKE_mesh_validate_material_indices(struct Mesh *me);

/**
 * Validate the mesh, \a do_fixes requires \a mesh to be non-null.
 *
 * \return false if no changes needed to be made.
 *
 * Vertex Normals
 * ==============
 *
 * While zeroed normals are checked, these checks aren't comprehensive.
 * Technically, to detect errors here a normal recalculation and comparison is necessary.
 * However this function is mainly to prevent severe errors in geometry
 * (invalid data that will crash Blender, or cause some features to behave incorrectly),
 * not to detect subtle differences in the resulting normals which could be caused
 * by importers that load normals (for example).
 */
bool BKE_mesh_validate_arrays(struct Mesh *me,
                              float (*positions)[3],
                              unsigned int totvert,
                              struct MEdge *medges,
                              unsigned int totedge,
                              struct MFace *mfaces,
                              unsigned int totface,
                              int *corner_verts,
                              int *corner_edges,
                              unsigned int totloop,
                              struct MPoly *mpolys,
                              unsigned int totpoly,
                              struct MDeformVert *dverts, /* assume totvert length */
                              bool do_verbose,
                              bool do_fixes,
                              bool *r_change);

/**
 * \returns is_valid.
 */
bool BKE_mesh_validate_all_customdata(struct CustomData *vdata,
                                      uint totvert,
                                      struct CustomData *edata,
                                      uint totedge,
                                      struct CustomData *ldata,
                                      uint totloop,
                                      struct CustomData *pdata,
                                      uint totpoly,
                                      bool check_meshmask,
                                      bool do_verbose,
                                      bool do_fixes,
                                      bool *r_change);

void BKE_mesh_strip_loose_faces(struct Mesh *me);
/**
 * Works on both loops and polys!
 *
 * \note It won't try to guess which loops of an invalid poly to remove!
 * this is the work of the caller, to mark those loops.
 * See e.g. #BKE_mesh_validate_arrays().
 */
void BKE_mesh_strip_loose_polysloops(struct Mesh *me);
void BKE_mesh_strip_loose_edges(struct Mesh *me);

/**
 * Calculate edges from polygons.
 */
void BKE_mesh_calc_edges(struct Mesh *mesh, bool keep_existing_edges, bool select_new_edges);
/**
 * Calculate/create edges from tessface data
 *
 * \param mesh: The mesh to add edges into
 */
void BKE_mesh_calc_edges_tessface(struct Mesh *mesh);

/* In DerivedMesh.cc */
void BKE_mesh_wrapper_deferred_finalize_mdata(struct Mesh *me_eval,
                                              const struct CustomData_MeshMasks *cd_mask_finalize);

/* **** Depsgraph evaluation **** */

void BKE_mesh_eval_geometry(struct Depsgraph *depsgraph, struct Mesh *mesh);

/* Draw Cache */
void BKE_mesh_batch_cache_dirty_tag(struct Mesh *me, eMeshBatchDirtyMode mode);
void BKE_mesh_batch_cache_free(void *batch_cache);

extern void (*BKE_mesh_batch_cache_dirty_tag_cb)(struct Mesh *me, eMeshBatchDirtyMode mode);
extern void (*BKE_mesh_batch_cache_free_cb)(void *batch_cache);

/* mesh_debug.c */

#ifndef NDEBUG
char *BKE_mesh_debug_info(const struct Mesh *me)
    ATTR_NONNULL(1) ATTR_MALLOC ATTR_WARN_UNUSED_RESULT;
void BKE_mesh_debug_print(const struct Mesh *me) ATTR_NONNULL(1);
#endif

/* -------------------------------------------------------------------- */
/** \name Inline Mesh Data Access
 * \{ */

/**
 * \return The material index for each polygon. May be null.
 * \note In C++ code, prefer using the attribute API (#MutableAttributeAccessor)/
 */
BLI_INLINE const int *BKE_mesh_material_indices(const Mesh *mesh)
{
  return (const int *)CustomData_get_layer_named(&mesh->pdata, CD_PROP_INT32, "material_index");
}

/**
 * \return The material index for each polygon. Create the layer if it doesn't exist.
 * \note In C++ code, prefer using the attribute API (#MutableAttributeAccessor)/
 */
BLI_INLINE int *BKE_mesh_material_indices_for_write(Mesh *mesh)
{
  int *indices = (int *)CustomData_duplicate_referenced_layer_named(
      &mesh->pdata, CD_PROP_INT32, "material_index", mesh->totpoly);
  if (indices) {
    return indices;
  }
  return (int *)CustomData_add_layer_named(
      &mesh->pdata, CD_PROP_INT32, CD_SET_DEFAULT, NULL, mesh->totpoly, "material_index");
}

<<<<<<< HEAD
BLI_INLINE const float (*BKE_mesh_positions(const Mesh *mesh))[3]
{
  return (const float(*)[3])CustomData_get_layer_named(&mesh->vdata, CD_PROP_FLOAT3, "position");
}
BLI_INLINE float (*BKE_mesh_positions_for_write(Mesh *mesh))[3]
=======
BLI_INLINE const float (*BKE_mesh_vert_positions(const Mesh *mesh))[3]
{
  return (const float(*)[3])CustomData_get_layer_named(&mesh->vdata, CD_PROP_FLOAT3, "position");
}
BLI_INLINE float (*BKE_mesh_vert_positions_for_write(Mesh *mesh))[3]
>>>>>>> a7e1815c
{
  return (float(*)[3])CustomData_duplicate_referenced_layer_named(
      &mesh->vdata, CD_PROP_FLOAT3, "position", mesh->totvert);
}

BLI_INLINE const MEdge *BKE_mesh_edges(const Mesh *mesh)
{
  return (const MEdge *)CustomData_get_layer(&mesh->edata, CD_MEDGE);
}
BLI_INLINE MEdge *BKE_mesh_edges_for_write(Mesh *mesh)
{
  return (MEdge *)CustomData_duplicate_referenced_layer(&mesh->edata, CD_MEDGE, mesh->totedge);
}

BLI_INLINE const MPoly *BKE_mesh_polys(const Mesh *mesh)
{
  return (const MPoly *)CustomData_get_layer(&mesh->pdata, CD_MPOLY);
}
BLI_INLINE MPoly *BKE_mesh_polys_for_write(Mesh *mesh)
{
  return (MPoly *)CustomData_duplicate_referenced_layer(&mesh->pdata, CD_MPOLY, mesh->totpoly);
}

BLI_INLINE const int *BKE_mesh_corner_verts(const Mesh *mesh)
{
  return (const int *)CustomData_get_layer_named(&mesh->ldata, CD_PROP_INT32, ".corner_vert");
}
BLI_INLINE int *BKE_mesh_corner_verts_for_write(Mesh *mesh)
{
  return (int *)CustomData_duplicate_referenced_layer_named(
      &mesh->ldata, CD_PROP_INT32, ".corner_vert", mesh->totloop);
}

BLI_INLINE const int *BKE_mesh_corner_edges(const Mesh *mesh)
{
  return (const int *)CustomData_get_layer_named(&mesh->ldata, CD_PROP_INT32, ".corner_edge");
}
BLI_INLINE int *BKE_mesh_corner_edges_for_write(Mesh *mesh)
{
  return (int *)CustomData_duplicate_referenced_layer_named(
      &mesh->ldata, CD_PROP_INT32, ".corner_edge", mesh->totloop);
}

BLI_INLINE const MDeformVert *BKE_mesh_deform_verts(const Mesh *mesh)
{
  return (const MDeformVert *)CustomData_get_layer(&mesh->vdata, CD_MDEFORMVERT);
}
BLI_INLINE MDeformVert *BKE_mesh_deform_verts_for_write(Mesh *mesh)
{
  MDeformVert *dvert = (MDeformVert *)CustomData_duplicate_referenced_layer(
      &mesh->vdata, CD_MDEFORMVERT, mesh->totvert);
  if (dvert) {
    return dvert;
  }
  return (MDeformVert *)CustomData_add_layer(
      &mesh->vdata, CD_MDEFORMVERT, CD_SET_DEFAULT, NULL, mesh->totvert);
}

#ifdef __cplusplus
}
#endif

#ifdef __cplusplus

#  include "BLI_math_vec_types.hh"
#  include "BLI_span.hh"

<<<<<<< HEAD
inline blender::Span<blender::float3> Mesh::positions() const
{
  return {reinterpret_cast<const blender::float3 *>(BKE_mesh_positions(this)), this->totvert};
}
inline blender::MutableSpan<blender::float3> Mesh::positions_for_write()
{
  return {reinterpret_cast<blender::float3 *>(BKE_mesh_positions_for_write(this)), this->totvert};
=======
inline blender::Span<blender::float3> Mesh::vert_positions() const
{
  return {reinterpret_cast<const blender::float3 *>(BKE_mesh_vert_positions(this)), this->totvert};
}
inline blender::MutableSpan<blender::float3> Mesh::vert_positions_for_write()
{
  return {reinterpret_cast<blender::float3 *>(BKE_mesh_vert_positions_for_write(this)), this->totvert};
>>>>>>> a7e1815c
}

inline blender::Span<MEdge> Mesh::edges() const
{
  return {BKE_mesh_edges(this), this->totedge};
}
inline blender::MutableSpan<MEdge> Mesh::edges_for_write()
{
  return {BKE_mesh_edges_for_write(this), this->totedge};
}

inline blender::Span<MPoly> Mesh::polys() const
{
  return {BKE_mesh_polys(this), this->totpoly};
}
inline blender::MutableSpan<MPoly> Mesh::polys_for_write()
{
  return {BKE_mesh_polys_for_write(this), this->totpoly};
}

inline blender::Span<int> Mesh::corner_verts() const
{
  return {BKE_mesh_corner_verts(this), this->totloop};
}
inline blender::MutableSpan<int> Mesh::corner_verts_for_write()
{
  return {BKE_mesh_corner_verts_for_write(this), this->totloop};
}

inline blender::Span<int> Mesh::corner_edges() const
{
  return {BKE_mesh_corner_edges(this), this->totloop};
}
inline blender::MutableSpan<int> Mesh::corner_edges_for_write()
{
  return {BKE_mesh_corner_edges_for_write(this), this->totloop};
}

inline blender::Span<MDeformVert> Mesh::deform_verts() const
{
  const MDeformVert *dverts = BKE_mesh_deform_verts(this);
  if (!dverts) {
    return {};
  }
  return {dverts, this->totvert};
}
inline blender::MutableSpan<MDeformVert> Mesh::deform_verts_for_write()
{
  return {BKE_mesh_deform_verts_for_write(this), this->totvert};
}

inline blender::Span<blender::float3> Mesh::poly_normals() const
{
  return {reinterpret_cast<const blender::float3 *>(BKE_mesh_poly_normals_ensure(this)),
          this->totpoly};
}

inline blender::Span<blender::float3> Mesh::vertex_normals() const
{
  return {reinterpret_cast<const blender::float3 *>(BKE_mesh_vertex_normals_ensure(this)),
          this->totvert};
}

#endif

/** \} */<|MERGE_RESOLUTION|>--- conflicted
+++ resolved
@@ -420,11 +420,7 @@
 bool BKE_mesh_poly_normals_are_dirty(const struct Mesh *mesh);
 
 void BKE_mesh_calc_poly_normal(const struct MPoly *mpoly,
-<<<<<<< HEAD
                                const int *poly_verts,
-=======
-                               const struct MLoop *loopstart,
->>>>>>> a7e1815c
                                const float (*positions)[3],
                                float r_no[3]);
 
@@ -693,29 +689,17 @@
 /* *** mesh_evaluate.cc *** */
 
 void BKE_mesh_calc_poly_center(const struct MPoly *mpoly,
-<<<<<<< HEAD
                                const int *poly_verts,
-=======
-                               const struct MLoop *loopstart,
->>>>>>> a7e1815c
                                const float (*positions)[3],
                                float r_cent[3]);
 /* NOTE: passing poly-normal is only a speedup so we can skip calculating it. */
 float BKE_mesh_calc_poly_area(const struct MPoly *mpoly,
-<<<<<<< HEAD
                               const int *poly_verts,
-=======
-                              const struct MLoop *loopstart,
->>>>>>> a7e1815c
                               const float (*positions)[3]);
 float BKE_mesh_calc_area(const struct Mesh *me);
 float BKE_mesh_calc_poly_uv_area(const struct MPoly *mpoly, const struct MLoopUV *uv_array);
 void BKE_mesh_calc_poly_angles(const struct MPoly *mpoly,
-<<<<<<< HEAD
                                const int *poly_verts,
-=======
-                               const struct MLoop *loopstart,
->>>>>>> a7e1815c
                                const float (*positions)[3],
                                float angles[]);
 
@@ -1011,19 +995,11 @@
       &mesh->pdata, CD_PROP_INT32, CD_SET_DEFAULT, NULL, mesh->totpoly, "material_index");
 }
 
-<<<<<<< HEAD
-BLI_INLINE const float (*BKE_mesh_positions(const Mesh *mesh))[3]
+BLI_INLINE const float (*BKE_mesh_vert_positions(const Mesh *mesh))[3]
 {
   return (const float(*)[3])CustomData_get_layer_named(&mesh->vdata, CD_PROP_FLOAT3, "position");
 }
-BLI_INLINE float (*BKE_mesh_positions_for_write(Mesh *mesh))[3]
-=======
-BLI_INLINE const float (*BKE_mesh_vert_positions(const Mesh *mesh))[3]
-{
-  return (const float(*)[3])CustomData_get_layer_named(&mesh->vdata, CD_PROP_FLOAT3, "position");
-}
 BLI_INLINE float (*BKE_mesh_vert_positions_for_write(Mesh *mesh))[3]
->>>>>>> a7e1815c
 {
   return (float(*)[3])CustomData_duplicate_referenced_layer_named(
       &mesh->vdata, CD_PROP_FLOAT3, "position", mesh->totvert);
@@ -1091,15 +1067,6 @@
 #  include "BLI_math_vec_types.hh"
 #  include "BLI_span.hh"
 
-<<<<<<< HEAD
-inline blender::Span<blender::float3> Mesh::positions() const
-{
-  return {reinterpret_cast<const blender::float3 *>(BKE_mesh_positions(this)), this->totvert};
-}
-inline blender::MutableSpan<blender::float3> Mesh::positions_for_write()
-{
-  return {reinterpret_cast<blender::float3 *>(BKE_mesh_positions_for_write(this)), this->totvert};
-=======
 inline blender::Span<blender::float3> Mesh::vert_positions() const
 {
   return {reinterpret_cast<const blender::float3 *>(BKE_mesh_vert_positions(this)), this->totvert};
@@ -1107,7 +1074,6 @@
 inline blender::MutableSpan<blender::float3> Mesh::vert_positions_for_write()
 {
   return {reinterpret_cast<blender::float3 *>(BKE_mesh_vert_positions_for_write(this)), this->totvert};
->>>>>>> a7e1815c
 }
 
 inline blender::Span<MEdge> Mesh::edges() const
