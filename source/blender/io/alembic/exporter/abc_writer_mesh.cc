/* SPDX-License-Identifier: GPL-2.0-or-later */

/** \file
 * \ingroup balembic
 */

#include "abc_writer_mesh.h"
#include "abc_hierarchy_iterator.h"
#include "intern/abc_axis_conversion.h"

#include "BLI_assert.h"
#include "BLI_math_vector.h"

#include "BKE_attribute.h"
#include "BKE_attribute.hh"
#include "BKE_customdata.h"
#include "BKE_lib_id.h"
#include "BKE_material.h"
#include "BKE_mesh.h"
#include "BKE_modifier.h"
#include "BKE_object.h"

#include "bmesh.h"
#include "bmesh_tools.h"

#include "DEG_depsgraph.h"

#include "DNA_layer_types.h"
#include "DNA_mesh_types.h"
#include "DNA_meshdata_types.h"
#include "DNA_modifier_types.h"
#include "DNA_object_fluidsim_types.h"
#include "DNA_particle_types.h"

#include "CLG_log.h"
static CLG_LogRef LOG = {"io.alembic"};

using Alembic::Abc::FloatArraySample;
using Alembic::Abc::Int32ArraySample;
using Alembic::Abc::OObject;
using Alembic::Abc::V2fArraySample;
using Alembic::Abc::V3fArraySample;

using Alembic::AbcGeom::kFacevaryingScope;
using Alembic::AbcGeom::OBoolProperty;
using Alembic::AbcGeom::OCompoundProperty;
using Alembic::AbcGeom::OFaceSet;
using Alembic::AbcGeom::OFaceSetSchema;
using Alembic::AbcGeom::ON3fGeomParam;
using Alembic::AbcGeom::OPolyMesh;
using Alembic::AbcGeom::OPolyMeshSchema;
using Alembic::AbcGeom::OSubD;
using Alembic::AbcGeom::OSubDSchema;
using Alembic::AbcGeom::OV2fGeomParam;
using Alembic::AbcGeom::UInt32ArraySample;

namespace blender::io::alembic {

/* NOTE: Alembic's polygon winding order is clockwise, to match with Renderman. */

static void get_vertices(struct Mesh *mesh, std::vector<Imath::V3f> &points);
static void get_topology(struct Mesh *mesh,
                         std::vector<int32_t> &poly_verts,
                         std::vector<int32_t> &loop_counts,
                         bool &r_has_flat_shaded_poly);
static void get_edge_creases(struct Mesh *mesh,
                             std::vector<int32_t> &indices,
                             std::vector<int32_t> &lengths,
                             std::vector<float> &sharpnesses);
static void get_vert_creases(struct Mesh *mesh,
                             std::vector<int32_t> &indices,
                             std::vector<float> &sharpnesses);
static void get_loop_normals(struct Mesh *mesh,
                             std::vector<Imath::V3f> &normals,
                             bool has_flat_shaded_poly);

ABCGenericMeshWriter::ABCGenericMeshWriter(const ABCWriterConstructorArgs &args)
    : ABCAbstractWriter(args), is_subd_(false)
{
}

void ABCGenericMeshWriter::create_alembic_objects(const HierarchyContext *context)
{
  if (!args_.export_params->apply_subdiv && export_as_subdivision_surface(context->object)) {
    is_subd_ = args_.export_params->use_subdiv_schema;
  }

  if (is_subd_) {
    CLOG_INFO(&LOG, 2, "exporting OSubD %s", args_.abc_path.c_str());
    abc_subdiv_ = OSubD(args_.abc_parent, args_.abc_name, timesample_index_);
    abc_subdiv_schema_ = abc_subdiv_.getSchema();
  }
  else {
    CLOG_INFO(&LOG, 2, "exporting OPolyMesh %s", args_.abc_path.c_str());
    abc_poly_mesh_ = OPolyMesh(args_.abc_parent, args_.abc_name, timesample_index_);
    abc_poly_mesh_schema_ = abc_poly_mesh_.getSchema();

    OCompoundProperty typeContainer = abc_poly_mesh_.getSchema().getUserProperties();
    OBoolProperty type(typeContainer, "meshtype");
    type.set(subsurf_modifier_ == nullptr);
  }
}

Alembic::Abc::OObject ABCGenericMeshWriter::get_alembic_object() const
{
  if (is_subd_) {
    return abc_subdiv_;
  }
  return abc_poly_mesh_;
}

Alembic::Abc::OCompoundProperty ABCGenericMeshWriter::abc_prop_for_custom_props()
{
  if (is_subd_) {
    return abc_schema_prop_for_custom_props(abc_subdiv_schema_);
  }
  return abc_schema_prop_for_custom_props(abc_poly_mesh_schema_);
}

bool ABCGenericMeshWriter::export_as_subdivision_surface(Object *ob_eval) const
{
  ModifierData *md = static_cast<ModifierData *>(ob_eval->modifiers.last);

  for (; md; md = md->prev) {
    /* This modifier has been temporarily disabled by SubdivModifierDisabler,
     * so this indicates this is to be exported as subdivision surface. */
    if (md->type == eModifierType_Subsurf && (md->mode & eModifierMode_DisableTemporary)) {
      return true;
    }
  }

  return false;
}

bool ABCGenericMeshWriter::is_supported(const HierarchyContext *context) const
{
  if (args_.export_params->visible_objects_only) {
    return context->is_object_visible(args_.export_params->evaluation_mode);
  }
  return true;
}

void ABCGenericMeshWriter::do_write(HierarchyContext &context)
{
  Object *object = context.object;
  bool needsfree = false;

  Mesh *mesh = get_export_mesh(object, needsfree);

  if (mesh == nullptr) {
    return;
  }

  if (args_.export_params->triangulate) {
    const bool tag_only = false;
    const int quad_method = args_.export_params->quad_method;
    const int ngon_method = args_.export_params->ngon_method;

    BMeshCreateParams bmesh_create_params{};
    BMeshFromMeshParams bmesh_from_mesh_params{};
    bmesh_from_mesh_params.calc_face_normal = true;
    bmesh_from_mesh_params.calc_vert_normal = true;
    BMesh *bm = BKE_mesh_to_bmesh_ex(mesh, &bmesh_create_params, &bmesh_from_mesh_params);

    BM_mesh_triangulate(bm, quad_method, ngon_method, 4, tag_only, nullptr, nullptr, nullptr);

    Mesh *triangulated_mesh = BKE_mesh_from_bmesh_for_eval_nomain(bm, nullptr, mesh);
    BM_mesh_free(bm);

    if (needsfree) {
      free_export_mesh(mesh);
    }
    mesh = triangulated_mesh;
    needsfree = true;
  }

  m_custom_data_config.pack_uvs = args_.export_params->packuv;
  m_custom_data_config.mesh = mesh;
  m_custom_data_config.timesample_index = timesample_index_;

  try {
    if (is_subd_) {
      write_subd(context, mesh);
    }
    else {
      write_mesh(context, mesh);
    }

    if (needsfree) {
      free_export_mesh(mesh);
    }
  }
  catch (...) {
    if (needsfree) {
      free_export_mesh(mesh);
    }
    throw;
  }
}

void ABCGenericMeshWriter::free_export_mesh(Mesh *mesh)
{
  BKE_id_free(nullptr, mesh);
}

void ABCGenericMeshWriter::write_mesh(HierarchyContext &context, Mesh *mesh)
{
  std::vector<Imath::V3f> points, normals;
  std::vector<int32_t> poly_verts, loop_counts;
  std::vector<Imath::V3f> velocities;
  bool has_flat_shaded_poly = false;

  get_vertices(mesh, points);
  get_topology(mesh, poly_verts, loop_counts, has_flat_shaded_poly);

  if (!frame_has_been_written_ && args_.export_params->face_sets) {
    write_face_sets(context.object, mesh, abc_poly_mesh_schema_);
  }

  OPolyMeshSchema::Sample mesh_sample = OPolyMeshSchema::Sample(
      V3fArraySample(points), Int32ArraySample(poly_verts), Int32ArraySample(loop_counts));

  UVSample uvs_and_indices;

  if (args_.export_params->uvs) {
    const char *name = get_uv_sample(uvs_and_indices, m_custom_data_config, &mesh->ldata);

    if (!uvs_and_indices.indices.empty() && !uvs_and_indices.uvs.empty()) {
      OV2fGeomParam::Sample uv_sample;
      uv_sample.setVals(V2fArraySample(uvs_and_indices.uvs));
      uv_sample.setIndices(UInt32ArraySample(uvs_and_indices.indices));
      uv_sample.setScope(kFacevaryingScope);

      abc_poly_mesh_schema_.setUVSourceName(name);
      mesh_sample.setUVs(uv_sample);
    }

    write_custom_data(
        abc_poly_mesh_schema_.getArbGeomParams(), m_custom_data_config, &mesh->ldata, CD_MLOOPUV);
  }

  if (args_.export_params->normals) {
    get_loop_normals(mesh, normals, has_flat_shaded_poly);

    ON3fGeomParam::Sample normals_sample;
    if (!normals.empty()) {
      normals_sample.setScope(kFacevaryingScope);
      normals_sample.setVals(V3fArraySample(normals));
    }

    mesh_sample.setNormals(normals_sample);
  }

  if (args_.export_params->orcos) {
    write_generated_coordinates(abc_poly_mesh_schema_.getArbGeomParams(), m_custom_data_config);
  }

  if (get_velocities(mesh, velocities)) {
    mesh_sample.setVelocities(V3fArraySample(velocities));
  }

  update_bounding_box(context.object);
  mesh_sample.setSelfBounds(bounding_box_);

  abc_poly_mesh_schema_.set(mesh_sample);

  write_arb_geo_params(mesh);
}

void ABCGenericMeshWriter::write_subd(HierarchyContext &context, struct Mesh *mesh)
{
  std::vector<float> edge_crease_sharpness, vert_crease_sharpness;
  std::vector<Imath::V3f> points;
  std::vector<int32_t> poly_verts, loop_counts;
  std::vector<int32_t> edge_crease_indices, edge_crease_lengths, vert_crease_indices;
  bool has_flat_poly = false;

  get_vertices(mesh, points);
  get_topology(mesh, poly_verts, loop_counts, has_flat_poly);
  get_edge_creases(mesh, edge_crease_indices, edge_crease_lengths, edge_crease_sharpness);
  get_vert_creases(mesh, vert_crease_indices, vert_crease_sharpness);

  if (!frame_has_been_written_ && args_.export_params->face_sets) {
    write_face_sets(context.object, mesh, abc_subdiv_schema_);
  }

  OSubDSchema::Sample subdiv_sample = OSubDSchema::Sample(
      V3fArraySample(points), Int32ArraySample(poly_verts), Int32ArraySample(loop_counts));

  UVSample sample;
  if (args_.export_params->uvs) {
    const char *name = get_uv_sample(sample, m_custom_data_config, &mesh->ldata);

    if (!sample.indices.empty() && !sample.uvs.empty()) {
      OV2fGeomParam::Sample uv_sample;
      uv_sample.setVals(V2fArraySample(sample.uvs));
      uv_sample.setIndices(UInt32ArraySample(sample.indices));
      uv_sample.setScope(kFacevaryingScope);

      abc_subdiv_schema_.setUVSourceName(name);
      subdiv_sample.setUVs(uv_sample);
    }

    write_custom_data(
        abc_subdiv_schema_.getArbGeomParams(), m_custom_data_config, &mesh->ldata, CD_MLOOPUV);
  }

  if (args_.export_params->orcos) {
    write_generated_coordinates(abc_subdiv_schema_.getArbGeomParams(), m_custom_data_config);
  }

  if (!edge_crease_indices.empty()) {
    subdiv_sample.setCreaseIndices(Int32ArraySample(edge_crease_indices));
    subdiv_sample.setCreaseLengths(Int32ArraySample(edge_crease_lengths));
    subdiv_sample.setCreaseSharpnesses(FloatArraySample(edge_crease_sharpness));
  }

  if (!vert_crease_indices.empty()) {
    subdiv_sample.setCornerIndices(Int32ArraySample(vert_crease_indices));
    subdiv_sample.setCornerSharpnesses(FloatArraySample(vert_crease_sharpness));
  }

  update_bounding_box(context.object);
  subdiv_sample.setSelfBounds(bounding_box_);
  abc_subdiv_schema_.set(subdiv_sample);

  write_arb_geo_params(mesh);
}

template<typename Schema>
void ABCGenericMeshWriter::write_face_sets(Object *object, struct Mesh *mesh, Schema &schema)
{
  std::map<std::string, std::vector<int32_t>> geo_groups;
  get_geo_groups(object, mesh, geo_groups);

  std::map<std::string, std::vector<int32_t>>::iterator it;
  for (it = geo_groups.begin(); it != geo_groups.end(); ++it) {
    OFaceSet face_set = schema.createFaceSet(it->first);
    OFaceSetSchema::Sample samp;
    samp.setFaces(Int32ArraySample(it->second));
    face_set.getSchema().set(samp);
  }
}

void ABCGenericMeshWriter::write_arb_geo_params(struct Mesh *me)
{
  if (!args_.export_params->vcolors) {
    return;
  }

  OCompoundProperty arb_geom_params;
  if (is_subd_) {
    arb_geom_params = abc_subdiv_.getSchema().getArbGeomParams();
  }
  else {
    arb_geom_params = abc_poly_mesh_.getSchema().getArbGeomParams();
  }
  write_custom_data(arb_geom_params, m_custom_data_config, &me->ldata, CD_PROP_BYTE_COLOR);
}

bool ABCGenericMeshWriter::get_velocities(struct Mesh *mesh, std::vector<Imath::V3f> &vels)
{
  /* Export velocity attribute output by fluid sim, sequence cache modifier
   * and geometry nodes. */
  const CustomDataLayer *velocity_layer = BKE_id_attribute_find(
      &mesh->id, "velocity", CD_PROP_FLOAT3, ATTR_DOMAIN_POINT);

  if (velocity_layer == nullptr) {
    return false;
  }

  const int totverts = mesh->totvert;
  const float(*mesh_velocities)[3] = reinterpret_cast<float(*)[3]>(velocity_layer->data);

  vels.clear();
  vels.resize(totverts);

  for (int i = 0; i < totverts; i++) {
    copy_yup_from_zup(vels[i].getValue(), mesh_velocities[i]);
  }

  return true;
}

void ABCGenericMeshWriter::get_geo_groups(Object *object,
                                          struct Mesh *mesh,
                                          std::map<std::string, std::vector<int32_t>> &geo_groups)
{
<<<<<<< HEAD
  const Span<MPoly> polys = bke::mesh_polygons(*mesh);

  for (const int i : polys.index_range()) {
    const MPoly &current_poly = polys[i];
    short mnr = current_poly.mat_nr;
=======
  const bke::AttributeAccessor attributes = bke::mesh_attributes(*mesh);
  const VArraySpan<int> material_indices = attributes.lookup_or_default<int>(
      "material_index", ATTR_DOMAIN_FACE, 0);

  for (const int i : material_indices.index_range()) {
    short mnr = material_indices[i];
>>>>>>> 70f17113

    Material *mat = BKE_object_material_get(object, mnr + 1);

    if (!mat) {
      continue;
    }

    std::string name = args_.hierarchy_iterator->get_id_name(&mat->id);

    if (geo_groups.find(name) == geo_groups.end()) {
      std::vector<int32_t> faceArray;
      geo_groups[name] = faceArray;
    }

    geo_groups[name].push_back(i);
  }

  if (geo_groups.empty()) {
    Material *mat = BKE_object_material_get(object, 1);

    std::string name = (mat) ? args_.hierarchy_iterator->get_id_name(&mat->id) : "default";

    std::vector<int32_t> faceArray;

    for (int i = 0, e = mesh->totface; i < e; i++) {
      faceArray.push_back(i);
    }

    geo_groups[name] = faceArray;
  }
}

/* NOTE: Alembic's polygon winding order is clockwise, to match with Renderman. */

static void get_vertices(struct Mesh *mesh, std::vector<Imath::V3f> &points)
{
  points.clear();
  points.resize(mesh->totvert);

  const Span<MVert> vertices = bke::mesh_vertices(*mesh);
  for (int i = 0, e = mesh->totvert; i < e; i++) {
    copy_yup_from_zup(points[i].getValue(), vertices[i].co);
  }
}

static void get_topology(struct Mesh *mesh,
                         std::vector<int32_t> &poly_verts,
                         std::vector<int32_t> &loop_counts,
                         bool &r_has_flat_shaded_poly)
{
  const Span<MPoly> polys = bke::mesh_polygons(*mesh);
  const Span<MLoop> loops = bke::mesh_loops(*mesh);
  r_has_flat_shaded_poly = false;

  poly_verts.clear();
  loop_counts.clear();
  poly_verts.reserve(loops.size());
  loop_counts.reserve(polys.size());

  /* NOTE: data needs to be written in the reverse order. */
  for (const int i : polys.index_range()) {
    const MPoly &poly = polys[i];
    loop_counts.push_back(poly.totloop);

    r_has_flat_shaded_poly |= (poly.flag & ME_SMOOTH) == 0;

    const MLoop *loop = &loops[poly.loopstart + (poly.totloop - 1)];

    for (int j = 0; j < poly.totloop; j++, loop--) {
      poly_verts.push_back(loop->v);
    }
  }
}

static void get_edge_creases(struct Mesh *mesh,
                             std::vector<int32_t> &indices,
                             std::vector<int32_t> &lengths,
                             std::vector<float> &sharpnesses)
{
  const float factor = 1.0f / 255.0f;

  indices.clear();
  lengths.clear();
  sharpnesses.clear();

  const Span<MEdge> edges = bke::mesh_edges(*mesh);

  for (const int i : edges.index_range()) {
    const float sharpness = static_cast<float>(edges[i].crease) * factor;

    if (sharpness != 0.0f) {
      indices.push_back(edges[i].v1);
      indices.push_back(edges[i].v2);
      sharpnesses.push_back(sharpness);
    }
  }

  lengths.resize(sharpnesses.size(), 2);
}

static void get_vert_creases(struct Mesh *mesh,
                             std::vector<int32_t> &indices,
                             std::vector<float> &sharpnesses)
{
  indices.clear();
  sharpnesses.clear();

  const float *creases = static_cast<const float *>(CustomData_get_layer(&mesh->vdata, CD_CREASE));

  if (!creases) {
    return;
  }

  for (int i = 0, v = mesh->totvert; i < v; i++) {
    const float sharpness = creases[i];

    if (sharpness != 0.0f) {
      indices.push_back(i);
      sharpnesses.push_back(sharpness);
    }
  }
}

static void get_loop_normals(struct Mesh *mesh,
                             std::vector<Imath::V3f> &normals,
                             bool has_flat_shaded_poly)
{
  normals.clear();

  /* If all polygons are smooth shaded, and there are no custom normals, we don't need to export
   * normals at all. This is also done by other software, see T71246. */
  if (!has_flat_shaded_poly && !CustomData_has_layer(&mesh->ldata, CD_CUSTOMLOOPNORMAL) &&
      (mesh->flag & ME_AUTOSMOOTH) == 0) {
    return;
  }

  BKE_mesh_calc_normals_split(mesh);
  const float(*lnors)[3] = static_cast<float(*)[3]>(CustomData_get_layer(&mesh->ldata, CD_NORMAL));
  BLI_assert_msg(lnors != nullptr, "BKE_mesh_calc_normals_split() should have computed CD_NORMAL");

  normals.resize(mesh->totloop);

  /* NOTE: data needs to be written in the reverse order. */
  int abc_index = 0;
  const Span<MPoly> polys = bke::mesh_polygons(*mesh);

  for (const int i : polys.index_range()) {
    const MPoly *mp = &polys[i];
    for (int j = mp->totloop - 1; j >= 0; j--, abc_index++) {
      int blender_index = mp->loopstart + j;
      copy_yup_from_zup(normals[abc_index].getValue(), lnors[blender_index]);
    }
  }
}

ABCMeshWriter::ABCMeshWriter(const ABCWriterConstructorArgs &args) : ABCGenericMeshWriter(args)
{
}

Mesh *ABCMeshWriter::get_export_mesh(Object *object_eval, bool & /*r_needsfree*/)
{
  return BKE_object_get_evaluated_mesh(object_eval);
}

}  // namespace blender::io::alembic<|MERGE_RESOLUTION|>--- conflicted
+++ resolved
@@ -386,20 +386,12 @@
                                           struct Mesh *mesh,
                                           std::map<std::string, std::vector<int32_t>> &geo_groups)
 {
-<<<<<<< HEAD
-  const Span<MPoly> polys = bke::mesh_polygons(*mesh);
-
-  for (const int i : polys.index_range()) {
-    const MPoly &current_poly = polys[i];
-    short mnr = current_poly.mat_nr;
-=======
   const bke::AttributeAccessor attributes = bke::mesh_attributes(*mesh);
   const VArraySpan<int> material_indices = attributes.lookup_or_default<int>(
       "material_index", ATTR_DOMAIN_FACE, 0);
 
   for (const int i : material_indices.index_range()) {
     short mnr = material_indices[i];
->>>>>>> 70f17113
 
     Material *mat = BKE_object_material_get(object, mnr + 1);
 
