--- conflicted
+++ resolved
@@ -122,11 +122,7 @@
 
   MTFace *mtface = (MTFace *)CustomData_get_layer(&mesh->fdata, CD_MTFACE);
   MFace *mface = (MFace *)CustomData_get_layer(&mesh->fdata, CD_MFACE);
-<<<<<<< HEAD
-  const float(*positions)[3] = BKE_mesh_positions(mesh);
-=======
   const float(*positions)[3] = BKE_mesh_vert_positions(mesh);
->>>>>>> a7e1815c
   const float(*vert_normals)[3] = BKE_mesh_vertex_normals_ensure(mesh);
 
   if ((!mtface || !mface) && !uv_warning_shown_) {
@@ -250,11 +246,7 @@
 
   MFace *mface = (MFace *)CustomData_get_layer(&mesh->fdata, CD_MFACE);
   MTFace *mtface = (MTFace *)CustomData_get_layer(&mesh->fdata, CD_MTFACE);
-<<<<<<< HEAD
-  const float(*positions)[3] = BKE_mesh_positions(mesh);
-=======
   const float(*positions)[3] = BKE_mesh_vert_positions(mesh);
->>>>>>> a7e1815c
   const float(*vert_normals)[3] = BKE_mesh_vertex_normals_ensure(mesh);
 
   ParticleSystem *psys = context.particle_system;
