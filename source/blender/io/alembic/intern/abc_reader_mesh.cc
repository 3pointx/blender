/*
 * This program is free software; you can redistribute it and/or
 * modify it under the terms of the GNU General Public License
 * as published by the Free Software Foundation; either version 2
 * of the License, or (at your option) any later version.
 *
 * This program is distributed in the hope that it will be useful,
 * but WITHOUT ANY WARRANTY; without even the implied warranty of
 * MERCHANTABILITY or FITNESS FOR A PARTICULAR PURPOSE.  See the
 * GNU General Public License for more details.
 *
 * You should have received a copy of the GNU General Public License
 * along with this program; if not, write to the Free Software Foundation,
 * Inc., 51 Franklin Street, Fifth Floor, Boston, MA 02110-1301, USA.
 */

/** \file
 * \ingroup balembic
 */

#include "abc_reader_mesh.h"
#include "abc_axis_conversion.h"
#include "abc_reader_transform.h"
#include "abc_util.h"

#include <algorithm>

#include "MEM_guardedalloc.h"

#include "DNA_customdata_types.h"
#include "DNA_material_types.h"
#include "DNA_mesh_types.h"
#include "DNA_meshdata_types.h"
#include "DNA_object_types.h"

#include "BLI_compiler_compat.h"
#include "BLI_index_range.hh"
#include "BLI_listbase.h"
#include "BLI_math_geom.h"

#include "BKE_geometry_set.hh"
#include "BKE_main.h"
#include "BKE_material.h"
#include "BKE_mesh.h"
#include "BKE_modifier.h"
#include "BKE_object.h"

using Alembic::Abc::Int32ArraySamplePtr;
using Alembic::Abc::IV3fArrayProperty;
using Alembic::Abc::P3fArraySamplePtr;
using Alembic::Abc::PropertyHeader;
using Alembic::Abc::V3fArraySamplePtr;

using Alembic::AbcGeom::IC3fGeomParam;
using Alembic::AbcGeom::IC4fGeomParam;
using Alembic::AbcGeom::IFaceSet;
using Alembic::AbcGeom::IFaceSetSchema;
using Alembic::AbcGeom::IN3fGeomParam;
using Alembic::AbcGeom::IObject;
using Alembic::AbcGeom::IPolyMesh;
using Alembic::AbcGeom::IPolyMeshSchema;
using Alembic::AbcGeom::ISampleSelector;
using Alembic::AbcGeom::ISubD;
using Alembic::AbcGeom::ISubDSchema;
using Alembic::AbcGeom::IV2fGeomParam;
using Alembic::AbcGeom::kWrapExisting;
using Alembic::AbcGeom::N3fArraySample;
using Alembic::AbcGeom::N3fArraySamplePtr;
using Alembic::AbcGeom::UInt32ArraySamplePtr;
using Alembic::AbcGeom::V2fArraySamplePtr;

namespace blender::io::alembic {

/* NOTE: Alembic's polygon winding order is clockwise, to match with Renderman. */

/* Some helpers for mesh generation */
namespace utils {

static std::map<std::string, Material *> build_material_map(const Main *bmain)
{
  std::map<std::string, Material *> mat_map;
  LISTBASE_FOREACH (Material *, material, &bmain->materials) {
    mat_map[material->id.name + 2] = material;
  }
  return mat_map;
}

static void assign_materials(Main *bmain,
                             Object *ob,
                             const std::map<std::string, int> &mat_index_map)
{
  std::map<std::string, int>::const_iterator it;
  for (it = mat_index_map.begin(); it != mat_index_map.end(); ++it) {
    if (!BKE_object_material_slot_add(bmain, ob)) {
      return;
    }
  }

  std::map<std::string, Material *> matname_to_material = build_material_map(bmain);
  std::map<std::string, Material *>::iterator mat_iter;

  for (it = mat_index_map.begin(); it != mat_index_map.end(); ++it) {
    const std::string mat_name = it->first;
    const int mat_index = it->second;

    Material *assigned_mat;
    mat_iter = matname_to_material.find(mat_name);
    if (mat_iter == matname_to_material.end()) {
      assigned_mat = BKE_material_add(bmain, mat_name.c_str());
      matname_to_material[mat_name] = assigned_mat;
    }
    else {
      assigned_mat = mat_iter->second;
    }

    BKE_object_material_assign(bmain, ob, assigned_mat, mat_index, BKE_MAT_ASSIGN_OBDATA);
  }
}

} /* namespace utils */

struct AbcMeshData {
  Int32ArraySamplePtr face_indices;
  Int32ArraySamplePtr face_counts;

  P3fArraySamplePtr positions;
  P3fArraySamplePtr ceil_positions;
};

static void read_mverts_interp(MVert *mverts,
                               const P3fArraySamplePtr &positions,
                               const P3fArraySamplePtr &ceil_positions,
                               const float weight)
{
  float tmp[3];
  for (int i = 0; i < positions->size(); i++) {
    MVert &mvert = mverts[i];
    const Imath::V3f &floor_pos = (*positions)[i];
    const Imath::V3f &ceil_pos = (*ceil_positions)[i];

    interp_v3_v3v3(tmp, floor_pos.getValue(), ceil_pos.getValue(), weight);
    copy_zup_from_yup(mvert.co, tmp);

    mvert.bweight = 0;
  }
}

static void read_mverts(CDStreamConfig &config, const AbcMeshData &mesh_data)
{
  MVert *mverts = config.mvert;
  const P3fArraySamplePtr &positions = mesh_data.positions;

  if (config.use_vertex_interpolation && config.weight != 0.0f &&
      mesh_data.ceil_positions != nullptr &&
      mesh_data.ceil_positions->size() == positions->size()) {
    read_mverts_interp(mverts, positions, mesh_data.ceil_positions, config.weight);
    return;
  }

  read_mverts(*config.mesh, positions, nullptr);
}

void read_mverts(Mesh &mesh, const P3fArraySamplePtr positions, const N3fArraySamplePtr normals)
{
  for (int i = 0; i < positions->size(); i++) {
    MVert &mvert = mesh.mvert[i];
    Imath::V3f pos_in = (*positions)[i];

    copy_zup_from_yup(mvert.co, pos_in.getValue());

    mvert.bweight = 0;
  }
  if (normals) {
    float(*vert_normals)[3] = BKE_mesh_vertex_normals_for_write(&mesh);
    for (const int i : IndexRange(normals->size())) {
      Imath::V3f nor_in = (*normals)[i];
      copy_zup_from_yup(vert_normals[i], nor_in.getValue());
    }
    BKE_mesh_vertex_normals_clear_dirty(&mesh);
  }
}

static void read_mpolys(CDStreamConfig &config, const AbcMeshData &mesh_data)
{
  MPoly *mpolys = config.mpoly;
  MLoop *mloops = config.mloop;

  const Int32ArraySamplePtr &face_indices = mesh_data.face_indices;
  const Int32ArraySamplePtr &face_counts = mesh_data.face_counts;

  unsigned int loop_index = 0;
  unsigned int rev_loop_index = 0;
  bool seen_invalid_geometry = false;

  for (int i = 0; i < face_counts->size(); i++) {
    const int face_size = (*face_counts)[i];

    MPoly &poly = mpolys[i];
    poly.loopstart = loop_index;
    poly.totloop = face_size;

    /* Polygons are always assumed to be smooth-shaded. If the Alembic mesh should be flat-shaded,
     * this is encoded in custom loop normals. See T71246. */
    poly.flag |= ME_SMOOTH;

    /* NOTE: Alembic data is stored in the reverse order. */
    rev_loop_index = loop_index + (face_size - 1);

    uint last_vertex_index = 0;
    for (int f = 0; f < face_size; f++, loop_index++, rev_loop_index--) {
      MLoop &loop = mloops[rev_loop_index];
      loop.v = (*face_indices)[loop_index];

      if (f > 0 && loop.v == last_vertex_index) {
        /* This face is invalid, as it has consecutive loops from the same vertex. This is caused
         * by invalid geometry in the Alembic file, such as in T76514. */
        seen_invalid_geometry = true;
      }
      last_vertex_index = loop.v;
    }
  }

  BKE_mesh_calc_edges(config.mesh, false, false);
  if (seen_invalid_geometry) {
    if (config.modifier_error_message) {
      *config.modifier_error_message = "Mesh hash invalid geometry; more details on the console";
    }
    BKE_mesh_validate(config.mesh, true, true);
  }
}

static void process_no_normals(CDStreamConfig &config)
{
  /* Absence of normals in the Alembic mesh is interpreted as 'smooth'. */
  BKE_mesh_calc_normals(config.mesh);
}

static void process_loop_normals(CDStreamConfig &config, const N3fArraySamplePtr loop_normals_ptr)
{
  size_t loop_count = loop_normals_ptr->size();

  if (loop_count == 0) {
    process_no_normals(config);
    return;
  }

  Mesh *mesh = config.mesh;
  if (loop_count != mesh->totloop) {
    /* This happens in certain Houdini exports. When a mesh is animated and then replaced by a
     * fluid simulation, Houdini will still write the original mesh's loop normals, but the mesh
     * verts/loops/polys are from the simulation. In such cases the normals cannot be mapped to the
     * mesh, so it's better to ignore them. */
    process_no_normals(config);
    return;
  }

  float(*lnors)[3] = static_cast<float(*)[3]>(
      MEM_malloc_arrayN(loop_count, sizeof(float[3]), "ABC::FaceNormals"));

  MPoly *mpoly = mesh->mpoly;
  const N3fArraySample &loop_normals = *loop_normals_ptr;
  int abc_index = 0;
  for (int i = 0, e = mesh->totpoly; i < e; i++, mpoly++) {
    /* As usual, ABC orders the loops in reverse. */
    for (int j = mpoly->totloop - 1; j >= 0; j--, abc_index++) {
      int blender_index = mpoly->loopstart + j;
      copy_zup_from_yup(lnors[blender_index], loop_normals[abc_index].getValue());
    }
  }

  mesh->flag |= ME_AUTOSMOOTH;
  BKE_mesh_set_custom_normals(mesh, lnors);

  MEM_freeN(lnors);
}

static void process_vertex_normals(CDStreamConfig &config,
                                   const N3fArraySamplePtr vertex_normals_ptr)
{
  size_t normals_count = vertex_normals_ptr->size();
  if (normals_count == 0) {
    process_no_normals(config);
    return;
  }

  float(*vnors)[3] = static_cast<float(*)[3]>(
      MEM_malloc_arrayN(normals_count, sizeof(float[3]), "ABC::VertexNormals"));

  const N3fArraySample &vertex_normals = *vertex_normals_ptr;
  for (int index = 0; index < normals_count; index++) {
    copy_zup_from_yup(vnors[index], vertex_normals[index].getValue());
  }

  config.mesh->flag |= ME_AUTOSMOOTH;
  BKE_mesh_set_custom_normals_from_vertices(config.mesh, vnors);
  MEM_freeN(vnors);
}

static void process_normals(CDStreamConfig &config,
                            const IN3fGeomParam &normals,
                            const ISampleSelector &selector)
{
  if (!normals.valid()) {
    process_no_normals(config);
    return;
  }

  IN3fGeomParam::Sample normsamp = normals.getExpandedValue(selector);
  Alembic::AbcGeom::GeometryScope scope = normals.getScope();

  switch (scope) {
    case Alembic::AbcGeom::kFacevaryingScope: /* 'Vertex Normals' in Houdini. */
      process_loop_normals(config, normsamp.getVals());
      break;
    case Alembic::AbcGeom::kVertexScope:
    case Alembic::AbcGeom::kVaryingScope: /* 'Point Normals' in Houdini. */
      process_vertex_normals(config, normsamp.getVals());
      break;
    case Alembic::AbcGeom::kConstantScope:
    case Alembic::AbcGeom::kUniformScope:
    case Alembic::AbcGeom::kUnknownScope:
      process_no_normals(config);
      break;
  }
}

static void get_weight_and_index(CDStreamConfig &config,
                                 Alembic::AbcCoreAbstract::TimeSamplingPtr time_sampling,
                                 size_t samples_number)
{
  Alembic::AbcGeom::index_t i0, i1;

  config.weight = get_weight_and_index(config.time, time_sampling, samples_number, i0, i1);

  config.index = i0;
  config.ceil_index = i1;
}

<<<<<<< HEAD
static void read_mesh_sample(ImportSettings *settings,
=======
static V3fArraySamplePtr get_velocity_prop(const ICompoundProperty &schema,
                                           const ISampleSelector &selector,
                                           const std::string &name)
{
  for (size_t i = 0; i < schema.getNumProperties(); i++) {
    const PropertyHeader &header = schema.getPropertyHeader(i);

    if (header.isCompound()) {
      const ICompoundProperty &prop = ICompoundProperty(schema, header.getName());

      if (has_property(prop, name)) {
        /* Header cannot be null here, as its presence is checked via has_property, so it is safe
         * to dereference. */
        const PropertyHeader *header = prop.getPropertyHeader(name);
        if (!IV3fArrayProperty::matches(*header)) {
          continue;
        }

        const IV3fArrayProperty &velocity_prop = IV3fArrayProperty(prop, name, 0);
        if (velocity_prop) {
          return velocity_prop.getValue(selector);
        }
      }
    }
    else if (header.isArray()) {
      if (header.getName() == name && IV3fArrayProperty::matches(header)) {
        const IV3fArrayProperty &velocity_prop = IV3fArrayProperty(schema, name, 0);
        return velocity_prop.getValue(selector);
      }
    }
  }

  return V3fArraySamplePtr();
}

static void read_velocity(const V3fArraySamplePtr &velocities,
                          const CDStreamConfig &config,
                          const float velocity_scale)
{
  const int num_velocity_vectors = static_cast<int>(velocities->size());
  if (num_velocity_vectors != config.mesh->totvert) {
    /* Files containing videogrammetry data may be malformed and export velocity data on missing
     * frames (most likely by copying the last valid data). */
    return;
  }

  CustomDataLayer *velocity_layer = BKE_id_attribute_new(
      &config.mesh->id, "velocity", CD_PROP_FLOAT3, ATTR_DOMAIN_POINT, nullptr);
  float(*velocity)[3] = (float(*)[3])velocity_layer->data;

  for (int i = 0; i < num_velocity_vectors; i++) {
    const Imath::V3f &vel_in = (*velocities)[i];
    copy_zup_from_yup(velocity[i], vel_in.getValue());
    mul_v3_fl(velocity[i], velocity_scale);
  }
}

static void read_mesh_sample(const std::string &iobject_full_name,
                             ImportSettings *settings,
>>>>>>> bc66cd98
                             const IPolyMeshSchema &schema,
                             const ISampleSelector &selector,
                             CDStreamConfig &config)
{
  const IPolyMeshSchema::Sample sample = schema.getValue(selector);

  AbcMeshData abc_mesh_data;
  abc_mesh_data.face_counts = sample.getFaceCounts();
  abc_mesh_data.face_indices = sample.getFaceIndices();
  abc_mesh_data.positions = sample.getPositions();

  get_weight_and_index(config, schema.getTimeSampling(), schema.getNumSamples());

  if (config.weight != 0.0f) {
    Alembic::AbcGeom::IPolyMeshSchema::Sample ceil_sample;
    schema.get(ceil_sample, Alembic::Abc::ISampleSelector(config.ceil_index));
    abc_mesh_data.ceil_positions = ceil_sample.getPositions();
  }

  if ((settings->read_flag & MOD_MESHSEQ_READ_VERT) != 0) {
    read_mverts(config, abc_mesh_data);
  }

  if ((settings->read_flag & MOD_MESHSEQ_READ_POLY) != 0) {
    read_mpolys(config, abc_mesh_data);
    process_normals(config, schema.getNormalsParam(), selector);
  }

  read_arbitrary_attributes(
      config, schema, schema.getUVsParam(), selector, settings->velocity_scale);
}

CDStreamConfig get_config(Mesh *mesh,
                          const AttributeSelector *attr_selector,
                          const std::string &iobject_full_name,
                          const bool use_vertex_interpolation)
{
  CDStreamConfig config;

  BLI_assert(mesh->mvert || mesh->totvert == 0);

  config.mesh = mesh;
  config.id = &mesh->id;
  config.mvert = mesh->mvert;
  config.mloop = mesh->mloop;
  config.mpoly = mesh->mpoly;
  config.totvert = mesh->totvert;
  config.totloop = mesh->totloop;
  config.totpoly = mesh->totpoly;
  config.loopdata = &mesh->ldata;
  config.use_vertex_interpolation = use_vertex_interpolation;
  config.attr_selector = attr_selector;
  config.iobject_full_name = iobject_full_name;
  config.scope_sizes = {mesh->totvert, mesh->totpoly, mesh->totloop};
  config.custom_data_pointers = {&mesh->vdata, &mesh->pdata, &mesh->ldata};

  return config;
}

/* ************************************************************************** */

AbcMeshReader::AbcMeshReader(const IObject &object, ImportSettings &settings)
    : AbcObjectReader(object, settings)
{
  m_settings->read_flag |= MOD_MESHSEQ_READ_ALL;

  IPolyMesh ipoly_mesh(m_iobject, kWrapExisting);
  m_schema = ipoly_mesh.getSchema();

  get_min_max_time(m_iobject, m_schema, m_min_time, m_max_time);
}

bool AbcMeshReader::valid() const
{
  return m_schema.valid();
}

/* Specialization of #has_animations() as defined in abc_reader_object.h. */
template<> bool has_animations(Alembic::AbcGeom::IPolyMeshSchema &schema, ImportSettings *settings)
{
  if (settings->is_sequence || !schema.isConstant()) {
    return true;
  }

  IV2fGeomParam uvsParam = schema.getUVsParam();
  if (uvsParam.valid() && !uvsParam.isConstant()) {
    return true;
  }

  IN3fGeomParam normalsParam = schema.getNormalsParam();
  if (normalsParam.valid() && !normalsParam.isConstant()) {
    return true;
  }

  ICompoundProperty arbGeomParams = schema.getArbGeomParams();
  if (has_animated_attributes(arbGeomParams)) {
    return true;
  }

  return false;
}

void AbcMeshReader::readObjectData(Main *bmain,
                                   const AbcReaderManager & /*manager*/,
                                   const Alembic::Abc::ISampleSelector &sample_sel)
{
  Mesh *mesh = BKE_mesh_add(bmain, m_data_name.c_str());

  m_object = BKE_object_add_only_object(bmain, OB_MESH, m_object_name.c_str());
  m_object->data = mesh;

  /* Default AttributeSelector to ensure that at least UVs and vertex colors are read. To load
   * other attributes, a modifier should be added as there are no clear conventions for them. */
  ListBase lb = {nullptr, nullptr};
  AttributeSelector attr_selector(&lb);
  attr_selector.set_read_flags(MOD_MESHSEQ_READ_UV | MOD_MESHSEQ_READ_COLOR);

  Mesh *read_mesh = this->read_mesh(
      mesh, sample_sel, &attr_selector, MOD_MESHSEQ_READ_ALL, 0.0f, nullptr);
  if (read_mesh != mesh) {
    /* XXX FIXME: after 2.80; mesh->flag isn't copied by #BKE_mesh_nomain_to_mesh(). */
    /* read_mesh can be freed by BKE_mesh_nomain_to_mesh(), so get the flag before that happens. */
    short autosmooth = (read_mesh->flag & ME_AUTOSMOOTH);
    BKE_mesh_nomain_to_mesh(read_mesh, mesh, m_object, &CD_MASK_EVERYTHING, true);
    mesh->flag |= autosmooth;
  }

  if (m_settings->validate_meshes) {
    BKE_mesh_validate(mesh, false, false);
  }

  readFaceSetsSample(bmain, mesh, sample_sel);

  if (m_settings->always_add_cache_reader || has_animations(m_schema, m_settings)) {
    addCacheModifier();
  }
}

bool AbcMeshReader::accepts_object_type(
    const Alembic::AbcCoreAbstract::ObjectHeader &alembic_header,
    const Object *const ob,
    const char **err_str) const
{
  if (!Alembic::AbcGeom::IPolyMesh::matches(alembic_header)) {
    *err_str =
        "Object type mismatch, Alembic object path pointed to PolyMesh when importing, but not "
        "any more.";
    return false;
  }

  if (ob->type != OB_MESH) {
    *err_str = "Object type mismatch, Alembic object path points to PolyMesh.";
    return false;
  }

  return true;
}

bool AbcMeshReader::topology_changed(Mesh *existing_mesh, const ISampleSelector &sample_sel)
{
  IPolyMeshSchema::Sample sample;
  try {
    sample = m_schema.getValue(sample_sel);
  }
  catch (Alembic::Util::Exception &ex) {
    printf("Alembic: error reading mesh sample for '%s/%s' at time %f: %s\n",
           m_iobject.getFullName().c_str(),
           m_schema.getName().c_str(),
           sample_sel.getRequestedTime(),
           ex.what());
    /* A similar error in read_mesh() would just return existing_mesh. */
    return false;
  }

  const P3fArraySamplePtr &positions = sample.getPositions();
  const Alembic::Abc::Int32ArraySamplePtr &face_indices = sample.getFaceIndices();
  const Alembic::Abc::Int32ArraySamplePtr &face_counts = sample.getFaceCounts();

  return positions->size() != existing_mesh->totvert ||
         face_counts->size() != existing_mesh->totpoly ||
         face_indices->size() != existing_mesh->totloop;
}

void AbcMeshReader::read_geometry(GeometrySet &geometry_set,
                                  const Alembic::Abc::ISampleSelector &sample_sel,
                                  const AttributeSelector *attribute_selector,
                                  int read_flag,
                                  const float velocity_scale,
                                  const char **err_str)
{
  Mesh *mesh = geometry_set.get_mesh_for_write();

  if (mesh == nullptr) {
    return;
  }

  Mesh *new_mesh = read_mesh(
      mesh, sample_sel, attribute_selector, read_flag, velocity_scale, err_str);

  if (new_mesh != mesh) {
    geometry_set.replace_mesh(new_mesh);
  }
}

Mesh *AbcMeshReader::read_mesh(Mesh *existing_mesh,
                               const ISampleSelector &sample_sel,
                               const AttributeSelector *attribute_selector,
                               const int read_flag,
                               const float velocity_scale,
                               const char **err_str)
{
  IPolyMeshSchema::Sample sample;
  try {
    sample = m_schema.getValue(sample_sel);
  }
  catch (Alembic::Util::Exception &ex) {
    if (err_str != nullptr) {
      *err_str = "Error reading mesh sample; more detail on the console";
    }
    printf("Alembic: error reading mesh sample for '%s/%s' at time %f: %s\n",
           m_iobject.getFullName().c_str(),
           m_schema.getName().c_str(),
           sample_sel.getRequestedTime(),
           ex.what());
    return existing_mesh;
  }

  const P3fArraySamplePtr &positions = sample.getPositions();
  const Alembic::Abc::Int32ArraySamplePtr &face_indices = sample.getFaceIndices();
  const Alembic::Abc::Int32ArraySamplePtr &face_counts = sample.getFaceCounts();

  /* Do some very minimal mesh validation. */
  const int poly_count = face_counts->size();
  const int loop_count = face_indices->size();
  /* This is the same test as in poly_to_tri_count(). */
  if (poly_count > 0 && loop_count < poly_count * 2) {
    if (err_str != nullptr) {
      *err_str = "Invalid mesh; more detail on the console";
    }
    printf("Alembic: invalid mesh sample for '%s/%s' at time %f, less than 2 loops per face\n",
           m_iobject.getFullName().c_str(),
           m_schema.getName().c_str(),
           sample_sel.getRequestedTime());
    return existing_mesh;
  }

  Mesh *new_mesh = nullptr;

  /* Only read point data when streaming meshes, unless we need to create new ones. */
  ImportSettings settings;
  settings.read_flag |= read_flag;
  settings.velocity_scale = velocity_scale;

  if (topology_changed(existing_mesh, sample_sel)) {
    new_mesh = BKE_mesh_new_nomain_from_template(
        existing_mesh, positions->size(), 0, 0, face_indices->size(), face_counts->size());

    settings.read_flag |= MOD_MESHSEQ_READ_ALL;
  }
  else {
    /* If the face count changed (e.g. by triangulation), only read points.
     * This prevents crash from T49813.
     * TODO(kevin): perhaps find a better way to do this? */
    if (face_counts->size() != existing_mesh->totpoly ||
        face_indices->size() != existing_mesh->totloop) {
      settings.read_flag = MOD_MESHSEQ_READ_VERT;

      if (err_str) {
        *err_str =
            "Topology has changed, perhaps by triangulating the"
            " mesh. Only vertices will be read!";
      }
    }
  }

  Mesh *mesh_to_export = new_mesh ? new_mesh : existing_mesh;
  const bool use_vertex_interpolation = read_flag & MOD_MESHSEQ_INTERPOLATE_VERTICES;
  CDStreamConfig config = get_config(
      mesh_to_export, attribute_selector, m_iobject.getFullName(), use_vertex_interpolation);
  config.time = sample_sel.getRequestedTime();
  config.modifier_error_message = err_str;

  read_mesh_sample(&settings, m_schema, sample_sel, config);

  if (new_mesh) {
    /* Here we assume that the number of materials doesn't change, i.e. that
     * the material slots that were created when the object was loaded from
     * Alembic are still valid now. */
    size_t num_polys = new_mesh->totpoly;
    if (num_polys > 0) {
      std::map<std::string, int> mat_map;
      assign_facesets_to_mpoly(sample_sel, new_mesh->mpoly, num_polys, mat_map);
    }

    return new_mesh;
  }

  return existing_mesh;
}

void AbcMeshReader::assign_facesets_to_mpoly(const ISampleSelector &sample_sel,
                                             MPoly *mpoly,
                                             int totpoly,
                                             std::map<std::string, int> &r_mat_map)
{
  std::vector<std::string> face_sets;
  m_schema.getFaceSetNames(face_sets);

  if (face_sets.empty()) {
    return;
  }

  int current_mat = 0;

  for (const std::string &grp_name : face_sets) {
    if (r_mat_map.find(grp_name) == r_mat_map.end()) {
      r_mat_map[grp_name] = ++current_mat;
    }

    const int assigned_mat = r_mat_map[grp_name];

    const IFaceSet faceset = m_schema.getFaceSet(grp_name);

    if (!faceset.valid()) {
      std::cerr << " Face set " << grp_name << " invalid for " << m_object_name << "\n";
      continue;
    }

    const IFaceSetSchema face_schem = faceset.getSchema();
    const IFaceSetSchema::Sample face_sample = face_schem.getValue(sample_sel);
    const Int32ArraySamplePtr group_faces = face_sample.getFaces();
    const size_t num_group_faces = group_faces->size();

    for (size_t l = 0; l < num_group_faces; l++) {
      size_t pos = (*group_faces)[l];

      if (pos >= totpoly) {
        std::cerr << "Faceset overflow on " << faceset.getName() << '\n';
        break;
      }

      MPoly &poly = mpoly[pos];
      poly.mat_nr = assigned_mat - 1;
    }
  }
}

void AbcMeshReader::readFaceSetsSample(Main *bmain, Mesh *mesh, const ISampleSelector &sample_sel)
{
  std::map<std::string, int> mat_map;
  assign_facesets_to_mpoly(sample_sel, mesh->mpoly, mesh->totpoly, mat_map);
  utils::assign_materials(bmain, m_object, mat_map);
}

/* ************************************************************************** */

BLI_INLINE MEdge *find_edge(MEdge *edges, int totedge, int v1, int v2)
{
  for (int i = 0, e = totedge; i < e; i++) {
    MEdge &edge = edges[i];

    if (edge.v1 == v1 && edge.v2 == v2) {
      return &edge;
    }
  }

  return nullptr;
}

static void read_subd_sample(ImportSettings *settings,
                             const ISubDSchema &schema,
                             const ISampleSelector &selector,
                             CDStreamConfig &config)
{
  const ISubDSchema::Sample sample = schema.getValue(selector);

  AbcMeshData abc_mesh_data;
  abc_mesh_data.face_counts = sample.getFaceCounts();
  abc_mesh_data.face_indices = sample.getFaceIndices();
  abc_mesh_data.positions = sample.getPositions();

  get_weight_and_index(config, schema.getTimeSampling(), schema.getNumSamples());

  if (config.weight != 0.0f) {
    Alembic::AbcGeom::ISubDSchema::Sample ceil_sample;
    schema.get(ceil_sample, Alembic::Abc::ISampleSelector(config.ceil_index));
    abc_mesh_data.ceil_positions = ceil_sample.getPositions();
  }

  if ((settings->read_flag & MOD_MESHSEQ_READ_VERT) != 0) {
    read_mverts(config, abc_mesh_data);
  }

  if ((settings->read_flag & MOD_MESHSEQ_READ_POLY) != 0) {
    /* Alembic's 'SubD' scheme is used to store subdivision surfaces, i.e. the pre-subdivision
     * mesh. Currently we don't add a subdivision modifier when we load such data. This code is
     * assuming that the subdivided surface should be smooth. */
    read_mpolys(config, abc_mesh_data);
    process_no_normals(config);
  }

  read_arbitrary_attributes(
      config, schema, schema.getUVsParam(), selector, settings->velocity_scale);
}

/* ************************************************************************** */

AbcSubDReader::AbcSubDReader(const IObject &object, ImportSettings &settings)
    : AbcObjectReader(object, settings)
{
  m_settings->read_flag |= MOD_MESHSEQ_READ_ALL;

  ISubD isubd_mesh(m_iobject, kWrapExisting);
  m_schema = isubd_mesh.getSchema();

  get_min_max_time(m_iobject, m_schema, m_min_time, m_max_time);
}

bool AbcSubDReader::valid() const
{
  return m_schema.valid();
}

bool AbcSubDReader::accepts_object_type(
    const Alembic::AbcCoreAbstract::ObjectHeader &alembic_header,
    const Object *const ob,
    const char **err_str) const
{
  if (!Alembic::AbcGeom::ISubD::matches(alembic_header)) {
    *err_str =
        "Object type mismatch, Alembic object path pointed to SubD when importing, but not any "
        "more.";
    return false;
  }

  if (ob->type != OB_MESH) {
    *err_str = "Object type mismatch, Alembic object path points to SubD.";
    return false;
  }

  return true;
}

void AbcSubDReader::readObjectData(Main *bmain,
                                   const AbcReaderManager & /*manager*/,
                                   const Alembic::Abc::ISampleSelector &sample_sel)
{
  Mesh *mesh = BKE_mesh_add(bmain, m_data_name.c_str());

  m_object = BKE_object_add_only_object(bmain, OB_MESH, m_object_name.c_str());
  m_object->data = mesh;

  /* Default AttributeSelector to ensure that at least UVs and vertex colors are read. To load
   * other attributes, a modifier should be added as there are no clear conventions for them. */
  ListBase lb = {nullptr, nullptr};
  AttributeSelector attr_selector(&lb);
  attr_selector.set_read_flags(MOD_MESHSEQ_READ_UV | MOD_MESHSEQ_READ_COLOR);

  Mesh *read_mesh = this->read_mesh(
      mesh, sample_sel, &attr_selector, MOD_MESHSEQ_READ_ALL, 0.0f, nullptr);
  if (read_mesh != mesh) {
    BKE_mesh_nomain_to_mesh(read_mesh, mesh, m_object, &CD_MASK_EVERYTHING, true);
  }

  ISubDSchema::Sample sample;
  try {
    sample = m_schema.getValue(sample_sel);
  }
  catch (Alembic::Util::Exception &ex) {
    printf("Alembic: error reading mesh sample for '%s/%s' at time %f: %s\n",
           m_iobject.getFullName().c_str(),
           m_schema.getName().c_str(),
           sample_sel.getRequestedTime(),
           ex.what());
    return;
  }

  Int32ArraySamplePtr indices = sample.getCreaseIndices();
  Alembic::Abc::FloatArraySamplePtr sharpnesses = sample.getCreaseSharpnesses();

  if (indices && sharpnesses) {
    MEdge *edges = mesh->medge;
    int totedge = mesh->totedge;

    for (int i = 0, s = 0, e = indices->size(); i < e; i += 2, s++) {
      int v1 = (*indices)[i];
      int v2 = (*indices)[i + 1];

      if (v2 < v1) {
        /* It appears to be common to store edges with the smallest index first, in which case this
         * prevents us from doing the second search below. */
        std::swap(v1, v2);
      }

      MEdge *edge = find_edge(edges, totedge, v1, v2);
      if (edge == nullptr) {
        edge = find_edge(edges, totedge, v2, v1);
      }

      if (edge) {
        edge->crease = unit_float_to_uchar_clamp((*sharpnesses)[s]);
      }
    }

    mesh->cd_flag |= ME_CDFLAG_EDGE_CREASE;
  }

  if (m_settings->validate_meshes) {
    BKE_mesh_validate(mesh, false, false);
  }

  if (m_settings->always_add_cache_reader || has_animations(m_schema, m_settings)) {
    addCacheModifier();
  }
}

Mesh *AbcSubDReader::read_mesh(Mesh *existing_mesh,
                               const ISampleSelector &sample_sel,
                               const AttributeSelector *attribute_selector,
                               const int read_flag,
                               const float velocity_scale,
                               const char **err_str)
{
  ISubDSchema::Sample sample;
  try {
    sample = m_schema.getValue(sample_sel);
  }
  catch (Alembic::Util::Exception &ex) {
    if (err_str != nullptr) {
      *err_str = "Error reading mesh sample; more detail on the console";
    }
    printf("Alembic: error reading mesh sample for '%s/%s' at time %f: %s\n",
           m_iobject.getFullName().c_str(),
           m_schema.getName().c_str(),
           sample_sel.getRequestedTime(),
           ex.what());
    return existing_mesh;
  }

  const P3fArraySamplePtr &positions = sample.getPositions();
  const Alembic::Abc::Int32ArraySamplePtr &face_indices = sample.getFaceIndices();
  const Alembic::Abc::Int32ArraySamplePtr &face_counts = sample.getFaceCounts();

  Mesh *new_mesh = nullptr;

  ImportSettings settings;
  settings.read_flag |= read_flag;
  settings.velocity_scale = velocity_scale;

  if (existing_mesh->totvert != positions->size()) {
    new_mesh = BKE_mesh_new_nomain_from_template(
        existing_mesh, positions->size(), 0, 0, face_indices->size(), face_counts->size());

    settings.read_flag |= MOD_MESHSEQ_READ_ALL;
  }
  else {
    /* If the face count changed (e.g. by triangulation), only read points.
     * This prevents crash from T49813.
     * TODO(kevin): perhaps find a better way to do this? */
    if (face_counts->size() != existing_mesh->totpoly ||
        face_indices->size() != existing_mesh->totloop) {
      settings.read_flag = MOD_MESHSEQ_READ_VERT;

      if (err_str) {
        *err_str =
            "Topology has changed, perhaps by triangulating the"
            " mesh. Only vertices will be read!";
      }
    }
  }

  /* Only read point data when streaming meshes, unless we need to create new ones. */
  Mesh *mesh_to_export = new_mesh ? new_mesh : existing_mesh;
  const bool use_vertex_interpolation = read_flag & MOD_MESHSEQ_INTERPOLATE_VERTICES;
  CDStreamConfig config = get_config(
      mesh_to_export, attribute_selector, m_iobject.getFullName(), use_vertex_interpolation);
  config.time = sample_sel.getRequestedTime();
  read_subd_sample(&settings, m_schema, sample_sel, config);

  return mesh_to_export;
}

void AbcSubDReader::read_geometry(GeometrySet &geometry_set,
                                  const Alembic::Abc::ISampleSelector &sample_sel,
                                  const AttributeSelector *attribute_selector,
                                  int read_flag,
                                  const float velocity_scale,
                                  const char **err_str)
{
  Mesh *mesh = geometry_set.get_mesh_for_write();

  if (mesh == nullptr) {
    return;
  }

  Mesh *new_mesh = read_mesh(
      mesh, sample_sel, attribute_selector, read_flag, velocity_scale, err_str);

  if (new_mesh != mesh) {
    geometry_set.replace_mesh(new_mesh);
  }
}

}  // namespace blender::io::alembic<|MERGE_RESOLUTION|>--- conflicted
+++ resolved
@@ -336,69 +336,7 @@
   config.ceil_index = i1;
 }
 
-<<<<<<< HEAD
 static void read_mesh_sample(ImportSettings *settings,
-=======
-static V3fArraySamplePtr get_velocity_prop(const ICompoundProperty &schema,
-                                           const ISampleSelector &selector,
-                                           const std::string &name)
-{
-  for (size_t i = 0; i < schema.getNumProperties(); i++) {
-    const PropertyHeader &header = schema.getPropertyHeader(i);
-
-    if (header.isCompound()) {
-      const ICompoundProperty &prop = ICompoundProperty(schema, header.getName());
-
-      if (has_property(prop, name)) {
-        /* Header cannot be null here, as its presence is checked via has_property, so it is safe
-         * to dereference. */
-        const PropertyHeader *header = prop.getPropertyHeader(name);
-        if (!IV3fArrayProperty::matches(*header)) {
-          continue;
-        }
-
-        const IV3fArrayProperty &velocity_prop = IV3fArrayProperty(prop, name, 0);
-        if (velocity_prop) {
-          return velocity_prop.getValue(selector);
-        }
-      }
-    }
-    else if (header.isArray()) {
-      if (header.getName() == name && IV3fArrayProperty::matches(header)) {
-        const IV3fArrayProperty &velocity_prop = IV3fArrayProperty(schema, name, 0);
-        return velocity_prop.getValue(selector);
-      }
-    }
-  }
-
-  return V3fArraySamplePtr();
-}
-
-static void read_velocity(const V3fArraySamplePtr &velocities,
-                          const CDStreamConfig &config,
-                          const float velocity_scale)
-{
-  const int num_velocity_vectors = static_cast<int>(velocities->size());
-  if (num_velocity_vectors != config.mesh->totvert) {
-    /* Files containing videogrammetry data may be malformed and export velocity data on missing
-     * frames (most likely by copying the last valid data). */
-    return;
-  }
-
-  CustomDataLayer *velocity_layer = BKE_id_attribute_new(
-      &config.mesh->id, "velocity", CD_PROP_FLOAT3, ATTR_DOMAIN_POINT, nullptr);
-  float(*velocity)[3] = (float(*)[3])velocity_layer->data;
-
-  for (int i = 0; i < num_velocity_vectors; i++) {
-    const Imath::V3f &vel_in = (*velocities)[i];
-    copy_zup_from_yup(velocity[i], vel_in.getValue());
-    mul_v3_fl(velocity[i], velocity_scale);
-  }
-}
-
-static void read_mesh_sample(const std::string &iobject_full_name,
-                             ImportSettings *settings,
->>>>>>> bc66cd98
                              const IPolyMeshSchema &schema,
                              const ISampleSelector &selector,
                              CDStreamConfig &config)
