--- conflicted
+++ resolved
@@ -40,15 +40,9 @@
                           Mesh *mesh,
                           const Alembic::AbcGeom::ISampleSelector &sample_sel);
 
-<<<<<<< HEAD
-  void assign_facesets_to_mpoly(const Alembic::Abc::ISampleSelector &sample_sel,
-                                MutableSpan<MPoly> polys,
-                                std::map<std::string, int> &r_mat_map);
-=======
   void assign_facesets_to_material_indices(const Alembic::Abc::ISampleSelector &sample_sel,
                                            MutableSpan<int> material_indices,
                                            std::map<std::string, int> &r_mat_map);
->>>>>>> 70f17113
 };
 
 class AbcSubDReader final : public AbcObjectReader {
