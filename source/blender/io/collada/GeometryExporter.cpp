/* SPDX-License-Identifier: GPL-2.0-or-later */

/** \file
 * \ingroup collada
 */

#include <sstream>

#include "COLLADABUUtils.h"
#include "COLLADASWPrimitves.h"
#include "COLLADASWSource.h"
#include "COLLADASWVertices.h"

#include "GeometryExporter.h"

#include "DNA_meshdata_types.h"

#include "BLI_math_vec_types.hh"
#include "BLI_utildefines.h"

#include "BKE_attribute.hh"
#include "BKE_customdata.h"
#include "BKE_global.h"
#include "BKE_lib_id.h"
#include "BKE_material.h"
#include "BKE_mesh.h"

#include "collada_internal.h"
#include "collada_utils.h"

using blender::Span;

void GeometryExporter::exportGeom()
{
  Scene *sce = blender_context.get_scene();
  openLibrary();

  GeometryFunctor gf;
  gf.forEachMeshObjectInExportSet<GeometryExporter>(
      sce, *this, this->export_settings.get_export_set());

  closeLibrary();
}

void GeometryExporter::operator()(Object *ob)
{
  bool use_instantiation = this->export_settings.get_use_object_instantiation();
  Mesh *me = bc_get_mesh_copy(blender_context,
                              ob,
                              this->export_settings.get_export_mesh_type(),
                              this->export_settings.get_apply_modifiers(),
                              this->export_settings.get_triangulate());

  std::string geom_id = get_geometry_id(ob, use_instantiation);
  std::vector<Normal> nor;
  std::vector<BCPolygonNormalsIndices> norind;

  /* Skip if linked geometry was already exported from another reference */
  if (use_instantiation && exportedGeometry.find(geom_id) != exportedGeometry.end()) {
    return;
  }

  std::string geom_name = (use_instantiation) ? id_name(ob->data) : id_name(ob);
  geom_name = encode_xml(geom_name);

  exportedGeometry.insert(geom_id);

  bool has_color = (bool)CustomData_has_layer(&me->fdata, CD_MCOL);

  create_normals(nor, norind, me);

  /* openMesh(geoId, geoName, meshId) */
  openMesh(geom_id, geom_name);

  /* writes <source> for vertex coords */
  createVertsSource(geom_id, me);

  /* writes <source> for normal coords */
  createNormalsSource(geom_id, me, nor);

  bool has_uvs = (bool)CustomData_has_layer(&me->ldata, CD_PROP_FLOAT2);

  /* writes <source> for uv coords if mesh has uv coords */
  if (has_uvs) {
    createTexcoordsSource(geom_id, me);
  }

  if (has_color) {
    createVertexColorSource(geom_id, me);
  }
  /* <vertices> */

  COLLADASW::Vertices verts(mSW);
  verts.setId(getIdBySemantics(geom_id, COLLADASW::InputSemantic::VERTEX));
  COLLADASW::InputList &input_list = verts.getInputList();
  COLLADASW::Input input(COLLADASW::InputSemantic::POSITION,
                         getUrlBySemantics(geom_id, COLLADASW::InputSemantic::POSITION));
  input_list.push_back(input);
  verts.add();

  createLooseEdgeList(ob, me, geom_id);

  /* Only create Polylists if number of faces > 0 */
  if (me->totface > 0) {
    /* XXX slow */
    if (ob->totcol) {
      for (int a = 0; a < ob->totcol; a++) {
        create_mesh_primitive_list(a, has_uvs, has_color, ob, me, geom_id, norind);
      }
    }
    else {
      create_mesh_primitive_list(0, has_uvs, has_color, ob, me, geom_id, norind);
    }
  }

  closeMesh();

  closeGeometry();

  if (this->export_settings.get_include_shapekeys()) {
    Key *key = BKE_key_from_object(ob);
    if (key) {
      blender::MutableSpan<MVert> verts = me->vertices_for_write();
      KeyBlock *kb = (KeyBlock *)key->block.first;
      /* skip the basis */
      kb = kb->next;
      for (; kb; kb = kb->next) {
        BKE_keyblock_convert_to_mesh(kb, verts.data(), me->totvert);
        export_key_mesh(ob, me, kb);
      }
    }
  }

  BKE_id_free(nullptr, me);
}

void GeometryExporter::export_key_mesh(Object *ob, Mesh *me, KeyBlock *kb)
{
  std::string geom_id = get_geometry_id(ob, false) + "_morph_" + translate_id(kb->name);
  std::vector<Normal> nor;
  std::vector<BCPolygonNormalsIndices> norind;

  if (exportedGeometry.find(geom_id) != exportedGeometry.end()) {
    return;
  }

  std::string geom_name = kb->name;

  exportedGeometry.insert(geom_id);

  bool has_color = (bool)CustomData_has_layer(&me->fdata, CD_MCOL);

  create_normals(nor, norind, me);

  // openMesh(geoId, geoName, meshId)
  openMesh(geom_id, geom_name);

  /* writes <source> for vertex coords */
  createVertsSource(geom_id, me);

  /* writes <source> for normal coords */
  createNormalsSource(geom_id, me, nor);

  bool has_uvs = (bool)CustomData_has_layer(&me->ldata, CD_PROP_FLOAT2);

  /* writes <source> for uv coords if mesh has uv coords */
  if (has_uvs) {
    createTexcoordsSource(geom_id, me);
  }

  if (has_color) {
    createVertexColorSource(geom_id, me);
  }

  /* <vertices> */

  COLLADASW::Vertices verts(mSW);
  verts.setId(getIdBySemantics(geom_id, COLLADASW::InputSemantic::VERTEX));
  COLLADASW::InputList &input_list = verts.getInputList();
  COLLADASW::Input input(COLLADASW::InputSemantic::POSITION,
                         getUrlBySemantics(geom_id, COLLADASW::InputSemantic::POSITION));
  input_list.push_back(input);
  verts.add();

  // createLooseEdgeList(ob, me, geom_id, norind);

  /* XXX slow */
  if (ob->totcol) {
    for (int a = 0; a < ob->totcol; a++) {
      create_mesh_primitive_list(a, has_uvs, has_color, ob, me, geom_id, norind);
    }
  }
  else {
    create_mesh_primitive_list(0, has_uvs, has_color, ob, me, geom_id, norind);
  }

  closeMesh();

  closeGeometry();
}

void GeometryExporter::createLooseEdgeList(Object *ob, Mesh *me, std::string &geom_id)
{
  const Span<MEdge> edges = me->edges();
  int totedges = me->totedge;
  int edges_in_linelist = 0;
  std::vector<unsigned int> edge_list;
  int index;

  /* Find all loose edges in Mesh
   * and save vertex indices in edge_list */
  for (index = 0; index < totedges; index++) {
    const MEdge *edge = &edges[index];

    if (edge->flag & ME_LOOSEEDGE) {
      edges_in_linelist += 1;
      edge_list.push_back(edge->v1);
      edge_list.push_back(edge->v2);
    }
  }

  if (edges_in_linelist > 0) {
    /* Create the list of loose edges */
    COLLADASW::Lines lines(mSW);

    lines.setCount(edges_in_linelist);

    COLLADASW::InputList &til = lines.getInputList();

    /* creates <input> in <lines> for vertices */
    COLLADASW::Input input1(COLLADASW::InputSemantic::VERTEX,
                            getUrlBySemantics(geom_id, COLLADASW::InputSemantic::VERTEX),
                            0);
    til.push_back(input1);

    lines.prepareToAppendValues();

    for (index = 0; index < edges_in_linelist; index++) {
      lines.appendValues(edge_list[2 * index + 1]);
      lines.appendValues(edge_list[2 * index]);
    }
    lines.finish();
  }
}

static void prepareToAppendValues(bool is_triangulated,
                                  COLLADASW::PrimitivesBase &primitive_list,
                                  std::vector<unsigned long> &vcount_list)
{
  /* performs the actual writing */
  if (is_triangulated) {
    ((COLLADASW::Triangles &)primitive_list).prepareToAppendValues();
  }
  else {
    /* sets <vcount> */
    primitive_list.setVCountList(vcount_list);
    ((COLLADASW::Polylist &)primitive_list).prepareToAppendValues();
  }
}

static void finish_and_delete_primitive_List(bool is_triangulated,
                                             COLLADASW::PrimitivesBase *primitive_list)
{
  if (is_triangulated) {
    ((COLLADASW::Triangles *)primitive_list)->finish();
  }
  else {
    ((COLLADASW::Polylist *)primitive_list)->finish();
  }
  delete primitive_list;
}

static COLLADASW::PrimitivesBase *create_primitive_list(bool is_triangulated,
                                                        COLLADASW::StreamWriter *mSW)
{
  COLLADASW::PrimitivesBase *primitive_list;

  if (is_triangulated) {
    primitive_list = new COLLADASW::Triangles(mSW);
  }
  else {
    primitive_list = new COLLADASW::Polylist(mSW);
  }
  return primitive_list;
}

static bool collect_vertex_counts_per_poly(Mesh *me,
                                           int material_index,
                                           std::vector<unsigned long> &vcount_list)
{
  const Span<MPoly> polys = me->polygons();
  const blender::bke::AttributeAccessor attributes = blender::bke::mesh_attributes(*me);
  const blender::VArray<int> material_indices = attributes.lookup_or_default<int>(
      "material_index", ATTR_DOMAIN_FACE, 0);
  bool is_triangulated = true;

  /* Expecting that the material index is always 0 if the mesh has no materials assigned */
  for (const int i : polys.index_range()) {
    if (material_indices[i] == material_index) {
      const MPoly &poly = polys[i];
      const int vertex_count = poly.totloop;
      vcount_list.push_back(vertex_count);
      if (vertex_count != 3) {
        is_triangulated = false;
      }
    }
  }
  return is_triangulated;
}

std::string GeometryExporter::makeVertexColorSourceId(std::string &geom_id, char *layer_name)
{
  std::string result = getIdBySemantics(geom_id, COLLADASW::InputSemantic::COLOR) + "-" +
                       layer_name;
  return result;
}

void GeometryExporter::create_mesh_primitive_list(short material_index,
                                                  bool has_uvs,
                                                  bool has_color,
                                                  Object *ob,
                                                  Mesh *me,
                                                  std::string &geom_id,
                                                  std::vector<BCPolygonNormalsIndices> &norind)
{
  const Span<MPoly> polys = me->polygons();
  const Span<MLoop> loops = me->loops();

  std::vector<unsigned long> vcount_list;

  bool is_triangulated = collect_vertex_counts_per_poly(me, material_index, vcount_list);
  int polygon_count = vcount_list.size();

  /* no faces using this material */
  if (polygon_count == 0) {
    fprintf(
        stderr, "%s: material with index %d is not used.\n", id_name(ob).c_str(), material_index);
    return;
  }

  Material *ma = ob->totcol ? BKE_object_material_get(ob, material_index + 1) : nullptr;
  COLLADASW::PrimitivesBase *primitive_list = create_primitive_list(is_triangulated, mSW);

  /* sets count attribute in <polylist> */
  primitive_list->setCount(polygon_count);

  /* sets material name */
  if (ma) {
    std::string material_id = get_material_id(ma);
    std::ostringstream ostr;
    ostr << translate_id(material_id);
    primitive_list->setMaterial(ostr.str());
  }

  COLLADASW::Input vertex_input(COLLADASW::InputSemantic::VERTEX,
                                getUrlBySemantics(geom_id, COLLADASW::InputSemantic::VERTEX),
                                0);
  COLLADASW::Input normals_input(COLLADASW::InputSemantic::NORMAL,
                                 getUrlBySemantics(geom_id, COLLADASW::InputSemantic::NORMAL),
                                 1);

  COLLADASW::InputList &til = primitive_list->getInputList();
  til.push_back(vertex_input);
  til.push_back(normals_input);

  /* if mesh has uv coords writes <input> for TEXCOORD */
  int num_layers = CustomData_number_of_layers(&me->ldata, CD_PROP_FLOAT2);
  int active_uv_index = CustomData_get_active_layer_index(&me->ldata, CD_PROP_FLOAT2);
  for (int i = 0; i < num_layers; i++) {
    int layer_index = CustomData_get_layer_index_n(&me->ldata, CD_PROP_FLOAT2, i);
    if (!this->export_settings.get_active_uv_only() || layer_index == active_uv_index) {

      COLLADASW::Input texcoord_input(
          COLLADASW::InputSemantic::TEXCOORD,
          makeUrl(makeTexcoordSourceId(geom_id, i, this->export_settings.get_active_uv_only())),
          2, /* this is only until we have optimized UV sets */
          (this->export_settings.get_active_uv_only()) ? 0 : layer_index - 1 /* set (0,1,2,...) */
      );
      til.push_back(texcoord_input);
    }
  }

  int totlayer_mcol = CustomData_number_of_layers(&me->ldata, CD_PROP_BYTE_COLOR);
  if (totlayer_mcol > 0) {
    int map_index = 0;

    for (int a = 0; a < totlayer_mcol; a++) {
      char *layer_name = bc_CustomData_get_layer_name(&me->ldata, CD_PROP_BYTE_COLOR, a);
      COLLADASW::Input input4(COLLADASW::InputSemantic::COLOR,
                              makeUrl(makeVertexColorSourceId(geom_id, layer_name)),
                              (has_uvs) ? 3 : 2, /* all color layers have same index order */
                              map_index          /* set number equals color map index */
      );
      til.push_back(input4);
      map_index++;
    }
  }

  /* performs the actual writing */
  prepareToAppendValues(is_triangulated, *primitive_list, vcount_list);

  const blender::bke::AttributeAccessor attributes = blender::bke::mesh_attributes(*me);
  const blender::VArray<int> material_indices = attributes.lookup_or_default<int>(
      "material_index", ATTR_DOMAIN_FACE, 0);

  /* <p> */
  int texindex = 0;
  for (const int i : polys.index_range()) {
    const MPoly *p = &polys[i];
    int loop_count = p->totloop;

    if (material_indices[i] == material_index) {
      const MLoop *l = &loops[p->loopstart];
      BCPolygonNormalsIndices normal_indices = norind[i];

      for (int j = 0; j < loop_count; j++) {
        primitive_list->appendValues(l[j].v);
        primitive_list->appendValues(normal_indices[j]);
        if (has_uvs) {
          primitive_list->appendValues(texindex + j);
        }

        if (has_color) {
          primitive_list->appendValues(texindex + j);
        }
      }
    }

    texindex += loop_count;
  }

  finish_and_delete_primitive_List(is_triangulated, primitive_list);
}

void GeometryExporter::createVertsSource(std::string geom_id, Mesh *me)
{
  const Span<MVert> verts = me->vertices();

  COLLADASW::FloatSourceF source(mSW);
  source.setId(getIdBySemantics(geom_id, COLLADASW::InputSemantic::POSITION));
  source.setArrayId(getIdBySemantics(geom_id, COLLADASW::InputSemantic::POSITION) +
                    ARRAY_ID_SUFFIX);
  source.setAccessorCount(verts.size());
  source.setAccessorStride(3);

  COLLADASW::SourceBase::ParameterNameList &param = source.getParameterNameList();
  param.push_back("X");
  param.push_back("Y");
  param.push_back("Z");
  /* main function, it creates <source id = "">, <float_array id = ""
   * count = ""> */
  source.prepareToAppendValues();
  /* appends data to <float_array> */
  for (const int i : verts.index_range()) {
    Vector co;
    if (export_settings.get_apply_global_orientation()) {
      bc_add_global_transform(co, verts[i].co, export_settings.get_global_transform());
    }
    else {
      copy_v3_v3(co, verts[i].co);
    }
    source.appendValues(co[0], co[1], co[2]);
  }

  source.finish();
}

void GeometryExporter::createVertexColorSource(std::string geom_id, Mesh *me)
{
  /* Find number of vertex color layers */
  int totlayer_mcol = CustomData_number_of_layers(&me->ldata, CD_PROP_BYTE_COLOR);
  if (totlayer_mcol == 0) {
    return;
  }

  int map_index = 0;
  for (int a = 0; a < totlayer_mcol; a++) {

    map_index++;
    const MLoopCol *mloopcol = (const MLoopCol *)CustomData_get_layer_n(
        &me->ldata, CD_PROP_BYTE_COLOR, a);

    COLLADASW::FloatSourceF source(mSW);

    char *layer_name = bc_CustomData_get_layer_name(&me->ldata, CD_PROP_BYTE_COLOR, a);
    std::string layer_id = makeVertexColorSourceId(geom_id, layer_name);
    source.setId(layer_id);

    source.setNodeName(layer_name);

    source.setArrayId(layer_id + ARRAY_ID_SUFFIX);
    source.setAccessorCount(me->totloop);
    source.setAccessorStride(4);

    COLLADASW::SourceBase::ParameterNameList &param = source.getParameterNameList();
    param.push_back("R");
    param.push_back("G");
    param.push_back("B");
    param.push_back("A");

    source.prepareToAppendValues();

    const Span<MPoly> polys = me->polygons();
    for (const int i : polys.index_range()) {
      const MPoly &poly = polys[i];
      const MLoopCol *mlc = mloopcol + poly.loopstart;
      for (int j = 0; j < poly.totloop; j++, mlc++) {
        source.appendValues(mlc->r / 255.0f, mlc->g / 255.0f, mlc->b / 255.0f, mlc->a / 255.0f);
      }
    }

    source.finish();
  }
}

std::string GeometryExporter::makeTexcoordSourceId(std::string &geom_id,
                                                   int layer_index,
                                                   bool is_single_layer)
{
  char suffix[20];
  if (is_single_layer) {
    suffix[0] = '\0';
  }
  else {
    sprintf(suffix, "-%d", layer_index);
  }
  return getIdBySemantics(geom_id, COLLADASW::InputSemantic::TEXCOORD) + suffix;
}

void GeometryExporter::createTexcoordsSource(std::string geom_id, Mesh *me)
{
  int totuv = me->totloop;
  const Span<MPoly> polys = me->polygons();

  int num_layers = CustomData_number_of_layers(&me->ldata, CD_PROP_FLOAT2);

  /* write <source> for each layer
   * each <source> will get id like meshName + "map-channel-1" */
  int active_uv_index = CustomData_get_active_layer_index(&me->ldata, CD_PROP_FLOAT2);
  for (int a = 0; a < num_layers; a++) {
    int layer_index = CustomData_get_layer_index_n(&me->ldata, CD_PROP_FLOAT2, a);
    if (!this->export_settings.get_active_uv_only() || layer_index == active_uv_index) {
      const blender::float2 *mloops = static_cast<const blender::float2 *>(
          CustomData_get_layer_n(&me->ldata, CD_PROP_FLOAT2, a));

      COLLADASW::FloatSourceF source(mSW);
      std::string layer_id = makeTexcoordSourceId(
          geom_id, a, this->export_settings.get_active_uv_only());
      source.setId(layer_id);
      source.setArrayId(layer_id + ARRAY_ID_SUFFIX);

      source.setAccessorCount(totuv);
      source.setAccessorStride(2);
      COLLADASW::SourceBase::ParameterNameList &param = source.getParameterNameList();
      param.push_back("S");
      param.push_back("T");

      source.prepareToAppendValues();

<<<<<<< HEAD
      for (int index = 0; index < totpoly; index++) {
        MPoly *mpoly = mpolys + index;
        const blender::float2 *mloop = mloops + mpoly->loopstart;
=======
      for (const int i : polys.index_range()) {
        const MPoly *mpoly = &polys[i];
        MLoopUV *mloop = mloops + mpoly->loopstart;
>>>>>>> 1fcc6732
        for (int j = 0; j < mpoly->totloop; j++) {
          source.appendValues(mloop[j][0], mloop[j][1]);
        }
      }

      source.finish();
    }
  }
}

bool operator<(const Normal &a, const Normal &b)
{
  /* Only needed to sort normal vectors and find() them later in a map. */
  return a.x < b.x || (a.x == b.x && (a.y < b.y || (a.y == b.y && a.z < b.z)));
}

void GeometryExporter::createNormalsSource(std::string geom_id, Mesh *me, std::vector<Normal> &nor)
{
#if 0
  int totverts = dm->getNumVerts(dm);
  MVert *verts = dm->getVertArray(dm);
#endif

  COLLADASW::FloatSourceF source(mSW);
  source.setId(getIdBySemantics(geom_id, COLLADASW::InputSemantic::NORMAL));
  source.setArrayId(getIdBySemantics(geom_id, COLLADASW::InputSemantic::NORMAL) + ARRAY_ID_SUFFIX);
  source.setAccessorCount((unsigned long)nor.size());
  source.setAccessorStride(3);
  COLLADASW::SourceBase::ParameterNameList &param = source.getParameterNameList();
  param.push_back("X");
  param.push_back("Y");
  param.push_back("Z");

  source.prepareToAppendValues();

  std::vector<Normal>::iterator it;
  for (it = nor.begin(); it != nor.end(); it++) {
    Normal &n = *it;

    Vector no{n.x, n.y, n.z};
    if (export_settings.get_apply_global_orientation()) {
      bc_add_global_transform(no, export_settings.get_global_transform());
    }
    source.appendValues(no[0], no[1], no[2]);
  }

  source.finish();
}

void GeometryExporter::create_normals(std::vector<Normal> &normals,
                                      std::vector<BCPolygonNormalsIndices> &polygons_normals,
                                      Mesh *me)
{
  std::map<Normal, unsigned int> shared_normal_indices;
  int last_normal_index = -1;

  const Span<MVert> verts = me->vertices();
  const float(*vert_normals)[3] = BKE_mesh_vertex_normals_ensure(me);
  const Span<MPoly> polys = me->polygons();
  const Span<MLoop> loops = me->loops();
  const float(*lnors)[3] = nullptr;
  bool use_custom_normals = false;

  BKE_mesh_calc_normals_split(me);
  if (CustomData_has_layer(&me->ldata, CD_NORMAL)) {
    lnors = (float(*)[3])CustomData_get_layer(&me->ldata, CD_NORMAL);
    use_custom_normals = true;
  }

  for (const int poly_index : polys.index_range()) {
    const MPoly *mpoly = &polys[poly_index];
    bool use_vertex_normals = use_custom_normals || mpoly->flag & ME_SMOOTH;

    if (!use_vertex_normals) {
      /* For flat faces use face normal as vertex normal: */

      float vector[3];
      BKE_mesh_calc_poly_normal(mpoly, &loops[mpoly->loopstart], verts.data(), vector);

      Normal n = {vector[0], vector[1], vector[2]};
      normals.push_back(n);
      last_normal_index++;
    }

    BCPolygonNormalsIndices poly_indices;
    for (int loop_index = 0; loop_index < mpoly->totloop; loop_index++) {
      unsigned int loop_idx = mpoly->loopstart + loop_index;
      if (use_vertex_normals) {
        float normalized[3];

        if (use_custom_normals) {
          normalize_v3_v3(normalized, lnors[loop_idx]);
        }
        else {
          copy_v3_v3(normalized, vert_normals[loops[loop_index].v]);
          normalize_v3(normalized);
        }
        Normal n = {normalized[0], normalized[1], normalized[2]};

        if (shared_normal_indices.find(n) != shared_normal_indices.end()) {
          poly_indices.add_index(shared_normal_indices[n]);
        }
        else {
          last_normal_index++;
          poly_indices.add_index(last_normal_index);
          shared_normal_indices[n] = last_normal_index;
          normals.push_back(n);
        }
      }
      else {
        poly_indices.add_index(last_normal_index);
      }
    }

    polygons_normals.push_back(poly_indices);
  }
}

std::string GeometryExporter::getIdBySemantics(std::string geom_id,
                                               COLLADASW::InputSemantic::Semantics type,
                                               std::string other_suffix)
{
  return geom_id + getSuffixBySemantic(type) + other_suffix;
}

COLLADASW::URI GeometryExporter::getUrlBySemantics(std::string geom_id,
                                                   COLLADASW::InputSemantic::Semantics type,
                                                   std::string other_suffix)
{

  std::string id(getIdBySemantics(geom_id, type, other_suffix));
  return COLLADASW::URI(COLLADABU::Utils::EMPTY_STRING, id);
}

COLLADASW::URI GeometryExporter::makeUrl(std::string id)
{
  return COLLADASW::URI(COLLADABU::Utils::EMPTY_STRING, id);
}<|MERGE_RESOLUTION|>--- conflicted
+++ resolved
@@ -540,7 +540,7 @@
   for (int a = 0; a < num_layers; a++) {
     int layer_index = CustomData_get_layer_index_n(&me->ldata, CD_PROP_FLOAT2, a);
     if (!this->export_settings.get_active_uv_only() || layer_index == active_uv_index) {
-      const blender::float2 *mloops = static_cast<const blender::float2 *>(
+      const blender::float2 *uv_map = static_cast<const blender::float2 *>(
           CustomData_get_layer_n(&me->ldata, CD_PROP_FLOAT2, a));
 
       COLLADASW::FloatSourceF source(mSW);
@@ -557,15 +557,9 @@
 
       source.prepareToAppendValues();
 
-<<<<<<< HEAD
-      for (int index = 0; index < totpoly; index++) {
-        MPoly *mpoly = mpolys + index;
-        const blender::float2 *mloop = mloops + mpoly->loopstart;
-=======
       for (const int i : polys.index_range()) {
         const MPoly *mpoly = &polys[i];
-        MLoopUV *mloop = mloops + mpoly->loopstart;
->>>>>>> 1fcc6732
+        const blender::float2 *mloop = uv_map + mpoly->loopstart;
         for (int j = 0; j < mpoly->totloop; j++) {
           source.appendValues(mloop[j][0], mloop[j][1]);
         }
