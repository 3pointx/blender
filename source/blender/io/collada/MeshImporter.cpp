/* SPDX-License-Identifier: GPL-2.0-or-later */

/** \file
 * \ingroup collada
 */

#include <algorithm>
#include <iostream>

/* COLLADABU_ASSERT, may be able to remove later */
#include "COLLADABUPlatform.h"

#include "COLLADAFWMeshPrimitive.h"
#include "COLLADAFWMeshVertexData.h"
#include "COLLADAFWPolygons.h"

#include "MEM_guardedalloc.h"

#include "BKE_customdata.h"
#include "BKE_displist.h"
#include "BKE_global.h"
#include "BKE_lib_id.h"
#include "BKE_material.h"
#include "BKE_mesh.h"
#include "BKE_object.h"

#include "BLI_edgehash.h"
#include "BLI_listbase.h"
#include "BLI_math.h"
#include "BLI_string.h"

#include "ArmatureImporter.h"
#include "MeshImporter.h"
#include "collada_utils.h"

/* get node name, or fall back to original id if not present (name is optional) */
template<class T> static std::string bc_get_dae_name(T *node)
{
  return node->getName().empty() ? node->getOriginalId() : node->getName();
}

static const char *bc_primTypeToStr(COLLADAFW::MeshPrimitive::PrimitiveType type)
{
  switch (type) {
    case COLLADAFW::MeshPrimitive::LINES:
      return "LINES";
    case COLLADAFW::MeshPrimitive::LINE_STRIPS:
      return "LINESTRIPS";
    case COLLADAFW::MeshPrimitive::POLYGONS:
      return "POLYGONS";
    case COLLADAFW::MeshPrimitive::POLYLIST:
      return "POLYLIST";
    case COLLADAFW::MeshPrimitive::TRIANGLES:
      return "TRIANGLES";
    case COLLADAFW::MeshPrimitive::TRIANGLE_FANS:
      return "TRIANGLE_FANS";
    case COLLADAFW::MeshPrimitive::TRIANGLE_STRIPS:
      return "TRIANGLE_STRIPS";
    case COLLADAFW::MeshPrimitive::POINTS:
      return "POINTS";
    case COLLADAFW::MeshPrimitive::UNDEFINED_PRIMITIVE_TYPE:
      return "UNDEFINED_PRIMITIVE_TYPE";
  }
  return "UNKNOWN";
}

static const char *bc_geomTypeToStr(COLLADAFW::Geometry::GeometryType type)
{
  switch (type) {
    case COLLADAFW::Geometry::GEO_TYPE_MESH:
      return "MESH";
    case COLLADAFW::Geometry::GEO_TYPE_SPLINE:
      return "SPLINE";
    case COLLADAFW::Geometry::GEO_TYPE_CONVEX_MESH:
      return "CONVEX_MESH";
    case COLLADAFW::Geometry::GEO_TYPE_UNKNOWN:
    default:
      return "UNKNOWN";
  }
}

UVDataWrapper::UVDataWrapper(COLLADAFW::MeshVertexData &vdata) : mVData(&vdata)
{
}

#ifdef COLLADA_DEBUG
void WVDataWrapper::print()
{
  fprintf(stderr, "UVs:\n");
  switch (mVData->getType()) {
    case COLLADAFW::MeshVertexData::DATA_TYPE_FLOAT: {
      COLLADAFW::ArrayPrimitiveType<float> *values = mVData->getFloatValues();
      if (values->getCount()) {
        for (int i = 0; i < values->getCount(); i += 2) {
          fprintf(stderr, "%.1f, %.1f\n", (*values)[i], (*values)[i + 1]);
        }
      }
    } break;
    case COLLADAFW::MeshVertexData::DATA_TYPE_DOUBLE: {
      COLLADAFW::ArrayPrimitiveType<double> *values = mVData->getDoubleValues();
      if (values->getCount()) {
        for (int i = 0; i < values->getCount(); i += 2) {
          fprintf(stderr, "%.1f, %.1f\n", (float)(*values)[i], (float)(*values)[i + 1]);
        }
      }
    } break;
  }
  fprintf(stderr, "\n");
}
#endif

void UVDataWrapper::getUV(int uv_index, float *uv)
{
  int stride = mVData->getStride(0);
  if (stride == 0) {
    stride = 2;
  }

  switch (mVData->getType()) {
    case COLLADAFW::MeshVertexData::DATA_TYPE_FLOAT: {
      COLLADAFW::ArrayPrimitiveType<float> *values = mVData->getFloatValues();
      if (values->empty()) {
        return;
      }
      uv[0] = (*values)[uv_index * stride];
      uv[1] = (*values)[uv_index * stride + 1];

    } break;
    case COLLADAFW::MeshVertexData::DATA_TYPE_DOUBLE: {
      COLLADAFW::ArrayPrimitiveType<double> *values = mVData->getDoubleValues();
      if (values->empty()) {
        return;
      }
      uv[0] = (float)(*values)[uv_index * stride];
      uv[1] = (float)(*values)[uv_index * stride + 1];

    } break;
    case COLLADAFW::MeshVertexData::DATA_TYPE_UNKNOWN:
    default:
      fprintf(stderr, "MeshImporter.getUV(): unknown data type\n");
  }
}

VCOLDataWrapper::VCOLDataWrapper(COLLADAFW::MeshVertexData &vdata) : mVData(&vdata)
{
}

template<typename T>
static void colladaAddColor(T values, MLoopCol *mloopcol, int v_index, int stride)
{
  if (values->empty() || values->getCount() < (v_index + 1) * stride) {
    fprintf(stderr,
            "VCOLDataWrapper.getvcol(): Out of Bounds error: index %d points outside value "
            "list of length %zd (with stride=%d) \n",
            v_index,
            values->getCount(),
            stride);
    return;
  }

  mloopcol->r = unit_float_to_uchar_clamp((*values)[v_index * stride]);
  mloopcol->g = unit_float_to_uchar_clamp((*values)[v_index * stride + 1]);
  mloopcol->b = unit_float_to_uchar_clamp((*values)[v_index * stride + 2]);
  if (stride == 4) {
    mloopcol->a = unit_float_to_uchar_clamp((*values)[v_index * stride + 3]);
  }
}

void VCOLDataWrapper::get_vcol(int v_index, MLoopCol *mloopcol)
{
  int stride = mVData->getStride(0);
  if (stride == 0) {
    stride = 3;
  }

  switch (mVData->getType()) {
    case COLLADAFW::MeshVertexData::DATA_TYPE_FLOAT: {
      COLLADAFW::ArrayPrimitiveType<float> *values = mVData->getFloatValues();
      colladaAddColor<COLLADAFW::ArrayPrimitiveType<float> *>(values, mloopcol, v_index, stride);
    } break;

    case COLLADAFW::MeshVertexData::DATA_TYPE_DOUBLE: {
      COLLADAFW::ArrayPrimitiveType<double> *values = mVData->getDoubleValues();
      colladaAddColor<COLLADAFW::ArrayPrimitiveType<double> *>(values, mloopcol, v_index, stride);
    } break;

    default:
      fprintf(stderr, "VCOLDataWrapper.getvcol(): unknown data type\n");
  }
}

MeshImporter::MeshImporter(
    UnitConverter *unitconv, ArmatureImporter *arm, Main *bmain, Scene *sce, ViewLayer *view_layer)
    : unitconverter(unitconv),
      m_bmain(bmain),
      scene(sce),
      view_layer(view_layer),
      armature_importer(arm)
{
  /* pass */
}

bool MeshImporter::set_poly_indices(
    MPoly *mpoly, MLoop *mloop, int loop_index, const unsigned int *indices, int loop_count)
{
  mpoly->loopstart = loop_index;
  mpoly->totloop = loop_count;
  bool broken_loop = false;
  for (int index = 0; index < loop_count; index++) {

    /* Test if loop defines a hole */
    if (!broken_loop) {
      for (int i = 0; i < index; i++) {
        if (indices[i] == indices[index]) {
          /* duplicate index -> not good */
          broken_loop = true;
        }
      }
    }

    mloop->v = indices[index];
    mloop++;
  }
  return broken_loop;
}

void MeshImporter::set_vcol(MLoopCol *mloopcol,
                            VCOLDataWrapper &vob,
                            int loop_index,
                            COLLADAFW::IndexList &index_list,
                            int count)
{
  int index;
  for (index = 0; index < count; index++, mloopcol++) {
    int v_index = index_list.getIndex(index + loop_index);
    vob.get_vcol(v_index, mloopcol);
  }
}

void MeshImporter::set_face_uv(blender::float2 *mloopuv,
                               UVDataWrapper &uvs,
                               int start_index,
                               COLLADAFW::IndexList &index_list,
                               int count)
{
  /* per face vertex indices, this means for quad we have 4 indices, not 8 */
  COLLADAFW::UIntValuesArray &indices = index_list.getIndices();

  for (int index = 0; index < count; index++) {
    int uv_index = indices[index + start_index];
    uvs.getUV(uv_index, mloopuv[index]);
  }
}

#ifdef COLLADA_DEBUG
void MeshImporter::print_index_list(COLLADAFW::IndexList &index_list)
{
  fprintf(stderr, "Index list for \"%s\":\n", index_list.getName().c_str());
  for (int i = 0; i < index_list.getIndicesCount(); i += 2) {
    fprintf(stderr, "%u, %u\n", index_list.getIndex(i), index_list.getIndex(i + 1));
  }
  fprintf(stderr, "\n");
}
#endif

bool MeshImporter::is_nice_mesh(COLLADAFW::Mesh *mesh)
{
  COLLADAFW::MeshPrimitiveArray &prim_arr = mesh->getMeshPrimitives();

  const std::string &name = bc_get_dae_name(mesh);

  for (unsigned int i = 0; i < prim_arr.getCount(); i++) {

    COLLADAFW::MeshPrimitive *mp = prim_arr[i];
    COLLADAFW::MeshPrimitive::PrimitiveType type = mp->getPrimitiveType();

    const char *type_str = bc_primTypeToStr(type);

    /* OpenCollada passes POLYGONS type for <polylist> */
    if (type == COLLADAFW::MeshPrimitive::POLYLIST || type == COLLADAFW::MeshPrimitive::POLYGONS) {

      COLLADAFW::Polygons *mpvc = (COLLADAFW::Polygons *)mp;
      COLLADAFW::Polygons::VertexCountArray &vca = mpvc->getGroupedVerticesVertexCountArray();

      int hole_count = 0;
      int nonface_count = 0;

      for (unsigned int j = 0; j < vca.getCount(); j++) {
        int count = vca[j];
        if (abs(count) < 3) {
          nonface_count++;
        }

        if (count < 0) {
          hole_count++;
        }
      }

      if (hole_count > 0) {
        fprintf(stderr,
                "WARNING: Primitive %s in %s: %d holes not imported (unsupported)\n",
                type_str,
                name.c_str(),
                hole_count);
      }

      if (nonface_count > 0) {
        fprintf(stderr,
                "WARNING: Primitive %s in %s: %d faces with vertex count < 3 (rejected)\n",
                type_str,
                name.c_str(),
                nonface_count);
      }
    }

    else if (type == COLLADAFW::MeshPrimitive::LINES) {
      /* TODO: Add Checker for line syntax here */
    }

    else if (type != COLLADAFW::MeshPrimitive::TRIANGLES &&
             type != COLLADAFW::MeshPrimitive::TRIANGLE_FANS) {
      fprintf(stderr, "ERROR: Primitive type %s is not supported.\n", type_str);
      return false;
    }
  }

  return true;
}

void MeshImporter::read_vertices(COLLADAFW::Mesh *mesh, Mesh *me)
{
  /* vertices */
  COLLADAFW::MeshVertexData &pos = mesh->getPositions();
  if (pos.empty()) {
    return;
  }

  int stride = pos.getStride(0);
  if (stride == 0) {
    stride = 3;
  }

  me->totvert = pos.getFloatValues()->getCount() / stride;
  me->mvert = (MVert *)CustomData_add_layer(
      &me->vdata, CD_MVERT, CD_SET_DEFAULT, nullptr, me->totvert);

  MVert *mvert;
  int i;

  for (i = 0, mvert = me->mvert; i < me->totvert; i++, mvert++) {
    get_vector(mvert->co, pos, i, stride);
  }
}

bool MeshImporter::primitive_has_useable_normals(COLLADAFW::MeshPrimitive *mp)
{

  bool has_useable_normals = false;

  int normals_count = mp->getNormalIndices().getCount();
  if (normals_count > 0) {
    int index_count = mp->getPositionIndices().getCount();
    if (index_count == normals_count) {
      has_useable_normals = true;
    }
    else {
      fprintf(stderr,
              "Warning: Number of normals %d is different from the number of vertices %d, "
              "skipping normals\n",
              normals_count,
              index_count);
    }
  }

  return has_useable_normals;
}

bool MeshImporter::primitive_has_faces(COLLADAFW::MeshPrimitive *mp)
{

  bool has_faces = false;
  int type = mp->getPrimitiveType();
  switch (type) {
    case COLLADAFW::MeshPrimitive::TRIANGLES:
    case COLLADAFW::MeshPrimitive::TRIANGLE_FANS:
    case COLLADAFW::MeshPrimitive::POLYLIST:
    case COLLADAFW::MeshPrimitive::POLYGONS: {
      has_faces = true;
      break;
    }
    default: {
      has_faces = false;
      break;
    }
  }
  return has_faces;
}

static std::string extract_vcolname(const COLLADAFW::String &collada_id)
{
  std::string colname = collada_id;
  int spos = colname.find("-mesh-colors-");
  if (spos != std::string::npos) {
    colname = colname.substr(spos + 13);
  }
  return colname;
}

void MeshImporter::allocate_poly_data(COLLADAFW::Mesh *collada_mesh, Mesh *me)
{
  COLLADAFW::MeshPrimitiveArray &prim_arr = collada_mesh->getMeshPrimitives();
  int total_poly_count = 0;
  int total_loop_count = 0;

  /* collect edge_count and face_count from all parts */
  for (int i = 0; i < prim_arr.getCount(); i++) {
    COLLADAFW::MeshPrimitive *mp = prim_arr[i];
    int type = mp->getPrimitiveType();
    switch (type) {
      case COLLADAFW::MeshPrimitive::TRIANGLES:
      case COLLADAFW::MeshPrimitive::TRIANGLE_FANS:
      case COLLADAFW::MeshPrimitive::POLYLIST:
      case COLLADAFW::MeshPrimitive::POLYGONS: {
        COLLADAFW::Polygons *mpvc = (COLLADAFW::Polygons *)mp;
        size_t prim_poly_count = mpvc->getFaceCount();

        size_t prim_loop_count = 0;
        for (int index = 0; index < prim_poly_count; index++) {
          int vcount = get_vertex_count(mpvc, index);
          if (vcount > 0) {
            prim_loop_count += vcount;
            total_poly_count++;
          }
          else {
            /* TODO: this is a hole and not another polygon! */
          }
        }

        total_loop_count += prim_loop_count;

        break;
      }
      default:
        break;
    }
  }

  /* Add the data containers */
  if (total_poly_count > 0) {
    me->totpoly = total_poly_count;
    me->totloop = total_loop_count;
    me->mpoly = (MPoly *)CustomData_add_layer(
        &me->pdata, CD_MPOLY, CD_SET_DEFAULT, nullptr, me->totpoly);
    me->mloop = (MLoop *)CustomData_add_layer(
        &me->ldata, CD_MLOOP, CD_SET_DEFAULT, nullptr, me->totloop);

    unsigned int totuvset = collada_mesh->getUVCoords().getInputInfosArray().getCount();
    for (int i = 0; i < totuvset; i++) {
      if (collada_mesh->getUVCoords().getLength(i) == 0) {
        totuvset = 0;
        break;
      }
    }

    if (totuvset > 0) {
      for (int i = 0; i < totuvset; i++) {
        COLLADAFW::MeshVertexData::InputInfos *info =
            collada_mesh->getUVCoords().getInputInfosArray()[i];
        COLLADAFW::String &uvname = info->mName;
        /* Allocate space for UV_data */
        CustomData_add_layer_named(
<<<<<<< HEAD
            &me->ldata, CD_PROP_FLOAT2, CD_DEFAULT, nullptr, me->totloop, uvname.c_str());
=======
            &me->ldata, CD_MLOOPUV, CD_SET_DEFAULT, nullptr, me->totloop, uvname.c_str());
>>>>>>> cae50c83
      }
      /* activate the first uv map */
      me->mloopuv = (float(*)[2])CustomData_get_layer_n(&me->ldata, CD_PROP_FLOAT2, 0);
    }

    int totcolset = collada_mesh->getColors().getInputInfosArray().getCount();
    if (totcolset > 0) {
      for (int i = 0; i < totcolset; i++) {
        COLLADAFW::MeshVertexData::InputInfos *info =
            collada_mesh->getColors().getInputInfosArray()[i];
        COLLADAFW::String colname = extract_vcolname(info->mName);
        CustomData_add_layer_named(
            &me->ldata, CD_PROP_BYTE_COLOR, CD_SET_DEFAULT, nullptr, me->totloop, colname.c_str());
      }
      me->mloopcol = (MLoopCol *)CustomData_get_layer_n(&me->ldata, CD_PROP_BYTE_COLOR, 0);
    }
  }
}

unsigned int MeshImporter::get_vertex_count(COLLADAFW::Polygons *mp, int index)
{
  int type = mp->getPrimitiveType();
  int result;
  switch (type) {
    case COLLADAFW::MeshPrimitive::TRIANGLES:
    case COLLADAFW::MeshPrimitive::TRIANGLE_FANS: {
      result = 3;
      break;
    }
    case COLLADAFW::MeshPrimitive::POLYLIST:
    case COLLADAFW::MeshPrimitive::POLYGONS: {
      result = mp->getGroupedVerticesVertexCountArray()[index];
      break;
    }
    default: {
      result = -1;
      break;
    }
  }
  return result;
}

unsigned int MeshImporter::get_loose_edge_count(COLLADAFW::Mesh *mesh)
{
  COLLADAFW::MeshPrimitiveArray &prim_arr = mesh->getMeshPrimitives();
  int loose_edge_count = 0;

  /* collect edge_count and face_count from all parts */
  for (int i = 0; i < prim_arr.getCount(); i++) {
    COLLADAFW::MeshPrimitive *mp = prim_arr[i];
    int type = mp->getPrimitiveType();
    switch (type) {
      case COLLADAFW::MeshPrimitive::LINES: {
        size_t prim_totface = mp->getFaceCount();
        loose_edge_count += prim_totface;
        break;
      }
      default:
        break;
    }
  }
  return loose_edge_count;
}

void MeshImporter::mesh_add_edges(Mesh *mesh, int len)
{
  CustomData edata;
  MEdge *medge;
  int totedge;

  if (len == 0) {
    return;
  }

  totedge = mesh->totedge + len;

  /* Update custom-data. */
  CustomData_copy(&mesh->edata, &edata, CD_MASK_MESH.emask, CD_SET_DEFAULT, totedge);
  CustomData_copy_data(&mesh->edata, &edata, 0, 0, mesh->totedge);

  if (!CustomData_has_layer(&edata, CD_MEDGE)) {
    CustomData_add_layer(&edata, CD_MEDGE, CD_SET_DEFAULT, nullptr, totedge);
  }

  CustomData_free(&mesh->edata, mesh->totedge);
  mesh->edata = edata;
  BKE_mesh_update_customdata_pointers(mesh, false); /* new edges don't change tessellation */

  /* set default flags */
  medge = &mesh->medge[mesh->totedge];
  for (int i = 0; i < len; i++, medge++) {
    medge->flag = ME_EDGEDRAW | ME_EDGERENDER | SELECT;
  }

  mesh->totedge = totedge;
}

void MeshImporter::read_lines(COLLADAFW::Mesh *mesh, Mesh *me)
{
  unsigned int loose_edge_count = get_loose_edge_count(mesh);
  if (loose_edge_count > 0) {

    unsigned int face_edge_count = me->totedge;
    /* unsigned int total_edge_count = loose_edge_count + face_edge_count; */ /* UNUSED */

    mesh_add_edges(me, loose_edge_count);
    MEdge *med = me->medge + face_edge_count;

    COLLADAFW::MeshPrimitiveArray &prim_arr = mesh->getMeshPrimitives();

    for (int index = 0; index < prim_arr.getCount(); index++) {
      COLLADAFW::MeshPrimitive *mp = prim_arr[index];

      int type = mp->getPrimitiveType();
      if (type == COLLADAFW::MeshPrimitive::LINES) {
        unsigned int edge_count = mp->getFaceCount();
        unsigned int *indices = mp->getPositionIndices().getData();

        for (int j = 0; j < edge_count; j++, med++) {
          med->bweight = 0;
          med->crease = 0;
          med->flag |= ME_LOOSEEDGE;
          med->v1 = indices[2 * j];
          med->v2 = indices[2 * j + 1];
        }
      }
    }
  }
}

void MeshImporter::read_polys(COLLADAFW::Mesh *collada_mesh, Mesh *me)
{
  unsigned int i;

  allocate_poly_data(collada_mesh, me);

  UVDataWrapper uvs(collada_mesh->getUVCoords());
  VCOLDataWrapper vcol(collada_mesh->getColors());

  MPoly *mpoly = me->mpoly;
  MLoop *mloop = me->mloop;
  int loop_index = 0;

  MaterialIdPrimitiveArrayMap mat_prim_map;

  COLLADAFW::MeshPrimitiveArray &prim_arr = collada_mesh->getMeshPrimitives();
  COLLADAFW::MeshVertexData &nor = collada_mesh->getNormals();

  for (i = 0; i < prim_arr.getCount(); i++) {

    COLLADAFW::MeshPrimitive *mp = prim_arr[i];

    /* faces */
    size_t prim_totpoly = mp->getFaceCount();
    unsigned int *position_indices = mp->getPositionIndices().getData();
    unsigned int *normal_indices = mp->getNormalIndices().getData();

    bool mp_has_normals = primitive_has_useable_normals(mp);
    bool mp_has_faces = primitive_has_faces(mp);

    int collada_meshtype = mp->getPrimitiveType();

    /* since we cannot set mpoly->mat_nr here, we store a portion of me->mpoly in Primitive */
    Primitive prim = {mpoly, 0};

    /* If MeshPrimitive is TRIANGLE_FANS we split it into triangles
     * The first triangle-fan vertex will be the first vertex in every triangle
     * XXX The proper function of TRIANGLE_FANS is not tested!!!
     * XXX In particular the handling of the normal_indices looks very wrong to me */
    if (collada_meshtype == COLLADAFW::MeshPrimitive::TRIANGLE_FANS) {
      unsigned int grouped_vertex_count = mp->getGroupedVertexElementsCount();
      for (unsigned int group_index = 0; group_index < grouped_vertex_count; group_index++) {
        unsigned int first_vertex = position_indices[0]; /* Store first trifan vertex */
        unsigned int first_normal = normal_indices[0];   /* Store first trifan vertex normal */
        unsigned int vertex_count = mp->getGroupedVerticesVertexCount(group_index);

        for (unsigned int vertex_index = 0; vertex_index < vertex_count - 2; vertex_index++) {
          /* For each triangle store indices of its 3 vertices */
          unsigned int triangle_vertex_indices[3] = {
              first_vertex, position_indices[1], position_indices[2]};
          set_poly_indices(mpoly, mloop, loop_index, triangle_vertex_indices, 3);

          if (mp_has_normals) { /* vertex normals, same implementation as for the triangles */
            /* The same for vertices normals. */
            unsigned int vertex_normal_indices[3] = {
                first_normal, normal_indices[1], normal_indices[2]};
            if (!is_flat_face(vertex_normal_indices, nor, 3)) {
              mpoly->flag |= ME_SMOOTH;
            }
            normal_indices++;
          }

          mpoly++;
          mloop += 3;
          loop_index += 3;
          prim.totpoly++;
        }

        /* Moving cursor to the next triangle fan. */
        if (mp_has_normals) {
          normal_indices += 2;
        }

        position_indices += 2;
      }
    }

    if (collada_meshtype == COLLADAFW::MeshPrimitive::POLYLIST ||
        collada_meshtype == COLLADAFW::MeshPrimitive::POLYGONS ||
        collada_meshtype == COLLADAFW::MeshPrimitive::TRIANGLES) {
      COLLADAFW::Polygons *mpvc = (COLLADAFW::Polygons *)mp;
      unsigned int start_index = 0;

      COLLADAFW::IndexListArray &index_list_array_uvcoord = mp->getUVCoordIndicesArray();
      COLLADAFW::IndexListArray &index_list_array_vcolor = mp->getColorIndicesArray();

      int invalid_loop_holes = 0;
      for (unsigned int j = 0; j < prim_totpoly; j++) {

        /* Vertices in polygon: */
        int vcount = get_vertex_count(mpvc, j);
        if (vcount < 0) {
          continue; /* TODO: add support for holes */
        }

        bool broken_loop = set_poly_indices(mpoly, mloop, loop_index, position_indices, vcount);
        if (broken_loop) {
          invalid_loop_holes += 1;
        }

        for (unsigned int uvset_index = 0; uvset_index < index_list_array_uvcoord.getCount();
             uvset_index++) {
          /* get mtface by face index and uv set index */
          COLLADAFW::IndexList &index_list = *index_list_array_uvcoord[uvset_index];
          blender::float2 *mloopuv = static_cast<blender::float2 *>(CustomData_get_layer_named(
              &me->ldata, CD_PROP_FLOAT2, index_list.getName().c_str()));
          if (mloopuv == nullptr) {
            fprintf(stderr,
                    "Collada import: Mesh [%s] : Unknown reference to TEXCOORD [#%s].\n",
                    me->id.name,
                    index_list.getName().c_str());
          }
          else {
            set_face_uv(mloopuv + loop_index,
                        uvs,
                        start_index,
                        *index_list_array_uvcoord[uvset_index],
                        vcount);
          }
        }

        if (mp_has_normals) {
          if (!is_flat_face(normal_indices, nor, vcount)) {
            mpoly->flag |= ME_SMOOTH;
          }
        }

        if (mp->hasColorIndices()) {
          int vcolor_count = index_list_array_vcolor.getCount();

          for (unsigned int vcolor_index = 0; vcolor_index < vcolor_count; vcolor_index++) {

            COLLADAFW::IndexList &color_index_list = *mp->getColorIndices(vcolor_index);
            COLLADAFW::String colname = extract_vcolname(color_index_list.getName());
            MLoopCol *mloopcol = (MLoopCol *)CustomData_get_layer_named(
                &me->ldata, CD_PROP_BYTE_COLOR, colname.c_str());
            if (mloopcol == nullptr) {
              fprintf(stderr,
                      "Collada import: Mesh [%s] : Unknown reference to VCOLOR [#%s].\n",
                      me->id.name,
                      color_index_list.getName().c_str());
            }
            else {
              set_vcol(mloopcol + loop_index, vcol, start_index, color_index_list, vcount);
            }
          }
        }

        mpoly++;
        mloop += vcount;
        loop_index += vcount;
        start_index += vcount;
        prim.totpoly++;

        if (mp_has_normals) {
          normal_indices += vcount;
        }

        position_indices += vcount;
      }

      if (invalid_loop_holes > 0) {
        fprintf(stderr,
                "Collada import: Mesh [%s] : contains %d unsupported loops (holes).\n",
                me->id.name,
                invalid_loop_holes);
      }
    }

    else if (collada_meshtype == COLLADAFW::MeshPrimitive::LINES) {
      continue; /* read the lines later after all the rest is done */
    }

    if (mp_has_faces) {
      mat_prim_map[mp->getMaterialId()].push_back(prim);
    }
  }

  geom_uid_mat_mapping_map[collada_mesh->getUniqueId()] = mat_prim_map;
}

void MeshImporter::get_vector(float v[3], COLLADAFW::MeshVertexData &arr, int i, int stride)
{
  i *= stride;

  switch (arr.getType()) {
    case COLLADAFW::MeshVertexData::DATA_TYPE_FLOAT: {
      COLLADAFW::ArrayPrimitiveType<float> *values = arr.getFloatValues();
      if (values->empty()) {
        return;
      }

      v[0] = (*values)[i++];
      v[1] = (*values)[i++];
      if (stride >= 3) {
        v[2] = (*values)[i];
      }
      else {
        v[2] = 0.0f;
      }

    } break;
    case COLLADAFW::MeshVertexData::DATA_TYPE_DOUBLE: {
      COLLADAFW::ArrayPrimitiveType<double> *values = arr.getDoubleValues();
      if (values->empty()) {
        return;
      }

      v[0] = (float)(*values)[i++];
      v[1] = (float)(*values)[i++];
      if (stride >= 3) {
        v[2] = (float)(*values)[i];
      }
      else {
        v[2] = 0.0f;
      }
    } break;
    default:
      break;
  }
}

bool MeshImporter::is_flat_face(unsigned int *nind, COLLADAFW::MeshVertexData &nor, int count)
{
  float a[3], b[3];

  get_vector(a, nor, *nind, 3);
  normalize_v3(a);

  nind++;

  for (int i = 1; i < count; i++, nind++) {
    get_vector(b, nor, *nind, 3);
    normalize_v3(b);

    float dp = dot_v3v3(a, b);

    if (dp < 0.99999f || dp > 1.00001f) {
      return false;
    }
  }

  return true;
}

Object *MeshImporter::get_object_by_geom_uid(const COLLADAFW::UniqueId &geom_uid)
{
  if (uid_object_map.find(geom_uid) != uid_object_map.end()) {
    return uid_object_map[geom_uid];
  }
  return nullptr;
}

Mesh *MeshImporter::get_mesh_by_geom_uid(const COLLADAFW::UniqueId &geom_uid)
{
  if (uid_mesh_map.find(geom_uid) != uid_mesh_map.end()) {
    return uid_mesh_map[geom_uid];
  }
  return nullptr;
}

std::string *MeshImporter::get_geometry_name(const std::string &mesh_name)
{
  if (this->mesh_geom_map.find(mesh_name) != this->mesh_geom_map.end()) {
    return &this->mesh_geom_map[mesh_name];
  }
  return nullptr;
}

/**
 * this function checks if both objects have the same
 * materials assigned to Object (in the same order)
 * returns true if condition matches, otherwise false;
 */
static bool bc_has_same_material_configuration(Object *ob1, Object *ob2)
{
  if (ob1->totcol != ob2->totcol) {
    return false; /* not same number of materials */
  }
  if (ob1->totcol == 0) {
    return false; /* no material at all */
  }

  for (int index = 0; index < ob1->totcol; index++) {
    if (ob1->matbits[index] != ob2->matbits[index]) {
      return false; /* shouldn't happen */
    }
    if (ob1->matbits[index] == 0) {
      return false; /* shouldn't happen */
    }
    if (ob1->mat[index] != ob2->mat[index]) {
      return false; /* different material assignment */
    }
  }
  return true;
}

/**
 * Caution here: This code assumes that all materials are assigned to Object
 * and no material is assigned to Data.
 * That is true right after the objects have been imported.
 */
static void bc_copy_materials_to_data(Object *ob, Mesh *me)
{
  for (int index = 0; index < ob->totcol; index++) {
    ob->matbits[index] = 0;
    me->mat[index] = ob->mat[index];
  }
}

/**
 * Remove all references to materials from the object.
 */
static void bc_remove_materials_from_object(Object *ob, Mesh *me)
{
  for (int index = 0; index < ob->totcol; index++) {
    ob->matbits[index] = 0;
    ob->mat[index] = nullptr;
  }
}

std::vector<Object *> MeshImporter::get_all_users_of(Mesh *reference_mesh)
{
  std::vector<Object *> mesh_users;
  for (Object *ob : imported_objects) {
    if (bc_is_marked(ob)) {
      bc_remove_mark(ob);
      Mesh *me = (Mesh *)ob->data;
      if (me == reference_mesh) {
        mesh_users.push_back(ob);
      }
    }
  }
  return mesh_users;
}

void MeshImporter::optimize_material_assignements()
{
  for (Object *ob : imported_objects) {
    Mesh *me = (Mesh *)ob->data;
    if (ID_REAL_USERS(&me->id) == 1) {
      bc_copy_materials_to_data(ob, me);
      bc_remove_materials_from_object(ob, me);
      bc_remove_mark(ob);
    }
    else if (ID_REAL_USERS(&me->id) > 1) {
      bool can_move = true;
      std::vector<Object *> mesh_users = get_all_users_of(me);
      if (mesh_users.size() > 1) {
        Object *ref_ob = mesh_users[0];
        for (int index = 1; index < mesh_users.size(); index++) {
          if (!bc_has_same_material_configuration(ref_ob, mesh_users[index])) {
            can_move = false;
            break;
          }
        }
        if (can_move) {
          bc_copy_materials_to_data(ref_ob, me);
          for (Object *object : mesh_users) {
            bc_remove_materials_from_object(object, me);
            bc_remove_mark(object);
          }
        }
      }
    }
  }
}

void MeshImporter::assign_material_to_geom(
    COLLADAFW::MaterialBinding cmaterial,
    std::map<COLLADAFW::UniqueId, Material *> &uid_material_map,
    Object *ob,
    const COLLADAFW::UniqueId *geom_uid,
    short mat_index)
{
  const COLLADAFW::UniqueId &ma_uid = cmaterial.getReferencedMaterial();

  /* do we know this material? */
  if (uid_material_map.find(ma_uid) == uid_material_map.end()) {

    fprintf(stderr, "Cannot find material by UID.\n");
    return;
  }

  /* first time we get geom_uid, ma_uid pair. Save for later check. */
  materials_mapped_to_geom.insert(
      std::pair<COLLADAFW::UniqueId, COLLADAFW::UniqueId>(*geom_uid, ma_uid));

  Material *ma = uid_material_map[ma_uid];

  /* Attention! This temporarily assigns material to object on purpose!
   * See note above. */
  ob->actcol = 0;
  BKE_object_material_assign(m_bmain, ob, ma, mat_index + 1, BKE_MAT_ASSIGN_OBJECT);

  MaterialIdPrimitiveArrayMap &mat_prim_map = geom_uid_mat_mapping_map[*geom_uid];
  COLLADAFW::MaterialId mat_id = cmaterial.getMaterialId();

  /* assign material indices to mesh faces */
  if (mat_prim_map.find(mat_id) != mat_prim_map.end()) {

    std::vector<Primitive> &prims = mat_prim_map[mat_id];

    std::vector<Primitive>::iterator it;

    for (it = prims.begin(); it != prims.end(); it++) {
      Primitive &prim = *it;
      MPoly *mpoly = prim.mpoly;

      for (int i = 0; i < prim.totpoly; i++, mpoly++) {
        mpoly->mat_nr = mat_index;
      }
    }
  }
}

Object *MeshImporter::create_mesh_object(
    COLLADAFW::Node *node,
    COLLADAFW::InstanceGeometry *geom,
    bool isController,
    std::map<COLLADAFW::UniqueId, Material *> &uid_material_map)
{
  const COLLADAFW::UniqueId *geom_uid = &geom->getInstanciatedObjectId();

  /* check if node instantiates controller or geometry */
  if (isController) {

    geom_uid = armature_importer->get_geometry_uid(*geom_uid);

    if (!geom_uid) {
      fprintf(stderr, "Couldn't find a mesh UID by controller's UID.\n");
      return nullptr;
    }
  }
  else {

    if (uid_mesh_map.find(*geom_uid) == uid_mesh_map.end()) {
      /* this could happen if a mesh was not created
       * (e.g. if it contains unsupported geometry) */
      fprintf(stderr, "Couldn't find a mesh by UID.\n");
      return nullptr;
    }
  }
  if (!uid_mesh_map[*geom_uid]) {
    return nullptr;
  }

  /* name Object */
  const std::string &id = node->getName().empty() ? node->getOriginalId() : node->getName();
  const char *name = (id.length()) ? id.c_str() : nullptr;

  /* add object */
  Object *ob = bc_add_object(m_bmain, scene, view_layer, OB_MESH, name);
  bc_set_mark(ob); /* used later for material assignment optimization */

  /* store object pointer for ArmatureImporter */
  uid_object_map[*geom_uid] = ob;
  imported_objects.push_back(ob);

  /* replace ob->data freeing the old one */
  Mesh *old_mesh = (Mesh *)ob->data;
  Mesh *new_mesh = uid_mesh_map[*geom_uid];

  BKE_mesh_assign_object(m_bmain, ob, new_mesh);

  /* Because BKE_mesh_assign_object would have already decreased it... */
  id_us_plus(&old_mesh->id);

  BKE_id_free_us(m_bmain, old_mesh);

  COLLADAFW::MaterialBindingArray &mat_array = geom->getMaterialBindings();

  /* loop through geom's materials */
  for (unsigned int i = 0; i < mat_array.getCount(); i++) {

    if (mat_array[i].getReferencedMaterial().isValid()) {
      assign_material_to_geom(mat_array[i], uid_material_map, ob, geom_uid, i);
    }
    else {
      fprintf(stderr, "invalid referenced material for %s\n", mat_array[i].getName().c_str());
    }
  }

  /* clean up the mesh */
  BKE_mesh_validate((Mesh *)ob->data, false, false);

  return ob;
}

bool MeshImporter::write_geometry(const COLLADAFW::Geometry *geom)
{

  if (geom->getType() != COLLADAFW::Geometry::GEO_TYPE_MESH) {
    /* TODO: report warning */
    fprintf(stderr, "Mesh type %s is not supported\n", bc_geomTypeToStr(geom->getType()));
    return true;
  }

  COLLADAFW::Mesh *mesh = (COLLADAFW::Mesh *)geom;

  if (!is_nice_mesh(mesh)) {
    fprintf(stderr, "Ignoring mesh %s\n", bc_get_dae_name(mesh).c_str());
    return true;
  }

  const std::string &str_geom_id = mesh->getName().empty() ? mesh->getOriginalId() :
                                                             mesh->getName();
  Mesh *me = BKE_mesh_add(m_bmain, (char *)str_geom_id.c_str());
  id_us_min(&me->id); /* is already 1 here, but will be set later in BKE_mesh_assign_object */

  /* store the Mesh pointer to link it later with an Object
   * mesh_geom_map needed to map mesh to its geometry name (for shape key naming) */
  this->uid_mesh_map[mesh->getUniqueId()] = me;
  this->mesh_geom_map[std::string(me->id.name)] = str_geom_id;

  read_vertices(mesh, me);
  read_polys(mesh, me);
  BKE_mesh_calc_edges(me, false, false);
  /* read_lines() must be called after the face edges have been generated.
   * Otherwise the loose edges will be silently deleted again. */
  read_lines(mesh, me);

  return true;
}<|MERGE_RESOLUTION|>--- conflicted
+++ resolved
@@ -469,11 +469,7 @@
         COLLADAFW::String &uvname = info->mName;
         /* Allocate space for UV_data */
         CustomData_add_layer_named(
-<<<<<<< HEAD
-            &me->ldata, CD_PROP_FLOAT2, CD_DEFAULT, nullptr, me->totloop, uvname.c_str());
-=======
-            &me->ldata, CD_MLOOPUV, CD_SET_DEFAULT, nullptr, me->totloop, uvname.c_str());
->>>>>>> cae50c83
+            &me->ldata, CD_PROP_FLOAT2, CD_SET_DEFAULT, nullptr, me->totloop, uvname.c_str());
       }
       /* activate the first uv map */
       me->mloopuv = (float(*)[2])CustomData_get_layer_n(&me->ldata, CD_PROP_FLOAT2, 0);
