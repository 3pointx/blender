--- conflicted
+++ resolved
@@ -76,34 +76,18 @@
   id_us_min(&mesh->id);
 
   mesh->totvert = verts_.size();
-<<<<<<< HEAD
-
-  CustomData_add_layer(&mesh->vdata, CD_MVERT, CD_CALLOC, nullptr, mesh->totvert);
-  MutableSpan<MVert> verts = bke::mesh_vertices_for_write(*mesh);
-  for (const int i : verts.index_range()) {
-    copy_v3_v3(verts[i].co, verts_[i]);
-=======
   mesh->mvert = static_cast<MVert *>(
       CustomData_add_layer(&mesh->vdata, CD_MVERT, CD_SET_DEFAULT, nullptr, mesh->totvert));
   for (int i = 0; i < mesh->totvert; i++) {
     copy_v3_v3(mesh->mvert[i].co, verts_[i]);
->>>>>>> 70f17113
   }
 
   mesh->totpoly = tris_.size();
   mesh->totloop = tris_.size() * 3;
-<<<<<<< HEAD
   CustomData_add_layer(&mesh->pdata, CD_MPOLY, CD_CALLOC, nullptr, mesh->totpoly);
   CustomData_add_layer(&mesh->ldata, CD_MLOOP, CD_CALLOC, nullptr, mesh->totloop);
   MutableSpan<MPoly> polys = bke::mesh_polygons_for_write(*mesh);
   MutableSpan<MLoop> loops = bke::mesh_loops_for_write(*mesh);
-=======
-  mesh->mpoly = static_cast<MPoly *>(
-      CustomData_add_layer(&mesh->pdata, CD_MPOLY, CD_SET_DEFAULT, nullptr, mesh->totpoly));
-  mesh->mloop = static_cast<MLoop *>(
-      CustomData_add_layer(&mesh->ldata, CD_MLOOP, CD_CONSTRUCT, nullptr, mesh->totloop));
-
->>>>>>> 70f17113
   threading::parallel_for(tris_.index_range(), 2048, [&](IndexRange tris_range) {
     for (const int i : tris_range) {
       polys[i].loopstart = 3 * i;
