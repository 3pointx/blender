/* SPDX-License-Identifier: GPL-2.0-or-later */

/** \file
 * \ingroup obj
 */
/* Silence warnings from copying deprecated fields. Needed for an Object copy constructor use. */
#define DNA_DEPRECATED_ALLOW

#include "BKE_customdata.h"
#include "BKE_deform.h"
#include "BKE_lib_id.h"
#include "BKE_material.h"
#include "BKE_mesh.h"
#include "BKE_mesh_mapping.h"
#include "BKE_object.h"

#include "BLI_listbase.h"
#include "BLI_map.hh"
#include "BLI_math.h"
#include "BLI_sort.hh"

#include "DEG_depsgraph_query.h"

#include "DNA_material_types.h"
#include "DNA_mesh_types.h"
#include "DNA_modifier_types.h"
#include "DNA_object_types.h"

#include "obj_export_mesh.hh"

namespace blender::io::obj {
OBJMesh::OBJMesh(Depsgraph *depsgraph, const OBJExportParams &export_params, Object *mesh_object)
{
  /* We need to copy the object because it may be in temporary space. */
  Object *obj_eval = DEG_get_evaluated_object(depsgraph, mesh_object);
  export_object_eval_ = dna::shallow_copy(*obj_eval);
  export_mesh_eval_ = export_params.apply_modifiers ?
                          BKE_object_get_evaluated_mesh(&export_object_eval_) :
                          BKE_object_get_pre_modified_mesh(&export_object_eval_);
  mesh_eval_needs_free_ = false;

  if (!export_mesh_eval_) {
    /* Curves and NURBS surfaces need a new mesh when they're
     * exported in the form of vertices and edges.
     */
    export_mesh_eval_ = BKE_mesh_new_from_object(depsgraph, &export_object_eval_, true, true);
    /* Since a new mesh been allocated, it needs to be freed in the destructor. */
    mesh_eval_needs_free_ = true;
  }
  if (export_params.export_triangulated_mesh && ELEM(export_object_eval_.type, OB_MESH, OB_SURF)) {
    std::tie(export_mesh_eval_, mesh_eval_needs_free_) = triangulate_mesh_eval();
  }
  set_world_axes_transform(export_params.forward_axis, export_params.up_axis);
}

/**
 * Free new meshes allocated for triangulated meshes, or Curve converted to Mesh.
 */
OBJMesh::~OBJMesh()
{
  clear();
}

void OBJMesh::free_mesh_if_needed()
{
  if (mesh_eval_needs_free_ && export_mesh_eval_) {
    BKE_id_free(nullptr, export_mesh_eval_);
    export_mesh_eval_ = nullptr;
    mesh_eval_needs_free_ = false;
  }
}

void OBJMesh::clear()
{
  free_mesh_if_needed();
  uv_indices_.clear_and_make_inline();
  uv_coords_.clear_and_make_inline();
  loop_to_normal_index_.clear_and_make_inline();
  normal_coords_.clear_and_make_inline();
  poly_order_.clear_and_make_inline();
  if (poly_smooth_groups_) {
    MEM_freeN(poly_smooth_groups_);
    poly_smooth_groups_ = nullptr;
  }
}

std::pair<Mesh *, bool> OBJMesh::triangulate_mesh_eval()
{
  if (export_mesh_eval_->totpoly <= 0) {
    return {export_mesh_eval_, false};
  }
  const BMeshCreateParams bm_create_params = {false};
  BMeshFromMeshParams bm_convert_params{};
  bm_convert_params.calc_face_normal = true;
  bm_convert_params.calc_vert_normal = true;
  bm_convert_params.add_key_index = false;
  bm_convert_params.use_shapekey = false;

  /* Lower threshold where triangulation of a polygon starts, i.e. a quadrilateral will be
   * triangulated here. */
  const int triangulate_min_verts = 4;

  unique_bmesh_ptr bmesh(
      BKE_mesh_to_bmesh_ex(export_mesh_eval_, &bm_create_params, &bm_convert_params));
  BM_mesh_triangulate(bmesh.get(),
                      MOD_TRIANGULATE_NGON_BEAUTY,
                      MOD_TRIANGULATE_QUAD_SHORTEDGE,
                      triangulate_min_verts,
                      false,
                      nullptr,
                      nullptr,
                      nullptr);

  Mesh *triangulated = BKE_mesh_from_bmesh_for_eval_nomain(
      bmesh.get(), nullptr, export_mesh_eval_);
  free_mesh_if_needed();
  return {triangulated, true};
}

void OBJMesh::set_world_axes_transform(const eIOAxis forward, const eIOAxis up)
{
  float axes_transform[3][3];
  unit_m3(axes_transform);
  /* +Y-forward and +Z-up are the default Blender axis settings. */
  mat3_from_axis_conversion(forward, up, IO_AXIS_Y, IO_AXIS_Z, axes_transform);
  mul_m4_m3m4(world_and_axes_transform_, axes_transform, export_object_eval_.obmat);
  /* mul_m4_m3m4 does not transform last row of obmat, i.e. location data. */
  mul_v3_m3v3(world_and_axes_transform_[3], axes_transform, export_object_eval_.obmat[3]);
  world_and_axes_transform_[3][3] = export_object_eval_.obmat[3][3];

  /* Normals need inverse transpose of the regular matrix to handle non-uniform scale. */
  float normal_matrix[3][3];
  copy_m3_m4(normal_matrix, world_and_axes_transform_);
  invert_m3_m3(world_and_axes_normal_transform_, normal_matrix);
  transpose_m3(world_and_axes_normal_transform_);
  mirrored_transform_ = determinant_m3_array(world_and_axes_normal_transform_) < 0;
}

int OBJMesh::tot_vertices() const
{
  return export_mesh_eval_->totvert;
}

int OBJMesh::tot_polygons() const
{
  return export_mesh_eval_->totpoly;
}

int OBJMesh::tot_uv_vertices() const
{
  return tot_uv_vertices_;
}

int OBJMesh::tot_edges() const
{
  return export_mesh_eval_->totedge;
}

int16_t OBJMesh::tot_materials() const
{
  return export_mesh_eval_->totcol;
}

int OBJMesh::tot_normal_indices() const
{
  return tot_normal_indices_;
}

int OBJMesh::ith_smooth_group(const int poly_index) const
{
  /* Calculate smooth groups first: #OBJMesh::calc_smooth_groups. */
  BLI_assert(tot_smooth_groups_ != -NEGATIVE_INIT);
  BLI_assert(poly_smooth_groups_);
  return poly_smooth_groups_[poly_index];
}

void OBJMesh::ensure_mesh_normals() const
{
  BKE_mesh_calc_normals_split(export_mesh_eval_);
}

void OBJMesh::ensure_mesh_edges() const
{
  BKE_mesh_calc_edges(export_mesh_eval_, true, false);
  BKE_mesh_calc_edges_loose(export_mesh_eval_);
}

void OBJMesh::calc_smooth_groups(const bool use_bitflags)
{
  const Span<MEdge> edges = bke::mesh_edges(*export_mesh_eval_);
  const Span<MPoly> polygons = bke::mesh_polygons(*export_mesh_eval_);
  const Span<MLoop> loops = bke::mesh_loops(*export_mesh_eval_);
  poly_smooth_groups_ = BKE_mesh_calc_smoothgroups(edges.data(),
                                                   edges.size(),
                                                   polygons.data(),
                                                   polygons.size(),
                                                   loops.data(),
                                                   loops.size(),
                                                   &tot_smooth_groups_,
                                                   use_bitflags);
}

void OBJMesh::calc_poly_order()
{
  const int tot_polys = tot_polygons();
  poly_order_.resize(tot_polys);
  for (int i = 0; i < tot_polys; ++i) {
    poly_order_[i] = i;
  }
  const Span<MPoly> polygons = bke::mesh_polygons(*export_mesh_eval_);
  /* Sort polygons by their material index. */
  blender::parallel_sort(poly_order_.begin(), poly_order_.end(), [&](int a, int b) {
    int mat_a = polygons[a].mat_nr;
    int mat_b = polygons[b].mat_nr;
    if (mat_a != mat_b) {
      return mat_a < mat_b;
    }
    return a < b;
  });
}

const Material *OBJMesh::get_object_material(const int16_t mat_nr) const
{
  /**
   * The const_cast is safe here because BKE_object_material_get won't change the object
   * but it is a big can of worms to fix the declaration of that function right now.
   *
   * The call uses "+ 1" as material getter needs one-based indices.
   */
  Object *obj = const_cast<Object *>(&export_object_eval_);
  const Material *r_mat = BKE_object_material_get(obj, mat_nr + 1);
  return r_mat;
}

bool OBJMesh::is_ith_poly_smooth(const int poly_index) const
{
  const Span<MPoly> polygons = bke::mesh_polygons(*export_mesh_eval_);
  return polygons[poly_index].flag & ME_SMOOTH;
}

int16_t OBJMesh::ith_poly_matnr(const int poly_index) const
{
  const Span<MPoly> polygons = bke::mesh_polygons(*export_mesh_eval_);
  BLI_assert(poly_index < export_mesh_eval_->totpoly);
  const int16_t r_mat_nr = polygons[poly_index].mat_nr;
  return r_mat_nr >= 0 ? r_mat_nr : NOT_FOUND;
}

const char *OBJMesh::get_object_name() const
{
  return export_object_eval_.id.name + 2;
}

const char *OBJMesh::get_object_mesh_name() const
{
  return export_mesh_eval_->id.name + 2;
}

const char *OBJMesh::get_object_material_name(const int16_t mat_nr) const
{
  const Material *mat = get_object_material(mat_nr);
  if (!mat) {
    return nullptr;
  }
  return mat->id.name + 2;
}

float3 OBJMesh::calc_vertex_coords(const int vert_index, const float scaling_factor) const
{
  float3 r_coords;
  const Span<MVert> vertices = bke::mesh_vertices(*export_mesh_eval_);
  copy_v3_v3(r_coords, vertices[vert_index].co);
  mul_m4_v3(world_and_axes_transform_, r_coords);
  mul_v3_fl(r_coords, scaling_factor);
  return r_coords;
}

Vector<int> OBJMesh::calc_poly_vertex_indices(const int poly_index) const
{
  const Span<MPoly> polygons = bke::mesh_polygons(*export_mesh_eval_);
  const Span<MLoop> loops = bke::mesh_loops(*export_mesh_eval_);
  const MPoly &mpoly = polygons[poly_index];
  const MLoop *mloop = &loops[mpoly.loopstart];
  const int totloop = mpoly.totloop;
  Vector<int> r_poly_vertex_indices(totloop);
  for (int loop_index = 0; loop_index < totloop; loop_index++) {
    r_poly_vertex_indices[loop_index] = mloop[loop_index].v;
  }
  return r_poly_vertex_indices;
}

void OBJMesh::store_uv_coords_and_indices()
{
  const Span<MPoly> polygons = bke::mesh_polygons(*export_mesh_eval_);
  const Span<MLoop> loops = bke::mesh_loops(*export_mesh_eval_);
  const int totvert = export_mesh_eval_->totvert;
  const MLoopUV *mloopuv = static_cast<const MLoopUV *>(
      CustomData_get_layer(&export_mesh_eval_->ldata, CD_MLOOPUV));
  if (!mloopuv) {
    tot_uv_vertices_ = 0;
    return;
  }
  const float limit[2] = {STD_UV_CONNECT_LIMIT, STD_UV_CONNECT_LIMIT};

  UvVertMap *uv_vert_map = BKE_mesh_uv_vert_map_create(
<<<<<<< HEAD
      polygons.data(), loops.data(), mloopuv, polygons.size(), totvert, limit, false, false);
=======
      mpoly, nullptr, mloop, mloopuv, totpoly, totvert, limit, false, false);
>>>>>>> 03c4548e

  uv_indices_.resize(polygons.size());
  /* At least total vertices of a mesh will be present in its texture map. So
   * reserve minimum space early. */
  uv_coords_.reserve(totvert);

  tot_uv_vertices_ = 0;
  for (int vertex_index = 0; vertex_index < totvert; vertex_index++) {
    const UvMapVert *uv_vert = BKE_mesh_uv_vert_map_get_vert(uv_vert_map, vertex_index);
    for (; uv_vert; uv_vert = uv_vert->next) {
      if (uv_vert->separate) {
        tot_uv_vertices_ += 1;
      }
      const int vertices_in_poly = polygons[uv_vert->poly_index].totloop;

      /* Store UV vertex coordinates. */
      uv_coords_.resize(tot_uv_vertices_);
      const int loopstart = polygons[uv_vert->poly_index].loopstart;
      Span<float> vert_uv_coords(mloopuv[loopstart + uv_vert->loop_of_poly_index].uv, 2);
      uv_coords_[tot_uv_vertices_ - 1] = float2(vert_uv_coords[0], vert_uv_coords[1]);

      /* Store UV vertex indices. */
      uv_indices_[uv_vert->poly_index].resize(vertices_in_poly);
      /* Keep indices zero-based and let the writer handle the "+ 1" as per OBJ spec. */
      uv_indices_[uv_vert->poly_index][uv_vert->loop_of_poly_index] = tot_uv_vertices_ - 1;
    }
  }
  BKE_mesh_uv_vert_map_free(uv_vert_map);
}

Span<int> OBJMesh::calc_poly_uv_indices(const int poly_index) const
{
  if (uv_indices_.size() <= 0) {
    return {};
  }
  BLI_assert(poly_index < export_mesh_eval_->totpoly);
  BLI_assert(poly_index < uv_indices_.size());
  return uv_indices_[poly_index];
}

float3 OBJMesh::calc_poly_normal(const int poly_index) const
{
  float3 r_poly_normal;
  const Span<MVert> vertices = blender::bke::mesh_vertices(*export_mesh_eval_);
  const Span<MPoly> polygons = blender::bke::mesh_polygons(*export_mesh_eval_);
  const Span<MLoop> loops = blender::bke::mesh_loops(*export_mesh_eval_);
  const MPoly &poly = polygons[poly_index];
  BKE_mesh_calc_poly_normal(&poly, &loops[poly.loopstart], vertices.data(), r_poly_normal);
  mul_m3_v3(world_and_axes_normal_transform_, r_poly_normal);
  normalize_v3(r_poly_normal);
  return r_poly_normal;
}

/** Round \a f to \a round_digits decimal digits. */
static float round_float_to_n_digits(const float f, int round_digits)
{
  float scale = powf(10.0, round_digits);
  return ceilf((scale * f - 0.49999999f)) / scale;
}

static float3 round_float3_to_n_digits(const float3 &v, int round_digits)
{
  float3 ans;
  ans.x = round_float_to_n_digits(v.x, round_digits);
  ans.y = round_float_to_n_digits(v.y, round_digits);
  ans.z = round_float_to_n_digits(v.z, round_digits);
  return ans;
}

void OBJMesh::store_normal_coords_and_indices()
{
  const Span<MPoly> polygons = bke::mesh_polygons(*export_mesh_eval_);

  /* We'll round normal components to 4 digits.
   * This will cover up some minor differences
   * between floating point calculations on different platforms.
   * Since normals are normalized, there will be no perceptible loss
   * of precision when rounding to 4 digits. */
  constexpr int round_digits = 4;
  int cur_normal_index = 0;
  Map<float3, int> normal_to_index;
  /* We don't know how many unique normals there will be, but this is a guess. */
  normal_to_index.reserve(export_mesh_eval_->totpoly);
  loop_to_normal_index_.resize(export_mesh_eval_->totloop);
  loop_to_normal_index_.fill(-1);
  const float(*lnors)[3] = static_cast<const float(*)[3]>(
      CustomData_get_layer(&export_mesh_eval_->ldata, CD_NORMAL));
  for (int poly_index = 0; poly_index < export_mesh_eval_->totpoly; ++poly_index) {
    const MPoly &mpoly = polygons[poly_index];
    bool need_per_loop_normals = lnors != nullptr || (mpoly.flag & ME_SMOOTH);
    if (need_per_loop_normals) {
      for (int loop_of_poly = 0; loop_of_poly < mpoly.totloop; ++loop_of_poly) {
        float3 loop_normal;
        int loop_index = mpoly.loopstart + loop_of_poly;
        BLI_assert(loop_index < export_mesh_eval_->totloop);
        copy_v3_v3(loop_normal, lnors[loop_index]);
        mul_m3_v3(world_and_axes_normal_transform_, loop_normal);
        normalize_v3(loop_normal);
        float3 rounded_loop_normal = round_float3_to_n_digits(loop_normal, round_digits);
        int loop_norm_index = normal_to_index.lookup_default(rounded_loop_normal, -1);
        if (loop_norm_index == -1) {
          loop_norm_index = cur_normal_index++;
          normal_to_index.add(rounded_loop_normal, loop_norm_index);
          normal_coords_.append(rounded_loop_normal);
        }
        loop_to_normal_index_[loop_index] = loop_norm_index;
      }
    }
    else {
      float3 poly_normal = calc_poly_normal(poly_index);
      float3 rounded_poly_normal = round_float3_to_n_digits(poly_normal, round_digits);
      int poly_norm_index = normal_to_index.lookup_default(rounded_poly_normal, -1);
      if (poly_norm_index == -1) {
        poly_norm_index = cur_normal_index++;
        normal_to_index.add(rounded_poly_normal, poly_norm_index);
        normal_coords_.append(rounded_poly_normal);
      }
      for (int i = 0; i < mpoly.totloop; ++i) {
        int loop_index = mpoly.loopstart + i;
        BLI_assert(loop_index < export_mesh_eval_->totloop);
        loop_to_normal_index_[loop_index] = poly_norm_index;
      }
    }
  }
  tot_normal_indices_ = cur_normal_index;
}

Vector<int> OBJMesh::calc_poly_normal_indices(const int poly_index) const
{
  if (loop_to_normal_index_.is_empty()) {
    return {};
  }
  const Span<MPoly> polygons = bke::mesh_polygons(*export_mesh_eval_);
  const MPoly &mpoly = polygons[poly_index];
  const int totloop = mpoly.totloop;
  Vector<int> r_poly_normal_indices(totloop);
  for (int poly_loop_index = 0; poly_loop_index < totloop; poly_loop_index++) {
    int loop_index = mpoly.loopstart + poly_loop_index;
    r_poly_normal_indices[poly_loop_index] = loop_to_normal_index_[loop_index];
  }
  return r_poly_normal_indices;
}

int OBJMesh::tot_deform_groups() const
{
  if (!BKE_object_supports_vertex_groups(&export_object_eval_)) {
    return 0;
  }
  return BKE_object_defgroup_count(&export_object_eval_);
}

int16_t OBJMesh::get_poly_deform_group_index(const int poly_index,
                                             MutableSpan<float> group_weights) const
{
  BLI_assert(poly_index < export_mesh_eval_->totpoly);
  BLI_assert(group_weights.size() == BKE_object_defgroup_count(&export_object_eval_));
  const Span<MPoly> polygons = bke::mesh_polygons(*export_mesh_eval_);
  const Span<MLoop> loops = bke::mesh_loops(*export_mesh_eval_);
  const MDeformVert *dvert = BKE_mesh_deform_verts(export_mesh_eval_);
  if (!dvert) {
    return NOT_FOUND;
  }

  group_weights.fill(0);
  bool found_any_group = false;
  const MPoly &mpoly = polygons[poly_index];
  const MLoop *mloop = &loops[mpoly.loopstart];
  for (int loop_i = 0; loop_i < mpoly.totloop; ++loop_i, ++mloop) {
    const MDeformVert &dv = dvert[mloop->v];
    for (int weight_i = 0; weight_i < dv.totweight; ++weight_i) {
      const auto group = dv.dw[weight_i].def_nr;
      if (group < group_weights.size()) {
        group_weights[group] += dv.dw[weight_i].weight;
        found_any_group = true;
      }
    }
  }

  if (!found_any_group) {
    return NOT_FOUND;
  }
  /* Index of the group with maximum vertices. */
  int16_t max_idx = std::max_element(group_weights.begin(), group_weights.end()) -
                    group_weights.begin();
  return max_idx;
}

const char *OBJMesh::get_poly_deform_group_name(const int16_t def_group_index) const
{
  const bDeformGroup &vertex_group = *(static_cast<bDeformGroup *>(
      BLI_findlink(BKE_object_defgroup_list(&export_object_eval_), def_group_index)));
  return vertex_group.name;
}

std::optional<std::array<int, 2>> OBJMesh::calc_loose_edge_vert_indices(const int edge_index) const
{
  const Span<MEdge> edges = bke::mesh_edges(*export_mesh_eval_);
  const MEdge &edge = edges[edge_index];
  if (edge.flag & ME_LOOSEEDGE) {
    return std::array<int, 2>{static_cast<int>(edge.v1), static_cast<int>(edge.v2)};
  }
  return std::nullopt;
}
}  // namespace blender::io::obj<|MERGE_RESOLUTION|>--- conflicted
+++ resolved
@@ -302,12 +302,15 @@
   }
   const float limit[2] = {STD_UV_CONNECT_LIMIT, STD_UV_CONNECT_LIMIT};
 
-  UvVertMap *uv_vert_map = BKE_mesh_uv_vert_map_create(
-<<<<<<< HEAD
-      polygons.data(), loops.data(), mloopuv, polygons.size(), totvert, limit, false, false);
-=======
-      mpoly, nullptr, mloop, mloopuv, totpoly, totvert, limit, false, false);
->>>>>>> 03c4548e
+  UvVertMap *uv_vert_map = BKE_mesh_uv_vert_map_create(polygons.data(),
+                                                       nullptr,
+                                                       loops.data(),
+                                                       mloopuv,
+                                                       polygons.size(),
+                                                       totvert,
+                                                       limit,
+                                                       false,
+                                                       false);
 
   uv_indices_.resize(polygons.size());
   /* At least total vertices of a mesh will be present in its texture map. So
