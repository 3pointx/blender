--- conflicted
+++ resolved
@@ -215,19 +215,11 @@
   for (const int i : material_indices_span.index_range()) {
     poly_order_[i] = i;
   }
-<<<<<<< HEAD
-  const Span<MPoly> polys = bke::mesh_polygons(*export_mesh_eval_);
-  /* Sort polygons by their material index. */
-  blender::parallel_sort(poly_order_.begin(), poly_order_.end(), [&](int a, int b) {
-    int mat_a = polys[a].mat_nr;
-    int mat_b = polys[b].mat_nr;
-=======
 
   /* Sort polygons by their material index. */
   blender::parallel_sort(poly_order_.begin(), poly_order_.end(), [&](int a, int b) {
     int mat_a = material_indices_span[a];
     int mat_b = material_indices_span[b];
->>>>>>> 70f17113
     if (mat_a != mat_b) {
       return mat_a < mat_b;
     }
@@ -254,17 +246,13 @@
   return polygons[poly_index].flag & ME_SMOOTH;
 }
 
-<<<<<<< HEAD
 int16_t OBJMesh::ith_poly_matnr(const int poly_index) const
 {
-  const Span<MPoly> polygons = bke::mesh_polygons(*export_mesh_eval_);
   BLI_assert(poly_index < export_mesh_eval_->totpoly);
-  const int16_t r_mat_nr = polygons[poly_index].mat_nr;
+  const int16_t r_mat_nr = export_mesh_eval_->mpoly[poly_index].mat_nr;
   return r_mat_nr >= 0 ? r_mat_nr : NOT_FOUND;
 }
 
-=======
->>>>>>> 70f17113
 const char *OBJMesh::get_object_name() const
 {
   return export_object_eval_.id.name + 2;
