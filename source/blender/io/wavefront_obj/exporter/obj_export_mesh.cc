/* SPDX-License-Identifier: GPL-2.0-or-later */

/** \file
 * \ingroup obj
 */
/* Silence warnings from copying deprecated fields. Needed for an Object copy constructor use. */
#define DNA_DEPRECATED_ALLOW

#include "BKE_attribute.hh"
#include "BKE_customdata.h"
#include "BKE_deform.h"
#include "BKE_lib_id.h"
#include "BKE_material.h"
#include "BKE_mesh.h"
#include "BKE_mesh_mapping.h"
#include "BKE_object.h"

#include "BLI_listbase.h"
#include "BLI_map.hh"
#include "BLI_math.h"
#include "BLI_sort.hh"

#include "DEG_depsgraph_query.h"

#include "DNA_material_types.h"
#include "DNA_mesh_types.h"
#include "DNA_modifier_types.h"
#include "DNA_object_types.h"

#include "obj_export_mesh.hh"

namespace blender::io::obj {
OBJMesh::OBJMesh(Depsgraph *depsgraph, const OBJExportParams &export_params, Object *mesh_object)
{
  /* We need to copy the object because it may be in temporary space. */
  Object *obj_eval = DEG_get_evaluated_object(depsgraph, mesh_object);
  export_object_eval_ = dna::shallow_copy(*obj_eval);
  export_mesh_eval_ = export_params.apply_modifiers ?
                          BKE_object_get_evaluated_mesh(&export_object_eval_) :
                          BKE_object_get_pre_modified_mesh(&export_object_eval_);
  mesh_eval_needs_free_ = false;

  if (!export_mesh_eval_) {
    /* Curves and NURBS surfaces need a new mesh when they're
     * exported in the form of vertices and edges.
     */
    export_mesh_eval_ = BKE_mesh_new_from_object(depsgraph, &export_object_eval_, true, true);
    /* Since a new mesh been allocated, it needs to be freed in the destructor. */
    mesh_eval_needs_free_ = true;
  }
  if (export_params.export_triangulated_mesh && export_object_eval_.type == OB_MESH) {
    std::tie(export_mesh_eval_, mesh_eval_needs_free_) = triangulate_mesh_eval();
  }
  set_world_axes_transform(export_params.forward_axis, export_params.up_axis);
}

/**
 * Free new meshes allocated for triangulated meshes, or Curve converted to Mesh.
 */
OBJMesh::~OBJMesh()
{
  clear();
}

void OBJMesh::free_mesh_if_needed()
{
  if (mesh_eval_needs_free_ && export_mesh_eval_) {
    BKE_id_free(nullptr, export_mesh_eval_);
    export_mesh_eval_ = nullptr;
    mesh_eval_needs_free_ = false;
  }
}

void OBJMesh::clear()
{
  free_mesh_if_needed();
  uv_indices_.clear_and_make_inline();
  uv_coords_.clear_and_make_inline();
  loop_to_normal_index_.clear_and_make_inline();
  normal_coords_.clear_and_make_inline();
  poly_order_.clear_and_make_inline();
  if (poly_smooth_groups_) {
    MEM_freeN(poly_smooth_groups_);
    poly_smooth_groups_ = nullptr;
  }
}

std::pair<Mesh *, bool> OBJMesh::triangulate_mesh_eval()
{
  if (export_mesh_eval_->totpoly <= 0) {
    return {export_mesh_eval_, false};
  }
  const BMeshCreateParams bm_create_params = {false};
  BMeshFromMeshParams bm_convert_params{};
  bm_convert_params.calc_face_normal = true;
  bm_convert_params.calc_vert_normal = true;
  bm_convert_params.add_key_index = false;
  bm_convert_params.use_shapekey = false;

  /* Lower threshold where triangulation of a polygon starts, i.e. a quadrilateral will be
   * triangulated here. */
  const int triangulate_min_verts = 4;

  unique_bmesh_ptr bmesh(
      BKE_mesh_to_bmesh_ex(export_mesh_eval_, &bm_create_params, &bm_convert_params));
  BM_mesh_triangulate(bmesh.get(),
                      MOD_TRIANGULATE_NGON_BEAUTY,
                      MOD_TRIANGULATE_QUAD_SHORTEDGE,
                      triangulate_min_verts,
                      false,
                      nullptr,
                      nullptr,
                      nullptr);

  Mesh *triangulated = BKE_mesh_from_bmesh_for_eval_nomain(
      bmesh.get(), nullptr, export_mesh_eval_);
  free_mesh_if_needed();
  return {triangulated, true};
}

void OBJMesh::set_world_axes_transform(const eIOAxis forward, const eIOAxis up)
{
  float axes_transform[3][3];
  unit_m3(axes_transform);
  /* +Y-forward and +Z-up are the default Blender axis settings. */
  mat3_from_axis_conversion(forward, up, IO_AXIS_Y, IO_AXIS_Z, axes_transform);
  mul_m4_m3m4(world_and_axes_transform_, axes_transform, export_object_eval_.obmat);
  /* mul_m4_m3m4 does not transform last row of obmat, i.e. location data. */
  mul_v3_m3v3(world_and_axes_transform_[3], axes_transform, export_object_eval_.obmat[3]);
  world_and_axes_transform_[3][3] = export_object_eval_.obmat[3][3];

  /* Normals need inverse transpose of the regular matrix to handle non-uniform scale. */
  float normal_matrix[3][3];
  copy_m3_m4(normal_matrix, world_and_axes_transform_);
  invert_m3_m3(world_and_axes_normal_transform_, normal_matrix);
  transpose_m3(world_and_axes_normal_transform_);
  mirrored_transform_ = is_negative_m3(world_and_axes_normal_transform_);
}

int OBJMesh::tot_vertices() const
{
  return export_mesh_eval_->totvert;
}

int OBJMesh::tot_polygons() const
{
  return export_mesh_eval_->totpoly;
}

int OBJMesh::tot_uv_vertices() const
{
  return tot_uv_vertices_;
}

int OBJMesh::tot_edges() const
{
  return export_mesh_eval_->totedge;
}

int16_t OBJMesh::tot_materials() const
{
  return export_mesh_eval_->totcol;
}

int OBJMesh::tot_normal_indices() const
{
  return tot_normal_indices_;
}

int OBJMesh::ith_smooth_group(const int poly_index) const
{
  /* Calculate smooth groups first: #OBJMesh::calc_smooth_groups. */
  BLI_assert(tot_smooth_groups_ != -NEGATIVE_INIT);
  BLI_assert(poly_smooth_groups_);
  return poly_smooth_groups_[poly_index];
}

void OBJMesh::ensure_mesh_normals() const
{
  BKE_mesh_calc_normals_split(export_mesh_eval_);
}

void OBJMesh::ensure_mesh_edges() const
{
  BKE_mesh_calc_edges(export_mesh_eval_, true, false);
  BKE_mesh_calc_edges_loose(export_mesh_eval_);
}

void OBJMesh::calc_smooth_groups(const bool use_bitflags)
{
  const Span<MEdge> edges = export_mesh_eval_->edges();
  const Span<MPoly> polys = export_mesh_eval_->polygons();
  const Span<MLoop> loops = export_mesh_eval_->loops();
  poly_smooth_groups_ = BKE_mesh_calc_smoothgroups(edges.data(),
                                                   edges.size(),
                                                   polys.data(),
                                                   polys.size(),
                                                   loops.data(),
                                                   loops.size(),
                                                   &tot_smooth_groups_,
                                                   use_bitflags);
}

void OBJMesh::calc_poly_order()
{
  const bke::AttributeAccessor attributes = bke::mesh_attributes(*export_mesh_eval_);
  const VArray<int> material_indices = attributes.lookup_or_default<int>(
      "material_index", ATTR_DOMAIN_FACE, 0);
  if (material_indices.is_single() && material_indices.get_internal_single() == 0) {
    return;
  }
  const VArraySpan<int> material_indices_span(material_indices);

  poly_order_.resize(material_indices_span.size());
  for (const int i : material_indices_span.index_range()) {
    poly_order_[i] = i;
  }

  /* Sort polygons by their material index. */
  blender::parallel_sort(poly_order_.begin(), poly_order_.end(), [&](int a, int b) {
    int mat_a = material_indices_span[a];
    int mat_b = material_indices_span[b];
    if (mat_a != mat_b) {
      return mat_a < mat_b;
    }
    return a < b;
  });
}

const Material *OBJMesh::get_object_material(const int16_t mat_nr) const
{
  /**
   * The const_cast is safe here because #BKE_object_material_get_eval won't change the object
   * but it is a big can of worms to fix the declaration of that function right now.
   *
   * The call uses "+ 1" as material getter needs one-based indices.
   */
  Object *obj = const_cast<Object *>(&export_object_eval_);
  const Material *r_mat = BKE_object_material_get_eval(obj, mat_nr + 1);
  return r_mat;
}

bool OBJMesh::is_ith_poly_smooth(const int poly_index) const
{
  const Span<MPoly> polygons = export_mesh_eval_->polygons();
  return polygons[poly_index].flag & ME_SMOOTH;
}

const char *OBJMesh::get_object_name() const
{
  return export_object_eval_.id.name + 2;
}

const char *OBJMesh::get_object_mesh_name() const
{
  return export_mesh_eval_->id.name + 2;
}

const char *OBJMesh::get_object_material_name(const int16_t mat_nr) const
{
  const Material *mat = get_object_material(mat_nr);
  if (!mat) {
    return nullptr;
  }
  return mat->id.name + 2;
}

float3 OBJMesh::calc_vertex_coords(const int vert_index, const float scaling_factor) const
{
  float3 r_coords;
  const Span<MVert> verts = export_mesh_eval_->vertices();
  copy_v3_v3(r_coords, verts[vert_index].co);
  mul_m4_v3(world_and_axes_transform_, r_coords);
  mul_v3_fl(r_coords, scaling_factor);
  return r_coords;
}

Vector<int> OBJMesh::calc_poly_vertex_indices(const int poly_index) const
{
  const Span<MPoly> polys = export_mesh_eval_->polygons();
  const Span<MLoop> loops = export_mesh_eval_->loops();
  const MPoly &mpoly = polys[poly_index];
  const MLoop *mloop = &loops[mpoly.loopstart];
  const int totloop = mpoly.totloop;
  Vector<int> r_poly_vertex_indices(totloop);
  for (int loop_index = 0; loop_index < totloop; loop_index++) {
    r_poly_vertex_indices[loop_index] = mloop[loop_index].v;
  }
  return r_poly_vertex_indices;
}

void OBJMesh::store_uv_coords_and_indices()
{
<<<<<<< HEAD
  const StringRef active_uv_name = CustomData_get_active_layer_name(&export_mesh_eval_->ldata,
                                                                    CD_PROP_FLOAT2);
  if (active_uv_name.is_empty()) {
    tot_uv_vertices_ = 0;
    return;
  }
  const MPoly *mpoly = export_mesh_eval_->mpoly;
  const MLoop *mloop = export_mesh_eval_->mloop;
  const int totpoly = export_mesh_eval_->totpoly;
=======
  const Span<MPoly> polys = export_mesh_eval_->polygons();
  const Span<MLoop> loops = export_mesh_eval_->loops();
>>>>>>> 1fcc6732
  const int totvert = export_mesh_eval_->totvert;
  const bke::AttributeAccessor attributes = bke::mesh_attributes(*export_mesh_eval_);
  const VArraySpan<float2> uv_map = attributes.lookup<float2>(active_uv_name, ATTR_DOMAIN_CORNER);

  const float limit[2] = {STD_UV_CONNECT_LIMIT, STD_UV_CONNECT_LIMIT};

  UvVertMap *uv_vert_map = BKE_mesh_uv_vert_map_create(
<<<<<<< HEAD
      mpoly,
      nullptr,
      mloop,
      reinterpret_cast<const float(*)[2]>(uv_map.data()),
      totpoly,
      totvert,
      limit,
      false,
      false);
=======
      polys.data(), nullptr, loops.data(), mloopuv, polys.size(), totvert, limit, false, false);
>>>>>>> 1fcc6732

  uv_indices_.resize(polys.size());
  /* At least total vertices of a mesh will be present in its texture map. So
   * reserve minimum space early. */
  uv_coords_.reserve(totvert);

  tot_uv_vertices_ = 0;
  for (int vertex_index = 0; vertex_index < totvert; vertex_index++) {
    const UvMapVert *uv_vert = BKE_mesh_uv_vert_map_get_vert(uv_vert_map, vertex_index);
    for (; uv_vert; uv_vert = uv_vert->next) {
      if (uv_vert->separate) {
        tot_uv_vertices_ += 1;
      }
      const int vertices_in_poly = polys[uv_vert->poly_index].totloop;

      /* Store UV vertex coordinates. */
      uv_coords_.resize(tot_uv_vertices_);
<<<<<<< HEAD
      const int loopstart = mpoly[uv_vert->poly_index].loopstart;
      uv_coords_[tot_uv_vertices_ - 1] = uv_map[loopstart + uv_vert->loop_of_poly_index];
=======
      const int loopstart = polys[uv_vert->poly_index].loopstart;
      Span<float> vert_uv_coords(mloopuv[loopstart + uv_vert->loop_of_poly_index].uv, 2);
      uv_coords_[tot_uv_vertices_ - 1] = float2(vert_uv_coords[0], vert_uv_coords[1]);
>>>>>>> 1fcc6732

      /* Store UV vertex indices. */
      uv_indices_[uv_vert->poly_index].resize(vertices_in_poly);
      /* Keep indices zero-based and let the writer handle the "+ 1" as per OBJ spec. */
      uv_indices_[uv_vert->poly_index][uv_vert->loop_of_poly_index] = tot_uv_vertices_ - 1;
    }
  }
  BKE_mesh_uv_vert_map_free(uv_vert_map);
}

Span<int> OBJMesh::calc_poly_uv_indices(const int poly_index) const
{
  if (uv_indices_.size() <= 0) {
    return {};
  }
  BLI_assert(poly_index < export_mesh_eval_->totpoly);
  BLI_assert(poly_index < uv_indices_.size());
  return uv_indices_[poly_index];
}

float3 OBJMesh::calc_poly_normal(const int poly_index) const
{
  float3 r_poly_normal;
  const Span<MVert> verts = export_mesh_eval_->vertices();
  const Span<MPoly> polys = export_mesh_eval_->polygons();
  const Span<MLoop> loops = export_mesh_eval_->loops();
  const MPoly &poly = polys[poly_index];
  BKE_mesh_calc_poly_normal(&poly, &loops[poly.loopstart], verts.data(), r_poly_normal);
  mul_m3_v3(world_and_axes_normal_transform_, r_poly_normal);
  normalize_v3(r_poly_normal);
  return r_poly_normal;
}

/** Round \a f to \a round_digits decimal digits. */
static float round_float_to_n_digits(const float f, int round_digits)
{
  float scale = powf(10.0, round_digits);
  return ceilf((scale * f - 0.49999999f)) / scale;
}

static float3 round_float3_to_n_digits(const float3 &v, int round_digits)
{
  float3 ans;
  ans.x = round_float_to_n_digits(v.x, round_digits);
  ans.y = round_float_to_n_digits(v.y, round_digits);
  ans.z = round_float_to_n_digits(v.z, round_digits);
  return ans;
}

void OBJMesh::store_normal_coords_and_indices()
{
  const Span<MPoly> polys = export_mesh_eval_->polygons();

  /* We'll round normal components to 4 digits.
   * This will cover up some minor differences
   * between floating point calculations on different platforms.
   * Since normals are normalized, there will be no perceptible loss
   * of precision when rounding to 4 digits. */
  constexpr int round_digits = 4;
  int cur_normal_index = 0;
  Map<float3, int> normal_to_index;
  /* We don't know how many unique normals there will be, but this is a guess. */
  normal_to_index.reserve(export_mesh_eval_->totpoly);
  loop_to_normal_index_.resize(export_mesh_eval_->totloop);
  loop_to_normal_index_.fill(-1);
  const float(*lnors)[3] = static_cast<const float(*)[3]>(
      CustomData_get_layer(&export_mesh_eval_->ldata, CD_NORMAL));
  for (int poly_index = 0; poly_index < export_mesh_eval_->totpoly; ++poly_index) {
    const MPoly &mpoly = polys[poly_index];
    bool need_per_loop_normals = lnors != nullptr || (mpoly.flag & ME_SMOOTH);
    if (need_per_loop_normals) {
      for (int loop_of_poly = 0; loop_of_poly < mpoly.totloop; ++loop_of_poly) {
        float3 loop_normal;
        int loop_index = mpoly.loopstart + loop_of_poly;
        BLI_assert(loop_index < export_mesh_eval_->totloop);
        copy_v3_v3(loop_normal, lnors[loop_index]);
        mul_m3_v3(world_and_axes_normal_transform_, loop_normal);
        normalize_v3(loop_normal);
        float3 rounded_loop_normal = round_float3_to_n_digits(loop_normal, round_digits);
        int loop_norm_index = normal_to_index.lookup_default(rounded_loop_normal, -1);
        if (loop_norm_index == -1) {
          loop_norm_index = cur_normal_index++;
          normal_to_index.add(rounded_loop_normal, loop_norm_index);
          normal_coords_.append(rounded_loop_normal);
        }
        loop_to_normal_index_[loop_index] = loop_norm_index;
      }
    }
    else {
      float3 poly_normal = calc_poly_normal(poly_index);
      float3 rounded_poly_normal = round_float3_to_n_digits(poly_normal, round_digits);
      int poly_norm_index = normal_to_index.lookup_default(rounded_poly_normal, -1);
      if (poly_norm_index == -1) {
        poly_norm_index = cur_normal_index++;
        normal_to_index.add(rounded_poly_normal, poly_norm_index);
        normal_coords_.append(rounded_poly_normal);
      }
      for (int i = 0; i < mpoly.totloop; ++i) {
        int loop_index = mpoly.loopstart + i;
        BLI_assert(loop_index < export_mesh_eval_->totloop);
        loop_to_normal_index_[loop_index] = poly_norm_index;
      }
    }
  }
  tot_normal_indices_ = cur_normal_index;
}

Vector<int> OBJMesh::calc_poly_normal_indices(const int poly_index) const
{
  if (loop_to_normal_index_.is_empty()) {
    return {};
  }
  const Span<MPoly> polys = export_mesh_eval_->polygons();
  const MPoly &mpoly = polys[poly_index];
  const int totloop = mpoly.totloop;
  Vector<int> r_poly_normal_indices(totloop);
  for (int poly_loop_index = 0; poly_loop_index < totloop; poly_loop_index++) {
    int loop_index = mpoly.loopstart + poly_loop_index;
    r_poly_normal_indices[poly_loop_index] = loop_to_normal_index_[loop_index];
  }
  return r_poly_normal_indices;
}

int OBJMesh::tot_deform_groups() const
{
  if (!BKE_object_supports_vertex_groups(&export_object_eval_)) {
    return 0;
  }
  return BKE_object_defgroup_count(&export_object_eval_);
}

int16_t OBJMesh::get_poly_deform_group_index(const int poly_index,
                                             MutableSpan<float> group_weights) const
{
  BLI_assert(poly_index < export_mesh_eval_->totpoly);
  BLI_assert(group_weights.size() == BKE_object_defgroup_count(&export_object_eval_));
  const Span<MPoly> polys = export_mesh_eval_->polygons();
  const Span<MLoop> loops = export_mesh_eval_->loops();
  const Span<MDeformVert> dverts = export_mesh_eval_->deform_verts();
  if (dverts.is_empty()) {
    return NOT_FOUND;
  }

  group_weights.fill(0);
  bool found_any_group = false;
  const MPoly &mpoly = polys[poly_index];
  const MLoop *mloop = &loops[mpoly.loopstart];
  for (int loop_i = 0; loop_i < mpoly.totloop; ++loop_i, ++mloop) {
    const MDeformVert &dv = dverts[mloop->v];
    for (int weight_i = 0; weight_i < dv.totweight; ++weight_i) {
      const auto group = dv.dw[weight_i].def_nr;
      if (group < group_weights.size()) {
        group_weights[group] += dv.dw[weight_i].weight;
        found_any_group = true;
      }
    }
  }

  if (!found_any_group) {
    return NOT_FOUND;
  }
  /* Index of the group with maximum vertices. */
  int16_t max_idx = std::max_element(group_weights.begin(), group_weights.end()) -
                    group_weights.begin();
  return max_idx;
}

const char *OBJMesh::get_poly_deform_group_name(const int16_t def_group_index) const
{
  const bDeformGroup &vertex_group = *(static_cast<bDeformGroup *>(
      BLI_findlink(BKE_object_defgroup_list(&export_object_eval_), def_group_index)));
  return vertex_group.name;
}

std::optional<std::array<int, 2>> OBJMesh::calc_loose_edge_vert_indices(const int edge_index) const
{
  const Span<MEdge> edges = export_mesh_eval_->edges();
  const MEdge &edge = edges[edge_index];
  if (edge.flag & ME_LOOSEEDGE) {
    return std::array<int, 2>{static_cast<int>(edge.v1), static_cast<int>(edge.v2)};
  }
  return std::nullopt;
}
}  // namespace blender::io::obj<|MERGE_RESOLUTION|>--- conflicted
+++ resolved
@@ -291,20 +291,14 @@
 
 void OBJMesh::store_uv_coords_and_indices()
 {
-<<<<<<< HEAD
   const StringRef active_uv_name = CustomData_get_active_layer_name(&export_mesh_eval_->ldata,
                                                                     CD_PROP_FLOAT2);
   if (active_uv_name.is_empty()) {
     tot_uv_vertices_ = 0;
     return;
   }
-  const MPoly *mpoly = export_mesh_eval_->mpoly;
-  const MLoop *mloop = export_mesh_eval_->mloop;
-  const int totpoly = export_mesh_eval_->totpoly;
-=======
   const Span<MPoly> polys = export_mesh_eval_->polygons();
   const Span<MLoop> loops = export_mesh_eval_->loops();
->>>>>>> 1fcc6732
   const int totvert = export_mesh_eval_->totvert;
   const bke::AttributeAccessor attributes = bke::mesh_attributes(*export_mesh_eval_);
   const VArraySpan<float2> uv_map = attributes.lookup<float2>(active_uv_name, ATTR_DOMAIN_CORNER);
@@ -312,19 +306,15 @@
   const float limit[2] = {STD_UV_CONNECT_LIMIT, STD_UV_CONNECT_LIMIT};
 
   UvVertMap *uv_vert_map = BKE_mesh_uv_vert_map_create(
-<<<<<<< HEAD
-      mpoly,
+      polys.data(),
       nullptr,
-      mloop,
+      loops.data(),
       reinterpret_cast<const float(*)[2]>(uv_map.data()),
-      totpoly,
+      polys.size(),
       totvert,
       limit,
       false,
       false);
-=======
-      polys.data(), nullptr, loops.data(), mloopuv, polys.size(), totvert, limit, false, false);
->>>>>>> 1fcc6732
 
   uv_indices_.resize(polys.size());
   /* At least total vertices of a mesh will be present in its texture map. So
@@ -342,14 +332,9 @@
 
       /* Store UV vertex coordinates. */
       uv_coords_.resize(tot_uv_vertices_);
-<<<<<<< HEAD
-      const int loopstart = mpoly[uv_vert->poly_index].loopstart;
-      uv_coords_[tot_uv_vertices_ - 1] = uv_map[loopstart + uv_vert->loop_of_poly_index];
-=======
       const int loopstart = polys[uv_vert->poly_index].loopstart;
-      Span<float> vert_uv_coords(mloopuv[loopstart + uv_vert->loop_of_poly_index].uv, 2);
+      Span<float> vert_uv_coords(uv_map[loopstart + uv_vert->loop_of_poly_index], 2);
       uv_coords_[tot_uv_vertices_ - 1] = float2(vert_uv_coords[0], vert_uv_coords[1]);
->>>>>>> 1fcc6732
 
       /* Store UV vertex indices. */
       uv_indices_[uv_vert->poly_index].resize(vertices_in_poly);
