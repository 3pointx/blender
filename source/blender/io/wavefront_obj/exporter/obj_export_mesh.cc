--- conflicted
+++ resolved
@@ -379,11 +379,7 @@
   normal_to_index.reserve(export_mesh_eval_->totpoly);
   loop_to_normal_index_.resize(export_mesh_eval_->totloop);
   loop_to_normal_index_.fill(-1);
-<<<<<<< HEAD
-  const float(*lnors)[3] = (const float(*)[3])(
-=======
   const float(*lnors)[3] = static_cast<const float(*)[3]>(
->>>>>>> b4db5a93
       CustomData_get_layer(&export_mesh_eval_->ldata, CD_NORMAL));
   for (int poly_index = 0; poly_index < export_mesh_eval_->totpoly; ++poly_index) {
     const MPoly &mpoly = export_mesh_eval_->mpoly[poly_index];
