--- conflicted
+++ resolved
@@ -285,51 +285,29 @@
 
 void OBJMesh::store_uv_coords_and_indices()
 {
-<<<<<<< HEAD
-  const StringRef active_uv_name = CustomData_get_active_layer_name(&export_mesh_eval_->ldata,
+  const int totvert = export_mesh_->totvert;
+  const StringRef active_uv_name = CustomData_get_active_layer_name(&export_mesh_->ldata,
                                                                     CD_PROP_FLOAT2);
   if (active_uv_name.is_empty()) {
-=======
-  const int totvert = export_mesh_->totvert;
-  const MLoopUV *mloopuv = static_cast<const MLoopUV *>(
-      CustomData_get_layer(&export_mesh_->ldata, CD_MLOOPUV));
-  if (!mloopuv) {
->>>>>>> fe30856d
     tot_uv_vertices_ = 0;
     return;
   }
-  const Span<MPoly> polys = export_mesh_eval_->polys();
-  const Span<MLoop> loops = export_mesh_eval_->loops();
-  const int totvert = export_mesh_eval_->totvert;
-  const bke::AttributeAccessor attributes = export_mesh_eval_->attributes();
+    const bke::AttributeAccessor attributes = export_mesh_->attributes();
   const VArraySpan<float2> uv_map = attributes.lookup<float2>(active_uv_name, ATTR_DOMAIN_CORNER);
 
   const float limit[2] = {STD_UV_CONNECT_LIMIT, STD_UV_CONNECT_LIMIT};
 
-<<<<<<< HEAD
   UvVertMap *uv_vert_map = BKE_mesh_uv_vert_map_create(
-      polys.data(),
+      mesh_polys_.data(),
       nullptr,
       nullptr,
-      loops.data(),
+      mesh_loops_.data(),
       reinterpret_cast<const float(*)[2]>(uv_map.data()),
-      polys.size(),
+      mesh_polys_.size(),
       totvert,
       limit,
       false,
       false);
-=======
-  UvVertMap *uv_vert_map = BKE_mesh_uv_vert_map_create(mesh_polys_.data(),
-                                                       nullptr,
-                                                       nullptr,
-                                                       mesh_loops_.data(),
-                                                       mloopuv,
-                                                       mesh_polys_.size(),
-                                                       totvert,
-                                                       limit,
-                                                       false,
-                                                       false);
->>>>>>> fe30856d
 
   uv_indices_.resize(mesh_polys_.size());
   /* At least total vertices of a mesh will be present in its texture map. So
@@ -347,13 +325,8 @@
 
       /* Store UV vertex coordinates. */
       uv_coords_.resize(tot_uv_vertices_);
-<<<<<<< HEAD
-      const int loopstart = polys[uv_vert->poly_index].loopstart;
+      const int loopstart = mesh_polys_[uv_vert->poly_index].loopstart;
       Span<float> vert_uv_coords(uv_map[loopstart + uv_vert->loop_of_poly_index], 2);
-=======
-      const int loopstart = mesh_polys_[uv_vert->poly_index].loopstart;
-      Span<float> vert_uv_coords(mloopuv[loopstart + uv_vert->loop_of_poly_index].uv, 2);
->>>>>>> fe30856d
       uv_coords_[tot_uv_vertices_ - 1] = float2(vert_uv_coords[0], vert_uv_coords[1]);
 
       /* Store UV vertex indices. */
