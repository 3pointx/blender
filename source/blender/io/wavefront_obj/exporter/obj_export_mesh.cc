/* SPDX-License-Identifier: GPL-2.0-or-later */

/** \file
 * \ingroup obj
 */

#include "BKE_attribute.hh"
#include "BKE_customdata.h"
#include "BKE_deform.h"
#include "BKE_lib_id.h"
#include "BKE_material.h"
#include "BKE_mesh.h"
#include "BKE_mesh_mapping.h"
#include "BKE_object.h"

#include "BLI_listbase.h"
#include "BLI_map.hh"
#include "BLI_math.h"
#include "BLI_sort.hh"

#include "DEG_depsgraph_query.h"

#include "DNA_material_types.h"
#include "DNA_mesh_types.h"
#include "DNA_modifier_types.h"
#include "DNA_object_types.h"

#include "obj_export_mesh.hh"

#include "bmesh.h"
#include "bmesh_tools.h"

namespace blender::io::obj {
OBJMesh::OBJMesh(Depsgraph *depsgraph, const OBJExportParams &export_params, Object *mesh_object)
{
  /* We need to copy the object because it may be in temporary space. */
  Object *obj_eval = DEG_get_evaluated_object(depsgraph, mesh_object);
  export_object_eval_ = dna::shallow_copy(*obj_eval);
  export_mesh_ = export_params.apply_modifiers ?
                     BKE_object_get_evaluated_mesh(&export_object_eval_) :
                     BKE_object_get_pre_modified_mesh(&export_object_eval_);
  if (export_mesh_) {
<<<<<<< HEAD
    mesh_positions_ = export_mesh_->positions();
=======
    mesh_positions_ = export_mesh_->vert_positions();
>>>>>>> a7e1815c
    mesh_edges_ = export_mesh_->edges();
    mesh_polys_ = export_mesh_->polys();
    mesh_corner_verts_ = export_mesh_->corner_verts();
  }
  else {
    /* Curves and NURBS surfaces need a new mesh when they're
     * exported in the form of vertices and edges.
     */
    this->set_mesh(BKE_mesh_new_from_object(depsgraph, &export_object_eval_, true, true));
  }
  if (export_params.export_triangulated_mesh && export_object_eval_.type == OB_MESH) {
    this->triangulate_mesh_eval();
  }
  set_world_axes_transform(export_params.forward_axis, export_params.up_axis);
}

/**
 * Free new meshes allocated for triangulated meshes, or Curve converted to Mesh.
 */
OBJMesh::~OBJMesh()
{
  clear();
}

void OBJMesh::set_mesh(Mesh *mesh)
{
  if (owned_export_mesh_) {
    BKE_id_free(nullptr, owned_export_mesh_);
  }
  owned_export_mesh_ = mesh;
  export_mesh_ = owned_export_mesh_;
<<<<<<< HEAD
  mesh_positions_ = mesh->positions();
=======
  mesh_positions_ = mesh->vert_positions();
>>>>>>> a7e1815c
  mesh_edges_ = mesh->edges();
  mesh_polys_ = mesh->polys();
  mesh_corner_verts_ = mesh->corner_verts();
}

void OBJMesh::clear()
{
  if (owned_export_mesh_) {
    BKE_id_free(nullptr, owned_export_mesh_);
    owned_export_mesh_ = nullptr;
  }
  export_mesh_ = nullptr;
  uv_indices_.clear_and_shrink();
  uv_coords_.clear_and_shrink();
  loop_to_normal_index_.clear_and_shrink();
  normal_coords_.clear_and_shrink();
  poly_order_.clear_and_shrink();
  if (poly_smooth_groups_) {
    MEM_freeN(poly_smooth_groups_);
    poly_smooth_groups_ = nullptr;
  }
}

void OBJMesh::triangulate_mesh_eval()
{
  if (export_mesh_->totpoly <= 0) {
    return;
  }
  const BMeshCreateParams bm_create_params = {false};
  BMeshFromMeshParams bm_convert_params{};
  bm_convert_params.calc_face_normal = true;
  bm_convert_params.calc_vert_normal = true;
  bm_convert_params.add_key_index = false;
  bm_convert_params.use_shapekey = false;

  /* Lower threshold where triangulation of a polygon starts, i.e. a quadrilateral will be
   * triangulated here. */
  const int triangulate_min_verts = 4;

  BMesh *bmesh = BKE_mesh_to_bmesh_ex(export_mesh_, &bm_create_params, &bm_convert_params);
  BM_mesh_triangulate(bmesh,
                      MOD_TRIANGULATE_NGON_BEAUTY,
                      MOD_TRIANGULATE_QUAD_SHORTEDGE,
                      triangulate_min_verts,
                      false,
                      nullptr,
                      nullptr,
                      nullptr);
  Mesh *triangulated = BKE_mesh_from_bmesh_for_eval_nomain(bmesh, nullptr, export_mesh_);
  BM_mesh_free(bmesh);
  this->set_mesh(triangulated);
}

void OBJMesh::set_world_axes_transform(const eIOAxis forward, const eIOAxis up)
{
  float axes_transform[3][3];
  unit_m3(axes_transform);
  /* +Y-forward and +Z-up are the default Blender axis settings. */
  mat3_from_axis_conversion(forward, up, IO_AXIS_Y, IO_AXIS_Z, axes_transform);
  mul_m4_m3m4(world_and_axes_transform_, axes_transform, export_object_eval_.object_to_world);
  /* mul_m4_m3m4 does not transform last row of obmat, i.e. location data. */
  mul_v3_m3v3(
      world_and_axes_transform_[3], axes_transform, export_object_eval_.object_to_world[3]);
  world_and_axes_transform_[3][3] = export_object_eval_.object_to_world[3][3];

  /* Normals need inverse transpose of the regular matrix to handle non-uniform scale. */
  float normal_matrix[3][3];
  copy_m3_m4(normal_matrix, world_and_axes_transform_);
  invert_m3_m3(world_and_axes_normal_transform_, normal_matrix);
  transpose_m3(world_and_axes_normal_transform_);
  mirrored_transform_ = is_negative_m3(world_and_axes_normal_transform_);
}

int OBJMesh::tot_vertices() const
{
  return export_mesh_->totvert;
}

int OBJMesh::tot_polygons() const
{
  return export_mesh_->totpoly;
}

int OBJMesh::tot_uv_vertices() const
{
  return tot_uv_vertices_;
}

int OBJMesh::tot_edges() const
{
  return export_mesh_->totedge;
}

int16_t OBJMesh::tot_materials() const
{
  return export_mesh_->totcol;
}

int OBJMesh::tot_normal_indices() const
{
  return tot_normal_indices_;
}

int OBJMesh::ith_smooth_group(const int poly_index) const
{
  /* Calculate smooth groups first: #OBJMesh::calc_smooth_groups. */
  BLI_assert(tot_smooth_groups_ != -NEGATIVE_INIT);
  BLI_assert(poly_smooth_groups_);
  return poly_smooth_groups_[poly_index];
}

void OBJMesh::ensure_mesh_normals() const
{
  /* Const cast can be removed when calculating face corner normals lazily is possible. */
  BKE_mesh_calc_normals_split(const_cast<Mesh *>(export_mesh_));
}

void OBJMesh::calc_smooth_groups(const bool use_bitflags)
{
  poly_smooth_groups_ = BKE_mesh_calc_smoothgroups(mesh_edges_.data(),
                                                   mesh_edges_.size(),
                                                   mesh_polys_.data(),
                                                   mesh_polys_.size(),
                                                   export_mesh_->corner_edges().data(),
                                                   export_mesh_->totloop,
                                                   &tot_smooth_groups_,
                                                   use_bitflags);
}

void OBJMesh::calc_poly_order()
{
  const bke::AttributeAccessor attributes = export_mesh_->attributes();
  const VArray<int> material_indices = attributes.lookup_or_default<int>(
      "material_index", ATTR_DOMAIN_FACE, 0);
  if (material_indices.is_single() && material_indices.get_internal_single() == 0) {
    return;
  }
  const VArraySpan<int> material_indices_span(material_indices);

  poly_order_.resize(material_indices_span.size());
  for (const int i : material_indices_span.index_range()) {
    poly_order_[i] = i;
  }

  /* Sort polygons by their material index. */
  blender::parallel_sort(poly_order_.begin(), poly_order_.end(), [&](int a, int b) {
    int mat_a = material_indices_span[a];
    int mat_b = material_indices_span[b];
    if (mat_a != mat_b) {
      return mat_a < mat_b;
    }
    return a < b;
  });
}

const Material *OBJMesh::get_object_material(const int16_t mat_nr) const
{
  /**
   * The const_cast is safe here because #BKE_object_material_get_eval won't change the object
   * but it is a big can of worms to fix the declaration of that function right now.
   *
   * The call uses "+ 1" as material getter needs one-based indices.
   */
  Object *obj = const_cast<Object *>(&export_object_eval_);
  const Material *r_mat = BKE_object_material_get_eval(obj, mat_nr + 1);
  return r_mat;
}

bool OBJMesh::is_ith_poly_smooth(const int poly_index) const
{
  return mesh_polys_[poly_index].flag & ME_SMOOTH;
}

const char *OBJMesh::get_object_name() const
{
  return export_object_eval_.id.name + 2;
}

const char *OBJMesh::get_object_mesh_name() const
{
  return export_mesh_->id.name + 2;
}

const char *OBJMesh::get_object_material_name(const int16_t mat_nr) const
{
  const Material *mat = get_object_material(mat_nr);
  if (!mat) {
    return nullptr;
  }
  return mat->id.name + 2;
}

float3 OBJMesh::calc_vertex_coords(const int vert_index, const float global_scale) const
{
  float3 r_coords = mesh_positions_[vert_index];
  mul_m4_v3(world_and_axes_transform_, r_coords);
  mul_v3_fl(r_coords, global_scale);
  return r_coords;
}

Vector<int> OBJMesh::calc_poly_vertex_indices(const int poly_index) const
{
  const MPoly &mpoly = mesh_polys_[poly_index];
  return mesh_corner_verts_.slice(mpoly.loopstart, mpoly.totloop);
}

void OBJMesh::store_uv_coords_and_indices()
{
  const int totvert = export_mesh_->totvert;
  const MLoopUV *mloopuv = static_cast<const MLoopUV *>(
      CustomData_get_layer(&export_mesh_->ldata, CD_MLOOPUV));
  if (!mloopuv) {
    tot_uv_vertices_ = 0;
    return;
  }
  const float limit[2] = {STD_UV_CONNECT_LIMIT, STD_UV_CONNECT_LIMIT};

  UvVertMap *uv_vert_map = BKE_mesh_uv_vert_map_create(mesh_polys_.data(),
                                                       nullptr,
                                                       nullptr,
                                                       mesh_corner_verts_.data(),
                                                       mloopuv,
                                                       mesh_polys_.size(),
                                                       totvert,
                                                       limit,
                                                       false,
                                                       false);

  uv_indices_.resize(mesh_polys_.size());
  /* At least total vertices of a mesh will be present in its texture map. So
   * reserve minimum space early. */
  uv_coords_.reserve(totvert);

  tot_uv_vertices_ = 0;
  for (int vertex_index = 0; vertex_index < totvert; vertex_index++) {
    const UvMapVert *uv_vert = BKE_mesh_uv_vert_map_get_vert(uv_vert_map, vertex_index);
    for (; uv_vert; uv_vert = uv_vert->next) {
      if (uv_vert->separate) {
        tot_uv_vertices_ += 1;
      }
      const int verts_in_poly = mesh_polys_[uv_vert->poly_index].totloop;

      /* Store UV vertex coordinates. */
      uv_coords_.resize(tot_uv_vertices_);
      const int loopstart = mesh_polys_[uv_vert->poly_index].loopstart;
      Span<float> vert_uv_coords(mloopuv[loopstart + uv_vert->loop_of_poly_index].uv, 2);
      uv_coords_[tot_uv_vertices_ - 1] = float2(vert_uv_coords[0], vert_uv_coords[1]);

      /* Store UV vertex indices. */
      uv_indices_[uv_vert->poly_index].resize(verts_in_poly);
      /* Keep indices zero-based and let the writer handle the "+ 1" as per OBJ spec. */
      uv_indices_[uv_vert->poly_index][uv_vert->loop_of_poly_index] = tot_uv_vertices_ - 1;
    }
  }
  BKE_mesh_uv_vert_map_free(uv_vert_map);
}

Span<int> OBJMesh::calc_poly_uv_indices(const int poly_index) const
{
  if (uv_indices_.size() <= 0) {
    return {};
  }
  BLI_assert(poly_index < export_mesh_->totpoly);
  BLI_assert(poly_index < uv_indices_.size());
  return uv_indices_[poly_index];
}

float3 OBJMesh::calc_poly_normal(const int poly_index) const
{
  float3 r_poly_normal;
  const MPoly &poly = mesh_polys_[poly_index];
  BKE_mesh_calc_poly_normal(&poly,
<<<<<<< HEAD
                            &mesh_corner_verts_[poly.loopstart],
=======
                            &mesh_loops_[poly.loopstart],
>>>>>>> a7e1815c
                            reinterpret_cast<const float(*)[3]>(mesh_positions_.data()),
                            r_poly_normal);
  mul_m3_v3(world_and_axes_normal_transform_, r_poly_normal);
  normalize_v3(r_poly_normal);
  return r_poly_normal;
}

/** Round \a f to \a round_digits decimal digits. */
static float round_float_to_n_digits(const float f, int round_digits)
{
  float scale = powf(10.0, round_digits);
  return ceilf(scale * f - 0.49999999f) / scale;
}

static float3 round_float3_to_n_digits(const float3 &v, int round_digits)
{
  float3 ans;
  ans.x = round_float_to_n_digits(v.x, round_digits);
  ans.y = round_float_to_n_digits(v.y, round_digits);
  ans.z = round_float_to_n_digits(v.z, round_digits);
  return ans;
}

void OBJMesh::store_normal_coords_and_indices()
{
  /* We'll round normal components to 4 digits.
   * This will cover up some minor differences
   * between floating point calculations on different platforms.
   * Since normals are normalized, there will be no perceptible loss
   * of precision when rounding to 4 digits. */
  constexpr int round_digits = 4;
  int cur_normal_index = 0;
  Map<float3, int> normal_to_index;
  /* We don't know how many unique normals there will be, but this is a guess. */
  normal_to_index.reserve(export_mesh_->totpoly);
  loop_to_normal_index_.resize(export_mesh_->totloop);
  loop_to_normal_index_.fill(-1);
  const float(*lnors)[3] = static_cast<const float(*)[3]>(
      CustomData_get_layer(&export_mesh_->ldata, CD_NORMAL));
  for (int poly_index = 0; poly_index < export_mesh_->totpoly; ++poly_index) {
    const MPoly &mpoly = mesh_polys_[poly_index];
    bool need_per_loop_normals = lnors != nullptr || (mpoly.flag & ME_SMOOTH);
    if (need_per_loop_normals) {
      for (int loop_of_poly = 0; loop_of_poly < mpoly.totloop; ++loop_of_poly) {
        float3 loop_normal;
        int loop_index = mpoly.loopstart + loop_of_poly;
        BLI_assert(loop_index < export_mesh_->totloop);
        copy_v3_v3(loop_normal, lnors[loop_index]);
        mul_m3_v3(world_and_axes_normal_transform_, loop_normal);
        normalize_v3(loop_normal);
        float3 rounded_loop_normal = round_float3_to_n_digits(loop_normal, round_digits);
        int loop_norm_index = normal_to_index.lookup_default(rounded_loop_normal, -1);
        if (loop_norm_index == -1) {
          loop_norm_index = cur_normal_index++;
          normal_to_index.add(rounded_loop_normal, loop_norm_index);
          normal_coords_.append(rounded_loop_normal);
        }
        loop_to_normal_index_[loop_index] = loop_norm_index;
      }
    }
    else {
      float3 poly_normal = calc_poly_normal(poly_index);
      float3 rounded_poly_normal = round_float3_to_n_digits(poly_normal, round_digits);
      int poly_norm_index = normal_to_index.lookup_default(rounded_poly_normal, -1);
      if (poly_norm_index == -1) {
        poly_norm_index = cur_normal_index++;
        normal_to_index.add(rounded_poly_normal, poly_norm_index);
        normal_coords_.append(rounded_poly_normal);
      }
      for (int i = 0; i < mpoly.totloop; ++i) {
        int loop_index = mpoly.loopstart + i;
        BLI_assert(loop_index < export_mesh_->totloop);
        loop_to_normal_index_[loop_index] = poly_norm_index;
      }
    }
  }
  tot_normal_indices_ = cur_normal_index;
}

Vector<int> OBJMesh::calc_poly_normal_indices(const int poly_index) const
{
  if (loop_to_normal_index_.is_empty()) {
    return {};
  }
  const MPoly &mpoly = mesh_polys_[poly_index];
  const int totloop = mpoly.totloop;
  Vector<int> r_poly_normal_indices(totloop);
  for (int poly_loop_index = 0; poly_loop_index < totloop; poly_loop_index++) {
    int loop_index = mpoly.loopstart + poly_loop_index;
    r_poly_normal_indices[poly_loop_index] = loop_to_normal_index_[loop_index];
  }
  return r_poly_normal_indices;
}

int OBJMesh::tot_deform_groups() const
{
  if (!BKE_object_supports_vertex_groups(&export_object_eval_)) {
    return 0;
  }
  return BKE_object_defgroup_count(&export_object_eval_);
}

int16_t OBJMesh::get_poly_deform_group_index(const int poly_index,
                                             MutableSpan<float> group_weights) const
{
  BLI_assert(poly_index < export_mesh_->totpoly);
  BLI_assert(group_weights.size() == BKE_object_defgroup_count(&export_object_eval_));
  const Span<MDeformVert> dverts = export_mesh_->deform_verts();
  if (dverts.is_empty()) {
    return NOT_FOUND;
  }

  group_weights.fill(0);
  bool found_any_group = false;
  const MPoly &mpoly = mesh_polys_[poly_index];
  for (const int vert_i : mesh_corner_verts_.slice(mpoly.loopstart, mpoly.totloop)) {
    const MDeformVert &dv = dverts[vert_i];
    for (int weight_i = 0; weight_i < dv.totweight; ++weight_i) {
      const auto group = dv.dw[weight_i].def_nr;
      if (group < group_weights.size()) {
        group_weights[group] += dv.dw[weight_i].weight;
        found_any_group = true;
      }
    }
  }

  if (!found_any_group) {
    return NOT_FOUND;
  }
  /* Index of the group with maximum vertices. */
  int16_t max_idx = std::max_element(group_weights.begin(), group_weights.end()) -
                    group_weights.begin();
  return max_idx;
}

const char *OBJMesh::get_poly_deform_group_name(const int16_t def_group_index) const
{
  const bDeformGroup &vertex_group = *(static_cast<bDeformGroup *>(
      BLI_findlink(BKE_object_defgroup_list(&export_object_eval_), def_group_index)));
  return vertex_group.name;
}

}  // namespace blender::io::obj<|MERGE_RESOLUTION|>--- conflicted
+++ resolved
@@ -40,11 +40,7 @@
                      BKE_object_get_evaluated_mesh(&export_object_eval_) :
                      BKE_object_get_pre_modified_mesh(&export_object_eval_);
   if (export_mesh_) {
-<<<<<<< HEAD
-    mesh_positions_ = export_mesh_->positions();
-=======
     mesh_positions_ = export_mesh_->vert_positions();
->>>>>>> a7e1815c
     mesh_edges_ = export_mesh_->edges();
     mesh_polys_ = export_mesh_->polys();
     mesh_corner_verts_ = export_mesh_->corner_verts();
@@ -76,11 +72,7 @@
   }
   owned_export_mesh_ = mesh;
   export_mesh_ = owned_export_mesh_;
-<<<<<<< HEAD
-  mesh_positions_ = mesh->positions();
-=======
   mesh_positions_ = mesh->vert_positions();
->>>>>>> a7e1815c
   mesh_edges_ = mesh->edges();
   mesh_polys_ = mesh->polys();
   mesh_corner_verts_ = mesh->corner_verts();
@@ -353,11 +345,7 @@
   float3 r_poly_normal;
   const MPoly &poly = mesh_polys_[poly_index];
   BKE_mesh_calc_poly_normal(&poly,
-<<<<<<< HEAD
                             &mesh_corner_verts_[poly.loopstart],
-=======
-                            &mesh_loops_[poly.loopstart],
->>>>>>> a7e1815c
                             reinterpret_cast<const float(*)[3]>(mesh_positions_.data()),
                             r_poly_normal);
   mul_m3_v3(world_and_axes_normal_transform_, r_poly_normal);
