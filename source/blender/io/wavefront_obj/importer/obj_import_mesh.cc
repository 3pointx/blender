/* SPDX-License-Identifier: GPL-2.0-or-later */

/** \file
 * \ingroup obj
 */

#include "DNA_material_types.h"
#include "DNA_mesh_types.h"
#include "DNA_scene_types.h"

#include "BKE_attribute.h"
#include "BKE_customdata.h"
#include "BKE_deform.h"
#include "BKE_material.h"
#include "BKE_mesh.h"
#include "BKE_node_tree_update.h"
#include "BKE_object.h"
#include "BKE_object_deform.h"

#include "BLI_math_vector.h"
#include "BLI_set.hh"

#include "IO_wavefront_obj.h"
#include "importer_mesh_utils.hh"
#include "obj_import_mesh.hh"

namespace blender::io::obj {

Object *MeshFromGeometry::create_mesh(Main *bmain,
                                      Map<std::string, std::unique_ptr<MTLMaterial>> &materials,
                                      Map<std::string, Material *> &created_materials,
                                      const OBJImportParams &import_params)
{
  const int64_t tot_verts_object{mesh_geometry_.get_vertex_count()};
  if (tot_verts_object <= 0) {
    /* Empty mesh */
    return nullptr;
  }
  std::string ob_name{mesh_geometry_.geometry_name_};
  if (ob_name.empty()) {
    ob_name = "Untitled";
  }
  fixup_invalid_faces();

  /* Total explicitly imported edges, not the ones belonging the polygons to be created. */
  const int64_t tot_edges{mesh_geometry_.edges_.size()};
  const int64_t tot_face_elems{mesh_geometry_.face_elements_.size()};
  const int64_t tot_loops{mesh_geometry_.total_loops_};

  Mesh *mesh = BKE_mesh_new_nomain(tot_verts_object, tot_edges, 0, tot_loops, tot_face_elems);
  Object *obj = BKE_object_add_only_object(bmain, OB_MESH, ob_name.c_str());
  obj->data = BKE_object_obdata_add_from_type(bmain, OB_MESH, ob_name.c_str());

  create_vertices(mesh);
  create_polys_loops(mesh, import_params.import_vertex_groups);
  create_edges(mesh);
  create_uv_verts(mesh);
  create_normals(mesh);
  create_colors(mesh);
  create_materials(bmain, materials, created_materials, obj, import_params.relative_paths);

  if (import_params.validate_meshes || mesh_geometry_.has_invalid_polys_) {
    bool verbose_validate = false;
#ifdef DEBUG
    verbose_validate = true;
#endif
    BKE_mesh_validate(mesh, verbose_validate, false);
  }
  transform_object(obj, import_params);

  /* FIXME: after 2.80; `mesh->flag` isn't copied by #BKE_mesh_nomain_to_mesh() */
  const uint16_t autosmooth = (mesh->flag & ME_AUTOSMOOTH);
  Mesh *dst = static_cast<Mesh *>(obj->data);
  BKE_mesh_nomain_to_mesh(mesh, dst, obj, &CD_MASK_EVERYTHING, true);
  dst->flag |= autosmooth;

  /* NOTE: vertex groups have to be created after final mesh is assigned to the object. */
  create_vertex_groups(obj);

  return obj;
}

void MeshFromGeometry::fixup_invalid_faces()
{
  for (int64_t face_idx = 0; face_idx < mesh_geometry_.face_elements_.size(); ++face_idx) {
    const PolyElem &curr_face = mesh_geometry_.face_elements_[face_idx];

    if (curr_face.corner_count_ < 3) {
      /* Skip and remove faces that have fewer than 3 corners. */
      mesh_geometry_.total_loops_ -= curr_face.corner_count_;
      mesh_geometry_.face_elements_.remove_and_reorder(face_idx);
      continue;
    }

    /* Check if face is invalid for Blender conventions:
     * basically whether it has duplicate vertex indices. */
    bool valid = true;
    Set<int, 8> used_verts;
    for (int i = 0; i < curr_face.corner_count_; ++i) {
      int corner_idx = curr_face.start_index_ + i;
      int vertex_idx = mesh_geometry_.face_corners_[corner_idx].vert_index;
      if (used_verts.contains(vertex_idx)) {
        valid = false;
        break;
      }
      used_verts.add(vertex_idx);
    }
    if (valid) {
      continue;
    }

    /* We have an invalid face, have to turn it into possibly
     * multiple valid faces. */
    Vector<int, 8> face_verts;
    Vector<int, 8> face_uvs;
    Vector<int, 8> face_normals;
    face_verts.reserve(curr_face.corner_count_);
    face_uvs.reserve(curr_face.corner_count_);
    face_normals.reserve(curr_face.corner_count_);
    for (int i = 0; i < curr_face.corner_count_; ++i) {
      int corner_idx = curr_face.start_index_ + i;
      const PolyCorner &corner = mesh_geometry_.face_corners_[corner_idx];
      face_verts.append(corner.vert_index);
      face_normals.append(corner.vertex_normal_index);
      face_uvs.append(corner.uv_vert_index);
    }
    int face_vertex_group = curr_face.vertex_group_index;
    int face_material = curr_face.material_index;
    bool face_shaded_smooth = curr_face.shaded_smooth;

    /* Remove the invalid face. */
    mesh_geometry_.total_loops_ -= curr_face.corner_count_;
    mesh_geometry_.face_elements_.remove_and_reorder(face_idx);

    Vector<Vector<int>> new_faces = fixup_invalid_polygon(global_vertices_.vertices, face_verts);

    /* Create the newly formed faces. */
    for (Span<int> face : new_faces) {
      if (face.size() < 3) {
        continue;
      }
      PolyElem new_face{};
      new_face.vertex_group_index = face_vertex_group;
      new_face.material_index = face_material;
      new_face.shaded_smooth = face_shaded_smooth;
      new_face.start_index_ = mesh_geometry_.face_corners_.size();
      new_face.corner_count_ = face.size();
      for (int idx : face) {
        BLI_assert(idx >= 0 && idx < face_verts.size());
        mesh_geometry_.face_corners_.append({face_verts[idx], face_uvs[idx], face_normals[idx]});
      }
      mesh_geometry_.face_elements_.append(new_face);
      mesh_geometry_.total_loops_ += face.size();
    }
  }
}

void MeshFromGeometry::create_vertices(Mesh *mesh)
{
<<<<<<< HEAD
  MutableSpan<MVert> vertices = bke::mesh_vertices_for_write(*mesh);
  const int tot_verts_object{mesh_geometry_.get_vertex_count()};
  for (int i = 0; i < tot_verts_object; ++i) {
    int vi = mesh_geometry_.vertex_index_min_ + i;
    if (vi < global_vertices_.vertices.size()) {
      copy_v3_v3(vertices[i].co, global_vertices_.vertices[vi]);
    }
    else {
      std::cerr << "Vertex index:" << vi
                << " larger than total vertices:" << global_vertices_.vertices.size() << " ."
                << std::endl;
=======
  /* Go through all the global vertex indices from min to max,
   * checking which ones are actually and building a global->local
   * index mapping. Write out the used vertex positions into the Mesh
   * data. */
  mesh_geometry_.global_to_local_vertices_.clear();
  mesh_geometry_.global_to_local_vertices_.reserve(mesh_geometry_.vertices_.size());
  for (int vi = mesh_geometry_.vertex_index_min_; vi <= mesh_geometry_.vertex_index_max_; ++vi) {
    BLI_assert(vi >= 0 && vi < global_vertices_.vertices.size());
    if (!mesh_geometry_.vertices_.contains(vi)) {
      continue;
>>>>>>> fc26e3fe
    }
    int local_vi = (int)mesh_geometry_.global_to_local_vertices_.size();
    BLI_assert(local_vi >= 0 && local_vi < mesh->totvert);
    copy_v3_v3(mesh->mvert[local_vi].co, global_vertices_.vertices[vi]);
    mesh_geometry_.global_to_local_vertices_.add_new(vi, local_vi);
  }
}

void MeshFromGeometry::create_polys_loops(Mesh *mesh, bool use_vertex_groups)
{
  MDeformVert *dvert = nullptr;
  const int64_t total_verts = mesh_geometry_.get_vertex_count();
  if (use_vertex_groups && total_verts && mesh_geometry_.has_vertex_groups_) {
    dvert = BKE_mesh_deform_verts_for_write(mesh);
  }

  MutableSpan<MPoly> polygons = bke::mesh_polygons_for_write(*mesh);
  MutableSpan<MLoop> loops = bke::mesh_loops_for_write(*mesh);

  const int64_t tot_face_elems{mesh->totpoly};
  int tot_loop_idx = 0;

  for (int poly_idx = 0; poly_idx < tot_face_elems; ++poly_idx) {
    const PolyElem &curr_face = mesh_geometry_.face_elements_[poly_idx];
    if (curr_face.corner_count_ < 3) {
      /* Don't add single vertex face, or edges. */
      std::cerr << "Face with less than 3 vertices found, skipping." << std::endl;
      continue;
    }

    MPoly &mpoly = polygons[poly_idx];
    mpoly.totloop = curr_face.corner_count_;
    mpoly.loopstart = tot_loop_idx;
    if (curr_face.shaded_smooth) {
      mpoly.flag |= ME_SMOOTH;
    }
    mpoly.mat_nr = curr_face.material_index;
    /* Importing obj files without any materials would result in negative indices, which is not
     * supported. */
    if (mpoly.mat_nr < 0) {
      mpoly.mat_nr = 0;
    }

    for (int idx = 0; idx < curr_face.corner_count_; ++idx) {
      const PolyCorner &curr_corner = mesh_geometry_.face_corners_[curr_face.start_index_ + idx];
      MLoop &mloop = loops[tot_loop_idx];
      tot_loop_idx++;
      mloop.v = mesh_geometry_.global_to_local_vertices_.lookup_default(curr_corner.vert_index, 0);

      /* Setup vertex group data, if needed. */
      if (!dvert) {
        continue;
      }
      const int group_index = curr_face.vertex_group_index;
      MDeformWeight *dw = BKE_defvert_ensure_index(&dvert[mloop.v], group_index);
      dw->weight = 1.0f;
    }
  }
}

void MeshFromGeometry::create_vertex_groups(Object *obj)
{
  Mesh *mesh = static_cast<Mesh *>(obj->data);
  if (!CustomData_has_layer(&mesh->vdata, CD_MDEFORMVERT)) {
    return;
  }
  for (const std::string &name : mesh_geometry_.group_order_) {
    BKE_object_defgroup_add_name(obj, name.data());
  }
}

void MeshFromGeometry::create_edges(Mesh *mesh)
{
  MutableSpan<MEdge> edges = bke::mesh_edges_for_write(*mesh);

  const int64_t tot_edges{mesh_geometry_.edges_.size()};
  const int64_t total_verts{mesh_geometry_.get_vertex_count()};
  UNUSED_VARS_NDEBUG(total_verts);
  for (int i = 0; i < tot_edges; ++i) {
    const MEdge &src_edge = mesh_geometry_.edges_[i];
<<<<<<< HEAD
    MEdge &dst_edge = edges[i];
    dst_edge.v1 = src_edge.v1 - mesh_geometry_.vertex_index_min_;
    dst_edge.v2 = src_edge.v2 - mesh_geometry_.vertex_index_min_;
=======
    MEdge &dst_edge = mesh->medge[i];
    dst_edge.v1 = mesh_geometry_.global_to_local_vertices_.lookup_default(src_edge.v1, 0);
    dst_edge.v2 = mesh_geometry_.global_to_local_vertices_.lookup_default(src_edge.v2, 0);
>>>>>>> fc26e3fe
    BLI_assert(dst_edge.v1 < total_verts && dst_edge.v2 < total_verts);
    dst_edge.flag = ME_LOOSEEDGE;
  }

  /* Set argument `update` to true so that existing, explicitly imported edges can be merged
   * with the new ones created from polygons. */
  BKE_mesh_calc_edges(mesh, true, false);
  BKE_mesh_calc_edges_loose(mesh);
}

void MeshFromGeometry::create_uv_verts(Mesh *mesh)
{
  if (global_vertices_.uv_vertices.size() <= 0) {
    return;
  }
  MLoopUV *mluv_dst = static_cast<MLoopUV *>(CustomData_add_layer(
      &mesh->ldata, CD_MLOOPUV, CD_DEFAULT, nullptr, mesh_geometry_.total_loops_));
  int tot_loop_idx = 0;

  for (const PolyElem &curr_face : mesh_geometry_.face_elements_) {
    for (int idx = 0; idx < curr_face.corner_count_; ++idx) {
      const PolyCorner &curr_corner = mesh_geometry_.face_corners_[curr_face.start_index_ + idx];
      if (curr_corner.uv_vert_index >= 0 &&
          curr_corner.uv_vert_index < global_vertices_.uv_vertices.size()) {
        const float2 &mluv_src = global_vertices_.uv_vertices[curr_corner.uv_vert_index];
        copy_v2_v2(mluv_dst[tot_loop_idx].uv, mluv_src);
        tot_loop_idx++;
      }
    }
  }
}

static Material *get_or_create_material(Main *bmain,
                                        const std::string &name,
                                        Map<std::string, std::unique_ptr<MTLMaterial>> &materials,
                                        Map<std::string, Material *> &created_materials,
                                        bool relative_paths)
{
  /* Have we created this material already? */
  Material **found_mat = created_materials.lookup_ptr(name);
  if (found_mat != nullptr) {
    return *found_mat;
  }

  /* We have not, will have to create it. Create a new default
   * MTLMaterial too, in case the OBJ file tries to use a material
   * that was not in the MTL file. */
  const MTLMaterial &mtl = *materials.lookup_or_add(name, std::make_unique<MTLMaterial>());

  Material *mat = BKE_material_add(bmain, name.c_str());
  ShaderNodetreeWrap mat_wrap{bmain, mtl, mat, relative_paths};
  mat->use_nodes = true;
  mat->nodetree = mat_wrap.get_nodetree();
  BKE_ntree_update_main_tree(bmain, mat->nodetree, nullptr);

  created_materials.add_new(name, mat);
  return mat;
}

void MeshFromGeometry::create_materials(Main *bmain,
                                        Map<std::string, std::unique_ptr<MTLMaterial>> &materials,
                                        Map<std::string, Material *> &created_materials,
                                        Object *obj,
                                        bool relative_paths)
{
  for (const std::string &name : mesh_geometry_.material_order_) {
    Material *mat = get_or_create_material(
        bmain, name, materials, created_materials, relative_paths);
    if (mat == nullptr) {
      continue;
    }
    BKE_object_material_assign_single_obdata(bmain, obj, mat, obj->totcol + 1);
  }
}

void MeshFromGeometry::create_normals(Mesh *mesh)
{
  /* No normal data: nothing to do. */
  if (global_vertices_.vertex_normals.is_empty()) {
    return;
  }
  /* Custom normals can only be stored on face corners. */
  if (mesh_geometry_.total_loops_ == 0) {
    return;
  }

  float(*loop_normals)[3] = static_cast<float(*)[3]>(
      MEM_malloc_arrayN(mesh_geometry_.total_loops_, sizeof(float[3]), __func__));
  int tot_loop_idx = 0;
  for (const PolyElem &curr_face : mesh_geometry_.face_elements_) {
    for (int idx = 0; idx < curr_face.corner_count_; ++idx) {
      const PolyCorner &curr_corner = mesh_geometry_.face_corners_[curr_face.start_index_ + idx];
      int n_index = curr_corner.vertex_normal_index;
      float3 normal(0, 0, 0);
      if (n_index >= 0) {
        normal = global_vertices_.vertex_normals[n_index];
      }
      copy_v3_v3(loop_normals[tot_loop_idx], normal);
      tot_loop_idx++;
    }
  }
  mesh->flag |= ME_AUTOSMOOTH;
  BKE_mesh_set_custom_normals(mesh, loop_normals);
  MEM_freeN(loop_normals);
}

void MeshFromGeometry::create_colors(Mesh *mesh)
{
  /* Nothing to do if we don't have vertex colors at all. */
  if (global_vertices_.vertex_colors.is_empty()) {
    return;
  }

  /* Find which vertex color block is for this mesh (if any). */
  for (const auto &block : global_vertices_.vertex_colors) {
    if (mesh_geometry_.vertex_index_min_ >= block.start_vertex_index &&
        mesh_geometry_.vertex_index_max_ < block.start_vertex_index + block.colors.size()) {
      /* This block is suitable, use colors from it. */
      CustomDataLayer *color_layer = BKE_id_attribute_new(
          &mesh->id, "Color", CD_PROP_COLOR, ATTR_DOMAIN_POINT, nullptr);
      float4 *colors = (float4 *)color_layer->data;
      int offset = mesh_geometry_.vertex_index_min_ - block.start_vertex_index;
      for (int i = 0, n = mesh_geometry_.get_vertex_count(); i != n; ++i) {
        float3 c = block.colors[offset + i];
        colors[i] = float4(c.x, c.y, c.z, 1.0f);
      }
      return;
    }
  }
}

}  // namespace blender::io::obj<|MERGE_RESOLUTION|>--- conflicted
+++ resolved
@@ -157,19 +157,7 @@
 
 void MeshFromGeometry::create_vertices(Mesh *mesh)
 {
-<<<<<<< HEAD
-  MutableSpan<MVert> vertices = bke::mesh_vertices_for_write(*mesh);
-  const int tot_verts_object{mesh_geometry_.get_vertex_count()};
-  for (int i = 0; i < tot_verts_object; ++i) {
-    int vi = mesh_geometry_.vertex_index_min_ + i;
-    if (vi < global_vertices_.vertices.size()) {
-      copy_v3_v3(vertices[i].co, global_vertices_.vertices[vi]);
-    }
-    else {
-      std::cerr << "Vertex index:" << vi
-                << " larger than total vertices:" << global_vertices_.vertices.size() << " ."
-                << std::endl;
-=======
+  MutableSpan<MVert> verts = bke::mesh_vertices_for_write(*mesh);
   /* Go through all the global vertex indices from min to max,
    * checking which ones are actually and building a global->local
    * index mapping. Write out the used vertex positions into the Mesh
@@ -180,11 +168,10 @@
     BLI_assert(vi >= 0 && vi < global_vertices_.vertices.size());
     if (!mesh_geometry_.vertices_.contains(vi)) {
       continue;
->>>>>>> fc26e3fe
     }
     int local_vi = (int)mesh_geometry_.global_to_local_vertices_.size();
     BLI_assert(local_vi >= 0 && local_vi < mesh->totvert);
-    copy_v3_v3(mesh->mvert[local_vi].co, global_vertices_.vertices[vi]);
+    copy_v3_v3(verts[local_vi].co, global_vertices_.vertices[vi]);
     mesh_geometry_.global_to_local_vertices_.add_new(vi, local_vi);
   }
 }
@@ -261,15 +248,9 @@
   UNUSED_VARS_NDEBUG(total_verts);
   for (int i = 0; i < tot_edges; ++i) {
     const MEdge &src_edge = mesh_geometry_.edges_[i];
-<<<<<<< HEAD
     MEdge &dst_edge = edges[i];
-    dst_edge.v1 = src_edge.v1 - mesh_geometry_.vertex_index_min_;
-    dst_edge.v2 = src_edge.v2 - mesh_geometry_.vertex_index_min_;
-=======
-    MEdge &dst_edge = mesh->medge[i];
     dst_edge.v1 = mesh_geometry_.global_to_local_vertices_.lookup_default(src_edge.v1, 0);
     dst_edge.v2 = mesh_geometry_.global_to_local_vertices_.lookup_default(src_edge.v2, 0);
->>>>>>> fc26e3fe
     BLI_assert(dst_edge.v1 < total_verts && dst_edge.v2 < total_verts);
     dst_edge.flag = ME_LOOSEEDGE;
   }
