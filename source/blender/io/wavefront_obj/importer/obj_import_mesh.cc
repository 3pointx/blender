--- conflicted
+++ resolved
@@ -181,21 +181,14 @@
   MDeformVert *dvert = nullptr;
   const int64_t total_verts = mesh_geometry_.get_vertex_count();
   if (use_vertex_groups && total_verts && mesh_geometry_.has_vertex_groups_) {
-<<<<<<< HEAD
     dvert = BKE_mesh_deform_verts_for_write(mesh);
   }
 
   MutableSpan<MPoly> polys = bke::mesh_polygons_for_write(*mesh);
   MutableSpan<MLoop> loops = bke::mesh_loops_for_write(*mesh);
-=======
-    mesh->dvert = static_cast<MDeformVert *>(
-        CustomData_add_layer(&mesh->vdata, CD_MDEFORMVERT, CD_SET_DEFAULT, nullptr, total_verts));
-  }
-
   bke::SpanAttributeWriter<int> material_indices =
       bke::mesh_attributes_for_write(*mesh).lookup_or_add_for_write_only_span<int>(
           "material_index", ATTR_DOMAIN_FACE);
->>>>>>> 70f17113
 
   const int64_t tot_face_elems{mesh->totpoly};
   int tot_loop_idx = 0;
