--- conflicted
+++ resolved
@@ -265,11 +265,7 @@
 o 012345678901234567890123456789abcd
 o 123
 curv 0.0 1.0
-<<<<<<< HEAD
-parm 0.0
-=======
 parm u 0.0
->>>>>>> 5e47056e
 )";
   ASSERT_EQ(got_string, expected);
 }
