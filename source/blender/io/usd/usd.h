/*
 * This program is free software; you can redistribute it and/or
 * modify it under the terms of the GNU General Public License
 * as published by the Free Software Foundation; either version 2
 * of the License, or (at your option) any later version.
 *
 * This program is distributed in the hope that it will be useful,
 * but WITHOUT ANY WARRANTY; without even the implied warranty of
 * MERCHANTABILITY or FITNESS FOR A PARTICULAR PURPOSE.  See the
 * GNU General Public License for more details.
 *
 * You should have received a copy of the GNU General Public License
 * along with this program; if not, write to the Free Software Foundation,
 * Inc., 51 Franklin Street, Fifth Floor, Boston, MA 02110-1301, USA.
 *
 * The Original Code is Copyright (C) 2019 Blender Foundation.
 * All rights reserved.
 */

#pragma once

#include "DEG_depsgraph.h"

#ifdef __cplusplus
extern "C" {
#endif

struct CacheArchiveHandle;
struct CacheFile;
struct CacheReader;
struct GeometrySet;
struct Mesh;
struct Object;
struct bContext;

struct USDExportParams {
  bool export_animation;
  bool export_hair;
  bool export_uvmaps;
  bool export_normals;
  bool export_materials;
  bool selected_objects_only;
  bool visible_objects_only;
  bool use_instancing;
  enum eEvaluationMode evaluation_mode;
};

struct USDImportParams {
  float scale;
  bool is_sequence;
  bool set_frame_range;
  int sequence_len;
  int offset;
  bool validate_meshes;
  char mesh_read_flag;
  bool import_cameras;
  bool import_curves;
  bool import_lights;
  bool import_materials;
  bool import_meshes;
  bool import_volumes;
  char *prim_path_mask;
  bool import_subdiv;
  bool import_instance_proxies;
  bool create_collection;
  bool import_guide;
  bool import_proxy;
  bool import_render;
  bool import_visible_only;
  bool use_instancing;
  bool import_usd_preview;
  bool set_material_blend;
  float light_intensity_scale;
};

/* The USD_export takes a as_background_job parameter, and returns a boolean.
 *
 * When as_background_job=true, returns false immediately after scheduling
 * a background job.
 *
 * When as_background_job=false, performs the export synchronously, and returns
 * true when the export was ok, and false if there were any errors.
 */

bool USD_export(struct bContext *C,
                const char *filepath,
                const struct USDExportParams *params,
                bool as_background_job);

bool USD_import(struct bContext *C,
                const char *filepath,
                const struct USDImportParams *params,
                bool as_background_job);

int USD_get_version(void);

/* USD Import and Mesh Cache interface. */

struct CacheArchiveHandle *USD_create_handle(struct Main *bmain,
                                             const char *filename,
                                             struct ListBase *object_paths);

void USD_free_handle(struct CacheArchiveHandle *handle);

void USD_get_transform(struct CacheReader *reader, float r_mat[4][4], float time, float scale);

<<<<<<< HEAD
#ifdef __cplusplus
void USD_read_geometry(CacheReader *reader,
                       Object *ob,
                       GeometrySet &geometry_set,
                       const float time,
                       const char **err_str,
                       const int read_flag);
#endif
=======
/* Either modifies current_mesh in-place or constructs a new mesh. */
struct Mesh *USD_read_mesh(struct CacheReader *reader,
                           struct Object *ob,
                           struct Mesh *existing_mesh,
                           float time,
                           const char **err_str,
                           int read_flag);
>>>>>>> bc66cd98

bool USD_mesh_topology_changed(struct CacheReader *reader,
                               struct Object *ob,
                               struct Mesh *existing_mesh,
                               float time,
                               const char **err_str);

struct CacheReader *CacheReader_open_usd_object(struct CacheArchiveHandle *handle,
                                                struct CacheReader *reader,
                                                struct Object *object,
                                                const char *object_path);

void USD_CacheReader_incref(struct CacheReader *reader);
void USD_CacheReader_free(struct CacheReader *reader);

#ifdef __cplusplus
}
#endif<|MERGE_RESOLUTION|>--- conflicted
+++ resolved
@@ -104,7 +104,6 @@
 
 void USD_get_transform(struct CacheReader *reader, float r_mat[4][4], float time, float scale);
 
-<<<<<<< HEAD
 #ifdef __cplusplus
 void USD_read_geometry(CacheReader *reader,
                        Object *ob,
@@ -113,15 +112,6 @@
                        const char **err_str,
                        const int read_flag);
 #endif
-=======
-/* Either modifies current_mesh in-place or constructs a new mesh. */
-struct Mesh *USD_read_mesh(struct CacheReader *reader,
-                           struct Object *ob,
-                           struct Mesh *existing_mesh,
-                           float time,
-                           const char **err_str,
-                           int read_flag);
->>>>>>> bc66cd98
 
 bool USD_mesh_topology_changed(struct CacheReader *reader,
                                struct Object *ob,
