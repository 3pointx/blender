--- conflicted
+++ resolved
@@ -68,19 +68,7 @@
   intern/usd_capi_import.cc
   intern/usd_common.cc
   intern/usd_hierarchy_iterator.cc
-<<<<<<< HEAD
   intern/usd_light_convert.cc
-=======
-  intern/usd_writer_abstract.cc
-  intern/usd_writer_camera.cc
-  intern/usd_writer_hair.cc
-  intern/usd_writer_light.cc
-  intern/usd_writer_material.cc
-  intern/usd_writer_mesh.cc
-  intern/usd_writer_metaball.cc
-  intern/usd_writer_transform.cc
-  intern/usd_writer_volume.cc
->>>>>>> d136a996
 
   intern/usd_reader_camera.cc
   intern/usd_reader_curve.cc
@@ -110,25 +98,14 @@
   intern/usd_writer_skel_root.cc
   intern/usd_writer_skinned_mesh.cc
   intern/usd_writer_transform.cc
+  intern/usd_writer_volume.cc
 
   usd.h
 
   intern/usd_common.h
   intern/usd_exporter_context.h
   intern/usd_hierarchy_iterator.h
-<<<<<<< HEAD
   intern/usd_light_convert.h
-=======
-  intern/usd_writer_abstract.h
-  intern/usd_writer_camera.h
-  intern/usd_writer_hair.h
-  intern/usd_writer_light.h
-  intern/usd_writer_material.h
-  intern/usd_writer_mesh.h
-  intern/usd_writer_metaball.h
-  intern/usd_writer_transform.h
-  intern/usd_writer_volume.h
->>>>>>> d136a996
 
   intern/usd_reader_camera.h
   intern/usd_reader_curve.h
@@ -158,6 +135,7 @@
   intern/usd_writer_skel_root.h
   intern/usd_writer_skinned_mesh.h
   intern/usd_writer_transform.h
+  intern/usd_writer_volume.h
 )
 
 set(LIB
