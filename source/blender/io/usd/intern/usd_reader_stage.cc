/* SPDX-License-Identifier: GPL-2.0-or-later
 * Copyright 2021 Tangent Animation and. NVIDIA Corporation. All rights reserved. */

#include "usd_reader_stage.h"
#include "usd_reader_camera.h"
#include "usd_reader_curve.h"
#include "usd_reader_light.h"
#include "usd_reader_mesh.h"
#include "usd_reader_nurbs.h"
#include "usd_reader_prim.h"
#include "usd_reader_volume.h"
#include "usd_reader_xform.h"

#include <pxr/pxr.h>
#include <pxr/usd/usdGeom/camera.h>
#include <pxr/usd/usdGeom/curves.h>
#include <pxr/usd/usdGeom/mesh.h>
#include <pxr/usd/usdGeom/nurbsCurves.h>
#include <pxr/usd/usdGeom/scope.h>
#include <pxr/usd/usdGeom/xform.h>

#if PXR_VERSION >= 2111
#  include <pxr/usd/usdLux/boundableLightBase.h>
<<<<<<< HEAD
=======
#  include <pxr/usd/usdLux/nonboundableLightBase.h>
>>>>>>> 2631b44e
#else
#  include <pxr/usd/usdLux/light.h>
#endif

#include <iostream>

namespace blender::io::usd {

USDStageReader::USDStageReader(pxr::UsdStageRefPtr stage,
                               const USDImportParams &params,
                               const ImportSettings &settings)
    : stage_(stage), params_(params), settings_(settings)
{
}

USDStageReader::~USDStageReader()
{
  clear_readers();
}

bool USDStageReader::valid() const
{
  return stage_;
}

USDPrimReader *USDStageReader::create_reader_if_allowed(const pxr::UsdPrim &prim)
{
  if (params_.import_cameras && prim.IsA<pxr::UsdGeomCamera>()) {
    return new USDCameraReader(prim, params_, settings_);
  }
  if (params_.import_curves && prim.IsA<pxr::UsdGeomBasisCurves>()) {
    return new USDCurvesReader(prim, params_, settings_);
  }
  if (params_.import_curves && prim.IsA<pxr::UsdGeomNurbsCurves>()) {
    return new USDNurbsReader(prim, params_, settings_);
  }
  if (params_.import_meshes && prim.IsA<pxr::UsdGeomMesh>()) {
    return new USDMeshReader(prim, params_, settings_);
  }
#if PXR_VERSION >= 2111
<<<<<<< HEAD
  if (params_.import_lights && prim.IsA<pxr::UsdLuxBoundableLightBase>()) {
    return new USDLightReader(prim, params_, settings_);
  }
=======
  if (params_.import_lights && (prim.IsA<pxr::UsdLuxBoundableLightBase>() ||
                                prim.IsA<pxr::UsdLuxNonboundableLightBase>())) {
>>>>>>> 2631b44e
#else
  if (params_.import_lights && prim.IsA<pxr::UsdLuxLight>()) {
#endif
    return new USDLightReader(prim, params_, settings_);
  }
#endif
  if (params_.import_volumes && prim.IsA<pxr::UsdVolVolume>()) {
    return new USDVolumeReader(prim, params_, settings_);
  }
  if (prim.IsA<pxr::UsdGeomImageable>()) {
    return new USDXformReader(prim, params_, settings_);
  }

  return nullptr;
}

USDPrimReader *USDStageReader::create_reader(const pxr::UsdPrim &prim)
{
  if (prim.IsA<pxr::UsdGeomCamera>()) {
    return new USDCameraReader(prim, params_, settings_);
  }
  if (prim.IsA<pxr::UsdGeomBasisCurves>()) {
    return new USDCurvesReader(prim, params_, settings_);
  }
  if (prim.IsA<pxr::UsdGeomNurbsCurves>()) {
    return new USDNurbsReader(prim, params_, settings_);
  }
  if (prim.IsA<pxr::UsdGeomMesh>()) {
    return new USDMeshReader(prim, params_, settings_);
  }
<<<<<<< HEAD
  if (prim.IsA<pxr::UsdGeomBoundable>()) {
=======
#if PXR_VERSION >= 2111
  if (prim.IsA<pxr::UsdLuxBoundableLightBase>() || prim.IsA<pxr::UsdLuxNonboundableLightBase>()) {
#else
  if (prim.IsA<pxr::UsdLuxLight>()) {
#endif
>>>>>>> 2631b44e
    return new USDLightReader(prim, params_, settings_);
  }
  if (prim.IsA<pxr::UsdVolVolume>()) {
    return new USDVolumeReader(prim, params_, settings_);
  }
  if (prim.IsA<pxr::UsdGeomImageable>()) {
    return new USDXformReader(prim, params_, settings_);
  }
  return nullptr;
}

bool USDStageReader::include_by_visibility(const pxr::UsdGeomImageable &imageable) const
{
  if (!params_.import_visible_only) {
    /* Invisible prims are allowed. */
    return true;
  }

  pxr::UsdAttribute visibility_attr = imageable.GetVisibilityAttr();

  if (!visibility_attr) {
    /* No visibility attribute, so allow. */
    return true;
  }

  /* Include if the prim has an animating visibility attribute or is not invisible. */

  if (visibility_attr.ValueMightBeTimeVarying()) {
    return true;
  }

  pxr::TfToken visibility;
  visibility_attr.Get(&visibility);
  return visibility != pxr::UsdGeomTokens->invisible;
}

bool USDStageReader::include_by_purpose(const pxr::UsdGeomImageable &imageable) const
{
  if (params_.import_guide && params_.import_proxy && params_.import_render) {
    /* The options allow any purpose, so we trivially include the prim. */
    return true;
  }

  pxr::UsdAttribute purpose_attr = imageable.GetPurposeAttr();

  if (!purpose_attr) {
    /* No purpose attribute, so trivially include the prim. */
    return true;
  }

  pxr::TfToken purpose;
  purpose_attr.Get(&purpose);

  if (purpose == pxr::UsdGeomTokens->guide) {
    return params_.import_guide;
  }
  if (purpose == pxr::UsdGeomTokens->proxy) {
    return params_.import_proxy;
  }
  if (purpose == pxr::UsdGeomTokens->render) {
    return params_.import_render;
  }

  return true;
}

/* Determine if the given reader can use the parent of the encapsulated USD prim
 * to compute the Blender object's transform. If so, the reader is appropriately
 * flagged and the function returns true. Otherwise, the function returns false. */
static bool merge_with_parent(USDPrimReader *reader)
{
  USDXformReader *xform_reader = dynamic_cast<USDXformReader *>(reader);

  if (!xform_reader) {
    return false;
  }

  /* Check if the Xform reader is already merged. */
  if (xform_reader->use_parent_xform()) {
    return false;
  }

  /* Only merge if the parent is an Xform. */
  if (!xform_reader->prim().GetParent().IsA<pxr::UsdGeomXform>()) {
    return false;
  }

  /* Don't merge Xform and Scope prims. */
  if (xform_reader->prim().IsA<pxr::UsdGeomXform>() ||
      xform_reader->prim().IsA<pxr::UsdGeomScope>()) {
    return false;
  }

  /* Don't merge if the prim has authored transform ops. */
  if (xform_reader->prim_has_xform_ops()) {
    return false;
  }

  /* Flag the Xform reader as merged. */
  xform_reader->set_use_parent_xform(true);

  return true;
}

USDPrimReader *USDStageReader::collect_readers(Main *bmain, const pxr::UsdPrim &prim)
{
  if (prim.IsA<pxr::UsdGeomImageable>()) {
    pxr::UsdGeomImageable imageable(prim);

    if (!include_by_purpose(imageable)) {
      return nullptr;
    }

    if (!include_by_visibility(imageable)) {
      return nullptr;
    }
  }

  pxr::Usd_PrimFlagsPredicate filter_predicate = pxr::UsdPrimDefaultPredicate;

  if (params_.import_instance_proxies) {
    filter_predicate = pxr::UsdTraverseInstanceProxies(filter_predicate);
  }

  pxr::UsdPrimSiblingRange children = prim.GetFilteredChildren(filter_predicate);

  std::vector<USDPrimReader *> child_readers;

  for (const auto &childPrim : children) {
    if (USDPrimReader *child_reader = collect_readers(bmain, childPrim)) {
      child_readers.push_back(child_reader);
    }
  }

  if (prim.IsPseudoRoot()) {
    return nullptr;
  }

  /* Check if we can merge an Xform with its child prim. */
  if (child_readers.size() == 1) {

    USDPrimReader *child_reader = child_readers.front();

    if (merge_with_parent(child_reader)) {
      return child_reader;
    }
  }

  USDPrimReader *reader = create_reader_if_allowed(prim);

  if (!reader) {
    return nullptr;
  }

  reader->create_object(bmain, 0.0);

  readers_.push_back(reader);
  reader->incref();

  /* Set each child reader's parent. */
  for (USDPrimReader *child_reader : child_readers) {
    child_reader->parent(reader);
  }

  return reader;
}

void USDStageReader::collect_readers(Main *bmain)
{
  if (!valid()) {
    return;
  }

  clear_readers();

  /* Iterate through the stage. */
  pxr::UsdPrim root = stage_->GetPseudoRoot();

  std::string prim_path_mask(params_.prim_path_mask);

  if (!prim_path_mask.empty()) {
    pxr::UsdPrim prim = stage_->GetPrimAtPath(pxr::SdfPath(prim_path_mask));
    if (prim.IsValid()) {
      root = prim;
    }
    else {
      std::cerr << "WARNING: Prim Path Mask " << prim_path_mask
                << " does not specify a valid prim.\n";
    }
  }

  stage_->SetInterpolationType(pxr::UsdInterpolationType::UsdInterpolationTypeHeld);
  collect_readers(bmain, root);
}

void USDStageReader::clear_readers()
{
  for (USDPrimReader *reader : readers_) {
    if (!reader) {
      continue;
    }

    reader->decref();

    if (reader->refcount() == 0) {
      delete reader;
    }
  }

  readers_.clear();
}

}  // Namespace blender::io::usd<|MERGE_RESOLUTION|>--- conflicted
+++ resolved
@@ -21,10 +21,7 @@
 
 #if PXR_VERSION >= 2111
 #  include <pxr/usd/usdLux/boundableLightBase.h>
-<<<<<<< HEAD
-=======
 #  include <pxr/usd/usdLux/nonboundableLightBase.h>
->>>>>>> 2631b44e
 #else
 #  include <pxr/usd/usdLux/light.h>
 #endif
@@ -65,20 +62,13 @@
     return new USDMeshReader(prim, params_, settings_);
   }
 #if PXR_VERSION >= 2111
-<<<<<<< HEAD
-  if (params_.import_lights && prim.IsA<pxr::UsdLuxBoundableLightBase>()) {
-    return new USDLightReader(prim, params_, settings_);
-  }
-=======
   if (params_.import_lights && (prim.IsA<pxr::UsdLuxBoundableLightBase>() ||
                                 prim.IsA<pxr::UsdLuxNonboundableLightBase>())) {
->>>>>>> 2631b44e
 #else
   if (params_.import_lights && prim.IsA<pxr::UsdLuxLight>()) {
 #endif
     return new USDLightReader(prim, params_, settings_);
   }
-#endif
   if (params_.import_volumes && prim.IsA<pxr::UsdVolVolume>()) {
     return new USDVolumeReader(prim, params_, settings_);
   }
@@ -103,15 +93,11 @@
   if (prim.IsA<pxr::UsdGeomMesh>()) {
     return new USDMeshReader(prim, params_, settings_);
   }
-<<<<<<< HEAD
-  if (prim.IsA<pxr::UsdGeomBoundable>()) {
-=======
 #if PXR_VERSION >= 2111
   if (prim.IsA<pxr::UsdLuxBoundableLightBase>() || prim.IsA<pxr::UsdLuxNonboundableLightBase>()) {
 #else
   if (prim.IsA<pxr::UsdLuxLight>()) {
 #endif
->>>>>>> 2631b44e
     return new USDLightReader(prim, params_, settings_);
   }
   if (prim.IsA<pxr::UsdVolVolume>()) {
