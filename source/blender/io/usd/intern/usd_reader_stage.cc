/* SPDX-License-Identifier: GPL-2.0-or-later
 * Copyright 2021 Tangent Animation and. NVIDIA Corporation. All rights reserved. */

#include "usd_reader_stage.h"
#include "usd_reader_camera.h"
#include "usd_reader_curve.h"
#include "usd_reader_instance.h"
#include "usd_reader_light.h"
#include "usd_reader_mesh.h"
#include "usd_reader_nurbs.h"
#include "usd_reader_prim.h"
#include "usd_reader_volume.h"
#include "usd_reader_xform.h"

#include <pxr/pxr.h>
#include <pxr/usd/usdGeom/camera.h>
#include <pxr/usd/usdGeom/curves.h>
#include <pxr/usd/usdGeom/mesh.h>
#include <pxr/usd/usdGeom/nurbsCurves.h>
#include <pxr/usd/usdGeom/scope.h>
#include <pxr/usd/usdGeom/xform.h>

#include <pxr/usd/usdLux/domeLight.h>
#if PXR_VERSION >= 2111
#  include <pxr/usd/usdLux/boundableLightBase.h>
#  include <pxr/usd/usdLux/nonboundableLightBase.h>
#else
#  include <pxr/usd/usdLux/light.h>
#endif

#include <iostream>

#include "BLI_sort.hh"
#include "BLI_string.h"

namespace blender::io::usd {

USDStageReader::USDStageReader(pxr::UsdStageRefPtr stage,
                               const USDImportParams &params,
                               const ImportSettings &settings)
    : stage_(stage), params_(params), settings_(settings)
{
}

USDStageReader::~USDStageReader()
{
  clear_proto_readers();
  clear_readers();
}

bool USDStageReader::valid() const
{
  return stage_;
}

USDPrimReader *USDStageReader::create_reader_if_allowed(const pxr::UsdPrim &prim,
                                                        pxr::UsdGeomXformCache *xf_cache)
{
  if (params_.use_instancing && prim.IsInstance()) {
    return new USDInstanceReader(prim, params_, settings_);
  }
  if (params_.import_cameras && prim.IsA<pxr::UsdGeomCamera>()) {
    return new USDCameraReader(prim, params_, settings_);
  }
  if (params_.import_curves && prim.IsA<pxr::UsdGeomBasisCurves>()) {
    return new USDCurvesReader(prim, params_, settings_);
  }
  if (params_.import_curves && prim.IsA<pxr::UsdGeomNurbsCurves>()) {
    return new USDNurbsReader(prim, params_, settings_);
  }
  if (params_.import_meshes && prim.IsA<pxr::UsdGeomMesh>()) {
    return new USDMeshReader(prim, params_, settings_);
  }
  if (params_.import_lights && prim.IsA<pxr::UsdLuxDomeLight>()) {
    return new USDXformReader(prim, params_, settings_);
  }
#if PXR_VERSION >= 2111
  if (params_.import_lights && (prim.IsA<pxr::UsdLuxBoundableLightBase>() ||
                                prim.IsA<pxr::UsdLuxNonboundableLightBase>())) {
#else
  if (params_.import_lights && prim.IsA<pxr::UsdLuxLight>()) {
#endif
    return new USDLightReader(prim, params_, settings_, xf_cache);
  }
  if (params_.import_volumes && prim.IsA<pxr::UsdVolVolume>()) {
    return new USDVolumeReader(prim, params_, settings_);
  }
  if (prim.IsA<pxr::UsdGeomImageable>()) {
    return new USDXformReader(prim, params_, settings_);
  }
  if (prim.GetPrimTypeInfo() == pxr::UsdPrimTypeInfo::GetEmptyPrimType()) {
    /* Handle the less common case where the prim has no type specified. */
    return new USDXformReader(prim, params_, settings_);
  }

  return nullptr;
}

USDPrimReader *USDStageReader::create_reader(const pxr::UsdPrim &prim,
                                             pxr::UsdGeomXformCache *xf_cache)
{
  if (prim.IsA<pxr::UsdGeomCamera>()) {
    return new USDCameraReader(prim, params_, settings_);
  }
  if (prim.IsA<pxr::UsdGeomBasisCurves>()) {
    return new USDCurvesReader(prim, params_, settings_);
  }
  if (prim.IsA<pxr::UsdGeomNurbsCurves>()) {
    return new USDNurbsReader(prim, params_, settings_);
  }
  if (prim.IsA<pxr::UsdGeomMesh>()) {
    return new USDMeshReader(prim, params_, settings_);
  }
  if (prim.IsA<pxr::UsdLuxDomeLight>()) {
    return new USDXformReader(prim, params_, settings_);
  }
#if PXR_VERSION >= 2111
  if (prim.IsA<pxr::UsdLuxBoundableLightBase>() || prim.IsA<pxr::UsdLuxNonboundableLightBase>()) {
#else
  if (prim.IsA<pxr::UsdLuxLight>()) {
#endif
    return new USDLightReader(prim, params_, settings_, xf_cache);
  }
  if (prim.IsA<pxr::UsdVolVolume>()) {
    return new USDVolumeReader(prim, params_, settings_);
  }
  if (prim.IsA<pxr::UsdGeomImageable>()) {
    return new USDXformReader(prim, params_, settings_);
  }
  return nullptr;
}

bool USDStageReader::include_by_visibility(const pxr::UsdGeomImageable &imageable) const
{
  if (!params_.import_visible_only) {
    /* Invisible prims are allowed. */
    return true;
  }

  pxr::UsdAttribute visibility_attr = imageable.GetVisibilityAttr();

  if (!visibility_attr) {
    /* No visibility attribute, so allow. */
    return true;
  }

  /* Include if the prim has an animating visibility attribute or is not invisible. */

  if (visibility_attr.ValueMightBeTimeVarying()) {
    return true;
  }

  pxr::TfToken visibility;
  visibility_attr.Get(&visibility);
  return visibility != pxr::UsdGeomTokens->invisible;
}

bool USDStageReader::include_by_purpose(const pxr::UsdGeomImageable &imageable) const
{
  if (params_.import_guide && params_.import_proxy && params_.import_render) {
    /* The options allow any purpose, so we trivially include the prim. */
    return true;
  }

  pxr::UsdAttribute purpose_attr = imageable.GetPurposeAttr();

  if (!purpose_attr) {
    /* No purpose attribute, so trivially include the prim. */
    return true;
  }

  pxr::TfToken purpose;
  purpose_attr.Get(&purpose);

  if (purpose == pxr::UsdGeomTokens->guide) {
    return params_.import_guide;
  }
  if (purpose == pxr::UsdGeomTokens->proxy) {
    return params_.import_proxy;
  }
  if (purpose == pxr::UsdGeomTokens->render) {
    return params_.import_render;
  }

  return true;
}

/* Determine if the given reader can use the parent of the encapsulated USD prim
 * to compute the Blender object's transform. If so, the reader is appropriately
 * flagged and the function returns true. Otherwise, the function returns false. */

bool USDStageReader::merge_with_parent(USDPrimReader *reader) const
{
  USDXformReader *xform_reader = dynamic_cast<USDXformReader *>(reader);

  if (!xform_reader) {
    return false;
  }

  /* Check if the Xform reader is already merged. */
  if (xform_reader->use_parent_xform()) {
    return false;
  }

  /* Only merge if the parent is an Xform. */
  if (!xform_reader->prim().GetParent().IsA<pxr::UsdGeomXform>()) {
    return false;
  }

  /* Don't merge if instancing is enabled and the parent is an instance. */
  if (params_.use_instancing && xform_reader->prim().GetParent().IsInstance()) {
    return false;
  }

  /* Don't merge Xform, Scope or undefined prims. */
  if (xform_reader->prim().IsA<pxr::UsdGeomXform>() ||
      xform_reader->prim().IsA<pxr::UsdGeomScope>() ||
      xform_reader->prim().GetPrimTypeInfo()
        == pxr::UsdPrimTypeInfo::GetEmptyPrimType()) {
    return false;
  }

  /* Don't merge if the prim has authored transform ops. */
  if (xform_reader->prim_has_xform_ops()) {
    return false;
  }

  /* Flag the Xform reader as merged. */
  xform_reader->set_use_parent_xform(true);

  return true;
}

USDPrimReader *USDStageReader::collect_readers(Main *bmain,
                                               const pxr::UsdPrim &prim,
                                               pxr::UsdGeomXformCache *xf_cache,
                                               std::vector<USDPrimReader *> &r_readers)
{
  if (prim.IsA<pxr::UsdGeomImageable>()) {
    pxr::UsdGeomImageable imageable(prim);

    if (!include_by_purpose(imageable)) {
      return nullptr;
    }

    if (!include_by_visibility(imageable)) {
      return nullptr;
    }
  }

  if (prim.IsA<pxr::UsdLuxDomeLight>()) {
    dome_lights_.push_back(pxr::UsdLuxDomeLight(prim));
  }

  pxr::Usd_PrimFlagsPredicate filter_predicate = pxr::UsdPrimDefaultPredicate;

  if (!params_.use_instancing && params_.import_instance_proxies) {
    filter_predicate = pxr::UsdTraverseInstanceProxies(filter_predicate);
  }

  pxr::UsdPrimSiblingRange children = prim.GetFilteredChildren(filter_predicate);

  std::vector<USDPrimReader *> child_readers;

  for (const auto &childPrim : children) {
    if (USDPrimReader *child_reader = collect_readers(bmain, childPrim, xf_cache, r_readers)) {
      child_readers.push_back(child_reader);
    }
  }

  /* We prune the current prim if it's a Scope
   * and we didn't convert any of its children. */
  if (child_readers.empty() && prim.IsA<pxr::UsdGeomScope>() &&
      !(params_.use_instancing && prim.IsInstance())) {
    return nullptr;
  }

  /* Check if we can merge an Xform with its child prim. */
  if (child_readers.size() == 1) {
    USDPrimReader *child_reader = child_readers.front();

    if (merge_with_parent(child_reader)) {
      return child_reader;
    }
  }

  if (prim.IsPseudoRoot() || prim.IsPrototype()) {
    return nullptr;
  }

  USDPrimReader *reader = create_reader_if_allowed(prim, xf_cache);

  if (!reader) {
    return nullptr;
  }

<<<<<<< HEAD
  reader->create_object(bmain, 0.0);

  r_readers.push_back(reader);
=======
  readers_.push_back(reader);
>>>>>>> 0c0c3611
  reader->incref();

  /* Set each child reader's parent. */
  for (USDPrimReader *child_reader : child_readers) {
    child_reader->parent(reader);
  }

  return reader;
}

void USDStageReader::collect_readers(Main *bmain)
{
  if (!valid()) {
    return;
  }

  clear_readers();
  clear_proto_readers();
  dome_lights_.clear();

  /* Iterate through the stage. */
  pxr::UsdPrim root = stage_->GetPseudoRoot();

  std::string prim_path_mask(params_.prim_path_mask);

  if (!prim_path_mask.empty()) {
    pxr::UsdPrim prim = stage_->GetPrimAtPath(pxr::SdfPath(prim_path_mask));
    if (prim.IsValid()) {
      root = prim;
    }
    else {
      std::cerr << "WARNING: Prim Path Mask " << prim_path_mask
                << " does not specify a valid prim.\n";
    }
  }

  stage_->SetInterpolationType(pxr::UsdInterpolationType::UsdInterpolationTypeHeld);

  pxr::UsdGeomXformCache xf_cache;
  collect_readers(bmain, root, &xf_cache, readers_);

  if (params_.use_instancing) {
    // Collect the scenegraph instance prototypes.
    std::vector<pxr::UsdPrim> protos = stage_->GetPrototypes();

    for (const pxr::UsdPrim &proto_prim : protos) {
      std::vector<USDPrimReader *> proto_readers;
      collect_readers(bmain, proto_prim, &xf_cache, proto_readers);
      proto_readers_.insert(std::make_pair(proto_prim.GetPath(), proto_readers));
    }
  }
}

void USDStageReader::clear_readers()
{
  for (USDPrimReader *reader : readers_) {
    if (!reader) {
      continue;
    }

    reader->decref();

    if (reader->refcount() == 0) {
      delete reader;
    }
  }

  readers_.clear();
}

<<<<<<< HEAD
void USDStageReader::clear_proto_readers()
{
  for (auto &pair : proto_readers_) {

    for (USDPrimReader *reader : pair.second) {

      if (!reader) {
        continue;
      }

      reader->decref();

      if (reader->refcount() == 0) {
        delete reader;
      }
    }

    pair.second.clear();
  }

  proto_readers_.clear();
=======
void USDStageReader::sort_readers()
{
  blender::parallel_sort(
      readers_.begin(), readers_.end(), [](const USDPrimReader *a, const USDPrimReader *b) {
        const char *na = a ? a->name().c_str() : "";
        const char *nb = b ? b->name().c_str() : "";
        return BLI_strcasecmp(na, nb) < 0;
      });
>>>>>>> 0c0c3611
}

}  // Namespace blender::io::usd<|MERGE_RESOLUTION|>--- conflicted
+++ resolved
@@ -294,13 +294,7 @@
     return nullptr;
   }
 
-<<<<<<< HEAD
-  reader->create_object(bmain, 0.0);
-
   r_readers.push_back(reader);
-=======
-  readers_.push_back(reader);
->>>>>>> 0c0c3611
   reader->incref();
 
   /* Set each child reader's parent. */
@@ -371,7 +365,6 @@
   readers_.clear();
 }
 
-<<<<<<< HEAD
 void USDStageReader::clear_proto_readers()
 {
   for (auto &pair : proto_readers_) {
@@ -393,7 +386,8 @@
   }
 
   proto_readers_.clear();
-=======
+}
+
 void USDStageReader::sort_readers()
 {
   blender::parallel_sort(
@@ -402,7 +396,6 @@
         const char *nb = b ? b->name().c_str() : "";
         return BLI_strcasecmp(na, nb) < 0;
       });
->>>>>>> 0c0c3611
 }
 
 }  // Namespace blender::io::usd