--- conflicted
+++ resolved
@@ -278,13 +278,6 @@
     for (const MLoop &loop : loops.slice(poly.loopstart, poly.totloop)) {
       usd_mesh_data.face_indices.push_back(loop.v);
     }
-<<<<<<< HEAD
-
-    if (construct_face_groups) {
-      usd_mesh_data.face_groups[poly.mat_nr].push_back(i);
-    }
-=======
->>>>>>> 70f17113
   }
 }
 
