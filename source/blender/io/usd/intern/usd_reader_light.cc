/* SPDX-License-Identifier: GPL-2.0-or-later
 * Copyright 2021 Tangent Animation. All rights reserved. */

#include "usd_reader_light.h"

#include "BKE_light.h"
#include "BKE_object.h"

#include "DNA_light_types.h"
#include "DNA_object_types.h"

#include <pxr/usd/usdLux/diskLight.h>
#include <pxr/usd/usdLux/distantLight.h>
#include <pxr/usd/usdLux/rectLight.h>
#include <pxr/usd/usdLux/shapingAPI.h>
#include <pxr/usd/usdLux/sphereLight.h>

#include <iostream>

namespace blender::io::usd {

void USDLightReader::create_object(Main *bmain, const double /* motionSampleTime */)
{
  Light *blight = static_cast<Light *>(BKE_light_add(bmain, name_.c_str()));

  object_ = BKE_object_add_only_object(bmain, OB_LAMP, name_.c_str());
  object_->data = blight;
}

void USDLightReader::read_object_data(Main *bmain, const double motionSampleTime)
{
  Light *blight = (Light *)object_->data;

  if (blight == nullptr) {
    return;
  }

  if (!prim_) {
    return;
  }
#if PXR_VERSION >= 2111
  pxr::UsdLuxLightAPI light_api(prim_);
#else
  pxr::UsdLuxLight light_api(prim_);
#endif

<<<<<<< HEAD
#if PXR_VERSION >= 2111
  pxr::UsdLuxBoundableLightBase light_prim(prim_);
#else
  pxr::UsdLuxLight light_prim(prim_);
#endif

  if (!light_prim) {
=======
  if (!light_api) {
>>>>>>> 2631b44e
    return;
  }

  pxr::UsdLuxShapingAPI shaping_api;

  /* Set light type. */

  if (prim_.IsA<pxr::UsdLuxDiskLight>()) {
    blight->type = LA_AREA;
    blight->area_shape = LA_AREA_DISK;
    /* Ellipse lights are not currently supported */
  }
  else if (prim_.IsA<pxr::UsdLuxRectLight>()) {
    blight->type = LA_AREA;
    blight->area_shape = LA_AREA_RECT;
  }
  else if (prim_.IsA<pxr::UsdLuxSphereLight>()) {
    blight->type = LA_LOCAL;

    shaping_api = pxr::UsdLuxShapingAPI(prim_);

    if (shaping_api && shaping_api.GetShapingConeAngleAttr().IsAuthored()) {
      blight->type = LA_SPOT;
    }
  }
  else if (prim_.IsA<pxr::UsdLuxDistantLight>()) {
    blight->type = LA_SUN;
  }

  /* Set light values. */

  if (pxr::UsdAttribute intensity_attr = light_api.GetIntensityAttr()) {
    float intensity = 0.0f;
    if (intensity_attr.Get(&intensity, motionSampleTime)) {
      blight->energy = intensity * this->import_params_.light_intensity_scale;
    }
  }

  /* TODO(makowalsk): Not currently supported. */
#if 0
  pxr::VtValue exposure;
  light_prim.GetExposureAttr().Get(&exposure, motionSampleTime);
#endif

  /* TODO(makowalsk): Not currently supported */
#if 0
  pxr::VtValue diffuse;
  light_prim.GetDiffuseAttr().Get(&diffuse, motionSampleTime);
#endif

  if (pxr::UsdAttribute spec_attr = light_api.GetSpecularAttr()) {
    float spec = 0.0f;
    if (spec_attr.Get(&spec, motionSampleTime)) {
      blight->spec_fac = spec;
    }
  }

  if (pxr::UsdAttribute color_attr = light_api.GetColorAttr()) {
    pxr::GfVec3f color;
    if (color_attr.Get(&color, motionSampleTime)) {
      blight->r = color[0];
      blight->g = color[1];
      blight->b = color[2];
    }
  }

  /* TODO(makowalski): Not currently supported. */
#if 0
  pxr::VtValue use_color_temp;
  light_prim.GetEnableColorTemperatureAttr().Get(&use_color_temp, motionSampleTime);
#endif

  /* TODO(makowalski): Not currently supported. */
#if 0
  pxr::VtValue color_temp;
  light_prim.GetColorTemperatureAttr().Get(&color_temp, motionSampleTime);
#endif

  switch (blight->type) {
    case LA_AREA:
      if (blight->area_shape == LA_AREA_RECT && prim_.IsA<pxr::UsdLuxRectLight>()) {

        pxr::UsdLuxRectLight rect_light(prim_);

        if (!rect_light) {
          break;
        }

        if (pxr::UsdAttribute width_attr = rect_light.GetWidthAttr()) {
          float width = 0.0f;
          if (width_attr.Get(&width, motionSampleTime)) {
            blight->area_size = width;
          }
        }

        if (pxr::UsdAttribute height_attr = rect_light.GetHeightAttr()) {
          float height = 0.0f;
          if (height_attr.Get(&height, motionSampleTime)) {
            blight->area_sizey = height;
          }
        }
      }
      else if (blight->area_shape == LA_AREA_DISK && prim_.IsA<pxr::UsdLuxDiskLight>()) {

        pxr::UsdLuxDiskLight disk_light(prim_);

        if (!disk_light) {
          break;
        }

        if (pxr::UsdAttribute radius_attr = disk_light.GetRadiusAttr()) {
          float radius = 0.0f;
          if (radius_attr.Get(&radius, motionSampleTime)) {
            blight->area_size = radius * 2.0f;
          }
        }
      }
      break;
    case LA_LOCAL:
      if (prim_.IsA<pxr::UsdLuxSphereLight>()) {

        pxr::UsdLuxSphereLight sphere_light(prim_);

        if (!sphere_light) {
          break;
        }

        if (pxr::UsdAttribute radius_attr = sphere_light.GetRadiusAttr()) {
          float radius = 0.0f;
          if (radius_attr.Get(&radius, motionSampleTime)) {
            blight->area_size = radius;
          }
        }
      }
      break;
    case LA_SPOT:
      if (prim_.IsA<pxr::UsdLuxSphereLight>()) {

        pxr::UsdLuxSphereLight sphere_light(prim_);

        if (!sphere_light) {
          break;
        }

        if (pxr::UsdAttribute radius_attr = sphere_light.GetRadiusAttr()) {
          float radius = 0.0f;
          if (radius_attr.Get(&radius, motionSampleTime)) {
            blight->area_size = radius;
          }
        }

        if (!shaping_api) {
          break;
        }

        if (pxr::UsdAttribute cone_angle_attr = shaping_api.GetShapingConeAngleAttr()) {
          float cone_angle = 0.0f;
          if (cone_angle_attr.Get(&cone_angle, motionSampleTime)) {
            blight->spotsize = cone_angle * ((float)M_PI / 180.0f) * 2.0f;
          }
        }

        if (pxr::UsdAttribute cone_softness_attr = shaping_api.GetShapingConeSoftnessAttr()) {
          float cone_softness = 0.0f;
          if (cone_softness_attr.Get(&cone_softness, motionSampleTime)) {
            blight->spotblend = cone_softness;
          }
        }
      }
      break;
    case LA_SUN:
      if (prim_.IsA<pxr::UsdLuxDistantLight>()) {
        pxr::UsdLuxDistantLight distant_light(prim_);

        if (!distant_light) {
          break;
        }

        if (pxr::UsdAttribute angle_attr = distant_light.GetAngleAttr()) {
          float angle = 0.0f;
          if (angle_attr.Get(&angle, motionSampleTime)) {
            blight->sun_angle = angle * (float)M_PI / 180.0f;
          }
        }
      }
      break;
  }

  USDXformReader::read_object_data(bmain, motionSampleTime);
}

}  // namespace blender::io::usd<|MERGE_RESOLUTION|>--- conflicted
+++ resolved
@@ -44,17 +44,7 @@
   pxr::UsdLuxLight light_api(prim_);
 #endif
 
-<<<<<<< HEAD
-#if PXR_VERSION >= 2111
-  pxr::UsdLuxBoundableLightBase light_prim(prim_);
-#else
-  pxr::UsdLuxLight light_prim(prim_);
-#endif
-
-  if (!light_prim) {
-=======
   if (!light_api) {
->>>>>>> 2631b44e
     return;
   }
 
