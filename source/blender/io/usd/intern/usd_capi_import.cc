/* SPDX-License-Identifier: GPL-2.0-or-later
 * Copyright 2019 Blender Foundation. All rights reserved. */

#include "IO_types.h"
#include "usd.h"
#include "usd_common.h"
#include "usd_hierarchy_iterator.h"

#include "usd_light_convert.h"
#include "usd_reader_geom.h"
#include "usd_reader_instance.h"
#include "usd_reader_prim.h"
#include "usd_reader_stage.h"

#include <pxr/base/plug/registry.h>

#include "usd_writer_material.h"

#include <pxr/pxr.h>
#include <pxr/usd/usd/stage.h>
#include <pxr/usd/usdGeom/metrics.h>
#include <pxr/usd/usdGeom/scope.h>
#include <pxr/usd/usdGeom/tokens.h>
#include <pxr/usd/usdGeom/xformCommonAPI.h>
#include <pxr/usd/usdLux/domeLight.h>
#include <pxr/usd/usdShade/materialBindingAPI.h>

#include "MEM_guardedalloc.h"

#include "DEG_depsgraph.h"
#include "DEG_depsgraph_build.h"
#include "DEG_depsgraph_query.h"

#include "DNA_cachefile_types.h"

#include "DNA_collection_types.h"

#include "DNA_node_types.h"
#include "DNA_scene_types.h"
#include "DNA_world_types.h"

#include "BKE_appdir.h"
#include "BKE_blender_version.h"
#include "BKE_cachefile.h"
#include "BKE_cdderivedmesh.h"
#include "BKE_context.h"
#include "BKE_global.h"
#include "BKE_layer.h"
#include "BKE_lib_id.h"
#include "BKE_library.h"
#include "BKE_main.h"
#include "BKE_node.h"
#include "BKE_object.h"
#include "BKE_scene.h"
#include "BKE_world.h"

#include "BLI_fileops.h"
#include "BLI_listbase.h"
#include "BLI_math_matrix.h"
#include "BLI_math_rotation.h"
#include "BLI_path_util.h"
#include "BLI_string.h"
#include "BLI_timeit.hh"

#include "DEG_depsgraph.h"
#include "DEG_depsgraph_build.h"
#include "DEG_depsgraph_query.h"

#include "DNA_cachefile_types.h"
#include "DNA_collection_types.h"
#include "DNA_node_types.h"
#include "DNA_scene_types.h"
#include "DNA_world_types.h"

#include "MEM_guardedalloc.h"

#include "WM_api.h"
#include "WM_types.h"

#include <pxr/usd/usd/stage.h>
#include <pxr/usd/usdGeom/metrics.h>
#include <pxr/usd/usdGeom/scope.h>
#include <pxr/usd/usdGeom/tokens.h>
#include <pxr/usd/usdGeom/xformCommonAPI.h>

#include <iostream>

namespace blender::io::usd {

static CacheArchiveHandle *handle_from_stage_reader(USDStageReader *reader)
{
  return reinterpret_cast<CacheArchiveHandle *>(reader);
}

static USDStageReader *stage_reader_from_handle(CacheArchiveHandle *handle)
{
  return reinterpret_cast<USDStageReader *>(handle);
}

static bool gather_objects_paths(const pxr::UsdPrim &object, ListBase *object_paths)
{
  if (!object.IsValid()) {
    return false;
  }

  for (const pxr::UsdPrim &childPrim : object.GetChildren()) {
    gather_objects_paths(childPrim, object_paths);
  }

  void *usd_path_void = MEM_callocN(sizeof(CacheObjectPath), "CacheObjectPath");
  CacheObjectPath *usd_path = static_cast<CacheObjectPath *>(usd_path_void);

  BLI_strncpy(usd_path->path, object.GetPrimPath().GetString().c_str(), sizeof(usd_path->path));
  BLI_addtail(object_paths, usd_path);

  return true;
}

/* Create a collection with the given parent and name. */
static Collection *create_collection(Main *bmain, Collection *parent, const char *name)
{
  if (!bmain) {
    return nullptr;
  }

  Collection *coll = BKE_collection_add(bmain, parent, name);

  if (coll) {
    id_fake_user_set(&coll->id);
    DEG_id_tag_update(&coll->id, ID_RECALC_COPY_ON_WRITE);
  }

  return coll;
}

/* Set the instance collection on the given instance reader.
 *  The collection is assigned from the given map based on
 *  the prototype (maser) prim path. */
static void set_instance_collection(
    USDInstanceReader *instance_reader,
    const std::map<pxr::SdfPath, Collection *> &proto_collection_map)
{
  if (!instance_reader) {
    return;
  }

  pxr::SdfPath proto_path = instance_reader->proto_path();

  std::map<pxr::SdfPath, Collection *>::const_iterator it = proto_collection_map.find(proto_path);

  if (it != proto_collection_map.end()) {
    instance_reader->set_instance_collection(it->second);
  }
  else {
    std::cerr << "WARNING: Couldn't find prototype collection for " << instance_reader->prim_path()
              << std::endl;
  }
}

/* Create instance collections for the USD instance readers. */
static void create_proto_collections(Main *bmain,
                                     ViewLayer *view_layer,
                                     Collection *parent_collection,
                                     const ProtoReaderMap &proto_readers,
                                     const std::vector<USDPrimReader *> &readers)
{
  Collection *all_protos_collection = create_collection(bmain, parent_collection, "prototypes");

  std::map<pxr::SdfPath, Collection *> proto_collection_map;

  for (const auto &pair : proto_readers) {

    std::string proto_collection_name = pair.first.GetString();

    // TODO(makowalski): Is it acceptable to have slashes in the collection names? Or should we
    // replace them with another character, like an underscore, as in the following?
    // std::replace(proto_collection_name.begin(), proto_collection_name.end(), '/', '_');

    Collection *proto_collection = create_collection(
        bmain, all_protos_collection, proto_collection_name.c_str());

    LayerCollection *proto_lc = BKE_layer_collection_first_from_scene_collection(view_layer,
                                                                                 proto_collection);
    if (proto_lc) {
      proto_lc->flag |= LAYER_COLLECTION_HIDE;
    }

    proto_collection_map.insert(std::make_pair(pair.first, proto_collection));
  }

  // Set the instance collections on the readers, including the prototype
  // readers, as instancing may be recursive.

  for (const auto &pair : proto_readers) {
    for (USDPrimReader *reader : pair.second) {
      if (USDInstanceReader *instance_reader = dynamic_cast<USDInstanceReader *>(reader)) {
        set_instance_collection(instance_reader, proto_collection_map);
      }
    }
  }

  for (USDPrimReader *reader : readers) {
    if (USDInstanceReader *instance_reader = dynamic_cast<USDInstanceReader *>(reader)) {
      set_instance_collection(instance_reader, proto_collection_map);
    }
  }

  // Add the prototype objects to the collections.
  for (const auto &pair : proto_readers) {

    std::map<pxr::SdfPath, Collection *>::const_iterator it = proto_collection_map.find(
        pair.first);

    if (it == proto_collection_map.end()) {
      std::cerr << "WARNING: Couldn't find collection when adding objects for prototype "
                << pair.first << std::endl;
      continue;
    }

    for (USDPrimReader *reader : pair.second) {
      Object *ob = reader->object();

      if (!ob) {
        continue;
      }

      Collection *coll = it->second;

      BKE_collection_object_add(bmain, coll, ob);

      DEG_id_tag_update(&coll->id, ID_RECALC_COPY_ON_WRITE);
      DEG_id_tag_update_ex(bmain,
                           &ob->id,
                           ID_RECALC_TRANSFORM | ID_RECALC_GEOMETRY | ID_RECALC_ANIMATION |
                               ID_RECALC_BASE_FLAGS);
    }
  }
}

/* Update the given import settings with the global rotation matrix to orient
 * imported objects with Z-up, if necessary */
static void convert_to_z_up(pxr::UsdStageRefPtr stage, ImportSettings *r_settings)
{
  if (!stage || pxr::UsdGeomGetStageUpAxis(stage) == pxr::UsdGeomTokens->z) {
    return;
  }

  if (!r_settings) {
    return;
  }

  r_settings->do_convert_mat = true;

  /* Rotate 90 degrees about the X-axis. */
  float rmat[3][3];
  float axis[3] = {1.0f, 0.0f, 0.0f};
  axis_angle_normalized_to_mat3(rmat, axis, M_PI_2);

  unit_m4(r_settings->conversion_mat);
  copy_m4_m3(r_settings->conversion_mat, rmat);
}

enum {
  USD_NO_ERROR = 0,
  USD_ARCHIVE_FAIL,
};

struct ImportJobData {
  Main *bmain;
  Scene *scene;
  ViewLayer *view_layer;
  wmWindowManager *wm;

  char filepath[1024];
  USDImportParams params;
  ImportSettings settings;

  USDStageReader *archive;

  short *stop;
  short *do_update;
  float *progress;

  char error_code;
  bool was_canceled;
  bool import_ok;
  timeit::TimePoint start_time;
};

<<<<<<< HEAD
static CacheFile *create_cache_file(const ImportJobData *data)
{
  if (!data) {
    return nullptr;
  }

  CacheFile *cache_file = static_cast<CacheFile *>(
      BKE_cachefile_add(data->bmain, BLI_path_basename(data->filename)));

  /* Decrement the ID ref-count because it is going to be incremented for each
   * modifier and constraint that it will be attached to, so since currently
   * it is not used by anyone, its use count will off by one. */
  id_us_min(&cache_file->id);

  cache_file->is_sequence = data->params.is_sequence;
  cache_file->scale = data->params.scale;
  STRNCPY(cache_file->filepath, data->filename);

  cache_file->scale = data->settings.scale;

  return cache_file;
}

/* Apply the given cache file to the given reader, if needed.  Will create a cache file
 * and return it in the r_cache_file out prameter, if needed. */
static void apply_cache_file(USDPrimReader *reader,
                             const ImportJobData *data,
                             CacheFile **r_cache_file)
{
  if (!(reader && reader->needs_cachefile())) {
    return;
  }

  if (!(data && r_cache_file)) {
    return;
  }

  if (*r_cache_file == nullptr) {
    *r_cache_file = create_cache_file(data);
  }

  reader->apply_cache_file(*r_cache_file);
=======
static void report_job_duration(const ImportJobData *data)
{
  timeit::Nanoseconds duration = timeit::Clock::now() - data->start_time;
  std::cout << "USD import of '" << data->filepath << "' took ";
  timeit::print_duration(duration);
  std::cout << '\n';
>>>>>>> d136a996
}

static void import_startjob(void *customdata, short *stop, short *do_update, float *progress)
{
  ImportJobData *data = static_cast<ImportJobData *>(customdata);

  data->stop = stop;
  data->do_update = do_update;
  data->progress = progress;
  data->was_canceled = false;
  data->archive = nullptr;
  data->start_time = timeit::Clock::now();

  WM_set_locked_interface(data->wm, true);
  G.is_break = false;

  if (data->params.create_collection) {
    char display_name[1024];
    BLI_path_to_display_name(
        display_name, strlen(data->filepath), BLI_path_basename(data->filepath));
    Collection *import_collection = BKE_collection_add(
        data->bmain, data->scene->master_collection, display_name);
    id_fake_user_set(&import_collection->id);

    DEG_id_tag_update(&import_collection->id, ID_RECALC_COPY_ON_WRITE);
    DEG_relations_tag_update(data->bmain);

    WM_main_add_notifier(NC_SCENE | ND_LAYER, nullptr);

    data->view_layer->active_collection = BKE_layer_collection_first_from_scene_collection(
        data->view_layer, import_collection);
  }

  BLI_path_abs(data->filepath, BKE_main_blendfile_path_from_global());

<<<<<<< HEAD
=======
  CacheFile *cache_file = static_cast<CacheFile *>(
      BKE_cachefile_add(data->bmain, BLI_path_basename(data->filepath)));

  /* Decrement the ID ref-count because it is going to be incremented for each
   * modifier and constraint that it will be attached to, so since currently
   * it is not used by anyone, its use count will off by one. */
  id_us_min(&cache_file->id);

  cache_file->is_sequence = data->params.is_sequence;
  cache_file->scale = data->params.scale;
  STRNCPY(cache_file->filepath, data->filepath);

  data->settings.cache_file = cache_file;

>>>>>>> d136a996
  *data->do_update = true;
  *data->progress = 0.05f;

  if (G.is_break) {
    data->was_canceled = true;
    return;
  }

  *data->do_update = true;
  *data->progress = 0.1f;

  pxr::UsdStageRefPtr stage = pxr::UsdStage::Open(data->filepath);

  if (!stage) {
    WM_reportf(RPT_ERROR, "USD Import: unable to open stage to read %s", data->filepath);
    data->import_ok = false;
    return;
  }

  convert_to_z_up(stage, &data->settings);

  if (data->params.apply_unit_conversion_scale) {
    const double meters_per_unit = pxr::UsdGeomGetStageMetersPerUnit(stage);
    data->settings.scale *= meters_per_unit;
  }

  /* Set up the stage for animated data. */
  if (data->params.set_frame_range) {
    data->scene->r.sfra = stage->GetStartTimeCode();
    data->scene->r.efra = stage->GetEndTimeCode();
  }

  *data->progress = 0.15f;

  USDStageReader *archive = new USDStageReader(stage, data->params, data->settings);

  data->archive = archive;

  archive->collect_readers(data->bmain);

  if (data->params.import_lights && data->params.create_background_shader &&
      !archive->dome_lights().empty()) {
    dome_light_to_world_material(
        data->params, data->settings, data->scene, data->bmain, archive->dome_lights().front());
  }

  *data->progress = 0.2f;

  const float size = static_cast<float>(archive->readers().size());
  size_t i = 0;

  /* Read data, set prenting and create a cache file, if needed. */

  /* We defer creating a cache file until we know that we need
   * one. This is not only more efficient, but also avoids
   * the problem where we can't overwrite the USD the
   * cachefile is referencing because it has a pointer to the
   * open stage for the lifetime of the scene. */
  CacheFile *cache_file = nullptr;

  /* Handle instance prototypes.
   * TODO(makowalski): Move this logic inside USDReaderStage? */
  for (const auto &pair : archive->proto_readers()) {

    for (USDPrimReader *reader : pair.second) {

      if (!reader) {
        continue;
      }

      /* TODO(makowalski): Here and below, should we call
       * read_object_data() with the actual time? */
      reader->read_object_data(data->bmain, 0.0);

      apply_cache_file(reader, data, &cache_file);

      Object *ob = reader->object();

      if (!ob) {
        continue;
      }

      const USDPrimReader *parent_reader = reader->parent();

      ob->parent = parent_reader ? parent_reader->object() : nullptr;

      /* TODO(makowalski): Handle progress update. */
    }
  }

  for (USDPrimReader *reader : archive->readers()) {

    if (!reader) {
      continue;
    }

    Object *ob = reader->object();

    reader->read_object_data(data->bmain, 0.0);

    apply_cache_file(reader, data, &cache_file);

    USDPrimReader *parent = reader->parent();

    if (parent == nullptr) {
      ob->parent = nullptr;
    }
    else {
      ob->parent = parent->object();
    }

    *data->progress = 0.2f + 0.8f * (++i / size);
    *data->do_update = true;

    if (G.is_break) {
      data->was_canceled = true;
      return;
    }
  }

  data->import_ok = !data->was_canceled;

  *progress = 1.0f;
  *do_update = true;
}

static void import_endjob(void *customdata)
{
  ImportJobData *data = static_cast<ImportJobData *>(customdata);

  /* Delete objects on cancellation. */
  if (data->was_canceled && data->archive) {

    for (USDPrimReader *reader : data->archive->readers()) {

      if (!reader) {
        continue;
      }

      /* It's possible that cancellation occurred between the creation of
       * the reader and the creation of the Blender object. */
      if (Object *ob = reader->object()) {
        BKE_id_free_us(data->bmain, ob);
      }
    }

    for (const auto &pair : data->archive->proto_readers()) {
      for (USDPrimReader *reader : pair.second) {

        /* It's possible that cancellation occurred between the creation of
         * the reader and the creation of the Blender object. */
        if (Object *ob = reader->object()) {
          BKE_id_free_us(data->bmain, ob);
        }
      }
    }
  }
  else if (data->archive) {
    Base *base;
    LayerCollection *lc;
    ViewLayer *view_layer = data->view_layer;

    BKE_view_layer_base_deselect_all(view_layer);

    lc = BKE_layer_collection_get_active(view_layer);

<<<<<<< HEAD
    if (!data->archive->proto_readers().empty()) {
      create_proto_collections(data->bmain,
                               view_layer,
                               lc->collection,
                               data->archive->proto_readers(),
                               data->archive->readers());
    }

=======
    /* Add all objects to the collection (don't do sync for each object). */
    BKE_layer_collection_resync_forbid();
>>>>>>> d136a996
    for (USDPrimReader *reader : data->archive->readers()) {
      if (!reader) {
        continue;
      }
      Object *ob = reader->object();
      if (!ob) {
        continue;
      }
      BKE_collection_object_add(data->bmain, lc->collection, ob);
    }

    /* Sync the collection, and do view layer operations. */
    BKE_layer_collection_resync_allow();
    BKE_main_collection_sync(data->bmain);
    for (USDPrimReader *reader : data->archive->readers()) {
      if (!reader) {
        continue;
      }
      Object *ob = reader->object();
      if (!ob) {
        continue;
      }
      base = BKE_view_layer_base_find(view_layer, ob);
      /* TODO: is setting active needed? */
      BKE_view_layer_base_select_and_set_active(view_layer, base);

      DEG_id_tag_update(&lc->collection->id, ID_RECALC_COPY_ON_WRITE);
      DEG_id_tag_update_ex(data->bmain,
                           &ob->id,
                           ID_RECALC_TRANSFORM | ID_RECALC_GEOMETRY | ID_RECALC_ANIMATION |
                               ID_RECALC_BASE_FLAGS);
    }

    DEG_id_tag_update(&data->scene->id, ID_RECALC_BASE_FLAGS);
    if (!data->archive->dome_lights().empty()) {
      DEG_id_tag_update(&data->scene->world->id, ID_RECALC_COPY_ON_WRITE);
    }
    DEG_relations_tag_update(data->bmain);
  }

  WM_set_locked_interface(data->wm, false);

  switch (data->error_code) {
    default:
    case USD_NO_ERROR:
      data->import_ok = !data->was_canceled;
      break;
    case USD_ARCHIVE_FAIL:
      WM_report(RPT_ERROR, "Could not open USD archive for reading! See console for detail.");
      break;
  }

  WM_main_add_notifier(NC_SCENE | ND_FRAME, data->scene);
  report_job_duration(data);
}

static void import_freejob(void *user_data)
{
  ImportJobData *data = static_cast<ImportJobData *>(user_data);

  delete data->archive;
  delete data;
}

}  // namespace blender::io::usd

using namespace blender::io::usd;

bool USD_import(struct bContext *C,
                const char *filepath,
                const USDImportParams *params,
                bool as_background_job)
{
  blender::io::usd::ensure_usd_plugin_path_registered();

  /* Using new here since `MEM_*` functions do not call constructor to properly initialize data. */
  ImportJobData *job = new ImportJobData();
  job->bmain = CTX_data_main(C);
  job->scene = CTX_data_scene(C);
  job->view_layer = CTX_data_view_layer(C);
  job->wm = CTX_wm_manager(C);
  job->import_ok = false;
  BLI_strncpy(job->filepath, filepath, 1024);

  job->settings.scale = params->scale;
  job->settings.sequence_offset = params->offset;
  job->settings.is_sequence = params->is_sequence;
  job->settings.sequence_len = params->sequence_len;
  job->settings.validate_meshes = params->validate_meshes;
  job->settings.sequence_len = params->sequence_len;
  job->error_code = USD_NO_ERROR;
  job->was_canceled = false;
  job->archive = nullptr;

  job->params = *params;

  G.is_break = false;

  bool import_ok = false;
  if (as_background_job) {
    wmJob *wm_job = WM_jobs_get(CTX_wm_manager(C),
                                CTX_wm_window(C),
                                job->scene,
                                "USD Import",
                                WM_JOB_PROGRESS,
                                WM_JOB_TYPE_ALEMBIC);

    /* setup job */
    WM_jobs_customdata_set(wm_job, job, import_freejob);
    WM_jobs_timer(wm_job, 0.1, NC_SCENE, NC_SCENE);
    WM_jobs_callbacks(wm_job, import_startjob, nullptr, nullptr, import_endjob);

    WM_jobs_start(CTX_wm_manager(C), wm_job);
  }
  else {
    /* Fake a job context, so that we don't need NULL pointer checks while importing. */
    short stop = 0, do_update = 0;
    float progress = 0.0f;

    import_startjob(job, &stop, &do_update, &progress);
    import_endjob(job);
    import_ok = job->import_ok;

    import_freejob(job);
  }

  return import_ok;
}

/* TODO(makowalski): Extend this function with basic validation that the
 * USD reader is compatible with the type of the given (currently unused) 'ob'
 * Object parameter, similar to the logic in get_abc_reader() in the
 * Alembic importer code. */
static USDPrimReader *get_usd_reader(CacheReader *reader, Object * /* ob */, const char **err_str)
{
  USDPrimReader *usd_reader = reinterpret_cast<USDPrimReader *>(reader);
  pxr::UsdPrim iobject = usd_reader->prim();

  if (!iobject.IsValid()) {
    *err_str = "Invalid object: verify object path";
    return nullptr;
  }

  return usd_reader;
}

struct Mesh *USD_read_mesh(struct CacheReader *reader,
                           struct Object *ob,
                           struct Mesh *existing_mesh,
                           const double time,
                           const char **err_str,
                           const int read_flag)
{
  USDGeomReader *usd_reader = dynamic_cast<USDGeomReader *>(get_usd_reader(reader, ob, err_str));

  if (usd_reader == nullptr) {
    return nullptr;
  }

  return usd_reader->read_mesh(existing_mesh, time, read_flag, err_str);
}

bool USD_mesh_topology_changed(
    CacheReader *reader, Object *ob, Mesh *existing_mesh, const double time, const char **err_str)
{
  USDGeomReader *usd_reader = dynamic_cast<USDGeomReader *>(get_usd_reader(reader, ob, err_str));

  if (usd_reader == nullptr) {
    return false;
  }

  return usd_reader->topology_changed(existing_mesh, time);
}

void USD_CacheReader_incref(CacheReader *reader)
{
  USDPrimReader *usd_reader = reinterpret_cast<USDPrimReader *>(reader);
  usd_reader->incref();
}

CacheReader *CacheReader_open_usd_object(CacheArchiveHandle *handle,
                                         CacheReader *reader,
                                         Object *object,
                                         const char *object_path)
{
  if (object_path[0] == '\0') {
    return reader;
  }

  USDStageReader *archive = stage_reader_from_handle(handle);

  if (!archive || !archive->valid()) {
    return reader;
  }

  pxr::UsdPrim prim = archive->stage()->GetPrimAtPath(pxr::SdfPath(object_path));

  if (reader) {
    USD_CacheReader_free(reader);
  }

  /* TODO(makowalski): The handle does not have the proper import params or settings. */
  pxr::UsdGeomXformCache xf_cache;
  USDPrimReader *usd_reader = archive->create_reader(prim, &xf_cache);

  if (usd_reader == nullptr) {
    /* This object is not supported */
    return nullptr;
  }
  usd_reader->object(object);
  usd_reader->incref();

  return reinterpret_cast<CacheReader *>(usd_reader);
}

void USD_CacheReader_free(CacheReader *reader)
{
  USDPrimReader *usd_reader = reinterpret_cast<USDPrimReader *>(reader);
  usd_reader->decref();

  if (usd_reader->refcount() == 0) {
    delete usd_reader;
  }
}

CacheArchiveHandle *USD_create_handle(struct Main * /*bmain*/,
                                      const char *filepath,
                                      ListBase *object_paths)
{
  /* Must call this so that USD file format plugins are loaded. */
  ensure_usd_plugin_path_registered();

  pxr::UsdStageRefPtr stage = pxr::UsdStage::Open(filepath);

  if (!stage) {
    return nullptr;
  }

  USDImportParams params{};

  blender::io::usd::ImportSettings settings{};
  convert_to_z_up(stage, &settings);

  USDStageReader *stage_reader = new USDStageReader(stage, params, settings);

  if (object_paths) {
    gather_objects_paths(stage->GetPseudoRoot(), object_paths);
  }

  return handle_from_stage_reader(stage_reader);
}

void USD_free_handle(CacheArchiveHandle *handle)
{
  USDStageReader *stage_reader = stage_reader_from_handle(handle);
  delete stage_reader;
}

void USD_get_transform(struct CacheReader *reader,
                       float r_mat_world[4][4],
                       float time,
                       float scale)
{
  if (!reader) {
    return;
  }
  USDXformReader *usd_reader = reinterpret_cast<USDXformReader *>(reader);

  bool is_constant = false;

  /* Convert from the local matrix we obtain from USD to world coordinates
   * for Blender. This conversion is done here rather than by Blender due to
   * work around the non-standard interpretation of CONSTRAINT_SPACE_LOCAL in
   * BKE_constraint_mat_convertspace(). */
  Object *object = usd_reader->object();
  if (object->parent == nullptr) {
    /* No parent, so local space is the same as world space. */
    usd_reader->read_matrix(r_mat_world, time, scale, &is_constant);
    return;
  }

  float mat_parent[4][4];
  BKE_object_get_parent_matrix(object, object->parent, mat_parent);

  float mat_local[4][4];
  usd_reader->read_matrix(mat_local, time, scale, &is_constant);
  mul_m4_m4m4(r_mat_world, mat_parent, object->parentinv);
  mul_m4_m4m4(r_mat_world, r_mat_world, mat_local);
}<|MERGE_RESOLUTION|>--- conflicted
+++ resolved
@@ -287,7 +287,6 @@
   timeit::TimePoint start_time;
 };
 
-<<<<<<< HEAD
 static CacheFile *create_cache_file(const ImportJobData *data)
 {
   if (!data) {
@@ -295,7 +294,7 @@
   }
 
   CacheFile *cache_file = static_cast<CacheFile *>(
-      BKE_cachefile_add(data->bmain, BLI_path_basename(data->filename)));
+      BKE_cachefile_add(data->bmain, BLI_path_basename(data->filepath)));
 
   /* Decrement the ID ref-count because it is going to be incremented for each
    * modifier and constraint that it will be attached to, so since currently
@@ -304,7 +303,7 @@
 
   cache_file->is_sequence = data->params.is_sequence;
   cache_file->scale = data->params.scale;
-  STRNCPY(cache_file->filepath, data->filename);
+  STRNCPY(cache_file->filepath, data->filepath);
 
   cache_file->scale = data->settings.scale;
 
@@ -330,14 +329,14 @@
   }
 
   reader->apply_cache_file(*r_cache_file);
-=======
+}
+
 static void report_job_duration(const ImportJobData *data)
 {
   timeit::Nanoseconds duration = timeit::Clock::now() - data->start_time;
   std::cout << "USD import of '" << data->filepath << "' took ";
   timeit::print_duration(duration);
   std::cout << '\n';
->>>>>>> d136a996
 }
 
 static void import_startjob(void *customdata, short *stop, short *do_update, float *progress)
@@ -373,23 +372,6 @@
 
   BLI_path_abs(data->filepath, BKE_main_blendfile_path_from_global());
 
-<<<<<<< HEAD
-=======
-  CacheFile *cache_file = static_cast<CacheFile *>(
-      BKE_cachefile_add(data->bmain, BLI_path_basename(data->filepath)));
-
-  /* Decrement the ID ref-count because it is going to be incremented for each
-   * modifier and constraint that it will be attached to, so since currently
-   * it is not used by anyone, its use count will off by one. */
-  id_us_min(&cache_file->id);
-
-  cache_file->is_sequence = data->params.is_sequence;
-  cache_file->scale = data->params.scale;
-  STRNCPY(cache_file->filepath, data->filepath);
-
-  data->settings.cache_file = cache_file;
-
->>>>>>> d136a996
   *data->do_update = true;
   *data->progress = 0.05f;
 
@@ -556,7 +538,8 @@
 
     lc = BKE_layer_collection_get_active(view_layer);
 
-<<<<<<< HEAD
+    // TODO(makowalski): do we need to forbid and allow collection
+    // resync for the proto collections, as per the new code below?
     if (!data->archive->proto_readers().empty()) {
       create_proto_collections(data->bmain,
                                view_layer,
@@ -565,10 +548,8 @@
                                data->archive->readers());
     }
 
-=======
     /* Add all objects to the collection (don't do sync for each object). */
     BKE_layer_collection_resync_forbid();
->>>>>>> d136a996
     for (USDPrimReader *reader : data->archive->readers()) {
       if (!reader) {
         continue;
