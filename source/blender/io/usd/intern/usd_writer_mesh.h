/*
 * This program is free software; you can redistribute it and/or
 * modify it under the terms of the GNU General Public License
 * as published by the Free Software Foundation; either version 2
 * of the License, or (at your option) any later version.
 *
 * This program is distributed in the hope that it will be useful,
 * but WITHOUT ANY WARRANTY; without even the implied warranty of
 * MERCHANTABILITY or FITNESS FOR A PARTICULAR PURPOSE.  See the
 * GNU General Public License for more details.
 *
 * You should have received a copy of the GNU General Public License
 * along with this program; if not, write to the Free Software Foundation,
 * Inc., 51 Franklin Street, Fifth Floor, Boston, MA 02110-1301, USA.
 *
 * The Original Code is Copyright (C) 2019 Blender Foundation.
 * All rights reserved.
 */
#pragma once

#include "usd_writer_abstract.h"

#include <pxr/usd/usdGeom/mesh.h>

struct ModifierData;

namespace blender::io::usd {

struct USDMeshData;

/* Writer for USD geometry. Does not assume the object is a mesh object. */
class USDGenericMeshWriter : public USDAbstractWriter {
 public:
  USDGenericMeshWriter(const USDExporterContext &ctx);

 protected:
  virtual bool is_supported(const HierarchyContext *context) const override;
  virtual void do_write(HierarchyContext &context) override;

  virtual Mesh *get_export_mesh(Object *object_eval, bool &r_needsfree) = 0;
  virtual void free_export_mesh(Mesh *mesh);

 private:
  /* Mapping from material slot number to array of face indices with that material. */
  typedef std::map<short, pxr::VtIntArray> MaterialFaceGroups;

  void write_mesh(HierarchyContext &context, Mesh *mesh);
  void get_geometry_data(const Mesh *mesh, struct USDMeshData &usd_mesh_data);
  void assign_materials(const HierarchyContext &context,
                        pxr::UsdGeomMesh usd_mesh,
                        const MaterialFaceGroups &usd_face_groups);
  void write_custom_data(const Mesh *mesh, pxr::UsdGeomMesh usd_mesh);
  void write_uv_maps(const Mesh *mesh, pxr::UsdGeomMesh usd_mesh, const CustomDataLayer *layer);
  void write_vertex_colors(const Mesh *mesh,
                           pxr::UsdGeomMesh usd_mesh,
                           const CustomDataLayer *layer);
  void write_vertex_groups(const Object *ob,
                           const Mesh *mesh,
                           pxr::UsdGeomMesh usd_mesh,
                           bool as_point_groups);
  void write_face_maps(const Object *ob, const Mesh *mesh, pxr::UsdGeomMesh usd_mesh);
  void write_normals(const Mesh *mesh, pxr::UsdGeomMesh usd_mesh);
<<<<<<< HEAD
  void write_surface_velocity(Object *object, const Mesh *mesh, pxr::UsdGeomMesh usd_mesh);

 protected:
  ModifierData *m_subsurf_mod;
=======
  void write_surface_velocity(const Mesh *mesh, pxr::UsdGeomMesh usd_mesh);
>>>>>>> 9b0b78d5
};

class USDMeshWriter : public USDGenericMeshWriter {
 public:
  USDMeshWriter(const USDExporterContext &ctx);

 protected:
  virtual Mesh *get_export_mesh(Object *object_eval, bool &r_needsfree) override;
};

}  // namespace blender::io::usd<|MERGE_RESOLUTION|>--- conflicted
+++ resolved
@@ -60,14 +60,10 @@
                            bool as_point_groups);
   void write_face_maps(const Object *ob, const Mesh *mesh, pxr::UsdGeomMesh usd_mesh);
   void write_normals(const Mesh *mesh, pxr::UsdGeomMesh usd_mesh);
-<<<<<<< HEAD
-  void write_surface_velocity(Object *object, const Mesh *mesh, pxr::UsdGeomMesh usd_mesh);
+  void write_surface_velocity(const Mesh *mesh, pxr::UsdGeomMesh usd_mesh);
 
  protected:
   ModifierData *m_subsurf_mod;
-=======
-  void write_surface_velocity(const Mesh *mesh, pxr::UsdGeomMesh usd_mesh);
->>>>>>> 9b0b78d5
 };
 
 class USDMeshWriter : public USDGenericMeshWriter {
