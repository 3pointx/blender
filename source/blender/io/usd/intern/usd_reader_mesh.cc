/* SPDX-License-Identifier: GPL-2.0-or-later
 * Adapted from the Blender Alembic importer implementation.
 * Modifications Copyright 2021 Tangent Animation and
 * NVIDIA Corporation. All rights reserved. */

#include "usd_reader_mesh.h"
#include "usd_reader_material.h"

#include "BKE_attribute.hh"
#include "BKE_customdata.h"
#include "BKE_main.h"
#include "BKE_material.h"
#include "BKE_mesh.h"
#include "BKE_object.h"

#include "BLI_math.h"
#include "BLI_math_geom.h"
#include "BLI_math_vec_types.hh"
#include "BLI_span.hh"
#include "BLI_string.h"

#include "DNA_customdata_types.h"
#include "DNA_material_types.h"
#include "DNA_mesh_types.h"
#include "DNA_meshdata_types.h"
#include "DNA_modifier_types.h"
#include "DNA_object_types.h"

#include "MEM_guardedalloc.h"

#include <pxr/base/vt/array.h>
#include <pxr/base/vt/types.h>
#include <pxr/base/vt/value.h>
#include <pxr/usd/sdf/types.h>
#include <pxr/usd/usdGeom/mesh.h>
#include <pxr/usd/usdGeom/subset.h>
#include <pxr/usd/usdShade/materialBindingAPI.h>

#include <iostream>

namespace usdtokens {
/* Materials */
static const pxr::TfToken st("st", pxr::TfToken::Immortal);
static const pxr::TfToken UVMap("UVMap", pxr::TfToken::Immortal);
static const pxr::TfToken Cd("Cd", pxr::TfToken::Immortal);
static const pxr::TfToken displayColor("displayColor", pxr::TfToken::Immortal);
static const pxr::TfToken normalsPrimvar("normals", pxr::TfToken::Immortal);
}  // namespace usdtokens

namespace utils {
/* Very similar to #blender::io::alembic::utils. */
static void build_mat_map(const Main *bmain, std::map<std::string, Material *> *r_mat_map)
{
  if (r_mat_map == nullptr) {
    return;
  }

  Material *material = static_cast<Material *>(bmain->materials.first);

  for (; material; material = static_cast<Material *>(material->id.next)) {
    /* We have to do this because the stored material name is coming directly from USD. */
    (*r_mat_map)[pxr::TfMakeValidIdentifier(material->id.name + 2)] = material;
  }
}

static pxr::UsdShadeMaterial compute_bound_material(const pxr::UsdPrim &prim)
{
  pxr::UsdShadeMaterialBindingAPI api = pxr::UsdShadeMaterialBindingAPI(prim);

  /* Compute generically bound ('allPurpose') materials. */
  pxr::UsdShadeMaterial mtl = api.ComputeBoundMaterial();

  /* If no generic material could be resolved, also check for 'preview' and
   * 'full' purpose materials as fallbacks. */
  if (!mtl) {
    mtl = api.ComputeBoundMaterial(pxr::UsdShadeTokens->preview);
  }

  if (!mtl) {
    mtl = api.ComputeBoundMaterial(pxr::UsdShadeTokens->full);
  }

  return mtl;
}

/* Returns an existing Blender material that corresponds to the USD material with the given path.
 * Returns null if no such material exists. */
static Material *find_existing_material(
    const pxr::SdfPath &usd_mat_path,
    const USDImportParams &params,
    const std::map<std::string, Material *> &mat_map,
    const std::map<std::string, std::string> &usd_path_to_mat_name)
{
  if (params.mtl_name_collision_mode == USD_MTL_NAME_COLLISION_MAKE_UNIQUE) {
    /* Check if we've already created the Blender material with a modified name. */
    std::map<std::string, std::string>::const_iterator path_to_name_iter =
        usd_path_to_mat_name.find(usd_mat_path.GetAsString());

    if (path_to_name_iter != usd_path_to_mat_name.end()) {
      std::string mat_name = path_to_name_iter->second;
      std::map<std::string, Material *>::const_iterator mat_iter = mat_map.find(mat_name);
      if (mat_iter != mat_map.end()) {
        return mat_iter->second;
      }
      /* We can't find the Blender material which was previously created for this USD
       * material, which should never happen.  */
      BLI_assert_unreachable();
    }
  }
  else {
    std::string mat_name = usd_mat_path.GetName();
    std::map<std::string, Material *>::const_iterator mat_iter = mat_map.find(mat_name);

    if (mat_iter != mat_map.end()) {
      return mat_iter->second;
    }
  }

  return nullptr;
}

static void assign_materials(Main *bmain,
                             Object *ob,
                             const std::map<pxr::SdfPath, int> &mat_index_map,
                             const USDImportParams &params,
                             pxr::UsdStageRefPtr stage,
                             std::map<std::string, Material *> &mat_name_to_mat,
                             std::map<std::string, std::string> &usd_path_to_mat_name)
{
  if (!(stage && bmain && ob)) {
    return;
  }

  if (mat_index_map.size() > MAXMAT) {
    return;
  }

  blender::io::usd::USDMaterialReader mat_reader(params, bmain);

  for (std::map<pxr::SdfPath, int>::const_iterator it = mat_index_map.begin();
       it != mat_index_map.end();
       ++it) {

    Material *assigned_mat = find_existing_material(
        it->first, params, mat_name_to_mat, usd_path_to_mat_name);
    if (!assigned_mat) {
      /* Blender material doesn't exist, so create it now. */

      /* Look up the USD material. */
      pxr::UsdPrim prim = stage->GetPrimAtPath(it->first);
      pxr::UsdShadeMaterial usd_mat(prim);

      if (!usd_mat) {
        std::cout << "WARNING: Couldn't construct USD material from prim " << it->first
                  << std::endl;
        continue;
      }

      /* Add the Blender material. */
      assigned_mat = mat_reader.add_material(usd_mat);

      if (!assigned_mat) {
        std::cout << "WARNING: Couldn't create Blender material from USD material " << it->first
                  << std::endl;
        continue;
      }

      const std::string mat_name = pxr::TfMakeValidIdentifier(assigned_mat->id.name + 2);
      mat_name_to_mat[mat_name] = assigned_mat;

      if (params.mtl_name_collision_mode == USD_MTL_NAME_COLLISION_MAKE_UNIQUE) {
        /* Record the name of the Blender material we created for the USD material
         * with the given path. */
        usd_path_to_mat_name[it->first.GetAsString()] = mat_name;
      }
    }

    if (assigned_mat) {
      BKE_object_material_assign_single_obdata(bmain, ob, assigned_mat, it->second);
    }
    else {
      /* This shouldn't happen. */
      std::cout << "WARNING: Couldn't assign material " << it->first << std::endl;
    }
  }
  if (ob->totcol > 0) {
    ob->actcol = 1;
  }
}

}  // namespace utils

static void *add_customdata_cb(Mesh *mesh, const char *name, const int data_type)
{
  eCustomDataType cd_data_type = static_cast<eCustomDataType>(data_type);
  void *cd_ptr;
  CustomData *loopdata;
  int numloops;

  /* unsupported custom data type -- don't do anything. */
  if (!ELEM(cd_data_type, CD_PROP_FLOAT2, CD_PROP_BYTE_COLOR)) {
    return nullptr;
  }

  loopdata = &mesh->ldata;
  cd_ptr = CustomData_get_layer_named(loopdata, cd_data_type, name);
  if (cd_ptr != nullptr) {
    /* layer already exists, so just return it. */
    return cd_ptr;
  }

  /* Create a new layer. */
  numloops = mesh->totloop;
  cd_ptr = CustomData_add_layer_named(
      loopdata, cd_data_type, CD_SET_DEFAULT, nullptr, numloops, name);
  return cd_ptr;
}

namespace blender::io::usd {

USDMeshReader::USDMeshReader(const pxr::UsdPrim &prim,
                             const USDImportParams &import_params,
                             const ImportSettings &settings)
    : USDGeomReader(prim, import_params, settings),
      mesh_prim_(prim),
      is_left_handed_(false),
      has_uvs_(false),
      is_time_varying_(false),
      is_initial_load_(false)
{
}

void USDMeshReader::create_object(Main *bmain, const double /* motionSampleTime */)
{
  Mesh *mesh = BKE_mesh_add(bmain, name_.c_str());

  object_ = BKE_object_add_only_object(bmain, OB_MESH, name_.c_str());
  object_->data = mesh;
}

void USDMeshReader::read_object_data(Main *bmain, const double motionSampleTime)
{
  Mesh *mesh = (Mesh *)object_->data;

  is_initial_load_ = true;
  Mesh *read_mesh = this->read_mesh(
      mesh, motionSampleTime, import_params_.mesh_read_flag, nullptr);

  is_initial_load_ = false;
  if (read_mesh != mesh) {
    /* FIXME: after 2.80; `mesh->flag` isn't copied by #BKE_mesh_nomain_to_mesh() */
    /* read_mesh can be freed by BKE_mesh_nomain_to_mesh(), so get the flag before that happens. */
    uint16_t autosmooth = (read_mesh->flag & ME_AUTOSMOOTH);
    BKE_mesh_nomain_to_mesh(read_mesh, mesh, object_, &CD_MASK_MESH, true);
    mesh->flag |= autosmooth;
  }

  readFaceSetsSample(bmain, mesh, motionSampleTime);

  if (mesh_prim_.GetPointsAttr().ValueMightBeTimeVarying()) {
    is_time_varying_ = true;
  }

  if (is_time_varying_) {
    add_cache_modifier();
  }

  if (import_params_.import_subdiv) {
    pxr::TfToken subdivScheme;
    mesh_prim_.GetSubdivisionSchemeAttr().Get(&subdivScheme, motionSampleTime);

    if (subdivScheme == pxr::UsdGeomTokens->catmullClark) {
      add_subdiv_modifier();
    }
  }

  USDXformReader::read_object_data(bmain, motionSampleTime);
}

bool USDMeshReader::valid() const
{
  return static_cast<bool>(mesh_prim_);
}

bool USDMeshReader::topology_changed(const Mesh *existing_mesh, const double motionSampleTime)
{
  /* TODO(makowalski): Is it the best strategy to cache the mesh
   * geometry in this function?  This needs to be revisited. */

  mesh_prim_.GetFaceVertexIndicesAttr().Get(&face_indices_, motionSampleTime);
  mesh_prim_.GetFaceVertexCountsAttr().Get(&face_counts_, motionSampleTime);
  mesh_prim_.GetPointsAttr().Get(&positions_, motionSampleTime);

  /* TODO(makowalski): Reading normals probably doesn't belong in this function,
   * as this is not required to determine if the topology has changed. */

  /* If 'normals' and 'primvars:normals' are both specified, the latter has precedence. */
  pxr::UsdGeomPrimvar primvar = mesh_prim_.GetPrimvar(usdtokens::normalsPrimvar);
  if (primvar.HasValue()) {
    primvar.ComputeFlattened(&normals_, motionSampleTime);
    normal_interpolation_ = primvar.GetInterpolation();
  }
  else {
    mesh_prim_.GetNormalsAttr().Get(&normals_, motionSampleTime);
    normal_interpolation_ = mesh_prim_.GetNormalsInterpolation();
  }

  return positions_.size() != existing_mesh->totvert ||
         face_counts_.size() != existing_mesh->totpoly ||
         face_indices_.size() != existing_mesh->totloop;
}

void USDMeshReader::read_mpolys(Mesh *mesh)
{
  MutableSpan<MPoly> polys = mesh->polygons_for_write();
  MutableSpan<MLoop> loops = mesh->loops_for_write();

  int loop_index = 0;

  for (int i = 0; i < face_counts_.size(); i++) {
    const int face_size = face_counts_[i];

    MPoly &poly = polys[i];
    poly.loopstart = loop_index;
    poly.totloop = face_size;

    /* Polygons are always assumed to be smooth-shaded. If the mesh should be flat-shaded,
     * this is encoded in custom loop normals. */
    poly.flag |= ME_SMOOTH;

    if (is_left_handed_) {
      int loop_end_index = loop_index + (face_size - 1);
      for (int f = 0; f < face_size; ++f, ++loop_index) {
        loops[loop_index].v = face_indices_[loop_end_index - f];
      }
    }
    else {
      for (int f = 0; f < face_size; ++f, ++loop_index) {
        loops[loop_index].v = face_indices_[loop_index];
      }
    }
  }

  BKE_mesh_calc_edges(mesh, false, false);
}

void USDMeshReader::read_uvs(Mesh *mesh, const double motionSampleTime, const bool load_uvs)
{
  unsigned int loop_index = 0;
  unsigned int rev_loop_index = 0;
  unsigned int uv_index = 0;

  const CustomData *ldata = &mesh->ldata;

  struct UVSample {
    pxr::VtVec2fArray uvs;
    pxr::TfToken interpolation;
  };

  std::vector<UVSample> uv_primvars(ldata->totlayer);

  if (has_uvs_) {
    for (int layer_idx = 0; layer_idx < ldata->totlayer; layer_idx++) {
      const CustomDataLayer *layer = &ldata->layers[layer_idx];
      std::string layer_name = std::string(layer->name);
      if (layer->type != CD_PROP_FLOAT2) {
        continue;
      }

      pxr::TfToken uv_token;

      /* If first time seeing uv token, store in map of `<layer->uid, TfToken>`. */
      if (uv_token_map_.find(layer_name) == uv_token_map_.end()) {
        uv_token = pxr::TfToken(layer_name);
        uv_token_map_.insert(std::make_pair(layer_name, uv_token));
      }
      else {
        uv_token = uv_token_map_.at(layer_name);
      }

      /* Early out if no token found, this should never happen */
      if (uv_token.IsEmpty()) {
        continue;
      }
      /* Early out if not first load and UVs aren't animated. */
      if (!load_uvs && primvar_varying_map_.find(uv_token) != primvar_varying_map_.end() &&
          !primvar_varying_map_.at(uv_token)) {
        continue;
      }

      /* Early out if mesh doesn't have primvar. */
      if (!mesh_prim_.HasPrimvar(uv_token)) {
        continue;
      }

      if (pxr::UsdGeomPrimvar uv_primvar = mesh_prim_.GetPrimvar(uv_token)) {
        uv_primvar.ComputeFlattened(&uv_primvars[layer_idx].uvs, motionSampleTime);
        uv_primvars[layer_idx].interpolation = uv_primvar.GetInterpolation();
      }
    }
  }

  const Span<MLoop> loops = mesh->loops();
  for (int i = 0; i < face_counts_.size(); i++) {
    const int face_size = face_counts_[i];

    rev_loop_index = loop_index + (face_size - 1);

    for (int f = 0; f < face_size; f++, loop_index++, rev_loop_index--) {

      for (int layer_idx = 0; layer_idx < ldata->totlayer; layer_idx++) {
        const CustomDataLayer *layer = &ldata->layers[layer_idx];
        if (layer->type != CD_PROP_FLOAT2) {
          continue;
        }

        /* Early out if mismatched layer sizes. */
        if (layer_idx > uv_primvars.size()) {
          continue;
        }

        /* Early out if no uvs loaded. */
        if (uv_primvars[layer_idx].uvs.empty()) {
          continue;
        }

        const UVSample &sample = uv_primvars[layer_idx];

        if (!(ELEM(sample.interpolation,
                   pxr::UsdGeomTokens->faceVarying,
                   pxr::UsdGeomTokens->vertex))) {
          std::cerr << "WARNING: unexpected interpolation type " << sample.interpolation
                    << " for uv " << layer->name << std::endl;
          continue;
        }

        /* For Vertex interpolation, use the vertex index. */
        int usd_uv_index = sample.interpolation == pxr::UsdGeomTokens->vertex ?
                               loops[loop_index].v :
                               loop_index;

        if (usd_uv_index >= sample.uvs.size()) {
          std::cerr << "WARNING: out of bounds uv index " << usd_uv_index << " for uv "
                    << layer->name << " of size " << sample.uvs.size() << std::endl;
          continue;
        }

        float2 *mloopuv = static_cast<float2 *>(layer->data);
        if (is_left_handed_) {
          uv_index = rev_loop_index;
        }
        else {
          uv_index = loop_index;
        }
        mloopuv[uv_index][0] = sample.uvs[usd_uv_index][0];
        mloopuv[uv_index][1] = sample.uvs[usd_uv_index][1];
      }
    }
  }
}

void USDMeshReader::read_colors(Mesh *mesh, const double motionSampleTime)
{
  if (!(mesh && mesh_prim_ && mesh->totloop > 0)) {
    return;
  }

  /* Early out if we read the display color before and if this attribute isn't animated. */
  if (primvar_varying_map_.find(usdtokens::displayColor) != primvar_varying_map_.end() &&
      !primvar_varying_map_.at(usdtokens::displayColor)) {
    return;
  }

  pxr::UsdGeomPrimvar color_primvar = mesh_prim_.GetDisplayColorPrimvar();

  if (!color_primvar.HasValue()) {
    return;
  }

  pxr::TfToken interp = color_primvar.GetInterpolation();

  if (interp == pxr::UsdGeomTokens->varying) {
    std::cerr << "WARNING: Unsupported varying interpolation for display colors\n" << std::endl;
    return;
  }

  if (primvar_varying_map_.find(usdtokens::displayColor) == primvar_varying_map_.end()) {
    bool might_be_time_varying = color_primvar.ValueMightBeTimeVarying();
    primvar_varying_map_.insert(std::make_pair(usdtokens::displayColor, might_be_time_varying));
    if (might_be_time_varying) {
      is_time_varying_ = true;
    }
  }

  pxr::VtArray<pxr::GfVec3f> display_colors;

  if (!color_primvar.ComputeFlattened(&display_colors, motionSampleTime)) {
    std::cerr << "WARNING: Couldn't compute display colors\n" << std::endl;
    return;
  }

  if ((interp == pxr::UsdGeomTokens->faceVarying && display_colors.size() != mesh->totloop) ||
      (interp == pxr::UsdGeomTokens->vertex && display_colors.size() != mesh->totvert) ||
      (interp == pxr::UsdGeomTokens->constant && display_colors.size() != 1) ||
      (interp == pxr::UsdGeomTokens->uniform && display_colors.size() != mesh->totpoly)) {
    std::cerr << "WARNING: display colors count mismatch\n" << std::endl;
    return;
  }

  void *cd_ptr = add_customdata_cb(mesh, "displayColors", CD_PROP_BYTE_COLOR);

  if (!cd_ptr) {
    std::cerr << "WARNING: Couldn't add displayColors custom data.\n";
    return;
  }

  MLoopCol *colors = static_cast<MLoopCol *>(cd_ptr);

  const Span<MPoly> polys = mesh->polygons();
  const Span<MLoop> loops = mesh->loops();
  for (const int i : polys.index_range()) {
    const MPoly &poly = polys[i];
    for (int j = 0; j < poly.totloop; ++j) {
      int loop_index = poly.loopstart + j;

      /* Default for constant varying interpolation. */
      int usd_index = 0;

      if (interp == pxr::UsdGeomTokens->vertex) {
        usd_index = loops[loop_index].v;
      }
      else if (interp == pxr::UsdGeomTokens->faceVarying) {
        usd_index = poly.loopstart;
        if (is_left_handed_) {
          usd_index += poly.totloop - 1 - j;
        }
        else {
          usd_index += j;
        }
      }
      else if (interp == pxr::UsdGeomTokens->uniform) {
        /* Uniform varying uses the poly index. */
        usd_index = i;
      }

      if (usd_index >= display_colors.size()) {
        continue;
      }

      colors[loop_index].r = unit_float_to_uchar_clamp(display_colors[usd_index][0]);
      colors[loop_index].g = unit_float_to_uchar_clamp(display_colors[usd_index][1]);
      colors[loop_index].b = unit_float_to_uchar_clamp(display_colors[usd_index][2]);
      colors[loop_index].a = unit_float_to_uchar_clamp(1.0);
    }
  }
}

void USDMeshReader::read_vertex_creases(Mesh *mesh, const double motionSampleTime)
{
  pxr::VtIntArray corner_indices;
  if (!mesh_prim_.GetCornerIndicesAttr().Get(&corner_indices, motionSampleTime)) {
    return;
  }

  pxr::VtIntArray corner_sharpnesses;
  if (!mesh_prim_.GetCornerSharpnessesAttr().Get(&corner_sharpnesses, motionSampleTime)) {
    return;
  }

  /* It is fine to have fewer indices than vertices, but never the other way other. */
  if (corner_indices.size() > mesh->totvert) {
    std::cerr << "WARNING: too many vertex crease for mesh " << prim_path_ << std::endl;
    return;
  }

  if (corner_indices.size() != corner_sharpnesses.size()) {
    std::cerr << "WARNING: vertex crease indices and sharpnesses count mismatch for mesh "
              << prim_path_ << std::endl;
    return;
  }

  float *creases = static_cast<float *>(
      CustomData_add_layer(&mesh->vdata, CD_CREASE, CD_SET_DEFAULT, nullptr, mesh->totvert));

  for (size_t i = 0; i < corner_indices.size(); i++) {
    creases[corner_indices[i]] = corner_sharpnesses[i];
  }
}

void USDMeshReader::process_normals_vertex_varying(Mesh *mesh)
{
  if (!mesh) {
    return;
  }

  if (normals_.empty()) {
    return;
  }

  if (normals_.size() != mesh->totvert) {
    std::cerr << "WARNING: vertex varying normals count mismatch for mesh " << prim_path_
              << std::endl;
    return;
  }

  MutableSpan vert_normals{(float3 *)BKE_mesh_vertex_normals_for_write(mesh), mesh->totvert};
  BLI_STATIC_ASSERT(sizeof(normals_[0]) == sizeof(float3), "Expected float3 normals size");
  vert_normals.copy_from({(float3 *)normals_.data(), static_cast<int64_t>(normals_.size())});
  BKE_mesh_vertex_normals_clear_dirty(mesh);
}

void USDMeshReader::process_normals_face_varying(Mesh *mesh)
{
  if (normals_.empty()) {
    BKE_mesh_normals_tag_dirty(mesh);
    return;
  }

  /* Check for normals count mismatches to prevent crashes. */
  if (normals_.size() != mesh->totloop) {
    std::cerr << "WARNING: loop normal count mismatch for mesh " << mesh->id.name << std::endl;
    BKE_mesh_normals_tag_dirty(mesh);
    return;
  }

  mesh->flag |= ME_AUTOSMOOTH;

  long int loop_count = normals_.size();

  float(*lnors)[3] = static_cast<float(*)[3]>(
      MEM_malloc_arrayN(loop_count, sizeof(float[3]), "USD::FaceNormals"));

  const Span<MPoly> polys = mesh->polygons();
  for (const int i : polys.index_range()) {
    const MPoly &poly = polys[i];
    for (int j = 0; j < poly.totloop; j++) {
      int blender_index = poly.loopstart + j;

      int usd_index = poly.loopstart;
      if (is_left_handed_) {
        usd_index += poly.totloop - 1 - j;
      }
      else {
        usd_index += j;
      }

      lnors[blender_index][0] = normals_[usd_index][0];
      lnors[blender_index][1] = normals_[usd_index][1];
      lnors[blender_index][2] = normals_[usd_index][2];
    }
  }
  BKE_mesh_set_custom_normals(mesh, lnors);

  MEM_freeN(lnors);
}

void USDMeshReader::process_normals_uniform(Mesh *mesh)
{
  if (normals_.empty()) {
    BKE_mesh_normals_tag_dirty(mesh);
    return;
  }

  /* Check for normals count mismatches to prevent crashes. */
  if (normals_.size() != mesh->totpoly) {
    std::cerr << "WARNING: uniform normal count mismatch for mesh " << mesh->id.name << std::endl;
    BKE_mesh_normals_tag_dirty(mesh);
    return;
  }

  float(*lnors)[3] = static_cast<float(*)[3]>(
      MEM_malloc_arrayN(mesh->totloop, sizeof(float[3]), "USD::FaceNormals"));

  const Span<MPoly> polys = mesh->polygons();
  for (const int i : polys.index_range()) {
    const MPoly &poly = polys[i];
    for (int j = 0; j < poly.totloop; j++) {
      int loop_index = poly.loopstart + j;
      lnors[loop_index][0] = normals_[i][0];
      lnors[loop_index][1] = normals_[i][1];
      lnors[loop_index][2] = normals_[i][2];
    }
  }

  mesh->flag |= ME_AUTOSMOOTH;
  BKE_mesh_set_custom_normals(mesh, lnors);

  MEM_freeN(lnors);
}

void USDMeshReader::read_mesh_sample(ImportSettings *settings,
                                     Mesh *mesh,
                                     const double motionSampleTime,
                                     const bool new_mesh)
{
  /* Note that for new meshes we always want to read verts and polys,
   * regardless of the value of the read_flag, to avoid a crash downstream
   * in code that expect this data to be there. */

  if (new_mesh || (settings->read_flag & MOD_MESHSEQ_READ_VERT) != 0) {
    MutableSpan<MVert> verts = mesh->vertices_for_write();
    for (int i = 0; i < positions_.size(); i++) {
      MVert &mvert = verts[i];
      mvert.co[0] = positions_[i][0];
      mvert.co[1] = positions_[i][1];
      mvert.co[2] = positions_[i][2];
    }

    read_vertex_creases(mesh, motionSampleTime);
  }

  if (new_mesh || (settings->read_flag & MOD_MESHSEQ_READ_POLY) != 0) {
    read_mpolys(mesh);
    if (normal_interpolation_ == pxr::UsdGeomTokens->faceVarying) {
      process_normals_face_varying(mesh);
    }
    else if (normal_interpolation_ == pxr::UsdGeomTokens->uniform) {
      process_normals_uniform(mesh);
    }
    else {
      /* Default */
      BKE_mesh_normals_tag_dirty(mesh);
    }
  }

  /* Process point normals after reading polys. */
  if ((settings->read_flag & MOD_MESHSEQ_READ_VERT) != 0 &&
      normal_interpolation_ == pxr::UsdGeomTokens->vertex) {
    process_normals_vertex_varying(mesh);
  }

  if ((settings->read_flag & MOD_MESHSEQ_READ_UV) != 0) {
    read_uvs(mesh, motionSampleTime, new_mesh);
  }

  if ((settings->read_flag & MOD_MESHSEQ_READ_COLOR) != 0) {
    read_colors(mesh, motionSampleTime);
  }
}

void USDMeshReader::assign_facesets_to_material_indices(double motionSampleTime,
                                                        MutableSpan<int> material_indices,
                                                        std::map<pxr::SdfPath, int> *r_mat_map)
{
  if (r_mat_map == nullptr) {
    return;
  }

  /* Find the geom subsets that have bound materials.
   * We don't call #pxr::UsdShadeMaterialBindingAPI::GetMaterialBindSubsets()
   * because this function returns only those subsets that are in the 'materialBind'
   * family, but, in practice, applications (like Houdini) might export subsets
   * in different families that are bound to materials.
   * TODO(makowalski): Reassess if the above is the best approach. */
  const std::vector<pxr::UsdGeomSubset> subsets = pxr::UsdGeomSubset::GetAllGeomSubsets(
      mesh_prim_);

  int current_mat = 0;
  if (!subsets.empty()) {
    for (const pxr::UsdGeomSubset &subset : subsets) {

      pxr::UsdShadeMaterial subset_mtl = utils::compute_bound_material(subset.GetPrim());
      if (!subset_mtl) {
        continue;
      }

      pxr::SdfPath subset_mtl_path = subset_mtl.GetPath();

      if (subset_mtl_path.IsEmpty()) {
        continue;
      }

      if (r_mat_map->find(subset_mtl_path) == r_mat_map->end()) {
        (*r_mat_map)[subset_mtl_path] = 1 + current_mat++;
      }

      const int mat_idx = (*r_mat_map)[subset_mtl_path] - 1;

      pxr::UsdAttribute indicesAttribute = subset.GetIndicesAttr();
      pxr::VtIntArray indices;
      indicesAttribute.Get(&indices, motionSampleTime);

      for (const int i : indices) {
        material_indices[i] = mat_idx;
      }
    }
  }

  if (r_mat_map->empty()) {

    pxr::UsdShadeMaterial mtl = utils::compute_bound_material(prim_);
    if (mtl) {
      pxr::SdfPath mtl_path = mtl.GetPath();

      if (!mtl_path.IsEmpty()) {
        r_mat_map->insert(std::make_pair(mtl.GetPath(), 1));
      }
    }
  }
}

void USDMeshReader::readFaceSetsSample(Main *bmain, Mesh *mesh, const double motionSampleTime)
{
  if (!import_params_.import_materials) {
    return;
  }

  std::map<pxr::SdfPath, int> mat_map;

  bke::MutableAttributeAccessor attributes = bke::mesh_attributes_for_write(*mesh);
  bke::SpanAttributeWriter<int> material_indices =
      attributes.lookup_or_add_for_write_only_span<int>("material_index", ATTR_DOMAIN_FACE);
  this->assign_facesets_to_material_indices(motionSampleTime, material_indices.span, &mat_map);
  material_indices.finish();
  /* Build material name map if it's not built yet. */
  if (this->settings_->mat_name_to_mat.empty()) {
    utils::build_mat_map(bmain, &this->settings_->mat_name_to_mat);
  }
  utils::assign_materials(bmain,
                          object_,
                          mat_map,
                          this->import_params_,
                          this->prim_.GetStage(),
                          this->settings_->mat_name_to_mat,
                          this->settings_->usd_path_to_mat_name);
}

Mesh *USDMeshReader::read_mesh(Mesh *existing_mesh,
                               const double motionSampleTime,
                               const int read_flag,
                               const char ** /* err_str */)
{
  if (!mesh_prim_) {
    return existing_mesh;
  }

  mesh_prim_.GetOrientationAttr().Get(&orientation_);
  if (orientation_ == pxr::UsdGeomTokens->leftHanded) {
    is_left_handed_ = true;
  }

  std::vector<pxr::TfToken> uv_tokens;

  /* Currently we only handle UV primvars. */
  if (read_flag & MOD_MESHSEQ_READ_UV) {

    std::vector<pxr::UsdGeomPrimvar> primvars = mesh_prim_.GetPrimvars();

    for (pxr::UsdGeomPrimvar p : primvars) {

      pxr::TfToken name = p.GetPrimvarName();
      pxr::SdfValueTypeName type = p.GetTypeName();

      bool is_uv = false;

      /* Assume all UVs are stored in one of these primvar types */
      if (ELEM(type,
               pxr::SdfValueTypeNames->TexCoord2hArray,
               pxr::SdfValueTypeNames->TexCoord2fArray,
               pxr::SdfValueTypeNames->TexCoord2dArray)) {
        is_uv = true;
      }
      /* In some cases, the st primvar is stored as float2 values. */
      else if (name == usdtokens::st && type == pxr::SdfValueTypeNames->Float2Array) {
        is_uv = true;
      }

      if (is_uv) {

        pxr::TfToken interp = p.GetInterpolation();

        if (!(ELEM(interp, pxr::UsdGeomTokens->faceVarying, pxr::UsdGeomTokens->vertex))) {
          continue;
        }

        uv_tokens.push_back(p.GetBaseName());
        has_uvs_ = true;

        /* Record whether the UVs might be time varying. */
        if (primvar_varying_map_.find(name) == primvar_varying_map_.end()) {
          bool might_be_time_varying = p.ValueMightBeTimeVarying();
          primvar_varying_map_.insert(std::make_pair(name, might_be_time_varying));
          if (might_be_time_varying) {
            is_time_varying_ = true;
          }
        }
      }
    }
  }

  Mesh *active_mesh = existing_mesh;
  bool new_mesh = false;

  /* TODO(makowalski): implement the optimization of only updating the mesh points when
   * the topology is consistent, as in the Alembic importer. */

  ImportSettings settings;
  settings.read_flag |= read_flag;

  if (topology_changed(existing_mesh, motionSampleTime)) {
    new_mesh = true;
    active_mesh = BKE_mesh_new_nomain_from_template(
        existing_mesh, positions_.size(), 0, 0, face_indices_.size(), face_counts_.size());

    for (pxr::TfToken token : uv_tokens) {
<<<<<<< HEAD
      void *cd_ptr = add_customdata_cb(active_mesh, token.GetText(), CD_PROP_FLOAT2);
      active_mesh->mloopuv = static_cast<float(*)[2]>(cd_ptr);
=======
      add_customdata_cb(active_mesh, token.GetText(), CD_MLOOPUV);
>>>>>>> 1fcc6732
    }
  }

  read_mesh_sample(&settings, active_mesh, motionSampleTime, new_mesh || is_initial_load_);

  if (new_mesh) {
    /* Here we assume that the number of materials doesn't change, i.e. that
     * the material slots that were created when the object was loaded from
     * USD are still valid now. */
    MutableSpan<MPoly> polys = active_mesh->polygons_for_write();
    if (!polys.is_empty() && import_params_.import_materials) {
      std::map<pxr::SdfPath, int> mat_map;
      bke::MutableAttributeAccessor attributes = bke::mesh_attributes_for_write(*active_mesh);
      bke::SpanAttributeWriter<int> material_indices =
          attributes.lookup_or_add_for_write_only_span<int>("material_index", ATTR_DOMAIN_FACE);
      assign_facesets_to_material_indices(motionSampleTime, material_indices.span, &mat_map);
      material_indices.finish();
    }
  }

  return active_mesh;
}

}  // namespace blender::io::usd<|MERGE_RESOLUTION|>--- conflicted
+++ resolved
@@ -903,12 +903,7 @@
         existing_mesh, positions_.size(), 0, 0, face_indices_.size(), face_counts_.size());
 
     for (pxr::TfToken token : uv_tokens) {
-<<<<<<< HEAD
-      void *cd_ptr = add_customdata_cb(active_mesh, token.GetText(), CD_PROP_FLOAT2);
-      active_mesh->mloopuv = static_cast<float(*)[2]>(cd_ptr);
-=======
-      add_customdata_cb(active_mesh, token.GetText(), CD_MLOOPUV);
->>>>>>> 1fcc6732
+      add_customdata_cb(active_mesh, token.GetText(), CD_PROP_FLOAT2);
     }
   }
 
