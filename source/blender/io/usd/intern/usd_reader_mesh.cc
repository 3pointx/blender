--- conflicted
+++ resolved
@@ -735,15 +735,9 @@
   }
 }
 
-<<<<<<< HEAD
-void USDMeshReader::assign_facesets_to_mpoly(double motionSampleTime,
-                                             MutableSpan<MPoly> polys,
-                                             std::map<pxr::SdfPath, int> *r_mat_map)
-=======
 void USDMeshReader::assign_facesets_to_material_indices(double motionSampleTime,
                                                         MutableSpan<int> material_indices,
                                                         std::map<pxr::SdfPath, int> *r_mat_map)
->>>>>>> 70f17113
 {
   if (r_mat_map == nullptr) {
     return;
@@ -783,14 +777,8 @@
       pxr::VtIntArray indices;
       indicesAttribute.Get(&indices, motionSampleTime);
 
-<<<<<<< HEAD
-      for (int i = 0; i < indices.size(); i++) {
-        MPoly &poly = polys[indices[i]];
-        poly.mat_nr = mat_idx;
-=======
       for (const int i : indices) {
         material_indices[i] = mat_idx;
->>>>>>> 70f17113
       }
     }
   }
@@ -815,16 +803,12 @@
   }
 
   std::map<pxr::SdfPath, int> mat_map;
-<<<<<<< HEAD
-  assign_facesets_to_mpoly(motionSampleTime, bke::mesh_polygons_for_write(*mesh), &mat_map);
-=======
 
   bke::MutableAttributeAccessor attributes = bke::mesh_attributes_for_write(*mesh);
   bke::SpanAttributeWriter<int> material_indices =
       attributes.lookup_or_add_for_write_only_span<int>("material_index", ATTR_DOMAIN_FACE);
   this->assign_facesets_to_material_indices(motionSampleTime, material_indices.span, &mat_map);
   material_indices.finish();
->>>>>>> 70f17113
   /* Build material name map if it's not built yet. */
   if (this->settings_->mat_name_to_mat.empty()) {
     utils::build_mat_map(bmain, &this->settings_->mat_name_to_mat);
@@ -929,15 +913,11 @@
     MutableSpan<MPoly> polys = bke::mesh_polygons_for_write(*active_mesh);
     if (!polys.is_empty() && import_params_.import_materials) {
       std::map<pxr::SdfPath, int> mat_map;
-<<<<<<< HEAD
-      assign_facesets_to_mpoly(motionSampleTime, polys, &mat_map);
-=======
       bke::MutableAttributeAccessor attributes = bke::mesh_attributes_for_write(*active_mesh);
       bke::SpanAttributeWriter<int> material_indices =
           attributes.lookup_or_add_for_write_only_span<int>("material_index", ATTR_DOMAIN_FACE);
       assign_facesets_to_material_indices(motionSampleTime, material_indices.span, &mat_map);
       material_indices.finish();
->>>>>>> 70f17113
     }
   }
 
