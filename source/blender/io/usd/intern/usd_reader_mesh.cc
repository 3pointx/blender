/* SPDX-License-Identifier: GPL-2.0-or-later
 * Adapted from the Blender Alembic importer implementation.
 * Modifications Copyright 2021 Tangent Animation and
 * NVIDIA Corporation. All rights reserved. */

#include "usd_reader_mesh.h"
#include "usd_reader_material.h"

#include "BKE_attribute.hh"
#include "BKE_customdata.h"
#include "BKE_main.h"
#include "BKE_material.h"
#include "BKE_mesh.h"
#include "BKE_object.h"

#include "BLI_math.h"
#include "BLI_math_geom.h"
#include "BLI_math_vec_types.hh"
#include "BLI_span.hh"
#include "BLI_string.h"

#include "DNA_customdata_types.h"
#include "DNA_material_types.h"
#include "DNA_mesh_types.h"
#include "DNA_meshdata_types.h"
#include "DNA_modifier_types.h"
#include "DNA_object_types.h"

#include "MEM_guardedalloc.h"

#include <pxr/base/vt/array.h>
#include <pxr/base/vt/types.h>
#include <pxr/base/vt/value.h>
#include <pxr/usd/sdf/types.h>
#include <pxr/usd/usdGeom/mesh.h>
#include <pxr/usd/usdGeom/subset.h>
#include <pxr/usd/usdShade/materialBindingAPI.h>

#include <iostream>

namespace usdtokens {
/* Materials */
static const pxr::TfToken st("st", pxr::TfToken::Immortal);
static const pxr::TfToken UVMap("UVMap", pxr::TfToken::Immortal);
static const pxr::TfToken Cd("Cd", pxr::TfToken::Immortal);
static const pxr::TfToken displayColor("displayColor", pxr::TfToken::Immortal);
static const pxr::TfToken normalsPrimvar("normals", pxr::TfToken::Immortal);
}  // namespace usdtokens

namespace utils {
/* Very similar to #blender::io::alembic::utils. */
static void build_mat_map(const Main *bmain, std::map<std::string, Material *> *r_mat_map)
{
  if (r_mat_map == nullptr) {
    return;
  }

  Material *material = static_cast<Material *>(bmain->materials.first);

  for (; material; material = static_cast<Material *>(material->id.next)) {
    /* We have to do this because the stored material name is coming directly from USD. */
    (*r_mat_map)[pxr::TfMakeValidIdentifier(material->id.name + 2)] = material;
  }
}

static pxr::UsdShadeMaterial compute_bound_material(const pxr::UsdPrim &prim,
                                                    eUSDMtlPurpose purpose)
{
  pxr::UsdShadeMaterial mtl;

  pxr::UsdShadeMaterialBindingAPI api = pxr::UsdShadeMaterialBindingAPI(prim);

  switch (purpose) {
    case USD_MTL_PURPOSE_ALL:
      mtl = api.ComputeBoundMaterial(pxr::UsdShadeTokens->allPurpose);
      if (!mtl) {
        mtl = api.ComputeBoundMaterial(pxr::UsdShadeTokens->preview);
      }
      if (!mtl) {
        mtl = api.ComputeBoundMaterial(pxr::UsdShadeTokens->full);
      }
      break;
    case USD_MTL_PURPOSE_PREVIEW:
      mtl = api.ComputeBoundMaterial(pxr::UsdShadeTokens->preview);
      if (!mtl) {
        mtl = api.ComputeBoundMaterial(pxr::UsdShadeTokens->allPurpose);
      }
      if (!mtl) {
        mtl = api.ComputeBoundMaterial(pxr::UsdShadeTokens->full);
      }
      break;
    case USD_MTL_PURPOSE_FULL:
      mtl = api.ComputeBoundMaterial(pxr::UsdShadeTokens->full);
      if (!mtl) {
        mtl = api.ComputeBoundMaterial(pxr::UsdShadeTokens->allPurpose);
      }
      if (!mtl) {
        mtl = api.ComputeBoundMaterial(pxr::UsdShadeTokens->preview);
      }
      break;
    default:
      break;
  }

  return mtl;
}

/* Returns an existing Blender material that corresponds to the USD material with the given path.
 * Returns null if no such material exists. */
static Material *find_existing_material(
    const pxr::SdfPath &usd_mat_path,
    const USDImportParams &params,
    const std::map<std::string, Material *> &mat_map,
    const std::map<std::string, std::string> &usd_path_to_mat_name)
{
  if (params.mtl_name_collision_mode == USD_MTL_NAME_COLLISION_MAKE_UNIQUE) {
    /* Check if we've already created the Blender material with a modified name. */
    std::map<std::string, std::string>::const_iterator path_to_name_iter =
        usd_path_to_mat_name.find(usd_mat_path.GetAsString());

    if (path_to_name_iter != usd_path_to_mat_name.end()) {
      std::string mat_name = path_to_name_iter->second;
      std::map<std::string, Material *>::const_iterator mat_iter = mat_map.find(mat_name);
      if (mat_iter != mat_map.end()) {
        return mat_iter->second;
      }
      /* We can't find the Blender material which was previously created for this USD
       * material, which should never happen. */
      BLI_assert_unreachable();
    }
  }
  else {
    std::string mat_name = usd_mat_path.GetName();
    std::map<std::string, Material *>::const_iterator mat_iter = mat_map.find(mat_name);

    if (mat_iter != mat_map.end()) {
      return mat_iter->second;
    }
  }

  return nullptr;
}

static void assign_materials(Main *bmain,
                             Object *ob,
                             const std::map<pxr::SdfPath, int> &mat_index_map,
                             const USDImportParams &params,
                             pxr::UsdStageRefPtr stage,
                             std::map<std::string, Material *> &mat_name_to_mat,
                             std::map<std::string, std::string> &usd_path_to_mat_name)
{
  if (!(stage && bmain && ob)) {
    return;
  }

  if (mat_index_map.size() > MAXMAT) {
    return;
  }

  blender::io::usd::USDMaterialReader mat_reader(params, bmain);

  for (std::map<pxr::SdfPath, int>::const_iterator it = mat_index_map.begin();
       it != mat_index_map.end();
       ++it) {

    Material *assigned_mat = find_existing_material(
        it->first, params, mat_name_to_mat, usd_path_to_mat_name);
    if (!assigned_mat) {
      /* Blender material doesn't exist, so create it now. */

      /* Look up the USD material. */
      pxr::UsdPrim prim = stage->GetPrimAtPath(it->first);
      pxr::UsdShadeMaterial usd_mat(prim);

      if (!usd_mat) {
        std::cout << "WARNING: Couldn't construct USD material from prim " << it->first
                  << std::endl;
        continue;
      }

      /* Add the Blender material. */
      assigned_mat = mat_reader.add_material(usd_mat);

      if (!assigned_mat) {
        std::cout << "WARNING: Couldn't create Blender material from USD material " << it->first
                  << std::endl;
        continue;
      }

      const std::string mat_name = pxr::TfMakeValidIdentifier(assigned_mat->id.name + 2);
      mat_name_to_mat[mat_name] = assigned_mat;

      if (params.mtl_name_collision_mode == USD_MTL_NAME_COLLISION_MAKE_UNIQUE) {
        /* Record the name of the Blender material we created for the USD material
         * with the given path. */
        usd_path_to_mat_name[it->first.GetAsString()] = mat_name;
      }
    }

    if (assigned_mat) {
      BKE_object_material_assign_single_obdata(bmain, ob, assigned_mat, it->second);
    }
    else {
      /* This shouldn't happen. */
      std::cout << "WARNING: Couldn't assign material " << it->first << std::endl;
    }
  }
  if (ob->totcol > 0) {
    ob->actcol = 1;
  }
}

}  // namespace utils

static void *add_customdata_cb(Mesh *mesh, const char *name, const int data_type)
{
  eCustomDataType cd_data_type = static_cast<eCustomDataType>(data_type);
  void *cd_ptr;
  CustomData *loopdata;
  int numloops;

  /* unsupported custom data type -- don't do anything. */
  if (!ELEM(cd_data_type, CD_MLOOPUV, CD_PROP_BYTE_COLOR)) {
    return nullptr;
  }

  loopdata = &mesh->ldata;
  cd_ptr = CustomData_get_layer_named(loopdata, cd_data_type, name);
  if (cd_ptr != nullptr) {
    /* layer already exists, so just return it. */
    return cd_ptr;
  }

  /* Create a new layer. */
  numloops = mesh->totloop;
  cd_ptr = CustomData_add_layer_named(
      loopdata, cd_data_type, CD_SET_DEFAULT, nullptr, numloops, name);
  return cd_ptr;
}

namespace blender::io::usd {

USDMeshReader::USDMeshReader(const pxr::UsdPrim &prim,
                             const USDImportParams &import_params,
                             const ImportSettings &settings)
    : USDGeomReader(prim, import_params, settings),
      mesh_prim_(prim),
      is_left_handed_(false),
      has_uvs_(false),
      is_time_varying_(false),
      is_initial_load_(false)
{
}

void USDMeshReader::create_object(Main *bmain, const double /* motionSampleTime */)
{
  Mesh *mesh = BKE_mesh_add(bmain, name_.c_str());

  object_ = BKE_object_add_only_object(bmain, OB_MESH, name_.c_str());
  object_->data = mesh;
}

void USDMeshReader::read_object_data(Main *bmain, const double motionSampleTime)
{
  Mesh *mesh = (Mesh *)object_->data;

  is_initial_load_ = true;
  Mesh *read_mesh = this->read_mesh(
      mesh, motionSampleTime, import_params_.mesh_read_flag, nullptr);

  is_initial_load_ = false;
  if (read_mesh != mesh) {
    BKE_mesh_nomain_to_mesh(read_mesh, mesh, object_);
  }

  readFaceSetsSample(bmain, mesh, motionSampleTime);

  if (mesh_prim_.GetPointsAttr().ValueMightBeTimeVarying()) {
    is_time_varying_ = true;
  }

  if (is_time_varying_) {
    add_cache_modifier();
  }

  if (import_params_.import_subdiv) {
    pxr::TfToken subdivScheme;
    mesh_prim_.GetSubdivisionSchemeAttr().Get(&subdivScheme, motionSampleTime);

    if (subdivScheme == pxr::UsdGeomTokens->catmullClark) {
      add_subdiv_modifier();
    }
  }

  USDXformReader::read_object_data(bmain, motionSampleTime);
}

bool USDMeshReader::valid() const
{
  return static_cast<bool>(mesh_prim_);
}

bool USDMeshReader::topology_changed(const Mesh *existing_mesh, const double motionSampleTime)
{
  /* TODO(makowalski): Is it the best strategy to cache the mesh
   * geometry in this function?  This needs to be revisited. */

  mesh_prim_.GetFaceVertexIndicesAttr().Get(&face_indices_, motionSampleTime);
  mesh_prim_.GetFaceVertexCountsAttr().Get(&face_counts_, motionSampleTime);
  mesh_prim_.GetPointsAttr().Get(&positions_, motionSampleTime);

  /* TODO(makowalski): Reading normals probably doesn't belong in this function,
   * as this is not required to determine if the topology has changed. */

  /* If 'normals' and 'primvars:normals' are both specified, the latter has precedence. */
  pxr::UsdGeomPrimvar primvar = mesh_prim_.GetPrimvar(usdtokens::normalsPrimvar);
  if (primvar.HasValue()) {
    primvar.ComputeFlattened(&normals_, motionSampleTime);
    normal_interpolation_ = primvar.GetInterpolation();
  }
  else {
    mesh_prim_.GetNormalsAttr().Get(&normals_, motionSampleTime);
    normal_interpolation_ = mesh_prim_.GetNormalsInterpolation();
  }

  return positions_.size() != existing_mesh->totvert ||
         face_counts_.size() != existing_mesh->totpoly ||
         face_indices_.size() != existing_mesh->totloop;
}

void USDMeshReader::read_mpolys(Mesh *mesh)
{
  MutableSpan<MPoly> polys = mesh->polys_for_write();
  MutableSpan<MLoop> loops = mesh->loops_for_write();

  int loop_index = 0;

  for (int i = 0; i < face_counts_.size(); i++) {
    const int face_size = face_counts_[i];

    MPoly &poly = polys[i];
    poly.loopstart = loop_index;
    poly.totloop = face_size;

    /* Polygons are always assumed to be smooth-shaded. If the mesh should be flat-shaded,
     * this is encoded in custom loop normals. */
    poly.flag |= ME_SMOOTH;

    if (is_left_handed_) {
      int loop_end_index = loop_index + (face_size - 1);
      for (int f = 0; f < face_size; ++f, ++loop_index) {
        loops[loop_index].v = face_indices_[loop_end_index - f];
      }
    }
    else {
      for (int f = 0; f < face_size; ++f, ++loop_index) {
        loops[loop_index].v = face_indices_[loop_index];
      }
    }
  }

  BKE_mesh_calc_edges(mesh, false, false);
}

void USDMeshReader::read_uvs(Mesh *mesh, const double motionSampleTime, const bool load_uvs)
{
  unsigned int loop_index = 0;
  unsigned int rev_loop_index = 0;
  unsigned int uv_index = 0;

  const CustomData *ldata = &mesh->ldata;

  struct UVSample {
    pxr::VtVec2fArray uvs;
    pxr::TfToken interpolation;
    /* The following is mutable as it might
     * be modified for error reporting even
     * when other members are const. */
    mutable bool invalid_index_found;

    UVSample() : invalid_index_found(false)
    {
    }
  };

  std::vector<UVSample> uv_primvars(ldata->totlayer);

  if (has_uvs_) {
    for (int layer_idx = 0; layer_idx < ldata->totlayer; layer_idx++) {
      const CustomDataLayer *layer = &ldata->layers[layer_idx];
      std::string layer_name = std::string(layer->name);
      if (layer->type != CD_MLOOPUV) {
        continue;
      }

      pxr::TfToken uv_token;

      /* If first time seeing uv token, store in map of `<layer->uid, TfToken>`. */
      if (uv_token_map_.find(layer_name) == uv_token_map_.end()) {
        uv_token = pxr::TfToken(layer_name);
        uv_token_map_.insert(std::make_pair(layer_name, uv_token));
      }
      else {
        uv_token = uv_token_map_.at(layer_name);
      }

      /* Early out if no token found, this should never happen */
      if (uv_token.IsEmpty()) {
        continue;
      }
      /* Early out if not first load and UVs aren't animated. */
      if (!load_uvs && primvar_varying_map_.find(uv_token) != primvar_varying_map_.end() &&
          !primvar_varying_map_.at(uv_token)) {
        continue;
      }

      /* Early out if mesh doesn't have primvar. */
      if (!mesh_prim_.HasPrimvar(uv_token)) {
        continue;
      }

      if (pxr::UsdGeomPrimvar uv_primvar = mesh_prim_.GetPrimvar(uv_token)) {
        uv_primvar.ComputeFlattened(&uv_primvars[layer_idx].uvs, motionSampleTime);
        uv_primvars[layer_idx].interpolation = uv_primvar.GetInterpolation();
      }
    }
  }

<<<<<<< HEAD
  std::vector<int> warned_invalid_index_for_layer(ldata->totlayer);

=======
  const Span<MLoop> loops = mesh->loops();
>>>>>>> 7e980f2b
  for (int i = 0; i < face_counts_.size(); i++) {
    const int face_size = face_counts_[i];

    rev_loop_index = loop_index + (face_size - 1);

    for (int f = 0; f < face_size; f++, loop_index++, rev_loop_index--) {

      for (int layer_idx = 0; layer_idx < ldata->totlayer; layer_idx++) {
        const CustomDataLayer *layer = &ldata->layers[layer_idx];
        if (layer->type != CD_MLOOPUV) {
          continue;
        }

        /* Early out if mismatched layer sizes. */
        if (layer_idx > uv_primvars.size()) {
          continue;
        }

        /* Early out if no uvs loaded. */
        if (uv_primvars[layer_idx].uvs.empty()) {
          continue;
        }

        const UVSample &sample = uv_primvars[layer_idx];

        if (!(ELEM(sample.interpolation,
                   pxr::UsdGeomTokens->faceVarying,
                   pxr::UsdGeomTokens->vertex))) {
          std::cerr << "WARNING: unexpected interpolation type " << sample.interpolation
                    << " for uv " << layer->name << std::endl;
          continue;
        }

        /* For Vertex interpolation, use the vertex index. */
        int usd_uv_index = sample.interpolation == pxr::UsdGeomTokens->vertex ?
                               loops[loop_index].v :
                               loop_index;

        if (usd_uv_index >= sample.uvs.size()) {
          /* Out of bounds index. */
          if (!sample.invalid_index_found) {
            sample.invalid_index_found = true;
            std::cerr << "WARNING: out of bounds index detected for uv layer " << layer->name
                      << std::endl;
          }
          continue;
        }

        MLoopUV *mloopuv = static_cast<MLoopUV *>(layer->data);
        if (is_left_handed_) {
          uv_index = rev_loop_index;
        }
        else {
          uv_index = loop_index;
        }
        mloopuv[uv_index].uv[0] = sample.uvs[usd_uv_index][0];
        mloopuv[uv_index].uv[1] = sample.uvs[usd_uv_index][1];
      }
    }
  }
}

void USDMeshReader::read_colors(Mesh *mesh, const double motionSampleTime)
{
  if (!(mesh && mesh_prim_ && mesh->totloop > 0)) {
    return;
  }

  /* Early out if we read the display color before and if this attribute isn't animated. */
  if (primvar_varying_map_.find(usdtokens::displayColor) != primvar_varying_map_.end() &&
      !primvar_varying_map_.at(usdtokens::displayColor)) {
    return;
  }

  pxr::UsdGeomPrimvar color_primvar = mesh_prim_.GetDisplayColorPrimvar();

  if (!color_primvar.HasValue()) {
    return;
  }

  pxr::TfToken interp = color_primvar.GetInterpolation();

  if (interp == pxr::UsdGeomTokens->varying) {
    std::cerr << "WARNING: Unsupported varying interpolation for display colors\n" << std::endl;
    return;
  }

  if (primvar_varying_map_.find(usdtokens::displayColor) == primvar_varying_map_.end()) {
    bool might_be_time_varying = color_primvar.ValueMightBeTimeVarying();
    primvar_varying_map_.insert(std::make_pair(usdtokens::displayColor, might_be_time_varying));
    if (might_be_time_varying) {
      is_time_varying_ = true;
    }
  }

  pxr::VtArray<pxr::GfVec3f> display_colors;

  if (!color_primvar.ComputeFlattened(&display_colors, motionSampleTime)) {
    std::cerr << "WARNING: Couldn't compute display colors\n" << std::endl;
    return;
  }

  if ((interp == pxr::UsdGeomTokens->faceVarying && display_colors.size() != mesh->totloop) ||
      (interp == pxr::UsdGeomTokens->vertex && display_colors.size() != mesh->totvert) ||
      (interp == pxr::UsdGeomTokens->constant && display_colors.size() != 1) ||
      (interp == pxr::UsdGeomTokens->uniform && display_colors.size() != mesh->totpoly)) {
    std::cerr << "WARNING: display colors count mismatch\n" << std::endl;
    return;
  }

  void *cd_ptr = add_customdata_cb(mesh, "displayColors", CD_PROP_BYTE_COLOR);

  if (!cd_ptr) {
    std::cerr << "WARNING: Couldn't add displayColors custom data.\n";
    return;
  }

  MLoopCol *colors = static_cast<MLoopCol *>(cd_ptr);

  const Span<MPoly> polys = mesh->polys();
  const Span<MLoop> loops = mesh->loops();
  for (const int i : polys.index_range()) {
    const MPoly &poly = polys[i];
    for (int j = 0; j < poly.totloop; ++j) {
      int loop_index = poly.loopstart + j;

      /* Default for constant varying interpolation. */
      int usd_index = 0;

      if (interp == pxr::UsdGeomTokens->vertex) {
        usd_index = loops[loop_index].v;
      }
      else if (interp == pxr::UsdGeomTokens->faceVarying) {
        usd_index = poly.loopstart;
        if (is_left_handed_) {
          usd_index += poly.totloop - 1 - j;
        }
        else {
          usd_index += j;
        }
      }
      else if (interp == pxr::UsdGeomTokens->uniform) {
        /* Uniform varying uses the poly index. */
        usd_index = i;
      }

      if (usd_index >= display_colors.size()) {
        continue;
      }

      colors[loop_index].r = unit_float_to_uchar_clamp(display_colors[usd_index][0]);
      colors[loop_index].g = unit_float_to_uchar_clamp(display_colors[usd_index][1]);
      colors[loop_index].b = unit_float_to_uchar_clamp(display_colors[usd_index][2]);
      colors[loop_index].a = unit_float_to_uchar_clamp(1.0);
    }
  }
}

void USDMeshReader::read_vertex_creases(Mesh *mesh, const double motionSampleTime)
{
  pxr::VtIntArray corner_indices;
  if (!mesh_prim_.GetCornerIndicesAttr().Get(&corner_indices, motionSampleTime)) {
    return;
  }

  pxr::VtIntArray corner_sharpnesses;
  if (!mesh_prim_.GetCornerSharpnessesAttr().Get(&corner_sharpnesses, motionSampleTime)) {
    return;
  }

  /* It is fine to have fewer indices than vertices, but never the other way other. */
  if (corner_indices.size() > mesh->totvert) {
    std::cerr << "WARNING: too many vertex crease for mesh " << prim_path_ << std::endl;
    return;
  }

  if (corner_indices.size() != corner_sharpnesses.size()) {
    std::cerr << "WARNING: vertex crease indices and sharpnesses count mismatch for mesh "
              << prim_path_ << std::endl;
    return;
  }

  float *creases = static_cast<float *>(
      CustomData_add_layer(&mesh->vdata, CD_CREASE, CD_SET_DEFAULT, nullptr, mesh->totvert));

  for (size_t i = 0; i < corner_indices.size(); i++) {
    creases[corner_indices[i]] = corner_sharpnesses[i];
  }
}

void USDMeshReader::process_normals_vertex_varying(Mesh *mesh)
{
  if (!mesh) {
    return;
  }

  if (normals_.empty()) {
    return;
  }

  if (normals_.size() != mesh->totvert) {
    std::cerr << "WARNING: vertex varying normals count mismatch for mesh " << prim_path_
              << std::endl;
    return;
  }

  MutableSpan vert_normals{(float3 *)BKE_mesh_vertex_normals_for_write(mesh), mesh->totvert};
  BLI_STATIC_ASSERT(sizeof(normals_[0]) == sizeof(float3), "Expected float3 normals size");
  vert_normals.copy_from({(float3 *)normals_.data(), static_cast<int64_t>(normals_.size())});
  BKE_mesh_vertex_normals_clear_dirty(mesh);
}

void USDMeshReader::process_normals_face_varying(Mesh *mesh)
{
  if (normals_.empty()) {
    BKE_mesh_normals_tag_dirty(mesh);
    return;
  }

  /* Check for normals count mismatches to prevent crashes. */
  if (normals_.size() != mesh->totloop) {
    std::cerr << "WARNING: loop normal count mismatch for mesh " << mesh->id.name << std::endl;
    BKE_mesh_normals_tag_dirty(mesh);
    return;
  }

  mesh->flag |= ME_AUTOSMOOTH;

  long int loop_count = normals_.size();

  float(*lnors)[3] = static_cast<float(*)[3]>(
      MEM_malloc_arrayN(loop_count, sizeof(float[3]), "USD::FaceNormals"));

  const Span<MPoly> polys = mesh->polys();
  for (const int i : polys.index_range()) {
    const MPoly &poly = polys[i];
    for (int j = 0; j < poly.totloop; j++) {
      int blender_index = poly.loopstart + j;

      int usd_index = poly.loopstart;
      if (is_left_handed_) {
        usd_index += poly.totloop - 1 - j;
      }
      else {
        usd_index += j;
      }

      lnors[blender_index][0] = normals_[usd_index][0];
      lnors[blender_index][1] = normals_[usd_index][1];
      lnors[blender_index][2] = normals_[usd_index][2];
    }
  }
  BKE_mesh_set_custom_normals(mesh, lnors);

  MEM_freeN(lnors);
}

void USDMeshReader::process_normals_uniform(Mesh *mesh)
{
  if (normals_.empty()) {
    BKE_mesh_normals_tag_dirty(mesh);
    return;
  }

  /* Check for normals count mismatches to prevent crashes. */
  if (normals_.size() != mesh->totpoly) {
    std::cerr << "WARNING: uniform normal count mismatch for mesh " << mesh->id.name << std::endl;
    BKE_mesh_normals_tag_dirty(mesh);
    return;
  }

  float(*lnors)[3] = static_cast<float(*)[3]>(
      MEM_malloc_arrayN(mesh->totloop, sizeof(float[3]), "USD::FaceNormals"));

  const Span<MPoly> polys = mesh->polys();
  for (const int i : polys.index_range()) {
    const MPoly &poly = polys[i];
    for (int j = 0; j < poly.totloop; j++) {
      int loop_index = poly.loopstart + j;
      lnors[loop_index][0] = normals_[i][0];
      lnors[loop_index][1] = normals_[i][1];
      lnors[loop_index][2] = normals_[i][2];
    }
  }

  mesh->flag |= ME_AUTOSMOOTH;
  BKE_mesh_set_custom_normals(mesh, lnors);

  MEM_freeN(lnors);
}

void USDMeshReader::read_mesh_sample(ImportSettings *settings,
                                     Mesh *mesh,
                                     const double motionSampleTime,
                                     const bool new_mesh)
{
  /* Note that for new meshes we always want to read verts and polys,
   * regardless of the value of the read_flag, to avoid a crash downstream
   * in code that expect this data to be there. */

  if (new_mesh || (settings->read_flag & MOD_MESHSEQ_READ_VERT) != 0) {
    MutableSpan<MVert> verts = mesh->verts_for_write();
    for (int i = 0; i < positions_.size(); i++) {
      MVert &mvert = verts[i];
      mvert.co[0] = positions_[i][0];
      mvert.co[1] = positions_[i][1];
      mvert.co[2] = positions_[i][2];
    }

    read_vertex_creases(mesh, motionSampleTime);
  }

  if (new_mesh || (settings->read_flag & MOD_MESHSEQ_READ_POLY) != 0) {
    read_mpolys(mesh);
    if (normal_interpolation_ == pxr::UsdGeomTokens->faceVarying) {
      process_normals_face_varying(mesh);
    }
    else if (normal_interpolation_ == pxr::UsdGeomTokens->uniform) {
      process_normals_uniform(mesh);
    }
    else {
      /* Default */
      BKE_mesh_normals_tag_dirty(mesh);
    }
  }

  /* Process point normals after reading polys. */
  if ((settings->read_flag & MOD_MESHSEQ_READ_VERT) != 0 &&
      normal_interpolation_ == pxr::UsdGeomTokens->vertex) {
    process_normals_vertex_varying(mesh);
  }

  if ((settings->read_flag & MOD_MESHSEQ_READ_UV) != 0) {
    read_uvs(mesh, motionSampleTime, new_mesh);
  }

  if ((settings->read_flag & MOD_MESHSEQ_READ_COLOR) != 0) {
    read_colors(mesh, motionSampleTime);
  }
}

void USDMeshReader::assign_facesets_to_material_indices(double motionSampleTime,
                                                        MutableSpan<int> material_indices,
                                                        std::map<pxr::SdfPath, int> *r_mat_map)
{
  if (r_mat_map == nullptr) {
    return;
  }

  /* Find the geom subsets that have bound materials.
   * We don't call #pxr::UsdShadeMaterialBindingAPI::GetMaterialBindSubsets()
   * because this function returns only those subsets that are in the 'materialBind'
   * family, but, in practice, applications (like Houdini) might export subsets
   * in different families that are bound to materials.
   * TODO(makowalski): Reassess if the above is the best approach. */
  const std::vector<pxr::UsdGeomSubset> subsets = pxr::UsdGeomSubset::GetAllGeomSubsets(
      mesh_prim_);

  int current_mat = 0;
  if (!subsets.empty()) {
    for (const pxr::UsdGeomSubset &subset : subsets) {

      pxr::UsdShadeMaterial subset_mtl = utils::compute_bound_material(subset.GetPrim(),
                                                                       import_params_.mtl_purpose);
      if (!subset_mtl) {
        continue;
      }

      pxr::SdfPath subset_mtl_path = subset_mtl.GetPath();

      if (subset_mtl_path.IsEmpty()) {
        continue;
      }

      if (r_mat_map->find(subset_mtl_path) == r_mat_map->end()) {
        (*r_mat_map)[subset_mtl_path] = 1 + current_mat++;
      }

      const int mat_idx = (*r_mat_map)[subset_mtl_path] - 1;

      pxr::UsdAttribute indicesAttribute = subset.GetIndicesAttr();
      pxr::VtIntArray indices;
      indicesAttribute.Get(&indices, motionSampleTime);

      for (const int i : indices) {
        material_indices[i] = mat_idx;
      }
    }
  }

  if (r_mat_map->empty()) {

    pxr::UsdShadeMaterial mtl = utils::compute_bound_material(prim_, import_params_.mtl_purpose);
    if (mtl) {
      pxr::SdfPath mtl_path = mtl.GetPath();

      if (!mtl_path.IsEmpty()) {
        r_mat_map->insert(std::make_pair(mtl.GetPath(), 1));
      }
    }
  }
}

void USDMeshReader::readFaceSetsSample(Main *bmain, Mesh *mesh, const double motionSampleTime)
{
  if (!import_params_.import_materials) {
    return;
  }

  std::map<pxr::SdfPath, int> mat_map;

  bke::MutableAttributeAccessor attributes = mesh->attributes_for_write();
  bke::SpanAttributeWriter<int> material_indices =
      attributes.lookup_or_add_for_write_only_span<int>("material_index", ATTR_DOMAIN_FACE);
  this->assign_facesets_to_material_indices(motionSampleTime, material_indices.span, &mat_map);
  material_indices.finish();
  /* Build material name map if it's not built yet. */
  if (this->settings_->mat_name_to_mat.empty()) {
    utils::build_mat_map(bmain, &this->settings_->mat_name_to_mat);
  }
  utils::assign_materials(bmain,
                          object_,
                          mat_map,
                          this->import_params_,
                          this->prim_.GetStage(),
                          this->settings_->mat_name_to_mat,
                          this->settings_->usd_path_to_mat_name);
}

Mesh *USDMeshReader::read_mesh(Mesh *existing_mesh,
                               const double motionSampleTime,
                               const int read_flag,
                               const char ** /* err_str */)
{
  if (!mesh_prim_) {
    return existing_mesh;
  }

  mesh_prim_.GetOrientationAttr().Get(&orientation_);
  if (orientation_ == pxr::UsdGeomTokens->leftHanded) {
    is_left_handed_ = true;
  }

  std::vector<pxr::TfToken> uv_tokens;

  /* Currently we only handle UV primvars. */
  if (read_flag & MOD_MESHSEQ_READ_UV) {

    std::vector<pxr::UsdGeomPrimvar> primvars = mesh_prim_.GetPrimvars();

    for (pxr::UsdGeomPrimvar p : primvars) {

      pxr::TfToken name = p.GetPrimvarName();
      pxr::SdfValueTypeName type = p.GetTypeName();

      bool is_uv = false;

      /* Assume all UVs are stored in one of these primvar types */
      if (ELEM(type,
               pxr::SdfValueTypeNames->TexCoord2hArray,
               pxr::SdfValueTypeNames->TexCoord2fArray,
               pxr::SdfValueTypeNames->TexCoord2dArray,
               pxr::SdfValueTypeNames->Float2Array)) {
        is_uv = true;
      }
      /* In some cases, the st primvar is stored as float2 values. */
      else if (name == usdtokens::st && type == pxr::SdfValueTypeNames->Float2Array) {
        is_uv = true;
      }

      if (is_uv) {

        pxr::TfToken interp = p.GetInterpolation();

        if (!(ELEM(interp, pxr::UsdGeomTokens->faceVarying, pxr::UsdGeomTokens->vertex))) {
          continue;
        }

        uv_tokens.push_back(p.GetBaseName());
        has_uvs_ = true;

        /* Record whether the UVs might be time varying. */
        if (primvar_varying_map_.find(name) == primvar_varying_map_.end()) {
          bool might_be_time_varying = p.ValueMightBeTimeVarying();
          primvar_varying_map_.insert(std::make_pair(name, might_be_time_varying));
          if (might_be_time_varying) {
            is_time_varying_ = true;
          }
        }
      }
    }
  }

  Mesh *active_mesh = existing_mesh;
  bool new_mesh = false;

  /* TODO(makowalski): implement the optimization of only updating the mesh points when
   * the topology is consistent, as in the Alembic importer. */

  ImportSettings settings;
  settings.read_flag |= read_flag;

  if (topology_changed(existing_mesh, motionSampleTime)) {
    new_mesh = true;
    active_mesh = BKE_mesh_new_nomain_from_template(
        existing_mesh, positions_.size(), 0, 0, face_indices_.size(), face_counts_.size());

    for (pxr::TfToken token : uv_tokens) {
      add_customdata_cb(active_mesh, token.GetText(), CD_MLOOPUV);
    }
  }

  read_mesh_sample(&settings, active_mesh, motionSampleTime, new_mesh || is_initial_load_);

  if (new_mesh) {
    /* Here we assume that the number of materials doesn't change, i.e. that
     * the material slots that were created when the object was loaded from
     * USD are still valid now. */
    MutableSpan<MPoly> polys = active_mesh->polys_for_write();
    if (!polys.is_empty() && import_params_.import_materials) {
      std::map<pxr::SdfPath, int> mat_map;
      bke::MutableAttributeAccessor attributes = active_mesh->attributes_for_write();
      bke::SpanAttributeWriter<int> material_indices =
          attributes.lookup_or_add_for_write_only_span<int>("material_index", ATTR_DOMAIN_FACE);
      assign_facesets_to_material_indices(motionSampleTime, material_indices.span, &mat_map);
      material_indices.finish();
    }
  }

  return active_mesh;
}

}  // namespace blender::io::usd<|MERGE_RESOLUTION|>--- conflicted
+++ resolved
@@ -426,12 +426,7 @@
     }
   }
 
-<<<<<<< HEAD
-  std::vector<int> warned_invalid_index_for_layer(ldata->totlayer);
-
-=======
   const Span<MLoop> loops = mesh->loops();
->>>>>>> 7e980f2b
   for (int i = 0; i < face_counts_.size(); i++) {
     const int face_size = face_counts_[i];
 
