--- conflicted
+++ resolved
@@ -97,9 +97,9 @@
 
 struct MeshRealizeInfo {
   const Mesh *mesh = nullptr;
-  Span<MVert> vertices;
+  Span<MVert> verts;
   Span<MEdge> edges;
-  Span<MPoly> polygons;
+  Span<MPoly> polys;
   Span<MLoop> loops;
 
   /** Maps old material indices to new material indices. */
@@ -864,9 +864,9 @@
     MeshRealizeInfo &mesh_info = info.realize_info[mesh_index];
     const Mesh *mesh = info.order[mesh_index];
     mesh_info.mesh = mesh;
-    mesh_info.vertices = bke::mesh_vertices(*mesh);
+    mesh_info.verts = bke::mesh_vertices(*mesh);
     mesh_info.edges = bke::mesh_edges(*mesh);
-    mesh_info.polygons = bke::mesh_polygons(*mesh);
+    mesh_info.polys = bke::mesh_polygons(*mesh);
     mesh_info.loops = bke::mesh_loops(*mesh);
 
     /* Create material index mapping. */
@@ -910,55 +910,34 @@
                                       const RealizeMeshTask &task,
                                       const OrderedAttributes &ordered_attributes,
                                       MutableSpan<GSpanAttributeWriter> dst_attribute_writers,
-<<<<<<< HEAD
                                       MutableSpan<MVert> all_dst_verts,
                                       MutableSpan<MEdge> all_dst_edges,
                                       MutableSpan<MPoly> all_dst_polys,
                                       MutableSpan<MLoop> all_dst_loops,
-                                      MutableSpan<int> all_dst_vertex_ids)
+                                      MutableSpan<int> all_dst_vertex_ids,
+                                      MutableSpan<int> all_dst_material_indices)
 {
   const MeshRealizeInfo &mesh_info = *task.mesh_info;
   const Mesh &mesh = *mesh_info.mesh;
-  const Span<MVert> src_verts = mesh_info.vertices;
+
+  const Span<MVert> src_verts = mesh_info.verts;
   const Span<MEdge> src_edges = mesh_info.edges;
-  const Span<MPoly> src_polys = mesh_info.polygons;
+  const Span<MPoly> src_polys = mesh_info.polys;
   const Span<MLoop> src_loops = mesh_info.loops;
-  const Span<int> material_index_map = mesh_info.material_index_map;
+
+  const IndexRange dst_vert_range(task.start_indices.vertex, src_verts.size());
+  const IndexRange dst_edge_range(task.start_indices.edge, src_edges.size());
+  const IndexRange dst_poly_range(task.start_indices.poly, src_polys.size());
+  const IndexRange dst_loop_range(task.start_indices.loop, src_loops.size());
 
   MutableSpan<MVert> dst_verts = all_dst_verts.slice(task.start_indices.vertex, src_verts.size());
   MutableSpan<MEdge> dst_edges = all_dst_edges.slice(task.start_indices.edge, src_loops.size());
   MutableSpan<MPoly> dst_polys = all_dst_polys.slice(task.start_indices.poly, src_polys.size());
   MutableSpan<MLoop> dst_loops = all_dst_loops.slice(task.start_indices.loop, src_loops.size());
 
-  threading::parallel_for(IndexRange(mesh.totvert), 1024, [&](const IndexRange vert_range) {
-=======
-                                      MutableSpan<int> all_dst_vertex_ids,
-                                      MutableSpan<int> all_dst_material_indices)
-{
-  const MeshRealizeInfo &mesh_info = *task.mesh_info;
-  const Mesh &mesh = *mesh_info.mesh;
-
-  const Span<MVert> src_verts{mesh.mvert, mesh.totvert};
-  const Span<MEdge> src_edges{mesh.medge, mesh.totedge};
-  const Span<MLoop> src_loops{mesh.mloop, mesh.totloop};
-  const Span<MPoly> src_polys{mesh.mpoly, mesh.totpoly};
-
-  const IndexRange dst_vert_range(task.start_indices.vertex, src_verts.size());
-  const IndexRange dst_edge_range(task.start_indices.edge, src_edges.size());
-  const IndexRange dst_poly_range(task.start_indices.poly, src_polys.size());
-  const IndexRange dst_loop_range(task.start_indices.loop, src_loops.size());
-
-  MutableSpan dst_verts = MutableSpan(dst_mesh.mvert, dst_mesh.totvert).slice(dst_vert_range);
-  MutableSpan dst_edges = MutableSpan(dst_mesh.medge, dst_mesh.totedge).slice(dst_edge_range);
-  MutableSpan dst_polys = MutableSpan(dst_mesh.mpoly, dst_mesh.totpoly).slice(dst_poly_range);
-  MutableSpan dst_loops = MutableSpan(dst_mesh.mloop, dst_mesh.totloop).slice(dst_loop_range);
-
-  const Span<int> material_index_map = mesh_info.material_index_map;
-
   threading::parallel_for(src_verts.index_range(), 1024, [&](const IndexRange vert_range) {
->>>>>>> 70f17113
     for (const int i : vert_range) {
-      const MVert &src_vert = mesh_info.vertices[i];
+      const MVert &src_vert = src_verts[i];
       MVert &dst_vert = dst_verts[i];
       dst_vert = src_vert;
       copy_v3_v3(dst_vert.co, task.transform * float3(src_vert.co));
@@ -991,6 +970,7 @@
     }
   });
   if (!all_dst_material_indices.is_empty()) {
+    const Span<int> material_index_map = mesh_info.material_index_map;
     MutableSpan<int> dst_material_indices = all_dst_material_indices.slice(dst_poly_range);
     if (mesh.totcol == 0) {
       /* The material index map contains the index of the null material in the result. */
@@ -1066,9 +1046,9 @@
   MeshComponent &dst_component = r_realized_geometry.get_component_for_write<MeshComponent>();
   dst_component.replace(dst_mesh);
   bke::MutableAttributeAccessor dst_attributes = bke::mesh_attributes_for_write(*dst_mesh);
-  MutableSpan<MVert> dst_vertices = bke::mesh_vertices_for_write(*dst_mesh);
+  MutableSpan<MVert> dst_verts = bke::mesh_vertices_for_write(*dst_mesh);
   MutableSpan<MEdge> dst_edges = bke::mesh_edges_for_write(*dst_mesh);
-  MutableSpan<MPoly> dst_polygons = bke::mesh_polygons_for_write(*dst_mesh);
+  MutableSpan<MPoly> dst_polys = bke::mesh_polygons_for_write(*dst_mesh);
   MutableSpan<MLoop> dst_loops = bke::mesh_loops_for_write(*dst_mesh);
 
   /* Copy settings from the first input geometry set with a mesh. */
@@ -1114,19 +1094,13 @@
       execute_realize_mesh_task(options,
                                 task,
                                 ordered_attributes,
-<<<<<<< HEAD
                                 dst_attribute_writers,
-                                dst_vertices,
+                                dst_verts,
                                 dst_edges,
-                                dst_polygons,
+                                dst_polys,
                                 dst_loops,
-                                vertex_ids.span);
-=======
-                                *dst_mesh,
-                                dst_attribute_writers,
                                 vertex_ids.span,
                                 material_indices.span);
->>>>>>> 70f17113
     }
   });
 
