--- conflicted
+++ resolved
@@ -1286,24 +1286,7 @@
   for (dest_i = 0; dest_i < dest->totlayer; dest_i++) {
     CustomDataLayer *layer_dst = &dest->layers[dest_i];
     const int type = layer_dst->type;
-<<<<<<< HEAD
     if (type == CD_MEDGE) {
-=======
-    if (type == CD_MVERT) {
-      MVert *mv = &((MVert *)layer_dst->data)[dest_index];
-      mul_v3_fl(co, fac);
-
-      copy_v3_v3(mv->co, co);
-#ifdef USE_WELD_NORMALS
-      mul_v3_fl(no, fac);
-      short *mv_no = mv->no;
-      mv_no[0] = short(no[0]);
-      mv_no[1] = short(no[1]);
-      mv_no[2] = short(no[2]);
-#endif
-    }
-    else if (type == CD_MEDGE) {
->>>>>>> 788f3d72
       MEdge *me = &((MEdge *)layer_dst->data)[dest_index];
       me->flag = flag;
     }
