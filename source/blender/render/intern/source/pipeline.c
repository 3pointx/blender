/**  
 *
 * ***** BEGIN GPL LICENSE BLOCK *****
 *
 * This program is free software; you can redistribute it and/or
 * modify it under the terms of the GNU General Public License
 * as published by the Free Software Foundation; either version 2
 * of the License, or (at your option) any later version. 
 *
 * This program is distributed in the hope that it will be useful,
 * but WITHOUT ANY WARRANTY; without even the implied warranty of
 * MERCHANTABILITY or FITNESS FOR A PARTICULAR PURPOSE.  See the
 * GNU General Public License for more details.
 *
 * You should have received a copy of the GNU General Public License
 * along with this program; if not, write to the Free Software Foundation,
 * Inc., 59 Temple Place - Suite 330, Boston, MA  02111-1307, USA.
 *
 * The Original Code is Copyright (C) 2006 Blender Foundation.
 * All rights reserved.
 *
 * The Original Code is: all of this file.
 *
 * Contributor(s): none yet.
 *
 * ***** END GPL LICENSE BLOCK *****
 */

#include <math.h>
#include <limits.h>
#include <string.h>
#include <stdlib.h>

#include "DNA_group_types.h"
#include "DNA_image_types.h"
#include "DNA_node_types.h"
#include "DNA_object_types.h"
#include "DNA_scene_types.h"
#include "DNA_sequence_types.h"
#include "DNA_userdef_types.h"

#include "BKE_utildefines.h"
#include "BKE_global.h"
#include "BKE_image.h"
#include "BKE_main.h"
#include "BKE_node.h"
#include "BKE_object.h"
#include "BKE_report.h"
#include "BKE_scene.h"
#include "BKE_writeavi.h"	/* <------ should be replaced once with generic movie module */
#include "BKE_sequence.h"
#include "BKE_pointcache.h"

#include "MEM_guardedalloc.h"

#include "BLI_arithb.h"
#include "BLI_blenlib.h"
#include "BLI_rand.h"
#include "BLI_threads.h"

#include "PIL_time.h"
#include "IMB_imbuf.h"
#include "IMB_imbuf_types.h"

#include "intern/openexr/openexr_multi.h"

#include "RE_pipeline.h"
<<<<<<< HEAD

#include "FRS_freestyle.h"
#include "FRS_freestyle_config.h"
=======
>>>>>>> 8ea29046

/* internal */
#include "render_types.h"
#include "renderpipeline.h"
#include "renderdatabase.h"
#include "rendercore.h"
#include "envmap.h"
#include "initrender.h"
#include "shadbuf.h"
#include "pixelblending.h"
#include "zbuf.h"


/* render flow

1) Initialize state
- state data, tables
- movie/image file init
- everything that doesn't change during animation

2) Initialize data
- camera, world, matrices
- make render verts, faces, halos, strands
- everything can change per frame/field

3) Render Processor
- multiple layers
- tiles, rect, baking
- layers/tiles optionally to disk or directly in Render Result

4) Composit Render Result
- also read external files etc

5) Image Files
- save file or append in movie

*/


/* ********* globals ******** */

/* here we store all renders */
static struct ListBase RenderList= {NULL, NULL};

/* hardcopy of current render, used while rendering for speed */
Render R;

/* commandline thread override */
static int commandline_threads= -1;

/* ********* alloc and free ******** */


static volatile int g_break= 0;
static int thread_break(void *unused)
{
	return g_break;
}

/* default callbacks, set in each new render */
static void result_nothing(void *unused, RenderResult *rr) {}
static void result_rcti_nothing(void *unused, RenderResult *rr, volatile struct rcti *rect) {}
static void stats_nothing(void *unused, RenderStats *rs) {}
static void int_nothing(void *unused, int val) {}
static int void_nothing(void *unused) {return 0;}
static void print_error(void *unused, char *str) {printf("ERROR: %s\n", str);}
<<<<<<< HEAD

int RE_RenderInProgress(Render *re)
{
	return re->result_ok==0;
}

=======

int RE_RenderInProgress(Render *re)
{
	return re->result_ok==0;
}

>>>>>>> 8ea29046
static void stats_background(void *unused, RenderStats *rs)
{
	uintptr_t mem_in_use= MEM_get_memory_in_use();
	float megs_used_memory= mem_in_use/(1024.0*1024.0);
	char str[400], *spos= str;
	
	spos+= sprintf(spos, "Fra:%d Mem:%.2fM ", rs->cfra, megs_used_memory);
	
	if(rs->curfield)
		spos+= sprintf(spos, "Field %d ", rs->curfield);
	if(rs->curblur)
		spos+= sprintf(spos, "Blur %d ", rs->curblur);
	
	if(rs->infostr) {
		spos+= sprintf(spos, "| %s", rs->infostr);
	}
	else {
		if(rs->tothalo)
			spos+= sprintf(spos, "Sce: %s Ve:%d Fa:%d Ha:%d La:%d", rs->scenename, rs->totvert, rs->totface, rs->tothalo, rs->totlamp);
		else 
			spos+= sprintf(spos, "Sce: %s Ve:%d Fa:%d La:%d", rs->scenename, rs->totvert, rs->totface, rs->totlamp);
	}
	printf("%s\n", str);
}

void RE_FreeRenderResult(RenderResult *res)
{
	if(res==NULL) return;

	while(res->layers.first) {
		RenderLayer *rl= res->layers.first;
		
		if(rl->rectf) MEM_freeN(rl->rectf);
		/* acolrect and scolrect are optionally allocated in shade_tile, only free here since it can be used for drawing */
		if(rl->acolrect) MEM_freeN(rl->acolrect);
		if(rl->scolrect) MEM_freeN(rl->scolrect);
		
		while(rl->passes.first) {
			RenderPass *rpass= rl->passes.first;
			if(rpass->rect) MEM_freeN(rpass->rect);
			BLI_remlink(&rl->passes, rpass);
			MEM_freeN(rpass);
		}
		BLI_remlink(&res->layers, rl);
		MEM_freeN(rl);
	}
	
	if(res->rect32)
		MEM_freeN(res->rect32);
	if(res->rectz)
		MEM_freeN(res->rectz);
	if(res->rectf)
		MEM_freeN(res->rectf);
	
	MEM_freeN(res);
}

/* version that's compatible with fullsample buffers */
static void free_render_result(ListBase *lb, RenderResult *rr)
{
	RenderResult *rrnext;
	
	for(; rr; rr= rrnext) {
		rrnext= rr->next;
		
		if(lb && lb->first)
			BLI_remlink(lb, rr);
		
		RE_FreeRenderResult(rr);
	}
}


/* all layers except the active one get temporally pushed away */
static void push_render_result(Render *re)
{
	/* officially pushed result should be NULL... error can happen with do_seq */
	RE_FreeRenderResult(re->pushedresult);
	
	re->pushedresult= re->result;
	re->result= NULL;
}

/* if scemode is R_SINGLE_LAYER, at end of rendering, merge the both render results */
static void pop_render_result(Render *re)
{
	
	if(re->result==NULL) {
		printf("pop render result error; no current result!\n");
		return;
	}
	if(re->pushedresult) {
		if(re->pushedresult->rectx==re->result->rectx && re->pushedresult->recty==re->result->recty) {
			/* find which layer in pushedresult should be replaced */
			SceneRenderLayer *srl;
			RenderLayer *rlpush;
			RenderLayer *rl= re->result->layers.first;
			int nr;
			
			/* render result should be empty after this */
			BLI_remlink(&re->result->layers, rl);
			
			/* reconstruct render result layers */
			for(nr=0, srl= re->scene->r.layers.first; srl; srl= srl->next, nr++) {
				if(nr==re->r.actlay)
					BLI_addtail(&re->result->layers, rl);
				else {
					rlpush= RE_GetRenderLayer(re->pushedresult, srl->name);
					if(rlpush) {
						BLI_remlink(&re->pushedresult->layers, rlpush);
						BLI_addtail(&re->result->layers, rlpush);
					}
				}
			}
		}
		
		RE_FreeRenderResult(re->pushedresult);
		re->pushedresult= NULL;
	}
}

/* NOTE: OpenEXR only supports 32 chars for layer+pass names
   In blender we now use max 10 chars for pass, max 20 for layer */
static char *get_pass_name(int passtype, int channel)
{
	
	if(passtype == SCE_PASS_COMBINED) {
		if(channel==-1) return "Combined";
		if(channel==0) return "Combined.R";
		if(channel==1) return "Combined.G";
		if(channel==2) return "Combined.B";
		return "Combined.A";
	}
	if(passtype == SCE_PASS_Z) {
		if(channel==-1) return "Depth";
		return "Depth.Z";
	}
	if(passtype == SCE_PASS_VECTOR) {
		if(channel==-1) return "Vector";
		if(channel==0) return "Vector.X";
		if(channel==1) return "Vector.Y";
		if(channel==2) return "Vector.Z";
		return "Vector.W";
	}
	if(passtype == SCE_PASS_NORMAL) {
		if(channel==-1) return "Normal";
		if(channel==0) return "Normal.X";
		if(channel==1) return "Normal.Y";
		return "Normal.Z";
	}
	if(passtype == SCE_PASS_UV) {
		if(channel==-1) return "UV";
		if(channel==0) return "UV.U";
		if(channel==1) return "UV.V";
		return "UV.A";
	}
	if(passtype == SCE_PASS_RGBA) {
		if(channel==-1) return "Color";
		if(channel==0) return "Color.R";
		if(channel==1) return "Color.G";
		if(channel==2) return "Color.B";
		return "Color.A";
	}
	if(passtype == SCE_PASS_DIFFUSE) {
		if(channel==-1) return "Diffuse";
		if(channel==0) return "Diffuse.R";
		if(channel==1) return "Diffuse.G";
		return "Diffuse.B";
	}
	if(passtype == SCE_PASS_SPEC) {
		if(channel==-1) return "Spec";
		if(channel==0) return "Spec.R";
		if(channel==1) return "Spec.G";
		return "Spec.B";
	}
	if(passtype == SCE_PASS_SHADOW) {
		if(channel==-1) return "Shadow";
		if(channel==0) return "Shadow.R";
		if(channel==1) return "Shadow.G";
		return "Shadow.B";
	}
	if(passtype == SCE_PASS_AO) {
		if(channel==-1) return "AO";
		if(channel==0) return "AO.R";
		if(channel==1) return "AO.G";
		return "AO.B";
	}
	if(passtype == SCE_PASS_REFLECT) {
		if(channel==-1) return "Reflect";
		if(channel==0) return "Reflect.R";
		if(channel==1) return "Reflect.G";
		return "Reflect.B";
	}
	if(passtype == SCE_PASS_REFRACT) {
		if(channel==-1) return "Refract";
		if(channel==0) return "Refract.R";
		if(channel==1) return "Refract.G";
		return "Refract.B";
	}
	if(passtype == SCE_PASS_RADIO) {
		if(channel==-1) return "Radio";
		if(channel==0) return "Radio.R";
		if(channel==1) return "Radio.G";
		return "Radio.B";
	}
	if(passtype == SCE_PASS_INDEXOB) {
		if(channel==-1) return "IndexOB";
		return "IndexOB.X";
	}
	if(passtype == SCE_PASS_MIST) {
		if(channel==-1) return "Mist";
		return "Mist.Z";
	}
	return "Unknown";
}

static int passtype_from_name(char *str)
{
	
	if(strcmp(str, "Combined")==0)
		return SCE_PASS_COMBINED;

	if(strcmp(str, "Depth")==0)
		return SCE_PASS_Z;

	if(strcmp(str, "Vector")==0)
		return SCE_PASS_VECTOR;

	if(strcmp(str, "Normal")==0)
		return SCE_PASS_NORMAL;

	if(strcmp(str, "UV")==0)
		return SCE_PASS_UV;

	if(strcmp(str, "Color")==0)
		return SCE_PASS_RGBA;

	if(strcmp(str, "Diffuse")==0)
		return SCE_PASS_DIFFUSE;

	if(strcmp(str, "Spec")==0)
		return SCE_PASS_SPEC;

	if(strcmp(str, "Shadow")==0)
		return SCE_PASS_SHADOW;
	
	if(strcmp(str, "AO")==0)
		return SCE_PASS_AO;

	if(strcmp(str, "Reflect")==0)
		return SCE_PASS_REFLECT;

	if(strcmp(str, "Refract")==0)
		return SCE_PASS_REFRACT;

	if(strcmp(str, "Radio")==0)
		return SCE_PASS_RADIO;

	if(strcmp(str, "IndexOB")==0)
		return SCE_PASS_INDEXOB;

	if(strcmp(str, "Mist")==0)
		return SCE_PASS_MIST;
	
	return 0;
}

static void render_unique_exr_name(Render *re, char *str, int sample)
{
	char di[FILE_MAX], name[FILE_MAXFILE+MAX_ID_NAME+100], fi[FILE_MAXFILE];
	
	BLI_strncpy(di, G.sce, FILE_MAX);
	BLI_splitdirstring(di, fi);
	
	if(sample==0)
		sprintf(name, "%s_%s.exr", fi, re->scene->id.name+2);
	else
		sprintf(name, "%s_%s%d.exr", fi, re->scene->id.name+2, sample);

	BLI_make_file_string("/", str, btempdir, name);
}

static void render_layer_add_pass(RenderResult *rr, RenderLayer *rl, int channels, int passtype)
{
	char *typestr= get_pass_name(passtype, 0);
	RenderPass *rpass= MEM_callocN(sizeof(RenderPass), typestr);
	int rectsize= rr->rectx*rr->recty*channels;
	
	BLI_addtail(&rl->passes, rpass);
	rpass->passtype= passtype;
	rpass->channels= channels;
	rpass->rectx= rl->rectx;
	rpass->recty= rl->recty;
	
	if(rr->exrhandle) {
		int a;
		for(a=0; a<channels; a++)
			IMB_exr_add_channel(rr->exrhandle, rl->name, get_pass_name(passtype, a), 0, 0, NULL);
	}
	else {
		float *rect;
		int x;
		
		rpass->rect= MEM_mapallocN(sizeof(float)*rectsize, typestr);
		
		if(passtype==SCE_PASS_VECTOR) {
			/* initialize to max speed */
			rect= rpass->rect;
			for(x= rectsize-1; x>=0; x--)
				rect[x]= PASS_VECTOR_MAX;
		}
		else if(passtype==SCE_PASS_Z) {
			rect= rpass->rect;
			for(x= rectsize-1; x>=0; x--)
				rect[x]= 10e10;
		}
	}
}

float *RE_RenderLayerGetPass(RenderLayer *rl, int passtype)
{
	RenderPass *rpass;
	
	for(rpass=rl->passes.first; rpass; rpass= rpass->next)
		if(rpass->passtype== passtype)
			return rpass->rect;
	return NULL;
}

RenderLayer *RE_GetRenderLayer(RenderResult *rr, const char *name)
{
	RenderLayer *rl;
	
	if(rr==NULL) return NULL;
	
	for(rl= rr->layers.first; rl; rl= rl->next)
		if(strncmp(rl->name, name, RE_MAXNAME)==0)
			return rl;
	return NULL;
}

#define RR_USEMEM	0
/* called by main render as well for parts */
/* will read info from Render *re to define layers */
/* called in threads */
/* re->winx,winy is coordinate space of entire image, partrct the part within */
static RenderResult *new_render_result(Render *re, rcti *partrct, int crop, int savebuffers)
{
	RenderResult *rr;
	RenderLayer *rl;
	SceneRenderLayer *srl;
	int rectx, recty, nr;
	
	rectx= partrct->xmax - partrct->xmin;
	recty= partrct->ymax - partrct->ymin;
	
	if(rectx<=0 || recty<=0)
		return NULL;
	
	rr= MEM_callocN(sizeof(RenderResult), "new render result");
	rr->rectx= rectx;
	rr->recty= recty;
	rr->renrect.xmin= 0; rr->renrect.xmax= rectx-2*crop;
	/* crop is one or two extra pixels rendered for filtering, is used for merging and display too */
	rr->crop= crop;
	
	/* tilerect is relative coordinates within render disprect. do not subtract crop yet */
	rr->tilerect.xmin= partrct->xmin - re->disprect.xmin;
	rr->tilerect.xmax= partrct->xmax - re->disprect.xmax;
	rr->tilerect.ymin= partrct->ymin - re->disprect.ymin;
	rr->tilerect.ymax= partrct->ymax - re->disprect.ymax;
	
	if(savebuffers) {
		rr->exrhandle= IMB_exr_get_handle();
	}
	
	/* check renderdata for amount of layers */
	for(nr=0, srl= re->r.layers.first; srl; srl= srl->next, nr++) {
		
		if((re->r.scemode & R_SINGLE_LAYER) && nr!=re->r.actlay)
			continue;
		if(srl->layflag & SCE_LAY_DISABLE)
			continue;
		
		rl= MEM_callocN(sizeof(RenderLayer), "new render layer");
		BLI_addtail(&rr->layers, rl);
		
		strcpy(rl->name, srl->name);
		rl->lay= srl->lay;
		rl->lay_zmask= srl->lay_zmask;
		rl->layflag= srl->layflag;
		rl->passflag= srl->passflag;
		rl->pass_xor= srl->pass_xor;
		rl->light_override= srl->light_override;
		rl->mat_override= srl->mat_override;
		rl->rectx= rectx;
		rl->recty= recty;
		
		if(rr->exrhandle) {
			IMB_exr_add_channel(rr->exrhandle, rl->name, "Combined.R", 0, 0, NULL);
			IMB_exr_add_channel(rr->exrhandle, rl->name, "Combined.G", 0, 0, NULL);
			IMB_exr_add_channel(rr->exrhandle, rl->name, "Combined.B", 0, 0, NULL);
			IMB_exr_add_channel(rr->exrhandle, rl->name, "Combined.A", 0, 0, NULL);
		}
		else
			rl->rectf= MEM_mapallocN(rectx*recty*sizeof(float)*4, "Combined rgba");
		
		if(srl->passflag  & SCE_PASS_Z)
			render_layer_add_pass(rr, rl, 1, SCE_PASS_Z);
		if(srl->passflag  & SCE_PASS_VECTOR)
			render_layer_add_pass(rr, rl, 4, SCE_PASS_VECTOR);
		if(srl->passflag  & SCE_PASS_NORMAL)
			render_layer_add_pass(rr, rl, 3, SCE_PASS_NORMAL);
		if(srl->passflag  & SCE_PASS_UV) 
			render_layer_add_pass(rr, rl, 3, SCE_PASS_UV);
		if(srl->passflag  & SCE_PASS_RGBA)
			render_layer_add_pass(rr, rl, 4, SCE_PASS_RGBA);
		if(srl->passflag  & SCE_PASS_DIFFUSE)
			render_layer_add_pass(rr, rl, 3, SCE_PASS_DIFFUSE);
		if(srl->passflag  & SCE_PASS_SPEC)
			render_layer_add_pass(rr, rl, 3, SCE_PASS_SPEC);
		if(srl->passflag  & SCE_PASS_AO)
			render_layer_add_pass(rr, rl, 3, SCE_PASS_AO);
		if(srl->passflag  & SCE_PASS_SHADOW)
			render_layer_add_pass(rr, rl, 3, SCE_PASS_SHADOW);
		if(srl->passflag  & SCE_PASS_REFLECT)
			render_layer_add_pass(rr, rl, 3, SCE_PASS_REFLECT);
		if(srl->passflag  & SCE_PASS_REFRACT)
			render_layer_add_pass(rr, rl, 3, SCE_PASS_REFRACT);
		if(srl->passflag  & SCE_PASS_RADIO)
			render_layer_add_pass(rr, rl, 3, SCE_PASS_RADIO);
		if(srl->passflag  & SCE_PASS_INDEXOB)
			render_layer_add_pass(rr, rl, 1, SCE_PASS_INDEXOB);
		if(srl->passflag  & SCE_PASS_MIST)
			render_layer_add_pass(rr, rl, 1, SCE_PASS_MIST);
		
	}
	/* sss, previewrender and envmap don't do layers, so we make a default one */
	if(rr->layers.first==NULL) {
		rl= MEM_callocN(sizeof(RenderLayer), "new render layer");
		BLI_addtail(&rr->layers, rl);
		
		rl->rectx= rectx;
		rl->recty= recty;

		/* duplicate code... */
		if(rr->exrhandle) {
			IMB_exr_add_channel(rr->exrhandle, rl->name, "Combined.R", 0, 0, NULL);
			IMB_exr_add_channel(rr->exrhandle, rl->name, "Combined.G", 0, 0, NULL);
			IMB_exr_add_channel(rr->exrhandle, rl->name, "Combined.B", 0, 0, NULL);
			IMB_exr_add_channel(rr->exrhandle, rl->name, "Combined.A", 0, 0, NULL);
		}
		else
			rl->rectf= MEM_mapallocN(rectx*recty*sizeof(float)*4, "Combined rgba");
		
		/* note, this has to be in sync with scene.c */
		rl->lay= (1<<20) -1;
		rl->layflag= 0x7FFF;	/* solid ztra halo strand */
		rl->passflag= SCE_PASS_COMBINED;
		FRS_add_freestyle_config( srl );
		
		re->r.actlay= 0;
	}
	
	/* border render; calculate offset for use in compositor. compo is centralized coords */
	rr->xof= re->disprect.xmin + (re->disprect.xmax - re->disprect.xmin)/2 - re->winx/2;
	rr->yof= re->disprect.ymin + (re->disprect.ymax - re->disprect.ymin)/2 - re->winy/2;
	
	return rr;
}

static int render_scene_needs_vector(Render *re)
{
	SceneRenderLayer *srl;
	
	for(srl= re->scene->r.layers.first; srl; srl= srl->next)
		if(!(srl->layflag & SCE_LAY_DISABLE))
			if(srl->passflag & SCE_PASS_VECTOR)
				return 1;

	return 0;
}

static void do_merge_tile(RenderResult *rr, RenderResult *rrpart, float *target, float *tile, int pixsize)
{
	int y, ofs, copylen, tilex, tiley;
	
	copylen= tilex= rrpart->rectx;
	tiley= rrpart->recty;
	
	if(rrpart->crop) {	/* filters add pixel extra */
		tile+= pixsize*(rrpart->crop + rrpart->crop*tilex);
		
		copylen= tilex - 2*rrpart->crop;
		tiley -= 2*rrpart->crop;
		
		ofs= (rrpart->tilerect.ymin + rrpart->crop)*rr->rectx + (rrpart->tilerect.xmin+rrpart->crop);
		target+= pixsize*ofs;
	}
	else {
		ofs= (rrpart->tilerect.ymin*rr->rectx + rrpart->tilerect.xmin);
		target+= pixsize*ofs;
	}

	copylen *= sizeof(float)*pixsize;
	tilex *= pixsize;
	ofs= pixsize*rr->rectx;

	for(y=0; y<tiley; y++) {
		memcpy(target, tile, copylen);
		target+= ofs;
		tile+= tilex;
	}
}

/* used when rendering to a full buffer, or when reading the exr part-layer-pass file */
/* no test happens here if it fits... we also assume layers are in sync */
/* is used within threads */
static void merge_render_result(RenderResult *rr, RenderResult *rrpart)
{
	RenderLayer *rl, *rlp;
	RenderPass *rpass, *rpassp;
	
	for(rl= rr->layers.first, rlp= rrpart->layers.first; rl && rlp; rl= rl->next, rlp= rlp->next) {
		
		/* combined */
		if(rl->rectf && rlp->rectf)
			do_merge_tile(rr, rrpart, rl->rectf, rlp->rectf, 4);
		
		/* passes are allocated in sync */
		for(rpass= rl->passes.first, rpassp= rlp->passes.first; rpass && rpassp; rpass= rpass->next, rpassp= rpassp->next) {
			do_merge_tile(rr, rrpart, rpass->rect, rpassp->rect, rpass->channels);
		}
	}
}


static void save_render_result_tile(RenderResult *rr, RenderResult *rrpart)
{
	RenderLayer *rlp;
	RenderPass *rpassp;
	int offs, partx, party;
	
	BLI_lock_thread(LOCK_IMAGE);
	
	for(rlp= rrpart->layers.first; rlp; rlp= rlp->next) {
		
		if(rrpart->crop) {	/* filters add pixel extra */
			offs= (rrpart->crop + rrpart->crop*rrpart->rectx);
		}
		else {
			offs= 0;
		}
		
		/* combined */
		if(rlp->rectf) {
			int a, xstride= 4;
			for(a=0; a<xstride; a++)
				IMB_exr_set_channel(rr->exrhandle, rlp->name, get_pass_name(SCE_PASS_COMBINED, a), 
								xstride, xstride*rrpart->rectx, rlp->rectf+a + xstride*offs);
		}
		
		/* passes are allocated in sync */
		for(rpassp= rlp->passes.first; rpassp; rpassp= rpassp->next) {
			int a, xstride= rpassp->channels;
			for(a=0; a<xstride; a++)
				IMB_exr_set_channel(rr->exrhandle, rlp->name, get_pass_name(rpassp->passtype, a), 
									xstride, xstride*rrpart->rectx, rpassp->rect+a + xstride*offs);
		}
		
	}

	party= rrpart->tilerect.ymin + rrpart->crop;
	partx= rrpart->tilerect.xmin + rrpart->crop;
	IMB_exrtile_write_channels(rr->exrhandle, partx, party, 0);

	BLI_unlock_thread(LOCK_IMAGE);

}

static void save_empty_result_tiles(Render *re)
{
	RenderPart *pa;
	RenderResult *rr;
	
	for(rr= re->result; rr; rr= rr->next) {
		IMB_exrtile_clear_channels(rr->exrhandle);
		
		for(pa= re->parts.first; pa; pa= pa->next) {
			if(pa->ready==0) {
				int party= pa->disprect.ymin - re->disprect.ymin + pa->crop;
				int partx= pa->disprect.xmin - re->disprect.xmin + pa->crop;
				IMB_exrtile_write_channels(rr->exrhandle, partx, party, 0);
			}
		}
	}
}


/* for passes read from files, these have names stored */
static char *make_pass_name(RenderPass *rpass, int chan)
{
	static char name[16];
	int len;
	
	BLI_strncpy(name, rpass->name, EXR_PASS_MAXNAME);
	len= strlen(name);
	name[len]= '.';
	name[len+1]= rpass->chan_id[chan];
	name[len+2]= 0;

	return name;
}

/* filename already made absolute */
/* called from within UI, saves both rendered result as a file-read result */
void RE_WriteRenderResult(RenderResult *rr, char *filename, int compress)
{
	RenderLayer *rl;
	RenderPass *rpass;
	void *exrhandle= IMB_exr_get_handle();

	BLI_make_existing_file(filename);
	
	/* composite result */
	if(rr->rectf) {
		IMB_exr_add_channel(exrhandle, "Composite", "Combined.R", 4, 4*rr->rectx, rr->rectf);
		IMB_exr_add_channel(exrhandle, "Composite", "Combined.G", 4, 4*rr->rectx, rr->rectf+1);
		IMB_exr_add_channel(exrhandle, "Composite", "Combined.B", 4, 4*rr->rectx, rr->rectf+2);
		IMB_exr_add_channel(exrhandle, "Composite", "Combined.A", 4, 4*rr->rectx, rr->rectf+3);
	}
	
	/* add layers/passes and assign channels */
	for(rl= rr->layers.first; rl; rl= rl->next) {
		
		/* combined */
		if(rl->rectf) {
			int a, xstride= 4;
			for(a=0; a<xstride; a++)
				IMB_exr_add_channel(exrhandle, rl->name, get_pass_name(SCE_PASS_COMBINED, a), 
									xstride, xstride*rr->rectx, rl->rectf+a);
		}
		
		/* passes are allocated in sync */
		for(rpass= rl->passes.first; rpass; rpass= rpass->next) {
			int a, xstride= rpass->channels;
			for(a=0; a<xstride; a++) {
				if(rpass->passtype)
					IMB_exr_add_channel(exrhandle, rl->name, get_pass_name(rpass->passtype, a), 
										xstride, xstride*rr->rectx, rpass->rect+a);
				else
					IMB_exr_add_channel(exrhandle, rl->name, make_pass_name(rpass, a), 
										xstride, xstride*rr->rectx, rpass->rect+a);
			}
		}
	}
	
	IMB_exr_begin_write(exrhandle, filename, rr->rectx, rr->recty, compress);
	
	IMB_exr_write_channels(exrhandle);
	IMB_exr_close(exrhandle);
}

/* callbacks for RE_MultilayerConvert */
static void *ml_addlayer_cb(void *base, char *str)
{
	RenderResult *rr= base;
	RenderLayer *rl;
	
	rl= MEM_callocN(sizeof(RenderLayer), "new render layer");
	BLI_addtail(&rr->layers, rl);
	
	BLI_strncpy(rl->name, str, EXR_LAY_MAXNAME);
	return rl;
}
static void ml_addpass_cb(void *base, void *lay, char *str, float *rect, int totchan, char *chan_id)
{
	RenderLayer *rl= lay;	
	RenderPass *rpass= MEM_callocN(sizeof(RenderPass), "loaded pass");
	int a;
	
	BLI_addtail(&rl->passes, rpass);
	rpass->channels= totchan;

	rpass->passtype= passtype_from_name(str);
	if(rpass->passtype==0) printf("unknown pass %s\n", str);
	rl->passflag |= rpass->passtype;
	
	BLI_strncpy(rpass->name, str, EXR_PASS_MAXNAME);
	/* channel id chars */
	for(a=0; a<totchan; a++)
		rpass->chan_id[a]= chan_id[a];
	
	rpass->rect= rect;
}

/* from imbuf, if a handle was returned we convert this to render result */
RenderResult *RE_MultilayerConvert(void *exrhandle, int rectx, int recty)
{
	RenderResult *rr= MEM_callocN(sizeof(RenderResult), "loaded render result");
	RenderLayer *rl;
	RenderPass *rpass;
	
	rr->rectx= rectx;
	rr->recty= recty;
	
	IMB_exr_multilayer_convert(exrhandle, rr, ml_addlayer_cb, ml_addpass_cb);

	for(rl=rr->layers.first; rl; rl=rl->next) {
		rl->rectx= rectx;
		rl->recty= recty;

		for(rpass=rl->passes.first; rpass; rpass=rpass->next) {
			rpass->rectx= rectx;
			rpass->recty= recty;
		}
	}
	
	return rr;
}

/* called in end of render, to add names to passes... for UI only */
static void renderresult_add_names(RenderResult *rr)
{
	RenderLayer *rl;
	RenderPass *rpass;
	
	for(rl= rr->layers.first; rl; rl= rl->next)
		for(rpass= rl->passes.first; rpass; rpass= rpass->next)
			strcpy(rpass->name, get_pass_name(rpass->passtype, -1));
}

/* called for reading temp files, and for external engines */
static int read_render_result_from_file(char *filename, RenderResult *rr)
{
	RenderLayer *rl;
	RenderPass *rpass;
	void *exrhandle= IMB_exr_get_handle();
	int rectx, recty;

	if(IMB_exr_begin_read(exrhandle, filename, &rectx, &recty)==0) {
		IMB_exr_close(exrhandle);
		return 0;
	}
	
	if(rr == NULL || rectx!=rr->rectx || recty!=rr->recty) {
		printf("error in reading render result\n");
		IMB_exr_close(exrhandle);
		return 0;
	}
	else {
		for(rl= rr->layers.first; rl; rl= rl->next) {
			
			/* combined */
			if(rl->rectf) {
				int a, xstride= 4;
				for(a=0; a<xstride; a++)
					IMB_exr_set_channel(exrhandle, rl->name, get_pass_name(SCE_PASS_COMBINED, a), 
										xstride, xstride*rectx, rl->rectf+a);
			}
			
			/* passes are allocated in sync */
			for(rpass= rl->passes.first; rpass; rpass= rpass->next) {
				int a, xstride= rpass->channels;
				for(a=0; a<xstride; a++)
					IMB_exr_set_channel(exrhandle, rl->name, get_pass_name(rpass->passtype, a), 
										xstride, xstride*rectx, rpass->rect+a);
			}
			
		}
		IMB_exr_read_channels(exrhandle);
		renderresult_add_names(rr);
	}
	
	IMB_exr_close(exrhandle);

	return 1;
}

/* only for temp buffer files, makes exact copy of render result */
static void read_render_result(Render *re, int sample)
{
	char str[FILE_MAX];

	RE_FreeRenderResult(re->result);
	re->result= new_render_result(re, &re->disprect, 0, RR_USEMEM);

	render_unique_exr_name(re, str, sample);
	printf("read exr tmp file: %s\n", str);

	if(!read_render_result_from_file(str, re->result))
		printf("cannot read: %s\n", str);
}

/* *************************************************** */

Render *RE_GetRender(const char *name)
{
	Render *re;
	
	/* search for existing renders */
	for(re= RenderList.first; re; re= re->next) {
		if(strncmp(re->name, name, RE_MAXNAME)==0) {
			break;
		}
	}
	return re;
}

/* if you want to know exactly what has been done */
RenderResult *RE_GetResult(Render *re)
{
	if(re)
		return re->result;
	return NULL;
}

/* displist.c util.... */
Scene *RE_GetScene(Render *re)
{
	if(re)
		return re->scene;
	return NULL;
}

RenderLayer *render_get_active_layer(Render *re, RenderResult *rr)
{
	RenderLayer *rl= BLI_findlink(&rr->layers, re->r.actlay);
	
	if(rl) 
		return rl;
	else 
		return rr->layers.first;
}


/* fill provided result struct with what's currently active or done */
void RE_GetResultImage(Render *re, RenderResult *rr)
{
	memset(rr, 0, sizeof(RenderResult));

	if(re && re->result) {
		RenderLayer *rl;
		
		rr->rectx= re->result->rectx;
		rr->recty= re->result->recty;
		
		rr->rectf= re->result->rectf;
		rr->rectz= re->result->rectz;
		rr->rect32= re->result->rect32;
		
		/* active layer */
		rl= render_get_active_layer(re, re->result);

		if(rl) {
			if(rr->rectf==NULL)
				rr->rectf= rl->rectf;
			if(rr->rectz==NULL)
				rr->rectz= RE_RenderLayerGetPass(rl, SCE_PASS_Z);	
		}
	}
}

/* caller is responsible for allocating rect in correct size! */
void RE_ResultGet32(Render *re, unsigned int *rect)
{
	RenderResult rres;
	
	RE_GetResultImage(re, &rres);
	if(rres.rect32) 
		memcpy(rect, rres.rect32, sizeof(int)*rres.rectx*rres.recty);
	else if(rres.rectf) {
		float *fp= rres.rectf;
		int tot= rres.rectx*rres.recty;
		char *cp= (char *)rect;
		
		for(;tot>0; tot--, cp+=4, fp+=4) {
			cp[0] = FTOCHAR(fp[0]);
			cp[1] = FTOCHAR(fp[1]);
			cp[2] = FTOCHAR(fp[2]);
			cp[3] = FTOCHAR(fp[3]);
		}
	}
	else
		/* else fill with black */
		memset(rect, 0, sizeof(int)*re->rectx*re->recty);
}


RenderStats *RE_GetStats(Render *re)
{
	return &re->i;
}

Render *RE_NewRender(const char *name)
{
	Render *re;
	
	/* only one render per name exists */
	re= RE_GetRender(name);
	if(re==NULL) {
		
		/* new render data struct */
		re= MEM_callocN(sizeof(Render), "new render");
		BLI_addtail(&RenderList, re);
		strncpy(re->name, name, RE_MAXNAME);
	}
	
	/* prevent UI to draw old results */
	RE_FreeRenderResult(re->result);
	re->result= NULL;
	re->result_ok= 0;
	
	/* set default empty callbacks */
	re->display_init= result_nothing;
	re->display_clear= result_nothing;
	re->display_draw= result_rcti_nothing;
	re->timecursor= int_nothing;
	re->test_break= void_nothing;
	re->error= print_error;
	if(G.background)
		re->stats_draw= stats_background;
	else
		re->stats_draw= stats_nothing;
	/* clear callback handles */
	re->dih= re->dch= re->ddh= re->sdh= re->tch= re->tbh= re->erh= NULL;
	
	/* init some variables */
	re->ycor= 1.0f;
	
	return re;
}

/* only call this while you know it will remove the link too */
void RE_FreeRender(Render *re)
{
	
	free_renderdata_tables(re);
	free_sample_tables(re);
	
	RE_FreeRenderResult(re->result);
	RE_FreeRenderResult(re->pushedresult);
	
	BLI_remlink(&RenderList, re);
	MEM_freeN(re);
}

/* exit blender */
void RE_FreeAllRender(void)
{
	while(RenderList.first) {
		RE_FreeRender(RenderList.first);
	}
}

/* ********* initialize state ******** */


/* what doesn't change during entire render sequence */
/* disprect is optional, if NULL it assumes full window render */
void RE_InitState(Render *re, Render *source, RenderData *rd, int winx, int winy, rcti *disprect)
{
	re->ok= TRUE;	/* maybe flag */
	
	re->i.starttime= PIL_check_seconds_timer();
	re->r= *rd;		/* hardcopy */
	
	re->winx= winx;
	re->winy= winy;
	if(disprect) {
		re->disprect= *disprect;
		re->rectx= disprect->xmax-disprect->xmin;
		re->recty= disprect->ymax-disprect->ymin;
	}
	else {
		re->disprect.xmin= re->disprect.ymin= 0;
		re->disprect.xmax= winx;
		re->disprect.ymax= winy;
		re->rectx= winx;
		re->recty= winy;
	}
	
	if(re->rectx < 2 || re->recty < 2 || (BKE_imtype_is_movie(rd->imtype) &&
										  (re->rectx < 16 || re->recty < 16) )) {
		re->error(re->erh, "Image too small");
		re->ok= 0;
	}
	else {
#ifdef WITH_OPENEXR
		if(re->r.scemode & R_FULL_SAMPLE)
			re->r.scemode |= R_EXR_TILE_FILE;	/* enable automatic */
#else
		/* can't do this without openexr support */
		re->r.scemode &= ~(R_EXR_TILE_FILE|R_FULL_SAMPLE);
#endif
		
		/* fullsample wants uniform osa levels */
		if(source && (re->r.scemode & R_FULL_SAMPLE)) {
			/* but, if source has no full sample we disable it */
			if((source->r.scemode & R_FULL_SAMPLE)==0)
				re->r.scemode &= ~R_FULL_SAMPLE;
			else
				re->r.osa= re->osa= source->osa;
		}
		else {
			/* check state variables, osa? */
			if(re->r.mode & (R_OSA)) {
				re->osa= re->r.osa;
				if(re->osa>16) re->osa= 16;
			}
			else re->osa= 0;
		}

		/* always call, checks for gamma, gamma tables and jitter too */
		make_sample_tables(re);	
		
		/* if preview render, we try to keep old result */
		if(re->r.scemode & R_PREVIEWBUTS) {
			if(re->result && re->result->rectx==re->rectx && re->result->recty==re->recty);
			else {
				RE_FreeRenderResult(re->result);
				re->result= NULL;
			}
		}
		else {
			
			/* make empty render result, so display callbacks can initialize */
			RE_FreeRenderResult(re->result);
			re->result= MEM_callocN(sizeof(RenderResult), "new render result");
			re->result->rectx= re->rectx;
			re->result->recty= re->recty;
		}
		
		/* we clip faces with a minimum of 2 pixel boundary outside of image border. see zbuf.c */
		re->clipcrop= 1.0f + 2.0f/(float)(re->winx>re->winy?re->winy:re->winx);
		
		RE_init_threadcount(re);
	}
}

/* part of external api, not called for regular render pipeline */
void RE_SetDispRect (struct Render *re, rcti *disprect)
{
	re->disprect= *disprect;
	re->rectx= disprect->xmax-disprect->xmin;
	re->recty= disprect->ymax-disprect->ymin;
	
	/* initialize render result */
	RE_FreeRenderResult(re->result);
	re->result= new_render_result(re, &re->disprect, 0, RR_USEMEM);
}

void RE_SetWindow(Render *re, rctf *viewplane, float clipsta, float clipend)
{
	/* re->ok flag? */
	
	re->viewplane= *viewplane;
	re->clipsta= clipsta;
	re->clipend= clipend;
	re->r.mode &= ~R_ORTHO;

	i_window(re->viewplane.xmin, re->viewplane.xmax, re->viewplane.ymin, re->viewplane.ymax, re->clipsta, re->clipend, re->winmat);
	
}

void RE_SetOrtho(Render *re, rctf *viewplane, float clipsta, float clipend)
{
	/* re->ok flag? */
	
	re->viewplane= *viewplane;
	re->clipsta= clipsta;
	re->clipend= clipend;
	re->r.mode |= R_ORTHO;

	i_ortho(re->viewplane.xmin, re->viewplane.xmax, re->viewplane.ymin, re->viewplane.ymax, re->clipsta, re->clipend, re->winmat);
}

void RE_SetView(Render *re, float mat[][4])
{
	/* re->ok flag? */
	Mat4CpyMat4(re->viewmat, mat);
	Mat4Invert(re->viewinv, re->viewmat);
}

/* image and movie output has to move to either imbuf or kernel */
void RE_display_init_cb(Render *re, void *handle, void (*f)(void *handle, RenderResult *rr))
{
	re->display_init= f;
	re->dih= handle;
}
void RE_display_clear_cb(Render *re, void *handle, void (*f)(void *handle, RenderResult *rr))
{
	re->display_clear= f;
	re->dch= handle;
}
void RE_display_draw_cb(Render *re, void *handle, void (*f)(void *handle, RenderResult *rr, volatile rcti *rect))
{
	re->display_draw= f;
	re->ddh= handle;
}
void RE_stats_draw_cb(Render *re, void *handle, void (*f)(void *handle, RenderStats *rs))
{
	re->stats_draw= f;
	re->sdh= handle;
}
void RE_timecursor_cb(Render *re, void *handle, void (*f)(void *handle, int))
{
	re->timecursor= f;
	re->tch= handle;
}

void RE_test_break_cb(Render *re, void *handle, int (*f)(void *handle))
{
	re->test_break= f;
	re->tbh= handle;
}
void RE_error_cb(Render *re, void *handle, void (*f)(void *handle, char *str))
{
	re->error= f;
	re->erh= handle;
}


/* ********* add object data (later) ******** */

/* object is considered fully prepared on correct time etc */
/* includes lights */
void RE_AddObject(Render *re, Object *ob)
{
	
}

/* *************************************** */

static int render_display_draw_enabled(Render *re)
{
	/* don't show preprocess for previewrender sss */
	if(re->sss_points)
		return !(re->r.scemode & R_PREVIEWBUTS);
	else
		return 1;
}

/* allocate osa new results for samples */
static RenderResult *new_full_sample_buffers(Render *re, ListBase *lb, rcti *partrct, int crop)
{
	int a;
	
	if(re->osa==0)
		return new_render_result(re, partrct, crop, RR_USEMEM);
	
	for(a=0; a<re->osa; a++) {
		RenderResult *rr= new_render_result(re, partrct, crop, RR_USEMEM);
		BLI_addtail(lb, rr);
		rr->sample_nr= a;
	}
	
	return lb->first;
}


/* the main thread call, renders an entire part */
static void *do_part_thread(void *pa_v)
{
	RenderPart *pa= pa_v;
	
	/* need to return nicely all parts on esc */
	if(R.test_break(R.tbh)==0) {
		
		if(!R.sss_points && (R.r.scemode & R_FULL_SAMPLE))
			pa->result= new_full_sample_buffers(&R, &pa->fullresult, &pa->disprect, pa->crop);
		else
			pa->result= new_render_result(&R, &pa->disprect, pa->crop, RR_USEMEM);

		if(R.sss_points)
			zbufshade_sss_tile(pa);
		else if(R.osa)
			zbufshadeDA_tile(pa);
		else
			zbufshade_tile(pa);
		
		/* merge too on break! */
		if(R.result->exrhandle) {
			RenderResult *rr, *rrpart;
			
			for(rr= R.result, rrpart= pa->result; rr && rrpart; rr= rr->next, rrpart= rrpart->next)
				save_render_result_tile(rr, rrpart);
			
		}
		else if(render_display_draw_enabled(&R)) {
			/* on break, don't merge in result for preview renders, looks nicer */
			if(R.test_break(R.tbh) && (R.r.scemode & R_PREVIEWBUTS));
			else merge_render_result(R.result, pa->result);
		}
	}
	
	pa->ready= 1;
	
	return NULL;
}

/* returns with render result filled, not threaded, used for preview now only */
static void render_tile_processor(Render *re, int firsttile)
{
	RenderPart *pa;
	
	if(re->test_break(re->tbh))
		return;

	/* hrmf... exception, this is used for preview render, re-entrant, so render result has to be re-used */
	if(re->result==NULL || re->result->layers.first==NULL) {
		if(re->result) RE_FreeRenderResult(re->result);
		re->result= new_render_result(re, &re->disprect, 0, RR_USEMEM);
	}
	
	re->stats_draw(re->sdh, &re->i);
 
	if(re->result==NULL)
		return;
	
	initparts(re);
	
	/* assuming no new data gets added to dbase... */
	R= *re;
	
	for(pa= re->parts.first; pa; pa= pa->next) {
		if(firsttile) {
			re->i.partsdone++;	/* was reset in initparts */
			firsttile--;
		}
		else {
			do_part_thread(pa);
			
			if(pa->result) {
				if(!re->test_break(re->tbh)) {
					if(render_display_draw_enabled(re))
						re->display_draw(re->ddh, pa->result, NULL);
					
					re->i.partsdone++;
					re->stats_draw(re->sdh, &re->i);
				}
				RE_FreeRenderResult(pa->result);
				pa->result= NULL;
			}		
			if(re->test_break(re->tbh))
				break;
		}
	}
	
	freeparts(re);
}

/* calculus for how much 1 pixel rendered should rotate the 3d geometry */
/* is not that simple, needs to be corrected for errors of larger viewplane sizes */
/* called in initrender.c, initparts() and convertblender.c, for speedvectors */
float panorama_pixel_rot(Render *re)
{
	float psize, phi, xfac;
	
	/* size of 1 pixel mapped to viewplane coords */
	psize= (re->viewplane.xmax-re->viewplane.xmin)/(float)re->winx;
	/* angle of a pixel */
	phi= atan(psize/re->clipsta);
	
	/* correction factor for viewplane shifting, first calculate how much the viewplane angle is */
	xfac= ((re->viewplane.xmax-re->viewplane.xmin))/(float)re->xparts;
	xfac= atan(0.5f*xfac/re->clipsta); 
	/* and how much the same viewplane angle is wrapped */
	psize= 0.5f*phi*((float)re->partx);
	
	/* the ratio applied to final per-pixel angle */
	phi*= xfac/psize;
	
	return phi;
}

/* call when all parts stopped rendering, to find the next Y slice */
/* if slice found, it rotates the dbase */
static RenderPart *find_next_pano_slice(Render *re, int *minx, rctf *viewplane)
{
	RenderPart *pa, *best= NULL;
	
	*minx= re->winx;
	
	/* most left part of the non-rendering parts */
	for(pa= re->parts.first; pa; pa= pa->next) {
		if(pa->ready==0 && pa->nr==0) {
			if(pa->disprect.xmin < *minx) {
				best= pa;
				*minx= pa->disprect.xmin;
			}
		}
	}
			
	if(best) {
		float phi= panorama_pixel_rot(re);

		R.panodxp= (re->winx - (best->disprect.xmin + best->disprect.xmax) )/2;
		R.panodxv= ((viewplane->xmax-viewplane->xmin)*R.panodxp)/(float)R.winx;
		
		/* shift viewplane */
		R.viewplane.xmin = viewplane->xmin + R.panodxv;
		R.viewplane.xmax = viewplane->xmax + R.panodxv;
		RE_SetWindow(re, &R.viewplane, R.clipsta, R.clipend);
		Mat4CpyMat4(R.winmat, re->winmat);
		
		/* rotate database according to part coordinates */
		project_renderdata(re, projectverto, 1, -R.panodxp*phi, 1);
		R.panosi= sin(R.panodxp*phi);
		R.panoco= cos(R.panodxp*phi);
	}
	return best;
}

static RenderPart *find_next_part(Render *re, int minx)
{
	RenderPart *pa, *best= NULL;
	int centx=re->winx/2, centy=re->winy/2, tot=1;
	int mindist, distx, disty;
	
	/* find center of rendered parts, image center counts for 1 too */
	for(pa= re->parts.first; pa; pa= pa->next) {
		if(pa->ready) {
			centx+= (pa->disprect.xmin+pa->disprect.xmax)/2;
			centy+= (pa->disprect.ymin+pa->disprect.ymax)/2;
			tot++;
		}
	}
	centx/=tot;
	centy/=tot;
	
	/* closest of the non-rendering parts */
	mindist= re->winx*re->winy;
	for(pa= re->parts.first; pa; pa= pa->next) {
		if(pa->ready==0 && pa->nr==0) {
			distx= centx - (pa->disprect.xmin+pa->disprect.xmax)/2;
			disty= centy - (pa->disprect.ymin+pa->disprect.ymax)/2;
			distx= (int)sqrt(distx*distx + disty*disty);
			if(distx<mindist) {
				if(re->r.mode & R_PANORAMA) {
					if(pa->disprect.xmin==minx) {
						best= pa;
						mindist= distx;
					}
				}
				else {
					best= pa;
					mindist= distx;
				}
			}
		}
	}
	return best;
}

static void print_part_stats(Render *re, RenderPart *pa)
{
	char str[64];
	
	sprintf(str, "Part %d-%d", pa->nr, re->i.totpart);
	re->i.infostr= str;
	re->stats_draw(re->sdh, &re->i);
	re->i.infostr= NULL;
}

/* make osa new results for samples */
static RenderResult *new_full_sample_buffers_exr(Render *re)
{
	int a;
	
	for(a=0; a<re->osa; a++) {
		RenderResult *rr= new_render_result(re, &re->disprect, 0, 1);
		BLI_addtail(&re->fullresult, rr);
		rr->sample_nr= a;
	}
	
	return re->fullresult.first;
}

static void threaded_tile_processor(Render *re)
{
	ListBase threads;
	RenderPart *pa, *nextpa;
	rctf viewplane= re->viewplane;
	int rendering=1, counter= 1, drawtimer=0, hasdrawn, minx=0;
	
	/* first step; free the entire render result, make new, and/or prepare exr buffer saving */
	if(re->result==NULL || !(re->r.scemode & R_PREVIEWBUTS)) {
		RE_FreeRenderResult(re->result);
	
		if(re->sss_points && render_display_draw_enabled(re))
			re->result= new_render_result(re, &re->disprect, 0, 0);
		else if(re->r.scemode & R_FULL_SAMPLE)
			re->result= new_full_sample_buffers_exr(re);
		else
			re->result= new_render_result(re, &re->disprect, 0, re->r.scemode & (R_EXR_TILE_FILE|R_FULL_SAMPLE));
	}
	
	if(re->result==NULL)
		return;
	
	/* warning; no return here without closing exr file */
	
	initparts(re);
	
	if(re->result->exrhandle) {
		RenderResult *rr;
		char str[FILE_MAX];
		
		for(rr= re->result; rr; rr= rr->next) {
			render_unique_exr_name(re, str, rr->sample_nr);
		
			printf("write exr tmp file, %dx%d, %s\n", rr->rectx, rr->recty, str);
			IMB_exrtile_begin_write(rr->exrhandle, str, 0, rr->rectx, rr->recty, re->partx, re->party);
		}
	}
	
	BLI_init_threads(&threads, do_part_thread, re->r.threads);
	
	/* assuming no new data gets added to dbase... */
	R= *re;
	
	/* set threadsafe break */
	R.test_break= thread_break;
	
	/* timer loop demands to sleep when no parts are left, so we enter loop with a part */
	if(re->r.mode & R_PANORAMA)
		nextpa= find_next_pano_slice(re, &minx, &viewplane);
	else
		nextpa= find_next_part(re, 0);
	
	while(rendering) {
		
		if(re->test_break(re->tbh))
			PIL_sleep_ms(50);
		else if(nextpa && BLI_available_threads(&threads)) {
			drawtimer= 0;
			nextpa->nr= counter++;	/* for nicest part, and for stats */
			nextpa->thread= BLI_available_thread_index(&threads);	/* sample index */
			BLI_insert_thread(&threads, nextpa);

			nextpa= find_next_part(re, minx);
		}
		else if(re->r.mode & R_PANORAMA) {
			if(nextpa==NULL && BLI_available_threads(&threads)==re->r.threads)
				nextpa= find_next_pano_slice(re, &minx, &viewplane);
			else {
				PIL_sleep_ms(50);
				drawtimer++;
			}
		}
		else {
			PIL_sleep_ms(50);
			drawtimer++;
		}
		
		/* check for ready ones to display, and if we need to continue */
		rendering= 0;
		hasdrawn= 0;
		for(pa= re->parts.first; pa; pa= pa->next) {
			if(pa->ready) {
				
				BLI_remove_thread(&threads, pa);
				
				if(pa->result) {
					if(render_display_draw_enabled(re))
						re->display_draw(re->ddh, pa->result, NULL);
					print_part_stats(re, pa);
					
					free_render_result(&pa->fullresult, pa->result);
					pa->result= NULL;
					re->i.partsdone++;
					hasdrawn= 1;
				}
			}
			else {
				rendering= 1;
				if(pa->nr && pa->result && drawtimer>20) {
					if(render_display_draw_enabled(re))
						re->display_draw(re->ddh, pa->result, &pa->result->renrect);
					hasdrawn= 1;
				}
			}
		}
		if(hasdrawn)
			drawtimer= 0;

		/* on break, wait for all slots to get freed */
		if( (g_break=re->test_break(re->tbh)) && BLI_available_threads(&threads)==re->r.threads)
			rendering= 0;
		
	}
	
	if(re->result->exrhandle) {
		RenderResult *rr;

		save_empty_result_tiles(re);
		
		for(rr= re->result; rr; rr= rr->next) {
			IMB_exr_close(rr->exrhandle);
			rr->exrhandle= NULL;
		}
		
		free_render_result(&re->fullresult, re->result);
		re->result= NULL;
		
		read_render_result(re, 0);
	}
	
	/* unset threadsafety */
	g_break= 0;
	
	BLI_end_threads(&threads);
	freeparts(re);
	re->viewplane= viewplane; /* restore viewplane, modified by pano render */
}

/* currently only called by preview renders and envmap */
void RE_TileProcessor(Render *re, int firsttile, int threaded)
{
	/* the partsdone variable has to be reset to firsttile, to survive esc before it was set to zero */
	
	re->i.partsdone= firsttile;

	if(!re->sss_points)
		re->i.starttime= PIL_check_seconds_timer();

	if(threaded)
		threaded_tile_processor(re);
	else
		render_tile_processor(re, firsttile);
		
	if(!re->sss_points)
		re->i.lastframetime= PIL_check_seconds_timer()- re->i.starttime;
	re->stats_draw(re->sdh, &re->i);
}


/* ************  This part uses API, for rendering Blender scenes ********** */

static void external_render_3d(Render *re, RenderEngineType *type);

static void do_render_3d(Render *re)
{
	RenderEngineType *type;

	/* try external */
	for(type=R_engines.first; type; type=type->next)
		if(strcmp(type->idname, re->r.engine) == 0)
			break;

	if(type && type->render) {
		external_render_3d(re, type);
		return;
	}

	/* internal */
	
//	re->cfra= cfra;	/* <- unused! */
	
	/* make render verts/faces/halos/lamps */
	if(render_scene_needs_vector(re))
		RE_Database_FromScene_Vectors(re, re->scene);
	else
	   RE_Database_FromScene(re, re->scene, 1);
	
	threaded_tile_processor(re);
	
	/* do left-over 3d post effects (flares) */
	if(re->flag & R_HALO)
		if(!re->test_break(re->tbh))
			add_halo_flare(re);
	
	/* Freestyle  */
	if( re->r.mode & R_EDGE_FRS && re->r.renderer==R_INTERN)
		FRS_add_Freestyle(re);
		
	/* free all render verts etc */
	RE_Database_Free(re);
}

/* called by blur loop, accumulate RGBA key alpha */
static void addblur_rect_key(RenderResult *rr, float *rectf, float *rectf1, float blurfac)
{
	float mfac= 1.0f - blurfac;
	int a, b, stride= 4*rr->rectx;
	int len= stride*sizeof(float);
	
	for(a=0; a<rr->recty; a++) {
		if(blurfac==1.0f) {
			memcpy(rectf, rectf1, len);
		}
		else {
			float *rf= rectf, *rf1= rectf1;
			
			for( b= rr->rectx; b>0; b--, rf+=4, rf1+=4) {
				if(rf1[3]<0.01f)
					rf[3]= mfac*rf[3];
				else if(rf[3]<0.01f) {
					rf[0]= rf1[0];
					rf[1]= rf1[1];
					rf[2]= rf1[2];
					rf[3]= blurfac*rf1[3];
				}
				else {
					rf[0]= mfac*rf[0] + blurfac*rf1[0];
					rf[1]= mfac*rf[1] + blurfac*rf1[1];
					rf[2]= mfac*rf[2] + blurfac*rf1[2];
					rf[3]= mfac*rf[3] + blurfac*rf1[3];
				}				
			}
		}
		rectf+= stride;
		rectf1+= stride;
	}
}

/* called by blur loop, accumulate renderlayers */
static void addblur_rect(RenderResult *rr, float *rectf, float *rectf1, float blurfac, int channels)
{
	float mfac= 1.0f - blurfac;
	int a, b, stride= channels*rr->rectx;
	int len= stride*sizeof(float);
	
	for(a=0; a<rr->recty; a++) {
		if(blurfac==1.0f) {
			memcpy(rectf, rectf1, len);
		}
		else {
			float *rf= rectf, *rf1= rectf1;
			
			for( b= rr->rectx*channels; b>0; b--, rf++, rf1++) {
				rf[0]= mfac*rf[0] + blurfac*rf1[0];
			}
		}
		rectf+= stride;
		rectf1+= stride;
	}
}


/* called by blur loop, accumulate renderlayers */
static void merge_renderresult_blur(RenderResult *rr, RenderResult *brr, float blurfac, int key_alpha)
{
	RenderLayer *rl, *rl1;
	RenderPass *rpass, *rpass1;
	
	rl1= brr->layers.first;
	for(rl= rr->layers.first; rl && rl1; rl= rl->next, rl1= rl1->next) {
		
		/* combined */
		if(rl->rectf && rl1->rectf) {
			if(key_alpha)
				addblur_rect_key(rr, rl->rectf, rl1->rectf, blurfac);
			else
				addblur_rect(rr, rl->rectf, rl1->rectf, blurfac, 4);
		}
		
		/* passes are allocated in sync */
		rpass1= rl1->passes.first;
		for(rpass= rl->passes.first; rpass && rpass1; rpass= rpass->next, rpass1= rpass1->next) {
			addblur_rect(rr, rpass->rect, rpass1->rect, blurfac, rpass->channels);
		}
	}
}

/* main blur loop, can be called by fields too */
static void do_render_blur_3d(Render *re)
{
	RenderResult *rres;
	float blurfac;
	int blur= re->r.osa;
	
	/* create accumulation render result */
	rres= new_render_result(re, &re->disprect, 0, RR_USEMEM);
	
	/* do the blur steps */
	while(blur--) {
		set_mblur_offs( re->r.blurfac*((float)(re->r.osa-blur))/(float)re->r.osa );
		
		re->i.curblur= re->r.osa-blur;	/* stats */
		
		do_render_3d(re);
		
		blurfac= 1.0f/(float)(re->r.osa-blur);
		
		merge_renderresult_blur(rres, re->result, blurfac, re->r.alphamode & R_ALPHAKEY);
		if(re->test_break(re->tbh)) break;
	}
	
	/* swap results */
	RE_FreeRenderResult(re->result);
	re->result= rres;
	
	set_mblur_offs(0.0f);
	re->i.curblur= 0;	/* stats */
	
	/* weak... the display callback wants an active renderlayer pointer... */
	re->result->renlay= render_get_active_layer(re, re->result);
	re->display_draw(re->ddh, re->result, NULL);	
}


/* function assumes rectf1 and rectf2 to be half size of rectf */
static void interleave_rect(RenderResult *rr, float *rectf, float *rectf1, float *rectf2, int channels)
{
	int a, stride= channels*rr->rectx;
	int len= stride*sizeof(float);
	
	for(a=0; a<rr->recty; a+=2) {
		memcpy(rectf, rectf1, len);
		rectf+= stride;
		rectf1+= stride;
		memcpy(rectf, rectf2, len);
		rectf+= stride;
		rectf2+= stride;
	}
}

/* merge render results of 2 fields */
static void merge_renderresult_fields(RenderResult *rr, RenderResult *rr1, RenderResult *rr2)
{
	RenderLayer *rl, *rl1, *rl2;
	RenderPass *rpass, *rpass1, *rpass2;
	
	rl1= rr1->layers.first;
	rl2= rr2->layers.first;
	for(rl= rr->layers.first; rl && rl1 && rl2; rl= rl->next, rl1= rl1->next, rl2= rl2->next) {
		
		/* combined */
		if(rl->rectf && rl1->rectf && rl2->rectf)
			interleave_rect(rr, rl->rectf, rl1->rectf, rl2->rectf, 4);
		
		/* passes are allocated in sync */
		rpass1= rl1->passes.first;
		rpass2= rl2->passes.first;
		for(rpass= rl->passes.first; rpass && rpass1 && rpass2; rpass= rpass->next, rpass1= rpass1->next, rpass2= rpass2->next) {
			interleave_rect(rr, rpass->rect, rpass1->rect, rpass2->rect, rpass->channels);
		}
	}
}


/* interleaves 2 frames */
static void do_render_fields_3d(Render *re)
{
	RenderResult *rr1, *rr2= NULL;
	
	/* no render result was created, we can safely halve render y */
	re->winy /= 2;
	re->recty /= 2;
	re->disprect.ymin /= 2;
	re->disprect.ymax /= 2;
	
	re->i.curfield= 1;	/* stats */
	
	/* first field, we have to call camera routine for correct aspect and subpixel offset */
	RE_SetCamera(re, re->scene->camera);
	if(re->r.mode & R_MBLUR)
		do_render_blur_3d(re);
	else
		do_render_3d(re);
	rr1= re->result;
	re->result= NULL;
	
	/* second field */
	if(!re->test_break(re->tbh)) {
		
		re->i.curfield= 2;	/* stats */
		
		re->flag |= R_SEC_FIELD;
		if((re->r.mode & R_FIELDSTILL)==0) 
			set_field_offs(0.5f);
		RE_SetCamera(re, re->scene->camera);
		if(re->r.mode & R_MBLUR)
			do_render_blur_3d(re);
		else
			do_render_3d(re);
		re->flag &= ~R_SEC_FIELD;
		set_field_offs(0.0f);
		
		rr2= re->result;
	}
	
	/* allocate original height new buffers */
	re->winy *= 2;
	re->recty *= 2;
	re->disprect.ymin *= 2;
	re->disprect.ymax *= 2;
	re->result= new_render_result(re, &re->disprect, 0, RR_USEMEM);
	
	if(rr2) {
		if(re->r.mode & R_ODDFIELD)
			merge_renderresult_fields(re->result, rr2, rr1);
		else
			merge_renderresult_fields(re->result, rr1, rr2);
		
		RE_FreeRenderResult(rr2);
	}
	RE_FreeRenderResult(rr1);
	
	re->i.curfield= 0;	/* stats */
	
	/* weak... the display callback wants an active renderlayer pointer... */
	re->result->renlay= render_get_active_layer(re, re->result);
	re->display_draw(re->ddh, re->result, NULL);
}

static void load_backbuffer(Render *re)
{
	if(re->r.alphamode == R_ADDSKY) {
		ImBuf *ibuf;
		char name[256];
		
		strcpy(name, re->r.backbuf);
		BLI_convertstringcode(name, G.sce);
		BLI_convertstringframe(name, re->r.cfra);
		
		if(re->backbuf) {
			re->backbuf->id.us--;
			if(re->backbuf->id.us<1)
				BKE_image_signal(re->backbuf, NULL, IMA_SIGNAL_RELOAD);
		}
		
		re->backbuf= BKE_add_image_file(name, re->r.cfra);
		ibuf= BKE_image_get_ibuf(re->backbuf, NULL);
		if(ibuf==NULL) {
			// error() doesnt work with render window open
			//error("No backbuf there!");
			printf("Error: No backbuf %s\n", name);
		}
		else {
			if (re->r.mode & R_FIELDS)
				image_de_interlace(re->backbuf, re->r.mode & R_ODDFIELD);
		}
	}
}

/* main render routine, no compositing */
static void do_render_fields_blur_3d(Render *re)
{
	/* also check for camera here */
	if(re->scene->camera==NULL) {
		printf("ERROR: Cannot render, no camera\n");
		G.afbreek= 1;
		return;
	}
	
	/* backbuffer initialize */
	if(re->r.bufflag & 1)
		load_backbuffer(re);

	/* now use renderdata and camera to set viewplane */
	RE_SetCamera(re, re->scene->camera);
	
	if(re->r.mode & R_FIELDS)
		do_render_fields_3d(re);
	else if(re->r.mode & R_MBLUR)
		do_render_blur_3d(re);
	else
		do_render_3d(re);
	
	/* when border render, check if we have to insert it in black */
	if(re->result) {
		if(re->r.mode & R_BORDER) {
			if((re->r.mode & R_CROP)==0) {
				RenderResult *rres;
				
				/* sub-rect for merge call later on */
				re->result->tilerect= re->disprect;
				
				/* this copying sequence could become function? */
				/* weak is: it chances disprect from border */
				re->disprect.xmin= re->disprect.ymin= 0;
				re->disprect.xmax= re->winx;
				re->disprect.ymax= re->winy;
				re->rectx= re->winx;
				re->recty= re->winy;
				
				rres= new_render_result(re, &re->disprect, 0, RR_USEMEM);
				
				merge_render_result(rres, re->result);
				RE_FreeRenderResult(re->result);
				re->result= rres;
				
				/* weak... the display callback wants an active renderlayer pointer... */
				re->result->renlay= render_get_active_layer(re, re->result);
				
				re->display_init(re->dih, re->result);
				re->display_draw(re->ddh, re->result, NULL);
			}
		}
	}
}


/* within context of current Render *re, render another scene.
   it uses current render image size and disprect, but doesn't execute composite
*/
static void render_scene(Render *re, Scene *sce, int cfra)
{
	Render *resc= RE_NewRender(sce->id.name);
	int winx= re->winx, winy= re->winy;
	
	sce->r.cfra= cfra;
		
	/* exception: scene uses own size (unfinished code) */
	if(0) {
		winx= (sce->r.size*sce->r.xsch)/100;
		winy= (sce->r.size*sce->r.ysch)/100;
	}
	
	/* initial setup */
	RE_InitState(resc, re, &sce->r, winx, winy, &re->disprect);
	
	/* still unsure entity this... */
	resc->scene= sce;
	
	/* ensure scene has depsgraph, base flags etc OK */
	set_scene_bg(sce);

	/* copy callbacks */
	resc->display_draw= re->display_draw;
	resc->ddh= re->ddh;
	resc->test_break= re->test_break;
	resc->tbh= re->tbh;
	resc->stats_draw= re->stats_draw;
	resc->sdh= re->sdh;
	
	do_render_fields_blur_3d(resc);
}

static void tag_scenes_for_render(Render *re)
{
	bNode *node;
	Scene *sce;
	
	for(sce= G.main->scene.first; sce; sce= sce->id.next)
		sce->id.flag &= ~LIB_DOIT;
	
	re->scene->id.flag |= LIB_DOIT;
	
	if(re->scene->nodetree==NULL) return;
	
	/* check for render-layers nodes using other scenes, we tag them LIB_DOIT */
	for(node= re->scene->nodetree->nodes.first; node; node= node->next) {
		if(node->type==CMP_NODE_R_LAYERS) {
			if(node->id) {
				if(node->id != (ID *)re->scene)
					node->id->flag |= LIB_DOIT;
			}
		}
	}
	
}

static void ntree_render_scenes(Render *re)
{
	bNode *node;
	int cfra= re->scene->r.cfra;
	
	if(re->scene->nodetree==NULL) return;
	
	tag_scenes_for_render(re);
	
	/* now foreach render-result node tagged we do a full render */
	/* results are stored in a way compisitor will find it */
	for(node= re->scene->nodetree->nodes.first; node; node= node->next) {
		if(node->type==CMP_NODE_R_LAYERS) {
			if(node->id && node->id != (ID *)re->scene) {
				if(node->id->flag & LIB_DOIT) {
					render_scene(re, (Scene *)node->id, cfra);
					node->id->flag &= ~LIB_DOIT;
				}
			}
		}
	}
}

/* helper call to detect if theres a composite with render-result node */
static int composite_needs_render(Scene *sce)
{
	bNodeTree *ntree= sce->nodetree;
	bNode *node;
	
	if(ntree==NULL) return 1;
	if(sce->use_nodes==0) return 1;
	if((sce->r.scemode & R_DOCOMP)==0) return 1;
		
	for(node= ntree->nodes.first; node; node= node->next) {
		if(node->type==CMP_NODE_R_LAYERS)
			if(node->id==NULL || node->id==&sce->id)
				return 1;
	}
	return 0;
}

/* bad call... need to think over proper method still */
static void render_composit_stats(void *unused, char *str)
{
	R.i.infostr= str;
	R.stats_draw(R.sdh, &R.i);
	R.i.infostr= NULL;
}


/* reads all buffers, calls optional composite, merges in first result->rectf */
static void do_merge_fullsample(Render *re, bNodeTree *ntree)
{
	float *rectf, filt[3][3];
	int sample;
	
	/* filtmask needs it */
	R= *re;
	
	/* we accumulate in here */
	rectf= MEM_mapallocN(re->rectx*re->recty*sizeof(float)*4, "fullsample rgba");
	
	for(sample=0; sample<re->r.osa; sample++) {
		RenderResult rres;
		int x, y, mask;
		
		/* set all involved renders on the samplebuffers (first was done by render itself) */
		/* also function below assumes this */
		if(sample) {
			Render *re1;
			
			tag_scenes_for_render(re);
			for(re1= RenderList.first; re1; re1= re1->next) {
				if(re1->scene->id.flag & LIB_DOIT)
					if(re1->r.scemode & R_FULL_SAMPLE)
						read_render_result(re1, sample);
			}
		}

		/* composite */
		if(ntree) {
			ntreeCompositTagRender(re->scene);
			ntreeCompositTagAnimated(ntree);
			
			ntreeCompositExecTree(ntree, &re->r, G.background==0);
		}
		
		/* ensure we get either composited result or the active layer */
		RE_GetResultImage(re, &rres);
		
		/* accumulate with filter, and clip */
		mask= (1<<sample);
		mask_array(mask, filt);

		for(y=0; y<re->recty; y++) {
			float *rf= rectf + 4*y*re->rectx;
			float *col= rres.rectf + 4*y*re->rectx;
				
			for(x=0; x<re->rectx; x++, rf+=4, col+=4) {
				if(col[0]<0.0f) col[0]=0.0f; else if(col[0] > 1.0f) col[0]= 1.0f;
				if(col[1]<0.0f) col[1]=0.0f; else if(col[1] > 1.0f) col[1]= 1.0f;
				if(col[2]<0.0f) col[2]=0.0f; else if(col[2] > 1.0f) col[2]= 1.0f;
				
				add_filt_fmask_coord(filt, col, rf, re->rectx, re->recty, x, y);
			}
		}
		
		/* show stuff */
		if(sample!=re->osa-1) {
			/* weak... the display callback wants an active renderlayer pointer... */
			re->result->renlay= render_get_active_layer(re, re->result);
			re->display_draw(re->ddh, re->result, NULL);
		}
		
		if(re->test_break(re->tbh))
			break;
	}
	
	if(re->result->rectf) 
		MEM_freeN(re->result->rectf);
	re->result->rectf= rectf;
}

void RE_MergeFullSample(Render *re, Scene *sce, bNodeTree *ntree)
{
	Scene *scene;
	bNode *node;
	
	/* first call RE_ReadRenderResult on every renderlayer scene. this creates Render structs */
	
	/* tag scenes unread */
	for(scene= G.main->scene.first; scene; scene= scene->id.next) 
		scene->id.flag |= LIB_DOIT;
	
	for(node= ntree->nodes.first; node; node= node->next) {
		if(node->type==CMP_NODE_R_LAYERS) {
			Scene *nodescene= (Scene *)node->id;
			
			if(nodescene==NULL) nodescene= sce;
			if(nodescene->id.flag & LIB_DOIT) {
				nodescene->r.mode |= R_OSA;	/* render struct needs tables */
				RE_ReadRenderResult(sce, nodescene);
				nodescene->id.flag &= ~LIB_DOIT;
			}
		}
	}
	
	/* own render result should be read/allocated */
	if(re->scene->id.flag & LIB_DOIT)
		RE_ReadRenderResult(re->scene, re->scene);
	
	/* and now we can draw (result is there) */
	re->display_init(re->dih, re->result);
	re->display_clear(re->dch, re->result);
	
	do_merge_fullsample(re, ntree);
}

/* returns fully composited render-result on given time step (in RenderData) */
static void do_render_composite_fields_blur_3d(Render *re)
{
	bNodeTree *ntree= re->scene->nodetree;
	
	/* INIT seeding, compositor can use random texture */
	BLI_srandom(re->r.cfra);
	
	if(composite_needs_render(re->scene)) {
		/* save memory... free all cached images */
		ntreeFreeCache(ntree);
		
		do_render_fields_blur_3d(re);
	}
	
	/* swap render result */
	if(re->r.scemode & R_SINGLE_LAYER)
		pop_render_result(re);
	
	if(!re->test_break(re->tbh)) {
		
		if(ntree) {
			ntreeCompositTagRender(re->scene);
			ntreeCompositTagAnimated(ntree);
		}
		
		if(1 || !(re->r.scemode & R_COMP_RERENDER)) {
			if(ntree && re->r.scemode & R_DOCOMP) {
				/* checks if there are render-result nodes that need scene */
				if((re->r.scemode & R_SINGLE_LAYER)==0)
					ntree_render_scenes(re);
				
				if(!re->test_break(re->tbh)) {
					ntree->stats_draw= render_composit_stats;
					ntree->test_break= re->test_break;
					ntree->sdh= re->sdh;
					ntree->tbh= re->tbh;
					/* in case it was never initialized */
					R.stats_draw= re->stats_draw;
					
					if(re->r.scemode & R_FULL_SAMPLE) 
						do_merge_fullsample(re, ntree);
					else
						ntreeCompositExecTree(ntree, &re->r, G.background==0);
					
					ntree->stats_draw= NULL;
					ntree->test_break= NULL;
					ntree->tbh= ntree->sdh= NULL;
				}
			}
			else if(re->r.scemode & R_FULL_SAMPLE)
				do_merge_fullsample(re, NULL);
		}
	}

	/* weak... the display callback wants an active renderlayer pointer... */
	re->result->renlay= render_get_active_layer(re, re->result);
	re->display_draw(re->ddh, re->result, NULL);
}

static void renderresult_stampinfo(Scene *scene)
{
	RenderResult rres;
	/* this is the basic trick to get the displayed float or char rect from render result */
	RE_GetResultImage(RE_GetRender(scene->id.name), &rres);
	BKE_stamp_buf(scene, (unsigned char *)rres.rect32, rres.rectf, rres.rectx, rres.recty, 4);
}

static void do_render_seq(Render * re)
{
	static int recurs_depth = 0;
	struct ImBuf *ibuf;
	RenderResult *rr = re->result;
	int cfra = re->r.cfra;

	recurs_depth++;

	ibuf= give_ibuf_seq(re->scene, rr->rectx, rr->recty, cfra, 0, 100.0);

	recurs_depth--;
	
	if(ibuf) {
		if(ibuf->rect_float) {
			if (!rr->rectf)
				rr->rectf= MEM_mallocN(4*sizeof(float)*rr->rectx*rr->recty, "render_seq rectf");
			
			memcpy(rr->rectf, ibuf->rect_float, 4*sizeof(float)*rr->rectx*rr->recty);
			
			/* TSK! Since sequence render doesn't free the *rr render result, the old rect32
			   can hang around when sequence render has rendered a 32 bits one before */
			if(rr->rect32) {
				MEM_freeN(rr->rect32);
				rr->rect32= NULL;
			}
		}
		else if(ibuf->rect) {
			if (!rr->rect32)
				rr->rect32= MEM_mallocN(sizeof(int)*rr->rectx*rr->recty, "render_seq rect");

			memcpy(rr->rect32, ibuf->rect, 4*rr->rectx*rr->recty);

			/* if (ibuf->zbuf) { */
			/* 	if (R.rectz) freeN(R.rectz); */
			/* 	R.rectz = BLI_dupallocN(ibuf->zbuf); */
			/* } */
		}
		
		if (recurs_depth == 0) { /* with nested scenes, only free on toplevel... */
			Editing * ed = re->scene->ed;
			if (ed) {
				free_imbuf_seq(&ed->seqbase, TRUE);
			}
		}
	}
	else {
		/* render result is delivered empty in most cases, nevertheless we handle all cases */
		if (rr->rectf)
			memset(rr->rectf, 0, 4*sizeof(float)*rr->rectx*rr->recty);
		else if (rr->rect32)
			memset(rr->rect32, 0, 4*rr->rectx*rr->recty);
		else
			rr->rect32= MEM_callocN(sizeof(int)*rr->rectx*rr->recty, "render_seq rect");
	}
}

/* ~~~~~~~~~~~~~~~~~~~~~~~~~~~~~~~~~~~~~~ */

/* main loop: doing sequence + fields + blur + 3d render + compositing */
static void do_render_all_options(Render *re)
{
	re->i.starttime= PIL_check_seconds_timer();

	/* ensure no images are in memory from previous animated sequences */
	BKE_image_all_free_anim_ibufs(re->r.cfra);
	
	if((re->r.scemode & R_DOSEQ) && re->scene->ed && re->scene->ed->seqbase.first) {
		/* note: do_render_seq() frees rect32 when sequencer returns float images */
		if(!re->test_break(re->tbh)) 
			do_render_seq(re);
		
		re->stats_draw(re->sdh, &re->i);
		re->display_draw(re->ddh, re->result, NULL);
		
	}
	else {
		do_render_composite_fields_blur_3d(re);
	}
	
	/* for UI only */
	renderresult_add_names(re->result);
	
	re->i.lastframetime= PIL_check_seconds_timer()- re->i.starttime;
	
	re->stats_draw(re->sdh, &re->i);
	
	/* stamp image info here */
	if((re->r.stamp & R_STAMP_ALL) && (re->r.stamp & R_STAMP_DRAW)) {
		renderresult_stampinfo(re->scene);
		re->display_draw(re->ddh, re->result, NULL);
	}
}

static int is_rendering_allowed(Render *re)
{
	SceneRenderLayer *srl;
	
	/* forbidden combinations */
	if(re->r.mode & R_PANORAMA) {
		if(re->r.mode & R_BORDER) {
			re->error(re->erh, "No border supported for Panorama");
			return 0;
		}
		if(re->r.mode & R_ORTHO) {
			re->error(re->erh, "No Ortho render possible for Panorama");
			return 0;
		}
	}
	
	if(re->r.mode & R_BORDER) {
		if(re->r.border.xmax <= re->r.border.xmin || 
		   re->r.border.ymax <= re->r.border.ymin) {
			re->error(re->erh, "No border area selected.");
			return 0;
		}
		if(re->r.scemode & (R_EXR_TILE_FILE|R_FULL_SAMPLE)) {
			re->error(re->erh, "Border render and Buffer-save not supported yet");
			return 0;
		}
	}
	
	if(re->r.scemode & (R_EXR_TILE_FILE|R_FULL_SAMPLE)) {
		char str[FILE_MAX];
		
		render_unique_exr_name(re, str, 0);
		
		if (BLI_is_writable(str)==0) {
			re->error(re->erh, "Can not save render buffers, check the temp default path");
			return 0;
		}
		
		/* no osa + fullsample won't work... */
		if(re->osa==0)
			re->r.scemode &= ~R_FULL_SAMPLE;
		
		/* no fullsample and edge */
		if((re->r.scemode & R_FULL_SAMPLE) && (re->r.mode & R_EDGE)) {
			re->error(re->erh, "Full Sample doesn't support Edge Enhance");
			return 0;
		}
		
	}
	else
		re->r.scemode &= ~R_FULL_SAMPLE;	/* clear to be sure */
	
	if(re->r.scemode & R_DOCOMP) {
		if(re->scene->use_nodes) {
			bNodeTree *ntree= re->scene->nodetree;
			bNode *node;
		
			if(ntree==NULL) {
				re->error(re->erh, "No Nodetree in Scene");
				return 0;
			}
			
			for(node= ntree->nodes.first; node; node= node->next)
				if(node->type==CMP_NODE_COMPOSITE)
					break;
			
			
			if(node==NULL) {
				re->error(re->erh, "No Render Output Node in Scene");
				return 0;
			}
		}
	}
	
 	/* check valid camera, without camera render is OK (compo, seq) */
	if(re->scene->camera==NULL)
		re->scene->camera= scene_find_camera(re->scene);
	
	if(!(re->r.scemode & (R_DOSEQ|R_DOCOMP))) {
		if(re->scene->camera==NULL) {
			re->error(re->erh, "No camera");
			return 0;
		}
	}
	
	/* layer flag tests */
	if(re->r.scemode & R_SINGLE_LAYER) {
		srl= BLI_findlink(&re->scene->r.layers, re->r.actlay);
		/* force layer to be enabled */
		srl->layflag &= ~SCE_LAY_DISABLE;
	}
	
	for(srl= re->scene->r.layers.first; srl; srl= srl->next)
		if(!(srl->layflag & SCE_LAY_DISABLE))
			break;
	if(srl==NULL) {
		re->error(re->erh, "All RenderLayers are disabled");
		return 0;
	}
	
	/* renderer */
	if(!ELEM(re->r.renderer, R_INTERN, R_YAFRAY)) {
		re->error(re->erh, "Unknown render engine set");
		return 0;
	}
	return 1;
}

static void update_physics_cache(Render *re, Scene *scene, int anim_init)
{
	PTCacheBaker baker;

	baker.scene = scene;
	baker.pid = NULL;
	baker.bake = 0;
	baker.render = 1;
	baker.anim_init = 1;
	baker.quick_step = 1;
	baker.break_test = re->test_break;
	baker.break_data = re->tbh;
	baker.progressbar = NULL;

	BKE_ptcache_make_cache(&baker);
}
/* evaluating scene options for general Blender render */
static int render_initialize_from_scene(Render *re, Scene *scene, int anim, int anim_init)
{
	int winx, winy;
	rcti disprect;
	
	/* r.xsch and r.ysch has the actual view window size
		r.border is the clipping rect */
	
	/* calculate actual render result and display size */
	winx= (scene->r.size*scene->r.xsch)/100;
	winy= (scene->r.size*scene->r.ysch)/100;
	
	/* we always render smaller part, inserting it in larger image is compositor bizz, it uses disprect for it */
	if(scene->r.mode & R_BORDER) {
		disprect.xmin= scene->r.border.xmin*winx;
		disprect.xmax= scene->r.border.xmax*winx;
		
		disprect.ymin= scene->r.border.ymin*winy;
		disprect.ymax= scene->r.border.ymax*winy;
	}
	else {
		disprect.xmin= disprect.ymin= 0;
		disprect.xmax= winx;
		disprect.ymax= winy;
	}
	
	re->scene= scene;
	
	/* not too nice, but it survives anim-border render */
	if(anim) {
		re->disprect= disprect;
		return 1;
	}
	
	/* check all scenes involved */
	tag_scenes_for_render(re);

	/*
	 * Disabled completely for now,
	 * can be later set as render profile option
	 * and default for background render.
	*/
	if(0) {
		/* make sure dynamics are up to date */
		update_physics_cache(re, scene, anim_init);
	}
	
	if(scene->r.scemode & R_SINGLE_LAYER)
		push_render_result(re);
	
	RE_InitState(re, NULL, &scene->r, winx, winy, &disprect);
	if(!re->ok)  /* if an error was printed, abort */
		return 0;
	
	/* initstate makes new result, have to send changed tags around */
	ntreeCompositTagRender(re->scene);
	
	if(!is_rendering_allowed(re))
		return 0;
	
	re->display_init(re->dih, re->result);
	re->display_clear(re->dch, re->result);
	
	return 1;
}

/* general Blender frame render call */
void RE_BlenderFrame(Render *re, Scene *scene, int frame)
{
	/* ugly global still... is to prevent preview events and signal subsurfs etc to make full resol */
	G.rendering= 1;
	re->result_ok= 0;
	
	scene->r.cfra= frame;
	
	if(render_initialize_from_scene(re, scene, 0, 0)) {
		do_render_all_options(re);
	}
	
	/* UGLY WARNING */
	G.rendering= 0;
	re->result_ok= 1;
}

static void do_write_image_or_movie(Render *re, Scene *scene, bMovieHandle *mh)
{
	char name[FILE_MAX];
	RenderResult rres;
	
	RE_GetResultImage(re, &rres);

	/* write movie or image */
	if(BKE_imtype_is_movie(scene->r.imtype)) {
		int dofree = 0;
		/* note; the way it gets 32 bits rects is weak... */
		if(rres.rect32==NULL) {
			rres.rect32= MEM_mapallocN(sizeof(int)*rres.rectx*rres.recty, "temp 32 bits rect");
			dofree = 1;
		}
		RE_ResultGet32(re, (unsigned int *)rres.rect32);
		mh->append_movie(&re->r, scene->r.cfra, rres.rect32, rres.rectx, rres.recty);
		if(dofree) {
			MEM_freeN(rres.rect32);
		}
		printf("Append frame %d", scene->r.cfra);
	} 
	else {
		BKE_makepicstring(scene, name, scene->r.pic, scene->r.cfra, scene->r.imtype);
		
		if(re->r.imtype==R_MULTILAYER) {
			if(re->result) {
				RE_WriteRenderResult(re->result, name, scene->r.quality);
				printf("Saved: %s", name);
			}
		}
		else {
			ImBuf *ibuf= IMB_allocImBuf(rres.rectx, rres.recty, scene->r.planes, 0, 0);
			int ok;
			
			/* if not exists, BKE_write_ibuf makes one */
			ibuf->rect= (unsigned int *)rres.rect32;    
			ibuf->rect_float= rres.rectf;
			ibuf->zbuf_float= rres.rectz;
			
			/* float factor for random dither, imbuf takes care of it */
			ibuf->dither= scene->r.dither_intensity;
			/* gamma correct to sRGB color space */
			if (scene->r.color_mgt_flag & R_COLOR_MANAGEMENT)
				ibuf->profile = IB_PROFILE_SRGB;

			ok= BKE_write_ibuf(scene, ibuf, name, scene->r.imtype, scene->r.subimtype, scene->r.quality);
			
			if(ok==0) {
				printf("Render error: cannot save %s\n", name);
				G.afbreek=1;
			}
			else printf("Saved: %s", name);
			
			/* optional preview images for exr */
			if(ok && scene->r.imtype==R_OPENEXR && (scene->r.subimtype & R_PREVIEW_JPG)) {
				if(BLI_testextensie(name, ".exr")) 
					name[strlen(name)-4]= 0;
				BKE_add_image_extension(scene, name, R_JPEG90);
				ibuf->depth= 24; 
				BKE_write_ibuf(scene, ibuf, name, R_JPEG90, scene->r.subimtype, scene->r.quality);
				printf("\nSaved: %s", name);
			}
			
					/* imbuf knows which rects are not part of ibuf */
			IMB_freeImBuf(ibuf);
		}
	}
	
	BLI_timestr(re->i.lastframetime, name);
	printf(" Time: %s\n", name);
	fflush(stdout); /* needed for renderd !! (not anymore... (ton)) */
}

/* saves images to disk */
void RE_BlenderAnim(Render *re, Scene *scene, int sfra, int efra, int tfra)
{
	bMovieHandle *mh= BKE_get_movie_handle(scene->r.imtype);
	unsigned int lay;
	int cfrao= scene->r.cfra;
	int nfra;
	
	/* do not fully call for each frame, it initializes & pops output window */
	if(!render_initialize_from_scene(re, scene, 0, 1))
		return;
	
	/* ugly global still... is to prevent renderwin events and signal subsurfs etc to make full resol */
	/* is also set by caller renderwin.c */
	G.rendering= 1;
	re->result_ok= 0;
	
	if(BKE_imtype_is_movie(scene->r.imtype))
		mh->start_movie(scene, &re->r, re->rectx, re->recty);
	
	if (mh->get_next_frame) {
		while (!(G.afbreek == 1)) {
			int nf = mh->get_next_frame(&re->r);
			if (nf >= 0 && nf >= scene->r.sfra && nf <= scene->r.efra) {
				scene->r.cfra = re->r.cfra = nf;
				
				do_render_all_options(re);

				if(re->test_break(re->tbh) == 0) {
					do_write_image_or_movie(re, scene, mh);
				}
			} else {
				re->test_break(re->tbh);
			}
		}
	} else {
		for(nfra= sfra, scene->r.cfra= sfra; scene->r.cfra<=efra; scene->r.cfra++) {
			char name[FILE_MAX];
			
			/* only border now, todo: camera lens. (ton) */
			render_initialize_from_scene(re, scene, 1, 0);

			if(nfra!=scene->r.cfra) {
				/*
				 * Skip this frame, but update for physics and particles system.
				 * From convertblender.c:
				 * in localview, lamps are using normal layers, objects only local bits.
				 */
				if(scene->lay & 0xFF000000)
					lay= scene->lay & 0xFF000000;
				else
					lay= scene->lay;

				scene_update_for_newframe(scene, lay);
				continue;
			}
			else
				nfra+= tfra;

			/* Touch/NoOverwrite options are only valid for image's */
			if(BKE_imtype_is_movie(scene->r.imtype) == 0) {
				if(scene->r.mode & (R_NO_OVERWRITE | R_TOUCH))
					BKE_makepicstring(scene, name, scene->r.pic, scene->r.cfra, scene->r.imtype);

				if(scene->r.mode & R_NO_OVERWRITE && BLI_exist(name)) {
					printf("skipping existing frame \"%s\"\n", name);
					continue;
				}
				if(scene->r.mode & R_TOUCH && !BLI_exist(name)) {
					BLI_make_existing_file(name); /* makes the dir if its not there */
					BLI_touch(name);
				}
			}

			re->r.cfra= scene->r.cfra;	   /* weak.... */
			
			do_render_all_options(re);
			
			if(re->test_break(re->tbh) == 0) {
				do_write_image_or_movie(re, scene, mh);
			}
		
			if(G.afbreek==1) {
				/* remove touched file */
				if(BKE_imtype_is_movie(scene->r.imtype) == 0) {
					if (scene->r.mode & R_TOUCH && BLI_exist(name) && BLI_filepathsize(name) == 0) {
						BLI_delete(name, 0, 0);
					}
				}
				
				break;
			}
		}
	}
	
	/* end movie */
	if(BKE_imtype_is_movie(scene->r.imtype))
		mh->end_movie();

	scene->r.cfra= cfrao;
	
	/* UGLY WARNING */
	G.rendering= 0;
	re->result_ok= 1;
}

/* note; repeated win/disprect calc... solve that nicer, also in compo */

/* only the temp file! */
void RE_ReadRenderResult(Scene *scene, Scene *scenode)
{
	Render *re;
	int winx, winy;
	rcti disprect;
	
	/* calculate actual render result and display size */
	winx= (scene->r.size*scene->r.xsch)/100;
	winy= (scene->r.size*scene->r.ysch)/100;
	
	/* only in movie case we render smaller part */
	if(scene->r.mode & R_BORDER) {
		disprect.xmin= scene->r.border.xmin*winx;
		disprect.xmax= scene->r.border.xmax*winx;
		
		disprect.ymin= scene->r.border.ymin*winy;
		disprect.ymax= scene->r.border.ymax*winy;
	}
	else {
		disprect.xmin= disprect.ymin= 0;
		disprect.xmax= winx;
		disprect.ymax= winy;
	}
	
	if(scenode)
		scene= scenode;
	
	/* get render: it can be called from UI with draw callbacks */
	re= RE_GetRender(scene->id.name);
	if(re==NULL)
		re= RE_NewRender(scene->id.name);
	RE_InitState(re, NULL, &scene->r, winx, winy, &disprect);
	re->scene= scene;
	
	read_render_result(re, 0);
}

void RE_set_max_threads(int threads)
{
	if (threads==0) {
		commandline_threads = BLI_system_thread_count();
	} else if(threads>=1 && threads<=BLENDER_MAX_THREADS) {
		commandline_threads= threads;
	} else {
		printf("Error, threads has to be in range 0-%d\n", BLENDER_MAX_THREADS);
	}
}

void RE_init_threadcount(Render *re) 
{
        if(commandline_threads >= 1) { /* only set as an arg in background mode */
		re->r.threads= MIN2(commandline_threads, BLENDER_MAX_THREADS);
	} else if ((re->r.mode & R_FIXED_THREADS)==0 || commandline_threads == 0) { /* Automatic threads */
		re->r.threads = BLI_system_thread_count();
	}
}

/************************** External Engines ***************************/

RenderResult *RE_engine_begin_result(RenderEngine *engine, int x, int y, int w, int h)
{
	Render *re= engine->re;
	RenderResult *result;
	rcti disprect;

	/* ensure the coordinates are within the right limits */
	CLAMP(x, 0, re->result->rectx);
	CLAMP(y, 0, re->result->recty);
	CLAMP(w, 0, re->result->rectx);
	CLAMP(h, 0, re->result->recty);

	if(x + w > re->result->rectx)
		w= re->result->rectx - x;
	if(y + h > re->result->recty)
		h= re->result->recty - y;

	/* allocate a render result */
	disprect.xmin= x;
	disprect.xmax= x+w;
	disprect.ymin= y;
	disprect.ymax= y+h;

	if(0) { // XXX (re->r.scemode & R_FULL_SAMPLE)) {
		result= new_full_sample_buffers(re, &engine->fullresult, &disprect, 0);
	}
	else {
		result= new_render_result(re, &disprect, 0, RR_USEMEM);
		BLI_addtail(&engine->fullresult, result);
	}

	return result;
}

void RE_engine_update_result(RenderEngine *engine, RenderResult *result)
{
	Render *re= engine->re;

	if(result && render_display_draw_enabled(re)) {
		result->renlay= result->layers.first; // weak
		re->display_draw(re->ddh, result, NULL);
	}
}

void RE_engine_end_result(RenderEngine *engine, RenderResult *result)
{
	Render *re= engine->re;

	if(!result)
		return;

	/* merge */
	if(re->result->exrhandle) {
		RenderResult *rr, *rrpart;
		
		// XXX crashes, exr expects very particular part sizes
		for(rr= re->result, rrpart= result; rr && rrpart; rr= rr->next, rrpart= rrpart->next)
			save_render_result_tile(rr, rrpart);
	}
	else if(render_display_draw_enabled(re)) {
		/* on break, don't merge in result for preview renders, looks nicer */
		if(re->test_break(re->tbh) && (re->r.scemode & R_PREVIEWBUTS));
		else merge_render_result(re->result, result);
	}

	/* draw */
	if(!re->test_break(re->tbh) && render_display_draw_enabled(re)) {
		result->renlay= result->layers.first; // weak
		re->display_draw(re->ddh, result, NULL);
	}

	/* free */
	free_render_result(&engine->fullresult, result);
}

int RE_engine_test_break(RenderEngine *engine)
{
	Render *re= engine->re;

	return re->test_break(re->tbh);
}

void RE_engine_update_stats(RenderEngine *engine, char *stats, char *info)
{
	Render *re= engine->re;

	re->i.statstr= stats;
	re->i.infostr= info;
	re->stats_draw(re->sdh, &re->i);
	re->i.infostr= NULL;
	re->i.statstr= NULL;
}

/* loads in image into a result, size must match
 * x/y offsets are only used on a partial copy when dimensions dont match */
void RE_layer_load_from_file(RenderLayer *layer, ReportList *reports, char *filename)
{
	ImBuf *ibuf = IMB_loadiffname(filename, IB_rect);

	if(ibuf  && (ibuf->rect || ibuf->rect_float)) {
		if (ibuf->x == layer->rectx && ibuf->y == layer->recty) {
			if(ibuf->rect_float==NULL)
				IMB_float_from_rect(ibuf);

			memcpy(layer->rectf, ibuf->rect_float, sizeof(float)*4*layer->rectx*layer->recty);
		} else {
			if ((ibuf->x >= layer->rectx) && (ibuf->y >= layer->recty)) {
				ImBuf *ibuf_clip;

				if(ibuf->rect_float==NULL)
					IMB_float_from_rect(ibuf);

				ibuf_clip = IMB_allocImBuf(layer->rectx, layer->recty, 32, IB_rectfloat, 0);
				if(ibuf_clip) {
					IMB_rectcpy(ibuf_clip, ibuf, 0,0, 0,0, layer->rectx, layer->recty);

					memcpy(layer->rectf, ibuf_clip->rect_float, sizeof(float)*4*layer->rectx*layer->recty);
					IMB_freeImBuf(ibuf_clip);
				}
				else {
					BKE_reportf(reports, RPT_ERROR, "RE_result_rect_from_file: failed to allocate clip buffer '%s'\n", filename);
				}
			}
			else {
				BKE_reportf(reports, RPT_ERROR, "RE_result_rect_from_file: incorrect dimensions for partial copy '%s'\n", filename);
			}
		}

		IMB_freeImBuf(ibuf);
	}
	else {
		BKE_reportf(reports, RPT_ERROR, "RE_result_rect_from_file: failed to load '%s'\n", filename);
	}
}

void RE_result_load_from_file(RenderResult *result, ReportList *reports, char *filename)
{
	if(!read_render_result_from_file(filename, result)) {
		BKE_reportf(reports, RPT_ERROR, "RE_result_rect_from_file: failed to load '%s'\n", filename);
		return;
	}
}

static void external_render_3d(Render *re, RenderEngineType *type)
{
	RenderEngine engine;

	if(re->result==NULL || !(re->r.scemode & R_PREVIEWBUTS)) {
		RE_FreeRenderResult(re->result);
	
		if(0) // XXX re->r.scemode & R_FULL_SAMPLE)
			re->result= new_full_sample_buffers_exr(re);
		else
			re->result= new_render_result(re, &re->disprect, 0, 0); // XXX re->r.scemode & (R_EXR_TILE_FILE|R_FULL_SAMPLE));
	}
	
	if(re->result==NULL)
		return;

	/* external */
	memset(&engine, 0, sizeof(engine));
	engine.type= type;
	engine.re= re;

	type->render(&engine, re->scene);

	free_render_result(&engine.fullresult, engine.fullresult.first);

	if(re->result->exrhandle) {
		RenderResult *rr;

		save_empty_result_tiles(re);
		
		for(rr= re->result; rr; rr= rr->next) {
			IMB_exr_close(rr->exrhandle);
			rr->exrhandle= NULL;
		}
		
		free_render_result(&re->fullresult, re->result);
		re->result= NULL;
		
		read_render_result(re, 0);
	}
}
<|MERGE_RESOLUTION|>--- conflicted
+++ resolved
@@ -65,12 +65,9 @@
 #include "intern/openexr/openexr_multi.h"
 
 #include "RE_pipeline.h"
-<<<<<<< HEAD
 
 #include "FRS_freestyle.h"
 #include "FRS_freestyle_config.h"
-=======
->>>>>>> 8ea29046
 
 /* internal */
 #include "render_types.h"
@@ -137,21 +134,12 @@
 static void int_nothing(void *unused, int val) {}
 static int void_nothing(void *unused) {return 0;}
 static void print_error(void *unused, char *str) {printf("ERROR: %s\n", str);}
-<<<<<<< HEAD
 
 int RE_RenderInProgress(Render *re)
 {
 	return re->result_ok==0;
 }
 
-=======
-
-int RE_RenderInProgress(Render *re)
-{
-	return re->result_ok==0;
-}
-
->>>>>>> 8ea29046
 static void stats_background(void *unused, RenderStats *rs)
 {
 	uintptr_t mem_in_use= MEM_get_memory_in_use();
