/* SPDX-License-Identifier: GPL-2.0-or-later
 * Copyright 2001-2002 NaN Holding BV. All rights reserved. */

/** \file
 * \ingroup render
 */

#include "BLI_assert.h"
#include "BLI_math_geom.h"
#include "BLI_math_vec_types.hh"
#include "BLI_math_vector.hh"
#include "BLI_vector.hh"

#include "BKE_DerivedMesh.h"
#include "BKE_customdata.h"
#include "BKE_mesh.h"

#include "DNA_mesh_types.h"
#include "DNA_meshdata_types.h"

#include "IMB_imbuf.h"
#include "IMB_imbuf_types.h"

#include "MEM_guardedalloc.h"

#include "zbuf.h"  // for rasterizer

#include "RE_texture_margin.h"

#include <algorithm>
#include <cmath>
#include <valarray>

namespace blender::render::texturemargin {

/**
 * The map class contains both a pixel map which maps out polygon indices for all UV-polygons and
 * adjacency tables.
 */
class TextureMarginMap {
  static const int directions[8][2];
  static const int distances[8];

  /** Maps UV-edges to their corresponding UV-edge. */
  Vector<int> loop_adjacency_map_;
  /** Maps UV-edges to their corresponding polygon. */
  Vector<int> loop_to_poly_map_;

  int w_, h_;
  float uv_offset_[2];
  Vector<uint32_t> pixel_data_;
  ZSpan zspan_;
  uint32_t value_to_store_;
  char *mask_;

  MPoly const *mpoly_;
  MLoop const *mloop_;
  float2 const *mloopuv_;
  int totpoly_;
  int totloop_;
  int totedge_;

 public:
  TextureMarginMap(size_t w,
                   size_t h,
                   const float uv_offset[2],
                   MPoly const *mpoly,
                   MLoop const *mloop,
                   float2 const *mloopuv,
                   int totpoly,
                   int totloop,
                   int totedge)
      : w_(w),
        h_(h),
        mpoly_(mpoly),
        mloop_(mloop),
        mloopuv_(mloopuv),
        totpoly_(totpoly),
        totloop_(totloop),
        totedge_(totedge)
  {
    copy_v2_v2(uv_offset_, uv_offset);

    pixel_data_.resize(w_ * h_, 0xFFFFFFFF);

    zbuf_alloc_span(&zspan_, w_, h_);

    build_tables();
  }

  ~TextureMarginMap()
  {
    zbuf_free_span(&zspan_);
  }

  inline void set_pixel(int x, int y, uint32_t value)
  {
    BLI_assert(x < w_);
    BLI_assert(x >= 0);
    pixel_data_[y * w_ + x] = value;
  }

  inline uint32_t get_pixel(int x, int y) const
  {
    if (x < 0 || y < 0 || x >= w_ || y >= h_) {
      return 0xFFFFFFFF;
    }

    return pixel_data_[y * w_ + x];
  }

  void rasterize_tri(float *v1, float *v2, float *v3, uint32_t value, char *mask)
  {
    /* NOTE: This is not thread safe, because the value to be written by the rasterizer is
     * a class member. If this is ever made multi-threaded each thread needs to get its own. */
    value_to_store_ = value;
    mask_ = mask;
    zspan_scanconvert(
        &zspan_, this, &(v1[0]), &(v2[0]), &(v3[0]), TextureMarginMap::zscan_store_pixel);
  }

  static void zscan_store_pixel(
      void *map, int x, int y, [[maybe_unused]] float u, [[maybe_unused]] float v)
  {
    /* NOTE: Not thread safe, see comment above. */
    TextureMarginMap *m = static_cast<TextureMarginMap *>(map);
    m->set_pixel(x, y, m->value_to_store_);
    if (m->mask_) {
      m->mask_[y * m->w_ + x] = 1;
    }
  }

/* The map contains 2 kinds of pixels: DijkstraPixels and polygon indices. The top bit determines
 * what kind it is. With the top bit set, it is a 'dijkstra' pixel. The bottom 4 bits encode the
 * direction of the shortest path and the remaining 27 bits are used to store the distance. If
 * the top bit  is not set, the rest of the bits is used to store the polygon index.
 */
#define PackDijkstraPixel(dist, dir) (0x80000000 + ((dist) << 4) + (dir))
#define DijkstraPixelGetDistance(dp) (((dp) ^ 0x80000000) >> 4)
#define DijkstraPixelGetDirection(dp) ((dp)&0xF)
#define IsDijkstraPixel(dp) ((dp)&0x80000000)
#define DijkstraPixelIsUnset(dp) ((dp) == 0xFFFFFFFF)

  /**
   * Use dijkstra's algorithm to 'grow' a border around the polygons marked in the map.
   * For each pixel mark which direction is the shortest way to a polygon.
   */
  void grow_dijkstra(int margin)
  {
    class DijkstraActivePixel {
     public:
      DijkstraActivePixel(int dist, int _x, int _y) : distance(dist), x(_x), y(_y)
      {
      }
      int distance;
      int x, y;
    };
    auto cmp_dijkstrapixel_fun = [](DijkstraActivePixel const &a1, DijkstraActivePixel const &a2) {
      return a1.distance > a2.distance;
    };

    Vector<DijkstraActivePixel> active_pixels;
    for (int y = 0; y < h_; y++) {
      for (int x = 0; x < w_; x++) {
        if (DijkstraPixelIsUnset(get_pixel(x, y))) {
          for (int i = 0; i < 8; i++) {
            int xx = x - directions[i][0];
            int yy = y - directions[i][1];

            if (xx >= 0 && xx < w_ && yy >= 0 && yy < w_ && !IsDijkstraPixel(get_pixel(xx, yy))) {
              set_pixel(x, y, PackDijkstraPixel(distances[i], i));
              active_pixels.append(DijkstraActivePixel(distances[i], x, y));
              break;
            }
          }
        }
      }
    }

    /* Not strictly needed because at this point it already is a heap. */
#if 0
    std::make_heap(active_pixels.begin(), active_pixels.end(), cmp_dijkstrapixel_fun);
#endif

    while (active_pixels.size()) {
      std::pop_heap(active_pixels.begin(), active_pixels.end(), cmp_dijkstrapixel_fun);
      DijkstraActivePixel p = active_pixels.pop_last();

      int dist = p.distance;

      if (dist < 2 * (margin + 1)) {
        for (int i = 0; i < 8; i++) {
          int x = p.x + directions[i][0];
          int y = p.y + directions[i][1];
          if (x >= 0 && x < w_ && y >= 0 && y < h_) {
            uint32_t dp = get_pixel(x, y);
            if (IsDijkstraPixel(dp) && (DijkstraPixelGetDistance(dp) > dist + distances[i])) {
              BLI_assert(DijkstraPixelGetDirection(dp) != i);
              set_pixel(x, y, PackDijkstraPixel(dist + distances[i], i));
              active_pixels.append(DijkstraActivePixel(dist + distances[i], x, y));
              std::push_heap(active_pixels.begin(), active_pixels.end(), cmp_dijkstrapixel_fun);
            }
          }
        }
      }
    }
  }

  /**
   * Walk over the map and for margin pixels follow the direction stored in the bottom 3
   * bits back to the polygon.
   * Then look up the pixel from the next polygon.
   */
  void lookup_pixels(ImBuf *ibuf, char *mask, int maxPolygonSteps)
  {
    for (int y = 0; y < h_; y++) {
      for (int x = 0; x < w_; x++) {
        uint32_t dp = get_pixel(x, y);
        if (IsDijkstraPixel(dp) && !DijkstraPixelIsUnset(dp)) {
          int dist = DijkstraPixelGetDistance(dp);
          int direction = DijkstraPixelGetDirection(dp);

          int xx = x;
          int yy = y;

          /* Follow the dijkstra directions to find the polygon this margin pixels belongs to. */
          while (dist > 0) {
            xx -= directions[direction][0];
            yy -= directions[direction][1];
            dp = get_pixel(xx, yy);
            dist -= distances[direction];
            BLI_assert(!dist || (dist == DijkstraPixelGetDistance(dp)));
            direction = DijkstraPixelGetDirection(dp);
          }

          uint32_t poly = get_pixel(xx, yy);

          BLI_assert(!IsDijkstraPixel(poly));

          float destX, destY;

          int other_poly;
          bool found_pixel_in_polygon = false;
          if (lookup_pixel_polygon_neighbourhood(x, y, &poly, &destX, &destY, &other_poly)) {

            for (int i = 0; i < maxPolygonSteps; i++) {
              /* Force to pixel grid. */
              int nx = (int)round(destX);
              int ny = (int)round(destY);
              uint32_t polygon_from_map = get_pixel(nx, ny);
              if (other_poly == polygon_from_map) {
                found_pixel_in_polygon = true;
                break;
              }

              float dist_to_edge;
              /* Look up again, but starting from the polygon we were expected to land in. */
              if (!lookup_pixel(nx, ny, other_poly, &destX, &destY, &other_poly, &dist_to_edge)) {
                found_pixel_in_polygon = false;
                break;
              }
            }

            if (found_pixel_in_polygon) {
              bilinear_interpolation(ibuf, ibuf, destX, destY, x, y);
              /* Add our new pixels to the assigned pixel map. */
              mask[y * w_ + x] = 1;
            }
          }
        }
        else if (DijkstraPixelIsUnset(dp) || !IsDijkstraPixel(dp)) {
          /* These are not margin pixels, make sure the extend filter which is run after this step
           * leaves them alone.
           */
          mask[y * w_ + x] = 1;
        }
      }
    }
  }

 private:
  float2 uv_to_xy(const float2 &mloopuv) const
  {
    float2 ret;
    ret.x = (((mloopuv[0] - uv_offset_[0]) * w_) - (0.5f + 0.001f));
    ret.y = (((mloopuv[1] - uv_offset_[1]) * h_) - (0.5f + 0.001f));
    return ret;
  }

  void build_tables()
  {
    loop_to_poly_map_.resize(totloop_);
    for (int i = 0; i < totpoly_; i++) {
      for (int j = 0; j < mpoly_[i].totloop; j++) {
        int l = j + mpoly_[i].loopstart;
        loop_to_poly_map_[l] = i;
      }
    }

    loop_adjacency_map_.resize(totloop_, -1);

    Vector<int> tmpmap;
    tmpmap.resize(totedge_, -1);

    for (size_t i = 0; i < totloop_; i++) {
      int edge = mloop_[i].e;
      if (tmpmap[edge] == -1) {
        loop_adjacency_map_[i] = -1;
        tmpmap[edge] = i;
      }
      else {
        BLI_assert(tmpmap[edge] >= 0);
        loop_adjacency_map_[i] = tmpmap[edge];
        loop_adjacency_map_[tmpmap[edge]] = i;
      }
    }
  }

  /**
   * Call lookup_pixel for the start_poly. If that fails, try the adjacent polygons as well.
   * Because the Dijkstra is not very exact in determining which polygon is the closest, the
   * polygon we need can be the one next to the one the Dijkstra map provides. To prevent missing
   * pixels also check the neighboring polygons.
   */
  bool lookup_pixel_polygon_neighbourhood(
      float x, float y, uint32_t *r_start_poly, float *r_destx, float *r_desty, int *r_other_poly)
  {
    float found_dist;
    if (lookup_pixel(x, y, *r_start_poly, r_destx, r_desty, r_other_poly, &found_dist)) {
      return true;
    }

    int loopstart = mpoly_[*r_start_poly].loopstart;
    int totloop = mpoly_[*r_start_poly].totloop;

    float destx, desty;
    int foundpoly;

    float mindist = -1.0f;

    /* Loop over all adjacent polygons and determine which edge is closest.
     * This could be optimized by only inspecting neighbors which are on the edge of an island.
     * But it seems fast enough for now and that would add a lot of complexity. */
    for (int i = 0; i < totloop; i++) {
      int otherloop = loop_adjacency_map_[i + loopstart];

      if (otherloop < 0) {
        continue;
      }

      uint32_t poly = loop_to_poly_map_[otherloop];

      if (lookup_pixel(x, y, poly, &destx, &desty, &foundpoly, &found_dist)) {
        if (mindist < 0.f || found_dist < mindist) {
          mindist = found_dist;
          *r_other_poly = foundpoly;
          *r_destx = destx;
          *r_desty = desty;
          *r_start_poly = poly;
        }
      }
    }

    return mindist >= 0.0f;
  }

  /**
   * Find which edge of the src_poly is closest to x,y. Look up its adjacent UV-edge and polygon.
   * Then return the location of the equivalent pixel in the other polygon.
   * Returns true if a new pixel location was found, false if it wasn't, which can happen if the
   * margin pixel is on a corner, or the UV-edge doesn't have an adjacent polygon.
   */
  bool lookup_pixel(float x,
                    float y,
                    int src_poly,
                    float *r_destx,
                    float *r_desty,
                    int *r_other_poly,
                    float *r_dist_to_edge)
  {
    float2 point(x, y);

    *r_destx = *r_desty = 0;

    int found_edge = -1;
    float found_dist = -1;
    float found_t = 0;

    /* Find the closest edge on which the point x,y can be projected.
     */
    for (size_t i = 0; i < mpoly_[src_poly].totloop; i++) {
      int l1 = mpoly_[src_poly].loopstart + i;
      int l2 = l1 + 1;
      if (l2 >= mpoly_[src_poly].loopstart + mpoly_[src_poly].totloop) {
        l2 = mpoly_[src_poly].loopstart;
      }
      /* edge points */
      float2 edgepoint1 = uv_to_xy(mloopuv_[l1]);
      float2 edgepoint2 = uv_to_xy(mloopuv_[l2]);
      /* Vector AB is the vector from the first edge point to the second edge point.
       * Vector AP is the vector from the first edge point to our point under investigation. */
      float2 ab = edgepoint2 - edgepoint1;
      float2 ap = point - edgepoint1;

      /* Project ap onto ab. */
      float dotv = math::dot(ab, ap);

      float ablensq = math::length_squared(ab);

      float t = dotv / ablensq;

      if (t >= 0.0 && t <= 1.0) {

        /* Find the point on the edge closest to P */
        float2 reflect_point = edgepoint1 + (t * ab);
        /* This is the vector to P, so 90 degrees out from the edge. */
        float2 reflect_vec = reflect_point - point;

        float reflectLen = sqrt(reflect_vec[0] * reflect_vec[0] + reflect_vec[1] * reflect_vec[1]);
        float cross = ab[0] * reflect_vec[1] - ab[1] * reflect_vec[0];
        /* Only if P is on the outside of the edge, which means the cross product is positive,
         * we consider this edge.
         */
        bool valid = (cross > 0.0);

        if (valid && (found_dist < 0 || reflectLen < found_dist)) {
          /* Stother_ab the info of the closest edge so far. */
          found_dist = reflectLen;
          found_t = t;
          found_edge = i + mpoly_[src_poly].loopstart;
        }
      }
    }

    if (found_edge < 0) {
      return false;
    }

    *r_dist_to_edge = found_dist;

    /* Get the 'other' edge. I.E. the UV edge from the neighbor polygon. */
    int other_edge = loop_adjacency_map_[found_edge];

    if (other_edge < 0) {
      return false;
    }

    int dst_poly = loop_to_poly_map_[other_edge];

    if (r_other_poly) {
      *r_other_poly = dst_poly;
    }

    int other_edge2 = other_edge + 1;
    if (other_edge2 >= mpoly_[dst_poly].loopstart + mpoly_[dst_poly].totloop) {
      other_edge2 = mpoly_[dst_poly].loopstart;
    }

    float2 other_edgepoint1 = uv_to_xy(mloopuv_[other_edge]);
    float2 other_edgepoint2 = uv_to_xy(mloopuv_[other_edge2]);

    /* Calculate the vector from the order edges last point to its first point. */
    float2 other_ab = other_edgepoint1 - other_edgepoint2;
    float2 other_reflect_point = other_edgepoint2 + (found_t * other_ab);
    float2 perpendicular_other_ab;
    perpendicular_other_ab.x = other_ab.y;
    perpendicular_other_ab.y = -other_ab.x;

    /* The new point is dound_dist distance from other_reflect_point at a 90 degree angle to
     * other_ab */
    float2 new_point = other_reflect_point + (found_dist / math::length(perpendicular_other_ab)) *
                                                 perpendicular_other_ab;

    *r_destx = new_point.x;
    *r_desty = new_point.y;

    return true;
  }
};  // class TextureMarginMap

const int TextureMarginMap::directions[8][2] = {
    {-1, 0}, {-1, -1}, {0, -1}, {1, -1}, {1, 0}, {1, 1}, {0, 1}, {-1, 1}};
const int TextureMarginMap::distances[8] = {2, 3, 2, 3, 2, 3, 2, 3};

static void generate_margin(ImBuf *ibuf,
                            char *mask,
                            const int margin,
                            const Mesh *me,
                            DerivedMesh *dm,
                            char const *uv_layer,
                            const float uv_offset[2])
{

<<<<<<< HEAD
  MPoly *mpoly;
  MLoop *mloop;
  const float2 *mloopuv;
=======
  const MPoly *mpoly;
  const MLoop *mloop;
  const MLoopUV *mloopuv;
>>>>>>> 1fcc6732
  int totpoly, totloop, totedge;

  int tottri;
  const MLoopTri *looptri;
  MLoopTri *looptri_mem = nullptr;

  if (me) {
    BLI_assert(dm == nullptr);
    totpoly = me->totpoly;
    totloop = me->totloop;
    totedge = me->totedge;
    mpoly = me->polygons().data();
    mloop = me->loops().data();

    if ((uv_layer == nullptr) || (uv_layer[0] == '\0')) {
      mloopuv = static_cast<const float2 *>(CustomData_get_layer(&me->ldata, CD_PROP_FLOAT2));
    }
    else {
      int uv_id = CustomData_get_named_layer(&me->ldata, CD_PROP_FLOAT2, uv_layer);
      mloopuv = static_cast<const float2 *>(
          CustomData_get_layer_n(&me->ldata, CD_PROP_FLOAT2, uv_id));
    }

    tottri = poly_to_tri_count(me->totpoly, me->totloop);
    looptri_mem = static_cast<MLoopTri *>(MEM_mallocN(sizeof(*looptri) * tottri, __func__));
    BKE_mesh_recalc_looptri(
        mloop, mpoly, me->vertices().data(), me->totloop, me->totpoly, looptri_mem);
    looptri = looptri_mem;
  }
  else {
    BLI_assert(dm != nullptr);
    BLI_assert(me == nullptr);
    totpoly = dm->getNumPolys(dm);
    totedge = dm->getNumEdges(dm);
    totloop = dm->getNumLoops(dm);
    mpoly = dm->getPolyArray(dm);
    mloop = dm->getLoopArray(dm);
    mloopuv = static_cast<const float2 *>(dm->getLoopDataArray(dm, CD_PROP_FLOAT2));

    looptri = dm->getLoopTriArray(dm);
    tottri = dm->getNumLoopTri(dm);
  }

  TextureMarginMap map(
      ibuf->x, ibuf->y, uv_offset, mpoly, mloop, mloopuv, totpoly, totloop, totedge);

  bool draw_new_mask = false;
  /* Now the map contains 3 sorts of values: 0xFFFFFFFF for empty pixels, `0x80000000 + polyindex`
   * for margin pixels, just `polyindex` for poly pixels. */
  if (mask) {
    mask = (char *)MEM_dupallocN(mask);
  }
  else {
    mask = (char *)MEM_callocN(sizeof(char) * ibuf->x * ibuf->y, __func__);
    draw_new_mask = true;
  }

  for (int i = 0; i < tottri; i++) {
    const MLoopTri *lt = &looptri[i];
    float vec[3][2];

    for (int a = 0; a < 3; a++) {
      const float *uv = mloopuv[lt->tri[a]];

      /* NOTE(@campbellbarton): workaround for pixel aligned UVs which are common and can screw up
       * our intersection tests where a pixel gets in between 2 faces or the middle of a quad,
       * camera aligned quads also have this problem but they are less common.
       * Add a small offset to the UVs, fixes bug T18685. */
      vec[a][0] = (uv[0] - uv_offset[0]) * (float)ibuf->x - (0.5f + 0.001f);
      vec[a][1] = (uv[1] - uv_offset[1]) * (float)ibuf->y - (0.5f + 0.002f);
    }

    /* NOTE: we need the top bit for the dijkstra distance map. */
    BLI_assert(lt->poly < 0x80000000);

    map.rasterize_tri(vec[0], vec[1], vec[2], lt->poly, draw_new_mask ? mask : nullptr);
  }

  char *tmpmask = (char *)MEM_dupallocN(mask);
  /* Extend (with averaging) by 2 pixels. Those will be overwritten, but it
   *  helps linear interpolations on the edges of polygons. */
  IMB_filter_extend(ibuf, tmpmask, 2);
  MEM_freeN(tmpmask);

  map.grow_dijkstra(margin);

  /* Looking further than 3 polygons away leads to so much cumulative rounding
   * that it isn't worth it. So hard-code it to 3. */
  map.lookup_pixels(ibuf, mask, 3);

  /* Use the extend filter to fill in the missing pixels at the corners, not strictly correct, but
   * the visual difference seems very minimal. This also catches pixels we missed because of very
   * narrow polygons.
   */
  IMB_filter_extend(ibuf, mask, margin);

  MEM_freeN(mask);

  if (looptri_mem) {
    MEM_freeN(looptri_mem);
  }
}

}  // namespace blender::render::texturemargin

void RE_generate_texturemargin_adjacentfaces(ImBuf *ibuf,
                                             char *mask,
                                             const int margin,
                                             const Mesh *me,
                                             char const *uv_layer,
                                             const float uv_offset[2])
{
  blender::render::texturemargin::generate_margin(
      ibuf, mask, margin, me, nullptr, uv_layer, uv_offset);
}

void RE_generate_texturemargin_adjacentfaces_dm(
    ImBuf *ibuf, char *mask, const int margin, DerivedMesh *dm, const float uv_offset[2])
{
  blender::render::texturemargin::generate_margin(
      ibuf, mask, margin, nullptr, dm, nullptr, uv_offset);
}<|MERGE_RESOLUTION|>--- conflicted
+++ resolved
@@ -491,15 +491,9 @@
                             const float uv_offset[2])
 {
 
-<<<<<<< HEAD
-  MPoly *mpoly;
-  MLoop *mloop;
-  const float2 *mloopuv;
-=======
   const MPoly *mpoly;
   const MLoop *mloop;
   const MLoopUV *mloopuv;
->>>>>>> 1fcc6732
   int totpoly, totloop, totedge;
 
   int tottri;
