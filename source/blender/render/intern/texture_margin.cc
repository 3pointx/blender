--- conflicted
+++ resolved
@@ -515,15 +515,9 @@
 
     tottri = poly_to_tri_count(me->totpoly, me->totloop);
     looptri_mem = static_cast<MLoopTri *>(MEM_mallocN(sizeof(*looptri) * tottri, __func__));
-<<<<<<< HEAD
     BKE_mesh_recalc_looptri(me->corner_verts().data(),
                             mpoly,
-                            reinterpret_cast<const float(*)[3]>(me->positions().data()),
-=======
-    BKE_mesh_recalc_looptri(mloop,
-                            mpoly,
                             reinterpret_cast<const float(*)[3]>(me->vert_positions().data()),
->>>>>>> a7e1815c
                             me->totloop,
                             me->totpoly,
                             looptri_mem);
