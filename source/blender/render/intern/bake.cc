--- conflicted
+++ resolved
@@ -91,13 +91,8 @@
   float sign;
 };
 
-<<<<<<< HEAD
-typedef struct TriTessFace {
+struct TriTessFace {
   const float *positions[3];
-=======
-struct TriTessFace {
-  const MVert *mverts[3];
->>>>>>> c8741a3c
   const float *vert_normals[3];
   const TSpace *tspace[3];
   const float *loop_normal[3];
