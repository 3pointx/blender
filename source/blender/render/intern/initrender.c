/*
 * This program is free software; you can redistribute it and/or
 * modify it under the terms of the GNU General Public License
 * as published by the Free Software Foundation; either version 2
 * of the License, or (at your option) any later version.
 *
 * This program is distributed in the hope that it will be useful,
 * but WITHOUT ANY WARRANTY; without even the implied warranty of
 * MERCHANTABILITY or FITNESS FOR A PARTICULAR PURPOSE.  See the
 * GNU General Public License for more details.
 *
 * You should have received a copy of the GNU General Public License
 * along with this program; if not, write to the Free Software Foundation,
 * Inc., 51 Franklin Street, Fifth Floor, Boston, MA 02110-1301, USA.
 *
 * The Original Code is Copyright (C) 2001-2002 by NaN Holding BV.
 * All rights reserved.
 */

/** \file
 * \ingroup render
 */

/* Global includes */

#include <math.h>
#include <stdio.h>
#include <stdlib.h>
#include <string.h>

#include "MEM_guardedalloc.h"

#include "BLI_blenlib.h"
#include "BLI_ghash.h"
#include "BLI_math.h"
#include "BLI_utildefines.h"

#include "DNA_camera_types.h"

#include "BKE_camera.h"

/* this module */
#include "pipeline.h"
#include "render_types.h"

/* ****************** MASKS and LUTS **************** */

static float filt_quadratic(float x)
{
  if (x < 0.0f) {
    x = -x;
  }
  if (x < 0.5f) {
    return 0.75f - (x * x);
  }
  if (x < 1.5f) {
    return 0.50f * (x - 1.5f) * (x - 1.5f);
  }
  return 0.0f;
}

static float filt_cubic(float x)
{
  float x2 = x * x;

  if (x < 0.0f) {
    x = -x;
  }

  if (x < 1.0f) {
    return 0.5f * x * x2 - x2 + 2.0f / 3.0f;
  }
  if (x < 2.0f) {
    return (2.0f - x) * (2.0f - x) * (2.0f - x) / 6.0f;
  }
  return 0.0f;
}

static float filt_catrom(float x)
{
  float x2 = x * x;

  if (x < 0.0f) {
    x = -x;
  }
  if (x < 1.0f) {
    return 1.5f * x2 * x - 2.5f * x2 + 1.0f;
  }
  if (x < 2.0f) {
    return -0.5f * x2 * x + 2.5f * x2 - 4.0f * x + 2.0f;
  }
  return 0.0f;
}

static float filt_mitchell(float x) /* Mitchell & Netravali's two-param cubic */
{
  float b = 1.0f / 3.0f, c = 1.0f / 3.0f;
  float p0 = (6.0f - 2.0f * b) / 6.0f;
  float p2 = (-18.0f + 12.0f * b + 6.0f * c) / 6.0f;
  float p3 = (12.0f - 9.0f * b - 6.0f * c) / 6.0f;
  float q0 = (8.0f * b + 24.0f * c) / 6.0f;
  float q1 = (-12.0f * b - 48.0f * c) / 6.0f;
  float q2 = (6.0f * b + 30.0f * c) / 6.0f;
  float q3 = (-b - 6.0f * c) / 6.0f;

  if (x < -2.0f) {
    return 0.0f;
  }
  if (x < -1.0f) {
    return (q0 - x * (q1 - x * (q2 - x * q3)));
  }
  if (x < 0.0f) {
    return (p0 + x * x * (p2 - x * p3));
  }
  if (x < 1.0f) {
    return (p0 + x * x * (p2 + x * p3));
  }
  if (x < 2.0f) {
    return (q0 + x * (q1 + x * (q2 + x * q3)));
  }
  return 0.0f;
}

float RE_filter_value(int type, float x)
{
  float gaussfac = 1.6f;

  x = fabsf(x);

  switch (type) {
    case R_FILTER_BOX:
      if (x > 1.0f) {
        return 0.0f;
      }
      return 1.0f;

    case R_FILTER_TENT:
      if (x > 1.0f) {
        return 0.0f;
      }
      return 1.0f - x;

    case R_FILTER_GAUSS: {
      const float two_gaussfac2 = 2.0f * gaussfac * gaussfac;
      x *= 3.0f * gaussfac;
      return 1.0f / sqrtf((float)M_PI * two_gaussfac2) * expf(-x * x / two_gaussfac2);
    }

    case R_FILTER_MITCH:
      return filt_mitchell(x * gaussfac);

    case R_FILTER_QUAD:
      return filt_quadratic(x * gaussfac);

    case R_FILTER_CUBIC:
      return filt_cubic(x * gaussfac);

    case R_FILTER_CATROM:
      return filt_catrom(x * gaussfac);
  }
  return 0.0f;
}

/* ~~~~~~~~~~~~~~~~~~~~~~~~~~~~~~~~~~~~~~ */

struct Object *RE_GetCamera(Render *re)
{
  Object *camera = re->camera_override ? re->camera_override : re->scene->camera;
  return BKE_camera_multiview_render(re->scene, camera, re->viewname);
}

void RE_SetOverrideCamera(Render *re, Object *cam_ob)
{
  re->camera_override = cam_ob;
}

<<<<<<< HEAD
/**
 * Per render, there's one persistent view-plane. Parts will set their own view-planes.
 *
 * \note call this after #RE_InitState().
 */
void RE_SetCamera(Render *re, const Object *cam_ob)
=======
void RE_SetCamera(Render *re, Object *cam_ob)
>>>>>>> af87b6d8
{
  CameraParams params;

  /* setup parameters */
  BKE_camera_params_init(&params);
  BKE_camera_params_from_object(&params, cam_ob);
  BKE_camera_multiview_params(&re->r, &params, cam_ob, re->viewname);

  /* Compute matrix, view-plane, etc. */
  BKE_camera_params_compute_viewplane(&params, re->winx, re->winy, re->r.xasp, re->r.yasp);
  BKE_camera_params_compute_matrix(&params);

  /* extract results */
  copy_m4_m4(re->winmat, params.winmat);
  re->clip_start = params.clip_start;
  re->clip_end = params.clip_end;
  re->viewplane = params.viewplane;
}

void RE_GetCameraWindow(struct Render *re, const Object *camera, float r_winmat[4][4])
{
  RE_SetCamera(re, camera);
  copy_m4_m4(r_winmat, re->winmat);
}

void RE_GetCameraWindowWithOverscan(struct Render *re, float overscan, float r_winmat[4][4])
{
  CameraParams params;
  params.is_ortho = re->winmat[3][3] != 0.0f;
  params.clip_start = re->clip_start;
  params.clip_end = re->clip_end;
  params.viewplane = re->viewplane;

  overscan *= max_ff(BLI_rctf_size_x(&params.viewplane), BLI_rctf_size_y(&params.viewplane));

  params.viewplane.xmin -= overscan;
  params.viewplane.xmax += overscan;
  params.viewplane.ymin -= overscan;
  params.viewplane.ymax += overscan;
  BKE_camera_params_compute_matrix(&params);
  copy_m4_m4(r_winmat, params.winmat);
}

void RE_GetCameraModelMatrix(Render *re, const Object *camera, float r_modelmat[4][4])
{
  BKE_camera_multiview_model_matrix(&re->r, camera, re->viewname, r_modelmat);
}

void RE_GetViewPlane(Render *re, rctf *r_viewplane, rcti *r_disprect)
{
  *r_viewplane = re->viewplane;

  /* make disprect zero when no border render, is needed to detect changes in 3d view render */
  if (re->r.mode & R_BORDER) {
    *r_disprect = re->disprect;
  }
  else {
    BLI_rcti_init(r_disprect, 0, 0, 0, 0);
  }
}<|MERGE_RESOLUTION|>--- conflicted
+++ resolved
@@ -174,16 +174,7 @@
   re->camera_override = cam_ob;
 }
 
-<<<<<<< HEAD
-/**
- * Per render, there's one persistent view-plane. Parts will set their own view-planes.
- *
- * \note call this after #RE_InitState().
- */
-void RE_SetCamera(Render *re, const Object *cam_ob)
-=======
 void RE_SetCamera(Render *re, Object *cam_ob)
->>>>>>> af87b6d8
 {
   CameraParams params;
 
@@ -203,7 +194,7 @@
   re->viewplane = params.viewplane;
 }
 
-void RE_GetCameraWindow(struct Render *re, const Object *camera, float r_winmat[4][4])
+void RE_GetCameraWindow(struct Render *re, struct Object *camera, float r_winmat[4][4])
 {
   RE_SetCamera(re, camera);
   copy_m4_m4(r_winmat, re->winmat);
@@ -227,7 +218,7 @@
   copy_m4_m4(r_winmat, params.winmat);
 }
 
-void RE_GetCameraModelMatrix(Render *re, const Object *camera, float r_modelmat[4][4])
+void RE_GetCameraModelMatrix(Render *re, struct Object *camera, float r_modelmat[4][4])
 {
   BKE_camera_multiview_model_matrix(&re->r, camera, re->viewname, r_modelmat);
 }
