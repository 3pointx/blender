--- conflicted
+++ resolved
@@ -555,15 +555,9 @@
 }
 #endif /* WITH_OCEANSIM */
 
-<<<<<<< HEAD
-static DerivedMesh *applyModifier(ModifierData *md, const ModifierEvalContext *ctx,
-                                  DerivedMesh *derivedData)
-=======
 static DerivedMesh *applyModifier(
-        ModifierData *md, Object *ob,
-        DerivedMesh *derivedData,
-        ModifierApplyFlag UNUSED(flag))
->>>>>>> c84b8d48
+        ModifierData *md, const ModifierEvalContext *ctx,
+        DerivedMesh *derivedData)
 {
 	DerivedMesh *result;
 
