--- conflicted
+++ resolved
@@ -148,11 +148,7 @@
 
       for (uint i = 0; i < mvert_num; i++) {
         /* we save global positions */
-<<<<<<< HEAD
-        mul_m4_v3(ob->obmat, collmd->x[i]);
-=======
-        mul_m4_v3(ob->object_to_world, collmd->x[i].co);
->>>>>>> 41c692ee
+        mul_m4_v3(ob->object_to_world, collmd->x[i]);
       }
 
       collmd->xnew = MEM_dupallocN(collmd->x);         /* Frame end position. */
@@ -191,11 +187,7 @@
 
       for (uint i = 0; i < mvert_num; i++) {
         /* we save global positions */
-<<<<<<< HEAD
-        mul_m4_v3(ob->obmat, collmd->xnew[i]);
-=======
-        mul_m4_v3(ob->object_to_world, collmd->xnew[i].co);
->>>>>>> 41c692ee
+        mul_m4_v3(ob->object_to_world, collmd->xnew[i]);
 
         /* detect motion */
         is_static = is_static && equals_v3v3(collmd->x[i], collmd->xnew[i]);
