--- conflicted
+++ resolved
@@ -67,18 +67,10 @@
 
 //TODO this modifier depends on OpenSubDiv. So if it's not compiled in, remove this modifier
 
-<<<<<<< HEAD
-#ifdef WITH_OPENSUBDIV
-#include "opensubdiv_capi.h"
-#include "opensubdiv_converter_capi.h"
-#include "opensubdiv_evaluator_capi.h"
-#include "opensubdiv_topology_refiner_capi.h"
-=======
 #include "../../../../intern/opensubdiv/opensubdiv_capi.h"
 #include "../../../../intern/opensubdiv/opensubdiv_converter_capi.h"
 #include "../../../../intern/opensubdiv/opensubdiv_evaluator_capi.h"
 #include "../../../../intern/opensubdiv/opensubdiv_topology_refiner_capi.h"
->>>>>>> 51ead449
 
 #include "../../blenkernel/intern/subdiv_converter.h"
 
@@ -4422,8 +4414,6 @@
 	}
 }
 
-#endif /* WITH_OPENSUBDIV */
-
 static Mesh *applyModifier(ModifierData *md, const ModifierEvalContext *ctx,
 								Mesh *mesh)
 {
@@ -4454,11 +4444,9 @@
 		*/
 	}
 
-#ifdef WITH_OPENSUBDIV
 	if (!(result = mybmesh_do(mesh, mmd, cam_loc))) {
 		return mesh;
 	}
-#endif
 
 	return result;
 }
