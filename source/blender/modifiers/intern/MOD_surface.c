--- conflicted
+++ resolved
@@ -150,11 +150,7 @@
     }
 
     /* convert to global coordinates and calculate velocity */
-<<<<<<< HEAD
-    float(*positions)[3] = BKE_mesh_positions_for_write(surmd->mesh);
-=======
     float(*positions)[3] = BKE_mesh_vert_positions_for_write(surmd->mesh);
->>>>>>> a7e1815c
     for (i = 0; i < mesh_verts_num; i++) {
       float *vec = positions[i];
       mul_m4_v3(ctx->object->object_to_world, vec);
