/* SPDX-License-Identifier: GPL-2.0-or-later
 * Copyright 2005 Blender Foundation. All rights reserved. */

/** \file
 * \ingroup modifiers
 */

#define DNA_DEPRECATED_ALLOW /* For #ME_FACE_SEL. */

#include "BLI_utildefines.h"

#include "BLI_edgehash.h"
#include "BLI_kdtree.h"
#include "BLI_math.h"
#include "BLI_rand.h"

#include "BLT_translation.h"

#include "DNA_defaults.h"
#include "DNA_mesh_types.h"
#include "DNA_meshdata_types.h"
#include "DNA_object_types.h"
#include "DNA_scene_types.h"
#include "DNA_screen_types.h"

#include "BKE_context.h"
#include "BKE_deform.h"
#include "BKE_lattice.h"
#include "BKE_lib_id.h"
#include "BKE_mesh.h"
#include "BKE_mesh_legacy_convert.h"
#include "BKE_modifier.h"
#include "BKE_particle.h"
#include "BKE_scene.h"
#include "BKE_screen.h"

#include "UI_interface.h"
#include "UI_resources.h"

#include "BLO_read_write.h"

#include "RNA_access.h"
#include "RNA_prototypes.h"

#include "DEG_depsgraph_query.h"

#include "MEM_guardedalloc.h"

#include "MOD_modifiertypes.h"
#include "MOD_ui_common.h"

static void initData(ModifierData *md)
{
  ExplodeModifierData *emd = (ExplodeModifierData *)md;

  BLI_assert(MEMCMP_STRUCT_AFTER_IS_ZERO(emd, modifier));

  MEMCPY_STRUCT_AFTER(emd, DNA_struct_default_get(ExplodeModifierData), modifier);
}
static void freeData(ModifierData *md)
{
  ExplodeModifierData *emd = (ExplodeModifierData *)md;

  MEM_SAFE_FREE(emd->facepa);
}
static void copyData(const ModifierData *md, ModifierData *target, const int flag)
{
#if 0
  const ExplodeModifierData *emd = (const ExplodeModifierData *)md;
#endif
  ExplodeModifierData *temd = (ExplodeModifierData *)target;

  BKE_modifier_copydata_generic(md, target, flag);

  temd->facepa = NULL;
}
static bool dependsOnTime(struct Scene *UNUSED(scene), ModifierData *UNUSED(md))
{
  return true;
}
static void requiredDataMask(ModifierData *md, CustomData_MeshMasks *r_cddata_masks)
{
  ExplodeModifierData *emd = (ExplodeModifierData *)md;

  if (emd->vgroup) {
    r_cddata_masks->vmask |= CD_MASK_MDEFORMVERT;
  }
}

static void createFacepa(ExplodeModifierData *emd, ParticleSystemModifierData *psmd, Mesh *mesh)
{
  ParticleSystem *psys = psmd->psys;
  MFace *fa = NULL, *mface = NULL;
  ParticleData *pa;
  KDTree_3d *tree;
  RNG *rng;
  float center[3], co[3];
  int *facepa = NULL, *vertpa = NULL, totvert = 0, totface = 0, totpart = 0;
  int i, p, v1, v2, v3, v4 = 0;
  const bool invert_vgroup = (emd->flag & eExplodeFlag_INVERT_VGROUP) != 0;

  float(*positions)[3] = BKE_mesh_positions_for_write(mesh);
  mface = (MFace *)CustomData_get_layer(&mesh->fdata, CD_MFACE);
  totvert = mesh->totvert;
  totface = mesh->totface;
  totpart = psmd->psys->totpart;

  rng = BLI_rng_new_srandom(psys->seed);

  if (emd->facepa) {
    MEM_freeN(emd->facepa);
  }
  facepa = emd->facepa = MEM_calloc_arrayN(totface, sizeof(int), "explode_facepa");

  vertpa = MEM_calloc_arrayN(totvert, sizeof(int), "explode_vertpa");

  /* initialize all faces & verts to no particle */
  for (i = 0; i < totface; i++) {
    facepa[i] = totpart;
  }
  for (i = 0; i < totvert; i++) {
    vertpa[i] = totpart;
  }

  /* set protected verts */
  if (emd->vgroup) {
    const MDeformVert *dvert = CustomData_get_layer(&mesh->vdata, CD_MDEFORMVERT);
    if (dvert) {
      const int defgrp_index = emd->vgroup - 1;
      for (i = 0; i < totvert; i++, dvert++) {
        float val = BLI_rng_get_float(rng);
        val = (1.0f - emd->protect) * val + emd->protect * 0.5f;
        const float weight = invert_vgroup ? 1.0f - BKE_defvert_find_weight(dvert, defgrp_index) :
                                             BKE_defvert_find_weight(dvert, defgrp_index);
        if (val < weight) {
          vertpa[i] = -1;
        }
      }
    }
  }

  /* make tree of emitter locations */
  tree = BLI_kdtree_3d_new(totpart);
  for (p = 0, pa = psys->particles; p < totpart; p++, pa++) {
    psys_particle_on_emitter(psmd,
                             psys->part->from,
                             pa->num,
                             pa->num_dmcache,
                             pa->fuv,
                             pa->foffset,
                             co,
                             NULL,
                             NULL,
                             NULL,
                             NULL);
    BLI_kdtree_3d_insert(tree, p, co);
  }
  BLI_kdtree_3d_balance(tree);

  /* set face-particle-indexes to nearest particle to face center */
  for (i = 0, fa = mface; i < totface; i++, fa++) {
    add_v3_v3v3(center, positions[fa->v1], positions[fa->v2]);
    add_v3_v3(center, positions[fa->v3]);
    if (fa->v4) {
      add_v3_v3(center, positions[fa->v4]);
      mul_v3_fl(center, 0.25);
    }
    else {
      mul_v3_fl(center, 1.0f / 3.0f);
    }

    p = BLI_kdtree_3d_find_nearest(tree, center, NULL);

    v1 = vertpa[fa->v1];
    v2 = vertpa[fa->v2];
    v3 = vertpa[fa->v3];
    if (fa->v4) {
      v4 = vertpa[fa->v4];
    }

    if (v1 >= 0 && v2 >= 0 && v3 >= 0 && (fa->v4 == 0 || v4 >= 0)) {
      facepa[i] = p;
    }

    if (v1 >= 0) {
      vertpa[fa->v1] = p;
    }
    if (v2 >= 0) {
      vertpa[fa->v2] = p;
    }
    if (v3 >= 0) {
      vertpa[fa->v3] = p;
    }
    if (fa->v4 && v4 >= 0) {
      vertpa[fa->v4] = p;
    }
  }

  if (vertpa) {
    MEM_freeN(vertpa);
  }
  BLI_kdtree_3d_free(tree);

  BLI_rng_free(rng);
}

static int edgecut_get(EdgeHash *edgehash, uint v1, uint v2)
{
  return POINTER_AS_INT(BLI_edgehash_lookup(edgehash, v1, v2));
}

static const short add_faces[24] = {
    0, 0, 0, 2, 0, 1, 2, 2, 0, 2, 1, 2, 2, 2, 2, 3, 0, 0, 0, 1, 0, 1, 1, 2,
};

static MFace *get_dface(Mesh *mesh, Mesh *split, int cur, int i, MFace *mf)
{
  MFace *mfaces = CustomData_get_layer(&split->fdata, CD_MFACE);
  MFace *df = &mfaces[cur];
  CustomData_copy_data(&mesh->fdata, &split->fdata, i, cur, 1);
  *df = *mf;
  return df;
}

#define SET_VERTS(a, b, c, d) \
  { \
    v[0] = mf->v##a; \
    uv[0] = a - 1; \
    v[1] = mf->v##b; \
    uv[1] = b - 1; \
    v[2] = mf->v##c; \
    uv[2] = c - 1; \
    v[3] = mf->v##d; \
    uv[3] = d - 1; \
  } \
  (void)0

#define GET_ES(v1, v2) edgecut_get(eh, v1, v2)
#define INT_UV(uvf, c0, c1) mid_v2_v2v2(uvf, mf->uv[c0], mf->uv[c1])

static void remap_faces_3_6_9_12(Mesh *mesh,
                                 Mesh *split,
                                 MFace *mf,
                                 int *facepa,
                                 const int *vertpa,
                                 int i,
                                 EdgeHash *eh,
                                 int cur,
                                 int v1,
                                 int v2,
                                 int v3,
                                 int v4)
{
  MFace *df1 = get_dface(mesh, split, cur, i, mf);
  MFace *df2 = get_dface(mesh, split, cur + 1, i, mf);
  MFace *df3 = get_dface(mesh, split, cur + 2, i, mf);

  facepa[cur] = vertpa[v1];
  df1->v1 = v1;
  df1->v2 = GET_ES(v1, v2);
  df1->v3 = GET_ES(v2, v3);
  df1->v4 = v3;
  df1->flag |= ME_FACE_SEL;

  facepa[cur + 1] = vertpa[v2];
  df2->v1 = GET_ES(v1, v2);
  df2->v2 = v2;
  df2->v3 = GET_ES(v2, v3);
  df2->v4 = 0;
  df2->flag &= ~ME_FACE_SEL;

  facepa[cur + 2] = vertpa[v1];
  df3->v1 = v1;
  df3->v2 = v3;
  df3->v3 = v4;
  df3->v4 = 0;
  df3->flag &= ~ME_FACE_SEL;
}

static void remap_uvs_3_6_9_12(
    Mesh *mesh, Mesh *split, int layers_num, int i, int cur, int c0, int c1, int c2, int c3)
{
  MTFace *mf, *df1, *df2, *df3;
  int l;

  for (l = 0; l < layers_num; l++) {
    mf = CustomData_get_layer_n(&split->fdata, CD_MTFACE, l);
    df1 = mf + cur;
    df2 = df1 + 1;
    df3 = df1 + 2;
    mf = CustomData_get_layer_n(&mesh->fdata, CD_MTFACE, l);
    mf += i;

    copy_v2_v2(df1->uv[0], mf->uv[c0]);
    INT_UV(df1->uv[1], c0, c1);
    INT_UV(df1->uv[2], c1, c2);
    copy_v2_v2(df1->uv[3], mf->uv[c2]);

    INT_UV(df2->uv[0], c0, c1);
    copy_v2_v2(df2->uv[1], mf->uv[c1]);
    INT_UV(df2->uv[2], c1, c2);

    copy_v2_v2(df3->uv[0], mf->uv[c0]);
    copy_v2_v2(df3->uv[1], mf->uv[c2]);
    copy_v2_v2(df3->uv[2], mf->uv[c3]);
  }
}

static void remap_faces_5_10(Mesh *mesh,
                             Mesh *split,
                             MFace *mf,
                             int *facepa,
                             const int *vertpa,
                             int i,
                             EdgeHash *eh,
                             int cur,
                             int v1,
                             int v2,
                             int v3,
                             int v4)
{
  MFace *df1 = get_dface(mesh, split, cur, i, mf);
  MFace *df2 = get_dface(mesh, split, cur + 1, i, mf);

  facepa[cur] = vertpa[v1];
  df1->v1 = v1;
  df1->v2 = v2;
  df1->v3 = GET_ES(v2, v3);
  df1->v4 = GET_ES(v1, v4);
  df1->flag |= ME_FACE_SEL;

  facepa[cur + 1] = vertpa[v3];
  df2->v1 = GET_ES(v1, v4);
  df2->v2 = GET_ES(v2, v3);
  df2->v3 = v3;
  df2->v4 = v4;
  df2->flag |= ME_FACE_SEL;
}

static void remap_uvs_5_10(
    Mesh *mesh, Mesh *split, int layers_num, int i, int cur, int c0, int c1, int c2, int c3)
{
  MTFace *mf, *df1, *df2;
  int l;

  for (l = 0; l < layers_num; l++) {
    mf = CustomData_get_layer_n(&split->fdata, CD_MTFACE, l);
    df1 = mf + cur;
    df2 = df1 + 1;
    mf = CustomData_get_layer_n(&mesh->fdata, CD_MTFACE, l);
    mf += i;

    copy_v2_v2(df1->uv[0], mf->uv[c0]);
    copy_v2_v2(df1->uv[1], mf->uv[c1]);
    INT_UV(df1->uv[2], c1, c2);
    INT_UV(df1->uv[3], c0, c3);

    INT_UV(df2->uv[0], c0, c3);
    INT_UV(df2->uv[1], c1, c2);
    copy_v2_v2(df2->uv[2], mf->uv[c2]);
    copy_v2_v2(df2->uv[3], mf->uv[c3]);
  }
}

static void remap_faces_15(Mesh *mesh,
                           Mesh *split,
                           MFace *mf,
                           int *facepa,
                           const int *vertpa,
                           int i,
                           EdgeHash *eh,
                           int cur,
                           int v1,
                           int v2,
                           int v3,
                           int v4)
{
  MFace *df1 = get_dface(mesh, split, cur, i, mf);
  MFace *df2 = get_dface(mesh, split, cur + 1, i, mf);
  MFace *df3 = get_dface(mesh, split, cur + 2, i, mf);
  MFace *df4 = get_dface(mesh, split, cur + 3, i, mf);

  facepa[cur] = vertpa[v1];
  df1->v1 = v1;
  df1->v2 = GET_ES(v1, v2);
  df1->v3 = GET_ES(v1, v3);
  df1->v4 = GET_ES(v1, v4);
  df1->flag |= ME_FACE_SEL;

  facepa[cur + 1] = vertpa[v2];
  df2->v1 = GET_ES(v1, v2);
  df2->v2 = v2;
  df2->v3 = GET_ES(v2, v3);
  df2->v4 = GET_ES(v1, v3);
  df2->flag |= ME_FACE_SEL;

  facepa[cur + 2] = vertpa[v3];
  df3->v1 = GET_ES(v1, v3);
  df3->v2 = GET_ES(v2, v3);
  df3->v3 = v3;
  df3->v4 = GET_ES(v3, v4);
  df3->flag |= ME_FACE_SEL;

  facepa[cur + 3] = vertpa[v4];
  df4->v1 = GET_ES(v1, v4);
  df4->v2 = GET_ES(v1, v3);
  df4->v3 = GET_ES(v3, v4);
  df4->v4 = v4;
  df4->flag |= ME_FACE_SEL;
}

static void remap_uvs_15(
    Mesh *mesh, Mesh *split, int layers_num, int i, int cur, int c0, int c1, int c2, int c3)
{
  MTFace *mf, *df1, *df2, *df3, *df4;
  int l;

  for (l = 0; l < layers_num; l++) {
    mf = CustomData_get_layer_n(&split->fdata, CD_MTFACE, l);
    df1 = mf + cur;
    df2 = df1 + 1;
    df3 = df1 + 2;
    df4 = df1 + 3;
    mf = CustomData_get_layer_n(&mesh->fdata, CD_MTFACE, l);
    mf += i;

    copy_v2_v2(df1->uv[0], mf->uv[c0]);
    INT_UV(df1->uv[1], c0, c1);
    INT_UV(df1->uv[2], c0, c2);
    INT_UV(df1->uv[3], c0, c3);

    INT_UV(df2->uv[0], c0, c1);
    copy_v2_v2(df2->uv[1], mf->uv[c1]);
    INT_UV(df2->uv[2], c1, c2);
    INT_UV(df2->uv[3], c0, c2);

    INT_UV(df3->uv[0], c0, c2);
    INT_UV(df3->uv[1], c1, c2);
    copy_v2_v2(df3->uv[2], mf->uv[c2]);
    INT_UV(df3->uv[3], c2, c3);

    INT_UV(df4->uv[0], c0, c3);
    INT_UV(df4->uv[1], c0, c2);
    INT_UV(df4->uv[2], c2, c3);
    copy_v2_v2(df4->uv[3], mf->uv[c3]);
  }
}

static void remap_faces_7_11_13_14(Mesh *mesh,
                                   Mesh *split,
                                   MFace *mf,
                                   int *facepa,
                                   const int *vertpa,
                                   int i,
                                   EdgeHash *eh,
                                   int cur,
                                   int v1,
                                   int v2,
                                   int v3,
                                   int v4)
{
  MFace *df1 = get_dface(mesh, split, cur, i, mf);
  MFace *df2 = get_dface(mesh, split, cur + 1, i, mf);
  MFace *df3 = get_dface(mesh, split, cur + 2, i, mf);

  facepa[cur] = vertpa[v1];
  df1->v1 = v1;
  df1->v2 = GET_ES(v1, v2);
  df1->v3 = GET_ES(v2, v3);
  df1->v4 = GET_ES(v1, v4);
  df1->flag |= ME_FACE_SEL;

  facepa[cur + 1] = vertpa[v2];
  df2->v1 = GET_ES(v1, v2);
  df2->v2 = v2;
  df2->v3 = GET_ES(v2, v3);
  df2->v4 = 0;
  df2->flag &= ~ME_FACE_SEL;

  facepa[cur + 2] = vertpa[v4];
  df3->v1 = GET_ES(v1, v4);
  df3->v2 = GET_ES(v2, v3);
  df3->v3 = v3;
  df3->v4 = v4;
  df3->flag |= ME_FACE_SEL;
}

static void remap_uvs_7_11_13_14(
    Mesh *mesh, Mesh *split, int layers_num, int i, int cur, int c0, int c1, int c2, int c3)
{
  MTFace *mf, *df1, *df2, *df3;
  int l;

  for (l = 0; l < layers_num; l++) {
    mf = CustomData_get_layer_n(&split->fdata, CD_MTFACE, l);
    df1 = mf + cur;
    df2 = df1 + 1;
    df3 = df1 + 2;
    mf = CustomData_get_layer_n(&mesh->fdata, CD_MTFACE, l);
    mf += i;

    copy_v2_v2(df1->uv[0], mf->uv[c0]);
    INT_UV(df1->uv[1], c0, c1);
    INT_UV(df1->uv[2], c1, c2);
    INT_UV(df1->uv[3], c0, c3);

    INT_UV(df2->uv[0], c0, c1);
    copy_v2_v2(df2->uv[1], mf->uv[c1]);
    INT_UV(df2->uv[2], c1, c2);

    INT_UV(df3->uv[0], c0, c3);
    INT_UV(df3->uv[1], c1, c2);
    copy_v2_v2(df3->uv[2], mf->uv[c2]);
    copy_v2_v2(df3->uv[3], mf->uv[c3]);
  }
}

static void remap_faces_19_21_22(Mesh *mesh,
                                 Mesh *split,
                                 MFace *mf,
                                 int *facepa,
                                 const int *vertpa,
                                 int i,
                                 EdgeHash *eh,
                                 int cur,
                                 int v1,
                                 int v2,
                                 int v3)
{
  MFace *df1 = get_dface(mesh, split, cur, i, mf);
  MFace *df2 = get_dface(mesh, split, cur + 1, i, mf);

  facepa[cur] = vertpa[v1];
  df1->v1 = v1;
  df1->v2 = GET_ES(v1, v2);
  df1->v3 = GET_ES(v1, v3);
  df1->v4 = 0;
  df1->flag &= ~ME_FACE_SEL;

  facepa[cur + 1] = vertpa[v2];
  df2->v1 = GET_ES(v1, v2);
  df2->v2 = v2;
  df2->v3 = v3;
  df2->v4 = GET_ES(v1, v3);
  df2->flag |= ME_FACE_SEL;
}

static void remap_uvs_19_21_22(
    Mesh *mesh, Mesh *split, int layers_num, int i, int cur, int c0, int c1, int c2)
{
  MTFace *mf, *df1, *df2;
  int l;

  for (l = 0; l < layers_num; l++) {
    mf = CustomData_get_layer_n(&split->fdata, CD_MTFACE, l);
    df1 = mf + cur;
    df2 = df1 + 1;
    mf = CustomData_get_layer_n(&mesh->fdata, CD_MTFACE, l);
    mf += i;

    copy_v2_v2(df1->uv[0], mf->uv[c0]);
    INT_UV(df1->uv[1], c0, c1);
    INT_UV(df1->uv[2], c0, c2);

    INT_UV(df2->uv[0], c0, c1);
    copy_v2_v2(df2->uv[1], mf->uv[c1]);
    copy_v2_v2(df2->uv[2], mf->uv[c2]);
    INT_UV(df2->uv[3], c0, c2);
  }
}

static void remap_faces_23(Mesh *mesh,
                           Mesh *split,
                           MFace *mf,
                           int *facepa,
                           const int *vertpa,
                           int i,
                           EdgeHash *eh,
                           int cur,
                           int v1,
                           int v2,
                           int v3)
{
  MFace *df1 = get_dface(mesh, split, cur, i, mf);
  MFace *df2 = get_dface(mesh, split, cur + 1, i, mf);
  MFace *df3 = get_dface(mesh, split, cur + 2, i, mf);

  facepa[cur] = vertpa[v1];
  df1->v1 = v1;
  df1->v2 = GET_ES(v1, v2);
  df1->v3 = GET_ES(v2, v3);
  df1->v4 = GET_ES(v1, v3);
  df1->flag |= ME_FACE_SEL;

  facepa[cur + 1] = vertpa[v2];
  df2->v1 = GET_ES(v1, v2);
  df2->v2 = v2;
  df2->v3 = GET_ES(v2, v3);
  df2->v4 = 0;
  df2->flag &= ~ME_FACE_SEL;

  facepa[cur + 2] = vertpa[v3];
  df3->v1 = GET_ES(v1, v3);
  df3->v2 = GET_ES(v2, v3);
  df3->v3 = v3;
  df3->v4 = 0;
  df3->flag &= ~ME_FACE_SEL;
}

static void remap_uvs_23(
    Mesh *mesh, Mesh *split, int layers_num, int i, int cur, int c0, int c1, int c2)
{
  MTFace *mf, *df1, *df2;
  int l;

  for (l = 0; l < layers_num; l++) {
    mf = CustomData_get_layer_n(&split->fdata, CD_MTFACE, l);
    df1 = mf + cur;
    df2 = df1 + 1;
    mf = CustomData_get_layer_n(&mesh->fdata, CD_MTFACE, l);
    mf += i;

    copy_v2_v2(df1->uv[0], mf->uv[c0]);
    INT_UV(df1->uv[1], c0, c1);
    INT_UV(df1->uv[2], c1, c2);
    INT_UV(df1->uv[3], c0, c2);

    INT_UV(df2->uv[0], c0, c1);
    copy_v2_v2(df2->uv[1], mf->uv[c1]);
    INT_UV(df2->uv[2], c1, c2);

    INT_UV(df2->uv[0], c0, c2);
    INT_UV(df2->uv[1], c1, c2);
    copy_v2_v2(df2->uv[2], mf->uv[c2]);
  }
}

static Mesh *cutEdges(ExplodeModifierData *emd, Mesh *mesh)
{
  Mesh *split_m;
  MFace *mf = NULL, *df1 = NULL;
  MFace *mface = CustomData_get_layer(&mesh->fdata, CD_MFACE);
  float *dupve;
  EdgeHash *edgehash;
  EdgeHashIterator *ehi;
  int totvert = mesh->totvert;
  int totface = mesh->totface;

  int *facesplit = MEM_calloc_arrayN(totface, sizeof(int), "explode_facesplit");
  int *vertpa = MEM_calloc_arrayN(totvert, sizeof(int), "explode_vertpa2");
  int *facepa = emd->facepa;
  int *fs, totesplit = 0, totfsplit = 0, curdupface = 0;
  int i, v1, v2, v3, v4, esplit, v[4] = {0, 0, 0, 0}, /* To quite gcc barking... */
      uv[4] = {0, 0, 0, 0};                           /* To quite gcc barking... */
  int layers_num;
  uint ed_v1, ed_v2;

  edgehash = BLI_edgehash_new(__func__);

  /* recreate vertpa from facepa calculation */
  for (i = 0, mf = mface; i < totface; i++, mf++) {
    vertpa[mf->v1] = facepa[i];
    vertpa[mf->v2] = facepa[i];
    vertpa[mf->v3] = facepa[i];
    if (mf->v4) {
      vertpa[mf->v4] = facepa[i];
    }
  }

  /* mark edges for splitting and how to split faces */
  for (i = 0, mf = mface, fs = facesplit; i < totface; i++, mf++, fs++) {
    v1 = vertpa[mf->v1];
    v2 = vertpa[mf->v2];
    v3 = vertpa[mf->v3];

    if (v1 != v2) {
      BLI_edgehash_reinsert(edgehash, mf->v1, mf->v2, NULL);
      (*fs) |= 1;
    }

    if (v2 != v3) {
      BLI_edgehash_reinsert(edgehash, mf->v2, mf->v3, NULL);
      (*fs) |= 2;
    }

    if (mf->v4) {
      v4 = vertpa[mf->v4];

      if (v3 != v4) {
        BLI_edgehash_reinsert(edgehash, mf->v3, mf->v4, NULL);
        (*fs) |= 4;
      }

      if (v1 != v4) {
        BLI_edgehash_reinsert(edgehash, mf->v1, mf->v4, NULL);
        (*fs) |= 8;
      }

      /* mark center vertex as a fake edge split */
      if (*fs == 15) {
        BLI_edgehash_reinsert(edgehash, mf->v1, mf->v3, NULL);
      }
    }
    else {
      (*fs) |= 16; /* mark face as tri */

      if (v1 != v3) {
        BLI_edgehash_reinsert(edgehash, mf->v1, mf->v3, NULL);
        (*fs) |= 4;
      }
    }
  }

  /* count splits & create indexes for new verts */
  ehi = BLI_edgehashIterator_new(edgehash);
  totesplit = totvert;
  for (; !BLI_edgehashIterator_isDone(ehi); BLI_edgehashIterator_step(ehi)) {
    BLI_edgehashIterator_setValue(ehi, POINTER_FROM_INT(totesplit));
    totesplit++;
  }
  BLI_edgehashIterator_free(ehi);

  /* count new faces due to splitting */
  for (i = 0, fs = facesplit; i < totface; i++, fs++) {
    totfsplit += add_faces[*fs];
  }

  split_m = BKE_mesh_new_nomain_from_template(mesh, totesplit, 0, totface + totfsplit, 0, 0);

  layers_num = CustomData_number_of_layers(&split_m->fdata, CD_MTFACE);

  float(*split_m_positions)[3] = BKE_mesh_positions_for_write(split_m);

  /* copy new faces & verts (is it really this painful with custom data??) */
  for (i = 0; i < totvert; i++) {
    CustomData_copy_data(&mesh->vdata, &split_m->vdata, i, i, 1);
  }

  /* override original facepa (original pointer is saved in caller function) */

  /* TODO(@campbellbarton): `(totfsplit * 2)` over allocation is used since the quads are
   * later interpreted as tri's, for this to work right I think we probably
   * have to stop using tessface. */

  facepa = MEM_calloc_arrayN((totface + (totfsplit * 2)), sizeof(int), "explode_facepa");
  // memcpy(facepa, emd->facepa, totface*sizeof(int));
  emd->facepa = facepa;

  /* create new verts */
  ehi = BLI_edgehashIterator_new(edgehash);
  for (; !BLI_edgehashIterator_isDone(ehi); BLI_edgehashIterator_step(ehi)) {
    BLI_edgehashIterator_getKey(ehi, &ed_v1, &ed_v2);
    esplit = POINTER_AS_INT(BLI_edgehashIterator_getValue(ehi));

    CustomData_copy_data(&split_m->vdata, &split_m->vdata, ed_v2, esplit, 1);

    dupve = split_m_positions[esplit];
    copy_v3_v3(dupve, split_m_positions[ed_v2]);

    mid_v3_v3v3(dupve, dupve, split_m_positions[ed_v1]);
  }
  BLI_edgehashIterator_free(ehi);

  /* create new faces */
  curdupface = 0;  //=totface;
  // curdupin=totesplit;
  for (i = 0, fs = facesplit; i < totface; i++, fs++) {
    mf = &mface[i];

    switch (*fs) {
      case 3:
      case 10:
      case 11:
      case 15:
        SET_VERTS(1, 2, 3, 4);
        break;
      case 5:
      case 6:
      case 7:
        SET_VERTS(2, 3, 4, 1);
        break;
      case 9:
      case 13:
        SET_VERTS(4, 1, 2, 3);
        break;
      case 12:
      case 14:
        SET_VERTS(3, 4, 1, 2);
        break;
      case 21:
      case 23:
        SET_VERTS(1, 2, 3, 4);
        break;
      case 19:
        SET_VERTS(2, 3, 1, 4);
        break;
      case 22:
        SET_VERTS(3, 1, 2, 4);
        break;
    }

    switch (*fs) {
      case 3:
      case 6:
      case 9:
      case 12:
        remap_faces_3_6_9_12(
            mesh, split_m, mf, facepa, vertpa, i, edgehash, curdupface, v[0], v[1], v[2], v[3]);
        if (layers_num) {
          remap_uvs_3_6_9_12(mesh, split_m, layers_num, i, curdupface, uv[0], uv[1], uv[2], uv[3]);
        }
        break;
      case 5:
      case 10:
        remap_faces_5_10(
            mesh, split_m, mf, facepa, vertpa, i, edgehash, curdupface, v[0], v[1], v[2], v[3]);
        if (layers_num) {
          remap_uvs_5_10(mesh, split_m, layers_num, i, curdupface, uv[0], uv[1], uv[2], uv[3]);
        }
        break;
      case 15:
        remap_faces_15(
            mesh, split_m, mf, facepa, vertpa, i, edgehash, curdupface, v[0], v[1], v[2], v[3]);
        if (layers_num) {
          remap_uvs_15(mesh, split_m, layers_num, i, curdupface, uv[0], uv[1], uv[2], uv[3]);
        }
        break;
      case 7:
      case 11:
      case 13:
      case 14:
        remap_faces_7_11_13_14(
            mesh, split_m, mf, facepa, vertpa, i, edgehash, curdupface, v[0], v[1], v[2], v[3]);
        if (layers_num) {
          remap_uvs_7_11_13_14(
              mesh, split_m, layers_num, i, curdupface, uv[0], uv[1], uv[2], uv[3]);
        }
        break;
      case 19:
      case 21:
      case 22:
        remap_faces_19_21_22(
            mesh, split_m, mf, facepa, vertpa, i, edgehash, curdupface, v[0], v[1], v[2]);
        if (layers_num) {
          remap_uvs_19_21_22(mesh, split_m, layers_num, i, curdupface, uv[0], uv[1], uv[2]);
        }
        break;
      case 23:
        remap_faces_23(
            mesh, split_m, mf, facepa, vertpa, i, edgehash, curdupface, v[0], v[1], v[2]);
        if (layers_num) {
          remap_uvs_23(mesh, split_m, layers_num, i, curdupface, uv[0], uv[1], uv[2]);
        }
        break;
      case 0:
      case 16:
        df1 = get_dface(mesh, split_m, curdupface, i, mf);
        facepa[curdupface] = vertpa[mf->v1];

        if (df1->v4) {
          df1->flag |= ME_FACE_SEL;
        }
        else {
          df1->flag &= ~ME_FACE_SEL;
        }
        break;
    }

    curdupface += add_faces[*fs] + 1;
  }

  MFace *split_mface = CustomData_get_layer(&split_m->fdata, CD_MFACE);
  for (i = 0; i < curdupface; i++) {
    mf = &split_mface[i];
    BKE_mesh_mface_index_validate(mf, &split_m->fdata, i, ((mf->flag & ME_FACE_SEL) ? 4 : 3));
  }

  BLI_edgehash_free(edgehash, NULL);
  MEM_freeN(facesplit);
  MEM_freeN(vertpa);

  BKE_mesh_calc_edges_tessface(split_m);
  BKE_mesh_convert_mfaces_to_mpolys(split_m);

  return split_m;
}
static Mesh *explodeMesh(ExplodeModifierData *emd,
                         ParticleSystemModifierData *psmd,
                         const ModifierEvalContext *ctx,
                         Scene *scene,
                         Mesh *to_explode)
{
  Mesh *explode, *mesh = to_explode;
  MFace *mf = NULL, *mface;
  // ParticleSettings *part=psmd->psys->part; /* UNUSED */
  ParticleSimulationData sim = {NULL};
  ParticleData *pa = NULL, *pars = psmd->psys->particles;
  ParticleKey state, birth;
  EdgeHash *vertpahash;
  EdgeHashIterator *ehi;
  float *vertco = NULL, imat[4][4];
  float rot[4];
  float ctime;
  // float timestep;
  const int *facepa = emd->facepa;
  int totdup = 0, totvert = 0, totface = 0, totpart = 0, delface = 0;
  int i, v, u;
  uint ed_v1, ed_v2, mindex = 0;

  totface = mesh->totface;
  totvert = mesh->totvert;
  mface = CustomData_get_layer(&mesh->fdata, CD_MFACE);
  totpart = psmd->psys->totpart;

  sim.depsgraph = ctx->depsgraph;
  sim.scene = scene;
  sim.ob = ctx->object;
  sim.psys = psmd->psys;
  sim.psmd = psmd;

  // timestep = psys_get_timestep(&sim);

  ctime = BKE_scene_ctime_get(scene);

  /* hash table for vertex <-> particle relations */
  vertpahash = BLI_edgehash_new(__func__);

  for (i = 0; i < totface; i++) {
    if (facepa[i] != totpart) {
      pa = pars + facepa[i];

      if ((pa->alive == PARS_UNBORN && (emd->flag & eExplodeFlag_Unborn) == 0) ||
          (pa->alive == PARS_ALIVE && (emd->flag & eExplodeFlag_Alive) == 0) ||
          (pa->alive == PARS_DEAD && (emd->flag & eExplodeFlag_Dead) == 0)) {
        delface++;
        continue;
      }
    }
    else {
      pa = NULL;
    }

    /* do mindex + totvert to ensure the vertex index to be the first
     * with BLI_edgehashIterator_getKey */
    if (pa == NULL || ctime < pa->time) {
      mindex = totvert + totpart;
    }
    else {
      mindex = totvert + facepa[i];
    }

    mf = &mface[i];

    /* set face vertices to exist in particle group */
    BLI_edgehash_reinsert(vertpahash, mf->v1, mindex, NULL);
    BLI_edgehash_reinsert(vertpahash, mf->v2, mindex, NULL);
    BLI_edgehash_reinsert(vertpahash, mf->v3, mindex, NULL);
    if (mf->v4) {
      BLI_edgehash_reinsert(vertpahash, mf->v4, mindex, NULL);
    }
  }

  /* make new vertex indexes & count total vertices after duplication */
  ehi = BLI_edgehashIterator_new(vertpahash);
  for (; !BLI_edgehashIterator_isDone(ehi); BLI_edgehashIterator_step(ehi)) {
    BLI_edgehashIterator_setValue(ehi, POINTER_FROM_INT(totdup));
    totdup++;
  }
  BLI_edgehashIterator_free(ehi);

  /* the final duplicated vertices */
  explode = BKE_mesh_new_nomain_from_template(mesh, totdup, 0, totface - delface, 0, 0);

  MTFace *mtface = CustomData_get_layer_named(&explode->fdata, CD_MTFACE, emd->uvname);

  /* getting back to object space */
  invert_m4_m4(imat, ctx->object->object_to_world);

  psmd->psys->lattice_deform_data = psys_create_lattice_deform_data(&sim);

  const float(*positions)[3] = BKE_mesh_positions(mesh);
  float(*explode_positions)[3] = BKE_mesh_positions_for_write(explode);

  /* duplicate & displace vertices */
  ehi = BLI_edgehashIterator_new(vertpahash);
  for (; !BLI_edgehashIterator_isDone(ehi); BLI_edgehashIterator_step(ehi)) {

    /* get particle + vertex from hash */
    BLI_edgehashIterator_getKey(ehi, &ed_v1, &ed_v2);
    ed_v2 -= totvert;
    v = POINTER_AS_INT(BLI_edgehashIterator_getValue(ehi));

    copy_v3_v3(explode_positions[v], positions[ed_v1]);

    CustomData_copy_data(&mesh->vdata, &explode->vdata, ed_v1, v, 1);

    copy_v3_v3(explode_positions[v], positions[ed_v1]);

    if (ed_v2 != totpart) {
      /* get particle */
      pa = pars + ed_v2;

      psys_get_birth_coords(&sim, pa, &birth, 0, 0);

      state.time = ctime;
      psys_get_particle_state(&sim, ed_v2, &state, 1);

<<<<<<< HEAD
      vertco = explode_positions[v];
      mul_m4_v3(ctx->object->obmat, vertco);
=======
      vertco = explode_verts[v].co;
      mul_m4_v3(ctx->object->object_to_world, vertco);
>>>>>>> 41c692ee

      sub_v3_v3(vertco, birth.co);

      /* apply rotation, size & location */
      sub_qt_qtqt(rot, state.rot, birth.rot);
      mul_qt_v3(rot, vertco);

      if (emd->flag & eExplodeFlag_PaSize) {
        mul_v3_fl(vertco, pa->size);
      }

      add_v3_v3(vertco, state.co);

      mul_m4_v3(imat, vertco);
    }
    else {
      pa = NULL;
    }
  }
  BLI_edgehashIterator_free(ehi);

  /* Map new vertices to faces. */
  MFace *explode_mface = CustomData_get_layer(&explode->fdata, CD_MFACE);
  for (i = 0, u = 0; i < totface; i++) {
    MFace source;
    int orig_v4;

    if (facepa[i] != totpart) {
      pa = pars + facepa[i];

      if (pa->alive == PARS_UNBORN && (emd->flag & eExplodeFlag_Unborn) == 0) {
        continue;
      }
      if (pa->alive == PARS_ALIVE && (emd->flag & eExplodeFlag_Alive) == 0) {
        continue;
      }
      if (pa->alive == PARS_DEAD && (emd->flag & eExplodeFlag_Dead) == 0) {
        continue;
      }
    }
    else {
      pa = NULL;
    }

    source = mface[i];
    mf = &explode_mface[u];

    orig_v4 = source.v4;

    /* Same as above in the first loop over mesh's faces. */
    if (pa == NULL || ctime < pa->time) {
      mindex = totvert + totpart;
    }
    else {
      mindex = totvert + facepa[i];
    }

    source.v1 = edgecut_get(vertpahash, source.v1, mindex);
    source.v2 = edgecut_get(vertpahash, source.v2, mindex);
    source.v3 = edgecut_get(vertpahash, source.v3, mindex);
    if (source.v4) {
      source.v4 = edgecut_get(vertpahash, source.v4, mindex);
    }

    CustomData_copy_data(&mesh->fdata, &explode->fdata, i, u, 1);

    *mf = source;

    /* override uv channel for particle age */
    if (mtface) {
      float age = (pa != NULL) ? (ctime - pa->time) / pa->lifetime : 0.0f;
      /* Clamp to this range to avoid flipping to the other side of the coordinates. */
      CLAMP(age, 0.001f, 0.999f);

      MTFace *mtf = mtface + u;

      mtf->uv[0][0] = mtf->uv[1][0] = mtf->uv[2][0] = mtf->uv[3][0] = age;
      mtf->uv[0][1] = mtf->uv[1][1] = mtf->uv[2][1] = mtf->uv[3][1] = 0.5f;
    }

    BKE_mesh_mface_index_validate(mf, &explode->fdata, u, (orig_v4 ? 4 : 3));
    u++;
  }

  /* cleanup */
  BLI_edgehash_free(vertpahash, NULL);

  /* finalization */
  BKE_mesh_calc_edges_tessface(explode);
  BKE_mesh_convert_mfaces_to_mpolys(explode);

  if (psmd->psys->lattice_deform_data) {
    BKE_lattice_deform_data_destroy(psmd->psys->lattice_deform_data);
    psmd->psys->lattice_deform_data = NULL;
  }

  return explode;
}

static ParticleSystemModifierData *findPrecedingParticlesystem(Object *ob, ModifierData *emd)
{
  ModifierData *md;
  ParticleSystemModifierData *psmd = NULL;

  for (md = ob->modifiers.first; emd != md; md = md->next) {
    if (md->type == eModifierType_ParticleSystem) {
      psmd = (ParticleSystemModifierData *)md;
    }
  }
  return psmd;
}
static Mesh *modifyMesh(ModifierData *md, const ModifierEvalContext *ctx, Mesh *mesh)
{
  ExplodeModifierData *emd = (ExplodeModifierData *)md;
  ParticleSystemModifierData *psmd = findPrecedingParticlesystem(ctx->object, md);

  if (psmd) {
    ParticleSystem *psys = psmd->psys;

    if (psys == NULL || psys->totpart == 0) {
      return mesh;
    }
    if (psys->part == NULL || psys->particles == NULL) {
      return mesh;
    }
    if (psmd->mesh_final == NULL) {
      return mesh;
    }

    BKE_mesh_tessface_ensure(mesh); /* BMESH - UNTIL MODIFIER IS UPDATED FOR MPoly */

    /* 1. find faces to be exploded if needed */
    if (emd->facepa == NULL || psmd->flag & eParticleSystemFlag_Pars ||
        emd->flag & eExplodeFlag_CalcFaces ||
        MEM_allocN_len(emd->facepa) / sizeof(int) != mesh->totface) {
      if (psmd->flag & eParticleSystemFlag_Pars) {
        psmd->flag &= ~eParticleSystemFlag_Pars;
      }
      if (emd->flag & eExplodeFlag_CalcFaces) {
        emd->flag &= ~eExplodeFlag_CalcFaces;
      }
      createFacepa(emd, psmd, mesh);
    }
    /* 2. create new mesh */
    Scene *scene = DEG_get_evaluated_scene(ctx->depsgraph);
    if (emd->flag & eExplodeFlag_EdgeCut) {
      int *facepa = emd->facepa;
      Mesh *split_m = cutEdges(emd, mesh);
      Mesh *explode = explodeMesh(emd, psmd, ctx, scene, split_m);

      MEM_freeN(emd->facepa);
      emd->facepa = facepa;
      BKE_id_free(NULL, split_m);
      return explode;
    }

    return explodeMesh(emd, psmd, ctx, scene, mesh);
  }
  return mesh;
}

static void panel_draw(const bContext *UNUSED(C), Panel *panel)
{
  uiLayout *row, *col;
  uiLayout *layout = panel->layout;
  int toggles_flag = UI_ITEM_R_TOGGLE | UI_ITEM_R_FORCE_BLANK_DECORATE;

  PointerRNA ob_ptr;
  PointerRNA *ptr = modifier_panel_get_property_pointers(panel, &ob_ptr);

  PointerRNA obj_data_ptr = RNA_pointer_get(&ob_ptr, "data");
  bool has_vertex_group = RNA_string_length(ptr, "vertex_group") != 0;

  uiLayoutSetPropSep(layout, true);

  uiItemPointerR(layout, ptr, "particle_uv", &obj_data_ptr, "uv_layers", NULL, ICON_NONE);

  row = uiLayoutRowWithHeading(layout, true, IFACE_("Show"));
  uiItemR(row, ptr, "show_alive", toggles_flag, NULL, ICON_NONE);
  uiItemR(row, ptr, "show_dead", toggles_flag, NULL, ICON_NONE);
  uiItemR(row, ptr, "show_unborn", toggles_flag, NULL, ICON_NONE);

  uiLayoutSetPropSep(layout, true);

  col = uiLayoutColumn(layout, false);
  uiItemR(col, ptr, "use_edge_cut", 0, NULL, ICON_NONE);
  uiItemR(col, ptr, "use_size", 0, NULL, ICON_NONE);

  modifier_vgroup_ui(layout, ptr, &ob_ptr, "vertex_group", "invert_vertex_group", NULL);

  row = uiLayoutRow(layout, false);
  uiLayoutSetActive(row, has_vertex_group);
  uiItemR(row, ptr, "protect", 0, NULL, ICON_NONE);

  uiItemO(layout, IFACE_("Refresh"), ICON_NONE, "OBJECT_OT_explode_refresh");

  modifier_panel_end(layout, ptr);
}

static void panelRegister(ARegionType *region_type)
{
  modifier_panel_register(region_type, eModifierType_Explode, panel_draw);
}

static void blendRead(BlendDataReader *UNUSED(reader), ModifierData *md)
{
  ExplodeModifierData *psmd = (ExplodeModifierData *)md;

  psmd->facepa = NULL;
}

ModifierTypeInfo modifierType_Explode = {
    /* name */ N_("Explode"),
    /* structName */ "ExplodeModifierData",
    /* structSize */ sizeof(ExplodeModifierData),
    /* srna */ &RNA_ExplodeModifier,
    /* type */ eModifierTypeType_Constructive,
    /* flags */ eModifierTypeFlag_AcceptsMesh,
    /* icon */ ICON_MOD_EXPLODE,
    /* copyData */ copyData,

    /* deformVerts */ NULL,
    /* deformMatrices */ NULL,
    /* deformVertsEM */ NULL,
    /* deformMatricesEM */ NULL,
    /* modifyMesh */ modifyMesh,
    /* modifyGeometrySet */ NULL,

    /* initData */ initData,
    /* requiredDataMask */ requiredDataMask,
    /* freeData */ freeData,
    /* isDisabled */ NULL,
    /* updateDepsgraph */ NULL,
    /* dependsOnTime */ dependsOnTime,
    /* dependsOnNormals */ NULL,
    /* foreachIDLink */ NULL,
    /* foreachTexLink */ NULL,
    /* freeRuntimeData */ NULL,
    /* panelRegister */ panelRegister,
    /* blendWrite */ NULL,
    /* blendRead */ blendRead,
};<|MERGE_RESOLUTION|>--- conflicted
+++ resolved
@@ -1005,13 +1005,8 @@
       state.time = ctime;
       psys_get_particle_state(&sim, ed_v2, &state, 1);
 
-<<<<<<< HEAD
       vertco = explode_positions[v];
-      mul_m4_v3(ctx->object->obmat, vertco);
-=======
-      vertco = explode_verts[v].co;
       mul_m4_v3(ctx->object->object_to_world, vertco);
->>>>>>> 41c692ee
 
       sub_v3_v3(vertco, birth.co);
 
