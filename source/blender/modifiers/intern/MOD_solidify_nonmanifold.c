/* SPDX-License-Identifier: GPL-2.0-or-later */

/** \file
 * \ingroup modifiers
 */

#include "BLI_utildefines.h"

#include "BLI_math.h"

#include "DNA_mesh_types.h"
#include "DNA_meshdata_types.h"
#include "DNA_object_types.h"

#include "MEM_guardedalloc.h"

#include "BKE_deform.h"
#include "BKE_mesh.h"
#include "BKE_particle.h"

#include "MOD_modifiertypes.h"
#include "MOD_solidify_util.h" /* Own include. */
#include "MOD_util.h"

#ifdef __GNUC__
#  pragma GCC diagnostic error "-Wsign-conversion"
#endif

/* -------------------------------------------------------------------- */
/** \name Local Utilities
 * \{ */

/**
 * Similar to #project_v3_v3v3_normalized that returns the dot-product.
 */
static float project_v3_v3(float r[3], const float a[3])
{
  float d = dot_v3v3(r, a);
  r[0] -= a[0] * d;
  r[1] -= a[1] * d;
  r[2] -= a[2] * d;
  return d;
}

static float angle_signed_on_axis_normalized_v3v3_v3(const float n[3],
                                                     const float ref_n[3],
                                                     const float axis[3])
{
  float d = dot_v3v3(n, ref_n);
  CLAMP(d, -1, 1);
  float angle = acosf(d);
  float cross[3];
  cross_v3_v3v3(cross, n, ref_n);
  if (dot_v3v3(cross, axis) >= 0) {
    angle = 2 * M_PI - angle;
  }
  return angle;
}

static float clamp_nonzero(const float value, const float epsilon)
{
  BLI_assert(!(epsilon < 0.0f));
  /* Return closest value with `abs(value) >= epsilon`. */
  if (value < 0.0f) {
    return min_ff(value, -epsilon);
  }
  return max_ff(value, epsilon);
}

/** \} */

/* -------------------------------------------------------------------- */
/** \name Main Solidify Function
 * \{ */

/* Data structures for manifold solidify. */

typedef struct NewFaceRef {
  const MPoly *face;
  uint index;
  bool reversed;
  struct NewEdgeRef **link_edges;
} NewFaceRef;

typedef struct OldEdgeFaceRef {
  uint *faces;
  uint faces_len;
  bool *faces_reversed;
  uint used;
} OldEdgeFaceRef;

typedef struct OldVertEdgeRef {
  uint *edges;
  uint edges_len;
} OldVertEdgeRef;

typedef struct NewEdgeRef {
  uint old_edge;
  NewFaceRef *faces[2];
  struct EdgeGroup *link_edge_groups[2];
  float angle;
  uint new_edge;
} NewEdgeRef;

typedef struct EdgeGroup {
  bool valid;
  NewEdgeRef **edges;
  uint edges_len;
  uint open_face_edge;
  bool is_orig_closed;
  bool is_even_split;
  uint split;
  bool is_singularity;
  uint topo_group;
  float co[3];
  float no[3];
  uint new_vert;
} EdgeGroup;

typedef struct FaceKeyPair {
  float angle;
  NewFaceRef *face;
} FaceKeyPair;

static int comp_float_int_pair(const void *a, const void *b)
{
  FaceKeyPair *x = (FaceKeyPair *)a;
  FaceKeyPair *y = (FaceKeyPair *)b;
  return (int)(x->angle > y->angle) - (int)(x->angle < y->angle);
}

/* NOLINTNEXTLINE: readability-function-size */
Mesh *MOD_solidify_nonmanifold_modifyMesh(ModifierData *md,
                                          const ModifierEvalContext *ctx,
                                          Mesh *mesh)
{
  Mesh *result;
  const SolidifyModifierData *smd = (SolidifyModifierData *)md;

  const uint verts_num = (uint)mesh->totvert;
  const uint edges_num = (uint)mesh->totedge;
  const uint polys_num = (uint)mesh->totpoly;

  if (polys_num == 0 && verts_num != 0) {
    return mesh;
  }

  /* Only use material offsets if we have 2 or more materials. */
  const short mat_nrs = ctx->object->totcol > 1 ? ctx->object->totcol : 1;
  const short mat_nr_max = mat_nrs - 1;
  const short mat_ofs = mat_nrs > 1 ? smd->mat_ofs : 0;
  const short mat_ofs_rim = mat_nrs > 1 ? smd->mat_ofs_rim : 0;

  /* #ofs_front and #ofs_back are the offset from the original
   * surface along the normal, where #oft_front is along the positive
   * and #oft_back is along the negative normal. */
  const float ofs_front = (smd->offset_fac + 1.0f) * 0.5f * smd->offset;
  const float ofs_back = ofs_front - smd->offset * smd->offset_fac;
  /* #ofs_front_clamped and #ofs_back_clamped are the same as
   * #ofs_front and #ofs_back, but never zero. */
  const float ofs_front_clamped = clamp_nonzero(ofs_front, 1e-5f);
  const float ofs_back_clamped = clamp_nonzero(ofs_back, 1e-5f);
  const float offset_fac_vg = smd->offset_fac_vg;
  const float offset_fac_vg_inv = 1.0f - smd->offset_fac_vg;
  const float offset = fabsf(smd->offset) * smd->offset_clamp;
  const bool do_angle_clamp = smd->flag & MOD_SOLIDIFY_OFFSET_ANGLE_CLAMP;
  /* #do_flip, flips the normals of the result. This is inverted if negative thickness
   * is used, since simple solidify with negative thickness keeps the faces facing outside. */
  const bool do_flip = ((smd->flag & MOD_SOLIDIFY_FLIP) != 0) == (smd->offset > 0);
  const bool do_rim = smd->flag & MOD_SOLIDIFY_RIM;
  const bool do_shell = ((smd->flag & MOD_SOLIDIFY_RIM) && (smd->flag & MOD_SOLIDIFY_NOSHELL)) ==
                        0;
  const bool do_clamp = (smd->offset_clamp != 0.0f);

  const float bevel_convex = smd->bevel_convex;

  const MDeformVert *dvert;
  const bool defgrp_invert = (smd->flag & MOD_SOLIDIFY_VGROUP_INV) != 0;
  int defgrp_index;
  const int shell_defgrp_index = BKE_id_defgroup_name_index(&mesh->id, smd->shell_defgrp_name);
  const int rim_defgrp_index = BKE_id_defgroup_name_index(&mesh->id, smd->rim_defgrp_name);

  MOD_get_vgroup(ctx->object, mesh, smd->defgrp_name, &dvert, &defgrp_index);

  const bool do_flat_faces = dvert && (smd->flag & MOD_SOLIDIFY_NONMANIFOLD_FLAT_FACES);

  const MVert *orig_mvert = BKE_mesh_vertices(mesh);
  const MEdge *orig_medge = BKE_mesh_edges(mesh);
  const MPoly *orig_mpoly = BKE_mesh_polygons(mesh);
  const MLoop *orig_mloop = BKE_mesh_loops(mesh);

  uint new_verts_num = 0;
  uint new_edges_num = 0;
  uint new_loops_num = 0;
  uint new_polys_num = 0;

#define MOD_SOLIDIFY_EMPTY_TAG ((uint)-1)

  /* Calculate only face normals. Copied because they are modified directly below. */
  float(*poly_nors)[3] = MEM_malloc_arrayN(polys_num, sizeof(float[3]), __func__);
  memcpy(poly_nors, BKE_mesh_poly_normals_ensure(mesh), sizeof(float[3]) * polys_num);

  NewFaceRef *face_sides_arr = MEM_malloc_arrayN(
      polys_num * 2, sizeof(*face_sides_arr), "face_sides_arr in solidify");
  bool *null_faces =
      (smd->nonmanifold_offset_mode == MOD_SOLIDIFY_NONMANIFOLD_OFFSET_MODE_CONSTRAINTS) ?
          MEM_calloc_arrayN(polys_num, sizeof(*null_faces), "null_faces in solidify") :
          NULL;
  uint largest_ngon = 3;
  /* Calculate face to #NewFaceRef map. */
  {
    const MPoly *mp = orig_mpoly;
    for (uint i = 0; i < polys_num; i++, mp++) {
      /* Make normals for faces without area (should really be avoided though). */
      if (len_squared_v3(poly_nors[i]) < 0.5f) {
        const MEdge *e = orig_medge + orig_mloop[mp->loopstart].e;
        float edgedir[3];
        sub_v3_v3v3(edgedir, orig_mvert[e->v2].co, orig_mvert[e->v1].co);
        if (fabsf(edgedir[2]) < fabsf(edgedir[1])) {
          poly_nors[i][2] = 1.0f;
        }
        else {
          poly_nors[i][1] = 1.0f;
        }
        if (null_faces) {
          null_faces[i] = true;
        }
      }

      NewEdgeRef **link_edges = MEM_calloc_arrayN(
          (uint)mp->totloop, sizeof(*link_edges), "NewFaceRef::link_edges in solidify");
      face_sides_arr[i * 2] = (NewFaceRef){
          .face = mp, .index = i, .reversed = false, .link_edges = link_edges};
      link_edges = MEM_calloc_arrayN(
          (uint)mp->totloop, sizeof(*link_edges), "NewFaceRef::link_edges in solidify");
      face_sides_arr[i * 2 + 1] = (NewFaceRef){
          .face = mp, .index = i, .reversed = true, .link_edges = link_edges};
      if (mp->totloop > largest_ngon) {
        largest_ngon = (uint)mp->totloop;
      }
      /* add to final mesh face count */
      if (do_shell) {
        new_polys_num += 2;
        new_loops_num += (uint)mp->totloop * 2;
      }
    }
  }

  uint *edge_adj_faces_len = MEM_calloc_arrayN(
      edges_num, sizeof(*edge_adj_faces_len), "edge_adj_faces_len in solidify");
  /* Count for each edge how many faces it has adjacent. */
  {
    const MPoly *mp = orig_mpoly;
    for (uint i = 0; i < polys_num; i++, mp++) {
      const MLoop *ml = orig_mloop + mp->loopstart;
      for (uint j = 0; j < mp->totloop; j++, ml++) {
        edge_adj_faces_len[ml->e]++;
      }
    }
  }

  /* Original edge to #NewEdgeRef map. */
  NewEdgeRef ***orig_edge_data_arr = MEM_calloc_arrayN(
      edges_num, sizeof(*orig_edge_data_arr), "orig_edge_data_arr in solidify");
  /* Original edge length cache. */
  float *orig_edge_lengths = MEM_calloc_arrayN(
      edges_num, sizeof(*orig_edge_lengths), "orig_edge_lengths in solidify");
  /* Edge groups for every original vert. */
  EdgeGroup **orig_vert_groups_arr = MEM_calloc_arrayN(
      verts_num, sizeof(*orig_vert_groups_arr), "orig_vert_groups_arr in solidify");
  /* vertex map used to map duplicates. */
  uint *vm = MEM_malloc_arrayN(verts_num, sizeof(*vm), "orig_vert_map in solidify");
  for (uint i = 0; i < verts_num; i++) {
    vm[i] = i;
  }

  uint edge_index = 0;
  uint loop_index = 0;
  uint poly_index = 0;

  bool has_singularities = false;

  /* Vert edge adjacent map. */
  OldVertEdgeRef **vert_adj_edges = MEM_calloc_arrayN(
      verts_num, sizeof(*vert_adj_edges), "vert_adj_edges in solidify");
  /* Original vertex positions (changed for degenerated geometry). */
  float(*orig_mvert_co)[3] = MEM_malloc_arrayN(
      verts_num, sizeof(*orig_mvert_co), "orig_mvert_co in solidify");
  /* Fill in the original vertex positions. */
  for (uint i = 0; i < verts_num; i++) {
    orig_mvert_co[i][0] = orig_mvert[i].co[0];
    orig_mvert_co[i][1] = orig_mvert[i].co[1];
    orig_mvert_co[i][2] = orig_mvert[i].co[2];
  }

  /* Create edge to #NewEdgeRef map. */
  {
    OldEdgeFaceRef **edge_adj_faces = MEM_calloc_arrayN(
        edges_num, sizeof(*edge_adj_faces), "edge_adj_faces in solidify");

    /* Create link_faces for edges. */
    {
      const MPoly *mp = orig_mpoly;
      for (uint i = 0; i < polys_num; i++, mp++) {
        const MLoop *ml = orig_mloop + mp->loopstart;
        for (uint j = 0; j < mp->totloop; j++, ml++) {
          const uint edge = ml->e;
          const bool reversed = orig_medge[edge].v2 != ml->v;
          OldEdgeFaceRef *old_face_edge_ref = edge_adj_faces[edge];
          if (old_face_edge_ref == NULL) {
            const uint len = edge_adj_faces_len[edge];
            BLI_assert(len > 0);
            uint *adj_faces = MEM_malloc_arrayN(
                len, sizeof(*adj_faces), "OldEdgeFaceRef::faces in solidify");
            bool *adj_faces_reversed = MEM_malloc_arrayN(
                len, sizeof(*adj_faces_reversed), "OldEdgeFaceRef::reversed in solidify");
            adj_faces[0] = i;
            for (uint k = 1; k < len; k++) {
              adj_faces[k] = MOD_SOLIDIFY_EMPTY_TAG;
            }
            adj_faces_reversed[0] = reversed;
            OldEdgeFaceRef *ref = MEM_mallocN(sizeof(*ref), "OldEdgeFaceRef in solidify");
            *ref = (OldEdgeFaceRef){adj_faces, len, adj_faces_reversed, 1};
            edge_adj_faces[edge] = ref;
          }
          else {
            for (uint k = 1; k < old_face_edge_ref->faces_len; k++) {
              if (old_face_edge_ref->faces[k] == MOD_SOLIDIFY_EMPTY_TAG) {
                old_face_edge_ref->faces[k] = i;
                old_face_edge_ref->faces_reversed[k] = reversed;
                break;
              }
            }
          }
        }
      }
    }

    float edgedir[3] = {0, 0, 0};
    uint *vert_adj_edges_len = MEM_calloc_arrayN(
        verts_num, sizeof(*vert_adj_edges_len), "vert_adj_edges_len in solidify");

    /* Calculate edge lengths and len vert_adj edges. */
    {
      bool *face_singularity = MEM_calloc_arrayN(
          polys_num, sizeof(*face_singularity), "face_sides_arr in solidify");

      const float merge_tolerance_sqr = smd->merge_tolerance * smd->merge_tolerance;
      uint *combined_verts = MEM_calloc_arrayN(
          verts_num, sizeof(*combined_verts), "combined_verts in solidify");

      const MEdge *ed = orig_medge;
      for (uint i = 0; i < edges_num; i++, ed++) {
        if (edge_adj_faces_len[i] > 0) {
          uint v1 = vm[ed->v1];
          uint v2 = vm[ed->v2];
          if (v1 == v2) {
            continue;
          }

          if (v2 < v1) {
            SWAP(uint, v1, v2);
          }
          sub_v3_v3v3(edgedir, orig_mvert_co[v2], orig_mvert_co[v1]);
          orig_edge_lengths[i] = len_squared_v3(edgedir);

          if (orig_edge_lengths[i] <= merge_tolerance_sqr) {
            /* Merge verts. But first check if that would create a higher poly count. */
            /* This check is very slow. It would need the vertex edge links to get
             * accelerated that are not yet available at this point. */
            bool can_merge = true;
            for (uint k = 0; k < edges_num && can_merge; k++) {
              if (k != i && edge_adj_faces_len[k] > 0 &&
                  (ELEM(vm[orig_medge[k].v1], v1, v2) != ELEM(vm[orig_medge[k].v2], v1, v2))) {
                for (uint j = 0; j < edge_adj_faces[k]->faces_len && can_merge; j++) {
                  const MPoly *mp = orig_mpoly + edge_adj_faces[k]->faces[j];
                  uint changes = 0;
                  int cur = mp->totloop - 1;
                  for (int next = 0; next < mp->totloop && changes <= 2; next++) {
                    uint cur_v = vm[orig_mloop[mp->loopstart + cur].v];
                    uint next_v = vm[orig_mloop[mp->loopstart + next].v];
                    changes += (ELEM(cur_v, v1, v2) != ELEM(next_v, v1, v2));
                    cur = next;
                  }
                  can_merge = can_merge && changes <= 2;
                }
              }
            }

            if (!can_merge) {
              orig_edge_lengths[i] = 0.0f;
              vert_adj_edges_len[v1]++;
              vert_adj_edges_len[v2]++;
              continue;
            }

            mul_v3_fl(edgedir,
                      (combined_verts[v2] + 1) /
                          (float)(combined_verts[v1] + combined_verts[v2] + 2));
            add_v3_v3(orig_mvert_co[v1], edgedir);
            for (uint j = v2; j < verts_num; j++) {
              if (vm[j] == v2) {
                vm[j] = v1;
              }
            }
            vert_adj_edges_len[v1] += vert_adj_edges_len[v2];
            vert_adj_edges_len[v2] = 0;
            combined_verts[v1] += combined_verts[v2] + 1;

            if (do_shell) {
              new_loops_num -= edge_adj_faces_len[i] * 2;
            }

            edge_adj_faces_len[i] = 0;
            MEM_freeN(edge_adj_faces[i]->faces);
            MEM_freeN(edge_adj_faces[i]->faces_reversed);
            MEM_freeN(edge_adj_faces[i]);
            edge_adj_faces[i] = NULL;
          }
          else {
            orig_edge_lengths[i] = sqrtf(orig_edge_lengths[i]);
            vert_adj_edges_len[v1]++;
            vert_adj_edges_len[v2]++;
          }
        }
      }
      /* remove zero faces in a second pass */
      ed = orig_medge;
      for (uint i = 0; i < edges_num; i++, ed++) {
        const uint v1 = vm[ed->v1];
        const uint v2 = vm[ed->v2];
        if (v1 == v2 && edge_adj_faces[i]) {
          /* Remove polys. */
          for (uint j = 0; j < edge_adj_faces[i]->faces_len; j++) {
            const uint face = edge_adj_faces[i]->faces[j];
            if (!face_singularity[face]) {
              bool is_singularity = true;
              for (uint k = 0; k < orig_mpoly[face].totloop; k++) {
                if (vm[orig_mloop[((uint)orig_mpoly[face].loopstart) + k].v] != v1) {
                  is_singularity = false;
                  break;
                }
              }
              if (is_singularity) {
                face_singularity[face] = true;
                /* remove from final mesh poly count */
                if (do_shell) {
                  new_polys_num -= 2;
                }
              }
            }
          }

          if (do_shell) {
            new_loops_num -= edge_adj_faces_len[i] * 2;
          }

          edge_adj_faces_len[i] = 0;
          MEM_freeN(edge_adj_faces[i]->faces);
          MEM_freeN(edge_adj_faces[i]->faces_reversed);
          MEM_freeN(edge_adj_faces[i]);
          edge_adj_faces[i] = NULL;
        }
      }

      MEM_freeN(face_singularity);
      MEM_freeN(combined_verts);
    }

    /* Create vert_adj_edges for verts. */
    {
      const MEdge *ed = orig_medge;
      for (uint i = 0; i < edges_num; i++, ed++) {
        if (edge_adj_faces_len[i] > 0) {
          const uint vs[2] = {vm[ed->v1], vm[ed->v2]};
          uint invalid_edge_index = 0;
          bool invalid_edge_reversed = false;
          for (uint j = 0; j < 2; j++) {
            const uint vert = vs[j];
            const uint len = vert_adj_edges_len[vert];
            if (len > 0) {
              OldVertEdgeRef *old_edge_vert_ref = vert_adj_edges[vert];
              if (old_edge_vert_ref == NULL) {
                uint *adj_edges = MEM_calloc_arrayN(
                    len, sizeof(*adj_edges), "OldVertEdgeRef::edges in solidify");
                adj_edges[0] = i;
                for (uint k = 1; k < len; k++) {
                  adj_edges[k] = MOD_SOLIDIFY_EMPTY_TAG;
                }
                OldVertEdgeRef *ref = MEM_mallocN(sizeof(*ref), "OldVertEdgeRef in solidify");
                *ref = (OldVertEdgeRef){adj_edges, 1};
                vert_adj_edges[vert] = ref;
              }
              else {
                const uint *f = old_edge_vert_ref->edges;
                for (uint k = 0; k < len && k <= old_edge_vert_ref->edges_len; k++, f++) {
                  const uint edge = old_edge_vert_ref->edges[k];
                  if (edge == MOD_SOLIDIFY_EMPTY_TAG || k == old_edge_vert_ref->edges_len) {
                    old_edge_vert_ref->edges[k] = i;
                    old_edge_vert_ref->edges_len++;
                    break;
                  }
                  if (vm[orig_medge[edge].v1] == vs[1 - j]) {
                    invalid_edge_index = edge + 1;
                    invalid_edge_reversed = (j == 0);
                    break;
                  }
                  if (vm[orig_medge[edge].v2] == vs[1 - j]) {
                    invalid_edge_index = edge + 1;
                    invalid_edge_reversed = (j == 1);
                    break;
                  }
                }
                if (invalid_edge_index) {
                  if (j == 1) {
                    /* Should never actually be executed. */
                    vert_adj_edges[vs[0]]->edges_len--;
                  }
                  break;
                }
              }
            }
          }
          /* Remove zero faces that are in shape of an edge. */
          if (invalid_edge_index) {
            const uint tmp = invalid_edge_index - 1;
            invalid_edge_index = i;
            i = tmp;
            OldEdgeFaceRef *i_adj_faces = edge_adj_faces[i];
            OldEdgeFaceRef *invalid_adj_faces = edge_adj_faces[invalid_edge_index];
            uint j = 0;
            for (uint k = 0; k < i_adj_faces->faces_len; k++) {
              for (uint l = 0; l < invalid_adj_faces->faces_len; l++) {
                if (i_adj_faces->faces[k] == invalid_adj_faces->faces[l] &&
                    i_adj_faces->faces[k] != MOD_SOLIDIFY_EMPTY_TAG) {
                  i_adj_faces->faces[k] = MOD_SOLIDIFY_EMPTY_TAG;
                  invalid_adj_faces->faces[l] = MOD_SOLIDIFY_EMPTY_TAG;
                  j++;
                }
              }
            }
            /* remove from final face count */
            if (do_shell) {
              new_polys_num -= 2 * j;
              new_loops_num -= 4 * j;
            }
            const uint len = i_adj_faces->faces_len + invalid_adj_faces->faces_len - 2 * j;
            uint *adj_faces = MEM_malloc_arrayN(
                len, sizeof(*adj_faces), "OldEdgeFaceRef::faces in solidify");
            bool *adj_faces_loops_reversed = MEM_malloc_arrayN(
                len, sizeof(*adj_faces_loops_reversed), "OldEdgeFaceRef::reversed in solidify");
            /* Clean merge of adj_faces. */
            j = 0;
            for (uint k = 0; k < i_adj_faces->faces_len; k++) {
              if (i_adj_faces->faces[k] != MOD_SOLIDIFY_EMPTY_TAG) {
                adj_faces[j] = i_adj_faces->faces[k];
                adj_faces_loops_reversed[j++] = i_adj_faces->faces_reversed[k];
              }
            }
            for (uint k = 0; k < invalid_adj_faces->faces_len; k++) {
              if (invalid_adj_faces->faces[k] != MOD_SOLIDIFY_EMPTY_TAG) {
                adj_faces[j] = invalid_adj_faces->faces[k];
                adj_faces_loops_reversed[j++] = (invalid_edge_reversed !=
                                                 invalid_adj_faces->faces_reversed[k]);
              }
            }
            BLI_assert(j == len);
            edge_adj_faces_len[invalid_edge_index] = 0;
            edge_adj_faces_len[i] = len;
            MEM_freeN(i_adj_faces->faces);
            MEM_freeN(i_adj_faces->faces_reversed);
            i_adj_faces->faces_len = len;
            i_adj_faces->faces = adj_faces;
            i_adj_faces->faces_reversed = adj_faces_loops_reversed;
            i_adj_faces->used += invalid_adj_faces->used;
            MEM_freeN(invalid_adj_faces->faces);
            MEM_freeN(invalid_adj_faces->faces_reversed);
            MEM_freeN(invalid_adj_faces);
            edge_adj_faces[invalid_edge_index] = i_adj_faces;
            /* Reset counter to continue. */
            i = invalid_edge_index;
          }
        }
      }
    }

    MEM_freeN(vert_adj_edges_len);

    /* Filter duplicate polys. */
    {
      const MEdge *ed = orig_medge;
      /* Iterate over edges and only check the faces around an edge for duplicates
       * (performance optimization). */
      for (uint i = 0; i < edges_num; i++, ed++) {
        if (edge_adj_faces_len[i] > 0) {
          const OldEdgeFaceRef *adj_faces = edge_adj_faces[i];
          uint adj_len = adj_faces->faces_len;
          /* Not that #adj_len doesn't need to equal edge_adj_faces_len anymore
           * because #adj_len is shared when a face got collapsed to an edge. */
          if (adj_len > 1) {
            /* For each face pair check if they have equal verts. */
            for (uint j = 0; j < adj_len; j++) {
              const uint face = adj_faces->faces[j];
              const int j_loopstart = orig_mpoly[face].loopstart;
              const int totloop = orig_mpoly[face].totloop;
              const uint j_first_v = vm[orig_mloop[j_loopstart].v];
              for (uint k = j + 1; k < adj_len; k++) {
                if (orig_mpoly[adj_faces->faces[k]].totloop != totloop) {
                  continue;
                }
                /* Find first face first loop vert in second face loops. */
                const int k_loopstart = orig_mpoly[adj_faces->faces[k]].loopstart;
                int l;
                const MLoop *ml = orig_mloop + k_loopstart;
                for (l = 0; l < totloop && vm[ml->v] != j_first_v; l++, ml++) {
                  /* Pass. */
                }
                if (l == totloop) {
                  continue;
                }
                /* Check if all following loops have equal verts. */
                const bool reversed = adj_faces->faces_reversed[j] != adj_faces->faces_reversed[k];
                const int count_dir = reversed ? -1 : 1;
                bool has_diff = false;
                ml = orig_mloop + j_loopstart;
                for (int m = 0, n = l + totloop; m < totloop && !has_diff;
                     m++, n += count_dir, ml++) {
                  has_diff = has_diff || vm[ml->v] != vm[orig_mloop[k_loopstart + n % totloop].v];
                }
                /* If the faces are equal, discard one (j). */
                if (!has_diff) {
                  ml = orig_mloop + j_loopstart;
                  uint del_loops = 0;
                  for (uint m = 0; m < totloop; m++, ml++) {
                    const uint e = ml->e;
                    OldEdgeFaceRef *e_adj_faces = edge_adj_faces[e];
                    if (e_adj_faces) {
                      uint face_index = j;
                      uint *e_adj_faces_faces = e_adj_faces->faces;
                      bool *e_adj_faces_reversed = e_adj_faces->faces_reversed;
                      const uint faces_len = e_adj_faces->faces_len;
                      if (e_adj_faces_faces != adj_faces->faces) {
                        /* Find index of e in #adj_faces. */
                        for (face_index = 0;
                             face_index < faces_len && e_adj_faces_faces[face_index] != face;
                             face_index++) {
                          /* Pass. */
                        }
                        /* If not found. */
                        if (face_index == faces_len) {
                          continue;
                        }
                      }
                      else {
                        /* If we shrink #edge_adj_faces[i] we need to update this field. */
                        adj_len--;
                      }
                      memmove(e_adj_faces_faces + face_index,
                              e_adj_faces_faces + face_index + 1,
                              (faces_len - face_index - 1) * sizeof(*e_adj_faces_faces));
                      memmove(e_adj_faces_reversed + face_index,
                              e_adj_faces_reversed + face_index + 1,
                              (faces_len - face_index - 1) * sizeof(*e_adj_faces_reversed));
                      e_adj_faces->faces_len--;
                      if (edge_adj_faces_len[e] > 0) {
                        edge_adj_faces_len[e]--;
                        if (edge_adj_faces_len[e] == 0) {
                          e_adj_faces->used--;
                          edge_adj_faces[e] = NULL;
                        }
                      }
                      else if (e_adj_faces->used > 1) {
                        for (uint n = 0; n < edges_num; n++) {
                          if (edge_adj_faces[n] == e_adj_faces && edge_adj_faces_len[n] > 0) {
                            edge_adj_faces_len[n]--;
                            if (edge_adj_faces_len[n] == 0) {
                              edge_adj_faces[n]->used--;
                              edge_adj_faces[n] = NULL;
                            }
                            break;
                          }
                        }
                      }
                      del_loops++;
                    }
                  }
                  if (do_shell) {
                    new_polys_num -= 2;
                    new_loops_num -= 2 * (uint)del_loops;
                  }
                  break;
                }
              }
            }
          }
        }
      }
    }

    /* Create #NewEdgeRef array. */
    {
      const MEdge *ed = orig_medge;
      for (uint i = 0; i < edges_num; i++, ed++) {
        const uint v1 = vm[ed->v1];
        const uint v2 = vm[ed->v2];
        if (edge_adj_faces_len[i] > 0) {
          if (LIKELY(orig_edge_lengths[i] > FLT_EPSILON)) {
            sub_v3_v3v3(edgedir, orig_mvert_co[v2], orig_mvert_co[v1]);
            mul_v3_fl(edgedir, 1.0f / orig_edge_lengths[i]);
          }
          else {
            /* Smart fallback. */
            /* This makes merging non essential, but correct
             * merging will still give way better results. */
            float pos[3];
            copy_v3_v3(pos, orig_mvert_co[v2]);

            OldVertEdgeRef *link1 = vert_adj_edges[v1];
            float v1_dir[3];
            zero_v3(v1_dir);
            for (int j = 0; j < link1->edges_len; j++) {
              uint e = link1->edges[j];
              if (edge_adj_faces_len[e] > 0 && e != i) {
                uint other_v =
                    vm[vm[orig_medge[e].v1] == v1 ? orig_medge[e].v2 : orig_medge[e].v1];
                sub_v3_v3v3(edgedir, orig_mvert_co[other_v], pos);
                add_v3_v3(v1_dir, edgedir);
              }
            }
            OldVertEdgeRef *link2 = vert_adj_edges[v2];
            float v2_dir[3];
            zero_v3(v2_dir);
            for (int j = 0; j < link2->edges_len; j++) {
              uint e = link2->edges[j];
              if (edge_adj_faces_len[e] > 0 && e != i) {
                uint other_v =
                    vm[vm[orig_medge[e].v1] == v2 ? orig_medge[e].v2 : orig_medge[e].v1];
                sub_v3_v3v3(edgedir, orig_mvert_co[other_v], pos);
                add_v3_v3(v2_dir, edgedir);
              }
            }
            sub_v3_v3v3(edgedir, v2_dir, v1_dir);
            float len = normalize_v3(edgedir);
            if (len == 0.0f) {
              edgedir[0] = 0.0f;
              edgedir[1] = 0.0f;
              edgedir[2] = 1.0f;
            }
          }

          OldEdgeFaceRef *adj_faces = edge_adj_faces[i];
          const uint adj_len = adj_faces->faces_len;
          const uint *adj_faces_faces = adj_faces->faces;
          const bool *adj_faces_reversed = adj_faces->faces_reversed;
          uint new_edges_len = 0;
          FaceKeyPair *sorted_faces = MEM_malloc_arrayN(
              adj_len, sizeof(*sorted_faces), "sorted_faces in solidify");
          if (adj_len > 1) {
            new_edges_len = adj_len;
            /* Get keys for sorting. */
            float ref_nor[3] = {0, 0, 0};
            float nor[3];
            for (uint j = 0; j < adj_len; j++) {
              const bool reverse = adj_faces_reversed[j];
              const uint face_i = adj_faces_faces[j];
              if (reverse) {
                negate_v3_v3(nor, poly_nors[face_i]);
              }
              else {
                copy_v3_v3(nor, poly_nors[face_i]);
              }
              float d = 1;
              if (orig_mpoly[face_i].totloop > 3) {
                d = project_v3_v3(nor, edgedir);
                if (LIKELY(d != 0)) {
                  d = normalize_v3(nor);
                }
                else {
                  d = 1;
                }
              }
              if (UNLIKELY(d == 0.0f)) {
                sorted_faces[j].angle = 0.0f;
              }
              else if (j == 0) {
                copy_v3_v3(ref_nor, nor);
                sorted_faces[j].angle = 0.0f;
              }
              else {
                float angle = angle_signed_on_axis_normalized_v3v3_v3(nor, ref_nor, edgedir);
                sorted_faces[j].angle = -angle;
              }
              sorted_faces[j].face = face_sides_arr + adj_faces_faces[j] * 2 +
                                     (adj_faces_reversed[j] ? 1 : 0);
            }
            /* Sort faces by order around the edge (keep order in faces,
             * reversed and face_angles the same). */
            qsort(sorted_faces, adj_len, sizeof(*sorted_faces), comp_float_int_pair);
          }
          else {
            new_edges_len = 2;
            sorted_faces[0].face = face_sides_arr + adj_faces_faces[0] * 2 +
                                   (adj_faces_reversed[0] ? 1 : 0);
            if (do_rim) {
              /* Only add the loops parallel to the edge for now. */
              new_loops_num += 2;
              new_polys_num++;
            }
          }

          /* Create a list of new edges and fill it. */
          NewEdgeRef **new_edges = MEM_malloc_arrayN(
              new_edges_len + 1, sizeof(*new_edges), "new_edges in solidify");
          new_edges[new_edges_len] = NULL;
          NewFaceRef *faces[2];
          for (uint j = 0; j < new_edges_len; j++) {
            float angle;
            if (adj_len > 1) {
              const uint next_j = j + 1 == adj_len ? 0 : j + 1;
              faces[0] = sorted_faces[j].face;
              faces[1] = sorted_faces[next_j].face->reversed ? sorted_faces[next_j].face - 1 :
                                                               sorted_faces[next_j].face + 1;
              angle = sorted_faces[next_j].angle - sorted_faces[j].angle;
              if (angle < 0) {
                angle += 2 * M_PI;
              }
            }
            else {
              faces[0] = sorted_faces[0].face->reversed ? sorted_faces[0].face - j :
                                                          sorted_faces[0].face + j;
              faces[1] = NULL;
              angle = 0;
            }
            NewEdgeRef *edge_data = MEM_mallocN(sizeof(*edge_data), "edge_data in solidify");
            uint edge_data_edge_index = MOD_SOLIDIFY_EMPTY_TAG;
            if (do_shell || (adj_len == 1 && do_rim)) {
              edge_data_edge_index = 0;
            }
            *edge_data = (NewEdgeRef){.old_edge = i,
                                      .faces = {faces[0], faces[1]},
                                      .link_edge_groups = {NULL, NULL},
                                      .angle = angle,
                                      .new_edge = edge_data_edge_index};
            new_edges[j] = edge_data;
            for (uint k = 0; k < 2; k++) {
              if (faces[k] != NULL) {
                const MLoop *ml = orig_mloop + faces[k]->face->loopstart;
                for (int l = 0; l < faces[k]->face->totloop; l++, ml++) {
                  if (edge_adj_faces[ml->e] == edge_adj_faces[i]) {
                    if (ml->e != i && orig_edge_data_arr[ml->e] == NULL) {
                      orig_edge_data_arr[ml->e] = new_edges;
                    }
                    faces[k]->link_edges[l] = edge_data;
                    break;
                  }
                }
              }
            }
          }
          MEM_freeN(sorted_faces);
          orig_edge_data_arr[i] = new_edges;
          if (do_shell || (adj_len == 1 && do_rim)) {
            new_edges_num += new_edges_len;
          }
        }
      }
    }

    for (uint i = 0; i < edges_num; i++) {
      if (edge_adj_faces[i]) {
        if (edge_adj_faces[i]->used > 1) {
          edge_adj_faces[i]->used--;
        }
        else {
          MEM_freeN(edge_adj_faces[i]->faces);
          MEM_freeN(edge_adj_faces[i]->faces_reversed);
          MEM_freeN(edge_adj_faces[i]);
        }
      }
    }
    MEM_freeN(edge_adj_faces);
  }

  /* Create sorted edge groups for every vert. */
  {
    OldVertEdgeRef **adj_edges_ptr = vert_adj_edges;
    for (uint i = 0; i < verts_num; i++, adj_edges_ptr++) {
      if (*adj_edges_ptr != NULL && (*adj_edges_ptr)->edges_len >= 2) {
        EdgeGroup *edge_groups;

        int eg_index = -1;
        bool contains_long_groups = false;
        uint topo_groups = 0;

        /* Initial sorted creation. */
        {
          const uint *adj_edges = (*adj_edges_ptr)->edges;
          const uint tot_adj_edges = (*adj_edges_ptr)->edges_len;

          uint unassigned_edges_len = 0;
          for (uint j = 0; j < tot_adj_edges; j++) {
            NewEdgeRef **new_edges = orig_edge_data_arr[adj_edges[j]];
            /* TODO: check where the null pointer come from,
             * because there should not be any... */
            if (new_edges) {
              /* count the number of new edges around the original vert */
              while (*new_edges) {
                unassigned_edges_len++;
                new_edges++;
              }
            }
          }
          NewEdgeRef **unassigned_edges = MEM_malloc_arrayN(
              unassigned_edges_len, sizeof(*unassigned_edges), "unassigned_edges in solidify");
          for (uint j = 0, k = 0; j < tot_adj_edges; j++) {
            NewEdgeRef **new_edges = orig_edge_data_arr[adj_edges[j]];
            if (new_edges) {
              while (*new_edges) {
                unassigned_edges[k++] = *new_edges;
                new_edges++;
              }
            }
          }

          /* An edge group will always contain min 2 edges
           * so max edge group count can be calculated. */
          uint edge_groups_len = unassigned_edges_len / 2;
          edge_groups = MEM_calloc_arrayN(
              edge_groups_len + 1, sizeof(*edge_groups), "edge_groups in solidify");

          uint assigned_edges_len = 0;
          NewEdgeRef *found_edge = NULL;
          uint found_edge_index = 0;
          bool insert_at_start = false;
          uint eg_capacity = 5;
          NewFaceRef *eg_track_faces[2] = {NULL, NULL};
          NewFaceRef *last_open_edge_track = NULL;

          while (assigned_edges_len < unassigned_edges_len) {
            found_edge = NULL;
            insert_at_start = false;
            if (eg_index >= 0 && edge_groups[eg_index].edges_len == 0) {
              /* Called every time a new group was started in the last iteration. */
              /* Find an unused edge to start the next group
               * and setup variables to start creating it. */
              uint j = 0;
              NewEdgeRef *edge = NULL;
              while (!edge && j < unassigned_edges_len) {
                edge = unassigned_edges[j++];
                if (edge && last_open_edge_track &&
                    (edge->faces[0] != last_open_edge_track || edge->faces[1] != NULL)) {
                  edge = NULL;
                }
              }
              if (!edge && last_open_edge_track) {
                topo_groups++;
                last_open_edge_track = NULL;
                edge_groups[eg_index].topo_group++;
                j = 0;
                while (!edge && j < unassigned_edges_len) {
                  edge = unassigned_edges[j++];
                }
              }
              else if (!last_open_edge_track && eg_index > 0) {
                topo_groups++;
                edge_groups[eg_index].topo_group++;
              }
              BLI_assert(edge != NULL);
              found_edge_index = j - 1;
              found_edge = edge;
              if (!last_open_edge_track && vm[orig_medge[edge->old_edge].v1] == i) {
                eg_track_faces[0] = edge->faces[0];
                eg_track_faces[1] = edge->faces[1];
                if (edge->faces[1] == NULL) {
                  last_open_edge_track = edge->faces[0]->reversed ? edge->faces[0] - 1 :
                                                                    edge->faces[0] + 1;
                }
              }
              else {
                eg_track_faces[0] = edge->faces[1];
                eg_track_faces[1] = edge->faces[0];
              }
            }
            else if (eg_index >= 0) {
              NewEdgeRef **edge_ptr = unassigned_edges;
              for (found_edge_index = 0; found_edge_index < unassigned_edges_len;
                   found_edge_index++, edge_ptr++) {
                if (*edge_ptr) {
                  NewEdgeRef *edge = *edge_ptr;
                  if (edge->faces[0] == eg_track_faces[1]) {
                    insert_at_start = false;
                    eg_track_faces[1] = edge->faces[1];
                    found_edge = edge;
                    if (edge->faces[1] == NULL) {
                      edge_groups[eg_index].is_orig_closed = false;
                      last_open_edge_track = edge->faces[0]->reversed ? edge->faces[0] - 1 :
                                                                        edge->faces[0] + 1;
                    }
                    break;
                  }
                  if (edge->faces[0] == eg_track_faces[0]) {
                    insert_at_start = true;
                    eg_track_faces[0] = edge->faces[1];
                    found_edge = edge;
                    if (edge->faces[1] == NULL) {
                      edge_groups[eg_index].is_orig_closed = false;
                    }
                    break;
                  }
                  if (edge->faces[1] != NULL) {
                    if (edge->faces[1] == eg_track_faces[1]) {
                      insert_at_start = false;
                      eg_track_faces[1] = edge->faces[0];
                      found_edge = edge;
                      break;
                    }
                    if (edge->faces[1] == eg_track_faces[0]) {
                      insert_at_start = true;
                      eg_track_faces[0] = edge->faces[0];
                      found_edge = edge;
                      break;
                    }
                  }
                }
              }
            }
            if (found_edge) {
              unassigned_edges[found_edge_index] = NULL;
              assigned_edges_len++;
              const uint needed_capacity = edge_groups[eg_index].edges_len + 1;
              if (needed_capacity > eg_capacity) {
                eg_capacity = needed_capacity + 1;
                NewEdgeRef **new_eg = MEM_calloc_arrayN(
                    eg_capacity, sizeof(*new_eg), "edge_group realloc in solidify");
                if (insert_at_start) {
                  memcpy(new_eg + 1,
                         edge_groups[eg_index].edges,
                         edge_groups[eg_index].edges_len * sizeof(*new_eg));
                }
                else {
                  memcpy(new_eg,
                         edge_groups[eg_index].edges,
                         edge_groups[eg_index].edges_len * sizeof(*new_eg));
                }
                MEM_freeN(edge_groups[eg_index].edges);
                edge_groups[eg_index].edges = new_eg;
              }
              else if (insert_at_start) {
                memmove(edge_groups[eg_index].edges + 1,
                        edge_groups[eg_index].edges,
                        edge_groups[eg_index].edges_len * sizeof(*edge_groups[eg_index].edges));
              }
              edge_groups[eg_index].edges[insert_at_start ? 0 : edge_groups[eg_index].edges_len] =
                  found_edge;
              edge_groups[eg_index].edges_len++;
              if (edge_groups[eg_index].edges[edge_groups[eg_index].edges_len - 1]->faces[1] !=
                  NULL) {
                last_open_edge_track = NULL;
              }
              if (edge_groups[eg_index].edges_len > 3) {
                contains_long_groups = true;
              }
            }
            else {
              /* called on first iteration to clean up the eg_index = -1 and start the first group,
               * or when the current group is found to be complete (no new found_edge) */
              eg_index++;
              BLI_assert(eg_index < edge_groups_len);
              eg_capacity = 5;
              NewEdgeRef **edges = MEM_calloc_arrayN(
                  eg_capacity, sizeof(*edges), "edge_group in solidify");
              edge_groups[eg_index] = (EdgeGroup){
                  .valid = true,
                  .edges = edges,
                  .edges_len = 0,
                  .open_face_edge = MOD_SOLIDIFY_EMPTY_TAG,
                  .is_orig_closed = true,
                  .is_even_split = false,
                  .split = 0,
                  .is_singularity = false,
                  .topo_group = topo_groups,
                  .co = {0.0f, 0.0f, 0.0f},
                  .no = {0.0f, 0.0f, 0.0f},
                  .new_vert = MOD_SOLIDIFY_EMPTY_TAG,
              };
              eg_track_faces[0] = NULL;
              eg_track_faces[1] = NULL;
            }
          }
          /* #eg_index is the number of groups from here on. */
          eg_index++;
          /* #topo_groups is the number of topo groups from here on. */
          topo_groups++;

          MEM_freeN(unassigned_edges);

          /* TODO: reshape the edge_groups array to its actual size
           * after writing is finished to save on memory. */
        }

        /* Split of long self intersection groups */
        {
          uint splits = 0;
          if (contains_long_groups) {
            uint add_index = 0;
            for (uint j = 0; j < eg_index; j++) {
              const uint edges_len = edge_groups[j + add_index].edges_len;
              if (edges_len > 3) {
                bool has_doubles = false;
                bool *doubles = MEM_calloc_arrayN(
                    edges_len, sizeof(*doubles), "doubles in solidify");
                EdgeGroup g = edge_groups[j + add_index];
                for (uint k = 0; k < edges_len; k++) {
                  for (uint l = k + 1; l < edges_len; l++) {
                    if (g.edges[k]->old_edge == g.edges[l]->old_edge) {
                      doubles[k] = true;
                      doubles[l] = true;
                      has_doubles = true;
                    }
                  }
                }
                if (has_doubles) {
                  const uint prior_splits = splits;
                  const uint prior_index = add_index;
                  int unique_start = -1;
                  int first_unique_end = -1;
                  int last_split = -1;
                  int first_split = -1;
                  bool first_even_split = false;
                  uint real_k = 0;
                  while (real_k < edges_len ||
                         (g.is_orig_closed &&
                          (real_k <=
                               (first_unique_end == -1 ? 0 : first_unique_end) + (int)edges_len ||
                           first_split != last_split))) {
                    const uint k = real_k % edges_len;
                    if (!doubles[k]) {
                      if (first_unique_end != -1 && unique_start == -1) {
                        unique_start = (int)real_k;
                      }
                    }
                    else if (first_unique_end == -1) {
                      first_unique_end = (int)k;
                    }
                    else if (unique_start != -1) {
                      const uint split = (((uint)unique_start + real_k + 1) / 2) % edges_len;
                      const bool is_even_split = (((uint)unique_start + real_k) & 1);
                      if (last_split != -1) {
                        /* Override g on first split (no insert). */
                        if (prior_splits != splits) {
                          memmove(edge_groups + j + add_index + 1,
                                  edge_groups + j + add_index,
                                  ((uint)eg_index - j) * sizeof(*edge_groups));
                          add_index++;
                        }
                        if (last_split > split) {
                          const uint edges_len_group = (split + edges_len) - (uint)last_split;
                          NewEdgeRef **edges = MEM_malloc_arrayN(
                              edges_len_group, sizeof(*edges), "edge_group split in solidify");
                          memcpy(edges,
                                 g.edges + last_split,
                                 (edges_len - (uint)last_split) * sizeof(*edges));
                          memcpy(edges + (edges_len - (uint)last_split),
                                 g.edges,
                                 split * sizeof(*edges));
                          edge_groups[j + add_index] = (EdgeGroup){
                              .valid = true,
                              .edges = edges,
                              .edges_len = edges_len_group,
                              .open_face_edge = MOD_SOLIDIFY_EMPTY_TAG,
                              .is_orig_closed = g.is_orig_closed,
                              .is_even_split = is_even_split,
                              .split = add_index - prior_index + 1 + (uint)!g.is_orig_closed,
                              .is_singularity = false,
                              .topo_group = g.topo_group,
                              .co = {0.0f, 0.0f, 0.0f},
                              .no = {0.0f, 0.0f, 0.0f},
                              .new_vert = MOD_SOLIDIFY_EMPTY_TAG,
                          };
                        }
                        else {
                          const uint edges_len_group = split - (uint)last_split;
                          NewEdgeRef **edges = MEM_malloc_arrayN(
                              edges_len_group, sizeof(*edges), "edge_group split in solidify");
                          memcpy(edges, g.edges + last_split, edges_len_group * sizeof(*edges));
                          edge_groups[j + add_index] = (EdgeGroup){
                              .valid = true,
                              .edges = edges,
                              .edges_len = edges_len_group,
                              .open_face_edge = MOD_SOLIDIFY_EMPTY_TAG,
                              .is_orig_closed = g.is_orig_closed,
                              .is_even_split = is_even_split,
                              .split = add_index - prior_index + 1 + (uint)!g.is_orig_closed,
                              .is_singularity = false,
                              .topo_group = g.topo_group,
                              .co = {0.0f, 0.0f, 0.0f},
                              .no = {0.0f, 0.0f, 0.0f},
                              .new_vert = MOD_SOLIDIFY_EMPTY_TAG,
                          };
                        }
                        splits++;
                      }
                      last_split = (int)split;
                      if (first_split == -1) {
                        first_split = (int)split;
                        first_even_split = is_even_split;
                      }
                      unique_start = -1;
                    }
                    real_k++;
                  }
                  if (first_split != -1) {
                    if (!g.is_orig_closed) {
                      if (prior_splits != splits) {
                        memmove(edge_groups + (j + prior_index + 1),
                                edge_groups + (j + prior_index),
                                ((uint)eg_index + add_index - (j + prior_index)) *
                                    sizeof(*edge_groups));
                        memmove(edge_groups + (j + add_index + 2),
                                edge_groups + (j + add_index + 1),
                                ((uint)eg_index - j) * sizeof(*edge_groups));
                        add_index++;
                      }
                      else {
                        memmove(edge_groups + (j + add_index + 2),
                                edge_groups + (j + add_index + 1),
                                ((uint)eg_index - j - 1) * sizeof(*edge_groups));
                      }
                      NewEdgeRef **edges = MEM_malloc_arrayN(
                          (uint)first_split, sizeof(*edges), "edge_group split in solidify");
                      memcpy(edges, g.edges, (uint)first_split * sizeof(*edges));
                      edge_groups[j + prior_index] = (EdgeGroup){
                          .valid = true,
                          .edges = edges,
                          .edges_len = (uint)first_split,
                          .open_face_edge = MOD_SOLIDIFY_EMPTY_TAG,
                          .is_orig_closed = g.is_orig_closed,
                          .is_even_split = first_even_split,
                          .split = 1,
                          .is_singularity = false,
                          .topo_group = g.topo_group,
                          .co = {0.0f, 0.0f, 0.0f},
                          .no = {0.0f, 0.0f, 0.0f},
                          .new_vert = MOD_SOLIDIFY_EMPTY_TAG,
                      };
                      add_index++;
                      splits++;
                      edges = MEM_malloc_arrayN(edges_len - (uint)last_split,
                                                sizeof(*edges),
                                                "edge_group split in solidify");
                      memcpy(edges,
                             g.edges + last_split,
                             (edges_len - (uint)last_split) * sizeof(*edges));
                      edge_groups[j + add_index] = (EdgeGroup){
                          .valid = true,
                          .edges = edges,
                          .edges_len = (edges_len - (uint)last_split),
                          .open_face_edge = MOD_SOLIDIFY_EMPTY_TAG,
                          .is_orig_closed = g.is_orig_closed,
                          .is_even_split = false,
                          .split = add_index - prior_index + 1,
                          .is_singularity = false,
                          .topo_group = g.topo_group,
                          .co = {0.0f, 0.0f, 0.0f},
                          .no = {0.0f, 0.0f, 0.0f},
                          .new_vert = MOD_SOLIDIFY_EMPTY_TAG,
                      };
                    }
                    if (prior_splits != splits) {
                      MEM_freeN(g.edges);
                    }
                  }
                  if (first_unique_end != -1 && prior_splits == splits) {
                    has_singularities = true;
                    edge_groups[j + add_index].is_singularity = true;
                  }
                }
                MEM_freeN(doubles);
              }
            }
          }
        }

        orig_vert_groups_arr[i] = edge_groups;
        /* Count new edges, loops, polys and add to link_edge_groups. */
        {
          uint new_verts = 0;
          bool contains_open_splits = false;
          uint open_edges = 0;
          uint contains_splits = 0;
          uint last_added = 0;
          uint first_added = 0;
          bool first_set = false;
          for (EdgeGroup *g = edge_groups; g->valid; g++) {
            NewEdgeRef **e = g->edges;
            for (uint j = 0; j < g->edges_len; j++, e++) {
              const uint flip = (uint)(vm[orig_medge[(*e)->old_edge].v2] == i);
              BLI_assert(flip || vm[orig_medge[(*e)->old_edge].v1] == i);
              (*e)->link_edge_groups[flip] = g;
            }
            uint added = 0;
            if (do_shell || (do_rim && !g->is_orig_closed)) {
              BLI_assert(g->new_vert == MOD_SOLIDIFY_EMPTY_TAG);
              g->new_vert = new_verts_num++;
              if (do_rim || (do_shell && g->split)) {
                new_verts++;
                contains_splits += (g->split != 0);
                contains_open_splits |= g->split && !g->is_orig_closed;
                added = g->split;
              }
            }
            open_edges += (uint)(added < last_added);
            if (!first_set) {
              first_set = true;
              first_added = added;
            }
            last_added = added;
            if (!(g + 1)->valid || g->topo_group != (g + 1)->topo_group) {
              if (new_verts > 2) {
                new_polys_num++;
                new_edges_num += new_verts;
                open_edges += (uint)(first_added < last_added);
                open_edges -= (uint)(open_edges && !contains_open_splits);
                if (do_shell && do_rim) {
                  new_loops_num += new_verts * 2;
                }
                else if (do_shell) {
                  new_loops_num += new_verts * 2 - open_edges;
                }
                else {  // do_rim
                  new_loops_num += new_verts * 2 + open_edges - contains_splits;
                }
              }
              else if (new_verts == 2) {
                new_edges_num++;
                new_loops_num += 2u - (uint)(!(do_rim && do_shell) && contains_open_splits);
              }
              new_verts = 0;
              contains_open_splits = false;
              contains_splits = 0;
              open_edges = 0;
              last_added = 0;
              first_added = 0;
              first_set = false;
            }
          }
        }
      }
    }
  }

  /* Free vert_adj_edges memory. */
  {
    uint i = 0;
    for (OldVertEdgeRef **p = vert_adj_edges; i < verts_num; i++, p++) {
      if (*p) {
        MEM_freeN((*p)->edges);
        MEM_freeN(*p);
      }
    }
    MEM_freeN(vert_adj_edges);
  }

  /* TODO: create_regions if fix_intersections. */

  /* General use pointer for #EdgeGroup iteration. */
  EdgeGroup **gs_ptr;

  /* Calculate EdgeGroup vertex coordinates. */
  {
    float *face_weight = NULL;

    if (do_flat_faces) {
      face_weight = MEM_malloc_arrayN(polys_num, sizeof(*face_weight), "face_weight in solidify");

      const MPoly *mp = orig_mpoly;
      for (uint i = 0; i < polys_num; i++, mp++) {
        float scalar_vgroup = 1.0f;
        int loopend = mp->loopstart + mp->totloop;
        const MLoop *ml = orig_mloop + mp->loopstart;
        for (int j = mp->loopstart; j < loopend; j++, ml++) {
          const MDeformVert *dv = &dvert[ml->v];
          if (defgrp_invert) {
            scalar_vgroup = min_ff(1.0f - BKE_defvert_find_weight(dv, defgrp_index),
                                   scalar_vgroup);
          }
          else {
            scalar_vgroup = min_ff(BKE_defvert_find_weight(dv, defgrp_index), scalar_vgroup);
          }
        }
        scalar_vgroup = offset_fac_vg + (scalar_vgroup * offset_fac_vg_inv);
        face_weight[i] = scalar_vgroup;
      }
    }

    const MVert *mv = orig_mvert;
    gs_ptr = orig_vert_groups_arr;
    for (uint i = 0; i < verts_num; i++, mv++, gs_ptr++) {
      if (*gs_ptr) {
        EdgeGroup *g = *gs_ptr;
        for (uint j = 0; g->valid; j++, g++) {
          if (!g->is_singularity) {
            float *nor = g->no;
            /* During vertex position calculation, the algorithm decides if it wants to disable the
             * boundary fix to maintain correct thickness. If the used algorithm does not produce a
             * free move direction (move_nor), it can use approximate_free_direction to decide on
             * a movement direction based on the connected edges. */
            float move_nor[3] = {0, 0, 0};
            bool disable_boundary_fix = (smd->nonmanifold_boundary_mode ==
                                             MOD_SOLIDIFY_NONMANIFOLD_BOUNDARY_MODE_NONE ||
                                         (g->is_orig_closed || g->split));
            bool approximate_free_direction = false;
            /* Constraints Method. */
            if (smd->nonmanifold_offset_mode == MOD_SOLIDIFY_NONMANIFOLD_OFFSET_MODE_CONSTRAINTS) {
              NewEdgeRef *first_edge = NULL;
              NewEdgeRef **edge_ptr = g->edges;
              /* Contains normal and offset [nx, ny, nz, ofs]. */
              float(*planes_queue)[4] = MEM_malloc_arrayN(
                  g->edges_len + 1, sizeof(*planes_queue), "planes_queue in solidify");
              uint queue_index = 0;

              float fallback_nor[3];
              float fallback_ofs = 0.0f;

              const bool cycle = (g->is_orig_closed && !g->split) || g->is_even_split;
              for (uint k = 0; k < g->edges_len; k++, edge_ptr++) {
                if (!(k & 1) || (!cycle && k == g->edges_len - 1)) {
                  NewEdgeRef *edge = *edge_ptr;
                  for (uint l = 0; l < 2; l++) {
                    NewFaceRef *face = edge->faces[l];
                    if (face && (first_edge == NULL ||
                                 (first_edge->faces[0] != face && first_edge->faces[1] != face))) {
                      float ofs = face->reversed ? ofs_back_clamped : ofs_front_clamped;
                      /* Use face_weight here to make faces thinner. */
                      if (do_flat_faces) {
                        ofs *= face_weight[face->index];
                      }

                      if (!null_faces[face->index]) {
                        /* And plane to the queue. */
                        mul_v3_v3fl(planes_queue[queue_index],
                                    poly_nors[face->index],
                                    face->reversed ? -1 : 1);
                        planes_queue[queue_index++][3] = ofs;
                      }
                      else {
                        /* Just use this approximate normal of the null face if there is no other
                         * normal to use. */
                        mul_v3_v3fl(fallback_nor, poly_nors[face->index], face->reversed ? -1 : 1);
                        fallback_ofs = ofs;
                      }
                    }
                  }
                  if ((cycle && k == 0) || (!cycle && k + 3 >= g->edges_len)) {
                    first_edge = edge;
                  }
                }
              }
              if (queue_index > 2) {
                /* Find the two most different normals. */
                float min_p = 2.0f;
                uint min_n0 = 0;
                uint min_n1 = 0;
                for (uint k = 0; k < queue_index; k++) {
                  for (uint m = k + 1; m < queue_index; m++) {
                    float p = dot_v3v3(planes_queue[k], planes_queue[m]);
                    if (p < min_p) {
                      min_p = p;
                      min_n0 = k;
                      min_n1 = m;
                    }
                  }
                }
                /* Put the two found normals, first in the array queue. */
                if (min_n1 != 0) {
                  swap_v4_v4(planes_queue[min_n0], planes_queue[0]);
                  swap_v4_v4(planes_queue[min_n1], planes_queue[1]);
                }
                else {
                  swap_v4_v4(planes_queue[min_n0], planes_queue[1]);
                }
                /* Find the third most important/different normal. */
                min_p = 1.0f;
                min_n1 = 2;
                float max_p = -1.0f;
                for (uint k = 2; k < queue_index; k++) {
                  max_p = max_ff(dot_v3v3(planes_queue[0], planes_queue[k]),
                                 dot_v3v3(planes_queue[1], planes_queue[k]));
                  if (max_p <= min_p) {
                    min_p = max_p;
                    min_n1 = k;
                  }
                }
                swap_v4_v4(planes_queue[min_n1], planes_queue[2]);
              }
              /* Remove/average duplicate normals in planes_queue. */
              while (queue_index > 2) {
                uint best_n0 = 0;
                uint best_n1 = 0;
                float best_p = -1.0f;
                float best_ofs_diff = 0.0f;
                for (uint k = 0; k < queue_index; k++) {
                  for (uint m = k + 1; m < queue_index; m++) {
                    float p = dot_v3v3(planes_queue[m], planes_queue[k]);
                    float ofs_diff = fabsf(planes_queue[m][3] - planes_queue[k][3]);
                    if (p > best_p + FLT_EPSILON || (p >= best_p && ofs_diff < best_ofs_diff)) {
                      best_p = p;
                      best_ofs_diff = ofs_diff;
                      best_n0 = k;
                      best_n1 = m;
                    }
                  }
                }
                /* Make sure there are no equal planes. This threshold is crucial for the
                 * methods below to work without numerical issues. */
                if (best_p < 0.98f) {
                  break;
                }
                add_v3_v3(planes_queue[best_n0], planes_queue[best_n1]);
                normalize_v3(planes_queue[best_n0]);
                planes_queue[best_n0][3] = (planes_queue[best_n0][3] + planes_queue[best_n1][3]) *
                                           0.5f;
                queue_index--;
                memmove(planes_queue + best_n1,
                        planes_queue + best_n1 + 1,
                        (queue_index - best_n1) * sizeof(*planes_queue));
              }
              const uint size = queue_index;
              /* If there is more than 2 planes at this vertex, the boundary fix should be disabled
               * to stay at the correct thickness for all the faces. This is not very good in
               * practice though, since that will almost always disable the boundary fix. Instead
               * introduce a threshold which decides whether the boundary fix can be used without
               * major thickness changes. If the following constant is 1.0, it would always
               * prioritize correct thickness. At 0.7 the thickness is allowed to change a bit if
               * necessary for the fix (~10%). Note this only applies if a boundary fix is used. */
              const float boundary_fix_threshold = 0.7f;
              if (size > 3) {
                /* Use the most general least squares method to find the best position. */
                float mat[3][3];
                zero_m3(mat);
                for (int k = 0; k < 3; k++) {
                  for (int m = 0; m < size; m++) {
                    madd_v3_v3fl(mat[k], planes_queue[m], planes_queue[m][k]);
                  }
                  /* Add a small epsilon to ensure the invert is going to work.
                   * This addition makes the inverse more stable and the results
                   * seem to get more precise. */
                  mat[k][k] += 5e-5f;
                }
                /* NOTE: this matrix invert fails if there is less than 3 different normals. */
                invert_m3(mat);
                zero_v3(nor);
                for (int k = 0; k < size; k++) {
                  madd_v3_v3fl(nor, planes_queue[k], planes_queue[k][3]);
                }
                mul_v3_m3v3(nor, mat, nor);

                if (!disable_boundary_fix) {
                  /* Figure out if the approximate boundary fix can get use here. */
                  float greatest_angle_cos = 1.0f;
                  for (uint k = 0; k < 2; k++) {
                    for (uint m = 2; m < size; m++) {
                      float p = dot_v3v3(planes_queue[m], planes_queue[k]);
                      if (p < greatest_angle_cos) {
                        greatest_angle_cos = p;
                      }
                    }
                  }
                  if (greatest_angle_cos > boundary_fix_threshold) {
                    approximate_free_direction = true;
                  }
                  else {
                    disable_boundary_fix = true;
                  }
                }
              }
              else if (size > 1) {
                /* When up to 3 constraint normals are found, there is a simple solution. */
                const float stop_explosion = 0.999f - fabsf(smd->offset_fac) * 0.05f;
                const float q = dot_v3v3(planes_queue[0], planes_queue[1]);
                float d = 1.0f - q * q;
                cross_v3_v3v3(move_nor, planes_queue[0], planes_queue[1]);
                normalize_v3(move_nor);
                if (d > FLT_EPSILON * 10 && q < stop_explosion) {
                  d = 1.0f / d;
                  mul_v3_fl(planes_queue[0], (planes_queue[0][3] - planes_queue[1][3] * q) * d);
                  mul_v3_fl(planes_queue[1], (planes_queue[1][3] - planes_queue[0][3] * q) * d);
                }
                else {
                  d = 1.0f / (fabsf(q) + 1.0f);
                  mul_v3_fl(planes_queue[0], planes_queue[0][3] * d);
                  mul_v3_fl(planes_queue[1], planes_queue[1][3] * d);
                }
                add_v3_v3v3(nor, planes_queue[0], planes_queue[1]);
                if (size == 3) {
                  d = dot_v3v3(planes_queue[2], move_nor);
                  /* The following threshold ignores the third plane if it is almost orthogonal to
                   * the still free direction. */
                  if (fabsf(d) > 0.02f) {
                    float tmp[3];
                    madd_v3_v3v3fl(tmp, nor, planes_queue[2], -planes_queue[2][3]);
                    mul_v3_v3fl(tmp, move_nor, dot_v3v3(planes_queue[2], tmp) / d);
                    sub_v3_v3(nor, tmp);
                    /* Disable boundary fix if the constraints would be majorly unsatisfied. */
                    if (fabsf(d) > 1.0f - boundary_fix_threshold) {
                      disable_boundary_fix = true;
                    }
                  }
                }
                approximate_free_direction = false;
              }
              else if (size == 1) {
                /* Face corner case. */
                mul_v3_v3fl(nor, planes_queue[0], planes_queue[0][3]);
                if (g->edges_len > 2) {
                  disable_boundary_fix = true;
                  approximate_free_direction = true;
                }
              }
              else {
                /* Fallback case for null faces. */
                mul_v3_v3fl(nor, fallback_nor, fallback_ofs);
                disable_boundary_fix = true;
              }
              MEM_freeN(planes_queue);
            }
            /* Fixed/Even Method. */
            else {
              float total_angle = 0;
              float total_angle_back = 0;
              NewEdgeRef *first_edge = NULL;
              NewEdgeRef **edge_ptr = g->edges;
              float face_nor[3];
              float nor_back[3] = {0, 0, 0};
              bool has_back = false;
              bool has_front = false;
              bool cycle = (g->is_orig_closed && !g->split) || g->is_even_split;
              for (uint k = 0; k < g->edges_len; k++, edge_ptr++) {
                if (!(k & 1) || (!cycle && k == g->edges_len - 1)) {
                  NewEdgeRef *edge = *edge_ptr;
                  for (uint l = 0; l < 2; l++) {
                    NewFaceRef *face = edge->faces[l];
                    if (face && (first_edge == NULL ||
                                 (first_edge->faces[0] != face && first_edge->faces[1] != face))) {
                      float angle = 1.0f;
                      float ofs = face->reversed ? -ofs_back_clamped : ofs_front_clamped;
                      /* Use face_weight here to make faces thinner. */
                      if (do_flat_faces) {
                        ofs *= face_weight[face->index];
                      }

                      if (smd->nonmanifold_offset_mode ==
                          MOD_SOLIDIFY_NONMANIFOLD_OFFSET_MODE_EVEN) {
                        const MLoop *ml_next = orig_mloop + face->face->loopstart;
                        const MLoop *ml = ml_next + (face->face->totloop - 1);
                        const MLoop *ml_prev = ml - 1;
                        for (int m = 0; m < face->face->totloop && vm[ml->v] != i;
                             m++, ml_next++) {
                          ml_prev = ml;
                          ml = ml_next;
                        }
                        angle = angle_v3v3v3(orig_mvert_co[vm[ml_prev->v]],
                                             orig_mvert_co[i],
                                             orig_mvert_co[vm[ml_next->v]]);
                        if (face->reversed) {
                          total_angle_back += angle * ofs * ofs;
                        }
                        else {
                          total_angle += angle * ofs * ofs;
                        }
                      }
                      else {
                        if (face->reversed) {
                          total_angle_back++;
                        }
                        else {
                          total_angle++;
                        }
                      }
                      mul_v3_v3fl(face_nor, poly_nors[face->index], angle * ofs);
                      if (face->reversed) {
                        add_v3_v3(nor_back, face_nor);
                        has_back = true;
                      }
                      else {
                        add_v3_v3(nor, face_nor);
                        has_front = true;
                      }
                    }
                  }
                  if ((cycle && k == 0) || (!cycle && k + 3 >= g->edges_len)) {
                    first_edge = edge;
                  }
                }
              }

              /* Set normal length with selected method. */
              if (smd->nonmanifold_offset_mode == MOD_SOLIDIFY_NONMANIFOLD_OFFSET_MODE_EVEN) {
                if (has_front) {
                  float length_sq = len_squared_v3(nor);
                  if (LIKELY(length_sq > FLT_EPSILON)) {
                    mul_v3_fl(nor, total_angle / length_sq);
                  }
                }
                if (has_back) {
                  float length_sq = len_squared_v3(nor_back);
                  if (LIKELY(length_sq > FLT_EPSILON)) {
                    mul_v3_fl(nor_back, total_angle_back / length_sq);
                  }
                  if (!has_front) {
                    copy_v3_v3(nor, nor_back);
                  }
                }
                if (has_front && has_back) {
                  float nor_length = len_v3(nor);
                  float nor_back_length = len_v3(nor_back);
                  float q = dot_v3v3(nor, nor_back);
                  if (LIKELY(fabsf(q) > FLT_EPSILON)) {
                    q /= nor_length * nor_back_length;
                  }
                  float d = 1.0f - q * q;
                  if (LIKELY(d > FLT_EPSILON)) {
                    d = 1.0f / d;
                    if (LIKELY(nor_length > FLT_EPSILON)) {
                      mul_v3_fl(nor, (1 - nor_back_length * q / nor_length) * d);
                    }
                    if (LIKELY(nor_back_length > FLT_EPSILON)) {
                      mul_v3_fl(nor_back, (1 - nor_length * q / nor_back_length) * d);
                    }
                    add_v3_v3(nor, nor_back);
                  }
                  else {
                    mul_v3_fl(nor, 0.5f);
                    mul_v3_fl(nor_back, 0.5f);
                    add_v3_v3(nor, nor_back);
                  }
                }
              }
              else {
                if (has_front && total_angle > FLT_EPSILON) {
                  mul_v3_fl(nor, 1.0f / total_angle);
                }
                if (has_back && total_angle_back > FLT_EPSILON) {
                  mul_v3_fl(nor_back, 1.0f / total_angle_back);
                  add_v3_v3(nor, nor_back);
                  if (has_front && total_angle > FLT_EPSILON) {
                    mul_v3_fl(nor, 0.5f);
                  }
                }
              }
              /* Set move_nor for boundary fix. */
              if (!disable_boundary_fix && g->edges_len > 2) {
                approximate_free_direction = true;
              }
              else {
                disable_boundary_fix = true;
              }
            }
            if (approximate_free_direction) {
              /* Set move_nor for boundary fix. */
              NewEdgeRef **edge_ptr = g->edges + 1;
              float tmp[3];
              int k;
              for (k = 1; k + 1 < g->edges_len; k++, edge_ptr++) {
                const MEdge *e = orig_medge + (*edge_ptr)->old_edge;
                sub_v3_v3v3(tmp, orig_mvert_co[vm[e->v1] == i ? e->v2 : e->v1], orig_mvert_co[i]);
                add_v3_v3(move_nor, tmp);
              }
              if (k == 1) {
                disable_boundary_fix = true;
              }
              else {
                disable_boundary_fix = normalize_v3(move_nor) == 0.0f;
              }
            }
            /* Fix boundary verts. */
            if (!disable_boundary_fix) {
              /* Constraint normal, nor * constr_nor == 0 after this fix. */
              float constr_nor[3];
              const MEdge *e0_edge = orig_medge + g->edges[0]->old_edge;
              const MEdge *e1_edge = orig_medge + g->edges[g->edges_len - 1]->old_edge;
              float e0[3];
              float e1[3];
              sub_v3_v3v3(e0,
                          orig_mvert_co[vm[e0_edge->v1] == i ? e0_edge->v2 : e0_edge->v1],
                          orig_mvert_co[i]);
              sub_v3_v3v3(e1,
                          orig_mvert_co[vm[e1_edge->v1] == i ? e1_edge->v2 : e1_edge->v1],
                          orig_mvert_co[i]);
              if (smd->nonmanifold_boundary_mode == MOD_SOLIDIFY_NONMANIFOLD_BOUNDARY_MODE_FLAT) {
                cross_v3_v3v3(constr_nor, e0, e1);
                normalize_v3(constr_nor);
              }
              else {
                BLI_assert(smd->nonmanifold_boundary_mode ==
                           MOD_SOLIDIFY_NONMANIFOLD_BOUNDARY_MODE_ROUND);
                float f0[3];
                float f1[3];
                if (g->edges[0]->faces[0]->reversed) {
                  negate_v3_v3(f0, poly_nors[g->edges[0]->faces[0]->index]);
                }
                else {
                  copy_v3_v3(f0, poly_nors[g->edges[0]->faces[0]->index]);
                }
                if (g->edges[g->edges_len - 1]->faces[0]->reversed) {
                  negate_v3_v3(f1, poly_nors[g->edges[g->edges_len - 1]->faces[0]->index]);
                }
                else {
                  copy_v3_v3(f1, poly_nors[g->edges[g->edges_len - 1]->faces[0]->index]);
                }
                float n0[3];
                float n1[3];
                cross_v3_v3v3(n0, e0, f0);
                cross_v3_v3v3(n1, f1, e1);
                normalize_v3(n0);
                normalize_v3(n1);
                add_v3_v3v3(constr_nor, n0, n1);
                normalize_v3(constr_nor);
              }
              float d = dot_v3v3(constr_nor, move_nor);
              /* Only allow the thickness to increase about 10 times. */
              if (fabsf(d) > 0.1f) {
                mul_v3_fl(move_nor, dot_v3v3(constr_nor, nor) / d);
                sub_v3_v3(nor, move_nor);
              }
            }
            float scalar_vgroup = 1;
            /* Use vertex group. */
            if (dvert && !do_flat_faces) {
              const MDeformVert *dv = &dvert[i];
              if (defgrp_invert) {
                scalar_vgroup = 1.0f - BKE_defvert_find_weight(dv, defgrp_index);
              }
              else {
                scalar_vgroup = BKE_defvert_find_weight(dv, defgrp_index);
              }
              scalar_vgroup = offset_fac_vg + (scalar_vgroup * offset_fac_vg_inv);
            }
            /* Do clamping. */
            if (do_clamp) {
              if (do_angle_clamp) {
                if (g->edges_len > 2) {
                  float min_length = 0;
                  float angle = 0.5f * M_PI;
                  uint k = 0;
                  for (NewEdgeRef **p = g->edges; k < g->edges_len; k++, p++) {
                    float length = orig_edge_lengths[(*p)->old_edge];
                    float e_ang = (*p)->angle;
                    if (e_ang > angle) {
                      angle = e_ang;
                    }
                    if (length < min_length || k == 0) {
                      min_length = length;
                    }
                  }
                  float cos_ang = cosf(angle * 0.5f);
                  if (cos_ang > 0) {
                    float max_off = min_length * 0.5f / cos_ang;
                    if (max_off < offset * 0.5f) {
                      scalar_vgroup *= max_off / offset * 2;
                    }
                  }
                }
              }
              else {
                float min_length = 0;
                uint k = 0;
                for (NewEdgeRef **p = g->edges; k < g->edges_len; k++, p++) {
                  float length = orig_edge_lengths[(*p)->old_edge];
                  if (length < min_length || k == 0) {
                    min_length = length;
                  }
                }
                if (min_length < offset) {
                  scalar_vgroup *= min_length / offset;
                }
              }
            }
            mul_v3_fl(nor, scalar_vgroup);
            add_v3_v3v3(g->co, nor, orig_mvert_co[i]);
          }
          else {
            copy_v3_v3(g->co, orig_mvert_co[i]);
          }
        }
      }
    }

    if (do_flat_faces) {
      MEM_freeN(face_weight);
    }
  }

  MEM_freeN(orig_mvert_co);
  if (null_faces) {
    MEM_freeN(null_faces);
  }

  /* TODO: create vertdata for intersection fixes (intersection fixing per topology region). */

  /* Correction for adjacent one sided groups around a vert to
   * prevent edge duplicates and null polys. */
  uint(*singularity_edges)[2] = NULL;
  uint totsingularity = 0;
  if (has_singularities) {
    has_singularities = false;
    uint i = 0;
    uint singularity_edges_len = 1;
    singularity_edges = MEM_malloc_arrayN(
        singularity_edges_len, sizeof(*singularity_edges), "singularity_edges in solidify");
    for (NewEdgeRef ***new_edges = orig_edge_data_arr; i < edges_num; i++, new_edges++) {
      if (*new_edges && (do_shell || edge_adj_faces_len[i] == 1) && (**new_edges)->old_edge == i) {
        for (NewEdgeRef **l = *new_edges; *l; l++) {
          if ((*l)->link_edge_groups[0]->is_singularity &&
              (*l)->link_edge_groups[1]->is_singularity) {
            const uint v1 = (*l)->link_edge_groups[0]->new_vert;
            const uint v2 = (*l)->link_edge_groups[1]->new_vert;
            bool exists_already = false;
            uint j = 0;
            for (uint(*p)[2] = singularity_edges; j < totsingularity; p++, j++) {
              if (((*p)[0] == v1 && (*p)[1] == v2) || ((*p)[0] == v2 && (*p)[1] == v1)) {
                exists_already = true;
                break;
              }
            }
            if (!exists_already) {
              has_singularities = true;
              if (singularity_edges_len <= totsingularity) {
                singularity_edges_len = totsingularity + 1;
                singularity_edges = MEM_reallocN_id(singularity_edges,
                                                    singularity_edges_len *
                                                        sizeof(*singularity_edges),
                                                    "singularity_edges in solidify");
              }
              singularity_edges[totsingularity][0] = v1;
              singularity_edges[totsingularity][1] = v2;
              totsingularity++;
              if (edge_adj_faces_len[i] == 1 && do_rim) {
                new_loops_num -= 2;
                new_polys_num--;
              }
            }
            else {
              new_edges_num--;
            }
          }
        }
      }
    }
  }

  /* Create Mesh *result with proper capacity. */
  result = BKE_mesh_new_nomain_from_template(mesh,
                                             (int)(new_verts_num),
                                             (int)(new_edges_num),
                                             0,
                                             (int)(new_loops_num),
                                             (int)(new_polys_num));

  MVert *mvert = BKE_mesh_vertices_for_write(result);
  MEdge *medge = BKE_mesh_edges_for_write(result);
  MPoly *mpoly = BKE_mesh_polygons_for_write(result);
  MLoop *mloop = BKE_mesh_loops_for_write(result);

  int *origindex_edge = CustomData_get_layer(&result->edata, CD_ORIGINDEX);
  int *origindex_poly = CustomData_get_layer(&result->pdata, CD_ORIGINDEX);

  if (bevel_convex != 0.0f || (result->cd_flag & ME_CDFLAG_VERT_BWEIGHT) != 0) {
    /* make sure bweight is enabled */
    result->cd_flag |= ME_CDFLAG_EDGE_BWEIGHT;
  }

  /* Checks that result has dvert data. */
  MDeformVert *dst_dvert = NULL;
  if (shell_defgrp_index != -1 || rim_defgrp_index != -1) {
<<<<<<< HEAD
    dst_dvert = BKE_mesh_deform_verts_for_write(result);
=======
    dvert = CustomData_duplicate_referenced_layer(&result->vdata, CD_MDEFORMVERT, result->totvert);
    /* If no vertices were ever added to an object's vgroup, dvert might be NULL. */
    if (dvert == NULL) {
      /* Add a valid data layer! */
      dvert = CustomData_add_layer(
          &result->vdata, CD_MDEFORMVERT, CD_SET_DEFAULT, NULL, result->totvert);
    }
    result->dvert = dvert;
>>>>>>> 70f17113
  }

  /* Get vertex crease layer and ensure edge creases are active if vertex creases are found, since
   * they will introduce edge creases in the used custom interpolation method. */
  const float *vertex_crease = CustomData_get_layer(&mesh->vdata, CD_CREASE);
  if (vertex_crease) {
    result->cd_flag |= ME_CDFLAG_EDGE_CREASE;
    /* delete all vertex creases in the result if a rim is used. */
    if (do_rim) {
      CustomData_free_layers(&result->vdata, CD_CREASE, result->totvert);
      result->cd_flag &= (char)(~ME_CDFLAG_VERT_CREASE);
    }
  }

  /* Make_new_verts. */
  {
    gs_ptr = orig_vert_groups_arr;
    for (uint i = 0; i < verts_num; i++, gs_ptr++) {
      EdgeGroup *gs = *gs_ptr;
      if (gs) {
        EdgeGroup *g = gs;
        for (uint j = 0; g->valid; j++, g++) {
          if (g->new_vert != MOD_SOLIDIFY_EMPTY_TAG) {
            CustomData_copy_data(&mesh->vdata, &result->vdata, (int)i, (int)g->new_vert, 1);
            copy_v3_v3(mvert[g->new_vert].co, g->co);
            mvert[g->new_vert].flag = orig_mvert[i].flag;
          }
        }
      }
    }
  }

  /* Make edges. */
  {
    uint i = 0;
    edge_index += totsingularity;
    for (NewEdgeRef ***new_edges = orig_edge_data_arr; i < edges_num; i++, new_edges++) {
      if (*new_edges && (do_shell || edge_adj_faces_len[i] == 1) && (**new_edges)->old_edge == i) {
        for (NewEdgeRef **l = *new_edges; *l; l++) {
          if ((*l)->new_edge != MOD_SOLIDIFY_EMPTY_TAG) {
            const uint v1 = (*l)->link_edge_groups[0]->new_vert;
            const uint v2 = (*l)->link_edge_groups[1]->new_vert;
            uint insert = edge_index;
            if (has_singularities && ((*l)->link_edge_groups[0]->is_singularity &&
                                      (*l)->link_edge_groups[1]->is_singularity)) {
              uint j = 0;
              for (uint(*p)[2] = singularity_edges; j < totsingularity; p++, j++) {
                if (((*p)[0] == v1 && (*p)[1] == v2) || ((*p)[0] == v2 && (*p)[1] == v1)) {
                  insert = j;
                  break;
                }
              }
              BLI_assert(insert == j);
            }
            else {
              edge_index++;
            }
            CustomData_copy_data(&mesh->edata, &result->edata, (int)i, (int)insert, 1);
            BLI_assert(v1 != MOD_SOLIDIFY_EMPTY_TAG);
            BLI_assert(v2 != MOD_SOLIDIFY_EMPTY_TAG);
            medge[insert].v1 = v1;
            medge[insert].v2 = v2;
            medge[insert].flag = orig_medge[(*l)->old_edge].flag | ME_EDGEDRAW | ME_EDGERENDER;
            medge[insert].crease = orig_medge[(*l)->old_edge].crease;
            medge[insert].bweight = orig_medge[(*l)->old_edge].bweight;
            if (bevel_convex != 0.0f && (*l)->faces[1] != NULL) {
              medge[insert].bweight = (char)clamp_i(
                  (int)medge[insert].bweight + (int)(((*l)->angle > M_PI + FLT_EPSILON ?
                                                          clamp_f(bevel_convex, 0.0f, 1.0f) :
                                                          ((*l)->angle < M_PI - FLT_EPSILON ?
                                                               clamp_f(bevel_convex, -1.0f, 0.0f) :
                                                               0)) *
                                                     255),
                  0,
                  255);
            }
            (*l)->new_edge = insert;
          }
        }
      }
    }
  }
  if (singularity_edges) {
    MEM_freeN(singularity_edges);
  }

  /* DEBUG CODE FOR BUG-FIXING (can not be removed because every bug-fix needs this badly!). */
#if 0
  {
    /* this code will output the content of orig_vert_groups_arr.
     * in orig_vert_groups_arr these conditions must be met for every vertex:
     * - new_edge value should have no duplicates
     * - every old_edge value should appear twice
     * - every group should have at least two members (edges)
     * NOTE: that there can be vertices that only have one group. They are called singularities.
     * These vertices will only have one side (there is no way of telling apart front
     * from back like on a mobius strip)
     */

    /* Debug output format:
     * <original vertex id>:
     * {
     *   { <old edge id>/<new edge id>, } \
     *     (tg:<topology group id>)(s:<is split group>,c:<is closed group (before splitting)>)
     * }
     */
    gs_ptr = orig_vert_groups_arr;
    for (uint i = 0; i < verts_num; i++, gs_ptr++) {
      EdgeGroup *gs = *gs_ptr;
      /* check if the vertex is present (may be dissolved because of proximity) */
      if (gs) {
        printf("%d:\n", i);
        for (EdgeGroup *g = gs; g->valid; g++) {
          NewEdgeRef **e = g->edges;
          for (uint j = 0; j < g->edges_len; j++, e++) {
            printf("%u/%d, ", (*e)->old_edge, (int)(*e)->new_edge);
          }
          printf("(tg:%u)(s:%u,c:%d)\n", g->topo_group, g->split, g->is_orig_closed);
        }
      }
    }
  }
#endif

  const int *src_material_index = BKE_mesh_material_indices(mesh);
  int *dst_material_index = BKE_mesh_material_indices_for_write(result);

  /* Make boundary edges/faces. */
  {
    gs_ptr = orig_vert_groups_arr;
    const MVert *mv = orig_mvert;
    for (uint i = 0; i < verts_num; i++, gs_ptr++, mv++) {
      EdgeGroup *gs = *gs_ptr;
      if (gs) {
        EdgeGroup *g = gs;
        EdgeGroup *g2 = gs;
        EdgeGroup *last_g = NULL;
        EdgeGroup *first_g = NULL;
        char mv_crease = vertex_crease ? (char)(vertex_crease[i] * 255.0f) : 0;
        /* Data calculation cache. */
        char max_crease;
        char last_max_crease = 0;
        char first_max_crease = 0;
        char max_bweight;
        char last_max_bweight = 0;
        char first_max_bweight = 0;
        short flag;
        short last_flag = 0;
        short first_flag = 0;
        for (uint j = 0; g->valid; g++) {
          if ((do_rim && !g->is_orig_closed) || (do_shell && g->split)) {
            max_crease = 0;
            max_bweight = 0;
            flag = 0;

            BLI_assert(g->edges_len >= 2);

            if (g->edges_len == 2) {
              max_crease = min_cc(orig_medge[g->edges[0]->old_edge].crease,
                                  orig_medge[g->edges[1]->old_edge].crease);
            }
            else {
              for (uint k = 1; k < g->edges_len - 1; k++) {
                const MEdge *ed = orig_medge + g->edges[k]->old_edge;
                if (ed->crease > max_crease) {
                  max_crease = ed->crease;
                }
                if (g->edges[k]->new_edge != MOD_SOLIDIFY_EMPTY_TAG) {
                  char bweight = medge[g->edges[k]->new_edge].bweight;
                  if (bweight > max_bweight) {
                    max_bweight = bweight;
                  }
                }
                flag |= ed->flag;
              }
            }

            const char bweight_open_edge = min_cc(
                orig_medge[g->edges[0]->old_edge].bweight,
                orig_medge[g->edges[g->edges_len - 1]->old_edge].bweight);
            if (bweight_open_edge > 0) {
              max_bweight = min_cc(bweight_open_edge, max_bweight);
            }
            else {
              if (bevel_convex < 0.0f) {
                max_bweight = 0;
              }
            }
            if (!first_g) {
              first_g = g;
              first_max_crease = max_crease;
              first_max_bweight = max_bweight;
              first_flag = flag;
            }
            else {
              last_g->open_face_edge = edge_index;
              CustomData_copy_data(&mesh->edata,
                                   &result->edata,
                                   (int)last_g->edges[0]->old_edge,
                                   (int)edge_index,
                                   1);
              if (origindex_edge) {
                origindex_edge[edge_index] = ORIGINDEX_NONE;
              }
              medge[edge_index].v1 = last_g->new_vert;
              medge[edge_index].v2 = g->new_vert;
              medge[edge_index].flag = ME_EDGEDRAW | ME_EDGERENDER |
                                       ((last_flag | flag) & (ME_SEAM | ME_SHARP));
              medge[edge_index].crease = max_cc(mv_crease, min_cc(last_max_crease, max_crease));
              medge[edge_index++].bweight = max_cc(mv->bweight,
                                                   min_cc(last_max_bweight, max_bweight));
            }
            last_g = g;
            last_max_crease = max_crease;
            last_max_bweight = max_bweight;
            last_flag = flag;
            j++;
          }
          if (!(g + 1)->valid || g->topo_group != (g + 1)->topo_group) {
            if (j == 2) {
              last_g->open_face_edge = edge_index - 1;
            }
            if (j > 2) {
              CustomData_copy_data(&mesh->edata,
                                   &result->edata,
                                   (int)last_g->edges[0]->old_edge,
                                   (int)edge_index,
                                   1);
              if (origindex_edge) {
                origindex_edge[edge_index] = ORIGINDEX_NONE;
              }
              last_g->open_face_edge = edge_index;
              medge[edge_index].v1 = last_g->new_vert;
              medge[edge_index].v2 = first_g->new_vert;
              medge[edge_index].flag = ME_EDGEDRAW | ME_EDGERENDER |
                                       ((last_flag | first_flag) & (ME_SEAM | ME_SHARP));
              medge[edge_index].crease = max_cc(mv_crease,
                                                min_cc(last_max_crease, first_max_crease));
              medge[edge_index++].bweight = max_cc(mv->bweight,
                                                   min_cc(last_max_bweight, first_max_bweight));

              /* Loop data. */
              int *loops = MEM_malloc_arrayN(j, sizeof(*loops), "loops in solidify");
              /* The result material index is from consensus. */
              short most_mat_nr = 0;
              uint most_mat_nr_face = 0;
              uint most_mat_nr_count = 0;
              for (short l = 0; l < mat_nrs; l++) {
                uint count = 0;
                uint face = 0;
                uint k = 0;
                for (EdgeGroup *g3 = g2; g3->valid && k < j; g3++) {
                  if ((do_rim && !g3->is_orig_closed) || (do_shell && g3->split)) {
                    /* Check both far ends in terms of faces of an edge group. */
                    if ((src_material_index ? src_material_index[g3->edges[0]->faces[0]->index] :
                                              0) == l) {
                      face = g3->edges[0]->faces[0]->index;
                      count++;
                    }
                    NewEdgeRef *le = g3->edges[g3->edges_len - 1];
                    if (le->faces[1] &&
                        (src_material_index ? src_material_index[le->faces[1]->index] : 0) == l) {
                      face = le->faces[1]->index;
                      count++;
                    }
                    else if (!le->faces[1] &&
                             (src_material_index ? src_material_index[le->faces[0]->index] : 0) ==
                                 l) {
                      face = le->faces[0]->index;
                      count++;
                    }
                    k++;
                  }
                }
                if (count > most_mat_nr_count) {
                  most_mat_nr = l;
                  most_mat_nr_face = face;
                  most_mat_nr_count = count;
                }
              }
              CustomData_copy_data(
                  &mesh->pdata, &result->pdata, (int)most_mat_nr_face, (int)poly_index, 1);
              if (origindex_poly) {
                origindex_poly[poly_index] = ORIGINDEX_NONE;
              }
              mpoly[poly_index].loopstart = (int)loop_index;
              mpoly[poly_index].totloop = (int)j;
              dst_material_index[poly_index] = most_mat_nr +
                                               (g->is_orig_closed || !do_rim ? 0 : mat_ofs_rim);
              CLAMP(dst_material_index[poly_index], 0, mat_nr_max);
              mpoly[poly_index].flag = orig_mpoly[most_mat_nr_face].flag;
              poly_index++;

              for (uint k = 0; g2->valid && k < j; g2++) {
                if ((do_rim && !g2->is_orig_closed) || (do_shell && g2->split)) {
                  const MPoly *face = g2->edges[0]->faces[0]->face;
                  const MLoop *ml = orig_mloop + face->loopstart;
                  for (int l = 0; l < face->totloop; l++, ml++) {
                    if (vm[ml->v] == i) {
                      loops[k] = face->loopstart + l;
                      break;
                    }
                  }
                  k++;
                }
              }

              if (!do_flip) {
                for (uint k = 0; k < j; k++) {
                  CustomData_copy_data(&mesh->ldata, &result->ldata, loops[k], (int)loop_index, 1);
                  mloop[loop_index].v = medge[edge_index - j + k].v1;
                  mloop[loop_index++].e = edge_index - j + k;
                }
              }
              else {
                for (uint k = 1; k <= j; k++) {
                  CustomData_copy_data(
                      &mesh->ldata, &result->ldata, loops[j - k], (int)loop_index, 1);
                  mloop[loop_index].v = medge[edge_index - k].v2;
                  mloop[loop_index++].e = edge_index - k;
                }
              }
              MEM_freeN(loops);
            }
            /* Reset everything for the next poly. */
            j = 0;
            last_g = NULL;
            first_g = NULL;
            last_max_crease = 0;
            first_max_crease = 0;
            last_max_bweight = 0;
            first_max_bweight = 0;
            last_flag = 0;
            first_flag = 0;
          }
        }
      }
    }
  }

  /* Make boundary faces. */
  if (do_rim) {
    for (uint i = 0; i < edges_num; i++) {
      if (edge_adj_faces_len[i] == 1 && orig_edge_data_arr[i] &&
          (*orig_edge_data_arr[i])->old_edge == i) {
        NewEdgeRef **new_edges = orig_edge_data_arr[i];

        NewEdgeRef *edge1 = new_edges[0];
        NewEdgeRef *edge2 = new_edges[1];
        const bool v1_singularity = edge1->link_edge_groups[0]->is_singularity &&
                                    edge2->link_edge_groups[0]->is_singularity;
        const bool v2_singularity = edge1->link_edge_groups[1]->is_singularity &&
                                    edge2->link_edge_groups[1]->is_singularity;
        if (v1_singularity && v2_singularity) {
          continue;
        }

<<<<<<< HEAD
        const MPoly *face = (*new_edges)->faces[0]->face;
=======
        const uint orig_face_index = (*new_edges)->faces[0]->index;
        MPoly *face = &orig_mpoly[orig_face_index];
>>>>>>> 70f17113
        CustomData_copy_data(
            &mesh->pdata, &result->pdata, (int)(*new_edges)->faces[0]->index, (int)poly_index, 1);
        mpoly[poly_index].loopstart = (int)loop_index;
        mpoly[poly_index].totloop = 4 - (int)(v1_singularity || v2_singularity);
        dst_material_index[poly_index] =
            (src_material_index ? src_material_index[orig_face_index] : 0) + mat_ofs_rim;
        CLAMP(dst_material_index[poly_index], 0, mat_nr_max);
        mpoly[poly_index].flag = face->flag;
        poly_index++;

        int loop1 = -1;
        int loop2 = -1;
        const MLoop *ml = orig_mloop + face->loopstart;
        const uint old_v1 = vm[orig_medge[edge1->old_edge].v1];
        const uint old_v2 = vm[orig_medge[edge1->old_edge].v2];
        for (uint j = 0; j < face->totloop; j++, ml++) {
          if (vm[ml->v] == old_v1) {
            loop1 = face->loopstart + (int)j;
          }
          else if (vm[ml->v] == old_v2) {
            loop2 = face->loopstart + (int)j;
          }
        }
        BLI_assert(loop1 != -1 && loop2 != -1);
        MEdge *open_face_edge;
        uint open_face_edge_index;
        if (!do_flip) {
          if (rim_defgrp_index != -1) {
            BKE_defvert_ensure_index(&dst_dvert[medge[edge1->new_edge].v1], rim_defgrp_index)
                ->weight = 1.0f;
          }
          CustomData_copy_data(&mesh->ldata, &result->ldata, loop1, (int)loop_index, 1);
          mloop[loop_index].v = medge[edge1->new_edge].v1;
          mloop[loop_index++].e = edge1->new_edge;

          if (!v2_singularity) {
            open_face_edge_index = edge1->link_edge_groups[1]->open_face_edge;
            if (rim_defgrp_index != -1) {
              BKE_defvert_ensure_index(&dst_dvert[medge[edge1->new_edge].v2], rim_defgrp_index)
                  ->weight = 1.0f;
            }
            CustomData_copy_data(&mesh->ldata, &result->ldata, loop2, (int)loop_index, 1);
            mloop[loop_index].v = medge[edge1->new_edge].v2;
            open_face_edge = medge + open_face_edge_index;
            if (ELEM(medge[edge2->new_edge].v2, open_face_edge->v1, open_face_edge->v2)) {
              mloop[loop_index++].e = open_face_edge_index;
            }
            else {
              mloop[loop_index++].e = edge2->link_edge_groups[1]->open_face_edge;
            }
          }

          if (rim_defgrp_index != -1) {
            BKE_defvert_ensure_index(&dst_dvert[medge[edge2->new_edge].v2], rim_defgrp_index)
                ->weight = 1.0f;
          }
          CustomData_copy_data(&mesh->ldata, &result->ldata, loop2, (int)loop_index, 1);
          mloop[loop_index].v = medge[edge2->new_edge].v2;
          mloop[loop_index++].e = edge2->new_edge;

          if (!v1_singularity) {
            open_face_edge_index = edge2->link_edge_groups[0]->open_face_edge;
            if (rim_defgrp_index != -1) {
              BKE_defvert_ensure_index(&dst_dvert[medge[edge2->new_edge].v1], rim_defgrp_index)
                  ->weight = 1.0f;
            }
            CustomData_copy_data(&mesh->ldata, &result->ldata, loop1, (int)loop_index, 1);
            mloop[loop_index].v = medge[edge2->new_edge].v1;
            open_face_edge = medge + open_face_edge_index;
            if (ELEM(medge[edge1->new_edge].v1, open_face_edge->v1, open_face_edge->v2)) {
              mloop[loop_index++].e = open_face_edge_index;
            }
            else {
              mloop[loop_index++].e = edge1->link_edge_groups[0]->open_face_edge;
            }
          }
        }
        else {
          if (!v1_singularity) {
            open_face_edge_index = edge1->link_edge_groups[0]->open_face_edge;
            if (rim_defgrp_index != -1) {
              BKE_defvert_ensure_index(&dst_dvert[medge[edge1->new_edge].v1], rim_defgrp_index)
                  ->weight = 1.0f;
            }
            CustomData_copy_data(&mesh->ldata, &result->ldata, loop1, (int)loop_index, 1);
            mloop[loop_index].v = medge[edge1->new_edge].v1;
            open_face_edge = medge + open_face_edge_index;
            if (ELEM(medge[edge2->new_edge].v1, open_face_edge->v1, open_face_edge->v2)) {
              mloop[loop_index++].e = open_face_edge_index;
            }
            else {
              mloop[loop_index++].e = edge2->link_edge_groups[0]->open_face_edge;
            }
          }

          if (rim_defgrp_index != -1) {
            BKE_defvert_ensure_index(&dst_dvert[medge[edge2->new_edge].v1], rim_defgrp_index)
                ->weight = 1.0f;
          }
          CustomData_copy_data(&mesh->ldata, &result->ldata, loop1, (int)loop_index, 1);
          mloop[loop_index].v = medge[edge2->new_edge].v1;
          mloop[loop_index++].e = edge2->new_edge;

          if (!v2_singularity) {
            open_face_edge_index = edge2->link_edge_groups[1]->open_face_edge;
            if (rim_defgrp_index != -1) {
              BKE_defvert_ensure_index(&dst_dvert[medge[edge2->new_edge].v2], rim_defgrp_index)
                  ->weight = 1.0f;
            }
            CustomData_copy_data(&mesh->ldata, &result->ldata, loop2, (int)loop_index, 1);
            mloop[loop_index].v = medge[edge2->new_edge].v2;
            open_face_edge = medge + open_face_edge_index;
            if (ELEM(medge[edge1->new_edge].v2, open_face_edge->v1, open_face_edge->v2)) {
              mloop[loop_index++].e = open_face_edge_index;
            }
            else {
              mloop[loop_index++].e = edge1->link_edge_groups[1]->open_face_edge;
            }
          }

          if (rim_defgrp_index != -1) {
            BKE_defvert_ensure_index(&dst_dvert[medge[edge1->new_edge].v2], rim_defgrp_index)
                ->weight = 1.0f;
          }
          CustomData_copy_data(&mesh->ldata, &result->ldata, loop2, (int)loop_index, 1);
          mloop[loop_index].v = medge[edge1->new_edge].v2;
          mloop[loop_index++].e = edge1->new_edge;
        }
      }
    }
  }

  /* Make faces. */
  if (do_shell) {
    NewFaceRef *fr = face_sides_arr;
    uint *face_loops = MEM_malloc_arrayN(
        largest_ngon * 2, sizeof(*face_loops), "face_loops in solidify");
    uint *face_verts = MEM_malloc_arrayN(
        largest_ngon * 2, sizeof(*face_verts), "face_verts in solidify");
    uint *face_edges = MEM_malloc_arrayN(
        largest_ngon * 2, sizeof(*face_edges), "face_edges in solidify");
    for (uint i = 0; i < polys_num * 2; i++, fr++) {
      const uint loopstart = (uint)fr->face->loopstart;
      uint totloop = (uint)fr->face->totloop;
      uint valid_edges = 0;
      uint k = 0;
      while (totloop > 0 && (!fr->link_edges[totloop - 1] ||
                             fr->link_edges[totloop - 1]->new_edge == MOD_SOLIDIFY_EMPTY_TAG)) {
        totloop--;
      }
      if (totloop > 0) {
        NewEdgeRef *prior_edge = fr->link_edges[totloop - 1];
        uint prior_flip = (uint)(vm[orig_medge[prior_edge->old_edge].v1] ==
                                 vm[orig_mloop[loopstart + (totloop - 1)].v]);
        for (uint j = 0; j < totloop; j++) {
          NewEdgeRef *new_edge = fr->link_edges[j];
          if (new_edge && new_edge->new_edge != MOD_SOLIDIFY_EMPTY_TAG) {
            valid_edges++;
            const uint flip = (uint)(vm[orig_medge[new_edge->old_edge].v2] ==
                                     vm[orig_mloop[loopstart + j].v]);
            BLI_assert(flip ||
                       vm[orig_medge[new_edge->old_edge].v1] == vm[orig_mloop[loopstart + j].v]);
            /* The vert that's in the current loop. */
            const uint new_v1 = new_edge->link_edge_groups[flip]->new_vert;
            /* The vert that's in the next loop. */
            const uint new_v2 = new_edge->link_edge_groups[1 - flip]->new_vert;
            if (k == 0 || face_verts[k - 1] != new_v1) {
              face_loops[k] = loopstart + j;
              if (fr->reversed) {
                face_edges[k] = prior_edge->link_edge_groups[prior_flip]->open_face_edge;
              }
              else {
                face_edges[k] = new_edge->link_edge_groups[flip]->open_face_edge;
              }
              BLI_assert(k == 0 || medge[face_edges[k]].v2 == face_verts[k - 1] ||
                         medge[face_edges[k]].v1 == face_verts[k - 1]);
              BLI_assert(face_edges[k] == MOD_SOLIDIFY_EMPTY_TAG ||
                         medge[face_edges[k]].v2 == new_v1 || medge[face_edges[k]].v1 == new_v1);
              face_verts[k++] = new_v1;
            }
            prior_edge = new_edge;
            prior_flip = 1 - flip;
            if (j < totloop - 1 || face_verts[0] != new_v2) {
              face_loops[k] = loopstart + (j + 1) % totloop;
              face_edges[k] = new_edge->new_edge;
              face_verts[k++] = new_v2;
            }
            else {
              face_edges[0] = new_edge->new_edge;
            }
          }
        }
        if (k > 2 && valid_edges > 2) {
          CustomData_copy_data(&mesh->pdata, &result->pdata, (int)(i / 2), (int)poly_index, 1);
          mpoly[poly_index].loopstart = (int)loop_index;
          mpoly[poly_index].totloop = (int)k;
          dst_material_index[poly_index] = (src_material_index ? src_material_index[fr->index] :
                                                                 0) +
                                           (fr->reversed != do_flip ? mat_ofs : 0);
          CLAMP(dst_material_index[poly_index], 0, mat_nr_max);
          mpoly[poly_index].flag = fr->face->flag;
          if (fr->reversed != do_flip) {
            for (int l = (int)k - 1; l >= 0; l--) {
              if (shell_defgrp_index != -1) {
                BKE_defvert_ensure_index(&dst_dvert[face_verts[l]], shell_defgrp_index)->weight =
                    1.0f;
              }
              CustomData_copy_data(
                  &mesh->ldata, &result->ldata, (int)face_loops[l], (int)loop_index, 1);
              mloop[loop_index].v = face_verts[l];
              mloop[loop_index++].e = face_edges[l];
            }
          }
          else {
            uint l = k - 1;
            for (uint next_l = 0; next_l < k; next_l++) {
              CustomData_copy_data(
                  &mesh->ldata, &result->ldata, (int)face_loops[l], (int)loop_index, 1);
              mloop[loop_index].v = face_verts[l];
              mloop[loop_index++].e = face_edges[next_l];
              l = next_l;
            }
          }
          poly_index++;
        }
      }
    }
    MEM_freeN(face_loops);
    MEM_freeN(face_verts);
    MEM_freeN(face_edges);
  }
  if (edge_index != new_edges_num) {
    BKE_modifier_set_error(ctx->object,
                           md,
                           "Internal Error: edges array wrong size: %u instead of %u",
                           new_edges_num,
                           edge_index);
  }
  if (poly_index != new_polys_num) {
    BKE_modifier_set_error(ctx->object,
                           md,
                           "Internal Error: polys array wrong size: %u instead of %u",
                           new_polys_num,
                           poly_index);
  }
  if (loop_index != new_loops_num) {
    BKE_modifier_set_error(ctx->object,
                           md,
                           "Internal Error: loops array wrong size: %u instead of %u",
                           new_loops_num,
                           loop_index);
  }
  BLI_assert(edge_index == new_edges_num);
  BLI_assert(poly_index == new_polys_num);
  BLI_assert(loop_index == new_loops_num);

  /* Free remaining memory */
  {
    MEM_freeN(vm);
    MEM_freeN(edge_adj_faces_len);
    uint i = 0;
    for (EdgeGroup **p = orig_vert_groups_arr; i < verts_num; i++, p++) {
      if (*p) {
        for (EdgeGroup *eg = *p; eg->valid; eg++) {
          MEM_freeN(eg->edges);
        }
        MEM_freeN(*p);
      }
    }
    MEM_freeN(orig_vert_groups_arr);
    i = edges_num;
    for (NewEdgeRef ***p = orig_edge_data_arr + (edges_num - 1); i > 0; i--, p--) {
      if (*p && (**p)->old_edge == i - 1) {
        for (NewEdgeRef **l = *p; *l; l++) {
          MEM_freeN(*l);
        }
        MEM_freeN(*p);
      }
    }
    MEM_freeN(orig_edge_data_arr);
    MEM_freeN(orig_edge_lengths);
    i = 0;
    for (NewFaceRef *p = face_sides_arr; i < polys_num * 2; i++, p++) {
      MEM_freeN(p->link_edges);
    }
    MEM_freeN(face_sides_arr);
    MEM_freeN(poly_nors);
  }

#undef MOD_SOLIDIFY_EMPTY_TAG

  return result;
}

/** \} */<|MERGE_RESOLUTION|>--- conflicted
+++ resolved
@@ -1973,18 +1973,7 @@
   /* Checks that result has dvert data. */
   MDeformVert *dst_dvert = NULL;
   if (shell_defgrp_index != -1 || rim_defgrp_index != -1) {
-<<<<<<< HEAD
     dst_dvert = BKE_mesh_deform_verts_for_write(result);
-=======
-    dvert = CustomData_duplicate_referenced_layer(&result->vdata, CD_MDEFORMVERT, result->totvert);
-    /* If no vertices were ever added to an object's vgroup, dvert might be NULL. */
-    if (dvert == NULL) {
-      /* Add a valid data layer! */
-      dvert = CustomData_add_layer(
-          &result->vdata, CD_MDEFORMVERT, CD_SET_DEFAULT, NULL, result->totvert);
-    }
-    result->dvert = dvert;
->>>>>>> 70f17113
   }
 
   /* Get vertex crease layer and ensure edge creases are active if vertex creases are found, since
@@ -2342,12 +2331,8 @@
           continue;
         }
 
-<<<<<<< HEAD
+        const uint orig_face_index = (*new_edges)->faces[0]->index;
         const MPoly *face = (*new_edges)->faces[0]->face;
-=======
-        const uint orig_face_index = (*new_edges)->faces[0]->index;
-        MPoly *face = &orig_mpoly[orig_face_index];
->>>>>>> 70f17113
         CustomData_copy_data(
             &mesh->pdata, &result->pdata, (int)(*new_edges)->faces[0]->index, (int)poly_index, 1);
         mpoly[poly_index].loopstart = (int)loop_index;
