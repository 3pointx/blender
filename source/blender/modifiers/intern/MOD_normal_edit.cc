/* SPDX-License-Identifier: GPL-2.0-or-later */

/** \file
 * \ingroup modifiers
 */

#include <cstring>

#include "MEM_guardedalloc.h"

#include "BLI_utildefines.h"

#include "BLI_bitmap.h"
#include "BLI_math.h"

#include "BLT_translation.h"

#include "DNA_defaults.h"
#include "DNA_mesh_types.h"
#include "DNA_meshdata_types.h"
#include "DNA_object_types.h"
#include "DNA_screen_types.h"

#include "BKE_context.h"
#include "BKE_deform.h"
#include "BKE_lib_id.h"
#include "BKE_lib_query.h"
#include "BKE_mesh.h"
#include "BKE_screen.h"

#include "UI_interface.h"
#include "UI_resources.h"

#include "RNA_access.h"
#include "RNA_prototypes.h"

#include "DEG_depsgraph_query.h"

#include "MOD_ui_common.h"
#include "MOD_util.h"

static void generate_vert_coordinates(Mesh *mesh,
                                      Object *ob,
                                      Object *ob_center,
                                      const float offset[3],
                                      const int verts_num,
                                      float (*r_cos)[3],
                                      float r_size[3])
{
  using namespace blender;
  float min_co[3], max_co[3];
  float diff[3];
  bool do_diff = false;

  INIT_MINMAX(min_co, max_co);

<<<<<<< HEAD
  const Span<float3> positions = mesh->positions();
=======
  const Span<float3> positions = mesh->vert_positions();
>>>>>>> a7e1815c
  for (int i = 0; i < mesh->totvert; i++) {
    copy_v3_v3(r_cos[i], positions[i]);
    if (r_size != nullptr && ob_center == nullptr) {
      minmax_v3v3_v3(min_co, max_co, r_cos[i]);
    }
  }

  /* Get size (i.e. deformation of the spheroid generating normals),
   * either from target object, or own geometry. */
  if (r_size != nullptr) {
    if (ob_center != nullptr) {
      /* Using 'scale' as 'size' here. The input object is typically an empty
       * who's scale is used to define an ellipsoid instead of a simple sphere. */

      /* Not we are not interested in signs here - they are even troublesome actually,
       * due to security clamping! */
      abs_v3_v3(r_size, ob_center->scale);
    }
    else {
      /* Set size. */
      sub_v3_v3v3(r_size, max_co, min_co);
    }

    /* Error checks - we do not want one or more of our sizes to be null! */
    if (is_zero_v3(r_size)) {
      r_size[0] = r_size[1] = r_size[2] = 1.0f;
    }
    else {
      CLAMP_MIN(r_size[0], FLT_EPSILON);
      CLAMP_MIN(r_size[1], FLT_EPSILON);
      CLAMP_MIN(r_size[2], FLT_EPSILON);
    }
  }

  if (ob_center != nullptr) {
    float inv_obmat[4][4];

    /* Translate our coordinates so that center of ob_center is at (0, 0, 0). */
    /* Get ob_center (world) coordinates in ob local coordinates.
     * No need to take into account ob_center's space here, see T44027. */
    invert_m4_m4(inv_obmat, ob->object_to_world);
    mul_v3_m4v3(diff, inv_obmat, ob_center->object_to_world[3]);
    negate_v3(diff);

    do_diff = true;
  }
  else if (offset != nullptr && !is_zero_v3(offset)) {
    negate_v3_v3(diff, offset);

    do_diff = true;
  }
  /* Else, no need to change coordinates! */

  if (do_diff) {
    int i = verts_num;
    while (i--) {
      add_v3_v3(r_cos[i], diff);
    }
  }
}

/* Note this modifies nos_new in-place. */
static void mix_normals(const float mix_factor,
                        const MDeformVert *dvert,
                        const int defgrp_index,
                        const bool use_invert_vgroup,
                        const float mix_limit,
                        const short mix_mode,
                        const int verts_num,
                        const int *corner_verts,
                        float (*nos_old)[3],
                        float (*nos_new)[3],
                        const int loops_num)
{
  /* Mix with org normals... */
  float *facs = nullptr, *wfac;
  float(*no_new)[3], (*no_old)[3];
  int i;

  if (dvert) {
    facs = static_cast<float *>(MEM_malloc_arrayN(size_t(loops_num), sizeof(*facs), __func__));
    BKE_defvert_extract_vgroup_to_loopweights(
        dvert, defgrp_index, verts_num, corner_verts, loops_num, use_invert_vgroup, facs);
  }

  for (i = loops_num, no_new = nos_new, no_old = nos_old, wfac = facs; i--;
       no_new++, no_old++, wfac++) {
    const float fac = facs ? *wfac * mix_factor : mix_factor;

    switch (mix_mode) {
      case MOD_NORMALEDIT_MIX_ADD:
        add_v3_v3(*no_new, *no_old);
        normalize_v3(*no_new);
        break;
      case MOD_NORMALEDIT_MIX_SUB:
        sub_v3_v3(*no_new, *no_old);
        normalize_v3(*no_new);
        break;
      case MOD_NORMALEDIT_MIX_MUL:
        mul_v3_v3(*no_new, *no_old);
        normalize_v3(*no_new);
        break;
      case MOD_NORMALEDIT_MIX_COPY:
        break;
    }

    interp_v3_v3v3_slerp_safe(
        *no_new,
        *no_old,
        *no_new,
        (mix_limit < float(M_PI)) ? min_ff(fac, mix_limit / angle_v3v3(*no_new, *no_old)) : fac);
  }

  MEM_SAFE_FREE(facs);
}

/* Check poly normals and new loop normals are compatible, otherwise flip polygons
 * (and invert matching poly normals). */
static bool polygons_check_flip(int *corner_verts,
                                int *corner_edges,
                                float (*nos)[3],
                                CustomData *ldata,
                                const MPoly *mpoly,
                                float (*poly_normals)[3],
                                const int polys_num)
{
  const MPoly *mp;
  MDisps *mdisp = static_cast<MDisps *>(CustomData_get_layer(ldata, CD_MDISPS));
  int i;
  bool flipped = false;

  for (i = 0, mp = mpoly; i < polys_num; i++, mp++) {
    float norsum[3] = {0.0f};
    float(*no)[3];
    int j;

    for (j = 0, no = &nos[mp->loopstart]; j < mp->totloop; j++, no++) {
      add_v3_v3(norsum, *no);
    }

    if (!normalize_v3(norsum)) {
      continue;
    }

    /* If average of new loop normals is opposed to polygon normal, flip polygon. */
    if (dot_v3v3(poly_normals[i], norsum) < 0.0f) {
      BKE_mesh_polygon_flip_ex(mp, corner_verts, corner_edges, ldata, nos, mdisp, true);
      negate_v3(poly_normals[i]);
      flipped = true;
    }
  }

  return flipped;
}

static void normalEditModifier_do_radial(NormalEditModifierData *enmd,
                                         const ModifierEvalContext * /*ctx*/,
                                         Object *ob,
                                         Mesh *mesh,
                                         short (*clnors)[2],
                                         float (*loop_normals)[3],
                                         const float (*poly_normals)[3],
                                         const short mix_mode,
                                         const float mix_factor,
                                         const float mix_limit,
                                         const MDeformVert *dvert,
                                         const int defgrp_index,
                                         const bool use_invert_vgroup,
                                         const float (*positions)[3],
                                         const int verts_num,
                                         MEdge *medge,
                                         const int edges_num,
                                         int *corner_verts,
                                         int *corner_edges,
                                         const int loops_num,
                                         const MPoly *mpoly,
                                         const int polys_num)
{
  Object *ob_target = enmd->target;

  const bool do_polynors_fix = (enmd->flag & MOD_NORMALEDIT_NO_POLYNORS_FIX) == 0;
  int i;

  float(*cos)[3] = static_cast<float(*)[3]>(
      MEM_malloc_arrayN(size_t(verts_num), sizeof(*cos), __func__));
  float(*nos)[3] = static_cast<float(*)[3]>(
      MEM_malloc_arrayN(size_t(loops_num), sizeof(*nos), __func__));
  float size[3];

  BLI_bitmap *done_verts = BLI_BITMAP_NEW(size_t(verts_num), __func__);

  generate_vert_coordinates(mesh, ob, ob_target, enmd->offset, verts_num, cos, size);

  /**
   * size gives us our spheroid coefficients `(A, B, C)`.
   * Then, we want to find out for each vert its (a, b, c) triple (proportional to (A, B, C) one).
   *
   * Ellipsoid basic equation: `(x^2/a^2) + (y^2/b^2) + (z^2/c^2) = 1`.
   * Since we want to find (a, b, c) matching this equation and proportional to (A, B, C),
   * we can do:
   * <pre>
   *     m = B / A
   *     n = C / A
   * </pre>
   *
   * hence:
   * <pre>
   *     (x^2/a^2) + (y^2/b^2) + (z^2/c^2) = 1
   *  -> b^2*c^2*x^2 + a^2*c^2*y^2 + a^2*b^2*z^2 = a^2*b^2*c^2
   *     b = ma
   *     c = na
   *  -> m^2*a^2*n^2*a^2*x^2 + a^2*n^2*a^2*y^2 + a^2*m^2*a^2*z^2 = a^2*m^2*a^2*n^2*a^2
   *  -> m^2*n^2*a^4*x^2 + n^2*a^4*y^2 + m^2*a^4*z^2 = m^2*n^2*a^6
   *  -> a^2 = (m^2*n^2*x^2 + n^2y^2 + m^2z^2) / (m^2*n^2) = x^2 + (y^2 / m^2) + (z^2 / n^2)
   *  -> b^2 = (m^2*n^2*x^2 + n^2y^2 + m^2z^2) / (n^2)     = (m^2 * x^2) + y^2 + (m^2 * z^2 / n^2)
   *  -> c^2 = (m^2*n^2*x^2 + n^2y^2 + m^2z^2) / (m^2)     = (n^2 * x^2) + (n^2 * y^2 / m^2) + z^2
   * </pre>
   *
   * All we have to do now is compute normal of the spheroid at that point:
   * <pre>
   *     n = (x / a^2, y / b^2, z / c^2)
   * </pre>
   * And we are done!
   */
  {
    const float a = size[0], b = size[1], c = size[2];
    const float m2 = (b * b) / (a * a);
    const float n2 = (c * c) / (a * a);

    const int *corner_vert;
    float(*no)[3];

    /* We reuse cos to now store the ellipsoid-normal of the verts! */
    for (i = loops_num, corner_vert = corner_verts, no = nos; i--; corner_vert++, no++) {
      const int vidx = *corner_vert;
      float *co = cos[vidx];

      if (!BLI_BITMAP_TEST(done_verts, vidx)) {
        const float x2 = co[0] * co[0];
        const float y2 = co[1] * co[1];
        const float z2 = co[2] * co[2];
        const float a2 = x2 + (y2 / m2) + (z2 / n2);
        const float b2 = (m2 * x2) + y2 + (m2 * z2 / n2);
        const float c2 = (n2 * x2) + (n2 * y2 / m2) + z2;

        co[0] /= a2;
        co[1] /= b2;
        co[2] /= c2;
        normalize_v3(co);

        BLI_BITMAP_ENABLE(done_verts, vidx);
      }
      copy_v3_v3(*no, co);
    }
  }

  if (loop_normals) {
    mix_normals(mix_factor,
                dvert,
                defgrp_index,
                use_invert_vgroup,
                mix_limit,
                mix_mode,
                verts_num,
                corner_verts,
                loop_normals,
                nos,
                loops_num);
  }

  if (do_polynors_fix && polygons_check_flip(corner_verts,
                                             corner_edges,
                                             nos,
                                             &mesh->ldata,
                                             mpoly,
                                             BKE_mesh_poly_normals_for_write(mesh),
                                             polys_num)) {
    /* We need to recompute vertex normals! */
    BKE_mesh_normals_tag_dirty(mesh);
  }

  BKE_mesh_normals_loop_custom_set(positions,
                                   BKE_mesh_vertex_normals_ensure(mesh),
                                   verts_num,
                                   medge,
                                   edges_num,
                                   corner_verts,
                                   corner_edges,
                                   nos,
                                   loops_num,
                                   mpoly,
                                   poly_normals,
                                   polys_num,
                                   clnors);

  MEM_freeN(cos);
  MEM_freeN(nos);
  MEM_freeN(done_verts);
}

static void normalEditModifier_do_directional(NormalEditModifierData *enmd,
                                              const ModifierEvalContext * /*ctx*/,
                                              Object *ob,
                                              Mesh *mesh,
                                              short (*clnors)[2],
                                              float (*loop_normals)[3],
                                              const float (*poly_normals)[3],
                                              const short mix_mode,
                                              const float mix_factor,
                                              const float mix_limit,
                                              const MDeformVert *dvert,
                                              const int defgrp_index,
                                              const bool use_invert_vgroup,
                                              const float (*positions)[3],
                                              const int verts_num,
                                              MEdge *medge,
                                              const int edges_num,
                                              int *corner_verts,
                                              int *corner_edges,
                                              const int loops_num,
                                              const MPoly *mpoly,
                                              const int polys_num)
{
  Object *ob_target = enmd->target;

  const bool do_polynors_fix = (enmd->flag & MOD_NORMALEDIT_NO_POLYNORS_FIX) == 0;
  const bool use_parallel_normals = (enmd->flag & MOD_NORMALEDIT_USE_DIRECTION_PARALLEL) != 0;

  float(*nos)[3] = static_cast<float(*)[3]>(
      MEM_malloc_arrayN(size_t(loops_num), sizeof(*nos), __func__));

  float target_co[3];
  int i;

  /* Get target's center coordinates in ob local coordinates. */
  float mat[4][4];

  invert_m4_m4(mat, ob->object_to_world);
  mul_m4_m4m4(mat, mat, ob_target->object_to_world);
  copy_v3_v3(target_co, mat[3]);

  if (use_parallel_normals) {
    float no[3];

    sub_v3_v3v3(no, target_co, enmd->offset);
    normalize_v3(no);

    for (i = loops_num; i--;) {
      copy_v3_v3(nos[i], no);
    }
  }
  else {
    float(*cos)[3] = static_cast<float(*)[3]>(
        MEM_malloc_arrayN(size_t(verts_num), sizeof(*cos), __func__));
    generate_vert_coordinates(mesh, ob, ob_target, nullptr, verts_num, cos, nullptr);

    BLI_bitmap *done_verts = BLI_BITMAP_NEW(size_t(verts_num), __func__);
    const int *corner_vert;
    float(*no)[3];

    /* We reuse cos to now store the 'to target' normal of the verts! */
    for (i = loops_num, no = nos, corner_vert = corner_verts; i--; no++, corner_vert++) {
      const int vidx = *corner_vert;
      float *co = cos[vidx];

      if (!BLI_BITMAP_TEST(done_verts, vidx)) {
        sub_v3_v3v3(co, target_co, co);
        normalize_v3(co);

        BLI_BITMAP_ENABLE(done_verts, vidx);
      }

      copy_v3_v3(*no, co);
    }

    MEM_freeN(done_verts);
    MEM_freeN(cos);
  }

  if (loop_normals) {
    mix_normals(mix_factor,
                dvert,
                defgrp_index,
                use_invert_vgroup,
                mix_limit,
                mix_mode,
                verts_num,
                corner_verts,
                loop_normals,
                nos,
                loops_num);
  }

  if (do_polynors_fix && polygons_check_flip(corner_verts,
                                             corner_edges,
                                             nos,
                                             &mesh->ldata,
                                             mpoly,
                                             BKE_mesh_poly_normals_for_write(mesh),
                                             polys_num)) {
    BKE_mesh_normals_tag_dirty(mesh);
  }

  BKE_mesh_normals_loop_custom_set(positions,
                                   BKE_mesh_vertex_normals_ensure(mesh),
                                   verts_num,
                                   medge,
                                   edges_num,
                                   corner_verts,
                                   corner_edges,
                                   nos,
                                   loops_num,
                                   mpoly,
                                   poly_normals,
                                   polys_num,
                                   clnors);

  MEM_freeN(nos);
}

static bool is_valid_target(NormalEditModifierData *enmd)
{
  if (enmd->mode == MOD_NORMALEDIT_MODE_RADIAL) {
    return true;
  }
  if ((enmd->mode == MOD_NORMALEDIT_MODE_DIRECTIONAL) && enmd->target) {
    return true;
  }
  return false;
}

static bool is_valid_target_with_error(const Object *ob, NormalEditModifierData *enmd)
{
  if (is_valid_target(enmd)) {
    return true;
  }
  BKE_modifier_set_error(ob, (ModifierData *)enmd, "Invalid target settings");
  return false;
}

static Mesh *normalEditModifier_do(NormalEditModifierData *enmd,
                                   const ModifierEvalContext *ctx,
                                   Object *ob,
                                   Mesh *mesh)
{
  const bool use_invert_vgroup = ((enmd->flag & MOD_NORMALEDIT_INVERT_VGROUP) != 0);
  const bool use_current_clnors = !((enmd->mix_mode == MOD_NORMALEDIT_MIX_COPY) &&
                                    (enmd->mix_factor == 1.0f) && (enmd->defgrp_name[0] == '\0') &&
                                    (enmd->mix_limit == float(M_PI)));

  /* Do not run that modifier at all if autosmooth is disabled! */
  if (!is_valid_target_with_error(ctx->object, enmd) || mesh->totloop == 0) {
    return mesh;
  }

  /* XXX TODO(Rohan Rathi):
   * Once we fully switch to Mesh evaluation of modifiers,
   * we can expect to get that flag from the COW copy.
   * But for now, it is lost in the DM intermediate step,
   * so we need to directly check orig object's data. */
#if 0
  if (!(mesh->flag & ME_AUTOSMOOTH))
#else
  if (!(((Mesh *)ob->data)->flag & ME_AUTOSMOOTH))
#endif
  {
    BKE_modifier_set_error(
        ob, (ModifierData *)enmd, "Enable 'Auto Smooth' in Object Data Properties");
    return mesh;
  }

  Mesh *result;
  if (BKE_mesh_edges(mesh) == BKE_mesh_edges((Mesh *)ob->data)) {
    /* We need to duplicate data here, otherwise setting custom normals
     * (which may also affect sharp edges) could
     * modify original mesh, see T43671. */
    result = (Mesh *)BKE_id_copy_ex(nullptr, &mesh->id, nullptr, LIB_ID_COPY_LOCALIZE);
  }
  else {
    result = mesh;
  }

  const int verts_num = result->totvert;
  const int edges_num = result->totedge;
  const int loops_num = result->totloop;
  const int polys_num = result->totpoly;
<<<<<<< HEAD
  const float(*positions)[3] = BKE_mesh_positions(result);
=======
  const float(*positions)[3] = BKE_mesh_vert_positions(result);
>>>>>>> a7e1815c
  MEdge *edges = BKE_mesh_edges_for_write(result);
  const MPoly *polys = BKE_mesh_polys(result);
  int *corner_verts = BKE_mesh_corner_verts_for_write(result);
  int *corner_edges = BKE_mesh_corner_edges_for_write(result);

  int defgrp_index;
  const MDeformVert *dvert;

  float(*loop_normals)[3] = nullptr;

  CustomData *ldata = &result->ldata;

  const float(*vert_normals)[3] = BKE_mesh_vertex_normals_ensure(result);
  const float(*poly_normals)[3] = BKE_mesh_poly_normals_ensure(result);

  short(*clnors)[2] = static_cast<short(*)[2]>(CustomData_get_layer(ldata, CD_CUSTOMLOOPNORMAL));
  if (use_current_clnors) {
    clnors = static_cast<short(*)[2]>(
        CustomData_duplicate_referenced_layer(ldata, CD_CUSTOMLOOPNORMAL, loops_num));
    loop_normals = static_cast<float(*)[3]>(
        MEM_malloc_arrayN(size_t(loops_num), sizeof(*loop_normals), __func__));

    BKE_mesh_normals_loop_split(positions,
                                vert_normals,
                                verts_num,
                                edges,
                                edges_num,
                                corner_verts,
                                corner_edges,
                                loop_normals,
                                loops_num,
                                polys,
                                poly_normals,
                                polys_num,
                                true,
                                result->smoothresh,
                                nullptr,
                                nullptr,
                                clnors);
  }

  if (clnors == nullptr) {
    clnors = static_cast<short(*)[2]>(
        CustomData_add_layer(ldata, CD_CUSTOMLOOPNORMAL, CD_SET_DEFAULT, nullptr, loops_num));
  }

  MOD_get_vgroup(ob, result, enmd->defgrp_name, &dvert, &defgrp_index);

  if (enmd->mode == MOD_NORMALEDIT_MODE_RADIAL) {
    normalEditModifier_do_radial(enmd,
                                 ctx,
                                 ob,
                                 result,
                                 clnors,
                                 loop_normals,
                                 poly_normals,
                                 enmd->mix_mode,
                                 enmd->mix_factor,
                                 enmd->mix_limit,
                                 dvert,
                                 defgrp_index,
                                 use_invert_vgroup,
                                 positions,
                                 verts_num,
                                 edges,
                                 edges_num,
                                 corner_verts,
                                 corner_edges,
                                 loops_num,
                                 polys,
                                 polys_num);
  }
  else if (enmd->mode == MOD_NORMALEDIT_MODE_DIRECTIONAL) {
    normalEditModifier_do_directional(enmd,
                                      ctx,
                                      ob,
                                      result,
                                      clnors,
                                      loop_normals,
                                      poly_normals,
                                      enmd->mix_mode,
                                      enmd->mix_factor,
                                      enmd->mix_limit,
                                      dvert,
                                      defgrp_index,
                                      use_invert_vgroup,
                                      positions,
                                      verts_num,
                                      edges,
                                      edges_num,
                                      corner_verts,
                                      corner_edges,
                                      loops_num,
                                      polys,
                                      polys_num);
  }

  MEM_SAFE_FREE(loop_normals);

  result->runtime->is_original_bmesh = false;

  return result;
}

static void initData(ModifierData *md)
{
  NormalEditModifierData *enmd = (NormalEditModifierData *)md;

  BLI_assert(MEMCMP_STRUCT_AFTER_IS_ZERO(enmd, modifier));

  MEMCPY_STRUCT_AFTER(enmd, DNA_struct_default_get(NormalEditModifierData), modifier);
}

static void requiredDataMask(ModifierData *md, CustomData_MeshMasks *r_cddata_masks)
{
  NormalEditModifierData *enmd = (NormalEditModifierData *)md;

  r_cddata_masks->lmask |= CD_MASK_CUSTOMLOOPNORMAL;

  /* Ask for vertexgroups if we need them. */
  if (enmd->defgrp_name[0] != '\0') {
    r_cddata_masks->vmask |= CD_MASK_MDEFORMVERT;
  }
}

static bool dependsOnNormals(ModifierData * /*md*/)
{
  return true;
}

static void foreachIDLink(ModifierData *md, Object *ob, IDWalkFunc walk, void *userData)
{
  NormalEditModifierData *enmd = (NormalEditModifierData *)md;

  walk(userData, ob, (ID **)&enmd->target, IDWALK_CB_NOP);
}

static bool isDisabled(const struct Scene * /*scene*/, ModifierData *md, bool /*useRenderParams*/)
{
  NormalEditModifierData *enmd = (NormalEditModifierData *)md;

  return !is_valid_target(enmd);
}

static void updateDepsgraph(ModifierData *md, const ModifierUpdateDepsgraphContext *ctx)
{
  NormalEditModifierData *enmd = (NormalEditModifierData *)md;
  if (enmd->target) {
    DEG_add_object_relation(ctx->node, enmd->target, DEG_OB_COMP_TRANSFORM, "NormalEdit Modifier");
    DEG_add_depends_on_transform_relation(ctx->node, "NormalEdit Modifier");
  }
}

static Mesh *modifyMesh(ModifierData *md, const ModifierEvalContext *ctx, Mesh *mesh)
{
  return normalEditModifier_do((NormalEditModifierData *)md, ctx, ctx->object, mesh);
}

static void panel_draw(const bContext * /*C*/, Panel *panel)
{
  uiLayout *col;
  uiLayout *layout = panel->layout;

  PointerRNA ob_ptr;
  PointerRNA *ptr = modifier_panel_get_property_pointers(panel, &ob_ptr);

  int mode = RNA_enum_get(ptr, "mode");

  uiItemR(layout, ptr, "mode", UI_ITEM_R_EXPAND, nullptr, ICON_NONE);

  uiLayoutSetPropSep(layout, true);

  uiItemR(layout, ptr, "target", 0, nullptr, ICON_NONE);

  col = uiLayoutColumn(layout, false);
  uiLayoutSetActive(col, mode == MOD_NORMALEDIT_MODE_DIRECTIONAL);
  uiItemR(col, ptr, "use_direction_parallel", 0, nullptr, ICON_NONE);

  modifier_panel_end(layout, ptr);
}

/* This panel could be open by default, but it isn't currently. */
static void mix_mode_panel_draw(const bContext * /*C*/, Panel *panel)
{
  uiLayout *row;
  uiLayout *layout = panel->layout;

  PointerRNA ob_ptr;
  PointerRNA *ptr = modifier_panel_get_property_pointers(panel, &ob_ptr);

  uiLayoutSetPropSep(layout, true);

  uiItemR(layout, ptr, "mix_mode", 0, nullptr, ICON_NONE);
  uiItemR(layout, ptr, "mix_factor", 0, nullptr, ICON_NONE);

  modifier_vgroup_ui(layout, ptr, &ob_ptr, "vertex_group", "invert_vertex_group", nullptr);

  row = uiLayoutRow(layout, true);
  uiItemR(row, ptr, "mix_limit", 0, nullptr, ICON_NONE);
  uiItemR(row,
          ptr,
          "no_polynors_fix",
          0,
          "",
          (RNA_boolean_get(ptr, "no_polynors_fix") ? ICON_LOCKED : ICON_UNLOCKED));
}

static void offset_panel_draw(const bContext * /*C*/, Panel *panel)
{
  uiLayout *layout = panel->layout;

  PointerRNA *ptr = modifier_panel_get_property_pointers(panel, nullptr);

  int mode = RNA_enum_get(ptr, "mode");
  PointerRNA target_ptr = RNA_pointer_get(ptr, "target");
  bool needs_object_offset = (mode == MOD_NORMALEDIT_MODE_RADIAL &&
                              RNA_pointer_is_null(&target_ptr)) ||
                             (mode == MOD_NORMALEDIT_MODE_DIRECTIONAL &&
                              RNA_boolean_get(ptr, "use_direction_parallel"));

  uiLayoutSetPropSep(layout, true);

  uiLayoutSetActive(layout, needs_object_offset);
  uiItemR(layout, ptr, "offset", 0, nullptr, ICON_NONE);
}

static void panelRegister(ARegionType *region_type)
{
  PanelType *panel_type = modifier_panel_register(
      region_type, eModifierType_NormalEdit, panel_draw);
  modifier_subpanel_register(region_type, "mix", "Mix", nullptr, mix_mode_panel_draw, panel_type);
  modifier_subpanel_register(
      region_type, "offset", "Offset", nullptr, offset_panel_draw, panel_type);
}

ModifierTypeInfo modifierType_NormalEdit = {
    /* name */ N_("NormalEdit"),
    /* structName */ "NormalEditModifierData",
    /* structSize */ sizeof(NormalEditModifierData),
    /* srna */ &RNA_NormalEditModifier,
    /* type */ eModifierTypeType_Constructive,
    /* flags */ eModifierTypeFlag_AcceptsMesh | eModifierTypeFlag_SupportsMapping |
        eModifierTypeFlag_SupportsEditmode | eModifierTypeFlag_EnableInEditmode,
    /* icon */ ICON_MOD_NORMALEDIT,

    /* copyData */ BKE_modifier_copydata_generic,

    /* deformVerts */ nullptr,
    /* deformMatrices */ nullptr,
    /* deformVertsEM */ nullptr,
    /* deformMatricesEM */ nullptr,
    /* modifyMesh */ modifyMesh,
    /* modifyGeometrySet */ nullptr,

    /* initData */ initData,
    /* requiredDataMask */ requiredDataMask,
    /* freeData */ nullptr,
    /* isDisabled */ isDisabled,
    /* updateDepsgraph */ updateDepsgraph,
    /* dependsOnTime */ nullptr,
    /* dependsOnNormals */ dependsOnNormals,
    /* foreachIDLink */ foreachIDLink,
    /* foreachTexLink */ nullptr,
    /* freeRuntimeData */ nullptr,
    /* panelRegister */ panelRegister,
    /* blendWrite */ nullptr,
    /* blendRead */ nullptr,
};<|MERGE_RESOLUTION|>--- conflicted
+++ resolved
@@ -54,11 +54,7 @@
 
   INIT_MINMAX(min_co, max_co);
 
-<<<<<<< HEAD
-  const Span<float3> positions = mesh->positions();
-=======
   const Span<float3> positions = mesh->vert_positions();
->>>>>>> a7e1815c
   for (int i = 0; i < mesh->totvert; i++) {
     copy_v3_v3(r_cos[i], positions[i]);
     if (r_size != nullptr && ob_center == nullptr) {
@@ -545,11 +541,7 @@
   const int edges_num = result->totedge;
   const int loops_num = result->totloop;
   const int polys_num = result->totpoly;
-<<<<<<< HEAD
-  const float(*positions)[3] = BKE_mesh_positions(result);
-=======
   const float(*positions)[3] = BKE_mesh_vert_positions(result);
->>>>>>> a7e1815c
   MEdge *edges = BKE_mesh_edges_for_write(result);
   const MPoly *polys = BKE_mesh_polys(result);
   int *corner_verts = BKE_mesh_corner_verts_for_write(result);
