/* SPDX-License-Identifier: GPL-2.0-or-later
 * Copyright 2005 Blender Foundation. All rights reserved. */

/** \file
 * \ingroup modifiers
 */

#include <string.h>

#include "BLI_utildefines.h"

#include "BLI_bitmap.h"
#include "BLI_math_matrix.h"
#include "BLI_math_vector.h"

#include "DNA_image_types.h"
#include "DNA_mesh_types.h"
#include "DNA_meshdata_types.h"
#include "DNA_modifier_types.h"
#include "DNA_object_types.h"
#include "DNA_scene_types.h"

#include "BKE_action.h" /* BKE_pose_channel_find_name */
#include "BKE_deform.h"
#include "BKE_editmesh.h"
#include "BKE_image.h"
#include "BKE_lattice.h"
#include "BKE_lib_id.h"
#include "BKE_mesh.h"
#include "BKE_mesh_wrapper.h"
#include "BKE_object.h"

#include "BKE_modifier.h"

#include "DEG_depsgraph.h"
#include "DEG_depsgraph_query.h"

#include "MOD_modifiertypes.h"
#include "MOD_util.h"

#include "MEM_guardedalloc.h"

#include "bmesh.h"

void MOD_init_texture(MappingInfoModifierData *dmd, const ModifierEvalContext *ctx)
{
  Tex *tex = dmd->texture;

  if (tex == NULL) {
    return;
  }

  if (tex->ima && BKE_image_is_animated(tex->ima)) {
    BKE_image_user_frame_calc(tex->ima, &tex->iuser, DEG_get_ctime(ctx->depsgraph));
  }
}

/* TODO: to be renamed to get_texture_coords once we are done with moving modifiers to Mesh. */
void MOD_get_texture_coords(MappingInfoModifierData *dmd,
                            const ModifierEvalContext *UNUSED(ctx),
                            Object *ob,
                            Mesh *mesh,
                            float (*cos)[3],
                            float (*r_texco)[3])
{
  const int verts_num = mesh->totvert;
  int i;
  int texmapping = dmd->texmapping;
  float mapref_imat[4][4];

  if (texmapping == MOD_DISP_MAP_OBJECT) {
    if (dmd->map_object != NULL) {
      Object *map_object = dmd->map_object;
      if (dmd->map_bone[0] != '\0') {
        bPoseChannel *pchan = BKE_pose_channel_find_name(map_object->pose, dmd->map_bone);
        if (pchan) {
          float mat_bone_world[4][4];
          mul_m4_m4m4(mat_bone_world, map_object->obmat, pchan->pose_mat);
          invert_m4_m4(mapref_imat, mat_bone_world);
        }
        else {
          invert_m4_m4(mapref_imat, map_object->obmat);
        }
      }
      else {
        invert_m4_m4(mapref_imat, map_object->obmat);
      }
    }
    else { /* if there is no map object, default to local */
      texmapping = MOD_DISP_MAP_LOCAL;
    }
  }

  /* UVs need special handling, since they come from faces */
  if (texmapping == MOD_DISP_MAP_UV) {
<<<<<<< HEAD
    if (CustomData_has_layer(&mesh->ldata, CD_PROP_FLOAT2)) {
      MPoly *mpoly = mesh->mpoly;
      MPoly *mp;
      MLoop *mloop = mesh->mloop;
=======
    if (CustomData_has_layer(&mesh->ldata, CD_MLOOPUV)) {
      const MPoly *mpoly = BKE_mesh_polygons(mesh);
      const MPoly *mp;
      const MLoop *mloop = BKE_mesh_loops(mesh);
>>>>>>> 1fcc6732
      BLI_bitmap *done = BLI_BITMAP_NEW(verts_num, __func__);
      const int polys_num = mesh->totpoly;
      char uvname[MAX_CUSTOMDATA_LAYER_NAME];
      CustomData_validate_layer_name(&mesh->ldata, CD_PROP_FLOAT2, dmd->uvlayer_name, uvname);
      const float(*mloop_uv)[2] = CustomData_get_layer_named(&mesh->ldata, CD_PROP_FLOAT2, uvname);

      /* verts are given the UV from the first face that uses them */
      for (i = 0, mp = mpoly; i < polys_num; i++, mp++) {
        uint fidx = mp->totloop - 1;

        do {
          uint lidx = mp->loopstart + fidx;
          uint vidx = mloop[lidx].v;

          if (!BLI_BITMAP_TEST(done, vidx)) {
            /* remap UVs from [0, 1] to [-1, 1] */
            r_texco[vidx][0] = (mloop_uv[lidx][0] * 2.0f) - 1.0f;
            r_texco[vidx][1] = (mloop_uv[lidx][1] * 2.0f) - 1.0f;
            BLI_BITMAP_ENABLE(done, vidx);
          }

        } while (fidx--);
      }

      MEM_freeN(done);
      return;
    }

    /* if there are no UVs, default to local */
    texmapping = MOD_DISP_MAP_LOCAL;
  }

  const MVert *mv = BKE_mesh_vertices(mesh);
  for (i = 0; i < verts_num; i++, mv++, r_texco++) {
    switch (texmapping) {
      case MOD_DISP_MAP_LOCAL:
        copy_v3_v3(*r_texco, cos != NULL ? *cos : mv->co);
        break;
      case MOD_DISP_MAP_GLOBAL:
        mul_v3_m4v3(*r_texco, ob->obmat, cos != NULL ? *cos : mv->co);
        break;
      case MOD_DISP_MAP_OBJECT:
        mul_v3_m4v3(*r_texco, ob->obmat, cos != NULL ? *cos : mv->co);
        mul_m4_v3(mapref_imat, *r_texco);
        break;
    }
    if (cos != NULL) {
      cos++;
    }
  }
}

void MOD_previous_vcos_store(ModifierData *md, const float (*vert_coords)[3])
{
  while ((md = md->next) && md->type == eModifierType_Armature) {
    ArmatureModifierData *amd = (ArmatureModifierData *)md;
    if (amd->multi && amd->vert_coords_prev == NULL) {
      amd->vert_coords_prev = MEM_dupallocN(vert_coords);
    }
    else {
      break;
    }
  }
  /* lattice/mesh modifier too */
}

Mesh *MOD_deform_mesh_eval_get(Object *ob,
                               struct BMEditMesh *em,
                               Mesh *mesh,
                               const float (*vertexCos)[3],
                               const int verts_num,
                               const bool use_orco)
{
  if (mesh != NULL) {
    /* pass */
  }
  else if (ob->type == OB_MESH) {
    if (em) {
      mesh = BKE_mesh_wrapper_from_editmesh_with_coords(em, NULL, vertexCos, ob->data);
    }
    else {
      /* TODO(sybren): after modifier conversion of DM to Mesh is done, check whether
       * we really need a copy here. Maybe the CoW ob->data can be directly used. */
      Mesh *mesh_prior_modifiers = BKE_object_get_pre_modified_mesh(ob);
      mesh = (Mesh *)BKE_id_copy_ex(NULL,
                                    &mesh_prior_modifiers->id,
                                    NULL,
                                    (LIB_ID_COPY_LOCALIZE | LIB_ID_COPY_CD_REFERENCE));
      mesh->runtime.deformed_only = 1;
    }

    if (em != NULL) {
      /* pass */
    }
    /* TODO(sybren): after modifier conversion of DM to Mesh is done, check whether
     * we really need vertexCos here. */
    else if (vertexCos) {
      BKE_mesh_vert_coords_apply(mesh, vertexCos);
    }

    if (use_orco) {
      BKE_mesh_orco_ensure(ob, mesh);
    }
  }
  else if (ELEM(ob->type, OB_FONT, OB_CURVES_LEGACY, OB_SURF)) {
    /* TODO(sybren): get evaluated mesh from depsgraph once
     * that's properly generated for curves. */
    mesh = BKE_mesh_new_nomain_from_curve(ob);

    /* Currently, that may not be the case every time
     * (texts e.g. tend to give issues,
     * also when deforming curve points instead of generated curve geometry... ). */
    if (mesh != NULL && mesh->totvert != verts_num) {
      BKE_id_free(NULL, mesh);
      mesh = NULL;
    }
  }

  if (mesh && mesh->runtime.wrapper_type == ME_WRAPPER_TYPE_MDATA) {
    BLI_assert(mesh->totvert == verts_num);
  }

  return mesh;
}

void MOD_get_vgroup(
    Object *ob, struct Mesh *mesh, const char *name, const MDeformVert **dvert, int *defgrp_index)
{
  if (mesh) {
    *defgrp_index = BKE_id_defgroup_name_index(&mesh->id, name);
    if (*defgrp_index != -1) {
      *dvert = BKE_mesh_deform_verts(mesh);
    }
    else {
      *dvert = NULL;
    }
  }
  else {
    *defgrp_index = BKE_object_defgroup_name_index(ob, name);
    if (*defgrp_index != -1 && ob->type == OB_LATTICE) {
      *dvert = BKE_lattice_deform_verts_get(ob);
    }
    else {
      *dvert = NULL;
    }
  }
}

void MOD_depsgraph_update_object_bone_relation(struct DepsNodeHandle *node,
                                               Object *object,
                                               const char *bonename,
                                               const char *description)
{
  if (object == NULL) {
    return;
  }
  if (bonename[0] != '\0' && object->type == OB_ARMATURE) {
    DEG_add_object_relation(node, object, DEG_OB_COMP_EVAL_POSE, description);
  }
  else {
    DEG_add_object_relation(node, object, DEG_OB_COMP_TRANSFORM, description);
  }
}

void modifier_type_init(ModifierTypeInfo *types[])
{
#define INIT_TYPE(typeName) (types[eModifierType_##typeName] = &modifierType_##typeName)
  INIT_TYPE(None);
  INIT_TYPE(Curve);
  INIT_TYPE(Lattice);
  INIT_TYPE(Subsurf);
  INIT_TYPE(Build);
  INIT_TYPE(Array);
  INIT_TYPE(Mirror);
  INIT_TYPE(EdgeSplit);
  INIT_TYPE(Bevel);
  INIT_TYPE(Displace);
  INIT_TYPE(UVProject);
  INIT_TYPE(Decimate);
  INIT_TYPE(Smooth);
  INIT_TYPE(Cast);
  INIT_TYPE(Wave);
  INIT_TYPE(Armature);
  INIT_TYPE(Hook);
  INIT_TYPE(Softbody);
  INIT_TYPE(Cloth);
  INIT_TYPE(Collision);
  INIT_TYPE(Boolean);
  INIT_TYPE(MeshDeform);
  INIT_TYPE(Ocean);
  INIT_TYPE(ParticleSystem);
  INIT_TYPE(ParticleInstance);
  INIT_TYPE(Explode);
  INIT_TYPE(Shrinkwrap);
  INIT_TYPE(Mask);
  INIT_TYPE(SimpleDeform);
  INIT_TYPE(Multires);
  INIT_TYPE(Surface);
  INIT_TYPE(Fluid);
  INIT_TYPE(ShapeKey);
  INIT_TYPE(Solidify);
  INIT_TYPE(Screw);
  INIT_TYPE(Warp);
  INIT_TYPE(WeightVGEdit);
  INIT_TYPE(WeightVGMix);
  INIT_TYPE(WeightVGProximity);
  INIT_TYPE(DynamicPaint);
  INIT_TYPE(Remesh);
  INIT_TYPE(Skin);
  INIT_TYPE(LaplacianSmooth);
  INIT_TYPE(Triangulate);
  INIT_TYPE(UVWarp);
  INIT_TYPE(MeshCache);
  INIT_TYPE(LaplacianDeform);
  INIT_TYPE(Wireframe);
  INIT_TYPE(Weld);
  INIT_TYPE(DataTransfer);
  INIT_TYPE(NormalEdit);
  INIT_TYPE(CorrectiveSmooth);
  INIT_TYPE(MeshSequenceCache);
  INIT_TYPE(SurfaceDeform);
  INIT_TYPE(WeightedNormal);
  INIT_TYPE(MeshToVolume);
  INIT_TYPE(VolumeDisplace);
  INIT_TYPE(VolumeToMesh);
  INIT_TYPE(Nodes);
#undef INIT_TYPE
}<|MERGE_RESOLUTION|>--- conflicted
+++ resolved
@@ -93,17 +93,10 @@
 
   /* UVs need special handling, since they come from faces */
   if (texmapping == MOD_DISP_MAP_UV) {
-<<<<<<< HEAD
     if (CustomData_has_layer(&mesh->ldata, CD_PROP_FLOAT2)) {
-      MPoly *mpoly = mesh->mpoly;
-      MPoly *mp;
-      MLoop *mloop = mesh->mloop;
-=======
-    if (CustomData_has_layer(&mesh->ldata, CD_MLOOPUV)) {
       const MPoly *mpoly = BKE_mesh_polygons(mesh);
       const MPoly *mp;
       const MLoop *mloop = BKE_mesh_loops(mesh);
->>>>>>> 1fcc6732
       BLI_bitmap *done = BLI_BITMAP_NEW(verts_num, __func__);
       const int polys_num = mesh->totpoly;
       char uvname[MAX_CUSTOMDATA_LAYER_NAME];
