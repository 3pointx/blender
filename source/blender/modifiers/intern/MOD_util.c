--- conflicted
+++ resolved
@@ -93,13 +93,8 @@
 
   /* UVs need special handling, since they come from faces */
   if (texmapping == MOD_DISP_MAP_UV) {
-<<<<<<< HEAD
     if (CustomData_has_layer(&mesh->ldata, CD_PROP_FLOAT2)) {
-      const MPoly *mpoly = BKE_mesh_polygons(mesh);
-=======
-    if (CustomData_has_layer(&mesh->ldata, CD_MLOOPUV)) {
       const MPoly *mpoly = BKE_mesh_polys(mesh);
->>>>>>> 5bad311f
       const MPoly *mp;
       const MLoop *mloop = BKE_mesh_loops(mesh);
       BLI_bitmap *done = BLI_BITMAP_NEW(verts_num, __func__);
