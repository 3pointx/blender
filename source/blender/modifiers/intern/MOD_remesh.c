/*
 * This program is free software; you can redistribute it and/or
 * modify it under the terms of the GNU General Public License
 * as published by the Free Software Foundation; either version 2
 * of the License, or (at your option) any later version.
 *
 * This program is distributed in the hope that it will be useful,
 * but WITHOUT ANY WARRANTY; without even the implied warranty of
 * MERCHANTABILITY or FITNESS FOR A PARTICULAR PURPOSE.  See the
 * GNU General Public License for more details.
 *
 * You should have received a copy of the GNU General Public License
 * along with this program; if not, write to the Free Software Foundation,
 * Inc., 51 Franklin Street, Fifth Floor, Boston, MA 02110-1301, USA.
 *
 * The Original Code is Copyright (C) 2011 by Nicholas Bishop.
 */

/** \file
 * \ingroup modifiers
 */

#include "BLI_utildefines.h"

#include "DNA_defaults.h"
#include "DNA_mesh_types.h"
#include "DNA_meshdata_types.h"
#include "DNA_modifier_types.h"
#include "DNA_object_types.h"
#include "DNA_screen_types.h"

#include "BKE_context.h"
#include "BKE_mesh.h"
#include "BKE_mesh_remesh_voxel.h"
#include "BKE_screen.h"

#include "GEO_mesh_remesh_blocks.h"

#include "UI_interface.h"
#include "UI_resources.h"

#include "RNA_access.h"

#include "MOD_modifiertypes.h"
#include "MOD_ui_common.h"

#include <string.h>

static void initData(ModifierData *md)
{
  RemeshModifierData *rmd = (RemeshModifierData *)md;

  BLI_assert(MEMCMP_STRUCT_AFTER_IS_ZERO(rmd, modifier));

  MEMCPY_STRUCT_AFTER(rmd, DNA_struct_default_get(RemeshModifierData), modifier);
}

static Mesh *modifyMesh(ModifierData *md, const ModifierEvalContext *UNUSED(ctx), Mesh *mesh)
{
  RemeshModifierData *rmd;
  Mesh *result;

  rmd = (RemeshModifierData *)md;

  if (rmd->mode == MOD_REMESH_VOXEL) {
    /* OpenVDB modes. */
    if (rmd->voxel_size == 0.0f) {
      return NULL;
    }
    result = BKE_mesh_remesh_voxel(mesh, rmd->voxel_size, rmd->adaptivity, 0.0f);
    if (result == NULL) {
      return NULL;
    }
  }
  else {
    result = GEO_mesh_remesh_blocks(
        mesh, rmd->flag, rmd->mode, rmd->threshold, rmd->hermite_num, rmd->scale, rmd->depth);
  }

  if (rmd->flag & MOD_REMESH_SMOOTH_SHADING) {
    MPoly *mpoly = result->mpoly;
    int i, totpoly = result->totpoly;

    /* Apply smooth shading to output faces */
    for (i = 0; i < totpoly; i++) {
      mpoly[i].flag |= ME_SMOOTH;
    }
  }

  BKE_mesh_copy_parameters_for_eval(result, mesh);
  BKE_mesh_calc_edges(result, true, false);
<<<<<<< HEAD
  result->runtime.cd_dirty_vert |= CD_MASK_NORMAL;
=======
  BKE_mesh_normals_tag_dirty(result);
  return result;
}
>>>>>>> b87d87b1

  return result;
}

static void panel_draw(const bContext *UNUSED(C), Panel *panel)
{
  uiLayout *layout = panel->layout;
  uiLayout *row, *col;

  PointerRNA ob_ptr;
  PointerRNA *ptr = modifier_panel_get_property_pointers(panel, &ob_ptr);

  int mode = RNA_enum_get(ptr, "mode");

  uiItemR(layout, ptr, "mode", UI_ITEM_R_EXPAND, NULL, ICON_NONE);

  uiLayoutSetPropSep(layout, true);

  col = uiLayoutColumn(layout, false);
  if (mode == MOD_REMESH_VOXEL) {
    uiItemR(col, ptr, "voxel_size", 0, NULL, ICON_NONE);
    uiItemR(col, ptr, "adaptivity", 0, NULL, ICON_NONE);
  }
  else {
    uiItemR(col, ptr, "octree_depth", 0, NULL, ICON_NONE);
    uiItemR(col, ptr, "scale", 0, NULL, ICON_NONE);

    if (mode == MOD_REMESH_SHARP_FEATURES) {
      uiItemR(col, ptr, "sharpness", 0, NULL, ICON_NONE);
    }

    uiItemR(layout, ptr, "use_remove_disconnected", 0, NULL, ICON_NONE);
    row = uiLayoutRow(layout, false);
    uiLayoutSetActive(row, RNA_boolean_get(ptr, "use_remove_disconnected"));
    uiItemR(layout, ptr, "threshold", 0, NULL, ICON_NONE);
  }
  uiItemR(layout, ptr, "use_smooth_shade", 0, NULL, ICON_NONE);

  modifier_panel_end(layout, ptr);
<<<<<<< HEAD
=======

#else  /* WITH_MOD_REMESH */
  uiItemL(layout, TIP_("Built without Remesh modifier"), ICON_NONE);
#endif /* WITH_MOD_REMESH */
>>>>>>> b87d87b1
}

static void panelRegister(ARegionType *region_type)
{
  modifier_panel_register(region_type, eModifierType_Remesh, panel_draw);
}

ModifierTypeInfo modifierType_Remesh = {
    /* name */ "Remesh",
    /* structName */ "RemeshModifierData",
    /* structSize */ sizeof(RemeshModifierData),
    /* srna */ &RNA_RemeshModifier,
    /* type */ eModifierTypeType_Nonconstructive,
    /* flags */ eModifierTypeFlag_AcceptsMesh | eModifierTypeFlag_AcceptsCVs |
        eModifierTypeFlag_SupportsEditmode,
    /* icon */ ICON_MOD_REMESH,

    /* copyData */ BKE_modifier_copydata_generic,

    /* deformVerts */ NULL,
    /* deformMatrices */ NULL,
    /* deformVertsEM */ NULL,
    /* deformMatricesEM */ NULL,
    /* modifyMesh */ modifyMesh,
    /* modifyHair */ NULL,
    /* modifyGeometrySet */ NULL,

    /* initData */ initData,
    /* requiredDataMask */ NULL,
    /* freeData */ NULL,
    /* isDisabled */ NULL,
    /* updateDepsgraph */ NULL,
    /* dependsOnTime */ NULL,
    /* dependsOnNormals */ NULL,
    /* foreachIDLink */ NULL,
    /* foreachTexLink */ NULL,
    /* freeRuntimeData */ NULL,
    /* panelRegister */ panelRegister,
    /* blendWrite */ NULL,
    /* blendRead */ NULL,
};<|MERGE_RESOLUTION|>--- conflicted
+++ resolved
@@ -89,14 +89,7 @@
 
   BKE_mesh_copy_parameters_for_eval(result, mesh);
   BKE_mesh_calc_edges(result, true, false);
-<<<<<<< HEAD
-  result->runtime.cd_dirty_vert |= CD_MASK_NORMAL;
-=======
   BKE_mesh_normals_tag_dirty(result);
-  return result;
-}
->>>>>>> b87d87b1
-
   return result;
 }
 
@@ -135,13 +128,10 @@
   uiItemR(layout, ptr, "use_smooth_shade", 0, NULL, ICON_NONE);
 
   modifier_panel_end(layout, ptr);
-<<<<<<< HEAD
-=======
 
 #else  /* WITH_MOD_REMESH */
   uiItemL(layout, TIP_("Built without Remesh modifier"), ICON_NONE);
 #endif /* WITH_MOD_REMESH */
->>>>>>> b87d87b1
 }
 
 static void panelRegister(ARegionType *region_type)
