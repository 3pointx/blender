--- conflicted
+++ resolved
@@ -1,4 +1,6 @@
 /*
+ * ***** BEGIN GPL LICENSE BLOCK *****
+ *
  * This program is free software; you can redistribute it and/or
  * modify it under the terms of the GNU General Public License
  * as published by the Free Software Foundation; either version 2
@@ -14,21 +16,20 @@
  * Inc., 51 Franklin Street, Fifth Floor, Boston, MA 02110-1301, USA.
  *
  * The Original Code is Copyright (C) 2011 by Nicholas Bishop.
-<<<<<<< HEAD
  *
  * Contributors: Martin Felke
  *
  * ***** END GPL LICENSE BLOCK *****
-=======
->>>>>>> 42faf52d
  */
 
-/** \file
- * \ingroup modifiers
+/** \file blender/modifiers/intern/MOD_remesh.c
+ *  \ingroup modifiers
  */
 
 #include "MEM_guardedalloc.h"
 
+#include "BLI_math_base.h"
+#include "BLI_math_vector.h"
 #include "BLI_utildefines.h"
 #include "BLI_listbase.h"
 #include "BLI_memarena.h"
@@ -489,6 +490,8 @@
 		}
 	}
 
+	BKE_mesh_calc_edges(result, true, false);
+	result->runtime.cd_dirty_vert |= CD_MASK_NORMAL;
 	return result;
 }
 
