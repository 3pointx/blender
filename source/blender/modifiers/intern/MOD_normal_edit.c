/* SPDX-License-Identifier: GPL-2.0-or-later */

/** \file
 * \ingroup modifiers
 */

#include <string.h>

#include "MEM_guardedalloc.h"

#include "BLI_utildefines.h"

#include "BLI_bitmap.h"
#include "BLI_math.h"

#include "BLT_translation.h"

#include "DNA_defaults.h"
#include "DNA_mesh_types.h"
#include "DNA_meshdata_types.h"
#include "DNA_object_types.h"
#include "DNA_screen_types.h"

#include "BKE_context.h"
#include "BKE_deform.h"
#include "BKE_lib_id.h"
#include "BKE_lib_query.h"
#include "BKE_mesh.h"
#include "BKE_screen.h"

#include "UI_interface.h"
#include "UI_resources.h"

#include "RNA_access.h"
#include "RNA_prototypes.h"

#include "DEG_depsgraph_query.h"

#include "MOD_ui_common.h"
#include "MOD_util.h"

static void generate_vert_coordinates(Mesh *mesh,
                                      Object *ob,
                                      Object *ob_center,
                                      const float offset[3],
                                      const int verts_num,
                                      float (*r_cos)[3],
                                      float r_size[3])
{
  float min_co[3], max_co[3];
  float diff[3];
  bool do_diff = false;

  INIT_MINMAX(min_co, max_co);

  const MVert *mv = BKE_mesh_vertices(mesh);
  for (int i = 0; i < mesh->totvert; i++, mv++) {
    copy_v3_v3(r_cos[i], mv->co);
    if (r_size != NULL && ob_center == NULL) {
      minmax_v3v3_v3(min_co, max_co, r_cos[i]);
    }
  }

  /* Get size (i.e. deformation of the spheroid generating normals),
   * either from target object, or own geometry. */
  if (r_size != NULL) {
    if (ob_center != NULL) {
      /* Using 'scale' as 'size' here. The input object is typically an empty
       * who's scale is used to define an ellipsoid instead of a simple sphere. */

      /* Not we are not interested in signs here - they are even troublesome actually,
       * due to security clamping! */
      abs_v3_v3(r_size, ob_center->scale);
    }
    else {
      /* Set size. */
      sub_v3_v3v3(r_size, max_co, min_co);
    }

    /* Error checks - we do not want one or more of our sizes to be null! */
    if (is_zero_v3(r_size)) {
      r_size[0] = r_size[1] = r_size[2] = 1.0f;
    }
    else {
      CLAMP_MIN(r_size[0], FLT_EPSILON);
      CLAMP_MIN(r_size[1], FLT_EPSILON);
      CLAMP_MIN(r_size[2], FLT_EPSILON);
    }
  }

  if (ob_center != NULL) {
    float inv_obmat[4][4];

    /* Translate our coordinates so that center of ob_center is at (0, 0, 0). */
    /* Get ob_center (world) coordinates in ob local coordinates.
     * No need to take into account ob_center's space here, see T44027. */
    invert_m4_m4(inv_obmat, ob->obmat);
    mul_v3_m4v3(diff, inv_obmat, ob_center->obmat[3]);
    negate_v3(diff);

    do_diff = true;
  }
  else if (offset != NULL && !is_zero_v3(offset)) {
    negate_v3_v3(diff, offset);

    do_diff = true;
  }
  /* Else, no need to change coordinates! */

  if (do_diff) {
    int i = verts_num;
    while (i--) {
      add_v3_v3(r_cos[i], diff);
    }
  }
}

/* Note this modifies nos_new in-place. */
static void mix_normals(const float mix_factor,
                        const MDeformVert *dvert,
                        const int defgrp_index,
                        const bool use_invert_vgroup,
                        const float mix_limit,
                        const short mix_mode,
                        const int verts_num,
                        const MLoop *mloop,
                        float (*nos_old)[3],
                        float (*nos_new)[3],
                        const int loops_num)
{
  /* Mix with org normals... */
  float *facs = NULL, *wfac;
  float(*no_new)[3], (*no_old)[3];
  int i;

  if (dvert) {
    facs = MEM_malloc_arrayN((size_t)loops_num, sizeof(*facs), __func__);
    BKE_defvert_extract_vgroup_to_loopweights(
        dvert, defgrp_index, verts_num, mloop, loops_num, use_invert_vgroup, facs);
  }

  for (i = loops_num, no_new = nos_new, no_old = nos_old, wfac = facs; i--;
       no_new++, no_old++, wfac++) {
    const float fac = facs ? *wfac * mix_factor : mix_factor;

    switch (mix_mode) {
      case MOD_NORMALEDIT_MIX_ADD:
        add_v3_v3(*no_new, *no_old);
        normalize_v3(*no_new);
        break;
      case MOD_NORMALEDIT_MIX_SUB:
        sub_v3_v3(*no_new, *no_old);
        normalize_v3(*no_new);
        break;
      case MOD_NORMALEDIT_MIX_MUL:
        mul_v3_v3(*no_new, *no_old);
        normalize_v3(*no_new);
        break;
      case MOD_NORMALEDIT_MIX_COPY:
        break;
    }

    interp_v3_v3v3_slerp_safe(
        *no_new,
        *no_old,
        *no_new,
        (mix_limit < (float)M_PI) ? min_ff(fac, mix_limit / angle_v3v3(*no_new, *no_old)) : fac);
  }

  MEM_SAFE_FREE(facs);
}

/* Check poly normals and new loop normals are compatible, otherwise flip polygons
 * (and invert matching poly normals). */
static bool polygons_check_flip(MLoop *mloop,
                                float (*nos)[3],
                                CustomData *ldata,
                                const MPoly *mpoly,
                                float (*polynors)[3],
                                const int polys_num)
{
  const MPoly *mp;
  MDisps *mdisp = CustomData_get_layer(ldata, CD_MDISPS);
  int i;
  bool flipped = false;

  for (i = 0, mp = mpoly; i < polys_num; i++, mp++) {
    float norsum[3] = {0.0f};
    float(*no)[3];
    int j;

    for (j = 0, no = &nos[mp->loopstart]; j < mp->totloop; j++, no++) {
      add_v3_v3(norsum, *no);
    }

    if (!normalize_v3(norsum)) {
      continue;
    }

    /* If average of new loop normals is opposed to polygon normal, flip polygon. */
    if (dot_v3v3(polynors[i], norsum) < 0.0f) {
      BKE_mesh_polygon_flip_ex(mp, mloop, ldata, nos, mdisp, true);
      negate_v3(polynors[i]);
      flipped = true;
    }
  }

  return flipped;
}

static void normalEditModifier_do_radial(NormalEditModifierData *enmd,
                                         const ModifierEvalContext *UNUSED(ctx),
                                         Object *ob,
                                         Mesh *mesh,
                                         short (*clnors)[2],
                                         float (*loopnors)[3],
                                         const float (*polynors)[3],
                                         const short mix_mode,
                                         const float mix_factor,
                                         const float mix_limit,
                                         const MDeformVert *dvert,
                                         const int defgrp_index,
                                         const bool use_invert_vgroup,
                                         const MVert *mvert,
                                         const int verts_num,
                                         MEdge *medge,
                                         const int edges_num,
                                         MLoop *mloop,
                                         const int loops_num,
                                         const MPoly *mpoly,
                                         const int polys_num)
{
  Object *ob_target = enmd->target;

  const bool do_polynors_fix = (enmd->flag & MOD_NORMALEDIT_NO_POLYNORS_FIX) == 0;
  int i;

  float(*cos)[3] = MEM_malloc_arrayN((size_t)verts_num, sizeof(*cos), __func__);
  float(*nos)[3] = MEM_malloc_arrayN((size_t)loops_num, sizeof(*nos), __func__);
  float size[3];

  BLI_bitmap *done_verts = BLI_BITMAP_NEW((size_t)verts_num, __func__);

  generate_vert_coordinates(mesh, ob, ob_target, enmd->offset, verts_num, cos, size);

  /**
   * size gives us our spheroid coefficients `(A, B, C)`.
   * Then, we want to find out for each vert its (a, b, c) triple (proportional to (A, B, C) one).
   *
   * Ellipsoid basic equation: `(x^2/a^2) + (y^2/b^2) + (z^2/c^2) = 1`.
   * Since we want to find (a, b, c) matching this equation and proportional to (A, B, C),
   * we can do:
   * <pre>
   *     m = B / A
   *     n = C / A
   * </pre>
   *
   * hence:
   * <pre>
   *     (x^2/a^2) + (y^2/b^2) + (z^2/c^2) = 1
   *  -> b^2*c^2*x^2 + a^2*c^2*y^2 + a^2*b^2*z^2 = a^2*b^2*c^2
   *     b = ma
   *     c = na
   *  -> m^2*a^2*n^2*a^2*x^2 + a^2*n^2*a^2*y^2 + a^2*m^2*a^2*z^2 = a^2*m^2*a^2*n^2*a^2
   *  -> m^2*n^2*a^4*x^2 + n^2*a^4*y^2 + m^2*a^4*z^2 = m^2*n^2*a^6
   *  -> a^2 = (m^2*n^2*x^2 + n^2y^2 + m^2z^2) / (m^2*n^2) = x^2 + (y^2 / m^2) + (z^2 / n^2)
   *  -> b^2 = (m^2*n^2*x^2 + n^2y^2 + m^2z^2) / (n^2)     = (m^2 * x^2) + y^2 + (m^2 * z^2 / n^2)
   *  -> c^2 = (m^2*n^2*x^2 + n^2y^2 + m^2z^2) / (m^2)     = (n^2 * x^2) + (n^2 * y^2 / m^2) + z^2
   * </pre>
   *
   * All we have to do now is compute normal of the spheroid at that point:
   * <pre>
   *     n = (x / a^2, y / b^2, z / c^2)
   * </pre>
   * And we are done!
   */
  {
    const float a = size[0], b = size[1], c = size[2];
    const float m2 = (b * b) / (a * a);
    const float n2 = (c * c) / (a * a);

    const MLoop *ml;
    float(*no)[3];

    /* We reuse cos to now store the ellipsoid-normal of the verts! */
    for (i = loops_num, ml = mloop, no = nos; i--; ml++, no++) {
      const int vidx = ml->v;
      float *co = cos[vidx];

      if (!BLI_BITMAP_TEST(done_verts, vidx)) {
        const float x2 = co[0] * co[0];
        const float y2 = co[1] * co[1];
        const float z2 = co[2] * co[2];
        const float a2 = x2 + (y2 / m2) + (z2 / n2);
        const float b2 = (m2 * x2) + y2 + (m2 * z2 / n2);
        const float c2 = (n2 * x2) + (n2 * y2 / m2) + z2;

        co[0] /= a2;
        co[1] /= b2;
        co[2] /= c2;
        normalize_v3(co);

        BLI_BITMAP_ENABLE(done_verts, vidx);
      }
      copy_v3_v3(*no, co);
    }
  }

  if (loopnors) {
    mix_normals(mix_factor,
                dvert,
                defgrp_index,
                use_invert_vgroup,
                mix_limit,
                mix_mode,
                verts_num,
                mloop,
                loopnors,
                nos,
                loops_num);
  }

  if (do_polynors_fix &&
      polygons_check_flip(
          mloop, nos, &mesh->ldata, mpoly, BKE_mesh_poly_normals_for_write(mesh), polys_num)) {
    /* We need to recompute vertex normals! */
    BKE_mesh_normals_tag_dirty(mesh);
  }

  BKE_mesh_normals_loop_custom_set(mvert,
                                   BKE_mesh_vertex_normals_ensure(mesh),
                                   verts_num,
                                   medge,
                                   edges_num,
                                   mloop,
                                   nos,
                                   loops_num,
                                   mpoly,
                                   polynors,
                                   polys_num,
                                   clnors);

  MEM_freeN(cos);
  MEM_freeN(nos);
  MEM_freeN(done_verts);
}

static void normalEditModifier_do_directional(NormalEditModifierData *enmd,
                                              const ModifierEvalContext *UNUSED(ctx),
                                              Object *ob,
                                              Mesh *mesh,
                                              short (*clnors)[2],
                                              float (*loopnors)[3],
                                              const float (*polynors)[3],
                                              const short mix_mode,
                                              const float mix_factor,
                                              const float mix_limit,
                                              const MDeformVert *dvert,
                                              const int defgrp_index,
                                              const bool use_invert_vgroup,
                                              const MVert *mvert,
                                              const int verts_num,
                                              MEdge *medge,
                                              const int edges_num,
                                              MLoop *mloop,
                                              const int loops_num,
                                              const MPoly *mpoly,
                                              const int polys_num)
{
  Object *ob_target = enmd->target;

  const bool do_polynors_fix = (enmd->flag & MOD_NORMALEDIT_NO_POLYNORS_FIX) == 0;
  const bool use_parallel_normals = (enmd->flag & MOD_NORMALEDIT_USE_DIRECTION_PARALLEL) != 0;

  float(*nos)[3] = MEM_malloc_arrayN((size_t)loops_num, sizeof(*nos), __func__);

  float target_co[3];
  int i;

  /* Get target's center coordinates in ob local coordinates. */
  float mat[4][4];

  invert_m4_m4(mat, ob->obmat);
  mul_m4_m4m4(mat, mat, ob_target->obmat);
  copy_v3_v3(target_co, mat[3]);

  if (use_parallel_normals) {
    float no[3];

    sub_v3_v3v3(no, target_co, enmd->offset);
    normalize_v3(no);

    for (i = loops_num; i--;) {
      copy_v3_v3(nos[i], no);
    }
  }
  else {
    float(*cos)[3] = MEM_malloc_arrayN((size_t)verts_num, sizeof(*cos), __func__);
    generate_vert_coordinates(mesh, ob, ob_target, NULL, verts_num, cos, NULL);

    BLI_bitmap *done_verts = BLI_BITMAP_NEW((size_t)verts_num, __func__);
    const MLoop *ml;
    float(*no)[3];

    /* We reuse cos to now store the 'to target' normal of the verts! */
    for (i = loops_num, no = nos, ml = mloop; i--; no++, ml++) {
      const int vidx = ml->v;
      float *co = cos[vidx];

      if (!BLI_BITMAP_TEST(done_verts, vidx)) {
        sub_v3_v3v3(co, target_co, co);
        normalize_v3(co);

        BLI_BITMAP_ENABLE(done_verts, vidx);
      }

      copy_v3_v3(*no, co);
    }

    MEM_freeN(done_verts);
    MEM_freeN(cos);
  }

  if (loopnors) {
    mix_normals(mix_factor,
                dvert,
                defgrp_index,
                use_invert_vgroup,
                mix_limit,
                mix_mode,
                verts_num,
                mloop,
                loopnors,
                nos,
                loops_num);
  }

  if (do_polynors_fix &&
      polygons_check_flip(
          mloop, nos, &mesh->ldata, mpoly, BKE_mesh_poly_normals_for_write(mesh), polys_num)) {
    BKE_mesh_normals_tag_dirty(mesh);
  }

  BKE_mesh_normals_loop_custom_set(mvert,
                                   BKE_mesh_vertex_normals_ensure(mesh),
                                   verts_num,
                                   medge,
                                   edges_num,
                                   mloop,
                                   nos,
                                   loops_num,
                                   mpoly,
                                   polynors,
                                   polys_num,
                                   clnors);

  MEM_freeN(nos);
}

static bool is_valid_target(NormalEditModifierData *enmd)
{
  if (enmd->mode == MOD_NORMALEDIT_MODE_RADIAL) {
    return true;
  }
  if ((enmd->mode == MOD_NORMALEDIT_MODE_DIRECTIONAL) && enmd->target) {
    return true;
  }
  return false;
}

static bool is_valid_target_with_error(const Object *ob, NormalEditModifierData *enmd)
{
  if (is_valid_target(enmd)) {
    return true;
  }
  BKE_modifier_set_error(ob, (ModifierData *)enmd, "Invalid target settings");
  return false;
}

static Mesh *normalEditModifier_do(NormalEditModifierData *enmd,
                                   const ModifierEvalContext *ctx,
                                   Object *ob,
                                   Mesh *mesh)
{
  const bool use_invert_vgroup = ((enmd->flag & MOD_NORMALEDIT_INVERT_VGROUP) != 0);
  const bool use_current_clnors = !((enmd->mix_mode == MOD_NORMALEDIT_MIX_COPY) &&
                                    (enmd->mix_factor == 1.0f) && (enmd->defgrp_name[0] == '\0') &&
                                    (enmd->mix_limit == (float)M_PI));

  /* Do not run that modifier at all if autosmooth is disabled! */
  if (!is_valid_target_with_error(ctx->object, enmd) || mesh->totloop == 0) {
    return mesh;
  }

  /* XXX TODO(Rohan Rathi):
   * Once we fully switch to Mesh evaluation of modifiers,
   * we can expect to get that flag from the COW copy.
   * But for now, it is lost in the DM intermediate step,
   * so we need to directly check orig object's data. */
#if 0
  if (!(mesh->flag & ME_AUTOSMOOTH))
#else
  if (!(((Mesh *)ob->data)->flag & ME_AUTOSMOOTH))
#endif
  {
    BKE_modifier_set_error(
        ob, (ModifierData *)enmd, "Enable 'Auto Smooth' in Object Data Properties");
    return mesh;
  }

  const int verts_num = mesh->totvert;
  const int edges_num = mesh->totedge;
  const int loops_num = mesh->totloop;
  const int polys_num = mesh->totpoly;
  const MVert *vertices = BKE_mesh_vertices(mesh);
  MEdge *edges = BKE_mesh_edges_for_write(mesh);
  const MPoly *polygons = BKE_mesh_polygons(mesh);
  MLoop *loops = BKE_mesh_loops_for_write(mesh);

  int defgrp_index;
  const MDeformVert *dvert;

  float(*loopnors)[3] = NULL;

  CustomData *ldata = &mesh->ldata;

  const float(*vert_normals)[3] = BKE_mesh_vertex_normals_ensure(mesh);
  const float(*poly_normals)[3] = BKE_mesh_poly_normals_ensure(mesh);

  short(*clnors)[2] = CustomData_get_layer(ldata, CD_CUSTOMLOOPNORMAL);
  if (use_current_clnors) {
    clnors = CustomData_duplicate_referenced_layer(ldata, CD_CUSTOMLOOPNORMAL, loops_num);
    loopnors = MEM_malloc_arrayN((size_t)loops_num, sizeof(*loopnors), __func__);

    BKE_mesh_normals_loop_split(vertices,
                                vert_normals,
                                verts_num,
                                edges,
                                edges_num,
                                loops,
                                loopnors,
                                loops_num,
                                polygons,
                                poly_normals,
                                polys_num,
                                true,
                                mesh->smoothresh,
                                NULL,
                                clnors,
                                NULL);
  }

  if (clnors == NULL) {
    clnors = CustomData_add_layer(ldata, CD_CUSTOMLOOPNORMAL, CD_CALLOC, NULL, loops_num);
  }

  MOD_get_vgroup(ob, mesh, enmd->defgrp_name, &dvert, &defgrp_index);

  if (enmd->mode == MOD_NORMALEDIT_MODE_RADIAL) {
    normalEditModifier_do_radial(enmd,
                                 ctx,
                                 ob,
                                 mesh,
                                 clnors,
                                 loopnors,
                                 poly_normals,
                                 enmd->mix_mode,
                                 enmd->mix_factor,
                                 enmd->mix_limit,
                                 dvert,
                                 defgrp_index,
                                 use_invert_vgroup,
                                 vertices,
                                 verts_num,
                                 edges,
                                 edges_num,
                                 loops,
                                 loops_num,
                                 polygons,
                                 polys_num);
  }
  else if (enmd->mode == MOD_NORMALEDIT_MODE_DIRECTIONAL) {
    normalEditModifier_do_directional(enmd,
                                      ctx,
                                      ob,
                                      mesh,
                                      clnors,
                                      loopnors,
                                      poly_normals,
                                      enmd->mix_mode,
                                      enmd->mix_factor,
                                      enmd->mix_limit,
                                      dvert,
                                      defgrp_index,
                                      use_invert_vgroup,
                                      vertices,
                                      verts_num,
                                      edges,
                                      edges_num,
                                      loops,
                                      loops_num,
                                      polygons,
                                      polys_num);
  }

  MEM_SAFE_FREE(loopnors);

<<<<<<< HEAD
  mesh->runtime.is_original = false;
=======
  result->runtime.is_original_bmesh = false;
>>>>>>> fc26e3fe

  return mesh;
}

static void initData(ModifierData *md)
{
  NormalEditModifierData *enmd = (NormalEditModifierData *)md;

  BLI_assert(MEMCMP_STRUCT_AFTER_IS_ZERO(enmd, modifier));

  MEMCPY_STRUCT_AFTER(enmd, DNA_struct_default_get(NormalEditModifierData), modifier);
}

static void requiredDataMask(Object *UNUSED(ob),
                             ModifierData *md,
                             CustomData_MeshMasks *r_cddata_masks)
{
  NormalEditModifierData *enmd = (NormalEditModifierData *)md;

  r_cddata_masks->lmask |= CD_MASK_CUSTOMLOOPNORMAL;

  /* Ask for vertexgroups if we need them. */
  if (enmd->defgrp_name[0] != '\0') {
    r_cddata_masks->vmask |= CD_MASK_MDEFORMVERT;
  }
}

static bool dependsOnNormals(ModifierData *UNUSED(md))
{
  return true;
}

static void foreachIDLink(ModifierData *md, Object *ob, IDWalkFunc walk, void *userData)
{
  NormalEditModifierData *enmd = (NormalEditModifierData *)md;

  walk(userData, ob, (ID **)&enmd->target, IDWALK_CB_NOP);
}

static bool isDisabled(const struct Scene *UNUSED(scene),
                       ModifierData *md,
                       bool UNUSED(useRenderParams))
{
  NormalEditModifierData *enmd = (NormalEditModifierData *)md;

  return !is_valid_target(enmd);
}

static void updateDepsgraph(ModifierData *md, const ModifierUpdateDepsgraphContext *ctx)
{
  NormalEditModifierData *enmd = (NormalEditModifierData *)md;
  if (enmd->target) {
    DEG_add_object_relation(ctx->node, enmd->target, DEG_OB_COMP_TRANSFORM, "NormalEdit Modifier");
    DEG_add_depends_on_transform_relation(ctx->node, "NormalEdit Modifier");
  }
}

static Mesh *modifyMesh(ModifierData *md, const ModifierEvalContext *ctx, Mesh *mesh)
{
  return normalEditModifier_do((NormalEditModifierData *)md, ctx, ctx->object, mesh);
}

static void panel_draw(const bContext *UNUSED(C), Panel *panel)
{
  uiLayout *col;
  uiLayout *layout = panel->layout;

  PointerRNA ob_ptr;
  PointerRNA *ptr = modifier_panel_get_property_pointers(panel, &ob_ptr);

  int mode = RNA_enum_get(ptr, "mode");

  uiItemR(layout, ptr, "mode", UI_ITEM_R_EXPAND, NULL, ICON_NONE);

  uiLayoutSetPropSep(layout, true);

  uiItemR(layout, ptr, "target", 0, NULL, ICON_NONE);

  col = uiLayoutColumn(layout, false);
  uiLayoutSetActive(col, mode == MOD_NORMALEDIT_MODE_DIRECTIONAL);
  uiItemR(col, ptr, "use_direction_parallel", 0, NULL, ICON_NONE);

  modifier_panel_end(layout, ptr);
}

/* This panel could be open by default, but it isn't currently. */
static void mix_mode_panel_draw(const bContext *UNUSED(C), Panel *panel)
{
  uiLayout *row;
  uiLayout *layout = panel->layout;

  PointerRNA ob_ptr;
  PointerRNA *ptr = modifier_panel_get_property_pointers(panel, &ob_ptr);

  uiLayoutSetPropSep(layout, true);

  uiItemR(layout, ptr, "mix_mode", 0, NULL, ICON_NONE);
  uiItemR(layout, ptr, "mix_factor", 0, NULL, ICON_NONE);

  modifier_vgroup_ui(layout, ptr, &ob_ptr, "vertex_group", "invert_vertex_group", NULL);

  row = uiLayoutRow(layout, true);
  uiItemR(row, ptr, "mix_limit", 0, NULL, ICON_NONE);
  uiItemR(row,
          ptr,
          "no_polynors_fix",
          0,
          "",
          (RNA_boolean_get(ptr, "no_polynors_fix") ? ICON_LOCKED : ICON_UNLOCKED));
}

static void offset_panel_draw(const bContext *UNUSED(C), Panel *panel)
{
  uiLayout *layout = panel->layout;

  PointerRNA *ptr = modifier_panel_get_property_pointers(panel, NULL);

  int mode = RNA_enum_get(ptr, "mode");
  PointerRNA target_ptr = RNA_pointer_get(ptr, "target");
  bool needs_object_offset = (mode == MOD_NORMALEDIT_MODE_RADIAL &&
                              RNA_pointer_is_null(&target_ptr)) ||
                             (mode == MOD_NORMALEDIT_MODE_DIRECTIONAL &&
                              RNA_boolean_get(ptr, "use_direction_parallel"));

  uiLayoutSetPropSep(layout, true);

  uiLayoutSetActive(layout, needs_object_offset);
  uiItemR(layout, ptr, "offset", 0, NULL, ICON_NONE);
}

static void panelRegister(ARegionType *region_type)
{
  PanelType *panel_type = modifier_panel_register(
      region_type, eModifierType_NormalEdit, panel_draw);
  modifier_subpanel_register(region_type, "mix", "Mix", NULL, mix_mode_panel_draw, panel_type);
  modifier_subpanel_register(region_type, "offset", "Offset", NULL, offset_panel_draw, panel_type);
}

ModifierTypeInfo modifierType_NormalEdit = {
    /* name */ N_("NormalEdit"),
    /* structName */ "NormalEditModifierData",
    /* structSize */ sizeof(NormalEditModifierData),
    /* srna */ &RNA_NormalEditModifier,
    /* type */ eModifierTypeType_Constructive,
    /* flags */ eModifierTypeFlag_AcceptsMesh | eModifierTypeFlag_SupportsMapping |
        eModifierTypeFlag_SupportsEditmode | eModifierTypeFlag_EnableInEditmode,
    /* icon */ ICON_MOD_NORMALEDIT,

    /* copyData */ BKE_modifier_copydata_generic,

    /* deformVerts */ NULL,
    /* deformMatrices */ NULL,
    /* deformVertsEM */ NULL,
    /* deformMatricesEM */ NULL,
    /* modifyMesh */ modifyMesh,
    /* modifyGeometrySet */ NULL,

    /* initData */ initData,
    /* requiredDataMask */ requiredDataMask,
    /* freeData */ NULL,
    /* isDisabled */ isDisabled,
    /* updateDepsgraph */ updateDepsgraph,
    /* dependsOnTime */ NULL,
    /* dependsOnNormals */ dependsOnNormals,
    /* foreachIDLink */ foreachIDLink,
    /* foreachTexLink */ NULL,
    /* freeRuntimeData */ NULL,
    /* panelRegister */ panelRegister,
    /* blendWrite */ NULL,
    /* blendRead */ NULL,
};<|MERGE_RESOLUTION|>--- conflicted
+++ resolved
@@ -605,11 +605,7 @@
 
   MEM_SAFE_FREE(loopnors);
 
-<<<<<<< HEAD
-  mesh->runtime.is_original = false;
-=======
-  result->runtime.is_original_bmesh = false;
->>>>>>> fc26e3fe
+  mesh->runtime.is_original_bmesh = false;
 
   return mesh;
 }
