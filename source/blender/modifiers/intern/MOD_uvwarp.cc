/* SPDX-License-Identifier: GPL-2.0-or-later */

/** \file
 * \ingroup modifiers
 */

#include <cstring>

#include "BLI_utildefines.h"

#include "BLI_math.h"
#include "BLI_task.h"

#include "BLT_translation.h"

#include "DNA_defaults.h"
#include "DNA_mesh_types.h"
#include "DNA_meshdata_types.h"
#include "DNA_object_types.h"
#include "DNA_screen_types.h"

#include "BKE_action.h" /* BKE_pose_channel_find_name */
#include "BKE_context.h"
#include "BKE_deform.h"
#include "BKE_lib_query.h"
#include "BKE_mesh.h"
#include "BKE_modifier.h"
#include "BKE_screen.h"

#include "UI_interface.h"
#include "UI_resources.h"

#include "RNA_access.h"
#include "RNA_prototypes.h"

#include "DEG_depsgraph_query.h"

#include "MOD_ui_common.h"
#include "MOD_util.h"

static void uv_warp_from_mat4_pair(float uv_dst[2],
                                   const float uv_src[2],
                                   const float warp_mat[4][4])
{
  float tuv[3] = {0.0f};

  copy_v2_v2(tuv, uv_src);
  mul_m4_v3(warp_mat, tuv);
  copy_v2_v2(uv_dst, tuv);
}

static void initData(ModifierData *md)
{
  UVWarpModifierData *umd = (UVWarpModifierData *)md;

  BLI_assert(MEMCMP_STRUCT_AFTER_IS_ZERO(umd, modifier));

  MEMCPY_STRUCT_AFTER(umd, DNA_struct_default_get(UVWarpModifierData), modifier);
}

static void requiredDataMask(ModifierData *md, CustomData_MeshMasks *r_cddata_masks)
{
  UVWarpModifierData *umd = (UVWarpModifierData *)md;

  /* ask for vertexgroups if we need them */
  if (umd->vgroup_name[0] != '\0') {
    r_cddata_masks->vmask |= CD_MASK_MDEFORMVERT;
  }
}

static void matrix_from_obj_pchan(float mat[4][4], Object *ob, const char *bonename)
{
  bPoseChannel *pchan = BKE_pose_channel_find_name(ob->pose, bonename);
  if (pchan) {
    mul_m4_m4m4(mat, ob->object_to_world, pchan->pose_mat);
  }
  else {
    copy_m4_m4(mat, ob->object_to_world);
  }
}

struct UVWarpData {
  const MPoly *mpoly;
  const MLoop *mloop;
  float (*mloopuv)[2];

  const MDeformVert *dvert;
  int defgrp_index;

  float (*warp_mat)[4];
  bool invert_vgroup;
};

static void uv_warp_compute(void *__restrict userdata,
                            const int i,
                            const TaskParallelTLS *__restrict /*tls*/)
{
  const UVWarpData *data = static_cast<const UVWarpData *>(userdata);

  const MPoly *mp = &data->mpoly[i];
  const MLoop *ml = &data->mloop[mp->loopstart];
  float(*mluv)[2] = &data->mloopuv[mp->loopstart];

  const MDeformVert *dvert = data->dvert;
  const int defgrp_index = data->defgrp_index;

  float(*warp_mat)[4] = data->warp_mat;

  int l;

  if (dvert) {
    for (l = 0; l < mp->totloop; l++, ml++, mluv++) {
      float uv[2];
      const float weight = data->invert_vgroup ?
                               1.0f - BKE_defvert_find_weight(&dvert[ml->v], defgrp_index) :
                               BKE_defvert_find_weight(&dvert[ml->v], defgrp_index);

      uv_warp_from_mat4_pair(uv, (*mluv), warp_mat);
      interp_v2_v2v2((*mluv), (*mluv), uv, weight);
    }
  }
  else {
<<<<<<< HEAD
    for (l = 0; l < mp->totloop; l++, ml++, mluv++) {
      uv_warp_from_mat4_pair((*mluv), (*mluv), warp_mat);
=======
    for (l = 0; l < mp->totloop; l++, mluv++) {
      uv_warp_from_mat4_pair(mluv->uv, mluv->uv, warp_mat);
>>>>>>> 67dd6525
    }
  }
}

static Mesh *modifyMesh(ModifierData *md, const ModifierEvalContext *ctx, Mesh *mesh)
{
  UVWarpModifierData *umd = (UVWarpModifierData *)md;
  int polys_num, loops_num;
  const MDeformVert *dvert;
  int defgrp_index;
  char uvname[MAX_CUSTOMDATA_LAYER_NAME];
  float warp_mat[4][4];
  const int axis_u = umd->axis_u;
  const int axis_v = umd->axis_v;
  const bool invert_vgroup = (umd->flag & MOD_UVWARP_INVERT_VGROUP) != 0;

  /* make sure there are UV Maps available */
  if (!CustomData_has_layer(&mesh->ldata, CD_PROP_FLOAT2)) {
    return mesh;
  }

  if (!ELEM(nullptr, umd->object_src, umd->object_dst)) {
    float mat_src[4][4];
    float mat_dst[4][4];
    float imat_dst[4][4];
    float shuf_mat[4][4];

    /* make sure anything moving UVs is available */
    matrix_from_obj_pchan(mat_src, umd->object_src, umd->bone_src);
    matrix_from_obj_pchan(mat_dst, umd->object_dst, umd->bone_dst);

    invert_m4_m4(imat_dst, mat_dst);
    mul_m4_m4m4(warp_mat, imat_dst, mat_src);

    /* apply warp */
    if (!is_zero_v2(umd->center)) {
      float mat_cent[4][4];
      float imat_cent[4][4];

      unit_m4(mat_cent);
      mat_cent[3][axis_u] = umd->center[0];
      mat_cent[3][axis_v] = umd->center[1];

      invert_m4_m4(imat_cent, mat_cent);

      mul_m4_m4m4(warp_mat, warp_mat, imat_cent);
      mul_m4_m4m4(warp_mat, mat_cent, warp_mat);
    }

    const int shuf_indices[4] = {axis_u, axis_v, -1, 3};
    shuffle_m4(shuf_mat, shuf_indices);
    mul_m4_m4m4(warp_mat, shuf_mat, warp_mat);
    transpose_m4(shuf_mat);
    mul_m4_m4m4(warp_mat, warp_mat, shuf_mat);
  }
  else {
    unit_m4(warp_mat);
  }

  /* Apply direct 2d transform. */
  translate_m4(warp_mat, umd->center[0], umd->center[1], 0.0f);
  const float scale[3] = {umd->scale[0], umd->scale[1], 1.0f};
  rescale_m4(warp_mat, scale);
  rotate_m4(warp_mat, 'Z', umd->rotation);
  translate_m4(warp_mat, umd->offset[0], umd->offset[1], 0.0f);
  translate_m4(warp_mat, -umd->center[0], -umd->center[1], 0.0f);

  /* make sure we're using an existing layer */
  CustomData_validate_layer_name(&mesh->ldata, CD_PROP_FLOAT2, umd->uvlayer_name, uvname);

  const MPoly *polys = BKE_mesh_polys(mesh);
  const MLoop *loops = BKE_mesh_loops(mesh);
  polys_num = mesh->totpoly;
  loops_num = mesh->totloop;

  /* make sure we are not modifying the original UV map */
  float(*mloopuv)[2] = static_cast<float(*)[2]>(CustomData_duplicate_referenced_layer_named(
      &mesh->ldata, CD_PROP_FLOAT2, uvname, loops_num));
  MOD_get_vgroup(ctx->object, mesh, umd->vgroup_name, &dvert, &defgrp_index);

  UVWarpData data{};
  data.mpoly = polys;
  data.mloop = loops;
  data.mloopuv = mloopuv;
  data.dvert = dvert;
  data.defgrp_index = defgrp_index;
  data.warp_mat = warp_mat;
  data.invert_vgroup = invert_vgroup;

  TaskParallelSettings settings;
  BLI_parallel_range_settings_defaults(&settings);
  settings.use_threading = (polys_num > 1000);
  BLI_task_parallel_range(0, polys_num, &data, uv_warp_compute, &settings);

  mesh->runtime->is_original_bmesh = false;

  return mesh;
}

static void foreachIDLink(ModifierData *md, Object *ob, IDWalkFunc walk, void *userData)
{
  UVWarpModifierData *umd = (UVWarpModifierData *)md;

  walk(userData, ob, (ID **)&umd->object_dst, IDWALK_CB_NOP);
  walk(userData, ob, (ID **)&umd->object_src, IDWALK_CB_NOP);
}

static void updateDepsgraph(ModifierData *md, const ModifierUpdateDepsgraphContext *ctx)
{
  UVWarpModifierData *umd = (UVWarpModifierData *)md;

  MOD_depsgraph_update_object_bone_relation(
      ctx->node, umd->object_src, umd->bone_src, "UVWarp Modifier");
  MOD_depsgraph_update_object_bone_relation(
      ctx->node, umd->object_dst, umd->bone_dst, "UVWarp Modifier");

  DEG_add_depends_on_transform_relation(ctx->node, "UVWarp Modifier");
}

static void panel_draw(const bContext * /*C*/, Panel *panel)
{
  uiLayout *col;
  uiLayout *layout = panel->layout;

  PointerRNA ob_ptr;
  PointerRNA *ptr = modifier_panel_get_property_pointers(panel, &ob_ptr);

  PointerRNA warp_obj_ptr;
  PointerRNA obj_data_ptr = RNA_pointer_get(&ob_ptr, "data");

  uiLayoutSetPropSep(layout, true);

  uiItemPointerR(layout, ptr, "uv_layer", &obj_data_ptr, "uv_layers", nullptr, ICON_NONE);

  col = uiLayoutColumn(layout, false);
  uiItemR(col, ptr, "center", 0, nullptr, ICON_NONE);

  col = uiLayoutColumn(layout, false);
  uiItemR(col, ptr, "axis_u", 0, IFACE_("Axis U"), ICON_NONE);
  uiItemR(col, ptr, "axis_v", 0, IFACE_("V"), ICON_NONE);

  col = uiLayoutColumn(layout, false);
  uiItemR(col, ptr, "object_from", 0, nullptr, ICON_NONE);
  warp_obj_ptr = RNA_pointer_get(ptr, "object_from");
  if (!RNA_pointer_is_null(&warp_obj_ptr) && RNA_enum_get(&warp_obj_ptr, "type") == OB_ARMATURE) {
    PointerRNA warp_obj_data_ptr = RNA_pointer_get(&warp_obj_ptr, "data");
    uiItemPointerR(col, ptr, "bone_from", &warp_obj_data_ptr, "bones", nullptr, ICON_NONE);
  }

  uiItemR(col, ptr, "object_to", 0, IFACE_("To"), ICON_NONE);
  warp_obj_ptr = RNA_pointer_get(ptr, "object_to");
  if (!RNA_pointer_is_null(&warp_obj_ptr) && RNA_enum_get(&warp_obj_ptr, "type") == OB_ARMATURE) {
    PointerRNA warp_obj_data_ptr = RNA_pointer_get(&warp_obj_ptr, "data");
    uiItemPointerR(col, ptr, "bone_to", &warp_obj_data_ptr, "bones", nullptr, ICON_NONE);
  }

  modifier_vgroup_ui(layout, ptr, &ob_ptr, "vertex_group", "invert_vertex_group", nullptr);

  modifier_panel_end(layout, ptr);
}

static void transform_panel_draw(const bContext * /*C*/, Panel *panel)
{
  uiLayout *layout = panel->layout;

  PointerRNA *ptr = modifier_panel_get_property_pointers(panel, nullptr);

  uiLayoutSetPropSep(layout, true);

  uiItemR(layout, ptr, "offset", 0, nullptr, ICON_NONE);
  uiItemR(layout, ptr, "scale", 0, nullptr, ICON_NONE);
  uiItemR(layout, ptr, "rotation", 0, nullptr, ICON_NONE);
}

static void panelRegister(ARegionType *region_type)
{
  PanelType *panel_type = modifier_panel_register(region_type, eModifierType_UVWarp, panel_draw);
  modifier_subpanel_register(
      region_type, "offset", "Transform", nullptr, transform_panel_draw, panel_type);
}

ModifierTypeInfo modifierType_UVWarp = {
    /* name */ N_("UVWarp"),
    /* structName */ "UVWarpModifierData",
    /* structSize */ sizeof(UVWarpModifierData),
    /* srna */ &RNA_UVWarpModifier,
    /* type */ eModifierTypeType_NonGeometrical,
    /* flags */ eModifierTypeFlag_AcceptsMesh | eModifierTypeFlag_SupportsEditmode |
        eModifierTypeFlag_EnableInEditmode,
    /* icon */ ICON_MOD_UVPROJECT, /* TODO: Use correct icon. */

    /* copyData */ BKE_modifier_copydata_generic,

    /* deformVerts */ nullptr,
    /* deformMatrices */ nullptr,
    /* deformVertsEM */ nullptr,
    /* deformMatricesEM */ nullptr,
    /* modifyMesh */ modifyMesh,
    /* modifyGeometrySet */ nullptr,

    /* initData */ initData,
    /* requiredDataMask */ requiredDataMask,
    /* freeData */ nullptr,
    /* isDisabled */ nullptr,
    /* updateDepsgraph */ updateDepsgraph,
    /* dependsOnTime */ nullptr,
    /* dependsOnNormals */ nullptr,
    /* foreachIDLink */ foreachIDLink,
    /* foreachTexLink */ nullptr,
    /* freeRuntimeData */ nullptr,
    /* panelRegister */ panelRegister,
    /* blendWrite */ nullptr,
    /* blendRead */ nullptr,
};<|MERGE_RESOLUTION|>--- conflicted
+++ resolved
@@ -120,13 +120,8 @@
     }
   }
   else {
-<<<<<<< HEAD
-    for (l = 0; l < mp->totloop; l++, ml++, mluv++) {
-      uv_warp_from_mat4_pair((*mluv), (*mluv), warp_mat);
-=======
     for (l = 0; l < mp->totloop; l++, mluv++) {
-      uv_warp_from_mat4_pair(mluv->uv, mluv->uv, warp_mat);
->>>>>>> 67dd6525
+      uv_warp_from_mat4_pair(*mluv, *mluv, warp_mat);
     }
   }
 }
