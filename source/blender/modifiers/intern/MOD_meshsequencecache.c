/*
 * This program is free software; you can redistribute it and/or
 * modify it under the terms of the GNU General Public License
 * as published by the Free Software Foundation; either version 2
 * of the License, or (at your option) any later version.
 *
 * This program is distributed in the hope that it will be useful,
 * but WITHOUT ANY WARRANTY; without even the implied warranty of
 * MERCHANTABILITY or FITNESS FOR A PARTICULAR PURPOSE.  See the
 * GNU General Public License for more details.
 *
 * You should have received a copy of the GNU General Public License
 * along with this program; if not, write to the Free Software Foundation,
 * Inc., 51 Franklin Street, Fifth Floor, Boston, MA 02110-1301, USA.
 */

/** \file
 * \ingroup modifiers
 */

#include <string.h>

#include "BLI_math_vector.h"
#include "BLI_string.h"
#include "BLI_utildefines.h"

#include "BLT_translation.h"

#include "DNA_cachefile_types.h"
#include "DNA_defaults.h"
#include "DNA_mesh_types.h"
#include "DNA_meshdata_types.h"
#include "DNA_modifier_types.h"
#include "DNA_object_types.h"
#include "DNA_scene_types.h"
#include "DNA_screen_types.h"

#include "MEM_guardedalloc.h"

#include "BKE_cachefile.h"
#include "BKE_context.h"
#include "BKE_lib_query.h"
#include "BKE_mesh.h"
#include "BKE_object.h"
#include "BKE_scene.h"
#include "BKE_screen.h"

#include "UI_interface.h"
#include "UI_resources.h"

#include "RNA_access.h"

#include "BLO_read_write.h"

#include "DEG_depsgraph_build.h"
#include "DEG_depsgraph_query.h"

#include "MOD_modifiertypes.h"
#include "MOD_ui_common.h"

#if defined(WITH_USD) || defined(WITH_ALEMBIC)
#  include "BKE_global.h"
#  include "BKE_lib_id.h"
#endif

#ifdef WITH_ALEMBIC
#  include "ABC_alembic.h"
#endif

#ifdef WITH_USD
#  include "usd.h"
#endif

static void initData(ModifierData *md)
{
  MeshSeqCacheModifierData *mcmd = (MeshSeqCacheModifierData *)md;

  BLI_assert(MEMCMP_STRUCT_AFTER_IS_ZERO(mcmd, modifier));

  mcmd->cache_file = NULL;
  mcmd->object_path[0] = '\0';
  mcmd->read_flag = MOD_MESHSEQ_READ_ALL;

  MEMCPY_STRUCT_AFTER(mcmd, DNA_struct_default_get(MeshSeqCacheModifierData), modifier);
}

static void copyData(const ModifierData *md, ModifierData *target, const int flag)
{
#if 0
  const MeshSeqCacheModifierData *mcmd = (const MeshSeqCacheModifierData *)md;
#endif
  MeshSeqCacheModifierData *tmcmd = (MeshSeqCacheModifierData *)target;

  BKE_modifier_copydata_generic(md, target, flag);

  tmcmd->reader = NULL;
  tmcmd->reader_object_path[0] = '\0';
}

static void freeData(ModifierData *md)
{
  MeshSeqCacheModifierData *mcmd = (MeshSeqCacheModifierData *)md;

  if (mcmd->reader) {
    mcmd->reader_object_path[0] = '\0';
    BKE_cachefile_reader_free(mcmd->cache_file, &mcmd->reader);
  }

  if (mcmd->vertex_velocities) {
    MEM_freeN(mcmd->vertex_velocities);
  }
}

static bool isDisabled(const struct Scene *UNUSED(scene),
                       ModifierData *md,
                       bool UNUSED(useRenderParams))
{
  MeshSeqCacheModifierData *mcmd = (MeshSeqCacheModifierData *)md;

  /* leave it up to the modifier to check the file is valid on calculation */
  return (mcmd->cache_file == NULL) || (mcmd->object_path[0] == '\0');
}

static Mesh *generate_bounding_box_mesh(Object *object, Mesh *org_mesh)
{
  BoundBox *bb = BKE_object_boundbox_get(object);
  Mesh *result = BKE_mesh_new_nomain_from_template(org_mesh, 8, 0, 0, 24, 6);

  MVert *mvert = result->mvert;
  for (int i = 0; i < 8; ++i) {
    copy_v3_v3(mvert[i].co, bb->vec[i]);
  }

  /* See DNA_object_types.h for the diagram showing the order of the vertices for a BoundBox. */
  static unsigned int loops_v[6][4] = {
      {0, 4, 5, 1},
      {4, 7, 6, 5},
      {7, 3, 2, 6},
      {3, 0, 1, 2},
      {1, 5, 6, 2},
      {3, 7, 4, 0},
  };

  MLoop *mloop = result->mloop;
  for (int i = 0; i < 6; ++i) {
    for (int j = 0; j < 4; ++j, ++mloop) {
      mloop->v = loops_v[i][j];
    }
  }

  MPoly *mpoly = result->mpoly;
  for (int i = 0; i < 6; ++i) {
    mpoly[i].loopstart = i * 4;
    mpoly[i].totloop = 4;
  }

  BKE_mesh_calc_edges(result, false, false);

  return result;
}

static Mesh *modifyMesh(ModifierData *md, const ModifierEvalContext *ctx, Mesh *mesh)
{
#if defined(WITH_USD) || defined(WITH_ALEMBIC)
  MeshSeqCacheModifierData *mcmd = (MeshSeqCacheModifierData *)md;

  /* Only used to check whether we are operating on org data or not... */
  Mesh *me = (ctx->object->type == OB_MESH) ? ctx->object->data : NULL;
  Mesh *org_mesh = mesh;

  Scene *scene = DEG_get_evaluated_scene(ctx->depsgraph);
  CacheFile *cache_file = mcmd->cache_file;
  const float frame = DEG_get_ctime(ctx->depsgraph);
  const float time = BKE_cachefile_time_offset(cache_file, frame, FPS);
  const char *err_str = NULL;

  if (!mcmd->reader || !STREQ(mcmd->reader_object_path, mcmd->object_path)) {
    STRNCPY(mcmd->reader_object_path, mcmd->object_path);
    BKE_cachefile_reader_open(cache_file, &mcmd->reader, ctx->object, mcmd->object_path);
    if (!mcmd->reader) {
      BKE_modifier_set_error(
          ctx->object, md, "Could not create reader for file %s", cache_file->filepath);
      return mesh;
    }
  }

<<<<<<< HEAD
=======
  /* Do not process data if using a render procedural, return a box instead for displaying in the
   * viewport. */
  if (BKE_cache_file_uses_render_procedural(cache_file, scene, DEG_get_mode(ctx->depsgraph))) {
    return generate_bounding_box_mesh(ctx->object, org_mesh);
  }

>>>>>>> 6fc94d18
  /* If this invocation is for the ORCO mesh, and the mesh hasn't changed topology, we
   * must return the mesh as-is instead of deforming it. */
  if (ctx->flag & MOD_APPLY_ORCO) {
    switch (cache_file->type) {
      case CACHEFILE_TYPE_ALEMBIC:
#  ifdef WITH_ALEMBIC
        if (!ABC_mesh_topology_changed(mcmd->reader, ctx->object, mesh, time, &err_str)) {
          return mesh;
        }
#  endif
        break;
      case CACHEFILE_TYPE_USD:
#  ifdef WITH_USD
        if (!USD_mesh_topology_changed(mcmd->reader, ctx->object, mesh, time, &err_str)) {
          return mesh;
        }
#  endif
        break;
      case CACHE_FILE_TYPE_INVALID:
        break;
    }
  }

  if (me != NULL) {
    MVert *mvert = mesh->mvert;
    MEdge *medge = mesh->medge;
    MPoly *mpoly = mesh->mpoly;

    /* TODO(sybren+bastien): possibly check relevant custom data layers (UV/color depending on
     * flags) and duplicate those too. */
    if ((me->mvert == mvert) || (me->medge == medge) || (me->mpoly == mpoly)) {
      /* We need to duplicate data here, otherwise we'll modify org mesh, see T51701. */
      mesh = (Mesh *)BKE_id_copy_ex(NULL,
                                    &mesh->id,
                                    NULL,
                                    LIB_ID_CREATE_NO_MAIN | LIB_ID_CREATE_NO_USER_REFCOUNT |
                                        LIB_ID_CREATE_NO_DEG_TAG | LIB_ID_COPY_NO_PREVIEW);
    }
  }

  Mesh *result = NULL;

  switch (cache_file->type) {
    case CACHEFILE_TYPE_ALEMBIC:
#  ifdef WITH_ALEMBIC
      result = ABC_read_mesh(mcmd->reader, ctx->object, mesh, time, &err_str, mcmd->read_flag);
#  endif
      break;
    case CACHEFILE_TYPE_USD:
#  ifdef WITH_USD
      result = USD_read_mesh(
          mcmd->reader, ctx->object, mesh, time * FPS, &err_str, mcmd->read_flag);
#  endif
      break;
    case CACHE_FILE_TYPE_INVALID:
      break;
  }

  mcmd->velocity_delta = 1.0f;
  if (mcmd->cache_file->velocity_unit == CACHEFILE_VELOCITY_UNIT_SECOND) {
    mcmd->velocity_delta /= FPS;
  }

  mcmd->last_lookup_time = time;

  if (result != NULL) {
    mcmd->num_vertices = result->totvert;
  }

  if (err_str) {
    BKE_modifier_set_error(ctx->object, md, "%s", err_str);
  }

  if (!ELEM(result, NULL, mesh) && (mesh != org_mesh)) {
    BKE_id_free(NULL, mesh);
    mesh = org_mesh;
  }

  return result ? result : mesh;
#else
  UNUSED_VARS(ctx, md, generate_bounding_box_mesh);
  return mesh;
#endif
}

static bool dependsOnTime(Scene *scene, ModifierData *md, const int dag_eval_mode)
{
#if defined(WITH_USD) || defined(WITH_ALEMBIC)
  MeshSeqCacheModifierData *mcmd = (MeshSeqCacheModifierData *)md;
  /* Do not evaluate animations if using the render engine procedural. */
  return (mcmd->cache_file != NULL) &&
         !BKE_cache_file_uses_render_procedural(mcmd->cache_file, scene, dag_eval_mode);
#else
  UNUSED_VARS(scene, md, dag_eval_mode);
  return false;
#endif
}

static void foreachIDLink(ModifierData *md, Object *ob, IDWalkFunc walk, void *userData)
{
  MeshSeqCacheModifierData *mcmd = (MeshSeqCacheModifierData *)md;

  walk(userData, ob, (ID **)&mcmd->cache_file, IDWALK_CB_USER);
}

static void updateDepsgraph(ModifierData *md, const ModifierUpdateDepsgraphContext *ctx)
{
  MeshSeqCacheModifierData *mcmd = (MeshSeqCacheModifierData *)md;

  if (mcmd->cache_file != NULL) {
    DEG_add_object_cache_relation(
        ctx->node, mcmd->cache_file, DEG_OB_COMP_CACHE, "Mesh Cache File");
  }
}

static void panel_draw(const bContext *C, Panel *panel)
{
  uiLayout *layout = panel->layout;

  PointerRNA ob_ptr;
  PointerRNA *ptr = modifier_panel_get_property_pointers(panel, &ob_ptr);

  PointerRNA cache_file_ptr = RNA_pointer_get(ptr, "cache_file");
  bool has_cache_file = !RNA_pointer_is_null(&cache_file_ptr);

  uiLayoutSetPropSep(layout, true);

  uiTemplateCacheFile(layout, C, ptr, "cache_file");

  if (has_cache_file) {
    uiItemPointerR(layout, ptr, "object_path", &cache_file_ptr, "object_paths", NULL, ICON_NONE);
  }

  if (RNA_enum_get(&ob_ptr, "type") == OB_MESH) {
    uiItemR(layout, ptr, "read_data", UI_ITEM_R_EXPAND, NULL, ICON_NONE);
    uiItemR(layout, ptr, "use_vertex_interpolation", 0, NULL, ICON_NONE);
  }

  uiItemR(layout, ptr, "velocity_scale", 0, NULL, ICON_NONE);

  modifier_panel_end(layout, ptr);
}

static void panelRegister(ARegionType *region_type)
{
  modifier_panel_register(region_type, eModifierType_MeshSequenceCache, panel_draw);
}

static void blendRead(BlendDataReader *UNUSED(reader), ModifierData *md)
{
  MeshSeqCacheModifierData *msmcd = (MeshSeqCacheModifierData *)md;
  msmcd->reader = NULL;
  msmcd->reader_object_path[0] = '\0';
}

ModifierTypeInfo modifierType_MeshSequenceCache = {
    /* name */ "MeshSequenceCache",
    /* structName */ "MeshSeqCacheModifierData",
    /* structSize */ sizeof(MeshSeqCacheModifierData),
    /* srna */ &RNA_MeshSequenceCacheModifier,
    /* type */ eModifierTypeType_Constructive,
    /* flags */ eModifierTypeFlag_AcceptsMesh | eModifierTypeFlag_AcceptsCVs,
    /* icon */ ICON_MOD_MESHDEFORM, /* TODO: Use correct icon. */

    /* copyData */ copyData,

    /* deformVerts */ NULL,
    /* deformMatrices */ NULL,
    /* deformVertsEM */ NULL,
    /* deformMatricesEM */ NULL,
    /* modifyMesh */ modifyMesh,
    /* modifyHair */ NULL,
    /* modifyGeometrySet */ NULL,

    /* initData */ initData,
    /* requiredDataMask */ NULL,
    /* freeData */ freeData,
    /* isDisabled */ isDisabled,
    /* updateDepsgraph */ updateDepsgraph,
    /* dependsOnTime */ dependsOnTime,
    /* dependsOnNormals */ NULL,
    /* foreachIDLink */ foreachIDLink,
    /* foreachTexLink */ NULL,
    /* freeRuntimeData */ NULL,
    /* panelRegister */ panelRegister,
    /* blendWrite */ NULL,
    /* blendRead */ blendRead,
};<|MERGE_RESOLUTION|>--- conflicted
+++ resolved
@@ -184,15 +184,12 @@
     }
   }
 
-<<<<<<< HEAD
-=======
   /* Do not process data if using a render procedural, return a box instead for displaying in the
    * viewport. */
   if (BKE_cache_file_uses_render_procedural(cache_file, scene, DEG_get_mode(ctx->depsgraph))) {
     return generate_bounding_box_mesh(ctx->object, org_mesh);
   }
 
->>>>>>> 6fc94d18
   /* If this invocation is for the ORCO mesh, and the mesh hasn't changed topology, we
    * must return the mesh as-is instead of deforming it. */
   if (ctx->flag & MOD_APPLY_ORCO) {
