/* SPDX-License-Identifier: GPL-2.0-or-later */

/** \file
 * \ingroup modifiers
 */

#include <string.h>

#include "BLI_utildefines.h"

#include "BLI_math.h"
#include "BLI_task.h"

#include "BLT_translation.h"

#include "DNA_defaults.h"
#include "DNA_mesh_types.h"
#include "DNA_meshdata_types.h"
#include "DNA_object_types.h"
#include "DNA_screen_types.h"

#include "BKE_action.h" /* BKE_pose_channel_find_name */
#include "BKE_context.h"
#include "BKE_deform.h"
#include "BKE_lib_query.h"
#include "BKE_mesh.h"
#include "BKE_modifier.h"
#include "BKE_screen.h"

#include "UI_interface.h"
#include "UI_resources.h"

#include "RNA_access.h"
#include "RNA_prototypes.h"

#include "DEG_depsgraph_query.h"

#include "MOD_ui_common.h"
#include "MOD_util.h"

static void uv_warp_from_mat4_pair(float uv_dst[2],
                                   const float uv_src[2],
                                   const float warp_mat[4][4])
{
  float tuv[3] = {0.0f};

  copy_v2_v2(tuv, uv_src);
  mul_m4_v3(warp_mat, tuv);
  copy_v2_v2(uv_dst, tuv);
}

static void initData(ModifierData *md)
{
  UVWarpModifierData *umd = (UVWarpModifierData *)md;

  BLI_assert(MEMCMP_STRUCT_AFTER_IS_ZERO(umd, modifier));

  MEMCPY_STRUCT_AFTER(umd, DNA_struct_default_get(UVWarpModifierData), modifier);
}

static void requiredDataMask(Object *UNUSED(ob),
                             ModifierData *md,
                             CustomData_MeshMasks *r_cddata_masks)
{
  UVWarpModifierData *umd = (UVWarpModifierData *)md;

  /* ask for vertexgroups if we need them */
  if (umd->vgroup_name[0] != '\0') {
    r_cddata_masks->vmask |= CD_MASK_MDEFORMVERT;
  }
}

static void matrix_from_obj_pchan(float mat[4][4], Object *ob, const char *bonename)
{
  bPoseChannel *pchan = BKE_pose_channel_find_name(ob->pose, bonename);
  if (pchan) {
    mul_m4_m4m4(mat, ob->obmat, pchan->pose_mat);
  }
  else {
    copy_m4_m4(mat, ob->obmat);
  }
}

typedef struct UVWarpData {
<<<<<<< HEAD
  MPoly *mpoly;
  MLoop *mloop;
  float (*mloopuv)[2];
=======
  const MPoly *mpoly;
  const MLoop *mloop;
  MLoopUV *mloopuv;
>>>>>>> 1fcc6732

  const MDeformVert *dvert;
  int defgrp_index;

  float (*warp_mat)[4];
  bool invert_vgroup;
} UVWarpData;

static void uv_warp_compute(void *__restrict userdata,
                            const int i,
                            const TaskParallelTLS *__restrict UNUSED(tls))
{
  const UVWarpData *data = userdata;

  const MPoly *mp = &data->mpoly[i];
  const MLoop *ml = &data->mloop[mp->loopstart];
  float(*mluv)[2] = &data->mloopuv[mp->loopstart];

  const MDeformVert *dvert = data->dvert;
  const int defgrp_index = data->defgrp_index;

  float(*warp_mat)[4] = data->warp_mat;

  int l;

  if (dvert) {
    for (l = 0; l < mp->totloop; l++, ml++, mluv++) {
      float uv[2];
      const float weight = data->invert_vgroup ?
                               1.0f - BKE_defvert_find_weight(&dvert[ml->v], defgrp_index) :
                               BKE_defvert_find_weight(&dvert[ml->v], defgrp_index);

      uv_warp_from_mat4_pair(uv, (*mluv), warp_mat);
      interp_v2_v2v2((*mluv), (*mluv), uv, weight);
    }
  }
  else {
    for (l = 0; l < mp->totloop; l++, ml++, mluv++) {
      uv_warp_from_mat4_pair((*mluv), (*mluv), warp_mat);
    }
  }
}

static Mesh *modifyMesh(ModifierData *md, const ModifierEvalContext *ctx, Mesh *mesh)
{
  UVWarpModifierData *umd = (UVWarpModifierData *)md;
  int polys_num, loops_num;
<<<<<<< HEAD
  MPoly *mpoly;
  MLoop *mloop;
  float(*mloopuv)[2];
  MDeformVert *dvert;
=======
  MLoopUV *mloopuv;
  const MDeformVert *dvert;
>>>>>>> 1fcc6732
  int defgrp_index;
  char uvname[MAX_CUSTOMDATA_LAYER_NAME];
  float warp_mat[4][4];
  const int axis_u = umd->axis_u;
  const int axis_v = umd->axis_v;
  const bool invert_vgroup = (umd->flag & MOD_UVWARP_INVERT_VGROUP) != 0;

  /* make sure there are UV Maps available */
  if (!CustomData_has_layer(&mesh->ldata, CD_PROP_FLOAT2)) {
    return mesh;
  }

  if (!ELEM(NULL, umd->object_src, umd->object_dst)) {
    float mat_src[4][4];
    float mat_dst[4][4];
    float imat_dst[4][4];
    float shuf_mat[4][4];

    /* make sure anything moving UVs is available */
    matrix_from_obj_pchan(mat_src, umd->object_src, umd->bone_src);
    matrix_from_obj_pchan(mat_dst, umd->object_dst, umd->bone_dst);

    invert_m4_m4(imat_dst, mat_dst);
    mul_m4_m4m4(warp_mat, imat_dst, mat_src);

    /* apply warp */
    if (!is_zero_v2(umd->center)) {
      float mat_cent[4][4];
      float imat_cent[4][4];

      unit_m4(mat_cent);
      mat_cent[3][axis_u] = umd->center[0];
      mat_cent[3][axis_v] = umd->center[1];

      invert_m4_m4(imat_cent, mat_cent);

      mul_m4_m4m4(warp_mat, warp_mat, imat_cent);
      mul_m4_m4m4(warp_mat, mat_cent, warp_mat);
    }

    const int shuf_indices[4] = {axis_u, axis_v, -1, 3};
    shuffle_m4(shuf_mat, shuf_indices);
    mul_m4_m4m4(warp_mat, shuf_mat, warp_mat);
    transpose_m4(shuf_mat);
    mul_m4_m4m4(warp_mat, warp_mat, shuf_mat);
  }
  else {
    unit_m4(warp_mat);
  }

  /* Apply direct 2d transform. */
  translate_m4(warp_mat, umd->center[0], umd->center[1], 0.0f);
  const float scale[3] = {umd->scale[0], umd->scale[1], 1.0f};
  rescale_m4(warp_mat, scale);
  rotate_m4(warp_mat, 'Z', umd->rotation);
  translate_m4(warp_mat, umd->offset[0], umd->offset[1], 0.0f);
  translate_m4(warp_mat, -umd->center[0], -umd->center[1], 0.0f);

  /* make sure we're using an existing layer */
  CustomData_validate_layer_name(&mesh->ldata, CD_PROP_FLOAT2, umd->uvlayer_name, uvname);

  const MPoly *polys = BKE_mesh_polygons(mesh);
  const MLoop *loops = BKE_mesh_loops(mesh);
  polys_num = mesh->totpoly;
  loops_num = mesh->totloop;

  /* make sure we are not modifying the original UV map */
  mloopuv = CustomData_duplicate_referenced_layer_named(
      &mesh->ldata, CD_PROP_FLOAT2, uvname, loops_num);
  MOD_get_vgroup(ctx->object, mesh, umd->vgroup_name, &dvert, &defgrp_index);

  UVWarpData data = {
      .mpoly = polys,
      .mloop = loops,
      .mloopuv = mloopuv,
      .dvert = dvert,
      .defgrp_index = defgrp_index,
      .warp_mat = warp_mat,
      .invert_vgroup = invert_vgroup,
  };
  TaskParallelSettings settings;
  BLI_parallel_range_settings_defaults(&settings);
  settings.use_threading = (polys_num > 1000);
  BLI_task_parallel_range(0, polys_num, &data, uv_warp_compute, &settings);

  mesh->runtime.is_original_bmesh = false;

  return mesh;
}

static void foreachIDLink(ModifierData *md, Object *ob, IDWalkFunc walk, void *userData)
{
  UVWarpModifierData *umd = (UVWarpModifierData *)md;

  walk(userData, ob, (ID **)&umd->object_dst, IDWALK_CB_NOP);
  walk(userData, ob, (ID **)&umd->object_src, IDWALK_CB_NOP);
}

static void updateDepsgraph(ModifierData *md, const ModifierUpdateDepsgraphContext *ctx)
{
  UVWarpModifierData *umd = (UVWarpModifierData *)md;

  MOD_depsgraph_update_object_bone_relation(
      ctx->node, umd->object_src, umd->bone_src, "UVWarp Modifier");
  MOD_depsgraph_update_object_bone_relation(
      ctx->node, umd->object_dst, umd->bone_dst, "UVWarp Modifier");

  DEG_add_depends_on_transform_relation(ctx->node, "UVWarp Modifier");
}

static void panel_draw(const bContext *UNUSED(C), Panel *panel)
{
  uiLayout *col;
  uiLayout *layout = panel->layout;

  PointerRNA ob_ptr;
  PointerRNA *ptr = modifier_panel_get_property_pointers(panel, &ob_ptr);

  PointerRNA warp_obj_ptr;
  PointerRNA obj_data_ptr = RNA_pointer_get(&ob_ptr, "data");

  uiLayoutSetPropSep(layout, true);

  uiItemPointerR(layout, ptr, "uv_layer", &obj_data_ptr, "uv_layers", NULL, ICON_NONE);

  col = uiLayoutColumn(layout, false);
  uiItemR(col, ptr, "center", 0, NULL, ICON_NONE);

  col = uiLayoutColumn(layout, false);
  uiItemR(col, ptr, "axis_u", 0, IFACE_("Axis U"), ICON_NONE);
  uiItemR(col, ptr, "axis_v", 0, IFACE_("V"), ICON_NONE);

  col = uiLayoutColumn(layout, false);
  uiItemR(col, ptr, "object_from", 0, NULL, ICON_NONE);
  warp_obj_ptr = RNA_pointer_get(ptr, "object_from");
  if (!RNA_pointer_is_null(&warp_obj_ptr) && RNA_enum_get(&warp_obj_ptr, "type") == OB_ARMATURE) {
    PointerRNA warp_obj_data_ptr = RNA_pointer_get(&warp_obj_ptr, "data");
    uiItemPointerR(col, ptr, "bone_from", &warp_obj_data_ptr, "bones", NULL, ICON_NONE);
  }

  uiItemR(col, ptr, "object_to", 0, IFACE_("To"), ICON_NONE);
  warp_obj_ptr = RNA_pointer_get(ptr, "object_to");
  if (!RNA_pointer_is_null(&warp_obj_ptr) && RNA_enum_get(&warp_obj_ptr, "type") == OB_ARMATURE) {
    PointerRNA warp_obj_data_ptr = RNA_pointer_get(&warp_obj_ptr, "data");
    uiItemPointerR(col, ptr, "bone_to", &warp_obj_data_ptr, "bones", NULL, ICON_NONE);
  }

  modifier_vgroup_ui(layout, ptr, &ob_ptr, "vertex_group", "invert_vertex_group", NULL);

  modifier_panel_end(layout, ptr);
}

static void transform_panel_draw(const bContext *UNUSED(C), Panel *panel)
{
  uiLayout *layout = panel->layout;

  PointerRNA *ptr = modifier_panel_get_property_pointers(panel, NULL);

  uiLayoutSetPropSep(layout, true);

  uiItemR(layout, ptr, "offset", 0, NULL, ICON_NONE);
  uiItemR(layout, ptr, "scale", 0, NULL, ICON_NONE);
  uiItemR(layout, ptr, "rotation", 0, NULL, ICON_NONE);
}

static void panelRegister(ARegionType *region_type)
{
  PanelType *panel_type = modifier_panel_register(region_type, eModifierType_UVWarp, panel_draw);
  modifier_subpanel_register(
      region_type, "offset", "Transform", NULL, transform_panel_draw, panel_type);
}

ModifierTypeInfo modifierType_UVWarp = {
    /* name */ N_("UVWarp"),
    /* structName */ "UVWarpModifierData",
    /* structSize */ sizeof(UVWarpModifierData),
    /* srna */ &RNA_UVWarpModifier,
    /* type */ eModifierTypeType_NonGeometrical,
    /* flags */ eModifierTypeFlag_AcceptsMesh | eModifierTypeFlag_SupportsEditmode |
        eModifierTypeFlag_EnableInEditmode,
    /* icon */ ICON_MOD_UVPROJECT, /* TODO: Use correct icon. */

    /* copyData */ BKE_modifier_copydata_generic,

    /* deformVerts */ NULL,
    /* deformMatrices */ NULL,
    /* deformVertsEM */ NULL,
    /* deformMatricesEM */ NULL,
    /* modifyMesh */ modifyMesh,
    /* modifyGeometrySet */ NULL,

    /* initData */ initData,
    /* requiredDataMask */ requiredDataMask,
    /* freeData */ NULL,
    /* isDisabled */ NULL,
    /* updateDepsgraph */ updateDepsgraph,
    /* dependsOnTime */ NULL,
    /* dependsOnNormals */ NULL,
    /* foreachIDLink */ foreachIDLink,
    /* foreachTexLink */ NULL,
    /* freeRuntimeData */ NULL,
    /* panelRegister */ panelRegister,
    /* blendWrite */ NULL,
    /* blendRead */ NULL,
};<|MERGE_RESOLUTION|>--- conflicted
+++ resolved
@@ -82,15 +82,9 @@
 }
 
 typedef struct UVWarpData {
-<<<<<<< HEAD
-  MPoly *mpoly;
-  MLoop *mloop;
-  float (*mloopuv)[2];
-=======
   const MPoly *mpoly;
   const MLoop *mloop;
-  MLoopUV *mloopuv;
->>>>>>> 1fcc6732
+  float (*mloopuv)[2];
 
   const MDeformVert *dvert;
   int defgrp_index;
@@ -138,15 +132,8 @@
 {
   UVWarpModifierData *umd = (UVWarpModifierData *)md;
   int polys_num, loops_num;
-<<<<<<< HEAD
-  MPoly *mpoly;
-  MLoop *mloop;
   float(*mloopuv)[2];
-  MDeformVert *dvert;
-=======
-  MLoopUV *mloopuv;
   const MDeformVert *dvert;
->>>>>>> 1fcc6732
   int defgrp_index;
   char uvname[MAX_CUSTOMDATA_LAYER_NAME];
   float warp_mat[4][4];
