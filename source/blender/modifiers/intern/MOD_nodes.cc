/* SPDX-License-Identifier: GPL-2.0-or-later
 * Copyright 2005 Blender Foundation. All rights reserved. */

/** \file
 * \ingroup modifiers
 */

#include <cstring>
#include <iostream>
#include <string>

#include "MEM_guardedalloc.h"

#include "BLI_array.hh"
#include "BLI_listbase.h"
#include "BLI_math_vec_types.hh"
#include "BLI_multi_value_map.hh"
#include "BLI_set.hh"
#include "BLI_string.h"
#include "BLI_string_search.h"
#include "BLI_utildefines.h"

#include "DNA_collection_types.h"
#include "DNA_curves_types.h"
#include "DNA_defaults.h"
#include "DNA_material_types.h"
#include "DNA_mesh_types.h"
#include "DNA_meshdata_types.h"
#include "DNA_modifier_types.h"
#include "DNA_node_types.h"
#include "DNA_object_types.h"
#include "DNA_pointcloud_types.h"
#include "DNA_rigidbody_types.h"
#include "DNA_scene_types.h"
#include "DNA_screen_types.h"
#include "DNA_space_types.h"
#include "DNA_windowmanager_types.h"

#include "BKE_attribute_math.hh"
#include "BKE_collection.h"
#include "BKE_customdata.h"
#include "BKE_geometry_cache.hh"
#include "BKE_geometry_fields.hh"
#include "BKE_geometry_set_instances.hh"
#include "BKE_global.h"
#include "BKE_idprop.h"
#include "BKE_lib_id.h"
#include "BKE_lib_query.h"
#include "BKE_main.h"
#include "BKE_mesh.h"
#include "BKE_modifier.h"
#include "BKE_node_runtime.hh"
#include "BKE_node_tree_update.h"
#include "BKE_object.h"
#include "BKE_pointcloud.h"
#include "BKE_rigidbody.h"
#include "BKE_screen.h"
#include "BKE_simulation.h"
#include "BKE_workspace.h"

#include "BLO_read_write.h"

#include "UI_interface.h"
#include "UI_interface.hh"
#include "UI_resources.h"

#include "BLT_translation.h"

#include "WM_types.h"

#include "RNA_access.h"
#include "RNA_enum_types.h"
#include "RNA_prototypes.h"

#include "DEG_depsgraph_build.h"
#include "DEG_depsgraph_query.h"

#include "MOD_modifiertypes.h"
#include "MOD_nodes.h"
#include "MOD_nodes_evaluator.hh"
#include "MOD_ui_common.h"

#include "ED_object.h"
#include "ED_screen.h"
#include "ED_spreadsheet.h"
#include "ED_undo.h"

#include "NOD_derived_node_tree.hh"
#include "NOD_geometry.h"
#include "NOD_geometry_nodes_eval_log.hh"
#include "NOD_node_declaration.hh"

#include "FN_field.hh"
#include "FN_field_cpp_type.hh"
#include "FN_multi_function.hh"

using blender::Array;
using blender::ColorGeometry4f;
using blender::CPPType;
using blender::destruct_ptr;
using blender::float3;
using blender::FunctionRef;
using blender::GMutablePointer;
using blender::GMutableSpan;
using blender::GPointer;
using blender::GVArray;
using blender::IndexRange;
using blender::Map;
using blender::MultiValueMap;
using blender::MutableSpan;
using blender::Set;
using blender::Span;
using blender::StringRef;
using blender::StringRefNull;
using blender::Vector;
using blender::bke::AttributeMetaData;
using blender::fn::Field;
using blender::fn::GField;
using blender::fn::ValueOrField;
using blender::fn::ValueOrFieldCPPType;
using blender::nodes::FieldInferencingInterface;
using blender::nodes::GeoNodeExecParams;
using blender::nodes::InputSocketFieldType;
using blender::threading::EnumerableThreadSpecific;
using namespace blender::fn::multi_function_types;
using namespace blender::nodes::derived_node_tree_types;
using geo_log::eNamedAttrUsage;
using geo_log::GeometryAttributeInfo;

static bool nodes_need_cache(const bNodeTree &tree)
{
  return tree.type == NTREE_SIMULATION;
}

static bool nodes_need_rigid_body_sim(const bNodeTree &tree)
{
  /* XXX Dummy, should be based on existence of certain nodes */
  return tree.type == NTREE_SIMULATION;
}

bool MOD_nodes_needs_rigid_body_sim(Object *object, NodesModifierData *nmd)
{
  return nmd->node_group && nodes_need_rigid_body_sim(*nmd->node_group);
}

static void initData(ModifierData *md)
{
  NodesModifierData *nmd = (NodesModifierData *)md;

  BLI_assert(MEMCMP_STRUCT_AFTER_IS_ZERO(nmd, modifier));

  MEMCPY_STRUCT_AFTER(nmd, DNA_struct_default_get(NodesModifierData), modifier);
}

static void add_used_ids_from_sockets(const ListBase &sockets, Set<ID *> &ids)
{
  LISTBASE_FOREACH (const bNodeSocket *, socket, &sockets) {
    switch (socket->type) {
      case SOCK_OBJECT: {
        if (Object *object = ((bNodeSocketValueObject *)socket->default_value)->value) {
          ids.add(&object->id);
        }
        break;
      }
      case SOCK_COLLECTION: {
        if (Collection *collection =
                ((bNodeSocketValueCollection *)socket->default_value)->value) {
          ids.add(&collection->id);
        }
        break;
      }
      case SOCK_MATERIAL: {
        if (Material *material = ((bNodeSocketValueMaterial *)socket->default_value)->value) {
          ids.add(&material->id);
        }
        break;
      }
      case SOCK_TEXTURE: {
        if (Tex *texture = ((bNodeSocketValueTexture *)socket->default_value)->value) {
          ids.add(&texture->id);
        }
        break;
      }
      case SOCK_IMAGE: {
        if (Image *image = ((bNodeSocketValueImage *)socket->default_value)->value) {
          ids.add(&image->id);
        }
        break;
      }
    }
  }
}

/**
 * \note We can only check properties here that cause the dependency graph to update relations when
 * they are changed, otherwise there may be a missing relation after editing. So this could check
 * more properties like whether the node is muted, but we would have to accept the cost of updating
 * relations when those properties are changed.
 */
static bool node_needs_own_transform_relation(const bNode &node)
{
  if (node.type == GEO_NODE_COLLECTION_INFO) {
    const NodeGeometryCollectionInfo &storage = *static_cast<const NodeGeometryCollectionInfo *>(
        node.storage);
    return storage.transform_space == GEO_NODE_TRANSFORM_SPACE_RELATIVE;
  }

  if (node.type == GEO_NODE_OBJECT_INFO) {
    const NodeGeometryObjectInfo &storage = *static_cast<const NodeGeometryObjectInfo *>(
        node.storage);
    return storage.transform_space == GEO_NODE_TRANSFORM_SPACE_RELATIVE;
  }

  if (node.type == GEO_NODE_DEFORM_CURVES_ON_SURFACE) {
    return true;
  }

  return false;
}

static void process_nodes_for_depsgraph(const bNodeTree &tree,
                                        Set<ID *> &ids,
<<<<<<< HEAD
                                        bool &needs_own_transform_relation,
                                        bool &needs_rigid_body_sim)
=======
                                        bool &r_needs_own_transform_relation)
>>>>>>> 462f99bf
{
  Set<const bNodeTree *> handled_groups;

  LISTBASE_FOREACH (const bNode *, node, &tree.nodes) {
    add_used_ids_from_sockets(node->inputs, ids);
    add_used_ids_from_sockets(node->outputs, ids);

    if (ELEM(node->type, NODE_GROUP, NODE_CUSTOM_GROUP)) {
      const bNodeTree *group = (bNodeTree *)node->id;
      if (group != nullptr && handled_groups.add(group)) {
<<<<<<< HEAD
        process_nodes_for_depsgraph(
            *group, ids, needs_own_transform_relation, needs_rigid_body_sim);
=======
        process_nodes_for_depsgraph(*group, ids, r_needs_own_transform_relation);
>>>>>>> 462f99bf
      }
    }
    r_needs_own_transform_relation |= node_needs_own_transform_relation(*node);
  }

  /* XXX dummy */
  needs_rigid_body_sim = nodes_need_rigid_body_sim(tree);
}

static void find_used_ids_from_settings(const NodesModifierSettings &settings, Set<ID *> &ids)
{
  IDP_foreach_property(
      settings.properties,
      IDP_TYPE_FILTER_ID,
      [](IDProperty *property, void *user_data) {
        Set<ID *> *ids = (Set<ID *> *)user_data;
        ID *id = IDP_Id(property);
        if (id != nullptr) {
          ids->add(id);
        }
      },
      &ids);
}

/* We don't know exactly what attributes from the other object we will need. */
static const CustomData_MeshMasks dependency_data_mask{CD_MASK_PROP_ALL | CD_MASK_MDEFORMVERT,
                                                       CD_MASK_PROP_ALL,
                                                       CD_MASK_PROP_ALL,
                                                       CD_MASK_PROP_ALL,
                                                       CD_MASK_PROP_ALL};

static void add_collection_relation(const ModifierUpdateDepsgraphContext *ctx,
                                    Collection &collection)
{
  DEG_add_collection_geometry_relation(ctx->node, &collection, "Nodes Modifier");
  DEG_add_collection_geometry_customdata_mask(ctx->node, &collection, &dependency_data_mask);
}

static void add_object_relation(const ModifierUpdateDepsgraphContext *ctx, Object &object)
{
  DEG_add_object_relation(ctx->node, &object, DEG_OB_COMP_TRANSFORM, "Nodes Modifier");
  if (&(ID &)object != &ctx->object->id) {
    if (object.type == OB_EMPTY && object.instance_collection != nullptr) {
      add_collection_relation(ctx, *object.instance_collection);
    }
    else if (DEG_object_has_geometry_component(&object)) {
      DEG_add_object_relation(ctx->node, &object, DEG_OB_COMP_GEOMETRY, "Nodes Modifier");
      DEG_add_customdata_mask(ctx->node, &object, &dependency_data_mask);
    }
  }
}

static void ensureDepsgraphNodes(ModifierData *md,
                                 const ModifierUpdateDepsgraphNodesContext *ctx)
{
  NodesModifierData *nmd = reinterpret_cast<NodesModifierData *>(md);
  if (nmd->node_group == nullptr) {
    return;
  }

  if (nodes_need_cache(*nmd->node_group)) {
    DEG_ensure_modifier_to_geometry_cache_nodes(ctx->node);
  }
}

static void updateDepsgraph(ModifierData *md, const ModifierUpdateDepsgraphContext *ctx)
{
  NodesModifierData *nmd = reinterpret_cast<NodesModifierData *>(md);
  if (nmd->node_group == nullptr) {
    return;
  }

  DEG_add_node_tree_output_relation(ctx->node, nmd->node_group, "Nodes Modifier");

  bool needs_own_transform_relation = false;
  bool needs_rigid_body_sim = false;
  Set<ID *> used_ids;
  find_used_ids_from_settings(nmd->settings, used_ids);
<<<<<<< HEAD
  process_nodes_for_depsgraph(
      *nmd->node_group, used_ids, needs_own_transform_relation, needs_rigid_body_sim);
=======
  process_nodes_for_depsgraph(*nmd->node_group, used_ids, needs_own_transform_relation);

  if (ctx->object->type == OB_CURVES) {
    Curves *curves_id = static_cast<Curves *>(ctx->object->data);
    if (curves_id->surface != nullptr) {
      used_ids.add(&curves_id->surface->id);
    }
  }

>>>>>>> 462f99bf
  for (ID *id : used_ids) {
    switch ((ID_Type)GS(id->name)) {
      case ID_OB: {
        Object *object = reinterpret_cast<Object *>(id);
        add_object_relation(ctx, *object);
        break;
      }
      case ID_GR: {
        Collection *collection = reinterpret_cast<Collection *>(id);
        add_collection_relation(ctx, *collection);
        break;
      }
      case ID_IM:
      case ID_TE: {
        DEG_add_generic_id_relation(ctx->node, id, "Nodes Modifier");
      }
      default: {
        /* Purposefully don't add relations for materials. While there are material sockets,
         * the pointers are only passed around as handles rather than dereferenced. */
        break;
      }
    }
  }

  if (needs_own_transform_relation) {
    DEG_add_modifier_to_transform_relation(ctx->node, "Nodes Modifier");
  }

  if (nodes_need_cache(*nmd->node_group)) {
    DEG_add_modifier_to_rigid_body_sim_relation(ctx->node, "Nodes Modifier");
  }

  if (needs_rigid_body_sim) {
    DEG_add_modifier_to_rigid_body_sim_relation(ctx->node, "Nodes Modifier");
  }
}

static bool check_tree_for_time_node(const bNodeTree &tree,
                                     Set<const bNodeTree *> &r_checked_trees)
{
  if (!r_checked_trees.add(&tree)) {
    return false;
  }
  LISTBASE_FOREACH (const bNode *, node, &tree.nodes) {
    if (node->type == GEO_NODE_INPUT_SCENE_TIME) {
      return true;
    }
    if (node->type == NODE_GROUP) {
      const bNodeTree *sub_tree = reinterpret_cast<const bNodeTree *>(node->id);
      if (sub_tree && check_tree_for_time_node(*sub_tree, r_checked_trees)) {
        return true;
      }
    }
  }
  return false;
}

static bool dependsOnTime(struct Scene *UNUSED(scene), ModifierData *md)
{
  const NodesModifierData *nmd = reinterpret_cast<NodesModifierData *>(md);
  const bNodeTree *tree = nmd->node_group;
  if (tree == nullptr) {
    return false;
  }
  if (tree->type == NTREE_SIMULATION) {
    return true;
  }
  else {
    Set<const bNodeTree *> checked_trees;
    return check_tree_for_time_node(*tree, checked_trees);
  }
}

static void foreachIDLink(ModifierData *md, Object *ob, IDWalkFunc walk, void *userData)
{
  NodesModifierData *nmd = reinterpret_cast<NodesModifierData *>(md);
  walk(userData, ob, (ID **)&nmd->node_group, IDWALK_CB_USER);

  struct ForeachSettingData {
    IDWalkFunc walk;
    void *userData;
    Object *ob;
  } settings = {walk, userData, ob};

  IDP_foreach_property(
      nmd->settings.properties,
      IDP_TYPE_FILTER_ID,
      [](IDProperty *id_prop, void *user_data) {
        ForeachSettingData *settings = (ForeachSettingData *)user_data;
        settings->walk(
            settings->userData, settings->ob, (ID **)&id_prop->data.pointer, IDWALK_CB_USER);
      },
      &settings);
}

static void foreachTexLink(ModifierData *md, Object *ob, TexWalkFunc walk, void *userData)
{
  walk(userData, ob, md, "texture");
}

static bool isDisabled(const struct Scene *UNUSED(scene),
                       ModifierData *md,
                       bool UNUSED(useRenderParams))
{
  NodesModifierData *nmd = reinterpret_cast<NodesModifierData *>(md);

  if (nmd->node_group == nullptr) {
    return true;
  }

  return false;
}

static bool logging_enabled(const ModifierEvalContext *ctx)
{
  if (!DEG_is_active(ctx->depsgraph)) {
    return false;
  }
  if ((ctx->flag & MOD_APPLY_ORCO) != 0) {
    return false;
  }
  return true;
}

static const std::string use_attribute_suffix = "_use_attribute";
static const std::string attribute_name_suffix = "_attribute_name";

/**
 * \return Whether using an attribute to input values of this type is supported.
 */
static bool socket_type_has_attribute_toggle(const bNodeSocket &socket)
{
  return ELEM(socket.type, SOCK_FLOAT, SOCK_VECTOR, SOCK_BOOLEAN, SOCK_RGBA, SOCK_INT);
}

/**
 * \return Whether using an attribute to input values of this type is supported, and the node
 * group's input for this socket accepts a field rather than just single values.
 */
static bool input_has_attribute_toggle(const bNodeTree &node_tree, const int socket_index)
{
  BLI_assert(node_tree.runtime->field_inferencing_interface);
  const FieldInferencingInterface &field_interface =
      *node_tree.runtime->field_inferencing_interface;
  return field_interface.inputs[socket_index] != InputSocketFieldType::None;
}

static IDProperty *id_property_create_from_socket(const bNodeSocket &socket)
{
  switch (socket.type) {
    case SOCK_FLOAT: {
      bNodeSocketValueFloat *value = (bNodeSocketValueFloat *)socket.default_value;
      IDPropertyTemplate idprop = {0};
      idprop.f = value->value;
      IDProperty *property = IDP_New(IDP_FLOAT, &idprop, socket.identifier);
      IDPropertyUIDataFloat *ui_data = (IDPropertyUIDataFloat *)IDP_ui_data_ensure(property);
      ui_data->base.rna_subtype = value->subtype;
      ui_data->min = ui_data->soft_min = (double)value->min;
      ui_data->max = ui_data->soft_max = (double)value->max;
      ui_data->default_value = value->value;
      return property;
    }
    case SOCK_INT: {
      bNodeSocketValueInt *value = (bNodeSocketValueInt *)socket.default_value;
      IDPropertyTemplate idprop = {0};
      idprop.i = value->value;
      IDProperty *property = IDP_New(IDP_INT, &idprop, socket.identifier);
      IDPropertyUIDataInt *ui_data = (IDPropertyUIDataInt *)IDP_ui_data_ensure(property);
      ui_data->base.rna_subtype = value->subtype;
      ui_data->min = ui_data->soft_min = value->min;
      ui_data->max = ui_data->soft_max = value->max;
      ui_data->default_value = value->value;
      return property;
    }
    case SOCK_VECTOR: {
      bNodeSocketValueVector *value = (bNodeSocketValueVector *)socket.default_value;
      IDPropertyTemplate idprop = {0};
      idprop.array.len = 3;
      idprop.array.type = IDP_FLOAT;
      IDProperty *property = IDP_New(IDP_ARRAY, &idprop, socket.identifier);
      copy_v3_v3((float *)IDP_Array(property), value->value);
      IDPropertyUIDataFloat *ui_data = (IDPropertyUIDataFloat *)IDP_ui_data_ensure(property);
      ui_data->base.rna_subtype = value->subtype;
      ui_data->min = ui_data->soft_min = (double)value->min;
      ui_data->max = ui_data->soft_max = (double)value->max;
      ui_data->default_array = (double *)MEM_mallocN(sizeof(double[3]), "mod_prop_default");
      ui_data->default_array_len = 3;
      for (const int i : IndexRange(3)) {
        ui_data->default_array[i] = double(value->value[i]);
      }
      return property;
    }
    case SOCK_RGBA: {
      bNodeSocketValueRGBA *value = (bNodeSocketValueRGBA *)socket.default_value;
      IDPropertyTemplate idprop = {0};
      idprop.array.len = 4;
      idprop.array.type = IDP_FLOAT;
      IDProperty *property = IDP_New(IDP_ARRAY, &idprop, socket.identifier);
      copy_v4_v4((float *)IDP_Array(property), value->value);
      IDPropertyUIDataFloat *ui_data = (IDPropertyUIDataFloat *)IDP_ui_data_ensure(property);
      ui_data->base.rna_subtype = PROP_COLOR;
      ui_data->default_array = (double *)MEM_mallocN(sizeof(double[4]), __func__);
      ui_data->default_array_len = 4;
      ui_data->min = 0.0;
      ui_data->max = FLT_MAX;
      ui_data->soft_min = 0.0;
      ui_data->soft_max = 1.0;
      for (const int i : IndexRange(4)) {
        ui_data->default_array[i] = double(value->value[i]);
      }
      return property;
    }
    case SOCK_BOOLEAN: {
      bNodeSocketValueBoolean *value = (bNodeSocketValueBoolean *)socket.default_value;
      IDPropertyTemplate idprop = {0};
      idprop.i = value->value != 0;
      IDProperty *property = IDP_New(IDP_INT, &idprop, socket.identifier);
      IDPropertyUIDataInt *ui_data = (IDPropertyUIDataInt *)IDP_ui_data_ensure(property);
      ui_data->min = ui_data->soft_min = 0;
      ui_data->max = ui_data->soft_max = 1;
      ui_data->default_value = value->value != 0;
      return property;
    }
    case SOCK_STRING: {
      bNodeSocketValueString *value = (bNodeSocketValueString *)socket.default_value;
      IDProperty *property = IDP_NewString(
          value->value, socket.identifier, BLI_strnlen(value->value, sizeof(value->value)) + 1);
      IDPropertyUIDataString *ui_data = (IDPropertyUIDataString *)IDP_ui_data_ensure(property);
      ui_data->default_value = BLI_strdup(value->value);
      return property;
    }
    case SOCK_OBJECT: {
      bNodeSocketValueObject *value = (bNodeSocketValueObject *)socket.default_value;
      IDPropertyTemplate idprop = {0};
      idprop.id = (ID *)value->value;
      return IDP_New(IDP_ID, &idprop, socket.identifier);
    }
    case SOCK_COLLECTION: {
      bNodeSocketValueCollection *value = (bNodeSocketValueCollection *)socket.default_value;
      IDPropertyTemplate idprop = {0};
      idprop.id = (ID *)value->value;
      return IDP_New(IDP_ID, &idprop, socket.identifier);
    }
    case SOCK_TEXTURE: {
      bNodeSocketValueTexture *value = (bNodeSocketValueTexture *)socket.default_value;
      IDPropertyTemplate idprop = {0};
      idprop.id = (ID *)value->value;
      return IDP_New(IDP_ID, &idprop, socket.identifier);
    }
    case SOCK_IMAGE: {
      bNodeSocketValueImage *value = (bNodeSocketValueImage *)socket.default_value;
      IDPropertyTemplate idprop = {0};
      idprop.id = (ID *)value->value;
      return IDP_New(IDP_ID, &idprop, socket.identifier);
    }
    case SOCK_MATERIAL: {
      bNodeSocketValueMaterial *value = (bNodeSocketValueMaterial *)socket.default_value;
      IDPropertyTemplate idprop = {0};
      idprop.id = (ID *)value->value;
      return IDP_New(IDP_ID, &idprop, socket.identifier);
    }
  }
  return nullptr;
}

static bool id_property_type_matches_socket(const bNodeSocket &socket, const IDProperty &property)
{
  switch (socket.type) {
    case SOCK_FLOAT:
      return ELEM(property.type, IDP_FLOAT, IDP_DOUBLE);
    case SOCK_INT:
      return property.type == IDP_INT;
    case SOCK_VECTOR:
      return property.type == IDP_ARRAY && property.subtype == IDP_FLOAT && property.len == 3;
    case SOCK_RGBA:
      return property.type == IDP_ARRAY && property.subtype == IDP_FLOAT && property.len == 4;
    case SOCK_BOOLEAN:
      return property.type == IDP_INT;
    case SOCK_STRING:
      return property.type == IDP_STRING;
    case SOCK_OBJECT:
    case SOCK_COLLECTION:
    case SOCK_TEXTURE:
    case SOCK_IMAGE:
    case SOCK_MATERIAL:
      return property.type == IDP_ID;
  }
  BLI_assert_unreachable();
  return false;
}

static void init_socket_cpp_value_from_property(const IDProperty &property,
                                                const eNodeSocketDatatype socket_value_type,
                                                void *r_value)
{
  switch (socket_value_type) {
    case SOCK_FLOAT: {
      float value = 0.0f;
      if (property.type == IDP_FLOAT) {
        value = IDP_Float(&property);
      }
      else if (property.type == IDP_DOUBLE) {
        value = (float)IDP_Double(&property);
      }
      new (r_value) ValueOrField<float>(value);
      break;
    }
    case SOCK_INT: {
      int value = IDP_Int(&property);
      new (r_value) ValueOrField<int>(value);
      break;
    }
    case SOCK_VECTOR: {
      float3 value;
      copy_v3_v3(value, (const float *)IDP_Array(&property));
      new (r_value) ValueOrField<float3>(value);
      break;
    }
    case SOCK_RGBA: {
      blender::ColorGeometry4f value;
      copy_v4_v4((float *)value, (const float *)IDP_Array(&property));
      new (r_value) ValueOrField<ColorGeometry4f>(value);
      break;
    }
    case SOCK_BOOLEAN: {
      bool value = IDP_Int(&property) != 0;
      new (r_value) ValueOrField<bool>(value);
      break;
    }
    case SOCK_STRING: {
      std::string value = IDP_String(&property);
      new (r_value) ValueOrField<std::string>(std::move(value));
      break;
    }
    case SOCK_OBJECT: {
      ID *id = IDP_Id(&property);
      Object *object = (id && GS(id->name) == ID_OB) ? (Object *)id : nullptr;
      *(Object **)r_value = object;
      break;
    }
    case SOCK_COLLECTION: {
      ID *id = IDP_Id(&property);
      Collection *collection = (id && GS(id->name) == ID_GR) ? (Collection *)id : nullptr;
      *(Collection **)r_value = collection;
      break;
    }
    case SOCK_TEXTURE: {
      ID *id = IDP_Id(&property);
      Tex *texture = (id && GS(id->name) == ID_TE) ? (Tex *)id : nullptr;
      *(Tex **)r_value = texture;
      break;
    }
    case SOCK_IMAGE: {
      ID *id = IDP_Id(&property);
      Image *image = (id && GS(id->name) == ID_IM) ? (Image *)id : nullptr;
      *(Image **)r_value = image;
      break;
    }
    case SOCK_MATERIAL: {
      ID *id = IDP_Id(&property);
      Material *material = (id && GS(id->name) == ID_MA) ? (Material *)id : nullptr;
      *(Material **)r_value = material;
      break;
    }
    default: {
      BLI_assert_unreachable();
      break;
    }
  }
}

void MOD_nodes_update_interface(Object *object, NodesModifierData *nmd)
{
  if (nmd->node_group == nullptr) {
    if (nmd->settings.properties) {
      IDP_FreeProperty(nmd->settings.properties);
      nmd->settings.properties = nullptr;
    }
    return;
  }

  IDProperty *old_properties = nmd->settings.properties;
  {
    IDPropertyTemplate idprop = {0};
    nmd->settings.properties = IDP_New(IDP_GROUP, &idprop, "Nodes Modifier Settings");
  }

  int socket_index;
  LISTBASE_FOREACH_INDEX (bNodeSocket *, socket, &nmd->node_group->inputs, socket_index) {
    IDProperty *new_prop = id_property_create_from_socket(*socket);
    if (new_prop == nullptr) {
      /* Out of the set of supported input sockets, only
       * geometry sockets aren't added to the modifier. */
      BLI_assert(socket->type == SOCK_GEOMETRY);
      continue;
    }

    new_prop->flag |= IDP_FLAG_OVERRIDABLE_LIBRARY;
    if (socket->description[0] != '\0') {
      IDPropertyUIData *ui_data = IDP_ui_data_ensure(new_prop);
      ui_data->description = BLI_strdup(socket->description);
    }
    IDP_AddToGroup(nmd->settings.properties, new_prop);

    if (old_properties != nullptr) {
      IDProperty *old_prop = IDP_GetPropertyFromGroup(old_properties, socket->identifier);
      if (old_prop != nullptr && id_property_type_matches_socket(*socket, *old_prop)) {
        /* #IDP_CopyPropertyContent replaces the UI data as well, which we don't (we only
         * want to replace the values). So release it temporarily and replace it after. */
        IDPropertyUIData *ui_data = new_prop->ui_data;
        new_prop->ui_data = nullptr;
        IDP_CopyPropertyContent(new_prop, old_prop);
        if (new_prop->ui_data != nullptr) {
          IDP_ui_data_free(new_prop);
        }
        new_prop->ui_data = ui_data;
      }
    }

    if (socket_type_has_attribute_toggle(*socket)) {
      const std::string use_attribute_id = socket->identifier + use_attribute_suffix;
      const std::string attribute_name_id = socket->identifier + attribute_name_suffix;

      IDPropertyTemplate idprop = {0};
      IDProperty *use_attribute_prop = IDP_New(IDP_INT, &idprop, use_attribute_id.c_str());
      IDP_AddToGroup(nmd->settings.properties, use_attribute_prop);

      IDProperty *attribute_prop = IDP_New(IDP_STRING, &idprop, attribute_name_id.c_str());
      IDP_AddToGroup(nmd->settings.properties, attribute_prop);

      if (old_properties == nullptr) {
        if (socket->default_attribute_name && socket->default_attribute_name[0] != '\0') {
          IDP_AssignString(attribute_prop, socket->default_attribute_name, MAX_NAME);
          IDP_Int(use_attribute_prop) = 1;
        }
      }
      else {
        IDProperty *old_prop_use_attribute = IDP_GetPropertyFromGroup(old_properties,
                                                                      use_attribute_id.c_str());
        if (old_prop_use_attribute != nullptr) {
          IDP_CopyPropertyContent(use_attribute_prop, old_prop_use_attribute);
        }

        IDProperty *old_attribute_name_prop = IDP_GetPropertyFromGroup(old_properties,
                                                                       attribute_name_id.c_str());
        if (old_attribute_name_prop != nullptr) {
          IDP_CopyPropertyContent(attribute_prop, old_attribute_name_prop);
        }
      }
    }
  }

  LISTBASE_FOREACH (bNodeSocket *, socket, &nmd->node_group->outputs) {
    if (!socket_type_has_attribute_toggle(*socket)) {
      continue;
    }

    const std::string idprop_name = socket->identifier + attribute_name_suffix;
    IDProperty *new_prop = IDP_NewString("", idprop_name.c_str(), MAX_NAME);
    if (socket->description[0] != '\0') {
      IDPropertyUIData *ui_data = IDP_ui_data_ensure(new_prop);
      ui_data->description = BLI_strdup(socket->description);
    }
    IDP_AddToGroup(nmd->settings.properties, new_prop);

    if (old_properties == nullptr) {
      if (socket->default_attribute_name && socket->default_attribute_name[0] != '\0') {
        IDP_AssignString(new_prop, socket->default_attribute_name, MAX_NAME);
      }
    }
    else {
      IDProperty *old_prop = IDP_GetPropertyFromGroup(old_properties, idprop_name.c_str());
      if (old_prop != nullptr) {
        /* #IDP_CopyPropertyContent replaces the UI data as well, which we don't (we only
         * want to replace the values). So release it temporarily and replace it after. */
        IDPropertyUIData *ui_data = new_prop->ui_data;
        new_prop->ui_data = nullptr;
        IDP_CopyPropertyContent(new_prop, old_prop);
        if (new_prop->ui_data != nullptr) {
          IDP_ui_data_free(new_prop);
        }
        new_prop->ui_data = ui_data;
      }
    }
  }

  if (old_properties != nullptr) {
    IDP_FreeProperty(old_properties);
  }

  DEG_id_tag_update(&object->id, ID_RECALC_GEOMETRY);
}

void MOD_nodes_update_world(Main *bmain, Scene *scene, Object *object, NodesModifierData *nmd)
{
  if (nmd->node_group && nodes_need_rigid_body_sim(*nmd->node_group)) {
    BKE_rigidbody_add_nodes(bmain, scene, object, nullptr);
  }
  else {
    BKE_rigidbody_remove_nodes(bmain, scene, object, false);
  }
}

static void initialize_group_input(NodesModifierData &nmd,
                                   const OutputSocketRef &socket,
                                   void *r_value)
{
  const bNodeSocketType &socket_type = *socket.typeinfo();
  const bNodeSocket &bsocket = *socket.bsocket();
  const eNodeSocketDatatype socket_data_type = static_cast<eNodeSocketDatatype>(bsocket.type);
  if (nmd.settings.properties == nullptr) {
    socket_type.get_geometry_nodes_cpp_value(bsocket, r_value);
    return;
  }
  const IDProperty *property = IDP_GetPropertyFromGroup(nmd.settings.properties,
                                                        socket.identifier().c_str());
  if (property == nullptr) {
    socket_type.get_geometry_nodes_cpp_value(bsocket, r_value);
    return;
  }
  if (!id_property_type_matches_socket(bsocket, *property)) {
    socket_type.get_geometry_nodes_cpp_value(bsocket, r_value);
    return;
  }

  if (!input_has_attribute_toggle(*nmd.node_group, socket.index())) {
    init_socket_cpp_value_from_property(*property, socket_data_type, r_value);
    return;
  }

  const IDProperty *property_use_attribute = IDP_GetPropertyFromGroup(
      nmd.settings.properties, (socket.identifier() + use_attribute_suffix).c_str());
  const IDProperty *property_attribute_name = IDP_GetPropertyFromGroup(
      nmd.settings.properties, (socket.identifier() + attribute_name_suffix).c_str());
  if (property_use_attribute == nullptr || property_attribute_name == nullptr) {
    init_socket_cpp_value_from_property(*property, socket_data_type, r_value);
    return;
  }

  const bool use_attribute = IDP_Int(property_use_attribute) != 0;
  if (use_attribute) {
    const StringRef attribute_name{IDP_String(property_attribute_name)};
    if (!blender::bke::allow_procedural_attribute_access(attribute_name)) {
      init_socket_cpp_value_from_property(*property, socket_data_type, r_value);
      return;
    }
    auto attribute_input = std::make_shared<blender::bke::AttributeFieldInput>(
        attribute_name, *socket_type.base_cpp_type);
    GField attribute_field{std::move(attribute_input), 0};
    const blender::fn::ValueOrFieldCPPType *cpp_type =
        dynamic_cast<const blender::fn::ValueOrFieldCPPType *>(
            socket_type.geometry_nodes_cpp_type);
    BLI_assert(cpp_type != nullptr);
    cpp_type->construct_from_field(r_value, std::move(attribute_field));
  }
  else {
    init_socket_cpp_value_from_property(*property, socket_data_type, r_value);
  }
}

static Vector<SpaceSpreadsheet *> find_spreadsheet_editors(Main *bmain)
{
  wmWindowManager *wm = (wmWindowManager *)bmain->wm.first;
  if (wm == nullptr) {
    return {};
  }
  Vector<SpaceSpreadsheet *> spreadsheets;
  LISTBASE_FOREACH (wmWindow *, window, &wm->windows) {
    bScreen *screen = BKE_workspace_active_screen_get(window->workspace_hook);
    LISTBASE_FOREACH (ScrArea *, area, &screen->areabase) {
      SpaceLink *sl = (SpaceLink *)area->spacedata.first;
      if (sl->spacetype == SPACE_SPREADSHEET) {
        spreadsheets.append((SpaceSpreadsheet *)sl);
      }
    }
  }
  return spreadsheets;
}

static void find_sockets_to_preview_for_spreadsheet(SpaceSpreadsheet *sspreadsheet,
                                                    NodesModifierData *nmd,
                                                    const ModifierEvalContext *ctx,
                                                    const DerivedNodeTree &tree,
                                                    Set<DSocket> &r_sockets_to_preview)
{
  Vector<SpreadsheetContext *> context_path = sspreadsheet->context_path;
  if (context_path.size() < 3) {
    return;
  }
  if (context_path[0]->type != SPREADSHEET_CONTEXT_OBJECT) {
    return;
  }
  if (context_path[1]->type != SPREADSHEET_CONTEXT_MODIFIER) {
    return;
  }
  SpreadsheetContextObject *object_context = (SpreadsheetContextObject *)context_path[0];
  if (object_context->object != DEG_get_original_object(ctx->object)) {
    return;
  }
  SpreadsheetContextModifier *modifier_context = (SpreadsheetContextModifier *)context_path[1];
  if (StringRef(modifier_context->modifier_name) != nmd->modifier.name) {
    return;
  }
  for (SpreadsheetContext *context : context_path.as_span().drop_front(2)) {
    if (context->type != SPREADSHEET_CONTEXT_NODE) {
      return;
    }
  }

  Span<SpreadsheetContextNode *> nested_group_contexts =
      context_path.as_span().drop_front(2).drop_back(1).cast<SpreadsheetContextNode *>();
  SpreadsheetContextNode *last_context = (SpreadsheetContextNode *)context_path.last();

  const DTreeContext *context = &tree.root_context();
  for (SpreadsheetContextNode *node_context : nested_group_contexts) {
    const NodeTreeRef &tree_ref = context->tree();
    const NodeRef *found_node = nullptr;
    for (const NodeRef *node_ref : tree_ref.nodes()) {
      if (node_ref->name() == node_context->node_name) {
        found_node = node_ref;
        break;
      }
    }
    if (found_node == nullptr) {
      return;
    }
    context = context->child_context(*found_node);
    if (context == nullptr) {
      return;
    }
  }

  const NodeTreeRef &tree_ref = context->tree();
  for (const NodeRef *node_ref : tree_ref.nodes_by_type("GeometryNodeViewer")) {
    if (node_ref->name() == last_context->node_name) {
      const DNode viewer_node{context, node_ref};
      for (const InputSocketRef *input_socket : node_ref->inputs()) {
        if (input_socket->is_available() && input_socket->is_logically_linked()) {
          r_sockets_to_preview.add(DSocket{context, input_socket});
        }
      }
    }
  }
}

static void find_sockets_to_preview(NodesModifierData *nmd,
                                    const ModifierEvalContext *ctx,
                                    const DerivedNodeTree &tree,
                                    Set<DSocket> &r_sockets_to_preview)
{
  Main *bmain = DEG_get_bmain(ctx->depsgraph);

  /* Based on every visible spreadsheet context path, get a list of sockets that need to have their
   * intermediate geometries cached for display. */
  Vector<SpaceSpreadsheet *> spreadsheets = find_spreadsheet_editors(bmain);
  for (SpaceSpreadsheet *sspreadsheet : spreadsheets) {
    find_sockets_to_preview_for_spreadsheet(sspreadsheet, nmd, ctx, tree, r_sockets_to_preview);
  }
}

static void clear_runtime_data(NodesModifierData *nmd)
{
  if (nmd->runtime_eval_log != nullptr) {
    delete (geo_log::ModifierLog *)nmd->runtime_eval_log;
    nmd->runtime_eval_log = nullptr;
  }
}

struct OutputAttributeInfo {
  GField field;
  StringRefNull name;
};

struct OutputAttributeToStore {
  GeometryComponentType component_type;
  eAttrDomain domain;
  StringRefNull name;
  GMutableSpan data;
};

/**
 * The output attributes are organized based on their domain, because attributes on the same domain
 * can be evaluated together.
 */
static MultiValueMap<eAttrDomain, OutputAttributeInfo> find_output_attributes_to_store(
    const NodesModifierData &nmd, const NodeRef &output_node, Span<GMutablePointer> output_values)
{
  MultiValueMap<eAttrDomain, OutputAttributeInfo> outputs_by_domain;
  for (const InputSocketRef *socket : output_node.inputs().drop_front(1).drop_back(1)) {
    if (!socket_type_has_attribute_toggle(*socket->bsocket())) {
      continue;
    }

    const std::string prop_name = socket->identifier() + attribute_name_suffix;
    const IDProperty *prop = IDP_GetPropertyFromGroup(nmd.settings.properties, prop_name.c_str());
    if (prop == nullptr) {
      continue;
    }
    const StringRefNull attribute_name = IDP_String(prop);
    if (attribute_name.is_empty()) {
      continue;
    }
    if (!blender::bke::allow_procedural_attribute_access(attribute_name)) {
      continue;
    }

    const int index = socket->index();
    const GPointer value = output_values[index];
    const ValueOrFieldCPPType *cpp_type = dynamic_cast<const ValueOrFieldCPPType *>(value.type());
    BLI_assert(cpp_type != nullptr);
    const GField field = cpp_type->as_field(value.get());

    const bNodeSocket *interface_socket = (const bNodeSocket *)BLI_findlink(
        &nmd.node_group->outputs, socket->index());
    const eAttrDomain domain = (eAttrDomain)interface_socket->attribute_domain;
    OutputAttributeInfo output_info;
    output_info.field = std::move(field);
    output_info.name = attribute_name;
    outputs_by_domain.add(domain, std::move(output_info));
  }
  return outputs_by_domain;
}

/**
 * The computed values are stored in newly allocated arrays. They still have to be moved to the
 * actual geometry.
 */
static Vector<OutputAttributeToStore> compute_attributes_to_store(
    const GeometrySet &geometry,
    const MultiValueMap<eAttrDomain, OutputAttributeInfo> &outputs_by_domain)
{
  Vector<OutputAttributeToStore> attributes_to_store;
  for (const GeometryComponentType component_type : {GEO_COMPONENT_TYPE_MESH,
                                                     GEO_COMPONENT_TYPE_POINT_CLOUD,
                                                     GEO_COMPONENT_TYPE_CURVE,
                                                     GEO_COMPONENT_TYPE_INSTANCES}) {
    if (!geometry.has(component_type)) {
      continue;
    }
    const GeometryComponent &component = *geometry.get_component_for_read(component_type);
    if (component.is_empty()) {
      continue;
    }
    const blender::bke::AttributeAccessor attributes = *component.attributes();
    for (const auto item : outputs_by_domain.items()) {
      const eAttrDomain domain = item.key;
      const Span<OutputAttributeInfo> outputs_info = item.value;
      if (!attributes.domain_supported(domain)) {
        continue;
      }
      const int domain_size = attributes.domain_size(domain);
      blender::bke::GeometryComponentFieldContext field_context{component, domain};
      blender::fn::FieldEvaluator field_evaluator{field_context, domain_size};
      for (const OutputAttributeInfo &output_info : outputs_info) {
        const CPPType &type = output_info.field.cpp_type();
        OutputAttributeToStore store{
            component_type,
            domain,
            output_info.name,
            GMutableSpan{
                type, MEM_malloc_arrayN(domain_size, type.size(), __func__), domain_size}};
        field_evaluator.add_with_destination(output_info.field, store.data);
        attributes_to_store.append(store);
      }
      field_evaluator.evaluate();
    }
  }
  return attributes_to_store;
}

static void store_computed_output_attributes(
    GeometrySet &geometry, const Span<OutputAttributeToStore> attributes_to_store)
{
  for (const OutputAttributeToStore &store : attributes_to_store) {
    GeometryComponent &component = geometry.get_component_for_write(store.component_type);
    blender::bke::MutableAttributeAccessor attributes = *component.attributes_for_write();

    const eCustomDataType data_type = blender::bke::cpp_type_to_custom_data_type(
        store.data.type());
    const std::optional<AttributeMetaData> meta_data = attributes.lookup_meta_data(store.name);

    /* Attempt to remove the attribute if it already exists but the domain and type don't match.
     * Removing the attribute won't succeed if it is built in and non-removable. */
    if (meta_data.has_value() &&
        (meta_data->domain != store.domain || meta_data->data_type != data_type)) {
      attributes.remove(store.name);
    }

    /* Try to create the attribute reusing the stored buffer. This will only succeed if the
     * attribute didn't exist before, or if it existed but was removed above. */
    if (attributes.add(store.name,
                       store.domain,
                       blender::bke::cpp_type_to_custom_data_type(store.data.type()),
                       blender::bke::AttributeInitMove(store.data.data()))) {
      continue;
    }

    blender::bke::GAttributeWriter attribute = attributes.lookup_or_add_for_write(
        store.name, store.domain, data_type);
    if (attribute) {
      attribute.varray.set_all(store.data.data());
      attribute.finish();
    }

    /* We were unable to reuse the data, so it must be destructed and freed. */
    store.data.type().destruct_n(store.data.data(), store.data.size());
    MEM_freeN(store.data.data());
  }
}

static void store_output_attributes(GeometrySet &geometry,
                                    const NodesModifierData &nmd,
                                    const NodeRef &output_node,
                                    Span<GMutablePointer> output_values)
{
  /* All new attribute values have to be computed before the geometry is actually changed. This is
   * necessary because some fields might depend on attributes that are overwritten. */
  MultiValueMap<eAttrDomain, OutputAttributeInfo> outputs_by_domain =
      find_output_attributes_to_store(nmd, output_node, output_values);
  Vector<OutputAttributeToStore> attributes_to_store = compute_attributes_to_store(
      geometry, outputs_by_domain);
  store_computed_output_attributes(geometry, attributes_to_store);
}

/**
 * Evaluate a node group to compute the output geometry.
 */
static GeometrySet compute_geometry(const DerivedNodeTree &tree,
                                    Span<const NodeRef *> group_input_nodes,
                                    const NodeRef &output_node,
                                    GeometrySet input_geometry_set,
                                    NodesModifierData *nmd,
                                    const ModifierEvalContext *ctx)
{
  blender::ResourceScope scope;
  blender::LinearAllocator<> &allocator = scope.linear_allocator();
  blender::nodes::NodeMultiFunctions mf_by_node{tree};

  Map<DOutputSocket, GMutablePointer> group_inputs;

  const DTreeContext *root_context = &tree.root_context();
  for (const NodeRef *group_input_node : group_input_nodes) {
    Span<const OutputSocketRef *> group_input_sockets = group_input_node->outputs().drop_back(1);
    if (group_input_sockets.is_empty()) {
      continue;
    }

    Span<const OutputSocketRef *> remaining_input_sockets = group_input_sockets;

    /* If the group expects a geometry as first input, use the geometry that has been passed to
     * modifier. */
    const OutputSocketRef *first_input_socket = group_input_sockets[0];
    if (first_input_socket->bsocket()->type == SOCK_GEOMETRY) {
      GeometrySet *geometry_set_in =
          allocator.construct<GeometrySet>(input_geometry_set).release();
      group_inputs.add_new({root_context, first_input_socket}, geometry_set_in);
      remaining_input_sockets = remaining_input_sockets.drop_front(1);
    }

    /* Initialize remaining group inputs. */
    for (const OutputSocketRef *socket : remaining_input_sockets) {
      const CPPType &cpp_type = *socket->typeinfo()->geometry_nodes_cpp_type;
      void *value_in = allocator.allocate(cpp_type.size(), cpp_type.alignment());
      initialize_group_input(*nmd, *socket, value_in);
      group_inputs.add_new({root_context, socket}, {cpp_type, value_in});
    }
  }

  Vector<DInputSocket> group_outputs;
  for (const InputSocketRef *socket_ref : output_node.inputs().drop_back(1)) {
    group_outputs.append({root_context, socket_ref});
  }

  std::optional<geo_log::GeoLogger> geo_logger;

  blender::modifiers::geometry_nodes::GeometryNodesEvaluationParams eval_params;

  if (logging_enabled(ctx)) {
    Set<DSocket> preview_sockets;
    find_sockets_to_preview(nmd, ctx, tree, preview_sockets);
    eval_params.force_compute_sockets.extend(preview_sockets.begin(), preview_sockets.end());
    geo_logger.emplace(std::move(preview_sockets));

    geo_logger->log_input_geometry(input_geometry_set);
  }

  /* Don't keep a reference to the input geometry components to avoid copies during evaluation. */
  input_geometry_set.clear();

  eval_params.input_values = group_inputs;
  eval_params.output_sockets = group_outputs;
  eval_params.mf_by_node = &mf_by_node;
  eval_params.modifier_ = nmd;
  eval_params.depsgraph = ctx->depsgraph;
  eval_params.self_object = ctx->object;
  eval_params.geo_logger = geo_logger.has_value() ? &*geo_logger : nullptr;
  blender::modifiers::geometry_nodes::evaluate_geometry_nodes(eval_params);

  GeometrySet output_geometry_set = std::move(*eval_params.r_output_values[0].get<GeometrySet>());

  if (geo_logger.has_value()) {
    geo_logger->log_output_geometry(output_geometry_set);
    NodesModifierData *nmd_orig = (NodesModifierData *)BKE_modifier_get_original(ctx->object,
                                                                                 &nmd->modifier);
    clear_runtime_data(nmd_orig);
    nmd_orig->runtime_eval_log = new geo_log::ModifierLog(*geo_logger);
  }

  store_output_attributes(output_geometry_set, *nmd, output_node, eval_params.r_output_values);

  for (GMutablePointer value : eval_params.r_output_values) {
    value.destruct();
  }

  return output_geometry_set;
}

/**
 * \note This could be done in #initialize_group_input, though that would require adding the
 * the object as a parameter, so it's likely better to this check as a separate step.
 */
static void check_property_socket_sync(const Object *ob, ModifierData *md)
{
  NodesModifierData *nmd = reinterpret_cast<NodesModifierData *>(md);

  int geometry_socket_count = 0;

  int i;
  LISTBASE_FOREACH_INDEX (const bNodeSocket *, socket, &nmd->node_group->inputs, i) {
    /* The first socket is the special geometry socket for the modifier object. */
    if (i == 0 && socket->type == SOCK_GEOMETRY) {
      geometry_socket_count++;
      continue;
    }

    IDProperty *property = IDP_GetPropertyFromGroup(nmd->settings.properties, socket->identifier);
    if (property == nullptr) {
      if (socket->type == SOCK_GEOMETRY) {
        geometry_socket_count++;
      }
      else {
        BKE_modifier_set_error(ob, md, "Missing property for input socket \"%s\"", socket->name);
      }
      continue;
    }

    if (!id_property_type_matches_socket(*socket, *property)) {
      BKE_modifier_set_error(
          ob, md, "Property type does not match input socket \"(%s)\"", socket->name);
      continue;
    }
  }

  if (geometry_socket_count == 1) {
    if (((bNodeSocket *)nmd->node_group->inputs.first)->type != SOCK_GEOMETRY) {
      BKE_modifier_set_error(ob, md, "Node group's geometry input must be the first");
    }
  }
  else if (geometry_socket_count > 1) {
    BKE_modifier_set_error(ob, md, "Node group can only have one geometry input");
  }
}

static void modifyGeometry(ModifierData *md,
                           const ModifierEvalContext *ctx,
                           GeometrySet &geometry_set)
{
  NodesModifierData *nmd = reinterpret_cast<NodesModifierData *>(md);
  if (nmd->node_group == nullptr) {
    return;
  }

  check_property_socket_sync(ctx->object, md);

  NodeTreeRefMap tree_refs;
  DerivedNodeTree tree{*nmd->node_group, tree_refs};

  if (tree.has_link_cycles()) {
    BKE_modifier_set_error(ctx->object, md, "Node group has cycles");
    geometry_set.clear();
    return;
  }

  const NodeTreeRef &root_tree_ref = tree.root_context().tree();
  Span<const NodeRef *> input_nodes = root_tree_ref.nodes_by_type("NodeGroupInput");
  Span<const NodeRef *> output_nodes = root_tree_ref.nodes_by_type("NodeGroupOutput");
  if (output_nodes.size() != 1) {
    BKE_modifier_set_error(ctx->object, md, "Node group must have a single output node");
    geometry_set.clear();
    return;
  }

  const NodeRef &output_node = *output_nodes[0];
  Span<const InputSocketRef *> group_outputs = output_node.inputs().drop_back(1);
  if (group_outputs.is_empty()) {
    BKE_modifier_set_error(ctx->object, md, "Node group must have an output socket");
    geometry_set.clear();
    return;
  }

  const InputSocketRef *first_output_socket = group_outputs[0];
  if (first_output_socket->idname() != "NodeSocketGeometry") {
    BKE_modifier_set_error(ctx->object, md, "Node group's first output must be a geometry");
    geometry_set.clear();
    return;
  }

  bool use_orig_index_verts = false;
  bool use_orig_index_edges = false;
  bool use_orig_index_polys = false;
  if (geometry_set.has_mesh()) {
    const Mesh &mesh = *geometry_set.get_mesh_for_read();
    use_orig_index_verts = CustomData_has_layer(&mesh.vdata, CD_ORIGINDEX);
    use_orig_index_edges = CustomData_has_layer(&mesh.edata, CD_ORIGINDEX);
    use_orig_index_polys = CustomData_has_layer(&mesh.pdata, CD_ORIGINDEX);
  }

  geometry_set = compute_geometry(
      tree, input_nodes, output_node, std::move(geometry_set), nmd, ctx);

  if (geometry_set.has_mesh()) {
    /* Add #CD_ORIGINDEX layers if they don't exist already. This is required because the
     * #eModifierTypeFlag_SupportsMapping flag is set. If the layers did not exist before, it is
     * assumed that the output mesh does not have a mapping to the original mesh. */
    Mesh &mesh = *geometry_set.get_mesh_for_write();
    if (use_orig_index_verts) {
      CustomData_add_layer(&mesh.vdata, CD_ORIGINDEX, CD_DEFAULT, nullptr, mesh.totvert);
    }
    if (use_orig_index_edges) {
      CustomData_add_layer(&mesh.edata, CD_ORIGINDEX, CD_DEFAULT, nullptr, mesh.totedge);
    }
    if (use_orig_index_polys) {
      CustomData_add_layer(&mesh.pdata, CD_ORIGINDEX, CD_DEFAULT, nullptr, mesh.totpoly);
    }
  }
}

static Mesh *modifyMesh(ModifierData *md, const ModifierEvalContext *ctx, Mesh *mesh)
{
  GeometrySet geometry_set = GeometrySet::create_with_mesh(mesh, GeometryOwnershipType::Editable);

  modifyGeometry(md, ctx, geometry_set);

  Mesh *new_mesh = geometry_set.get_component_for_write<MeshComponent>().release();
  if (new_mesh == nullptr) {
    return BKE_mesh_new_nomain(0, 0, 0, 0, 0);
  }
  return new_mesh;
}

static void modifyGeometrySet(ModifierData *md,
                              const ModifierEvalContext *ctx,
                              GeometrySet *geometry_set)
{
  const Scene *scene = DEG_get_input_scene(ctx->depsgraph);
  GeometryCache::Timestamp timestamp{scene->r.cfra};

  NodesModifierData *nmd = (NodesModifierData *)md;
  if (nmd->node_group && nodes_need_cache(*nmd->node_group)) {
    BLI_assert(ctx->object->id.orig_id);
    Object *orig_ob = (Object *)ctx->object->id.orig_id;
    if (GeometryCache *cache = orig_ob->runtime.geometry_cache) {
      GeometrySet *cached_geometry_set = cache->get_before(timestamp);
      if (cached_geometry_set) {
        //std::cout << "Modifier input from cache" << std::endl;
        *geometry_set = *cached_geometry_set;
      }
    }
  }
  //{
  //  const InstancesComponent *component =
  //      geometry_set->get_component_for_read<InstancesComponent>();
  //  if (component) {
  //    float3 rot = component->instance_transforms()[0].to_euler();
  //    std::cout << "Modifier input rotation: " << rot << std::endl;
  //  }
  //}
  modifyGeometry(md, ctx, *geometry_set);
}

struct AttributeSearchData {
  uint32_t object_session_uid;
  char modifier_name[MAX_NAME];
  char socket_identifier[MAX_NAME];
  bool is_output;
};
/* This class must not have a destructor, since it is used by buttons and freed with #MEM_freeN. */
BLI_STATIC_ASSERT(std::is_trivially_destructible_v<AttributeSearchData>, "");

static NodesModifierData *get_modifier_data(Main &bmain,
                                            const wmWindowManager &wm,
                                            const AttributeSearchData &data)
{
  if (ED_screen_animation_playing(&wm)) {
    /* Work around an issue where the attribute search exec function has stale pointers when data
     * is reallocated when evaluating the node tree, causing a crash. This would be solved by
     * allowing the UI search data to own arbitrary memory rather than just referencing it. */
    return nullptr;
  }

  const Object *object = (Object *)BKE_libblock_find_session_uuid(
      &bmain, ID_OB, data.object_session_uid);
  if (object == nullptr) {
    return nullptr;
  }
  ModifierData *md = BKE_modifiers_findby_name(object, data.modifier_name);
  if (md == nullptr) {
    return nullptr;
  }
  BLI_assert(md->type == eModifierType_Nodes);
  return reinterpret_cast<NodesModifierData *>(md);
}

static void attribute_search_update_fn(
    const bContext *C, void *arg, const char *str, uiSearchItems *items, const bool is_first)
{
  AttributeSearchData &data = *static_cast<AttributeSearchData *>(arg);
  const NodesModifierData *nmd = get_modifier_data(*CTX_data_main(C), *CTX_wm_manager(C), data);
  if (nmd == nullptr) {
    return;
  }
  const geo_log::ModifierLog *modifier_log = static_cast<const geo_log::ModifierLog *>(
      nmd->runtime_eval_log);
  if (modifier_log == nullptr) {
    return;
  }
  const geo_log::GeometryValueLog *geometry_log = data.is_output ?
                                                      modifier_log->output_geometry_log() :
                                                      modifier_log->input_geometry_log();
  if (geometry_log == nullptr) {
    return;
  }

  Span<GeometryAttributeInfo> infos = geometry_log->attributes();

  /* The shared attribute search code expects a span of pointers, so convert to that. */
  Array<const GeometryAttributeInfo *> info_ptrs(infos.size());
  for (const int i : infos.index_range()) {
    info_ptrs[i] = &infos[i];
  }
  blender::ui::attribute_search_add_items(
      str, data.is_output, info_ptrs.as_span(), items, is_first);
}

static void attribute_search_exec_fn(bContext *C, void *data_v, void *item_v)
{
  if (item_v == nullptr) {
    return;
  }
  AttributeSearchData &data = *static_cast<AttributeSearchData *>(data_v);
  const GeometryAttributeInfo &item = *static_cast<const GeometryAttributeInfo *>(item_v);
  const NodesModifierData *nmd = get_modifier_data(*CTX_data_main(C), *CTX_wm_manager(C), data);
  if (nmd == nullptr) {
    return;
  }

  const std::string attribute_prop_name = data.socket_identifier + attribute_name_suffix;
  IDProperty &name_property = *IDP_GetPropertyFromGroup(nmd->settings.properties,
                                                        attribute_prop_name.c_str());
  IDP_AssignString(&name_property, item.name.c_str(), 0);

  ED_undo_push(C, "Assign Attribute Name");
}

static void add_attribute_search_button(const bContext &C,
                                        uiLayout *layout,
                                        const NodesModifierData &nmd,
                                        PointerRNA *md_ptr,
                                        const StringRefNull rna_path_attribute_name,
                                        const bNodeSocket &socket,
                                        const bool is_output)
{
  const geo_log::ModifierLog *log = static_cast<geo_log::ModifierLog *>(nmd.runtime_eval_log);
  if (log == nullptr) {
    uiItemR(layout, md_ptr, rna_path_attribute_name.c_str(), 0, "", ICON_NONE);
    return;
  }

  uiBlock *block = uiLayoutGetBlock(layout);
  uiBut *but = uiDefIconTextButR(block,
                                 UI_BTYPE_SEARCH_MENU,
                                 0,
                                 ICON_NONE,
                                 "",
                                 0,
                                 0,
                                 10 * UI_UNIT_X, /* Dummy value, replaced by layout system. */
                                 UI_UNIT_Y,
                                 md_ptr,
                                 rna_path_attribute_name.c_str(),
                                 0,
                                 0.0f,
                                 0.0f,
                                 0.0f,
                                 0.0f,
                                 socket.description);

  const Object *object = ED_object_context(&C);
  BLI_assert(object != nullptr);
  if (object == nullptr) {
    return;
  }

  AttributeSearchData *data = MEM_new<AttributeSearchData>(__func__);
  data->object_session_uid = object->id.session_uuid;
  STRNCPY(data->modifier_name, nmd.modifier.name);
  STRNCPY(data->socket_identifier, socket.identifier);
  data->is_output = is_output;

  UI_but_func_search_set_results_are_suggestions(but, true);
  UI_but_func_search_set_sep_string(but, UI_MENU_ARROW_SEP);
  UI_but_func_search_set(but,
                         nullptr,
                         attribute_search_update_fn,
                         static_cast<void *>(data),
                         true,
                         nullptr,
                         attribute_search_exec_fn,
                         nullptr);

  char *attribute_name = RNA_string_get_alloc(
      md_ptr, rna_path_attribute_name.c_str(), nullptr, 0, nullptr);
  const bool access_allowed = blender::bke::allow_procedural_attribute_access(attribute_name);
  MEM_freeN(attribute_name);
  if (!access_allowed) {
    UI_but_flag_enable(but, UI_BUT_REDALERT);
  }
}

static void add_attribute_search_or_value_buttons(const bContext &C,
                                                  uiLayout *layout,
                                                  const NodesModifierData &nmd,
                                                  PointerRNA *md_ptr,
                                                  const bNodeSocket &socket)
{
  char socket_id_esc[sizeof(socket.identifier) * 2];
  BLI_str_escape(socket_id_esc, socket.identifier, sizeof(socket_id_esc));
  const std::string rna_path = "[\"" + std::string(socket_id_esc) + "\"]";
  const std::string rna_path_use_attribute = "[\"" + std::string(socket_id_esc) +
                                             use_attribute_suffix + "\"]";
  const std::string rna_path_attribute_name = "[\"" + std::string(socket_id_esc) +
                                              attribute_name_suffix + "\"]";

  uiLayout *split = uiLayoutSplit(layout, 0.4f, false);
  uiLayout *name_row = uiLayoutRow(split, false);
  uiLayoutSetAlignment(name_row, UI_LAYOUT_ALIGN_RIGHT);
  uiItemL(name_row, socket.name, ICON_NONE);

  uiLayout *row = uiLayoutRow(split, true);

  PointerRNA props;
  uiItemFullO(row,
              "object.geometry_nodes_input_attribute_toggle",
              "",
              ICON_SPREADSHEET,
              nullptr,
              WM_OP_INVOKE_DEFAULT,
              0,
              &props);
  RNA_string_set(&props, "modifier_name", nmd.modifier.name);
  RNA_string_set(&props, "prop_path", rna_path_use_attribute.c_str());

  const int use_attribute = RNA_int_get(md_ptr, rna_path_use_attribute.c_str()) != 0;
  if (use_attribute) {
    add_attribute_search_button(C, row, nmd, md_ptr, rna_path_attribute_name, socket, false);
    uiItemL(row, "", ICON_BLANK1);
  }
  else {
    uiItemR(row, md_ptr, rna_path.c_str(), 0, "", ICON_NONE);
    uiItemDecoratorR(row, md_ptr, rna_path.c_str(), -1);
  }
}

/* Drawing the properties manually with #uiItemR instead of #uiDefAutoButsRNA allows using
 * the node socket identifier for the property names, since they are unique, but also having
 * the correct label displayed in the UI. */
static void draw_property_for_socket(const bContext &C,
                                     uiLayout *layout,
                                     NodesModifierData *nmd,
                                     PointerRNA *bmain_ptr,
                                     PointerRNA *md_ptr,
                                     const bNodeSocket &socket,
                                     const int socket_index)
{
  /* The property should be created in #MOD_nodes_update_interface with the correct type. */
  IDProperty *property = IDP_GetPropertyFromGroup(nmd->settings.properties, socket.identifier);

  /* IDProperties can be removed with python, so there could be a situation where
   * there isn't a property for a socket or it doesn't have the correct type. */
  if (property == nullptr || !id_property_type_matches_socket(socket, *property)) {
    return;
  }

  char socket_id_esc[sizeof(socket.identifier) * 2];
  BLI_str_escape(socket_id_esc, socket.identifier, sizeof(socket_id_esc));

  char rna_path[sizeof(socket_id_esc) + 4];
  BLI_snprintf(rna_path, ARRAY_SIZE(rna_path), "[\"%s\"]", socket_id_esc);

  /* Use #uiItemPointerR to draw pointer properties because #uiItemR would not have enough
   * information about what type of ID to select for editing the values. This is because
   * pointer IDProperties contain no information about their type. */
  switch (socket.type) {
    case SOCK_OBJECT: {
      uiItemPointerR(
          layout, md_ptr, rna_path, bmain_ptr, "objects", socket.name, ICON_OBJECT_DATA);
      break;
    }
    case SOCK_COLLECTION: {
      uiItemPointerR(layout,
                     md_ptr,
                     rna_path,
                     bmain_ptr,
                     "collections",
                     socket.name,
                     ICON_OUTLINER_COLLECTION);
      break;
    }
    case SOCK_MATERIAL: {
      uiItemPointerR(layout, md_ptr, rna_path, bmain_ptr, "materials", socket.name, ICON_MATERIAL);
      break;
    }
    case SOCK_TEXTURE: {
      uiItemPointerR(layout, md_ptr, rna_path, bmain_ptr, "textures", socket.name, ICON_TEXTURE);
      break;
    }
    case SOCK_IMAGE: {
      uiItemPointerR(layout, md_ptr, rna_path, bmain_ptr, "images", socket.name, ICON_IMAGE);
      break;
    }
    default: {
      if (input_has_attribute_toggle(*nmd->node_group, socket_index)) {
        add_attribute_search_or_value_buttons(C, layout, *nmd, md_ptr, socket);
      }
      else {
        uiLayout *row = uiLayoutRow(layout, false);
        uiLayoutSetPropDecorate(row, true);
        uiItemR(row, md_ptr, rna_path, 0, socket.name, ICON_NONE);
      }
    }
  }
}

static void draw_property_for_output_socket(const bContext &C,
                                            uiLayout *layout,
                                            const NodesModifierData &nmd,
                                            PointerRNA *md_ptr,
                                            const bNodeSocket &socket)
{
  char socket_id_esc[sizeof(socket.identifier) * 2];
  BLI_str_escape(socket_id_esc, socket.identifier, sizeof(socket_id_esc));
  const std::string rna_path_attribute_name = "[\"" + StringRef(socket_id_esc) +
                                              attribute_name_suffix + "\"]";

  uiLayout *split = uiLayoutSplit(layout, 0.4f, false);
  uiLayout *name_row = uiLayoutRow(split, false);
  uiLayoutSetAlignment(name_row, UI_LAYOUT_ALIGN_RIGHT);
  uiItemL(name_row, socket.name, ICON_NONE);

  uiLayout *row = uiLayoutRow(split, true);
  add_attribute_search_button(C, row, nmd, md_ptr, rna_path_attribute_name, socket, true);
}

static void panel_draw(const bContext *C, Panel *panel)
{
  uiLayout *layout = panel->layout;
  Main *bmain = CTX_data_main(C);

  PointerRNA *ptr = modifier_panel_get_property_pointers(panel, nullptr);
  NodesModifierData *nmd = static_cast<NodesModifierData *>(ptr->data);

  uiLayoutSetPropSep(layout, true);
  /* Decorators are added manually for supported properties because the
   * attribute/value toggle requires a manually built layout anyway. */
  uiLayoutSetPropDecorate(layout, false);

  uiTemplateID(layout,
               C,
               ptr,
               "node_group",
               "node.new_geometry_node_group_assign",
               nullptr,
               nullptr,
               0,
               false,
               nullptr);

  if (nmd->node_group != nullptr && nmd->settings.properties != nullptr) {
    PointerRNA bmain_ptr;
    RNA_main_pointer_create(bmain, &bmain_ptr);

    int socket_index;
    LISTBASE_FOREACH_INDEX (bNodeSocket *, socket, &nmd->node_group->inputs, socket_index) {
      draw_property_for_socket(*C, layout, nmd, &bmain_ptr, ptr, *socket, socket_index);
    }
  }

  /* Draw node warnings. */
  if (nmd->runtime_eval_log != nullptr) {
    const geo_log::ModifierLog &log = *static_cast<geo_log::ModifierLog *>(nmd->runtime_eval_log);
    log.foreach_node_log([&](const geo_log::NodeLog &node_log) {
      for (const geo_log::NodeWarning &warning : node_log.warnings()) {
        if (warning.type != geo_log::NodeWarningType::Info) {
          uiItemL(layout, warning.message.c_str(), ICON_ERROR);
        }
      }
    });
  }

  modifier_panel_end(layout, ptr);
}

static void output_attribute_panel_draw(const bContext *C, Panel *panel)
{
  uiLayout *layout = panel->layout;

  PointerRNA *ptr = modifier_panel_get_property_pointers(panel, nullptr);
  NodesModifierData *nmd = static_cast<NodesModifierData *>(ptr->data);

  uiLayoutSetPropSep(layout, true);
  uiLayoutSetPropDecorate(layout, true);

  bool has_output_attribute = false;
  if (nmd->node_group != nullptr && nmd->settings.properties != nullptr) {
    LISTBASE_FOREACH (bNodeSocket *, socket, &nmd->node_group->outputs) {
      if (socket_type_has_attribute_toggle(*socket)) {
        has_output_attribute = true;
        draw_property_for_output_socket(*C, layout, *nmd, ptr, *socket);
      }
    }
  }
  if (!has_output_attribute) {
    uiItemL(layout, TIP_("No group output attributes connected"), ICON_INFO);
  }
}

static void internal_dependencies_panel_draw(const bContext *UNUSED(C), Panel *panel)
{
  uiLayout *layout = panel->layout;

  PointerRNA *ptr = modifier_panel_get_property_pointers(panel, nullptr);
  NodesModifierData *nmd = static_cast<NodesModifierData *>(ptr->data);

  if (nmd->runtime_eval_log == nullptr) {
    return;
  }
  const geo_log::ModifierLog &log = *static_cast<geo_log::ModifierLog *>(nmd->runtime_eval_log);
  Map<std::string, eNamedAttrUsage> usage_by_attribute;
  log.foreach_node_log([&](const geo_log::NodeLog &node_log) {
    for (const geo_log::UsedNamedAttribute &used_attribute : node_log.used_named_attributes()) {
      usage_by_attribute.lookup_or_add_as(used_attribute.name,
                                          used_attribute.usage) |= used_attribute.usage;
    }
  });

  if (usage_by_attribute.is_empty()) {
    uiItemL(layout, IFACE_("No named attributes used"), ICON_INFO);
    return;
  }

  struct NameWithUsage {
    StringRefNull name;
    eNamedAttrUsage usage;
  };

  Vector<NameWithUsage> sorted_used_attribute;
  for (auto &&item : usage_by_attribute.items()) {
    sorted_used_attribute.append({item.key, item.value});
  }
  std::sort(sorted_used_attribute.begin(),
            sorted_used_attribute.end(),
            [](const NameWithUsage &a, const NameWithUsage &b) {
              return BLI_strcasecmp_natural(a.name.c_str(), b.name.c_str()) <= 0;
            });

  for (const NameWithUsage &attribute : sorted_used_attribute) {
    const StringRefNull attribute_name = attribute.name;
    const eNamedAttrUsage usage = attribute.usage;

    /* #uiLayoutRowWithHeading doesn't seem to work in this case. */
    uiLayout *split = uiLayoutSplit(layout, 0.4f, false);

    std::stringstream ss;
    Vector<std::string> usages;
    if ((usage & eNamedAttrUsage::Read) != eNamedAttrUsage::None) {
      usages.append(TIP_("Read"));
    }
    if ((usage & eNamedAttrUsage::Write) != eNamedAttrUsage::None) {
      usages.append(TIP_("Write"));
    }
    if ((usage & eNamedAttrUsage::Remove) != eNamedAttrUsage::None) {
      usages.append(TIP_("Remove"));
    }
    for (const int i : usages.index_range()) {
      ss << usages[i];
      if (i < usages.size() - 1) {
        ss << ", ";
      }
    }

    uiLayout *row = uiLayoutRow(split, false);
    uiLayoutSetAlignment(row, UI_LAYOUT_ALIGN_RIGHT);
    uiLayoutSetActive(row, false);
    uiItemL(row, ss.str().c_str(), ICON_NONE);

    row = uiLayoutRow(split, false);
    uiItemL(row, attribute_name.c_str(), ICON_NONE);
  }
}

static void panelRegister(ARegionType *region_type)
{
  PanelType *panel_type = modifier_panel_register(region_type, eModifierType_Nodes, panel_draw);
  modifier_subpanel_register(region_type,
                             "output_attributes",
                             N_("Output Attributes"),
                             nullptr,
                             output_attribute_panel_draw,
                             panel_type);
  modifier_subpanel_register(region_type,
                             "internal_dependencies",
                             N_("Internal Dependencies"),
                             nullptr,
                             internal_dependencies_panel_draw,
                             panel_type);
}

static void blendWrite(BlendWriter *writer, const ID *UNUSED(id_owner), const ModifierData *md)
{
  const NodesModifierData *nmd = reinterpret_cast<const NodesModifierData *>(md);

  BLO_write_struct(writer, NodesModifierData, nmd);

  if (nmd->settings.properties != nullptr) {
    /* Note that the property settings are based on the socket type info
     * and don't necessarily need to be written, but we can't just free them. */
    IDP_BlendWrite(writer, nmd->settings.properties);
  }
}

static void blendRead(BlendDataReader *reader, ModifierData *md)
{
  NodesModifierData *nmd = reinterpret_cast<NodesModifierData *>(md);
  if (nmd->node_group == nullptr) {
    nmd->settings.properties = nullptr;
  }
  else {
    BLO_read_data_address(reader, &nmd->settings.properties);
    IDP_BlendDataRead(reader, &nmd->settings.properties);
  }
  nmd->runtime_eval_log = nullptr;
}

static void copyData(const ModifierData *md, ModifierData *target, const int flag)
{
  const NodesModifierData *nmd = reinterpret_cast<const NodesModifierData *>(md);
  NodesModifierData *tnmd = reinterpret_cast<NodesModifierData *>(target);

  BKE_modifier_copydata_generic(md, target, flag);

  tnmd->runtime_eval_log = nullptr;

  if (nmd->settings.properties != nullptr) {
    tnmd->settings.properties = IDP_CopyProperty_ex(nmd->settings.properties, flag);
  }
}

static void freeData(ModifierData *md)
{
  NodesModifierData *nmd = reinterpret_cast<NodesModifierData *>(md);
  if (nmd->settings.properties != nullptr) {
    IDP_FreeProperty_ex(nmd->settings.properties, false);
    nmd->settings.properties = nullptr;
  }

  clear_runtime_data(nmd);
}

static void requiredDataMask(Object *UNUSED(ob),
                             ModifierData *UNUSED(md),
                             CustomData_MeshMasks *r_cddata_masks)
{
  /* We don't know what the node tree will need. If there are vertex groups, it is likely that the
   * node tree wants to access them. */
  r_cddata_masks->vmask |= CD_MASK_MDEFORMVERT;
  r_cddata_masks->vmask |= CD_MASK_PROP_ALL;
}

ModifierTypeInfo modifierType_Nodes = {
    /* name */ N_("GeometryNodes"),
    /* structName */ "NodesModifierData",
    /* structSize */ sizeof(NodesModifierData),
    /* srna */ &RNA_NodesModifier,
    /* type */ eModifierTypeType_Constructive,
    /* flags */
    static_cast<ModifierTypeFlag>(
        eModifierTypeFlag_AcceptsMesh | eModifierTypeFlag_AcceptsCVs |
        eModifierTypeFlag_SupportsEditmode | eModifierTypeFlag_EnableInEditmode |
        eModifierTypeFlag_SupportsMapping | eModifierTypeFlag_NeedCaching),
    /* icon */ ICON_GEOMETRY_NODES,

    /* copyData */ copyData,

    /* deformVerts */ nullptr,
    /* deformMatrices */ nullptr,
    /* deformVertsEM */ nullptr,
    /* deformMatricesEM */ nullptr,
    /* modifyMesh */ modifyMesh,
    /* modifyGeometrySet */ modifyGeometrySet,

    /* initData */ initData,
    /* requiredDataMask */ requiredDataMask,
    /* freeData */ freeData,
    /* isDisabled */ isDisabled,
    /* ensureDepsgraphNodes */ ensureDepsgraphNodes,
    /* updateDepsgraph */ updateDepsgraph,
    /* dependsOnTime */ dependsOnTime,
    /* dependsOnNormals */ nullptr,
    /* foreachIDLink */ foreachIDLink,
    /* foreachTexLink */ foreachTexLink,
    /* freeRuntimeData */ nullptr,
    /* panelRegister */ panelRegister,
    /* blendWrite */ blendWrite,
    /* blendRead */ blendRead,
};<|MERGE_RESOLUTION|>--- conflicted
+++ resolved
@@ -220,12 +220,8 @@
 
 static void process_nodes_for_depsgraph(const bNodeTree &tree,
                                         Set<ID *> &ids,
-<<<<<<< HEAD
-                                        bool &needs_own_transform_relation,
-                                        bool &needs_rigid_body_sim)
-=======
-                                        bool &r_needs_own_transform_relation)
->>>>>>> 462f99bf
+                                        bool &r_needs_own_transform_relation,
+                                        bool &r_needs_rigid_body_sim)
 {
   Set<const bNodeTree *> handled_groups;
 
@@ -236,19 +232,15 @@
     if (ELEM(node->type, NODE_GROUP, NODE_CUSTOM_GROUP)) {
       const bNodeTree *group = (bNodeTree *)node->id;
       if (group != nullptr && handled_groups.add(group)) {
-<<<<<<< HEAD
         process_nodes_for_depsgraph(
-            *group, ids, needs_own_transform_relation, needs_rigid_body_sim);
-=======
-        process_nodes_for_depsgraph(*group, ids, r_needs_own_transform_relation);
->>>>>>> 462f99bf
+            *group, ids, r_needs_own_transform_relation, r_needs_rigid_body_sim);
       }
     }
     r_needs_own_transform_relation |= node_needs_own_transform_relation(*node);
   }
 
   /* XXX dummy */
-  needs_rigid_body_sim = nodes_need_rigid_body_sim(tree);
+  r_needs_rigid_body_sim = nodes_need_rigid_body_sim(tree);
 }
 
 static void find_used_ids_from_settings(const NodesModifierSettings &settings, Set<ID *> &ids)
@@ -320,11 +312,8 @@
   bool needs_rigid_body_sim = false;
   Set<ID *> used_ids;
   find_used_ids_from_settings(nmd->settings, used_ids);
-<<<<<<< HEAD
   process_nodes_for_depsgraph(
       *nmd->node_group, used_ids, needs_own_transform_relation, needs_rigid_body_sim);
-=======
-  process_nodes_for_depsgraph(*nmd->node_group, used_ids, needs_own_transform_relation);
 
   if (ctx->object->type == OB_CURVES) {
     Curves *curves_id = static_cast<Curves *>(ctx->object->data);
@@ -333,7 +322,6 @@
     }
   }
 
->>>>>>> 462f99bf
   for (ID *id : used_ids) {
     switch ((ID_Type)GS(id->name)) {
       case ID_OB: {
