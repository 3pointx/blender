/*
 * This program is free software; you can redistribute it and/or
 * modify it under the terms of the GNU General Public License
 * as published by the Free Software Foundation; either version 2
 * of the License, or (at your option) any later version.
 *
 * This program is distributed in the hope that it will be useful,
 * but WITHOUT ANY WARRANTY; without even the implied warranty of
 * MERCHANTABILITY or FITNESS FOR A PARTICULAR PURPOSE.  See the
 * GNU General Public License for more details.
 *
 * You should have received a copy of the GNU General Public License
 * along with this program; if not, write to the Free Software  Foundation,
 * Inc., 51 Franklin Street, Fifth Floor, Boston, MA 02110-1301, USA.
 *
 * The Original Code is Copyright (C) 2005 by the Blender Foundation.
 * All rights reserved.
 */

/** \file
 * \ingroup modifiers
 */

#include <cstring>
#include <iostream>
#include <string>

#include "MEM_guardedalloc.h"

#include "BLI_float3.hh"
#include "BLI_listbase.h"
#include "BLI_multi_value_map.hh"
#include "BLI_set.hh"
#include "BLI_string.h"
#include "BLI_utildefines.h"

#include "DNA_collection_types.h"
#include "DNA_defaults.h"
#include "DNA_mesh_types.h"
#include "DNA_meshdata_types.h"
#include "DNA_modifier_types.h"
#include "DNA_node_types.h"
#include "DNA_object_types.h"
#include "DNA_pointcloud_types.h"
#include "DNA_scene_types.h"
#include "DNA_screen_types.h"
#include "DNA_space_types.h"
#include "DNA_windowmanager_types.h"

#include "BKE_customdata.h"
#include "BKE_geometry_set_instances.hh"
#include "BKE_global.h"
#include "BKE_idprop.h"
#include "BKE_lib_query.h"
#include "BKE_main.h"
#include "BKE_mesh.h"
#include "BKE_modifier.h"
#include "BKE_node_ui_storage.hh"
#include "BKE_object.h"
#include "BKE_pointcloud.h"
#include "BKE_screen.h"
#include "BKE_simulation.h"
#include "BKE_workspace.h"

#include "BLO_read_write.h"

#include "UI_interface.h"
#include "UI_resources.h"

#include "RNA_access.h"
#include "RNA_enum_types.h"

#include "DEG_depsgraph_build.h"
#include "DEG_depsgraph_query.h"

#include "MOD_modifiertypes.h"
#include "MOD_nodes.h"
#include "MOD_nodes_evaluator.hh"
#include "MOD_ui_common.h"

#include "ED_spreadsheet.h"

#include "NOD_derived_node_tree.hh"
#include "NOD_geometry.h"
#include "NOD_node_tree_multi_function.hh"

using blender::float3;
using blender::FunctionRef;
using blender::IndexRange;
using blender::Map;
using blender::Set;
using blender::Span;
using blender::StringRef;
using blender::StringRefNull;
using blender::Vector;
using blender::fn::GMutablePointer;
using blender::fn::GPointer;
using blender::nodes::GeoNodeExecParams;
using namespace blender::fn::multi_function_types;
using namespace blender::nodes::derived_node_tree_types;

static void initData(ModifierData *md)
{
  NodesModifierData *nmd = (NodesModifierData *)md;

  BLI_assert(MEMCMP_STRUCT_AFTER_IS_ZERO(nmd, modifier));

  MEMCPY_STRUCT_AFTER(nmd, DNA_struct_default_get(NodesModifierData), modifier);
}

static void addIdsUsedBySocket(const ListBase *sockets, Set<ID *> &ids)
{
  LISTBASE_FOREACH (const bNodeSocket *, socket, sockets) {
    if (socket->type == SOCK_OBJECT) {
      Object *object = ((bNodeSocketValueObject *)socket->default_value)->value;
      if (object != nullptr) {
        ids.add(&object->id);
      }
    }
    else if (socket->type == SOCK_COLLECTION) {
      Collection *collection = ((bNodeSocketValueCollection *)socket->default_value)->value;
      if (collection != nullptr) {
        ids.add(&collection->id);
      }
    }
  }
}

static void find_used_ids_from_nodes(const bNodeTree &tree, Set<ID *> &ids)
{
  Set<const bNodeTree *> handled_groups;

  LISTBASE_FOREACH (const bNode *, node, &tree.nodes) {
    addIdsUsedBySocket(&node->inputs, ids);
    addIdsUsedBySocket(&node->outputs, ids);

    if (ELEM(node->type, NODE_GROUP, NODE_CUSTOM_GROUP)) {
      const bNodeTree *group = (bNodeTree *)node->id;
      if (group != nullptr && handled_groups.add(group)) {
        find_used_ids_from_nodes(*group, ids);
      }
    }
  }
}

static void find_used_ids_from_settings(const NodesModifierSettings &settings, Set<ID *> &ids)
{
  IDP_foreach_property(
      settings.properties,
      IDP_TYPE_FILTER_ID,
      [](IDProperty *property, void *user_data) {
        Set<ID *> *ids = (Set<ID *> *)user_data;
        ID *id = IDP_Id(property);
        if (id != nullptr) {
          ids->add(id);
        }
      },
      &ids);
}

/* We don't know exactly what attributes from the other object we will need. */
static const CustomData_MeshMasks dependency_data_mask{CD_MASK_PROP_ALL | CD_MASK_MDEFORMVERT,
                                                       CD_MASK_PROP_ALL,
                                                       CD_MASK_PROP_ALL,
                                                       CD_MASK_PROP_ALL,
                                                       CD_MASK_PROP_ALL};

static void add_collection_relation(const ModifierUpdateDepsgraphContext *ctx,
                                    Collection &collection)
{
  DEG_add_collection_geometry_relation(ctx->node, &collection, "Nodes Modifier");
  DEG_add_collection_geometry_customdata_mask(ctx->node, &collection, &dependency_data_mask);
}

static void add_object_relation(const ModifierUpdateDepsgraphContext *ctx, Object &object)
{
  DEG_add_object_relation(ctx->node, &object, DEG_OB_COMP_TRANSFORM, "Nodes Modifier");
  if (&(ID &)object != &ctx->object->id) {
    if (object.type == OB_EMPTY && object.instance_collection != nullptr) {
      add_collection_relation(ctx, *object.instance_collection);
    }
    else if (ELEM(object.type, OB_MESH, OB_POINTCLOUD, OB_VOLUME, OB_CURVE)) {
      DEG_add_object_relation(ctx->node, &object, DEG_OB_COMP_GEOMETRY, "Nodes Modifier");
      DEG_add_customdata_mask(ctx->node, &object, &dependency_data_mask);
    }
  }
}

static void updateDepsgraph(ModifierData *md, const ModifierUpdateDepsgraphContext *ctx)
{
  NodesModifierData *nmd = reinterpret_cast<NodesModifierData *>(md);
  DEG_add_modifier_to_transform_relation(ctx->node, "Nodes Modifier");
  if (nmd->node_group != nullptr) {
    DEG_add_node_tree_relation(ctx->node, nmd->node_group, "Nodes Modifier");

    Set<ID *> used_ids;
    find_used_ids_from_settings(nmd->settings, used_ids);
    find_used_ids_from_nodes(*nmd->node_group, used_ids);
    for (ID *id : used_ids) {
      if (GS(id->name) == ID_OB) {
        Object *object = reinterpret_cast<Object *>(id);
        add_object_relation(ctx, *object);
      }
      if (GS(id->name) == ID_GR) {
        Collection *collection = reinterpret_cast<Collection *>(id);
        add_collection_relation(ctx, *collection);
      }
    }
  }

  /* TODO: Add dependency for adding and removing objects in collections. */
}

static void foreachIDLink(ModifierData *md, Object *ob, IDWalkFunc walk, void *userData)
{
  NodesModifierData *nmd = reinterpret_cast<NodesModifierData *>(md);
  walk(userData, ob, (ID **)&nmd->node_group, IDWALK_CB_USER);

  struct ForeachSettingData {
    IDWalkFunc walk;
    void *userData;
    Object *ob;
  } settings = {walk, userData, ob};

  IDP_foreach_property(
      nmd->settings.properties,
      IDP_TYPE_FILTER_ID,
      [](IDProperty *id_prop, void *user_data) {
        ForeachSettingData *settings = (ForeachSettingData *)user_data;
        settings->walk(
            settings->userData, settings->ob, (ID **)&id_prop->data.pointer, IDWALK_CB_USER);
      },
      &settings);
}

static void foreachTexLink(ModifierData *md, Object *ob, TexWalkFunc walk, void *userData)
{
  walk(userData, ob, md, "texture");
}

static bool isDisabled(const struct Scene *UNUSED(scene),
                       ModifierData *md,
                       bool UNUSED(useRenderParams))
{
  NodesModifierData *nmd = reinterpret_cast<NodesModifierData *>(md);

  if (nmd->node_group == nullptr) {
    return true;
  }

  return false;
}

static bool logging_enabled(const ModifierEvalContext *ctx)
{
  if (!DEG_is_active(ctx->depsgraph)) {
    return false;
  }
  if ((ctx->flag & MOD_APPLY_ORCO) != 0) {
    return false;
  }
  return true;
}

<<<<<<< HEAD
static IDProperty *id_property_create_from_socket(const bNodeSocket &socket)
=======
/**
 * This code is responsible for creating the new property and also creating the group of
 * properties in the prop_ui_container group for the UI info, the mapping for which is
 * scattered about in RNA_access.c.
 *
 * TODO(Hans): Codify this with some sort of table or refactor IDProperty use in RNA_access.c.
 */
struct SocketPropertyType {
  /* Create the actual property used to store the data for the modifier. */
  IDProperty *(*create_prop)(const bNodeSocket &socket, const char *name);
  /* Reused to build the "soft_min" property too. */
  IDProperty *(*create_min_ui_prop)(const bNodeSocket &socket, const char *name);
  /* Reused to build the "soft_max" property too. */
  IDProperty *(*create_max_ui_prop)(const bNodeSocket &socket, const char *name);
  /* This uses the same values as #create_prop, but sometimes the type is different, so it can't
   * be the same function. */
  IDProperty *(*create_default_ui_prop)(const bNodeSocket &socket, const char *name);
  PropertyType (*rna_subtype_get)(const bNodeSocket &socket);
  bool (*is_correct_type)(const IDProperty &property);
  void (*init_cpp_value)(const IDProperty &property, void *r_value);
};

static IDProperty *socket_add_property(IDProperty *settings_prop_group,
                                       IDProperty *ui_container,
                                       const SocketPropertyType &property_type,
                                       const bNodeSocket &socket)
>>>>>>> 34439f05
{
  switch (socket.type) {
    case SOCK_FLOAT: {
      bNodeSocketValueFloat *value = (bNodeSocketValueFloat *)socket.default_value;
      IDPropertyTemplate idprop = {0};
      idprop.f = value->value;
      IDProperty *property = IDP_New(IDP_FLOAT, &idprop, socket.identifier);
      IDPropertyUIDataFloat *ui_data = (IDPropertyUIDataFloat *)IDP_ui_data_ensure(property);
      ui_data->generic_ui_data.rna_subtype = value->subtype;
      ui_data->min = ui_data->soft_min = (double)value->min;
      ui_data->max = ui_data->soft_max = (double)value->max;
      ui_data->default_value = value->value;
      return property;
    }
    case SOCK_INT: {
      bNodeSocketValueInt *value = (bNodeSocketValueInt *)socket.default_value;
      IDPropertyTemplate idprop = {0};
      idprop.i = value->value;
      IDProperty *property = IDP_New(IDP_INT, &idprop, socket.identifier);
      IDPropertyUIDataInt *ui_data = (IDPropertyUIDataInt *)IDP_ui_data_ensure(property);
      ui_data->generic_ui_data.rna_subtype = value->subtype;
      ui_data->min = ui_data->soft_min = value->min;
      ui_data->max = ui_data->soft_max = value->max;
      ui_data->default_value = value->value;
      return property;
    }
    case SOCK_VECTOR: {
      bNodeSocketValueVector *value = (bNodeSocketValueVector *)socket.default_value;
      IDPropertyTemplate idprop = {0};
      idprop.array.len = 3;
      idprop.array.type = IDP_FLOAT;
      IDProperty *property = IDP_New(IDP_ARRAY, &idprop, socket.identifier);
      copy_v3_v3((float *)IDP_Array(property), value->value);
      IDPropertyUIDataFloat *ui_data = (IDPropertyUIDataFloat *)IDP_ui_data_ensure(property);
      ui_data->generic_ui_data.rna_subtype = value->subtype;
      ui_data->min = ui_data->soft_min = (double)value->min;
      ui_data->max = ui_data->soft_max = (double)value->max;
      ui_data->default_array = (double *)MEM_mallocN(sizeof(double[3]), "mod_prop_default");
      ui_data->default_array_len = 3;
      for (int i = 3; i < 3; i++) {
        ui_data->default_array[i] = (double)value->value[i];
      }
      return property;
    }
    case SOCK_BOOLEAN: {
      bNodeSocketValueBoolean *value = (bNodeSocketValueBoolean *)socket.default_value;
      IDPropertyTemplate idprop = {0};
      idprop.i = value->value != 0;
      IDProperty *property = IDP_New(IDP_INT, &idprop, socket.identifier);
      IDPropertyUIDataInt *ui_data = (IDPropertyUIDataInt *)IDP_ui_data_ensure(property);
      ui_data->min = ui_data->soft_min = 0;
      ui_data->max = ui_data->soft_max = 1;
      ui_data->default_value = value->value != 0;
      return property;
    }
    case SOCK_STRING: {
      bNodeSocketValueString *value = (bNodeSocketValueString *)socket.default_value;
      IDProperty *property = IDP_NewString(
          value->value, socket.identifier, BLI_strnlen(value->value, sizeof(value->value)) + 1);
      IDPropertyUIDataString *ui_data = (IDPropertyUIDataString *)IDP_ui_data_ensure(property);
      ui_data->default_value = BLI_strdup(value->value);
      return property;
    }
    case SOCK_OBJECT: {
      bNodeSocketValueObject *value = (bNodeSocketValueObject *)socket.default_value;
      IDPropertyTemplate idprop = {0};
      idprop.id = (ID *)value->value;
      return IDP_New(IDP_ID, &idprop, socket.identifier);
    }
    case SOCK_COLLECTION: {
      bNodeSocketValueCollection *value = (bNodeSocketValueCollection *)socket.default_value;
      IDPropertyTemplate idprop = {0};
      idprop.id = (ID *)value->value;
      return IDP_New(IDP_ID, &idprop, socket.identifier);
    }
  }
  return nullptr;
}

static bool id_property_type_matches_socket(const bNodeSocket &socket, const IDProperty &property)
{
  switch (socket.type) {
    case SOCK_FLOAT: {
<<<<<<< HEAD
      return ELEM(property.type, IDP_FLOAT, IDP_DOUBLE);
    }
    case SOCK_INT: {
      return property.type == IDP_INT;
    }
    case SOCK_VECTOR: {
      return property.type == IDP_ARRAY && property.subtype == IDP_FLOAT && property.len == 3;
    }
    case SOCK_BOOLEAN: {
      return property.type == IDP_INT;
    }
    case SOCK_STRING: {
      return property.type == IDP_STRING;
    }
    case SOCK_OBJECT: {
      return property.type == IDP_ID;
    }
    case SOCK_COLLECTION: {
      return property.type == IDP_ID;
    }
  }
  BLI_assert_unreachable();
  return false;
}

static void init_socket_cpp_value_from_property(const IDProperty &property,
                                                const eNodeSocketDatatype socket_value_type,
                                                const PersistentDataHandleMap &handles,
                                                void *r_value)
{
  switch (socket_value_type) {
    case SOCK_FLOAT: {
      if (property.type == IDP_FLOAT) {
        *(float *)r_value = IDP_Float(&property);
      }
      else if (property.type == IDP_DOUBLE) {
        *(float *)r_value = (float)IDP_Double(&property);
      }
      break;
=======
      static const SocketPropertyType float_type = {
          [](const bNodeSocket &socket, const char *name) {
            bNodeSocketValueFloat *value = (bNodeSocketValueFloat *)socket.default_value;
            IDPropertyTemplate idprop = {0};
            idprop.f = value->value;
            return IDP_New(IDP_FLOAT, &idprop, name);
          },
          [](const bNodeSocket &socket, const char *name) {
            bNodeSocketValueFloat *value = (bNodeSocketValueFloat *)socket.default_value;
            IDPropertyTemplate idprop = {0};
            idprop.d = value->min;
            return IDP_New(IDP_DOUBLE, &idprop, name);
          },
          [](const bNodeSocket &socket, const char *name) {
            bNodeSocketValueFloat *value = (bNodeSocketValueFloat *)socket.default_value;
            IDPropertyTemplate idprop = {0};
            idprop.d = value->max;
            return IDP_New(IDP_DOUBLE, &idprop, name);
          },
          [](const bNodeSocket &socket, const char *name) {
            bNodeSocketValueFloat *value = (bNodeSocketValueFloat *)socket.default_value;
            IDPropertyTemplate idprop = {0};
            idprop.d = value->value;
            return IDP_New(IDP_DOUBLE, &idprop, name);
          },
          [](const bNodeSocket &socket) {
            return (PropertyType)((bNodeSocketValueFloat *)socket.default_value)->subtype;
          },
          [](const IDProperty &property) { return ELEM(property.type, IDP_FLOAT, IDP_DOUBLE); },
          [](const IDProperty &property, void *r_value) {
            if (property.type == IDP_FLOAT) {
              *(float *)r_value = IDP_Float(&property);
            }
            else if (property.type == IDP_DOUBLE) {
              *(float *)r_value = (float)IDP_Double(&property);
            }
          },
      };
      return &float_type;
    }
    case SOCK_INT: {
      static const SocketPropertyType int_type = {
          [](const bNodeSocket &socket, const char *name) {
            bNodeSocketValueInt *value = (bNodeSocketValueInt *)socket.default_value;
            IDPropertyTemplate idprop = {0};
            idprop.i = value->value;
            return IDP_New(IDP_INT, &idprop, name);
          },
          [](const bNodeSocket &socket, const char *name) {
            bNodeSocketValueInt *value = (bNodeSocketValueInt *)socket.default_value;
            IDPropertyTemplate idprop = {0};
            idprop.i = value->min;
            return IDP_New(IDP_INT, &idprop, name);
          },
          [](const bNodeSocket &socket, const char *name) {
            bNodeSocketValueInt *value = (bNodeSocketValueInt *)socket.default_value;
            IDPropertyTemplate idprop = {0};
            idprop.i = value->max;
            return IDP_New(IDP_INT, &idprop, name);
          },
          [](const bNodeSocket &socket, const char *name) {
            bNodeSocketValueInt *value = (bNodeSocketValueInt *)socket.default_value;
            IDPropertyTemplate idprop = {0};
            idprop.i = value->value;
            return IDP_New(IDP_INT, &idprop, name);
          },
          [](const bNodeSocket &socket) {
            return (PropertyType)((bNodeSocketValueInt *)socket.default_value)->subtype;
          },
          [](const IDProperty &property) { return property.type == IDP_INT; },
          [](const IDProperty &property, void *r_value) { *(int *)r_value = IDP_Int(&property); },
      };
      return &int_type;
    }
    case SOCK_VECTOR: {
      static const SocketPropertyType vector_type = {
          [](const bNodeSocket &socket, const char *name) {
            bNodeSocketValueVector *value = (bNodeSocketValueVector *)socket.default_value;
            IDPropertyTemplate idprop = {0};
            idprop.array.len = 3;
            idprop.array.type = IDP_FLOAT;
            IDProperty *property = IDP_New(IDP_ARRAY, &idprop, name);
            copy_v3_v3((float *)IDP_Array(property), value->value);
            return property;
          },
          [](const bNodeSocket &socket, const char *name) {
            bNodeSocketValueVector *value = (bNodeSocketValueVector *)socket.default_value;
            IDPropertyTemplate idprop = {0};
            idprop.d = value->min;
            return IDP_New(IDP_DOUBLE, &idprop, name);
          },
          [](const bNodeSocket &socket, const char *name) {
            bNodeSocketValueVector *value = (bNodeSocketValueVector *)socket.default_value;
            IDPropertyTemplate idprop = {0};
            idprop.d = value->max;
            return IDP_New(IDP_DOUBLE, &idprop, name);
          },
          [](const bNodeSocket &socket, const char *name) {
            bNodeSocketValueVector *value = (bNodeSocketValueVector *)socket.default_value;
            IDPropertyTemplate idprop = {0};
            idprop.array.len = 3;
            idprop.array.type = IDP_FLOAT;
            IDProperty *property = IDP_New(IDP_ARRAY, &idprop, name);
            copy_v3_v3((float *)IDP_Array(property), value->value);
            return property;
          },
          [](const bNodeSocket &socket) {
            return (PropertyType)((bNodeSocketValueVector *)socket.default_value)->subtype;
          },
          [](const IDProperty &property) {
            return property.type == IDP_ARRAY && property.subtype == IDP_FLOAT &&
                   property.len == 3;
          },
          [](const IDProperty &property, void *r_value) {
            copy_v3_v3((float *)r_value, (const float *)IDP_Array(&property));
          },
      };
      return &vector_type;
    }
    case SOCK_BOOLEAN: {
      static const SocketPropertyType boolean_type = {
          [](const bNodeSocket &socket, const char *name) {
            bNodeSocketValueBoolean *value = (bNodeSocketValueBoolean *)socket.default_value;
            IDPropertyTemplate idprop = {0};
            idprop.i = value->value != 0;
            return IDP_New(IDP_INT, &idprop, name);
          },
          [](const bNodeSocket &UNUSED(socket), const char *name) {
            IDPropertyTemplate idprop = {0};
            idprop.i = 0;
            return IDP_New(IDP_INT, &idprop, name);
          },
          [](const bNodeSocket &UNUSED(socket), const char *name) {
            IDPropertyTemplate idprop = {0};
            idprop.i = 1;
            return IDP_New(IDP_INT, &idprop, name);
          },
          [](const bNodeSocket &socket, const char *name) {
            bNodeSocketValueBoolean *value = (bNodeSocketValueBoolean *)socket.default_value;
            IDPropertyTemplate idprop = {0};
            idprop.i = value->value != 0;
            return IDP_New(IDP_INT, &idprop, name);
          },
          nullptr,
          [](const IDProperty &property) { return property.type == IDP_INT; },
          [](const IDProperty &property, void *r_value) {
            *(bool *)r_value = IDP_Int(&property) != 0;
          },
      };
      return &boolean_type;
    }
    case SOCK_STRING: {
      static const SocketPropertyType string_type = {
          [](const bNodeSocket &socket, const char *name) {
            bNodeSocketValueString *value = (bNodeSocketValueString *)socket.default_value;
            return IDP_NewString(
                value->value, name, BLI_strnlen(value->value, sizeof(value->value)) + 1);
          },
          nullptr,
          nullptr,
          [](const bNodeSocket &socket, const char *name) {
            bNodeSocketValueString *value = (bNodeSocketValueString *)socket.default_value;
            return IDP_NewString(
                value->value, name, BLI_strnlen(value->value, sizeof(value->value)) + 1);
          },
          nullptr,
          [](const IDProperty &property) { return property.type == IDP_STRING; },
          [](const IDProperty &property, void *r_value) {
            new (r_value) std::string(IDP_String(&property));
          },
      };
      return &string_type;
    }
    case SOCK_OBJECT: {
      static const SocketPropertyType object_type = {
          [](const bNodeSocket &socket, const char *name) {
            bNodeSocketValueObject *value = (bNodeSocketValueObject *)socket.default_value;
            IDPropertyTemplate idprop = {0};
            idprop.id = (ID *)value->value;
            return IDP_New(IDP_ID, &idprop, name);
          },
          nullptr,
          nullptr,
          nullptr,
          nullptr,
          [](const IDProperty &property) { return property.type == IDP_ID; },
          [](const IDProperty &property, void *r_value) {
            ID *id = IDP_Id(&property);
            Object *object = (id && GS(id->name) == ID_OB) ? (Object *)id : nullptr;
            *(Object **)r_value = object;
          },
      };
      return &object_type;
    }
    case SOCK_COLLECTION: {
      static const SocketPropertyType collection_type = {
          [](const bNodeSocket &socket, const char *name) {
            bNodeSocketValueCollection *value = (bNodeSocketValueCollection *)socket.default_value;
            IDPropertyTemplate idprop = {0};
            idprop.id = (ID *)value->value;
            return IDP_New(IDP_ID, &idprop, name);
          },
          nullptr,
          nullptr,
          nullptr,
          nullptr,
          [](const IDProperty &property) { return property.type == IDP_ID; },
          [](const IDProperty &property, void *r_value) {
            ID *id = IDP_Id(&property);
            Collection *collection = (id && GS(id->name) == ID_GR) ? (Collection *)id : nullptr;
            *(Collection **)r_value = collection;
          },
      };
      return &collection_type;
>>>>>>> 34439f05
    }
    case SOCK_INT: {
      *(int *)r_value = IDP_Int(&property);
      break;
    }
    case SOCK_VECTOR: {
      copy_v3_v3((float *)r_value, (const float *)IDP_Array(&property));
      break;
    }
    case SOCK_BOOLEAN: {
      *(bool *)r_value = IDP_Int(&property) != 0;
      break;
    }
    case SOCK_STRING: {
      new (r_value) std::string(IDP_String(&property));
      break;
    }
    case SOCK_OBJECT: {
      ID *id = IDP_Id(&property);
      Object *object = (id && GS(id->name) == ID_OB) ? (Object *)id : nullptr;
      new (r_value) PersistentObjectHandle(handles.lookup(object));
      break;
    }
    case SOCK_COLLECTION: {
      ID *id = IDP_Id(&property);
      Collection *collection = (id && GS(id->name) == ID_GR) ? (Collection *)id : nullptr;
      new (r_value) PersistentCollectionHandle(handles.lookup(collection));
      break;
    }
    default:
      BLI_assert_unreachable();
      break;
  }
}

/**
 * Rebuild the list of properties based on the sockets exposed as the modifier's node group
 * inputs. If any properties correspond to the old properties by name and type, carry over
 * the values.
 */
void MOD_nodes_update_interface(Object *object, NodesModifierData *nmd)
{
  if (nmd->node_group == nullptr) {
    return;
  }

  IDProperty *old_properties = nmd->settings.properties;
  {
    IDPropertyTemplate idprop = {0};
    nmd->settings.properties = IDP_New(IDP_GROUP, &idprop, "Nodes Modifier Settings");
  }

  LISTBASE_FOREACH (bNodeSocket *, socket, &nmd->node_group->inputs) {
    IDProperty *new_prop = id_property_create_from_socket(*socket);
    if (new_prop == nullptr) {
      /* Out of the set of supported input sockets, only
       * geometry sockets aren't added to the modifier. */
      BLI_assert(socket->type == SOCK_GEOMETRY);
      continue;
    }

    new_prop->flag |= IDP_FLAG_OVERRIDABLE_LIBRARY;
    if (socket->description[0] != '\0') {
      IDPropertyUIData *ui_data = IDP_ui_data_ensure(new_prop);
      ui_data->description = BLI_strdup(socket->description);
    }
    IDP_AddToGroup(nmd->settings.properties, new_prop);

    if (old_properties != nullptr) {
      IDProperty *old_prop = IDP_GetPropertyFromGroup(old_properties, socket->identifier);
      if (old_prop != nullptr && id_property_type_matches_socket(*socket, *old_prop)) {
        /* #IDP_CopyPropertyContent replaces the UI data as well, which we don't (we only
         * want to replace the values). So release it temporarily and replace it after. */
        IDPropertyUIData *ui_data = new_prop->ui_data;
        new_prop->ui_data = nullptr;
        IDP_CopyPropertyContent(new_prop, old_prop);
        if (new_prop->ui_data != nullptr) {
          IDP_free_ui_data(new_prop);
        }
        new_prop->ui_data = ui_data;
      }
    }
  }

  if (old_properties != nullptr) {
    IDP_FreeProperty(old_properties);
  }

  DEG_id_tag_update(&object->id, ID_RECALC_GEOMETRY);
}

void MOD_nodes_init(Main *bmain, NodesModifierData *nmd)
{
  bNodeTree *ntree = ntreeAddTree(bmain, "Geometry Nodes", ntreeType_Geometry->idname);
  nmd->node_group = ntree;

  ntreeAddSocketInterface(ntree, SOCK_IN, "NodeSocketGeometry", "Geometry");
  ntreeAddSocketInterface(ntree, SOCK_OUT, "NodeSocketGeometry", "Geometry");

  bNode *group_input_node = nodeAddStaticNode(nullptr, ntree, NODE_GROUP_INPUT);
  bNode *group_output_node = nodeAddStaticNode(nullptr, ntree, NODE_GROUP_OUTPUT);

  nodeSetSelected(group_input_node, false);
  nodeSetSelected(group_output_node, false);

  group_input_node->locx = -200 - group_input_node->width;
  group_output_node->locx = 200;
  group_output_node->flag |= NODE_DO_OUTPUT;

  nodeAddLink(ntree,
              group_output_node,
              (bNodeSocket *)group_output_node->inputs.first,
              group_input_node,
              (bNodeSocket *)group_input_node->outputs.first);

  ntreeUpdateTree(bmain, ntree);
}

static void initialize_group_input(NodesModifierData &nmd,
                                   const bNodeSocket &socket,
                                   void *r_value)
{
  if (nmd.settings.properties == nullptr) {
    blender::nodes::socket_cpp_value_get(socket, r_value);
    return;
  }
  const IDProperty *property = IDP_GetPropertyFromGroup(nmd.settings.properties,
                                                        socket.identifier);
  if (property == nullptr) {
    blender::nodes::socket_cpp_value_get(socket, r_value);
    return;
  }
  if (!id_property_type_matches_socket(socket, *property)) {
    blender::nodes::socket_cpp_value_get(socket, r_value);
    return;
  }
<<<<<<< HEAD
  init_socket_cpp_value_from_property(
      *property, static_cast<eNodeSocketDatatype>(socket.type), handle_map, r_value);
}

static void fill_data_handle_map(const NodesModifierSettings &settings,
                                 const DerivedNodeTree &tree,
                                 PersistentDataHandleMap &handle_map)
{
  Set<ID *> used_ids;
  find_used_ids_from_settings(settings, used_ids);
  find_used_ids_from_nodes(*tree.root_context().tree().btree(), used_ids);

  int current_handle = 0;
  for (ID *id : used_ids) {
    handle_map.add(current_handle, *id);
    current_handle++;
  }
=======
  property_type->init_cpp_value(*property, r_value);
>>>>>>> 34439f05
}

static void reset_tree_ui_storage(Span<const blender::nodes::NodeTreeRef *> trees,
                                  const Object &object,
                                  const ModifierData &modifier)
{
  const NodeTreeEvaluationContext context = {object, modifier};

  for (const blender::nodes::NodeTreeRef *tree : trees) {
    bNodeTree *btree_cow = tree->btree();
    bNodeTree *btree_original = (bNodeTree *)DEG_get_original_id((ID *)btree_cow);
    BKE_nodetree_ui_storage_free_for_context(*btree_original, context);
  }
}

static Vector<SpaceSpreadsheet *> find_spreadsheet_editors(Main *bmain)
{
  Vector<SpaceSpreadsheet *> spreadsheets;
  wmWindowManager *wm = (wmWindowManager *)bmain->wm.first;
  LISTBASE_FOREACH (wmWindow *, window, &wm->windows) {
    bScreen *screen = BKE_workspace_active_screen_get(window->workspace_hook);
    LISTBASE_FOREACH (ScrArea *, area, &screen->areabase) {
      SpaceLink *sl = (SpaceLink *)area->spacedata.first;
      if (sl->spacetype == SPACE_SPREADSHEET) {
        spreadsheets.append((SpaceSpreadsheet *)sl);
      }
    }
  }
  return spreadsheets;
}

using PreviewSocketMap = blender::MultiValueMap<DSocket, uint64_t>;

static DSocket try_find_preview_socket_in_node(const DNode node)
{
  for (const SocketRef *socket : node->outputs()) {
    if (socket->bsocket()->type == SOCK_GEOMETRY) {
      return {node.context(), socket};
    }
  }
  for (const SocketRef *socket : node->inputs()) {
    if (socket->bsocket()->type == SOCK_GEOMETRY &&
        (socket->bsocket()->flag & SOCK_MULTI_INPUT) == 0) {
      return {node.context(), socket};
    }
  }
  return {};
}

static DSocket try_get_socket_to_preview_for_spreadsheet(SpaceSpreadsheet *sspreadsheet,
                                                         NodesModifierData *nmd,
                                                         const ModifierEvalContext *ctx,
                                                         const DerivedNodeTree &tree)
{
  Vector<SpreadsheetContext *> context_path = sspreadsheet->context_path;
  if (context_path.size() < 3) {
    return {};
  }
  if (context_path[0]->type != SPREADSHEET_CONTEXT_OBJECT) {
    return {};
  }
  if (context_path[1]->type != SPREADSHEET_CONTEXT_MODIFIER) {
    return {};
  }
  SpreadsheetContextObject *object_context = (SpreadsheetContextObject *)context_path[0];
  if (object_context->object != DEG_get_original_object(ctx->object)) {
    return {};
  }
  SpreadsheetContextModifier *modifier_context = (SpreadsheetContextModifier *)context_path[1];
  if (StringRef(modifier_context->modifier_name) != nmd->modifier.name) {
    return {};
  }
  for (SpreadsheetContext *context : context_path.as_span().drop_front(2)) {
    if (context->type != SPREADSHEET_CONTEXT_NODE) {
      return {};
    }
  }

  Span<SpreadsheetContextNode *> nested_group_contexts =
      context_path.as_span().drop_front(2).drop_back(1).cast<SpreadsheetContextNode *>();
  SpreadsheetContextNode *last_context = (SpreadsheetContextNode *)context_path.last();

  const DTreeContext *context = &tree.root_context();
  for (SpreadsheetContextNode *node_context : nested_group_contexts) {
    const NodeTreeRef &tree_ref = context->tree();
    const NodeRef *found_node = nullptr;
    for (const NodeRef *node_ref : tree_ref.nodes()) {
      if (node_ref->name() == node_context->node_name) {
        found_node = node_ref;
        break;
      }
    }
    if (found_node == nullptr) {
      return {};
    }
    context = context->child_context(*found_node);
    if (context == nullptr) {
      return {};
    }
  }

  const NodeTreeRef &tree_ref = context->tree();
  for (const NodeRef *node_ref : tree_ref.nodes()) {
    if (node_ref->name() == last_context->node_name) {
      return try_find_preview_socket_in_node({context, node_ref});
    }
  }
  return {};
}

static void find_sockets_to_preview(NodesModifierData *nmd,
                                    const ModifierEvalContext *ctx,
                                    const DerivedNodeTree &tree,
                                    PreviewSocketMap &r_sockets_to_preview)
{
  Main *bmain = DEG_get_bmain(ctx->depsgraph);

  /* Based on every visible spreadsheet context path, get a list of sockets that need to have their
   * intermediate geometries cached for display. */
  Vector<SpaceSpreadsheet *> spreadsheets = find_spreadsheet_editors(bmain);
  for (SpaceSpreadsheet *sspreadsheet : spreadsheets) {
    const DSocket socket = try_get_socket_to_preview_for_spreadsheet(sspreadsheet, nmd, ctx, tree);
    if (socket) {
      const uint64_t key = ED_spreadsheet_context_path_hash(sspreadsheet);
      r_sockets_to_preview.add_non_duplicates(socket, key);
    }
  }
}

static void log_preview_socket_value(const Span<GPointer> values,
                                     Object *object,
                                     Span<uint64_t> keys)
{
  GeometrySet geometry_set = *(const GeometrySet *)values[0].get();
  geometry_set.ensure_owns_direct_data();
  for (uint64_t key : keys) {
    BKE_object_preview_geometry_set_add(object, key, new GeometrySet(geometry_set));
  }
}

static void log_ui_hints(const DSocket socket,
                         const Span<GPointer> values,
                         Object *self_object,
                         NodesModifierData *nmd)
{
  const DNode node = socket.node();
  if (node->is_reroute_node() || socket->typeinfo()->type != SOCK_GEOMETRY) {
    return;
  }
  bNodeTree *btree_cow = node->btree();
  bNodeTree *btree_original = (bNodeTree *)DEG_get_original_id((ID *)btree_cow);
  const NodeTreeEvaluationContext context{*self_object, nmd->modifier};
  for (const GPointer &data : values) {
    if (data.type() == &CPPType::get<GeometrySet>()) {
      const GeometrySet &geometry_set = *(const GeometrySet *)data.get();
      blender::bke::geometry_set_instances_attribute_foreach(
          geometry_set,
          [&](StringRefNull attribute_name, const AttributeMetaData &meta_data) {
            BKE_nodetree_attribute_hint_add(*btree_original,
                                            context,
                                            *node->bnode(),
                                            attribute_name,
                                            meta_data.domain,
                                            meta_data.data_type);
            return true;
          },
          8);
    }
  }
}

/**
 * Evaluate a node group to compute the output geometry.
 * Currently, this uses a fairly basic and inefficient algorithm that might compute things more
 * often than necessary. It's going to be replaced soon.
 */
static GeometrySet compute_geometry(const DerivedNodeTree &tree,
                                    Span<const NodeRef *> group_input_nodes,
                                    const InputSocketRef &socket_to_compute,
                                    GeometrySet input_geometry_set,
                                    NodesModifierData *nmd,
                                    const ModifierEvalContext *ctx)
{
  blender::ResourceScope scope;
  blender::LinearAllocator<> &allocator = scope.linear_allocator();
  blender::nodes::MultiFunctionByNode mf_by_node = get_multi_function_per_node(tree, scope);

  Map<DOutputSocket, GMutablePointer> group_inputs;

  const DTreeContext *root_context = &tree.root_context();
  for (const NodeRef *group_input_node : group_input_nodes) {
    Span<const OutputSocketRef *> group_input_sockets = group_input_node->outputs().drop_back(1);
    if (group_input_sockets.is_empty()) {
      continue;
    }

    Span<const OutputSocketRef *> remaining_input_sockets = group_input_sockets;

    /* If the group expects a geometry as first input, use the geometry that has been passed to
     * modifier. */
    const OutputSocketRef *first_input_socket = group_input_sockets[0];
    if (first_input_socket->bsocket()->type == SOCK_GEOMETRY) {
      GeometrySet *geometry_set_in =
          allocator.construct<GeometrySet>(input_geometry_set).release();
      group_inputs.add_new({root_context, first_input_socket}, geometry_set_in);
      remaining_input_sockets = remaining_input_sockets.drop_front(1);
    }

    /* Initialize remaining group inputs. */
    for (const OutputSocketRef *socket : remaining_input_sockets) {
      const CPPType &cpp_type = *blender::nodes::socket_cpp_type_get(*socket->typeinfo());
      void *value_in = allocator.allocate(cpp_type.size(), cpp_type.alignment());
<<<<<<< HEAD
      initialize_group_input(*nmd, handle_map, *socket->bsocket(), value_in);
=======
      initialize_group_input(*nmd, *socket->bsocket(), cpp_type, value_in);
>>>>>>> 34439f05
      group_inputs.add_new({root_context, socket}, {cpp_type, value_in});
    }
  }

  /* Don't keep a reference to the input geometry components to avoid copies during evaluation. */
  input_geometry_set.clear();

  Vector<DInputSocket> group_outputs;
  group_outputs.append({root_context, &socket_to_compute});

  PreviewSocketMap preview_sockets;
  find_sockets_to_preview(nmd, ctx, tree, preview_sockets);

  auto log_socket_value = [&](const DSocket socket, const Span<GPointer> values) {
    if (!logging_enabled(ctx)) {
      return;
    }
    Span<uint64_t> keys = preview_sockets.lookup(socket);
    if (!keys.is_empty()) {
      log_preview_socket_value(values, ctx->object, keys);
    }
    log_ui_hints(socket, values, ctx->object, nmd);
  };

  blender::modifiers::geometry_nodes::GeometryNodesEvaluationParams eval_params;
  eval_params.input_values = group_inputs;
  eval_params.output_sockets = group_outputs;
  eval_params.mf_by_node = &mf_by_node;
  eval_params.modifier_ = nmd;
  eval_params.depsgraph = ctx->depsgraph;
  eval_params.self_object = ctx->object;
  eval_params.log_socket_value_fn = log_socket_value;
  blender::modifiers::geometry_nodes::evaluate_geometry_nodes(eval_params);

  BLI_assert(eval_params.r_output_values.size() == 1);
  GMutablePointer result = eval_params.r_output_values[0];
  return result.relocate_out<GeometrySet>();
}

/**
 * \note This could be done in #initialize_group_input, though that would require adding the
 * the object as a parameter, so it's likely better to this check as a separate step.
 */
static void check_property_socket_sync(const Object *ob, ModifierData *md)
{
  NodesModifierData *nmd = reinterpret_cast<NodesModifierData *>(md);

  int i = 0;
  LISTBASE_FOREACH_INDEX (const bNodeSocket *, socket, &nmd->node_group->inputs, i) {
    /* The first socket is the special geometry socket for the modifier object. */
    if (i == 0 && socket->type == SOCK_GEOMETRY) {
      continue;
    }

    IDProperty *property = IDP_GetPropertyFromGroup(nmd->settings.properties, socket->identifier);
    if (property == nullptr) {
      if (socket->type == SOCK_GEOMETRY) {
        BKE_modifier_set_error(ob, md, "Node group can only have one geometry input");
      }
      else {
        BKE_modifier_set_error(ob, md, "Missing property for input socket \"%s\"", socket->name);
      }
      continue;
    }

    if (!id_property_type_matches_socket(*socket, *property)) {
      BKE_modifier_set_error(
          ob, md, "Property type does not match input socket \"(%s)\"", socket->name);
      continue;
    }
  }

  bool has_geometry_output = false;
  LISTBASE_FOREACH (const bNodeSocket *, socket, &nmd->node_group->outputs) {
    if (socket->type == SOCK_GEOMETRY) {
      has_geometry_output = true;
    }
  }

  if (!has_geometry_output) {
    BKE_modifier_set_error(ob, md, "Node group must have a geometry output");
  }
}

static void modifyGeometry(ModifierData *md,
                           const ModifierEvalContext *ctx,
                           GeometrySet &geometry_set)
{
  NodesModifierData *nmd = reinterpret_cast<NodesModifierData *>(md);
  if (nmd->node_group == nullptr) {
    return;
  }

  check_property_socket_sync(ctx->object, md);

  NodeTreeRefMap tree_refs;
  DerivedNodeTree tree{*nmd->node_group, tree_refs};

  if (tree.has_link_cycles()) {
    BKE_modifier_set_error(ctx->object, md, "Node group has cycles");
    return;
  }

  const NodeTreeRef &root_tree_ref = tree.root_context().tree();
  Span<const NodeRef *> input_nodes = root_tree_ref.nodes_by_type("NodeGroupInput");
  Span<const NodeRef *> output_nodes = root_tree_ref.nodes_by_type("NodeGroupOutput");

  if (output_nodes.size() != 1) {
    return;
  }

  Span<const InputSocketRef *> group_outputs = output_nodes[0]->inputs().drop_back(1);

  if (group_outputs.size() == 0) {
    return;
  }

  const InputSocketRef *group_output = group_outputs[0];
  if (group_output->idname() != "NodeSocketGeometry") {
    return;
  }

  if (logging_enabled(ctx)) {
    reset_tree_ui_storage(tree.used_node_tree_refs(), *ctx->object, *md);
  }

  geometry_set = compute_geometry(
      tree, input_nodes, *group_outputs[0], std::move(geometry_set), nmd, ctx);
}

static Mesh *modifyMesh(ModifierData *md, const ModifierEvalContext *ctx, Mesh *mesh)
{
  GeometrySet geometry_set = GeometrySet::create_with_mesh(mesh, GeometryOwnershipType::Editable);
  geometry_set.get_component_for_write<MeshComponent>().copy_vertex_group_names_from_object(
      *ctx->object);
  modifyGeometry(md, ctx, geometry_set);

  /* This function is only called when applying modifiers. In this case it makes sense to realize
   * instances, otherwise in some cases there might be no results when applying the modifier. */
  geometry_set = blender::bke::geometry_set_realize_mesh_for_modifier(geometry_set);

  Mesh *new_mesh = geometry_set.get_component_for_write<MeshComponent>().release();
  if (new_mesh == nullptr) {
    return BKE_mesh_new_nomain(0, 0, 0, 0, 0);
  }
  return new_mesh;
}

static void modifyGeometrySet(ModifierData *md,
                              const ModifierEvalContext *ctx,
                              GeometrySet *geometry_set)
{
  modifyGeometry(md, ctx, *geometry_set);
}

/* Drawing the properties manually with #uiItemR instead of #uiDefAutoButsRNA allows using
 * the node socket identifier for the property names, since they are unique, but also having
 * the correct label displayed in the UI.  */
static void draw_property_for_socket(uiLayout *layout,
                                     PointerRNA *bmain_ptr,
                                     PointerRNA *md_ptr,
                                     const IDProperty *modifier_props,
                                     const bNodeSocket &socket)
{
  /* The property should be created in #MOD_nodes_update_interface with the correct type. */
  IDProperty *property = IDP_GetPropertyFromGroup(modifier_props, socket.identifier);

  /* IDProperties can be removed with python, so there could be a situation where
   * there isn't a property for a socket or it doesn't have the correct type. */
  if (property == nullptr || !id_property_type_matches_socket(socket, *property)) {
    return;
  }

  char socket_id_esc[sizeof(socket.identifier) * 2];
  BLI_str_escape(socket_id_esc, socket.identifier, sizeof(socket_id_esc));

  char rna_path[sizeof(socket_id_esc) + 4];
  BLI_snprintf(rna_path, ARRAY_SIZE(rna_path), "[\"%s\"]", socket_id_esc);

  /* Use #uiItemPointerR to draw pointer properties because #uiItemR would not have enough
   * information about what type of ID to select for editing the values. This is because
   * pointer IDProperties contain no information about their type. */
  switch (socket.type) {
    case SOCK_OBJECT: {
      uiItemPointerR(
          layout, md_ptr, rna_path, bmain_ptr, "objects", socket.name, ICON_OBJECT_DATA);
      break;
    }
    case SOCK_COLLECTION: {
      uiItemPointerR(layout,
                     md_ptr,
                     rna_path,
                     bmain_ptr,
                     "collections",
                     socket.name,
                     ICON_OUTLINER_COLLECTION);
      break;
    }
    default:
      uiItemR(layout, md_ptr, rna_path, 0, socket.name, ICON_NONE);
  }
}

static void panel_draw(const bContext *C, Panel *panel)
{
  uiLayout *layout = panel->layout;
  Main *bmain = CTX_data_main(C);

  PointerRNA *ptr = modifier_panel_get_property_pointers(panel, nullptr);
  NodesModifierData *nmd = static_cast<NodesModifierData *>(ptr->data);

  uiLayoutSetPropSep(layout, true);
  uiLayoutSetPropDecorate(layout, true);

  uiTemplateID(layout,
               C,
               ptr,
               "node_group",
               "node.new_geometry_node_group_assign",
               nullptr,
               nullptr,
               0,
               false,
               nullptr);

  if (nmd->node_group != nullptr && nmd->settings.properties != nullptr) {
    PointerRNA bmain_ptr;
    RNA_main_pointer_create(bmain, &bmain_ptr);

    LISTBASE_FOREACH (bNodeSocket *, socket, &nmd->node_group->inputs) {
      draw_property_for_socket(layout, &bmain_ptr, ptr, nmd->settings.properties, *socket);
    }
  }

  modifier_panel_end(layout, ptr);
}

static void panelRegister(ARegionType *region_type)
{
  modifier_panel_register(region_type, eModifierType_Nodes, panel_draw);
}

static void blendWrite(BlendWriter *writer, const ModifierData *md)
{
  const NodesModifierData *nmd = reinterpret_cast<const NodesModifierData *>(md);
  if (nmd->settings.properties != nullptr) {
    /* Note that the property settings are based on the socket type info
     * and don't necessarily need to be written, but we can't just free them. */
    IDP_BlendWrite(writer, nmd->settings.properties);
  }
}

static void blendRead(BlendDataReader *reader, ModifierData *md)
{
  NodesModifierData *nmd = reinterpret_cast<NodesModifierData *>(md);
  BLO_read_data_address(reader, &nmd->settings.properties);
  IDP_BlendDataRead(reader, &nmd->settings.properties);
}

static void copyData(const ModifierData *md, ModifierData *target, const int flag)
{
  const NodesModifierData *nmd = reinterpret_cast<const NodesModifierData *>(md);
  NodesModifierData *tnmd = reinterpret_cast<NodesModifierData *>(target);

  BKE_modifier_copydata_generic(md, target, flag);

  if (nmd->settings.properties != nullptr) {
    tnmd->settings.properties = IDP_CopyProperty_ex(nmd->settings.properties, flag);
  }
}

static void freeData(ModifierData *md)
{
  NodesModifierData *nmd = reinterpret_cast<NodesModifierData *>(md);
  if (nmd->settings.properties != nullptr) {
    IDP_FreeProperty_ex(nmd->settings.properties, false);
    nmd->settings.properties = nullptr;
  }
}

static void requiredDataMask(Object *UNUSED(ob),
                             ModifierData *UNUSED(md),
                             CustomData_MeshMasks *r_cddata_masks)
{
  /* We don't know what the node tree will need. If there are vertex groups, it is likely that the
   * node tree wants to access them. */
  r_cddata_masks->vmask |= CD_MASK_MDEFORMVERT;
  r_cddata_masks->vmask |= CD_MASK_PROP_ALL;
}

ModifierTypeInfo modifierType_Nodes = {
    /* name */ "GeometryNodes",
    /* structName */ "NodesModifierData",
    /* structSize */ sizeof(NodesModifierData),
    /* srna */ &RNA_NodesModifier,
    /* type */ eModifierTypeType_Constructive,
    /* flags */
    static_cast<ModifierTypeFlag>(
        eModifierTypeFlag_AcceptsMesh | eModifierTypeFlag_SupportsEditmode |
        eModifierTypeFlag_EnableInEditmode | eModifierTypeFlag_SupportsMapping),
    /* icon */ ICON_NODETREE,

    /* copyData */ copyData,

    /* deformVerts */ nullptr,
    /* deformMatrices */ nullptr,
    /* deformVertsEM */ nullptr,
    /* deformMatricesEM */ nullptr,
    /* modifyMesh */ modifyMesh,
    /* modifyHair */ nullptr,
    /* modifyGeometrySet */ modifyGeometrySet,

    /* initData */ initData,
    /* requiredDataMask */ requiredDataMask,
    /* freeData */ freeData,
    /* isDisabled */ isDisabled,
    /* updateDepsgraph */ updateDepsgraph,
    /* dependsOnTime */ nullptr,
    /* dependsOnNormals */ nullptr,
    /* foreachIDLink */ foreachIDLink,
    /* foreachTexLink */ foreachTexLink,
    /* freeRuntimeData */ nullptr,
    /* panelRegister */ panelRegister,
    /* blendWrite */ blendWrite,
    /* blendRead */ blendRead,
};<|MERGE_RESOLUTION|>--- conflicted
+++ resolved
@@ -262,36 +262,7 @@
   return true;
 }
 
-<<<<<<< HEAD
 static IDProperty *id_property_create_from_socket(const bNodeSocket &socket)
-=======
-/**
- * This code is responsible for creating the new property and also creating the group of
- * properties in the prop_ui_container group for the UI info, the mapping for which is
- * scattered about in RNA_access.c.
- *
- * TODO(Hans): Codify this with some sort of table or refactor IDProperty use in RNA_access.c.
- */
-struct SocketPropertyType {
-  /* Create the actual property used to store the data for the modifier. */
-  IDProperty *(*create_prop)(const bNodeSocket &socket, const char *name);
-  /* Reused to build the "soft_min" property too. */
-  IDProperty *(*create_min_ui_prop)(const bNodeSocket &socket, const char *name);
-  /* Reused to build the "soft_max" property too. */
-  IDProperty *(*create_max_ui_prop)(const bNodeSocket &socket, const char *name);
-  /* This uses the same values as #create_prop, but sometimes the type is different, so it can't
-   * be the same function. */
-  IDProperty *(*create_default_ui_prop)(const bNodeSocket &socket, const char *name);
-  PropertyType (*rna_subtype_get)(const bNodeSocket &socket);
-  bool (*is_correct_type)(const IDProperty &property);
-  void (*init_cpp_value)(const IDProperty &property, void *r_value);
-};
-
-static IDProperty *socket_add_property(IDProperty *settings_prop_group,
-                                       IDProperty *ui_container,
-                                       const SocketPropertyType &property_type,
-                                       const bNodeSocket &socket)
->>>>>>> 34439f05
 {
   switch (socket.type) {
     case SOCK_FLOAT: {
@@ -375,7 +346,6 @@
 {
   switch (socket.type) {
     case SOCK_FLOAT: {
-<<<<<<< HEAD
       return ELEM(property.type, IDP_FLOAT, IDP_DOUBLE);
     }
     case SOCK_INT: {
@@ -403,7 +373,6 @@
 
 static void init_socket_cpp_value_from_property(const IDProperty &property,
                                                 const eNodeSocketDatatype socket_value_type,
-                                                const PersistentDataHandleMap &handles,
                                                 void *r_value)
 {
   switch (socket_value_type) {
@@ -415,222 +384,6 @@
         *(float *)r_value = (float)IDP_Double(&property);
       }
       break;
-=======
-      static const SocketPropertyType float_type = {
-          [](const bNodeSocket &socket, const char *name) {
-            bNodeSocketValueFloat *value = (bNodeSocketValueFloat *)socket.default_value;
-            IDPropertyTemplate idprop = {0};
-            idprop.f = value->value;
-            return IDP_New(IDP_FLOAT, &idprop, name);
-          },
-          [](const bNodeSocket &socket, const char *name) {
-            bNodeSocketValueFloat *value = (bNodeSocketValueFloat *)socket.default_value;
-            IDPropertyTemplate idprop = {0};
-            idprop.d = value->min;
-            return IDP_New(IDP_DOUBLE, &idprop, name);
-          },
-          [](const bNodeSocket &socket, const char *name) {
-            bNodeSocketValueFloat *value = (bNodeSocketValueFloat *)socket.default_value;
-            IDPropertyTemplate idprop = {0};
-            idprop.d = value->max;
-            return IDP_New(IDP_DOUBLE, &idprop, name);
-          },
-          [](const bNodeSocket &socket, const char *name) {
-            bNodeSocketValueFloat *value = (bNodeSocketValueFloat *)socket.default_value;
-            IDPropertyTemplate idprop = {0};
-            idprop.d = value->value;
-            return IDP_New(IDP_DOUBLE, &idprop, name);
-          },
-          [](const bNodeSocket &socket) {
-            return (PropertyType)((bNodeSocketValueFloat *)socket.default_value)->subtype;
-          },
-          [](const IDProperty &property) { return ELEM(property.type, IDP_FLOAT, IDP_DOUBLE); },
-          [](const IDProperty &property, void *r_value) {
-            if (property.type == IDP_FLOAT) {
-              *(float *)r_value = IDP_Float(&property);
-            }
-            else if (property.type == IDP_DOUBLE) {
-              *(float *)r_value = (float)IDP_Double(&property);
-            }
-          },
-      };
-      return &float_type;
-    }
-    case SOCK_INT: {
-      static const SocketPropertyType int_type = {
-          [](const bNodeSocket &socket, const char *name) {
-            bNodeSocketValueInt *value = (bNodeSocketValueInt *)socket.default_value;
-            IDPropertyTemplate idprop = {0};
-            idprop.i = value->value;
-            return IDP_New(IDP_INT, &idprop, name);
-          },
-          [](const bNodeSocket &socket, const char *name) {
-            bNodeSocketValueInt *value = (bNodeSocketValueInt *)socket.default_value;
-            IDPropertyTemplate idprop = {0};
-            idprop.i = value->min;
-            return IDP_New(IDP_INT, &idprop, name);
-          },
-          [](const bNodeSocket &socket, const char *name) {
-            bNodeSocketValueInt *value = (bNodeSocketValueInt *)socket.default_value;
-            IDPropertyTemplate idprop = {0};
-            idprop.i = value->max;
-            return IDP_New(IDP_INT, &idprop, name);
-          },
-          [](const bNodeSocket &socket, const char *name) {
-            bNodeSocketValueInt *value = (bNodeSocketValueInt *)socket.default_value;
-            IDPropertyTemplate idprop = {0};
-            idprop.i = value->value;
-            return IDP_New(IDP_INT, &idprop, name);
-          },
-          [](const bNodeSocket &socket) {
-            return (PropertyType)((bNodeSocketValueInt *)socket.default_value)->subtype;
-          },
-          [](const IDProperty &property) { return property.type == IDP_INT; },
-          [](const IDProperty &property, void *r_value) { *(int *)r_value = IDP_Int(&property); },
-      };
-      return &int_type;
-    }
-    case SOCK_VECTOR: {
-      static const SocketPropertyType vector_type = {
-          [](const bNodeSocket &socket, const char *name) {
-            bNodeSocketValueVector *value = (bNodeSocketValueVector *)socket.default_value;
-            IDPropertyTemplate idprop = {0};
-            idprop.array.len = 3;
-            idprop.array.type = IDP_FLOAT;
-            IDProperty *property = IDP_New(IDP_ARRAY, &idprop, name);
-            copy_v3_v3((float *)IDP_Array(property), value->value);
-            return property;
-          },
-          [](const bNodeSocket &socket, const char *name) {
-            bNodeSocketValueVector *value = (bNodeSocketValueVector *)socket.default_value;
-            IDPropertyTemplate idprop = {0};
-            idprop.d = value->min;
-            return IDP_New(IDP_DOUBLE, &idprop, name);
-          },
-          [](const bNodeSocket &socket, const char *name) {
-            bNodeSocketValueVector *value = (bNodeSocketValueVector *)socket.default_value;
-            IDPropertyTemplate idprop = {0};
-            idprop.d = value->max;
-            return IDP_New(IDP_DOUBLE, &idprop, name);
-          },
-          [](const bNodeSocket &socket, const char *name) {
-            bNodeSocketValueVector *value = (bNodeSocketValueVector *)socket.default_value;
-            IDPropertyTemplate idprop = {0};
-            idprop.array.len = 3;
-            idprop.array.type = IDP_FLOAT;
-            IDProperty *property = IDP_New(IDP_ARRAY, &idprop, name);
-            copy_v3_v3((float *)IDP_Array(property), value->value);
-            return property;
-          },
-          [](const bNodeSocket &socket) {
-            return (PropertyType)((bNodeSocketValueVector *)socket.default_value)->subtype;
-          },
-          [](const IDProperty &property) {
-            return property.type == IDP_ARRAY && property.subtype == IDP_FLOAT &&
-                   property.len == 3;
-          },
-          [](const IDProperty &property, void *r_value) {
-            copy_v3_v3((float *)r_value, (const float *)IDP_Array(&property));
-          },
-      };
-      return &vector_type;
-    }
-    case SOCK_BOOLEAN: {
-      static const SocketPropertyType boolean_type = {
-          [](const bNodeSocket &socket, const char *name) {
-            bNodeSocketValueBoolean *value = (bNodeSocketValueBoolean *)socket.default_value;
-            IDPropertyTemplate idprop = {0};
-            idprop.i = value->value != 0;
-            return IDP_New(IDP_INT, &idprop, name);
-          },
-          [](const bNodeSocket &UNUSED(socket), const char *name) {
-            IDPropertyTemplate idprop = {0};
-            idprop.i = 0;
-            return IDP_New(IDP_INT, &idprop, name);
-          },
-          [](const bNodeSocket &UNUSED(socket), const char *name) {
-            IDPropertyTemplate idprop = {0};
-            idprop.i = 1;
-            return IDP_New(IDP_INT, &idprop, name);
-          },
-          [](const bNodeSocket &socket, const char *name) {
-            bNodeSocketValueBoolean *value = (bNodeSocketValueBoolean *)socket.default_value;
-            IDPropertyTemplate idprop = {0};
-            idprop.i = value->value != 0;
-            return IDP_New(IDP_INT, &idprop, name);
-          },
-          nullptr,
-          [](const IDProperty &property) { return property.type == IDP_INT; },
-          [](const IDProperty &property, void *r_value) {
-            *(bool *)r_value = IDP_Int(&property) != 0;
-          },
-      };
-      return &boolean_type;
-    }
-    case SOCK_STRING: {
-      static const SocketPropertyType string_type = {
-          [](const bNodeSocket &socket, const char *name) {
-            bNodeSocketValueString *value = (bNodeSocketValueString *)socket.default_value;
-            return IDP_NewString(
-                value->value, name, BLI_strnlen(value->value, sizeof(value->value)) + 1);
-          },
-          nullptr,
-          nullptr,
-          [](const bNodeSocket &socket, const char *name) {
-            bNodeSocketValueString *value = (bNodeSocketValueString *)socket.default_value;
-            return IDP_NewString(
-                value->value, name, BLI_strnlen(value->value, sizeof(value->value)) + 1);
-          },
-          nullptr,
-          [](const IDProperty &property) { return property.type == IDP_STRING; },
-          [](const IDProperty &property, void *r_value) {
-            new (r_value) std::string(IDP_String(&property));
-          },
-      };
-      return &string_type;
-    }
-    case SOCK_OBJECT: {
-      static const SocketPropertyType object_type = {
-          [](const bNodeSocket &socket, const char *name) {
-            bNodeSocketValueObject *value = (bNodeSocketValueObject *)socket.default_value;
-            IDPropertyTemplate idprop = {0};
-            idprop.id = (ID *)value->value;
-            return IDP_New(IDP_ID, &idprop, name);
-          },
-          nullptr,
-          nullptr,
-          nullptr,
-          nullptr,
-          [](const IDProperty &property) { return property.type == IDP_ID; },
-          [](const IDProperty &property, void *r_value) {
-            ID *id = IDP_Id(&property);
-            Object *object = (id && GS(id->name) == ID_OB) ? (Object *)id : nullptr;
-            *(Object **)r_value = object;
-          },
-      };
-      return &object_type;
-    }
-    case SOCK_COLLECTION: {
-      static const SocketPropertyType collection_type = {
-          [](const bNodeSocket &socket, const char *name) {
-            bNodeSocketValueCollection *value = (bNodeSocketValueCollection *)socket.default_value;
-            IDPropertyTemplate idprop = {0};
-            idprop.id = (ID *)value->value;
-            return IDP_New(IDP_ID, &idprop, name);
-          },
-          nullptr,
-          nullptr,
-          nullptr,
-          nullptr,
-          [](const IDProperty &property) { return property.type == IDP_ID; },
-          [](const IDProperty &property, void *r_value) {
-            ID *id = IDP_Id(&property);
-            Collection *collection = (id && GS(id->name) == ID_GR) ? (Collection *)id : nullptr;
-            *(Collection **)r_value = collection;
-          },
-      };
-      return &collection_type;
->>>>>>> 34439f05
     }
     case SOCK_INT: {
       *(int *)r_value = IDP_Int(&property);
@@ -651,13 +404,13 @@
     case SOCK_OBJECT: {
       ID *id = IDP_Id(&property);
       Object *object = (id && GS(id->name) == ID_OB) ? (Object *)id : nullptr;
-      new (r_value) PersistentObjectHandle(handles.lookup(object));
+      *(Object **)r_value = object;
       break;
     }
     case SOCK_COLLECTION: {
       ID *id = IDP_Id(&property);
       Collection *collection = (id && GS(id->name) == ID_GR) ? (Collection *)id : nullptr;
-      new (r_value) PersistentCollectionHandle(handles.lookup(collection));
+      *(Collection **)r_value = collection;
       break;
     }
     default:
@@ -767,27 +520,9 @@
     blender::nodes::socket_cpp_value_get(socket, r_value);
     return;
   }
-<<<<<<< HEAD
+
   init_socket_cpp_value_from_property(
-      *property, static_cast<eNodeSocketDatatype>(socket.type), handle_map, r_value);
-}
-
-static void fill_data_handle_map(const NodesModifierSettings &settings,
-                                 const DerivedNodeTree &tree,
-                                 PersistentDataHandleMap &handle_map)
-{
-  Set<ID *> used_ids;
-  find_used_ids_from_settings(settings, used_ids);
-  find_used_ids_from_nodes(*tree.root_context().tree().btree(), used_ids);
-
-  int current_handle = 0;
-  for (ID *id : used_ids) {
-    handle_map.add(current_handle, *id);
-    current_handle++;
-  }
-=======
-  property_type->init_cpp_value(*property, r_value);
->>>>>>> 34439f05
+      *property, static_cast<eNodeSocketDatatype>(socket.type), r_value);
 }
 
 static void reset_tree_ui_storage(Span<const blender::nodes::NodeTreeRef *> trees,
@@ -1000,11 +735,7 @@
     for (const OutputSocketRef *socket : remaining_input_sockets) {
       const CPPType &cpp_type = *blender::nodes::socket_cpp_type_get(*socket->typeinfo());
       void *value_in = allocator.allocate(cpp_type.size(), cpp_type.alignment());
-<<<<<<< HEAD
-      initialize_group_input(*nmd, handle_map, *socket->bsocket(), value_in);
-=======
-      initialize_group_input(*nmd, *socket->bsocket(), cpp_type, value_in);
->>>>>>> 34439f05
+      initialize_group_input(*nmd, *socket->bsocket(), value_in);
       group_inputs.add_new({root_context, socket}, {cpp_type, value_in});
     }
   }
