/*
 * This program is free software; you can redistribute it and/or
 * modify it under the terms of the GNU General Public License
 * as published by the Free Software Foundation; either version 2
 * of the License, or (at your option) any later version.
 *
 * This program is distributed in the hope that it will be useful,
 * but WITHOUT ANY WARRANTY; without even the implied warranty of
 * MERCHANTABILITY or FITNESS FOR A PARTICULAR PURPOSE.  See the
 * GNU General Public License for more details.
 *
 * You should have received a copy of the GNU General Public License
 * along with this program; if not, write to the Free Software Foundation,
 * Inc., 51 Franklin Street, Fifth Floor, Boston, MA 02110-1301, USA.
 *
 * Copyright 2011, Blender Foundation.
 */

#include "COM_OutputFileOperation.h"

#include <cstring>

#include "BLI_listbase.h"
#include "BLI_path_util.h"
#include "BLI_string.h"

#include "BKE_global.h"
#include "BKE_image.h"
#include "BKE_main.h"
#include "BKE_scene.h"

#include "DNA_color_types.h"
#include "MEM_guardedalloc.h"

#include "IMB_colormanagement.h"
#include "IMB_imbuf.h"
#include "IMB_imbuf_types.h"

void add_exr_channels(void *exrhandle,
                      const char *layerName,
                      const DataType datatype,
                      const char *viewName,
                      const size_t width,
                      bool use_half_float,
                      float *buf)
{
  /* create channels */
  switch (datatype) {
    case COM_DT_VALUE:
      IMB_exr_add_channel(
          exrhandle, layerName, "V", viewName, 1, width, buf ? buf : nullptr, use_half_float);
      break;
    case COM_DT_VECTOR:
      IMB_exr_add_channel(
          exrhandle, layerName, "X", viewName, 3, 3 * width, buf ? buf : nullptr, use_half_float);
<<<<<<< HEAD
      IMB_exr_add_channel(
          exrhandle, layerName, "Y", viewName, 3, 3 * width, buf ? buf + 1 : nullptr, use_half_float);
      IMB_exr_add_channel(
          exrhandle, layerName, "Z", viewName, 3, 3 * width, buf ? buf + 2 : nullptr, use_half_float);
=======
      IMB_exr_add_channel(exrhandle,
                          layerName,
                          "Y",
                          viewName,
                          3,
                          3 * width,
                          buf ? buf + 1 : nullptr,
                          use_half_float);
      IMB_exr_add_channel(exrhandle,
                          layerName,
                          "Z",
                          viewName,
                          3,
                          3 * width,
                          buf ? buf + 2 : nullptr,
                          use_half_float);
>>>>>>> 29fb12da
      break;
    case COM_DT_COLOR:
      IMB_exr_add_channel(
          exrhandle, layerName, "R", viewName, 4, 4 * width, buf ? buf : nullptr, use_half_float);
<<<<<<< HEAD
      IMB_exr_add_channel(
          exrhandle, layerName, "G", viewName, 4, 4 * width, buf ? buf + 1 : nullptr, use_half_float);
      IMB_exr_add_channel(
          exrhandle, layerName, "B", viewName, 4, 4 * width, buf ? buf + 2 : nullptr, use_half_float);
      IMB_exr_add_channel(
          exrhandle, layerName, "A", viewName, 4, 4 * width, buf ? buf + 3 : nullptr, use_half_float);
=======
      IMB_exr_add_channel(exrhandle,
                          layerName,
                          "G",
                          viewName,
                          4,
                          4 * width,
                          buf ? buf + 1 : nullptr,
                          use_half_float);
      IMB_exr_add_channel(exrhandle,
                          layerName,
                          "B",
                          viewName,
                          4,
                          4 * width,
                          buf ? buf + 2 : nullptr,
                          use_half_float);
      IMB_exr_add_channel(exrhandle,
                          layerName,
                          "A",
                          viewName,
                          4,
                          4 * width,
                          buf ? buf + 3 : nullptr,
                          use_half_float);
>>>>>>> 29fb12da
      break;
    default:
      break;
  }
}

void free_exr_channels(void *exrhandle,
                       const RenderData *rd,
                       const char *layerName,
                       const DataType datatype)
{
  SceneRenderView *srv;

  /* check renderdata for amount of views */
  for (srv = (SceneRenderView *)rd->views.first; srv; srv = srv->next) {
    float *rect = nullptr;

    if (BKE_scene_multiview_is_render_view_active(rd, srv) == false) {
      continue;
    }

    /* the pointer is stored in the first channel of each datatype */
    switch (datatype) {
      case COM_DT_VALUE:
        rect = IMB_exr_channel_rect(exrhandle, layerName, "V", srv->name);
        break;
      case COM_DT_VECTOR:
        rect = IMB_exr_channel_rect(exrhandle, layerName, "X", srv->name);
        break;
      case COM_DT_COLOR:
        rect = IMB_exr_channel_rect(exrhandle, layerName, "R", srv->name);
        break;
      default:
        break;
    }
    if (rect) {
      MEM_freeN(rect);
    }
  }
}

int get_datatype_size(DataType datatype)
{
  switch (datatype) {
    case COM_DT_VALUE:
      return 1;
    case COM_DT_VECTOR:
      return 3;
    case COM_DT_COLOR:
      return 4;
    default:
      return 0;
  }
}

static float *init_buffer(unsigned int width, unsigned int height, DataType datatype)
{
  // When initializing the tree during initial load the width and height can be zero.
  if (width != 0 && height != 0) {
    int size = get_datatype_size(datatype);
    return (float *)MEM_callocN(width * height * size * sizeof(float), "OutputFile buffer");
  }

  return nullptr;
}

static void write_buffer_rect(rcti *rect,
                              const bNodeTree *tree,
                              SocketReader *reader,
                              float *buffer,
                              unsigned int width,
                              DataType datatype)
{
  float color[4];
  int i, size = get_datatype_size(datatype);

  if (!buffer) {
    return;
  }
  int x1 = rect->xmin;
  int y1 = rect->ymin;
  int x2 = rect->xmax;
  int y2 = rect->ymax;
  int offset = (y1 * width + x1) * size;
  int x;
  int y;
  bool breaked = false;

  for (y = y1; y < y2 && (!breaked); y++) {
    for (x = x1; x < x2 && (!breaked); x++) {
      reader->readSampled(color, x, y, COM_PS_NEAREST);

      for (i = 0; i < size; i++) {
        buffer[offset + i] = color[i];
      }
      offset += size;

      if (tree->test_break && tree->test_break(tree->tbh)) {
        breaked = true;
      }
    }
    offset += (width - (x2 - x1)) * size;
  }
}

OutputSingleLayerOperation::OutputSingleLayerOperation(
    const RenderData *rd,
    const bNodeTree *tree,
    DataType datatype,
    ImageFormatData *format,
    const char *path,
    const ColorManagedViewSettings *viewSettings,
    const ColorManagedDisplaySettings *displaySettings,
    const char *viewName)
{
  this->m_rd = rd;
  this->m_tree = tree;

  this->addInputSocket(datatype);

  this->m_outputBuffer = nullptr;
  this->m_datatype = datatype;
  this->m_imageInput = nullptr;

  this->m_format = format;
  BLI_strncpy(this->m_path, path, sizeof(this->m_path));

  this->m_viewSettings = viewSettings;
  this->m_displaySettings = displaySettings;
  this->m_viewName = viewName;
}

void OutputSingleLayerOperation::initExecution()
{
  this->m_imageInput = getInputSocketReader(0);
  this->m_outputBuffer = init_buffer(this->getWidth(), this->getHeight(), this->m_datatype);
}

void OutputSingleLayerOperation::executeRegion(rcti *rect, unsigned int /*tileNumber*/)
{
  write_buffer_rect(rect,
                    this->m_tree,
                    this->m_imageInput,
                    this->m_outputBuffer,
                    this->getWidth(),
                    this->m_datatype);
}

void OutputSingleLayerOperation::deinitExecution()
{
  if (this->getWidth() * this->getHeight() != 0) {

    int size = get_datatype_size(this->m_datatype);
    ImBuf *ibuf = IMB_allocImBuf(this->getWidth(), this->getHeight(), this->m_format->planes, 0);
    char filename[FILE_MAX];
    const char *suffix;

    ibuf->channels = size;
    ibuf->rect_float = this->m_outputBuffer;
    ibuf->mall |= IB_rectfloat;
    ibuf->dither = this->m_rd->dither_intensity;

    IMB_colormanagement_imbuf_for_write(
        ibuf, true, false, m_viewSettings, m_displaySettings, this->m_format);

    suffix = BKE_scene_multiview_view_suffix_get(this->m_rd, this->m_viewName);

    BKE_image_path_from_imformat(filename,
                                 this->m_path,
                                 BKE_main_blendfile_path_from_global(),
                                 this->m_rd->cfra,
                                 this->m_format,
                                 (this->m_rd->scemode & R_EXTENSION) != 0,
                                 true,
                                 suffix);

    if (0 == BKE_imbuf_write(ibuf, filename, this->m_format)) {
      printf("Cannot save Node File Output to %s\n", filename);
    }
    else {
      printf("Saved: %s\n", filename);
    }

    IMB_freeImBuf(ibuf);
  }
  this->m_outputBuffer = nullptr;
  this->m_imageInput = nullptr;
}

/******************************* MultiLayer *******************************/

OutputOpenExrLayer::OutputOpenExrLayer(const char *name_, DataType datatype_, bool use_layer_)
{
  BLI_strncpy(this->name, name_, sizeof(this->name));
  this->datatype = datatype_;
  this->use_layer = use_layer_;

  /* these are created in initExecution */
  this->outputBuffer = nullptr;
  this->imageInput = nullptr;
}

OutputOpenExrMultiLayerOperation::OutputOpenExrMultiLayerOperation(const RenderData *rd,
                                                                   const bNodeTree *tree,
                                                                   const char *path,
                                                                   char exr_codec,
                                                                   bool exr_half_float,
                                                                   const char *viewName)
{
  this->m_rd = rd;
  this->m_tree = tree;

  BLI_strncpy(this->m_path, path, sizeof(this->m_path));
  this->m_exr_codec = exr_codec;
  this->m_exr_half_float = exr_half_float;
  this->m_viewName = viewName;
}

void OutputOpenExrMultiLayerOperation::add_layer(const char *name,
                                                 DataType datatype,
                                                 bool use_layer)
{
  this->addInputSocket(datatype);
  this->m_layers.push_back(OutputOpenExrLayer(name, datatype, use_layer));
}

void OutputOpenExrMultiLayerOperation::initExecution()
{
  for (unsigned int i = 0; i < this->m_layers.size(); i++) {
    if (this->m_layers[i].use_layer) {
      SocketReader *reader = getInputSocketReader(i);
      this->m_layers[i].imageInput = reader;
      this->m_layers[i].outputBuffer = init_buffer(
          this->getWidth(), this->getHeight(), this->m_layers[i].datatype);
    }
  }
}

void OutputOpenExrMultiLayerOperation::executeRegion(rcti *rect, unsigned int /*tileNumber*/)
{
  for (unsigned int i = 0; i < this->m_layers.size(); i++) {
    OutputOpenExrLayer &layer = this->m_layers[i];
    if (layer.imageInput) {
      write_buffer_rect(rect,
                        this->m_tree,
                        layer.imageInput,
                        layer.outputBuffer,
                        this->getWidth(),
                        layer.datatype);
    }
  }
}

void OutputOpenExrMultiLayerOperation::deinitExecution()
{
  unsigned int width = this->getWidth();
  unsigned int height = this->getHeight();
  if (width != 0 && height != 0) {
    char filename[FILE_MAX];
    const char *suffix;
    void *exrhandle = IMB_exr_get_handle();

    suffix = BKE_scene_multiview_view_suffix_get(this->m_rd, this->m_viewName);
    BKE_image_path_from_imtype(filename,
                               this->m_path,
                               BKE_main_blendfile_path_from_global(),
                               this->m_rd->cfra,
                               R_IMF_IMTYPE_MULTILAYER,
                               (this->m_rd->scemode & R_EXTENSION) != 0,
                               true,
                               suffix);
    BLI_make_existing_file(filename);

    for (unsigned int i = 0; i < this->m_layers.size(); i++) {
      OutputOpenExrLayer &layer = this->m_layers[i];
      if (!layer.imageInput) {
        continue; /* skip unconnected sockets */
      }

      add_exr_channels(exrhandle,
                       this->m_layers[i].name,
                       this->m_layers[i].datatype,
                       "",
                       width,
                       this->m_exr_half_float,
                       this->m_layers[i].outputBuffer);
    }

    /* when the filename has no permissions, this can fail */
    if (IMB_exr_begin_write(exrhandle, filename, width, height, this->m_exr_codec, nullptr)) {
      IMB_exr_write_channels(exrhandle);
    }
    else {
      /* TODO, get the error from openexr's exception */
      /* XXX nice way to do report? */
      printf("Error Writing Render Result, see console\n");
    }

    IMB_exr_close(exrhandle);
    for (unsigned int i = 0; i < this->m_layers.size(); i++) {
      if (this->m_layers[i].outputBuffer) {
        MEM_freeN(this->m_layers[i].outputBuffer);
        this->m_layers[i].outputBuffer = nullptr;
      }

      this->m_layers[i].imageInput = nullptr;
    }
  }
}<|MERGE_RESOLUTION|>--- conflicted
+++ resolved
@@ -53,12 +53,6 @@
     case COM_DT_VECTOR:
       IMB_exr_add_channel(
           exrhandle, layerName, "X", viewName, 3, 3 * width, buf ? buf : nullptr, use_half_float);
-<<<<<<< HEAD
-      IMB_exr_add_channel(
-          exrhandle, layerName, "Y", viewName, 3, 3 * width, buf ? buf + 1 : nullptr, use_half_float);
-      IMB_exr_add_channel(
-          exrhandle, layerName, "Z", viewName, 3, 3 * width, buf ? buf + 2 : nullptr, use_half_float);
-=======
       IMB_exr_add_channel(exrhandle,
                           layerName,
                           "Y",
@@ -75,19 +69,10 @@
                           3 * width,
                           buf ? buf + 2 : nullptr,
                           use_half_float);
->>>>>>> 29fb12da
       break;
     case COM_DT_COLOR:
       IMB_exr_add_channel(
           exrhandle, layerName, "R", viewName, 4, 4 * width, buf ? buf : nullptr, use_half_float);
-<<<<<<< HEAD
-      IMB_exr_add_channel(
-          exrhandle, layerName, "G", viewName, 4, 4 * width, buf ? buf + 1 : nullptr, use_half_float);
-      IMB_exr_add_channel(
-          exrhandle, layerName, "B", viewName, 4, 4 * width, buf ? buf + 2 : nullptr, use_half_float);
-      IMB_exr_add_channel(
-          exrhandle, layerName, "A", viewName, 4, 4 * width, buf ? buf + 3 : nullptr, use_half_float);
-=======
       IMB_exr_add_channel(exrhandle,
                           layerName,
                           "G",
@@ -112,7 +97,6 @@
                           4 * width,
                           buf ? buf + 3 : nullptr,
                           use_half_float);
->>>>>>> 29fb12da
       break;
     default:
       break;
