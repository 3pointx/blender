/*
 * This program is free software; you can redistribute it and/or
 * modify it under the terms of the GNU General Public License
 * as published by the Free Software Foundation; either version 2
 * of the License, or (at your option) any later version.
 *
 * This program is distributed in the hope that it will be useful,
 * but WITHOUT ANY WARRANTY; without even the implied warranty of
 * MERCHANTABILITY or FITNESS FOR A PARTICULAR PURPOSE.  See the
 * GNU General Public License for more details.
 *
 * You should have received a copy of the GNU General Public License
 * along with this program; if not, write to the Free Software Foundation,
 * Inc., 51 Franklin Street, Fifth Floor, Boston, MA 02110-1301, USA.
 *
 * Copyright 2021, Blender Foundation.
 */

#pragma once

#include "COM_ExecutionModel.h"

#include "BLI_map.hh"
#include "BLI_set.hh"

#ifdef WITH_CXX_GUARDEDALLOC
#  include "MEM_guardedalloc.h"
#endif

namespace blender::compositor {

/* Forward declarations. */
class ExecutionGroup;

/**
 * Fully renders operations in order from inputs to outputs.
 */
class FullFrameExecutionModel : public ExecutionModel {
 private:
  /**
   * Contains operations active buffers data. Buffers will be disposed once reader operations are
   * finished.
   */
  SharedOperationBuffers &active_buffers_;

  /**
   * Number of operations finished.
   */
  int num_operations_finished_;

  /**
   * Order of priorities for output operations execution.
   */
  Vector<eCompositorPriority> priorities_;

<<<<<<< HEAD
  ThreadMutex work_mutex_;
  ThreadCondition work_finished_cond_;

  /**
   * Operations output links to other operations.
   */
  Map<NodeOperation *, Set<NodeOperation *>> output_links_;

 public:
  FullFrameExecutionModel(CompositorContext &context,
                          SharedOperationBuffers &shared_buffers,
                          Vector<NodeOperation *> &operations);
  ~FullFrameExecutionModel();
=======
 public:
  FullFrameExecutionModel(CompositorContext &context,
                          SharedOperationBuffers &shared_buffers,
                          Span<NodeOperation *> operations);
>>>>>>> 1a91c573

  void execute(ExecutionSystem &exec_system) override;

 private:
  void determine_areas_to_render_and_reads();
<<<<<<< HEAD
  void clamp_operations_to_rendered_areas();
  void render_operations(ExecutionSystem &exec_system);

  void ensure_inputs_rendered(NodeOperation *op, ExecutionSystem &exec_system);
=======
  void render_operations();
  void render_output_dependencies(NodeOperation *output_op);
>>>>>>> 1a91c573
  Vector<MemoryBuffer *> get_input_buffers(NodeOperation *op);
  MemoryBuffer *create_operation_buffer(NodeOperation *op);
  void render_operation(NodeOperation *op);

  void operation_finished(NodeOperation *operation);

  void get_output_render_area(NodeOperation *output_op, rcti &r_area);
  void determine_areas_to_render(NodeOperation *output_op, const rcti &output_area);
  void determine_reads(NodeOperation *output_op);

  void update_progress_bar();

#ifdef WITH_CXX_GUARDEDALLOC
  MEM_CXX_CLASS_ALLOC_FUNCS("COM:FullFrameExecutionModel")
#endif
};

}  // namespace blender::compositor<|MERGE_RESOLUTION|>--- conflicted
+++ resolved
@@ -53,40 +53,17 @@
    */
   Vector<eCompositorPriority> priorities_;
 
-<<<<<<< HEAD
-  ThreadMutex work_mutex_;
-  ThreadCondition work_finished_cond_;
-
-  /**
-   * Operations output links to other operations.
-   */
-  Map<NodeOperation *, Set<NodeOperation *>> output_links_;
-
- public:
-  FullFrameExecutionModel(CompositorContext &context,
-                          SharedOperationBuffers &shared_buffers,
-                          Vector<NodeOperation *> &operations);
-  ~FullFrameExecutionModel();
-=======
  public:
   FullFrameExecutionModel(CompositorContext &context,
                           SharedOperationBuffers &shared_buffers,
                           Span<NodeOperation *> operations);
->>>>>>> 1a91c573
 
   void execute(ExecutionSystem &exec_system) override;
 
  private:
   void determine_areas_to_render_and_reads();
-<<<<<<< HEAD
-  void clamp_operations_to_rendered_areas();
-  void render_operations(ExecutionSystem &exec_system);
-
-  void ensure_inputs_rendered(NodeOperation *op, ExecutionSystem &exec_system);
-=======
   void render_operations();
   void render_output_dependencies(NodeOperation *output_op);
->>>>>>> 1a91c573
   Vector<MemoryBuffer *> get_input_buffers(NodeOperation *op);
   MemoryBuffer *create_operation_buffer(NodeOperation *op);
   void render_operation(NodeOperation *op);
