--- conflicted
+++ resolved
@@ -359,15 +359,10 @@
 {
   BLI_assert(original_inputs_links.size() == getNumberOfInputSockets());
   for (int i = 0; i < original_inputs_links.size(); i++) {
-<<<<<<< HEAD
-    BLI_assert(typeid(*getInputOperation(i)) == typeid(BufferOperation));
-
-=======
     NodeOperation *buffer_op = get_input_operation(i);
     BLI_assert(buffer_op != nullptr);
     BLI_assert(typeid(*buffer_op) == typeid(BufferOperation));
     buffer_op->deinitExecution();
->>>>>>> 1a91c573
     NodeOperationInput *input_socket = getInputSocket(i);
     delete &input_socket->getLink()->getOperation();
     input_socket->setLink(original_inputs_links[i]);
