/* SPDX-License-Identifier: GPL-2.0-or-later */

/* NOTE: the original vertex color stuff is now just used for
 * getting info on the layers themselves, accessing the data is
 * done through the (not yet written) mpoly interfaces. */

/** \file
 * \ingroup RNA
 */

#include <stdlib.h>

#include "MEM_guardedalloc.h"

#include "DNA_material_types.h"
#include "DNA_mesh_types.h"
#include "DNA_meshdata_types.h"
#include "DNA_object_types.h"

#include "BLI_math_base.h"
#include "BLI_math_rotation.h"
#include "BLI_utildefines.h"

#include "BKE_attribute.h"
#include "BKE_editmesh.h"

#include "RNA_access.h"
#include "RNA_define.h"
#include "RNA_enum_types.h"
#include "RNA_types.h"

#include "rna_internal.h"

#include "WM_types.h"

const EnumPropertyItem rna_enum_mesh_delimit_mode_items[] = {
    {BMO_DELIM_NORMAL, "NORMAL", 0, "Normal", "Delimit by face directions"},
    {BMO_DELIM_MATERIAL, "MATERIAL", 0, "Material", "Delimit by face material"},
    {BMO_DELIM_SEAM, "SEAM", 0, "Seam", "Delimit by edge seams"},
    {BMO_DELIM_SHARP, "SHARP", 0, "Sharp", "Delimit by sharp edges"},
    {BMO_DELIM_UV, "UV", 0, "UVs", "Delimit by UV coordinates"},
    {0, NULL, 0, NULL, NULL},
};

static const EnumPropertyItem rna_enum_mesh_remesh_mode_items[] = {
    {REMESH_VOXEL, "VOXEL", 0, "Voxel", "Use the voxel remesher"},
    {REMESH_QUAD, "QUAD", 0, "Quad", "Use the quad remesher"},
    {0, NULL, 0, NULL, NULL},
};

#ifdef RNA_RUNTIME

#  include "DNA_scene_types.h"

#  include "BLI_math.h"

#  include "BKE_customdata.h"
#  include "BKE_main.h"
#  include "BKE_mesh.h"
#  include "BKE_mesh_runtime.h"
#  include "BKE_report.h"

#  include "DEG_depsgraph.h"

#  include "ED_mesh.h" /* XXX Bad level call */

#  include "WM_api.h"

#  include "rna_mesh_utils.h"

/* -------------------------------------------------------------------- */
/** \name Generic Helpers
 * \{ */

static Mesh *rna_mesh(const PointerRNA *ptr)
{
  Mesh *me = (Mesh *)ptr->owner_id;
  return me;
}

static CustomData *rna_mesh_vdata_helper(Mesh *me)
{
  return (me->edit_mesh) ? &me->edit_mesh->bm->vdata : &me->vdata;
}

static CustomData *rna_mesh_edata_helper(Mesh *me)
{
  return (me->edit_mesh) ? &me->edit_mesh->bm->edata : &me->edata;
}

static CustomData *rna_mesh_pdata_helper(Mesh *me)
{
  return (me->edit_mesh) ? &me->edit_mesh->bm->pdata : &me->pdata;
}

static CustomData *rna_mesh_ldata_helper(Mesh *me)
{
  return (me->edit_mesh) ? &me->edit_mesh->bm->ldata : &me->ldata;
}

static CustomData *rna_mesh_fdata_helper(Mesh *me)
{
  return (me->edit_mesh) ? NULL : &me->fdata;
}

static CustomData *rna_mesh_vdata(const PointerRNA *ptr)
{
  Mesh *me = rna_mesh(ptr);
  return rna_mesh_vdata_helper(me);
}
#  if 0
static CustomData *rna_mesh_edata(PointerRNA *ptr)
{
  Mesh *me = rna_mesh(ptr);
  return rna_mesh_edata_helper(me);
}
#  endif
static CustomData *rna_mesh_pdata(const PointerRNA *ptr)
{
  Mesh *me = rna_mesh(ptr);
  return rna_mesh_pdata_helper(me);
}

static CustomData *rna_mesh_ldata(const PointerRNA *ptr)
{
  Mesh *me = rna_mesh(ptr);
  return rna_mesh_ldata_helper(me);
}

/** \} */

/* -------------------------------------------------------------------- */
/** \name Generic CustomData Layer Functions
 * \{ */

static void rna_cd_layer_name_set(CustomData *cdata, CustomDataLayer *cdl, const char *value)
{
  BLI_strncpy_utf8(cdl->name, value, sizeof(cdl->name));
  CustomData_set_layer_unique_name(cdata, cdl - cdata->layers);
}

/* avoid using where possible!, ideally the type is known */
static CustomData *rna_cd_from_layer(PointerRNA *ptr, CustomDataLayer *cdl)
{
  /* find out where we come from by */
  Mesh *me = (Mesh *)ptr->owner_id;
  CustomData *cd;

  /* rely on negative values wrapping */
#  define TEST_CDL(cmd) \
    if ((void)(cd = cmd(me)), ARRAY_HAS_ITEM(cdl, cd->layers, cd->totlayer)) { \
      return cd; \
    } \
    ((void)0)

  TEST_CDL(rna_mesh_vdata_helper);
  TEST_CDL(rna_mesh_edata_helper);
  TEST_CDL(rna_mesh_pdata_helper);
  TEST_CDL(rna_mesh_ldata_helper);
  TEST_CDL(rna_mesh_fdata_helper);

#  undef TEST_CDL

  /* should _never_ happen */
  return NULL;
}

static void rna_MeshVertexLayer_name_set(PointerRNA *ptr, const char *value)
{
  CustomDataLayer *layer = (CustomDataLayer *)ptr->data;

  if (CD_TYPE_AS_MASK(layer->type) & CD_MASK_PROP_ALL) {
    BKE_id_attribute_rename(ptr->owner_id, layer->name, value, NULL);
  }
  else {
    rna_cd_layer_name_set(rna_mesh_vdata(ptr), layer, value);
  }
}
#  if 0
static void rna_MeshEdgeLayer_name_set(PointerRNA *ptr, const char *value)
{
  CustomDataLayer *layer = (CustomDataLayer *)ptr->data;

  if (CD_TYPE_AS_MASK(layer->type) & CD_MASK_PROP_ALL) {
    BKE_id_attribute_rename(ptr->owner_id, layer->name, value, NULL);
  }
  else {
    rna_cd_layer_name_set(rna_mesh_edata(ptr), layer, value);
  }
}
#  endif
static void rna_MeshPolyLayer_name_set(PointerRNA *ptr, const char *value)
{
  CustomDataLayer *layer = (CustomDataLayer *)ptr->data;

  if (CD_TYPE_AS_MASK(layer->type) & CD_MASK_PROP_ALL) {
    BKE_id_attribute_rename(ptr->owner_id, layer->name, value, NULL);
  }
  else {
    rna_cd_layer_name_set(rna_mesh_pdata(ptr), layer, value);
  }
}
static void rna_MeshLoopLayer_name_set(PointerRNA *ptr, const char *value)
{
  CustomDataLayer *layer = (CustomDataLayer *)ptr->data;

  if (CD_TYPE_AS_MASK(layer->type) & CD_MASK_PROP_ALL) {
    BKE_id_attribute_rename(ptr->owner_id, layer->name, value, NULL);
  }
  else {
    rna_cd_layer_name_set(rna_mesh_ldata(ptr), layer, value);
  }
}
/* only for layers shared between types */
static void rna_MeshAnyLayer_name_set(PointerRNA *ptr, const char *value)
{
  CustomDataLayer *layer = (CustomDataLayer *)ptr->data;

  if (CD_TYPE_AS_MASK(layer->type) & CD_MASK_PROP_ALL) {
    BKE_id_attribute_rename(ptr->owner_id, layer->name, value, NULL);
  }
  else {
    CustomData *cd = rna_cd_from_layer(ptr, layer);
    rna_cd_layer_name_set(cd, layer, value);
  }
}

static bool rna_Mesh_has_custom_normals_get(PointerRNA *ptr)
{
  Mesh *me = ptr->data;
  return BKE_mesh_has_custom_loop_normals(me);
}

/** \} */

/* -------------------------------------------------------------------- */
/** \name Update Callbacks
 *
 * \note Skipping meshes without users is a simple way to avoid updates on newly created meshes.
 * This speeds up importers that manipulate mesh data before linking it to an object & collection.
 *
 * \{ */

/**
 * \warning This calls `DEG_id_tag_update(id, 0)` which is something that should be phased out
 * (see #deg_graph_node_tag_zero), for now it's kept since changes to updates must be carefully
 * tested to make sure there aren't any regressions.
 *
 * This function should be replaced with more specific update flags where possible.
 */
static void rna_Mesh_update_data_legacy_deg_tag_all(Main *UNUSED(bmain),
                                                    Scene *UNUSED(scene),
                                                    PointerRNA *ptr)
{
  ID *id = ptr->owner_id;
  if (id->us <= 0) { /* See note in section heading. */
    return;
  }

  DEG_id_tag_update(id, 0);
  WM_main_add_notifier(NC_GEOM | ND_DATA, id);
}

static void rna_Mesh_update_geom_and_params(Main *UNUSED(bmain),
                                            Scene *UNUSED(scene),
                                            PointerRNA *ptr)
{
  ID *id = ptr->owner_id;
  if (id->us <= 0) { /* See note in section heading. */
    return;
  }

  DEG_id_tag_update(id, ID_RECALC_GEOMETRY | ID_RECALC_PARAMETERS);
  WM_main_add_notifier(NC_GEOM | ND_DATA, id);
}

static void rna_Mesh_update_data_edit_weight(Main *bmain, Scene *scene, PointerRNA *ptr)
{
  BKE_mesh_batch_cache_dirty_tag(rna_mesh(ptr), BKE_MESH_BATCH_DIRTY_ALL);

  rna_Mesh_update_data_legacy_deg_tag_all(bmain, scene, ptr);
}

static void rna_Mesh_update_data_edit_active_color(Main *bmain, Scene *scene, PointerRNA *ptr)
{
  BKE_mesh_batch_cache_dirty_tag(rna_mesh(ptr), BKE_MESH_BATCH_DIRTY_ALL);

  rna_Mesh_update_data_legacy_deg_tag_all(bmain, scene, ptr);
}
static void rna_Mesh_update_select(Main *UNUSED(bmain), Scene *UNUSED(scene), PointerRNA *ptr)
{
  ID *id = ptr->owner_id;
  if (id->us <= 0) { /* See note in section heading. */
    return;
  }

  WM_main_add_notifier(NC_GEOM | ND_SELECT, id);
}

void rna_Mesh_update_draw(Main *UNUSED(bmain), Scene *UNUSED(scene), PointerRNA *ptr)
{
  ID *id = ptr->owner_id;
  if (id->us <= 0) { /* See note in section heading. */
    return;
  }

  WM_main_add_notifier(NC_GEOM | ND_DATA, id);
}

static void rna_Mesh_update_vertmask(Main *bmain, Scene *scene, PointerRNA *ptr)
{
  Mesh *me = ptr->data;
  if ((me->editflag & ME_EDIT_PAINT_VERT_SEL) && (me->editflag & ME_EDIT_PAINT_FACE_SEL)) {
    me->editflag &= ~ME_EDIT_PAINT_FACE_SEL;
  }

  BKE_mesh_batch_cache_dirty_tag(me, BKE_MESH_BATCH_DIRTY_ALL);

  rna_Mesh_update_draw(bmain, scene, ptr);
}

static void rna_Mesh_update_facemask(Main *bmain, Scene *scene, PointerRNA *ptr)
{
  Mesh *me = ptr->data;
  if ((me->editflag & ME_EDIT_PAINT_VERT_SEL) && (me->editflag & ME_EDIT_PAINT_FACE_SEL)) {
    me->editflag &= ~ME_EDIT_PAINT_VERT_SEL;
  }

  BKE_mesh_batch_cache_dirty_tag(me, BKE_MESH_BATCH_DIRTY_ALL);

  rna_Mesh_update_draw(bmain, scene, ptr);
}

static void rna_Mesh_update_positions_tag(Main *bmain, Scene *scene, PointerRNA *ptr)
{
  Mesh *mesh = rna_mesh(ptr);
  BKE_mesh_tag_coords_changed(mesh);
  rna_Mesh_update_data_legacy_deg_tag_all(bmain, scene, ptr);
}

/** \} */

/* -------------------------------------------------------------------- */
/** \name Property get/set Callbacks
 * \{ */

static int rna_MeshVertex_index_get(PointerRNA *ptr)
{
  const Mesh *mesh = rna_mesh(ptr);
  const MVert *vert = (MVert *)ptr->data;
  const int index = (int)(vert - BKE_mesh_vertices(mesh));
  BLI_assert(index >= 0);
  BLI_assert(index < mesh->totvert);
  return index;
}

static int rna_MeshEdge_index_get(PointerRNA *ptr)
{
  const Mesh *mesh = rna_mesh(ptr);
  const MEdge *edge = (MEdge *)ptr->data;
  const int index = (int)(edge - BKE_mesh_edges(mesh));
  BLI_assert(index >= 0);
  BLI_assert(index < mesh->totedge);
  return index;
}

static int rna_MeshPolygon_index_get(PointerRNA *ptr)
{
  const Mesh *mesh = rna_mesh(ptr);
  const MPoly *mpoly = (MPoly *)ptr->data;
  const int index = (int)(mpoly - BKE_mesh_polygons(mesh));
  BLI_assert(index >= 0);
  BLI_assert(index < mesh->totpoly);
  return index;
}

static int rna_MeshLoop_index_get(PointerRNA *ptr)
{
  const Mesh *mesh = rna_mesh(ptr);
  const MLoop *mloop = (MLoop *)ptr->data;
  const int index = (int)(mloop - BKE_mesh_loops(mesh));
  BLI_assert(index >= 0);
  BLI_assert(index < mesh->totloop);
  return index;
}

static int rna_MeshLoopTriangle_index_get(PointerRNA *ptr)
{
  const Mesh *mesh = rna_mesh(ptr);
  const MLoopTri *ltri = (MLoopTri *)ptr->data;
  const int index = (int)(ltri - mesh->runtime.looptris.array);
  BLI_assert(index >= 0);
  BLI_assert(index < mesh->runtime.looptris.len);
  return index;
}

static void rna_MeshVertex_normal_get(PointerRNA *ptr, float *value)
{
  Mesh *mesh = rna_mesh(ptr);
  const float(*vert_normals)[3] = BKE_mesh_vertex_normals_ensure(mesh);
  const int index = rna_MeshVertex_index_get(ptr);
  copy_v3_v3(value, vert_normals[index]);
}

static bool rna_MeshVertex_hide_get(PointerRNA *ptr)
{
  const Mesh *mesh = rna_mesh(ptr);
  const bool *hide_vert = (const bool *)CustomData_get_layer_named(
      &mesh->vdata, CD_PROP_BOOL, ".hide_vert");
  const int index = rna_MeshVertex_index_get(ptr);
  return hide_vert == NULL ? false : hide_vert[index];
}

static void rna_MeshVertex_hide_set(PointerRNA *ptr, bool value)
{
  Mesh *mesh = rna_mesh(ptr);
  bool *hide_vert = (bool *)CustomData_duplicate_referenced_layer_named(
      &mesh->vdata, CD_PROP_BOOL, ".hide_vert", mesh->totvert);
  if (!hide_vert) {
    if (!value) {
      /* Skip adding layer if it doesn't exist already anyway and we're not hiding an element. */
      return;
    }
    hide_vert = (bool *)CustomData_add_layer_named(
        &mesh->vdata, CD_PROP_BOOL, CD_CALLOC, NULL, mesh->totvert, ".hide_vert");
  }
  const int index = rna_MeshVertex_index_get(ptr);
  hide_vert[index] = value;
}

static float rna_MeshVertex_bevel_weight_get(PointerRNA *ptr)
{
  MVert *mvert = (MVert *)ptr->data;
  return mvert->bweight / 255.0f;
}

static void rna_MeshVertex_bevel_weight_set(PointerRNA *ptr, float value)
{
  MVert *mvert = (MVert *)ptr->data;
  mvert->bweight = round_fl_to_uchar_clamp(value * 255.0f);
}

static float rna_MEdge_bevel_weight_get(PointerRNA *ptr)
{
  MEdge *medge = (MEdge *)ptr->data;
  return medge->bweight / 255.0f;
}

static void rna_MEdge_bevel_weight_set(PointerRNA *ptr, float value)
{
  MEdge *medge = (MEdge *)ptr->data;
  medge->bweight = round_fl_to_uchar_clamp(value * 255.0f);
}

static float rna_MEdge_crease_get(PointerRNA *ptr)
{
  MEdge *medge = (MEdge *)ptr->data;
  return medge->crease / 255.0f;
}

static void rna_MEdge_crease_set(PointerRNA *ptr, float value)
{
  MEdge *medge = (MEdge *)ptr->data;
  medge->crease = round_fl_to_uchar_clamp(value * 255.0f);
}

static void rna_MeshLoop_normal_get(PointerRNA *ptr, float *values)
{
  Mesh *me = rna_mesh(ptr);
  const int index = rna_MeshLoop_index_get(ptr);
  const float(*vec)[3] = CustomData_get(&me->ldata, index, CD_NORMAL);

  if (!vec) {
    zero_v3(values);
  }
  else {
    copy_v3_v3(values, (const float *)vec);
  }
}

static void rna_MeshLoop_normal_set(PointerRNA *ptr, const float *values)
{
  Mesh *me = rna_mesh(ptr);
  const int index = rna_MeshLoop_index_get(ptr);
<<<<<<< HEAD

=======
>>>>>>> f593a560
  float(*vec)[3] = CustomData_get(&me->ldata, index, CD_NORMAL);

  if (vec) {
    normalize_v3_v3(*vec, values);
  }
}

static void rna_MeshLoop_tangent_get(PointerRNA *ptr, float *values)
{
  Mesh *me = rna_mesh(ptr);
  const int index = rna_MeshLoop_index_get(ptr);
<<<<<<< HEAD

=======
>>>>>>> f593a560
  const float(*vec)[4] = CustomData_get(&me->ldata, index, CD_MLOOPTANGENT);

  if (!vec) {
    zero_v3(values);
  }
  else {
    copy_v3_v3(values, (const float *)vec);
  }
}

static float rna_MeshLoop_bitangent_sign_get(PointerRNA *ptr)
{
  Mesh *me = rna_mesh(ptr);
  const int index = rna_MeshLoop_index_get(ptr);
<<<<<<< HEAD

=======
>>>>>>> f593a560
  const float(*vec)[4] = CustomData_get(&me->ldata, index, CD_MLOOPTANGENT);

  return (vec) ? (*vec)[3] : 0.0f;
}

static void rna_MeshLoop_bitangent_get(PointerRNA *ptr, float *values)
{
  Mesh *me = rna_mesh(ptr);
  const int index = rna_MeshLoop_index_get(ptr);
<<<<<<< HEAD

=======
>>>>>>> f593a560
  const float(*nor)[3] = CustomData_get(&me->ldata, index, CD_NORMAL);
  const float(*vec)[4] = CustomData_get(&me->ldata, index, CD_MLOOPTANGENT);

  if (nor && vec) {
    cross_v3_v3v3(values, (const float *)nor, (const float *)vec);
    mul_v3_fl(values, (*vec)[3]);
  }
  else {
    zero_v3(values);
  }
}

static void rna_MeshPolygon_normal_get(PointerRNA *ptr, float *values)
{
  Mesh *me = rna_mesh(ptr);
  MPoly *mp = (MPoly *)ptr->data;
  const MVert *vertices = BKE_mesh_vertices(me);
  const MLoop *loops = BKE_mesh_loops(me);

  BKE_mesh_calc_poly_normal(mp, loops + mp->loopstart, vertices, values);
}

static bool rna_MeshPolygon_hide_get(PointerRNA *ptr)
{
  const Mesh *mesh = rna_mesh(ptr);
  const bool *hide_poly = (const bool *)CustomData_get_layer_named(
      &mesh->pdata, CD_PROP_BOOL, ".hide_poly");
  const int index = rna_MeshPolygon_index_get(ptr);
  return hide_poly == NULL ? false : hide_poly[index];
}

static void rna_MeshPolygon_hide_set(PointerRNA *ptr, bool value)
{
  Mesh *mesh = rna_mesh(ptr);
  bool *hide_poly = (bool *)CustomData_duplicate_referenced_layer_named(
      &mesh->pdata, CD_PROP_BOOL, ".hide_poly", mesh->totpoly);
  if (!hide_poly) {
    if (!value) {
      /* Skip adding layer if it doesn't exist already anyway and we're not hiding an element. */
      return;
    }
    hide_poly = (bool *)CustomData_add_layer_named(
        &mesh->pdata, CD_PROP_BOOL, CD_CALLOC, NULL, mesh->totpoly, ".hide_poly");
  }
  const int index = rna_MeshPolygon_index_get(ptr);
  hide_poly[index] = value;
}

static void rna_MeshPolygon_center_get(PointerRNA *ptr, float *values)
{
  Mesh *me = rna_mesh(ptr);
  MPoly *mp = (MPoly *)ptr->data;
  const MVert *vertices = BKE_mesh_vertices(me);
  const MLoop *loops = BKE_mesh_loops(me);
  BKE_mesh_calc_poly_center(mp, loops + mp->loopstart, vertices, values);
}

static float rna_MeshPolygon_area_get(PointerRNA *ptr)
{
  Mesh *me = (Mesh *)ptr->owner_id;
  MPoly *mp = (MPoly *)ptr->data;
  const MVert *vertices = BKE_mesh_vertices(me);
  const MLoop *loops = BKE_mesh_loops(me);
  return BKE_mesh_calc_poly_area(mp, loops + mp->loopstart, vertices);
}

static void rna_MeshPolygon_flip(ID *id, MPoly *mp)
{
  Mesh *me = (Mesh *)id;
  MLoop *loops = BKE_mesh_loops_for_write(me);

  BKE_mesh_polygon_flip(mp, loops, &me->ldata);
  BKE_mesh_tessface_clear(me);
  BKE_mesh_runtime_clear_geometry(me);
  BKE_mesh_normals_tag_dirty(me);
}

static void rna_MeshLoopTriangle_verts_get(PointerRNA *ptr, int *values)
{
  Mesh *me = rna_mesh(ptr);
  const MLoop *loops = BKE_mesh_loops(me);

  MLoopTri *lt = (MLoopTri *)ptr->data;
  values[0] = loops[lt->tri[0]].v;
  values[1] = loops[lt->tri[1]].v;
  values[2] = loops[lt->tri[2]].v;
}

static void rna_MeshLoopTriangle_normal_get(PointerRNA *ptr, float *values)
{
  Mesh *me = rna_mesh(ptr);
  MLoopTri *lt = (MLoopTri *)ptr->data;
  const MVert *vertices = BKE_mesh_vertices(me);
  const MLoop *loops = BKE_mesh_loops(me);

  unsigned int v1 = loops[lt->tri[0]].v;
  unsigned int v2 = loops[lt->tri[1]].v;
  unsigned int v3 = loops[lt->tri[2]].v;

  normal_tri_v3(values, vertices[v1].co, vertices[v2].co, vertices[v3].co);
}

static void rna_MeshLoopTriangle_split_normals_get(PointerRNA *ptr, float *values)
{
  Mesh *me = rna_mesh(ptr);
  const float(*lnors)[3] = CustomData_get_layer(&me->ldata, CD_NORMAL);

  if (!lnors) {
    zero_v3(values + 0);
    zero_v3(values + 3);
    zero_v3(values + 6);
  }
  else {
    MLoopTri *lt = (MLoopTri *)ptr->data;
    copy_v3_v3(values + 0, lnors[lt->tri[0]]);
    copy_v3_v3(values + 3, lnors[lt->tri[1]]);
    copy_v3_v3(values + 6, lnors[lt->tri[2]]);
  }
}

static float rna_MeshLoopTriangle_area_get(PointerRNA *ptr)
{
  Mesh *me = rna_mesh(ptr);
  MLoopTri *lt = (MLoopTri *)ptr->data;
  const MVert *vertices = BKE_mesh_vertices(me);
  const MLoop *loops = BKE_mesh_loops(me);

  unsigned int v1 = loops[lt->tri[0]].v;
  unsigned int v2 = loops[lt->tri[1]].v;
  unsigned int v3 = loops[lt->tri[2]].v;

  return area_tri_v3(vertices[v1].co, vertices[v2].co, vertices[v3].co);
}

static void rna_MeshLoopColor_color_get(PointerRNA *ptr, float *values)
{
  MLoopCol *mlcol = (MLoopCol *)ptr->data;

  values[0] = mlcol->r / 255.0f;
  values[1] = mlcol->g / 255.0f;
  values[2] = mlcol->b / 255.0f;
  values[3] = mlcol->a / 255.0f;
}

static void rna_MeshLoopColor_color_set(PointerRNA *ptr, const float *values)
{
  MLoopCol *mlcol = (MLoopCol *)ptr->data;

  mlcol->r = round_fl_to_uchar_clamp(values[0] * 255.0f);
  mlcol->g = round_fl_to_uchar_clamp(values[1] * 255.0f);
  mlcol->b = round_fl_to_uchar_clamp(values[2] * 255.0f);
  mlcol->a = round_fl_to_uchar_clamp(values[3] * 255.0f);
}

static int rna_Mesh_texspace_editable(PointerRNA *ptr, const char **UNUSED(r_info))
{
  Mesh *me = (Mesh *)ptr->data;
  return (me->texflag & ME_AUTOSPACE) ? 0 : PROP_EDITABLE;
}

static void rna_Mesh_texspace_size_get(PointerRNA *ptr, float values[3])
{
  Mesh *me = (Mesh *)ptr->data;

  BKE_mesh_texspace_ensure(me);

  copy_v3_v3(values, me->size);
}

static void rna_Mesh_texspace_loc_get(PointerRNA *ptr, float values[3])
{
  Mesh *me = (Mesh *)ptr->data;

  BKE_mesh_texspace_ensure(me);

  copy_v3_v3(values, me->loc);
}

static void rna_MeshVertex_groups_begin(CollectionPropertyIterator *iter, PointerRNA *ptr)
{
  Mesh *me = rna_mesh(ptr);

<<<<<<< HEAD
  MDeformVert *dverts = BKE_mesh_deform_verts_for_write(me);
  if (dverts) {
    const int index = rna_MeshVertex_index_get(ptr);
    MDeformVert *dvert = &dverts[index];
=======
  if (me->dvert) {
    const int index = rna_MeshVertex_index_get(ptr);
    MDeformVert *dvert = &me->dvert[index];
>>>>>>> f593a560

    rna_iterator_array_begin(
        iter, (void *)dvert->dw, sizeof(MDeformWeight), dvert->totweight, 0, NULL);
  }
  else {
    rna_iterator_array_begin(iter, NULL, 0, 0, 0, NULL);
  }
}

static void rna_MeshVertex_undeformed_co_get(PointerRNA *ptr, float values[3])
{
  Mesh *me = rna_mesh(ptr);
  MVert *mvert = (MVert *)ptr->data;
  const float(*orco)[3] = CustomData_get_layer(&me->vdata, CD_ORCO);

  if (orco) {
    const int index = rna_MeshVertex_index_get(ptr);
    /* orco is normalized to 0..1, we do inverse to match mvert->co */
    float loc[3], size[3];

    BKE_mesh_texspace_get(me->texcomesh ? me->texcomesh : me, loc, size);
    madd_v3_v3v3v3(values, loc, orco[index], size);
  }
  else {
    copy_v3_v3(values, mvert->co);
  }
}

static int rna_CustomDataLayer_active_get(PointerRNA *ptr, CustomData *data, int type, bool render)
{
  int n = ((CustomDataLayer *)ptr->data) - data->layers;

  if (render) {
    return (n == CustomData_get_render_layer_index(data, type));
  }
  else {
    return (n == CustomData_get_active_layer_index(data, type));
  }
}

static int rna_CustomDataLayer_clone_get(PointerRNA *ptr, CustomData *data, int type)
{
  int n = ((CustomDataLayer *)ptr->data) - data->layers;

  return (n == CustomData_get_clone_layer_index(data, type));
}

static void rna_CustomDataLayer_active_set(
    PointerRNA *ptr, CustomData *data, int value, int type, int render)
{
  Mesh *me = (Mesh *)ptr->owner_id;
  int n = (((CustomDataLayer *)ptr->data) - data->layers) - CustomData_get_layer_index(data, type);

  if (value == 0) {
    return;
  }

  if (render) {
    CustomData_set_layer_render(data, type, n);
  }
  else {
    CustomData_set_layer_active(data, type, n);
  }

  BKE_mesh_tessface_clear(me);
}

static void rna_CustomDataLayer_clone_set(PointerRNA *ptr, CustomData *data, int value, int type)
{
  int n = ((CustomDataLayer *)ptr->data) - data->layers;

  if (value == 0) {
    return;
  }

  CustomData_set_layer_clone_index(data, type, n);
}

static bool rna_MEdge_freestyle_edge_mark_get(PointerRNA *ptr)
{
  const Mesh *me = rna_mesh(ptr);
  const int index = rna_MeshEdge_index_get(ptr);
<<<<<<< HEAD

=======
>>>>>>> f593a560
  const FreestyleEdge *fed = CustomData_get(&me->edata, index, CD_FREESTYLE_EDGE);

  return fed && (fed->flag & FREESTYLE_EDGE_MARK) != 0;
}

static void rna_MEdge_freestyle_edge_mark_set(PointerRNA *ptr, bool value)
{
  Mesh *me = rna_mesh(ptr);
  const int index = rna_MeshEdge_index_get(ptr);
<<<<<<< HEAD

=======
>>>>>>> f593a560
  FreestyleEdge *fed = CustomData_get(&me->edata, index, CD_FREESTYLE_EDGE);

  if (!fed) {
    fed = CustomData_add_layer(&me->edata, CD_FREESTYLE_EDGE, CD_CALLOC, NULL, me->totedge);
  }
  if (value) {
    fed->flag |= FREESTYLE_EDGE_MARK;
  }
  else {
    fed->flag &= ~FREESTYLE_EDGE_MARK;
  }
}

static bool rna_MPoly_freestyle_face_mark_get(PointerRNA *ptr)
{
  const Mesh *me = rna_mesh(ptr);
  const int index = rna_MeshPolygon_index_get(ptr);
<<<<<<< HEAD

=======
>>>>>>> f593a560
  const FreestyleFace *ffa = CustomData_get(&me->pdata, index, CD_FREESTYLE_FACE);

  return ffa && (ffa->flag & FREESTYLE_FACE_MARK) != 0;
}

static void rna_MPoly_freestyle_face_mark_set(PointerRNA *ptr, int value)
{
  Mesh *me = rna_mesh(ptr);
  const int index = rna_MeshPolygon_index_get(ptr);
<<<<<<< HEAD

=======
>>>>>>> f593a560
  FreestyleFace *ffa = CustomData_get(&me->pdata, index, CD_FREESTYLE_FACE);

  if (!ffa) {
    ffa = CustomData_add_layer(&me->pdata, CD_FREESTYLE_FACE, CD_CALLOC, NULL, me->totpoly);
  }
  if (value) {
    ffa->flag |= FREESTYLE_FACE_MARK;
  }
  else {
    ffa->flag &= ~FREESTYLE_FACE_MARK;
  }
}

/* uv_layers */

DEFINE_CUSTOMDATA_LAYER_COLLECTION(uv_layer, ldata, CD_MLOOPUV)
DEFINE_CUSTOMDATA_LAYER_COLLECTION_ACTIVEITEM(uv_layer, ldata, CD_MLOOPUV, active, MeshUVLoopLayer)
DEFINE_CUSTOMDATA_LAYER_COLLECTION_ACTIVEITEM(uv_layer, ldata, CD_MLOOPUV, clone, MeshUVLoopLayer)
DEFINE_CUSTOMDATA_LAYER_COLLECTION_ACTIVEITEM(
    uv_layer, ldata, CD_MLOOPUV, stencil, MeshUVLoopLayer)
DEFINE_CUSTOMDATA_LAYER_COLLECTION_ACTIVEITEM(uv_layer, ldata, CD_MLOOPUV, render, MeshUVLoopLayer)

/* MeshUVLoopLayer */

static char *rna_MeshUVLoopLayer_path(const PointerRNA *ptr)
{
  const CustomDataLayer *cdl = ptr->data;
  char name_esc[sizeof(cdl->name) * 2];
  BLI_str_escape(name_esc, cdl->name, sizeof(name_esc));
  return BLI_sprintfN("uv_layers[\"%s\"]", name_esc);
}

static void rna_MeshUVLoopLayer_data_begin(CollectionPropertyIterator *iter, PointerRNA *ptr)
{
  Mesh *me = rna_mesh(ptr);
  CustomDataLayer *layer = (CustomDataLayer *)ptr->data;
  rna_iterator_array_begin(
      iter, layer->data, sizeof(MLoopUV), (me->edit_mesh) ? 0 : me->totloop, 0, NULL);
}

static int rna_MeshUVLoopLayer_data_length(PointerRNA *ptr)
{
  Mesh *me = rna_mesh(ptr);
  return (me->edit_mesh) ? 0 : me->totloop;
}

static bool rna_MeshUVLoopLayer_active_render_get(PointerRNA *ptr)
{
  return rna_CustomDataLayer_active_get(ptr, rna_mesh_ldata(ptr), CD_MLOOPUV, 1);
}

static bool rna_MeshUVLoopLayer_active_get(PointerRNA *ptr)
{
  return rna_CustomDataLayer_active_get(ptr, rna_mesh_ldata(ptr), CD_MLOOPUV, 0);
}

static bool rna_MeshUVLoopLayer_clone_get(PointerRNA *ptr)
{
  return rna_CustomDataLayer_clone_get(ptr, rna_mesh_ldata(ptr), CD_MLOOPUV);
}

static void rna_MeshUVLoopLayer_active_render_set(PointerRNA *ptr, bool value)
{
  rna_CustomDataLayer_active_set(ptr, rna_mesh_ldata(ptr), value, CD_MLOOPUV, 1);
}

static void rna_MeshUVLoopLayer_active_set(PointerRNA *ptr, bool value)
{
  rna_CustomDataLayer_active_set(ptr, rna_mesh_ldata(ptr), value, CD_MLOOPUV, 0);
}

static void rna_MeshUVLoopLayer_clone_set(PointerRNA *ptr, bool value)
{
  rna_CustomDataLayer_clone_set(ptr, rna_mesh_ldata(ptr), value, CD_MLOOPUV);
}

/* vertex_color_layers */

DEFINE_CUSTOMDATA_LAYER_COLLECTION(vertex_color, ldata, CD_PROP_BYTE_COLOR)
DEFINE_CUSTOMDATA_LAYER_COLLECTION_ACTIVEITEM(
    vertex_color, ldata, CD_PROP_BYTE_COLOR, active, MeshLoopColorLayer)

static void rna_MeshLoopColorLayer_data_begin(CollectionPropertyIterator *iter, PointerRNA *ptr)
{
  Mesh *me = rna_mesh(ptr);
  CustomDataLayer *layer = (CustomDataLayer *)ptr->data;
  rna_iterator_array_begin(
      iter, layer->data, sizeof(MLoopCol), (me->edit_mesh) ? 0 : me->totloop, 0, NULL);
}

static int rna_MeshLoopColorLayer_data_length(PointerRNA *ptr)
{
  Mesh *me = rna_mesh(ptr);
  return (me->edit_mesh) ? 0 : me->totloop;
}

static bool rna_MeshLoopColorLayer_active_render_get(PointerRNA *ptr)
{
  return rna_CustomDataLayer_active_get(ptr, rna_mesh_ldata(ptr), CD_PROP_BYTE_COLOR, 1);
}

static bool rna_MeshLoopColorLayer_active_get(PointerRNA *ptr)
{
  return rna_CustomDataLayer_active_get(ptr, rna_mesh_ldata(ptr), CD_PROP_BYTE_COLOR, 0);
}

static void rna_MeshLoopColorLayer_active_render_set(PointerRNA *ptr, bool value)
{
  rna_CustomDataLayer_active_set(ptr, rna_mesh_ldata(ptr), value, CD_PROP_BYTE_COLOR, 1);
}

static void rna_MeshLoopColorLayer_active_set(PointerRNA *ptr, bool value)
{
  rna_CustomDataLayer_active_set(ptr, rna_mesh_ldata(ptr), value, CD_PROP_BYTE_COLOR, 0);
}

/* sculpt_vertex_color_layers */

DEFINE_CUSTOMDATA_LAYER_COLLECTION(sculpt_vertex_color, vdata, CD_PROP_COLOR)
DEFINE_CUSTOMDATA_LAYER_COLLECTION_ACTIVEITEM(
    sculpt_vertex_color, vdata, CD_PROP_COLOR, active, MeshVertColorLayer)

static void rna_MeshVertColorLayer_data_begin(CollectionPropertyIterator *iter, PointerRNA *ptr)
{
  Mesh *me = rna_mesh(ptr);
  CustomDataLayer *layer = (CustomDataLayer *)ptr->data;
  rna_iterator_array_begin(
      iter, layer->data, sizeof(MPropCol), (me->edit_mesh) ? 0 : me->totvert, 0, NULL);
}

static int rna_MeshVertColorLayer_data_length(PointerRNA *ptr)
{
  Mesh *me = rna_mesh(ptr);
  return (me->edit_mesh) ? 0 : me->totvert;
}

static bool rna_MeshVertColorLayer_active_render_get(PointerRNA *ptr)
{
  return rna_CustomDataLayer_active_get(ptr, rna_mesh_vdata(ptr), CD_PROP_COLOR, 1);
}

static bool rna_MeshVertColorLayer_active_get(PointerRNA *ptr)
{
  return rna_CustomDataLayer_active_get(ptr, rna_mesh_vdata(ptr), CD_PROP_COLOR, 0);
}

static void rna_MeshVertColorLayer_active_render_set(PointerRNA *ptr, bool value)
{
  rna_CustomDataLayer_active_set(ptr, rna_mesh_vdata(ptr), value, CD_PROP_COLOR, 1);
}

static void rna_MeshVertColorLayer_active_set(PointerRNA *ptr, bool value)
{
  rna_CustomDataLayer_active_set(ptr, rna_mesh_vdata(ptr), value, CD_PROP_COLOR, 0);
}

static int rna_float_layer_check(CollectionPropertyIterator *UNUSED(iter), void *data)
{
  CustomDataLayer *layer = (CustomDataLayer *)data;
  return (layer->type != CD_PROP_FLOAT);
}

static void rna_Mesh_vertex_float_layers_begin(CollectionPropertyIterator *iter, PointerRNA *ptr)
{
  CustomData *vdata = rna_mesh_vdata(ptr);
  rna_iterator_array_begin(iter,
                           (void *)vdata->layers,
                           sizeof(CustomDataLayer),
                           vdata->totlayer,
                           0,
                           rna_float_layer_check);
}
static void rna_Mesh_polygon_float_layers_begin(CollectionPropertyIterator *iter, PointerRNA *ptr)
{
  CustomData *pdata = rna_mesh_pdata(ptr);
  rna_iterator_array_begin(iter,
                           (void *)pdata->layers,
                           sizeof(CustomDataLayer),
                           pdata->totlayer,
                           0,
                           rna_float_layer_check);
}

static int rna_Mesh_vertex_float_layers_length(PointerRNA *ptr)
{
  return CustomData_number_of_layers(rna_mesh_vdata(ptr), CD_PROP_FLOAT);
}
static int rna_Mesh_polygon_float_layers_length(PointerRNA *ptr)
{
  return CustomData_number_of_layers(rna_mesh_pdata(ptr), CD_PROP_FLOAT);
}

static int rna_int_layer_check(CollectionPropertyIterator *UNUSED(iter), void *data)
{
  CustomDataLayer *layer = (CustomDataLayer *)data;
  return (layer->type != CD_PROP_INT32);
}

static void rna_Mesh_vertex_int_layers_begin(CollectionPropertyIterator *iter, PointerRNA *ptr)
{
  CustomData *vdata = rna_mesh_vdata(ptr);
  rna_iterator_array_begin(iter,
                           (void *)vdata->layers,
                           sizeof(CustomDataLayer),
                           vdata->totlayer,
                           0,
                           rna_int_layer_check);
}
static void rna_Mesh_polygon_int_layers_begin(CollectionPropertyIterator *iter, PointerRNA *ptr)
{
  CustomData *pdata = rna_mesh_pdata(ptr);
  rna_iterator_array_begin(iter,
                           (void *)pdata->layers,
                           sizeof(CustomDataLayer),
                           pdata->totlayer,
                           0,
                           rna_int_layer_check);
}

static int rna_Mesh_vertex_int_layers_length(PointerRNA *ptr)
{
  return CustomData_number_of_layers(rna_mesh_vdata(ptr), CD_PROP_INT32);
}
static int rna_Mesh_polygon_int_layers_length(PointerRNA *ptr)
{
  return CustomData_number_of_layers(rna_mesh_pdata(ptr), CD_PROP_INT32);
}

static int rna_string_layer_check(CollectionPropertyIterator *UNUSED(iter), void *data)
{
  CustomDataLayer *layer = (CustomDataLayer *)data;
  return (layer->type != CD_PROP_STRING);
}

static void rna_Mesh_vertex_string_layers_begin(CollectionPropertyIterator *iter, PointerRNA *ptr)
{
  CustomData *vdata = rna_mesh_vdata(ptr);
  rna_iterator_array_begin(iter,
                           (void *)vdata->layers,
                           sizeof(CustomDataLayer),
                           vdata->totlayer,
                           0,
                           rna_string_layer_check);
}
static void rna_Mesh_polygon_string_layers_begin(CollectionPropertyIterator *iter, PointerRNA *ptr)
{
  CustomData *pdata = rna_mesh_pdata(ptr);
  rna_iterator_array_begin(iter,
                           (void *)pdata->layers,
                           sizeof(CustomDataLayer),
                           pdata->totlayer,
                           0,
                           rna_string_layer_check);
}

static int rna_Mesh_vertex_string_layers_length(PointerRNA *ptr)
{
  return CustomData_number_of_layers(rna_mesh_vdata(ptr), CD_PROP_STRING);
}
static int rna_Mesh_polygon_string_layers_length(PointerRNA *ptr)
{
  return CustomData_number_of_layers(rna_mesh_pdata(ptr), CD_PROP_STRING);
}

/* Skin vertices */
DEFINE_CUSTOMDATA_LAYER_COLLECTION(skin_vertice, vdata, CD_MVERT_SKIN)

static char *rna_MeshSkinVertexLayer_path(const PointerRNA *ptr)
{
  const CustomDataLayer *cdl = ptr->data;
  char name_esc[sizeof(cdl->name) * 2];
  BLI_str_escape(name_esc, cdl->name, sizeof(name_esc));
  return BLI_sprintfN("skin_vertices[\"%s\"]", name_esc);
}

static char *rna_VertCustomData_data_path(const PointerRNA *ptr, const char *collection, int type);
static char *rna_MeshSkinVertex_path(const PointerRNA *ptr)
{
  return rna_VertCustomData_data_path(ptr, "skin_vertices", CD_MVERT_SKIN);
}

static void rna_MeshSkinVertexLayer_data_begin(CollectionPropertyIterator *iter, PointerRNA *ptr)
{
  Mesh *me = rna_mesh(ptr);
  CustomDataLayer *layer = (CustomDataLayer *)ptr->data;
  rna_iterator_array_begin(iter, layer->data, sizeof(MVertSkin), me->totvert, 0, NULL);
}

static int rna_MeshSkinVertexLayer_data_length(PointerRNA *ptr)
{
  Mesh *me = rna_mesh(ptr);
  return me->totvert;
}

/* End skin vertices */

/* Vertex creases */
DEFINE_CUSTOMDATA_LAYER_COLLECTION(vertex_crease, vdata, CD_CREASE)

static char *rna_MeshVertexCreaseLayer_path(const PointerRNA *ptr)
{
  return rna_VertCustomData_data_path(ptr, "vertex_creases", CD_CREASE);
}

static void rna_MeshVertexCreaseLayer_data_begin(CollectionPropertyIterator *iter, PointerRNA *ptr)
{
  Mesh *me = rna_mesh(ptr);
  CustomDataLayer *layer = (CustomDataLayer *)ptr->data;
  rna_iterator_array_begin(iter, layer->data, sizeof(float), me->totvert, 0, NULL);
}

static int rna_MeshVertexCreaseLayer_data_length(PointerRNA *ptr)
{
  Mesh *me = rna_mesh(ptr);
  return me->totvert;
}

/* End vertex creases */

/* Paint mask */
DEFINE_CUSTOMDATA_LAYER_COLLECTION(vertex_paint_mask, vdata, CD_PAINT_MASK)

static char *rna_MeshPaintMaskLayer_path(const PointerRNA *ptr)
{
  const CustomDataLayer *cdl = ptr->data;
  char name_esc[sizeof(cdl->name) * 2];
  BLI_str_escape(name_esc, cdl->name, sizeof(name_esc));
  return BLI_sprintfN("vertex_paint_masks[\"%s\"]", name_esc);
}

static char *rna_MeshPaintMask_path(const PointerRNA *ptr)
{
  return rna_VertCustomData_data_path(ptr, "vertex_paint_masks", CD_PAINT_MASK);
}

static void rna_MeshPaintMaskLayer_data_begin(CollectionPropertyIterator *iter, PointerRNA *ptr)
{
  Mesh *me = rna_mesh(ptr);
  CustomDataLayer *layer = (CustomDataLayer *)ptr->data;
  rna_iterator_array_begin(
      iter, layer->data, sizeof(MFloatProperty), (me->edit_mesh) ? 0 : me->totvert, 0, NULL);
}

static int rna_MeshPaintMaskLayer_data_length(PointerRNA *ptr)
{
  Mesh *me = rna_mesh(ptr);
  return (me->edit_mesh) ? 0 : me->totvert;
}

/* End paint mask */

/* Face maps */

DEFINE_CUSTOMDATA_LAYER_COLLECTION(face_map, pdata, CD_FACEMAP)
DEFINE_CUSTOMDATA_LAYER_COLLECTION_ACTIVEITEM(
    face_map, pdata, CD_FACEMAP, active, MeshFaceMapLayer)

static char *rna_MeshFaceMapLayer_path(const PointerRNA *ptr)
{
  const CustomDataLayer *cdl = ptr->data;
  char name_esc[sizeof(cdl->name) * 2];
  BLI_str_escape(name_esc, cdl->name, sizeof(name_esc));
  return BLI_sprintfN("face_maps[\"%s\"]", name_esc);
}

static void rna_MeshFaceMapLayer_data_begin(CollectionPropertyIterator *iter, PointerRNA *ptr)
{
  Mesh *me = rna_mesh(ptr);
  CustomDataLayer *layer = (CustomDataLayer *)ptr->data;
  rna_iterator_array_begin(
      iter, layer->data, sizeof(int), (me->edit_mesh) ? 0 : me->totpoly, 0, NULL);
}

static int rna_MeshFaceMapLayer_data_length(PointerRNA *ptr)
{
  Mesh *me = rna_mesh(ptr);
  return (me->edit_mesh) ? 0 : me->totpoly;
}

static PointerRNA rna_Mesh_face_map_new(struct Mesh *me, ReportList *reports, const char *name)
{
  if (BKE_mesh_ensure_facemap_customdata(me) == false) {
    BKE_report(reports, RPT_ERROR, "Currently only single face map layers are supported");
    return PointerRNA_NULL;
  }

  CustomData *pdata = rna_mesh_pdata_helper(me);

  int index = CustomData_get_layer_index(pdata, CD_FACEMAP);
  BLI_assert(index != -1);
  CustomDataLayer *cdl = &pdata->layers[index];
  rna_cd_layer_name_set(pdata, cdl, name);

  PointerRNA ptr;
  RNA_pointer_create(&me->id, &RNA_MeshFaceMapLayer, cdl, &ptr);
  return ptr;
}

static void rna_Mesh_face_map_remove(struct Mesh *me,
                                     ReportList *reports,
                                     struct CustomDataLayer *layer)
{
  /* just for sanity check */
  {
    CustomData *pdata = rna_mesh_pdata_helper(me);
    int index = CustomData_get_layer_index(pdata, CD_FACEMAP);
    if (index != -1) {
      CustomDataLayer *layer_test = &pdata->layers[index];
      if (layer != layer_test) {
        /* don't show name, its likely freed memory */
        BKE_report(reports, RPT_ERROR, "Face map not in mesh");
        return;
      }
    }
  }

  if (BKE_mesh_clear_facemap_customdata(me) == false) {
    BKE_report(reports, RPT_ERROR, "Error removing face map");
  }
}

/* End face maps */

/* poly.vertices - this is faked loop access for convenience */
static int rna_MeshPoly_vertices_get_length(const PointerRNA *ptr,
                                            int length[RNA_MAX_ARRAY_DIMENSION])
{
  const MPoly *mp = (MPoly *)ptr->data;
  /* NOTE: raw access uses dummy item, this _could_ crash,
   * watch out for this, #MFace uses it but it can't work here. */
  return (length[0] = mp->totloop);
}

static void rna_MeshPoly_vertices_get(PointerRNA *ptr, int *values)
{
  Mesh *me = rna_mesh(ptr);
  MPoly *mp = (MPoly *)ptr->data;
  const MLoop *loops = BKE_mesh_loops(me);

  const MLoop *ml = &loops[mp->loopstart];
  unsigned int i;
  for (i = mp->totloop; i > 0; i--, values++, ml++) {
    *values = ml->v;
  }
}

static void rna_MeshPoly_vertices_set(PointerRNA *ptr, const int *values)
{
  Mesh *me = rna_mesh(ptr);
  const MPoly *mp = (const MPoly *)ptr->data;
  MLoop *loops = BKE_mesh_loops_for_write(me);

  MLoop *ml = &loops[mp->loopstart];
  unsigned int i;
  for (i = mp->totloop; i > 0; i--, values++, ml++) {
    ml->v = *values;
  }
}

/* disabling, some importers don't know the total material count when assigning materials */
#  if 0
static void rna_MeshPoly_material_index_range(
    PointerRNA *ptr, int *min, int *max, int *softmin, int *softmax)
{
  Mesh *me = rna_mesh(ptr);
  *min = 0;
  *max = max_ii(0, me->totcol - 1);
}
#  endif

static bool rna_MeshEdge_hide_get(PointerRNA *ptr)
{
  const Mesh *mesh = rna_mesh(ptr);
  const bool *hide_edge = (const bool *)CustomData_get_layer_named(
      &mesh->edata, CD_PROP_BOOL, ".hide_edge");
  const int index = rna_MeshEdge_index_get(ptr);
  return hide_edge == NULL ? false : hide_edge[index];
}

static void rna_MeshEdge_hide_set(PointerRNA *ptr, bool value)
{
  Mesh *mesh = rna_mesh(ptr);
  bool *hide_edge = (bool *)CustomData_duplicate_referenced_layer_named(
      &mesh->edata, CD_PROP_BOOL, ".hide_edge", mesh->totedge);
  if (!hide_edge) {
    if (!value) {
      /* Skip adding layer if it doesn't exist already anyway and we're not hiding an element. */
      return;
    }
    hide_edge = (bool *)CustomData_add_layer_named(
        &mesh->edata, CD_PROP_BOOL, CD_CALLOC, NULL, mesh->totedge, ".hide_edge");
  }
  const int index = rna_MeshEdge_index_get(ptr);
  hide_edge[index] = value;
}

static int rna_MeshLoopTriangle_material_index_get(PointerRNA *ptr)
{
  const Mesh *me = rna_mesh(ptr);
  const MLoopTri *ltri = (MLoopTri *)ptr->data;
  const MPoly *polys = BKE_mesh_polygons(me);
  return polys[ltri->poly].mat_nr;
}

static bool rna_MeshLoopTriangle_use_smooth_get(PointerRNA *ptr)
{
  const Mesh *me = rna_mesh(ptr);
  const MLoopTri *ltri = (MLoopTri *)ptr->data;
  const MPoly *polys = BKE_mesh_polygons(me);
  return polys[ltri->poly].flag & ME_SMOOTH;
}

/* path construction */

static char *rna_VertexGroupElement_path(const PointerRNA *ptr)
{
  const Mesh *me = rna_mesh(ptr); /* XXX not always! */
  const MDeformWeight *dw = (MDeformWeight *)ptr->data;
  const MDeformVert *dvert = BKE_mesh_deform_verts(me);
  int a, b;

  for (a = 0; a < me->totvert; a++, dvert++) {
    for (b = 0; b < dvert->totweight; b++) {
      if (dw == &dvert->dw[b]) {
        return BLI_sprintfN("vertices[%d].groups[%d]", a, b);
      }
    }
  }

  return NULL;
}

static char *rna_MeshPolygon_path(const PointerRNA *ptr)
{
  return BLI_sprintfN("polygons[%d]", rna_MeshPolygon_index_get((PointerRNA *)ptr));
}

static char *rna_MeshLoopTriangle_path(const PointerRNA *ptr)
{
  return BLI_sprintfN("loop_triangles[%d]",
                      (int)((MLoopTri *)ptr->data - rna_mesh(ptr)->runtime.looptris.array));
}

static char *rna_MeshEdge_path(const PointerRNA *ptr)
{
  return BLI_sprintfN("edges[%d]", rna_MeshEdge_index_get((PointerRNA *)ptr));
}

static char *rna_MeshLoop_path(const PointerRNA *ptr)
{
  return BLI_sprintfN("loops[%d]", rna_MeshLoop_index_get((PointerRNA *)ptr));
}

static char *rna_MeshVertex_path(const PointerRNA *ptr)
{
  return BLI_sprintfN("vertices[%d]", rna_MeshVertex_index_get((PointerRNA *)ptr));
}

static char *rna_VertCustomData_data_path(const PointerRNA *ptr, const char *collection, int type)
{
  const CustomDataLayer *cdl;
  const Mesh *me = rna_mesh(ptr);
  const CustomData *vdata = rna_mesh_vdata(ptr);
  int a, b, totvert = (me->edit_mesh) ? 0 : me->totvert;

  for (cdl = vdata->layers, a = 0; a < vdata->totlayer; cdl++, a++) {
    if (cdl->type == type) {
      b = ((char *)ptr->data - ((char *)cdl->data)) / CustomData_sizeof(type);
      if (b >= 0 && b < totvert) {
        char name_esc[sizeof(cdl->name) * 2];
        BLI_str_escape(name_esc, cdl->name, sizeof(name_esc));
        return BLI_sprintfN("%s[\"%s\"].data[%d]", collection, name_esc, b);
      }
    }
  }

  return NULL;
}

static char *rna_PolyCustomData_data_path(const PointerRNA *ptr, const char *collection, int type)
{
  const CustomDataLayer *cdl;
  const Mesh *me = rna_mesh(ptr);
  const CustomData *pdata = rna_mesh_pdata(ptr);
  int a, b, totpoly = (me->edit_mesh) ? 0 : me->totpoly;

  for (cdl = pdata->layers, a = 0; a < pdata->totlayer; cdl++, a++) {
    if (cdl->type == type) {
      b = ((char *)ptr->data - ((char *)cdl->data)) / CustomData_sizeof(type);
      if (b >= 0 && b < totpoly) {
        char name_esc[sizeof(cdl->name) * 2];
        BLI_str_escape(name_esc, cdl->name, sizeof(name_esc));
        return BLI_sprintfN("%s[\"%s\"].data[%d]", collection, name_esc, b);
      }
    }
  }

  return NULL;
}

static char *rna_LoopCustomData_data_path(const PointerRNA *ptr, const char *collection, int type)
{
  const CustomDataLayer *cdl;
  const Mesh *me = rna_mesh(ptr);
  const CustomData *ldata = rna_mesh_ldata(ptr);
  int a, b, totloop = (me->edit_mesh) ? 0 : me->totloop;

  for (cdl = ldata->layers, a = 0; a < ldata->totlayer; cdl++, a++) {
    if (cdl->type == type) {
      b = ((char *)ptr->data - ((char *)cdl->data)) / CustomData_sizeof(type);
      if (b >= 0 && b < totloop) {
        char name_esc[sizeof(cdl->name) * 2];
        BLI_str_escape(name_esc, cdl->name, sizeof(name_esc));
        return BLI_sprintfN("%s[\"%s\"].data[%d]", collection, name_esc, b);
      }
    }
  }

  return NULL;
}

static void rna_Mesh_vertices_begin(CollectionPropertyIterator *iter, PointerRNA *ptr)
{
  Mesh *mesh = rna_mesh(ptr);
  rna_iterator_array_begin(
      iter, BKE_mesh_vertices_for_write(mesh), sizeof(MVert), mesh->totvert, false, NULL);
}
static int rna_Mesh_vertices_length(PointerRNA *ptr)
{
  const Mesh *mesh = rna_mesh(ptr);
  return mesh->totvert;
}

static void rna_Mesh_edges_begin(CollectionPropertyIterator *iter, PointerRNA *ptr)
{
  Mesh *mesh = rna_mesh(ptr);
  rna_iterator_array_begin(
      iter, BKE_mesh_edges_for_write(mesh), sizeof(MEdge), mesh->totedge, false, NULL);
}
static int rna_Mesh_edges_length(PointerRNA *ptr)
{
  const Mesh *mesh = rna_mesh(ptr);
  return mesh->totedge;
}

static void rna_Mesh_polygons_begin(CollectionPropertyIterator *iter, PointerRNA *ptr)
{
  Mesh *mesh = rna_mesh(ptr);
  rna_iterator_array_begin(
      iter, BKE_mesh_polygons_for_write(mesh), sizeof(MPoly), mesh->totpoly, false, NULL);
}
static int rna_Mesh_polygons_length(PointerRNA *ptr)
{
  const Mesh *mesh = rna_mesh(ptr);
  return mesh->totpoly;
}

static void rna_Mesh_loops_begin(CollectionPropertyIterator *iter, PointerRNA *ptr)
{
  Mesh *mesh = rna_mesh(ptr);
  rna_iterator_array_begin(
      iter, BKE_mesh_loops_for_write(mesh), sizeof(MLoop), mesh->totloop, false, NULL);
}
static int rna_Mesh_loops_length(PointerRNA *ptr)
{
  const Mesh *mesh = rna_mesh(ptr);
  return mesh->totloop;
}

static void rna_Mesh_vertex_normals_begin(CollectionPropertyIterator *iter, PointerRNA *ptr)
{
  const Mesh *mesh = rna_mesh(ptr);
  const float(*normals)[3] = BKE_mesh_vertex_normals_ensure(mesh);
  rna_iterator_array_begin(iter, (void *)normals, sizeof(float[3]), mesh->totvert, false, NULL);
}

static int rna_Mesh_vertex_normals_length(PointerRNA *ptr)
{
  const Mesh *mesh = rna_mesh(ptr);
  return mesh->totvert;
}

static void rna_Mesh_poly_normals_begin(CollectionPropertyIterator *iter, PointerRNA *ptr)
{
  const Mesh *mesh = rna_mesh(ptr);
  const float(*normals)[3] = BKE_mesh_poly_normals_ensure(mesh);
  rna_iterator_array_begin(iter, (void *)normals, sizeof(float[3]), mesh->totpoly, false, NULL);
}

static int rna_Mesh_poly_normals_length(PointerRNA *ptr)
{
  const Mesh *mesh = rna_mesh(ptr);
  return mesh->totpoly;
}

static char *rna_MeshUVLoop_path(const PointerRNA *ptr)
{
  return rna_LoopCustomData_data_path(ptr, "uv_layers", CD_MLOOPUV);
}

static char *rna_MeshLoopColorLayer_path(const PointerRNA *ptr)
{
  const CustomDataLayer *cdl = ptr->data;
  char name_esc[sizeof(cdl->name) * 2];
  BLI_str_escape(name_esc, cdl->name, sizeof(name_esc));
  return BLI_sprintfN("vertex_colors[\"%s\"]", name_esc);
}

static char *rna_MeshColor_path(const PointerRNA *ptr)
{
  return rna_LoopCustomData_data_path(ptr, "vertex_colors", CD_PROP_BYTE_COLOR);
}

static char *rna_MeshVertColorLayer_path(const PointerRNA *ptr)
{
  const CustomDataLayer *cdl = ptr->data;
  char name_esc[sizeof(cdl->name) * 2];
  BLI_str_escape(name_esc, cdl->name, sizeof(name_esc));
  return BLI_sprintfN("sculpt_vertex_colors[\"%s\"]", name_esc);
}

static char *rna_MeshVertColor_path(const PointerRNA *ptr)
{
  return rna_VertCustomData_data_path(ptr, "sculpt_vertex_colors", CD_PROP_COLOR);
}

/**** Float Property Layer API ****/
static char *rna_MeshVertexFloatPropertyLayer_path(const PointerRNA *ptr)
{
  const CustomDataLayer *cdl = ptr->data;
  char name_esc[sizeof(cdl->name) * 2];
  BLI_str_escape(name_esc, cdl->name, sizeof(name_esc));
  return BLI_sprintfN("vertex_float_layers[\"%s\"]", name_esc);
}
static char *rna_MeshPolygonFloatPropertyLayer_path(const PointerRNA *ptr)
{
  const CustomDataLayer *cdl = ptr->data;
  char name_esc[sizeof(cdl->name) * 2];
  BLI_str_escape(name_esc, cdl->name, sizeof(name_esc));
  return BLI_sprintfN("polygon_float_layers[\"%s\"]", name_esc);
}

static char *rna_MeshVertexFloatProperty_path(const PointerRNA *ptr)
{
  return rna_VertCustomData_data_path(ptr, "vertex_layers_float", CD_PROP_FLOAT);
}
static char *rna_MeshPolygonFloatProperty_path(const PointerRNA *ptr)
{
  return rna_PolyCustomData_data_path(ptr, "polygon_layers_float", CD_PROP_FLOAT);
}

static void rna_MeshVertexFloatPropertyLayer_data_begin(CollectionPropertyIterator *iter,
                                                        PointerRNA *ptr)
{
  Mesh *me = rna_mesh(ptr);
  CustomDataLayer *layer = (CustomDataLayer *)ptr->data;
  rna_iterator_array_begin(iter, layer->data, sizeof(MFloatProperty), me->totvert, 0, NULL);
}
static void rna_MeshPolygonFloatPropertyLayer_data_begin(CollectionPropertyIterator *iter,
                                                         PointerRNA *ptr)
{
  Mesh *me = rna_mesh(ptr);
  CustomDataLayer *layer = (CustomDataLayer *)ptr->data;
  rna_iterator_array_begin(iter, layer->data, sizeof(MFloatProperty), me->totpoly, 0, NULL);
}

static int rna_MeshVertexFloatPropertyLayer_data_length(PointerRNA *ptr)
{
  Mesh *me = rna_mesh(ptr);
  return me->totvert;
}
static int rna_MeshPolygonFloatPropertyLayer_data_length(PointerRNA *ptr)
{
  Mesh *me = rna_mesh(ptr);
  return me->totpoly;
}

/**** Int Property Layer API ****/
static char *rna_MeshVertexIntPropertyLayer_path(const PointerRNA *ptr)
{
  const CustomDataLayer *cdl = ptr->data;
  char name_esc[sizeof(cdl->name) * 2];
  BLI_str_escape(name_esc, cdl->name, sizeof(name_esc));
  return BLI_sprintfN("vertex_int_layers[\"%s\"]", name_esc);
}
static char *rna_MeshPolygonIntPropertyLayer_path(const PointerRNA *ptr)
{
  const CustomDataLayer *cdl = ptr->data;
  char name_esc[sizeof(cdl->name) * 2];
  BLI_str_escape(name_esc, cdl->name, sizeof(name_esc));
  return BLI_sprintfN("polygon_int_layers[\"%s\"]", name_esc);
}

static char *rna_MeshVertexIntProperty_path(const PointerRNA *ptr)
{
  return rna_VertCustomData_data_path(ptr, "vertex_layers_int", CD_PROP_INT32);
}
static char *rna_MeshPolygonIntProperty_path(const PointerRNA *ptr)
{
  return rna_PolyCustomData_data_path(ptr, "polygon_layers_int", CD_PROP_INT32);
}

static void rna_MeshVertexIntPropertyLayer_data_begin(CollectionPropertyIterator *iter,
                                                      PointerRNA *ptr)
{
  Mesh *me = rna_mesh(ptr);
  CustomDataLayer *layer = (CustomDataLayer *)ptr->data;
  rna_iterator_array_begin(iter, layer->data, sizeof(MIntProperty), me->totvert, 0, NULL);
}
static void rna_MeshPolygonIntPropertyLayer_data_begin(CollectionPropertyIterator *iter,
                                                       PointerRNA *ptr)
{
  Mesh *me = rna_mesh(ptr);
  CustomDataLayer *layer = (CustomDataLayer *)ptr->data;
  rna_iterator_array_begin(iter, layer->data, sizeof(MIntProperty), me->totpoly, 0, NULL);
}

static int rna_MeshVertexIntPropertyLayer_data_length(PointerRNA *ptr)
{
  Mesh *me = rna_mesh(ptr);
  return me->totvert;
}
static int rna_MeshPolygonIntPropertyLayer_data_length(PointerRNA *ptr)
{
  Mesh *me = rna_mesh(ptr);
  return me->totpoly;
}

/**** String Property Layer API ****/
static char *rna_MeshVertexStringPropertyLayer_path(const PointerRNA *ptr)
{
  const CustomDataLayer *cdl = ptr->data;
  char name_esc[sizeof(cdl->name) * 2];
  BLI_str_escape(name_esc, cdl->name, sizeof(name_esc));
  return BLI_sprintfN("vertex_string_layers[\"%s\"]", name_esc);
}
static char *rna_MeshPolygonStringPropertyLayer_path(const PointerRNA *ptr)
{
  const CustomDataLayer *cdl = ptr->data;
  char name_esc[sizeof(cdl->name) * 2];
  BLI_str_escape(name_esc, cdl->name, sizeof(name_esc));
  return BLI_sprintfN("polygon_string_layers[\"%s\"]", name_esc);
}

static char *rna_MeshVertexStringProperty_path(const PointerRNA *ptr)
{
  return rna_VertCustomData_data_path(ptr, "vertex_layers_string", CD_PROP_STRING);
}
static char *rna_MeshPolygonStringProperty_path(const PointerRNA *ptr)
{
  return rna_PolyCustomData_data_path(ptr, "polygon_layers_string", CD_PROP_STRING);
}

static void rna_MeshVertexStringPropertyLayer_data_begin(CollectionPropertyIterator *iter,
                                                         PointerRNA *ptr)
{
  Mesh *me = rna_mesh(ptr);
  CustomDataLayer *layer = (CustomDataLayer *)ptr->data;
  rna_iterator_array_begin(iter, layer->data, sizeof(MStringProperty), me->totvert, 0, NULL);
}
static void rna_MeshPolygonStringPropertyLayer_data_begin(CollectionPropertyIterator *iter,
                                                          PointerRNA *ptr)
{
  Mesh *me = rna_mesh(ptr);
  CustomDataLayer *layer = (CustomDataLayer *)ptr->data;
  rna_iterator_array_begin(iter, layer->data, sizeof(MStringProperty), me->totpoly, 0, NULL);
}

static int rna_MeshVertexStringPropertyLayer_data_length(PointerRNA *ptr)
{
  Mesh *me = rna_mesh(ptr);
  return me->totvert;
}
static int rna_MeshPolygonStringPropertyLayer_data_length(PointerRNA *ptr)
{
  Mesh *me = rna_mesh(ptr);
  return me->totpoly;
}

/* XXX, we don't have proper byte string support yet, so for now use the (bytes + 1)
 * bmesh API exposes correct python/byte-string access. */
void rna_MeshStringProperty_s_get(PointerRNA *ptr, char *value)
{
  MStringProperty *ms = (MStringProperty *)ptr->data;
  BLI_strncpy(value, ms->s, (int)ms->s_len + 1);
}

int rna_MeshStringProperty_s_length(PointerRNA *ptr)
{
  MStringProperty *ms = (MStringProperty *)ptr->data;
  return (int)ms->s_len + 1;
}

void rna_MeshStringProperty_s_set(PointerRNA *ptr, const char *value)
{
  MStringProperty *ms = (MStringProperty *)ptr->data;
  BLI_strncpy(ms->s, value, sizeof(ms->s));
}

static char *rna_MeshFaceMap_path(const PointerRNA *ptr)
{
  return rna_PolyCustomData_data_path(ptr, "face_maps", CD_FACEMAP);
}

/***************************************/

static int rna_Mesh_tot_vert_get(PointerRNA *ptr)
{
  Mesh *me = rna_mesh(ptr);
  return me->edit_mesh ? me->edit_mesh->bm->totvertsel : 0;
}
static int rna_Mesh_tot_edge_get(PointerRNA *ptr)
{
  Mesh *me = rna_mesh(ptr);
  return me->edit_mesh ? me->edit_mesh->bm->totedgesel : 0;
}
static int rna_Mesh_tot_face_get(PointerRNA *ptr)
{
  Mesh *me = rna_mesh(ptr);
  return me->edit_mesh ? me->edit_mesh->bm->totfacesel : 0;
}

static PointerRNA rna_Mesh_vertex_color_new(struct Mesh *me,
                                            ReportList *reports,
                                            const char *name,
                                            const bool do_init)
{
  PointerRNA ptr;
  CustomData *ldata;
  CustomDataLayer *cdl = NULL;
  int index = ED_mesh_color_add(me, name, false, do_init, reports);

  if (index != -1) {
    ldata = rna_mesh_ldata_helper(me);
    cdl = &ldata->layers[CustomData_get_layer_index_n(ldata, CD_PROP_BYTE_COLOR, index)];
  }

  RNA_pointer_create(&me->id, &RNA_MeshLoopColorLayer, cdl, &ptr);
  return ptr;
}

static void rna_Mesh_vertex_color_remove(struct Mesh *me,
                                         ReportList *reports,
                                         CustomDataLayer *layer)
{
  BKE_id_attribute_remove(&me->id, layer->name, reports);
}

static PointerRNA rna_Mesh_sculpt_vertex_color_new(struct Mesh *me,
                                                   ReportList *reports,
                                                   const char *name,
                                                   const bool do_init)
{
  PointerRNA ptr;
  CustomData *vdata;
  CustomDataLayer *cdl = NULL;
  int index = ED_mesh_sculpt_color_add(me, name, do_init, reports);

  if (index != -1) {
    vdata = rna_mesh_vdata_helper(me);
    cdl = &vdata->layers[CustomData_get_layer_index_n(vdata, CD_PROP_COLOR, index)];
  }

  RNA_pointer_create(&me->id, &RNA_MeshVertColorLayer, cdl, &ptr);
  return ptr;
}

static void rna_Mesh_sculpt_vertex_color_remove(struct Mesh *me,
                                                ReportList *reports,
                                                CustomDataLayer *layer)
{
  BKE_id_attribute_remove(&me->id, layer->name, reports);
}

#  define DEFINE_CUSTOMDATA_PROPERTY_API( \
      elemname, datatype, cd_prop_type, cdata, countvar, layertype) \
    static PointerRNA rna_Mesh_##elemname##_##datatype##_property_new(struct Mesh *me, \
                                                                      const char *name) \
    { \
      PointerRNA ptr; \
      CustomDataLayer *cdl = NULL; \
      int index; \
\
      CustomData_add_layer_named(&me->cdata, cd_prop_type, CD_DEFAULT, NULL, me->countvar, name); \
      index = CustomData_get_named_layer_index(&me->cdata, cd_prop_type, name); \
\
      cdl = (index == -1) ? NULL : &(me->cdata.layers[index]); \
\
      RNA_pointer_create(&me->id, &RNA_##layertype, cdl, &ptr); \
      return ptr; \
    }

DEFINE_CUSTOMDATA_PROPERTY_API(
    vertex, float, CD_PROP_FLOAT, vdata, totvert, MeshVertexFloatPropertyLayer)
DEFINE_CUSTOMDATA_PROPERTY_API(
    vertex, int, CD_PROP_INT32, vdata, totvert, MeshVertexIntPropertyLayer)
DEFINE_CUSTOMDATA_PROPERTY_API(
    vertex, string, CD_PROP_STRING, vdata, totvert, MeshVertexStringPropertyLayer)
DEFINE_CUSTOMDATA_PROPERTY_API(
    polygon, float, CD_PROP_FLOAT, pdata, totpoly, MeshPolygonFloatPropertyLayer)
DEFINE_CUSTOMDATA_PROPERTY_API(
    polygon, int, CD_PROP_INT32, pdata, totpoly, MeshPolygonIntPropertyLayer)
DEFINE_CUSTOMDATA_PROPERTY_API(
    polygon, string, CD_PROP_STRING, pdata, totpoly, MeshPolygonStringPropertyLayer)
#  undef DEFINE_CUSTOMDATA_PROPERTY_API

static PointerRNA rna_Mesh_uv_layers_new(struct Mesh *me,
                                         ReportList *reports,
                                         const char *name,
                                         const bool do_init)
{
  PointerRNA ptr;
  CustomData *ldata;
  CustomDataLayer *cdl = NULL;
  int index = ED_mesh_uv_add(me, name, false, do_init, reports);

  if (index != -1) {
    ldata = rna_mesh_ldata_helper(me);
    cdl = &ldata->layers[CustomData_get_layer_index_n(ldata, CD_MLOOPUV, index)];
  }

  RNA_pointer_create(&me->id, &RNA_MeshUVLoopLayer, cdl, &ptr);
  return ptr;
}

static void rna_Mesh_uv_layers_remove(struct Mesh *me, ReportList *reports, CustomDataLayer *layer)
{
  if (ED_mesh_uv_remove_named(me, layer->name) == false) {
    BKE_reportf(reports, RPT_ERROR, "Texture layer '%s' not found", layer->name);
  }
}

static bool rna_Mesh_is_editmode_get(PointerRNA *ptr)
{
  Mesh *me = rna_mesh(ptr);
  return (me->edit_mesh != NULL);
}

/* only to quiet warnings */
static void UNUSED_FUNCTION(rna_mesh_unused)(void)
{
  /* unused functions made by macros */
  (void)rna_Mesh_skin_vertice_index_range;
  (void)rna_Mesh_vertex_paint_mask_index_range;
  (void)rna_Mesh_uv_layer_render_get;
  (void)rna_Mesh_uv_layer_render_index_get;
  (void)rna_Mesh_uv_layer_render_index_set;
  (void)rna_Mesh_uv_layer_render_set;
  (void)rna_Mesh_face_map_index_range;
  (void)rna_Mesh_face_map_active_index_set;
  (void)rna_Mesh_face_map_active_index_get;
  (void)rna_Mesh_face_map_active_set;
  (void)rna_Mesh_vertex_crease_index_range;
  /* end unused function block */
}

static bool rna_Mesh_materials_override_apply(Main *bmain,
                                              PointerRNA *ptr_dst,
                                              PointerRNA *UNUSED(ptr_src),
                                              PointerRNA *UNUSED(ptr_storage),
                                              PropertyRNA *prop_dst,
                                              PropertyRNA *UNUSED(prop_src),
                                              PropertyRNA *UNUSED(prop_storage),
                                              const int UNUSED(len_dst),
                                              const int UNUSED(len_src),
                                              const int UNUSED(len_storage),
                                              PointerRNA *ptr_item_dst,
                                              PointerRNA *ptr_item_src,
                                              PointerRNA *UNUSED(ptr_item_storage),
                                              IDOverrideLibraryPropertyOperation *opop)
{
  BLI_assert_msg(opop->operation == IDOVERRIDE_LIBRARY_OP_REPLACE,
                 "Unsupported RNA override operation on collections' objects");
  UNUSED_VARS_NDEBUG(opop);

  Mesh *mesh_dst = (Mesh *)ptr_dst->owner_id;

  if (ptr_item_dst->type == NULL || ptr_item_src->type == NULL) {
    // BLI_assert_msg(0, "invalid source or destination material.");
    return false;
  }

  Material *mat_dst = ptr_item_dst->data;
  Material *mat_src = ptr_item_src->data;

  if (mat_src == mat_dst) {
    return true;
  }

  bool is_modified = false;
  for (int i = 0; i < mesh_dst->totcol; i++) {
    if (mesh_dst->mat[i] == mat_dst) {
      id_us_min(&mat_dst->id);
      mesh_dst->mat[i] = mat_src;
      id_us_plus(&mat_src->id);
      is_modified = true;
    }
  }

  if (is_modified) {
    RNA_property_update_main(bmain, NULL, ptr_dst, prop_dst);
  }

  return true;
}

/** \} */

#else

/* -------------------------------------------------------------------- */
/** \name RNA Mesh Definition
 * \{ */

static void rna_def_mvert_group(BlenderRNA *brna)
{
  StructRNA *srna;
  PropertyRNA *prop;

  srna = RNA_def_struct(brna, "VertexGroupElement", NULL);
  RNA_def_struct_sdna(srna, "MDeformWeight");
  RNA_def_struct_path_func(srna, "rna_VertexGroupElement_path");
  RNA_def_struct_ui_text(
      srna, "Vertex Group Element", "Weight value of a vertex in a vertex group");
  RNA_def_struct_ui_icon(srna, ICON_GROUP_VERTEX);

  /* we can't point to actual group, it is in the object and so
   * there is no unique group to point to, hence the index */
  prop = RNA_def_property(srna, "group", PROP_INT, PROP_UNSIGNED);
  RNA_def_property_int_sdna(prop, NULL, "def_nr");
  RNA_def_property_clear_flag(prop, PROP_EDITABLE);
  RNA_def_property_ui_text(prop, "Group Index", "");
  RNA_def_property_update(prop, 0, "rna_Mesh_update_data_legacy_deg_tag_all");

  prop = RNA_def_property(srna, "weight", PROP_FLOAT, PROP_NONE);
  RNA_def_property_range(prop, 0.0f, 1.0f);
  RNA_def_property_ui_text(prop, "Weight", "Vertex Weight");
  RNA_def_property_update(prop, 0, "rna_Mesh_update_data_edit_weight");
}

static void rna_def_mvert(BlenderRNA *brna)
{
  StructRNA *srna;
  PropertyRNA *prop;

  srna = RNA_def_struct(brna, "MeshVertex", NULL);
  RNA_def_struct_sdna(srna, "MVert");
  RNA_def_struct_ui_text(srna, "Mesh Vertex", "Vertex in a Mesh data-block");
  RNA_def_struct_path_func(srna, "rna_MeshVertex_path");
  RNA_def_struct_ui_icon(srna, ICON_VERTEXSEL);

  prop = RNA_def_property(srna, "co", PROP_FLOAT, PROP_TRANSLATION);
  RNA_def_property_ui_text(prop, "Location", "");
  RNA_def_property_update(prop, 0, "rna_Mesh_update_positions_tag");

  prop = RNA_def_property(srna, "normal", PROP_FLOAT, PROP_DIRECTION);
  RNA_def_property_array(prop, 3);
  RNA_def_property_clear_flag(prop, PROP_EDITABLE);
  RNA_def_property_float_funcs(prop, "rna_MeshVertex_normal_get", NULL, NULL);
  RNA_def_property_ui_text(prop, "Normal", "Vertex Normal");

  prop = RNA_def_property(srna, "select", PROP_BOOLEAN, PROP_NONE);
  RNA_def_property_boolean_sdna(prop, NULL, "flag", SELECT);
  RNA_def_property_ui_text(prop, "Select", "");
  RNA_def_property_update(prop, 0, "rna_Mesh_update_select");

  prop = RNA_def_property(srna, "hide", PROP_BOOLEAN, PROP_NONE);
  RNA_def_property_ui_text(prop, "Hide", "");
  RNA_def_property_boolean_funcs(prop, "rna_MeshVertex_hide_get", "rna_MeshVertex_hide_set");
  RNA_def_property_update(prop, 0, "rna_Mesh_update_select");

  prop = RNA_def_property(srna, "bevel_weight", PROP_FLOAT, PROP_NONE);
  RNA_def_property_float_funcs(
      prop, "rna_MeshVertex_bevel_weight_get", "rna_MeshVertex_bevel_weight_set", NULL);
  RNA_def_property_ui_text(
      prop, "Bevel Weight", "Weight used by the Bevel modifier 'Only Vertices' option");
  RNA_def_property_update(prop, 0, "rna_Mesh_update_data_legacy_deg_tag_all");

  prop = RNA_def_property(srna, "groups", PROP_COLLECTION, PROP_NONE);
  RNA_def_property_collection_funcs(prop,
                                    "rna_MeshVertex_groups_begin",
                                    "rna_iterator_array_next",
                                    "rna_iterator_array_end",
                                    "rna_iterator_array_get",
                                    NULL,
                                    NULL,
                                    NULL,
                                    NULL);
  RNA_def_property_struct_type(prop, "VertexGroupElement");
  RNA_def_property_ui_text(
      prop, "Groups", "Weights for the vertex groups this vertex is member of");

  prop = RNA_def_property(srna, "index", PROP_INT, PROP_UNSIGNED);
  RNA_def_property_clear_flag(prop, PROP_EDITABLE);
  RNA_def_property_int_funcs(prop, "rna_MeshVertex_index_get", NULL, NULL);
  RNA_def_property_ui_text(prop, "Index", "Index of this vertex");

  prop = RNA_def_property(srna, "undeformed_co", PROP_FLOAT, PROP_TRANSLATION);
  RNA_def_property_array(prop, 3);
  RNA_def_property_ui_text(
      prop,
      "Undeformed Location",
      "For meshes with modifiers applied, the coordinate of the vertex with no deforming "
      "modifiers applied, as used for generated texture coordinates");
  RNA_def_property_float_funcs(prop, "rna_MeshVertex_undeformed_co_get", NULL, NULL);
  RNA_def_property_clear_flag(prop, PROP_EDITABLE);
}

static void rna_def_medge(BlenderRNA *brna)
{
  StructRNA *srna;
  PropertyRNA *prop;

  srna = RNA_def_struct(brna, "MeshEdge", NULL);
  RNA_def_struct_sdna(srna, "MEdge");
  RNA_def_struct_ui_text(srna, "Mesh Edge", "Edge in a Mesh data-block");
  RNA_def_struct_path_func(srna, "rna_MeshEdge_path");
  RNA_def_struct_ui_icon(srna, ICON_EDGESEL);

  prop = RNA_def_property(srna, "vertices", PROP_INT, PROP_UNSIGNED);
  RNA_def_property_int_sdna(prop, NULL, "v1");
  RNA_def_property_array(prop, 2);
  RNA_def_property_ui_text(prop, "Vertices", "Vertex indices");
  /* XXX allows creating invalid meshes */

  prop = RNA_def_property(srna, "crease", PROP_FLOAT, PROP_NONE);
  RNA_def_property_float_funcs(prop, "rna_MEdge_crease_get", "rna_MEdge_crease_set", NULL);
  RNA_def_property_ui_text(
      prop, "Crease", "Weight used by the Subdivision Surface modifier for creasing");
  RNA_def_property_update(prop, 0, "rna_Mesh_update_data_legacy_deg_tag_all");

  prop = RNA_def_property(srna, "bevel_weight", PROP_FLOAT, PROP_NONE);
  RNA_def_property_float_funcs(
      prop, "rna_MEdge_bevel_weight_get", "rna_MEdge_bevel_weight_set", NULL);
  RNA_def_property_ui_text(prop, "Bevel Weight", "Weight used by the Bevel modifier");
  RNA_def_property_update(prop, 0, "rna_Mesh_update_data_legacy_deg_tag_all");

  prop = RNA_def_property(srna, "select", PROP_BOOLEAN, PROP_NONE);
  RNA_def_property_boolean_sdna(prop, NULL, "flag", SELECT);
  RNA_def_property_ui_text(prop, "Select", "");
  RNA_def_property_update(prop, 0, "rna_Mesh_update_select");

  prop = RNA_def_property(srna, "hide", PROP_BOOLEAN, PROP_NONE);
  RNA_def_property_ui_text(prop, "Hide", "");
  RNA_def_property_boolean_funcs(prop, "rna_MeshEdge_hide_get", "rna_MeshEdge_hide_set");
  RNA_def_property_update(prop, 0, "rna_Mesh_update_select");

  prop = RNA_def_property(srna, "use_seam", PROP_BOOLEAN, PROP_NONE);
  RNA_def_property_boolean_sdna(prop, NULL, "flag", ME_SEAM);
  RNA_def_property_ui_text(prop, "Seam", "Seam edge for UV unwrapping");
  RNA_def_property_update(prop, 0, "rna_Mesh_update_select");

  prop = RNA_def_property(srna, "use_edge_sharp", PROP_BOOLEAN, PROP_NONE);
  RNA_def_property_boolean_sdna(prop, NULL, "flag", ME_SHARP);
  RNA_def_property_ui_text(prop, "Sharp", "Sharp edge for the Edge Split modifier");
  RNA_def_property_update(prop, 0, "rna_Mesh_update_data_legacy_deg_tag_all");

  prop = RNA_def_property(srna, "is_loose", PROP_BOOLEAN, PROP_NONE);
  RNA_def_property_boolean_sdna(prop, NULL, "flag", ME_LOOSEEDGE);
  RNA_def_property_ui_text(prop, "Loose", "Loose edge");

  prop = RNA_def_property(srna, "use_freestyle_mark", PROP_BOOLEAN, PROP_NONE);
  RNA_def_property_boolean_funcs(
      prop, "rna_MEdge_freestyle_edge_mark_get", "rna_MEdge_freestyle_edge_mark_set");
  RNA_def_property_ui_text(prop, "Freestyle Edge Mark", "Edge mark for Freestyle line rendering");
  RNA_def_property_update(prop, 0, "rna_Mesh_update_data_legacy_deg_tag_all");

  prop = RNA_def_property(srna, "index", PROP_INT, PROP_UNSIGNED);
  RNA_def_property_clear_flag(prop, PROP_EDITABLE);
  RNA_def_property_int_funcs(prop, "rna_MeshEdge_index_get", NULL, NULL);
  RNA_def_property_ui_text(prop, "Index", "Index of this edge");
}

static void rna_def_mlooptri(BlenderRNA *brna)
{
  StructRNA *srna;
  PropertyRNA *prop;
  const int splitnor_dim[] = {3, 3};

  srna = RNA_def_struct(brna, "MeshLoopTriangle", NULL);
  RNA_def_struct_sdna(srna, "MLoopTri");
  RNA_def_struct_ui_text(srna, "Mesh Loop Triangle", "Tessellated triangle in a Mesh data-block");
  RNA_def_struct_path_func(srna, "rna_MeshLoopTriangle_path");
  RNA_def_struct_ui_icon(srna, ICON_FACESEL);

  prop = RNA_def_property(srna, "vertices", PROP_INT, PROP_UNSIGNED);
  RNA_def_property_array(prop, 3);
  RNA_def_property_int_funcs(prop, "rna_MeshLoopTriangle_verts_get", NULL, NULL);
  RNA_def_property_ui_text(prop, "Vertices", "Indices of triangle vertices");
  RNA_def_property_clear_flag(prop, PROP_EDITABLE);

  prop = RNA_def_property(srna, "loops", PROP_INT, PROP_UNSIGNED);
  RNA_def_property_int_sdna(prop, NULL, "tri");
  RNA_def_property_ui_text(prop, "Loops", "Indices of mesh loops that make up the triangle");
  RNA_def_property_clear_flag(prop, PROP_EDITABLE);

  prop = RNA_def_property(srna, "polygon_index", PROP_INT, PROP_UNSIGNED);
  RNA_def_property_int_sdna(prop, NULL, "poly");
  RNA_def_property_ui_text(
      prop, "Polygon", "Index of mesh polygon that the triangle is a part of");
  RNA_def_property_clear_flag(prop, PROP_EDITABLE);

  prop = RNA_def_property(srna, "normal", PROP_FLOAT, PROP_DIRECTION);
  RNA_def_property_array(prop, 3);
  RNA_def_property_range(prop, -1.0f, 1.0f);
  RNA_def_property_clear_flag(prop, PROP_EDITABLE);
  RNA_def_property_float_funcs(prop, "rna_MeshLoopTriangle_normal_get", NULL, NULL);
  RNA_def_property_ui_text(
      prop, "Triangle Normal", "Local space unit length normal vector for this triangle");

  prop = RNA_def_property(srna, "split_normals", PROP_FLOAT, PROP_DIRECTION);
  RNA_def_property_multi_array(prop, 2, splitnor_dim);
  RNA_def_property_range(prop, -1.0f, 1.0f);
  RNA_def_property_clear_flag(prop, PROP_EDITABLE);
  RNA_def_property_float_funcs(prop, "rna_MeshLoopTriangle_split_normals_get", NULL, NULL);
  RNA_def_property_ui_text(
      prop,
      "Split Normals",
      "Local space unit length split normals vectors of the vertices of this triangle "
      "(must be computed beforehand using calc_normals_split or calc_tangents)");

  prop = RNA_def_property(srna, "area", PROP_FLOAT, PROP_UNSIGNED);
  RNA_def_property_clear_flag(prop, PROP_EDITABLE);
  RNA_def_property_float_funcs(prop, "rna_MeshLoopTriangle_area_get", NULL, NULL);
  RNA_def_property_ui_text(prop, "Triangle Area", "Area of this triangle");

  prop = RNA_def_property(srna, "index", PROP_INT, PROP_UNSIGNED);
  RNA_def_property_clear_flag(prop, PROP_EDITABLE);
  RNA_def_property_int_funcs(prop, "rna_MeshLoopTriangle_index_get", NULL, NULL);
  RNA_def_property_ui_text(prop, "Index", "Index of this loop triangle");

  prop = RNA_def_property(srna, "material_index", PROP_INT, PROP_UNSIGNED);
  RNA_def_property_clear_flag(prop, PROP_EDITABLE);
  RNA_def_property_int_funcs(prop, "rna_MeshLoopTriangle_material_index_get", NULL, NULL);
  RNA_def_property_ui_text(prop, "Material Index", "Material slot index of this triangle");

  prop = RNA_def_property(srna, "use_smooth", PROP_BOOLEAN, PROP_NONE);
  RNA_def_property_clear_flag(prop, PROP_EDITABLE);
  RNA_def_property_boolean_funcs(prop, "rna_MeshLoopTriangle_use_smooth_get", NULL);
  RNA_def_property_ui_text(prop, "Smooth", "");
}

static void rna_def_mloop(BlenderRNA *brna)
{
  StructRNA *srna;
  PropertyRNA *prop;

  srna = RNA_def_struct(brna, "MeshLoop", NULL);
  RNA_def_struct_sdna(srna, "MLoop");
  RNA_def_struct_ui_text(srna, "Mesh Loop", "Loop in a Mesh data-block");
  RNA_def_struct_path_func(srna, "rna_MeshLoop_path");
  RNA_def_struct_ui_icon(srna, ICON_EDGESEL);

  prop = RNA_def_property(srna, "vertex_index", PROP_INT, PROP_UNSIGNED);
  RNA_def_property_int_sdna(prop, NULL, "v");
  RNA_def_property_ui_text(prop, "Vertex", "Vertex index");

  prop = RNA_def_property(srna, "edge_index", PROP_INT, PROP_UNSIGNED);
  RNA_def_property_int_sdna(prop, NULL, "e");
  RNA_def_property_ui_text(prop, "Edge", "Edge index");

  prop = RNA_def_property(srna, "index", PROP_INT, PROP_UNSIGNED);
  RNA_def_property_clear_flag(prop, PROP_EDITABLE);
  RNA_def_property_int_funcs(prop, "rna_MeshLoop_index_get", NULL, NULL);
  RNA_def_property_ui_text(prop, "Index", "Index of this loop");

  prop = RNA_def_property(srna, "normal", PROP_FLOAT, PROP_DIRECTION);
  RNA_def_property_array(prop, 3);
  RNA_def_property_range(prop, -1.0f, 1.0f);
  RNA_def_property_float_funcs(prop, "rna_MeshLoop_normal_get", "rna_MeshLoop_normal_set", NULL);
  RNA_def_property_ui_text(
      prop,
      "Normal",
      "Local space unit length split normal vector of this vertex for this polygon "
      "(must be computed beforehand using calc_normals_split or calc_tangents)");

  prop = RNA_def_property(srna, "tangent", PROP_FLOAT, PROP_DIRECTION);
  RNA_def_property_array(prop, 3);
  RNA_def_property_range(prop, -1.0f, 1.0f);
  RNA_def_property_clear_flag(prop, PROP_EDITABLE);
  RNA_def_property_float_funcs(prop, "rna_MeshLoop_tangent_get", NULL, NULL);
  RNA_def_property_ui_text(
      prop,
      "Tangent",
      "Local space unit length tangent vector of this vertex for this polygon "
      "(must be computed beforehand using calc_tangents)");

  prop = RNA_def_property(srna, "bitangent_sign", PROP_FLOAT, PROP_NONE);
  RNA_def_property_range(prop, -1.0f, 1.0f);
  RNA_def_property_clear_flag(prop, PROP_EDITABLE);
  RNA_def_property_float_funcs(prop, "rna_MeshLoop_bitangent_sign_get", NULL, NULL);
  RNA_def_property_ui_text(
      prop,
      "Bitangent Sign",
      "Sign of the bitangent vector of this vertex for this polygon (must be computed "
      "beforehand using calc_tangents, bitangent = bitangent_sign * cross(normal, tangent))");

  prop = RNA_def_property(srna, "bitangent", PROP_FLOAT, PROP_DIRECTION);
  RNA_def_property_array(prop, 3);
  RNA_def_property_range(prop, -1.0f, 1.0f);
  RNA_def_property_clear_flag(prop, PROP_EDITABLE);
  RNA_def_property_float_funcs(prop, "rna_MeshLoop_bitangent_get", NULL, NULL);
  RNA_def_property_ui_text(
      prop,
      "Bitangent",
      "Bitangent vector of this vertex for this polygon (must be computed beforehand using "
      "calc_tangents, use it only if really needed, slower access than bitangent_sign)");
}

static void rna_def_mpolygon(BlenderRNA *brna)
{
  StructRNA *srna;
  PropertyRNA *prop;
  FunctionRNA *func;

  srna = RNA_def_struct(brna, "MeshPolygon", NULL);
  RNA_def_struct_sdna(srna, "MPoly");
  RNA_def_struct_ui_text(srna, "Mesh Polygon", "Polygon in a Mesh data-block");
  RNA_def_struct_path_func(srna, "rna_MeshPolygon_path");
  RNA_def_struct_ui_icon(srna, ICON_FACESEL);

  /* Faked, actually access to loop vertex values, don't this way because manually setting up
   * vertex/edge per loop is very low level.
   * Instead we setup poly sizes, assign indices, then calc edges automatic when creating
   * meshes from rna/py. */
  prop = RNA_def_property(srna, "vertices", PROP_INT, PROP_UNSIGNED);
  /* Eek, this is still used in some cases but in fact we don't want to use it at all here. */
  RNA_def_property_array(prop, 3);
  RNA_def_property_flag(prop, PROP_DYNAMIC);
  RNA_def_property_dynamic_array_funcs(prop, "rna_MeshPoly_vertices_get_length");
  RNA_def_property_int_funcs(prop, "rna_MeshPoly_vertices_get", "rna_MeshPoly_vertices_set", NULL);
  RNA_def_property_ui_text(prop, "Vertices", "Vertex indices");

  /* these are both very low level access */
  prop = RNA_def_property(srna, "loop_start", PROP_INT, PROP_UNSIGNED);
  RNA_def_property_int_sdna(prop, NULL, "loopstart");
  RNA_def_property_ui_text(prop, "Loop Start", "Index of the first loop of this polygon");
  /* also low level */
  prop = RNA_def_property(srna, "loop_total", PROP_INT, PROP_UNSIGNED);
  RNA_def_property_int_sdna(prop, NULL, "totloop");
  RNA_def_property_ui_text(prop, "Loop Total", "Number of loops used by this polygon");

  prop = RNA_def_property(srna, "material_index", PROP_INT, PROP_UNSIGNED);
  RNA_def_property_int_sdna(prop, NULL, "mat_nr");
  RNA_def_property_ui_text(prop, "Material Index", "Material slot index of this polygon");
#  if 0
  RNA_def_property_int_funcs(prop, NULL, NULL, "rna_MeshPoly_material_index_range");
#  endif
  RNA_def_property_update(prop, 0, "rna_Mesh_update_data_legacy_deg_tag_all");

  prop = RNA_def_property(srna, "select", PROP_BOOLEAN, PROP_NONE);
  RNA_def_property_boolean_sdna(prop, NULL, "flag", ME_FACE_SEL);
  RNA_def_property_ui_text(prop, "Select", "");
  RNA_def_property_update(prop, 0, "rna_Mesh_update_select");

  prop = RNA_def_property(srna, "hide", PROP_BOOLEAN, PROP_NONE);
  RNA_def_property_ui_text(prop, "Hide", "");
  RNA_def_property_boolean_funcs(prop, "rna_MeshPolygon_hide_get", "rna_MeshPolygon_hide_set");
  RNA_def_property_update(prop, 0, "rna_Mesh_update_select");

  prop = RNA_def_property(srna, "use_smooth", PROP_BOOLEAN, PROP_NONE);
  RNA_def_property_boolean_sdna(prop, NULL, "flag", ME_SMOOTH);
  RNA_def_property_ui_text(prop, "Smooth", "");
  RNA_def_property_update(prop, 0, "rna_Mesh_update_data_legacy_deg_tag_all");

  prop = RNA_def_property(srna, "use_freestyle_mark", PROP_BOOLEAN, PROP_NONE);
  RNA_def_property_boolean_funcs(
      prop, "rna_MPoly_freestyle_face_mark_get", "rna_MPoly_freestyle_face_mark_set");
  RNA_def_property_ui_text(prop, "Freestyle Face Mark", "Face mark for Freestyle line rendering");
  RNA_def_property_update(prop, 0, "rna_Mesh_update_data_legacy_deg_tag_all");

  prop = RNA_def_property(srna, "normal", PROP_FLOAT, PROP_DIRECTION);
  RNA_def_property_array(prop, 3);
  RNA_def_property_range(prop, -1.0f, 1.0f);
  RNA_def_property_clear_flag(prop, PROP_EDITABLE);
  RNA_def_property_float_funcs(prop, "rna_MeshPolygon_normal_get", NULL, NULL);
  RNA_def_property_ui_text(
      prop, "Polygon Normal", "Local space unit length normal vector for this polygon");

  prop = RNA_def_property(srna, "center", PROP_FLOAT, PROP_XYZ);
  RNA_def_property_array(prop, 3);
  RNA_def_property_clear_flag(prop, PROP_EDITABLE);
  RNA_def_property_float_funcs(prop, "rna_MeshPolygon_center_get", NULL, NULL);
  RNA_def_property_ui_text(prop, "Polygon Center", "Center of this polygon");

  prop = RNA_def_property(srna, "area", PROP_FLOAT, PROP_UNSIGNED);
  RNA_def_property_clear_flag(prop, PROP_EDITABLE);
  RNA_def_property_float_funcs(prop, "rna_MeshPolygon_area_get", NULL, NULL);
  RNA_def_property_ui_text(prop, "Polygon Area", "Read only area of this polygon");

  prop = RNA_def_property(srna, "index", PROP_INT, PROP_UNSIGNED);
  RNA_def_property_clear_flag(prop, PROP_EDITABLE);
  RNA_def_property_int_funcs(prop, "rna_MeshPolygon_index_get", NULL, NULL);
  RNA_def_property_ui_text(prop, "Index", "Index of this polygon");

  func = RNA_def_function(srna, "flip", "rna_MeshPolygon_flip");
  RNA_def_function_flag(func, FUNC_USE_SELF_ID);
  RNA_def_function_ui_description(func, "Invert winding of this polygon (flip its normal)");
}

/* mesh.loop_uvs */
static void rna_def_mloopuv(BlenderRNA *brna)
{
  StructRNA *srna;
  PropertyRNA *prop;

  srna = RNA_def_struct(brna, "MeshUVLoopLayer", NULL);
  RNA_def_struct_sdna(srna, "CustomDataLayer");
  RNA_def_struct_path_func(srna, "rna_MeshUVLoopLayer_path");

  prop = RNA_def_property(srna, "data", PROP_COLLECTION, PROP_NONE);
  RNA_def_property_struct_type(prop, "MeshUVLoop");
  RNA_def_property_collection_funcs(prop,
                                    "rna_MeshUVLoopLayer_data_begin",
                                    "rna_iterator_array_next",
                                    "rna_iterator_array_end",
                                    "rna_iterator_array_get",
                                    "rna_MeshUVLoopLayer_data_length",
                                    NULL,
                                    NULL,
                                    NULL);

  prop = RNA_def_property(srna, "name", PROP_STRING, PROP_NONE);
  RNA_def_struct_name_property(srna, prop);
  RNA_def_property_string_funcs(prop, NULL, NULL, "rna_MeshLoopLayer_name_set");
  RNA_def_property_ui_text(prop, "Name", "Name of UV map");
  RNA_def_property_update(prop, 0, "rna_Mesh_update_data_legacy_deg_tag_all");

  prop = RNA_def_property(srna, "active", PROP_BOOLEAN, PROP_NONE);
  RNA_def_property_boolean_funcs(
      prop, "rna_MeshUVLoopLayer_active_get", "rna_MeshUVLoopLayer_active_set");
  RNA_def_property_ui_text(prop, "Active", "Set the map as active for display and editing");
  RNA_def_property_update(prop, 0, "rna_Mesh_update_data_legacy_deg_tag_all");

  prop = RNA_def_property(srna, "active_render", PROP_BOOLEAN, PROP_NONE);
  RNA_def_property_boolean_sdna(prop, NULL, "active_rnd", 0);
  RNA_def_property_boolean_funcs(
      prop, "rna_MeshUVLoopLayer_active_render_get", "rna_MeshUVLoopLayer_active_render_set");
  RNA_def_property_ui_text(prop, "Active Render", "Set the UV map as active for rendering");
  RNA_def_property_update(prop, 0, "rna_Mesh_update_data_legacy_deg_tag_all");

  prop = RNA_def_property(srna, "active_clone", PROP_BOOLEAN, PROP_NONE);
  RNA_def_property_boolean_sdna(prop, NULL, "active_clone", 0);
  RNA_def_property_boolean_funcs(
      prop, "rna_MeshUVLoopLayer_clone_get", "rna_MeshUVLoopLayer_clone_set");
  RNA_def_property_ui_text(prop, "Active Clone", "Set the map as active for cloning");
  RNA_def_property_update(prop, 0, "rna_Mesh_update_data_legacy_deg_tag_all");

  srna = RNA_def_struct(brna, "MeshUVLoop", NULL);
  RNA_def_struct_sdna(srna, "MLoopUV");
  RNA_def_struct_path_func(srna, "rna_MeshUVLoop_path");

  prop = RNA_def_property(srna, "uv", PROP_FLOAT, PROP_XYZ);
  RNA_def_property_update(prop, 0, "rna_Mesh_update_data_legacy_deg_tag_all");

  prop = RNA_def_property(srna, "pin_uv", PROP_BOOLEAN, PROP_NONE);
  RNA_def_property_boolean_sdna(prop, NULL, "flag", MLOOPUV_PINNED);
  RNA_def_property_ui_text(prop, "UV Pinned", "");

  prop = RNA_def_property(srna, "select", PROP_BOOLEAN, PROP_NONE);
  RNA_def_property_boolean_sdna(prop, NULL, "flag", MLOOPUV_VERTSEL);
  RNA_def_property_ui_text(prop, "UV Select", "");

  prop = RNA_def_property(srna, "select_edge", PROP_BOOLEAN, PROP_NONE);
  RNA_def_property_boolean_sdna(prop, NULL, "flag", MLOOPUV_EDGESEL);
  RNA_def_property_ui_text(prop, "UV Edge Select", "");
}

static void rna_def_mloopcol(BlenderRNA *brna)
{
  StructRNA *srna;
  PropertyRNA *prop;

  srna = RNA_def_struct(brna, "MeshLoopColorLayer", NULL);
  RNA_def_struct_ui_text(
      srna, "Mesh Vertex Color Layer", "Layer of vertex colors in a Mesh data-block");
  RNA_def_struct_sdna(srna, "CustomDataLayer");
  RNA_def_struct_path_func(srna, "rna_MeshLoopColorLayer_path");
  RNA_def_struct_ui_icon(srna, ICON_GROUP_VCOL);

  prop = RNA_def_property(srna, "name", PROP_STRING, PROP_NONE);
  RNA_def_struct_name_property(srna, prop);
  RNA_def_property_string_funcs(prop, NULL, NULL, "rna_MeshLoopLayer_name_set");
  RNA_def_property_ui_text(prop, "Name", "Name of Vertex color layer");
  RNA_def_property_update(prop, 0, "rna_Mesh_update_data_legacy_deg_tag_all");

  prop = RNA_def_property(srna, "active", PROP_BOOLEAN, PROP_NONE);
  RNA_def_property_boolean_funcs(
      prop, "rna_MeshLoopColorLayer_active_get", "rna_MeshLoopColorLayer_active_set");
  RNA_def_property_ui_text(prop, "Active", "Sets the layer as active for display and editing");
  RNA_def_property_update(prop, 0, "rna_Mesh_update_data_legacy_deg_tag_all");

  prop = RNA_def_property(srna, "active_render", PROP_BOOLEAN, PROP_NONE);
  RNA_def_property_boolean_sdna(prop, NULL, "active_rnd", 0);
  RNA_def_property_boolean_funcs(prop,
                                 "rna_MeshLoopColorLayer_active_render_get",
                                 "rna_MeshLoopColorLayer_active_render_set");
  RNA_def_property_ui_text(prop, "Active Render", "Sets the layer as active for rendering");
  RNA_def_property_update(prop, 0, "rna_Mesh_update_data_legacy_deg_tag_all");

  prop = RNA_def_property(srna, "data", PROP_COLLECTION, PROP_NONE);
  RNA_def_property_struct_type(prop, "MeshLoopColor");
  RNA_def_property_ui_text(prop, "Data", "");
  RNA_def_property_collection_funcs(prop,
                                    "rna_MeshLoopColorLayer_data_begin",
                                    "rna_iterator_array_next",
                                    "rna_iterator_array_end",
                                    "rna_iterator_array_get",
                                    "rna_MeshLoopColorLayer_data_length",
                                    NULL,
                                    NULL,
                                    NULL);

  srna = RNA_def_struct(brna, "MeshLoopColor", NULL);
  RNA_def_struct_sdna(srna, "MLoopCol");
  RNA_def_struct_ui_text(srna, "Mesh Vertex Color", "Vertex loop colors in a Mesh");
  RNA_def_struct_path_func(srna, "rna_MeshColor_path");

  prop = RNA_def_property(srna, "color", PROP_FLOAT, PROP_COLOR);
  RNA_def_property_array(prop, 4);
  RNA_def_property_range(prop, 0.0f, 1.0f);
  RNA_def_property_float_funcs(
      prop, "rna_MeshLoopColor_color_get", "rna_MeshLoopColor_color_set", NULL);
  RNA_def_property_ui_text(prop, "Color", "Color in sRGB color space");
  RNA_def_property_update(prop, 0, "rna_Mesh_update_data_legacy_deg_tag_all");
}

static void rna_def_MPropCol(BlenderRNA *brna)
{
  StructRNA *srna;
  PropertyRNA *prop;

  srna = RNA_def_struct(brna, "MeshVertColorLayer", NULL);
  RNA_def_struct_ui_text(srna,
                         "Mesh Sculpt Vertex Color Layer",
                         "Layer of sculpt vertex colors in a Mesh data-block");
  RNA_def_struct_sdna(srna, "CustomDataLayer");
  RNA_def_struct_path_func(srna, "rna_MeshVertColorLayer_path");
  RNA_def_struct_ui_icon(srna, ICON_GROUP_VCOL);

  prop = RNA_def_property(srna, "name", PROP_STRING, PROP_NONE);
  RNA_def_struct_name_property(srna, prop);
  RNA_def_property_string_funcs(prop, NULL, NULL, "rna_MeshVertexLayer_name_set");
  RNA_def_property_ui_text(prop, "Name", "Name of Sculpt Vertex color layer");
  RNA_def_property_update(prop, 0, "rna_Mesh_update_data_legacy_deg_tag_all");

  prop = RNA_def_property(srna, "active", PROP_BOOLEAN, PROP_NONE);
  RNA_def_property_boolean_funcs(
      prop, "rna_MeshVertColorLayer_active_get", "rna_MeshVertColorLayer_active_set");
  RNA_def_property_ui_text(
      prop, "Active", "Sets the sculpt vertex color layer as active for display and editing");
  RNA_def_property_update(prop, 0, "rna_Mesh_update_data_legacy_deg_tag_all");

  prop = RNA_def_property(srna, "active_render", PROP_BOOLEAN, PROP_NONE);
  RNA_def_property_boolean_sdna(prop, NULL, "active_rnd", 0);
  RNA_def_property_boolean_funcs(prop,
                                 "rna_MeshVertColorLayer_active_render_get",
                                 "rna_MeshVertColorLayer_active_render_set");
  RNA_def_property_ui_text(
      prop, "Active Render", "Sets the sculpt vertex color layer as active for rendering");
  RNA_def_property_update(prop, 0, "rna_Mesh_update_data_legacy_deg_tag_all");

  prop = RNA_def_property(srna, "data", PROP_COLLECTION, PROP_NONE);
  RNA_def_property_struct_type(prop, "MeshVertColor");
  RNA_def_property_ui_text(prop, "Data", "");
  RNA_def_property_collection_funcs(prop,
                                    "rna_MeshVertColorLayer_data_begin",
                                    "rna_iterator_array_next",
                                    "rna_iterator_array_end",
                                    "rna_iterator_array_get",
                                    "rna_MeshVertColorLayer_data_length",
                                    NULL,
                                    NULL,
                                    NULL);

  srna = RNA_def_struct(brna, "MeshVertColor", NULL);
  RNA_def_struct_sdna(srna, "MPropCol");
  RNA_def_struct_ui_text(srna, "Mesh Sculpt Vertex Color", "Vertex colors in a Mesh");
  RNA_def_struct_path_func(srna, "rna_MeshVertColor_path");

  prop = RNA_def_property(srna, "color", PROP_FLOAT, PROP_COLOR);
  RNA_def_property_array(prop, 4);
  RNA_def_property_range(prop, 0.0f, 1.0f);
  RNA_def_property_ui_text(prop, "Color", "");
  RNA_def_property_update(prop, 0, "rna_Mesh_update_data_legacy_deg_tag_all");
}
static void rna_def_mproperties(BlenderRNA *brna)
{
  StructRNA *srna;
  PropertyRNA *prop;

  /* Float */
#  define MESH_FLOAT_PROPERTY_LAYER(elemname) \
    srna = RNA_def_struct(brna, "Mesh" elemname "FloatPropertyLayer", NULL); \
    RNA_def_struct_sdna(srna, "CustomDataLayer"); \
    RNA_def_struct_ui_text(srna, \
                           "Mesh " elemname " Float Property Layer", \
                           "User defined layer of floating-point number values"); \
    RNA_def_struct_path_func(srna, "rna_Mesh" elemname "FloatPropertyLayer_path"); \
\
    prop = RNA_def_property(srna, "name", PROP_STRING, PROP_NONE); \
    RNA_def_struct_name_property(srna, prop); \
    RNA_def_property_string_funcs(prop, NULL, NULL, "rna_MeshAnyLayer_name_set"); \
    RNA_def_property_ui_text(prop, "Name", ""); \
    RNA_def_property_update(prop, 0, "rna_Mesh_update_data_legacy_deg_tag_all"); \
\
    prop = RNA_def_property(srna, "data", PROP_COLLECTION, PROP_NONE); \
    RNA_def_property_struct_type(prop, "Mesh" elemname "FloatProperty"); \
    RNA_def_property_ui_text(prop, "Data", ""); \
    RNA_def_property_collection_funcs(prop, \
                                      "rna_Mesh" elemname "FloatPropertyLayer_data_begin", \
                                      "rna_iterator_array_next", \
                                      "rna_iterator_array_end", \
                                      "rna_iterator_array_get", \
                                      "rna_Mesh" elemname "FloatPropertyLayer_data_length", \
                                      NULL, \
                                      NULL, \
                                      NULL); \
\
    srna = RNA_def_struct(brna, "Mesh" elemname "FloatProperty", NULL); \
    RNA_def_struct_sdna(srna, "MFloatProperty"); \
    RNA_def_struct_ui_text( \
        srna, \
        "Mesh " elemname " Float Property", \
        "User defined floating-point number value in a float properties layer"); \
    RNA_def_struct_path_func(srna, "rna_Mesh" elemname "FloatProperty_path"); \
\
    prop = RNA_def_property(srna, "value", PROP_FLOAT, PROP_NONE); \
    RNA_def_property_float_sdna(prop, NULL, "f"); \
    RNA_def_property_ui_text(prop, "Value", ""); \
    RNA_def_property_update(prop, 0, "rna_Mesh_update_data_legacy_deg_tag_all"); \
    ((void)0)

  /* Int */
#  define MESH_INT_PROPERTY_LAYER(elemname) \
    srna = RNA_def_struct(brna, "Mesh" elemname "IntPropertyLayer", NULL); \
    RNA_def_struct_sdna(srna, "CustomDataLayer"); \
    RNA_def_struct_ui_text(srna, \
                           "Mesh " elemname " Int Property Layer", \
                           "User defined layer of integer number values"); \
    RNA_def_struct_path_func(srna, "rna_Mesh" elemname "IntPropertyLayer_path"); \
\
    prop = RNA_def_property(srna, "name", PROP_STRING, PROP_NONE); \
    RNA_def_struct_name_property(srna, prop); \
    RNA_def_property_string_funcs(prop, NULL, NULL, "rna_MeshAnyLayer_name_set"); \
    RNA_def_property_ui_text(prop, "Name", ""); \
    RNA_def_property_update(prop, 0, "rna_Mesh_update_data_legacy_deg_tag_all"); \
\
    prop = RNA_def_property(srna, "data", PROP_COLLECTION, PROP_NONE); \
    RNA_def_property_struct_type(prop, "Mesh" elemname "IntProperty"); \
    RNA_def_property_ui_text(prop, "Data", ""); \
    RNA_def_property_collection_funcs(prop, \
                                      "rna_Mesh" elemname "IntPropertyLayer_data_begin", \
                                      "rna_iterator_array_next", \
                                      "rna_iterator_array_end", \
                                      "rna_iterator_array_get", \
                                      "rna_Mesh" elemname "IntPropertyLayer_data_length", \
                                      NULL, \
                                      NULL, \
                                      NULL); \
\
    srna = RNA_def_struct(brna, "Mesh" elemname "IntProperty", NULL); \
    RNA_def_struct_sdna(srna, "MIntProperty"); \
    RNA_def_struct_ui_text(srna, \
                           "Mesh " elemname " Int Property", \
                           "User defined integer number value in an integer properties layer"); \
    RNA_def_struct_path_func(srna, "rna_Mesh" elemname "IntProperty_path"); \
\
    prop = RNA_def_property(srna, "value", PROP_INT, PROP_NONE); \
    RNA_def_property_int_sdna(prop, NULL, "i"); \
    RNA_def_property_ui_text(prop, "Value", ""); \
    RNA_def_property_update(prop, 0, "rna_Mesh_update_data_legacy_deg_tag_all"); \
    ((void)0)

  /* String */
#  define MESH_STRING_PROPERTY_LAYER(elemname) \
    srna = RNA_def_struct(brna, "Mesh" elemname "StringPropertyLayer", NULL); \
    RNA_def_struct_sdna(srna, "CustomDataLayer"); \
    RNA_def_struct_ui_text(srna, \
                           "Mesh " elemname " String Property Layer", \
                           "User defined layer of string text values"); \
    RNA_def_struct_path_func(srna, "rna_Mesh" elemname "StringPropertyLayer_path"); \
\
    prop = RNA_def_property(srna, "name", PROP_STRING, PROP_NONE); \
    RNA_def_struct_name_property(srna, prop); \
    RNA_def_property_string_funcs(prop, NULL, NULL, "rna_MeshAnyLayer_name_set"); \
    RNA_def_property_ui_text(prop, "Name", ""); \
    RNA_def_property_update(prop, 0, "rna_Mesh_update_data_legacy_deg_tag_all"); \
\
    prop = RNA_def_property(srna, "data", PROP_COLLECTION, PROP_NONE); \
    RNA_def_property_struct_type(prop, "Mesh" elemname "StringProperty"); \
    RNA_def_property_ui_text(prop, "Data", ""); \
    RNA_def_property_collection_funcs(prop, \
                                      "rna_Mesh" elemname "StringPropertyLayer_data_begin", \
                                      "rna_iterator_array_next", \
                                      "rna_iterator_array_end", \
                                      "rna_iterator_array_get", \
                                      "rna_Mesh" elemname "StringPropertyLayer_data_length", \
                                      NULL, \
                                      NULL, \
                                      NULL); \
\
    srna = RNA_def_struct(brna, "Mesh" elemname "StringProperty", NULL); \
    RNA_def_struct_sdna(srna, "MStringProperty"); \
    RNA_def_struct_ui_text(srna, \
                           "Mesh " elemname " String Property", \
                           "User defined string text value in a string properties layer"); \
    RNA_def_struct_path_func(srna, "rna_Mesh" elemname "StringProperty_path"); \
\
    /* low level mesh data access, treat as bytes */ \
    prop = RNA_def_property(srna, "value", PROP_STRING, PROP_BYTESTRING); \
    RNA_def_property_string_sdna(prop, NULL, "s"); \
    RNA_def_property_string_funcs(prop, \
                                  "rna_MeshStringProperty_s_get", \
                                  "rna_MeshStringProperty_s_length", \
                                  "rna_MeshStringProperty_s_set"); \
    RNA_def_property_ui_text(prop, "Value", ""); \
    RNA_def_property_update(prop, 0, "rna_Mesh_update_data_legacy_deg_tag_all");

  MESH_FLOAT_PROPERTY_LAYER("Vertex");
  MESH_FLOAT_PROPERTY_LAYER("Polygon");
  MESH_INT_PROPERTY_LAYER("Vertex");
  MESH_INT_PROPERTY_LAYER("Polygon");
  MESH_STRING_PROPERTY_LAYER("Vertex")
  MESH_STRING_PROPERTY_LAYER("Polygon")
#  undef MESH_PROPERTY_LAYER
}

void rna_def_texmat_common(StructRNA *srna, const char *texspace_editable)
{
  PropertyRNA *prop;

  /* texture space */
  prop = RNA_def_property(srna, "auto_texspace", PROP_BOOLEAN, PROP_NONE);
  RNA_def_property_boolean_sdna(prop, NULL, "texflag", ME_AUTOSPACE);
  RNA_def_property_ui_text(
      prop,
      "Auto Texture Space",
      "Adjust active object's texture space automatically when transforming object");

  prop = RNA_def_property(srna, "texspace_location", PROP_FLOAT, PROP_TRANSLATION);
  RNA_def_property_float_sdna(prop, NULL, "loc");
  RNA_def_property_ui_text(prop, "Texture Space Location", "Texture space location");
  RNA_def_property_float_funcs(prop, "rna_Mesh_texspace_loc_get", NULL, NULL);
  RNA_def_property_editable_func(prop, texspace_editable);
  RNA_def_property_update(prop, 0, "rna_Mesh_update_data_legacy_deg_tag_all");

  prop = RNA_def_property(srna, "texspace_size", PROP_FLOAT, PROP_XYZ);
  RNA_def_property_float_sdna(prop, NULL, "size");
  RNA_def_property_flag(prop, PROP_PROPORTIONAL);
  RNA_def_property_ui_text(prop, "Texture Space Size", "Texture space size");
  RNA_def_property_float_funcs(prop, "rna_Mesh_texspace_size_get", NULL, NULL);
  RNA_def_property_editable_func(prop, texspace_editable);
  RNA_def_property_update(prop, 0, "rna_Mesh_update_data_legacy_deg_tag_all");

  /* materials */
  prop = RNA_def_property(srna, "materials", PROP_COLLECTION, PROP_NONE);
  RNA_def_property_collection_sdna(prop, NULL, "mat", "totcol");
  RNA_def_property_struct_type(prop, "Material");
  RNA_def_property_ui_text(prop, "Materials", "");
  RNA_def_property_srna(prop, "IDMaterials"); /* see rna_ID.c */
  RNA_def_property_override_flag(prop, PROPOVERRIDE_OVERRIDABLE_LIBRARY);
  RNA_def_property_override_funcs(prop, NULL, NULL, "rna_Mesh_materials_override_apply");
  RNA_def_property_collection_funcs(
      prop, NULL, NULL, NULL, NULL, NULL, NULL, NULL, "rna_IDMaterials_assign_int");
}

/* scene.objects */
/* mesh.vertices */
static void rna_def_mesh_vertices(BlenderRNA *brna, PropertyRNA *cprop)
{
  StructRNA *srna;
  /*  PropertyRNA *prop; */

  FunctionRNA *func;
  PropertyRNA *parm;

  RNA_def_property_srna(cprop, "MeshVertices");
  srna = RNA_def_struct(brna, "MeshVertices", NULL);
  RNA_def_struct_sdna(srna, "Mesh");
  RNA_def_struct_ui_text(srna, "Mesh Vertices", "Collection of mesh vertices");

  func = RNA_def_function(srna, "add", "ED_mesh_verts_add");
  RNA_def_function_flag(func, FUNC_USE_REPORTS);
  parm = RNA_def_int(
      func, "count", 0, 0, INT_MAX, "Count", "Number of vertices to add", 0, INT_MAX);
  RNA_def_parameter_flags(parm, 0, PARM_REQUIRED);
#  if 0 /* BMESH_TODO Remove until BMesh merge */
  func = RNA_def_function(srna, "remove", "ED_mesh_verts_remove");
  RNA_def_function_flag(func, FUNC_USE_REPORTS);
  RNA_def_int(func, "count", 0, 0, INT_MAX, "Count", "Number of vertices to remove", 0, INT_MAX);
#  endif
}

/* mesh.edges */
static void rna_def_mesh_edges(BlenderRNA *brna, PropertyRNA *cprop)
{
  StructRNA *srna;
  /*  PropertyRNA *prop; */

  FunctionRNA *func;
  PropertyRNA *parm;

  RNA_def_property_srna(cprop, "MeshEdges");
  srna = RNA_def_struct(brna, "MeshEdges", NULL);
  RNA_def_struct_sdna(srna, "Mesh");
  RNA_def_struct_ui_text(srna, "Mesh Edges", "Collection of mesh edges");

  func = RNA_def_function(srna, "add", "ED_mesh_edges_add");
  RNA_def_function_flag(func, FUNC_USE_REPORTS);
  parm = RNA_def_int(func, "count", 0, 0, INT_MAX, "Count", "Number of edges to add", 0, INT_MAX);
  RNA_def_parameter_flags(parm, 0, PARM_REQUIRED);
#  if 0 /* BMESH_TODO Remove until BMesh merge */
  func = RNA_def_function(srna, "remove", "ED_mesh_edges_remove");
  RNA_def_function_flag(func, FUNC_USE_REPORTS);
  RNA_def_int(func, "count", 0, 0, INT_MAX, "Count", "Number of edges to remove", 0, INT_MAX);
#  endif
}

/* mesh.loop_triangles */
static void rna_def_mesh_looptris(BlenderRNA *brna, PropertyRNA *cprop)
{
  StructRNA *srna;

  RNA_def_property_srna(cprop, "MeshLoopTriangles");
  srna = RNA_def_struct(brna, "MeshLoopTriangles", NULL);
  RNA_def_struct_sdna(srna, "Mesh");
  RNA_def_struct_ui_text(
      srna, "Mesh Loop Triangles", "Tessellation of mesh polygons into triangles");
}

/* mesh.loops */
static void rna_def_mesh_loops(BlenderRNA *brna, PropertyRNA *cprop)
{
  StructRNA *srna;

  // PropertyRNA *prop;

  FunctionRNA *func;
  PropertyRNA *parm;

  RNA_def_property_srna(cprop, "MeshLoops");
  srna = RNA_def_struct(brna, "MeshLoops", NULL);
  RNA_def_struct_sdna(srna, "Mesh");
  RNA_def_struct_ui_text(srna, "Mesh Loops", "Collection of mesh loops");

  func = RNA_def_function(srna, "add", "ED_mesh_loops_add");
  RNA_def_function_flag(func, FUNC_USE_REPORTS);
  parm = RNA_def_int(func, "count", 0, 0, INT_MAX, "Count", "Number of loops to add", 0, INT_MAX);
  RNA_def_parameter_flags(parm, 0, PARM_REQUIRED);
}

/* mesh.polygons */
static void rna_def_mesh_polygons(BlenderRNA *brna, PropertyRNA *cprop)
{
  StructRNA *srna;

  PropertyRNA *prop;

  FunctionRNA *func;
  PropertyRNA *parm;

  RNA_def_property_srna(cprop, "MeshPolygons");
  srna = RNA_def_struct(brna, "MeshPolygons", NULL);
  RNA_def_struct_sdna(srna, "Mesh");
  RNA_def_struct_ui_text(srna, "Mesh Polygons", "Collection of mesh polygons");

  prop = RNA_def_property(srna, "active", PROP_INT, PROP_NONE);
  RNA_def_property_int_sdna(prop, NULL, "act_face");
  RNA_def_property_ui_text(prop, "Active Polygon", "The active polygon for this mesh");

  func = RNA_def_function(srna, "add", "ED_mesh_polys_add");
  RNA_def_function_flag(func, FUNC_USE_REPORTS);
  parm = RNA_def_int(
      func, "count", 0, 0, INT_MAX, "Count", "Number of polygons to add", 0, INT_MAX);
  RNA_def_parameter_flags(parm, 0, PARM_REQUIRED);
}

/* Defines a read-only vector type since normals should not be modified manually. */
static void rna_def_normal_layer_value(BlenderRNA *brna)
{
  StructRNA *srna = RNA_def_struct(brna, "MeshNormalValue", NULL);
  RNA_def_struct_sdna(srna, "vec3f");
  RNA_def_struct_ui_text(srna, "Mesh Normal Vector", "Vector in a mesh normal array");

  PropertyRNA *prop = RNA_def_property(srna, "vector", PROP_FLOAT, PROP_DIRECTION);
  RNA_def_property_ui_text(prop, "Vector", "3D vector");
  RNA_def_property_float_sdna(prop, NULL, "x");
  RNA_def_property_array(prop, 3);
  RNA_def_property_clear_flag(prop, PROP_EDITABLE);
}

static void rna_def_loop_colors(BlenderRNA *brna, PropertyRNA *cprop)
{
  StructRNA *srna;
  PropertyRNA *prop;

  FunctionRNA *func;
  PropertyRNA *parm;

  RNA_def_property_srna(cprop, "LoopColors");
  srna = RNA_def_struct(brna, "LoopColors", NULL);
  RNA_def_struct_sdna(srna, "Mesh");
  RNA_def_struct_ui_text(srna, "Loop Colors", "Collection of vertex colors");

  func = RNA_def_function(srna, "new", "rna_Mesh_vertex_color_new");
  RNA_def_function_ui_description(func, "Add a vertex color layer to Mesh");
  RNA_def_function_flag(func, FUNC_USE_REPORTS);
  RNA_def_string(func, "name", "Col", 0, "", "Vertex color name");
  RNA_def_boolean(func,
                  "do_init",
                  true,
                  "",
                  "Whether new layer's data should be initialized by copying current active one");
  parm = RNA_def_pointer(func, "layer", "MeshLoopColorLayer", "", "The newly created layer");
  RNA_def_parameter_flags(parm, 0, PARM_RNAPTR);
  RNA_def_function_return(func, parm);

  func = RNA_def_function(srna, "remove", "rna_Mesh_vertex_color_remove");
  RNA_def_function_ui_description(func, "Remove a vertex color layer");
  RNA_def_function_flag(func, FUNC_USE_REPORTS);
  parm = RNA_def_pointer(func, "layer", "MeshLoopColorLayer", "", "The layer to remove");
  RNA_def_parameter_flags(parm, PROP_NEVER_NULL, PARM_REQUIRED);
  RNA_def_property_clear_flag(parm, PROP_THICK_WRAP);

  prop = RNA_def_property(srna, "active", PROP_POINTER, PROP_NONE);
  RNA_def_property_struct_type(prop, "MeshLoopColorLayer");
  RNA_def_property_pointer_funcs(
      prop, "rna_Mesh_vertex_color_active_get", "rna_Mesh_vertex_color_active_set", NULL, NULL);
  RNA_def_property_flag(prop, PROP_EDITABLE | PROP_NEVER_UNLINK);
  RNA_def_property_ui_text(prop, "Active Vertex Color Layer", "Active vertex color layer");
  RNA_def_property_update(prop, 0, "rna_Mesh_update_data_edit_active_color");

  prop = RNA_def_property(srna, "active_index", PROP_INT, PROP_UNSIGNED);
  RNA_def_property_int_funcs(prop,
                             "rna_Mesh_vertex_color_active_index_get",
                             "rna_Mesh_vertex_color_active_index_set",
                             "rna_Mesh_vertex_color_index_range");
  RNA_def_property_ui_text(prop, "Active Vertex Color Index", "Active vertex color index");
  RNA_def_property_update(prop, 0, "rna_Mesh_update_data_edit_active_color");
}

static void rna_def_vert_colors(BlenderRNA *brna, PropertyRNA *cprop)
{
  StructRNA *srna;
  PropertyRNA *prop;

  FunctionRNA *func;
  PropertyRNA *parm;

  RNA_def_property_srna(cprop, "VertColors");
  srna = RNA_def_struct(brna, "VertColors", NULL);
  RNA_def_struct_sdna(srna, "Mesh");
  RNA_def_struct_ui_text(srna, "Vert Colors", "Collection of sculpt vertex colors");

  func = RNA_def_function(srna, "new", "rna_Mesh_sculpt_vertex_color_new");
  RNA_def_function_ui_description(func, "Add a sculpt vertex color layer to Mesh");
  RNA_def_function_flag(func, FUNC_USE_REPORTS);
  RNA_def_string(func, "name", "Col", 0, "", "Sculpt Vertex color name");
  RNA_def_boolean(func,
                  "do_init",
                  true,
                  "",
                  "Whether new layer's data should be initialized by copying current active one");
  parm = RNA_def_pointer(func, "layer", "MeshVertColorLayer", "", "The newly created layer");
  RNA_def_parameter_flags(parm, 0, PARM_RNAPTR);
  RNA_def_function_return(func, parm);

  func = RNA_def_function(srna, "remove", "rna_Mesh_sculpt_vertex_color_remove");
  RNA_def_function_ui_description(func, "Remove a vertex color layer");
  RNA_def_function_flag(func, FUNC_USE_REPORTS);
  parm = RNA_def_pointer(func, "layer", "MeshVertColorLayer", "", "The layer to remove");
  RNA_def_parameter_flags(parm, PROP_NEVER_NULL, PARM_REQUIRED);
  RNA_def_property_clear_flag(parm, PROP_THICK_WRAP);

  prop = RNA_def_property(srna, "active", PROP_POINTER, PROP_NONE);
  RNA_def_property_struct_type(prop, "MeshVertColorLayer");
  RNA_def_property_pointer_funcs(prop,
                                 "rna_Mesh_sculpt_vertex_color_active_get",
                                 "rna_Mesh_sculpt_vertex_color_active_set",
                                 NULL,
                                 NULL);
  RNA_def_property_flag(prop, PROP_EDITABLE | PROP_NEVER_UNLINK);
  RNA_def_property_ui_text(
      prop, "Active Sculpt Vertex Color Layer", "Active sculpt vertex color layer");
  RNA_def_property_update(prop, 0, "rna_Mesh_update_data_edit_active_color");

  prop = RNA_def_property(srna, "active_index", PROP_INT, PROP_UNSIGNED);
  RNA_def_property_int_funcs(prop,
                             "rna_Mesh_sculpt_vertex_color_active_index_get",
                             "rna_Mesh_sculpt_vertex_color_active_index_set",
                             "rna_Mesh_sculpt_vertex_color_index_range");
  RNA_def_property_ui_text(
      prop, "Active Sculpt Vertex Color Index", "Active sculpt vertex color index");
  RNA_def_property_update(prop, 0, "rna_Mesh_update_data_edit_active_color");
}

static void rna_def_uv_layers(BlenderRNA *brna, PropertyRNA *cprop)
{
  StructRNA *srna;
  PropertyRNA *prop;

  FunctionRNA *func;
  PropertyRNA *parm;

  RNA_def_property_srna(cprop, "UVLoopLayers");
  srna = RNA_def_struct(brna, "UVLoopLayers", NULL);
  RNA_def_struct_sdna(srna, "Mesh");
  RNA_def_struct_ui_text(srna, "UV Map Layers", "Collection of UV map layers");

  func = RNA_def_function(srna, "new", "rna_Mesh_uv_layers_new");
  RNA_def_function_flag(func, FUNC_USE_REPORTS);
  RNA_def_function_ui_description(func, "Add a UV map layer to Mesh");
  RNA_def_string(func, "name", "UVMap", 0, "", "UV map name");
  RNA_def_boolean(func,
                  "do_init",
                  true,
                  "",
                  "Whether new layer's data should be initialized by copying current active one, "
                  "or if none is active, with a default UVmap");
  parm = RNA_def_pointer(func, "layer", "MeshUVLoopLayer", "", "The newly created layer");
  RNA_def_parameter_flags(parm, 0, PARM_RNAPTR);
  RNA_def_function_return(func, parm);

  func = RNA_def_function(srna, "remove", "rna_Mesh_uv_layers_remove");
  RNA_def_function_ui_description(func, "Remove a vertex color layer");
  RNA_def_function_flag(func, FUNC_USE_REPORTS);
  parm = RNA_def_pointer(func, "layer", "MeshUVLoopLayer", "", "The layer to remove");
  RNA_def_parameter_flags(parm, PROP_NEVER_NULL, PARM_REQUIRED);

  prop = RNA_def_property(srna, "active", PROP_POINTER, PROP_NONE);
  RNA_def_property_struct_type(prop, "MeshUVLoopLayer");
  RNA_def_property_pointer_funcs(
      prop, "rna_Mesh_uv_layer_active_get", "rna_Mesh_uv_layer_active_set", NULL, NULL);
  RNA_def_property_flag(prop, PROP_EDITABLE | PROP_NEVER_UNLINK);
  RNA_def_property_ui_text(prop, "Active UV Map Layer", "Active UV Map layer");
  RNA_def_property_update(prop, 0, "rna_Mesh_update_data_legacy_deg_tag_all");

  prop = RNA_def_property(srna, "active_index", PROP_INT, PROP_UNSIGNED);
  RNA_def_property_int_funcs(prop,
                             "rna_Mesh_uv_layer_active_index_get",
                             "rna_Mesh_uv_layer_active_index_set",
                             "rna_Mesh_uv_layer_index_range");
  RNA_def_property_ui_text(prop, "Active UV Map Index", "Active UV map index");
  RNA_def_property_update(prop, 0, "rna_Mesh_update_data_legacy_deg_tag_all");
}

/* mesh float layers */
static void rna_def_vertex_float_layers(BlenderRNA *brna, PropertyRNA *cprop)
{
  StructRNA *srna;

  FunctionRNA *func;
  PropertyRNA *parm;

  RNA_def_property_srna(cprop, "VertexFloatProperties");
  srna = RNA_def_struct(brna, "VertexFloatProperties", NULL);
  RNA_def_struct_sdna(srna, "Mesh");
  RNA_def_struct_ui_text(srna, "Vertex Float Properties", "Collection of float properties");

  func = RNA_def_function(srna, "new", "rna_Mesh_vertex_float_property_new");
  RNA_def_function_ui_description(func, "Add a float property layer to Mesh");
  RNA_def_string(func, "name", "Float Prop", 0, "", "Float property name");
  parm = RNA_def_pointer(
      func, "layer", "MeshVertexFloatPropertyLayer", "", "The newly created layer");
  RNA_def_parameter_flags(parm, 0, PARM_RNAPTR);
  RNA_def_function_return(func, parm);
}

/* mesh int layers */
static void rna_def_vertex_int_layers(BlenderRNA *brna, PropertyRNA *cprop)
{
  StructRNA *srna;

  FunctionRNA *func;
  PropertyRNA *parm;

  RNA_def_property_srna(cprop, "VertexIntProperties");
  srna = RNA_def_struct(brna, "VertexIntProperties", NULL);
  RNA_def_struct_sdna(srna, "Mesh");
  RNA_def_struct_ui_text(srna, "Vertex Int Properties", "Collection of int properties");

  func = RNA_def_function(srna, "new", "rna_Mesh_vertex_int_property_new");
  RNA_def_function_ui_description(func, "Add a integer property layer to Mesh");
  RNA_def_string(func, "name", "Int Prop", 0, "", "Int property name");
  parm = RNA_def_pointer(
      func, "layer", "MeshVertexIntPropertyLayer", "", "The newly created layer");
  RNA_def_parameter_flags(parm, 0, PARM_RNAPTR);
  RNA_def_function_return(func, parm);
}

/* mesh string layers */
static void rna_def_vertex_string_layers(BlenderRNA *brna, PropertyRNA *cprop)
{
  StructRNA *srna;

  FunctionRNA *func;
  PropertyRNA *parm;

  RNA_def_property_srna(cprop, "VertexStringProperties");
  srna = RNA_def_struct(brna, "VertexStringProperties", NULL);
  RNA_def_struct_sdna(srna, "Mesh");
  RNA_def_struct_ui_text(srna, "Vertex String Properties", "Collection of string properties");

  func = RNA_def_function(srna, "new", "rna_Mesh_vertex_string_property_new");
  RNA_def_function_ui_description(func, "Add a string property layer to Mesh");
  RNA_def_string(func, "name", "String Prop", 0, "", "String property name");
  parm = RNA_def_pointer(
      func, "layer", "MeshVertexStringPropertyLayer", "", "The newly created layer");
  RNA_def_parameter_flags(parm, 0, PARM_RNAPTR);
  RNA_def_function_return(func, parm);
}

/* mesh float layers */
static void rna_def_polygon_float_layers(BlenderRNA *brna, PropertyRNA *cprop)
{
  StructRNA *srna;

  FunctionRNA *func;
  PropertyRNA *parm;

  RNA_def_property_srna(cprop, "PolygonFloatProperties");
  srna = RNA_def_struct(brna, "PolygonFloatProperties", NULL);
  RNA_def_struct_sdna(srna, "Mesh");
  RNA_def_struct_ui_text(srna, "Polygon Float Properties", "Collection of float properties");

  func = RNA_def_function(srna, "new", "rna_Mesh_polygon_float_property_new");
  RNA_def_function_ui_description(func, "Add a float property layer to Mesh");
  RNA_def_string(func, "name", "Float Prop", 0, "", "Float property name");
  parm = RNA_def_pointer(
      func, "layer", "MeshPolygonFloatPropertyLayer", "", "The newly created layer");
  RNA_def_parameter_flags(parm, 0, PARM_RNAPTR);
  RNA_def_function_return(func, parm);
}

/* mesh int layers */
static void rna_def_polygon_int_layers(BlenderRNA *brna, PropertyRNA *cprop)
{
  StructRNA *srna;

  FunctionRNA *func;
  PropertyRNA *parm;

  RNA_def_property_srna(cprop, "PolygonIntProperties");
  srna = RNA_def_struct(brna, "PolygonIntProperties", NULL);
  RNA_def_struct_sdna(srna, "Mesh");
  RNA_def_struct_ui_text(srna, "Polygon Int Properties", "Collection of int properties");

  func = RNA_def_function(srna, "new", "rna_Mesh_polygon_int_property_new");
  RNA_def_function_ui_description(func, "Add a integer property layer to Mesh");
  RNA_def_string(func, "name", "Int Prop", 0, "", "Int property name");
  parm = RNA_def_pointer(
      func, "layer", "MeshPolygonIntPropertyLayer", "", "The newly created layer");
  RNA_def_parameter_flags(parm, 0, PARM_RNAPTR);
  RNA_def_function_return(func, parm);
}

/* mesh string layers */
static void rna_def_polygon_string_layers(BlenderRNA *brna, PropertyRNA *cprop)
{
  StructRNA *srna;

  FunctionRNA *func;
  PropertyRNA *parm;

  RNA_def_property_srna(cprop, "PolygonStringProperties");
  srna = RNA_def_struct(brna, "PolygonStringProperties", NULL);
  RNA_def_struct_sdna(srna, "Mesh");
  RNA_def_struct_ui_text(srna, "Polygon String Properties", "Collection of string properties");

  func = RNA_def_function(srna, "new", "rna_Mesh_polygon_string_property_new");
  RNA_def_function_ui_description(func, "Add a string property layer to Mesh");
  RNA_def_string(func, "name", "String Prop", 0, "", "String property name");
  parm = RNA_def_pointer(
      func, "layer", "MeshPolygonStringPropertyLayer", "", "The newly created layer");
  RNA_def_parameter_flags(parm, 0, PARM_RNAPTR);
  RNA_def_function_return(func, parm);
}

static void rna_def_skin_vertices(BlenderRNA *brna, PropertyRNA *UNUSED(cprop))
{
  StructRNA *srna;
  PropertyRNA *prop;

  srna = RNA_def_struct(brna, "MeshSkinVertexLayer", NULL);
  RNA_def_struct_ui_text(
      srna, "Mesh Skin Vertex Layer", "Per-vertex skin data for use with the Skin modifier");
  RNA_def_struct_sdna(srna, "CustomDataLayer");
  RNA_def_struct_path_func(srna, "rna_MeshSkinVertexLayer_path");

  prop = RNA_def_property(srna, "name", PROP_STRING, PROP_NONE);
  RNA_def_struct_name_property(srna, prop);
  RNA_def_property_string_funcs(prop, NULL, NULL, "rna_MeshVertexLayer_name_set");
  RNA_def_property_ui_text(prop, "Name", "Name of skin layer");
  RNA_def_property_update(prop, 0, "rna_Mesh_update_data_legacy_deg_tag_all");

  prop = RNA_def_property(srna, "data", PROP_COLLECTION, PROP_NONE);
  RNA_def_property_struct_type(prop, "MeshSkinVertex");
  RNA_def_property_ui_text(prop, "Data", "");
  RNA_def_property_collection_funcs(prop,
                                    "rna_MeshSkinVertexLayer_data_begin",
                                    "rna_iterator_array_next",
                                    "rna_iterator_array_end",
                                    "rna_iterator_array_get",
                                    "rna_MeshSkinVertexLayer_data_length",
                                    NULL,
                                    NULL,
                                    NULL);

  /* SkinVertex struct */
  srna = RNA_def_struct(brna, "MeshSkinVertex", NULL);
  RNA_def_struct_sdna(srna, "MVertSkin");
  RNA_def_struct_ui_text(
      srna, "Skin Vertex", "Per-vertex skin data for use with the Skin modifier");
  RNA_def_struct_path_func(srna, "rna_MeshSkinVertex_path");

  prop = RNA_def_property(srna, "radius", PROP_FLOAT, PROP_UNSIGNED);
  RNA_def_property_array(prop, 2);
  RNA_def_property_ui_range(prop, 0.001, 100.0, 1, 3);
  RNA_def_property_ui_text(prop, "Radius", "Radius of the skin");
  RNA_def_property_update(prop, 0, "rna_Mesh_update_data_legacy_deg_tag_all");

  /* Flags */

  prop = RNA_def_property(srna, "use_root", PROP_BOOLEAN, PROP_NONE);
  RNA_def_property_boolean_sdna(prop, NULL, "flag", MVERT_SKIN_ROOT);
  RNA_def_property_ui_text(prop,
                           "Root",
                           "Vertex is a root for rotation calculations and armature generation, "
                           "setting this flag does not clear other roots in the same mesh island");
  RNA_def_property_update(prop, 0, "rna_Mesh_update_data_legacy_deg_tag_all");

  prop = RNA_def_property(srna, "use_loose", PROP_BOOLEAN, PROP_NONE);
  RNA_def_property_boolean_sdna(prop, NULL, "flag", MVERT_SKIN_LOOSE);
  RNA_def_property_ui_text(
      prop, "Loose", "If vertex has multiple adjacent edges, it is hulled to them directly");
  RNA_def_property_update(prop, 0, "rna_Mesh_update_data_legacy_deg_tag_all");
}

static void rna_def_vertex_creases(BlenderRNA *brna)
{
  StructRNA *srna;
  PropertyRNA *prop;

  srna = RNA_def_struct(brna, "MeshVertexCreaseLayer", NULL);
  RNA_def_struct_ui_text(srna, "Mesh Vertex Crease Layer", "Per-vertex crease");
  RNA_def_struct_sdna(srna, "CustomDataLayer");
  RNA_def_struct_path_func(srna, "rna_MeshVertexCreaseLayer_path");

  prop = RNA_def_property(srna, "data", PROP_COLLECTION, PROP_NONE);
  RNA_def_property_struct_type(prop, "MeshVertexCrease");
  RNA_def_property_ui_text(prop, "Data", "");
  RNA_def_property_collection_funcs(prop,
                                    "rna_MeshVertexCreaseLayer_data_begin",
                                    "rna_iterator_array_next",
                                    "rna_iterator_array_end",
                                    "rna_iterator_array_get",
                                    "rna_MeshVertexCreaseLayer_data_length",
                                    NULL,
                                    NULL,
                                    NULL);

  /* VertexCrease struct */
  srna = RNA_def_struct(brna, "MeshVertexCrease", NULL);
  RNA_def_struct_sdna(srna, "MFloatProperty");
  RNA_def_struct_ui_text(srna, "Float Property", "");

  prop = RNA_def_property(srna, "value", PROP_FLOAT, PROP_NONE);
  RNA_def_property_float_sdna(prop, NULL, "f");
  RNA_def_property_ui_text(prop, "Value", "");
  RNA_def_property_update(prop, 0, "rna_Mesh_update_data_legacy_deg_tag_all");
}

static void rna_def_paint_mask(BlenderRNA *brna, PropertyRNA *UNUSED(cprop))
{
  StructRNA *srna;
  PropertyRNA *prop;

  srna = RNA_def_struct(brna, "MeshPaintMaskLayer", NULL);
  RNA_def_struct_ui_text(srna, "Mesh Paint Mask Layer", "Per-vertex paint mask data");
  RNA_def_struct_sdna(srna, "CustomDataLayer");
  RNA_def_struct_path_func(srna, "rna_MeshPaintMaskLayer_path");

  prop = RNA_def_property(srna, "data", PROP_COLLECTION, PROP_NONE);
  RNA_def_property_struct_type(prop, "MeshPaintMaskProperty");
  RNA_def_property_ui_text(prop, "Data", "");

  RNA_def_property_collection_funcs(prop,
                                    "rna_MeshPaintMaskLayer_data_begin",
                                    "rna_iterator_array_next",
                                    "rna_iterator_array_end",
                                    "rna_iterator_array_get",
                                    "rna_MeshPaintMaskLayer_data_length",
                                    NULL,
                                    NULL,
                                    NULL);

  srna = RNA_def_struct(brna, "MeshPaintMaskProperty", NULL);
  RNA_def_struct_sdna(srna, "MFloatProperty");
  RNA_def_struct_ui_text(srna, "Mesh Paint Mask Property", "Floating-point paint mask value");
  RNA_def_struct_path_func(srna, "rna_MeshPaintMask_path");

  prop = RNA_def_property(srna, "value", PROP_FLOAT, PROP_NONE);
  RNA_def_property_float_sdna(prop, NULL, "f");
  RNA_def_property_ui_text(prop, "Value", "");
  RNA_def_property_update(prop, 0, "rna_Mesh_update_data_legacy_deg_tag_all");
}

static void rna_def_face_map(BlenderRNA *brna)
{
  StructRNA *srna;
  PropertyRNA *prop;

  srna = RNA_def_struct(brna, "MeshFaceMapLayer", NULL);
  RNA_def_struct_ui_text(srna, "Mesh Face Map Layer", "Per-face map index");
  RNA_def_struct_sdna(srna, "CustomDataLayer");
  RNA_def_struct_path_func(srna, "rna_MeshFaceMapLayer_path");

  prop = RNA_def_property(srna, "name", PROP_STRING, PROP_NONE);
  RNA_def_struct_name_property(srna, prop);
  RNA_def_property_string_funcs(prop, NULL, NULL, "rna_MeshPolyLayer_name_set");
  RNA_def_property_ui_text(prop, "Name", "Name of face map layer");
  RNA_def_property_update(prop, 0, "rna_Mesh_update_data_legacy_deg_tag_all");

  prop = RNA_def_property(srna, "data", PROP_COLLECTION, PROP_NONE);
  RNA_def_property_struct_type(prop, "MeshFaceMap");
  RNA_def_property_ui_text(prop, "Data", "");
  RNA_def_property_collection_funcs(prop,
                                    "rna_MeshFaceMapLayer_data_begin",
                                    "rna_iterator_array_next",
                                    "rna_iterator_array_end",
                                    "rna_iterator_array_get",
                                    "rna_MeshFaceMapLayer_data_length",
                                    NULL,
                                    NULL,
                                    NULL);

  /* FaceMap struct */
  srna = RNA_def_struct(brna, "MeshFaceMap", NULL);
  RNA_def_struct_sdna(srna, "MIntProperty");
  RNA_def_struct_ui_text(srna, "Int Property", "");
  RNA_def_struct_path_func(srna, "rna_MeshFaceMap_path");

  prop = RNA_def_property(srna, "value", PROP_INT, PROP_NONE);
  RNA_def_property_int_sdna(prop, NULL, "i");
  RNA_def_property_ui_text(prop, "Value", "");
  RNA_def_property_update(prop, 0, "rna_Mesh_update_data_legacy_deg_tag_all");
}

static void rna_def_face_maps(BlenderRNA *brna, PropertyRNA *cprop)
{
  StructRNA *srna;
  PropertyRNA *prop;

  RNA_def_property_srna(cprop, "MeshFaceMapLayers");
  srna = RNA_def_struct(brna, "MeshFaceMapLayers", NULL);
  RNA_def_struct_ui_text(srna, "Mesh Face Map Layer", "Per-face map index");
  RNA_def_struct_sdna(srna, "Mesh");
  RNA_def_struct_ui_text(srna, "Mesh Face Maps", "Collection of mesh face maps");

  /* add this since we only ever have one layer anyway, don't bother with active_index */
  prop = RNA_def_property(srna, "active", PROP_POINTER, PROP_NONE);
  RNA_def_property_struct_type(prop, "MeshFaceMapLayer");
  RNA_def_property_pointer_funcs(prop, "rna_Mesh_face_map_active_get", NULL, NULL, NULL);
  RNA_def_property_ui_text(prop, "Active Face Map Layer", "");
  RNA_def_property_update(prop, 0, "rna_Mesh_update_data_legacy_deg_tag_all");

  FunctionRNA *func;
  PropertyRNA *parm;

  func = RNA_def_function(srna, "new", "rna_Mesh_face_map_new");
  RNA_def_function_flag(func, FUNC_USE_REPORTS);
  RNA_def_function_ui_description(func, "Add a float property layer to Mesh");
  RNA_def_string(func, "name", "Face Map", 0, "", "Face map name");
  parm = RNA_def_pointer(func, "layer", "MeshFaceMapLayer", "", "The newly created layer");
  RNA_def_parameter_flags(parm, 0, PARM_RNAPTR);
  RNA_def_function_return(func, parm);

  func = RNA_def_function(srna, "remove", "rna_Mesh_face_map_remove");
  RNA_def_function_ui_description(func, "Remove a face map layer");
  RNA_def_function_flag(func, FUNC_USE_REPORTS);
  parm = RNA_def_pointer(func, "layer", "MeshFaceMapLayer", "", "The layer to remove");
  RNA_def_parameter_flags(parm, PROP_NEVER_NULL, PARM_REQUIRED);
  RNA_def_property_clear_flag(parm, PROP_THICK_WRAP);
}

static void rna_def_mesh(BlenderRNA *brna)
{
  StructRNA *srna;
  PropertyRNA *prop;

  srna = RNA_def_struct(brna, "Mesh", "ID");
  RNA_def_struct_ui_text(srna, "Mesh", "Mesh data-block defining geometric surfaces");
  RNA_def_struct_ui_icon(srna, ICON_MESH_DATA);

  prop = RNA_def_property(srna, "vertices", PROP_COLLECTION, PROP_NONE);
  RNA_def_property_collection_funcs(prop,
                                    "rna_Mesh_vertices_begin",
                                    "rna_iterator_array_next",
                                    "rna_iterator_array_end",
                                    "rna_iterator_array_get",
                                    "rna_Mesh_vertices_length",
                                    NULL,
                                    NULL,
                                    NULL);
  RNA_def_property_struct_type(prop, "MeshVertex");
  RNA_def_property_override_flag(prop, PROPOVERRIDE_IGNORE);
  RNA_def_property_ui_text(prop, "Vertices", "Vertices of the mesh");
  rna_def_mesh_vertices(brna, prop);

  prop = RNA_def_property(srna, "edges", PROP_COLLECTION, PROP_NONE);
  RNA_def_property_collection_funcs(prop,
                                    "rna_Mesh_edges_begin",
                                    "rna_iterator_array_next",
                                    "rna_iterator_array_end",
                                    "rna_iterator_array_get",
                                    "rna_Mesh_edges_length",
                                    NULL,
                                    NULL,
                                    NULL);
  RNA_def_property_struct_type(prop, "MeshEdge");
  RNA_def_property_override_flag(prop, PROPOVERRIDE_IGNORE);
  RNA_def_property_ui_text(prop, "Edges", "Edges of the mesh");
  rna_def_mesh_edges(brna, prop);

  prop = RNA_def_property(srna, "loops", PROP_COLLECTION, PROP_NONE);
  RNA_def_property_collection_funcs(prop,
                                    "rna_Mesh_loops_begin",
                                    "rna_iterator_array_next",
                                    "rna_iterator_array_end",
                                    "rna_iterator_array_get",
                                    "rna_Mesh_loops_length",
                                    NULL,
                                    NULL,
                                    NULL);
  RNA_def_property_struct_type(prop, "MeshLoop");
  RNA_def_property_override_flag(prop, PROPOVERRIDE_IGNORE);
  RNA_def_property_ui_text(prop, "Loops", "Loops of the mesh (polygon corners)");
  rna_def_mesh_loops(brna, prop);

  prop = RNA_def_property(srna, "polygons", PROP_COLLECTION, PROP_NONE);
  RNA_def_property_collection_funcs(prop,
                                    "rna_Mesh_polygons_begin",
                                    "rna_iterator_array_next",
                                    "rna_iterator_array_end",
                                    "rna_iterator_array_get",
                                    "rna_Mesh_polygons_length",
                                    NULL,
                                    NULL,
                                    NULL);
  RNA_def_property_struct_type(prop, "MeshPolygon");
  RNA_def_property_override_flag(prop, PROPOVERRIDE_IGNORE);
  RNA_def_property_ui_text(prop, "Polygons", "Polygons of the mesh");
  rna_def_mesh_polygons(brna, prop);

  rna_def_normal_layer_value(brna);

  prop = RNA_def_property(srna, "vertex_normals", PROP_COLLECTION, PROP_NONE);
  RNA_def_property_struct_type(prop, "MeshNormalValue");
  RNA_def_property_override_flag(prop, PROPOVERRIDE_IGNORE);
  RNA_def_property_ui_text(prop,
                           "Vertex Normals",
                           "The normal direction of each vertex, defined as the average of the "
                           "surrounding face normals");
  RNA_def_property_collection_funcs(prop,
                                    "rna_Mesh_vertex_normals_begin",
                                    "rna_iterator_array_next",
                                    "rna_iterator_array_end",
                                    "rna_iterator_array_get",
                                    "rna_Mesh_vertex_normals_length",
                                    NULL,
                                    NULL,
                                    NULL);

  prop = RNA_def_property(srna, "polygon_normals", PROP_COLLECTION, PROP_NONE);
  RNA_def_property_struct_type(prop, "MeshNormalValue");
  RNA_def_property_override_flag(prop, PROPOVERRIDE_IGNORE);
  RNA_def_property_ui_text(prop,
                           "Polygon Normals",
                           "The normal direction of each polygon, defined by the winding order "
                           "and position of its vertices");
  RNA_def_property_collection_funcs(prop,
                                    "rna_Mesh_poly_normals_begin",
                                    "rna_iterator_array_next",
                                    "rna_iterator_array_end",
                                    "rna_iterator_array_get",
                                    "rna_Mesh_poly_normals_length",
                                    NULL,
                                    NULL,
                                    NULL);

  prop = RNA_def_property(srna, "loop_triangles", PROP_COLLECTION, PROP_NONE);
  RNA_def_property_collection_sdna(prop, NULL, "runtime.looptris.array", "runtime.looptris.len");
  RNA_def_property_struct_type(prop, "MeshLoopTriangle");
  RNA_def_property_override_flag(prop, PROPOVERRIDE_IGNORE);
  RNA_def_property_ui_text(prop, "Loop Triangles", "Tessellation of mesh polygons into triangles");
  rna_def_mesh_looptris(brna, prop);

  /* TODO: should this be allowed to be itself? */
  prop = RNA_def_property(srna, "texture_mesh", PROP_POINTER, PROP_NONE);
  RNA_def_property_pointer_sdna(prop, NULL, "texcomesh");
  RNA_def_property_flag(prop, PROP_EDITABLE | PROP_ID_SELF_CHECK);
  RNA_def_property_override_flag(prop, PROPOVERRIDE_OVERRIDABLE_LIBRARY);
  RNA_def_property_ui_text(
      prop,
      "Texture Mesh",
      "Use another mesh for texture indices (vertex indices must be aligned)");

  /* UV loop layers */
  prop = RNA_def_property(srna, "uv_layers", PROP_COLLECTION, PROP_NONE);
  RNA_def_property_collection_sdna(prop, NULL, "ldata.layers", "ldata.totlayer");
  RNA_def_property_collection_funcs(prop,
                                    "rna_Mesh_uv_layers_begin",
                                    NULL,
                                    NULL,
                                    NULL,
                                    "rna_Mesh_uv_layers_length",
                                    NULL,
                                    NULL,
                                    NULL);
  RNA_def_property_struct_type(prop, "MeshUVLoopLayer");
  RNA_def_property_override_flag(prop, PROPOVERRIDE_IGNORE);
  RNA_def_property_ui_text(prop, "UV Loop Layers", "All UV loop layers");
  rna_def_uv_layers(brna, prop);

  prop = RNA_def_property(srna, "uv_layer_clone", PROP_POINTER, PROP_NONE);
  RNA_def_property_struct_type(prop, "MeshUVLoopLayer");
  RNA_def_property_pointer_funcs(
      prop, "rna_Mesh_uv_layer_clone_get", "rna_Mesh_uv_layer_clone_set", NULL, NULL);
  RNA_def_property_flag(prop, PROP_EDITABLE);
  RNA_def_property_override_flag(prop, PROPOVERRIDE_IGNORE);
  RNA_def_property_ui_text(
      prop, "Clone UV Loop Layer", "UV loop layer to be used as cloning source");

  prop = RNA_def_property(srna, "uv_layer_clone_index", PROP_INT, PROP_UNSIGNED);
  RNA_def_property_int_funcs(prop,
                             "rna_Mesh_uv_layer_clone_index_get",
                             "rna_Mesh_uv_layer_clone_index_set",
                             "rna_Mesh_uv_layer_index_range");
  RNA_def_property_ui_text(prop, "Clone UV Loop Layer Index", "Clone UV loop layer index");

  prop = RNA_def_property(srna, "uv_layer_stencil", PROP_POINTER, PROP_NONE);
  RNA_def_property_struct_type(prop, "MeshUVLoopLayer");
  RNA_def_property_pointer_funcs(
      prop, "rna_Mesh_uv_layer_stencil_get", "rna_Mesh_uv_layer_stencil_set", NULL, NULL);
  RNA_def_property_flag(prop, PROP_EDITABLE);
  RNA_def_property_override_flag(prop, PROPOVERRIDE_IGNORE);
  RNA_def_property_ui_text(prop, "Mask UV Loop Layer", "UV loop layer to mask the painted area");

  prop = RNA_def_property(srna, "uv_layer_stencil_index", PROP_INT, PROP_UNSIGNED);
  RNA_def_property_int_funcs(prop,
                             "rna_Mesh_uv_layer_stencil_index_get",
                             "rna_Mesh_uv_layer_stencil_index_set",
                             "rna_Mesh_uv_layer_index_range");
  RNA_def_property_ui_text(prop, "Mask UV Loop Layer Index", "Mask UV loop layer index");
  RNA_def_property_update(prop, 0, "rna_Mesh_update_data_legacy_deg_tag_all");

  /* Vertex colors */

  prop = RNA_def_property(srna, "vertex_colors", PROP_COLLECTION, PROP_NONE);
  RNA_def_property_collection_sdna(prop, NULL, "ldata.layers", "ldata.totlayer");
  RNA_def_property_collection_funcs(prop,
                                    "rna_Mesh_vertex_colors_begin",
                                    NULL,
                                    NULL,
                                    NULL,
                                    "rna_Mesh_vertex_colors_length",
                                    NULL,
                                    NULL,
                                    NULL);
  RNA_def_property_struct_type(prop, "MeshLoopColorLayer");
  RNA_def_property_override_flag(prop, PROPOVERRIDE_IGNORE);
  RNA_def_property_ui_text(prop,
                           "Vertex Colors",
                           "Legacy vertex color layers. Deprecated, use color attributes instead");
  rna_def_loop_colors(brna, prop);

  /* Sculpt Vertex colors */

  prop = RNA_def_property(srna, "sculpt_vertex_colors", PROP_COLLECTION, PROP_NONE);
  RNA_def_property_collection_sdna(prop, NULL, "vdata.layers", "vdata.totlayer");
  RNA_def_property_collection_funcs(prop,
                                    "rna_Mesh_sculpt_vertex_colors_begin",
                                    NULL,
                                    NULL,
                                    NULL,
                                    "rna_Mesh_sculpt_vertex_colors_length",
                                    NULL,
                                    NULL,
                                    NULL);
  RNA_def_property_struct_type(prop, "MeshVertColorLayer");
  RNA_def_property_override_flag(prop, PROPOVERRIDE_IGNORE);
  RNA_def_property_ui_text(prop,
                           "Sculpt Vertex Colors",
                           "Sculpt vertex color layers. Deprecated, use color attributes instead");
  rna_def_vert_colors(brna, prop);

  /* TODO: edge customdata layers (bmesh py api can access already). */
  prop = RNA_def_property(srna, "vertex_layers_float", PROP_COLLECTION, PROP_NONE);
  RNA_def_property_collection_sdna(prop, NULL, "vdata.layers", "vdata.totlayer");
  RNA_def_property_collection_funcs(prop,
                                    "rna_Mesh_vertex_float_layers_begin",
                                    NULL,
                                    NULL,
                                    NULL,
                                    "rna_Mesh_vertex_float_layers_length",
                                    NULL,
                                    NULL,
                                    NULL);
  RNA_def_property_struct_type(prop, "MeshVertexFloatPropertyLayer");
  RNA_def_property_override_flag(prop, PROPOVERRIDE_IGNORE);
  RNA_def_property_ui_text(prop, "Float Property Layers", "");
  rna_def_vertex_float_layers(brna, prop);

  prop = RNA_def_property(srna, "vertex_layers_int", PROP_COLLECTION, PROP_NONE);
  RNA_def_property_collection_sdna(prop, NULL, "vdata.layers", "vdata.totlayer");
  RNA_def_property_collection_funcs(prop,
                                    "rna_Mesh_vertex_int_layers_begin",
                                    NULL,
                                    NULL,
                                    NULL,
                                    "rna_Mesh_vertex_int_layers_length",
                                    NULL,
                                    NULL,
                                    NULL);
  RNA_def_property_struct_type(prop, "MeshVertexIntPropertyLayer");
  RNA_def_property_override_flag(prop, PROPOVERRIDE_IGNORE);
  RNA_def_property_ui_text(prop, "Int Property Layers", "");
  rna_def_vertex_int_layers(brna, prop);

  prop = RNA_def_property(srna, "vertex_layers_string", PROP_COLLECTION, PROP_NONE);
  RNA_def_property_collection_sdna(prop, NULL, "vdata.layers", "vdata.totlayer");
  RNA_def_property_collection_funcs(prop,
                                    "rna_Mesh_vertex_string_layers_begin",
                                    NULL,
                                    NULL,
                                    NULL,
                                    "rna_Mesh_vertex_string_layers_length",
                                    NULL,
                                    NULL,
                                    NULL);
  RNA_def_property_struct_type(prop, "MeshVertexStringPropertyLayer");
  RNA_def_property_override_flag(prop, PROPOVERRIDE_IGNORE);
  RNA_def_property_ui_text(prop, "String Property Layers", "");
  rna_def_vertex_string_layers(brna, prop);

  prop = RNA_def_property(srna, "polygon_layers_float", PROP_COLLECTION, PROP_NONE);
  RNA_def_property_collection_sdna(prop, NULL, "pdata.layers", "pdata.totlayer");
  RNA_def_property_collection_funcs(prop,
                                    "rna_Mesh_polygon_float_layers_begin",
                                    NULL,
                                    NULL,
                                    NULL,
                                    "rna_Mesh_polygon_float_layers_length",
                                    NULL,
                                    NULL,
                                    NULL);
  RNA_def_property_struct_type(prop, "MeshPolygonFloatPropertyLayer");
  RNA_def_property_override_flag(prop, PROPOVERRIDE_IGNORE);
  RNA_def_property_ui_text(prop, "Float Property Layers", "");
  rna_def_polygon_float_layers(brna, prop);

  prop = RNA_def_property(srna, "polygon_layers_int", PROP_COLLECTION, PROP_NONE);
  RNA_def_property_collection_sdna(prop, NULL, "pdata.layers", "pdata.totlayer");
  RNA_def_property_collection_funcs(prop,
                                    "rna_Mesh_polygon_int_layers_begin",
                                    NULL,
                                    NULL,
                                    NULL,
                                    "rna_Mesh_polygon_int_layers_length",
                                    NULL,
                                    NULL,
                                    NULL);
  RNA_def_property_struct_type(prop, "MeshPolygonIntPropertyLayer");
  RNA_def_property_override_flag(prop, PROPOVERRIDE_IGNORE);
  RNA_def_property_ui_text(prop, "Int Property Layers", "");
  rna_def_polygon_int_layers(brna, prop);

  prop = RNA_def_property(srna, "polygon_layers_string", PROP_COLLECTION, PROP_NONE);
  RNA_def_property_collection_sdna(prop, NULL, "pdata.layers", "pdata.totlayer");
  RNA_def_property_collection_funcs(prop,
                                    "rna_Mesh_polygon_string_layers_begin",
                                    NULL,
                                    NULL,
                                    NULL,
                                    "rna_Mesh_polygon_string_layers_length",
                                    NULL,
                                    NULL,
                                    NULL);
  RNA_def_property_struct_type(prop, "MeshPolygonStringPropertyLayer");
  RNA_def_property_override_flag(prop, PROPOVERRIDE_IGNORE);
  RNA_def_property_ui_text(prop, "String Property Layers", "");
  rna_def_polygon_string_layers(brna, prop);

  /* face-maps */
  prop = RNA_def_property(srna, "face_maps", PROP_COLLECTION, PROP_NONE);
  RNA_def_property_collection_sdna(prop, NULL, "pdata.layers", "pdata.totlayer");
  RNA_def_property_collection_funcs(prop,
                                    "rna_Mesh_face_maps_begin",
                                    NULL,
                                    NULL,
                                    NULL,
                                    "rna_Mesh_face_maps_length",
                                    NULL,
                                    NULL,
                                    NULL);
  RNA_def_property_struct_type(prop, "MeshFaceMapLayer");
  RNA_def_property_override_flag(prop, PROPOVERRIDE_IGNORE);
  RNA_def_property_ui_text(prop, "Face Map", "");
  rna_def_face_maps(brna, prop);

  /* Skin vertices */
  prop = RNA_def_property(srna, "skin_vertices", PROP_COLLECTION, PROP_NONE);
  RNA_def_property_collection_sdna(prop, NULL, "vdata.layers", "vdata.totlayer");
  RNA_def_property_collection_funcs(prop,
                                    "rna_Mesh_skin_vertices_begin",
                                    NULL,
                                    NULL,
                                    NULL,
                                    "rna_Mesh_skin_vertices_length",
                                    NULL,
                                    NULL,
                                    NULL);
  RNA_def_property_struct_type(prop, "MeshSkinVertexLayer");
  RNA_def_property_override_flag(prop, PROPOVERRIDE_IGNORE);
  RNA_def_property_ui_text(prop, "Skin Vertices", "All skin vertices");
  rna_def_skin_vertices(brna, prop);
  /* End skin vertices */

  /* Vertex Crease */
  prop = RNA_def_property(srna, "vertex_creases", PROP_COLLECTION, PROP_NONE);
  RNA_def_property_struct_type(prop, "MeshVertexCreaseLayer");
  RNA_def_property_collection_sdna(prop, NULL, "vdata.layers", "vdata.totlayer");
  RNA_def_property_collection_funcs(prop,
                                    "rna_Mesh_vertex_creases_begin",
                                    NULL,
                                    NULL,
                                    NULL,
                                    "rna_Mesh_vertex_creases_length",
                                    NULL,
                                    NULL,
                                    NULL);
  RNA_def_property_override_flag(prop, PROPOVERRIDE_IGNORE);
  RNA_def_property_ui_text(prop, "Vertex Creases", "Sharpness of the vertices");
  rna_def_vertex_creases(brna);
  /* End vertex crease */

  /* Paint mask */
  prop = RNA_def_property(srna, "vertex_paint_masks", PROP_COLLECTION, PROP_NONE);
  RNA_def_property_collection_sdna(prop, NULL, "vdata.layers", "vdata.totlayer");
  RNA_def_property_collection_funcs(prop,
                                    "rna_Mesh_vertex_paint_masks_begin",
                                    NULL,
                                    NULL,
                                    NULL,
                                    "rna_Mesh_vertex_paint_masks_length",
                                    NULL,
                                    NULL,
                                    NULL);
  RNA_def_property_struct_type(prop, "MeshPaintMaskLayer");
  RNA_def_property_override_flag(prop, PROPOVERRIDE_IGNORE);
  RNA_def_property_ui_text(prop, "Vertex Paint Mask", "Vertex paint mask");
  rna_def_paint_mask(brna, prop);
  /* End paint mask */

  /* Attributes */
  rna_def_attributes_common(srna);

  /* Remesh */
  prop = RNA_def_property(srna, "remesh_voxel_size", PROP_FLOAT, PROP_DISTANCE);
  RNA_def_property_float_sdna(prop, NULL, "remesh_voxel_size");
  RNA_def_property_range(prop, 0.0001f, FLT_MAX);
  RNA_def_property_ui_range(prop, 0.0001f, FLT_MAX, 0.01, 4);
  RNA_def_property_ui_text(prop,
                           "Voxel Size",
                           "Size of the voxel in object space used for volume evaluation. Lower "
                           "values preserve finer details");
  RNA_def_property_update(prop, 0, "rna_Mesh_update_draw");

  prop = RNA_def_property(srna, "remesh_voxel_adaptivity", PROP_FLOAT, PROP_DISTANCE);
  RNA_def_property_float_sdna(prop, NULL, "remesh_voxel_adaptivity");
  RNA_def_property_range(prop, 0.0f, 1.0f);
  RNA_def_property_ui_range(prop, 0.0f, 1.0f, 0.01, 4);
  RNA_def_property_ui_text(
      prop,
      "Adaptivity",
      "Reduces the final face count by simplifying geometry where detail is not needed, "
      "generating triangles. A value greater than 0 disables Fix Poles");
  RNA_def_property_update(prop, 0, "rna_Mesh_update_draw");

  prop = RNA_def_property(srna, "use_remesh_fix_poles", PROP_BOOLEAN, PROP_NONE);
  RNA_def_property_boolean_sdna(prop, NULL, "flag", ME_REMESH_FIX_POLES);
  RNA_def_property_ui_text(prop, "Fix Poles", "Produces less poles and a better topology flow");
  RNA_def_property_update(prop, 0, "rna_Mesh_update_draw");

  prop = RNA_def_property(srna, "use_remesh_preserve_volume", PROP_BOOLEAN, PROP_NONE);
  RNA_def_property_boolean_sdna(prop, NULL, "flag", ME_REMESH_REPROJECT_VOLUME);
  RNA_def_property_ui_text(
      prop,
      "Preserve Volume",
      "Projects the mesh to preserve the volume and details of the original mesh");
  RNA_def_property_update(prop, 0, "rna_Mesh_update_draw");

  prop = RNA_def_property(srna, "use_remesh_preserve_paint_mask", PROP_BOOLEAN, PROP_NONE);
  RNA_def_property_boolean_sdna(prop, NULL, "flag", ME_REMESH_REPROJECT_PAINT_MASK);
  RNA_def_property_ui_text(prop, "Preserve Paint Mask", "Keep the current mask on the new mesh");
  RNA_def_property_update(prop, 0, "rna_Mesh_update_draw");

  prop = RNA_def_property(srna, "use_remesh_preserve_sculpt_face_sets", PROP_BOOLEAN, PROP_NONE);
  RNA_def_property_boolean_sdna(prop, NULL, "flag", ME_REMESH_REPROJECT_SCULPT_FACE_SETS);
  RNA_def_property_ui_text(
      prop, "Preserve Face Sets", "Keep the current Face Sets on the new mesh");
  RNA_def_property_update(prop, 0, "rna_Mesh_update_draw");

  prop = RNA_def_property(srna, "use_remesh_preserve_vertex_colors", PROP_BOOLEAN, PROP_NONE);
  RNA_def_property_boolean_sdna(prop, NULL, "flag", ME_REMESH_REPROJECT_VERTEX_COLORS);
  RNA_def_property_ui_text(
      prop, "Preserve Vertex Colors", "Keep the current vertex colors on the new mesh");
  RNA_def_property_update(prop, 0, "rna_Mesh_update_draw");

  prop = RNA_def_property(srna, "remesh_mode", PROP_ENUM, PROP_NONE);
  RNA_def_property_enum_sdna(prop, NULL, "remesh_mode");
  RNA_def_property_enum_items(prop, rna_enum_mesh_remesh_mode_items);
  RNA_def_property_ui_text(prop, "Remesh Mode", "");
  RNA_def_property_update(prop, 0, "rna_Mesh_update_draw");

  /* End remesh */

  /* Symmetry */
  prop = RNA_def_property(srna, "use_mirror_x", PROP_BOOLEAN, PROP_NONE);
  RNA_def_property_boolean_sdna(prop, NULL, "symmetry", ME_SYMMETRY_X);
  RNA_def_property_ui_text(prop, "X", "Enable symmetry in the X axis");
  RNA_def_property_update(prop, 0, "rna_Mesh_update_draw");

  prop = RNA_def_property(srna, "use_mirror_y", PROP_BOOLEAN, PROP_NONE);
  RNA_def_property_boolean_sdna(prop, NULL, "symmetry", ME_SYMMETRY_Y);
  RNA_def_property_ui_text(prop, "Y", "Enable symmetry in the Y axis");
  RNA_def_property_update(prop, 0, "rna_Mesh_update_draw");

  prop = RNA_def_property(srna, "use_mirror_z", PROP_BOOLEAN, PROP_NONE);
  RNA_def_property_boolean_sdna(prop, NULL, "symmetry", ME_SYMMETRY_Z);
  RNA_def_property_ui_text(prop, "Z", "Enable symmetry in the Z axis");
  RNA_def_property_update(prop, 0, "rna_Mesh_update_draw");

  prop = RNA_def_property(srna, "use_mirror_vertex_groups", PROP_BOOLEAN, PROP_NONE);
  RNA_def_property_boolean_sdna(prop, NULL, "editflag", ME_EDIT_MIRROR_VERTEX_GROUPS);
  RNA_def_property_ui_text(prop,
                           "Mirror Vertex Groups",
                           "Mirror the left/right vertex groups when painting. The symmetry axis "
                           "is determined by the symmetry settings");
  RNA_def_property_update(prop, 0, "rna_Mesh_update_draw");
  /* End Symmetry */

  prop = RNA_def_property(srna, "use_auto_smooth", PROP_BOOLEAN, PROP_NONE);
  RNA_def_property_boolean_sdna(prop, NULL, "flag", ME_AUTOSMOOTH);
  RNA_def_property_ui_text(
      prop,
      "Auto Smooth",
      "Auto smooth (based on smooth/sharp faces/edges and angle between faces), "
      "or use custom split normals data if available");
  RNA_def_property_update(prop, 0, "rna_Mesh_update_geom_and_params");

  prop = RNA_def_property(srna, "auto_smooth_angle", PROP_FLOAT, PROP_ANGLE);
  RNA_def_property_float_sdna(prop, NULL, "smoothresh");
  RNA_def_property_range(prop, 0.0f, DEG2RADF(180.0f));
  RNA_def_property_ui_text(prop,
                           "Auto Smooth Angle",
                           "Maximum angle between face normals that will be considered as smooth "
                           "(unused if custom split normals data are available)");
  RNA_def_property_update(prop, 0, "rna_Mesh_update_geom_and_params");

  RNA_define_verify_sdna(false);
  prop = RNA_def_property(srna, "has_custom_normals", PROP_BOOLEAN, PROP_NONE);
  RNA_def_property_boolean_sdna(prop, NULL, "", 0);
  RNA_def_property_clear_flag(prop, PROP_EDITABLE);
  RNA_def_property_ui_text(
      prop, "Has Custom Normals", "True if there are custom split normals data in this mesh");
  RNA_def_property_boolean_funcs(prop, "rna_Mesh_has_custom_normals_get", NULL);
  RNA_define_verify_sdna(true);

  prop = RNA_def_property(srna, "texco_mesh", PROP_POINTER, PROP_NONE);
  RNA_def_property_pointer_sdna(prop, NULL, "texcomesh");
  RNA_def_property_flag(prop, PROP_EDITABLE);
  RNA_def_property_override_flag(prop, PROPOVERRIDE_OVERRIDABLE_LIBRARY);
  RNA_def_property_ui_text(
      prop, "Texture Space Mesh", "Derive texture coordinates from another mesh");

  prop = RNA_def_property(srna, "shape_keys", PROP_POINTER, PROP_NONE);
  RNA_def_property_pointer_sdna(prop, NULL, "key");
  RNA_def_property_override_flag(prop, PROPOVERRIDE_OVERRIDABLE_LIBRARY);
  RNA_def_property_clear_flag(prop, PROP_PTR_NO_OWNERSHIP);
  RNA_def_property_ui_text(prop, "Shape Keys", "");

  /* texture space */
  prop = RNA_def_property(srna, "use_auto_texspace", PROP_BOOLEAN, PROP_NONE);
  RNA_def_property_boolean_sdna(prop, NULL, "texflag", ME_AUTOSPACE);
  RNA_def_property_ui_text(
      prop,
      "Auto Texture Space",
      "Adjust active object's texture space automatically when transforming object");
  RNA_def_property_update(prop, 0, "rna_Mesh_update_geom_and_params");

#  if 0
  prop = RNA_def_property(srna, "texspace_location", PROP_FLOAT, PROP_TRANSLATION);
  RNA_def_property_array(prop, 3);
  RNA_def_property_ui_text(prop, "Texture Space Location", "Texture space location");
  RNA_def_property_editable_func(prop, "rna_Mesh_texspace_editable");
  RNA_def_property_float_funcs(
      prop, "rna_Mesh_texspace_loc_get", "rna_Mesh_texspace_loc_set", NULL);
  RNA_def_property_update(prop, 0, "rna_Mesh_update_draw");
#  endif

  /* editflag */
  prop = RNA_def_property(srna, "use_mirror_topology", PROP_BOOLEAN, PROP_NONE);
  RNA_def_property_boolean_sdna(prop, NULL, "editflag", ME_EDIT_MIRROR_TOPO);
  RNA_def_property_ui_text(prop,
                           "Topology Mirror",
                           "Use topology based mirroring "
                           "(for when both sides of mesh have matching, unique topology)");

  prop = RNA_def_property(srna, "use_paint_mask", PROP_BOOLEAN, PROP_NONE);
  RNA_def_property_boolean_sdna(prop, NULL, "editflag", ME_EDIT_PAINT_FACE_SEL);
  RNA_def_property_ui_text(prop, "Paint Mask", "Face selection masking for painting");
  RNA_def_property_ui_icon(prop, ICON_FACESEL, 0);
  RNA_def_property_update(prop, NC_SPACE | ND_SPACE_VIEW3D, "rna_Mesh_update_facemask");

  prop = RNA_def_property(srna, "use_paint_mask_vertex", PROP_BOOLEAN, PROP_NONE);
  RNA_def_property_boolean_sdna(prop, NULL, "editflag", ME_EDIT_PAINT_VERT_SEL);
  RNA_def_property_ui_text(prop, "Vertex Selection", "Vertex selection masking for painting");
  RNA_def_property_ui_icon(prop, ICON_VERTEXSEL, 0);
  RNA_def_property_update(prop, NC_SPACE | ND_SPACE_VIEW3D, "rna_Mesh_update_vertmask");

  /* customdata flags */
  prop = RNA_def_property(srna, "use_customdata_vertex_bevel", PROP_BOOLEAN, PROP_NONE);
  RNA_def_property_boolean_sdna(prop, NULL, "cd_flag", ME_CDFLAG_VERT_BWEIGHT);
  RNA_def_property_ui_text(prop, "Store Vertex Bevel Weight", "");

  prop = RNA_def_property(srna, "use_customdata_edge_bevel", PROP_BOOLEAN, PROP_NONE);
  RNA_def_property_boolean_sdna(prop, NULL, "cd_flag", ME_CDFLAG_EDGE_BWEIGHT);
  RNA_def_property_ui_text(prop, "Store Edge Bevel Weight", "");

  prop = RNA_def_property(srna, "use_customdata_vertex_crease", PROP_BOOLEAN, PROP_NONE);
  RNA_def_property_boolean_sdna(prop, NULL, "cd_flag", ME_CDFLAG_VERT_CREASE);
  RNA_def_property_ui_text(prop, "Store Vertex Crease", "");

  prop = RNA_def_property(srna, "use_customdata_edge_crease", PROP_BOOLEAN, PROP_NONE);
  RNA_def_property_boolean_sdna(prop, NULL, "cd_flag", ME_CDFLAG_EDGE_CREASE);
  RNA_def_property_ui_text(prop, "Store Edge Crease", "");

  /* readonly editmesh info - use for extrude menu */
  prop = RNA_def_property(srna, "total_vert_sel", PROP_INT, PROP_UNSIGNED);
  RNA_def_property_int_funcs(prop, "rna_Mesh_tot_vert_get", NULL, NULL);
  RNA_def_property_ui_text(prop, "Selected Vertex Total", "Selected vertex count in editmode");
  RNA_def_property_clear_flag(prop, PROP_EDITABLE);

  prop = RNA_def_property(srna, "total_edge_sel", PROP_INT, PROP_UNSIGNED);
  RNA_def_property_int_funcs(prop, "rna_Mesh_tot_edge_get", NULL, NULL);
  RNA_def_property_ui_text(prop, "Selected Edge Total", "Selected edge count in editmode");
  RNA_def_property_clear_flag(prop, PROP_EDITABLE);

  prop = RNA_def_property(srna, "total_face_sel", PROP_INT, PROP_UNSIGNED);
  RNA_def_property_int_funcs(prop, "rna_Mesh_tot_face_get", NULL, NULL);
  RNA_def_property_ui_text(prop, "Selected Face Total", "Selected face count in editmode");
  RNA_def_property_clear_flag(prop, PROP_EDITABLE);

  prop = RNA_def_property(srna, "is_editmode", PROP_BOOLEAN, PROP_NONE);
  RNA_def_property_boolean_funcs(prop, "rna_Mesh_is_editmode_get", NULL);
  RNA_def_property_clear_flag(prop, PROP_EDITABLE);
  RNA_def_property_ui_text(prop, "Is Editmode", "True when used in editmode");

  /* pointers */
  rna_def_animdata_common(srna);
  rna_def_texmat_common(srna, "rna_Mesh_texspace_editable");

  RNA_api_mesh(srna);
}

void RNA_def_mesh(BlenderRNA *brna)
{
  rna_def_mesh(brna);
  rna_def_mvert(brna);
  rna_def_mvert_group(brna);
  rna_def_medge(brna);
  rna_def_mlooptri(brna);
  rna_def_mloop(brna);
  rna_def_mpolygon(brna);
  rna_def_mloopuv(brna);
  rna_def_mloopcol(brna);
  rna_def_MPropCol(brna);
  rna_def_mproperties(brna);
  rna_def_face_map(brna);
}

#endif

/** \} */<|MERGE_RESOLUTION|>--- conflicted
+++ resolved
@@ -482,10 +482,6 @@
 {
   Mesh *me = rna_mesh(ptr);
   const int index = rna_MeshLoop_index_get(ptr);
-<<<<<<< HEAD
-
-=======
->>>>>>> f593a560
   float(*vec)[3] = CustomData_get(&me->ldata, index, CD_NORMAL);
 
   if (vec) {
@@ -497,12 +493,7 @@
 {
   Mesh *me = rna_mesh(ptr);
   const int index = rna_MeshLoop_index_get(ptr);
-<<<<<<< HEAD
-
-=======
->>>>>>> f593a560
   const float(*vec)[4] = CustomData_get(&me->ldata, index, CD_MLOOPTANGENT);
-
   if (!vec) {
     zero_v3(values);
   }
@@ -515,10 +506,6 @@
 {
   Mesh *me = rna_mesh(ptr);
   const int index = rna_MeshLoop_index_get(ptr);
-<<<<<<< HEAD
-
-=======
->>>>>>> f593a560
   const float(*vec)[4] = CustomData_get(&me->ldata, index, CD_MLOOPTANGENT);
 
   return (vec) ? (*vec)[3] : 0.0f;
@@ -528,10 +515,6 @@
 {
   Mesh *me = rna_mesh(ptr);
   const int index = rna_MeshLoop_index_get(ptr);
-<<<<<<< HEAD
-
-=======
->>>>>>> f593a560
   const float(*nor)[3] = CustomData_get(&me->ldata, index, CD_NORMAL);
   const float(*vec)[4] = CustomData_get(&me->ldata, index, CD_MLOOPTANGENT);
 
@@ -548,10 +531,10 @@
 {
   Mesh *me = rna_mesh(ptr);
   MPoly *mp = (MPoly *)ptr->data;
-  const MVert *vertices = BKE_mesh_vertices(me);
+  const MVert *verts = BKE_mesh_vertices(me);
   const MLoop *loops = BKE_mesh_loops(me);
 
-  BKE_mesh_calc_poly_normal(mp, loops + mp->loopstart, vertices, values);
+  BKE_mesh_calc_poly_normal(mp, loops + mp->loopstart, verts, values);
 }
 
 static bool rna_MeshPolygon_hide_get(PointerRNA *ptr)
@@ -584,18 +567,18 @@
 {
   Mesh *me = rna_mesh(ptr);
   MPoly *mp = (MPoly *)ptr->data;
-  const MVert *vertices = BKE_mesh_vertices(me);
+  const MVert *verts = BKE_mesh_vertices(me);
   const MLoop *loops = BKE_mesh_loops(me);
-  BKE_mesh_calc_poly_center(mp, loops + mp->loopstart, vertices, values);
+  BKE_mesh_calc_poly_center(mp, loops + mp->loopstart, verts, values);
 }
 
 static float rna_MeshPolygon_area_get(PointerRNA *ptr)
 {
   Mesh *me = (Mesh *)ptr->owner_id;
   MPoly *mp = (MPoly *)ptr->data;
-  const MVert *vertices = BKE_mesh_vertices(me);
+  const MVert *verts = BKE_mesh_vertices(me);
   const MLoop *loops = BKE_mesh_loops(me);
-  return BKE_mesh_calc_poly_area(mp, loops + mp->loopstart, vertices);
+  return BKE_mesh_calc_poly_area(mp, loops + mp->loopstart, verts);
 }
 
 static void rna_MeshPolygon_flip(ID *id, MPoly *mp)
@@ -624,14 +607,14 @@
 {
   Mesh *me = rna_mesh(ptr);
   MLoopTri *lt = (MLoopTri *)ptr->data;
-  const MVert *vertices = BKE_mesh_vertices(me);
+  const MVert *verts = BKE_mesh_vertices(me);
   const MLoop *loops = BKE_mesh_loops(me);
 
   unsigned int v1 = loops[lt->tri[0]].v;
   unsigned int v2 = loops[lt->tri[1]].v;
   unsigned int v3 = loops[lt->tri[2]].v;
 
-  normal_tri_v3(values, vertices[v1].co, vertices[v2].co, vertices[v3].co);
+  normal_tri_v3(values, verts[v1].co, verts[v2].co, verts[v3].co);
 }
 
 static void rna_MeshLoopTriangle_split_normals_get(PointerRNA *ptr, float *values)
@@ -656,14 +639,14 @@
 {
   Mesh *me = rna_mesh(ptr);
   MLoopTri *lt = (MLoopTri *)ptr->data;
-  const MVert *vertices = BKE_mesh_vertices(me);
+  const MVert *verts = BKE_mesh_vertices(me);
   const MLoop *loops = BKE_mesh_loops(me);
 
   unsigned int v1 = loops[lt->tri[0]].v;
   unsigned int v2 = loops[lt->tri[1]].v;
   unsigned int v3 = loops[lt->tri[2]].v;
 
-  return area_tri_v3(vertices[v1].co, vertices[v2].co, vertices[v3].co);
+  return area_tri_v3(verts[v1].co, verts[v2].co, verts[v3].co);
 }
 
 static void rna_MeshLoopColor_color_get(PointerRNA *ptr, float *values)
@@ -713,17 +696,10 @@
 static void rna_MeshVertex_groups_begin(CollectionPropertyIterator *iter, PointerRNA *ptr)
 {
   Mesh *me = rna_mesh(ptr);
-
-<<<<<<< HEAD
-  MDeformVert *dverts = BKE_mesh_deform_verts_for_write(me);
+  MDeformVert *dverts = (MDeformVert *)BKE_mesh_deform_verts(me);
   if (dverts) {
     const int index = rna_MeshVertex_index_get(ptr);
     MDeformVert *dvert = &dverts[index];
-=======
-  if (me->dvert) {
-    const int index = rna_MeshVertex_index_get(ptr);
-    MDeformVert *dvert = &me->dvert[index];
->>>>>>> f593a560
 
     rna_iterator_array_begin(
         iter, (void *)dvert->dw, sizeof(MDeformWeight), dvert->totweight, 0, NULL);
@@ -806,10 +782,6 @@
 {
   const Mesh *me = rna_mesh(ptr);
   const int index = rna_MeshEdge_index_get(ptr);
-<<<<<<< HEAD
-
-=======
->>>>>>> f593a560
   const FreestyleEdge *fed = CustomData_get(&me->edata, index, CD_FREESTYLE_EDGE);
 
   return fed && (fed->flag & FREESTYLE_EDGE_MARK) != 0;
@@ -819,10 +791,6 @@
 {
   Mesh *me = rna_mesh(ptr);
   const int index = rna_MeshEdge_index_get(ptr);
-<<<<<<< HEAD
-
-=======
->>>>>>> f593a560
   FreestyleEdge *fed = CustomData_get(&me->edata, index, CD_FREESTYLE_EDGE);
 
   if (!fed) {
@@ -840,10 +808,6 @@
 {
   const Mesh *me = rna_mesh(ptr);
   const int index = rna_MeshPolygon_index_get(ptr);
-<<<<<<< HEAD
-
-=======
->>>>>>> f593a560
   const FreestyleFace *ffa = CustomData_get(&me->pdata, index, CD_FREESTYLE_FACE);
 
   return ffa && (ffa->flag & FREESTYLE_FACE_MARK) != 0;
@@ -853,10 +817,6 @@
 {
   Mesh *me = rna_mesh(ptr);
   const int index = rna_MeshPolygon_index_get(ptr);
-<<<<<<< HEAD
-
-=======
->>>>>>> f593a560
   FreestyleFace *ffa = CustomData_get(&me->pdata, index, CD_FREESTYLE_FACE);
 
   if (!ffa) {
