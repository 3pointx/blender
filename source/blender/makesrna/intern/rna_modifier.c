--- conflicted
+++ resolved
@@ -379,13 +379,10 @@
 			return &RNA_DataTransferModifier;
 		case eModifierType_NormalEdit:
 			return &RNA_NormalEditModifier;
-<<<<<<< HEAD
+		case eModifierType_CorrectiveSmooth:
+			return &RNA_CorrectiveSmoothModifier;
 		case eModifierType_Cache:
 			return &RNA_CacheModifier;
-=======
-		case eModifierType_CorrectiveSmooth:
-			return &RNA_CorrectiveSmoothModifier;
->>>>>>> 79918e05
 		/* Default */
 		case eModifierType_None:
 		case eModifierType_ShapeKey:
