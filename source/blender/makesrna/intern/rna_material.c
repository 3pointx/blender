--- conflicted
+++ resolved
@@ -139,15 +139,10 @@
       iter, (void *)ma->texpaintslot, sizeof(TexPaintSlot), ma->tot_slots, 0, NULL);
 }
 
-static void rna_Material_active_paint_texture_index_update(Main *bmain,
-                                                           Scene *UNUSED(scene),
-                                                           PointerRNA *ptr)
-{
-<<<<<<< HEAD
+static void rna_Material_active_paint_texture_index_update(bContext *C, PointerRNA *ptr)
+{
   bScreen *screen;
-=======
   Main *bmain = CTX_data_main(C);
->>>>>>> 5fe146e5
   Material *ma = (Material *)ptr->owner_id;
 
   if (ma->use_nodes && ma->nodetree) {
@@ -159,32 +154,10 @@
   }
 
   if (ma->texpaintslot) {
-<<<<<<< HEAD
-    Image *image = ma->texpaintslot[ma->paint_active_slot].ima;
-    for (screen = bmain->screens.first; screen; screen = screen->id.next) {
-      wmWindow *win = ED_screen_window_find(screen, bmain->wm.first);
-      if (win == NULL) {
-        continue;
-      }
-
-      ScrArea *area;
-      for (area = screen->areabase.first; area; area = area->next) {
-        SpaceLink *sl;
-        for (sl = area->spacedata.first; sl; sl = sl->next) {
-          if (sl->spacetype == SPACE_IMAGE) {
-            SpaceImage *sima = (SpaceImage *)sl;
-            if (!sima->pin) {
-              ED_space_image_set(bmain, sima, image, true);
-            }
-          }
-        }
-      }
-=======
     TexPaintSlot *slot = &ma->texpaintslot[ma->paint_active_slot];
     Image *image = slot->ima;
     if (image) {
       ED_space_image_sync(bmain, image, false);
->>>>>>> 5fe146e5
     }
   }
 
