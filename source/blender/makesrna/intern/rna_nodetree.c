--- conflicted
+++ resolved
@@ -2963,11 +2963,7 @@
 
 			if (value == NODE_IES_EXTERNAL && text->name) {
 				BLI_strncpy(nss->filepath, text->name, sizeof(nss->filepath));
-<<<<<<< HEAD
-				BLI_path_rel(nss->filepath, G.main->name);
-=======
 				BLI_path_rel(nss->filepath, BKE_main_blendfile_path_from_global());
->>>>>>> 7b6af843
 			}
 
 			id_us_min(node->id);
