/*
 * This program is free software; you can redistribute it and/or
 * modify it under the terms of the GNU General Public License
 * as published by the Free Software Foundation; either version 2
 * of the License, or (at your option) any later version.
 *
 * This program is distributed in the hope that it will be useful,
 * but WITHOUT ANY WARRANTY; without even the implied warranty of
 * MERCHANTABILITY or FITNESS FOR A PARTICULAR PURPOSE.  See the
 * GNU General Public License for more details.
 *
 * You should have received a copy of the GNU General Public License
 * along with this program; if not, write to the Free Software Foundation,
 * Inc., 51 Franklin Street, Fifth Floor, Boston, MA 02110-1301, USA.
 */

/** \file
 * \ingroup RNA
 */

#include <limits.h>
#include <stdlib.h>
#include <string.h>

#include "BLI_math.h"
#include "BLI_utildefines.h"

#include "BLT_translation.h"

#include "DNA_material_types.h"
#include "DNA_mesh_types.h"
#include "DNA_modifier_types.h"
#include "DNA_node_types.h"
#include "DNA_object_types.h"
#include "DNA_particle_types.h"
#include "DNA_text_types.h"
#include "DNA_texture_types.h"

#include "BKE_animsys.h"
#include "BKE_attribute.h"
#include "BKE_cryptomatte.h"
#include "BKE_image.h"
#include "BKE_node.h"
#include "BKE_texture.h"

#include "RNA_access.h"
#include "RNA_define.h"
#include "RNA_enum_types.h"

#include "rna_internal.h"
#include "rna_internal_types.h"

#include "IMB_imbuf.h"
#include "IMB_imbuf_types.h"

#include "WM_types.h"

#include "MEM_guardedalloc.h"

#include "RE_texture.h"

#include "DEG_depsgraph.h"
#include "DEG_depsgraph_query.h"

const EnumPropertyItem rna_enum_node_socket_in_out_items[] = {
    {SOCK_IN, "IN", 0, "Input", ""}, {SOCK_OUT, "OUT", 0, "Output", ""}, {0, NULL, 0, NULL, NULL}};

static const EnumPropertyItem node_socket_data_type_items[] = {
    {SOCK_FLOAT, "FLOAT", 0, "Float", ""},
    {SOCK_INT, "INT", 0, "Integer", ""},
    {SOCK_BOOLEAN, "BOOLEAN", 0, "Boolean", ""},
    {SOCK_VECTOR, "VECTOR", 0, "Vector", ""},
    {SOCK_STRING, "STRING", 0, "String", ""},
    {SOCK_RGBA, "RGBA", 0, "Color", ""},
    {SOCK_OBJECT, "OBJECT", 0, "Object", ""},
    {SOCK_IMAGE, "IMAGE", 0, "Image", ""},
    {SOCK_GEOMETRY, "GEOMETRY", 0, "Geometry", ""},
    {SOCK_COLLECTION, "COLLECTION", 0, "Collection", ""},
    {SOCK_TEXTURE, "TEXTURE", 0, "Texture", ""},
    {SOCK_MATERIAL, "MATERIAL", 0, "Material", ""},
    {0, NULL, 0, NULL, NULL},
};

const EnumPropertyItem rna_enum_node_socket_type_items[] = {
    {SOCK_CUSTOM, "CUSTOM", 0, "Custom", ""},
    {SOCK_FLOAT, "VALUE", 0, "Value", ""},
    {SOCK_INT, "INT", 0, "Integer", ""},
    {SOCK_BOOLEAN, "BOOLEAN", 0, "Boolean", ""},
    {SOCK_VECTOR, "VECTOR", 0, "Vector", ""},
    {SOCK_STRING, "STRING", 0, "String", ""},
    {SOCK_RGBA, "RGBA", 0, "RGBA", ""},
    {SOCK_SHADER, "SHADER", 0, "Shader", ""},
    {SOCK_OBJECT, "OBJECT", 0, "Object", ""},
    {SOCK_IMAGE, "IMAGE", 0, "Image", ""},
    {SOCK_GEOMETRY, "GEOMETRY", 0, "Geometry", ""},
    {SOCK_COLLECTION, "COLLECTION", 0, "Collection", ""},
    {SOCK_TEXTURE, "TEXTURE", 0, "Texture", ""},
    {SOCK_MATERIAL, "MATERIAL", 0, "Material", ""},
    {0, NULL, 0, NULL, NULL},
};

#ifndef RNA_RUNTIME
static const EnumPropertyItem rna_enum_node_socket_display_shape_items[] = {
    {SOCK_DISPLAY_SHAPE_CIRCLE, "CIRCLE", 0, "Circle", ""},
    {SOCK_DISPLAY_SHAPE_SQUARE, "SQUARE", 0, "Square", ""},
    {SOCK_DISPLAY_SHAPE_DIAMOND, "DIAMOND", 0, "Diamond", ""},
    {SOCK_DISPLAY_SHAPE_CIRCLE_DOT, "CIRCLE_DOT", 0, "Circle with inner dot", ""},
    {SOCK_DISPLAY_SHAPE_SQUARE_DOT, "SQUARE_DOT", 0, "Square with inner dot", ""},
    {SOCK_DISPLAY_SHAPE_DIAMOND_DOT, "DIAMOND_DOT", 0, "Diamond with inner dot", ""},
    {0, NULL, 0, NULL, NULL}};

static const EnumPropertyItem node_quality_items[] = {
    {NTREE_QUALITY_HIGH, "HIGH", 0, "High", "High quality"},
    {NTREE_QUALITY_MEDIUM, "MEDIUM", 0, "Medium", "Medium quality"},
    {NTREE_QUALITY_LOW, "LOW", 0, "Low", "Low quality"},
    {0, NULL, 0, NULL, NULL},
};

static const EnumPropertyItem node_chunksize_items[] = {
    {NTREE_CHUNKSIZE_32, "32", 0, "32x32", "Chunksize of 32x32"},
    {NTREE_CHUNKSIZE_64, "64", 0, "64x64", "Chunksize of 64x64"},
    {NTREE_CHUNKSIZE_128, "128", 0, "128x128", "Chunksize of 128x128"},
    {NTREE_CHUNKSIZE_256, "256", 0, "256x256", "Chunksize of 256x256"},
    {NTREE_CHUNKSIZE_512, "512", 0, "512x512", "Chunksize of 512x512"},
    {NTREE_CHUNKSIZE_1024, "1024", 0, "1024x1024", "Chunksize of 1024x1024"},
    {0, NULL, 0, NULL, NULL},
};
#endif

static const EnumPropertyItem rna_enum_execution_mode_items[] = {
    {NTREE_EXECUTION_MODE_TILED,
     "TILED",
     0,
     "Tiled",
     "Compositing is tiled, having as priority to display first tiles as fast as possible"},
    {NTREE_EXECUTION_MODE_FULL_FRAME,
     "FULL_FRAME",
     0,
     "Full Frame",
     "Composites full image result as fast as possible"},
    {0, NULL, 0, NULL, NULL},
};

const EnumPropertyItem rna_enum_mapping_type_items[] = {
    {NODE_MAPPING_TYPE_POINT, "POINT", 0, "Point", "Transform a point"},
    {NODE_MAPPING_TYPE_TEXTURE,
     "TEXTURE",
     0,
     "Texture",
     "Transform a texture by inverse mapping the texture coordinate"},
    {NODE_MAPPING_TYPE_VECTOR,
     "VECTOR",
     0,
     "Vector",
     "Transform a direction vector. Location is ignored"},
    {NODE_MAPPING_TYPE_NORMAL,
     "NORMAL",
     0,
     "Normal",
     "Transform a unit normal vector. Location is ignored"},
    {0, NULL, 0, NULL, NULL},
};

static const EnumPropertyItem rna_enum_vector_rotate_type_items[] = {
    {NODE_VECTOR_ROTATE_TYPE_AXIS,
     "AXIS_ANGLE",
     0,
     "Axis Angle",
     "Rotate a point using axis angle"},
    {NODE_VECTOR_ROTATE_TYPE_AXIS_X, "X_AXIS", 0, "X Axis", "Rotate a point using X axis"},
    {NODE_VECTOR_ROTATE_TYPE_AXIS_Y, "Y_AXIS", 0, "Y Axis", "Rotate a point using Y axis"},
    {NODE_VECTOR_ROTATE_TYPE_AXIS_Z, "Z_AXIS", 0, "Z Axis", "Rotate a point using Z axis"},
    {NODE_VECTOR_ROTATE_TYPE_EULER_XYZ, "EULER_XYZ", 0, "Euler", "Rotate a point using XYZ order"},
    {0, NULL, 0, NULL, NULL},
};

const EnumPropertyItem rna_enum_node_math_items[] = {
    {0, "", 0, N_("Functions"), ""},
    {NODE_MATH_ADD, "ADD", 0, "Add", "A + B"},
    {NODE_MATH_SUBTRACT, "SUBTRACT", 0, "Subtract", "A - B"},
    {NODE_MATH_MULTIPLY, "MULTIPLY", 0, "Multiply", "A * B"},
    {NODE_MATH_DIVIDE, "DIVIDE", 0, "Divide", "A / B"},
    {NODE_MATH_MULTIPLY_ADD, "MULTIPLY_ADD", 0, "Multiply Add", "A * B + C"},
    {0, "", ICON_NONE, NULL, NULL},
    {NODE_MATH_POWER, "POWER", 0, "Power", "A power B"},
    {NODE_MATH_LOGARITHM, "LOGARITHM", 0, "Logarithm", "Logarithm A base B"},
    {NODE_MATH_SQRT, "SQRT", 0, "Square Root", "Square root of A"},
    {NODE_MATH_INV_SQRT, "INVERSE_SQRT", 0, "Inverse Square Root", "1 / Square root of A"},
    {NODE_MATH_ABSOLUTE, "ABSOLUTE", 0, "Absolute", "Magnitude of A"},
    {NODE_MATH_EXPONENT, "EXPONENT", 0, "Exponent", "exp(A)"},
    {0, "", 0, N_("Comparison"), ""},
    {NODE_MATH_MINIMUM, "MINIMUM", 0, "Minimum", "The minimum from A and B"},
    {NODE_MATH_MAXIMUM, "MAXIMUM", 0, "Maximum", "The maximum from A and B"},
    {NODE_MATH_LESS_THAN, "LESS_THAN", 0, "Less Than", "1 if A < B else 0"},
    {NODE_MATH_GREATER_THAN, "GREATER_THAN", 0, "Greater Than", "1 if A > B else 0"},
    {NODE_MATH_SIGN, "SIGN", 0, "Sign", "Returns the sign of A"},
    {NODE_MATH_COMPARE, "COMPARE", 0, "Compare", "1 if (A == B) within tolerance C else 0"},
    {NODE_MATH_SMOOTH_MIN,
     "SMOOTH_MIN",
     0,
     "Smooth Minimum",
     "The minimum from A and B with smoothing C"},
    {NODE_MATH_SMOOTH_MAX,
     "SMOOTH_MAX",
     0,
     "Smooth Maximum",
     "The maximum from A and B with smoothing C"},
    {0, "", 0, N_("Rounding"), ""},
    {NODE_MATH_ROUND,
     "ROUND",
     0,
     "Round",
     "Round A to the nearest integer. Round upward if the fraction part is 0.5"},
    {NODE_MATH_FLOOR, "FLOOR", 0, "Floor", "The largest integer smaller than or equal A"},
    {NODE_MATH_CEIL, "CEIL", 0, "Ceil", "The smallest integer greater than or equal A"},
    {NODE_MATH_TRUNC, "TRUNC", 0, "Truncate", "The integer part of A, removing fractional digits"},
    {0, "", ICON_NONE, NULL, NULL},
    {NODE_MATH_FRACTION, "FRACT", 0, "Fraction", "The fraction part of A"},
    {NODE_MATH_MODULO, "MODULO", 0, "Modulo", "Modulo using fmod(A,B)"},
    {NODE_MATH_WRAP, "WRAP", 0, "Wrap", "Wrap value to range, wrap(A,B)"},
    {NODE_MATH_SNAP, "SNAP", 0, "Snap", "Snap to increment, snap(A,B)"},
    {NODE_MATH_PINGPONG,
     "PINGPONG",
     0,
     "Ping-Pong",
     "Wraps a value and reverses every other cycle (A,B)"},
    {0, "", 0, N_("Trigonometric"), ""},
    {NODE_MATH_SINE, "SINE", 0, "Sine", "sin(A)"},
    {NODE_MATH_COSINE, "COSINE", 0, "Cosine", "cos(A)"},
    {NODE_MATH_TANGENT, "TANGENT", 0, "Tangent", "tan(A)"},
    {0, "", ICON_NONE, NULL, NULL},
    {NODE_MATH_ARCSINE, "ARCSINE", 0, "Arcsine", "arcsin(A)"},
    {NODE_MATH_ARCCOSINE, "ARCCOSINE", 0, "Arccosine", "arccos(A)"},
    {NODE_MATH_ARCTANGENT, "ARCTANGENT", 0, "Arctangent", "arctan(A)"},
    {NODE_MATH_ARCTAN2, "ARCTAN2", 0, "Arctan2", "The signed angle arctan(A / B)"},
    {0, "", ICON_NONE, NULL, NULL},
    {NODE_MATH_SINH, "SINH", 0, "Hyperbolic Sine", "sinh(A)"},
    {NODE_MATH_COSH, "COSH", 0, "Hyperbolic Cosine", "cosh(A)"},
    {NODE_MATH_TANH, "TANH", 0, "Hyperbolic Tangent", "tanh(A)"},
    {0, "", 0, N_("Conversion"), ""},
    {NODE_MATH_RADIANS, "RADIANS", 0, "To Radians", "Convert from degrees to radians"},
    {NODE_MATH_DEGREES, "DEGREES", 0, "To Degrees", "Convert from radians to degrees"},
    {0, NULL, 0, NULL, NULL},
};

const EnumPropertyItem rna_enum_node_vec_math_items[] = {
    {NODE_VECTOR_MATH_ADD, "ADD", 0, "Add", "A + B"},
    {NODE_VECTOR_MATH_SUBTRACT, "SUBTRACT", 0, "Subtract", "A - B"},
    {NODE_VECTOR_MATH_MULTIPLY, "MULTIPLY", 0, "Multiply", "Entry-wise multiply"},
    {NODE_VECTOR_MATH_DIVIDE, "DIVIDE", 0, "Divide", "Entry-wise divide"},
    {NODE_VECTOR_MATH_MULTIPLY_ADD, "MULTIPLY_ADD", 0, "Multiply Add", "A * B + C"},
    {0, "", ICON_NONE, NULL, NULL},
    {NODE_VECTOR_MATH_CROSS_PRODUCT, "CROSS_PRODUCT", 0, "Cross Product", "A cross B"},
    {NODE_VECTOR_MATH_PROJECT, "PROJECT", 0, "Project", "Project A onto B"},
    {NODE_VECTOR_MATH_REFLECT,
     "REFLECT",
     0,
     "Reflect",
     "Reflect A around the normal B. B doesn't need to be normalized"},
    {NODE_VECTOR_MATH_REFRACT,
     "REFRACT",
     0,
     "Refract",
     "For a given incident vector A, surface normal B and ratio of indices of refraction, Ior, "
     "refract returns the refraction vector, R"},
    {NODE_VECTOR_MATH_FACEFORWARD,
     "FACEFORWARD",
     0,
     "Faceforward",
     "Orients a vector A to point away from a surface B as defined by its normal C. "
     "Returns (dot(B, C) < 0) ? A : -A"},
    {NODE_VECTOR_MATH_DOT_PRODUCT, "DOT_PRODUCT", 0, "Dot Product", "A dot B"},
    {0, "", ICON_NONE, NULL, NULL},
    {NODE_VECTOR_MATH_DISTANCE, "DISTANCE", 0, "Distance", "Distance between A and B"},
    {NODE_VECTOR_MATH_LENGTH, "LENGTH", 0, "Length", "Length of A"},
    {NODE_VECTOR_MATH_SCALE, "SCALE", 0, "Scale", "A multiplied by Scale"},
    {NODE_VECTOR_MATH_NORMALIZE, "NORMALIZE", 0, "Normalize", "Normalize A"},
    {0, "", ICON_NONE, NULL, NULL},
    {NODE_VECTOR_MATH_ABSOLUTE, "ABSOLUTE", 0, "Absolute", "Entry-wise absolute"},
    {NODE_VECTOR_MATH_MINIMUM, "MINIMUM", 0, "Minimum", "Entry-wise minimum"},
    {NODE_VECTOR_MATH_MAXIMUM, "MAXIMUM", 0, "Maximum", "Entry-wise maximum"},
    {NODE_VECTOR_MATH_FLOOR, "FLOOR", 0, "Floor", "Entry-wise floor"},
    {NODE_VECTOR_MATH_CEIL, "CEIL", 0, "Ceil", "Entry-wise ceil"},
    {NODE_VECTOR_MATH_FRACTION, "FRACTION", 0, "Fraction", "The fraction part of A entry-wise"},
    {NODE_VECTOR_MATH_MODULO, "MODULO", 0, "Modulo", "Entry-wise modulo using fmod(A,B)"},
    {NODE_VECTOR_MATH_WRAP, "WRAP", 0, "Wrap", "Entry-wise wrap(A,B)"},
    {NODE_VECTOR_MATH_SNAP,
     "SNAP",
     0,
     "Snap",
     "Round A to the largest integer multiple of B less than or equal A"},
    {0, "", ICON_NONE, NULL, NULL},
    {NODE_VECTOR_MATH_SINE, "SINE", 0, "Sine", "Entry-wise sin(A)"},
    {NODE_VECTOR_MATH_COSINE, "COSINE", 0, "Cosine", "Entry-wise cos(A)"},
    {NODE_VECTOR_MATH_TANGENT, "TANGENT", 0, "Tangent", "Entry-wise tan(A)"},
    {0, NULL, 0, NULL, NULL},
};

const EnumPropertyItem rna_enum_node_boolean_math_items[] = {
    {NODE_BOOLEAN_MATH_AND, "AND", 0, "And", "Outputs true only when both inputs are true"},
    {NODE_BOOLEAN_MATH_OR, "OR", 0, "Or", "Outputs or when at least one of the inputs is true"},
    {NODE_BOOLEAN_MATH_NOT, "NOT", 0, "Not", "Outputs the opposite of the input"},
    {0, NULL, 0, NULL, NULL},
};

const EnumPropertyItem rna_enum_node_float_compare_items[] = {
    {NODE_FLOAT_COMPARE_LESS_THAN,
     "LESS_THAN",
     0,
     "Less Than",
     "True when the first input is smaller than second input"},
    {NODE_FLOAT_COMPARE_LESS_EQUAL,
     "LESS_EQUAL",
     0,
     "Less Than or Equal",
     "True when the first input is smaller than the second input or equal"},
    {NODE_FLOAT_COMPARE_GREATER_THAN,
     "GREATER_THAN",
     0,
     "Greater Than",
     "True when the first input is greater than the second input"},
    {NODE_FLOAT_COMPARE_GREATER_EQUAL,
     "GREATER_EQUAL",
     0,
     "Greater Than or Equal",
     "True when the first input is greater than the second input or equal"},
    {NODE_FLOAT_COMPARE_EQUAL,
     "EQUAL",
     0,
     "Equal",
     "True when both inputs are approximately equal"},
    {NODE_FLOAT_COMPARE_NOT_EQUAL,
     "NOT_EQUAL",
     0,
     "Not Equal",
     "True when both inputs are not approximately equal"},
    {0, NULL, 0, NULL, NULL},
};

const EnumPropertyItem rna_enum_node_map_range_items[] = {
    {NODE_MAP_RANGE_LINEAR,
     "LINEAR",
     0,
     "Linear",
     "Linear interpolation between From Min and From Max values"},
    {NODE_MAP_RANGE_STEPPED,
     "STEPPED",
     0,
     "Stepped Linear",
     "Stepped linear interpolation between From Min and From Max values"},
    {NODE_MAP_RANGE_SMOOTHSTEP,
     "SMOOTHSTEP",
     0,
     "Smooth Step",
     "Smooth Hermite edge interpolation between From Min and From Max values"},
    {NODE_MAP_RANGE_SMOOTHERSTEP,
     "SMOOTHERSTEP",
     0,
     "Smoother Step",
     "Smoother Hermite edge interpolation between From Min and From Max values"},
    {0, NULL, 0, NULL, NULL},
};

const EnumPropertyItem rna_enum_node_clamp_items[] = {
    {NODE_CLAMP_MINMAX, "MINMAX", 0, "Min Max", "Constrain value between min and max"},
    {NODE_CLAMP_RANGE,
     "RANGE",
     0,
     "Range",
     "Constrain value between min and max, swapping arguments when min > max"},
    {0, NULL, 0, NULL, NULL},
};

static const EnumPropertyItem rna_enum_node_tex_dimensions_items[] = {
    {1, "1D", 0, "1D", "Use the scalar value W as input"},
    {2, "2D", 0, "2D", "Use the 2D vector (x, y) as input. The z component is ignored"},
    {3, "3D", 0, "3D", "Use the 3D vector Vector as input"},
    {4, "4D", 0, "4D", "Use the 4D vector (x, y, z, w) as input"},
    {0, NULL, 0, NULL, NULL},
};

const EnumPropertyItem rna_enum_node_filter_items[] = {
    {0, "SOFTEN", 0, "Soften", ""},
    {1, "SHARPEN", 0, "Sharpen", ""},
    {2, "LAPLACE", 0, "Laplace", ""},
    {3, "SOBEL", 0, "Sobel", ""},
    {4, "PREWITT", 0, "Prewitt", ""},
    {5, "KIRSCH", 0, "Kirsch", ""},
    {6, "SHADOW", 0, "Shadow", ""},
    {0, NULL, 0, NULL, NULL},
};

static const EnumPropertyItem rna_node_geometry_attribute_randomize_operation_items[] = {
    {GEO_NODE_ATTRIBUTE_RANDOMIZE_REPLACE_CREATE,
     "REPLACE_CREATE",
     ICON_NONE,
     "Replace/Create",
     "Replace the value and data type of an existing attribute, or create a new one"},
    {GEO_NODE_ATTRIBUTE_RANDOMIZE_ADD,
     "ADD",
     ICON_NONE,
     "Add",
     "Add the random values to the existing attribute values"},
    {GEO_NODE_ATTRIBUTE_RANDOMIZE_SUBTRACT,
     "SUBTRACT",
     ICON_NONE,
     "Subtract",
     "Subtract random values from the existing attribute values"},
    {GEO_NODE_ATTRIBUTE_RANDOMIZE_MULTIPLY,
     "MULTIPLY",
     ICON_NONE,
     "Multiply",
     "Multiply the existing attribute values with the random values"},
    {0, NULL, 0, NULL, NULL},
};

#ifndef RNA_RUNTIME
static const EnumPropertyItem node_sampler_type_items[] = {
    {0, "NEAREST", 0, "Nearest", ""},
    {1, "BILINEAR", 0, "Bilinear", ""},
    {2, "BICUBIC", 0, "Bicubic", ""},
    {0, NULL, 0, NULL, NULL},
};

static const EnumPropertyItem prop_shader_output_target_items[] = {
    {SHD_OUTPUT_ALL,
     "ALL",
     0,
     "All",
     "Use shaders for all renderers and viewports, unless there exists a more specific output"},
    {SHD_OUTPUT_EEVEE, "EEVEE", 0, "Eevee", "Use shaders for Eevee renderer"},
    {SHD_OUTPUT_CYCLES, "CYCLES", 0, "Cycles", "Use shaders for Cycles renderer"},
    {0, NULL, 0, NULL, NULL},
};

static const EnumPropertyItem node_cryptomatte_layer_name_items[] = {
    {0, "CryptoObject", 0, "Object", "Use Object layer"},
    {1, "CryptoMaterial", 0, "Material", "Use Material layer"},
    {2, "CryptoAsset", 0, "Asset", "Use Asset layer"},
    {0, NULL, 0, NULL, NULL},
};

static EnumPropertyItem rna_node_geometry_mesh_circle_fill_type_items[] = {
    {GEO_NODE_MESH_CIRCLE_FILL_NONE, "NONE", 0, "None", ""},
    {GEO_NODE_MESH_CIRCLE_FILL_NGON, "NGON", 0, "N-Gon", ""},
    {GEO_NODE_MESH_CIRCLE_FILL_TRIANGLE_FAN, "TRIANGLE_FAN", 0, "Triangles", ""},
    {0, NULL, 0, NULL, NULL},
};
#endif

#define ITEM_ATTRIBUTE \
  { \
    GEO_NODE_ATTRIBUTE_INPUT_ATTRIBUTE, "ATTRIBUTE", 0, "Attribute", "" \
  }
#define ITEM_FLOAT \
  { \
    GEO_NODE_ATTRIBUTE_INPUT_FLOAT, "FLOAT", 0, "Float", "" \
  }
#define ITEM_VECTOR \
  { \
    GEO_NODE_ATTRIBUTE_INPUT_VECTOR, "VECTOR", 0, "Vector", "" \
  }
#define ITEM_COLOR \
  { \
    GEO_NODE_ATTRIBUTE_INPUT_COLOR, "COLOR", 0, "Color", "" \
  }
#define ITEM_INTEGER \
  { \
    GEO_NODE_ATTRIBUTE_INPUT_INTEGER, "INTEGER", 0, "Integer", "" \
  }
#define ITEM_BOOLEAN \
  { \
    GEO_NODE_ATTRIBUTE_INPUT_BOOLEAN, "BOOLEAN", 0, "Boolean", "" \
  }

/* Used in both runtime and static code. */
static const EnumPropertyItem rna_node_geometry_attribute_input_type_items_any[] = {
    ITEM_ATTRIBUTE,
    ITEM_FLOAT,
    ITEM_VECTOR,
    ITEM_COLOR,
    ITEM_INTEGER,
    ITEM_BOOLEAN,
    {0, NULL, 0, NULL, NULL},
};

#ifndef RNA_RUNTIME

static const EnumPropertyItem rna_node_geometry_attribute_input_type_items_vector[] = {
    ITEM_ATTRIBUTE,
    ITEM_VECTOR,
    {0, NULL, 0, NULL, NULL},
};
static const EnumPropertyItem rna_node_geometry_attribute_input_type_items_float_vector[] = {
    ITEM_ATTRIBUTE,
    ITEM_FLOAT,
    ITEM_VECTOR,
    {0, NULL, 0, NULL, NULL},
};
static const EnumPropertyItem rna_node_geometry_attribute_input_type_items_float[] = {
    ITEM_ATTRIBUTE,
    ITEM_FLOAT,
    {0, NULL, 0, NULL, NULL},
};
static const EnumPropertyItem rna_node_geometry_attribute_input_type_items_int[] = {
    ITEM_ATTRIBUTE,
    ITEM_INTEGER,
    {0, NULL, 0, NULL, NULL},
};
static const EnumPropertyItem rna_node_geometry_attribute_input_type_items_no_boolean[] = {
    ITEM_ATTRIBUTE,
    ITEM_FLOAT,
    ITEM_VECTOR,
    ITEM_COLOR,
    {0, NULL, 0, NULL, NULL},
};

#endif

#undef ITEM_ATTRIBUTE
#undef ITEM_FLOAT
#undef ITEM_VECTOR
#undef ITEM_COLOR
#undef ITEM_BOOLEAN

#ifdef RNA_RUNTIME

#  include "BLI_linklist.h"
#  include "BLI_string.h"

#  include "BKE_context.h"
#  include "BKE_idprop.h"

#  include "BKE_global.h"

#  include "ED_node.h"
#  include "ED_render.h"

#  include "GPU_material.h"

#  include "NOD_common.h"
#  include "NOD_composite.h"
#  include "NOD_geometry.h"
#  include "NOD_shader.h"
#  include "NOD_socket.h"

#  include "RE_engine.h"
#  include "RE_pipeline.h"

#  include "DNA_scene_types.h"
#  include "WM_api.h"

static void rna_Node_socket_update(Main *bmain, Scene *UNUSED(scene), PointerRNA *ptr);

int rna_node_tree_type_to_enum(bNodeTreeType *typeinfo)
{
  int i = 0, result = -1;
  NODE_TREE_TYPES_BEGIN (nt) {
    if (nt == typeinfo) {
      result = i;
      break;
    }
    i++;
  }
  NODE_TREE_TYPES_END;
  return result;
}

int rna_node_tree_idname_to_enum(const char *idname)
{
  int i = 0, result = -1;
  NODE_TREE_TYPES_BEGIN (nt) {
    if (STREQ(nt->idname, idname)) {
      result = i;
      break;
    }
    i++;
  }
  NODE_TREE_TYPES_END;
  return result;
}

bNodeTreeType *rna_node_tree_type_from_enum(int value)
{
  int i = 0;
  bNodeTreeType *result = NULL;
  NODE_TREE_TYPES_BEGIN (nt) {
    if (i == value) {
      result = nt;
      break;
    }
    i++;
  }
  NODE_TREE_TYPES_END;
  return result;
}

const EnumPropertyItem *rna_node_tree_type_itemf(void *data,
                                                 bool (*poll)(void *data, bNodeTreeType *),
                                                 bool *r_free)
{
  EnumPropertyItem tmp = {0};
  EnumPropertyItem *item = NULL;
  int totitem = 0, i = 0;

  NODE_TREE_TYPES_BEGIN (nt) {
    if (poll && !poll(data, nt)) {
      i++;
      continue;
    }

    tmp.value = i;
    tmp.identifier = nt->idname;
    tmp.icon = nt->ui_icon;
    tmp.name = nt->ui_name;
    tmp.description = nt->ui_description;

    RNA_enum_item_add(&item, &totitem, &tmp);

    i++;
  }
  NODE_TREE_TYPES_END;

  if (totitem == 0) {
    *r_free = false;
    return DummyRNA_NULL_items;
  }

  RNA_enum_item_end(&item, &totitem);
  *r_free = true;

  return item;
}

int rna_node_type_to_enum(bNodeType *typeinfo)
{
  int i = 0, result = -1;
  NODE_TYPES_BEGIN (ntype) {
    if (ntype == typeinfo) {
      result = i;
      break;
    }
    i++;
  }
  NODE_TYPES_END;
  return result;
}

int rna_node_idname_to_enum(const char *idname)
{
  int i = 0, result = -1;
  NODE_TYPES_BEGIN (ntype) {
    if (STREQ(ntype->idname, idname)) {
      result = i;
      break;
    }
    i++;
  }
  NODE_TYPES_END;
  return result;
}

bNodeType *rna_node_type_from_enum(int value)
{
  int i = 0;
  bNodeType *result = NULL;
  NODE_TYPES_BEGIN (ntype) {
    if (i == value) {
      result = ntype;
      break;
    }
    i++;
  }
  NODE_TYPES_END;
  return result;
}

const EnumPropertyItem *rna_node_type_itemf(void *data,
                                            bool (*poll)(void *data, bNodeType *),
                                            bool *r_free)
{
  EnumPropertyItem *item = NULL;
  EnumPropertyItem tmp = {0};
  int totitem = 0, i = 0;

  NODE_TYPES_BEGIN (ntype) {
    if (poll && !poll(data, ntype)) {
      i++;
      continue;
    }

    tmp.value = i;
    tmp.identifier = ntype->idname;
    tmp.icon = ntype->ui_icon;
    tmp.name = ntype->ui_name;
    tmp.description = ntype->ui_description;

    RNA_enum_item_add(&item, &totitem, &tmp);

    i++;
  }
  NODE_TYPES_END;

  if (totitem == 0) {
    *r_free = false;
    return DummyRNA_NULL_items;
  }

  RNA_enum_item_end(&item, &totitem);
  *r_free = true;

  return item;
}

int rna_node_socket_type_to_enum(bNodeSocketType *typeinfo)
{
  int i = 0, result = -1;
  NODE_SOCKET_TYPES_BEGIN (stype) {
    if (stype == typeinfo) {
      result = i;
      break;
    }
    i++;
  }
  NODE_SOCKET_TYPES_END;
  return result;
}

int rna_node_socket_idname_to_enum(const char *idname)
{
  int i = 0, result = -1;
  NODE_SOCKET_TYPES_BEGIN (stype) {
    if (STREQ(stype->idname, idname)) {
      result = i;
      break;
    }
    i++;
  }
  NODE_SOCKET_TYPES_END;
  return result;
}

bNodeSocketType *rna_node_socket_type_from_enum(int value)
{
  int i = 0;
  bNodeSocketType *result = NULL;
  NODE_SOCKET_TYPES_BEGIN (stype) {
    if (i == value) {
      result = stype;
      break;
    }
    i++;
  }
  NODE_SOCKET_TYPES_END;
  return result;
}

const EnumPropertyItem *rna_node_socket_type_itemf(void *data,
                                                   bool (*poll)(void *data, bNodeSocketType *),
                                                   bool *r_free)
{
  EnumPropertyItem *item = NULL;
  EnumPropertyItem tmp = {0};
  int totitem = 0, i = 0;
  StructRNA *srna;

  NODE_SOCKET_TYPES_BEGIN (stype) {
    if (poll && !poll(data, stype)) {
      i++;
      continue;
    }

    srna = stype->ext_socket.srna;
    tmp.value = i;
    tmp.identifier = stype->idname;
    tmp.icon = RNA_struct_ui_icon(srna);
    tmp.name = RNA_struct_ui_name(srna);
    tmp.description = RNA_struct_ui_description(srna);

    RNA_enum_item_add(&item, &totitem, &tmp);

    i++;
  }
  NODE_SOCKET_TYPES_END;

  if (totitem == 0) {
    *r_free = false;
    return DummyRNA_NULL_items;
  }

  RNA_enum_item_end(&item, &totitem);
  *r_free = true;

  return item;
}

static const EnumPropertyItem *rna_node_static_type_itemf(bContext *UNUSED(C),
                                                          PointerRNA *ptr,
                                                          PropertyRNA *UNUSED(prop),
                                                          bool *r_free)
{
  EnumPropertyItem *item = NULL;
  EnumPropertyItem tmp;
  int totitem = 0;

  /* hack, don't want to add include path to RNA just for this, since in the future RNA types
   * for nodes should be defined locally at runtime anyway ...
   */

  tmp.value = NODE_CUSTOM;
  tmp.identifier = "CUSTOM";
  tmp.name = "Custom";
  tmp.description = "Custom Node";
  tmp.icon = ICON_NONE;
  RNA_enum_item_add(&item, &totitem, &tmp);

  tmp.value = NODE_CUSTOM_GROUP;
  tmp.identifier = "CUSTOM GROUP";
  tmp.name = "CustomGroup";
  tmp.description = "Custom Group Node";
  tmp.icon = ICON_NONE;
  RNA_enum_item_add(&item, &totitem, &tmp);

  tmp.value = NODE_UNDEFINED;
  tmp.identifier = "UNDEFINED";
  tmp.name = "UNDEFINED";
  tmp.description = "";
  tmp.icon = ICON_NONE;
  RNA_enum_item_add(&item, &totitem, &tmp);

#  define DefNode(Category, ID, DefFunc, EnumName, StructName, UIName, UIDesc) \
    if (STREQ(#Category, "Node")) { \
      tmp.value = ID; \
      tmp.identifier = EnumName; \
      tmp.name = UIName; \
      tmp.description = UIDesc; \
      tmp.icon = ICON_NONE; \
      RNA_enum_item_add(&item, &totitem, &tmp); \
    }
#  include "../../nodes/NOD_static_types.h"
#  undef DefNode

  if (RNA_struct_is_a(ptr->type, &RNA_ShaderNode)) {
#  define DefNode(Category, ID, DefFunc, EnumName, StructName, UIName, UIDesc) \
    if (STREQ(#Category, "ShaderNode")) { \
      tmp.value = ID; \
      tmp.identifier = EnumName; \
      tmp.name = UIName; \
      tmp.description = UIDesc; \
      tmp.icon = ICON_NONE; \
      RNA_enum_item_add(&item, &totitem, &tmp); \
    }
#  include "../../nodes/NOD_static_types.h"
#  undef DefNode
  }

  if (RNA_struct_is_a(ptr->type, &RNA_CompositorNode)) {
#  define DefNode(Category, ID, DefFunc, EnumName, StructName, UIName, UIDesc) \
    if (STREQ(#Category, "CompositorNode")) { \
      tmp.value = ID; \
      tmp.identifier = EnumName; \
      tmp.name = UIName; \
      tmp.description = UIDesc; \
      tmp.icon = ICON_NONE; \
      RNA_enum_item_add(&item, &totitem, &tmp); \
    }
#  include "../../nodes/NOD_static_types.h"
#  undef DefNode
  }

  if (RNA_struct_is_a(ptr->type, &RNA_TextureNode)) {
#  define DefNode(Category, ID, DefFunc, EnumName, StructName, UIName, UIDesc) \
    if (STREQ(#Category, "TextureNode")) { \
      tmp.value = ID; \
      tmp.identifier = EnumName; \
      tmp.name = UIName; \
      tmp.description = UIDesc; \
      tmp.icon = ICON_NONE; \
      RNA_enum_item_add(&item, &totitem, &tmp); \
    }
#  include "../../nodes/NOD_static_types.h"
#  undef DefNode
  }

  if (RNA_struct_is_a(ptr->type, &RNA_GeometryNode)) {
#  define DefNode(Category, ID, DefFunc, EnumName, StructName, UIName, UIDesc) \
    if (STREQ(#Category, "GeometryNode")) { \
      tmp.value = ID; \
      tmp.identifier = EnumName; \
      tmp.name = UIName; \
      tmp.description = UIDesc; \
      tmp.icon = ICON_NONE; \
      RNA_enum_item_add(&item, &totitem, &tmp); \
    }
#  include "../../nodes/NOD_static_types.h"
#  undef DefNode
  }

  if (RNA_struct_is_a(ptr->type, &RNA_AttributeNode)) {
#  define DefNode(Category, ID, DefFunc, EnumName, StructName, UIName, UIDesc) \
    if (STREQ(#Category, "AttributeNode")) { \
      tmp.value = ID; \
      tmp.identifier = EnumName; \
      tmp.name = UIName; \
      tmp.description = UIDesc; \
      tmp.icon = ICON_NONE; \
      RNA_enum_item_add(&item, &totitem, &tmp); \
    }
#  include "../../nodes/NOD_static_types.h"
#  undef DefNode
  }

  if (RNA_struct_is_a(ptr->type, &RNA_FunctionNode)) {
#  define DefNode(Category, ID, DefFunc, EnumName, StructName, UIName, UIDesc) \
    if (STREQ(#Category, "FunctionNode")) { \
      tmp.value = ID; \
      tmp.identifier = EnumName; \
      tmp.name = UIName; \
      tmp.description = UIDesc; \
      tmp.icon = ICON_NONE; \
      RNA_enum_item_add(&item, &totitem, &tmp); \
    }
#  include "../../nodes/NOD_static_types.h"
#  undef DefNode
  }

  RNA_enum_item_end(&item, &totitem);
  *r_free = true;

  return item;
}

/* ******** Node Tree ******** */

static StructRNA *rna_NodeTree_refine(struct PointerRNA *ptr)
{
  bNodeTree *ntree = (bNodeTree *)ptr->data;

  if (ntree->typeinfo->rna_ext.srna) {
    return ntree->typeinfo->rna_ext.srna;
  }
  else {
    return &RNA_NodeTree;
  }
}

static bool rna_NodeTree_poll(const bContext *C, bNodeTreeType *ntreetype)
{
  extern FunctionRNA rna_NodeTree_poll_func;

  PointerRNA ptr;
  ParameterList list;
  FunctionRNA *func;
  void *ret;
  bool visible;

  RNA_pointer_create(NULL, ntreetype->rna_ext.srna, NULL, &ptr); /* dummy */
  func = &rna_NodeTree_poll_func; /* RNA_struct_find_function(&ptr, "poll"); */

  RNA_parameter_list_create(&list, &ptr, func);
  RNA_parameter_set_lookup(&list, "context", &C);
  ntreetype->rna_ext.call((bContext *)C, &ptr, func, &list);

  RNA_parameter_get_lookup(&list, "visible", &ret);
  visible = *(bool *)ret;

  RNA_parameter_list_free(&list);

  return visible;
}

static void rna_NodeTree_update_reg(bNodeTree *ntree)
{
  extern FunctionRNA rna_NodeTree_update_func;

  PointerRNA ptr;
  ParameterList list;
  FunctionRNA *func;

  RNA_id_pointer_create(&ntree->id, &ptr);
  func = &rna_NodeTree_update_func; /* RNA_struct_find_function(&ptr, "update"); */

  RNA_parameter_list_create(&list, &ptr, func);
  ntree->typeinfo->rna_ext.call(NULL, &ptr, func, &list);

  RNA_parameter_list_free(&list);
}

static void rna_NodeTree_get_from_context(
    const bContext *C, bNodeTreeType *ntreetype, bNodeTree **r_ntree, ID **r_id, ID **r_from)
{
  extern FunctionRNA rna_NodeTree_get_from_context_func;

  PointerRNA ptr;
  ParameterList list;
  FunctionRNA *func;
  void *ret1, *ret2, *ret3;

  RNA_pointer_create(NULL, ntreetype->rna_ext.srna, NULL, &ptr); /* dummy */
  /* RNA_struct_find_function(&ptr, "get_from_context"); */
  func = &rna_NodeTree_get_from_context_func;

  RNA_parameter_list_create(&list, &ptr, func);
  RNA_parameter_set_lookup(&list, "context", &C);
  ntreetype->rna_ext.call((bContext *)C, &ptr, func, &list);

  RNA_parameter_get_lookup(&list, "result_1", &ret1);
  RNA_parameter_get_lookup(&list, "result_2", &ret2);
  RNA_parameter_get_lookup(&list, "result_3", &ret3);
  *r_ntree = *(bNodeTree **)ret1;
  *r_id = *(ID **)ret2;
  *r_from = *(ID **)ret3;

  RNA_parameter_list_free(&list);
}

static bool rna_NodeTree_valid_socket_type(eNodeSocketDatatype socket_type,
                                           bNodeTreeType *ntreetype)
{
  extern FunctionRNA rna_NodeTree_valid_socket_type_func;

  PointerRNA ptr;
  ParameterList list;
  FunctionRNA *func;
  void *ret;
  bool valid;

  RNA_pointer_create(NULL, ntreetype->rna_ext.srna, NULL, &ptr); /* dummy */
  func = &rna_NodeTree_valid_socket_type_func;

  RNA_parameter_list_create(&list, &ptr, func);
  RNA_parameter_set_lookup(&list, "type", &socket_type);
  ntreetype->rna_ext.call(NULL, &ptr, func, &list);

  RNA_parameter_get_lookup(&list, "valid", &ret);
  valid = *(bool *)ret;

  RNA_parameter_list_free(&list);

  return valid;
}

static void rna_NodeTree_unregister(Main *UNUSED(bmain), StructRNA *type)
{
  bNodeTreeType *nt = RNA_struct_blender_type_get(type);

  if (!nt) {
    return;
  }

  RNA_struct_free_extension(type, &nt->rna_ext);
  RNA_struct_free(&BLENDER_RNA, type);

  ntreeTypeFreeLink(nt);

  /* update while blender is running */
  WM_main_add_notifier(NC_NODE | NA_EDITED, NULL);
}

static StructRNA *rna_NodeTree_register(Main *bmain,
                                        ReportList *reports,
                                        void *data,
                                        const char *identifier,
                                        StructValidateFunc validate,
                                        StructCallbackFunc call,
                                        StructFreeFunc free)
{
  bNodeTreeType *nt, dummynt;
  bNodeTree dummyntree;
  PointerRNA dummyptr;
  int have_function[4];

  /* setup dummy tree & tree type to store static properties in */
  memset(&dummynt, 0, sizeof(bNodeTreeType));
  memset(&dummyntree, 0, sizeof(bNodeTree));
  dummyntree.typeinfo = &dummynt;
  RNA_pointer_create(NULL, &RNA_NodeTree, &dummyntree, &dummyptr);

  /* validate the python class */
  if (validate(&dummyptr, data, have_function) != 0) {
    return NULL;
  }

  if (strlen(identifier) >= sizeof(dummynt.idname)) {
    BKE_reportf(reports,
                RPT_ERROR,
                "Registering node tree class: '%s' is too long, maximum length is %d",
                identifier,
                (int)sizeof(dummynt.idname));
    return NULL;
  }

  /* check if we have registered this tree type before, and remove it */
  nt = ntreeTypeFind(dummynt.idname);
  if (nt) {
    rna_NodeTree_unregister(bmain, nt->rna_ext.srna);
  }

  /* create a new node tree type */
  nt = MEM_mallocN(sizeof(bNodeTreeType), "node tree type");
  memcpy(nt, &dummynt, sizeof(dummynt));

  nt->type = NTREE_CUSTOM;

  nt->rna_ext.srna = RNA_def_struct_ptr(&BLENDER_RNA, nt->idname, &RNA_NodeTree);
  nt->rna_ext.data = data;
  nt->rna_ext.call = call;
  nt->rna_ext.free = free;
  RNA_struct_blender_type_set(nt->rna_ext.srna, nt);

  RNA_def_struct_ui_text(nt->rna_ext.srna, nt->ui_name, nt->ui_description);
  RNA_def_struct_ui_icon(nt->rna_ext.srna, nt->ui_icon);

  nt->poll = (have_function[0]) ? rna_NodeTree_poll : NULL;
  nt->update = (have_function[1]) ? rna_NodeTree_update_reg : NULL;
  nt->get_from_context = (have_function[2]) ? rna_NodeTree_get_from_context : NULL;
  nt->valid_socket_type = (have_function[3]) ? rna_NodeTree_valid_socket_type : NULL;

  ntreeTypeAdd(nt);

  /* update while blender is running */
  WM_main_add_notifier(NC_NODE | NA_EDITED, NULL);

  return nt->rna_ext.srna;
}

static bool rna_NodeTree_check(bNodeTree *ntree, ReportList *reports)
{
  if (!ntreeIsRegistered(ntree)) {
    if (reports) {
      BKE_reportf(reports,
                  RPT_ERROR,
                  "Node tree '%s' has undefined type %s",
                  ntree->id.name + 2,
                  ntree->idname);
    }
    return false;
  }
  else {
    return true;
  }
}

static void rna_NodeTree_update(Main *bmain, Scene *UNUSED(scene), PointerRNA *ptr)
{
  bNodeTree *ntree = (bNodeTree *)ptr->owner_id;

  WM_main_add_notifier(NC_NODE | NA_EDITED, NULL);
  WM_main_add_notifier(NC_SCENE | ND_NODES, &ntree->id);

  ED_node_tag_update_nodetree(bmain, ntree, NULL);
}

static bNode *rna_NodeTree_node_new(bNodeTree *ntree,
                                    bContext *C,
                                    ReportList *reports,
                                    const char *type)
{
  bNodeType *ntype;
  bNode *node;

  if (!rna_NodeTree_check(ntree, reports)) {
    return NULL;
  }

  ntype = nodeTypeFind(type);
  if (!ntype) {
    BKE_reportf(reports, RPT_ERROR, "Node type %s undefined", type);
    return NULL;
  }

  const char *disabled_hint = NULL;
  if (ntype->poll && !ntype->poll(ntype, ntree, &disabled_hint)) {
    if (disabled_hint) {
      BKE_reportf(reports,
                  RPT_ERROR,
                  "Cannot add node of type %s to node tree '%s'\n  %s",
                  type,
                  ntree->id.name + 2,
                  disabled_hint);
      return NULL;
    }
    else {
      BKE_reportf(reports,
                  RPT_ERROR,
                  "Cannot add node of type %s to node tree '%s'",
                  type,
                  ntree->id.name + 2);
      return NULL;
    }
  }

  node = nodeAddNode(C, ntree, type);
  BLI_assert(node && node->typeinfo);

  if (ntree->type == NTREE_TEXTURE) {
    ntreeTexCheckCyclics(ntree);
  }

  ntreeUpdateTree(CTX_data_main(C), ntree);
  nodeUpdate(ntree, node);
  WM_main_add_notifier(NC_NODE | NA_EDITED, ntree);

  return node;
}

static void rna_NodeTree_node_remove(bNodeTree *ntree,
                                     Main *bmain,
                                     ReportList *reports,
                                     PointerRNA *node_ptr)
{
  bNode *node = node_ptr->data;

  if (!rna_NodeTree_check(ntree, reports)) {
    return;
  }

  if (BLI_findindex(&ntree->nodes, node) == -1) {
    BKE_reportf(reports, RPT_ERROR, "Unable to locate node '%s' in node tree", node->name);
    return;
  }

  nodeRemoveNode(bmain, ntree, node, true);

  RNA_POINTER_INVALIDATE(node_ptr);

  ntreeUpdateTree(bmain, ntree); /* update group node socket links */
  WM_main_add_notifier(NC_NODE | NA_EDITED, ntree);
}

static void rna_NodeTree_node_clear(bNodeTree *ntree, Main *bmain, ReportList *reports)
{
  bNode *node = ntree->nodes.first;

  if (!rna_NodeTree_check(ntree, reports)) {
    return;
  }

  while (node) {
    bNode *next_node = node->next;

    nodeRemoveNode(bmain, ntree, node, true);

    node = next_node;
  }

  ntreeUpdateTree(bmain, ntree);

  WM_main_add_notifier(NC_NODE | NA_EDITED, ntree);
}

static PointerRNA rna_NodeTree_active_node_get(PointerRNA *ptr)
{
  bNodeTree *ntree = (bNodeTree *)ptr->data;
  bNode *node = nodeGetActive(ntree);
  return rna_pointer_inherit_refine(ptr, &RNA_Node, node);
}

static void rna_NodeTree_active_node_set(PointerRNA *ptr,
                                         const PointerRNA value,
                                         struct ReportList *UNUSED(reports))
{
  bNodeTree *ntree = (bNodeTree *)ptr->data;
  bNode *node = (bNode *)value.data;

  if (node && BLI_findindex(&ntree->nodes, node) != -1) {
    nodeSetActive(ntree, node);
  }
  else {
    nodeClearActive(ntree);
  }
}

static bNodeLink *rna_NodeTree_link_new(bNodeTree *ntree,
                                        Main *bmain,
                                        ReportList *reports,
                                        bNodeSocket *fromsock,
                                        bNodeSocket *tosock,
                                        bool verify_limits)
{
  bNodeLink *ret;
  bNode *fromnode = NULL, *tonode = NULL;

  if (!rna_NodeTree_check(ntree, reports)) {
    return NULL;
  }

  nodeFindNode(ntree, fromsock, &fromnode, NULL);
  nodeFindNode(ntree, tosock, &tonode, NULL);
  /* check validity of the sockets:
   * if sockets from different trees are passed in this will fail!
   */
  if (!fromnode || !tonode) {
    return NULL;
  }

  if (&fromsock->in_out == &tosock->in_out) {
    BKE_report(reports, RPT_ERROR, "Same input/output direction of sockets");
    return NULL;
  }

  if (verify_limits) {
    /* remove other socket links if limit is exceeded */
    if (nodeCountSocketLinks(ntree, fromsock) + 1 > nodeSocketLinkLimit(fromsock)) {
      nodeRemSocketLinks(ntree, fromsock);
    }
    if (nodeCountSocketLinks(ntree, tosock) + 1 > nodeSocketLinkLimit(tosock)) {
      nodeRemSocketLinks(ntree, tosock);
    }
    if (tosock->flag & SOCK_MULTI_INPUT) {
      LISTBASE_FOREACH_MUTABLE (bNodeLink *, link, &ntree->links) {
        if (link->fromsock == fromsock && link->tosock == tosock) {
          nodeRemLink(ntree, link);
        }
      }
    }
  }

  ret = nodeAddLink(ntree, fromnode, fromsock, tonode, tosock);

  if (ret) {

    /* not an issue from the UI, clear hidden from API to keep valid state. */
    fromsock->flag &= ~SOCK_HIDDEN;
    tosock->flag &= ~SOCK_HIDDEN;

    if (tonode) {
      nodeUpdate(ntree, tonode);
    }

    ntreeUpdateTree(bmain, ntree);

    ED_node_tag_update_nodetree(bmain, ntree, ret->tonode);
    WM_main_add_notifier(NC_NODE | NA_EDITED, ntree);
  }
  return ret;
}

static void rna_NodeTree_link_remove(bNodeTree *ntree,
                                     Main *bmain,
                                     ReportList *reports,
                                     PointerRNA *link_ptr)
{
  bNodeLink *link = link_ptr->data;

  if (!rna_NodeTree_check(ntree, reports)) {
    return;
  }

  if (BLI_findindex(&ntree->links, link) == -1) {
    BKE_report(reports, RPT_ERROR, "Unable to locate link in node tree");
    return;
  }

  nodeRemLink(ntree, link);
  RNA_POINTER_INVALIDATE(link_ptr);

  ntreeUpdateTree(bmain, ntree);
  WM_main_add_notifier(NC_NODE | NA_EDITED, ntree);
}

static void rna_NodeTree_link_clear(bNodeTree *ntree, Main *bmain, ReportList *reports)
{
  bNodeLink *link = ntree->links.first;

  if (!rna_NodeTree_check(ntree, reports)) {
    return;
  }

  while (link) {
    bNodeLink *next_link = link->next;

    nodeRemLink(ntree, link);

    link = next_link;
  }
  ntreeUpdateTree(bmain, ntree);

  WM_main_add_notifier(NC_NODE | NA_EDITED, ntree);
}

static int rna_NodeTree_active_input_get(PointerRNA *ptr)
{
  bNodeTree *ntree = (bNodeTree *)ptr->data;
  int index = 0;
  LISTBASE_FOREACH_INDEX (bNodeSocket *, socket, &ntree->inputs, index) {
    if (socket->flag & SELECT) {
      return index;
    }
  }
  return -1;
}

static void rna_NodeTree_active_input_set(PointerRNA *ptr, int value)
{
  bNodeTree *ntree = (bNodeTree *)ptr->data;

  int index = 0;
  LISTBASE_FOREACH_INDEX (bNodeSocket *, socket, &ntree->inputs, index) {
    SET_FLAG_FROM_TEST(socket->flag, index == value, SELECT);
  }
}

static int rna_NodeTree_active_output_get(PointerRNA *ptr)
{
  bNodeTree *ntree = (bNodeTree *)ptr->data;
  int index = 0;
  LISTBASE_FOREACH_INDEX (bNodeSocket *, socket, &ntree->outputs, index) {
    if (socket->flag & SELECT) {
      return index;
    }
  }
  return -1;
}

static void rna_NodeTree_active_output_set(PointerRNA *ptr, int value)
{
  bNodeTree *ntree = (bNodeTree *)ptr->data;

  int index = 0;
  LISTBASE_FOREACH_INDEX (bNodeSocket *, socket, &ntree->outputs, index) {
    SET_FLAG_FROM_TEST(socket->flag, index == value, SELECT);
  }
}

static bNodeSocket *rna_NodeTree_inputs_new(
    bNodeTree *ntree, Main *bmain, ReportList *reports, const char *type, const char *name)
{
  if (!rna_NodeTree_check(ntree, reports)) {
    return NULL;
  }

  bNodeSocket *sock = ntreeAddSocketInterface(ntree, SOCK_IN, type, name);

  ntreeUpdateTree(bmain, ntree);
  WM_main_add_notifier(NC_NODE | NA_EDITED, ntree);

  return sock;
}

static bNodeSocket *rna_NodeTree_outputs_new(
    bNodeTree *ntree, Main *bmain, ReportList *reports, const char *type, const char *name)
{
  if (!rna_NodeTree_check(ntree, reports)) {
    return NULL;
  }

  bNodeSocket *sock = ntreeAddSocketInterface(ntree, SOCK_OUT, type, name);

  ntreeUpdateTree(bmain, ntree);
  WM_main_add_notifier(NC_NODE | NA_EDITED, ntree);

  return sock;
}

static void rna_NodeTree_socket_remove(bNodeTree *ntree,
                                       Main *bmain,
                                       ReportList *reports,
                                       bNodeSocket *sock)
{
  if (!rna_NodeTree_check(ntree, reports)) {
    return;
  }

  if (BLI_findindex(&ntree->inputs, sock) == -1 && BLI_findindex(&ntree->outputs, sock) == -1) {
    BKE_reportf(reports, RPT_ERROR, "Unable to locate socket '%s' in node", sock->identifier);
  }
  else {
    ntreeRemoveSocketInterface(ntree, sock);

    ntreeUpdateTree(bmain, ntree);
    DEG_id_tag_update(&ntree->id, 0);
    WM_main_add_notifier(NC_NODE | NA_EDITED, ntree);
  }
}

static void rna_NodeTree_inputs_clear(bNodeTree *ntree, Main *bmain, ReportList *reports)
{
  if (!rna_NodeTree_check(ntree, reports)) {
    return;
  }

  LISTBASE_FOREACH_MUTABLE (bNodeSocket *, socket, &ntree->inputs) {
    ntreeRemoveSocketInterface(ntree, socket);
  }

  ntreeUpdateTree(bmain, ntree);
  WM_main_add_notifier(NC_NODE | NA_EDITED, ntree);
}

static void rna_NodeTree_outputs_clear(bNodeTree *ntree, Main *bmain, ReportList *reports)
{
  if (!rna_NodeTree_check(ntree, reports)) {
    return;
  }

  LISTBASE_FOREACH_MUTABLE (bNodeSocket *, socket, &ntree->outputs) {
    ntreeRemoveSocketInterface(ntree, socket);
  }

  ntreeUpdateTree(bmain, ntree);
  WM_main_add_notifier(NC_NODE | NA_EDITED, ntree);
}

static void rna_NodeTree_inputs_move(bNodeTree *ntree, Main *bmain, int from_index, int to_index)
{
  if (from_index == to_index) {
    return;
  }
  if (from_index < 0 || to_index < 0) {
    return;
  }

  bNodeSocket *sock = BLI_findlink(&ntree->inputs, from_index);
  if (to_index < from_index) {
    bNodeSocket *nextsock = BLI_findlink(&ntree->inputs, to_index);
    if (nextsock) {
      BLI_remlink(&ntree->inputs, sock);
      BLI_insertlinkbefore(&ntree->inputs, nextsock, sock);
    }
  }
  else {
    bNodeSocket *prevsock = BLI_findlink(&ntree->inputs, to_index);
    if (prevsock) {
      BLI_remlink(&ntree->inputs, sock);
      BLI_insertlinkafter(&ntree->inputs, prevsock, sock);
    }
  }

  ntree->update |= NTREE_UPDATE_GROUP_IN;

  ntreeUpdateTree(bmain, ntree);
  WM_main_add_notifier(NC_NODE | NA_EDITED, ntree);
}

static void rna_NodeTree_outputs_move(bNodeTree *ntree, Main *bmain, int from_index, int to_index)
{
  if (from_index == to_index) {
    return;
  }
  if (from_index < 0 || to_index < 0) {
    return;
  }

  bNodeSocket *sock = BLI_findlink(&ntree->outputs, from_index);
  if (to_index < from_index) {
    bNodeSocket *nextsock = BLI_findlink(&ntree->outputs, to_index);
    if (nextsock) {
      BLI_remlink(&ntree->outputs, sock);
      BLI_insertlinkbefore(&ntree->outputs, nextsock, sock);
    }
  }
  else {
    bNodeSocket *prevsock = BLI_findlink(&ntree->outputs, to_index);
    if (prevsock) {
      BLI_remlink(&ntree->outputs, sock);
      BLI_insertlinkafter(&ntree->outputs, prevsock, sock);
    }
  }

  ntree->update |= NTREE_UPDATE_GROUP_OUT;

  ntreeUpdateTree(bmain, ntree);
  WM_main_add_notifier(NC_NODE | NA_EDITED, ntree);
}

static void rna_NodeTree_interface_update(bNodeTree *ntree, bContext *C)
{
  Main *bmain = CTX_data_main(C);

  ntree->update |= NTREE_UPDATE_GROUP;
  ntreeUpdateTree(bmain, ntree);

  ED_node_tag_update_nodetree(bmain, ntree, NULL);
}

/* ******** NodeLink ******** */

static bool rna_NodeLink_is_hidden_get(PointerRNA *ptr)
{
  bNodeLink *link = ptr->data;
  return nodeLinkIsHidden(link);
}

/* ******** Node ******** */

static StructRNA *rna_Node_refine(struct PointerRNA *ptr)
{
  bNode *node = (bNode *)ptr->data;

  if (node->typeinfo->rna_ext.srna) {
    return node->typeinfo->rna_ext.srna;
  }
  else {
    return ptr->type;
  }
}

static char *rna_Node_path(PointerRNA *ptr)
{
  bNode *node = (bNode *)ptr->data;
  char name_esc[sizeof(node->name) * 2];

  BLI_str_escape(name_esc, node->name, sizeof(name_esc));
  return BLI_sprintfN("nodes[\"%s\"]", name_esc);
}

char *rna_Node_ImageUser_path(PointerRNA *ptr)
{
  bNodeTree *ntree = (bNodeTree *)ptr->owner_id;
  bNode *node;
  char name_esc[sizeof(node->name) * 2];

  for (node = ntree->nodes.first; node; node = node->next) {
    if (node->type == SH_NODE_TEX_ENVIRONMENT) {
      NodeTexEnvironment *data = node->storage;
      if (&data->iuser != ptr->data) {
        continue;
      }
    }
    else if (node->type == SH_NODE_TEX_IMAGE) {
      NodeTexImage *data = node->storage;
      if (&data->iuser != ptr->data) {
        continue;
      }
    }
    else {
      continue;
    }

    BLI_str_escape(name_esc, node->name, sizeof(name_esc));
    return BLI_sprintfN("nodes[\"%s\"].image_user", name_esc);
  }

  return NULL;
}

static bool rna_Node_poll(bNodeType *ntype, bNodeTree *ntree, const char **UNUSED(r_disabled_hint))
{
  extern FunctionRNA rna_Node_poll_func;

  PointerRNA ptr;
  ParameterList list;
  FunctionRNA *func;
  void *ret;
  bool visible;

  RNA_pointer_create(NULL, ntype->rna_ext.srna, NULL, &ptr); /* dummy */
  func = &rna_Node_poll_func; /* RNA_struct_find_function(&ptr, "poll"); */

  RNA_parameter_list_create(&list, &ptr, func);
  RNA_parameter_set_lookup(&list, "node_tree", &ntree);
  ntype->rna_ext.call(NULL, &ptr, func, &list);

  RNA_parameter_get_lookup(&list, "visible", &ret);
  visible = *(bool *)ret;

  RNA_parameter_list_free(&list);

  return visible;
}

static bool rna_Node_poll_instance(bNode *node,
                                   bNodeTree *ntree,
                                   const char **UNUSED(disabled_info))
{
  extern FunctionRNA rna_Node_poll_instance_func;

  PointerRNA ptr;
  ParameterList list;
  FunctionRNA *func;
  void *ret;
  bool visible;

  RNA_pointer_create(NULL, node->typeinfo->rna_ext.srna, node, &ptr); /* dummy */
  func = &rna_Node_poll_instance_func; /* RNA_struct_find_function(&ptr, "poll_instance"); */

  RNA_parameter_list_create(&list, &ptr, func);
  RNA_parameter_set_lookup(&list, "node_tree", &ntree);
  node->typeinfo->rna_ext.call(NULL, &ptr, func, &list);

  RNA_parameter_get_lookup(&list, "visible", &ret);
  visible = *(bool *)ret;

  RNA_parameter_list_free(&list);

  return visible;
}

static bool rna_Node_poll_instance_default(bNode *node,
                                           bNodeTree *ntree,
                                           const char **disabled_info)
{
  /* use the basic poll function */
  return rna_Node_poll(node->typeinfo, ntree, disabled_info);
}

static void rna_Node_update_reg(bNodeTree *ntree, bNode *node)
{
  extern FunctionRNA rna_Node_update_func;

  PointerRNA ptr;
  ParameterList list;
  FunctionRNA *func;

  RNA_pointer_create((ID *)ntree, node->typeinfo->rna_ext.srna, node, &ptr);
  func = &rna_Node_update_func; /* RNA_struct_find_function(&ptr, "update"); */

  RNA_parameter_list_create(&list, &ptr, func);
  node->typeinfo->rna_ext.call(NULL, &ptr, func, &list);

  RNA_parameter_list_free(&list);
}

static void rna_Node_insert_link(bNodeTree *ntree, bNode *node, bNodeLink *link)
{
  extern FunctionRNA rna_Node_insert_link_func;

  PointerRNA ptr;
  ParameterList list;
  FunctionRNA *func;

  RNA_pointer_create((ID *)ntree, node->typeinfo->rna_ext.srna, node, &ptr);
  func = &rna_Node_insert_link_func;

  RNA_parameter_list_create(&list, &ptr, func);
  RNA_parameter_set_lookup(&list, "link", &link);
  node->typeinfo->rna_ext.call(NULL, &ptr, func, &list);

  RNA_parameter_list_free(&list);
}

static void rna_Node_init(const bContext *C, PointerRNA *ptr)
{
  extern FunctionRNA rna_Node_init_func;

  bNode *node = (bNode *)ptr->data;
  ParameterList list;
  FunctionRNA *func;

  func = &rna_Node_init_func; /* RNA_struct_find_function(&ptr, "init"); */

  RNA_parameter_list_create(&list, ptr, func);
  node->typeinfo->rna_ext.call((bContext *)C, ptr, func, &list);

  RNA_parameter_list_free(&list);
}

static void rna_Node_copy(PointerRNA *ptr, const struct bNode *copynode)
{
  extern FunctionRNA rna_Node_copy_func;

  bNode *node = (bNode *)ptr->data;
  ParameterList list;
  FunctionRNA *func;

  func = &rna_Node_copy_func; /* RNA_struct_find_function(&ptr, "copy"); */

  RNA_parameter_list_create(&list, ptr, func);
  RNA_parameter_set_lookup(&list, "node", &copynode);
  node->typeinfo->rna_ext.call(NULL, ptr, func, &list);

  RNA_parameter_list_free(&list);
}

static void rna_Node_free(PointerRNA *ptr)
{
  extern FunctionRNA rna_Node_free_func;

  bNode *node = (bNode *)ptr->data;
  ParameterList list;
  FunctionRNA *func;

  func = &rna_Node_free_func; /* RNA_struct_find_function(&ptr, "free"); */

  RNA_parameter_list_create(&list, ptr, func);
  node->typeinfo->rna_ext.call(NULL, ptr, func, &list);

  RNA_parameter_list_free(&list);
}

static void rna_Node_draw_buttons(struct uiLayout *layout, bContext *C, PointerRNA *ptr)
{
  extern FunctionRNA rna_Node_draw_buttons_func;

  bNode *node = (bNode *)ptr->data;
  ParameterList list;
  FunctionRNA *func;

  func = &rna_Node_draw_buttons_func; /* RNA_struct_find_function(&ptr, "draw_buttons"); */

  RNA_parameter_list_create(&list, ptr, func);
  RNA_parameter_set_lookup(&list, "context", &C);
  RNA_parameter_set_lookup(&list, "layout", &layout);
  node->typeinfo->rna_ext.call(C, ptr, func, &list);

  RNA_parameter_list_free(&list);
}

static void rna_Node_draw_buttons_ext(struct uiLayout *layout, bContext *C, PointerRNA *ptr)
{
  extern FunctionRNA rna_Node_draw_buttons_ext_func;

  bNode *node = (bNode *)ptr->data;
  ParameterList list;
  FunctionRNA *func;

  func = &rna_Node_draw_buttons_ext_func; /* RNA_struct_find_function(&ptr, "draw_buttons_ext"); */

  RNA_parameter_list_create(&list, ptr, func);
  RNA_parameter_set_lookup(&list, "context", &C);
  RNA_parameter_set_lookup(&list, "layout", &layout);
  node->typeinfo->rna_ext.call(C, ptr, func, &list);

  RNA_parameter_list_free(&list);
}

static void rna_Node_draw_label(bNodeTree *ntree, bNode *node, char *label, int maxlen)
{
  extern FunctionRNA rna_Node_draw_label_func;

  PointerRNA ptr;
  ParameterList list;
  FunctionRNA *func;
  void *ret;
  char *rlabel;

  func = &rna_Node_draw_label_func; /* RNA_struct_find_function(&ptr, "draw_label"); */

  RNA_pointer_create(&ntree->id, &RNA_Node, node, &ptr);
  RNA_parameter_list_create(&list, &ptr, func);
  node->typeinfo->rna_ext.call(NULL, &ptr, func, &list);

  RNA_parameter_get_lookup(&list, "label", &ret);
  rlabel = (char *)ret;
  BLI_strncpy(label, rlabel != NULL ? rlabel : "", maxlen);

  RNA_parameter_list_free(&list);
}

static bool rna_Node_is_registered_node_type(StructRNA *type)
{
  return (RNA_struct_blender_type_get(type) != NULL);
}

static void rna_Node_is_registered_node_type_runtime(bContext *UNUSED(C),
                                                     ReportList *UNUSED(reports),
                                                     PointerRNA *ptr,
                                                     ParameterList *parms)
{
  int result = (RNA_struct_blender_type_get(ptr->type) != NULL);
  RNA_parameter_set_lookup(parms, "result", &result);
}

static void rna_Node_unregister(Main *UNUSED(bmain), StructRNA *type)
{
  bNodeType *nt = RNA_struct_blender_type_get(type);

  if (!nt) {
    return;
  }

  RNA_struct_free_extension(type, &nt->rna_ext);
  RNA_struct_free(&BLENDER_RNA, type);

  /* this also frees the allocated nt pointer, no MEM_free call needed! */
  nodeUnregisterType(nt);

  /* update while blender is running */
  WM_main_add_notifier(NC_NODE | NA_EDITED, NULL);
}

/* Generic internal registration function.
 * Can be used to implement callbacks for registerable RNA node subtypes.
 */
static bNodeType *rna_Node_register_base(Main *bmain,
                                         ReportList *reports,
                                         StructRNA *basetype,
                                         void *data,
                                         const char *identifier,
                                         StructValidateFunc validate,
                                         StructCallbackFunc call,
                                         StructFreeFunc free)
{
  bNodeType *nt, dummynt;
  bNode dummynode;
  PointerRNA dummyptr;
  FunctionRNA *func;
  PropertyRNA *parm;
  int have_function[10];

  /* setup dummy node & node type to store static properties in */
  memset(&dummynt, 0, sizeof(bNodeType));
  /* this does some additional initialization of default values */
  node_type_base_custom(&dummynt, identifier, "", 0, 0);

  memset(&dummynode, 0, sizeof(bNode));
  dummynode.typeinfo = &dummynt;
  RNA_pointer_create(NULL, basetype, &dummynode, &dummyptr);

  /* validate the python class */
  if (validate(&dummyptr, data, have_function) != 0) {
    return NULL;
  }

  if (strlen(identifier) >= sizeof(dummynt.idname)) {
    BKE_reportf(reports,
                RPT_ERROR,
                "Registering node class: '%s' is too long, maximum length is %d",
                identifier,
                (int)sizeof(dummynt.idname));
    return NULL;
  }

  /* check if we have registered this node type before, and remove it */
  nt = nodeTypeFind(dummynt.idname);
  if (nt) {
    rna_Node_unregister(bmain, nt->rna_ext.srna);
  }

  /* create a new node type */
  nt = MEM_mallocN(sizeof(bNodeType), "node type");
  memcpy(nt, &dummynt, sizeof(dummynt));
  nt->free_self = (void (*)(bNodeType *))MEM_freeN;

  nt->rna_ext.srna = RNA_def_struct_ptr(&BLENDER_RNA, nt->idname, basetype);
  nt->rna_ext.data = data;
  nt->rna_ext.call = call;
  nt->rna_ext.free = free;
  RNA_struct_blender_type_set(nt->rna_ext.srna, nt);

  RNA_def_struct_ui_text(nt->rna_ext.srna, nt->ui_name, nt->ui_description);
  RNA_def_struct_ui_icon(nt->rna_ext.srna, nt->ui_icon);

  func = RNA_def_function_runtime(
      nt->rna_ext.srna, "is_registered_node_type", rna_Node_is_registered_node_type_runtime);
  RNA_def_function_ui_description(func, "True if a registered node type");
  RNA_def_function_flag(func, FUNC_NO_SELF | FUNC_USE_SELF_TYPE);
  parm = RNA_def_boolean(func, "result", false, "Result", "");
  RNA_def_function_return(func, parm);

  /* XXX bad level call! needed to initialize the basic draw functions ... */
  ED_init_custom_node_type(nt);

  nt->poll = (have_function[0]) ? rna_Node_poll : NULL;
  nt->poll_instance = (have_function[1]) ? rna_Node_poll_instance : rna_Node_poll_instance_default;
  nt->updatefunc = (have_function[2]) ? rna_Node_update_reg : NULL;
  nt->insert_link = (have_function[3]) ? rna_Node_insert_link : NULL;
  nt->initfunc_api = (have_function[4]) ? rna_Node_init : NULL;
  nt->copyfunc_api = (have_function[5]) ? rna_Node_copy : NULL;
  nt->freefunc_api = (have_function[6]) ? rna_Node_free : NULL;
  nt->draw_buttons = (have_function[7]) ? rna_Node_draw_buttons : NULL;
  nt->draw_buttons_ex = (have_function[8]) ? rna_Node_draw_buttons_ext : NULL;
  nt->labelfunc = (have_function[9]) ? rna_Node_draw_label : NULL;

  /* sanitize size values in case not all have been registered */
  if (nt->maxwidth < nt->minwidth) {
    nt->maxwidth = nt->minwidth;
  }
  if (nt->maxheight < nt->minheight) {
    nt->maxheight = nt->minheight;
  }
  CLAMP(nt->width, nt->minwidth, nt->maxwidth);
  CLAMP(nt->height, nt->minheight, nt->maxheight);

  return nt;
}

static StructRNA *rna_Node_register(Main *bmain,
                                    ReportList *reports,
                                    void *data,
                                    const char *identifier,
                                    StructValidateFunc validate,
                                    StructCallbackFunc call,
                                    StructFreeFunc free)
{
  bNodeType *nt = rna_Node_register_base(
      bmain, reports, &RNA_Node, data, identifier, validate, call, free);
  if (!nt) {
    return NULL;
  }

  nodeRegisterType(nt);

  /* update while blender is running */
  WM_main_add_notifier(NC_NODE | NA_EDITED, NULL);

  return nt->rna_ext.srna;
}

static const EnumPropertyItem *itemf_function_check(
    const EnumPropertyItem *original_item_array,
    bool (*value_supported)(const EnumPropertyItem *item))
{
  EnumPropertyItem *item_array = NULL;
  int items_len = 0;

  for (const EnumPropertyItem *item = original_item_array; item->identifier != NULL; item++) {
    if (value_supported(item)) {
      RNA_enum_item_add(&item_array, &items_len, item);
    }
  }

  RNA_enum_item_end(&item_array, &items_len);
  return item_array;
}

static bool switch_type_supported(const EnumPropertyItem *item)
{
  return ELEM(item->value,
              SOCK_FLOAT,
              SOCK_INT,
              SOCK_BOOLEAN,
              SOCK_VECTOR,
              SOCK_STRING,
              SOCK_RGBA,
              SOCK_GEOMETRY,
              SOCK_OBJECT,
              SOCK_COLLECTION,
              SOCK_TEXTURE,
              SOCK_MATERIAL);
}

static const EnumPropertyItem *rna_GeometryNodeSwitch_type_itemf(bContext *UNUSED(C),
                                                                 PointerRNA *UNUSED(ptr),
                                                                 PropertyRNA *UNUSED(prop),
                                                                 bool *r_free)
{
  *r_free = true;
  return itemf_function_check(node_socket_data_type_items, switch_type_supported);
}

static bool set_attribute_type_supported(const EnumPropertyItem *item)
{
  return ELEM(item->value, SOCK_FLOAT, SOCK_INT, SOCK_BOOLEAN, SOCK_VECTOR, SOCK_RGBA);
}

static const EnumPropertyItem *rna_AttributeNodeSetAttribute_type_itemf(bContext *UNUSED(C),
                                                                        PointerRNA *UNUSED(ptr),
                                                                        PropertyRNA *UNUSED(prop),
                                                                        bool *r_free)
{
  *r_free = true;
  return itemf_function_check(node_socket_data_type_items, set_attribute_type_supported);
}

static bool attribute_clamp_type_supported(const EnumPropertyItem *item)
{
  return ELEM(item->value, CD_PROP_FLOAT, CD_PROP_FLOAT3, CD_PROP_INT32, CD_PROP_COLOR);
}
static const EnumPropertyItem *rna_GeometryNodeAttributeClamp_type_itemf(bContext *UNUSED(C),
                                                                         PointerRNA *UNUSED(ptr),
                                                                         PropertyRNA *UNUSED(prop),
                                                                         bool *r_free)
{
  *r_free = true;
  return itemf_function_check(rna_enum_attribute_type_items, attribute_clamp_type_supported);
}

static bool attribute_random_type_supported(const EnumPropertyItem *item)
{
  return ELEM(item->value, CD_PROP_FLOAT, CD_PROP_FLOAT3, CD_PROP_BOOL, CD_PROP_INT32);
}
static const EnumPropertyItem *rna_GeometryNodeAttributeRandom_type_itemf(
    bContext *UNUSED(C), PointerRNA *UNUSED(ptr), PropertyRNA *UNUSED(prop), bool *r_free)
{
  *r_free = true;
  return itemf_function_check(rna_enum_attribute_type_items, attribute_random_type_supported);
}

static const EnumPropertyItem *rna_GeometryNodeAttributeRandomize_operation_itemf(
    bContext *UNUSED(C), PointerRNA *ptr, PropertyRNA *UNUSED(prop), bool *r_free)
{
  bNode *node = ptr->data;
  const NodeAttributeRandomize *node_storage = (NodeAttributeRandomize *)node->storage;
  const CustomDataType data_type = (CustomDataType)node_storage->data_type;

  EnumPropertyItem *item_array = NULL;
  int items_len = 0;
  for (const EnumPropertyItem *item = rna_node_geometry_attribute_randomize_operation_items;
       item->identifier != NULL;
       item++) {
    if (data_type == CD_PROP_BOOL) {
      if (item->value == GEO_NODE_ATTRIBUTE_RANDOMIZE_REPLACE_CREATE) {
        RNA_enum_item_add(&item_array, &items_len, item);
      }
    }
    else {
      RNA_enum_item_add(&item_array, &items_len, item);
    }
  }
  RNA_enum_item_end(&item_array, &items_len);

  *r_free = true;
  return item_array;
}

static void rna_GeometryNodeAttributeRandomize_data_type_update(Main *bmain,
                                                                Scene *scene,
                                                                PointerRNA *ptr)
{
  bNode *node = ptr->data;
  NodeAttributeRandomize *node_storage = (NodeAttributeRandomize *)node->storage;

  /* The boolean data type has no extra operations besides,
   * replace, so make sure the enum value is set properly. */
  if (node_storage->data_type == CD_PROP_BOOL) {
    node_storage->operation = GEO_NODE_ATTRIBUTE_RANDOMIZE_REPLACE_CREATE;
  }

  rna_Node_socket_update(bmain, scene, ptr);
}

static bool attribute_convert_type_supported(const EnumPropertyItem *item)
{
  return ELEM(item->value,
              CD_AUTO_FROM_NAME,
              CD_PROP_FLOAT,
              CD_PROP_FLOAT2,
              CD_PROP_FLOAT3,
              CD_PROP_COLOR,
              CD_PROP_BOOL,
              CD_PROP_INT32);
}
static const EnumPropertyItem *rna_GeometryNodeAttributeConvert_type_itemf(
    bContext *UNUSED(C), PointerRNA *UNUSED(ptr), PropertyRNA *UNUSED(prop), bool *r_free)
{
  *r_free = true;
  return itemf_function_check(rna_enum_attribute_type_with_auto_items,
                              attribute_convert_type_supported);
}

static bool attribute_fill_type_supported(const EnumPropertyItem *item)
{
  return ELEM(
      item->value, CD_PROP_FLOAT, CD_PROP_FLOAT3, CD_PROP_COLOR, CD_PROP_BOOL, CD_PROP_INT32);
}
static const EnumPropertyItem *rna_GeometryNodeAttributeFill_type_itemf(bContext *UNUSED(C),
                                                                        PointerRNA *UNUSED(ptr),
                                                                        PropertyRNA *UNUSED(prop),
                                                                        bool *r_free)
{
  *r_free = true;
  return itemf_function_check(rna_enum_attribute_type_items, attribute_fill_type_supported);
}

/**
 * This bit of ugly code makes sure the float / attribute option shows up instead of
 * vector / attribute if the node uses an operation that uses a float for input B or C.
 */
static const EnumPropertyItem *rna_GeometryNodeAttributeVectorMath_input_type_b_itemf(
    bContext *UNUSED(C), PointerRNA *ptr, PropertyRNA *UNUSED(prop), bool *r_free)
{
  bNode *node = ptr->data;
  NodeAttributeVectorMath *node_storage = (NodeAttributeVectorMath *)node->storage;

  EnumPropertyItem *item_array = NULL;
  int items_len = 0;
  for (const EnumPropertyItem *item = rna_node_geometry_attribute_input_type_items_any;
       item->identifier != NULL;
       item++) {
    if (item->value == GEO_NODE_ATTRIBUTE_INPUT_ATTRIBUTE) {
      RNA_enum_item_add(&item_array, &items_len, item);
    }
    else if (item->value == GEO_NODE_ATTRIBUTE_INPUT_FLOAT) {
      if (node_storage->operation == NODE_VECTOR_MATH_SCALE) {
        RNA_enum_item_add(&item_array, &items_len, item);
      }
    }
    else if (item->value == GEO_NODE_ATTRIBUTE_INPUT_VECTOR) {
      if (node_storage->operation != NODE_VECTOR_MATH_SCALE) {
        RNA_enum_item_add(&item_array, &items_len, item);
      }
    }
  }
  RNA_enum_item_end(&item_array, &items_len);

  *r_free = true;
  return item_array;
}

static const EnumPropertyItem *rna_GeometryNodeAttributeVectorMath_input_type_c_itemf(
    bContext *UNUSED(C), PointerRNA *ptr, PropertyRNA *UNUSED(prop), bool *r_free)
{
  bNode *node = ptr->data;
  NodeAttributeVectorMath *node_storage = (NodeAttributeVectorMath *)node->storage;

  EnumPropertyItem *item_array = NULL;
  int items_len = 0;
  for (const EnumPropertyItem *item = rna_node_geometry_attribute_input_type_items_any;
       item->identifier != NULL;
       item++) {
    if (item->value == GEO_NODE_ATTRIBUTE_INPUT_ATTRIBUTE) {
      RNA_enum_item_add(&item_array, &items_len, item);
    }
    else if (item->value == GEO_NODE_ATTRIBUTE_INPUT_FLOAT) {
      if (node_storage->operation == NODE_VECTOR_MATH_REFRACT) {
        RNA_enum_item_add(&item_array, &items_len, item);
      }
    }
    else if (item->value == GEO_NODE_ATTRIBUTE_INPUT_VECTOR) {
      if (node_storage->operation != NODE_VECTOR_MATH_REFRACT) {
        RNA_enum_item_add(&item_array, &items_len, item);
      }
    }
  }
  RNA_enum_item_end(&item_array, &items_len);

  *r_free = true;
  return item_array;
}

static void rna_GeometryNodeAttributeVectorMath_operation_update(Main *bmain,
                                                                 Scene *scene,
                                                                 PointerRNA *ptr)
{
  bNode *node = ptr->data;
  NodeAttributeVectorMath *node_storage = (NodeAttributeVectorMath *)node->storage;

  const NodeVectorMathOperation operation = (NodeVectorMathOperation)node_storage->operation;

  /* The scale operation can't use a vector input, so reset
   * the input type enum in case it's set to vector. */
  if (operation == NODE_VECTOR_MATH_SCALE) {
    if (node_storage->input_type_b == GEO_NODE_ATTRIBUTE_INPUT_VECTOR) {
      node_storage->input_type_b = GEO_NODE_ATTRIBUTE_INPUT_FLOAT;
    }
  }

  /* Scale is also the only operation that uses the float input type, so a
   * a check is also necessary for the other direction. */
  if (operation != NODE_VECTOR_MATH_SCALE) {
    if (node_storage->input_type_b == GEO_NODE_ATTRIBUTE_INPUT_FLOAT) {
      node_storage->input_type_b = GEO_NODE_ATTRIBUTE_INPUT_VECTOR;
    }
  }

  rna_Node_socket_update(bmain, scene, ptr);
}

static bool attribute_map_range_type_supported(const EnumPropertyItem *item)
{
  return ELEM(item->value, CD_PROP_FLOAT, CD_PROP_FLOAT3);
}
static const EnumPropertyItem *rna_GeometryNodeAttributeMapRange_type_itemf(
    bContext *UNUSED(C), PointerRNA *UNUSED(ptr), PropertyRNA *UNUSED(prop), bool *r_free)
{
  *r_free = true;
  return itemf_function_check(rna_enum_attribute_type_items, attribute_map_range_type_supported);
}

static bool attribute_curve_map_type_supported(const EnumPropertyItem *item)
{
  return ELEM(item->value, CD_PROP_FLOAT, CD_PROP_FLOAT3, CD_PROP_COLOR);
}
static const EnumPropertyItem *rna_GeometryNodeAttributeCurveMap_type_itemf(
    bContext *UNUSED(C), PointerRNA *UNUSED(ptr), PropertyRNA *UNUSED(prop), bool *r_free)
{
  *r_free = true;
  return itemf_function_check(rna_enum_attribute_type_items, attribute_curve_map_type_supported);
}

static StructRNA *rna_ShaderNode_register(Main *bmain,
                                          ReportList *reports,
                                          void *data,
                                          const char *identifier,
                                          StructValidateFunc validate,
                                          StructCallbackFunc call,
                                          StructFreeFunc free)
{
  bNodeType *nt = rna_Node_register_base(
      bmain, reports, &RNA_ShaderNode, data, identifier, validate, call, free);
  if (!nt) {
    return NULL;
  }

  nodeRegisterType(nt);

  /* update while blender is running */
  WM_main_add_notifier(NC_NODE | NA_EDITED, NULL);

  return nt->rna_ext.srna;
}

static StructRNA *rna_CompositorNode_register(Main *bmain,
                                              ReportList *reports,
                                              void *data,
                                              const char *identifier,
                                              StructValidateFunc validate,
                                              StructCallbackFunc call,
                                              StructFreeFunc free)
{
  bNodeType *nt = rna_Node_register_base(
      bmain, reports, &RNA_CompositorNode, data, identifier, validate, call, free);
  if (!nt) {
    return NULL;
  }

  nodeRegisterType(nt);

  /* update while blender is running */
  WM_main_add_notifier(NC_NODE | NA_EDITED, NULL);

  return nt->rna_ext.srna;
}

static StructRNA *rna_TextureNode_register(Main *bmain,
                                           ReportList *reports,
                                           void *data,
                                           const char *identifier,
                                           StructValidateFunc validate,
                                           StructCallbackFunc call,
                                           StructFreeFunc free)
{
  bNodeType *nt = rna_Node_register_base(
      bmain, reports, &RNA_TextureNode, data, identifier, validate, call, free);
  if (!nt) {
    return NULL;
  }

  nodeRegisterType(nt);

  /* update while blender is running */
  WM_main_add_notifier(NC_NODE | NA_EDITED, NULL);

  return nt->rna_ext.srna;
}

static StructRNA *rna_GeometryNode_register(Main *bmain,
                                            ReportList *reports,
                                            void *data,
                                            const char *identifier,
                                            StructValidateFunc validate,
                                            StructCallbackFunc call,
                                            StructFreeFunc free)
{
  bNodeType *nt = rna_Node_register_base(
      bmain, reports, &RNA_GeometryNode, data, identifier, validate, call, free);
  if (!nt) {
    return NULL;
  }

  nodeRegisterType(nt);

  /* update while blender is running */
  WM_main_add_notifier(NC_NODE | NA_EDITED, NULL);

  return nt->rna_ext.srna;
}

static StructRNA *rna_AttributeNode_register(Main *bmain,
                                             ReportList *reports,
                                             void *data,
                                             const char *identifier,
                                             StructValidateFunc validate,
                                             StructCallbackFunc call,
                                             StructFreeFunc free)
{
  bNodeType *nt = rna_Node_register_base(
      bmain, reports, &RNA_AttributeNode, data, identifier, validate, call, free);
  if (!nt) {
    return NULL;
  }

  nodeRegisterType(nt);

  /* update while blender is running */
  WM_main_add_notifier(NC_NODE | NA_EDITED, NULL);

  return nt->rna_ext.srna;
}

static StructRNA *rna_FunctionNode_register(Main *bmain,
                                            ReportList *reports,
                                            void *data,
                                            const char *identifier,
                                            StructValidateFunc validate,
                                            StructCallbackFunc call,
                                            StructFreeFunc free)
{
  bNodeType *nt = rna_Node_register_base(
      bmain, reports, &RNA_FunctionNode, data, identifier, validate, call, free);
  if (!nt) {
    return NULL;
  }

  nodeRegisterType(nt);

  /* update while blender is running */
  WM_main_add_notifier(NC_NODE | NA_EDITED, NULL);

  return nt->rna_ext.srna;
}

static IDProperty *rna_Node_idprops(PointerRNA *ptr, bool create)
{
  bNode *node = ptr->data;

  if (create && !node->prop) {
    IDPropertyTemplate val = {0};
    node->prop = IDP_New(IDP_GROUP, &val, "RNA_Node ID properties");
  }

  return node->prop;
}

static void rna_Node_parent_set(PointerRNA *ptr,
                                PointerRNA value,
                                struct ReportList *UNUSED(reports))
{
  bNode *node = ptr->data;
  bNode *parent = value.data;

  if (parent) {
    /* XXX only Frame node allowed for now,
     * in the future should have a poll function or so to test possible attachment.
     */
    if (parent->type != NODE_FRAME) {
      return;
    }

    /* make sure parent is not attached to the node */
    if (nodeAttachNodeCheck(parent, node)) {
      return;
    }
  }

  nodeDetachNode(node);
  if (parent) {
    nodeAttachNode(node, parent);
  }
}

static bool rna_Node_parent_poll(PointerRNA *ptr, PointerRNA value)
{
  bNode *node = ptr->data;
  bNode *parent = value.data;

  /* XXX only Frame node allowed for now,
   * in the future should have a poll function or so to test possible attachment.
   */
  if (parent->type != NODE_FRAME) {
    return false;
  }

  /* make sure parent is not attached to the node */
  if (nodeAttachNodeCheck(parent, node)) {
    return false;
  }

  return true;
}

static void rna_Node_update(Main *bmain, Scene *UNUSED(scene), PointerRNA *ptr)
{
  bNodeTree *ntree = (bNodeTree *)ptr->owner_id;
  bNode *node = (bNode *)ptr->data;
  ED_node_tag_update_nodetree(bmain, ntree, node);
}

static void rna_Node_update_relations(Main *bmain, Scene *scene, PointerRNA *ptr)
{
  rna_Node_update(bmain, scene, ptr);
  DEG_relations_tag_update(bmain);
}

static void rna_Node_socket_value_update(ID *id, bNode *node, bContext *C)
{
  ED_node_tag_update_nodetree(CTX_data_main(C), (bNodeTree *)id, node);
}

static void rna_Node_select_set(PointerRNA *ptr, bool value)
{
  bNode *node = (bNode *)ptr->data;
  nodeSetSelected(node, value);
}

static void rna_Node_name_set(PointerRNA *ptr, const char *value)
{
  bNodeTree *ntree = (bNodeTree *)ptr->owner_id;
  bNode *node = (bNode *)ptr->data;
  char oldname[sizeof(node->name)];

  /* make a copy of the old name first */
  BLI_strncpy(oldname, node->name, sizeof(node->name));
  /* set new name */
  BLI_strncpy_utf8(node->name, value, sizeof(node->name));

  nodeUniqueName(ntree, node);

  /* fix all the animation data which may link to this */
  BKE_animdata_fix_paths_rename_all(NULL, "nodes", oldname, node->name);
}

static bNodeSocket *rna_Node_inputs_new(ID *id,
                                        bNode *node,
                                        Main *bmain,
                                        ReportList *reports,
                                        const char *type,
                                        const char *name,
                                        const char *identifier)
{

  if (ELEM(node->type, NODE_GROUP_INPUT, NODE_FRAME)) {
    BKE_report(reports, RPT_ERROR, "Unable to create socket");
    return NULL;
  }
  /* Adding an input to a group node is not working,
   * simpler to add it to its underlying nodetree. */
  if (ELEM(node->type, NODE_GROUP, NODE_CUSTOM_GROUP) && node->id != NULL) {
    return rna_NodeTree_inputs_new((bNodeTree *)node->id, bmain, reports, type, name);
  }

  bNodeTree *ntree = (bNodeTree *)id;
  bNodeSocket *sock;

  sock = nodeAddSocket(ntree, node, SOCK_IN, type, identifier, name);

  if (sock == NULL) {
    BKE_report(reports, RPT_ERROR, "Unable to create socket");
  }
  else {
    ntreeUpdateTree(bmain, ntree);
    WM_main_add_notifier(NC_NODE | NA_EDITED, ntree);
  }

  return sock;
}

static bNodeSocket *rna_Node_outputs_new(ID *id,
                                         bNode *node,
                                         Main *bmain,
                                         ReportList *reports,
                                         const char *type,
                                         const char *name,
                                         const char *identifier)
{
  if (ELEM(node->type, NODE_GROUP_OUTPUT, NODE_FRAME)) {
    BKE_report(reports, RPT_ERROR, "Unable to create socket");
    return NULL;
  }
  /* Adding an output to a group node is not working,
   * simpler to add it to its underlying nodetree. */
  if (ELEM(node->type, NODE_GROUP, NODE_CUSTOM_GROUP) && node->id != NULL) {
    return rna_NodeTree_outputs_new((bNodeTree *)node->id, bmain, reports, type, name);
  }

  bNodeTree *ntree = (bNodeTree *)id;
  bNodeSocket *sock;

  sock = nodeAddSocket(ntree, node, SOCK_OUT, type, identifier, name);

  if (sock == NULL) {
    BKE_report(reports, RPT_ERROR, "Unable to create socket");
  }
  else {
    ntreeUpdateTree(bmain, ntree);
    WM_main_add_notifier(NC_NODE | NA_EDITED, ntree);
  }

  return sock;
}

static void rna_Node_socket_remove(
    ID *id, bNode *node, Main *bmain, ReportList *reports, bNodeSocket *sock)
{
  bNodeTree *ntree = (bNodeTree *)id;

  if (BLI_findindex(&node->inputs, sock) == -1 && BLI_findindex(&node->outputs, sock) == -1) {
    BKE_reportf(reports, RPT_ERROR, "Unable to locate socket '%s' in node", sock->identifier);
  }
  else {
    nodeRemoveSocket(ntree, node, sock);

    ntreeUpdateTree(bmain, ntree);
    WM_main_add_notifier(NC_NODE | NA_EDITED, ntree);
  }
}

static void rna_Node_inputs_clear(ID *id, bNode *node, Main *bmain)
{
  bNodeTree *ntree = (bNodeTree *)id;
  bNodeSocket *sock, *nextsock;

  for (sock = node->inputs.first; sock; sock = nextsock) {
    nextsock = sock->next;
    nodeRemoveSocket(ntree, node, sock);
  }

  ntreeUpdateTree(bmain, ntree);
  WM_main_add_notifier(NC_NODE | NA_EDITED, ntree);
}

static void rna_Node_outputs_clear(ID *id, bNode *node, Main *bmain)
{
  bNodeTree *ntree = (bNodeTree *)id;
  bNodeSocket *sock, *nextsock;

  for (sock = node->outputs.first; sock; sock = nextsock) {
    nextsock = sock->next;
    nodeRemoveSocket(ntree, node, sock);
  }

  ntreeUpdateTree(bmain, ntree);
  WM_main_add_notifier(NC_NODE | NA_EDITED, ntree);
}

static void rna_Node_inputs_move(ID *id, bNode *node, Main *bmain, int from_index, int to_index)
{
  bNodeTree *ntree = (bNodeTree *)id;
  bNodeSocket *sock;

  if (from_index == to_index) {
    return;
  }
  if (from_index < 0 || to_index < 0) {
    return;
  }

  sock = BLI_findlink(&node->inputs, from_index);
  if (to_index < from_index) {
    bNodeSocket *nextsock = BLI_findlink(&node->inputs, to_index);
    if (nextsock) {
      BLI_remlink(&node->inputs, sock);
      BLI_insertlinkbefore(&node->inputs, nextsock, sock);
    }
  }
  else {
    bNodeSocket *prevsock = BLI_findlink(&node->inputs, to_index);
    if (prevsock) {
      BLI_remlink(&node->inputs, sock);
      BLI_insertlinkafter(&node->inputs, prevsock, sock);
    }
  }

  ntreeUpdateTree(bmain, ntree);
  WM_main_add_notifier(NC_NODE | NA_EDITED, ntree);
}

static void rna_Node_outputs_move(ID *id, bNode *node, Main *bmain, int from_index, int to_index)
{
  bNodeTree *ntree = (bNodeTree *)id;
  bNodeSocket *sock;

  if (from_index == to_index) {
    return;
  }
  if (from_index < 0 || to_index < 0) {
    return;
  }

  sock = BLI_findlink(&node->outputs, from_index);
  if (to_index < from_index) {
    bNodeSocket *nextsock = BLI_findlink(&node->outputs, to_index);
    if (nextsock) {
      BLI_remlink(&node->outputs, sock);
      BLI_insertlinkbefore(&node->outputs, nextsock, sock);
    }
  }
  else {
    bNodeSocket *prevsock = BLI_findlink(&node->outputs, to_index);
    if (prevsock) {
      BLI_remlink(&node->outputs, sock);
      BLI_insertlinkafter(&node->outputs, prevsock, sock);
    }
  }

  ntreeUpdateTree(bmain, ntree);
  WM_main_add_notifier(NC_NODE | NA_EDITED, ntree);
}

static void rna_Node_width_range(
    PointerRNA *ptr, float *min, float *max, float *softmin, float *softmax)
{
  bNode *node = ptr->data;
  *min = *softmin = node->typeinfo->minwidth;
  *max = *softmax = node->typeinfo->maxwidth;
}

static void rna_Node_height_range(
    PointerRNA *ptr, float *min, float *max, float *softmin, float *softmax)
{
  bNode *node = ptr->data;
  *min = *softmin = node->typeinfo->minheight;
  *max = *softmax = node->typeinfo->maxheight;
}

static void rna_Node_dimensions_get(PointerRNA *ptr, float *value)
{
  bNode *node = ptr->data;
  value[0] = node->totr.xmax - node->totr.xmin;
  value[1] = node->totr.ymax - node->totr.ymin;
}

/* ******** Node Socket ******** */

static void rna_NodeSocket_draw(
    bContext *C, struct uiLayout *layout, PointerRNA *ptr, PointerRNA *node_ptr, const char *text)
{
  extern FunctionRNA rna_NodeSocket_draw_func;

  bNodeSocket *sock = (bNodeSocket *)ptr->data;
  ParameterList list;
  FunctionRNA *func;

  func = &rna_NodeSocket_draw_func; /* RNA_struct_find_function(&ptr, "draw"); */

  RNA_parameter_list_create(&list, ptr, func);
  RNA_parameter_set_lookup(&list, "context", &C);
  RNA_parameter_set_lookup(&list, "layout", &layout);
  RNA_parameter_set_lookup(&list, "node", node_ptr);
  RNA_parameter_set_lookup(&list, "text", &text);
  sock->typeinfo->ext_socket.call(C, ptr, func, &list);

  RNA_parameter_list_free(&list);
}

static void rna_NodeSocket_draw_color(bContext *C,
                                      PointerRNA *ptr,
                                      PointerRNA *node_ptr,
                                      float *r_color)
{
  extern FunctionRNA rna_NodeSocket_draw_color_func;

  bNodeSocket *sock = (bNodeSocket *)ptr->data;
  ParameterList list;
  FunctionRNA *func;
  void *ret;

  func = &rna_NodeSocket_draw_color_func; /* RNA_struct_find_function(&ptr, "draw_color"); */

  RNA_parameter_list_create(&list, ptr, func);
  RNA_parameter_set_lookup(&list, "context", &C);
  RNA_parameter_set_lookup(&list, "node", node_ptr);
  sock->typeinfo->ext_socket.call(C, ptr, func, &list);

  RNA_parameter_get_lookup(&list, "color", &ret);
  copy_v4_v4(r_color, (float *)ret);

  RNA_parameter_list_free(&list);
}

static void rna_NodeSocket_unregister(Main *UNUSED(bmain), StructRNA *type)
{
  bNodeSocketType *st = RNA_struct_blender_type_get(type);
  if (!st) {
    return;
  }

  RNA_struct_free_extension(type, &st->ext_socket);
  RNA_struct_free(&BLENDER_RNA, type);

  nodeUnregisterSocketType(st);

  /* update while blender is running */
  WM_main_add_notifier(NC_NODE | NA_EDITED, NULL);
}

static StructRNA *rna_NodeSocket_register(Main *UNUSED(bmain),
                                          ReportList *reports,
                                          void *data,
                                          const char *identifier,
                                          StructValidateFunc validate,
                                          StructCallbackFunc call,
                                          StructFreeFunc free)
{
  bNodeSocketType *st, dummyst;
  bNodeSocket dummysock;
  PointerRNA dummyptr;
  int have_function[2];

  /* setup dummy socket & socket type to store static properties in */
  memset(&dummyst, 0, sizeof(bNodeSocketType));

  memset(&dummysock, 0, sizeof(bNodeSocket));
  dummysock.typeinfo = &dummyst;
  RNA_pointer_create(NULL, &RNA_NodeSocket, &dummysock, &dummyptr);

  /* validate the python class */
  if (validate(&dummyptr, data, have_function) != 0) {
    return NULL;
  }

  if (strlen(identifier) >= sizeof(dummyst.idname)) {
    BKE_reportf(reports,
                RPT_ERROR,
                "Registering node socket class: '%s' is too long, maximum length is %d",
                identifier,
                (int)sizeof(dummyst.idname));
    return NULL;
  }

  /* check if we have registered this socket type before */
  st = nodeSocketTypeFind(dummyst.idname);
  if (!st) {
    /* create a new node socket type */
    st = MEM_mallocN(sizeof(bNodeSocketType), "node socket type");
    memcpy(st, &dummyst, sizeof(dummyst));

    nodeRegisterSocketType(st);
  }

  st->free_self = (void (*)(bNodeSocketType * stype)) MEM_freeN;

  /* if RNA type is already registered, unregister first */
  if (st->ext_socket.srna) {
    StructRNA *srna = st->ext_socket.srna;
    RNA_struct_free_extension(srna, &st->ext_socket);
    RNA_struct_free(&BLENDER_RNA, srna);
  }
  st->ext_socket.srna = RNA_def_struct_ptr(&BLENDER_RNA, st->idname, &RNA_NodeSocket);
  st->ext_socket.data = data;
  st->ext_socket.call = call;
  st->ext_socket.free = free;
  RNA_struct_blender_type_set(st->ext_socket.srna, st);

  /* XXX bad level call! needed to initialize the basic draw functions ... */
  ED_init_custom_node_socket_type(st);

  st->draw = (have_function[0]) ? rna_NodeSocket_draw : NULL;
  st->draw_color = (have_function[1]) ? rna_NodeSocket_draw_color : NULL;

  /* update while blender is running */
  WM_main_add_notifier(NC_NODE | NA_EDITED, NULL);

  return st->ext_socket.srna;
}

static StructRNA *rna_NodeSocket_refine(PointerRNA *ptr)
{
  bNodeSocket *sock = (bNodeSocket *)ptr->data;

  if (sock->typeinfo->ext_socket.srna) {
    return sock->typeinfo->ext_socket.srna;
  }
  else {
    return &RNA_NodeSocket;
  }
}

static char *rna_NodeSocket_path(PointerRNA *ptr)
{
  bNodeTree *ntree = (bNodeTree *)ptr->owner_id;
  bNodeSocket *sock = (bNodeSocket *)ptr->data;
  bNode *node;
  int socketindex;
  char name_esc[sizeof(node->name) * 2];

  if (!nodeFindNode(ntree, sock, &node, &socketindex)) {
    return NULL;
  }

  BLI_str_escape(name_esc, node->name, sizeof(name_esc));

  if (sock->in_out == SOCK_IN) {
    return BLI_sprintfN("nodes[\"%s\"].inputs[%d]", name_esc, socketindex);
  }
  else {
    return BLI_sprintfN("nodes[\"%s\"].outputs[%d]", name_esc, socketindex);
  }
}

static IDProperty *rna_NodeSocket_idprops(PointerRNA *ptr, bool create)
{
  bNodeSocket *sock = ptr->data;

  if (create && !sock->prop) {
    IDPropertyTemplate val = {0};
    sock->prop = IDP_New(IDP_GROUP, &val, "RNA_NodeSocket ID properties");
  }

  return sock->prop;
}

static PointerRNA rna_NodeSocket_node_get(PointerRNA *ptr)
{
  bNodeTree *ntree = (bNodeTree *)ptr->owner_id;
  bNodeSocket *sock = (bNodeSocket *)ptr->data;
  bNode *node;
  PointerRNA r_ptr;

  nodeFindNode(ntree, sock, &node, NULL);

  RNA_pointer_create((ID *)ntree, &RNA_Node, node, &r_ptr);
  return r_ptr;
}

static void rna_NodeSocket_type_set(PointerRNA *ptr, int value)
{
  bNodeTree *ntree = (bNodeTree *)ptr->owner_id;
  bNodeSocket *sock = (bNodeSocket *)ptr->data;
  bNode *node;
  nodeFindNode(ntree, sock, &node, NULL);
  nodeModifySocketType(ntree, node, sock, value, 0);
}

static void rna_NodeSocket_update(Main *bmain, Scene *UNUSED(scene), PointerRNA *ptr)
{
  bNodeTree *ntree = (bNodeTree *)ptr->owner_id;
  bNodeSocket *sock = (bNodeSocket *)ptr->data;
  bNode *node;
  if (nodeFindNode(ntree, sock, &node, NULL)) {
    ED_node_tag_update_nodetree(bmain, ntree, node);
  }
}

static bool rna_NodeSocket_is_output_get(PointerRNA *ptr)
{
  bNodeSocket *sock = ptr->data;
  return sock->in_out == SOCK_OUT;
}

static void rna_NodeSocket_link_limit_set(PointerRNA *ptr, int value)
{
  /* Does not have any effect if the link limit is defined in the socket type. */
  bNodeSocket *sock = ptr->data;
  sock->limit = (value == 0 ? 0xFFF : value);
}

static void rna_NodeSocket_hide_set(PointerRNA *ptr, bool value)
{
  bNodeSocket *sock = (bNodeSocket *)ptr->data;

  /* don't hide linked sockets */
  if (sock->flag & SOCK_IN_USE) {
    return;
  }

  if (value) {
    sock->flag |= SOCK_HIDDEN;
  }
  else {
    sock->flag &= ~SOCK_HIDDEN;
  }
}

static void rna_NodeSocketInterface_draw(bContext *C, struct uiLayout *layout, PointerRNA *ptr)
{
  extern FunctionRNA rna_NodeSocketInterface_draw_func;

  bNodeSocket *stemp = (bNodeSocket *)ptr->data;
  ParameterList list;
  FunctionRNA *func;

  if (!stemp->typeinfo) {
    return;
  }

  func = &rna_NodeSocketInterface_draw_func; /* RNA_struct_find_function(&ptr, "draw"); */

  RNA_parameter_list_create(&list, ptr, func);
  RNA_parameter_set_lookup(&list, "context", &C);
  RNA_parameter_set_lookup(&list, "layout", &layout);
  stemp->typeinfo->ext_interface.call(C, ptr, func, &list);

  RNA_parameter_list_free(&list);
}

static void rna_NodeSocketInterface_draw_color(bContext *C, PointerRNA *ptr, float *r_color)
{
  extern FunctionRNA rna_NodeSocketInterface_draw_color_func;

  bNodeSocket *sock = (bNodeSocket *)ptr->data;
  ParameterList list;
  FunctionRNA *func;
  void *ret;

  if (!sock->typeinfo) {
    return;
  }

  func =
      &rna_NodeSocketInterface_draw_color_func; /* RNA_struct_find_function(&ptr, "draw_color"); */

  RNA_parameter_list_create(&list, ptr, func);
  RNA_parameter_set_lookup(&list, "context", &C);
  sock->typeinfo->ext_interface.call(C, ptr, func, &list);

  RNA_parameter_get_lookup(&list, "color", &ret);
  copy_v4_v4(r_color, (float *)ret);

  RNA_parameter_list_free(&list);
}

static void rna_NodeSocketInterface_register_properties(bNodeTree *ntree,
                                                        bNodeSocket *stemp,
                                                        StructRNA *data_srna)
{
  extern FunctionRNA rna_NodeSocketInterface_register_properties_func;

  PointerRNA ptr;
  ParameterList list;
  FunctionRNA *func;

  if (!stemp->typeinfo) {
    return;
  }

  RNA_pointer_create((ID *)ntree, &RNA_NodeSocketInterface, stemp, &ptr);
  /* RNA_struct_find_function(&ptr, "register_properties"); */
  func = &rna_NodeSocketInterface_register_properties_func;

  RNA_parameter_list_create(&list, &ptr, func);
  RNA_parameter_set_lookup(&list, "data_rna_type", &data_srna);
  stemp->typeinfo->ext_interface.call(NULL, &ptr, func, &list);

  RNA_parameter_list_free(&list);
}

static void rna_NodeSocketInterface_init_socket(
    bNodeTree *ntree, bNodeSocket *stemp, bNode *node, bNodeSocket *sock, const char *data_path)
{
  extern FunctionRNA rna_NodeSocketInterface_init_socket_func;

  PointerRNA ptr, node_ptr, sock_ptr;
  ParameterList list;
  FunctionRNA *func;

  if (!stemp->typeinfo) {
    return;
  }

  RNA_pointer_create((ID *)ntree, &RNA_NodeSocketInterface, stemp, &ptr);
  RNA_pointer_create((ID *)ntree, &RNA_Node, node, &node_ptr);
  RNA_pointer_create((ID *)ntree, &RNA_NodeSocket, sock, &sock_ptr);
  /* RNA_struct_find_function(&ptr, "init_socket"); */
  func = &rna_NodeSocketInterface_init_socket_func;

  RNA_parameter_list_create(&list, &ptr, func);
  RNA_parameter_set_lookup(&list, "node", &node_ptr);
  RNA_parameter_set_lookup(&list, "socket", &sock_ptr);
  RNA_parameter_set_lookup(&list, "data_path", &data_path);
  stemp->typeinfo->ext_interface.call(NULL, &ptr, func, &list);

  RNA_parameter_list_free(&list);
}

static void rna_NodeSocketInterface_from_socket(bNodeTree *ntree,
                                                bNodeSocket *stemp,
                                                bNode *node,
                                                bNodeSocket *sock)
{
  extern FunctionRNA rna_NodeSocketInterface_from_socket_func;

  PointerRNA ptr, node_ptr, sock_ptr;
  ParameterList list;
  FunctionRNA *func;

  if (!stemp->typeinfo) {
    return;
  }

  RNA_pointer_create((ID *)ntree, &RNA_NodeSocketInterface, stemp, &ptr);
  RNA_pointer_create((ID *)ntree, &RNA_Node, node, &node_ptr);
  RNA_pointer_create((ID *)ntree, &RNA_NodeSocket, sock, &sock_ptr);
  /* RNA_struct_find_function(&ptr, "from_socket"); */
  func = &rna_NodeSocketInterface_from_socket_func;

  RNA_parameter_list_create(&list, &ptr, func);
  RNA_parameter_set_lookup(&list, "node", &node_ptr);
  RNA_parameter_set_lookup(&list, "socket", &sock_ptr);
  stemp->typeinfo->ext_interface.call(NULL, &ptr, func, &list);

  RNA_parameter_list_free(&list);
}

static void rna_NodeSocketInterface_unregister(Main *UNUSED(bmain), StructRNA *type)
{
  bNodeSocketType *st = RNA_struct_blender_type_get(type);
  if (!st) {
    return;
  }

  RNA_struct_free_extension(type, &st->ext_interface);

  RNA_struct_free(&BLENDER_RNA, type);

  /* update while blender is running */
  WM_main_add_notifier(NC_NODE | NA_EDITED, NULL);
}

static StructRNA *rna_NodeSocketInterface_register(Main *UNUSED(bmain),
                                                   ReportList *UNUSED(reports),
                                                   void *data,
                                                   const char *identifier,
                                                   StructValidateFunc validate,
                                                   StructCallbackFunc call,
                                                   StructFreeFunc free)
{
  bNodeSocketType *st, dummyst;
  bNodeSocket dummysock;
  PointerRNA dummyptr;
  int have_function[5];

  /* setup dummy socket & socket type to store static properties in */
  memset(&dummyst, 0, sizeof(bNodeSocketType));

  memset(&dummysock, 0, sizeof(bNodeSocket));
  dummysock.typeinfo = &dummyst;
  RNA_pointer_create(NULL, &RNA_NodeSocketInterface, &dummysock, &dummyptr);

  /* validate the python class */
  if (validate(&dummyptr, data, have_function) != 0) {
    return NULL;
  }

  /* check if we have registered this socket type before */
  st = nodeSocketTypeFind(dummyst.idname);
  if (st) {
    /* basic socket type registered by a socket class before. */
  }
  else {
    /* create a new node socket type */
    st = MEM_mallocN(sizeof(bNodeSocketType), "node socket type");
    memcpy(st, &dummyst, sizeof(dummyst));

    nodeRegisterSocketType(st);
  }

  st->free_self = (void (*)(bNodeSocketType * stype)) MEM_freeN;

  /* if RNA type is already registered, unregister first */
  if (st->ext_interface.srna) {
    StructRNA *srna = st->ext_interface.srna;
    RNA_struct_free_extension(srna, &st->ext_interface);
    RNA_struct_free(&BLENDER_RNA, srna);
  }
  st->ext_interface.srna = RNA_def_struct_ptr(&BLENDER_RNA, identifier, &RNA_NodeSocketInterface);
  st->ext_interface.data = data;
  st->ext_interface.call = call;
  st->ext_interface.free = free;
  RNA_struct_blender_type_set(st->ext_interface.srna, st);

  st->interface_draw = (have_function[0]) ? rna_NodeSocketInterface_draw : NULL;
  st->interface_draw_color = (have_function[1]) ? rna_NodeSocketInterface_draw_color : NULL;
  st->interface_register_properties = (have_function[2]) ?
                                          rna_NodeSocketInterface_register_properties :
                                          NULL;
  st->interface_init_socket = (have_function[3]) ? rna_NodeSocketInterface_init_socket : NULL;
  st->interface_from_socket = (have_function[4]) ? rna_NodeSocketInterface_from_socket : NULL;

  /* update while blender is running */
  WM_main_add_notifier(NC_NODE | NA_EDITED, NULL);

  return st->ext_interface.srna;
}

static StructRNA *rna_NodeSocketInterface_refine(PointerRNA *ptr)
{
  bNodeSocket *sock = (bNodeSocket *)ptr->data;

  if (sock->typeinfo && sock->typeinfo->ext_interface.srna) {
    return sock->typeinfo->ext_interface.srna;
  }
  else {
    return &RNA_NodeSocketInterface;
  }
}

static char *rna_NodeSocketInterface_path(PointerRNA *ptr)
{
  bNodeTree *ntree = (bNodeTree *)ptr->owner_id;
  bNodeSocket *sock = (bNodeSocket *)ptr->data;
  int socketindex;

  socketindex = BLI_findindex(&ntree->inputs, sock);
  if (socketindex != -1) {
    return BLI_sprintfN("inputs[%d]", socketindex);
  }

  socketindex = BLI_findindex(&ntree->outputs, sock);
  if (socketindex != -1) {
    return BLI_sprintfN("outputs[%d]", socketindex);
  }

  return NULL;
}

static IDProperty *rna_NodeSocketInterface_idprops(PointerRNA *ptr, bool create)
{
  bNodeSocket *sock = ptr->data;

  if (create && !sock->prop) {
    IDPropertyTemplate val = {0};
    sock->prop = IDP_New(IDP_GROUP, &val, "RNA_NodeSocketInterface ID properties");
  }

  return sock->prop;
}

static void rna_NodeSocketInterface_update(Main *bmain, Scene *UNUSED(scene), PointerRNA *ptr)
{
  bNodeTree *ntree = (bNodeTree *)ptr->owner_id;
  bNodeSocket *stemp = ptr->data;

  if (!stemp->typeinfo) {
    return;
  }

  ntree->update |= NTREE_UPDATE_GROUP;
  ntreeUpdateTree(bmain, ntree);

  ED_node_tag_update_nodetree(bmain, ntree, NULL);
}

/* ******** Standard Node Socket Base Types ******** */

static void rna_NodeSocketStandard_draw(ID *id,
                                        bNodeSocket *sock,
                                        struct bContext *C,
                                        struct uiLayout *layout,
                                        PointerRNA *nodeptr,
                                        const char *text)
{
  PointerRNA ptr;
  RNA_pointer_create(id, &RNA_NodeSocket, sock, &ptr);
  sock->typeinfo->draw(C, layout, &ptr, nodeptr, text);
}

static void rna_NodeSocketStandard_draw_color(
    ID *id, bNodeSocket *sock, struct bContext *C, PointerRNA *nodeptr, float r_color[4])
{
  PointerRNA ptr;
  RNA_pointer_create(id, &RNA_NodeSocket, sock, &ptr);
  sock->typeinfo->draw_color(C, &ptr, nodeptr, r_color);
}

static void rna_NodeSocketInterfaceStandard_draw(ID *id,
                                                 bNodeSocket *sock,
                                                 struct bContext *C,
                                                 struct uiLayout *layout)
{
  PointerRNA ptr;
  RNA_pointer_create(id, &RNA_NodeSocket, sock, &ptr);
  sock->typeinfo->interface_draw(C, layout, &ptr);
}

static void rna_NodeSocketInterfaceStandard_draw_color(ID *id,
                                                       bNodeSocket *sock,
                                                       struct bContext *C,
                                                       float r_color[4])
{
  PointerRNA ptr;
  RNA_pointer_create(id, &RNA_NodeSocket, sock, &ptr);
  sock->typeinfo->interface_draw_color(C, &ptr, r_color);
}

static void rna_NodeSocketStandard_float_range(
    PointerRNA *ptr, float *min, float *max, float *softmin, float *softmax)
{
  bNodeSocket *sock = ptr->data;
  bNodeSocketValueFloat *dval = sock->default_value;
  int subtype = sock->typeinfo->subtype;

  if (dval->max < dval->min) {
    dval->max = dval->min;
  }

  *min = (subtype == PROP_UNSIGNED ? 0.0f : -FLT_MAX);
  *max = FLT_MAX;
  *softmin = dval->min;
  *softmax = dval->max;
}

static void rna_NodeSocketStandard_int_range(
    PointerRNA *ptr, int *min, int *max, int *softmin, int *softmax)
{
  bNodeSocket *sock = ptr->data;
  bNodeSocketValueInt *dval = sock->default_value;
  int subtype = sock->typeinfo->subtype;

  if (dval->max < dval->min) {
    dval->max = dval->min;
  }

  *min = (subtype == PROP_UNSIGNED ? 0 : INT_MIN);
  *max = INT_MAX;
  *softmin = dval->min;
  *softmax = dval->max;
}

static void rna_NodeSocketStandard_vector_range(
    PointerRNA *ptr, float *min, float *max, float *softmin, float *softmax)
{
  bNodeSocket *sock = ptr->data;
  bNodeSocketValueVector *dval = sock->default_value;

  if (dval->max < dval->min) {
    dval->max = dval->min;
  }

  *min = -FLT_MAX;
  *max = FLT_MAX;
  *softmin = dval->min;
  *softmax = dval->max;
}

/* using a context update function here, to avoid searching the node if possible */
static void rna_NodeSocketStandard_value_update(struct bContext *C, PointerRNA *ptr)
{
  bNode *node;

  /* default update */
  rna_NodeSocket_update(CTX_data_main(C), CTX_data_scene(C), ptr);

  /* try to use node from context, faster */
  node = CTX_data_pointer_get(C, "node").data;
  if (!node) {
    bNodeTree *ntree = (bNodeTree *)ptr->owner_id;
    bNodeSocket *sock = ptr->data;

    /* fall back to searching node in the tree */
    nodeFindNode(ntree, sock, &node, NULL);
  }
}

static void rna_NodeSocketStandard_value_and_relation_update(struct bContext *C, PointerRNA *ptr)
{
  rna_NodeSocketStandard_value_update(C, ptr);
  bNodeTree *ntree = (bNodeTree *)ptr->owner_id;
  Main *bmain = CTX_data_main(C);
  ntreeUpdateTree(bmain, ntree);
  DEG_relations_tag_update(bmain);
}

/* ******** Node Types ******** */

static void rna_NodeInternalSocketTemplate_name_get(PointerRNA *ptr, char *value)
{
  bNodeSocketTemplate *stemp = ptr->data;
  strcpy(value, stemp->name);
}

static int rna_NodeInternalSocketTemplate_name_length(PointerRNA *ptr)
{
  bNodeSocketTemplate *stemp = ptr->data;
  return strlen(stemp->name);
}

static void rna_NodeInternalSocketTemplate_identifier_get(PointerRNA *ptr, char *value)
{
  bNodeSocketTemplate *stemp = ptr->data;
  strcpy(value, stemp->identifier);
}

static int rna_NodeInternalSocketTemplate_identifier_length(PointerRNA *ptr)
{
  bNodeSocketTemplate *stemp = ptr->data;
  return strlen(stemp->identifier);
}

static int rna_NodeInternalSocketTemplate_type_get(PointerRNA *ptr)
{
  bNodeSocketTemplate *stemp = ptr->data;
  return stemp->type;
}

static PointerRNA rna_NodeInternal_input_template(StructRNA *srna, int index)
{
  bNodeType *ntype = RNA_struct_blender_type_get(srna);
  if (ntype && ntype->inputs) {
    bNodeSocketTemplate *stemp = ntype->inputs;
    int i = 0;
    while (i < index && stemp->type >= 0) {
      i++;
      stemp++;
    }
    if (i == index && stemp->type >= 0) {
      PointerRNA ptr;
      RNA_pointer_create(NULL, &RNA_NodeInternalSocketTemplate, stemp, &ptr);
      return ptr;
    }
  }
  return PointerRNA_NULL;
}

static PointerRNA rna_NodeInternal_output_template(StructRNA *srna, int index)
{
  bNodeType *ntype = RNA_struct_blender_type_get(srna);
  if (ntype && ntype->outputs) {
    bNodeSocketTemplate *stemp = ntype->outputs;
    int i = 0;
    while (i < index && stemp->type >= 0) {
      i++;
      stemp++;
    }
    if (i == index && stemp->type >= 0) {
      PointerRNA ptr;
      RNA_pointer_create(NULL, &RNA_NodeInternalSocketTemplate, stemp, &ptr);
      return ptr;
    }
  }
  return PointerRNA_NULL;
}

static bool rna_NodeInternal_poll(StructRNA *srna, bNodeTree *ntree)
{
  bNodeType *ntype = RNA_struct_blender_type_get(srna);
  const char *disabled_hint;
  return ntype && (!ntype->poll || ntype->poll(ntype, ntree, &disabled_hint));
}

static bool rna_NodeInternal_poll_instance(bNode *node, bNodeTree *ntree)
{
  bNodeType *ntype = node->typeinfo;
  const char *disabled_hint;
  if (ntype->poll_instance) {
    return ntype->poll_instance(node, ntree, &disabled_hint);
  }
  else {
    /* fall back to basic poll function */
    return !ntype->poll || ntype->poll(ntype, ntree, &disabled_hint);
  }
}

static void rna_NodeInternal_update(ID *id, bNode *node)
{
  bNodeTree *ntree = (bNodeTree *)id;
  if (node->typeinfo->updatefunc) {
    node->typeinfo->updatefunc(ntree, node);
  }
}

static void rna_NodeInternal_draw_buttons(ID *id,
                                          bNode *node,
                                          struct bContext *C,
                                          struct uiLayout *layout)
{
  if (node->typeinfo->draw_buttons) {
    PointerRNA ptr;
    RNA_pointer_create(id, &RNA_Node, node, &ptr);
    node->typeinfo->draw_buttons(layout, C, &ptr);
  }
}

static void rna_NodeInternal_draw_buttons_ext(ID *id,
                                              bNode *node,
                                              struct bContext *C,
                                              struct uiLayout *layout)
{
  if (node->typeinfo->draw_buttons_ex) {
    PointerRNA ptr;
    RNA_pointer_create(id, &RNA_Node, node, &ptr);
    node->typeinfo->draw_buttons_ex(layout, C, &ptr);
  }
  else if (node->typeinfo->draw_buttons) {
    PointerRNA ptr;
    RNA_pointer_create(id, &RNA_Node, node, &ptr);
    node->typeinfo->draw_buttons(layout, C, &ptr);
  }
}

static StructRNA *rna_NodeCustomGroup_register(Main *bmain,
                                               ReportList *reports,
                                               void *data,
                                               const char *identifier,
                                               StructValidateFunc validate,
                                               StructCallbackFunc call,
                                               StructFreeFunc free)
{
  bNodeType *nt = rna_Node_register_base(
      bmain, reports, &RNA_NodeCustomGroup, data, identifier, validate, call, free);
  if (!nt) {
    return NULL;
  }

  /* this updates the group node instance from the tree's interface */
  nt->group_update_func = node_group_update;

  nodeRegisterType(nt);

  /* update while blender is running */
  WM_main_add_notifier(NC_NODE | NA_EDITED, NULL);

  return nt->rna_ext.srna;
}

static StructRNA *rna_GeometryNodeCustomGroup_register(Main *bmain,
                                                       ReportList *reports,
                                                       void *data,
                                                       const char *identifier,
                                                       StructValidateFunc validate,
                                                       StructCallbackFunc call,
                                                       StructFreeFunc free)
{
  bNodeType *nt = rna_Node_register_base(
      bmain, reports, &RNA_GeometryNodeCustomGroup, data, identifier, validate, call, free);

  if (!nt) {
    return NULL;
  }

  nt->group_update_func = node_group_update;
  nt->type = NODE_CUSTOM_GROUP;

  register_node_type_geo_custom_group(nt);

  nodeRegisterType(nt);

  WM_main_add_notifier(NC_NODE | NA_EDITED, NULL);

  return nt->rna_ext.srna;
}

static StructRNA *rna_AttributeNodeCustomGroup_register(Main *bmain,
                                                        ReportList *reports,
                                                        void *data,
                                                        const char *identifier,
                                                        StructValidateFunc validate,
                                                        StructCallbackFunc call,
                                                        StructFreeFunc free)
{
  bNodeType *nt = rna_Node_register_base(
      bmain, reports, &RNA_AttributeNodeCustomGroup, data, identifier, validate, call, free);

  if (!nt) {
    return NULL;
  }

  nt->group_update_func = node_group_update;
  nt->type = NODE_CUSTOM_GROUP;

  register_node_type_attribute_custom_group(nt);

  nodeRegisterType(nt);

  WM_main_add_notifier(NC_NODE | NA_EDITED, NULL);

  return nt->rna_ext.srna;
}

static StructRNA *rna_ShaderNodeCustomGroup_register(Main *bmain,
                                                     ReportList *reports,
                                                     void *data,
                                                     const char *identifier,
                                                     StructValidateFunc validate,
                                                     StructCallbackFunc call,
                                                     StructFreeFunc free)
{
  bNodeType *nt = rna_Node_register_base(
      bmain, reports, &RNA_ShaderNodeCustomGroup, data, identifier, validate, call, free);

  if (!nt) {
    return NULL;
  }

  nt->group_update_func = node_group_update;
  nt->type = NODE_CUSTOM_GROUP;

  register_node_type_sh_custom_group(nt);

  nodeRegisterType(nt);

  WM_main_add_notifier(NC_NODE | NA_EDITED, NULL);

  return nt->rna_ext.srna;
}

static StructRNA *rna_CompositorNodeCustomGroup_register(Main *bmain,
                                                         ReportList *reports,
                                                         void *data,
                                                         const char *identifier,
                                                         StructValidateFunc validate,
                                                         StructCallbackFunc call,
                                                         StructFreeFunc free)
{
  bNodeType *nt = rna_Node_register_base(
      bmain, reports, &RNA_CompositorNodeCustomGroup, data, identifier, validate, call, free);
  if (!nt) {
    return NULL;
  }

  nt->group_update_func = node_group_update;
  nt->type = NODE_CUSTOM_GROUP;

  register_node_type_cmp_custom_group(nt);

  nodeRegisterType(nt);

  WM_main_add_notifier(NC_NODE | NA_EDITED, NULL);

  return nt->rna_ext.srna;
}

static void rna_CompositorNode_tag_need_exec(bNode *node)
{
  node->need_exec = true;
}

static void rna_Node_tex_image_update(Main *bmain, Scene *UNUSED(scene), PointerRNA *ptr)
{
  bNodeTree *ntree = (bNodeTree *)ptr->owner_id;
  bNode *node = (bNode *)ptr->data;

  ED_node_tag_update_nodetree(bmain, ntree, node);
  WM_main_add_notifier(NC_IMAGE, NULL);
}

static void rna_NodeGroup_update(Main *bmain, Scene *UNUSED(scene), PointerRNA *ptr)
{
  bNodeTree *ntree = (bNodeTree *)ptr->owner_id;
  bNode *node = (bNode *)ptr->data;

  if (node->id) {
    ntreeUpdateTree(bmain, (bNodeTree *)node->id);
  }

  ED_node_tag_update_nodetree(bmain, ntree, node);
  DEG_relations_tag_update(bmain);
}

static void rna_NodeGroup_node_tree_set(PointerRNA *ptr,
                                        const PointerRNA value,
                                        struct ReportList *UNUSED(reports))
{
  bNodeTree *ntree = (bNodeTree *)ptr->owner_id;
  bNode *node = ptr->data;
  bNodeTree *ngroup = value.data;

  const char *disabled_hint = NULL;
  if (nodeGroupPoll(ntree, ngroup, &disabled_hint)) {
    if (node->id) {
      id_us_min(node->id);
    }
    if (ngroup) {
      id_us_plus(&ngroup->id);
    }

    node->id = &ngroup->id;
  }
}

static bool rna_NodeGroup_node_tree_poll(PointerRNA *ptr, const PointerRNA value)
{
  bNodeTree *ntree = (bNodeTree *)ptr->owner_id;
  bNodeTree *ngroup = value.data;

  /* only allow node trees of the same type as the group node's tree */
  if (ngroup->type != ntree->type) {
    return false;
  }

  const char *disabled_hint = NULL;
  return nodeGroupPoll(ntree, ngroup, &disabled_hint);
}

static StructRNA *rna_NodeGroup_interface_typef(PointerRNA *ptr)
{
  bNode *node = ptr->data;
  bNodeTree *ngroup = (bNodeTree *)node->id;

  if (ngroup) {
    StructRNA *srna = ntreeInterfaceTypeGet(ngroup, true);
    if (srna) {
      return srna;
    }
  }
  return &RNA_PropertyGroup;
}

static StructRNA *rna_NodeGroupInputOutput_interface_typef(PointerRNA *ptr)
{
  bNodeTree *ntree = (bNodeTree *)ptr->owner_id;

  if (ntree) {
    StructRNA *srna = ntreeInterfaceTypeGet(ntree, true);
    if (srna) {
      return srna;
    }
  }
  return &RNA_PropertyGroup;
}

static void rna_distance_matte_t1_set(PointerRNA *ptr, float value)
{
  bNode *node = (bNode *)ptr->data;
  NodeChroma *chroma = node->storage;

  chroma->t1 = value;
}

static void rna_distance_matte_t2_set(PointerRNA *ptr, float value)
{
  bNode *node = (bNode *)ptr->data;
  NodeChroma *chroma = node->storage;

  chroma->t2 = value;
}

static void rna_difference_matte_t1_set(PointerRNA *ptr, float value)
{
  bNode *node = (bNode *)ptr->data;
  NodeChroma *chroma = node->storage;

  chroma->t1 = value;
}

static void rna_difference_matte_t2_set(PointerRNA *ptr, float value)
{
  bNode *node = (bNode *)ptr->data;
  NodeChroma *chroma = node->storage;

  chroma->t2 = value;
}

/* Button Set Funcs for Matte Nodes */
static void rna_Matte_t1_set(PointerRNA *ptr, float value)
{
  bNode *node = (bNode *)ptr->data;
  NodeChroma *chroma = node->storage;

  chroma->t1 = value;

  if (value < chroma->t2) {
    chroma->t2 = value;
  }
}

static void rna_Matte_t2_set(PointerRNA *ptr, float value)
{
  bNode *node = (bNode *)ptr->data;
  NodeChroma *chroma = node->storage;

  if (value > chroma->t1) {
    value = chroma->t1;
  }

  chroma->t2 = value;
}

static void rna_Node_scene_set(PointerRNA *ptr,
                               PointerRNA value,
                               struct ReportList *UNUSED(reports))
{
  bNode *node = (bNode *)ptr->data;

  if (node->id) {
    id_us_min(node->id);
    node->id = NULL;
  }

  node->id = value.data;

  id_us_plus(node->id);
}

static void rna_Node_image_layer_update(Main *bmain, Scene *scene, PointerRNA *ptr)
{
  bNode *node = (bNode *)ptr->data;
  Image *ima = (Image *)node->id;
  ImageUser *iuser = node->storage;

  if (node->type == CMP_NODE_CRYPTOMATTE && node->custom1 != CMP_CRYPTOMATTE_SRC_IMAGE) {
    return;
  }

  BKE_image_multilayer_index(ima->rr, iuser);
  BKE_image_signal(bmain, ima, iuser, IMA_SIGNAL_SRC_CHANGE);

  rna_Node_update(bmain, scene, ptr);

  if (scene->nodetree != NULL) {
    ntreeCompositUpdateRLayers(scene->nodetree);
  }
}

static const EnumPropertyItem *renderresult_layers_add_enum(RenderLayer *rl)
{
  EnumPropertyItem *item = NULL;
  EnumPropertyItem tmp = {0};
  int i = 0, totitem = 0;

  while (rl) {
    tmp.identifier = rl->name;
    /* Little trick: using space char instead empty string
     * makes the item selectable in the drop-down. */
    if (rl->name[0] == '\0') {
      tmp.name = " ";
    }
    else {
      tmp.name = rl->name;
    }
    tmp.value = i++;
    RNA_enum_item_add(&item, &totitem, &tmp);
    rl = rl->next;
  }

  RNA_enum_item_end(&item, &totitem);

  return item;
}

static const EnumPropertyItem *rna_Node_image_layer_itemf(bContext *UNUSED(C),
                                                          PointerRNA *ptr,
                                                          PropertyRNA *UNUSED(prop),
                                                          bool *r_free)
{
  bNode *node = (bNode *)ptr->data;
  Image *ima = (Image *)node->id;
  const EnumPropertyItem *item = NULL;
  RenderLayer *rl;

  if (node->type == CMP_NODE_CRYPTOMATTE && node->custom1 != CMP_CRYPTOMATTE_SRC_IMAGE) {
    return DummyRNA_NULL_items;
  }

  if (ima == NULL || ima->rr == NULL) {
    *r_free = false;
    return DummyRNA_NULL_items;
  }

  rl = ima->rr->layers.first;
  item = renderresult_layers_add_enum(rl);

  *r_free = true;

  return item;
}

static bool rna_Node_image_has_layers_get(PointerRNA *ptr)
{
  bNode *node = (bNode *)ptr->data;
  Image *ima = (Image *)node->id;

  if (node->type == CMP_NODE_CRYPTOMATTE && node->custom1 != CMP_CRYPTOMATTE_SRC_IMAGE) {
    return false;
  }

  if (!ima || !(ima->rr)) {
    return false;
  }

  return RE_layers_have_name(ima->rr);
}

static bool rna_Node_image_has_views_get(PointerRNA *ptr)
{
  bNode *node = (bNode *)ptr->data;
  Image *ima = (Image *)node->id;

  if (node->type == CMP_NODE_CRYPTOMATTE && node->custom1 != CMP_CRYPTOMATTE_SRC_IMAGE) {
    return false;
  }

  if (!ima || !(ima->rr)) {
    return false;
  }

  return BLI_listbase_count_at_most(&ima->rr->views, 2) > 1;
}

static const EnumPropertyItem *renderresult_views_add_enum(RenderView *rv)
{
  EnumPropertyItem *item = NULL;
  EnumPropertyItem tmp = {0, "ALL", 0, "All", ""};
  int i = 1, totitem = 0;

  /* option to use all views */
  RNA_enum_item_add(&item, &totitem, &tmp);

  while (rv) {
    tmp.identifier = rv->name;
    /* Little trick: using space char instead empty string
     * makes the item selectable in the drop-down. */
    if (rv->name[0] == '\0') {
      tmp.name = " ";
    }
    else {
      tmp.name = rv->name;
    }
    tmp.value = i++;
    RNA_enum_item_add(&item, &totitem, &tmp);
    rv = rv->next;
  }

  RNA_enum_item_end(&item, &totitem);

  return item;
}

static const EnumPropertyItem *rna_Node_image_view_itemf(bContext *UNUSED(C),
                                                         PointerRNA *ptr,
                                                         PropertyRNA *UNUSED(prop),
                                                         bool *r_free)
{
  bNode *node = (bNode *)ptr->data;
  Image *ima = (Image *)node->id;
  const EnumPropertyItem *item = NULL;
  RenderView *rv;

  if (node->type == CMP_NODE_CRYPTOMATTE && node->custom1 != CMP_CRYPTOMATTE_SRC_IMAGE) {
    return DummyRNA_NULL_items;
  }

  if (ima == NULL || ima->rr == NULL) {
    *r_free = false;
    return DummyRNA_NULL_items;
  }

  rv = ima->rr->views.first;
  item = renderresult_views_add_enum(rv);

  *r_free = true;

  return item;
}

static const EnumPropertyItem *rna_Node_view_layer_itemf(bContext *UNUSED(C),
                                                         PointerRNA *ptr,
                                                         PropertyRNA *UNUSED(prop),
                                                         bool *r_free)
{
  bNode *node = (bNode *)ptr->data;
  Scene *sce = (Scene *)node->id;
  const EnumPropertyItem *item = NULL;
  RenderLayer *rl;

  if (sce == NULL) {
    *r_free = false;
    return DummyRNA_NULL_items;
  }

  rl = sce->view_layers.first;
  item = renderresult_layers_add_enum(rl);

  *r_free = true;

  return item;
}

static void rna_Node_view_layer_update(Main *bmain, Scene *scene, PointerRNA *ptr)
{
  rna_Node_update(bmain, scene, ptr);
  if (scene->nodetree != NULL) {
    ntreeCompositUpdateRLayers(scene->nodetree);
  }
}

static const EnumPropertyItem *rna_Node_channel_itemf(bContext *UNUSED(C),
                                                      PointerRNA *ptr,
                                                      PropertyRNA *UNUSED(prop),
                                                      bool *r_free)
{
  bNode *node = (bNode *)ptr->data;
  EnumPropertyItem *item = NULL;
  EnumPropertyItem tmp = {0};
  int totitem = 0;

  switch (node->custom1) {
    case CMP_NODE_CHANNEL_MATTE_CS_RGB:
      tmp.identifier = "R";
      tmp.name = "R";
      tmp.value = 1;
      RNA_enum_item_add(&item, &totitem, &tmp);
      tmp.identifier = "G";
      tmp.name = "G";
      tmp.value = 2;
      RNA_enum_item_add(&item, &totitem, &tmp);
      tmp.identifier = "B";
      tmp.name = "B";
      tmp.value = 3;
      RNA_enum_item_add(&item, &totitem, &tmp);
      break;
    case CMP_NODE_CHANNEL_MATTE_CS_HSV:
      tmp.identifier = "H";
      tmp.name = "H";
      tmp.value = 1;
      RNA_enum_item_add(&item, &totitem, &tmp);
      tmp.identifier = "S";
      tmp.name = "S";
      tmp.value = 2;
      RNA_enum_item_add(&item, &totitem, &tmp);
      tmp.identifier = "V";
      tmp.name = "V";
      tmp.value = 3;
      RNA_enum_item_add(&item, &totitem, &tmp);
      break;
    case CMP_NODE_CHANNEL_MATTE_CS_YUV:
      tmp.identifier = "Y";
      tmp.name = "Y";
      tmp.value = 1;
      RNA_enum_item_add(&item, &totitem, &tmp);
      tmp.identifier = "G";
      tmp.name = "U";
      tmp.value = 2;
      RNA_enum_item_add(&item, &totitem, &tmp);
      tmp.identifier = "V";
      tmp.name = "V";
      tmp.value = 3;
      RNA_enum_item_add(&item, &totitem, &tmp);
      break;
    case CMP_NODE_CHANNEL_MATTE_CS_YCC:
      tmp.identifier = "Y";
      tmp.name = "Y";
      tmp.value = 1;
      RNA_enum_item_add(&item, &totitem, &tmp);
      tmp.identifier = "CB";
      tmp.name = "Cr";
      tmp.value = 2;
      RNA_enum_item_add(&item, &totitem, &tmp);
      tmp.identifier = "CR";
      tmp.name = "Cb";
      tmp.value = 3;
      RNA_enum_item_add(&item, &totitem, &tmp);
      break;
    default:
      return DummyRNA_NULL_items;
  }

  RNA_enum_item_end(&item, &totitem);
  *r_free = true;

  return item;
}

static void rna_Image_Node_update_id(Main *UNUSED(bmain), Scene *UNUSED(scene), PointerRNA *ptr)
{
  bNodeTree *ntree = (bNodeTree *)ptr->owner_id;
  bNode *node = (bNode *)ptr->data;

  node->update |= NODE_UPDATE_ID;
  nodeUpdate(ntree, node); /* to update image node sockets */
}

static void rna_NodeOutputFile_slots_begin(CollectionPropertyIterator *iter, PointerRNA *ptr)
{
  bNode *node = ptr->data;
  rna_iterator_listbase_begin(iter, &node->inputs, NULL);
}

static PointerRNA rna_NodeOutputFile_slot_file_get(CollectionPropertyIterator *iter)
{
  PointerRNA ptr;
  bNodeSocket *sock = rna_iterator_listbase_get(iter);
  RNA_pointer_create(iter->parent.owner_id, &RNA_NodeOutputFileSlotFile, sock->storage, &ptr);
  return ptr;
}

static void rna_NodeColorBalance_update_lgg(Main *bmain, Scene *scene, PointerRNA *ptr)
{
  ntreeCompositColorBalanceSyncFromLGG((bNodeTree *)ptr->owner_id, ptr->data);
  rna_Node_update(bmain, scene, ptr);
}

static void rna_NodeColorBalance_update_cdl(Main *bmain, Scene *scene, PointerRNA *ptr)
{
  ntreeCompositColorBalanceSyncFromCDL((bNodeTree *)ptr->owner_id, ptr->data);
  rna_Node_update(bmain, scene, ptr);
}

static void rna_NodeCryptomatte_source_set(PointerRNA *ptr, int value)
{
  bNode *node = (bNode *)ptr->data;
  if (node->id && node->custom1 != value) {
    id_us_min((ID *)node->id);
    node->id = NULL;
  }
  node->custom1 = value;
}

static int rna_NodeCryptomatte_layer_name_get(PointerRNA *ptr)
{
  int index = 0;
  bNode *node = (bNode *)ptr->data;
  NodeCryptomatte *storage = node->storage;
  LISTBASE_FOREACH_INDEX (CryptomatteLayer *, layer, &storage->runtime.layers, index) {
    if (STREQLEN(storage->layer_name, layer->name, sizeof(storage->layer_name))) {
      return index;
    }
  }
  return 0;
}

static void rna_NodeCryptomatte_layer_name_set(PointerRNA *ptr, int new_value)
{
  bNode *node = (bNode *)ptr->data;
  NodeCryptomatte *storage = node->storage;

  CryptomatteLayer *layer = BLI_findlink(&storage->runtime.layers, new_value);
  if (layer) {
    STRNCPY(storage->layer_name, layer->name);
  }
}

static const EnumPropertyItem *rna_NodeCryptomatte_layer_name_itemf(bContext *C,
                                                                    PointerRNA *ptr,
                                                                    PropertyRNA *UNUSED(prop),
                                                                    bool *r_free)
{
  bNode *node = (bNode *)ptr->data;
  NodeCryptomatte *storage = node->storage;
  EnumPropertyItem *item = NULL;
  EnumPropertyItem template = {0, "", 0, "", ""};
  int totitem = 0;

  ntreeCompositCryptomatteUpdateLayerNames(CTX_data_scene(C), node);
  int layer_index;
  LISTBASE_FOREACH_INDEX (CryptomatteLayer *, layer, &storage->runtime.layers, layer_index) {
    template.value = layer_index;
    template.identifier = layer->name;
    template.name = layer->name;
    RNA_enum_item_add(&item, &totitem, &template);
  }

  RNA_enum_item_end(&item, &totitem);
  *r_free = true;

  return item;
}

static PointerRNA rna_NodeCryptomatte_scene_get(PointerRNA *ptr)
{
  bNode *node = (bNode *)ptr->data;

  Scene *scene = (node->custom1 == CMP_CRYPTOMATTE_SRC_RENDER) ? (Scene *)node->id : NULL;
  return rna_pointer_inherit_refine(ptr, &RNA_Scene, scene);
}

static void rna_NodeCryptomatte_scene_set(PointerRNA *ptr,
                                          PointerRNA value,
                                          struct ReportList *reports)
{
  bNode *node = (bNode *)ptr->data;

  if (node->custom1 == CMP_CRYPTOMATTE_SRC_RENDER) {
    rna_Node_scene_set(ptr, value, reports);
  }
}

static PointerRNA rna_NodeCryptomatte_image_get(PointerRNA *ptr)
{
  bNode *node = (bNode *)ptr->data;

  Image *image = (node->custom1 == CMP_CRYPTOMATTE_SRC_IMAGE) ? (Image *)node->id : NULL;
  return rna_pointer_inherit_refine(ptr, &RNA_Image, image);
}

static void rna_NodeCryptomatte_image_set(PointerRNA *ptr,
                                          PointerRNA value,
                                          struct ReportList *UNUSED(reports))
{
  bNode *node = (bNode *)ptr->data;

  if (node->custom1 == CMP_CRYPTOMATTE_SRC_IMAGE) {
    if (node->id)
      id_us_min((ID *)node->id);
    if (value.data)
      id_us_plus((ID *)value.data);

    node->id = value.data;
  }
}

static bool rna_NodeCryptomatte_image_poll(PointerRNA *UNUSED(ptr), PointerRNA value)
{
  Image *image = (Image *)value.owner_id;
  return image->type == IMA_TYPE_MULTILAYER;
}

static void rna_NodeCryptomatte_matte_get(PointerRNA *ptr, char *value)
{
  bNode *node = (bNode *)ptr->data;
  NodeCryptomatte *nc = node->storage;
  char *matte_id = BKE_cryptomatte_entries_to_matte_id(nc);
  strcpy(value, matte_id);
  MEM_freeN(matte_id);
}

static int rna_NodeCryptomatte_matte_length(PointerRNA *ptr)
{
  bNode *node = (bNode *)ptr->data;
  NodeCryptomatte *nc = node->storage;
  char *matte_id = BKE_cryptomatte_entries_to_matte_id(nc);
  int result = strlen(matte_id);
  MEM_freeN(matte_id);
  return result;
}

static void rna_NodeCryptomatte_matte_set(PointerRNA *ptr, const char *value)
{
  bNode *node = (bNode *)ptr->data;
  NodeCryptomatte *nc = node->storage;
  BKE_cryptomatte_matte_id_to_entries(nc, value);
}

static void rna_NodeCryptomatte_update_add(Main *bmain, Scene *scene, PointerRNA *ptr)
{
  ntreeCompositCryptomatteSyncFromAdd(scene, ptr->data);
  rna_Node_update(bmain, scene, ptr);
}

static void rna_NodeCryptomatte_update_remove(Main *bmain, Scene *scene, PointerRNA *ptr)
{
  ntreeCompositCryptomatteSyncFromRemove(ptr->data);
  rna_Node_update(bmain, scene, ptr);
}

/* ******** Node Socket Types ******** */

static PointerRNA rna_NodeOutputFile_slot_layer_get(CollectionPropertyIterator *iter)
{
  PointerRNA ptr;
  bNodeSocket *sock = rna_iterator_listbase_get(iter);
  RNA_pointer_create(iter->parent.owner_id, &RNA_NodeOutputFileSlotLayer, sock->storage, &ptr);
  return ptr;
}

static int rna_NodeOutputFileSocket_find_node(bNodeTree *ntree,
                                              NodeImageMultiFileSocket *data,
                                              bNode **nodep,
                                              bNodeSocket **sockp)
{
  bNode *node;
  bNodeSocket *sock;

  for (node = ntree->nodes.first; node; node = node->next) {
    for (sock = node->inputs.first; sock; sock = sock->next) {
      NodeImageMultiFileSocket *sockdata = sock->storage;
      if (sockdata == data) {
        *nodep = node;
        *sockp = sock;
        return 1;
      }
    }
  }

  *nodep = NULL;
  *sockp = NULL;
  return 0;
}

static void rna_NodeOutputFileSlotFile_path_set(PointerRNA *ptr, const char *value)
{
  bNodeTree *ntree = (bNodeTree *)ptr->owner_id;
  NodeImageMultiFileSocket *sockdata = ptr->data;
  bNode *node;
  bNodeSocket *sock;

  if (rna_NodeOutputFileSocket_find_node(ntree, sockdata, &node, &sock)) {
    ntreeCompositOutputFileSetPath(node, sock, value);
  }
}

static void rna_NodeOutputFileSlotLayer_name_set(PointerRNA *ptr, const char *value)
{
  bNodeTree *ntree = (bNodeTree *)ptr->owner_id;
  NodeImageMultiFileSocket *sockdata = ptr->data;
  bNode *node;
  bNodeSocket *sock;

  if (rna_NodeOutputFileSocket_find_node(ntree, sockdata, &node, &sock)) {
    ntreeCompositOutputFileSetLayer(node, sock, value);
  }
}

static bNodeSocket *rna_NodeOutputFile_slots_new(
    ID *id, bNode *node, bContext *C, ReportList *UNUSED(reports), const char *name)
{
  bNodeTree *ntree = (bNodeTree *)id;
  Scene *scene = CTX_data_scene(C);
  ImageFormatData *im_format = NULL;
  bNodeSocket *sock;
  if (scene) {
    im_format = &scene->r.im_format;
  }

  sock = ntreeCompositOutputFileAddSocket(ntree, node, name, im_format);

  ntreeUpdateTree(CTX_data_main(C), ntree);
  WM_main_add_notifier(NC_NODE | NA_EDITED, ntree);

  return sock;
}

static void rna_ShaderNodeTexIES_mode_set(PointerRNA *ptr, int value)
{
  bNode *node = (bNode *)ptr->data;
  NodeShaderTexIES *nss = node->storage;

  if (nss->mode != value) {
    nss->mode = value;
    nss->filepath[0] = '\0';

    /* replace text datablock by filepath */
    if (node->id) {
      Text *text = (Text *)node->id;

      if (value == NODE_IES_EXTERNAL && text->filepath) {
        BLI_strncpy(nss->filepath, text->filepath, sizeof(nss->filepath));
        BLI_path_rel(nss->filepath, BKE_main_blendfile_path_from_global());
      }

      id_us_min(node->id);
      node->id = NULL;
    }
  }
}

static void rna_ShaderNodeScript_mode_set(PointerRNA *ptr, int value)
{
  bNode *node = (bNode *)ptr->data;
  NodeShaderScript *nss = node->storage;

  if (nss->mode != value) {
    nss->mode = value;
    nss->filepath[0] = '\0';
    nss->flag &= ~NODE_SCRIPT_AUTO_UPDATE;

    /* replace text data-block by filepath */
    if (node->id) {
      Text *text = (Text *)node->id;

      if (value == NODE_SCRIPT_EXTERNAL && text->filepath) {
        BLI_strncpy(nss->filepath, text->filepath, sizeof(nss->filepath));
        BLI_path_rel(nss->filepath, BKE_main_blendfile_path_from_global());
      }

      id_us_min(node->id);
      node->id = NULL;
    }

    /* remove any bytecode */
    if (nss->bytecode) {
      MEM_freeN(nss->bytecode);
      nss->bytecode = NULL;
    }

    nss->bytecode_hash[0] = '\0';
  }
}

static void rna_ShaderNodeScript_bytecode_get(PointerRNA *ptr, char *value)
{
  bNode *node = (bNode *)ptr->data;
  NodeShaderScript *nss = node->storage;

  strcpy(value, (nss->bytecode) ? nss->bytecode : "");
}

static int rna_ShaderNodeScript_bytecode_length(PointerRNA *ptr)
{
  bNode *node = (bNode *)ptr->data;
  NodeShaderScript *nss = node->storage;

  return (nss->bytecode) ? strlen(nss->bytecode) : 0;
}

static void rna_ShaderNodeScript_bytecode_set(PointerRNA *ptr, const char *value)
{
  bNode *node = (bNode *)ptr->data;
  NodeShaderScript *nss = node->storage;

  if (nss->bytecode) {
    MEM_freeN(nss->bytecode);
  }

  if (value && value[0]) {
    nss->bytecode = BLI_strdup(value);
  }
  else {
    nss->bytecode = NULL;
  }
}

static void rna_ShaderNodeScript_update(Main *bmain, Scene *scene, PointerRNA *ptr)
{
  bNodeTree *ntree = (bNodeTree *)ptr->owner_id;
  bNode *node = (bNode *)ptr->data;
  RenderEngineType *engine_type = RE_engines_find(scene->r.engine);

  if (engine_type && engine_type->update_script_node) {
    /* auto update node */
    RenderEngine *engine = RE_engine_create(engine_type);
    engine_type->update_script_node(engine, ntree, node);
    RE_engine_free(engine);
  }

  ED_node_tag_update_nodetree(bmain, ntree, node);
}

static void rna_ShaderNode_socket_update(Main *bmain, Scene *scene, PointerRNA *ptr)
{
  bNodeTree *ntree = (bNodeTree *)ptr->owner_id;
  bNode *node = (bNode *)ptr->data;

  nodeUpdate(ntree, node);
  rna_Node_update(bmain, scene, ptr);
}

static void rna_Node_socket_update(Main *bmain, Scene *scene, PointerRNA *ptr)
{
  bNodeTree *ntree = (bNodeTree *)ptr->owner_id;
  bNode *node = (bNode *)ptr->data;

  nodeUpdate(ntree, node);
  rna_Node_update(bmain, scene, ptr);
}

static void rna_GeometryNode_socket_update(Main *bmain, Scene *scene, PointerRNA *ptr)
{
  bNodeTree *ntree = (bNodeTree *)ptr->owner_id;
  bNode *node = (bNode *)ptr->data;

  nodeUpdate(ntree, node);
  rna_Node_update(bmain, scene, ptr);
}

static void rna_CompositorNodeScale_update(Main *bmain, Scene *scene, PointerRNA *ptr)
{
  bNodeTree *ntree = (bNodeTree *)ptr->owner_id;
  bNode *node = (bNode *)ptr->data;

  nodeUpdate(ntree, node);
  rna_Node_update(bmain, scene, ptr);
}

static PointerRNA rna_ShaderNodePointDensity_psys_get(PointerRNA *ptr)
{
  bNode *node = ptr->data;
  NodeShaderTexPointDensity *shader_point_density = node->storage;
  Object *ob = (Object *)node->id;
  ParticleSystem *psys = NULL;
  PointerRNA value;

  if (ob && shader_point_density->particle_system) {
    psys = BLI_findlink(&ob->particlesystem, shader_point_density->particle_system - 1);
  }

  RNA_pointer_create(&ob->id, &RNA_ParticleSystem, psys, &value);
  return value;
}

static void rna_ShaderNodePointDensity_psys_set(PointerRNA *ptr,
                                                PointerRNA value,
                                                struct ReportList *UNUSED(reports))
{
  bNode *node = ptr->data;
  NodeShaderTexPointDensity *shader_point_density = node->storage;
  Object *ob = (Object *)node->id;

  if (ob && value.owner_id == &ob->id) {
    shader_point_density->particle_system = BLI_findindex(&ob->particlesystem, value.data) + 1;
  }
  else {
    shader_point_density->particle_system = 0;
  }
}

static int point_density_particle_color_source_from_shader(
    NodeShaderTexPointDensity *shader_point_density)
{
  switch (shader_point_density->color_source) {
    case SHD_POINTDENSITY_COLOR_PARTAGE:
      return TEX_PD_COLOR_PARTAGE;
    case SHD_POINTDENSITY_COLOR_PARTSPEED:
      return TEX_PD_COLOR_PARTSPEED;
    case SHD_POINTDENSITY_COLOR_PARTVEL:
      return TEX_PD_COLOR_PARTVEL;
    default:
      BLI_assert(!"Unknown color source");
      return TEX_PD_COLOR_CONSTANT;
  }
}

static int point_density_vertex_color_source_from_shader(
    NodeShaderTexPointDensity *shader_point_density)
{
  switch (shader_point_density->ob_color_source) {
    case SHD_POINTDENSITY_COLOR_VERTCOL:
      return TEX_PD_COLOR_VERTCOL;
    case SHD_POINTDENSITY_COLOR_VERTWEIGHT:
      return TEX_PD_COLOR_VERTWEIGHT;
    case SHD_POINTDENSITY_COLOR_VERTNOR:
      return TEX_PD_COLOR_VERTNOR;
    default:
      BLI_assert(!"Unknown color source");
      return TEX_PD_COLOR_CONSTANT;
  }
}

void rna_ShaderNodePointDensity_density_cache(bNode *self, Depsgraph *depsgraph)
{
  NodeShaderTexPointDensity *shader_point_density = self->storage;
  PointDensity *pd = &shader_point_density->pd;

  if (depsgraph == NULL) {
    return;
  }

  /* Make sure there's no cached data. */
  BKE_texture_pointdensity_free_data(pd);
  RE_point_density_free(pd);

  /* Create PointDensity structure from node for sampling. */
  BKE_texture_pointdensity_init_data(pd);
  pd->object = (Object *)self->id;
  pd->radius = shader_point_density->radius;
  if (shader_point_density->point_source == SHD_POINTDENSITY_SOURCE_PSYS) {
    pd->source = TEX_PD_PSYS;
    pd->psys = shader_point_density->particle_system;
    pd->psys_cache_space = TEX_PD_OBJECTSPACE;
    pd->color_source = point_density_particle_color_source_from_shader(shader_point_density);
  }
  else {
    BLI_assert(shader_point_density->point_source == SHD_POINTDENSITY_SOURCE_OBJECT);
    pd->source = TEX_PD_OBJECT;
    pd->ob_cache_space = TEX_PD_OBJECTSPACE;
    pd->ob_color_source = point_density_vertex_color_source_from_shader(shader_point_density);
    BLI_strncpy(pd->vertex_attribute_name,
                shader_point_density->vertex_attribute_name,
                sizeof(pd->vertex_attribute_name));
  }

  /* Store resolution, so it can be changed in the UI. */
  shader_point_density->cached_resolution = shader_point_density->resolution;

  /* Single-threaded sampling of the voxel domain. */
  RE_point_density_cache(depsgraph, pd);
}

void rna_ShaderNodePointDensity_density_calc(bNode *self,
                                             Depsgraph *depsgraph,
                                             int *length,
                                             float **values)
{
  NodeShaderTexPointDensity *shader_point_density = self->storage;
  PointDensity *pd = &shader_point_density->pd;
  const int resolution = shader_point_density->cached_resolution;

  if (depsgraph == NULL) {
    *length = 0;
    return;
  }

  /* TODO(sergey): Will likely overflow, but how to pass size_t via RNA? */
  *length = 4 * resolution * resolution * resolution;

  if (*values == NULL) {
    *values = MEM_mallocN(sizeof(float) * (*length), "point density dynamic array");
  }

  /* Single-threaded sampling of the voxel domain. */
  RE_point_density_sample(depsgraph, pd, resolution, *values);

  /* We're done, time to clean up. */
  BKE_texture_pointdensity_free_data(pd);
  memset(pd, 0, sizeof(*pd));
  shader_point_density->cached_resolution = 0.0f;
}

void rna_ShaderNodePointDensity_density_minmax(bNode *self,
                                               Depsgraph *depsgraph,
                                               float r_min[3],
                                               float r_max[3])
{
  NodeShaderTexPointDensity *shader_point_density = self->storage;
  PointDensity *pd = &shader_point_density->pd;

  if (depsgraph == NULL) {
    zero_v3(r_min);
    zero_v3(r_max);
    return;
  }

  RE_point_density_minmax(depsgraph, pd, r_min, r_max);
}

bool rna_NodeSocketMaterial_default_value_poll(PointerRNA *UNUSED(ptr), PointerRNA value)
{
  /* Do not show grease pencil materials for now. */
  Material *ma = (Material *)value.data;
  return ma->gp_style == NULL;
}

static bool rna_GeometryNodeAttributeProcessor_node_tree_poll(PointerRNA *UNUSED(ptr),
                                                              const PointerRNA value)
{
  bNodeTree *ngroup = value.data;
  return STREQ(ngroup->idname, "AttributeNodeTree");
}

static void rna_GeometryNodeAttributeProcessor_mode_update(Main *bmain,
                                                           Scene *scene,
                                                           PointerRNA *ptr)
{
  /* Unfortunately, `ptr->data` points to data within the node storage. We can't get the node
   * without iterating over all nodes. */
  bNodeTree *ntree = (bNodeTree *)ptr->owner_id;
  LISTBASE_FOREACH (bNode *, node, &ntree->nodes) {
    if (node->type == GEO_NODE_ATTRIBUTE_PROCESSOR) {
      PointerRNA node_ptr;
      RNA_pointer_create(ptr->owner_id, &RNA_Node, node, &node_ptr);
      rna_Node_socket_update(bmain, scene, &node_ptr);
    }
  }
}

#else

static const EnumPropertyItem prop_image_layer_items[] = {
    {0, "PLACEHOLDER", 0, "Placeholder", ""},
    {0, NULL, 0, NULL, NULL},
};

static const EnumPropertyItem prop_image_view_items[] = {
    {0, "ALL", 0, "All", ""},
    {0, NULL, 0, NULL, NULL},
};

static const EnumPropertyItem prop_view_layer_items[] = {
    {0, "PLACEHOLDER", 0, "Placeholder", ""},
    {0, NULL, 0, NULL, NULL},
};

static const EnumPropertyItem prop_tri_channel_items[] = {
    {1, "R", 0, "R", ""},
    {2, "G", 0, "G", ""},
    {3, "B", 0, "B", ""},
    {0, NULL, 0, NULL, NULL},
};

static const EnumPropertyItem node_flip_items[] = {
    {0, "X", 0, "Flip X", ""},
    {1, "Y", 0, "Flip Y", ""},
    {2, "XY", 0, "Flip X & Y", ""},
    {0, NULL, 0, NULL, NULL},
};

static const EnumPropertyItem node_ycc_items[] = {
    {0, "ITUBT601", 0, "ITU 601", ""},
    {1, "ITUBT709", 0, "ITU 709", ""},
    {2, "JFIF", 0, "Jpeg", ""},
    {0, NULL, 0, NULL, NULL},
};

static const EnumPropertyItem node_glossy_items[] = {
    {SHD_GLOSSY_SHARP, "SHARP", 0, "Sharp", ""},
    {SHD_GLOSSY_BECKMANN, "BECKMANN", 0, "Beckmann", ""},
    {SHD_GLOSSY_GGX, "GGX", 0, "GGX", ""},
    {SHD_GLOSSY_ASHIKHMIN_SHIRLEY, "ASHIKHMIN_SHIRLEY", 0, "Ashikhmin-Shirley", ""},
    {SHD_GLOSSY_MULTI_GGX, "MULTI_GGX", 0, "Multiscatter GGX", ""},
    {0, NULL, 0, NULL, NULL},
};

static const EnumPropertyItem node_anisotropic_items[] = {
    {SHD_GLOSSY_BECKMANN, "BECKMANN", 0, "Beckmann", ""},
    {SHD_GLOSSY_GGX, "GGX", 0, "GGX", ""},
    {SHD_GLOSSY_MULTI_GGX, "MULTI_GGX", 0, "Multiscatter GGX", ""},
    {SHD_GLOSSY_ASHIKHMIN_SHIRLEY, "ASHIKHMIN_SHIRLEY", 0, "Ashikhmin-Shirley", ""},
    {0, NULL, 0, NULL, NULL},
};

static const EnumPropertyItem node_glass_items[] = {
    {SHD_GLOSSY_SHARP, "SHARP", 0, "Sharp", ""},
    {SHD_GLOSSY_BECKMANN, "BECKMANN", 0, "Beckmann", ""},
    {SHD_GLOSSY_GGX, "GGX", 0, "GGX", ""},
    {SHD_GLOSSY_MULTI_GGX, "MULTI_GGX", 0, "Multiscatter GGX", ""},
    {0, NULL, 0, NULL, NULL},
};

static const EnumPropertyItem node_refraction_items[] = {
    {SHD_GLOSSY_SHARP, "SHARP", 0, "Sharp", ""},
    {SHD_GLOSSY_BECKMANN, "BECKMANN", 0, "Beckmann", ""},
    {SHD_GLOSSY_GGX, "GGX", 0, "GGX", ""},
    {0, NULL, 0, NULL, NULL},
};

static const EnumPropertyItem node_toon_items[] = {
    {SHD_TOON_DIFFUSE, "DIFFUSE", 0, "Diffuse", ""},
    {SHD_TOON_GLOSSY, "GLOSSY", 0, "Glossy", ""},
    {0, NULL, 0, NULL, NULL},
};

static const EnumPropertyItem node_hair_items[] = {
    {SHD_HAIR_REFLECTION, "Reflection", 0, "Reflection", ""},
    {SHD_HAIR_TRANSMISSION, "Transmission", 0, "Transmission", ""},
    {0, NULL, 0, NULL, NULL},
};

static const EnumPropertyItem node_principled_hair_items[] = {
    {SHD_PRINCIPLED_HAIR_DIRECT_ABSORPTION,
     "ABSORPTION",
     0,
     "Absorption Coefficient",
     "Directly set the absorption coefficient \"sigma_a\" (this is not the most intuitive way to "
     "color hair)"},
    {SHD_PRINCIPLED_HAIR_PIGMENT_CONCENTRATION,
     "MELANIN",
     0,
     "Melanin Concentration",
     "Define the melanin concentrations below to get the most realistic-looking hair "
     "(you can get the concentrations for different types of hair online)"},
    {SHD_PRINCIPLED_HAIR_REFLECTANCE,
     "COLOR",
     0,
     "Direct Coloring",
     "Choose the color of your preference, and the shader will approximate the absorption "
     "coefficient to render lookalike hair"},
    {0, NULL, 0, NULL, NULL},
};

static const EnumPropertyItem node_script_mode_items[] = {
    {NODE_SCRIPT_INTERNAL, "INTERNAL", 0, "Internal", "Use internal text data-block"},
    {NODE_SCRIPT_EXTERNAL, "EXTERNAL", 0, "External", "Use external .osl or .oso file"},
    {0, NULL, 0, NULL, NULL},
};

static EnumPropertyItem node_ies_mode_items[] = {
    {NODE_IES_INTERNAL, "INTERNAL", 0, "Internal", "Use internal text data-block"},
    {NODE_IES_EXTERNAL, "EXTERNAL", 0, "External", "Use external .ies file"},
    {0, NULL, 0, NULL, NULL},
};

static const EnumPropertyItem node_principled_distribution_items[] = {
    {SHD_GLOSSY_GGX, "GGX", 0, "GGX", ""},
    {SHD_GLOSSY_MULTI_GGX, "MULTI_GGX", 0, "Multiscatter GGX", ""},
    {0, NULL, 0, NULL, NULL},
};

static const EnumPropertyItem node_subsurface_method_items[] = {
    {SHD_SUBSURFACE_BURLEY,
     "BURLEY",
     0,
     "Christensen-Burley",
     "Approximation to physically based volume scattering"},
    {SHD_SUBSURFACE_RANDOM_WALK,
     "RANDOM_WALK",
     0,
     "Random Walk",
     "Volumetric approximation to physically based volume scattering"},
    {0, NULL, 0, NULL, NULL}};

/* -- Common nodes ---------------------------------------------------------- */

static void def_group_input(StructRNA *srna)
{
  PropertyRNA *prop;

  prop = RNA_def_property(srna, "interface", PROP_POINTER, PROP_NONE);
  RNA_def_property_pointer_funcs(
      prop, NULL, NULL, "rna_NodeGroupInputOutput_interface_typef", NULL);
  RNA_def_property_struct_type(prop, "PropertyGroup");
  RNA_def_property_flag(prop, PROP_IDPROPERTY);
  RNA_def_property_ui_text(prop, "Interface", "Interface socket data");
}

static void def_group_output(StructRNA *srna)
{
  PropertyRNA *prop;

  prop = RNA_def_property(srna, "interface", PROP_POINTER, PROP_NONE);
  RNA_def_property_pointer_funcs(
      prop, NULL, NULL, "rna_NodeGroupInputOutput_interface_typef", NULL);
  RNA_def_property_struct_type(prop, "PropertyGroup");
  RNA_def_property_flag(prop, PROP_IDPROPERTY);
  RNA_def_property_ui_text(prop, "Interface", "Interface socket data");

  prop = RNA_def_property(srna, "is_active_output", PROP_BOOLEAN, PROP_NONE);
  RNA_def_property_boolean_sdna(prop, NULL, "flag", NODE_DO_OUTPUT);
  RNA_def_property_ui_text(
      prop, "Active Output", "True if this node is used as the active group output");
  RNA_def_property_update(prop, NC_NODE | NA_EDITED, "rna_Node_update");
}

static void def_group(StructRNA *srna)
{
  PropertyRNA *prop;

  prop = RNA_def_property(srna, "node_tree", PROP_POINTER, PROP_NONE);
  RNA_def_property_pointer_sdna(prop, NULL, "id");
  RNA_def_property_struct_type(prop, "NodeTree");
  RNA_def_property_pointer_funcs(
      prop, NULL, "rna_NodeGroup_node_tree_set", NULL, "rna_NodeGroup_node_tree_poll");
  RNA_def_property_flag(prop, PROP_EDITABLE);
  RNA_def_property_override_flag(prop, PROPOVERRIDE_OVERRIDABLE_LIBRARY);
  RNA_def_property_ui_text(prop, "Node Tree", "");
  RNA_def_property_update(prop, NC_NODE | NA_EDITED, "rna_NodeGroup_update");

  prop = RNA_def_property(srna, "interface", PROP_POINTER, PROP_NONE);
  RNA_def_property_pointer_funcs(prop, NULL, NULL, "rna_NodeGroup_interface_typef", NULL);
  RNA_def_property_struct_type(prop, "PropertyGroup");
  RNA_def_property_flag(prop, PROP_IDPROPERTY);
  RNA_def_property_ui_text(prop, "Interface", "Interface socket data");
}

static void def_custom_group(BlenderRNA *brna,
                             const char *struct_name,
                             const char *base_name,
                             const char *ui_name,
                             const char *ui_desc,
                             const char *reg_func)
{
  StructRNA *srna;

  srna = RNA_def_struct(brna, struct_name, base_name);
  RNA_def_struct_ui_text(srna, ui_name, ui_desc);
  RNA_def_struct_sdna(srna, "bNode");

  RNA_def_struct_register_funcs(srna, reg_func, "rna_Node_unregister", NULL);

  def_group(srna);
}

static void def_frame(StructRNA *srna)
{
  PropertyRNA *prop;

  prop = RNA_def_property(srna, "text", PROP_POINTER, PROP_NONE);
  RNA_def_property_pointer_sdna(prop, NULL, "id");
  RNA_def_property_struct_type(prop, "Text");
  RNA_def_property_flag(prop, PROP_EDITABLE | PROP_ID_REFCOUNT);
  RNA_def_property_ui_text(prop, "Text", "");
  RNA_def_property_update(prop, NC_NODE | NA_EDITED, "rna_Node_update");

  RNA_def_struct_sdna_from(srna, "NodeFrame", "storage");
  RNA_def_struct_translation_context(srna, BLT_I18NCONTEXT_ID_NODETREE);

  prop = RNA_def_property(srna, "shrink", PROP_BOOLEAN, PROP_NONE);
  RNA_def_property_boolean_sdna(prop, NULL, "flag", NODE_FRAME_SHRINK);
  RNA_def_property_ui_text(prop, "Shrink", "Shrink the frame to minimal bounding box");
  RNA_def_property_update(prop, NC_NODE | ND_DISPLAY, NULL);

  prop = RNA_def_property(srna, "label_size", PROP_INT, PROP_NONE);
  RNA_def_property_int_sdna(prop, NULL, "label_size");
  RNA_def_property_range(prop, 8, 64);
  RNA_def_property_ui_text(prop, "Label Font Size", "Font size to use for displaying the label");
  RNA_def_property_update(prop, NC_NODE | ND_DISPLAY, NULL);
}

static void def_clamp(StructRNA *srna)
{
  PropertyRNA *prop;

  prop = RNA_def_property(srna, "clamp_type", PROP_ENUM, PROP_NONE);
  RNA_def_property_enum_sdna(prop, NULL, "custom1");
  RNA_def_property_enum_items(prop, rna_enum_node_clamp_items);
  RNA_def_property_ui_text(prop, "Clamp Type", "");
  RNA_def_property_update(prop, NC_NODE | NA_EDITED, "rna_ShaderNode_socket_update");
}

static void def_map_range(StructRNA *srna)
{
  PropertyRNA *prop;

  prop = RNA_def_property(srna, "clamp", PROP_BOOLEAN, PROP_NONE);
  RNA_def_property_boolean_sdna(prop, NULL, "custom1", 1);
  RNA_def_property_ui_text(prop, "Clamp", "Clamp the result to the target range [To Min, To Max]");
  RNA_def_property_update(prop, NC_NODE | NA_EDITED, "rna_Node_update");

  prop = RNA_def_property(srna, "interpolation_type", PROP_ENUM, PROP_NONE);
  RNA_def_property_enum_sdna(prop, NULL, "custom2");
  RNA_def_property_enum_items(prop, rna_enum_node_map_range_items);
  RNA_def_property_ui_text(prop, "Interpolation Type", "");
  RNA_def_property_update(prop, NC_NODE | NA_EDITED, "rna_ShaderNode_socket_update");
}

static void def_math(StructRNA *srna)
{
  PropertyRNA *prop;

  prop = RNA_def_property(srna, "operation", PROP_ENUM, PROP_NONE);
  RNA_def_property_enum_sdna(prop, NULL, "custom1");
  RNA_def_property_enum_items(prop, rna_enum_node_math_items);
  RNA_def_property_ui_text(prop, "Operation", "");
  RNA_def_property_update(prop, NC_NODE | NA_EDITED, "rna_ShaderNode_socket_update");

  prop = RNA_def_property(srna, "use_clamp", PROP_BOOLEAN, PROP_NONE);
  RNA_def_property_boolean_sdna(prop, NULL, "custom2", SHD_MATH_CLAMP);
  RNA_def_property_ui_text(prop, "Clamp", "Clamp result of the node to 0.0 to 1.0 range");
  RNA_def_property_update(prop, NC_NODE | NA_EDITED, "rna_Node_update");
}

static void def_boolean_math(StructRNA *srna)
{
  PropertyRNA *prop;

  prop = RNA_def_property(srna, "operation", PROP_ENUM, PROP_NONE);
  RNA_def_property_enum_sdna(prop, NULL, "custom1");
  RNA_def_property_enum_items(prop, rna_enum_node_boolean_math_items);
  RNA_def_property_ui_text(prop, "Operation", "");
  RNA_def_property_update(prop, NC_NODE | NA_EDITED, "rna_Node_socket_update");
}

static void def_float_compare(StructRNA *srna)
{
  PropertyRNA *prop;

  prop = RNA_def_property(srna, "operation", PROP_ENUM, PROP_NONE);
  RNA_def_property_enum_sdna(prop, NULL, "custom1");
  RNA_def_property_enum_items(prop, rna_enum_node_float_compare_items);
  RNA_def_property_ui_text(prop, "Operation", "");
  RNA_def_property_update(prop, NC_NODE | NA_EDITED, "rna_Node_socket_update");
}

static void def_vector_math(StructRNA *srna)
{
  PropertyRNA *prop;

  prop = RNA_def_property(srna, "operation", PROP_ENUM, PROP_NONE);
  RNA_def_property_enum_sdna(prop, NULL, "custom1");
  RNA_def_property_enum_items(prop, rna_enum_node_vec_math_items);
  RNA_def_property_ui_text(prop, "Operation", "");
  RNA_def_property_update(prop, NC_NODE | NA_EDITED, "rna_ShaderNode_socket_update");
}

static void def_rgb_curve(StructRNA *srna)
{
  PropertyRNA *prop;

  prop = RNA_def_property(srna, "mapping", PROP_POINTER, PROP_NONE);
  RNA_def_property_pointer_sdna(prop, NULL, "storage");
  RNA_def_property_struct_type(prop, "CurveMapping");
  RNA_def_property_ui_text(prop, "Mapping", "");
  RNA_def_property_update(prop, NC_NODE | NA_EDITED, "rna_Node_update");
}

static void def_vector_curve(StructRNA *srna)
{
  PropertyRNA *prop;

  prop = RNA_def_property(srna, "mapping", PROP_POINTER, PROP_NONE);
  RNA_def_property_pointer_sdna(prop, NULL, "storage");
  RNA_def_property_struct_type(prop, "CurveMapping");
  RNA_def_property_ui_text(prop, "Mapping", "");
  RNA_def_property_update(prop, NC_NODE | NA_EDITED, "rna_Node_update");
}

static void def_time(StructRNA *srna)
{
  PropertyRNA *prop;

  prop = RNA_def_property(srna, "curve", PROP_POINTER, PROP_NONE);
  RNA_def_property_pointer_sdna(prop, NULL, "storage");
  RNA_def_property_struct_type(prop, "CurveMapping");
  RNA_def_property_ui_text(prop, "Curve", "");
  RNA_def_property_update(prop, NC_NODE | NA_EDITED, "rna_Node_update");

  prop = RNA_def_property(srna, "frame_start", PROP_INT, PROP_NONE);
  RNA_def_property_int_sdna(prop, NULL, "custom1");
  RNA_def_property_ui_text(prop, "Start Frame", "");
  RNA_def_property_update(prop, NC_NODE | NA_EDITED, "rna_Node_update");

  prop = RNA_def_property(srna, "frame_end", PROP_INT, PROP_NONE);
  RNA_def_property_int_sdna(prop, NULL, "custom2");
  RNA_def_property_ui_text(prop, "End Frame", "");
  RNA_def_property_update(prop, NC_NODE | NA_EDITED, "rna_Node_update");
}

static void def_colorramp(StructRNA *srna)
{
  PropertyRNA *prop;

  prop = RNA_def_property(srna, "color_ramp", PROP_POINTER, PROP_NONE);
  RNA_def_property_pointer_sdna(prop, NULL, "storage");
  RNA_def_property_struct_type(prop, "ColorRamp");
  RNA_def_property_ui_text(prop, "Color Ramp", "");
  RNA_def_property_update(prop, NC_NODE | NA_EDITED, "rna_Node_update");
}

static void def_mix_rgb(StructRNA *srna)
{
  PropertyRNA *prop;

  prop = RNA_def_property(srna, "blend_type", PROP_ENUM, PROP_NONE);
  RNA_def_property_enum_sdna(prop, NULL, "custom1");
  RNA_def_property_enum_items(prop, rna_enum_ramp_blend_items);
  RNA_def_property_ui_text(prop, "Blending Mode", "");
  RNA_def_property_update(prop, NC_NODE | NA_EDITED, "rna_Node_update");

  prop = RNA_def_property(srna, "use_alpha", PROP_BOOLEAN, PROP_NONE);
  RNA_def_property_boolean_sdna(prop, NULL, "custom2", SHD_MIXRGB_USE_ALPHA);
  RNA_def_property_ui_text(prop, "Alpha", "Include alpha of second input in this operation");
  RNA_def_property_update(prop, NC_NODE | NA_EDITED, "rna_Node_update");

  prop = RNA_def_property(srna, "use_clamp", PROP_BOOLEAN, PROP_NONE);
  RNA_def_property_boolean_sdna(prop, NULL, "custom2", SHD_MIXRGB_CLAMP);
  RNA_def_property_ui_text(prop, "Clamp", "Clamp result of the node to 0.0 to 1.0 range");
  RNA_def_property_update(prop, NC_NODE | NA_EDITED, "rna_Node_update");
}

static void def_texture(StructRNA *srna)
{
  PropertyRNA *prop;

  prop = RNA_def_property(srna, "texture", PROP_POINTER, PROP_NONE);
  RNA_def_property_pointer_sdna(prop, NULL, "id");
  RNA_def_property_struct_type(prop, "Texture");
  RNA_def_property_flag(prop, PROP_EDITABLE);
  RNA_def_property_override_flag(prop, PROPOVERRIDE_OVERRIDABLE_LIBRARY);
  RNA_def_property_ui_text(prop, "Texture", "");
  RNA_def_property_update(prop, NC_NODE | NA_EDITED, "rna_Node_update");

  prop = RNA_def_property(srna, "node_output", PROP_INT, PROP_NONE);
  RNA_def_property_int_sdna(prop, NULL, "custom1");
  RNA_def_property_ui_text(
      prop, "Node Output", "For node-based textures, which output node to use");
  RNA_def_property_update(prop, NC_NODE | NA_EDITED, "rna_Node_update");
}

static void def_fn_input_vector(StructRNA *srna)
{
  PropertyRNA *prop;

  RNA_def_struct_sdna_from(srna, "NodeInputVector", "storage");

  prop = RNA_def_property(srna, "vector", PROP_FLOAT, PROP_XYZ);
  RNA_def_property_array(prop, 3);
  RNA_def_property_float_sdna(prop, NULL, "vector");
  RNA_def_property_ui_text(prop, "Vector", "");
  RNA_def_property_update(prop, NC_NODE | NA_EDITED, "rna_Node_update");
}

static void def_fn_input_string(StructRNA *srna)
{
  PropertyRNA *prop;

  RNA_def_struct_sdna_from(srna, "NodeInputString", "storage");

  prop = RNA_def_property(srna, "string", PROP_STRING, PROP_NONE);
  RNA_def_property_ui_text(prop, "String", "");
  RNA_def_property_update(prop, NC_NODE | NA_EDITED, "rna_Node_update");
}

/* -- Shader Nodes ---------------------------------------------------------- */

static void def_sh_output(StructRNA *srna)
{
  PropertyRNA *prop;

  prop = RNA_def_property(srna, "is_active_output", PROP_BOOLEAN, PROP_NONE);
  RNA_def_property_boolean_sdna(prop, NULL, "flag", NODE_DO_OUTPUT);
  RNA_def_property_ui_text(
      prop, "Active Output", "True if this node is used as the active output");
  RNA_def_property_update(prop, NC_NODE | NA_EDITED, "rna_Node_update");

  prop = RNA_def_property(srna, "target", PROP_ENUM, PROP_NONE);
  RNA_def_property_enum_sdna(prop, NULL, "custom1");
  RNA_def_property_enum_items(prop, prop_shader_output_target_items);
  RNA_def_property_ui_text(
      prop, "Target", "Which renderer and viewport shading types to use the shaders for");
  RNA_def_property_update(prop, NC_NODE | NA_EDITED, "rna_Node_update");
}

static void def_sh_output_linestyle(StructRNA *srna)
{
  def_sh_output(srna);
  def_mix_rgb(srna);
}

static void def_sh_mapping(StructRNA *srna)
{
  PropertyRNA *prop;

  prop = RNA_def_property(srna, "vector_type", PROP_ENUM, PROP_NONE);
  RNA_def_property_enum_sdna(prop, NULL, "custom1");
  RNA_def_property_enum_items(prop, rna_enum_mapping_type_items);
  RNA_def_property_ui_text(prop, "Type", "Type of vector that the mapping transforms");
  RNA_def_property_update(prop, NC_NODE | NA_EDITED, "rna_ShaderNode_socket_update");
}

static void def_sh_vector_rotate(StructRNA *srna)
{
  PropertyRNA *prop;

  prop = RNA_def_property(srna, "rotation_type", PROP_ENUM, PROP_NONE);
  RNA_def_property_enum_sdna(prop, NULL, "custom1");
  RNA_def_property_enum_items(prop, rna_enum_vector_rotate_type_items);
  RNA_def_property_ui_text(prop, "Type", "Type of rotation");
  RNA_def_property_update(prop, NC_NODE | NA_EDITED, "rna_ShaderNode_socket_update");

  prop = RNA_def_property(srna, "invert", PROP_BOOLEAN, PROP_NONE);
  RNA_def_property_boolean_sdna(prop, NULL, "custom2", 0);
  RNA_def_property_ui_text(prop, "Invert", "Invert angle");
  RNA_def_property_update(prop, NC_NODE | NA_EDITED, "rna_Node_update");
}

static void def_sh_attribute(StructRNA *srna)
{
  static const EnumPropertyItem prop_attribute_type[] = {
      {SHD_ATTRIBUTE_GEOMETRY,
       "GEOMETRY",
       0,
       "Geometry",
       "The attribute is associated with the object geometry, and its value "
       "varies from vertex to vertex, or within the object volume"},
      {SHD_ATTRIBUTE_OBJECT,
       "OBJECT",
       0,
       "Object",
       "The attribute is associated with the object or mesh data-block itself, "
       "and its value is uniform"},
      {SHD_ATTRIBUTE_INSTANCER,
       "INSTANCER",
       0,
       "Instancer",
       "The attribute is associated with the instancer particle system or object, "
       "falling back to the Object mode if the attribute isn't found, or the object "
       "is not instanced"},
      {0, NULL, 0, NULL, NULL},
  };
  PropertyRNA *prop;

  RNA_def_struct_sdna_from(srna, "NodeShaderAttribute", "storage");

  prop = RNA_def_property(srna, "attribute_type", PROP_ENUM, PROP_NONE);
  RNA_def_property_enum_sdna(prop, NULL, "type");
  RNA_def_property_enum_items(prop, prop_attribute_type);
  RNA_def_property_ui_text(prop, "Attribute Type", "General type of the attribute");
  RNA_def_property_update(prop, NC_NODE | NA_EDITED, "rna_Node_update");

  prop = RNA_def_property(srna, "attribute_name", PROP_STRING, PROP_NONE);
  RNA_def_property_string_sdna(prop, NULL, "name");
  RNA_def_property_ui_text(prop, "Attribute Name", "");
  RNA_def_property_update(prop, NC_NODE | NA_EDITED, "rna_Node_update");
}

static void def_sh_tex(StructRNA *srna)
{
  PropertyRNA *prop;

  prop = RNA_def_property(srna, "texture_mapping", PROP_POINTER, PROP_NONE);
  RNA_def_property_pointer_sdna(prop, NULL, "base.tex_mapping");
  RNA_def_property_flag(prop, PROP_NEVER_NULL);
  RNA_def_property_ui_text(prop, "Texture Mapping", "Texture coordinate mapping settings");

  prop = RNA_def_property(srna, "color_mapping", PROP_POINTER, PROP_NONE);
  RNA_def_property_pointer_sdna(prop, NULL, "base.color_mapping");
  RNA_def_property_flag(prop, PROP_NEVER_NULL);
  RNA_def_property_ui_text(prop, "Color Mapping", "Color mapping settings");
}

static void def_sh_tex_sky(StructRNA *srna)
{
  static const EnumPropertyItem prop_sky_type[] = {
      {SHD_SKY_PREETHAM, "PREETHAM", 0, "Preetham", "Preetham 1999"},
      {SHD_SKY_HOSEK, "HOSEK_WILKIE", 0, "Hosek / Wilkie", "Hosek / Wilkie 2012"},
      {SHD_SKY_NISHITA, "NISHITA", 0, "Nishita", "Nishita 1993 improved"},
      {0, NULL, 0, NULL, NULL},
  };
  static float default_dir[3] = {0.0f, 0.0f, 1.0f};

  PropertyRNA *prop;

  RNA_def_struct_sdna_from(srna, "NodeTexSky", "storage");
  def_sh_tex(srna);

  prop = RNA_def_property(srna, "sky_type", PROP_ENUM, PROP_NONE);
  RNA_def_property_enum_sdna(prop, NULL, "sky_model");
  RNA_def_property_enum_items(prop, prop_sky_type);
  RNA_def_property_ui_text(prop, "Sky Type", "Which sky model should be used");
  RNA_def_property_update(prop, 0, "rna_ShaderNode_socket_update");

  prop = RNA_def_property(srna, "sun_direction", PROP_FLOAT, PROP_DIRECTION);
  RNA_def_property_ui_text(prop, "Sun Direction", "Direction from where the sun is shining");
  RNA_def_property_array(prop, 3);
  RNA_def_property_float_array_default(prop, default_dir);
  RNA_def_property_update(prop, NC_NODE | NA_EDITED, "rna_Node_update");

  prop = RNA_def_property(srna, "turbidity", PROP_FLOAT, PROP_NONE);
  RNA_def_property_range(prop, 1.0f, 10.0f);
  RNA_def_property_ui_range(prop, 1.0f, 10.0f, 10, 3);
  RNA_def_property_ui_text(prop, "Turbidity", "Atmospheric turbidity");
  RNA_def_property_update(prop, NC_NODE | NA_EDITED, "rna_Node_update");

  prop = RNA_def_property(srna, "ground_albedo", PROP_FLOAT, PROP_FACTOR);
  RNA_def_property_range(prop, 0.0f, 1.0f);
  RNA_def_property_ui_text(
      prop, "Ground Albedo", "Ground color that is subtly reflected in the sky");
  RNA_def_property_update(prop, NC_NODE | NA_EDITED, "rna_Node_update");

  prop = RNA_def_property(srna, "sun_disc", PROP_BOOLEAN, PROP_NONE);
  RNA_def_property_ui_text(prop, "Sun Disc", "Include the sun itself in the output");
  RNA_def_property_boolean_sdna(prop, NULL, "sun_disc", 1);
  RNA_def_property_boolean_default(prop, true);
  RNA_def_property_update(prop, 0, "rna_ShaderNode_socket_update");

  prop = RNA_def_property(srna, "sun_size", PROP_FLOAT, PROP_ANGLE);
  RNA_def_property_ui_text(prop, "Sun Size", "Size of sun disc");
  RNA_def_property_range(prop, 0.0f, M_PI_2);
  RNA_def_property_float_default(prop, DEG2RADF(0.545));
  RNA_def_property_update(prop, NC_NODE | NA_EDITED, "rna_Node_update");

  prop = RNA_def_property(srna, "sun_intensity", PROP_FLOAT, PROP_NONE);
  RNA_def_property_ui_text(prop, "Sun Intensity", "Strength of sun");
  RNA_def_property_range(prop, 0.0f, 1000.0f);
  RNA_def_property_float_default(prop, 1.0f);
  RNA_def_property_update(prop, NC_NODE | NA_EDITED, "rna_Node_update");

  prop = RNA_def_property(srna, "sun_elevation", PROP_FLOAT, PROP_ANGLE);
  RNA_def_property_ui_text(prop, "Sun Elevation", "Sun angle from horizon");
  RNA_def_property_range(prop, -M_PI_2, M_PI_2);
  RNA_def_property_float_default(prop, M_PI_2);
  RNA_def_property_update(prop, NC_NODE | NA_EDITED, "rna_Node_update");

  prop = RNA_def_property(srna, "sun_rotation", PROP_FLOAT, PROP_ANGLE);
  RNA_def_property_ui_text(prop, "Sun Rotation", "Rotation of sun around zenith");
  RNA_def_property_float_default(prop, 0.0f);
  RNA_def_property_update(prop, NC_NODE | NA_EDITED, "rna_Node_update");

  prop = RNA_def_property(srna, "altitude", PROP_FLOAT, PROP_DISTANCE);
  RNA_def_property_ui_text(prop, "Altitude", "Height from sea level");
  RNA_def_property_range(prop, 0.0f, 60000.0f);
  RNA_def_property_ui_range(prop, 0.0f, 60000.0f, 10, 1);
  RNA_def_property_float_default(prop, 0.0f);
  RNA_def_property_update(prop, NC_NODE | NA_EDITED, "rna_Node_update");

  prop = RNA_def_property(srna, "air_density", PROP_FLOAT, PROP_FACTOR);
  RNA_def_property_ui_text(prop, "Air", "Density of air molecules");
  RNA_def_property_range(prop, 0.0f, 10.0f);
  RNA_def_property_float_default(prop, 1.0f);
  RNA_def_property_update(prop, NC_NODE | NA_EDITED, "rna_Node_update");

  prop = RNA_def_property(srna, "dust_density", PROP_FLOAT, PROP_FACTOR);
  RNA_def_property_ui_text(prop, "Dust", "Density of dust molecules and water droplets");
  RNA_def_property_range(prop, 0.0f, 10.0f);
  RNA_def_property_float_default(prop, 1.0f);
  RNA_def_property_update(prop, NC_NODE | NA_EDITED, "rna_Node_update");

  prop = RNA_def_property(srna, "ozone_density", PROP_FLOAT, PROP_FACTOR);
  RNA_def_property_ui_text(prop, "Ozone", "Density of ozone layer");
  RNA_def_property_range(prop, 0.0f, 10.0f);
  RNA_def_property_float_default(prop, 1.0f);
  RNA_def_property_update(prop, NC_NODE | NA_EDITED, "rna_Node_update");
}

static const EnumPropertyItem sh_tex_prop_interpolation_items[] = {
    {SHD_INTERP_LINEAR, "Linear", 0, "Linear", "Linear interpolation"},
    {SHD_INTERP_CLOSEST, "Closest", 0, "Closest", "No interpolation (sample closest texel)"},
    {SHD_INTERP_CUBIC, "Cubic", 0, "Cubic", "Cubic interpolation"},
    {SHD_INTERP_SMART, "Smart", 0, "Smart", "Bicubic when magnifying, else bilinear (OSL only)"},
    {0, NULL, 0, NULL, NULL},
};

static void def_sh_tex_environment(StructRNA *srna)
{
  static const EnumPropertyItem prop_projection_items[] = {
      {SHD_PROJ_EQUIRECTANGULAR,
       "EQUIRECTANGULAR",
       0,
       "Equirectangular",
       "Equirectangular or latitude-longitude projection"},
      {SHD_PROJ_MIRROR_BALL,
       "MIRROR_BALL",
       0,
       "Mirror Ball",
       "Projection from an orthographic photo of a mirror ball"},
      {0, NULL, 0, NULL, NULL},
  };

  PropertyRNA *prop;

  prop = RNA_def_property(srna, "image", PROP_POINTER, PROP_NONE);
  RNA_def_property_pointer_sdna(prop, NULL, "id");
  RNA_def_property_struct_type(prop, "Image");
  RNA_def_property_flag(prop, PROP_EDITABLE);
  RNA_def_property_override_flag(prop, PROPOVERRIDE_OVERRIDABLE_LIBRARY);
  RNA_def_property_ui_text(prop, "Image", "");
  RNA_def_property_update(prop, NC_NODE | NA_EDITED, "rna_Node_tex_image_update");

  RNA_def_struct_sdna_from(srna, "NodeTexEnvironment", "storage");
  def_sh_tex(srna);

  prop = RNA_def_property(srna, "projection", PROP_ENUM, PROP_NONE);
  RNA_def_property_enum_items(prop, prop_projection_items);
  RNA_def_property_ui_text(prop, "Projection", "Projection of the input image");
  RNA_def_property_update(prop, 0, "rna_Node_update");

  prop = RNA_def_property(srna, "interpolation", PROP_ENUM, PROP_NONE);
  RNA_def_property_enum_items(prop, sh_tex_prop_interpolation_items);
  RNA_def_property_ui_text(prop, "Interpolation", "Texture interpolation");
  RNA_def_property_update(prop, 0, "rna_Node_update");

  prop = RNA_def_property(srna, "image_user", PROP_POINTER, PROP_NONE);
  RNA_def_property_flag(prop, PROP_NEVER_NULL);
  RNA_def_property_pointer_sdna(prop, NULL, "iuser");
  RNA_def_property_ui_text(
      prop,
      "Image User",
      "Parameters defining which layer, pass and frame of the image is displayed");
  RNA_def_property_update(prop, 0, "rna_Node_update");
}

static void def_sh_tex_image(StructRNA *srna)
{
  static const EnumPropertyItem prop_projection_items[] = {
      {SHD_PROJ_FLAT,
       "FLAT",
       0,
       "Flat",
       "Image is projected flat using the X and Y coordinates of the texture vector"},
      {SHD_PROJ_BOX,
       "BOX",
       0,
       "Box",
       "Image is projected using different components for each side of the object space bounding "
       "box"},
      {SHD_PROJ_SPHERE,
       "SPHERE",
       0,
       "Sphere",
       "Image is projected spherically using the Z axis as central"},
      {SHD_PROJ_TUBE,
       "TUBE",
       0,
       "Tube",
       "Image is projected from the tube using the Z axis as central"},
      {0, NULL, 0, NULL, NULL},
  };

  static const EnumPropertyItem prop_image_extension[] = {
      {SHD_IMAGE_EXTENSION_REPEAT,
       "REPEAT",
       0,
       "Repeat",
       "Cause the image to repeat horizontally and vertically"},
      {SHD_IMAGE_EXTENSION_EXTEND,
       "EXTEND",
       0,
       "Extend",
       "Extend by repeating edge pixels of the image"},
      {SHD_IMAGE_EXTENSION_CLIP,
       "CLIP",
       0,
       "Clip",
       "Clip to image size and set exterior pixels as transparent"},
      {0, NULL, 0, NULL, NULL},
  };

  PropertyRNA *prop;

  prop = RNA_def_property(srna, "image", PROP_POINTER, PROP_NONE);
  RNA_def_property_pointer_sdna(prop, NULL, "id");
  RNA_def_property_struct_type(prop, "Image");
  RNA_def_property_flag(prop, PROP_EDITABLE);
  RNA_def_property_override_flag(prop, PROPOVERRIDE_OVERRIDABLE_LIBRARY);
  RNA_def_property_ui_text(prop, "Image", "");
  RNA_def_property_update(prop, NC_NODE | NA_EDITED, "rna_Node_tex_image_update");

  RNA_def_struct_sdna_from(srna, "NodeTexImage", "storage");
  def_sh_tex(srna);

  prop = RNA_def_property(srna, "projection", PROP_ENUM, PROP_NONE);
  RNA_def_property_enum_items(prop, prop_projection_items);
  RNA_def_property_ui_text(
      prop, "Projection", "Method to project 2D image on object with a 3D texture vector");
  RNA_def_property_update(prop, 0, "rna_Node_update");

  prop = RNA_def_property(srna, "interpolation", PROP_ENUM, PROP_NONE);
  RNA_def_property_enum_items(prop, sh_tex_prop_interpolation_items);
  RNA_def_property_ui_text(prop, "Interpolation", "Texture interpolation");
  RNA_def_property_update(prop, 0, "rna_Node_update");

  prop = RNA_def_property(srna, "projection_blend", PROP_FLOAT, PROP_FACTOR);
  RNA_def_property_ui_text(
      prop, "Projection Blend", "For box projection, amount of blend to use between sides");
  RNA_def_property_update(prop, 0, "rna_Node_update");

  prop = RNA_def_property(srna, "extension", PROP_ENUM, PROP_NONE);
  RNA_def_property_enum_items(prop, prop_image_extension);
  RNA_def_property_ui_text(
      prop, "Extension", "How the image is extrapolated past its original bounds");
  RNA_def_property_update(prop, 0, "rna_Node_update");

  prop = RNA_def_property(srna, "image_user", PROP_POINTER, PROP_NONE);
  RNA_def_property_flag(prop, PROP_NEVER_NULL);
  RNA_def_property_pointer_sdna(prop, NULL, "iuser");
  RNA_def_property_ui_text(
      prop,
      "Image User",
      "Parameters defining which layer, pass and frame of the image is displayed");
  RNA_def_property_update(prop, 0, "rna_Node_update");
}

static void def_sh_tex_gradient(StructRNA *srna)
{
  static const EnumPropertyItem prop_gradient_type[] = {
      {SHD_BLEND_LINEAR, "LINEAR", 0, "Linear", "Create a linear progression"},
      {SHD_BLEND_QUADRATIC, "QUADRATIC", 0, "Quadratic", "Create a quadratic progression"},
      {SHD_BLEND_EASING,
       "EASING",
       0,
       "Easing",
       "Create a progression easing from one step to the next"},
      {SHD_BLEND_DIAGONAL, "DIAGONAL", 0, "Diagonal", "Create a diagonal progression"},
      {SHD_BLEND_SPHERICAL, "SPHERICAL", 0, "Spherical", "Create a spherical progression"},
      {SHD_BLEND_QUADRATIC_SPHERE,
       "QUADRATIC_SPHERE",
       0,
       "Quadratic Sphere",
       "Create a quadratic progression in the shape of a sphere"},
      {SHD_BLEND_RADIAL, "RADIAL", 0, "Radial", "Create a radial progression"},
      {0, NULL, 0, NULL, NULL},
  };

  PropertyRNA *prop;

  RNA_def_struct_sdna_from(srna, "NodeTexGradient", "storage");
  def_sh_tex(srna);

  prop = RNA_def_property(srna, "gradient_type", PROP_ENUM, PROP_NONE);
  RNA_def_property_enum_items(prop, prop_gradient_type);
  RNA_def_property_ui_text(prop, "Gradient Type", "Style of the color blending");
  RNA_def_property_update(prop, 0, "rna_Node_update");
}

static void def_sh_tex_noise(StructRNA *srna)
{
  PropertyRNA *prop;

  RNA_def_struct_sdna_from(srna, "NodeTexNoise", "storage");
  def_sh_tex(srna);

  prop = RNA_def_property(srna, "noise_dimensions", PROP_ENUM, PROP_NONE);
  RNA_def_property_enum_sdna(prop, NULL, "dimensions");
  RNA_def_property_enum_items(prop, rna_enum_node_tex_dimensions_items);
  RNA_def_property_ui_text(
      prop, "Dimensions", "The dimensions of the space to evaluate the noise in");
  RNA_def_property_update(prop, 0, "rna_ShaderNode_socket_update");
}

static void def_sh_tex_checker(StructRNA *srna)
{
  RNA_def_struct_sdna_from(srna, "NodeTexChecker", "storage");
  def_sh_tex(srna);
}

static void def_sh_tex_brick(StructRNA *srna)
{
  PropertyRNA *prop;

  RNA_def_struct_sdna_from(srna, "NodeTexBrick", "storage");
  def_sh_tex(srna);

  prop = RNA_def_property(srna, "offset_frequency", PROP_INT, PROP_NONE);
  RNA_def_property_int_sdna(prop, NULL, "offset_freq");
  RNA_def_property_int_default(prop, 2);
  RNA_def_property_range(prop, 1, 99);
  RNA_def_property_ui_text(prop, "Offset Frequency", "");
  RNA_def_property_update(prop, 0, "rna_Node_update");

  prop = RNA_def_property(srna, "squash_frequency", PROP_INT, PROP_NONE);
  RNA_def_property_int_sdna(prop, NULL, "squash_freq");
  RNA_def_property_int_default(prop, 2);
  RNA_def_property_range(prop, 1, 99);
  RNA_def_property_ui_text(prop, "Squash Frequency", "");
  RNA_def_property_update(prop, 0, "rna_Node_update");

  prop = RNA_def_property(srna, "offset", PROP_FLOAT, PROP_NONE);
  RNA_def_property_float_sdna(prop, NULL, "offset");
  RNA_def_property_float_default(prop, 0.5f);
  RNA_def_property_range(prop, 0.0f, 1.0f);
  RNA_def_property_ui_text(prop, "Offset Amount", "");
  RNA_def_property_update(prop, 0, "rna_Node_update");

  prop = RNA_def_property(srna, "squash", PROP_FLOAT, PROP_NONE);
  RNA_def_property_float_sdna(prop, NULL, "squash");
  RNA_def_property_float_default(prop, 1.0f);
  RNA_def_property_range(prop, 0.0f, 99.0f);
  RNA_def_property_ui_text(prop, "Squash Amount", "");
  RNA_def_property_update(prop, 0, "rna_Node_update");
}

static void def_sh_tex_magic(StructRNA *srna)
{
  PropertyRNA *prop;

  RNA_def_struct_sdna_from(srna, "NodeTexMagic", "storage");
  def_sh_tex(srna);

  prop = RNA_def_property(srna, "turbulence_depth", PROP_INT, PROP_NONE);
  RNA_def_property_int_sdna(prop, NULL, "depth");
  RNA_def_property_range(prop, 0, 10);
  RNA_def_property_ui_text(prop, "Depth", "Level of detail in the added turbulent noise");
  RNA_def_property_update(prop, 0, "rna_Node_update");
}

static void def_sh_tex_musgrave(StructRNA *srna)
{
  static const EnumPropertyItem prop_musgrave_type[] = {
      {SHD_MUSGRAVE_MULTIFRACTAL, "MULTIFRACTAL", 0, "Multifractal", ""},
      {SHD_MUSGRAVE_RIDGED_MULTIFRACTAL, "RIDGED_MULTIFRACTAL", 0, "Ridged Multifractal", ""},
      {SHD_MUSGRAVE_HYBRID_MULTIFRACTAL, "HYBRID_MULTIFRACTAL", 0, "Hybrid Multifractal", ""},
      {SHD_MUSGRAVE_FBM, "FBM", 0, "fBM", ""},
      {SHD_MUSGRAVE_HETERO_TERRAIN, "HETERO_TERRAIN", 0, "Hetero Terrain", ""},
      {0, NULL, 0, NULL, NULL},
  };

  PropertyRNA *prop;

  RNA_def_struct_sdna_from(srna, "NodeTexMusgrave", "storage");
  def_sh_tex(srna);

  prop = RNA_def_property(srna, "musgrave_dimensions", PROP_ENUM, PROP_NONE);
  RNA_def_property_enum_sdna(prop, NULL, "dimensions");
  RNA_def_property_enum_items(prop, rna_enum_node_tex_dimensions_items);
  RNA_def_property_ui_text(prop, "Dimensions", "");
  RNA_def_property_update(prop, 0, "rna_ShaderNode_socket_update");

  prop = RNA_def_property(srna, "musgrave_type", PROP_ENUM, PROP_NONE);
  RNA_def_property_enum_sdna(prop, NULL, "musgrave_type");
  RNA_def_property_enum_items(prop, prop_musgrave_type);
  RNA_def_property_ui_text(prop, "Type", "");
  RNA_def_property_update(prop, 0, "rna_ShaderNode_socket_update");
}

static void def_sh_tex_voronoi(StructRNA *srna)
{
  static EnumPropertyItem prop_distance_items[] = {
      {SHD_VORONOI_EUCLIDEAN, "EUCLIDEAN", 0, "Euclidean", "Euclidean distance"},
      {SHD_VORONOI_MANHATTAN, "MANHATTAN", 0, "Manhattan", "Manhattan distance"},
      {SHD_VORONOI_CHEBYCHEV, "CHEBYCHEV", 0, "Chebychev", "Chebychev distance"},
      {SHD_VORONOI_MINKOWSKI, "MINKOWSKI", 0, "Minkowski", "Minkowski distance"},
      {0, NULL, 0, NULL, NULL}};

  static EnumPropertyItem prop_feature_items[] = {
      {SHD_VORONOI_F1,
       "F1",
       0,
       "F1",
       "Computes the distance to the closest point as well as its position and color"},
      {SHD_VORONOI_F2,
       "F2",
       0,
       "F2",
       "Computes the distance to the second closest point as well as its position and color"},
      {SHD_VORONOI_SMOOTH_F1,
       "SMOOTH_F1",
       0,
       "Smooth F1",
       "Smoothed version of F1. Weighted sum of neighbor voronoi cells"},
      {SHD_VORONOI_DISTANCE_TO_EDGE,
       "DISTANCE_TO_EDGE",
       0,
       "Distance to Edge",
       "Computes the distance to the edge of the voronoi cell"},
      {SHD_VORONOI_N_SPHERE_RADIUS,
       "N_SPHERE_RADIUS",
       0,
       "N-Sphere Radius",
       "Computes the radius of the n-sphere inscribed in the voronoi cell"},
      {0, NULL, 0, NULL, NULL}};

  PropertyRNA *prop;

  RNA_def_struct_sdna_from(srna, "NodeTexVoronoi", "storage");
  def_sh_tex(srna);

  prop = RNA_def_property(srna, "voronoi_dimensions", PROP_ENUM, PROP_NONE);
  RNA_def_property_enum_sdna(prop, NULL, "dimensions");
  RNA_def_property_enum_items(prop, rna_enum_node_tex_dimensions_items);
  RNA_def_property_ui_text(prop, "Dimensions", "");
  RNA_def_property_update(prop, 0, "rna_ShaderNode_socket_update");

  prop = RNA_def_property(srna, "distance", PROP_ENUM, PROP_NONE);
  RNA_def_property_enum_sdna(prop, NULL, "distance");
  RNA_def_property_enum_items(prop, prop_distance_items);
  RNA_def_property_ui_text(prop, "Distance Metric", "");
  RNA_def_property_update(prop, 0, "rna_ShaderNode_socket_update");

  prop = RNA_def_property(srna, "feature", PROP_ENUM, PROP_NONE);
  RNA_def_property_enum_sdna(prop, NULL, "feature");
  RNA_def_property_enum_items(prop, prop_feature_items);
  RNA_def_property_ui_text(prop, "Feature Output", "");
  RNA_def_property_update(prop, 0, "rna_ShaderNode_socket_update");
}

static void def_sh_tex_wave(StructRNA *srna)
{
  static const EnumPropertyItem prop_wave_type_items[] = {
      {SHD_WAVE_BANDS, "BANDS", 0, "Bands", "Use standard wave texture in bands"},
      {SHD_WAVE_RINGS, "RINGS", 0, "Rings", "Use wave texture in rings"},
      {0, NULL, 0, NULL, NULL},
  };

  static EnumPropertyItem prop_wave_bands_direction_items[] = {
      {SHD_WAVE_BANDS_DIRECTION_X, "X", 0, "X", "Bands across X axis"},
      {SHD_WAVE_BANDS_DIRECTION_Y, "Y", 0, "Y", "Bands across Y axis"},
      {SHD_WAVE_BANDS_DIRECTION_Z, "Z", 0, "Z", "Bands across Z axis"},
      {SHD_WAVE_BANDS_DIRECTION_DIAGONAL, "DIAGONAL", 0, "Diagonal", "Bands across diagonal axis"},
      {0, NULL, 0, NULL, NULL},
  };

  static EnumPropertyItem prop_wave_rings_direction_items[] = {
      {SHD_WAVE_RINGS_DIRECTION_X, "X", 0, "X", "Rings along X axis"},
      {SHD_WAVE_RINGS_DIRECTION_Y, "Y", 0, "Y", "Rings along Y axis"},
      {SHD_WAVE_RINGS_DIRECTION_Z, "Z", 0, "Z", "Rings along Z axis"},
      {SHD_WAVE_RINGS_DIRECTION_SPHERICAL,
       "SPHERICAL",
       0,
       "Spherical",
       "Rings along spherical distance"},
      {0, NULL, 0, NULL, NULL},
  };

  static const EnumPropertyItem prop_wave_profile_items[] = {
      {SHD_WAVE_PROFILE_SIN, "SIN", 0, "Sine", "Use a standard sine profile"},
      {SHD_WAVE_PROFILE_SAW, "SAW", 0, "Saw", "Use a sawtooth profile"},
      {SHD_WAVE_PROFILE_TRI, "TRI", 0, "Triangle", "Use a triangle profile"},
      {0, NULL, 0, NULL, NULL},
  };

  PropertyRNA *prop;

  RNA_def_struct_sdna_from(srna, "NodeTexWave", "storage");
  def_sh_tex(srna);

  prop = RNA_def_property(srna, "wave_type", PROP_ENUM, PROP_NONE);
  RNA_def_property_enum_sdna(prop, NULL, "wave_type");
  RNA_def_property_enum_items(prop, prop_wave_type_items);
  RNA_def_property_ui_text(prop, "Wave Type", "");
  RNA_def_property_update(prop, 0, "rna_Node_update");

  prop = RNA_def_property(srna, "bands_direction", PROP_ENUM, PROP_NONE);
  RNA_def_property_enum_sdna(prop, NULL, "bands_direction");
  RNA_def_property_enum_items(prop, prop_wave_bands_direction_items);
  RNA_def_property_ui_text(prop, "Bands Direction", "");
  RNA_def_property_update(prop, 0, "rna_Node_update");

  prop = RNA_def_property(srna, "rings_direction", PROP_ENUM, PROP_NONE);
  RNA_def_property_enum_sdna(prop, NULL, "rings_direction");
  RNA_def_property_enum_items(prop, prop_wave_rings_direction_items);
  RNA_def_property_ui_text(prop, "Rings Direction", "");
  RNA_def_property_update(prop, 0, "rna_Node_update");

  prop = RNA_def_property(srna, "wave_profile", PROP_ENUM, PROP_NONE);
  RNA_def_property_enum_sdna(prop, NULL, "wave_profile");
  RNA_def_property_enum_items(prop, prop_wave_profile_items);
  RNA_def_property_ui_text(prop, "Wave Profile", "");
  RNA_def_property_update(prop, 0, "rna_Node_update");
}

static void def_sh_tex_white_noise(StructRNA *srna)
{
  PropertyRNA *prop;

  prop = RNA_def_property(srna, "noise_dimensions", PROP_ENUM, PROP_NONE);
  RNA_def_property_enum_sdna(prop, NULL, "custom1");
  RNA_def_property_enum_items(prop, rna_enum_node_tex_dimensions_items);
  RNA_def_property_ui_text(
      prop, "Dimensions", "The dimensions of the space to evaluate the noise in");
  RNA_def_property_update(prop, NC_NODE | NA_EDITED, "rna_ShaderNode_socket_update");
}

static void def_sh_tex_coord(StructRNA *srna)
{
  PropertyRNA *prop;

  prop = RNA_def_property(srna, "object", PROP_POINTER, PROP_NONE);
  RNA_def_property_pointer_sdna(prop, NULL, "id");
  RNA_def_property_struct_type(prop, "Object");
  RNA_def_property_flag(prop, PROP_EDITABLE | PROP_ID_REFCOUNT);
  RNA_def_property_override_flag(prop, PROPOVERRIDE_OVERRIDABLE_LIBRARY);
  RNA_def_property_ui_text(
      prop, "Object", "Use coordinates from this object (for object texture coordinates output)");
  RNA_def_property_update(prop, NC_NODE | NA_EDITED, "rna_Node_update_relations");

  prop = RNA_def_property(srna, "from_instancer", PROP_BOOLEAN, PROP_NONE);
  RNA_def_property_boolean_sdna(prop, NULL, "custom1", 1);
  RNA_def_property_ui_text(
      prop, "From Instancer", "Use the parent of the instance object if possible");
  RNA_def_property_update(prop, NC_NODE | NA_EDITED, "rna_Node_update");
}

static void def_sh_vect_transform(StructRNA *srna)
{
  static const EnumPropertyItem prop_vect_type_items[] = {
      {SHD_VECT_TRANSFORM_TYPE_POINT, "POINT", 0, "Point", "Transform a point"},
      {SHD_VECT_TRANSFORM_TYPE_VECTOR, "VECTOR", 0, "Vector", "Transform a direction vector"},
      {SHD_VECT_TRANSFORM_TYPE_NORMAL,
       "NORMAL",
       0,
       "Normal",
       "Transform a normal vector with unit length"},
      {0, NULL, 0, NULL, NULL},
  };

  static const EnumPropertyItem prop_vect_space_items[] = {
      {SHD_VECT_TRANSFORM_SPACE_WORLD, "WORLD", 0, "World", ""},
      {SHD_VECT_TRANSFORM_SPACE_OBJECT, "OBJECT", 0, "Object", ""},
      {SHD_VECT_TRANSFORM_SPACE_CAMERA, "CAMERA", 0, "Camera", ""},
      {0, NULL, 0, NULL, NULL},
  };

  PropertyRNA *prop;

  RNA_def_struct_sdna_from(srna, "NodeShaderVectTransform", "storage");

  prop = RNA_def_property(srna, "vector_type", PROP_ENUM, PROP_NONE);
  RNA_def_property_enum_sdna(prop, NULL, "type");
  RNA_def_property_enum_items(prop, prop_vect_type_items);
  RNA_def_property_ui_text(prop, "Type", "");
  RNA_def_property_update(prop, 0, "rna_Node_update");

  prop = RNA_def_property(srna, "convert_from", PROP_ENUM, PROP_NONE);
  RNA_def_property_enum_items(prop, prop_vect_space_items);
  RNA_def_property_ui_text(prop, "Convert From", "Space to convert from");
  RNA_def_property_update(prop, 0, "rna_Node_update");

  prop = RNA_def_property(srna, "convert_to", PROP_ENUM, PROP_NONE);
  RNA_def_property_enum_items(prop, prop_vect_space_items);
  RNA_def_property_ui_text(prop, "Convert To", "Space to convert to");
  RNA_def_property_update(prop, 0, "rna_Node_update");
}

static void def_sh_tex_wireframe(StructRNA *srna)
{
  PropertyRNA *prop;

  prop = RNA_def_property(srna, "use_pixel_size", PROP_BOOLEAN, PROP_NONE);
  RNA_def_property_boolean_sdna(prop, NULL, "custom1", 1);
  RNA_def_property_ui_text(prop, "Pixel Size", "Use screen pixel size instead of world units");
  RNA_def_property_update(prop, NC_NODE | NA_EDITED, "rna_Node_update");
}

static void def_sh_tex_pointdensity(StructRNA *srna)
{
  PropertyRNA *prop;

  FunctionRNA *func;
  PropertyRNA *parm;

  static const EnumPropertyItem point_source_items[] = {
      {SHD_POINTDENSITY_SOURCE_PSYS,
       "PARTICLE_SYSTEM",
       0,
       "Particle System",
       "Generate point density from a particle system"},
      {SHD_POINTDENSITY_SOURCE_OBJECT,
       "OBJECT",
       0,
       "Object Vertices",
       "Generate point density from an object's vertices"},
      {0, NULL, 0, NULL, NULL},
  };

  static const EnumPropertyItem prop_interpolation_items[] = {
      {SHD_INTERP_CLOSEST, "Closest", 0, "Closest", "No interpolation (sample closest texel)"},
      {SHD_INTERP_LINEAR, "Linear", 0, "Linear", "Linear interpolation"},
      {SHD_INTERP_CUBIC, "Cubic", 0, "Cubic", "Cubic interpolation"},
      {0, NULL, 0, NULL, NULL},
  };

  static const EnumPropertyItem space_items[] = {
      {SHD_POINTDENSITY_SPACE_OBJECT, "OBJECT", 0, "Object Space", ""},
      {SHD_POINTDENSITY_SPACE_WORLD, "WORLD", 0, "World Space", ""},
      {0, NULL, 0, NULL, NULL},
  };

  static const EnumPropertyItem particle_color_source_items[] = {
      {SHD_POINTDENSITY_COLOR_PARTAGE,
       "PARTICLE_AGE",
       0,
       "Particle Age",
       "Lifetime mapped as 0.0 to 1.0 intensity"},
      {SHD_POINTDENSITY_COLOR_PARTSPEED,
       "PARTICLE_SPEED",
       0,
       "Particle Speed",
       "Particle speed (absolute magnitude of velocity) mapped as 0.0 to 1.0 intensity"},
      {SHD_POINTDENSITY_COLOR_PARTVEL,
       "PARTICLE_VELOCITY",
       0,
       "Particle Velocity",
       "XYZ velocity mapped to RGB colors"},
      {0, NULL, 0, NULL, NULL},
  };

  static const EnumPropertyItem vertex_color_source_items[] = {
      {SHD_POINTDENSITY_COLOR_VERTCOL, "VERTEX_COLOR", 0, "Vertex Color", "Vertex color layer"},
      {SHD_POINTDENSITY_COLOR_VERTWEIGHT,
       "VERTEX_WEIGHT",
       0,
       "Vertex Weight",
       "Vertex group weight"},
      {SHD_POINTDENSITY_COLOR_VERTNOR,
       "VERTEX_NORMAL",
       0,
       "Vertex Normal",
       "XYZ normal vector mapped to RGB colors"},
      {0, NULL, 0, NULL, NULL},
  };

  prop = RNA_def_property(srna, "object", PROP_POINTER, PROP_NONE);
  RNA_def_property_pointer_sdna(prop, NULL, "id");
  RNA_def_property_struct_type(prop, "Object");
  RNA_def_property_flag(prop, PROP_EDITABLE | PROP_ID_REFCOUNT);
  RNA_def_property_override_flag(prop, PROPOVERRIDE_OVERRIDABLE_LIBRARY);
  RNA_def_property_ui_text(prop, "Object", "Object to take point data from");
  RNA_def_property_update(prop, NC_NODE | NA_EDITED, "rna_Node_update");

  RNA_def_struct_sdna_from(srna, "NodeShaderTexPointDensity", "storage");

  prop = RNA_def_property(srna, "point_source", PROP_ENUM, PROP_NONE);
  RNA_def_property_enum_items(prop, point_source_items);
  RNA_def_property_ui_text(prop, "Point Source", "Point data to use as renderable point density");
  RNA_def_property_update(prop, NC_NODE | NA_EDITED, "rna_Node_update");

  prop = RNA_def_property(srna, "particle_system", PROP_POINTER, PROP_NONE);
  RNA_def_property_ui_text(prop, "Particle System", "Particle System to render as points");
  RNA_def_property_struct_type(prop, "ParticleSystem");
  RNA_def_property_pointer_funcs(prop,
                                 "rna_ShaderNodePointDensity_psys_get",
                                 "rna_ShaderNodePointDensity_psys_set",
                                 NULL,
                                 NULL);
  RNA_def_property_flag(prop, PROP_EDITABLE);
  RNA_def_property_update(prop, NC_NODE | NA_EDITED, "rna_Node_update");

  prop = RNA_def_property(srna, "resolution", PROP_INT, PROP_NONE);
  RNA_def_property_range(prop, 1, 32768);
  RNA_def_property_ui_text(
      prop, "Resolution", "Resolution used by the texture holding the point density");
  RNA_def_property_update(prop, NC_NODE | NA_EDITED, "rna_Node_update");

  prop = RNA_def_property(srna, "radius", PROP_FLOAT, PROP_NONE);
  RNA_def_property_float_sdna(prop, NULL, "radius");
  RNA_def_property_range(prop, 0.001, FLT_MAX);
  RNA_def_property_ui_text(
      prop, "Radius", "Radius from the shaded sample to look for points within");
  RNA_def_property_update(prop, NC_NODE | NA_EDITED, "rna_Node_update");

  prop = RNA_def_property(srna, "space", PROP_ENUM, PROP_NONE);
  RNA_def_property_enum_items(prop, space_items);
  RNA_def_property_ui_text(prop, "Space", "Coordinate system to calculate voxels in");
  RNA_def_property_update(prop, 0, "rna_Node_update");

  prop = RNA_def_property(srna, "interpolation", PROP_ENUM, PROP_NONE);
  RNA_def_property_enum_items(prop, prop_interpolation_items);
  RNA_def_property_ui_text(prop, "Interpolation", "Texture interpolation");
  RNA_def_property_update(prop, 0, "rna_Node_update");

  prop = RNA_def_property(srna, "particle_color_source", PROP_ENUM, PROP_NONE);
  RNA_def_property_enum_sdna(prop, NULL, "color_source");
  RNA_def_property_enum_items(prop, particle_color_source_items);
  RNA_def_property_ui_text(prop, "Color Source", "Data to derive color results from");
  RNA_def_property_update(prop, 0, "rna_Node_update");

  prop = RNA_def_property(srna, "vertex_color_source", PROP_ENUM, PROP_NONE);
  RNA_def_property_enum_sdna(prop, NULL, "ob_color_source");
  RNA_def_property_enum_items(prop, vertex_color_source_items);
  RNA_def_property_ui_text(prop, "Color Source", "Data to derive color results from");
  RNA_def_property_update(prop, 0, "rna_Node_update");

  prop = RNA_def_property(srna, "vertex_attribute_name", PROP_STRING, PROP_NONE);
  RNA_def_property_ui_text(prop, "Vertex Attribute Name", "Vertex attribute to use for color");
  RNA_def_property_update(prop, NC_NODE | NA_EDITED, "rna_Node_update");

  func = RNA_def_function(srna, "cache_point_density", "rna_ShaderNodePointDensity_density_cache");
  RNA_def_function_ui_description(func, "Cache point density data for later calculation");
  RNA_def_pointer(func, "depsgraph", "Depsgraph", "", "");

  func = RNA_def_function(srna, "calc_point_density", "rna_ShaderNodePointDensity_density_calc");
  RNA_def_function_ui_description(func, "Calculate point density");
  RNA_def_pointer(func, "depsgraph", "Depsgraph", "", "");
  /* TODO, See how array size of 0 works, this shouldn't be used. */
  parm = RNA_def_float_array(func, "rgba_values", 1, NULL, 0, 0, "", "RGBA Values", 0, 0);
  RNA_def_parameter_flags(parm, PROP_DYNAMIC, 0);
  RNA_def_function_output(func, parm);

  func = RNA_def_function(
      srna, "calc_point_density_minmax", "rna_ShaderNodePointDensity_density_minmax");
  RNA_def_function_ui_description(func, "Calculate point density");
  RNA_def_pointer(func, "depsgraph", "Depsgraph", "", "");
  parm = RNA_def_property(func, "min", PROP_FLOAT, PROP_COORDS);
  RNA_def_property_array(parm, 3);
  RNA_def_parameter_flags(parm, PROP_THICK_WRAP, 0);
  RNA_def_function_output(func, parm);
  parm = RNA_def_property(func, "max", PROP_FLOAT, PROP_COORDS);
  RNA_def_property_array(parm, 3);
  RNA_def_parameter_flags(parm, PROP_THICK_WRAP, 0);
  RNA_def_function_output(func, parm);
}

static void def_glossy(StructRNA *srna)
{
  PropertyRNA *prop;

  prop = RNA_def_property(srna, "distribution", PROP_ENUM, PROP_NONE);
  RNA_def_property_enum_sdna(prop, NULL, "custom1");
  RNA_def_property_enum_items(prop, node_glossy_items);
  RNA_def_property_ui_text(prop, "Distribution", "");
  RNA_def_property_update(prop, NC_NODE | NA_EDITED, "rna_Node_update");
}

static void def_glass(StructRNA *srna)
{
  PropertyRNA *prop;

  prop = RNA_def_property(srna, "distribution", PROP_ENUM, PROP_NONE);
  RNA_def_property_enum_sdna(prop, NULL, "custom1");
  RNA_def_property_enum_items(prop, node_glass_items);
  RNA_def_property_ui_text(prop, "Distribution", "");
  RNA_def_property_update(prop, NC_NODE | NA_EDITED, "rna_Node_update");
}

static void def_principled(StructRNA *srna)
{
  PropertyRNA *prop;

  prop = RNA_def_property(srna, "distribution", PROP_ENUM, PROP_NONE);
  RNA_def_property_enum_sdna(prop, NULL, "custom1");
  RNA_def_property_enum_items(prop, node_principled_distribution_items);
  RNA_def_property_ui_text(prop, "Distribution", "");
  RNA_def_property_update(prop, NC_NODE | NA_EDITED, "rna_ShaderNode_socket_update");

  prop = RNA_def_property(srna, "subsurface_method", PROP_ENUM, PROP_NONE);
  RNA_def_property_enum_sdna(prop, NULL, "custom2");
  RNA_def_property_enum_items(prop, node_subsurface_method_items);
  RNA_def_property_ui_text(
      prop, "Subsurface Method", "Method for rendering subsurface scattering");
  RNA_def_property_update(prop, NC_NODE | NA_EDITED, "rna_ShaderNode_socket_update");
}

static void def_refraction(StructRNA *srna)
{
  PropertyRNA *prop;

  prop = RNA_def_property(srna, "distribution", PROP_ENUM, PROP_NONE);
  RNA_def_property_enum_sdna(prop, NULL, "custom1");
  RNA_def_property_enum_items(prop, node_refraction_items);
  RNA_def_property_ui_text(prop, "Distribution", "");
  RNA_def_property_update(prop, NC_NODE | NA_EDITED, "rna_Node_update");
}

static void def_anisotropic(StructRNA *srna)
{
  PropertyRNA *prop;

  prop = RNA_def_property(srna, "distribution", PROP_ENUM, PROP_NONE);
  RNA_def_property_enum_sdna(prop, NULL, "custom1");
  RNA_def_property_enum_items(prop, node_anisotropic_items);
  RNA_def_property_ui_text(prop, "Distribution", "");
  RNA_def_property_update(prop, NC_NODE | NA_EDITED, "rna_Node_update");
}

static void def_toon(StructRNA *srna)
{
  PropertyRNA *prop;

  prop = RNA_def_property(srna, "component", PROP_ENUM, PROP_NONE);
  RNA_def_property_enum_sdna(prop, NULL, "custom1");
  RNA_def_property_enum_items(prop, node_toon_items);
  RNA_def_property_ui_text(prop, "Component", "");
  RNA_def_property_update(prop, NC_NODE | NA_EDITED, "rna_Node_update");
}

static void def_sh_bump(StructRNA *srna)
{
  PropertyRNA *prop;

  prop = RNA_def_property(srna, "invert", PROP_BOOLEAN, PROP_NONE);
  RNA_def_property_boolean_sdna(prop, NULL, "custom1", 1);
  RNA_def_property_ui_text(
      prop, "Invert", "Invert the bump mapping direction to push into the surface instead of out");
  RNA_def_property_update(prop, NC_NODE | NA_EDITED, "rna_Node_update");
}

static void def_hair(StructRNA *srna)
{
  PropertyRNA *prop;

  prop = RNA_def_property(srna, "component", PROP_ENUM, PROP_NONE);
  RNA_def_property_enum_sdna(prop, NULL, "custom1");
  RNA_def_property_enum_items(prop, node_hair_items);
  RNA_def_property_ui_text(prop, "Component", "");
  RNA_def_property_update(prop, NC_NODE | NA_EDITED, "rna_Node_update");
}

/* RNA initialization for the custom property. */
static void def_hair_principled(StructRNA *srna)
{
  PropertyRNA *prop;

  prop = RNA_def_property(srna, "parametrization", PROP_ENUM, PROP_NONE);
  RNA_def_property_enum_sdna(prop, NULL, "custom1");
  RNA_def_property_ui_text(
      prop, "Color Parametrization", "Select the shader's color parametrization");
  RNA_def_property_enum_items(prop, node_principled_hair_items);
  RNA_def_property_enum_default(prop, SHD_PRINCIPLED_HAIR_REFLECTANCE);
  /* Upon editing, update both the node data AND the UI representation */
  /* (This effectively shows/hides the relevant sockets) */
  RNA_def_property_update(prop, NC_NODE | NA_EDITED, "rna_ShaderNode_socket_update");
}

static void def_sh_uvmap(StructRNA *srna)
{
  PropertyRNA *prop;

  prop = RNA_def_property(srna, "from_instancer", PROP_BOOLEAN, PROP_NONE);
  RNA_def_property_boolean_sdna(prop, NULL, "custom1", 1);
  RNA_def_property_ui_text(
      prop, "From Instancer", "Use the parent of the instance object if possible");
  RNA_def_property_update(prop, NC_NODE | NA_EDITED, "rna_Node_update");

  RNA_def_struct_sdna_from(srna, "NodeShaderUVMap", "storage");

  prop = RNA_def_property(srna, "uv_map", PROP_STRING, PROP_NONE);
  RNA_def_property_ui_text(prop, "UV Map", "UV coordinates to be used for mapping");
  RNA_def_property_update(prop, NC_NODE | NA_EDITED, "rna_Node_update");

  RNA_def_struct_sdna_from(srna, "bNode", NULL);
}

static void def_sh_vertex_color(StructRNA *srna)
{
  PropertyRNA *prop;

  RNA_def_struct_sdna_from(srna, "NodeShaderVertexColor", "storage");

  prop = RNA_def_property(srna, "layer_name", PROP_STRING, PROP_NONE);
  RNA_def_property_ui_text(prop, "Vertex Color", "Vertex Color");
  RNA_def_property_update(prop, NC_NODE | NA_EDITED, "rna_Node_update");

  RNA_def_struct_sdna_from(srna, "bNode", NULL);
}

static void def_sh_uvalongstroke(StructRNA *srna)
{
  PropertyRNA *prop;

  prop = RNA_def_property(srna, "use_tips", PROP_BOOLEAN, PROP_NONE);
  RNA_def_property_boolean_sdna(prop, NULL, "custom1", 1);
  RNA_def_property_ui_text(
      prop, "Use Tips", "Lower half of the texture is for tips of the stroke");
  RNA_def_property_update(prop, NC_NODE | NA_EDITED, "rna_Node_update");
}

static void def_sh_normal_map(StructRNA *srna)
{
  static const EnumPropertyItem prop_space_items[] = {
      {SHD_SPACE_TANGENT, "TANGENT", 0, "Tangent Space", "Tangent space normal mapping"},
      {SHD_SPACE_OBJECT, "OBJECT", 0, "Object Space", "Object space normal mapping"},
      {SHD_SPACE_WORLD, "WORLD", 0, "World Space", "World space normal mapping"},
      {SHD_SPACE_BLENDER_OBJECT,
       "BLENDER_OBJECT",
       0,
       "Blender Object Space",
       "Object space normal mapping, compatible with Blender render baking"},
      {SHD_SPACE_BLENDER_WORLD,
       "BLENDER_WORLD",
       0,
       "Blender World Space",
       "World space normal mapping, compatible with Blender render baking"},
      {0, NULL, 0, NULL, NULL},
  };

  PropertyRNA *prop;

  RNA_def_struct_sdna_from(srna, "NodeShaderNormalMap", "storage");

  prop = RNA_def_property(srna, "space", PROP_ENUM, PROP_NONE);
  RNA_def_property_enum_items(prop, prop_space_items);
  RNA_def_property_ui_text(prop, "Space", "Space of the input normal");
  RNA_def_property_update(prop, 0, "rna_Node_update");

  prop = RNA_def_property(srna, "uv_map", PROP_STRING, PROP_NONE);
  RNA_def_property_ui_text(prop, "UV Map", "UV Map for tangent space maps");
  RNA_def_property_update(prop, NC_NODE | NA_EDITED, "rna_Node_update");

  RNA_def_struct_sdna_from(srna, "bNode", NULL);
}

static void def_sh_displacement(StructRNA *srna)
{
  static const EnumPropertyItem prop_space_items[] = {
      {SHD_SPACE_OBJECT,
       "OBJECT",
       0,
       "Object Space",
       "Displacement is in object space, affected by object scale"},
      {SHD_SPACE_WORLD,
       "WORLD",
       0,
       "World Space",
       "Displacement is in world space, not affected by object scale"},
      {0, NULL, 0, NULL, NULL},
  };

  PropertyRNA *prop;

  prop = RNA_def_property(srna, "space", PROP_ENUM, PROP_NONE);
  RNA_def_property_enum_sdna(prop, NULL, "custom1");
  RNA_def_property_enum_items(prop, prop_space_items);
  RNA_def_property_ui_text(prop, "Space", "Space of the input height");
  RNA_def_property_update(prop, 0, "rna_Node_update");

  RNA_def_struct_sdna_from(srna, "bNode", NULL);
}

static void def_sh_vector_displacement(StructRNA *srna)
{
  static const EnumPropertyItem prop_space_items[] = {
      {SHD_SPACE_TANGENT,
       "TANGENT",
       0,
       "Tangent Space",
       "Tangent space vector displacement mapping"},
      {SHD_SPACE_OBJECT, "OBJECT", 0, "Object Space", "Object space vector displacement mapping"},
      {SHD_SPACE_WORLD, "WORLD", 0, "World Space", "World space vector displacement mapping"},
      {0, NULL, 0, NULL, NULL},
  };

  PropertyRNA *prop;

  prop = RNA_def_property(srna, "space", PROP_ENUM, PROP_NONE);
  RNA_def_property_enum_sdna(prop, NULL, "custom1");
  RNA_def_property_enum_items(prop, prop_space_items);
  RNA_def_property_ui_text(prop, "Space", "Space of the input height");
  RNA_def_property_update(prop, 0, "rna_Node_update");

  RNA_def_struct_sdna_from(srna, "bNode", NULL);
}

static void def_sh_tangent(StructRNA *srna)
{
  static const EnumPropertyItem prop_direction_type_items[] = {
      {SHD_TANGENT_RADIAL, "RADIAL", 0, "Radial", "Radial tangent around the X, Y or Z axis"},
      {SHD_TANGENT_UVMAP, "UV_MAP", 0, "UV Map", "Tangent from UV map"},
      {0, NULL, 0, NULL, NULL},
  };

  static const EnumPropertyItem prop_axis_items[] = {
      {SHD_TANGENT_AXIS_X, "X", 0, "X", "X axis"},
      {SHD_TANGENT_AXIS_Y, "Y", 0, "Y", "Y axis"},
      {SHD_TANGENT_AXIS_Z, "Z", 0, "Z", "Z axis"},
      {0, NULL, 0, NULL, NULL},
  };

  PropertyRNA *prop;

  RNA_def_struct_sdna_from(srna, "NodeShaderTangent", "storage");

  prop = RNA_def_property(srna, "direction_type", PROP_ENUM, PROP_NONE);
  RNA_def_property_enum_items(prop, prop_direction_type_items);
  RNA_def_property_ui_text(prop, "Direction", "Method to use for the tangent");
  RNA_def_property_update(prop, 0, "rna_Node_update");

  prop = RNA_def_property(srna, "axis", PROP_ENUM, PROP_NONE);
  RNA_def_property_enum_items(prop, prop_axis_items);
  RNA_def_property_ui_text(prop, "Axis", "Axis for radial tangents");
  RNA_def_property_update(prop, 0, "rna_Node_update");

  prop = RNA_def_property(srna, "uv_map", PROP_STRING, PROP_NONE);
  RNA_def_property_ui_text(prop, "UV Map", "UV Map for tangent generated from UV");
  RNA_def_property_update(prop, NC_NODE | NA_EDITED, "rna_Node_update");

  RNA_def_struct_sdna_from(srna, "bNode", NULL);
}

static void def_sh_bevel(StructRNA *srna)
{
  PropertyRNA *prop;

  prop = RNA_def_property(srna, "samples", PROP_INT, PROP_UNSIGNED);
  RNA_def_property_int_sdna(prop, NULL, "custom1");
  RNA_def_property_range(prop, 2, 128);
  RNA_def_property_ui_range(prop, 2, 16, 1, 1);
  RNA_def_property_ui_text(prop, "Samples", "Number of rays to trace per shader evaluation");
  RNA_def_property_update(prop, 0, "rna_Node_update");
}

static void def_sh_ambient_occlusion(StructRNA *srna)
{
  PropertyRNA *prop;

  prop = RNA_def_property(srna, "samples", PROP_INT, PROP_UNSIGNED);
  RNA_def_property_int_sdna(prop, NULL, "custom1");
  RNA_def_property_range(prop, 1, 128);
  RNA_def_property_ui_text(prop, "Samples", "Number of rays to trace per shader evaluation");
  RNA_def_property_update(prop, 0, "rna_Node_update");

  prop = RNA_def_property(srna, "inside", PROP_BOOLEAN, PROP_NONE);
  RNA_def_property_boolean_sdna(prop, NULL, "custom2", SHD_AO_INSIDE);
  RNA_def_property_ui_text(prop, "Inside", "Trace rays towards the inside of the object");
  RNA_def_property_update(prop, NC_NODE | NA_EDITED, "rna_Node_update");

  prop = RNA_def_property(srna, "only_local", PROP_BOOLEAN, PROP_NONE);
  RNA_def_property_boolean_sdna(prop, NULL, "custom2", SHD_AO_LOCAL);
  RNA_def_property_ui_text(
      prop, "Only Local", "Only consider the object itself when computing AO");
  RNA_def_property_update(prop, NC_NODE | NA_EDITED, "rna_Node_update");
}

static void def_sh_subsurface(StructRNA *srna)
{
  static const EnumPropertyItem prop_subsurface_falloff_items[] = {
      {SHD_SUBSURFACE_CUBIC, "CUBIC", 0, "Cubic", "Simple cubic falloff function"},
      {SHD_SUBSURFACE_GAUSSIAN,
       "GAUSSIAN",
       0,
       "Gaussian",
       "Normal distribution, multiple can be combined to fit more complex profiles"},
      {SHD_SUBSURFACE_BURLEY,
       "BURLEY",
       0,
       "Christensen-Burley",
       "Approximation to physically based volume scattering"},
      {SHD_SUBSURFACE_RANDOM_WALK,
       "RANDOM_WALK",
       0,
       "Random Walk",
       "Volumetric approximation to physically based volume scattering"},
      {0, NULL, 0, NULL, NULL},
  };

  PropertyRNA *prop;

  prop = RNA_def_property(srna, "falloff", PROP_ENUM, PROP_NONE);
  RNA_def_property_enum_sdna(prop, NULL, "custom1");
  RNA_def_property_enum_items(prop, prop_subsurface_falloff_items);
  RNA_def_property_ui_text(prop,
                           "Falloff",
                           "Function to determine how much light nearby points contribute based "
                           "on their distance to the shading point");
  RNA_def_property_update(prop, NC_NODE | NA_EDITED, "rna_ShaderNode_socket_update");
}

static void def_sh_tex_ies(StructRNA *srna)
{
  PropertyRNA *prop;

  prop = RNA_def_property(srna, "ies", PROP_POINTER, PROP_NONE);
  RNA_def_property_pointer_sdna(prop, NULL, "id");
  RNA_def_property_struct_type(prop, "Text");
  RNA_def_property_flag(prop, PROP_EDITABLE | PROP_ID_REFCOUNT);
  RNA_def_property_ui_text(prop, "IES Text", "Internal IES file");
  RNA_def_property_update(prop, NC_NODE | NA_EDITED, "rna_Node_update");

  RNA_def_struct_sdna_from(srna, "NodeShaderTexIES", "storage");

  prop = RNA_def_property(srna, "filepath", PROP_STRING, PROP_FILEPATH);
  RNA_def_property_ui_text(prop, "File Path", "IES light path");
  RNA_def_property_update(prop, NC_NODE | NA_EDITED, "rna_Node_update");

  prop = RNA_def_property(srna, "mode", PROP_ENUM, PROP_NONE);
  RNA_def_property_enum_funcs(prop, NULL, "rna_ShaderNodeTexIES_mode_set", NULL);
  RNA_def_property_enum_items(prop, node_ies_mode_items);
  RNA_def_property_ui_text(
      prop, "Source", "Whether the IES file is loaded from disk or from a text data-block");
  RNA_def_property_update(prop, NC_NODE | NA_EDITED, "rna_Node_update");

  RNA_def_struct_sdna_from(srna, "bNode", NULL);
}

static void def_sh_output_aov(StructRNA *srna)
{
  PropertyRNA *prop;

  RNA_def_struct_sdna_from(srna, "NodeShaderOutputAOV", "storage");

  prop = RNA_def_property(srna, "name", PROP_STRING, PROP_NONE);
  RNA_def_property_ui_text(prop, "Name", "Name of the AOV that this output writes to");
  RNA_def_property_update(prop, NC_NODE | NA_EDITED, "rna_Node_update");

  RNA_def_struct_sdna_from(srna, "bNode", NULL);
}

static void def_sh_script(StructRNA *srna)
{
  PropertyRNA *prop;

  prop = RNA_def_property(srna, "script", PROP_POINTER, PROP_NONE);
  RNA_def_property_pointer_sdna(prop, NULL, "id");
  RNA_def_property_struct_type(prop, "Text");
  RNA_def_property_flag(prop, PROP_EDITABLE | PROP_ID_REFCOUNT);
  RNA_def_property_ui_text(prop, "Script", "Internal shader script to define the shader");
  RNA_def_property_update(prop, NC_NODE | NA_EDITED, "rna_ShaderNodeScript_update");

  RNA_def_struct_sdna_from(srna, "NodeShaderScript", "storage");

  prop = RNA_def_property(srna, "filepath", PROP_STRING, PROP_FILEPATH);
  RNA_def_property_ui_text(prop, "File Path", "Shader script path");
  RNA_def_property_update(prop, NC_NODE | NA_EDITED, "rna_ShaderNodeScript_update");

  prop = RNA_def_property(srna, "mode", PROP_ENUM, PROP_NONE);
  RNA_def_property_enum_funcs(prop, NULL, "rna_ShaderNodeScript_mode_set", NULL);
  RNA_def_property_enum_items(prop, node_script_mode_items);
  RNA_def_property_ui_text(prop, "Script Source", "");
  RNA_def_property_update(prop, NC_NODE | NA_EDITED, "rna_Node_update");

  prop = RNA_def_property(srna, "use_auto_update", PROP_BOOLEAN, PROP_NONE);
  RNA_def_property_boolean_sdna(prop, NULL, "flag", NODE_SCRIPT_AUTO_UPDATE);
  RNA_def_property_ui_text(
      prop,
      "Auto Update",
      "Automatically update the shader when the .osl file changes (external scripts only)");

  prop = RNA_def_property(srna, "bytecode", PROP_STRING, PROP_NONE);
  RNA_def_property_string_funcs(prop,
                                "rna_ShaderNodeScript_bytecode_get",
                                "rna_ShaderNodeScript_bytecode_length",
                                "rna_ShaderNodeScript_bytecode_set");
  RNA_def_property_ui_text(prop, "Bytecode", "Compile bytecode for shader script node");
  RNA_def_property_update(prop, NC_NODE | NA_EDITED, "rna_Node_update");

  prop = RNA_def_property(srna, "bytecode_hash", PROP_STRING, PROP_NONE);
  RNA_def_property_ui_text(
      prop, "Bytecode Hash", "Hash of compile bytecode, for quick equality checking");
  RNA_def_property_update(prop, NC_NODE | NA_EDITED, "rna_Node_update");

  /* needs to be reset to avoid bad pointer type in API functions below */
  RNA_def_struct_sdna_from(srna, "bNode", NULL);

  /* API functions */

#  if 0 /* XXX TODO use general node api for this */
  func = RNA_def_function(srna, "find_socket", "rna_ShaderNodeScript_find_socket");
  RNA_def_function_ui_description(func, "Find a socket by name");
  parm = RNA_def_string(func, "name", NULL, 0, "Socket name", "");
  RNA_def_parameter_flags(parm, 0, PARM_REQUIRED);
  /*parm =*/RNA_def_boolean(func, "is_output", false, "Output", "Whether the socket is an output");
  parm = RNA_def_pointer(func, "result", "NodeSocket", "", "");
  RNA_def_function_return(func, parm);

  func = RNA_def_function(srna, "add_socket", "rna_ShaderNodeScript_add_socket");
  RNA_def_function_ui_description(func, "Add a socket socket");
  RNA_def_function_flag(func, FUNC_USE_SELF_ID);
  parm = RNA_def_string(func, "name", NULL, 0, "Name", "");
  RNA_def_parameter_flags(parm, 0, PARM_REQUIRED);
  parm = RNA_def_enum(func, "type", rna_enum_node_socket_type_items, SOCK_FLOAT, "Type", "");
  RNA_def_parameter_flags(parm, 0, PARM_REQUIRED);
  /*parm =*/RNA_def_boolean(func, "is_output", false, "Output", "Whether the socket is an output");
  parm = RNA_def_pointer(func, "result", "NodeSocket", "", "");
  RNA_def_function_return(func, parm);

  func = RNA_def_function(srna, "remove_socket", "rna_ShaderNodeScript_remove_socket");
  RNA_def_function_ui_description(func, "Remove a socket socket");
  RNA_def_function_flag(func, FUNC_USE_SELF_ID);
  parm = RNA_def_pointer(func, "sock", "NodeSocket", "Socket", "");
  RNA_def_parameter_flags(parm, PROP_NEVER_NULL, PARM_REQUIRED);
#  endif
}

/* -- Compositor Nodes ------------------------------------------------------ */

static void def_cmp_alpha_over(StructRNA *srna)
{
  PropertyRNA *prop;

  /* XXX: Tooltip */
  prop = RNA_def_property(srna, "use_premultiply", PROP_BOOLEAN, PROP_NONE);
  RNA_def_property_boolean_sdna(prop, NULL, "custom1", 1);
  RNA_def_property_ui_text(prop, "Convert Premultiplied", "");
  RNA_def_property_update(prop, NC_NODE | NA_EDITED, "rna_Node_update");

  RNA_def_struct_sdna_from(srna, "NodeTwoFloats", "storage");

  prop = RNA_def_property(srna, "premul", PROP_FLOAT, PROP_FACTOR);
  RNA_def_property_float_sdna(prop, NULL, "x");
  RNA_def_property_range(prop, 0.0f, 1.0f);
  RNA_def_property_ui_text(prop, "Premultiplied", "Mix Factor");
  RNA_def_property_update(prop, NC_NODE | NA_EDITED, "rna_Node_update");
}

static void def_cmp_blur(StructRNA *srna)
{
  PropertyRNA *prop;

  static const EnumPropertyItem filter_type_items[] = {
      {R_FILTER_BOX, "FLAT", 0, "Flat", ""},
      {R_FILTER_TENT, "TENT", 0, "Tent", ""},
      {R_FILTER_QUAD, "QUAD", 0, "Quadratic", ""},
      {R_FILTER_CUBIC, "CUBIC", 0, "Cubic", ""},
      {R_FILTER_GAUSS, "GAUSS", 0, "Gaussian", ""},
      {R_FILTER_FAST_GAUSS, "FAST_GAUSS", 0, "Fast Gaussian", ""},
      {R_FILTER_CATROM, "CATROM", 0, "Catrom", ""},
      {R_FILTER_MITCH, "MITCH", 0, "Mitch", ""},
      {0, NULL, 0, NULL, NULL},
  };

  static const EnumPropertyItem aspect_correction_type_items[] = {
      {CMP_NODE_BLUR_ASPECT_NONE, "NONE", 0, "None", ""},
      {CMP_NODE_BLUR_ASPECT_Y, "Y", 0, "Y", ""},
      {CMP_NODE_BLUR_ASPECT_X, "X", 0, "X", ""},
      {0, NULL, 0, NULL, NULL},
  };

  /* duplicated in def_cmp_bokehblur */
  prop = RNA_def_property(srna, "use_variable_size", PROP_BOOLEAN, PROP_NONE);
  RNA_def_property_boolean_sdna(prop, NULL, "custom1", CMP_NODEFLAG_BLUR_VARIABLE_SIZE);
  RNA_def_property_ui_text(
      prop, "Variable Size", "Support variable blur per pixel when using an image for size input");
  RNA_def_property_update(prop, NC_NODE | NA_EDITED, "rna_Node_update");

  prop = RNA_def_property(srna, "use_extended_bounds", PROP_BOOLEAN, PROP_NONE);
  RNA_def_property_boolean_sdna(prop, NULL, "custom1", CMP_NODEFLAG_BLUR_EXTEND_BOUNDS);
  RNA_def_property_ui_text(
      prop, "Extend Bounds", "Extend bounds of the input image to fully fit blurred image");
  RNA_def_property_update(prop, NC_NODE | NA_EDITED, "rna_Node_update");

  RNA_def_struct_sdna_from(srna, "NodeBlurData", "storage");

  prop = RNA_def_property(srna, "size_x", PROP_INT, PROP_NONE);
  RNA_def_property_int_sdna(prop, NULL, "sizex");
  RNA_def_property_range(prop, 0, 2048);
  RNA_def_property_ui_text(prop, "Size X", "");
  RNA_def_property_update(prop, NC_NODE | NA_EDITED, "rna_Node_update");

  prop = RNA_def_property(srna, "size_y", PROP_INT, PROP_NONE);
  RNA_def_property_int_sdna(prop, NULL, "sizey");
  RNA_def_property_range(prop, 0, 2048);
  RNA_def_property_ui_text(prop, "Size Y", "");
  RNA_def_property_update(prop, NC_NODE | NA_EDITED, "rna_Node_update");

  prop = RNA_def_property(srna, "use_relative", PROP_BOOLEAN, PROP_NONE);
  RNA_def_property_boolean_sdna(prop, NULL, "relative", 1);
  RNA_def_property_ui_text(
      prop, "Relative", "Use relative (percent) values to define blur radius");
  RNA_def_property_update(prop, NC_NODE | NA_EDITED, "rna_Node_update");

  prop = RNA_def_property(srna, "aspect_correction", PROP_ENUM, PROP_NONE);
  RNA_def_property_enum_sdna(prop, NULL, "aspect");
  RNA_def_property_enum_items(prop, aspect_correction_type_items);
  RNA_def_property_ui_text(prop, "Aspect Correction", "Type of aspect correction to use");
  RNA_def_property_update(prop, NC_NODE | NA_EDITED, "rna_Node_update");

  prop = RNA_def_property(srna, "factor", PROP_FLOAT, PROP_NONE);
  RNA_def_property_float_sdna(prop, NULL, "fac");
  RNA_def_property_range(prop, 0.0f, 2.0f);
  RNA_def_property_ui_text(prop, "Factor", "");
  RNA_def_property_update(prop, NC_NODE | NA_EDITED, "rna_Node_update");

  prop = RNA_def_property(srna, "factor_x", PROP_FLOAT, PROP_PERCENTAGE);
  RNA_def_property_float_sdna(prop, NULL, "percentx");
  RNA_def_property_range(prop, 0.0f, 100.0f);
  RNA_def_property_ui_text(prop, "Relative Size X", "");
  RNA_def_property_update(prop, NC_NODE | NA_EDITED, "rna_Node_update");

  prop = RNA_def_property(srna, "factor_y", PROP_FLOAT, PROP_PERCENTAGE);
  RNA_def_property_float_sdna(prop, NULL, "percenty");
  RNA_def_property_range(prop, 0.0f, 100.0f);
  RNA_def_property_ui_text(prop, "Relative Size Y", "");
  RNA_def_property_update(prop, NC_NODE | NA_EDITED, "rna_Node_update");

  prop = RNA_def_property(srna, "filter_type", PROP_ENUM, PROP_NONE);
  RNA_def_property_enum_sdna(prop, NULL, "filtertype");
  RNA_def_property_enum_items(prop, filter_type_items);
  RNA_def_property_ui_text(prop, "Filter Type", "");
  RNA_def_property_update(prop, NC_NODE | NA_EDITED, "rna_Node_update");

  prop = RNA_def_property(srna, "use_bokeh", PROP_BOOLEAN, PROP_NONE);
  RNA_def_property_boolean_sdna(prop, NULL, "bokeh", 1);
  RNA_def_property_ui_text(prop, "Bokeh", "Use circular filter (slower)");
  RNA_def_property_update(prop, NC_NODE | NA_EDITED, "rna_Node_update");

  prop = RNA_def_property(srna, "use_gamma_correction", PROP_BOOLEAN, PROP_NONE);
  RNA_def_property_boolean_sdna(prop, NULL, "gamma", 1);
  RNA_def_property_ui_text(prop, "Gamma", "Apply filter on gamma corrected values");
  RNA_def_property_update(prop, NC_NODE | NA_EDITED, "rna_Node_update");
}

static void def_cmp_filter(StructRNA *srna)
{
  PropertyRNA *prop;

  prop = RNA_def_property(srna, "filter_type", PROP_ENUM, PROP_NONE);
  RNA_def_property_enum_sdna(prop, NULL, "custom1");
  RNA_def_property_enum_items(prop, rna_enum_node_filter_items);
  RNA_def_property_ui_text(prop, "Filter Type", "");
  RNA_def_property_update(prop, NC_NODE | NA_EDITED, "rna_Node_update");
}

static void def_cmp_map_value(StructRNA *srna)
{
  PropertyRNA *prop;

  RNA_def_struct_sdna_from(srna, "TexMapping", "storage");

  prop = RNA_def_property(srna, "offset", PROP_FLOAT, PROP_NONE);
  RNA_def_property_float_sdna(prop, NULL, "loc");
  RNA_def_property_array(prop, 1);
  RNA_def_property_range(prop, -1000.0f, 1000.0f);
  RNA_def_property_ui_text(prop, "Offset", "");
  RNA_def_property_update(prop, NC_NODE | NA_EDITED, "rna_Node_update");

  prop = RNA_def_property(srna, "size", PROP_FLOAT, PROP_NONE);
  RNA_def_property_float_sdna(prop, NULL, "size");
  RNA_def_property_array(prop, 1);
  RNA_def_property_range(prop, -1000.0f, 1000.0f);
  RNA_def_property_ui_text(prop, "Size", "");
  RNA_def_property_update(prop, NC_NODE | NA_EDITED, "rna_Node_update");

  prop = RNA_def_property(srna, "use_min", PROP_BOOLEAN, PROP_NONE);
  RNA_def_property_boolean_sdna(prop, NULL, "flag", TEXMAP_CLIP_MIN);
  RNA_def_property_ui_text(prop, "Use Minimum", "");
  RNA_def_property_update(prop, NC_NODE | NA_EDITED, "rna_Node_update");

  prop = RNA_def_property(srna, "use_max", PROP_BOOLEAN, PROP_NONE);
  RNA_def_property_boolean_sdna(prop, NULL, "flag", TEXMAP_CLIP_MAX);
  RNA_def_property_ui_text(prop, "Use Maximum", "");
  RNA_def_property_update(prop, NC_NODE | NA_EDITED, "rna_Node_update");

  prop = RNA_def_property(srna, "min", PROP_FLOAT, PROP_NONE);
  RNA_def_property_float_sdna(prop, NULL, "min");
  RNA_def_property_array(prop, 1);
  RNA_def_property_range(prop, -1000.0f, 1000.0f);
  RNA_def_property_ui_text(prop, "Minimum", "");
  RNA_def_property_update(prop, NC_NODE | NA_EDITED, "rna_Node_update");

  prop = RNA_def_property(srna, "max", PROP_FLOAT, PROP_NONE);
  RNA_def_property_float_sdna(prop, NULL, "max");
  RNA_def_property_array(prop, 1);
  RNA_def_property_range(prop, -1000.0f, 1000.0f);
  RNA_def_property_ui_text(prop, "Maximum", "");
  RNA_def_property_update(prop, NC_NODE | NA_EDITED, "rna_Node_update");
}

static void def_cmp_map_range(StructRNA *srna)
{
  PropertyRNA *prop;

  prop = RNA_def_property(srna, "use_clamp", PROP_BOOLEAN, PROP_NONE);
  RNA_def_property_boolean_sdna(prop, NULL, "custom1", 1);
  RNA_def_property_ui_text(prop, "Clamp", "Clamp result of the node to 0.0 to 1.0 range");
  RNA_def_property_update(prop, NC_NODE | NA_EDITED, "rna_Node_update");
}

static void def_cmp_vector_blur(StructRNA *srna)
{
  PropertyRNA *prop;

  RNA_def_struct_sdna_from(srna, "NodeBlurData", "storage");

  prop = RNA_def_property(srna, "samples", PROP_INT, PROP_NONE);
  RNA_def_property_int_sdna(prop, NULL, "samples");
  RNA_def_property_range(prop, 1, 256);
  RNA_def_property_ui_text(prop, "Samples", "");
  RNA_def_property_update(prop, NC_NODE | NA_EDITED, "rna_Node_update");

  prop = RNA_def_property(srna, "speed_min", PROP_INT, PROP_NONE);
  RNA_def_property_int_sdna(prop, NULL, "minspeed");
  RNA_def_property_range(prop, 0, 1024);
  RNA_def_property_ui_text(
      prop,
      "Min Speed",
      "Minimum speed for a pixel to be blurred (used to separate background from foreground)");
  RNA_def_property_update(prop, NC_NODE | NA_EDITED, "rna_Node_update");

  prop = RNA_def_property(srna, "speed_max", PROP_INT, PROP_NONE);
  RNA_def_property_int_sdna(prop, NULL, "maxspeed");
  RNA_def_property_range(prop, 0, 1024);
  RNA_def_property_ui_text(prop, "Max Speed", "Maximum speed, or zero for none");
  RNA_def_property_update(prop, NC_NODE | NA_EDITED, "rna_Node_update");

  prop = RNA_def_property(srna, "factor", PROP_FLOAT, PROP_NONE);
  RNA_def_property_float_sdna(prop, NULL, "fac");
  RNA_def_property_range(prop, 0.0, 20.0);
  RNA_def_property_ui_range(prop, 0.0, 2.0, 1.0, 2);
  RNA_def_property_ui_text(
      prop,
      "Blur Factor",
      "Scaling factor for motion vectors (actually, 'shutter speed', in frames)");
  RNA_def_property_update(prop, NC_NODE | NA_EDITED, "rna_Node_update");

  prop = RNA_def_property(srna, "use_curved", PROP_BOOLEAN, PROP_NONE);
  RNA_def_property_boolean_sdna(prop, NULL, "curved", 1);
  RNA_def_property_ui_text(
      prop, "Curved", "Interpolate between frames in a Bezier curve, rather than linearly");
  RNA_def_property_update(prop, NC_NODE | NA_EDITED, "rna_Node_update");
}

static void def_cmp_set_alpha(StructRNA *srna)
{
  PropertyRNA *prop;

  static const EnumPropertyItem mode_items[] = {
      {CMP_NODE_SETALPHA_MODE_APPLY,
       "APPLY",
       0,
       "Apply Mask",
       "Multiply the input image's RGBA channels by the alpha input value"},
      {CMP_NODE_SETALPHA_MODE_REPLACE_ALPHA,
       "REPLACE_ALPHA",
       0,
       "Replace Alpha",
       "Replace the input image's alpha channels by the alpha input value"},
      {0, NULL, 0, NULL, NULL},
  };

  RNA_def_struct_sdna_from(srna, "NodeSetAlpha", "storage");

  prop = RNA_def_property(srna, "mode", PROP_ENUM, PROP_NONE);
  RNA_def_property_enum_items(prop, mode_items);
  RNA_def_property_ui_text(prop, "Mode", "");
  RNA_def_property_update(prop, NC_NODE | NA_EDITED, "rna_Node_update");
}

static void def_cmp_levels(StructRNA *srna)
{
  PropertyRNA *prop;

  static const EnumPropertyItem channel_items[] = {
      {1, "COMBINED_RGB", 0, "C", "Combined RGB"},
      {2, "RED", 0, "R", "Red Channel"},
      {3, "GREEN", 0, "G", "Green Channel"},
      {4, "BLUE", 0, "B", "Blue Channel"},
      {5, "LUMINANCE", 0, "L", "Luminance Channel"},
      {0, NULL, 0, NULL, NULL},
  };

  prop = RNA_def_property(srna, "channel", PROP_ENUM, PROP_NONE);
  RNA_def_property_enum_sdna(prop, NULL, "custom1");
  RNA_def_property_enum_items(prop, channel_items);
  RNA_def_property_ui_text(prop, "Channel", "");
  RNA_def_property_update(prop, NC_NODE | NA_EDITED, "rna_Node_update");
}

static void def_node_image_user(StructRNA *srna)
{
  PropertyRNA *prop;

  prop = RNA_def_property(srna, "frame_duration", PROP_INT, PROP_NONE);
  RNA_def_property_int_sdna(prop, NULL, "frames");
  RNA_def_property_range(prop, 0, MAXFRAMEF);
  RNA_def_property_ui_text(
      prop, "Frames", "Number of images of a movie to use"); /* copied from the rna_image.c */
  RNA_def_property_update(prop, NC_NODE | NA_EDITED, "rna_Node_update");

  prop = RNA_def_property(srna, "frame_start", PROP_INT, PROP_NONE);
  RNA_def_property_int_sdna(prop, NULL, "sfra");
  RNA_def_property_range(prop, MINAFRAMEF, MAXFRAMEF);
  /* copied from the rna_image.c */
  RNA_def_property_ui_text(
      prop,
      "Start Frame",
      "Global starting frame of the movie/sequence, assuming first picture has a #1");
  RNA_def_property_update(prop, NC_NODE | NA_EDITED, "rna_Node_update");

  prop = RNA_def_property(srna, "frame_offset", PROP_INT, PROP_NONE);
  RNA_def_property_int_sdna(prop, NULL, "offset");
  RNA_def_property_range(prop, MINAFRAMEF, MAXFRAMEF);
  /* copied from the rna_image.c */
  RNA_def_property_ui_text(
      prop, "Offset", "Offset the number of the frame to use in the animation");
  RNA_def_property_update(prop, NC_NODE | NA_EDITED, "rna_Node_update");

  prop = RNA_def_property(srna, "use_cyclic", PROP_BOOLEAN, PROP_NONE);
  RNA_def_property_boolean_sdna(prop, NULL, "cycl", 1);
  RNA_def_property_ui_text(
      prop, "Cyclic", "Cycle the images in the movie"); /* copied from the rna_image.c */
  RNA_def_property_update(prop, NC_NODE | NA_EDITED, "rna_Node_update");

  prop = RNA_def_property(srna, "use_auto_refresh", PROP_BOOLEAN, PROP_NONE);
  RNA_def_property_boolean_sdna(prop, NULL, "flag", IMA_ANIM_ALWAYS);
  /* copied from the rna_image.c */
  RNA_def_property_ui_text(prop, "Auto-Refresh", "Always refresh image on frame changes");
  RNA_def_property_update(prop, NC_NODE | NA_EDITED, "rna_Node_update");

  prop = RNA_def_property(srna, "layer", PROP_ENUM, PROP_NONE);
  RNA_def_property_enum_sdna(prop, NULL, "layer");
  RNA_def_property_enum_items(prop, prop_image_layer_items);
  RNA_def_property_enum_funcs(prop, NULL, NULL, "rna_Node_image_layer_itemf");
  RNA_def_property_flag(prop, PROP_ENUM_NO_TRANSLATE);
  RNA_def_property_ui_text(prop, "Layer", "");
  RNA_def_property_update(prop, NC_NODE | NA_EDITED, "rna_Node_image_layer_update");

  prop = RNA_def_property(srna, "has_layers", PROP_BOOLEAN, PROP_NONE);
  RNA_def_property_boolean_funcs(prop, "rna_Node_image_has_layers_get", NULL);
  RNA_def_property_clear_flag(prop, PROP_EDITABLE);
  RNA_def_property_ui_text(prop, "Has Layers", "True if this image has any named layer");

  prop = RNA_def_property(srna, "view", PROP_ENUM, PROP_NONE);
  RNA_def_property_enum_sdna(prop, NULL, "view");
  RNA_def_property_enum_items(prop, prop_image_view_items);
  RNA_def_property_enum_funcs(prop, NULL, NULL, "rna_Node_image_view_itemf");
  RNA_def_property_flag(prop, PROP_ENUM_NO_TRANSLATE);
  RNA_def_property_ui_text(prop, "View", "");
  RNA_def_property_update(prop, NC_NODE | NA_EDITED, "rna_Node_update");

  prop = RNA_def_property(srna, "has_views", PROP_BOOLEAN, PROP_NONE);
  RNA_def_property_boolean_funcs(prop, "rna_Node_image_has_views_get", NULL);
  RNA_def_property_clear_flag(prop, PROP_EDITABLE);
  RNA_def_property_ui_text(prop, "Has View", "True if this image has multiple views");
}

static void def_cmp_image(StructRNA *srna)
{
  PropertyRNA *prop;

#  if 0
  static const EnumPropertyItem type_items[] = {
      {IMA_SRC_FILE, "IMAGE", 0, "Image", ""},
      {IMA_SRC_MOVIE, "MOVIE", "Movie", ""},
      {IMA_SRC_SEQUENCE, "SEQUENCE", "Sequence", ""},
      {IMA_SRC_GENERATED, "GENERATED", "Generated", ""},
      {0, NULL, 0, NULL, NULL},
  };
#  endif

  prop = RNA_def_property(srna, "image", PROP_POINTER, PROP_NONE);
  RNA_def_property_pointer_sdna(prop, NULL, "id");
  RNA_def_property_struct_type(prop, "Image");
  RNA_def_property_flag(prop, PROP_EDITABLE);
  RNA_def_property_override_flag(prop, PROPOVERRIDE_OVERRIDABLE_LIBRARY);
  RNA_def_property_ui_text(prop, "Image", "");
  RNA_def_property_update(prop, NC_NODE | NA_EDITED, "rna_Image_Node_update_id");

  prop = RNA_def_property(srna, "use_straight_alpha_output", PROP_BOOLEAN, PROP_NONE);
  RNA_def_property_boolean_sdna(prop, NULL, "custom1", CMP_NODE_IMAGE_USE_STRAIGHT_OUTPUT);
  RNA_def_property_ui_text(prop,
                           "Straight Alpha Output",
                           "Put node output buffer to straight alpha instead of premultiplied");
  RNA_def_property_update(prop, NC_NODE | NA_EDITED, "rna_Node_update");

  /* NB: image user properties used in the UI are redefined in def_node_image_user,
   * to trigger correct updates of the node editor. RNA design problem that prevents
   * updates from nested structs ...
   */
  RNA_def_struct_sdna_from(srna, "ImageUser", "storage");
  def_node_image_user(srna);
}

static void def_cmp_render_layers(StructRNA *srna)
{
  PropertyRNA *prop;

  prop = RNA_def_property(srna, "scene", PROP_POINTER, PROP_NONE);
  RNA_def_property_pointer_sdna(prop, NULL, "id");
  RNA_def_property_pointer_funcs(prop, NULL, "rna_Node_scene_set", NULL, NULL);
  RNA_def_property_struct_type(prop, "Scene");
  RNA_def_property_flag(prop, PROP_EDITABLE | PROP_ID_REFCOUNT);
  RNA_def_property_override_flag(prop, PROPOVERRIDE_OVERRIDABLE_LIBRARY);
  RNA_def_property_ui_text(prop, "Scene", "");
  RNA_def_property_update(prop, NC_NODE | NA_EDITED, "rna_Node_view_layer_update");

  prop = RNA_def_property(srna, "layer", PROP_ENUM, PROP_NONE);
  RNA_def_property_enum_sdna(prop, NULL, "custom1");
  RNA_def_property_enum_items(prop, prop_view_layer_items);
  RNA_def_property_enum_funcs(prop, NULL, NULL, "rna_Node_view_layer_itemf");
  RNA_def_property_flag(prop, PROP_ENUM_NO_TRANSLATE);
  RNA_def_property_ui_text(prop, "Layer", "");
  RNA_def_property_update(prop, NC_NODE | NA_EDITED, "rna_Node_view_layer_update");
}

static void rna_def_cmp_output_file_slot_file(BlenderRNA *brna)
{
  StructRNA *srna;
  PropertyRNA *prop;

  srna = RNA_def_struct(brna, "NodeOutputFileSlotFile", NULL);
  RNA_def_struct_sdna(srna, "NodeImageMultiFileSocket");
  RNA_def_struct_ui_text(
      srna, "Output File Slot", "Single layer file slot of the file output node");

  prop = RNA_def_property(srna, "use_node_format", PROP_BOOLEAN, PROP_NONE);
  RNA_def_property_boolean_sdna(prop, NULL, "use_node_format", 1);
  RNA_def_property_ui_text(prop, "Use Node Format", "");
  RNA_def_property_update(prop, NC_NODE | NA_EDITED, NULL);

  prop = RNA_def_property(srna, "save_as_render", PROP_BOOLEAN, PROP_NONE);
  RNA_def_property_boolean_sdna(prop, NULL, "save_as_render", 1);
  RNA_def_property_ui_text(
      prop, "Save as Render", "Apply render part of display transform when saving byte image");
  RNA_def_property_update(prop, NC_NODE | NA_EDITED, NULL);

  prop = RNA_def_property(srna, "format", PROP_POINTER, PROP_NONE);
  RNA_def_property_struct_type(prop, "ImageFormatSettings");

  prop = RNA_def_property(srna, "path", PROP_STRING, PROP_NONE);
  RNA_def_property_string_sdna(prop, NULL, "path");
  RNA_def_property_string_funcs(prop, NULL, NULL, "rna_NodeOutputFileSlotFile_path_set");
  RNA_def_struct_name_property(srna, prop);
  RNA_def_property_ui_text(prop, "Path", "Subpath used for this slot");
  RNA_def_property_update(prop, NC_NODE | NA_EDITED, NULL);
}
static void rna_def_cmp_output_file_slot_layer(BlenderRNA *brna)
{
  StructRNA *srna;
  PropertyRNA *prop;

  srna = RNA_def_struct(brna, "NodeOutputFileSlotLayer", NULL);
  RNA_def_struct_sdna(srna, "NodeImageMultiFileSocket");
  RNA_def_struct_ui_text(
      srna, "Output File Layer Slot", "Multilayer slot of the file output node");

  prop = RNA_def_property(srna, "name", PROP_STRING, PROP_NONE);
  RNA_def_property_string_sdna(prop, NULL, "layer");
  RNA_def_property_string_funcs(prop, NULL, NULL, "rna_NodeOutputFileSlotLayer_name_set");
  RNA_def_struct_name_property(srna, prop);
  RNA_def_property_ui_text(prop, "Name", "OpenEXR layer name used for this slot");
  RNA_def_property_update(prop, NC_NODE | NA_EDITED, NULL);
}
static void rna_def_cmp_output_file_slots_api(BlenderRNA *brna,
                                              PropertyRNA *cprop,
                                              const char *struct_name)
{
  StructRNA *srna;
  PropertyRNA *parm;
  FunctionRNA *func;

  RNA_def_property_srna(cprop, struct_name);
  srna = RNA_def_struct(brna, struct_name, NULL);
  RNA_def_struct_sdna(srna, "bNode");
  RNA_def_struct_ui_text(srna, "File Output Slots", "Collection of File Output node slots");

  func = RNA_def_function(srna, "new", "rna_NodeOutputFile_slots_new");
  RNA_def_function_ui_description(func, "Add a file slot to this node");
  RNA_def_function_flag(func, FUNC_USE_SELF_ID | FUNC_USE_REPORTS | FUNC_USE_CONTEXT);
  parm = RNA_def_string(func, "name", NULL, MAX_NAME, "Name", "");
  RNA_def_parameter_flags(parm, 0, PARM_REQUIRED);
  /* return value */
  parm = RNA_def_pointer(func, "socket", "NodeSocket", "", "New socket");
  RNA_def_function_return(func, parm);

  /* NB: methods below can use the standard node socket API functions,
   * included here for completeness.
   */

  func = RNA_def_function(srna, "remove", "rna_Node_socket_remove");
  RNA_def_function_ui_description(func, "Remove a file slot from this node");
  RNA_def_function_flag(func, FUNC_USE_SELF_ID | FUNC_USE_MAIN | FUNC_USE_REPORTS);
  parm = RNA_def_pointer(func, "socket", "NodeSocket", "", "The socket to remove");
  RNA_def_parameter_flags(parm, 0, PARM_REQUIRED);

  func = RNA_def_function(srna, "clear", "rna_Node_inputs_clear");
  RNA_def_function_ui_description(func, "Remove all file slots from this node");
  RNA_def_function_flag(func, FUNC_USE_SELF_ID | FUNC_USE_MAIN);

  func = RNA_def_function(srna, "move", "rna_Node_inputs_move");
  RNA_def_function_ui_description(func, "Move a file slot to another position");
  RNA_def_function_flag(func, FUNC_USE_SELF_ID | FUNC_USE_MAIN);
  parm = RNA_def_int(
      func, "from_index", -1, 0, INT_MAX, "From Index", "Index of the socket to move", 0, 10000);
  RNA_def_parameter_flags(parm, 0, PARM_REQUIRED);
  parm = RNA_def_int(
      func, "to_index", -1, 0, INT_MAX, "To Index", "Target index for the socket", 0, 10000);
  RNA_def_parameter_flags(parm, 0, PARM_REQUIRED);
}
static void def_cmp_output_file(BlenderRNA *brna, StructRNA *srna)
{
  PropertyRNA *prop;

  RNA_def_struct_sdna_from(srna, "NodeImageMultiFile", "storage");

  prop = RNA_def_property(srna, "base_path", PROP_STRING, PROP_FILEPATH);
  RNA_def_property_string_sdna(prop, NULL, "base_path");
  RNA_def_property_ui_text(prop, "Base Path", "Base output path for the image");
  RNA_def_property_update(prop, NC_NODE | NA_EDITED, "rna_Node_update");

  prop = RNA_def_property(srna, "active_input_index", PROP_INT, PROP_NONE);
  RNA_def_property_int_sdna(prop, NULL, "active_input");
  RNA_def_property_ui_text(prop, "Active Input Index", "Active input index in details view list");
  RNA_def_property_update(prop, NC_NODE | NA_EDITED, "rna_Node_update");

  prop = RNA_def_property(srna, "format", PROP_POINTER, PROP_NONE);
  RNA_def_property_struct_type(prop, "ImageFormatSettings");

  /* XXX using two different collections here for the same basic DNA list!
   * Details of the output slots depend on whether the node is in Multilayer EXR mode.
   */

  prop = RNA_def_property(srna, "file_slots", PROP_COLLECTION, PROP_NONE);
  RNA_def_property_collection_funcs(prop,
                                    "rna_NodeOutputFile_slots_begin",
                                    "rna_iterator_listbase_next",
                                    "rna_iterator_listbase_end",
                                    "rna_NodeOutputFile_slot_file_get",
                                    NULL,
                                    NULL,
                                    NULL,
                                    NULL);
  RNA_def_property_struct_type(prop, "NodeOutputFileSlotFile");
  RNA_def_property_ui_text(prop, "File Slots", "");
  rna_def_cmp_output_file_slots_api(brna, prop, "CompositorNodeOutputFileFileSlots");

  prop = RNA_def_property(srna, "layer_slots", PROP_COLLECTION, PROP_NONE);
  RNA_def_property_collection_funcs(prop,
                                    "rna_NodeOutputFile_slots_begin",
                                    "rna_iterator_listbase_next",
                                    "rna_iterator_listbase_end",
                                    "rna_NodeOutputFile_slot_layer_get",
                                    NULL,
                                    NULL,
                                    NULL,
                                    NULL);
  RNA_def_property_struct_type(prop, "NodeOutputFileSlotLayer");
  RNA_def_property_ui_text(prop, "EXR Layer Slots", "");
  rna_def_cmp_output_file_slots_api(brna, prop, "CompositorNodeOutputFileLayerSlots");
}

static void def_cmp_dilate_erode(StructRNA *srna)
{
  PropertyRNA *prop;

  static const EnumPropertyItem mode_items[] = {
      {CMP_NODE_DILATEERODE_STEP, "STEP", 0, "Step", ""},
      {CMP_NODE_DILATEERODE_DISTANCE_THRESH, "THRESHOLD", 0, "Threshold", ""},
      {CMP_NODE_DILATEERODE_DISTANCE, "DISTANCE", 0, "Distance", ""},
      {CMP_NODE_DILATEERODE_DISTANCE_FEATHER, "FEATHER", 0, "Feather", ""},
      {0, NULL, 0, NULL, NULL},
  };

  prop = RNA_def_property(srna, "mode", PROP_ENUM, PROP_NONE);
  RNA_def_property_enum_sdna(prop, NULL, "custom1");
  RNA_def_property_enum_items(prop, mode_items);
  RNA_def_property_ui_text(prop, "Mode", "Growing/shrinking mode");
  RNA_def_property_update(prop, NC_NODE | NA_EDITED, "rna_Node_update");

  prop = RNA_def_property(srna, "distance", PROP_INT, PROP_NONE);
  RNA_def_property_int_sdna(prop, NULL, "custom2");
  RNA_def_property_range(prop, -5000, 5000);
  RNA_def_property_ui_range(prop, -100, 100, 1, -1);
  RNA_def_property_ui_text(prop, "Distance", "Distance to grow/shrink (number of iterations)");
  RNA_def_property_update(prop, NC_NODE | NA_EDITED, "rna_Node_update");

  /* CMP_NODE_DILATEERODE_DISTANCE_THRESH only */
  prop = RNA_def_property(srna, "edge", PROP_FLOAT, PROP_NONE);
  RNA_def_property_float_sdna(prop, NULL, "custom3");
  RNA_def_property_range(prop, -100, 100);
  RNA_def_property_ui_text(prop, "Edge", "Edge to inset");
  RNA_def_property_update(prop, NC_NODE | NA_EDITED, "rna_Node_update");

  RNA_def_struct_sdna_from(srna, "NodeDilateErode", "storage");

  /* CMP_NODE_DILATEERODE_DISTANCE_FEATHER only */
  prop = RNA_def_property(srna, "falloff", PROP_ENUM, PROP_NONE);
  RNA_def_property_enum_sdna(prop, NULL, "falloff");
  RNA_def_property_enum_items(prop, rna_enum_proportional_falloff_curve_only_items);
  RNA_def_property_ui_text(prop, "Falloff", "Falloff type the feather");
  RNA_def_property_translation_context(prop, BLT_I18NCONTEXT_ID_CURVE); /* Abusing id_curve :/ */
  RNA_def_property_update(prop, NC_NODE | NA_EDITED, "rna_Node_update");
}

static void def_cmp_inpaint(StructRNA *srna)
{
  PropertyRNA *prop;

#  if 0
  prop = RNA_def_property(srna, "type", PROP_ENUM, PROP_NONE);

  RNA_def_property_enum_sdna(prop, NULL, "custom1");
  RNA_def_property_enum_items(prop, type_items);
  RNA_def_property_ui_text(prop, "Type", "Type of inpaint algorithm");
  RNA_def_property_update(prop, NC_NODE | NA_EDITED, "rna_Node_update");
#  endif

  prop = RNA_def_property(srna, "distance", PROP_INT, PROP_NONE);
  RNA_def_property_int_sdna(prop, NULL, "custom2");
  RNA_def_property_range(prop, 0, 10000);
  RNA_def_property_ui_text(prop, "Distance", "Distance to inpaint (number of iterations)");
  RNA_def_property_update(prop, NC_NODE | NA_EDITED, "rna_Node_update");
}

static void def_cmp_despeckle(StructRNA *srna)
{
  PropertyRNA *prop;

  prop = RNA_def_property(srna, "threshold", PROP_FLOAT, PROP_NONE);
  RNA_def_property_float_sdna(prop, NULL, "custom3");
  RNA_def_property_range(prop, 0.0, 1.0f);
  RNA_def_property_ui_text(prop, "Threshold", "Threshold for detecting pixels to despeckle");
  RNA_def_property_update(prop, NC_NODE | NA_EDITED, "rna_Node_update");

  prop = RNA_def_property(srna, "threshold_neighbor", PROP_FLOAT, PROP_NONE);
  RNA_def_property_float_sdna(prop, NULL, "custom4");
  RNA_def_property_range(prop, 0.0, 1.0f);
  RNA_def_property_ui_text(
      prop, "Neighbor", "Threshold for the number of neighbor pixels that must match");
  RNA_def_property_update(prop, NC_NODE | NA_EDITED, "rna_Node_update");
}

static void def_cmp_scale(StructRNA *srna)
{
  PropertyRNA *prop;

  static const EnumPropertyItem space_items[] = {
      {CMP_SCALE_RELATIVE, "RELATIVE", 0, "Relative", ""},
      {CMP_SCALE_ABSOLUTE, "ABSOLUTE", 0, "Absolute", ""},
      {CMP_SCALE_SCENEPERCENT, "SCENE_SIZE", 0, "Scene Size", ""},
      {CMP_SCALE_RENDERPERCENT, "RENDER_SIZE", 0, "Render Size", ""},
      {0, NULL, 0, NULL, NULL},
  };

  /* matching bgpic_camera_frame_items[] */
  static const EnumPropertyItem space_frame_items[] = {
      {0, "STRETCH", 0, "Stretch", ""},
      {CMP_SCALE_RENDERSIZE_FRAME_ASPECT, "FIT", 0, "Fit", ""},
      {CMP_SCALE_RENDERSIZE_FRAME_ASPECT | CMP_SCALE_RENDERSIZE_FRAME_CROP, "CROP", 0, "Crop", ""},
      {0, NULL, 0, NULL, NULL},
  };

  prop = RNA_def_property(srna, "space", PROP_ENUM, PROP_NONE);
  RNA_def_property_enum_sdna(prop, NULL, "custom1");
  RNA_def_property_enum_items(prop, space_items);
  RNA_def_property_ui_text(prop, "Space", "Coordinate space to scale relative to");
  RNA_def_property_update(prop, NC_NODE | NA_EDITED, "rna_CompositorNodeScale_update");

  /* expose 2 flags as a enum of 3 items */
  prop = RNA_def_property(srna, "frame_method", PROP_ENUM, PROP_NONE);
  RNA_def_property_enum_bitflag_sdna(prop, NULL, "custom2");
  RNA_def_property_enum_items(prop, space_frame_items);
  RNA_def_property_ui_text(prop, "Frame Method", "How the image fits in the camera frame");
  RNA_def_property_update(prop, NC_NODE | NA_EDITED, "rna_Node_update");

  prop = RNA_def_property(srna, "offset_x", PROP_FLOAT, PROP_NONE);
  RNA_def_property_float_sdna(prop, NULL, "custom3");
  RNA_def_property_ui_text(prop, "X Offset", "Offset image horizontally (factor of image size)");
  RNA_def_property_update(prop, NC_NODE | NA_EDITED, "rna_Node_update");

  prop = RNA_def_property(srna, "offset_y", PROP_FLOAT, PROP_NONE);
  RNA_def_property_float_sdna(prop, NULL, "custom4");
  RNA_def_property_ui_text(prop, "Y Offset", "Offset image vertically (factor of image size)");
  RNA_def_property_update(prop, NC_NODE | NA_EDITED, "rna_Node_update");
}

static void def_cmp_rotate(StructRNA *srna)
{
  PropertyRNA *prop;

  prop = RNA_def_property(srna, "filter_type", PROP_ENUM, PROP_NONE);
  RNA_def_property_enum_sdna(prop, NULL, "custom1");
  RNA_def_property_enum_items(prop, node_sampler_type_items);
  RNA_def_property_ui_text(prop, "Filter", "Method to use to filter rotation");
  RNA_def_property_update(prop, NC_NODE | NA_EDITED, "rna_Node_update");
}

static void def_cmp_diff_matte(StructRNA *srna)
{
  PropertyRNA *prop;

  RNA_def_struct_sdna_from(srna, "NodeChroma", "storage");

  prop = RNA_def_property(srna, "tolerance", PROP_FLOAT, PROP_NONE);
  RNA_def_property_float_sdna(prop, NULL, "t1");
  RNA_def_property_float_funcs(prop, NULL, "rna_difference_matte_t1_set", NULL);
  RNA_def_property_range(prop, 0.0f, 1.0f);
  RNA_def_property_ui_text(prop, "Tolerance", "Color distances below this threshold are keyed");
  RNA_def_property_update(prop, NC_NODE | NA_EDITED, "rna_Node_update");

  prop = RNA_def_property(srna, "falloff", PROP_FLOAT, PROP_NONE);
  RNA_def_property_float_sdna(prop, NULL, "t2");
  RNA_def_property_float_funcs(prop, NULL, "rna_difference_matte_t2_set", NULL);
  RNA_def_property_range(prop, 0.0f, 1.0f);
  RNA_def_property_ui_text(
      prop, "Falloff", "Color distances below this additional threshold are partially keyed");
  RNA_def_property_update(prop, NC_NODE | NA_EDITED, "rna_Node_update");
}

static void def_cmp_color_matte(StructRNA *srna)
{
  PropertyRNA *prop;

  RNA_def_struct_sdna_from(srna, "NodeChroma", "storage");

  prop = RNA_def_property(srna, "color_hue", PROP_FLOAT, PROP_NONE);
  RNA_def_property_float_sdna(prop, NULL, "t1");
  RNA_def_property_range(prop, 0.0f, 1.0f);
  RNA_def_property_ui_text(prop, "H", "Hue tolerance for colors to be considered a keying color");
  RNA_def_property_update(prop, NC_NODE | NA_EDITED, "rna_Node_update");

  prop = RNA_def_property(srna, "color_saturation", PROP_FLOAT, PROP_NONE);
  RNA_def_property_float_sdna(prop, NULL, "t2");
  RNA_def_property_range(prop, 0.0f, 1.0f);
  RNA_def_property_ui_text(prop, "S", "Saturation tolerance for the color");
  RNA_def_property_update(prop, NC_NODE | NA_EDITED, "rna_Node_update");

  prop = RNA_def_property(srna, "color_value", PROP_FLOAT, PROP_NONE);
  RNA_def_property_float_sdna(prop, NULL, "t3");
  RNA_def_property_range(prop, 0.0f, 1.0f);
  RNA_def_property_ui_text(prop, "V", "Value tolerance for the color");
  RNA_def_property_update(prop, NC_NODE | NA_EDITED, "rna_Node_update");
}

static void def_cmp_distance_matte(StructRNA *srna)
{
  PropertyRNA *prop;

  static const EnumPropertyItem color_space_items[] = {
      {1, "RGB", 0, "RGB", "RGB color space"},
      {2, "YCC", 0, "YCC", "YCbCr suppression"},
      {0, NULL, 0, NULL, NULL},
  };

  RNA_def_struct_sdna_from(srna, "NodeChroma", "storage");

  prop = RNA_def_property(srna, "channel", PROP_ENUM, PROP_NONE);
  RNA_def_property_enum_sdna(prop, NULL, "channel");
  RNA_def_property_enum_items(prop, color_space_items);
  RNA_def_property_ui_text(prop, "Channel", "");
  RNA_def_property_update(prop, NC_NODE | NA_EDITED, "rna_Node_update");

  prop = RNA_def_property(srna, "tolerance", PROP_FLOAT, PROP_NONE);
  RNA_def_property_float_sdna(prop, NULL, "t1");
  RNA_def_property_float_funcs(prop, NULL, "rna_distance_matte_t1_set", NULL);
  RNA_def_property_range(prop, 0.0f, 1.0f);
  RNA_def_property_ui_text(prop, "Tolerance", "Color distances below this threshold are keyed");
  RNA_def_property_update(prop, NC_NODE | NA_EDITED, "rna_Node_update");

  prop = RNA_def_property(srna, "falloff", PROP_FLOAT, PROP_NONE);
  RNA_def_property_float_sdna(prop, NULL, "t2");
  RNA_def_property_float_funcs(prop, NULL, "rna_distance_matte_t2_set", NULL);
  RNA_def_property_range(prop, 0.0f, 1.0f);
  RNA_def_property_ui_text(
      prop, "Falloff", "Color distances below this additional threshold are partially keyed");
  RNA_def_property_update(prop, NC_NODE | NA_EDITED, "rna_Node_update");
}

static void def_cmp_color_spill(StructRNA *srna)
{
  PropertyRNA *prop;

  static const EnumPropertyItem channel_items[] = {
      {1, "R", 0, "R", "Red spill suppression"},
      {2, "G", 0, "G", "Green spill suppression"},
      {3, "B", 0, "B", "Blue spill suppression"},
      {0, NULL, 0, NULL, NULL},
  };

  static const EnumPropertyItem limit_channel_items[] = {
      {0, "R", 0, "R", "Limit by red"},
      {1, "G", 0, "G", "Limit by green"},
      {2, "B", 0, "B", "Limit by blue"},
      {0, NULL, 0, NULL, NULL},
  };

  static const EnumPropertyItem algorithm_items[] = {
      {0, "SIMPLE", 0, "Simple", "Simple limit algorithm"},
      {1, "AVERAGE", 0, "Average", "Average limit algorithm"},
      {0, NULL, 0, NULL, NULL},
  };

  prop = RNA_def_property(srna, "channel", PROP_ENUM, PROP_NONE);
  RNA_def_property_enum_sdna(prop, NULL, "custom1");
  RNA_def_property_enum_items(prop, channel_items);
  RNA_def_property_ui_text(prop, "Channel", "");
  RNA_def_property_update(prop, NC_NODE | NA_EDITED, "rna_Node_update");

  prop = RNA_def_property(srna, "limit_method", PROP_ENUM, PROP_NONE);
  RNA_def_property_enum_sdna(prop, NULL, "custom2");
  RNA_def_property_enum_items(prop, algorithm_items);
  RNA_def_property_ui_text(prop, "Algorithm", "");
  RNA_def_property_update(prop, NC_NODE | NA_EDITED, "rna_Node_update");

  RNA_def_struct_sdna_from(srna, "NodeColorspill", "storage");

  prop = RNA_def_property(srna, "limit_channel", PROP_ENUM, PROP_NONE);
  RNA_def_property_enum_sdna(prop, NULL, "limchan");
  RNA_def_property_enum_items(prop, limit_channel_items);
  RNA_def_property_ui_text(prop, "Limit Channel", "");
  RNA_def_property_update(prop, NC_NODE | NA_EDITED, "rna_Node_update");

  prop = RNA_def_property(srna, "ratio", PROP_FLOAT, PROP_NONE);
  RNA_def_property_float_sdna(prop, NULL, "limscale");
  RNA_def_property_range(prop, 0.5f, 1.5f);
  RNA_def_property_ui_text(prop, "Ratio", "Scale limit by value");
  RNA_def_property_update(prop, NC_NODE | NA_EDITED, "rna_Node_update");

  prop = RNA_def_property(srna, "use_unspill", PROP_BOOLEAN, PROP_NONE);
  RNA_def_property_boolean_sdna(prop, NULL, "unspill", 0);
  RNA_def_property_ui_text(prop, "Unspill", "Compensate all channels (differently) by hand");
  RNA_def_property_update(prop, NC_NODE | NA_EDITED, "rna_Node_update");

  prop = RNA_def_property(srna, "unspill_red", PROP_FLOAT, PROP_NONE);
  RNA_def_property_float_sdna(prop, NULL, "uspillr");
  RNA_def_property_range(prop, 0.0f, 1.5f);
  RNA_def_property_ui_text(prop, "R", "Red spillmap scale");
  RNA_def_property_update(prop, NC_NODE | NA_EDITED, "rna_Node_update");

  prop = RNA_def_property(srna, "unspill_green", PROP_FLOAT, PROP_NONE);
  RNA_def_property_float_sdna(prop, NULL, "uspillg");
  RNA_def_property_range(prop, 0.0f, 1.5f);
  RNA_def_property_ui_text(prop, "G", "Green spillmap scale");
  RNA_def_property_update(prop, NC_NODE | NA_EDITED, "rna_Node_update");

  prop = RNA_def_property(srna, "unspill_blue", PROP_FLOAT, PROP_NONE);
  RNA_def_property_float_sdna(prop, NULL, "uspillb");
  RNA_def_property_range(prop, 0.0f, 1.5f);
  RNA_def_property_ui_text(prop, "B", "Blue spillmap scale");
  RNA_def_property_update(prop, NC_NODE | NA_EDITED, "rna_Node_update");
}

static void def_cmp_luma_matte(StructRNA *srna)
{
  PropertyRNA *prop;

  RNA_def_struct_sdna_from(srna, "NodeChroma", "storage");

  prop = RNA_def_property(srna, "limit_max", PROP_FLOAT, PROP_NONE);
  RNA_def_property_float_sdna(prop, NULL, "t1");
  RNA_def_property_float_funcs(prop, NULL, "rna_Matte_t1_set", NULL);
  RNA_def_property_ui_range(prop, 0, 1, 0.1f, 3);
  RNA_def_property_ui_text(prop, "High", "Values higher than this setting are 100% opaque");
  RNA_def_property_update(prop, NC_NODE | NA_EDITED, "rna_Node_update");

  prop = RNA_def_property(srna, "limit_min", PROP_FLOAT, PROP_NONE);
  RNA_def_property_float_sdna(prop, NULL, "t2");
  RNA_def_property_float_funcs(prop, NULL, "rna_Matte_t2_set", NULL);
  RNA_def_property_ui_range(prop, 0, 1, 0.1f, 3);
  RNA_def_property_ui_text(prop, "Low", "Values lower than this setting are 100% keyed");
  RNA_def_property_update(prop, NC_NODE | NA_EDITED, "rna_Node_update");
}

static void def_cmp_brightcontrast(StructRNA *srna)
{
  PropertyRNA *prop;

  prop = RNA_def_property(srna, "use_premultiply", PROP_BOOLEAN, PROP_NONE);
  RNA_def_property_boolean_sdna(prop, NULL, "custom1", 1);
  RNA_def_property_ui_text(prop, "Convert Premultiplied", "Keep output image premultiplied alpha");
  RNA_def_property_update(prop, NC_NODE | NA_EDITED, "rna_Node_update");
}

static void def_cmp_chroma_matte(StructRNA *srna)
{
  PropertyRNA *prop;

  RNA_def_struct_sdna_from(srna, "NodeChroma", "storage");

  prop = RNA_def_property(srna, "tolerance", PROP_FLOAT, PROP_ANGLE);
  RNA_def_property_float_sdna(prop, NULL, "t1");
  RNA_def_property_float_funcs(prop, NULL, "rna_Matte_t1_set", NULL);
  RNA_def_property_range(prop, DEG2RADF(1.0f), DEG2RADF(80.0f));
  RNA_def_property_ui_text(
      prop, "Acceptance", "Tolerance for a color to be considered a keying color");
  RNA_def_property_update(prop, NC_NODE | NA_EDITED, "rna_Node_update");

  prop = RNA_def_property(srna, "threshold", PROP_FLOAT, PROP_ANGLE);
  RNA_def_property_float_sdna(prop, NULL, "t2");
  RNA_def_property_float_funcs(prop, NULL, "rna_Matte_t2_set", NULL);
  RNA_def_property_range(prop, 0.0f, DEG2RADF(30.0f));
  RNA_def_property_ui_text(
      prop, "Cutoff", "Tolerance below which colors will be considered as exact matches");
  RNA_def_property_update(prop, NC_NODE | NA_EDITED, "rna_Node_update");

  prop = RNA_def_property(srna, "lift", PROP_FLOAT, PROP_NONE);
  RNA_def_property_float_sdna(prop, NULL, "fsize");
  RNA_def_property_range(prop, 0.0f, 1.0f);
  RNA_def_property_ui_text(prop, "Lift", "Alpha lift");
  RNA_def_property_update(prop, NC_NODE | NA_EDITED, "rna_Node_update");

  prop = RNA_def_property(srna, "gain", PROP_FLOAT, PROP_NONE);
  RNA_def_property_float_sdna(prop, NULL, "fstrength");
  RNA_def_property_range(prop, 0.0f, 1.0f);
  RNA_def_property_ui_text(prop, "Falloff", "Alpha falloff");
  RNA_def_property_update(prop, NC_NODE | NA_EDITED, "rna_Node_update");

  prop = RNA_def_property(srna, "shadow_adjust", PROP_FLOAT, PROP_NONE);
  RNA_def_property_float_sdna(prop, NULL, "t3");
  RNA_def_property_range(prop, 0.0f, 1.0f);
  RNA_def_property_ui_text(
      prop, "Shadow Adjust", "Adjusts the brightness of any shadows captured");
  RNA_def_property_update(prop, NC_NODE | NA_EDITED, "rna_Node_update");
}

static void def_cmp_channel_matte(StructRNA *srna)
{
  PropertyRNA *prop;

  static const EnumPropertyItem color_space_items[] = {
      {CMP_NODE_CHANNEL_MATTE_CS_RGB, "RGB", 0, "RGB", "RGB color space"},
      {CMP_NODE_CHANNEL_MATTE_CS_HSV, "HSV", 0, "HSV", "HSV color space"},
      {CMP_NODE_CHANNEL_MATTE_CS_YUV, "YUV", 0, "YUV", "YUV color space"},
      {CMP_NODE_CHANNEL_MATTE_CS_YCC, "YCC", 0, "YCbCr", "YCbCr color space"},
      {0, NULL, 0, NULL, NULL},
  };

  static const EnumPropertyItem algorithm_items[] = {
      {0, "SINGLE", 0, "Single", "Limit by single channel"},
      {1, "MAX", 0, "Max", "Limit by maximum of other channels"},
      {0, NULL, 0, NULL, NULL},
  };

  prop = RNA_def_property(srna, "color_space", PROP_ENUM, PROP_NONE);
  RNA_def_property_enum_sdna(prop, NULL, "custom1");
  RNA_def_property_enum_items(prop, color_space_items);
  RNA_def_property_ui_text(prop, "Color Space", "");
  RNA_def_property_update(prop, NC_NODE | NA_EDITED, "rna_Node_update");

  prop = RNA_def_property(srna, "matte_channel", PROP_ENUM, PROP_NONE);
  RNA_def_property_enum_sdna(prop, NULL, "custom2");
  RNA_def_property_enum_items(prop, prop_tri_channel_items);
  RNA_def_property_enum_funcs(prop, NULL, NULL, "rna_Node_channel_itemf");
  RNA_def_property_ui_text(prop, "Channel", "Channel used to determine matte");
  RNA_def_property_update(prop, NC_NODE | NA_EDITED, "rna_Node_update");

  RNA_def_struct_sdna_from(srna, "NodeChroma", "storage");

  prop = RNA_def_property(srna, "limit_method", PROP_ENUM, PROP_NONE);
  RNA_def_property_enum_sdna(prop, NULL, "algorithm");
  RNA_def_property_enum_items(prop, algorithm_items);
  RNA_def_property_ui_text(prop, "Algorithm", "Algorithm to use to limit channel");
  RNA_def_property_update(prop, NC_NODE | NA_EDITED, "rna_Node_update");

  prop = RNA_def_property(srna, "limit_channel", PROP_ENUM, PROP_NONE);
  RNA_def_property_enum_sdna(prop, NULL, "channel");
  RNA_def_property_enum_items(prop, prop_tri_channel_items);
  RNA_def_property_enum_funcs(prop, NULL, NULL, "rna_Node_channel_itemf");
  RNA_def_property_ui_text(prop, "Limit Channel", "Limit by this channel's value");
  RNA_def_property_update(prop, NC_NODE | NA_EDITED, "rna_Node_update");

  prop = RNA_def_property(srna, "limit_max", PROP_FLOAT, PROP_NONE);
  RNA_def_property_float_sdna(prop, NULL, "t1");
  RNA_def_property_float_funcs(prop, NULL, "rna_Matte_t1_set", NULL);
  RNA_def_property_ui_range(prop, 0, 1, 0.1f, 3);
  RNA_def_property_ui_text(prop, "High", "Values higher than this setting are 100% opaque");
  RNA_def_property_update(prop, NC_NODE | NA_EDITED, "rna_Node_update");

  prop = RNA_def_property(srna, "limit_min", PROP_FLOAT, PROP_NONE);
  RNA_def_property_float_sdna(prop, NULL, "t2");
  RNA_def_property_float_funcs(prop, NULL, "rna_Matte_t2_set", NULL);
  RNA_def_property_ui_range(prop, 0, 1, 0.1f, 3);
  RNA_def_property_ui_text(prop, "Low", "Values lower than this setting are 100% keyed");
  RNA_def_property_update(prop, NC_NODE | NA_EDITED, "rna_Node_update");
}

static void def_cmp_flip(StructRNA *srna)
{
  PropertyRNA *prop;

  prop = RNA_def_property(srna, "axis", PROP_ENUM, PROP_NONE);
  RNA_def_property_enum_sdna(prop, NULL, "custom1");
  RNA_def_property_enum_items(prop, node_flip_items);
  RNA_def_property_ui_text(prop, "Axis", "");
  RNA_def_property_update(prop, NC_NODE | NA_EDITED, "rna_Node_update");
}

static void def_cmp_splitviewer(StructRNA *srna)
{
  PropertyRNA *prop;

  prop = RNA_def_property(srna, "axis", PROP_ENUM, PROP_NONE);
  RNA_def_property_enum_sdna(prop, NULL, "custom2");
  RNA_def_property_enum_items(prop, rna_enum_axis_xy_items);
  RNA_def_property_ui_text(prop, "Axis", "");
  RNA_def_property_update(prop, NC_NODE | NA_EDITED, "rna_Node_update");

  prop = RNA_def_property(srna, "factor", PROP_INT, PROP_FACTOR);
  RNA_def_property_int_sdna(prop, NULL, "custom1");
  RNA_def_property_range(prop, 0, 100);
  RNA_def_property_ui_text(prop, "Factor", "");
  RNA_def_property_update(prop, NC_NODE | NA_EDITED, "rna_Node_update");
}

static void def_cmp_id_mask(StructRNA *srna)
{
  PropertyRNA *prop;

  prop = RNA_def_property(srna, "index", PROP_INT, PROP_NONE);
  RNA_def_property_int_sdna(prop, NULL, "custom1");
  RNA_def_property_range(prop, 0, 32767);
  RNA_def_property_ui_text(prop, "Index", "Pass index number to convert to alpha");
  RNA_def_property_update(prop, NC_NODE | NA_EDITED, "rna_Node_update");

  prop = RNA_def_property(srna, "use_antialiasing", PROP_BOOLEAN, PROP_NONE);
  RNA_def_property_boolean_sdna(prop, NULL, "custom2", 0);
  RNA_def_property_ui_text(prop, "Anti-Aliasing", "Apply an anti-aliasing filter to the mask");
  RNA_def_property_update(prop, NC_NODE | NA_EDITED, "rna_Node_update");
}

static void def_cmp_double_edge_mask(StructRNA *srna)
{
  PropertyRNA *prop;

  static const EnumPropertyItem BufEdgeMode_items[] = {
      {0, "BLEED_OUT", 0, "Bleed Out", "Allow mask pixels to bleed along edges"},
      {1, "KEEP_IN", 0, "Keep In", "Restrict mask pixels from touching edges"},
      {0, NULL, 0, NULL, NULL},
  };

  static const EnumPropertyItem InnerEdgeMode_items[] = {
      {0, "ALL", 0, "All", "All pixels on inner mask edge are considered during mask calculation"},
      {1,
       "ADJACENT_ONLY",
       0,
       "Adjacent Only",
       "Only inner mask pixels adjacent to outer mask pixels are considered during mask "
       "calculation"},
      {0, NULL, 0, NULL, NULL},
  };

  prop = RNA_def_property(srna, "inner_mode", PROP_ENUM, PROP_NONE);
  RNA_def_property_enum_sdna(prop, NULL, "custom1");
  RNA_def_property_enum_items(prop, InnerEdgeMode_items);
  RNA_def_property_ui_text(prop, "Inner Edge Mode", "");
  RNA_def_property_update(prop, NC_NODE | NA_EDITED, "rna_Node_update");

  prop = RNA_def_property(srna, "edge_mode", PROP_ENUM, PROP_NONE);
  RNA_def_property_enum_sdna(prop, NULL, "custom2");
  RNA_def_property_enum_items(prop, BufEdgeMode_items);
  RNA_def_property_ui_text(prop, "Buffer Edge Mode", "");
  RNA_def_property_update(prop, NC_NODE | NA_EDITED, "rna_Node_update");
}

static void def_cmp_map_uv(StructRNA *srna)
{
  PropertyRNA *prop;

  prop = RNA_def_property(srna, "alpha", PROP_INT, PROP_FACTOR);
  RNA_def_property_int_sdna(prop, NULL, "custom1");
  RNA_def_property_range(prop, 0, 100);
  RNA_def_property_ui_text(prop, "Alpha", "");
  RNA_def_property_update(prop, NC_NODE | NA_EDITED, "rna_Node_update");
}

static void def_cmp_defocus(StructRNA *srna)
{
  PropertyRNA *prop;

  static const EnumPropertyItem bokeh_items[] = {
      {8, "OCTAGON", 0, "Octagonal", "8 sides"},
      {7, "HEPTAGON", 0, "Heptagonal", "7 sides"},
      {6, "HEXAGON", 0, "Hexagonal", "6 sides"},
      {5, "PENTAGON", 0, "Pentagonal", "5 sides"},
      {4, "SQUARE", 0, "Square", "4 sides"},
      {3, "TRIANGLE", 0, "Triangular", "3 sides"},
      {0, "CIRCLE", 0, "Circular", ""},
      {0, NULL, 0, NULL, NULL},
  };

  prop = RNA_def_property(srna, "scene", PROP_POINTER, PROP_NONE);
  RNA_def_property_pointer_sdna(prop, NULL, "id");
  RNA_def_property_pointer_funcs(prop, NULL, "rna_Node_scene_set", NULL, NULL);
  RNA_def_property_struct_type(prop, "Scene");
  RNA_def_property_flag(prop, PROP_EDITABLE | PROP_ID_REFCOUNT);
  RNA_def_property_override_flag(prop, PROPOVERRIDE_OVERRIDABLE_LIBRARY);
  RNA_def_property_ui_text(
      prop, "Scene", "Scene from which to select the active camera (render scene if undefined)");
  RNA_def_property_update(prop, NC_NODE | NA_EDITED, "rna_Node_update");

  RNA_def_struct_sdna_from(srna, "NodeDefocus", "storage");

  prop = RNA_def_property(srna, "bokeh", PROP_ENUM, PROP_NONE);
  RNA_def_property_enum_sdna(prop, NULL, "bktype");
  RNA_def_property_enum_items(prop, bokeh_items);
  RNA_def_property_ui_text(prop, "Bokeh Type", "");
  RNA_def_property_update(prop, NC_NODE | NA_EDITED, "rna_Node_update");

  prop = RNA_def_property(srna, "angle", PROP_FLOAT, PROP_ANGLE);
  RNA_def_property_float_sdna(prop, NULL, "rotation");
  RNA_def_property_range(prop, 0.0f, DEG2RADF(90.0f));
  RNA_def_property_ui_text(prop, "Angle", "Bokeh shape rotation offset");
  RNA_def_property_update(prop, NC_NODE | NA_EDITED, "rna_Node_update");

  prop = RNA_def_property(srna, "use_gamma_correction", PROP_BOOLEAN, PROP_NONE);
  RNA_def_property_boolean_sdna(prop, NULL, "gamco", 1);
  RNA_def_property_ui_text(
      prop, "Gamma Correction", "Enable gamma correction before and after main process");
  RNA_def_property_update(prop, NC_NODE | NA_EDITED, "rna_Node_update");

  /* TODO */
  prop = RNA_def_property(srna, "f_stop", PROP_FLOAT, PROP_NONE);
  RNA_def_property_float_sdna(prop, NULL, "fstop");
  RNA_def_property_range(prop, 0.0f, 128.0f);
  RNA_def_property_ui_text(
      prop,
      "F-Stop",
      "Amount of focal blur, 128 (infinity) is perfect focus, half the value doubles "
      "the blur radius");
  RNA_def_property_update(prop, NC_NODE | NA_EDITED, "rna_Node_update");

  prop = RNA_def_property(srna, "blur_max", PROP_FLOAT, PROP_NONE);
  RNA_def_property_float_sdna(prop, NULL, "maxblur");
  RNA_def_property_range(prop, 0.0f, 10000.0f);
  RNA_def_property_ui_text(prop, "Max Blur", "Blur limit, maximum CoC radius");
  RNA_def_property_update(prop, NC_NODE | NA_EDITED, "rna_Node_update");

  prop = RNA_def_property(srna, "threshold", PROP_FLOAT, PROP_NONE);
  RNA_def_property_float_sdna(prop, NULL, "bthresh");
  RNA_def_property_range(prop, 0.0f, 100.0f);
  RNA_def_property_ui_text(
      prop,
      "Threshold",
      "CoC radius threshold, prevents background bleed on in-focus midground, 0 is disabled");
  RNA_def_property_update(prop, NC_NODE | NA_EDITED, "rna_Node_update");

  prop = RNA_def_property(srna, "use_preview", PROP_BOOLEAN, PROP_NONE);
  RNA_def_property_boolean_sdna(prop, NULL, "preview", 1);
  RNA_def_property_ui_text(prop, "Preview", "Enable low quality mode, useful for preview");
  RNA_def_property_update(prop, NC_NODE | NA_EDITED, "rna_Node_update");

  prop = RNA_def_property(srna, "use_zbuffer", PROP_BOOLEAN, PROP_NONE);
  RNA_def_property_boolean_negative_sdna(prop, NULL, "no_zbuf", 1);
  RNA_def_property_ui_text(prop,
                           "Use Z-Buffer",
                           "Disable when using an image as input instead of actual z-buffer "
                           "(auto enabled if node not image based, eg. time node)");
  RNA_def_property_update(prop, NC_NODE | NA_EDITED, "rna_Node_update");

  prop = RNA_def_property(srna, "z_scale", PROP_FLOAT, PROP_NONE);
  RNA_def_property_float_sdna(prop, NULL, "scale");
  RNA_def_property_range(prop, 0.0f, 1000.0f);
  RNA_def_property_ui_text(
      prop,
      "Z-Scale",
      "Scale the Z input when not using a z-buffer, controls maximum blur designated "
      "by the color white or input value 1");
  RNA_def_property_update(prop, NC_NODE | NA_EDITED, "rna_Node_update");
}

static void def_cmp_invert(StructRNA *srna)
{
  PropertyRNA *prop;

  prop = RNA_def_property(srna, "invert_rgb", PROP_BOOLEAN, PROP_NONE);
  RNA_def_property_boolean_sdna(prop, NULL, "custom1", CMP_CHAN_RGB);
  RNA_def_property_ui_text(prop, "RGB", "");
  RNA_def_property_update(prop, NC_NODE | NA_EDITED, "rna_Node_update");

  prop = RNA_def_property(srna, "invert_alpha", PROP_BOOLEAN, PROP_NONE);
  RNA_def_property_boolean_sdna(prop, NULL, "custom1", CMP_CHAN_A);
  RNA_def_property_ui_text(prop, "Alpha", "");
  RNA_def_property_update(prop, NC_NODE | NA_EDITED, "rna_Node_update");
}

static void def_cmp_crop(StructRNA *srna)
{
  PropertyRNA *prop;

  prop = RNA_def_property(srna, "use_crop_size", PROP_BOOLEAN, PROP_NONE);
  RNA_def_property_boolean_sdna(prop, NULL, "custom1", 1);
  RNA_def_property_ui_text(prop, "Crop Image Size", "Whether to crop the size of the input image");
  RNA_def_property_update(prop, NC_NODE | NA_EDITED, "rna_Node_update");

  prop = RNA_def_property(srna, "relative", PROP_BOOLEAN, PROP_NONE);
  RNA_def_property_boolean_sdna(prop, NULL, "custom2", 1);
  RNA_def_property_ui_text(prop, "Relative", "Use relative values to crop image");
  RNA_def_property_update(prop, NC_NODE | NA_EDITED, "rna_Node_update");

  RNA_def_struct_sdna_from(srna, "NodeTwoXYs", "storage");

  prop = RNA_def_property(srna, "min_x", PROP_INT, PROP_NONE);
  RNA_def_property_int_sdna(prop, NULL, "x1");
  RNA_def_property_range(prop, 0, 10000);
  RNA_def_property_ui_text(prop, "X1", "");
  RNA_def_property_update(prop, NC_NODE | NA_EDITED, "rna_Node_update");

  prop = RNA_def_property(srna, "max_x", PROP_INT, PROP_NONE);
  RNA_def_property_int_sdna(prop, NULL, "x2");
  RNA_def_property_range(prop, 0, 10000);
  RNA_def_property_ui_text(prop, "X2", "");
  RNA_def_property_update(prop, NC_NODE | NA_EDITED, "rna_Node_update");

  prop = RNA_def_property(srna, "min_y", PROP_INT, PROP_NONE);
  RNA_def_property_int_sdna(prop, NULL, "y1");
  RNA_def_property_range(prop, 0, 10000);
  RNA_def_property_ui_text(prop, "Y1", "");
  RNA_def_property_update(prop, NC_NODE | NA_EDITED, "rna_Node_update");

  prop = RNA_def_property(srna, "max_y", PROP_INT, PROP_NONE);
  RNA_def_property_int_sdna(prop, NULL, "y2");
  RNA_def_property_range(prop, 0, 10000);
  RNA_def_property_ui_text(prop, "Y2", "");
  RNA_def_property_update(prop, NC_NODE | NA_EDITED, "rna_Node_update");

  prop = RNA_def_property(srna, "rel_min_x", PROP_FLOAT, PROP_NONE);
  RNA_def_property_float_sdna(prop, NULL, "fac_x1");
  RNA_def_property_range(prop, 0.0, 1.0);
  RNA_def_property_ui_text(prop, "X1", "");
  RNA_def_property_update(prop, NC_NODE | NA_EDITED, "rna_Node_update");

  prop = RNA_def_property(srna, "rel_max_x", PROP_FLOAT, PROP_NONE);
  RNA_def_property_float_sdna(prop, NULL, "fac_x2");
  RNA_def_property_range(prop, 0.0, 1.0);
  RNA_def_property_ui_text(prop, "X2", "");
  RNA_def_property_update(prop, NC_NODE | NA_EDITED, "rna_Node_update");

  prop = RNA_def_property(srna, "rel_min_y", PROP_FLOAT, PROP_NONE);
  RNA_def_property_float_sdna(prop, NULL, "fac_y1");
  RNA_def_property_range(prop, 0.0, 1.0);
  RNA_def_property_ui_text(prop, "Y1", "");
  RNA_def_property_update(prop, NC_NODE | NA_EDITED, "rna_Node_update");

  prop = RNA_def_property(srna, "rel_max_y", PROP_FLOAT, PROP_NONE);
  RNA_def_property_float_sdna(prop, NULL, "fac_y2");
  RNA_def_property_range(prop, 0.0, 1.0);
  RNA_def_property_ui_text(prop, "Y2", "");
  RNA_def_property_update(prop, NC_NODE | NA_EDITED, "rna_Node_update");
}

static void def_cmp_dblur(StructRNA *srna)
{
  PropertyRNA *prop;

  RNA_def_struct_sdna_from(srna, "NodeDBlurData", "storage");

  prop = RNA_def_property(srna, "iterations", PROP_INT, PROP_NONE);
  RNA_def_property_int_sdna(prop, NULL, "iter");
  RNA_def_property_range(prop, 1, 32);
  RNA_def_property_ui_text(prop, "Iterations", "");
  RNA_def_property_update(prop, NC_NODE | NA_EDITED, "rna_Node_update");

  prop = RNA_def_property(srna, "use_wrap", PROP_BOOLEAN, PROP_NONE);
  RNA_def_property_boolean_sdna(prop, NULL, "wrap", 1);
  RNA_def_property_ui_text(prop, "Wrap", "");
  RNA_def_property_update(prop, NC_NODE | NA_EDITED, "rna_Node_update");

  prop = RNA_def_property(srna, "center_x", PROP_FLOAT, PROP_NONE);
  RNA_def_property_float_sdna(prop, NULL, "center_x");
  RNA_def_property_range(prop, 0.0f, 1.0f);
  RNA_def_property_ui_text(prop, "Center X", "");
  RNA_def_property_update(prop, NC_NODE | NA_EDITED, "rna_Node_update");

  prop = RNA_def_property(srna, "center_y", PROP_FLOAT, PROP_NONE);
  RNA_def_property_float_sdna(prop, NULL, "center_y");
  RNA_def_property_range(prop, 0.0f, 1.0f);
  RNA_def_property_ui_text(prop, "Center Y", "");
  RNA_def_property_update(prop, NC_NODE | NA_EDITED, "rna_Node_update");

  prop = RNA_def_property(srna, "distance", PROP_FLOAT, PROP_NONE);
  RNA_def_property_float_sdna(prop, NULL, "distance");
  RNA_def_property_range(prop, -1.0f, 1.0f);
  RNA_def_property_ui_text(prop, "Distance", "");
  RNA_def_property_update(prop, NC_NODE | NA_EDITED, "rna_Node_update");

  prop = RNA_def_property(srna, "angle", PROP_FLOAT, PROP_ANGLE);
  RNA_def_property_float_sdna(prop, NULL, "angle");
  RNA_def_property_range(prop, 0.0f, DEG2RADF(360.0f));
  RNA_def_property_ui_text(prop, "Angle", "");
  RNA_def_property_update(prop, NC_NODE | NA_EDITED, "rna_Node_update");

  prop = RNA_def_property(srna, "spin", PROP_FLOAT, PROP_ANGLE);
  RNA_def_property_float_sdna(prop, NULL, "spin");
  RNA_def_property_range(prop, DEG2RADF(-360.0f), DEG2RADF(360.0f));
  RNA_def_property_ui_text(prop, "Spin", "");
  RNA_def_property_update(prop, NC_NODE | NA_EDITED, "rna_Node_update");

  prop = RNA_def_property(srna, "zoom", PROP_FLOAT, PROP_NONE);
  RNA_def_property_float_sdna(prop, NULL, "zoom");
  RNA_def_property_range(prop, 0.0f, 100.0f);
  RNA_def_property_ui_text(prop, "Zoom", "");
  RNA_def_property_update(prop, NC_NODE | NA_EDITED, "rna_Node_update");
}

static void def_cmp_bilateral_blur(StructRNA *srna)
{
  PropertyRNA *prop;

  RNA_def_struct_sdna_from(srna, "NodeBilateralBlurData", "storage");

  prop = RNA_def_property(srna, "iterations", PROP_INT, PROP_NONE);
  RNA_def_property_int_sdna(prop, NULL, "iter");
  RNA_def_property_range(prop, 1, 128);
  RNA_def_property_ui_text(prop, "Iterations", "");
  RNA_def_property_update(prop, NC_NODE | NA_EDITED, "rna_Node_update");

  prop = RNA_def_property(srna, "sigma_color", PROP_FLOAT, PROP_NONE);
  RNA_def_property_float_sdna(prop, NULL, "sigma_color");
  RNA_def_property_range(prop, 0.01f, 3.0f);
  RNA_def_property_ui_text(prop, "Color Sigma", "");
  RNA_def_property_update(prop, NC_NODE | NA_EDITED, "rna_Node_update");

  prop = RNA_def_property(srna, "sigma_space", PROP_FLOAT, PROP_NONE);
  RNA_def_property_float_sdna(prop, NULL, "sigma_space");
  RNA_def_property_range(prop, 0.01f, 30.0f);
  RNA_def_property_ui_text(prop, "Space Sigma", "");
  RNA_def_property_update(prop, NC_NODE | NA_EDITED, "rna_Node_update");
}

static void def_cmp_premul_key(StructRNA *srna)
{
  PropertyRNA *prop;

  static const EnumPropertyItem type_items[] = {
      {0, "STRAIGHT_TO_PREMUL", 0, "To Premultiplied", "Convert straight to premultiplied"},
      {1, "PREMUL_TO_STRAIGHT", 0, "To Straight", "Convert premultiplied to straight"},
      {0, NULL, 0, NULL, NULL},
  };

  prop = RNA_def_property(srna, "mapping", PROP_ENUM, PROP_NONE);
  RNA_def_property_enum_sdna(prop, NULL, "custom1");
  RNA_def_property_enum_items(prop, type_items);
  RNA_def_property_ui_text(
      prop, "Mapping", "Conversion between premultiplied alpha and key alpha");
  RNA_def_property_update(prop, NC_NODE | NA_EDITED, "rna_Node_update");
}

static void def_cmp_glare(StructRNA *srna)
{
  PropertyRNA *prop;

  static const EnumPropertyItem type_items[] = {
      {3, "GHOSTS", 0, "Ghosts", ""},
      {2, "STREAKS", 0, "Streaks", ""},
      {1, "FOG_GLOW", 0, "Fog Glow", ""},
      {0, "SIMPLE_STAR", 0, "Simple Star", ""},
      {0, NULL, 0, NULL, NULL},
  };

  static const EnumPropertyItem quality_items[] = {
      {0, "HIGH", 0, "High", ""},
      {1, "MEDIUM", 0, "Medium", ""},
      {2, "LOW", 0, "Low", ""},
      {0, NULL, 0, NULL, NULL},
  };

  RNA_def_struct_sdna_from(srna, "NodeGlare", "storage");

  prop = RNA_def_property(srna, "glare_type", PROP_ENUM, PROP_NONE);
  RNA_def_property_enum_sdna(prop, NULL, "type");
  RNA_def_property_enum_items(prop, type_items);
  RNA_def_property_ui_text(prop, "Glare Type", "");
  RNA_def_property_update(prop, NC_NODE | NA_EDITED, "rna_Node_update");

  prop = RNA_def_property(srna, "quality", PROP_ENUM, PROP_NONE);
  RNA_def_property_enum_sdna(prop, NULL, "quality");
  RNA_def_property_enum_items(prop, quality_items);
  RNA_def_property_ui_text(
      prop,
      "Quality",
      "If not set to high quality, the effect will be applied to a low-res copy "
      "of the source image");
  RNA_def_property_update(prop, NC_NODE | NA_EDITED, "rna_Node_update");

  prop = RNA_def_property(srna, "iterations", PROP_INT, PROP_NONE);
  RNA_def_property_int_sdna(prop, NULL, "iter");
  RNA_def_property_range(prop, 2, 5);
  RNA_def_property_ui_text(prop, "Iterations", "");
  RNA_def_property_update(prop, NC_NODE | NA_EDITED, "rna_Node_update");

  prop = RNA_def_property(srna, "color_modulation", PROP_FLOAT, PROP_NONE);
  RNA_def_property_float_sdna(prop, NULL, "colmod");
  RNA_def_property_range(prop, 0.0f, 1.0f);
  RNA_def_property_ui_text(
      prop,
      "Color Modulation",
      "Amount of Color Modulation, modulates colors of streaks and ghosts for "
      "a spectral dispersion effect");
  RNA_def_property_update(prop, NC_NODE | NA_EDITED, "rna_Node_update");

  prop = RNA_def_property(srna, "mix", PROP_FLOAT, PROP_NONE);
  RNA_def_property_float_sdna(prop, NULL, "mix");
  RNA_def_property_range(prop, -1.0f, 1.0f);
  RNA_def_property_ui_text(
      prop, "Mix", "-1 is original image only, 0 is exact 50/50 mix, 1 is processed image only");
  RNA_def_property_update(prop, NC_NODE | NA_EDITED, "rna_Node_update");

  prop = RNA_def_property(srna, "threshold", PROP_FLOAT, PROP_NONE);
  RNA_def_property_float_sdna(prop, NULL, "threshold");
  RNA_def_property_range(prop, 0.0f, 1000.0f);
  RNA_def_property_ui_text(
      prop,
      "Threshold",
      "The glare filter will only be applied to pixels brighter than this value");
  RNA_def_property_update(prop, NC_NODE | NA_EDITED, "rna_Node_update");

  prop = RNA_def_property(srna, "streaks", PROP_INT, PROP_NONE);
  RNA_def_property_int_sdna(prop, NULL, "streaks");
  RNA_def_property_range(prop, 1, 16);
  RNA_def_property_ui_text(prop, "Streaks", "Total number of streaks");
  RNA_def_property_update(prop, NC_NODE | NA_EDITED, "rna_Node_update");

  prop = RNA_def_property(srna, "angle_offset", PROP_FLOAT, PROP_ANGLE);
  RNA_def_property_float_sdna(prop, NULL, "angle_ofs");
  RNA_def_property_range(prop, 0.0f, DEG2RADF(180.0f));
  RNA_def_property_ui_text(prop, "Angle Offset", "Streak angle offset");
  RNA_def_property_update(prop, NC_NODE | NA_EDITED, "rna_Node_update");

  prop = RNA_def_property(srna, "fade", PROP_FLOAT, PROP_NONE);
  RNA_def_property_float_sdna(prop, NULL, "fade");
  RNA_def_property_range(prop, 0.75f, 1.0f);
  RNA_def_property_ui_text(prop, "Fade", "Streak fade-out factor");
  RNA_def_property_update(prop, NC_NODE | NA_EDITED, "rna_Node_update");

  prop = RNA_def_property(srna, "use_rotate_45", PROP_BOOLEAN, PROP_NONE);
  RNA_def_property_boolean_sdna(prop, NULL, "star_45", 0);
  RNA_def_property_ui_text(prop, "Rotate 45", "Simple star filter: add 45 degree rotation offset");
  RNA_def_property_update(prop, NC_NODE | NA_EDITED, "rna_Node_update");

  prop = RNA_def_property(srna, "size", PROP_INT, PROP_NONE);
  RNA_def_property_int_sdna(prop, NULL, "size");
  RNA_def_property_range(prop, 6, 9);
  RNA_def_property_ui_text(
      prop,
      "Size",
      "Glow/glare size (not actual size; relative to initial size of bright area of pixels)");
  RNA_def_property_update(prop, NC_NODE | NA_EDITED, "rna_Node_update");

  /* TODO */
}

static void def_cmp_tonemap(StructRNA *srna)
{
  PropertyRNA *prop;

  static const EnumPropertyItem type_items[] = {
      {1, "RD_PHOTORECEPTOR", 0, "R/D Photoreceptor", ""},
      {0, "RH_SIMPLE", 0, "Rh Simple", ""},
      {0, NULL, 0, NULL, NULL},
  };

  RNA_def_struct_sdna_from(srna, "NodeTonemap", "storage");

  prop = RNA_def_property(srna, "tonemap_type", PROP_ENUM, PROP_NONE);
  RNA_def_property_enum_sdna(prop, NULL, "type");
  RNA_def_property_enum_items(prop, type_items);
  RNA_def_property_ui_text(prop, "Tonemap Type", "");
  RNA_def_property_update(prop, NC_NODE | NA_EDITED, "rna_Node_update");

  prop = RNA_def_property(srna, "key", PROP_FLOAT, PROP_NONE);
  RNA_def_property_float_sdna(prop, NULL, "key");
  RNA_def_property_range(prop, 0.0f, 1.0f);
  RNA_def_property_ui_text(prop, "Key", "The value the average luminance is mapped to");
  RNA_def_property_update(prop, NC_NODE | NA_EDITED, "rna_Node_update");

  prop = RNA_def_property(srna, "offset", PROP_FLOAT, PROP_NONE);
  RNA_def_property_float_sdna(prop, NULL, "offset");
  RNA_def_property_range(prop, 0.001f, 10.0f);
  RNA_def_property_ui_text(
      prop,
      "Offset",
      "Normally always 1, but can be used as an extra control to alter the brightness curve");
  RNA_def_property_update(prop, NC_NODE | NA_EDITED, "rna_Node_update");

  prop = RNA_def_property(srna, "gamma", PROP_FLOAT, PROP_NONE);
  RNA_def_property_float_sdna(prop, NULL, "gamma");
  RNA_def_property_range(prop, 0.001f, 3.0f);
  RNA_def_property_ui_text(prop, "Gamma", "If not used, set to 1");
  RNA_def_property_update(prop, NC_NODE | NA_EDITED, "rna_Node_update");

  prop = RNA_def_property(srna, "intensity", PROP_FLOAT, PROP_NONE);
  RNA_def_property_float_sdna(prop, NULL, "f");
  RNA_def_property_range(prop, -8.0f, 8.0f);
  RNA_def_property_ui_text(
      prop, "Intensity", "If less than zero, darkens image; otherwise, makes it brighter");
  RNA_def_property_update(prop, NC_NODE | NA_EDITED, "rna_Node_update");

  prop = RNA_def_property(srna, "contrast", PROP_FLOAT, PROP_NONE);
  RNA_def_property_float_sdna(prop, NULL, "m");
  RNA_def_property_range(prop, 0.0f, 1.0f);
  RNA_def_property_ui_text(prop, "Contrast", "Set to 0 to use estimate from input image");
  RNA_def_property_update(prop, NC_NODE | NA_EDITED, "rna_Node_update");

  prop = RNA_def_property(srna, "adaptation", PROP_FLOAT, PROP_NONE);
  RNA_def_property_float_sdna(prop, NULL, "a");
  RNA_def_property_range(prop, 0.0f, 1.0f);
  RNA_def_property_ui_text(prop, "Adaptation", "If 0, global; if 1, based on pixel intensity");
  RNA_def_property_update(prop, NC_NODE | NA_EDITED, "rna_Node_update");

  prop = RNA_def_property(srna, "correction", PROP_FLOAT, PROP_NONE);
  RNA_def_property_float_sdna(prop, NULL, "c");
  RNA_def_property_range(prop, 0.0f, 1.0f);
  RNA_def_property_ui_text(
      prop, "Color Correction", "If 0, same for all channels; if 1, each independent");
  RNA_def_property_update(prop, NC_NODE | NA_EDITED, "rna_Node_update");
}

static void def_cmp_lensdist(StructRNA *srna)
{
  PropertyRNA *prop;

  RNA_def_struct_sdna_from(srna, "NodeLensDist", "storage");

  prop = RNA_def_property(srna, "use_projector", PROP_BOOLEAN, PROP_NONE);
  RNA_def_property_boolean_sdna(prop, NULL, "proj", 1);
  RNA_def_property_ui_text(
      prop,
      "Projector",
      "Enable/disable projector mode (the effect is applied in horizontal direction only)");
  RNA_def_property_update(prop, NC_NODE | NA_EDITED, "rna_Node_update");

  prop = RNA_def_property(srna, "use_jitter", PROP_BOOLEAN, PROP_NONE);
  RNA_def_property_boolean_sdna(prop, NULL, "jit", 1);
  RNA_def_property_ui_text(prop, "Jitter", "Enable/disable jittering (faster, but also noisier)");
  RNA_def_property_update(prop, NC_NODE | NA_EDITED, "rna_Node_update");

  prop = RNA_def_property(srna, "use_fit", PROP_BOOLEAN, PROP_NONE);
  RNA_def_property_boolean_sdna(prop, NULL, "fit", 1);
  RNA_def_property_ui_text(
      prop,
      "Fit",
      "For positive distortion factor only: scale image such that black areas are not visible");
  RNA_def_property_update(prop, NC_NODE | NA_EDITED, "rna_Node_update");
}

static void def_cmp_colorbalance(StructRNA *srna)
{
  PropertyRNA *prop;
  static float default_1[3] = {1.0f, 1.0f, 1.0f};

  static const EnumPropertyItem type_items[] = {
      {0, "LIFT_GAMMA_GAIN", 0, "Lift/Gamma/Gain", ""},
      {1,
       "OFFSET_POWER_SLOPE",
       0,
       "Offset/Power/Slope (ASC-CDL)",
       "ASC-CDL standard color correction"},
      {0, NULL, 0, NULL, NULL},
  };

  prop = RNA_def_property(srna, "correction_method", PROP_ENUM, PROP_NONE);
  RNA_def_property_enum_sdna(prop, NULL, "custom1");
  RNA_def_property_enum_items(prop, type_items);
  RNA_def_property_ui_text(prop, "Correction Formula", "");
  RNA_def_property_update(prop, NC_NODE | NA_EDITED, "rna_Node_update");

  RNA_def_struct_sdna_from(srna, "NodeColorBalance", "storage");

  prop = RNA_def_property(srna, "lift", PROP_FLOAT, PROP_COLOR_GAMMA);
  RNA_def_property_float_sdna(prop, NULL, "lift");
  RNA_def_property_array(prop, 3);
  RNA_def_property_float_array_default(prop, default_1);
  RNA_def_property_ui_range(prop, 0, 2, 0.1, 3);
  RNA_def_property_ui_text(prop, "Lift", "Correction for shadows");
  RNA_def_property_update(prop, NC_NODE | NA_EDITED, "rna_NodeColorBalance_update_lgg");

  prop = RNA_def_property(srna, "gamma", PROP_FLOAT, PROP_COLOR_GAMMA);
  RNA_def_property_float_sdna(prop, NULL, "gamma");
  RNA_def_property_array(prop, 3);
  RNA_def_property_float_array_default(prop, default_1);
  RNA_def_property_ui_range(prop, 0, 2, 0.1, 3);
  RNA_def_property_ui_text(prop, "Gamma", "Correction for midtones");
  RNA_def_property_update(prop, NC_NODE | NA_EDITED, "rna_NodeColorBalance_update_lgg");

  prop = RNA_def_property(srna, "gain", PROP_FLOAT, PROP_COLOR_GAMMA);
  RNA_def_property_float_sdna(prop, NULL, "gain");
  RNA_def_property_array(prop, 3);
  RNA_def_property_float_array_default(prop, default_1);
  RNA_def_property_ui_range(prop, 0, 2, 0.1, 3);
  RNA_def_property_ui_text(prop, "Gain", "Correction for highlights");
  RNA_def_property_update(prop, NC_NODE | NA_EDITED, "rna_NodeColorBalance_update_lgg");

  prop = RNA_def_property(srna, "offset", PROP_FLOAT, PROP_COLOR_GAMMA);
  RNA_def_property_float_sdna(prop, NULL, "offset");
  RNA_def_property_array(prop, 3);
  RNA_def_property_ui_range(prop, 0, 1, 0.1, 3);
  RNA_def_property_ui_text(prop, "Offset", "Correction for entire tonal range");
  RNA_def_property_update(prop, NC_NODE | NA_EDITED, "rna_NodeColorBalance_update_cdl");

  prop = RNA_def_property(srna, "power", PROP_FLOAT, PROP_COLOR_GAMMA);
  RNA_def_property_float_sdna(prop, NULL, "power");
  RNA_def_property_array(prop, 3);
  RNA_def_property_float_array_default(prop, default_1);
  RNA_def_property_range(prop, 0.0f, FLT_MAX);
  RNA_def_property_ui_range(prop, 0, 2, 0.1, 3);
  RNA_def_property_ui_text(prop, "Power", "Correction for midtones");
  RNA_def_property_update(prop, NC_NODE | NA_EDITED, "rna_NodeColorBalance_update_cdl");

  prop = RNA_def_property(srna, "slope", PROP_FLOAT, PROP_COLOR_GAMMA);
  RNA_def_property_float_sdna(prop, NULL, "slope");
  RNA_def_property_array(prop, 3);
  RNA_def_property_float_array_default(prop, default_1);
  RNA_def_property_range(prop, 0.0f, FLT_MAX);
  RNA_def_property_ui_range(prop, 0, 2, 0.1, 3);
  RNA_def_property_ui_text(prop, "Slope", "Correction for highlights");
  RNA_def_property_update(prop, NC_NODE | NA_EDITED, "rna_NodeColorBalance_update_cdl");

  prop = RNA_def_property(srna, "offset_basis", PROP_FLOAT, PROP_NONE);
  RNA_def_property_range(prop, -FLT_MAX, FLT_MAX);
  RNA_def_property_ui_range(prop, -1.0, 1.0, 1.0, 2);
  RNA_def_property_ui_text(prop, "Basis", "Support negative color by using this as the RGB basis");
  RNA_def_property_update(prop, NC_NODE | NA_EDITED, "rna_NodeColorBalance_update_cdl");
}

static void def_cmp_huecorrect(StructRNA *srna)
{
  PropertyRNA *prop;

  prop = RNA_def_property(srna, "mapping", PROP_POINTER, PROP_NONE);
  RNA_def_property_pointer_sdna(prop, NULL, "storage");
  RNA_def_property_struct_type(prop, "CurveMapping");
  RNA_def_property_ui_text(prop, "Mapping", "");
  RNA_def_property_update(prop, NC_NODE | NA_EDITED, "rna_Node_update");
}

static void def_cmp_zcombine(StructRNA *srna)
{
  PropertyRNA *prop;

  prop = RNA_def_property(srna, "use_alpha", PROP_BOOLEAN, PROP_NONE);
  RNA_def_property_boolean_sdna(prop, NULL, "custom1", 0);
  RNA_def_property_ui_text(
      prop, "Use Alpha", "Take alpha channel into account when doing the Z operation");
  RNA_def_property_update(prop, NC_NODE | NA_EDITED, "rna_Node_update");

  prop = RNA_def_property(srna, "use_antialias_z", PROP_BOOLEAN, PROP_NONE);
  RNA_def_property_boolean_negative_sdna(prop, NULL, "custom2", 0);
  RNA_def_property_ui_text(
      prop,
      "Anti-Alias Z",
      "Anti-alias the z-buffer to try to avoid artifacts, mostly useful for Blender renders");
  RNA_def_property_update(prop, NC_NODE | NA_EDITED, "rna_Node_update");
}

static void def_cmp_ycc(StructRNA *srna)
{
  PropertyRNA *prop;

  prop = RNA_def_property(srna, "mode", PROP_ENUM, PROP_NONE);
  RNA_def_property_enum_sdna(prop, NULL, "custom1");
  RNA_def_property_enum_items(prop, node_ycc_items);
  RNA_def_property_ui_text(prop, "Mode", "");
  RNA_def_property_update(prop, NC_NODE | NA_EDITED, "rna_Node_update");
}

static void def_cmp_movieclip(StructRNA *srna)
{
  PropertyRNA *prop;

  prop = RNA_def_property(srna, "clip", PROP_POINTER, PROP_NONE);
  RNA_def_property_pointer_sdna(prop, NULL, "id");
  RNA_def_property_struct_type(prop, "MovieClip");
  RNA_def_property_flag(prop, PROP_EDITABLE);
  RNA_def_property_ui_text(prop, "Movie Clip", "");
  RNA_def_property_update(prop, NC_NODE | NA_EDITED, "rna_Node_update");

  RNA_def_struct_sdna_from(srna, "MovieClipUser", "storage");
}

static void def_cmp_stabilize2d(StructRNA *srna)
{
  PropertyRNA *prop;

  prop = RNA_def_property(srna, "clip", PROP_POINTER, PROP_NONE);
  RNA_def_property_pointer_sdna(prop, NULL, "id");
  RNA_def_property_struct_type(prop, "MovieClip");
  RNA_def_property_flag(prop, PROP_EDITABLE);
  RNA_def_property_ui_text(prop, "Movie Clip", "");
  RNA_def_property_update(prop, NC_NODE | NA_EDITED, "rna_Node_update");

  prop = RNA_def_property(srna, "filter_type", PROP_ENUM, PROP_NONE);
  RNA_def_property_enum_sdna(prop, NULL, "custom1");
  RNA_def_property_enum_items(prop, node_sampler_type_items);
  RNA_def_property_ui_text(prop, "Filter", "Method to use to filter stabilization");
  RNA_def_property_update(prop, NC_NODE | NA_EDITED, "rna_Node_update");

  prop = RNA_def_property(srna, "invert", PROP_BOOLEAN, PROP_NONE);
  RNA_def_property_boolean_sdna(prop, NULL, "custom2", CMP_NODEFLAG_STABILIZE_INVERSE);
  RNA_def_property_ui_text(
      prop, "Invert", "Invert stabilization to re-introduce motion to the frame");
  RNA_def_property_update(prop, NC_NODE | NA_EDITED, "rna_Node_update");
}

static void def_cmp_moviedistortion(StructRNA *srna)
{
  PropertyRNA *prop;

  static const EnumPropertyItem distortion_type_items[] = {
      {0, "UNDISTORT", 0, "Undistort", ""},
      {1, "DISTORT", 0, "Distort", ""},
      {0, NULL, 0, NULL, NULL},
  };

  prop = RNA_def_property(srna, "clip", PROP_POINTER, PROP_NONE);
  RNA_def_property_pointer_sdna(prop, NULL, "id");
  RNA_def_property_struct_type(prop, "MovieClip");
  RNA_def_property_flag(prop, PROP_EDITABLE);
  RNA_def_property_ui_text(prop, "Movie Clip", "");
  RNA_def_property_update(prop, NC_NODE | NA_EDITED, "rna_Node_update");

  prop = RNA_def_property(srna, "distortion_type", PROP_ENUM, PROP_NONE);
  RNA_def_property_enum_sdna(prop, NULL, "custom1");
  RNA_def_property_enum_items(prop, distortion_type_items);
  RNA_def_property_ui_text(prop, "Distortion", "Distortion to use to filter image");
  RNA_def_property_update(prop, NC_NODE | NA_EDITED, "rna_Node_update");
}

static void def_cmp_mask(StructRNA *srna)
{
  PropertyRNA *prop;

  static const EnumPropertyItem aspect_type_items[] = {
      {0, "SCENE", 0, "Scene Size", ""},
      {CMP_NODEFLAG_MASK_FIXED, "FIXED", 0, "Fixed", "Use pixel size for the buffer"},
      {CMP_NODEFLAG_MASK_FIXED_SCENE,
       "FIXED_SCENE",
       0,
       "Fixed/Scene",
       "Pixel size scaled by scene percentage"},
      {0, NULL, 0, NULL, NULL},
  };

  prop = RNA_def_property(srna, "mask", PROP_POINTER, PROP_NONE);
  RNA_def_property_pointer_sdna(prop, NULL, "id");
  RNA_def_property_struct_type(prop, "Mask");
  RNA_def_property_flag(prop, PROP_EDITABLE);
  RNA_def_property_ui_text(prop, "Mask", "");

  prop = RNA_def_property(srna, "use_feather", PROP_BOOLEAN, PROP_NONE);
  RNA_def_property_boolean_negative_sdna(prop, NULL, "custom1", CMP_NODEFLAG_MASK_NO_FEATHER);
  RNA_def_property_ui_text(prop, "Feather", "Use feather information from the mask");
  RNA_def_property_update(prop, NC_NODE | NA_EDITED, "rna_Node_update");

  prop = RNA_def_property(srna, "use_motion_blur", PROP_BOOLEAN, PROP_NONE);
  RNA_def_property_boolean_sdna(prop, NULL, "custom1", CMP_NODEFLAG_MASK_MOTION_BLUR);
  RNA_def_property_ui_text(prop, "Motion Blur", "Use multi-sampled motion blur of the mask");
  RNA_def_property_update(prop, NC_NODE | NA_EDITED, "rna_Node_update");

  prop = RNA_def_property(srna, "motion_blur_samples", PROP_INT, PROP_NONE);
  RNA_def_property_int_sdna(prop, NULL, "custom2");
  RNA_def_property_range(prop, 1, CMP_NODE_MASK_MBLUR_SAMPLES_MAX);
  RNA_def_property_ui_text(prop, "Samples", "Number of motion blur samples");
  RNA_def_property_update(prop, NC_NODE | NA_EDITED, "rna_Node_update");

  prop = RNA_def_property(srna, "motion_blur_shutter", PROP_FLOAT, PROP_NONE);
  RNA_def_property_float_sdna(prop, NULL, "custom3");
  RNA_def_property_range(prop, 0.0, 1.0f);
  RNA_def_property_ui_text(prop, "Shutter", "Exposure for motion blur as a factor of FPS");
  RNA_def_property_update(prop, NC_NODE | NA_EDITED, "rna_Node_update");

  prop = RNA_def_property(srna, "size_source", PROP_ENUM, PROP_NONE);
  RNA_def_property_enum_bitflag_sdna(prop, NULL, "custom1");
  RNA_def_property_enum_items(prop, aspect_type_items);
  RNA_def_property_ui_text(
      prop, "Size Source", "Where to get the mask size from for aspect/size information");
  RNA_def_property_update(prop, NC_NODE | NA_EDITED, "rna_Node_update");

  RNA_def_struct_sdna_from(srna, "NodeMask", "storage");

  prop = RNA_def_property(srna, "size_x", PROP_INT, PROP_NONE);
  RNA_def_property_range(prop, 1.0f, 10000.0f);
  RNA_def_property_ui_text(prop, "X", "");
  RNA_def_property_update(prop, NC_NODE | NA_EDITED, "rna_Node_update");

  prop = RNA_def_property(srna, "size_y", PROP_INT, PROP_NONE);
  RNA_def_property_range(prop, 1.0f, 10000.0f);
  RNA_def_property_ui_text(prop, "Y", "");
  RNA_def_property_update(prop, NC_NODE | NA_EDITED, "rna_Node_update");
}

static void dev_cmd_transform(StructRNA *srna)
{
  PropertyRNA *prop;

  prop = RNA_def_property(srna, "filter_type", PROP_ENUM, PROP_NONE);
  RNA_def_property_enum_sdna(prop, NULL, "custom1");
  RNA_def_property_enum_items(prop, node_sampler_type_items);
  RNA_def_property_ui_text(prop, "Filter", "Method to use to filter transform");
  RNA_def_property_update(prop, NC_NODE | NA_EDITED, "rna_Node_update");
}

/* -- Compositor Nodes ------------------------------------------------------ */

static const EnumPropertyItem node_masktype_items[] = {
    {0, "ADD", 0, "Add", ""},
    {1, "SUBTRACT", 0, "Subtract", ""},
    {2, "MULTIPLY", 0, "Multiply", ""},
    {3, "NOT", 0, "Not", ""},
    {0, NULL, 0, NULL, NULL},
};

static void def_cmp_boxmask(StructRNA *srna)
{
  PropertyRNA *prop;

  prop = RNA_def_property(srna, "mask_type", PROP_ENUM, PROP_NONE);
  RNA_def_property_enum_sdna(prop, NULL, "custom1");
  RNA_def_property_enum_items(prop, node_masktype_items);
  RNA_def_property_ui_text(prop, "Mask Type", "");
  RNA_def_property_update(prop, NC_NODE | NA_EDITED, "rna_Node_update");

  RNA_def_struct_sdna_from(srna, "NodeBoxMask", "storage");

  prop = RNA_def_property(srna, "x", PROP_FLOAT, PROP_NONE);
  RNA_def_property_float_sdna(prop, NULL, "x");
  RNA_def_property_float_default(prop, 0.5f);
  RNA_def_property_range(prop, -1.0f, 2.0f);
  RNA_def_property_ui_text(prop, "X", "X position of the middle of the box");
  RNA_def_property_update(prop, NC_NODE | NA_EDITED, "rna_Node_update");

  prop = RNA_def_property(srna, "y", PROP_FLOAT, PROP_NONE);
  RNA_def_property_float_sdna(prop, NULL, "y");
  RNA_def_property_float_default(prop, 0.5f);
  RNA_def_property_range(prop, -1.0f, 2.0f);
  RNA_def_property_ui_text(prop, "Y", "Y position of the middle of the box");
  RNA_def_property_update(prop, NC_NODE | NA_EDITED, "rna_Node_update");

  prop = RNA_def_property(srna, "width", PROP_FLOAT, PROP_NONE);
  RNA_def_property_float_sdna(prop, NULL, "width");
  RNA_def_property_float_default(prop, 0.3f);
  RNA_def_property_range(prop, 0.0f, 2.0f);
  RNA_def_property_ui_text(prop, "Width", "Width of the box");
  RNA_def_property_update(prop, NC_NODE | NA_EDITED, "rna_Node_update");

  prop = RNA_def_property(srna, "height", PROP_FLOAT, PROP_NONE);
  RNA_def_property_float_sdna(prop, NULL, "height");
  RNA_def_property_float_default(prop, 0.2f);
  RNA_def_property_range(prop, 0.0f, 2.0f);
  RNA_def_property_ui_text(prop, "Height", "Height of the box");
  RNA_def_property_update(prop, NC_NODE | NA_EDITED, "rna_Node_update");

  prop = RNA_def_property(srna, "rotation", PROP_FLOAT, PROP_ANGLE);
  RNA_def_property_float_sdna(prop, NULL, "rotation");
  RNA_def_property_float_default(prop, 0.0f);
  RNA_def_property_range(prop, DEG2RADF(-1800.0f), DEG2RADF(1800.0f));
  RNA_def_property_ui_text(prop, "Rotation", "Rotation angle of the box");
  RNA_def_property_update(prop, NC_NODE | NA_EDITED, "rna_Node_update");
}

static void def_cmp_ellipsemask(StructRNA *srna)
{
  PropertyRNA *prop;
  prop = RNA_def_property(srna, "mask_type", PROP_ENUM, PROP_NONE);
  RNA_def_property_enum_sdna(prop, NULL, "custom1");
  RNA_def_property_enum_items(prop, node_masktype_items);
  RNA_def_property_ui_text(prop, "Mask Type", "");
  RNA_def_property_update(prop, NC_NODE | NA_EDITED, "rna_Node_update");

  RNA_def_struct_sdna_from(srna, "NodeEllipseMask", "storage");

  prop = RNA_def_property(srna, "x", PROP_FLOAT, PROP_NONE);
  RNA_def_property_float_sdna(prop, NULL, "x");
  RNA_def_property_float_default(prop, 0.5f);
  RNA_def_property_range(prop, -1.0f, 2.0f);
  RNA_def_property_ui_text(prop, "X", "X position of the middle of the ellipse");
  RNA_def_property_update(prop, NC_NODE | NA_EDITED, "rna_Node_update");

  prop = RNA_def_property(srna, "y", PROP_FLOAT, PROP_NONE);
  RNA_def_property_float_sdna(prop, NULL, "y");
  RNA_def_property_float_default(prop, 0.5f);
  RNA_def_property_range(prop, -1.0f, 2.0f);
  RNA_def_property_ui_text(prop, "Y", "Y position of the middle of the ellipse");
  RNA_def_property_update(prop, NC_NODE | NA_EDITED, "rna_Node_update");

  prop = RNA_def_property(srna, "width", PROP_FLOAT, PROP_NONE);
  RNA_def_property_float_sdna(prop, NULL, "width");
  RNA_def_property_float_default(prop, 0.3f);
  RNA_def_property_range(prop, 0.0f, 2.0f);
  RNA_def_property_ui_text(prop, "Width", "Width of the ellipse");
  RNA_def_property_update(prop, NC_NODE | NA_EDITED, "rna_Node_update");

  prop = RNA_def_property(srna, "height", PROP_FLOAT, PROP_NONE);
  RNA_def_property_float_sdna(prop, NULL, "height");
  RNA_def_property_float_default(prop, 0.2f);
  RNA_def_property_range(prop, 0.0f, 2.0f);
  RNA_def_property_ui_text(prop, "Height", "Height of the ellipse");
  RNA_def_property_update(prop, NC_NODE | NA_EDITED, "rna_Node_update");

  prop = RNA_def_property(srna, "rotation", PROP_FLOAT, PROP_ANGLE);
  RNA_def_property_float_sdna(prop, NULL, "rotation");
  RNA_def_property_float_default(prop, 0.0f);
  RNA_def_property_range(prop, DEG2RADF(-1800.0f), DEG2RADF(1800.0f));
  RNA_def_property_ui_text(prop, "Rotation", "Rotation angle of the ellipse");
  RNA_def_property_update(prop, NC_NODE | NA_EDITED, "rna_Node_update");
}

static void def_cmp_bokehblur(StructRNA *srna)
{
  PropertyRNA *prop;

  /* duplicated in def_cmp_blur */
  prop = RNA_def_property(srna, "use_variable_size", PROP_BOOLEAN, PROP_NONE);
  RNA_def_property_boolean_sdna(prop, NULL, "custom1", CMP_NODEFLAG_BLUR_VARIABLE_SIZE);
  RNA_def_property_ui_text(
      prop, "Variable Size", "Support variable blur per pixel when using an image for size input");
  RNA_def_property_update(prop, NC_NODE | NA_EDITED, "rna_Node_update");

  prop = RNA_def_property(srna, "use_extended_bounds", PROP_BOOLEAN, PROP_NONE);
  RNA_def_property_boolean_sdna(prop, NULL, "custom1", CMP_NODEFLAG_BLUR_EXTEND_BOUNDS);
  RNA_def_property_ui_text(
      prop, "Extend Bounds", "Extend bounds of the input image to fully fit blurred image");
  RNA_def_property_update(prop, NC_NODE | NA_EDITED, "rna_Node_update");

#  if 0
  prop = RNA_def_property(srna, "f_stop", PROP_FLOAT, PROP_NONE);
  RNA_def_property_float_sdna(prop, NULL, "custom3");
  RNA_def_property_range(prop, 0.0f, 128.0f);
  RNA_def_property_ui_text(
      prop,
      "F-Stop",
      "Amount of focal blur, 128 (infinity) is perfect focus, half the value doubles "
      "the blur radius");
  RNA_def_property_update(prop, NC_NODE | NA_EDITED, "rna_Node_update");
#  endif

  prop = RNA_def_property(srna, "blur_max", PROP_FLOAT, PROP_NONE);
  RNA_def_property_float_sdna(prop, NULL, "custom4");
  RNA_def_property_range(prop, 0.0f, 10000.0f);
  RNA_def_property_ui_text(prop, "Max Blur", "Blur limit, maximum CoC radius");
  RNA_def_property_update(prop, NC_NODE | NA_EDITED, "rna_Node_update");
}

static void def_cmp_bokehimage(StructRNA *srna)
{
  PropertyRNA *prop;

  RNA_def_struct_sdna_from(srna, "NodeBokehImage", "storage");

  prop = RNA_def_property(srna, "angle", PROP_FLOAT, PROP_ANGLE);
  RNA_def_property_float_sdna(prop, NULL, "angle");
  RNA_def_property_float_default(prop, 0.0f);
  RNA_def_property_range(prop, DEG2RADF(-720.0f), DEG2RADF(720.0f));
  RNA_def_property_ui_text(prop, "Angle", "Angle of the bokeh");
  RNA_def_property_update(prop, NC_NODE | NA_EDITED, "rna_Node_update");

  prop = RNA_def_property(srna, "flaps", PROP_INT, PROP_NONE);
  RNA_def_property_int_sdna(prop, NULL, "flaps");
  RNA_def_property_int_default(prop, 5);
  RNA_def_property_range(prop, 3, 24);
  RNA_def_property_ui_text(prop, "Flaps", "Number of flaps");
  RNA_def_property_update(prop, NC_NODE | NA_EDITED, "rna_Node_update");

  prop = RNA_def_property(srna, "rounding", PROP_FLOAT, PROP_NONE);
  RNA_def_property_float_sdna(prop, NULL, "rounding");
  RNA_def_property_float_default(prop, 0.0f);
  RNA_def_property_range(prop, -0.0f, 1.0f);
  RNA_def_property_ui_text(prop, "Rounding", "Level of rounding of the bokeh");
  RNA_def_property_update(prop, NC_NODE | NA_EDITED, "rna_Node_update");

  prop = RNA_def_property(srna, "catadioptric", PROP_FLOAT, PROP_NONE);
  RNA_def_property_float_sdna(prop, NULL, "catadioptric");
  RNA_def_property_float_default(prop, 0.0f);
  RNA_def_property_range(prop, -0.0f, 1.0f);
  RNA_def_property_ui_text(prop, "Catadioptric", "Level of catadioptric of the bokeh");
  RNA_def_property_update(prop, NC_NODE | NA_EDITED, "rna_Node_update");

  prop = RNA_def_property(srna, "shift", PROP_FLOAT, PROP_NONE);
  RNA_def_property_float_sdna(prop, NULL, "lensshift");
  RNA_def_property_float_default(prop, 0.0f);
  RNA_def_property_range(prop, -1.0f, 1.0f);
  RNA_def_property_ui_text(prop, "Lens Shift", "Shift of the lens components");
  RNA_def_property_update(prop, NC_NODE | NA_EDITED, "rna_Node_update");
}

static void def_cmp_switch(StructRNA *srna)
{
  PropertyRNA *prop;

  prop = RNA_def_property(srna, "check", PROP_BOOLEAN, PROP_NONE);
  RNA_def_property_boolean_sdna(prop, NULL, "custom1", 0);
  RNA_def_property_ui_text(prop, "Switch", "Off: first socket, On: second socket");
  RNA_def_property_update(prop, NC_NODE | NA_EDITED, "rna_Node_update");
}

static void def_cmp_switch_view(StructRNA *UNUSED(srna))
{
}

static void def_cmp_colorcorrection(StructRNA *srna)
{
  PropertyRNA *prop;
  prop = RNA_def_property(srna, "red", PROP_BOOLEAN, PROP_NONE);
  RNA_def_property_boolean_sdna(prop, NULL, "custom1", 1);
  RNA_def_property_boolean_default(prop, true);
  RNA_def_property_ui_text(prop, "Red", "Red channel active");
  RNA_def_property_update(prop, NC_NODE | NA_EDITED, "rna_Node_update");

  prop = RNA_def_property(srna, "green", PROP_BOOLEAN, PROP_NONE);
  RNA_def_property_boolean_sdna(prop, NULL, "custom1", 2);
  RNA_def_property_boolean_default(prop, true);
  RNA_def_property_ui_text(prop, "Green", "Green channel active");
  RNA_def_property_update(prop, NC_NODE | NA_EDITED, "rna_Node_update");

  prop = RNA_def_property(srna, "blue", PROP_BOOLEAN, PROP_NONE);
  RNA_def_property_boolean_sdna(prop, NULL, "custom1", 4);
  RNA_def_property_boolean_default(prop, true);
  RNA_def_property_ui_text(prop, "Blue", "Blue channel active");
  RNA_def_property_update(prop, NC_NODE | NA_EDITED, "rna_Node_update");

  RNA_def_struct_sdna_from(srna, "NodeColorCorrection", "storage");

  prop = RNA_def_property(srna, "midtones_start", PROP_FLOAT, PROP_NONE);
  RNA_def_property_float_sdna(prop, NULL, "startmidtones");
  RNA_def_property_float_default(prop, 0.2f);
  RNA_def_property_range(prop, 0, 1);
  RNA_def_property_ui_text(prop, "Midtones Start", "Start of midtones");
  RNA_def_property_update(prop, NC_NODE | NA_EDITED, "rna_Node_update");

  prop = RNA_def_property(srna, "midtones_end", PROP_FLOAT, PROP_NONE);
  RNA_def_property_float_sdna(prop, NULL, "endmidtones");
  RNA_def_property_float_default(prop, 0.7f);
  RNA_def_property_range(prop, 0, 1);
  RNA_def_property_ui_text(prop, "Midtones End", "End of midtones");
  RNA_def_property_update(prop, NC_NODE | NA_EDITED, "rna_Node_update");

  prop = RNA_def_property(srna, "master_saturation", PROP_FLOAT, PROP_NONE);
  RNA_def_property_float_sdna(prop, NULL, "master.saturation");
  RNA_def_property_float_default(prop, 1.0f);
  RNA_def_property_range(prop, 0, 4);
  RNA_def_property_ui_text(prop, "Master Saturation", "Master saturation");
  RNA_def_property_update(prop, NC_NODE | NA_EDITED, "rna_Node_update");

  prop = RNA_def_property(srna, "master_contrast", PROP_FLOAT, PROP_NONE);
  RNA_def_property_float_sdna(prop, NULL, "master.contrast");
  RNA_def_property_float_default(prop, 1.0f);
  RNA_def_property_range(prop, 0, 4);
  RNA_def_property_ui_text(prop, "Master Contrast", "Master contrast");
  RNA_def_property_update(prop, NC_NODE | NA_EDITED, "rna_Node_update");

  prop = RNA_def_property(srna, "master_gamma", PROP_FLOAT, PROP_NONE);
  RNA_def_property_float_sdna(prop, NULL, "master.gamma");
  RNA_def_property_float_default(prop, 1.0f);
  RNA_def_property_range(prop, 0, 4);
  RNA_def_property_ui_text(prop, "Master Gamma", "Master gamma");
  RNA_def_property_update(prop, NC_NODE | NA_EDITED, "rna_Node_update");

  prop = RNA_def_property(srna, "master_gain", PROP_FLOAT, PROP_NONE);
  RNA_def_property_float_sdna(prop, NULL, "master.gain");
  RNA_def_property_float_default(prop, 1.0f);
  RNA_def_property_range(prop, 0, 4);
  RNA_def_property_ui_text(prop, "Master Gain", "Master gain");
  RNA_def_property_update(prop, NC_NODE | NA_EDITED, "rna_Node_update");

  prop = RNA_def_property(srna, "master_lift", PROP_FLOAT, PROP_NONE);
  RNA_def_property_float_sdna(prop, NULL, "master.lift");
  RNA_def_property_float_default(prop, 0.0f);
  RNA_def_property_range(prop, -1, 1);
  RNA_def_property_ui_text(prop, "Master Lift", "Master lift");
  RNA_def_property_update(prop, NC_NODE | NA_EDITED, "rna_Node_update");

  //
  prop = RNA_def_property(srna, "shadows_saturation", PROP_FLOAT, PROP_NONE);
  RNA_def_property_float_sdna(prop, NULL, "shadows.saturation");
  RNA_def_property_float_default(prop, 1.0f);
  RNA_def_property_range(prop, 0, 4);
  RNA_def_property_ui_text(prop, "Shadows Saturation", "Shadows saturation");
  RNA_def_property_update(prop, NC_NODE | NA_EDITED, "rna_Node_update");

  prop = RNA_def_property(srna, "shadows_contrast", PROP_FLOAT, PROP_NONE);
  RNA_def_property_float_sdna(prop, NULL, "shadows.contrast");
  RNA_def_property_float_default(prop, 1.0f);
  RNA_def_property_range(prop, 0, 4);
  RNA_def_property_ui_text(prop, "Shadows Contrast", "Shadows contrast");
  RNA_def_property_update(prop, NC_NODE | NA_EDITED, "rna_Node_update");

  prop = RNA_def_property(srna, "shadows_gamma", PROP_FLOAT, PROP_NONE);
  RNA_def_property_float_sdna(prop, NULL, "shadows.gamma");
  RNA_def_property_float_default(prop, 1.0f);
  RNA_def_property_range(prop, 0, 4);
  RNA_def_property_ui_text(prop, "Shadows Gamma", "Shadows gamma");
  RNA_def_property_update(prop, NC_NODE | NA_EDITED, "rna_Node_update");

  prop = RNA_def_property(srna, "shadows_gain", PROP_FLOAT, PROP_NONE);
  RNA_def_property_float_sdna(prop, NULL, "shadows.gain");
  RNA_def_property_float_default(prop, 1.0f);
  RNA_def_property_range(prop, 0, 4);
  RNA_def_property_ui_text(prop, "Shadows Gain", "Shadows gain");
  RNA_def_property_update(prop, NC_NODE | NA_EDITED, "rna_Node_update");

  prop = RNA_def_property(srna, "shadows_lift", PROP_FLOAT, PROP_NONE);
  RNA_def_property_float_sdna(prop, NULL, "shadows.lift");
  RNA_def_property_float_default(prop, 0.0f);
  RNA_def_property_range(prop, -1, 1);
  RNA_def_property_ui_text(prop, "Shadows Lift", "Shadows lift");
  RNA_def_property_update(prop, NC_NODE | NA_EDITED, "rna_Node_update");
  //
  prop = RNA_def_property(srna, "midtones_saturation", PROP_FLOAT, PROP_NONE);
  RNA_def_property_float_sdna(prop, NULL, "midtones.saturation");
  RNA_def_property_float_default(prop, 1.0f);
  RNA_def_property_range(prop, 0, 4);
  RNA_def_property_ui_text(prop, "Midtones Saturation", "Midtones saturation");
  RNA_def_property_update(prop, NC_NODE | NA_EDITED, "rna_Node_update");

  prop = RNA_def_property(srna, "midtones_contrast", PROP_FLOAT, PROP_NONE);
  RNA_def_property_float_sdna(prop, NULL, "midtones.contrast");
  RNA_def_property_float_default(prop, 1.0f);
  RNA_def_property_range(prop, 0, 4);
  RNA_def_property_ui_text(prop, "Midtones Contrast", "Midtones contrast");
  RNA_def_property_update(prop, NC_NODE | NA_EDITED, "rna_Node_update");

  prop = RNA_def_property(srna, "midtones_gamma", PROP_FLOAT, PROP_NONE);
  RNA_def_property_float_sdna(prop, NULL, "midtones.gamma");
  RNA_def_property_float_default(prop, 1.0f);
  RNA_def_property_range(prop, 0, 4);
  RNA_def_property_ui_text(prop, "Midtones Gamma", "Midtones gamma");
  RNA_def_property_update(prop, NC_NODE | NA_EDITED, "rna_Node_update");

  prop = RNA_def_property(srna, "midtones_gain", PROP_FLOAT, PROP_NONE);
  RNA_def_property_float_sdna(prop, NULL, "midtones.gain");
  RNA_def_property_float_default(prop, 1.0f);
  RNA_def_property_range(prop, 0, 4);
  RNA_def_property_ui_text(prop, "Midtones Gain", "Midtones gain");
  RNA_def_property_update(prop, NC_NODE | NA_EDITED, "rna_Node_update");

  prop = RNA_def_property(srna, "midtones_lift", PROP_FLOAT, PROP_NONE);
  RNA_def_property_float_sdna(prop, NULL, "midtones.lift");
  RNA_def_property_float_default(prop, 0.0f);
  RNA_def_property_range(prop, -1, 1);
  RNA_def_property_ui_text(prop, "Midtones Lift", "Midtones lift");
  RNA_def_property_update(prop, NC_NODE | NA_EDITED, "rna_Node_update");
  //
  prop = RNA_def_property(srna, "highlights_saturation", PROP_FLOAT, PROP_NONE);
  RNA_def_property_float_sdna(prop, NULL, "highlights.saturation");
  RNA_def_property_float_default(prop, 1.0f);
  RNA_def_property_range(prop, 0, 4);
  RNA_def_property_ui_text(prop, "Highlights Saturation", "Highlights saturation");
  RNA_def_property_update(prop, NC_NODE | NA_EDITED, "rna_Node_update");

  prop = RNA_def_property(srna, "highlights_contrast", PROP_FLOAT, PROP_NONE);
  RNA_def_property_float_sdna(prop, NULL, "highlights.contrast");
  RNA_def_property_float_default(prop, 1.0f);
  RNA_def_property_range(prop, 0, 4);
  RNA_def_property_ui_text(prop, "Highlights Contrast", "Highlights contrast");
  RNA_def_property_update(prop, NC_NODE | NA_EDITED, "rna_Node_update");

  prop = RNA_def_property(srna, "highlights_gamma", PROP_FLOAT, PROP_NONE);
  RNA_def_property_float_sdna(prop, NULL, "highlights.gamma");
  RNA_def_property_float_default(prop, 1.0f);
  RNA_def_property_range(prop, 0, 4);
  RNA_def_property_ui_text(prop, "Highlights Gamma", "Highlights gamma");
  RNA_def_property_update(prop, NC_NODE | NA_EDITED, "rna_Node_update");

  prop = RNA_def_property(srna, "highlights_gain", PROP_FLOAT, PROP_NONE);
  RNA_def_property_float_sdna(prop, NULL, "highlights.gain");
  RNA_def_property_float_default(prop, 1.0f);
  RNA_def_property_range(prop, 0, 4);
  RNA_def_property_ui_text(prop, "Highlights Gain", "Highlights gain");
  RNA_def_property_update(prop, NC_NODE | NA_EDITED, "rna_Node_update");

  prop = RNA_def_property(srna, "highlights_lift", PROP_FLOAT, PROP_NONE);
  RNA_def_property_float_sdna(prop, NULL, "highlights.lift");
  RNA_def_property_float_default(prop, 0.0f);
  RNA_def_property_range(prop, -1, 1);
  RNA_def_property_ui_text(prop, "Highlights Lift", "Highlights lift");
  RNA_def_property_update(prop, NC_NODE | NA_EDITED, "rna_Node_update");
}

static void def_cmp_viewer(StructRNA *srna)
{
  PropertyRNA *prop;
  static const EnumPropertyItem tileorder_items[] = {
      {0, "CENTEROUT", 0, "Center", "Expand from center"},
      {1, "RANDOM", 0, "Random", "Random tiles"},
      {2, "BOTTOMUP", 0, "Bottom Up", "Expand from bottom"},
      {3, "RULE_OF_THIRDS", 0, "Rule of Thirds", "Expand from 9 places"},
      {0, NULL, 0, NULL, NULL},
  };

  prop = RNA_def_property(srna, "tile_order", PROP_ENUM, PROP_NONE);
  RNA_def_property_enum_sdna(prop, NULL, "custom1");
  RNA_def_property_enum_items(prop, tileorder_items);
  RNA_def_property_ui_text(prop, "Tile Order", "Tile order");
  RNA_def_property_update(prop, NC_NODE | NA_EDITED, "rna_Node_update");

  prop = RNA_def_property(srna, "center_x", PROP_FLOAT, PROP_NONE);
  RNA_def_property_float_sdna(prop, NULL, "custom3");
  RNA_def_property_float_default(prop, 0.5f);
  RNA_def_property_range(prop, 0.0f, 1.0f);
  RNA_def_property_ui_text(prop, "X", "");
  RNA_def_property_update(prop, NC_NODE | NA_EDITED, "rna_Node_update");

  prop = RNA_def_property(srna, "center_y", PROP_FLOAT, PROP_NONE);
  RNA_def_property_float_sdna(prop, NULL, "custom4");
  RNA_def_property_float_default(prop, 0.5f);
  RNA_def_property_range(prop, 0.0f, 1.0f);
  RNA_def_property_ui_text(prop, "Y", "");
  RNA_def_property_update(prop, NC_NODE | NA_EDITED, "rna_Node_update");

  prop = RNA_def_property(srna, "use_alpha", PROP_BOOLEAN, PROP_NONE);
  RNA_def_property_boolean_negative_sdna(prop, NULL, "custom2", CMP_NODE_OUTPUT_IGNORE_ALPHA);
  RNA_def_property_ui_text(
      prop,
      "Use Alpha",
      "Colors are treated alpha premultiplied, or colors output straight (alpha gets set to 1)");
  RNA_def_property_update(prop, NC_NODE | NA_EDITED, "rna_Node_update");
}

static void def_cmp_composite(StructRNA *srna)
{
  PropertyRNA *prop;

  prop = RNA_def_property(srna, "use_alpha", PROP_BOOLEAN, PROP_NONE);
  RNA_def_property_boolean_negative_sdna(prop, NULL, "custom2", CMP_NODE_OUTPUT_IGNORE_ALPHA);
  RNA_def_property_ui_text(
      prop,
      "Use Alpha",
      "Colors are treated alpha premultiplied, or colors output straight (alpha gets set to 1)");
  RNA_def_property_update(prop, NC_NODE | NA_EDITED, "rna_Node_update");
}

static void def_cmp_keyingscreen(StructRNA *srna)
{
  PropertyRNA *prop;

  prop = RNA_def_property(srna, "clip", PROP_POINTER, PROP_NONE);
  RNA_def_property_pointer_sdna(prop, NULL, "id");
  RNA_def_property_struct_type(prop, "MovieClip");
  RNA_def_property_flag(prop, PROP_EDITABLE);
  RNA_def_property_ui_text(prop, "Movie Clip", "");
  RNA_def_property_update(prop, NC_NODE | NA_EDITED, "rna_Node_update");

  RNA_def_struct_sdna_from(srna, "NodeKeyingScreenData", "storage");

  prop = RNA_def_property(srna, "tracking_object", PROP_STRING, PROP_NONE);
  RNA_def_property_string_sdna(prop, NULL, "tracking_object");
  RNA_def_property_ui_text(prop, "Tracking Object", "");
  RNA_def_property_update(prop, NC_NODE | NA_EDITED, "rna_Node_update");
}

static void def_cmp_keying(StructRNA *srna)
{
  PropertyRNA *prop;

  RNA_def_struct_sdna_from(srna, "NodeKeyingData", "storage");

  prop = RNA_def_property(srna, "screen_balance", PROP_FLOAT, PROP_FACTOR);
  RNA_def_property_float_sdna(prop, NULL, "screen_balance");
  RNA_def_property_range(prop, 0.0f, 1.0f);
  RNA_def_property_ui_text(
      prop,
      "Screen Balance",
      "Balance between two non-primary channels primary channel is comparing against");
  RNA_def_property_update(prop, NC_NODE | NA_EDITED, "rna_Node_update");

  prop = RNA_def_property(srna, "despill_factor", PROP_FLOAT, PROP_FACTOR);
  RNA_def_property_float_sdna(prop, NULL, "despill_factor");
  RNA_def_property_range(prop, 0.0f, 1.0f);
  RNA_def_property_ui_text(prop, "Despill Factor", "Factor of despilling screen color from image");
  RNA_def_property_update(prop, NC_NODE | NA_EDITED, "rna_Node_update");

  prop = RNA_def_property(srna, "despill_balance", PROP_FLOAT, PROP_FACTOR);
  RNA_def_property_float_sdna(prop, NULL, "despill_balance");
  RNA_def_property_range(prop, 0.0f, 1.0f);
  RNA_def_property_ui_text(
      prop,
      "Despill Balance",
      "Balance between non-key colors used to detect amount of key color to be removed");
  RNA_def_property_update(prop, NC_NODE | NA_EDITED, "rna_Node_update");

  prop = RNA_def_property(srna, "clip_black", PROP_FLOAT, PROP_FACTOR);
  RNA_def_property_float_sdna(prop, NULL, "clip_black");
  RNA_def_property_range(prop, 0.0f, 1.0f);
  RNA_def_property_ui_text(
      prop,
      "Clip Black",
      "Value of non-scaled matte pixel which considers as fully background pixel");
  RNA_def_property_update(prop, NC_NODE | NA_EDITED, "rna_Node_update");

  prop = RNA_def_property(srna, "clip_white", PROP_FLOAT, PROP_FACTOR);
  RNA_def_property_float_sdna(prop, NULL, "clip_white");
  RNA_def_property_range(prop, 0.0f, 1.0f);
  RNA_def_property_ui_text(
      prop,
      "Clip White",
      "Value of non-scaled matte pixel which considers as fully foreground pixel");
  RNA_def_property_update(prop, NC_NODE | NA_EDITED, "rna_Node_update");

  prop = RNA_def_property(srna, "blur_pre", PROP_INT, PROP_NONE);
  RNA_def_property_int_sdna(prop, NULL, "blur_pre");
  RNA_def_property_range(prop, 0, 2048);
  RNA_def_property_ui_text(
      prop, "Pre Blur", "Chroma pre-blur size which applies before running keyer");
  RNA_def_property_update(prop, NC_NODE | NA_EDITED, "rna_Node_update");

  prop = RNA_def_property(srna, "blur_post", PROP_INT, PROP_NONE);
  RNA_def_property_int_sdna(prop, NULL, "blur_post");
  RNA_def_property_range(prop, 0, 2048);
  RNA_def_property_ui_text(
      prop, "Post Blur", "Matte blur size which applies after clipping and dilate/eroding");
  RNA_def_property_update(prop, NC_NODE | NA_EDITED, "rna_Node_update");

  prop = RNA_def_property(srna, "dilate_distance", PROP_INT, PROP_NONE);
  RNA_def_property_int_sdna(prop, NULL, "dilate_distance");
  RNA_def_property_range(prop, -100, 100);
  RNA_def_property_ui_text(prop, "Dilate/Erode", "Matte dilate/erode side");
  RNA_def_property_update(prop, NC_NODE | NA_EDITED, "rna_Node_update");

  prop = RNA_def_property(srna, "edge_kernel_radius", PROP_INT, PROP_NONE);
  RNA_def_property_int_sdna(prop, NULL, "edge_kernel_radius");
  RNA_def_property_range(prop, 0, 100);
  RNA_def_property_ui_text(
      prop, "Edge Kernel Radius", "Radius of kernel used to detect whether pixel belongs to edge");
  RNA_def_property_update(prop, NC_NODE | NA_EDITED, "rna_Node_update");

  prop = RNA_def_property(srna, "edge_kernel_tolerance", PROP_FLOAT, PROP_FACTOR);
  RNA_def_property_float_sdna(prop, NULL, "edge_kernel_tolerance");
  RNA_def_property_range(prop, 0.0f, 1.0f);
  RNA_def_property_ui_text(
      prop,
      "Edge Kernel Tolerance",
      "Tolerance to pixels inside kernel which are treating as belonging to the same plane");
  RNA_def_property_update(prop, NC_NODE | NA_EDITED, "rna_Node_update");

  prop = RNA_def_property(srna, "feather_falloff", PROP_ENUM, PROP_NONE);
  RNA_def_property_enum_sdna(prop, NULL, "feather_falloff");
  RNA_def_property_enum_items(prop, rna_enum_proportional_falloff_curve_only_items);
  RNA_def_property_ui_text(prop, "Feather Falloff", "Falloff type the feather");
  RNA_def_property_translation_context(prop, BLT_I18NCONTEXT_ID_CURVE); /* Abusing id_curve :/ */
  RNA_def_property_update(prop, NC_NODE | NA_EDITED, "rna_Node_update");

  prop = RNA_def_property(srna, "feather_distance", PROP_INT, PROP_NONE);
  RNA_def_property_int_sdna(prop, NULL, "feather_distance");
  RNA_def_property_range(prop, -100, 100);
  RNA_def_property_ui_text(prop, "Feather Distance", "Distance to grow/shrink the feather");
  RNA_def_property_update(prop, NC_NODE | NA_EDITED, "rna_Node_update");
}

static void def_cmp_trackpos(StructRNA *srna)
{
  PropertyRNA *prop;

  static const EnumPropertyItem position_items[] = {
      {CMP_TRACKPOS_ABSOLUTE, "ABSOLUTE", 0, "Absolute", "Output absolute position of a marker"},
      {CMP_TRACKPOS_RELATIVE_START,
       "RELATIVE_START",
       0,
       "Relative Start",
       "Output position of a marker relative to first marker of a track"},
      {CMP_TRACKPOS_RELATIVE_FRAME,
       "RELATIVE_FRAME",
       0,
       "Relative Frame",
       "Output position of a marker relative to marker at given frame number"},
      {CMP_TRACKPOS_ABSOLUTE_FRAME,
       "ABSOLUTE_FRAME",
       0,
       "Absolute Frame",
       "Output absolute position of a marker at given frame number"},
      {0, NULL, 0, NULL, NULL},
  };

  prop = RNA_def_property(srna, "clip", PROP_POINTER, PROP_NONE);
  RNA_def_property_pointer_sdna(prop, NULL, "id");
  RNA_def_property_struct_type(prop, "MovieClip");
  RNA_def_property_flag(prop, PROP_EDITABLE);
  RNA_def_property_ui_text(prop, "Movie Clip", "");
  RNA_def_property_update(prop, NC_NODE | NA_EDITED, "rna_Node_update");

  prop = RNA_def_property(srna, "position", PROP_ENUM, PROP_NONE);
  RNA_def_property_enum_sdna(prop, NULL, "custom1");
  RNA_def_property_enum_items(prop, position_items);
  RNA_def_property_ui_text(prop, "Position", "Which marker position to use for output");
  RNA_def_property_update(prop, NC_NODE | NA_EDITED, "rna_Node_update");

  prop = RNA_def_property(srna, "frame_relative", PROP_INT, PROP_NONE);
  RNA_def_property_int_sdna(prop, NULL, "custom2");
  RNA_def_property_ui_text(prop, "Frame", "Frame to be used for relative position");
  RNA_def_property_update(prop, NC_NODE | NA_EDITED, "rna_Node_update");

  RNA_def_struct_sdna_from(srna, "NodeTrackPosData", "storage");

  prop = RNA_def_property(srna, "tracking_object", PROP_STRING, PROP_NONE);
  RNA_def_property_string_sdna(prop, NULL, "tracking_object");
  RNA_def_property_ui_text(prop, "Tracking Object", "");
  RNA_def_property_update(prop, NC_NODE | NA_EDITED, "rna_Node_update");

  prop = RNA_def_property(srna, "track_name", PROP_STRING, PROP_NONE);
  RNA_def_property_string_sdna(prop, NULL, "track_name");
  RNA_def_property_ui_text(prop, "Track", "");
  RNA_def_property_update(prop, NC_NODE | NA_EDITED, "rna_Node_update");
}

static void def_cmp_translate(StructRNA *srna)
{
  static const EnumPropertyItem translate_items[] = {
      {CMP_NODE_WRAP_NONE, "NONE", 0, "None", "No wrapping on X and Y"},
      {CMP_NODE_WRAP_X, "XAXIS", 0, "X Axis", "Wrap all pixels on the X axis"},
      {CMP_NODE_WRAP_Y, "YAXIS", 0, "Y Axis", "Wrap all pixels on the Y axis"},
      {CMP_NODE_WRAP_XY, "BOTH", 0, "Both Axes", "Wrap all pixels on both axes"},
      {0, NULL, 0, NULL, NULL},
  };

  PropertyRNA *prop;

  RNA_def_struct_sdna_from(srna, "NodeTranslateData", "storage");

  prop = RNA_def_property(srna, "use_relative", PROP_BOOLEAN, PROP_NONE);
  RNA_def_property_boolean_sdna(prop, NULL, "relative", 1);
  RNA_def_property_ui_text(
      prop,
      "Relative",
      "Use relative (fraction of input image size) values to define translation");
  RNA_def_property_update(prop, NC_NODE | NA_EDITED, "rna_Node_update");

  prop = RNA_def_property(srna, "wrap_axis", PROP_ENUM, PROP_NONE);
  RNA_def_property_enum_sdna(prop, NULL, "wrap_axis");
  RNA_def_property_enum_items(prop, translate_items);
  RNA_def_property_ui_text(prop, "Wrapping", "Wrap image on a specific axis");
  RNA_def_property_update(prop, NC_NODE | NA_EDITED, "rna_Node_update");
}

static void def_cmp_planetrackdeform(StructRNA *srna)
{
  PropertyRNA *prop;

  prop = RNA_def_property(srna, "clip", PROP_POINTER, PROP_NONE);
  RNA_def_property_pointer_sdna(prop, NULL, "id");
  RNA_def_property_struct_type(prop, "MovieClip");
  RNA_def_property_flag(prop, PROP_EDITABLE);
  RNA_def_property_ui_text(prop, "Movie Clip", "");
  RNA_def_property_update(prop, NC_NODE | NA_EDITED, "rna_Node_update");

  RNA_def_struct_sdna_from(srna, "NodePlaneTrackDeformData", "storage");

  prop = RNA_def_property(srna, "tracking_object", PROP_STRING, PROP_NONE);
  RNA_def_property_string_sdna(prop, NULL, "tracking_object");
  RNA_def_property_ui_text(prop, "Tracking Object", "");
  RNA_def_property_update(prop, NC_NODE | NA_EDITED, "rna_Node_update");

  prop = RNA_def_property(srna, "plane_track_name", PROP_STRING, PROP_NONE);
  RNA_def_property_string_sdna(prop, NULL, "plane_track_name");
  RNA_def_property_ui_text(prop, "Plane Track", "");
  RNA_def_property_update(prop, NC_NODE | NA_EDITED, "rna_Node_update");

  prop = RNA_def_property(srna, "use_motion_blur", PROP_BOOLEAN, PROP_NONE);
  RNA_def_property_boolean_sdna(prop, NULL, "flag", CMP_NODEFLAG_PLANETRACKDEFORM_MOTION_BLUR);
  RNA_def_property_ui_text(prop, "Motion Blur", "Use multi-sampled motion blur of the mask");
  RNA_def_property_update(prop, NC_NODE | NA_EDITED, "rna_Node_update");

  prop = RNA_def_property(srna, "motion_blur_samples", PROP_INT, PROP_NONE);
  RNA_def_property_range(prop, 1, CMP_NODE_PLANETRACKDEFORM_MBLUR_SAMPLES_MAX);
  RNA_def_property_ui_text(prop, "Samples", "Number of motion blur samples");
  RNA_def_property_update(prop, NC_NODE | NA_EDITED, "rna_Node_update");

  prop = RNA_def_property(srna, "motion_blur_shutter", PROP_FLOAT, PROP_NONE);
  RNA_def_property_range(prop, 0.0, 1.0f);
  RNA_def_property_ui_text(prop, "Shutter", "Exposure for motion blur as a factor of FPS");
  RNA_def_property_update(prop, NC_NODE | NA_EDITED, "rna_Node_update");
}

static void def_cmp_sunbeams(StructRNA *srna)
{
  PropertyRNA *prop;

  RNA_def_struct_sdna_from(srna, "NodeSunBeams", "storage");

  prop = RNA_def_property(srna, "source", PROP_FLOAT, PROP_NONE);
  RNA_def_property_float_sdna(prop, NULL, "source");
  RNA_def_property_range(prop, -100.0f, 100.0f);
  RNA_def_property_ui_range(prop, -10.0f, 10.0f, 10, 3);
  RNA_def_property_ui_text(
      prop, "Source", "Source point of rays as a factor of the image width and height");
  RNA_def_property_update(prop, NC_NODE | NA_EDITED, "rna_Node_update");

  prop = RNA_def_property(srna, "ray_length", PROP_FLOAT, PROP_UNSIGNED);
  RNA_def_property_float_sdna(prop, NULL, "ray_length");
  RNA_def_property_range(prop, 0.0f, 100.0f);
  RNA_def_property_ui_range(prop, 0.0f, 1.0f, 10, 3);
  RNA_def_property_ui_text(prop, "Ray Length", "Length of rays as a factor of the image size");
  RNA_def_property_update(prop, NC_NODE | NA_EDITED, "rna_Node_update");
}

static void def_cmp_cryptomatte_entry(BlenderRNA *brna)
{
  StructRNA *srna;
  PropertyRNA *prop;

  srna = RNA_def_struct(brna, "CryptomatteEntry", NULL);
  RNA_def_struct_sdna(srna, "CryptomatteEntry");

  prop = RNA_def_property(srna, "encoded_hash", PROP_FLOAT, PROP_NONE);
  RNA_def_property_clear_flag(prop, PROP_EDITABLE);
  RNA_def_property_float_sdna(prop, NULL, "encoded_hash");

  prop = RNA_def_property(srna, "name", PROP_STRING, PROP_NONE);
  RNA_def_property_clear_flag(prop, PROP_EDITABLE);
  RNA_def_property_ui_text(prop, "Name", "");
  RNA_def_struct_name_property(srna, prop);
}

static void def_cmp_cryptomatte_common(StructRNA *srna)
{
  PropertyRNA *prop;
  static float default_1[3] = {1.0f, 1.0f, 1.0f};

  prop = RNA_def_property(srna, "matte_id", PROP_STRING, PROP_NONE);
  RNA_def_property_string_funcs(prop,
                                "rna_NodeCryptomatte_matte_get",
                                "rna_NodeCryptomatte_matte_length",
                                "rna_NodeCryptomatte_matte_set");
  RNA_def_property_ui_text(
      prop, "Matte Objects", "List of object and material crypto IDs to include in matte");
  RNA_def_property_update(prop, NC_NODE | NA_EDITED, "rna_Node_update");

  prop = RNA_def_property(srna, "add", PROP_FLOAT, PROP_COLOR);
  RNA_def_property_float_sdna(prop, NULL, "runtime.add");
  RNA_def_property_float_array_default(prop, default_1);
  RNA_def_property_range(prop, -FLT_MAX, FLT_MAX);
  RNA_def_property_ui_text(
      prop, "Add", "Add object or material to matte, by picking a color from the Pick output");
  RNA_def_property_update(prop, NC_NODE | NA_EDITED, "rna_NodeCryptomatte_update_add");

  prop = RNA_def_property(srna, "remove", PROP_FLOAT, PROP_COLOR);
  RNA_def_property_float_sdna(prop, NULL, "runtime.remove");
  RNA_def_property_float_array_default(prop, default_1);
  RNA_def_property_range(prop, -FLT_MAX, FLT_MAX);
  RNA_def_property_ui_text(
      prop,
      "Remove",
      "Remove object or material from matte, by picking a color from the Pick output");
  RNA_def_property_update(prop, NC_NODE | NA_EDITED, "rna_NodeCryptomatte_update_remove");
}

static void def_cmp_cryptomatte_legacy(StructRNA *srna)
{
  RNA_def_struct_sdna_from(srna, "NodeCryptomatte", "storage");
  def_cmp_cryptomatte_common(srna);
}

static void def_cmp_cryptomatte(StructRNA *srna)
{
  PropertyRNA *prop;

  static const EnumPropertyItem cryptomatte_source_items[] = {
      {CMP_CRYPTOMATTE_SRC_RENDER, "RENDER", 0, "Render", "Use Cryptomatte passes from a render"},
      {CMP_CRYPTOMATTE_SRC_IMAGE, "IMAGE", 0, "Image", "Use Cryptomatte passes from an image"},
      {0, NULL, 0, NULL, NULL}};

  prop = RNA_def_property(srna, "source", PROP_ENUM, PROP_NONE);
  RNA_def_property_enum_sdna(prop, NULL, "custom1");
  RNA_def_property_enum_items(prop, cryptomatte_source_items);
  RNA_def_property_enum_funcs(prop, NULL, "rna_NodeCryptomatte_source_set", NULL);
  RNA_def_property_ui_text(prop, "Source", "Where the Cryptomatte passes are loaded from");

  prop = RNA_def_property(srna, "scene", PROP_POINTER, PROP_NONE);
  RNA_def_property_pointer_funcs(
      prop, "rna_NodeCryptomatte_scene_get", "rna_NodeCryptomatte_scene_set", NULL, NULL);
  RNA_def_property_struct_type(prop, "Scene");
  RNA_def_property_flag(prop, PROP_EDITABLE | PROP_ID_REFCOUNT);
  RNA_def_property_ui_text(prop, "Scene", "");
  RNA_def_property_update(prop, NC_NODE | NA_EDITED, "rna_Node_update");

  prop = RNA_def_property(srna, "image", PROP_POINTER, PROP_NONE);
  RNA_def_property_pointer_funcs(prop,
                                 "rna_NodeCryptomatte_image_get",
                                 "rna_NodeCryptomatte_image_set",
                                 NULL,
                                 "rna_NodeCryptomatte_image_poll");
  RNA_def_property_struct_type(prop, "Image");
  RNA_def_property_flag(prop, PROP_EDITABLE);
  RNA_def_property_ui_text(prop, "Image", "");
  RNA_def_property_update(prop, NC_NODE | NA_EDITED, "rna_Node_update");

  RNA_def_struct_sdna_from(srna, "NodeCryptomatte", "storage");
  def_cmp_cryptomatte_common(srna);

  prop = RNA_def_property(srna, "layer_name", PROP_ENUM, PROP_NONE);
  RNA_def_property_enum_items(prop, node_cryptomatte_layer_name_items);
  RNA_def_property_enum_funcs(prop,
                              "rna_NodeCryptomatte_layer_name_get",
                              "rna_NodeCryptomatte_layer_name_set",
                              "rna_NodeCryptomatte_layer_name_itemf");
  RNA_def_property_ui_text(prop, "Cryptomatte Layer", "What Cryptomatte layer is used");
  RNA_def_property_update(prop, NC_NODE | NA_EDITED, "rna_Node_update");

  prop = RNA_def_property(srna, "entries", PROP_COLLECTION, PROP_NONE);
  RNA_def_property_collection_sdna(prop, NULL, "entries", NULL);
  RNA_def_property_struct_type(prop, "CryptomatteEntry");
  RNA_def_property_ui_text(prop, "Mattes", "");
  RNA_def_property_clear_flag(prop, PROP_EDITABLE);

  /* Included here instead of defining image_user as a property of the node,
   * see def_cmp_image for details.
   * As mentioned in DNA_node_types.h, iuser is the first member of the Cryptomatte
   * storage type, so we can cast node->storage to ImageUser.
   * That is required since we can't define the properties from storage->iuser directly... */
  RNA_def_struct_sdna_from(srna, "ImageUser", "storage");
  def_node_image_user(srna);
}

static void def_cmp_denoise(StructRNA *srna)
{
  PropertyRNA *prop;

  RNA_def_struct_sdna_from(srna, "NodeDenoise", "storage");

  prop = RNA_def_property(srna, "use_hdr", PROP_BOOLEAN, PROP_NONE);
  RNA_def_property_boolean_sdna(prop, NULL, "hdr", 0);
  RNA_def_property_ui_text(prop, "HDR", "Process HDR images");
  RNA_def_property_update(prop, NC_NODE | NA_EDITED, "rna_Node_update");
}

static void def_cmp_antialiasing(StructRNA *srna)
{
  PropertyRNA *prop;

  RNA_def_struct_sdna_from(srna, "NodeAntiAliasingData", "storage");

  prop = RNA_def_property(srna, "threshold", PROP_FLOAT, PROP_FACTOR);
  RNA_def_property_float_sdna(prop, NULL, "threshold");
  RNA_def_property_ui_range(prop, 0.0f, 1.0f, 0.1, 3);
  RNA_def_property_ui_text(
      prop,
      "Threshold",
      "Threshold to detect edges (smaller threshold makes more sensitive detection)");
  RNA_def_property_update(prop, NC_NODE | NA_EDITED, "rna_Node_update");

  prop = RNA_def_property(srna, "contrast_limit", PROP_FLOAT, PROP_FACTOR);
  RNA_def_property_float_sdna(prop, NULL, "contrast_limit");
  RNA_def_property_range(prop, 0.0f, 1.0f);
  RNA_def_property_ui_range(prop, 0.0f, 1.0f, 0.1, 3);
  RNA_def_property_ui_text(
      prop,
      "Contrast Limit",
      "How much to eliminate spurious edges to avoid artifacts (the larger value makes less "
      "active; the value 2.0, for example, means discard a detected edge if there is a "
      "neighboring edge that has 2.0 times bigger contrast than the current one)");
  RNA_def_property_update(prop, NC_NODE | NA_EDITED, "rna_Node_update");

  prop = RNA_def_property(srna, "corner_rounding", PROP_FLOAT, PROP_FACTOR);
  RNA_def_property_float_sdna(prop, NULL, "corner_rounding");
  RNA_def_property_range(prop, 0.0f, 1.0f);
  RNA_def_property_ui_range(prop, 0.0f, 1.0f, 0.1, 3);
  RNA_def_property_ui_text(prop, "Corner Rounding", "How much sharp corners will be rounded");
  RNA_def_property_update(prop, NC_NODE | NA_EDITED, "rna_Node_update");
}

/* -- Texture Nodes --------------------------------------------------------- */

static void def_tex_output(StructRNA *srna)
{
  PropertyRNA *prop;

  RNA_def_struct_sdna_from(srna, "TexNodeOutput", "storage");

  prop = RNA_def_property(srna, "filepath", PROP_STRING, PROP_NONE);
  RNA_def_property_string_sdna(prop, NULL, "name");
  RNA_def_property_ui_text(prop, "Output Name", "");
  RNA_def_property_update(prop, NC_NODE | NA_EDITED, "rna_Node_update");
}

static void def_tex_image(StructRNA *srna)
{
  PropertyRNA *prop;

  prop = RNA_def_property(srna, "image", PROP_POINTER, PROP_NONE);
  RNA_def_property_pointer_sdna(prop, NULL, "id");
  RNA_def_property_struct_type(prop, "Image");
  RNA_def_property_flag(prop, PROP_EDITABLE);
  RNA_def_property_ui_text(prop, "Image", "");
  RNA_def_property_update(prop, NC_NODE | NA_EDITED, "rna_Node_update");

  prop = RNA_def_property(srna, "image_user", PROP_POINTER, PROP_NONE);
  RNA_def_property_pointer_sdna(prop, NULL, "storage");
  RNA_def_property_struct_type(prop, "ImageUser");
  RNA_def_property_ui_text(
      prop, "Image User", "Parameters defining the image duration, offset and related settings");
  RNA_def_property_update(prop, NC_NODE | NA_EDITED, "rna_Node_update");
}

static void def_tex_bricks(StructRNA *srna)
{
  PropertyRNA *prop;

  prop = RNA_def_property(srna, "offset", PROP_FLOAT, PROP_NONE);
  RNA_def_property_float_sdna(prop, NULL, "custom3");
  RNA_def_property_range(prop, 0.0f, 1.0f);
  RNA_def_property_ui_text(prop, "Offset Amount", "");
  RNA_def_property_update(prop, NC_NODE | NA_EDITED, "rna_Node_update");

  prop = RNA_def_property(srna, "offset_frequency", PROP_INT, PROP_NONE);
  RNA_def_property_int_sdna(prop, NULL, "custom1");
  RNA_def_property_range(prop, 2, 99);
  RNA_def_property_ui_text(prop, "Offset Frequency", "Offset every N rows");
  RNA_def_property_update(prop, NC_NODE | NA_EDITED, "rna_Node_update");

  prop = RNA_def_property(srna, "squash", PROP_FLOAT, PROP_NONE);
  RNA_def_property_float_sdna(prop, NULL, "custom4");
  RNA_def_property_range(prop, 0.0f, 99.0f);
  RNA_def_property_ui_text(prop, "Squash Amount", "");
  RNA_def_property_update(prop, NC_NODE | NA_EDITED, "rna_Node_update");

  prop = RNA_def_property(srna, "squash_frequency", PROP_INT, PROP_NONE);
  RNA_def_property_int_sdna(prop, NULL, "custom2");
  RNA_def_property_range(prop, 2, 99);
  RNA_def_property_ui_text(prop, "Squash Frequency", "Squash every N rows");
  RNA_def_property_update(prop, NC_NODE | NA_EDITED, "rna_Node_update");
}

/* -- Geometry Nodes --------------------------------------------------------- */

static void def_geo_boolean(StructRNA *srna)
{
  PropertyRNA *prop;

  static const EnumPropertyItem rna_node_geometry_boolean_method_items[] = {
      {GEO_NODE_BOOLEAN_INTERSECT,
       "INTERSECT",
       0,
       "Intersect",
       "Keep the part of the mesh that is common between all operands"},
      {GEO_NODE_BOOLEAN_UNION, "UNION", 0, "Union", "Combine meshes in an additive way"},
      {GEO_NODE_BOOLEAN_DIFFERENCE,
       "DIFFERENCE",
       0,
       "Difference",
       "Combine meshes in a subtractive way"},
      {0, NULL, 0, NULL, NULL},
  };

  prop = RNA_def_property(srna, "operation", PROP_ENUM, PROP_NONE);
  RNA_def_property_enum_sdna(prop, NULL, "custom1");
  RNA_def_property_enum_items(prop, rna_node_geometry_boolean_method_items);
  RNA_def_property_enum_default(prop, GEO_NODE_BOOLEAN_INTERSECT);
  RNA_def_property_ui_text(prop, "Operation", "");
  RNA_def_property_update(prop, NC_NODE | NA_EDITED, "rna_Node_socket_update");
}

static void def_geo_triangulate(StructRNA *srna)
{
  PropertyRNA *prop;

  static const EnumPropertyItem rna_node_geometry_triangulate_quad_method_items[] = {
      {GEO_NODE_TRIANGULATE_QUAD_BEAUTY,
       "BEAUTY",
       0,
       "Beauty",
       "Split the quads in nice triangles, slower method"},
      {GEO_NODE_TRIANGULATE_QUAD_FIXED,
       "FIXED",
       0,
       "Fixed",
       "Split the quads on the first and third vertices"},
      {GEO_NODE_TRIANGULATE_QUAD_ALTERNATE,
       "FIXED_ALTERNATE",
       0,
       "Fixed Alternate",
       "Split the quads on the 2nd and 4th vertices"},
      {GEO_NODE_TRIANGULATE_QUAD_SHORTEDGE,
       "SHORTEST_DIAGONAL",
       0,
       "Shortest Diagonal",
       "Split the quads based on the distance between the vertices"},
      {0, NULL, 0, NULL, NULL},
  };

  static const EnumPropertyItem rna_node_geometry_triangulate_ngon_method_items[] = {
      {GEO_NODE_TRIANGULATE_NGON_BEAUTY,
       "BEAUTY",
       0,
       "Beauty",
       "Arrange the new triangles evenly (slow)"},
      {GEO_NODE_TRIANGULATE_NGON_EARCLIP,
       "CLIP",
       0,
       "Clip",
       "Split the polygons with an ear clipping algorithm"},
      {0, NULL, 0, NULL, NULL},
  };

  prop = RNA_def_property(srna, "quad_method", PROP_ENUM, PROP_NONE);
  RNA_def_property_enum_sdna(prop, NULL, "custom1");
  RNA_def_property_enum_items(prop, rna_node_geometry_triangulate_quad_method_items);
  RNA_def_property_enum_default(prop, GEO_NODE_TRIANGULATE_QUAD_SHORTEDGE);
  RNA_def_property_ui_text(prop, "Quad Method", "Method for splitting the quads into triangles");
  RNA_def_property_update(prop, NC_NODE | NA_EDITED, "rna_Node_update");

  prop = RNA_def_property(srna, "ngon_method", PROP_ENUM, PROP_NONE);
  RNA_def_property_enum_sdna(prop, NULL, "custom2");
  RNA_def_property_enum_items(prop, rna_node_geometry_triangulate_ngon_method_items);
  RNA_def_property_enum_default(prop, GEO_NODE_TRIANGULATE_NGON_BEAUTY);
  RNA_def_property_ui_text(prop, "N-gon Method", "Method for splitting the n-gons into triangles");
  RNA_def_property_update(prop, NC_NODE | NA_EDITED, "rna_Node_update");
}

static void def_geo_attribute_randomize(StructRNA *srna)
{
  PropertyRNA *prop;

  RNA_def_struct_sdna_from(srna, "NodeAttributeRandomize", "storage");

  prop = RNA_def_property(srna, "data_type", PROP_ENUM, PROP_NONE);
  RNA_def_property_enum_sdna(prop, NULL, "data_type");
  RNA_def_property_enum_items(prop, rna_enum_attribute_type_items);
  RNA_def_property_enum_funcs(prop, NULL, NULL, "rna_GeometryNodeAttributeRandom_type_itemf");
  RNA_def_property_enum_default(prop, CD_PROP_FLOAT);
  RNA_def_property_ui_text(prop, "Data Type", "Type of data stored in attribute");
  RNA_def_property_update(
      prop, NC_NODE | NA_EDITED, "rna_GeometryNodeAttributeRandomize_data_type_update");

  prop = RNA_def_property(srna, "operation", PROP_ENUM, PROP_NONE);
  RNA_def_property_enum_sdna(prop, NULL, "operation");
  RNA_def_property_enum_items(prop, rna_node_geometry_attribute_randomize_operation_items);
  RNA_def_property_enum_funcs(
      prop, NULL, NULL, "rna_GeometryNodeAttributeRandomize_operation_itemf");
  RNA_def_property_enum_default(prop, GEO_NODE_ATTRIBUTE_RANDOMIZE_REPLACE_CREATE);
  RNA_def_property_ui_text(prop, "Operation", "");
  RNA_def_property_update(prop, NC_NODE | NA_EDITED, "rna_Node_socket_update");
}

static void def_geo_attribute_fill(StructRNA *srna)
{
  PropertyRNA *prop;

  prop = RNA_def_property(srna, "data_type", PROP_ENUM, PROP_NONE);
  RNA_def_property_enum_sdna(prop, NULL, "custom1");
  RNA_def_property_enum_items(prop, rna_enum_attribute_type_items);
  RNA_def_property_enum_funcs(prop, NULL, NULL, "rna_GeometryNodeAttributeFill_type_itemf");
  RNA_def_property_enum_default(prop, CD_PROP_FLOAT);
  RNA_def_property_ui_text(prop, "Data Type", "Type of data stored in attribute");
  RNA_def_property_update(prop, NC_NODE | NA_EDITED, "rna_GeometryNode_socket_update");

  prop = RNA_def_property(srna, "domain", PROP_ENUM, PROP_NONE);
  RNA_def_property_enum_sdna(prop, NULL, "custom2");
  RNA_def_property_enum_items(prop, rna_enum_attribute_domain_with_auto_items);
  RNA_def_property_enum_default(prop, ATTR_DOMAIN_AUTO);
  RNA_def_property_ui_text(prop, "Domain", "");
  RNA_def_property_update(prop, NC_NODE | NA_EDITED, "rna_Node_update");
}

static void def_geo_attribute_convert(StructRNA *srna)
{
  PropertyRNA *prop;

  RNA_def_struct_sdna_from(srna, "NodeAttributeConvert", "storage");

  prop = RNA_def_property(srna, "data_type", PROP_ENUM, PROP_NONE);
  RNA_def_property_enum_items(prop, rna_enum_attribute_type_with_auto_items);
  RNA_def_property_enum_funcs(prop, NULL, NULL, "rna_GeometryNodeAttributeConvert_type_itemf");
  RNA_def_property_enum_default(prop, CD_AUTO_FROM_NAME);
  RNA_def_property_ui_text(prop, "Data Type", "The data type to save the result attribute with");
  RNA_def_property_update(prop, NC_NODE | NA_EDITED, "rna_GeometryNode_socket_update");

  prop = RNA_def_property(srna, "domain", PROP_ENUM, PROP_NONE);
  RNA_def_property_enum_items(prop, rna_enum_attribute_domain_with_auto_items);
  RNA_def_property_enum_default(prop, ATTR_DOMAIN_AUTO);
  RNA_def_property_ui_text(prop, "Domain", "The geometry domain to save the result attribute in");
  RNA_def_property_update(prop, NC_NODE | NA_EDITED, "rna_Node_update");
}

static void def_geo_attribute_math(StructRNA *srna)
{
  PropertyRNA *prop;

  RNA_def_struct_sdna_from(srna, "NodeAttributeMath", "storage");

  prop = RNA_def_property(srna, "operation", PROP_ENUM, PROP_NONE);
  RNA_def_property_enum_sdna(prop, NULL, "operation");
  RNA_def_property_enum_items(prop, rna_enum_node_math_items);
  RNA_def_property_enum_default(prop, NODE_MATH_ADD);
  RNA_def_property_ui_text(prop, "Operation", "");
  RNA_def_property_update(prop, NC_NODE | NA_EDITED, "rna_Node_socket_update");

  prop = RNA_def_property(srna, "input_type_a", PROP_ENUM, PROP_NONE);
  RNA_def_property_enum_bitflag_sdna(prop, NULL, "input_type_a");
  RNA_def_property_enum_items(prop, rna_node_geometry_attribute_input_type_items_float);
  RNA_def_property_ui_text(prop, "Input Type A", "");
  RNA_def_property_update(prop, NC_NODE | NA_EDITED, "rna_Node_socket_update");

  prop = RNA_def_property(srna, "input_type_b", PROP_ENUM, PROP_NONE);
  RNA_def_property_enum_bitflag_sdna(prop, NULL, "input_type_b");
  RNA_def_property_enum_items(prop, rna_node_geometry_attribute_input_type_items_float);
  RNA_def_property_ui_text(prop, "Input Type B", "");
  RNA_def_property_update(prop, NC_NODE | NA_EDITED, "rna_Node_socket_update");

  prop = RNA_def_property(srna, "input_type_c", PROP_ENUM, PROP_NONE);
  RNA_def_property_enum_bitflag_sdna(prop, NULL, "input_type_c");
  RNA_def_property_enum_items(prop, rna_node_geometry_attribute_input_type_items_float);
  RNA_def_property_ui_text(prop, "Input Type C", "");
  RNA_def_property_update(prop, NC_NODE | NA_EDITED, "rna_Node_socket_update");
}

static void def_geo_attribute_vector_math(StructRNA *srna)
{
  PropertyRNA *prop;

  RNA_def_struct_sdna_from(srna, "NodeAttributeVectorMath", "storage");

  prop = RNA_def_property(srna, "operation", PROP_ENUM, PROP_NONE);
  RNA_def_property_enum_sdna(prop, NULL, "operation");
  RNA_def_property_enum_items(prop, rna_enum_node_vec_math_items);
  RNA_def_property_ui_text(prop, "Operation", "");
  RNA_def_property_update(
      prop, NC_NODE | NA_EDITED, "rna_GeometryNodeAttributeVectorMath_operation_update");

  prop = RNA_def_property(srna, "input_type_a", PROP_ENUM, PROP_NONE);
  RNA_def_property_enum_bitflag_sdna(prop, NULL, "input_type_a");
  RNA_def_property_enum_items(prop, rna_node_geometry_attribute_input_type_items_vector);
  RNA_def_property_ui_text(prop, "Input Type A", "");
  RNA_def_property_update(prop, NC_NODE | NA_EDITED, "rna_Node_socket_update");

  prop = RNA_def_property(srna, "input_type_b", PROP_ENUM, PROP_NONE);
  RNA_def_property_enum_bitflag_sdna(prop, NULL, "input_type_b");
  RNA_def_property_enum_items(prop, rna_node_geometry_attribute_input_type_items_any);
  RNA_def_property_enum_funcs(
      prop, NULL, NULL, "rna_GeometryNodeAttributeVectorMath_input_type_b_itemf");
  RNA_def_property_ui_text(prop, "Input Type B", "");
  RNA_def_property_update(prop, NC_NODE | NA_EDITED, "rna_Node_socket_update");

  prop = RNA_def_property(srna, "input_type_c", PROP_ENUM, PROP_NONE);
  RNA_def_property_enum_bitflag_sdna(prop, NULL, "input_type_c");
  RNA_def_property_enum_items(prop, rna_node_geometry_attribute_input_type_items_any);
  RNA_def_property_enum_funcs(
      prop, NULL, NULL, "rna_GeometryNodeAttributeVectorMath_input_type_c_itemf");
  RNA_def_property_ui_text(prop, "Input Type C", "");
  RNA_def_property_update(prop, NC_NODE | NA_EDITED, "rna_Node_socket_update");
}

static void def_geo_attribute_map_range(StructRNA *srna)
{
  PropertyRNA *prop;

  RNA_def_struct_sdna_from(srna, "NodeAttributeMapRange", "storage");

  prop = RNA_def_property(srna, "data_type", PROP_ENUM, PROP_NONE);
  RNA_def_property_enum_bitflag_sdna(prop, NULL, "data_type");
  RNA_def_property_enum_items(prop, rna_enum_attribute_type_items);
  RNA_def_property_enum_funcs(prop, NULL, NULL, "rna_GeometryNodeAttributeMapRange_type_itemf");
  RNA_def_property_ui_text(prop, "Data Type", "");
  RNA_def_property_update(prop, NC_NODE | NA_EDITED, "rna_Node_socket_update");

  prop = RNA_def_property(srna, "interpolation_type", PROP_ENUM, PROP_NONE);
  RNA_def_property_enum_sdna(prop, NULL, "interpolation_type");
  RNA_def_property_enum_items(prop, rna_enum_node_map_range_items);
  RNA_def_property_ui_text(prop, "Interpolation Type", "");
  RNA_def_property_update(prop, NC_NODE | NA_EDITED, "rna_ShaderNode_socket_update");
}

static void def_geo_point_instance(StructRNA *srna)
{
  static const EnumPropertyItem instance_type_items[] = {
      {GEO_NODE_POINT_INSTANCE_TYPE_OBJECT,
       "OBJECT",
       ICON_NONE,
       "Object",
       "Instance an individual object on all points"},
      {GEO_NODE_POINT_INSTANCE_TYPE_COLLECTION,
       "COLLECTION",
       ICON_NONE,
       "Collection",
       "Instance an entire collection on all points"},
      {0, NULL, 0, NULL, NULL},
  };

  PropertyRNA *prop;
  RNA_def_struct_sdna_from(srna, "NodeGeometryPointInstance", "storage");

  prop = RNA_def_property(srna, "instance_type", PROP_ENUM, PROP_NONE);
  RNA_def_property_enum_sdna(prop, NULL, "instance_type");
  RNA_def_property_enum_items(prop, instance_type_items);
  RNA_def_property_enum_default(prop, GEO_NODE_POINT_INSTANCE_TYPE_OBJECT);
  RNA_def_property_ui_text(prop, "Instance Type", "");
  RNA_def_property_update(prop, NC_NODE | NA_EDITED, "rna_Node_socket_update");

  prop = RNA_def_property(srna, "use_whole_collection", PROP_BOOLEAN, PROP_NONE);
  RNA_def_property_boolean_sdna(prop, NULL, "flag", GEO_NODE_POINT_INSTANCE_WHOLE_COLLECTION);
  RNA_def_property_ui_text(prop, "Whole Collection", "Instance entire collection on each point");
  RNA_def_property_update(prop, 0, "rna_Node_socket_update");
}

static void def_geo_attribute_mix(StructRNA *srna)
{
  PropertyRNA *prop;

  RNA_def_struct_sdna_from(srna, "NodeAttributeMix", "storage");

  prop = RNA_def_property(srna, "blend_type", PROP_ENUM, PROP_NONE);
  RNA_def_property_enum_items(prop, rna_enum_ramp_blend_items);
  RNA_def_property_enum_default(prop, MA_RAMP_BLEND);
  RNA_def_property_ui_text(prop, "Blending Mode", "");
  RNA_def_property_update(prop, NC_NODE | NA_EDITED, "rna_Node_update");

  prop = RNA_def_property(srna, "input_type_factor", PROP_ENUM, PROP_NONE);
  RNA_def_property_enum_items(prop, rna_node_geometry_attribute_input_type_items_float);
  RNA_def_property_ui_text(prop, "Input Type Factor", "");
  RNA_def_property_update(prop, NC_NODE | NA_EDITED, "rna_Node_socket_update");

  prop = RNA_def_property(srna, "input_type_a", PROP_ENUM, PROP_NONE);
  RNA_def_property_enum_items(prop, rna_node_geometry_attribute_input_type_items_no_boolean);
  RNA_def_property_ui_text(prop, "Input Type A", "");
  RNA_def_property_update(prop, NC_NODE | NA_EDITED, "rna_Node_socket_update");

  prop = RNA_def_property(srna, "input_type_b", PROP_ENUM, PROP_NONE);
  RNA_def_property_enum_items(prop, rna_node_geometry_attribute_input_type_items_no_boolean);
  RNA_def_property_ui_text(prop, "Input Type B", "");
  RNA_def_property_update(prop, NC_NODE | NA_EDITED, "rna_Node_socket_update");
}

static void def_geo_attribute_clamp(StructRNA *srna)
{
  PropertyRNA *prop;

  RNA_def_struct_sdna_from(srna, "NodeAttributeClamp", "storage");

  prop = RNA_def_property(srna, "data_type", PROP_ENUM, PROP_NONE);
  RNA_def_property_enum_bitflag_sdna(prop, NULL, "data_type");
  RNA_def_property_enum_items(prop, rna_enum_attribute_type_items);
  RNA_def_property_enum_funcs(prop, NULL, NULL, "rna_GeometryNodeAttributeClamp_type_itemf");
  RNA_def_property_ui_text(prop, "Data Type", "");
  RNA_def_property_update(prop, NC_NODE | NA_EDITED, "rna_Node_socket_update");

  prop = RNA_def_property(srna, "operation", PROP_ENUM, PROP_NONE);
  RNA_def_property_enum_items(prop, rna_enum_node_clamp_items);
  RNA_def_property_enum_default(prop, NODE_CLAMP_MINMAX);
  RNA_def_property_ui_text(prop, "Operation", "");
  RNA_def_property_update(prop, NC_NODE | NA_EDITED, "rna_Node_update");
}

static void def_geo_attribute_attribute_compare(StructRNA *srna)
{
  PropertyRNA *prop;

  RNA_def_struct_sdna_from(srna, "NodeAttributeCompare", "storage");

  prop = RNA_def_property(srna, "operation", PROP_ENUM, PROP_NONE);
  RNA_def_property_enum_items(prop, rna_enum_node_float_compare_items);
  RNA_def_property_enum_default(prop, NODE_FLOAT_COMPARE_GREATER_THAN);
  RNA_def_property_ui_text(prop, "Operation", "");
  RNA_def_property_update(prop, NC_NODE | NA_EDITED, "rna_Node_socket_update");

  prop = RNA_def_property(srna, "input_type_a", PROP_ENUM, PROP_NONE);
  RNA_def_property_enum_items(prop, rna_node_geometry_attribute_input_type_items_no_boolean);
  RNA_def_property_ui_text(prop, "Input Type A", "");
  RNA_def_property_update(prop, NC_NODE | NA_EDITED, "rna_Node_socket_update");

  prop = RNA_def_property(srna, "input_type_b", PROP_ENUM, PROP_NONE);
  RNA_def_property_enum_items(prop, rna_node_geometry_attribute_input_type_items_no_boolean);
  RNA_def_property_ui_text(prop, "Input Type B", "");
  RNA_def_property_update(prop, NC_NODE | NA_EDITED, "rna_Node_socket_update");
}

static void def_geo_point_distribute(StructRNA *srna)
{
  PropertyRNA *prop;

  static const EnumPropertyItem rna_node_geometry_point_distribute_method_items[] = {
      {GEO_NODE_POINT_DISTRIBUTE_RANDOM,
       "RANDOM",
       0,
       "Random",
       "Distribute points randomly on the surface"},
      {GEO_NODE_POINT_DISTRIBUTE_POISSON,
       "POISSON",
       0,
       "Poisson Disk",
       "Distribute the points randomly on the surface while taking a minimum distance between "
       "points into account"},
      {0, NULL, 0, NULL, NULL},
  };

  prop = RNA_def_property(srna, "distribute_method", PROP_ENUM, PROP_NONE);
  RNA_def_property_enum_sdna(prop, NULL, "custom1");
  RNA_def_property_enum_items(prop, rna_node_geometry_point_distribute_method_items);
  RNA_def_property_enum_default(prop, GEO_NODE_POINT_DISTRIBUTE_RANDOM);
  RNA_def_property_ui_text(prop, "Distribution Method", "Method to use for scattering points");
  RNA_def_property_update(prop, NC_NODE | NA_EDITED, "rna_Node_socket_update");
}

static void def_geo_attribute_color_ramp(StructRNA *srna)
{
  PropertyRNA *prop;

  RNA_def_struct_sdna_from(srna, "NodeAttributeColorRamp", "storage");

  prop = RNA_def_property(srna, "color_ramp", PROP_POINTER, PROP_NONE);
  RNA_def_property_struct_type(prop, "ColorRamp");
  RNA_def_property_ui_text(prop, "Color Ramp", "");
  RNA_def_property_update(prop, NC_NODE | NA_EDITED, "rna_Node_update");
}

static void def_geo_attribute_curve_map(StructRNA *srna)
{
  PropertyRNA *prop;

  RNA_def_struct_sdna_from(srna, "NodeAttributeCurveMap", "storage");

  prop = RNA_def_property(srna, "data_type", PROP_ENUM, PROP_NONE);
  RNA_def_property_enum_sdna(prop, NULL, "data_type");
  RNA_def_property_enum_items(prop, rna_enum_attribute_type_items);
  RNA_def_property_enum_funcs(prop, NULL, NULL, "rna_GeometryNodeAttributeCurveMap_type_itemf");
  RNA_def_property_ui_text(prop, "Data Type", "");
  RNA_def_property_update(prop, NC_NODE | NA_EDITED, "rna_Node_socket_update");

  prop = RNA_def_property(srna, "curve_vec", PROP_POINTER, PROP_NONE);
  RNA_def_property_struct_type(prop, "CurveMapping");
  RNA_def_property_ui_text(prop, "Mapping", "");
  RNA_def_property_update(prop, NC_NODE | NA_EDITED, "rna_Node_update");

  prop = RNA_def_property(srna, "curve_rgb", PROP_POINTER, PROP_NONE);
  RNA_def_property_struct_type(prop, "CurveMapping");
  RNA_def_property_ui_text(prop, "Mapping", "");
  RNA_def_property_update(prop, NC_NODE | NA_EDITED, "rna_Node_update");
}

static void def_geo_attribute_vector_rotate(StructRNA *srna)
{
  static const EnumPropertyItem rotate_mode_items[] = {
      {GEO_NODE_VECTOR_ROTATE_TYPE_AXIS,
       "AXIS_ANGLE",
       0,
       "Axis Angle",
       "Rotate a point using axis angle"},
      {GEO_NODE_VECTOR_ROTATE_TYPE_AXIS_X, "X_AXIS", 0, "X Axis", "Rotate a point using X axis"},
      {GEO_NODE_VECTOR_ROTATE_TYPE_AXIS_Y, "Y_AXIS", 0, "Y Axis", "Rotate a point using Y axis"},
      {GEO_NODE_VECTOR_ROTATE_TYPE_AXIS_Z, "Z_AXIS", 0, "Z Axis", "Rotate a point using Z axis"},
      {GEO_NODE_VECTOR_ROTATE_TYPE_EULER_XYZ,
       "EULER_XYZ",
       0,
       "Euler",
       "Rotate a point using XYZ order"},
      {0, NULL, 0, NULL, NULL},
  };

  PropertyRNA *prop;

  RNA_def_struct_sdna_from(srna, "NodeAttributeVectorRotate", "storage");

  prop = RNA_def_property(srna, "rotation_mode", PROP_ENUM, PROP_NONE);
  RNA_def_property_enum_sdna(prop, NULL, "mode");
  RNA_def_property_enum_items(prop, rotate_mode_items);
  RNA_def_property_ui_text(prop, "Mode", "Type of rotation");
  RNA_def_property_update(prop, NC_NODE | NA_EDITED, "rna_ShaderNode_socket_update");

  prop = RNA_def_property(srna, "input_type_vector", PROP_ENUM, PROP_NONE);
  RNA_def_property_enum_items(prop, rna_node_geometry_attribute_input_type_items_vector);
  RNA_def_property_ui_text(prop, "Input Type Vector", "");
  RNA_def_property_update(prop, NC_NODE | NA_EDITED, "rna_Node_socket_update");

  prop = RNA_def_property(srna, "input_type_center", PROP_ENUM, PROP_NONE);
  RNA_def_property_enum_items(prop, rna_node_geometry_attribute_input_type_items_vector);
  RNA_def_property_ui_text(prop, "Input Type Center", "");
  RNA_def_property_update(prop, NC_NODE | NA_EDITED, "rna_Node_socket_update");

  prop = RNA_def_property(srna, "input_type_axis", PROP_ENUM, PROP_NONE);
  RNA_def_property_enum_items(prop, rna_node_geometry_attribute_input_type_items_vector);
  RNA_def_property_ui_text(prop, "Input Type Axis", "");
  RNA_def_property_update(prop, NC_NODE | NA_EDITED, "rna_Node_socket_update");

  prop = RNA_def_property(srna, "input_type_angle", PROP_ENUM, PROP_NONE);
  RNA_def_property_enum_items(prop, rna_node_geometry_attribute_input_type_items_float);
  RNA_def_property_ui_text(prop, "Input Type Angle", "");
  RNA_def_property_update(prop, NC_NODE | NA_EDITED, "rna_Node_socket_update");

  prop = RNA_def_property(srna, "input_type_rotation", PROP_ENUM, PROP_NONE);
  RNA_def_property_enum_items(prop, rna_node_geometry_attribute_input_type_items_vector);
  RNA_def_property_ui_text(prop, "Input Type Rotation", "");
  RNA_def_property_update(prop, NC_NODE | NA_EDITED, "rna_Node_socket_update");
}

static void def_geo_point_rotate(StructRNA *srna)
{
  static const EnumPropertyItem type_items[] = {
      {GEO_NODE_POINT_ROTATE_TYPE_AXIS_ANGLE,
       "AXIS_ANGLE",
       ICON_NONE,
       "Axis Angle",
       "Rotate around an axis by an angle"},
      {GEO_NODE_POINT_ROTATE_TYPE_EULER,
       "EULER",
       ICON_NONE,
       "Euler",
       "Rotate around the X, Y, and Z axes"},
      {0, NULL, 0, NULL, NULL},
  };

  static const EnumPropertyItem space_items[] = {
      {GEO_NODE_POINT_ROTATE_SPACE_OBJECT,
       "OBJECT",
       ICON_NONE,
       "Object",
       "Rotate points in the local space of the object"},
      {GEO_NODE_POINT_ROTATE_SPACE_POINT,
       "POINT",
       ICON_NONE,
       "Point",
       "Rotate every point in its local space (as defined by the 'rotation' attribute)"},
      {0, NULL, 0, NULL, NULL},
  };

  PropertyRNA *prop;

  RNA_def_struct_sdna_from(srna, "NodeGeometryRotatePoints", "storage");

  prop = RNA_def_property(srna, "type", PROP_ENUM, PROP_NONE);
  RNA_def_property_enum_items(prop, type_items);
  RNA_def_property_ui_text(prop, "Type", "Method used to describe the rotation");
  RNA_def_property_update(prop, NC_NODE | NA_EDITED, "rna_Node_socket_update");

  prop = RNA_def_property(srna, "space", PROP_ENUM, PROP_NONE);
  RNA_def_property_enum_items(prop, space_items);
  RNA_def_property_ui_text(prop, "Space", "Base orientation of the points");
  RNA_def_property_update(prop, NC_NODE | NA_EDITED, "rna_Node_update");

  prop = RNA_def_property(srna, "input_type_axis", PROP_ENUM, PROP_NONE);
  RNA_def_property_enum_items(prop, rna_node_geometry_attribute_input_type_items_vector);
  RNA_def_property_ui_text(prop, "Input Type Axis", "");
  RNA_def_property_update(prop, NC_NODE | NA_EDITED, "rna_Node_socket_update");

  prop = RNA_def_property(srna, "input_type_angle", PROP_ENUM, PROP_NONE);
  RNA_def_property_enum_items(prop, rna_node_geometry_attribute_input_type_items_float);
  RNA_def_property_ui_text(prop, "Input Type Angle", "");
  RNA_def_property_update(prop, NC_NODE | NA_EDITED, "rna_Node_socket_update");

  prop = RNA_def_property(srna, "input_type_rotation", PROP_ENUM, PROP_NONE);
  RNA_def_property_enum_items(prop, rna_node_geometry_attribute_input_type_items_vector);
  RNA_def_property_ui_text(prop, "Input Type Rotation", "");
  RNA_def_property_update(prop, NC_NODE | NA_EDITED, "rna_Node_socket_update");
}

static void def_geo_align_rotation_to_vector(StructRNA *srna)
{
  static const EnumPropertyItem axis_items[] = {
      {GEO_NODE_ALIGN_ROTATION_TO_VECTOR_AXIS_X,
       "X",
       ICON_NONE,
       "X",
       "Align the X axis with the vector"},
      {GEO_NODE_ALIGN_ROTATION_TO_VECTOR_AXIS_Y,
       "Y",
       ICON_NONE,
       "Y",
       "Align the Y axis with the vector"},
      {GEO_NODE_ALIGN_ROTATION_TO_VECTOR_AXIS_Z,
       "Z",
       ICON_NONE,
       "Z",
       "Align the Z axis with the vector"},
      {0, NULL, 0, NULL, NULL},
  };

  static const EnumPropertyItem pivot_axis_items[] = {
      {GEO_NODE_ALIGN_ROTATION_TO_VECTOR_PIVOT_AXIS_AUTO,
       "AUTO",
       ICON_NONE,
       "Auto",
       "Automatically detect the best rotation axis to rotate towards the vector"},
      {GEO_NODE_ALIGN_ROTATION_TO_VECTOR_PIVOT_AXIS_X,
       "X",
       ICON_NONE,
       "X",
       "Rotate around the local X axis"},
      {GEO_NODE_ALIGN_ROTATION_TO_VECTOR_PIVOT_AXIS_Y,
       "Y",
       ICON_NONE,
       "Y",
       "Rotate around the local Y axis"},
      {GEO_NODE_ALIGN_ROTATION_TO_VECTOR_PIVOT_AXIS_Z,
       "Z",
       ICON_NONE,
       "Z",
       "Rotate around the local Z axis"},
      {0, NULL, 0, NULL, NULL},
  };

  PropertyRNA *prop;

  RNA_def_struct_sdna_from(srna, "NodeGeometryAlignRotationToVector", "storage");

  prop = RNA_def_property(srna, "axis", PROP_ENUM, PROP_NONE);
  RNA_def_property_enum_items(prop, axis_items);
  RNA_def_property_ui_text(prop, "Axis", "Axis to align to the vector");
  RNA_def_property_update(prop, NC_NODE | NA_EDITED, "rna_Node_update");

  prop = RNA_def_property(srna, "pivot_axis", PROP_ENUM, PROP_NONE);
  RNA_def_property_enum_items(prop, pivot_axis_items);
  RNA_def_property_ui_text(prop, "Pivot Axis", "Axis to rotate around");
  RNA_def_property_update(prop, NC_NODE | NA_EDITED, "rna_Node_update");

  prop = RNA_def_property(srna, "input_type_factor", PROP_ENUM, PROP_NONE);
  RNA_def_property_enum_items(prop, rna_node_geometry_attribute_input_type_items_float);
  RNA_def_property_ui_text(prop, "Input Type Factor", "");
  RNA_def_property_update(prop, NC_NODE | NA_EDITED, "rna_Node_socket_update");

  prop = RNA_def_property(srna, "input_type_vector", PROP_ENUM, PROP_NONE);
  RNA_def_property_enum_items(prop, rna_node_geometry_attribute_input_type_items_vector);
  RNA_def_property_ui_text(prop, "Input Type Vector", "");
  RNA_def_property_update(prop, NC_NODE | NA_EDITED, "rna_Node_socket_update");
}

static void def_geo_point_scale(StructRNA *srna)
{
  PropertyRNA *prop;

  RNA_def_struct_sdna_from(srna, "NodeGeometryPointScale", "storage");

  prop = RNA_def_property(srna, "input_type", PROP_ENUM, PROP_NONE);
  RNA_def_property_enum_items(prop, rna_node_geometry_attribute_input_type_items_float_vector);
  RNA_def_property_ui_text(prop, "Input Type", "");
  RNA_def_property_update(prop, NC_NODE | NA_EDITED, "rna_Node_socket_update");
}

static void def_geo_point_translate(StructRNA *srna)
{
  PropertyRNA *prop;

  RNA_def_struct_sdna_from(srna, "NodeGeometryPointTranslate", "storage");

  prop = RNA_def_property(srna, "input_type", PROP_ENUM, PROP_NONE);
  RNA_def_property_enum_items(prop, rna_node_geometry_attribute_input_type_items_vector);
  RNA_def_property_ui_text(prop, "Input Type", "");
  RNA_def_property_update(prop, NC_NODE | NA_EDITED, "rna_Node_socket_update");
}

static void def_geo_object_info(StructRNA *srna)
{
  PropertyRNA *prop;

  static const EnumPropertyItem rna_node_geometry_object_info_transform_space_items[] = {
      {GEO_NODE_TRANSFORM_SPACE_ORIGINAL,
       "ORIGINAL",
       0,
       "Original",
       "Output the geometry relative to the input object transform, and the location, rotation "
       "and "
       "scale relative to the world origin"},
      {GEO_NODE_TRANSFORM_SPACE_RELATIVE,
       "RELATIVE",
       0,
       "Relative",
       "Bring the input object geometry, location, rotation and scale into the modified object, "
       "maintaining the relative position between the two objects in the scene"},
      {0, NULL, 0, NULL, NULL},
  };

  RNA_def_struct_sdna_from(srna, "NodeGeometryObjectInfo", "storage");

  prop = RNA_def_property(srna, "transform_space", PROP_ENUM, PROP_NONE);
  RNA_def_property_enum_items(prop, rna_node_geometry_object_info_transform_space_items);
  RNA_def_property_ui_text(
      prop, "Transform Space", "The transformation of the vector and geometry outputs");
  RNA_def_property_update(prop, NC_NODE | NA_EDITED, "rna_Node_update");
}

static void def_geo_points_to_volume(StructRNA *srna)
{
  PropertyRNA *prop;

  static EnumPropertyItem resolution_mode_items[] = {
      {GEO_NODE_POINTS_TO_VOLUME_RESOLUTION_MODE_AMOUNT,
       "VOXEL_AMOUNT",
       0,
       "Amount",
       "Specify the approximate number of voxels along the diagonal"},
      {GEO_NODE_POINTS_TO_VOLUME_RESOLUTION_MODE_SIZE,
       "VOXEL_SIZE",
       0,
       "Size",
       "Specify the voxel side length"},
      {0, NULL, 0, NULL, NULL},
  };

  RNA_def_struct_sdna_from(srna, "NodeGeometryPointsToVolume", "storage");

  prop = RNA_def_property(srna, "resolution_mode", PROP_ENUM, PROP_NONE);
  RNA_def_property_enum_items(prop, resolution_mode_items);
  RNA_def_property_ui_text(prop, "Resolution Mode", "How the voxel size is specified");
  RNA_def_property_update(prop, NC_NODE | NA_EDITED, "rna_Node_socket_update");

  prop = RNA_def_property(srna, "input_type_radius", PROP_ENUM, PROP_NONE);
  RNA_def_property_enum_items(prop, rna_node_geometry_attribute_input_type_items_float);
  RNA_def_property_ui_text(prop, "Radius Input Type", "");
  RNA_def_property_update(prop, NC_NODE | NA_EDITED, "rna_Node_socket_update");
}

static void def_geo_collection_info(StructRNA *srna)
{
  PropertyRNA *prop;

  static const EnumPropertyItem rna_node_geometry_collection_info_transform_space_items[] = {
      {GEO_NODE_TRANSFORM_SPACE_ORIGINAL,
       "ORIGINAL",
       0,
       "Original",
       "Output the geometry relative to the collection offset"},
      {GEO_NODE_TRANSFORM_SPACE_RELATIVE,
       "RELATIVE",
       0,
       "Relative",
       "Bring the input collection geometry into the modified object, maintaining the relative "
       "position between the objects in the scene"},
      {0, NULL, 0, NULL, NULL},
  };

  RNA_def_struct_sdna_from(srna, "NodeGeometryCollectionInfo", "storage");

  prop = RNA_def_property(srna, "transform_space", PROP_ENUM, PROP_NONE);
  RNA_def_property_enum_items(prop, rna_node_geometry_collection_info_transform_space_items);
  RNA_def_property_ui_text(prop, "Transform Space", "The transformation of the geometry output");
  RNA_def_property_update(prop, NC_NODE | NA_EDITED, "rna_Node_update");
}

static void def_geo_attribute_proximity(StructRNA *srna)
{
  static const EnumPropertyItem target_geometry_element[] = {
      {GEO_NODE_ATTRIBUTE_PROXIMITY_TARGET_GEOMETRY_ELEMENT_POINTS,
       "POINTS",
       ICON_NONE,
       "Points",
       "Calculate proximity to the target's points (usually faster than the other two modes)"},
      {GEO_NODE_ATTRIBUTE_PROXIMITY_TARGET_GEOMETRY_ELEMENT_EDGES,
       "EDGES",
       ICON_NONE,
       "Edges",
       "Calculate proximity to the target's edges"},
      {GEO_NODE_ATTRIBUTE_PROXIMITY_TARGET_GEOMETRY_ELEMENT_FACES,
       "FACES",
       ICON_NONE,
       "Faces",
       "Calculate proximity to the target's faces"},
      {0, NULL, 0, NULL, NULL},
  };

  PropertyRNA *prop;

  RNA_def_struct_sdna_from(srna, "NodeGeometryAttributeProximity", "storage");

  prop = RNA_def_property(srna, "target_geometry_element", PROP_ENUM, PROP_NONE);
  RNA_def_property_enum_items(prop, target_geometry_element);
  RNA_def_property_enum_default(prop, GEO_NODE_ATTRIBUTE_PROXIMITY_TARGET_GEOMETRY_ELEMENT_FACES);
  RNA_def_property_ui_text(
      prop, "Target Geometry", "Element of the target geometry to calculate the distance from");
  RNA_def_property_update(prop, NC_NODE | NA_EDITED, "rna_Node_socket_update");
}

static void def_geo_volume_to_mesh(StructRNA *srna)
{
  PropertyRNA *prop;

  static EnumPropertyItem resolution_mode_items[] = {
      {VOLUME_TO_MESH_RESOLUTION_MODE_GRID,
       "GRID",
       0,
       "Grid",
       "Use resolution of the volume grid"},
      {VOLUME_TO_MESH_RESOLUTION_MODE_VOXEL_AMOUNT,
       "VOXEL_AMOUNT",
       0,
       "Voxel Amount",
       "Desired number of voxels along one axis"},
      {VOLUME_TO_MESH_RESOLUTION_MODE_VOXEL_SIZE,
       "VOXEL_SIZE",
       0,
       "Voxel Size",
       "Desired voxel side length"},
      {0, NULL, 0, NULL, NULL},
  };

  RNA_def_struct_sdna_from(srna, "NodeGeometryVolumeToMesh", "storage");

  prop = RNA_def_property(srna, "resolution_mode", PROP_ENUM, PROP_NONE);
  RNA_def_property_enum_items(prop, resolution_mode_items);
  RNA_def_property_ui_text(prop, "Resolution Mode", "How the voxel size is specified");
  RNA_def_property_update(prop, NC_NODE | NA_EDITED, "rna_Node_socket_update");
}

static void def_geo_attribute_combine_xyz(StructRNA *srna)
{
  PropertyRNA *prop;

  RNA_def_struct_sdna_from(srna, "NodeAttributeCombineXYZ", "storage");

  prop = RNA_def_property(srna, "input_type_x", PROP_ENUM, PROP_NONE);
  RNA_def_property_enum_items(prop, rna_node_geometry_attribute_input_type_items_float);
  RNA_def_property_ui_text(prop, "Input Type X", "");
  RNA_def_property_update(prop, NC_NODE | NA_EDITED, "rna_Node_socket_update");

  prop = RNA_def_property(srna, "input_type_y", PROP_ENUM, PROP_NONE);
  RNA_def_property_enum_items(prop, rna_node_geometry_attribute_input_type_items_float);
  RNA_def_property_ui_text(prop, "Input Type Y", "");
  RNA_def_property_update(prop, NC_NODE | NA_EDITED, "rna_Node_socket_update");

  prop = RNA_def_property(srna, "input_type_z", PROP_ENUM, PROP_NONE);
  RNA_def_property_enum_items(prop, rna_node_geometry_attribute_input_type_items_float);
  RNA_def_property_ui_text(prop, "Input Type Z", "");
  RNA_def_property_update(prop, NC_NODE | NA_EDITED, "rna_Node_socket_update");
}

static void def_geo_attribute_separate_xyz(StructRNA *srna)
{
  PropertyRNA *prop;

  RNA_def_struct_sdna_from(srna, "NodeAttributeSeparateXYZ", "storage");

  prop = RNA_def_property(srna, "input_type", PROP_ENUM, PROP_NONE);
  RNA_def_property_enum_items(prop, rna_node_geometry_attribute_input_type_items_vector);
  RNA_def_property_ui_text(prop, "Input Type", "");
  RNA_def_property_update(prop, NC_NODE | NA_EDITED, "rna_Node_socket_update");
}

static void def_geo_mesh_circle(StructRNA *srna)
{
  PropertyRNA *prop;

  RNA_def_struct_sdna_from(srna, "NodeGeometryMeshCircle", "storage");

  prop = RNA_def_property(srna, "fill_type", PROP_ENUM, PROP_NONE);
  RNA_def_property_enum_items(prop, rna_node_geometry_mesh_circle_fill_type_items);
  RNA_def_property_ui_text(prop, "Fill Type", "");
  RNA_def_property_update(prop, NC_NODE | NA_EDITED, "rna_Node_update");
}

static void def_geo_mesh_cylinder(StructRNA *srna)
{
  PropertyRNA *prop;

  RNA_def_struct_sdna_from(srna, "NodeGeometryMeshCylinder", "storage");

  prop = RNA_def_property(srna, "fill_type", PROP_ENUM, PROP_NONE);
  RNA_def_property_enum_items(prop, rna_node_geometry_mesh_circle_fill_type_items);
  RNA_def_property_ui_text(prop, "Fill Type", "");
  RNA_def_property_update(prop, NC_NODE | NA_EDITED, "rna_Node_update");
}

static void def_geo_mesh_cone(StructRNA *srna)
{
  PropertyRNA *prop;

  RNA_def_struct_sdna_from(srna, "NodeGeometryMeshCone", "storage");

  prop = RNA_def_property(srna, "fill_type", PROP_ENUM, PROP_NONE);
  RNA_def_property_enum_items(prop, rna_node_geometry_mesh_circle_fill_type_items);
  RNA_def_property_ui_text(prop, "Fill Type", "");
  RNA_def_property_update(prop, NC_NODE | NA_EDITED, "rna_Node_update");
}

static void def_geo_mesh_line(StructRNA *srna)
{
  PropertyRNA *prop;

  static EnumPropertyItem mode_items[] = {
      {GEO_NODE_MESH_LINE_MODE_OFFSET,
       "OFFSET",
       0,
       "Offset",
       "Specify the offset from one vertex to the next"},
      {GEO_NODE_MESH_LINE_MODE_END_POINTS,
       "END_POINTS",
       0,
       "End Points",
       "Specify the line's start and end points"},
      {0, NULL, 0, NULL, NULL},
  };

  static EnumPropertyItem count_mode_items[] = {
      {GEO_NODE_MESH_LINE_COUNT_TOTAL,
       "TOTAL",
       0,
       "Count",
       "Specify the total number of vertices"},
      {GEO_NODE_MESH_LINE_COUNT_RESOLUTION,
       "RESOLUTION",
       0,
       "Resolution",
       "Specify the distance between vertices"},
      {0, NULL, 0, NULL, NULL},
  };

  RNA_def_struct_sdna_from(srna, "NodeGeometryMeshLine", "storage");

  prop = RNA_def_property(srna, "mode", PROP_ENUM, PROP_NONE);
  RNA_def_property_enum_items(prop, mode_items);
  RNA_def_property_ui_text(prop, "Mode", "");
  RNA_def_property_update(prop, NC_NODE | NA_EDITED, "rna_Node_socket_update");

  prop = RNA_def_property(srna, "count_mode", PROP_ENUM, PROP_NONE);
  RNA_def_property_enum_items(prop, count_mode_items);
  RNA_def_property_ui_text(prop, "Count Mode", "");
  RNA_def_property_update(prop, NC_NODE | NA_EDITED, "rna_Node_socket_update");
}

static void def_geo_switch(StructRNA *srna)
{
  PropertyRNA *prop;

  RNA_def_struct_sdna_from(srna, "NodeSwitch", "storage");
  prop = RNA_def_property(srna, "input_type", PROP_ENUM, PROP_NONE);
  RNA_def_property_enum_sdna(prop, NULL, "input_type");
  RNA_def_property_enum_items(prop, node_socket_data_type_items);
  RNA_def_property_enum_funcs(prop, NULL, NULL, "rna_GeometryNodeSwitch_type_itemf");
  RNA_def_property_ui_text(prop, "Input Type", "");
  RNA_def_property_update(prop, NC_NODE | NA_EDITED, "rna_Node_socket_update");
}

static void def_geo_curve_resample(StructRNA *srna)
{
  PropertyRNA *prop;

  static EnumPropertyItem mode_items[] = {
      {GEO_NODE_CURVE_SAMPLE_COUNT,
       "COUNT",
       0,
       "Count",
       "Sample the specified number of points along each spline"},
      {GEO_NODE_CURVE_SAMPLE_LENGTH,
       "LENGTH",
       0,
       "Length",
       "Calculate the number of samples by splitting each spline into segments with the specified "
       "length"},
      {0, NULL, 0, NULL, NULL},
  };

  RNA_def_struct_sdna_from(srna, "NodeGeometryCurveResample", "storage");

  prop = RNA_def_property(srna, "mode", PROP_ENUM, PROP_NONE);
  RNA_def_property_enum_items(prop, mode_items);
  RNA_def_property_ui_text(prop, "Mode", "How to specify the amount of samples");
  RNA_def_property_update(prop, NC_NODE | NA_EDITED, "rna_Node_socket_update");
}

static void def_geo_curve_subdivide(StructRNA *srna)
{
  PropertyRNA *prop;

  RNA_def_struct_sdna_from(srna, "NodeGeometryCurveSubdivide", "storage");

  prop = RNA_def_property(srna, "cuts_type", PROP_ENUM, PROP_NONE);
  RNA_def_property_enum_items(prop, rna_node_geometry_attribute_input_type_items_int);
  RNA_def_property_ui_text(prop, "Cuts Type", "");
  RNA_def_property_update(prop, NC_NODE | NA_EDITED, "rna_Node_socket_update");
}

static void def_geo_curve_to_points(StructRNA *srna)
{
  PropertyRNA *prop;

  static EnumPropertyItem mode_items[] = {
      {GEO_NODE_CURVE_SAMPLE_EVALUATED,
       "EVALUATED",
       0,
       "Evaluated",
       "Create points from the curve's evaluated points, based on the resolution attribute for "
       "NURBS and Bezier splines"},
      {GEO_NODE_CURVE_SAMPLE_COUNT,
       "COUNT",
       0,
       "Count",
       "Sample each spline by evenly distributing the specified number of points"},
      {GEO_NODE_CURVE_SAMPLE_LENGTH,
       "LENGTH",
       0,
       "Length",
       "Sample each spline by splitting it into segments with the specified length"},
      {0, NULL, 0, NULL, NULL},
  };

  RNA_def_struct_sdna_from(srna, "NodeGeometryCurveToPoints", "storage");

  prop = RNA_def_property(srna, "mode", PROP_ENUM, PROP_NONE);
  RNA_def_property_enum_items(prop, mode_items);
  RNA_def_property_ui_text(prop, "Mode", "How to generate points from the input curve");
  RNA_def_property_update(prop, NC_NODE | NA_EDITED, "rna_Node_socket_update");
}

static void def_geo_attribute_transfer(StructRNA *srna)
{
  static EnumPropertyItem mapping_items[] = {
      {GEO_NODE_ATTRIBUTE_TRANSFER_NEAREST_FACE_INTERPOLATED,
       "NEAREST_FACE_INTERPOLATED",
       0,
       "Nearest Face Interpolated",
       "Transfer the attribute from the nearest face on a surface (loose points and edges are "
       "ignored)"},
      {GEO_NODE_ATTRIBUTE_TRANSFER_NEAREST,
       "NEAREST",
       0,
       "Nearest",
       "Transfer the element from the nearest element (using face and edge centers for the "
       "distance computation)"},
      {0, NULL, 0, NULL, NULL},
  };

  PropertyRNA *prop;

  RNA_def_struct_sdna_from(srna, "NodeGeometryAttributeTransfer", "storage");

  prop = RNA_def_property(srna, "domain", PROP_ENUM, PROP_NONE);
  RNA_def_property_enum_items(prop, rna_enum_attribute_domain_with_auto_items);
  RNA_def_property_enum_default(prop, ATTR_DOMAIN_AUTO);
  RNA_def_property_ui_text(prop, "Domain", "The geometry domain to save the result attribute in");
  RNA_def_property_update(prop, NC_NODE | NA_EDITED, "rna_Node_update");

  prop = RNA_def_property(srna, "mapping", PROP_ENUM, PROP_NONE);
  RNA_def_property_enum_items(prop, mapping_items);
  RNA_def_property_ui_text(prop, "Mapping", "Mapping between geometries");
  RNA_def_property_update(prop, NC_NODE | NA_EDITED, "rna_Node_update");
}

static void def_geo_input_material(StructRNA *srna)
{
  PropertyRNA *prop;

  prop = RNA_def_property(srna, "material", PROP_POINTER, PROP_NONE);
  RNA_def_property_pointer_sdna(prop, NULL, "id");
  RNA_def_property_struct_type(prop, "Material");
  RNA_def_property_flag(prop, PROP_EDITABLE);
  RNA_def_property_override_flag(prop, PROPOVERRIDE_OVERRIDABLE_LIBRARY);
  RNA_def_property_ui_text(prop, "Material", "");
  RNA_def_property_update(prop, NC_NODE | NA_EDITED, "rna_Node_update");
}

<<<<<<< HEAD
static void def_geo_attribute_processor_group_input(BlenderRNA *brna)
{
  static EnumPropertyItem input_mode_items[] = {
      {GEO_NODE_ATTRIBUTE_PROCESSOR_INPUT_MODE_VALUE,
       "VALUE",
       0,
       "Value",
       "Pass a value into the group"},
      {GEO_NODE_ATTRIBUTE_PROCESSOR_INPUT_MODE_ATTRIBUTE,
       "ATTRIBUTE",
       0,
       "Attribute",
       "Pass a attribute name into the group"},
      {GEO_NODE_ATTRIBUTE_PROCESSOR_INPUT_MODE_DEFAULT,
       "DEFAULT",
       0,
       "Default",
       "Use the default attribute name or default value if the attribute does not exist"},
      {0, NULL, 0, NULL, NULL},
  };

  StructRNA *srna;
  PropertyRNA *prop;

  srna = RNA_def_struct(brna, "AttributeProcessorInputSettings", NULL);
  RNA_def_struct_ui_text(srna, "Attribute Processor Input", "");

  prop = RNA_def_property(srna, "identifier", PROP_STRING, PROP_NONE);
  RNA_def_property_ui_text(prop, "identifier", "Identifier of the matching socket in the group");
  RNA_def_property_clear_flag(prop, PROP_EDITABLE);

  prop = RNA_def_property(srna, "input_mode", PROP_ENUM, PROP_NONE);
  RNA_def_property_ui_text(prop, "Input Mode", "How the group input is provided");
  RNA_def_property_enum_items(prop, input_mode_items);
  RNA_def_property_update(
      prop, NC_NODE | NA_EDITED, "rna_GeometryNodeAttributeProcessor_mode_update");
}

static void def_geo_attribute_processor_group_output(BlenderRNA *brna)
{
  static EnumPropertyItem input_mode_items[] = {
      {GEO_NODE_ATTRIBUTE_PROCESSOR_OUTPUT_MODE_ATTRIBUTE,
       "ATTRIBUTE",
       0,
       "Attribute",
       "Specify the attribute the result should be stored in"},
      {GEO_NODE_ATTRIBUTE_PROCESSOR_OUTPUT_MODE_DEFAULT,
       "DEFAULT",
       0,
       "Default",
       "Use the default attribute name for the output"},
      {0, NULL, 0, NULL, NULL},
  };

  StructRNA *srna;
  PropertyRNA *prop;

  srna = RNA_def_struct(brna, "AttributeProcessorOutputSettings", NULL);
  RNA_def_struct_ui_text(srna, "Attribute Processor Output", "");

  prop = RNA_def_property(srna, "identifier", PROP_STRING, PROP_NONE);
  RNA_def_property_ui_text(prop, "identifier", "Identifier of the matching socket in the group");
  RNA_def_property_clear_flag(prop, PROP_EDITABLE);

  prop = RNA_def_property(srna, "output_mode", PROP_ENUM, PROP_NONE);
  RNA_def_property_ui_text(prop, "Output Mode", "Where the group output is stored");
  RNA_def_property_enum_items(prop, input_mode_items);
  RNA_def_property_update(
      prop, NC_NODE | NA_EDITED, "rna_GeometryNodeAttributeProcessor_mode_update");
}

static void def_geo_attribute_processor(StructRNA *srna)
{
  PropertyRNA *prop;

  prop = RNA_def_property(srna, "node_tree", PROP_POINTER, PROP_NONE);
  RNA_def_property_pointer_sdna(prop, NULL, "id");
  RNA_def_property_struct_type(prop, "NodeTree");
  RNA_def_property_pointer_funcs(
      prop, NULL, NULL, NULL, "rna_GeometryNodeAttributeProcessor_node_tree_poll");
  RNA_def_property_flag(prop, PROP_EDITABLE);
  RNA_def_property_override_flag(prop, PROPOVERRIDE_OVERRIDABLE_LIBRARY);
  RNA_def_property_ui_text(prop, "Node Tree", "");
  RNA_def_property_update(prop, NC_NODE | NA_EDITED, "rna_NodeGroup_update");

  RNA_def_struct_sdna_from(srna, "NodeGeometryAttributeProcessor", "storage");

  prop = RNA_def_property(srna, "domain", PROP_ENUM, PROP_NONE);
  RNA_def_property_enum_items(prop, rna_enum_attribute_domain_items);
  RNA_def_property_enum_default(prop, ATTR_DOMAIN_POINT);
  RNA_def_property_ui_text(prop, "Domain", "The geometry domain to process attributes in");
  RNA_def_property_update(prop, NC_NODE | NA_EDITED, "rna_Node_update");

  prop = RNA_def_property(srna, "inputs_settings", PROP_COLLECTION, PROP_NONE);
  RNA_def_property_struct_type(prop, "AttributeProcessorInputSettings");
  RNA_def_property_ui_text(prop, "Group Inputs", "");

  prop = RNA_def_property(srna, "outputs_settings", PROP_COLLECTION, PROP_NONE);
  RNA_def_property_struct_type(prop, "AttributeProcessorOutputSettings");
  RNA_def_property_ui_text(prop, "Group Outputs", "");
}

static void def_attr_set_attribute(StructRNA *srna)
{
  PropertyRNA *prop;

  RNA_def_struct_sdna_from(srna, "NodeAttributeSetAttribute", "storage");

  prop = RNA_def_property(srna, "attribute_name", PROP_STRING, PROP_NONE);
  RNA_def_property_ui_text(prop, "Attribute Name", "");
  RNA_def_property_update(prop, NC_NODE | NA_EDITED, "rna_Node_update");

  prop = RNA_def_property(srna, "type", PROP_ENUM, PROP_NONE);
  RNA_def_property_enum_items(prop, node_socket_data_type_items);
  RNA_def_property_enum_funcs(prop, NULL, NULL, "rna_AttributeNodeSetAttribute_type_itemf");
  RNA_def_property_ui_text(prop, "Type", "");
  RNA_def_property_update(prop, NC_NODE | NA_EDITED, "rna_Node_socket_update");
}

static void def_attr_attribute_input(StructRNA *srna)
{
  PropertyRNA *prop;

  RNA_def_struct_sdna_from(srna, "NodeAttributeAttributeInput", "storage");

  prop = RNA_def_property(srna, "attribute_name", PROP_STRING, PROP_NONE);
  RNA_def_property_ui_text(prop, "Attribute Name", "");
  RNA_def_property_update(prop, NC_NODE | NA_EDITED, "rna_Node_update");

  prop = RNA_def_property(srna, "type", PROP_ENUM, PROP_NONE);
  RNA_def_property_enum_items(prop, node_socket_data_type_items);
  RNA_def_property_enum_funcs(prop, NULL, NULL, "rna_AttributeNodeSetAttribute_type_itemf");
  RNA_def_property_ui_text(prop, "Type", "");
=======
static void def_geo_raycast(StructRNA *srna)
{
  static EnumPropertyItem mapping_items[] = {
      {GEO_NODE_RAYCAST_INTERPOLATED,
       "INTERPOLATED",
       0,
       "Interpolated",
       "Interpolate the attribute from the corners of the hit face"},
      {GEO_NODE_RAYCAST_NEAREST,
       "NEAREST",
       0,
       "Nearest",
       "Use the attribute value of the closest mesh element"},
      {0, NULL, 0, NULL, NULL},
  };

  PropertyRNA *prop;

  RNA_def_struct_sdna_from(srna, "NodeGeometryRaycast", "storage");

  prop = RNA_def_property(srna, "mapping", PROP_ENUM, PROP_NONE);
  RNA_def_property_enum_items(prop, mapping_items);
  RNA_def_property_ui_text(prop, "Mapping", "Mapping from the target geometry to hit points");
  RNA_def_property_update(prop, NC_NODE | NA_EDITED, "rna_Node_update");

  prop = RNA_def_property(srna, "input_type_ray_direction", PROP_ENUM, PROP_NONE);
  RNA_def_property_enum_items(prop, rna_node_geometry_attribute_input_type_items_vector);
  RNA_def_property_ui_text(prop, "Input Type Ray Direction", "");
  RNA_def_property_update(prop, NC_NODE | NA_EDITED, "rna_Node_socket_update");

  prop = RNA_def_property(srna, "input_type_ray_length", PROP_ENUM, PROP_NONE);
  RNA_def_property_enum_items(prop, rna_node_geometry_attribute_input_type_items_float);
  RNA_def_property_ui_text(prop, "Input Type Ray Length", "");
>>>>>>> eed9ac5b
  RNA_def_property_update(prop, NC_NODE | NA_EDITED, "rna_Node_socket_update");
}

/* -------------------------------------------------------------------------- */

static void rna_def_shader_node(BlenderRNA *brna)
{
  StructRNA *srna;

  srna = RNA_def_struct(brna, "ShaderNode", "NodeInternal");
  RNA_def_struct_ui_text(srna, "Shader Node", "Material shader node");
  RNA_def_struct_sdna(srna, "bNode");
  RNA_def_struct_register_funcs(srna, "rna_ShaderNode_register", "rna_Node_unregister", NULL);
}

static void rna_def_compositor_node(BlenderRNA *brna)
{
  StructRNA *srna;
  FunctionRNA *func;

  srna = RNA_def_struct(brna, "CompositorNode", "NodeInternal");
  RNA_def_struct_ui_text(srna, "Compositor Node", "");
  RNA_def_struct_sdna(srna, "bNode");
  RNA_def_struct_register_funcs(srna, "rna_CompositorNode_register", "rna_Node_unregister", NULL);

  /* compositor node need_exec flag */
  func = RNA_def_function(srna, "tag_need_exec", "rna_CompositorNode_tag_need_exec");
  RNA_def_function_ui_description(func, "Tag the node for compositor update");

  def_cmp_cryptomatte_entry(brna);
}

static void rna_def_texture_node(BlenderRNA *brna)
{
  StructRNA *srna;

  srna = RNA_def_struct(brna, "TextureNode", "NodeInternal");
  RNA_def_struct_ui_text(srna, "Texture Node", "");
  RNA_def_struct_sdna(srna, "bNode");
  RNA_def_struct_register_funcs(srna, "rna_TextureNode_register", "rna_Node_unregister", NULL);
}

static void rna_def_geometry_node(BlenderRNA *brna)
{
  StructRNA *srna;

  srna = RNA_def_struct(brna, "GeometryNode", "NodeInternal");
  RNA_def_struct_ui_text(srna, "Geometry Node", "");
  RNA_def_struct_sdna(srna, "bNode");
  RNA_def_struct_register_funcs(srna, "rna_GeometryNode_register", "rna_Node_unregister", NULL);
}

static void rna_def_attribute_node(BlenderRNA *brna)
{
  StructRNA *srna;

  srna = RNA_def_struct(brna, "AttributeNode", "NodeInternal");
  RNA_def_struct_ui_text(srna, "Attribute Node", "");
  RNA_def_struct_sdna(srna, "bNode");
  RNA_def_struct_register_funcs(srna, "rna_AttributeNode_register", "rna_Node_unregister", NULL);
}

static void rna_def_function_node(BlenderRNA *brna)
{
  StructRNA *srna;

  srna = RNA_def_struct(brna, "FunctionNode", "NodeInternal");
  RNA_def_struct_ui_text(srna, "Function Node", "");
  RNA_def_struct_sdna(srna, "bNode");
  RNA_def_struct_register_funcs(srna, "rna_FunctionNode_register", "rna_Node_unregister", NULL);
}

/* -------------------------------------------------------------------------- */

static void rna_def_node_socket(BlenderRNA *brna)
{
  StructRNA *srna;
  PropertyRNA *prop;
  PropertyRNA *parm;
  FunctionRNA *func;

  static float default_draw_color[] = {0.0f, 0.0f, 0.0f, 1.0f};

  srna = RNA_def_struct(brna, "NodeSocket", NULL);
  RNA_def_struct_ui_text(srna, "Node Socket", "Input or output socket of a node");
  RNA_def_struct_sdna(srna, "bNodeSocket");
  RNA_def_struct_refine_func(srna, "rna_NodeSocket_refine");
  RNA_def_struct_ui_icon(srna, ICON_PLUGIN);
  RNA_def_struct_path_func(srna, "rna_NodeSocket_path");
  RNA_def_struct_register_funcs(
      srna, "rna_NodeSocket_register", "rna_NodeSocket_unregister", NULL);
  RNA_def_struct_idprops_func(srna, "rna_NodeSocket_idprops");

  prop = RNA_def_property(srna, "name", PROP_STRING, PROP_NONE);
  RNA_def_property_ui_text(prop, "Name", "Socket name");
  RNA_def_struct_name_property(srna, prop);
  RNA_def_property_update(prop, NC_NODE | NA_EDITED, "rna_NodeSocket_update");

  prop = RNA_def_property(srna, "label", PROP_STRING, PROP_NONE);
  RNA_def_property_string_sdna(prop, NULL, "label");
  RNA_def_property_clear_flag(prop, PROP_EDITABLE);
  RNA_def_property_ui_text(prop, "Label", "Custom dynamic defined socket label");

  prop = RNA_def_property(srna, "identifier", PROP_STRING, PROP_NONE);
  RNA_def_property_string_sdna(prop, NULL, "identifier");
  RNA_def_property_clear_flag(prop, PROP_EDITABLE);
  RNA_def_property_ui_text(prop, "Identifier", "Unique identifier for mapping sockets");

  prop = RNA_def_property(srna, "description", PROP_STRING, PROP_NONE);
  RNA_def_property_string_sdna(prop, NULL, "description");
  RNA_def_property_ui_text(prop, "Tooltip", "Socket tooltip");
  RNA_def_property_update(prop, NC_NODE | NA_EDITED, "rna_NodeSocket_update");

  prop = RNA_def_property(srna, "is_output", PROP_BOOLEAN, PROP_NONE);
  RNA_def_property_boolean_funcs(prop, "rna_NodeSocket_is_output_get", NULL);
  RNA_def_property_clear_flag(prop, PROP_EDITABLE);
  RNA_def_property_ui_text(prop, "Is Output", "True if the socket is an output, otherwise input");

  prop = RNA_def_property(srna, "hide", PROP_BOOLEAN, PROP_NONE);
  RNA_def_property_boolean_sdna(prop, NULL, "flag", SOCK_HIDDEN);
  RNA_def_property_boolean_funcs(prop, NULL, "rna_NodeSocket_hide_set");
  RNA_def_property_ui_text(prop, "Hide", "Hide the socket");
  RNA_def_property_update(prop, NC_NODE | ND_DISPLAY, NULL);

  prop = RNA_def_property(srna, "enabled", PROP_BOOLEAN, PROP_NONE);
  RNA_def_property_boolean_negative_sdna(prop, NULL, "flag", SOCK_UNAVAIL);
  RNA_def_property_ui_text(prop, "Enabled", "Enable the socket");
  RNA_def_property_update(prop, NC_NODE | ND_DISPLAY, NULL);

  prop = RNA_def_property(srna, "link_limit", PROP_INT, PROP_NONE);
  RNA_def_property_int_sdna(prop, NULL, "limit");
  RNA_def_property_int_funcs(prop, NULL, "rna_NodeSocket_link_limit_set", NULL);
  RNA_def_property_range(prop, 1, 0xFFF);
  RNA_def_property_ui_text(prop, "Link Limit", "Max number of links allowed for this socket");
  RNA_def_property_update(prop, NC_NODE | NA_EDITED, NULL);

  prop = RNA_def_property(srna, "is_linked", PROP_BOOLEAN, PROP_NONE);
  RNA_def_property_boolean_sdna(prop, NULL, "flag", SOCK_IN_USE);
  RNA_def_property_clear_flag(prop, PROP_EDITABLE);
  RNA_def_property_ui_text(prop, "Linked", "True if the socket is connected");

  prop = RNA_def_property(srna, "is_multi_input", PROP_BOOLEAN, PROP_NONE);
  RNA_def_property_boolean_sdna(prop, NULL, "flag", SOCK_MULTI_INPUT);
  RNA_def_property_clear_flag(prop, PROP_EDITABLE);
  RNA_def_property_ui_text(
      prop, "Multi Input", "True if the socket can accept multiple ordered input links");

  prop = RNA_def_property(srna, "show_expanded", PROP_BOOLEAN, PROP_NONE);
  RNA_def_property_flag(prop, PROP_NO_DEG_UPDATE);
  RNA_def_property_boolean_negative_sdna(prop, NULL, "flag", SOCK_COLLAPSED);
  RNA_def_property_ui_text(prop, "Expanded", "Socket links are expanded in the user interface");
  RNA_def_property_update(prop, NC_NODE | NA_EDITED, NULL);

  prop = RNA_def_property(srna, "hide_value", PROP_BOOLEAN, PROP_NONE);
  RNA_def_property_boolean_sdna(prop, NULL, "flag", SOCK_HIDE_VALUE);
  RNA_def_property_ui_text(prop, "Hide Value", "Hide the socket input value");
  RNA_def_property_update(prop, NC_NODE | ND_DISPLAY, NULL);

  prop = RNA_def_property(srna, "node", PROP_POINTER, PROP_NONE);
  RNA_def_property_pointer_funcs(prop, "rna_NodeSocket_node_get", NULL, NULL, NULL);
  RNA_def_property_struct_type(prop, "Node");
  RNA_def_property_clear_flag(prop, PROP_EDITABLE);
  RNA_def_property_flag(prop, PROP_PTR_NO_OWNERSHIP);
  RNA_def_property_override_flag(prop, PROPOVERRIDE_NO_COMPARISON);
  RNA_def_property_ui_text(prop, "Node", "Node owning this socket");

  /* NB: the type property is used by standard sockets.
   * Ideally should be defined only for the registered subclass,
   * but to use the existing DNA is added in the base type here.
   * Future socket types can ignore or override this if needed.
   */
  prop = RNA_def_property(srna, "type", PROP_ENUM, PROP_NONE);
  RNA_def_property_enum_sdna(prop, NULL, "type");
  RNA_def_property_enum_items(prop, rna_enum_node_socket_type_items);
  RNA_def_property_enum_default(prop, SOCK_FLOAT);
  RNA_def_property_enum_funcs(prop, NULL, "rna_NodeSocket_type_set", NULL);
  RNA_def_property_ui_text(prop, "Type", "Data type");
  RNA_def_property_update(prop, NC_NODE | NA_EDITED, "rna_NodeSocket_update");

  prop = RNA_def_property(srna, "display_shape", PROP_ENUM, PROP_NONE);
  RNA_def_property_enum_sdna(prop, NULL, "display_shape");
  RNA_def_property_enum_items(prop, rna_enum_node_socket_display_shape_items);
  RNA_def_property_enum_default(prop, SOCK_DISPLAY_SHAPE_CIRCLE);
  RNA_def_property_ui_text(prop, "Shape", "Socket shape");
  RNA_def_property_update(prop, NC_NODE | NA_EDITED, "rna_NodeSocket_update");

  /* registration */
  prop = RNA_def_property(srna, "bl_idname", PROP_STRING, PROP_NONE);
  RNA_def_property_string_sdna(prop, NULL, "typeinfo->idname");
  RNA_def_property_flag(prop, PROP_REGISTER);
  RNA_def_property_ui_text(prop, "ID Name", "");

  /* draw socket */
  func = RNA_def_function(srna, "draw", NULL);
  RNA_def_function_ui_description(func, "Draw socket");
  RNA_def_function_flag(func, FUNC_REGISTER);
  parm = RNA_def_pointer(func, "context", "Context", "", "");
  RNA_def_parameter_flags(parm, PROP_NEVER_NULL, PARM_REQUIRED);
  parm = RNA_def_property(func, "layout", PROP_POINTER, PROP_NONE);
  RNA_def_property_struct_type(parm, "UILayout");
  RNA_def_property_ui_text(parm, "Layout", "Layout in the UI");
  RNA_def_parameter_flags(parm, PROP_NEVER_NULL, PARM_REQUIRED);
  parm = RNA_def_property(func, "node", PROP_POINTER, PROP_NONE);
  RNA_def_property_struct_type(parm, "Node");
  RNA_def_property_ui_text(parm, "Node", "Node the socket belongs to");
  RNA_def_parameter_flags(parm, PROP_NEVER_NULL, PARM_REQUIRED | PARM_RNAPTR);
  parm = RNA_def_property(func, "text", PROP_STRING, PROP_NONE);
  RNA_def_property_ui_text(parm, "Text", "Text label to draw alongside properties");
  // RNA_def_property_string_default(parm, "");
  RNA_def_parameter_flags(parm, 0, PARM_REQUIRED);

  func = RNA_def_function(srna, "draw_color", NULL);
  RNA_def_function_ui_description(func, "Color of the socket icon");
  RNA_def_function_flag(func, FUNC_REGISTER);
  parm = RNA_def_pointer(func, "context", "Context", "", "");
  RNA_def_parameter_flags(parm, PROP_NEVER_NULL, PARM_REQUIRED);
  parm = RNA_def_property(func, "node", PROP_POINTER, PROP_NONE);
  RNA_def_property_struct_type(parm, "Node");
  RNA_def_property_ui_text(parm, "Node", "Node the socket belongs to");
  RNA_def_parameter_flags(parm, PROP_NEVER_NULL, PARM_REQUIRED | PARM_RNAPTR);
  parm = RNA_def_float_array(
      func, "color", 4, default_draw_color, 0.0f, 1.0f, "Color", "", 0.0f, 1.0f);
  RNA_def_function_output(func, parm);
}

static void rna_def_node_socket_interface(BlenderRNA *brna)
{
  StructRNA *srna;
  PropertyRNA *prop;
  PropertyRNA *parm;
  FunctionRNA *func;

  static float default_draw_color[] = {0.0f, 0.0f, 0.0f, 1.0f};

  srna = RNA_def_struct(brna, "NodeSocketInterface", NULL);
  RNA_def_struct_ui_text(srna, "Node Socket Template", "Parameters to define node sockets");
  /* XXX Using bNodeSocket DNA for templates is a compatibility hack.
   * This allows to keep the inputs/outputs lists in bNodeTree working for earlier versions
   * and at the same time use them for socket templates in groups.
   */
  RNA_def_struct_sdna(srna, "bNodeSocket");
  RNA_def_struct_refine_func(srna, "rna_NodeSocketInterface_refine");
  RNA_def_struct_path_func(srna, "rna_NodeSocketInterface_path");
  RNA_def_struct_idprops_func(srna, "rna_NodeSocketInterface_idprops");
  RNA_def_struct_register_funcs(
      srna, "rna_NodeSocketInterface_register", "rna_NodeSocketInterface_unregister", NULL);

  prop = RNA_def_property(srna, "name", PROP_STRING, PROP_NONE);
  RNA_def_property_ui_text(prop, "Name", "Socket name");
  RNA_def_struct_name_property(srna, prop);
  RNA_def_property_update(prop, NC_NODE | NA_EDITED, "rna_NodeSocketInterface_update");

  prop = RNA_def_property(srna, "identifier", PROP_STRING, PROP_NONE);
  RNA_def_property_string_sdna(prop, NULL, "identifier");
  RNA_def_property_clear_flag(prop, PROP_EDITABLE);
  RNA_def_property_ui_text(prop, "Identifier", "Unique identifier for mapping sockets");

  prop = RNA_def_property(srna, "description", PROP_STRING, PROP_NONE);
  RNA_def_property_string_sdna(prop, NULL, "description");
  RNA_def_property_ui_text(prop, "Tooltip", "Socket tooltip");
  RNA_def_property_update(prop, NC_NODE | NA_EDITED, "rna_NodeSocketInterface_update");

  prop = RNA_def_property(srna, "default_attribute_name", PROP_STRING, PROP_NONE);
  RNA_def_property_ui_text(prop, "Default Attribute Name", "");
  RNA_def_property_update(prop, NC_NODE | NA_EDITED, "rna_NodeSocketInterface_update");

  prop = RNA_def_property(srna, "is_output", PROP_BOOLEAN, PROP_NONE);
  RNA_def_property_boolean_funcs(prop, "rna_NodeSocket_is_output_get", NULL);
  RNA_def_property_clear_flag(prop, PROP_EDITABLE);
  RNA_def_property_ui_text(prop, "Is Output", "True if the socket is an output, otherwise input");

  prop = RNA_def_property(srna, "hide_value", PROP_BOOLEAN, PROP_NONE);
  RNA_def_property_boolean_sdna(prop, NULL, "flag", SOCK_HIDE_VALUE);
  RNA_def_property_clear_flag(prop, PROP_ANIMATABLE);
  RNA_def_property_ui_text(
      prop, "Hide Value", "Hide the socket input value even when the socket is not connected");
  RNA_def_property_update(prop, NC_NODE | NA_EDITED, "rna_NodeSocketInterface_update");

  /* registration */
  prop = RNA_def_property(srna, "bl_socket_idname", PROP_STRING, PROP_NONE);
  RNA_def_property_string_sdna(prop, NULL, "typeinfo->idname");
  RNA_def_property_flag(prop, PROP_REGISTER);
  RNA_def_property_ui_text(prop, "ID Name", "");

  func = RNA_def_function(srna, "draw", NULL);
  RNA_def_function_ui_description(func, "Draw template settings");
  RNA_def_function_flag(func, FUNC_REGISTER_OPTIONAL);
  parm = RNA_def_pointer(func, "context", "Context", "", "");
  RNA_def_parameter_flags(parm, PROP_NEVER_NULL, PARM_REQUIRED);
  parm = RNA_def_property(func, "layout", PROP_POINTER, PROP_NONE);
  RNA_def_property_struct_type(parm, "UILayout");
  RNA_def_property_ui_text(parm, "Layout", "Layout in the UI");
  RNA_def_parameter_flags(parm, PROP_NEVER_NULL, PARM_REQUIRED);

  func = RNA_def_function(srna, "draw_color", NULL);
  RNA_def_function_ui_description(func, "Color of the socket icon");
  RNA_def_function_flag(func, FUNC_REGISTER);
  parm = RNA_def_pointer(func, "context", "Context", "", "");
  RNA_def_parameter_flags(parm, PROP_NEVER_NULL, PARM_REQUIRED);
  parm = RNA_def_float_array(
      func, "color", 4, default_draw_color, 0.0f, 1.0f, "Color", "", 0.0f, 1.0f);
  RNA_def_function_output(func, parm);

  func = RNA_def_function(srna, "register_properties", NULL);
  RNA_def_function_ui_description(func, "Define RNA properties of a socket");
  RNA_def_function_flag(func, FUNC_REGISTER_OPTIONAL | FUNC_ALLOW_WRITE);
  parm = RNA_def_pointer(
      func, "data_rna_type", "Struct", "Data RNA Type", "RNA type for special socket properties");
  RNA_def_parameter_flags(parm, 0, PARM_REQUIRED);

  func = RNA_def_function(srna, "init_socket", NULL);
  RNA_def_function_ui_description(func, "Initialize a node socket instance");
  RNA_def_function_flag(func, FUNC_REGISTER_OPTIONAL | FUNC_ALLOW_WRITE);
  parm = RNA_def_pointer(func, "node", "Node", "Node", "Node of the socket to initialize");
  RNA_def_parameter_flags(parm, PROP_NEVER_NULL, PARM_REQUIRED | PARM_RNAPTR);
  parm = RNA_def_pointer(func, "socket", "NodeSocket", "Socket", "Socket to initialize");
  RNA_def_parameter_flags(parm, PROP_NEVER_NULL, PARM_REQUIRED | PARM_RNAPTR);
  parm = RNA_def_string(
      func, "data_path", NULL, 0, "Data Path", "Path to specialized socket data");
  RNA_def_parameter_flags(parm, 0, PARM_REQUIRED);

  func = RNA_def_function(srna, "from_socket", NULL);
  RNA_def_function_ui_description(func, "Setup template parameters from an existing socket");
  RNA_def_function_flag(func, FUNC_REGISTER_OPTIONAL | FUNC_ALLOW_WRITE);
  parm = RNA_def_pointer(func, "node", "Node", "Node", "Node of the original socket");
  RNA_def_parameter_flags(parm, PROP_NEVER_NULL, PARM_REQUIRED | PARM_RNAPTR);
  parm = RNA_def_pointer(func, "socket", "NodeSocket", "Socket", "Original socket");
  RNA_def_parameter_flags(parm, PROP_NEVER_NULL, PARM_REQUIRED | PARM_RNAPTR);
}

static void rna_def_node_socket_float(BlenderRNA *brna,
                                      const char *idname,
                                      const char *interface_idname,
                                      PropertySubType subtype)
{
  StructRNA *srna;
  PropertyRNA *prop;
  float value_default;

  /* choose sensible common default based on subtype */
  switch (subtype) {
    case PROP_FACTOR:
      value_default = 1.0f;
      break;
    case PROP_PERCENTAGE:
      value_default = 100.0f;
      break;
    default:
      value_default = 0.0f;
      break;
  }

  srna = RNA_def_struct(brna, idname, "NodeSocketStandard");
  RNA_def_struct_ui_text(srna, "Float Node Socket", "Floating-point number socket of a node");
  RNA_def_struct_sdna(srna, "bNodeSocket");

  RNA_def_struct_sdna_from(srna, "bNodeSocketValueFloat", "default_value");

  prop = RNA_def_property(srna, "default_value", PROP_FLOAT, subtype);
  RNA_def_property_float_sdna(prop, NULL, "value");
  RNA_def_property_float_funcs(prop, NULL, NULL, "rna_NodeSocketStandard_float_range");
  RNA_def_property_ui_text(prop, "Default Value", "Input value used for unconnected socket");
  RNA_def_property_update(prop, NC_NODE | NA_EDITED, "rna_NodeSocketStandard_value_update");
  RNA_def_property_flag(prop, PROP_CONTEXT_UPDATE);

  RNA_def_struct_sdna_from(srna, "bNodeSocket", NULL);

  /* socket interface */
  srna = RNA_def_struct(brna, interface_idname, "NodeSocketInterfaceStandard");
  RNA_def_struct_ui_text(
      srna, "Float Node Socket Interface", "Floating-point number socket of a node");
  RNA_def_struct_sdna(srna, "bNodeSocket");

  RNA_def_struct_sdna_from(srna, "bNodeSocketValueFloat", "default_value");

  prop = RNA_def_property(srna, "default_value", PROP_FLOAT, subtype);
  RNA_def_property_float_sdna(prop, NULL, "value");
  RNA_def_property_float_default(prop, value_default);
  RNA_def_property_clear_flag(prop, PROP_ANIMATABLE);
  RNA_def_property_float_funcs(prop, NULL, NULL, "rna_NodeSocketStandard_float_range");
  RNA_def_property_ui_text(prop, "Default Value", "Input value used for unconnected socket");
  RNA_def_property_update(prop, NC_NODE | NA_EDITED, "rna_NodeSocketInterface_update");

  prop = RNA_def_property(srna, "min_value", PROP_FLOAT, PROP_NONE);
  RNA_def_property_float_sdna(prop, NULL, "min");
  RNA_def_property_clear_flag(prop, PROP_ANIMATABLE);
  RNA_def_property_ui_text(prop, "Minimum Value", "Minimum value");
  RNA_def_property_update(prop, NC_NODE | NA_EDITED, "rna_NodeSocketInterface_update");

  prop = RNA_def_property(srna, "max_value", PROP_FLOAT, PROP_NONE);
  RNA_def_property_float_sdna(prop, NULL, "max");
  RNA_def_property_clear_flag(prop, PROP_ANIMATABLE);
  RNA_def_property_ui_text(prop, "Maximum Value", "Maximum value");
  RNA_def_property_update(prop, NC_NODE | NA_EDITED, "rna_NodeSocketInterface_update");

  RNA_def_struct_sdna_from(srna, "bNodeSocket", NULL);
}

static void rna_def_node_socket_int(BlenderRNA *brna,
                                    const char *identifier,
                                    const char *interface_idname,
                                    PropertySubType subtype)
{
  StructRNA *srna;
  PropertyRNA *prop;
  int value_default;

  /* choose sensible common default based on subtype */
  switch (subtype) {
    case PROP_FACTOR:
      value_default = 1;
      break;
    case PROP_PERCENTAGE:
      value_default = 100;
      break;
    default:
      value_default = 0;
      break;
  }

  srna = RNA_def_struct(brna, identifier, "NodeSocketStandard");
  RNA_def_struct_ui_text(srna, "Integer Node Socket", "Integer number socket of a node");
  RNA_def_struct_sdna(srna, "bNodeSocket");

  RNA_def_struct_sdna_from(srna, "bNodeSocketValueInt", "default_value");

  prop = RNA_def_property(srna, "default_value", PROP_INT, subtype);
  RNA_def_property_int_sdna(prop, NULL, "value");
  RNA_def_property_int_default(prop, value_default);
  RNA_def_property_int_funcs(prop, NULL, NULL, "rna_NodeSocketStandard_int_range");
  RNA_def_property_ui_text(prop, "Default Value", "Input value used for unconnected socket");
  RNA_def_property_update(prop, NC_NODE | NA_EDITED, "rna_NodeSocketStandard_value_update");
  RNA_def_property_flag(prop, PROP_CONTEXT_UPDATE);

  RNA_def_struct_sdna_from(srna, "bNodeSocket", NULL);

  /* socket interface */
  srna = RNA_def_struct(brna, interface_idname, "NodeSocketInterfaceStandard");
  RNA_def_struct_ui_text(srna, "Integer Node Socket Interface", "Integer number socket of a node");
  RNA_def_struct_sdna(srna, "bNodeSocket");

  RNA_def_struct_sdna_from(srna, "bNodeSocketValueInt", "default_value");

  prop = RNA_def_property(srna, "default_value", PROP_INT, subtype);
  RNA_def_property_int_sdna(prop, NULL, "value");
  RNA_def_property_clear_flag(prop, PROP_ANIMATABLE);
  RNA_def_property_int_funcs(prop, NULL, NULL, "rna_NodeSocketStandard_int_range");
  RNA_def_property_ui_text(prop, "Default Value", "Input value used for unconnected socket");
  RNA_def_property_update(prop, NC_NODE | NA_EDITED, "rna_NodeSocketInterface_update");

  prop = RNA_def_property(srna, "min_value", PROP_INT, PROP_NONE);
  RNA_def_property_int_sdna(prop, NULL, "min");
  RNA_def_property_clear_flag(prop, PROP_ANIMATABLE);
  RNA_def_property_ui_text(prop, "Minimum Value", "Minimum value");
  RNA_def_property_update(prop, NC_NODE | NA_EDITED, "rna_NodeSocketInterface_update");

  prop = RNA_def_property(srna, "max_value", PROP_INT, PROP_NONE);
  RNA_def_property_int_sdna(prop, NULL, "max");
  RNA_def_property_clear_flag(prop, PROP_ANIMATABLE);
  RNA_def_property_ui_text(prop, "Maximum Value", "Maximum value");
  RNA_def_property_update(prop, NC_NODE | NA_EDITED, "rna_NodeSocketInterface_update");

  RNA_def_struct_sdna_from(srna, "bNodeSocket", NULL);
}

static void rna_def_node_socket_bool(BlenderRNA *brna,
                                     const char *identifier,
                                     const char *interface_idname)
{
  StructRNA *srna;
  PropertyRNA *prop;

  srna = RNA_def_struct(brna, identifier, "NodeSocketStandard");
  RNA_def_struct_ui_text(srna, "Boolean Node Socket", "Boolean value socket of a node");
  RNA_def_struct_sdna(srna, "bNodeSocket");

  RNA_def_struct_sdna_from(srna, "bNodeSocketValueBoolean", "default_value");

  prop = RNA_def_property(srna, "default_value", PROP_BOOLEAN, PROP_NONE);
  RNA_def_property_boolean_sdna(prop, NULL, "value", 1);
  RNA_def_property_ui_text(prop, "Default Value", "Input value used for unconnected socket");
  RNA_def_property_update(prop, NC_NODE | NA_EDITED, "rna_NodeSocketStandard_value_update");
  RNA_def_property_flag(prop, PROP_CONTEXT_UPDATE);

  RNA_def_struct_sdna_from(srna, "bNodeSocket", NULL);

  /* socket interface */
  srna = RNA_def_struct(brna, interface_idname, "NodeSocketInterfaceStandard");
  RNA_def_struct_ui_text(srna, "Boolean Node Socket Interface", "Boolean value socket of a node");
  RNA_def_struct_sdna(srna, "bNodeSocket");

  RNA_def_struct_sdna_from(srna, "bNodeSocketValueBoolean", "default_value");

  prop = RNA_def_property(srna, "default_value", PROP_BOOLEAN, PROP_NONE);
  RNA_def_property_boolean_sdna(prop, NULL, "value", 1);
  RNA_def_property_clear_flag(prop, PROP_ANIMATABLE);
  RNA_def_property_ui_text(prop, "Default Value", "Input value used for unconnected socket");
  RNA_def_property_update(prop, NC_NODE | NA_EDITED, "rna_NodeSocketInterface_update");

  RNA_def_struct_sdna_from(srna, "bNodeSocket", NULL);
}

static void rna_def_node_socket_vector(BlenderRNA *brna,
                                       const char *identifier,
                                       const char *interface_idname,
                                       PropertySubType subtype)
{
  StructRNA *srna;
  PropertyRNA *prop;
  const float *value_default;

  /* choose sensible common default based on subtype */
  switch (subtype) {
    case PROP_DIRECTION: {
      static const float default_direction[3] = {0.0f, 0.0f, 1.0f};
      value_default = default_direction;
      break;
    }
    default: {
      static const float default_vector[3] = {0.0f, 0.0f, 0.0f};
      value_default = default_vector;
      break;
    }
  }

  srna = RNA_def_struct(brna, identifier, "NodeSocketStandard");
  RNA_def_struct_ui_text(srna, "Vector Node Socket", "3D vector socket of a node");
  RNA_def_struct_sdna(srna, "bNodeSocket");

  RNA_def_struct_sdna_from(srna, "bNodeSocketValueVector", "default_value");

  prop = RNA_def_property(srna, "default_value", PROP_FLOAT, subtype);
  RNA_def_property_float_sdna(prop, NULL, "value");
  RNA_def_property_float_array_default(prop, value_default);
  RNA_def_property_float_funcs(prop, NULL, NULL, "rna_NodeSocketStandard_vector_range");
  RNA_def_property_ui_text(prop, "Default Value", "Input value used for unconnected socket");
  RNA_def_property_update(prop, NC_NODE | NA_EDITED, "rna_NodeSocketStandard_value_update");
  RNA_def_property_flag(prop, PROP_CONTEXT_UPDATE);

  RNA_def_struct_sdna_from(srna, "bNodeSocket", NULL);

  /* socket interface */
  srna = RNA_def_struct(brna, interface_idname, "NodeSocketInterfaceStandard");
  RNA_def_struct_ui_text(srna, "Vector Node Socket Interface", "3D vector socket of a node");
  RNA_def_struct_sdna(srna, "bNodeSocket");

  RNA_def_struct_sdna_from(srna, "bNodeSocketValueVector", "default_value");

  prop = RNA_def_property(srna, "default_value", PROP_FLOAT, subtype);
  RNA_def_property_float_sdna(prop, NULL, "value");
  RNA_def_property_clear_flag(prop, PROP_ANIMATABLE);
  RNA_def_property_float_funcs(prop, NULL, NULL, "rna_NodeSocketStandard_vector_range");
  RNA_def_property_ui_text(prop, "Default Value", "Input value used for unconnected socket");
  RNA_def_property_update(prop, NC_NODE | NA_EDITED, "rna_NodeSocketInterface_update");

  prop = RNA_def_property(srna, "min_value", PROP_FLOAT, PROP_NONE);
  RNA_def_property_float_sdna(prop, NULL, "min");
  RNA_def_property_clear_flag(prop, PROP_ANIMATABLE);
  RNA_def_property_ui_text(prop, "Minimum Value", "Minimum value");
  RNA_def_property_update(prop, NC_NODE | NA_EDITED, "rna_NodeSocketInterface_update");

  prop = RNA_def_property(srna, "max_value", PROP_FLOAT, PROP_NONE);
  RNA_def_property_float_sdna(prop, NULL, "max");
  RNA_def_property_clear_flag(prop, PROP_ANIMATABLE);
  RNA_def_property_ui_text(prop, "Maximum Value", "Maximum value");
  RNA_def_property_update(prop, NC_NODE | NA_EDITED, "rna_NodeSocketInterface_update");

  RNA_def_struct_sdna_from(srna, "bNodeSocket", NULL);
}

static void rna_def_node_socket_color(BlenderRNA *brna,
                                      const char *identifier,
                                      const char *interface_idname)
{
  StructRNA *srna;
  PropertyRNA *prop;

  srna = RNA_def_struct(brna, identifier, "NodeSocketStandard");
  RNA_def_struct_ui_text(srna, "Color Node Socket", "RGBA color socket of a node");
  RNA_def_struct_sdna(srna, "bNodeSocket");

  RNA_def_struct_sdna_from(srna, "bNodeSocketValueRGBA", "default_value");

  prop = RNA_def_property(srna, "default_value", PROP_FLOAT, PROP_COLOR);
  RNA_def_property_float_sdna(prop, NULL, "value");
  RNA_def_property_ui_text(prop, "Default Value", "Input value used for unconnected socket");
  RNA_def_property_update(prop, NC_NODE | NA_EDITED, "rna_NodeSocketStandard_value_update");
  RNA_def_property_flag(prop, PROP_CONTEXT_UPDATE);

  RNA_def_struct_sdna_from(srna, "bNodeSocket", NULL);

  /* socket interface */
  srna = RNA_def_struct(brna, interface_idname, "NodeSocketInterfaceStandard");
  RNA_def_struct_ui_text(srna, "Color Node Socket Interface", "RGBA color socket of a node");
  RNA_def_struct_sdna(srna, "bNodeSocket");

  RNA_def_struct_sdna_from(srna, "bNodeSocketValueRGBA", "default_value");

  prop = RNA_def_property(srna, "default_value", PROP_FLOAT, PROP_COLOR);
  RNA_def_property_float_sdna(prop, NULL, "value");
  RNA_def_property_clear_flag(prop, PROP_ANIMATABLE);
  RNA_def_property_ui_text(prop, "Default Value", "Input value used for unconnected socket");
  RNA_def_property_update(prop, NC_NODE | NA_EDITED, "rna_NodeSocketInterface_update");

  RNA_def_struct_sdna_from(srna, "bNodeSocket", NULL);
}

static void rna_def_node_socket_string(BlenderRNA *brna,
                                       const char *identifier,
                                       const char *interface_idname)
{
  StructRNA *srna;
  PropertyRNA *prop;

  srna = RNA_def_struct(brna, identifier, "NodeSocketStandard");
  RNA_def_struct_ui_text(srna, "String Node Socket", "String socket of a node");
  RNA_def_struct_sdna(srna, "bNodeSocket");

  RNA_def_struct_sdna_from(srna, "bNodeSocketValueString", "default_value");

  prop = RNA_def_property(srna, "default_value", PROP_STRING, PROP_NONE);
  RNA_def_property_string_sdna(prop, NULL, "value");
  RNA_def_property_ui_text(prop, "Default Value", "Input value used for unconnected socket");
  RNA_def_property_update(prop, NC_NODE | NA_EDITED, "rna_NodeSocketStandard_value_update");
  RNA_def_property_flag(prop, PROP_CONTEXT_UPDATE);

  RNA_def_struct_sdna_from(srna, "bNodeSocket", NULL);

  /* socket interface */
  srna = RNA_def_struct(brna, interface_idname, "NodeSocketInterfaceStandard");
  RNA_def_struct_ui_text(srna, "String Node Socket Interface", "String socket of a node");
  RNA_def_struct_sdna(srna, "bNodeSocket");

  RNA_def_struct_sdna_from(srna, "bNodeSocketValueString", "default_value");

  prop = RNA_def_property(srna, "default_value", PROP_STRING, PROP_NONE);
  RNA_def_property_string_sdna(prop, NULL, "value");
  RNA_def_property_clear_flag(prop, PROP_ANIMATABLE);
  RNA_def_property_ui_text(prop, "Default Value", "Input value used for unconnected socket");
  RNA_def_property_update(prop, NC_NODE | NA_EDITED, "rna_NodeSocketInterface_update");

  RNA_def_struct_sdna_from(srna, "bNodeSocket", NULL);
}

static void rna_def_node_socket_shader(BlenderRNA *brna,
                                       const char *identifier,
                                       const char *interface_idname)
{
  StructRNA *srna;

  srna = RNA_def_struct(brna, identifier, "NodeSocketStandard");
  RNA_def_struct_ui_text(srna, "Shader Node Socket", "Shader socket of a node");
  RNA_def_struct_sdna(srna, "bNodeSocket");

  /* socket interface */
  srna = RNA_def_struct(brna, interface_idname, "NodeSocketInterfaceStandard");
  RNA_def_struct_ui_text(srna, "Shader Node Socket Interface", "Shader socket of a node");
  RNA_def_struct_sdna(srna, "bNodeSocket");
}

static void rna_def_node_socket_virtual(BlenderRNA *brna, const char *identifier)
{
  StructRNA *srna;

  srna = RNA_def_struct(brna, identifier, "NodeSocketStandard");
  RNA_def_struct_ui_text(srna, "Virtual Node Socket", "Virtual socket of a node");
  RNA_def_struct_sdna(srna, "bNodeSocket");
}

static void rna_def_node_socket_object(BlenderRNA *brna,
                                       const char *identifier,
                                       const char *interface_idname)
{
  StructRNA *srna;
  PropertyRNA *prop;

  srna = RNA_def_struct(brna, identifier, "NodeSocketStandard");
  RNA_def_struct_ui_text(srna, "Object Node Socket", "Object socket of a node");
  RNA_def_struct_sdna(srna, "bNodeSocket");

  RNA_def_struct_sdna_from(srna, "bNodeSocketValueObject", "default_value");

  prop = RNA_def_property(srna, "default_value", PROP_POINTER, PROP_NONE);
  RNA_def_property_pointer_sdna(prop, NULL, "value");
  RNA_def_property_struct_type(prop, "Object");
  RNA_def_property_ui_text(prop, "Default Value", "Input value used for unconnected socket");
  RNA_def_property_update(
      prop, NC_NODE | NA_EDITED, "rna_NodeSocketStandard_value_and_relation_update");
  RNA_def_property_flag(prop, PROP_EDITABLE | PROP_ID_REFCOUNT | PROP_CONTEXT_UPDATE);

  /* socket interface */
  srna = RNA_def_struct(brna, interface_idname, "NodeSocketInterfaceStandard");
  RNA_def_struct_ui_text(srna, "Object Node Socket Interface", "Object socket of a node");
  RNA_def_struct_sdna(srna, "bNodeSocket");

  RNA_def_struct_sdna_from(srna, "bNodeSocketValueObject", "default_value");

  prop = RNA_def_property(srna, "default_value", PROP_POINTER, PROP_NONE);
  RNA_def_property_pointer_sdna(prop, NULL, "value");
  RNA_def_property_struct_type(prop, "Object");
  RNA_def_property_ui_text(prop, "Default Value", "Input value used for unconnected socket");
  RNA_def_property_update(prop, NC_NODE | NA_EDITED, "rna_NodeSocketInterface_update");
}

static void rna_def_node_socket_image(BlenderRNA *brna,
                                      const char *identifier,
                                      const char *interface_idname)
{
  StructRNA *srna;
  PropertyRNA *prop;

  srna = RNA_def_struct(brna, identifier, "NodeSocketStandard");
  RNA_def_struct_ui_text(srna, "Image Node Socket", "Image socket of a node");
  RNA_def_struct_sdna(srna, "bNodeSocket");

  RNA_def_struct_sdna_from(srna, "bNodeSocketValueImage", "default_value");

  prop = RNA_def_property(srna, "default_value", PROP_POINTER, PROP_NONE);
  RNA_def_property_pointer_sdna(prop, NULL, "value");
  RNA_def_property_struct_type(prop, "Image");
  RNA_def_property_ui_text(prop, "Default Value", "Input value used for unconnected socket");
  RNA_def_property_update(
      prop, NC_NODE | NA_EDITED, "rna_NodeSocketStandard_value_and_relation_update");
  RNA_def_property_flag(prop, PROP_EDITABLE | PROP_ID_REFCOUNT | PROP_CONTEXT_UPDATE);

  /* socket interface */
  srna = RNA_def_struct(brna, interface_idname, "NodeSocketInterfaceStandard");
  RNA_def_struct_ui_text(srna, "Image Node Socket Interface", "Image socket of a node");
  RNA_def_struct_sdna(srna, "bNodeSocket");

  RNA_def_struct_sdna_from(srna, "bNodeSocketValueImage", "default_value");

  prop = RNA_def_property(srna, "default_value", PROP_POINTER, PROP_NONE);
  RNA_def_property_pointer_sdna(prop, NULL, "value");
  RNA_def_property_struct_type(prop, "Image");
  RNA_def_property_ui_text(prop, "Default Value", "Input value used for unconnected socket");
  RNA_def_property_update(prop, NC_NODE | NA_EDITED, "rna_NodeSocketInterface_update");
}

static void rna_def_node_socket_geometry(BlenderRNA *brna,
                                         const char *identifier,
                                         const char *interface_idname)
{
  StructRNA *srna;

  srna = RNA_def_struct(brna, identifier, "NodeSocketStandard");
  RNA_def_struct_ui_text(srna, "Geometry Node Socket", "Geometry socket of a node");
  RNA_def_struct_sdna(srna, "bNodeSocket");

  srna = RNA_def_struct(brna, interface_idname, "NodeSocketInterfaceStandard");
  RNA_def_struct_ui_text(srna, "Geometry Node Socket Interface", "Geometry socket of a node");
  RNA_def_struct_sdna(srna, "bNodeSocket");
}

static void rna_def_node_socket_collection(BlenderRNA *brna,
                                           const char *identifier,
                                           const char *interface_idname)
{
  StructRNA *srna;
  PropertyRNA *prop;

  srna = RNA_def_struct(brna, identifier, "NodeSocketStandard");
  RNA_def_struct_ui_text(srna, "Collection Node Socket", "Collection socket of a node");
  RNA_def_struct_sdna(srna, "bNodeSocket");

  RNA_def_struct_sdna_from(srna, "bNodeSocketValueCollection", "default_value");

  prop = RNA_def_property(srna, "default_value", PROP_POINTER, PROP_NONE);
  RNA_def_property_pointer_sdna(prop, NULL, "value");
  RNA_def_property_struct_type(prop, "Collection");
  RNA_def_property_ui_text(prop, "Default Value", "Input value used for unconnected socket");
  RNA_def_property_update(
      prop, NC_NODE | NA_EDITED, "rna_NodeSocketStandard_value_and_relation_update");
  RNA_def_property_flag(prop, PROP_EDITABLE | PROP_ID_REFCOUNT | PROP_CONTEXT_UPDATE);

  /* socket interface */
  srna = RNA_def_struct(brna, interface_idname, "NodeSocketInterfaceStandard");
  RNA_def_struct_ui_text(srna, "Collection Node Socket Interface", "Collection socket of a node");
  RNA_def_struct_sdna(srna, "bNodeSocket");

  RNA_def_struct_sdna_from(srna, "bNodeSocketValueCollection", "default_value");

  prop = RNA_def_property(srna, "default_value", PROP_POINTER, PROP_NONE);
  RNA_def_property_pointer_sdna(prop, NULL, "value");
  RNA_def_property_struct_type(prop, "Collection");
  RNA_def_property_ui_text(prop, "Default Value", "Input value used for unconnected socket");
  RNA_def_property_update(prop, NC_NODE | NA_EDITED, "rna_NodeSocketInterface_update");
}

static void rna_def_node_socket_texture(BlenderRNA *brna,
                                        const char *identifier,
                                        const char *interface_idname)
{
  StructRNA *srna;
  PropertyRNA *prop;

  srna = RNA_def_struct(brna, identifier, "NodeSocketStandard");
  RNA_def_struct_ui_text(srna, "Texture Node Socket", "Texture socket of a node");
  RNA_def_struct_sdna(srna, "bNodeSocket");

  RNA_def_struct_sdna_from(srna, "bNodeSocketValueTexture", "default_value");

  prop = RNA_def_property(srna, "default_value", PROP_POINTER, PROP_NONE);
  RNA_def_property_pointer_sdna(prop, NULL, "value");
  RNA_def_property_struct_type(prop, "Texture");
  RNA_def_property_ui_text(prop, "Default Value", "Input value used for unconnected socket");
  RNA_def_property_update(
      prop, NC_NODE | NA_EDITED, "rna_NodeSocketStandard_value_and_relation_update");
  RNA_def_property_flag(prop, PROP_EDITABLE | PROP_ID_REFCOUNT | PROP_CONTEXT_UPDATE);

  /* socket interface */
  srna = RNA_def_struct(brna, interface_idname, "NodeSocketInterfaceStandard");
  RNA_def_struct_ui_text(srna, "Texture Node Socket Interface", "Texture socket of a node");
  RNA_def_struct_sdna(srna, "bNodeSocket");

  RNA_def_struct_sdna_from(srna, "bNodeSocketValueTexture", "default_value");

  prop = RNA_def_property(srna, "default_value", PROP_POINTER, PROP_NONE);
  RNA_def_property_pointer_sdna(prop, NULL, "value");
  RNA_def_property_struct_type(prop, "Texture");
  RNA_def_property_ui_text(prop, "Default Value", "Input value used for unconnected socket");
  RNA_def_property_update(prop, NC_NODE | NA_EDITED, "rna_NodeSocketInterface_update");
}

static void rna_def_node_socket_material(BlenderRNA *brna,
                                         const char *identifier,
                                         const char *interface_idname)
{
  StructRNA *srna;
  PropertyRNA *prop;

  srna = RNA_def_struct(brna, identifier, "NodeSocketStandard");
  RNA_def_struct_ui_text(srna, "Material Node Socket", "Material socket of a node");
  RNA_def_struct_sdna(srna, "bNodeSocket");

  RNA_def_struct_sdna_from(srna, "bNodeSocketValueMaterial", "default_value");

  prop = RNA_def_property(srna, "default_value", PROP_POINTER, PROP_NONE);
  RNA_def_property_pointer_sdna(prop, NULL, "value");
  RNA_def_property_struct_type(prop, "Material");
  RNA_def_property_pointer_funcs(
      prop, NULL, NULL, NULL, "rna_NodeSocketMaterial_default_value_poll");
  RNA_def_property_ui_text(prop, "Default Value", "Input value used for unconnected socket");
  RNA_def_property_update(
      prop, NC_NODE | NA_EDITED, "rna_NodeSocketStandard_value_and_relation_update");
  RNA_def_property_flag(prop, PROP_EDITABLE | PROP_ID_REFCOUNT | PROP_CONTEXT_UPDATE);

  /* socket interface */
  srna = RNA_def_struct(brna, interface_idname, "NodeSocketInterfaceStandard");
  RNA_def_struct_ui_text(srna, "Material Node Socket Interface", "Material socket of a node");
  RNA_def_struct_sdna(srna, "bNodeSocket");

  RNA_def_struct_sdna_from(srna, "bNodeSocketValueMaterial", "default_value");

  prop = RNA_def_property(srna, "default_value", PROP_POINTER, PROP_NONE);
  RNA_def_property_pointer_sdna(prop, NULL, "value");
  RNA_def_property_struct_type(prop, "Material");
  RNA_def_property_pointer_funcs(
      prop, NULL, NULL, NULL, "rna_NodeSocketMaterial_default_value_poll");
  RNA_def_property_ui_text(prop, "Default Value", "Input value used for unconnected socket");
  RNA_def_property_update(prop, NC_NODE | NA_EDITED, "rna_NodeSocketInterface_update");
}

static void rna_def_node_socket_standard_types(BlenderRNA *brna)
{
  /* XXX Workaround: Registered functions are not exposed in python by bpy,
   * it expects them to be registered from python and use the native implementation.
   * However, the standard socket types below are not registering these functions from python,
   * so in order to call them in py scripts we need to overload and
   * replace them with plain C callbacks.
   * These types provide a usable basis for socket types defined in C.
   */

  StructRNA *srna;
  PropertyRNA *parm, *prop;
  FunctionRNA *func;

  static float default_draw_color[] = {0.0f, 0.0f, 0.0f, 1.0f};

  srna = RNA_def_struct(brna, "NodeSocketStandard", "NodeSocket");
  RNA_def_struct_sdna(srna, "bNodeSocket");

  /* draw socket */
  func = RNA_def_function(srna, "draw", "rna_NodeSocketStandard_draw");
  RNA_def_function_flag(func, FUNC_USE_SELF_ID);
  RNA_def_function_ui_description(func, "Draw socket");
  parm = RNA_def_pointer(func, "context", "Context", "", "");
  RNA_def_parameter_flags(parm, PROP_NEVER_NULL, PARM_REQUIRED);
  parm = RNA_def_property(func, "layout", PROP_POINTER, PROP_NONE);
  RNA_def_property_struct_type(parm, "UILayout");
  RNA_def_property_ui_text(parm, "Layout", "Layout in the UI");
  RNA_def_parameter_flags(parm, PROP_NEVER_NULL, PARM_REQUIRED);
  parm = RNA_def_property(func, "node", PROP_POINTER, PROP_NONE);
  RNA_def_property_struct_type(parm, "Node");
  RNA_def_property_ui_text(parm, "Node", "Node the socket belongs to");
  RNA_def_parameter_flags(parm, PROP_NEVER_NULL, PARM_REQUIRED | PARM_RNAPTR);
  parm = RNA_def_property(func, "text", PROP_STRING, PROP_NONE);
  RNA_def_property_ui_text(parm, "Text", "Text label to draw alongside properties");
  // RNA_def_property_string_default(parm, "");
  RNA_def_parameter_flags(parm, 0, PARM_REQUIRED);

  func = RNA_def_function(srna, "draw_color", "rna_NodeSocketStandard_draw_color");
  RNA_def_function_flag(func, FUNC_USE_SELF_ID);
  RNA_def_function_ui_description(func, "Color of the socket icon");
  parm = RNA_def_pointer(func, "context", "Context", "", "");
  RNA_def_parameter_flags(parm, PROP_NEVER_NULL, PARM_REQUIRED);
  parm = RNA_def_property(func, "node", PROP_POINTER, PROP_NONE);
  RNA_def_property_struct_type(parm, "Node");
  RNA_def_property_ui_text(parm, "Node", "Node the socket belongs to");
  RNA_def_parameter_flags(parm, PROP_NEVER_NULL, PARM_REQUIRED | PARM_RNAPTR);
  parm = RNA_def_float_array(
      func, "color", 4, default_draw_color, 0.0f, 1.0f, "Color", "", 0.0f, 1.0f);
  RNA_def_function_output(func, parm);

  srna = RNA_def_struct(brna, "NodeSocketInterfaceStandard", "NodeSocketInterface");
  RNA_def_struct_sdna(srna, "bNodeSocket");

  /* for easier type comparison in python */
  prop = RNA_def_property(srna, "type", PROP_ENUM, PROP_NONE);
  RNA_def_property_enum_sdna(prop, NULL, "typeinfo->type");
  RNA_def_property_enum_items(prop, rna_enum_node_socket_type_items);
  RNA_def_property_enum_default(prop, SOCK_FLOAT);
  RNA_def_property_clear_flag(prop, PROP_EDITABLE);
  RNA_def_property_ui_text(prop, "Type", "Data type");

  func = RNA_def_function(srna, "draw", "rna_NodeSocketInterfaceStandard_draw");
  RNA_def_function_flag(func, FUNC_USE_SELF_ID);
  RNA_def_function_ui_description(func, "Draw template settings");
  parm = RNA_def_pointer(func, "context", "Context", "", "");
  RNA_def_parameter_flags(parm, PROP_NEVER_NULL, PARM_REQUIRED);
  parm = RNA_def_property(func, "layout", PROP_POINTER, PROP_NONE);
  RNA_def_property_struct_type(parm, "UILayout");
  RNA_def_property_ui_text(parm, "Layout", "Layout in the UI");
  RNA_def_parameter_flags(parm, PROP_NEVER_NULL, PARM_REQUIRED);

  func = RNA_def_function(srna, "draw_color", "rna_NodeSocketInterfaceStandard_draw_color");
  RNA_def_function_flag(func, FUNC_USE_SELF_ID);
  RNA_def_function_ui_description(func, "Color of the socket icon");
  parm = RNA_def_pointer(func, "context", "Context", "", "");
  RNA_def_parameter_flags(parm, PROP_NEVER_NULL, PARM_REQUIRED);
  parm = RNA_def_float_array(
      func, "color", 4, default_draw_color, 0.0f, 1.0f, "Color", "", 0.0f, 1.0f);
  RNA_def_function_output(func, parm);

  /* XXX These types should eventually be registered at runtime.
   * Then use the nodeStaticSocketType and nodeStaticSocketInterfaceType functions
   * to get the idname strings from int type and subtype
   * (see node_socket.cc, register_standard_node_socket_types).
   */

  rna_def_node_socket_float(brna, "NodeSocketFloat", "NodeSocketInterfaceFloat", PROP_NONE);
  rna_def_node_socket_float(
      brna, "NodeSocketFloatUnsigned", "NodeSocketInterfaceFloatUnsigned", PROP_UNSIGNED);
  rna_def_node_socket_float(
      brna, "NodeSocketFloatPercentage", "NodeSocketInterfaceFloatPercentage", PROP_PERCENTAGE);
  rna_def_node_socket_float(
      brna, "NodeSocketFloatFactor", "NodeSocketInterfaceFloatFactor", PROP_FACTOR);
  rna_def_node_socket_float(
      brna, "NodeSocketFloatAngle", "NodeSocketInterfaceFloatAngle", PROP_ANGLE);
  rna_def_node_socket_float(
      brna, "NodeSocketFloatTime", "NodeSocketInterfaceFloatTime", PROP_TIME);
  rna_def_node_socket_float(brna,
                            "NodeSocketFloatTimeAbsolute",
                            "NodeSocketInterfaceFloatTimeAbsolute",
                            PROP_TIME_ABSOLUTE);
  rna_def_node_socket_float(
      brna, "NodeSocketFloatDistance", "NodeSocketInterfaceFloatDistance", PROP_DISTANCE);

  rna_def_node_socket_int(brna, "NodeSocketInt", "NodeSocketInterfaceInt", PROP_NONE);
  rna_def_node_socket_int(
      brna, "NodeSocketIntUnsigned", "NodeSocketInterfaceIntUnsigned", PROP_UNSIGNED);
  rna_def_node_socket_int(
      brna, "NodeSocketIntPercentage", "NodeSocketInterfaceIntPercentage", PROP_PERCENTAGE);
  rna_def_node_socket_int(
      brna, "NodeSocketIntFactor", "NodeSocketInterfaceIntFactor", PROP_FACTOR);

  rna_def_node_socket_bool(brna, "NodeSocketBool", "NodeSocketInterfaceBool");

  rna_def_node_socket_vector(brna, "NodeSocketVector", "NodeSocketInterfaceVector", PROP_NONE);
  rna_def_node_socket_vector(brna,
                             "NodeSocketVectorTranslation",
                             "NodeSocketInterfaceVectorTranslation",
                             PROP_TRANSLATION);
  rna_def_node_socket_vector(
      brna, "NodeSocketVectorDirection", "NodeSocketInterfaceVectorDirection", PROP_DIRECTION);
  rna_def_node_socket_vector(
      brna, "NodeSocketVectorVelocity", "NodeSocketInterfaceVectorVelocity", PROP_VELOCITY);
  rna_def_node_socket_vector(brna,
                             "NodeSocketVectorAcceleration",
                             "NodeSocketInterfaceVectorAcceleration",
                             PROP_ACCELERATION);
  rna_def_node_socket_vector(
      brna, "NodeSocketVectorEuler", "NodeSocketInterfaceVectorEuler", PROP_EULER);
  rna_def_node_socket_vector(
      brna, "NodeSocketVectorXYZ", "NodeSocketInterfaceVectorXYZ", PROP_XYZ);

  rna_def_node_socket_color(brna, "NodeSocketColor", "NodeSocketInterfaceColor");

  rna_def_node_socket_string(brna, "NodeSocketString", "NodeSocketInterfaceString");

  rna_def_node_socket_shader(brna, "NodeSocketShader", "NodeSocketInterfaceShader");

  rna_def_node_socket_virtual(brna, "NodeSocketVirtual");

  rna_def_node_socket_object(brna, "NodeSocketObject", "NodeSocketInterfaceObject");

  rna_def_node_socket_image(brna, "NodeSocketImage", "NodeSocketInterfaceImage");

  rna_def_node_socket_geometry(brna, "NodeSocketGeometry", "NodeSocketInterfaceGeometry");

  rna_def_node_socket_collection(brna, "NodeSocketCollection", "NodeSocketInterfaceCollection");

  rna_def_node_socket_texture(brna, "NodeSocketTexture", "NodeSocketInterfaceTexture");

  rna_def_node_socket_material(brna, "NodeSocketMaterial", "NodeSocketInterfaceMaterial");
}

static void rna_def_internal_node(BlenderRNA *brna)
{
  StructRNA *srna;
  PropertyRNA *prop, *parm;
  FunctionRNA *func;

  srna = RNA_def_struct(brna, "NodeInternalSocketTemplate", NULL);
  RNA_def_struct_ui_text(srna, "Socket Template", "Type and default value of a node socket");

  prop = RNA_def_property(srna, "name", PROP_STRING, PROP_NONE);
  RNA_def_property_string_funcs(prop,
                                "rna_NodeInternalSocketTemplate_name_get",
                                "rna_NodeInternalSocketTemplate_name_length",
                                NULL);
  RNA_def_property_ui_text(prop, "Name", "Name of the socket");
  RNA_def_property_clear_flag(prop, PROP_EDITABLE);

  prop = RNA_def_property(srna, "identifier", PROP_STRING, PROP_NONE);
  RNA_def_property_string_funcs(prop,
                                "rna_NodeInternalSocketTemplate_identifier_get",
                                "rna_NodeInternalSocketTemplate_identifier_length",
                                NULL);
  RNA_def_property_ui_text(prop, "Identifier", "Identifier of the socket");
  RNA_def_property_clear_flag(prop, PROP_EDITABLE);

  prop = RNA_def_property(srna, "type", PROP_ENUM, PROP_NONE);
  RNA_def_property_enum_funcs(prop, "rna_NodeInternalSocketTemplate_type_get", NULL, NULL);
  RNA_def_property_enum_items(prop, rna_enum_node_socket_type_items);
  RNA_def_property_ui_text(prop, "Type", "Data type of the socket");
  RNA_def_property_clear_flag(prop, PROP_EDITABLE);

  /* XXX Workaround: Registered functions are not exposed in python by bpy,
   * it expects them to be registered from python and use the native implementation.
   *
   * However, the standard node types are not registering these functions from python,
   * so in order to call them in py scripts we need to overload and
   * replace them with plain C callbacks.
   * This type provides a usable basis for node types defined in C.
   */

  srna = RNA_def_struct(brna, "NodeInternal", "Node");
  RNA_def_struct_sdna(srna, "bNode");

  /* poll */
  func = RNA_def_function(srna, "poll", "rna_NodeInternal_poll");
  RNA_def_function_ui_description(
      func, "If non-null output is returned, the node type can be added to the tree");
  RNA_def_function_flag(func, FUNC_NO_SELF | FUNC_USE_SELF_TYPE);
  RNA_def_function_return(func, RNA_def_boolean(func, "visible", false, "", ""));
  parm = RNA_def_pointer(func, "node_tree", "NodeTree", "Node Tree", "");
  RNA_def_parameter_flags(parm, 0, PARM_REQUIRED);

  func = RNA_def_function(srna, "poll_instance", "rna_NodeInternal_poll_instance");
  RNA_def_function_ui_description(
      func, "If non-null output is returned, the node can be added to the tree");
  RNA_def_function_return(func, RNA_def_boolean(func, "visible", false, "", ""));
  parm = RNA_def_pointer(func, "node_tree", "NodeTree", "Node Tree", "");
  RNA_def_parameter_flags(parm, 0, PARM_REQUIRED);

  /* update */
  func = RNA_def_function(srna, "update", "rna_NodeInternal_update");
  RNA_def_function_ui_description(
      func, "Update on node graph topology changes (adding or removing nodes and links)");
  RNA_def_function_flag(func, FUNC_USE_SELF_ID | FUNC_ALLOW_WRITE);

  /* draw buttons */
  func = RNA_def_function(srna, "draw_buttons", "rna_NodeInternal_draw_buttons");
  RNA_def_function_ui_description(func, "Draw node buttons");
  RNA_def_function_flag(func, FUNC_USE_SELF_ID);
  parm = RNA_def_pointer(func, "context", "Context", "", "");
  RNA_def_parameter_flags(parm, PROP_NEVER_NULL, PARM_REQUIRED);
  parm = RNA_def_property(func, "layout", PROP_POINTER, PROP_NONE);
  RNA_def_property_struct_type(parm, "UILayout");
  RNA_def_property_ui_text(parm, "Layout", "Layout in the UI");
  RNA_def_parameter_flags(parm, PROP_NEVER_NULL, PARM_REQUIRED);

  /* draw buttons extended */
  func = RNA_def_function(srna, "draw_buttons_ext", "rna_NodeInternal_draw_buttons_ext");
  RNA_def_function_ui_description(func, "Draw node buttons in the sidebar");
  RNA_def_function_flag(func, FUNC_USE_SELF_ID);
  parm = RNA_def_pointer(func, "context", "Context", "", "");
  RNA_def_parameter_flags(parm, PROP_NEVER_NULL, PARM_REQUIRED);
  parm = RNA_def_property(func, "layout", PROP_POINTER, PROP_NONE);
  RNA_def_property_struct_type(parm, "UILayout");
  RNA_def_property_ui_text(parm, "Layout", "Layout in the UI");
  RNA_def_parameter_flags(parm, PROP_NEVER_NULL, PARM_REQUIRED);
}

static void rna_def_node_sockets_api(BlenderRNA *brna, PropertyRNA *cprop, int in_out)
{
  StructRNA *srna;
  PropertyRNA *parm;
  FunctionRNA *func;
  const char *structtype = (in_out == SOCK_IN ? "NodeInputs" : "NodeOutputs");
  const char *uiname = (in_out == SOCK_IN ? "Node Inputs" : "Node Outputs");
  const char *newfunc = (in_out == SOCK_IN ? "rna_Node_inputs_new" : "rna_Node_outputs_new");
  const char *clearfunc = (in_out == SOCK_IN ? "rna_Node_inputs_clear" : "rna_Node_outputs_clear");
  const char *movefunc = (in_out == SOCK_IN ? "rna_Node_inputs_move" : "rna_Node_outputs_move");

  RNA_def_property_srna(cprop, structtype);
  srna = RNA_def_struct(brna, structtype, NULL);
  RNA_def_struct_sdna(srna, "bNode");
  RNA_def_struct_ui_text(srna, uiname, "Collection of Node Sockets");

  func = RNA_def_function(srna, "new", newfunc);
  RNA_def_function_ui_description(func, "Add a socket to this node");
  RNA_def_function_flag(func, FUNC_USE_SELF_ID | FUNC_USE_MAIN | FUNC_USE_REPORTS);
  parm = RNA_def_string(func, "type", NULL, MAX_NAME, "Type", "Data type");
  RNA_def_parameter_flags(parm, 0, PARM_REQUIRED);
  parm = RNA_def_string(func, "name", NULL, MAX_NAME, "Name", "");
  RNA_def_parameter_flags(parm, 0, PARM_REQUIRED);
  RNA_def_string(func, "identifier", NULL, MAX_NAME, "Identifier", "Unique socket identifier");
  /* return value */
  parm = RNA_def_pointer(func, "socket", "NodeSocket", "", "New socket");
  RNA_def_function_return(func, parm);

  func = RNA_def_function(srna, "remove", "rna_Node_socket_remove");
  RNA_def_function_ui_description(func, "Remove a socket from this node");
  RNA_def_function_flag(func, FUNC_USE_SELF_ID | FUNC_USE_MAIN | FUNC_USE_REPORTS);
  parm = RNA_def_pointer(func, "socket", "NodeSocket", "", "The socket to remove");
  RNA_def_parameter_flags(parm, 0, PARM_REQUIRED);

  func = RNA_def_function(srna, "clear", clearfunc);
  RNA_def_function_ui_description(func, "Remove all sockets from this node");
  RNA_def_function_flag(func, FUNC_USE_SELF_ID | FUNC_USE_MAIN);

  func = RNA_def_function(srna, "move", movefunc);
  RNA_def_function_ui_description(func, "Move a socket to another position");
  RNA_def_function_flag(func, FUNC_USE_SELF_ID | FUNC_USE_MAIN);
  parm = RNA_def_int(
      func, "from_index", -1, 0, INT_MAX, "From Index", "Index of the socket to move", 0, 10000);
  RNA_def_parameter_flags(parm, 0, PARM_REQUIRED);
  parm = RNA_def_int(
      func, "to_index", -1, 0, INT_MAX, "To Index", "Target index for the socket", 0, 10000);
  RNA_def_parameter_flags(parm, 0, PARM_REQUIRED);
}

static void rna_def_node(BlenderRNA *brna)
{
  StructRNA *srna;
  PropertyRNA *prop;
  FunctionRNA *func;
  PropertyRNA *parm;

  static const EnumPropertyItem dummy_static_type_items[] = {
      {NODE_CUSTOM, "CUSTOM", 0, "Custom", "Custom Node"},
      {0, NULL, 0, NULL, NULL},
  };

  srna = RNA_def_struct(brna, "Node", NULL);
  RNA_def_struct_ui_text(srna, "Node", "Node in a node tree");
  RNA_def_struct_sdna(srna, "bNode");
  RNA_def_struct_ui_icon(srna, ICON_NODE);
  RNA_def_struct_refine_func(srna, "rna_Node_refine");
  RNA_def_struct_path_func(srna, "rna_Node_path");
  RNA_def_struct_register_funcs(srna, "rna_Node_register", "rna_Node_unregister", NULL);
  RNA_def_struct_idprops_func(srna, "rna_Node_idprops");

  prop = RNA_def_property(srna, "type", PROP_ENUM, PROP_NONE);
  RNA_def_property_enum_sdna(prop, NULL, "type");
  RNA_def_property_enum_items(prop, dummy_static_type_items);
  RNA_def_property_enum_funcs(prop, NULL, NULL, "rna_node_static_type_itemf");
  RNA_def_property_enum_default(prop, NODE_CUSTOM);
  RNA_def_property_clear_flag(prop, PROP_EDITABLE);
  RNA_def_property_ui_text(
      prop,
      "Type",
      "Node type (deprecated, use bl_static_type or bl_idname for the actual identifier string)");

  prop = RNA_def_property(srna, "location", PROP_FLOAT, PROP_XYZ);
  RNA_def_property_float_sdna(prop, NULL, "locx");
  RNA_def_property_array(prop, 2);
  RNA_def_property_range(prop, -100000.0f, 100000.0f);
  RNA_def_property_ui_text(prop, "Location", "");
  RNA_def_property_update(prop, NC_NODE, "rna_Node_update");

  prop = RNA_def_property(srna, "width", PROP_FLOAT, PROP_XYZ);
  RNA_def_property_float_sdna(prop, NULL, "width");
  RNA_def_property_float_funcs(prop, NULL, NULL, "rna_Node_width_range");
  RNA_def_property_ui_text(prop, "Width", "Width of the node");
  RNA_def_property_update(prop, NC_NODE | ND_DISPLAY, NULL);

  prop = RNA_def_property(srna, "width_hidden", PROP_FLOAT, PROP_XYZ);
  RNA_def_property_float_sdna(prop, NULL, "miniwidth");
  RNA_def_property_float_funcs(prop, NULL, NULL, "rna_Node_width_range");
  RNA_def_property_ui_text(prop, "Width Hidden", "Width of the node in hidden state");
  RNA_def_property_update(prop, NC_NODE | ND_DISPLAY, NULL);

  prop = RNA_def_property(srna, "height", PROP_FLOAT, PROP_XYZ);
  RNA_def_property_float_sdna(prop, NULL, "height");
  RNA_def_property_float_funcs(prop, NULL, NULL, "rna_Node_height_range");
  RNA_def_property_ui_text(prop, "Height", "Height of the node");
  RNA_def_property_update(prop, NC_NODE | ND_DISPLAY, NULL);

  prop = RNA_def_property(srna, "dimensions", PROP_FLOAT, PROP_XYZ_LENGTH);
  RNA_def_property_array(prop, 2);
  RNA_def_property_float_funcs(prop, "rna_Node_dimensions_get", NULL, NULL);
  RNA_def_property_ui_text(prop, "Dimensions", "Absolute bounding box dimensions of the node");
  RNA_def_property_clear_flag(prop, PROP_EDITABLE);

  prop = RNA_def_property(srna, "name", PROP_STRING, PROP_NONE);
  RNA_def_property_ui_text(prop, "Name", "Unique node identifier");
  RNA_def_struct_name_property(srna, prop);
  RNA_def_property_string_funcs(prop, NULL, NULL, "rna_Node_name_set");
  RNA_def_property_update(prop, NC_NODE | NA_EDITED, "rna_Node_update");

  prop = RNA_def_property(srna, "label", PROP_STRING, PROP_NONE);
  RNA_def_property_string_sdna(prop, NULL, "label");
  RNA_def_property_ui_text(prop, "Label", "Optional custom node label");
  RNA_def_property_update(prop, NC_NODE | ND_DISPLAY, NULL);

  prop = RNA_def_property(srna, "inputs", PROP_COLLECTION, PROP_NONE);
  RNA_def_property_collection_sdna(prop, NULL, "inputs", NULL);
  RNA_def_property_struct_type(prop, "NodeSocket");
  RNA_def_property_ui_text(prop, "Inputs", "");
  rna_def_node_sockets_api(brna, prop, SOCK_IN);

  prop = RNA_def_property(srna, "outputs", PROP_COLLECTION, PROP_NONE);
  RNA_def_property_collection_sdna(prop, NULL, "outputs", NULL);
  RNA_def_property_struct_type(prop, "NodeSocket");
  RNA_def_property_ui_text(prop, "Outputs", "");
  rna_def_node_sockets_api(brna, prop, SOCK_OUT);

  prop = RNA_def_property(srna, "internal_links", PROP_COLLECTION, PROP_NONE);
  RNA_def_property_collection_sdna(prop, NULL, "internal_links", NULL);
  RNA_def_property_struct_type(prop, "NodeLink");
  RNA_def_property_ui_text(
      prop, "Internal Links", "Internal input-to-output connections for muting");

  prop = RNA_def_property(srna, "parent", PROP_POINTER, PROP_NONE);
  RNA_def_property_pointer_sdna(prop, NULL, "parent");
  RNA_def_property_pointer_funcs(prop, NULL, "rna_Node_parent_set", NULL, "rna_Node_parent_poll");
  RNA_def_property_flag(prop, PROP_EDITABLE);
  RNA_def_property_flag(prop, PROP_PTR_NO_OWNERSHIP);
  RNA_def_property_override_flag(prop, PROPOVERRIDE_NO_COMPARISON);
  RNA_def_property_struct_type(prop, "Node");
  RNA_def_property_ui_text(prop, "Parent", "Parent this node is attached to");

  prop = RNA_def_property(srna, "use_custom_color", PROP_BOOLEAN, PROP_NONE);
  RNA_def_property_boolean_sdna(prop, NULL, "flag", NODE_CUSTOM_COLOR);
  RNA_def_property_clear_flag(prop, PROP_ANIMATABLE);
  RNA_def_property_ui_text(prop, "Custom Color", "Use custom color for the node");
  RNA_def_property_update(prop, NC_NODE | ND_DISPLAY, NULL);

  prop = RNA_def_property(srna, "color", PROP_FLOAT, PROP_COLOR);
  RNA_def_property_array(prop, 3);
  RNA_def_property_range(prop, 0.0f, 1.0f);
  RNA_def_property_ui_text(prop, "Color", "Custom color of the node body");
  RNA_def_property_update(prop, NC_NODE | ND_DISPLAY, NULL);

  prop = RNA_def_property(srna, "select", PROP_BOOLEAN, PROP_NONE);
  RNA_def_property_boolean_sdna(prop, NULL, "flag", SELECT);
  RNA_def_property_boolean_funcs(prop, NULL, "rna_Node_select_set");
  RNA_def_property_ui_text(prop, "Select", "Node selection state");
  RNA_def_property_update(prop, NC_NODE | NA_SELECTED, NULL);

  prop = RNA_def_property(srna, "show_options", PROP_BOOLEAN, PROP_NONE);
  RNA_def_property_boolean_sdna(prop, NULL, "flag", NODE_OPTIONS);
  RNA_def_property_ui_text(prop, "Show Options", "");
  RNA_def_property_update(prop, NC_NODE | ND_DISPLAY, NULL);

  prop = RNA_def_property(srna, "show_preview", PROP_BOOLEAN, PROP_NONE);
  RNA_def_property_boolean_sdna(prop, NULL, "flag", NODE_PREVIEW);
  RNA_def_property_ui_text(prop, "Show Preview", "");
  RNA_def_property_update(prop, NC_NODE | ND_DISPLAY, NULL);

  prop = RNA_def_property(srna, "hide", PROP_BOOLEAN, PROP_NONE);
  RNA_def_property_boolean_sdna(prop, NULL, "flag", NODE_HIDDEN);
  RNA_def_property_ui_text(prop, "Hide", "");
  RNA_def_property_update(prop, NC_NODE | ND_DISPLAY, NULL);

  prop = RNA_def_property(srna, "mute", PROP_BOOLEAN, PROP_NONE);
  RNA_def_property_boolean_sdna(prop, NULL, "flag", NODE_MUTED);
  RNA_def_property_ui_text(prop, "Mute", "");
  RNA_def_property_update(prop, 0, "rna_Node_update");

  prop = RNA_def_property(srna, "show_texture", PROP_BOOLEAN, PROP_NONE);
  RNA_def_property_boolean_sdna(prop, NULL, "flag", NODE_ACTIVE_TEXTURE);
  RNA_def_property_ui_text(prop, "Show Texture", "Display node in viewport textured shading mode");
  RNA_def_property_update(prop, 0, "rna_Node_update");

  prop = RNA_def_property(srna, "active_preview", PROP_BOOLEAN, PROP_NONE);
  RNA_def_property_boolean_sdna(prop, NULL, "flag", NODE_ACTIVE_PREVIEW);
  RNA_def_property_ui_text(prop, "Active Preview", "Node is previewed in other editor");
  RNA_def_property_flag(prop, PROP_NO_DEG_UPDATE);
  RNA_def_property_update(prop, NC_NODE, NULL);

  /* generic property update function */
  func = RNA_def_function(srna, "socket_value_update", "rna_Node_socket_value_update");
  RNA_def_function_ui_description(func, "Update after property changes");
  RNA_def_function_flag(func, FUNC_USE_SELF_ID);
  parm = RNA_def_pointer(func, "context", "Context", "", "");
  RNA_def_parameter_flags(parm, PROP_NEVER_NULL, PARM_REQUIRED);

  func = RNA_def_function(srna, "is_registered_node_type", "rna_Node_is_registered_node_type");
  RNA_def_function_ui_description(func, "True if a registered node type");
  RNA_def_function_flag(func, FUNC_NO_SELF | FUNC_USE_SELF_TYPE);
  parm = RNA_def_boolean(func, "result", false, "Result", "");
  RNA_def_function_return(func, parm);

  /* registration */
  prop = RNA_def_property(srna, "bl_idname", PROP_STRING, PROP_NONE);
  RNA_def_property_string_sdna(prop, NULL, "typeinfo->idname");
  RNA_def_property_flag(prop, PROP_REGISTER);
  RNA_def_property_ui_text(prop, "ID Name", "");

  prop = RNA_def_property(srna, "bl_label", PROP_STRING, PROP_NONE);
  RNA_def_property_string_sdna(prop, NULL, "typeinfo->ui_name");
  RNA_def_property_flag(prop, PROP_REGISTER);
  RNA_def_property_ui_text(prop, "Label", "The node label");

  prop = RNA_def_property(srna, "bl_description", PROP_STRING, PROP_TRANSLATION);
  RNA_def_property_string_sdna(prop, NULL, "typeinfo->ui_description");
  RNA_def_property_flag(prop, PROP_REGISTER_OPTIONAL);

  prop = RNA_def_property(srna, "bl_icon", PROP_ENUM, PROP_NONE);
  RNA_def_property_enum_sdna(prop, NULL, "typeinfo->ui_icon");
  RNA_def_property_enum_items(prop, rna_enum_icon_items);
  RNA_def_property_enum_default(prop, ICON_NODE);
  RNA_def_property_flag(prop, PROP_REGISTER_OPTIONAL);
  RNA_def_property_ui_text(prop, "Icon", "The node icon");

  prop = RNA_def_property(srna, "bl_static_type", PROP_ENUM, PROP_NONE);
  RNA_def_property_enum_sdna(prop, NULL, "typeinfo->type");
  RNA_def_property_enum_items(prop, dummy_static_type_items);
  RNA_def_property_enum_funcs(prop, NULL, NULL, "rna_node_static_type_itemf");
  RNA_def_property_enum_default(prop, NODE_CUSTOM);
  RNA_def_property_flag(prop, PROP_REGISTER_OPTIONAL);
  RNA_def_property_ui_text(prop, "Static Type", "Node type (deprecated, use with care)");

  /* type-based size properties */
  prop = RNA_def_property(srna, "bl_width_default", PROP_FLOAT, PROP_UNSIGNED);
  RNA_def_property_float_sdna(prop, NULL, "typeinfo->width");
  RNA_def_property_flag(prop, PROP_REGISTER_OPTIONAL);

  prop = RNA_def_property(srna, "bl_width_min", PROP_FLOAT, PROP_UNSIGNED);
  RNA_def_property_float_sdna(prop, NULL, "typeinfo->minwidth");
  RNA_def_property_flag(prop, PROP_REGISTER_OPTIONAL);

  prop = RNA_def_property(srna, "bl_width_max", PROP_FLOAT, PROP_UNSIGNED);
  RNA_def_property_float_sdna(prop, NULL, "typeinfo->maxwidth");
  RNA_def_property_flag(prop, PROP_REGISTER_OPTIONAL);

  prop = RNA_def_property(srna, "bl_height_default", PROP_FLOAT, PROP_UNSIGNED);
  RNA_def_property_float_sdna(prop, NULL, "typeinfo->height");
  RNA_def_property_flag(prop, PROP_REGISTER_OPTIONAL);

  prop = RNA_def_property(srna, "bl_height_min", PROP_FLOAT, PROP_UNSIGNED);
  RNA_def_property_float_sdna(prop, NULL, "typeinfo->minheight");
  RNA_def_property_flag(prop, PROP_REGISTER_OPTIONAL);

  prop = RNA_def_property(srna, "bl_height_max", PROP_FLOAT, PROP_UNSIGNED);
  RNA_def_property_float_sdna(prop, NULL, "typeinfo->minheight");
  RNA_def_property_flag(prop, PROP_REGISTER_OPTIONAL);

  /* poll */
  func = RNA_def_function(srna, "poll", NULL);
  RNA_def_function_ui_description(
      func, "If non-null output is returned, the node type can be added to the tree");
  RNA_def_function_flag(func, FUNC_NO_SELF | FUNC_REGISTER);
  RNA_def_function_return(func, RNA_def_boolean(func, "visible", false, "", ""));
  parm = RNA_def_pointer(func, "node_tree", "NodeTree", "Node Tree", "");
  RNA_def_parameter_flags(parm, 0, PARM_REQUIRED);

  func = RNA_def_function(srna, "poll_instance", NULL);
  RNA_def_function_ui_description(
      func, "If non-null output is returned, the node can be added to the tree");
  RNA_def_function_flag(func, FUNC_REGISTER_OPTIONAL);
  RNA_def_function_return(func, RNA_def_boolean(func, "visible", false, "", ""));
  parm = RNA_def_pointer(func, "node_tree", "NodeTree", "Node Tree", "");
  RNA_def_parameter_flags(parm, 0, PARM_REQUIRED);

  /* update */
  func = RNA_def_function(srna, "update", NULL);
  RNA_def_function_ui_description(
      func, "Update on node graph topology changes (adding or removing nodes and links)");
  RNA_def_function_flag(func, FUNC_USE_SELF_ID | FUNC_REGISTER_OPTIONAL | FUNC_ALLOW_WRITE);

  /* insert_link */
  func = RNA_def_function(srna, "insert_link", NULL);
  RNA_def_function_ui_description(func, "Handle creation of a link to or from the node");
  RNA_def_function_flag(func, FUNC_USE_SELF_ID | FUNC_REGISTER_OPTIONAL | FUNC_ALLOW_WRITE);
  parm = RNA_def_pointer(func, "link", "NodeLink", "Link", "Node link that will be inserted");
  RNA_def_parameter_flags(parm, PROP_NEVER_NULL, PARM_REQUIRED);

  /* init */
  func = RNA_def_function(srna, "init", NULL);
  RNA_def_function_ui_description(func, "Initialize a new instance of this node");
  RNA_def_function_flag(func, FUNC_REGISTER_OPTIONAL | FUNC_ALLOW_WRITE);
  parm = RNA_def_pointer(func, "context", "Context", "", "");
  RNA_def_parameter_flags(parm, PROP_NEVER_NULL, PARM_REQUIRED);

  /* copy */
  func = RNA_def_function(srna, "copy", NULL);
  RNA_def_function_ui_description(func,
                                  "Initialize a new instance of this node from an existing node");
  RNA_def_function_flag(func, FUNC_REGISTER_OPTIONAL | FUNC_ALLOW_WRITE);
  parm = RNA_def_pointer(func, "node", "Node", "Node", "Existing node to copy");
  RNA_def_parameter_flags(parm, PROP_NEVER_NULL, PARM_REQUIRED);

  /* free */
  func = RNA_def_function(srna, "free", NULL);
  RNA_def_function_ui_description(func, "Clean up node on removal");
  RNA_def_function_flag(func, FUNC_REGISTER_OPTIONAL | FUNC_ALLOW_WRITE);

  /* draw buttons */
  func = RNA_def_function(srna, "draw_buttons", NULL);
  RNA_def_function_ui_description(func, "Draw node buttons");
  RNA_def_function_flag(func, FUNC_REGISTER_OPTIONAL);
  parm = RNA_def_pointer(func, "context", "Context", "", "");
  RNA_def_parameter_flags(parm, PROP_NEVER_NULL, PARM_REQUIRED);
  parm = RNA_def_property(func, "layout", PROP_POINTER, PROP_NONE);
  RNA_def_property_struct_type(parm, "UILayout");
  RNA_def_property_ui_text(parm, "Layout", "Layout in the UI");
  RNA_def_parameter_flags(parm, PROP_NEVER_NULL, PARM_REQUIRED);

  /* draw buttons extended */
  func = RNA_def_function(srna, "draw_buttons_ext", NULL);
  RNA_def_function_ui_description(func, "Draw node buttons in the sidebar");
  RNA_def_function_flag(func, FUNC_REGISTER_OPTIONAL);
  parm = RNA_def_pointer(func, "context", "Context", "", "");
  RNA_def_parameter_flags(parm, PROP_NEVER_NULL, PARM_REQUIRED);
  parm = RNA_def_property(func, "layout", PROP_POINTER, PROP_NONE);
  RNA_def_property_struct_type(parm, "UILayout");
  RNA_def_property_ui_text(parm, "Layout", "Layout in the UI");
  RNA_def_parameter_flags(parm, PROP_NEVER_NULL, PARM_REQUIRED);

  /* dynamic label */
  func = RNA_def_function(srna, "draw_label", NULL);
  RNA_def_function_ui_description(func, "Returns a dynamic label string");
  RNA_def_function_flag(func, FUNC_REGISTER_OPTIONAL);
  parm = RNA_def_string(func, "label", NULL, MAX_NAME, "Label", "");
  RNA_def_parameter_flags(parm, PROP_THICK_WRAP, 0); /* needed for string return value */
  RNA_def_function_output(func, parm);
}

static void rna_def_node_link(BlenderRNA *brna)
{
  StructRNA *srna;
  PropertyRNA *prop;

  srna = RNA_def_struct(brna, "NodeLink", NULL);
  RNA_def_struct_ui_text(srna, "NodeLink", "Link between nodes in a node tree");
  RNA_def_struct_sdna(srna, "bNodeLink");
  RNA_def_struct_ui_icon(srna, ICON_NODE);

  prop = RNA_def_property(srna, "is_valid", PROP_BOOLEAN, PROP_NONE);
  RNA_def_property_boolean_sdna(prop, NULL, "flag", NODE_LINK_VALID);
  RNA_def_struct_ui_text(srna, "Valid", "Link is valid");
  RNA_def_property_update(prop, NC_NODE | NA_EDITED, NULL);

  prop = RNA_def_property(srna, "is_muted", PROP_BOOLEAN, PROP_NONE);
  RNA_def_property_boolean_sdna(prop, NULL, "flag", NODE_LINK_MUTED);
  RNA_def_struct_ui_text(srna, "Muted", "Link is muted and can be ignored");
  RNA_def_property_update(prop, NC_NODE | NA_EDITED, NULL);

  prop = RNA_def_property(srna, "from_node", PROP_POINTER, PROP_NONE);
  RNA_def_property_pointer_sdna(prop, NULL, "fromnode");
  RNA_def_property_struct_type(prop, "Node");
  RNA_def_property_clear_flag(prop, PROP_EDITABLE);
  RNA_def_property_flag(prop, PROP_PTR_NO_OWNERSHIP);
  RNA_def_property_override_flag(prop, PROPOVERRIDE_NO_COMPARISON);
  RNA_def_property_ui_text(prop, "From node", "");

  prop = RNA_def_property(srna, "to_node", PROP_POINTER, PROP_NONE);
  RNA_def_property_pointer_sdna(prop, NULL, "tonode");
  RNA_def_property_struct_type(prop, "Node");
  RNA_def_property_clear_flag(prop, PROP_EDITABLE);
  RNA_def_property_flag(prop, PROP_PTR_NO_OWNERSHIP);
  RNA_def_property_override_flag(prop, PROPOVERRIDE_NO_COMPARISON);
  RNA_def_property_ui_text(prop, "To node", "");

  prop = RNA_def_property(srna, "from_socket", PROP_POINTER, PROP_NONE);
  RNA_def_property_pointer_sdna(prop, NULL, "fromsock");
  RNA_def_property_struct_type(prop, "NodeSocket");
  RNA_def_property_clear_flag(prop, PROP_EDITABLE);
  RNA_def_property_flag(prop, PROP_PTR_NO_OWNERSHIP);
  RNA_def_property_override_flag(prop, PROPOVERRIDE_NO_COMPARISON);
  RNA_def_property_ui_text(prop, "From socket", "");

  prop = RNA_def_property(srna, "to_socket", PROP_POINTER, PROP_NONE);
  RNA_def_property_pointer_sdna(prop, NULL, "tosock");
  RNA_def_property_struct_type(prop, "NodeSocket");
  RNA_def_property_clear_flag(prop, PROP_EDITABLE);
  RNA_def_property_flag(prop, PROP_PTR_NO_OWNERSHIP);
  RNA_def_property_override_flag(prop, PROPOVERRIDE_NO_COMPARISON);
  RNA_def_property_ui_text(prop, "To socket", "");

  prop = RNA_def_property(srna, "is_hidden", PROP_BOOLEAN, PROP_NONE);
  RNA_def_property_boolean_funcs(prop, "rna_NodeLink_is_hidden_get", NULL);
  RNA_def_property_clear_flag(prop, PROP_EDITABLE);
  RNA_def_property_flag(prop, PROP_PTR_NO_OWNERSHIP);
  RNA_def_property_override_flag(prop, PROPOVERRIDE_NO_COMPARISON);
  RNA_def_property_ui_text(prop, "Is Hidden", "Link is hidden due to invisible sockets");
}

static void rna_def_nodetree_nodes_api(BlenderRNA *brna, PropertyRNA *cprop)
{
  StructRNA *srna;
  PropertyRNA *parm, *prop;
  FunctionRNA *func;

  RNA_def_property_srna(cprop, "Nodes");
  srna = RNA_def_struct(brna, "Nodes", NULL);
  RNA_def_struct_sdna(srna, "bNodeTree");
  RNA_def_struct_ui_text(srna, "Nodes", "Collection of Nodes");

  func = RNA_def_function(srna, "new", "rna_NodeTree_node_new");
  RNA_def_function_ui_description(func, "Add a node to this node tree");
  RNA_def_function_flag(func, FUNC_USE_CONTEXT | FUNC_USE_REPORTS);
  /* XXX warning note should eventually be removed,
   * added this here to avoid frequent confusion with API changes from "type" to "bl_idname"
   */
  parm = RNA_def_string(
      func,
      "type",
      NULL,
      MAX_NAME,
      "Type",
      "Type of node to add (Warning: should be same as node.bl_idname, not node.type!)");
  RNA_def_parameter_flags(parm, 0, PARM_REQUIRED);
  /* return value */
  parm = RNA_def_pointer(func, "node", "Node", "", "New node");
  RNA_def_function_return(func, parm);

  func = RNA_def_function(srna, "remove", "rna_NodeTree_node_remove");
  RNA_def_function_ui_description(func, "Remove a node from this node tree");
  RNA_def_function_flag(func, FUNC_USE_MAIN | FUNC_USE_REPORTS);
  parm = RNA_def_pointer(func, "node", "Node", "", "The node to remove");
  RNA_def_parameter_flags(parm, PROP_NEVER_NULL, PARM_REQUIRED | PARM_RNAPTR);
  RNA_def_parameter_clear_flags(parm, PROP_THICK_WRAP, 0);

  func = RNA_def_function(srna, "clear", "rna_NodeTree_node_clear");
  RNA_def_function_ui_description(func, "Remove all nodes from this node tree");
  RNA_def_function_flag(func, FUNC_USE_MAIN | FUNC_USE_REPORTS);

  prop = RNA_def_property(srna, "active", PROP_POINTER, PROP_NONE);
  RNA_def_property_struct_type(prop, "Node");
  RNA_def_property_pointer_funcs(
      prop, "rna_NodeTree_active_node_get", "rna_NodeTree_active_node_set", NULL, NULL);
  RNA_def_property_flag(prop, PROP_EDITABLE | PROP_NEVER_UNLINK);
  RNA_def_property_ui_text(prop, "Active Node", "Active node in this tree");
  RNA_def_property_update(prop, NC_SCENE | ND_OB_ACTIVE, NULL);
}

static void rna_def_nodetree_link_api(BlenderRNA *brna, PropertyRNA *cprop)
{
  StructRNA *srna;
  PropertyRNA *parm;
  FunctionRNA *func;

  RNA_def_property_srna(cprop, "NodeLinks");
  srna = RNA_def_struct(brna, "NodeLinks", NULL);
  RNA_def_struct_sdna(srna, "bNodeTree");
  RNA_def_struct_ui_text(srna, "Node Links", "Collection of Node Links");

  func = RNA_def_function(srna, "new", "rna_NodeTree_link_new");
  RNA_def_function_ui_description(func, "Add a node link to this node tree");
  RNA_def_function_flag(func, FUNC_USE_MAIN | FUNC_USE_REPORTS);
  parm = RNA_def_pointer(func, "input", "NodeSocket", "", "The input socket");
  RNA_def_parameter_flags(parm, PROP_NEVER_NULL, PARM_REQUIRED);
  parm = RNA_def_pointer(func, "output", "NodeSocket", "", "The output socket");
  RNA_def_parameter_flags(parm, PROP_NEVER_NULL, PARM_REQUIRED);
  RNA_def_boolean(func,
                  "verify_limits",
                  true,
                  "Verify Limits",
                  "Remove existing links if connection limit is exceeded");
  /* return */
  parm = RNA_def_pointer(func, "link", "NodeLink", "", "New node link");
  RNA_def_function_return(func, parm);

  func = RNA_def_function(srna, "remove", "rna_NodeTree_link_remove");
  RNA_def_function_ui_description(func, "remove a node link from the node tree");
  RNA_def_function_flag(func, FUNC_USE_MAIN | FUNC_USE_REPORTS);
  parm = RNA_def_pointer(func, "link", "NodeLink", "", "The node link to remove");
  RNA_def_parameter_flags(parm, PROP_NEVER_NULL, PARM_REQUIRED | PARM_RNAPTR);
  RNA_def_parameter_clear_flags(parm, PROP_THICK_WRAP, 0);

  func = RNA_def_function(srna, "clear", "rna_NodeTree_link_clear");
  RNA_def_function_ui_description(func, "remove all node links from the node tree");
  RNA_def_function_flag(func, FUNC_USE_MAIN | FUNC_USE_REPORTS);
}

static void rna_def_node_tree_sockets_api(BlenderRNA *brna, PropertyRNA *cprop, int in_out)
{
  StructRNA *srna;
  PropertyRNA *parm;
  FunctionRNA *func;
  const char *structtype = (in_out == SOCK_IN ? "NodeTreeInputs" : "NodeTreeOutputs");
  const char *uiname = (in_out == SOCK_IN ? "Node Tree Inputs" : "Node Tree Outputs");
  const char *newfunc = (in_out == SOCK_IN ? "rna_NodeTree_inputs_new" :
                                             "rna_NodeTree_outputs_new");
  const char *clearfunc = (in_out == SOCK_IN ? "rna_NodeTree_inputs_clear" :
                                               "rna_NodeTree_outputs_clear");
  const char *movefunc = (in_out == SOCK_IN ? "rna_NodeTree_inputs_move" :
                                              "rna_NodeTree_outputs_move");

  RNA_def_property_srna(cprop, structtype);
  srna = RNA_def_struct(brna, structtype, NULL);
  RNA_def_struct_sdna(srna, "bNodeTree");
  RNA_def_struct_ui_text(srna, uiname, "Collection of Node Tree Sockets");

  func = RNA_def_function(srna, "new", newfunc);
  RNA_def_function_ui_description(func, "Add a socket to this node tree");
  RNA_def_function_flag(func, FUNC_USE_MAIN | FUNC_USE_REPORTS);
  parm = RNA_def_string(func, "type", NULL, MAX_NAME, "Type", "Data type");
  RNA_def_parameter_flags(parm, 0, PARM_REQUIRED);
  parm = RNA_def_string(func, "name", NULL, MAX_NAME, "Name", "");
  RNA_def_parameter_flags(parm, 0, PARM_REQUIRED);
  /* return value */
  parm = RNA_def_pointer(func, "socket", "NodeSocketInterface", "", "New socket");
  RNA_def_function_return(func, parm);

  func = RNA_def_function(srna, "remove", "rna_NodeTree_socket_remove");
  RNA_def_function_ui_description(func, "Remove a socket from this node tree");
  RNA_def_function_flag(func, FUNC_USE_MAIN | FUNC_USE_REPORTS);
  parm = RNA_def_pointer(func, "socket", "NodeSocketInterface", "", "The socket to remove");
  RNA_def_parameter_flags(parm, 0, PARM_REQUIRED);

  func = RNA_def_function(srna, "clear", clearfunc);
  RNA_def_function_ui_description(func, "Remove all sockets from this node tree");
  RNA_def_function_flag(func, FUNC_USE_MAIN | FUNC_USE_REPORTS);

  func = RNA_def_function(srna, "move", movefunc);
  RNA_def_function_ui_description(func, "Move a socket to another position");
  RNA_def_function_flag(func, FUNC_USE_MAIN);
  parm = RNA_def_int(
      func, "from_index", -1, 0, INT_MAX, "From Index", "Index of the socket to move", 0, 10000);
  RNA_def_parameter_flags(parm, 0, PARM_REQUIRED);
  parm = RNA_def_int(
      func, "to_index", -1, 0, INT_MAX, "To Index", "Target index for the socket", 0, 10000);
  RNA_def_parameter_flags(parm, 0, PARM_REQUIRED);
}

static void rna_def_nodetree(BlenderRNA *brna)
{
  StructRNA *srna;
  PropertyRNA *prop;
  FunctionRNA *func;
  PropertyRNA *parm;

  static const EnumPropertyItem static_type_items[] = {
      {NTREE_SHADER, "SHADER", ICON_MATERIAL, "Shader", "Shader nodes"},
      {NTREE_TEXTURE, "TEXTURE", ICON_TEXTURE, "Texture", "Texture nodes"},
      {NTREE_COMPOSIT, "COMPOSITING", ICON_RENDERLAYERS, "Compositing", "Compositing nodes"},
      {NTREE_GEOMETRY, "GEOMETRY", ICON_NODETREE, "Geometry", "Geometry nodes"},
      {NTREE_ATTRIBUTE, "ATTRIBUTE", ICON_NODETREE, "Attribute", "Attribute Nodes"},
      {0, NULL, 0, NULL, NULL},
  };

  srna = RNA_def_struct(brna, "NodeTree", "ID");
  RNA_def_struct_ui_text(
      srna,
      "Node Tree",
      "Node tree consisting of linked nodes used for shading, textures and compositing");
  RNA_def_struct_sdna(srna, "bNodeTree");
  RNA_def_struct_ui_icon(srna, ICON_NODETREE);
  RNA_def_struct_refine_func(srna, "rna_NodeTree_refine");
  RNA_def_struct_register_funcs(srna, "rna_NodeTree_register", "rna_NodeTree_unregister", NULL);

  prop = RNA_def_property(srna, "view_center", PROP_FLOAT, PROP_XYZ);
  RNA_def_property_array(prop, 2);
  RNA_def_property_float_sdna(prop, NULL, "view_center");
  RNA_def_property_clear_flag(prop, PROP_EDITABLE);

  /* AnimData */
  rna_def_animdata_common(srna);

  /* Nodes Collection */
  prop = RNA_def_property(srna, "nodes", PROP_COLLECTION, PROP_NONE);
  RNA_def_property_collection_sdna(prop, NULL, "nodes", NULL);
  RNA_def_property_struct_type(prop, "Node");
  RNA_def_property_ui_text(prop, "Nodes", "");
  rna_def_nodetree_nodes_api(brna, prop);

  /* NodeLinks Collection */
  prop = RNA_def_property(srna, "links", PROP_COLLECTION, PROP_NONE);
  RNA_def_property_collection_sdna(prop, NULL, "links", NULL);
  RNA_def_property_struct_type(prop, "NodeLink");
  RNA_def_property_ui_text(prop, "Links", "");
  rna_def_nodetree_link_api(brna, prop);

  /* Grease Pencil */
  prop = RNA_def_property(srna, "grease_pencil", PROP_POINTER, PROP_NONE);
  RNA_def_property_pointer_sdna(prop, NULL, "gpd");
  RNA_def_property_struct_type(prop, "GreasePencil");
  RNA_def_property_pointer_funcs(
      prop, NULL, NULL, NULL, "rna_GPencil_datablocks_annotations_poll");
  RNA_def_property_flag(prop, PROP_EDITABLE | PROP_ID_REFCOUNT);
  RNA_def_property_ui_text(prop, "Grease Pencil Data", "Grease Pencil data-block");
  RNA_def_property_update(prop, NC_NODE, NULL);

  prop = RNA_def_property(srna, "type", PROP_ENUM, PROP_NONE);
  RNA_def_property_clear_flag(prop, PROP_EDITABLE);
  RNA_def_property_enum_items(prop, static_type_items);
  RNA_def_property_ui_text(
      prop,
      "Type",
      "Node Tree type (deprecated, bl_idname is the actual node tree type identifier)");

  prop = RNA_def_property(srna, "inputs", PROP_COLLECTION, PROP_NONE);
  RNA_def_property_collection_sdna(prop, NULL, "inputs", NULL);
  RNA_def_property_struct_type(prop, "NodeSocketInterface");
  RNA_def_property_clear_flag(prop, PROP_EDITABLE);
  RNA_def_property_ui_text(prop, "Inputs", "Node tree inputs");
  rna_def_node_tree_sockets_api(brna, prop, SOCK_IN);

  prop = RNA_def_property(srna, "active_input", PROP_INT, PROP_UNSIGNED);
  RNA_def_property_int_funcs(
      prop, "rna_NodeTree_active_input_get", "rna_NodeTree_active_input_set", NULL);
  RNA_def_property_ui_text(prop, "Active Input", "Index of the active input");
  RNA_def_property_update(prop, NC_NODE, NULL);

  prop = RNA_def_property(srna, "outputs", PROP_COLLECTION, PROP_NONE);
  RNA_def_property_collection_sdna(prop, NULL, "outputs", NULL);
  RNA_def_property_struct_type(prop, "NodeSocketInterface");
  RNA_def_property_clear_flag(prop, PROP_EDITABLE);
  RNA_def_property_ui_text(prop, "Outputs", "Node tree outputs");
  rna_def_node_tree_sockets_api(brna, prop, SOCK_OUT);

  prop = RNA_def_property(srna, "active_output", PROP_INT, PROP_UNSIGNED);
  RNA_def_property_int_funcs(
      prop, "rna_NodeTree_active_output_get", "rna_NodeTree_active_output_set", NULL);
  RNA_def_property_ui_text(prop, "Active Output", "Index of the active output");
  RNA_def_property_update(prop, NC_NODE, NULL);

  /* exposed as a function for runtime interface type properties */
  func = RNA_def_function(srna, "interface_update", "rna_NodeTree_interface_update");
  RNA_def_function_ui_description(func, "Updated node group interface");
  parm = RNA_def_pointer(func, "context", "Context", "", "");
  RNA_def_parameter_flags(parm, PROP_NEVER_NULL, PARM_REQUIRED);

  /* registration */
  prop = RNA_def_property(srna, "bl_idname", PROP_STRING, PROP_NONE);
  RNA_def_property_string_sdna(prop, NULL, "typeinfo->idname");
  RNA_def_property_flag(prop, PROP_REGISTER);
  RNA_def_property_ui_text(prop, "ID Name", "");

  prop = RNA_def_property(srna, "bl_label", PROP_STRING, PROP_NONE);
  RNA_def_property_string_sdna(prop, NULL, "typeinfo->ui_name");
  RNA_def_property_flag(prop, PROP_REGISTER);
  RNA_def_property_ui_text(prop, "Label", "The node tree label");

  prop = RNA_def_property(srna, "bl_description", PROP_STRING, PROP_TRANSLATION);
  RNA_def_property_string_sdna(prop, NULL, "typeinfo->ui_description");
  RNA_def_property_flag(prop, PROP_REGISTER_OPTIONAL);

  prop = RNA_def_property(srna, "bl_icon", PROP_ENUM, PROP_NONE);
  RNA_def_property_enum_sdna(prop, NULL, "typeinfo->ui_icon");
  RNA_def_property_enum_items(prop, rna_enum_icon_items);
  RNA_def_property_enum_default(prop, ICON_NODETREE);
  RNA_def_property_flag(prop, PROP_REGISTER);
  RNA_def_property_ui_text(prop, "Icon", "The node tree icon");

  /* poll */
  func = RNA_def_function(srna, "poll", NULL);
  RNA_def_function_ui_description(func, "Check visibility in the editor");
  RNA_def_function_flag(func, FUNC_NO_SELF | FUNC_REGISTER_OPTIONAL);
  parm = RNA_def_pointer(func, "context", "Context", "", "");
  RNA_def_parameter_flags(parm, PROP_NEVER_NULL, PARM_REQUIRED);
  RNA_def_function_return(func, RNA_def_boolean(func, "visible", false, "", ""));

  /* update */
  func = RNA_def_function(srna, "update", NULL);
  RNA_def_function_ui_description(func, "Update on editor changes");
  RNA_def_function_flag(func, FUNC_REGISTER_OPTIONAL | FUNC_ALLOW_WRITE);

  /* get a node tree from context */
  func = RNA_def_function(srna, "get_from_context", NULL);
  RNA_def_function_ui_description(func, "Get a node tree from the context");
  RNA_def_function_flag(func, FUNC_NO_SELF | FUNC_REGISTER_OPTIONAL);
  parm = RNA_def_pointer(func, "context", "Context", "", "");
  RNA_def_parameter_flags(parm, PROP_NEVER_NULL, PARM_REQUIRED);
  parm = RNA_def_pointer(
      func, "result_1", "NodeTree", "Node Tree", "Active node tree from context");
  RNA_def_function_output(func, parm);
  parm = RNA_def_pointer(
      func, "result_2", "ID", "Owner ID", "ID data-block that owns the node tree");
  RNA_def_function_output(func, parm);
  parm = RNA_def_pointer(
      func, "result_3", "ID", "From ID", "Original ID data-block selected from the context");
  RNA_def_function_output(func, parm);

  /* Check for support of a socket type. */
  func = RNA_def_function(srna, "valid_socket_type", NULL);
  RNA_def_function_ui_description(func, "Check if the socket type is valid for the node tree");
  RNA_def_function_flag(func, FUNC_NO_SELF | FUNC_REGISTER_OPTIONAL);
  parm = RNA_def_enum(func, "type", rna_enum_node_socket_type_items, 0, "", "");
  RNA_def_parameter_flags(parm, PROP_NEVER_NULL, PARM_REQUIRED);
  RNA_def_function_return(func, RNA_def_boolean(func, "valid", false, "", ""));
}

static void rna_def_composite_nodetree(BlenderRNA *brna)
{
  StructRNA *srna;
  PropertyRNA *prop;

  srna = RNA_def_struct(brna, "CompositorNodeTree", "NodeTree");
  RNA_def_struct_ui_text(
      srna, "Compositor Node Tree", "Node tree consisting of linked nodes used for compositing");
  RNA_def_struct_sdna(srna, "bNodeTree");
  RNA_def_struct_ui_icon(srna, ICON_RENDERLAYERS);

  prop = RNA_def_property(srna, "execution_mode", PROP_ENUM, PROP_NONE);
  RNA_def_property_enum_sdna(prop, NULL, "execution_mode");
  RNA_def_property_enum_items(prop, rna_enum_execution_mode_items);
  RNA_def_property_ui_text(prop, "Execution Mode", "Set how compositing is executed");
  RNA_def_property_update(prop, NC_NODE | ND_DISPLAY, "rna_NodeTree_update");

  prop = RNA_def_property(srna, "render_quality", PROP_ENUM, PROP_NONE);
  RNA_def_property_enum_sdna(prop, NULL, "render_quality");
  RNA_def_property_enum_items(prop, node_quality_items);
  RNA_def_property_ui_text(prop, "Render Quality", "Quality when rendering");

  prop = RNA_def_property(srna, "edit_quality", PROP_ENUM, PROP_NONE);
  RNA_def_property_enum_sdna(prop, NULL, "edit_quality");
  RNA_def_property_enum_items(prop, node_quality_items);
  RNA_def_property_ui_text(prop, "Edit Quality", "Quality when editing");

  prop = RNA_def_property(srna, "chunk_size", PROP_ENUM, PROP_NONE);
  RNA_def_property_enum_sdna(prop, NULL, "chunksize");
  RNA_def_property_enum_items(prop, node_chunksize_items);
  RNA_def_property_ui_text(prop,
                           "Chunksize",
                           "Max size of a tile (smaller values gives better distribution "
                           "of multiple threads, but more overhead)");

  prop = RNA_def_property(srna, "use_opencl", PROP_BOOLEAN, PROP_NONE);
  RNA_def_property_boolean_sdna(prop, NULL, "flag", NTREE_COM_OPENCL);
  RNA_def_property_ui_text(prop, "OpenCL", "Enable GPU calculations");

  prop = RNA_def_property(srna, "use_groupnode_buffer", PROP_BOOLEAN, PROP_NONE);
  RNA_def_property_boolean_sdna(prop, NULL, "flag", NTREE_COM_GROUPNODE_BUFFER);
  RNA_def_property_ui_text(prop, "Buffer Groups", "Enable buffering of group nodes");

  prop = RNA_def_property(srna, "use_two_pass", PROP_BOOLEAN, PROP_NONE);
  RNA_def_property_boolean_sdna(prop, NULL, "flag", NTREE_TWO_PASS);
  RNA_def_property_ui_text(prop,
                           "Two Pass",
                           "Use two pass execution during editing: first calculate fast nodes, "
                           "second pass calculate all nodes");

  prop = RNA_def_property(srna, "use_viewer_border", PROP_BOOLEAN, PROP_NONE);
  RNA_def_property_boolean_sdna(prop, NULL, "flag", NTREE_VIEWER_BORDER);
  RNA_def_property_ui_text(
      prop, "Viewer Region", "Use boundaries for viewer nodes and composite backdrop");
  RNA_def_property_update(prop, NC_NODE | ND_DISPLAY, "rna_NodeTree_update");
}

static void rna_def_shader_nodetree(BlenderRNA *brna)
{
  StructRNA *srna;
  FunctionRNA *func;
  PropertyRNA *parm;

  srna = RNA_def_struct(brna, "ShaderNodeTree", "NodeTree");
  RNA_def_struct_ui_text(
      srna,
      "Shader Node Tree",
      "Node tree consisting of linked nodes used for materials (and other shading data-blocks)");
  RNA_def_struct_sdna(srna, "bNodeTree");
  RNA_def_struct_ui_icon(srna, ICON_MATERIAL);

  func = RNA_def_function(srna, "get_output_node", "ntreeShaderOutputNode");
  RNA_def_function_ui_description(func,
                                  "Return active shader output node for the specified target");
  parm = RNA_def_enum(
      func, "target", prop_shader_output_target_items, SHD_OUTPUT_ALL, "Target", "");
  RNA_def_parameter_flags(parm, 0, PARM_REQUIRED);
  parm = RNA_def_pointer(func, "node", "ShaderNode", "Node", "");
  RNA_def_function_return(func, parm);
}

static void rna_def_texture_nodetree(BlenderRNA *brna)
{
  StructRNA *srna;

  srna = RNA_def_struct(brna, "TextureNodeTree", "NodeTree");
  RNA_def_struct_ui_text(
      srna, "Texture Node Tree", "Node tree consisting of linked nodes used for textures");
  RNA_def_struct_sdna(srna, "bNodeTree");
  RNA_def_struct_ui_icon(srna, ICON_TEXTURE);
}

static void rna_def_geometry_nodetree(BlenderRNA *brna)
{
  StructRNA *srna;

  srna = RNA_def_struct(brna, "GeometryNodeTree", "NodeTree");
  RNA_def_struct_ui_text(
      srna, "Geometry Node Tree", "Node tree consisting of linked nodes used for geometries");
  RNA_def_struct_sdna(srna, "bNodeTree");
  RNA_def_struct_ui_icon(srna, ICON_NODETREE);
}

static void rna_def_attribute_nodetree(BlenderRNA *brna)
{
  StructRNA *srna;

  srna = RNA_def_struct(brna, "AttributeNodeTree", "NodeTree");
  RNA_def_struct_ui_text(srna,
                         "Attribute Node Tree",
                         "Node tree consisting of linked nodes used for attribute processing");
  RNA_def_struct_sdna(srna, "bNodeTree");
  RNA_def_struct_ui_icon(srna, ICON_NODETREE);
}

static StructRNA *define_specific_node(BlenderRNA *brna,
                                       const char *struct_name,
                                       const char *base_name,
                                       const char *ui_name,
                                       const char *ui_desc,
                                       void (*def_func)(StructRNA *))
{
  StructRNA *srna;
  FunctionRNA *func;
  PropertyRNA *parm;

  /* XXX hack, want to avoid "NodeInternal" prefix,
   * so use "Node" in NOD_static_types.h and replace here */
  if (STREQ(base_name, "Node")) {
    base_name = "NodeInternal";
  }

  srna = RNA_def_struct(brna, struct_name, base_name);
  RNA_def_struct_ui_text(srna, ui_name, ui_desc);
  RNA_def_struct_sdna(srna, "bNode");

  func = RNA_def_function(srna, "is_registered_node_type", "rna_Node_is_registered_node_type");
  RNA_def_function_ui_description(func, "True if a registered node type");
  RNA_def_function_flag(func, FUNC_NO_SELF | FUNC_USE_SELF_TYPE);
  parm = RNA_def_boolean(func, "result", false, "Result", "");
  RNA_def_function_return(func, parm);

  /* Exposes the socket template type lists in RNA for use in scripts
   * Only used in the C nodes and not exposed in the base class to
   * keep the namespace clean for py-nodes. */
  func = RNA_def_function(srna, "input_template", "rna_NodeInternal_input_template");
  RNA_def_function_ui_description(func, "Input socket template");
  RNA_def_function_flag(func, FUNC_NO_SELF | FUNC_USE_SELF_TYPE);
  parm = RNA_def_property(func, "index", PROP_INT, PROP_UNSIGNED);
  RNA_def_property_ui_text(parm, "Index", "");
  RNA_def_parameter_flags(parm, 0, PARM_REQUIRED);
  parm = RNA_def_property(func, "result", PROP_POINTER, PROP_NONE);
  RNA_def_property_struct_type(parm, "NodeInternalSocketTemplate");
  RNA_def_parameter_flags(parm, 0, PARM_RNAPTR);
  RNA_def_function_return(func, parm);

  func = RNA_def_function(srna, "output_template", "rna_NodeInternal_output_template");
  RNA_def_function_ui_description(func, "Output socket template");
  RNA_def_function_flag(func, FUNC_NO_SELF | FUNC_USE_SELF_TYPE);
  parm = RNA_def_property(func, "index", PROP_INT, PROP_UNSIGNED);
  RNA_def_property_ui_text(parm, "Index", "");
  RNA_def_parameter_flags(parm, 0, PARM_REQUIRED);
  parm = RNA_def_property(func, "result", PROP_POINTER, PROP_NONE);
  RNA_def_property_struct_type(parm, "NodeInternalSocketTemplate");
  RNA_def_parameter_flags(parm, 0, PARM_RNAPTR);
  RNA_def_function_return(func, parm);

  if (def_func) {
    def_func(srna);
  }

  return srna;
}

static void rna_def_node_instance_hash(BlenderRNA *brna)
{
  StructRNA *srna;

  srna = RNA_def_struct(brna, "NodeInstanceHash", NULL);
  RNA_def_struct_ui_text(srna, "Node Instance Hash", "Hash table containing node instance data");

  /* XXX This type is a stub for now, only used to store instance hash in the context.
   * Eventually could use a StructRNA pointer to define a specific data type
   * and expose lookup functions.
   */
}

void RNA_def_nodetree(BlenderRNA *brna)
{
  StructRNA *srna;

  rna_def_node_socket(brna);
  rna_def_node_socket_interface(brna);

  rna_def_node(brna);
  rna_def_node_link(brna);

  rna_def_internal_node(brna);
  rna_def_shader_node(brna);
  rna_def_compositor_node(brna);
  rna_def_texture_node(brna);
  rna_def_geometry_node(brna);
  rna_def_attribute_node(brna);
  rna_def_function_node(brna);

  rna_def_nodetree(brna);

  rna_def_node_socket_standard_types(brna);

  rna_def_composite_nodetree(brna);
  rna_def_shader_nodetree(brna);
  rna_def_texture_nodetree(brna);
  rna_def_geometry_nodetree(brna);
  rna_def_attribute_nodetree(brna);

  def_geo_attribute_processor_group_input(brna);
  def_geo_attribute_processor_group_output(brna);

#  define DefNode(Category, ID, DefFunc, EnumName, StructName, UIName, UIDesc) \
    { \
      srna = define_specific_node( \
          brna, #Category #StructName, #Category, UIName, UIDesc, DefFunc); \
      if (ID == CMP_NODE_OUTPUT_FILE) { \
        /* needs brna argument, can't use NOD_static_types.h */ \
        def_cmp_output_file(brna, srna); \
      } \
    }

  /* hack, don't want to add include path to RNA just for this, since in the future RNA types
   * for nodes should be defined locally at runtime anyway ...
   */
#  include "../../nodes/NOD_static_types.h"

  /* Node group types need to be defined for shader, compositor, texture, geometry nodes
   * individually. Cannot use the static types header for this, since they share the same int id.
   */
  define_specific_node(brna, "ShaderNodeGroup", "ShaderNode", "Group", "", def_group);
  define_specific_node(brna, "CompositorNodeGroup", "CompositorNode", "Group", "", def_group);
  define_specific_node(brna, "TextureNodeGroup", "TextureNode", "Group", "", def_group);
  define_specific_node(brna, "GeometryNodeGroup", "GeometryNode", "Group", "", def_group);
  define_specific_node(brna, "AttributeNodeGroup", "AttributeNode", "Group", "", def_group);
  def_custom_group(brna,
                   "ShaderNodeCustomGroup",
                   "ShaderNode",
                   "Shader Custom Group",
                   "Custom Shader Group Node for Python nodes",
                   "rna_ShaderNodeCustomGroup_register");
  def_custom_group(brna,
                   "CompositorNodeCustomGroup",
                   "CompositorNode",
                   "Compositor Custom Group",
                   "Custom Compositor Group Node for Python nodes",
                   "rna_CompositorNodeCustomGroup_register");
  def_custom_group(brna,
                   "NodeCustomGroup",
                   "Node",
                   "Custom Group",
                   "Base node type for custom registered node group types",
                   "rna_NodeCustomGroup_register");
  def_custom_group(brna,
                   "GeometryNodeCustomGroup",
                   "GeometryNode",
                   "Geometry Custom Group",
                   "Custom Geometry Group Node for Python nodes",
                   "rna_GeometryNodeCustomGroup_register");
  def_custom_group(brna,
                   "AttributeNodeCustomGroup",
                   "AttributeNode",
                   "Attribute Custom Group",
                   "Custom Attribute Group for Python nodes",
                   "rna_AttributeNodeCustomGroup_register");

  /* special socket types */
  rna_def_cmp_output_file_slot_file(brna);
  rna_def_cmp_output_file_slot_layer(brna);

  rna_def_node_instance_hash(brna);
}

/* clean up macro definition */
#  undef NODE_DEFINE_SUBTYPES

#endif<|MERGE_RESOLUTION|>--- conflicted
+++ resolved
@@ -10048,7 +10048,42 @@
   RNA_def_property_update(prop, NC_NODE | NA_EDITED, "rna_Node_update");
 }
 
-<<<<<<< HEAD
+static void def_geo_raycast(StructRNA *srna)
+{
+  static EnumPropertyItem mapping_items[] = {
+      {GEO_NODE_RAYCAST_INTERPOLATED,
+       "INTERPOLATED",
+       0,
+       "Interpolated",
+       "Interpolate the attribute from the corners of the hit face"},
+      {GEO_NODE_RAYCAST_NEAREST,
+       "NEAREST",
+       0,
+       "Nearest",
+       "Use the attribute value of the closest mesh element"},
+      {0, NULL, 0, NULL, NULL},
+  };
+
+  PropertyRNA *prop;
+
+  RNA_def_struct_sdna_from(srna, "NodeGeometryRaycast", "storage");
+
+  prop = RNA_def_property(srna, "mapping", PROP_ENUM, PROP_NONE);
+  RNA_def_property_enum_items(prop, mapping_items);
+  RNA_def_property_ui_text(prop, "Mapping", "Mapping from the target geometry to hit points");
+  RNA_def_property_update(prop, NC_NODE | NA_EDITED, "rna_Node_update");
+
+  prop = RNA_def_property(srna, "input_type_ray_direction", PROP_ENUM, PROP_NONE);
+  RNA_def_property_enum_items(prop, rna_node_geometry_attribute_input_type_items_vector);
+  RNA_def_property_ui_text(prop, "Input Type Ray Direction", "");
+  RNA_def_property_update(prop, NC_NODE | NA_EDITED, "rna_Node_socket_update");
+
+  prop = RNA_def_property(srna, "input_type_ray_length", PROP_ENUM, PROP_NONE);
+  RNA_def_property_enum_items(prop, rna_node_geometry_attribute_input_type_items_float);
+  RNA_def_property_ui_text(prop, "Input Type Ray Length", "");
+  RNA_def_property_update(prop, NC_NODE | NA_EDITED, "rna_Node_socket_update");
+}
+
 static void def_geo_attribute_processor_group_input(BlenderRNA *brna)
 {
   static EnumPropertyItem input_mode_items[] = {
@@ -10182,41 +10217,6 @@
   RNA_def_property_enum_items(prop, node_socket_data_type_items);
   RNA_def_property_enum_funcs(prop, NULL, NULL, "rna_AttributeNodeSetAttribute_type_itemf");
   RNA_def_property_ui_text(prop, "Type", "");
-=======
-static void def_geo_raycast(StructRNA *srna)
-{
-  static EnumPropertyItem mapping_items[] = {
-      {GEO_NODE_RAYCAST_INTERPOLATED,
-       "INTERPOLATED",
-       0,
-       "Interpolated",
-       "Interpolate the attribute from the corners of the hit face"},
-      {GEO_NODE_RAYCAST_NEAREST,
-       "NEAREST",
-       0,
-       "Nearest",
-       "Use the attribute value of the closest mesh element"},
-      {0, NULL, 0, NULL, NULL},
-  };
-
-  PropertyRNA *prop;
-
-  RNA_def_struct_sdna_from(srna, "NodeGeometryRaycast", "storage");
-
-  prop = RNA_def_property(srna, "mapping", PROP_ENUM, PROP_NONE);
-  RNA_def_property_enum_items(prop, mapping_items);
-  RNA_def_property_ui_text(prop, "Mapping", "Mapping from the target geometry to hit points");
-  RNA_def_property_update(prop, NC_NODE | NA_EDITED, "rna_Node_update");
-
-  prop = RNA_def_property(srna, "input_type_ray_direction", PROP_ENUM, PROP_NONE);
-  RNA_def_property_enum_items(prop, rna_node_geometry_attribute_input_type_items_vector);
-  RNA_def_property_ui_text(prop, "Input Type Ray Direction", "");
-  RNA_def_property_update(prop, NC_NODE | NA_EDITED, "rna_Node_socket_update");
-
-  prop = RNA_def_property(srna, "input_type_ray_length", PROP_ENUM, PROP_NONE);
-  RNA_def_property_enum_items(prop, rna_node_geometry_attribute_input_type_items_float);
-  RNA_def_property_ui_text(prop, "Input Type Ray Length", "");
->>>>>>> eed9ac5b
   RNA_def_property_update(prop, NC_NODE | NA_EDITED, "rna_Node_socket_update");
 }
 
