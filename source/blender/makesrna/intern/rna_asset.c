--- conflicted
+++ resolved
@@ -55,18 +55,18 @@
 {
   AssetUUID *uuid = ptr->data;
 
-  values[0] = uuid->width;
-  values[1] = uuid->height;
+  values[0] = uuid->preview_width;
+  values[1] = uuid->preview_height;
 }
 
 static void rna_AssetUUID_preview_size_set(PointerRNA *ptr, const int *values)
 {
   AssetUUID *uuid = ptr->data;
 
-  uuid->width = values[0];
-  uuid->height = values[1];
-
-  MEM_SAFE_FREE(uuid->ibuff);
+  uuid->preview_width = values[0];
+  uuid->preview_height = values[1];
+
+  MEM_SAFE_FREE(uuid->preview_image_buffer);
 }
 
 static int rna_AssetUUID_preview_pixels_get_length(PointerRNA *ptr,
@@ -74,7 +74,7 @@
 {
   AssetUUID *uuid = ptr->data;
 
-  length[0] = (uuid->ibuff == NULL) ? 0 : uuid->width * uuid->height;
+  length[0] = (uuid->preview_image_buffer == NULL) ? 0 : uuid->preview_width * uuid->preview_height;
 
   return length[0];
 }
@@ -83,18 +83,18 @@
 {
   AssetUUID *uuid = ptr->data;
 
-  memcpy(values, uuid->ibuff, uuid->width * uuid->height * sizeof(unsigned int));
+  memcpy(values, uuid->preview_image_buffer, uuid->preview_width * uuid->preview_height * sizeof(unsigned int));
 }
 
 static void rna_AssetUUID_preview_pixels_set(PointerRNA *ptr, const int *values)
 {
   AssetUUID *uuid = ptr->data;
 
-  if (!uuid->ibuff) {
-    uuid->ibuff = MEM_mallocN(sizeof(*uuid->ibuff) * 4 * uuid->width * uuid->height, __func__);
-  }
-
-  memcpy(uuid->ibuff, values, uuid->width * uuid->height * sizeof(unsigned int));
+  if (!uuid->preview_image_buffer) {
+    uuid->preview_image_buffer = MEM_mallocN(sizeof(*uuid->preview_image_buffer) * 4 * uuid->preview_width * uuid->preview_height, __func__);
+  }
+
+  memcpy(uuid->preview_image_buffer, values, uuid->preview_width * uuid->preview_height * sizeof(unsigned int));
 }
 
 /* Asset listing... */
@@ -887,7 +887,6 @@
 {
   AssetEngineType *aet = RNA_struct_blender_type_get(type);
 
-<<<<<<< HEAD
   if (!aet) {
     return;
   }
@@ -895,10 +894,6 @@
   RNA_struct_free_extension(type, &aet->ext);
   BLI_freelinkN(&asset_engines, aet);
   RNA_struct_free(&BLENDER_RNA, type);
-=======
-  values[0] = uuid->preview_width;
-  values[1] = uuid->preview_height;
->>>>>>> f3ae50c7
 }
 
 static StructRNA *rna_AssetEngine_register(Main *bmain,
@@ -914,7 +909,6 @@
   PointerRNA dummyptr;
   int have_function[13];
 
-<<<<<<< HEAD
   /* setup dummy engine & engine type to store static properties in */
   dummyengine.type = &dummyaet;
   RNA_pointer_create(NULL, &RNA_AssetEngine, &dummyengine, &dummyptr);
@@ -974,12 +968,6 @@
   BLI_addtail(&asset_engines, aet);
 
   return aet->ext.srna;
-=======
-  uuid->preview_width = values[0];
-  uuid->preview_height = values[1];
-
-  MEM_SAFE_FREE(uuid->preview_image_buffer);
->>>>>>> f3ae50c7
 }
 
 static void **rna_AssetEngine_instance(PointerRNA *ptr)
@@ -988,15 +976,11 @@
   return &engine->py_instance;
 }
 
-<<<<<<< HEAD
 static StructRNA *rna_AssetEngine_refine(PointerRNA *ptr)
 {
   AssetEngine *engine = ptr->data;
   return (engine->type && engine->type->ext.srna) ? engine->type->ext.srna : &RNA_AssetEngine;
 }
-=======
-  length[0] = (uuid->preview_image_buffer == NULL) ? 0 : uuid->preview_width * uuid->preview_height;
->>>>>>> f3ae50c7
 
 static IDProperty *rna_AssetEngine_idprops(PointerRNA *ptr, bool create)
 {
@@ -1014,13 +998,9 @@
   return AE_JOB_ID_INVALID;
 }
 
-<<<<<<< HEAD
 static int rna_AssetEngine_const_job_id_unset_get(PointerRNA *UNUSED(ptr))
 {
   return AE_JOB_ID_UNSET;
-=======
-  memcpy(values, uuid->preview_image_buffer, uuid->preview_width * uuid->preview_height * sizeof(unsigned int));
->>>>>>> f3ae50c7
 }
 
 static int rna_AssetEngine_is_dirty_sorting_get(PointerRNA *ptr)
@@ -1029,23 +1009,17 @@
   return (ae->flag & AE_DIRTY_SORTING) != 0;
 }
 
-<<<<<<< HEAD
 static void rna_AssetEngine_is_dirty_sorting_set(PointerRNA *ptr, int val)
 {
   AssetEngine *ae = ptr->data;
   if (val) {
     ae->flag |= AE_DIRTY_SORTING;
-=======
-  if (!uuid->preview_image_buffer) {
-    uuid->preview_image_buffer = MEM_mallocN(sizeof(*uuid->preview_image_buffer) * 4 * uuid->preview_width * uuid->preview_height, __func__);
->>>>>>> f3ae50c7
   }
   else {
     ae->flag &= ~AE_DIRTY_SORTING;
   }
 }
 
-<<<<<<< HEAD
 static int rna_AssetEngine_is_dirty_filtering_get(PointerRNA *ptr)
 {
   AssetEngine *ae = ptr->data;
@@ -1061,9 +1035,6 @@
   else {
     ae->flag &= ~AE_DIRTY_FILTER;
   }
-=======
-  memcpy(uuid->preview_image_buffer, values, uuid->preview_width * uuid->preview_height * sizeof(unsigned int));
->>>>>>> f3ae50c7
 }
 
 #else /* RNA_RUNTIME */
@@ -1208,8 +1179,6 @@
                      0,
                      INT_MAX);
   RNA_def_property_clear_flag(prop, PROP_EDITABLE);
-
-  rna_def_asset_uuid(brna);
 }
 
 static void rna_def_asset_view(BlenderRNA *brna)
@@ -2013,6 +1982,7 @@
 void RNA_def_asset(BlenderRNA *brna)
 {
   rna_def_asset_engine(brna);
+  rna_def_asset_uuid(brna);
   rna_def_asset_uuid_list(brna);
   rna_def_asset_list(brna);
 }
