/*
 * This program is free software; you can redistribute it and/or
 * modify it under the terms of the GNU General Public License
 * as published by the Free Software Foundation; either version 2
 * of the License, or (at your option) any later version.
 *
 * This program is distributed in the hope that it will be useful,
 * but WITHOUT ANY WARRANTY; without even the implied warranty of
 * MERCHANTABILITY or FITNESS FOR A PARTICULAR PURPOSE.  See the
 * GNU General Public License for more details.
 *
 * You should have received a copy of the GNU General Public License
 * along with this program; if not, write to the Free Software Foundation,
 * Inc., 51 Franklin Street, Fifth Floor, Boston, MA 02110-1301, USA.
 *
 * The Original Code is Copyright (C) 2016 Blender Foundation.
 * All rights reserved.
 */

/** \file
 * \ingroup RNA
 */

#include "DNA_cachefile_types.h"
#include "DNA_scene_types.h"

#include "RNA_access.h"
#include "RNA_define.h"
#include "RNA_enum_types.h"

#include "rna_internal.h"

#ifdef RNA_RUNTIME

#  include "BLI_math.h"
#  include "BLI_string.h"

#  include "BKE_cachefile.h"

#  include "DEG_depsgraph.h"
#  include "DEG_depsgraph_build.h"

#  include "WM_api.h"
#  include "WM_types.h"

#  ifdef WITH_ALEMBIC
#    include "ABC_alembic.h"
#  endif

static void rna_CacheFile_update(Main *UNUSED(bmain), Scene *UNUSED(scene), PointerRNA *ptr)
{
  CacheFile *cache_file = (CacheFile *)ptr->data;

  DEG_id_tag_update(&cache_file->id, ID_RECALC_COPY_ON_WRITE);
  WM_main_add_notifier(NC_OBJECT | ND_DRAW, NULL);
}

static void rna_CacheFileLayer_update(Main *UNUSED(bmain), Scene *UNUSED(scene), PointerRNA *ptr)
{
  CacheFile *cache_file = (CacheFile *)ptr->owner_id;

  DEG_id_tag_update(&cache_file->id, ID_RECALC_COPY_ON_WRITE);
  WM_main_add_notifier(NC_OBJECT | ND_DRAW, NULL);
}

<<<<<<< HEAD
static void rna_CacheFile_attribute_mapping_update(Main *UNUSED(bmain),
                                                   Scene *UNUSED(scene),
                                                   PointerRNA *ptr)
{
  CacheFile *cache_file = (CacheFile *)ptr->owner_id;

  DEG_id_tag_update(&cache_file->id, ID_RECALC_COPY_ON_WRITE);
  WM_main_add_notifier(NC_OBJECT | ND_DRAW, NULL);
}

=======
>>>>>>> 19622ffc
static void rna_CacheFile_dependency_update(Main *bmain, Scene *scene, PointerRNA *ptr)
{
  rna_CacheFile_update(bmain, scene, ptr);
  DEG_relations_tag_update(bmain);
}

static void rna_CacheFile_object_paths_begin(CollectionPropertyIterator *iter, PointerRNA *ptr)
{
  CacheFile *cache_file = (CacheFile *)ptr->data;
  rna_iterator_listbase_begin(iter, &cache_file->object_paths, NULL);
}

static PointerRNA rna_CacheFile_active_layer_get(PointerRNA *ptr)
{
  CacheFile *cache_file = (CacheFile *)ptr->owner_id;
  return rna_pointer_inherit_refine(
      ptr, &RNA_CacheFileLayer, BKE_cachefile_get_active_layer(cache_file));
}

static void rna_CacheFile_active_layer_set(PointerRNA *ptr,
                                           PointerRNA value,
                                           struct ReportList *reports)
{
  CacheFile *cache_file = (CacheFile *)ptr->owner_id;
  int index = BLI_findindex(&cache_file->layers, value.data);
  if (index == -1) {
    BKE_reportf(reports,
                RPT_ERROR,
                "Layer '%s' not found in object '%s'",
                ((CacheFileLayer *)value.data)->filepath,
                cache_file->id.name + 2);
    return;
  }

  cache_file->active_layer = index + 1;
}

static int rna_CacheFile_active_layer_index_get(PointerRNA *ptr)
{
  CacheFile *cache_file = (CacheFile *)ptr->owner_id;
  return cache_file->active_layer - 1;
}

static void rna_CacheFile_active_layer_index_set(PointerRNA *ptr, int value)
{
  CacheFile *cache_file = (CacheFile *)ptr->owner_id;
  cache_file->active_layer = value + 1;
}

static void rna_CacheFile_active_layer_index_range(
    PointerRNA *ptr, int *min, int *max, int *UNUSED(softmin), int *UNUSED(softmax))
{
  CacheFile *cache_file = (CacheFile *)ptr->owner_id;

  *min = 0;
  *max = max_ii(0, BLI_listbase_count(&cache_file->layers) - 1);
}

static void rna_CacheFileLayer_hidden_flag_set(PointerRNA *ptr, const bool value)
{
  CacheFileLayer *layer = (CacheFileLayer *)ptr->data;

  if (value) {
    layer->flag |= CACHEFILE_LAYER_HIDDEN;
  }
  else {
    layer->flag &= ~CACHEFILE_LAYER_HIDDEN;
  }
}

<<<<<<< HEAD
static PointerRNA rna_CacheFile_active_attribute_mapping_get(PointerRNA *ptr)
{
  CacheFile *cache_file = (CacheFile *)ptr->owner_id;
  return rna_pointer_inherit_refine(
      ptr, &RNA_CacheAttributeMapping, BKE_cachefile_get_active_attribute_mapping(cache_file));
}

static void rna_CacheFile_active_attribute_mapping_set(PointerRNA *ptr,
                                                       PointerRNA value,
                                                       struct ReportList *reports)
{
  CacheFile *cache_file = (CacheFile *)ptr->owner_id;
  int index = BLI_findindex(&cache_file->attribute_mappings, value.data);
  if (index == -1) {
    BKE_reportf(reports,
                RPT_ERROR,
                "Attribute mapping '%s' not found in object '%s'",
                ((CacheAttributeMapping *)value.data)->name,
                cache_file->id.name + 2);
    cache_file->active_attribute_mapping = 0;
    return;
  }

  cache_file->active_attribute_mapping = index + 1;
}

static int rna_CacheFile_active_attribute_mapping_index_get(PointerRNA *ptr)
{
  CacheFile *cache_file = (CacheFile *)ptr->owner_id;
  return cache_file->active_attribute_mapping - 1;
}

static void rna_CacheFile_active_attribute_mapping_index_set(PointerRNA *ptr, int value)
{
  CacheFile *cache_file = (CacheFile *)ptr->owner_id;
  cache_file->active_attribute_mapping = value + 1;
}

static void rna_CacheFile_active_attribute_mapping_index_range(
    PointerRNA *ptr, int *min, int *max, int *UNUSED(softmin), int *UNUSED(softmax))
{
  CacheFile *cache_file = (CacheFile *)ptr->owner_id;

  *min = 0;
  *max = max_ii(0, BLI_listbase_count(&cache_file->attribute_mappings) - 1);
=======
static CacheFileLayer *rna_CacheFile_layer_new(CacheFile *cache_file,
                                               bContext *C,
                                               ReportList *reports,
                                               const char *filepath)
{
  CacheFileLayer *layer = BKE_cachefile_add_layer(cache_file, filepath);
  if (layer == NULL) {
    BKE_reportf(
        reports, RPT_ERROR, "Cannot add a layer to CacheFile '%s'", cache_file->id.name + 2);
    return NULL;
  }

  Depsgraph *depsgraph = CTX_data_ensure_evaluated_depsgraph(C);
  BKE_cachefile_reload(depsgraph, cache_file);
  WM_main_add_notifier(NC_OBJECT | ND_DRAW, NULL);
  return layer;
}

static void rna_CacheFile_layer_remove(CacheFile *cache_file, bContext *C, PointerRNA *layer_ptr)
{
  CacheFileLayer *layer = layer_ptr->data;
  BKE_cachefile_remove_layer(cache_file, layer);
  Depsgraph *depsgraph = CTX_data_ensure_evaluated_depsgraph(C);
  BKE_cachefile_reload(depsgraph, cache_file);
  WM_main_add_notifier(NC_OBJECT | ND_DRAW, NULL);
>>>>>>> 19622ffc
}

#else

/* cachefile.object_paths */
static void rna_def_alembic_object_path(BlenderRNA *brna)
{
  StructRNA *srna = RNA_def_struct(brna, "CacheObjectPath", NULL);
  RNA_def_struct_sdna(srna, "CacheObjectPath");
  RNA_def_struct_ui_text(srna, "Object Path", "Path of an object inside of an Alembic archive");
  RNA_def_struct_ui_icon(srna, ICON_NONE);

  RNA_define_lib_overridable(true);

  PropertyRNA *prop = RNA_def_property(srna, "path", PROP_STRING, PROP_NONE);
  RNA_def_property_ui_text(prop, "Path", "Object path");
  RNA_def_struct_name_property(srna, prop);

  RNA_define_lib_overridable(false);
}

static void rna_def_cachefile_attribute_mapping(BlenderRNA *brna)
{
  StructRNA *srna = RNA_def_struct(brna, "CacheAttributeMapping", NULL);
  RNA_def_struct_sdna(srna, "CacheAttributeMapping");
  RNA_def_struct_ui_text(
      srna,
      "Cache Attribute Mapping",
      "Attribute Mappin of the cache, used to define how to interpret certain attributes");

  PropertyRNA *prop = RNA_def_property(srna, "name", PROP_STRING, PROP_NONE);
  RNA_def_property_ui_text(prop, "Name", "Name of the attribute to map");
  RNA_def_property_update(prop, 0, "rna_CacheFile_attribute_mapping_update");

  static const EnumPropertyItem rna_enum_cache_attribute_mapping_items[] = {
      {CACHEFILE_ATTRIBUTE_MAP_NONE, "MAP_NONE", 0, "None", ""},
      {CACHEFILE_ATTRIBUTE_MAP_TO_UVS,
       "MAP_TO_UVS",
       0,
       "UVs",
       "Read the attribute as a UV map of the same name"},
      {CACHEFILE_ATTRIBUTE_MAP_TO_VERTEX_COLORS,
       "MAP_TO_VERTEX_COLORS",
       0,
       "Vertex Colors",
       "Read the attribute as a vertex color layer of the same name"},
      {CACHEFILE_ATTRIBUTE_MAP_TO_WEIGHT_GROUPS,
       "MAP_TO_WEIGHT_GROUPS",
       0,
       "Weight Group",
       "Read the attribute as a weight group channel of the same name"},
      {CACHEFILE_ATTRIBUTE_MAP_TO_FLOAT2,
       "MAP_TO_FLOAT2",
       0,
       "2D Vector",
       "Interpret the attribute's data as generic 2D vectors"},
      {CACHEFILE_ATTRIBUTE_MAP_TO_FLOAT3,
       "MAP_TO_FLOAT3",
       0,
       "3D Vector",
       "Interpret the attribute's data as generic 3D vectors"},
      {CACHEFILE_ATTRIBUTE_MAP_TO_COLOR,
       "MAP_TO_COLOR",
       0,
       "Color",
       "Interpret the attribute's data as colors (RGBA)"},
      {0, NULL, 0, NULL, NULL},
  };

  prop = RNA_def_property(srna, "mapping", PROP_ENUM, PROP_NONE);
  RNA_def_property_enum_items(prop, rna_enum_cache_attribute_mapping_items);
  RNA_def_property_update(prop, 0, "rna_CacheFile_attribute_mapping_update");
  RNA_def_property_ui_text(prop, "Data Type", "Define the data type of the attribute");

  static const EnumPropertyItem rna_enum_cache_attribute_domain_items[] = {
      {CACHEFILE_ATTR_MAP_DOMAIN_AUTO,
       "AUTO",
       0,
       "Automatic",
       "Try to automatically determine the domain of the attribute"},
      {CACHEFILE_ATTR_MAP_DOMAIN_POINT,
       "POINT",
       0,
       "Point",
       "The attribute is defined on the points"},
      {CACHEFILE_ATTR_MAP_DOMAIN_FACE_CORNER,
       "FACE_CORNER",
       0,
       "Face Corner",
       "The attribute is defined on the face corners"},
      {CACHEFILE_ATTR_MAP_DOMAIN_FACE, "FACE", 0, "Face", "The attribute is defined on the faces"},
      {0, NULL, 0, NULL, NULL},
  };

  prop = RNA_def_property(srna, "domain", PROP_ENUM, PROP_NONE);
  RNA_def_property_enum_items(prop, rna_enum_cache_attribute_domain_items);
  RNA_def_property_update(prop, 0, "rna_CacheFile_attribute_mapping_update");
  RNA_def_property_ui_text(prop, "Domain", "Define the domain on which the attribute is written");
}

static void rna_def_cachefile_attribute_mappings(BlenderRNA *brna, PropertyRNA *cprop)
{
  RNA_def_property_srna(cprop, "CacheAttributeMappings");
  StructRNA *srna = RNA_def_struct(brna, "CacheAttributeMappings", NULL);
  RNA_def_struct_sdna(srna, "CacheFile");
  RNA_def_struct_ui_text(
      srna, "Cache Attribute Mappings", "Collection of cache attribute mappings");

  PropertyRNA *prop = RNA_def_property(srna, "active", PROP_POINTER, PROP_NONE);
  RNA_def_property_struct_type(prop, "CacheAttributeMapping");
  RNA_def_property_pointer_funcs(prop,
                                 "rna_CacheFile_active_attribute_mapping_get",
                                 "rna_CacheFile_active_attribute_mapping_set",
                                 NULL,
                                 NULL);
  RNA_def_property_flag(prop, PROP_EDITABLE);
  RNA_def_property_ui_text(
      prop, "Active Attribute Mapping", "Active attribute mapping of the CacheFile");
  RNA_def_property_ui_text(
      prop, "Active Attribute Mapping Index", "Active index in attribute mappings array");
}

/* cachefile.object_paths */
static void rna_def_cachefile_object_paths(BlenderRNA *brna, PropertyRNA *cprop)
{
  RNA_def_property_srna(cprop, "CacheObjectPaths");
  StructRNA *srna = RNA_def_struct(brna, "CacheObjectPaths", NULL);
  RNA_def_struct_sdna(srna, "CacheFile");
  RNA_def_struct_ui_text(srna, "Object Paths", "Collection of object paths");
}

static void rna_def_cachefile_layer(BlenderRNA *brna)
{
  StructRNA *srna = RNA_def_struct(brna, "CacheFileLayer", NULL);
  RNA_def_struct_sdna(srna, "CacheFileLayer");
  RNA_def_struct_ui_text(
      srna,
      "Cache Layer",
<<<<<<< HEAD
      "Layer of the cache, used to load or overwrite data from the first the first layer");
=======
      "Layer of the cache, used to load or override data from the first the first layer");
>>>>>>> 19622ffc

  PropertyRNA *prop = RNA_def_property(srna, "filepath", PROP_STRING, PROP_FILEPATH);
  RNA_def_property_ui_text(prop, "File Path", "Path to the archive");
  RNA_def_property_update(prop, 0, "rna_CacheFileLayer_update");

  prop = RNA_def_property(srna, "hide_layer", PROP_BOOLEAN, PROP_NONE);
  RNA_def_property_boolean_sdna(prop, NULL, "flag", CACHEFILE_LAYER_HIDDEN);
  RNA_def_property_boolean_funcs(prop, NULL, "rna_CacheFileLayer_hidden_flag_set");
  RNA_def_property_ui_icon(prop, ICON_HIDE_OFF, -1);
  RNA_def_property_ui_text(prop, "Hide Layer", "Do not load data from this layer");
  RNA_def_property_update(prop, 0, "rna_CacheFileLayer_update");
}

static void rna_def_cachefile_layers(BlenderRNA *brna, PropertyRNA *cprop)
{
  RNA_def_property_srna(cprop, "CacheFileLayers");
  StructRNA *srna = RNA_def_struct(brna, "CacheFileLayers", NULL);
  RNA_def_struct_sdna(srna, "CacheFile");
  RNA_def_struct_ui_text(srna, "Cache Layers", "Collection of cache layers");

  PropertyRNA *prop = RNA_def_property(srna, "active", PROP_POINTER, PROP_NONE);
  RNA_def_property_struct_type(prop, "CacheFileLayer");
  RNA_def_property_pointer_funcs(
      prop, "rna_CacheFile_active_layer_get", "rna_CacheFile_active_layer_set", NULL, NULL);
  RNA_def_property_flag(prop, PROP_EDITABLE);
  RNA_def_property_ui_text(prop, "Active Layer", "Active layer of the CacheFile");
<<<<<<< HEAD
=======

  /* Add a layer. */
  FunctionRNA *func = RNA_def_function(srna, "new", "rna_CacheFile_layer_new");
  RNA_def_function_flag(func, FUNC_USE_REPORTS | FUNC_USE_CONTEXT);
  RNA_def_function_ui_description(func, "Add a new layer");
  PropertyRNA *parm = RNA_def_string(
      func, "filepath", "File Path", 0, "", "File path to the archive used as a layer");
  RNA_def_parameter_flags(parm, 0, PARM_REQUIRED);
  /* Return type. */
  parm = RNA_def_pointer(func, "layer", "CacheFileLayer", "", "Newly created layer");
  RNA_def_function_return(func, parm);

  /* Remove a layer. */
  func = RNA_def_function(srna, "remove", "rna_CacheFile_layer_remove");
  RNA_def_function_flag(func, FUNC_USE_CONTEXT);
  RNA_def_function_ui_description(func, "Remove an existing layer from the cache file");
  parm = RNA_def_pointer(func, "layer", "CacheFileLayer", "", "Layer to remove");
  RNA_def_parameter_flags(parm, PROP_NEVER_NULL, PARM_REQUIRED | PARM_RNAPTR);
  RNA_def_parameter_clear_flags(parm, PROP_THICK_WRAP, 0);
>>>>>>> 19622ffc
}

static void rna_def_cachefile(BlenderRNA *brna)
{
  StructRNA *srna = RNA_def_struct(brna, "CacheFile", "ID");
  RNA_def_struct_sdna(srna, "CacheFile");
  RNA_def_struct_ui_text(srna, "CacheFile", "");
  RNA_def_struct_ui_icon(srna, ICON_FILE);

  RNA_define_lib_overridable(true);

  PropertyRNA *prop = RNA_def_property(srna, "filepath", PROP_STRING, PROP_FILEPATH);
  RNA_def_property_ui_text(prop, "File Path", "Path to external displacements file");
  RNA_def_property_update(prop, 0, "rna_CacheFile_update");

  prop = RNA_def_property(srna, "is_sequence", PROP_BOOLEAN, PROP_NONE);
  RNA_def_property_ui_text(
      prop, "Sequence", "Whether the cache is separated in a series of files");
  RNA_def_property_update(prop, 0, "rna_CacheFile_update");

  prop = RNA_def_property(srna, "use_render_procedural", PROP_BOOLEAN, PROP_NONE);
  RNA_def_property_ui_text(
      prop,
      "Use Render Engine Procedural",
      "Display boxes in the viewport as placeholders for the objects, Cycles will use a "
      "procedural to load the objects during viewport rendering in experimental mode, "
      "other render engines will also receive a placeholder and should take care of loading the "
      "Alembic data themselves if possible");
  RNA_def_property_update(prop, 0, "rna_CacheFile_dependency_update");

  static const EnumPropertyItem cache_file_type_items[] = {
      {CACHE_FILE_TYPE_INVALID, "INVALID", 0, "Invalid", ""},
      {CACHEFILE_TYPE_ALEMBIC, "ALEMBIC", 0, "Alembic", ""},
      {CACHEFILE_TYPE_USD, "USD", 0, "USD", ""},
      {0, NULL, 0, NULL, NULL},
  };

  prop = RNA_def_property(srna, "type", PROP_ENUM, PROP_NONE);
  RNA_def_property_enum_items(prop, cache_file_type_items);
  RNA_def_property_ui_text(prop, "Type", "Type of the file used for storing data");
  RNA_def_property_clear_flag(prop, PROP_EDITABLE);

  /* ----------------- For Scene time ------------------- */

  prop = RNA_def_property(srna, "override_frame", PROP_BOOLEAN, PROP_NONE);
  RNA_def_property_ui_text(prop,
                           "Override Frame",
                           "Whether to use a custom frame for looking up data in the cache file,"
                           " instead of using the current scene frame");
  RNA_def_property_update(prop, 0, "rna_CacheFile_update");

  prop = RNA_def_property(srna, "frame", PROP_FLOAT, PROP_NONE);
  RNA_def_property_float_sdna(prop, NULL, "frame");
  RNA_def_property_range(prop, -MAXFRAME, MAXFRAME);
  RNA_def_property_ui_text(prop,
                           "Frame",
                           "The time to use for looking up the data in the cache file,"
                           " or to determine which file to use in a file sequence");
  RNA_def_property_update(prop, 0, "rna_CacheFile_update");

  prop = RNA_def_property(srna, "frame_offset", PROP_FLOAT, PROP_NONE);
  RNA_def_property_float_sdna(prop, NULL, "frame_offset");
  RNA_def_property_range(prop, -MAXFRAME, MAXFRAME);
  RNA_def_property_ui_text(prop,
                           "Frame Offset",
                           "Subtracted from the current frame to use for "
                           "looking up the data in the cache file, or to "
                           "determine which file to use in a file sequence");
  RNA_def_property_update(prop, 0, "rna_CacheFile_update");

  /* ----------------- Cache controls ----------------- */

  prop = RNA_def_property(srna, "use_prefetch", PROP_BOOLEAN, PROP_NONE);
  RNA_def_property_ui_text(
      prop,
      "Use Prefetch",
      "When enabled, the Cycles Procedural will preload animation data for faster updates");
  RNA_def_property_update(prop, 0, "rna_CacheFile_update");

  prop = RNA_def_property(srna, "prefetch_cache_size", PROP_INT, PROP_UNSIGNED);
  RNA_def_property_ui_text(
      prop,
      "Prefetch Cache Size",
      "Memory usage limit in megabytes for the Cycles Procedural cache, if the data does not "
      "fit within the limit, rendering is aborted");
  RNA_def_property_update(prop, 0, "rna_CacheFile_update");

  /* ----------------- Axis Conversion ----------------- */

  prop = RNA_def_property(srna, "forward_axis", PROP_ENUM, PROP_NONE);
  RNA_def_property_enum_sdna(prop, NULL, "forward_axis");
  RNA_def_property_enum_items(prop, rna_enum_object_axis_items);
  RNA_def_property_ui_text(prop, "Forward", "");
  RNA_def_property_update(prop, 0, "rna_CacheFile_update");

  prop = RNA_def_property(srna, "up_axis", PROP_ENUM, PROP_NONE);
  RNA_def_property_enum_sdna(prop, NULL, "up_axis");
  RNA_def_property_enum_items(prop, rna_enum_object_axis_items);
  RNA_def_property_ui_text(prop, "Up", "");
  RNA_def_property_update(prop, 0, "rna_CacheFile_update");

  prop = RNA_def_property(srna, "scale", PROP_FLOAT, PROP_NONE);
  RNA_def_property_float_sdna(prop, NULL, "scale");
  RNA_def_property_range(prop, 0.0001f, 1000.0f);
  RNA_def_property_ui_text(
      prop,
      "Scale",
      "Value by which to enlarge or shrink the object with respect to the world's origin"
      " (only applicable through a Transform Cache constraint)");
  RNA_def_property_update(prop, 0, "rna_CacheFile_update");

  /* object paths */
  prop = RNA_def_property(srna, "object_paths", PROP_COLLECTION, PROP_NONE);
  RNA_def_property_collection_sdna(prop, NULL, "object_paths", NULL);
  RNA_def_property_collection_funcs(prop,
                                    "rna_CacheFile_object_paths_begin",
                                    "rna_iterator_listbase_next",
                                    "rna_iterator_listbase_end",
                                    "rna_iterator_listbase_get",
                                    NULL,
                                    NULL,
                                    NULL,
                                    NULL);
  RNA_def_property_struct_type(prop, "CacheObjectPath");
  RNA_def_property_srna(prop, "CacheObjectPaths");
  RNA_def_property_ui_text(
      prop, "Object Paths", "Paths of the objects inside the Alembic archive");

  /* ----------------- Alembic Velocity Attribute ----------------- */

  prop = RNA_def_property(srna, "velocity_name", PROP_STRING, PROP_NONE);
  RNA_def_property_ui_text(prop,
                           "Velocity Attribute",
                           "Name of the Alembic attribute used for generating motion blur data");
  RNA_def_property_update(prop, 0, "rna_CacheFile_update");
  RNA_def_property_clear_flag(prop, PROP_ANIMATABLE);

  static const EnumPropertyItem velocity_unit_items[] = {
      {CACHEFILE_VELOCITY_UNIT_SECOND, "SECOND", 0, "Second", ""},
      {CACHEFILE_VELOCITY_UNIT_FRAME, "FRAME", 0, "Frame", ""},
      {0, NULL, 0, NULL, NULL},
  };

  prop = RNA_def_property(srna, "velocity_unit", PROP_ENUM, PROP_NONE);
  RNA_def_property_enum_sdna(prop, NULL, "velocity_unit");
  RNA_def_property_enum_items(prop, velocity_unit_items);
  RNA_def_property_ui_text(
      prop,
      "Velocity Unit",
      "Define how the velocity vectors are interpreted with regard to time, 'frame' means "
      "the delta time is 1 frame, 'second' means the delta time is 1 / FPS");
  RNA_def_property_update(prop, 0, "rna_CacheFile_update");
  RNA_def_property_clear_flag(prop, PROP_ANIMATABLE);

<<<<<<< HEAD
  /* vertex groups */
=======
  /* ----------------- Alembic Layers ----------------- */

>>>>>>> 19622ffc
  prop = RNA_def_property(srna, "layers", PROP_COLLECTION, PROP_NONE);
  RNA_def_property_collection_sdna(prop, NULL, "layers", NULL);
  RNA_def_property_struct_type(prop, "CacheFileLayer");
  RNA_def_property_override_clear_flag(prop, PROPOVERRIDE_OVERRIDABLE_LIBRARY);
  RNA_def_property_ui_text(prop, "Cache Layers", "Layers of the cache");
  rna_def_cachefile_layers(brna, prop);

  prop = RNA_def_property(srna, "active_index", PROP_INT, PROP_UNSIGNED);
  RNA_def_property_clear_flag(prop, PROP_ANIMATABLE);
  RNA_def_property_int_sdna(prop, NULL, "active_layer");
  RNA_def_property_int_funcs(prop,
                             "rna_CacheFile_active_layer_index_get",
                             "rna_CacheFile_active_layer_index_set",
                             "rna_CacheFile_active_layer_index_range");

<<<<<<< HEAD
  /* ----------------- Attribute Mappings ----------------- */

  prop = RNA_def_property(srna, "attribute_mappings", PROP_COLLECTION, PROP_NONE);
  RNA_def_property_collection_sdna(prop, NULL, "attribute_mappings", NULL);
  RNA_def_property_struct_type(prop, "CacheAttributeMapping");
  RNA_def_property_override_clear_flag(prop, PROPOVERRIDE_OVERRIDABLE_LIBRARY);
  RNA_def_property_ui_text(prop, "Cache Attribute Mappings", "Attribute mappings of the cache");
  rna_def_cachefile_attribute_mappings(brna, prop);

  prop = RNA_def_property(srna, "active_attribute_mapping_index", PROP_INT, PROP_UNSIGNED);
  RNA_def_property_clear_flag(prop, PROP_ANIMATABLE);
  RNA_def_property_int_sdna(prop, NULL, "active_attribute_mapping");
  RNA_def_property_int_funcs(prop,
                             "rna_CacheFile_active_attribute_mapping_index_get",
                             "rna_CacheFile_active_attribute_mapping_index_set",
                             "rna_CacheFile_active_attribute_mapping_index_range");

=======
>>>>>>> 19622ffc
  RNA_define_lib_overridable(false);

  rna_def_cachefile_object_paths(brna, prop);

  rna_def_animdata_common(srna);
}

void RNA_def_cachefile(BlenderRNA *brna)
{
  rna_def_cachefile(brna);
  rna_def_alembic_object_path(brna);
  rna_def_cachefile_layer(brna);
<<<<<<< HEAD
  rna_def_cachefile_attribute_mapping(brna);
=======
>>>>>>> 19622ffc
}

#endif<|MERGE_RESOLUTION|>--- conflicted
+++ resolved
@@ -63,7 +63,6 @@
   WM_main_add_notifier(NC_OBJECT | ND_DRAW, NULL);
 }
 
-<<<<<<< HEAD
 static void rna_CacheFile_attribute_mapping_update(Main *UNUSED(bmain),
                                                    Scene *UNUSED(scene),
                                                    PointerRNA *ptr)
@@ -74,8 +73,6 @@
   WM_main_add_notifier(NC_OBJECT | ND_DRAW, NULL);
 }
 
-=======
->>>>>>> 19622ffc
 static void rna_CacheFile_dependency_update(Main *bmain, Scene *scene, PointerRNA *ptr)
 {
   rna_CacheFile_update(bmain, scene, ptr);
@@ -146,7 +143,33 @@
   }
 }
 
-<<<<<<< HEAD
+static CacheFileLayer *rna_CacheFile_layer_new(CacheFile *cache_file,
+                                               bContext *C,
+                                               ReportList *reports,
+                                               const char *filepath)
+{
+  CacheFileLayer *layer = BKE_cachefile_add_layer(cache_file, filepath);
+  if (layer == NULL) {
+    BKE_reportf(
+        reports, RPT_ERROR, "Cannot add a layer to CacheFile '%s'", cache_file->id.name + 2);
+    return NULL;
+  }
+
+  Depsgraph *depsgraph = CTX_data_ensure_evaluated_depsgraph(C);
+  BKE_cachefile_reload(depsgraph, cache_file);
+  WM_main_add_notifier(NC_OBJECT | ND_DRAW, NULL);
+  return layer;
+}
+
+static void rna_CacheFile_layer_remove(CacheFile *cache_file, bContext *C, PointerRNA *layer_ptr)
+{
+  CacheFileLayer *layer = layer_ptr->data;
+  BKE_cachefile_remove_layer(cache_file, layer);
+  Depsgraph *depsgraph = CTX_data_ensure_evaluated_depsgraph(C);
+  BKE_cachefile_reload(depsgraph, cache_file);
+  WM_main_add_notifier(NC_OBJECT | ND_DRAW, NULL);
+}
+
 static PointerRNA rna_CacheFile_active_attribute_mapping_get(PointerRNA *ptr)
 {
   CacheFile *cache_file = (CacheFile *)ptr->owner_id;
@@ -192,33 +215,6 @@
 
   *min = 0;
   *max = max_ii(0, BLI_listbase_count(&cache_file->attribute_mappings) - 1);
-=======
-static CacheFileLayer *rna_CacheFile_layer_new(CacheFile *cache_file,
-                                               bContext *C,
-                                               ReportList *reports,
-                                               const char *filepath)
-{
-  CacheFileLayer *layer = BKE_cachefile_add_layer(cache_file, filepath);
-  if (layer == NULL) {
-    BKE_reportf(
-        reports, RPT_ERROR, "Cannot add a layer to CacheFile '%s'", cache_file->id.name + 2);
-    return NULL;
-  }
-
-  Depsgraph *depsgraph = CTX_data_ensure_evaluated_depsgraph(C);
-  BKE_cachefile_reload(depsgraph, cache_file);
-  WM_main_add_notifier(NC_OBJECT | ND_DRAW, NULL);
-  return layer;
-}
-
-static void rna_CacheFile_layer_remove(CacheFile *cache_file, bContext *C, PointerRNA *layer_ptr)
-{
-  CacheFileLayer *layer = layer_ptr->data;
-  BKE_cachefile_remove_layer(cache_file, layer);
-  Depsgraph *depsgraph = CTX_data_ensure_evaluated_depsgraph(C);
-  BKE_cachefile_reload(depsgraph, cache_file);
-  WM_main_add_notifier(NC_OBJECT | ND_DRAW, NULL);
->>>>>>> 19622ffc
 }
 
 #else
@@ -357,11 +353,7 @@
   RNA_def_struct_ui_text(
       srna,
       "Cache Layer",
-<<<<<<< HEAD
-      "Layer of the cache, used to load or overwrite data from the first the first layer");
-=======
       "Layer of the cache, used to load or override data from the first the first layer");
->>>>>>> 19622ffc
 
   PropertyRNA *prop = RNA_def_property(srna, "filepath", PROP_STRING, PROP_FILEPATH);
   RNA_def_property_ui_text(prop, "File Path", "Path to the archive");
@@ -388,8 +380,6 @@
       prop, "rna_CacheFile_active_layer_get", "rna_CacheFile_active_layer_set", NULL, NULL);
   RNA_def_property_flag(prop, PROP_EDITABLE);
   RNA_def_property_ui_text(prop, "Active Layer", "Active layer of the CacheFile");
-<<<<<<< HEAD
-=======
 
   /* Add a layer. */
   FunctionRNA *func = RNA_def_function(srna, "new", "rna_CacheFile_layer_new");
@@ -409,7 +399,6 @@
   parm = RNA_def_pointer(func, "layer", "CacheFileLayer", "", "Layer to remove");
   RNA_def_parameter_flags(parm, PROP_NEVER_NULL, PARM_REQUIRED | PARM_RNAPTR);
   RNA_def_parameter_clear_flags(parm, PROP_THICK_WRAP, 0);
->>>>>>> 19622ffc
 }
 
 static void rna_def_cachefile(BlenderRNA *brna)
@@ -564,12 +553,8 @@
   RNA_def_property_update(prop, 0, "rna_CacheFile_update");
   RNA_def_property_clear_flag(prop, PROP_ANIMATABLE);
 
-<<<<<<< HEAD
-  /* vertex groups */
-=======
   /* ----------------- Alembic Layers ----------------- */
 
->>>>>>> 19622ffc
   prop = RNA_def_property(srna, "layers", PROP_COLLECTION, PROP_NONE);
   RNA_def_property_collection_sdna(prop, NULL, "layers", NULL);
   RNA_def_property_struct_type(prop, "CacheFileLayer");
@@ -585,7 +570,6 @@
                              "rna_CacheFile_active_layer_index_set",
                              "rna_CacheFile_active_layer_index_range");
 
-<<<<<<< HEAD
   /* ----------------- Attribute Mappings ----------------- */
 
   prop = RNA_def_property(srna, "attribute_mappings", PROP_COLLECTION, PROP_NONE);
@@ -603,8 +587,6 @@
                              "rna_CacheFile_active_attribute_mapping_index_set",
                              "rna_CacheFile_active_attribute_mapping_index_range");
 
-=======
->>>>>>> 19622ffc
   RNA_define_lib_overridable(false);
 
   rna_def_cachefile_object_paths(brna, prop);
@@ -617,10 +599,7 @@
   rna_def_cachefile(brna);
   rna_def_alembic_object_path(brna);
   rna_def_cachefile_layer(brna);
-<<<<<<< HEAD
   rna_def_cachefile_attribute_mapping(brna);
-=======
->>>>>>> 19622ffc
 }
 
 #endif