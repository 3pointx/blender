--- conflicted
+++ resolved
@@ -431,13 +431,9 @@
 	RNA_def_function_ui_description(func,
 	                                "Sub-layout. Items placed in this sublayout are placed next to each other "
 	                                "in a row");
-<<<<<<< HEAD
-	RNA_def_boolean(func, "align", 0, "", "Align buttons to each other");
+	RNA_def_boolean(func, "align", false, "", "Align buttons to each other");
 	parm = RNA_def_float(func, "button_height", 1.0f, 1.0f, 5.0f, "",
 					   "The multiplier for the height of buttons in this new layout.", 1.0f, 5.0f);
-=======
-	RNA_def_boolean(func, "align", false, "", "Align buttons to each other");
->>>>>>> 107e6afd
 	
 	func = RNA_def_function(srna, "column", "uiLayoutColumnWithButtonHeight");
 	parm = RNA_def_pointer(func, "layout", "UILayout", "", "Sub-layout to put items in");
@@ -445,13 +441,9 @@
 	RNA_def_function_ui_description(func,
 	                                "Sub-layout. Items placed in this sublayout are placed under each other "
 	                                "in a column");
-<<<<<<< HEAD
-	RNA_def_boolean(func, "align", 0, "", "Align buttons to each other");
+	RNA_def_boolean(func, "align", false, "", "Align buttons to each other");
 	parm = RNA_def_float(func, "button_height", 1.0f, 1.0f, 5.0f, "",
 						 "The multiplier for the height of buttons in this new layout.", 1.0f, 5.0f);
-=======
-	RNA_def_boolean(func, "align", false, "", "Align buttons to each other");
->>>>>>> 107e6afd
 
 	func = RNA_def_function(srna, "column_flow", "uiLayoutColumnFlow");
 	RNA_def_int(func, "columns", 0, 0, INT_MAX, "", "Number of columns, 0 is automatic", 0, INT_MAX);
@@ -550,13 +542,9 @@
 
 	func = RNA_def_function(srna, "operator", "rna_uiItemO");
 	api_ui_item_op_common(func);
-<<<<<<< HEAD
-	RNA_def_boolean(func, "emboss", 1, "", "Draw the button itself, just the icon/text");
+	RNA_def_boolean(func, "emboss", true, "", "Draw the button itself, just the icon/text");
 	RNA_def_boolean(func, "single_unit", 1, "", "Truncate the button width to a single unit if there is no text");
 	RNA_def_boolean(func, "shortcut", 1, "", "Show the shortcut on the button if there is one");
-=======
-	RNA_def_boolean(func, "emboss", true, "", "Draw the button itself, just the icon/text");
->>>>>>> 107e6afd
 	parm = RNA_def_pointer(func, "properties", "OperatorProperties", "",
 	                       "Operator properties to fill in, return when 'properties' is set to true");
 	RNA_def_property_flag(parm, PROP_REQUIRED | PROP_RNAPTR);
