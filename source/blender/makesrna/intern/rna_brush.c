/**
 * $Id$
 *
 * ***** BEGIN GPL LICENSE BLOCK *****
 *
 * This program is free software; you can redistribute it and/or
 * modify it under the terms of the GNU General Public License
 * as published by the Free Software Foundation; either version 2
 * of the License, or (at your option) any later version.
 *
 * This program is distributed in the hope that it will be useful,
 * but WITHOUT ANY WARRANTY; without even the implied warranty of
 * MERCHANTABILITY or FITNESS FOR A PARTICULAR PURPOSE.  See the
 * GNU General Public License for more details.
 *
 * You should have received a copy of the GNU General Public License
 * along with this program; if not, write to the Free Software Foundation,
 * Inc., 51 Franklin Street, Fifth Floor, Boston, MA 02110-1301, USA.
 *
 * Contributor(s): Blender Foundation (2008), Juho Veps�l�inen
 *
 * ***** END GPL LICENSE BLOCK *****
 */

#include <stdlib.h>

#include "RNA_define.h"

#include "rna_internal.h"

#include "DNA_brush_types.h"
#include "DNA_texture_types.h"
#include "DNA_scene_types.h"

#include "BLI_math.h"

#include "IMB_imbuf.h"

#include "WM_types.h"

#ifdef RNA_RUNTIME

#include "MEM_guardedalloc.h"

#include "BKE_texture.h"
#include "BKE_brush.h"
#include "BKE_icons.h"

#include "WM_api.h"

static void rna_Brush_update(Main *bmain, Scene *scene, PointerRNA *ptr)
{
	Brush *br= (Brush*)ptr->data;
	WM_main_add_notifier(NC_BRUSH|NA_EDITED, br);
}

static int rna_Brush_is_sculpt_brush(Brush *me, bContext *C)
{
	Sculpt *sd = CTX_data_tool_settings(C)->sculpt;
	int i;

	for (i= 0; i < sd->paint.brush_count; i++) {
		if (strcmp(me->id.name+2, sd->paint.brushes[i]->id.name+2) == 0) 
			return 1;
	}

	return 0;
}

static int rna_Brush_is_vpaint_brush(Brush *me, bContext *C)
{
	VPaint *vp = CTX_data_tool_settings(C)->vpaint;
	int i;

	for (i= 0; i < vp->paint.brush_count; i++) {
		if (strcmp(me->id.name+2, vp->paint.brushes[i]->id.name+2) == 0) 
			return 1;
	}

	return 0;
}

static int rna_Brush_is_wpaint_brush(Brush *me, bContext *C)
{
	VPaint *vp = CTX_data_tool_settings(C)->wpaint;
	int i;

	for (i= 0; i < vp->paint.brush_count; i++) {
		if (strcmp(me->id.name+2, vp->paint.brushes[i]->id.name+2) == 0) 
			return 1;
	}

	return 0;
}

static int rna_Brush_is_imapaint_brush(Brush *me, bContext *C)
{
	ImagePaintSettings *data = &(CTX_data_tool_settings(C)->imapaint);
	int i;

	for (i= 0; i < data->paint.brush_count; i++) {
		if (strcmp(me->id.name+2, data->paint.brushes[i]->id.name+2) == 0) 
			return 1;
	}

	return 0;
}

static void rna_Brush_icon_update(Main *bmain, Scene *scene, PointerRNA *ptr)
{
	Brush *br= (Brush*)ptr->data;

	if (br->icon_imbuf) {
		IMB_freeImBuf(br->icon_imbuf);
		br->icon_imbuf= NULL;
	}

	BKE_icon_changed(BKE_icon_getid(&(br->id)));

	WM_main_add_notifier(NC_BRUSH|NA_EDITED, br);
}

#else

static void rna_def_brush_texture_slot(BlenderRNA *brna)
{
	StructRNA *srna;
	PropertyRNA *prop;

	static EnumPropertyItem prop_map_mode_items[] = {
		{MTEX_MAP_MODE_FIXED, "FIXED", 0, "Fixed", ""},
		{MTEX_MAP_MODE_TILED, "TILED", 0, "Tiled", ""},
		{MTEX_MAP_MODE_3D, "3D", 0, "3D", ""},
		{0, NULL, 0, NULL, NULL}};

	srna= RNA_def_struct(brna, "BrushTextureSlot", "TextureSlot");
	RNA_def_struct_sdna(srna, "MTex");
	RNA_def_struct_ui_text(srna, "Brush Texture Slot", "Texture slot for textures in a Brush datablock");

	prop= RNA_def_property(srna, "angle", PROP_FLOAT, PROP_ANGLE);
	RNA_def_property_float_sdna(prop, NULL, "rot");
	RNA_def_property_range(prop, 0, M_PI*2);
	RNA_def_property_ui_text(prop, "Angle", "Defines brush texture rotation");
	RNA_def_property_update(prop, 0, "rna_TextureSlot_update");

	prop= RNA_def_property(srna, "map_mode", PROP_ENUM, PROP_NONE);
	RNA_def_property_enum_sdna(prop, NULL, "brush_map_mode");
	RNA_def_property_enum_items(prop, prop_map_mode_items);
	RNA_def_property_ui_text(prop, "Mode", "");
	RNA_def_property_update(prop, 0, "rna_TextureSlot_update");
}

static void rna_def_brush(BlenderRNA *brna)
{
	StructRNA *srna;
	PropertyRNA *prop;
	
	static EnumPropertyItem prop_blend_items[] = {
		{IMB_BLEND_MIX, "MIX", 0, "Mix", "Use mix blending mode while painting"},
		{IMB_BLEND_ADD, "ADD", 0, "Add", "Use add blending mode while painting"},
		{IMB_BLEND_SUB, "SUB", 0, "Subtract", "Use subtract blending mode while painting"},
		{IMB_BLEND_MUL, "MUL", 0, "Multiply", "Use multiply blending mode while painting"},
		{IMB_BLEND_LIGHTEN, "LIGHTEN", 0, "Lighten", "Use lighten blending mode while painting"},
		{IMB_BLEND_DARKEN, "DARKEN", 0, "Darken", "Use darken blending mode while painting"},
		{IMB_BLEND_ERASE_ALPHA, "ERASE_ALPHA", 0, "Erase Alpha", "Erase alpha while painting"},
		{IMB_BLEND_ADD_ALPHA, "ADD_ALPHA", 0, "Add Alpha", "Add alpha while painting"},
		{0, NULL, 0, NULL, NULL}};
	
	static EnumPropertyItem brush_sculpt_tool_items[] = {
		{SCULPT_TOOL_DRAW, "DRAW", 0, "Draw", ""},
		{SCULPT_TOOL_SMOOTH, "SMOOTH", 0, "Smooth", ""},
		{SCULPT_TOOL_CREASE, "CREASE", 0, "Crease", ""},
		{SCULPT_TOOL_BLOB, "BLOB", 0, "Blob", ""},
		{SCULPT_TOOL_PINCH, "PINCH", 0, "Pinch", ""},
		{SCULPT_TOOL_INFLATE, "INFLATE", 0, "Inflate", ""},
		{SCULPT_TOOL_GRAB, "GRAB", 0, "Grab", ""},
		{SCULPT_TOOL_SNAKE_HOOK, "SNAKE_HOOK", 0, "Snake Hook", ""},
		{SCULPT_TOOL_ROTATE, "ROTATE", 0, "Rotate", ""},
		{SCULPT_TOOL_THUMB, "THUMB", 0, "Thumb", ""},
		{SCULPT_TOOL_NUDGE, "NUDGE", 0, "Nudge", ""},
		{SCULPT_TOOL_LAYER, "LAYER", 0, "Layer", ""},
		{SCULPT_TOOL_FLATTEN, "FLATTEN", 0, "Flatten", ""},
		{SCULPT_TOOL_CLAY, "CLAY", 0, "Clay", ""},
		//{SCULPT_TOOL_CLAY_TUBES, "CLAY_TUBES", 0, "Clay Tubes", ""}, XXX: remove clay tubes from UI
		{SCULPT_TOOL_FILL, "FILL", 0, "Fill", ""},
		{SCULPT_TOOL_SCRAPE, "SCRAPE", 0, "Scrape", ""},
		{0, NULL, 0, NULL, NULL}};

	static EnumPropertyItem brush_stroke_method_items[] = {
		{0, "DOTS", 0, "Dots", ""},
		{BRUSH_RESTORE_MESH, "DRAG_DOT", 0, "Drag Dot", ""},
		{BRUSH_SPACE, "SPACE", 0, "Space", ""},
		{BRUSH_ANCHORED, "ANCHORED", 0, "Anchored", ""},
		{BRUSH_AIRBRUSH, "AIRBRUSH", 0, "Airbrush", ""},
		{0, NULL, 0, NULL, NULL}};

	static EnumPropertyItem texture_angle_source_items[] = {
		{0, "USER", 0, "User", ""},
		{BRUSH_RAKE, "RAKE", 0, "Rake", ""},
		{BRUSH_RANDOM_ROTATION, "RANDOM", 0, "Random", ""},
		{0, NULL, 0, NULL, NULL}};

	static EnumPropertyItem texture_angle_source_no_random_items[] = {
		{0, "USER", 0, "User", ""},
		{BRUSH_RAKE, "RAKE", 0, "Rake", ""},
		{0, NULL, 0, NULL, NULL}};

	static EnumPropertyItem brush_vertexpaint_tool_items[] = {
		{0, "MIX", 0, "Mix", "Use mix blending mode while painting"},
		{1, "ADD", 0, "Add", "Use add blending mode while painting"},
		{2, "SUB", 0, "Subtract", "Use subtract blending mode while painting"},
		{3, "MUL", 0, "Multiply", "Use multiply blending mode while painting"},
		{4, "BLUR", 0, "Blur", "Blur the color with surrounding values"},
		{5, "LIGHTEN", 0, "Lighten", "Use lighten blending mode while painting"},
		{6, "DARKEN", 0, "Darken", "Use darken blending mode while painting"},
		{0, NULL, 0, NULL, NULL}};
	
	static EnumPropertyItem brush_imagepaint_tool_items[] = {
		{PAINT_TOOL_DRAW, "DRAW", 0, "Draw", ""},
		{PAINT_TOOL_SOFTEN, "SOFTEN", 0, "Soften", ""},
		{PAINT_TOOL_SMEAR, "SMEAR", 0, "Smear", ""},
		{PAINT_TOOL_CLONE, "CLONE", 0, "Clone", ""},
		{0, NULL, 0, NULL, NULL}};
	
	static const EnumPropertyItem prop_flip_direction_items[]= {
		{0, "ADD", 0, "Add", "Add effect of brush"},
		{BRUSH_DIR_IN, "SUBTRACT", 0, "Subtract", "Subtract effect of brush"},
		{0, NULL, 0, NULL, NULL}};

	static const EnumPropertyItem prop_flatten_contrast_items[]= {
		{0, "FLATTEN", 0, "Flatten", "Add effect of brush"},
		{BRUSH_DIR_IN, "CONTRAST", 0, "Contrast", "Subtract effect of brush"},
		{0, NULL, 0, NULL, NULL}};

	static const EnumPropertyItem prop_fill_deepen_items[]= {
		{0, "FILL", 0, "Fill", "Add effect of brush"},
		{BRUSH_DIR_IN, "DEEPEN", 0, "Deepen", "Subtract effect of brush"},
		{0, NULL, 0, NULL, NULL}};

	static const EnumPropertyItem prop_scrape_peaks_items[]= {
		{0, "SCRAPE", 0, "Scrape", "Add effect of brush"},
		{BRUSH_DIR_IN, "PEAKS", 0, "Peaks", "Subtract effect of brush"},
		{0, NULL, 0, NULL, NULL}};

	static const EnumPropertyItem prop_pinch_magnify_items[]= {
		{0, "PINCH", 0, "Pinch", "Add effect of brush"},
		{BRUSH_DIR_IN, "MAGNIFY", 0, "Magnify", "Subtract effect of brush"},
		{0, NULL, 0, NULL, NULL}};

	static const EnumPropertyItem prop_inflate_deflate_items[]= {
		{0, "INFLATE", 0, "Inflate", "Add effect of brush"},
		{BRUSH_DIR_IN, "DEFLATE", 0, "Deflate", "Subtract effect of brush"},
		{0, NULL, 0, NULL, NULL}};

	static EnumPropertyItem brush_sculpt_plane_items[] = {
		{SCULPT_DISP_DIR_AREA, "AREA", 0, "Area Plane", ""},
		{SCULPT_DISP_DIR_VIEW, "VIEW", 0, "View Plane", ""},
		{SCULPT_DISP_DIR_X, "X", 0, "X Plane", ""},
		{SCULPT_DISP_DIR_Y, "Y", 0, "Y Plane", ""},
		{SCULPT_DISP_DIR_Z, "Z", 0, "Z Plane", ""},
		{0, NULL, 0, NULL, NULL}};

	static EnumPropertyItem brush_icon_items[] = {
		{BRUSH_ICON_FILE, "FILE", 0, "Use An Image File", ""},
		{BRUSH_ICON_BLOB, "BLOB", 0, "Blob", ""},
		{BRUSH_ICON_CREASE, "CREASE", 0, "Crease", ""},
		{BRUSH_ICON_CLAY, "CLAY", 0, "Clay", ""},
<<<<<<< HEAD
		{BRUSH_ICON_DRAW, "DRAW", 0, "Draw", ""},
=======
		{BRUSH_ICON_SCULPTDRAW, "SCULPTDRAW", 0, "Sculpt Draw", ""},
>>>>>>> 969c0fd7
		{BRUSH_ICON_FILL, "FILL", 0, "Fill", ""},
		{BRUSH_ICON_FLATTEN, "FLATTEN", 0, "Flatten", ""},
		{BRUSH_ICON_GRAB, "GRAB", 0, "Grab", ""},
		{BRUSH_ICON_INFLATE, "INFLATE", 0, "Inflate", ""},
		{BRUSH_ICON_LAYER, "LAYER", 0, "Layer", ""},
		{BRUSH_ICON_NUDGE, "NUDGE", 0, "Nudge", ""},
		{BRUSH_ICON_PINCH, "PINCH", 0, "Pinch", ""},
		{BRUSH_ICON_TWIST, "TWIST", 0, "Twist", ""},
		{BRUSH_ICON_SCRAPE, "SCRAPE", 0, "Scrape", ""},
		{BRUSH_ICON_SMOOTH, "SMOOTH", 0, "Smooth", ""},
		{BRUSH_ICON_SNAKE_HOOK, "SNAKE_HOOK", 0, "Snake Hook", ""},
		{BRUSH_ICON_THUMB, "THUMB", 0, "Thumb", ""},
<<<<<<< HEAD
=======
		{BRUSH_ICON_ADD, "ADD", 0, "Add", ""},
		{BRUSH_ICON_BLUR, "BLUR", 0, "Blur", ""},
		{BRUSH_ICON_CLONE, "CLONE", 0, "Clone", ""},
		{BRUSH_ICON_DARKEN, "DARKEN", 0, "Darken", ""},
		{BRUSH_ICON_LIGHTEN, "LIGHTEN", 0, "Lighten", ""},
		{BRUSH_ICON_MIX, "MIX", 0, "Mix", ""},
		{BRUSH_ICON_MULTIPLY, "MULTIPLY", 0, "Multiply", ""},
		{BRUSH_ICON_SMEAR, "SMEAR", 0, "Smear", ""},
		{BRUSH_ICON_SOFTEN, "SOFTEN", 0, "Soften", ""},
		{BRUSH_ICON_SUBTRACT, "SUBTRACT", 0, "Subtract", ""},
		{BRUSH_ICON_TEXDRAW, "TEXDRAW", 0, "Texture Draw", ""},
		{BRUSH_ICON_VERTEXDRAW, "VERTEXDRAW", 0, "Vertex Draw", ""},
>>>>>>> 969c0fd7
		{0, NULL, 0, NULL, NULL}};

	FunctionRNA *func;
	PropertyRNA *parm;

	srna= RNA_def_struct(brna, "Brush", "ID");
	RNA_def_struct_ui_text(srna, "Brush", "Brush datablock for storing brush settings for painting and sculpting");
	RNA_def_struct_ui_icon(srna, ICON_BRUSH_DATA);

	/* functions */
	func= RNA_def_function(srna, "is_sculpt_brush", "rna_Brush_is_sculpt_brush");
	RNA_def_function_ui_description(func, "Returns true if Brush can be used for sculpting");
	parm= RNA_def_pointer(func, "context", "Context", "", "");
	RNA_def_property_flag(parm, PROP_REQUIRED);
	parm= RNA_def_boolean(func, "ret", 0, "", "");
	RNA_def_function_return(func, parm);

	func= RNA_def_function(srna, "is_vpaint_brush", "rna_Brush_is_vpaint_brush");
	RNA_def_function_ui_description(func, "Returns true if Brush can be used for vertex painting");
	parm= RNA_def_pointer(func, "context", "Context", "", "");
	RNA_def_property_flag(parm, PROP_REQUIRED);
	parm= RNA_def_boolean(func, "ret", 0, "", "");
	RNA_def_function_return(func, parm);

	func= RNA_def_function(srna, "is_wpaint_brush", "rna_Brush_is_wpaint_brush");
	RNA_def_function_ui_description(func, "Returns true if Brush can be used for weight painting");
	parm= RNA_def_pointer(func, "context", "Context", "", "");
	RNA_def_property_flag(parm, PROP_REQUIRED);
	parm= RNA_def_boolean(func, "ret", 0, "", "");
	RNA_def_function_return(func, parm);

	func= RNA_def_function(srna, "is_imapaint_brush", "rna_Brush_is_imapaint_brush");
	RNA_def_function_ui_description(func, "Returns true if Brush can be used for image painting");
	parm= RNA_def_pointer(func, "context", "Context", "", "");
	RNA_def_property_flag(parm, PROP_REQUIRED);
	parm= RNA_def_boolean(func, "ret", 0, "", "");
	RNA_def_function_return(func, parm);

	/* enums */
	prop= RNA_def_property(srna, "blend", PROP_ENUM, PROP_NONE);
	RNA_def_property_enum_items(prop, prop_blend_items);
	RNA_def_property_ui_text(prop, "Blending mode", "Brush blending mode");
	RNA_def_property_update(prop, 0, "rna_Brush_update");

	prop= RNA_def_property(srna, "sculpt_tool", PROP_ENUM, PROP_NONE);
	RNA_def_property_enum_items(prop, brush_sculpt_tool_items);
	RNA_def_property_ui_text(prop, "Sculpt Tool", "");
	RNA_def_property_update(prop, 0, "rna_Brush_update");

	prop= RNA_def_property(srna, "vertexpaint_tool", PROP_ENUM, PROP_NONE);
	RNA_def_property_enum_items(prop, brush_vertexpaint_tool_items);
	RNA_def_property_ui_text(prop, "Vertex/Weight Paint Tool", "");
	RNA_def_property_update(prop, 0, "rna_Brush_update");
	
	prop= RNA_def_property(srna, "imagepaint_tool", PROP_ENUM, PROP_NONE);
	RNA_def_property_enum_items(prop, brush_imagepaint_tool_items);
	RNA_def_property_ui_text(prop, "Image Paint Tool", "");
	RNA_def_property_update(prop, NC_SPACE|ND_SPACE_IMAGE, "rna_Brush_update");

	prop= RNA_def_property(srna, "direction", PROP_ENUM, PROP_NONE);
	RNA_def_property_enum_bitflag_sdna(prop, NULL, "flag");
	RNA_def_property_enum_items(prop, prop_flip_direction_items);
	RNA_def_property_ui_text(prop, "Direction", "");
	RNA_def_property_update(prop, 0, "rna_Brush_update");

	prop= RNA_def_property(srna, "icon", PROP_ENUM, PROP_NONE);
	RNA_def_property_enum_items(prop, brush_icon_items);
	RNA_def_property_ui_text(prop, "Brush Icon", "");
	RNA_def_property_update(prop, 0, "rna_Brush_icon_update");

	prop= RNA_def_property(srna, "stroke_method", PROP_ENUM, PROP_NONE);
	RNA_def_property_enum_bitflag_sdna(prop, NULL, "flag");
	RNA_def_property_enum_items(prop, brush_stroke_method_items);
	RNA_def_property_ui_text(prop, "Stroke Method", "");
	RNA_def_property_update(prop, 0, "rna_Brush_update");

	prop= RNA_def_property(srna, "texture_angle_source", PROP_ENUM, PROP_NONE);
	RNA_def_property_enum_bitflag_sdna(prop, NULL, "flag");
	RNA_def_property_enum_items(prop, texture_angle_source_items);
	RNA_def_property_ui_text(prop, "Texture Angle Source", "");
	RNA_def_property_update(prop, 0, "rna_Brush_update");

	prop= RNA_def_property(srna, "texture_angle_source_no_random", PROP_ENUM, PROP_NONE);
	RNA_def_property_enum_bitflag_sdna(prop, NULL, "flag");
	RNA_def_property_enum_items(prop, texture_angle_source_no_random_items);
	RNA_def_property_ui_text(prop, "Texture Angle Source", "");
	RNA_def_property_update(prop, 0, "rna_Brush_update");

	prop= RNA_def_property(srna, "flatten_contrast", PROP_ENUM, PROP_NONE);
	RNA_def_property_enum_bitflag_sdna(prop, NULL, "flag");
	RNA_def_property_enum_items(prop, prop_flatten_contrast_items);
	RNA_def_property_ui_text(prop, "Flatten/Contrast", "");
	RNA_def_property_update(prop, 0, "rna_Brush_update");

	prop= RNA_def_property(srna, "inflate_deflate", PROP_ENUM, PROP_NONE);
	RNA_def_property_enum_bitflag_sdna(prop, NULL, "flag");
	RNA_def_property_enum_items(prop, prop_inflate_deflate_items);
	RNA_def_property_ui_text(prop, "Inflate/Deflate", "");
	RNA_def_property_update(prop, 0, "rna_Brush_update");

	prop= RNA_def_property(srna, "fill_deepen", PROP_ENUM, PROP_NONE);
	RNA_def_property_enum_bitflag_sdna(prop, NULL, "flag");
	RNA_def_property_enum_items(prop, prop_fill_deepen_items);
	RNA_def_property_ui_text(prop, "Fill/Deepen", "");
	RNA_def_property_update(prop, 0, "rna_Brush_update");

	prop= RNA_def_property(srna, "scrape_peaks", PROP_ENUM, PROP_NONE);
	RNA_def_property_enum_bitflag_sdna(prop, NULL, "flag");
	RNA_def_property_enum_items(prop, prop_scrape_peaks_items);
	RNA_def_property_ui_text(prop, "Scrape/Peaks", "");
	RNA_def_property_update(prop, 0, "rna_Brush_update");

	prop= RNA_def_property(srna, "pinch_magnify", PROP_ENUM, PROP_NONE);
	RNA_def_property_enum_bitflag_sdna(prop, NULL, "flag");
	RNA_def_property_enum_items(prop, prop_pinch_magnify_items);
	RNA_def_property_ui_text(prop, "Pinch/Magnify", "");
	RNA_def_property_update(prop, 0, "rna_Brush_update");

	prop= RNA_def_property(srna, "sculpt_plane", PROP_ENUM, PROP_NONE);
	RNA_def_property_enum_items(prop, brush_sculpt_plane_items);
	RNA_def_property_ui_text(prop, "Sculpt Plane", "");
	RNA_def_property_update(prop, 0, "rna_Brush_update");
	
	/* number values */
	prop= RNA_def_property(srna, "size", PROP_INT, PROP_DISTANCE);
	RNA_def_property_range(prop, 1, MAX_BRUSH_PIXEL_RADIUS*10);
	RNA_def_property_ui_range(prop, 1, MAX_BRUSH_PIXEL_RADIUS, 1, 0);
	RNA_def_property_ui_text(prop, "Size", "Radius of the brush in pixels");
	RNA_def_property_update(prop, 0, "rna_Brush_update");
	
	prop= RNA_def_property(srna, "unprojected_radius", PROP_FLOAT, PROP_DISTANCE);
	RNA_def_property_range(prop, 0, FLT_MAX);
	RNA_def_property_ui_range(prop, 0, 1, 0, 0);
	RNA_def_property_ui_text(prop, "Surface Size", "Radius of brush in Blender units");
	RNA_def_property_update(prop, 0, "rna_Brush_update");

	prop= RNA_def_property(srna, "jitter", PROP_FLOAT, PROP_NONE);
	RNA_def_property_float_sdna(prop, NULL, "jitter");
	RNA_def_property_range(prop, 0.0f, 1.0f);
	RNA_def_property_ui_text(prop, "Jitter", "Jitter the position of the brush while painting");
	RNA_def_property_update(prop, 0, "rna_Brush_update");

	prop= RNA_def_property(srna, "spacing", PROP_INT, PROP_PERCENTAGE);
	RNA_def_property_int_sdna(prop, NULL, "spacing");
	RNA_def_property_range(prop, 1, 1000);
	RNA_def_property_ui_range(prop, 1, 500, 5, 0);
	RNA_def_property_ui_text(prop, "Spacing", "Spacing between brush daubs as a percentage of brush diameter");
	RNA_def_property_update(prop, 0, "rna_Brush_update");

	prop= RNA_def_property(srna, "smooth_stroke_radius", PROP_INT, PROP_DISTANCE);
	RNA_def_property_range(prop, 10, 200);
	RNA_def_property_ui_text(prop, "Smooth Stroke Radius", "Minimum distance from last point before stroke continues");
	RNA_def_property_update(prop, 0, "rna_Brush_update");

	prop= RNA_def_property(srna, "smooth_stroke_factor", PROP_FLOAT, PROP_FACTOR);
	RNA_def_property_range(prop, 0.5, 0.99);
	RNA_def_property_ui_text(prop, "Smooth Stroke Factor", "Higher values give a smoother stroke");
	RNA_def_property_update(prop, 0, "rna_Brush_update");
	
	prop= RNA_def_property(srna, "rate", PROP_FLOAT, PROP_NONE);
	RNA_def_property_float_sdna(prop, NULL, "rate");
	RNA_def_property_range(prop, 0.0001f , 10000.0f);
	RNA_def_property_ui_range(prop, 0.01f, 1.0f, 1, 3);
	RNA_def_property_ui_text(prop, "Rate", "Interval between paints for Airbrush");
	RNA_def_property_update(prop, 0, "rna_Brush_update");
	
	prop= RNA_def_property(srna, "color", PROP_FLOAT, PROP_COLOR_GAMMA);
	RNA_def_property_range(prop, 0.0, 1.0);
	RNA_def_property_float_sdna(prop, NULL, "rgb");
	RNA_def_property_ui_text(prop, "Color", "");
	RNA_def_property_update(prop, 0, "rna_Brush_update");
	
	prop= RNA_def_property(srna, "strength", PROP_FLOAT, PROP_FACTOR);
	RNA_def_property_float_sdna(prop, NULL, "alpha");
	RNA_def_property_float_default(prop, 0.5f);
	RNA_def_property_range(prop, 0.0f, 10.0f);
	RNA_def_property_ui_range(prop, 0.0f, 1.0f, 0.001, 0.001);
	RNA_def_property_ui_text(prop, "Strength", "How powerful the effect of the brush is when applied");
	RNA_def_property_update(prop, 0, "rna_Brush_update");

	prop= RNA_def_property(srna, "plane_offset", PROP_FLOAT, PROP_DISTANCE);
	RNA_def_property_float_sdna(prop, NULL, "plane_offset");
	RNA_def_property_float_default(prop, 0);
	RNA_def_property_range(prop, -2.0f, 2.0f);
	RNA_def_property_ui_range(prop, -0.5f, 0.5f, 0.001, 0.001);
	RNA_def_property_ui_text(prop, "Plane Offset", "Adjusts plane on which the brush acts towards or away from the object surface");
	RNA_def_property_update(prop, 0, "rna_Brush_update");

	prop= RNA_def_property(srna, "plane_trim", PROP_FLOAT, PROP_DISTANCE);
	RNA_def_property_float_sdna(prop, NULL, "plane_trim");
	RNA_def_property_float_default(prop, 0.5f);
	RNA_def_property_range(prop, 0, 1.0f);
	RNA_def_property_ui_text(prop, "Plane Trim", "If a vertex is further from offset plane than this then it is not affected");
	RNA_def_property_update(prop, 0, "rna_Brush_update");

	prop= RNA_def_property(srna, "texture_sample_bias", PROP_FLOAT, PROP_DISTANCE);
	RNA_def_property_float_sdna(prop, NULL, "texture_sample_bias");
	RNA_def_property_float_default(prop, 0);
	RNA_def_property_range(prop, -1, 1);
	RNA_def_property_ui_text(prop, "Texture Sample Bias", "Value added to texture samples");
	RNA_def_property_update(prop, 0, "rna_Brush_update");

	prop= RNA_def_property(srna, "normal_weight", PROP_FLOAT, PROP_FACTOR);
	RNA_def_property_float_sdna(prop, NULL, "normal_weight");
	RNA_def_property_float_default(prop, 0);
	RNA_def_property_range(prop, 0.0f, 1.0f);
	RNA_def_property_ui_text(prop, "Normal Weight", "How much grab will pull vertexes out of surface during a grab");
	RNA_def_property_update(prop, 0, "rna_Brush_update");

	prop= RNA_def_property(srna, "crease_pinch_factor", PROP_FLOAT, PROP_FACTOR);
	RNA_def_property_float_sdna(prop, NULL, "crease_pinch_factor");
	RNA_def_property_float_default(prop, 2.0f/3.0f);
	RNA_def_property_range(prop, 0.0f, 1.0f);
	RNA_def_property_ui_text(prop, "Crease Brush Pinch Factor", "How much the crease brush pinches");
	RNA_def_property_update(prop, 0, "rna_Brush_update");

	prop= RNA_def_property(srna, "autosmooth_factor", PROP_FLOAT, PROP_FACTOR);
	RNA_def_property_float_sdna(prop, NULL, "autosmooth_factor");
	RNA_def_property_float_default(prop, 0);
	RNA_def_property_range(prop, 0.0f, 1.0f);
	RNA_def_property_ui_range(prop, 0.0f, 1.0f, 0.001, 0.001);
	RNA_def_property_ui_text(prop, "Autosmooth", "Amount of smoothing to automatically apply to each stroke");
	RNA_def_property_update(prop, 0, "rna_Brush_update");

	/* flag */
	prop= RNA_def_property(srna, "use_airbrush", PROP_BOOLEAN, PROP_NONE);
	RNA_def_property_boolean_sdna(prop, NULL, "flag", BRUSH_AIRBRUSH);
	RNA_def_property_ui_text(prop, "Airbrush", "Keep applying paint effect while holding mouse (spray)");
	RNA_def_property_update(prop, 0, "rna_Brush_update");
	
	prop= RNA_def_property(srna, "use_original_normal", PROP_BOOLEAN, PROP_NONE);
	RNA_def_property_boolean_sdna(prop, NULL, "flag", BRUSH_ORIGINAL_NORMAL);
	RNA_def_property_ui_text(prop, "Original Normal", "When locked keep using normal of surface where stroke was initiated");
	RNA_def_property_update(prop, 0, "rna_Brush_update");
	
	prop= RNA_def_property(srna, "use_wrap", PROP_BOOLEAN, PROP_NONE);
	RNA_def_property_boolean_sdna(prop, NULL, "flag", BRUSH_TORUS);
	RNA_def_property_ui_text(prop, "Wrap", "Enable torus wrapping while painting");
	RNA_def_property_update(prop, 0, "rna_Brush_update");
	
	prop= RNA_def_property(srna, "use_strength_pressure", PROP_BOOLEAN, PROP_NONE);
	RNA_def_property_boolean_sdna(prop, NULL, "flag", BRUSH_ALPHA_PRESSURE);
	RNA_def_property_ui_icon(prop, ICON_STYLUS_PRESSURE, 0);
	RNA_def_property_ui_text(prop, "Strength Pressure", "Enable tablet pressure sensitivity for strength");
	RNA_def_property_update(prop, 0, "rna_Brush_update");
	
	prop= RNA_def_property(srna, "use_offset_pressure", PROP_BOOLEAN, PROP_NONE);
	RNA_def_property_boolean_sdna(prop, NULL, "flag", BRUSH_OFFSET_PRESSURE);
	RNA_def_property_ui_icon(prop, ICON_STYLUS_PRESSURE, 0);
	RNA_def_property_ui_text(prop, "Plane Offset Pressure", "Enable tablet pressure sensitivity for offset");
	RNA_def_property_update(prop, 0, "rna_Brush_update");

	prop= RNA_def_property(srna, "use_size_pressure", PROP_BOOLEAN, PROP_NONE);
	RNA_def_property_boolean_sdna(prop, NULL, "flag", BRUSH_SIZE_PRESSURE);
	RNA_def_property_ui_icon(prop, ICON_STYLUS_PRESSURE, 0);
	RNA_def_property_ui_text(prop, "Size Pressure", "Enable tablet pressure sensitivity for size");
	RNA_def_property_update(prop, 0, "rna_Brush_update");
	
	prop= RNA_def_property(srna, "use_jitter_pressure", PROP_BOOLEAN, PROP_NONE);
	RNA_def_property_boolean_sdna(prop, NULL, "flag", BRUSH_JITTER_PRESSURE);
	RNA_def_property_ui_icon(prop, ICON_STYLUS_PRESSURE, 0);
	RNA_def_property_ui_text(prop, "Jitter Pressure", "Enable tablet pressure sensitivity for jitter");
	RNA_def_property_update(prop, 0, "rna_Brush_update");

	prop= RNA_def_property(srna, "use_spacing_pressure", PROP_BOOLEAN, PROP_NONE);
	RNA_def_property_boolean_sdna(prop, NULL, "flag", BRUSH_SPACING_PRESSURE);
	RNA_def_property_ui_icon(prop, ICON_STYLUS_PRESSURE, 0);
	RNA_def_property_ui_text(prop, "Spacing Pressure", "Enable tablet pressure sensitivity for spacing");
	RNA_def_property_update(prop, 0, "rna_Brush_update");

	prop= RNA_def_property(srna, "use_inverse_smooth_pressure", PROP_BOOLEAN, PROP_NONE);
	RNA_def_property_boolean_sdna(prop, NULL, "flag", BRUSH_INVERSE_SMOOTH_PRESSURE);
	RNA_def_property_ui_icon(prop, ICON_STYLUS_PRESSURE, 0);
	RNA_def_property_ui_text(prop, "Inverse Smooth Pressure", "Lighter pressure causes more smoothing to be applied");
	RNA_def_property_update(prop, 0, "rna_Brush_update");
	
	prop= RNA_def_property(srna, "use_rake", PROP_BOOLEAN, PROP_NONE);
	RNA_def_property_boolean_sdna(prop, NULL, "flag", BRUSH_RAKE);
	RNA_def_property_ui_text(prop, "Rake", "Rotate the brush texture to match the stroke direction");
	RNA_def_property_update(prop, 0, "rna_Brush_update");

	prop= RNA_def_property(srna, "use_random_rotation", PROP_BOOLEAN, PROP_NONE);
	RNA_def_property_boolean_sdna(prop, NULL, "flag", BRUSH_RANDOM_ROTATION);
	RNA_def_property_ui_text(prop, "Random Rotation", "Rotate the brush texture at random");
	RNA_def_property_update(prop, 0, "rna_Brush_update");

	prop= RNA_def_property(srna, "use_plane_trim", PROP_BOOLEAN, PROP_NONE);
	RNA_def_property_boolean_sdna(prop, NULL, "flag", BRUSH_PLANE_TRIM);
	RNA_def_property_ui_text(prop, "Use Plane Trim", "Enable Plane Trim");
	RNA_def_property_update(prop, 0, "rna_Brush_update");

	prop= RNA_def_property(srna, "use_frontface", PROP_BOOLEAN, PROP_NONE);
	RNA_def_property_boolean_sdna(prop, NULL, "flag", BRUSH_FRONTFACE);
	RNA_def_property_ui_text(prop, "Use Front-Face", "Brush only affects vertexes that face the viewer");
	RNA_def_property_update(prop, 0, "rna_Brush_update");

	prop= RNA_def_property(srna, "use_anchor", PROP_BOOLEAN, PROP_NONE);
	RNA_def_property_boolean_sdna(prop, NULL, "flag", BRUSH_ANCHORED);
	RNA_def_property_ui_text(prop, "Anchored", "Keep the brush anchored to the initial location");
	RNA_def_property_update(prop, 0, "rna_Brush_update");

	prop= RNA_def_property(srna, "use_space", PROP_BOOLEAN, PROP_NONE);
	RNA_def_property_boolean_sdna(prop, NULL, "flag", BRUSH_SPACE);
	RNA_def_property_ui_text(prop, "Space", "Limit brush application to the distance specified by spacing");
	RNA_def_property_update(prop, 0, "rna_Brush_update");

	prop= RNA_def_property(srna, "use_smooth_stroke", PROP_BOOLEAN, PROP_NONE);
	RNA_def_property_boolean_sdna(prop, NULL, "flag", BRUSH_SMOOTH_STROKE);
	RNA_def_property_ui_text(prop, "Smooth Stroke", "Brush lags behind mouse and follows a smoother path");
	RNA_def_property_update(prop, 0, "rna_Brush_update");

	prop= RNA_def_property(srna, "use_persistent", PROP_BOOLEAN, PROP_NONE);
	RNA_def_property_boolean_sdna(prop, NULL, "flag", BRUSH_PERSISTENT);
	RNA_def_property_ui_text(prop, "Persistent", "Sculpts on a persistent layer of the mesh");
	RNA_def_property_update(prop, 0, "rna_Brush_update");

	prop= RNA_def_property(srna, "use_accumulate", PROP_BOOLEAN, PROP_NONE);
	RNA_def_property_boolean_sdna(prop, NULL, "flag", BRUSH_ACCUMULATE);
	RNA_def_property_ui_text(prop, "Accumulate", "Accumulate stroke dabs on top of each other");
	RNA_def_property_update(prop, 0, "rna_Brush_update");
	
	prop= RNA_def_property(srna, "use_space_atten", PROP_BOOLEAN, PROP_NONE);
	RNA_def_property_boolean_sdna(prop, NULL, "flag", BRUSH_SPACE_ATTEN);
	RNA_def_property_ui_text(prop, "Use Automatic Strength Adjustment", "Automatically adjusts strength to give consistent results for different spacings");
	RNA_def_property_update(prop, 0, "rna_Brush_update");

	/* adaptive space is not implemented yet */
	prop= RNA_def_property(srna, "use_adaptive_space", PROP_BOOLEAN, PROP_NONE);
	RNA_def_property_boolean_sdna(prop, NULL, "flag", BRUSH_ADAPTIVE_SPACE);
	RNA_def_property_ui_text(prop, "Adaptive Spacing", "Space daubs according to surface orientation instead of screen space");
	RNA_def_property_update(prop, 0, "rna_Brush_update");

	prop= RNA_def_property(srna, "lock_brush_size", PROP_BOOLEAN, PROP_NONE);
	RNA_def_property_boolean_sdna(prop, NULL, "flag", BRUSH_LOCK_SIZE);
	RNA_def_property_ui_text(prop, "Use Blender Units", "When locked brush stays same size relative to object; when unlocked brush size is given in pixels");
	RNA_def_property_update(prop, 0, "rna_Brush_update");

	prop= RNA_def_property(srna, "use_texture_overlay", PROP_BOOLEAN, PROP_NONE);
	RNA_def_property_boolean_sdna(prop, NULL, "flag", BRUSH_TEXTURE_OVERLAY);
	RNA_def_property_ui_text(prop, "Use Texture Overlay", "Show texture in viewport");
	RNA_def_property_update(prop, 0, "rna_Brush_update");

	prop= RNA_def_property(srna, "edge_to_edge", PROP_BOOLEAN, PROP_NONE);
	RNA_def_property_boolean_sdna(prop, NULL, "flag", BRUSH_EDGE_TO_EDGE);
	RNA_def_property_ui_text(prop, "Edge-to-edge", "Drag anchor brush from edge-to-edge");
	RNA_def_property_update(prop, 0, "rna_Brush_update");

	prop= RNA_def_property(srna, "restore_mesh", PROP_BOOLEAN, PROP_NONE);
	RNA_def_property_boolean_sdna(prop, NULL, "flag", BRUSH_RESTORE_MESH);
	RNA_def_property_ui_text(prop, "Restore Mesh", "Allows a single dot to be carefully positioned");
	RNA_def_property_update(prop, 0, "rna_Brush_update");

	/* not exposed in the interface yet
	prop= RNA_def_property(srna, "fixed_tex", PROP_BOOLEAN, PROP_NONE);
	RNA_def_property_boolean_sdna(prop, NULL, "flag", BRUSH_FIXED_TEX);
	RNA_def_property_ui_text(prop, "Fixed Texture", "Keep texture origin in fixed position");
	RNA_def_property_update(prop, 0, "rna_Brush_update"); */
	
	/* only for projection paint, TODO, other paint modes */
	prop= RNA_def_property(srna, "use_alpha", PROP_BOOLEAN, PROP_NONE);
	RNA_def_property_boolean_negative_sdna(prop, NULL, "flag", BRUSH_LOCK_ALPHA);
	RNA_def_property_ui_text(prop, "Alpha", "When this is disabled, lock alpha while painting");
	RNA_def_property_update(prop, 0, "rna_Brush_update");

	prop= RNA_def_property(srna, "curve", PROP_POINTER, PROP_NONE);
	RNA_def_property_flag(prop, PROP_NEVER_NULL);
	RNA_def_property_ui_text(prop, "Curve", "Editable falloff curve");
	RNA_def_property_update(prop, 0, "rna_Brush_update");

	/* texture */
	prop= RNA_def_property(srna, "texture_slot", PROP_POINTER, PROP_NONE);
	RNA_def_property_struct_type(prop, "BrushTextureSlot");
	RNA_def_property_pointer_sdna(prop, NULL, "mtex");
	RNA_def_property_clear_flag(prop, PROP_EDITABLE);
	RNA_def_property_ui_text(prop, "Texture Slot", "");
	
	prop= RNA_def_property(srna, "texture", PROP_POINTER, PROP_NONE);
	RNA_def_property_pointer_sdna(prop, NULL, "mtex.tex");
	RNA_def_property_flag(prop, PROP_EDITABLE);
	RNA_def_property_ui_text(prop, "Texture", "");
	RNA_def_property_update(prop, NC_TEXTURE, "rna_Brush_update");

	prop= RNA_def_property(srna, "texture_overlay_alpha", PROP_INT, PROP_PERCENTAGE);
	RNA_def_property_int_sdna(prop, NULL, "texture_overlay_alpha");
	RNA_def_property_range(prop, 1, 100);
	RNA_def_property_ui_text(prop, "Texture Overlay Alpha", "");
	RNA_def_property_update(prop, 0, "rna_Brush_update");

	prop= RNA_def_property(srna, "add_col", PROP_FLOAT, PROP_COLOR);
	RNA_def_property_float_sdna(prop, NULL, "add_col");
	RNA_def_property_array(prop, 3);
	RNA_def_property_ui_text(prop, "Add Color", "Color of cursor when adding");
	RNA_def_property_update(prop, 0, "rna_Brush_update");

	prop= RNA_def_property(srna, "sub_col", PROP_FLOAT, PROP_COLOR);
	RNA_def_property_float_sdna(prop, NULL, "sub_col");
	RNA_def_property_array(prop, 3);
	RNA_def_property_ui_text(prop, "Subract Color", "Color of cursor when subtracting");
	RNA_def_property_update(prop, 0, "rna_Brush_update");

	prop= RNA_def_property(srna, "icon_filepath", PROP_STRING, PROP_FILEPATH);
	RNA_def_property_string_sdna(prop, NULL, "icon_filepath");
	RNA_def_property_ui_text(prop, "Brush Icon Filepath", "File path to brush icon");
	RNA_def_property_update(prop, 0, "rna_Brush_icon_update");

	/* clone tool */
	prop= RNA_def_property(srna, "clone_image", PROP_POINTER, PROP_NONE);
	RNA_def_property_pointer_sdna(prop, NULL, "clone.image");
	RNA_def_property_flag(prop, PROP_EDITABLE);
	RNA_def_property_ui_text(prop, "Clone Image", "Image for clone tool");
	RNA_def_property_update(prop, NC_SPACE|ND_SPACE_IMAGE, "rna_Brush_update");
	
	prop= RNA_def_property(srna, "clone_alpha", PROP_FLOAT, PROP_NONE);
	RNA_def_property_float_sdna(prop, NULL, "clone.alpha");
	RNA_def_property_range(prop, 0.0f, 1.0f);
	RNA_def_property_ui_text(prop, "Clone Alpha", "Opacity of clone image display");
	RNA_def_property_update(prop, NC_SPACE|ND_SPACE_IMAGE, "rna_Brush_update");

	prop= RNA_def_property(srna, "clone_offset", PROP_FLOAT, PROP_XYZ);
	RNA_def_property_float_sdna(prop, NULL, "clone.offset");
	RNA_def_property_ui_text(prop, "Clone Offset", "");
	RNA_def_property_ui_range(prop, -1.0f , 1.0f, 10.0f, 3);
	RNA_def_property_update(prop, NC_SPACE|ND_SPACE_IMAGE, "rna_Brush_update");
}


/* A brush stroke is a list of changes to the brush that
 * can occur during a stroke
 *
 *  o 3D location of the brush
 *  o 2D mouse location
 *  o Tablet pressure
 *  o Direction flip
 *  o Tool switch
 *  o Time
 */
static void rna_def_operator_stroke_element(BlenderRNA *brna)
{
	StructRNA *srna;
	PropertyRNA *prop;

	srna= RNA_def_struct(brna, "OperatorStrokeElement", "IDPropertyGroup");
	RNA_def_struct_ui_text(srna, "Operator Stroke Element", "");

	prop= RNA_def_property(srna, "location", PROP_FLOAT, PROP_XYZ);
	RNA_def_property_flag(prop, PROP_IDPROPERTY);
	RNA_def_property_array(prop, 3);
	RNA_def_property_ui_text(prop, "Location", "");

	prop= RNA_def_property(srna, "mouse", PROP_FLOAT, PROP_XYZ);
	RNA_def_property_flag(prop, PROP_IDPROPERTY);
	RNA_def_property_array(prop, 2);
	RNA_def_property_ui_text(prop, "Mouse", "");

	prop= RNA_def_property(srna, "pressure", PROP_FLOAT, PROP_NONE);
	RNA_def_property_flag(prop, PROP_IDPROPERTY);
	RNA_def_property_range(prop, 0.0f, 1.0f);
	RNA_def_property_ui_text(prop, "Pressure", "Tablet pressure");

	prop= RNA_def_property(srna, "pen_flip", PROP_BOOLEAN, PROP_NONE);
	RNA_def_property_flag(prop, PROP_IDPROPERTY);
	RNA_def_property_ui_text(prop, "Flip", "");

	// used in uv painting
	prop= RNA_def_property(srna, "time", PROP_FLOAT, PROP_UNSIGNED);
	RNA_def_property_flag(prop, PROP_IDPROPERTY);
	RNA_def_property_ui_text(prop, "Time", "");

	/* XXX: Tool (this will be for pressing a modifier key for a different brush,
			e.g. switching to a Smooth brush in the middle of the stroke */

	// XXX: i don't think blender currently supports the ability to properly do a remappable modifier in the middle of a stroke
}

void RNA_def_brush(BlenderRNA *brna)
{
	rna_def_brush(brna);
	rna_def_brush_texture_slot(brna);
	rna_def_operator_stroke_element(brna);
}

#endif<|MERGE_RESOLUTION|>--- conflicted
+++ resolved
@@ -265,11 +265,7 @@
 		{BRUSH_ICON_BLOB, "BLOB", 0, "Blob", ""},
 		{BRUSH_ICON_CREASE, "CREASE", 0, "Crease", ""},
 		{BRUSH_ICON_CLAY, "CLAY", 0, "Clay", ""},
-<<<<<<< HEAD
-		{BRUSH_ICON_DRAW, "DRAW", 0, "Draw", ""},
-=======
 		{BRUSH_ICON_SCULPTDRAW, "SCULPTDRAW", 0, "Sculpt Draw", ""},
->>>>>>> 969c0fd7
 		{BRUSH_ICON_FILL, "FILL", 0, "Fill", ""},
 		{BRUSH_ICON_FLATTEN, "FLATTEN", 0, "Flatten", ""},
 		{BRUSH_ICON_GRAB, "GRAB", 0, "Grab", ""},
@@ -282,8 +278,6 @@
 		{BRUSH_ICON_SMOOTH, "SMOOTH", 0, "Smooth", ""},
 		{BRUSH_ICON_SNAKE_HOOK, "SNAKE_HOOK", 0, "Snake Hook", ""},
 		{BRUSH_ICON_THUMB, "THUMB", 0, "Thumb", ""},
-<<<<<<< HEAD
-=======
 		{BRUSH_ICON_ADD, "ADD", 0, "Add", ""},
 		{BRUSH_ICON_BLUR, "BLUR", 0, "Blur", ""},
 		{BRUSH_ICON_CLONE, "CLONE", 0, "Clone", ""},
@@ -296,7 +290,6 @@
 		{BRUSH_ICON_SUBTRACT, "SUBTRACT", 0, "Subtract", ""},
 		{BRUSH_ICON_TEXDRAW, "TEXDRAW", 0, "Texture Draw", ""},
 		{BRUSH_ICON_VERTEXDRAW, "VERTEXDRAW", 0, "Vertex Draw", ""},
->>>>>>> 969c0fd7
 		{0, NULL, 0, NULL, NULL}};
 
 	FunctionRNA *func;
