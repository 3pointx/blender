--- conflicted
+++ resolved
@@ -1837,14 +1837,6 @@
       prop, "Normal Weight", "How much grab will pull vertexes out of surface during a grab");
   RNA_def_property_update(prop, 0, "rna_Brush_update");
 
-<<<<<<< HEAD
-  prop = RNA_def_property(srna, "elastic_deform_compressibility", PROP_FLOAT, PROP_NONE);
-  RNA_def_property_float_sdna(prop, NULL, "elastic_deform_compressibility");
-  RNA_def_property_range(prop, 0.0f, 1.0f);
-  RNA_def_property_ui_range(prop, 0.0f, 1.0f, 0.01f, 3);
-  RNA_def_property_ui_text(
-      prop, "Compressibility", "Material compressibility when simulating the elasticity");
-=======
   prop = RNA_def_property(srna, "elastic_deform_volume_preservation", PROP_FLOAT, PROP_NONE);
   RNA_def_property_float_sdna(prop, NULL, "elastic_deform_volume_preservation");
   RNA_def_property_range(prop, 0.0f, 0.9f);
@@ -1853,7 +1845,6 @@
                            "Volume Preservation",
                            "Poisson ratio for elastic deformation. Higher values preserve volume "
                            "more, but also lead to more bulging");
->>>>>>> 70a93477
   RNA_def_property_update(prop, 0, "rna_Brush_update");
 
   prop = RNA_def_property(srna, "rake_factor", PROP_FLOAT, PROP_FACTOR);
