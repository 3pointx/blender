/*
 * ***** BEGIN GPL LICENSE BLOCK *****
 *
 * This program is free software; you can redistribute it and/or
 * modify it under the terms of the GNU General Public License
 * as published by the Free Software Foundation; either version 2
 * of the License, or (at your option) any later version.
 *
 * This program is distributed in the hope that it will be useful,
 * but WITHOUT ANY WARRANTY; without even the implied warranty of
 * MERCHANTABILITY or FITNESS FOR A PARTICULAR PURPOSE.  See the
 * GNU General Public License for more details.
 *
 * You should have received a copy of the GNU General Public License
 * along with this program; if not, write to the Free Software Foundation,
 * Inc., 51 Franklin Street, Fifth Floor, Boston, MA 02110-1301, USA.
 *
 * Contributor(s): Blender Foundation (2008).
 *
 * ***** END GPL LICENSE BLOCK *****
 */

/** \file blender/makesrna/intern/rna_ID.c
 *  \ingroup RNA
 */

#include <stdlib.h>
#include <stdio.h>

#include "DNA_ID.h"
#include "DNA_vfont_types.h"
#include "DNA_material_types.h"
#include "DNA_object_types.h"

#include "BLI_utildefines.h"

#include "BKE_icons.h"

#include "RNA_access.h"
#include "RNA_define.h"
#include "RNA_enum_types.h"

#include "WM_types.h"

#include "rna_internal.h"

/* enum of ID-block types
 * NOTE: need to keep this in line with the other defines for these
 */
EnumPropertyItem rna_enum_id_type_items[] = {
	{ID_AC, "ACTION", ICON_ACTION, "Action", ""},
	{ID_AR, "ARMATURE", ICON_ARMATURE_DATA, "Armature", ""},
	{ID_BR, "BRUSH", ICON_BRUSH_DATA, "Brush", ""},
	{ID_CA, "CAMERA", ICON_CAMERA_DATA, "Camera", ""},
	{ID_CU, "CURVE", ICON_CURVE_DATA, "Curve", ""},
	{ID_VF, "FONT", ICON_FONT_DATA, "Font", ""},
	{ID_GD, "GREASEPENCIL", ICON_GREASEPENCIL, "Grease Pencil", ""},
	{ID_GR, "GROUP", ICON_GROUP, "Group", ""},
	{ID_IM, "IMAGE", ICON_IMAGE_DATA, "Image", ""},
	{ID_KE, "KEY", ICON_SHAPEKEY_DATA, "Key", ""},
	{ID_LA, "LAMP", ICON_LAMP_DATA, "Lamp", ""},
	{ID_LI, "LIBRARY", ICON_LIBRARY_DATA_DIRECT, "Library", ""},
	{ID_LS, "LINESTYLE", ICON_LINE_DATA, "Line Style", ""},
	{ID_LT, "LATTICE", ICON_LATTICE_DATA, "Lattice", ""},
	{ID_MSK, "MASK", ICON_MOD_MASK, "Mask", ""},
	{ID_MA, "MATERIAL", ICON_MATERIAL_DATA, "Material", ""},
	{ID_MB, "META", ICON_META_DATA, "MetaBall", ""},
	{ID_ME, "MESH", ICON_MESH_DATA, "Mesh", ""},
	{ID_MC, "MOVIECLIP", ICON_CLIP, "MovieClip", ""},
	{ID_NT, "NODETREE", ICON_NODETREE, "NodeTree", ""},
	{ID_OB, "OBJECT", ICON_OBJECT_DATA, "Object", ""},
	{ID_PC, "PAINTCURVE", ICON_CURVE_BEZCURVE, "Paint Curve", ""},
	{ID_PAL, "PALETTE", ICON_COLOR, "Palette", ""},
	{ID_PA, "PARTICLE", ICON_PARTICLE_DATA, "Particle", ""},
	{ID_SCE, "SCENE", ICON_SCENE_DATA, "Scene", ""},
	{ID_SCR, "SCREEN", ICON_SPLITSCREEN, "Screen", ""},
	{ID_SO, "SOUND", ICON_PLAY_AUDIO, "Sound", ""},
	{ID_SPK, "SPEAKER", ICON_SPEAKER, "Speaker", ""},
	{ID_TXT, "TEXT", ICON_TEXT, "Text", ""},
	{ID_TE, "TEXTURE", ICON_TEXTURE_DATA, "Texture", ""},
	{ID_WM, "WINDOWMANAGER", ICON_FULLSCREEN, "Window Manager", ""},
	{ID_WO, "WORLD", ICON_WORLD_DATA, "World", ""},
	{0, NULL, 0, NULL, NULL}
};

#ifdef RNA_RUNTIME

#include "DNA_anim_types.h"

#include "BLI_listbase.h"

#include "BKE_font.h"
#include "BKE_idprop.h"
#include "BKE_library.h"
#include "BKE_library_query.h"
#include "BKE_animsys.h"
#include "BKE_material.h"
#include "BKE_depsgraph.h"
#include "BKE_global.h"  /* XXX, remove me */

#include "WM_api.h"

/* name functions that ignore the first two ID characters */
void rna_ID_name_get(PointerRNA *ptr, char *value)
{
	ID *id = (ID *)ptr->data;
	BLI_strncpy(value, id->name + 2, sizeof(id->name) - 2);
}

int rna_ID_name_length(PointerRNA *ptr)
{
	ID *id = (ID *)ptr->data;
	return strlen(id->name + 2);
}

void rna_ID_name_set(PointerRNA *ptr, const char *value)
{
	ID *id = (ID *)ptr->data;
	BLI_strncpy_utf8(id->name + 2, value, sizeof(id->name) - 2);
	BLI_libblock_ensure_unique_name(G.main, id->name);
}

static int rna_ID_name_editable(PointerRNA *ptr)
{
	ID *id = (ID *)ptr->data;
	
	if (GS(id->name) == ID_VF) {
		VFont *vfont = (VFont *)id;
		if (BKE_vfont_is_builtin(vfont))
			return false;
	}
	
	return PROP_EDITABLE;
}

short RNA_type_to_ID_code(StructRNA *type)
{
	if (RNA_struct_is_a(type, &RNA_Action)) return ID_AC;
	if (RNA_struct_is_a(type, &RNA_Armature)) return ID_AR;
	if (RNA_struct_is_a(type, &RNA_Brush)) return ID_BR;
	if (RNA_struct_is_a(type, &RNA_Camera)) return ID_CA;
	if (RNA_struct_is_a(type, &RNA_Curve)) return ID_CU;
	if (RNA_struct_is_a(type, &RNA_GreasePencil)) return ID_GD;
	if (RNA_struct_is_a(type, &RNA_Group)) return ID_GR;
	if (RNA_struct_is_a(type, &RNA_Image)) return ID_IM;
	if (RNA_struct_is_a(type, &RNA_Key)) return ID_KE;
	if (RNA_struct_is_a(type, &RNA_Lamp)) return ID_LA;
	if (RNA_struct_is_a(type, &RNA_Library)) return ID_LI;
	if (RNA_struct_is_a(type, &RNA_FreestyleLineStyle)) return ID_LS;
	if (RNA_struct_is_a(type, &RNA_Lattice)) return ID_LT;
	if (RNA_struct_is_a(type, &RNA_Material)) return ID_MA;
	if (RNA_struct_is_a(type, &RNA_MetaBall)) return ID_MB;
	if (RNA_struct_is_a(type, &RNA_MovieClip)) return ID_MC;
	if (RNA_struct_is_a(type, &RNA_Mesh)) return ID_ME;
	if (RNA_struct_is_a(type, &RNA_Mask)) return ID_MSK;
	if (RNA_struct_is_a(type, &RNA_NodeTree)) return ID_NT;
	if (RNA_struct_is_a(type, &RNA_Object)) return ID_OB;
	if (RNA_struct_is_a(type, &RNA_ParticleSettings)) return ID_PA;
	if (RNA_struct_is_a(type, &RNA_Palette)) return ID_PAL;
	if (RNA_struct_is_a(type, &RNA_PaintCurve)) return ID_PC;
	if (RNA_struct_is_a(type, &RNA_Scene)) return ID_SCE;
	if (RNA_struct_is_a(type, &RNA_Screen)) return ID_SCR;
	if (RNA_struct_is_a(type, &RNA_Sound)) return ID_SO;
	if (RNA_struct_is_a(type, &RNA_Speaker)) return ID_SPK;
	if (RNA_struct_is_a(type, &RNA_Texture)) return ID_TE;
	if (RNA_struct_is_a(type, &RNA_Text)) return ID_TXT;
	if (RNA_struct_is_a(type, &RNA_VectorFont)) return ID_VF;
	if (RNA_struct_is_a(type, &RNA_World)) return ID_WO;
	if (RNA_struct_is_a(type, &RNA_WindowManager)) return ID_WM;

	return 0;
}

StructRNA *ID_code_to_RNA_type(short idcode)
{
	switch (idcode) {
		case ID_AC: return &RNA_Action;
		case ID_AR: return &RNA_Armature;
		case ID_BR: return &RNA_Brush;
		case ID_CA: return &RNA_Camera;
		case ID_CU: return &RNA_Curve;
		case ID_GD: return &RNA_GreasePencil;
		case ID_GR: return &RNA_Group;
		case ID_IM: return &RNA_Image;
		case ID_KE: return &RNA_Key;
		case ID_LA: return &RNA_Lamp;
		case ID_LI: return &RNA_Library;
		case ID_LS: return &RNA_FreestyleLineStyle;
		case ID_LT: return &RNA_Lattice;
		case ID_MA: return &RNA_Material;
		case ID_MB: return &RNA_MetaBall;
		case ID_MC: return &RNA_MovieClip;
		case ID_ME: return &RNA_Mesh;
		case ID_MSK: return &RNA_Mask;
		case ID_NT: return &RNA_NodeTree;
		case ID_OB: return &RNA_Object;
		case ID_PA: return &RNA_ParticleSettings;
		case ID_PAL: return &RNA_Palette;
		case ID_PC: return &RNA_PaintCurve;
		case ID_SCE: return &RNA_Scene;
		case ID_SCR: return &RNA_Screen;
		case ID_SO: return &RNA_Sound;
		case ID_SPK: return &RNA_Speaker;
		case ID_TE: return &RNA_Texture;
		case ID_TXT: return &RNA_Text;
		case ID_VF: return &RNA_VectorFont;
		case ID_WM: return &RNA_WindowManager;
		case ID_WO: return &RNA_World;

		default: return &RNA_ID;
	}
}

StructRNA *rna_ID_refine(PointerRNA *ptr)
{
	ID *id = (ID *)ptr->data;

	return ID_code_to_RNA_type(GS(id->name));
}

IDProperty *rna_ID_idprops(PointerRNA *ptr, bool create)
{
	return IDP_GetProperties(ptr->data, create);
}

void rna_ID_fake_user_set(PointerRNA *ptr, int value)
{
	ID *id = (ID *)ptr->data;

	if (value) {
		id_fake_user_set(id);
	}
	else {
		id_fake_user_clear(id);
	}
}

IDProperty *rna_PropertyGroup_idprops(PointerRNA *ptr, bool UNUSED(create))
{
	return ptr->data;
}

void rna_PropertyGroup_unregister(Main *UNUSED(bmain), StructRNA *type)
{
	RNA_struct_free(&BLENDER_RNA, type);
}

StructRNA *rna_PropertyGroup_register(Main *UNUSED(bmain), ReportList *reports, void *data, const char *identifier,
                                      StructValidateFunc validate, StructCallbackFunc UNUSED(call),
                                      StructFreeFunc UNUSED(free))
{
	PointerRNA dummyptr;

	/* create dummy pointer */
	RNA_pointer_create(NULL, &RNA_PropertyGroup, NULL, &dummyptr);

	/* validate the python class */
	if (validate(&dummyptr, data, NULL) != 0)
		return NULL;

	/* note: it looks like there is no length limit on the srna id since its
	 * just a char pointer, but take care here, also be careful that python
	 * owns the string pointer which it could potentially free while blender
	 * is running. */
	if (BLI_strnlen(identifier, MAX_IDPROP_NAME) == MAX_IDPROP_NAME) {
		BKE_reportf(reports, RPT_ERROR, "Registering id property class: '%s' is too long, maximum length is %d",
		            identifier, MAX_IDPROP_NAME);
		return NULL;
	}

	return RNA_def_struct_ptr(&BLENDER_RNA, identifier, &RNA_PropertyGroup);  /* XXX */
}

StructRNA *rna_PropertyGroup_refine(PointerRNA *ptr)
{
	return ptr->type;
}

static ID *rna_ID_copy(ID *id)
{
	ID *newid;

	if (id_copy(id, &newid, false)) {
		if (newid) id_us_min(newid);
		return newid;
	}
	
	return NULL;
}

static void rna_ID_update_tag(ID *id, ReportList *reports, int flag)
{
	/* XXX, new function for this! */
#if 0
	if (ob->type == OB_FONT) {
		Curve *cu = ob->data;
		freedisplist(&cu->disp);
		BKE_vfont_to_curve(bmain, sce, ob, FO_EDIT, NULL);
	}
#endif

	if (flag == 0) {
		/* pass */
	}
	else {
		/* ensure flag us correct for the type */
		switch (GS(id->name)) {
			case ID_OB:
				if (flag & ~(OB_RECALC_ALL)) {
					BKE_report(reports, RPT_ERROR, "'Refresh' incompatible with Object ID type");
					return;
				}
				break;
				/* Could add particle updates later */
#if 0
			case ID_PA:
				if (flag & ~(OB_RECALC_ALL | PSYS_RECALC)) {
					BKE_report(reports, RPT_ERROR, "'Refresh' incompatible with ParticleSettings ID type");
					return;
				}
				break;
#endif
			default:
				BKE_report(reports, RPT_ERROR, "This ID type is not compatible with any 'refresh' options");
				return;
		}
	}

	DAG_id_tag_update(id, flag);
}

static void rna_ID_user_clear(ID *id)
{
	id_fake_user_clear(id);
	id->us = 0; /* don't save */
}

static void rna_ID_delete(ID *id, Main *bmain)
{
	BKE_libblock_delete(bmain, id);
}

static void rna_ID_user_remap(ID *id, Main *bmain, ID *new_id)
{
	if (GS(id->name) == GS(new_id->name)) {
		/* For now, do not allow remapping data in linked data from here... */
		BKE_libblock_remap(bmain, id, new_id, ID_REMAP_SKIP_INDIRECT_USAGE | ID_REMAP_SKIP_NEVER_NULL_USAGE);
	}
}

static CollectionListBase rna_ID_used_by_ids(ID *id, Main *bmain)
{
	ListBase ret = {0};
	struct IDUsersIter *iter = BKE_library_ID_users_iter_init(bmain, id);
	ID *id_user;

	do {
		id_user = BKE_library_ID_users_iter_next(iter, NULL);

		if (id_user) {
			CollectionPointerLink *lnk = MEM_mallocN(sizeof(*lnk), __func__);
			RNA_id_pointer_create(id_user, &lnk->ptr);
			BLI_addtail(&ret, lnk);
		}
	} while (id_user != NULL);

	BKE_library_ID_users_iter_end(&iter);

	/* CollectionListBase is a mere RNA redefinition of ListBase. */
	return *(CollectionListBase *)&ret;
}

static AnimData * rna_ID_animation_data_create(ID *id, Main *bmain)
{
	AnimData *adt = BKE_animdata_add_id(id);
	DAG_relations_tag_update(bmain);
	return adt;
}

static void rna_ID_animation_data_free(ID *id, Main *bmain)
{
	BKE_animdata_free(id);
	DAG_relations_tag_update(bmain);
}

static void rna_IDPArray_begin(CollectionPropertyIterator *iter, PointerRNA *ptr)
{
	IDProperty *prop = (IDProperty *)ptr->data;
	rna_iterator_array_begin(iter, IDP_IDPArray(prop), sizeof(IDProperty), prop->len, 0, NULL);
}

static int rna_IDPArray_length(PointerRNA *ptr)
{
	IDProperty *prop = (IDProperty *)ptr->data;
	return prop->len;
}

int rna_IDMaterials_assign_int(PointerRNA *ptr, int key, const PointerRNA *assign_ptr)
{
	ID *id =           ptr->id.data;
	short *totcol = give_totcolp_id(id);
	Material *mat_id = assign_ptr->id.data;
	if (totcol && (key >= 0 && key < *totcol)) {
		assign_material_id(id, mat_id, key + 1);
		return 1;
	}
	else {
		return 0;
	}
}

static void rna_IDMaterials_append_id(ID *id, Material *ma)
{
	BKE_material_append_id(id, ma);

	WM_main_add_notifier(NC_OBJECT | ND_DRAW, id);
	WM_main_add_notifier(NC_OBJECT | ND_OB_SHADING, id);
}

static Material *rna_IDMaterials_pop_id(ID *id, ReportList *reports, int index_i, int remove_material_slot)
{
	Material *ma;
	short *totcol = give_totcolp_id(id);
	const short totcol_orig = *totcol;
	if (index_i < 0) {
		index_i += (*totcol);
	}

	if ((index_i < 0) || (index_i >= (*totcol))) {
		BKE_report(reports, RPT_ERROR, "Index out of range");
		return NULL;
	}

	ma = BKE_material_pop_id(id, index_i, remove_material_slot);

	if (*totcol == totcol_orig) {
		BKE_report(reports, RPT_ERROR, "No material to removed");
		return NULL;
	}

	DAG_id_tag_update(id, OB_RECALC_DATA);
	WM_main_add_notifier(NC_OBJECT | ND_DRAW, id);
	WM_main_add_notifier(NC_OBJECT | ND_OB_SHADING, id);

	return ma;
}

static void rna_IDMaterials_clear_id(ID *id, int remove_material_slot)
{
	BKE_material_clear_id(id, remove_material_slot);

	DAG_id_tag_update(id, OB_RECALC_DATA);
	WM_main_add_notifier(NC_OBJECT | ND_DRAW, id);
	WM_main_add_notifier(NC_OBJECT | ND_OB_SHADING, id);
}

static void rna_Library_filepath_set(PointerRNA *ptr, const char *value)
{
	Library *lib = (Library *)ptr->data;
	BKE_library_filepath_set(lib, value);
}

/* ***** ImagePreview ***** */

static void rna_ImagePreview_is_custom_set(PointerRNA *ptr, int value, enum eIconSizes size)
{
	ID *id = ptr->id.data;
	PreviewImage *prv_img = (PreviewImage *)ptr->data;

	if (id != NULL) {
		BLI_assert(prv_img == BKE_previewimg_id_ensure(id));
	}

	if ((value && (prv_img->flag[size] & PRV_USER_EDITED)) || (!value && !(prv_img->flag[size] & PRV_USER_EDITED))) {
		return;
	}

	if (value)
		prv_img->flag[size] |= PRV_USER_EDITED;
	else
		prv_img->flag[size] &= ~PRV_USER_EDITED;

	prv_img->flag[size] |= PRV_CHANGED;

	BKE_previewimg_clear_single(prv_img, size);
}

static void rna_ImagePreview_size_get(PointerRNA *ptr, int *values, enum eIconSizes size)
{
	ID *id = (ID *)ptr->id.data;
	PreviewImage *prv_img = (PreviewImage *)ptr->data;

	if (id != NULL) {
		BLI_assert(prv_img == BKE_previewimg_id_ensure(id));
	}

	BKE_previewimg_ensure(prv_img, size);

	values[0] = prv_img->w[size];
	values[1] = prv_img->h[size];
}

static void rna_ImagePreview_size_set(PointerRNA *ptr, const int *values, enum eIconSizes size)
{
	ID *id = (ID *)ptr->id.data;
	PreviewImage *prv_img = (PreviewImage *)ptr->data;

	if (id != NULL) {
		BLI_assert(prv_img == BKE_previewimg_id_ensure(id));
	}

	BKE_previewimg_clear_single(prv_img, size);

	if (values[0] && values[1]) {
		prv_img->rect[size] = MEM_callocN(values[0] * values[1] * sizeof(unsigned int), "prv_rect");

		prv_img->w[size] = values[0];
		prv_img->h[size] = values[1];
	}

	prv_img->flag[size] |= (PRV_CHANGED | PRV_USER_EDITED);
}


static int rna_ImagePreview_pixels_get_length(PointerRNA *ptr, int length[RNA_MAX_ARRAY_DIMENSION], enum eIconSizes size)
{
	ID *id = ptr->id.data;
	PreviewImage *prv_img = (PreviewImage *)ptr->data;

	if (id != NULL) {
		BLI_assert(prv_img == BKE_previewimg_id_ensure(id));
	}

	BKE_previewimg_ensure(prv_img, size);

	length[0] = prv_img->w[size] * prv_img->h[size];

	return length[0];
}

static void rna_ImagePreview_pixels_get(PointerRNA *ptr, int *values, enum eIconSizes size)
{
	ID *id = ptr->id.data;
	PreviewImage *prv_img = (PreviewImage *)ptr->data;

	if (id != NULL) {
		BLI_assert(prv_img == BKE_previewimg_id_ensure(id));
	}

	BKE_previewimg_ensure(prv_img, size);

	memcpy(values, prv_img->rect[size], prv_img->w[size] * prv_img->h[size] * sizeof(unsigned int));
}

static void rna_ImagePreview_pixels_set(PointerRNA *ptr, const int *values, enum eIconSizes size)
{
	ID *id = ptr->id.data;
	PreviewImage *prv_img = (PreviewImage *)ptr->data;

	if (id != NULL) {
		BLI_assert(prv_img == BKE_previewimg_id_ensure(id));
	}

	memcpy(prv_img->rect[size], values, prv_img->w[size] * prv_img->h[size] * sizeof(unsigned int));
	prv_img->flag[size] |= PRV_USER_EDITED;
}


static int rna_ImagePreview_pixels_float_get_length(
        PointerRNA *ptr, int length[RNA_MAX_ARRAY_DIMENSION], enum eIconSizes size)
{
	ID *id = ptr->id.data;
	PreviewImage *prv_img = (PreviewImage *)ptr->data;

	BLI_assert(sizeof(unsigned int) == 4);

	if (id != NULL) {
		BLI_assert(prv_img == BKE_previewimg_id_ensure(id));
	}

	BKE_previewimg_ensure(prv_img, size);

	length[0] = prv_img->w[size] * prv_img->h[size] * 4;

	return length[0];
}

static void rna_ImagePreview_pixels_float_get(PointerRNA *ptr, float *values, enum eIconSizes size)
{
	ID *id = ptr->id.data;
	PreviewImage *prv_img = (PreviewImage *)ptr->data;

	unsigned char *data = (unsigned char *)prv_img->rect[size];
	const size_t len = prv_img->w[size] * prv_img->h[size] * 4;
	size_t i;

	BLI_assert(sizeof(unsigned int) == 4);

	if (id != NULL) {
		BLI_assert(prv_img == BKE_previewimg_id_ensure(id));
	}

	BKE_previewimg_ensure(prv_img, size);

	for (i = 0; i < len; i++) {
		values[i] = data[i] * (1.0f / 255.0f);
	}
}

static void rna_ImagePreview_pixels_float_set(PointerRNA *ptr, const float *values, enum eIconSizes size)
{
	ID *id = ptr->id.data;
	PreviewImage *prv_img = (PreviewImage *)ptr->data;

	unsigned char *data = (unsigned char *)prv_img->rect[size];
	const size_t len = prv_img->w[size] * prv_img->h[size] * 4;
	size_t i;

	BLI_assert(sizeof(unsigned int) == 4);

	if (id != NULL) {
		BLI_assert(prv_img == BKE_previewimg_id_ensure(id));
	}

	for (i = 0; i < len; i++) {
		data[i] = FTOCHAR(values[i]);
	}
	prv_img->flag[size] |= PRV_USER_EDITED;
}


static void rna_ImagePreview_is_image_custom_set(PointerRNA *ptr, int value)
{
	rna_ImagePreview_is_custom_set(ptr, value, ICON_SIZE_PREVIEW);
}

static void rna_ImagePreview_image_size_get(PointerRNA *ptr, int *values)
{
	rna_ImagePreview_size_get(ptr, values, ICON_SIZE_PREVIEW);
}

static void rna_ImagePreview_image_size_set(PointerRNA *ptr, const int *values)
{
	rna_ImagePreview_size_set(ptr, values, ICON_SIZE_PREVIEW);
}

static int rna_ImagePreview_image_pixels_get_length(PointerRNA *ptr, int length[RNA_MAX_ARRAY_DIMENSION])
{
	return rna_ImagePreview_pixels_get_length(ptr, length, ICON_SIZE_PREVIEW);
}

static void rna_ImagePreview_image_pixels_get(PointerRNA *ptr, int *values)
{
	rna_ImagePreview_pixels_get(ptr, values, ICON_SIZE_PREVIEW);
}

static void rna_ImagePreview_image_pixels_set(PointerRNA *ptr, const int *values)
{
	rna_ImagePreview_pixels_set(ptr, values, ICON_SIZE_PREVIEW);
}

static int rna_ImagePreview_image_pixels_float_get_length(PointerRNA *ptr, int length[RNA_MAX_ARRAY_DIMENSION])
{
	return rna_ImagePreview_pixels_float_get_length(ptr, length, ICON_SIZE_PREVIEW);
}

static void rna_ImagePreview_image_pixels_float_get(PointerRNA *ptr, float *values)
{
	rna_ImagePreview_pixels_float_get(ptr, values, ICON_SIZE_PREVIEW);
}

static void rna_ImagePreview_image_pixels_float_set(PointerRNA *ptr, const float *values)
{
	rna_ImagePreview_pixels_float_set(ptr, values, ICON_SIZE_PREVIEW);
}


static void rna_ImagePreview_is_icon_custom_set(PointerRNA *ptr, int value)
{
	rna_ImagePreview_is_custom_set(ptr, value, ICON_SIZE_ICON);
}

static void rna_ImagePreview_icon_size_get(PointerRNA *ptr, int *values)
{
	rna_ImagePreview_size_get(ptr, values, ICON_SIZE_ICON);
}

static void rna_ImagePreview_icon_size_set(PointerRNA *ptr, const int *values)
{
	rna_ImagePreview_size_set(ptr, values, ICON_SIZE_ICON);
}

static int rna_ImagePreview_icon_pixels_get_length(PointerRNA *ptr, int length[RNA_MAX_ARRAY_DIMENSION])
{
	return rna_ImagePreview_pixels_get_length(ptr, length, ICON_SIZE_ICON);
}

static void rna_ImagePreview_icon_pixels_get(PointerRNA *ptr, int *values)
{
	rna_ImagePreview_pixels_get(ptr, values, ICON_SIZE_ICON);
}

static void rna_ImagePreview_icon_pixels_set(PointerRNA *ptr, const int *values)
{
	rna_ImagePreview_pixels_set(ptr, values, ICON_SIZE_ICON);
}

static int rna_ImagePreview_icon_pixels_float_get_length(PointerRNA *ptr, int length[RNA_MAX_ARRAY_DIMENSION])
{
	return rna_ImagePreview_pixels_float_get_length(ptr, length, ICON_SIZE_ICON);
}

static void rna_ImagePreview_icon_pixels_float_get(PointerRNA *ptr, float *values)
{
	rna_ImagePreview_pixels_float_get(ptr, values, ICON_SIZE_ICON);
}

static void rna_ImagePreview_icon_pixels_float_set(PointerRNA *ptr, const float *values)
{
	rna_ImagePreview_pixels_float_set(ptr, values, ICON_SIZE_ICON);
}


static int rna_ImagePreview_icon_id_get(PointerRNA *ptr)
{
	/* Using a callback here allows us to only generate icon matching that preview when icon_id is requested. */
	return BKE_icon_preview_ensure((PreviewImage *)(ptr->data));
}
static void rna_ImagePreview_icon_reload(PreviewImage *prv)
{
	/* will lazy load on next use, but only in case icon is not user-modified! */
	if (!(prv->flag[ICON_SIZE_ICON] & PRV_USER_EDITED) && !(prv->flag[ICON_SIZE_PREVIEW] & PRV_USER_EDITED)) {
		BKE_previewimg_clear(prv);
	}
}

static PointerRNA rna_IDPreview_get(PointerRNA *ptr)
{
	ID *id = (ID *)ptr->data;
	PreviewImage *prv_img = BKE_previewimg_id_ensure(id);

	return rna_pointer_inherit_refine(ptr, &RNA_ImagePreview, prv_img);
}

#else

static void rna_def_ID_properties(BlenderRNA *brna)
{
	StructRNA *srna;
	PropertyRNA *prop;

	/* this is struct is used for holding the virtual
	 * PropertyRNA's for ID properties */
	srna = RNA_def_struct(brna, "PropertyGroupItem", NULL);
	RNA_def_struct_sdna(srna, "IDProperty");
	RNA_def_struct_ui_text(srna, "ID Property", "Property that stores arbitrary, user defined properties");
	
	/* IDP_STRING */
	prop = RNA_def_property(srna, "string", PROP_STRING, PROP_NONE);
	RNA_def_property_flag(prop, PROP_EXPORT | PROP_IDPROPERTY);

	/* IDP_INT */
	prop = RNA_def_property(srna, "int", PROP_INT, PROP_NONE);
	RNA_def_property_flag(prop, PROP_EXPORT | PROP_IDPROPERTY);

	prop = RNA_def_property(srna, "int_array", PROP_INT, PROP_NONE);
	RNA_def_property_flag(prop, PROP_EXPORT | PROP_IDPROPERTY);
	RNA_def_property_array(prop, 1);

	/* IDP_FLOAT */
	prop = RNA_def_property(srna, "float", PROP_FLOAT, PROP_NONE);
	RNA_def_property_flag(prop, PROP_EXPORT | PROP_IDPROPERTY);

	prop = RNA_def_property(srna, "float_array", PROP_FLOAT, PROP_NONE);
	RNA_def_property_flag(prop, PROP_EXPORT | PROP_IDPROPERTY);
	RNA_def_property_array(prop, 1);

	/* IDP_DOUBLE */
	prop = RNA_def_property(srna, "double", PROP_FLOAT, PROP_NONE);
	RNA_def_property_flag(prop, PROP_EXPORT | PROP_IDPROPERTY);

	prop = RNA_def_property(srna, "double_array", PROP_FLOAT, PROP_NONE);
	RNA_def_property_flag(prop, PROP_EXPORT | PROP_IDPROPERTY);
	RNA_def_property_array(prop, 1);

	/* IDP_GROUP */
	prop = RNA_def_property(srna, "group", PROP_POINTER, PROP_NONE);
	RNA_def_property_flag(prop, PROP_EXPORT | PROP_IDPROPERTY);
	RNA_def_property_clear_flag(prop, PROP_EDITABLE);
	RNA_def_property_struct_type(prop, "PropertyGroup");

	prop = RNA_def_property(srna, "collection", PROP_COLLECTION, PROP_NONE);
	RNA_def_property_flag(prop, PROP_EXPORT | PROP_IDPROPERTY);
	RNA_def_property_struct_type(prop, "PropertyGroup");

	prop = RNA_def_property(srna, "idp_array", PROP_COLLECTION, PROP_NONE);
	RNA_def_property_struct_type(prop, "PropertyGroup");
	RNA_def_property_collection_funcs(prop, "rna_IDPArray_begin", "rna_iterator_array_next", "rna_iterator_array_end",
	                                  "rna_iterator_array_get", "rna_IDPArray_length", NULL, NULL, NULL);
	RNA_def_property_flag(prop, PROP_EXPORT | PROP_IDPROPERTY);

	/* never tested, maybe its useful to have this? */
#if 0
	prop = RNA_def_property(srna, "name", PROP_STRING, PROP_NONE);
	RNA_def_property_flag(prop, PROP_EXPORT | PROP_IDPROPERTY);
	RNA_def_property_clear_flag(prop, PROP_EDITABLE);
	RNA_def_property_ui_text(prop, "Name", "Unique name used in the code and scripting");
	RNA_def_struct_name_property(srna, prop);
#endif

	/* IDP_ID -- not implemented yet in id properties */

	/* ID property groups > level 0, since level 0 group is merged
	 * with native RNA properties. the builtin_properties will take
	 * care of the properties here */
	srna = RNA_def_struct(brna, "PropertyGroup", NULL);
	RNA_def_struct_sdna(srna, "IDPropertyGroup");
	RNA_def_struct_ui_text(srna, "ID Property Group", "Group of ID properties");
	RNA_def_struct_idprops_func(srna, "rna_PropertyGroup_idprops");
	RNA_def_struct_register_funcs(srna, "rna_PropertyGroup_register", "rna_PropertyGroup_unregister", NULL);
	RNA_def_struct_refine_func(srna, "rna_PropertyGroup_refine");

	/* important so python types can have their name used in list views
	 * however this isn't prefect because it overrides how python would set the name
	 * when we only really want this so RNA_def_struct_name_property() is set to something useful */
	prop = RNA_def_property(srna, "name", PROP_STRING, PROP_NONE);
	RNA_def_property_flag(prop, PROP_EXPORT | PROP_IDPROPERTY);
	/*RNA_def_property_clear_flag(prop, PROP_EDITABLE); */
	RNA_def_property_ui_text(prop, "Name", "Unique name used in the code and scripting");
	RNA_def_struct_name_property(srna, prop);
}


static void rna_def_ID_materials(BlenderRNA *brna)
{
	StructRNA *srna;
	FunctionRNA *func;
	PropertyRNA *parm;
	
	/* for mesh/mball/curve materials */
	srna = RNA_def_struct(brna, "IDMaterials", NULL);
	RNA_def_struct_sdna(srna, "ID");
	RNA_def_struct_ui_text(srna, "ID Materials", "Collection of materials");

	func = RNA_def_function(srna, "append", "rna_IDMaterials_append_id");
	RNA_def_function_ui_description(func, "Add a new material to the data block");
	parm = RNA_def_pointer(func, "material", "Material", "", "Material to add");
	RNA_def_property_flag(parm, PROP_REQUIRED);

	func = RNA_def_function(srna, "pop", "rna_IDMaterials_pop_id");
	RNA_def_function_flag(func, FUNC_USE_REPORTS);
	RNA_def_function_ui_description(func, "Remove a material from the data block");
	parm = RNA_def_int(func, "index", -1, -MAXMAT, MAXMAT, "", "Index of material to remove", 0, MAXMAT);
	RNA_def_boolean(func, "update_data", 0, "", "Update data by re-adjusting the material slots assigned");
	parm = RNA_def_pointer(func, "material", "Material", "", "Material to remove");
	RNA_def_function_return(func, parm);

	func = RNA_def_function(srna, "clear", "rna_IDMaterials_clear_id");
	RNA_def_function_ui_description(func, "Remove all materials from the data block");
	RNA_def_boolean(func, "update_data", 0, "", "Update data by re-adjusting the material slots assigned");
}

static void rna_def_image_preview(BlenderRNA *brna)
{
	StructRNA *srna;
	FunctionRNA *func;
	PropertyRNA *prop;

	srna = RNA_def_struct(brna, "ImagePreview", NULL);
	RNA_def_struct_sdna(srna, "PreviewImage");
	RNA_def_struct_ui_text(srna, "Image Preview", "Preview image and icon");

	prop = RNA_def_property(srna, "is_image_custom", PROP_BOOLEAN, PROP_NONE);
	RNA_def_property_boolean_sdna(prop, NULL, "flag[ICON_SIZE_PREVIEW]", PRV_USER_EDITED);
	RNA_def_property_boolean_funcs(prop, NULL, "rna_ImagePreview_is_image_custom_set");
	RNA_def_property_ui_text(prop, "Custom Image", "True if this preview image has been modified by py script,"
	                         "and is no more auto-generated by Blender");

	prop = RNA_def_int_vector(srna, "image_size", 2, NULL, 0, 0, "Image Size",
	                          "Width and height in pixels", 0, 0);
	RNA_def_property_subtype(prop, PROP_PIXEL);
	RNA_def_property_int_funcs(prop, "rna_ImagePreview_image_size_get", "rna_ImagePreview_image_size_set", NULL);

	prop = RNA_def_property(srna, "image_pixels", PROP_INT, PROP_NONE);
	RNA_def_property_flag(prop, PROP_DYNAMIC);
	RNA_def_property_multi_array(prop, 1, NULL);
	RNA_def_property_ui_text(prop, "Image Pixels", "Image pixels, as bytes (always RGBA 32bits)");
	RNA_def_property_dynamic_array_funcs(prop, "rna_ImagePreview_image_pixels_get_length");
	RNA_def_property_int_funcs(prop, "rna_ImagePreview_image_pixels_get", "rna_ImagePreview_image_pixels_set", NULL);

	prop = RNA_def_property(srna, "image_pixels_float", PROP_FLOAT, PROP_NONE);
	RNA_def_property_flag(prop, PROP_DYNAMIC);
	RNA_def_property_multi_array(prop, 1, NULL);
	RNA_def_property_ui_text(prop, "Float Image Pixels",
	                         "Image pixels components, as floats (RGBA concatenated values)");
	RNA_def_property_dynamic_array_funcs(prop, "rna_ImagePreview_image_pixels_float_get_length");
	RNA_def_property_float_funcs(prop, "rna_ImagePreview_image_pixels_float_get",
	                             "rna_ImagePreview_image_pixels_float_set", NULL);


	prop = RNA_def_property(srna, "is_icon_custom", PROP_BOOLEAN, PROP_NONE);
	RNA_def_property_boolean_sdna(prop, NULL, "flag[ICON_SIZE_ICON]", PRV_USER_EDITED);
	RNA_def_property_boolean_funcs(prop, NULL, "rna_ImagePreview_is_icon_custom_set");
	RNA_def_property_ui_text(prop, "Custom Icon", "True if this preview icon has been modified by py script,"
	                         "and is no more auto-generated by Blender");

	prop = RNA_def_int_vector(srna, "icon_size", 2, NULL, 0, 0, "Icon Size",
	                          "Width and height in pixels", 0, 0);
	RNA_def_property_subtype(prop, PROP_PIXEL);
	RNA_def_property_int_funcs(prop, "rna_ImagePreview_icon_size_get", "rna_ImagePreview_icon_size_set", NULL);

	prop = RNA_def_property(srna, "icon_pixels", PROP_INT, PROP_NONE);
	RNA_def_property_flag(prop, PROP_DYNAMIC);
	RNA_def_property_multi_array(prop, 1, NULL);
	RNA_def_property_ui_text(prop, "Icon Pixels", "Icon pixels, as bytes (always RGBA 32bits)");
	RNA_def_property_dynamic_array_funcs(prop, "rna_ImagePreview_icon_pixels_get_length");
	RNA_def_property_int_funcs(prop, "rna_ImagePreview_icon_pixels_get", "rna_ImagePreview_icon_pixels_set", NULL);

	prop = RNA_def_property(srna, "icon_pixels_float", PROP_FLOAT, PROP_NONE);
	RNA_def_property_flag(prop, PROP_DYNAMIC);
	RNA_def_property_multi_array(prop, 1, NULL);
	RNA_def_property_ui_text(prop, "Float Icon Pixels", "Icon pixels components, as floats (RGBA concatenated values)");
	RNA_def_property_dynamic_array_funcs(prop, "rna_ImagePreview_icon_pixels_float_get_length");
	RNA_def_property_float_funcs(prop, "rna_ImagePreview_icon_pixels_float_get",
	                             "rna_ImagePreview_icon_pixels_float_set", NULL);

	prop = RNA_def_int(srna, "icon_id", 0, INT_MIN, INT_MAX, "Icon ID",
	                   "Unique integer identifying this preview as an icon (zero means invalid)", INT_MIN, INT_MAX);
	RNA_def_property_clear_flag(prop, PROP_EDITABLE);
	RNA_def_property_int_funcs(prop, "rna_ImagePreview_icon_id_get", NULL, NULL);

	func = RNA_def_function(srna, "reload", "rna_ImagePreview_icon_reload");
	RNA_def_function_ui_description(func, "Reload the preview from its source path");
}

static void rna_def_ID(BlenderRNA *brna)
{
	StructRNA *srna;
	FunctionRNA *func;
	PropertyRNA *prop, *parm;

	static EnumPropertyItem update_flag_items[] = {
		{OB_RECALC_OB, "OBJECT", 0, "Object", ""},
		{OB_RECALC_DATA, "DATA", 0, "Data", ""},
		{OB_RECALC_TIME, "TIME", 0, "Time", ""},
		{0, NULL, 0, NULL, NULL}
	};

	srna = RNA_def_struct(brna, "ID", NULL);
	RNA_def_struct_ui_text(srna, "ID",
	                       "Base type for data-blocks, defining a unique name, linking from other libraries "
	                       "and garbage collection");
	RNA_def_struct_flag(srna, STRUCT_ID | STRUCT_ID_REFCOUNT);
	RNA_def_struct_refine_func(srna, "rna_ID_refine");
	RNA_def_struct_idprops_func(srna, "rna_ID_idprops");

	prop = RNA_def_property(srna, "name", PROP_STRING, PROP_NONE);
	RNA_def_property_ui_text(prop, "Name", "Unique data-block ID name");
	RNA_def_property_string_funcs(prop, "rna_ID_name_get", "rna_ID_name_length", "rna_ID_name_set");
	RNA_def_property_string_maxlength(prop, MAX_ID_NAME - 2);
	RNA_def_property_editable_func(prop, "rna_ID_name_editable");
	RNA_def_property_update(prop, NC_ID | NA_RENAME, NULL);
	RNA_def_struct_name_property(srna, prop);

	prop = RNA_def_property(srna, "users", PROP_INT, PROP_UNSIGNED);
	RNA_def_property_int_sdna(prop, NULL, "us");
	RNA_def_property_clear_flag(prop, PROP_EDITABLE);
	RNA_def_property_ui_text(prop, "Users", "Number of times this data-block is referenced");

	prop = RNA_def_property(srna, "use_fake_user", PROP_BOOLEAN, PROP_NONE);
	RNA_def_property_boolean_sdna(prop, NULL, "flag", LIB_FAKEUSER);
	RNA_def_property_ui_text(prop, "Fake User", "Save this data-block even if it has no users");
	RNA_def_property_boolean_funcs(prop, NULL, "rna_ID_fake_user_set");

	prop = RNA_def_property(srna, "tag", PROP_BOOLEAN, PROP_NONE);
	RNA_def_property_boolean_sdna(prop, NULL, "tag", LIB_TAG_DOIT);
	RNA_def_property_flag(prop, PROP_LIB_EXCEPTION);
	RNA_def_property_ui_text(prop, "Tag",
	                         "Tools can use this to tag data for their own purposes "
	                         "(initial state is undefined)");

	prop = RNA_def_property(srna, "is_updated", PROP_BOOLEAN, PROP_NONE);
	RNA_def_property_boolean_sdna(prop, NULL, "tag", LIB_TAG_ID_RECALC);
	RNA_def_property_clear_flag(prop, PROP_EDITABLE);
	RNA_def_property_ui_text(prop, "Is Updated", "Datablock is tagged for recalculation");

	prop = RNA_def_property(srna, "is_updated_data", PROP_BOOLEAN, PROP_NONE);
	RNA_def_property_boolean_sdna(prop, NULL, "tag", LIB_TAG_ID_RECALC_DATA);
	RNA_def_property_clear_flag(prop, PROP_EDITABLE);
	RNA_def_property_ui_text(prop, "Is Updated Data", "Datablock data is tagged for recalculation");

	prop = RNA_def_property(srna, "is_library_indirect", PROP_BOOLEAN, PROP_NONE);
	RNA_def_property_boolean_sdna(prop, NULL, "tag", LIB_TAG_INDIRECT);
	RNA_def_property_clear_flag(prop, PROP_EDITABLE);
	RNA_def_property_ui_text(prop, "Is Indirect", "Is this ID block linked indirectly");

	prop = RNA_def_property(srna, "library", PROP_POINTER, PROP_NONE);
	RNA_def_property_pointer_sdna(prop, NULL, "lib");
	RNA_def_property_clear_flag(prop, PROP_EDITABLE);
	RNA_def_property_ui_text(prop, "Library", "Library file the data-block is linked from");

	prop = RNA_def_pointer(srna, "preview", "ImagePreview", "Preview",
	                       "Preview image and icon of this data-block (None if not supported for this type of data)");
	RNA_def_property_clear_flag(prop, PROP_EDITABLE);
	RNA_def_property_pointer_funcs(prop, "rna_IDPreview_get", NULL, NULL, NULL);

	/* functions */
	func = RNA_def_function(srna, "copy", "rna_ID_copy");
	RNA_def_function_ui_description(func, "Create a copy of this data-block (not supported for all data-blocks)");
	parm = RNA_def_pointer(func, "id", "ID", "", "New copy of the ID");
	RNA_def_function_return(func, parm);

	func = RNA_def_function(srna, "destroy", "rna_ID_delete");
	RNA_def_function_flag(func, FUNC_USE_MAIN);
	RNA_def_function_ui_description(func, "Delete this ID from Blender (WARNING: no undo, do not use it after calling this!)");

	func = RNA_def_function(srna, "user_clear", "rna_ID_user_clear");
	RNA_def_function_ui_description(func, "Clear the user count of a data-block so its not saved, "
	                                "on reload the data will be removed");

<<<<<<< HEAD
	func = RNA_def_function(srna, "user_remap", "rna_ID_user_remap");
	RNA_def_function_ui_description(func, "Replace all usage in the .blend file of this ID by new given one");
	RNA_def_function_flag(func, FUNC_USE_MAIN);
	parm = RNA_def_pointer(func, "new_id", "ID", "", "New ID to use");
	RNA_def_property_flag(parm, PROP_NEVER_NULL);

=======
>>>>>>> be28706b
	func = RNA_def_function(srna, "user_of_id", "BKE_library_ID_use_ID");
	RNA_def_function_ui_description(func, "Count the number of times that ID uses/references given one");
	parm = RNA_def_pointer(func, "id", "ID", "", "ID to count usages");
	RNA_def_property_flag(parm, PROP_NEVER_NULL);
	parm = RNA_def_int(func, "count", 0, 0, INT_MAX,
	                   "", "Number of usages/references of given id by current datablock", 0, INT_MAX);
	RNA_def_function_return(func, parm);

<<<<<<< HEAD
	func = RNA_def_function(srna, "used_by_ids", "rna_ID_used_by_ids");
	RNA_def_function_ui_description(func, "Return a list of all datablocks using/referencing current one");
	RNA_def_function_flag(func, FUNC_USE_MAIN);
	parm = RNA_def_collection(func, "ids", "ID", "", "All datablocks using current ID");
	RNA_def_function_return(func, parm);

=======
>>>>>>> be28706b
	func = RNA_def_function(srna, "animation_data_create", "rna_ID_animation_data_create");
	RNA_def_function_flag(func, FUNC_USE_MAIN);
	RNA_def_function_ui_description(func, "Create animation data to this ID, note that not all ID types support this");
	parm = RNA_def_pointer(func, "anim_data", "AnimData", "", "New animation data or NULL");
	RNA_def_function_return(func, parm);

	func = RNA_def_function(srna, "animation_data_clear", "rna_ID_animation_data_free");
	RNA_def_function_flag(func, FUNC_USE_MAIN);
	RNA_def_function_ui_description(func, "Clear animation on this this ID");

	func = RNA_def_function(srna, "update_tag", "rna_ID_update_tag");
	RNA_def_function_flag(func, FUNC_USE_REPORTS);
	RNA_def_function_ui_description(func,
	                                "Tag the ID to update its display data, "
	                                "e.g. when calling :class:`bpy.types.Scene.update`");
	RNA_def_enum_flag(func, "refresh", update_flag_items, 0, "", "Type of updates to perform");
}

static void rna_def_library(BlenderRNA *brna)
{
	StructRNA *srna;
	PropertyRNA *prop;

	srna = RNA_def_struct(brna, "Library", "ID");
	RNA_def_struct_ui_text(srna, "Library", "External .blend file from which data is linked");
	RNA_def_struct_ui_icon(srna, ICON_LIBRARY_DATA_DIRECT);

	prop = RNA_def_property(srna, "filepath", PROP_STRING, PROP_FILEPATH);
	RNA_def_property_string_sdna(prop, NULL, "name");
	RNA_def_property_ui_text(prop, "File Path", "Path to the library .blend file");
	RNA_def_property_string_funcs(prop, NULL, NULL, "rna_Library_filepath_set");
	
	prop = RNA_def_property(srna, "parent", PROP_POINTER, PROP_NONE);
	RNA_def_property_struct_type(prop, "Library");
	RNA_def_property_ui_text(prop, "Parent", "");

	prop = RNA_def_property(srna, "packed_file", PROP_POINTER, PROP_NONE);
	RNA_def_property_pointer_sdna(prop, NULL, "packedfile");
	RNA_def_property_ui_text(prop, "Packed File", "");
}
void RNA_def_ID(BlenderRNA *brna)
{
	StructRNA *srna;

	/* built-in unknown type */
	srna = RNA_def_struct(brna, "UnknownType", NULL);
	RNA_def_struct_ui_text(srna, "Unknown Type", "Stub RNA type used for pointers to unknown or internal data");

	/* built-in any type */
	srna = RNA_def_struct(brna, "AnyType", NULL);
	RNA_def_struct_ui_text(srna, "Any Type", "RNA type used for pointers to any possible data");

	rna_def_ID(brna);
	rna_def_image_preview(brna);
	rna_def_ID_properties(brna);
	rna_def_ID_materials(brna);
	rna_def_library(brna);
}

#endif<|MERGE_RESOLUTION|>--- conflicted
+++ resolved
@@ -348,28 +348,6 @@
 	}
 }
 
-static CollectionListBase rna_ID_used_by_ids(ID *id, Main *bmain)
-{
-	ListBase ret = {0};
-	struct IDUsersIter *iter = BKE_library_ID_users_iter_init(bmain, id);
-	ID *id_user;
-
-	do {
-		id_user = BKE_library_ID_users_iter_next(iter, NULL);
-
-		if (id_user) {
-			CollectionPointerLink *lnk = MEM_mallocN(sizeof(*lnk), __func__);
-			RNA_id_pointer_create(id_user, &lnk->ptr);
-			BLI_addtail(&ret, lnk);
-		}
-	} while (id_user != NULL);
-
-	BKE_library_ID_users_iter_end(&iter);
-
-	/* CollectionListBase is a mere RNA redefinition of ListBase. */
-	return *(CollectionListBase *)&ret;
-}
-
 static AnimData * rna_ID_animation_data_create(ID *id, Main *bmain)
 {
 	AnimData *adt = BKE_animdata_add_id(id);
@@ -1018,15 +996,12 @@
 	RNA_def_function_ui_description(func, "Clear the user count of a data-block so its not saved, "
 	                                "on reload the data will be removed");
 
-<<<<<<< HEAD
 	func = RNA_def_function(srna, "user_remap", "rna_ID_user_remap");
 	RNA_def_function_ui_description(func, "Replace all usage in the .blend file of this ID by new given one");
 	RNA_def_function_flag(func, FUNC_USE_MAIN);
 	parm = RNA_def_pointer(func, "new_id", "ID", "", "New ID to use");
 	RNA_def_property_flag(parm, PROP_NEVER_NULL);
 
-=======
->>>>>>> be28706b
 	func = RNA_def_function(srna, "user_of_id", "BKE_library_ID_use_ID");
 	RNA_def_function_ui_description(func, "Count the number of times that ID uses/references given one");
 	parm = RNA_def_pointer(func, "id", "ID", "", "ID to count usages");
@@ -1035,15 +1010,6 @@
 	                   "", "Number of usages/references of given id by current datablock", 0, INT_MAX);
 	RNA_def_function_return(func, parm);
 
-<<<<<<< HEAD
-	func = RNA_def_function(srna, "used_by_ids", "rna_ID_used_by_ids");
-	RNA_def_function_ui_description(func, "Return a list of all datablocks using/referencing current one");
-	RNA_def_function_flag(func, FUNC_USE_MAIN);
-	parm = RNA_def_collection(func, "ids", "ID", "", "All datablocks using current ID");
-	RNA_def_function_return(func, parm);
-
-=======
->>>>>>> be28706b
 	func = RNA_def_function(srna, "animation_data_create", "rna_ID_animation_data_create");
 	RNA_def_function_flag(func, FUNC_USE_MAIN);
 	RNA_def_function_ui_description(func, "Create animation data to this ID, note that not all ID types support this");
