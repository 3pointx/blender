/*
 * ***** BEGIN GPL LICENSE BLOCK *****
 *
 * This program is free software; you can redistribute it and/or
 * modify it under the terms of the GNU General Public License
 * as published by the Free Software Foundation; either version 2
 * of the License, or (at your option) any later version.
 *
 * This program is distributed in the hope that it will be useful,
 * but WITHOUT ANY WARRANTY; without even the implied warranty of
 * MERCHANTABILITY or FITNESS FOR A PARTICULAR PURPOSE.  See the
 * GNU General Public License for more details.
 *
 * You should have received a copy of the GNU General Public License
 * along with this program; if not, write to the Free Software Foundation,
 * Inc., 51 Franklin Street, Fifth Floor, Boston, MA 02110-1301, USA.
 *
 * Contributor(s): Blender Foundation (2008).
 *
 * ***** END GPL LICENSE BLOCK *****
 */

/** \file blender/makesrna/intern/rna_ID.c
 *  \ingroup RNA
 */

#include <stdlib.h>
#include <stdio.h>

#include "DNA_ID.h"
#include "DNA_vfont_types.h"
#include "DNA_material_types.h"
#include "DNA_object_types.h"

#include "BLI_utildefines.h"

#include "BKE_icons.h"
#include "BKE_object.h"

#include "RNA_access.h"
#include "RNA_define.h"
#include "RNA_enum_types.h"

#include "WM_types.h"

#include "rna_internal.h"

/* enum of ID-block types
 * NOTE: need to keep this in line with the other defines for these
 */
const EnumPropertyItem rna_enum_id_type_items[] = {
	{ID_AC, "ACTION", ICON_ACTION, "Action", ""},
	{ID_AR, "ARMATURE", ICON_ARMATURE_DATA, "Armature", ""},
	{ID_BR, "BRUSH", ICON_BRUSH_DATA, "Brush", ""},
	{ID_CA, "CAMERA", ICON_CAMERA_DATA, "Camera", ""},
	{ID_CF, "CACHEFILE", ICON_FILE, "Cache File", ""},
	{ID_CU, "CURVE", ICON_CURVE_DATA, "Curve", ""},
	{ID_VF, "FONT", ICON_FONT_DATA, "Font", ""},
	{ID_GD, "GREASEPENCIL", ICON_GREASEPENCIL, "Grease Pencil", ""},
	{ID_GR, "GROUP", ICON_GROUP, "Group", ""},
	{ID_IM, "IMAGE", ICON_IMAGE_DATA, "Image", ""},
	{ID_KE, "KEY", ICON_SHAPEKEY_DATA, "Key", ""},
	{ID_LA, "LAMP", ICON_LAMP_DATA, "Lamp", ""},
	{ID_LI, "LIBRARY", ICON_LIBRARY_DATA_DIRECT, "Library", ""},
	{ID_LS, "LINESTYLE", ICON_LINE_DATA, "Line Style", ""},
	{ID_LT, "LATTICE", ICON_LATTICE_DATA, "Lattice", ""},
	{ID_MSK, "MASK", ICON_MOD_MASK, "Mask", ""},
	{ID_MA, "MATERIAL", ICON_MATERIAL_DATA, "Material", ""},
	{ID_MB, "META", ICON_META_DATA, "Metaball", ""},
	{ID_ME, "MESH", ICON_MESH_DATA, "Mesh", ""},
	{ID_MC, "MOVIECLIP", ICON_CLIP, "Movie Clip", ""},
	{ID_NT, "NODETREE", ICON_NODETREE, "Node Tree", ""},
	{ID_OB, "OBJECT", ICON_OBJECT_DATA, "Object", ""},
	{ID_PC, "PAINTCURVE", ICON_CURVE_BEZCURVE, "Paint Curve", ""},
	{ID_PAL, "PALETTE", ICON_COLOR, "Palette", ""},
	{ID_PA, "PARTICLE", ICON_PARTICLE_DATA, "Particle", ""},
	{ID_LT, "LIGHT_PROBE", ICON_RADIO, "Light Probe", ""},
	{ID_SCE, "SCENE", ICON_SCENE_DATA, "Scene", ""},
	{ID_SCR, "SCREEN", ICON_SPLITSCREEN, "Screen", ""},
	{ID_SO, "SOUND", ICON_PLAY_AUDIO, "Sound", ""},
	{ID_SPK, "SPEAKER", ICON_SPEAKER, "Speaker", ""},
	{ID_TXT, "TEXT", ICON_TEXT, "Text", ""},
	{ID_TE, "TEXTURE", ICON_TEXTURE_DATA, "Texture", ""},
	{ID_WM, "WINDOWMANAGER", ICON_FULLSCREEN, "Window Manager", ""},
	{ID_WO, "WORLD", ICON_WORLD_DATA, "World", ""},
	{ID_WS, "WORKSPACE", ICON_NONE, "Workspace", ""},
	{0, NULL, 0, NULL, NULL}
};

#ifdef RNA_RUNTIME

#include "DNA_anim_types.h"

#include "BLI_listbase.h"

#include "BKE_font.h"
#include "BKE_idprop.h"
#include "BKE_library.h"
#include "BKE_library_query.h"
#include "BKE_library_override.h"
#include "BKE_library_remap.h"
#include "BKE_animsys.h"
#include "BKE_material.h"
#include "BKE_global.h"  /* XXX, remove me */

#include "DEG_depsgraph.h"
#include "DEG_depsgraph_build.h"

#include "WM_api.h"

/* name functions that ignore the first two ID characters */
void rna_ID_name_get(PointerRNA *ptr, char *value)
{
	ID *id = (ID *)ptr->data;
	BLI_strncpy(value, id->name + 2, sizeof(id->name) - 2);
}

int rna_ID_name_length(PointerRNA *ptr)
{
	ID *id = (ID *)ptr->data;
	return strlen(id->name + 2);
}

void rna_ID_name_set(PointerRNA *ptr, const char *value)
{
	ID *id = (ID *)ptr->data;
	BLI_strncpy_utf8(id->name + 2, value, sizeof(id->name) - 2);
	BLI_libblock_ensure_unique_name(G.main, id->name);
}

static int rna_ID_name_editable(PointerRNA *ptr, const char **UNUSED(r_info))
{
	ID *id = (ID *)ptr->data;
	
	if (GS(id->name) == ID_VF) {
		VFont *vfont = (VFont *)id;
		if (BKE_vfont_is_builtin(vfont))
			return false;
	}
	
	return PROP_EDITABLE;
}

short RNA_type_to_ID_code(const StructRNA *type)
{
	const StructRNA *base_type = RNA_struct_base_child_of(type, &RNA_ID);
	if (UNLIKELY(base_type == NULL)) {
		return 0;
	}
	if (base_type == &RNA_Action) return ID_AC;
	if (base_type == &RNA_Armature) return ID_AR;
	if (base_type == &RNA_Brush) return ID_BR;
	if (base_type == &RNA_CacheFile) return ID_CF;
	if (base_type == &RNA_Camera) return ID_CA;
	if (base_type == &RNA_Curve) return ID_CU;
	if (base_type == &RNA_GreasePencil) return ID_GD;
	if (base_type == &RNA_Group) return ID_GR;
	if (base_type == &RNA_Image) return ID_IM;
	if (base_type == &RNA_Key) return ID_KE;
	if (base_type == &RNA_Lamp) return ID_LA;
	if (base_type == &RNA_Library) return ID_LI;
	if (base_type == &RNA_FreestyleLineStyle) return ID_LS;
	if (base_type == &RNA_Lattice) return ID_LT;
	if (base_type == &RNA_Material) return ID_MA;
	if (base_type == &RNA_MetaBall) return ID_MB;
	if (base_type == &RNA_MovieClip) return ID_MC;
	if (base_type == &RNA_Mesh) return ID_ME;
	if (base_type == &RNA_Mask) return ID_MSK;
	if (base_type == &RNA_NodeTree) return ID_NT;
	if (base_type == &RNA_Object) return ID_OB;
	if (base_type == &RNA_ParticleSettings) return ID_PA;
	if (base_type == &RNA_Palette) return ID_PAL;
	if (base_type == &RNA_PaintCurve) return ID_PC;
	if (base_type == &RNA_LightProbe) return ID_LP;
	if (base_type == &RNA_Scene) return ID_SCE;
	if (base_type == &RNA_Screen) return ID_SCR;
	if (base_type == &RNA_Sound) return ID_SO;
	if (base_type == &RNA_Speaker) return ID_SPK;
	if (base_type == &RNA_Texture) return ID_TE;
	if (base_type == &RNA_Text) return ID_TXT;
	if (base_type == &RNA_VectorFont) return ID_VF;
	if (base_type == &RNA_WorkSpace) return ID_WS;
	if (base_type == &RNA_World) return ID_WO;
	if (base_type == &RNA_WindowManager) return ID_WM;

	return 0;
}

StructRNA *ID_code_to_RNA_type(short idcode)
{
<<<<<<< HEAD
	/* Note, this switch doesn't use a 'default',
	 * so adding new ID's causes a warning. */
	switch ((ID_Type)idcode) {
=======
	switch ((ID_Type)(idcode)) {
>>>>>>> d60a1c30
		case ID_AC: return &RNA_Action;
		case ID_AR: return &RNA_Armature;
		case ID_BR: return &RNA_Brush;
		case ID_CA: return &RNA_Camera;
		case ID_CF: return &RNA_CacheFile;
		case ID_CU: return &RNA_Curve;
		case ID_GD: return &RNA_GreasePencil;
		case ID_GR: return &RNA_Group;
		case ID_IM: return &RNA_Image;
		case ID_KE: return &RNA_Key;
		case ID_LA: return &RNA_Lamp;
		case ID_LI: return &RNA_Library;
		case ID_LS: return &RNA_FreestyleLineStyle;
		case ID_LT: return &RNA_Lattice;
		case ID_MA: return &RNA_Material;
		case ID_MB: return &RNA_MetaBall;
		case ID_MC: return &RNA_MovieClip;
		case ID_ME: return &RNA_Mesh;
		case ID_MSK: return &RNA_Mask;
		case ID_NT: return &RNA_NodeTree;
		case ID_OB: return &RNA_Object;
		case ID_PA: return &RNA_ParticleSettings;
		case ID_PAL: return &RNA_Palette;
		case ID_PC: return &RNA_PaintCurve;
		case ID_LP: return &RNA_LightProbe;
		case ID_SCE: return &RNA_Scene;
		case ID_SCR: return &RNA_Screen;
		case ID_SO: return &RNA_Sound;
		case ID_SPK: return &RNA_Speaker;
		case ID_TE: return &RNA_Texture;
		case ID_TXT: return &RNA_Text;
		case ID_VF: return &RNA_VectorFont;
		case ID_WM: return &RNA_WindowManager;
		case ID_WO: return &RNA_World;
		case ID_WS: return &RNA_WorkSpace;

		/* deprecated */
		case ID_IP: break;
	}

	return &RNA_ID;
}

StructRNA *rna_ID_refine(PointerRNA *ptr)
{
	ID *id = (ID *)ptr->data;

	return ID_code_to_RNA_type(GS(id->name));
}

IDProperty *rna_ID_idprops(PointerRNA *ptr, bool create)
{
	return IDP_GetProperties(ptr->data, create);
}

void rna_ID_fake_user_set(PointerRNA *ptr, int value)
{
	ID *id = (ID *)ptr->data;

	if (value) {
		id_fake_user_set(id);
	}
	else {
		id_fake_user_clear(id);
	}
}

IDProperty *rna_PropertyGroup_idprops(PointerRNA *ptr, bool UNUSED(create))
{
	return ptr->data;
}

void rna_PropertyGroup_unregister(Main *UNUSED(bmain), StructRNA *type)
{
	RNA_struct_free(&BLENDER_RNA, type);
}

StructRNA *rna_PropertyGroup_register(
        Main *UNUSED(bmain), ReportList *reports, void *data, const char *identifier,
        StructValidateFunc validate, StructCallbackFunc UNUSED(call),
        StructFreeFunc UNUSED(free))
{
	PointerRNA dummyptr;

	/* create dummy pointer */
	RNA_pointer_create(NULL, &RNA_PropertyGroup, NULL, &dummyptr);

	/* validate the python class */
	if (validate(&dummyptr, data, NULL) != 0)
		return NULL;

	/* note: it looks like there is no length limit on the srna id since its
	 * just a char pointer, but take care here, also be careful that python
	 * owns the string pointer which it could potentially free while blender
	 * is running. */
	if (BLI_strnlen(identifier, MAX_IDPROP_NAME) == MAX_IDPROP_NAME) {
		BKE_reportf(reports, RPT_ERROR, "Registering id property class: '%s' is too long, maximum length is %d",
		            identifier, MAX_IDPROP_NAME);
		return NULL;
	}

	return RNA_def_struct_ptr(&BLENDER_RNA, identifier, &RNA_PropertyGroup);  /* XXX */
}

StructRNA *rna_PropertyGroup_refine(PointerRNA *ptr)
{
	return ptr->type;
}

static ID *rna_ID_copy(ID *id, Main *bmain)
{
	ID *newid;

	if (id_copy(bmain, id, &newid, false)) {
		if (newid) id_us_min(newid);
		return newid;
	}
	
	return NULL;
}

static ID *rna_ID_override_create(ID *id, Main *bmain)
{
	if (id->lib == NULL) {
		return NULL;
	}

	return BKE_override_create_from(bmain, id);
}

static void rna_ID_update_tag(ID *id, ReportList *reports, int flag)
{
	/* XXX, new function for this! */
#if 0
	if (ob->type == OB_FONT) {
		Curve *cu = ob->data;
		freedisplist(&cu->disp);
		BKE_vfont_to_curve(bmain, sce, ob, FO_EDIT, NULL);
	}
#endif

	if (flag == 0) {
		/* pass */
	}
	else {
		/* ensure flag us correct for the type */
		switch (GS(id->name)) {
			case ID_OB:
				if (flag & ~(OB_RECALC_ALL)) {
					BKE_report(reports, RPT_ERROR, "'Refresh' incompatible with Object ID type");
					return;
				}
				break;
				/* Could add particle updates later */
#if 0
			case ID_PA:
				if (flag & ~(OB_RECALC_ALL | PSYS_RECALC)) {
					BKE_report(reports, RPT_ERROR, "'Refresh' incompatible with ParticleSettings ID type");
					return;
				}
				break;
#endif
			default:
				BKE_report(reports, RPT_ERROR, "This ID type is not compatible with any 'refresh' options");
				return;
		}
	}

	DEG_id_tag_update(id, flag);
}

static void rna_ID_user_clear(ID *id)
{
	id_fake_user_clear(id);
	id->us = 0; /* don't save */
}

static void rna_ID_user_remap(ID *id, Main *bmain, ID *new_id)
{
	if ((GS(id->name) == GS(new_id->name)) && (id != new_id)) {
		/* For now, do not allow remapping data in linked data from here... */
		BKE_libblock_remap(bmain, id, new_id, ID_REMAP_SKIP_INDIRECT_USAGE | ID_REMAP_SKIP_NEVER_NULL_USAGE);
	}
}

static struct ID *rna_ID_make_local(struct ID *self, Main *bmain, int clear_proxy)
{
	/* Special case, as we can't rely on id_make_local(); it clears proxies. */
	if (!clear_proxy && GS(self->name) == ID_OB) {
		BKE_object_make_local_ex(bmain, (Object *)self, false, clear_proxy);
	}
	else {
		id_make_local(bmain, self, false, false);
	}

	ID *ret_id = self->newid ? self->newid : self;
	BKE_id_clear_newpoin(self);
	return ret_id;
}


static AnimData * rna_ID_animation_data_create(ID *id, Main *bmain)
{
	AnimData *adt = BKE_animdata_add_id(id);
	DEG_relations_tag_update(bmain);
	return adt;
}

static void rna_ID_animation_data_free(ID *id, Main *bmain)
{
	BKE_animdata_free(id, true);
	DEG_relations_tag_update(bmain);
}

#ifdef WITH_PYTHON
void **rna_ID_instance(PointerRNA *ptr)
{
	ID *id = (ID *)ptr->data;
	return &id->py_instance;
}
#endif

static void rna_IDPArray_begin(CollectionPropertyIterator *iter, PointerRNA *ptr)
{
	IDProperty *prop = (IDProperty *)ptr->data;
	rna_iterator_array_begin(iter, IDP_IDPArray(prop), sizeof(IDProperty), prop->len, 0, NULL);
}

static int rna_IDPArray_length(PointerRNA *ptr)
{
	IDProperty *prop = (IDProperty *)ptr->data;
	return prop->len;
}

int rna_IDMaterials_assign_int(PointerRNA *ptr, int key, const PointerRNA *assign_ptr)
{
	ID *id =           ptr->id.data;
	short *totcol = give_totcolp_id(id);
	Material *mat_id = assign_ptr->id.data;
	if (totcol && (key >= 0 && key < *totcol)) {
		assign_material_id(id, mat_id, key + 1);
		return 1;
	}
	else {
		return 0;
	}
}

static void rna_IDMaterials_append_id(ID *id, Main *bmain, Material *ma)
{
	BKE_material_append_id(bmain, id, ma);

	WM_main_add_notifier(NC_OBJECT | ND_DRAW, id);
	WM_main_add_notifier(NC_OBJECT | ND_OB_SHADING, id);
}

static Material *rna_IDMaterials_pop_id(ID *id, Main *bmain, ReportList *reports, int index_i, int remove_material_slot)
{
	Material *ma;
	short *totcol = give_totcolp_id(id);
	const short totcol_orig = *totcol;
	if (index_i < 0) {
		index_i += (*totcol);
	}

	if ((index_i < 0) || (index_i >= (*totcol))) {
		BKE_report(reports, RPT_ERROR, "Index out of range");
		return NULL;
	}

	ma = BKE_material_pop_id(bmain, id, index_i, remove_material_slot);

	if (*totcol == totcol_orig) {
		BKE_report(reports, RPT_ERROR, "No material to removed");
		return NULL;
	}

	DEG_id_tag_update(id, OB_RECALC_DATA);
	WM_main_add_notifier(NC_OBJECT | ND_DRAW, id);
	WM_main_add_notifier(NC_OBJECT | ND_OB_SHADING, id);

	return ma;
}

static void rna_IDMaterials_clear_id(ID *id, int remove_material_slot)
{
	BKE_material_clear_id(G.main, id, remove_material_slot);

	DEG_id_tag_update(id, OB_RECALC_DATA);
	WM_main_add_notifier(NC_OBJECT | ND_DRAW, id);
	WM_main_add_notifier(NC_OBJECT | ND_OB_SHADING, id);
}

static void rna_Library_filepath_set(PointerRNA *ptr, const char *value)
{
	Library *lib = (Library *)ptr->data;
	BKE_library_filepath_set(lib, value);
}

/* ***** ImagePreview ***** */

static void rna_ImagePreview_is_custom_set(PointerRNA *ptr, int value, enum eIconSizes size)
{
	ID *id = ptr->id.data;
	PreviewImage *prv_img = (PreviewImage *)ptr->data;

	if (id != NULL) {
		BLI_assert(prv_img == BKE_previewimg_id_ensure(id));
	}

	if ((value && (prv_img->flag[size] & PRV_USER_EDITED)) || (!value && !(prv_img->flag[size] & PRV_USER_EDITED))) {
		return;
	}

	if (value)
		prv_img->flag[size] |= PRV_USER_EDITED;
	else
		prv_img->flag[size] &= ~PRV_USER_EDITED;

	prv_img->flag[size] |= PRV_CHANGED;

	BKE_previewimg_clear_single(prv_img, size);
}

static void rna_ImagePreview_size_get(PointerRNA *ptr, int *values, enum eIconSizes size)
{
	ID *id = (ID *)ptr->id.data;
	PreviewImage *prv_img = (PreviewImage *)ptr->data;

	if (id != NULL) {
		BLI_assert(prv_img == BKE_previewimg_id_ensure(id));
	}

	BKE_previewimg_ensure(prv_img, size);

	values[0] = prv_img->w[size];
	values[1] = prv_img->h[size];
}

static void rna_ImagePreview_size_set(PointerRNA *ptr, const int *values, enum eIconSizes size)
{
	ID *id = (ID *)ptr->id.data;
	PreviewImage *prv_img = (PreviewImage *)ptr->data;

	if (id != NULL) {
		BLI_assert(prv_img == BKE_previewimg_id_ensure(id));
	}

	BKE_previewimg_clear_single(prv_img, size);

	if (values[0] && values[1]) {
		prv_img->rect[size] = MEM_callocN(values[0] * values[1] * sizeof(unsigned int), "prv_rect");

		prv_img->w[size] = values[0];
		prv_img->h[size] = values[1];
	}

	prv_img->flag[size] |= (PRV_CHANGED | PRV_USER_EDITED);
}


static int rna_ImagePreview_pixels_get_length(PointerRNA *ptr, int length[RNA_MAX_ARRAY_DIMENSION], enum eIconSizes size)
{
	ID *id = ptr->id.data;
	PreviewImage *prv_img = (PreviewImage *)ptr->data;

	if (id != NULL) {
		BLI_assert(prv_img == BKE_previewimg_id_ensure(id));
	}

	BKE_previewimg_ensure(prv_img, size);

	length[0] = prv_img->w[size] * prv_img->h[size];

	return length[0];
}

static void rna_ImagePreview_pixels_get(PointerRNA *ptr, int *values, enum eIconSizes size)
{
	ID *id = ptr->id.data;
	PreviewImage *prv_img = (PreviewImage *)ptr->data;

	if (id != NULL) {
		BLI_assert(prv_img == BKE_previewimg_id_ensure(id));
	}

	BKE_previewimg_ensure(prv_img, size);

	memcpy(values, prv_img->rect[size], prv_img->w[size] * prv_img->h[size] * sizeof(unsigned int));
}

static void rna_ImagePreview_pixels_set(PointerRNA *ptr, const int *values, enum eIconSizes size)
{
	ID *id = ptr->id.data;
	PreviewImage *prv_img = (PreviewImage *)ptr->data;

	if (id != NULL) {
		BLI_assert(prv_img == BKE_previewimg_id_ensure(id));
	}

	memcpy(prv_img->rect[size], values, prv_img->w[size] * prv_img->h[size] * sizeof(unsigned int));
	prv_img->flag[size] |= PRV_USER_EDITED;
}


static int rna_ImagePreview_pixels_float_get_length(
        PointerRNA *ptr, int length[RNA_MAX_ARRAY_DIMENSION], enum eIconSizes size)
{
	ID *id = ptr->id.data;
	PreviewImage *prv_img = (PreviewImage *)ptr->data;

	BLI_assert(sizeof(unsigned int) == 4);

	if (id != NULL) {
		BLI_assert(prv_img == BKE_previewimg_id_ensure(id));
	}

	BKE_previewimg_ensure(prv_img, size);

	length[0] = prv_img->w[size] * prv_img->h[size] * 4;

	return length[0];
}

static void rna_ImagePreview_pixels_float_get(PointerRNA *ptr, float *values, enum eIconSizes size)
{
	ID *id = ptr->id.data;
	PreviewImage *prv_img = (PreviewImage *)ptr->data;

	unsigned char *data = (unsigned char *)prv_img->rect[size];
	const size_t len = prv_img->w[size] * prv_img->h[size] * 4;
	size_t i;

	BLI_assert(sizeof(unsigned int) == 4);

	if (id != NULL) {
		BLI_assert(prv_img == BKE_previewimg_id_ensure(id));
	}

	BKE_previewimg_ensure(prv_img, size);

	for (i = 0; i < len; i++) {
		values[i] = data[i] * (1.0f / 255.0f);
	}
}

static void rna_ImagePreview_pixels_float_set(PointerRNA *ptr, const float *values, enum eIconSizes size)
{
	ID *id = ptr->id.data;
	PreviewImage *prv_img = (PreviewImage *)ptr->data;

	unsigned char *data = (unsigned char *)prv_img->rect[size];
	const size_t len = prv_img->w[size] * prv_img->h[size] * 4;
	size_t i;

	BLI_assert(sizeof(unsigned int) == 4);

	if (id != NULL) {
		BLI_assert(prv_img == BKE_previewimg_id_ensure(id));
	}

	for (i = 0; i < len; i++) {
		data[i] = FTOCHAR(values[i]);
	}
	prv_img->flag[size] |= PRV_USER_EDITED;
}


static void rna_ImagePreview_is_image_custom_set(PointerRNA *ptr, int value)
{
	rna_ImagePreview_is_custom_set(ptr, value, ICON_SIZE_PREVIEW);
}

static void rna_ImagePreview_image_size_get(PointerRNA *ptr, int *values)
{
	rna_ImagePreview_size_get(ptr, values, ICON_SIZE_PREVIEW);
}

static void rna_ImagePreview_image_size_set(PointerRNA *ptr, const int *values)
{
	rna_ImagePreview_size_set(ptr, values, ICON_SIZE_PREVIEW);
}

static int rna_ImagePreview_image_pixels_get_length(PointerRNA *ptr, int length[RNA_MAX_ARRAY_DIMENSION])
{
	return rna_ImagePreview_pixels_get_length(ptr, length, ICON_SIZE_PREVIEW);
}

static void rna_ImagePreview_image_pixels_get(PointerRNA *ptr, int *values)
{
	rna_ImagePreview_pixels_get(ptr, values, ICON_SIZE_PREVIEW);
}

static void rna_ImagePreview_image_pixels_set(PointerRNA *ptr, const int *values)
{
	rna_ImagePreview_pixels_set(ptr, values, ICON_SIZE_PREVIEW);
}

static int rna_ImagePreview_image_pixels_float_get_length(PointerRNA *ptr, int length[RNA_MAX_ARRAY_DIMENSION])
{
	return rna_ImagePreview_pixels_float_get_length(ptr, length, ICON_SIZE_PREVIEW);
}

static void rna_ImagePreview_image_pixels_float_get(PointerRNA *ptr, float *values)
{
	rna_ImagePreview_pixels_float_get(ptr, values, ICON_SIZE_PREVIEW);
}

static void rna_ImagePreview_image_pixels_float_set(PointerRNA *ptr, const float *values)
{
	rna_ImagePreview_pixels_float_set(ptr, values, ICON_SIZE_PREVIEW);
}


static void rna_ImagePreview_is_icon_custom_set(PointerRNA *ptr, int value)
{
	rna_ImagePreview_is_custom_set(ptr, value, ICON_SIZE_ICON);
}

static void rna_ImagePreview_icon_size_get(PointerRNA *ptr, int *values)
{
	rna_ImagePreview_size_get(ptr, values, ICON_SIZE_ICON);
}

static void rna_ImagePreview_icon_size_set(PointerRNA *ptr, const int *values)
{
	rna_ImagePreview_size_set(ptr, values, ICON_SIZE_ICON);
}

static int rna_ImagePreview_icon_pixels_get_length(PointerRNA *ptr, int length[RNA_MAX_ARRAY_DIMENSION])
{
	return rna_ImagePreview_pixels_get_length(ptr, length, ICON_SIZE_ICON);
}

static void rna_ImagePreview_icon_pixels_get(PointerRNA *ptr, int *values)
{
	rna_ImagePreview_pixels_get(ptr, values, ICON_SIZE_ICON);
}

static void rna_ImagePreview_icon_pixels_set(PointerRNA *ptr, const int *values)
{
	rna_ImagePreview_pixels_set(ptr, values, ICON_SIZE_ICON);
}

static int rna_ImagePreview_icon_pixels_float_get_length(PointerRNA *ptr, int length[RNA_MAX_ARRAY_DIMENSION])
{
	return rna_ImagePreview_pixels_float_get_length(ptr, length, ICON_SIZE_ICON);
}

static void rna_ImagePreview_icon_pixels_float_get(PointerRNA *ptr, float *values)
{
	rna_ImagePreview_pixels_float_get(ptr, values, ICON_SIZE_ICON);
}

static void rna_ImagePreview_icon_pixels_float_set(PointerRNA *ptr, const float *values)
{
	rna_ImagePreview_pixels_float_set(ptr, values, ICON_SIZE_ICON);
}


static int rna_ImagePreview_icon_id_get(PointerRNA *ptr)
{
	/* Using a callback here allows us to only generate icon matching that preview when icon_id is requested. */
	return BKE_icon_preview_ensure(ptr->id.data, (PreviewImage *)(ptr->data));
}
static void rna_ImagePreview_icon_reload(PreviewImage *prv)
{
	/* will lazy load on next use, but only in case icon is not user-modified! */
	if (!(prv->flag[ICON_SIZE_ICON] & PRV_USER_EDITED) && !(prv->flag[ICON_SIZE_PREVIEW] & PRV_USER_EDITED)) {
		BKE_previewimg_clear(prv);
	}
}

static PointerRNA rna_IDPreview_get(PointerRNA *ptr)
{
	ID *id = (ID *)ptr->data;
	PreviewImage *prv_img = BKE_previewimg_id_ensure(id);

	return rna_pointer_inherit_refine(ptr, &RNA_ImagePreview, prv_img);
}

static PointerRNA rna_ID_override_reference_get(PointerRNA *ptr)
{
	ID *id = (ID *)ptr->data;
	ID *reference = (id && id->override) ? id->override->reference : NULL;

	return reference ? rna_pointer_inherit_refine(ptr, ID_code_to_RNA_type(GS(reference->name)), reference) : PointerRNA_NULL;
}

#else

static void rna_def_ID_properties(BlenderRNA *brna)
{
	StructRNA *srna;
	PropertyRNA *prop;

	/* this is struct is used for holding the virtual
	 * PropertyRNA's for ID properties */
	srna = RNA_def_struct(brna, "PropertyGroupItem", NULL);
	RNA_def_struct_sdna(srna, "IDProperty");
	RNA_def_struct_ui_text(srna, "ID Property", "Property that stores arbitrary, user defined properties");
	
	/* IDP_STRING */
	prop = RNA_def_property(srna, "string", PROP_STRING, PROP_NONE);
	RNA_def_property_flag(prop, PROP_EXPORT | PROP_IDPROPERTY);

	/* IDP_INT */
	prop = RNA_def_property(srna, "int", PROP_INT, PROP_NONE);
	RNA_def_property_flag(prop, PROP_EXPORT | PROP_IDPROPERTY);

	prop = RNA_def_property(srna, "int_array", PROP_INT, PROP_NONE);
	RNA_def_property_flag(prop, PROP_EXPORT | PROP_IDPROPERTY);
	RNA_def_property_array(prop, 1);

	/* IDP_FLOAT */
	prop = RNA_def_property(srna, "float", PROP_FLOAT, PROP_NONE);
	RNA_def_property_flag(prop, PROP_EXPORT | PROP_IDPROPERTY);

	prop = RNA_def_property(srna, "float_array", PROP_FLOAT, PROP_NONE);
	RNA_def_property_flag(prop, PROP_EXPORT | PROP_IDPROPERTY);
	RNA_def_property_array(prop, 1);

	/* IDP_DOUBLE */
	prop = RNA_def_property(srna, "double", PROP_FLOAT, PROP_NONE);
	RNA_def_property_flag(prop, PROP_EXPORT | PROP_IDPROPERTY);

	prop = RNA_def_property(srna, "double_array", PROP_FLOAT, PROP_NONE);
	RNA_def_property_flag(prop, PROP_EXPORT | PROP_IDPROPERTY);
	RNA_def_property_array(prop, 1);

	/* IDP_GROUP */
	prop = RNA_def_property(srna, "group", PROP_POINTER, PROP_NONE);
	RNA_def_property_flag(prop, PROP_EXPORT | PROP_IDPROPERTY);
	RNA_def_property_clear_flag(prop, PROP_EDITABLE);
	RNA_def_property_struct_type(prop, "PropertyGroup");

	prop = RNA_def_property(srna, "collection", PROP_COLLECTION, PROP_NONE);
	RNA_def_property_flag(prop, PROP_EXPORT | PROP_IDPROPERTY);
	RNA_def_property_struct_type(prop, "PropertyGroup");

	prop = RNA_def_property(srna, "idp_array", PROP_COLLECTION, PROP_NONE);
	RNA_def_property_struct_type(prop, "PropertyGroup");
	RNA_def_property_collection_funcs(prop, "rna_IDPArray_begin", "rna_iterator_array_next", "rna_iterator_array_end",
	                                  "rna_iterator_array_get", "rna_IDPArray_length", NULL, NULL, NULL);
	RNA_def_property_flag(prop, PROP_EXPORT | PROP_IDPROPERTY);

	/* never tested, maybe its useful to have this? */
#if 0
	prop = RNA_def_property(srna, "name", PROP_STRING, PROP_NONE);
	RNA_def_property_flag(prop, PROP_EXPORT | PROP_IDPROPERTY);
	RNA_def_property_clear_flag(prop, PROP_EDITABLE);
	RNA_def_property_ui_text(prop, "Name", "Unique name used in the code and scripting");
	RNA_def_struct_name_property(srna, prop);
#endif

	/* IDP_ID */
	prop = RNA_def_property(srna, "id", PROP_POINTER, PROP_NONE);
	RNA_def_property_flag(prop, PROP_EXPORT | PROP_IDPROPERTY | PROP_NEVER_UNLINK);
	RNA_def_property_struct_type(prop, "ID");


	/* ID property groups > level 0, since level 0 group is merged
	 * with native RNA properties. the builtin_properties will take
	 * care of the properties here */
	srna = RNA_def_struct(brna, "PropertyGroup", NULL);
	RNA_def_struct_sdna(srna, "IDPropertyGroup");
	RNA_def_struct_ui_text(srna, "ID Property Group", "Group of ID properties");
	RNA_def_struct_idprops_func(srna, "rna_PropertyGroup_idprops");
	RNA_def_struct_register_funcs(srna, "rna_PropertyGroup_register", "rna_PropertyGroup_unregister", NULL);
	RNA_def_struct_refine_func(srna, "rna_PropertyGroup_refine");

	/* important so python types can have their name used in list views
	 * however this isn't prefect because it overrides how python would set the name
	 * when we only really want this so RNA_def_struct_name_property() is set to something useful */
	prop = RNA_def_property(srna, "name", PROP_STRING, PROP_NONE);
	RNA_def_property_flag(prop, PROP_EXPORT | PROP_IDPROPERTY);
	/*RNA_def_property_clear_flag(prop, PROP_EDITABLE); */
	RNA_def_property_ui_text(prop, "Name", "Unique name used in the code and scripting");
	RNA_def_struct_name_property(srna, prop);
}


static void rna_def_ID_materials(BlenderRNA *brna)
{
	StructRNA *srna;
	FunctionRNA *func;
	PropertyRNA *parm;
	
	/* for mesh/mball/curve materials */
	srna = RNA_def_struct(brna, "IDMaterials", NULL);
	RNA_def_struct_sdna(srna, "ID");
	RNA_def_struct_ui_text(srna, "ID Materials", "Collection of materials");

	func = RNA_def_function(srna, "append", "rna_IDMaterials_append_id");
	RNA_def_function_flag(func, FUNC_USE_MAIN);
	RNA_def_function_ui_description(func, "Add a new material to the data-block");
	parm = RNA_def_pointer(func, "material", "Material", "", "Material to add");
	RNA_def_parameter_flags(parm, 0, PARM_REQUIRED);

	func = RNA_def_function(srna, "pop", "rna_IDMaterials_pop_id");
	RNA_def_function_flag(func, FUNC_USE_REPORTS | FUNC_USE_MAIN);
	RNA_def_function_ui_description(func, "Remove a material from the data-block");
	parm = RNA_def_int(func, "index", -1, -MAXMAT, MAXMAT, "", "Index of material to remove", 0, MAXMAT);
	RNA_def_boolean(func, "update_data", 0, "", "Update data by re-adjusting the material slots assigned");
	parm = RNA_def_pointer(func, "material", "Material", "", "Material to remove");
	RNA_def_function_return(func, parm);

	func = RNA_def_function(srna, "clear", "rna_IDMaterials_clear_id");
	RNA_def_function_ui_description(func, "Remove all materials from the data-block");
	RNA_def_boolean(func, "update_data", 0, "", "Update data by re-adjusting the material slots assigned");
}

static void rna_def_image_preview(BlenderRNA *brna)
{
	StructRNA *srna;
	FunctionRNA *func;
	PropertyRNA *prop;

	srna = RNA_def_struct(brna, "ImagePreview", NULL);
	RNA_def_struct_sdna(srna, "PreviewImage");
	RNA_def_struct_ui_text(srna, "Image Preview", "Preview image and icon");

	prop = RNA_def_property(srna, "is_image_custom", PROP_BOOLEAN, PROP_NONE);
	RNA_def_property_boolean_sdna(prop, NULL, "flag[ICON_SIZE_PREVIEW]", PRV_USER_EDITED);
	RNA_def_property_boolean_funcs(prop, NULL, "rna_ImagePreview_is_image_custom_set");
	RNA_def_property_ui_text(prop, "Custom Image", "True if this preview image has been modified by py script,"
	                         "and is no more auto-generated by Blender");

	prop = RNA_def_int_vector(srna, "image_size", 2, NULL, 0, 0, "Image Size",
	                          "Width and height in pixels", 0, 0);
	RNA_def_property_subtype(prop, PROP_PIXEL);
	RNA_def_property_int_funcs(prop, "rna_ImagePreview_image_size_get", "rna_ImagePreview_image_size_set", NULL);

	prop = RNA_def_property(srna, "image_pixels", PROP_INT, PROP_NONE);
	RNA_def_property_flag(prop, PROP_DYNAMIC);
	RNA_def_property_multi_array(prop, 1, NULL);
	RNA_def_property_ui_text(prop, "Image Pixels", "Image pixels, as bytes (always RGBA 32bits)");
	RNA_def_property_dynamic_array_funcs(prop, "rna_ImagePreview_image_pixels_get_length");
	RNA_def_property_int_funcs(prop, "rna_ImagePreview_image_pixels_get", "rna_ImagePreview_image_pixels_set", NULL);

	prop = RNA_def_property(srna, "image_pixels_float", PROP_FLOAT, PROP_NONE);
	RNA_def_property_flag(prop, PROP_DYNAMIC);
	RNA_def_property_multi_array(prop, 1, NULL);
	RNA_def_property_ui_text(prop, "Float Image Pixels",
	                         "Image pixels components, as floats (RGBA concatenated values)");
	RNA_def_property_dynamic_array_funcs(prop, "rna_ImagePreview_image_pixels_float_get_length");
	RNA_def_property_float_funcs(prop, "rna_ImagePreview_image_pixels_float_get",
	                             "rna_ImagePreview_image_pixels_float_set", NULL);


	prop = RNA_def_property(srna, "is_icon_custom", PROP_BOOLEAN, PROP_NONE);
	RNA_def_property_boolean_sdna(prop, NULL, "flag[ICON_SIZE_ICON]", PRV_USER_EDITED);
	RNA_def_property_boolean_funcs(prop, NULL, "rna_ImagePreview_is_icon_custom_set");
	RNA_def_property_ui_text(prop, "Custom Icon", "True if this preview icon has been modified by py script,"
	                         "and is no more auto-generated by Blender");

	prop = RNA_def_int_vector(srna, "icon_size", 2, NULL, 0, 0, "Icon Size",
	                          "Width and height in pixels", 0, 0);
	RNA_def_property_subtype(prop, PROP_PIXEL);
	RNA_def_property_int_funcs(prop, "rna_ImagePreview_icon_size_get", "rna_ImagePreview_icon_size_set", NULL);

	prop = RNA_def_property(srna, "icon_pixels", PROP_INT, PROP_NONE);
	RNA_def_property_flag(prop, PROP_DYNAMIC);
	RNA_def_property_multi_array(prop, 1, NULL);
	RNA_def_property_ui_text(prop, "Icon Pixels", "Icon pixels, as bytes (always RGBA 32bits)");
	RNA_def_property_dynamic_array_funcs(prop, "rna_ImagePreview_icon_pixels_get_length");
	RNA_def_property_int_funcs(prop, "rna_ImagePreview_icon_pixels_get", "rna_ImagePreview_icon_pixels_set", NULL);

	prop = RNA_def_property(srna, "icon_pixels_float", PROP_FLOAT, PROP_NONE);
	RNA_def_property_flag(prop, PROP_DYNAMIC);
	RNA_def_property_multi_array(prop, 1, NULL);
	RNA_def_property_ui_text(prop, "Float Icon Pixels", "Icon pixels components, as floats (RGBA concatenated values)");
	RNA_def_property_dynamic_array_funcs(prop, "rna_ImagePreview_icon_pixels_float_get_length");
	RNA_def_property_float_funcs(prop, "rna_ImagePreview_icon_pixels_float_get",
	                             "rna_ImagePreview_icon_pixels_float_set", NULL);

	prop = RNA_def_int(srna, "icon_id", 0, INT_MIN, INT_MAX, "Icon ID",
	                   "Unique integer identifying this preview as an icon (zero means invalid)", INT_MIN, INT_MAX);
	RNA_def_property_clear_flag(prop, PROP_EDITABLE);
	RNA_def_property_int_funcs(prop, "rna_ImagePreview_icon_id_get", NULL, NULL);

	func = RNA_def_function(srna, "reload", "rna_ImagePreview_icon_reload");
	RNA_def_function_ui_description(func, "Reload the preview from its source path");
}

static void rna_def_ID(BlenderRNA *brna)
{
	StructRNA *srna;
	FunctionRNA *func;
	PropertyRNA *prop, *parm;

	static const EnumPropertyItem update_flag_items[] = {
		{OB_RECALC_OB, "OBJECT", 0, "Object", ""},
		{OB_RECALC_DATA, "DATA", 0, "Data", ""},
		{OB_RECALC_TIME, "TIME", 0, "Time", ""},
		{0, NULL, 0, NULL, NULL}
	};

	srna = RNA_def_struct(brna, "ID", NULL);
	RNA_def_struct_ui_text(srna, "ID",
	                       "Base type for data-blocks, defining a unique name, linking from other libraries "
	                       "and garbage collection");
	RNA_def_struct_flag(srna, STRUCT_ID | STRUCT_ID_REFCOUNT);
	RNA_def_struct_refine_func(srna, "rna_ID_refine");
	RNA_def_struct_idprops_func(srna, "rna_ID_idprops");

	prop = RNA_def_property(srna, "name", PROP_STRING, PROP_NONE);
	RNA_def_property_ui_text(prop, "Name", "Unique data-block ID name");
	RNA_def_property_string_funcs(prop, "rna_ID_name_get", "rna_ID_name_length", "rna_ID_name_set");
	RNA_def_property_string_maxlength(prop, MAX_ID_NAME - 2);
	RNA_def_property_editable_func(prop, "rna_ID_name_editable");
	RNA_def_property_update(prop, NC_ID | NA_RENAME, NULL);
	RNA_def_struct_name_property(srna, prop);

	prop = RNA_def_property(srna, "users", PROP_INT, PROP_UNSIGNED);
	RNA_def_property_int_sdna(prop, NULL, "us");
	RNA_def_property_clear_flag(prop, PROP_EDITABLE);
	RNA_def_property_ui_text(prop, "Users", "Number of times this data-block is referenced");

	prop = RNA_def_property(srna, "use_fake_user", PROP_BOOLEAN, PROP_NONE);
	RNA_def_property_boolean_sdna(prop, NULL, "flag", LIB_FAKEUSER);
	RNA_def_property_ui_text(prop, "Fake User", "Save this data-block even if it has no users");
	RNA_def_property_boolean_funcs(prop, NULL, "rna_ID_fake_user_set");

	prop = RNA_def_property(srna, "tag", PROP_BOOLEAN, PROP_NONE);
	RNA_def_property_boolean_sdna(prop, NULL, "tag", LIB_TAG_DOIT);
	RNA_def_property_flag(prop, PROP_LIB_EXCEPTION);
	RNA_def_property_ui_text(prop, "Tag",
	                         "Tools can use this to tag data for their own purposes "
	                         "(initial state is undefined)");

	prop = RNA_def_property(srna, "is_updated", PROP_BOOLEAN, PROP_NONE);
	RNA_def_property_boolean_sdna(prop, NULL, "tag", LIB_TAG_ID_RECALC);
	RNA_def_property_clear_flag(prop, PROP_EDITABLE);
	RNA_def_property_ui_text(prop, "Is Updated", "Data-block is tagged for recalculation");

	prop = RNA_def_property(srna, "is_updated_data", PROP_BOOLEAN, PROP_NONE);
	RNA_def_property_boolean_sdna(prop, NULL, "tag", LIB_TAG_ID_RECALC_DATA);
	RNA_def_property_clear_flag(prop, PROP_EDITABLE);
	RNA_def_property_ui_text(prop, "Is Updated Data", "Data-block data is tagged for recalculation");

	prop = RNA_def_property(srna, "is_library_indirect", PROP_BOOLEAN, PROP_NONE);
	RNA_def_property_boolean_sdna(prop, NULL, "tag", LIB_TAG_INDIRECT);
	RNA_def_property_clear_flag(prop, PROP_EDITABLE);
	RNA_def_property_ui_text(prop, "Is Indirect", "Is this ID block linked indirectly");

	prop = RNA_def_property(srna, "library", PROP_POINTER, PROP_NONE);
	RNA_def_property_pointer_sdna(prop, NULL, "lib");
	RNA_def_property_clear_flag(prop, PROP_EDITABLE);
	RNA_def_property_ui_text(prop, "Library", "Library file the data-block is linked from");

	prop = RNA_def_pointer(srna, "reference", "ID", "Reference", "Reference linked data-block overriden by this one");
	RNA_def_property_pointer_sdna(prop, NULL, "override->reference");
	RNA_def_property_clear_flag(prop, PROP_EDITABLE);
	RNA_def_property_pointer_funcs(prop, "rna_ID_override_reference_get", NULL, NULL, NULL);

	prop = RNA_def_pointer(srna, "preview", "ImagePreview", "Preview",
	                       "Preview image and icon of this data-block (None if not supported for this type of data)");
	RNA_def_property_clear_flag(prop, PROP_EDITABLE);
	RNA_def_property_pointer_funcs(prop, "rna_IDPreview_get", NULL, NULL, NULL);

	/* functions */
	func = RNA_def_function(srna, "copy", "rna_ID_copy");
	RNA_def_function_ui_description(func, "Create a copy of this data-block (not supported for all data-blocks)");
	RNA_def_function_flag(func, FUNC_USE_MAIN);
	parm = RNA_def_pointer(func, "id", "ID", "", "New copy of the ID");
	RNA_def_function_return(func, parm);

	func = RNA_def_function(srna, "override_create", "rna_ID_override_create");
	RNA_def_function_ui_description(func, "Create an overridden local copy of this linked data-block (not supported for all data-blocks)");
	RNA_def_function_flag(func, FUNC_USE_MAIN);
	parm = RNA_def_pointer(func, "id", "ID", "", "New overridden local copy of the ID");
	RNA_def_function_return(func, parm);

	func = RNA_def_function(srna, "user_clear", "rna_ID_user_clear");
	RNA_def_function_ui_description(func, "Clear the user count of a data-block so its not saved, "
	                                "on reload the data will be removed");

	func = RNA_def_function(srna, "user_remap", "rna_ID_user_remap");
	RNA_def_function_ui_description(func, "Replace all usage in the .blend file of this ID by new given one");
	RNA_def_function_flag(func, FUNC_USE_MAIN);
	parm = RNA_def_pointer(func, "new_id", "ID", "", "New ID to use");
	RNA_def_parameter_flags(parm, PROP_NEVER_NULL, PARM_REQUIRED);

	func = RNA_def_function(srna, "make_local", "rna_ID_make_local");
	RNA_def_function_ui_description(func, "Make this datablock local, return local one "
	                                      "(may be a copy of the original, in case it is also indirectly used)");
	RNA_def_function_flag(func, FUNC_USE_MAIN);
	parm = RNA_def_boolean(func, "clear_proxy", true, "",
	                       "Whether to clear proxies (the default behavior, "
	                       "note that if object has to be duplicated to be made local, proxies are always cleared)");
	parm = RNA_def_pointer(func, "id", "ID", "", "This ID, or the new ID if it was copied");
	RNA_def_function_return(func, parm);

	func = RNA_def_function(srna, "user_of_id", "BKE_library_ID_use_ID");
	RNA_def_function_ui_description(func, "Count the number of times that ID uses/references given one");
	parm = RNA_def_pointer(func, "id", "ID", "", "ID to count usages");
	RNA_def_parameter_flags(parm, PROP_NEVER_NULL, PARM_REQUIRED);
	parm = RNA_def_int(func, "count", 0, 0, INT_MAX,
	                   "", "Number of usages/references of given id by current data-block", 0, INT_MAX);
	RNA_def_function_return(func, parm);

	func = RNA_def_function(srna, "animation_data_create", "rna_ID_animation_data_create");
	RNA_def_function_flag(func, FUNC_USE_MAIN);
	RNA_def_function_ui_description(func, "Create animation data to this ID, note that not all ID types support this");
	parm = RNA_def_pointer(func, "anim_data", "AnimData", "", "New animation data or NULL");
	RNA_def_function_return(func, parm);

	func = RNA_def_function(srna, "animation_data_clear", "rna_ID_animation_data_free");
	RNA_def_function_flag(func, FUNC_USE_MAIN);
	RNA_def_function_ui_description(func, "Clear animation on this this ID");

	func = RNA_def_function(srna, "update_tag", "rna_ID_update_tag");
	RNA_def_function_flag(func, FUNC_USE_REPORTS);
	RNA_def_function_ui_description(func,
	                                "Tag the ID to update its display data, "
	                                "e.g. when calling :class:`bpy.types.Scene.update`");
	RNA_def_enum_flag(func, "refresh", update_flag_items, 0, "", "Type of updates to perform");

#ifdef WITH_PYTHON
	RNA_def_struct_register_funcs(srna, NULL, NULL, "rna_ID_instance");
#endif
}

static void rna_def_library(BlenderRNA *brna)
{
	StructRNA *srna;
	FunctionRNA *func;
	PropertyRNA *prop;

	srna = RNA_def_struct(brna, "Library", "ID");
	RNA_def_struct_ui_text(srna, "Library", "External .blend file from which data is linked");
	RNA_def_struct_ui_icon(srna, ICON_LIBRARY_DATA_DIRECT);

	prop = RNA_def_property(srna, "filepath", PROP_STRING, PROP_FILEPATH);
	RNA_def_property_string_sdna(prop, NULL, "name");
	RNA_def_property_ui_text(prop, "File Path", "Path to the library .blend file");
	RNA_def_property_string_funcs(prop, NULL, NULL, "rna_Library_filepath_set");
	
	prop = RNA_def_property(srna, "parent", PROP_POINTER, PROP_NONE);
	RNA_def_property_struct_type(prop, "Library");
	RNA_def_property_ui_text(prop, "Parent", "");

	prop = RNA_def_property(srna, "packed_file", PROP_POINTER, PROP_NONE);
	RNA_def_property_pointer_sdna(prop, NULL, "packedfile");
	RNA_def_property_ui_text(prop, "Packed File", "");

	func = RNA_def_function(srna, "reload", "WM_lib_reload");
	RNA_def_function_flag(func, FUNC_USE_REPORTS | FUNC_USE_CONTEXT);
	RNA_def_function_ui_description(func, "Reload this library and all its linked data-blocks");
}
void RNA_def_ID(BlenderRNA *brna)
{
	StructRNA *srna;

	/* built-in unknown type */
	srna = RNA_def_struct(brna, "UnknownType", NULL);
	RNA_def_struct_ui_text(srna, "Unknown Type", "Stub RNA type used for pointers to unknown or internal data");

	/* built-in any type */
	srna = RNA_def_struct(brna, "AnyType", NULL);
	RNA_def_struct_ui_text(srna, "Any Type", "RNA type used for pointers to any possible data");

	rna_def_ID(brna);
	rna_def_image_preview(brna);
	rna_def_ID_properties(brna);
	rna_def_ID_materials(brna);
	rna_def_library(brna);
}

#endif<|MERGE_RESOLUTION|>--- conflicted
+++ resolved
@@ -188,13 +188,9 @@
 
 StructRNA *ID_code_to_RNA_type(short idcode)
 {
-<<<<<<< HEAD
 	/* Note, this switch doesn't use a 'default',
 	 * so adding new ID's causes a warning. */
 	switch ((ID_Type)idcode) {
-=======
-	switch ((ID_Type)(idcode)) {
->>>>>>> d60a1c30
 		case ID_AC: return &RNA_Action;
 		case ID_AR: return &RNA_Armature;
 		case ID_BR: return &RNA_Brush;
