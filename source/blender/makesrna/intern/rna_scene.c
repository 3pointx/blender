--- conflicted
+++ resolved
@@ -2090,7 +2090,9 @@
 	}
 }
 
-<<<<<<< HEAD
+static char *rna_UnitSettings_path(PointerRNA *UNUSED(ptr))
+{
+	return BLI_sprintfN("unit_settings");
 
 /* lanpr */
 
@@ -2140,11 +2142,6 @@
 {
 	SceneLANPR *lanpr = (SceneLANPR *)ptr->data;
 	lanpr->active_layer = value.data;
-=======
-static char *rna_UnitSettings_path(PointerRNA *UNUSED(ptr))
-{
-	return BLI_sprintfN("unit_settings");
->>>>>>> 32d50858
 }
 
 #else
