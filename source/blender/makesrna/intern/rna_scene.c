--- conflicted
+++ resolved
@@ -2746,26 +2746,16 @@
 
 	prop = RNA_def_property(srna, "use_gpencil_draw_onback", PROP_BOOLEAN, PROP_NONE);
 	RNA_def_property_boolean_sdna(prop, NULL, "gpencil_flags", GP_TOOL_FLAG_PAINT_ONBACK);
-<<<<<<< HEAD
-	RNA_def_property_ui_text(prop, "Draw Strokes on Back",
-	                         "When draw new strokes, the new stroke is drawn below of all strokes in the layer");
-=======
 	RNA_def_property_ui_text(
 	        prop, "Draw Strokes on Back",
 	        "When draw new strokes, the new stroke is drawn below of all strokes in the layer");
->>>>>>> c384b5dd
 	RNA_def_property_update(prop, NC_SCENE | ND_TOOLSETTINGS, NULL);
 
 	prop = RNA_def_property(srna, "use_gpencil_thumbnail_list", PROP_BOOLEAN, PROP_NONE);
 	RNA_def_property_boolean_negative_sdna(prop, NULL, "gpencil_flags", GP_TOOL_FLAG_THUMBNAIL_LIST);
-<<<<<<< HEAD
-	RNA_def_property_ui_text(prop, "Compact List",
-	                         "Show compact list of color instead of thumbnails");
-=======
 	RNA_def_property_ui_text(
 	        prop, "Compact List",
 	        "Show compact list of color instead of thumbnails");
->>>>>>> c384b5dd
 	RNA_def_property_update(prop, NC_SCENE | ND_TOOLSETTINGS, NULL);
 
 	prop = RNA_def_property(srna, "use_gpencil_weight_data_add", PROP_BOOLEAN, PROP_NONE);
