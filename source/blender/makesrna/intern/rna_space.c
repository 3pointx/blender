/*
 * This program is free software; you can redistribute it and/or
 * modify it under the terms of the GNU General Public License
 * as published by the Free Software Foundation; either version 2
 * of the License, or (at your option) any later version.
 *
 * This program is distributed in the hope that it will be useful,
 * but WITHOUT ANY WARRANTY; without even the implied warranty of
 * MERCHANTABILITY or FITNESS FOR A PARTICULAR PURPOSE.  See the
 * GNU General Public License for more details.
 *
 * You should have received a copy of the GNU General Public License
 * along with this program; if not, write to the Free Software Foundation,
 * Inc., 51 Franklin Street, Fifth Floor, Boston, MA 02110-1301, USA.
 */

/** \file
 * \ingroup RNA
 */

#include <stdlib.h>
#include <string.h>

#include "MEM_guardedalloc.h"

#include "BLT_translation.h"

#include "BKE_image.h"
#include "BKE_key.h"
#include "BKE_movieclip.h"
#include "BKE_node.h"
#include "BKE_studiolight.h"

#include "ED_text.h"

#include "BLI_listbase.h"
#include "BLI_math.h"

#include "DNA_action_types.h"
#include "DNA_gpencil_types.h"
#include "DNA_key_types.h"
#include "DNA_mask_types.h"
#include "DNA_material_types.h"
#include "DNA_node_types.h"
#include "DNA_object_types.h"
#include "DNA_sequence_types.h"
#include "DNA_space_types.h"
#include "DNA_view3d_types.h"
#include "DNA_workspace_types.h"

#include "RNA_access.h"
#include "RNA_define.h"

#include "rna_internal.h"

#include "SEQ_sequencer.h"

#include "WM_api.h"
#include "WM_types.h"

#include "RE_engine.h"
#include "RE_pipeline.h"

#include "RNA_enum_types.h"

const EnumPropertyItem rna_enum_space_type_items[] = {
    /* empty must be here for python, is skipped for UI */
    {SPACE_EMPTY, "EMPTY", ICON_NONE, "Empty", ""},

    /* General */
    {0, "", ICON_NONE, "General", ""},
    {SPACE_VIEW3D,
     "VIEW_3D",
     ICON_VIEW3D,
     "3D Viewport",
     "Manipulate objects in a 3D environment"},
    {SPACE_IMAGE,
     "IMAGE_EDITOR",
     ICON_IMAGE,
     "UV/Image Editor",
     "View and edit images and UV Maps"},
    {SPACE_NODE,
     "NODE_EDITOR",
     ICON_NODETREE,
     "Node Editor",
     "Editor for node-based shading and compositing tools"},
    {SPACE_SEQ, "SEQUENCE_EDITOR", ICON_SEQUENCE, "Video Sequencer", "Video editing tools"},
    {SPACE_CLIP, "CLIP_EDITOR", ICON_TRACKER, "Movie Clip Editor", "Motion tracking tools"},

    /* Animation */
    {0, "", ICON_NONE, "Animation", ""},
#if 0
    {SPACE_ACTION,
     "TIMELINE",
     ICON_TIME,
     "Timeline",
     "Timeline and playback controls (NOTE: Switch to 'Timeline' mode)"}, /* XXX */
#endif
    {SPACE_ACTION, "DOPESHEET_EDITOR", ICON_ACTION, "Dope Sheet", "Adjust timing of keyframes"},
    {SPACE_GRAPH,
     "GRAPH_EDITOR",
     ICON_GRAPH,
     "Graph Editor",
     "Edit drivers and keyframe interpolation"},
    {SPACE_NLA, "NLA_EDITOR", ICON_NLA, "Nonlinear Animation", "Combine and layer Actions"},

    /* Scripting */
    {0, "", ICON_NONE, "Scripting", ""},
    {SPACE_TEXT,
     "TEXT_EDITOR",
     ICON_TEXT,
     "Text Editor",
     "Edit scripts and in-file documentation"},
    {SPACE_CONSOLE,
     "CONSOLE",
     ICON_CONSOLE,
     "Python Console",
     "Interactive programmatic console for "
     "advanced editing and script development"},
    {SPACE_INFO, "INFO", ICON_INFO, "Info", "Log of operations, warnings and error messages"},
    /* Special case: Top-bar and Status-bar aren't supposed to be a regular editor for the user. */
    {SPACE_TOPBAR,
     "TOPBAR",
     ICON_NONE,
     "Top Bar",
     "Global bar at the top of the screen for "
     "global per-window settings"},
    {SPACE_STATUSBAR,
     "STATUSBAR",
     ICON_NONE,
     "Status Bar",
     "Global bar at the bottom of the "
     "screen for general status information"},

    /* Data */
    {0, "", ICON_NONE, "Data", ""},
    {SPACE_OUTLINER,
     "OUTLINER",
     ICON_OUTLINER,
     "Outliner",
     "Overview of scene graph and all available data-blocks"},
    {SPACE_PROPERTIES,
     "PROPERTIES",
     ICON_PROPERTIES,
     "Properties",
     "Edit properties of active object and related data-blocks"},
    {SPACE_FILE, "FILE_BROWSER", ICON_FILEBROWSER, "File Browser", "Browse for files and assets"},
    {SPACE_USERPREF,
     "PREFERENCES",
     ICON_PREFERENCES,
     "Preferences",
     "Edit persistent configuration settings"},
    {0, NULL, 0, NULL, NULL},
};

const EnumPropertyItem rna_enum_space_graph_mode_items[] = {
    {SIPO_MODE_ANIMATION,
     "FCURVES",
     ICON_GRAPH,
     "Graph Editor",
     "Edit animation/keyframes displayed as 2D curves"},
    {SIPO_MODE_DRIVERS, "DRIVERS", ICON_DRIVER, "Drivers", "Edit drivers"},
    {0, NULL, 0, NULL, NULL},
};

const EnumPropertyItem rna_enum_space_sequencer_view_type_items[] = {
    {SEQ_VIEW_SEQUENCE, "SEQUENCER", ICON_SEQ_SEQUENCER, "Sequencer", ""},
    {SEQ_VIEW_PREVIEW, "PREVIEW", ICON_SEQ_PREVIEW, "Preview", ""},
    {SEQ_VIEW_SEQUENCE_PREVIEW, "SEQUENCER_PREVIEW", ICON_SEQ_SPLITVIEW, "Sequencer/Preview", ""},
    {0, NULL, 0, NULL, NULL},
};

const EnumPropertyItem rna_enum_space_file_browse_mode_items[] = {
    {FILE_BROWSE_MODE_FILES, "FILES", ICON_FILEBROWSER, "File Browser", ""},
    {FILE_BROWSE_MODE_ASSETS, "ASSETS", ICON_ASSET_MANAGER, "Asset Browser", ""},
    {0, NULL, 0, NULL, NULL},
};

#define SACT_ITEM_DOPESHEET \
  { \
    SACTCONT_DOPESHEET, "DOPESHEET", ICON_ACTION, "Dope Sheet", "Edit all keyframes in scene" \
  }
#define SACT_ITEM_TIMELINE \
  { \
    SACTCONT_TIMELINE, "TIMELINE", ICON_TIME, "Timeline", "Timeline and playback controls" \
  }
#define SACT_ITEM_ACTION \
  { \
    SACTCONT_ACTION, "ACTION", ICON_OBJECT_DATA, "Action Editor", \
        "Edit keyframes in active object's Object-level action" \
  }
#define SACT_ITEM_SHAPEKEY \
  { \
    SACTCONT_SHAPEKEY, "SHAPEKEY", ICON_SHAPEKEY_DATA, "Shape Key Editor", \
        "Edit keyframes in active object's Shape Keys action" \
  }
#define SACT_ITEM_GPENCIL \
  { \
    SACTCONT_GPENCIL, "GPENCIL", ICON_GREASEPENCIL, "Grease Pencil", \
        "Edit timings for all Grease Pencil sketches in file" \
  }
#define SACT_ITEM_MASK \
  { \
    SACTCONT_MASK, "MASK", ICON_MOD_MASK, "Mask", "Edit timings for Mask Editor splines" \
  }
#define SACT_ITEM_CACHEFILE \
  { \
    SACTCONT_CACHEFILE, "CACHEFILE", ICON_FILE, "Cache File", \
        "Edit timings for Cache File data-blocks" \
  }

#ifndef RNA_RUNTIME
/* XXX: action-editor is currently for object-level only actions,
 * so show that using object-icon hint */
static EnumPropertyItem rna_enum_space_action_mode_all_items[] = {
    SACT_ITEM_DOPESHEET,
    SACT_ITEM_TIMELINE,
    SACT_ITEM_ACTION,
    SACT_ITEM_SHAPEKEY,
    SACT_ITEM_GPENCIL,
    SACT_ITEM_MASK,
    SACT_ITEM_CACHEFILE,
    {0, NULL, 0, NULL, NULL},
};
static EnumPropertyItem rna_enum_space_action_ui_mode_items[] = {
    SACT_ITEM_DOPESHEET,
    /* SACT_ITEM_TIMELINE, */
    SACT_ITEM_ACTION,
    SACT_ITEM_SHAPEKEY,
    SACT_ITEM_GPENCIL,
    SACT_ITEM_MASK,
    SACT_ITEM_CACHEFILE,
    {0, NULL, 0, NULL, NULL},
};
#endif
/* expose as ui_mode */
const EnumPropertyItem rna_enum_space_action_mode_items[] = {
    SACT_ITEM_DOPESHEET,
    SACT_ITEM_TIMELINE,
    {0, NULL, 0, NULL, NULL},
};

#undef SACT_ITEM_DOPESHEET
#undef SACT_ITEM_TIMELINE
#undef SACT_ITEM_ACTION
#undef SACT_ITEM_SHAPEKEY
#undef SACT_ITEM_GPENCIL
#undef SACT_ITEM_MASK
#undef SACT_ITEM_CACHEFILE

#define SI_ITEM_VIEW(identifier, name, icon) \
  { \
    SI_MODE_VIEW, identifier, icon, name, "View the image" \
  }
#define SI_ITEM_UV \
  { \
    SI_MODE_UV, "UV", ICON_UV, "UV Editor", "UV edit in mesh editmode" \
  }
#define SI_ITEM_PAINT \
  { \
    SI_MODE_PAINT, "PAINT", ICON_TPAINT_HLT, "Paint", "2D image painting mode" \
  }
#define SI_ITEM_MASK \
  { \
    SI_MODE_MASK, "MASK", ICON_MOD_MASK, "Mask", "Mask editing" \
  }

const EnumPropertyItem rna_enum_space_image_mode_all_items[] = {
    SI_ITEM_VIEW("VIEW", "View", ICON_FILE_IMAGE),
    SI_ITEM_UV,
    SI_ITEM_PAINT,
    SI_ITEM_MASK,
    {0, NULL, 0, NULL, NULL},
};

static const EnumPropertyItem rna_enum_space_image_mode_ui_items[] = {
    SI_ITEM_VIEW("VIEW", "View", ICON_FILE_IMAGE),
    SI_ITEM_PAINT,
    SI_ITEM_MASK,
    {0, NULL, 0, NULL, NULL},
};

const EnumPropertyItem rna_enum_space_image_mode_items[] = {
    SI_ITEM_VIEW("IMAGE_EDITOR", "Image Editor", ICON_IMAGE),
    SI_ITEM_UV,
    {0, NULL, 0, NULL, NULL},
};

#undef SI_ITEM_VIEW
#undef SI_ITEM_UV
#undef SI_ITEM_PAINT
#undef SI_ITEM_MASK

#define V3D_S3D_CAMERA_LEFT {STEREO_LEFT_ID, "LEFT", ICON_RESTRICT_RENDER_OFF, "Left", ""},
#define V3D_S3D_CAMERA_RIGHT {STEREO_RIGHT_ID, "RIGHT", ICON_RESTRICT_RENDER_OFF, "Right", ""},
#define V3D_S3D_CAMERA_S3D {STEREO_3D_ID, "S3D", ICON_CAMERA_STEREO, "3D", ""},
#ifdef RNA_RUNTIME
#  define V3D_S3D_CAMERA_VIEWS {STEREO_MONO_ID, "MONO", ICON_RESTRICT_RENDER_OFF, "Views", ""},
#endif

static const EnumPropertyItem stereo3d_camera_items[] = {
    V3D_S3D_CAMERA_LEFT V3D_S3D_CAMERA_RIGHT V3D_S3D_CAMERA_S3D{0, NULL, 0, NULL, NULL},
};

#ifdef RNA_RUNTIME
static const EnumPropertyItem multiview_camera_items[] = {
    V3D_S3D_CAMERA_VIEWS V3D_S3D_CAMERA_S3D{0, NULL, 0, NULL, NULL},
};
#endif

#undef V3D_S3D_CAMERA_LEFT
#undef V3D_S3D_CAMERA_RIGHT
#undef V3D_S3D_CAMERA_S3D
#undef V3D_S3D_CAMERA_VIEWS

const EnumPropertyItem rna_enum_fileselect_params_sort_items[] = {
    {FILE_SORT_ALPHA, "FILE_SORT_ALPHA", ICON_NONE, "Name", "Sort the file list alphabetically"},
    {FILE_SORT_EXTENSION,
     "FILE_SORT_EXTENSION",
     ICON_NONE,
     "Extension",
     "Sort the file list by extension/type"},
    {FILE_SORT_TIME,
     "FILE_SORT_TIME",
     ICON_NONE,
     "Modified Date",
     "Sort files by modification time"},
    {FILE_SORT_SIZE, "FILE_SORT_SIZE", ICON_NONE, "Size", "Sort files by size"},
    {0, NULL, 0, NULL, NULL},
};

#ifndef RNA_RUNTIME
static const EnumPropertyItem stereo3d_eye_items[] = {
    {STEREO_LEFT_ID, "LEFT_EYE", ICON_NONE, "Left Eye"},
    {STEREO_RIGHT_ID, "RIGHT_EYE", ICON_NONE, "Right Eye"},
    {0, NULL, 0, NULL, NULL},
};
#endif

static const EnumPropertyItem display_channels_items[] = {
    {SI_USE_ALPHA,
     "COLOR_ALPHA",
     ICON_IMAGE_RGB_ALPHA,
     "Color and Alpha",
     "Display image with RGB colors and alpha transparency"},
    {0, "COLOR", ICON_IMAGE_RGB, "Color", "Display image with RGB colors"},
    {SI_SHOW_ALPHA, "ALPHA", ICON_IMAGE_ALPHA, "Alpha", "Display  alpha transparency channel"},
    {SI_SHOW_ZBUF,
     "Z_BUFFER",
     ICON_IMAGE_ZDEPTH,
     "Z-Buffer",
     "Display Z-buffer associated with image (mapped from camera clip start to end)"},
    {SI_SHOW_R, "RED", ICON_COLOR_RED, "Red", ""},
    {SI_SHOW_G, "GREEN", ICON_COLOR_GREEN, "Green", ""},
    {SI_SHOW_B, "BLUE", ICON_COLOR_BLUE, "Blue", ""},
    {0, NULL, 0, NULL, NULL},
};

#ifndef RNA_RUNTIME
static const EnumPropertyItem autosnap_items[] = {
    {SACTSNAP_OFF, "NONE", 0, "No Auto-Snap", ""},
    /* {-1, "", 0, "", ""}, */
    {SACTSNAP_STEP, "STEP", 0, "Frame Step", "Snap to 1.0 frame intervals"},
    {SACTSNAP_TSTEP, "TIME_STEP", 0, "Second Step", "Snap to 1.0 second intervals"},
    /* {-1, "", 0, "", ""}, */
    {SACTSNAP_FRAME, "FRAME", 0, "Nearest Frame", "Snap to actual frames (nla-action time)"},
    {SACTSNAP_SECOND, "SECOND", 0, "Nearest Second", "Snap to actual seconds (nla-action time)"},
    /* {-1, "", 0, "", ""}, */
    {SACTSNAP_MARKER, "MARKER", 0, "Nearest Marker", "Snap to nearest marker"},
    {0, NULL, 0, NULL, NULL},
};
#endif

const EnumPropertyItem rna_enum_shading_type_items[] = {
    {OB_WIRE, "WIREFRAME", ICON_SHADING_WIRE, "Wireframe", "Display the object as wire edges"},
    {OB_SOLID, "SOLID", ICON_SHADING_SOLID, "Solid", "Display in solid mode"},
    {OB_MATERIAL,
     "MATERIAL",
     ICON_SHADING_TEXTURE,
     "Material Preview",
     "Display in Material Preview mode"},
    {OB_RENDER, "RENDERED", ICON_SHADING_RENDERED, "Rendered", "Display render preview"},
    {0, NULL, 0, NULL, NULL},
};

static const EnumPropertyItem rna_enum_viewport_lighting_items[] = {
    {V3D_LIGHTING_STUDIO, "STUDIO", 0, "Studio", "Display using studio lighting"},
    {V3D_LIGHTING_MATCAP, "MATCAP", 0, "MatCap", "Display using matcap material and lighting"},
    {V3D_LIGHTING_FLAT, "FLAT", 0, "Flat", "Display using flat lighting"},
    {0, NULL, 0, NULL, NULL},
};

static const EnumPropertyItem rna_enum_shading_color_type_items[] = {
    {V3D_SHADING_MATERIAL_COLOR, "MATERIAL", 0, "Material", "Show material color"},
    {V3D_SHADING_SINGLE_COLOR, "SINGLE", 0, "Single", "Show scene in a single color"},
    {V3D_SHADING_OBJECT_COLOR, "OBJECT", 0, "Object", "Show object color"},
    {V3D_SHADING_RANDOM_COLOR, "RANDOM", 0, "Random", "Show random object color"},
    {V3D_SHADING_VERTEX_COLOR, "VERTEX", 0, "Vertex", "Show active vertex color"},
    {V3D_SHADING_TEXTURE_COLOR, "TEXTURE", 0, "Texture", "Show texture"},
    {0, NULL, 0, NULL, NULL},
};

static const EnumPropertyItem rna_enum_studio_light_items[] = {
    {0, "DEFAULT", 0, "Default", ""},
    {0, NULL, 0, NULL, NULL},
};

static const EnumPropertyItem rna_enum_view3dshading_render_pass_type_items[] = {
    {0, "", ICON_NONE, "General", ""},
    {EEVEE_RENDER_PASS_COMBINED, "COMBINED", 0, "Combined", ""},
    {EEVEE_RENDER_PASS_EMIT, "EMISSION", 0, "Emission", ""},
    {EEVEE_RENDER_PASS_ENVIRONMENT, "ENVIRONMENT", 0, "Environment", ""},
    {EEVEE_RENDER_PASS_AO, "AO", 0, "Ambient Occlusion", ""},
    {EEVEE_RENDER_PASS_SHADOW, "SHADOW", 0, "Shadow", ""},

    {0, "", ICON_NONE, "Light", ""},
    {EEVEE_RENDER_PASS_DIFFUSE_LIGHT, "DIFFUSE_LIGHT", 0, "Diffuse Light", ""},
    {EEVEE_RENDER_PASS_DIFFUSE_COLOR, "DIFFUSE_COLOR", 0, "Diffuse Color", ""},
    {EEVEE_RENDER_PASS_SPECULAR_LIGHT, "SPECULAR_LIGHT", 0, "Specular Light", ""},
    {EEVEE_RENDER_PASS_SPECULAR_COLOR, "SPECULAR_COLOR", 0, "Specular Color", ""},
    {EEVEE_RENDER_PASS_VOLUME_LIGHT, "VOLUME_LIGHT", 0, "Volume Light", ""},

    {0, "", ICON_NONE, "Effects", ""},
    {EEVEE_RENDER_PASS_BLOOM, "BLOOM", 0, "Bloom", ""},

    {0, "", ICON_NONE, "Data", ""},
    {EEVEE_RENDER_PASS_NORMAL, "NORMAL", 0, "Normal", ""},
    {EEVEE_RENDER_PASS_MIST, "MIST", 0, "Mist", ""},

    {0, "", ICON_NONE, "Shader AOV", ""},
    {EEVEE_RENDER_PASS_AOV, "AOV", 0, "AOV", ""},

    {0, NULL, 0, NULL, NULL},
};

const EnumPropertyItem rna_enum_clip_editor_mode_items[] = {
    {SC_MODE_TRACKING, "TRACKING", ICON_ANIM_DATA, "Tracking", "Show tracking and solving tools"},
    {SC_MODE_MASKEDIT, "MASK", ICON_MOD_MASK, "Mask", "Show mask editing tools"},
    {0, NULL, 0, NULL, NULL},
};

/* Actually populated dynamically trough a function,
 * but helps for context-less access (e.g. doc, i18n...). */
static const EnumPropertyItem buttons_context_items[] = {
    {BCONTEXT_TOOL, "TOOL", ICON_TOOL_SETTINGS, "Tool", "Active Tool and Workspace settings"},
    {BCONTEXT_SCENE, "SCENE", ICON_SCENE_DATA, "Scene", "Scene Properties"},
    {BCONTEXT_RENDER, "RENDER", ICON_SCENE, "Render", "Render Properties"},
    {BCONTEXT_OUTPUT, "OUTPUT", ICON_OUTPUT, "Output", "Output Properties"},
    {BCONTEXT_VIEW_LAYER, "VIEW_LAYER", ICON_RENDER_RESULT, "View Layer", "View Layer Properties"},
    {BCONTEXT_WORLD, "WORLD", ICON_WORLD, "World", "World Properties"},
    {BCONTEXT_COLLECTION, "COLLECTION", ICON_GROUP, "Collection", "Collection Properties"},
    {BCONTEXT_OBJECT, "OBJECT", ICON_OBJECT_DATA, "Object", "Object Properties"},
    {BCONTEXT_CONSTRAINT,
     "CONSTRAINT",
     ICON_CONSTRAINT,
     "Constraints",
     "Object Constraint Properties"},
    {BCONTEXT_MODIFIER, "MODIFIER", ICON_MODIFIER, "Modifiers", "Modifiers Properties"},
    {BCONTEXT_DATA, "DATA", ICON_NONE, "Data", "Object Data Properties"},
    {BCONTEXT_BONE, "BONE", ICON_BONE_DATA, "Bone", "Bone Properties"},
    {BCONTEXT_BONE_CONSTRAINT,
     "BONE_CONSTRAINT",
     ICON_CONSTRAINT_BONE,
     "Bone Constraints",
     "Bone Constraint Properties"},
    {BCONTEXT_MATERIAL, "MATERIAL", ICON_MATERIAL, "Material", "Material Properties"},
    {BCONTEXT_TEXTURE, "TEXTURE", ICON_TEXTURE, "Texture", "Texture Properties"},
    {BCONTEXT_PARTICLE, "PARTICLES", ICON_PARTICLES, "Particles", "Particle Properties"},
    {BCONTEXT_PHYSICS, "PHYSICS", ICON_PHYSICS, "Physics", "Physics Properties"},
    {BCONTEXT_SHADERFX, "SHADERFX", ICON_SHADERFX, "Effects", "Visual Effects Properties"},
    {0, NULL, 0, NULL, NULL},
};

static const EnumPropertyItem fileselectparams_recursion_level_items[] = {
    {0, "NONE", 0, "None", "Only list current directory's content, with no recursion"},
    {1, "BLEND", 0, "Blend File", "List .blend files' content"},
    {2, "ALL_1", 0, "One Level", "List all sub-directories' content, one level of recursion"},
    {3, "ALL_2", 0, "Two Levels", "List all sub-directories' content, two levels of recursion"},
    {4,
     "ALL_3",
     0,
     "Three Levels",
     "List all sub-directories' content, three levels of recursion"},
    {0, NULL, 0, NULL, NULL},
};

static const EnumPropertyItem rna_enum_curve_display_handle_items[] = {
    {CURVE_HANDLE_NONE, "NONE", 0, "None", ""},
    {CURVE_HANDLE_SELECTED, "SELECTED", 0, "Selected", ""},
    {CURVE_HANDLE_ALL, "ALL", 0, "All", ""},
    {0, NULL, 0, NULL, NULL},
};

#ifdef RNA_RUNTIME

#  include "DNA_anim_types.h"
#  include "DNA_scene_types.h"
#  include "DNA_screen_types.h"
#  include "DNA_userdef_types.h"

#  include "BLI_path_util.h"
#  include "BLI_string.h"

#  include "BKE_anim_data.h"
#  include "BKE_brush.h"
#  include "BKE_colortools.h"
#  include "BKE_context.h"
#  include "BKE_global.h"
#  include "BKE_icons.h"
#  include "BKE_idprop.h"
#  include "BKE_layer.h"
#  include "BKE_nla.h"
#  include "BKE_paint.h"
#  include "BKE_preferences.h"
#  include "BKE_scene.h"
#  include "BKE_screen.h"
#  include "BKE_workspace.h"

#  include "DEG_depsgraph.h"
#  include "DEG_depsgraph_build.h"

#  include "ED_anim_api.h"
#  include "ED_buttons.h"
#  include "ED_clip.h"
#  include "ED_fileselect.h"
#  include "ED_image.h"
#  include "ED_node.h"
#  include "ED_screen.h"
#  include "ED_sequencer.h"
#  include "ED_transform.h"
#  include "ED_view3d.h"

#  include "GPU_material.h"

#  include "IMB_imbuf_types.h"

#  include "UI_interface.h"
#  include "UI_view2d.h"

static StructRNA *rna_Space_refine(struct PointerRNA *ptr)
{
  SpaceLink *space = (SpaceLink *)ptr->data;

  switch ((eSpace_Type)space->spacetype) {
    case SPACE_VIEW3D:
      return &RNA_SpaceView3D;
    case SPACE_GRAPH:
      return &RNA_SpaceGraphEditor;
    case SPACE_OUTLINER:
      return &RNA_SpaceOutliner;
    case SPACE_PROPERTIES:
      return &RNA_SpaceProperties;
    case SPACE_FILE:
      return &RNA_SpaceFileBrowser;
    case SPACE_IMAGE:
      return &RNA_SpaceImageEditor;
    case SPACE_INFO:
      return &RNA_SpaceInfo;
    case SPACE_SEQ:
      return &RNA_SpaceSequenceEditor;
    case SPACE_TEXT:
      return &RNA_SpaceTextEditor;
    case SPACE_ACTION:
      return &RNA_SpaceDopeSheetEditor;
    case SPACE_NLA:
      return &RNA_SpaceNLA;
    case SPACE_NODE:
      return &RNA_SpaceNodeEditor;
    case SPACE_CONSOLE:
      return &RNA_SpaceConsole;
    case SPACE_USERPREF:
      return &RNA_SpacePreferences;
    case SPACE_CLIP:
      return &RNA_SpaceClipEditor;

      /* Currently no type info. */
    case SPACE_SCRIPT:
    case SPACE_EMPTY:
    case SPACE_TOPBAR:
    case SPACE_STATUSBAR:
      break;
  }

  return &RNA_Space;
}

static ScrArea *rna_area_from_space(PointerRNA *ptr)
{
  bScreen *screen = (bScreen *)ptr->owner_id;
  SpaceLink *link = (SpaceLink *)ptr->data;
  return BKE_screen_find_area_from_space(screen, link);
}

static void area_region_from_regiondata(bScreen *screen,
                                        void *regiondata,
                                        ScrArea **r_area,
                                        ARegion **r_region)
{
  ScrArea *area;
  ARegion *region;

  *r_area = NULL;
  *r_region = NULL;

  for (area = screen->areabase.first; area; area = area->next) {
    for (region = area->regionbase.first; region; region = region->next) {
      if (region->regiondata == regiondata) {
        *r_area = area;
        *r_region = region;
        return;
      }
    }
  }
}

static void rna_area_region_from_regiondata(PointerRNA *ptr, ScrArea **r_area, ARegion **r_region)
{
  bScreen *screen = (bScreen *)ptr->owner_id;
  void *regiondata = ptr->data;

  area_region_from_regiondata(screen, regiondata, r_area, r_region);
}

/* -------------------------------------------------------------------- */
/** \name Generic Region Flag Access
 * \{ */

static bool rna_Space_bool_from_region_flag_get_by_type(PointerRNA *ptr,
                                                        const int region_type,
                                                        const int region_flag)
{
  ScrArea *area = rna_area_from_space(ptr);
  ARegion *region = BKE_area_find_region_type(area, region_type);
  if (region) {
    return (region->flag & region_flag);
  }
  return false;
}

static void rna_Space_bool_from_region_flag_set_by_type(PointerRNA *ptr,
                                                        const int region_type,
                                                        const int region_flag,
                                                        bool value)
{
  ScrArea *area = rna_area_from_space(ptr);
  ARegion *region = BKE_area_find_region_type(area, region_type);
  if (region && (region->alignment != RGN_ALIGN_NONE)) {
    SET_FLAG_FROM_TEST(region->flag, value, region_flag);
  }
  ED_region_tag_redraw(region);
}

static void rna_Space_bool_from_region_flag_update_by_type(bContext *C,
                                                           PointerRNA *ptr,
                                                           const int region_type,
                                                           const int region_flag)
{
  ScrArea *area = rna_area_from_space(ptr);
  ARegion *region = BKE_area_find_region_type(area, region_type);
  if (region) {
    if (region_flag == RGN_FLAG_HIDDEN) {
      /* Only support animation when the area is in the current context. */
      if (region->overlap && (area == CTX_wm_area(C))) {
        ED_region_visibility_change_update_animated(C, area, region);
      }
      else {
        ED_region_visibility_change_update(C, area, region);
      }
    }
    else if (region_flag == RGN_FLAG_HIDDEN_BY_USER) {
      if (!(region->flag & RGN_FLAG_HIDDEN_BY_USER) != !(region->flag & RGN_FLAG_HIDDEN)) {
        ED_region_toggle_hidden(C, region);

        if ((region->flag & RGN_FLAG_HIDDEN_BY_USER) == 0) {
          ED_area_type_hud_ensure(C, area);
        }
      }
    }
  }
}

/** \} */

/* -------------------------------------------------------------------- */
/** \name Region Flag Access (Typed Callbacks)
 * \{ */

/* Header Region. */
static bool rna_Space_show_region_header_get(PointerRNA *ptr)
{
  return !rna_Space_bool_from_region_flag_get_by_type(ptr, RGN_TYPE_HEADER, RGN_FLAG_HIDDEN);
}
static void rna_Space_show_region_header_set(PointerRNA *ptr, bool value)
{
  rna_Space_bool_from_region_flag_set_by_type(ptr, RGN_TYPE_HEADER, RGN_FLAG_HIDDEN, !value);

  /* Special case, never show the tool properties when the header is invisible. */
  bool value_for_tool_header = value;
  if (value == true) {
    ScrArea *area = rna_area_from_space(ptr);
    ARegion *region_tool_header = BKE_area_find_region_type(area, RGN_TYPE_TOOL_HEADER);
    if (region_tool_header != NULL) {
      value_for_tool_header = !(region_tool_header->flag & RGN_FLAG_HIDDEN_BY_USER);
    }
  }
  rna_Space_bool_from_region_flag_set_by_type(
      ptr, RGN_TYPE_TOOL_HEADER, RGN_FLAG_HIDDEN, !value_for_tool_header);
}
static void rna_Space_show_region_header_update(bContext *C, PointerRNA *ptr)
{
  rna_Space_bool_from_region_flag_update_by_type(C, ptr, RGN_TYPE_HEADER, RGN_FLAG_HIDDEN);
}

/* Footer Region. */
static bool rna_Space_show_region_footer_get(PointerRNA *ptr)
{
  return !rna_Space_bool_from_region_flag_get_by_type(ptr, RGN_TYPE_FOOTER, RGN_FLAG_HIDDEN);
}
static void rna_Space_show_region_footer_set(PointerRNA *ptr, bool value)
{
  rna_Space_bool_from_region_flag_set_by_type(ptr, RGN_TYPE_FOOTER, RGN_FLAG_HIDDEN, !value);
}
static void rna_Space_show_region_footer_update(bContext *C, PointerRNA *ptr)
{
  rna_Space_bool_from_region_flag_update_by_type(C, ptr, RGN_TYPE_FOOTER, RGN_FLAG_HIDDEN);
}

/* Tool Header Region.
 *
 * This depends on the 'RGN_TYPE_TOOL_HEADER'
 */
static bool rna_Space_show_region_tool_header_get(PointerRNA *ptr)
{
  return !rna_Space_bool_from_region_flag_get_by_type(
      ptr, RGN_TYPE_TOOL_HEADER, RGN_FLAG_HIDDEN_BY_USER);
}
static void rna_Space_show_region_tool_header_set(PointerRNA *ptr, bool value)
{
  rna_Space_bool_from_region_flag_set_by_type(
      ptr, RGN_TYPE_TOOL_HEADER, RGN_FLAG_HIDDEN_BY_USER, !value);
  rna_Space_bool_from_region_flag_set_by_type(ptr, RGN_TYPE_TOOL_HEADER, RGN_FLAG_HIDDEN, !value);
}
static void rna_Space_show_region_tool_header_update(bContext *C, PointerRNA *ptr)
{
  rna_Space_bool_from_region_flag_update_by_type(C, ptr, RGN_TYPE_TOOL_HEADER, RGN_FLAG_HIDDEN);
}

/* Tools Region. */
static bool rna_Space_show_region_toolbar_get(PointerRNA *ptr)
{
  return !rna_Space_bool_from_region_flag_get_by_type(ptr, RGN_TYPE_TOOLS, RGN_FLAG_HIDDEN);
}
static void rna_Space_show_region_toolbar_set(PointerRNA *ptr, bool value)
{
  rna_Space_bool_from_region_flag_set_by_type(ptr, RGN_TYPE_TOOLS, RGN_FLAG_HIDDEN, !value);
}
static void rna_Space_show_region_toolbar_update(bContext *C, PointerRNA *ptr)
{
  rna_Space_bool_from_region_flag_update_by_type(C, ptr, RGN_TYPE_TOOLS, RGN_FLAG_HIDDEN);
}

/* UI Region */
static bool rna_Space_show_region_ui_get(PointerRNA *ptr)
{
  return !rna_Space_bool_from_region_flag_get_by_type(ptr, RGN_TYPE_UI, RGN_FLAG_HIDDEN);
}
static void rna_Space_show_region_ui_set(PointerRNA *ptr, bool value)
{
  rna_Space_bool_from_region_flag_set_by_type(ptr, RGN_TYPE_UI, RGN_FLAG_HIDDEN, !value);
}
static void rna_Space_show_region_ui_update(bContext *C, PointerRNA *ptr)
{
  rna_Space_bool_from_region_flag_update_by_type(C, ptr, RGN_TYPE_UI, RGN_FLAG_HIDDEN);
}

/* Redo (HUD) Region */
static bool rna_Space_show_region_hud_get(PointerRNA *ptr)
{
  return !rna_Space_bool_from_region_flag_get_by_type(ptr, RGN_TYPE_HUD, RGN_FLAG_HIDDEN_BY_USER);
}
static void rna_Space_show_region_hud_set(PointerRNA *ptr, bool value)
{
  rna_Space_bool_from_region_flag_set_by_type(ptr, RGN_TYPE_HUD, RGN_FLAG_HIDDEN_BY_USER, !value);
}
static void rna_Space_show_region_hud_update(bContext *C, PointerRNA *ptr)
{
  rna_Space_bool_from_region_flag_update_by_type(C, ptr, RGN_TYPE_HUD, RGN_FLAG_HIDDEN_BY_USER);
}

/** \} */

static bool rna_Space_view2d_sync_get(PointerRNA *ptr)
{
  ScrArea *area;
  ARegion *region;

  area = rna_area_from_space(ptr); /* can be NULL */
  region = BKE_area_find_region_type(area, RGN_TYPE_WINDOW);
  if (region) {
    View2D *v2d = &region->v2d;
    return (v2d->flag & V2D_VIEWSYNC_SCREEN_TIME) != 0;
  }

  return false;
}

static void rna_Space_view2d_sync_set(PointerRNA *ptr, bool value)
{
  ScrArea *area;
  ARegion *region;

  area = rna_area_from_space(ptr); /* can be NULL */
  region = BKE_area_find_region_type(area, RGN_TYPE_WINDOW);
  if (region) {
    View2D *v2d = &region->v2d;
    if (value) {
      v2d->flag |= V2D_VIEWSYNC_SCREEN_TIME;
    }
    else {
      v2d->flag &= ~V2D_VIEWSYNC_SCREEN_TIME;
    }
  }
}

static void rna_Space_view2d_sync_update(Main *UNUSED(bmain),
                                         Scene *UNUSED(scene),
                                         PointerRNA *ptr)
{
  ScrArea *area;
  ARegion *region;

  area = rna_area_from_space(ptr); /* can be NULL */
  region = BKE_area_find_region_type(area, RGN_TYPE_WINDOW);

  if (region) {
    bScreen *screen = (bScreen *)ptr->owner_id;
    View2D *v2d = &region->v2d;

    UI_view2d_sync(screen, area, v2d, V2D_LOCK_SET);
  }
}

static void rna_GPencil_update(Main *bmain, Scene *UNUSED(scene), PointerRNA *UNUSED(ptr))
{
  bool changed = false;
  /* need set all caches as dirty to recalculate onion skinning */
  for (Object *ob = bmain->objects.first; ob; ob = ob->id.next) {
    if (ob->type == OB_GPENCIL) {
      bGPdata *gpd = (bGPdata *)ob->data;
      DEG_id_tag_update(&gpd->id, ID_RECALC_GEOMETRY);
      changed = true;
    }
  }
  if (changed) {
    WM_main_add_notifier(NC_GPENCIL | NA_EDITED, NULL);
  }
}

/* Space 3D View */
static void rna_SpaceView3D_camera_update(Main *bmain, Scene *scene, PointerRNA *ptr)
{
  View3D *v3d = (View3D *)(ptr->data);
  if (v3d->scenelock) {
    wmWindowManager *wm = bmain->wm.first;

    scene->camera = v3d->camera;
    WM_windows_scene_data_sync(&wm->windows, scene);
  }
}

static void rna_SpaceView3D_use_local_camera_set(PointerRNA *ptr, bool value)
{
  View3D *v3d = (View3D *)(ptr->data);
  bScreen *screen = (bScreen *)ptr->owner_id;

  v3d->scenelock = !value;

  if (!value) {
    Scene *scene = ED_screen_scene_find(screen, G_MAIN->wm.first);
    /* NULL if the screen isn't in an active window (happens when setting from Python).
     * This could be moved to the update function, in that case the scene wont relate to the screen
     * so keep it working this way. */
    if (scene != NULL) {
      v3d->camera = scene->camera;
    }
  }
}

static float rna_View3DOverlay_GridScaleUnit_get(PointerRNA *ptr)
{
  View3D *v3d = (View3D *)(ptr->data);
  bScreen *screen = (bScreen *)ptr->owner_id;
  Scene *scene = ED_screen_scene_find(screen, G_MAIN->wm.first);
  if (scene != NULL) {
    return ED_view3d_grid_scale(scene, v3d, NULL);
  }
  else {
    /* When accessed from non-active screen. */
    return 1.0f;
  }
}

static PointerRNA rna_SpaceView3D_region_3d_get(PointerRNA *ptr)
{
  View3D *v3d = (View3D *)(ptr->data);
  ScrArea *area = rna_area_from_space(ptr);
  void *regiondata = NULL;
  if (area) {
    ListBase *regionbase = (area->spacedata.first == v3d) ? &area->regionbase : &v3d->regionbase;
    ARegion *region = regionbase->last; /* always last in list, weak .. */
    regiondata = region->regiondata;
  }

  return rna_pointer_inherit_refine(ptr, &RNA_RegionView3D, regiondata);
}

static void rna_SpaceView3D_region_quadviews_begin(CollectionPropertyIterator *iter,
                                                   PointerRNA *ptr)
{
  View3D *v3d = (View3D *)(ptr->data);
  ScrArea *area = rna_area_from_space(ptr);
  int i = 3;

  ARegion *region =
      ((area && area->spacedata.first == v3d) ? &area->regionbase : &v3d->regionbase)->last;
  ListBase lb = {NULL, NULL};

  if (region && region->alignment == RGN_ALIGN_QSPLIT) {
    while (i-- && region) {
      region = region->prev;
    }

    if (i < 0) {
      lb.first = region;
    }
  }

  rna_iterator_listbase_begin(iter, &lb, NULL);
}

static PointerRNA rna_SpaceView3D_region_quadviews_get(CollectionPropertyIterator *iter)
{
  void *regiondata = ((ARegion *)rna_iterator_listbase_get(iter))->regiondata;

  return rna_pointer_inherit_refine(&iter->parent, &RNA_RegionView3D, regiondata);
}

static void rna_RegionView3D_quadview_update(Main *UNUSED(main),
                                             Scene *UNUSED(scene),
                                             PointerRNA *ptr)
{
  ScrArea *area;
  ARegion *region;

  rna_area_region_from_regiondata(ptr, &area, &region);
  if (area && region && region->alignment == RGN_ALIGN_QSPLIT) {
    ED_view3d_quadview_update(area, region, false);
  }
}

/* same as above but call clip==true */
static void rna_RegionView3D_quadview_clip_update(Main *UNUSED(main),
                                                  Scene *UNUSED(scene),
                                                  PointerRNA *ptr)
{
  ScrArea *area;
  ARegion *region;

  rna_area_region_from_regiondata(ptr, &area, &region);
  if (area && region && region->alignment == RGN_ALIGN_QSPLIT) {
    ED_view3d_quadview_update(area, region, true);
  }
}

static void rna_RegionView3D_view_location_get(PointerRNA *ptr, float *values)
{
  RegionView3D *rv3d = (RegionView3D *)(ptr->data);
  negate_v3_v3(values, rv3d->ofs);
}

static void rna_RegionView3D_view_location_set(PointerRNA *ptr, const float *values)
{
  RegionView3D *rv3d = (RegionView3D *)(ptr->data);
  negate_v3_v3(rv3d->ofs, values);
}

static void rna_RegionView3D_view_rotation_get(PointerRNA *ptr, float *values)
{
  RegionView3D *rv3d = (RegionView3D *)(ptr->data);
  invert_qt_qt(values, rv3d->viewquat);
}

static void rna_RegionView3D_view_rotation_set(PointerRNA *ptr, const float *values)
{
  RegionView3D *rv3d = (RegionView3D *)(ptr->data);
  invert_qt_qt(rv3d->viewquat, values);
}

static void rna_RegionView3D_view_matrix_set(PointerRNA *ptr, const float *values)
{
  RegionView3D *rv3d = (RegionView3D *)(ptr->data);
  float mat[4][4];
  invert_m4_m4(mat, (float(*)[4])values);
  ED_view3d_from_m4(mat, rv3d->ofs, rv3d->viewquat, &rv3d->dist);
}

static bool rna_RegionView3D_is_orthographic_side_view_get(PointerRNA *ptr)
{
  RegionView3D *rv3d = (RegionView3D *)(ptr->data);
  return RV3D_VIEW_IS_AXIS(rv3d->view);
}

static IDProperty *rna_View3DShading_idprops(PointerRNA *ptr, bool create)
{
  View3DShading *shading = ptr->data;

  if (create && !shading->prop) {
    IDPropertyTemplate val = {0};
    shading->prop = IDP_New(IDP_GROUP, &val, "View3DShading ID properties");
  }

  return shading->prop;
}

static void rna_3DViewShading_type_update(Main *bmain, Scene *scene, PointerRNA *ptr)
{
  ID *id = ptr->owner_id;
  if (GS(id->name) != ID_SCR) {
    return;
  }

  View3DShading *shading = ptr->data;
  if (shading->type == OB_MATERIAL ||
      (shading->type == OB_RENDER && !STREQ(scene->r.engine, RE_engine_id_BLENDER_WORKBENCH))) {
    /* When switching from workbench to render or material mode the geometry of any
     * active sculpt session needs to be recalculated. */
    for (Object *ob = bmain->objects.first; ob; ob = ob->id.next) {
      if (ob->sculpt) {
        DEG_id_tag_update(&ob->id, ID_RECALC_GEOMETRY);
      }
    }
  }

  /* Update Gpencil. */
  rna_GPencil_update(bmain, scene, ptr);

  bScreen *screen = (bScreen *)ptr->owner_id;
  LISTBASE_FOREACH (ScrArea *, area, &screen->areabase) {
    LISTBASE_FOREACH (SpaceLink *, sl, &area->spacedata) {
      if (sl->spacetype == SPACE_VIEW3D) {
        View3D *v3d = (View3D *)sl;
        if (&v3d->shading == shading) {
          ED_view3d_shade_update(bmain, v3d, area);
          return;
        }
      }
    }
  }
}

static Scene *rna_3DViewShading_scene(PointerRNA *ptr)
{
  /* Get scene, depends if using 3D view or OpenGL render settings. */
  ID *id = ptr->owner_id;
  if (GS(id->name) == ID_SCE) {
    return (Scene *)id;
  }
  else {
    bScreen *screen = (bScreen *)ptr->owner_id;
    return WM_windows_scene_get_from_screen(G_MAIN->wm.first, screen);
  }
}

static ViewLayer *rna_3DViewShading_view_layer(PointerRNA *ptr)
{
  /* Get scene, depends if using 3D view or OpenGL render settings. */
  ID *id = ptr->owner_id;
  if (GS(id->name) == ID_SCE) {
    return NULL;
  }
  else {
    bScreen *screen = (bScreen *)ptr->owner_id;
    return WM_windows_view_layer_get_from_screen(G_MAIN->wm.first, screen);
  }
}

static int rna_3DViewShading_type_get(PointerRNA *ptr)
{
  /* Available shading types depend on render engine. */
  Scene *scene = rna_3DViewShading_scene(ptr);
  RenderEngineType *type = (scene) ? RE_engines_find(scene->r.engine) : NULL;
  View3DShading *shading = (View3DShading *)ptr->data;

  if (scene == NULL || BKE_scene_uses_blender_eevee(scene)) {
    return shading->type;
  }
  else if (BKE_scene_uses_blender_workbench(scene)) {
    return (shading->type == OB_MATERIAL) ? OB_SOLID : shading->type;
  }
  else {
    if (shading->type == OB_RENDER && !(type && type->view_draw)) {
      return OB_MATERIAL;
    }
    else {
      return shading->type;
    }
  }
}

static void rna_3DViewShading_type_set(PointerRNA *ptr, int value)
{
  View3DShading *shading = (View3DShading *)ptr->data;
  if (value != shading->type && value == OB_RENDER) {
    shading->prev_type = shading->type;
  }
  shading->type = value;
}

static const EnumPropertyItem *rna_3DViewShading_type_itemf(bContext *UNUSED(C),
                                                            PointerRNA *ptr,
                                                            PropertyRNA *UNUSED(prop),
                                                            bool *r_free)
{
  Scene *scene = rna_3DViewShading_scene(ptr);
  RenderEngineType *type = (scene) ? RE_engines_find(scene->r.engine) : NULL;

  EnumPropertyItem *item = NULL;
  int totitem = 0;

  RNA_enum_items_add_value(&item, &totitem, rna_enum_shading_type_items, OB_WIRE);
  RNA_enum_items_add_value(&item, &totitem, rna_enum_shading_type_items, OB_SOLID);

  if (scene == NULL || BKE_scene_uses_blender_eevee(scene)) {
    RNA_enum_items_add_value(&item, &totitem, rna_enum_shading_type_items, OB_MATERIAL);
    RNA_enum_items_add_value(&item, &totitem, rna_enum_shading_type_items, OB_RENDER);
  }
  else if (BKE_scene_uses_blender_workbench(scene)) {
    RNA_enum_items_add_value(&item, &totitem, rna_enum_shading_type_items, OB_RENDER);
  }
  else {
    RNA_enum_items_add_value(&item, &totitem, rna_enum_shading_type_items, OB_MATERIAL);
    if (type && type->view_draw) {
      RNA_enum_items_add_value(&item, &totitem, rna_enum_shading_type_items, OB_RENDER);
    }
  }

  RNA_enum_item_end(&item, &totitem);
  *r_free = true;

  return item;
}

/* Shading.selected_studio_light */
static PointerRNA rna_View3DShading_selected_studio_light_get(PointerRNA *ptr)
{
  View3DShading *shading = (View3DShading *)ptr->data;
  StudioLight *sl;
  if (shading->type == OB_SOLID && shading->light == V3D_LIGHTING_MATCAP) {
    sl = BKE_studiolight_find(shading->matcap, STUDIOLIGHT_FLAG_ALL);
  }
  else if (shading->type == OB_SOLID && shading->light == V3D_LIGHTING_STUDIO) {
    sl = BKE_studiolight_find(shading->studio_light, STUDIOLIGHT_FLAG_ALL);
  }
  else {
    /* OB_MATERIAL and OB_RENDER */
    sl = BKE_studiolight_find(shading->lookdev_light, STUDIOLIGHT_FLAG_ALL);
  }
  return rna_pointer_inherit_refine(ptr, &RNA_StudioLight, sl);
}

/* shading.light */
static const EnumPropertyItem *rna_View3DShading_color_type_itemf(bContext *UNUSED(C),
                                                                  PointerRNA *ptr,
                                                                  PropertyRNA *UNUSED(prop),
                                                                  bool *r_free)
{
  View3DShading *shading = (View3DShading *)ptr->data;

  int totitem = 0;

  if (shading->type == OB_WIRE) {
    EnumPropertyItem *item = NULL;
    RNA_enum_items_add_value(
        &item, &totitem, rna_enum_shading_color_type_items, V3D_SHADING_SINGLE_COLOR);
    RNA_enum_items_add_value(
        &item, &totitem, rna_enum_shading_color_type_items, V3D_SHADING_OBJECT_COLOR);
    RNA_enum_items_add_value(
        &item, &totitem, rna_enum_shading_color_type_items, V3D_SHADING_RANDOM_COLOR);
    RNA_enum_item_end(&item, &totitem);
    *r_free = true;
    return item;
  }
  else {
    /* Solid mode, or lookdev mode for workbench engine. */
    *r_free = false;
    return rna_enum_shading_color_type_items;
  }
}

static void rna_View3DShading_studio_light_get_storage(View3DShading *shading,
                                                       char **dna_storage,
                                                       int *flag)
{
  *dna_storage = shading->studio_light;

  *flag = STUDIOLIGHT_TYPE_STUDIO;
  if (shading->type == OB_SOLID) {
    if (shading->light == V3D_LIGHTING_MATCAP) {
      *flag = STUDIOLIGHT_TYPE_MATCAP;
      *dna_storage = shading->matcap;
    }
  }
  else {
    *flag = STUDIOLIGHT_TYPE_WORLD;
    *dna_storage = shading->lookdev_light;
  }
}

static int rna_View3DShading_studio_light_get(PointerRNA *ptr)
{
  View3DShading *shading = (View3DShading *)ptr->data;
  char *dna_storage;
  int flag;

  rna_View3DShading_studio_light_get_storage(shading, &dna_storage, &flag);
  StudioLight *sl = BKE_studiolight_find(dna_storage, flag);
  if (sl) {
    BLI_strncpy(dna_storage, sl->name, FILE_MAXFILE);
    return sl->index;
  }
  else {
    return 0;
  }
}

static void rna_View3DShading_studio_light_set(PointerRNA *ptr, int value)
{
  View3DShading *shading = (View3DShading *)ptr->data;
  char *dna_storage;
  int flag;

  rna_View3DShading_studio_light_get_storage(shading, &dna_storage, &flag);
  StudioLight *sl = BKE_studiolight_findindex(value, flag);
  if (sl) {
    BLI_strncpy(dna_storage, sl->name, FILE_MAXFILE);
  }
}

static const EnumPropertyItem *rna_View3DShading_studio_light_itemf(bContext *UNUSED(C),
                                                                    PointerRNA *ptr,
                                                                    PropertyRNA *UNUSED(prop),
                                                                    bool *r_free)
{
  View3DShading *shading = (View3DShading *)ptr->data;
  EnumPropertyItem *item = NULL;
  int totitem = 0;

  if (shading->type == OB_SOLID && shading->light == V3D_LIGHTING_MATCAP) {
    const int flags = (STUDIOLIGHT_EXTERNAL_FILE | STUDIOLIGHT_TYPE_MATCAP);

    LISTBASE_FOREACH (StudioLight *, sl, BKE_studiolight_listbase()) {
      int icon_id = (shading->flag & V3D_SHADING_MATCAP_FLIP_X) ? sl->icon_id_matcap_flipped :
                                                                  sl->icon_id_matcap;
      if ((sl->flag & flags) == flags) {
        EnumPropertyItem tmp = {sl->index, sl->name, icon_id, sl->name, ""};
        RNA_enum_item_add(&item, &totitem, &tmp);
      }
    }
  }
  else {
    LISTBASE_FOREACH (StudioLight *, sl, BKE_studiolight_listbase()) {
      int icon_id = sl->icon_id_irradiance;
      bool show_studiolight = false;

      if (sl->flag & STUDIOLIGHT_INTERNAL) {
        /* always show internal lights for solid */
        if (shading->type == OB_SOLID) {
          show_studiolight = true;
        }
      }
      else {
        switch (shading->type) {
          case OB_SOLID:
          case OB_TEXTURE:
            show_studiolight = ((sl->flag & STUDIOLIGHT_TYPE_STUDIO) != 0);
            break;

          case OB_MATERIAL:
          case OB_RENDER:
            show_studiolight = ((sl->flag & STUDIOLIGHT_TYPE_WORLD) != 0);
            icon_id = sl->icon_id_radiance;
            break;
        }
      }

      if (show_studiolight) {
        EnumPropertyItem tmp = {sl->index, sl->name, icon_id, sl->name, ""};
        RNA_enum_item_add(&item, &totitem, &tmp);
      }
    }
  }

  RNA_enum_item_end(&item, &totitem);
  *r_free = true;
  return item;
}

static const EnumPropertyItem *rna_3DViewShading_render_pass_itemf(bContext *C,
                                                                   PointerRNA *UNUSED(ptr),
                                                                   PropertyRNA *UNUSED(prop),
                                                                   bool *r_free)
{
  Scene *scene = CTX_data_scene(C);
  ViewLayer *view_layer = CTX_data_view_layer(C);

  const bool bloom_enabled = scene->eevee.flag & SCE_EEVEE_BLOOM_ENABLED;
  const bool aov_available = BKE_view_layer_has_valid_aov(view_layer);

  int totitem = 0;
  EnumPropertyItem *result = NULL;
  EnumPropertyItem aov_template;
  for (int i = 0; rna_enum_view3dshading_render_pass_type_items[i].identifier != NULL; i++) {
    const EnumPropertyItem *item = &rna_enum_view3dshading_render_pass_type_items[i];
    if (item->value == EEVEE_RENDER_PASS_AOV) {
      aov_template.value = item->value;
      aov_template.icon = 0;
      aov_template.description = item->description;
      LISTBASE_FOREACH (ViewLayerAOV *, aov, &view_layer->aovs) {
        if ((aov->flag & AOV_CONFLICT) != 0) {
          continue;
        }
        aov_template.name = aov->name;
        aov_template.identifier = aov->name;
        RNA_enum_item_add(&result, &totitem, &aov_template);
        aov_template.value++;
      }
    }
    else if (!((!bloom_enabled &&
                (item->value == EEVEE_RENDER_PASS_BLOOM || STREQ(item->name, "Effects"))) ||
               (!aov_available && STREQ(item->name, "Shader AOV")))) {
      RNA_enum_item_add(&result, &totitem, item);
    }
  }

  RNA_enum_item_end(&result, &totitem);
  *r_free = true;
  return result;
}
static int rna_3DViewShading_render_pass_get(PointerRNA *ptr)
{
  View3DShading *shading = (View3DShading *)ptr->data;
  eViewLayerEEVEEPassType result = shading->render_pass;
  Scene *scene = rna_3DViewShading_scene(ptr);
  ViewLayer *view_layer = rna_3DViewShading_view_layer(ptr);

  if (result == EEVEE_RENDER_PASS_BLOOM && ((scene->eevee.flag & SCE_EEVEE_BLOOM_ENABLED) == 0)) {
    return EEVEE_RENDER_PASS_COMBINED;
  }
  else if (result == EEVEE_RENDER_PASS_AOV) {
    if (!view_layer) {
      return EEVEE_RENDER_PASS_COMBINED;
    }
    const int aov_index = BLI_findstringindex(
        &view_layer->aovs, shading->aov_name, offsetof(ViewLayerAOV, name));
    if (aov_index == -1) {
      return EEVEE_RENDER_PASS_COMBINED;
    }
    return result + aov_index;
  }

  return result;
}

static void rna_3DViewShading_render_pass_set(PointerRNA *ptr, int value)
{
  View3DShading *shading = (View3DShading *)ptr->data;
  Scene *scene = rna_3DViewShading_scene(ptr);
  ViewLayer *view_layer = rna_3DViewShading_view_layer(ptr);
  shading->aov_name[0] = 0;

  if ((value & EEVEE_RENDER_PASS_AOV) != 0) {
    if (!view_layer) {
      shading->render_pass = EEVEE_RENDER_PASS_COMBINED;
      return;
    }
    const int aov_index = value & ~EEVEE_RENDER_PASS_AOV;
    ViewLayerAOV *aov = BLI_findlink(&view_layer->aovs, aov_index);
    if (!aov) {
      /* AOV not found, cannot select AOV. */
      shading->render_pass = EEVEE_RENDER_PASS_COMBINED;
      return;
    }

    shading->render_pass = EEVEE_RENDER_PASS_AOV;
    BLI_strncpy(shading->aov_name, aov->name, sizeof(aov->name));
  }
  else if (value == EEVEE_RENDER_PASS_BLOOM &&
           ((scene->eevee.flag & SCE_EEVEE_BLOOM_ENABLED) == 0)) {
    shading->render_pass = EEVEE_RENDER_PASS_COMBINED;
  }
  else {
    shading->render_pass = value;
  }
}

static void rna_SpaceView3D_use_local_collections_update(bContext *C, PointerRNA *ptr)
{
  Main *bmain = CTX_data_main(C);
  Scene *scene = CTX_data_scene(C);
  ViewLayer *view_layer = CTX_data_view_layer(C);
  View3D *v3d = (View3D *)ptr->data;

  if (ED_view3d_local_collections_set(bmain, v3d)) {
    BKE_layer_collection_local_sync(view_layer, v3d);
    DEG_id_tag_update(&scene->id, ID_RECALC_BASE_FLAGS);
  }
}

static const EnumPropertyItem *rna_SpaceView3D_stereo3d_camera_itemf(bContext *C,
                                                                     PointerRNA *UNUSED(ptr),
                                                                     PropertyRNA *UNUSED(prop),
                                                                     bool *UNUSED(r_free))
{
  Scene *scene = CTX_data_scene(C);

  if (scene->r.views_format == SCE_VIEWS_FORMAT_MULTIVIEW) {
    return multiview_camera_items;
  }
  else {
    return stereo3d_camera_items;
  }
}

static void rna_SpaceView3D_mirror_xr_session_update(Main *main,
                                                     Scene *UNUSED(scene),
                                                     PointerRNA *ptr)
{
#  ifdef WITH_XR_OPENXR
  const wmWindowManager *wm = main->wm.first;

  /* Handle mirror toggling while there is a session already. */
  if (WM_xr_session_exists(&wm->xr)) {
    const View3D *v3d = ptr->data;
    const ScrArea *area = rna_area_from_space(ptr);
    ED_view3d_xr_mirror_update(area, v3d, v3d->flag & V3D_XR_SESSION_MIRROR);
  }

#  else
  UNUSED_VARS(main, ptr);
#  endif
}

static int rna_SpaceView3D_icon_from_show_object_viewport_get(PointerRNA *ptr)
{
  const View3D *v3d = (View3D *)ptr->data;
  /* Ignore selection values when view is off,
   * intent is to show if visible objects aren't selectable. */
  const int view_value = (v3d->object_type_exclude_viewport != 0);
  const int select_value = (v3d->object_type_exclude_select &
                            ~v3d->object_type_exclude_viewport) != 0;
  return ICON_VIS_SEL_11 + (view_value << 1) + select_value;
}

static char *rna_View3DShading_path(PointerRNA *UNUSED(ptr))
{
  return BLI_strdup("shading");
}

static PointerRNA rna_SpaceView3D_overlay_get(PointerRNA *ptr)
{
  return rna_pointer_inherit_refine(ptr, &RNA_View3DOverlay, ptr->data);
}

static char *rna_View3DOverlay_path(PointerRNA *UNUSED(ptr))
{
  return BLI_strdup("overlay");
}

/* Space Image Editor */

static PointerRNA rna_SpaceImage_overlay_get(PointerRNA *ptr)
{
  return rna_pointer_inherit_refine(ptr, &RNA_SpaceImageOverlay, ptr->data);
}

static char *rna_SpaceImageOverlay_path(PointerRNA *UNUSED(ptr))
{
  return BLI_strdup("overlay");
}

static char *rna_SpaceUVEditor_path(PointerRNA *UNUSED(ptr))
{
  return BLI_strdup("uv_editor");
}

static PointerRNA rna_SpaceImageEditor_uvedit_get(PointerRNA *ptr)
{
  return rna_pointer_inherit_refine(ptr, &RNA_SpaceUVEditor, ptr->data);
}

static void rna_SpaceImageEditor_mode_update(Main *bmain, Scene *scene, PointerRNA *UNUSED(ptr))
{
  ED_space_image_paint_update(bmain, bmain->wm.first, scene);
}

static void rna_SpaceImageEditor_show_stereo_set(PointerRNA *ptr, int value)
{
  SpaceImage *sima = (SpaceImage *)(ptr->data);

  if (value) {
    sima->iuser.flag |= IMA_SHOW_STEREO;
  }
  else {
    sima->iuser.flag &= ~IMA_SHOW_STEREO;
  }
}

static bool rna_SpaceImageEditor_show_stereo_get(PointerRNA *ptr)
{
  SpaceImage *sima = (SpaceImage *)(ptr->data);
  return (sima->iuser.flag & IMA_SHOW_STEREO) != 0;
}

static void rna_SpaceImageEditor_show_stereo_update(Main *UNUSED(bmain),
                                                    Scene *UNUSED(unused),
                                                    PointerRNA *ptr)
{
  SpaceImage *sima = (SpaceImage *)(ptr->data);
  Image *ima = sima->image;

  if (ima) {
    if (ima->rr) {
      BKE_image_multilayer_index(ima->rr, &sima->iuser);
    }
    else {
      BKE_image_multiview_index(ima, &sima->iuser);
    }
  }
}

static bool rna_SpaceImageEditor_show_render_get(PointerRNA *ptr)
{
  SpaceImage *sima = (SpaceImage *)(ptr->data);
  return ED_space_image_show_render(sima);
}

static bool rna_SpaceImageEditor_show_paint_get(PointerRNA *ptr)
{
  SpaceImage *sima = (SpaceImage *)(ptr->data);
  return ED_space_image_show_paint(sima);
}

static bool rna_SpaceImageEditor_show_uvedit_get(PointerRNA *ptr)
{
  SpaceImage *sima = ptr->data;
  bScreen *screen = (bScreen *)ptr->owner_id;
  Object *obedit = NULL;
  wmWindow *win = ED_screen_window_find(screen, G_MAIN->wm.first);
  if (win != NULL) {
    ViewLayer *view_layer = WM_window_get_active_view_layer(win);
    obedit = OBEDIT_FROM_VIEW_LAYER(view_layer);
  }
  return ED_space_image_show_uvedit(sima, obedit);
}

static bool rna_SpaceImageEditor_show_maskedit_get(PointerRNA *ptr)
{
  SpaceImage *sima = (SpaceImage *)(ptr->data);
  bScreen *screen = (bScreen *)ptr->owner_id;
  Object *obedit = NULL;
  wmWindow *win = ED_screen_window_find(screen, G_MAIN->wm.first);
  if (win != NULL) {
    ViewLayer *view_layer = WM_window_get_active_view_layer(win);
    obedit = OBEDIT_FROM_VIEW_LAYER(view_layer);
  }
  return ED_space_image_check_show_maskedit(sima, obedit);
}

static void rna_SpaceImageEditor_image_set(PointerRNA *ptr,
                                           PointerRNA value,
                                           struct ReportList *UNUSED(reports))
{
  BLI_assert(BKE_id_is_in_global_main(value.data));
  SpaceImage *sima = ptr->data;
  bScreen *screen = (bScreen *)ptr->owner_id;
  Object *obedit = NULL;
  wmWindow *win = ED_screen_window_find(screen, G_MAIN->wm.first);
  if (win != NULL) {
    ViewLayer *view_layer = WM_window_get_active_view_layer(win);
    obedit = OBEDIT_FROM_VIEW_LAYER(view_layer);
  }
  ED_space_image_set(G_MAIN, sima, obedit, (Image *)value.data, false);
}

static void rna_SpaceImageEditor_mask_set(PointerRNA *ptr,
                                          PointerRNA value,
                                          struct ReportList *UNUSED(reports))
{
  SpaceImage *sima = (SpaceImage *)(ptr->data);

  ED_space_image_set_mask(NULL, sima, (Mask *)value.data);
}

static const EnumPropertyItem *rna_SpaceImageEditor_display_channels_itemf(
    bContext *UNUSED(C), PointerRNA *ptr, PropertyRNA *UNUSED(prop), bool *r_free)
{
  SpaceImage *sima = (SpaceImage *)ptr->data;
  EnumPropertyItem *item = NULL;
  ImBuf *ibuf;
  void *lock;
  int totitem = 0;

  ibuf = ED_space_image_acquire_buffer(sima, &lock, 0);
  int mask = ED_space_image_get_display_channel_mask(ibuf);
  ED_space_image_release_buffer(sima, ibuf, lock);

  if (mask & SI_USE_ALPHA) {
    RNA_enum_items_add_value(&item, &totitem, display_channels_items, SI_USE_ALPHA);
  }
  RNA_enum_items_add_value(&item, &totitem, display_channels_items, 0);
  if (mask & SI_SHOW_ALPHA) {
    RNA_enum_items_add_value(&item, &totitem, display_channels_items, SI_SHOW_ALPHA);
  }
  if (mask & SI_SHOW_ZBUF) {
    RNA_enum_items_add_value(&item, &totitem, display_channels_items, SI_SHOW_ZBUF);
  }
  if (mask & SI_SHOW_R) {
    RNA_enum_items_add_value(&item, &totitem, display_channels_items, SI_SHOW_R);
  }
  if (mask & SI_SHOW_G) {
    RNA_enum_items_add_value(&item, &totitem, display_channels_items, SI_SHOW_G);
  }
  if (mask & SI_SHOW_B) {
    RNA_enum_items_add_value(&item, &totitem, display_channels_items, SI_SHOW_B);
  }

  RNA_enum_item_end(&item, &totitem);
  *r_free = true;

  return item;
}

static int rna_SpaceImageEditor_display_channels_get(PointerRNA *ptr)
{
  SpaceImage *sima = (SpaceImage *)ptr->data;
  ImBuf *ibuf;
  void *lock;

  ibuf = ED_space_image_acquire_buffer(sima, &lock, 0);
  int mask = ED_space_image_get_display_channel_mask(ibuf);
  ED_space_image_release_buffer(sima, ibuf, lock);

  return sima->flag & mask;
}

static void rna_SpaceImageEditor_zoom_get(PointerRNA *ptr, float *values)
{
  SpaceImage *sima = (SpaceImage *)ptr->data;
  ScrArea *area;
  ARegion *region;

  values[0] = values[1] = 1;

  /* find aregion */
  area = rna_area_from_space(ptr); /* can be NULL */
  region = BKE_area_find_region_type(area, RGN_TYPE_WINDOW);
  if (region) {
    ED_space_image_get_zoom(sima, region, &values[0], &values[1]);
  }
}

static void rna_SpaceImageEditor_cursor_location_get(PointerRNA *ptr, float *values)
{
  SpaceImage *sima = (SpaceImage *)ptr->data;

  if (sima->flag & SI_COORDFLOATS) {
    copy_v2_v2(values, sima->cursor);
  }
  else {
    int w, h;
    ED_space_image_get_size(sima, &w, &h);

    values[0] = sima->cursor[0] * w;
    values[1] = sima->cursor[1] * h;
  }
}

static void rna_SpaceImageEditor_cursor_location_set(PointerRNA *ptr, const float *values)
{
  SpaceImage *sima = (SpaceImage *)ptr->data;

  if (sima->flag & SI_COORDFLOATS) {
    copy_v2_v2(sima->cursor, values);
  }
  else {
    int w, h;
    ED_space_image_get_size(sima, &w, &h);

    sima->cursor[0] = values[0] / w;
    sima->cursor[1] = values[1] / h;
  }
}

static void rna_SpaceImageEditor_image_update(Main *UNUSED(bmain),
                                              Scene *UNUSED(scene),
                                              PointerRNA *ptr)
{
  SpaceImage *sima = (SpaceImage *)ptr->data;
  Image *ima = sima->image;

  /* make sure all the iuser settings are valid for the sima image */
  if (ima) {
    if (ima->rr) {
      if (BKE_image_multilayer_index(sima->image->rr, &sima->iuser) == NULL) {
        BKE_image_init_imageuser(sima->image, &sima->iuser);
      }
    }
    else {
      BKE_image_multiview_index(ima, &sima->iuser);
    }
  }
}

static void rna_SpaceImageEditor_scopes_update(struct bContext *C, struct PointerRNA *ptr)
{
  SpaceImage *sima = (SpaceImage *)ptr->data;
  ImBuf *ibuf;
  void *lock;

  /* TODO(lukas): Support tiles in scopes? */
  ibuf = ED_space_image_acquire_buffer(sima, &lock, 0);
  if (ibuf) {
    ED_space_image_scopes_update(C, sima, ibuf, true);
    WM_main_add_notifier(NC_IMAGE, sima->image);
  }
  ED_space_image_release_buffer(sima, ibuf, lock);
}

static const EnumPropertyItem *rna_SpaceImageEditor_pivot_itemf(bContext *UNUSED(C),
                                                                PointerRNA *ptr,
                                                                PropertyRNA *UNUSED(prop),
                                                                bool *UNUSED(r_free))
{
  static const EnumPropertyItem pivot_items[] = {
      {V3D_AROUND_CENTER_BOUNDS, "CENTER", ICON_PIVOT_BOUNDBOX, "Bounding Box Center", ""},
      {V3D_AROUND_CENTER_MEDIAN, "MEDIAN", ICON_PIVOT_MEDIAN, "Median Point", ""},
      {V3D_AROUND_CURSOR, "CURSOR", ICON_PIVOT_CURSOR, "2D Cursor", ""},
      {V3D_AROUND_LOCAL_ORIGINS,
       "INDIVIDUAL_ORIGINS",
       ICON_PIVOT_INDIVIDUAL,
       "Individual Origins",
       "Pivot around each selected island's own median point"},
      {0, NULL, 0, NULL, NULL},
  };

  SpaceImage *sima = (SpaceImage *)ptr->data;

  if (sima->mode == SI_MODE_PAINT) {
    return rna_enum_transform_pivot_items_full;
  }
  else {
    return pivot_items;
  }
}

/* Space Text Editor */

static void rna_SpaceTextEditor_word_wrap_set(PointerRNA *ptr, bool value)
{
  SpaceText *st = (SpaceText *)(ptr->data);

  st->wordwrap = value;
  st->left = 0;
}

static void rna_SpaceTextEditor_text_set(PointerRNA *ptr,
                                         PointerRNA value,
                                         struct ReportList *UNUSED(reports))
{
  SpaceText *st = (SpaceText *)(ptr->data);

  st->text = value.data;

  WM_main_add_notifier(NC_TEXT | NA_SELECTED, st->text);
}

static bool rna_SpaceTextEditor_text_is_syntax_highlight_supported(struct SpaceText *space)
{
  return ED_text_is_syntax_highlight_supported(space->text);
}

static void rna_SpaceTextEditor_updateEdited(Main *UNUSED(bmain),
                                             Scene *UNUSED(scene),
                                             PointerRNA *ptr)
{
  SpaceText *st = (SpaceText *)ptr->data;

  if (st->text) {
    WM_main_add_notifier(NC_TEXT | NA_EDITED, st->text);
  }
}

/* Space Properties */

/* note: this function exists only to avoid id refcounting */
static void rna_SpaceProperties_pin_id_set(PointerRNA *ptr,
                                           PointerRNA value,
                                           struct ReportList *UNUSED(reports))
{
  SpaceProperties *sbuts = (SpaceProperties *)(ptr->data);
  sbuts->pinid = value.data;
}

static StructRNA *rna_SpaceProperties_pin_id_typef(PointerRNA *ptr)
{
  SpaceProperties *sbuts = (SpaceProperties *)(ptr->data);

  if (sbuts->pinid) {
    return ID_code_to_RNA_type(GS(sbuts->pinid->name));
  }

  return &RNA_ID;
}

static void rna_SpaceProperties_pin_id_update(Main *UNUSED(bmain),
                                              Scene *UNUSED(scene),
                                              PointerRNA *ptr)
{
  SpaceProperties *sbuts = (SpaceProperties *)(ptr->data);
  ID *id = sbuts->pinid;

  if (id == NULL) {
    sbuts->flag &= ~SB_PIN_CONTEXT;
    return;
  }

  switch (GS(id->name)) {
    case ID_MA:
      WM_main_add_notifier(NC_MATERIAL | ND_SHADING, NULL);
      break;
    case ID_TE:
      WM_main_add_notifier(NC_TEXTURE, NULL);
      break;
    case ID_WO:
      WM_main_add_notifier(NC_WORLD, NULL);
      break;
    case ID_LA:
      WM_main_add_notifier(NC_LAMP, NULL);
      break;
    default:
      break;
  }
}

static void rna_SpaceProperties_context_set(PointerRNA *ptr, int value)
{
  SpaceProperties *sbuts = (SpaceProperties *)(ptr->data);

  sbuts->mainb = value;
  sbuts->mainbuser = value;
}

static const EnumPropertyItem *rna_SpaceProperties_context_itemf(bContext *UNUSED(C),
                                                                 PointerRNA *ptr,
                                                                 PropertyRNA *UNUSED(prop),
                                                                 bool *r_free)
{
  SpaceProperties *sbuts = (SpaceProperties *)(ptr->data);
  EnumPropertyItem *item = NULL;

  /* Although it would never reach this amount, a theoretical maximum number of tabs
   * is BCONTEXT_TOT * 2, with every tab displayed and a spacer in every other item. */
  short context_tabs_array[BCONTEXT_TOT * 2];
  int totitem = ED_buttons_tabs_list(sbuts, context_tabs_array);
  BLI_assert(totitem <= ARRAY_SIZE(context_tabs_array));

  int totitem_added = 0;
  for (int i = 0; i < totitem; i++) {
    if (context_tabs_array[i] == -1) {
      RNA_enum_item_add_separator(&item, &totitem_added);
      continue;
    }

    RNA_enum_items_add_value(&item, &totitem_added, buttons_context_items, context_tabs_array[i]);

    /* Add the object data icon dynamically for the data tab. */
    if (context_tabs_array[i] == BCONTEXT_DATA) {
      (item + totitem_added - 1)->icon = sbuts->dataicon;
    }
  }

  RNA_enum_item_end(&item, &totitem);
  *r_free = true;

  return item;
}

static void rna_SpaceProperties_context_update(Main *UNUSED(bmain),
                                               Scene *UNUSED(scene),
                                               PointerRNA *ptr)
{
  SpaceProperties *sbuts = (SpaceProperties *)(ptr->data);
  /* XXX BCONTEXT_DATA is ugly, but required for lights... See T51318. */
  if (ELEM(sbuts->mainb, BCONTEXT_WORLD, BCONTEXT_MATERIAL, BCONTEXT_TEXTURE, BCONTEXT_DATA)) {
    sbuts->preview = 1;
  }
}

static int rna_SpaceProperties_tab_search_results_getlength(PointerRNA *ptr,
                                                            int length[RNA_MAX_ARRAY_DIMENSION])
{
  SpaceProperties *sbuts = ptr->data;

  short context_tabs_array[BCONTEXT_TOT * 2]; /* Dummy variable. */
  const int tabs_len = ED_buttons_tabs_list(sbuts, context_tabs_array);

  length[0] = tabs_len;

  return length[0];
}

static void rna_SpaceProperties_tab_search_results_get(PointerRNA *ptr, bool *values)
{
  SpaceProperties *sbuts = ptr->data;

  short context_tabs_array[BCONTEXT_TOT * 2]; /* Dummy variable. */
  const int tabs_len = ED_buttons_tabs_list(sbuts, context_tabs_array);

  for (int i = 0; i < tabs_len; i++) {
    values[i] = ED_buttons_tab_has_search_result(sbuts, i);
  }
}

static void rna_SpaceProperties_search_filter_get(PointerRNA *ptr, char *value)
{
  SpaceProperties *sbuts = ptr->data;
  const char *search_filter = ED_buttons_search_string_get(sbuts);

  strcpy(value, search_filter);
}

static int rna_SpaceProperties_search_filter_length(PointerRNA *ptr)
{
  SpaceProperties *sbuts = ptr->data;

  return ED_buttons_search_string_length(sbuts);
}

static void rna_SpaceProperties_search_filter_set(struct PointerRNA *ptr, const char *value)
{
  SpaceProperties *sbuts = ptr->data;

  ED_buttons_search_string_set(sbuts, value);
}

static void rna_SpaceProperties_search_filter_update(Main *UNUSED(bmain),
                                                     Scene *UNUSED(scene),
                                                     PointerRNA *ptr)
{
  ScrArea *area = rna_area_from_space(ptr);

  /* Update the search filter flag for the main region with the panels. */
  ARegion *main_region = BKE_area_find_region_type(area, RGN_TYPE_WINDOW);
  BLI_assert(main_region != NULL);
  ED_region_search_filter_update(area, main_region);
}

/* Space Console */
static void rna_ConsoleLine_body_get(PointerRNA *ptr, char *value)
{
  ConsoleLine *ci = (ConsoleLine *)ptr->data;
  memcpy(value, ci->line, ci->len + 1);
}

static int rna_ConsoleLine_body_length(PointerRNA *ptr)
{
  ConsoleLine *ci = (ConsoleLine *)ptr->data;
  return ci->len;
}

static void rna_ConsoleLine_body_set(PointerRNA *ptr, const char *value)
{
  ConsoleLine *ci = (ConsoleLine *)ptr->data;
  int len = strlen(value);

  if ((len >= ci->len_alloc) || (len * 2 < ci->len_alloc)) { /* allocate a new string */
    MEM_freeN(ci->line);
    ci->line = MEM_mallocN((len + 1) * sizeof(char), "rna_consoleline");
    ci->len_alloc = len + 1;
  }
  memcpy(ci->line, value, len + 1);
  ci->len = len;

  if (ci->cursor > len) {
    /* clamp the cursor */
    ci->cursor = len;
  }
}

static void rna_ConsoleLine_cursor_index_range(
    PointerRNA *ptr, int *min, int *max, int *UNUSED(softmin), int *UNUSED(softmax))
{
  ConsoleLine *ci = (ConsoleLine *)ptr->data;

  *min = 0;
  *max = ci->len; /* intentionally _not_ -1 */
}

/* Space Dopesheet */

static void rna_SpaceDopeSheetEditor_action_set(PointerRNA *ptr,
                                                PointerRNA value,
                                                struct ReportList *UNUSED(reports))
{
  SpaceAction *saction = (SpaceAction *)(ptr->data);
  bAction *act = (bAction *)value.data;

  if ((act == NULL) || (act->idroot == 0)) {
    /* just set if we're clearing the action or if the action is "amorphous" still */
    saction->action = act;
  }
  else {
    /* action to set must strictly meet the mode criteria... */
    if (saction->mode == SACTCONT_ACTION) {
      /* currently, this is "object-level" only, until we have some way of specifying this */
      if (act->idroot == ID_OB) {
        saction->action = act;
      }
      else {
        printf(
            "ERROR: cannot assign Action '%s' to Action Editor, as action is not object-level "
            "animation\n",
            act->id.name + 2);
      }
    }
    else if (saction->mode == SACTCONT_SHAPEKEY) {
      /* as the name says, "shapekey-level" only... */
      if (act->idroot == ID_KE) {
        saction->action = act;
      }
      else {
        printf(
            "ERROR: cannot assign Action '%s' to Shape Key Editor, as action doesn't animate "
            "Shape Keys\n",
            act->id.name + 2);
      }
    }
    else {
      printf(
          "ACK: who's trying to set an action while not in a mode displaying a single Action "
          "only?\n");
    }
  }
}

static void rna_SpaceDopeSheetEditor_action_update(bContext *C, PointerRNA *ptr)
{
  SpaceAction *saction = (SpaceAction *)(ptr->data);
  ViewLayer *view_layer = CTX_data_view_layer(C);
  Main *bmain = CTX_data_main(C);

  Object *obact = OBACT(view_layer);
  if (obact == NULL) {
    return;
  }

  AnimData *adt = NULL;
  ID *id = NULL;
  switch (saction->mode) {
    case SACTCONT_ACTION:
      /* TODO: context selector could help decide this with more control? */
      adt = BKE_animdata_add_id(&obact->id);
      id = &obact->id;
      break;
    case SACTCONT_SHAPEKEY: {
      Key *key = BKE_key_from_object(obact);
      if (key == NULL) {
        return;
      }
      adt = BKE_animdata_add_id(&key->id);
      id = &key->id;
      break;
    }
    case SACTCONT_GPENCIL:
    case SACTCONT_DOPESHEET:
    case SACTCONT_MASK:
    case SACTCONT_CACHEFILE:
    case SACTCONT_TIMELINE:
      return;
  }

  if (adt == NULL) {
    /* No animdata was added, so the depsgraph also doesn't need tagging. */
    return;
  }

  /* Don't do anything if old and new actions are the same... */
  if (adt->action == saction->action) {
    return;
  }

  /* Exit editmode first - we cannot change actions while in tweakmode. */
  BKE_nla_tweakmode_exit(adt);

  /* To prevent data loss (i.e. if users flip between actions using the Browse menu),
   * stash this action if nothing else uses it.
   *
   * EXCEPTION:
   * This callback runs when unlinking actions. In that case, we don't want to
   * stash the action, as the user is signaling that they want to detach it.
   * This can be reviewed again later,
   * but it could get annoying if we keep these instead.
   */
  if (adt->action != NULL && adt->action->id.us <= 0 && saction->action != NULL) {
    /* XXX: Things here get dodgy if this action is only partially completed,
     *      and the user then uses the browse menu to get back to this action,
     *      assigning it as the active action (i.e. the stash strip gets out of sync)
     */
    BKE_nla_action_stash(adt, ID_IS_OVERRIDE_LIBRARY(id));
  }

  BKE_animdata_set_action(NULL, id, saction->action);

  DEG_id_tag_update(&obact->id, ID_RECALC_ANIMATION | ID_RECALC_TRANSFORM | ID_RECALC_GEOMETRY);

  /* Update relations as well, so new time source dependency is added. */
  DEG_relations_tag_update(bmain);
}

static void rna_SpaceDopeSheetEditor_mode_update(bContext *C, PointerRNA *ptr)
{
  SpaceAction *saction = (SpaceAction *)(ptr->data);
  ScrArea *area = CTX_wm_area(C);
  ViewLayer *view_layer = CTX_data_view_layer(C);
  Object *obact = OBACT(view_layer);

  /* special exceptions for ShapeKey Editor mode */
  if (saction->mode == SACTCONT_SHAPEKEY) {
    Key *key = BKE_key_from_object(obact);

    /* 1) update the action stored for the editor */
    if (key) {
      saction->action = (key->adt) ? key->adt->action : NULL;
    }
    else {
      saction->action = NULL;
    }
  }
  /* make sure action stored is valid */
  else if (saction->mode == SACTCONT_ACTION) {
    /* 1) update the action stored for the editor */
    /* TODO: context selector could help decide this with more control? */
    if (obact) {
      saction->action = (obact->adt) ? obact->adt->action : NULL;
    }
    else {
      saction->action = NULL;
    }
  }

  /* Collapse (and show) summary channel and hide channel list for timeline */
  if (saction->mode == SACTCONT_TIMELINE) {
    saction->ads.flag |= ADS_FLAG_SUMMARY_COLLAPSED;
    saction->ads.filterflag |= ADS_FILTER_SUMMARY;
  }

  if (area && area->spacedata.first == saction) {
    ARegion *channels_region = BKE_area_find_region_type(area, RGN_TYPE_CHANNELS);
    if (channels_region) {
      if (saction->mode == SACTCONT_TIMELINE) {
        channels_region->flag |= RGN_FLAG_HIDDEN;
      }
      else {
        channels_region->flag &= ~RGN_FLAG_HIDDEN;
      }
      ED_region_visibility_change_update(C, area, channels_region);
    }
  }

  /* recalculate extents of channel list */
  saction->runtime.flag |= SACTION_RUNTIME_FLAG_NEED_CHAN_SYNC;

  /* store current mode as "old mode",
   * so that returning from other editors doesn't always reset to "Action Editor" */
  if (saction->mode != SACTCONT_TIMELINE) {
    saction->mode_prev = saction->mode;
  }
}

/* Space Graph Editor */

static void rna_SpaceGraphEditor_display_mode_update(bContext *C, PointerRNA *ptr)
{
  ScrArea *area = rna_area_from_space(ptr);
  SpaceGraph *sipo = (SpaceGraph *)ptr->data;

  /* for "Drivers" mode, enable all the necessary bits and pieces */
  if (sipo->mode == SIPO_MODE_DRIVERS) {
    ED_drivers_editor_init(C, area);
    ED_area_tag_redraw(area);
  }

  /* after changing view mode, must force recalculation of F-Curve colors
   * which can only be achieved using refresh as opposed to redraw
   */
  ED_area_tag_refresh(area);
}

static bool rna_SpaceGraphEditor_has_ghost_curves_get(PointerRNA *ptr)
{
  SpaceGraph *sipo = (SpaceGraph *)(ptr->data);
  return (BLI_listbase_is_empty(&sipo->runtime.ghost_curves) == false);
}

static void rna_SpaceConsole_rect_update(Main *UNUSED(bmain),
                                         Scene *UNUSED(scene),
                                         PointerRNA *ptr)
{
  SpaceConsole *sc = ptr->data;
  WM_main_add_notifier(NC_SPACE | ND_SPACE_CONSOLE | NA_EDITED, sc);
}

static void rna_SequenceEditor_update_cache(Main *UNUSED(bmain),
                                            Scene *scene,
                                            PointerRNA *UNUSED(ptr))
{
  BKE_sequencer_cache_cleanup(scene);
}

static void rna_Sequencer_view_type_update(Main *UNUSED(bmain),
                                           Scene *UNUSED(scene),
                                           PointerRNA *ptr)
{
  ScrArea *area = rna_area_from_space(ptr);
  ED_area_tag_refresh(area);
}

/* Space Node Editor */

static void rna_SpaceNodeEditor_node_tree_set(PointerRNA *ptr,
                                              const PointerRNA value,
                                              struct ReportList *UNUSED(reports))
{
  SpaceNode *snode = (SpaceNode *)ptr->data;
  ED_node_tree_start(snode, (bNodeTree *)value.data, NULL, NULL);
}

static bool rna_SpaceNodeEditor_node_tree_poll(PointerRNA *ptr, const PointerRNA value)
{
  SpaceNode *snode = (SpaceNode *)ptr->data;
  bNodeTree *ntree = (bNodeTree *)value.data;

  /* node tree type must match the selected type in node editor */
  return (STREQ(snode->tree_idname, ntree->idname));
}

static void rna_SpaceNodeEditor_node_tree_update(const bContext *C, PointerRNA *UNUSED(ptr))
{
  ED_node_tree_update(C);
}

static int rna_SpaceNodeEditor_tree_type_get(PointerRNA *ptr)
{
  SpaceNode *snode = (SpaceNode *)ptr->data;
  return rna_node_tree_idname_to_enum(snode->tree_idname);
}
static void rna_SpaceNodeEditor_tree_type_set(PointerRNA *ptr, int value)
{
  SpaceNode *snode = (SpaceNode *)ptr->data;
  ED_node_set_tree_type(snode, rna_node_tree_type_from_enum(value));
}
static bool rna_SpaceNodeEditor_tree_type_poll(void *Cv, bNodeTreeType *type)
{
  bContext *C = (bContext *)Cv;
  if (type->poll) {
    return type->poll(C, type);
  }
  else {
    return true;
  }
}

const EnumPropertyItem *RNA_enum_node_tree_types_itemf_impl(bContext *C, bool *r_free)
{
  return rna_node_tree_type_itemf(C, rna_SpaceNodeEditor_tree_type_poll, r_free);
}

static const EnumPropertyItem *rna_SpaceNodeEditor_tree_type_itemf(bContext *C,
                                                                   PointerRNA *UNUSED(ptr),
                                                                   PropertyRNA *UNUSED(prop),
                                                                   bool *r_free)
{
  return RNA_enum_node_tree_types_itemf_impl(C, r_free);
}

static void rna_SpaceNodeEditor_path_get(PointerRNA *ptr, char *value)
{
  SpaceNode *snode = ptr->data;
  ED_node_tree_path_get(snode, value);
}

static int rna_SpaceNodeEditor_path_length(PointerRNA *ptr)
{
  SpaceNode *snode = ptr->data;
  return ED_node_tree_path_length(snode);
}

static void rna_SpaceNodeEditor_path_clear(SpaceNode *snode, bContext *C)
{
  ED_node_tree_start(snode, NULL, NULL, NULL);
  ED_node_tree_update(C);
}

static void rna_SpaceNodeEditor_path_start(SpaceNode *snode, bContext *C, PointerRNA *node_tree)
{
  ED_node_tree_start(snode, (bNodeTree *)node_tree->data, NULL, NULL);
  ED_node_tree_update(C);
}

static void rna_SpaceNodeEditor_path_append(SpaceNode *snode,
                                            bContext *C,
                                            PointerRNA *node_tree,
                                            PointerRNA *node)
{
  ED_node_tree_push(snode, node_tree->data, node->data);
  ED_node_tree_update(C);
}

static void rna_SpaceNodeEditor_path_pop(SpaceNode *snode, bContext *C)
{
  ED_node_tree_pop(snode);
  ED_node_tree_update(C);
}

static void rna_SpaceNodeEditor_show_backdrop_update(Main *UNUSED(bmain),
                                                     Scene *UNUSED(scene),
                                                     PointerRNA *UNUSED(ptr))
{
  WM_main_add_notifier(NC_NODE | NA_EDITED, NULL);
  WM_main_add_notifier(NC_SCENE | ND_NODES, NULL);
}

static void rna_SpaceNodeEditor_cursor_location_from_region(SpaceNode *snode,
                                                            bContext *C,
                                                            int x,
                                                            int y)
{
  ARegion *region = CTX_wm_region(C);

  UI_view2d_region_to_view(&region->v2d, x, y, &snode->cursor[0], &snode->cursor[1]);
  snode->cursor[0] /= UI_DPI_FAC;
  snode->cursor[1] /= UI_DPI_FAC;
}

static void rna_SpaceClipEditor_clip_set(PointerRNA *ptr,
                                         PointerRNA value,
                                         struct ReportList *UNUSED(reports))
{
  SpaceClip *sc = (SpaceClip *)(ptr->data);
  bScreen *screen = (bScreen *)ptr->owner_id;

  ED_space_clip_set_clip(NULL, screen, sc, (MovieClip *)value.data);
}

static void rna_SpaceClipEditor_mask_set(PointerRNA *ptr,
                                         PointerRNA value,
                                         struct ReportList *UNUSED(reports))
{
  SpaceClip *sc = (SpaceClip *)(ptr->data);

  ED_space_clip_set_mask(NULL, sc, (Mask *)value.data);
}

static void rna_SpaceClipEditor_clip_mode_update(Main *UNUSED(bmain),
                                                 Scene *UNUSED(scene),
                                                 PointerRNA *ptr)
{
  SpaceClip *sc = (SpaceClip *)(ptr->data);

  if (sc->mode == SC_MODE_MASKEDIT && sc->view != SC_VIEW_CLIP) {
    /* Make sure we are in the right view for mask editing */
    sc->view = SC_VIEW_CLIP;
    ScrArea *area = rna_area_from_space(ptr);
    ED_area_tag_refresh(area);
  }

  sc->scopes.ok = 0;
}

static void rna_SpaceClipEditor_lock_selection_update(Main *UNUSED(bmain),
                                                      Scene *UNUSED(scene),
                                                      PointerRNA *ptr)
{
  SpaceClip *sc = (SpaceClip *)(ptr->data);

  sc->xlockof = 0.0f;
  sc->ylockof = 0.0f;
}

static void rna_SpaceClipEditor_view_type_update(Main *UNUSED(bmain),
                                                 Scene *UNUSED(scene),
                                                 PointerRNA *ptr)
{
  ScrArea *area = rna_area_from_space(ptr);
  ED_area_tag_refresh(area);
}

/* File browser. */

static char *rna_FileSelectParams_path(PointerRNA *UNUSED(ptr))
{
  return BLI_strdup("params");
}

int rna_FileSelectParams_filename_editable(struct PointerRNA *ptr, const char **r_info)
{
  FileSelectParams *params = ptr->data;

  if (params && (params->flag & FILE_DIRSEL_ONLY)) {
    *r_info = "Only directories can be chosen for the current operation.";
    return 0;
  }

  return params ? PROP_EDITABLE : 0;
}

static bool rna_FileSelectParams_use_lib_get(PointerRNA *ptr)
{
  FileSelectParams *params = ptr->data;

  return params && (params->type == FILE_LOADLIB);
}

static const EnumPropertyItem *rna_FileSelectParams_recursion_level_itemf(
    bContext *UNUSED(C), PointerRNA *ptr, PropertyRNA *UNUSED(prop), bool *r_free)
{
  FileSelectParams *params = ptr->data;

  if (params && params->type != FILE_LOADLIB) {
    EnumPropertyItem *item = NULL;
    int totitem = 0;

    RNA_enum_items_add_value(&item, &totitem, fileselectparams_recursion_level_items, 0);
    RNA_enum_items_add_value(&item, &totitem, fileselectparams_recursion_level_items, 2);
    RNA_enum_items_add_value(&item, &totitem, fileselectparams_recursion_level_items, 3);
    RNA_enum_items_add_value(&item, &totitem, fileselectparams_recursion_level_items, 4);

    RNA_enum_item_end(&item, &totitem);
    *r_free = true;

    return item;
  }

  *r_free = false;
  return fileselectparams_recursion_level_items;
}

static void rna_FileSelectPrams_filter_glob_set(PointerRNA *ptr, const char *value)
{
  FileSelectParams *params = ptr->data;

  BLI_strncpy(params->filter_glob, value, sizeof(params->filter_glob));

  /* Remove stupi things like last group being a wildcard-only one... */
  BLI_path_extension_glob_validate(params->filter_glob);
}

static PointerRNA rna_FileSelectParams_filter_id_get(PointerRNA *ptr)
{
  return rna_pointer_inherit_refine(ptr, &RNA_FileSelectIDFilter, ptr->data);
}

static int rna_FileAssetSelectParams_asset_library_get(PointerRNA *ptr)
{
  FileAssetSelectParams *params = ptr->data;
  /* Just an extra sanity check to ensure this isn't somehow called for RNA_FileSelectParams. */
  BLI_assert(ptr->type == &RNA_FileAssetSelectParams);

  /* Simple case: Predefined repo, just set the value. */
  if (params->asset_library.type < FILE_ASSET_LIBRARY_CUSTOM) {
    return params->asset_library.type;
  }

  /* Note that the path isn't checked for validity here. If an invalid library path is used, the
   * Asset Browser can give a nice hint on what's wrong. */
  const bUserAssetLibrary *user_library = BKE_preferences_asset_library_find_from_index(
      &U, params->asset_library.custom_library_index);
  if (user_library) {
    return FILE_ASSET_LIBRARY_CUSTOM + params->asset_library.custom_library_index;
  }

  BLI_assert(0);
  return FILE_ASSET_LIBRARY_LOCAL;
}

static void rna_FileAssetSelectParams_asset_library_set(PointerRNA *ptr, int value)
{
  FileAssetSelectParams *params = ptr->data;

  /* Simple case: Predefined repo, just set the value. */
  if (value < FILE_ASSET_LIBRARY_CUSTOM) {
    params->asset_library.type = value;
    params->asset_library.custom_library_index = -1;
    BLI_assert(ELEM(value, FILE_ASSET_LIBRARY_LOCAL));
    return;
  }

  const bUserAssetLibrary *user_library = BKE_preferences_asset_library_find_from_index(
      &U, value - FILE_ASSET_LIBRARY_CUSTOM);

  /* Note that the path isn't checked for validity here. If an invalid library path is used, the
   * Asset Browser can give a nice hint on what's wrong. */
  const bool is_valid = (user_library->name[0] && user_library->path[0]);
  if (!user_library) {
    params->asset_library.type = FILE_ASSET_LIBRARY_LOCAL;
    params->asset_library.custom_library_index = -1;
  }
  else if (user_library && is_valid) {
    params->asset_library.custom_library_index = value - FILE_ASSET_LIBRARY_CUSTOM;
    params->asset_library.type = FILE_ASSET_LIBRARY_CUSTOM;
  }
}

static const EnumPropertyItem *rna_FileAssetSelectParams_asset_library_itemf(
    bContext *UNUSED(C), PointerRNA *UNUSED(ptr), PropertyRNA *UNUSED(prop), bool *r_free)
{
  const EnumPropertyItem predefined_items[] = {
      /* For the future. */
      // {FILE_ASSET_REPO_BUNDLED, "BUNDLED", 0, "Bundled", "Show the default user assets"},
      {FILE_ASSET_LIBRARY_LOCAL,
       "LOCAL",
       ICON_BLENDER,
       "Current File",
       "Show the assets currently available in this Blender session"},
      {0, NULL, 0, NULL, NULL},
  };

  EnumPropertyItem *item = NULL;
  int totitem = 0;

  /* Add separator if needed. */
  if (!BLI_listbase_is_empty(&U.asset_libraries)) {
    const EnumPropertyItem sepr = {0, "", 0, "Custom", NULL};
    RNA_enum_item_add(&item, &totitem, &sepr);
  }

  int i = 0;
  for (bUserAssetLibrary *user_library = U.asset_libraries.first; user_library;
       user_library = user_library->next, i++) {
    /* Note that the path itself isn't checked for validity here. If an invalid library path is
     * used, the Asset Browser can give a nice hint on what's wrong. */
    const bool is_valid = (user_library->name[0] && user_library->path[0]);
    if (!is_valid) {
      continue;
    }

    /* Use library path as description, it's a nice hint for users. */
    EnumPropertyItem tmp = {FILE_ASSET_LIBRARY_CUSTOM + i,
                            user_library->name,
                            ICON_NONE,
                            user_library->name,
                            user_library->path};
    RNA_enum_item_add(&item, &totitem, &tmp);
  }

  if (totitem) {
    const EnumPropertyItem sepr = {0, "", 0, "Built-in", NULL};
    RNA_enum_item_add(&item, &totitem, &sepr);
  }

  /* Add predefined items. */
  RNA_enum_items_add(&item, &totitem, predefined_items);

  RNA_enum_item_end(&item, &totitem);
  *r_free = true;
  return item;
}

static void rna_FileAssetSelectParams_asset_category_set(PointerRNA *ptr, uint64_t value)
{
  FileSelectParams *params = ptr->data;
  params->filter_id = value;
}

static uint64_t rna_FileAssetSelectParams_asset_category_get(PointerRNA *ptr)
{
  FileSelectParams *params = ptr->data;
  return params->filter_id;
}

static void rna_FileBrowser_FileSelectEntry_name_get(PointerRNA *ptr, char *value)
{
  const FileDirEntry *entry = ptr->data;
  strcpy(value, entry->name);
}

static int rna_FileBrowser_FileSelectEntry_name_length(PointerRNA *ptr)
{
  const FileDirEntry *entry = ptr->data;
  return (int)strlen(entry->name);
}

static int rna_FileBrowser_FileSelectEntry_preview_icon_id_get(PointerRNA *ptr)
{
  const FileDirEntry *entry = ptr->data;
  return ED_file_icon(entry);
}

static PointerRNA rna_FileBrowser_FileSelectEntry_asset_data_get(PointerRNA *ptr)
{
  const FileDirEntry *entry = ptr->data;
  return rna_pointer_inherit_refine(ptr, &RNA_AssetMetaData, entry->asset_data);
}

static StructRNA *rna_FileBrowser_params_typef(PointerRNA *ptr)
{
  SpaceFile *sfile = ptr->data;
  FileSelectParams *params = ED_fileselect_get_active_params(sfile);

  if (params == ED_fileselect_get_file_params(sfile)) {
    return &RNA_FileSelectParams;
  }
  if (params == (void *)ED_fileselect_get_asset_params(sfile)) {
    return &RNA_FileAssetSelectParams;
  }

  BLI_assert(!"Could not identify file select parameters");
  return NULL;
}

static PointerRNA rna_FileBrowser_params_get(PointerRNA *ptr)
{
  SpaceFile *sfile = ptr->data;
  FileSelectParams *params = ED_fileselect_get_active_params(sfile);
  StructRNA *params_struct = rna_FileBrowser_params_typef(ptr);

  if (params && params_struct) {
    return rna_pointer_inherit_refine(ptr, params_struct, params);
  }

  return rna_pointer_inherit_refine(ptr, NULL, NULL);
}

static void rna_FileBrowser_FSMenuEntry_path_get(PointerRNA *ptr, char *value)
{
  char *path = ED_fsmenu_entry_get_path(ptr->data);

  strcpy(value, path ? path : "");
}

static int rna_FileBrowser_FSMenuEntry_path_length(PointerRNA *ptr)
{
  char *path = ED_fsmenu_entry_get_path(ptr->data);

  return (int)(path ? strlen(path) : 0);
}

static void rna_FileBrowser_FSMenuEntry_path_set(PointerRNA *ptr, const char *value)
{
  FSMenuEntry *fsm = ptr->data;

  /* Note: this will write to file immediately.
   * Not nice (and to be fixed ultimately), but acceptable in this case for now. */
  ED_fsmenu_entry_set_path(fsm, value);
}

static void rna_FileBrowser_FSMenuEntry_name_get(PointerRNA *ptr, char *value)
{
  strcpy(value, ED_fsmenu_entry_get_name(ptr->data));
}

static int rna_FileBrowser_FSMenuEntry_name_length(PointerRNA *ptr)
{
  return (int)strlen(ED_fsmenu_entry_get_name(ptr->data));
}

static void rna_FileBrowser_FSMenuEntry_name_set(PointerRNA *ptr, const char *value)
{
  FSMenuEntry *fsm = ptr->data;

  /* Note: this will write to file immediately.
   * Not nice (and to be fixed ultimately), but acceptable in this case for now. */
  ED_fsmenu_entry_set_name(fsm, value);
}

static int rna_FileBrowser_FSMenuEntry_name_get_editable(PointerRNA *ptr,
                                                         const char **UNUSED(r_info))
{
  FSMenuEntry *fsm = ptr->data;

  return fsm->save ? PROP_EDITABLE : 0;
}

static int rna_FileBrowser_FSMenuEntry_icon_get(PointerRNA *ptr)
{
  FSMenuEntry *fsm = ptr->data;
  return ED_fsmenu_entry_get_icon(fsm);
}

static void rna_FileBrowser_FSMenuEntry_icon_set(PointerRNA *ptr, int value)
{
  FSMenuEntry *fsm = ptr->data;
  ED_fsmenu_entry_set_icon(fsm, value);
}

static bool rna_FileBrowser_FSMenuEntry_use_save_get(PointerRNA *ptr)
{
  FSMenuEntry *fsm = ptr->data;
  return fsm->save;
}

static bool rna_FileBrowser_FSMenuEntry_is_valid_get(PointerRNA *ptr)
{
  FSMenuEntry *fsm = ptr->data;
  return fsm->valid;
}

static void rna_FileBrowser_FSMenu_next(CollectionPropertyIterator *iter)
{
  ListBaseIterator *internal = &iter->internal.listbase;

  if (internal->skip) {
    do {
      internal->link = (Link *)(((FSMenuEntry *)(internal->link))->next);
      iter->valid = (internal->link != NULL);
    } while (iter->valid && internal->skip(iter, internal->link));
  }
  else {
    internal->link = (Link *)(((FSMenuEntry *)(internal->link))->next);
    iter->valid = (internal->link != NULL);
  }
}

static void rna_FileBrowser_FSMenu_begin(CollectionPropertyIterator *iter, FSMenuCategory category)
{
  ListBaseIterator *internal = &iter->internal.listbase;

  struct FSMenu *fsmenu = ED_fsmenu_get();
  struct FSMenuEntry *fsmentry = ED_fsmenu_get_category(fsmenu, category);

  internal->link = (fsmentry) ? (Link *)fsmentry : NULL;
  internal->skip = NULL;

  iter->valid = (internal->link != NULL);
}

static PointerRNA rna_FileBrowser_FSMenu_get(CollectionPropertyIterator *iter)
{
  ListBaseIterator *internal = &iter->internal.listbase;
  PointerRNA r_ptr;

  RNA_pointer_create(NULL, &RNA_FileBrowserFSMenuEntry, internal->link, &r_ptr);

  return r_ptr;
}

static void rna_FileBrowser_FSMenu_end(CollectionPropertyIterator *UNUSED(iter))
{
}

static void rna_FileBrowser_FSMenuSystem_data_begin(CollectionPropertyIterator *iter,
                                                    PointerRNA *UNUSED(ptr))
{
  rna_FileBrowser_FSMenu_begin(iter, FS_CATEGORY_SYSTEM);
}

static int rna_FileBrowser_FSMenuSystem_data_length(PointerRNA *UNUSED(ptr))
{
  struct FSMenu *fsmenu = ED_fsmenu_get();

  return ED_fsmenu_get_nentries(fsmenu, FS_CATEGORY_SYSTEM);
}

static void rna_FileBrowser_FSMenuSystemBookmark_data_begin(CollectionPropertyIterator *iter,
                                                            PointerRNA *UNUSED(ptr))
{
  rna_FileBrowser_FSMenu_begin(iter, FS_CATEGORY_SYSTEM_BOOKMARKS);
}

static int rna_FileBrowser_FSMenuSystemBookmark_data_length(PointerRNA *UNUSED(ptr))
{
  struct FSMenu *fsmenu = ED_fsmenu_get();

  return ED_fsmenu_get_nentries(fsmenu, FS_CATEGORY_SYSTEM_BOOKMARKS);
}

static void rna_FileBrowser_FSMenuBookmark_data_begin(CollectionPropertyIterator *iter,
                                                      PointerRNA *UNUSED(ptr))
{
  rna_FileBrowser_FSMenu_begin(iter, FS_CATEGORY_BOOKMARKS);
}

static int rna_FileBrowser_FSMenuBookmark_data_length(PointerRNA *UNUSED(ptr))
{
  struct FSMenu *fsmenu = ED_fsmenu_get();

  return ED_fsmenu_get_nentries(fsmenu, FS_CATEGORY_BOOKMARKS);
}

static void rna_FileBrowser_FSMenuRecent_data_begin(CollectionPropertyIterator *iter,
                                                    PointerRNA *UNUSED(ptr))
{
  rna_FileBrowser_FSMenu_begin(iter, FS_CATEGORY_RECENT);
}

static int rna_FileBrowser_FSMenuRecent_data_length(PointerRNA *UNUSED(ptr))
{
  struct FSMenu *fsmenu = ED_fsmenu_get();

  return ED_fsmenu_get_nentries(fsmenu, FS_CATEGORY_RECENT);
}

static int rna_FileBrowser_FSMenu_active_get(PointerRNA *ptr, const FSMenuCategory category)
{
  SpaceFile *sf = ptr->data;
  int actnr = -1;

  switch (category) {
    case FS_CATEGORY_SYSTEM:
      actnr = sf->systemnr;
      break;
    case FS_CATEGORY_SYSTEM_BOOKMARKS:
      actnr = sf->system_bookmarknr;
      break;
    case FS_CATEGORY_BOOKMARKS:
      actnr = sf->bookmarknr;
      break;
    case FS_CATEGORY_RECENT:
      actnr = sf->recentnr;
      break;
    case FS_CATEGORY_OTHER:
      /* pass. */
      break;
  }

  return actnr;
}

static void rna_FileBrowser_FSMenu_active_set(PointerRNA *ptr,
                                              int value,
                                              const FSMenuCategory category)
{
  SpaceFile *sf = ptr->data;
  struct FSMenu *fsmenu = ED_fsmenu_get();
  FSMenuEntry *fsm = ED_fsmenu_get_entry(fsmenu, category, value);

  if (fsm && sf->params) {
    switch (category) {
      case FS_CATEGORY_SYSTEM:
        sf->systemnr = value;
        break;
      case FS_CATEGORY_SYSTEM_BOOKMARKS:
        sf->system_bookmarknr = value;
        break;
      case FS_CATEGORY_BOOKMARKS:
        sf->bookmarknr = value;
        break;
      case FS_CATEGORY_RECENT:
        sf->recentnr = value;
        break;
      case FS_CATEGORY_OTHER:
        /* pass. */
        break;
    }

    BLI_strncpy(sf->params->dir, fsm->path, sizeof(sf->params->dir));
  }
}

static void rna_FileBrowser_FSMenu_active_range(PointerRNA *UNUSED(ptr),
                                                int *min,
                                                int *max,
                                                int *softmin,
                                                int *softmax,
                                                const FSMenuCategory category)
{
  struct FSMenu *fsmenu = ED_fsmenu_get();

  *min = *softmin = -1;
  *max = *softmax = ED_fsmenu_get_nentries(fsmenu, category) - 1;
}

static void rna_FileBrowser_FSMenu_active_update(struct bContext *C, PointerRNA *ptr)
{
  ScrArea *area = rna_area_from_space(ptr);
  ED_file_change_dir_ex(C, (bScreen *)ptr->owner_id, area);
}

static int rna_FileBrowser_FSMenuSystem_active_get(PointerRNA *ptr)
{
  return rna_FileBrowser_FSMenu_active_get(ptr, FS_CATEGORY_SYSTEM);
}

static void rna_FileBrowser_FSMenuSystem_active_set(PointerRNA *ptr, int value)
{
  rna_FileBrowser_FSMenu_active_set(ptr, value, FS_CATEGORY_SYSTEM);
}

static void rna_FileBrowser_FSMenuSystem_active_range(
    PointerRNA *ptr, int *min, int *max, int *softmin, int *softmax)
{
  rna_FileBrowser_FSMenu_active_range(ptr, min, max, softmin, softmax, FS_CATEGORY_SYSTEM);
}

static int rna_FileBrowser_FSMenuSystemBookmark_active_get(PointerRNA *ptr)
{
  return rna_FileBrowser_FSMenu_active_get(ptr, FS_CATEGORY_SYSTEM_BOOKMARKS);
}

static void rna_FileBrowser_FSMenuSystemBookmark_active_set(PointerRNA *ptr, int value)
{
  rna_FileBrowser_FSMenu_active_set(ptr, value, FS_CATEGORY_SYSTEM_BOOKMARKS);
}

static void rna_FileBrowser_FSMenuSystemBookmark_active_range(
    PointerRNA *ptr, int *min, int *max, int *softmin, int *softmax)
{
  rna_FileBrowser_FSMenu_active_range(
      ptr, min, max, softmin, softmax, FS_CATEGORY_SYSTEM_BOOKMARKS);
}

static int rna_FileBrowser_FSMenuBookmark_active_get(PointerRNA *ptr)
{
  return rna_FileBrowser_FSMenu_active_get(ptr, FS_CATEGORY_BOOKMARKS);
}

static void rna_FileBrowser_FSMenuBookmark_active_set(PointerRNA *ptr, int value)
{
  rna_FileBrowser_FSMenu_active_set(ptr, value, FS_CATEGORY_BOOKMARKS);
}

static void rna_FileBrowser_FSMenuBookmark_active_range(
    PointerRNA *ptr, int *min, int *max, int *softmin, int *softmax)
{
  rna_FileBrowser_FSMenu_active_range(ptr, min, max, softmin, softmax, FS_CATEGORY_BOOKMARKS);
}

static int rna_FileBrowser_FSMenuRecent_active_get(PointerRNA *ptr)
{
  return rna_FileBrowser_FSMenu_active_get(ptr, FS_CATEGORY_RECENT);
}

static void rna_FileBrowser_FSMenuRecent_active_set(PointerRNA *ptr, int value)
{
  rna_FileBrowser_FSMenu_active_set(ptr, value, FS_CATEGORY_RECENT);
}

static void rna_FileBrowser_FSMenuRecent_active_range(
    PointerRNA *ptr, int *min, int *max, int *softmin, int *softmax)
{
  rna_FileBrowser_FSMenu_active_range(ptr, min, max, softmin, softmax, FS_CATEGORY_RECENT);
}

static void rna_SpaceFileBrowser_browse_mode_update(Main *UNUSED(bmain),
                                                    Scene *UNUSED(scene),
                                                    PointerRNA *ptr)
{
  ScrArea *area = rna_area_from_space(ptr);
  ED_area_tag_refresh(area);
}

#else

static const EnumPropertyItem dt_uv_items[] = {
    {SI_UVDT_OUTLINE, "OUTLINE", 0, "Outline", "Display white edges with black outline"},
    {SI_UVDT_DASH, "DASH", 0, "Dash", "Display dashed black-white edges"},
    {SI_UVDT_BLACK, "BLACK", 0, "Black", "Display black edges"},
    {SI_UVDT_WHITE, "WHITE", 0, "White", "Display white edges"},
    {0, NULL, 0, NULL, NULL},
};

static void rna_def_space_generic_show_region_toggles(StructRNA *srna, int region_type_mask)
{
  PropertyRNA *prop;

#  define DEF_SHOW_REGION_PROPERTY(identifier, label, description) \
    { \
      prop = RNA_def_property(srna, STRINGIFY(identifier), PROP_BOOLEAN, PROP_NONE); \
      RNA_def_property_flag(prop, PROP_CONTEXT_UPDATE); \
      RNA_def_property_boolean_funcs(prop, \
                                     STRINGIFY(rna_Space_##identifier##_get), \
                                     STRINGIFY(rna_Space_##identifier##_set)); \
      RNA_def_property_ui_text(prop, label, description); \
      RNA_def_property_update(prop, 0, STRINGIFY(rna_Space_##identifier##_update)); \
    } \
    ((void)0)

  if (region_type_mask & (1 << RGN_TYPE_TOOL_HEADER)) {
    region_type_mask &= ~(1 << RGN_TYPE_TOOL_HEADER);
    DEF_SHOW_REGION_PROPERTY(show_region_tool_header, "Tool Settings", "");
  }
  if (region_type_mask & (1 << RGN_TYPE_HEADER)) {
    region_type_mask &= ~(1 << RGN_TYPE_HEADER);
    DEF_SHOW_REGION_PROPERTY(show_region_header, "Header", "");
  }
  if (region_type_mask & (1 << RGN_TYPE_FOOTER)) {
    region_type_mask &= ~(1 << RGN_TYPE_FOOTER);
    DEF_SHOW_REGION_PROPERTY(show_region_footer, "Footer", "");
  }
  if (region_type_mask & (1 << RGN_TYPE_TOOLS)) {
    region_type_mask &= ~(1 << RGN_TYPE_TOOLS);
    DEF_SHOW_REGION_PROPERTY(show_region_toolbar, "Toolbar", "");
  }
  if (region_type_mask & (1 << RGN_TYPE_UI)) {
    region_type_mask &= ~(1 << RGN_TYPE_UI);
    DEF_SHOW_REGION_PROPERTY(show_region_ui, "Sidebar", "");
  }
  if (region_type_mask & (1 << RGN_TYPE_HUD)) {
    region_type_mask &= ~(1 << RGN_TYPE_HUD);
    DEF_SHOW_REGION_PROPERTY(show_region_hud, "Adjust Last Operation", "");
  }
  BLI_assert(region_type_mask == 0);
}

static void rna_def_space(BlenderRNA *brna)
{
  StructRNA *srna;
  PropertyRNA *prop;

  srna = RNA_def_struct(brna, "Space", NULL);
  RNA_def_struct_sdna(srna, "SpaceLink");
  RNA_def_struct_ui_text(srna, "Space", "Space data for a screen area");
  RNA_def_struct_refine_func(srna, "rna_Space_refine");

  prop = RNA_def_property(srna, "type", PROP_ENUM, PROP_NONE);
  RNA_def_property_enum_sdna(prop, NULL, "spacetype");
  RNA_def_property_enum_items(prop, rna_enum_space_type_items);
  /* When making this editable, take care for the special case of global areas
   * (see rna_Area_type_set). */
  RNA_def_property_clear_flag(prop, PROP_EDITABLE);
  RNA_def_property_ui_text(prop, "Type", "Space data type");

  /* access to V2D_VIEWSYNC_SCREEN_TIME */
  prop = RNA_def_property(srna, "show_locked_time", PROP_BOOLEAN, PROP_NONE);
  RNA_def_property_boolean_funcs(prop, "rna_Space_view2d_sync_get", "rna_Space_view2d_sync_set");
  RNA_def_property_ui_text(prop,
                           "Sync Visible Range",
                           "Synchronize the visible timeline range with other time-based editors");
  RNA_def_property_update(prop, NC_SPACE | ND_SPACE_TIME, "rna_Space_view2d_sync_update");

  rna_def_space_generic_show_region_toggles(srna, (1 << RGN_TYPE_HEADER));
}

/* for all spaces that use a mask */
static void rna_def_space_mask_info(StructRNA *srna, int noteflag, const char *mask_set_func)
{
  PropertyRNA *prop;

  static const EnumPropertyItem overlay_mode_items[] = {
      {MASK_OVERLAY_ALPHACHANNEL,
       "ALPHACHANNEL",
       ICON_NONE,
       "Alpha Channel",
       "Show alpha channel of the mask"},
      {MASK_OVERLAY_COMBINED,
       "COMBINED",
       ICON_NONE,
       "Combined",
       "Combine space background image with the mask"},
      {0, NULL, 0, NULL, NULL},
  };

  prop = RNA_def_property(srna, "mask", PROP_POINTER, PROP_NONE);
  RNA_def_property_pointer_sdna(prop, NULL, "mask_info.mask");
  RNA_def_property_flag(prop, PROP_EDITABLE);
  RNA_def_property_ui_text(prop, "Mask", "Mask displayed and edited in this space");
  RNA_def_property_pointer_funcs(prop, NULL, mask_set_func, NULL, NULL);
  RNA_def_property_update(prop, noteflag, NULL);

  /* mask drawing */
  prop = RNA_def_property(srna, "mask_display_type", PROP_ENUM, PROP_NONE);
  RNA_def_property_enum_sdna(prop, NULL, "mask_info.draw_type");
  RNA_def_property_enum_items(prop, dt_uv_items);
  RNA_def_property_ui_text(prop, "Edge Display Type", "Display type for mask splines");
  RNA_def_property_update(prop, noteflag, NULL);

  prop = RNA_def_property(srna, "show_mask_smooth", PROP_BOOLEAN, PROP_NONE);
  RNA_def_property_boolean_sdna(prop, NULL, "mask_info.draw_flag", MASK_DRAWFLAG_SMOOTH);
  RNA_def_property_ui_text(prop, "Display Smooth Splines", "");
  RNA_def_property_update(prop, noteflag, NULL);

  prop = RNA_def_property(srna, "show_mask_overlay", PROP_BOOLEAN, PROP_NONE);
  RNA_def_property_boolean_sdna(prop, NULL, "mask_info.draw_flag", MASK_DRAWFLAG_OVERLAY);
  RNA_def_property_ui_text(prop, "Show Mask Overlay", "");
  RNA_def_property_update(prop, noteflag, NULL);

  prop = RNA_def_property(srna, "mask_overlay_mode", PROP_ENUM, PROP_NONE);
  RNA_def_property_enum_sdna(prop, NULL, "mask_info.overlay_mode");
  RNA_def_property_enum_items(prop, overlay_mode_items);
  RNA_def_property_ui_text(prop, "Overlay Mode", "Overlay mode of rasterized mask");
  RNA_def_property_update(prop, noteflag, NULL);
}

static void rna_def_space_image_uv(BlenderRNA *brna)
{
  StructRNA *srna;
  PropertyRNA *prop;

  static const EnumPropertyItem sticky_mode_items[] = {
      {SI_STICKY_DISABLE,
       "DISABLED",
       ICON_STICKY_UVS_DISABLE,
       "Disabled",
       "Sticky vertex selection disabled"},
      {SI_STICKY_LOC,
       "SHARED_LOCATION",
       ICON_STICKY_UVS_LOC,
       "Shared Location",
       "Select UVs that are at the same location and share a mesh vertex"},
      {SI_STICKY_VERTEX,
       "SHARED_VERTEX",
       ICON_STICKY_UVS_VERT,
       "Shared Vertex",
       "Select UVs that share a mesh vertex, whether or not they are at the same location"},
      {0, NULL, 0, NULL, NULL},
  };

  static const EnumPropertyItem dt_uvstretch_items[] = {
      {SI_UVDT_STRETCH_ANGLE, "ANGLE", 0, "Angle", "Angular distortion between UV and 3D angles"},
      {SI_UVDT_STRETCH_AREA, "AREA", 0, "Area", "Area distortion between UV and 3D faces"},
      {0, NULL, 0, NULL, NULL},
  };

  static const EnumPropertyItem pixel_snap_mode_items[] = {
      {SI_PIXEL_SNAP_DISABLED, "DISABLED", 0, "Disabled", "Don't snap to pixels"},
      {SI_PIXEL_SNAP_CORNER, "CORNER", 0, "Corner", "Snap to pixel corners"},
      {SI_PIXEL_SNAP_CENTER, "CENTER", 0, "Center", "Snap to pixel centers"},
      {0, NULL, 0, NULL, NULL},
  };

  srna = RNA_def_struct(brna, "SpaceUVEditor", NULL);
  RNA_def_struct_sdna(srna, "SpaceImage");
  RNA_def_struct_nested(brna, srna, "SpaceImageEditor");
  RNA_def_struct_path_func(srna, "rna_SpaceUVEditor_path");
  RNA_def_struct_ui_text(srna, "Space UV Editor", "UV editor data for the image editor space");

  /* selection */
  prop = RNA_def_property(srna, "sticky_select_mode", PROP_ENUM, PROP_NONE);
  RNA_def_property_enum_sdna(prop, NULL, "sticky");
  RNA_def_property_enum_items(prop, sticky_mode_items);
  RNA_def_property_ui_text(
      prop, "Sticky Selection Mode", "Method for extending UV vertex selection");
  RNA_def_property_update(prop, NC_SPACE | ND_SPACE_IMAGE, NULL);

  /* drawing */
  prop = RNA_def_property(srna, "edge_display_type", PROP_ENUM, PROP_NONE);
  RNA_def_property_enum_sdna(prop, NULL, "dt_uv");
  RNA_def_property_enum_items(prop, dt_uv_items);
  RNA_def_property_ui_text(prop, "Display As", "Display style for UV edges");
  RNA_def_property_update(prop, NC_SPACE | ND_SPACE_IMAGE, NULL);

  prop = RNA_def_property(srna, "show_stretch", PROP_BOOLEAN, PROP_NONE);
  RNA_def_property_boolean_sdna(prop, NULL, "flag", SI_DRAW_STRETCH);
  RNA_def_property_ui_text(
      prop,
      "Display Stretch",
      "Display faces colored according to the difference in shape between UVs and "
      "their 3D coordinates (blue for low distortion, red for high distortion)");
  RNA_def_property_update(prop, NC_SPACE | ND_SPACE_IMAGE, NULL);

  prop = RNA_def_property(srna, "display_stretch_type", PROP_ENUM, PROP_NONE);
  RNA_def_property_enum_sdna(prop, NULL, "dt_uvstretch");
  RNA_def_property_enum_items(prop, dt_uvstretch_items);
  RNA_def_property_ui_text(prop, "Display Stretch Type", "Type of stretch to draw");
  RNA_def_property_update(prop, NC_SPACE | ND_SPACE_IMAGE, NULL);

  prop = RNA_def_property(srna, "show_modified_edges", PROP_BOOLEAN, PROP_NONE);
  RNA_def_property_boolean_sdna(prop, NULL, "flag", SI_DRAWSHADOW);
  RNA_def_property_ui_text(
      prop, "Display Modified Edges", "Display edges after modifiers are applied");
  RNA_def_property_update(prop, NC_SPACE | ND_SPACE_IMAGE, NULL);

  prop = RNA_def_property(srna, "show_metadata", PROP_BOOLEAN, PROP_NONE);
  RNA_def_property_boolean_sdna(prop, NULL, "flag", SI_DRAW_METADATA);
  RNA_def_property_ui_text(prop, "Show Metadata", "Display metadata properties of the image");
  RNA_def_property_update(prop, NC_SPACE | ND_SPACE_IMAGE, NULL);

  prop = RNA_def_property(srna, "show_texpaint", PROP_BOOLEAN, PROP_NONE);
  RNA_def_property_boolean_negative_sdna(prop, NULL, "flag", SI_NO_DRAW_TEXPAINT);
  RNA_def_property_ui_text(
      prop, "Display Texture Paint UVs", "Display overlay of texture paint uv layer");
  RNA_def_property_update(prop, NC_SPACE | ND_SPACE_IMAGE, NULL);

  prop = RNA_def_property(srna, "show_pixel_coords", PROP_BOOLEAN, PROP_NONE);
  RNA_def_property_boolean_negative_sdna(prop, NULL, "flag", SI_COORDFLOATS);
  RNA_def_property_ui_text(
      prop, "Pixel Coordinates", "Display UV coordinates in pixels rather than from 0.0 to 1.0");
  RNA_def_property_update(prop, NC_SPACE | ND_SPACE_IMAGE, NULL);

  prop = RNA_def_property(srna, "show_faces", PROP_BOOLEAN, PROP_NONE);
  RNA_def_property_boolean_negative_sdna(prop, NULL, "flag", SI_NO_DRAWFACES);
  RNA_def_property_ui_text(prop, "Display Faces", "Display faces over the image");
  RNA_def_property_update(prop, NC_SPACE | ND_SPACE_IMAGE, NULL);

  prop = RNA_def_property(srna, "tile_grid_shape", PROP_INT, PROP_NONE);
  RNA_def_property_int_sdna(prop, NULL, "tile_grid_shape");
  RNA_def_property_array(prop, 2);
  RNA_def_property_int_default(prop, 1);
  RNA_def_property_range(prop, 1, 10);
  RNA_def_property_ui_text(
      prop, "Tile Grid Shape", "How many tiles will be shown in the background");
  RNA_def_property_update(prop, NC_SPACE | ND_SPACE_IMAGE, NULL);

  prop = RNA_def_property(srna, "uv_opacity", PROP_FLOAT, PROP_FACTOR);
  RNA_def_property_float_sdna(prop, NULL, "uv_opacity");
  RNA_def_property_range(prop, 0.0f, 1.0f);
  RNA_def_property_ui_text(prop, "UV Opacity", "Opacity of UV overlays");
  RNA_def_property_update(prop, NC_SPACE | ND_SPACE_IMAGE, NULL);

  /* todo: move edge and face drawing options here from G.f */

  prop = RNA_def_property(srna, "pixel_snap_mode", PROP_ENUM, PROP_NONE);
  RNA_def_property_enum_items(prop, pixel_snap_mode_items);
  RNA_def_property_ui_text(prop, "Snap to Pixels", "Snap UVs to pixels while editing");
  RNA_def_property_update(prop, NC_SPACE | ND_SPACE_IMAGE, NULL);

  prop = RNA_def_property(srna, "lock_bounds", PROP_BOOLEAN, PROP_NONE);
  RNA_def_property_boolean_sdna(prop, NULL, "flag", SI_CLIP_UV);
  RNA_def_property_ui_text(prop,
                           "Constrain to Image Bounds",
                           "Constraint to stay within the image bounds while editing");
  RNA_def_property_update(prop, NC_SPACE | ND_SPACE_IMAGE, NULL);

  prop = RNA_def_property(srna, "use_live_unwrap", PROP_BOOLEAN, PROP_NONE);
  RNA_def_property_boolean_sdna(prop, NULL, "flag", SI_LIVE_UNWRAP);
  RNA_def_property_ui_text(
      prop,
      "Live Unwrap",
      "Continuously unwrap the selected UV island while transforming pinned vertices");
  RNA_def_property_update(prop, NC_SPACE | ND_SPACE_IMAGE, NULL);
}

static void rna_def_space_outliner(BlenderRNA *brna)
{
  StructRNA *srna;
  PropertyRNA *prop;

  static const EnumPropertyItem display_mode_items[] = {
      {SO_SCENES,
       "SCENES",
       ICON_SCENE_DATA,
       "Scenes",
       "Display scenes and their view layers, collections and objects"},
      {SO_VIEW_LAYER,
       "VIEW_LAYER",
       ICON_RENDER_RESULT,
       "View Layer",
       "Display collections and objects in the view layer"},
      {SO_SEQUENCE,
       "SEQUENCE",
       ICON_SEQUENCE,
       "Video Sequencer",
       "Display data belonging to the Video Sequencer"},
      {SO_LIBRARIES,
       "LIBRARIES",
       ICON_FILE_BLEND,
       "Blender File",
       "Display data of current file and linked libraries"},
      {SO_DATA_API,
       "DATA_API",
       ICON_RNA,
       "Data API",
       "Display low level Blender data and its properties"},
      {SO_ID_ORPHANS,
       "ORPHAN_DATA",
       ICON_ORPHAN_DATA,
       "Orphan Data",
       "Display data-blocks which are unused and/or will be lost when the file is reloaded"},
      {0, NULL, 0, NULL, NULL},
  };

  static const EnumPropertyItem filter_state_items[] = {
      {SO_FILTER_OB_ALL, "ALL", 0, "All", "Show all objects in the view layer"},
      {SO_FILTER_OB_VISIBLE, "VISIBLE", 0, "Visible", "Show visible objects"},
      {SO_FILTER_OB_SELECTED, "SELECTED", 0, "Selected", "Show selected objects"},
      {SO_FILTER_OB_ACTIVE, "ACTIVE", 0, "Active", "Show only the active object"},
      {SO_FILTER_OB_SELECTABLE, "SELECTABLE", 0, "Selectable", "Show only selectable objects"},
      {0, NULL, 0, NULL, NULL},
  };

  srna = RNA_def_struct(brna, "SpaceOutliner", "Space");
  RNA_def_struct_sdna(srna, "SpaceOutliner");
  RNA_def_struct_ui_text(srna, "Space Outliner", "Outliner space data");

  prop = RNA_def_property(srna, "display_mode", PROP_ENUM, PROP_NONE);
  RNA_def_property_enum_sdna(prop, NULL, "outlinevis");
  RNA_def_property_enum_items(prop, display_mode_items);
  RNA_def_property_ui_text(prop, "Display Mode", "Type of information to display");
  RNA_def_property_update(prop, NC_SPACE | ND_SPACE_OUTLINER, NULL);

  prop = RNA_def_property(srna, "filter_text", PROP_STRING, PROP_NONE);
  RNA_def_property_string_sdna(prop, NULL, "search_string");
  RNA_def_property_ui_text(prop, "Display Filter", "Live search filtering string");
  RNA_def_property_flag(prop, PROP_TEXTEDIT_UPDATE);
  RNA_def_property_update(prop, NC_SPACE | ND_SPACE_OUTLINER, NULL);

  prop = RNA_def_property(srna, "use_filter_case_sensitive", PROP_BOOLEAN, PROP_NONE);
  RNA_def_property_boolean_sdna(prop, NULL, "search_flags", SO_FIND_CASE_SENSITIVE);
  RNA_def_property_ui_text(
      prop, "Case Sensitive Matches Only", "Only use case sensitive matches of search string");
  RNA_def_property_update(prop, NC_SPACE | ND_SPACE_OUTLINER, NULL);

  prop = RNA_def_property(srna, "use_filter_complete", PROP_BOOLEAN, PROP_NONE);
  RNA_def_property_boolean_sdna(prop, NULL, "search_flags", SO_FIND_COMPLETE);
  RNA_def_property_ui_text(
      prop, "Complete Matches Only", "Only use complete matches of search string");
  RNA_def_property_update(prop, NC_SPACE | ND_SPACE_OUTLINER, NULL);

  prop = RNA_def_property(srna, "use_sort_alpha", PROP_BOOLEAN, PROP_NONE);
  RNA_def_property_boolean_negative_sdna(prop, NULL, "flag", SO_SKIP_SORT_ALPHA);
  RNA_def_property_ui_text(prop, "Sort Alphabetically", "");
  RNA_def_property_update(prop, NC_SPACE | ND_SPACE_OUTLINER, NULL);

  prop = RNA_def_property(srna, "use_sync_select", PROP_BOOLEAN, PROP_NONE);
  RNA_def_property_boolean_sdna(prop, NULL, "flag", SO_SYNC_SELECT);
  RNA_def_property_ui_text(
      prop, "Sync Outliner Selection", "Sync outliner selection with other editors");
  RNA_def_property_update(prop, NC_SPACE | ND_SPACE_OUTLINER, NULL);

  prop = RNA_def_property(srna, "show_mode_column", PROP_BOOLEAN, PROP_NONE);
  RNA_def_property_boolean_sdna(prop, NULL, "flag", SO_MODE_COLUMN);
  RNA_def_property_ui_text(
      prop, "Show Mode Column", "Show the mode column for mode toggle and activation");
  RNA_def_property_update(prop, NC_SPACE | ND_SPACE_OUTLINER, NULL);

  /* Granular restriction column option. */
  prop = RNA_def_property(srna, "show_restrict_column_enable", PROP_BOOLEAN, PROP_NONE);
  RNA_def_property_boolean_sdna(prop, NULL, "show_restrict_flags", SO_RESTRICT_ENABLE);
  RNA_def_property_ui_text(prop, "Exclude from View Layer", "Exclude from view layer");
  RNA_def_property_ui_icon(prop, ICON_CHECKBOX_HLT, 0);
  RNA_def_property_update(prop, NC_SPACE | ND_SPACE_OUTLINER, NULL);

  prop = RNA_def_property(srna, "show_restrict_column_select", PROP_BOOLEAN, PROP_NONE);
  RNA_def_property_boolean_sdna(prop, NULL, "show_restrict_flags", SO_RESTRICT_SELECT);
  RNA_def_property_ui_text(prop, "Selectable", "Selectable");
  RNA_def_property_ui_icon(prop, ICON_RESTRICT_SELECT_OFF, 0);
  RNA_def_property_update(prop, NC_SPACE | ND_SPACE_OUTLINER, NULL);

  prop = RNA_def_property(srna, "show_restrict_column_hide", PROP_BOOLEAN, PROP_NONE);
  RNA_def_property_boolean_sdna(prop, NULL, "show_restrict_flags", SO_RESTRICT_HIDE);
  RNA_def_property_ui_text(prop, "Hide in Viewport", "Temporarily hide in viewport");
  RNA_def_property_ui_icon(prop, ICON_HIDE_OFF, 0);
  RNA_def_property_update(prop, NC_SPACE | ND_SPACE_OUTLINER, NULL);

  prop = RNA_def_property(srna, "show_restrict_column_viewport", PROP_BOOLEAN, PROP_NONE);
  RNA_def_property_boolean_sdna(prop, NULL, "show_restrict_flags", SO_RESTRICT_VIEWPORT);
  RNA_def_property_ui_text(prop, "Disable in Viewports", "Globally disable in viewports");
  RNA_def_property_ui_icon(prop, ICON_RESTRICT_VIEW_OFF, 0);
  RNA_def_property_update(prop, NC_SPACE | ND_SPACE_OUTLINER, NULL);

  prop = RNA_def_property(srna, "show_restrict_column_render", PROP_BOOLEAN, PROP_NONE);
  RNA_def_property_boolean_sdna(prop, NULL, "show_restrict_flags", SO_RESTRICT_RENDER);
  RNA_def_property_ui_text(prop, "Disable in Renders", "Globally disable in renders");
  RNA_def_property_ui_icon(prop, ICON_RESTRICT_RENDER_OFF, 0);
  RNA_def_property_update(prop, NC_SPACE | ND_SPACE_OUTLINER, NULL);

  prop = RNA_def_property(srna, "show_restrict_column_holdout", PROP_BOOLEAN, PROP_NONE);
  RNA_def_property_boolean_sdna(prop, NULL, "show_restrict_flags", SO_RESTRICT_HOLDOUT);
  RNA_def_property_ui_text(prop, "Holdout", "Holdout");
  RNA_def_property_ui_icon(prop, ICON_HOLDOUT_ON, 0);
  RNA_def_property_update(prop, NC_SPACE | ND_SPACE_OUTLINER, NULL);

  prop = RNA_def_property(srna, "show_restrict_column_indirect_only", PROP_BOOLEAN, PROP_NONE);
  RNA_def_property_boolean_sdna(prop, NULL, "show_restrict_flags", SO_RESTRICT_INDIRECT_ONLY);
  RNA_def_property_ui_text(prop, "Indirect Only", "Indirect only");
  RNA_def_property_ui_icon(prop, ICON_INDIRECT_ONLY_ON, 0);
  RNA_def_property_update(prop, NC_SPACE | ND_SPACE_OUTLINER, NULL);

  /* Filters. */
  prop = RNA_def_property(srna, "use_filter_object", PROP_BOOLEAN, PROP_NONE);
  RNA_def_property_boolean_negative_sdna(prop, NULL, "filter", SO_FILTER_NO_OBJECT);
  RNA_def_property_ui_text(prop, "Filter Objects", "Show objects");
  RNA_def_property_update(prop, NC_SPACE | ND_SPACE_OUTLINER, NULL);

  prop = RNA_def_property(srna, "use_filter_object_content", PROP_BOOLEAN, PROP_NONE);
  RNA_def_property_boolean_negative_sdna(prop, NULL, "filter", SO_FILTER_NO_OB_CONTENT);
  RNA_def_property_ui_text(
      prop, "Show Object Contents", "Show what is inside the objects elements");
  RNA_def_property_update(prop, NC_SPACE | ND_SPACE_OUTLINER, NULL);

  prop = RNA_def_property(srna, "use_filter_children", PROP_BOOLEAN, PROP_NONE);
  RNA_def_property_boolean_negative_sdna(prop, NULL, "filter", SO_FILTER_NO_CHILDREN);
  RNA_def_property_ui_text(prop, "Show Object Children", "Show children");
  RNA_def_property_update(prop, NC_SPACE | ND_SPACE_OUTLINER, NULL);

  prop = RNA_def_property(srna, "use_filter_collection", PROP_BOOLEAN, PROP_NONE);
  RNA_def_property_boolean_negative_sdna(prop, NULL, "filter", SO_FILTER_NO_COLLECTION);
  RNA_def_property_ui_text(prop, "Show Collections", "Show collections");
  RNA_def_property_update(prop, NC_SPACE | ND_SPACE_OUTLINER, NULL);

  /* Filters object state. */
  prop = RNA_def_property(srna, "filter_state", PROP_ENUM, PROP_NONE);
  RNA_def_property_enum_sdna(prop, NULL, "filter_state");
  RNA_def_property_enum_items(prop, filter_state_items);
  RNA_def_property_ui_text(prop, "Object State Filter", "");
  RNA_def_property_update(prop, NC_SPACE | ND_SPACE_OUTLINER, NULL);

  prop = RNA_def_property(srna, "filter_invert", PROP_BOOLEAN, PROP_NONE);
  RNA_def_property_boolean_sdna(prop, NULL, "filter", SO_FILTER_OB_STATE_INVERSE);
  RNA_def_property_ui_text(prop, "Invert", "Invert the object state filter");
  RNA_def_property_update(prop, NC_SPACE | ND_SPACE_OUTLINER, NULL);

  /* Filters object type. */
  prop = RNA_def_property(srna, "use_filter_object_mesh", PROP_BOOLEAN, PROP_NONE);
  RNA_def_property_boolean_negative_sdna(prop, NULL, "filter", SO_FILTER_NO_OB_MESH);
  RNA_def_property_ui_text(prop, "Show Meshes", "Show mesh objects");
  RNA_def_property_update(prop, NC_SPACE | ND_SPACE_OUTLINER, NULL);

  prop = RNA_def_property(srna, "use_filter_object_armature", PROP_BOOLEAN, PROP_NONE);
  RNA_def_property_boolean_negative_sdna(prop, NULL, "filter", SO_FILTER_NO_OB_ARMATURE);
  RNA_def_property_ui_text(prop, "Show Armatures", "Show armature objects");
  RNA_def_property_update(prop, NC_SPACE | ND_SPACE_OUTLINER, NULL);

  prop = RNA_def_property(srna, "use_filter_object_empty", PROP_BOOLEAN, PROP_NONE);
  RNA_def_property_boolean_negative_sdna(prop, NULL, "filter", SO_FILTER_NO_OB_EMPTY);
  RNA_def_property_ui_text(prop, "Show Empties", "Show empty objects");
  RNA_def_property_update(prop, NC_SPACE | ND_SPACE_OUTLINER, NULL);

  prop = RNA_def_property(srna, "use_filter_object_light", PROP_BOOLEAN, PROP_NONE);
  RNA_def_property_boolean_negative_sdna(prop, NULL, "filter", SO_FILTER_NO_OB_LAMP);
  RNA_def_property_ui_text(prop, "Show Lights", "Show light objects");
  RNA_def_property_update(prop, NC_SPACE | ND_SPACE_OUTLINER, NULL);

  prop = RNA_def_property(srna, "use_filter_object_camera", PROP_BOOLEAN, PROP_NONE);
  RNA_def_property_boolean_negative_sdna(prop, NULL, "filter", SO_FILTER_NO_OB_CAMERA);
  RNA_def_property_ui_text(prop, "Show Cameras", "Show camera objects");
  RNA_def_property_update(prop, NC_SPACE | ND_SPACE_OUTLINER, NULL);

  prop = RNA_def_property(srna, "use_filter_object_others", PROP_BOOLEAN, PROP_NONE);
  RNA_def_property_boolean_negative_sdna(prop, NULL, "filter", SO_FILTER_NO_OB_OTHERS);
  RNA_def_property_ui_text(
      prop, "Show Other Objects", "Show curves, lattices, light probes, fonts, ...");
  RNA_def_property_update(prop, NC_SPACE | ND_SPACE_OUTLINER, NULL);

  /* Libraries filter. */
  prop = RNA_def_property(srna, "use_filter_id_type", PROP_BOOLEAN, PROP_NONE);
  RNA_def_property_boolean_sdna(prop, NULL, "filter", SO_FILTER_ID_TYPE);
  RNA_def_property_ui_text(prop, "Filter by Type", "Show only data-blocks of one type");
  RNA_def_property_update(prop, NC_SPACE | ND_SPACE_OUTLINER, NULL);

  prop = RNA_def_property(srna, "filter_id_type", PROP_ENUM, PROP_NONE);
  RNA_def_property_enum_sdna(prop, NULL, "filter_id_type");
  RNA_def_property_enum_items(prop, rna_enum_id_type_items);
  RNA_def_property_ui_text(prop, "Filter by Type", "Data-block type to show");
  RNA_def_property_translation_context(prop, BLT_I18NCONTEXT_ID_ID);
}

static void rna_def_space_view3d_shading(BlenderRNA *brna)
{
  StructRNA *srna;
  PropertyRNA *prop;

  static const EnumPropertyItem background_type_items[] = {
      {V3D_SHADING_BACKGROUND_THEME, "THEME", 0, "Theme", "Use the theme for background color"},
      {V3D_SHADING_BACKGROUND_WORLD, "WORLD", 0, "World", "Use the world for background color"},
      {V3D_SHADING_BACKGROUND_VIEWPORT,
       "VIEWPORT",
       0,
       "Viewport",
       "Use a custom color limited to this viewport only"},
      {0, NULL, 0, NULL, NULL},
  };

  static const EnumPropertyItem cavity_type_items[] = {
      {V3D_SHADING_CAVITY_SSAO,
       "WORLD",
       0,
       "World",
       "Cavity shading computed in world space, useful for larger-scale occlusion"},
      {V3D_SHADING_CAVITY_CURVATURE,
       "SCREEN",
       0,
       "Screen",
       "Curvature-based shading, useful for making fine details more visible"},
      {V3D_SHADING_CAVITY_BOTH, "BOTH", 0, "Both", "Use both effects simultaneously"},
      {0, NULL, 0, NULL, NULL},
  };

  /* Note these settings are used for both 3D viewport and the OpenGL render
   * engine in the scene, so can't assume to always be part of a screen. */
  srna = RNA_def_struct(brna, "View3DShading", NULL);
  RNA_def_struct_path_func(srna, "rna_View3DShading_path");
  RNA_def_struct_ui_text(
      srna, "3D View Shading Settings", "Settings for shading in the 3D viewport");
  RNA_def_struct_idprops_func(srna, "rna_View3DShading_idprops");

  prop = RNA_def_property(srna, "type", PROP_ENUM, PROP_NONE);
  RNA_def_property_enum_items(prop, rna_enum_shading_type_items);
  RNA_def_property_enum_funcs(prop,
                              "rna_3DViewShading_type_get",
                              "rna_3DViewShading_type_set",
                              "rna_3DViewShading_type_itemf");
  RNA_def_property_ui_text(
      prop, "Viewport Shading", "Method to display/shade objects in the 3D View");
  RNA_def_property_update(
      prop, NC_SPACE | ND_SPACE_VIEW3D | NS_VIEW3D_SHADING, "rna_3DViewShading_type_update");

  prop = RNA_def_property(srna, "light", PROP_ENUM, PROP_NONE);
  RNA_def_property_enum_sdna(prop, NULL, "light");
  RNA_def_property_enum_items(prop, rna_enum_viewport_lighting_items);
  RNA_def_property_ui_text(prop, "Lighting", "Lighting Method for Solid/Texture Viewport Shading");
  RNA_def_property_update(prop, NC_SPACE | ND_SPACE_VIEW3D | NS_VIEW3D_SHADING, NULL);

  prop = RNA_def_property(srna, "show_object_outline", PROP_BOOLEAN, PROP_NONE);
  RNA_def_property_boolean_sdna(prop, NULL, "flag", V3D_SHADING_OBJECT_OUTLINE);
  RNA_def_property_clear_flag(prop, PROP_ANIMATABLE);
  RNA_def_property_ui_text(prop, "Outline", "Show Object Outline");
  RNA_def_property_update(prop, NC_SPACE | ND_SPACE_VIEW3D | NS_VIEW3D_SHADING, NULL);

  prop = RNA_def_property(srna, "studio_light", PROP_ENUM, PROP_NONE);
  RNA_def_property_enum_items(prop, rna_enum_studio_light_items);
  RNA_def_property_enum_default(prop, 0);
  RNA_def_property_enum_funcs(prop,
                              "rna_View3DShading_studio_light_get",
                              "rna_View3DShading_studio_light_set",
                              "rna_View3DShading_studio_light_itemf");
  RNA_def_property_ui_text(prop, "Studiolight", "Studio lighting setup");
  RNA_def_property_update(prop, NC_SPACE | ND_SPACE_VIEW3D | NS_VIEW3D_SHADING, NULL);

  prop = RNA_def_property(srna, "use_world_space_lighting", PROP_BOOLEAN, PROP_NONE);
  RNA_def_property_boolean_sdna(prop, NULL, "flag", V3D_SHADING_WORLD_ORIENTATION);
  RNA_def_property_clear_flag(prop, PROP_ANIMATABLE);
  RNA_def_property_ui_text(
      prop, "World Space Lighting", "Make the lighting fixed and not follow the camera");
  RNA_def_property_update(prop, NC_SPACE | ND_SPACE_VIEW3D | NS_VIEW3D_SHADING, NULL);

  prop = RNA_def_property(srna, "show_backface_culling", PROP_BOOLEAN, PROP_NONE);
  RNA_def_property_boolean_sdna(prop, NULL, "flag", V3D_SHADING_BACKFACE_CULLING);
  RNA_def_property_ui_text(
      prop, "Backface Culling", "Use back face culling to hide the back side of faces");
  RNA_def_property_update(prop, NC_SPACE | ND_SPACE_VIEW3D | NS_VIEW3D_SHADING, NULL);

  prop = RNA_def_property(srna, "show_cavity", PROP_BOOLEAN, PROP_NONE);
  RNA_def_property_boolean_sdna(prop, NULL, "flag", V3D_SHADING_CAVITY);
  RNA_def_property_clear_flag(prop, PROP_ANIMATABLE);
  RNA_def_property_ui_text(prop, "Cavity", "Show Cavity");
  RNA_def_property_update(prop, NC_SPACE | ND_SPACE_VIEW3D | NS_VIEW3D_SHADING, NULL);

  prop = RNA_def_property(srna, "cavity_type", PROP_ENUM, PROP_NONE);
  RNA_def_property_enum_items(prop, cavity_type_items);
  RNA_def_property_ui_text(prop, "Cavity Type", "Way to draw the cavity shading");
  RNA_def_property_update(prop, NC_SPACE | ND_SPACE_VIEW3D | NS_VIEW3D_SHADING, NULL);

  prop = RNA_def_property(srna, "curvature_ridge_factor", PROP_FLOAT, PROP_FACTOR);
  RNA_def_property_float_sdna(prop, NULL, "curvature_ridge_factor");
  RNA_def_property_ui_text(prop, "Curvature Ridge", "Factor for the curvature ridges");
  RNA_def_property_range(prop, 0.0f, 2.0f);
  RNA_def_property_clear_flag(prop, PROP_ANIMATABLE);
  RNA_def_property_update(prop, NC_SPACE | ND_SPACE_VIEW3D | NS_VIEW3D_SHADING, NULL);

  prop = RNA_def_property(srna, "curvature_valley_factor", PROP_FLOAT, PROP_FACTOR);
  RNA_def_property_float_sdna(prop, NULL, "curvature_valley_factor");
  RNA_def_property_ui_text(prop, "Curvature Valley", "Factor for the curvature valleys");
  RNA_def_property_range(prop, 0.0f, 2.0f);
  RNA_def_property_clear_flag(prop, PROP_ANIMATABLE);
  RNA_def_property_update(prop, NC_SPACE | ND_SPACE_VIEW3D | NS_VIEW3D_SHADING, NULL);

  prop = RNA_def_property(srna, "cavity_ridge_factor", PROP_FLOAT, PROP_FACTOR);
  RNA_def_property_float_sdna(prop, NULL, "cavity_ridge_factor");
  RNA_def_property_ui_text(prop, "Cavity Ridge", "Factor for the cavity ridges");
  RNA_def_property_range(prop, 0.0f, 250.0f);
  RNA_def_property_ui_range(prop, 0.00f, 2.5f, 1, 3);
  RNA_def_property_clear_flag(prop, PROP_ANIMATABLE);
  RNA_def_property_update(prop, NC_SPACE | ND_SPACE_VIEW3D | NS_VIEW3D_SHADING, NULL);

  prop = RNA_def_property(srna, "cavity_valley_factor", PROP_FLOAT, PROP_FACTOR);
  RNA_def_property_float_sdna(prop, NULL, "cavity_valley_factor");
  RNA_def_property_ui_text(prop, "Cavity Valley", "Factor for the cavity valleys");
  RNA_def_property_range(prop, 0.0f, 250.0f);
  RNA_def_property_ui_range(prop, 0.00f, 2.5f, 1, 3);
  RNA_def_property_clear_flag(prop, PROP_ANIMATABLE);
  RNA_def_property_update(prop, NC_SPACE | ND_SPACE_VIEW3D | NS_VIEW3D_SHADING, NULL);

  prop = RNA_def_property(srna, "selected_studio_light", PROP_POINTER, PROP_NONE);
  RNA_def_property_struct_type(prop, "StudioLight");
  RNA_define_verify_sdna(0);
  RNA_def_property_ui_text(prop, "Studio Light", "Selected StudioLight");
  RNA_def_property_pointer_funcs(
      prop, "rna_View3DShading_selected_studio_light_get", NULL, NULL, NULL);
  RNA_def_property_clear_flag(prop, PROP_ANIMATABLE | PROP_EDITABLE);
  RNA_define_verify_sdna(1);

  prop = RNA_def_property(srna, "studiolight_rotate_z", PROP_FLOAT, PROP_ANGLE);
  RNA_def_property_float_sdna(prop, NULL, "studiolight_rot_z");
  RNA_def_property_ui_text(
      prop, "Studiolight Rotation", "Rotation of the studiolight around the Z-Axis");
  RNA_def_property_range(prop, -M_PI, M_PI);
  RNA_def_property_clear_flag(prop, PROP_ANIMATABLE);
  RNA_def_property_update(prop, NC_SPACE | ND_SPACE_VIEW3D | NS_VIEW3D_SHADING, NULL);

  prop = RNA_def_property(srna, "studiolight_intensity", PROP_FLOAT, PROP_FACTOR);
  RNA_def_property_float_sdna(prop, NULL, "studiolight_intensity");
  RNA_def_property_clear_flag(prop, PROP_ANIMATABLE);
  RNA_def_property_ui_text(prop, "Strength", "Strength of the studiolight");
  RNA_def_property_range(prop, 0.0f, FLT_MAX);
  RNA_def_property_ui_range(prop, 0.0f, 2.0f, 1, 3);
  RNA_def_property_update(prop, NC_SPACE | ND_SPACE_VIEW3D | NS_VIEW3D_SHADING, NULL);

  prop = RNA_def_property(srna, "studiolight_background_alpha", PROP_FLOAT, PROP_FACTOR);
  RNA_def_property_float_sdna(prop, NULL, "studiolight_background");
  RNA_def_property_ui_text(prop, "World Opacity", "Show the studiolight in the background");
  RNA_def_property_range(prop, 0.0f, 1.0f);
  RNA_def_property_ui_range(prop, 0.0f, 1.0f, 1, 3);
  RNA_def_property_clear_flag(prop, PROP_ANIMATABLE);
  RNA_def_property_update(prop, NC_SPACE | ND_SPACE_VIEW3D | NS_VIEW3D_SHADING, NULL);

  prop = RNA_def_property(srna, "studiolight_background_blur", PROP_FLOAT, PROP_FACTOR);
  RNA_def_property_float_sdna(prop, NULL, "studiolight_blur");
  RNA_def_property_ui_text(prop, "Blur", "Blur the studiolight in the background");
  RNA_def_property_float_default(prop, 0.5f);
  RNA_def_property_range(prop, 0.0f, 1.0f);
  RNA_def_property_ui_range(prop, 0.0f, 1.0f, 1, 2);
  RNA_def_property_clear_flag(prop, PROP_ANIMATABLE);
  RNA_def_property_update(prop, NC_SPACE | ND_SPACE_VIEW3D | NS_VIEW3D_SHADING, NULL);

  prop = RNA_def_property(srna, "use_studiolight_view_rotation", PROP_BOOLEAN, PROP_NONE);
  RNA_def_property_boolean_negative_sdna(
      prop, NULL, "flag", V3D_SHADING_STUDIOLIGHT_VIEW_ROTATION);
  RNA_def_property_clear_flag(prop, PROP_ANIMATABLE);
  RNA_def_property_boolean_default(prop, false);
  RNA_def_property_ui_text(
      prop, "World Space Lighting", "Make the HDR rotation fixed and not follow the camera");
  RNA_def_property_update(prop, NC_SPACE | ND_SPACE_VIEW3D | NS_VIEW3D_SHADING, NULL);

  prop = RNA_def_property(srna, "color_type", PROP_ENUM, PROP_NONE);
  RNA_def_property_enum_sdna(prop, NULL, "color_type");
  RNA_def_property_enum_items(prop, rna_enum_shading_color_type_items);
  RNA_def_property_enum_funcs(prop, NULL, NULL, "rna_View3DShading_color_type_itemf");
  RNA_def_property_ui_text(prop, "Color", "Color Type");
  RNA_def_property_clear_flag(prop, PROP_ANIMATABLE);
  RNA_def_property_update(
      prop, NC_SPACE | ND_SPACE_VIEW3D | NS_VIEW3D_SHADING, "rna_GPencil_update");

  prop = RNA_def_property(srna, "wireframe_color_type", PROP_ENUM, PROP_NONE);
  RNA_def_property_enum_sdna(prop, NULL, "wire_color_type");
  RNA_def_property_enum_items(prop, rna_enum_shading_color_type_items);
  RNA_def_property_enum_funcs(prop, NULL, NULL, "rna_View3DShading_color_type_itemf");
  RNA_def_property_ui_text(prop, "Color", "Color Type");
  RNA_def_property_update(prop, NC_SPACE | ND_SPACE_VIEW3D | NS_VIEW3D_SHADING, NULL);

  prop = RNA_def_property(srna, "single_color", PROP_FLOAT, PROP_COLOR);
  RNA_def_property_float_sdna(prop, NULL, "single_color");
  RNA_def_property_array(prop, 3);
  RNA_def_property_ui_text(prop, "Color", "Color for single color mode");
  RNA_def_property_range(prop, 0.0f, 1.0f);
  RNA_def_property_update(prop, NC_SPACE | ND_SPACE_VIEW3D | NS_VIEW3D_SHADING, NULL);

  prop = RNA_def_property(srna, "background_type", PROP_ENUM, PROP_NONE);
  RNA_def_property_enum_items(prop, background_type_items);
  RNA_def_property_ui_text(prop, "Background", "Way to draw the background");
  RNA_def_property_update(prop, NC_SPACE | ND_SPACE_VIEW3D | NS_VIEW3D_SHADING, NULL);

  prop = RNA_def_property(srna, "background_color", PROP_FLOAT, PROP_COLOR);
  RNA_def_property_array(prop, 3);
  RNA_def_property_ui_text(prop, "Background Color", "Color for custom background color");
  RNA_def_property_range(prop, 0.0f, 1.0f);
  RNA_def_property_update(prop, NC_SPACE | ND_SPACE_VIEW3D | NS_VIEW3D_SHADING, NULL);

  prop = RNA_def_property(srna, "show_shadows", PROP_BOOLEAN, PROP_NONE);
  RNA_def_property_boolean_sdna(prop, NULL, "flag", V3D_SHADING_SHADOW);
  RNA_def_property_clear_flag(prop, PROP_ANIMATABLE);
  RNA_def_property_ui_text(prop, "Shadow", "Show Shadow");
  RNA_def_property_update(prop, NC_SPACE | ND_SPACE_VIEW3D | NS_VIEW3D_SHADING, NULL);

  prop = RNA_def_property(srna, "show_xray", PROP_BOOLEAN, PROP_NONE);
  RNA_def_property_boolean_sdna(prop, NULL, "flag", V3D_SHADING_XRAY);
  RNA_def_property_clear_flag(prop, PROP_ANIMATABLE);
  RNA_def_property_ui_text(prop, "Show X-Ray", "Show whole scene transparent");
  RNA_def_property_update(prop, NC_SPACE | ND_SPACE_VIEW3D | NS_VIEW3D_SHADING, NULL);

  prop = RNA_def_property(srna, "show_xray_wireframe", PROP_BOOLEAN, PROP_NONE);
  RNA_def_property_boolean_sdna(prop, NULL, "flag", V3D_SHADING_XRAY_WIREFRAME);
  RNA_def_property_clear_flag(prop, PROP_ANIMATABLE);
  RNA_def_property_ui_text(prop, "Show X-Ray", "Show whole scene transparent");
  RNA_def_property_update(prop, NC_SPACE | ND_SPACE_VIEW3D | NS_VIEW3D_SHADING, NULL);

  prop = RNA_def_property(srna, "xray_alpha", PROP_FLOAT, PROP_FACTOR);
  RNA_def_property_float_sdna(prop, NULL, "xray_alpha");
  RNA_def_property_ui_text(prop, "X-Ray Alpha", "Amount of alpha to use");
  RNA_def_property_range(prop, 0.0f, 1.0f);
  RNA_def_property_clear_flag(prop, PROP_ANIMATABLE);
  RNA_def_property_update(prop, NC_SPACE | ND_SPACE_VIEW3D | NS_VIEW3D_SHADING, NULL);

  prop = RNA_def_property(srna, "xray_alpha_wireframe", PROP_FLOAT, PROP_FACTOR);
  RNA_def_property_float_sdna(prop, NULL, "xray_alpha_wire");
  RNA_def_property_ui_text(prop, "X-Ray Alpha", "Amount of alpha to use");
  RNA_def_property_range(prop, 0.0f, 1.0f);
  RNA_def_property_clear_flag(prop, PROP_ANIMATABLE);
  RNA_def_property_update(prop, NC_SPACE | ND_SPACE_VIEW3D | NS_VIEW3D_SHADING, NULL);

  prop = RNA_def_property(srna, "use_dof", PROP_BOOLEAN, PROP_NONE);
  RNA_def_property_boolean_sdna(prop, NULL, "flag", V3D_SHADING_DEPTH_OF_FIELD);
  RNA_def_property_clear_flag(prop, PROP_ANIMATABLE);
  RNA_def_property_ui_text(
      prop,
      "Depth Of Field",
      "Use depth of field on viewport using the values from the active camera");
  RNA_def_property_update(prop, NC_SPACE | ND_SPACE_VIEW3D | NS_VIEW3D_SHADING, NULL);

  prop = RNA_def_property(srna, "use_scene_lights", PROP_BOOLEAN, PROP_NONE);
  RNA_def_property_boolean_sdna(prop, NULL, "flag", V3D_SHADING_SCENE_LIGHTS);
  RNA_def_property_boolean_default(prop, false);
  RNA_def_property_clear_flag(prop, PROP_ANIMATABLE);
  RNA_def_property_ui_text(prop, "Scene Lights", "Render lights and light probes of the scene");
  RNA_def_property_update(prop, NC_SPACE | ND_SPACE_VIEW3D | NS_VIEW3D_SHADING, NULL);

  prop = RNA_def_property(srna, "use_scene_world", PROP_BOOLEAN, PROP_NONE);
  RNA_def_property_boolean_sdna(prop, NULL, "flag", V3D_SHADING_SCENE_WORLD);
  RNA_def_property_boolean_default(prop, false);
  RNA_def_property_clear_flag(prop, PROP_ANIMATABLE);
  RNA_def_property_ui_text(prop, "Scene World", "Use scene world for lighting");
  RNA_def_property_update(prop, NC_SPACE | ND_SPACE_VIEW3D | NS_VIEW3D_SHADING, NULL);

  prop = RNA_def_property(srna, "use_scene_lights_render", PROP_BOOLEAN, PROP_NONE);
  RNA_def_property_boolean_sdna(prop, NULL, "flag", V3D_SHADING_SCENE_LIGHTS_RENDER);
  RNA_def_property_clear_flag(prop, PROP_ANIMATABLE);
  RNA_def_property_ui_text(prop, "Scene Lights", "Render lights and light probes of the scene");
  RNA_def_property_update(prop, NC_SPACE | ND_SPACE_VIEW3D | NS_VIEW3D_SHADING, NULL);

  prop = RNA_def_property(srna, "use_scene_world_render", PROP_BOOLEAN, PROP_NONE);
  RNA_def_property_boolean_sdna(prop, NULL, "flag", V3D_SHADING_SCENE_WORLD_RENDER);
  RNA_def_property_clear_flag(prop, PROP_ANIMATABLE);
  RNA_def_property_ui_text(prop, "Scene World", "Use scene world for lighting");
  RNA_def_property_update(prop, NC_SPACE | ND_SPACE_VIEW3D | NS_VIEW3D_SHADING, NULL);

  prop = RNA_def_property(srna, "show_specular_highlight", PROP_BOOLEAN, PROP_NONE);
  RNA_def_property_boolean_sdna(prop, NULL, "flag", V3D_SHADING_SPECULAR_HIGHLIGHT);
  RNA_def_property_clear_flag(prop, PROP_ANIMATABLE);
  RNA_def_property_ui_text(prop, "Specular Highlights", "Render specular highlights");
  RNA_def_property_update(prop, NC_SPACE | ND_SPACE_VIEW3D | NS_VIEW3D_SHADING, NULL);

  prop = RNA_def_property(srna, "object_outline_color", PROP_FLOAT, PROP_COLOR);
  RNA_def_property_float_sdna(prop, NULL, "object_outline_color");
  RNA_def_property_array(prop, 3);
  RNA_def_property_ui_text(prop, "Outline Color", "Color for object outline");
  RNA_def_property_range(prop, 0.0f, 1.0f);
  RNA_def_property_update(prop, NC_SPACE | ND_SPACE_VIEW3D | NS_VIEW3D_SHADING, NULL);

  prop = RNA_def_property(srna, "shadow_intensity", PROP_FLOAT, PROP_FACTOR);
  RNA_def_property_float_sdna(prop, NULL, "shadow_intensity");
  RNA_def_property_ui_text(prop, "Shadow Intensity", "Darkness of shadows");
  RNA_def_property_range(prop, 0.0f, 1.0f);
  RNA_def_property_ui_range(prop, 0.00f, 1.0f, 1, 3);
  RNA_def_property_clear_flag(prop, PROP_ANIMATABLE);
  RNA_def_property_update(prop, NC_SPACE | ND_SPACE_VIEW3D | NS_VIEW3D_SHADING, NULL);

  prop = RNA_def_property(srna, "render_pass", PROP_ENUM, PROP_NONE);
  RNA_def_property_enum_sdna(prop, NULL, "render_pass");
  RNA_def_property_enum_items(prop, rna_enum_view3dshading_render_pass_type_items);
  RNA_def_property_ui_text(prop, "Render Pass", "Render Pass to show in the viewport");
  RNA_def_property_enum_funcs(prop,
                              "rna_3DViewShading_render_pass_get",
                              "rna_3DViewShading_render_pass_set",
                              "rna_3DViewShading_render_pass_itemf");
  RNA_def_property_update(prop, NC_SPACE | ND_SPACE_VIEW3D | NS_VIEW3D_SHADING, NULL);

  prop = RNA_def_property(srna, "aov_name", PROP_STRING, PROP_NONE);
  RNA_def_property_string_sdna(prop, NULL, "aov_name");
  RNA_def_property_ui_text(prop, "Shader AOV Name", "Name of the active Shader AOV");
  RNA_def_property_flag(prop, PROP_HIDDEN);
  RNA_def_property_update(prop, NC_SPACE | ND_SPACE_VIEW3D, NULL);
}

static void rna_def_space_view3d_overlay(BlenderRNA *brna)
{
  StructRNA *srna;
  PropertyRNA *prop;

  srna = RNA_def_struct(brna, "View3DOverlay", NULL);
  RNA_def_struct_sdna(srna, "View3D");
  RNA_def_struct_nested(brna, srna, "SpaceView3D");
  RNA_def_struct_path_func(srna, "rna_View3DOverlay_path");
  RNA_def_struct_ui_text(
      srna, "3D View Overlay Settings", "Settings for display of overlays in the 3D viewport");

  prop = RNA_def_property(srna, "show_overlays", PROP_BOOLEAN, PROP_NONE);
  RNA_def_property_boolean_negative_sdna(prop, NULL, "flag2", V3D_HIDE_OVERLAYS);
  RNA_def_property_ui_text(prop, "Show Overlays", "Display overlays like gizmos and outlines");
  RNA_def_property_update(prop, NC_SPACE | ND_SPACE_VIEW3D, "rna_GPencil_update");

  prop = RNA_def_property(srna, "show_ortho_grid", PROP_BOOLEAN, PROP_NONE);
  RNA_def_property_boolean_sdna(prop, NULL, "gridflag", V3D_SHOW_ORTHO_GRID);
  RNA_def_property_ui_text(prop, "Display Grid", "Show grid in orthographic side view");
  RNA_def_property_update(prop, NC_SPACE | ND_SPACE_VIEW3D, NULL);

  prop = RNA_def_property(srna, "show_floor", PROP_BOOLEAN, PROP_NONE);
  RNA_def_property_boolean_sdna(prop, NULL, "gridflag", V3D_SHOW_FLOOR);
  RNA_def_property_ui_text(prop, "Display Grid Floor", "Show the ground plane grid");
  RNA_def_property_update(prop, NC_SPACE | ND_SPACE_VIEW3D, NULL);

  prop = RNA_def_property(srna, "show_axis_x", PROP_BOOLEAN, PROP_NONE);
  RNA_def_property_boolean_sdna(prop, NULL, "gridflag", V3D_SHOW_X);
  RNA_def_property_ui_text(prop, "Display X Axis", "Show the X axis line");
  RNA_def_property_update(prop, NC_SPACE | ND_SPACE_VIEW3D, NULL);

  prop = RNA_def_property(srna, "show_axis_y", PROP_BOOLEAN, PROP_NONE);
  RNA_def_property_boolean_sdna(prop, NULL, "gridflag", V3D_SHOW_Y);
  RNA_def_property_ui_text(prop, "Display Y Axis", "Show the Y axis line");
  RNA_def_property_update(prop, NC_SPACE | ND_SPACE_VIEW3D, NULL);

  prop = RNA_def_property(srna, "show_axis_z", PROP_BOOLEAN, PROP_NONE);
  RNA_def_property_boolean_sdna(prop, NULL, "gridflag", V3D_SHOW_Z);
  RNA_def_property_ui_text(prop, "Display Z Axis", "Show the Z axis line");
  RNA_def_property_update(prop, NC_SPACE | ND_SPACE_VIEW3D, NULL);

  prop = RNA_def_property(srna, "grid_scale", PROP_FLOAT, PROP_NONE);
  RNA_def_property_float_sdna(prop, NULL, "grid");
  RNA_def_property_ui_text(
      prop, "Grid Scale", "Multiplier for the distance between 3D View grid lines");
  RNA_def_property_range(prop, 0.0f, FLT_MAX);
  RNA_def_property_ui_range(prop, 0.001f, 1000.0f, 0.1f, 3);
  RNA_def_property_update(prop, NC_SPACE | ND_SPACE_VIEW3D, NULL);

  prop = RNA_def_property(srna, "grid_lines", PROP_INT, PROP_NONE);
  RNA_def_property_int_sdna(prop, NULL, "gridlines");
  RNA_def_property_ui_text(
      prop, "Grid Lines", "Number of grid lines to display in perspective view");
  RNA_def_property_range(prop, 0, 1024);
  RNA_def_property_update(prop, NC_SPACE | ND_SPACE_VIEW3D, NULL);

  prop = RNA_def_property(srna, "grid_subdivisions", PROP_INT, PROP_NONE);
  RNA_def_property_int_sdna(prop, NULL, "gridsubdiv");
  RNA_def_property_ui_text(prop, "Grid Subdivisions", "Number of subdivisions between grid lines");
  RNA_def_property_range(prop, 1, 1024);
  RNA_def_property_update(prop, NC_SPACE | ND_SPACE_VIEW3D, NULL);

  prop = RNA_def_property(srna, "grid_scale_unit", PROP_FLOAT, PROP_NONE);
  RNA_def_property_clear_flag(prop, PROP_EDITABLE);
  RNA_def_property_float_funcs(prop, "rna_View3DOverlay_GridScaleUnit_get", NULL, NULL);
  RNA_def_property_ui_text(
      prop, "Grid Scale Unit", "Grid cell size scaled by scene unit system settings");

  prop = RNA_def_property(srna, "show_outline_selected", PROP_BOOLEAN, PROP_NONE);
  RNA_def_property_boolean_sdna(prop, NULL, "flag", V3D_SELECT_OUTLINE);
  RNA_def_property_ui_text(
      prop, "Outline Selected", "Show an outline highlight around selected objects");
  RNA_def_property_update(prop, NC_SPACE | ND_SPACE_VIEW3D, NULL);

  prop = RNA_def_property(srna, "show_object_origins", PROP_BOOLEAN, PROP_NONE);
  RNA_def_property_boolean_negative_sdna(
      prop, NULL, "overlay.flag", V3D_OVERLAY_HIDE_OBJECT_ORIGINS);
  RNA_def_property_ui_text(prop, "Object Origins", "Show object center dots");
  RNA_def_property_update(prop, NC_SPACE | ND_SPACE_VIEW3D, NULL);

  prop = RNA_def_property(srna, "show_object_origins_all", PROP_BOOLEAN, PROP_NONE);
  RNA_def_property_boolean_sdna(prop, NULL, "flag", V3D_DRAW_CENTERS);
  RNA_def_property_ui_text(
      prop,
      "All Object Origins",
      "Show the object origin center dot for all (selected and unselected) objects");
  RNA_def_property_update(prop, NC_SPACE | ND_SPACE_VIEW3D, NULL);

  prop = RNA_def_property(srna, "show_relationship_lines", PROP_BOOLEAN, PROP_NONE);
  RNA_def_property_boolean_negative_sdna(prop, NULL, "flag", V3D_HIDE_HELPLINES);
  RNA_def_property_ui_text(prop,
                           "Relationship Lines",
                           "Show dashed lines indicating parent or constraint relationships");
  RNA_def_property_update(prop, NC_SPACE | ND_SPACE_VIEW3D, NULL);

  prop = RNA_def_property(srna, "show_cursor", PROP_BOOLEAN, PROP_NONE);
  RNA_def_property_boolean_negative_sdna(prop, NULL, "overlay.flag", V3D_OVERLAY_HIDE_CURSOR);
  RNA_def_property_ui_text(prop, "Show 3D Cursor", "Display 3D Cursor Overlay");
  RNA_def_property_update(prop, NC_SPACE | ND_SPACE_VIEW3D, NULL);

  prop = RNA_def_property(srna, "show_text", PROP_BOOLEAN, PROP_NONE);
  RNA_def_property_boolean_negative_sdna(prop, NULL, "overlay.flag", V3D_OVERLAY_HIDE_TEXT);
  RNA_def_property_ui_text(prop, "Show Text", "Display overlay text");
  RNA_def_property_update(prop, NC_SPACE | ND_SPACE_VIEW3D, NULL);

  prop = RNA_def_property(srna, "show_stats", PROP_BOOLEAN, PROP_NONE);
  RNA_def_property_boolean_sdna(prop, NULL, "overlay.flag", V3D_OVERLAY_STATS);
  RNA_def_property_ui_text(prop, "Show Statistics", "Display scene statistics overlay text");
  RNA_def_property_update(prop, NC_SPACE | ND_SPACE_VIEW3D, NULL);

  prop = RNA_def_property(srna, "show_extras", PROP_BOOLEAN, PROP_NONE);
  RNA_def_property_boolean_negative_sdna(
      prop, NULL, "overlay.flag", V3D_OVERLAY_HIDE_OBJECT_XTRAS);
  RNA_def_property_ui_text(
      prop, "Extras", "Object details, including empty wire, cameras and other visual guides");
  RNA_def_property_update(prop, NC_SPACE | ND_SPACE_VIEW3D, NULL);

  prop = RNA_def_property(srna, "show_bones", PROP_BOOLEAN, PROP_NONE);
  RNA_def_property_boolean_negative_sdna(prop, NULL, "overlay.flag", V3D_OVERLAY_HIDE_BONES);
  RNA_def_property_ui_text(
      prop, "Show Bones", "Display bones (disable to show motion paths only)");
  RNA_def_property_update(prop, NC_SPACE | ND_SPACE_VIEW3D, NULL);

  prop = RNA_def_property(srna, "show_face_orientation", PROP_BOOLEAN, PROP_NONE);
  RNA_def_property_boolean_sdna(prop, NULL, "overlay.flag", V3D_OVERLAY_FACE_ORIENTATION);
  RNA_def_property_clear_flag(prop, PROP_ANIMATABLE);
  RNA_def_property_ui_text(prop, "Face Orientation", "Show the Face Orientation Overlay");
  RNA_def_property_update(prop, NC_SPACE | ND_SPACE_VIEW3D, NULL);

  prop = RNA_def_property(srna, "show_fade_inactive", PROP_BOOLEAN, PROP_NONE);
  RNA_def_property_boolean_sdna(prop, NULL, "overlay.flag", V3D_OVERLAY_FADE_INACTIVE);
  RNA_def_property_clear_flag(prop, PROP_ANIMATABLE);
  RNA_def_property_ui_text(
      prop, "Fade Inactive Objects", "Fade inactive geometry using the viewport background color");
  RNA_def_property_update(prop, NC_SPACE | ND_SPACE_VIEW3D, NULL);

  prop = RNA_def_property(srna, "fade_inactive_alpha", PROP_FLOAT, PROP_FACTOR);
  RNA_def_property_float_sdna(prop, NULL, "overlay.fade_alpha");
  RNA_def_property_ui_text(prop, "Opacity", "Strength of the fade effect");
  RNA_def_property_range(prop, 0.0f, 1.0f);
  RNA_def_property_clear_flag(prop, PROP_ANIMATABLE);
  RNA_def_property_update(prop, NC_SPACE | ND_SPACE_VIEW3D, "rna_GPencil_update");

  prop = RNA_def_property(srna, "show_xray_bone", PROP_BOOLEAN, PROP_NONE);
  RNA_def_property_boolean_sdna(prop, NULL, "overlay.flag", V3D_OVERLAY_BONE_SELECT);
  RNA_def_property_clear_flag(prop, PROP_ANIMATABLE);
  RNA_def_property_ui_text(prop, "Show Bone X-Ray", "Show the bone selection overlay");
  RNA_def_property_update(prop, NC_SPACE | ND_SPACE_VIEW3D, "rna_GPencil_update");

  prop = RNA_def_property(srna, "xray_alpha_bone", PROP_FLOAT, PROP_FACTOR);
  RNA_def_property_float_sdna(prop, NULL, "overlay.xray_alpha_bone");
  RNA_def_property_ui_text(prop, "Opacity", "Opacity to use for bone selection");
  RNA_def_property_range(prop, 0.0f, 1.0f);
  RNA_def_property_clear_flag(prop, PROP_ANIMATABLE);
  RNA_def_property_update(prop, NC_SPACE | ND_SPACE_VIEW3D, "rna_GPencil_update");

  prop = RNA_def_property(srna, "show_motion_paths", PROP_BOOLEAN, PROP_NONE);
  RNA_def_property_boolean_negative_sdna(
      prop, NULL, "overlay.flag", V3D_OVERLAY_HIDE_MOTION_PATHS);
  RNA_def_property_clear_flag(prop, PROP_ANIMATABLE);
  RNA_def_property_ui_text(prop, "Motion Paths", "Show the Motion Paths Overlay");
  RNA_def_property_update(prop, NC_SPACE | ND_SPACE_VIEW3D, NULL);

  prop = RNA_def_property(srna, "show_onion_skins", PROP_BOOLEAN, PROP_NONE);
  RNA_def_property_boolean_sdna(prop, NULL, "overlay.flag", V3D_OVERLAY_ONION_SKINS);
  RNA_def_property_clear_flag(prop, PROP_ANIMATABLE);
  RNA_def_property_ui_text(prop, "Onion Skins", "Show the Onion Skinning Overlay");
  RNA_def_property_update(prop, NC_SPACE | ND_SPACE_VIEW3D, NULL);

  prop = RNA_def_property(srna, "show_look_dev", PROP_BOOLEAN, PROP_NONE);
  RNA_def_property_boolean_sdna(prop, NULL, "overlay.flag", V3D_OVERLAY_LOOK_DEV);
  RNA_def_property_clear_flag(prop, PROP_ANIMATABLE);
  RNA_def_property_ui_text(prop, "HDRI Preview", "Show HDRI preview spheres");
  RNA_def_property_update(prop, NC_SPACE | ND_SPACE_VIEW3D, NULL);

  prop = RNA_def_property(srna, "show_wireframes", PROP_BOOLEAN, PROP_NONE);
  RNA_def_property_boolean_sdna(prop, NULL, "overlay.flag", V3D_OVERLAY_WIREFRAMES);
  RNA_def_property_clear_flag(prop, PROP_ANIMATABLE);
  RNA_def_property_ui_text(prop, "Wireframe", "Show face edges wires");
  RNA_def_property_update(prop, NC_SPACE | ND_SPACE_VIEW3D, NULL);

  prop = RNA_def_property(srna, "wireframe_threshold", PROP_FLOAT, PROP_FACTOR);
  RNA_def_property_float_sdna(prop, NULL, "overlay.wireframe_threshold");
  RNA_def_property_ui_text(prop,
                           "Wireframe Threshold",
                           "Adjust the angle threshold for displaying edges "
                           "(1.0 for all)");
  RNA_def_property_range(prop, 0.0f, 1.0f);
  RNA_def_property_clear_flag(prop, PROP_ANIMATABLE);
  RNA_def_property_update(prop, NC_SPACE | ND_SPACE_VIEW3D, NULL);

  prop = RNA_def_property(srna, "wireframe_opacity", PROP_FLOAT, PROP_FACTOR);
  RNA_def_property_float_sdna(prop, NULL, "overlay.wireframe_opacity");
  RNA_def_property_ui_text(prop,
                           "Wireframe Opacity",
                           "Opacity of the displayed edges "
                           "(1.0 for opaque)");
  RNA_def_property_range(prop, 0.0f, 1.0f);
  RNA_def_property_clear_flag(prop, PROP_ANIMATABLE);
  RNA_def_property_update(prop, NC_SPACE | ND_SPACE_VIEW3D, NULL);

  prop = RNA_def_property(srna, "show_paint_wire", PROP_BOOLEAN, PROP_NONE);
  RNA_def_property_boolean_sdna(prop, NULL, "overlay.paint_flag", V3D_OVERLAY_PAINT_WIRE);
  RNA_def_property_ui_text(prop, "Show Wire", "Use wireframe display in painting modes");
  RNA_def_property_update(prop, NC_SPACE | ND_SPACE_VIEW3D, NULL);

  prop = RNA_def_property(srna, "show_wpaint_contours", PROP_BOOLEAN, PROP_NONE);
  RNA_def_property_boolean_sdna(prop, NULL, "overlay.wpaint_flag", V3D_OVERLAY_WPAINT_CONTOURS);
  RNA_def_property_ui_text(
      prop,
      "Show Weight Contours",
      "Show contour lines formed by points with the same interpolated weight");
  RNA_def_property_update(prop, NC_SPACE | ND_SPACE_VIEW3D, NULL);

  prop = RNA_def_property(srna, "show_weight", PROP_BOOLEAN, PROP_NONE);
  RNA_def_property_boolean_sdna(prop, NULL, "overlay.edit_flag", V3D_OVERLAY_EDIT_WEIGHT);
  RNA_def_property_ui_text(prop, "Show Weights", "Display weights in editmode");
  RNA_def_property_update(prop, NC_SPACE | ND_SPACE_VIEW3D, NULL);

  prop = RNA_def_property(srna, "show_occlude_wire", PROP_BOOLEAN, PROP_NONE);
  RNA_def_property_boolean_sdna(prop, NULL, "overlay.edit_flag", V3D_OVERLAY_EDIT_OCCLUDE_WIRE);
  RNA_def_property_ui_text(prop, "Hidden Wire", "Use hidden wireframe display");
  RNA_def_property_update(prop, NC_SPACE | ND_SPACE_VIEW3D, NULL);

  prop = RNA_def_property(srna, "show_face_normals", PROP_BOOLEAN, PROP_NONE);
  RNA_def_property_boolean_sdna(prop, NULL, "overlay.edit_flag", V3D_OVERLAY_EDIT_FACE_NORMALS);
  RNA_def_property_ui_text(prop, "Display Normals", "Display face normals as lines");
  RNA_def_property_update(prop, NC_SPACE | ND_SPACE_VIEW3D, NULL);

  prop = RNA_def_property(srna, "show_vertex_normals", PROP_BOOLEAN, PROP_NONE);
  RNA_def_property_boolean_sdna(prop, NULL, "overlay.edit_flag", V3D_OVERLAY_EDIT_VERT_NORMALS);
  RNA_def_property_ui_text(prop, "Display Vertex Normals", "Display vertex normals as lines");
  RNA_def_property_update(prop, NC_SPACE | ND_SPACE_VIEW3D, NULL);

  prop = RNA_def_property(srna, "show_split_normals", PROP_BOOLEAN, PROP_NONE);
  RNA_def_property_boolean_sdna(prop, NULL, "overlay.edit_flag", V3D_OVERLAY_EDIT_LOOP_NORMALS);
  RNA_def_property_ui_text(
      prop, "Display Split Normals", "Display vertex-per-face normals as lines");
  RNA_def_property_update(prop, NC_SPACE | ND_SPACE_VIEW3D, NULL);

  prop = RNA_def_property(srna, "show_edges", PROP_BOOLEAN, PROP_NONE);
  RNA_def_property_boolean_sdna(prop, NULL, "overlay.edit_flag", V3D_OVERLAY_EDIT_EDGES);
  RNA_def_property_ui_text(prop, "Draw Edges", "Highlight selected edges");
  RNA_def_property_update(prop, NC_SPACE | ND_SPACE_VIEW3D, NULL);

  prop = RNA_def_property(srna, "show_faces", PROP_BOOLEAN, PROP_NONE);
  RNA_def_property_boolean_sdna(prop, NULL, "overlay.edit_flag", V3D_OVERLAY_EDIT_FACES);
  RNA_def_property_ui_text(prop, "Draw Faces", "Highlight selected faces");
  RNA_def_property_update(prop, NC_SPACE | ND_SPACE_VIEW3D, NULL);

  prop = RNA_def_property(srna, "show_face_center", PROP_BOOLEAN, PROP_NONE);
  RNA_def_property_boolean_sdna(prop, NULL, "overlay.edit_flag", V3D_OVERLAY_EDIT_FACE_DOT);
  RNA_def_property_ui_text(prop, "Draw Face Center", "Display face center");
  RNA_def_property_update(prop, NC_SPACE | ND_SPACE_VIEW3D, NULL);

  prop = RNA_def_property(srna, "show_edge_crease", PROP_BOOLEAN, PROP_NONE);
  RNA_def_property_boolean_sdna(prop, NULL, "overlay.edit_flag", V3D_OVERLAY_EDIT_CREASES);
  RNA_def_property_ui_text(
      prop, "Draw Creases", "Display creases created for Subdivision Surface modifier");
  RNA_def_property_update(prop, NC_SPACE | ND_SPACE_VIEW3D, NULL);

  prop = RNA_def_property(srna, "show_edge_bevel_weight", PROP_BOOLEAN, PROP_NONE);
  RNA_def_property_boolean_sdna(prop, NULL, "overlay.edit_flag", V3D_OVERLAY_EDIT_BWEIGHTS);
  RNA_def_property_ui_text(
      prop, "Draw Bevel Weights", "Display weights created for the Bevel modifier");
  RNA_def_property_update(prop, NC_SPACE | ND_SPACE_VIEW3D, NULL);

  prop = RNA_def_property(srna, "show_edge_seams", PROP_BOOLEAN, PROP_NONE);
  RNA_def_property_boolean_sdna(prop, NULL, "overlay.edit_flag", V3D_OVERLAY_EDIT_SEAMS);
  RNA_def_property_ui_text(prop, "Draw Seams", "Display UV unwrapping seams");
  RNA_def_property_update(prop, NC_SPACE | ND_SPACE_VIEW3D, NULL);

  prop = RNA_def_property(srna, "show_edge_sharp", PROP_BOOLEAN, PROP_NONE);
  RNA_def_property_boolean_sdna(prop, NULL, "overlay.edit_flag", V3D_OVERLAY_EDIT_SHARP);
  RNA_def_property_ui_text(
      prop, "Draw Sharp", "Display sharp edges, used with the Edge Split modifier");
  RNA_def_property_update(prop, NC_SPACE | ND_SPACE_VIEW3D, NULL);

  prop = RNA_def_property(srna, "show_freestyle_edge_marks", PROP_BOOLEAN, PROP_NONE);
  RNA_def_property_boolean_sdna(prop, NULL, "overlay.edit_flag", V3D_OVERLAY_EDIT_FREESTYLE_EDGE);
  RNA_def_property_ui_text(prop,
                           "Draw Freestyle Edge Marks",
                           "Display Freestyle edge marks, used with the Freestyle renderer");
  RNA_def_property_update(prop, NC_SPACE | ND_SPACE_VIEW3D, NULL);

  prop = RNA_def_property(srna, "show_freestyle_face_marks", PROP_BOOLEAN, PROP_NONE);
  RNA_def_property_boolean_sdna(prop, NULL, "overlay.edit_flag", V3D_OVERLAY_EDIT_FREESTYLE_FACE);
  RNA_def_property_ui_text(prop,
                           "Draw Freestyle Face Marks",
                           "Display Freestyle face marks, used with the Freestyle renderer");
  RNA_def_property_update(prop, NC_SPACE | ND_SPACE_VIEW3D, NULL);

  prop = RNA_def_property(srna, "show_statvis", PROP_BOOLEAN, PROP_NONE);
  RNA_def_property_boolean_sdna(prop, NULL, "overlay.edit_flag", V3D_OVERLAY_EDIT_STATVIS);
  RNA_def_property_ui_text(prop, "Stat Vis", "Display statistical information about the mesh");
  RNA_def_property_update(prop, NC_SPACE | ND_SPACE_VIEW3D, NULL);

  prop = RNA_def_property(srna, "show_extra_edge_length", PROP_BOOLEAN, PROP_NONE);
  RNA_def_property_boolean_sdna(prop, NULL, "overlay.edit_flag", V3D_OVERLAY_EDIT_EDGE_LEN);
  RNA_def_property_ui_text(
      prop,
      "Edge Length",
      "Display selected edge lengths, using global values when set in the transform panel");
  RNA_def_property_update(prop, NC_SPACE | ND_SPACE_VIEW3D, NULL);

  prop = RNA_def_property(srna, "show_extra_edge_angle", PROP_BOOLEAN, PROP_NONE);
  RNA_def_property_boolean_sdna(prop, NULL, "overlay.edit_flag", V3D_OVERLAY_EDIT_EDGE_ANG);
  RNA_def_property_ui_text(
      prop,
      "Edge Angle",
      "Display selected edge angle, using global values when set in the transform panel");
  RNA_def_property_update(prop, NC_SPACE | ND_SPACE_VIEW3D, NULL);

  prop = RNA_def_property(srna, "show_extra_face_angle", PROP_BOOLEAN, PROP_NONE);
  RNA_def_property_boolean_sdna(prop, NULL, "overlay.edit_flag", V3D_OVERLAY_EDIT_FACE_ANG);
  RNA_def_property_ui_text(prop,
                           "Face Angles",
                           "Display the angles in the selected edges, "
                           "using global values when set in the transform panel");
  RNA_def_property_update(prop, NC_SPACE | ND_SPACE_VIEW3D, NULL);

  prop = RNA_def_property(srna, "show_extra_face_area", PROP_BOOLEAN, PROP_NONE);
  RNA_def_property_boolean_sdna(prop, NULL, "overlay.edit_flag", V3D_OVERLAY_EDIT_FACE_AREA);
  RNA_def_property_ui_text(prop,
                           "Face Area",
                           "Display the area of selected faces, "
                           "using global values when set in the transform panel");
  RNA_def_property_update(prop, NC_SPACE | ND_SPACE_VIEW3D, NULL);

  prop = RNA_def_property(srna, "show_extra_indices", PROP_BOOLEAN, PROP_NONE);
  RNA_def_property_boolean_sdna(prop, NULL, "overlay.edit_flag", V3D_OVERLAY_EDIT_INDICES);
  RNA_def_property_ui_text(
      prop, "Indices", "Display the index numbers of selected vertices, edges, and faces");
  RNA_def_property_update(prop, NC_SPACE | ND_SPACE_VIEW3D, NULL);

  prop = RNA_def_property(srna, "display_handle", PROP_ENUM, PROP_NONE);
  RNA_def_property_enum_sdna(prop, NULL, "overlay.handle_display");
  RNA_def_property_enum_items(prop, rna_enum_curve_display_handle_items);
  RNA_def_property_ui_text(
      prop, "Display Handles", "Limit the display of curve handles in edit mode");
  RNA_def_property_update(prop, NC_SPACE | ND_SPACE_VIEW3D, NULL);

  prop = RNA_def_property(srna, "show_curve_normals", PROP_BOOLEAN, PROP_NONE);
  RNA_def_property_boolean_sdna(prop, NULL, "overlay.edit_flag", V3D_OVERLAY_EDIT_CU_NORMALS);
  RNA_def_property_ui_text(prop, "Draw Normals", "Display 3D curve normals in editmode");
  RNA_def_property_update(prop, NC_SPACE | ND_SPACE_VIEW3D, NULL);

  prop = RNA_def_property(srna, "normals_length", PROP_FLOAT, PROP_FACTOR);
  RNA_def_property_float_sdna(prop, NULL, "overlay.normals_length");
  RNA_def_property_ui_text(prop, "Normal Size", "Display size for normals in the 3D view");
  RNA_def_property_range(prop, 0.00001, 100000.0);
  RNA_def_property_ui_range(prop, 0.01, 2.0, 1, 2);
  RNA_def_property_float_default(prop, 0.02);
  RNA_def_property_update(prop, NC_SPACE | ND_SPACE_VIEW3D, NULL);

  prop = RNA_def_property(srna, "backwire_opacity", PROP_FLOAT, PROP_FACTOR);
  RNA_def_property_float_sdna(prop, NULL, "overlay.backwire_opacity");
  RNA_def_property_ui_text(prop, "Backwire Opacity", "Opacity when rendering transparent wires");
  RNA_def_property_range(prop, 0.0f, 1.0f);
  RNA_def_property_update(prop, NC_SPACE | ND_SPACE_VIEW3D, NULL);

  prop = RNA_def_property(srna, "texture_paint_mode_opacity", PROP_FLOAT, PROP_FACTOR);
  RNA_def_property_float_sdna(prop, NULL, "overlay.texture_paint_mode_opacity");
  RNA_def_property_ui_text(
      prop, "Stencil Mask Opacity", "Opacity of the texture paint mode stencil mask overlay");
  RNA_def_property_range(prop, 0.0f, 1.0f);
  RNA_def_property_update(prop, NC_SPACE | ND_SPACE_VIEW3D, NULL);

  prop = RNA_def_property(srna, "vertex_paint_mode_opacity", PROP_FLOAT, PROP_FACTOR);
  RNA_def_property_float_sdna(prop, NULL, "overlay.vertex_paint_mode_opacity");
  RNA_def_property_ui_text(
      prop, "Stencil Mask Opacity", "Opacity of the texture paint mode stencil mask overlay");
  RNA_def_property_range(prop, 0.0f, 1.0f);
  RNA_def_property_update(prop, NC_SPACE | ND_SPACE_VIEW3D, NULL);

  prop = RNA_def_property(srna, "weight_paint_mode_opacity", PROP_FLOAT, PROP_FACTOR);
  RNA_def_property_float_sdna(prop, NULL, "overlay.weight_paint_mode_opacity");
  RNA_def_property_ui_text(
      prop, "Weight Paint Opacity", "Opacity of the weight paint mode overlay");
  RNA_def_property_range(prop, 0.0f, 1.0f);
  RNA_def_property_update(prop, NC_SPACE | ND_SPACE_VIEW3D, NULL);

  prop = RNA_def_property(srna, "sculpt_mode_mask_opacity", PROP_FLOAT, PROP_FACTOR);
  RNA_def_property_float_sdna(prop, NULL, "overlay.sculpt_mode_mask_opacity");
  RNA_def_property_ui_text(prop, "Sculpt Mask Opacity", "");
  RNA_def_property_range(prop, 0.0f, 1.0f);
  RNA_def_property_update(prop, NC_SPACE | ND_SPACE_VIEW3D, NULL);

  prop = RNA_def_property(srna, "sculpt_mode_face_sets_opacity", PROP_FLOAT, PROP_FACTOR);
  RNA_def_property_float_sdna(prop, NULL, "overlay.sculpt_mode_face_sets_opacity");
  RNA_def_property_ui_text(prop, "Sculpt Face Sets Opacity", "");
  RNA_def_property_range(prop, 0.0f, 1.0f);
  RNA_def_property_update(prop, NC_SPACE | ND_SPACE_VIEW3D, NULL);

  /* grease pencil paper settings */
  prop = RNA_def_property(srna, "show_annotation", PROP_BOOLEAN, PROP_NONE);
  RNA_def_property_boolean_sdna(prop, NULL, "flag2", V3D_SHOW_ANNOTATION);
  RNA_def_property_ui_text(prop, "Show Annotation", "Show annotations for this view");
  RNA_def_property_update(prop, NC_SPACE | ND_SPACE_VIEW3D, NULL);

  prop = RNA_def_property(srna, "use_gpencil_fade_objects", PROP_BOOLEAN, PROP_NONE);
  RNA_def_property_boolean_sdna(prop, NULL, "gp_flag", V3D_GP_FADE_OBJECTS);
  RNA_def_property_ui_text(
      prop,
      "Fade Objects",
      "Fade all viewport objects with a full color layer to improve visibility");
  RNA_def_property_update(prop, NC_SPACE | ND_SPACE_VIEW3D, NULL);

  prop = RNA_def_property(srna, "use_gpencil_grid", PROP_BOOLEAN, PROP_NONE);
  RNA_def_property_boolean_sdna(prop, NULL, "gp_flag", V3D_GP_SHOW_GRID);
  RNA_def_property_ui_text(prop, "Use Grid", "Display a grid over grease pencil paper");
  RNA_def_property_update(prop, NC_SPACE | ND_SPACE_VIEW3D, NULL);

  prop = RNA_def_property(srna, "use_gpencil_fade_layers", PROP_BOOLEAN, PROP_NONE);
  RNA_def_property_boolean_sdna(prop, NULL, "gp_flag", V3D_GP_FADE_NOACTIVE_LAYERS);
  RNA_def_property_ui_text(
      prop, "Fade Layers", "Toggle fading of Grease Pencil layers except the active one");
  RNA_def_property_update(prop, NC_SPACE | ND_SPACE_VIEW3D, "rna_GPencil_update");

  prop = RNA_def_property(srna, "use_gpencil_fade_gp_objects", PROP_BOOLEAN, PROP_NONE);
  RNA_def_property_boolean_sdna(prop, NULL, "gp_flag", V3D_GP_FADE_NOACTIVE_GPENCIL);
  RNA_def_property_ui_text(
      prop, "Fade Grease Pencil Objects", "Fade Grease Pencil Objects, except the active one");
  RNA_def_property_update(prop, NC_SPACE | ND_SPACE_VIEW3D, "rna_GPencil_update");

  prop = RNA_def_property(srna, "use_gpencil_canvas_xray", PROP_BOOLEAN, PROP_NONE);
  RNA_def_property_boolean_sdna(prop, NULL, "gp_flag", V3D_GP_SHOW_GRID_XRAY);
  RNA_def_property_ui_text(prop, "Canvas X-Ray", "Show Canvas grid in front");
  RNA_def_property_update(prop, NC_SPACE | ND_SPACE_VIEW3D, "rna_GPencil_update");

  prop = RNA_def_property(srna, "use_gpencil_show_directions", PROP_BOOLEAN, PROP_NONE);
  RNA_def_property_boolean_sdna(prop, NULL, "gp_flag", V3D_GP_SHOW_STROKE_DIRECTION);
  RNA_def_property_ui_text(prop,
                           "Stroke Direction",
                           "Show stroke drawing direction with a bigger green dot (start) "
                           "and smaller red dot (end) points");
  RNA_def_property_update(prop, NC_SPACE | ND_SPACE_VIEW3D, "rna_GPencil_update");

  prop = RNA_def_property(srna, "use_gpencil_show_material_name", PROP_BOOLEAN, PROP_NONE);
  RNA_def_property_boolean_sdna(prop, NULL, "gp_flag", V3D_GP_SHOW_MATERIAL_NAME);
  RNA_def_property_ui_text(
      prop, "Stroke Material Name", "Show material name assigned to each stroke");
  RNA_def_property_update(prop, NC_SPACE | ND_SPACE_VIEW3D, "rna_GPencil_update");

  prop = RNA_def_property(srna, "gpencil_grid_opacity", PROP_FLOAT, PROP_NONE);
  RNA_def_property_float_sdna(prop, NULL, "overlay.gpencil_grid_opacity");
  RNA_def_property_range(prop, 0.1f, 1.0f);
  RNA_def_property_ui_text(prop, "Opacity", "Canvas grid opacity");
  RNA_def_property_update(prop, NC_SPACE | ND_SPACE_VIEW3D, NULL);

  /* Paper opacity factor */
  prop = RNA_def_property(srna, "gpencil_fade_objects", PROP_FLOAT, PROP_NONE);
  RNA_def_property_float_sdna(prop, NULL, "overlay.gpencil_paper_opacity");
  RNA_def_property_range(prop, 0.0f, 1.0f);
  RNA_def_property_ui_text(prop, "Opacity", "Fade factor");
  RNA_def_property_update(prop, NC_SPACE | ND_SPACE_VIEW3D, NULL);

  /* Paper opacity factor */
  prop = RNA_def_property(srna, "gpencil_fade_layer", PROP_FLOAT, PROP_NONE);
  RNA_def_property_float_sdna(prop, NULL, "overlay.gpencil_fade_layer");
  RNA_def_property_range(prop, 0.0f, 1.0f);
  RNA_def_property_float_default(prop, 0.5f);
  RNA_def_property_ui_text(
      prop, "Opacity", "Fade layer opacity for Grease Pencil layers except the active one");
  RNA_def_property_update(prop, NC_SPACE | ND_SPACE_VIEW3D, "rna_GPencil_update");

  /* show edit lines */
  prop = RNA_def_property(srna, "use_gpencil_edit_lines", PROP_BOOLEAN, PROP_NONE);
  RNA_def_property_boolean_sdna(prop, NULL, "gp_flag", V3D_GP_SHOW_EDIT_LINES);
  RNA_def_property_ui_text(prop, "Show Edit Lines", "Show Edit Lines when editing strokes");
  RNA_def_property_update(prop, NC_SPACE | ND_SPACE_VIEW3D, "rna_GPencil_update");

  prop = RNA_def_property(srna, "use_gpencil_multiedit_line_only", PROP_BOOLEAN, PROP_NONE);
  RNA_def_property_boolean_sdna(prop, NULL, "gp_flag", V3D_GP_SHOW_MULTIEDIT_LINES);
  RNA_def_property_ui_text(prop, "Lines Only", "Show Edit Lines only in multiframe");
  RNA_def_property_update(prop, NC_SPACE | ND_SPACE_VIEW3D, "rna_GPencil_update");

  /* main grease pencil onion switch */
  prop = RNA_def_property(srna, "use_gpencil_onion_skin", PROP_BOOLEAN, PROP_NONE);
  RNA_def_property_boolean_sdna(prop, NULL, "gp_flag", V3D_GP_SHOW_ONION_SKIN);
  RNA_def_property_ui_text(
      prop, "Onion Skins", "Show ghosts of the keyframes before and after the current frame");
  RNA_def_property_update(prop, NC_SPACE | ND_SPACE_VIEW3D, "rna_GPencil_update");

  /* vertex opacity */
  prop = RNA_def_property(srna, "vertex_opacity", PROP_FLOAT, PROP_FACTOR);
  RNA_def_property_float_sdna(prop, NULL, "vertex_opacity");
  RNA_def_property_range(prop, 0.0f, 1.0f);
  RNA_def_property_ui_text(prop, "Vertex Opacity", "Opacity for edit vertices");
  RNA_def_parameter_clear_flags(prop, PROP_ANIMATABLE, 0);
  RNA_def_property_update(prop, NC_SCENE | ND_TOOLSETTINGS, "rna_GPencil_update");

  /* Vertex Paint opacity factor */
  prop = RNA_def_property(srna, "gpencil_vertex_paint_opacity", PROP_FLOAT, PROP_FACTOR);
  RNA_def_property_float_sdna(prop, NULL, "overlay.gpencil_vertex_paint_opacity");
  RNA_def_property_range(prop, 0.0f, 1.0f);
  RNA_def_property_float_default(prop, 1.0f);
  RNA_def_property_ui_text(prop, "Opacity", "Vertex Paint mix factor");
  RNA_def_property_update(prop, NC_SPACE | ND_SPACE_VIEW3D, "rna_GPencil_update");
}

static void rna_def_space_view3d(BlenderRNA *brna)
{
  StructRNA *srna;
  PropertyRNA *prop;

  static const EnumPropertyItem rv3d_persp_items[] = {
      {RV3D_PERSP, "PERSP", 0, "Perspective", ""},
      {RV3D_ORTHO, "ORTHO", 0, "Orthographic", ""},
      {RV3D_CAMOB, "CAMERA", 0, "Camera", ""},
      {0, NULL, 0, NULL, NULL},
  };

  static const EnumPropertyItem bundle_drawtype_items[] = {
      {OB_PLAINAXES, "PLAIN_AXES", 0, "Plain Axes", ""},
      {OB_ARROWS, "ARROWS", 0, "Arrows", ""},
      {OB_SINGLE_ARROW, "SINGLE_ARROW", 0, "Single Arrow", ""},
      {OB_CIRCLE, "CIRCLE", 0, "Circle", ""},
      {OB_CUBE, "CUBE", 0, "Cube", ""},
      {OB_EMPTY_SPHERE, "SPHERE", 0, "Sphere", ""},
      {OB_EMPTY_CONE, "CONE", 0, "Cone", ""},
      {0, NULL, 0, NULL, NULL},
  };

  srna = RNA_def_struct(brna, "SpaceView3D", "Space");
  RNA_def_struct_sdna(srna, "View3D");
  RNA_def_struct_ui_text(srna, "3D View Space", "3D View space data");

  rna_def_space_generic_show_region_toggles(srna,
                                            ((1 << RGN_TYPE_TOOL_HEADER) | (1 << RGN_TYPE_TOOLS) |
                                             (1 << RGN_TYPE_UI) | (1 << RGN_TYPE_HUD)));

  prop = RNA_def_property(srna, "camera", PROP_POINTER, PROP_NONE);
  RNA_def_property_flag(prop, PROP_EDITABLE);
  RNA_def_property_pointer_sdna(prop, NULL, "camera");
  RNA_def_property_ui_text(
      prop,
      "Camera",
      "Active camera used in this view (when unlocked from the scene's active camera)");
  RNA_def_property_update(prop, NC_SPACE | ND_SPACE_VIEW3D, "rna_SpaceView3D_camera_update");

  /* render border */
  prop = RNA_def_property(srna, "use_render_border", PROP_BOOLEAN, PROP_NONE);
  RNA_def_property_boolean_sdna(prop, NULL, "flag2", V3D_RENDER_BORDER);
  RNA_def_property_clear_flag(prop, PROP_ANIMATABLE);
  RNA_def_property_ui_text(prop,
                           "Render Region",
                           "Use a region within the frame size for rendered viewport"
                           "(when not viewing through the camera)");
  RNA_def_property_update(prop, NC_SPACE | ND_SPACE_VIEW3D, NULL);

  prop = RNA_def_property(srna, "render_border_min_x", PROP_FLOAT, PROP_NONE);
  RNA_def_property_float_sdna(prop, NULL, "render_border.xmin");
  RNA_def_property_range(prop, 0.0f, 1.0f);
  RNA_def_property_ui_text(prop, "Region Minimum X", "Minimum X value for the render region");
  RNA_def_property_update(prop, NC_SPACE | ND_SPACE_VIEW3D, NULL);

  prop = RNA_def_property(srna, "render_border_min_y", PROP_FLOAT, PROP_NONE);
  RNA_def_property_float_sdna(prop, NULL, "render_border.ymin");
  RNA_def_property_range(prop, 0.0f, 1.0f);
  RNA_def_property_ui_text(prop, "Region Minimum Y", "Minimum Y value for the render region");
  RNA_def_property_update(prop, NC_SPACE | ND_SPACE_VIEW3D, NULL);

  prop = RNA_def_property(srna, "render_border_max_x", PROP_FLOAT, PROP_NONE);
  RNA_def_property_float_sdna(prop, NULL, "render_border.xmax");
  RNA_def_property_range(prop, 0.0f, 1.0f);
  RNA_def_property_ui_text(prop, "Region Maximum X", "Maximum X value for the render region");
  RNA_def_property_update(prop, NC_SPACE | ND_SPACE_VIEW3D, NULL);

  prop = RNA_def_property(srna, "render_border_max_y", PROP_FLOAT, PROP_NONE);
  RNA_def_property_float_sdna(prop, NULL, "render_border.ymax");
  RNA_def_property_range(prop, 0.0f, 1.0f);
  RNA_def_property_ui_text(prop, "Region Maximum Y", "Maximum Y value for the render region");
  RNA_def_property_update(prop, NC_SPACE | ND_SPACE_VIEW3D, NULL);

  prop = RNA_def_property(srna, "lock_object", PROP_POINTER, PROP_NONE);
  RNA_def_property_flag(prop, PROP_EDITABLE);
  RNA_def_property_pointer_sdna(prop, NULL, "ob_center");
  RNA_def_property_ui_text(
      prop, "Lock to Object", "3D View center is locked to this object's position");
  RNA_def_property_update(prop, NC_SPACE | ND_SPACE_VIEW3D, NULL);

  prop = RNA_def_property(srna, "lock_bone", PROP_STRING, PROP_NONE);
  RNA_def_property_string_sdna(prop, NULL, "ob_center_bone");
  RNA_def_property_ui_text(
      prop, "Lock to Bone", "3D View center is locked to this bone's position");
  RNA_def_property_update(prop, NC_SPACE | ND_SPACE_VIEW3D, NULL);

  prop = RNA_def_property(srna, "lock_cursor", PROP_BOOLEAN, PROP_NONE);
  RNA_def_property_boolean_sdna(prop, NULL, "ob_center_cursor", 1);
  RNA_def_property_ui_text(
      prop, "Lock to Cursor", "3D View center is locked to the cursor's position");
  RNA_def_property_update(prop, NC_SPACE | ND_SPACE_VIEW3D, NULL);

  prop = RNA_def_property(srna, "local_view", PROP_POINTER, PROP_NONE);
  RNA_def_property_pointer_sdna(prop, NULL, "localvd");
  RNA_def_property_ui_text(
      prop,
      "Local View",
      "Display an isolated sub-set of objects, apart from the scene visibility");

  prop = RNA_def_property(srna, "lens", PROP_FLOAT, PROP_UNIT_CAMERA);
  RNA_def_property_float_sdna(prop, NULL, "lens");
  RNA_def_property_ui_text(prop, "Lens", "Viewport lens angle");
  RNA_def_property_range(prop, 1.0f, 250.0f);
  RNA_def_property_update(prop, NC_SPACE | ND_SPACE_VIEW3D, NULL);

  prop = RNA_def_property(srna, "clip_start", PROP_FLOAT, PROP_DISTANCE);
  RNA_def_property_range(prop, 1e-6f, FLT_MAX);
  RNA_def_property_ui_range(prop, 0.001f, FLT_MAX, 10, 3);
  RNA_def_property_ui_text(
      prop, "Clip Start", "3D View near clipping distance (perspective view only)");
  RNA_def_property_update(prop, NC_SPACE | ND_SPACE_VIEW3D, NULL);

  prop = RNA_def_property(srna, "clip_end", PROP_FLOAT, PROP_DISTANCE);
  RNA_def_property_range(prop, 1e-6f, FLT_MAX);
  RNA_def_property_ui_range(prop, 0.001f, FLT_MAX, 10, 3);
  RNA_def_property_ui_text(prop, "Clip End", "3D View far clipping distance");
  RNA_def_property_update(prop, NC_SPACE | ND_SPACE_VIEW3D, NULL);

  prop = RNA_def_property(srna, "lock_camera", PROP_BOOLEAN, PROP_NONE);
  RNA_def_property_boolean_sdna(prop, NULL, "flag2", V3D_LOCK_CAMERA);
  RNA_def_property_ui_text(
      prop, "Lock Camera to View", "Enable view navigation within the camera view");
  RNA_def_property_update(prop, NC_SPACE | ND_SPACE_VIEW3D, NULL);

  prop = RNA_def_property(srna, "show_gizmo", PROP_BOOLEAN, PROP_NONE);
  RNA_def_property_boolean_negative_sdna(prop, NULL, "gizmo_flag", V3D_GIZMO_HIDE);
  RNA_def_property_ui_text(prop, "Show Gizmo", "Show gizmos of all types");
  RNA_def_property_update(prop, NC_SPACE | ND_SPACE_VIEW3D, NULL);

  prop = RNA_def_property(srna, "show_gizmo_navigate", PROP_BOOLEAN, PROP_NONE);
  RNA_def_property_boolean_negative_sdna(prop, NULL, "gizmo_flag", V3D_GIZMO_HIDE_NAVIGATE);
  RNA_def_property_ui_text(prop, "Navigate Gizmo", "Viewport navigation gizmo");
  RNA_def_property_update(prop, NC_SPACE | ND_SPACE_VIEW3D, NULL);

  prop = RNA_def_property(srna, "show_gizmo_context", PROP_BOOLEAN, PROP_NONE);
  RNA_def_property_boolean_negative_sdna(prop, NULL, "gizmo_flag", V3D_GIZMO_HIDE_CONTEXT);
  RNA_def_property_ui_text(prop, "Context Gizmo", "Context sensitive gizmos for the active item");
  RNA_def_property_update(prop, NC_SPACE | ND_SPACE_VIEW3D, NULL);

  prop = RNA_def_property(srna, "show_gizmo_tool", PROP_BOOLEAN, PROP_NONE);
  RNA_def_property_boolean_negative_sdna(prop, NULL, "gizmo_flag", V3D_GIZMO_HIDE_TOOL);
  RNA_def_property_ui_text(prop, "Tool Gizmo", "Active tool gizmo");
  RNA_def_property_update(prop, NC_SPACE | ND_SPACE_VIEW3D, NULL);

  /* Per object type gizmo display flags. */

  prop = RNA_def_property(srna, "show_gizmo_object_translate", PROP_BOOLEAN, PROP_NONE);
  RNA_def_property_boolean_sdna(prop, NULL, "gizmo_show_object", V3D_GIZMO_SHOW_OBJECT_TRANSLATE);
  RNA_def_property_ui_text(prop, "Show Object Location", "Gizmo to adjust location");
  RNA_def_property_update(prop, NC_SPACE | ND_SPACE_VIEW3D, NULL);

  prop = RNA_def_property(srna, "show_gizmo_object_rotate", PROP_BOOLEAN, PROP_NONE);
  RNA_def_property_boolean_sdna(prop, NULL, "gizmo_show_object", V3D_GIZMO_SHOW_OBJECT_ROTATE);
  RNA_def_property_ui_text(prop, "Show Object Rotation", "Gizmo to adjust rotation");
  RNA_def_property_update(prop, NC_SPACE | ND_SPACE_VIEW3D, NULL);

  prop = RNA_def_property(srna, "show_gizmo_object_scale", PROP_BOOLEAN, PROP_NONE);
  RNA_def_property_boolean_sdna(prop, NULL, "gizmo_show_object", V3D_GIZMO_SHOW_OBJECT_SCALE);
  RNA_def_property_ui_text(prop, "Show Object Scale", "Gizmo to adjust scale");
  RNA_def_property_update(prop, NC_SPACE | ND_SPACE_VIEW3D, NULL);

  /* Empty Object Data. */
  prop = RNA_def_property(srna, "show_gizmo_empty_image", PROP_BOOLEAN, PROP_NONE);
  RNA_def_property_boolean_sdna(prop, NULL, "gizmo_show_empty", V3D_GIZMO_SHOW_EMPTY_IMAGE);
  RNA_def_property_ui_text(prop, "Show Empty Image", "Gizmo to adjust image size and position");
  RNA_def_property_update(prop, NC_SPACE | ND_SPACE_VIEW3D, NULL);

  prop = RNA_def_property(srna, "show_gizmo_empty_force_field", PROP_BOOLEAN, PROP_NONE);
  RNA_def_property_boolean_sdna(prop, NULL, "gizmo_show_empty", V3D_GIZMO_SHOW_EMPTY_FORCE_FIELD);
  RNA_def_property_ui_text(prop, "Show Empty Force Field", "Gizmo to adjust the force field");
  RNA_def_property_update(prop, NC_SPACE | ND_SPACE_VIEW3D, NULL);

  /* Light Object Data. */
  prop = RNA_def_property(srna, "show_gizmo_light_size", PROP_BOOLEAN, PROP_NONE);
  RNA_def_property_boolean_sdna(prop, NULL, "gizmo_show_light", V3D_GIZMO_SHOW_LIGHT_SIZE);
  RNA_def_property_ui_text(prop, "Show Light Size", "Gizmo to adjust spot and area size");
  RNA_def_property_update(prop, NC_SPACE | ND_SPACE_VIEW3D, NULL);

  prop = RNA_def_property(srna, "show_gizmo_light_look_at", PROP_BOOLEAN, PROP_NONE);
  RNA_def_property_boolean_sdna(prop, NULL, "gizmo_show_light", V3D_GIZMO_SHOW_LIGHT_LOOK_AT);
  RNA_def_property_ui_text(
      prop, "Show Light Look-At", "Gizmo to adjust the direction of the light");
  RNA_def_property_update(prop, NC_SPACE | ND_SPACE_VIEW3D, NULL);

  /* Camera Object Data. */
  prop = RNA_def_property(srna, "show_gizmo_camera_lens", PROP_BOOLEAN, PROP_NONE);
  RNA_def_property_boolean_sdna(prop, NULL, "gizmo_show_camera", V3D_GIZMO_SHOW_CAMERA_LENS);
  RNA_def_property_ui_text(
      prop, "Show Camera Lens", "Gizmo to adjust camera focal length or orthographic scale");
  RNA_def_property_update(prop, NC_SPACE | ND_SPACE_VIEW3D, NULL);

  prop = RNA_def_property(srna, "show_gizmo_camera_dof_distance", PROP_BOOLEAN, PROP_NONE);
  RNA_def_property_boolean_sdna(prop, NULL, "gizmo_show_camera", V3D_GIZMO_SHOW_CAMERA_DOF_DIST);
  RNA_def_property_ui_text(prop,
                           "Show Camera Focus Distance",
                           "Gizmo to adjust camera focus distance "
                           "(depends on limits display)");
  RNA_def_property_update(prop, NC_SPACE | ND_SPACE_VIEW3D, NULL);

  prop = RNA_def_property(srna, "use_local_camera", PROP_BOOLEAN, PROP_NONE);
  RNA_def_property_boolean_negative_sdna(prop, NULL, "scenelock", 1);
  RNA_def_property_boolean_funcs(prop, NULL, "rna_SpaceView3D_use_local_camera_set");
  RNA_def_property_ui_text(prop,
                           "Use Local Camera",
                           "Use a local camera in this view, rather than scene's active camera");
  RNA_def_property_update(prop, NC_SPACE | ND_SPACE_VIEW3D, NULL);

  prop = RNA_def_property(srna, "region_3d", PROP_POINTER, PROP_NONE);
  RNA_def_property_struct_type(prop, "RegionView3D");
  RNA_def_property_pointer_funcs(prop, "rna_SpaceView3D_region_3d_get", NULL, NULL, NULL);
  RNA_def_property_ui_text(
      prop, "3D Region", "3D region in this space, in case of quad view the camera region");

  prop = RNA_def_property(srna, "region_quadviews", PROP_COLLECTION, PROP_NONE);
  RNA_def_property_struct_type(prop, "RegionView3D");
  RNA_def_property_collection_funcs(prop,
                                    "rna_SpaceView3D_region_quadviews_begin",
                                    "rna_iterator_listbase_next",
                                    "rna_iterator_listbase_end",
                                    "rna_SpaceView3D_region_quadviews_get",
                                    NULL,
                                    NULL,
                                    NULL,
                                    NULL);
  RNA_def_property_ui_text(prop,
                           "Quad View Regions",
                           "3D regions (the third one defines quad view settings, "
                           "the fourth one is same as 'region_3d')");

  prop = RNA_def_property(srna, "show_reconstruction", PROP_BOOLEAN, PROP_NONE);
  RNA_def_property_boolean_sdna(prop, NULL, "flag2", V3D_SHOW_RECONSTRUCTION);
  RNA_def_property_ui_text(
      prop, "Show Reconstruction", "Display reconstruction data from active movie clip");
  RNA_def_property_update(prop, NC_SPACE | ND_SPACE_VIEW3D, NULL);

  prop = RNA_def_property(srna, "tracks_display_size", PROP_FLOAT, PROP_NONE);
  RNA_def_property_range(prop, 0.0, FLT_MAX);
  RNA_def_property_ui_range(prop, 0, 5, 1, 3);
  RNA_def_property_float_sdna(prop, NULL, "bundle_size");
  RNA_def_property_ui_text(prop, "Tracks Size", "Display size of tracks from reconstructed data");
  RNA_def_property_update(prop, NC_SPACE | ND_SPACE_VIEW3D, NULL);

  prop = RNA_def_property(srna, "tracks_display_type", PROP_ENUM, PROP_NONE);
  RNA_def_property_enum_sdna(prop, NULL, "bundle_drawtype");
  RNA_def_property_enum_items(prop, bundle_drawtype_items);
  RNA_def_property_ui_text(prop, "Tracks Display Type", "Viewport display style for tracks");
  RNA_def_property_update(prop, NC_SPACE | ND_SPACE_VIEW3D, NULL);

  prop = RNA_def_property(srna, "show_camera_path", PROP_BOOLEAN, PROP_NONE);
  RNA_def_property_boolean_sdna(prop, NULL, "flag2", V3D_SHOW_CAMERAPATH);
  RNA_def_property_ui_text(prop, "Show Camera Path", "Show reconstructed camera path");
  RNA_def_property_update(prop, NC_SPACE | ND_SPACE_VIEW3D, NULL);

  prop = RNA_def_property(srna, "show_bundle_names", PROP_BOOLEAN, PROP_NONE);
  RNA_def_property_boolean_sdna(prop, NULL, "flag2", V3D_SHOW_BUNDLENAME);
  RNA_def_property_ui_text(
      prop, "Show 3D Marker Names", "Show names for reconstructed tracks objects");
  RNA_def_property_update(prop, NC_SPACE | ND_SPACE_VIEW3D, NULL);

  prop = RNA_def_property(srna, "use_local_collections", PROP_BOOLEAN, PROP_NONE);
  RNA_def_property_boolean_sdna(prop, NULL, "flag", V3D_LOCAL_COLLECTIONS);
  RNA_def_property_ui_text(
      prop, "Local Collections", "Display a different set of collections in this viewport");
  RNA_def_property_flag(prop, PROP_CONTEXT_UPDATE);
  RNA_def_property_update(
      prop, NC_SPACE | ND_SPACE_VIEW3D, "rna_SpaceView3D_use_local_collections_update");

  /* Stereo Settings */
  prop = RNA_def_property(srna, "stereo_3d_eye", PROP_ENUM, PROP_NONE);
  RNA_def_property_enum_sdna(prop, NULL, "multiview_eye");
  RNA_def_property_enum_items(prop, stereo3d_eye_items);
  RNA_def_property_enum_funcs(prop, NULL, NULL, "rna_SpaceView3D_stereo3d_camera_itemf");
  RNA_def_property_ui_text(prop, "Stereo Eye", "Current stereo eye being drawn");
  RNA_def_property_clear_flag(prop, PROP_EDITABLE);

  prop = RNA_def_property(srna, "stereo_3d_camera", PROP_ENUM, PROP_NONE);
  RNA_def_property_enum_sdna(prop, NULL, "stereo3d_camera");
  RNA_def_property_enum_items(prop, stereo3d_camera_items);
  RNA_def_property_enum_funcs(prop, NULL, NULL, "rna_SpaceView3D_stereo3d_camera_itemf");
  RNA_def_property_ui_text(prop, "Camera", "");
  RNA_def_property_update(prop, NC_SPACE | ND_SPACE_VIEW3D, NULL);

  prop = RNA_def_property(srna, "show_stereo_3d_cameras", PROP_BOOLEAN, PROP_NONE);
  RNA_def_property_boolean_sdna(prop, NULL, "stereo3d_flag", V3D_S3D_DISPCAMERAS);
  RNA_def_property_ui_text(prop, "Cameras", "Show the left and right cameras");
  RNA_def_property_update(prop, NC_SPACE | ND_SPACE_VIEW3D, NULL);

  prop = RNA_def_property(srna, "show_stereo_3d_convergence_plane", PROP_BOOLEAN, PROP_NONE);
  RNA_def_property_boolean_sdna(prop, NULL, "stereo3d_flag", V3D_S3D_DISPPLANE);
  RNA_def_property_ui_text(prop, "Plane", "Show the stereo 3d convergence plane");
  RNA_def_property_update(prop, NC_SPACE | ND_SPACE_VIEW3D, NULL);

  prop = RNA_def_property(srna, "stereo_3d_convergence_plane_alpha", PROP_FLOAT, PROP_FACTOR);
  RNA_def_property_float_sdna(prop, NULL, "stereo3d_convergence_alpha");
  RNA_def_property_ui_text(prop, "Plane Alpha", "Opacity (alpha) of the convergence plane");
  RNA_def_property_update(prop, NC_SPACE | ND_SPACE_VIEW3D, NULL);

  prop = RNA_def_property(srna, "show_stereo_3d_volume", PROP_BOOLEAN, PROP_NONE);
  RNA_def_property_boolean_sdna(prop, NULL, "stereo3d_flag", V3D_S3D_DISPVOLUME);
  RNA_def_property_ui_text(prop, "Volume", "Show the stereo 3d frustum volume");
  RNA_def_property_update(prop, NC_SPACE | ND_SPACE_VIEW3D, NULL);

  prop = RNA_def_property(srna, "stereo_3d_volume_alpha", PROP_FLOAT, PROP_FACTOR);
  RNA_def_property_float_sdna(prop, NULL, "stereo3d_volume_alpha");
  RNA_def_property_ui_text(prop, "Volume Alpha", "Opacity (alpha) of the cameras' frustum volume");
  RNA_def_property_update(prop, NC_SPACE | ND_SPACE_VIEW3D, NULL);

  prop = RNA_def_property(srna, "mirror_xr_session", PROP_BOOLEAN, PROP_NONE);
  RNA_def_property_boolean_sdna(prop, NULL, "flag", V3D_XR_SESSION_MIRROR);
  RNA_def_property_ui_text(
      prop,
      "Mirror VR Session",
      "Synchronize the viewer perspective of virtual reality sessions with this 3D viewport");
  RNA_def_property_update(
      prop, NC_SPACE | ND_SPACE_VIEW3D, "rna_SpaceView3D_mirror_xr_session_update");

  {
    struct {
      const char *name;
      int type_mask;
      const char *identifier[2];
    } info[] = {
        {"Mesh", (1 << OB_MESH), {"show_object_viewport_mesh", "show_object_select_mesh"}},
        {"Curve", (1 << OB_CURVE), {"show_object_viewport_curve", "show_object_select_curve"}},
        {"Surface", (1 << OB_SURF), {"show_object_viewport_surf", "show_object_select_surf"}},
        {"Meta", (1 << OB_MBALL), {"show_object_viewport_meta", "show_object_select_meta"}},
        {"Font", (1 << OB_FONT), {"show_object_viewport_font", "show_object_select_font"}},
        {"Hair", (1 << OB_HAIR), {"show_object_viewport_hair", "show_object_select_hair"}},
        {"Point Cloud",
         (1 << OB_POINTCLOUD),
         {"show_object_viewport_pointcloud", "show_object_select_pointcloud"}},
        {"Volume", (1 << OB_VOLUME), {"show_object_viewport_volume", "show_object_select_volume"}},
        {"Armature",
         (1 << OB_ARMATURE),
         {"show_object_viewport_armature", "show_object_select_armature"}},
        {"Lattice",
         (1 << OB_LATTICE),
         {"show_object_viewport_lattice", "show_object_select_lattice"}},
        {"Empty", (1 << OB_EMPTY), {"show_object_viewport_empty", "show_object_select_empty"}},
        {"Grease Pencil",
         (1 << OB_GPENCIL),
         {"show_object_viewport_grease_pencil", "show_object_select_grease_pencil"}},
        {"Camera", (1 << OB_CAMERA), {"show_object_viewport_camera", "show_object_select_camera"}},
        {"Light", (1 << OB_LAMP), {"show_object_viewport_light", "show_object_select_light"}},
        {"Speaker",
         (1 << OB_SPEAKER),
         {"show_object_viewport_speaker", "show_object_select_speaker"}},
        {"Light Probe",
         (1 << OB_LIGHTPROBE),
         {"show_object_viewport_light_probe", "show_object_select_light_probe"}},
    };

    const char *view_mask_member[2] = {
        "object_type_exclude_viewport",
        "object_type_exclude_select",
    };
    for (int mask_index = 0; mask_index < 2; mask_index++) {
      for (int type_index = 0; type_index < ARRAY_SIZE(info); type_index++) {
        prop = RNA_def_property(
            srna, info[type_index].identifier[mask_index], PROP_BOOLEAN, PROP_NONE);
        RNA_def_property_boolean_negative_sdna(
            prop, NULL, view_mask_member[mask_index], info[type_index].type_mask);
        RNA_def_property_ui_text(prop, info[type_index].name, "");
        RNA_def_property_update(prop, NC_SPACE | ND_SPACE_VIEW3D, NULL);
      }
    }

    /* Heper for drawing the icon. */
    prop = RNA_def_property(srna, "icon_from_show_object_viewport", PROP_INT, PROP_NONE);
    RNA_def_property_int_funcs(
        prop, "rna_SpaceView3D_icon_from_show_object_viewport_get", NULL, NULL);
    RNA_def_property_clear_flag(prop, PROP_EDITABLE);
    RNA_def_property_ui_text(prop, "Visibility Icon", "");
  }

  /* Nested Structs */
  prop = RNA_def_property(srna, "shading", PROP_POINTER, PROP_NONE);
  RNA_def_property_flag(prop, PROP_NEVER_NULL);
  RNA_def_property_struct_type(prop, "View3DShading");
  RNA_def_property_ui_text(prop, "Shading Settings", "Settings for shading in the 3D viewport");

  prop = RNA_def_property(srna, "overlay", PROP_POINTER, PROP_NONE);
  RNA_def_property_flag(prop, PROP_NEVER_NULL);
  RNA_def_property_struct_type(prop, "View3DOverlay");
  RNA_def_property_pointer_funcs(prop, "rna_SpaceView3D_overlay_get", NULL, NULL, NULL);
  RNA_def_property_ui_text(
      prop, "Overlay Settings", "Settings for display of overlays in the 3D viewport");

  rna_def_space_view3d_shading(brna);
  rna_def_space_view3d_overlay(brna);

  /* *** Animated *** */
  RNA_define_animate_sdna(true);
  /* region */

  srna = RNA_def_struct(brna, "RegionView3D", NULL);
  RNA_def_struct_sdna(srna, "RegionView3D");
  RNA_def_struct_ui_text(srna, "3D View Region", "3D View region data");

  prop = RNA_def_property(srna, "lock_rotation", PROP_BOOLEAN, PROP_NONE);
  RNA_def_property_boolean_sdna(prop, NULL, "viewlock", RV3D_LOCK_ROTATION);
  RNA_def_property_ui_text(prop, "Lock", "Lock view rotation in side views");
  RNA_def_property_update(prop, NC_SPACE | ND_SPACE_VIEW3D, "rna_RegionView3D_quadview_update");

  prop = RNA_def_property(srna, "show_sync_view", PROP_BOOLEAN, PROP_NONE);
  RNA_def_property_boolean_sdna(prop, NULL, "viewlock", RV3D_BOXVIEW);
  RNA_def_property_ui_text(prop, "Box", "Sync view position between side views");
  RNA_def_property_update(prop, NC_SPACE | ND_SPACE_VIEW3D, "rna_RegionView3D_quadview_update");

  prop = RNA_def_property(srna, "use_box_clip", PROP_BOOLEAN, PROP_NONE);
  RNA_def_property_boolean_sdna(prop, NULL, "viewlock", RV3D_BOXCLIP);
  RNA_def_property_ui_text(
      prop, "Clip", "Clip objects based on what's visible in other side views");
  RNA_def_property_update(
      prop, NC_SPACE | ND_SPACE_VIEW3D, "rna_RegionView3D_quadview_clip_update");

  prop = RNA_def_property(srna, "perspective_matrix", PROP_FLOAT, PROP_MATRIX);
  RNA_def_property_float_sdna(prop, NULL, "persmat");
  RNA_def_property_clear_flag(
      prop, PROP_EDITABLE); /* XXX: for now, it's too risky for users to do this */
  RNA_def_property_multi_array(prop, 2, rna_matrix_dimsize_4x4);
  RNA_def_property_ui_text(
      prop, "Perspective Matrix", "Current perspective matrix (``window_matrix * view_matrix``)");

  prop = RNA_def_property(srna, "window_matrix", PROP_FLOAT, PROP_MATRIX);
  RNA_def_property_float_sdna(prop, NULL, "winmat");
  RNA_def_property_clear_flag(prop, PROP_EDITABLE);
  RNA_def_property_multi_array(prop, 2, rna_matrix_dimsize_4x4);
  RNA_def_property_ui_text(prop, "Window Matrix", "Current window matrix");

  prop = RNA_def_property(srna, "view_matrix", PROP_FLOAT, PROP_MATRIX);
  RNA_def_property_float_sdna(prop, NULL, "viewmat");
  RNA_def_property_multi_array(prop, 2, rna_matrix_dimsize_4x4);
  RNA_def_property_float_funcs(prop, NULL, "rna_RegionView3D_view_matrix_set", NULL);
  RNA_def_property_ui_text(prop, "View Matrix", "Current view matrix");
  RNA_def_property_update(prop, NC_SPACE | ND_SPACE_VIEW3D, NULL);

  prop = RNA_def_property(srna, "view_perspective", PROP_ENUM, PROP_NONE);
  RNA_def_property_enum_sdna(prop, NULL, "persp");
  RNA_def_property_enum_items(prop, rv3d_persp_items);
  RNA_def_property_ui_text(prop, "Perspective", "View Perspective");
  RNA_def_property_update(prop, NC_SPACE | ND_SPACE_VIEW3D, NULL);

  prop = RNA_def_property(srna, "is_perspective", PROP_BOOLEAN, PROP_NONE);
  RNA_def_property_boolean_sdna(prop, NULL, "is_persp", 1);
  RNA_def_property_ui_text(prop, "Is Perspective", "");
  RNA_def_property_flag(prop, PROP_EDITABLE);

  prop = RNA_def_property(srna, "is_orthographic_side_view", PROP_BOOLEAN, PROP_NONE);
  RNA_def_property_boolean_sdna(prop, NULL, "view", 0);
  RNA_def_property_boolean_funcs(prop, "rna_RegionView3D_is_orthographic_side_view_get", NULL);
  RNA_def_property_ui_text(prop, "Is Axis Aligned", "Is current view an orthographic side view");

  /* This isn't directly accessible from the UI, only an operator. */
  prop = RNA_def_property(srna, "use_clip_planes", PROP_BOOLEAN, PROP_NONE);
  RNA_def_property_boolean_sdna(prop, NULL, "rflag", RV3D_CLIPPING);
  RNA_def_property_ui_text(prop, "Use Clip Planes", "");

  prop = RNA_def_property(srna, "clip_planes", PROP_FLOAT, PROP_NONE);
  RNA_def_property_float_sdna(prop, NULL, "clip");
  RNA_def_property_multi_array(prop, 2, (int[]){6, 4});
  RNA_def_property_ui_text(prop, "Clip Planes", "");

  prop = RNA_def_property(srna, "view_location", PROP_FLOAT, PROP_TRANSLATION);
#  if 0
  RNA_def_property_float_sdna(prop, NULL, "ofs"); /* cant use because its negated */
#  else
  RNA_def_property_array(prop, 3);
  RNA_def_property_float_funcs(
      prop, "rna_RegionView3D_view_location_get", "rna_RegionView3D_view_location_set", NULL);
#  endif
  RNA_def_property_ui_text(prop, "View Location", "View pivot location");
  RNA_def_property_ui_range(prop, -10000.0, 10000.0, 10, RNA_TRANSLATION_PREC_DEFAULT);
  RNA_def_property_update(prop, NC_WINDOW, NULL);

  prop = RNA_def_property(
      srna, "view_rotation", PROP_FLOAT, PROP_QUATERNION); /* cant use because its inverted */
#  if 0
  RNA_def_property_float_sdna(prop, NULL, "viewquat");
#  else
  RNA_def_property_array(prop, 4);
  RNA_def_property_float_funcs(
      prop, "rna_RegionView3D_view_rotation_get", "rna_RegionView3D_view_rotation_set", NULL);
#  endif
  RNA_def_property_ui_text(prop, "View Rotation", "Rotation in quaternions (keep normalized)");
  RNA_def_property_update(prop, NC_SPACE | ND_SPACE_VIEW3D, NULL);

  /* not sure we need rna access to these but adding anyway */
  prop = RNA_def_property(srna, "view_distance", PROP_FLOAT, PROP_UNSIGNED);
  RNA_def_property_float_sdna(prop, NULL, "dist");
  RNA_def_property_ui_text(prop, "Distance", "Distance to the view location");
  RNA_def_property_update(prop, NC_SPACE | ND_SPACE_VIEW3D, NULL);

  prop = RNA_def_property(srna, "view_camera_zoom", PROP_FLOAT, PROP_UNSIGNED);
  RNA_def_property_float_sdna(prop, NULL, "camzoom");
  RNA_def_property_ui_text(prop, "Camera Zoom", "Zoom factor in camera view");
  RNA_def_property_range(prop, RV3D_CAMZOOM_MIN, RV3D_CAMZOOM_MAX);
  RNA_def_property_update(prop, NC_SPACE | ND_SPACE_VIEW3D, NULL);

  prop = RNA_def_property(srna, "view_camera_offset", PROP_FLOAT, PROP_NONE);
  RNA_def_property_float_sdna(prop, NULL, "camdx");
  RNA_def_property_array(prop, 2);
  RNA_def_property_ui_text(prop, "Camera Offset", "View shift in camera view");
  RNA_def_property_update(prop, NC_SPACE | ND_SPACE_VIEW3D, NULL);

  RNA_api_region_view3d(srna);
}

static void rna_def_space_properties(BlenderRNA *brna)
{
  StructRNA *srna;
  PropertyRNA *prop;

  srna = RNA_def_struct(brna, "SpaceProperties", "Space");
  RNA_def_struct_sdna(srna, "SpaceProperties");
  RNA_def_struct_ui_text(srna, "Properties Space", "Properties space data");

  prop = RNA_def_property(srna, "context", PROP_ENUM, PROP_NONE);
  RNA_def_property_enum_sdna(prop, NULL, "mainb");
  RNA_def_property_enum_items(prop, buttons_context_items);
  RNA_def_property_enum_funcs(
      prop, NULL, "rna_SpaceProperties_context_set", "rna_SpaceProperties_context_itemf");
  RNA_def_property_ui_text(prop, "", "");
  RNA_def_property_update(
      prop, NC_SPACE | ND_SPACE_PROPERTIES, "rna_SpaceProperties_context_update");

  /* pinned data */
  prop = RNA_def_property(srna, "pin_id", PROP_POINTER, PROP_NONE);
  RNA_def_property_pointer_sdna(prop, NULL, "pinid");
  RNA_def_property_struct_type(prop, "ID");
  /* note: custom set function is ONLY to avoid rna setting a user for this. */
  RNA_def_property_pointer_funcs(
      prop, NULL, "rna_SpaceProperties_pin_id_set", "rna_SpaceProperties_pin_id_typef", NULL);
  RNA_def_property_flag(prop, PROP_EDITABLE | PROP_NEVER_UNLINK);
  RNA_def_property_update(
      prop, NC_SPACE | ND_SPACE_PROPERTIES, "rna_SpaceProperties_pin_id_update");

  prop = RNA_def_property(srna, "use_pin_id", PROP_BOOLEAN, PROP_NONE);
  RNA_def_property_boolean_sdna(prop, NULL, "flag", SB_PIN_CONTEXT);
  RNA_def_property_ui_text(prop, "Pin ID", "Use the pinned context");

  /* Property search. */

  prop = RNA_def_property(srna, "tab_search_results", PROP_BOOLEAN, PROP_NONE);
  RNA_def_property_array(prop, 0); /* Dynamic length, see next line. */
  RNA_def_property_flag(prop, PROP_DYNAMIC);
  RNA_def_property_clear_flag(prop, PROP_EDITABLE);
  RNA_def_property_boolean_funcs(prop, "rna_SpaceProperties_tab_search_results_get", NULL);
  RNA_def_property_dynamic_array_funcs(prop, "rna_SpaceProperties_tab_search_results_getlength");
  RNA_def_property_ui_text(
      prop, "Tab Search Results", "Whether or not each visible tab has a search result");

  prop = RNA_def_property(srna, "search_filter", PROP_STRING, PROP_NONE);
  /* The search filter is stored in the property editor's runtime struct which
   * is only defined in an internal header, so use the getter / setter here. */
  RNA_def_property_string_funcs(prop,
                                "rna_SpaceProperties_search_filter_get",
                                "rna_SpaceProperties_search_filter_length",
                                "rna_SpaceProperties_search_filter_set");
  RNA_def_property_ui_text(prop, "Display Filter", "Live search filtering string");
  RNA_def_property_flag(prop, PROP_TEXTEDIT_UPDATE);
  RNA_def_property_update(
      prop, NC_SPACE | ND_SPACE_PROPERTIES, "rna_SpaceProperties_search_filter_update");
}

static void rna_def_space_image_overlay(BlenderRNA *brna)
{
  StructRNA *srna;
  PropertyRNA *prop;

  srna = RNA_def_struct(brna, "SpaceImageOverlay", NULL);
  RNA_def_struct_sdna(srna, "SpaceImage");
  RNA_def_struct_nested(brna, srna, "SpaceImageEditor");
  RNA_def_struct_path_func(srna, "rna_SpaceImageOverlay_path");
  RNA_def_struct_ui_text(
      srna, "Overlay Settings", "Settings for display of overlays in the UV/Image editor");

  prop = RNA_def_property(srna, "show_overlays", PROP_BOOLEAN, PROP_NONE);
  RNA_def_property_boolean_sdna(prop, NULL, "overlay.flag", SI_OVERLAY_SHOW_OVERLAYS);
  RNA_def_property_ui_text(prop, "Show Overlays", "Display overlays like UV Maps and Metadata");
}

static void rna_def_space_image(BlenderRNA *brna)
{
  StructRNA *srna;
  PropertyRNA *prop;

  srna = RNA_def_struct(brna, "SpaceImageEditor", "Space");
  RNA_def_struct_sdna(srna, "SpaceImage");
  RNA_def_struct_ui_text(srna, "Space Image Editor", "Image and UV editor space data");

  rna_def_space_generic_show_region_toggles(srna,
                                            ((1 << RGN_TYPE_TOOL_HEADER) | (1 << RGN_TYPE_TOOLS) |
                                             (1 << RGN_TYPE_UI) | (1 << RGN_TYPE_HUD)));

  /* image */
  prop = RNA_def_property(srna, "image", PROP_POINTER, PROP_NONE);
  RNA_def_property_pointer_funcs(prop, NULL, "rna_SpaceImageEditor_image_set", NULL, NULL);
  RNA_def_property_ui_text(prop, "Image", "Image displayed and edited in this space");
  RNA_def_property_flag(prop, PROP_EDITABLE);
  RNA_def_property_update(
      prop,
      NC_GEOM | ND_DATA,
      "rna_SpaceImageEditor_image_update"); /* is handled in image editor too */

  prop = RNA_def_property(srna, "image_user", PROP_POINTER, PROP_NONE);
  RNA_def_property_flag(prop, PROP_NEVER_NULL);
  RNA_def_property_pointer_sdna(prop, NULL, "iuser");
  RNA_def_property_ui_text(
      prop,
      "Image User",
      "Parameters defining which layer, pass and frame of the image is displayed");
  RNA_def_property_update(prop, NC_SPACE | ND_SPACE_IMAGE, NULL);

  prop = RNA_def_property(srna, "scopes", PROP_POINTER, PROP_NONE);
  RNA_def_property_pointer_sdna(prop, NULL, "scopes");
  RNA_def_property_struct_type(prop, "Scopes");
  RNA_def_property_ui_text(prop, "Scopes", "Scopes to visualize image statistics");
  RNA_def_property_flag(prop, PROP_CONTEXT_UPDATE);
  RNA_def_property_update(prop, NC_SPACE | ND_SPACE_IMAGE, "rna_SpaceImageEditor_scopes_update");

  prop = RNA_def_property(srna, "use_image_pin", PROP_BOOLEAN, PROP_NONE);
  RNA_def_property_boolean_sdna(prop, NULL, "pin", 0);
  RNA_def_property_ui_text(
      prop, "Image Pin", "Display current image regardless of object selection");
  RNA_def_property_ui_icon(prop, ICON_UNPINNED, 1);
  RNA_def_property_update(prop, NC_SPACE | ND_SPACE_IMAGE, NULL);

  prop = RNA_def_property(srna, "sample_histogram", PROP_POINTER, PROP_NONE);
  RNA_def_property_pointer_sdna(prop, NULL, "sample_line_hist");
  RNA_def_property_struct_type(prop, "Histogram");
  RNA_def_property_ui_text(prop, "Line Sample", "Sampled colors along line");

  prop = RNA_def_property(srna, "zoom", PROP_FLOAT, PROP_NONE);
  RNA_def_property_array(prop, 2);
  RNA_def_property_clear_flag(prop, PROP_EDITABLE);
  RNA_def_property_float_funcs(prop, "rna_SpaceImageEditor_zoom_get", NULL, NULL);
  RNA_def_property_ui_text(prop, "Zoom", "Zoom factor");

  /* image draw */
  prop = RNA_def_property(srna, "show_repeat", PROP_BOOLEAN, PROP_NONE);
  RNA_def_property_boolean_sdna(prop, NULL, "flag", SI_DRAW_TILE);
  RNA_def_property_ui_text(
      prop, "Display Repeated", "Display the image repeated outside of the main view");
  RNA_def_property_update(prop, NC_SPACE | ND_SPACE_IMAGE, NULL);

  prop = RNA_def_property(srna, "show_annotation", PROP_BOOLEAN, PROP_NONE);
  RNA_def_property_boolean_sdna(prop, NULL, "flag", SI_SHOW_GPENCIL);
  RNA_def_property_ui_text(prop, "Show Annotation", "Show annotations for this view");
  RNA_def_property_update(prop, NC_SPACE | ND_SPACE_IMAGE, NULL);

  prop = RNA_def_property(srna, "display_channels", PROP_ENUM, PROP_NONE);
  RNA_def_property_enum_bitflag_sdna(prop, NULL, "flag");
  RNA_def_property_enum_items(prop, display_channels_items);
  RNA_def_property_enum_funcs(prop,
                              "rna_SpaceImageEditor_display_channels_get",
                              NULL,
                              "rna_SpaceImageEditor_display_channels_itemf");
  RNA_def_property_ui_text(prop, "Display Channels", "Channels of the image to draw");
  RNA_def_property_update(prop, NC_SPACE | ND_SPACE_IMAGE, NULL);

  prop = RNA_def_property(srna, "show_stereo_3d", PROP_BOOLEAN, PROP_NONE);
  RNA_def_property_boolean_funcs(
      prop, "rna_SpaceImageEditor_show_stereo_get", "rna_SpaceImageEditor_show_stereo_set");
  RNA_def_property_ui_text(prop, "Show Stereo", "Display the image in Stereo 3D");
  RNA_def_property_ui_icon(prop, ICON_CAMERA_STEREO, 0);
  RNA_def_property_update(
      prop, NC_SPACE | ND_SPACE_IMAGE, "rna_SpaceImageEditor_show_stereo_update");

  /* uv */
  prop = RNA_def_property(srna, "uv_editor", PROP_POINTER, PROP_NONE);
  RNA_def_property_flag(prop, PROP_NEVER_NULL);
  RNA_def_property_struct_type(prop, "SpaceUVEditor");
  RNA_def_property_pointer_funcs(prop, "rna_SpaceImageEditor_uvedit_get", NULL, NULL, NULL);
  RNA_def_property_ui_text(prop, "UV Editor", "UV editor settings");

  /* mode (hidden in the UI, see 'ui_mode') */
  prop = RNA_def_property(srna, "mode", PROP_ENUM, PROP_NONE);
  RNA_def_property_enum_sdna(prop, NULL, "mode");
  RNA_def_property_enum_items(prop, rna_enum_space_image_mode_all_items);
  RNA_def_property_ui_text(prop, "Mode", "Editing context being displayed");
  RNA_def_property_update(prop, NC_SPACE | ND_SPACE_IMAGE, "rna_SpaceImageEditor_mode_update");

  prop = RNA_def_property(srna, "ui_mode", PROP_ENUM, PROP_NONE);
  RNA_def_property_enum_sdna(prop, NULL, "mode");
  RNA_def_property_enum_items(prop, rna_enum_space_image_mode_ui_items);
  RNA_def_property_ui_text(prop, "Mode", "Editing context being displayed");
  RNA_def_property_update(prop, NC_SPACE | ND_SPACE_IMAGE, "rna_SpaceImageEditor_mode_update");

  /* transform */
  prop = RNA_def_property(srna, "cursor_location", PROP_FLOAT, PROP_XYZ);
  RNA_def_property_array(prop, 2);
  RNA_def_property_float_funcs(prop,
                               "rna_SpaceImageEditor_cursor_location_get",
                               "rna_SpaceImageEditor_cursor_location_set",
                               NULL);
  RNA_def_property_ui_text(prop, "2D Cursor Location", "2D cursor location for this view");
  RNA_def_property_update(prop, NC_SPACE | ND_SPACE_IMAGE, NULL);

  prop = RNA_def_property(srna, "pivot_point", PROP_ENUM, PROP_NONE);
  RNA_def_property_enum_sdna(prop, NULL, "around");
  RNA_def_property_enum_items(prop, rna_enum_transform_pivot_items_full);
  RNA_def_property_enum_funcs(prop, NULL, NULL, "rna_SpaceImageEditor_pivot_itemf");
  RNA_def_property_ui_text(prop, "Pivot", "Rotation/Scaling Pivot");
  RNA_def_property_update(prop, NC_SPACE | ND_SPACE_IMAGE, NULL);

  /* grease pencil */
  prop = RNA_def_property(srna, "grease_pencil", PROP_POINTER, PROP_NONE);
  RNA_def_property_pointer_sdna(prop, NULL, "gpd");
  RNA_def_property_struct_type(prop, "GreasePencil");
  RNA_def_property_pointer_funcs(
      prop, NULL, NULL, NULL, "rna_GPencil_datablocks_annotations_poll");
  RNA_def_property_flag(prop, PROP_EDITABLE | PROP_ID_REFCOUNT);
  RNA_def_property_ui_text(prop, "Grease Pencil", "Grease pencil data for this space");
  RNA_def_property_update(prop, NC_SPACE | ND_SPACE_IMAGE, NULL);

  /* update */
  prop = RNA_def_property(srna, "use_realtime_update", PROP_BOOLEAN, PROP_NONE);
  RNA_def_property_boolean_sdna(prop, NULL, "lock", 0);
  RNA_def_property_ui_text(prop,
                           "Update Automatically",
                           "Update other affected window spaces automatically to reflect changes "
                           "during interactive operations such as transform");

  /* state */
  prop = RNA_def_property(srna, "show_render", PROP_BOOLEAN, PROP_NONE);
  RNA_def_property_boolean_funcs(prop, "rna_SpaceImageEditor_show_render_get", NULL);
  RNA_def_property_clear_flag(prop, PROP_EDITABLE);
  RNA_def_property_ui_text(prop, "Show Render", "Show render related properties");

  prop = RNA_def_property(srna, "show_paint", PROP_BOOLEAN, PROP_NONE);
  RNA_def_property_boolean_funcs(prop, "rna_SpaceImageEditor_show_paint_get", NULL);
  RNA_def_property_clear_flag(prop, PROP_EDITABLE);
  RNA_def_property_ui_text(prop, "Show Paint", "Show paint related properties");

  prop = RNA_def_property(srna, "show_uvedit", PROP_BOOLEAN, PROP_NONE);
  RNA_def_property_boolean_funcs(prop, "rna_SpaceImageEditor_show_uvedit_get", NULL);
  RNA_def_property_clear_flag(prop, PROP_EDITABLE);
  RNA_def_property_ui_text(prop, "Show UV Editor", "Show UV editing related properties");

  prop = RNA_def_property(srna, "show_maskedit", PROP_BOOLEAN, PROP_NONE);
  RNA_def_property_boolean_funcs(prop, "rna_SpaceImageEditor_show_maskedit_get", NULL);
  RNA_def_property_clear_flag(prop, PROP_EDITABLE);
  RNA_def_property_ui_text(prop, "Show Mask Editor", "Show Mask editing related properties");

  /* Overlays */
  prop = RNA_def_property(srna, "overlay", PROP_POINTER, PROP_NONE);
  RNA_def_property_flag(prop, PROP_NEVER_NULL);
  RNA_def_property_struct_type(prop, "SpaceImageOverlay");
  RNA_def_property_pointer_funcs(prop, "rna_SpaceImage_overlay_get", NULL, NULL, NULL);
  RNA_def_property_ui_text(
      prop, "Overlay Settings", "Settings for display of overlays in the UV/Image editor");

  rna_def_space_image_uv(brna);
  rna_def_space_image_overlay(brna);

  /* mask */
  rna_def_space_mask_info(srna, NC_SPACE | ND_SPACE_IMAGE, "rna_SpaceImageEditor_mask_set");
}

static void rna_def_space_sequencer(BlenderRNA *brna)
{
  StructRNA *srna;
  PropertyRNA *prop;

  static const EnumPropertyItem display_mode_items[] = {
      {SEQ_DRAW_IMG_IMBUF, "IMAGE", ICON_SEQ_PREVIEW, "Image Preview", ""},
      {SEQ_DRAW_IMG_WAVEFORM, "WAVEFORM", ICON_SEQ_LUMA_WAVEFORM, "Luma Waveform", ""},
      {SEQ_DRAW_IMG_VECTORSCOPE, "VECTOR_SCOPE", ICON_SEQ_CHROMA_SCOPE, "Chroma Vectorscope", ""},
      {SEQ_DRAW_IMG_HISTOGRAM, "HISTOGRAM", ICON_SEQ_HISTOGRAM, "Histogram", ""},
      {0, NULL, 0, NULL, NULL},
  };

  static const EnumPropertyItem proxy_render_size_items[] = {
      {SEQ_RENDER_SIZE_NONE, "NONE", 0, "No display", ""},
      {SEQ_RENDER_SIZE_SCENE, "SCENE", 0, "Scene render size", ""},
      {SEQ_RENDER_SIZE_PROXY_25, "PROXY_25", 0, "Proxy size 25%", ""},
      {SEQ_RENDER_SIZE_PROXY_50, "PROXY_50", 0, "Proxy size 50%", ""},
      {SEQ_RENDER_SIZE_PROXY_75, "PROXY_75", 0, "Proxy size 75%", ""},
      {SEQ_RENDER_SIZE_PROXY_100, "PROXY_100", 0, "Proxy size 100%", ""},
      {SEQ_RENDER_SIZE_FULL, "FULL", 0, "No proxy, full render", ""},
      {0, NULL, 0, NULL, NULL},
  };

  static const EnumPropertyItem overlay_type_items[] = {
      {SEQ_DRAW_OVERLAY_RECT, "RECTANGLE", 0, "Rectangle", "Show rectangle area overlay"},
      {SEQ_DRAW_OVERLAY_REFERENCE, "REFERENCE", 0, "Reference", "Show reference frame only"},
      {SEQ_DRAW_OVERLAY_CURRENT, "CURRENT", 0, "Current", "Show current frame only"},
      {0, NULL, 0, NULL, NULL},
  };

  static const EnumPropertyItem preview_channels_items[] = {
      {SEQ_USE_ALPHA,
       "COLOR_ALPHA",
       ICON_IMAGE_RGB_ALPHA,
       "Color and Alpha",
       "Display image with RGB colors and alpha transparency"},
      {0, "COLOR", ICON_IMAGE_RGB, "Color", "Display image with RGB colors"},
      {0, NULL, 0, NULL, NULL},
  };

  static const EnumPropertyItem waveform_type_display_items[] = {
      {SEQ_NO_WAVEFORMS,
       "NO_WAVEFORMS",
       0,
       "Waveforms Off",
       "No waveforms drawn for any sound strips"},
      {SEQ_ALL_WAVEFORMS,
       "ALL_WAVEFORMS",
       0,
       "Waveforms On",
       "Waveforms drawn for all sound strips"},
      {0,
       "DEFAULT_WAVEFORMS",
       0,
       "Use Strip Option",
       "Waveforms drawn according to strip setting"},
      {0, NULL, 0, NULL, NULL},
  };

  srna = RNA_def_struct(brna, "SpaceSequenceEditor", "Space");
  RNA_def_struct_sdna(srna, "SpaceSeq");
  RNA_def_struct_ui_text(srna, "Space Sequence Editor", "Sequence editor space data");

  rna_def_space_generic_show_region_toggles(srna,
                                            (1 << RGN_TYPE_TOOL_HEADER) | (1 << RGN_TYPE_UI) |
                                                (1 << RGN_TYPE_TOOLS) | (1 << RGN_TYPE_HUD));

  /* view type, fairly important */
  prop = RNA_def_property(srna, "view_type", PROP_ENUM, PROP_NONE);
  RNA_def_property_enum_sdna(prop, NULL, "view");
  RNA_def_property_enum_items(prop, rna_enum_space_sequencer_view_type_items);
  RNA_def_property_ui_text(
      prop, "View Type", "Type of the Sequencer view (sequencer, preview or both)");
  RNA_def_property_update(prop, 0, "rna_Sequencer_view_type_update");

  /* display type, fairly important */
  prop = RNA_def_property(srna, "display_mode", PROP_ENUM, PROP_NONE);
  RNA_def_property_enum_sdna(prop, NULL, "mainb");
  RNA_def_property_enum_items(prop, display_mode_items);
  RNA_def_property_ui_text(
      prop, "Display Mode", "View mode to use for displaying sequencer output");
  RNA_def_property_update(prop, NC_SPACE | ND_SPACE_SEQUENCER, NULL);

  /* flags */
  prop = RNA_def_property(srna, "show_frames", PROP_BOOLEAN, PROP_NONE);
  RNA_def_property_boolean_sdna(prop, NULL, "flag", SEQ_DRAWFRAMES);
  RNA_def_property_ui_text(prop, "Display Frames", "Display frames rather than seconds");
  RNA_def_property_update(prop, NC_SPACE | ND_SPACE_SEQUENCER, NULL);

  prop = RNA_def_property(srna, "use_marker_sync", PROP_BOOLEAN, PROP_NONE);
  RNA_def_property_boolean_sdna(prop, NULL, "flag", SEQ_MARKER_TRANS);
  RNA_def_property_ui_text(prop, "Sync Markers", "Transform markers as well as strips");
  RNA_def_property_update(prop, NC_SPACE | ND_SPACE_SEQUENCER, NULL);

  prop = RNA_def_property(srna, "show_separate_color", PROP_BOOLEAN, PROP_NONE);
  RNA_def_property_boolean_sdna(prop, NULL, "flag", SEQ_DRAW_COLOR_SEPARATED);
  RNA_def_property_ui_text(prop, "Separate Colors", "Separate color channels in preview");
  RNA_def_property_update(prop, NC_SPACE | ND_SPACE_SEQUENCER, NULL);

  prop = RNA_def_property(srna, "show_safe_areas", PROP_BOOLEAN, PROP_NONE);
  RNA_def_property_boolean_sdna(prop, NULL, "flag", SEQ_SHOW_SAFE_MARGINS);
  RNA_def_property_ui_text(
      prop, "Safe Areas", "Show TV title safe and action safe areas in preview");
  RNA_def_property_update(prop, NC_SPACE | ND_SPACE_SEQUENCER, NULL);

  prop = RNA_def_property(srna, "show_safe_center", PROP_BOOLEAN, PROP_NONE);
  RNA_def_property_boolean_sdna(prop, NULL, "flag", SEQ_SHOW_SAFE_CENTER);
  RNA_def_property_ui_text(
      prop, "Center-Cut Safe Areas", "Show safe areas to fit content in a different aspect ratio");
  RNA_def_property_update(prop, NC_SPACE | ND_SPACE_SEQUENCER, NULL);

  prop = RNA_def_property(srna, "show_metadata", PROP_BOOLEAN, PROP_NONE);
  RNA_def_property_boolean_sdna(prop, NULL, "flag", SEQ_SHOW_METADATA);
  RNA_def_property_ui_text(prop, "Show Metadata", "Show metadata of first visible strip");
  RNA_def_property_update(prop, NC_SPACE | ND_SPACE_SEQUENCER, NULL);

  prop = RNA_def_property(srna, "show_seconds", PROP_BOOLEAN, PROP_NONE);
  RNA_def_property_boolean_negative_sdna(prop, NULL, "flag", SEQ_DRAWFRAMES);
  RNA_def_property_ui_text(prop, "Show Seconds", "Show timing in seconds not frames");
  RNA_def_property_update(prop, NC_SPACE | ND_SPACE_SEQUENCER, NULL);

  prop = RNA_def_property(srna, "show_markers", PROP_BOOLEAN, PROP_NONE);
  RNA_def_property_boolean_sdna(prop, NULL, "flag", SEQ_SHOW_MARKERS);
  RNA_def_property_ui_text(
      prop,
      "Show Markers",
      "If any exists, show markers in a separate row at the bottom of the editor");
  RNA_def_property_update(prop, NC_SPACE | ND_SPACE_SEQUENCER, NULL);

  prop = RNA_def_property(srna, "show_annotation", PROP_BOOLEAN, PROP_NONE);
  RNA_def_property_boolean_sdna(prop, NULL, "flag", SEQ_SHOW_GPENCIL);
  RNA_def_property_ui_text(prop, "Show Annotation", "Show annotations for this view");
  RNA_def_property_update(prop, NC_SPACE | ND_SPACE_SEQUENCER, NULL);

  prop = RNA_def_property(srna, "display_channel", PROP_INT, PROP_NONE);
  RNA_def_property_int_sdna(prop, NULL, "chanshown");
  RNA_def_property_ui_text(
      prop,
      "Display Channel",
      "The channel number shown in the image preview. 0 is the result of all strips combined");
  RNA_def_property_range(prop, -5, MAXSEQ);
  RNA_def_property_update(prop, NC_SPACE | ND_SPACE_SEQUENCER, "rna_SequenceEditor_update_cache");

  prop = RNA_def_property(srna, "preview_channels", PROP_ENUM, PROP_NONE);
  RNA_def_property_enum_bitflag_sdna(prop, NULL, "flag");
  RNA_def_property_enum_items(prop, preview_channels_items);
  RNA_def_property_ui_text(prop, "Display Channels", "Channels of the preview to draw");
  RNA_def_property_update(prop, NC_SPACE | ND_SPACE_SEQUENCER, "rna_SequenceEditor_update_cache");

  prop = RNA_def_property(srna, "waveform_display_type", PROP_ENUM, PROP_NONE);
  RNA_def_property_enum_bitflag_sdna(prop, NULL, "flag");
  RNA_def_property_enum_items(prop, waveform_type_display_items);
  RNA_def_property_ui_text(prop, "Waveform Display", "How Waveforms are drawn");
  RNA_def_property_update(prop, NC_SPACE | ND_SPACE_SEQUENCER, NULL);

  prop = RNA_def_property(srna, "use_zoom_to_fit", PROP_BOOLEAN, PROP_NONE);
  RNA_def_property_boolean_sdna(prop, NULL, "flag", SEQ_ZOOM_TO_FIT);
  RNA_def_property_ui_text(
      prop, "Zoom to Fit", "Automatically zoom preview image to make it fully fit the region");
  RNA_def_property_update(prop, NC_SPACE | ND_SPACE_SEQUENCER, NULL);

  prop = RNA_def_property(srna, "show_overexposed", PROP_INT, PROP_NONE);
  RNA_def_property_int_sdna(prop, NULL, "zebra");
  RNA_def_property_ui_text(prop, "Show Overexposed", "Show overexposed areas with zebra stripes");
  RNA_def_property_range(prop, 0, 110);
  RNA_def_property_update(prop, NC_SPACE | ND_SPACE_SEQUENCER, NULL);

  prop = RNA_def_property(srna, "proxy_render_size", PROP_ENUM, PROP_NONE);
  RNA_def_property_enum_sdna(prop, NULL, "render_size");
  RNA_def_property_enum_items(prop, proxy_render_size_items);
  RNA_def_property_ui_text(prop,
                           "Proxy Render Size",
                           "Display preview using full resolution or different proxy resolutions");
  RNA_def_property_update(prop, NC_SPACE | ND_SPACE_SEQUENCER, "rna_SequenceEditor_update_cache");

  /* grease pencil */
  prop = RNA_def_property(srna, "grease_pencil", PROP_POINTER, PROP_NONE);
  RNA_def_property_pointer_sdna(prop, NULL, "gpd");
  RNA_def_property_struct_type(prop, "GreasePencil");
  RNA_def_property_pointer_funcs(
      prop, NULL, NULL, NULL, "rna_GPencil_datablocks_annotations_poll");
  RNA_def_property_flag(prop, PROP_EDITABLE | PROP_ID_REFCOUNT);
  RNA_def_property_ui_text(prop, "Grease Pencil", "Grease Pencil data for this Preview region");
  RNA_def_property_update(prop, NC_SPACE | ND_SPACE_SEQUENCER, NULL);

  prop = RNA_def_property(srna, "overlay_type", PROP_ENUM, PROP_NONE);
  RNA_def_property_enum_sdna(prop, NULL, "overlay_type");
  RNA_def_property_enum_items(prop, overlay_type_items);
  RNA_def_property_ui_text(prop, "Overlay Type", "Overlay draw type");
  RNA_def_property_update(prop, NC_SPACE | ND_SPACE_SEQUENCER, NULL);

  prop = RNA_def_property(srna, "show_backdrop", PROP_BOOLEAN, PROP_NONE);
  RNA_def_property_boolean_sdna(prop, NULL, "draw_flag", SEQ_DRAW_BACKDROP);
  RNA_def_property_ui_text(prop, "Use Backdrop", "Display result under strips");
  RNA_def_property_update(prop, NC_SPACE | ND_SPACE_SEQUENCER, NULL);

  prop = RNA_def_property(srna, "show_strip_offset", PROP_BOOLEAN, PROP_NONE);
  RNA_def_property_boolean_sdna(prop, NULL, "draw_flag", SEQ_DRAW_OFFSET_EXT);
  RNA_def_property_ui_text(prop, "Show Offsets", "Display strip in/out offsets");
  RNA_def_property_update(prop, NC_SPACE | ND_SPACE_SEQUENCER, NULL);

  prop = RNA_def_property(srna, "show_fcurves", PROP_BOOLEAN, PROP_NONE);
  RNA_def_property_boolean_sdna(prop, NULL, "flag", SEQ_SHOW_FCURVES);
  RNA_def_property_ui_text(prop, "Show F-Curves", "Display strip opacity/volume curve");
  RNA_def_property_update(prop, NC_SPACE | ND_SPACE_SEQUENCER, NULL);

  prop = RNA_def_property(srna, "show_strip_overlay", PROP_BOOLEAN, PROP_NONE);
  RNA_def_property_boolean_sdna(prop, NULL, "flag", SEQ_SHOW_STRIP_OVERLAY);
  RNA_def_property_ui_text(prop, "Show Overlay", "");
  RNA_def_property_update(prop, NC_SPACE | ND_SPACE_SEQUENCER, NULL);

  prop = RNA_def_property(srna, "show_strip_name", PROP_BOOLEAN, PROP_NONE);
  RNA_def_property_boolean_sdna(prop, NULL, "flag", SEQ_SHOW_STRIP_NAME);
  RNA_def_property_ui_text(prop, "Show Name", "");
  RNA_def_property_update(prop, NC_SPACE | ND_SPACE_SEQUENCER, NULL);

  prop = RNA_def_property(srna, "show_strip_source", PROP_BOOLEAN, PROP_NONE);
  RNA_def_property_boolean_sdna(prop, NULL, "flag", SEQ_SHOW_STRIP_SOURCE);
  RNA_def_property_ui_text(
      prop, "Show Source", "Display path to source file, or name of source datablock");
  RNA_def_property_update(prop, NC_SPACE | ND_SPACE_SEQUENCER, NULL);

  prop = RNA_def_property(srna, "show_strip_duration", PROP_BOOLEAN, PROP_NONE);
  RNA_def_property_boolean_sdna(prop, NULL, "flag", SEQ_SHOW_STRIP_DURATION);
  RNA_def_property_ui_text(prop, "Show Duration", "");
  RNA_def_property_update(prop, NC_SPACE | ND_SPACE_SEQUENCER, NULL);
}

static void rna_def_space_text(BlenderRNA *brna)
{
  StructRNA *srna;
  PropertyRNA *prop;
  FunctionRNA *func;

  srna = RNA_def_struct(brna, "SpaceTextEditor", "Space");
  RNA_def_struct_sdna(srna, "SpaceText");
  RNA_def_struct_ui_text(srna, "Space Text Editor", "Text editor space data");

  rna_def_space_generic_show_region_toggles(srna, (1 << RGN_TYPE_UI) | (1 << RGN_TYPE_FOOTER));

  /* text */
  prop = RNA_def_property(srna, "text", PROP_POINTER, PROP_NONE);
  RNA_def_property_flag(prop, PROP_EDITABLE);
  RNA_def_property_ui_text(prop, "Text", "Text displayed and edited in this space");
  RNA_def_property_pointer_funcs(prop, NULL, "rna_SpaceTextEditor_text_set", NULL, NULL);
  RNA_def_property_update(prop, NC_SPACE | ND_SPACE_TEXT, NULL);

  /* display */
  prop = RNA_def_property(srna, "show_word_wrap", PROP_BOOLEAN, PROP_NONE);
  RNA_def_property_boolean_sdna(prop, NULL, "wordwrap", 0);
  RNA_def_property_boolean_funcs(prop, NULL, "rna_SpaceTextEditor_word_wrap_set");
  RNA_def_property_ui_text(
      prop, "Word Wrap", "Wrap words if there is not enough horizontal space");
  RNA_def_property_ui_icon(prop, ICON_WORDWRAP_ON, 0);
  RNA_def_property_update(prop, NC_SPACE | ND_SPACE_TEXT, NULL);

  prop = RNA_def_property(srna, "show_line_numbers", PROP_BOOLEAN, PROP_NONE);
  RNA_def_property_boolean_sdna(prop, NULL, "showlinenrs", 0);
  RNA_def_property_ui_text(prop, "Line Numbers", "Show line numbers next to the text");
  RNA_def_property_ui_icon(prop, ICON_LINENUMBERS_ON, 0);
  RNA_def_property_update(prop, NC_SPACE | ND_SPACE_TEXT, NULL);

  func = RNA_def_function(srna,
                          "is_syntax_highlight_supported",
                          "rna_SpaceTextEditor_text_is_syntax_highlight_supported");
  RNA_def_function_return(func,
                          RNA_def_boolean(func, "is_syntax_highlight_supported", false, "", ""));
  RNA_def_function_ui_description(func,
                                  "Returns True if the editor supports syntax highlighting "
                                  "for the current text datablock");

  prop = RNA_def_property(srna, "show_syntax_highlight", PROP_BOOLEAN, PROP_NONE);
  RNA_def_property_boolean_sdna(prop, NULL, "showsyntax", 0);
  RNA_def_property_ui_text(prop, "Syntax Highlight", "Syntax highlight for scripting");
  RNA_def_property_ui_icon(prop, ICON_SYNTAX_ON, 0);
  RNA_def_property_update(prop, NC_SPACE | ND_SPACE_TEXT, NULL);

  prop = RNA_def_property(srna, "show_line_highlight", PROP_BOOLEAN, PROP_NONE);
  RNA_def_property_boolean_sdna(prop, NULL, "line_hlight", 0);
  RNA_def_property_ui_text(prop, "Highlight Line", "Highlight the current line");
  RNA_def_property_update(prop, NC_SPACE | ND_SPACE_TEXT, NULL);

  prop = RNA_def_property(srna, "tab_width", PROP_INT, PROP_NONE);
  RNA_def_property_int_sdna(prop, NULL, "tabnumber");
  RNA_def_property_range(prop, 2, 8);
  RNA_def_property_ui_text(prop, "Tab Width", "Number of spaces to display tabs with");
  RNA_def_property_update(prop, NC_SPACE | ND_SPACE_TEXT, "rna_SpaceTextEditor_updateEdited");

  prop = RNA_def_property(srna, "font_size", PROP_INT, PROP_NONE);
  RNA_def_property_int_sdna(prop, NULL, "lheight");
  RNA_def_property_range(prop, 8, 32);
  RNA_def_property_ui_text(prop, "Font Size", "Font size to use for displaying the text");
  RNA_def_property_update(prop, NC_SPACE | ND_SPACE_TEXT, NULL);

  prop = RNA_def_property(srna, "show_margin", PROP_BOOLEAN, PROP_NONE);
  RNA_def_property_boolean_sdna(prop, NULL, "flags", ST_SHOW_MARGIN);
  RNA_def_property_ui_text(prop, "Show Margin", "Show right margin");
  RNA_def_property_update(prop, NC_SPACE | ND_SPACE_TEXT, NULL);

  prop = RNA_def_property(srna, "margin_column", PROP_INT, PROP_NONE);
  RNA_def_property_int_sdna(prop, NULL, "margin_column");
  RNA_def_property_range(prop, 0, 1024);
  RNA_def_property_ui_text(prop, "Margin Column", "Column number to show right margin at");
  RNA_def_property_update(prop, NC_SPACE | ND_SPACE_TEXT, NULL);

  prop = RNA_def_property(srna, "top", PROP_INT, PROP_NONE);
  RNA_def_property_int_sdna(prop, NULL, "top");
  RNA_def_property_range(prop, 0, INT_MAX);
  RNA_def_property_ui_text(prop, "Top Line", "Top line visible");
  RNA_def_property_update(prop, NC_SPACE | ND_SPACE_TEXT, NULL);

  prop = RNA_def_property(srna, "visible_lines", PROP_INT, PROP_NONE);
  RNA_def_property_clear_flag(prop, PROP_EDITABLE);
  RNA_def_property_int_sdna(prop, NULL, "runtime.viewlines");
  RNA_def_property_ui_text(
      prop, "Visible Lines", "Amount of lines that can be visible in current editor");

  /* functionality options */
  prop = RNA_def_property(srna, "use_overwrite", PROP_BOOLEAN, PROP_NONE);
  RNA_def_property_boolean_sdna(prop, NULL, "overwrite", 1);
  RNA_def_property_ui_text(
      prop, "Overwrite", "Overwrite characters when typing rather than inserting them");
  RNA_def_property_update(prop, NC_SPACE | ND_SPACE_TEXT, NULL);

  prop = RNA_def_property(srna, "use_live_edit", PROP_BOOLEAN, PROP_NONE);
  RNA_def_property_boolean_sdna(prop, NULL, "live_edit", 1);
  RNA_def_property_ui_text(prop, "Live Edit", "Run python while editing");
  RNA_def_property_update(prop, NC_SPACE | ND_SPACE_TEXT, NULL);

  /* find */
  prop = RNA_def_property(srna, "use_find_all", PROP_BOOLEAN, PROP_NONE);
  RNA_def_property_boolean_sdna(prop, NULL, "flags", ST_FIND_ALL);
  RNA_def_property_ui_text(
      prop, "Find All", "Search in all text data-blocks, instead of only the active one");
  RNA_def_property_update(prop, NC_SPACE | ND_SPACE_TEXT, NULL);

  prop = RNA_def_property(srna, "use_find_wrap", PROP_BOOLEAN, PROP_NONE);
  RNA_def_property_boolean_sdna(prop, NULL, "flags", ST_FIND_WRAP);
  RNA_def_property_ui_text(
      prop, "Find Wrap", "Search again from the start of the file when reaching the end");
  RNA_def_property_update(prop, NC_SPACE | ND_SPACE_TEXT, NULL);

  prop = RNA_def_property(srna, "use_match_case", PROP_BOOLEAN, PROP_NONE);
  RNA_def_property_boolean_sdna(prop, NULL, "flags", ST_MATCH_CASE);
  RNA_def_property_ui_text(
      prop, "Match Case", "Search string is sensitive to uppercase and lowercase letters");
  RNA_def_property_update(prop, NC_SPACE | ND_SPACE_TEXT, NULL);

  prop = RNA_def_property(srna, "find_text", PROP_STRING, PROP_NONE);
  RNA_def_property_string_sdna(prop, NULL, "findstr");
  RNA_def_property_ui_text(prop, "Find Text", "Text to search for with the find tool");
  RNA_def_property_update(prop, NC_SPACE | ND_SPACE_TEXT, NULL);

  prop = RNA_def_property(srna, "replace_text", PROP_STRING, PROP_NONE);
  RNA_def_property_string_sdna(prop, NULL, "replacestr");
  RNA_def_property_ui_text(
      prop, "Replace Text", "Text to replace selected text with using the replace tool");
  RNA_def_property_update(prop, NC_SPACE | ND_SPACE_TEXT, NULL);

  RNA_api_space_text(srna);
}

static void rna_def_space_dopesheet(BlenderRNA *brna)
{
  StructRNA *srna;
  PropertyRNA *prop;

  srna = RNA_def_struct(brna, "SpaceDopeSheetEditor", "Space");
  RNA_def_struct_sdna(srna, "SpaceAction");
  RNA_def_struct_ui_text(srna, "Space Dope Sheet Editor", "Dope Sheet space data");

  rna_def_space_generic_show_region_toggles(srna, (1 << RGN_TYPE_UI));

  /* data */
  prop = RNA_def_property(srna, "action", PROP_POINTER, PROP_NONE);
  RNA_def_property_flag(prop, PROP_EDITABLE);
  RNA_def_property_pointer_funcs(
      prop, NULL, "rna_SpaceDopeSheetEditor_action_set", NULL, "rna_Action_actedit_assign_poll");
  RNA_def_property_ui_text(prop, "Action", "Action displayed and edited in this space");
  RNA_def_property_flag(prop, PROP_CONTEXT_UPDATE);
  RNA_def_property_update(
      prop, NC_ANIMATION | ND_KEYFRAME | NA_EDITED, "rna_SpaceDopeSheetEditor_action_update");

  /* mode (hidden in the UI, see 'ui_mode') */
  prop = RNA_def_property(srna, "mode", PROP_ENUM, PROP_NONE);
  RNA_def_property_enum_sdna(prop, NULL, "mode");
  RNA_def_property_enum_items(prop, rna_enum_space_action_mode_all_items);
  RNA_def_property_ui_text(prop, "Mode", "Editing context being displayed");
  RNA_def_property_flag(prop, PROP_CONTEXT_UPDATE);
  RNA_def_property_update(
      prop, NC_SPACE | ND_SPACE_DOPESHEET, "rna_SpaceDopeSheetEditor_mode_update");

  prop = RNA_def_property(srna, "ui_mode", PROP_ENUM, PROP_NONE);
  RNA_def_property_enum_sdna(prop, NULL, "mode");
  RNA_def_property_enum_items(prop, rna_enum_space_action_ui_mode_items);
  RNA_def_property_ui_text(prop, "Mode", "Editing context being displayed");
  RNA_def_property_flag(prop, PROP_CONTEXT_UPDATE);
  RNA_def_property_update(
      prop, NC_SPACE | ND_SPACE_DOPESHEET, "rna_SpaceDopeSheetEditor_mode_update");

  /* display */
  prop = RNA_def_property(srna, "show_seconds", PROP_BOOLEAN, PROP_NONE);
  RNA_def_property_boolean_sdna(prop, NULL, "flag", SACTION_DRAWTIME);
  RNA_def_property_ui_text(prop, "Show Seconds", "Show timing in seconds not frames");
  RNA_def_property_update(prop, NC_SPACE | ND_SPACE_DOPESHEET, NULL);

  prop = RNA_def_property(srna, "show_sliders", PROP_BOOLEAN, PROP_NONE);
  RNA_def_property_boolean_sdna(prop, NULL, "flag", SACTION_SLIDERS);
  RNA_def_property_ui_text(prop, "Show Sliders", "Show sliders beside F-Curve channels");
  RNA_def_property_update(prop, NC_SPACE | ND_SPACE_DOPESHEET, NULL);

  prop = RNA_def_property(srna, "show_pose_markers", PROP_BOOLEAN, PROP_NONE);
  RNA_def_property_boolean_sdna(prop, NULL, "flag", SACTION_POSEMARKERS_SHOW);
  RNA_def_property_ui_text(prop,
                           "Show Pose Markers",
                           "Show markers belonging to the active action instead of Scene markers "
                           "(Action and Shape Key Editors only)");
  RNA_def_property_update(prop, NC_SPACE | ND_SPACE_DOPESHEET, NULL);

  prop = RNA_def_property(srna, "show_interpolation", PROP_BOOLEAN, PROP_NONE);
  RNA_def_property_boolean_sdna(prop, NULL, "flag", SACTION_SHOW_INTERPOLATION);
  RNA_def_property_ui_text(prop,
                           "Show Handles and Interpolation",
                           "Display keyframe handle types and non-bezier interpolation modes");
  RNA_def_property_update(prop, NC_SPACE | ND_SPACE_DOPESHEET, NULL);

  prop = RNA_def_property(srna, "show_extremes", PROP_BOOLEAN, PROP_NONE);
  RNA_def_property_boolean_sdna(prop, NULL, "flag", SACTION_SHOW_EXTREMES);
  RNA_def_property_ui_text(prop,
                           "Show Curve Extremes",
                           "Mark keyframes where the key value flow changes direction, based on "
                           "comparison with adjacent keys");
  RNA_def_property_update(prop, NC_SPACE | ND_SPACE_DOPESHEET, NULL);

  prop = RNA_def_property(srna, "show_markers", PROP_BOOLEAN, PROP_NONE);
  RNA_def_property_boolean_sdna(prop, NULL, "flag", SACTION_SHOW_MARKERS);
  RNA_def_property_ui_text(
      prop,
      "Show Markers",
      "If any exists, show markers in a separate row at the bottom of the editor");
  RNA_def_property_update(prop, NC_SPACE | ND_SPACE_DOPESHEET, NULL);

  /* editing */
  prop = RNA_def_property(srna, "use_auto_merge_keyframes", PROP_BOOLEAN, PROP_NONE);
  RNA_def_property_boolean_negative_sdna(prop, NULL, "flag", SACTION_NOTRANSKEYCULL);
  RNA_def_property_ui_text(prop, "Auto-Merge Keyframes", "Automatically merge nearby keyframes");
  RNA_def_property_update(prop, NC_SPACE | ND_SPACE_DOPESHEET, NULL);

  prop = RNA_def_property(srna, "use_realtime_update", PROP_BOOLEAN, PROP_NONE);
  RNA_def_property_boolean_negative_sdna(prop, NULL, "flag", SACTION_NOREALTIMEUPDATES);
  RNA_def_property_ui_text(
      prop,
      "Realtime Updates",
      "When transforming keyframes, changes to the animation data are flushed to other views");
  RNA_def_property_update(prop, NC_SPACE | ND_SPACE_DOPESHEET, NULL);

  prop = RNA_def_property(srna, "use_marker_sync", PROP_BOOLEAN, PROP_NONE);
  RNA_def_property_boolean_sdna(prop, NULL, "flag", SACTION_MARKERS_MOVE);
  RNA_def_property_ui_text(prop, "Sync Markers", "Sync Markers with keyframe edits");

  /* dopesheet */
  prop = RNA_def_property(srna, "dopesheet", PROP_POINTER, PROP_NONE);
  RNA_def_property_struct_type(prop, "DopeSheet");
  RNA_def_property_pointer_sdna(prop, NULL, "ads");
  RNA_def_property_ui_text(prop, "Dope Sheet", "Settings for filtering animation data");

  /* autosnap */
  prop = RNA_def_property(srna, "auto_snap", PROP_ENUM, PROP_NONE);
  RNA_def_property_enum_sdna(prop, NULL, "autosnap");
  RNA_def_property_enum_items(prop, autosnap_items);
  RNA_def_property_ui_text(
      prop, "Auto Snap", "Automatic time snapping settings for transformations");
  RNA_def_property_update(prop, NC_SPACE | ND_SPACE_DOPESHEET, NULL);

  /* displaying cache status */
  prop = RNA_def_property(srna, "show_cache", PROP_BOOLEAN, PROP_NONE);
  RNA_def_property_boolean_sdna(prop, NULL, "cache_display", TIME_CACHE_DISPLAY);
  RNA_def_property_ui_text(prop, "Show Cache", "Show the status of cached frames in the timeline");
  RNA_def_property_update(prop, NC_SPACE | ND_SPACE_TIME, NULL);

  prop = RNA_def_property(srna, "cache_softbody", PROP_BOOLEAN, PROP_NONE);
  RNA_def_property_boolean_sdna(prop, NULL, "cache_display", TIME_CACHE_SOFTBODY);
  RNA_def_property_ui_text(prop, "Softbody", "Show the active object's softbody point cache");
  RNA_def_property_update(prop, NC_SPACE | ND_SPACE_TIME, NULL);

  prop = RNA_def_property(srna, "cache_particles", PROP_BOOLEAN, PROP_NONE);
  RNA_def_property_boolean_sdna(prop, NULL, "cache_display", TIME_CACHE_PARTICLES);
  RNA_def_property_ui_text(prop, "Particles", "Show the active object's particle point cache");
  RNA_def_property_update(prop, NC_SPACE | ND_SPACE_TIME, NULL);

  prop = RNA_def_property(srna, "cache_cloth", PROP_BOOLEAN, PROP_NONE);
  RNA_def_property_boolean_sdna(prop, NULL, "cache_display", TIME_CACHE_CLOTH);
  RNA_def_property_ui_text(prop, "Cloth", "Show the active object's cloth point cache");
  RNA_def_property_update(prop, NC_SPACE | ND_SPACE_TIME, NULL);

  prop = RNA_def_property(srna, "cache_smoke", PROP_BOOLEAN, PROP_NONE);
  RNA_def_property_boolean_sdna(prop, NULL, "cache_display", TIME_CACHE_SMOKE);
  RNA_def_property_ui_text(prop, "Smoke", "Show the active object's smoke cache");
  RNA_def_property_update(prop, NC_SPACE | ND_SPACE_TIME, NULL);

  prop = RNA_def_property(srna, "cache_dynamicpaint", PROP_BOOLEAN, PROP_NONE);
  RNA_def_property_boolean_sdna(prop, NULL, "cache_display", TIME_CACHE_DYNAMICPAINT);
  RNA_def_property_ui_text(prop, "Dynamic Paint", "Show the active object's Dynamic Paint cache");
  RNA_def_property_update(prop, NC_SPACE | ND_SPACE_TIME, NULL);

  prop = RNA_def_property(srna, "cache_rigidbody", PROP_BOOLEAN, PROP_NONE);
  RNA_def_property_boolean_sdna(prop, NULL, "cache_display", TIME_CACHE_RIGIDBODY);
  RNA_def_property_ui_text(prop, "Rigid Body", "Show the active object's Rigid Body cache");
  RNA_def_property_update(prop, NC_SPACE | ND_SPACE_TIME, NULL);
}

static void rna_def_space_graph(BlenderRNA *brna)
{
  StructRNA *srna;
  PropertyRNA *prop;

  /* this is basically the same as the one for the 3D-View, but with some entries omitted */
  static const EnumPropertyItem gpivot_items[] = {
      {V3D_AROUND_CENTER_BOUNDS,
       "BOUNDING_BOX_CENTER",
       ICON_PIVOT_BOUNDBOX,
       "Bounding Box Center",
       ""},
      {V3D_AROUND_CURSOR, "CURSOR", ICON_PIVOT_CURSOR, "2D Cursor", ""},
      {V3D_AROUND_LOCAL_ORIGINS,
       "INDIVIDUAL_ORIGINS",
       ICON_PIVOT_INDIVIDUAL,
       "Individual Centers",
       ""},
      /*{V3D_AROUND_CENTER_MEDIAN, "MEDIAN_POINT", 0, "Median Point", ""}, */
      /*{V3D_AROUND_ACTIVE, "ACTIVE_ELEMENT", 0, "Active Element", ""}, */
      {0, NULL, 0, NULL, NULL},
  };

  srna = RNA_def_struct(brna, "SpaceGraphEditor", "Space");
  RNA_def_struct_sdna(srna, "SpaceGraph");
  RNA_def_struct_ui_text(srna, "Space Graph Editor", "Graph Editor space data");

  rna_def_space_generic_show_region_toggles(srna, (1 << RGN_TYPE_UI) | (1 << RGN_TYPE_HUD));

  /* mode */
  prop = RNA_def_property(srna, "mode", PROP_ENUM, PROP_NONE);
  RNA_def_property_enum_sdna(prop, NULL, "mode");
  RNA_def_property_enum_items(prop, rna_enum_space_graph_mode_items);
  RNA_def_property_ui_text(prop, "Mode", "Editing context being displayed");
  RNA_def_property_flag(prop, PROP_CONTEXT_UPDATE);
  RNA_def_property_update(
      prop, NC_SPACE | ND_SPACE_GRAPH, "rna_SpaceGraphEditor_display_mode_update");

  /* display */
  prop = RNA_def_property(srna, "show_seconds", PROP_BOOLEAN, PROP_NONE);
  RNA_def_property_boolean_sdna(prop, NULL, "flag", SIPO_DRAWTIME);
  RNA_def_property_ui_text(prop, "Show Seconds", "Show timing in seconds not frames");
  RNA_def_property_update(prop, NC_SPACE | ND_SPACE_GRAPH, NULL);

  prop = RNA_def_property(srna, "show_sliders", PROP_BOOLEAN, PROP_NONE);
  RNA_def_property_boolean_sdna(prop, NULL, "flag", SIPO_SLIDERS);
  RNA_def_property_ui_text(prop, "Show Sliders", "Show sliders beside F-Curve channels");
  RNA_def_property_update(prop, NC_SPACE | ND_SPACE_GRAPH, NULL);

  prop = RNA_def_property(srna, "show_handles", PROP_BOOLEAN, PROP_NONE);
  RNA_def_property_boolean_negative_sdna(prop, NULL, "flag", SIPO_NOHANDLES);
  RNA_def_property_ui_text(prop, "Show Handles", "Show handles of Bezier control points");
  RNA_def_property_update(prop, NC_SPACE | ND_SPACE_GRAPH, NULL);

  prop = RNA_def_property(srna, "use_only_selected_curves_handles", PROP_BOOLEAN, PROP_NONE);
  RNA_def_property_boolean_sdna(prop, NULL, "flag", SIPO_SELCUVERTSONLY);
  RNA_def_property_ui_text(prop,
                           "Only Selected Curve Keyframes",
                           "Only keyframes of selected F-Curves are visible and editable");
  RNA_def_property_update(prop, NC_SPACE | ND_SPACE_GRAPH, NULL);

  prop = RNA_def_property(srna, "use_only_selected_keyframe_handles", PROP_BOOLEAN, PROP_NONE);
  RNA_def_property_boolean_sdna(prop, NULL, "flag", SIPO_SELVHANDLESONLY);
  RNA_def_property_ui_text(
      prop, "Only Selected Keyframes Handles", "Only show and edit handles of selected keyframes");
  RNA_def_property_update(prop, NC_SPACE | ND_SPACE_GRAPH, NULL);

  prop = RNA_def_property(srna, "use_beauty_drawing", PROP_BOOLEAN, PROP_NONE);
  RNA_def_property_boolean_negative_sdna(prop, NULL, "flag", SIPO_BEAUTYDRAW_OFF);
  RNA_def_property_ui_text(prop,
                           "Use High Quality Display",
                           "Display F-Curves using Anti-Aliasing and other fancy effects "
                           "(disable for better performance)");
  RNA_def_property_update(prop, NC_SPACE | ND_SPACE_GRAPH, NULL);

  prop = RNA_def_property(srna, "show_markers", PROP_BOOLEAN, PROP_NONE);
  RNA_def_property_boolean_sdna(prop, NULL, "flag", SIPO_SHOW_MARKERS);
  RNA_def_property_ui_text(
      prop,
      "Show Markers",
      "If any exists, show markers in a separate row at the bottom of the editor");
  RNA_def_property_update(prop, NC_SPACE | ND_SPACE_GRAPH, NULL);

  /* editing */
  prop = RNA_def_property(srna, "use_auto_merge_keyframes", PROP_BOOLEAN, PROP_NONE);
  RNA_def_property_boolean_negative_sdna(prop, NULL, "flag", SIPO_NOTRANSKEYCULL);
  RNA_def_property_ui_text(prop, "AutoMerge Keyframes", "Automatically merge nearby keyframes");
  RNA_def_property_update(prop, NC_SPACE | ND_SPACE_GRAPH, NULL);

  prop = RNA_def_property(srna, "use_realtime_update", PROP_BOOLEAN, PROP_NONE);
  RNA_def_property_boolean_negative_sdna(prop, NULL, "flag", SIPO_NOREALTIMEUPDATES);
  RNA_def_property_ui_text(
      prop,
      "Realtime Updates",
      "When transforming keyframes, changes to the animation data are flushed to other views");
  RNA_def_property_update(prop, NC_SPACE | ND_SPACE_GRAPH, NULL);

  /* cursor */
  prop = RNA_def_property(srna, "show_cursor", PROP_BOOLEAN, PROP_NONE);
  RNA_def_property_boolean_negative_sdna(prop, NULL, "flag", SIPO_NODRAWCURSOR);
  RNA_def_property_ui_text(prop, "Show Cursor", "Show 2D cursor");
  RNA_def_property_update(prop, NC_SPACE | ND_SPACE_GRAPH, NULL);

  prop = RNA_def_property(srna, "cursor_position_x", PROP_FLOAT, PROP_NONE);
  RNA_def_property_float_sdna(prop, NULL, "cursorTime");
  RNA_def_property_ui_text(
      prop, "Cursor X-Value", "Graph Editor 2D-Value cursor - X-Value component");
  RNA_def_property_update(prop, NC_SPACE | ND_SPACE_GRAPH, NULL);

  prop = RNA_def_property(srna, "cursor_position_y", PROP_FLOAT, PROP_NONE);
  RNA_def_property_float_sdna(prop, NULL, "cursorVal");
  RNA_def_property_ui_text(
      prop, "Cursor Y-Value", "Graph Editor 2D-Value cursor - Y-Value component");
  RNA_def_property_update(prop, NC_SPACE | ND_SPACE_GRAPH, NULL);

  prop = RNA_def_property(srna, "pivot_point", PROP_ENUM, PROP_NONE);
  RNA_def_property_enum_sdna(prop, NULL, "around");
  RNA_def_property_enum_items(prop, gpivot_items);
  RNA_def_property_ui_text(prop, "Pivot Point", "Pivot center for rotation/scaling");
  RNA_def_property_update(prop, NC_SPACE | ND_SPACE_GRAPH, NULL);

  /* dopesheet */
  prop = RNA_def_property(srna, "dopesheet", PROP_POINTER, PROP_NONE);
  RNA_def_property_struct_type(prop, "DopeSheet");
  RNA_def_property_pointer_sdna(prop, NULL, "ads");
  RNA_def_property_ui_text(prop, "Dope Sheet", "Settings for filtering animation data");

  /* autosnap */
  prop = RNA_def_property(srna, "auto_snap", PROP_ENUM, PROP_NONE);
  RNA_def_property_enum_sdna(prop, NULL, "autosnap");
  RNA_def_property_enum_items(prop, autosnap_items);
  RNA_def_property_ui_text(
      prop, "Auto Snap", "Automatic time snapping settings for transformations");
  RNA_def_property_update(prop, NC_SPACE | ND_SPACE_GRAPH, NULL);

  /* readonly state info */
  prop = RNA_def_property(srna, "has_ghost_curves", PROP_BOOLEAN, PROP_NONE);
  RNA_def_property_boolean_funcs(prop, "rna_SpaceGraphEditor_has_ghost_curves_get", NULL);
  RNA_def_property_clear_flag(prop, PROP_EDITABLE);
  RNA_def_property_ui_text(
      prop, "Has Ghost Curves", "Graph Editor instance has some ghost curves stored");

  /* nromalize curves */
  prop = RNA_def_property(srna, "use_normalization", PROP_BOOLEAN, PROP_NONE);
  RNA_def_property_boolean_sdna(prop, NULL, "flag", SIPO_NORMALIZE);
  RNA_def_property_ui_text(prop,
                           "Use Normalization",
                           "Display curves in normalized range from -1 to 1, "
                           "for easier editing of multiple curves with different ranges");
  RNA_def_property_update(prop, NC_SPACE | ND_SPACE_GRAPH, NULL);

  prop = RNA_def_property(srna, "use_auto_normalization", PROP_BOOLEAN, PROP_NONE);
  RNA_def_property_boolean_negative_sdna(prop, NULL, "flag", SIPO_NORMALIZE_FREEZE);
  RNA_def_property_ui_text(prop,
                           "Auto Normalization",
                           "Automatically recalculate curve normalization on every curve edit");
  RNA_def_property_update(prop, NC_SPACE | ND_SPACE_GRAPH, NULL);
}

static void rna_def_space_nla(BlenderRNA *brna)
{
  StructRNA *srna;
  PropertyRNA *prop;

  srna = RNA_def_struct(brna, "SpaceNLA", "Space");
  RNA_def_struct_sdna(srna, "SpaceNla");
  RNA_def_struct_ui_text(srna, "Space Nla Editor", "NLA editor space data");

  rna_def_space_generic_show_region_toggles(srna, (1 << RGN_TYPE_UI));

  /* display */
  prop = RNA_def_property(srna, "show_seconds", PROP_BOOLEAN, PROP_NONE);
  RNA_def_property_boolean_sdna(prop, NULL, "flag", SNLA_DRAWTIME);
  RNA_def_property_ui_text(prop, "Show Seconds", "Show timing in seconds not frames");
  RNA_def_property_update(prop, NC_SPACE | ND_SPACE_NLA, NULL);

  prop = RNA_def_property(srna, "show_strip_curves", PROP_BOOLEAN, PROP_NONE);
  RNA_def_property_boolean_negative_sdna(prop, NULL, "flag", SNLA_NOSTRIPCURVES);
  RNA_def_property_ui_text(prop, "Show Control F-Curves", "Show influence F-Curves on strips");
  RNA_def_property_update(prop, NC_SPACE | ND_SPACE_NLA, NULL);

  prop = RNA_def_property(srna, "show_local_markers", PROP_BOOLEAN, PROP_NONE);
  RNA_def_property_boolean_negative_sdna(prop, NULL, "flag", SNLA_NOLOCALMARKERS);
  RNA_def_property_ui_text(
      prop,
      "Show Local Markers",
      "Show action-local markers on the strips, useful when synchronizing timing across strips");
  RNA_def_property_update(prop, NC_SPACE | ND_SPACE_NLA, NULL);

  prop = RNA_def_property(srna, "show_markers", PROP_BOOLEAN, PROP_NONE);
  RNA_def_property_boolean_sdna(prop, NULL, "flag", SNLA_SHOW_MARKERS);
  RNA_def_property_ui_text(
      prop,
      "Show Markers",
      "If any exists, show markers in a separate row at the bottom of the editor");
  RNA_def_property_update(prop, NC_SPACE | ND_SPACE_NLA, NULL);

  /* editing */
  prop = RNA_def_property(srna, "use_realtime_update", PROP_BOOLEAN, PROP_NONE);
  RNA_def_property_boolean_negative_sdna(prop, NULL, "flag", SNLA_NOREALTIMEUPDATES);
  RNA_def_property_ui_text(
      prop,
      "Realtime Updates",
      "When transforming strips, changes to the animation data are flushed to other views");
  RNA_def_property_update(prop, NC_SPACE | ND_SPACE_NLA, NULL);

  /* dopesheet */
  prop = RNA_def_property(srna, "dopesheet", PROP_POINTER, PROP_NONE);
  RNA_def_property_struct_type(prop, "DopeSheet");
  RNA_def_property_pointer_sdna(prop, NULL, "ads");
  RNA_def_property_ui_text(prop, "Dope Sheet", "Settings for filtering animation data");

  /* autosnap */
  prop = RNA_def_property(srna, "auto_snap", PROP_ENUM, PROP_NONE);
  RNA_def_property_enum_sdna(prop, NULL, "autosnap");
  RNA_def_property_enum_items(prop, autosnap_items);
  RNA_def_property_ui_text(
      prop, "Auto Snap", "Automatic time snapping settings for transformations");
  RNA_def_property_update(prop, NC_SPACE | ND_SPACE_NLA, NULL);
}

static void rna_def_console_line(BlenderRNA *brna)
{
  static const EnumPropertyItem console_line_type_items[] = {
      {CONSOLE_LINE_OUTPUT, "OUTPUT", 0, "Output", ""},
      {CONSOLE_LINE_INPUT, "INPUT", 0, "Input", ""},
      {CONSOLE_LINE_INFO, "INFO", 0, "Info", ""},
      {CONSOLE_LINE_ERROR, "ERROR", 0, "Error", ""},
      {0, NULL, 0, NULL, NULL},
  };

  StructRNA *srna;
  PropertyRNA *prop;

  srna = RNA_def_struct(brna, "ConsoleLine", NULL);
  RNA_def_struct_ui_text(srna, "Console Input", "Input line for the interactive console");

  prop = RNA_def_property(srna, "body", PROP_STRING, PROP_NONE);
  RNA_def_property_string_funcs(
      prop, "rna_ConsoleLine_body_get", "rna_ConsoleLine_body_length", "rna_ConsoleLine_body_set");
  RNA_def_property_ui_text(prop, "Line", "Text in the line");
  RNA_def_property_update(prop, NC_SPACE | ND_SPACE_CONSOLE, NULL);
  RNA_def_property_translation_context(prop, BLT_I18NCONTEXT_ID_TEXT);

  prop = RNA_def_property(
      srna, "current_character", PROP_INT, PROP_NONE); /* copied from text editor */
  RNA_def_property_int_sdna(prop, NULL, "cursor");
  RNA_def_property_int_funcs(prop, NULL, NULL, "rna_ConsoleLine_cursor_index_range");
  RNA_def_property_update(prop, NC_SPACE | ND_SPACE_CONSOLE, NULL);

  prop = RNA_def_property(srna, "type", PROP_ENUM, PROP_NONE);
  RNA_def_property_enum_sdna(prop, NULL, "type");
  RNA_def_property_enum_items(prop, console_line_type_items);
  RNA_def_property_ui_text(prop, "Type", "Console line type when used in scrollback");
}

static void rna_def_space_console(BlenderRNA *brna)
{
  StructRNA *srna;
  PropertyRNA *prop;

  srna = RNA_def_struct(brna, "SpaceConsole", "Space");
  RNA_def_struct_sdna(srna, "SpaceConsole");
  RNA_def_struct_ui_text(srna, "Space Console", "Interactive python console");

  /* display */
  prop = RNA_def_property(srna, "font_size", PROP_INT, PROP_NONE); /* copied from text editor */
  RNA_def_property_int_sdna(prop, NULL, "lheight");
  RNA_def_property_range(prop, 8, 32);
  RNA_def_property_ui_text(prop, "Font Size", "Font size to use for displaying the text");
  RNA_def_property_update(prop, 0, "rna_SpaceConsole_rect_update");

  prop = RNA_def_property(
      srna, "select_start", PROP_INT, PROP_UNSIGNED); /* copied from text editor */
  RNA_def_property_int_sdna(prop, NULL, "sel_start");
  RNA_def_property_update(prop, NC_SPACE | ND_SPACE_CONSOLE, NULL);

  prop = RNA_def_property(
      srna, "select_end", PROP_INT, PROP_UNSIGNED); /* copied from text editor */
  RNA_def_property_int_sdna(prop, NULL, "sel_end");
  RNA_def_property_update(prop, NC_SPACE | ND_SPACE_CONSOLE, NULL);

  prop = RNA_def_property(srna, "prompt", PROP_STRING, PROP_NONE);
  RNA_def_property_ui_text(prop, "Prompt", "Command line prompt");

  prop = RNA_def_property(srna, "language", PROP_STRING, PROP_NONE);
  RNA_def_property_ui_text(prop, "Language", "Command line prompt language");

  prop = RNA_def_property(srna, "history", PROP_COLLECTION, PROP_NONE);
  RNA_def_property_collection_sdna(prop, NULL, "history", NULL);
  RNA_def_property_struct_type(prop, "ConsoleLine");
  RNA_def_property_ui_text(prop, "History", "Command history");

  prop = RNA_def_property(srna, "scrollback", PROP_COLLECTION, PROP_NONE);
  RNA_def_property_collection_sdna(prop, NULL, "scrollback", NULL);
  RNA_def_property_struct_type(prop, "ConsoleLine");
  RNA_def_property_ui_text(prop, "Output", "Command output");
}

/* Filter for datablock types in link/append. */
static void rna_def_fileselect_idfilter(BlenderRNA *brna)
{
  struct IDFilterBoolean {
    /* 64 bit, so we can't use bitflag enum. */
    const uint64_t flag;
    const char *identifier;
    const int icon;
    const char *name;
    const char *description;
  };

  static const struct IDFilterBoolean booleans[] = {
      /* Datablocks */
      {FILTER_ID_AC, "filter_action", ICON_ANIM_DATA, "Actions", "Show Action data-blocks"},
      {FILTER_ID_AR,
       "filter_armature",
       ICON_ARMATURE_DATA,
       "Armatures",
       "Show Armature data-blocks"},
      {FILTER_ID_BR, "filter_brush", ICON_BRUSH_DATA, "Brushes", "Show Brushes data-blocks"},
      {FILTER_ID_CA, "filter_camera", ICON_CAMERA_DATA, "Cameras", "Show Camera data-blocks"},
      {FILTER_ID_CF, "filter_cachefile", ICON_FILE, "Cache Files", "Show Cache File data-blocks"},
      {FILTER_ID_CU, "filter_curve", ICON_CURVE_DATA, "Curves", "Show Curve data-blocks"},
      {FILTER_ID_GD,
       "filter_grease_pencil",
       ICON_GREASEPENCIL,
       "Grease Pencil",
       "Show Grease pencil data-blocks"},
<<<<<<< HEAD
      {FILTER_ID_GR, "filter_group", ICON_OUTLINER_COLLECTION, "Collections", "Show Collection data-blocks"},
=======
      {FILTER_ID_GR,
       "filter_group",
       ICON_OUTLINER_COLLECTION,
       "Collections",
       "Show Collection data-blocks"},
>>>>>>> c2f0ee01
      {FILTER_ID_HA, "filter_hair", ICON_HAIR_DATA, "Hairs", "Show/hide Hair data-blocks"},
      {FILTER_ID_IM, "filter_image", ICON_IMAGE_DATA, "Images", "Show Image data-blocks"},
      {FILTER_ID_LA, "filter_light", ICON_LIGHT_DATA, "Lights", "Show Light data-blocks"},
      {FILTER_ID_LP,
       "filter_light_probe",
       ICON_OUTLINER_DATA_LIGHTPROBE,
       "Light Probes",
       "Show Light Probe data-blocks"},
      {FILTER_ID_LS,
       "filter_linestyle",
       ICON_LINE_DATA,
       "Freestyle Linestyles",
       "Show Freestyle's Line Style data-blocks"},
      {FILTER_ID_LT, "filter_lattice", ICON_LATTICE_DATA, "Lattices", "Show Lattice data-blocks"},
      {FILTER_ID_MA,
       "filter_material",
       ICON_MATERIAL_DATA,
       "Materials",
       "Show Material data-blocks"},
      {FILTER_ID_MB, "filter_metaball", ICON_META_DATA, "Metaballs", "Show Metaball data-blocks"},
      {FILTER_ID_MC,
       "filter_movie_clip",
       ICON_TRACKER_DATA,
       "Movie Clips",
       "Show Movie Clip data-blocks"},
      {FILTER_ID_ME, "filter_mesh", ICON_MESH_DATA, "Meshes", "Show Mesh data-blocks"},
      {FILTER_ID_MSK, "filter_mask", ICON_MOD_MASK, "Masks", "Show Mask data-blocks"},
      {FILTER_ID_NT,
       "filter_node_tree",
       ICON_NODETREE,
       "Node Trees",
       "Show Node Tree data-blocks"},
      {FILTER_ID_OB, "filter_object", ICON_OBJECT_DATA, "Objects", "Show Object data-blocks"},
      {FILTER_ID_PA,
       "filter_particle_settings",
       ICON_PARTICLE_DATA,
       "Particles Settings",
       "Show Particle Settings data-blocks"},
      {FILTER_ID_PAL, "filter_palette", ICON_COLOR, "Palettes", "Show Palette data-blocks"},
      {FILTER_ID_PC,
       "filter_paint_curve",
       ICON_CURVE_BEZCURVE,
       "Paint Curves",
       "Show Paint Curve data-blocks"},
      {FILTER_ID_PT,
       "filter_pointcloud",
       ICON_POINTCLOUD_DATA,
       "Point Clouds",
       "Show/hide Point Cloud data-blocks"},
      {FILTER_ID_SCE, "filter_scene", ICON_SCENE_DATA, "Scenes", "Show Scene data-blocks"},
      {FILTER_ID_SIM,
       "filter_simulation",
       ICON_PHYSICS,
       "Simulations",
       "Show Simulation data-blocks"}, /* TODO: Use correct icon. */
      {FILTER_ID_SPK, "filter_speaker", ICON_SPEAKER, "Speakers", "Show Speaker data-blocks"},
      {FILTER_ID_SO, "filter_sound", ICON_SOUND, "Sounds", "Show Sound data-blocks"},
      {FILTER_ID_TE, "filter_texture", ICON_TEXTURE_DATA, "Textures", "Show Texture data-blocks"},
      {FILTER_ID_TXT, "filter_text", ICON_TEXT, "Texts", "Show Text data-blocks"},
      {FILTER_ID_VF, "filter_font", ICON_FONT_DATA, "Fonts", "Show Font data-blocks"},
      {FILTER_ID_VO, "filter_volume", ICON_VOLUME_DATA, "Volumes", "Show/hide Volume data-blocks"},
      {FILTER_ID_WO, "filter_world", ICON_WORLD_DATA, "Worlds", "Show World data-blocks"},
      {FILTER_ID_WS,
       "filter_work_space",
       ICON_WORKSPACE,
       "Workspaces",
       "Show workspace data-blocks"},

      /* Categories */
      {FILTER_ID_SCE, "category_scene", ICON_SCENE_DATA, "Scenes", "Show scenes"},
      {FILTER_ID_AC, "category_animation", ICON_ANIM_DATA, "Animations", "Show animation data"},
      {FILTER_ID_OB | FILTER_ID_GR,
       "category_object",
       ICON_OUTLINER_COLLECTION,
       "Objects & Collections",
       "Show objects and collections"},
      {FILTER_ID_AR | FILTER_ID_CU | FILTER_ID_LT | FILTER_ID_MB | FILTER_ID_ME | FILTER_ID_HA |
           FILTER_ID_PT | FILTER_ID_VO,
       "category_geometry",
       ICON_NODETREE,
       "Geometry",
       "Show meshes, curves, lattice, armatures and metaballs data"},
      {FILTER_ID_LS | FILTER_ID_MA | FILTER_ID_NT | FILTER_ID_TE,
       "category_shading",
       ICON_MATERIAL_DATA,
       "Shading",
       "Show materials, nodetrees, textures and Freestyle's linestyles"},
      {FILTER_ID_IM | FILTER_ID_MC | FILTER_ID_MSK | FILTER_ID_SO,
       "category_image",
       ICON_IMAGE_DATA,
       "Images & Sounds",
       "Show images, movie clips, sounds and masks"},
      {FILTER_ID_CA | FILTER_ID_LA | FILTER_ID_LP | FILTER_ID_SPK | FILTER_ID_WO,
       "category_environment",
       ICON_WORLD_DATA,
       "Environment",
       "Show worlds, lights, cameras and speakers"},
      {FILTER_ID_BR | FILTER_ID_GD | FILTER_ID_PA | FILTER_ID_PAL | FILTER_ID_PC | FILTER_ID_TXT |
           FILTER_ID_VF | FILTER_ID_CF | FILTER_ID_WS,
       "category_misc",
       ICON_GREASEPENCIL,
       "Miscellaneous",
       "Show other data types"},

      {0, NULL, 0, NULL, NULL}};

  StructRNA *srna = RNA_def_struct(brna, "FileSelectIDFilter", NULL);
  RNA_def_struct_sdna(srna, "FileSelectParams");
  RNA_def_struct_nested(brna, srna, "FileSelectParams");
  RNA_def_struct_ui_text(
      srna, "File Select ID Filter", "Which ID types to show/hide, when browsing a library");

  for (int i = 0; booleans[i].identifier; i++) {
    PropertyRNA *prop = RNA_def_property(srna, booleans[i].identifier, PROP_BOOLEAN, PROP_NONE);
    RNA_def_property_boolean_sdna(prop, NULL, "filter_id", booleans[i].flag);
    RNA_def_property_ui_text(prop, booleans[i].name, booleans[i].description);
    RNA_def_property_ui_icon(prop, booleans[i].icon, 0);
    RNA_def_property_update(prop, NC_SPACE | ND_SPACE_FILE_PARAMS, NULL);
  }
}

static void rna_def_fileselect_entry(BlenderRNA *brna)
{
  PropertyRNA *prop;
  StructRNA *srna = RNA_def_struct(brna, "FileSelectEntry", NULL);
  RNA_def_struct_sdna(srna, "FileDirEntry");
  RNA_def_struct_ui_text(srna, "File Select Entry", "A file viewable in the File Browser");

  prop = RNA_def_property(srna, "name", PROP_STRING, PROP_NONE);
  RNA_def_property_string_funcs(prop,
                                "rna_FileBrowser_FileSelectEntry_name_get",
                                "rna_FileBrowser_FileSelectEntry_name_length",
                                NULL);
  RNA_def_property_ui_text(prop, "Name", "");
  RNA_def_property_clear_flag(prop, PROP_EDITABLE);
  RNA_def_struct_name_property(srna, prop);

  prop = RNA_def_int(
      srna,
      "preview_icon_id",
      0,
      INT_MIN,
      INT_MAX,
      "Icon ID",
      "Unique integer identifying the preview of this file as an icon (zero means invalid)",
      INT_MIN,
      INT_MAX);
  RNA_def_property_clear_flag(prop, PROP_EDITABLE);
  RNA_def_property_int_funcs(
      prop, "rna_FileBrowser_FileSelectEntry_preview_icon_id_get", NULL, NULL);

  prop = RNA_def_property(srna, "asset_data", PROP_POINTER, PROP_NONE);
  RNA_def_property_struct_type(prop, "AssetMetaData");
  RNA_def_property_pointer_funcs(
      prop, "rna_FileBrowser_FileSelectEntry_asset_data_get", NULL, NULL, NULL);
  RNA_def_property_ui_text(
      prop, "Asset Data", "Asset data, valid if the file represents an asset");
}

static void rna_def_fileselect_params(BlenderRNA *brna)
{
  StructRNA *srna;
  PropertyRNA *prop;

  static const EnumPropertyItem file_display_items[] = {
      {FILE_VERTICALDISPLAY,
       "LIST_VERTICAL",
       ICON_LONGDISPLAY,
       "Vertical List",
       "Display files as a vertical list"},
      {FILE_HORIZONTALDISPLAY,
       "LIST_HORIZONTAL",
       ICON_SHORTDISPLAY,
       "Horizontal List",
       "Display files as a horizontal list"},
      {FILE_IMGDISPLAY, "THUMBNAIL", ICON_IMGDISPLAY, "Thumbnails", "Display files as thumbnails"},
      {0, NULL, 0, NULL, NULL},
  };

  static const EnumPropertyItem display_size_items[] = {
      {64, "TINY", 0, "Tiny", ""},
      {96, "SMALL", 0, "Small", ""},
      {128, "NORMAL", 0, "Regular", ""},
      {192, "LARGE", 0, "Large", ""},
      {0, NULL, 0, NULL, NULL},
  };

  srna = RNA_def_struct(brna, "FileSelectParams", NULL);
  RNA_def_struct_path_func(srna, "rna_FileSelectParams_path");
  RNA_def_struct_ui_text(srna, "File Select Parameters", "File Select Parameters");

  prop = RNA_def_property(srna, "title", PROP_STRING, PROP_NONE);
  RNA_def_property_string_sdna(prop, NULL, "title");
  RNA_def_property_ui_text(prop, "Title", "Title for the file browser");
  RNA_def_property_clear_flag(prop, PROP_EDITABLE);

  /* Use BYTESTRING rather than DIRPATH as subtype so UI code doesn't add OT_directory_browse
   * button when displaying this prop in the file browser (it would just open a file browser). That
   * should be the only effective difference between the two. */
  prop = RNA_def_property(srna, "directory", PROP_STRING, PROP_BYTESTRING);
  RNA_def_property_string_sdna(prop, NULL, "dir");
  RNA_def_property_ui_text(prop, "Directory", "Directory displayed in the file browser");
  RNA_def_property_update(prop, NC_SPACE | ND_SPACE_FILE_PARAMS, NULL);

  prop = RNA_def_property(srna, "filename", PROP_STRING, PROP_FILENAME);
  RNA_def_property_string_sdna(prop, NULL, "file");
  RNA_def_property_ui_text(prop, "File Name", "Active file in the file browser");
  RNA_def_property_editable_func(prop, "rna_FileSelectParams_filename_editable");
  RNA_def_property_update(prop, NC_SPACE | ND_SPACE_FILE_PARAMS, NULL);

  prop = RNA_def_property(srna, "use_library_browsing", PROP_BOOLEAN, PROP_NONE);
  RNA_def_property_ui_text(
      prop, "Library Browser", "Whether we may browse blender files' content or not");
  RNA_def_property_clear_flag(prop, PROP_EDITABLE);
  RNA_def_property_boolean_funcs(prop, "rna_FileSelectParams_use_lib_get", NULL);

  prop = RNA_def_property(srna, "display_type", PROP_ENUM, PROP_NONE);
  RNA_def_property_enum_sdna(prop, NULL, "display");
  RNA_def_property_enum_items(prop, file_display_items);
  RNA_def_property_ui_text(prop, "Display Mode", "Display mode for the file list");
  RNA_def_property_update(prop, NC_SPACE | ND_SPACE_FILE_PARAMS, NULL);

  prop = RNA_def_property(srna, "recursion_level", PROP_ENUM, PROP_NONE);
  RNA_def_property_enum_items(prop, fileselectparams_recursion_level_items);
  RNA_def_property_enum_funcs(prop, NULL, NULL, "rna_FileSelectParams_recursion_level_itemf");
  RNA_def_property_ui_text(prop, "Recursion", "Numbers of dirtree levels to show simultaneously");
  RNA_def_property_update(prop, NC_SPACE | ND_SPACE_FILE_PARAMS, NULL);

  prop = RNA_def_property(srna, "show_details_size", PROP_BOOLEAN, PROP_NONE);
  RNA_def_property_boolean_sdna(prop, NULL, "details_flags", FILE_DETAILS_SIZE);
  RNA_def_property_ui_text(prop, "File Size", "Draw a column listing the size of each file");
  RNA_def_property_update(prop, NC_SPACE | ND_SPACE_FILE_PARAMS, NULL);

  prop = RNA_def_property(srna, "show_details_datetime", PROP_BOOLEAN, PROP_NONE);
  RNA_def_property_boolean_sdna(prop, NULL, "details_flags", FILE_DETAILS_DATETIME);
  RNA_def_property_ui_text(
      prop,
      "File Modification Date",
      "Draw a column listing the date and time of modification for each file");
  RNA_def_property_update(prop, NC_SPACE | ND_SPACE_FILE_PARAMS, NULL);

  prop = RNA_def_property(srna, "use_filter", PROP_BOOLEAN, PROP_NONE);
  RNA_def_property_boolean_sdna(prop, NULL, "flag", FILE_FILTER);
  RNA_def_property_ui_text(prop, "Filter Files", "Enable filtering of files");
  RNA_def_property_update(prop, NC_SPACE | ND_SPACE_FILE_PARAMS, NULL);

  prop = RNA_def_property(srna, "show_hidden", PROP_BOOLEAN, PROP_NONE);
  RNA_def_property_boolean_negative_sdna(prop, NULL, "flag", FILE_HIDE_DOT);
  RNA_def_property_ui_text(prop, "Show Hidden", "Show hidden dot files");
  RNA_def_property_update(prop, NC_SPACE | ND_SPACE_FILE_PARAMS, NULL);

  prop = RNA_def_property(srna, "sort_method", PROP_ENUM, PROP_NONE);
  RNA_def_property_enum_sdna(prop, NULL, "sort");
  RNA_def_property_enum_items(prop, rna_enum_fileselect_params_sort_items);
  RNA_def_property_ui_text(prop, "Sort", "");
  RNA_def_property_update(prop, NC_SPACE | ND_SPACE_FILE_PARAMS, NULL);

  prop = RNA_def_property(srna, "use_sort_invert", PROP_BOOLEAN, PROP_NONE);
  RNA_def_property_boolean_sdna(prop, NULL, "flag", FILE_SORT_INVERT);
  RNA_def_property_ui_text(
      prop, "Reverse Sorting", "Sort items descending, from highest value to lowest");
  RNA_def_property_update(prop, NC_SPACE | ND_SPACE_FILE_PARAMS, NULL);

  prop = RNA_def_property(srna, "use_filter_image", PROP_BOOLEAN, PROP_NONE);
  RNA_def_property_boolean_sdna(prop, NULL, "filter", FILE_TYPE_IMAGE);
  RNA_def_property_ui_text(prop, "Filter Images", "Show image files");
  RNA_def_property_ui_icon(prop, ICON_FILE_IMAGE, 0);
  RNA_def_property_update(prop, NC_SPACE | ND_SPACE_FILE_PARAMS, NULL);

  prop = RNA_def_property(srna, "use_filter_blender", PROP_BOOLEAN, PROP_NONE);
  RNA_def_property_boolean_sdna(prop, NULL, "filter", FILE_TYPE_BLENDER);
  RNA_def_property_ui_text(prop, "Filter Blender", "Show .blend files");
  RNA_def_property_ui_icon(prop, ICON_FILE_BLEND, 0);
  RNA_def_property_update(prop, NC_SPACE | ND_SPACE_FILE_PARAMS, NULL);

  prop = RNA_def_property(srna, "use_filter_backup", PROP_BOOLEAN, PROP_NONE);
  RNA_def_property_boolean_sdna(prop, NULL, "filter", FILE_TYPE_BLENDER_BACKUP);
  RNA_def_property_ui_text(
      prop, "Filter Blender Backup Files", "Show .blend1, .blend2, etc. files");
  RNA_def_property_ui_icon(prop, ICON_FILE_BACKUP, 0);
  RNA_def_property_update(prop, NC_SPACE | ND_SPACE_FILE_PARAMS, NULL);

  prop = RNA_def_property(srna, "use_filter_movie", PROP_BOOLEAN, PROP_NONE);
  RNA_def_property_boolean_sdna(prop, NULL, "filter", FILE_TYPE_MOVIE);
  RNA_def_property_ui_text(prop, "Filter Movies", "Show movie files");
  RNA_def_property_ui_icon(prop, ICON_FILE_MOVIE, 0);
  RNA_def_property_update(prop, NC_SPACE | ND_SPACE_FILE_PARAMS, NULL);

  prop = RNA_def_property(srna, "use_filter_script", PROP_BOOLEAN, PROP_NONE);
  RNA_def_property_boolean_sdna(prop, NULL, "filter", FILE_TYPE_PYSCRIPT);
  RNA_def_property_ui_text(prop, "Filter Script", "Show script files");
  RNA_def_property_ui_icon(prop, ICON_FILE_SCRIPT, 0);
  RNA_def_property_update(prop, NC_SPACE | ND_SPACE_FILE_PARAMS, NULL);

  prop = RNA_def_property(srna, "use_filter_font", PROP_BOOLEAN, PROP_NONE);
  RNA_def_property_boolean_sdna(prop, NULL, "filter", FILE_TYPE_FTFONT);
  RNA_def_property_ui_text(prop, "Filter Fonts", "Show font files");
  RNA_def_property_ui_icon(prop, ICON_FILE_FONT, 0);
  RNA_def_property_update(prop, NC_SPACE | ND_SPACE_FILE_PARAMS, NULL);

  prop = RNA_def_property(srna, "use_filter_sound", PROP_BOOLEAN, PROP_NONE);
  RNA_def_property_boolean_sdna(prop, NULL, "filter", FILE_TYPE_SOUND);
  RNA_def_property_ui_text(prop, "Filter Sound", "Show sound files");
  RNA_def_property_ui_icon(prop, ICON_FILE_SOUND, 0);
  RNA_def_property_update(prop, NC_SPACE | ND_SPACE_FILE_PARAMS, NULL);

  prop = RNA_def_property(srna, "use_filter_text", PROP_BOOLEAN, PROP_NONE);
  RNA_def_property_boolean_sdna(prop, NULL, "filter", FILE_TYPE_TEXT);
  RNA_def_property_ui_text(prop, "Filter Text", "Show text files");
  RNA_def_property_ui_icon(prop, ICON_FILE_TEXT, 0);
  RNA_def_property_update(prop, NC_SPACE | ND_SPACE_FILE_PARAMS, NULL);

  prop = RNA_def_property(srna, "use_filter_volume", PROP_BOOLEAN, PROP_NONE);
  RNA_def_property_boolean_sdna(prop, NULL, "filter", FILE_TYPE_VOLUME);
  RNA_def_property_ui_text(prop, "Filter Volume", "Show 3D volume files");
  RNA_def_property_ui_icon(prop, ICON_FILE_VOLUME, 0);
  RNA_def_property_update(prop, NC_SPACE | ND_SPACE_FILE_PARAMS, NULL);

  prop = RNA_def_property(srna, "use_filter_folder", PROP_BOOLEAN, PROP_NONE);
  RNA_def_property_boolean_sdna(prop, NULL, "filter", FILE_TYPE_FOLDER);
  RNA_def_property_ui_text(prop, "Filter Folder", "Show folders");
  RNA_def_property_ui_icon(prop, ICON_FILE_FOLDER, 0);
  RNA_def_property_update(prop, NC_SPACE | ND_SPACE_FILE_PARAMS, NULL);

  prop = RNA_def_property(srna, "use_filter_blendid", PROP_BOOLEAN, PROP_NONE);
  RNA_def_property_boolean_sdna(prop, NULL, "filter", FILE_TYPE_BLENDERLIB);
  RNA_def_property_ui_text(
      prop, "Filter Blender IDs", "Show .blend files items (objects, materials, etc.)");
  RNA_def_property_ui_icon(prop, ICON_BLENDER, 0);
  RNA_def_property_update(prop, NC_SPACE | ND_SPACE_FILE_PARAMS, NULL);

  prop = RNA_def_property(srna, "use_filter_asset_only", PROP_BOOLEAN, PROP_NONE);
  RNA_def_property_boolean_sdna(prop, NULL, "flag", FILE_ASSETS_ONLY);
  RNA_def_property_ui_text(
      prop, "Only Assets", "Hide .blend files items that are not data-blocks with asset metadata");
  RNA_def_property_update(prop, NC_SPACE | ND_SPACE_FILE_PARAMS, NULL);

  prop = RNA_def_property(srna, "filter_id", PROP_POINTER, PROP_NONE);
  RNA_def_property_flag(prop, PROP_NEVER_NULL);
  RNA_def_property_struct_type(prop, "FileSelectIDFilter");
  RNA_def_property_pointer_funcs(prop, "rna_FileSelectParams_filter_id_get", NULL, NULL, NULL);
  RNA_def_property_ui_text(
      prop, "Filter ID Types", "Which ID types to show/hide, when browsing a library");

  prop = RNA_def_property(srna, "filter_glob", PROP_STRING, PROP_NONE);
  RNA_def_property_string_sdna(prop, NULL, "filter_glob");
  RNA_def_property_ui_text(prop,
                           "Extension Filter",
                           "UNIX shell-like filename patterns matching, supports wildcards ('*') "
                           "and list of patterns separated by ';'");
  RNA_def_property_string_funcs(prop, NULL, NULL, "rna_FileSelectPrams_filter_glob_set");
  RNA_def_property_update(prop, NC_SPACE | ND_SPACE_FILE_LIST, NULL);

  prop = RNA_def_property(srna, "filter_search", PROP_STRING, PROP_NONE);
  RNA_def_property_string_sdna(prop, NULL, "filter_search");
  RNA_def_property_ui_text(prop, "Name Filter", "Filter by name, supports '*' wildcard");
  RNA_def_property_flag(prop, PROP_TEXTEDIT_UPDATE);
  RNA_def_property_update(prop, NC_SPACE | ND_SPACE_FILE_LIST, NULL);

  prop = RNA_def_property(srna, "display_size", PROP_ENUM, PROP_NONE);
  RNA_def_property_enum_sdna(prop, NULL, "thumbnail_size");
  RNA_def_property_enum_items(prop, display_size_items);
  RNA_def_property_ui_text(prop,
                           "Display Size",
                           "Change the size of the display (width of columns or thumbnails size)");
  RNA_def_property_update(prop, NC_SPACE | ND_SPACE_FILE_LIST, NULL);
}

static void rna_def_fileselect_asset_params(BlenderRNA *brna)
{
  StructRNA *srna;
  PropertyRNA *prop;

  /* XXX copied from rna_def_fileselect_idfilter. */
  static const EnumPropertyItem asset_category_items[] = {
      {FILTER_ID_SCE, "SCENES", ICON_SCENE_DATA, "Scenes", "Show scenes"},
      {FILTER_ID_AC, "ANIMATIONS", ICON_ANIM_DATA, "Animations", "Show animation data"},
      {FILTER_ID_OB | FILTER_ID_GR,
       "OBJECTS_AND_COLLECTIONS",
       ICON_GROUP,
       "Objects & Collections",
       "Show objects and collections"},
      {FILTER_ID_AR | FILTER_ID_CU | FILTER_ID_LT | FILTER_ID_MB | FILTER_ID_ME
       /* XXX avoid warning */
       // | FILTER_ID_HA | FILTER_ID_PT | FILTER_ID_VO
       ,
       "GEOMETRY",
       ICON_MESH_DATA,
       "Geometry",
       "Show meshes, curves, lattice, armatures and metaballs data"},
      {FILTER_ID_LS | FILTER_ID_MA | FILTER_ID_NT | FILTER_ID_TE,
       "SHADING",
       ICON_MATERIAL_DATA,
       "Shading",
       "Show materials, nodetrees, textures and Freestyle's linestyles"},
      {FILTER_ID_IM | FILTER_ID_MC | FILTER_ID_MSK | FILTER_ID_SO,
       "IMAGES_AND_SOUNDS",
       ICON_IMAGE_DATA,
       "Images & Sounds",
       "Show images, movie clips, sounds and masks"},
      {FILTER_ID_CA | FILTER_ID_LA | FILTER_ID_LP | FILTER_ID_SPK | FILTER_ID_WO | FILTER_ID_WS,
       "ENVIRONMENTS",
       ICON_WORLD_DATA,
       "Environment",
       "Show worlds, lights, cameras and speakers"},
      {FILTER_ID_BR | FILTER_ID_GD | FILTER_ID_PA | FILTER_ID_PAL | FILTER_ID_PC | FILTER_ID_TXT |
           FILTER_ID_VF | FILTER_ID_CF,
       "MISC",
       ICON_GREASEPENCIL,
       "Miscellaneous",
       "Show other data types"},
      {0, NULL, 0, NULL, NULL},
  };

  srna = RNA_def_struct(brna, "FileAssetSelectParams", "FileSelectParams");
  RNA_def_struct_ui_text(
      srna, "Asset Select Parameters", "Settings for the file selection in Asset Browser mode");

  prop = RNA_def_property(srna, "asset_library", PROP_ENUM, PROP_NONE);
  RNA_def_property_enum_items(prop, DummyRNA_NULL_items);
  RNA_def_property_enum_funcs(prop,
                              "rna_FileAssetSelectParams_asset_library_get",
                              "rna_FileAssetSelectParams_asset_library_set",
                              "rna_FileAssetSelectParams_asset_library_itemf");
  RNA_def_property_ui_text(prop, "Asset Library", "");
  RNA_def_property_update(prop, NC_SPACE | ND_SPACE_FILE_PARAMS, NULL);

  prop = RNA_def_property(srna, "asset_category", PROP_ENUM, PROP_NONE);
  RNA_def_property_enum_items(prop, asset_category_items);
  RNA_def_property_enum_funcs(prop,
                              "rna_FileAssetSelectParams_asset_category_get",
                              "rna_FileAssetSelectParams_asset_category_set",
                              NULL);
  RNA_def_property_ui_text(prop, "Asset Category", "Determine which kind of assets to display");
  RNA_def_property_update(prop, NC_SPACE | ND_SPACE_FILE_LIST, NULL);
}

static void rna_def_filemenu_entry(BlenderRNA *brna)
{
  StructRNA *srna;
  PropertyRNA *prop;

  srna = RNA_def_struct(brna, "FileBrowserFSMenuEntry", NULL);
  RNA_def_struct_sdna(srna, "FSMenuEntry");
  RNA_def_struct_ui_text(srna, "File Select Parameters", "File Select Parameters");

  prop = RNA_def_property(srna, "path", PROP_STRING, PROP_FILEPATH);
  RNA_def_property_string_funcs(prop,
                                "rna_FileBrowser_FSMenuEntry_path_get",
                                "rna_FileBrowser_FSMenuEntry_path_length",
                                "rna_FileBrowser_FSMenuEntry_path_set");
  RNA_def_property_ui_text(prop, "Path", "");

  prop = RNA_def_property(srna, "name", PROP_STRING, PROP_NONE);
  RNA_def_property_string_funcs(prop,
                                "rna_FileBrowser_FSMenuEntry_name_get",
                                "rna_FileBrowser_FSMenuEntry_name_length",
                                "rna_FileBrowser_FSMenuEntry_name_set");
  RNA_def_property_editable_func(prop, "rna_FileBrowser_FSMenuEntry_name_get_editable");
  RNA_def_property_ui_text(prop, "Name", "");
  RNA_def_struct_name_property(srna, prop);

  prop = RNA_def_property(srna, "icon", PROP_INT, PROP_NONE);
  RNA_def_property_int_funcs(
      prop, "rna_FileBrowser_FSMenuEntry_icon_get", "rna_FileBrowser_FSMenuEntry_icon_set", NULL);
  RNA_def_property_ui_text(prop, "Icon", "");

  prop = RNA_def_property(srna, "use_save", PROP_BOOLEAN, PROP_NONE);
  RNA_def_property_boolean_funcs(prop, "rna_FileBrowser_FSMenuEntry_use_save_get", NULL);
  RNA_def_property_ui_text(
      prop, "Save", "Whether this path is saved in bookmarks, or generated from OS");
  RNA_def_property_clear_flag(prop, PROP_EDITABLE);

  prop = RNA_def_property(srna, "is_valid", PROP_BOOLEAN, PROP_NONE);
  RNA_def_property_boolean_funcs(prop, "rna_FileBrowser_FSMenuEntry_is_valid_get", NULL);
  RNA_def_property_ui_text(prop, "Valid", "Whether this path is currently reachable");
  RNA_def_property_clear_flag(prop, PROP_EDITABLE);
}

static void rna_def_space_filebrowser(BlenderRNA *brna)
{
  StructRNA *srna;
  PropertyRNA *prop;

  srna = RNA_def_struct(brna, "SpaceFileBrowser", "Space");
  RNA_def_struct_sdna(srna, "SpaceFile");
  RNA_def_struct_ui_text(srna, "Space File Browser", "File browser space data");

  rna_def_space_generic_show_region_toggles(srna, (1 << RGN_TYPE_TOOLS) | (1 << RGN_TYPE_UI));

  prop = RNA_def_property(srna, "browse_mode", PROP_ENUM, PROP_NONE);
  RNA_def_property_enum_items(prop, rna_enum_space_file_browse_mode_items);
  RNA_def_property_ui_text(
      prop,
      "Browsing Mode",
      "Type of the File Editor view (regular file browsing or asset browsing)");
  RNA_def_property_update(prop, 0, "rna_SpaceFileBrowser_browse_mode_update");

  prop = RNA_def_property(srna, "params", PROP_POINTER, PROP_NONE);
  RNA_def_property_struct_type(prop, "FileSelectParams");
  RNA_def_property_pointer_funcs(
      prop, "rna_FileBrowser_params_get", NULL, "rna_FileBrowser_params_typef", NULL);
  RNA_def_property_ui_text(
      prop, "Filebrowser Parameter", "Parameters and Settings for the Filebrowser");

  prop = RNA_def_property(srna, "active_operator", PROP_POINTER, PROP_NONE);
  RNA_def_property_pointer_sdna(prop, NULL, "op");
  RNA_def_property_ui_text(prop, "Active Operator", "");

  /* keep this for compatibility with existing presets,
   * not exposed in c++ api because of keyword conflict */
  prop = RNA_def_property(srna, "operator", PROP_POINTER, PROP_NONE);
  RNA_def_property_pointer_sdna(prop, NULL, "op");
  RNA_def_property_ui_text(prop, "Active Operator", "");

  /* bookmarks, recent files etc. */
  prop = RNA_def_collection(srna,
                            "system_folders",
                            "FileBrowserFSMenuEntry",
                            "System Folders",
                            "System's folders (usually root, available hard drives, etc)");
  RNA_def_property_collection_funcs(prop,
                                    "rna_FileBrowser_FSMenuSystem_data_begin",
                                    "rna_FileBrowser_FSMenu_next",
                                    "rna_FileBrowser_FSMenu_end",
                                    "rna_FileBrowser_FSMenu_get",
                                    "rna_FileBrowser_FSMenuSystem_data_length",
                                    NULL,
                                    NULL,
                                    NULL);
  RNA_def_property_clear_flag(prop, PROP_EDITABLE);

  prop = RNA_def_int(srna,
                     "system_folders_active",
                     -1,
                     -1,
                     INT_MAX,
                     "Active System Folder",
                     "Index of active system folder (-1 if none)",
                     -1,
                     INT_MAX);
  RNA_def_property_int_sdna(prop, NULL, "systemnr");
  RNA_def_property_int_funcs(prop,
                             "rna_FileBrowser_FSMenuSystem_active_get",
                             "rna_FileBrowser_FSMenuSystem_active_set",
                             "rna_FileBrowser_FSMenuSystem_active_range");
  RNA_def_property_flag(prop, PROP_CONTEXT_UPDATE);
  RNA_def_property_update(
      prop, NC_SPACE | ND_SPACE_FILE_PARAMS, "rna_FileBrowser_FSMenu_active_update");

  prop = RNA_def_collection(srna,
                            "system_bookmarks",
                            "FileBrowserFSMenuEntry",
                            "System Bookmarks",
                            "System's bookmarks");
  RNA_def_property_collection_funcs(prop,
                                    "rna_FileBrowser_FSMenuSystemBookmark_data_begin",
                                    "rna_FileBrowser_FSMenu_next",
                                    "rna_FileBrowser_FSMenu_end",
                                    "rna_FileBrowser_FSMenu_get",
                                    "rna_FileBrowser_FSMenuSystemBookmark_data_length",
                                    NULL,
                                    NULL,
                                    NULL);
  RNA_def_property_clear_flag(prop, PROP_EDITABLE);

  prop = RNA_def_int(srna,
                     "system_bookmarks_active",
                     -1,
                     -1,
                     INT_MAX,
                     "Active System Bookmark",
                     "Index of active system bookmark (-1 if none)",
                     -1,
                     INT_MAX);
  RNA_def_property_int_sdna(prop, NULL, "system_bookmarknr");
  RNA_def_property_int_funcs(prop,
                             "rna_FileBrowser_FSMenuSystemBookmark_active_get",
                             "rna_FileBrowser_FSMenuSystemBookmark_active_set",
                             "rna_FileBrowser_FSMenuSystemBookmark_active_range");
  RNA_def_property_flag(prop, PROP_CONTEXT_UPDATE);
  RNA_def_property_update(
      prop, NC_SPACE | ND_SPACE_FILE_PARAMS, "rna_FileBrowser_FSMenu_active_update");

  prop = RNA_def_collection(
      srna, "bookmarks", "FileBrowserFSMenuEntry", "Bookmarks", "User's bookmarks");
  RNA_def_property_collection_funcs(prop,
                                    "rna_FileBrowser_FSMenuBookmark_data_begin",
                                    "rna_FileBrowser_FSMenu_next",
                                    "rna_FileBrowser_FSMenu_end",
                                    "rna_FileBrowser_FSMenu_get",
                                    "rna_FileBrowser_FSMenuBookmark_data_length",
                                    NULL,
                                    NULL,
                                    NULL);
  RNA_def_property_clear_flag(prop, PROP_EDITABLE);

  prop = RNA_def_int(srna,
                     "bookmarks_active",
                     -1,
                     -1,
                     INT_MAX,
                     "Active Bookmark",
                     "Index of active bookmark (-1 if none)",
                     -1,
                     INT_MAX);
  RNA_def_property_int_sdna(prop, NULL, "bookmarknr");
  RNA_def_property_int_funcs(prop,
                             "rna_FileBrowser_FSMenuBookmark_active_get",
                             "rna_FileBrowser_FSMenuBookmark_active_set",
                             "rna_FileBrowser_FSMenuBookmark_active_range");
  RNA_def_property_flag(prop, PROP_CONTEXT_UPDATE);
  RNA_def_property_update(
      prop, NC_SPACE | ND_SPACE_FILE_PARAMS, "rna_FileBrowser_FSMenu_active_update");

  prop = RNA_def_collection(
      srna, "recent_folders", "FileBrowserFSMenuEntry", "Recent Folders", "");
  RNA_def_property_collection_funcs(prop,
                                    "rna_FileBrowser_FSMenuRecent_data_begin",
                                    "rna_FileBrowser_FSMenu_next",
                                    "rna_FileBrowser_FSMenu_end",
                                    "rna_FileBrowser_FSMenu_get",
                                    "rna_FileBrowser_FSMenuRecent_data_length",
                                    NULL,
                                    NULL,
                                    NULL);
  RNA_def_property_clear_flag(prop, PROP_EDITABLE);

  prop = RNA_def_int(srna,
                     "recent_folders_active",
                     -1,
                     -1,
                     INT_MAX,
                     "Active Recent Folder",
                     "Index of active recent folder (-1 if none)",
                     -1,
                     INT_MAX);
  RNA_def_property_int_sdna(prop, NULL, "recentnr");
  RNA_def_property_int_funcs(prop,
                             "rna_FileBrowser_FSMenuRecent_active_get",
                             "rna_FileBrowser_FSMenuRecent_active_set",
                             "rna_FileBrowser_FSMenuRecent_active_range");
  RNA_def_property_flag(prop, PROP_CONTEXT_UPDATE);
  RNA_def_property_update(
      prop, NC_SPACE | ND_SPACE_FILE_PARAMS, "rna_FileBrowser_FSMenu_active_update");
}

static void rna_def_space_info(BlenderRNA *brna)
{
  StructRNA *srna;
  PropertyRNA *prop;

  srna = RNA_def_struct(brna, "SpaceInfo", "Space");
  RNA_def_struct_sdna(srna, "SpaceInfo");
  RNA_def_struct_ui_text(srna, "Space Info", "Info space data");

  /* reporting display */
  prop = RNA_def_property(srna, "show_report_debug", PROP_BOOLEAN, PROP_NONE);
  RNA_def_property_boolean_sdna(prop, NULL, "rpt_mask", INFO_RPT_DEBUG);
  RNA_def_property_ui_text(prop, "Show Debug", "Display debug reporting info");
  RNA_def_property_update(prop, NC_SPACE | ND_SPACE_INFO_REPORT, NULL);

  prop = RNA_def_property(srna, "show_report_info", PROP_BOOLEAN, PROP_NONE);
  RNA_def_property_boolean_sdna(prop, NULL, "rpt_mask", INFO_RPT_INFO);
  RNA_def_property_ui_text(prop, "Show Info", "Display general information");
  RNA_def_property_update(prop, NC_SPACE | ND_SPACE_INFO_REPORT, NULL);

  prop = RNA_def_property(srna, "show_report_operator", PROP_BOOLEAN, PROP_NONE);
  RNA_def_property_boolean_sdna(prop, NULL, "rpt_mask", INFO_RPT_OP);
  RNA_def_property_ui_text(prop, "Show Operator", "Display the operator log");
  RNA_def_property_update(prop, NC_SPACE | ND_SPACE_INFO_REPORT, NULL);

  prop = RNA_def_property(srna, "show_report_warning", PROP_BOOLEAN, PROP_NONE);
  RNA_def_property_boolean_sdna(prop, NULL, "rpt_mask", INFO_RPT_WARN);
  RNA_def_property_ui_text(prop, "Show Warn", "Display warnings");
  RNA_def_property_update(prop, NC_SPACE | ND_SPACE_INFO_REPORT, NULL);

  prop = RNA_def_property(srna, "show_report_error", PROP_BOOLEAN, PROP_NONE);
  RNA_def_property_boolean_sdna(prop, NULL, "rpt_mask", INFO_RPT_ERR);
  RNA_def_property_ui_text(prop, "Show Error", "Display error text");
  RNA_def_property_update(prop, NC_SPACE | ND_SPACE_INFO_REPORT, NULL);
}

static void rna_def_space_userpref(BlenderRNA *brna)
{
  static const EnumPropertyItem filter_type_items[] = {
      {0, "NAME", 0, "Name", "Filter based on the operator name"},
      {1, "KEY", 0, "Key-Binding", "Filter based on key bindings"},
      {0, NULL, 0, NULL, NULL},
  };

  StructRNA *srna;
  PropertyRNA *prop;

  srna = RNA_def_struct(brna, "SpacePreferences", "Space");
  RNA_def_struct_sdna(srna, "SpaceUserPref");
  RNA_def_struct_ui_text(srna, "Space Preferences", "Blender preferences space data");

  prop = RNA_def_property(srna, "filter_type", PROP_ENUM, PROP_NONE);
  RNA_def_property_enum_sdna(prop, NULL, "filter_type");
  RNA_def_property_enum_items(prop, filter_type_items);
  RNA_def_property_ui_text(prop, "Filter Type", "Filter method");
  RNA_def_property_update(prop, NC_SPACE | ND_SPACE_NODE, NULL);

  prop = RNA_def_property(srna, "filter_text", PROP_STRING, PROP_NONE);
  RNA_def_property_string_sdna(prop, NULL, "filter");
  RNA_def_property_flag(prop, PROP_TEXTEDIT_UPDATE);
  RNA_def_property_ui_text(prop, "Filter", "Search term for filtering in the UI");
}

static void rna_def_node_tree_path(BlenderRNA *brna)
{
  StructRNA *srna;
  PropertyRNA *prop;

  srna = RNA_def_struct(brna, "NodeTreePath", NULL);
  RNA_def_struct_sdna(srna, "bNodeTreePath");
  RNA_def_struct_ui_text(srna, "Node Tree Path", "Element of the node space tree path");

  prop = RNA_def_property(srna, "node_tree", PROP_POINTER, PROP_NONE);
  RNA_def_property_pointer_sdna(prop, NULL, "nodetree");
  RNA_def_property_clear_flag(prop, PROP_EDITABLE);
  RNA_def_property_ui_text(prop, "Node Tree", "Base node tree from context");
}

static void rna_def_space_node_path_api(BlenderRNA *brna, PropertyRNA *cprop)
{
  StructRNA *srna;
  PropertyRNA *prop, *parm;
  FunctionRNA *func;

  RNA_def_property_srna(cprop, "SpaceNodeEditorPath");
  srna = RNA_def_struct(brna, "SpaceNodeEditorPath", NULL);
  RNA_def_struct_sdna(srna, "SpaceNode");
  RNA_def_struct_ui_text(srna, "Space Node Editor Path", "History of node trees in the editor");

  prop = RNA_def_property(srna, "to_string", PROP_STRING, PROP_NONE);
  RNA_def_property_string_funcs(
      prop, "rna_SpaceNodeEditor_path_get", "rna_SpaceNodeEditor_path_length", NULL);
  RNA_def_property_clear_flag(prop, PROP_EDITABLE);
  RNA_def_struct_ui_text(srna, "Path", "Get the node tree path as a string");

  func = RNA_def_function(srna, "clear", "rna_SpaceNodeEditor_path_clear");
  RNA_def_function_ui_description(func, "Reset the node tree path");
  RNA_def_function_flag(func, FUNC_USE_CONTEXT);

  func = RNA_def_function(srna, "start", "rna_SpaceNodeEditor_path_start");
  RNA_def_function_ui_description(func, "Set the root node tree");
  RNA_def_function_flag(func, FUNC_USE_CONTEXT);
  parm = RNA_def_pointer(func, "node_tree", "NodeTree", "Node Tree", "");
  RNA_def_parameter_flags(parm, 0, PARM_REQUIRED | PARM_RNAPTR);

  func = RNA_def_function(srna, "append", "rna_SpaceNodeEditor_path_append");
  RNA_def_function_ui_description(func, "Append a node group tree to the path");
  RNA_def_function_flag(func, FUNC_USE_CONTEXT);
  parm = RNA_def_pointer(
      func, "node_tree", "NodeTree", "Node Tree", "Node tree to append to the node editor path");
  RNA_def_parameter_flags(parm, 0, PARM_REQUIRED | PARM_RNAPTR);
  parm = RNA_def_pointer(func, "node", "Node", "Node", "Group node linking to this node tree");
  RNA_def_parameter_flags(parm, 0, PARM_RNAPTR);

  func = RNA_def_function(srna, "pop", "rna_SpaceNodeEditor_path_pop");
  RNA_def_function_ui_description(func, "Remove the last node tree from the path");
  RNA_def_function_flag(func, FUNC_USE_CONTEXT);
}

static void rna_def_space_node(BlenderRNA *brna)
{
  StructRNA *srna;
  PropertyRNA *prop;

  static const EnumPropertyItem texture_id_type_items[] = {
      {SNODE_TEX_WORLD, "WORLD", ICON_WORLD_DATA, "World", "Edit texture nodes from World"},
      {SNODE_TEX_BRUSH, "BRUSH", ICON_BRUSH_DATA, "Brush", "Edit texture nodes from Brush"},
#  ifdef WITH_FREESTYLE
      {SNODE_TEX_LINESTYLE,
       "LINESTYLE",
       ICON_LINE_DATA,
       "Line Style",
       "Edit texture nodes from Line Style"},
#  endif
      {0, NULL, 0, NULL, NULL},
  };

  static const EnumPropertyItem shader_type_items[] = {
      {SNODE_SHADER_OBJECT, "OBJECT", ICON_OBJECT_DATA, "Object", "Edit shader nodes from Object"},
      {SNODE_SHADER_WORLD, "WORLD", ICON_WORLD_DATA, "World", "Edit shader nodes from World"},
#  ifdef WITH_FREESTYLE
      {SNODE_SHADER_LINESTYLE,
       "LINESTYLE",
       ICON_LINE_DATA,
       "Line Style",
       "Edit shader nodes from Line Style"},
#  endif
      {0, NULL, 0, NULL, NULL},
  };

  static const EnumPropertyItem backdrop_channels_items[] = {
      {SNODE_USE_ALPHA,
       "COLOR_ALPHA",
       ICON_IMAGE_RGB_ALPHA,
       "Color and Alpha",
       "Display image with RGB colors and alpha transparency"},
      {0, "COLOR", ICON_IMAGE_RGB, "Color", "Display image with RGB colors"},
      {SNODE_SHOW_ALPHA, "ALPHA", ICON_IMAGE_ALPHA, "Alpha", "Display alpha transparency channel"},
      {SNODE_SHOW_R, "RED", ICON_COLOR_RED, "Red", ""},
      {SNODE_SHOW_G, "GREEN", ICON_COLOR_GREEN, "Green", ""},
      {SNODE_SHOW_B, "BLUE", ICON_COLOR_BLUE, "Blue", ""},
      {0, NULL, 0, NULL, NULL},
  };

  static const EnumPropertyItem insert_ofs_dir_items[] = {
      {SNODE_INSERTOFS_DIR_RIGHT, "RIGHT", 0, "Right"},
      {SNODE_INSERTOFS_DIR_LEFT, "LEFT", 0, "Left"},
      {0, NULL, 0, NULL, NULL},
  };

  static const EnumPropertyItem dummy_items[] = {
      {0, "DUMMY", 0, "", ""},
      {0, NULL, 0, NULL, NULL},
  };

  srna = RNA_def_struct(brna, "SpaceNodeEditor", "Space");
  RNA_def_struct_sdna(srna, "SpaceNode");
  RNA_def_struct_ui_text(srna, "Space Node Editor", "Node editor space data");

  rna_def_space_generic_show_region_toggles(srna, (1 << RGN_TYPE_TOOLS) | (1 << RGN_TYPE_UI));

  prop = RNA_def_property(srna, "tree_type", PROP_ENUM, PROP_NONE);
  RNA_def_property_enum_items(prop, dummy_items);
  RNA_def_property_enum_funcs(prop,
                              "rna_SpaceNodeEditor_tree_type_get",
                              "rna_SpaceNodeEditor_tree_type_set",
                              "rna_SpaceNodeEditor_tree_type_itemf");
  RNA_def_property_ui_text(prop, "Tree Type", "Node tree type to display and edit");
  RNA_def_property_update(prop, NC_SPACE | ND_SPACE_NODE, NULL);

  prop = RNA_def_property(srna, "texture_type", PROP_ENUM, PROP_NONE);
  RNA_def_property_enum_sdna(prop, NULL, "texfrom");
  RNA_def_property_enum_items(prop, texture_id_type_items);
  RNA_def_property_ui_text(prop, "Texture Type", "Type of data to take texture from");
  RNA_def_property_update(prop, NC_SPACE | ND_SPACE_NODE, NULL);

  prop = RNA_def_property(srna, "shader_type", PROP_ENUM, PROP_NONE);
  RNA_def_property_enum_sdna(prop, NULL, "shaderfrom");
  RNA_def_property_enum_items(prop, shader_type_items);
  RNA_def_property_ui_text(prop, "Shader Type", "Type of data to take shader from");
  RNA_def_property_update(prop, NC_SPACE | ND_SPACE_NODE, NULL);

  prop = RNA_def_property(srna, "id", PROP_POINTER, PROP_NONE);
  RNA_def_property_clear_flag(prop, PROP_EDITABLE);
  RNA_def_property_ui_text(prop, "ID", "Data-block whose nodes are being edited");

  prop = RNA_def_property(srna, "id_from", PROP_POINTER, PROP_NONE);
  RNA_def_property_pointer_sdna(prop, NULL, "from");
  RNA_def_property_clear_flag(prop, PROP_EDITABLE);
  RNA_def_property_ui_text(
      prop, "ID From", "Data-block from which the edited data-block is linked");

  prop = RNA_def_property(srna, "path", PROP_COLLECTION, PROP_NONE);
  RNA_def_property_collection_sdna(prop, NULL, "treepath", NULL);
  RNA_def_property_struct_type(prop, "NodeTreePath");
  RNA_def_property_ui_text(
      prop, "Node Tree Path", "Path from the data-block to the currently edited node tree");
  rna_def_space_node_path_api(brna, prop);

  prop = RNA_def_property(srna, "node_tree", PROP_POINTER, PROP_NONE);
  RNA_def_property_pointer_funcs(
      prop, NULL, "rna_SpaceNodeEditor_node_tree_set", NULL, "rna_SpaceNodeEditor_node_tree_poll");
  RNA_def_property_pointer_sdna(prop, NULL, "nodetree");
  RNA_def_property_flag(prop, PROP_EDITABLE | PROP_CONTEXT_UPDATE);
  RNA_def_property_ui_text(prop, "Node Tree", "Base node tree from context");
  RNA_def_property_update(prop, NC_SPACE | ND_SPACE_NODE, "rna_SpaceNodeEditor_node_tree_update");

  prop = RNA_def_property(srna, "edit_tree", PROP_POINTER, PROP_NONE);
  RNA_def_property_pointer_sdna(prop, NULL, "edittree");
  RNA_def_property_clear_flag(prop, PROP_EDITABLE);
  RNA_def_property_ui_text(prop, "Edit Tree", "Node tree being displayed and edited");

  prop = RNA_def_property(srna, "pin", PROP_BOOLEAN, PROP_NONE);
  RNA_def_property_boolean_sdna(prop, NULL, "flag", SNODE_PIN);
  RNA_def_property_ui_text(prop, "Pinned", "Use the pinned node tree");
  RNA_def_property_ui_icon(prop, ICON_UNPINNED, 1);
  RNA_def_property_update(prop, NC_SPACE | ND_SPACE_NODE, NULL);

  prop = RNA_def_property(srna, "show_backdrop", PROP_BOOLEAN, PROP_NONE);
  RNA_def_property_boolean_sdna(prop, NULL, "flag", SNODE_BACKDRAW);
  RNA_def_property_ui_text(
      prop, "Backdrop", "Use active Viewer Node output as backdrop for compositing nodes");
  RNA_def_property_update(
      prop, NC_SPACE | ND_SPACE_NODE_VIEW, "rna_SpaceNodeEditor_show_backdrop_update");

  prop = RNA_def_property(srna, "show_annotation", PROP_BOOLEAN, PROP_NONE);
  RNA_def_property_boolean_sdna(prop, NULL, "flag", SNODE_SHOW_GPENCIL);
  RNA_def_property_ui_text(prop, "Show Annotation", "Show annotations for this view");
  RNA_def_property_update(prop, NC_SPACE | ND_SPACE_NODE_VIEW, NULL);

  prop = RNA_def_property(srna, "use_auto_render", PROP_BOOLEAN, PROP_NONE);
  RNA_def_property_boolean_sdna(prop, NULL, "flag", SNODE_AUTO_RENDER);
  RNA_def_property_ui_text(
      prop, "Auto Render", "Re-render and composite changed layers on 3D edits");
  RNA_def_property_update(prop, NC_SPACE | ND_SPACE_NODE_VIEW, NULL);

  prop = RNA_def_property(srna, "backdrop_zoom", PROP_FLOAT, PROP_NONE);
  RNA_def_property_float_sdna(prop, NULL, "zoom");
  RNA_def_property_float_default(prop, 1.0f);
  RNA_def_property_range(prop, 0.01f, FLT_MAX);
  RNA_def_property_ui_range(prop, 0.01, 100, 1, 2);
  RNA_def_property_ui_text(prop, "Backdrop Zoom", "Backdrop zoom factor");
  RNA_def_property_update(prop, NC_SPACE | ND_SPACE_NODE_VIEW, NULL);

  prop = RNA_def_property(srna, "backdrop_offset", PROP_FLOAT, PROP_NONE);
  RNA_def_property_float_sdna(prop, NULL, "xof");
  RNA_def_property_array(prop, 2);
  RNA_def_property_ui_text(prop, "Backdrop Offset", "Backdrop offset");
  RNA_def_property_update(prop, NC_SPACE | ND_SPACE_NODE_VIEW, NULL);

  prop = RNA_def_property(srna, "backdrop_channels", PROP_ENUM, PROP_NONE);
  RNA_def_property_enum_bitflag_sdna(prop, NULL, "flag");
  RNA_def_property_enum_items(prop, backdrop_channels_items);
  RNA_def_property_ui_text(prop, "Display Channels", "Channels of the image to draw");
  RNA_def_property_update(prop, NC_SPACE | ND_SPACE_NODE_VIEW, NULL);

  /* the mx/my "cursor" in the node editor is used only by operators to store the mouse position */
  prop = RNA_def_property(srna, "cursor_location", PROP_FLOAT, PROP_XYZ);
  RNA_def_property_array(prop, 2);
  RNA_def_property_float_sdna(prop, NULL, "cursor");
  RNA_def_property_ui_text(prop, "Cursor Location", "Location for adding new nodes");
  RNA_def_property_update(prop, NC_SPACE | ND_SPACE_NODE_VIEW, NULL);

  /* insert offset (called "Auto-offset" in UI) */
  prop = RNA_def_property(srna, "use_insert_offset", PROP_BOOLEAN, PROP_NONE);
  RNA_def_property_boolean_negative_sdna(prop, NULL, "flag", SNODE_SKIP_INSOFFSET);
  RNA_def_property_ui_text(prop,
                           "Auto-offset",
                           "Automatically offset the following or previous nodes in a "
                           "chain when inserting a new node");
  RNA_def_property_ui_icon(prop, ICON_NODE_INSERT_ON, 1);
  RNA_def_property_update(prop, NC_SPACE | ND_SPACE_NODE_VIEW, NULL);

  prop = RNA_def_property(srna, "insert_offset_direction", PROP_ENUM, PROP_NONE);
  RNA_def_property_enum_bitflag_sdna(prop, NULL, "insert_ofs_dir");
  RNA_def_property_enum_items(prop, insert_ofs_dir_items);
  RNA_def_property_ui_text(
      prop, "Auto-offset Direction", "Direction to offset nodes on insertion");
  RNA_def_property_update(prop, NC_SPACE | ND_SPACE_NODE_VIEW, NULL);

  RNA_api_space_node(srna);
}

static void rna_def_space_clip(BlenderRNA *brna)
{
  StructRNA *srna;
  PropertyRNA *prop;

  static const EnumPropertyItem view_items[] = {
      {SC_VIEW_CLIP, "CLIP", ICON_SEQUENCE, "Clip", "Show editing clip preview"},
      {SC_VIEW_GRAPH, "GRAPH", ICON_GRAPH, "Graph", "Show graph view for active element"},
      {SC_VIEW_DOPESHEET,
       "DOPESHEET",
       ICON_ACTION,
       "Dopesheet",
       "Dopesheet view for tracking data"},
      {0, NULL, 0, NULL, NULL},
  };

  static const EnumPropertyItem annotation_source_items[] = {
      {SC_GPENCIL_SRC_CLIP,
       "CLIP",
       0,
       "Clip",
       "Show annotation data-block which belongs to movie clip"},
      {SC_GPENCIL_SRC_TRACK,
       "TRACK",
       0,
       "Track",
       "Show annotation data-block which belongs to active track"},
      {0, NULL, 0, NULL, NULL},
  };

  static const EnumPropertyItem pivot_items[] = {
      {V3D_AROUND_CENTER_BOUNDS,
       "BOUNDING_BOX_CENTER",
       ICON_PIVOT_BOUNDBOX,
       "Bounding Box Center",
       "Pivot around bounding box center of selected object(s)"},
      {V3D_AROUND_CURSOR, "CURSOR", ICON_PIVOT_CURSOR, "2D Cursor", "Pivot around the 2D cursor"},
      {V3D_AROUND_LOCAL_ORIGINS,
       "INDIVIDUAL_ORIGINS",
       ICON_PIVOT_INDIVIDUAL,
       "Individual Origins",
       "Pivot around each object's own origin"},
      {V3D_AROUND_CENTER_MEDIAN,
       "MEDIAN_POINT",
       ICON_PIVOT_MEDIAN,
       "Median Point",
       "Pivot around the median point of selected objects"},
      {0, NULL, 0, NULL, NULL},
  };

  srna = RNA_def_struct(brna, "SpaceClipEditor", "Space");
  RNA_def_struct_sdna(srna, "SpaceClip");
  RNA_def_struct_ui_text(srna, "Space Clip Editor", "Clip editor space data");

  rna_def_space_generic_show_region_toggles(
      srna, (1 << RGN_TYPE_TOOLS) | (1 << RGN_TYPE_UI) | (1 << RGN_TYPE_HUD));

  /* movieclip */
  prop = RNA_def_property(srna, "clip", PROP_POINTER, PROP_NONE);
  RNA_def_property_flag(prop, PROP_EDITABLE);
  RNA_def_property_ui_text(prop, "Movie Clip", "Movie clip displayed and edited in this space");
  RNA_def_property_pointer_funcs(prop, NULL, "rna_SpaceClipEditor_clip_set", NULL, NULL);
  RNA_def_property_update(prop, NC_SPACE | ND_SPACE_CLIP, NULL);

  /* clip user */
  prop = RNA_def_property(srna, "clip_user", PROP_POINTER, PROP_NONE);
  RNA_def_property_flag(prop, PROP_NEVER_NULL);
  RNA_def_property_struct_type(prop, "MovieClipUser");
  RNA_def_property_pointer_sdna(prop, NULL, "user");
  RNA_def_property_ui_text(
      prop, "Movie Clip User", "Parameters defining which frame of the movie clip is displayed");
  RNA_def_property_update(prop, NC_SPACE | ND_SPACE_CLIP, NULL);

  /* mask */
  rna_def_space_mask_info(srna, NC_SPACE | ND_SPACE_CLIP, "rna_SpaceClipEditor_mask_set");

  /* mode */
  prop = RNA_def_property(srna, "mode", PROP_ENUM, PROP_NONE);
  RNA_def_property_enum_sdna(prop, NULL, "mode");
  RNA_def_property_enum_items(prop, rna_enum_clip_editor_mode_items);
  RNA_def_property_ui_text(prop, "Mode", "Editing context being displayed");
  RNA_def_property_update(prop, NC_SPACE | ND_SPACE_CLIP, "rna_SpaceClipEditor_clip_mode_update");

  /* view */
  prop = RNA_def_property(srna, "view", PROP_ENUM, PROP_NONE);
  RNA_def_property_enum_sdna(prop, NULL, "view");
  RNA_def_property_enum_items(prop, view_items);
  RNA_def_property_ui_text(prop, "View", "Type of the clip editor view");
  RNA_def_property_translation_context(prop, BLT_I18NCONTEXT_ID_MOVIECLIP);
  RNA_def_property_update(prop, NC_SPACE | ND_SPACE_CLIP, "rna_SpaceClipEditor_view_type_update");

  /* show pattern */
  prop = RNA_def_property(srna, "show_marker_pattern", PROP_BOOLEAN, PROP_NONE);
  RNA_def_property_ui_text(prop, "Show Marker Pattern", "Show pattern boundbox for markers");
  RNA_def_property_boolean_sdna(prop, NULL, "flag", SC_SHOW_MARKER_PATTERN);
  RNA_def_property_update(prop, NC_SPACE | ND_SPACE_CLIP, NULL);

  /* show search */
  prop = RNA_def_property(srna, "show_marker_search", PROP_BOOLEAN, PROP_NONE);
  RNA_def_property_ui_text(prop, "Show Marker Search", "Show search boundbox for markers");
  RNA_def_property_boolean_sdna(prop, NULL, "flag", SC_SHOW_MARKER_SEARCH);
  RNA_def_property_update(prop, NC_SPACE | ND_SPACE_CLIP, NULL);

  /* lock to selection */
  prop = RNA_def_property(srna, "lock_selection", PROP_BOOLEAN, PROP_NONE);
  RNA_def_property_ui_text(
      prop, "Lock to Selection", "Lock viewport to selected markers during playback");
  RNA_def_property_boolean_sdna(prop, NULL, "flag", SC_LOCK_SELECTION);
  RNA_def_property_update(
      prop, NC_SPACE | ND_SPACE_CLIP, "rna_SpaceClipEditor_lock_selection_update");

  /* lock to time cursor */
  prop = RNA_def_property(srna, "lock_time_cursor", PROP_BOOLEAN, PROP_NONE);
  RNA_def_property_ui_text(
      prop, "Lock to Time Cursor", "Lock curves view to time cursor during playback and tracking");
  RNA_def_property_boolean_sdna(prop, NULL, "flag", SC_LOCK_TIMECURSOR);
  RNA_def_property_update(prop, NC_SPACE | ND_SPACE_CLIP, NULL);

  /* show markers paths */
  prop = RNA_def_property(srna, "show_track_path", PROP_BOOLEAN, PROP_NONE);
  RNA_def_property_boolean_sdna(prop, NULL, "flag", SC_SHOW_TRACK_PATH);
  RNA_def_property_ui_text(prop, "Show Track Path", "Show path of how track moves");
  RNA_def_property_update(prop, NC_SPACE | ND_SPACE_CLIP, NULL);

  /* path length */
  prop = RNA_def_property(srna, "path_length", PROP_INT, PROP_NONE);
  RNA_def_property_int_sdna(prop, NULL, "path_length");
  RNA_def_property_range(prop, 0, INT_MAX);
  RNA_def_property_ui_text(prop, "Path Length", "Length of displaying path, in frames");
  RNA_def_property_update(prop, NC_SPACE | ND_SPACE_CLIP, NULL);

  /* show tiny markers */
  prop = RNA_def_property(srna, "show_tiny_markers", PROP_BOOLEAN, PROP_NONE);
  RNA_def_property_ui_text(prop, "Show Tiny Markers", "Show markers in a more compact manner");
  RNA_def_property_boolean_sdna(prop, NULL, "flag", SC_SHOW_TINY_MARKER);
  RNA_def_property_update(prop, NC_SPACE | ND_SPACE_CLIP, NULL);

  /* show bundles */
  prop = RNA_def_property(srna, "show_bundles", PROP_BOOLEAN, PROP_NONE);
  RNA_def_property_ui_text(prop, "Show Bundles", "Show projection of 3D markers into footage");
  RNA_def_property_boolean_sdna(prop, NULL, "flag", SC_SHOW_BUNDLES);
  RNA_def_property_update(prop, NC_SPACE | ND_SPACE_CLIP, NULL);

  /* mute footage */
  prop = RNA_def_property(srna, "use_mute_footage", PROP_BOOLEAN, PROP_NONE);
  RNA_def_property_ui_text(prop, "Mute Footage", "Mute footage and show black background instead");
  RNA_def_property_boolean_sdna(prop, NULL, "flag", SC_MUTE_FOOTAGE);
  RNA_def_property_update(prop, NC_SPACE | ND_SPACE_CLIP, NULL);

  /* hide disabled */
  prop = RNA_def_property(srna, "show_disabled", PROP_BOOLEAN, PROP_NONE);
  RNA_def_property_ui_text(prop, "Show Disabled", "Show disabled tracks from the footage");
  RNA_def_property_boolean_negative_sdna(prop, NULL, "flag", SC_HIDE_DISABLED);
  RNA_def_property_update(prop, NC_SPACE | ND_SPACE_CLIP, NULL);

  prop = RNA_def_property(srna, "show_metadata", PROP_BOOLEAN, PROP_NONE);
  RNA_def_property_boolean_sdna(prop, NULL, "flag", SC_SHOW_METADATA);
  RNA_def_property_ui_text(prop, "Show Metadata", "Show metadata of clip");
  RNA_def_property_update(prop, NC_SPACE | ND_SPACE_CLIP, NULL);

  /* scopes */
  prop = RNA_def_property(srna, "scopes", PROP_POINTER, PROP_NONE);
  RNA_def_property_pointer_sdna(prop, NULL, "scopes");
  RNA_def_property_struct_type(prop, "MovieClipScopes");
  RNA_def_property_ui_text(prop, "Scopes", "Scopes to visualize movie clip statistics");

  /* show names */
  prop = RNA_def_property(srna, "show_names", PROP_BOOLEAN, PROP_NONE);
  RNA_def_property_boolean_sdna(prop, NULL, "flag", SC_SHOW_NAMES);
  RNA_def_property_ui_text(prop, "Show Names", "Show track names and status");
  RNA_def_property_update(prop, NC_SPACE | ND_SPACE_CLIP, NULL);

  /* show grid */
  prop = RNA_def_property(srna, "show_grid", PROP_BOOLEAN, PROP_NONE);
  RNA_def_property_boolean_sdna(prop, NULL, "flag", SC_SHOW_GRID);
  RNA_def_property_ui_text(prop, "Show Grid", "Show grid showing lens distortion");
  RNA_def_property_update(prop, NC_SPACE | ND_SPACE_CLIP, NULL);

  /* show stable */
  prop = RNA_def_property(srna, "show_stable", PROP_BOOLEAN, PROP_NONE);
  RNA_def_property_boolean_sdna(prop, NULL, "flag", SC_SHOW_STABLE);
  RNA_def_property_ui_text(
      prop, "Show Stable", "Show stable footage in editor (if stabilization is enabled)");
  RNA_def_property_update(prop, NC_SPACE | ND_SPACE_CLIP, NULL);

  /* manual calibration */
  prop = RNA_def_property(srna, "use_manual_calibration", PROP_BOOLEAN, PROP_NONE);
  RNA_def_property_boolean_sdna(prop, NULL, "flag", SC_MANUAL_CALIBRATION);
  RNA_def_property_ui_text(prop, "Manual Calibration", "Use manual calibration helpers");
  RNA_def_property_update(prop, NC_SPACE | ND_SPACE_CLIP, NULL);

  /* show annotation */
  prop = RNA_def_property(srna, "show_annotation", PROP_BOOLEAN, PROP_NONE);
  RNA_def_property_boolean_sdna(prop, NULL, "flag", SC_SHOW_ANNOTATION);
  RNA_def_property_ui_text(prop, "Show Annotation", "Show annotations for this view");
  RNA_def_property_update(prop, NC_SPACE | ND_SPACE_CLIP, NULL);

  /* show filters */
  prop = RNA_def_property(srna, "show_filters", PROP_BOOLEAN, PROP_NONE);
  RNA_def_property_boolean_sdna(prop, NULL, "flag", SC_SHOW_FILTERS);
  RNA_def_property_ui_text(prop, "Show Filters", "Show filters for graph editor");
  RNA_def_property_update(prop, NC_SPACE | ND_SPACE_CLIP, NULL);

  /* show graph_frames */
  prop = RNA_def_property(srna, "show_graph_frames", PROP_BOOLEAN, PROP_NONE);
  RNA_def_property_boolean_sdna(prop, NULL, "flag", SC_SHOW_GRAPH_FRAMES);
  RNA_def_property_ui_text(
      prop,
      "Show Frames",
      "Show curve for per-frame average error (camera motion should be solved first)");
  RNA_def_property_update(prop, NC_SPACE | ND_SPACE_CLIP, NULL);

  /* show graph tracks motion */
  prop = RNA_def_property(srna, "show_graph_tracks_motion", PROP_BOOLEAN, PROP_NONE);
  RNA_def_property_boolean_sdna(prop, NULL, "flag", SC_SHOW_GRAPH_TRACKS_MOTION);
  RNA_def_property_ui_text(
      prop,
      "Show Tracks Motion",
      "Display the speed curves (in \"x\" direction red, in \"y\" direction green) "
      "for the selected tracks");
  RNA_def_property_update(prop, NC_SPACE | ND_SPACE_CLIP, NULL);

  /* show graph tracks motion */
  prop = RNA_def_property(srna, "show_graph_tracks_error", PROP_BOOLEAN, PROP_NONE);
  RNA_def_property_boolean_sdna(prop, NULL, "flag", SC_SHOW_GRAPH_TRACKS_ERROR);
  RNA_def_property_ui_text(
      prop, "Show Tracks Error", "Display the reprojection error curve for selected tracks");
  RNA_def_property_update(prop, NC_SPACE | ND_SPACE_CLIP, NULL);

  /* show_only_selected */
  prop = RNA_def_property(srna, "show_graph_only_selected", PROP_BOOLEAN, PROP_NONE);
  RNA_def_property_boolean_sdna(prop, NULL, "flag", SC_SHOW_GRAPH_SEL_ONLY);
  RNA_def_property_ui_text(
      prop, "Only Show Selected", "Only include channels relating to selected objects and data");
  RNA_def_property_ui_icon(prop, ICON_RESTRICT_SELECT_OFF, 0);
  RNA_def_property_update(prop, NC_SPACE | ND_SPACE_CLIP, NULL);

  /* show_hidden */
  prop = RNA_def_property(srna, "show_graph_hidden", PROP_BOOLEAN, PROP_NONE);
  RNA_def_property_boolean_sdna(prop, NULL, "flag", SC_SHOW_GRAPH_HIDDEN);
  RNA_def_property_ui_text(
      prop, "Display Hidden", "Include channels from objects/bone that aren't visible");
  RNA_def_property_ui_icon(prop, ICON_GHOST_ENABLED, 0);
  RNA_def_property_update(prop, NC_SPACE | ND_SPACE_CLIP, NULL);

  /* ** channels ** */

  /* show_red_channel */
  prop = RNA_def_property(srna, "show_red_channel", PROP_BOOLEAN, PROP_NONE);
  RNA_def_property_boolean_negative_sdna(prop, NULL, "postproc_flag", MOVIECLIP_DISABLE_RED);
  RNA_def_property_ui_text(prop, "Show Red Channel", "Show red channel in the frame");
  RNA_def_property_update(prop, NC_SPACE | ND_SPACE_CLIP, NULL);

  /* show_green_channel */
  prop = RNA_def_property(srna, "show_green_channel", PROP_BOOLEAN, PROP_NONE);
  RNA_def_property_boolean_negative_sdna(prop, NULL, "postproc_flag", MOVIECLIP_DISABLE_GREEN);
  RNA_def_property_ui_text(prop, "Show Green Channel", "Show green channel in the frame");
  RNA_def_property_update(prop, NC_SPACE | ND_SPACE_CLIP, NULL);

  /* show_blue_channel */
  prop = RNA_def_property(srna, "show_blue_channel", PROP_BOOLEAN, PROP_NONE);
  RNA_def_property_boolean_negative_sdna(prop, NULL, "postproc_flag", MOVIECLIP_DISABLE_BLUE);
  RNA_def_property_ui_text(prop, "Show Blue Channel", "Show blue channel in the frame");
  RNA_def_property_update(prop, NC_SPACE | ND_SPACE_CLIP, NULL);

  /* preview_grayscale */
  prop = RNA_def_property(srna, "use_grayscale_preview", PROP_BOOLEAN, PROP_NONE);
  RNA_def_property_boolean_sdna(prop, NULL, "postproc_flag", MOVIECLIP_PREVIEW_GRAYSCALE);
  RNA_def_property_ui_text(prop, "Grayscale", "Display frame in grayscale mode");
  RNA_def_property_update(prop, NC_MOVIECLIP | ND_DISPLAY, NULL);

  /* timeline */
  prop = RNA_def_property(srna, "show_seconds", PROP_BOOLEAN, PROP_NONE);
  RNA_def_property_boolean_sdna(prop, NULL, "flag", SC_SHOW_SECONDS);
  RNA_def_property_ui_text(prop, "Show Seconds", "Show timing in seconds not frames");
  RNA_def_property_update(prop, NC_MOVIECLIP | ND_DISPLAY, NULL);

  /* grease pencil source */
  prop = RNA_def_property(srna, "annotation_source", PROP_ENUM, PROP_NONE);
  RNA_def_property_enum_sdna(prop, NULL, "gpencil_src");
  RNA_def_property_enum_items(prop, annotation_source_items);
  RNA_def_property_ui_text(prop, "Annotation Source", "Where the annotation comes from");
  RNA_def_property_translation_context(prop, BLT_I18NCONTEXT_ID_MOVIECLIP);
  RNA_def_property_update(prop, NC_MOVIECLIP | ND_DISPLAY, NULL);

  /* pivot point */
  prop = RNA_def_property(srna, "pivot_point", PROP_ENUM, PROP_NONE);
  RNA_def_property_enum_sdna(prop, NULL, "around");
  RNA_def_property_enum_items(prop, pivot_items);
  RNA_def_property_ui_text(prop, "Pivot Point", "Pivot center for rotation/scaling");
  RNA_def_property_update(prop, NC_SPACE | ND_SPACE_CLIP, NULL);
}

void RNA_def_space(BlenderRNA *brna)
{
  rna_def_space(brna);
  rna_def_space_image(brna);
  rna_def_space_sequencer(brna);
  rna_def_space_text(brna);
  rna_def_fileselect_entry(brna);
  rna_def_fileselect_params(brna);
  rna_def_fileselect_asset_params(brna);
  rna_def_fileselect_idfilter(brna);
  rna_def_filemenu_entry(brna);
  rna_def_space_filebrowser(brna);
  rna_def_space_outliner(brna);
  rna_def_space_view3d(brna);
  rna_def_space_properties(brna);
  rna_def_space_dopesheet(brna);
  rna_def_space_graph(brna);
  rna_def_space_nla(brna);
  rna_def_space_console(brna);
  rna_def_console_line(brna);
  rna_def_space_info(brna);
  rna_def_space_userpref(brna);
  rna_def_node_tree_path(brna);
  rna_def_space_node(brna);
  rna_def_space_clip(brna);
}

#endif<|MERGE_RESOLUTION|>--- conflicted
+++ resolved
@@ -5864,15 +5864,11 @@
        ICON_GREASEPENCIL,
        "Grease Pencil",
        "Show Grease pencil data-blocks"},
-<<<<<<< HEAD
-      {FILTER_ID_GR, "filter_group", ICON_OUTLINER_COLLECTION, "Collections", "Show Collection data-blocks"},
-=======
       {FILTER_ID_GR,
        "filter_group",
        ICON_OUTLINER_COLLECTION,
        "Collections",
        "Show Collection data-blocks"},
->>>>>>> c2f0ee01
       {FILTER_ID_HA, "filter_hair", ICON_HAIR_DATA, "Hairs", "Show/hide Hair data-blocks"},
       {FILTER_ID_IM, "filter_image", ICON_IMAGE_DATA, "Images", "Show Image data-blocks"},
       {FILTER_ID_LA, "filter_light", ICON_LIGHT_DATA, "Lights", "Show Light data-blocks"},
