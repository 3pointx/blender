/*
 * $Id$
 *
 * ***** BEGIN GPL LICENSE BLOCK *****
 *
 * This program is free software; you can redistribute it and/or
 * modify it under the terms of the GNU General Public License
 * as published by the Free Software Foundation; either version 2
 * of the License, or (at your option) any later version.
 *
 * This program is distributed in the hope that it will be useful,
 * but WITHOUT ANY WARRANTY; without even the implied warranty of
 * MERCHANTABILITY or FITNESS FOR A PARTICULAR PURPOSE.  See the
 * GNU General Public License for more details.
 *
 * You should have received a copy of the GNU General Public License
 * along with this program; if not, write to the Free Software Foundation,
 * Inc., 51 Franklin Street, Fifth Floor, Boston, MA 02110-1301, USA.
 *
 * Contributor(s): Blender Foundation (2008)
 *
 * ***** END GPL LICENSE BLOCK *****
 */

/** \file blender/makesrna/intern/rna_space.c
 *  \ingroup RNA
 */


#include <stdlib.h>

#include "MEM_guardedalloc.h"

#include "RNA_access.h"
#include "RNA_define.h"

#include "rna_internal.h"

#include "BKE_key.h"

#include "DNA_action_types.h"
#include "DNA_key_types.h"
#include "DNA_node_types.h"
#include "DNA_object_types.h"
#include "DNA_space_types.h"
#include "DNA_view3d_types.h"

#include "WM_api.h"
#include "WM_types.h"

#include "RE_pipeline.h"

EnumPropertyItem space_type_items[] = {
	{SPACE_EMPTY, "EMPTY", 0, "Empty", ""},
	{SPACE_VIEW3D, "VIEW_3D", 0, "3D View", ""},
	{SPACE_IPO, "GRAPH_EDITOR", 0, "Graph Editor", ""},
	{SPACE_OUTLINER, "OUTLINER", 0, "Outliner", ""},
	{SPACE_BUTS, "PROPERTIES", 0, "Properties", ""},
	{SPACE_FILE, "FILE_BROWSER", 0, "File Browser", ""},
	{SPACE_IMAGE, "IMAGE_EDITOR", 0, "Image Editor", ""},
	{SPACE_INFO, "INFO", 0, "Info", ""},
	{SPACE_SEQ, "SEQUENCE_EDITOR", 0, "Sequence Editor", ""},
	{SPACE_TEXT, "TEXT_EDITOR", 0, "Text Editor", ""},
	//{SPACE_IMASEL, "IMAGE_BROWSER", 0, "Image Browser", ""},
	{SPACE_SOUND, "AUDIO_WINDOW", 0, "Audio Window", ""},
	{SPACE_ACTION, "DOPESHEET_EDITOR", 0, "DopeSheet Editor", ""},
	{SPACE_NLA, "NLA_EDITOR", 0, "NLA Editor", ""},
	{SPACE_SCRIPT, "SCRIPTS_WINDOW", 0, "Scripts Window", ""},
	{SPACE_TIME, "TIMELINE", 0, "Timeline", ""},
	{SPACE_NODE, "NODE_EDITOR", 0, "Node Editor", ""},
	{SPACE_LOGIC, "LOGIC_EDITOR", 0, "Logic Editor", ""},
	{SPACE_CONSOLE, "CONSOLE", 0, "Python Console", ""},
	{SPACE_USERPREF, "USER_PREFERENCES", 0, "User Preferences", ""},
	{0, NULL, 0, NULL, NULL}};

static EnumPropertyItem draw_channels_items[] = {
	{0, "COLOR", ICON_IMAGE_RGB, "Color", "Draw image with RGB colors"},
	{SI_USE_ALPHA, "COLOR_ALPHA", ICON_IMAGE_RGB_ALPHA, "Color and Alpha", "Draw image with RGB colors and alpha transparency"},
	{SI_SHOW_ALPHA, "ALPHA", ICON_IMAGE_ALPHA, "Alpha", "Draw alpha transparency channel"},
	{SI_SHOW_ZBUF, "Z_BUFFER", ICON_IMAGE_ZDEPTH, "Z-Buffer", "Draw Z-buffer associated with image (mapped from camera clip start to end)"},
#ifdef WITH_LCMS
	{SI_COLOR_CORRECTION, "COLOR_CORRECTED", ICON_IMAGE_ALPHA, "Color Corrected", "Display color corrected image"},
#endif
	{0, NULL, 0, NULL, NULL}};

static EnumPropertyItem transform_orientation_items[] = {
	{V3D_MANIP_GLOBAL, "GLOBAL", 0, "Global", "Align the transformation axes to world space"},
	{V3D_MANIP_LOCAL, "LOCAL", 0, "Local", "Align the transformation axes to the selected objects' local space"},
	{V3D_MANIP_GIMBAL, "GIMBAL", 0, "Gimbal", "Align each axis to the Euler rotation axis as used for input"},
	{V3D_MANIP_NORMAL, "NORMAL", 0, "Normal", "Align the transformation axes to average normal of selected elements (bone Y axis for pose mode)"},
	{V3D_MANIP_VIEW, "VIEW", 0, "View", "Align the transformation axes to the window"},
	{V3D_MANIP_CUSTOM, "CUSTOM", 0, "Custom", "Use a custom transform orientation"},
	{0, NULL, 0, NULL, NULL}};

EnumPropertyItem autosnap_items[] = {
	{SACTSNAP_OFF, "NONE", 0, "No Auto-Snap", ""},
	{SACTSNAP_STEP, "STEP", 0, "Time Step", "Snap to 1.0 frame/second intervals"},
	{SACTSNAP_FRAME, "FRAME", 0, "Nearest Frame", "Snap to actual frames/seconds (nla-action time)"},
	{SACTSNAP_MARKER, "MARKER", 0, "Nearest Marker", "Snap to nearest marker"},
	{0, NULL, 0, NULL, NULL}};

EnumPropertyItem viewport_shade_items[] = {
	{OB_BOUNDBOX, "BOUNDBOX", ICON_BBOX, "Bounding Box", "Display the object's local bounding boxes only"},
	{OB_WIRE, "WIREFRAME", ICON_WIRE, "Wireframe", "Display the object as wire edges"},
	{OB_SOLID, "SOLID", ICON_SOLID, "Solid", "Display the object solid, lit with default OpenGL lights"},
	//{OB_SHADED, "SHADED", ICON_SMOOTH, "Shaded", "Display the object solid, with preview shading interpolated at vertices"},
	{OB_TEXTURE, "TEXTURED", ICON_POTATO, "Textured", "Display the object solid, with face-assigned textures"},
	{OB_RENDER, "RENDERED", ICON_SMOOTH, "Rendered", "Display progressive render preview"},
	{0, NULL, 0, NULL, NULL}};

#ifdef RNA_RUNTIME

#include "DNA_anim_types.h"
#include "DNA_scene_types.h"
#include "DNA_screen_types.h"

#include "BLI_math.h"

#include "BKE_animsys.h"
#include "BKE_brush.h"
#include "BKE_colortools.h"
#include "BKE_context.h"
#include "BKE_depsgraph.h"
#include "BKE_paint.h"

#include "ED_image.h"
#include "ED_screen.h"
#include "ED_view3d.h"
#include "ED_sequencer.h"

#include "IMB_imbuf_types.h"

static StructRNA* rna_Space_refine(struct PointerRNA *ptr)
{
	SpaceLink *space= (SpaceLink*)ptr->data;

	switch(space->spacetype) {
		case SPACE_VIEW3D:
			return &RNA_SpaceView3D;
		case SPACE_IPO:
			return &RNA_SpaceGraphEditor;
		case SPACE_OUTLINER:
			return &RNA_SpaceOutliner;
		case SPACE_BUTS:
			return &RNA_SpaceProperties;
		case SPACE_FILE:
			return &RNA_SpaceFileBrowser;
		case SPACE_IMAGE:
			return &RNA_SpaceImageEditor;
		case SPACE_INFO:
			return &RNA_SpaceInfo;
		case SPACE_SEQ:
			return &RNA_SpaceSequenceEditor;
		case SPACE_TEXT:
			return &RNA_SpaceTextEditor;
		//case SPACE_IMASEL:
		//	return &RNA_SpaceImageBrowser;
		/*case SPACE_SOUND:
			return &RNA_SpaceAudioWindow;*/
		case SPACE_ACTION:
			return &RNA_SpaceDopeSheetEditor;
		case SPACE_NLA:
			return &RNA_SpaceNLA;
		/*case SPACE_SCRIPT:
			return &RNA_SpaceScriptsWindow;*/
		case SPACE_TIME:
			return &RNA_SpaceTimeline;
		case SPACE_NODE:
			return &RNA_SpaceNodeEditor;
		case SPACE_LOGIC:
			return &RNA_SpaceLogicEditor;
		case SPACE_CONSOLE:
			return &RNA_SpaceConsole;
		case SPACE_USERPREF:
			return &RNA_SpaceUserPreferences;
		default:
			return &RNA_Space;
	}
}

static ScrArea *rna_area_from_space(PointerRNA *ptr)
{
	bScreen *sc = (bScreen*)ptr->id.data;
	SpaceLink *link= (SpaceLink*)ptr->data;
	ScrArea *sa;

	for(sa=sc->areabase.first; sa; sa=sa->next)
		if(BLI_findindex(&sa->spacedata, link) != -1)
			return sa;

	return NULL;
}

static void rna_area_region_from_regiondata(PointerRNA *ptr, ScrArea **sa_r, ARegion **ar_r)
{
	bScreen *sc = (bScreen*)ptr->id.data;
	ScrArea *sa;
	ARegion *ar;
	void *regiondata= ptr->data;

	*sa_r= NULL;
	*ar_r= NULL;

	for(sa=sc->areabase.first; sa; sa=sa->next) {
		for(ar=sa->regionbase.first; ar; ar=ar->next) {
			if(ar->regiondata == regiondata) {
				*sa_r= sa;
				*ar_r= ar;
				return;
			}
		}
	}
}

static PointerRNA rna_CurrentOrientation_get(PointerRNA *ptr)
{
	Scene *scene = ((bScreen*)ptr->id.data)->scene;
	View3D *v3d= (View3D*)ptr->data;
	
	if (v3d->twmode < V3D_MANIP_CUSTOM)
		return rna_pointer_inherit_refine(ptr, &RNA_TransformOrientation, NULL);
	else
		return rna_pointer_inherit_refine(ptr, &RNA_TransformOrientation, BLI_findlink(&scene->transform_spaces, v3d->twmode - V3D_MANIP_CUSTOM));
}

EnumPropertyItem *rna_TransformOrientation_itemf(bContext *C, PointerRNA *ptr, int *free)
{
	Scene *scene = NULL;
	ListBase *transform_spaces;
	TransformOrientation *ts= NULL;
	EnumPropertyItem tmp = {0, "", 0, "", ""};
	EnumPropertyItem *item= NULL;
	int i = V3D_MANIP_CUSTOM, totitem= 0;

	RNA_enum_items_add_value(&item, &totitem, transform_orientation_items, V3D_MANIP_GLOBAL);
	RNA_enum_items_add_value(&item, &totitem, transform_orientation_items, V3D_MANIP_NORMAL);
	RNA_enum_items_add_value(&item, &totitem, transform_orientation_items, V3D_MANIP_GIMBAL);
	RNA_enum_items_add_value(&item, &totitem, transform_orientation_items, V3D_MANIP_LOCAL);
	RNA_enum_items_add_value(&item, &totitem, transform_orientation_items, V3D_MANIP_VIEW);

	if (ptr->type == &RNA_SpaceView3D)
		scene = ((bScreen*)ptr->id.data)->scene;
	else
		scene = CTX_data_scene(C); /* can't use scene from ptr->id.data because that enum is also used by operators */

	if(scene) {
		transform_spaces = &scene->transform_spaces;
		ts = transform_spaces->first;
	}

	if(ts)
	{
		RNA_enum_item_add_separator(&item, &totitem);

		for(; ts; ts = ts->next) {
			tmp.identifier = ts->name;
			tmp.name= ts->name;
			tmp.value = i++;
			RNA_enum_item_add(&item, &totitem, &tmp);
		}
	}

	RNA_enum_item_end(&item, &totitem);
	*free= 1;

	return item;
}

/* Space 3D View */
static void rna_SpaceView3D_lock_camera_and_layers_set(PointerRNA *ptr, int value)
{
	View3D *v3d= (View3D*)(ptr->data);
	bScreen *sc= (bScreen*)ptr->id.data;

	v3d->scenelock = value;

	if(value) {
		int bit;
		v3d->lay= sc->scene->lay;
		/* seek for layact */
		bit= 0;
		while(bit<32) {
			if(v3d->lay & (1<<bit)) {
				v3d->layact= 1<<bit;
				break;
			}
			bit++;
		}
		v3d->camera= sc->scene->camera;
	}
}

static void rna_View3D_CursorLocation_get(PointerRNA *ptr, float *values)
{
	View3D *v3d= (View3D*)(ptr->data);
	bScreen *sc= (bScreen*)ptr->id.data;
	Scene *scene= (Scene *)sc->scene;
	float *loc = give_cursor(scene, v3d);
	
	copy_v3_v3(values, loc);
}

static void rna_View3D_CursorLocation_set(PointerRNA *ptr, const float *values)
{
	View3D *v3d= (View3D*)(ptr->data);
	bScreen *sc= (bScreen*)ptr->id.data;
	Scene *scene= (Scene *)sc->scene;
	float *cursor = give_cursor(scene, v3d);
	
	copy_v3_v3(cursor, values);
}

static void rna_SpaceView3D_layer_set(PointerRNA *ptr, const int *values)
{
	View3D *v3d= (View3D*)(ptr->data);
	
	v3d->lay= ED_view3d_scene_layer_set(v3d->lay, values, &v3d->layact);
}

static void rna_SpaceView3D_layer_update(Main *bmain, Scene *scene, PointerRNA *ptr)
{
	DAG_on_visible_update(bmain, FALSE);
}

<<<<<<< HEAD
static void rna_SpaceView3D_viewport_shade_update(Main *bmain, Scene *scene, PointerRNA *ptr)
{
	View3D *v3d= (View3D*)(ptr->data);
	ScrArea *sa= rna_area_from_space(ptr);

	if(v3d->drawtype != OB_RENDER) {
		ARegion *ar;

		for(ar=sa->regionbase.first; ar; ar=ar->next) {
			RegionView3D *rv3d = ar->regiondata;

			if(rv3d && rv3d->render_engine) {
				RE_engine_free(rv3d->render_engine);
				rv3d->render_engine= NULL;
=======
static void rna_SpaceView3D_pivot_update(Main *bmain, Scene *UNUSED(scene), PointerRNA *ptr)
{
	if (U.uiflag & USER_LOCKAROUND) {
		View3D *v3d_act= (View3D*)(ptr->data);

		/* TODO, space looper */
		bScreen *screen;
		for(screen= bmain->screen.first; screen; screen= screen->id.next) {
			ScrArea *sa;
			for(sa= screen->areabase.first; sa; sa= sa->next) {
				SpaceLink *sl;
				for(sl= sa->spacedata.first; sl ;sl= sl->next) {
					if(sl->spacetype==SPACE_VIEW3D) {
						View3D *v3d= (View3D *)sl;
						if (v3d != v3d_act) {
							v3d->around= v3d_act->around;
							v3d->flag= (v3d->flag & ~V3D_ALIGN) | (v3d_act->flag & V3D_ALIGN);
							ED_area_tag_redraw_regiontype(sa, RGN_TYPE_HEADER);
						}
					}
				}
>>>>>>> fbe17e09
			}
		}
	}
}

static PointerRNA rna_SpaceView3D_region_3d_get(PointerRNA *ptr)
{
	View3D *v3d= (View3D*)(ptr->data);
	ScrArea *sa= rna_area_from_space(ptr);
	void *regiondata= NULL;
	if(sa) {
		ListBase *regionbase= (sa->spacedata.first == v3d)? &sa->regionbase: &v3d->regionbase;
		ARegion *ar= regionbase->last; /* always last in list, weak .. */
		regiondata= ar->regiondata;
	}

	return rna_pointer_inherit_refine(ptr, &RNA_RegionView3D, regiondata);
}

static PointerRNA rna_SpaceView3D_region_quadview_get(PointerRNA *ptr)
{
	View3D *v3d= (View3D*)(ptr->data);
	ScrArea *sa= rna_area_from_space(ptr);
	void *regiondata= NULL;
	if(sa) {
		ListBase *regionbase= (sa->spacedata.first == v3d)? &sa->regionbase: &v3d->regionbase;
		ARegion *ar= regionbase->last; /* always before last in list, weak .. */

		ar= (ar->alignment == RGN_ALIGN_QSPLIT)? ar->prev: NULL;
		if(ar) {
			regiondata= ar->regiondata;
		}
	}

	return rna_pointer_inherit_refine(ptr, &RNA_RegionView3D, regiondata);
}

static void rna_RegionView3D_quadview_update(Main *main, Scene *scene, PointerRNA *ptr)
{
	ScrArea *sa;
	ARegion *ar;

	rna_area_region_from_regiondata(ptr, &sa, &ar);
	if(sa && ar && ar->alignment==RGN_ALIGN_QSPLIT)
		ED_view3d_quadview_update(sa, ar, FALSE);
}

/* same as above but call clip==TRUE */
static void rna_RegionView3D_quadview_clip_update(Main *main, Scene *scene, PointerRNA *ptr)
{
	ScrArea *sa;
	ARegion *ar;

	rna_area_region_from_regiondata(ptr, &sa, &ar);
	if(sa && ar && ar->alignment==RGN_ALIGN_QSPLIT)
		ED_view3d_quadview_update(sa, ar, TRUE);
}

static void rna_RegionView3D_view_location_get(PointerRNA *ptr, float *values)
{
	RegionView3D *rv3d= (RegionView3D *)(ptr->data);
	negate_v3_v3(values, rv3d->ofs);
}

static void rna_RegionView3D_view_location_set(PointerRNA *ptr, const float *values)
{
	RegionView3D *rv3d= (RegionView3D *)(ptr->data);
	negate_v3_v3(rv3d->ofs, values);
}

static void rna_RegionView3D_view_rotation_get(PointerRNA *ptr, float *values)
{
	RegionView3D *rv3d= (RegionView3D *)(ptr->data);
	invert_qt_qt(values, rv3d->viewquat);
}

static void rna_RegionView3D_view_rotation_set(PointerRNA *ptr, const float *values)
{
	RegionView3D *rv3d= (RegionView3D *)(ptr->data);
	invert_qt_qt(rv3d->viewquat, values);
}

static void rna_RegionView3D_view_matrix_set(PointerRNA *ptr, const float *values)
{
	RegionView3D *rv3d= (RegionView3D *)(ptr->data);
	negate_v3_v3(rv3d->ofs, values);
	view3d_apply_mat4((float (*)[4])values, rv3d->ofs, rv3d->viewquat, &rv3d->dist);
}

/* Space Image Editor */

static PointerRNA rna_SpaceImageEditor_uvedit_get(PointerRNA *ptr)
{
	return rna_pointer_inherit_refine(ptr, &RNA_SpaceUVEditor, ptr->data);
}

static void rna_SpaceImageEditor_paint_update(Main *bmain, Scene *scene, PointerRNA *ptr)
{
	paint_init(&scene->toolsettings->imapaint.paint, PAINT_CURSOR_TEXTURE_PAINT);

	ED_space_image_paint_update(bmain->wm.first, scene->toolsettings);
}

static int rna_SpaceImageEditor_show_render_get(PointerRNA *ptr)
{
	SpaceImage *sima= (SpaceImage*)(ptr->data);
	return ED_space_image_show_render(sima);
}

static int rna_SpaceImageEditor_show_paint_get(PointerRNA *ptr)
{
	SpaceImage *sima= (SpaceImage*)(ptr->data);
	return ED_space_image_show_paint(sima);
}

static int rna_SpaceImageEditor_show_uvedit_get(PointerRNA *ptr)
{
	SpaceImage *sima= (SpaceImage*)(ptr->data);
	bScreen *sc= (bScreen*)ptr->id.data;
	return ED_space_image_show_uvedit(sima, sc->scene->obedit);
}

static void rna_SpaceImageEditor_image_set(PointerRNA *ptr, PointerRNA value)
{
	SpaceImage *sima= (SpaceImage*)(ptr->data);
	bScreen *sc= (bScreen*)ptr->id.data;

	ED_space_image_set(NULL, sima, sc->scene, sc->scene->obedit, (Image*)value.data);
}

static EnumPropertyItem *rna_SpaceImageEditor_draw_channels_itemf(bContext *C, PointerRNA *ptr, int *free)
{
	SpaceImage *sima= (SpaceImage*)ptr->data;
	EnumPropertyItem *item= NULL;
	ImBuf *ibuf;
	void *lock;
	int zbuf, alpha, totitem= 0;

	ibuf= ED_space_image_acquire_buffer(sima, &lock);
	
	alpha= ibuf && (ibuf->channels == 4);
	zbuf= ibuf && (ibuf->zbuf || ibuf->zbuf_float || (ibuf->channels==1));

	ED_space_image_release_buffer(sima, lock);

	if(alpha && zbuf)
		return draw_channels_items;

	RNA_enum_items_add_value(&item, &totitem, draw_channels_items, 0);

	if(alpha) {
		RNA_enum_items_add_value(&item, &totitem, draw_channels_items, SI_USE_ALPHA);
		RNA_enum_items_add_value(&item, &totitem, draw_channels_items, SI_SHOW_ALPHA);
	}
	else if(zbuf) {
		RNA_enum_items_add_value(&item, &totitem, draw_channels_items, SI_SHOW_ZBUF);
	}

#ifdef WITH_LCMS
	RNA_enum_items_add_value(&item, &totitem, draw_channels_items, SI_COLOR_CORRECTION);
#endif

	RNA_enum_item_end(&item, &totitem);
	*free= 1;

	return item;
}

static void rna_SpaceImageEditor_cursor_location_get(PointerRNA *ptr, float *values)
{
	SpaceImage *sima= (SpaceImage*)ptr->data;
	
	if (sima->flag & SI_COORDFLOATS) {
		copy_v2_v2(values, sima->cursor);
	} else {
		int w, h;
		ED_space_image_size(sima, &w, &h);
		
		values[0] = sima->cursor[0] * w;
		values[1] = sima->cursor[1] * h;
	}
}

static void rna_SpaceImageEditor_cursor_location_set(PointerRNA *ptr, const float *values)
{
	SpaceImage *sima= (SpaceImage*)ptr->data;
	
	if (sima->flag & SI_COORDFLOATS) {
		copy_v2_v2(sima->cursor, values);
	} else {
		int w, h;
		ED_space_image_size(sima, &w, &h);
		
		sima->cursor[0] = values[0] / w;
		sima->cursor[1] = values[1] / h;
	}
}

static void rna_SpaceImageEditor_curves_update(Main *bmain, Scene *scene, PointerRNA *ptr)
{
	SpaceImage *sima= (SpaceImage*)ptr->data;
	ImBuf *ibuf;
	void *lock;

	ibuf= ED_space_image_acquire_buffer(sima, &lock);
	if(ibuf->rect_float)
		curvemapping_do_ibuf(sima->cumap, ibuf);
	ED_space_image_release_buffer(sima, lock);

	WM_main_add_notifier(NC_IMAGE, sima->image);
}

static void rna_SpaceImageEditor_scopes_update(Main *bmain, Scene *scene, PointerRNA *ptr)
{
	SpaceImage *sima= (SpaceImage*)ptr->data;
	ImBuf *ibuf;
	void *lock;
	
	ibuf= ED_space_image_acquire_buffer(sima, &lock);
	if(ibuf) {
		scopes_update(&sima->scopes, ibuf, scene->r.color_mgt_flag & R_COLOR_MANAGEMENT);
		WM_main_add_notifier(NC_IMAGE, sima->image);
	}
	ED_space_image_release_buffer(sima, lock);
}

/* Space Text Editor */

static void rna_SpaceTextEditor_word_wrap_set(PointerRNA *ptr, int value)
{
	SpaceText *st= (SpaceText*)(ptr->data);

	st->wordwrap= value;
	st->left= 0;
}

static void rna_SpaceTextEditor_text_set(PointerRNA *ptr, PointerRNA value)
{
	SpaceText *st= (SpaceText*)(ptr->data);

	st->text= value.data;
	st->top= 0;
}

static void rna_SpaceTextEditor_updateEdited(Main *bmain, Scene *scene, PointerRNA *ptr)
{
	SpaceText *st= (SpaceText*)ptr->data;

	if(st->text)
		WM_main_add_notifier(NC_TEXT|NA_EDITED, st->text);
}


/* Space Properties */

/* note: this function exists only to avoid id refcounting */
static void rna_SpaceProperties_pin_id_set(PointerRNA *ptr, PointerRNA value)
{
	SpaceButs *sbuts= (SpaceButs*)(ptr->data);
	sbuts->pinid= value.data;
}

static StructRNA *rna_SpaceProperties_pin_id_typef(PointerRNA *ptr)
{
	SpaceButs *sbuts= (SpaceButs*)(ptr->data);

	if(sbuts->pinid)
		return ID_code_to_RNA_type(GS(sbuts->pinid->name));

	return &RNA_ID;
}

static void rna_SpaceProperties_pin_id_update(Main *bmain, Scene *scene, PointerRNA *ptr)
{
	SpaceButs *sbuts= (SpaceButs*)(ptr->data);
	ID *id = sbuts->pinid;
	
	if (id == NULL) {
		sbuts->flag &= ~SB_PIN_CONTEXT;
		return;
	}
	
	switch (GS(id->name)) {
		case ID_MA:
			WM_main_add_notifier(NC_MATERIAL|ND_SHADING, NULL);
			break;
		case ID_TE:
			WM_main_add_notifier(NC_TEXTURE, NULL);
			break;
		case ID_WO:
			WM_main_add_notifier(NC_WORLD, NULL);
			break;
		case ID_LA:
			WM_main_add_notifier(NC_LAMP, NULL);
			break;
	}
}


static void rna_SpaceProperties_context_set(PointerRNA *ptr, int value)
{
	SpaceButs *sbuts= (SpaceButs*)(ptr->data);
	
	sbuts->mainb= value;
	sbuts->mainbuser = value;
}

static void rna_SpaceProperties_align_set(PointerRNA *ptr, int value)
{
	SpaceButs *sbuts= (SpaceButs*)(ptr->data);

	sbuts->align= value;
	sbuts->re_align= 1;
}

/* Space Console */
static void rna_ConsoleLine_body_get(PointerRNA *ptr, char *value)
{
	ConsoleLine *ci= (ConsoleLine*)ptr->data;
	strcpy(value, ci->line);
}

static int rna_ConsoleLine_body_length(PointerRNA *ptr)
{
	ConsoleLine *ci= (ConsoleLine*)ptr->data;
	return ci->len;
}

static void rna_ConsoleLine_body_set(PointerRNA *ptr, const char *value)
{
	ConsoleLine *ci= (ConsoleLine*)ptr->data;
	int len= strlen(value);
	
	if((len >= ci->len_alloc) || (len * 2 < ci->len_alloc) ) { /* allocate a new string */
		MEM_freeN(ci->line);
		ci->line= MEM_mallocN((len + 1) * sizeof(char), "rna_consoleline");
		ci->len_alloc= len + 1;
	}
	memcpy(ci->line, value, len + 1);
	ci->len= len;

	if(ci->cursor > len) /* clamp the cursor */
		ci->cursor= len;
}

static void rna_ConsoleLine_cursor_index_range(PointerRNA *ptr, int *min, int *max)
{
	ConsoleLine *ci= (ConsoleLine*)ptr->data;

	*min= 0;
	*max= ci->len;
}

/* Space Dopesheet */

static void rna_SpaceDopeSheetEditor_action_set(PointerRNA *ptr, PointerRNA value)
{
	SpaceAction *saction= (SpaceAction*)(ptr->data);
	bAction *act = (bAction*)value.data;
	
	if ((act == NULL) || (act->idroot == 0)) {
		/* just set if we're clearing the action or if the action is "amorphous" still */
		saction->action= act;
	}
	else {
		/* action to set must strictly meet the mode criteria... */
		if (saction->mode == SACTCONT_ACTION) {
			/* currently, this is "object-level" only, until we have some way of specifying this */
			if (act->idroot == ID_OB)
				saction->action = act;
			else
				printf("ERROR: cannot assign Action '%s' to Action Editor, as action is not object-level animation\n", act->id.name+2);
		}
		else if (saction->mode == SACTCONT_SHAPEKEY) {
			/* as the name says, "shapekey-level" only... */
			if (act->idroot == ID_KE)
				saction->action = act;
			else
				printf("ERROR: cannot assign Action '%s' to Shape Key Editor, as action doesn't animate Shape Keys\n", act->id.name+2);
		}
		else {
			printf("ACK: who's trying to set an action while not in a mode displaying a single Action only?\n");
		}
	}
}

static void rna_SpaceDopeSheetEditor_action_update(Main *bmain, Scene *scene, PointerRNA *ptr)
{
	SpaceAction *saction= (SpaceAction*)(ptr->data);
	Object *obact= (scene->basact)? scene->basact->object: NULL;

	/* we must set this action to be the one used by active object (if not pinned) */
	if (obact/* && saction->pin == 0*/) {
		AnimData *adt = NULL;
		
		if (saction->mode == SACTCONT_ACTION) {
			// TODO: context selector could help decide this with more control?
			adt= BKE_id_add_animdata(&obact->id); /* this only adds if non-existant */
		}
		else if (saction->mode == SACTCONT_SHAPEKEY) {
			Key *key = ob_get_key(obact);
			if (key)
				adt= BKE_id_add_animdata(&key->id); /* this only adds if non-existant */
		}
		
		/* set action */
		if (adt) {
			/* fix id-count of action we're replacing */
			id_us_min(&adt->action->id);
			
			/* show new id-count of action we're replacing */
			adt->action= saction->action;
			id_us_plus(&adt->action->id);
		}
		
		/* force depsgraph flush too */
		DAG_id_tag_update(&obact->id, OB_RECALC_OB|OB_RECALC_DATA);
	}
}

static void rna_SpaceDopeSheetEditor_mode_update(Main *bmain, Scene *scene, PointerRNA *ptr)
{
	SpaceAction *saction= (SpaceAction*)(ptr->data);
	Object *obact= (scene->basact)? scene->basact->object: NULL;
	
	/* special exceptions for ShapeKey Editor mode */
	if (saction->mode == SACTCONT_SHAPEKEY) {
		Key *key = ob_get_key(obact);
		
		/* 1)	update the action stored for the editor */
		if (key)
			saction->action = (key->adt)? key->adt->action : NULL;
		else
			saction->action = NULL;
		
		/* 2)	enable 'show sliders' by default, since one of the main
		 *		points of the ShapeKey Editor is to provide a one-stop shop
		 *		for controlling the shapekeys, whose main control is the value
		 */
		saction->flag |= SACTION_SLIDERS;
	}
	/* make sure action stored is valid */
	else if (saction->mode == SACTCONT_ACTION) {
		/* 1)	update the action stored for the editor */
		// TODO: context selector could help decide this with more control?
		if (obact)
			saction->action = (obact->adt)? obact->adt->action : NULL;
		else
			saction->action = NULL;
	}
}

/* Space Graph Editor */

static void rna_SpaceGraphEditor_display_mode_update(bContext *C, PointerRNA *ptr)
{
	//SpaceIpo *sipo= (SpaceIpo*)(ptr->data);
	ScrArea *sa= CTX_wm_area(C);
	
	/* after changing view mode, must force recalculation of F-Curve colors 
	 * which can only be achieved using refresh as opposed to redraw
	 */
	ED_area_tag_refresh(sa);
}

static int rna_SpaceGraphEditor_has_ghost_curves_get(PointerRNA *ptr)
{
	SpaceIpo *sipo= (SpaceIpo*)(ptr->data);
	return (sipo->ghostCurves.first != NULL);
}

static void rna_Sequencer_display_mode_update(bContext *C, PointerRNA *ptr)
{
	int view = RNA_enum_get(ptr, "view_type");

	ED_sequencer_update_view(C, view);
}

static float rna_BackgroundImage_opacity_get(PointerRNA *ptr)
{
	BGpic *bgpic= (BGpic *)ptr->data;
	return 1.0f-bgpic->blend;
}

static void rna_BackgroundImage_opacity_set(PointerRNA *ptr, float value)
{
	BGpic *bgpic= (BGpic *)ptr->data;
	bgpic->blend = 1.0f - value;
}

static EnumPropertyItem *rna_SpaceProperties_texture_context_itemf(bContext *C, PointerRNA *ptr, int *free)
{
	Scene *scene = CTX_data_scene(C);
	Object *ob = CTX_data_active_object(C);
	EnumPropertyItem *item= NULL;
	EnumPropertyItem tmp= {0, "", 0, "", ""};
	int totitem= 0;

	if(ob) {
		if(ob->type == OB_LAMP) {
			tmp.value = SB_TEXC_MAT_OR_LAMP;
			tmp.description = "Show Lamp Textures";
			tmp.identifier = "LAMP";
			tmp.icon = ICON_LAMP_POINT;
			RNA_enum_item_add(&item, &totitem, &tmp);
		}
		else if(ob->totcol) {
			tmp.value = SB_TEXC_MAT_OR_LAMP;
			tmp.description = "Show Material Textures";
			tmp.identifier = "MATERIAL";
			tmp.icon = ICON_MATERIAL;
			RNA_enum_item_add(&item, &totitem, &tmp);
		}

		if(ob->particlesystem.first) {
			tmp.value = SB_TEXC_PARTICLES;
			tmp.description = "Show Particle Textures";
			tmp.identifier = "PARTICLE";
			tmp.icon = ICON_PARTICLES;
			RNA_enum_item_add(&item, &totitem, &tmp);
		}
	}

	if(scene && scene->world) {
		tmp.value = SB_TEXC_WORLD;
		tmp.description = "Show World Textures";
		tmp.identifier = "WORLD";
		tmp.icon = ICON_WORLD;
		RNA_enum_item_add(&item, &totitem, &tmp);
	}

	tmp.value = SB_TEXC_BRUSH;
	tmp.description = "Show Brush Textures";
	tmp.identifier = "BRUSH";
	tmp.icon = ICON_BRUSH_DATA;
	RNA_enum_item_add(&item, &totitem, &tmp);
	
	RNA_enum_item_end(&item, &totitem);
	*free = 1;

	return item;
}

#else

static void rna_def_space(BlenderRNA *brna)
{
	StructRNA *srna;
	PropertyRNA *prop;
	
	srna= RNA_def_struct(brna, "Space", NULL);
	RNA_def_struct_sdna(srna, "SpaceLink");
	RNA_def_struct_ui_text(srna, "Space", "Space data for a screen area");
	RNA_def_struct_refine_func(srna, "rna_Space_refine");
	
	prop= RNA_def_property(srna, "type", PROP_ENUM, PROP_NONE);
	RNA_def_property_enum_sdna(prop, NULL, "spacetype");
	RNA_def_property_enum_items(prop, space_type_items);
	RNA_def_property_clear_flag(prop, PROP_EDITABLE);
	RNA_def_property_ui_text(prop, "Type", "Space data type");
}

static void rna_def_space_image_uv(BlenderRNA *brna)
{
	StructRNA *srna;
	PropertyRNA *prop;

	static EnumPropertyItem sticky_mode_items[] = {
		{SI_STICKY_DISABLE, "DISABLED", ICON_STICKY_UVS_DISABLE, "Disabled", "Sticky vertex selection disabled"},
		{SI_STICKY_LOC, "SHARED_LOCATION", ICON_STICKY_UVS_LOC, "Shared Location", "Select UVs that are at the same location and share a mesh vertex"},
		{SI_STICKY_VERTEX, "SHARED_VERTEX", ICON_STICKY_UVS_VERT, "Shared Vertex", "Select UVs that share mesh vertex, irrespective if they are in the same location"},
		{0, NULL, 0, NULL, NULL}};

	static EnumPropertyItem dt_uv_items[] = {
		{SI_UVDT_OUTLINE, "OUTLINE", 0, "Outline", "Draw white edges with black outline"},
		{SI_UVDT_DASH, "DASH", 0, "Dash", "Draw dashed black-white edges"},
		{SI_UVDT_BLACK, "BLACK", 0, "Black", "Draw black edges"},
		{SI_UVDT_WHITE, "WHITE", 0, "White", "Draw white edges"},
		{0, NULL, 0, NULL, NULL}};

	static EnumPropertyItem dt_uvstretch_items[] = {
		{SI_UVDT_STRETCH_ANGLE, "ANGLE", 0, "Angle", "Angular distortion between UV and 3D angles"},
		{SI_UVDT_STRETCH_AREA, "AREA", 0, "Area", "Area distortion between UV and 3D faces"},
		{0, NULL, 0, NULL, NULL}};

	static EnumPropertyItem pivot_items[] = {
		{V3D_CENTER, "CENTER", ICON_ROTATE, "Bounding Box Center", ""},
		{V3D_CENTROID, "MEDIAN", ICON_ROTATECENTER, "Median Point", ""},
		{V3D_CURSOR, "CURSOR", ICON_CURSOR, "2D Cursor", ""},
		{0, NULL, 0, NULL, NULL}};

	srna= RNA_def_struct(brna, "SpaceUVEditor", NULL);
	RNA_def_struct_sdna(srna, "SpaceImage");
	RNA_def_struct_nested(brna, srna, "SpaceImageEditor");
	RNA_def_struct_ui_text(srna, "Space UV Editor", "UV editor data for the image editor space");

	/* selection */
	prop= RNA_def_property(srna, "sticky_select_mode", PROP_ENUM, PROP_NONE);
	RNA_def_property_enum_sdna(prop, NULL, "sticky");
	RNA_def_property_enum_items(prop, sticky_mode_items);
	RNA_def_property_ui_text(prop, "Sticky Selection Mode", "Automatically select also UVs sharing the same vertex as the ones being selected");
	RNA_def_property_update(prop, NC_SPACE|ND_SPACE_IMAGE, NULL);

	/* drawing */
	prop= RNA_def_property(srna, "edge_draw_type", PROP_ENUM, PROP_NONE);
	RNA_def_property_enum_sdna(prop, NULL, "dt_uv");
	RNA_def_property_enum_items(prop, dt_uv_items);
	RNA_def_property_ui_text(prop, "Edge Draw Type", "Draw type for drawing UV edges");
	RNA_def_property_update(prop, NC_SPACE|ND_SPACE_IMAGE, NULL);

	prop= RNA_def_property(srna, "show_smooth_edges", PROP_BOOLEAN, PROP_NONE);
	RNA_def_property_boolean_sdna(prop, NULL, "flag", SI_SMOOTH_UV);
	RNA_def_property_ui_text(prop, "Draw Smooth Edges", "Draw UV edges anti-aliased");
	RNA_def_property_update(prop, NC_SPACE|ND_SPACE_IMAGE, NULL);

	prop= RNA_def_property(srna, "show_stretch", PROP_BOOLEAN, PROP_NONE);
	RNA_def_property_boolean_sdna(prop, NULL, "flag", SI_DRAW_STRETCH);
	RNA_def_property_ui_text(prop, "Draw Stretch", "Draw faces colored according to the difference in shape between UVs and their 3D coordinates (blue for low distortion, red for high distortion)");
	RNA_def_property_update(prop, NC_SPACE|ND_SPACE_IMAGE, NULL);

	prop= RNA_def_property(srna, "draw_stretch_type", PROP_ENUM, PROP_NONE);
	RNA_def_property_enum_sdna(prop, NULL, "dt_uvstretch");
	RNA_def_property_enum_items(prop, dt_uvstretch_items);
	RNA_def_property_ui_text(prop, "Draw Stretch Type", "Type of stretch to draw");
	RNA_def_property_update(prop, NC_SPACE|ND_SPACE_IMAGE, NULL);

	prop= RNA_def_property(srna, "show_modified_edges", PROP_BOOLEAN, PROP_NONE);
	RNA_def_property_boolean_sdna(prop, NULL, "flag", SI_DRAWSHADOW);
	RNA_def_property_ui_text(prop, "Draw Modified Edges", "Draw edges after modifiers are applied");
	RNA_def_property_update(prop, NC_SPACE|ND_SPACE_IMAGE, NULL);

	prop= RNA_def_property(srna, "show_other_objects", PROP_BOOLEAN, PROP_NONE);
	RNA_def_property_boolean_sdna(prop, NULL, "flag", SI_DRAW_OTHER);
	RNA_def_property_ui_text(prop, "Draw Other Objects", "Draw other selected objects that share the same image");
	RNA_def_property_update(prop, NC_SPACE|ND_SPACE_IMAGE, NULL);

	prop= RNA_def_property(srna, "show_normalized_coords", PROP_BOOLEAN, PROP_NONE);
	RNA_def_property_boolean_sdna(prop, NULL, "flag", SI_COORDFLOATS);
	RNA_def_property_ui_text(prop, "Normalized Coordinates", "Display UV coordinates from 0.0 to 1.0 rather than in pixels");
	RNA_def_property_update(prop, NC_SPACE|ND_SPACE_IMAGE, NULL);
	
	prop= RNA_def_property(srna, "cursor_location", PROP_FLOAT, PROP_XYZ);
	RNA_def_property_array(prop, 2);
	RNA_def_property_float_funcs(prop, "rna_SpaceImageEditor_cursor_location_get", "rna_SpaceImageEditor_cursor_location_set", NULL);
	RNA_def_property_ui_text(prop, "2D Cursor Location", "2D cursor location for this view");
	RNA_def_property_update(prop, NC_SPACE|ND_SPACE_IMAGE, NULL);

	/* todo: move edge and face drawing options here from G.f */

	prop= RNA_def_property(srna, "use_snap_to_pixels", PROP_BOOLEAN, PROP_NONE);
	RNA_def_property_boolean_sdna(prop, NULL, "flag", SI_PIXELSNAP);
	RNA_def_property_ui_text(prop, "Snap to Pixels", "Snap UVs to pixel locations while editing");
	RNA_def_property_update(prop, NC_SPACE|ND_SPACE_IMAGE, NULL);

	prop= RNA_def_property(srna, "lock_bounds", PROP_BOOLEAN, PROP_NONE);
	RNA_def_property_boolean_sdna(prop, NULL, "flag", SI_CLIP_UV);
	RNA_def_property_ui_text(prop, "Constrain to Image Bounds", "Constraint to stay within the image bounds while editing");
	RNA_def_property_update(prop, NC_SPACE|ND_SPACE_IMAGE, NULL);

	prop= RNA_def_property(srna, "use_live_unwrap", PROP_BOOLEAN, PROP_NONE);
	RNA_def_property_boolean_sdna(prop, NULL, "flag", SI_LIVE_UNWRAP);
	RNA_def_property_ui_text(prop, "Live Unwrap", "Continuously unwrap the selected UV island while transforming pinned vertices");
	RNA_def_property_update(prop, NC_SPACE|ND_SPACE_IMAGE, NULL);

	prop= RNA_def_property(srna, "pivot_point", PROP_ENUM, PROP_NONE);
	RNA_def_property_enum_sdna(prop, NULL, "around");
	RNA_def_property_enum_items(prop, pivot_items);
	RNA_def_property_ui_text(prop, "Pivot", "Rotation/Scaling Pivot");
	RNA_def_property_update(prop, NC_SPACE|ND_SPACE_IMAGE, NULL);
}

static void rna_def_space_outliner(BlenderRNA *brna)
{
	StructRNA *srna;
	PropertyRNA *prop;

	static EnumPropertyItem display_mode_items[] = {
		{SO_ALL_SCENES, "ALL_SCENES", 0, "All Scenes", ""},
		{SO_CUR_SCENE, "CURRENT_SCENE", 0, "Current Scene", ""},
		{SO_VISIBLE, "VISIBLE_LAYERS", 0, "Visible Layers", ""},
		{SO_SELECTED, "SELECTED", 0, "Selected", ""},
		{SO_ACTIVE, "ACTIVE", 0, "Active", ""},
		{SO_SAME_TYPE, "SAME_TYPES", 0, "Same Types", ""},
		{SO_GROUPS, "GROUPS", 0, "Groups", ""},
		{SO_LIBRARIES, "LIBRARIES", 0, "Libraries", ""},
		{SO_SEQUENCE, "SEQUENCE", 0, "Sequence", ""},
		{SO_DATABLOCKS, "DATABLOCKS", 0, "Datablocks", ""},
		{SO_USERDEF, "USER_PREFERENCES", 0, "User Preferences", ""},
		{SO_KEYMAP, "KEYMAPS", 0, "Key Maps", ""},
		{0, NULL, 0, NULL, NULL}};
	
	srna= RNA_def_struct(brna, "SpaceOutliner", "Space");
	RNA_def_struct_sdna(srna, "SpaceOops");
	RNA_def_struct_ui_text(srna, "Space Outliner", "Outliner space data");
	
	prop= RNA_def_property(srna, "display_mode", PROP_ENUM, PROP_NONE);
	RNA_def_property_enum_sdna(prop, NULL, "outlinevis");
	RNA_def_property_enum_items(prop, display_mode_items);
	RNA_def_property_ui_text(prop, "Display Mode", "Type of information to display");
	RNA_def_property_update(prop, NC_SPACE|ND_SPACE_OUTLINER, NULL);
	
	prop= RNA_def_property(srna, "filter_text", PROP_STRING, PROP_NONE);
	RNA_def_property_string_sdna(prop, NULL, "search_string");
	RNA_def_property_ui_text(prop, "Display Filter", "Live search filtering string");
	RNA_def_property_update(prop, NC_SPACE|ND_SPACE_OUTLINER, NULL);
	
	prop= RNA_def_property(srna, "use_filter_case_sensitive", PROP_BOOLEAN, PROP_NONE);
	RNA_def_property_boolean_sdna(prop, NULL, "search_flags", SO_FIND_CASE_SENSITIVE);
	RNA_def_property_ui_text(prop, "Case Sensitive Matches Only", "Only use case sensitive matches of search string");
	RNA_def_property_update(prop, NC_SPACE|ND_SPACE_OUTLINER, NULL);
	
	prop= RNA_def_property(srna, "use_filter_complete", PROP_BOOLEAN, PROP_NONE);
	RNA_def_property_boolean_sdna(prop, NULL, "search_flags", SO_FIND_COMPLETE);
	RNA_def_property_ui_text(prop, "Complete Matches Only", "Only use complete matches of search string");
	RNA_def_property_update(prop, NC_SPACE|ND_SPACE_OUTLINER, NULL);
	
	prop= RNA_def_property(srna, "show_restrict_columns", PROP_BOOLEAN, PROP_NONE);
	RNA_def_property_boolean_negative_sdna(prop, NULL, "flag", SO_HIDE_RESTRICTCOLS);
	RNA_def_property_ui_text(prop, "Show Restriction Columns", "Show column");
	RNA_def_property_update(prop, NC_SPACE|ND_SPACE_OUTLINER, NULL);
}

static void rna_def_background_image(BlenderRNA *brna)
{
	StructRNA *srna;
	PropertyRNA *prop;

	/* note: combinations work but dont flip so arnt that useful */
	static EnumPropertyItem bgpic_axis_items[] = {
		{0, "", 0, "X Axis", ""},
		{(1<<RV3D_VIEW_LEFT), "LEFT", 0, "Left", ""},
		{(1<<RV3D_VIEW_RIGHT), "RIGHT", 0, "Right", ""},
		/*{(1<<RV3D_VIEW_LEFT)|(1<<RV3D_VIEW_RIGHT), "LEFT_RIGHT", 0, "Left/Right", ""},*/
		{0, "", 0, "Y Axis", ""},
		{(1<<RV3D_VIEW_BACK), "BACK", 0, "Back", ""},
		{(1<<RV3D_VIEW_FRONT), "FRONT", 0, "Front", ""},
		/*{(1<<RV3D_VIEW_BACK)|(1<<RV3D_VIEW_FRONT), "BACK_FRONT", 0, "Back/Front", ""},*/
		{0, "", 0, "Z Axis", ""},
		{(1<<RV3D_VIEW_BOTTOM), "BOTTOM", 0, "Bottom", ""},
		{(1<<RV3D_VIEW_TOP), "TOP", 0, "Top", ""},
		/*{(1<<RV3D_VIEW_BOTTOM)|(1<<RV3D_VIEW_TOP), "BOTTOM_TOP", 0, "Top/Bottom", ""},*/
		{0, "", 0, "Other", ""},
		{0, "ALL", 0, "All Views", ""},
		{(1<<RV3D_VIEW_CAMERA), "CAMERA", 0, "Camera", ""},
		{0, NULL, 0, NULL, NULL}};

	srna= RNA_def_struct(brna, "BackgroundImage", NULL);
	RNA_def_struct_sdna(srna, "BGpic");
	RNA_def_struct_ui_text(srna, "Background Image", "Image and settings for display in the 3d View background");

	prop= RNA_def_property(srna, "image", PROP_POINTER, PROP_NONE);
	RNA_def_property_pointer_sdna(prop, NULL, "ima");
	RNA_def_property_ui_text(prop, "Image", "Image displayed and edited in this space");
	RNA_def_property_flag(prop, PROP_EDITABLE);
	RNA_def_property_update(prop, NC_SPACE|ND_SPACE_VIEW3D, NULL);

	prop= RNA_def_property(srna, "image_user", PROP_POINTER, PROP_NONE);
	RNA_def_property_flag(prop, PROP_NEVER_NULL);
	RNA_def_property_pointer_sdna(prop, NULL, "iuser");
	RNA_def_property_ui_text(prop, "Image User", "Parameters defining which layer, pass and frame of the image is displayed");
	RNA_def_property_update(prop, NC_SPACE|ND_SPACE_VIEW3D, NULL);
	
	prop= RNA_def_property(srna, "offset_x", PROP_FLOAT, PROP_NONE);
	RNA_def_property_float_sdna(prop, NULL, "xof");
	RNA_def_property_ui_text(prop, "X Offset", "Offsets image horizontally from the world origin");
	RNA_def_property_update(prop, NC_SPACE|ND_SPACE_VIEW3D, NULL);
	
	prop= RNA_def_property(srna, "offset_y", PROP_FLOAT, PROP_NONE);
	RNA_def_property_float_sdna(prop, NULL, "yof");
	RNA_def_property_ui_text(prop, "Y Offset", "Offsets image vertically from the world origin");
	RNA_def_property_update(prop, NC_SPACE|ND_SPACE_VIEW3D, NULL);
	
	prop= RNA_def_property(srna, "size", PROP_FLOAT, PROP_NONE);
	RNA_def_property_float_sdna(prop, NULL, "size");
	RNA_def_property_ui_text(prop, "Size", "Scaling factor for the background image");
	RNA_def_property_range(prop, 0.0, FLT_MAX);
	RNA_def_property_update(prop, NC_SPACE|ND_SPACE_VIEW3D, NULL);
	
	prop= RNA_def_property(srna, "opacity", PROP_FLOAT, PROP_NONE);
	RNA_def_property_float_sdna(prop, NULL, "blend");
	RNA_def_property_float_funcs(prop, "rna_BackgroundImage_opacity_get", "rna_BackgroundImage_opacity_set", NULL);
	RNA_def_property_ui_text(prop, "Opacity", "Image opacity to blend the image against the background color");
	RNA_def_property_range(prop, 0.0, 1.0);
	RNA_def_property_update(prop, NC_SPACE|ND_SPACE_VIEW3D, NULL);

	prop= RNA_def_property(srna, "view_axis", PROP_ENUM, PROP_NONE);
	RNA_def_property_enum_sdna(prop, NULL, "view");
	RNA_def_property_enum_items(prop, bgpic_axis_items);
	RNA_def_property_ui_text(prop, "Image Axis", "The axis to display the image on");
	RNA_def_property_update(prop, NC_SPACE|ND_SPACE_VIEW3D, NULL);

	prop= RNA_def_property(srna, "show_expanded", PROP_BOOLEAN, PROP_NONE);
	RNA_def_property_boolean_sdna(prop, NULL, "flag", V3D_BGPIC_EXPANDED);
	RNA_def_property_ui_text(prop, "Show Expanded", "Show the expanded in the user interface");
	RNA_def_property_ui_icon(prop, ICON_TRIA_RIGHT, 1);

}

static void rna_def_space_view3d(BlenderRNA *brna)
{
	StructRNA *srna;
	PropertyRNA *prop;
	const int matrix_dimsize[]= {4, 4};
		
	static EnumPropertyItem pivot_items[] = {
		{V3D_CENTER, "BOUNDING_BOX_CENTER", ICON_ROTATE, "Bounding Box Center", ""},
		{V3D_CURSOR, "CURSOR", ICON_CURSOR, "3D Cursor", ""},
		{V3D_LOCAL, "INDIVIDUAL_ORIGINS", ICON_ROTATECOLLECTION, "Individual Origins", ""},
		{V3D_CENTROID, "MEDIAN_POINT", ICON_ROTATECENTER, "Median Point", ""},
		{V3D_ACTIVE, "ACTIVE_ELEMENT", ICON_ROTACTIVE, "Active Element", ""},
		{0, NULL, 0, NULL, NULL}};

	static EnumPropertyItem rv3d_persp_items[] = {
		{RV3D_PERSP, "PERSP", 0, "Perspective", ""},
		{RV3D_ORTHO, "ORTHO", 0, "Orthographic", ""},
		{RV3D_CAMOB, "CAMERA", 0, "Camera", ""},
		{0, NULL, 0, NULL, NULL}};
	
	srna= RNA_def_struct(brna, "SpaceView3D", "Space");
	RNA_def_struct_sdna(srna, "View3D");
	RNA_def_struct_ui_text(srna, "3D View Space", "3D View space data");
	
	prop= RNA_def_property(srna, "camera", PROP_POINTER, PROP_NONE);
	RNA_def_property_flag(prop, PROP_EDITABLE);
	RNA_def_property_pointer_sdna(prop, NULL, "camera");
	RNA_def_property_ui_text(prop, "Camera", "Active camera used in this view (when unlocked from the scene's active camera)");
	RNA_def_property_update(prop, NC_SPACE|ND_SPACE_VIEW3D, NULL);
	
	prop= RNA_def_property(srna, "lock_object", PROP_POINTER, PROP_NONE);
	RNA_def_property_flag(prop, PROP_EDITABLE);
	RNA_def_property_pointer_sdna(prop, NULL, "ob_centre");
	RNA_def_property_ui_text(prop, "Lock to Object", "3D View center is locked to this object's position");
	RNA_def_property_update(prop, NC_SPACE|ND_SPACE_VIEW3D, NULL);
	
	prop= RNA_def_property(srna, "lock_bone", PROP_STRING, PROP_NONE);
	RNA_def_property_string_sdna(prop, NULL, "ob_centre_bone");
	RNA_def_property_ui_text(prop, "Lock to Bone", "3D View center is locked to this bone's position");
	RNA_def_property_update(prop, NC_SPACE|ND_SPACE_VIEW3D, NULL);

	prop= RNA_def_property(srna, "lock_cursor", PROP_BOOLEAN, PROP_NONE);
	RNA_def_property_boolean_sdna(prop, NULL, "ob_centre_cursor", 1);
	RNA_def_property_ui_text(prop, "Lock to Cursor", "3D View center is locked to the cursor's position");
	RNA_def_property_update(prop, NC_SPACE|ND_SPACE_VIEW3D, NULL);

	prop= RNA_def_property(srna, "viewport_shade", PROP_ENUM, PROP_NONE);
	RNA_def_property_enum_sdna(prop, NULL, "drawtype");
	RNA_def_property_enum_items(prop, viewport_shade_items);
	RNA_def_property_ui_text(prop, "Viewport Shading", "Method to display/shade objects in the 3D View");
	RNA_def_property_update(prop, NC_SPACE|ND_SPACE_VIEW3D, "rna_SpaceView3D_viewport_shade_update");

	prop= RNA_def_property(srna, "local_view", PROP_POINTER, PROP_NONE);
	RNA_def_property_pointer_sdna(prop, NULL, "localvd");
	RNA_def_property_ui_text(prop, "Local View", "Display an isolated sub-set of objects, apart from the scene visibility");
	
	prop= RNA_def_property(srna, "cursor_location", PROP_FLOAT, PROP_XYZ_LENGTH);
	RNA_def_property_array(prop, 3);
	RNA_def_property_float_funcs(prop, "rna_View3D_CursorLocation_get", "rna_View3D_CursorLocation_set", NULL);
	RNA_def_property_ui_text(prop, "3D Cursor Location", "3D cursor location for this view (dependent on local view setting)");
	RNA_def_property_ui_range(prop, -10000.0, 10000.0, 10, 4);
	RNA_def_property_update(prop, NC_SPACE|ND_SPACE_VIEW3D, NULL);
	
	prop= RNA_def_property(srna, "lens", PROP_FLOAT, PROP_NONE);
	RNA_def_property_float_sdna(prop, NULL, "lens");
	RNA_def_property_ui_text(prop, "Lens", "Lens angle (mm) in perspective view");
	RNA_def_property_range(prop, 1.0f, 250.0f);
	RNA_def_property_update(prop, NC_SPACE|ND_SPACE_VIEW3D, NULL);
	
	prop= RNA_def_property(srna, "clip_start", PROP_FLOAT, PROP_DISTANCE);
	RNA_def_property_float_sdna(prop, NULL, "near");
	RNA_def_property_range(prop, 0.0f, FLT_MAX);
	RNA_def_property_ui_text(prop, "Clip Start", "3D View near clipping distance");
	RNA_def_property_update(prop, NC_SPACE|ND_SPACE_VIEW3D, NULL);

	prop= RNA_def_property(srna, "clip_end", PROP_FLOAT, PROP_DISTANCE);
	RNA_def_property_float_sdna(prop, NULL, "far");
	RNA_def_property_range(prop, 1.0f, FLT_MAX);
	RNA_def_property_ui_text(prop, "Clip End", "3D View far clipping distance");
	RNA_def_property_update(prop, NC_SPACE|ND_SPACE_VIEW3D, NULL);

	prop= RNA_def_property(srna, "grid_scale", PROP_FLOAT, PROP_NONE);
	RNA_def_property_float_sdna(prop, NULL, "grid");
	RNA_def_property_ui_text(prop, "Grid Scale", "The distance between 3D View grid lines");
	RNA_def_property_range(prop, 0.0f, FLT_MAX);
	RNA_def_property_update(prop, NC_SPACE|ND_SPACE_VIEW3D, NULL);

	prop= RNA_def_property(srna, "grid_lines", PROP_INT, PROP_NONE);
	RNA_def_property_int_sdna(prop, NULL, "gridlines");
	RNA_def_property_ui_text(prop, "Grid Lines", "The number of grid lines to display in perspective view");
	RNA_def_property_range(prop, 0, 1024);
	RNA_def_property_update(prop, NC_SPACE|ND_SPACE_VIEW3D, NULL);
	
	prop= RNA_def_property(srna, "grid_subdivisions", PROP_INT, PROP_NONE);
	RNA_def_property_int_sdna(prop, NULL, "gridsubdiv");
	RNA_def_property_ui_text(prop, "Grid Subdivisions", "The number of subdivisions between grid lines");
	RNA_def_property_range(prop, 1, 1024);
	RNA_def_property_update(prop, NC_SPACE|ND_SPACE_VIEW3D, NULL);
	
	prop= RNA_def_property(srna, "show_floor", PROP_BOOLEAN, PROP_NONE);
	RNA_def_property_boolean_sdna(prop, NULL, "gridflag", V3D_SHOW_FLOOR);
	RNA_def_property_ui_text(prop, "Display Grid Floor", "Show the ground plane grid in perspective view");
	RNA_def_property_update(prop, NC_SPACE|ND_SPACE_VIEW3D, NULL);
	
	prop= RNA_def_property(srna, "show_axis_x", PROP_BOOLEAN, PROP_NONE);
	RNA_def_property_boolean_sdna(prop, NULL, "gridflag", V3D_SHOW_X);
	RNA_def_property_ui_text(prop, "Display X Axis", "Show the X axis line in perspective view");
	RNA_def_property_update(prop, NC_SPACE|ND_SPACE_VIEW3D, NULL);
	
	prop= RNA_def_property(srna, "show_axis_y", PROP_BOOLEAN, PROP_NONE);
	RNA_def_property_boolean_sdna(prop, NULL, "gridflag", V3D_SHOW_Y);
	RNA_def_property_ui_text(prop, "Display Y Axis", "Show the Y axis line in perspective view");
	RNA_def_property_update(prop, NC_SPACE|ND_SPACE_VIEW3D, NULL);
	
	prop= RNA_def_property(srna, "show_axis_z", PROP_BOOLEAN, PROP_NONE);
	RNA_def_property_boolean_sdna(prop, NULL, "gridflag", V3D_SHOW_Z);
	RNA_def_property_ui_text(prop, "Display Z Axis", "Show the Z axis line in perspective view");
	RNA_def_property_update(prop, NC_SPACE|ND_SPACE_VIEW3D, NULL);
	
	prop= RNA_def_property(srna, "show_outline_selected", PROP_BOOLEAN, PROP_NONE);
	RNA_def_property_boolean_sdna(prop, NULL, "flag", V3D_SELECT_OUTLINE);
	RNA_def_property_ui_text(prop, "Outline Selected", "Show an outline highlight around selected objects in non-wireframe views");
	RNA_def_property_update(prop, NC_SPACE|ND_SPACE_VIEW3D, NULL);
	
	prop= RNA_def_property(srna, "show_all_objects_origin", PROP_BOOLEAN, PROP_NONE);
	RNA_def_property_boolean_sdna(prop, NULL, "flag", V3D_DRAW_CENTERS);
	RNA_def_property_ui_text(prop, "All Object Origins", "Show the object origin center dot for all (selected and unselected) objects");
	RNA_def_property_update(prop, NC_SPACE|ND_SPACE_VIEW3D, NULL);

	prop= RNA_def_property(srna, "show_relationship_lines", PROP_BOOLEAN, PROP_NONE);
	RNA_def_property_boolean_negative_sdna(prop, NULL, "flag", V3D_HIDE_HELPLINES);
	RNA_def_property_ui_text(prop, "Relationship Lines", "Show dashed lines indicating parent or constraint relationships");
	RNA_def_property_update(prop, NC_SPACE|ND_SPACE_VIEW3D, NULL);
	
	prop= RNA_def_property(srna, "show_textured_solid", PROP_BOOLEAN, PROP_NONE);
	RNA_def_property_boolean_sdna(prop, NULL, "flag2", V3D_SOLID_TEX);
	RNA_def_property_ui_text(prop, "Textured Solid", "Display face-assigned textures in solid view");
	RNA_def_property_update(prop, NC_SPACE|ND_SPACE_VIEW3D, NULL);

	prop= RNA_def_property(srna, "show_only_render", PROP_BOOLEAN, PROP_NONE);
	RNA_def_property_boolean_sdna(prop, NULL, "flag2", V3D_RENDER_OVERRIDE);
	RNA_def_property_ui_text(prop, "Only Render", "Display only objects which will be rendered");
	RNA_def_property_update(prop, NC_SPACE|ND_SPACE_VIEW3D, NULL);
	
	prop= RNA_def_property(srna, "use_occlude_geometry", PROP_BOOLEAN, PROP_NONE);
	RNA_def_property_boolean_sdna(prop, NULL, "flag", V3D_ZBUF_SELECT);
	RNA_def_property_ui_text(prop, "Occlude Geometry", "Limit selection to visible (clipped with depth buffer)");
	RNA_def_property_ui_icon(prop, ICON_ORTHO, 0);
	RNA_def_property_update(prop, NC_SPACE|ND_SPACE_VIEW3D, NULL);

	prop= RNA_def_property(srna, "background_images", PROP_COLLECTION, PROP_NONE);
	RNA_def_property_collection_sdna(prop, NULL, "bgpicbase", NULL);
	RNA_def_property_struct_type(prop, "BackgroundImage");
	RNA_def_property_ui_text(prop, "Background Images", "List of background images");
	RNA_def_property_update(prop, NC_SPACE|ND_SPACE_VIEW3D, NULL);

	prop= RNA_def_property(srna, "show_background_images", PROP_BOOLEAN, PROP_NONE);
	RNA_def_property_boolean_sdna(prop, NULL, "flag", V3D_DISPBGPICS);
	RNA_def_property_ui_text(prop, "Display Background Images", "Display reference images behind objects in the 3D View");
	RNA_def_property_update(prop, NC_SPACE|ND_SPACE_VIEW3D, NULL);

	prop= RNA_def_property(srna, "pivot_point", PROP_ENUM, PROP_NONE);
	RNA_def_property_enum_sdna(prop, NULL, "around");
	RNA_def_property_enum_items(prop, pivot_items);
	RNA_def_property_ui_text(prop, "Pivot Point", "Pivot center for rotation/scaling");
	RNA_def_property_update(prop, NC_SPACE|ND_SPACE_VIEW3D, "rna_SpaceView3D_pivot_update");
	
	prop= RNA_def_property(srna, "use_pivot_point_align", PROP_BOOLEAN, PROP_NONE);
	RNA_def_property_boolean_sdna(prop, NULL, "flag", V3D_ALIGN);
	RNA_def_property_ui_text(prop, "Align", "Manipulate object centers only");
	RNA_def_property_ui_icon(prop, ICON_ALIGN, 0);
	RNA_def_property_update(prop, NC_SPACE|ND_SPACE_VIEW3D, "rna_SpaceView3D_pivot_update");

	prop= RNA_def_property(srna, "show_manipulator", PROP_BOOLEAN, PROP_NONE);
	RNA_def_property_boolean_sdna(prop, NULL, "twflag", V3D_USE_MANIPULATOR);
	RNA_def_property_ui_text(prop, "Manipulator", "Use a 3D manipulator widget for controlling transforms");
	RNA_def_property_ui_icon(prop, ICON_MANIPUL, 0);
	RNA_def_property_update(prop, NC_SPACE|ND_SPACE_VIEW3D, NULL);
	
	prop= RNA_def_property(srna, "use_manipulator_translate", PROP_BOOLEAN, PROP_NONE);
	RNA_def_property_boolean_sdna(prop, NULL, "twtype", V3D_MANIP_TRANSLATE);
	RNA_def_property_ui_text(prop, "Manipulator Translate", "Use the manipulator for movement transformations");
	RNA_def_property_ui_icon(prop, ICON_MAN_TRANS, 0);
	RNA_def_property_update(prop, NC_SPACE|ND_SPACE_VIEW3D, NULL);
	
	prop= RNA_def_property(srna, "use_manipulator_rotate", PROP_BOOLEAN, PROP_NONE);
	RNA_def_property_boolean_sdna(prop, NULL, "twtype", V3D_MANIP_ROTATE);
	RNA_def_property_ui_text(prop, "Manipulator Rotate", "Use the manipulator for rotation transformations");
	RNA_def_property_ui_icon(prop, ICON_MAN_ROT, 0);
	RNA_def_property_update(prop, NC_SPACE|ND_SPACE_VIEW3D, NULL);
	
	prop= RNA_def_property(srna, "use_manipulator_scale", PROP_BOOLEAN, PROP_NONE);
	RNA_def_property_boolean_sdna(prop, NULL, "twtype", V3D_MANIP_SCALE);
	RNA_def_property_ui_text(prop, "Manipulator Scale", "Use the manipulator for scale transformations");
	RNA_def_property_ui_icon(prop, ICON_MAN_SCALE, 0);
	RNA_def_property_update(prop, NC_SPACE|ND_SPACE_VIEW3D, NULL);
	
	prop= RNA_def_property(srna, "transform_orientation", PROP_ENUM, PROP_NONE);
	RNA_def_property_enum_sdna(prop, NULL, "twmode");
	RNA_def_property_enum_items(prop, transform_orientation_items);
	RNA_def_property_enum_funcs(prop, NULL, NULL, "rna_TransformOrientation_itemf");
	RNA_def_property_ui_text(prop, "Transform Orientation", "Transformation orientation");
	RNA_def_property_update(prop, NC_SPACE|ND_SPACE_VIEW3D, NULL);

	prop= RNA_def_property(srna, "current_orientation", PROP_POINTER, PROP_NONE);
	RNA_def_property_struct_type(prop, "TransformOrientation");
	RNA_def_property_pointer_funcs(prop, "rna_CurrentOrientation_get", NULL, NULL, NULL);
	RNA_def_property_ui_text(prop, "Current Transform Orientation", "Current Transformation orientation");

	prop= RNA_def_property(srna, "lock_camera_and_layers", PROP_BOOLEAN, PROP_NONE);
	RNA_def_property_boolean_sdna(prop, NULL, "scenelock", 1);
	RNA_def_property_boolean_funcs(prop, NULL, "rna_SpaceView3D_lock_camera_and_layers_set");
	RNA_def_property_ui_text(prop, "Lock Camera and Layers", "Use the scene's active camera and layers in this view, rather than local layers");
	RNA_def_property_ui_icon(prop, ICON_LOCKVIEW_OFF, 1);
	RNA_def_property_update(prop, NC_SPACE|ND_SPACE_VIEW3D, NULL);

	prop= RNA_def_property(srna, "layers", PROP_BOOLEAN, PROP_LAYER_MEMBER);
	RNA_def_property_boolean_sdna(prop, NULL, "lay", 1);
	RNA_def_property_array(prop, 20);
	RNA_def_property_boolean_funcs(prop, NULL, "rna_SpaceView3D_layer_set");
	RNA_def_property_ui_text(prop, "Visible Layers", "Layers visible in this 3D View");
	RNA_def_property_update(prop, NC_SPACE|ND_SPACE_VIEW3D, "rna_SpaceView3D_layer_update");
	
	prop= RNA_def_property(srna, "layers_used", PROP_BOOLEAN, PROP_LAYER_MEMBER);
	RNA_def_property_boolean_sdna(prop, NULL, "lay_used", 1);
	RNA_def_property_array(prop, 20);
	RNA_def_property_clear_flag(prop, PROP_EDITABLE);
	RNA_def_property_ui_text(prop, "Used Layers", "Layers that contain something");

	prop= RNA_def_property(srna, "region_3d", PROP_POINTER, PROP_NONE);
	RNA_def_property_struct_type(prop, "RegionView3D");
	RNA_def_property_pointer_funcs(prop, "rna_SpaceView3D_region_3d_get", NULL, NULL, NULL);
	RNA_def_property_ui_text(prop, "3D Region", "3D region in this space, in case of quad view the camera region");

	prop= RNA_def_property(srna, "region_quadview", PROP_POINTER, PROP_NONE);
	RNA_def_property_struct_type(prop, "RegionView3D");
	RNA_def_property_pointer_funcs(prop, "rna_SpaceView3D_region_quadview_get", NULL, NULL, NULL);
	RNA_def_property_ui_text(prop, "Quad View Region", "3D region that defines the quad view settings");

	/* region */

	srna= RNA_def_struct(brna, "RegionView3D", NULL);
	RNA_def_struct_sdna(srna, "RegionView3D");
	RNA_def_struct_ui_text(srna, "3D View Region", "3D View region data");

	prop= RNA_def_property(srna, "lock_rotation", PROP_BOOLEAN, PROP_NONE);
	RNA_def_property_boolean_sdna(prop, NULL, "viewlock", RV3D_LOCKED);
	RNA_def_property_ui_text(prop, "Lock", "Lock view rotation in side views");
	RNA_def_property_update(prop, NC_SPACE|ND_SPACE_VIEW3D, "rna_RegionView3D_quadview_update");
	
	prop= RNA_def_property(srna, "show_sync_view", PROP_BOOLEAN, PROP_NONE);
	RNA_def_property_boolean_sdna(prop, NULL, "viewlock", RV3D_BOXVIEW);
	RNA_def_property_ui_text(prop, "Box", "Sync view position between side views");
	RNA_def_property_update(prop, NC_SPACE|ND_SPACE_VIEW3D, "rna_RegionView3D_quadview_update");
	
	prop= RNA_def_property(srna, "use_box_clip", PROP_BOOLEAN, PROP_NONE);
	RNA_def_property_boolean_sdna(prop, NULL, "viewlock", RV3D_BOXCLIP);
	RNA_def_property_ui_text(prop, "Clip", "Clip objects based on what's visible in other side views");
	RNA_def_property_update(prop, NC_SPACE|ND_SPACE_VIEW3D, "rna_RegionView3D_quadview_clip_update");
	
	prop= RNA_def_property(srna, "perspective_matrix", PROP_FLOAT, PROP_MATRIX);
	RNA_def_property_float_sdna(prop, NULL, "persmat");
	RNA_def_property_clear_flag(prop, PROP_EDITABLE); // XXX: for now, it's too risky for users to do this
	RNA_def_property_multi_array(prop, 2, matrix_dimsize);
	RNA_def_property_ui_text(prop, "Perspective Matrix", "Current perspective matrix of the 3D region");
	
	prop= RNA_def_property(srna, "view_matrix", PROP_FLOAT, PROP_MATRIX);
	RNA_def_property_float_sdna(prop, NULL, "viewmat");
	RNA_def_property_multi_array(prop, 2, matrix_dimsize);
	RNA_def_property_float_funcs(prop, NULL, "rna_RegionView3D_view_matrix_set", NULL);
	RNA_def_property_ui_text(prop, "View Matrix", "Current view matrix of the 3D region");
	RNA_def_property_update(prop, NC_SPACE|ND_SPACE_VIEW3D, NULL);

	prop= RNA_def_property(srna, "view_perspective", PROP_ENUM, PROP_NONE);
	RNA_def_property_enum_sdna(prop, NULL, "persp");
	RNA_def_property_enum_items(prop, rv3d_persp_items);
	RNA_def_property_ui_text(prop, "Perspective", "View Perspective");
	RNA_def_property_update(prop, NC_SPACE|ND_SPACE_VIEW3D, NULL);
	
	prop= RNA_def_property(srna, "view_location", PROP_FLOAT, PROP_TRANSLATION);
#if 0
	RNA_def_property_float_sdna(prop, NULL, "ofs"); // cant use because its negated
#else
	RNA_def_property_array(prop, 3);
	RNA_def_property_float_funcs(prop, "rna_RegionView3D_view_location_get", "rna_RegionView3D_view_location_set", NULL);
#endif
	RNA_def_property_ui_text(prop, "View Location", "View pivot location");
	RNA_def_property_ui_range(prop, -10000.0, 10000.0, 10, 4);
	RNA_def_property_update(prop, NC_WINDOW, NULL);
	
	prop= RNA_def_property(srna, "view_rotation", PROP_FLOAT, PROP_QUATERNION); // cant use because its inverted
#if 0
	RNA_def_property_float_sdna(prop, NULL, "viewquat");
#else
	RNA_def_property_array(prop, 4);
	RNA_def_property_float_funcs(prop, "rna_RegionView3D_view_rotation_get", "rna_RegionView3D_view_rotation_set", NULL);
#endif
	RNA_def_property_ui_text(prop, "View Rotation", "Rotation in quaternions (keep normalized)");
	RNA_def_property_update(prop, NC_SPACE|ND_SPACE_VIEW3D, NULL);
	
	/* not sure we need rna access to these but adding anyway */
	prop= RNA_def_property(srna, "view_distance", PROP_FLOAT, PROP_UNSIGNED);
	RNA_def_property_float_sdna(prop, NULL, "dist");
	RNA_def_property_ui_text(prop, "Distance", "Distance to the view location");
	RNA_def_property_update(prop, NC_SPACE|ND_SPACE_VIEW3D, NULL);

	prop= RNA_def_property(srna, "view_camera_zoom", PROP_INT, PROP_UNSIGNED);
	RNA_def_property_int_sdna(prop, NULL, "camzoom");
	RNA_def_property_ui_text(prop, "Camera Zoom", "Zoom factor in camera view");
	RNA_def_property_update(prop, NC_SPACE|ND_SPACE_VIEW3D, NULL);

	prop= RNA_def_property(srna, "view_camera_offset", PROP_FLOAT, PROP_NONE);
	RNA_def_property_float_sdna(prop, NULL, "camdx");
	RNA_def_property_array(prop, 2);
	RNA_def_property_ui_text(prop, "Camera Offset", "View shift in camera view");
	RNA_def_property_update(prop, NC_SPACE|ND_SPACE_VIEW3D, NULL);
}

static void rna_def_space_buttons(BlenderRNA *brna)
{
	StructRNA *srna;
	PropertyRNA *prop;

	static EnumPropertyItem buttons_context_items[] = {
		{BCONTEXT_SCENE, "SCENE", ICON_SCENE, "Scene", "Scene"},
		{BCONTEXT_RENDER, "RENDER", ICON_SCENE_DATA, "Render", "Render"},
		{BCONTEXT_WORLD, "WORLD", ICON_WORLD, "World", "World"},
		{BCONTEXT_OBJECT, "OBJECT", ICON_OBJECT_DATA, "Object", "Object"},
		{BCONTEXT_CONSTRAINT, "CONSTRAINT", ICON_CONSTRAINT, "Constraints", "Constraints"},
		{BCONTEXT_MODIFIER, "MODIFIER", ICON_MODIFIER, "Modifiers", "Modifiers"},
		{BCONTEXT_DATA, "DATA", 0, "Data", "Data"},
		{BCONTEXT_BONE, "BONE", ICON_BONE_DATA, "Bone", "Bone"},
		{BCONTEXT_BONE_CONSTRAINT, "BONE_CONSTRAINT", ICON_CONSTRAINT, "Bone Constraints", "Bone Constraints"},
		{BCONTEXT_MATERIAL, "MATERIAL", ICON_MATERIAL, "Material", "Material"},
		{BCONTEXT_TEXTURE, "TEXTURE", ICON_TEXTURE, "Texture", "Texture"},
		{BCONTEXT_PARTICLE, "PARTICLES", ICON_PARTICLES, "Particles", "Particle"},
		{BCONTEXT_PHYSICS, "PHYSICS", ICON_PHYSICS, "Physics", "Physics"},
		{0, NULL, 0, NULL, NULL}};
		
	static EnumPropertyItem align_items[] = {
		{BUT_HORIZONTAL, "HORIZONTAL", 0, "Horizontal", ""},
		{BUT_VERTICAL, "VERTICAL", 0, "Vertical", ""},
		{0, NULL, 0, NULL, NULL}};

	static EnumPropertyItem buttons_texture_context_items[] = {
		{SB_TEXC_MAT_OR_LAMP, "MATERIAL", ICON_MATERIAL, "Material", "Material"},
		{0, NULL, 0, NULL, NULL}}; //actually populated dynamically trough a function
		
	srna= RNA_def_struct(brna, "SpaceProperties", "Space");
	RNA_def_struct_sdna(srna, "SpaceButs");
	RNA_def_struct_ui_text(srna, "Properties Space", "Properties space data");
	
	prop= RNA_def_property(srna, "context", PROP_ENUM, PROP_NONE);
	RNA_def_property_enum_sdna(prop, NULL, "mainb");
	RNA_def_property_enum_items(prop, buttons_context_items);
	RNA_def_property_enum_funcs(prop, NULL, "rna_SpaceProperties_context_set", NULL);
	RNA_def_property_ui_text(prop, "Context", "Type of active data to display and edit");
	RNA_def_property_update(prop, NC_SPACE|ND_SPACE_PROPERTIES, NULL);
	
	prop= RNA_def_property(srna, "align", PROP_ENUM, PROP_NONE);
	RNA_def_property_enum_sdna(prop, NULL, "align");
	RNA_def_property_enum_items(prop, align_items);
	RNA_def_property_enum_funcs(prop, NULL, "rna_SpaceProperties_align_set", NULL);
	RNA_def_property_ui_text(prop, "Align", "Arrangement of the panels");
	RNA_def_property_update(prop, NC_SPACE|ND_SPACE_PROPERTIES, NULL);

	prop= RNA_def_property(srna, "texture_context", PROP_ENUM, PROP_NONE);
	RNA_def_property_enum_items(prop, buttons_texture_context_items);
	RNA_def_property_enum_funcs(prop, NULL, NULL, "rna_SpaceProperties_texture_context_itemf");
	RNA_def_property_ui_text(prop, "Texture Context", "Type of texture data to display and edit");
	RNA_def_property_update(prop, NC_TEXTURE, NULL);

	/* pinned data */
	prop= RNA_def_property(srna, "pin_id", PROP_POINTER, PROP_NONE);
	RNA_def_property_pointer_sdna(prop, NULL, "pinid");
	RNA_def_property_struct_type(prop, "ID");
	/* note: custom set function is ONLY to avoid rna setting a user for this. */
	RNA_def_property_pointer_funcs(prop, NULL, "rna_SpaceProperties_pin_id_set", "rna_SpaceProperties_pin_id_typef", NULL);
	RNA_def_property_flag(prop, PROP_EDITABLE);
	RNA_def_property_update(prop, NC_SPACE|ND_SPACE_PROPERTIES, "rna_SpaceProperties_pin_id_update");

	prop= RNA_def_property(srna, "use_pin_id", PROP_BOOLEAN, PROP_NONE);
	RNA_def_property_boolean_sdna(prop, NULL, "flag", SB_PIN_CONTEXT);
	RNA_def_property_ui_text(prop, "Pin ID", "Use the pinned context");
}

static void rna_def_space_image(BlenderRNA *brna)
{
	StructRNA *srna;
	PropertyRNA *prop;

	srna= RNA_def_struct(brna, "SpaceImageEditor", "Space");
	RNA_def_struct_sdna(srna, "SpaceImage");
	RNA_def_struct_ui_text(srna, "Space Image Editor", "Image and UV editor space data");

	/* image */
	prop= RNA_def_property(srna, "image", PROP_POINTER, PROP_NONE);
	RNA_def_property_pointer_funcs(prop, NULL, "rna_SpaceImageEditor_image_set", NULL, NULL);
	RNA_def_property_ui_text(prop, "Image", "Image displayed and edited in this space");
	RNA_def_property_flag(prop, PROP_EDITABLE);
	RNA_def_property_update(prop, NC_GEOM|ND_DATA, NULL); // is handled in image editor too

	prop= RNA_def_property(srna, "image_user", PROP_POINTER, PROP_NONE);
	RNA_def_property_flag(prop, PROP_NEVER_NULL);
	RNA_def_property_pointer_sdna(prop, NULL, "iuser");
	RNA_def_property_ui_text(prop, "Image User", "Parameters defining which layer, pass and frame of the image is displayed");
	RNA_def_property_update(prop, NC_SPACE|ND_SPACE_IMAGE, NULL);

	prop= RNA_def_property(srna, "curve", PROP_POINTER, PROP_NONE);
	RNA_def_property_pointer_sdna(prop, NULL, "cumap");
	RNA_def_property_ui_text(prop, "Curve", "Color curve mapping to use for displaying the image");
	RNA_def_property_update(prop, NC_SPACE|ND_SPACE_IMAGE, "rna_SpaceImageEditor_curves_update");

	prop= RNA_def_property(srna, "scopes", PROP_POINTER, PROP_NONE);
	RNA_def_property_pointer_sdna(prop, NULL, "scopes");
	RNA_def_property_struct_type(prop, "Scopes");
	RNA_def_property_ui_text(prop, "Scopes", "Scopes to visualize image statistics.");
	RNA_def_property_update(prop, NC_SPACE|ND_SPACE_IMAGE, "rna_SpaceImageEditor_scopes_update");

	prop= RNA_def_property(srna, "use_image_pin", PROP_BOOLEAN, PROP_NONE);
	RNA_def_property_boolean_sdna(prop, NULL, "pin", 0);
	RNA_def_property_ui_text(prop, "Image Pin", "Display current image regardless of object selection");
	RNA_def_property_ui_icon(prop, ICON_UNPINNED, 1);
	RNA_def_property_update(prop, NC_SPACE|ND_SPACE_IMAGE, NULL);

	prop= RNA_def_property(srna, "sample_histogram", PROP_POINTER, PROP_NONE);
	RNA_def_property_pointer_sdna(prop, NULL, "sample_line_hist");
	RNA_def_property_struct_type(prop, "Histogram");
	RNA_def_property_ui_text(prop, "Line sample", "Sampled colors along line");
	
	/* image draw */
	prop= RNA_def_property(srna, "show_repeat", PROP_BOOLEAN, PROP_NONE);
	RNA_def_property_boolean_sdna(prop, NULL, "flag", SI_DRAW_TILE);
	RNA_def_property_ui_text(prop, "Draw Repeated", "Draw the image repeated outside of the main view");
	RNA_def_property_update(prop, NC_SPACE|ND_SPACE_IMAGE, NULL);

	prop= RNA_def_property(srna, "draw_channels", PROP_ENUM, PROP_NONE);
	RNA_def_property_enum_bitflag_sdna(prop, NULL, "flag");
	RNA_def_property_enum_items(prop, draw_channels_items);
	RNA_def_property_enum_funcs(prop, NULL, NULL, "rna_SpaceImageEditor_draw_channels_itemf");
	RNA_def_property_ui_text(prop, "Draw Channels", "Channels of the image to draw");
	RNA_def_property_update(prop, NC_SPACE|ND_SPACE_IMAGE, NULL);

	/* uv */
	prop= RNA_def_property(srna, "uv_editor", PROP_POINTER, PROP_NONE);
	RNA_def_property_flag(prop, PROP_NEVER_NULL);
	RNA_def_property_struct_type(prop, "SpaceUVEditor");
	RNA_def_property_pointer_funcs(prop, "rna_SpaceImageEditor_uvedit_get", NULL, NULL, NULL);
	RNA_def_property_ui_text(prop, "UV Editor", "UV editor settings");
	
	/* paint */
	prop= RNA_def_property(srna, "use_image_paint", PROP_BOOLEAN, PROP_NONE);
	RNA_def_property_boolean_sdna(prop, NULL, "flag", SI_DRAWTOOL);
	RNA_def_property_ui_text(prop, "Image Painting", "Enable image painting mode");
	RNA_def_property_ui_icon(prop, ICON_TPAINT_HLT, 0);
	RNA_def_property_update(prop, NC_SPACE|ND_SPACE_IMAGE, "rna_SpaceImageEditor_paint_update");

	/* grease pencil */
	prop= RNA_def_property(srna, "grease_pencil", PROP_POINTER, PROP_NONE);
	RNA_def_property_pointer_sdna(prop, NULL, "gpd");
	RNA_def_property_flag(prop, PROP_EDITABLE);
	RNA_def_property_struct_type(prop, "GreasePencil");
	RNA_def_property_ui_text(prop, "Grease Pencil", "Grease pencil data for this space");

	prop= RNA_def_property(srna, "use_grease_pencil", PROP_BOOLEAN, PROP_NONE);
	RNA_def_property_boolean_sdna(prop, NULL, "flag", SI_DISPGP);
	RNA_def_property_ui_text(prop, "Use Grease Pencil", "Display and edit the grease pencil freehand annotations overlay");

	/* update */
	prop= RNA_def_property(srna, "use_realtime_update", PROP_BOOLEAN, PROP_NONE);
	RNA_def_property_boolean_sdna(prop, NULL, "lock", 0);
	RNA_def_property_ui_text(prop, "Update Automatically", "Update other affected window spaces automatically to reflect changes during interactive operations such as transform");

	/* state */
	prop= RNA_def_property(srna, "show_render", PROP_BOOLEAN, PROP_NONE);
	RNA_def_property_boolean_funcs(prop, "rna_SpaceImageEditor_show_render_get", NULL);
	RNA_def_property_clear_flag(prop, PROP_EDITABLE);
	RNA_def_property_ui_text(prop, "Show Render", "Show render related properties");

	prop= RNA_def_property(srna, "show_paint", PROP_BOOLEAN, PROP_NONE);
	RNA_def_property_boolean_funcs(prop, "rna_SpaceImageEditor_show_paint_get", NULL);
	RNA_def_property_clear_flag(prop, PROP_EDITABLE);
	RNA_def_property_ui_text(prop, "Show Paint", "Show paint related properties");

	prop= RNA_def_property(srna, "show_uvedit", PROP_BOOLEAN, PROP_NONE);
	RNA_def_property_boolean_funcs(prop, "rna_SpaceImageEditor_show_uvedit_get", NULL);
	RNA_def_property_clear_flag(prop, PROP_EDITABLE);
	RNA_def_property_ui_text(prop, "Show UV Editor", "Show UV editing related properties");

	rna_def_space_image_uv(brna);
}

static void rna_def_space_sequencer(BlenderRNA *brna)
{
	StructRNA *srna;
	PropertyRNA *prop;
	
	static EnumPropertyItem view_type_items[] = {
		{SEQ_VIEW_SEQUENCE, "SEQUENCER", ICON_SEQ_SEQUENCER, "Sequencer", ""},
		{SEQ_VIEW_PREVIEW,  "PREVIEW", ICON_SEQ_PREVIEW, "Image Preview", ""},
		{SEQ_VIEW_SEQUENCE_PREVIEW,  "SEQUENCER_PREVIEW", ICON_SEQ_SPLITVIEW, "Sequencer and Image Preview", ""},
		{0, NULL, 0, NULL, NULL}};

	static EnumPropertyItem display_mode_items[] = {
		{SEQ_DRAW_IMG_IMBUF, "IMAGE", ICON_SEQ_PREVIEW, "Image Preview", ""},
		{SEQ_DRAW_IMG_WAVEFORM, "WAVEFORM", ICON_SEQ_LUMA_WAVEFORM, "Luma Waveform", ""},
		{SEQ_DRAW_IMG_VECTORSCOPE, "VECTOR_SCOPE", ICON_SEQ_CHROMA_SCOPE, "Chroma Vectorscope", ""},
		{SEQ_DRAW_IMG_HISTOGRAM, "HISTOGRAM", ICON_SEQ_HISTOGRAM, "Histogram", ""},
		{0, NULL, 0, NULL, NULL}};

	static EnumPropertyItem proxy_render_size_items[] = {
		{SEQ_PROXY_RENDER_SIZE_NONE, "NONE", 0, "No display", ""},
		{SEQ_PROXY_RENDER_SIZE_SCENE, "SCENE", 0, "Scene render size", ""},
		{SEQ_PROXY_RENDER_SIZE_25, "PROXY_25", 0, "Proxy size 25%", ""},
		{SEQ_PROXY_RENDER_SIZE_50, "PROXY_50", 0, "Proxy size 50%", ""},
		{SEQ_PROXY_RENDER_SIZE_75, "PROXY_75", 0, "Proxy size 75%", ""},
		{SEQ_PROXY_RENDER_SIZE_FULL, "FULL", 0, "No proxy, full render", ""},
		{0, NULL, 0, NULL, NULL}};
	
	srna= RNA_def_struct(brna, "SpaceSequenceEditor", "Space");
	RNA_def_struct_sdna(srna, "SpaceSeq");
	RNA_def_struct_ui_text(srna, "Space Sequence Editor", "Sequence editor space data");
	
	/* view type, fairly important */
	prop= RNA_def_property(srna, "view_type", PROP_ENUM, PROP_NONE);
	RNA_def_property_enum_sdna(prop, NULL, "view");
	RNA_def_property_enum_items(prop, view_type_items);
	RNA_def_property_ui_text(prop, "View Type", "The type of the Sequencer view (sequencer, preview or both)");
	RNA_def_property_flag(prop, PROP_CONTEXT_UPDATE);
	RNA_def_property_update(prop, 0, "rna_Sequencer_display_mode_update");

	/* display type, fairly important */
	prop= RNA_def_property(srna, "display_mode", PROP_ENUM, PROP_NONE);
	RNA_def_property_enum_sdna(prop, NULL, "mainb");
	RNA_def_property_enum_items(prop, display_mode_items);
	RNA_def_property_ui_text(prop, "Display Mode", "The view mode to use for displaying sequencer output");
	RNA_def_property_update(prop, NC_SPACE|ND_SPACE_SEQUENCER, NULL);
		
	/* flag's */
	prop= RNA_def_property(srna, "show_frame_indicator", PROP_BOOLEAN, PROP_NONE);
	RNA_def_property_boolean_negative_sdna(prop, NULL, "flag", SEQ_NO_DRAW_CFRANUM);
	RNA_def_property_ui_text(prop, "Show Frame Number Indicator", "Show frame number beside the current frame indicator line");
	RNA_def_property_update(prop, NC_SPACE|ND_SPACE_SEQUENCER, NULL);
	
	prop= RNA_def_property(srna, "show_frames", PROP_BOOLEAN, PROP_NONE);
	RNA_def_property_boolean_sdna(prop, NULL, "flag", SEQ_DRAWFRAMES);
	RNA_def_property_ui_text(prop, "Draw Frames", "Draw frames rather than seconds");
	RNA_def_property_update(prop, NC_SPACE|ND_SPACE_SEQUENCER, NULL);
	
	prop= RNA_def_property(srna, "use_marker_sync", PROP_BOOLEAN, PROP_NONE);
	RNA_def_property_boolean_sdna(prop, NULL, "flag", SEQ_MARKER_TRANS);
	RNA_def_property_ui_text(prop, "Transform Markers", "Transform markers as well as strips");
	RNA_def_property_update(prop, NC_SPACE|ND_SPACE_SEQUENCER, NULL);
	
	prop= RNA_def_property(srna, "show_separate_color", PROP_BOOLEAN, PROP_NONE);
	RNA_def_property_boolean_sdna(prop, NULL, "flag", SEQ_DRAW_COLOR_SEPERATED);
	RNA_def_property_ui_text(prop, "Separate Colors", "Separate color channels in preview");
	RNA_def_property_update(prop, NC_SPACE|ND_SPACE_SEQUENCER, NULL);

	prop= RNA_def_property(srna, "show_safe_margin", PROP_BOOLEAN, PROP_NONE);
	RNA_def_property_boolean_sdna(prop, NULL, "flag", SEQ_DRAW_SAFE_MARGINS);
	RNA_def_property_ui_text(prop, "Safe Margin", "Draw title safe margins in preview");	
	RNA_def_property_update(prop, NC_SPACE|ND_SPACE_SEQUENCER, NULL);
	
	prop= RNA_def_property(srna, "use_grease_pencil", PROP_BOOLEAN, PROP_NONE);
	RNA_def_property_boolean_sdna(prop, NULL, "flag", SEQ_DRAW_GPENCIL);
	RNA_def_property_ui_text(prop, "Use Grease Pencil", "Display and edit the grease pencil freehand annotations overlay");	
	RNA_def_property_update(prop, NC_SPACE|ND_SPACE_SEQUENCER, NULL);
	
	/* grease pencil */
	prop= RNA_def_property(srna, "grease_pencil", PROP_POINTER, PROP_NONE);
	RNA_def_property_pointer_sdna(prop, NULL, "gpd");
	RNA_def_property_struct_type(prop, "UnknownType");
	RNA_def_property_ui_text(prop, "Grease Pencil", "Grease pencil data for this space");
	RNA_def_property_update(prop, NC_SPACE|ND_SPACE_SEQUENCER, NULL);
	
	prop= RNA_def_property(srna, "display_channel", PROP_INT, PROP_NONE);
	RNA_def_property_int_sdna(prop, NULL, "chanshown");
	RNA_def_property_ui_text(prop, "Display Channel", "The channel number shown in the image preview. 0 is the result of all strips combined");
	RNA_def_property_range(prop, -5, 32); // MAXSEQ --- todo, move from BKE_sequencer.h, allow up to 5 layers up the metastack. Should be dynamic...
	RNA_def_property_update(prop, NC_SPACE|ND_SPACE_SEQUENCER, NULL);
	
	prop= RNA_def_property(srna, "draw_overexposed", PROP_INT, PROP_NONE);
	RNA_def_property_int_sdna(prop, NULL, "zebra");
	RNA_def_property_ui_text(prop, "Show Overexposed", "Show overexposed areas with zebra stripes");
	RNA_def_property_range(prop, 0, 110);
	RNA_def_property_update(prop, NC_SPACE|ND_SPACE_SEQUENCER, NULL);
	
	prop= RNA_def_property(srna, "proxy_render_size", PROP_ENUM, PROP_NONE);
	RNA_def_property_enum_sdna(prop, NULL, "render_size");
	RNA_def_property_enum_items(prop, proxy_render_size_items);
	RNA_def_property_ui_text(prop, "Proxy render size", "Draw preview using full resolution or different proxy resolutions");
	RNA_def_property_update(prop, NC_SPACE|ND_SPACE_SEQUENCER, NULL);
	
	
	/* not sure we need rna access to these but adding anyway */
	prop= RNA_def_property(srna, "offset_x", PROP_FLOAT, PROP_NONE);
	RNA_def_property_float_sdna(prop, NULL, "xof");
	RNA_def_property_ui_text(prop, "X Offset", "Offsets image horizontally from the view center");
	RNA_def_property_update(prop, NC_SPACE|ND_SPACE_SEQUENCER, NULL);

	prop= RNA_def_property(srna, "offset_y", PROP_FLOAT, PROP_NONE);
	RNA_def_property_float_sdna(prop, NULL, "yof");
	RNA_def_property_ui_text(prop, "Y Offset", "Offsets image horizontally from the view center");
	RNA_def_property_update(prop, NC_SPACE|ND_SPACE_SEQUENCER, NULL);
	
	prop= RNA_def_property(srna, "zoom", PROP_FLOAT, PROP_NONE);
	RNA_def_property_float_sdna(prop, NULL, "zoom");
	RNA_def_property_ui_text(prop, "Zoom", "Display zoom level");	
	RNA_def_property_update(prop, NC_SPACE|ND_SPACE_SEQUENCER, NULL);
}

static void rna_def_space_text(BlenderRNA *brna)
{
	StructRNA *srna;
	PropertyRNA *prop;

	srna= RNA_def_struct(brna, "SpaceTextEditor", "Space");
	RNA_def_struct_sdna(srna, "SpaceText");
	RNA_def_struct_ui_text(srna, "Space Text Editor", "Text editor space data");

	/* text */
	prop= RNA_def_property(srna, "text", PROP_POINTER, PROP_NONE);
	RNA_def_property_flag(prop, PROP_EDITABLE);
	RNA_def_property_ui_text(prop, "Text", "Text displayed and edited in this space");
	RNA_def_property_pointer_funcs(prop, NULL, "rna_SpaceTextEditor_text_set", NULL, NULL);
	RNA_def_property_update(prop, NC_SPACE|ND_SPACE_TEXT, NULL);

	/* display */
	prop= RNA_def_property(srna, "show_word_wrap", PROP_BOOLEAN, PROP_NONE);
	RNA_def_property_boolean_sdna(prop, NULL, "wordwrap", 0);
	RNA_def_property_boolean_funcs(prop, NULL, "rna_SpaceTextEditor_word_wrap_set");
	RNA_def_property_ui_text(prop, "Word Wrap", "Wrap words if there is not enough horizontal space");
	RNA_def_property_ui_icon(prop, ICON_WORDWRAP_OFF, 1);
	RNA_def_property_update(prop, NC_SPACE|ND_SPACE_TEXT, NULL);

	prop= RNA_def_property(srna, "show_line_numbers", PROP_BOOLEAN, PROP_NONE);
	RNA_def_property_boolean_sdna(prop, NULL, "showlinenrs", 0);
	RNA_def_property_ui_text(prop, "Line Numbers", "Show line numbers next to the text");
	RNA_def_property_ui_icon(prop, ICON_LINENUMBERS_OFF, 1);
	RNA_def_property_update(prop, NC_SPACE|ND_SPACE_TEXT, NULL);

	prop= RNA_def_property(srna, "show_syntax_highlight", PROP_BOOLEAN, PROP_NONE);
	RNA_def_property_boolean_sdna(prop, NULL, "showsyntax", 0);
	RNA_def_property_ui_text(prop, "Syntax Highlight", "Syntax highlight for scripting");
	RNA_def_property_ui_icon(prop, ICON_SYNTAX_OFF, 1);
	RNA_def_property_update(prop, NC_SPACE|ND_SPACE_TEXT, NULL);
	
	prop= RNA_def_property(srna, "show_line_highlight", PROP_BOOLEAN, PROP_NONE);
	RNA_def_property_boolean_sdna(prop, NULL, "line_hlight", 0);
	RNA_def_property_ui_text(prop, "Highlight Line", "Highlight the current line");
	RNA_def_property_update(prop, NC_SPACE|ND_SPACE_TEXT, NULL);

	prop= RNA_def_property(srna, "tab_width", PROP_INT, PROP_NONE);
	RNA_def_property_int_sdna(prop, NULL, "tabnumber");
	RNA_def_property_range(prop, 2, 8);
	RNA_def_property_ui_text(prop, "Tab Width", "Number of spaces to display tabs with");
	RNA_def_property_update(prop, NC_SPACE|ND_SPACE_TEXT, "rna_SpaceTextEditor_updateEdited");

	prop= RNA_def_property(srna, "font_size", PROP_INT, PROP_NONE);
	RNA_def_property_int_sdna(prop, NULL, "lheight");
	RNA_def_property_range(prop, 8, 32);
	RNA_def_property_ui_text(prop, "Font Size", "Font size to use for displaying the text");
	RNA_def_property_update(prop, NC_SPACE|ND_SPACE_TEXT, NULL);

	prop= RNA_def_property(srna, "show_margin", PROP_BOOLEAN, PROP_NONE);
	RNA_def_property_boolean_sdna(prop, NULL, "flags", ST_SHOW_MARGIN);
	RNA_def_property_ui_text(prop, "Show Margin", "Show right margin");
	RNA_def_property_update(prop, NC_SPACE|ND_SPACE_TEXT, NULL);

	prop= RNA_def_property(srna, "margin_column", PROP_INT, PROP_NONE);
	RNA_def_property_int_sdna(prop, NULL, "margin_column");
	RNA_def_property_range(prop, 0, 1024);
	RNA_def_property_ui_text(prop, "Margin Column", "Column number to show right margin at");
	RNA_def_property_update(prop, NC_SPACE|ND_SPACE_TEXT, NULL);

	/* functionality options */
	prop= RNA_def_property(srna, "use_overwrite", PROP_BOOLEAN, PROP_NONE);
	RNA_def_property_boolean_sdna(prop, NULL, "overwrite", 1);
	RNA_def_property_ui_text(prop, "Overwrite", "Overwrite characters when typing rather than inserting them");
	RNA_def_property_update(prop, NC_SPACE|ND_SPACE_TEXT, NULL);
	
	prop= RNA_def_property(srna, "use_live_edit", PROP_BOOLEAN, PROP_NONE);
	RNA_def_property_boolean_sdna(prop, NULL, "live_edit", 1);
	RNA_def_property_ui_text(prop, "Live Edit", "Run python while editing");
	RNA_def_property_update(prop, NC_SPACE|ND_SPACE_TEXT, NULL);
	
	/* find */
	prop= RNA_def_property(srna, "use_find_all", PROP_BOOLEAN, PROP_NONE);
	RNA_def_property_boolean_sdna(prop, NULL, "flags", ST_FIND_ALL);
	RNA_def_property_ui_text(prop, "Find All", "Search in all text datablocks, instead of only the active one");
	RNA_def_property_update(prop, NC_SPACE|ND_SPACE_TEXT, NULL);

	prop= RNA_def_property(srna, "use_find_wrap", PROP_BOOLEAN, PROP_NONE);
	RNA_def_property_boolean_sdna(prop, NULL, "flags", ST_FIND_WRAP);
	RNA_def_property_ui_text(prop, "Find Wrap", "Search again from the start of the file when reaching the end");
	RNA_def_property_update(prop, NC_SPACE|ND_SPACE_TEXT, NULL);

	prop= RNA_def_property(srna, "find_text", PROP_STRING, PROP_NONE);
	RNA_def_property_string_sdna(prop, NULL, "findstr");
	RNA_def_property_ui_text(prop, "Find Text", "Text to search for with the find tool");
	RNA_def_property_update(prop, NC_SPACE|ND_SPACE_TEXT, NULL);

	prop= RNA_def_property(srna, "replace_text", PROP_STRING, PROP_NONE);
	RNA_def_property_string_sdna(prop, NULL, "replacestr");
	RNA_def_property_ui_text(prop, "Replace Text", "Text to replace selected text with using the replace tool");
	RNA_def_property_update(prop, NC_SPACE|ND_SPACE_TEXT, NULL);
}

static void rna_def_space_dopesheet(BlenderRNA *brna)
{
	StructRNA *srna;
	PropertyRNA *prop;
	
	static EnumPropertyItem mode_items[] = {
		{SACTCONT_DOPESHEET, "DOPESHEET", 0, "DopeSheet", ""},
		{SACTCONT_ACTION, "ACTION", 0, "Action Editor", ""},
		{SACTCONT_SHAPEKEY, "SHAPEKEY", 0, "ShapeKey Editor", ""},
		{SACTCONT_GPENCIL, "GPENCIL", 0, "Grease Pencil", ""},
		{0, NULL, 0, NULL, NULL}};
		
	
	srna= RNA_def_struct(brna, "SpaceDopeSheetEditor", "Space");
	RNA_def_struct_sdna(srna, "SpaceAction");
	RNA_def_struct_ui_text(srna, "Space DopeSheet Editor", "DopeSheet space data");

	/* data */
	prop= RNA_def_property(srna, "action", PROP_POINTER, PROP_NONE);
	RNA_def_property_flag(prop, PROP_EDITABLE);
	RNA_def_property_pointer_funcs(prop, NULL, "rna_SpaceDopeSheetEditor_action_set", NULL, "rna_Action_actedit_assign_poll");
	RNA_def_property_ui_text(prop, "Action", "Action displayed and edited in this space");
	RNA_def_property_update(prop, NC_ANIMATION|ND_KEYFRAME|NA_EDITED, "rna_SpaceDopeSheetEditor_action_update");
	
	/* mode */
	prop= RNA_def_property(srna, "mode", PROP_ENUM, PROP_NONE);
	RNA_def_property_enum_sdna(prop, NULL, "mode");
	RNA_def_property_enum_items(prop, mode_items);
	RNA_def_property_ui_text(prop, "Mode", "Editing context being displayed");
	RNA_def_property_update(prop, NC_SPACE|ND_SPACE_DOPESHEET, "rna_SpaceDopeSheetEditor_mode_update");
	
	/* display */
	prop= RNA_def_property(srna, "show_seconds", PROP_BOOLEAN, PROP_NONE);
	RNA_def_property_boolean_sdna(prop, NULL, "flag", SACTION_DRAWTIME);
	RNA_def_property_clear_flag(prop, PROP_EDITABLE); // XXX for now, only set with operator
	RNA_def_property_ui_text(prop, "Show Seconds", "Show timing in seconds not frames");
	RNA_def_property_update(prop, NC_SPACE|ND_SPACE_DOPESHEET, NULL);
	
	prop= RNA_def_property(srna, "show_frame_indicator", PROP_BOOLEAN, PROP_NONE);
	RNA_def_property_boolean_negative_sdna(prop, NULL, "flag", SACTION_NODRAWCFRANUM);
	RNA_def_property_ui_text(prop, "Show Frame Number Indicator", "Show frame number beside the current frame indicator line");
	RNA_def_property_update(prop, NC_SPACE|ND_SPACE_DOPESHEET, NULL);
	
	prop= RNA_def_property(srna, "show_sliders", PROP_BOOLEAN, PROP_NONE);
	RNA_def_property_boolean_sdna(prop, NULL, "flag", SACTION_SLIDERS);
	RNA_def_property_ui_text(prop, "Show Sliders", "Show sliders beside F-Curve channels");
	RNA_def_property_update(prop, NC_SPACE|ND_SPACE_DOPESHEET, NULL);
	
	prop= RNA_def_property(srna, "show_pose_markers", PROP_BOOLEAN, PROP_NONE);
	RNA_def_property_boolean_sdna(prop, NULL, "flag", SACTION_POSEMARKERS_SHOW);
	RNA_def_property_ui_text(prop, "Show Pose Markers", "Show markers belonging to the active action instead of Scene markers (Action and Shape Key Editors only)");
	RNA_def_property_update(prop, NC_SPACE|ND_SPACE_DOPESHEET, NULL);
	
	/* editing */
	prop= RNA_def_property(srna, "use_auto_merge_keyframes", PROP_BOOLEAN, PROP_NONE);
	RNA_def_property_boolean_negative_sdna(prop, NULL, "flag", SACTION_NOTRANSKEYCULL);
	RNA_def_property_ui_text(prop, "AutoMerge Keyframes", "Automatically merge nearby keyframes");
	RNA_def_property_update(prop, NC_SPACE|ND_SPACE_DOPESHEET, NULL);
	
	prop= RNA_def_property(srna, "use_realtime_update", PROP_BOOLEAN, PROP_NONE);
	RNA_def_property_boolean_negative_sdna(prop, NULL, "flag", SACTION_NOREALTIMEUPDATES);
	RNA_def_property_ui_text(prop, "Realtime Updates", "When transforming keyframes, changes to the animation data are flushed to other views");
	RNA_def_property_update(prop, NC_SPACE|ND_SPACE_DOPESHEET, NULL);

	prop= RNA_def_property(srna, "use_marker_sync", PROP_BOOLEAN, PROP_NONE);
	RNA_def_property_boolean_sdna(prop, NULL, "flag", SACTION_MARKERS_MOVE);
	RNA_def_property_ui_text(prop, "Sync Markers", "Sync Markers with keyframe edits");

	/* dopesheet */
	prop= RNA_def_property(srna, "dopesheet", PROP_POINTER, PROP_NONE);
	RNA_def_property_struct_type(prop, "DopeSheet");
	RNA_def_property_pointer_sdna(prop, NULL, "ads");
	RNA_def_property_ui_text(prop, "DopeSheet", "Settings for filtering animation data");

	/* autosnap */
	prop= RNA_def_property(srna, "auto_snap", PROP_ENUM, PROP_NONE);
	RNA_def_property_enum_sdna(prop, NULL, "autosnap");
	RNA_def_property_enum_items(prop, autosnap_items);
	RNA_def_property_ui_text(prop, "Auto Snap", "Automatic time snapping settings for transformations");
	RNA_def_property_update(prop, NC_SPACE|ND_SPACE_DOPESHEET, NULL);
}

static void rna_def_space_graph(BlenderRNA *brna)
{
	StructRNA *srna;
	PropertyRNA *prop;
	
	static EnumPropertyItem mode_items[] = {
		{SIPO_MODE_ANIMATION, "FCURVES", 0, "F-Curve Editor", ""},
		{SIPO_MODE_DRIVERS, "DRIVERS", 0, "Drivers", ""},
		{0, NULL, 0, NULL, NULL}};
		
		/* this is basically the same as the one for the 3D-View, but with some entries ommitted */
	static EnumPropertyItem gpivot_items[] = {
		{V3D_CENTER, "BOUNDING_BOX_CENTER", ICON_ROTATE, "Bounding Box Center", ""},
		{V3D_CURSOR, "CURSOR", ICON_CURSOR, "2D Cursor", ""},
		{V3D_LOCAL, "INDIVIDUAL_ORIGINS", ICON_ROTATECOLLECTION, "Individual Centers", ""},
		//{V3D_CENTROID, "MEDIAN_POINT", 0, "Median Point", ""},
		//{V3D_ACTIVE, "ACTIVE_ELEMENT", 0, "Active Element", ""},
		{0, NULL, 0, NULL, NULL}};

	
	srna= RNA_def_struct(brna, "SpaceGraphEditor", "Space");
	RNA_def_struct_sdna(srna, "SpaceIpo");
	RNA_def_struct_ui_text(srna, "Space Graph Editor", "Graph Editor space data");
	
	/* mode */
	prop= RNA_def_property(srna, "mode", PROP_ENUM, PROP_NONE);
	RNA_def_property_enum_sdna(prop, NULL, "mode");
	RNA_def_property_enum_items(prop, mode_items);
	RNA_def_property_ui_text(prop, "Mode", "Editing context being displayed");
	RNA_def_property_flag(prop, PROP_CONTEXT_UPDATE);
	RNA_def_property_update(prop, NC_SPACE|ND_SPACE_GRAPH, "rna_SpaceGraphEditor_display_mode_update");
	
	/* display */
	prop= RNA_def_property(srna, "show_seconds", PROP_BOOLEAN, PROP_NONE);
	RNA_def_property_boolean_sdna(prop, NULL, "flag", SIPO_DRAWTIME);
	RNA_def_property_clear_flag(prop, PROP_EDITABLE); // XXX for now, only set with operator
	RNA_def_property_ui_text(prop, "Show Seconds", "Show timing in seconds not frames");
	RNA_def_property_update(prop, NC_SPACE|ND_SPACE_GRAPH, NULL);
	
	prop= RNA_def_property(srna, "show_frame_indicator", PROP_BOOLEAN, PROP_NONE);
	RNA_def_property_boolean_negative_sdna(prop, NULL, "flag", SIPO_NODRAWCFRANUM);
	RNA_def_property_ui_text(prop, "Show Frame Number Indicator", "Show frame number beside the current frame indicator line");
	RNA_def_property_update(prop, NC_SPACE|ND_SPACE_GRAPH, NULL);
	
	prop= RNA_def_property(srna, "show_sliders", PROP_BOOLEAN, PROP_NONE);
	RNA_def_property_boolean_sdna(prop, NULL, "flag", SIPO_SLIDERS);
	RNA_def_property_ui_text(prop, "Show Sliders", "Show sliders beside F-Curve channels");
	RNA_def_property_update(prop, NC_SPACE|ND_SPACE_GRAPH, NULL);
	
	prop= RNA_def_property(srna, "show_handles", PROP_BOOLEAN, PROP_NONE);
	RNA_def_property_boolean_negative_sdna(prop, NULL, "flag", SIPO_NOHANDLES);
	RNA_def_property_ui_text(prop, "Show Handles", "Show handles of Bezier control points");
	RNA_def_property_update(prop, NC_SPACE|ND_SPACE_GRAPH, NULL);
	
	prop= RNA_def_property(srna, "use_only_selected_curves_handles", PROP_BOOLEAN, PROP_NONE);
	RNA_def_property_boolean_sdna(prop, NULL, "flag", SIPO_SELCUVERTSONLY);
	RNA_def_property_ui_text(prop, "Only Selected Curve Keyframes", "Only keyframes of selected F-Curves are visible and editable");
	RNA_def_property_update(prop, NC_SPACE|ND_SPACE_GRAPH, NULL);
	
	prop= RNA_def_property(srna, "use_only_selected_keyframe_handles", PROP_BOOLEAN, PROP_NONE);
	RNA_def_property_boolean_sdna(prop, NULL, "flag", SIPO_SELVHANDLESONLY);
	RNA_def_property_ui_text(prop, "Only Selected Keyframes Handles", "Only show and edit handles of selected keyframes");
	RNA_def_property_update(prop, NC_SPACE|ND_SPACE_GRAPH, NULL);
	
	prop= RNA_def_property(srna, "use_fancy_drawing", PROP_BOOLEAN, PROP_NONE);
	RNA_def_property_boolean_negative_sdna(prop, NULL, "flag", SIPO_BEAUTYDRAW_OFF);
	RNA_def_property_ui_text(prop, "Use Fancy Drawing", "Draw F-Curves using Anti-Aliasing and other fancy effects. Disable for better performance");
	RNA_def_property_update(prop, NC_SPACE|ND_SPACE_GRAPH, NULL);
	
	/* editing */
	prop= RNA_def_property(srna, "use_auto_merge_keyframes", PROP_BOOLEAN, PROP_NONE);
	RNA_def_property_boolean_negative_sdna(prop, NULL, "flag", SIPO_NOTRANSKEYCULL);
	RNA_def_property_ui_text(prop, "AutoMerge Keyframes", "Automatically merge nearby keyframes");
	RNA_def_property_update(prop, NC_SPACE|ND_SPACE_GRAPH, NULL);
	
	prop= RNA_def_property(srna, "use_realtime_update", PROP_BOOLEAN, PROP_NONE);
	RNA_def_property_boolean_negative_sdna(prop, NULL, "flag", SIPO_NOREALTIMEUPDATES);
	RNA_def_property_ui_text(prop, "Realtime Updates", "When transforming keyframes, changes to the animation data are flushed to other views");
	RNA_def_property_update(prop, NC_SPACE|ND_SPACE_GRAPH, NULL);
	
	/* cursor */
	prop= RNA_def_property(srna, "show_cursor", PROP_BOOLEAN, PROP_NONE);
	RNA_def_property_boolean_negative_sdna(prop, NULL, "flag", SIPO_NODRAWCURSOR);
	RNA_def_property_ui_text(prop, "Show Cursor", "Show 2D cursor");
	RNA_def_property_update(prop, NC_SPACE|ND_SPACE_GRAPH, NULL);
	
	prop= RNA_def_property(srna, "cursor_position_y", PROP_FLOAT, PROP_NONE);
	RNA_def_property_float_sdna(prop, NULL, "cursorVal");
	RNA_def_property_ui_text(prop, "Cursor Y-Value", "Graph Editor 2D-Value cursor - Y-Value component");
	RNA_def_property_update(prop, NC_SPACE|ND_SPACE_GRAPH, NULL);
	
	prop= RNA_def_property(srna, "pivot_point", PROP_ENUM, PROP_NONE);
	RNA_def_property_enum_sdna(prop, NULL, "around");
	RNA_def_property_enum_items(prop, gpivot_items);
	RNA_def_property_ui_text(prop, "Pivot Point", "Pivot center for rotation/scaling");
	RNA_def_property_update(prop, NC_SPACE|ND_SPACE_GRAPH, NULL);

	/* dopesheet */
	prop= RNA_def_property(srna, "dopesheet", PROP_POINTER, PROP_NONE);
	RNA_def_property_struct_type(prop, "DopeSheet");
	RNA_def_property_pointer_sdna(prop, NULL, "ads");
	RNA_def_property_ui_text(prop, "DopeSheet", "Settings for filtering animation data");

	/* autosnap */
	prop= RNA_def_property(srna, "auto_snap", PROP_ENUM, PROP_NONE);
	RNA_def_property_enum_sdna(prop, NULL, "autosnap");
	RNA_def_property_enum_items(prop, autosnap_items);
	RNA_def_property_ui_text(prop, "Auto Snap", "Automatic time snapping settings for transformations");
	RNA_def_property_update(prop, NC_SPACE|ND_SPACE_GRAPH, NULL);
	
	/* readonly state info */
	prop= RNA_def_property(srna, "has_ghost_curves", PROP_BOOLEAN, PROP_NONE);
	RNA_def_property_boolean_sdna(prop, NULL, "flag", 0); /* XXX: hack to make this compile, since this property doesn't actually exist*/
	RNA_def_property_boolean_funcs(prop, "rna_SpaceGraphEditor_has_ghost_curves_get", NULL);
	RNA_def_property_ui_text(prop, "Has Ghost Curves", "Graph Editor instance has some ghost curves stored");
	RNA_def_property_update(prop, NC_SPACE|ND_SPACE_GRAPH, NULL);
}

static void rna_def_space_nla(BlenderRNA *brna)
{
	StructRNA *srna;
	PropertyRNA *prop;
	
	srna= RNA_def_struct(brna, "SpaceNLA", "Space");
	RNA_def_struct_sdna(srna, "SpaceNla");
	RNA_def_struct_ui_text(srna, "Space Nla Editor", "NLA editor space data");
	
	/* display */
	prop= RNA_def_property(srna, "show_seconds", PROP_BOOLEAN, PROP_NONE);
	RNA_def_property_boolean_sdna(prop, NULL, "flag", SNLA_DRAWTIME);
	RNA_def_property_clear_flag(prop, PROP_EDITABLE); // XXX for now, only set with operator
	RNA_def_property_ui_text(prop, "Show Seconds", "Show timing in seconds not frames");
	RNA_def_property_update(prop, NC_SPACE|ND_SPACE_NLA, NULL);
	
	prop= RNA_def_property(srna, "show_frame_indicator", PROP_BOOLEAN, PROP_NONE);
	RNA_def_property_boolean_negative_sdna(prop, NULL, "flag", SNLA_NODRAWCFRANUM);
	RNA_def_property_ui_text(prop, "Show Frame Number Indicator", "Show frame number beside the current frame indicator line");
	RNA_def_property_update(prop, NC_SPACE|ND_SPACE_NLA, NULL);
	
	prop= RNA_def_property(srna, "show_strip_curves", PROP_BOOLEAN, PROP_NONE);
	RNA_def_property_boolean_negative_sdna(prop, NULL, "flag", SNLA_NOSTRIPCURVES);
	RNA_def_property_ui_text(prop, "Show Control Curves", "Show influence curves on strips");
	RNA_def_property_update(prop, NC_SPACE|ND_SPACE_NLA, NULL);
	
	/* editing */
	prop= RNA_def_property(srna, "use_realtime_update", PROP_BOOLEAN, PROP_NONE);
	RNA_def_property_boolean_negative_sdna(prop, NULL, "flag", SNLA_NOREALTIMEUPDATES);
	RNA_def_property_ui_text(prop, "Realtime Updates", "When transforming strips, changes to the animation data are flushed to other views");
	RNA_def_property_update(prop, NC_SPACE|ND_SPACE_NLA, NULL);

	/* dopesheet */
	prop= RNA_def_property(srna, "dopesheet", PROP_POINTER, PROP_NONE);
	RNA_def_property_struct_type(prop, "DopeSheet");
	RNA_def_property_pointer_sdna(prop, NULL, "ads");
	RNA_def_property_ui_text(prop, "DopeSheet", "Settings for filtering animation data");

	/* autosnap */
	prop= RNA_def_property(srna, "auto_snap", PROP_ENUM, PROP_NONE);
	RNA_def_property_enum_sdna(prop, NULL, "autosnap");
	RNA_def_property_enum_items(prop, autosnap_items);
	RNA_def_property_ui_text(prop, "Auto Snap", "Automatic time snapping settings for transformations");
	RNA_def_property_update(prop, NC_SPACE|ND_SPACE_NLA, NULL);
}

static void rna_def_space_time(BlenderRNA *brna)
{
	StructRNA *srna;
	PropertyRNA *prop;
	
	srna= RNA_def_struct(brna, "SpaceTimeline", "Space");
	RNA_def_struct_sdna(srna, "SpaceTime");
	RNA_def_struct_ui_text(srna, "Space Timeline Editor", "Timeline editor space data");
	
	/* view settings */	
	prop= RNA_def_property(srna, "show_only_selected", PROP_BOOLEAN, PROP_NONE);
	RNA_def_property_boolean_sdna(prop, NULL, "flag", TIME_ONLYACTSEL);
	RNA_def_property_ui_text(prop, "Only Selected channels", "Show keyframes for active Object and/or its selected channels only");	
	RNA_def_property_update(prop, NC_SPACE|ND_SPACE_TIME, NULL);
	
	prop= RNA_def_property(srna, "show_frame_indicator", PROP_BOOLEAN, PROP_NONE);
	RNA_def_property_boolean_sdna(prop, NULL, "flag", TIME_CFRA_NUM);
	RNA_def_property_ui_text(prop, "Show Frame Number Indicator", "Show frame number beside the current frame indicator line");
	RNA_def_property_update(prop, NC_SPACE|ND_SPACE_TIME, NULL);
	
	/* displaying cache status */
	prop= RNA_def_property(srna, "show_cache", PROP_BOOLEAN, PROP_NONE);
	RNA_def_property_boolean_sdna(prop, NULL, "cache_display", TIME_CACHE_DISPLAY);
	RNA_def_property_ui_text(prop, "Show Cache", "Show the status of cached frames in the timeline");	
	RNA_def_property_update(prop, NC_SPACE|ND_SPACE_TIME, NULL);
	
	prop= RNA_def_property(srna, "cache_softbody", PROP_BOOLEAN, PROP_NONE);
	RNA_def_property_boolean_sdna(prop, NULL, "cache_display", TIME_CACHE_SOFTBODY);
	RNA_def_property_ui_text(prop, "Softbody", "Show the active object's softbody point cache");	
	RNA_def_property_update(prop, NC_SPACE|ND_SPACE_TIME, NULL);
	
	prop= RNA_def_property(srna, "cache_particles", PROP_BOOLEAN, PROP_NONE);
	RNA_def_property_boolean_sdna(prop, NULL, "cache_display", TIME_CACHE_PARTICLES);
	RNA_def_property_ui_text(prop, "Particles", "Show the active object's particle point cache");	
	RNA_def_property_update(prop, NC_SPACE|ND_SPACE_TIME, NULL);
	
	prop= RNA_def_property(srna, "cache_cloth", PROP_BOOLEAN, PROP_NONE);
	RNA_def_property_boolean_sdna(prop, NULL, "cache_display", TIME_CACHE_CLOTH);
	RNA_def_property_ui_text(prop, "Cloth", "Show the active object's cloth point cache");	
	RNA_def_property_update(prop, NC_SPACE|ND_SPACE_TIME, NULL);
	
	prop= RNA_def_property(srna, "cache_smoke", PROP_BOOLEAN, PROP_NONE);
	RNA_def_property_boolean_sdna(prop, NULL, "cache_display", TIME_CACHE_SMOKE);
	RNA_def_property_ui_text(prop, "Smoke", "Show the active object's smoke cache");	
	RNA_def_property_update(prop, NC_SPACE|ND_SPACE_TIME, NULL);
}

static void rna_def_console_line(BlenderRNA *brna)
{
	StructRNA *srna;
	PropertyRNA *prop;
	
	srna = RNA_def_struct(brna, "ConsoleLine", NULL);
	RNA_def_struct_ui_text(srna, "Console Input", "Input line for the interactive console");
	// XXX using non-inited "prop", uh? RNA_def_property_update(prop, NC_SPACE|ND_SPACE_CONSOLE, NULL);
	
	prop= RNA_def_property(srna, "body", PROP_STRING, PROP_NONE);
	RNA_def_property_string_funcs(prop, "rna_ConsoleLine_body_get", "rna_ConsoleLine_body_length", "rna_ConsoleLine_body_set");
	RNA_def_property_ui_text(prop, "Line", "Text in the line");
	RNA_def_property_update(prop, NC_SPACE|ND_SPACE_CONSOLE, NULL);
	
	prop= RNA_def_property(srna, "current_character", PROP_INT, PROP_NONE); /* copied from text editor */
	RNA_def_property_int_sdna(prop, NULL, "cursor");
	RNA_def_property_int_funcs(prop, NULL, NULL, "rna_ConsoleLine_cursor_index_range");
	RNA_def_property_update(prop, NC_SPACE|ND_SPACE_CONSOLE, NULL);
}
	
static void rna_def_space_console(BlenderRNA *brna)
{
	StructRNA *srna;
	PropertyRNA *prop;
	
	srna= RNA_def_struct(brna, "SpaceConsole", "Space");
	RNA_def_struct_sdna(srna, "SpaceConsole");
	RNA_def_struct_ui_text(srna, "Space Console", "Interactive python console");
	
	/* display */
	prop= RNA_def_property(srna, "font_size", PROP_INT, PROP_NONE); /* copied from text editor */
	RNA_def_property_int_sdna(prop, NULL, "lheight");
	RNA_def_property_range(prop, 8, 32);
	RNA_def_property_ui_text(prop, "Font Size", "Font size to use for displaying the text");
	RNA_def_property_update(prop, NC_SPACE|ND_SPACE_CONSOLE, NULL);


	prop= RNA_def_property(srna, "select_start", PROP_INT, PROP_UNSIGNED); /* copied from text editor */
	RNA_def_property_int_sdna(prop, NULL, "sel_start");
	RNA_def_property_update(prop, NC_SPACE|ND_SPACE_CONSOLE, NULL);
	
	prop= RNA_def_property(srna, "select_end", PROP_INT, PROP_UNSIGNED); /* copied from text editor */
	RNA_def_property_int_sdna(prop, NULL, "sel_end");
	RNA_def_property_update(prop, NC_SPACE|ND_SPACE_CONSOLE, NULL);

	prop= RNA_def_property(srna, "prompt", PROP_STRING, PROP_NONE);
	RNA_def_property_ui_text(prop, "Prompt", "Command line prompt");
	
	prop= RNA_def_property(srna, "language", PROP_STRING, PROP_NONE);
	RNA_def_property_ui_text(prop, "Language", "Command line prompt language");

	prop= RNA_def_property(srna, "history", PROP_COLLECTION, PROP_NONE);
	RNA_def_property_collection_sdna(prop, NULL, "history", NULL);
	RNA_def_property_struct_type(prop, "ConsoleLine");
	RNA_def_property_ui_text(prop, "History", "Command history");
	
	prop= RNA_def_property(srna, "scrollback", PROP_COLLECTION, PROP_NONE);
	RNA_def_property_collection_sdna(prop, NULL, "scrollback", NULL);
	RNA_def_property_struct_type(prop, "ConsoleLine");
	RNA_def_property_ui_text(prop, "Output", "Command output");
}

static void rna_def_fileselect_params(BlenderRNA *brna)
{
	StructRNA *srna;
	PropertyRNA *prop;
	
	static EnumPropertyItem file_display_items[] = {
		{FILE_SHORTDISPLAY, "FILE_SHORTDISPLAY", ICON_SHORTDISPLAY, "Short List", "Display files as short list"},
		{FILE_LONGDISPLAY, "FILE_LONGDISPLAY", ICON_LONGDISPLAY, "Long List", "Display files as a detailed list"},
		{FILE_IMGDISPLAY, "FILE_IMGDISPLAY", ICON_IMGDISPLAY, "Thumbnails", "Display files as thumbnails"},
		{0, NULL, 0, NULL, NULL}};

	static EnumPropertyItem file_sort_items[] = {
		{FILE_SORT_ALPHA, "FILE_SORT_ALPHA", ICON_SORTALPHA, "Sort alphabetically", "Sort the file list alphabetically"},
		{FILE_SORT_EXTENSION, "FILE_SORT_EXTENSION", ICON_SORTBYEXT, "Sort by extension", "Sort the file list by extension"},
		{FILE_SORT_TIME, "FILE_SORT_TIME", ICON_SORTTIME, "Sort by time", "Sort files by modification time"},
		{FILE_SORT_SIZE, "FILE_SORT_SIZE", ICON_SORTSIZE, "Sort by size", "Sort files by size"},
		{0, NULL, 0, NULL, NULL}};

	srna= RNA_def_struct(brna, "FileSelectParams", NULL);
	RNA_def_struct_ui_text(srna, "File Select Parameters", "File Select Parameters");

	prop= RNA_def_property(srna, "title", PROP_STRING, PROP_NONE);
	RNA_def_property_string_sdna(prop, NULL, "title");
	RNA_def_property_ui_text(prop, "Title", "Title for the file browser");
	RNA_def_property_clear_flag(prop, PROP_EDITABLE);

	prop= RNA_def_property(srna, "directory", PROP_STRING, PROP_DIRPATH);
	RNA_def_property_string_sdna(prop, NULL, "dir");
	RNA_def_property_ui_text(prop, "Directory", "Directory displayed in the file browser");
	RNA_def_property_update(prop, NC_SPACE|ND_SPACE_FILE_PARAMS, NULL);

	prop= RNA_def_property(srna, "filename", PROP_STRING, PROP_FILENAME);
	RNA_def_property_string_sdna(prop, NULL, "file");
	RNA_def_property_ui_text(prop, "File Name", "Active file in the file browser");
	RNA_def_property_update(prop, NC_SPACE|ND_SPACE_FILE_PARAMS, NULL);

	prop= RNA_def_property(srna, "display_type", PROP_ENUM, PROP_NONE);
	RNA_def_property_enum_sdna(prop, NULL, "display");
	RNA_def_property_enum_items(prop, file_display_items);
	RNA_def_property_ui_text(prop, "Display Mode", "Display mode for the file list");
	RNA_def_property_update(prop, NC_SPACE|ND_SPACE_FILE_PARAMS, NULL);

	prop= RNA_def_property(srna, "use_filter", PROP_BOOLEAN, PROP_NONE);
	RNA_def_property_boolean_sdna(prop, NULL, "flag", FILE_FILTER);
	RNA_def_property_ui_text(prop, "Filter Files", "Enable filtering of files");
	RNA_def_property_update(prop, NC_SPACE|ND_SPACE_FILE_PARAMS, NULL);

	prop= RNA_def_property(srna, "show_hidden", PROP_BOOLEAN, PROP_NONE);
	RNA_def_property_boolean_negative_sdna(prop, NULL, "flag", FILE_HIDE_DOT);
	RNA_def_property_ui_text(prop, "Show Hidden", "Show hidden dot files");
	RNA_def_property_update(prop, NC_SPACE|ND_SPACE_FILE_PARAMS , NULL);

	prop= RNA_def_property(srna, "sort_method", PROP_ENUM, PROP_NONE);
	RNA_def_property_enum_sdna(prop, NULL, "sort");
	RNA_def_property_enum_items(prop, file_sort_items);
	RNA_def_property_ui_text(prop, "Sort", "");
	RNA_def_property_update(prop, NC_SPACE|ND_SPACE_FILE_PARAMS, NULL);

	prop= RNA_def_property(srna, "use_filter_image", PROP_BOOLEAN, PROP_NONE);
	RNA_def_property_boolean_sdna(prop, NULL, "filter", IMAGEFILE);
	RNA_def_property_ui_text(prop, "Filter Images", "Show image files");
	RNA_def_property_ui_icon(prop, ICON_FILE_IMAGE, 0);
	RNA_def_property_update(prop, NC_SPACE|ND_SPACE_FILE_PARAMS, NULL);

	prop= RNA_def_property(srna, "use_filter_blender", PROP_BOOLEAN, PROP_NONE);
	RNA_def_property_boolean_sdna(prop, NULL, "filter", BLENDERFILE);
	RNA_def_property_ui_text(prop, "Filter Blender", "Show .blend files");
	RNA_def_property_ui_icon(prop, ICON_FILE_BLEND, 0);
	RNA_def_property_update(prop, NC_SPACE|ND_SPACE_FILE_PARAMS, NULL);

	prop= RNA_def_property(srna, "use_filter_movie", PROP_BOOLEAN, PROP_NONE);
	RNA_def_property_boolean_sdna(prop, NULL, "filter", MOVIEFILE);
	RNA_def_property_ui_text(prop, "Filter Movies", "Show movie files");
	RNA_def_property_ui_icon(prop, ICON_FILE_MOVIE, 0);
	RNA_def_property_update(prop, NC_SPACE|ND_SPACE_FILE_PARAMS, NULL);

	prop= RNA_def_property(srna, "use_filter_script", PROP_BOOLEAN, PROP_NONE);
	RNA_def_property_boolean_sdna(prop, NULL, "filter", PYSCRIPTFILE);
	RNA_def_property_ui_text(prop, "Filter Script", "Show script files");
	RNA_def_property_ui_icon(prop, ICON_FILE_SCRIPT, 0);
	RNA_def_property_update(prop, NC_SPACE|ND_SPACE_FILE_PARAMS, NULL);

	prop= RNA_def_property(srna, "use_filter_font", PROP_BOOLEAN, PROP_NONE);
	RNA_def_property_boolean_sdna(prop, NULL, "filter", FTFONTFILE);
	RNA_def_property_ui_text(prop, "Filter Fonts", "Show font files");
	RNA_def_property_ui_icon(prop, ICON_FILE_FONT, 0);
	RNA_def_property_update(prop, NC_SPACE|ND_SPACE_FILE_PARAMS, NULL);

	prop= RNA_def_property(srna, "use_filter_sound", PROP_BOOLEAN, PROP_NONE);
	RNA_def_property_boolean_sdna(prop, NULL, "filter", SOUNDFILE);
	RNA_def_property_ui_text(prop, "Filter Sound", "Show sound files");
	RNA_def_property_ui_icon(prop, ICON_FILE_SOUND, 0);
	RNA_def_property_update(prop, NC_SPACE|ND_SPACE_FILE_PARAMS, NULL);

	prop= RNA_def_property(srna, "use_filter_text", PROP_BOOLEAN, PROP_NONE);
	RNA_def_property_boolean_sdna(prop, NULL, "filter", TEXTFILE);
	RNA_def_property_ui_text(prop, "Filter Text", "Show text files");
	RNA_def_property_ui_icon(prop, ICON_FILE_BLANK, 0);
	RNA_def_property_update(prop, NC_SPACE|ND_SPACE_FILE_PARAMS, NULL);

	prop= RNA_def_property(srna, "use_filter_folder", PROP_BOOLEAN, PROP_NONE);
	RNA_def_property_boolean_sdna(prop, NULL, "filter", FOLDERFILE);
	RNA_def_property_ui_text(prop, "Filter Folder", "Show folders");
	RNA_def_property_ui_icon(prop, ICON_FILE_FOLDER, 0);
	RNA_def_property_update(prop, NC_SPACE|ND_SPACE_FILE_PARAMS, NULL);
	
	prop= RNA_def_property(srna, "filter_glob", PROP_STRING, PROP_NONE);
	RNA_def_property_string_sdna(prop, NULL, "filter_glob");
	RNA_def_property_ui_text(prop, "Extension Filter", "");
	RNA_def_property_update(prop, NC_SPACE|ND_SPACE_FILE_LIST, NULL);

}

static void rna_def_space_filebrowser(BlenderRNA *brna)
{
	StructRNA *srna;
	PropertyRNA *prop;

	srna= RNA_def_struct(brna, "SpaceFileBrowser", "Space");
	RNA_def_struct_sdna(srna, "SpaceFile");
	RNA_def_struct_ui_text(srna, "Space File Browser", "File browser space data");

	prop= RNA_def_property(srna, "params", PROP_POINTER, PROP_NONE);
	RNA_def_property_pointer_sdna(prop, NULL, "params");
	RNA_def_property_ui_text(prop, "Filebrowser Parameter", "Parameters and Settings for the Filebrowser");
	
	prop= RNA_def_property(srna, "active_operator", PROP_POINTER, PROP_NONE);
	RNA_def_property_pointer_sdna(prop, NULL, "op");
	RNA_def_property_ui_text(prop, "Active Operator", "");
}

static void rna_def_space_info(BlenderRNA *brna)
{
	StructRNA *srna;
	PropertyRNA *prop;

	srna= RNA_def_struct(brna, "SpaceInfo", "Space");
	RNA_def_struct_sdna(srna, "SpaceInfo");
	RNA_def_struct_ui_text(srna, "Space Info", "Info space data");
	
	/* reporting display */
	prop= RNA_def_property(srna, "show_report_debug", PROP_BOOLEAN, PROP_NONE);
	RNA_def_property_boolean_sdna(prop, NULL, "rpt_mask", INFO_RPT_DEBUG);
	RNA_def_property_ui_text(prop, "Show Debug", "Display debug reporting info");
	RNA_def_property_update(prop, NC_SPACE|ND_SPACE_INFO_REPORT, NULL);
	
	prop= RNA_def_property(srna, "show_report_info", PROP_BOOLEAN, PROP_NONE);
	RNA_def_property_boolean_sdna(prop, NULL, "rpt_mask", INFO_RPT_INFO);
	RNA_def_property_ui_text(prop, "Show Info", "Display general information");
	RNA_def_property_update(prop, NC_SPACE|ND_SPACE_INFO_REPORT, NULL);
	
	prop= RNA_def_property(srna, "show_report_operator", PROP_BOOLEAN, PROP_NONE);
	RNA_def_property_boolean_sdna(prop, NULL, "rpt_mask", INFO_RPT_OP);
	RNA_def_property_ui_text(prop, "Show Operator", "Display the operator log");
	RNA_def_property_update(prop, NC_SPACE|ND_SPACE_INFO_REPORT, NULL);
	
	prop= RNA_def_property(srna, "show_report_warning", PROP_BOOLEAN, PROP_NONE);
	RNA_def_property_boolean_sdna(prop, NULL, "rpt_mask", INFO_RPT_WARN);
	RNA_def_property_ui_text(prop, "Show Warn", "Display warnings");
	RNA_def_property_update(prop, NC_SPACE|ND_SPACE_INFO_REPORT, NULL);
	
	prop= RNA_def_property(srna, "show_report_error", PROP_BOOLEAN, PROP_NONE);
	RNA_def_property_boolean_sdna(prop, NULL, "rpt_mask", INFO_RPT_ERR);
	RNA_def_property_ui_text(prop, "Show Error", "Display error text");
	RNA_def_property_update(prop, NC_SPACE|ND_SPACE_INFO_REPORT, NULL);	
}

static void rna_def_space_userpref(BlenderRNA *brna)
{
	StructRNA *srna;
	PropertyRNA *prop;
	
	srna= RNA_def_struct(brna, "SpaceUserPreferences", "Space");
	RNA_def_struct_sdna(srna, "SpaceUserPref");
	RNA_def_struct_ui_text(srna, "Space User Preferences", "User preferences space data");
	
	prop= RNA_def_property(srna, "filter_text", PROP_STRING, PROP_NONE);
	RNA_def_property_string_sdna(prop, NULL, "filter");
	RNA_def_property_ui_text(prop, "Filter", "Search term for filtering in the UI");

}

static void rna_def_space_node(BlenderRNA *brna)
{
	StructRNA *srna;
	PropertyRNA *prop;

	static EnumPropertyItem tree_type_items[] = {
		{NTREE_SHADER, "SHADER", ICON_MATERIAL, "Shader", "Shader nodes"},
		{NTREE_TEXTURE, "TEXTURE", ICON_TEXTURE, "Texture", "Texture nodes"},
		{NTREE_COMPOSIT, "COMPOSITING", ICON_RENDERLAYERS, "Compositing", "Compositing nodes"},
		{0, NULL, 0, NULL, NULL}};

	static EnumPropertyItem texture_type_items[] = {
		{SNODE_TEX_OBJECT, "OBJECT", ICON_OBJECT_DATA, "Object", "Edit texture nodes from Object"},
		{SNODE_TEX_WORLD, "WORLD", ICON_WORLD_DATA, "World", "Edit texture nodes from World"},
		{SNODE_TEX_BRUSH, "BRUSH", ICON_BRUSH_DATA, "Brush", "Edit texture nodes from Brush"},
		{0, NULL, 0, NULL, NULL}};

	static EnumPropertyItem shader_type_items[] = {
		{SNODE_SHADER_OBJECT, "OBJECT", ICON_OBJECT_DATA, "Object", "Edit shader nodes from Object"},
		{SNODE_SHADER_WORLD, "WORLD", ICON_WORLD_DATA, "World", "Edit shader nodes from World"},
		{0, NULL, 0, NULL, NULL}};

	static EnumPropertyItem backdrop_channels_items[] = {
		{0, "COLOR", ICON_IMAGE_RGB, "Color", "Draw image with RGB colors"},
		{SNODE_USE_ALPHA, "COLOR_ALPHA", ICON_IMAGE_RGB_ALPHA, "Color and Alpha", "Draw image with RGB colors and alpha transparency"},
		{SNODE_SHOW_ALPHA, "ALPHA", ICON_IMAGE_ALPHA, "Alpha", "Draw alpha transparency channel"},
		{0, NULL, 0, NULL, NULL}};

	srna= RNA_def_struct(brna, "SpaceNodeEditor", "Space");
	RNA_def_struct_sdna(srna, "SpaceNode");
	RNA_def_struct_ui_text(srna, "Space Node Editor", "Node editor space data");

	prop= RNA_def_property(srna, "tree_type", PROP_ENUM, PROP_NONE);
	RNA_def_property_enum_sdna(prop, NULL, "treetype");
	RNA_def_property_enum_items(prop, tree_type_items);
	RNA_def_property_ui_text(prop, "Tree Type", "Node tree type to display and edit");
	RNA_def_property_update(prop, NC_SPACE|ND_SPACE_NODE, NULL);

	prop= RNA_def_property(srna, "texture_type", PROP_ENUM, PROP_NONE);
	RNA_def_property_enum_sdna(prop, NULL, "texfrom");
	RNA_def_property_enum_items(prop, texture_type_items);
	RNA_def_property_ui_text(prop, "Texture Type", "Type of data to take texture from");
	RNA_def_property_update(prop, NC_SPACE|ND_SPACE_NODE, NULL);

	prop= RNA_def_property(srna, "shader_type", PROP_ENUM, PROP_NONE);
	RNA_def_property_enum_sdna(prop, NULL, "shaderfrom");
	RNA_def_property_enum_items(prop, shader_type_items);
	RNA_def_property_ui_text(prop, "Shader Type", "Type of data to take shader from");
	RNA_def_property_update(prop, NC_SPACE|ND_SPACE_NODE, NULL);

	prop= RNA_def_property(srna, "id", PROP_POINTER, PROP_NONE);
	RNA_def_property_clear_flag(prop, PROP_EDITABLE);
	RNA_def_property_ui_text(prop, "ID", "Datablock whose nodes are being edited");

	prop= RNA_def_property(srna, "id_from", PROP_POINTER, PROP_NONE);
	RNA_def_property_pointer_sdna(prop, NULL, "from");
	RNA_def_property_clear_flag(prop, PROP_EDITABLE);
	RNA_def_property_ui_text(prop, "ID From", "Datablock from which the edited datablock is linked");

	prop= RNA_def_property(srna, "node_tree", PROP_POINTER, PROP_NONE);
	RNA_def_property_pointer_sdna(prop, NULL, "nodetree");
	RNA_def_property_clear_flag(prop, PROP_EDITABLE);
	RNA_def_property_ui_text(prop, "Node Tree", "Node tree being displayed and edited");

	prop= RNA_def_property(srna, "show_backdrop", PROP_BOOLEAN, PROP_NONE);
	RNA_def_property_boolean_sdna(prop, NULL, "flag", SNODE_BACKDRAW);
	RNA_def_property_ui_text(prop, "Backdrop", "Use active Viewer Node output as backdrop for compositing nodes");
	RNA_def_property_update(prop, NC_SPACE|ND_SPACE_NODE_VIEW, NULL);

	prop= RNA_def_property(srna, "use_auto_render", PROP_BOOLEAN, PROP_NONE);
	RNA_def_property_boolean_sdna(prop, NULL, "flag", SNODE_AUTO_RENDER);
	RNA_def_property_ui_text(prop, "Auto Render", "Re-render and composite changed layer on 3D edits");
	RNA_def_property_update(prop, NC_SPACE|ND_SPACE_NODE_VIEW, NULL);
	
	prop= RNA_def_property(srna, "backdrop_zoom", PROP_FLOAT, PROP_NONE);
	RNA_def_property_float_sdna(prop, NULL, "zoom");
	RNA_def_property_float_default(prop, 1.0f);
	RNA_def_property_range(prop, 0.01f, FLT_MAX);
	RNA_def_property_ui_range(prop, 0.01, 100, 1, 2);
	RNA_def_property_ui_text(prop, "Backdrop Zoom", "Backdrop zoom factor");
	RNA_def_property_update(prop, NC_SPACE|ND_SPACE_NODE_VIEW, NULL);
	
	prop= RNA_def_property(srna, "backdrop_x", PROP_FLOAT, PROP_NONE);
	RNA_def_property_float_sdna(prop, NULL, "xof");
	RNA_def_property_ui_text(prop, "Backdrop X", "Backdrop X offset");
	RNA_def_property_update(prop, NC_SPACE|ND_SPACE_NODE_VIEW, NULL);

	prop= RNA_def_property(srna, "backdrop_y", PROP_FLOAT, PROP_NONE);
	RNA_def_property_float_sdna(prop, NULL, "yof");
	RNA_def_property_ui_text(prop, "Backdrop Y", "Backdrop Y offset");
	RNA_def_property_update(prop, NC_SPACE|ND_SPACE_NODE_VIEW, NULL);

	prop= RNA_def_property(srna, "backdrop_channels", PROP_ENUM, PROP_NONE);
	RNA_def_property_enum_bitflag_sdna(prop, NULL, "flag");
	RNA_def_property_enum_items(prop, backdrop_channels_items);
	RNA_def_property_ui_text(prop, "Draw Channels", "Channels of the image to draw");
	RNA_def_property_update(prop, NC_SPACE|ND_SPACE_NODE_VIEW, NULL);
}

static void rna_def_space_logic(BlenderRNA *brna)
{
	StructRNA *srna;
	PropertyRNA *prop;

	srna= RNA_def_struct(brna, "SpaceLogicEditor", "Space");
	RNA_def_struct_sdna(srna, "SpaceLogic");
	RNA_def_struct_ui_text(srna, "Space Logic Editor", "Logic editor space data");

	/* sensors */
	prop= RNA_def_property(srna, "show_sensors_selected_objects", PROP_BOOLEAN, PROP_NONE);
	RNA_def_property_boolean_sdna(prop, NULL, "scaflag", BUTS_SENS_SEL);
	RNA_def_property_ui_text(prop, "Show Selected Object", "Show sensors of all selected objects");
	RNA_def_property_update(prop, NC_LOGIC, NULL);
	
	prop= RNA_def_property(srna, "show_sensors_active_object", PROP_BOOLEAN, PROP_NONE);
	RNA_def_property_boolean_sdna(prop, NULL, "scaflag", BUTS_SENS_ACT);
	RNA_def_property_ui_text(prop, "Show Active Object", "Show sensors of active object");
	RNA_def_property_update(prop, NC_LOGIC, NULL);
	
	prop= RNA_def_property(srna, "show_sensors_linked_controller", PROP_BOOLEAN, PROP_NONE);
	RNA_def_property_boolean_sdna(prop, NULL, "scaflag", BUTS_SENS_LINK);
	RNA_def_property_ui_text(prop, "Show Linked to Controller", "Show linked objects to the controller");
	RNA_def_property_update(prop, NC_LOGIC, NULL);

	prop= RNA_def_property(srna, "show_sensors_active_states", PROP_BOOLEAN, PROP_NONE);
	RNA_def_property_boolean_sdna(prop, NULL, "scaflag", BUTS_SENS_STATE);
	RNA_def_property_ui_text(prop, "Show Active States", "Show only sensors connected to active states");
	RNA_def_property_update(prop, NC_LOGIC, NULL);

	/* controllers */
	prop= RNA_def_property(srna, "show_controllers_selected_objects", PROP_BOOLEAN, PROP_NONE);
	RNA_def_property_boolean_sdna(prop, NULL, "scaflag", BUTS_CONT_SEL);
	RNA_def_property_ui_text(prop, "Show Selected Object", "Show controllers of all selected objects");
	RNA_def_property_update(prop, NC_LOGIC, NULL);
	
	prop= RNA_def_property(srna, "show_controllers_active_object", PROP_BOOLEAN, PROP_NONE);
	RNA_def_property_boolean_sdna(prop, NULL, "scaflag", BUTS_CONT_ACT);
	RNA_def_property_ui_text(prop, "Show Active Object", "Show controllers of active object");
	RNA_def_property_update(prop, NC_LOGIC, NULL);

	prop= RNA_def_property(srna, "show_controllers_linked_controller", PROP_BOOLEAN, PROP_NONE);
	RNA_def_property_boolean_sdna(prop, NULL, "scaflag", BUTS_CONT_LINK);
	RNA_def_property_ui_text(prop, "Show Linked to Controller", "Show linked objects to sensor/actuator");
	RNA_def_property_update(prop, NC_LOGIC, NULL);

	/* actuators */
	prop= RNA_def_property(srna, "show_actuators_selected_objects", PROP_BOOLEAN, PROP_NONE);
	RNA_def_property_boolean_sdna(prop, NULL, "scaflag", BUTS_ACT_SEL);
	RNA_def_property_ui_text(prop, "Show Selected Object", "Show actuators of all selected objects");
	RNA_def_property_update(prop, NC_LOGIC, NULL);
	
	prop= RNA_def_property(srna, "show_actuators_active_object", PROP_BOOLEAN, PROP_NONE);
	RNA_def_property_boolean_sdna(prop, NULL, "scaflag", BUTS_ACT_ACT);
	RNA_def_property_ui_text(prop, "Show Active Object", "Show actuators of active object");
	RNA_def_property_update(prop, NC_LOGIC, NULL);
	
	prop= RNA_def_property(srna, "show_actuators_linked_controller", PROP_BOOLEAN, PROP_NONE);
	RNA_def_property_boolean_sdna(prop, NULL, "scaflag", BUTS_ACT_LINK);
	RNA_def_property_ui_text(prop, "Show Linked to Actuator", "Show linked objects to the actuator");
	RNA_def_property_update(prop, NC_LOGIC, NULL);

	prop= RNA_def_property(srna, "show_actuators_active_states", PROP_BOOLEAN, PROP_NONE);
	RNA_def_property_boolean_sdna(prop, NULL, "scaflag", BUTS_ACT_STATE);
	RNA_def_property_ui_text(prop, "Show Active States", "Show only actuators connected to active states");
	RNA_def_property_update(prop, NC_LOGIC, NULL);

}

void RNA_def_space(BlenderRNA *brna)
{
	rna_def_space(brna);
	rna_def_space_image(brna);
	rna_def_space_sequencer(brna);
	rna_def_space_text(brna);
	rna_def_fileselect_params(brna);
	rna_def_space_filebrowser(brna);
	rna_def_space_outliner(brna);
	rna_def_background_image(brna);
	rna_def_space_view3d(brna);
	rna_def_space_buttons(brna);
	rna_def_space_dopesheet(brna);
	rna_def_space_graph(brna);
	rna_def_space_nla(brna);
	rna_def_space_time(brna);
	rna_def_space_console(brna);
	rna_def_console_line(brna);
	rna_def_space_info(brna);
	rna_def_space_userpref(brna);
	rna_def_space_node(brna);
	rna_def_space_logic(brna);
}

#endif
<|MERGE_RESOLUTION|>--- conflicted
+++ resolved
@@ -322,7 +322,6 @@
 	DAG_on_visible_update(bmain, FALSE);
 }
 
-<<<<<<< HEAD
 static void rna_SpaceView3D_viewport_shade_update(Main *bmain, Scene *scene, PointerRNA *ptr)
 {
 	View3D *v3d= (View3D*)(ptr->data);
@@ -337,7 +336,11 @@
 			if(rv3d && rv3d->render_engine) {
 				RE_engine_free(rv3d->render_engine);
 				rv3d->render_engine= NULL;
-=======
+			}
+		}
+	}
+}
+
 static void rna_SpaceView3D_pivot_update(Main *bmain, Scene *UNUSED(scene), PointerRNA *ptr)
 {
 	if (U.uiflag & USER_LOCKAROUND) {
@@ -359,7 +362,6 @@
 						}
 					}
 				}
->>>>>>> fbe17e09
 			}
 		}
 	}
