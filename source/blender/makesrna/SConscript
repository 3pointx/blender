--- conflicted
+++ resolved
@@ -53,11 +53,8 @@
     '../imbuf',
     '../makesdna',
     '../nodes',
-<<<<<<< HEAD
+    '../physics',
     '../pointcache',
-=======
-    '../physics',
->>>>>>> 227a9407
     '../render/extern/include',
     '../windowmanager',
     ]
