/* SPDX-License-Identifier: GPL-2.0-or-later */

/** \file
 * \ingroup freestyle
 */

#include "BlenderStrokeRenderer.h"

#include "../application/AppConfig.h"
#include "../stroke/Canvas.h"

#include "MEM_guardedalloc.h"

#include "RNA_access.h"
#include "RNA_prototypes.h"
#include "RNA_types.h"

#include "DNA_camera_types.h"
#include "DNA_collection_types.h"
#include "DNA_linestyle_types.h"
#include "DNA_listBase.h"
#include "DNA_material_types.h"
#include "DNA_mesh_types.h"
#include "DNA_meshdata_types.h"
#include "DNA_object_types.h"
#include "DNA_scene_types.h"
#include "DNA_screen_types.h"

#include "BKE_collection.h"
#include "BKE_customdata.h"
#include "BKE_global.h"
#include "BKE_idprop.h"
#include "BKE_layer.h"
#include "BKE_lib_id.h" /* free_libblock */
#include "BKE_main.h"
#include "BKE_material.h"
#include "BKE_mesh.h"
#include "BKE_node.h"
#include "BKE_node_tree_update.h"
#include "BKE_object.h"
#include "BKE_scene.h"

#include "BLI_ghash.h"
#include "BLI_listbase.h"
#include "BLI_math_color.h"
#include "BLI_math_vec_types.hh"
#include "BLI_math_vector.h"
#include "BLI_utildefines.h"

#include "DEG_depsgraph.h"
#include "DEG_depsgraph_build.h"

#include "RE_pipeline.h"

#include "render_types.h"

#include <climits>

namespace Freestyle {

const char *BlenderStrokeRenderer::uvNames[] = {"along_stroke", "along_stroke_tips"};

BlenderStrokeRenderer::BlenderStrokeRenderer(Render *re, int render_count)
{
  freestyle_bmain = BKE_main_new();

  /* We use the same window manager for freestyle bmain as
   * real bmain uses. This is needed because freestyle's
   * bmain could be used to tag scenes for update, which
   * implies call of ED_render_scene_update in some cases
   * and that function requires proper window manager
   * to present (sergey)
   */
  freestyle_bmain->wm = re->main->wm;

  // for stroke mesh generation
  _width = re->winx;
  _height = re->winy;

  old_scene = re->scene;

  char name[MAX_ID_NAME - 2];
  BLI_snprintf(name, sizeof(name), "FRS%d_%s", render_count, re->scene->id.name + 2);
  freestyle_scene = BKE_scene_add(freestyle_bmain, name);
  freestyle_scene->r.cfra = old_scene->r.cfra;
  freestyle_scene->r.mode = old_scene->r.mode & ~(R_EDGE_FRS | R_BORDER);
  freestyle_scene->r.xsch = re->rectx;    // old_scene->r.xsch
  freestyle_scene->r.ysch = re->recty;    // old_scene->r.ysch
  freestyle_scene->r.xasp = 1.0f;         // old_scene->r.xasp;
  freestyle_scene->r.yasp = 1.0f;         // old_scene->r.yasp;
  freestyle_scene->r.size = 100;          // old_scene->r.size
  freestyle_scene->r.color_mgt_flag = 0;  // old_scene->r.color_mgt_flag;
  freestyle_scene->r.scemode = (old_scene->r.scemode &
                                ~(R_SINGLE_LAYER | R_NO_FRAME_UPDATE | R_MULTIVIEW)) &
                               (re->r.scemode);
  freestyle_scene->r.flag = old_scene->r.flag;
  freestyle_scene->r.threads = old_scene->r.threads;
  freestyle_scene->r.border.xmin = old_scene->r.border.xmin;
  freestyle_scene->r.border.ymin = old_scene->r.border.ymin;
  freestyle_scene->r.border.xmax = old_scene->r.border.xmax;
  freestyle_scene->r.border.ymax = old_scene->r.border.ymax;
  strcpy(freestyle_scene->r.pic, old_scene->r.pic);
  freestyle_scene->r.dither_intensity = old_scene->r.dither_intensity;
  STRNCPY(freestyle_scene->r.engine, old_scene->r.engine);
  if (G.debug & G_DEBUG_FREESTYLE) {
    cout << "Stroke rendering engine : " << freestyle_scene->r.engine << endl;
  }
  freestyle_scene->r.im_format.planes = R_IMF_PLANES_RGBA;
  freestyle_scene->r.im_format.imtype = R_IMF_IMTYPE_PNG;

  // Copy ID properties, including Cycles render properties
  if (old_scene->id.properties) {
    freestyle_scene->id.properties = IDP_CopyProperty_ex(old_scene->id.properties, 0);
  }
  // Copy eevee render settings.
  BKE_scene_copy_data_eevee(freestyle_scene, old_scene);

  /* Render with transparent background. */
  freestyle_scene->r.alphamode = R_ALPHAPREMUL;

  if (G.debug & G_DEBUG_FREESTYLE) {
    printf("%s: %d thread(s)\n", __func__, BKE_render_num_threads(&freestyle_scene->r));
  }

  BKE_scene_set_background(freestyle_bmain, freestyle_scene);

  // Scene layer.
  ViewLayer *view_layer = (ViewLayer *)freestyle_scene->view_layers.first;
  view_layer->layflag = SCE_LAY_SOLID;

  // Camera
  Object *object_camera = BKE_object_add(freestyle_bmain, view_layer, OB_CAMERA, nullptr);

  Camera *camera = (Camera *)object_camera->data;
  camera->type = CAM_ORTHO;
  camera->ortho_scale = max(re->rectx, re->recty);
  camera->clip_start = 0.1f;
  camera->clip_end = 100.0f;

  _z_delta = 0.00001f;
  _z = camera->clip_start + _z_delta;

  object_camera->loc[0] = re->disprect.xmin + 0.5f * re->rectx;
  object_camera->loc[1] = re->disprect.ymin + 0.5f * re->recty;
  object_camera->loc[2] = 1.0f;

  freestyle_scene->camera = object_camera;

  // Reset serial mesh ID (used for BlenderStrokeRenderer::NewMesh())
  _mesh_id = 0xffffffff;

  // Create a bNodeTree-to-Material hash table
  _nodetree_hash = BLI_ghash_ptr_new("BlenderStrokeRenderer::_nodetree_hash");

  // Depsgraph
  freestyle_depsgraph = DEG_graph_new(
      freestyle_bmain, freestyle_scene, view_layer, DAG_EVAL_RENDER);
  DEG_graph_id_tag_update(freestyle_bmain, freestyle_depsgraph, &freestyle_scene->id, 0);
  DEG_graph_id_tag_update(freestyle_bmain, freestyle_depsgraph, &object_camera->id, 0);
  DEG_graph_tag_relations_update(freestyle_depsgraph);
}

BlenderStrokeRenderer::~BlenderStrokeRenderer()
{
  BLI_ghash_free(_nodetree_hash, nullptr, nullptr);

  DEG_graph_free(freestyle_depsgraph);

  FreeStrokeGroups();

  /* detach the window manager from freestyle bmain (see comments
   * in add_freestyle() for more detail)
   */
  BLI_listbase_clear(&freestyle_bmain->wm);

  BKE_main_free(freestyle_bmain);
}

float BlenderStrokeRenderer::get_stroke_vertex_z() const
{
  float z = _z;
  BlenderStrokeRenderer *self = const_cast<BlenderStrokeRenderer *>(this);
  if (!(_z < _z_delta * 100000.0f)) {
    self->_z_delta *= 10.0f;
  }
  self->_z += _z_delta;
  return -z;
}

unsigned int BlenderStrokeRenderer::get_stroke_mesh_id() const
{
  unsigned mesh_id = _mesh_id;
  BlenderStrokeRenderer *self = const_cast<BlenderStrokeRenderer *>(this);
  self->_mesh_id--;
  return mesh_id;
}

Material *BlenderStrokeRenderer::GetStrokeShader(Main *bmain,
                                                 bNodeTree *iNodeTree,
                                                 bool do_id_user)
{
  Material *ma = BKE_material_add(bmain, "stroke_shader");
  bNodeTree *ntree;
  bNode *output_linestyle = nullptr;
  bNodeSocket *fromsock, *tosock;
  PointerRNA fromptr, toptr;
  NodeShaderAttribute *storage;

  id_us_min(&ma->id);

  if (iNodeTree) {
    // make a copy of linestyle->nodetree
    ntree = ntreeCopyTree_ex(iNodeTree, bmain, do_id_user);

    // find the active Output Line Style node
    for (bNode *node = (bNode *)ntree->nodes.first; node; node = node->next) {
      if (node->type == SH_NODE_OUTPUT_LINESTYLE && (node->flag & NODE_DO_OUTPUT)) {
        output_linestyle = node;
        break;
      }
    }
    ma->nodetree = ntree;
  }
  else {
    ntree = ntreeAddTreeEmbedded(nullptr, &ma->id, "stroke_shader", "ShaderNodeTree");
  }
  ma->use_nodes = true;
  ma->blend_method = MA_BM_HASHED;

  bNode *input_attr_color = nodeAddStaticNode(nullptr, ntree, SH_NODE_ATTRIBUTE);
  input_attr_color->locx = 0.0f;
  input_attr_color->locy = -200.0f;
  storage = (NodeShaderAttribute *)input_attr_color->storage;
  BLI_strncpy(storage->name, "Color", sizeof(storage->name));

  bNode *mix_rgb_color = nodeAddStaticNode(nullptr, ntree, SH_NODE_MIX_RGB_LEGACY);
  mix_rgb_color->custom1 = MA_RAMP_BLEND;  // Mix
  mix_rgb_color->locx = 200.0f;
  mix_rgb_color->locy = -200.0f;
  tosock = (bNodeSocket *)BLI_findlink(&mix_rgb_color->inputs, 0);  // Fac
  RNA_pointer_create((ID *)ntree, &RNA_NodeSocket, tosock, &toptr);
  RNA_float_set(&toptr, "default_value", 0.0f);

  bNode *input_attr_alpha = nodeAddStaticNode(nullptr, ntree, SH_NODE_ATTRIBUTE);
  input_attr_alpha->locx = 400.0f;
  input_attr_alpha->locy = 300.0f;
  storage = (NodeShaderAttribute *)input_attr_alpha->storage;
  BLI_strncpy(storage->name, "Alpha", sizeof(storage->name));

  bNode *mix_rgb_alpha = nodeAddStaticNode(nullptr, ntree, SH_NODE_MIX_RGB_LEGACY);
  mix_rgb_alpha->custom1 = MA_RAMP_BLEND;  // Mix
  mix_rgb_alpha->locx = 600.0f;
  mix_rgb_alpha->locy = 300.0f;
  tosock = (bNodeSocket *)BLI_findlink(&mix_rgb_alpha->inputs, 0);  // Fac
  RNA_pointer_create((ID *)ntree, &RNA_NodeSocket, tosock, &toptr);
  RNA_float_set(&toptr, "default_value", 0.0f);

  bNode *shader_emission = nodeAddStaticNode(nullptr, ntree, SH_NODE_EMISSION);
  shader_emission->locx = 400.0f;
  shader_emission->locy = -200.0f;

  bNode *input_light_path = nodeAddStaticNode(nullptr, ntree, SH_NODE_LIGHT_PATH);
  input_light_path->locx = 400.0f;
  input_light_path->locy = 100.0f;

  bNode *mix_shader_color = nodeAddStaticNode(nullptr, ntree, SH_NODE_MIX_SHADER);
  mix_shader_color->locx = 600.0f;
  mix_shader_color->locy = -100.0f;

  bNode *shader_transparent = nodeAddStaticNode(nullptr, ntree, SH_NODE_BSDF_TRANSPARENT);
  shader_transparent->locx = 600.0f;
  shader_transparent->locy = 100.0f;

  bNode *mix_shader_alpha = nodeAddStaticNode(nullptr, ntree, SH_NODE_MIX_SHADER);
  mix_shader_alpha->locx = 800.0f;
  mix_shader_alpha->locy = 100.0f;

  bNode *output_material = nodeAddStaticNode(nullptr, ntree, SH_NODE_OUTPUT_MATERIAL);
  output_material->locx = 1000.0f;
  output_material->locy = 100.0f;

  fromsock = (bNodeSocket *)BLI_findlink(&input_attr_color->outputs, 0);  // Color
  tosock = (bNodeSocket *)BLI_findlink(&mix_rgb_color->inputs, 1);        // Color1
  nodeAddLink(ntree, input_attr_color, fromsock, mix_rgb_color, tosock);

  fromsock = (bNodeSocket *)BLI_findlink(&mix_rgb_color->outputs, 0);  // Color
  tosock = (bNodeSocket *)BLI_findlink(&shader_emission->inputs, 0);   // Color
  nodeAddLink(ntree, mix_rgb_color, fromsock, shader_emission, tosock);

  fromsock = (bNodeSocket *)BLI_findlink(&shader_emission->outputs, 0);  // Emission
  tosock = (bNodeSocket *)BLI_findlink(&mix_shader_color->inputs, 2);    // Shader (second)
  nodeAddLink(ntree, shader_emission, fromsock, mix_shader_color, tosock);

  fromsock = (bNodeSocket *)BLI_findlink(&input_light_path->outputs, 0);  // In Camera Ray
  tosock = (bNodeSocket *)BLI_findlink(&mix_shader_color->inputs, 0);     // Fac
  nodeAddLink(ntree, input_light_path, fromsock, mix_shader_color, tosock);

  fromsock = (bNodeSocket *)BLI_findlink(&mix_rgb_alpha->outputs, 0);  // Color
  tosock = (bNodeSocket *)BLI_findlink(&mix_shader_alpha->inputs, 0);  // Fac
  nodeAddLink(ntree, mix_rgb_alpha, fromsock, mix_shader_alpha, tosock);

  fromsock = (bNodeSocket *)BLI_findlink(&input_attr_alpha->outputs, 0);  // Color
  tosock = (bNodeSocket *)BLI_findlink(&mix_rgb_alpha->inputs, 1);        // Color1
  nodeAddLink(ntree, input_attr_alpha, fromsock, mix_rgb_alpha, tosock);

  fromsock = (bNodeSocket *)BLI_findlink(&shader_transparent->outputs, 0);  // BSDF
  tosock = (bNodeSocket *)BLI_findlink(&mix_shader_alpha->inputs, 1);       // Shader (first)
  nodeAddLink(ntree, shader_transparent, fromsock, mix_shader_alpha, tosock);

  fromsock = (bNodeSocket *)BLI_findlink(&mix_shader_color->outputs, 0);  // Shader
  tosock = (bNodeSocket *)BLI_findlink(&mix_shader_alpha->inputs, 2);     // Shader (second)
  nodeAddLink(ntree, mix_shader_color, fromsock, mix_shader_alpha, tosock);

  fromsock = (bNodeSocket *)BLI_findlink(&mix_shader_alpha->outputs, 0);  // Shader
  tosock = (bNodeSocket *)BLI_findlink(&output_material->inputs, 0);      // Surface
  nodeAddLink(ntree, mix_shader_alpha, fromsock, output_material, tosock);

  if (output_linestyle) {
    bNodeSocket *outsock;
    bNodeLink *link;

    mix_rgb_color->custom1 = output_linestyle->custom1;  // blend_type
    mix_rgb_color->custom2 = output_linestyle->custom2;  // use_clamp

    outsock = (bNodeSocket *)BLI_findlink(&output_linestyle->inputs, 0);  // Color
    tosock = (bNodeSocket *)BLI_findlink(&mix_rgb_color->inputs, 2);      // Color2
    link = (bNodeLink *)BLI_findptr(&ntree->links, outsock, offsetof(bNodeLink, tosock));
    if (link) {
      nodeAddLink(ntree, link->fromnode, link->fromsock, mix_rgb_color, tosock);
    }
    else {
      float color[4];
      RNA_pointer_create((ID *)ntree, &RNA_NodeSocket, outsock, &fromptr);
      RNA_pointer_create((ID *)ntree, &RNA_NodeSocket, tosock, &toptr);
      RNA_float_get_array(&fromptr, "default_value", color);
      RNA_float_set_array(&toptr, "default_value", color);
    }

    outsock = (bNodeSocket *)BLI_findlink(&output_linestyle->inputs, 1);  // Color Fac
    tosock = (bNodeSocket *)BLI_findlink(&mix_rgb_color->inputs, 0);      // Fac
    link = (bNodeLink *)BLI_findptr(&ntree->links, outsock, offsetof(bNodeLink, tosock));
    if (link) {
      nodeAddLink(ntree, link->fromnode, link->fromsock, mix_rgb_color, tosock);
    }
    else {
      RNA_pointer_create((ID *)ntree, &RNA_NodeSocket, outsock, &fromptr);
      RNA_pointer_create((ID *)ntree, &RNA_NodeSocket, tosock, &toptr);
      RNA_float_set(&toptr, "default_value", RNA_float_get(&fromptr, "default_value"));
    }

    outsock = (bNodeSocket *)BLI_findlink(&output_linestyle->inputs, 2);  // Alpha
    tosock = (bNodeSocket *)BLI_findlink(&mix_rgb_alpha->inputs, 2);      // Color2
    link = (bNodeLink *)BLI_findptr(&ntree->links, outsock, offsetof(bNodeLink, tosock));
    if (link) {
      nodeAddLink(ntree, link->fromnode, link->fromsock, mix_rgb_alpha, tosock);
    }
    else {
      float color[4];
      RNA_pointer_create((ID *)ntree, &RNA_NodeSocket, outsock, &fromptr);
      RNA_pointer_create((ID *)ntree, &RNA_NodeSocket, tosock, &toptr);
      color[0] = color[1] = color[2] = RNA_float_get(&fromptr, "default_value");
      color[3] = 1.0f;
      RNA_float_set_array(&toptr, "default_value", color);
    }

    outsock = (bNodeSocket *)BLI_findlink(&output_linestyle->inputs, 3);  // Alpha Fac
    tosock = (bNodeSocket *)BLI_findlink(&mix_rgb_alpha->inputs, 0);      // Fac
    link = (bNodeLink *)BLI_findptr(&ntree->links, outsock, offsetof(bNodeLink, tosock));
    if (link) {
      nodeAddLink(ntree, link->fromnode, link->fromsock, mix_rgb_alpha, tosock);
    }
    else {
      RNA_pointer_create((ID *)ntree, &RNA_NodeSocket, outsock, &fromptr);
      RNA_pointer_create((ID *)ntree, &RNA_NodeSocket, tosock, &toptr);
      RNA_float_set(&toptr, "default_value", RNA_float_get(&fromptr, "default_value"));
    }

    for (bNode *node = (bNode *)ntree->nodes.first; node; node = node->next) {
      if (node->type == SH_NODE_UVALONGSTROKE) {
        // UV output of the UV Along Stroke node
        bNodeSocket *sock = (bNodeSocket *)BLI_findlink(&node->outputs, 0);

        // add new UV Map node
        bNode *input_uvmap = nodeAddStaticNode(nullptr, ntree, SH_NODE_UVMAP);
        input_uvmap->locx = node->locx - 200.0f;
        input_uvmap->locy = node->locy;
        NodeShaderUVMap *storage = (NodeShaderUVMap *)input_uvmap->storage;
        if (node->custom1 & 1) {  // use_tips
          BLI_strncpy(storage->uv_map, uvNames[1], sizeof(storage->uv_map));
        }
        else {
          BLI_strncpy(storage->uv_map, uvNames[0], sizeof(storage->uv_map));
        }
        fromsock = (bNodeSocket *)BLI_findlink(&input_uvmap->outputs, 0);  // UV

        // replace links from the UV Along Stroke node by links from the UV Map node
        for (bNodeLink *link = (bNodeLink *)ntree->links.first; link; link = link->next) {
          if (link->fromnode == node && link->fromsock == sock) {
            nodeAddLink(ntree, input_uvmap, fromsock, link->tonode, link->tosock);
          }
        }
        nodeRemSocketLinks(ntree, sock);
      }
    }
  }

  nodeSetActive(ntree, output_material);
  BKE_ntree_update_main_tree(bmain, ntree, nullptr);

  return ma;
}

void BlenderStrokeRenderer::RenderStrokeRep(StrokeRep *iStrokeRep) const
{
  RenderStrokeRepBasic(iStrokeRep);
}

void BlenderStrokeRenderer::RenderStrokeRepBasic(StrokeRep *iStrokeRep) const
{
  bNodeTree *nt = iStrokeRep->getNodeTree();
  Material *ma = (Material *)BLI_ghash_lookup(_nodetree_hash, nt);
  if (!ma) {
    ma = BlenderStrokeRenderer::GetStrokeShader(freestyle_bmain, nt, false);
    BLI_ghash_insert(_nodetree_hash, nt, ma);
  }
  iStrokeRep->setMaterial(ma);

  const vector<Strip *> &strips = iStrokeRep->getStrips();
  const bool hasTex = iStrokeRep->hasTex();
  int totvert = 0, totedge = 0, totpoly = 0, totloop = 0;
  int visible_faces, visible_segments;
  for (vector<Strip *>::const_iterator s = strips.begin(), send = strips.end(); s != send; ++s) {
    Strip::vertex_container &strip_vertices = (*s)->vertices();

    // count visible faces and strip segments
    test_strip_visibility(strip_vertices, &visible_faces, &visible_segments);
    if (visible_faces == 0) {
      continue;
    }

    totvert += visible_faces + visible_segments * 2;
    totedge += visible_faces * 2 + visible_segments;
    totpoly += visible_faces;
    totloop += visible_faces * 3;
  }

  BlenderStrokeRenderer *self = const_cast<BlenderStrokeRenderer *>(this);  // FIXME
  vector<StrokeGroup *> *groups = hasTex ? &self->texturedStrokeGroups : &self->strokeGroups;
  StrokeGroup *group;
  if (groups->empty() || !(groups->back()->totvert + totvert < MESH_MAX_VERTS &&
                           groups->back()->materials.size() + 1 < MAXMAT)) {
    group = new StrokeGroup;
    groups->push_back(group);
  }
  else {
    group = groups->back();
  }
  group->strokes.push_back(iStrokeRep);
  group->totvert += totvert;
  group->totedge += totedge;
  group->totpoly += totpoly;
  group->totloop += totloop;

  if (!group->materials.contains(ma)) {
    group->materials.add_new(ma, group->materials.size());
  }
}

// Check if the triangle is visible (i.e., within the render image boundary)
bool BlenderStrokeRenderer::test_triangle_visibility(StrokeVertexRep *svRep[3]) const
{
  int xl, xu, yl, yu;
  Vec2r p;

  xl = xu = yl = yu = 0;
  for (int i = 0; i < 3; i++) {
    p = svRep[i]->point2d();
    if (p[0] < 0.0) {
      xl++;
    }
    else if (p[0] > _width) {
      xu++;
    }
    if (p[1] < 0.0) {
      yl++;
    }
    else if (p[1] > _height) {
      yu++;
    }
  }
  return !(xl == 3 || xu == 3 || yl == 3 || yu == 3);
}

// Check the visibility of faces and strip segments.
void BlenderStrokeRenderer::test_strip_visibility(Strip::vertex_container &strip_vertices,
                                                  int *visible_faces,
                                                  int *visible_segments) const
{
  const int strip_vertex_count = strip_vertices.size();
  Strip::vertex_container::iterator v[3];
  StrokeVertexRep *svRep[3];
  bool visible;

  /* Iterate over all vertices and count visible faces and strip segments
   * (NOTE: a strip segment is a series of visible faces, while two strip
   * segments are separated by one or more invisible faces). */
  v[0] = strip_vertices.begin();
  v[1] = v[0] + 1;
  v[2] = v[0] + 2;
  *visible_faces = *visible_segments = 0;
  visible = false;
  for (int n = 2; n < strip_vertex_count; n++, v[0]++, v[1]++, v[2]++) {
    svRep[0] = *(v[0]);
    svRep[1] = *(v[1]);
    svRep[2] = *(v[2]);
    if (test_triangle_visibility(svRep)) {
      (*visible_faces)++;
      if (!visible) {
        (*visible_segments)++;
      }
      visible = true;
    }
    else {
      visible = false;
    }
  }
}

// Release allocated memory for stroke groups
void BlenderStrokeRenderer::FreeStrokeGroups()
{
  vector<StrokeGroup *>::const_iterator it, itend;

  for (it = strokeGroups.begin(), itend = strokeGroups.end(); it != itend; ++it) {
    delete (*it);
  }
  for (it = texturedStrokeGroups.begin(), itend = texturedStrokeGroups.end(); it != itend; ++it) {
    delete (*it);
  }
}

// Build a scene populated by mesh objects representing stylized strokes
int BlenderStrokeRenderer::GenerateScene()
{
  vector<StrokeGroup *>::const_iterator it, itend;

  for (it = strokeGroups.begin(), itend = strokeGroups.end(); it != itend; ++it) {
    GenerateStrokeMesh(*it, false);
  }
  for (it = texturedStrokeGroups.begin(), itend = texturedStrokeGroups.end(); it != itend; ++it) {
    GenerateStrokeMesh(*it, true);
  }
  return get_stroke_count();
}

// Return the number of strokes
int BlenderStrokeRenderer::get_stroke_count() const
{
  return strokeGroups.size() + texturedStrokeGroups.size();
}

// Build a mesh object representing a group of stylized strokes
void BlenderStrokeRenderer::GenerateStrokeMesh(StrokeGroup *group, bool hasTex)
{
#if 0
  Object *object_mesh = BKE_object_add(
      freestyle_bmain, (ViewLayer *)freestyle_scene->view_layers.first, OB_MESH);
  DEG_relations_tag_update(freestyle_bmain);
#else
  Object *object_mesh = NewMesh();
#endif
  Mesh *mesh = (Mesh *)object_mesh->data;

  mesh->totvert = group->totvert;
  mesh->totedge = group->totedge;
  mesh->totpoly = group->totpoly;
  mesh->totloop = group->totloop;
  mesh->totcol = group->materials.size();

  MVert *vertices = (MVert *)CustomData_add_layer(
      &mesh->vdata, CD_MVERT, CD_SET_DEFAULT, nullptr, mesh->totvert);
  MEdge *edges = (MEdge *)CustomData_add_layer(
      &mesh->edata, CD_MEDGE, CD_SET_DEFAULT, nullptr, mesh->totedge);
  MPoly *polys = (MPoly *)CustomData_add_layer(
      &mesh->pdata, CD_MPOLY, CD_SET_DEFAULT, nullptr, mesh->totpoly);
  MLoop *loops = (MLoop *)CustomData_add_layer(
      &mesh->ldata, CD_MLOOP, CD_SET_DEFAULT, nullptr, mesh->totloop);
<<<<<<< HEAD

  MVert *vertices = mesh->mvert;
  MEdge *edges = mesh->medge;
  MPoly *polys = mesh->mpoly;
  MLoop *loops = mesh->mloop;
  blender::float2 *loopsuv[2] = {nullptr};

  if (hasTex) {
    // First UV layer
    CustomData_add_layer_named(
        &mesh->ldata, CD_PROP_FLOAT2, CD_SET_DEFAULT, nullptr, mesh->totloop, uvNames[0]);
    CustomData_set_layer_active(&mesh->ldata, CD_PROP_FLOAT2, 0);
    BKE_mesh_update_customdata_pointers(mesh, true);
    loopsuv[0] = reinterpret_cast<blender::float2 *>(mesh->mloopuv);

    // Second UV layer
    CustomData_add_layer_named(
        &mesh->ldata, CD_PROP_FLOAT2, CD_SET_DEFAULT, nullptr, mesh->totloop, uvNames[1]);
    CustomData_set_layer_active(&mesh->ldata, CD_PROP_FLOAT2, 1);
    BKE_mesh_update_customdata_pointers(mesh, true);
    loopsuv[1] = reinterpret_cast<blender::float2 *>(mesh->mloopuv);
=======
  int *material_indices = (int *)CustomData_add_layer_named(
      &mesh->pdata, CD_PROP_INT32, CD_SET_DEFAULT, nullptr, mesh->totpoly, "material_index");
  MLoopUV *loopsuv[2] = {nullptr};

  if (hasTex) {
    // First UV layer
    loopsuv[0] = static_cast<MLoopUV *>(CustomData_add_layer_named(
        &mesh->ldata, CD_MLOOPUV, CD_SET_DEFAULT, nullptr, mesh->totloop, uvNames[0]));
    CustomData_set_layer_active(&mesh->ldata, CD_MLOOPUV, 0);

    // Second UV layer
    loopsuv[1] = static_cast<MLoopUV *>(CustomData_add_layer_named(
        &mesh->ldata, CD_MLOOPUV, CD_SET_DEFAULT, nullptr, mesh->totloop, uvNames[1]));
    CustomData_set_layer_active(&mesh->ldata, CD_MLOOPUV, 1);
>>>>>>> 1fcc6732
  }

  // colors and transparency (the latter represented by grayscale colors)
  MLoopCol *colors = (MLoopCol *)CustomData_add_layer_named(
      &mesh->ldata, CD_PROP_BYTE_COLOR, CD_SET_DEFAULT, nullptr, mesh->totloop, "Color");
  MLoopCol *transp = (MLoopCol *)CustomData_add_layer_named(
      &mesh->ldata, CD_PROP_BYTE_COLOR, CD_SET_DEFAULT, nullptr, mesh->totloop, "Alpha");
  CustomData_set_layer_active(&mesh->ldata, CD_PROP_BYTE_COLOR, 0);

  mesh->mat = (Material **)MEM_mallocN(sizeof(Material *) * mesh->totcol, "MaterialList");
  for (const auto item : group->materials.items()) {
    Material *material = item.key;
    const int matnr = item.value;
    mesh->mat[matnr] = material;
    if (material) {
      id_us_plus(&material->id);
    }
  }

  ////////////////////
  //  Data copy
  ////////////////////

  int vertex_index = 0, edge_index = 0, loop_index = 0;
  int visible_faces, visible_segments;
  bool visible;
  Strip::vertex_container::iterator v[3];
  StrokeVertexRep *svRep[3];
  Vec2r p;

  for (vector<StrokeRep *>::const_iterator it = group->strokes.begin(),
                                           itend = group->strokes.end();
       it != itend;
       ++it) {
    const int matnr = group->materials.lookup_default((*it)->getMaterial(), 0);

    vector<Strip *> &strips = (*it)->getStrips();
    for (vector<Strip *>::const_iterator s = strips.begin(), send = strips.end(); s != send; ++s) {
      Strip::vertex_container &strip_vertices = (*s)->vertices();
      int strip_vertex_count = strip_vertices.size();

      // count visible faces and strip segments
      test_strip_visibility(strip_vertices, &visible_faces, &visible_segments);
      if (visible_faces == 0) {
        continue;
      }

      v[0] = strip_vertices.begin();
      v[1] = v[0] + 1;
      v[2] = v[0] + 2;

      visible = false;

      // NOTE: Mesh generation in the following loop assumes stroke strips
      // to be triangle strips.
      for (int n = 2; n < strip_vertex_count; n++, v[0]++, v[1]++, v[2]++) {
        svRep[0] = *(v[0]);
        svRep[1] = *(v[1]);
        svRep[2] = *(v[2]);
        if (!test_triangle_visibility(svRep)) {
          visible = false;
        }
        else {
          if (!visible) {
            // first vertex
            vertices->co[0] = svRep[0]->point2d()[0];
            vertices->co[1] = svRep[0]->point2d()[1];
            vertices->co[2] = get_stroke_vertex_z();

            ++vertices;
            ++vertex_index;

            // second vertex
            vertices->co[0] = svRep[1]->point2d()[0];
            vertices->co[1] = svRep[1]->point2d()[1];
            vertices->co[2] = get_stroke_vertex_z();

            ++vertices;
            ++vertex_index;

            // first edge
            edges->v1 = vertex_index - 2;
            edges->v2 = vertex_index - 1;
            ++edges;
            ++edge_index;
          }
          visible = true;

          // vertex
          vertices->co[0] = svRep[2]->point2d()[0];
          vertices->co[1] = svRep[2]->point2d()[1];
          vertices->co[2] = get_stroke_vertex_z();
          ++vertices;
          ++vertex_index;

          // edges
          edges->v1 = vertex_index - 1;
          edges->v2 = vertex_index - 3;
          ++edges;
          ++edge_index;

          edges->v1 = vertex_index - 1;
          edges->v2 = vertex_index - 2;
          ++edges;
          ++edge_index;

          // poly
          polys->loopstart = loop_index;
          polys->totloop = 3;
          *material_indices = matnr;
          ++material_indices;
          ++polys;

          // Even and odd loops connect triangles vertices differently
          bool is_odd = n % 2;
          // loops
          if (is_odd) {
            loops[0].v = vertex_index - 1;
            loops[0].e = edge_index - 2;

            loops[1].v = vertex_index - 3;
            loops[1].e = edge_index - 3;

            loops[2].v = vertex_index - 2;
            loops[2].e = edge_index - 1;
          }
          else {
            loops[0].v = vertex_index - 1;
            loops[0].e = edge_index - 1;

            loops[1].v = vertex_index - 2;
            loops[1].e = edge_index - 3;

            loops[2].v = vertex_index - 3;
            loops[2].e = edge_index - 2;
          }
          loops += 3;
          loop_index += 3;

          // UV
          if (hasTex) {
            // First UV layer (loopsuv[0]) has no tips (texCoord(0)).
            // Second UV layer (loopsuv[1]) has tips:  (texCoord(1)).
            for (int L = 0; L < 2; L++) {
              if (is_odd) {
                loopsuv[L][0][0] = svRep[2]->texCoord(L).x();
                loopsuv[L][0][1] = svRep[2]->texCoord(L).y();

                loopsuv[L][1][0] = svRep[0]->texCoord(L).x();
                loopsuv[L][1][1] = svRep[0]->texCoord(L).y();

                loopsuv[L][2][0] = svRep[1]->texCoord(L).x();
                loopsuv[L][2][1] = svRep[1]->texCoord(L).y();
              }
              else {
                loopsuv[L][0][0] = svRep[2]->texCoord(L).x();
                loopsuv[L][0][1] = svRep[2]->texCoord(L).y();

                loopsuv[L][1][0] = svRep[1]->texCoord(L).x();
                loopsuv[L][1][1] = svRep[1]->texCoord(L).y();

                loopsuv[L][2][0] = svRep[0]->texCoord(L).x();
                loopsuv[L][2][1] = svRep[0]->texCoord(L).y();
              }
              loopsuv[L] += 3;
            }
          }

          // colors and alpha transparency. vertex colors are in sRGB
          // space by convention, so convert from linear
          float rgba[3][4];

          for (int i = 0; i < 3; i++) {
            copy_v3fl_v3db(rgba[i], &svRep[i]->color()[0]);
            rgba[i][3] = svRep[i]->alpha();
          }

          if (is_odd) {
            linearrgb_to_srgb_uchar4(&colors[0].r, rgba[2]);
            linearrgb_to_srgb_uchar4(&colors[1].r, rgba[0]);
            linearrgb_to_srgb_uchar4(&colors[2].r, rgba[1]);
          }
          else {
            linearrgb_to_srgb_uchar4(&colors[0].r, rgba[2]);
            linearrgb_to_srgb_uchar4(&colors[1].r, rgba[1]);
            linearrgb_to_srgb_uchar4(&colors[2].r, rgba[0]);
          }
          transp[0].r = transp[0].g = transp[0].b = colors[0].a;
          transp[1].r = transp[1].g = transp[1].b = colors[1].a;
          transp[2].r = transp[2].g = transp[2].b = colors[2].a;
          colors += 3;
          transp += 3;
        }
      }  // loop over strip vertices
    }    // loop over strips
  }      // loop over strokes

  BKE_object_materials_test(freestyle_bmain, object_mesh, (ID *)mesh);
  BKE_mesh_normals_tag_dirty(mesh);

#if 0  // XXX
  BLI_assert(mesh->totvert == vertex_index);
  BLI_assert(mesh->totedge == edge_index);
  BLI_assert(mesh->totloop == loop_index);
  BKE_mesh_validate(mesh, true, true);
#endif
}

// A replacement of BKE_object_add() for better performance.
Object *BlenderStrokeRenderer::NewMesh() const
{
  Object *ob;
  char name[MAX_ID_NAME];
  unsigned int mesh_id = get_stroke_mesh_id();

  BLI_snprintf(name, MAX_ID_NAME, "0%08xOB", mesh_id);
  ob = BKE_object_add_only_object(freestyle_bmain, OB_MESH, name);
  BLI_snprintf(name, MAX_ID_NAME, "0%08xME", mesh_id);
  ob->data = BKE_mesh_add(freestyle_bmain, name);

  Collection *collection_master = freestyle_scene->master_collection;
  BKE_collection_object_add(freestyle_bmain, collection_master, ob);
  DEG_graph_tag_relations_update(freestyle_depsgraph);

  DEG_graph_id_tag_update(freestyle_bmain,
                          freestyle_depsgraph,
                          &ob->id,
                          ID_RECALC_TRANSFORM | ID_RECALC_GEOMETRY | ID_RECALC_ANIMATION);

  return ob;
}

Render *BlenderStrokeRenderer::RenderScene(Render * /*re*/, bool render)
{
  Camera *camera = (Camera *)freestyle_scene->camera->data;
  if (camera->clip_end < _z) {
    camera->clip_end = _z + _z_delta * 100.0f;
  }
#if 0
  if (G.debug & G_DEBUG_FREESTYLE) {
    cout << "clip_start " << camera->clip_start << ", clip_end " << camera->clip_end << endl;
  }
#endif

  Render *freestyle_render = RE_NewSceneRender(freestyle_scene);
  DEG_graph_relations_update(freestyle_depsgraph);

  RE_RenderFreestyleStrokes(
      freestyle_render, freestyle_bmain, freestyle_scene, render && get_stroke_count() > 0);

  return freestyle_render;
}

} /* namespace Freestyle */<|MERGE_RESOLUTION|>--- conflicted
+++ resolved
@@ -585,12 +585,8 @@
       &mesh->pdata, CD_MPOLY, CD_SET_DEFAULT, nullptr, mesh->totpoly);
   MLoop *loops = (MLoop *)CustomData_add_layer(
       &mesh->ldata, CD_MLOOP, CD_SET_DEFAULT, nullptr, mesh->totloop);
-<<<<<<< HEAD
-
-  MVert *vertices = mesh->mvert;
-  MEdge *edges = mesh->medge;
-  MPoly *polys = mesh->mpoly;
-  MLoop *loops = mesh->mloop;
+  int *material_indices = (int *)CustomData_add_layer_named(
+      &mesh->pdata, CD_PROP_INT32, CD_SET_DEFAULT, nullptr, mesh->totpoly, "material_index");
   blender::float2 *loopsuv[2] = {nullptr};
 
   if (hasTex) {
@@ -598,31 +594,13 @@
     CustomData_add_layer_named(
         &mesh->ldata, CD_PROP_FLOAT2, CD_SET_DEFAULT, nullptr, mesh->totloop, uvNames[0]);
     CustomData_set_layer_active(&mesh->ldata, CD_PROP_FLOAT2, 0);
-    BKE_mesh_update_customdata_pointers(mesh, true);
     loopsuv[0] = reinterpret_cast<blender::float2 *>(mesh->mloopuv);
 
     // Second UV layer
     CustomData_add_layer_named(
         &mesh->ldata, CD_PROP_FLOAT2, CD_SET_DEFAULT, nullptr, mesh->totloop, uvNames[1]);
     CustomData_set_layer_active(&mesh->ldata, CD_PROP_FLOAT2, 1);
-    BKE_mesh_update_customdata_pointers(mesh, true);
     loopsuv[1] = reinterpret_cast<blender::float2 *>(mesh->mloopuv);
-=======
-  int *material_indices = (int *)CustomData_add_layer_named(
-      &mesh->pdata, CD_PROP_INT32, CD_SET_DEFAULT, nullptr, mesh->totpoly, "material_index");
-  MLoopUV *loopsuv[2] = {nullptr};
-
-  if (hasTex) {
-    // First UV layer
-    loopsuv[0] = static_cast<MLoopUV *>(CustomData_add_layer_named(
-        &mesh->ldata, CD_MLOOPUV, CD_SET_DEFAULT, nullptr, mesh->totloop, uvNames[0]));
-    CustomData_set_layer_active(&mesh->ldata, CD_MLOOPUV, 0);
-
-    // Second UV layer
-    loopsuv[1] = static_cast<MLoopUV *>(CustomData_add_layer_named(
-        &mesh->ldata, CD_MLOOPUV, CD_SET_DEFAULT, nullptr, mesh->totloop, uvNames[1]));
-    CustomData_set_layer_active(&mesh->ldata, CD_MLOOPUV, 1);
->>>>>>> 1fcc6732
   }
 
   // colors and transparency (the latter represented by grayscale colors)
