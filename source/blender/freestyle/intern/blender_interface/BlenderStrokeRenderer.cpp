--- conflicted
+++ resolved
@@ -595,25 +595,15 @@
   if (hasTex) {
     // First UV layer
     CustomData_add_layer_named(
-<<<<<<< HEAD
-        &mesh->ldata, CD_PROP_FLOAT2, CD_CALLOC, nullptr, mesh->totloop, uvNames[0]);
+        &mesh->ldata, CD_PROP_FLOAT2, CD_SET_DEFAULT, nullptr, mesh->totloop, uvNames[0]);
     CustomData_set_layer_active(&mesh->ldata, CD_PROP_FLOAT2, 0);
-=======
-        &mesh->ldata, CD_MLOOPUV, CD_SET_DEFAULT, nullptr, mesh->totloop, uvNames[0]);
-    CustomData_set_layer_active(&mesh->ldata, CD_MLOOPUV, 0);
->>>>>>> cae50c83
     BKE_mesh_update_customdata_pointers(mesh, true);
     loopsuv[0] = mesh->mloopuv;
 
     // Second UV layer
     CustomData_add_layer_named(
-<<<<<<< HEAD
-        &mesh->ldata, CD_PROP_FLOAT2, CD_CALLOC, nullptr, mesh->totloop, uvNames[1]);
+        &mesh->ldata, CD_PROP_FLOAT2, CD_SET_DEFAULT, nullptr, mesh->totloop, uvNames[1]);
     CustomData_set_layer_active(&mesh->ldata, CD_PROP_FLOAT2, 1);
-=======
-        &mesh->ldata, CD_MLOOPUV, CD_SET_DEFAULT, nullptr, mesh->totloop, uvNames[1]);
-    CustomData_set_layer_active(&mesh->ldata, CD_MLOOPUV, 1);
->>>>>>> cae50c83
     BKE_mesh_update_customdata_pointers(mesh, true);
     loopsuv[1] = mesh->mloopuv;
   }
