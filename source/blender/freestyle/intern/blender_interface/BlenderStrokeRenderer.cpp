--- conflicted
+++ resolved
@@ -576,7 +576,6 @@
   mesh->totloop = group->totloop;
   mesh->totcol = group->materials.size();
 
-<<<<<<< HEAD
   MVert *vertices = (MVert *)CustomData_add_layer(
       &mesh->vdata, CD_MVERT, CD_CALLOC, nullptr, mesh->totvert);
   MEdge *edges = (MEdge *)CustomData_add_layer(
@@ -585,44 +584,20 @@
       &mesh->pdata, CD_MPOLY, CD_CALLOC, nullptr, mesh->totpoly);
   MLoop *loops = (MLoop *)CustomData_add_layer(
       &mesh->ldata, CD_MLOOP, CD_CALLOC, nullptr, mesh->totloop);
-
-=======
-  mesh->mvert = (MVert *)CustomData_add_layer(
-      &mesh->vdata, CD_MVERT, CD_SET_DEFAULT, nullptr, mesh->totvert);
-  mesh->medge = (MEdge *)CustomData_add_layer(
-      &mesh->edata, CD_MEDGE, CD_SET_DEFAULT, nullptr, mesh->totedge);
-  mesh->mpoly = (MPoly *)CustomData_add_layer(
-      &mesh->pdata, CD_MPOLY, CD_SET_DEFAULT, nullptr, mesh->totpoly);
-  mesh->mloop = (MLoop *)CustomData_add_layer(
-      &mesh->ldata, CD_MLOOP, CD_SET_DEFAULT, nullptr, mesh->totloop);
   int *material_indices = (int *)CustomData_add_layer_named(
       &mesh->pdata, CD_PROP_INT32, CD_SET_DEFAULT, nullptr, mesh->totpoly, "material_index");
-  MVert *vertices = mesh->mvert;
-  MEdge *edges = mesh->medge;
-  MPoly *polys = mesh->mpoly;
-  MLoop *loops = mesh->mloop;
->>>>>>> 70f17113
+
   MLoopUV *loopsuv[2] = {nullptr};
 
   if (hasTex) {
     // First UV layer
-<<<<<<< HEAD
     loopsuv[0] = static_cast<MLoopUV *>(CustomData_add_layer_named(
         &mesh->ldata, CD_MLOOPUV, CD_CALLOC, nullptr, mesh->totloop, uvNames[0]));
-=======
-    CustomData_add_layer_named(
-        &mesh->ldata, CD_MLOOPUV, CD_SET_DEFAULT, nullptr, mesh->totloop, uvNames[0]);
->>>>>>> 70f17113
     CustomData_set_layer_active(&mesh->ldata, CD_MLOOPUV, 0);
 
     // Second UV layer
-<<<<<<< HEAD
     loopsuv[1] = static_cast<MLoopUV *>(CustomData_add_layer_named(
         &mesh->ldata, CD_MLOOPUV, CD_CALLOC, nullptr, mesh->totloop, uvNames[1]));
-=======
-    CustomData_add_layer_named(
-        &mesh->ldata, CD_MLOOPUV, CD_SET_DEFAULT, nullptr, mesh->totloop, uvNames[1]);
->>>>>>> 70f17113
     CustomData_set_layer_active(&mesh->ldata, CD_MLOOPUV, 1);
   }
 
@@ -630,13 +605,8 @@
   MLoopCol *colors = (MLoopCol *)CustomData_add_layer_named(
       &mesh->ldata, CD_PROP_BYTE_COLOR, CD_SET_DEFAULT, nullptr, mesh->totloop, "Color");
   MLoopCol *transp = (MLoopCol *)CustomData_add_layer_named(
-<<<<<<< HEAD
       &mesh->ldata, CD_PROP_BYTE_COLOR, CD_CALLOC, nullptr, mesh->totloop, "Alpha");
   CustomData_set_layer_active(&mesh->ldata, CD_PROP_BYTE_COLOR, 0);
-=======
-      &mesh->ldata, CD_PROP_BYTE_COLOR, CD_SET_DEFAULT, nullptr, mesh->totloop, "Alpha");
-  mesh->mloopcol = colors;
->>>>>>> 70f17113
 
   mesh->mat = (Material **)MEM_mallocN(sizeof(Material *) * mesh->totcol, "MaterialList");
   for (const auto item : group->materials.items()) {
