--- conflicted
+++ resolved
@@ -98,7 +98,7 @@
 #endif
 
 #ifdef WITH_KTX
-	IMB_FTYPE_KTX,
+  IMB_FTYPE_KTX = 14,
 #endif
 };
 
@@ -309,34 +309,7 @@
   IB_PERSISTENT = (1 << 5),
 };
 
-<<<<<<< HEAD
-/**
- * \name Imbuf Component flags
- * \brief These flags determine the components of an ImBuf struct.
- */
-/**@{*/
-/** \brief Flag defining the components of the ImBuf struct. */
-
-#define IB_rect				(1 << 0)
-#define IB_test				(1 << 1)
-#define IB_fields			(1 << 2)
-#define IB_zbuf				(1 << 3)
-#define IB_mem				(1 << 4)
-#define IB_rectfloat		(1 << 5)
-#define IB_zbuffloat		(1 << 6)
-#define IB_multilayer		(1 << 7)
-#define IB_metadata			(1 << 8)
-#define IB_animdeinterlace	(1 << 9)
-#define IB_tiles			(1 << 10)
-#define IB_tilecache		(1 << 11)
-#define IB_alphamode_premul	(1 << 12)  /* indicates whether image on disk have premul alpha */
-#define IB_alphamode_detect	(1 << 13)  /* if this flag is set, alpha mode would be guessed from file */
-#define IB_ignore_alpha		(1 << 14)  /* ignore alpha on load and substitude it with 1.0f */
-#define IB_thumbnail		(1 << 15)  /* only used as a flag during thumbnail creation */
-#define IB_multiview		(1 << 16)
-=======
 /** \} */
->>>>>>> 5d7ac749
 
 /* -------------------------------------------------------------------- */
 /** \name Imbuf Preset Profile Tags
