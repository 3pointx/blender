/*
 * This program is free software; you can redistribute it and/or
 * modify it under the terms of the GNU General Public License
 * as published by the Free Software Foundation; either version 2
 * of the License, or (at your option) any later version.
 *
 * This program is distributed in the hope that it will be useful,
 * but WITHOUT ANY WARRANTY; without even the implied warranty of
 * MERCHANTABILITY or FITNESS FOR A PARTICULAR PURPOSE.  See the
 * GNU General Public License for more details.
 *
 * You should have received a copy of the GNU General Public License
 * along with this program; if not, write to the Free Software Foundation,
 * Inc., 51 Franklin Street, Fifth Floor, Boston, MA 02110-1301, USA.
 *
 * Copyright by Gernot Ziegler <gz@lysator.liu.se>.
 * All rights reserved.
 */

/** \file
 * \ingroup openexr
 */

#include <algorithm>
#include <cerrno>
#include <cstddef>
#include <cstdio>
#include <cstdlib>
#include <fstream>
#include <iostream>
#include <set>
#include <stdexcept>
#include <string>

#include <Iex.h>
#include <ImathBox.h>
#include <ImfArray.h>
#include <ImfChannelList.h>
#include <ImfCompression.h>
#include <ImfCompressionAttribute.h>
#include <ImfIO.h>
#include <ImfInputFile.h>
#include <ImfOutputFile.h>
#include <ImfPixelType.h>
#include <ImfStandardAttributes.h>
#include <ImfStringAttribute.h>
#include <ImfVersion.h>
#include <half.h>

/* multiview/multipart */
#include <ImfInputPart.h>
#include <ImfMultiPartInputFile.h>
#include <ImfMultiPartOutputFile.h>
#include <ImfMultiView.h>
#include <ImfOutputPart.h>
#include <ImfPartHelper.h>
#include <ImfPartType.h>
#include <ImfTiledOutputPart.h>

#include "DNA_scene_types.h" /* For OpenEXR compression constants */

#include <openexr_api.h>

#if defined(WIN32)
#  include "utfconv.h"
#endif

#include "MEM_guardedalloc.h"

extern "C" {

/* The following prevents a linking error in debug mode for MSVC using the libs in SVN. */
#if defined(WITH_OPENEXR) && defined(_WIN32) && defined(DEBUG) && _MSC_VER < 1900
_CRTIMP void __cdecl _invalid_parameter_noinfo(void)
{
}
#endif
}
#include "BLI_blenlib.h"
#include "BLI_math_color.h"
#include "BLI_threads.h"

#include "BKE_idprop.h"
#include "BKE_image.h"

#include "IMB_allocimbuf.h"
#include "IMB_colormanagement.h"
#include "IMB_colormanagement_intern.h"
#include "IMB_imbuf.h"
#include "IMB_imbuf_types.h"
#include "IMB_metadata.h"

#include "openexr_multi.h"

using namespace Imf;
using namespace Imath;

extern "C" {
/* prototype */
static struct ExrPass *imb_exr_get_pass(ListBase *lb, char *passname);
static bool exr_has_multiview(MultiPartInputFile &file);
static bool exr_has_multipart_file(MultiPartInputFile &file);
static bool exr_has_alpha(MultiPartInputFile &file);
static bool exr_has_zbuffer(MultiPartInputFile &file);
static void exr_printf(const char *__restrict fmt, ...);
static void imb_exr_type_by_channels(ChannelList &channels,
                                     StringVector &views,
                                     bool *r_singlelayer,
                                     bool *r_multilayer,
                                     bool *r_multiview);
}

/* Memory Input Stream */

class IMemStream : public Imf::IStream {
 public:
  IMemStream(unsigned char *exrbuf, size_t exrsize)
      : IStream("<memory>"), _exrpos(0), _exrsize(exrsize)
  {
    _exrbuf = exrbuf;
  }

  bool read(char c[], int n) override
  {
    if (n + _exrpos <= _exrsize) {
      memcpy(c, (void *)(&_exrbuf[_exrpos]), n);
      _exrpos += n;
      return true;
    }

    return false;
  }

  Int64 tellg() override
  {
    return _exrpos;
  }

  void seekg(Int64 pos) override
  {
    _exrpos = pos;
  }

  void clear() override
  {
  }

 private:
  Int64 _exrpos;
  Int64 _exrsize;
  unsigned char *_exrbuf;
};

/* File Input Stream */

class IFileStream : public Imf::IStream {
 public:
  IFileStream(const char *filename) : IStream(filename)
  {
    /* utf-8 file path support on windows */
#if defined(WIN32)
    wchar_t *wfilename = alloc_utf16_from_8(filename, 0);
    ifs.open(wfilename, std::ios_base::binary);
    free(wfilename);
#else
    ifs.open(filename, std::ios_base::binary);
#endif

    if (!ifs) {
      Iex::throwErrnoExc();
    }
  }

  bool read(char c[], int n) override
  {
    if (!ifs) {
      throw Iex::InputExc("Unexpected end of file.");
    }

    errno = 0;
    ifs.read(c, n);
    return check_error();
  }

  Int64 tellg() override
  {
    return std::streamoff(ifs.tellg());
  }

  void seekg(Int64 pos) override
  {
    ifs.seekg(pos);
    check_error();
  }

  void clear() override
  {
    ifs.clear();
  }

 private:
  bool check_error()
  {
    if (!ifs) {
      if (errno) {
        Iex::throwErrnoExc();
      }

      return false;
    }

    return true;
  }

  std::ifstream ifs;
};

/* Memory Output Stream */

class OMemStream : public OStream {
 public:
  OMemStream(ImBuf *ibuf_) : OStream("<memory>"), ibuf(ibuf_), offset(0)
  {
  }

  void write(const char c[], int n) override
  {
    ensure_size(offset + n);
    memcpy(ibuf->encodedbuffer + offset, c, n);
    offset += n;
    ibuf->encodedsize += n;
  }

  Int64 tellp() override
  {
    return offset;
  }

  void seekp(Int64 pos) override
  {
    offset = pos;
    ensure_size(offset);
  }

 private:
  void ensure_size(Int64 size)
  {
    /* if buffer is too small increase it. */
    while (size > ibuf->encodedbuffersize) {
      if (!imb_enlargeencodedbufferImBuf(ibuf)) {
        throw Iex::ErrnoExc("Out of memory.");
      }
    }
  }

  ImBuf *ibuf;
  Int64 offset;
};

/* File Output Stream */

class OFileStream : public OStream {
 public:
  OFileStream(const char *filename) : OStream(filename)
  {
    /* utf-8 file path support on windows */
#if defined(WIN32)
    wchar_t *wfilename = alloc_utf16_from_8(filename, 0);
    ofs.open(wfilename, std::ios_base::binary);
    free(wfilename);
#else
    ofs.open(filename, std::ios_base::binary);
#endif

    if (!ofs) {
      Iex::throwErrnoExc();
    }
  }

  void write(const char c[], int n) override
  {
    errno = 0;
    ofs.write(c, n);
    check_error();
  }

  Int64 tellp() override
  {
    return std::streamoff(ofs.tellp());
  }

  void seekp(Int64 pos) override
  {
    ofs.seekp(pos);
    check_error();
  }

 private:
  void check_error()
  {
    if (!ofs) {
      if (errno) {
        Iex::throwErrnoExc();
      }

      throw Iex::ErrnoExc("File output failed.");
    }
  }

  std::ofstream ofs;
};

struct _RGBAZ {
  half r;
  half g;
  half b;
  half a;
  half z;
};

using RGBAZ = _RGBAZ;

static half float_to_half_safe(const float value)
{
  return half(clamp_f(value, -HALF_MAX, HALF_MAX));
}

extern "C" {

bool imb_is_a_openexr(const unsigned char *mem, const size_t size)
{
  /* No define is exposed for this size. */
  if (size < 4) {
    return false;
  }
  return Imf::isImfMagic((const char *)mem);
}

static void openexr_header_compression(Header *header, int compression)
{
  switch (compression) {
    case R_IMF_EXR_CODEC_NONE:
      header->compression() = NO_COMPRESSION;
      break;
    case R_IMF_EXR_CODEC_PXR24:
      header->compression() = PXR24_COMPRESSION;
      break;
    case R_IMF_EXR_CODEC_ZIP:
      header->compression() = ZIP_COMPRESSION;
      break;
    case R_IMF_EXR_CODEC_PIZ:
      header->compression() = PIZ_COMPRESSION;
      break;
    case R_IMF_EXR_CODEC_RLE:
      header->compression() = RLE_COMPRESSION;
      break;
    case R_IMF_EXR_CODEC_ZIPS:
      header->compression() = ZIPS_COMPRESSION;
      break;
    case R_IMF_EXR_CODEC_B44:
      header->compression() = B44_COMPRESSION;
      break;
    case R_IMF_EXR_CODEC_B44A:
      header->compression() = B44A_COMPRESSION;
      break;
#if OPENEXR_VERSION_MAJOR >= 2 && OPENEXR_VERSION_MINOR >= 2
    case R_IMF_EXR_CODEC_DWAA:
      header->compression() = DWAA_COMPRESSION;
      break;
    case R_IMF_EXR_CODEC_DWAB:
      header->compression() = DWAB_COMPRESSION;
      break;
#endif
    default:
      header->compression() = ZIP_COMPRESSION;
      break;
  }
}

static void openexr_header_metadata(Header *header, struct ImBuf *ibuf)
{
  if (ibuf->metadata) {
    IDProperty *prop;

    for (prop = (IDProperty *)ibuf->metadata->data.group.first; prop; prop = prop->next) {
      if (prop->type == IDP_STRING) {
        header->insert(prop->name, StringAttribute(IDP_String(prop)));
      }
    }
  }

  if (ibuf->ppm[0] > 0.0) {
    /* Convert meters to inches. */
    addXDensity(*header, ibuf->ppm[0] * 0.0254);
  }
}

static void openexr_header_metadata_callback(void *data,
                                             const char *propname,
                                             char *prop,
                                             int UNUSED(len))
{
  Header *header = (Header *)data;
  header->insert(propname, StringAttribute(prop));
}

static bool imb_save_openexr_half(ImBuf *ibuf, const char *name, const int flags)
{
  const int channels = ibuf->channels;
  const bool is_alpha = (channels >= 4) && (ibuf->planes == 32);
  const bool is_zbuf = (flags & IB_zbuffloat) && ibuf->zbuf_float != nullptr; /* summarize */
  const int width = ibuf->x;
  const int height = ibuf->y;
  OStream *file_stream = nullptr;

  try {
    Header header(width, height);

    openexr_header_compression(&header, ibuf->foptions.flag & OPENEXR_COMPRESS);
    openexr_header_metadata(&header, ibuf);

    /* create channels */
    header.channels().insert("R", Channel(HALF));
    header.channels().insert("G", Channel(HALF));
    header.channels().insert("B", Channel(HALF));
    if (is_alpha) {
      header.channels().insert("A", Channel(HALF));
    }
    if (is_zbuf) {
      /* z we do as float always */
      header.channels().insert("Z", Channel(Imf::FLOAT));
    }

    FrameBuffer frameBuffer;

    /* manually create ofstream, so we can handle utf-8 filepaths on windows */
    if (flags & IB_mem) {
      file_stream = new OMemStream(ibuf);
    }
    else {
      file_stream = new OFileStream(name);
    }
    OutputFile file(*file_stream, header);

    /* we store first everything in half array */
    std::vector<RGBAZ> pixels(height * width);
    RGBAZ *to = &pixels[0];
    int xstride = sizeof(RGBAZ);
    int ystride = xstride * width;

    /* indicate used buffers */
    frameBuffer.insert("R", Slice(HALF, (char *)&to->r, xstride, ystride));
    frameBuffer.insert("G", Slice(HALF, (char *)&to->g, xstride, ystride));
    frameBuffer.insert("B", Slice(HALF, (char *)&to->b, xstride, ystride));
    if (is_alpha) {
      frameBuffer.insert("A", Slice(HALF, (char *)&to->a, xstride, ystride));
    }
    if (is_zbuf) {
      frameBuffer.insert("Z",
                         Slice(Imf::FLOAT,
                               (char *)(ibuf->zbuf_float + (height - 1) * width),
                               sizeof(float),
                               sizeof(float) * -width));
    }
    if (ibuf->rect_float) {
      float *from;

      for (int i = ibuf->y - 1; i >= 0; i--) {
        from = ibuf->rect_float + channels * i * width;

        for (int j = ibuf->x; j > 0; j--) {
          to->r = float_to_half_safe(from[0]);
          to->g = float_to_half_safe((channels >= 2) ? from[1] : from[0]);
          to->b = float_to_half_safe((channels >= 3) ? from[2] : from[0]);
          to->a = float_to_half_safe((channels >= 4) ? from[3] : 1.0f);
          to++;
          from += channels;
        }
      }
    }
    else {
      unsigned char *from;

      for (int i = ibuf->y - 1; i >= 0; i--) {
        from = (unsigned char *)ibuf->rect + 4 * i * width;

        for (int j = ibuf->x; j > 0; j--) {
          to->r = srgb_to_linearrgb((float)from[0] / 255.0f);
          to->g = srgb_to_linearrgb((float)from[1] / 255.0f);
          to->b = srgb_to_linearrgb((float)from[2] / 255.0f);
          to->a = channels >= 4 ? (float)from[3] / 255.0f : 1.0f;
          to++;
          from += 4;
        }
      }
    }

    exr_printf("OpenEXR-save: Writing OpenEXR file of height %d.\n", height);

    file.setFrameBuffer(frameBuffer);
    file.writePixels(height);
  }
  catch (const std::exception &exc) {
    delete file_stream;
    printf("OpenEXR-save: ERROR: %s\n", exc.what());

    return false;
  }

  delete file_stream;
  return true;
}

static bool imb_save_openexr_float(ImBuf *ibuf, const char *name, const int flags)
{
  const int channels = ibuf->channels;
  const bool is_alpha = (channels >= 4) && (ibuf->planes == 32);
  const bool is_zbuf = (flags & IB_zbuffloat) && ibuf->zbuf_float != nullptr; /* summarize */
  const int width = ibuf->x;
  const int height = ibuf->y;
  OStream *file_stream = nullptr;

  try {
    Header header(width, height);

    openexr_header_compression(&header, ibuf->foptions.flag & OPENEXR_COMPRESS);
    openexr_header_metadata(&header, ibuf);

    /* create channels */
    header.channels().insert("R", Channel(Imf::FLOAT));
    header.channels().insert("G", Channel(Imf::FLOAT));
    header.channels().insert("B", Channel(Imf::FLOAT));
    if (is_alpha) {
      header.channels().insert("A", Channel(Imf::FLOAT));
    }
    if (is_zbuf) {
      header.channels().insert("Z", Channel(Imf::FLOAT));
    }

    FrameBuffer frameBuffer;

    /* manually create ofstream, so we can handle utf-8 filepaths on windows */
    if (flags & IB_mem) {
      file_stream = new OMemStream(ibuf);
    }
    else {
      file_stream = new OFileStream(name);
    }
    OutputFile file(*file_stream, header);

    int xstride = sizeof(float) * channels;
    int ystride = -xstride * width;

    /* Last scan-line, stride negative. */
    float *rect[4] = {nullptr, nullptr, nullptr, nullptr};
    rect[0] = ibuf->rect_float + channels * (height - 1) * width;
    rect[1] = (channels >= 2) ? rect[0] + 1 : rect[0];
    rect[2] = (channels >= 3) ? rect[0] + 2 : rect[0];
    rect[3] = (channels >= 4) ?
                  rect[0] + 3 :
                  rect[0]; /* red as alpha, is this needed since alpha isn't written? */

    frameBuffer.insert("R", Slice(Imf::FLOAT, (char *)rect[0], xstride, ystride));
    frameBuffer.insert("G", Slice(Imf::FLOAT, (char *)rect[1], xstride, ystride));
    frameBuffer.insert("B", Slice(Imf::FLOAT, (char *)rect[2], xstride, ystride));
    if (is_alpha) {
      frameBuffer.insert("A", Slice(Imf::FLOAT, (char *)rect[3], xstride, ystride));
    }
    if (is_zbuf) {
      frameBuffer.insert("Z",
                         Slice(Imf::FLOAT,
                               (char *)(ibuf->zbuf_float + (height - 1) * width),
                               sizeof(float),
                               sizeof(float) * -width));
    }

    file.setFrameBuffer(frameBuffer);
    file.writePixels(height);
  }
  catch (const std::exception &exc) {
    printf("OpenEXR-save: ERROR: %s\n", exc.what());
    delete file_stream;
    return false;
  }

  delete file_stream;
  return true;
}

bool imb_save_openexr(struct ImBuf *ibuf, const char *name, int flags)
{
  if (flags & IB_mem) {
    imb_addencodedbufferImBuf(ibuf);
    ibuf->encodedsize = 0;
  }

  if (ibuf->foptions.flag & OPENEXR_HALF) {
    return imb_save_openexr_half(ibuf, name, flags);
  }

  /* when no float rect, we save as half (16 bits is sufficient) */
  if (ibuf->rect_float == nullptr) {
    return imb_save_openexr_half(ibuf, name, flags);
  }

  return imb_save_openexr_float(ibuf, name, flags);
}

/* ******* Nicer API, MultiLayer and with Tile file support ************************************ */

/* naming rules:
 * - parse name from right to left
 * - last character is channel ID, 1 char like 'A' 'R' 'G' 'B' 'X' 'Y' 'Z' 'W' 'U' 'V'
 * - separated with a dot; the Pass name (like "Depth", "Color", "Diffuse" or "Combined")
 * - separated with a dot: the Layer name (like "Light1" or "Walls" or "Characters")
 */

static ListBase exrhandles = {nullptr, nullptr};

struct ExrHandle {
  struct ExrHandle *next, *prev;
  char name[FILE_MAX];

  IStream *ifile_stream;
  MultiPartInputFile *ifile;

  OFileStream *ofile_stream;
  MultiPartOutputFile *mpofile;
  OutputFile *ofile;

  int tilex, tiley;
  int width, height;
  int mipmap;

  /** It needs to be a pointer due to Windows release builds of EXR2.0
   * segfault when opening EXR bug. */
  StringVector *multiView;

  int parts;

  ListBase channels; /* flattened out, ExrChannel */
  ListBase layers;   /* hierarchical, pointing in end to ExrChannel */

  int num_half_channels; /* used during filr save, allows faster temporary buffers allocation */
};

/* flattened out channel */
struct ExrChannel {
  struct ExrChannel *next, *prev;

  char name[EXR_TOT_MAXNAME + 1]; /* full name with everything */
  struct MultiViewChannelName *m; /* struct to store all multipart channel info */
  int xstride, ystride;           /* step to next pixel, to next scan-line. */
  float *rect;                    /* first pointer to write in */
  char chan_id;                   /* quick lookup of channel char */
  int view_id;                    /* quick lookup of channel view */
  bool use_half_float;            /* when saving use half float for file storage */
};

/* hierarchical; layers -> passes -> channels[] */
struct ExrPass {
  struct ExrPass *next, *prev;
  char name[EXR_PASS_MAXNAME];
  int totchan;
  float *rect;
  struct ExrChannel *chan[EXR_PASS_MAXCHAN];
  char chan_id[EXR_PASS_MAXCHAN];

  char internal_name[EXR_PASS_MAXNAME]; /* name with no view */
  char view[EXR_VIEW_MAXNAME];
  int view_id;
};

struct ExrLayer {
  struct ExrLayer *next, *prev;
  char name[EXR_LAY_MAXNAME + 1];
  ListBase passes;
};

static bool imb_exr_multilayer_parse_channels_from_file(ExrHandle *data);

/* ********************** */

void *IMB_exr_get_handle(void)
{
  ExrHandle *data = MEM_cnew<ExrHandle>("exr handle");
  data->multiView = new StringVector();

  BLI_addtail(&exrhandles, data);
  return data;
}

void *IMB_exr_get_handle_name(const char *name)
{
  ExrHandle *data = (ExrHandle *)BLI_rfindstring(&exrhandles, name, offsetof(ExrHandle, name));

  if (data == nullptr) {
    data = (ExrHandle *)IMB_exr_get_handle();
    BLI_strncpy(data->name, name, strlen(name) + 1);
  }
  return data;
}

/* multiview functions */
} /* extern "C" */

extern "C" {

void IMB_exr_add_view(void *handle, const char *name)
{
  ExrHandle *data = (ExrHandle *)handle;
  data->multiView->push_back(name);
}

static int imb_exr_get_multiView_id(StringVector &views, const std::string &name)
{
  int count = 0;
  for (StringVector::const_iterator i = views.begin(); count < views.size(); ++i) {
    if (name == *i) {
      return count;
    }

    count++;
  }

  /* no views or wrong name */
  return -1;
}

static void imb_exr_get_views(MultiPartInputFile &file, StringVector &views)
{
  if (exr_has_multipart_file(file) == false) {
    if (exr_has_multiview(file)) {
      StringVector sv = multiView(file.header(0));
      for (const std::string &view_name : sv) {
        views.push_back(view_name);
      }
    }
  }

  else {
    for (int p = 0; p < file.parts(); p++) {
      std::string view;
      if (file.header(p).hasView()) {
        view = file.header(p).view();
      }

      if (imb_exr_get_multiView_id(views, view) == -1) {
        views.push_back(view);
      }
    }
  }
}

/* Multilayer Blender files have the view name in all the passes (even the default view one) */
static void imb_exr_insert_view_name(char *name_full, const char *passname, const char *viewname)
{
  BLI_assert(!ELEM(name_full, passname, viewname));

  if (viewname == nullptr || viewname[0] == '\0') {
    BLI_strncpy(name_full, passname, sizeof(((ExrChannel *)nullptr)->name));
    return;
  }

  const char delims[] = {'.', '\0'};
  const char *sep;
  const char *token;
  size_t len;

  len = BLI_str_rpartition(passname, delims, &sep, &token);

  if (sep) {
    BLI_snprintf(name_full, EXR_PASS_MAXNAME, "%.*s.%s.%s", (int)len, passname, viewname, token);
  }
  else {
    BLI_snprintf(name_full, EXR_PASS_MAXNAME, "%s.%s", passname, viewname);
  }
}

void IMB_exr_add_channel(void *handle,
                         const char *layname,
                         const char *passname,
                         const char *viewname,
                         int xstride,
                         int ystride,
                         float *rect,
                         bool use_half_float)
{
  ExrHandle *data = (ExrHandle *)handle;
  ExrChannel *echan;

  echan = MEM_cnew<ExrChannel>("exr channel");
  echan->m = new MultiViewChannelName();

  if (layname && layname[0] != '\0') {
    echan->m->name = layname;
    echan->m->name.append(".");
    echan->m->name.append(passname);
  }
  else {
    echan->m->name.assign(passname);
  }

  echan->m->internal_name = echan->m->name;

  echan->m->view.assign(viewname ? viewname : "");

  /* quick look up */
  echan->view_id = std::max(0, imb_exr_get_multiView_id(*data->multiView, echan->m->view));

  /* name has to be unique, thus it's a combination of layer, pass, view, and channel */
  if (layname && layname[0] != '\0') {
    imb_exr_insert_view_name(echan->name, echan->m->name.c_str(), echan->m->view.c_str());
  }
  else if (!data->multiView->empty()) {
    std::string raw_name = insertViewName(echan->m->name, *data->multiView, echan->view_id);
    BLI_strncpy(echan->name, raw_name.c_str(), sizeof(echan->name));
  }
  else {
    BLI_strncpy(echan->name, echan->m->name.c_str(), sizeof(echan->name));
  }

  echan->xstride = xstride;
  echan->ystride = ystride;
  echan->rect = rect;
  echan->use_half_float = use_half_float;

  if (echan->use_half_float) {
    data->num_half_channels++;
  }

  exr_printf("added channel %s\n", echan->name);
  BLI_addtail(&data->channels, echan);
}

bool IMB_exr_begin_write(void *handle,
                         const char *filename,
                         int width,
                         int height,
                         int compress,
                         const StampData *stamp)
{
  ExrHandle *data = (ExrHandle *)handle;
  Header header(width, height);
  ExrChannel *echan;

  data->width = width;
  data->height = height;

  bool is_singlelayer, is_multilayer, is_multiview;

  for (echan = (ExrChannel *)data->channels.first; echan; echan = echan->next) {
    header.channels().insert(echan->name, Channel(echan->use_half_float ? Imf::HALF : Imf::FLOAT));
  }

  openexr_header_compression(&header, compress);
  BKE_stamp_info_callback(
      &header, const_cast<StampData *>(stamp), openexr_header_metadata_callback, false);
  /* header.lineOrder() = DECREASING_Y; this crashes in windows for file read! */

  imb_exr_type_by_channels(
      header.channels(), *data->multiView, &is_singlelayer, &is_multilayer, &is_multiview);

  if (is_multilayer) {
    header.insert("BlenderMultiChannel", StringAttribute("Blender V2.55.1 and newer"));
  }

  if (is_multiview) {
    addMultiView(header, *data->multiView);
  }

  /* avoid crash/abort when we don't have permission to write here */
  /* manually create ofstream, so we can handle utf-8 filepaths on windows */
  try {
    data->ofile_stream = new OFileStream(filename);
    data->ofile = new OutputFile(*(data->ofile_stream), header);
  }
  catch (const std::exception &exc) {
    std::cerr << "IMB_exr_begin_write: ERROR: " << exc.what() << std::endl;

    delete data->ofile;
    delete data->ofile_stream;

    data->ofile = nullptr;
    data->ofile_stream = nullptr;
  }

  return (data->ofile != nullptr);
}

void IMB_exrtile_begin_write(
    void *handle, const char *filename, int mipmap, int width, int height, int tilex, int tiley)
{
  ExrHandle *data = (ExrHandle *)handle;
  Header header(width, height);
  std::vector<Header> headers;
  ExrChannel *echan;

  data->tilex = tilex;
  data->tiley = tiley;
  data->width = width;
  data->height = height;
  data->mipmap = mipmap;

  header.setTileDescription(TileDescription(tilex, tiley, (mipmap) ? MIPMAP_LEVELS : ONE_LEVEL));
  header.compression() = RLE_COMPRESSION;
  header.setType(TILEDIMAGE);

  header.insert("BlenderMultiChannel", StringAttribute("Blender V2.43"));

  int numparts = data->multiView->size();

  /* copy header from all parts of input to our header array
   * those temporary files have one part per view */
  for (int i = 0; i < numparts; i++) {
    headers.push_back(header);
    headers[headers.size() - 1].setView((*(data->multiView))[i]);
    headers[headers.size() - 1].setName((*(data->multiView))[i]);
  }

  exr_printf("\nIMB_exrtile_begin_write\n");
  exr_printf("%s %-6s %-22s \"%s\"\n", "p", "view", "name", "internal_name");
  exr_printf("---------------------------------------------------------------\n");

  /* Assign channels. */
  for (echan = (ExrChannel *)data->channels.first; echan; echan = echan->next) {
    /* Tiles are expected to be saved with full float currently. */
    BLI_assert(echan->use_half_float == 0);

    echan->m->internal_name = echan->m->name;
    echan->m->part_number = echan->view_id;

    headers[echan->view_id].channels().insert(echan->m->internal_name, Channel(Imf::FLOAT));
    exr_printf("%d %-6s %-22s \"%s\"\n",
               echan->m->part_number,
               echan->m->view.c_str(),
               echan->m->name.c_str(),
               echan->m->internal_name.c_str());
  }

  /* avoid crash/abort when we don't have permission to write here */
  /* manually create ofstream, so we can handle utf-8 filepaths on windows */
  try {
    data->ofile_stream = new OFileStream(filename);
    data->mpofile = new MultiPartOutputFile(*(data->ofile_stream), &headers[0], headers.size());
  }
  catch (const std::exception &) {
    delete data->mpofile;
    delete data->ofile_stream;

    data->mpofile = nullptr;
    data->ofile_stream = nullptr;
  }
}

bool IMB_exr_begin_read(
    void *handle, const char *filename, int *width, int *height, const bool parse_channels)
{
  ExrHandle *data = (ExrHandle *)handle;
  ExrChannel *echan;

  /* 32 is arbitrary, but zero length files crashes exr. */
  if (!(BLI_exists(filename) && BLI_file_size(filename) > 32)) {
    return false;
  }

  /* avoid crash/abort when we don't have permission to write here */
  try {
    data->ifile_stream = new IFileStream(filename);
    data->ifile = new MultiPartInputFile(*(data->ifile_stream));
  }
  catch (const std::exception &) {
    delete data->ifile;
    delete data->ifile_stream;

    data->ifile = nullptr;
    data->ifile_stream = nullptr;
  }

  if (!data->ifile) {
    return false;
  }

  Box2i dw = data->ifile->header(0).dataWindow();
  data->width = *width = dw.max.x - dw.min.x + 1;
  data->height = *height = dw.max.y - dw.min.y + 1;

  if (parse_channels) {
    /* Parse channels into view/layer/pass. */
    if (!imb_exr_multilayer_parse_channels_from_file(data)) {
      return false;
    }
  }
  else {
    /* Read view and channels without parsing. */
    imb_exr_get_views(*data->ifile, *data->multiView);

    std::vector<MultiViewChannelName> channels;
    GetChannelsInMultiPartFile(*data->ifile, channels);

    for (const MultiViewChannelName &channel : channels) {
      IMB_exr_add_channel(
          data, nullptr, channel.name.c_str(), channel.view.c_str(), 0, 0, nullptr, false);

      echan = (ExrChannel *)data->channels.last;
      echan->m->name = channel.name;
      echan->m->view = channel.view;
      echan->m->part_number = channel.part_number;
      echan->m->internal_name = channel.internal_name;
    }
  }

  return true;
}

void IMB_exr_set_channel(
    void *handle, const char *layname, const char *passname, int xstride, int ystride, float *rect)
{
  ExrHandle *data = (ExrHandle *)handle;
  ExrChannel *echan;
  char name[EXR_TOT_MAXNAME + 1];

  if (layname && layname[0] != '\0') {
    char lay[EXR_LAY_MAXNAME + 1], pass[EXR_PASS_MAXNAME + 1];
    BLI_strncpy(lay, layname, EXR_LAY_MAXNAME);
    BLI_strncpy(pass, passname, EXR_PASS_MAXNAME);

    BLI_snprintf(name, sizeof(name), "%s.%s", lay, pass);
  }
  else {
    BLI_strncpy(name, passname, EXR_TOT_MAXNAME - 1);
  }

  echan = (ExrChannel *)BLI_findstring(&data->channels, name, offsetof(ExrChannel, name));

  if (echan) {
    echan->xstride = xstride;
    echan->ystride = ystride;
    echan->rect = rect;
  }
  else {
    printf("IMB_exr_set_channel error %s\n", name);
  }
}

float *IMB_exr_channel_rect(void *handle,
                            const char *layname,
                            const char *passname,
                            const char *viewname)
{
  ExrHandle *data = (ExrHandle *)handle;
  ExrChannel *echan;
  char name[EXR_TOT_MAXNAME + 1];

  if (layname) {
    char lay[EXR_LAY_MAXNAME + 1], pass[EXR_PASS_MAXNAME + 1];
    BLI_strncpy(lay, layname, EXR_LAY_MAXNAME);
    BLI_strncpy(pass, passname, EXR_PASS_MAXNAME);

    BLI_snprintf(name, sizeof(name), "%s.%s", lay, pass);
  }
  else {
    BLI_strncpy(name, passname, EXR_TOT_MAXNAME - 1);
  }

  /* name has to be unique, thus it's a combination of layer, pass, view, and channel */
  if (layname && layname[0] != '\0') {
    char temp_buf[EXR_PASS_MAXNAME];
    imb_exr_insert_view_name(temp_buf, name, viewname);
    BLI_strncpy(name, temp_buf, sizeof(name));
  }
  else if (!data->multiView->empty()) {
    const int view_id = std::max(0, imb_exr_get_multiView_id(*data->multiView, viewname));
    std::string raw_name = insertViewName(name, *data->multiView, view_id);
    BLI_strncpy(name, raw_name.c_str(), sizeof(name));
  }

  echan = (ExrChannel *)BLI_findstring(&data->channels, name, offsetof(ExrChannel, name));

  if (echan) {
    return echan->rect;
  }

  return nullptr;
}

void IMB_exr_clear_channels(void *handle)
{
  ExrHandle *data = (ExrHandle *)handle;
  ExrChannel *chan;

  for (chan = (ExrChannel *)data->channels.first; chan; chan = chan->next) {
    delete chan->m;
  }

  BLI_freelistN(&data->channels);
}

void IMB_exr_write_channels(void *handle)
{
  ExrHandle *data = (ExrHandle *)handle;
  FrameBuffer frameBuffer;
  ExrChannel *echan;

  if (data->channels.first) {
    const size_t num_pixels = ((size_t)data->width) * data->height;
    half *rect_half = nullptr, *current_rect_half = nullptr;

    /* We allocate temporary storage for half pixels for all the channels at once. */
    if (data->num_half_channels != 0) {
      rect_half = (half *)MEM_mallocN(sizeof(half) * data->num_half_channels * num_pixels,
                                      __func__);
      current_rect_half = rect_half;
    }

    for (echan = (ExrChannel *)data->channels.first; echan; echan = echan->next) {
      /* Writing starts from last scan-line, stride negative. */
      if (echan->use_half_float) {
        float *rect = echan->rect;
        half *cur = current_rect_half;
        for (size_t i = 0; i < num_pixels; i++, cur++) {
          *cur = float_to_half_safe(rect[i * echan->xstride]);
        }
        half *rect_to_write = current_rect_half + (data->height - 1L) * data->width;
        frameBuffer.insert(
            echan->name,
            Slice(Imf::HALF, (char *)rect_to_write, sizeof(half), -data->width * sizeof(half)));
        current_rect_half += num_pixels;
      }
      else {
        float *rect = echan->rect + echan->xstride * (data->height - 1L) * data->width;
        frameBuffer.insert(echan->name,
                           Slice(Imf::FLOAT,
                                 (char *)rect,
                                 echan->xstride * sizeof(float),
                                 -echan->ystride * sizeof(float)));
      }
    }

    data->ofile->setFrameBuffer(frameBuffer);
    try {
      data->ofile->writePixels(data->height);
    }
    catch (const std::exception &exc) {
      std::cerr << "OpenEXR-writePixels: ERROR: " << exc.what() << std::endl;
    }
    /* Free temporary buffers. */
    if (rect_half != nullptr) {
      MEM_freeN(rect_half);
    }
  }
  else {
    printf("Error: attempt to save MultiLayer without layers.\n");
  }
}

void IMB_exrtile_write_channels(
    void *handle, int partx, int party, int level, const char *viewname, bool empty)
{
  /* Can write empty channels for incomplete renders. */
  ExrHandle *data = (ExrHandle *)handle;
  FrameBuffer frameBuffer;
  std::string view(viewname);
  const int view_id = imb_exr_get_multiView_id(*data->multiView, view);

  exr_printf("\nIMB_exrtile_write_channels(view: %s)\n", viewname);
  exr_printf("%s %-6s %-22s \"%s\"\n", "p", "view", "name", "internal_name");
  exr_printf("---------------------------------------------------------------------\n");

  if (!empty) {
    ExrChannel *echan;

    for (echan = (ExrChannel *)data->channels.first; echan; echan = echan->next) {

      /* eventually we can make the parts' channels to include
       * only the current view TODO */
      if (!STREQ(viewname, echan->m->view.c_str())) {
        continue;
      }

      exr_printf("%d %-6s %-22s \"%s\"\n",
                 echan->m->part_number,
                 echan->m->view.c_str(),
                 echan->m->name.c_str(),
                 echan->m->internal_name.c_str());

      float *rect = echan->rect - echan->xstride * partx - echan->ystride * party;
      frameBuffer.insert(echan->m->internal_name,
                         Slice(Imf::FLOAT,
                               (char *)rect,
                               echan->xstride * sizeof(float),
                               echan->ystride * sizeof(float)));
    }
  }

  TiledOutputPart out(*data->mpofile, view_id);
  out.setFrameBuffer(frameBuffer);

  try {
    // printf("write tile %d %d\n", partx/data->tilex, party/data->tiley);
    out.writeTile(partx / data->tilex, party / data->tiley, level);
  }
  catch (const std::exception &exc) {
    std::cerr << "OpenEXR-writeTile: ERROR: " << exc.what() << std::endl;
  }
}

void IMB_exr_read_channels(void *handle)
{
  ExrHandle *data = (ExrHandle *)handle;
  int numparts = data->ifile->parts();

  /* Check if EXR was saved with previous versions of blender which flipped images. */
  const StringAttribute *ta = data->ifile->header(0).findTypedAttribute<StringAttribute>(
      "BlenderMultiChannel");

  /* 'previous multilayer attribute, flipped. */
  short flip = (ta && STRPREFIX(ta->value().c_str(), "Blender V2.43"));

  exr_printf(
      "\nIMB_exr_read_channels\n%s %-6s %-22s "
      "\"%s\"\n---------------------------------------------------------------------\n",
      "p",
      "view",
      "name",
      "internal_name");

  for (int i = 0; i < numparts; i++) {
    /* Read part header. */
    InputPart in(*data->ifile, i);
    Header header = in.header();
    Box2i dw = header.dataWindow();

    /* Insert all matching channel into frame-buffer. */
    FrameBuffer frameBuffer;
    ExrChannel *echan;

    for (echan = (ExrChannel *)data->channels.first; echan; echan = echan->next) {
      if (echan->m->part_number != i) {
        continue;
      }

      exr_printf("%d %-6s %-22s \"%s\"\n",
                 echan->m->part_number,
                 echan->m->view.c_str(),
                 echan->m->name.c_str(),
                 echan->m->internal_name.c_str());

      if (echan->rect) {
        float *rect = echan->rect;
        size_t xstride = echan->xstride * sizeof(float);
        size_t ystride = echan->ystride * sizeof(float);

        if (!flip) {
          /* Inverse correct first pixel for data-window coordinates. */
          rect -= echan->xstride * (dw.min.x - dw.min.y * data->width);
          /* Move to last scan-line to flip to Blender convention. */
          rect += echan->xstride * (data->height - 1) * data->width;
          ystride = -ystride;
        }
        else {
          /* Inverse correct first pixel for data-window coordinates. */
          rect -= echan->xstride * (dw.min.x + dw.min.y * data->width);
        }

        frameBuffer.insert(echan->m->internal_name,
                           Slice(Imf::FLOAT, (char *)rect, xstride, ystride));
      }
      else {
        printf("warning, channel with no rect set %s\n", echan->m->internal_name.c_str());
      }
    }

    /* Read pixels. */
    try {
      in.setFrameBuffer(frameBuffer);
      exr_printf("readPixels:readPixels[%d]: min.y: %d, max.y: %d\n", i, dw.min.y, dw.max.y);
      in.readPixels(dw.min.y, dw.max.y);
    }
    catch (const std::exception &exc) {
      std::cerr << "OpenEXR-readPixels: ERROR: " << exc.what() << std::endl;
      break;
    }
  }
}

void IMB_exr_multilayer_convert(void *handle,
                                void *base,
                                void *(*addview)(void *base, const char *str),
                                void *(*addlayer)(void *base, const char *str),
                                void (*addpass)(void *base,
                                                void *lay,
                                                const char *str,
                                                float *rect,
                                                int totchan,
                                                const char *chan_id,
                                                const char *view))
{
  ExrHandle *data = (ExrHandle *)handle;
  ExrLayer *lay;
  ExrPass *pass;

  /* RenderResult needs at least one RenderView */
  if (data->multiView->empty()) {
    addview(base, "");
  }
  else {
    /* add views to RenderResult */
    for (const std::string &view_name : *data->multiView) {
      addview(base, view_name.c_str());
    }
  }

  if (BLI_listbase_is_empty(&data->layers)) {
    printf("cannot convert multilayer, no layers in handle\n");
    return;
  }

  for (lay = (ExrLayer *)data->layers.first; lay; lay = lay->next) {
    void *laybase = addlayer(base, lay->name);
    if (laybase) {
      for (pass = (ExrPass *)lay->passes.first; pass; pass = pass->next) {
        addpass(base,
                laybase,
                pass->internal_name,
                pass->rect,
                pass->totchan,
                pass->chan_id,
                pass->view);
        pass->rect = nullptr;
      }
    }
  }
}

void IMB_exr_close(void *handle)
{
  ExrHandle *data = (ExrHandle *)handle;
  ExrLayer *lay;
  ExrPass *pass;
  ExrChannel *chan;

  delete data->ifile;
  delete data->ifile_stream;
  delete data->ofile;
  delete data->mpofile;
  delete data->ofile_stream;
  delete data->multiView;

  data->ifile = nullptr;
  data->ifile_stream = nullptr;
  data->ofile = nullptr;
  data->mpofile = nullptr;
  data->ofile_stream = nullptr;

  for (chan = (ExrChannel *)data->channels.first; chan; chan = chan->next) {
    delete chan->m;
  }
  BLI_freelistN(&data->channels);

  for (lay = (ExrLayer *)data->layers.first; lay; lay = lay->next) {
    for (pass = (ExrPass *)lay->passes.first; pass; pass = pass->next) {
      if (pass->rect) {
        MEM_freeN(pass->rect);
      }
    }
    BLI_freelistN(&lay->passes);
  }
  BLI_freelistN(&data->layers);

  BLI_remlink(&exrhandles, data);
  MEM_freeN(data);
}

/* ********* */

/* get a substring from the end of the name, separated by '.' */
static int imb_exr_split_token(const char *str, const char *end, const char **token)
{
  const char delims[] = {'.', '\0'};
  const char *sep;

  BLI_str_partition_ex(str, end, delims, &sep, token, true);

  if (!sep) {
    *token = str;
  }

  return (int)(end - *token);
}

static int imb_exr_split_channel_name(ExrChannel *echan, char *layname, char *passname)
{
  const char *name = echan->m->name.c_str();
  const char *end = name + strlen(name);
  const char *token;
  char tokenbuf[EXR_TOT_MAXNAME];
  int len;

  /* some multilayers have the combined buffer with names A B G R saved */
  if (name[1] == 0) {
    echan->chan_id = name[0];
    layname[0] = '\0';

    if (ELEM(name[0], 'R', 'G', 'B', 'A')) {
      strcpy(passname, "Combined");
    }
    else if (name[0] == 'Z') {
      strcpy(passname, "Depth");
    }
    else {
      strcpy(passname, name);
    }

    return 1;
  }

  /* last token is channel identifier */
  len = imb_exr_split_token(name, end, &token);
  if (len == 0) {
    printf("multilayer read: bad channel name: %s\n", name);
    return 0;
  }
  if (len == 1) {
    echan->chan_id = token[0];
  }
  else if (len > 1) {
    bool ok = false;

    if (len == 2) {
      /* some multilayers are using two-letter channels name,
       * like, MX or NZ, which is basically has structure of
       *   <pass_prefix><component>
       *
       * This is a bit silly, but see file from T35658.
       *
       * Here we do some magic to distinguish such cases.
       */
      if (ELEM(token[1], 'X', 'Y', 'Z') || ELEM(token[1], 'R', 'G', 'B') ||
          ELEM(token[1], 'U', 'V', 'A')) {
        echan->chan_id = token[1];
        ok = true;
      }
    }
    else if (BLI_strcaseeq(token, "red")) {
      echan->chan_id = 'R';
      ok = true;
    }
    else if (BLI_strcaseeq(token, "green")) {
      echan->chan_id = 'G';
      ok = true;
    }
    else if (BLI_strcaseeq(token, "blue")) {
      echan->chan_id = 'B';
      ok = true;
    }
    else if (BLI_strcaseeq(token, "alpha")) {
      echan->chan_id = 'A';
      ok = true;
    }
    else if (BLI_strcaseeq(token, "depth")) {
      echan->chan_id = 'Z';
      ok = true;
    }

    if (ok == false) {
      BLI_strncpy(tokenbuf, token, std::min(len + 1, EXR_TOT_MAXNAME));
      printf("multilayer read: unknown channel token: %s\n", tokenbuf);
      return 0;
    }
  }
  end -= len + 1; /* +1 to skip '.' separator */

  /* second token is pass name */
  len = imb_exr_split_token(name, end, &token);
  if (len == 0) {
    printf("multilayer read: bad channel name: %s\n", name);
    return 0;
  }
  BLI_strncpy(passname, token, len + 1);
  end -= len + 1; /* +1 to skip '.' separator */

  /* all preceding tokens combined as layer name */
  if (end > name) {
    BLI_strncpy(layname, name, (int)(end - name) + 1);
  }
  else {
    layname[0] = '\0';
  }

  return 1;
}

static ExrLayer *imb_exr_get_layer(ListBase *lb, char *layname)
{
  ExrLayer *lay = (ExrLayer *)BLI_findstring(lb, layname, offsetof(ExrLayer, name));

  if (lay == nullptr) {
    lay = MEM_cnew<ExrLayer>("exr layer");
    BLI_addtail(lb, lay);
    BLI_strncpy(lay->name, layname, EXR_LAY_MAXNAME);
  }

  return lay;
}

static ExrPass *imb_exr_get_pass(ListBase *lb, char *passname)
{
  ExrPass *pass = (ExrPass *)BLI_findstring(lb, passname, offsetof(ExrPass, name));

  if (pass == nullptr) {
    pass = MEM_cnew<ExrPass>("exr pass");

    if (STREQ(passname, "Combined")) {
      BLI_addhead(lb, pass);
    }
    else {
      BLI_addtail(lb, pass);
    }
  }

  BLI_strncpy(pass->name, passname, EXR_LAY_MAXNAME);

  return pass;
}

static bool imb_exr_multilayer_parse_channels_from_file(ExrHandle *data)
{
  std::vector<MultiViewChannelName> channels;
  GetChannelsInMultiPartFile(*data->ifile, channels);

  imb_exr_get_views(*data->ifile, *data->multiView);

  for (const MultiViewChannelName &channel : channels) {
    IMB_exr_add_channel(
        data, nullptr, channel.name.c_str(), channel.view.c_str(), 0, 0, nullptr, false);

    ExrChannel *echan = (ExrChannel *)data->channels.last;
    echan->m->name = channel.name;
    echan->m->view = channel.view;
    echan->m->part_number = channel.part_number;
    echan->m->internal_name = channel.internal_name;
  }

  /* now try to sort out how to assign memory to the channels */
  /* first build hierarchical layer list */
  ExrChannel *echan = (ExrChannel *)data->channels.first;
  for (; echan; echan = echan->next) {
    char layname[EXR_TOT_MAXNAME], passname[EXR_TOT_MAXNAME];
    if (imb_exr_split_channel_name(echan, layname, passname)) {

      const char *view = echan->m->view.c_str();
      char internal_name[EXR_PASS_MAXNAME];

      BLI_strncpy(internal_name, passname, EXR_PASS_MAXNAME);

      if (view[0] != '\0') {
        char tmp_pass[EXR_PASS_MAXNAME];
        BLI_snprintf(tmp_pass, sizeof(tmp_pass), "%s.%s", passname, view);
        BLI_strncpy(passname, tmp_pass, sizeof(passname));
      }

      ExrLayer *lay = imb_exr_get_layer(&data->layers, layname);
      ExrPass *pass = imb_exr_get_pass(&lay->passes, passname);

      pass->chan[pass->totchan] = echan;
      pass->totchan++;
      pass->view_id = echan->view_id;
      BLI_strncpy(pass->view, view, sizeof(pass->view));
      BLI_strncpy(pass->internal_name, internal_name, EXR_PASS_MAXNAME);

      if (pass->totchan >= EXR_PASS_MAXCHAN) {
        break;
      }
    }
  }
  if (echan) {
    printf("error, too many channels in one pass: %s\n", echan->m->name.c_str());
    return false;
  }

  /* with some heuristics, try to merge the channels in buffers */
  for (ExrLayer *lay = (ExrLayer *)data->layers.first; lay; lay = lay->next) {
    for (ExrPass *pass = (ExrPass *)lay->passes.first; pass; pass = pass->next) {
      if (pass->totchan) {
        pass->rect = (float *)MEM_callocN(
            data->width * data->height * pass->totchan * sizeof(float), "pass rect");
        if (pass->totchan == 1) {
          ExrChannel *echan = pass->chan[0];
          echan->rect = pass->rect;
          echan->xstride = 1;
          echan->ystride = data->width;
          pass->chan_id[0] = echan->chan_id;
        }
        else {
          char lookup[256];

          memset(lookup, 0, sizeof(lookup));

          /* we can have RGB(A), XYZ(W), UVA */
          if (ELEM(pass->totchan, 3, 4)) {
            if (pass->chan[0]->chan_id == 'B' || pass->chan[1]->chan_id == 'B' ||
                pass->chan[2]->chan_id == 'B') {
              lookup[(unsigned int)'R'] = 0;
              lookup[(unsigned int)'G'] = 1;
              lookup[(unsigned int)'B'] = 2;
              lookup[(unsigned int)'A'] = 3;
            }
            else if (pass->chan[0]->chan_id == 'Y' || pass->chan[1]->chan_id == 'Y' ||
                     pass->chan[2]->chan_id == 'Y') {
              lookup[(unsigned int)'X'] = 0;
              lookup[(unsigned int)'Y'] = 1;
              lookup[(unsigned int)'Z'] = 2;
              lookup[(unsigned int)'W'] = 3;
            }
            else {
              lookup[(unsigned int)'U'] = 0;
              lookup[(unsigned int)'V'] = 1;
              lookup[(unsigned int)'A'] = 2;
            }
            for (int a = 0; a < pass->totchan; a++) {
              echan = pass->chan[a];
              echan->rect = pass->rect + lookup[(unsigned int)echan->chan_id];
              echan->xstride = pass->totchan;
              echan->ystride = data->width * pass->totchan;
              pass->chan_id[(unsigned int)lookup[(unsigned int)echan->chan_id]] = echan->chan_id;
            }
          }
          else { /* unknown */
            for (int a = 0; a < pass->totchan; a++) {
              ExrChannel *echan = pass->chan[a];
              echan->rect = pass->rect + a;
              echan->xstride = pass->totchan;
              echan->ystride = data->width * pass->totchan;
              pass->chan_id[a] = echan->chan_id;
            }
          }
        }
      }
    }
  }

  return true;
}

/* creates channels, makes a hierarchy and assigns memory to channels */
static ExrHandle *imb_exr_begin_read_mem(IStream &file_stream,
                                         MultiPartInputFile &file,
                                         int width,
                                         int height)
{
  ExrHandle *data = (ExrHandle *)IMB_exr_get_handle();

  data->ifile_stream = &file_stream;
  data->ifile = &file;

  data->width = width;
  data->height = height;

  if (!imb_exr_multilayer_parse_channels_from_file(data)) {
    IMB_exr_close(data);
    return nullptr;
  }

  return data;
}

/* ********************************************************* */

/* debug only */
static void exr_printf(const char *fmt, ...)
{
#if 0
  char output[1024];
  va_list args;
  va_start(args, fmt);
  std::vsprintf(output, fmt, args);
  va_end(args);
  printf("%s", output);
#else
  (void)fmt;
#endif
}

static void exr_print_filecontents(MultiPartInputFile &file)
{
  int numparts = file.parts();
  if (numparts == 1 && hasMultiView(file.header(0))) {
    const StringVector views = multiView(file.header(0));
    printf("OpenEXR-load: MultiView file\n");
    printf("OpenEXR-load: Default view: %s\n", defaultViewName(views).c_str());
    for (const std::string &view : views) {
      printf("OpenEXR-load: Found view %s\n", view.c_str());
    }
  }
  else if (numparts > 1) {
    printf("OpenEXR-load: MultiPart file\n");
    for (int i = 0; i < numparts; i++) {
      if (file.header(i).hasView()) {
        printf("OpenEXR-load: Part %d: view = \"%s\"\n", i, file.header(i).view().c_str());
      }
    }
  }

  for (int j = 0; j < numparts; j++) {
    const ChannelList &channels = file.header(j).channels();
    for (ChannelList::ConstIterator i = channels.begin(); i != channels.end(); ++i) {
      const Channel &channel = i.channel();
      printf("OpenEXR-load: Found channel %s of type %d\n", i.name(), channel.type);
    }
  }
}

/* For non-multi-layer, map R G B A channel names to something that's in this file. */
static const char *exr_rgba_channelname(MultiPartInputFile &file, const char *chan)
{
  const ChannelList &channels = file.header(0).channels();

  for (ChannelList::ConstIterator i = channels.begin(); i != channels.end(); ++i) {
    // const Channel &channel = i.channel(); /* Not used yet. */
    const char *str = i.name();
    int len = strlen(str);
    if (len) {
      if (BLI_strcasecmp(chan, str + len - 1) == 0) {
        return str;
      }
    }
  }
  return chan;
}

static int exr_has_rgb(MultiPartInputFile &file, const char *rgb_channels[3])
{
  /* Common names for RGB-like channels in order. */
  static const char *channel_names[] = {
      "R", "Red", "G", "Green", "B", "Blue", "AR", "RA", "AG", "GA", "AB", "BA", nullptr};

  const Header &header = file.header(0);
  int num_channels = 0;

  for (int i = 0; channel_names[i]; i++) {
    if (header.channels().findChannel(channel_names[i])) {
      rgb_channels[num_channels++] = channel_names[i];
      if (num_channels == 3) {
        break;
      }
    }
  }

  return num_channels;
}

static bool exr_has_luma(MultiPartInputFile &file)
{
  /* Y channel is the luma and should always present fir luma space images,
   * optionally it could be also channels for chromas called BY and RY.
   */
  const Header &header = file.header(0);
  return header.channels().findChannel("Y") != nullptr;
}

static bool exr_has_chroma(MultiPartInputFile &file)
{
  const Header &header = file.header(0);
  return header.channels().findChannel("BY") != nullptr &&
         header.channels().findChannel("RY") != nullptr;
}

static bool exr_has_zbuffer(MultiPartInputFile &file)
{
  const Header &header = file.header(0);
  return !(header.channels().findChannel("Z") == nullptr);
}

static bool exr_has_alpha(MultiPartInputFile &file)
{
  const Header &header = file.header(0);
  return !(header.channels().findChannel("A") == nullptr);
}

static bool exr_is_half_float(MultiPartInputFile &file)
{
  const ChannelList &channels = file.header(0).channels();
  for (ChannelList::ConstIterator i = channels.begin(); i != channels.end(); ++i) {
    const Channel &channel = i.channel();
    if (channel.type != HALF) {
      return false;
    }
  }
  return true;
}

static bool imb_exr_is_multilayer_file(MultiPartInputFile &file)
{
  const ChannelList &channels = file.header(0).channels();
  std::set<std::string> layerNames;

  /* This will not include empty layer names, so files with just R/G/B/A
   * channels without a layer name will be single layer. */
  channels.layers(layerNames);

  return (!layerNames.empty());
}

static void imb_exr_type_by_channels(ChannelList &channels,
                                     StringVector &views,
                                     bool *r_singlelayer,
                                     bool *r_multilayer,
                                     bool *r_multiview)
{
  std::set<std::string> layerNames;

  *r_singlelayer = true;
  *r_multilayer = *r_multiview = false;

  /* will not include empty layer names */
  channels.layers(layerNames);

  if (!views.empty() && !views[0].empty()) {
    *r_multiview = true;
  }
  else {
    *r_singlelayer = false;
    *r_multilayer = (layerNames.size() > 1);
    *r_multiview = false;
    return;
  }

  if (!layerNames.empty()) {
    /* If `layerNames` is not empty, it means at least one layer is non-empty,
     * but it also could be layers without names in the file and such case
     * shall be considered a multi-layer EXR.
     *
     * That's what we do here: test whether there are empty layer names together
     * with non-empty ones in the file.
     */
    for (ChannelList::ConstIterator i = channels.begin(); i != channels.end(); i++) {
      for (const std::string &layer_name : layerNames) {
        /* see if any layername differs from a viewname */
        if (imb_exr_get_multiView_id(views, layer_name) == -1) {
          std::string layerName = layer_name;
          size_t pos = layerName.rfind('.');

          if (pos == std::string::npos) {
            *r_multilayer = true;
            *r_singlelayer = false;
            return;
          }
        }
      }
    }
  }
  else {
    *r_singlelayer = true;
    *r_multilayer = false;
  }

  BLI_assert(r_singlelayer != r_multilayer);
}

static bool exr_has_multiview(MultiPartInputFile &file)
{
  for (int p = 0; p < file.parts(); p++) {
    if (hasMultiView(file.header(p))) {
      return true;
    }
  }

  return false;
}

static bool exr_has_multipart_file(MultiPartInputFile &file)
{
  return file.parts() > 1;
}

/* it returns true if the file is multilayer or multiview */
static bool imb_exr_is_multi(MultiPartInputFile &file)
{
  /* Multipart files are treated as multilayer in blender -
   * even if they are single layer openexr with multiview. */
  if (exr_has_multipart_file(file)) {
    return true;
  }

  if (exr_has_multiview(file)) {
    return true;
  }

  if (imb_exr_is_multilayer_file(file)) {
    return true;
  }

  return false;
}

bool IMB_exr_has_multilayer(void *handle)
{
<<<<<<< HEAD
	struct ImBuf *ibuf = NULL;
	Mem_IStream *membuf = NULL;
	MultiPartInputFile *file = NULL;

	if (imb_is_a_openexr(mem) == 0) return(NULL);

	colorspace_set_default_role(colorspace, IM_MAX_SPACE, COLOR_ROLE_DEFAULT_FLOAT);

	try
	{
		bool is_multi;

		membuf = new Mem_IStream((unsigned char *)mem, size);
		file = new MultiPartInputFile(*membuf);

		Box2i dw = file->header(0).dataWindow();
		const int width  = dw.max.x - dw.min.x + 1;
		const int height = dw.max.y - dw.min.y + 1;

		//printf("OpenEXR-load: image data window %d %d %d %d\n",
		//	   dw.min.x, dw.min.y, dw.max.x, dw.max.y);

		if (0) // debug
			exr_print_filecontents(*file);

		is_multi = imb_exr_is_multi(*file);

		/* do not make an ibuf when */
		if (is_multi && !(flags & IB_test) && !(flags & IB_multilayer)) {
			printf("Error: can't process EXR multilayer file\n");
		}
		else {
			const int is_alpha = exr_has_alpha(*file);

			ibuf = IMB_allocImBuf(width, height, is_alpha ? 32 : 24, 0);

			if (hasXDensity(file->header(0))) {
				ibuf->ppm[0] = xDensity(file->header(0)) * 39.3700787f;
				ibuf->ppm[1] = ibuf->ppm[0] * (double)file->header(0).pixelAspectRatio();
			}

			ibuf->ftype = IMB_FTYPE_OPENEXR;

			if (!(flags & IB_test)) {

				if (flags & IB_metadata) {
					const Header & header = file->header(0);
					Header::ConstIterator iter;

					for (iter = header.begin(); iter != header.end(); iter++) {
						const StringAttribute *attrib = file->header(0).findTypedAttribute <StringAttribute> (iter.name());

						/* not all attributes are string attributes so we might get some NULLs here */
						if (attrib) {
							IMB_metadata_add_field(ibuf, iter.name(), attrib->value().c_str());
							ibuf->flags |= IB_metadata;
						}
					}
				}

				if (is_multi) { /* only enters with IB_multilayer flag set */
					/* constructs channels for reading, allocates memory in channels */
					ExrHandle *handle = imb_exr_begin_read_mem(*membuf, *file, width, height);
					if (handle) {
						IMB_exr_read_channels(handle);
						ibuf->userdata = handle;         /* potential danger, the caller has to check for this! */
					}
				}
				else {
					const bool has_rgb = exr_has_rgb(*file);
					const bool has_luma = exr_has_luma(*file);
					FrameBuffer frameBuffer;
					float *first;
					int xstride = sizeof(float) * 4;
					int ystride = -xstride * width;

					imb_addrectfloatImBuf(ibuf);

					/* inverse correct first pixel for datawindow coordinates (- dw.min.y because of y flip) */
					first = ibuf->rect_float - 4 * (dw.min.x - dw.min.y * width);
					/* but, since we read y-flipped (negative y stride) we move to last scanline */
					first += 4 * (height - 1) * width;

					if (has_rgb) {
						frameBuffer.insert(exr_rgba_channelname(*file, "R"),
						                   Slice(Imf::FLOAT,  (char *) first, xstride, ystride));
						frameBuffer.insert(exr_rgba_channelname(*file, "G"),
						                   Slice(Imf::FLOAT,  (char *) (first + 1), xstride, ystride));
						frameBuffer.insert(exr_rgba_channelname(*file, "B"),
						                   Slice(Imf::FLOAT,  (char *) (first + 2), xstride, ystride));
					}
					else if (has_luma) {
						frameBuffer.insert(exr_rgba_channelname(*file, "Y"),
						                   Slice(Imf::FLOAT,  (char *) first, xstride, ystride));
						frameBuffer.insert(exr_rgba_channelname(*file, "BY"),
						                   Slice(Imf::FLOAT,  (char *) (first + 1), xstride, ystride, 1, 1, 0.5f));
						frameBuffer.insert(exr_rgba_channelname(*file, "RY"),
						                   Slice(Imf::FLOAT,  (char *) (first + 2), xstride, ystride, 1, 1, 0.5f));
					}

					/* 1.0 is fill value, this still needs to be assigned even when (is_alpha == 0) */
					frameBuffer.insert(exr_rgba_channelname(*file, "A"),
					                   Slice(Imf::FLOAT,  (char *) (first + 3), xstride, ystride, 1, 1, 1.0f));

					if (exr_has_zbuffer(*file)) {
						float *firstz;

						addzbuffloatImBuf(ibuf);
						firstz = ibuf->zbuf_float - (dw.min.x - dw.min.y * width);
						firstz += (height - 1) * width;
						frameBuffer.insert("Z", Slice(Imf::FLOAT,  (char *)firstz, sizeof(float), -width * sizeof(float)));
					}

					InputPart in (*file, 0);
					in.setFrameBuffer(frameBuffer);
					in.readPixels(dw.min.y, dw.max.y);

					// XXX, ImBuf has no nice way to deal with this.
					// ideally IM_rect would be used when the caller wants a rect BUT
					// at the moment all functions use IM_rect.
					// Disabling this is ok because all functions should check if a rect exists and create one on demand.
					//
					// Disabling this because the sequencer frees immediate.
					//
					// if (flag & IM_rect)
					//     IMB_rect_from_float(ibuf);

					if (!has_rgb && has_luma) {
						size_t a;
						if (exr_has_chroma(*file)) {
							for (a = 0; a < (size_t) ibuf->x * ibuf->y; ++a) {
								float *color = ibuf->rect_float + a * 4;
								ycc_to_rgb(color[0] * 255.0f, color[1] * 255.0f, color[2] * 255.0f,
								           &color[0], &color[1], &color[2],
								           BLI_YCC_ITU_BT709);
							}
						}
						else {
							for (a = 0; a < (size_t) ibuf->x * ibuf->y; ++a) {
								float *color = ibuf->rect_float + a * 4;
								color[1] = color[2] = color[0];
							}
						}
					}

					/* file is no longer needed */
					delete membuf;
					delete file;
				}
			}
			else {
				delete membuf;
				delete file;
			}

			if (flags & IB_alphamode_detect)
				ibuf->flags |= IB_alphamode_premul;
		}
		return(ibuf);
	}
	catch (const std::exception& exc)
	{
		std::cerr << exc.what() << std::endl;
		if (ibuf) IMB_freeImBuf(ibuf);
		delete file;
		delete membuf;

		return (0);
	}
=======
  ExrHandle *data = (ExrHandle *)handle;
  return imb_exr_is_multi(*data->ifile);
}
>>>>>>> 5d7ac749

struct ImBuf *imb_load_openexr(const unsigned char *mem,
                               size_t size,
                               int flags,
                               char colorspace[IM_MAX_SPACE])
{
  struct ImBuf *ibuf = nullptr;
  IMemStream *membuf = nullptr;
  MultiPartInputFile *file = nullptr;

  if (imb_is_a_openexr(mem, size) == 0) {
    return nullptr;
  }

  colorspace_set_default_role(colorspace, IM_MAX_SPACE, COLOR_ROLE_DEFAULT_FLOAT);

  try {
    bool is_multi;

    membuf = new IMemStream((unsigned char *)mem, size);
    file = new MultiPartInputFile(*membuf);

    Box2i dw = file->header(0).dataWindow();
    const size_t width = dw.max.x - dw.min.x + 1;
    const size_t height = dw.max.y - dw.min.y + 1;

    // printf("OpenEXR-load: image data window %d %d %d %d\n",
    //     dw.min.x, dw.min.y, dw.max.x, dw.max.y);

    if (false) { /* debug */
      exr_print_filecontents(*file);
    }

    is_multi = imb_exr_is_multi(*file);

    /* do not make an ibuf when */
    if (is_multi && !(flags & IB_test) && !(flags & IB_multilayer)) {
      printf("Error: can't process EXR multilayer file\n");
    }
    else {
      const int is_alpha = exr_has_alpha(*file);

      ibuf = IMB_allocImBuf(width, height, is_alpha ? 32 : 24, 0);
      ibuf->flags |= exr_is_half_float(*file) ? IB_halffloat : 0;

      if (hasXDensity(file->header(0))) {
        /* Convert inches to meters. */
        ibuf->ppm[0] = (double)xDensity(file->header(0)) / 0.0254;
        ibuf->ppm[1] = ibuf->ppm[0] * (double)file->header(0).pixelAspectRatio();
      }

      ibuf->ftype = IMB_FTYPE_OPENEXR;

      if (!(flags & IB_test)) {

        if (flags & IB_metadata) {
          const Header &header = file->header(0);
          Header::ConstIterator iter;

          IMB_metadata_ensure(&ibuf->metadata);
          for (iter = header.begin(); iter != header.end(); iter++) {
            const StringAttribute *attr = file->header(0).findTypedAttribute<StringAttribute>(
                iter.name());

            /* not all attributes are string attributes so we might get some NULLs here */
            if (attr) {
              IMB_metadata_set_field(ibuf->metadata, iter.name(), attr->value().c_str());
              ibuf->flags |= IB_metadata;
            }
          }
        }

        /* Only enters with IB_multilayer flag set. */
        if (is_multi && ((flags & IB_thumbnail) == 0)) {
          /* constructs channels for reading, allocates memory in channels */
          ExrHandle *handle = imb_exr_begin_read_mem(*membuf, *file, width, height);
          if (handle) {
            IMB_exr_read_channels(handle);
            ibuf->userdata = handle; /* potential danger, the caller has to check for this! */
          }
        }
        else {
          const char *rgb_channels[3];
          const int num_rgb_channels = exr_has_rgb(*file, rgb_channels);
          const bool has_luma = exr_has_luma(*file);
          FrameBuffer frameBuffer;
          float *first;
          size_t xstride = sizeof(float[4]);
          size_t ystride = -xstride * width;

          imb_addrectfloatImBuf(ibuf);

          /* Inverse correct first pixel for data-window
           * coordinates (- dw.min.y because of y flip). */
          first = ibuf->rect_float - 4 * (dw.min.x - dw.min.y * width);
          /* But, since we read y-flipped (negative y stride) we move to last scan-line. */
          first += 4 * (height - 1) * width;

          if (num_rgb_channels > 0) {
            for (int i = 0; i < num_rgb_channels; i++) {
              frameBuffer.insert(exr_rgba_channelname(*file, rgb_channels[i]),
                                 Slice(Imf::FLOAT, (char *)(first + i), xstride, ystride));
            }
          }
          else if (has_luma) {
            frameBuffer.insert(exr_rgba_channelname(*file, "Y"),
                               Slice(Imf::FLOAT, (char *)first, xstride, ystride));
            frameBuffer.insert(
                exr_rgba_channelname(*file, "BY"),
                Slice(Imf::FLOAT, (char *)(first + 1), xstride, ystride, 1, 1, 0.5f));
            frameBuffer.insert(
                exr_rgba_channelname(*file, "RY"),
                Slice(Imf::FLOAT, (char *)(first + 2), xstride, ystride, 1, 1, 0.5f));
          }

          /* 1.0 is fill value, this still needs to be assigned even when (is_alpha == 0) */
          frameBuffer.insert(exr_rgba_channelname(*file, "A"),
                             Slice(Imf::FLOAT, (char *)(first + 3), xstride, ystride, 1, 1, 1.0f));

          if (exr_has_zbuffer(*file)) {
            float *firstz;

            addzbuffloatImBuf(ibuf);
            firstz = ibuf->zbuf_float - (dw.min.x - dw.min.y * width);
            firstz += (height - 1) * width;
            frameBuffer.insert(
                "Z", Slice(Imf::FLOAT, (char *)firstz, sizeof(float), -width * sizeof(float)));
          }

          InputPart in(*file, 0);
          in.setFrameBuffer(frameBuffer);
          in.readPixels(dw.min.y, dw.max.y);

          /* XXX, ImBuf has no nice way to deal with this.
           * ideally IM_rect would be used when the caller wants a rect BUT
           * at the moment all functions use IM_rect.
           * Disabling this is ok because all functions should check
           * if a rect exists and create one on demand.
           *
           * Disabling this because the sequencer frees immediate. */
#if 0
          if (flag & IM_rect) {
            IMB_rect_from_float(ibuf);
          }
#endif

          if (num_rgb_channels == 0 && has_luma && exr_has_chroma(*file)) {
            for (size_t a = 0; a < (size_t)ibuf->x * ibuf->y; a++) {
              float *color = ibuf->rect_float + a * 4;
              ycc_to_rgb(color[0] * 255.0f,
                         color[1] * 255.0f,
                         color[2] * 255.0f,
                         &color[0],
                         &color[1],
                         &color[2],
                         BLI_YCC_ITU_BT709);
            }
          }
          else if (num_rgb_channels <= 1) {
            /* Convert 1 to 3 channels. */
            for (size_t a = 0; a < (size_t)ibuf->x * ibuf->y; a++) {
              float *color = ibuf->rect_float + a * 4;
              if (num_rgb_channels <= 1) {
                color[1] = color[0];
              }
              if (num_rgb_channels <= 2) {
                color[2] = color[0];
              }
            }
          }

          /* file is no longer needed */
          delete membuf;
          delete file;
        }
      }
      else {
        delete membuf;
        delete file;
      }

      if (flags & IB_alphamode_detect) {
        ibuf->flags |= IB_alphamode_premul;
      }
    }
    return ibuf;
  }
  catch (const std::exception &exc) {
    std::cerr << exc.what() << std::endl;
    if (ibuf) {
      IMB_freeImBuf(ibuf);
    }
    delete file;
    delete membuf;

    return nullptr;
  }
}

void imb_initopenexr(void)
{
  int num_threads = BLI_system_thread_count();

  setGlobalThreadCount(num_threads);
}

void imb_exitopenexr(void)
{
  /* Tells OpenEXR to free thread pool, also ensures there is no running
   * tasks.
   */
  setGlobalThreadCount(0);
}

} /* export "C" */<|MERGE_RESOLUTION|>--- conflicted
+++ resolved
@@ -1896,181 +1896,9 @@
 
 bool IMB_exr_has_multilayer(void *handle)
 {
-<<<<<<< HEAD
-	struct ImBuf *ibuf = NULL;
-	Mem_IStream *membuf = NULL;
-	MultiPartInputFile *file = NULL;
-
-	if (imb_is_a_openexr(mem) == 0) return(NULL);
-
-	colorspace_set_default_role(colorspace, IM_MAX_SPACE, COLOR_ROLE_DEFAULT_FLOAT);
-
-	try
-	{
-		bool is_multi;
-
-		membuf = new Mem_IStream((unsigned char *)mem, size);
-		file = new MultiPartInputFile(*membuf);
-
-		Box2i dw = file->header(0).dataWindow();
-		const int width  = dw.max.x - dw.min.x + 1;
-		const int height = dw.max.y - dw.min.y + 1;
-
-		//printf("OpenEXR-load: image data window %d %d %d %d\n",
-		//	   dw.min.x, dw.min.y, dw.max.x, dw.max.y);
-
-		if (0) // debug
-			exr_print_filecontents(*file);
-
-		is_multi = imb_exr_is_multi(*file);
-
-		/* do not make an ibuf when */
-		if (is_multi && !(flags & IB_test) && !(flags & IB_multilayer)) {
-			printf("Error: can't process EXR multilayer file\n");
-		}
-		else {
-			const int is_alpha = exr_has_alpha(*file);
-
-			ibuf = IMB_allocImBuf(width, height, is_alpha ? 32 : 24, 0);
-
-			if (hasXDensity(file->header(0))) {
-				ibuf->ppm[0] = xDensity(file->header(0)) * 39.3700787f;
-				ibuf->ppm[1] = ibuf->ppm[0] * (double)file->header(0).pixelAspectRatio();
-			}
-
-			ibuf->ftype = IMB_FTYPE_OPENEXR;
-
-			if (!(flags & IB_test)) {
-
-				if (flags & IB_metadata) {
-					const Header & header = file->header(0);
-					Header::ConstIterator iter;
-
-					for (iter = header.begin(); iter != header.end(); iter++) {
-						const StringAttribute *attrib = file->header(0).findTypedAttribute <StringAttribute> (iter.name());
-
-						/* not all attributes are string attributes so we might get some NULLs here */
-						if (attrib) {
-							IMB_metadata_add_field(ibuf, iter.name(), attrib->value().c_str());
-							ibuf->flags |= IB_metadata;
-						}
-					}
-				}
-
-				if (is_multi) { /* only enters with IB_multilayer flag set */
-					/* constructs channels for reading, allocates memory in channels */
-					ExrHandle *handle = imb_exr_begin_read_mem(*membuf, *file, width, height);
-					if (handle) {
-						IMB_exr_read_channels(handle);
-						ibuf->userdata = handle;         /* potential danger, the caller has to check for this! */
-					}
-				}
-				else {
-					const bool has_rgb = exr_has_rgb(*file);
-					const bool has_luma = exr_has_luma(*file);
-					FrameBuffer frameBuffer;
-					float *first;
-					int xstride = sizeof(float) * 4;
-					int ystride = -xstride * width;
-
-					imb_addrectfloatImBuf(ibuf);
-
-					/* inverse correct first pixel for datawindow coordinates (- dw.min.y because of y flip) */
-					first = ibuf->rect_float - 4 * (dw.min.x - dw.min.y * width);
-					/* but, since we read y-flipped (negative y stride) we move to last scanline */
-					first += 4 * (height - 1) * width;
-
-					if (has_rgb) {
-						frameBuffer.insert(exr_rgba_channelname(*file, "R"),
-						                   Slice(Imf::FLOAT,  (char *) first, xstride, ystride));
-						frameBuffer.insert(exr_rgba_channelname(*file, "G"),
-						                   Slice(Imf::FLOAT,  (char *) (first + 1), xstride, ystride));
-						frameBuffer.insert(exr_rgba_channelname(*file, "B"),
-						                   Slice(Imf::FLOAT,  (char *) (first + 2), xstride, ystride));
-					}
-					else if (has_luma) {
-						frameBuffer.insert(exr_rgba_channelname(*file, "Y"),
-						                   Slice(Imf::FLOAT,  (char *) first, xstride, ystride));
-						frameBuffer.insert(exr_rgba_channelname(*file, "BY"),
-						                   Slice(Imf::FLOAT,  (char *) (first + 1), xstride, ystride, 1, 1, 0.5f));
-						frameBuffer.insert(exr_rgba_channelname(*file, "RY"),
-						                   Slice(Imf::FLOAT,  (char *) (first + 2), xstride, ystride, 1, 1, 0.5f));
-					}
-
-					/* 1.0 is fill value, this still needs to be assigned even when (is_alpha == 0) */
-					frameBuffer.insert(exr_rgba_channelname(*file, "A"),
-					                   Slice(Imf::FLOAT,  (char *) (first + 3), xstride, ystride, 1, 1, 1.0f));
-
-					if (exr_has_zbuffer(*file)) {
-						float *firstz;
-
-						addzbuffloatImBuf(ibuf);
-						firstz = ibuf->zbuf_float - (dw.min.x - dw.min.y * width);
-						firstz += (height - 1) * width;
-						frameBuffer.insert("Z", Slice(Imf::FLOAT,  (char *)firstz, sizeof(float), -width * sizeof(float)));
-					}
-
-					InputPart in (*file, 0);
-					in.setFrameBuffer(frameBuffer);
-					in.readPixels(dw.min.y, dw.max.y);
-
-					// XXX, ImBuf has no nice way to deal with this.
-					// ideally IM_rect would be used when the caller wants a rect BUT
-					// at the moment all functions use IM_rect.
-					// Disabling this is ok because all functions should check if a rect exists and create one on demand.
-					//
-					// Disabling this because the sequencer frees immediate.
-					//
-					// if (flag & IM_rect)
-					//     IMB_rect_from_float(ibuf);
-
-					if (!has_rgb && has_luma) {
-						size_t a;
-						if (exr_has_chroma(*file)) {
-							for (a = 0; a < (size_t) ibuf->x * ibuf->y; ++a) {
-								float *color = ibuf->rect_float + a * 4;
-								ycc_to_rgb(color[0] * 255.0f, color[1] * 255.0f, color[2] * 255.0f,
-								           &color[0], &color[1], &color[2],
-								           BLI_YCC_ITU_BT709);
-							}
-						}
-						else {
-							for (a = 0; a < (size_t) ibuf->x * ibuf->y; ++a) {
-								float *color = ibuf->rect_float + a * 4;
-								color[1] = color[2] = color[0];
-							}
-						}
-					}
-
-					/* file is no longer needed */
-					delete membuf;
-					delete file;
-				}
-			}
-			else {
-				delete membuf;
-				delete file;
-			}
-
-			if (flags & IB_alphamode_detect)
-				ibuf->flags |= IB_alphamode_premul;
-		}
-		return(ibuf);
-	}
-	catch (const std::exception& exc)
-	{
-		std::cerr << exc.what() << std::endl;
-		if (ibuf) IMB_freeImBuf(ibuf);
-		delete file;
-		delete membuf;
-
-		return (0);
-	}
-=======
   ExrHandle *data = (ExrHandle *)handle;
   return imb_exr_is_multi(*data->ifile);
 }
->>>>>>> 5d7ac749
 
 struct ImBuf *imb_load_openexr(const unsigned char *mem,
                                size_t size,
