--- conflicted
+++ resolved
@@ -66,7 +66,7 @@
   mat3_from_axis_conversion(
       BC_DEFAULT_FORWARD, BC_DEFAULT_UP, global_forward_axis, global_up_axis, mrot);
 
-  //transpose_m3(mrot); // Assume that mat3_from_axis_conversion() returns a transposed matrix
+  // transpose_m3(mrot); // Assume that mat3_from_axis_conversion() returns a transposed matrix
   copy_m4_m3(mat, mrot);
   set_transform(mat);
 }
@@ -179,17 +179,9 @@
   quat_to_eul(this->rot, this->q);
 }
 
-<<<<<<< HEAD
-/*
-We need double here because the OpenCollada API needs it.
-precision = -1 indicates to not limit the precision
-*/
-void BCMatrix::get_matrix(DMatrix &mat, const bool transposed, const int precision) const
-=======
 /* We need double here because the OpenCollada API needs it.
  * precision = -1 indicates to not limit the precision. */
-void BCMatrix::get_matrix(double (&mat)[4][4], const bool transposed, const int precision) const
->>>>>>> ffaf91b5
+void BCMatrix::get_matrix(DMatrix &mat, const bool transposed, const int precision) const
 {
   for (int i = 0; i < 4; i++)
     for (int j = 0; j < 4; j++) {
