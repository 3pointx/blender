/*
 * ***** BEGIN GPL LICENSE BLOCK *****
 *
 * This program is free software; you can redistribute it and/or
 * modify it under the terms of the GNU General Public License
 * as published by the Free Software Foundation; either version 2
 * of the License, or (at your option) any later version.
 *
 * This program is distributed in the hope that it will be useful,
 * but WITHOUT ANY WARRANTY; without even the implied warranty of
 * MERCHANTABILITY or FITNESS FOR A PARTICULAR PURPOSE.  See the
 * GNU General Public License for more details.
 *
 * You should have received a copy of the GNU General Public License
 * along with this program; if not, write to the Free Software Foundation,
 * Inc., 51 Franklin Street, Fifth Floor, Boston, MA 02110-1301, USA.
 *
 * Contributor(s): Chingiz Dyussenov, Arystanbek Dyussenov, Nathan Letwory.
 *
 * ***** END GPL LICENSE BLOCK *****
 */

/** \file ArmatureImporter.h
 *  \ingroup collada
 */

#ifndef __ARMATUREIMPORTER_H__
#define __ARMATUREIMPORTER_H__

#include "COLLADAFWNode.h"
#include "COLLADAFWUniqueId.h"
#include "COLLADAFWMorphController.h"

extern "C" {
#include "BKE_context.h"
#include "BKE_key.h"

#include "DNA_armature_types.h"
#include "DNA_object_types.h"
#include "DNA_scene_types.h"
#include "DNA_key_types.h"

#include "ED_armature.h"
}

#include "AnimationImporter.h"
#include "MeshImporter.h"
#include "SkinInfo.h"
#include "TransformReader.h"
#include "ExtraTags.h"

#include <map>
#include <vector>

#include "collada_internal.h"
#include "collada_utils.h"
#include "ImportSettings.h"

#define UNLIMITED_CHAIN_MAX INT_MAX
#define MINIMUM_BONE_LENGTH 0.000001f

class ArmatureImporter : private TransformReader
{
private:
	Main *m_bmain;
	Scene *scene;
	ViewLayer *view_layer;
	UnitConverter *unit_converter;
	const ImportSettings *import_settings;

	// std::map<int, JointData> joint_index_to_joint_info_map;
	// std::map<COLLADAFW::UniqueId, int> joint_id_to_joint_index_map;
	BoneExtensionManager bone_extension_manager;
	// int bone_direction_row; // XXX not used
	float leaf_bone_length;
	int totbone;
	// XXX not used
	// float min_angle; // minimum angle between bone head-tail and a row of bone matrix

#if 0
	struct ArmatureJoints {
		Object *ob_arm;
		std::vector<COLLADAFW::Node*> root_joints;
	};
	std::vector<ArmatureJoints> armature_joints;
#endif

	Object *empty; // empty for leaf bones

	std::map<COLLADAFW::UniqueId, COLLADAFW::UniqueId> geom_uid_by_controller_uid;
	std::map<COLLADAFW::UniqueId, COLLADAFW::Node*> joint_by_uid; // contains all joints
	std::vector<COLLADAFW::Node*> root_joints;
	std::vector<COLLADAFW::Node*> finished_joints;
	std::vector<COLLADAFW::MorphController*> morph_controllers;
	std::map<COLLADAFW::UniqueId, Object*> joint_parent_map;
	std::map<COLLADAFW::UniqueId, Object*> unskinned_armature_map;

	MeshImporterBase *mesh_importer;

	// This is used to store data passed in write_controller_data.
	// Arrays from COLLADAFW::SkinControllerData lose ownership, so do this class members
	// so that arrays don't get freed until we free them explicitly.

	std::map<COLLADAFW::UniqueId, SkinInfo> skin_by_data_uid; // data UID = skin controller data UID
#if 0
	JointData *get_joint_data(COLLADAFW::Node *node);
#endif

	int create_bone(SkinInfo* skin, COLLADAFW::Node *node, EditBone *parent, int totchild,
		float parent_mat[4][4], bArmature *arm, std::vector<std::string> &layer_labels);

	BoneExtended &add_bone_extended(EditBone *bone, COLLADAFW::Node * node, int sibcount, std::vector<std::string> &layer_labels, BoneExtensionMap &extended_bones);

	void fix_leaf_bone_hierarchy(bArmature *armature, Bone *bone, bool fix_orientation);
	void fix_leaf_bone(bArmature *armature, EditBone *ebone, BoneExtended *be, bool fix_orientation);
	void fix_parent_connect(bArmature *armature, Bone *bone);
	void connect_bone_chains(bArmature *armature, Bone *bone, const int max_chain_length);

	void set_pose( Object *ob_arm,  COLLADAFW::Node *root_node, const char *parentname, float parent_mat[4][4]);

#if 0
	void set_leaf_bone_shapes(Object *ob_arm);
	void set_euler_rotmode();
#endif

	Object *get_empty_for_leaves();

#if 0
	Object *find_armature(COLLADAFW::Node *node);

	ArmatureJoints& get_armature_joints(Object *ob_arm);
#endif

	Object *create_armature_bones(Main *bmain, SkinInfo& skin);
	void create_armature_bones(Main *bmain, std::vector<Object *> &arm_objs);

	/** TagsMap typedef for uid_tags_map. */
	typedef std::map<std::string, ExtraTags*> TagsMap;
	TagsMap uid_tags_map;
public:

<<<<<<< HEAD
	ArmatureImporter(UnitConverter *conv, MeshImporterBase *mesh, Scene *sce, ViewLayer *view_layer, const ImportSettings *import_settings);
=======
	ArmatureImporter(UnitConverter *conv, MeshImporterBase *mesh, Main *bmain, Scene *sce, const ImportSettings *import_settings);
>>>>>>> fd190699
	~ArmatureImporter();

	void add_root_joint(COLLADAFW::Node *node, Object *parent);

	// here we add bones to armatures, having armatures previously created in write_controller
	void make_armatures(bContext *C, std::vector<Object *> &objects_to_scale);

	void make_shape_keys(bContext *C);

#if 0
	// link with meshes, create vertex groups, assign weights
	void link_armature(Object *ob_arm, const COLLADAFW::UniqueId& geom_id, const COLLADAFW::UniqueId& controller_data_id);
#endif

	bool write_skin_controller_data(const COLLADAFW::SkinControllerData* data);

	bool write_controller(const COLLADAFW::Controller* controller);

	COLLADAFW::UniqueId *get_geometry_uid(const COLLADAFW::UniqueId& controller_uid);

	Object *get_armature_for_joint(COLLADAFW::Node *node);

	void get_rna_path_for_joint(COLLADAFW::Node *node, char *joint_path, size_t count);

	// gives a world-space mat
	bool get_joint_bind_mat(float m[4][4], COLLADAFW::Node *joint);

	void set_tags_map( TagsMap& tags_map);

};

#endif<|MERGE_RESOLUTION|>--- conflicted
+++ resolved
@@ -139,11 +139,8 @@
 	TagsMap uid_tags_map;
 public:
 
-<<<<<<< HEAD
-	ArmatureImporter(UnitConverter *conv, MeshImporterBase *mesh, Scene *sce, ViewLayer *view_layer, const ImportSettings *import_settings);
-=======
-	ArmatureImporter(UnitConverter *conv, MeshImporterBase *mesh, Main *bmain, Scene *sce, const ImportSettings *import_settings);
->>>>>>> fd190699
+	ArmatureImporter(
+	        UnitConverter *conv, MeshImporterBase *mesh, Main *bmain, Scene *sce, ViewLayer *view_layer, const ImportSettings *import_settings);
 	~ArmatureImporter();
 
 	void add_root_joint(COLLADAFW::Node *node, Object *parent);
