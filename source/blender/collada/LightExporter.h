--- conflicted
+++ resolved
@@ -30,27 +30,15 @@
 
 #include "ExportSettings.h"
 
-<<<<<<< HEAD
-class LightsExporter: COLLADASW::LibraryLights
-{
-public:
-	LightsExporter(COLLADASW::StreamWriter *sw, BCExportSettings &export_settings);
-	void exportLights(Scene *sce);
-	void operator()(Object *ob);
-private:
-	bool exportBlenderProfile(COLLADASW::Light &cla, Light *la);
-	BCExportSettings &export_settings;
-=======
 class LightsExporter : COLLADASW::LibraryLights {
  public:
-  LightsExporter(COLLADASW::StreamWriter *sw, const ExportSettings *export_settings);
+  LightsExporter(COLLADASW::StreamWriter *sw, BCExportSettings &export_settings);
   void exportLights(Scene *sce);
   void operator()(Object *ob);
 
  private:
   bool exportBlenderProfile(COLLADASW::Light &cla, Light *la);
-  const ExportSettings *export_settings;
->>>>>>> 3076d95b
+  BCExportSettings &export_settings;
 };
 
 #endif