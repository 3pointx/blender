--- conflicted
+++ resolved
@@ -105,29 +105,6 @@
   return bc_test_parent_loop(par->parent, ob);
 }
 
-<<<<<<< HEAD
-=======
-void bc_get_children(std::vector<Object *> &child_set, Object *ob, ViewLayer *view_layer)
-{
-  Base *base;
-  for (base = (Base *)view_layer->object_bases.first; base; base = base->next) {
-    Object *cob = base->object;
-    if (cob->parent == ob) {
-      switch (ob->type) {
-        case OB_MESH:
-        case OB_CAMERA:
-        case OB_LAMP:
-        case OB_EMPTY:
-        case OB_ARMATURE:
-          child_set.push_back(cob);
-        default:
-          break;
-      }
-    }
-  }
-}
-
->>>>>>> 3076d95b
 bool bc_validateConstraints(bConstraint *con)
 {
   const bConstraintTypeInfo *cti = BKE_constraint_typeinfo_get(con);
@@ -152,53 +129,17 @@
 
 bool bc_set_parent(Object *ob, Object *par, bContext *C, bool is_parent_space)
 {
-<<<<<<< HEAD
-	Scene *scene = CTX_data_scene(C);
-	int partype = PAR_OBJECT;
-	const bool xmirror = false;
-	const bool keep_transform = false;
-
-	if (par && is_parent_space) {
-		mul_m4_m4m4(ob->obmat, par->obmat, ob->obmat);
-	}
-
-	bool ok = ED_object_parent_set(NULL, C, scene, ob, par, partype, xmirror, keep_transform, NULL);
-	return ok;
-=======
-  Object workob;
-  Depsgraph *depsgraph = CTX_data_depsgraph(C);
-  Scene *sce = CTX_data_scene(C);
-
-  if (!par || bc_test_parent_loop(par, ob))
-    return false;
-
-  ob->parent = par;
-  ob->partype = PAROBJECT;
-
-  ob->parsubstr[0] = 0;
-
-  if (is_parent_space) {
-    float mat[4][4];
-    // calc par->obmat
-    BKE_object_where_is_calc(depsgraph, sce, par);
-
-    // move child obmat into world space
-    mul_m4_m4m4(mat, par->obmat, ob->obmat);
-    copy_m4_m4(ob->obmat, mat);
-  }
-
-  // apply child obmat (i.e. decompose it into rot/loc/size)
-  BKE_object_apply_mat4(ob, ob->obmat, 0, 0);
-
-  // compute parentinv
-  BKE_object_workob_calc_parent(depsgraph, sce, ob, &workob);
-  invert_m4_m4(ob->parentinv, workob.obmat);
-
-  DEG_id_tag_update(&ob->id, ID_RECALC_TRANSFORM | ID_RECALC_GEOMETRY);
-  DEG_id_tag_update(&par->id, ID_RECALC_TRANSFORM);
-
-  return true;
->>>>>>> 3076d95b
+  Scene *scene = CTX_data_scene(C);
+  int partype = PAR_OBJECT;
+  const bool xmirror = false;
+  const bool keep_transform = false;
+
+  if (par && is_parent_space) {
+    mul_m4_m4m4(ob->obmat, par->obmat, ob->obmat);
+  }
+
+  bool ok = ED_object_parent_set(NULL, C, scene, ob, par, partype, xmirror, keep_transform, NULL);
+  return ok;
 }
 
 std::vector<bAction *> bc_getSceneActions(const bContext *C, Object *ob, bool all_actions)
@@ -330,52 +271,6 @@
   return ob_arm;
 }
 
-<<<<<<< HEAD
-=======
-/**
- * Returns the highest selected ancestor
- * returns NULL if no ancestor is selected
- * IMPORTANT: This function expects that all exported objects have set:
- * ob->id.tag & LIB_TAG_DOIT
- */
-Object *bc_get_highest_selected_ancestor_or_self(LinkNode *export_set, Object *ob)
-
-{
-  Object *ancestor = ob;
-  while (ob->parent && bc_is_marked(ob->parent)) {
-    ob = ob->parent;
-    ancestor = ob;
-  }
-  return ancestor;
-}
-
-bool bc_is_base_node(LinkNode *export_set, Object *ob)
-{
-  Object *root = bc_get_highest_selected_ancestor_or_self(export_set, ob);
-  return (root == ob);
-}
-
-bool bc_is_in_Export_set(LinkNode *export_set, Object *ob, ViewLayer *view_layer)
-{
-  bool to_export = (BLI_linklist_index(export_set, ob) != -1);
-
-  if (!to_export) {
-    /* Mark this object as to_export even if it is not in the
-    export list, but it contains children to export */
-
-    std::vector<Object *> children;
-    bc_get_children(children, ob, view_layer);
-    for (int i = 0; i < children.size(); i++) {
-      if (bc_is_in_Export_set(export_set, children[i], view_layer)) {
-        to_export = true;
-        break;
-      }
-    }
-  }
-  return to_export;
-}
-
->>>>>>> 3076d95b
 bool bc_has_object_type(LinkNode *export_set, short obtype)
 {
   LinkNode *node;
@@ -389,24 +284,6 @@
   }
   return false;
 }
-
-<<<<<<< HEAD
-=======
-int bc_is_marked(Object *ob)
-{
-  return ob && (ob->id.tag & LIB_TAG_DOIT);
-}
-
-void bc_remove_mark(Object *ob)
-{
-  ob->id.tag &= ~LIB_TAG_DOIT;
-}
-
-void bc_set_mark(Object *ob)
-{
-  ob->id.tag |= LIB_TAG_DOIT;
-}
->>>>>>> 3076d95b
 
 // Use bubble sort algorithm for sorting the export set
 void bc_bubble_sort_by_Object_name(LinkNode *export_set)
@@ -1067,30 +944,36 @@
   return false;
 }
 
-void bc_add_global_transform(Matrix &to_mat, const Matrix &from_mat, const BCMatrix &global_transform, const bool invert)
-{
-	copy_m4_m4(to_mat, from_mat);
-	bc_add_global_transform(to_mat, global_transform, invert);
-}
-
-void bc_add_global_transform(Vector &to_vec, const Vector &from_vec, const BCMatrix &global_transform, const bool invert)
-{
-	copy_v3_v3(to_vec, from_vec);
-	bc_add_global_transform(to_vec, global_transform, invert);
+void bc_add_global_transform(Matrix &to_mat,
+                             const Matrix &from_mat,
+                             const BCMatrix &global_transform,
+                             const bool invert)
+{
+  copy_m4_m4(to_mat, from_mat);
+  bc_add_global_transform(to_mat, global_transform, invert);
+}
+
+void bc_add_global_transform(Vector &to_vec,
+                             const Vector &from_vec,
+                             const BCMatrix &global_transform,
+                             const bool invert)
+{
+  copy_v3_v3(to_vec, from_vec);
+  bc_add_global_transform(to_vec, global_transform, invert);
 }
 
 void bc_add_global_transform(Matrix &to_mat, const BCMatrix &global_transform, const bool invert)
 {
-	BCMatrix mat(to_mat);
-	mat.add_transform(global_transform, invert);
-	mat.get_matrix(to_mat);
+  BCMatrix mat(to_mat);
+  mat.add_transform(global_transform, invert);
+  mat.get_matrix(to_mat);
 }
 
 void bc_add_global_transform(Vector &to_vec, const BCMatrix &global_transform, const bool invert)
 {
-	Matrix mat;
-	global_transform.get_matrix(mat, false, 6, invert);
-	mul_v3_m4v3(to_vec, mat, to_vec);
+  Matrix mat;
+  global_transform.get_matrix(mat, false, 6, invert);
+  mul_v3_m4v3(to_vec, mat, to_vec);
 }
 
 /**
@@ -1099,59 +982,7 @@
  *
  * Note: This is old style for Blender <= 2.78 only kept for compatibility
  */
-<<<<<<< HEAD
-void bc_create_restpose_mat(BCExportSettings &export_settings, Bone *bone, float to_mat[4][4], float from_mat[4][4], bool use_local_space)
-{
-	float loc[3];
-	float rot[3];
-	float scale[3];
-	static const float V0[3] = { 0, 0, 0 };
-
-	if (!has_custom_props(bone, export_settings.get_keep_bind_info(), "restpose_loc") &&
-		!has_custom_props(bone, export_settings.get_keep_bind_info(), "restpose_rot") &&
-		!has_custom_props(bone, export_settings.get_keep_bind_info(), "restpose_scale"))
-	{
-		/* No need */
-		copy_m4_m4(to_mat, from_mat);
-		return;
-	}
-
-	bc_decompose(from_mat, loc, rot, NULL, scale);
-	loc_eulO_size_to_mat4(to_mat, loc, rot, scale, 6);
-
-	if (export_settings.get_keep_bind_info()) {
-		bc_get_property_vector(bone, "restpose_loc", loc, loc);
-
-		if (use_local_space && bone->parent) {
-			Bone *b = bone;
-			while (b->parent) {
-				b = b->parent;
-				float ploc[3];
-				bc_get_property_vector(b, "restpose_loc", ploc, V0);
-				loc[0] += ploc[0];
-				loc[1] += ploc[1];
-				loc[2] += ploc[2];
-			}
-		}
-	}
-
-	if (export_settings.get_keep_bind_info()) {
-		if (bc_get_IDProperty(bone, "restpose_rot_x"))
-		    rot[0] = DEG2RADF(bc_get_property(bone, "restpose_rot_x", 0));
-		if (bc_get_IDProperty(bone, "restpose_rot_y"))
-			rot[1] = DEG2RADF(bc_get_property(bone, "restpose_rot_y", 0));
-		if (bc_get_IDProperty(bone, "restpose_rot_z"))
-			rot[2] = DEG2RADF(bc_get_property(bone, "restpose_rot_z", 0));
-	}
-
-	if (export_settings.get_keep_bind_info()) {
-		bc_get_property_vector(bone, "restpose_scale", scale, scale);
-	}
-
-	loc_eulO_size_to_mat4(to_mat, loc, rot, scale, 6);
-
-=======
-void bc_create_restpose_mat(const ExportSettings *export_settings,
+void bc_create_restpose_mat(BCExportSettings &export_settings,
                             Bone *bone,
                             float to_mat[4][4],
                             float from_mat[4][4],
@@ -1162,9 +993,9 @@
   float scale[3];
   static const float V0[3] = {0, 0, 0};
 
-  if (!has_custom_props(bone, export_settings->keep_bind_info, "restpose_loc") &&
-      !has_custom_props(bone, export_settings->keep_bind_info, "restpose_rot") &&
-      !has_custom_props(bone, export_settings->keep_bind_info, "restpose_scale")) {
+  if (!has_custom_props(bone, export_settings.get_keep_bind_info(), "restpose_loc") &&
+      !has_custom_props(bone, export_settings.get_keep_bind_info(), "restpose_rot") &&
+      !has_custom_props(bone, export_settings.get_keep_bind_info(), "restpose_scale")) {
     /* No need */
     copy_m4_m4(to_mat, from_mat);
     return;
@@ -1173,7 +1004,7 @@
   bc_decompose(from_mat, loc, rot, NULL, scale);
   loc_eulO_size_to_mat4(to_mat, loc, rot, scale, 6);
 
-  if (export_settings->keep_bind_info) {
+  if (export_settings.get_keep_bind_info()) {
     bc_get_property_vector(bone, "restpose_loc", loc, loc);
 
     if (use_local_space && bone->parent) {
@@ -1189,7 +1020,7 @@
     }
   }
 
-  if (export_settings->keep_bind_info) {
+  if (export_settings.get_keep_bind_info()) {
     if (bc_get_IDProperty(bone, "restpose_rot_x"))
       rot[0] = DEG2RADF(bc_get_property(bone, "restpose_rot_x", 0));
     if (bc_get_IDProperty(bone, "restpose_rot_y"))
@@ -1198,12 +1029,11 @@
       rot[2] = DEG2RADF(bc_get_property(bone, "restpose_rot_z", 0));
   }
 
-  if (export_settings->keep_bind_info) {
+  if (export_settings.get_keep_bind_info()) {
     bc_get_property_vector(bone, "restpose_scale", scale, scale);
   }
 
   loc_eulO_size_to_mat4(to_mat, loc, rot, scale, 6);
->>>>>>> 3076d95b
 }
 
 /*
