--- conflicted
+++ resolved
@@ -46,11 +46,7 @@
 #include <math.h>
 #include <stdlib.h>
 
-<<<<<<< HEAD
-void ED_sculpt_init_transform(struct bContext *C, Object *ob, const int mval[2])
-=======
-void ED_sculpt_init_transform(struct bContext *C, Object *ob, const char *undo_name)
->>>>>>> 7fbf72f1
+void ED_sculpt_init_transform(struct bContext *C, Object *ob, const int mval[2], const char *undo_name)
 {
   Sculpt *sd = CTX_data_tool_settings(C)->sculpt;
   SculptSession *ss = ob->sculpt;
