/* SPDX-License-Identifier: GPL-2.0-or-later
 * Copyright 2001-2002 NaN Holding BV. All rights reserved. */

/** \file
 * \ingroup edsculpt
 *
 * Used for vertex color & weight paint and mode switching.
 *
 * \note This file is already big,
 * use `paint_vertex_color_ops.c` & `paint_vertex_weight_ops.c` for general purpose operators.
 */

#include "MEM_guardedalloc.h"

#include "BLI_array_utils.h"
#include "BLI_color.hh"
#include "BLI_color_mix.hh"
#include "BLI_listbase.h"
#include "BLI_math.h"
#include "BLI_rect.h"
#include "BLI_string.h"
#include "BLI_task.h"
#include "BLI_task.hh"

#include "DNA_brush_types.h"
#include "DNA_mesh_types.h"
#include "DNA_object_types.h"
#include "DNA_particle_types.h"
#include "DNA_scene_types.h"

#include "RNA_access.h"
#include "RNA_prototypes.h"

#include "BKE_attribute.h"
#include "BKE_attribute.hh"
#include "BKE_brush.h"
#include "BKE_colortools.h"
#include "BKE_context.h"
#include "BKE_deform.h"
#include "BKE_editmesh.h"
#include "BKE_layer.h"
#include "BKE_lib_id.h"
#include "BKE_main.h"
#include "BKE_mesh.h"
#include "BKE_mesh_mapping.h"
#include "BKE_modifier.h"
#include "BKE_object.h"
#include "BKE_object_deform.h"
#include "BKE_paint.h"
#include "BKE_report.h"
#include "BKE_subsurf.h"

#include "DEG_depsgraph.h"

#include "WM_api.h"
#include "WM_message.h"
#include "WM_toolsystem.h"
#include "WM_types.h"

#include "ED_armature.h"
#include "ED_image.h"
#include "ED_mesh.h"
#include "ED_object.h"
#include "ED_screen.h"
#include "ED_view3d.h"

/* For IMB_BlendMode only. */
#include "IMB_imbuf.h"

#include "BKE_ccg.h"
#include "bmesh.h"

#include "paint_intern.h" /* own include */
#include "sculpt_intern.h"

using blender::IndexRange;
using namespace blender;
using namespace blender::color;

/* -------------------------------------------------------------------- */
/** \name Internal Utilities
 * \{ */

static uint color2uint(ColorPaint4b c)
{
  return *(reinterpret_cast<uint *>(&c));
}

static bool isZero(ColorPaint4f c)
{
  return c.r == 0.0f && c.g == 0.0f && c.b == 0.0f && c.a == 0.0f;
}

static bool isZero(ColorPaint4b c)
{
  return c.r == 0 && c.g == 0 && c.b == 0 && c.a == 0;
}

template<typename Color = ColorPaint4f> static ColorPaint4f toFloat(const Color &c)
{
  if constexpr (std::is_same_v<Color, ColorPaint4b>) {
    return c.decode();
  }
  else {
    return c;
  }
}

template<typename Color = ColorPaint4f> static Color fromFloat(const ColorPaint4f &c)
{
  if constexpr (std::is_same_v<Color, ColorPaint4b>) {
    return c.encode();
  }
  else {
    return c;
  }
}

/* Use for 'blur' brush, align with PBVH nodes, created and freed on each update. */
template<typename BlendType> struct VPaintAverageAccum {
  BlendType len;
  BlendType value[3];
};

struct WPaintAverageAccum {
  uint len;
  double value;
};

struct NormalAnglePrecalc {
  bool do_mask_normal;
  /* what angle to mask at */
  float angle;
  /* cos(angle), faster to compare */
  float angle__cos;
  float angle_inner;
  float angle_inner__cos;
  /* difference between angle and angle_inner, for easy access */
  float angle_range;
};

/* Returns number of elements. */
static int get_vcol_elements(Mesh *me, size_t *r_elem_size)
{
  const CustomDataLayer *layer = BKE_id_attributes_active_color_get(&me->id);
  const eAttrDomain domain = BKE_id_attribute_domain(&me->id, layer);

  if (r_elem_size) {
    *r_elem_size = layer->type == CD_PROP_COLOR ? sizeof(float) * 4ULL : 4ULL;
  }

  switch (domain) {
    case ATTR_DOMAIN_POINT:
      return me->totvert;
    case ATTR_DOMAIN_CORNER:
      return me->totloop;
    default:
      return 0;
  }
}

static void view_angle_limits_init(NormalAnglePrecalc *a, float angle, bool do_mask_normal)
{
  angle = RAD2DEGF(angle);
  a->do_mask_normal = do_mask_normal;
  if (do_mask_normal) {
    a->angle_inner = angle;
    a->angle = (a->angle_inner + 90.0f) * 0.5f;
  }
  else {
    a->angle_inner = a->angle = angle;
  }

  a->angle_inner *= (float)(M_PI_2 / 90);
  a->angle *= (float)(M_PI_2 / 90);
  a->angle_range = a->angle - a->angle_inner;

  if (a->angle_range <= 0.0f) {
    a->do_mask_normal = false; /* no need to do blending */
  }

  a->angle__cos = cosf(a->angle);
  a->angle_inner__cos = cosf(a->angle_inner);
}

static float view_angle_limits_apply_falloff(const NormalAnglePrecalc *a,
                                             float angle_cos,
                                             float *mask_p)
{
  if (angle_cos <= a->angle__cos) {
    /* outsize the normal limit */
    return false;
  }
  if (angle_cos < a->angle_inner__cos) {
    *mask_p *= (a->angle - acosf(angle_cos)) / a->angle_range;
    return true;
  }
  return true;
}

static bool vwpaint_use_normal(const VPaint *vp)
{
  return ((vp->paint.brush->flag & BRUSH_FRONTFACE) != 0) ||
         ((vp->paint.brush->flag & BRUSH_FRONTFACE_FALLOFF) != 0);
}

static bool brush_use_accumulate_ex(const Brush *brush, const int ob_mode)
{
  return ((brush->flag & BRUSH_ACCUMULATE) != 0 ||
          (ob_mode == OB_MODE_VERTEX_PAINT ? (brush->vertexpaint_tool == VPAINT_TOOL_SMEAR) :
                                             (brush->weightpaint_tool == WPAINT_TOOL_SMEAR)));
}

static bool brush_use_accumulate(const VPaint *vp)
{
  return brush_use_accumulate_ex(vp->paint.brush, vp->paint.runtime.ob_mode);
}

static MDeformVert *defweight_prev_init(MDeformVert *dvert_prev,
                                        MDeformVert *dvert_curr,
                                        int index)
{
  const MDeformVert *dv_curr = &dvert_curr[index];
  MDeformVert *dv_prev = &dvert_prev[index];
  if (dv_prev->flag == 1) {
    dv_prev->flag = 0;
    BKE_defvert_copy(dv_prev, dv_curr);
  }
  return dv_prev;
}

static void paint_last_stroke_update(Scene *scene, const float location[3])
{
  UnifiedPaintSettings *ups = &scene->toolsettings->unified_paint_settings;
  ups->average_stroke_counter++;
  add_v3_v3(ups->average_stroke_accum, location);
  ups->last_stroke_valid = true;
}

bool vertex_paint_mode_poll(bContext *C)
{
  const Object *ob = CTX_data_active_object(C);

  if (!(ob && ob->mode == OB_MODE_VERTEX_PAINT && ((const Mesh *)ob->data)->totpoly)) {
    return false;
  }

  const CustomDataLayer *layer = BKE_id_attributes_active_color_get(
      static_cast<const ID *>(ob->data));

  return layer != nullptr;
}

static bool vertex_paint_poll_ex(bContext *C, bool check_tool)
{
  if (vertex_paint_mode_poll(C) && BKE_paint_brush(&CTX_data_tool_settings(C)->vpaint->paint)) {
    ScrArea *area = CTX_wm_area(C);
    if (area && area->spacetype == SPACE_VIEW3D) {
      ARegion *region = CTX_wm_region(C);
      if (region->regiontype == RGN_TYPE_WINDOW) {
        if (!check_tool || WM_toolsystem_active_tool_is_brush(C)) {
          return true;
        }
      }
    }
  }
  return false;
}

bool vertex_paint_poll(bContext *C)
{
  return vertex_paint_poll_ex(C, true);
}

bool vertex_paint_poll_ignore_tool(bContext *C)
{
  return vertex_paint_poll_ex(C, false);
}

bool weight_paint_mode_poll(bContext *C)
{
  const Object *ob = CTX_data_active_object(C);

  return ob && ob->mode == OB_MODE_WEIGHT_PAINT && ((const Mesh *)ob->data)->totpoly;
}

static bool weight_paint_poll_ex(bContext *C, bool check_tool)
{
  const Object *ob = CTX_data_active_object(C);
  const ScrArea *area;

  if ((ob != nullptr) && (ob->mode & OB_MODE_WEIGHT_PAINT) &&
      (BKE_paint_brush(&CTX_data_tool_settings(C)->wpaint->paint) != nullptr) &&
      (area = CTX_wm_area(C)) && (area->spacetype == SPACE_VIEW3D)) {
    ARegion *region = CTX_wm_region(C);
    if (ELEM(region->regiontype, RGN_TYPE_WINDOW, RGN_TYPE_HUD)) {
      if (!check_tool || WM_toolsystem_active_tool_is_brush(C)) {
        return true;
      }
    }
  }
  return false;
}

bool weight_paint_poll(bContext *C)
{
  return weight_paint_poll_ex(C, true);
}

bool weight_paint_poll_ignore_tool(bContext *C)
{
  return weight_paint_poll_ex(C, false);
}

template<typename Color, typename Traits, eAttrDomain domain>
static Color vpaint_get_current_col(Scene *scene, VPaint *vp, bool secondary)
{
  const Brush *brush = BKE_paint_brush_for_read(&vp->paint);
  float color[4];
  const float *brush_color = secondary ? BKE_brush_secondary_color_get(scene, brush) :
                                         BKE_brush_color_get(scene, brush);
  IMB_colormanagement_srgb_to_scene_linear_v3(color, brush_color);

  color[3] = 1.0f; /* alpha isn't used, could even be removed to speedup paint a little */

  return fromFloat<Color>(ColorPaint4f(color));
}

uint vpaint_get_current_color(Scene *scene, VPaint *vp, bool secondary)
{
  ColorPaint4b col = vpaint_get_current_col<ColorPaint4b, ByteTraits, ATTR_DOMAIN_CORNER>(
      scene, vp, secondary);

  return color2uint(col);
}

/* wpaint has 'wpaint_blend' */
template<typename Color, typename Traits>
static Color vpaint_blend(const VPaint *vp,
                          Color color_curr,
                          Color color_orig,
                          Color color_paint,
                          const typename Traits::ValueType alpha,
                          const typename Traits::BlendType brush_alpha_value)
{
  using Value = typename Traits::ValueType;

  const Brush *brush = vp->paint.brush;
  const IMB_BlendMode blend = (IMB_BlendMode)brush->blend;

  const Color color_blend = BLI_mix_colors<Color, Traits>(blend, color_curr, color_paint, alpha);

  /* If no accumulate, clip color adding with `color_orig` & `color_test`. */
  if (!brush_use_accumulate(vp)) {
    uint a;
    Color color_test;
    Value *cp, *ct, *co;

    color_test = BLI_mix_colors<Color, Traits>(blend, color_orig, color_paint, brush_alpha_value);

    cp = (Value *)&color_blend;
    ct = (Value *)&color_test;
    co = (Value *)&color_orig;

    for (a = 0; a < 4; a++) {
      if (ct[a] < co[a]) {
        if (cp[a] < ct[a]) {
          cp[a] = ct[a];
        }
        else if (cp[a] > co[a]) {
          cp[a] = co[a];
        }
      }
      else {
        if (cp[a] < co[a]) {
          cp[a] = co[a];
        }
        else if (cp[a] > ct[a]) {
          cp[a] = ct[a];
        }
      }
    }
  }

  if ((brush->flag & BRUSH_LOCK_ALPHA) &&
      !ELEM(blend, IMB_BLEND_ERASE_ALPHA, IMB_BLEND_ADD_ALPHA)) {
    Value *cp, *cc;
    cp = (Value *)&color_blend;
    cc = (Value *)&color_curr;
    cp[3] = cc[3];
  }

  return color_blend;
}

/* vpaint has 'vpaint_blend' */
static float wpaint_blend(const VPaint *wp,
                          float weight,
                          const float alpha,
                          float paintval,
                          const float UNUSED(brush_alpha_value),
                          const bool do_flip)
{
  const Brush *brush = wp->paint.brush;
  IMB_BlendMode blend = (IMB_BlendMode)brush->blend;

  if (do_flip) {
    switch (blend) {
      case IMB_BLEND_MIX:
        paintval = 1.0f - paintval;
        break;
      case IMB_BLEND_ADD:
        blend = IMB_BLEND_SUB;
        break;
      case IMB_BLEND_SUB:
        blend = IMB_BLEND_ADD;
        break;
      case IMB_BLEND_LIGHTEN:
        blend = IMB_BLEND_DARKEN;
        break;
      case IMB_BLEND_DARKEN:
        blend = IMB_BLEND_LIGHTEN;
        break;
      default:
        break;
    }
  }

  weight = ED_wpaint_blend_tool(blend, weight, paintval, alpha);

  CLAMP(weight, 0.0f, 1.0f);

  return weight;
}

static void paint_and_tex_color_alpha_intern(VPaint *vp,
                                             const ViewContext *vc,
                                             const float co[3],
                                             float r_rgba[4])
{
  const Brush *brush = BKE_paint_brush(&vp->paint);
  BLI_assert(brush->mtex.tex != nullptr);
  if (brush->mtex.brush_map_mode == MTEX_MAP_MODE_3D) {
    BKE_brush_sample_tex_3d(vc->scene, brush, co, r_rgba, 0, nullptr);
  }
  else {
    float co_ss[2]; /* screenspace */
    if (ED_view3d_project_float_object(
            vc->region,
            co,
            co_ss,
            (eV3DProjTest)(V3D_PROJ_TEST_CLIP_BB | V3D_PROJ_TEST_CLIP_NEAR)) == V3D_PROJ_RET_OK) {
      const float co_ss_3d[3] = {co_ss[0], co_ss[1], 0.0f}; /* we need a 3rd empty value */
      BKE_brush_sample_tex_3d(vc->scene, brush, co_ss_3d, r_rgba, 0, nullptr);
    }
    else {
      zero_v4(r_rgba);
    }
  }
}

static float wpaint_clamp_monotonic(float oldval, float curval, float newval)
{
  if (newval < oldval) {
    return MIN2(newval, curval);
  }
  if (newval > oldval) {
    return MAX2(newval, curval);
  }
  return newval;
}

static float wpaint_undo_lock_relative(
    float weight, float old_weight, float locked_weight, float free_weight, bool auto_normalize)
{
  /* In auto-normalize mode, or when there is no unlocked weight,
   * compute based on locked weight. */
  if (auto_normalize || free_weight <= 0.0f) {
    if (locked_weight < 1.0f - VERTEX_WEIGHT_LOCK_EPSILON) {
      weight *= (1.0f - locked_weight);
    }
    else {
      weight = 0;
    }
  }
  else {
    /* When dealing with full unlocked weight, don't paint, as it is always displayed as 1. */
    if (old_weight >= free_weight) {
      weight = old_weight;
    }
    /* Try to compute a weight value that would produce the desired effect if normalized. */
    else if (weight < 1.0f) {
      weight = weight * (free_weight - old_weight) / (1 - weight);
    }
    else {
      weight = 1.0f;
    }
  }

  return weight;
}

/* ----------------------------------------------------- */

static void do_weight_paint_normalize_all(MDeformVert *dvert,
                                          const int defbase_tot,
                                          const bool *vgroup_validmap)
{
  float sum = 0.0f, fac;
  uint i, tot = 0;
  MDeformWeight *dw;

  for (i = dvert->totweight, dw = dvert->dw; i != 0; i--, dw++) {
    if (dw->def_nr < defbase_tot && vgroup_validmap[dw->def_nr]) {
      tot++;
      sum += dw->weight;
    }
  }

  if ((tot == 0) || (sum == 1.0f)) {
    return;
  }

  if (sum != 0.0f) {
    fac = 1.0f / sum;

    for (i = dvert->totweight, dw = dvert->dw; i != 0; i--, dw++) {
      if (dw->def_nr < defbase_tot && vgroup_validmap[dw->def_nr]) {
        dw->weight *= fac;
      }
    }
  }
  else {
    /* hrmf, not a factor in this case */
    fac = 1.0f / tot;

    for (i = dvert->totweight, dw = dvert->dw; i != 0; i--, dw++) {
      if (dw->def_nr < defbase_tot && vgroup_validmap[dw->def_nr]) {
        dw->weight = fac;
      }
    }
  }
}

/**
 * A version of #do_weight_paint_normalize_all that includes locked weights
 * but only changes unlocked weights.
 */
static bool do_weight_paint_normalize_all_locked(MDeformVert *dvert,
                                                 const int defbase_tot,
                                                 const bool *vgroup_validmap,
                                                 const bool *lock_flags)
{
  float sum = 0.0f, fac;
  float sum_unlock = 0.0f;
  float lock_weight = 0.0f;
  uint i, tot = 0;
  MDeformWeight *dw;

  if (lock_flags == nullptr) {
    do_weight_paint_normalize_all(dvert, defbase_tot, vgroup_validmap);
    return true;
  }

  for (i = dvert->totweight, dw = dvert->dw; i != 0; i--, dw++) {
    if (dw->def_nr < defbase_tot && vgroup_validmap[dw->def_nr]) {
      sum += dw->weight;

      if (lock_flags[dw->def_nr]) {
        lock_weight += dw->weight;
      }
      else {
        tot++;
        sum_unlock += dw->weight;
      }
    }
  }

  if (sum == 1.0f) {
    return true;
  }

  if (tot == 0) {
    return false;
  }

  if (lock_weight >= 1.0f - VERTEX_WEIGHT_LOCK_EPSILON) {
    /* locked groups make it impossible to fully normalize,
     * zero out what we can and return false */
    for (i = dvert->totweight, dw = dvert->dw; i != 0; i--, dw++) {
      if (dw->def_nr < defbase_tot && vgroup_validmap[dw->def_nr]) {
        if (lock_flags[dw->def_nr] == false) {
          dw->weight = 0.0f;
        }
      }
    }

    return (lock_weight == 1.0f);
  }
  if (sum_unlock != 0.0f) {
    fac = (1.0f - lock_weight) / sum_unlock;

    for (i = dvert->totweight, dw = dvert->dw; i != 0; i--, dw++) {
      if (dw->def_nr < defbase_tot && vgroup_validmap[dw->def_nr]) {
        if (lock_flags[dw->def_nr] == false) {
          dw->weight *= fac;
          /* paranoid but possibly with float error */
          CLAMP(dw->weight, 0.0f, 1.0f);
        }
      }
    }
  }
  else {
    /* hrmf, not a factor in this case */
    fac = (1.0f - lock_weight) / tot;
    /* paranoid but possibly with float error */
    CLAMP(fac, 0.0f, 1.0f);

    for (i = dvert->totweight, dw = dvert->dw; i != 0; i--, dw++) {
      if (dw->def_nr < defbase_tot && vgroup_validmap[dw->def_nr]) {
        if (lock_flags[dw->def_nr] == false) {
          dw->weight = fac;
        }
      }
    }
  }

  return true;
}

/**
 * \note same as function above except it does a second pass without active group
 * if normalize fails with it.
 */
static void do_weight_paint_normalize_all_locked_try_active(MDeformVert *dvert,
                                                            const int defbase_tot,
                                                            const bool *vgroup_validmap,
                                                            const bool *lock_flags,
                                                            const bool *lock_with_active)
{
  /* first pass with both active and explicitly locked groups restricted from change */

  bool success = do_weight_paint_normalize_all_locked(
      dvert, defbase_tot, vgroup_validmap, lock_with_active);

  if (!success) {
    /**
     * Locks prevented the first pass from full completion,
     * so remove restriction on active group; e.g:
     *
     * - With 1.0 weight painted into active:
     *   nonzero locked weight; first pass zeroed out unlocked weight; scale 1 down to fit.
     * - With 0.0 weight painted into active:
     *   no unlocked groups; first pass did nothing; increase 0 to fit.
     */
    do_weight_paint_normalize_all_locked(dvert, defbase_tot, vgroup_validmap, lock_flags);
  }
}

#if 0 /* UNUSED */
static bool has_unselected_unlocked_bone_group(int defbase_tot,
                                               bool *defbase_sel,
                                               int selected,
                                               const bool *lock_flags,
                                               const bool *vgroup_validmap)
{
  int i;
  if (defbase_tot == selected) {
    return false;
  }
  for (i = 0; i < defbase_tot; i++) {
    if (vgroup_validmap[i] && !defbase_sel[i] && !lock_flags[i]) {
      return true;
    }
  }
  return false;
}
#endif

static void multipaint_clamp_change(MDeformVert *dvert,
                                    const int defbase_tot,
                                    const bool *defbase_sel,
                                    float *change_p)
{
  int i;
  MDeformWeight *dw;
  float val;
  float change = *change_p;

  /* verify that the change does not cause values exceeding 1 and clamp it */
  for (i = dvert->totweight, dw = dvert->dw; i != 0; i--, dw++) {
    if (dw->def_nr < defbase_tot && defbase_sel[dw->def_nr]) {
      if (dw->weight) {
        val = dw->weight * change;
        if (val > 1) {
          change = 1.0f / dw->weight;
        }
      }
    }
  }

  *change_p = change;
}

static bool multipaint_verify_change(MDeformVert *dvert,
                                     const int defbase_tot,
                                     float change,
                                     const bool *defbase_sel)
{
  int i;
  MDeformWeight *dw;
  float val;

  /* in case the change is reduced, you need to recheck
   * the earlier values to make sure they are not 0
   * (precision error) */
  for (i = dvert->totweight, dw = dvert->dw; i != 0; i--, dw++) {
    if (dw->def_nr < defbase_tot && defbase_sel[dw->def_nr]) {
      if (dw->weight) {
        val = dw->weight * change;
        /* the value should never reach zero while multi-painting if it
         * was nonzero beforehand */
        if (val <= 0) {
          return false;
        }
      }
    }
  }

  return true;
}

static void multipaint_apply_change(MDeformVert *dvert,
                                    const int defbase_tot,
                                    float change,
                                    const bool *defbase_sel)
{
  int i;
  MDeformWeight *dw;

  /* apply the valid change */
  for (i = dvert->totweight, dw = dvert->dw; i != 0; i--, dw++) {
    if (dw->def_nr < defbase_tot && defbase_sel[dw->def_nr]) {
      if (dw->weight) {
        dw->weight = dw->weight * change;
        CLAMP(dw->weight, 0.0f, 1.0f);
      }
    }
  }
}

/**
 * Variables stored both for 'active' and 'mirror' sides.
 */
struct WeightPaintGroupData {
  /** index of active group or its mirror
   *
   * - 'active' is always `ob->actdef`.
   * - 'mirror' is -1 when 'ME_EDIT_MIRROR_X' flag id disabled,
   *   otherwise this will be set to the mirror or the active group (if the group isn't mirrored).
   */
  int index;
  /** lock that includes the 'index' as locked too
   *
   * - 'active' is set of locked or active/selected groups
   * - 'mirror' is set of locked or mirror groups
   */
  const bool *lock;
};

/* struct to avoid passing many args each call to do_weight_paint_vertex()
 * this _could_ be made a part of the operators 'WPaintData' struct, or at
 * least a member, but for now keep its own struct, initialized on every
 * paint stroke update - campbell */
struct WeightPaintInfo {

  MutableSpan<MDeformVert> dvert;

  int defbase_tot;

  /* both must add up to 'defbase_tot' */
  int defbase_tot_sel;
  int defbase_tot_unsel;

  WeightPaintGroupData active, mirror;

  /* boolean array for locked bones,
   * length of defbase_tot */
  const bool *lock_flags;
  /* boolean array for selected bones,
   * length of defbase_tot, can't be const because of how it's passed */
  const bool *defbase_sel;
  /* same as WeightPaintData.vgroup_validmap,
   * only added here for convenience */
  const bool *vgroup_validmap;
  /* same as WeightPaintData.vgroup_locked/unlocked,
   * only added here for convenience */
  const bool *vgroup_locked;
  const bool *vgroup_unlocked;

  bool do_flip;
  bool do_multipaint;
  bool do_auto_normalize;
  bool do_lock_relative;
  bool is_normalized;

  float brush_alpha_value; /* result of BKE_brush_alpha_get() */
};

static void do_weight_paint_vertex_single(
    /* vars which remain the same for every vert */
    const VPaint *wp,
    Object *ob,
    const WeightPaintInfo *wpi,
    /* vars which change on each stroke */
    const uint index,
    float alpha,
    float paintweight)
{
  Mesh *me = (Mesh *)ob->data;
  MDeformVert *dv = &wpi->dvert[index];
  bool topology = (me->editflag & ME_EDIT_MIRROR_TOPO) != 0;

  MDeformWeight *dw;
  float weight_prev, weight_cur;
  float dw_rel_locked = 0.0f, dw_rel_free = 1.0f;

  /* mirror vars */
  int index_mirr;
  int vgroup_mirr;

  MDeformVert *dv_mirr;
  MDeformWeight *dw_mirr;

  /* Check if we should mirror vertex groups (X-axis). */
  if (ME_USING_MIRROR_X_VERTEX_GROUPS(me)) {
    index_mirr = mesh_get_x_mirror_vert(ob, nullptr, index, topology);
    vgroup_mirr = wpi->mirror.index;

    /* another possible error - mirror group _and_ active group are the same (which is fine),
     * but we also are painting onto a center vertex - this would paint the same weight twice */
    if (index_mirr == index && vgroup_mirr == wpi->active.index) {
      index_mirr = vgroup_mirr = -1;
    }
  }
  else {
    index_mirr = vgroup_mirr = -1;
  }

  /* Check if painting should create new deform weight entries. */
  bool restrict_to_existing = (wp->flag & VP_FLAG_VGROUP_RESTRICT) != 0;

  if (wpi->do_lock_relative || wpi->do_auto_normalize) {
    /* Without do_lock_relative only dw_rel_locked is reliable, while dw_rel_free may be fake 0. */
    dw_rel_free = BKE_defvert_total_selected_weight(dv, wpi->defbase_tot, wpi->vgroup_unlocked);
    dw_rel_locked = BKE_defvert_total_selected_weight(dv, wpi->defbase_tot, wpi->vgroup_locked);
    CLAMP(dw_rel_locked, 0.0f, 1.0f);

    /* Do not create entries if there is not enough free weight to paint.
     * This logic is the same as in wpaint_undo_lock_relative and auto-normalize. */
    if (wpi->do_auto_normalize || dw_rel_free <= 0.0f) {
      if (dw_rel_locked >= 1.0f - VERTEX_WEIGHT_LOCK_EPSILON) {
        restrict_to_existing = true;
      }
    }
  }

  if (restrict_to_existing) {
    dw = BKE_defvert_find_index(dv, wpi->active.index);
  }
  else {
    dw = BKE_defvert_ensure_index(dv, wpi->active.index);
  }

  if (dw == nullptr) {
    return;
  }

  /* get the mirror def vars */
  if (index_mirr != -1) {
    dv_mirr = &wpi->dvert[index_mirr];
    if (wp->flag & VP_FLAG_VGROUP_RESTRICT) {
      dw_mirr = BKE_defvert_find_index(dv_mirr, vgroup_mirr);

      if (dw_mirr == nullptr) {
        index_mirr = vgroup_mirr = -1;
        dv_mirr = nullptr;
      }
    }
    else {
      if (index != index_mirr) {
        dw_mirr = BKE_defvert_ensure_index(dv_mirr, vgroup_mirr);
      }
      else {
        /* dv and dv_mirr are the same */
        int totweight_prev = dv_mirr->totweight;
        int dw_offset = (int)(dw - dv_mirr->dw);
        dw_mirr = BKE_defvert_ensure_index(dv_mirr, vgroup_mirr);

        /* if we added another, get our old one back */
        if (totweight_prev != dv_mirr->totweight) {
          dw = &dv_mirr->dw[dw_offset];
        }
      }
    }
  }
  else {
    dv_mirr = nullptr;
    dw_mirr = nullptr;
  }

  weight_cur = dw->weight;

  /* Handle weight caught up in locked defgroups for Lock Relative. */
  if (wpi->do_lock_relative) {
    weight_cur = BKE_defvert_calc_lock_relative_weight(weight_cur, dw_rel_locked, dw_rel_free);
  }

  if (!brush_use_accumulate(wp)) {
    MDeformVert *dvert_prev = ob->sculpt->mode.wpaint.dvert_prev;
    MDeformVert *dv_prev = defweight_prev_init(dvert_prev, wpi->dvert.data(), index);
    if (index_mirr != -1) {
      defweight_prev_init(dvert_prev, wpi->dvert.data(), index_mirr);
    }

    weight_prev = BKE_defvert_find_weight(dv_prev, wpi->active.index);

    if (wpi->do_lock_relative) {
      weight_prev = BKE_defvert_lock_relative_weight(
          weight_prev, dv_prev, wpi->defbase_tot, wpi->vgroup_locked, wpi->vgroup_unlocked);
    }
  }
  else {
    weight_prev = weight_cur;
  }

  /* If there are no normalize-locks or multipaint,
   * then there is no need to run the more complicated checks */

  {
    float new_weight = wpaint_blend(
        wp, weight_prev, alpha, paintweight, wpi->brush_alpha_value, wpi->do_flip);

    float weight = wpaint_clamp_monotonic(weight_prev, weight_cur, new_weight);

    /* Undo the lock relative weight correction. */
    if (wpi->do_lock_relative) {
      if (index_mirr == index) {
        /* When painting a center vertex with X Mirror and L/R pair,
         * handle both groups together. This avoids weird fighting
         * in the non-normalized weight mode. */
        float orig_weight = dw->weight + dw_mirr->weight;
        weight = 0.5f *
                 wpaint_undo_lock_relative(
                     weight * 2, orig_weight, dw_rel_locked, dw_rel_free, wpi->do_auto_normalize);
      }
      else {
        weight = wpaint_undo_lock_relative(
            weight, dw->weight, dw_rel_locked, dw_rel_free, wpi->do_auto_normalize);
      }

      CLAMP(weight, 0.0f, 1.0f);
    }

    dw->weight = weight;

    /* WATCH IT: take care of the ordering of applying mirror -> normalize,
     * can give wrong results T26193, least confusing if normalize is done last */

    /* apply mirror */
    if (index_mirr != -1) {
      /* copy, not paint again */
      dw_mirr->weight = dw->weight;
    }

    /* apply normalize */
    if (wpi->do_auto_normalize) {
      /* note on normalize - this used to be applied after painting and normalize all weights,
       * in some ways this is good because there is feedback where the more weights involved would
       * 'resist' so you couldn't instantly zero out other weights by painting 1.0 on the active.
       *
       * However this gave a problem since applying mirror, then normalize both verts
       * the resulting weight won't match on both sides.
       *
       * If this 'resisting', slower normalize is nicer, we could call
       * do_weight_paint_normalize_all() and only use...
       * do_weight_paint_normalize_all_active() when normalizing the mirror vertex.
       * - campbell
       */
      do_weight_paint_normalize_all_locked_try_active(
          dv, wpi->defbase_tot, wpi->vgroup_validmap, wpi->lock_flags, wpi->active.lock);

      if (index_mirr != -1) {
        /* only normalize if this is not a center vertex,
         * else we get a conflict, normalizing twice */
        if (index != index_mirr) {
          do_weight_paint_normalize_all_locked_try_active(
              dv_mirr, wpi->defbase_tot, wpi->vgroup_validmap, wpi->lock_flags, wpi->mirror.lock);
        }
        else {
          /* This case accounts for:
           * - Painting onto a center vertex of a mesh.
           * - X-mirror is enabled.
           * - Auto normalize is enabled.
           * - The group you are painting onto has a L / R version.
           *
           * We want L/R vgroups to have the same weight but this can't be if both are over 0.5,
           * We _could_ have special check for that, but this would need its own
           * normalize function which holds 2 groups from changing at once.
           *
           * So! just balance out the 2 weights, it keeps them equal and everything normalized.
           *
           * While it won't hit the desired weight immediately as the user waggles their mouse,
           * constant painting and re-normalizing will get there. this is also just simpler logic.
           * - campbell */
          dw_mirr->weight = dw->weight = (dw_mirr->weight + dw->weight) * 0.5f;
        }
      }
    }
  }
}

static void do_weight_paint_vertex_multi(
    /* vars which remain the same for every vert */
    const VPaint *wp,
    Object *ob,
    const WeightPaintInfo *wpi,
    /* vars which change on each stroke */
    const uint index,
    float alpha,
    float paintweight)
{
  Mesh *me = (Mesh *)ob->data;
  MDeformVert *dv = &wpi->dvert[index];
  bool topology = (me->editflag & ME_EDIT_MIRROR_TOPO) != 0;

  /* mirror vars */
  int index_mirr = -1;
  MDeformVert *dv_mirr = nullptr;

  /* weights */
  float curw, curw_real, oldw, neww, change, curw_mirr, change_mirr;
  float dw_rel_free, dw_rel_locked;

  /* Check if we should mirror vertex groups (X-axis). */
  if (ME_USING_MIRROR_X_VERTEX_GROUPS(me)) {
    index_mirr = mesh_get_x_mirror_vert(ob, nullptr, index, topology);

    if (!ELEM(index_mirr, -1, index)) {
      dv_mirr = &wpi->dvert[index_mirr];
    }
    else {
      index_mirr = -1;
    }
  }

  /* compute weight change by applying the brush to average or sum of group weights */
  curw = curw_real = BKE_defvert_multipaint_collective_weight(
      dv, wpi->defbase_tot, wpi->defbase_sel, wpi->defbase_tot_sel, wpi->is_normalized);

  if (curw == 0.0f) {
    /* NOTE: no weight to assign to this vertex, could add all groups? */
    return;
  }

  /* Handle weight caught up in locked defgroups for Lock Relative. */
  if (wpi->do_lock_relative) {
    dw_rel_free = BKE_defvert_total_selected_weight(dv, wpi->defbase_tot, wpi->vgroup_unlocked);
    dw_rel_locked = BKE_defvert_total_selected_weight(dv, wpi->defbase_tot, wpi->vgroup_locked);
    CLAMP(dw_rel_locked, 0.0f, 1.0f);

    curw = BKE_defvert_calc_lock_relative_weight(curw, dw_rel_locked, dw_rel_free);
  }

  if (!brush_use_accumulate(wp)) {
    MDeformVert *dvert_prev = ob->sculpt->mode.wpaint.dvert_prev;
    MDeformVert *dv_prev = defweight_prev_init(dvert_prev, wpi->dvert.data(), index);
    if (index_mirr != -1) {
      defweight_prev_init(dvert_prev, wpi->dvert.data(), index_mirr);
    }

    oldw = BKE_defvert_multipaint_collective_weight(
        dv_prev, wpi->defbase_tot, wpi->defbase_sel, wpi->defbase_tot_sel, wpi->is_normalized);

    if (wpi->do_lock_relative) {
      oldw = BKE_defvert_lock_relative_weight(
          oldw, dv_prev, wpi->defbase_tot, wpi->vgroup_locked, wpi->vgroup_unlocked);
    }
  }
  else {
    oldw = curw;
  }

  neww = wpaint_blend(wp, oldw, alpha, paintweight, wpi->brush_alpha_value, wpi->do_flip);
  neww = wpaint_clamp_monotonic(oldw, curw, neww);

  if (wpi->do_lock_relative) {
    neww = wpaint_undo_lock_relative(
        neww, curw_real, dw_rel_locked, dw_rel_free, wpi->do_auto_normalize);
  }

  change = neww / curw_real;

  /* verify for all groups that 0 < result <= 1 */
  multipaint_clamp_change(dv, wpi->defbase_tot, wpi->defbase_sel, &change);

  if (dv_mirr != nullptr) {
    curw_mirr = BKE_defvert_multipaint_collective_weight(
        dv_mirr, wpi->defbase_tot, wpi->defbase_sel, wpi->defbase_tot_sel, wpi->is_normalized);

    if (curw_mirr == 0.0f) {
      /* can't mirror into a zero weight vertex */
      dv_mirr = nullptr;
    }
    else {
      /* mirror is changed to achieve the same collective weight value */
      float orig = change_mirr = curw_real * change / curw_mirr;

      multipaint_clamp_change(dv_mirr, wpi->defbase_tot, wpi->defbase_sel, &change_mirr);

      if (!multipaint_verify_change(dv_mirr, wpi->defbase_tot, change_mirr, wpi->defbase_sel)) {
        return;
      }

      change *= change_mirr / orig;
    }
  }

  if (!multipaint_verify_change(dv, wpi->defbase_tot, change, wpi->defbase_sel)) {
    return;
  }

  /* apply validated change to vertex and mirror */
  multipaint_apply_change(dv, wpi->defbase_tot, change, wpi->defbase_sel);

  if (dv_mirr != nullptr) {
    multipaint_apply_change(dv_mirr, wpi->defbase_tot, change_mirr, wpi->defbase_sel);
  }

  /* normalize */
  if (wpi->do_auto_normalize) {
    do_weight_paint_normalize_all_locked_try_active(
        dv, wpi->defbase_tot, wpi->vgroup_validmap, wpi->lock_flags, wpi->active.lock);

    if (dv_mirr != nullptr) {
      do_weight_paint_normalize_all_locked_try_active(
          dv_mirr, wpi->defbase_tot, wpi->vgroup_validmap, wpi->lock_flags, wpi->active.lock);
    }
  }
}

static void do_weight_paint_vertex(
    /* vars which remain the same for every vert */
    const VPaint *wp,
    Object *ob,
    const WeightPaintInfo *wpi,
    /* vars which change on each stroke */
    const uint index,
    float alpha,
    float paintweight)
{
  if (wpi->do_multipaint) {
    do_weight_paint_vertex_multi(wp, ob, wpi, index, alpha, paintweight);
  }
  else {
    do_weight_paint_vertex_single(wp, ob, wpi, index, alpha, paintweight);
  }
}

/* Toggle operator for turning vertex paint mode on or off (copied from sculpt.c) */
static void vertex_paint_init_session(Depsgraph *depsgraph,
                                      Scene *scene,
                                      Object *ob,
                                      eObjectMode object_mode)
{
  /* Create persistent sculpt mode data */
  BKE_sculpt_toolsettings_data_ensure(scene);

  BLI_assert(ob->sculpt == nullptr);
  ob->sculpt = (SculptSession *)MEM_callocN(sizeof(SculptSession), "sculpt session");
  ob->sculpt->mode_type = object_mode;
  BKE_sculpt_update_object_for_edit(depsgraph, ob, true, false, true);
}

static void vwpaint_init_stroke(Depsgraph *depsgraph, Object *ob)
{
  BKE_sculpt_update_object_for_edit(depsgraph, ob, true, false, true);
  SculptSession *ss = ob->sculpt;

  /* Ensure ss->cache is allocated.  It will mostly be initialized in
   * vwpaint_update_cache_invariants and vwpaint_update_cache_variants.
   */
  if (!ss->cache) {
    ss->cache = (StrokeCache *)MEM_callocN(sizeof(StrokeCache), "stroke cache");
  }
}

static void vertex_paint_init_stroke(Scene *scene, Depsgraph *depsgraph, Object *ob)
{
  vwpaint_init_stroke(depsgraph, ob);

  SculptSession *ss = ob->sculpt;
  ToolSettings *ts = scene->toolsettings;

  /* Allocate scratch array for previous colors if needed. */
  if (!brush_use_accumulate(ts->vpaint)) {
    if (!ss->cache->prev_colors_vpaint) {
      Mesh *me = BKE_object_get_original_mesh(ob);
      size_t elem_size;
      int elem_num;

      elem_num = get_vcol_elements(me, &elem_size);

      ss->cache->prev_colors_vpaint = (uint *)MEM_callocN(elem_num * elem_size, __func__);
    }
  }
  else {
    MEM_SAFE_FREE(ss->cache->prev_colors_vpaint);
  }
}

static void vertex_paint_init_session_data(const ToolSettings *ts, Object *ob)
{
  /* Create maps */
  SculptVertexPaintGeomMap *gmap = nullptr;
  if (ob->mode == OB_MODE_VERTEX_PAINT) {
    gmap = &ob->sculpt->mode.vpaint.gmap;
    BLI_assert(ob->sculpt->mode_type == OB_MODE_VERTEX_PAINT);
  }
  else if (ob->mode == OB_MODE_WEIGHT_PAINT) {
    gmap = &ob->sculpt->mode.wpaint.gmap;
    BLI_assert(ob->sculpt->mode_type == OB_MODE_WEIGHT_PAINT);
  }
  else {
    ob->sculpt->mode_type = (eObjectMode)0;
    BLI_assert(0);
    return;
  }

  Mesh *me = (Mesh *)ob->data;
  const Span<MPoly> polys = me->polys();
  const Span<MLoop> loops = me->loops();

  if (gmap->vert_to_loop == nullptr) {
    gmap->vert_map_mem = nullptr;
    gmap->vert_to_loop = nullptr;
    gmap->poly_map_mem = nullptr;
    gmap->vert_to_poly = nullptr;
    BKE_mesh_vert_loop_map_create(&gmap->vert_to_loop,
                                  &gmap->vert_map_mem,
                                  polys.data(),
                                  loops.data(),
                                  me->totvert,
                                  me->totpoly,
                                  me->totloop);
    BKE_mesh_vert_poly_map_create(&gmap->vert_to_poly,
                                  &gmap->poly_map_mem,
                                  polys.data(),
                                  loops.data(),
                                  me->totvert,
                                  me->totpoly,
                                  me->totloop);
  }

  /* Create average brush arrays */
  if (ob->mode == OB_MODE_WEIGHT_PAINT) {
    if (!brush_use_accumulate(ts->wpaint)) {
      if (ob->sculpt->mode.wpaint.alpha_weight == nullptr) {
        ob->sculpt->mode.wpaint.alpha_weight = (float *)MEM_callocN(me->totvert * sizeof(float),
                                                                    __func__);
      }
      if (ob->sculpt->mode.wpaint.dvert_prev == nullptr) {
        ob->sculpt->mode.wpaint.dvert_prev = (MDeformVert *)MEM_callocN(
            me->totvert * sizeof(MDeformVert), __func__);
        MDeformVert *dv = ob->sculpt->mode.wpaint.dvert_prev;
        for (int i = 0; i < me->totvert; i++, dv++) {
          /* Use to show this isn't initialized, never apply to the mesh data. */
          dv->flag = 1;
        }
      }
    }
    else {
      MEM_SAFE_FREE(ob->sculpt->mode.wpaint.alpha_weight);
      if (ob->sculpt->mode.wpaint.dvert_prev != nullptr) {
        BKE_defvert_array_free_elems(ob->sculpt->mode.wpaint.dvert_prev, me->totvert);
        MEM_freeN(ob->sculpt->mode.wpaint.dvert_prev);
        ob->sculpt->mode.wpaint.dvert_prev = nullptr;
      }
    }
  }
}

/** \} */

/* -------------------------------------------------------------------- */
/** \name Enter Vertex/Weight Paint Mode
 * \{ */

static void ed_vwpaintmode_enter_generic(
    Main *bmain, Depsgraph *depsgraph, Scene *scene, Object *ob, const eObjectMode mode_flag)
{
  ob->mode |= mode_flag;
  Mesh *me = BKE_mesh_from_object(ob);

  /* Same as sculpt mode, make sure we don't have cached derived mesh which
   * points to freed arrays.
   */
  BKE_object_free_derived_caches(ob);

  if (mode_flag == OB_MODE_VERTEX_PAINT) {
    const ePaintMode paint_mode = PAINT_MODE_VERTEX;
    ED_mesh_color_ensure(me, nullptr);

    BKE_paint_ensure(scene->toolsettings, (Paint **)&scene->toolsettings->vpaint);
    Paint *paint = BKE_paint_get_active_from_paintmode(scene, paint_mode);
    ED_paint_cursor_start(paint, vertex_paint_poll);
    BKE_paint_init(bmain, scene, paint_mode, PAINT_CURSOR_VERTEX_PAINT);
  }
  else if (mode_flag == OB_MODE_WEIGHT_PAINT) {
    const ePaintMode paint_mode = PAINT_MODE_WEIGHT;

    BKE_paint_ensure(scene->toolsettings, (Paint **)&scene->toolsettings->wpaint);
    Paint *paint = BKE_paint_get_active_from_paintmode(scene, paint_mode);
    ED_paint_cursor_start(paint, weight_paint_poll);
    BKE_paint_init(bmain, scene, paint_mode, PAINT_CURSOR_WEIGHT_PAINT);

    /* weight paint specific */
    ED_mesh_mirror_spatial_table_end(ob);
    ED_vgroup_sync_from_pose(ob);
  }
  else {
    BLI_assert(0);
  }

  /* Create vertex/weight paint mode session data */
  if (ob->sculpt) {
    if (ob->sculpt->cache) {
      SCULPT_cache_free(ob->sculpt->cache);
      ob->sculpt->cache = nullptr;
    }
    BKE_sculptsession_free(ob);
  }

  vertex_paint_init_session(depsgraph, scene, ob, mode_flag);

  /* Flush object mode. */
  DEG_id_tag_update(&ob->id, ID_RECALC_COPY_ON_WRITE);
}

void ED_object_vpaintmode_enter_ex(Main *bmain, Depsgraph *depsgraph, Scene *scene, Object *ob)
{
  ed_vwpaintmode_enter_generic(bmain, depsgraph, scene, ob, OB_MODE_VERTEX_PAINT);
}
void ED_object_vpaintmode_enter(bContext *C, Depsgraph *depsgraph)
{
  Main *bmain = CTX_data_main(C);
  Scene *scene = CTX_data_scene(C);
  Object *ob = CTX_data_active_object(C);
  ED_object_vpaintmode_enter_ex(bmain, depsgraph, scene, ob);
}

void ED_object_wpaintmode_enter_ex(Main *bmain, Depsgraph *depsgraph, Scene *scene, Object *ob)
{
  ed_vwpaintmode_enter_generic(bmain, depsgraph, scene, ob, OB_MODE_WEIGHT_PAINT);
}
void ED_object_wpaintmode_enter(bContext *C, Depsgraph *depsgraph)
{
  Main *bmain = CTX_data_main(C);
  Scene *scene = CTX_data_scene(C);
  Object *ob = CTX_data_active_object(C);
  ED_object_wpaintmode_enter_ex(bmain, depsgraph, scene, ob);
}

/** \} */

/* -------------------------------------------------------------------- */
/** \name Exit Vertex/Weight Paint Mode
 * \{ */

static void ed_vwpaintmode_exit_generic(Object *ob, const eObjectMode mode_flag)
{
  Mesh *me = BKE_mesh_from_object(ob);
  ob->mode &= ~mode_flag;

  if (mode_flag == OB_MODE_VERTEX_PAINT) {
    if (me->editflag & ME_EDIT_PAINT_FACE_SEL) {
      BKE_mesh_flush_select_from_polys(me);
    }
    else if (me->editflag & ME_EDIT_PAINT_VERT_SEL) {
      BKE_mesh_flush_select_from_verts(me);
    }
  }
  else if (mode_flag == OB_MODE_WEIGHT_PAINT) {
    if (me->editflag & ME_EDIT_PAINT_VERT_SEL) {
      BKE_mesh_flush_select_from_verts(me);
    }
    else if (me->editflag & ME_EDIT_PAINT_FACE_SEL) {
      BKE_mesh_flush_select_from_polys(me);
    }
  }
  else {
    BLI_assert(0);
  }

  /* If the cache is not released by a cancel or a done, free it now. */
  if (ob->sculpt && ob->sculpt->cache) {
    SCULPT_cache_free(ob->sculpt->cache);
    ob->sculpt->cache = nullptr;
  }

  BKE_sculptsession_free(ob);

  paint_cursor_delete_textures();

  if (mode_flag == OB_MODE_WEIGHT_PAINT) {
    ED_mesh_mirror_spatial_table_end(ob);
    ED_mesh_mirror_topo_table_end(ob);
  }

  /* Never leave derived meshes behind. */
  BKE_object_free_derived_caches(ob);

  /* Flush object mode. */
  DEG_id_tag_update(&ob->id, ID_RECALC_COPY_ON_WRITE);
}

void ED_object_vpaintmode_exit_ex(Object *ob)
{
  ed_vwpaintmode_exit_generic(ob, OB_MODE_VERTEX_PAINT);
}
void ED_object_vpaintmode_exit(bContext *C)
{
  Object *ob = CTX_data_active_object(C);
  ED_object_vpaintmode_exit_ex(ob);
}

void ED_object_wpaintmode_exit_ex(Object *ob)
{
  ed_vwpaintmode_exit_generic(ob, OB_MODE_WEIGHT_PAINT);
}
void ED_object_wpaintmode_exit(bContext *C)
{
  Object *ob = CTX_data_active_object(C);
  ED_object_wpaintmode_exit_ex(ob);
}

/** \} */

/* -------------------------------------------------------------------- */
/** \name Toggle Weight Paint Operator
 * \{ */

/**
 * \note Keep in sync with #vpaint_mode_toggle_exec
 */
static int wpaint_mode_toggle_exec(bContext *C, wmOperator *op)
{
  Main *bmain = CTX_data_main(C);
  struct wmMsgBus *mbus = CTX_wm_message_bus(C);
  Object *ob = CTX_data_active_object(C);
  const int mode_flag = OB_MODE_WEIGHT_PAINT;
  const bool is_mode_set = (ob->mode & mode_flag) != 0;
  Scene *scene = CTX_data_scene(C);
  ToolSettings *ts = scene->toolsettings;

  if (!is_mode_set) {
    if (!ED_object_mode_compat_set(C, ob, (eObjectMode)mode_flag, op->reports)) {
      return OPERATOR_CANCELLED;
    }
  }

  Mesh *me = BKE_mesh_from_object(ob);

  if (is_mode_set) {
    ED_object_wpaintmode_exit_ex(ob);
  }
  else {
    Depsgraph *depsgraph = CTX_data_depsgraph_on_load(C);
    if (depsgraph) {
      depsgraph = CTX_data_ensure_evaluated_depsgraph(C);
    }
    ED_object_wpaintmode_enter_ex(bmain, depsgraph, scene, ob);
    BKE_paint_toolslots_brush_validate(bmain, &ts->wpaint->paint);
  }

  /* Prepare armature posemode. */
  ED_object_posemode_set_for_weight_paint(C, bmain, ob, is_mode_set);

  /* Weight-paint works by overriding colors in mesh,
   * so need to make sure we recalculate on enter and
   * exit (exit needs doing regardless because we
   * should re-deform).
   */
  DEG_id_tag_update(&me->id, 0);

  WM_event_add_notifier(C, NC_SCENE | ND_MODE, scene);

  WM_msg_publish_rna_prop(mbus, &ob->id, ob, Object, mode);

  WM_toolsystem_update_from_context_view3d(C);

  return OPERATOR_FINISHED;
}

static bool paint_mode_toggle_poll_test(bContext *C)
{
  Object *ob = CTX_data_active_object(C);
  if (ob == nullptr || ob->type != OB_MESH) {
    return false;
  }
  if (!ob->data || ID_IS_LINKED(ob->data)) {
    return false;
  }
  return true;
}

void PAINT_OT_weight_paint_toggle(wmOperatorType *ot)
{

  /* identifiers */
  ot->name = "Weight Paint Mode";
  ot->idname = "PAINT_OT_weight_paint_toggle";
  ot->description = "Toggle weight paint mode in 3D view";

  /* api callbacks */
  ot->exec = wpaint_mode_toggle_exec;
  ot->poll = paint_mode_toggle_poll_test;

  /* flags */
  ot->flag = OPTYPE_REGISTER | OPTYPE_UNDO;
}

/** \} */

/* -------------------------------------------------------------------- */
/** \name Weight Paint Operator
 * \{ */

struct WPaintData {
  ViewContext vc;
  NormalAnglePrecalc normal_angle_precalc;

  WeightPaintGroupData active, mirror;

  /* variables for auto normalize */
  const bool *vgroup_validmap; /* stores if vgroups tie to deforming bones or not */
  const bool *lock_flags;
  const bool *vgroup_locked;   /* mask of locked defbones */
  const bool *vgroup_unlocked; /* mask of unlocked defbones */

  /* variables for multipaint */
  const bool *defbase_sel; /* set of selected groups */
  int defbase_tot_sel;     /* number of selected groups */
  bool do_multipaint;      /* true if multipaint enabled and multiple groups selected */
  bool do_lock_relative;

  int defbase_tot;

  /* original weight values for use in blur/smear */
  float *precomputed_weight;
  bool precomputed_weight_ready;
};

static void smooth_brush_toggle_on(const bContext *C, Paint *paint, StrokeCache *cache)
{
  Scene *scene = CTX_data_scene(C);
  Brush *brush = paint->brush;
  int cur_brush_size = BKE_brush_size_get(scene, brush);

  BLI_strncpy(
      cache->saved_active_brush_name, brush->id.name + 2, sizeof(cache->saved_active_brush_name));

  /* Switch to the blur (smooth) brush. */
  brush = BKE_paint_toolslots_brush_get(paint, WPAINT_TOOL_BLUR);
  if (brush) {
    BKE_paint_brush_set(paint, brush);
    cache->saved_smooth_size = BKE_brush_size_get(scene, brush);
    BKE_brush_size_set(scene, brush, cur_brush_size);
    BKE_curvemapping_init(brush->curve);
  }
}

static void smooth_brush_toggle_off(const bContext *C, Paint *paint, StrokeCache *cache)
{
  Main *bmain = CTX_data_main(C);
  Scene *scene = CTX_data_scene(C);
  Brush *brush = BKE_paint_brush(paint);
  /* The current brush should match with what we have stored in the cache. */
  BLI_assert(brush == cache->brush);

  /* Try to switch back to the saved/previous brush. */
  BKE_brush_size_set(scene, brush, cache->saved_smooth_size);
  brush = (Brush *)BKE_libblock_find_name(bmain, ID_BR, cache->saved_active_brush_name);
  if (brush) {
    BKE_paint_brush_set(paint, brush);
  }
}

/* Initialize the stroke cache invariants from operator properties */
static void vwpaint_update_cache_invariants(
    bContext *C, VPaint *vp, SculptSession *ss, wmOperator *op, const float mval[2])
{
  StrokeCache *cache;
  const Scene *scene = CTX_data_scene(C);
  UnifiedPaintSettings *ups = &CTX_data_tool_settings(C)->unified_paint_settings;
  ViewContext *vc = paint_stroke_view_context((PaintStroke *)op->customdata);
  Object *ob = CTX_data_active_object(C);
  float mat[3][3];
  float view_dir[3] = {0.0f, 0.0f, 1.0f};
  int mode;

  /* VW paint needs to allocate stroke cache before update is called. */
  if (!ss->cache) {
    cache = (StrokeCache *)MEM_callocN(sizeof(StrokeCache), "stroke cache");
    ss->cache = cache;
  }
  else {
    cache = ss->cache;
  }

  /* Initial mouse location */
  if (mval) {
    copy_v2_v2(cache->initial_mouse, mval);
  }
  else {
    zero_v2(cache->initial_mouse);
  }

  mode = RNA_enum_get(op->ptr, "mode");
  cache->invert = mode == BRUSH_STROKE_INVERT;
  cache->alt_smooth = mode == BRUSH_STROKE_SMOOTH;
  /* not very nice, but with current events system implementation
   * we can't handle brush appearance inversion hotkey separately (sergey) */
  if (cache->invert) {
    ups->draw_inverted = true;
  }
  else {
    ups->draw_inverted = false;
  }

  if (cache->alt_smooth) {
    smooth_brush_toggle_on(C, &vp->paint, cache);
  }

  copy_v2_v2(cache->mouse, cache->initial_mouse);
  const Brush *brush = vp->paint.brush;
  /* Truly temporary data that isn't stored in properties */
  cache->vc = vc;
  cache->brush = brush;
  cache->first_time = true;

  /* cache projection matrix */
  ED_view3d_ob_project_mat_get(cache->vc->rv3d, ob, cache->projection_mat);

  invert_m4_m4(ob->imat, ob->obmat);
  copy_m3_m4(mat, cache->vc->rv3d->viewinv);
  mul_m3_v3(mat, view_dir);
  copy_m3_m4(mat, ob->imat);
  mul_m3_v3(mat, view_dir);
  normalize_v3_v3(cache->true_view_normal, view_dir);

  copy_v3_v3(cache->view_normal, cache->true_view_normal);
  cache->bstrength = BKE_brush_alpha_get(scene, brush);
  cache->is_last_valid = false;
}

/* Initialize the stroke cache variants from operator properties */
static void vwpaint_update_cache_variants(bContext *C, VPaint *vp, Object *ob, PointerRNA *ptr)
{
  Scene *scene = CTX_data_scene(C);
  SculptSession *ss = ob->sculpt;
  StrokeCache *cache = ss->cache;
  Brush *brush = BKE_paint_brush(&vp->paint);

  /* This effects the actual brush radius, so things farther away
   * are compared with a larger radius and vice versa. */
  if (cache->first_time) {
    RNA_float_get_array(ptr, "location", cache->true_location);
  }

  RNA_float_get_array(ptr, "mouse", cache->mouse);

  /* XXX: Use pressure value from first brush step for brushes which don't
   * support strokes (grab, thumb). They depends on initial state and
   * brush coord/pressure/etc.
   * It's more an events design issue, which doesn't split coordinate/pressure/angle
   * changing events. We should avoid this after events system re-design */
  if (paint_supports_dynamic_size(brush, PAINT_MODE_SCULPT) || cache->first_time) {
    cache->pressure = RNA_float_get(ptr, "pressure");
  }

  /* Truly temporary data that isn't stored in properties */
  if (cache->first_time) {
    cache->initial_radius = paint_calc_object_space_radius(
        cache->vc, cache->true_location, BKE_brush_size_get(scene, brush));
    BKE_brush_unprojected_radius_set(scene, brush, cache->initial_radius);
  }

  if (BKE_brush_use_size_pressure(brush) &&
      paint_supports_dynamic_size(brush, PAINT_MODE_SCULPT)) {
    cache->radius = cache->initial_radius * cache->pressure;
  }
  else {
    cache->radius = cache->initial_radius;
  }

  cache->radius_squared = cache->radius * cache->radius;

  if (ss->pbvh) {
    BKE_pbvh_update_bounds(ss->pbvh, PBVH_UpdateRedraw | PBVH_UpdateBB);
  }
}

static bool wpaint_stroke_test_start(bContext *C, wmOperator *op, const float mouse[2])
{
  Scene *scene = CTX_data_scene(C);
  PaintStroke *stroke = (PaintStroke *)op->customdata;
  ToolSettings *ts = scene->toolsettings;
  Object *ob = CTX_data_active_object(C);
  Mesh *me = BKE_mesh_from_object(ob);
  WPaintData *wpd;
  WPaintVGroupIndex vgroup_index;
  int defbase_tot, defbase_tot_sel;
  bool *defbase_sel;
  SculptSession *ss = ob->sculpt;
  VPaint *vp = CTX_data_tool_settings(C)->wpaint;
  Depsgraph *depsgraph = CTX_data_ensure_evaluated_depsgraph(C);

  if (ED_wpaint_ensure_data(C, op->reports, WPAINT_ENSURE_MIRROR, &vgroup_index) == false) {
    return false;
  }

  {
    /* check if we are attempting to paint onto a locked vertex group,
     * and other options disallow it from doing anything useful */
    bDeformGroup *dg;
    dg = (bDeformGroup *)BLI_findlink(&me->vertex_group_names, vgroup_index.active);
    if (dg->flag & DG_LOCK_WEIGHT) {
      BKE_report(op->reports, RPT_WARNING, "Active group is locked, aborting");
      return false;
    }
    if (vgroup_index.mirror != -1) {
      dg = (bDeformGroup *)BLI_findlink(&me->vertex_group_names, vgroup_index.mirror);
      if (dg->flag & DG_LOCK_WEIGHT) {
        BKE_report(op->reports, RPT_WARNING, "Mirror group is locked, aborting");
        return false;
      }
    }
  }

  /* check that multipaint groups are unlocked */
  defbase_tot = BLI_listbase_count(&me->vertex_group_names);
  defbase_sel = BKE_object_defgroup_selected_get(ob, defbase_tot, &defbase_tot_sel);

  if (ts->multipaint && defbase_tot_sel > 1) {
    int i;
    bDeformGroup *dg;

    if (ME_USING_MIRROR_X_VERTEX_GROUPS(me)) {
      BKE_object_defgroup_mirror_selection(
          ob, defbase_tot, defbase_sel, defbase_sel, &defbase_tot_sel);
    }

    for (i = 0; i < defbase_tot; i++) {
      if (defbase_sel[i]) {
        dg = (bDeformGroup *)BLI_findlink(&me->vertex_group_names, i);
        if (dg->flag & DG_LOCK_WEIGHT) {
          BKE_report(op->reports, RPT_WARNING, "Multipaint group is locked, aborting");
          MEM_freeN(defbase_sel);
          return false;
        }
      }
    }
  }

  /* ALLOCATIONS! no return after this line */
  /* make mode data storage */
  wpd = (WPaintData *)MEM_callocN(sizeof(WPaintData), "WPaintData");
  paint_stroke_set_mode_data(stroke, wpd);
  ED_view3d_viewcontext_init(C, &wpd->vc, depsgraph);
  view_angle_limits_init(&wpd->normal_angle_precalc,
                         vp->paint.brush->falloff_angle,
                         (vp->paint.brush->flag & BRUSH_FRONTFACE_FALLOFF) != 0);

  wpd->active.index = vgroup_index.active;
  wpd->mirror.index = vgroup_index.mirror;

  /* multipaint */
  wpd->defbase_tot = defbase_tot;
  wpd->defbase_sel = defbase_sel;
  wpd->defbase_tot_sel = defbase_tot_sel > 1 ? defbase_tot_sel : 1;
  wpd->do_multipaint = (ts->multipaint && defbase_tot_sel > 1);

  /* set up auto-normalize, and generate map for detecting which
   * vgroups affect deform bones */
  wpd->lock_flags = BKE_object_defgroup_lock_flags_get(ob, wpd->defbase_tot);
  if (ts->auto_normalize || ts->multipaint || wpd->lock_flags != nullptr ||
      ts->wpaint_lock_relative) {
    wpd->vgroup_validmap = BKE_object_defgroup_validmap_get(ob, wpd->defbase_tot);
  }

  /* Compute the set of all locked deform groups when Lock Relative is active. */
  if (ts->wpaint_lock_relative &&
      BKE_object_defgroup_check_lock_relative(
          wpd->lock_flags, wpd->vgroup_validmap, wpd->active.index) &&
      (!wpd->do_multipaint || BKE_object_defgroup_check_lock_relative_multi(
                                  defbase_tot, wpd->lock_flags, defbase_sel, defbase_tot_sel))) {
    wpd->do_lock_relative = true;
  }

  if (wpd->do_lock_relative || (ts->auto_normalize && wpd->lock_flags && !wpd->do_multipaint)) {
    bool *unlocked = (bool *)MEM_dupallocN(wpd->vgroup_validmap);

    if (wpd->lock_flags) {
      bool *locked = (bool *)MEM_mallocN(sizeof(bool) * wpd->defbase_tot, __func__);
      BKE_object_defgroup_split_locked_validmap(
          wpd->defbase_tot, wpd->lock_flags, wpd->vgroup_validmap, locked, unlocked);
      wpd->vgroup_locked = locked;
    }

    wpd->vgroup_unlocked = unlocked;
  }

  if (wpd->do_multipaint && ts->auto_normalize) {
    bool *tmpflags;
    tmpflags = (bool *)MEM_mallocN(sizeof(bool) * defbase_tot, __func__);
    if (wpd->lock_flags) {
      BLI_array_binary_or(tmpflags, wpd->defbase_sel, wpd->lock_flags, wpd->defbase_tot);
    }
    else {
      memcpy(tmpflags, wpd->defbase_sel, sizeof(*tmpflags) * wpd->defbase_tot);
    }
    wpd->active.lock = tmpflags;
  }
  else if (ts->auto_normalize) {
    bool *tmpflags;

    tmpflags = wpd->lock_flags ? (bool *)MEM_dupallocN(wpd->lock_flags) :
                                 (bool *)MEM_callocN(sizeof(bool) * defbase_tot, __func__);
    tmpflags[wpd->active.index] = true;
    wpd->active.lock = tmpflags;

    tmpflags = wpd->lock_flags ? (bool *)MEM_dupallocN(wpd->lock_flags) :
                                 (bool *)MEM_callocN(sizeof(bool) * defbase_tot, __func__);
    tmpflags[(wpd->mirror.index != -1) ? wpd->mirror.index : wpd->active.index] = true;
    wpd->mirror.lock = tmpflags;
  }

  /* If not previously created, create vertex/weight paint mode session data */
  vwpaint_init_stroke(depsgraph, ob);
  vwpaint_update_cache_invariants(C, vp, ss, op, mouse);
  vertex_paint_init_session_data(ts, ob);

  if (ELEM(vp->paint.brush->weightpaint_tool, WPAINT_TOOL_SMEAR, WPAINT_TOOL_BLUR)) {
    wpd->precomputed_weight = (float *)MEM_mallocN(sizeof(float) * me->totvert, __func__);
  }

  if (ob->sculpt->mode.wpaint.dvert_prev != nullptr) {
    MDeformVert *dv = ob->sculpt->mode.wpaint.dvert_prev;
    for (int i = 0; i < me->totvert; i++, dv++) {
      /* Use to show this isn't initialized, never apply to the mesh data. */
      dv->flag = 1;
    }
  }

  return true;
}

static void get_brush_alpha_data(const Scene *scene,
                                 const SculptSession *ss,
                                 const Brush *brush,
                                 float *r_brush_size_pressure,
                                 float *r_brush_alpha_value,
                                 float *r_brush_alpha_pressure)
{
  *r_brush_size_pressure = BKE_brush_size_get(scene, brush) *
                           (BKE_brush_use_size_pressure(brush) ? ss->cache->pressure : 1.0f);
  *r_brush_alpha_value = BKE_brush_alpha_get(scene, brush);
  *r_brush_alpha_pressure = (BKE_brush_use_alpha_pressure(brush) ? ss->cache->pressure : 1.0f);
}

static float wpaint_get_active_weight(const MDeformVert *dv, const WeightPaintInfo *wpi)
{
  float weight;

  if (wpi->do_multipaint) {
    weight = BKE_defvert_multipaint_collective_weight(
        dv, wpi->defbase_tot, wpi->defbase_sel, wpi->defbase_tot_sel, wpi->is_normalized);
  }
  else {
    weight = BKE_defvert_find_weight(dv, wpi->active.index);
  }

  if (wpi->do_lock_relative) {
    weight = BKE_defvert_lock_relative_weight(
        weight, dv, wpi->defbase_tot, wpi->vgroup_locked, wpi->vgroup_unlocked);
  }

  CLAMP(weight, 0.0f, 1.0f);
  return weight;
}

static void do_wpaint_precompute_weight_cb_ex(void *__restrict userdata,
                                              const int n,
                                              const TaskParallelTLS *__restrict UNUSED(tls))
{
  SculptThreadedTaskData *data = (SculptThreadedTaskData *)userdata;
  const MDeformVert *dv = &data->wpi->dvert[n];

  data->wpd->precomputed_weight[n] = wpaint_get_active_weight(dv, data->wpi);
}

static void precompute_weight_values(
    bContext *C, Object *ob, Brush *brush, WPaintData *wpd, WeightPaintInfo *wpi, Mesh *me)
{
  if (wpd->precomputed_weight_ready && !brush_use_accumulate_ex(brush, ob->mode)) {
    return;
  }

  /* threaded loop over vertices */
  SculptThreadedTaskData data;
  data.C = C;
  data.ob = ob;
  data.wpd = wpd;
  data.wpi = wpi;
  data.me = me;

  TaskParallelSettings settings;
  BLI_parallel_range_settings_defaults(&settings);
  BLI_task_parallel_range(0, me->totvert, &data, do_wpaint_precompute_weight_cb_ex, &settings);

  wpd->precomputed_weight_ready = true;
}

static void do_wpaint_brush_blur_task_cb_ex(void *__restrict userdata,
                                            const int n,
                                            const TaskParallelTLS *__restrict UNUSED(tls))
{
  SculptThreadedTaskData *data = (SculptThreadedTaskData *)userdata;
  SculptSession *ss = data->ob->sculpt;
  const PBVHType pbvh_type = BKE_pbvh_type(ss->pbvh);
  const bool has_grids = (pbvh_type == PBVH_GRIDS);
  const SculptVertexPaintGeomMap *gmap = &ss->mode.wpaint.gmap;

  const Brush *brush = data->brush;
  const StrokeCache *cache = ss->cache;
  Scene *scene = CTX_data_scene(data->C);

  float brush_size_pressure, brush_alpha_value, brush_alpha_pressure;
  get_brush_alpha_data(
      scene, ss, brush, &brush_size_pressure, &brush_alpha_value, &brush_alpha_pressure);
  const bool use_normal = vwpaint_use_normal(data->vp);
  const bool use_face_sel = (data->me->editflag & ME_EDIT_PAINT_FACE_SEL) != 0;
  const bool use_vert_sel = (data->me->editflag & ME_EDIT_PAINT_VERT_SEL) != 0;

  SculptBrushTest test;
  SculptBrushTestFn sculpt_brush_test_sq_fn = SCULPT_brush_test_init_with_falloff_shape(
      ss, &test, data->brush->falloff_shape);
  const float *sculpt_normal_frontface = SCULPT_brush_frontface_normal_from_falloff_shape(
      ss, data->brush->falloff_shape);

  const blender::bke::AttributeAccessor attributes = blender::bke::mesh_attributes(*data->me);
  const blender::VArray<bool> selection_vert = attributes.lookup_or_default<bool>(
      ".selection_vert", ATTR_DOMAIN_POINT, false);

  /* For each vertex */
  PBVHVertexIter vd;
  BKE_pbvh_vertex_iter_begin (ss->pbvh, data->nodes[n], vd, PBVH_ITER_UNIQUE) {
    /* Test to see if the vertex coordinates are within the spherical brush region. */
    if (sculpt_brush_test_sq_fn(&test, vd.co)) {
      /* For grid based pbvh, take the vert whose loop corresponds to the current grid.
       * Otherwise, take the current vert. */
      const int v_index = has_grids ? ss->mloop[vd.grid_indices[vd.g]].v : vd.vert_indices[vd.i];
      const float grid_alpha = has_grids ? 1.0f / vd.gridsize : 1.0f;
      /* If the vertex is selected */
      if (!(use_face_sel || use_vert_sel) || selection_vert[v_index]) {
        /* Get the average poly weight */
        int total_hit_loops = 0;
        float weight_final = 0.0f;
        for (int j = 0; j < gmap->vert_to_poly[v_index].count; j++) {
          const int p_index = gmap->vert_to_poly[v_index].indices[j];
          const MPoly *mp = &ss->mpoly[p_index];

          total_hit_loops += mp->totloop;
          for (int k = 0; k < mp->totloop; k++) {
            const int l_index = mp->loopstart + k;
            const MLoop *ml = &ss->mloop[l_index];
            weight_final += data->wpd->precomputed_weight[ml->v];
          }
        }

        /* Apply the weight to the vertex. */
        if (total_hit_loops != 0) {
          float brush_strength = cache->bstrength;
          const float angle_cos = (use_normal && vd.no) ?
                                      dot_v3v3(sculpt_normal_frontface, vd.no) :
                                      1.0f;
          if (((brush->flag & BRUSH_FRONTFACE) == 0 || (angle_cos > 0.0f)) &&
              ((brush->flag & BRUSH_FRONTFACE_FALLOFF) == 0 ||
               view_angle_limits_apply_falloff(
                   &data->wpd->normal_angle_precalc, angle_cos, &brush_strength))) {
            const float brush_fade = BKE_brush_curve_strength(
                brush, sqrtf(test.dist), cache->radius);
            const float final_alpha = brush_fade * brush_strength * grid_alpha *
                                      brush_alpha_pressure;

            if ((brush->flag & BRUSH_ACCUMULATE) == 0) {
              if (ss->mode.wpaint.alpha_weight[v_index] < final_alpha) {
                ss->mode.wpaint.alpha_weight[v_index] = final_alpha;
              }
              else {
                continue;
              }
            }

            weight_final /= total_hit_loops;
            /* Only paint visible verts */
            do_weight_paint_vertex(
                data->vp, data->ob, data->wpi, v_index, final_alpha, weight_final);
          }
        }
      }
    }
  }
  BKE_pbvh_vertex_iter_end;
}

static void do_wpaint_brush_smear_task_cb_ex(void *__restrict userdata,
                                             const int n,
                                             const TaskParallelTLS *__restrict UNUSED(tls))
{
  SculptThreadedTaskData *data = (SculptThreadedTaskData *)userdata;
  SculptSession *ss = data->ob->sculpt;
  const PBVHType pbvh_type = BKE_pbvh_type(ss->pbvh);
  const bool has_grids = (pbvh_type == PBVH_GRIDS);
  const SculptVertexPaintGeomMap *gmap = &ss->mode.wpaint.gmap;

  const Brush *brush = data->brush;
  const Scene *scene = CTX_data_scene(data->C);
  const StrokeCache *cache = ss->cache;
  float brush_size_pressure, brush_alpha_value, brush_alpha_pressure;
  get_brush_alpha_data(
      scene, ss, brush, &brush_size_pressure, &brush_alpha_value, &brush_alpha_pressure);
  const bool use_normal = vwpaint_use_normal(data->vp);
  const bool use_face_sel = (data->me->editflag & ME_EDIT_PAINT_FACE_SEL) != 0;
  const bool use_vert_sel = (data->me->editflag & ME_EDIT_PAINT_VERT_SEL) != 0;
  float brush_dir[3];

  sub_v3_v3v3(brush_dir, cache->location, cache->last_location);
  project_plane_v3_v3v3(brush_dir, brush_dir, cache->view_normal);

  const blender::bke::AttributeAccessor attributes = blender::bke::mesh_attributes(*data->me);
  const blender::VArray<bool> selection_vert = attributes.lookup_or_default<bool>(
      ".selection_vert", ATTR_DOMAIN_POINT, false);

  if (cache->is_last_valid && (normalize_v3(brush_dir) != 0.0f)) {

    SculptBrushTest test;
    SculptBrushTestFn sculpt_brush_test_sq_fn = SCULPT_brush_test_init_with_falloff_shape(
        ss, &test, data->brush->falloff_shape);
    const float *sculpt_normal_frontface = SCULPT_brush_frontface_normal_from_falloff_shape(
        ss, data->brush->falloff_shape);

    /* For each vertex */
    PBVHVertexIter vd;
    BKE_pbvh_vertex_iter_begin (ss->pbvh, data->nodes[n], vd, PBVH_ITER_UNIQUE) {
      /* Test to see if the vertex coordinates are within the spherical brush region. */
      if (sculpt_brush_test_sq_fn(&test, vd.co)) {
        /* For grid based pbvh, take the vert whose loop corresponds to the current grid.
         * Otherwise, take the current vert. */
        const int v_index = has_grids ? ss->mloop[vd.grid_indices[vd.g]].v : vd.vert_indices[vd.i];
        const float grid_alpha = has_grids ? 1.0f / vd.gridsize : 1.0f;
        const MVert *mv_curr = &ss->mvert[v_index];

        /* If the vertex is selected */
        if (!(use_face_sel || use_vert_sel) || selection_vert[v_index]) {
          float brush_strength = cache->bstrength;
          const float angle_cos = (use_normal && vd.no) ?
                                      dot_v3v3(sculpt_normal_frontface, vd.no) :
                                      1.0f;
          if (((brush->flag & BRUSH_FRONTFACE) == 0 || (angle_cos > 0.0f)) &&
              ((brush->flag & BRUSH_FRONTFACE_FALLOFF) == 0 ||
               view_angle_limits_apply_falloff(
                   &data->wpd->normal_angle_precalc, angle_cos, &brush_strength))) {
            bool do_color = false;
            /* Minimum dot product between brush direction and current
             * to neighbor direction is 0.0, meaning orthogonal. */
            float stroke_dot_max = 0.0f;

            /* Get the color of the loop in the opposite direction of the brush movement
             * (this callback is specifically for smear.) */
            float weight_final = 0.0;
            for (int j = 0; j < gmap->vert_to_poly[v_index].count; j++) {
              const int p_index = gmap->vert_to_poly[v_index].indices[j];
              const MPoly *mp = &ss->mpoly[p_index];
              const MLoop *ml_other = &ss->mloop[mp->loopstart];
              for (int k = 0; k < mp->totloop; k++, ml_other++) {
                const uint v_other_index = ml_other->v;
                if (v_other_index != v_index) {
                  const MVert *mv_other = &ss->mvert[v_other_index];

                  /* Get the direction from the selected vert to the neighbor. */
                  float other_dir[3];
                  sub_v3_v3v3(other_dir, mv_curr->co, mv_other->co);
                  project_plane_v3_v3v3(other_dir, other_dir, cache->view_normal);

                  normalize_v3(other_dir);

                  const float stroke_dot = dot_v3v3(other_dir, brush_dir);

                  if (stroke_dot > stroke_dot_max) {
                    stroke_dot_max = stroke_dot;
                    weight_final = data->wpd->precomputed_weight[v_other_index];
                    do_color = true;
                  }
                }
              }
            }
            /* Apply weight to vertex */
            if (do_color) {
              const float brush_fade = BKE_brush_curve_strength(
                  brush, sqrtf(test.dist), cache->radius);
              const float final_alpha = brush_fade * brush_strength * grid_alpha *
                                        brush_alpha_pressure;

              if (final_alpha <= 0.0f) {
                continue;
              }

              do_weight_paint_vertex(
                  data->vp, data->ob, data->wpi, v_index, final_alpha, (float)weight_final);
            }
          }
        }
      }
    }
    BKE_pbvh_vertex_iter_end;
  }
}

static void do_wpaint_brush_draw_task_cb_ex(void *__restrict userdata,
                                            const int n,
                                            const TaskParallelTLS *__restrict UNUSED(tls))
{
  SculptThreadedTaskData *data = (SculptThreadedTaskData *)userdata;
  SculptSession *ss = data->ob->sculpt;
  const PBVHType pbvh_type = BKE_pbvh_type(ss->pbvh);
  const bool has_grids = (pbvh_type == PBVH_GRIDS);
  const Scene *scene = CTX_data_scene(data->C);

  const Brush *brush = data->brush;
  const StrokeCache *cache = ss->cache;
  /* NOTE: normally `BKE_brush_weight_get(scene, brush)` is used,
   * however in this case we calculate a new weight each time. */
  const float paintweight = data->strength;
  float brush_size_pressure, brush_alpha_value, brush_alpha_pressure;
  get_brush_alpha_data(
      scene, ss, brush, &brush_size_pressure, &brush_alpha_value, &brush_alpha_pressure);
  const bool use_normal = vwpaint_use_normal(data->vp);
  const bool use_face_sel = (data->me->editflag & ME_EDIT_PAINT_FACE_SEL) != 0;
  const bool use_vert_sel = (data->me->editflag & ME_EDIT_PAINT_VERT_SEL) != 0;

  SculptBrushTest test;
  SculptBrushTestFn sculpt_brush_test_sq_fn = SCULPT_brush_test_init_with_falloff_shape(
      ss, &test, data->brush->falloff_shape);
  const float *sculpt_normal_frontface = SCULPT_brush_frontface_normal_from_falloff_shape(
      ss, data->brush->falloff_shape);

  const blender::bke::AttributeAccessor attributes = blender::bke::mesh_attributes(*data->me);
  const blender::VArray<bool> selection_vert = attributes.lookup_or_default<bool>(
      ".selection_vert", ATTR_DOMAIN_POINT, false);

  /* For each vertex */
  PBVHVertexIter vd;
  BKE_pbvh_vertex_iter_begin (ss->pbvh, data->nodes[n], vd, PBVH_ITER_UNIQUE) {
    /* Test to see if the vertex coordinates are within the spherical brush region. */
    if (sculpt_brush_test_sq_fn(&test, vd.co)) {
      /* NOTE: grids are 1:1 with corners (aka loops).
       * For multires, take the vert whose loop corresponds to the current grid.
       * Otherwise, take the current vert. */
      const int v_index = has_grids ? ss->mloop[vd.grid_indices[vd.g]].v : vd.vert_indices[vd.i];
      const float grid_alpha = has_grids ? 1.0f / vd.gridsize : 1.0f;

      /* If the vertex is selected */
      if (!(use_face_sel || use_vert_sel) || selection_vert[v_index]) {
        float brush_strength = cache->bstrength;
        const float angle_cos = (use_normal && vd.no) ? dot_v3v3(sculpt_normal_frontface, vd.no) :
                                                        1.0f;
        if (((brush->flag & BRUSH_FRONTFACE) == 0 || (angle_cos > 0.0f)) &&
            ((brush->flag & BRUSH_FRONTFACE_FALLOFF) == 0 ||
             view_angle_limits_apply_falloff(
                 &data->wpd->normal_angle_precalc, angle_cos, &brush_strength))) {
          const float brush_fade = BKE_brush_curve_strength(
              brush, sqrtf(test.dist), cache->radius);
          const float final_alpha = brush_fade * brush_strength * grid_alpha *
                                    brush_alpha_pressure;

          if ((brush->flag & BRUSH_ACCUMULATE) == 0) {
            if (ss->mode.wpaint.alpha_weight[v_index] < final_alpha) {
              ss->mode.wpaint.alpha_weight[v_index] = final_alpha;
            }
            else {
              continue;
            }
          }

          do_weight_paint_vertex(data->vp, data->ob, data->wpi, v_index, final_alpha, paintweight);
        }
      }
    }
  }
  BKE_pbvh_vertex_iter_end;
}

static void do_wpaint_brush_calc_average_weight_cb_ex(
    void *__restrict userdata, const int n, const TaskParallelTLS *__restrict UNUSED(tls))
{
  SculptThreadedTaskData *data = (SculptThreadedTaskData *)userdata;
  SculptSession *ss = data->ob->sculpt;
  StrokeCache *cache = ss->cache;
  const PBVHType pbvh_type = BKE_pbvh_type(ss->pbvh);
  const bool has_grids = (pbvh_type == PBVH_GRIDS);

  const bool use_normal = vwpaint_use_normal(data->vp);
  const bool use_face_sel = (data->me->editflag & ME_EDIT_PAINT_FACE_SEL) != 0;
  const bool use_vert_sel = (data->me->editflag & ME_EDIT_PAINT_VERT_SEL) != 0;

  WPaintAverageAccum *accum = (WPaintAverageAccum *)data->custom_data + n;
  accum->len = 0;
  accum->value = 0.0;

  SculptBrushTest test;
  SculptBrushTestFn sculpt_brush_test_sq_fn = SCULPT_brush_test_init_with_falloff_shape(
      ss, &test, data->brush->falloff_shape);
  const float *sculpt_normal_frontface = SCULPT_brush_frontface_normal_from_falloff_shape(
      ss, data->brush->falloff_shape);

  const blender::bke::AttributeAccessor attributes = blender::bke::mesh_attributes(*data->me);
  const blender::VArray<bool> selection_vert = attributes.lookup_or_default<bool>(
      ".selection_vert", ATTR_DOMAIN_POINT, false);

  /* For each vertex */
  PBVHVertexIter vd;
  BKE_pbvh_vertex_iter_begin (ss->pbvh, data->nodes[n], vd, PBVH_ITER_UNIQUE) {
    /* Test to see if the vertex coordinates are within the spherical brush region. */
    if (sculpt_brush_test_sq_fn(&test, vd.co)) {
      const float angle_cos = (use_normal && vd.no) ? dot_v3v3(sculpt_normal_frontface, vd.no) :
                                                      1.0f;
      if (angle_cos > 0.0 &&
          BKE_brush_curve_strength(data->brush, sqrtf(test.dist), cache->radius) > 0.0) {
        const int v_index = has_grids ? ss->mloop[vd.grid_indices[vd.g]].v : vd.vert_indices[vd.i];

        /* If the vertex is selected. */
        if (!(use_face_sel || use_vert_sel) || selection_vert[v_index]) {
          const MDeformVert *dv = &data->wpi->dvert[v_index];
          accum->len += 1;
          accum->value += wpaint_get_active_weight(dv, data->wpi);
        }
      }
    }
  }
  BKE_pbvh_vertex_iter_end;
}

static void calculate_average_weight(SculptThreadedTaskData *data,
                                     PBVHNode **UNUSED(nodes),
                                     int totnode)
{
  WPaintAverageAccum *accum = (WPaintAverageAccum *)MEM_mallocN(sizeof(*accum) * totnode,
                                                                __func__);
  data->custom_data = accum;

  TaskParallelSettings settings;
  BKE_pbvh_parallel_range_settings(&settings, true, totnode);
  BLI_task_parallel_range(0, totnode, data, do_wpaint_brush_calc_average_weight_cb_ex, &settings);

  uint accum_len = 0;
  double accum_weight = 0.0;
  for (int i = 0; i < totnode; i++) {
    accum_len += accum[i].len;
    accum_weight += accum[i].value;
  }
  if (accum_len != 0) {
    accum_weight /= accum_len;
    data->strength = (float)accum_weight;
  }

  MEM_SAFE_FREE(data->custom_data); /* 'accum' */
}

static void wpaint_paint_leaves(bContext *C,
                                Object *ob,
                                Sculpt *sd,
                                VPaint *vp,
                                WPaintData *wpd,
                                WeightPaintInfo *wpi,
                                Mesh *me,
                                PBVHNode **nodes,
                                int totnode)
{
  Scene *scene = CTX_data_scene(C);
  const Brush *brush = ob->sculpt->cache->brush;

  /* threaded loop over nodes */
  SculptThreadedTaskData data = {nullptr};
  data.C = C;
  data.sd = sd;
  data.ob = ob;
  data.brush = brush;
  data.nodes = nodes;
  data.vp = vp;
  data.wpd = wpd;
  data.wpi = wpi;
  data.me = me;

  /* Use this so average can modify its weight without touching the brush. */
  data.strength = BKE_brush_weight_get(scene, brush);

  /* NOTE: current mirroring code cannot be run in parallel */
  TaskParallelSettings settings;
  const bool use_threading = !ME_USING_MIRROR_X_VERTEX_GROUPS(me);
  BKE_pbvh_parallel_range_settings(&settings, use_threading, totnode);

  switch ((eBrushWeightPaintTool)brush->weightpaint_tool) {
    case WPAINT_TOOL_AVERAGE:
      calculate_average_weight(&data, nodes, totnode);
      BLI_task_parallel_range(0, totnode, &data, do_wpaint_brush_draw_task_cb_ex, &settings);
      break;
    case WPAINT_TOOL_SMEAR:
      BLI_task_parallel_range(0, totnode, &data, do_wpaint_brush_smear_task_cb_ex, &settings);
      break;
    case WPAINT_TOOL_BLUR:
      BLI_task_parallel_range(0, totnode, &data, do_wpaint_brush_blur_task_cb_ex, &settings);
      break;
    case WPAINT_TOOL_DRAW:
      BLI_task_parallel_range(0, totnode, &data, do_wpaint_brush_draw_task_cb_ex, &settings);
      break;
  }
}

static PBVHNode **vwpaint_pbvh_gather_generic(
    Object *ob, VPaint *wp, Sculpt *sd, Brush *brush, int *r_totnode)
{
  SculptSession *ss = ob->sculpt;
  const bool use_normal = vwpaint_use_normal(wp);
  PBVHNode **nodes = nullptr;

  /* Build a list of all nodes that are potentially within the brush's area of influence */
  if (brush->falloff_shape == PAINT_FALLOFF_SHAPE_SPHERE) {
    SculptSearchSphereData data = {nullptr};
    data.ss = ss;
    data.sd = sd;
    data.radius_squared = ss->cache->radius_squared;
    data.original = true;

    BKE_pbvh_search_gather(ss->pbvh, SCULPT_search_sphere_cb, &data, &nodes, r_totnode);
    if (use_normal) {
      SCULPT_pbvh_calc_area_normal(
          brush, ob, nodes, *r_totnode, true, ss->cache->sculpt_normal_symm);
    }
    else {
      zero_v3(ss->cache->sculpt_normal_symm);
    }
  }
  else {
    DistRayAABB_Precalc dist_ray_to_aabb_precalc;
    dist_squared_ray_to_aabb_v3_precalc(
        &dist_ray_to_aabb_precalc, ss->cache->location, ss->cache->view_normal);
    SculptSearchCircleData data = {nullptr};
    data.ss = ss;
    data.sd = sd;
    data.radius_squared = ss->cache->radius_squared;
    data.original = true;
    data.dist_ray_to_aabb_precalc = &dist_ray_to_aabb_precalc;

    BKE_pbvh_search_gather(ss->pbvh, SCULPT_search_circle_cb, &data, &nodes, r_totnode);
    if (use_normal) {
      copy_v3_v3(ss->cache->sculpt_normal_symm, ss->cache->view_normal);
    }
    else {
      zero_v3(ss->cache->sculpt_normal_symm);
    }
  }
  return nodes;
}

static void wpaint_do_paint(bContext *C,
                            Object *ob,
                            VPaint *wp,
                            Sculpt *sd,
                            WPaintData *wpd,
                            WeightPaintInfo *wpi,
                            Mesh *me,
                            Brush *brush,
                            const char symm,
                            const int axis,
                            const int i,
                            const float angle)
{
  SculptSession *ss = ob->sculpt;
  ss->cache->radial_symmetry_pass = i;
  SCULPT_cache_calc_brushdata_symm(ss->cache, symm, axis, angle);

  int totnode;
  PBVHNode **nodes = vwpaint_pbvh_gather_generic(ob, wp, sd, brush, &totnode);

  wpaint_paint_leaves(C, ob, sd, wp, wpd, wpi, me, nodes, totnode);

  if (nodes) {
    MEM_freeN(nodes);
  }
}

static void wpaint_do_radial_symmetry(bContext *C,
                                      Object *ob,
                                      VPaint *wp,
                                      Sculpt *sd,
                                      WPaintData *wpd,
                                      WeightPaintInfo *wpi,
                                      Mesh *me,
                                      Brush *brush,
                                      const char symm,
                                      const int axis)
{
  for (int i = 1; i < wp->radial_symm[axis - 'X']; i++) {
    const float angle = (2.0 * M_PI) * i / wp->radial_symm[axis - 'X'];
    wpaint_do_paint(C, ob, wp, sd, wpd, wpi, me, brush, symm, axis, i, angle);
  }
}

/* near duplicate of: sculpt.c's,
 * 'do_symmetrical_brush_actions' and 'vpaint_do_symmetrical_brush_actions'. */
static void wpaint_do_symmetrical_brush_actions(
    bContext *C, Object *ob, VPaint *wp, Sculpt *sd, WPaintData *wpd, WeightPaintInfo *wpi)
{
  Brush *brush = BKE_paint_brush(&wp->paint);
  Mesh *me = (Mesh *)ob->data;
  SculptSession *ss = ob->sculpt;
  StrokeCache *cache = ss->cache;
  const char symm = SCULPT_mesh_symmetry_xyz_get(ob);
  int i = 0;

  /* initial stroke */
  cache->mirror_symmetry_pass = 0;
  wpaint_do_paint(C, ob, wp, sd, wpd, wpi, me, brush, 0, 'X', 0, 0);
  wpaint_do_radial_symmetry(C, ob, wp, sd, wpd, wpi, me, brush, 0, 'X');
  wpaint_do_radial_symmetry(C, ob, wp, sd, wpd, wpi, me, brush, 0, 'Y');
  wpaint_do_radial_symmetry(C, ob, wp, sd, wpd, wpi, me, brush, 0, 'Z');

  cache->symmetry = symm;

  if (me->editflag & ME_EDIT_MIRROR_VERTEX_GROUPS) {
    /* We don't do any symmetry strokes when mirroring vertex groups. */
    copy_v3_v3(cache->true_last_location, cache->true_location);
    cache->is_last_valid = true;
    return;
  }

  /* symm is a bit combination of XYZ - 1 is mirror
   * X; 2 is Y; 3 is XY; 4 is Z; 5 is XZ; 6 is YZ; 7 is XYZ */
  for (i = 1; i <= symm; i++) {
    if ((symm & i && (symm != 5 || i != 3) && (symm != 6 || (!ELEM(i, 3, 5))))) {
      cache->mirror_symmetry_pass = i;
      cache->radial_symmetry_pass = 0;
      SCULPT_cache_calc_brushdata_symm(cache, i, 0, 0);

      if (i & (1 << 0)) {
        wpaint_do_paint(C, ob, wp, sd, wpd, wpi, me, brush, i, 'X', 0, 0);
        wpaint_do_radial_symmetry(C, ob, wp, sd, wpd, wpi, me, brush, i, 'X');
      }
      if (i & (1 << 1)) {
        wpaint_do_paint(C, ob, wp, sd, wpd, wpi, me, brush, i, 'Y', 0, 0);
        wpaint_do_radial_symmetry(C, ob, wp, sd, wpd, wpi, me, brush, i, 'Y');
      }
      if (i & (1 << 2)) {
        wpaint_do_paint(C, ob, wp, sd, wpd, wpi, me, brush, i, 'Z', 0, 0);
        wpaint_do_radial_symmetry(C, ob, wp, sd, wpd, wpi, me, brush, i, 'Z');
      }
    }
  }
  copy_v3_v3(cache->true_last_location, cache->true_location);
  cache->is_last_valid = true;
}

static void wpaint_stroke_update_step(bContext *C,
                                      wmOperator *UNUSED(op),
                                      PaintStroke *stroke,
                                      PointerRNA *itemptr)
{
  Scene *scene = CTX_data_scene(C);
  ToolSettings *ts = CTX_data_tool_settings(C);
  VPaint *wp = ts->wpaint;
  Brush *brush = BKE_paint_brush(&wp->paint);
  WPaintData *wpd = (WPaintData *)paint_stroke_mode_data(stroke);
  ViewContext *vc;
  Object *ob = CTX_data_active_object(C);

  SculptSession *ss = ob->sculpt;
  Sculpt *sd = CTX_data_tool_settings(C)->sculpt;

  vwpaint_update_cache_variants(C, wp, ob, itemptr);

  float mat[4][4];

  const float brush_alpha_value = BKE_brush_alpha_get(scene, brush);

  /* intentionally don't initialize as nullptr, make sure we initialize all members below */
  WeightPaintInfo wpi;

  /* cannot paint if there is no stroke data */
  if (wpd == nullptr) {
    /* XXX: force a redraw here, since even though we can't paint,
     * at least view won't freeze until stroke ends */
    ED_region_tag_redraw(CTX_wm_region(C));
    return;
  }

  vc = &wpd->vc;
  ob = vc->obact;

  view3d_operator_needs_opengl(C);
  ED_view3d_init_mats_rv3d(ob, vc->rv3d);

  /* load projection matrix */
  mul_m4_m4m4(mat, vc->rv3d->persmat, ob->obmat);

  Mesh *mesh = static_cast<Mesh *>(ob->data);

  /* *** setup WeightPaintInfo - pass onto do_weight_paint_vertex *** */
  wpi.dvert = mesh->deform_verts_for_write();

  wpi.defbase_tot = wpd->defbase_tot;
  wpi.defbase_sel = wpd->defbase_sel;
  wpi.defbase_tot_sel = wpd->defbase_tot_sel;

  wpi.defbase_tot_unsel = wpi.defbase_tot - wpi.defbase_tot_sel;
  wpi.active = wpd->active;
  wpi.mirror = wpd->mirror;
  wpi.lock_flags = wpd->lock_flags;
  wpi.vgroup_validmap = wpd->vgroup_validmap;
  wpi.vgroup_locked = wpd->vgroup_locked;
  wpi.vgroup_unlocked = wpd->vgroup_unlocked;
  wpi.do_flip = RNA_boolean_get(itemptr, "pen_flip") || ss->cache->invert;
  wpi.do_multipaint = wpd->do_multipaint;
  wpi.do_auto_normalize = ((ts->auto_normalize != 0) && (wpi.vgroup_validmap != nullptr) &&
                           (wpi.do_multipaint || wpi.vgroup_validmap[wpi.active.index]));
  wpi.do_lock_relative = wpd->do_lock_relative;
  wpi.is_normalized = wpi.do_auto_normalize || wpi.do_lock_relative;
  wpi.brush_alpha_value = brush_alpha_value;
  /* *** done setting up WeightPaintInfo *** */

  if (wpd->precomputed_weight) {
    precompute_weight_values(C, ob, brush, wpd, &wpi, mesh);
  }

  wpaint_do_symmetrical_brush_actions(C, ob, wp, sd, wpd, &wpi);

  swap_m4m4(vc->rv3d->persmat, mat);

  /* Calculate pivot for rotation around selection if needed.
   * also needed for "Frame Selected" on last stroke. */
  float loc_world[3];
  mul_v3_m4v3(loc_world, ob->obmat, ss->cache->true_location);
  paint_last_stroke_update(scene, loc_world);

  BKE_mesh_batch_cache_dirty_tag(mesh, BKE_MESH_BATCH_DIRTY_ALL);

  DEG_id_tag_update(&mesh->id, 0);
  WM_event_add_notifier(C, NC_OBJECT | ND_DRAW, ob);
  swap_m4m4(wpd->vc.rv3d->persmat, mat);

  rcti r;
  if (SCULPT_get_redraw_rect(vc->region, CTX_wm_region_view3d(C), ob, &r)) {
    if (ss->cache) {
      ss->cache->current_r = r;
    }

    /* previous is not set in the current cache else
     * the partial rect will always grow */
    if (ss->cache) {
      if (!BLI_rcti_is_empty(&ss->cache->previous_r)) {
        BLI_rcti_union(&r, &ss->cache->previous_r);
      }
    }

    r.xmin += vc->region->winrct.xmin - 2;
    r.xmax += vc->region->winrct.xmin + 2;
    r.ymin += vc->region->winrct.ymin - 2;
    r.ymax += vc->region->winrct.ymin + 2;
  }
  ED_region_tag_redraw_partial(vc->region, &r, true);
}

static void wpaint_stroke_done(const bContext *C, PaintStroke *stroke)
{
  Object *ob = CTX_data_active_object(C);
  WPaintData *wpd = (WPaintData *)paint_stroke_mode_data(stroke);

  if (wpd) {
    MEM_SAFE_FREE(wpd->defbase_sel);
    MEM_SAFE_FREE(wpd->vgroup_validmap);
    MEM_SAFE_FREE(wpd->vgroup_locked);
    MEM_SAFE_FREE(wpd->vgroup_unlocked);
    MEM_SAFE_FREE(wpd->lock_flags);
    MEM_SAFE_FREE(wpd->active.lock);
    MEM_SAFE_FREE(wpd->mirror.lock);
    MEM_SAFE_FREE(wpd->precomputed_weight);
    MEM_freeN(wpd);
  }

  SculptSession *ss = ob->sculpt;

  if (ss->cache->alt_smooth) {
    ToolSettings *ts = CTX_data_tool_settings(C);
    VPaint *vp = ts->wpaint;
    smooth_brush_toggle_off(C, &vp->paint, ss->cache);
  }

  /* and particles too */
  if (ob->particlesystem.first) {
    ParticleSystem *psys;
    int i;

    for (psys = (ParticleSystem *)ob->particlesystem.first; psys; psys = psys->next) {
      for (i = 0; i < PSYS_TOT_VG; i++) {
        if (psys->vgroup[i] == BKE_object_defgroup_active_index_get(ob)) {
          psys->recalc |= ID_RECALC_PSYS_RESET;
          break;
        }
      }
    }
  }

  DEG_id_tag_update((ID *)ob->data, 0);

  WM_event_add_notifier(C, NC_OBJECT | ND_DRAW, ob);

  SCULPT_cache_free(ob->sculpt->cache);
  ob->sculpt->cache = nullptr;
}

static int wpaint_invoke(bContext *C, wmOperator *op, const wmEvent *event)
{
  int retval;

  op->customdata = paint_stroke_new(C,
                                    op,
                                    SCULPT_stroke_get_location,
                                    wpaint_stroke_test_start,
                                    wpaint_stroke_update_step,
                                    nullptr,
                                    wpaint_stroke_done,
                                    event->type);

  if ((retval = op->type->modal(C, op, event)) == OPERATOR_FINISHED) {
    paint_stroke_free(C, op, (PaintStroke *)op->customdata);
    return OPERATOR_FINISHED;
  }
  /* add modal handler */
  WM_event_add_modal_handler(C, op);

  OPERATOR_RETVAL_CHECK(retval);
  BLI_assert(retval == OPERATOR_RUNNING_MODAL);

  return OPERATOR_RUNNING_MODAL;
}

static int wpaint_exec(bContext *C, wmOperator *op)
{
  op->customdata = paint_stroke_new(C,
                                    op,
                                    SCULPT_stroke_get_location,
                                    wpaint_stroke_test_start,
                                    wpaint_stroke_update_step,
                                    nullptr,
                                    wpaint_stroke_done,
                                    0);

  /* frees op->customdata */
  paint_stroke_exec(C, op, (PaintStroke *)op->customdata);

  return OPERATOR_FINISHED;
}

static void wpaint_cancel(bContext *C, wmOperator *op)
{
  Object *ob = CTX_data_active_object(C);
  if (ob->sculpt->cache) {
    SCULPT_cache_free(ob->sculpt->cache);
    ob->sculpt->cache = nullptr;
  }

  paint_stroke_cancel(C, op, (PaintStroke *)op->customdata);
}

static int wpaint_modal(bContext *C, wmOperator *op, const wmEvent *event)
{
  return paint_stroke_modal(C, op, event, (PaintStroke **)&op->customdata);
}

void PAINT_OT_weight_paint(wmOperatorType *ot)
{
  /* identifiers */
  ot->name = "Weight Paint";
  ot->idname = "PAINT_OT_weight_paint";
  ot->description = "Paint a stroke in the current vertex group's weights";

  /* api callbacks */
  ot->invoke = wpaint_invoke;
  ot->modal = wpaint_modal;
  ot->exec = wpaint_exec;
  ot->poll = weight_paint_poll;
  ot->cancel = wpaint_cancel;

  /* flags */
  ot->flag = OPTYPE_UNDO | OPTYPE_BLOCKING;

  paint_stroke_operator_properties(ot);
}

/** \} */

/* -------------------------------------------------------------------- */
/** \name Toggle Vertex Paint Operator
 * \{ */

/**
 * \note Keep in sync with #wpaint_mode_toggle_exec
 */
static int vpaint_mode_toggle_exec(bContext *C, wmOperator *op)
{
  Main *bmain = CTX_data_main(C);
  struct wmMsgBus *mbus = CTX_wm_message_bus(C);
  Object *ob = CTX_data_active_object(C);
  const int mode_flag = OB_MODE_VERTEX_PAINT;
  const bool is_mode_set = (ob->mode & mode_flag) != 0;
  Scene *scene = CTX_data_scene(C);
  ToolSettings *ts = scene->toolsettings;

  if (!is_mode_set) {
    if (!ED_object_mode_compat_set(C, ob, (eObjectMode)mode_flag, op->reports)) {
      return OPERATOR_CANCELLED;
    }
  }

  Mesh *me = BKE_mesh_from_object(ob);

  /* toggle: end vpaint */
  if (is_mode_set) {
    ED_object_vpaintmode_exit_ex(ob);
  }
  else {
    Depsgraph *depsgraph = CTX_data_depsgraph_on_load(C);
    if (depsgraph) {
      depsgraph = CTX_data_ensure_evaluated_depsgraph(C);
    }
    ED_object_vpaintmode_enter_ex(bmain, depsgraph, scene, ob);
    BKE_paint_toolslots_brush_validate(bmain, &ts->vpaint->paint);
  }

  BKE_mesh_batch_cache_dirty_tag((Mesh *)ob->data, BKE_MESH_BATCH_DIRTY_ALL);

  /* update modifier stack for mapping requirements */
  DEG_id_tag_update(&me->id, 0);

  WM_event_add_notifier(C, NC_SCENE | ND_MODE, scene);
  WM_msg_publish_rna_prop(mbus, &ob->id, ob, Object, mode);

  WM_toolsystem_update_from_context_view3d(C);

  return OPERATOR_FINISHED;
}

void PAINT_OT_vertex_paint_toggle(wmOperatorType *ot)
{
  /* identifiers */
  ot->name = "Vertex Paint Mode";
  ot->idname = "PAINT_OT_vertex_paint_toggle";
  ot->description = "Toggle the vertex paint mode in 3D view";

  /* api callbacks */
  ot->exec = vpaint_mode_toggle_exec;
  ot->poll = paint_mode_toggle_poll_test;

  /* flags */
  ot->flag = OPTYPE_REGISTER | OPTYPE_UNDO;
}

/** \} */

/* -------------------------------------------------------------------- */
/** \name Vertex Paint Operator
 * \{ */

/* Implementation notes:
 *
 * Operator->invoke()
 * - Validate context (add #Mesh.mloopcol).
 * - Create custom-data storage.
 * - Call paint once (mouse click).
 * - Add modal handler.
 *
 * Operator->modal()
 * - For every mouse-move, apply vertex paint.
 * - Exit on mouse release, free custom-data.
 *   (return OPERATOR_FINISHED also removes handler and operator)
 *
 * For future:
 * - implement a stroke event (or mouse-move with past positions).
 * - revise whether op->customdata should be added in object, in set_vpaint.
 */

struct VPaintDataBase {
  ViewContext vc;
  eAttrDomain domain;
  eCustomDataType type;
};

template<typename Color, typename Traits, eAttrDomain domain>
struct VPaintData : public VPaintDataBase {
  NormalAnglePrecalc normal_angle_precalc;

  Color paintcol;

  struct VertProjHandle *vp_handle;
  CoNo *vertexcosnos;

  bool is_texbrush;

  /* Special storage for smear brush, avoid feedback loop - update each step. */
  struct {
    void *color_prev;
    void *color_curr;
  } smear;
};

template<typename Color, typename Traits, eAttrDomain domain>
static void *vpaint_init_vpaint(bContext *C,
                                wmOperator *op,
                                Scene *scene,
                                Depsgraph *depsgraph,
                                VPaint *vp,
                                Object *ob,
                                Mesh *me,
                                const Brush *brush)
{
  VPaintData<Color, Traits, domain> *vpd;

  size_t elem_size;
  int elem_num = get_vcol_elements(me, &elem_size);
  /* make mode data storage */
  vpd = MEM_new<VPaintData<Color, Traits, domain>>("VPaintData");

  if constexpr (std::is_same_v<Color, ColorPaint4f>) {
    vpd->type = CD_PROP_COLOR;
  }
  else {
    vpd->type = CD_PROP_BYTE_COLOR;
  }

  vpd->domain = domain;

  ED_view3d_viewcontext_init(C, &vpd->vc, depsgraph);
  view_angle_limits_init(&vpd->normal_angle_precalc,
                         vp->paint.brush->falloff_angle,
                         (vp->paint.brush->flag & BRUSH_FRONTFACE_FALLOFF) != 0);

  vpd->paintcol = vpaint_get_current_col<Color, Traits, domain>(
      scene, vp, (RNA_enum_get(op->ptr, "mode") == BRUSH_STROKE_INVERT));

  vpd->is_texbrush = !(brush->vertexpaint_tool == VPAINT_TOOL_BLUR) && brush->mtex.tex;

  if (brush->vertexpaint_tool == VPAINT_TOOL_SMEAR) {
    CustomDataLayer *layer = BKE_id_attributes_active_color_get(&me->id);

    vpd->smear.color_prev = MEM_malloc_arrayN(elem_num, elem_size, __func__);
    memcpy(vpd->smear.color_prev, layer->data, elem_size * elem_num);

    vpd->smear.color_curr = (uint *)MEM_dupallocN(vpd->smear.color_prev);
  }

  /* Create projection handle */
  if (vpd->is_texbrush) {
    ob->sculpt->building_vp_handle = true;
    vpd->vp_handle = ED_vpaint_proj_handle_create(depsgraph, scene, ob, &vpd->vertexcosnos);
    ob->sculpt->building_vp_handle = false;
  }

  return static_cast<void *>(vpd);
}

static bool vpaint_stroke_test_start(bContext *C, wmOperator *op, const float mouse[2])
{
  Scene *scene = CTX_data_scene(C);
  ToolSettings *ts = scene->toolsettings;
  PaintStroke *stroke = (PaintStroke *)op->customdata;
  VPaint *vp = ts->vpaint;
  Brush *brush = BKE_paint_brush(&vp->paint);
  Object *ob = CTX_data_active_object(C);
  Mesh *me;
  SculptSession *ss = ob->sculpt;
  Depsgraph *depsgraph = CTX_data_ensure_evaluated_depsgraph(C);

  /* context checks could be a poll() */
  me = BKE_mesh_from_object(ob);
  if (me == nullptr || me->totpoly == 0) {
    return false;
  }

  ED_mesh_color_ensure(me, nullptr);

  CustomDataLayer *layer = BKE_id_attributes_active_color_get(&me->id);
  if (!layer) {
    return false;
  }

  eAttrDomain domain = BKE_id_attribute_domain(&me->id, layer);
  void *vpd = nullptr;

  if (domain == ATTR_DOMAIN_POINT) {
    if (layer->type == CD_PROP_COLOR) {
      vpd = vpaint_init_vpaint<ColorPaint4f, FloatTraits, ATTR_DOMAIN_POINT>(
          C, op, scene, depsgraph, vp, ob, me, brush);
    }
    else if (layer->type == CD_PROP_BYTE_COLOR) {
      vpd = vpaint_init_vpaint<ColorPaint4b, ByteTraits, ATTR_DOMAIN_POINT>(
          C, op, scene, depsgraph, vp, ob, me, brush);
    }
  }
  else if (domain == ATTR_DOMAIN_CORNER) {
    if (layer->type == CD_PROP_COLOR) {
      vpd = vpaint_init_vpaint<ColorPaint4f, FloatTraits, ATTR_DOMAIN_CORNER>(
          C, op, scene, depsgraph, vp, ob, me, brush);
    }
    else if (layer->type == CD_PROP_BYTE_COLOR) {
      vpd = vpaint_init_vpaint<ColorPaint4b, ByteTraits, ATTR_DOMAIN_CORNER>(
          C, op, scene, depsgraph, vp, ob, me, brush);
    }
  }

  BLI_assert(vpd != nullptr);

  paint_stroke_set_mode_data(stroke, vpd);

  /* If not previously created, create vertex/weight paint mode session data */
  vertex_paint_init_stroke(scene, depsgraph, ob);
  vwpaint_update_cache_invariants(C, vp, ss, op, mouse);
  vertex_paint_init_session_data(ts, ob);

  return true;
}

template<class Color = ColorPaint4b, typename Traits = ByteTraits>
static void do_vpaint_brush_blur_loops(bContext *C,
                                       Sculpt *UNUSED(sd),
                                       VPaint *vp,
                                       VPaintData<Color, Traits, ATTR_DOMAIN_CORNER> *vpd,
                                       Object *ob,
                                       Mesh *me,
                                       PBVHNode **nodes,
                                       int totnode,
                                       Color *lcol)
{
  using Blend = typename Traits::BlendType;

  SculptSession *ss = ob->sculpt;

  const Brush *brush = ob->sculpt->cache->brush;
  const Scene *scene = CTX_data_scene(C);

  Color *previous_color = static_cast<Color *>(ss->cache->prev_colors_vpaint);

  const blender::VArray<bool> selection_vert = bke::mesh_attributes(*me).lookup_or_default<bool>(
      ".selection_vert", ATTR_DOMAIN_POINT, false);
  const blender::VArray<bool> selection_poly = bke::mesh_attributes(*me).lookup_or_default<bool>(
      ".selection_poly", ATTR_DOMAIN_FACE, false);

  blender::threading::parallel_for(IndexRange(totnode), 1LL, [&](IndexRange range) {
    for (int n : range) {
      const PBVHType pbvh_type = BKE_pbvh_type(ss->pbvh);
      const bool has_grids = (pbvh_type == PBVH_GRIDS);

      const SculptVertexPaintGeomMap *gmap = &ss->mode.vpaint.gmap;
      const StrokeCache *cache = ss->cache;
      float brush_size_pressure, brush_alpha_value, brush_alpha_pressure;
      get_brush_alpha_data(
          scene, ss, brush, &brush_size_pressure, &brush_alpha_value, &brush_alpha_pressure);
      const bool use_normal = vwpaint_use_normal(vp);
      const bool use_vert_sel = (me->editflag &
                                 (ME_EDIT_PAINT_FACE_SEL | ME_EDIT_PAINT_VERT_SEL)) != 0;
      const bool use_face_sel = (me->editflag & ME_EDIT_PAINT_FACE_SEL) != 0;

      SculptBrushTest test;
      SculptBrushTestFn sculpt_brush_test_sq_fn = SCULPT_brush_test_init_with_falloff_shape(
          ss, &test, brush->falloff_shape);
      const float *sculpt_normal_frontface = SCULPT_brush_frontface_normal_from_falloff_shape(
          ss, brush->falloff_shape);

      /* For each vertex */
      PBVHVertexIter vd;
      BKE_pbvh_vertex_iter_begin (ss->pbvh, nodes[n], vd, PBVH_ITER_UNIQUE) {
        /* Test to see if the vertex coordinates are within the spherical brush region. */
        if (sculpt_brush_test_sq_fn(&test, vd.co)) {
          /* For grid based pbvh, take the vert whose loop corresponds to the current grid.
           * Otherwise, take the current vert. */
          const int v_index = has_grids ? ss->mloop[vd.grid_indices[vd.g]].v :
                                          vd.vert_indices[vd.i];
          const float grid_alpha = has_grids ? 1.0f / vd.gridsize : 1.0f;

          /* If the vertex is selected for painting. */
          if (!use_vert_sel || selection_vert[v_index]) {
            float brush_strength = cache->bstrength;
            const float angle_cos = (use_normal && vd.no) ?
                                        dot_v3v3(sculpt_normal_frontface, vd.no) :
                                        1.0f;
            if (((brush->flag & BRUSH_FRONTFACE) == 0 || (angle_cos > 0.0f)) &&
                ((brush->flag & BRUSH_FRONTFACE_FALLOFF) == 0 ||
                 view_angle_limits_apply_falloff(
                     &vpd->normal_angle_precalc, angle_cos, &brush_strength))) {
              const float brush_fade = BKE_brush_curve_strength(
                  brush, sqrtf(test.dist), cache->radius);

              /* Get the average poly color */
              Color color_final(0, 0, 0, 0);

              int total_hit_loops = 0;
              Blend blend[4] = {0};

              for (int j = 0; j < gmap->vert_to_poly[v_index].count; j++) {
                int p_index = gmap->vert_to_poly[v_index].indices[j];
                const MPoly *mp = &ss->mpoly[p_index];
                if (!use_face_sel || selection_poly[p_index]) {
                  total_hit_loops += mp->totloop;
                  for (int k = 0; k < mp->totloop; k++) {
                    const uint l_index = mp->loopstart + k;
                    Color *col = lcol + l_index;

                    /* Color is squared to compensate the sqrt color encoding. */
                    blend[0] += (Blend)col->r * (Blend)col->r;
                    blend[1] += (Blend)col->g * (Blend)col->g;
                    blend[2] += (Blend)col->b * (Blend)col->b;
                    blend[3] += (Blend)col->a * (Blend)col->a;
                  }
                }
              }

              if (total_hit_loops != 0) {
                /* Use rgb^2 color averaging. */
                Color *col = &color_final;

                color_final.r = Traits::round(
                    sqrtf(Traits::divide_round(blend[0], total_hit_loops)));
                color_final.g = Traits::round(
                    sqrtf(Traits::divide_round(blend[1], total_hit_loops)));
                color_final.b = Traits::round(
                    sqrtf(Traits::divide_round(blend[2], total_hit_loops)));
                color_final.a = Traits::round(
                    sqrtf(Traits::divide_round(blend[3], total_hit_loops)));

                /* For each poly owning this vert,
                 * paint each loop belonging to this vert. */
                for (int j = 0; j < gmap->vert_to_poly[v_index].count; j++) {
                  const int p_index = gmap->vert_to_poly[v_index].indices[j];
                  const int l_index = gmap->vert_to_loop[v_index].indices[j];
                  BLI_assert(ss->mloop[l_index].v == v_index);
                  if (!use_face_sel || selection_poly[p_index]) {
                    Color color_orig(0, 0, 0, 0); /* unused when array is nullptr */

                    if (previous_color != nullptr) {
                      /* Get the previous loop color */
                      if (isZero(previous_color[l_index])) {
                        previous_color[l_index] = lcol[l_index];
                      }
                      color_orig = previous_color[l_index];
                    }
                    const float final_alpha = Traits::range * brush_fade * brush_strength *
                                              brush_alpha_pressure * grid_alpha;
                    /* Mix the new color with the original
                     * based on the brush strength and the curve. */
                    lcol[l_index] = vpaint_blend<Color, Traits>(vp,
                                                                lcol[l_index],
                                                                color_orig,
                                                                *col,
                                                                final_alpha,
                                                                Traits::range * brush_strength);
                  }
                }
              }
            }
          }
        }
      }
      BKE_pbvh_vertex_iter_end;
    };
  });
}

template<class Color = ColorPaint4b, typename Traits = ByteTraits>
static void do_vpaint_brush_blur_verts(bContext *C,
                                       Sculpt *UNUSED(sd),
                                       VPaint *vp,
                                       VPaintData<Color, Traits, ATTR_DOMAIN_POINT> *vpd,
                                       Object *ob,
                                       Mesh *me,
                                       PBVHNode **nodes,
                                       int totnode,
                                       Color *lcol)
{
  using Blend = typename Traits::BlendType;

  SculptSession *ss = ob->sculpt;

  const Brush *brush = ob->sculpt->cache->brush;
  const Scene *scene = CTX_data_scene(C);

  Color *previous_color = static_cast<Color *>(ss->cache->prev_colors_vpaint);

  const blender::VArray<bool> selection_vert = bke::mesh_attributes(*me).lookup_or_default<bool>(
      ".selection_vert", ATTR_DOMAIN_POINT, false);
  const blender::VArray<bool> selection_poly = bke::mesh_attributes(*me).lookup_or_default<bool>(
      ".selection_poly", ATTR_DOMAIN_FACE, false);

  blender::threading::parallel_for(IndexRange(totnode), 1LL, [&](IndexRange range) {
    for (int n : range) {
      const PBVHType pbvh_type = BKE_pbvh_type(ss->pbvh);
      const bool has_grids = (pbvh_type == PBVH_GRIDS);

      const SculptVertexPaintGeomMap *gmap = &ss->mode.vpaint.gmap;
      const StrokeCache *cache = ss->cache;
      float brush_size_pressure, brush_alpha_value, brush_alpha_pressure;
      get_brush_alpha_data(
          scene, ss, brush, &brush_size_pressure, &brush_alpha_value, &brush_alpha_pressure);
      const bool use_normal = vwpaint_use_normal(vp);
      const bool use_vert_sel = (me->editflag &
                                 (ME_EDIT_PAINT_FACE_SEL | ME_EDIT_PAINT_VERT_SEL)) != 0;
      const bool use_face_sel = (me->editflag & ME_EDIT_PAINT_FACE_SEL) != 0;

      SculptBrushTest test;
      SculptBrushTestFn sculpt_brush_test_sq_fn = SCULPT_brush_test_init_with_falloff_shape(
          ss, &test, brush->falloff_shape);
      const float *sculpt_normal_frontface = SCULPT_brush_frontface_normal_from_falloff_shape(
          ss, brush->falloff_shape);

      /* For each vertex */
      PBVHVertexIter vd;
      BKE_pbvh_vertex_iter_begin (ss->pbvh, nodes[n], vd, PBVH_ITER_UNIQUE) {
        /* Test to see if the vertex coordinates are within the spherical brush region. */
        if (sculpt_brush_test_sq_fn(&test, vd.co)) {
          /* For grid based pbvh, take the vert whose loop corresponds to the current grid.
           * Otherwise, take the current vert. */
          const int v_index = has_grids ? ss->mloop[vd.grid_indices[vd.g]].v :
                                          vd.vert_indices[vd.i];
          const float grid_alpha = has_grids ? 1.0f / vd.gridsize : 1.0f;

          /* If the vertex is selected for painting. */
          if (!use_vert_sel || selection_vert[v_index]) {
            float brush_strength = cache->bstrength;
            const float angle_cos = (use_normal && vd.no) ?
                                        dot_v3v3(sculpt_normal_frontface, vd.no) :
                                        1.0f;
            if (((brush->flag & BRUSH_FRONTFACE) == 0 || (angle_cos > 0.0f)) &&
                ((brush->flag & BRUSH_FRONTFACE_FALLOFF) == 0 ||
                 view_angle_limits_apply_falloff(
                     &vpd->normal_angle_precalc, angle_cos, &brush_strength))) {
              const float brush_fade = BKE_brush_curve_strength(
                  brush, sqrtf(test.dist), cache->radius);

              /* Get the average poly color */
              Color color_final(0, 0, 0, 0);

              int total_hit_loops = 0;
              Blend blend[4] = {0};

              for (int j = 0; j < gmap->vert_to_poly[v_index].count; j++) {
                int p_index = gmap->vert_to_poly[v_index].indices[j];
                const MPoly *mp = &ss->mpoly[p_index];
                if (!use_face_sel || selection_poly[p_index]) {
                  total_hit_loops += mp->totloop;
                  for (int k = 0; k < mp->totloop; k++) {
                    const uint l_index = mp->loopstart + k;
                    const uint v_index = ss->mloop[l_index].v;

                    Color *col = lcol + v_index;

                    /* Color is squared to compensate the sqrt color encoding. */
                    blend[0] += (Blend)col->r * (Blend)col->r;
                    blend[1] += (Blend)col->g * (Blend)col->g;
                    blend[2] += (Blend)col->b * (Blend)col->b;
                    blend[3] += (Blend)col->a * (Blend)col->a;
                  }
                }
              }

              if (total_hit_loops != 0) {
                /* Use rgb^2 color averaging. */
                Color *col = &color_final;

                color_final.r = Traits::round(
                    sqrtf(Traits::divide_round(blend[0], total_hit_loops)));
                color_final.g = Traits::round(
                    sqrtf(Traits::divide_round(blend[1], total_hit_loops)));
                color_final.b = Traits::round(
                    sqrtf(Traits::divide_round(blend[2], total_hit_loops)));
                color_final.a = Traits::round(
                    sqrtf(Traits::divide_round(blend[3], total_hit_loops)));

                /* For each poly owning this vert,
                 * paint each loop belonging to this vert. */
                for (int j = 0; j < gmap->vert_to_poly[v_index].count; j++) {
                  const int p_index = gmap->vert_to_poly[v_index].indices[j];

                  BLI_assert(ss->mloop[gmap->vert_to_loop[v_index].indices[j]].v == v_index);

                  if (!use_face_sel || selection_poly[p_index]) {
                    Color color_orig(0, 0, 0, 0); /* unused when array is nullptr */

                    if (previous_color != nullptr) {
                      /* Get the previous loop color */
                      if (isZero(previous_color[v_index])) {
                        previous_color[v_index] = lcol[v_index];
                      }
                      color_orig = previous_color[v_index];
                    }
                    const float final_alpha = Traits::range * brush_fade * brush_strength *
                                              brush_alpha_pressure * grid_alpha;
                    /* Mix the new color with the original
                     * based on the brush strength and the curve. */
                    lcol[v_index] = vpaint_blend<Color, Traits>(vp,
                                                                lcol[v_index],
                                                                color_orig,
                                                                *col,
                                                                final_alpha,
                                                                Traits::range * brush_strength);
                  }
                }
              }
            }
          }
        }
      }
      BKE_pbvh_vertex_iter_end;
    };
  });
}

template<typename Color = ColorPaint4b, typename Traits, eAttrDomain domain>
static void do_vpaint_brush_smear(bContext *C,
                                  Sculpt *UNUSED(sd),
                                  VPaint *vp,
                                  VPaintData<Color, Traits, domain> *vpd,
                                  Object *ob,
                                  Mesh *me,
                                  PBVHNode **nodes,
                                  int totnode,
                                  Color *lcol)
{
  SculptSession *ss = ob->sculpt;

  const SculptVertexPaintGeomMap *gmap = &ss->mode.vpaint.gmap;
  const StrokeCache *cache = ss->cache;
  const PBVHType pbvh_type = BKE_pbvh_type(ss->pbvh);
  const bool has_grids = (pbvh_type == PBVH_GRIDS);

  const Brush *brush = ob->sculpt->cache->brush;
  const Scene *scene = CTX_data_scene(C);
  Color *color_curr = static_cast<Color *>(vpd->smear.color_curr);
  Color *color_prev_smear = static_cast<Color *>(vpd->smear.color_prev);
  Color *color_prev = reinterpret_cast<Color *>(ss->cache->prev_colors_vpaint);

  const blender::VArray<bool> selection_vert = bke::mesh_attributes(*me).lookup_or_default<bool>(
      ".selection_vert", ATTR_DOMAIN_POINT, false);
  const blender::VArray<bool> selection_poly = bke::mesh_attributes(*me).lookup_or_default<bool>(
      ".selection_poly", ATTR_DOMAIN_FACE, false);

  blender::threading::parallel_for(IndexRange(totnode), 1LL, [&](IndexRange range) {
    for (int n : range) {
      float brush_size_pressure, brush_alpha_value, brush_alpha_pressure;

      get_brush_alpha_data(
          scene, ss, brush, &brush_size_pressure, &brush_alpha_value, &brush_alpha_pressure);
      float brush_dir[3];
      const bool use_normal = vwpaint_use_normal(vp);
      const bool use_vert_sel = (me->editflag &
                                 (ME_EDIT_PAINT_FACE_SEL | ME_EDIT_PAINT_VERT_SEL)) != 0;
      const bool use_face_sel = (me->editflag & ME_EDIT_PAINT_FACE_SEL) != 0;

      sub_v3_v3v3(brush_dir, cache->location, cache->last_location);
      project_plane_v3_v3v3(brush_dir, brush_dir, cache->view_normal);

      if (cache->is_last_valid && (normalize_v3(brush_dir) != 0.0f)) {

        SculptBrushTest test;
        SculptBrushTestFn sculpt_brush_test_sq_fn = SCULPT_brush_test_init_with_falloff_shape(
            ss, &test, brush->falloff_shape);
        const float *sculpt_normal_frontface = SCULPT_brush_frontface_normal_from_falloff_shape(
            ss, brush->falloff_shape);

        /* For each vertex */
        PBVHVertexIter vd;
        BKE_pbvh_vertex_iter_begin (ss->pbvh, nodes[n], vd, PBVH_ITER_UNIQUE) {
          /* Test to see if the vertex coordinates are within the spherical brush region. */
          if (sculpt_brush_test_sq_fn(&test, vd.co)) {
            /* For grid based pbvh, take the vert whose loop corresponds to the current grid.
             * Otherwise, take the current vert. */
            const int v_index = has_grids ? ss->mloop[vd.grid_indices[vd.g]].v :
                                            vd.vert_indices[vd.i];
            const float grid_alpha = has_grids ? 1.0f / vd.gridsize : 1.0f;
            const MVert *mv_curr = &ss->mvert[v_index];

            /* if the vertex is selected for painting. */
            if (!use_vert_sel || selection_vert[v_index]) {
              /* Calc the dot prod. between ray norm on surf and current vert
               * (ie splash prevention factor), and only paint front facing verts. */
              float brush_strength = cache->bstrength;
              const float angle_cos = (use_normal && vd.no) ?
                                          dot_v3v3(sculpt_normal_frontface, vd.no) :
                                          1.0f;
              if (((brush->flag & BRUSH_FRONTFACE) == 0 || (angle_cos > 0.0f)) &&
                  ((brush->flag & BRUSH_FRONTFACE_FALLOFF) == 0 ||
                   view_angle_limits_apply_falloff(
                       &vpd->normal_angle_precalc, angle_cos, &brush_strength))) {
                const float brush_fade = BKE_brush_curve_strength(
                    brush, sqrtf(test.dist), cache->radius);

                bool do_color = false;
                /* Minimum dot product between brush direction and current
                 * to neighbor direction is 0.0, meaning orthogonal. */
                float stroke_dot_max = 0.0f;

                /* Get the color of the loop in the opposite
                 * direction of the brush movement */
                Color color_final(0, 0, 0, 0);

                for (int j = 0; j < gmap->vert_to_poly[v_index].count; j++) {
                  const int p_index = gmap->vert_to_poly[v_index].indices[j];
                  const int l_index = gmap->vert_to_loop[v_index].indices[j];
                  BLI_assert(ss->mloop[l_index].v == v_index);
                  UNUSED_VARS_NDEBUG(l_index);
                  const MPoly *mp = &ss->mpoly[p_index];
                  if (!use_face_sel || selection_poly[p_index]) {
                    const MLoop *ml_other = &ss->mloop[mp->loopstart];
                    for (int k = 0; k < mp->totloop; k++, ml_other++) {
                      const uint v_other_index = ml_other->v;
                      if (v_other_index != v_index) {
                        const MVert *mv_other = &ss->mvert[v_other_index];

                        /* Get the direction from the
                         * selected vert to the neighbor. */
                        float other_dir[3];
                        sub_v3_v3v3(other_dir, mv_curr->co, mv_other->co);
                        project_plane_v3_v3v3(other_dir, other_dir, cache->view_normal);

                        normalize_v3(other_dir);

                        const float stroke_dot = dot_v3v3(other_dir, brush_dir);
                        int elem_index;

                        if constexpr (domain == ATTR_DOMAIN_POINT) {
                          elem_index = ml_other->v;
                        }
                        else {
                          elem_index = mp->loopstart + k;
                        }

                        if (stroke_dot > stroke_dot_max) {
                          stroke_dot_max = stroke_dot;
                          color_final = color_prev_smear[elem_index];
                          do_color = true;
                        }
                      }
                    }
                  }
                }

                if (do_color) {
                  const float final_alpha = Traits::range * brush_fade * brush_strength *
                                            brush_alpha_pressure * grid_alpha;

                  /* For each poly owning this vert,
                   * paint each loop belonging to this vert. */
                  for (int j = 0; j < gmap->vert_to_poly[v_index].count; j++) {
                    const int p_index = gmap->vert_to_poly[v_index].indices[j];

                    int elem_index;
                    if constexpr (domain == ATTR_DOMAIN_POINT) {
                      elem_index = v_index;
                    }
                    else {
                      const int l_index = gmap->vert_to_loop[v_index].indices[j];
                      elem_index = l_index;
                      BLI_assert(ss->mloop[l_index].v == v_index);
                    }

                    if (!use_face_sel || selection_poly[p_index]) {
                      /* Get the previous element color */
                      Color color_orig(0, 0, 0, 0); /* unused when array is nullptr */

                      if (color_prev != nullptr) {
                        /* Get the previous element color */
                        if (isZero(color_prev[elem_index])) {
                          color_prev[elem_index] = lcol[elem_index];
                        }
                        color_orig = color_prev[elem_index];
                      }
                      /* Mix the new color with the original
                       * based on the brush strength and the curve. */
                      lcol[elem_index] = vpaint_blend<Color, Traits>(vp,
                                                                     lcol[elem_index],
                                                                     color_orig,
                                                                     color_final,
                                                                     final_alpha,
                                                                     Traits::range *
                                                                         brush_strength);

                      color_curr[elem_index] = lcol[elem_index];
                    }
                  }
                }
              }
            }
          }
        }
        BKE_pbvh_vertex_iter_end;
      }
    }
  });
}

template<typename Color, typename Traits, eAttrDomain domain>
static void calculate_average_color(VPaintData<Color, Traits, domain> *vpd,
                                    Object *ob,
                                    Mesh *me,
                                    const Brush *brush,
                                    Color *lcol,
                                    PBVHNode **nodes,
                                    int totnode)
{
  using Blend = typename Traits::BlendType;

  const blender::VArray<bool> selection_vert = bke::mesh_attributes(*me).lookup_or_default<bool>(
      ".selection_vert", ATTR_DOMAIN_POINT, false);

  VPaintAverageAccum<Blend> *accum = (VPaintAverageAccum<Blend> *)MEM_mallocN(
      sizeof(*accum) * totnode, __func__);
  blender::threading::parallel_for(IndexRange(totnode), 1LL, [&](IndexRange range) {
    for (int n : range) {
      SculptSession *ss = ob->sculpt;
      const PBVHType pbvh_type = BKE_pbvh_type(ss->pbvh);
      const bool has_grids = (pbvh_type == PBVH_GRIDS);
      const SculptVertexPaintGeomMap *gmap = &ss->mode.vpaint.gmap;

      StrokeCache *cache = ss->cache;
      const bool use_vert_sel = (me->editflag &
                                 (ME_EDIT_PAINT_FACE_SEL | ME_EDIT_PAINT_VERT_SEL)) != 0;

      VPaintAverageAccum<Blend> *accum2 = accum + n;
      accum2->len = 0;
      memset(accum2->value, 0, sizeof(accum2->value));

      SculptBrushTest test;
      SculptBrushTestFn sculpt_brush_test_sq_fn = SCULPT_brush_test_init_with_falloff_shape(
          ss, &test, brush->falloff_shape);

      /* For each vertex */
      PBVHVertexIter vd;
      BKE_pbvh_vertex_iter_begin (ss->pbvh, nodes[n], vd, PBVH_ITER_UNIQUE) {
        /* Test to see if the vertex coordinates are within the spherical brush region. */
        if (sculpt_brush_test_sq_fn(&test, vd.co)) {
          const int v_index = has_grids ? ss->mloop[vd.grid_indices[vd.g]].v :
                                          vd.vert_indices[vd.i];
          if (BKE_brush_curve_strength(brush, 0.0, cache->radius) > 0.0) {
            /* If the vertex is selected for painting. */
            if (!use_vert_sel || selection_vert[v_index]) {
              accum2->len += gmap->vert_to_loop[v_index].count;
              /* if a vertex is within the brush region, then add its color to the blend. */
              for (int j = 0; j < gmap->vert_to_loop[v_index].count; j++) {
                int elem_index;

                if constexpr (domain == ATTR_DOMAIN_CORNER) {
                  elem_index = gmap->vert_to_loop[v_index].indices[j];
                }
                else {
                  elem_index = v_index;
                }

                Color *col = lcol + elem_index;

                /* Color is squared to compensate the sqrt color encoding. */
                accum2->value[0] += col->r * col->r;
                accum2->value[1] += col->g * col->g;
                accum2->value[2] += col->b * col->b;
              }
            }
          }
        }
      }
      BKE_pbvh_vertex_iter_end;
    }
  });

  Blend accum_len = 0;
  Blend accum_value[3] = {0};
  Color blend(0, 0, 0, 0);

  for (int i = 0; i < totnode; i++) {
    accum_len += accum[i].len;
    accum_value[0] += accum[i].value[0];
    accum_value[1] += accum[i].value[1];
    accum_value[2] += accum[i].value[2];
  }
  if (accum_len != 0) {
    blend.r = Traits::round(sqrtf(Traits::divide_round(accum_value[0], accum_len)));
    blend.g = Traits::round(sqrtf(Traits::divide_round(accum_value[1], accum_len)));
    blend.b = Traits::round(sqrtf(Traits::divide_round(accum_value[2], accum_len)));
    blend.a = Traits::range;

    vpd->paintcol = blend;
  }
}

template<typename Color, typename Traits, eAttrDomain domain>
static float paint_and_tex_color_alpha(VPaint *vp,
                                       VPaintData<Color, Traits, domain> *vpd,
                                       const float v_co[3],
                                       Color *r_color)
{
  ColorPaint4f rgba;
  ColorPaint4f rgba_br = toFloat(*r_color);

  paint_and_tex_color_alpha_intern(vp, &vpd->vc, v_co, &rgba.r);

  rgb_uchar_to_float(&rgba_br.r, (const uchar *)&vpd->paintcol);
  mul_v3_v3(rgba_br, rgba);

  *r_color = fromFloat<Color>(rgba_br);
  return rgba[3];
}

template<typename Color, typename Traits, eAttrDomain domain>
static void vpaint_do_draw(bContext *C,
                           Sculpt *UNUSED(sd),
                           VPaint *vp,
                           VPaintData<Color, Traits, domain> *vpd,
                           Object *ob,
                           Mesh *me,
                           PBVHNode **nodes,
                           int totnode,
                           Color *lcol)
{
  SculptSession *ss = ob->sculpt;
  const PBVHType pbvh_type = BKE_pbvh_type(ss->pbvh);

  const Brush *brush = ob->sculpt->cache->brush;
  const Scene *scene = CTX_data_scene(C);

  Color *previous_color = static_cast<Color *>(ss->cache->prev_colors_vpaint);

  const blender::VArray<bool> selection_vert = bke::mesh_attributes(*me).lookup_or_default<bool>(
      ".selection_vert", ATTR_DOMAIN_POINT, false);
  const blender::VArray<bool> selection_poly = bke::mesh_attributes(*me).lookup_or_default<bool>(
      ".selection_poly", ATTR_DOMAIN_FACE, false);

  blender::threading::parallel_for(IndexRange(totnode), 1LL, [&](IndexRange range) {
    for (int n : range) {
      const bool has_grids = (pbvh_type == PBVH_GRIDS);
      const SculptVertexPaintGeomMap *gmap = &ss->mode.vpaint.gmap;

      const StrokeCache *cache = ss->cache;
      float brush_size_pressure, brush_alpha_value, brush_alpha_pressure;
      get_brush_alpha_data(
          scene, ss, brush, &brush_size_pressure, &brush_alpha_value, &brush_alpha_pressure);
      const bool use_normal = vwpaint_use_normal(vp);
      const bool use_vert_sel = (me->editflag &
                                 (ME_EDIT_PAINT_FACE_SEL | ME_EDIT_PAINT_VERT_SEL)) != 0;
      const bool use_face_sel = (me->editflag & ME_EDIT_PAINT_FACE_SEL) != 0;

      SculptBrushTest test;
      SculptBrushTestFn sculpt_brush_test_sq_fn = SCULPT_brush_test_init_with_falloff_shape(
          ss, &test, brush->falloff_shape);
      const float *sculpt_normal_frontface = SCULPT_brush_frontface_normal_from_falloff_shape(
          ss, brush->falloff_shape);

      Color paintcol = vpd->paintcol;

      /* For each vertex */
      PBVHVertexIter vd;
      BKE_pbvh_vertex_iter_begin (ss->pbvh, nodes[n], vd, PBVH_ITER_UNIQUE) {
        /* Test to see if the vertex coordinates are within the spherical brush region. */
        if (sculpt_brush_test_sq_fn(&test, vd.co)) {
          /* NOTE: Grids are 1:1 with corners (aka loops).
           * For grid based pbvh, take the vert whose loop corresponds to the current grid.
           * Otherwise, take the current vert. */
          const int v_index = has_grids ? ss->mloop[vd.grid_indices[vd.g]].v :
                                          vd.vert_indices[vd.i];
          const float grid_alpha = has_grids ? 1.0f / vd.gridsize : 1.0f;

          /* If the vertex is selected for painting. */
          if (!use_vert_sel || selection_vert[v_index]) {
            /* Calc the dot prod. between ray norm on surf and current vert
             * (ie splash prevention factor), and only paint front facing verts. */
            float brush_strength = cache->bstrength;
            const float angle_cos = (use_normal && vd.no) ?
                                        dot_v3v3(sculpt_normal_frontface, vd.no) :
                                        1.0f;
            if (((brush->flag & BRUSH_FRONTFACE) == 0 || (angle_cos > 0.0f)) &&
                ((brush->flag & BRUSH_FRONTFACE_FALLOFF) == 0 ||
                 view_angle_limits_apply_falloff(
                     &vpd->normal_angle_precalc, angle_cos, &brush_strength))) {
              const float brush_fade = BKE_brush_curve_strength(
                  brush, sqrtf(test.dist), cache->radius);

              Color color_final = paintcol;

              /* If we're painting with a texture, sample the texture color and alpha. */
              float tex_alpha = 1.0;
              if (vpd->is_texbrush) {
                /* NOTE: we may want to paint alpha as vertex color alpha. */
                tex_alpha = paint_and_tex_color_alpha<Color, Traits, domain>(
                    vp, vpd, vpd->vertexcosnos[v_index].co, &color_final);
              }

              Color color_orig(0, 0, 0, 0);

              if constexpr (domain == ATTR_DOMAIN_POINT) {
                int v_index = vd.index;

                if (previous_color != nullptr) {
                  /* Get the previous loop color */
                  if (isZero(previous_color[v_index])) {
                    previous_color[v_index] = lcol[v_index];
                  }
                  color_orig = previous_color[v_index];
                }
                const float final_alpha = Traits::frange * brush_fade * brush_strength *
                                          tex_alpha * brush_alpha_pressure * grid_alpha;

                lcol[v_index] = vpaint_blend<Color, Traits>(vp,
                                                            lcol[v_index],
                                                            color_orig,
                                                            color_final,
                                                            final_alpha,
                                                            Traits::range * brush_strength);
              }
              else {
                /* For each poly owning this vert, paint each loop belonging to this vert. */
                for (int j = 0; j < gmap->vert_to_poly[v_index].count; j++) {
                  const int p_index = gmap->vert_to_poly[v_index].indices[j];
                  const int l_index = gmap->vert_to_loop[v_index].indices[j];
                  BLI_assert(ss->mloop[l_index].v == v_index);
                  if (!use_face_sel || selection_poly[p_index]) {
                    Color color_orig = Color(0, 0, 0, 0); /* unused when array is nullptr */

                    if (previous_color != nullptr) {
                      /* Get the previous loop color */
                      if (isZero(previous_color[l_index])) {
                        previous_color[l_index] = lcol[l_index];
                      }
                      color_orig = previous_color[l_index];
                    }
                    const float final_alpha = Traits::frange * brush_fade * brush_strength *
                                              tex_alpha * brush_alpha_pressure * grid_alpha;

                    /* Mix the new color with the original based on final_alpha. */
                    lcol[l_index] = vpaint_blend<Color, Traits>(vp,
                                                                lcol[l_index],
                                                                color_orig,
                                                                color_final,
                                                                final_alpha,
                                                                Traits::range * brush_strength);
                  }
                }
              }
            }
          }
        }
      }
      BKE_pbvh_vertex_iter_end;
    }
  });
}

template<typename Color, typename Traits, eAttrDomain domain>
static void vpaint_do_blur(bContext *C,
                           Sculpt *sd,
                           VPaint *vp,
                           VPaintData<Color, Traits, domain> *vpd,
                           Object *ob,
                           Mesh *me,
                           PBVHNode **nodes,
                           int totnode,
                           Color *lcol)
{
  if constexpr (domain == ATTR_DOMAIN_POINT) {
    do_vpaint_brush_blur_verts<Color, Traits>(C, sd, vp, vpd, ob, me, nodes, totnode, lcol);
  }
  else {
    do_vpaint_brush_blur_loops<Color, Traits>(C, sd, vp, vpd, ob, me, nodes, totnode, lcol);
  }
}

template<typename Color, typename Traits, eAttrDomain domain>
static void vpaint_paint_leaves(bContext *C,
                                Sculpt *sd,
                                VPaint *vp,
                                VPaintData<Color, Traits, domain> *vpd,
                                Object *ob,
                                Mesh *me,
                                Color *lcol,
                                PBVHNode **nodes,
                                int totnode)
{

  for (int i : IndexRange(totnode)) {
    SCULPT_undo_push_node(ob, nodes[i], SCULPT_UNDO_COLOR);
  }

  const Brush *brush = ob->sculpt->cache->brush;

  switch ((eBrushVertexPaintTool)brush->vertexpaint_tool) {
    case VPAINT_TOOL_AVERAGE:
      calculate_average_color<Color, Traits, domain>(vpd, ob, me, brush, lcol, nodes, totnode);
      break;
    case VPAINT_TOOL_DRAW:
      vpaint_do_draw<Color, Traits, domain>(C, sd, vp, vpd, ob, me, nodes, totnode, lcol);
      break;
    case VPAINT_TOOL_BLUR:
      vpaint_do_blur<Color, Traits, domain>(C, sd, vp, vpd, ob, me, nodes, totnode, lcol);
      break;
    case VPAINT_TOOL_SMEAR:
      do_vpaint_brush_smear<Color, Traits, domain>(C, sd, vp, vpd, ob, me, nodes, totnode, lcol);
      break;
    default:
      break;
  }
}

template<typename Color, typename Traits, eAttrDomain domain>
static void vpaint_do_paint(bContext *C,
                            Sculpt *sd,
                            VPaint *vp,
                            VPaintData<Color, Traits, domain> *vpd,
                            Object *ob,
                            Mesh *me,
                            Brush *brush,
                            const char symm,
                            const int axis,
                            const int i,
                            const float angle)
{
  SculptSession *ss = ob->sculpt;
  ss->cache->radial_symmetry_pass = i;
  SCULPT_cache_calc_brushdata_symm(ss->cache, symm, axis, angle);

  int totnode;
  PBVHNode **nodes = vwpaint_pbvh_gather_generic(ob, vp, sd, brush, &totnode);

  CustomDataLayer *layer = BKE_id_attributes_active_color_get(&me->id);
  Color *color_data = static_cast<Color *>(layer->data);

  /* Paint those leaves. */
  vpaint_paint_leaves<Color, Traits, domain>(C, sd, vp, vpd, ob, me, color_data, nodes, totnode);

  if (nodes) {
    MEM_freeN(nodes);
  }
}

template<typename Color, typename Traits, eAttrDomain domain>
static void vpaint_do_radial_symmetry(bContext *C,
                                      Sculpt *sd,
                                      VPaint *vp,
                                      VPaintData<Color, Traits, domain> *vpd,
                                      Object *ob,
                                      Mesh *me,
                                      Brush *brush,
                                      const char symm,
                                      const int axis)
{
  for (int i = 1; i < vp->radial_symm[axis - 'X']; i++) {
    const float angle = (2.0 * M_PI) * i / vp->radial_symm[axis - 'X'];
    vpaint_do_paint<Color, Traits, domain>(C, sd, vp, vpd, ob, me, brush, symm, axis, i, angle);
  }
}

/* near duplicate of: sculpt.c's,
 * 'do_symmetrical_brush_actions' and 'wpaint_do_symmetrical_brush_actions'. */
template<typename Color, typename Traits, eAttrDomain domain>
static void vpaint_do_symmetrical_brush_actions(
    bContext *C, Sculpt *sd, VPaint *vp, VPaintData<Color, Traits, domain> *vpd, Object *ob)
{
  Brush *brush = BKE_paint_brush(&vp->paint);
  Mesh *me = (Mesh *)ob->data;
  SculptSession *ss = ob->sculpt;
  StrokeCache *cache = ss->cache;
  const char symm = SCULPT_mesh_symmetry_xyz_get(ob);
  int i = 0;

  /* initial stroke */
  cache->mirror_symmetry_pass = 0;
  vpaint_do_paint<Color, Traits, domain>(C, sd, vp, vpd, ob, me, brush, i, 'X', 0, 0);
  vpaint_do_radial_symmetry<Color, Traits, domain>(C, sd, vp, vpd, ob, me, brush, i, 'X');
  vpaint_do_radial_symmetry<Color, Traits, domain>(C, sd, vp, vpd, ob, me, brush, i, 'Y');
  vpaint_do_radial_symmetry<Color, Traits, domain>(C, sd, vp, vpd, ob, me, brush, i, 'Z');

  cache->symmetry = symm;

  /* symm is a bit combination of XYZ - 1 is mirror
   * X; 2 is Y; 3 is XY; 4 is Z; 5 is XZ; 6 is YZ; 7 is XYZ */
  for (i = 1; i <= symm; i++) {
    if (symm & i && (symm != 5 || i != 3) && (symm != 6 || (!ELEM(i, 3, 5)))) {
      cache->mirror_symmetry_pass = i;
      cache->radial_symmetry_pass = 0;
      SCULPT_cache_calc_brushdata_symm(cache, i, 0, 0);

      if (i & (1 << 0)) {
        vpaint_do_paint<Color, Traits, domain>(C, sd, vp, vpd, ob, me, brush, i, 'X', 0, 0);
        vpaint_do_radial_symmetry<Color, Traits, domain>(C, sd, vp, vpd, ob, me, brush, i, 'X');
      }
      if (i & (1 << 1)) {
        vpaint_do_paint<Color, Traits, domain>(C, sd, vp, vpd, ob, me, brush, i, 'Y', 0, 0);
        vpaint_do_radial_symmetry<Color, Traits, domain>(C, sd, vp, vpd, ob, me, brush, i, 'Y');
      }
      if (i & (1 << 2)) {
        vpaint_do_paint<Color, Traits, domain>(C, sd, vp, vpd, ob, me, brush, i, 'Z', 0, 0);
        vpaint_do_radial_symmetry<Color, Traits, domain>(C, sd, vp, vpd, ob, me, brush, i, 'Z');
      }
    }
  }

  copy_v3_v3(cache->true_last_location, cache->true_location);
  cache->is_last_valid = true;
}

template<typename Color, typename Traits, eAttrDomain domain>
static void vpaint_stroke_update_step_intern(bContext *C, PaintStroke *stroke, PointerRNA *itemptr)
{
  Scene *scene = CTX_data_scene(C);
  ToolSettings *ts = CTX_data_tool_settings(C);
  VPaintData<Color, Traits, domain> *vpd = static_cast<VPaintData<Color, Traits, domain> *>(
      paint_stroke_mode_data(stroke));
  VPaint *vp = ts->vpaint;
  ViewContext *vc = &vpd->vc;
  Object *ob = vc->obact;
  SculptSession *ss = ob->sculpt;
  Sculpt *sd = CTX_data_tool_settings(C)->sculpt;

  vwpaint_update_cache_variants(C, vp, ob, itemptr);

  float mat[4][4];

  ED_view3d_init_mats_rv3d(ob, vc->rv3d);

  /* load projection matrix */
  mul_m4_m4m4(mat, vc->rv3d->persmat, ob->obmat);

  swap_m4m4(vc->rv3d->persmat, mat);

  vpaint_do_symmetrical_brush_actions<Color, Traits, domain>(C, sd, vp, vpd, ob);

  swap_m4m4(vc->rv3d->persmat, mat);

  BKE_mesh_batch_cache_dirty_tag((Mesh *)ob->data, BKE_MESH_BATCH_DIRTY_ALL);

  if (vp->paint.brush->vertexpaint_tool == VPAINT_TOOL_SMEAR) {
    Mesh *me = BKE_object_get_original_mesh(ob);

    size_t elem_size;
    int elem_num;

    elem_num = get_vcol_elements(me, &elem_size);
    memcpy(vpd->smear.color_prev, vpd->smear.color_curr, elem_size * elem_num);
  }

  /* Calculate pivot for rotation around selection if needed.
   * also needed for "Frame Selected" on last stroke. */
  float loc_world[3];
  mul_v3_m4v3(loc_world, ob->obmat, ss->cache->true_location);
  paint_last_stroke_update(scene, loc_world);

  ED_region_tag_redraw(vc->region);

  DEG_id_tag_update((ID *)ob->data, ID_RECALC_GEOMETRY);
}

static void vpaint_stroke_update_step(bContext *C,
                                      wmOperator *UNUSED(op),
                                      PaintStroke *stroke,
                                      PointerRNA *itemptr)
{
  VPaintDataBase *vpd = static_cast<VPaintDataBase *>(paint_stroke_mode_data(stroke));

  if (vpd->domain == ATTR_DOMAIN_POINT) {
    if (vpd->type == CD_PROP_COLOR) {
      vpaint_stroke_update_step_intern<ColorPaint4f, FloatTraits, ATTR_DOMAIN_POINT>(
          C, stroke, itemptr);
    }
    else if (vpd->type == CD_PROP_BYTE_COLOR) {
      vpaint_stroke_update_step_intern<ColorPaint4b, ByteTraits, ATTR_DOMAIN_POINT>(
          C, stroke, itemptr);
    }
  }
  else if (vpd->domain == ATTR_DOMAIN_CORNER) {
    if (vpd->type == CD_PROP_COLOR) {
      vpaint_stroke_update_step_intern<ColorPaint4f, FloatTraits, ATTR_DOMAIN_CORNER>(
          C, stroke, itemptr);
    }
    else if (vpd->type == CD_PROP_BYTE_COLOR) {
      vpaint_stroke_update_step_intern<ColorPaint4b, ByteTraits, ATTR_DOMAIN_CORNER>(
          C, stroke, itemptr);
    }
  }
}

template<typename Color, typename Traits, eAttrDomain domain>
static void vpaint_free_vpaintdata(Object *UNUSED(ob), void *_vpd)
{
  VPaintData<Color, Traits, domain> *vpd = static_cast<VPaintData<Color, Traits, domain> *>(_vpd);

  if (vpd->is_texbrush) {
    ED_vpaint_proj_handle_free(vpd->vp_handle);
  }

  if (vpd->smear.color_prev) {
    MEM_freeN(vpd->smear.color_prev);
  }
  if (vpd->smear.color_curr) {
    MEM_freeN(vpd->smear.color_curr);
  }

  MEM_delete<VPaintData<Color, Traits, domain>>(vpd);
}

static void vpaint_stroke_done(const bContext *C, PaintStroke *stroke)
{
  void *vpd_ptr = paint_stroke_mode_data(stroke);
  VPaintDataBase *vpd = static_cast<VPaintDataBase *>(vpd_ptr);

  ViewContext *vc = &vpd->vc;
  Object *ob = vc->obact;

  if (vpd->domain == ATTR_DOMAIN_POINT) {
    if (vpd->type == CD_PROP_COLOR) {
      vpaint_free_vpaintdata<ColorPaint4f, FloatTraits, ATTR_DOMAIN_POINT>(ob, vpd);
    }
    else if (vpd->type == CD_PROP_BYTE_COLOR) {
      vpaint_free_vpaintdata<ColorPaint4b, ByteTraits, ATTR_DOMAIN_POINT>(ob, vpd);
    }
  }
  else if (vpd->domain == ATTR_DOMAIN_CORNER) {
    if (vpd->type == CD_PROP_COLOR) {
      vpaint_free_vpaintdata<ColorPaint4f, FloatTraits, ATTR_DOMAIN_CORNER>(ob, vpd);
    }
    else if (vpd->type == CD_PROP_BYTE_COLOR) {
      vpaint_free_vpaintdata<ColorPaint4b, ByteTraits, ATTR_DOMAIN_CORNER>(ob, vpd);
    }
  }

  SculptSession *ss = ob->sculpt;

  if (ss->cache->alt_smooth) {
    ToolSettings *ts = CTX_data_tool_settings(C);
    VPaint *vp = ts->vpaint;
    smooth_brush_toggle_off(C, &vp->paint, ss->cache);
  }

  WM_event_add_notifier(C, NC_OBJECT | ND_DRAW, ob);

  SCULPT_undo_push_end(ob);

  SCULPT_cache_free(ob->sculpt->cache);
  ob->sculpt->cache = nullptr;
}

static int vpaint_invoke(bContext *C, wmOperator *op, const wmEvent *event)
{
  int retval;

  op->customdata = paint_stroke_new(C,
                                    op,
                                    SCULPT_stroke_get_location,
                                    vpaint_stroke_test_start,
                                    vpaint_stroke_update_step,
                                    nullptr,
                                    vpaint_stroke_done,
                                    event->type);

  Object *ob = CTX_data_active_object(C);

  if (SCULPT_has_loop_colors(ob) && ob->sculpt->pbvh) {
    BKE_pbvh_ensure_node_loops(ob->sculpt->pbvh);
  }

  SCULPT_undo_push_begin_ex(ob, "Vertex Paint");

  if ((retval = op->type->modal(C, op, event)) == OPERATOR_FINISHED) {
    paint_stroke_free(C, op, (PaintStroke *)op->customdata);
    return OPERATOR_FINISHED;
  }

  /* add modal handler */
  WM_event_add_modal_handler(C, op);

  OPERATOR_RETVAL_CHECK(retval);
  BLI_assert(retval == OPERATOR_RUNNING_MODAL);

  return OPERATOR_RUNNING_MODAL;
}

static int vpaint_exec(bContext *C, wmOperator *op)
{
  op->customdata = paint_stroke_new(C,
                                    op,
                                    SCULPT_stroke_get_location,
                                    vpaint_stroke_test_start,
                                    vpaint_stroke_update_step,
                                    nullptr,
                                    vpaint_stroke_done,
                                    0);

  /* frees op->customdata */
  paint_stroke_exec(C, op, (PaintStroke *)op->customdata);

  return OPERATOR_FINISHED;
}

static void vpaint_cancel(bContext *C, wmOperator *op)
{
  Object *ob = CTX_data_active_object(C);
  if (ob->sculpt->cache) {
    SCULPT_cache_free(ob->sculpt->cache);
    ob->sculpt->cache = nullptr;
  }

  paint_stroke_cancel(C, op, (PaintStroke *)op->customdata);
}

static int vpaint_modal(bContext *C, wmOperator *op, const wmEvent *event)
{
  return paint_stroke_modal(C, op, event, (PaintStroke **)&op->customdata);
}

void PAINT_OT_vertex_paint(wmOperatorType *ot)
{
  /* identifiers */
  ot->name = "Vertex Paint";
  ot->idname = "PAINT_OT_vertex_paint";
  ot->description = "Paint a stroke in the active color attribute layer";

  /* api callbacks */
  ot->invoke = vpaint_invoke;
  ot->modal = vpaint_modal;
  ot->exec = vpaint_exec;
  ot->poll = vertex_paint_poll;
  ot->cancel = vpaint_cancel;

  /* flags */
  ot->flag = OPTYPE_UNDO | OPTYPE_BLOCKING;

  paint_stroke_operator_properties(ot);
}

/** \} */

/* -------------------------------------------------------------------- */
/** \name Set Vertex Colors Operator
 * \{ */

template<typename Color, typename Traits, eAttrDomain domain>
static bool vertex_color_set(Object *ob, ColorPaint4f paintcol_in, CustomDataLayer *layer)
{
  Mesh *me;
  if (((me = BKE_mesh_from_object(ob)) == nullptr) ||
      (ED_mesh_color_ensure(me, nullptr) == false)) {
    return false;
  }

  const blender::VArray<bool> selection_vert = bke::mesh_attributes(*me).lookup_or_default<bool>(
      ".selection_vert", ATTR_DOMAIN_POINT, false);
  const blender::VArray<bool> selection_poly = bke::mesh_attributes(*me).lookup_or_default<bool>(
      ".selection_poly", ATTR_DOMAIN_FACE, false);

  Color paintcol = fromFloat<Color>(paintcol_in);

  const bool use_face_sel = (me->editflag & ME_EDIT_PAINT_FACE_SEL) != 0;
  const bool use_vert_sel = (me->editflag & ME_EDIT_PAINT_VERT_SEL) != 0;

  if (me->edit_mesh) {
    BMesh *bm = me->edit_mesh->bm;
    BMFace *f;
    BMIter iter;

    int cd_offset = -1;

    /* Find customdata offset inside of bmesh. */
    CustomData *cdata = domain == ATTR_DOMAIN_POINT ? &bm->vdata : &bm->ldata;

    for (int i = 0; i < cdata->totlayer; i++) {
      if (STREQ(cdata->layers[i].name, layer->name)) {
        cd_offset = layer->offset;
      }
    }

    BLI_assert(cd_offset != -1);

    BM_ITER_MESH (f, &iter, bm, BM_FACES_OF_MESH) {
      Color *color;
      BMLoop *l = f->l_first;

      do {
        if (!(use_vert_sel && !(BM_elem_flag_test(l->v, BM_ELEM_SELECT)))) {
          if constexpr (domain == ATTR_DOMAIN_CORNER) {
            color = static_cast<Color *>(BM_ELEM_CD_GET_VOID_P(l, cd_offset));
          }
          else {
            color = static_cast<Color *>(BM_ELEM_CD_GET_VOID_P(l->v, cd_offset));
          }

          *color = paintcol;
        }
      } while ((l = l->next) != f->l_first);
    }
  }
  else {
    Color *color_layer = static_cast<Color *>(layer->data);
<<<<<<< HEAD
    const Span<MPoly> polys = me->polygons();
=======
    const Span<MVert> verts = me->verts();
    const Span<MPoly> polys = me->polys();
>>>>>>> e53405bf
    const Span<MLoop> loops = me->loops();

    for (const int i : polys.index_range()) {
      if (use_face_sel && !selection_poly[i]) {
        continue;
      }
      const MPoly &poly = polys[i];

      int j = 0;
      do {
        uint vidx = loops[poly.loopstart + j].v;

        if (!(use_vert_sel && !(selection_vert[vidx]))) {
          if constexpr (domain == ATTR_DOMAIN_CORNER) {
            color_layer[poly.loopstart + j] = paintcol;
          }
          else {
            color_layer[vidx] = paintcol;
          }
        }
        j++;
      } while (j < poly.totloop);
    }

    /* remove stale me->mcol, will be added later */
    BKE_mesh_tessface_clear(me);
  }

  DEG_id_tag_update(&me->id, ID_RECALC_COPY_ON_WRITE);

  /* NOTE: Original mesh is used for display, so tag it directly here. */
  BKE_mesh_batch_cache_dirty_tag(me, BKE_MESH_BATCH_DIRTY_ALL);

  return true;
}

/**
 * See doc-string for #BKE_object_attributes_active_color_fill.
 */
static bool paint_object_attributes_active_color_fill_ex(Object *ob,
                                                         ColorPaint4f fill_color,
                                                         bool only_selected = true)
{
  Mesh *me = BKE_object_get_original_mesh(ob);
  if (!me) {
    return false;
  }
  CustomDataLayer *layer = BKE_id_attributes_active_color_get(&me->id);
  if (!layer) {
    return false;
  }
  /* Store original #Mesh.editflag. */
  const decltype(me->editflag) editflag = me->editflag;
  if (!only_selected) {
    me->editflag &= ~ME_EDIT_PAINT_FACE_SEL;
    me->editflag &= ~ME_EDIT_PAINT_VERT_SEL;
  }
  eAttrDomain domain = BKE_id_attribute_domain(&me->id, layer);
  bool ok = false;
  if (domain == ATTR_DOMAIN_POINT) {
    if (layer->type == CD_PROP_COLOR) {
      ok = vertex_color_set<ColorPaint4f, FloatTraits, ATTR_DOMAIN_POINT>(ob, fill_color, layer);
    }
    else if (layer->type == CD_PROP_BYTE_COLOR) {
      ok = vertex_color_set<ColorPaint4b, ByteTraits, ATTR_DOMAIN_POINT>(ob, fill_color, layer);
    }
  }
  else {
    if (layer->type == CD_PROP_COLOR) {
      ok = vertex_color_set<ColorPaint4f, FloatTraits, ATTR_DOMAIN_CORNER>(ob, fill_color, layer);
    }
    else if (layer->type == CD_PROP_BYTE_COLOR) {
      ok = vertex_color_set<ColorPaint4b, ByteTraits, ATTR_DOMAIN_CORNER>(ob, fill_color, layer);
    }
  }
  /* Restore #Mesh.editflag. */
  me->editflag = editflag;
  return ok;
}

extern "C" bool BKE_object_attributes_active_color_fill(Object *ob,
                                                        const float fill_color[4],
                                                        bool only_selected)
{
  return paint_object_attributes_active_color_fill_ex(ob, ColorPaint4f(fill_color), only_selected);
}

static int vertex_color_set_exec(bContext *C, wmOperator *UNUSED(op))
{
  Scene *scene = CTX_data_scene(C);
  Object *obact = CTX_data_active_object(C);

  // uint paintcol = vpaint_get_current_color(scene, scene->toolsettings->vpaint, false);
  ColorPaint4f paintcol = vpaint_get_current_col<ColorPaint4f, FloatTraits, ATTR_DOMAIN_POINT>(
      scene, scene->toolsettings->vpaint, false);

  if (paint_object_attributes_active_color_fill_ex(obact, paintcol)) {
    WM_event_add_notifier(C, NC_OBJECT | ND_DRAW, obact);
    return OPERATOR_FINISHED;
  }
  return OPERATOR_CANCELLED;
}

void PAINT_OT_vertex_color_set(wmOperatorType *ot)
{
  /* identifiers */
  ot->name = "Set Vertex Colors";
  ot->idname = "PAINT_OT_vertex_color_set";
  ot->description = "Fill the active vertex color layer with the current paint color";

  /* api callbacks */
  ot->exec = vertex_color_set_exec;
  ot->poll = vertex_paint_mode_poll;

  /* flags */
  ot->flag = OPTYPE_REGISTER | OPTYPE_UNDO;
}

/** \} */<|MERGE_RESOLUTION|>--- conflicted
+++ resolved
@@ -4122,12 +4122,7 @@
   }
   else {
     Color *color_layer = static_cast<Color *>(layer->data);
-<<<<<<< HEAD
-    const Span<MPoly> polys = me->polygons();
-=======
-    const Span<MVert> verts = me->verts();
     const Span<MPoly> polys = me->polys();
->>>>>>> e53405bf
     const Span<MLoop> loops = me->loops();
 
     for (const int i : polys.index_range()) {
