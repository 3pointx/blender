--- conflicted
+++ resolved
@@ -221,15 +221,9 @@
     me->face_sets_color_default = 1;
 
     /* Sync the visibility to vertices manually as the pmap is still not initialized. */
-<<<<<<< HEAD
-    MVert *vertices = BKE_mesh_vertices_for_write(me);
-    for (int i = 0; i < me->totvert; i++) {
-      vertices[i].flag &= ~ME_HIDE;
-=======
     bool *hide_vert = (bool *)CustomData_get_layer_named(&me->vdata, CD_PROP_BOOL, ".hide_vert");
     if (hide_vert != NULL) {
       memset(hide_vert, 0, sizeof(bool) * me->totvert);
->>>>>>> 03c4548e
     }
   }
 
