/* SPDX-License-Identifier: GPL-2.0-or-later
 * Copyright 2021 Blender Foundation. All rights reserved. */

/** \file
 * \ingroup edsculpt
 */

#include "MEM_guardedalloc.h"

#include "BLI_blenlib.h"
#include "BLI_linklist_stack.h"
#include "BLI_math.h"
#include "BLI_task.h"

#include "BLT_translation.h"

#include "DNA_brush_types.h"
#include "DNA_mesh_types.h"
#include "DNA_meshdata_types.h"
#include "DNA_object_types.h"

#include "BKE_brush.h"
#include "BKE_ccg.h"
#include "BKE_colortools.h"
#include "BKE_context.h"
#include "BKE_image.h"
#include "BKE_mesh.h"
#include "BKE_mesh_mapping.h"
#include "BKE_multires.h"
#include "BKE_node.h"
#include "BKE_object.h"
#include "BKE_paint.h"
#include "BKE_pbvh.h"
#include "BKE_report.h"
#include "BKE_scene.h"
#include "BKE_subdiv_ccg.h"

#include "DEG_depsgraph.h"

#include "WM_api.h"
#include "WM_message.h"
#include "WM_toolsystem.h"
#include "WM_types.h"

#include "RNA_access.h"
#include "RNA_define.h"

#include "ED_object.h"
#include "ED_screen.h"
#include "ED_sculpt.h"
#include "ED_view3d.h"
#include "paint_intern.h"
#include "sculpt_intern.h"

#include "IMB_colormanagement.h"
#include "IMB_imbuf.h"

#include "bmesh.h"

#include <math.h>
#include <stdlib.h>

/* Sculpt Expand. */
/* Operator for creating selections and patterns in Sculpt Mode. Expand can create masks, face sets
 * and fill vertex colors. */
/* The main functionality of the operator
 * - The operator initializes a value per vertex, called "falloff". There are multiple algorithms
 * to generate these falloff values which will create different patterns in the result when using
 * the operator. These falloff values require algorithms that rely on mesh connectivity, so they
 * are only valid on parts of the mesh that are in the same connected component as the given
 * initial vertices. If needed, these falloff values are propagated from vertex or grids into the
 * base mesh faces.
 *
 * - On each modal callback, the operator gets the active vertex and face and gets its falloff
 *   value from its precalculated falloff. This is now the active falloff value.
 * - Using the active falloff value and the settings of the expand operation (which can be modified
 *   during execution using the modal key-map), the operator loops over all elements in the mesh to
 *   check if they are enabled of not.
 * - Based on each element state after evaluating the settings, the desired mesh data (mask, face
 *   sets, colors...) is updated.
 */

/**
 * Used for defining an invalid vertex state (for example, when the cursor is not over the mesh).
 */
#define SCULPT_EXPAND_VERTEX_NONE -1

/** Used for defining an uninitialized active component index for an unused symmetry pass. */
#define EXPAND_ACTIVE_COMPONENT_NONE -1
/**
 * Defines how much each time the texture distortion is increased/decreased
 * when using the modal key-map.
 */
#define SCULPT_EXPAND_TEXTURE_DISTORTION_STEP 0.01f

/**
 * This threshold offsets the required falloff value to start a new loop. This is needed because in
 * some situations, vertices which have the same falloff value as max_falloff will start a new
 * loop, which is undesired.
 */
#define SCULPT_EXPAND_LOOP_THRESHOLD 0.00001f

/**
 * Defines how much changes in curvature in the mesh affect the falloff shape when using normal
 * falloff. This default was found experimentally and it works well in most cases, but can be
 * exposed for tweaking if needed.
 */
#define SCULPT_EXPAND_NORMALS_FALLOFF_EDGE_SENSITIVITY 300

/* Expand Modal Key-map. */
enum {
  SCULPT_EXPAND_MODAL_CONFIRM = 1,
  SCULPT_EXPAND_MODAL_CANCEL,
  SCULPT_EXPAND_MODAL_INVERT,
  SCULPT_EXPAND_MODAL_PRESERVE_TOGGLE,
  SCULPT_EXPAND_MODAL_GRADIENT_TOGGLE,
  SCULPT_EXPAND_MODAL_FALLOFF_CYCLE,
  SCULPT_EXPAND_MODAL_RECURSION_STEP_GEODESIC,
  SCULPT_EXPAND_MODAL_RECURSION_STEP_TOPOLOGY,
  SCULPT_EXPAND_MODAL_MOVE_TOGGLE,
  SCULPT_EXPAND_MODAL_FALLOFF_GEODESIC,
  SCULPT_EXPAND_MODAL_FALLOFF_TOPOLOGY,
  SCULPT_EXPAND_MODAL_FALLOFF_TOPOLOGY_DIAGONALS,
  SCULPT_EXPAND_MODAL_FALLOFF_SPHERICAL,
  SCULPT_EXPAND_MODAL_SNAP_TOGGLE,
  SCULPT_EXPAND_MODAL_LOOP_COUNT_INCREASE,
  SCULPT_EXPAND_MODAL_LOOP_COUNT_DECREASE,
  SCULPT_EXPAND_MODAL_BRUSH_GRADIENT_TOGGLE,
  SCULPT_EXPAND_MODAL_TEXTURE_DISTORTION_INCREASE,
  SCULPT_EXPAND_MODAL_TEXTURE_DISTORTION_DECREASE,
};

/* Functions for getting the state of mesh elements (vertices and base mesh faces). When the main
 * functions for getting the state of an element return true it means that data associated to that
 * element will be modified by expand. */

/**
 * Returns true if the vertex is in a connected component with correctly initialized falloff
 * values.
 */
static bool sculpt_expand_is_vert_in_active_component(SculptSession *ss,
                                                      ExpandCache *expand_cache,
                                                      const PBVHVertRef v)
{
  int v_i = BKE_pbvh_vertex_to_index(ss->pbvh, v);

  for (int i = 0; i < EXPAND_SYMM_AREAS; i++) {
    if (ss->vertex_info.connected_component[v_i] == expand_cache->active_connected_components[i]) {
      return true;
    }
  }
  return false;
}

/**
 * Returns true if the face is in a connected component with correctly initialized falloff values.
 */
static bool sculpt_expand_is_face_in_active_component(SculptSession *ss,
                                                      ExpandCache *expand_cache,
                                                      const int f)
{
  const MLoop *loop = &ss->mloop[ss->mpoly[f].loopstart];
  return sculpt_expand_is_vert_in_active_component(ss, expand_cache, BKE_pbvh_make_vref(loop->v));
}

/**
 * Returns the falloff value of a vertex. This function includes texture distortion, which is not
 * precomputed into the initial falloff values.
 */
static float sculpt_expand_falloff_value_vertex_get(SculptSession *ss,
                                                    ExpandCache *expand_cache,
                                                    const PBVHVertRef v)
{
  int v_i = BKE_pbvh_vertex_to_index(ss->pbvh, v);

  if (expand_cache->texture_distortion_strength == 0.0f) {
    return expand_cache->vert_falloff[v_i];
  }

  if (!expand_cache->brush->mtex.tex) {
    return expand_cache->vert_falloff[v_i];
  }

  float rgba[4];
  const float *vertex_co = SCULPT_vertex_co_get(ss, v);
  const float avg = BKE_brush_sample_tex_3d(
      expand_cache->scene, expand_cache->brush, vertex_co, rgba, 0, ss->tex_pool);

  const float distortion = (avg - 0.5f) * expand_cache->texture_distortion_strength *
                           expand_cache->max_vert_falloff;
  return expand_cache->vert_falloff[v_i] + distortion;
}

/**
 * Returns the maximum valid falloff value stored in the falloff array, taking the maximum possible
 * texture distortion into account.
 */
static float sculpt_expand_max_vertex_falloff_get(ExpandCache *expand_cache)
{
  if (expand_cache->texture_distortion_strength == 0.0f) {
    return expand_cache->max_vert_falloff;
  }

  if (!expand_cache->brush->mtex.tex) {
    return expand_cache->max_vert_falloff;
  }

  return expand_cache->max_vert_falloff +
         (0.5f * expand_cache->texture_distortion_strength * expand_cache->max_vert_falloff);
}

/**
 * Main function to get the state of a vertex for the current state and settings of a #ExpandCache.
 * Returns true when the target data should be modified by expand.
 */
static bool sculpt_expand_state_get(SculptSession *ss,
                                    ExpandCache *expand_cache,
                                    const PBVHVertRef v)
{
  if (!SCULPT_vertex_visible_get(ss, v)) {
    return false;
  }

  if (!sculpt_expand_is_vert_in_active_component(ss, expand_cache, v)) {
    return false;
  }

  if (expand_cache->all_enabled) {
    return true;
  }

  bool enabled = false;

  if (expand_cache->snap) {
    /* Face Sets are not being modified when using this function, so it is ok to get this directly
     * from the Sculpt API instead of implementing a custom function to get them from
     * expand_cache->original_face_sets. */
    const int face_set = SCULPT_vertex_face_set_get(ss, v);
    enabled = BLI_gset_haskey(expand_cache->snap_enabled_face_sets, POINTER_FROM_INT(face_set));
  }
  else {
    const float max_falloff_factor = sculpt_expand_max_vertex_falloff_get(expand_cache);
    const float loop_len = (max_falloff_factor / expand_cache->loop_count) +
                           SCULPT_EXPAND_LOOP_THRESHOLD;

    const float vertex_falloff_factor = sculpt_expand_falloff_value_vertex_get(
        ss, expand_cache, v);
    const float active_factor = fmod(expand_cache->active_falloff, loop_len);
    const float falloff_factor = fmod(vertex_falloff_factor, loop_len);

    enabled = falloff_factor < active_factor;
  }

  if (expand_cache->invert) {
    enabled = !enabled;
  }
  return enabled;
}

/**
 * Main function to get the state of a face for the current state and settings of a #ExpandCache.
 * Returns true when the target data should be modified by expand.
 */
static bool sculpt_expand_face_state_get(SculptSession *ss, ExpandCache *expand_cache, const int f)
{
  if (expand_cache->original_face_sets[f] <= 0) {
    return false;
  }

  if (!sculpt_expand_is_face_in_active_component(ss, expand_cache, f)) {
    return false;
  }

  if (expand_cache->all_enabled) {
    return true;
  }

  bool enabled = false;

  if (expand_cache->snap_enabled_face_sets) {
    const int face_set = expand_cache->original_face_sets[f];
    enabled = BLI_gset_haskey(expand_cache->snap_enabled_face_sets, POINTER_FROM_INT(face_set));
  }
  else {
    const float loop_len = (expand_cache->max_face_falloff / expand_cache->loop_count) +
                           SCULPT_EXPAND_LOOP_THRESHOLD;

    const float active_factor = fmod(expand_cache->active_falloff, loop_len);
    const float falloff_factor = fmod(expand_cache->face_falloff[f], loop_len);
    enabled = falloff_factor < active_factor;
  }

  if (expand_cache->falloff_type == SCULPT_EXPAND_FALLOFF_ACTIVE_FACE_SET) {
    if (ss->face_sets[f] == expand_cache->initial_active_face_set) {
      enabled = false;
    }
  }

  if (expand_cache->invert) {
    enabled = !enabled;
  }

  return enabled;
}

/**
 * For target modes that support gradients (such as sculpt masks or colors), this function returns
 * the corresponding gradient value for an enabled vertex.
 */
static float sculpt_expand_gradient_value_get(SculptSession *ss,
                                              ExpandCache *expand_cache,
                                              const PBVHVertRef v)
{
  if (!expand_cache->falloff_gradient) {
    return 1.0f;
  }

  const float max_falloff_factor = sculpt_expand_max_vertex_falloff_get(expand_cache);
  const float loop_len = (max_falloff_factor / expand_cache->loop_count) +
                         SCULPT_EXPAND_LOOP_THRESHOLD;

  const float vertex_falloff_factor = sculpt_expand_falloff_value_vertex_get(ss, expand_cache, v);
  const float active_factor = fmod(expand_cache->active_falloff, loop_len);
  const float falloff_factor = fmod(vertex_falloff_factor, loop_len);

  float linear_falloff;

  if (expand_cache->invert) {
    /* Active factor is the result of a modulus operation using loop_len, so they will never be
     * equal and loop_len - active_factor should never be 0. */
    BLI_assert((loop_len - active_factor) != 0.0f);
    linear_falloff = (falloff_factor - active_factor) / (loop_len - active_factor);
  }
  else {
    linear_falloff = 1.0f - (falloff_factor / active_factor);
  }

  if (!expand_cache->brush_gradient) {
    return linear_falloff;
  }

  return BKE_brush_curve_strength(expand_cache->brush, linear_falloff, 1.0f);
}

/* Utility functions for getting all vertices state during expand. */

/**
 * Returns a bitmap indexed by vertex index which contains if the vertex was enabled or not for a
 * give expand_cache state.
 */
static BLI_bitmap *sculpt_expand_bitmap_from_enabled(SculptSession *ss, ExpandCache *expand_cache)
{
  const int totvert = SCULPT_vertex_count_get(ss);
  BLI_bitmap *enabled_vertices = BLI_BITMAP_NEW(totvert, "enabled vertices");
  for (int i = 0; i < totvert; i++) {
    const bool enabled = sculpt_expand_state_get(
        ss, expand_cache, BKE_pbvh_index_to_vertex(ss->pbvh, i));
    BLI_BITMAP_SET(enabled_vertices, i, enabled);
  }
  return enabled_vertices;
}

/**
 * Returns a bitmap indexed by vertex index which contains if the vertex is in the boundary of the
 * enabled vertices. This is defined as vertices that are enabled and at least have one connected
 * vertex that is not enabled.
 */
static BLI_bitmap *sculpt_expand_boundary_from_enabled(SculptSession *ss,
                                                       const BLI_bitmap *enabled_vertices,
                                                       const bool use_mesh_boundary)
{
  const int totvert = SCULPT_vertex_count_get(ss);
  BLI_bitmap *boundary_vertices = BLI_BITMAP_NEW(totvert, "boundary vertices");
  for (int i = 0; i < totvert; i++) {
    if (!BLI_BITMAP_TEST(enabled_vertices, i)) {
      continue;
    }

    PBVHVertRef vertex = BKE_pbvh_index_to_vertex(ss->pbvh, i);

    bool is_expand_boundary = false;
    SculptVertexNeighborIter ni;
    SCULPT_VERTEX_NEIGHBORS_ITER_BEGIN (ss, vertex, ni) {
      if (!BLI_BITMAP_TEST(enabled_vertices, ni.index)) {
        is_expand_boundary = true;
      }
    }
    SCULPT_VERTEX_NEIGHBORS_ITER_END(ni);

    if (use_mesh_boundary && SCULPT_vertex_is_boundary(ss, vertex)) {
      is_expand_boundary = true;
    }

    BLI_BITMAP_SET(boundary_vertices, i, is_expand_boundary);
  }

  return boundary_vertices;
}

/* Functions implementing different algorithms for initializing falloff values. */

/**
 * Utility function to get the closet vertex after flipping an original vertex position based on
 * an symmetry pass iteration index.
 */
static PBVHVertRef sculpt_expand_get_vertex_index_for_symmetry_pass(
    Object *ob, const char symm_it, const PBVHVertRef original_vertex)
{
  SculptSession *ss = ob->sculpt;
  PBVHVertRef symm_vertex = {SCULPT_EXPAND_VERTEX_NONE};

  if (symm_it == 0) {
    symm_vertex = original_vertex;
  }
  else {
    float location[3];
    flip_v3_v3(location, SCULPT_vertex_co_get(ss, original_vertex), symm_it);
    symm_vertex = SCULPT_nearest_vertex_get(NULL, ob, location, FLT_MAX, false);
  }
  return symm_vertex;
}

/**
 * Geodesic: Initializes the falloff with geodesic distances from the given active vertex, taking
 * symmetry into account.
 */
static float *sculpt_expand_geodesic_falloff_create(Sculpt *sd, Object *ob, const PBVHVertRef v)
{
  return SCULPT_geodesic_from_vertex_and_symm(sd, ob, v, FLT_MAX);
}

/**
 * Topology: Initializes the falloff using a flood-fill operation,
 * increasing the falloff value by 1 when visiting a new vertex.
 */
typedef struct ExpandFloodFillData {
  float original_normal[3];
  float edge_sensitivity;
  float *dists;
  float *edge_factor;
} ExpandFloodFillData;

static bool expand_topology_floodfill_cb(
    SculptSession *ss, PBVHVertRef from_v, PBVHVertRef to_v, bool is_duplicate, void *userdata)
{
  int from_v_i = BKE_pbvh_vertex_to_index(ss->pbvh, from_v);
  int to_v_i = BKE_pbvh_vertex_to_index(ss->pbvh, to_v);

  ExpandFloodFillData *data = userdata;
  if (!is_duplicate) {
    const float to_it = data->dists[from_v_i] + 1.0f;
    data->dists[to_v_i] = to_it;
  }
  else {
    data->dists[to_v_i] = data->dists[from_v_i];
  }
  return true;
}

static float *sculpt_expand_topology_falloff_create(Sculpt *sd, Object *ob, const PBVHVertRef v)
{
  SculptSession *ss = ob->sculpt;
  const int totvert = SCULPT_vertex_count_get(ss);
  float *dists = MEM_calloc_arrayN(totvert, sizeof(float), "topology dist");

  SculptFloodFill flood;
  SCULPT_floodfill_init(ss, &flood);
  SCULPT_floodfill_add_initial_with_symmetry(sd, ob, ss, &flood, v, FLT_MAX);

  ExpandFloodFillData fdata;
  fdata.dists = dists;

  SCULPT_floodfill_execute(ss, &flood, expand_topology_floodfill_cb, &fdata);
  SCULPT_floodfill_free(&flood);

  return dists;
}

/**
 * Normals: Flood-fills the mesh and reduces the falloff depending on the normal difference between
 * each vertex and the previous one.
 * This creates falloff patterns that follow and snap to the hard edges of the object.
 */
static bool mask_expand_normal_floodfill_cb(
    SculptSession *ss, PBVHVertRef from_v, PBVHVertRef to_v, bool is_duplicate, void *userdata)
{
  int from_v_i = BKE_pbvh_vertex_to_index(ss->pbvh, from_v);
  int to_v_i = BKE_pbvh_vertex_to_index(ss->pbvh, to_v);

  ExpandFloodFillData *data = userdata;
  if (!is_duplicate) {
    float current_normal[3], prev_normal[3];
    SCULPT_vertex_normal_get(ss, to_v, current_normal);
    SCULPT_vertex_normal_get(ss, from_v, prev_normal);
    const float from_edge_factor = data->edge_factor[from_v_i];
    data->edge_factor[to_v_i] = dot_v3v3(current_normal, prev_normal) * from_edge_factor;
    data->dists[to_v_i] = dot_v3v3(data->original_normal, current_normal) *
                          powf(from_edge_factor, data->edge_sensitivity);
    CLAMP(data->dists[to_v_i], 0.0f, 1.0f);
  }
  else {
    /* PBVH_GRIDS duplicate handling. */
    data->edge_factor[to_v_i] = data->edge_factor[from_v_i];
    data->dists[to_v_i] = data->dists[from_v_i];
  }

  return true;
}

static float *sculpt_expand_normal_falloff_create(Sculpt *sd,
                                                  Object *ob,
                                                  const PBVHVertRef v,
                                                  const float edge_sensitivity)
{
  SculptSession *ss = ob->sculpt;
  const int totvert = SCULPT_vertex_count_get(ss);
  float *dists = MEM_malloc_arrayN(totvert, sizeof(float), "normal dist");
  float *edge_factor = MEM_callocN(sizeof(float) * totvert, "mask edge factor");
  for (int i = 0; i < totvert; i++) {
    edge_factor[i] = 1.0f;
  }

  SculptFloodFill flood;
  SCULPT_floodfill_init(ss, &flood);
  SCULPT_floodfill_add_initial_with_symmetry(sd, ob, ss, &flood, v, FLT_MAX);

  ExpandFloodFillData fdata;
  fdata.dists = dists;
  fdata.edge_factor = edge_factor;
  fdata.edge_sensitivity = edge_sensitivity;
  SCULPT_vertex_normal_get(ss, v, fdata.original_normal);

  SCULPT_floodfill_execute(ss, &flood, mask_expand_normal_floodfill_cb, &fdata);
  SCULPT_floodfill_free(&flood);

  for (int repeat = 0; repeat < 2; repeat++) {
    for (int i = 0; i < totvert; i++) {
      PBVHVertRef vertex = BKE_pbvh_index_to_vertex(ss->pbvh, i);

      float avg = 0.0f;
      SculptVertexNeighborIter ni;
      SCULPT_VERTEX_NEIGHBORS_ITER_BEGIN (ss, vertex, ni) {
        avg += dists[ni.index];
      }
      SCULPT_VERTEX_NEIGHBORS_ITER_END(ni);
      dists[i] = avg / ni.size;
    }
  }

  MEM_SAFE_FREE(edge_factor);

  return dists;
}

/**
 * Spherical: Initializes the falloff based on the distance from a vertex, taking symmetry into
 * account.
 */
static float *sculpt_expand_spherical_falloff_create(Object *ob, const PBVHVertRef v)
{
  SculptSession *ss = ob->sculpt;
  const int totvert = SCULPT_vertex_count_get(ss);

  float *dists = MEM_malloc_arrayN(totvert, sizeof(float), "spherical dist");
  for (int i = 0; i < totvert; i++) {
    dists[i] = FLT_MAX;
  }
  const char symm = SCULPT_mesh_symmetry_xyz_get(ob);

  for (char symm_it = 0; symm_it <= symm; symm_it++) {
    if (!SCULPT_is_symmetry_iteration_valid(symm_it, symm)) {
      continue;
    }
    const PBVHVertRef symm_vertex = sculpt_expand_get_vertex_index_for_symmetry_pass(
        ob, symm_it, v);
    if (symm_vertex.i != SCULPT_EXPAND_VERTEX_NONE) {
      const float *co = SCULPT_vertex_co_get(ss, symm_vertex);
      for (int i = 0; i < totvert; i++) {
        PBVHVertRef vertex = BKE_pbvh_index_to_vertex(ss->pbvh, i);

        dists[i] = min_ff(dists[i], len_v3v3(co, SCULPT_vertex_co_get(ss, vertex)));
      }
    }
  }

  return dists;
}

/**
 * Boundary: This falloff mode uses the code from sculpt_boundary to initialize the closest mesh
 * boundary to a falloff value of 0. Then, it propagates that falloff to the rest of the mesh so it
 * stays parallel to the boundary, increasing the falloff value by 1 on each step.
 */
static float *sculpt_expand_boundary_topology_falloff_create(Object *ob, const PBVHVertRef v)
{
  SculptSession *ss = ob->sculpt;
  const int totvert = SCULPT_vertex_count_get(ss);
  float *dists = MEM_calloc_arrayN(totvert, sizeof(float), "spherical dist");
  BLI_bitmap *visited_vertices = BLI_BITMAP_NEW(totvert, "visited vertices");
  GSQueue *queue = BLI_gsqueue_new(sizeof(PBVHVertRef));

  /* Search and initialize a boundary per symmetry pass, then mark those vertices as visited. */
  const char symm = SCULPT_mesh_symmetry_xyz_get(ob);
  for (char symm_it = 0; symm_it <= symm; symm_it++) {
    if (!SCULPT_is_symmetry_iteration_valid(symm_it, symm)) {
      continue;
    }

    const PBVHVertRef symm_vertex = sculpt_expand_get_vertex_index_for_symmetry_pass(
        ob, symm_it, v);

    SculptBoundary *boundary = SCULPT_boundary_data_init(ob, NULL, symm_vertex, FLT_MAX);
    if (!boundary) {
      continue;
    }

    for (int i = 0; i < boundary->num_vertices; i++) {
      BLI_gsqueue_push(queue, &boundary->vertices[i]);
      BLI_BITMAP_ENABLE(visited_vertices, boundary->vertices_i[i]);
    }
    SCULPT_boundary_data_free(boundary);
  }

  /* If there are no boundaries, return a falloff with all values set to 0. */
  if (BLI_gsqueue_is_empty(queue)) {
    return dists;
  }

  /* Propagate the values from the boundaries to the rest of the mesh. */
  while (!BLI_gsqueue_is_empty(queue)) {
    PBVHVertRef v_next;

    BLI_gsqueue_pop(queue, &v_next);
    int v_next_i = BKE_pbvh_vertex_to_index(ss->pbvh, v_next);

    SculptVertexNeighborIter ni;
    SCULPT_VERTEX_NEIGHBORS_ITER_BEGIN (ss, v_next, ni) {
      if (BLI_BITMAP_TEST(visited_vertices, ni.index)) {
        continue;
      }
      dists[ni.index] = dists[v_next_i] + 1.0f;
      BLI_BITMAP_ENABLE(visited_vertices, ni.index);
      BLI_gsqueue_push(queue, &ni.vertex);
    }
    SCULPT_VERTEX_NEIGHBORS_ITER_END(ni);
  }

  BLI_gsqueue_free(queue);
  MEM_freeN(visited_vertices);
  return dists;
}

/**
 * Topology diagonals. This falloff is similar to topology, but it also considers the diagonals of
 * the base mesh faces when checking a vertex neighbor. For this reason, this is not implement
 * using the general flood-fill and sculpt neighbors accessors.
 */
static float *sculpt_expand_diagonals_falloff_create(Object *ob, const PBVHVertRef v)
{
  SculptSession *ss = ob->sculpt;
  const int totvert = SCULPT_vertex_count_get(ss);
  float *dists = MEM_calloc_arrayN(totvert, sizeof(float), "spherical dist");

  /* This algorithm uses mesh data (polys and loops), so this falloff type can't be initialized for
   * Multires. It also does not make sense to implement it for dyntopo as the result will be the
   * same as Topology falloff. */
  if (BKE_pbvh_type(ss->pbvh) != PBVH_FACES) {
    return dists;
  }

  /* Search and mask as visited the initial vertices using the enabled symmetry passes. */
  BLI_bitmap *visited_vertices = BLI_BITMAP_NEW(totvert, "visited vertices");
  GSQueue *queue = BLI_gsqueue_new(sizeof(PBVHVertRef));
  const char symm = SCULPT_mesh_symmetry_xyz_get(ob);
  for (char symm_it = 0; symm_it <= symm; symm_it++) {
    if (!SCULPT_is_symmetry_iteration_valid(symm_it, symm)) {
      continue;
    }

    const PBVHVertRef symm_vertex = sculpt_expand_get_vertex_index_for_symmetry_pass(
        ob, symm_it, v);
    int symm_vertex_i = BKE_pbvh_vertex_to_index(ss->pbvh, symm_vertex);

    BLI_gsqueue_push(queue, &symm_vertex);
    BLI_BITMAP_ENABLE(visited_vertices, symm_vertex_i);
  }

  if (BLI_gsqueue_is_empty(queue)) {
    return dists;
  }

  /* Propagate the falloff increasing the value by 1 each time a new vertex is visited. */
  Mesh *mesh = ob->data;
  const MLoop *loops = BKE_mesh_loops(mesh);
  while (!BLI_gsqueue_is_empty(queue)) {
    PBVHVertRef v_next;
    BLI_gsqueue_pop(queue, &v_next);
<<<<<<< HEAD
    for (int j = 0; j < ss->pmap[v_next].count; j++) {
      const MPoly *p = &ss->mpoly[ss->pmap[v_next].indices[j]];
      for (int l = 0; l < p->totloop; l++) {
        const int neighbor_v = loops[p->loopstart + l].v;
        if (BLI_BITMAP_TEST(visited_vertices, neighbor_v)) {
=======

    int v_next_i = BKE_pbvh_vertex_to_index(ss->pbvh, v_next);

    for (int j = 0; j < ss->pmap[v_next_i].count; j++) {
      MPoly *p = &ss->mpoly[ss->pmap[v_next_i].indices[j]];
      for (int l = 0; l < p->totloop; l++) {
        const PBVHVertRef neighbor_v = BKE_pbvh_make_vref(mesh->mloop[p->loopstart + l].v);
        if (BLI_BITMAP_TEST(visited_vertices, neighbor_v.i)) {
>>>>>>> ac68dd8a
          continue;
        }
        dists[neighbor_v.i] = dists[v_next_i] + 1.0f;
        BLI_BITMAP_ENABLE(visited_vertices, neighbor_v.i);
        BLI_gsqueue_push(queue, &neighbor_v);
      }
    }
  }

  BLI_gsqueue_free(queue);
  MEM_freeN(visited_vertices);
  return dists;
}

/* Functions to update the max_falloff value in the #ExpandCache. These functions are called after
 * initializing a new falloff to make sure that this value is always updated. */

/**
 * Updates the max_falloff value for vertices in a #ExpandCache based on the current values of the
 * falloff, skipping any invalid values initialized to FLT_MAX and not initialized components.
 */
static void sculpt_expand_update_max_vert_falloff_value(SculptSession *ss,
                                                        ExpandCache *expand_cache)
{
  const int totvert = SCULPT_vertex_count_get(ss);
  expand_cache->max_vert_falloff = -FLT_MAX;
  for (int i = 0; i < totvert; i++) {
    PBVHVertRef vertex = BKE_pbvh_index_to_vertex(ss->pbvh, i);

    if (expand_cache->vert_falloff[i] == FLT_MAX) {
      continue;
    }

    if (!sculpt_expand_is_vert_in_active_component(ss, expand_cache, vertex)) {
      continue;
    }

    expand_cache->max_vert_falloff = max_ff(expand_cache->max_vert_falloff,
                                            expand_cache->vert_falloff[i]);
  }
}

/**
 * Updates the max_falloff value for faces in a ExpandCache based on the current values of the
 * falloff, skipping any invalid values initialized to FLT_MAX and not initialized components.
 */
static void sculpt_expand_update_max_face_falloff_factor(SculptSession *ss,
                                                         ExpandCache *expand_cache)
{
  const int totface = ss->totfaces;
  expand_cache->max_face_falloff = -FLT_MAX;
  for (int i = 0; i < totface; i++) {
    if (expand_cache->face_falloff[i] == FLT_MAX) {
      continue;
    }

    if (!sculpt_expand_is_face_in_active_component(ss, expand_cache, i)) {
      continue;
    }

    expand_cache->max_face_falloff = max_ff(expand_cache->max_face_falloff,
                                            expand_cache->face_falloff[i]);
  }
}

/**
 * Functions to get falloff values for faces from the values from the vertices. This is used for
 * expanding Face Sets. Depending on the data type of the #SculptSession, this needs to get the per
 * face falloff value from the connected vertices of each face or from the grids stored per loops
 * for each face.
 */
static void sculpt_expand_grids_to_faces_falloff(SculptSession *ss,
                                                 Mesh *mesh,
                                                 ExpandCache *expand_cache)
{
  const MPoly *polygons = BKE_mesh_polygons(mesh);
  const CCGKey *key = BKE_pbvh_get_grid_key(ss->pbvh);

  for (int p = 0; p < mesh->totpoly; p++) {
    const MPoly *poly = &polygons[p];
    float accum = 0.0f;
    for (int l = 0; l < poly->totloop; l++) {
      const int grid_loop_index = (poly->loopstart + l) * key->grid_area;
      for (int g = 0; g < key->grid_area; g++) {
        accum += expand_cache->vert_falloff[grid_loop_index + g];
      }
    }
    expand_cache->face_falloff[p] = accum / (poly->totloop * key->grid_area);
  }
}

static void sculpt_expand_vertex_to_faces_falloff(Mesh *mesh, ExpandCache *expand_cache)
{
  const MPoly *polygons = BKE_mesh_polygons(mesh);
  const MLoop *loops = BKE_mesh_loops(mesh);

  for (int p = 0; p < mesh->totpoly; p++) {
    const MPoly *poly = &polygons[p];
    float accum = 0.0f;
    for (int l = 0; l < poly->totloop; l++) {
      const MLoop *loop = &loops[l + poly->loopstart];
      accum += expand_cache->vert_falloff[loop->v];
    }
    expand_cache->face_falloff[p] = accum / poly->totloop;
  }
}

/**
 * Main function to update the faces falloff from a already calculated vertex falloff.
 */
static void sculpt_expand_mesh_face_falloff_from_vertex_falloff(SculptSession *ss,
                                                                Mesh *mesh,
                                                                ExpandCache *expand_cache)
{
  BLI_assert(expand_cache->vert_falloff != NULL);

  if (!expand_cache->face_falloff) {
    expand_cache->face_falloff = MEM_malloc_arrayN(
        mesh->totpoly, sizeof(float), "face falloff factors");
  }

  if (BKE_pbvh_type(ss->pbvh) == PBVH_FACES) {
    sculpt_expand_vertex_to_faces_falloff(mesh, expand_cache);
  }
  else if (BKE_pbvh_type(ss->pbvh) == PBVH_GRIDS) {
    sculpt_expand_grids_to_faces_falloff(ss, mesh, expand_cache);
  }
  else {
    BLI_assert(false);
  }
}

/* Recursions. These functions will generate new falloff values based on the state of the vertices
 * from the current ExpandCache options and falloff values. */

/**
 * Geodesic recursion: Initializes falloff values using geodesic distances from the boundary of the
 * current vertices state.
 */
static void sculpt_expand_geodesics_from_state_boundary(Object *ob,
                                                        ExpandCache *expand_cache,
                                                        BLI_bitmap *enabled_vertices)
{
  SculptSession *ss = ob->sculpt;
  BLI_assert(BKE_pbvh_type(ss->pbvh) == PBVH_FACES);

  GSet *initial_vertices = BLI_gset_int_new("initial_vertices");
  BLI_bitmap *boundary_vertices = sculpt_expand_boundary_from_enabled(ss, enabled_vertices, false);
  const int totvert = SCULPT_vertex_count_get(ss);
  for (int i = 0; i < totvert; i++) {
    if (!BLI_BITMAP_TEST(boundary_vertices, i)) {
      continue;
    }
    BLI_gset_add(initial_vertices, POINTER_FROM_INT(i));
  }
  MEM_freeN(boundary_vertices);

  MEM_SAFE_FREE(expand_cache->vert_falloff);
  MEM_SAFE_FREE(expand_cache->face_falloff);

  expand_cache->vert_falloff = SCULPT_geodesic_distances_create(ob, initial_vertices, FLT_MAX);
  BLI_gset_free(initial_vertices, NULL);
}

/**
 * Topology recursion: Initializes falloff values using topology steps from the boundary of the
 * current vertices state, increasing the value by 1 each time a new vertex is visited.
 */
static void sculpt_expand_topology_from_state_boundary(Object *ob,
                                                       ExpandCache *expand_cache,
                                                       BLI_bitmap *enabled_vertices)
{
  MEM_SAFE_FREE(expand_cache->vert_falloff);
  MEM_SAFE_FREE(expand_cache->face_falloff);

  SculptSession *ss = ob->sculpt;
  const int totvert = SCULPT_vertex_count_get(ss);

  float *dists = MEM_calloc_arrayN(totvert, sizeof(float), "topology dist");
  BLI_bitmap *boundary_vertices = sculpt_expand_boundary_from_enabled(ss, enabled_vertices, false);

  SculptFloodFill flood;
  SCULPT_floodfill_init(ss, &flood);
  for (int i = 0; i < totvert; i++) {
    if (!BLI_BITMAP_TEST(boundary_vertices, i)) {
      continue;
    }

    PBVHVertRef vertex = BKE_pbvh_index_to_vertex(ss->pbvh, i);
    SCULPT_floodfill_add_and_skip_initial(&flood, vertex);
  }
  MEM_freeN(boundary_vertices);

  ExpandFloodFillData fdata;
  fdata.dists = dists;
  SCULPT_floodfill_execute(ss, &flood, expand_topology_floodfill_cb, &fdata);
  SCULPT_floodfill_free(&flood);

  expand_cache->vert_falloff = dists;
}

/**
 * Main function to create a recursion step from the current #ExpandCache state.
 */
static void sculpt_expand_resursion_step_add(Object *ob,
                                             ExpandCache *expand_cache,
                                             const eSculptExpandRecursionType recursion_type)
{
  SculptSession *ss = ob->sculpt;
  if (BKE_pbvh_type(ss->pbvh) != PBVH_FACES) {
    return;
  }

  BLI_bitmap *enabled_vertices = sculpt_expand_bitmap_from_enabled(ss, expand_cache);

  /* Each time a new recursion step is created, reset the distortion strength. This is the expected
   * result from the recursion, as otherwise the new falloff will render with undesired distortion
   * from the beginning. */
  expand_cache->texture_distortion_strength = 0.0f;

  switch (recursion_type) {
    case SCULPT_EXPAND_RECURSION_GEODESICS:
      sculpt_expand_geodesics_from_state_boundary(ob, expand_cache, enabled_vertices);
      break;
    case SCULPT_EXPAND_RECURSION_TOPOLOGY:
      sculpt_expand_topology_from_state_boundary(ob, expand_cache, enabled_vertices);
      break;
  }

  sculpt_expand_update_max_vert_falloff_value(ss, expand_cache);
  if (expand_cache->target == SCULPT_EXPAND_TARGET_FACE_SETS) {
    sculpt_expand_mesh_face_falloff_from_vertex_falloff(ss, ob->data, expand_cache);
    sculpt_expand_update_max_face_falloff_factor(ss, expand_cache);
  }

  MEM_freeN(enabled_vertices);
}

/* Face Set Boundary falloff. */

/**
 * When internal falloff is set to true, the falloff will fill the active Face Set with a gradient,
 * otherwise the active Face Set will be filled with a constant falloff of 0.0f.
 */
static void sculpt_expand_initialize_from_face_set_boundary(Object *ob,
                                                            ExpandCache *expand_cache,
                                                            const int active_face_set,
                                                            const bool internal_falloff)
{
  SculptSession *ss = ob->sculpt;
  const int totvert = SCULPT_vertex_count_get(ss);

  BLI_bitmap *enabled_vertices = BLI_BITMAP_NEW(totvert, "enabled vertices");
  for (int i = 0; i < totvert; i++) {
    PBVHVertRef vertex = BKE_pbvh_index_to_vertex(ss->pbvh, i);

    if (!SCULPT_vertex_has_unique_face_set(ss, vertex)) {
      continue;
    }
    if (!SCULPT_vertex_has_face_set(ss, vertex, active_face_set)) {
      continue;
    }
    BLI_BITMAP_ENABLE(enabled_vertices, i);
  }

  if (BKE_pbvh_type(ss->pbvh) == PBVH_FACES) {
    sculpt_expand_geodesics_from_state_boundary(ob, expand_cache, enabled_vertices);
  }
  else {
    sculpt_expand_topology_from_state_boundary(ob, expand_cache, enabled_vertices);
  }

  MEM_freeN(enabled_vertices);

  if (internal_falloff) {
    for (int i = 0; i < totvert; i++) {
      PBVHVertRef vertex = BKE_pbvh_index_to_vertex(ss->pbvh, i);

      if (!(SCULPT_vertex_has_face_set(ss, vertex, active_face_set) &&
            SCULPT_vertex_has_unique_face_set(ss, vertex))) {
        continue;
      }
      expand_cache->vert_falloff[i] *= -1.0f;
    }

    float min_factor = FLT_MAX;
    for (int i = 0; i < totvert; i++) {
      min_factor = min_ff(expand_cache->vert_falloff[i], min_factor);
    }

    const float additional_falloff = fabsf(min_factor);
    for (int i = 0; i < totvert; i++) {
      expand_cache->vert_falloff[i] += additional_falloff;
    }
  }
  else {
    for (int i = 0; i < totvert; i++) {
      PBVHVertRef vertex = BKE_pbvh_index_to_vertex(ss->pbvh, i);

      if (!SCULPT_vertex_has_face_set(ss, vertex, active_face_set)) {
        continue;
      }
      expand_cache->vert_falloff[i] = 0.0f;
    }
  }
}

/**
 * Main function to initialize new falloff values in a #ExpandCache given an initial vertex and a
 * falloff type.
 */
static void sculpt_expand_falloff_factors_from_vertex_and_symm_create(
    ExpandCache *expand_cache,
    Sculpt *sd,
    Object *ob,
    const PBVHVertRef v,
    eSculptExpandFalloffType falloff_type)
{
  MEM_SAFE_FREE(expand_cache->vert_falloff);
  expand_cache->falloff_type = falloff_type;

  SculptSession *ss = ob->sculpt;
  const bool has_topology_info = BKE_pbvh_type(ss->pbvh) == PBVH_FACES;

  switch (falloff_type) {
    case SCULPT_EXPAND_FALLOFF_GEODESIC:
      expand_cache->vert_falloff = has_topology_info ?
                                       sculpt_expand_geodesic_falloff_create(sd, ob, v) :
                                       sculpt_expand_spherical_falloff_create(ob, v);
      break;
    case SCULPT_EXPAND_FALLOFF_TOPOLOGY:
      expand_cache->vert_falloff = sculpt_expand_topology_falloff_create(sd, ob, v);
      break;
    case SCULPT_EXPAND_FALLOFF_TOPOLOGY_DIAGONALS:
      expand_cache->vert_falloff = has_topology_info ?
                                       sculpt_expand_diagonals_falloff_create(ob, v) :
                                       sculpt_expand_topology_falloff_create(sd, ob, v);
      break;
    case SCULPT_EXPAND_FALLOFF_NORMALS:
      expand_cache->vert_falloff = sculpt_expand_normal_falloff_create(
          sd, ob, v, SCULPT_EXPAND_NORMALS_FALLOFF_EDGE_SENSITIVITY);
      break;
    case SCULPT_EXPAND_FALLOFF_SPHERICAL:
      expand_cache->vert_falloff = sculpt_expand_spherical_falloff_create(ob, v);
      break;
    case SCULPT_EXPAND_FALLOFF_BOUNDARY_TOPOLOGY:
      expand_cache->vert_falloff = sculpt_expand_boundary_topology_falloff_create(ob, v);
      break;
    case SCULPT_EXPAND_FALLOFF_BOUNDARY_FACE_SET:
      sculpt_expand_initialize_from_face_set_boundary(
          ob, expand_cache, expand_cache->initial_active_face_set, true);
      break;
    case SCULPT_EXPAND_FALLOFF_ACTIVE_FACE_SET:
      sculpt_expand_initialize_from_face_set_boundary(
          ob, expand_cache, expand_cache->initial_active_face_set, false);
      break;
  }

  /* Update max falloff values and propagate to base mesh faces if needed. */
  sculpt_expand_update_max_vert_falloff_value(ss, expand_cache);
  if (expand_cache->target == SCULPT_EXPAND_TARGET_FACE_SETS) {
    sculpt_expand_mesh_face_falloff_from_vertex_falloff(ss, ob->data, expand_cache);
    sculpt_expand_update_max_face_falloff_factor(ss, expand_cache);
  }
}

/**
 * Adds to the snapping Face Set `gset` all Face Sets which contain all enabled vertices for the
 * current #ExpandCache state. This improves the usability of snapping, as already enabled elements
 * won't switch their state when toggling snapping with the modal key-map.
 */
static void sculpt_expand_snap_initialize_from_enabled(SculptSession *ss,
                                                       ExpandCache *expand_cache)
{
  if (BKE_pbvh_type(ss->pbvh) != PBVH_FACES) {
    return;
  }

  /* Make sure this code runs with snapping and invert disabled. This simplifies the code and
   * prevents using this function with snapping already enabled. */
  const bool prev_snap_state = expand_cache->snap;
  const bool prev_invert_state = expand_cache->invert;
  expand_cache->snap = false;
  expand_cache->invert = false;

  BLI_bitmap *enabled_vertices = sculpt_expand_bitmap_from_enabled(ss, expand_cache);

  const int totface = ss->totfaces;
  for (int i = 0; i < totface; i++) {
    const int face_set = expand_cache->original_face_sets[i];
    BLI_gset_add(expand_cache->snap_enabled_face_sets, POINTER_FROM_INT(face_set));
  }

  for (int p = 0; p < totface; p++) {
    MPoly *poly = &ss->mpoly[p];
    bool any_disabled = false;
    for (int l = 0; l < poly->totloop; l++) {
      MLoop *loop = &ss->mloop[l + poly->loopstart];
      if (!BLI_BITMAP_TEST(enabled_vertices, loop->v)) {
        any_disabled = true;
        break;
      }
    }
    if (any_disabled) {
      const int face_set = expand_cache->original_face_sets[p];
      BLI_gset_remove(expand_cache->snap_enabled_face_sets, POINTER_FROM_INT(face_set), NULL);
    }
  }

  MEM_freeN(enabled_vertices);
  expand_cache->snap = prev_snap_state;
  expand_cache->invert = prev_invert_state;
}

/**
 * Functions to free a #ExpandCache.
 */
static void sculpt_expand_cache_data_free(ExpandCache *expand_cache)
{
  if (expand_cache->snap_enabled_face_sets) {
    BLI_gset_free(expand_cache->snap_enabled_face_sets, NULL);
  }
  MEM_SAFE_FREE(expand_cache->nodes);
  MEM_SAFE_FREE(expand_cache->vert_falloff);
  MEM_SAFE_FREE(expand_cache->face_falloff);
  MEM_SAFE_FREE(expand_cache->original_mask);
  MEM_SAFE_FREE(expand_cache->original_face_sets);
  MEM_SAFE_FREE(expand_cache->initial_face_sets);
  MEM_SAFE_FREE(expand_cache->original_colors);
  MEM_SAFE_FREE(expand_cache);
}

static void sculpt_expand_cache_free(SculptSession *ss)
{
  sculpt_expand_cache_data_free(ss->expand_cache);
  /* Needs to be set to NULL as the paint cursor relies on checking this pointer detecting if an
   * expand operation is running. */
  ss->expand_cache = NULL;
}

/**
 * Functions to restore the original state from the #ExpandCache when canceling the operator.
 */
static void sculpt_expand_restore_face_set_data(SculptSession *ss, ExpandCache *expand_cache)
{
  PBVHNode **nodes;
  int totnode;
  BKE_pbvh_search_gather(ss->pbvh, NULL, NULL, &nodes, &totnode);
  for (int n = 0; n < totnode; n++) {
    PBVHNode *node = nodes[n];
    BKE_pbvh_node_mark_redraw(node);
  }
  MEM_freeN(nodes);
  for (int i = 0; i < ss->totfaces; i++) {
    ss->face_sets[i] = expand_cache->original_face_sets[i];
  }
}

static void sculpt_expand_restore_color_data(SculptSession *ss, ExpandCache *expand_cache)
{
  PBVHNode **nodes;
  int totnode;
  BKE_pbvh_search_gather(ss->pbvh, NULL, NULL, &nodes, &totnode);
  for (int n = 0; n < totnode; n++) {
    PBVHNode *node = nodes[n];
    PBVHVertexIter vd;
    BKE_pbvh_vertex_iter_begin (ss->pbvh, node, vd, PBVH_ITER_UNIQUE) {
      SCULPT_vertex_color_set(ss, vd.vertex, expand_cache->original_colors[vd.index]);
    }
    BKE_pbvh_vertex_iter_end;
    BKE_pbvh_node_mark_redraw(node);
  }
  MEM_freeN(nodes);
}

static void sculpt_expand_restore_mask_data(SculptSession *ss, ExpandCache *expand_cache)
{
  PBVHNode **nodes;
  int totnode;
  BKE_pbvh_search_gather(ss->pbvh, NULL, NULL, &nodes, &totnode);
  for (int n = 0; n < totnode; n++) {
    PBVHNode *node = nodes[n];
    PBVHVertexIter vd;
    BKE_pbvh_vertex_iter_begin (ss->pbvh, node, vd, PBVH_ITER_UNIQUE) {
      *vd.mask = expand_cache->original_mask[vd.index];
    }
    BKE_pbvh_vertex_iter_end;
    BKE_pbvh_node_mark_redraw(node);
  }
  MEM_freeN(nodes);
}

/* Main function to restore the original state of the data to how it was before starting the expand
 * operation. */
static void sculpt_expand_restore_original_state(bContext *C,
                                                 Object *ob,
                                                 ExpandCache *expand_cache)
{

  SculptSession *ss = ob->sculpt;
  switch (expand_cache->target) {
    case SCULPT_EXPAND_TARGET_MASK:
      sculpt_expand_restore_mask_data(ss, expand_cache);
      SCULPT_flush_update_step(C, SCULPT_UPDATE_MASK);
      SCULPT_flush_update_done(C, ob, SCULPT_UPDATE_MASK);
      SCULPT_tag_update_overlays(C);
      break;
    case SCULPT_EXPAND_TARGET_FACE_SETS:
      sculpt_expand_restore_face_set_data(ss, expand_cache);
      SCULPT_flush_update_step(C, SCULPT_UPDATE_MASK);
      SCULPT_flush_update_done(C, ob, SCULPT_UPDATE_MASK);
      SCULPT_tag_update_overlays(C);
      break;
    case SCULPT_EXPAND_TARGET_COLORS:
      sculpt_expand_restore_color_data(ss, expand_cache);
      SCULPT_flush_update_step(C, SCULPT_UPDATE_COLOR);
      SCULPT_flush_update_done(C, ob, SCULPT_UPDATE_COLOR);
      break;
  }
}

/**
 * Cancel operator callback.
 */
static void sculpt_expand_cancel(bContext *C, wmOperator *UNUSED(op))
{
  Object *ob = CTX_data_active_object(C);
  SculptSession *ss = ob->sculpt;

  sculpt_expand_restore_original_state(C, ob, ss->expand_cache);

  SCULPT_undo_push_end(ob);
  sculpt_expand_cache_free(ss);
}

/* Functions to update the sculpt mesh data. */

/**
 * Callback to update mask data per PBVH node.
 */
static void sculpt_expand_mask_update_task_cb(void *__restrict userdata,
                                              const int i,
                                              const TaskParallelTLS *__restrict UNUSED(tls))
{
  SculptThreadedTaskData *data = userdata;
  SculptSession *ss = data->ob->sculpt;
  PBVHNode *node = data->nodes[i];
  ExpandCache *expand_cache = ss->expand_cache;

  bool any_changed = false;

  PBVHVertexIter vd;
  BKE_pbvh_vertex_iter_begin (ss->pbvh, node, vd, PBVH_ITER_ALL) {
    const float initial_mask = *vd.mask;
    const bool enabled = sculpt_expand_state_get(ss, expand_cache, vd.vertex);

    float new_mask;

    if (enabled) {
      new_mask = sculpt_expand_gradient_value_get(ss, expand_cache, vd.vertex);
    }
    else {
      new_mask = 0.0f;
    }

    if (expand_cache->preserve) {
      new_mask = max_ff(new_mask, expand_cache->original_mask[vd.index]);
    }

    if (new_mask == initial_mask) {
      continue;
    }

    *vd.mask = clamp_f(new_mask, 0.0f, 1.0f);
    any_changed = true;
    if (vd.mvert) {
      BKE_pbvh_vert_mark_update(ss->pbvh, vd.vertex);
    }
  }
  BKE_pbvh_vertex_iter_end;
  if (any_changed) {
    BKE_pbvh_node_mark_update_mask(node);
  }
}

/**
 * Update Face Set data. Not multi-threaded per node as nodes don't contain face arrays.
 */
static void sculpt_expand_face_sets_update(SculptSession *ss, ExpandCache *expand_cache)
{
  const int totface = ss->totfaces;
  for (int f = 0; f < totface; f++) {
    const bool enabled = sculpt_expand_face_state_get(ss, expand_cache, f);
    if (!enabled) {
      continue;
    }
    if (expand_cache->preserve) {
      ss->face_sets[f] += expand_cache->next_face_set;
    }
    else {
      ss->face_sets[f] = expand_cache->next_face_set;
    }
  }

  for (int i = 0; i < expand_cache->totnode; i++) {
    BKE_pbvh_node_mark_redraw(ss->expand_cache->nodes[i]);
  }
}

/**
 * Callback to update vertex colors per PBVH node.
 */
static void sculpt_expand_colors_update_task_cb(void *__restrict userdata,
                                                const int i,
                                                const TaskParallelTLS *__restrict UNUSED(tls))
{
  SculptThreadedTaskData *data = userdata;
  SculptSession *ss = data->ob->sculpt;
  PBVHNode *node = data->nodes[i];
  ExpandCache *expand_cache = ss->expand_cache;

  bool any_changed = false;

  PBVHVertexIter vd;
  BKE_pbvh_vertex_iter_begin (ss->pbvh, node, vd, PBVH_ITER_ALL) {
    float initial_color[4];
    SCULPT_vertex_color_get(ss, vd.vertex, initial_color);

    const bool enabled = sculpt_expand_state_get(ss, expand_cache, vd.vertex);
    float fade;

    if (enabled) {
      fade = sculpt_expand_gradient_value_get(ss, expand_cache, vd.vertex);
    }
    else {
      fade = 0.0f;
    }

    fade *= 1.0f - *vd.mask;
    fade = clamp_f(fade, 0.0f, 1.0f);

    float final_color[4];
    float final_fill_color[4];
    mul_v4_v4fl(final_fill_color, expand_cache->fill_color, fade);
    IMB_blend_color_float(final_color,
                          expand_cache->original_colors[vd.index],
                          final_fill_color,
                          expand_cache->blend_mode);

    if (equals_v4v4(initial_color, final_color)) {
      continue;
    }

    SCULPT_vertex_color_set(ss, vd.vertex, final_color);

    any_changed = true;
    if (vd.mvert) {
      BKE_pbvh_vert_mark_update(ss->pbvh, vd.vertex);
    }
  }
  BKE_pbvh_vertex_iter_end;
  if (any_changed) {
    BKE_pbvh_node_mark_update_color(node);
  }
}

static void sculpt_expand_flush_updates(bContext *C)
{
  Object *ob = CTX_data_active_object(C);
  SculptSession *ss = ob->sculpt;
  switch (ss->expand_cache->target) {
    case SCULPT_EXPAND_TARGET_MASK:
      SCULPT_flush_update_step(C, SCULPT_UPDATE_MASK);
      break;
    case SCULPT_EXPAND_TARGET_FACE_SETS:
      SCULPT_flush_update_step(C, SCULPT_UPDATE_MASK);
      break;
    case SCULPT_EXPAND_TARGET_COLORS:
      SCULPT_flush_update_step(C, SCULPT_UPDATE_COLOR);
      break;
    default:
      break;
  }
}

/* Store the original mesh data state in the expand cache. */
static void sculpt_expand_original_state_store(Object *ob, ExpandCache *expand_cache)
{
  SculptSession *ss = ob->sculpt;
  const int totvert = SCULPT_vertex_count_get(ss);
  const int totface = ss->totfaces;

  /* Face Sets are always stored as they are needed for snapping. */
  expand_cache->initial_face_sets = MEM_malloc_arrayN(totface, sizeof(int), "initial face set");
  expand_cache->original_face_sets = MEM_malloc_arrayN(totface, sizeof(int), "original face set");
  for (int i = 0; i < totface; i++) {
    expand_cache->initial_face_sets[i] = ss->face_sets[i];
    expand_cache->original_face_sets[i] = ss->face_sets[i];
  }

  if (expand_cache->target == SCULPT_EXPAND_TARGET_MASK) {
    expand_cache->original_mask = MEM_malloc_arrayN(totvert, sizeof(float), "initial mask");
    for (int i = 0; i < totvert; i++) {
      PBVHVertRef vertex = BKE_pbvh_index_to_vertex(ss->pbvh, i);

      expand_cache->original_mask[i] = SCULPT_vertex_mask_get(ss, vertex);
    }
  }

  if (expand_cache->target == SCULPT_EXPAND_TARGET_COLORS) {
    expand_cache->original_colors = MEM_malloc_arrayN(totvert, sizeof(float[4]), "initial colors");
    for (int i = 0; i < totvert; i++) {
      PBVHVertRef vertex = BKE_pbvh_index_to_vertex(ss->pbvh, i);

      SCULPT_vertex_color_get(ss, vertex, expand_cache->original_colors[i]);
    }
  }
}

/**
 * Restore the state of the Face Sets before a new update.
 */
static void sculpt_expand_face_sets_restore(SculptSession *ss, ExpandCache *expand_cache)
{
  const int totfaces = ss->totfaces;
  for (int i = 0; i < totfaces; i++) {
    if (expand_cache->original_face_sets[i] <= 0) {
      /* Do not modify hidden Face Sets, even when restoring the IDs state. */
      continue;
    }
    if (!sculpt_expand_is_face_in_active_component(ss, expand_cache, i)) {
      continue;
    }
    ss->face_sets[i] = expand_cache->initial_face_sets[i];
  }
}

static void sculpt_expand_update_for_vertex(bContext *C, Object *ob, const PBVHVertRef vertex)
{
  SculptSession *ss = ob->sculpt;
  Sculpt *sd = CTX_data_tool_settings(C)->sculpt;
  ExpandCache *expand_cache = ss->expand_cache;

  int vertex_i = BKE_pbvh_vertex_to_index(ss->pbvh, vertex);

  /* Update the active factor in the cache. */
  if (vertex.i == SCULPT_EXPAND_VERTEX_NONE) {
    /* This means that the cursor is not over the mesh, so a valid active falloff can't be
     * determined. In this situations, don't evaluate enabled states and default all vertices in
     * connected components to enabled. */
    expand_cache->active_falloff = expand_cache->max_vert_falloff;
    expand_cache->all_enabled = true;
  }
  else {
    expand_cache->active_falloff = expand_cache->vert_falloff[vertex_i];
    expand_cache->all_enabled = false;
  }

  if (expand_cache->target == SCULPT_EXPAND_TARGET_FACE_SETS) {
    /* Face sets needs to be restored their initial state on each iteration as the overwrite
     * existing data. */
    sculpt_expand_face_sets_restore(ss, expand_cache);
  }

  /* Update the mesh sculpt data. */
  SculptThreadedTaskData data = {
      .sd = sd,
      .ob = ob,
      .nodes = expand_cache->nodes,
  };

  TaskParallelSettings settings;
  BKE_pbvh_parallel_range_settings(&settings, true, expand_cache->totnode);

  switch (expand_cache->target) {
    case SCULPT_EXPAND_TARGET_MASK:
      BLI_task_parallel_range(
          0, expand_cache->totnode, &data, sculpt_expand_mask_update_task_cb, &settings);
      break;
    case SCULPT_EXPAND_TARGET_FACE_SETS:
      sculpt_expand_face_sets_update(ss, expand_cache);
      break;
    case SCULPT_EXPAND_TARGET_COLORS:
      BLI_task_parallel_range(
          0, expand_cache->totnode, &data, sculpt_expand_colors_update_task_cb, &settings);
      break;
  }

  sculpt_expand_flush_updates(C);
}

/**
 * Updates the #SculptSession cursor data and gets the active vertex
 * if the cursor is over the mesh.
 */
static PBVHVertRef sculpt_expand_target_vertex_update_and_get(bContext *C,
                                                              Object *ob,
                                                              const float mval[2])
{
  SculptSession *ss = ob->sculpt;
  SculptCursorGeometryInfo sgi;
  if (SCULPT_cursor_geometry_info_update(C, &sgi, mval, false)) {
    return SCULPT_active_vertex_get(ss);
  }
  return BKE_pbvh_make_vref(SCULPT_EXPAND_VERTEX_NONE);
}

/**
 * Moves the sculpt pivot to the average point of the boundary enabled vertices of the current
 * expand state. Take symmetry and active components into account.
 */
static void sculpt_expand_reposition_pivot(bContext *C, Object *ob, ExpandCache *expand_cache)
{
  SculptSession *ss = ob->sculpt;
  const char symm = SCULPT_mesh_symmetry_xyz_get(ob);
  const int totvert = SCULPT_vertex_count_get(ss);

  const bool initial_invert_state = expand_cache->invert;
  expand_cache->invert = false;
  BLI_bitmap *enabled_vertices = sculpt_expand_bitmap_from_enabled(ss, expand_cache);

  /* For boundary topology, position the pivot using only the boundary of the enabled vertices,
   * without taking mesh boundary into account. This allows to create deformations like bending the
   * mesh from the boundary of the mask that was just created. */
  const float use_mesh_boundary = expand_cache->falloff_type !=
                                  SCULPT_EXPAND_FALLOFF_BOUNDARY_TOPOLOGY;

  BLI_bitmap *boundary_vertices = sculpt_expand_boundary_from_enabled(
      ss, enabled_vertices, use_mesh_boundary);

  /* Ignore invert state, as this is the expected behavior in most cases and mask are created in
   * inverted state by default. */
  expand_cache->invert = initial_invert_state;

  int total = 0;
  float avg[3] = {0.0f};

  const float *expand_init_co = SCULPT_vertex_co_get(ss, expand_cache->initial_active_vertex);

  for (int i = 0; i < totvert; i++) {
    PBVHVertRef vertex = BKE_pbvh_index_to_vertex(ss->pbvh, i);

    if (!BLI_BITMAP_TEST(boundary_vertices, i)) {
      continue;
    }

    if (!sculpt_expand_is_vert_in_active_component(ss, expand_cache, vertex)) {
      continue;
    }

    const float *vertex_co = SCULPT_vertex_co_get(ss, vertex);

    if (!SCULPT_check_vertex_pivot_symmetry(vertex_co, expand_init_co, symm)) {
      continue;
    }

    add_v3_v3(avg, vertex_co);
    total++;
  }

  MEM_freeN(enabled_vertices);
  MEM_freeN(boundary_vertices);

  if (total > 0) {
    mul_v3_v3fl(ss->pivot_pos, avg, 1.0f / total);
  }

  WM_event_add_notifier(C, NC_GEOM | ND_SELECT, ob->data);
}

static void sculpt_expand_finish(bContext *C)
{
  Object *ob = CTX_data_active_object(C);
  SculptSession *ss = ob->sculpt;
  SCULPT_undo_push_end(ob);

  /* Tag all nodes to redraw to avoid artifacts after the fast partial updates. */
  PBVHNode **nodes;
  int totnode;
  BKE_pbvh_search_gather(ss->pbvh, NULL, NULL, &nodes, &totnode);
  for (int n = 0; n < totnode; n++) {
    BKE_pbvh_node_mark_update_mask(nodes[n]);
  }
  MEM_freeN(nodes);

  switch (ss->expand_cache->target) {
    case SCULPT_EXPAND_TARGET_MASK:
      SCULPT_flush_update_done(C, ob, SCULPT_UPDATE_MASK);
      break;
    case SCULPT_EXPAND_TARGET_FACE_SETS:
      SCULPT_flush_update_done(C, ob, SCULPT_UPDATE_MASK);
      break;
    case SCULPT_EXPAND_TARGET_COLORS:
      SCULPT_flush_update_done(C, ob, SCULPT_UPDATE_COLOR);
      break;
  }

  sculpt_expand_cache_free(ss);
  ED_workspace_status_text(C, NULL);
}

/**
 * Finds and stores in the #ExpandCache the sculpt connected component index for each symmetry pass
 * needed for expand.
 */
static void sculpt_expand_find_active_connected_components_from_vert(
    Object *ob, ExpandCache *expand_cache, const PBVHVertRef initial_vertex)
{
  SculptSession *ss = ob->sculpt;
  for (int i = 0; i < EXPAND_SYMM_AREAS; i++) {
    expand_cache->active_connected_components[i] = EXPAND_ACTIVE_COMPONENT_NONE;
  }

  const char symm = SCULPT_mesh_symmetry_xyz_get(ob);
  for (char symm_it = 0; symm_it <= symm; symm_it++) {
    if (!SCULPT_is_symmetry_iteration_valid(symm_it, symm)) {
      continue;
    }

    const PBVHVertRef symm_vertex = sculpt_expand_get_vertex_index_for_symmetry_pass(
        ob, symm_it, initial_vertex);

    int symm_vertex_i = BKE_pbvh_vertex_to_index(ss->pbvh, symm_vertex);

    expand_cache->active_connected_components[(int)symm_it] =
        ss->vertex_info.connected_component[symm_vertex_i];
  }
}

/**
 * Stores the active vertex, Face Set and mouse coordinates in the #ExpandCache based on the
 * current cursor position.
 */
static void sculpt_expand_set_initial_components_for_mouse(bContext *C,
                                                           Object *ob,
                                                           ExpandCache *expand_cache,
                                                           const float mval[2])
{
  SculptSession *ss = ob->sculpt;

  PBVHVertRef initial_vertex = sculpt_expand_target_vertex_update_and_get(C, ob, mval);

  if (initial_vertex.i == SCULPT_EXPAND_VERTEX_NONE) {
    /* Cursor not over the mesh, for creating valid initial falloffs, fallback to the last active
     * vertex in the sculpt session. */
    initial_vertex = SCULPT_active_vertex_get(ss);
  }

  int initial_vertex_i = BKE_pbvh_vertex_to_index(ss->pbvh, initial_vertex);

  copy_v2_v2(ss->expand_cache->initial_mouse, mval);
  expand_cache->initial_active_vertex = initial_vertex;
  expand_cache->initial_active_vertex_i = initial_vertex_i;
  expand_cache->initial_active_face_set = SCULPT_active_face_set_get(ss);

  if (expand_cache->next_face_set == SCULPT_FACE_SET_NONE) {
    /* Only set the next face set once, otherwise this ID will constantly update to a new one each
     * time this function is called for using a new initial vertex from a different cursor
     * position. */
    if (expand_cache->modify_active_face_set) {
      expand_cache->next_face_set = SCULPT_active_face_set_get(ss);
    }
    else {
      expand_cache->next_face_set = ED_sculpt_face_sets_find_next_available_id(ob->data);
    }
  }

  /* The new mouse position can be over a different connected component, so this needs to be
   * updated. */
  sculpt_expand_find_active_connected_components_from_vert(ob, expand_cache, initial_vertex);
}

/**
 * Displaces the initial mouse coordinates using the new mouse position to get a new active vertex.
 * After that, initializes a new falloff of the same type with the new active vertex.
 */
static void sculpt_expand_move_propagation_origin(bContext *C,
                                                  Object *ob,
                                                  const wmEvent *event,
                                                  ExpandCache *expand_cache)
{
  Sculpt *sd = CTX_data_tool_settings(C)->sculpt;

  const float mval_fl[2] = {UNPACK2(event->mval)};
  float move_disp[2];
  sub_v2_v2v2(move_disp, mval_fl, expand_cache->initial_mouse_move);

  float new_mval[2];
  add_v2_v2v2(new_mval, move_disp, expand_cache->original_mouse_move);

  sculpt_expand_set_initial_components_for_mouse(C, ob, expand_cache, new_mval);
  sculpt_expand_falloff_factors_from_vertex_and_symm_create(
      expand_cache,
      sd,
      ob,
      expand_cache->initial_active_vertex,
      expand_cache->move_preview_falloff_type);
}

/**
 * Ensures that the #SculptSession contains the required data needed for Expand.
 */
static void sculpt_expand_ensure_sculptsession_data(Object *ob)
{
  SculptSession *ss = ob->sculpt;
  SCULPT_vertex_random_access_ensure(ss);
  SCULPT_connected_components_ensure(ob);
  SCULPT_boundary_info_ensure(ob);
  if (!ss->tex_pool) {
    ss->tex_pool = BKE_image_pool_new();
  }
}

/**
 * Returns the active Face Sets ID from the enabled face or grid in the #SculptSession.
 */
static int sculpt_expand_active_face_set_id_get(SculptSession *ss, ExpandCache *expand_cache)
{
  switch (BKE_pbvh_type(ss->pbvh)) {
    case PBVH_FACES:
      return expand_cache->original_face_sets[ss->active_face_index];
    case PBVH_GRIDS: {
      const int face_index = BKE_subdiv_ccg_grid_to_face_index(ss->subdiv_ccg,
                                                               ss->active_grid_index);
      return expand_cache->original_face_sets[face_index];
    }
    case PBVH_BMESH: {
      /* Dyntopo does not support Face Set functionality. */
      BLI_assert(false);
    }
  }
  return SCULPT_FACE_SET_NONE;
}

static int sculpt_expand_modal(bContext *C, wmOperator *op, const wmEvent *event)
{
  Object *ob = CTX_data_active_object(C);
  SculptSession *ss = ob->sculpt;
  Sculpt *sd = CTX_data_tool_settings(C)->sculpt;

  /* Skips INBETWEEN_MOUSEMOVE events and other events that may cause unnecessary updates. */
  if (!ELEM(event->type, MOUSEMOVE, EVT_MODAL_MAP)) {
    return OPERATOR_RUNNING_MODAL;
  }

  /* Update SculptSession data. */
  Depsgraph *depsgraph = CTX_data_depsgraph_pointer(C);
  BKE_sculpt_update_object_for_edit(depsgraph, ob, true, true, false);
  sculpt_expand_ensure_sculptsession_data(ob);

  /* Update and get the active vertex (and face) from the cursor. */
  const float mval_fl[2] = {UNPACK2(event->mval)};
  const PBVHVertRef target_expand_vertex = sculpt_expand_target_vertex_update_and_get(
      C, ob, mval_fl);

  /* Handle the modal keymap state changes. */
  ExpandCache *expand_cache = ss->expand_cache;
  if (event->type == EVT_MODAL_MAP) {
    switch (event->val) {
      case SCULPT_EXPAND_MODAL_CANCEL: {
        sculpt_expand_cancel(C, op);
        return OPERATOR_FINISHED;
      }
      case SCULPT_EXPAND_MODAL_INVERT: {
        expand_cache->invert = !expand_cache->invert;
        break;
      }
      case SCULPT_EXPAND_MODAL_PRESERVE_TOGGLE: {
        expand_cache->preserve = !expand_cache->preserve;
        break;
      }
      case SCULPT_EXPAND_MODAL_GRADIENT_TOGGLE: {
        expand_cache->falloff_gradient = !expand_cache->falloff_gradient;
        break;
      }
      case SCULPT_EXPAND_MODAL_BRUSH_GRADIENT_TOGGLE: {
        expand_cache->brush_gradient = !expand_cache->brush_gradient;
        if (expand_cache->brush_gradient) {
          expand_cache->falloff_gradient = true;
        }
        break;
      }
      case SCULPT_EXPAND_MODAL_SNAP_TOGGLE: {
        if (expand_cache->snap) {
          expand_cache->snap = false;
          if (expand_cache->snap_enabled_face_sets) {
            BLI_gset_free(expand_cache->snap_enabled_face_sets, NULL);
            expand_cache->snap_enabled_face_sets = NULL;
          }
        }
        else {
          expand_cache->snap = true;
          if (!expand_cache->snap_enabled_face_sets) {
            expand_cache->snap_enabled_face_sets = BLI_gset_int_new("snap face sets");
          }
          sculpt_expand_snap_initialize_from_enabled(ss, expand_cache);
        }
      } break;
      case SCULPT_EXPAND_MODAL_MOVE_TOGGLE: {
        if (expand_cache->move) {
          expand_cache->move = false;
          sculpt_expand_falloff_factors_from_vertex_and_symm_create(
              expand_cache,
              sd,
              ob,
              expand_cache->initial_active_vertex,
              expand_cache->move_original_falloff_type);
          break;
        }
        expand_cache->move = true;
        expand_cache->move_original_falloff_type = expand_cache->falloff_type;
        copy_v2_v2(expand_cache->initial_mouse_move, mval_fl);
        copy_v2_v2(expand_cache->original_mouse_move, expand_cache->initial_mouse);
        if (expand_cache->falloff_type == SCULPT_EXPAND_FALLOFF_GEODESIC &&
            SCULPT_vertex_count_get(ss) > expand_cache->max_geodesic_move_preview) {
          /* Set to spherical falloff for preview in high poly meshes as it is the fastest one.
           * In most cases it should match closely the preview from geodesic. */
          expand_cache->move_preview_falloff_type = SCULPT_EXPAND_FALLOFF_SPHERICAL;
        }
        else {
          expand_cache->move_preview_falloff_type = expand_cache->falloff_type;
        }
        break;
      }
      case SCULPT_EXPAND_MODAL_RECURSION_STEP_GEODESIC: {
        sculpt_expand_resursion_step_add(ob, expand_cache, SCULPT_EXPAND_RECURSION_GEODESICS);
        break;
      }
      case SCULPT_EXPAND_MODAL_RECURSION_STEP_TOPOLOGY: {
        sculpt_expand_resursion_step_add(ob, expand_cache, SCULPT_EXPAND_RECURSION_TOPOLOGY);
        break;
      }
      case SCULPT_EXPAND_MODAL_CONFIRM: {
        sculpt_expand_update_for_vertex(C, ob, target_expand_vertex);

        if (expand_cache->reposition_pivot) {
          sculpt_expand_reposition_pivot(C, ob, expand_cache);
        }

        sculpt_expand_finish(C);
        return OPERATOR_FINISHED;
      }
      case SCULPT_EXPAND_MODAL_FALLOFF_GEODESIC: {
        sculpt_expand_falloff_factors_from_vertex_and_symm_create(
            expand_cache,
            sd,
            ob,
            expand_cache->initial_active_vertex,
            SCULPT_EXPAND_FALLOFF_GEODESIC);
        break;
      }
      case SCULPT_EXPAND_MODAL_FALLOFF_TOPOLOGY: {
        sculpt_expand_falloff_factors_from_vertex_and_symm_create(
            expand_cache,
            sd,
            ob,
            expand_cache->initial_active_vertex,
            SCULPT_EXPAND_FALLOFF_TOPOLOGY);
        break;
      }
      case SCULPT_EXPAND_MODAL_FALLOFF_TOPOLOGY_DIAGONALS: {
        sculpt_expand_falloff_factors_from_vertex_and_symm_create(
            expand_cache,
            sd,
            ob,
            expand_cache->initial_active_vertex,
            SCULPT_EXPAND_FALLOFF_TOPOLOGY_DIAGONALS);
        break;
      }
      case SCULPT_EXPAND_MODAL_FALLOFF_SPHERICAL: {
        sculpt_expand_falloff_factors_from_vertex_and_symm_create(
            expand_cache,
            sd,
            ob,
            expand_cache->initial_active_vertex,
            SCULPT_EXPAND_FALLOFF_SPHERICAL);
        break;
      }
      case SCULPT_EXPAND_MODAL_LOOP_COUNT_INCREASE: {
        expand_cache->loop_count += 1;
        break;
      }
      case SCULPT_EXPAND_MODAL_LOOP_COUNT_DECREASE: {
        expand_cache->loop_count -= 1;
        expand_cache->loop_count = max_ii(expand_cache->loop_count, 1);
        break;
      }
      case SCULPT_EXPAND_MODAL_TEXTURE_DISTORTION_INCREASE: {
        if (expand_cache->texture_distortion_strength == 0.0f) {
          if (expand_cache->brush->mtex.tex == NULL) {
            BKE_report(op->reports,
                       RPT_WARNING,
                       "Active brush does not contain any texture to distort the expand boundary");
            break;
          }
          if (expand_cache->brush->mtex.brush_map_mode != MTEX_MAP_MODE_3D) {
            BKE_report(op->reports,
                       RPT_WARNING,
                       "Texture mapping not set to 3D, results may be unpredictable");
          }
        }
        expand_cache->texture_distortion_strength += SCULPT_EXPAND_TEXTURE_DISTORTION_STEP;
        break;
      }
      case SCULPT_EXPAND_MODAL_TEXTURE_DISTORTION_DECREASE: {
        expand_cache->texture_distortion_strength -= SCULPT_EXPAND_TEXTURE_DISTORTION_STEP;
        expand_cache->texture_distortion_strength = max_ff(
            expand_cache->texture_distortion_strength, 0.0f);
        break;
      }
    }
  }

  /* Handle expand origin movement if enabled. */
  if (expand_cache->move) {
    sculpt_expand_move_propagation_origin(C, ob, event, expand_cache);
  }

  /* Add new Face Sets IDs to the snapping gset if enabled. */
  if (expand_cache->snap) {
    const int active_face_set_id = sculpt_expand_active_face_set_id_get(ss, expand_cache);
    /* The key may exist, in that case this does nothing. */
    BLI_gset_add(expand_cache->snap_enabled_face_sets, POINTER_FROM_INT(active_face_set_id));
  }

  /* Update the sculpt data with the current state of the #ExpandCache. */
  sculpt_expand_update_for_vertex(C, ob, target_expand_vertex);

  return OPERATOR_RUNNING_MODAL;
}

/**
 * Deletes the `delete_id` Face Set ID from the mesh Face Sets
 * and stores the result in `r_face_set`.
 * The faces that were using the `delete_id` Face Set are filled
 * using the content from their neighbors.
 */
static void sculpt_expand_delete_face_set_id(int *r_face_sets,
                                             SculptSession *ss,
                                             ExpandCache *expand_cache,
                                             Mesh *mesh,
                                             const int delete_id)
{
  const int totface = ss->totfaces;
  MeshElemMap *pmap = ss->pmap;
  const MPoly *polygons = BKE_mesh_polygons(mesh);
  const MLoop *loops = BKE_mesh_loops(mesh);

  /* Check that all the face sets IDs in the mesh are not equal to `delete_id`
   * before attempting to delete it. */
  bool all_same_id = true;
  for (int i = 0; i < totface; i++) {
    if (!sculpt_expand_is_face_in_active_component(ss, expand_cache, i)) {
      continue;
    }
    if (r_face_sets[i] != delete_id) {
      all_same_id = false;
      break;
    }
  }
  if (all_same_id) {
    return;
  }

  BLI_LINKSTACK_DECLARE(queue, void *);
  BLI_LINKSTACK_DECLARE(queue_next, void *);

  BLI_LINKSTACK_INIT(queue);
  BLI_LINKSTACK_INIT(queue_next);

  for (int i = 0; i < totface; i++) {
    if (r_face_sets[i] == delete_id) {
      BLI_LINKSTACK_PUSH(queue, POINTER_FROM_INT(i));
    }
  }

  while (BLI_LINKSTACK_SIZE(queue)) {
    bool any_updated = false;
    while (BLI_LINKSTACK_SIZE(queue)) {
      const int f_index = POINTER_AS_INT(BLI_LINKSTACK_POP(queue));
      int other_id = delete_id;
      const MPoly *c_poly = &polygons[f_index];
      for (int l = 0; l < c_poly->totloop; l++) {
        const MLoop *c_loop = &loops[c_poly->loopstart + l];
        const MeshElemMap *vert_map = &pmap[c_loop->v];
        for (int i = 0; i < vert_map->count; i++) {

          const int neighbor_face_index = vert_map->indices[i];
          if (expand_cache->original_face_sets[neighbor_face_index] <= 0) {
            /* Skip picking IDs from hidden Face Sets. */
            continue;
          }
          if (r_face_sets[neighbor_face_index] != delete_id) {
            other_id = r_face_sets[neighbor_face_index];
          }
        }
      }

      if (other_id != delete_id) {
        any_updated = true;
        r_face_sets[f_index] = other_id;
      }
      else {
        BLI_LINKSTACK_PUSH(queue_next, POINTER_FROM_INT(f_index));
      }
    }
    if (!any_updated) {
      /* No Face Sets where updated in this iteration, which means that no more content to keep
       * filling the polys of the deleted Face Set was found. Break to avoid entering an infinite
       * loop trying to search for those polys again. */
      break;
    }

    BLI_LINKSTACK_SWAP(queue, queue_next);
  }

  BLI_LINKSTACK_FREE(queue);
  BLI_LINKSTACK_FREE(queue_next);

  /* Ensure that the visibility state of the modified Face Sets is the same as the original ones.
   */
  for (int i = 0; i < totface; i++) {
    if (expand_cache->original_face_sets[i] >= 0) {
      r_face_sets[i] = abs(r_face_sets[i]);
    }
    else {
      r_face_sets[i] = -abs(r_face_sets[i]);
    }
  }
}

static void sculpt_expand_cache_initial_config_set(bContext *C,
                                                   wmOperator *op,
                                                   ExpandCache *expand_cache)
{
  /* RNA properties. */
  expand_cache->invert = RNA_boolean_get(op->ptr, "invert");
  expand_cache->preserve = RNA_boolean_get(op->ptr, "use_mask_preserve");
  expand_cache->falloff_gradient = RNA_boolean_get(op->ptr, "use_falloff_gradient");
  expand_cache->target = RNA_enum_get(op->ptr, "target");
  expand_cache->modify_active_face_set = RNA_boolean_get(op->ptr, "use_modify_active");
  expand_cache->reposition_pivot = RNA_boolean_get(op->ptr, "use_reposition_pivot");
  expand_cache->max_geodesic_move_preview = RNA_int_get(op->ptr, "max_geodesic_move_preview");

  /* These can be exposed in RNA if needed. */
  expand_cache->loop_count = 1;
  expand_cache->brush_gradient = false;

  /* Texture and color data from the active Brush. */
  Object *ob = CTX_data_active_object(C);
  Sculpt *sd = CTX_data_tool_settings(C)->sculpt;
  SculptSession *ss = ob->sculpt;
  expand_cache->brush = BKE_paint_brush(&sd->paint);
  BKE_curvemapping_init(expand_cache->brush->curve);
  copy_v4_fl(expand_cache->fill_color, 1.0f);
  copy_v3_v3(expand_cache->fill_color, BKE_brush_color_get(ss->scene, expand_cache->brush));
  IMB_colormanagement_srgb_to_scene_linear_v3(expand_cache->fill_color, expand_cache->fill_color);

  expand_cache->scene = CTX_data_scene(C);
  expand_cache->mtex = &expand_cache->brush->mtex;
  expand_cache->texture_distortion_strength = 0.0f;
  expand_cache->blend_mode = expand_cache->brush->blend;
}

/**
 * Does the undo sculpt push for the affected target data of the #ExpandCache.
 */
static void sculpt_expand_undo_push(Object *ob, ExpandCache *expand_cache)
{
  SculptSession *ss = ob->sculpt;
  PBVHNode **nodes;
  int totnode;
  BKE_pbvh_search_gather(ss->pbvh, NULL, NULL, &nodes, &totnode);

  switch (expand_cache->target) {
    case SCULPT_EXPAND_TARGET_MASK:
      for (int i = 0; i < totnode; i++) {
        SCULPT_undo_push_node(ob, nodes[i], SCULPT_UNDO_MASK);
      }
      break;
    case SCULPT_EXPAND_TARGET_FACE_SETS:
      SCULPT_undo_push_node(ob, nodes[0], SCULPT_UNDO_FACE_SETS);
      break;
    case SCULPT_EXPAND_TARGET_COLORS:
      for (int i = 0; i < totnode; i++) {
        SCULPT_undo_push_node(ob, nodes[i], SCULPT_UNDO_COLOR);
      }
      break;
  }

  MEM_freeN(nodes);
}

static int sculpt_expand_invoke(bContext *C, wmOperator *op, const wmEvent *event)
{
  Depsgraph *depsgraph = CTX_data_ensure_evaluated_depsgraph(C);
  Object *ob = CTX_data_active_object(C);
  SculptSession *ss = ob->sculpt;
  Sculpt *sd = CTX_data_tool_settings(C)->sculpt;

  /* Create and configure the Expand Cache. */
  ss->expand_cache = MEM_callocN(sizeof(ExpandCache), "expand cache");
  sculpt_expand_cache_initial_config_set(C, op, ss->expand_cache);

  /* Update object. */
  const bool needs_colors = ss->expand_cache->target == SCULPT_EXPAND_TARGET_COLORS;

  if (needs_colors) {
    /* CTX_data_ensure_evaluated_depsgraph should be used at the end to include the updates of
     * earlier steps modifying the data. */
    BKE_sculpt_color_layer_create_if_needed(ob);
    depsgraph = CTX_data_ensure_evaluated_depsgraph(C);
  }

  BKE_sculpt_update_object_for_edit(depsgraph, ob, true, true, needs_colors);

  /* Do nothing when the mesh has 0 vertices. */
  const int totvert = SCULPT_vertex_count_get(ss);
  if (totvert == 0) {
    sculpt_expand_cache_free(ss);
    return OPERATOR_CANCELLED;
  }

  /* Face Set operations are not supported in dyntopo. */
  if (ss->expand_cache->target == SCULPT_EXPAND_TARGET_FACE_SETS &&
      BKE_pbvh_type(ss->pbvh) == PBVH_BMESH) {
    sculpt_expand_cache_free(ss);
    return OPERATOR_CANCELLED;
  }

  sculpt_expand_ensure_sculptsession_data(ob);

  /* Initialize undo. */
  SCULPT_undo_push_begin(ob, "expand");
  sculpt_expand_undo_push(ob, ss->expand_cache);

  /* Set the initial element for expand from the event position. */
  const float mouse[2] = {event->mval[0], event->mval[1]};
  sculpt_expand_set_initial_components_for_mouse(C, ob, ss->expand_cache, mouse);

  /* Cache PBVH nodes. */
  BKE_pbvh_search_gather(
      ss->pbvh, NULL, NULL, &ss->expand_cache->nodes, &ss->expand_cache->totnode);

  /* Store initial state. */
  sculpt_expand_original_state_store(ob, ss->expand_cache);

  if (ss->expand_cache->modify_active_face_set) {
    sculpt_expand_delete_face_set_id(ss->expand_cache->initial_face_sets,
                                     ss,
                                     ss->expand_cache,
                                     ob->data,
                                     ss->expand_cache->next_face_set);
  }

  /* Initialize the falloff. */
  eSculptExpandFalloffType falloff_type = RNA_enum_get(op->ptr, "falloff_type");

  /* When starting from a boundary vertex, set the initial falloff to boundary. */
  if (SCULPT_vertex_is_boundary(ss, ss->expand_cache->initial_active_vertex)) {
    falloff_type = SCULPT_EXPAND_FALLOFF_BOUNDARY_TOPOLOGY;
  }

  sculpt_expand_falloff_factors_from_vertex_and_symm_create(
      ss->expand_cache, sd, ob, ss->expand_cache->initial_active_vertex, falloff_type);

  /* Initial mesh data update, resets all target data in the sculpt mesh. */
  sculpt_expand_update_for_vertex(C, ob, ss->expand_cache->initial_active_vertex);

  WM_event_add_modal_handler(C, op);
  return OPERATOR_RUNNING_MODAL;
}

void sculpt_expand_modal_keymap(wmKeyConfig *keyconf)
{
  static const EnumPropertyItem modal_items[] = {
      {SCULPT_EXPAND_MODAL_CONFIRM, "CONFIRM", 0, "Confirm", ""},
      {SCULPT_EXPAND_MODAL_CANCEL, "CANCEL", 0, "Cancel", ""},
      {SCULPT_EXPAND_MODAL_INVERT, "INVERT", 0, "Invert", ""},
      {SCULPT_EXPAND_MODAL_PRESERVE_TOGGLE, "PRESERVE", 0, "Toggle Preserve State", ""},
      {SCULPT_EXPAND_MODAL_GRADIENT_TOGGLE, "GRADIENT", 0, "Toggle Gradient", ""},
      {SCULPT_EXPAND_MODAL_RECURSION_STEP_GEODESIC,
       "RECURSION_STEP_GEODESIC",
       0,
       "Geodesic recursion step",
       ""},
      {SCULPT_EXPAND_MODAL_RECURSION_STEP_TOPOLOGY,
       "RECURSION_STEP_TOPOLOGY",
       0,
       "Topology recursion Step",
       ""},
      {SCULPT_EXPAND_MODAL_MOVE_TOGGLE, "MOVE_TOGGLE", 0, "Move Origin", ""},
      {SCULPT_EXPAND_MODAL_FALLOFF_GEODESIC, "FALLOFF_GEODESICS", 0, "Geodesic Falloff", ""},
      {SCULPT_EXPAND_MODAL_FALLOFF_TOPOLOGY, "FALLOFF_TOPOLOGY", 0, "Topology Falloff", ""},
      {SCULPT_EXPAND_MODAL_FALLOFF_TOPOLOGY_DIAGONALS,
       "FALLOFF_TOPOLOGY_DIAGONALS",
       0,
       "Diagonals Falloff",
       ""},
      {SCULPT_EXPAND_MODAL_FALLOFF_SPHERICAL, "FALLOFF_SPHERICAL", 0, "Spherical Falloff", ""},
      {SCULPT_EXPAND_MODAL_SNAP_TOGGLE, "SNAP_TOGGLE", 0, "Snap expand to Face Sets", ""},
      {SCULPT_EXPAND_MODAL_LOOP_COUNT_INCREASE,
       "LOOP_COUNT_INCREASE",
       0,
       "Loop Count Increase",
       ""},
      {SCULPT_EXPAND_MODAL_LOOP_COUNT_DECREASE,
       "LOOP_COUNT_DECREASE",
       0,
       "Loop Count Decrease",
       ""},
      {SCULPT_EXPAND_MODAL_BRUSH_GRADIENT_TOGGLE,
       "BRUSH_GRADIENT_TOGGLE",
       0,
       "Toggle Brush Gradient",
       ""},
      {SCULPT_EXPAND_MODAL_TEXTURE_DISTORTION_INCREASE,
       "TEXTURE_DISTORTION_INCREASE",
       0,
       "Texture Distortion Increase",
       ""},
      {SCULPT_EXPAND_MODAL_TEXTURE_DISTORTION_DECREASE,
       "TEXTURE_DISTORTION_DECREASE",
       0,
       "Texture Distortion Decrease",
       ""},
      {0, NULL, 0, NULL, NULL},
  };

  static const char *name = "Sculpt Expand Modal";
  wmKeyMap *keymap = WM_modalkeymap_find(keyconf, name);

  /* This function is called for each spacetype, only needs to add map once. */
  if (keymap && keymap->modal_items) {
    return;
  }

  keymap = WM_modalkeymap_ensure(keyconf, name, modal_items);
  WM_modalkeymap_assign(keymap, "SCULPT_OT_expand");
}

void SCULPT_OT_expand(wmOperatorType *ot)
{
  /* Identifiers. */
  ot->name = "Expand";
  ot->idname = "SCULPT_OT_expand";
  ot->description = "Generic sculpt expand operator";

  /* API callbacks. */
  ot->invoke = sculpt_expand_invoke;
  ot->modal = sculpt_expand_modal;
  ot->cancel = sculpt_expand_cancel;
  ot->poll = SCULPT_mode_poll;

  ot->flag = OPTYPE_REGISTER | OPTYPE_UNDO;

  static EnumPropertyItem prop_sculpt_expand_falloff_type_items[] = {
      {SCULPT_EXPAND_FALLOFF_GEODESIC, "GEODESIC", 0, "Geodesic", ""},
      {SCULPT_EXPAND_FALLOFF_TOPOLOGY, "TOPOLOGY", 0, "Topology", ""},
      {SCULPT_EXPAND_FALLOFF_TOPOLOGY_DIAGONALS,
       "TOPOLOGY_DIAGONALS",
       0,
       "Topology Diagonals",
       ""},
      {SCULPT_EXPAND_FALLOFF_NORMALS, "NORMALS", 0, "Normals", ""},
      {SCULPT_EXPAND_FALLOFF_SPHERICAL, "SPHERICAL", 0, "Spherical", ""},
      {SCULPT_EXPAND_FALLOFF_BOUNDARY_TOPOLOGY, "BOUNDARY_TOPOLOGY", 0, "Boundary Topology", ""},
      {SCULPT_EXPAND_FALLOFF_BOUNDARY_FACE_SET, "BOUNDARY_FACE_SET", 0, "Boundary Face Set", ""},
      {SCULPT_EXPAND_FALLOFF_ACTIVE_FACE_SET, "ACTIVE_FACE_SET", 0, "Active Face Set", ""},
      {0, NULL, 0, NULL, NULL},
  };

  static EnumPropertyItem prop_sculpt_expand_target_type_items[] = {
      {SCULPT_EXPAND_TARGET_MASK, "MASK", 0, "Mask", ""},
      {SCULPT_EXPAND_TARGET_FACE_SETS, "FACE_SETS", 0, "Face Sets", ""},
      {SCULPT_EXPAND_TARGET_COLORS, "COLOR", 0, "Color", ""},
      {0, NULL, 0, NULL, NULL},
  };

  RNA_def_enum(ot->srna,
               "target",
               prop_sculpt_expand_target_type_items,
               SCULPT_EXPAND_TARGET_MASK,
               "Data Target",
               "Data that is going to be modified in the expand operation");

  RNA_def_enum(ot->srna,
               "falloff_type",
               prop_sculpt_expand_falloff_type_items,
               SCULPT_EXPAND_FALLOFF_GEODESIC,
               "Falloff Type",
               "Initial falloff of the expand operation");

  ot->prop = RNA_def_boolean(
      ot->srna, "invert", false, "Invert", "Invert the expand active elements");
  ot->prop = RNA_def_boolean(ot->srna,
                             "use_mask_preserve",
                             false,
                             "Preserve Previous",
                             "Preserve the previous state of the target data");
  ot->prop = RNA_def_boolean(ot->srna,
                             "use_falloff_gradient",
                             false,
                             "Falloff Gradient",
                             "Expand Using a linear falloff");

  ot->prop = RNA_def_boolean(ot->srna,
                             "use_modify_active",
                             false,
                             "Modify Active",
                             "Modify the active Face Set instead of creating a new one");

  ot->prop = RNA_def_boolean(
      ot->srna,
      "use_reposition_pivot",
      true,
      "Reposition Pivot",
      "Reposition the sculpt transform pivot to the boundary of the expand active area");

  ot->prop = RNA_def_int(ot->srna,
                         "max_geodesic_move_preview",
                         10000,
                         0,
                         INT_MAX,
                         "Max Vertex Count for Geodesic Move Preview",
                         "Maximum number of vertices in the mesh for using geodesic falloff when "
                         "moving the origin of expand. If the total number of vertices is greater "
                         "than this value, the falloff will be set to spherical when moving",
                         0,
                         1000000);
}<|MERGE_RESOLUTION|>--- conflicted
+++ resolved
@@ -691,26 +691,17 @@
 
   /* Propagate the falloff increasing the value by 1 each time a new vertex is visited. */
   Mesh *mesh = ob->data;
-  const MLoop *loops = BKE_mesh_loops(mesh);
   while (!BLI_gsqueue_is_empty(queue)) {
     PBVHVertRef v_next;
     BLI_gsqueue_pop(queue, &v_next);
-<<<<<<< HEAD
-    for (int j = 0; j < ss->pmap[v_next].count; j++) {
-      const MPoly *p = &ss->mpoly[ss->pmap[v_next].indices[j]];
-      for (int l = 0; l < p->totloop; l++) {
-        const int neighbor_v = loops[p->loopstart + l].v;
-        if (BLI_BITMAP_TEST(visited_vertices, neighbor_v)) {
-=======
 
     int v_next_i = BKE_pbvh_vertex_to_index(ss->pbvh, v_next);
 
     for (int j = 0; j < ss->pmap[v_next_i].count; j++) {
       MPoly *p = &ss->mpoly[ss->pmap[v_next_i].indices[j]];
       for (int l = 0; l < p->totloop; l++) {
-        const PBVHVertRef neighbor_v = BKE_pbvh_make_vref(mesh->mloop[p->loopstart + l].v);
+        const PBVHVertRef neighbor_v = BKE_pbvh_make_vref(ss->mloop[p->loopstart + l].v);
         if (BLI_BITMAP_TEST(visited_vertices, neighbor_v.i)) {
->>>>>>> ac68dd8a
           continue;
         }
         dists[neighbor_v.i] = dists[v_next_i] + 1.0f;
