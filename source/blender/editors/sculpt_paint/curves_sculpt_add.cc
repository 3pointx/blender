--- conflicted
+++ resolved
@@ -90,11 +90,8 @@
 
   Object *surface_ob_eval_ = nullptr;
   Mesh *surface_eval_ = nullptr;
-<<<<<<< HEAD
   Span<MVert> surface_vertices_eval_;
   Span<MLoop> surface_loops_eval_;
-=======
->>>>>>> ac68dd8a
   Span<MLoopTri> surface_looptris_eval_;
   VArraySpan<float2> surface_uv_map_eval_;
   BVHTreeFromMesh surface_bvh_eval_;
@@ -128,12 +125,6 @@
     }
 
     transforms_ = CurvesSurfaceTransforms(*curves_ob_orig_, curves_id_orig_->surface);
-<<<<<<< HEAD
-
-    Object &surface_ob_orig = *curves_id_orig_->surface;
-    Mesh &surface_orig = *static_cast<Mesh *>(surface_ob_orig.data);
-
-=======
 
     Object &surface_ob_orig = *curves_id_orig_->surface;
     Mesh &surface_orig = *static_cast<Mesh *>(surface_ob_orig.data);
@@ -142,25 +133,21 @@
       return;
     }
 
->>>>>>> ac68dd8a
     surface_ob_eval_ = DEG_get_evaluated_object(ctx_.depsgraph, &surface_ob_orig);
     if (surface_ob_eval_ == nullptr) {
       return;
     }
     surface_eval_ = BKE_object_get_evaluated_mesh(surface_ob_eval_);
-<<<<<<< HEAD
     surface_vertices_eval_ = bke::mesh_vertices(*surface_eval_);
     surface_loops_eval_ = bke::mesh_loops(*surface_eval_);
     surface_looptris_eval_ = {BKE_mesh_runtime_looptri_ensure(surface_eval_),
                               BKE_mesh_runtime_looptri_len(surface_eval_)};
     BKE_bvhtree_from_mesh_get(&surface_bvh_eval_, surface_eval_, BVHTREE_FROM_LOOPTRI, 2);
     BLI_SCOPED_DEFER([&]() { free_bvhtree_from_mesh(&surface_bvh_eval_); });
-=======
     if (surface_eval_->totpoly == 0) {
       report_empty_evaluated_surface(stroke_extension.reports);
       return;
     }
->>>>>>> ac68dd8a
 
     curves_sculpt_ = ctx_.scene->toolsettings->curves_sculpt;
     brush_ = BKE_paint_brush_for_read(&curves_sculpt_->paint);
@@ -200,15 +187,6 @@
     /* Use a pointer cast to avoid overflow warnings. */
     RandomNumberGenerator rng{*(uint32_t *)(&time)};
 
-<<<<<<< HEAD
-=======
-    BKE_bvhtree_from_mesh_get(&surface_bvh_eval_, surface_eval_, BVHTREE_FROM_LOOPTRI, 2);
-    BLI_SCOPED_DEFER([&]() { free_bvhtree_from_mesh(&surface_bvh_eval_); });
-
-    surface_looptris_eval_ = {BKE_mesh_runtime_looptri_ensure(surface_eval_),
-                              BKE_mesh_runtime_looptri_len(surface_eval_)};
-
->>>>>>> ac68dd8a
     /* Sample points on the surface using one of multiple strategies. */
     Vector<float2> sampled_uvs;
     if (add_amount_ == 1) {
@@ -263,16 +241,12 @@
       add_inputs.old_roots_kdtree = self_->curve_roots_kdtree_;
     }
 
-<<<<<<< HEAD
-    geometry::add_curves_on_mesh(*curves_orig_, add_inputs);
-=======
     const geometry::AddCurvesOnMeshOutputs add_outputs = geometry::add_curves_on_mesh(
         *curves_orig_, add_inputs);
 
     if (add_outputs.uv_error) {
       report_invalid_uv_map(stroke_extension.reports);
     }
->>>>>>> ac68dd8a
 
     DEG_id_tag_update(&curves_id_orig_->id, ID_RECALC_GEOMETRY);
     WM_main_add_notifier(NC_GEOM | ND_DATA, &curves_id_orig_->id);
@@ -324,11 +298,7 @@
     const MLoopTri &looptri = surface_looptris_eval_[looptri_index];
     const float3 brush_pos_su = ray_hit.co;
     const float3 bary_coords = bke::mesh_surface_sample::compute_bary_coord_in_triangle(
-<<<<<<< HEAD
         surface_vertices_eval_, surface_loops_eval_, looptri, brush_pos_su);
-=======
-        *surface_eval_, looptri, brush_pos_su);
->>>>>>> ac68dd8a
 
     const float2 uv = bke::mesh_surface_sample::sample_corner_attrribute_with_bary_coords(
         bary_coords, looptri, surface_uv_map_eval_);
@@ -453,15 +423,9 @@
           brush_radius_su,
           [&](const int index, const float3 &UNUSED(co), const float UNUSED(dist_sq)) {
             const MLoopTri &looptri = surface_looptris_eval_[index];
-<<<<<<< HEAD
             const float3 v0_su = surface_vertices_eval_[surface_loops_eval_[looptri.tri[0]].v].co;
             const float3 v1_su = surface_vertices_eval_[surface_loops_eval_[looptri.tri[1]].v].co;
             const float3 v2_su = surface_vertices_eval_[surface_loops_eval_[looptri.tri[2]].v].co;
-=======
-            const float3 v0_su = surface_eval_->mvert[surface_eval_->mloop[looptri.tri[0]].v].co;
-            const float3 v1_su = surface_eval_->mvert[surface_eval_->mloop[looptri.tri[1]].v].co;
-            const float3 v2_su = surface_eval_->mvert[surface_eval_->mloop[looptri.tri[2]].v].co;
->>>>>>> ac68dd8a
             float3 normal_su;
             normal_tri_v3(normal_su, v0_su, v1_su, v2_su);
             if (math::dot(normal_su, view_direction_su) >= 0.0f) {
