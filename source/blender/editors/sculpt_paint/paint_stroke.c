/*
 * ***** BEGIN GPL LICENSE BLOCK *****
 *
 * This program is free software; you can redistribute it and/or
 * modify it under the terms of the GNU General Public License
 * as published by the Free Software Foundation; either version 2
 * of the License, or (at your option) any later version.
 *
 * This program is distributed in the hope that it will be useful,
 * but WITHOUT ANY WARRANTY; without even the implied warranty of
 * MERCHANTABILITY or FITNESS FOR A PARTICULAR PURPOSE.  See the
 * GNU General Public License for more details.
 *
 * You should have received a copy of the GNU General Public License
 * along with this program; if not, write to the Free Software  Foundation,
 * Inc., 51 Franklin Street, Fifth Floor, Boston, MA 02110-1301, USA.
 *
 * The Original Code is Copyright (C) 2009 by Nicholas Bishop
 * All rights reserved.
 *
 * The Original Code is: all of this file.
 *
 * Contributor(s): Jason Wilkins, Tom Musgrove.
 *
 * ***** END GPL LICENSE BLOCK *****
 *
 */

/** \file blender/editors/sculpt_paint/paint_stroke.c
 *  \ingroup edsculpt
 */


#include "MEM_guardedalloc.h"

#include "BLI_math.h"
#include "BLI_utildefines.h"
#include "BLI_rand.h"
#include "BLI_listbase.h"

#include "DNA_object_types.h"
#include "DNA_scene_types.h"
#include "DNA_brush_types.h"
#include "DNA_curve_types.h"

#include "RNA_access.h"

#include "BKE_context.h"
#include "BKE_paint.h"
#include "BKE_brush.h"
#include "BKE_curve.h"
#include "BKE_colortools.h"
#include "BKE_image.h"

#include "WM_api.h"
#include "WM_types.h"

#include "BIF_gl.h"
#include "BIF_glutil.h"

#include "ED_screen.h"
#include "ED_view3d.h"

#include "IMB_imbuf_types.h"

#include "paint_intern.h"

#include <float.h>
#include <math.h>

typedef struct PaintSample {
	float mouse[2];
	float pressure;
} PaintSample;

typedef struct LinePoint {
	struct LinePoint *next, *prev;
	float pos[2];
} LinePoint;

/* stroke->curve_edited */
enum {
	CURVE_HANDLE_CENTER = 1,
	CURVE_HANDLE_PREV = 2,
	CURVE_HANDLE_NEXT = 3,
	CURVE_HANDLE_PREV_CONSTRAINED = 4,
	CURVE_HANDLE_NEXT_CONSTRAINED = 5
};

typedef struct PaintStroke {
	void *mode_data;
	void *stroke_cursor;
	wmTimer *timer;

	/* Cached values */
	ViewContext vc;
	bglMats mats;
	Brush *brush;
	UnifiedPaintSettings *ups;

	/* used for lines and curves */
	ListBase line;

	/* Paint stroke can use up to PAINT_MAX_INPUT_SAMPLES prior inputs
	 * to smooth the stroke */
	PaintSample samples[PAINT_MAX_INPUT_SAMPLES];
	int num_samples;
	int cur_sample;

	float last_mouse_position[2];
	/* space distance covered so far */
	float stroke_distance;

	/* Set whether any stroke step has yet occurred
	 * e.g. in sculpt mode, stroke doesn't start until cursor
	 * passes over the mesh */
	bool stroke_started;
	/* event that started stroke, for modal() return */
	int event_type;
	/* check if stroke variables have been initialized */
	bool stroke_init;
	/* check if various brush mapping variables have been initialized */
	bool brush_init;
	float initial_mouse[2];
	/* cached_pressure stores initial pressure for size pressure influence mainly */
	float cached_size_pressure;
	/* last pressure will store last pressure value for use in interpolation for space strokes */
	float last_pressure;


	float zoom_2d;
	int pen_flip;

	StrokeGetLocation get_location;
	StrokeTestStart test_start;
	StrokeUpdateStep update_step;
	StrokeRedraw redraw;
	StrokeDone done;
} PaintStroke;

/*** Cursors ***/
static void paint_draw_smooth_cursor(bContext *C, int x, int y, void *customdata)
{
	Paint *paint = BKE_paint_get_active_from_context(C);
	Brush *brush = BKE_paint_brush(paint);
	PaintStroke *stroke = customdata;

	if (stroke && brush) {
		glEnable(GL_LINE_SMOOTH);
		glEnable(GL_BLEND);
		glColor4ubv(paint->paint_cursor_col);
		sdrawline(x, y, (int)stroke->last_mouse_position[0],
		          (int)stroke->last_mouse_position[1]);
		glDisable(GL_BLEND);
		glDisable(GL_LINE_SMOOTH);
	}
}

BLI_INLINE void draw_tri_point(float *co, float width)
{
	float w = width/2.0;
	glColor4f(1.0, 0.5, 0.5, 0.5);
	glLineWidth(3.0);

	glBegin(GL_LINE_LOOP);
	glVertex2f(co[0], co[1] + w);
	glVertex2f(co[0] - w, co[1] - w);
	glVertex2f(co[0] + w, co[1] - w);
	glEnd();

	glColor4f(1.0, 1.0, 1.0, 0.5);
	glLineWidth(1.0);

	glBegin(GL_LINE_LOOP);
	glVertex2f(co[0], co[1] + w);
	glVertex2f(co[0] - w, co[1] - w);
	glVertex2f(co[0] + w, co[1] - w);
	glEnd();
}

static void paint_draw_line_cursor(bContext *C, int UNUSED(x), int UNUSED(y), void *customdata)
{
	Paint *paint = BKE_paint_get_active_from_context(C);
	Brush *brush = BKE_paint_brush(paint);
	PaintStroke *stroke = customdata;

	if (stroke && brush) {
		LinePoint *p = stroke->line.first;

		glEnable(GL_LINE_SMOOTH);
		glEnable(GL_BLEND);

		while (p->next && p->next->next) {
			glColor4ub(0, 0, 0, paint->paint_cursor_col[3]);
			glLineWidth(3.0);
			sdrawline((int)p->pos[0], (int)p->pos[1],
			          (int)p->next->pos[0], (int)p->next->pos[1]);

			glColor4ubv(paint->paint_cursor_col);
			glLineWidth(1.0);
			sdrawline((int)p->pos[0], (int)p->pos[1],
			          (int)p->next->pos[0], (int)p->next->pos[1]);

			draw_tri_point(p->pos, 10.0);
			p = p->next;
		}

		if (p->next) {
			if (brush->flag & BRUSH_POLYLINE)
			{
				glEnable(GL_LINE_STIPPLE);
				glLineStipple(3, 0xAAAA);
			}

			glColor4ub(0, 0, 0, paint->paint_cursor_col[3]);
			glLineWidth(3.0);
			sdrawline((int)p->pos[0], (int)p->pos[1],
			          (int)p->next->pos[0], (int)p->next->pos[1]);

			glColor4ubv(paint->paint_cursor_col);
			glLineWidth(1.0);
			sdrawline((int)p->pos[0], (int)p->pos[1],
			          (int)p->next->pos[0], (int)p->next->pos[1]);

			glDisable(GL_LINE_STIPPLE);
			draw_tri_point(p->pos, 10.0);
		}

		glLineWidth(1.0);

		glDisable(GL_BLEND);
		glDisable(GL_LINE_SMOOTH);
	}
}

/* if this is a tablet event, return tablet pressure and set *pen_flip
 * to 1 if the eraser tool is being used, 0 otherwise */
static float event_tablet_data(const wmEvent *event, int *pen_flip)
{
	int erasor = 0;
	float pressure = 1;

	if (event->tablet_data) {
		wmTabletData *wmtab = event->tablet_data;

		erasor = (wmtab->Active == EVT_TABLET_ERASER);
		pressure = (wmtab->Active != EVT_TABLET_NONE) ? wmtab->Pressure : 1;
	}

	if (pen_flip)
		(*pen_flip) = erasor;

	return pressure;
}


/* Initialize the stroke cache variants from operator properties */
static void paint_brush_update(bContext *C,
                                         Brush *brush,
                                         PaintMode mode,
                                         struct PaintStroke *stroke,
                                         const float mouse_init[2],
                                         float mouse[2], float pressure,
                                         float location[3])
{
	Scene *scene = CTX_data_scene(C);
	UnifiedPaintSettings *ups = stroke->ups;
	bool location_sampled = false;
	/* XXX: Use pressure value from first brush step for brushes which don't
	 *      support strokes (grab, thumb). They depends on initial state and
	 *      brush coord/pressure/etc.
	 *      It's more an events design issue, which doesn't split coordinate/pressure/angle
	 *      changing events. We should avoid this after events system re-design */
	if (!stroke->brush_init) {
		copy_v2_v2(stroke->initial_mouse, mouse);
		copy_v2_v2(ups->last_rake, mouse);
		copy_v2_v2(ups->tex_mouse, mouse);
		copy_v2_v2(ups->mask_tex_mouse, mouse);
		stroke->cached_size_pressure = pressure;

		/* check here if color sampling the main brush should do color conversion. This is done here
		 * to avoid locking up to get the image buffer during sampling */
		if (brush->mtex.tex && brush->mtex.tex->type == TEX_IMAGE && brush->mtex.tex->ima) {
			ImBuf *tex_ibuf = BKE_image_pool_acquire_ibuf(brush->mtex.tex->ima, &brush->mtex.tex->iuser, NULL);
			if (tex_ibuf && tex_ibuf->rect_float == NULL) {
				ups->do_linear_conversion = true;
				ups->colorspace = tex_ibuf->rect_colorspace;
			}
			BKE_image_pool_release_ibuf(brush->mtex.tex->ima, tex_ibuf, NULL);
		}

		stroke->brush_init = true;
	}

	if (paint_supports_dynamic_size(brush, mode)) {
		copy_v2_v2(ups->tex_mouse, mouse);
		copy_v2_v2(ups->mask_tex_mouse, mouse);
		stroke->cached_size_pressure = pressure;
	}

	/* Truly temporary data that isn't stored in properties */

<<<<<<< HEAD
	ups->pressure_value = stroke->cached_pressure;
=======
	ups->stroke_active = true;
	ups->size_pressure_value = stroke->cached_size_pressure;
>>>>>>> dc40a97f

	ups->pixel_radius = BKE_brush_size_get(scene, brush);

	if (BKE_brush_use_size_pressure(scene, brush) && paint_supports_dynamic_size(brush, mode)) {
		ups->pixel_radius *= stroke->cached_size_pressure;
	}

	if (paint_supports_dynamic_tex_coords(brush, mode)) {
		if (((brush->mtex.brush_map_mode == MTEX_MAP_MODE_VIEW) ||
		     (brush->mtex.brush_map_mode == MTEX_MAP_MODE_AREA) ||
		     (brush->mtex.brush_map_mode == MTEX_MAP_MODE_RANDOM)) &&
		    !(brush->flag & BRUSH_RAKE))
		{
			if (brush->flag & BRUSH_RANDOM_ROTATION)
				ups->brush_rotation = 2.0f * (float)M_PI * BLI_frand();
			else
				ups->brush_rotation = 0.0f;
		}

		if (brush->mtex.brush_map_mode == MTEX_MAP_MODE_RANDOM)
			BKE_brush_randomize_texture_coordinates(ups, false);
		else {
			copy_v2_v2(ups->tex_mouse, mouse);
		}

		/* take care of mask texture, if any */
		if (brush->mask_mtex.tex) {
			if (brush->mask_mtex.brush_map_mode == MTEX_MAP_MODE_RANDOM)
				BKE_brush_randomize_texture_coordinates(ups, true);
			else {
				copy_v2_v2(ups->mask_tex_mouse, mouse);
			}
		}
	}


	if (brush->flag & BRUSH_ANCHORED) {
		bool hit = false;
		float halfway[2];

		const float dx = mouse[0] - stroke->initial_mouse[0];
		const float dy = mouse[1] - stroke->initial_mouse[1];

		ups->anchored_size = ups->pixel_radius = sqrt(dx * dx + dy * dy);

		ups->brush_rotation = atan2(dx, dy) + M_PI;

		if (brush->flag & BRUSH_EDGE_TO_EDGE) {
			halfway[0] = dx * 0.5f + stroke->initial_mouse[0];
			halfway[1] = dy * 0.5f + stroke->initial_mouse[1];

			if (stroke->get_location) {
				if (stroke->get_location(C, location, halfway)) {
					hit = true;
					location_sampled = true;
				}
			}
			else {
				hit = true;
			}
		}
		if (hit) {
			copy_v2_v2(ups->anchored_initial_mouse, halfway);
			copy_v2_v2(ups->tex_mouse, halfway);
			copy_v2_v2(ups->mask_tex_mouse, halfway);
			copy_v2_v2(mouse, halfway);
			ups->anchored_size /= 2.0f;
			ups->pixel_radius  /= 2.0f;
			stroke->stroke_distance = ups->pixel_radius;
		}
		else {
			copy_v2_v2(ups->anchored_initial_mouse, stroke->initial_mouse);
			copy_v2_v2(mouse, stroke->initial_mouse);
			stroke->stroke_distance = ups->pixel_radius;
		}
		ups->pixel_radius /= stroke->zoom_2d;
		ups->draw_anchored = true;
	}
	else if (brush->flag & BRUSH_RAKE) {
<<<<<<< HEAD
		/* here we are using the initial mouse coordinate because we do not want the rake
		 * result to depend on jittering */
		if (!stroke->brush_init)
			copy_v2_v2(ups->last_rake, mouse_init);
		else
			paint_calculate_rake_rotation(ups, mouse_init);
	}

	if (!location_sampled) {
		if (stroke->get_location)
			stroke->get_location(C, location, mouse);
		else
			zero_v3(location);
=======
		paint_calculate_rake_rotation(ups, mouse);
>>>>>>> dc40a97f
	}
}


/* Put the location of the next stroke dot into the stroke RNA and apply it to the mesh */
static void paint_brush_stroke_add_step(bContext *C, wmOperator *op, const float mouse_in[2], float pressure)
{
	Scene *scene = CTX_data_scene(C);
	Paint *paint = BKE_paint_get_active_from_context(C);
	PaintMode mode = BKE_paintmode_get_active_from_context(C);
	Brush *brush = BKE_paint_brush(paint);
	PaintStroke *stroke = op->customdata;
	UnifiedPaintSettings *ups = stroke->ups;
	float mouse_out[2];
	PointerRNA itemptr;
	float location[3];

/* the following code is adapted from texture paint. It may not be needed but leaving here
 * just in case for reference (code in texpaint removed as part of refactoring).
 * It's strange that only texpaint had these guards. */
#if 0
	/* special exception here for too high pressure values on first touch in
	 * windows for some tablets, then we just skip first touch ..  */
	if (tablet && (pressure >= 0.99f) && ((pop->s.brush->flag & BRUSH_SPACING_PRESSURE) || BKE_brush_use_alpha_pressure(scene, pop->s.brush) || BKE_brush_use_size_pressure(scene, pop->s.brush)))
		return;

	/* This can be removed once fixed properly in
	 * BKE_brush_painter_paint(BrushPainter *painter, BrushFunc func, float *pos, double time, float pressure, void *user)
	 * at zero pressure we should do nothing 1/2^12 is 0.0002 which is the sensitivity of the most sensitive pen tablet available */
	if (tablet && (pressure < 0.0002f) && ((pop->s.brush->flag & BRUSH_SPACING_PRESSURE) || BKE_brush_use_alpha_pressure(scene, pop->s.brush) || BKE_brush_use_size_pressure(scene, pop->s.brush)))
		return;
#endif

	/* copy last position -before- jittering, or space fill code
	 * will create too many dabs */
	copy_v2_v2(stroke->last_mouse_position, mouse_in);
	stroke->last_pressure = pressure;

	{
		float delta[2];
		float factor = stroke->zoom_2d;

		if (brush->flag & BRUSH_JITTER_PRESSURE)
			factor *= pressure;

		BKE_brush_jitter_pos(scene, brush, mouse_in, mouse_out);

		/* XXX: meh, this is round about because
		 * BKE_brush_jitter_pos isn't written in the best way to
		 * be reused here */
		if (factor != 1.0f) {
			sub_v2_v2v2(delta, mouse_out, mouse_in);
			mul_v2_fl(delta, factor);
			add_v2_v2v2(mouse_out, mouse_in, delta);
		}
	}

	paint_brush_update(C, brush, mode, stroke, mouse_in, mouse_out, pressure, location);

	/* Add to stroke */
	RNA_collection_add(op->ptr, "stroke", &itemptr);
	RNA_float_set(&itemptr, "size", ups->pixel_radius);
	RNA_float_set_array(&itemptr, "location", location);
	RNA_float_set_array(&itemptr, "mouse", mouse_out);
	RNA_boolean_set(&itemptr, "pen_flip", stroke->pen_flip);
	RNA_float_set(&itemptr, "pressure", pressure);

	stroke->update_step(C, stroke, &itemptr);

	/* don't record this for now, it takes up a lot of memory when doing long
	 * strokes with small brush size, and operators have register disabled */
	RNA_collection_clear(op->ptr, "stroke");
}

/* Returns zero if no sculpt changes should be made, non-zero otherwise */
static int paint_smooth_stroke(PaintStroke *stroke, float output[2], float *outpressure,
                               const PaintSample *sample, PaintMode mode)
{
	if (paint_supports_smooth_stroke(stroke->brush, mode)) {
		float radius = stroke->brush->smooth_stroke_radius * stroke->zoom_2d;
		float u = stroke->brush->smooth_stroke_factor, v = 1.0f - u;
		float dx = stroke->last_mouse_position[0] - sample->mouse[0];
		float dy = stroke->last_mouse_position[1] - sample->mouse[1];

		/* If the mouse is moving within the radius of the last move,
		 * don't update the mouse position. This allows sharp turns. */
		if (dx * dx + dy * dy <  radius * radius)
			return 0;

		output[0] = sample->mouse[0] * v + stroke->last_mouse_position[0] * u;
		output[1] = sample->mouse[1] * v + stroke->last_mouse_position[1] * u;
		*outpressure = sample->pressure * v + stroke->last_pressure * u;
	}
	else {
		output[0] = sample->mouse[0];
		output[1] = sample->mouse[1];
		*outpressure = sample->pressure;
	}

	return 1;
}

static float paint_space_stroke_spacing(const Scene *scene, PaintStroke *stroke, float size_pressure, float spacing_pressure)
{
	/* brushes can have a minimum size of 1.0 but with pressure it can be smaller then a pixel
	 * causing very high step sizes, hanging blender [#32381] */
	const float size_clamp = max_ff(1.0f, BKE_brush_size_get(scene, stroke->brush) * size_pressure);
	float spacing = stroke->brush->spacing;

	/* apply spacing pressure */
	if (stroke->brush->flag & BRUSH_SPACING_PRESSURE)
		spacing = spacing * (1.5f - spacing_pressure);

	/* stroke system is used for 2d paint too, so we need to account for
	 * the fact that brush can be scaled there. */
	spacing *= stroke->zoom_2d;

	return max_ff(1.0, size_clamp * spacing / 50.0f);
}



static float paint_stroke_overlapped_curve(Brush *br, float x, float spacing)
{
	int i;
	const int n = 100 / spacing;
	const float h = spacing / 50.0f;
	const float x0 = x - 1;

	float sum;

	sum = 0;
	for (i = 0; i < n; i++) {
		float xx;

		xx = fabs(x0 + i * h);

		if (xx < 1.0f)
			sum += BKE_brush_curve_strength(br, xx, 1);
	}

	return sum;
}

static float paint_stroke_integrate_overlap(Brush *br, float factor)
{
	int i;
	int m;
	float g;
	float max;

	float spacing = br->spacing * factor;

	if (!(br->flag & BRUSH_SPACE_ATTEN && (br->spacing < 100)))
		return 1.0;

	m = 10;
	g = 1.0f / m;
	max = 0;
	for (i = 0; i < m; i++) {
		float overlap = paint_stroke_overlapped_curve(br, i * g, spacing);

		if (overlap > max)
			max = overlap;
	}

	return 1.0/max;
}

static float paint_space_stroke_spacing_variable(const Scene *scene, PaintStroke *stroke, float pressure, float dpressure, float length)
{
	if (BKE_brush_use_size_pressure(scene, stroke->brush)) {
		/* use pressure to modify size. set spacing so that at 100%, the circles
		 * are aligned nicely with no overlap. for this the spacing needs to be
		 * the average of the previous and next size. */
		float s = paint_space_stroke_spacing(scene, stroke, 1.0f, pressure);
		float q = s * dpressure / (2.0f * length);
		float pressure_fac = (1.0f + q) / (1.0f - q);

		float last_size_pressure = stroke->last_pressure;
		float new_size_pressure = stroke->last_pressure * pressure_fac;

		/* average spacing */
		float last_spacing = paint_space_stroke_spacing(scene, stroke, last_size_pressure, pressure);
		float new_spacing = paint_space_stroke_spacing(scene, stroke, new_size_pressure, pressure);

		return 0.5f * (last_spacing + new_spacing);
	}
	else {
		/* no size pressure */
		return paint_space_stroke_spacing(scene, stroke, 1.0f, pressure);
	}
}

/* For brushes with stroke spacing enabled, moves mouse in steps
 * towards the final mouse location. */
static int paint_space_stroke(bContext *C, wmOperator *op, const float final_mouse[2], float final_pressure)
{
	const Scene *scene = CTX_data_scene(C);
	PaintStroke *stroke = op->customdata;
	UnifiedPaintSettings *ups = stroke->ups;
	int cnt = 0;

	float pressure, dpressure;
	float mouse[2], dmouse[2];
	float length;
	float no_pressure_spacing = paint_space_stroke_spacing(scene, stroke, 1.0f, 1.0f);

	sub_v2_v2v2(dmouse, final_mouse, stroke->last_mouse_position);

	pressure = stroke->last_pressure;
	dpressure = final_pressure - stroke->last_pressure;

	length = normalize_v2(dmouse);

	while (length > 0.0f) {
		float spacing = paint_space_stroke_spacing_variable(scene, stroke, pressure, dpressure, length);

		if (length >= spacing) {
			mouse[0] = stroke->last_mouse_position[0] + dmouse[0] * spacing;
			mouse[1] = stroke->last_mouse_position[1] + dmouse[1] * spacing;
			pressure = stroke->last_pressure + (spacing / length) * dpressure;

			ups->overlap_factor = paint_stroke_integrate_overlap(stroke->brush, spacing/no_pressure_spacing);

			stroke->stroke_distance += spacing / stroke->zoom_2d;
			paint_brush_stroke_add_step(C, op, mouse, pressure);

			length -= spacing;
			pressure = stroke->last_pressure;
			dpressure = final_pressure - stroke->last_pressure;

			cnt++;
		}
		else {
			break;
		}
	}

	return cnt;
}

/**** Public API ****/

PaintStroke *paint_stroke_new(bContext *C,
							  wmOperator *op,
                              StrokeGetLocation get_location,
                              StrokeTestStart test_start,
                              StrokeUpdateStep update_step,
                              StrokeRedraw redraw,
                              StrokeDone done, int event_type)
{
	PaintStroke *stroke = MEM_callocN(sizeof(PaintStroke), "PaintStroke");
	ToolSettings *toolsettings = CTX_data_tool_settings(C);
	UnifiedPaintSettings *ups = &toolsettings->unified_paint_settings;
	Brush *br = stroke->brush = BKE_paint_brush(BKE_paint_get_active_from_context(C));
	float zoomx, zoomy;

	view3d_set_viewcontext(C, &stroke->vc);
	if (stroke->vc.v3d)
		view3d_get_transformation(stroke->vc.ar, stroke->vc.rv3d, stroke->vc.obact, &stroke->mats);

	stroke->get_location = get_location;
	stroke->test_start = test_start;
	stroke->update_step = update_step;
	stroke->redraw = redraw;
	stroke->done = done;
	stroke->event_type = event_type; /* for modal, return event */
	stroke->ups = ups;

	get_imapaint_zoom(C, &zoomx, &zoomy);
	stroke->zoom_2d = max_ff(zoomx, zoomy);

	if ((br->flag & (BRUSH_POLYLINE | BRUSH_CURVE))
		&& RNA_struct_property_is_set(op->ptr, "mode")) {
		RNA_enum_set(op->ptr, "mode", BRUSH_STROKE_NORMAL);
	}
	/* initialize here */
	ups->overlap_factor = 1.0;
	ups->stroke_active = true;

	/* initialize here to avoid initialization conflict with threaded strokes */
	curvemapping_initialize(br->curve);
	
	BKE_paint_set_overlay_override(br->overlay_flags);

	return stroke;
}

void paint_stroke_data_free(struct wmOperator *op)
{
	BKE_paint_set_overlay_override(0);
	if (op->customdata)
		MEM_freeN(op->customdata);
	op->customdata = NULL;
}

static void stroke_done(struct bContext *C, struct wmOperator *op)
{
	struct PaintStroke *stroke = op->customdata;
	UnifiedPaintSettings *ups = stroke->ups;

	ups->draw_anchored = false;
	ups->stroke_active = false;

	/* reset rotation here to avoid doing so in cursor display */
	if (!(stroke->brush->flag & BRUSH_RAKE))
		ups->brush_rotation = 0.0f;

	if (stroke->stroke_started) {
		if (stroke->redraw)
			stroke->redraw(C, stroke, true);

		if (stroke->done)
			stroke->done(C, stroke);
	}

	if (stroke->timer) {
		WM_event_remove_timer(
			CTX_wm_manager(C),
			CTX_wm_window(C),
			stroke->timer);
	}

	if (stroke->stroke_cursor)
		WM_paint_cursor_end(CTX_wm_manager(C), stroke->stroke_cursor);

	BLI_freelistN(&stroke->line);

	paint_stroke_data_free(op);
}

/* Returns zero if the stroke dots should not be spaced, non-zero otherwise */
bool paint_space_stroke_enabled(Brush *br, PaintMode mode)
{
	return (br->flag & (BRUSH_SPACE)) && paint_supports_dynamic_size(br, mode);
}

static bool sculpt_is_grab_tool(Brush *br)
{
	return ELEM4(br->sculpt_tool,
	             SCULPT_TOOL_GRAB,
	             SCULPT_TOOL_THUMB,
	             SCULPT_TOOL_ROTATE,
	             SCULPT_TOOL_SNAKE_HOOK);
}

/* return true if the brush size can change during paint (normally used for pressure) */
bool paint_supports_dynamic_size(Brush *br, PaintMode mode)
{
	if (br->flag & BRUSH_ANCHORED)
		return false;

	switch (mode) {
		case PAINT_SCULPT:
			if (sculpt_is_grab_tool(br))
				return false;
			break;

		case PAINT_TEXTURE_2D: /* fall through */
		case PAINT_TEXTURE_PROJECTIVE:
			if ((br->imagepaint_tool == PAINT_TOOL_FILL) &&
			    (br->flag & BRUSH_USE_GRADIENT))
				return false;
			break;

		default:
			break;
	}
	return true;
}

bool paint_supports_smooth_stroke(Brush *br, PaintMode mode)
{
	if (!(br->flag & BRUSH_SMOOTH_STROKE) ||
		 (br->flag & (BRUSH_ANCHORED | BRUSH_DRAG_DOT | BRUSH_LINE | BRUSH_POLYLINE)))
	{
		return false;
	}

	switch (mode) {
		case PAINT_SCULPT:
			if (sculpt_is_grab_tool(br))
				return false;
			break;
		default:
			break;
	}
	return true;
}

bool paint_supports_texture(PaintMode mode)
{
	/* ommit: PAINT_WEIGHT, PAINT_SCULPT_UV, PAINT_INVALID */
	return ELEM4(mode, PAINT_SCULPT, PAINT_VERTEX, PAINT_TEXTURE_PROJECTIVE, PAINT_TEXTURE_2D);
}

/* return true if the brush size can change during paint (normally used for pressure) */
bool paint_supports_dynamic_tex_coords(Brush *br, PaintMode mode)
{
	if (br->flag & BRUSH_ANCHORED)
		return false;

	switch (mode) {
		case PAINT_SCULPT:
			if (sculpt_is_grab_tool(br))
				return false;
			break;
		default:
			break;
	}
	return true;
}

#define PAINT_STROKE_MODAL_CANCEL 1

/* called in paint_ops.c, on each regeneration of keymaps  */
struct wmKeyMap *paint_stroke_modal_keymap(struct wmKeyConfig *keyconf)
{
	static struct EnumPropertyItem modal_items[] = {
		{PAINT_STROKE_MODAL_CANCEL, "CANCEL", 0,
		"Cancel",
		"Cancel and undo a stroke in progress"},

		{ 0 }
	};

	static const char *name = "Paint Stroke Modal";

	struct wmKeyMap *keymap = WM_modalkeymap_get(keyconf, name);

	/* this function is called for each spacetype, only needs to add map once */
	if (!keymap) {
		keymap = WM_modalkeymap_add(keyconf, name, modal_items);

		/* items for modal map */
		WM_modalkeymap_add_item(
			keymap, ESCKEY, KM_PRESS, KM_ANY, 0, PAINT_STROKE_MODAL_CANCEL);
	}

	return keymap;
}

static void paint_stroke_add_sample(const Paint *paint,
                                    PaintStroke *stroke,
                                    float x, float y, float pressure)
{
	PaintSample *sample = &stroke->samples[stroke->cur_sample];
	int max_samples = MIN2(PAINT_MAX_INPUT_SAMPLES,
	                       MAX2(paint->num_input_samples, 1));

	sample->mouse[0] = x;
	sample->mouse[1] = y;
	sample->pressure = pressure;

	stroke->cur_sample++;
	if (stroke->cur_sample >= max_samples)
		stroke->cur_sample = 0;
	if (stroke->num_samples < max_samples)
		stroke->num_samples++;
}

static void paint_stroke_sample_average(const PaintStroke *stroke,
                                        PaintSample *average)
{
	int i;
	
	memset(average, 0, sizeof(*average));

	BLI_assert(stroke->num_samples > 0);
	
	for (i = 0; i < stroke->num_samples; i++) {
		add_v2_v2(average->mouse, stroke->samples[i].mouse);
		average->pressure += stroke->samples[i].pressure;
	}

	mul_v2_fl(average->mouse, 1.0f / stroke->num_samples);
	average->pressure /= stroke->num_samples;

	/*printf("avg=(%f, %f), num=%d\n", average->mouse[0], average->mouse[1], stroke->num_samples);*/
}

/* slightly different version of spacing for line/curve strokes, makes sure the dabs stay on the line path */
static void paint_line_strokes_spacing(bContext *C, wmOperator *op, PaintStroke *stroke, float spacing, float *length_residue, float old_pos[2], float new_pos[2])
{
	UnifiedPaintSettings *ups = stroke->ups;

	float mouse[2], dmouse[2];
	float length;

	sub_v2_v2v2(dmouse, new_pos, old_pos);
	copy_v2_v2(stroke->last_mouse_position, old_pos);

	length = normalize_v2(dmouse);

	BLI_assert(length >= 0.0);

	if (length == 0.0)
		return;

	while (length > 0.0f) {
		float spacing_final = spacing - *length_residue;
		length += *length_residue;
		*length_residue = 0.0;

		if (length >= spacing) {
			mouse[0] = stroke->last_mouse_position[0] + dmouse[0] * spacing_final;
			mouse[1] = stroke->last_mouse_position[1] + dmouse[1] * spacing_final;

			ups->overlap_factor = paint_stroke_integrate_overlap(stroke->brush, 1.0);

			stroke->stroke_distance += spacing / stroke->zoom_2d;
			paint_brush_stroke_add_step(C, op, mouse, 1.0);

			length -= spacing;
			spacing_final = spacing;
		}
		else {
			break;
		}
	}

	*length_residue = length;
}


static void paint_stroke_polyline_end(bContext *C, wmOperator *op, PaintStroke *stroke)
{
	Brush *br = stroke->brush;
	if (stroke->stroke_started && (br->flag & (BRUSH_LINE | BRUSH_POLYLINE))) {
		const Scene *scene = CTX_data_scene(C);
		const float spacing = paint_space_stroke_spacing(scene, stroke, 1.0f, 1.0f);
		LinePoint *p = stroke->line.first;
		float length_residue = 0.0f;

		/* last line point in polyline is dangling so remove */
		if (br->flag & BRUSH_POLYLINE) {
			LinePoint *plast = stroke->line.last;
			BLI_remlink(&stroke->line, stroke->line.last);
			MEM_freeN(plast);
		}

		stroke->ups->overlap_factor = paint_stroke_integrate_overlap(br, 1.0);

		if (p->next)
			paint_brush_stroke_add_step(C, op, p->pos, 1.0);

		for (p = p->next; p; p = p->next) {
			paint_line_strokes_spacing(C, op, stroke, spacing, &length_residue, p->prev->pos, p->pos);
		}
	}
}

static bool paint_stroke_curve_end(bContext *C, wmOperator *op, PaintStroke *stroke)
{
	Brush *br = stroke->brush;
	if (br->flag & BRUSH_CURVE) {
		const Scene *scene = CTX_data_scene(C);
		const float spacing = paint_space_stroke_spacing(scene, stroke, 1.0f, 1.0f);
		PaintCurve *pc = br->paint_curve;
		PaintCurvePoint *pcp;
		float length_residue = 0.0f;
		int i;

		if (!pc)
			return true;

		pcp = pc->points;
		stroke->ups->overlap_factor = paint_stroke_integrate_overlap(br, 1.0);

		for (i = 0; i < pc->tot_points - 1; i++, pcp++) {
			int j;
			float data[(PAINT_CURVE_NUM_SEGMENTS + 1) * 2];
			PaintCurvePoint *pcp_next = pcp + 1;

			for (j = 0; j < 2; j++)
				BKE_curve_forward_diff_bezier(pcp->bez.vec[1][j],
											  pcp->bez.vec[2][j],
											  pcp_next->bez.vec[0][j],
											  pcp_next->bez.vec[1][j],
											  data + j, PAINT_CURVE_NUM_SEGMENTS, 2 * sizeof(float));


			for (j = 0; j < PAINT_CURVE_NUM_SEGMENTS; j++) {
				if (!stroke->stroke_started) {
					stroke->last_pressure = 1.0;
					copy_v2_v2(stroke->last_mouse_position, data + 2 * j);
					stroke->stroke_started = stroke->test_start(C, op, stroke->last_mouse_position);

					if (stroke->stroke_started) {
						paint_brush_stroke_add_step(C, op, data + 2 * j, 1.0);
						paint_line_strokes_spacing(C, op, stroke, spacing, &length_residue, data + 2 * j, data + 2 * (j + 1));
					}
				}
				else
					paint_line_strokes_spacing(C, op, stroke, spacing, &length_residue, data + 2 * j, data + 2 * (j + 1));
			}
		}

		stroke_done(C, op);
		return true;
	}

	return false;
}


int paint_stroke_modal(bContext *C, wmOperator *op, const wmEvent *event)
{
	Paint *p = BKE_paint_get_active_from_context(C);
	PaintMode mode = BKE_paintmode_get_active_from_context(C);
	PaintStroke *stroke = op->customdata;
	Brush *br = stroke->brush;
	PaintSample sample_average;
	float mouse[2];
	bool first_dab = false;
	bool first_modal = false;
	bool redraw = false;
	float pressure;

	/* see if tablet affects event. Line, anchored and drag dot strokes do not support pressure */
	pressure = (br->flag & (BRUSH_LINE | BRUSH_POLYLINE | BRUSH_ANCHORED | BRUSH_DRAG_DOT)) ? 1.0 : event_tablet_data(event, &stroke->pen_flip);

	paint_stroke_add_sample(p, stroke, event->mval[0], event->mval[1], pressure);
	paint_stroke_sample_average(stroke, &sample_average);

	/* let NDOF motion pass through to the 3D view so we can paint and rotate simultaneously!
	 * this isn't perfect... even when an extra MOUSEMOVE is spoofed, the stroke discards it
	 * since the 2D deltas are zero -- code in this file needs to be updated to use the
	 * post-NDOF_MOTION MOUSEMOVE */
	if (event->type == NDOF_MOTION)
		return OPERATOR_PASS_THROUGH;

	/* one time initialization */
	if (!stroke->stroke_init) {
		if (paint_stroke_curve_end(C, op, stroke))
			return OPERATOR_FINISHED;

		if (paint_supports_smooth_stroke(br, mode))
			stroke->stroke_cursor =
			    WM_paint_cursor_activate(CTX_wm_manager(C), paint_poll, paint_draw_smooth_cursor, stroke);

		stroke->stroke_init = true;
		first_modal = true;
	}

	/* one time stroke initialization */
	if (!stroke->stroke_started) {
		stroke->last_pressure = sample_average.pressure;
		copy_v2_v2(stroke->last_mouse_position, sample_average.mouse);
		stroke->stroke_started = stroke->test_start(C, op, sample_average.mouse);
		BLI_assert((stroke->stroke_started & ~1) == 0);  /* 0/1 */

		if (stroke->stroke_started) {
			if (br->flag & BRUSH_AIRBRUSH)
				stroke->timer = WM_event_add_timer(CTX_wm_manager(C), CTX_wm_window(C), TIMER, stroke->brush->rate);

			if (br->flag & (BRUSH_LINE | BRUSH_POLYLINE)) {
				LinePoint *p = MEM_callocN(sizeof(*p), "line_stroke_point");
				stroke->stroke_cursor =
					WM_paint_cursor_activate(CTX_wm_manager(C), paint_poll, paint_draw_line_cursor, stroke);

				BLI_addtail(&stroke->line, p);
				copy_v2_v2(p->pos, sample_average.mouse);
				p = MEM_callocN(sizeof(*p), "line_stroke_point");
				BLI_addtail(&stroke->line, p);
				copy_v2_v2(p->pos, sample_average.mouse);
			}
			first_dab = true;
		}
	}

	/* Cancel */
	if (event->type == EVT_MODAL_MAP && event->val == PAINT_STROKE_MODAL_CANCEL) {
		if (op->type->cancel) {
			op->type->cancel(C, op);
		}
		else {
			paint_stroke_cancel(C, op);
		}
		return OPERATOR_CANCELLED;
	}

	if (event->type == stroke->event_type && !first_modal) {
		if (br->flag & BRUSH_POLYLINE) {
			if (event->val == KM_PRESS && stroke->stroke_started) {
				/* Add new line here */
				LinePoint *p = MEM_callocN(sizeof(*p), "line_stroke_point");
				BLI_addtail(&stroke->line, p);
				copy_v2_v2(p->pos, sample_average.mouse);
				/* for rake to work well */
				copy_v2_v2(stroke->last_mouse_position, sample_average.mouse);
			}
		}
		else if (event->val == KM_RELEASE) {
			paint_stroke_polyline_end (C, op, stroke);
			stroke_done(C, op);
			return OPERATOR_FINISHED;
		}
	}
	else if (ELEM(event->type, RETKEY, SPACEKEY)) {
		paint_stroke_polyline_end(C, op, stroke);
		stroke_done(C, op);
		return OPERATOR_FINISHED;
	}
	else if ((br->flag & (BRUSH_LINE | BRUSH_POLYLINE)) && stroke->stroke_started &&
			 (first_modal || (ELEM(event->type, MOUSEMOVE, INBETWEEN_MOUSEMOVE))))
	{
		LinePoint *p = stroke->line.last;
		copy_v2_v2(p->pos, sample_average.mouse);

		if (br->flag & BRUSH_RAKE) {
			copy_v2_v2(stroke->ups->last_rake, stroke->last_mouse_position);
			paint_calculate_rake_rotation(stroke->ups,  sample_average.mouse);
		}
	}
	else if (first_modal ||
			 /* regular dabs */
	         (!(br->flag & (BRUSH_AIRBRUSH)) && (ELEM(event->type, MOUSEMOVE, INBETWEEN_MOUSEMOVE))) ||
	         /* airbrush */
	         ((br->flag & BRUSH_AIRBRUSH) && event->type == TIMER && event->customdata == stroke->timer))
	{
		if (paint_smooth_stroke(stroke, mouse, &pressure, &sample_average, mode)) {
			if (stroke->stroke_started) {
				if (paint_space_stroke_enabled(br, mode)) {
					if (paint_space_stroke(C, op, mouse, pressure))
						redraw = true;
				}
				else {
					float dmouse[2];
					sub_v2_v2v2(dmouse, mouse, stroke->last_mouse_position);
					stroke->stroke_distance += len_v2(dmouse);
					paint_brush_stroke_add_step(C, op, mouse, pressure);
					redraw = true;
				}
			}
		}
	}

	/* we want the stroke to have the first daub at the start location
	 * instead of waiting till we have moved the space distance */
	if (first_dab &&
	    paint_space_stroke_enabled(br, mode) &&
	    !(br->flag & BRUSH_SMOOTH_STROKE))
	{
		stroke->ups->overlap_factor = paint_stroke_integrate_overlap(br, 1.0);
		paint_brush_stroke_add_step(C, op, sample_average.mouse, sample_average.pressure);
		redraw = true;
	}

	/* do updates for redraw. if event is inbetween mousemove there are more
	 * coming, so postpone potentially slow redraw updates until all are done */
	if (event->type != INBETWEEN_MOUSEMOVE) {
		wmWindow *window = CTX_wm_window(C);
		ARegion *ar = CTX_wm_region(C);

		/* At the very least, invalidate the cursor */
		if (ar && (p->flags & PAINT_SHOW_BRUSH))
			WM_paint_cursor_tag_redraw(window, ar);

		if (redraw && stroke->redraw)
			stroke->redraw(C, stroke, false);
	}
	
	return OPERATOR_RUNNING_MODAL;
}

int paint_stroke_exec(bContext *C, wmOperator *op)
{
	PaintStroke *stroke = op->customdata;

	/* only when executed for the first time */
	if (stroke->stroke_started == 0) {
		/* XXX stroke->last_mouse_position is unset, this may cause problems */
		stroke->test_start(C, op, NULL);
		stroke->stroke_started = 1;
	}

	RNA_BEGIN (op->ptr, itemptr, "stroke")
	{
		stroke->update_step(C, stroke, &itemptr);
	}
	RNA_END;

	stroke_done(C, op);

	return OPERATOR_FINISHED;
}

void paint_stroke_cancel(bContext *C, wmOperator *op)
{
	stroke_done(C, op);
}

ViewContext *paint_stroke_view_context(PaintStroke *stroke)
{
	return &stroke->vc;
}

void *paint_stroke_mode_data(struct PaintStroke *stroke)
{
	return stroke->mode_data;
}

float paint_stroke_distance_get(struct PaintStroke *stroke)
{
	return stroke->stroke_distance;
}

void paint_stroke_set_mode_data(PaintStroke *stroke, void *mode_data)
{
	stroke->mode_data = mode_data;
}

int paint_poll(bContext *C)
{
	Paint *p = BKE_paint_get_active_from_context(C);
	Object *ob = CTX_data_active_object(C);
	ScrArea *sa = CTX_wm_area(C);
	ARegion *ar = CTX_wm_region(C);

	return p && ob && BKE_paint_brush(p) &&
	       (sa && ELEM(sa->spacetype, SPACE_VIEW3D, SPACE_IMAGE)) &&
	       (ar && ar->regiontype == RGN_TYPE_WINDOW);
}<|MERGE_RESOLUTION|>--- conflicted
+++ resolved
@@ -256,12 +256,12 @@
 
 /* Initialize the stroke cache variants from operator properties */
 static void paint_brush_update(bContext *C,
-                                         Brush *brush,
-                                         PaintMode mode,
-                                         struct PaintStroke *stroke,
-                                         const float mouse_init[2],
-                                         float mouse[2], float pressure,
-                                         float location[3])
+                               Brush *brush,
+                               PaintMode mode,
+                               struct PaintStroke *stroke,
+                               const float mouse_init[2],
+                               float mouse[2], float pressure,
+                               float location[3])
 {
 	Scene *scene = CTX_data_scene(C);
 	UnifiedPaintSettings *ups = stroke->ups;
@@ -299,13 +299,8 @@
 	}
 
 	/* Truly temporary data that isn't stored in properties */
-
-<<<<<<< HEAD
-	ups->pressure_value = stroke->cached_pressure;
-=======
 	ups->stroke_active = true;
 	ups->size_pressure_value = stroke->cached_size_pressure;
->>>>>>> dc40a97f
 
 	ups->pixel_radius = BKE_brush_size_get(scene, brush);
 
@@ -385,7 +380,6 @@
 		ups->draw_anchored = true;
 	}
 	else if (brush->flag & BRUSH_RAKE) {
-<<<<<<< HEAD
 		/* here we are using the initial mouse coordinate because we do not want the rake
 		 * result to depend on jittering */
 		if (!stroke->brush_init)
@@ -399,9 +393,6 @@
 			stroke->get_location(C, location, mouse);
 		else
 			zero_v3(location);
-=======
-		paint_calculate_rake_rotation(ups, mouse);
->>>>>>> dc40a97f
 	}
 }
 
