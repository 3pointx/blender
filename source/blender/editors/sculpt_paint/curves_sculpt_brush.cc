--- conflicted
+++ resolved
@@ -391,8 +391,6 @@
   this->rv3d = CTX_wm_region_view3d(&C);
 }
 
-<<<<<<< HEAD
-=======
 void report_empty_original_surface(ReportList *reports)
 {
   BKE_report(reports, RPT_WARNING, TIP_("Original surface mesh is empty"));
@@ -403,7 +401,6 @@
   BKE_report(reports, RPT_WARNING, TIP_("Evaluated surface mesh is empty"));
 }
 
->>>>>>> ac68dd8a
 void report_missing_surface(ReportList *reports)
 {
   BKE_report(reports, RPT_WARNING, TIP_("Missing surface mesh"));
@@ -421,12 +418,9 @@
       reports, RPT_WARNING, TIP_("Missing UV map for attaching curves on evaluated surface"));
 }
 
-<<<<<<< HEAD
-=======
 void report_invalid_uv_map(ReportList *reports)
 {
   BKE_report(reports, RPT_WARNING, TIP_("Invalid UV map: UV islands must not overlap"));
 }
 
->>>>>>> ac68dd8a
 }  // namespace blender::ed::sculpt_paint