--- conflicted
+++ resolved
@@ -79,15 +79,12 @@
   sculpt_undo.c
   sculpt_uv.c
 
-<<<<<<< HEAD
   sculpt.cc
   sculpt.hh
 
   sculpt_brush_machine.c
 
-=======
   curves_sculpt_intern.h
->>>>>>> fe4b5331
   paint_intern.h
   sculpt_intern.h
 )
