--- conflicted
+++ resolved
@@ -454,11 +454,7 @@
         }
 
         /* Multiply weight with edge lengths (in the future this will be
-<<<<<<< HEAD
-           cotangent weights or face areas). */
-=======
          * cotangent weights or face areas). */
->>>>>>> 5e47056e
         w *= len;
 
         /* Build directional weight. */
