--- conflicted
+++ resolved
@@ -4103,13 +4103,8 @@
   return true;
 }
 
-<<<<<<< HEAD
-typedef struct {
+struct ProjPaintLayerClone {
   const float (*mloopuv_clone_base)[2];
-=======
-struct ProjPaintLayerClone {
-  const MLoopUV *mloopuv_clone_base;
->>>>>>> f891ddd9
   const TexPaintSlot *slot_last_clone;
   const TexPaintSlot *slot_clone;
 };
