--- conflicted
+++ resolved
@@ -921,15 +921,9 @@
 
       if (do_clip) {
         const float *vtri_co[3] = {
-<<<<<<< HEAD
             ps->positions_eval[ps->corner_verts_eval[lt->tri[0]]],
             ps->positions_eval[ps->corner_verts_eval[lt->tri[1]]],
             ps->positions_eval[ps->corner_verts_eval[lt->tri[2]]],
-=======
-            ps->positions_eval[ps->mloop_eval[lt->tri[0]].v],
-            ps->positions_eval[ps->mloop_eval[lt->tri[1]].v],
-            ps->positions_eval[ps->mloop_eval[lt->tri[2]].v],
->>>>>>> 4acd615a
         };
         isect_ret = project_paint_occlude_ptv_clip(
             pixelScreenCo, UNPACK3(vtri_ss), UNPACK3(vtri_co), w, ps->is_ortho, ps->rv3d);
