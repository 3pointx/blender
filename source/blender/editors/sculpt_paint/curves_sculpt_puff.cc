/* SPDX-License-Identifier: GPL-2.0-or-later */

#include "BKE_attribute_math.hh"
#include "BKE_brush.h"
#include "BKE_bvhutils.h"
#include "BKE_context.h"
<<<<<<< HEAD
#include "BKE_curves_constraints.hh"
=======
#include "BKE_crazyspace.hh"
>>>>>>> 462f99bf
#include "BKE_mesh.h"
#include "BKE_mesh_runtime.h"

#include "ED_screen.h"
#include "ED_view3d.h"

#include "DEG_depsgraph.h"

#include "DNA_brush_types.h"
#include "DNA_mesh_types.h"
#include "DNA_meshdata_types.h"

#include "WM_api.h"

#include "BLI_length_parameterize.hh"

#include "GEO_add_curves_on_mesh.hh"

#include "curves_sculpt_intern.hh"

namespace blender::ed::sculpt_paint {

using bke::curves::ConstraintSolver;

class PuffOperation : public CurvesSculptStrokeOperation {
 private:
  /** Only used when a 3D brush is used. */
  CurvesBrush3D brush_3d_;

  /** Solver for length and contact constraints. */
  ConstraintSolver constraint_solver_;

  friend struct PuffOperationExecutor;

 public:
  void on_stroke_extended(const bContext &C, const StrokeExtension &stroke_extension) override;
};

/**
 * Utility class that actually executes the update when the stroke is updated. That's useful
 * because it avoids passing a very large number of parameters between functions.
 */
struct PuffOperationExecutor {
  PuffOperation *self_ = nullptr;
  CurvesSculptCommonContext ctx_;

  Object *object_ = nullptr;
  Curves *curves_id_ = nullptr;
  CurvesGeometry *curves_ = nullptr;

  VArray<float> point_factors_;
  Vector<int64_t> selected_curve_indices_;
  IndexMask curve_selection_;

  const CurvesSculpt *curves_sculpt_ = nullptr;
  const Brush *brush_ = nullptr;
  float brush_radius_base_re_;
  float brush_radius_factor_;
  float brush_strength_;
  float2 brush_pos_re_;

  eBrushFalloffShape falloff_shape_;

  CurvesSurfaceTransforms transforms_;

  Object *surface_ob_ = nullptr;
  Mesh *surface_ = nullptr;
  Span<MLoopTri> surface_looptris_;
  Span<float3> corner_normals_su_;
  BVHTreeFromMesh surface_bvh_;

  PuffOperationExecutor(const bContext &C) : ctx_(C)
  {
  }

  void execute(PuffOperation &self, const bContext &C, const StrokeExtension &stroke_extension)
  {
    UNUSED_VARS(C, stroke_extension);
    self_ = &self;

    object_ = CTX_data_active_object(&C);
    curves_id_ = static_cast<Curves *>(object_->data);
    curves_ = &CurvesGeometry::wrap(curves_id_->geometry);
    if (curves_->curves_num() == 0) {
      return;
    }
    if (curves_id_->surface == nullptr || curves_id_->surface->type != OB_MESH) {
      return;
    }

    curves_sculpt_ = ctx_.scene->toolsettings->curves_sculpt;
    brush_ = BKE_paint_brush_for_read(&curves_sculpt_->paint);
    brush_radius_base_re_ = BKE_brush_size_get(ctx_.scene, brush_);
    brush_radius_factor_ = brush_radius_factor(*brush_, stroke_extension);
    brush_strength_ = brush_strength_get(*ctx_.scene, *brush_, stroke_extension);
    brush_pos_re_ = stroke_extension.mouse_position;

    point_factors_ = get_point_selection(*curves_id_);
    curve_selection_ = retrieve_selected_curves(*curves_id_, selected_curve_indices_);
    Array<float3> orig_positions_;

    falloff_shape_ = static_cast<eBrushFalloffShape>(brush_->falloff_shape);

    surface_ob_ = curves_id_->surface;
    surface_ = static_cast<Mesh *>(surface_ob_->data);

    transforms_ = CurvesSurfaceTransforms(*object_, surface_ob_);

    if (!CustomData_has_layer(&surface_->ldata, CD_NORMAL)) {
      BKE_mesh_calc_normals_split(surface_);
    }
    corner_normals_su_ = {
        reinterpret_cast<const float3 *>(CustomData_get_layer(&surface_->ldata, CD_NORMAL)),
        surface_->totloop};

    BKE_bvhtree_from_mesh_get(&surface_bvh_, surface_, BVHTREE_FROM_LOOPTRI, 2);
    BLI_SCOPED_DEFER([&]() { free_bvhtree_from_mesh(&surface_bvh_); });

    surface_looptris_ = {BKE_mesh_runtime_looptri_ensure(surface_),
                         BKE_mesh_runtime_looptri_len(surface_)};

    if (stroke_extension.is_first) {
      if (falloff_shape_ == PAINT_FALLOFF_SHAPE_SPHERE) {
        self.brush_3d_ = *sample_curves_3d_brush(*ctx_.depsgraph,
                                                 *ctx_.region,
                                                 *ctx_.v3d,
                                                 *ctx_.rv3d,
                                                 *object_,
                                                 brush_pos_re_,
                                                 brush_radius_base_re_);
      }

      ConstraintSolver::Params params;
      params.use_collision_constraints = curves_id_->flag & CV_SCULPT_COLLISION_ENABLED;
      self_->constraint_solver_.initialize(params, *curves_);
    }

    orig_positions_ = curves_->positions();

    Array<float> curve_weights(curve_selection_.size(), 0.0f);

    if (falloff_shape_ == PAINT_FALLOFF_SHAPE_TUBE) {
      this->find_curve_weights_projected_with_symmetry(curve_weights);
    }
    else if (falloff_shape_ == PAINT_FALLOFF_SHAPE_SPHERE) {
      this->find_curves_weights_spherical_with_symmetry(curve_weights);
    }
    else {
      BLI_assert_unreachable();
    }

    this->puff(curve_weights);

    /* XXX Dumb array conversion to pass to the constraint solver.
      * Should become unnecessary once brushes use the same methods for computing weights */
    Vector<int> changed_curves_indices;
    changed_curves_indices.reserve(curve_selection_.size());
    for (int select_i : curve_selection_.index_range()) {
      if (curve_weights[select_i] > 0.0f) {
        changed_curves_indices.append(curve_selection_[select_i]);
      }
    }

    self_->constraint_solver_.clear_result();
    self_->constraint_solver_.step_curves(*curves_,
                                          surface_,
                                          transforms_,
                                          orig_positions_,
                                          VArray<int>::ForContainer(changed_curves_indices));

    curves_->tag_positions_changed();
    DEG_id_tag_update(&curves_id_->id, ID_RECALC_GEOMETRY);
    WM_main_add_notifier(NC_GEOM | ND_DATA, &curves_id_->id);
    ED_region_tag_redraw(ctx_.region);
  }

  void find_curve_weights_projected_with_symmetry(MutableSpan<float> r_curve_weights)
  {
    const Vector<float4x4> symmetry_brush_transforms = get_symmetry_brush_transforms(
        eCurvesSymmetryType(curves_id_->symmetry));
    for (const float4x4 &brush_transform : symmetry_brush_transforms) {
      this->find_curve_weights_projected(brush_transform, r_curve_weights);
    }
  }

  void find_curve_weights_projected(const float4x4 &brush_transform,
                                    MutableSpan<float> r_curve_weights)
  {
    const float4x4 brush_transform_inv = brush_transform.inverted();

    float4x4 projection;
    ED_view3d_ob_project_mat_get(ctx_.rv3d, object_, projection.values);

    const float brush_radius_re = brush_radius_base_re_ * brush_radius_factor_;
    const float brush_radius_sq_re = pow2f(brush_radius_re);

    const bke::crazyspace::GeometryDeformation deformation =
        bke::crazyspace::get_evaluated_curves_deformation(*ctx_.depsgraph, *object_);

    threading::parallel_for(curve_selection_.index_range(), 256, [&](const IndexRange range) {
      for (const int curve_selection_i : range) {
        const int curve_i = curve_selection_[curve_selection_i];
        const IndexRange points = curves_->points_for_curve(curve_i);
        const float3 first_pos_cu = brush_transform_inv * deformation.positions[points[0]];
        float2 prev_pos_re;
        ED_view3d_project_float_v2_m4(ctx_.region, first_pos_cu, prev_pos_re, projection.values);
        for (const int point_i : points.drop_front(1)) {
          const float3 pos_cu = brush_transform_inv * deformation.positions[point_i];
          float2 pos_re;
          ED_view3d_project_float_v2_m4(ctx_.region, pos_cu, pos_re, projection.values);
          BLI_SCOPED_DEFER([&]() { prev_pos_re = pos_re; });

          const float dist_to_brush_sq_re = dist_squared_to_line_segment_v2(
              brush_pos_re_, prev_pos_re, pos_re);
          if (dist_to_brush_sq_re > brush_radius_sq_re) {
            continue;
          }

          const float dist_to_brush_re = std::sqrt(dist_to_brush_sq_re);
          const float radius_falloff = BKE_brush_curve_strength(
              brush_, dist_to_brush_re, brush_radius_re);
          const float weight = radius_falloff;
          math::max_inplace(r_curve_weights[curve_selection_i], weight);
        }
      }
    });
  }

  void find_curves_weights_spherical_with_symmetry(MutableSpan<float> r_curve_weights)
  {
    float4x4 projection;
    ED_view3d_ob_project_mat_get(ctx_.rv3d, object_, projection.values);

    float3 brush_pos_wo;
    ED_view3d_win_to_3d(ctx_.v3d,
                        ctx_.region,
                        transforms_.curves_to_world * self_->brush_3d_.position_cu,
                        brush_pos_re_,
                        brush_pos_wo);
    const float3 brush_pos_cu = transforms_.world_to_curves * brush_pos_wo;
    const float brush_radius_cu = self_->brush_3d_.radius_cu * brush_radius_factor_;

    const Vector<float4x4> symmetry_brush_transforms = get_symmetry_brush_transforms(
        eCurvesSymmetryType(curves_id_->symmetry));
    for (const float4x4 &brush_transform : symmetry_brush_transforms) {
      this->find_curves_weights_spherical(
          brush_transform * brush_pos_cu, brush_radius_cu, r_curve_weights);
    }
  }

  void find_curves_weights_spherical(const float3 &brush_pos_cu,
                                     const float brush_radius_cu,
                                     MutableSpan<float> r_curve_weights)
  {
    const float brush_radius_sq_cu = pow2f(brush_radius_cu);

    const bke::crazyspace::GeometryDeformation deformation =
        bke::crazyspace::get_evaluated_curves_deformation(*ctx_.depsgraph, *object_);

    threading::parallel_for(curve_selection_.index_range(), 256, [&](const IndexRange range) {
      for (const int curve_selection_i : range) {
        const int curve_i = curve_selection_[curve_selection_i];
        const IndexRange points = curves_->points_for_curve(curve_i);
        for (const int point_i : points.drop_front(1)) {
          const float3 &prev_pos_cu = deformation.positions[point_i - 1];
          const float3 &pos_cu = deformation.positions[point_i];
          const float dist_to_brush_sq_cu = dist_squared_to_line_segment_v3(
              brush_pos_cu, prev_pos_cu, pos_cu);
          if (dist_to_brush_sq_cu > brush_radius_sq_cu) {
            continue;
          }

          const float dist_to_brush_cu = std::sqrt(dist_to_brush_sq_cu);
          const float radius_falloff = BKE_brush_curve_strength(
              brush_, dist_to_brush_cu, brush_radius_cu);
          const float weight = radius_falloff;
          math::max_inplace(r_curve_weights[curve_selection_i], weight);
        }
      }
    });
  }

  void puff(const Span<float> curve_weights)
  {
    BLI_assert(curve_weights.size() == curve_selection_.size());
    MutableSpan<float3> positions_cu = curves_->positions_for_write();

    threading::parallel_for(curve_selection_.index_range(), 256, [&](const IndexRange range) {
      Vector<float> accumulated_lengths_cu;
      for (const int curve_selection_i : range) {
        const int curve_i = curve_selection_[curve_selection_i];
        const IndexRange points = curves_->points_for_curve(curve_i);
        const int first_point_i = points[0];
        const float3 first_pos_cu = positions_cu[first_point_i];
        const float3 first_pos_su = transforms_.curves_to_surface * first_pos_cu;

        /* Find the nearest position on the surface. The curve will be aligned to the normal of
         * that point. */
        BVHTreeNearest nearest;
        nearest.dist_sq = FLT_MAX;
        BLI_bvhtree_find_nearest(surface_bvh_.tree,
                                 first_pos_su,
                                 &nearest,
                                 surface_bvh_.nearest_callback,
                                 &surface_bvh_);

        const MLoopTri &looptri = surface_looptris_[nearest.index];
        const float3 closest_pos_su = nearest.co;
        const float3 &v0_su = surface_->mvert[surface_->mloop[looptri.tri[0]].v].co;
        const float3 &v1_su = surface_->mvert[surface_->mloop[looptri.tri[1]].v].co;
        const float3 &v2_su = surface_->mvert[surface_->mloop[looptri.tri[2]].v].co;
        float3 bary_coords;
        interp_weights_tri_v3(bary_coords, v0_su, v1_su, v2_su, closest_pos_su);
        const float3 normal_su = geometry::compute_surface_point_normal(
            looptri, bary_coords, corner_normals_su_);
        const float3 normal_cu = math::normalize(transforms_.surface_to_curves_normal * normal_su);

        accumulated_lengths_cu.reinitialize(points.size() - 1);
        length_parameterize::accumulate_lengths<float3>(
            positions_cu.slice(points), false, accumulated_lengths_cu);

        /* Align curve to the surface normal while making sure that the curve does not fold up much
         * in the process (e.g. when the curve was pointing in the opposite direction before). */
        for (const int i : IndexRange(points.size()).drop_front(1)) {
          const int point_i = points[i];
          const float3 old_pos_cu = positions_cu[point_i];

          /* Compute final position of the point. */
          const float length_param_cu = accumulated_lengths_cu[i - 1];
          const float3 goal_pos_cu = first_pos_cu + length_param_cu * normal_cu;

          const float weight = 0.01f * brush_strength_ * point_factors_[point_i] *
                               curve_weights[curve_selection_i];
          float3 new_pos_cu = math::interpolate(old_pos_cu, goal_pos_cu, weight);

          /* Make sure the point does not move closer to the root point than it was initially. This
           * makes the curve kind of "rotate up". */
          const float old_dist_to_root_cu = math::distance(old_pos_cu, first_pos_cu);
          const float new_dist_to_root_cu = math::distance(new_pos_cu, first_pos_cu);
          if (new_dist_to_root_cu < old_dist_to_root_cu) {
            const float3 offset = math::normalize(new_pos_cu - first_pos_cu);
            new_pos_cu += (old_dist_to_root_cu - new_dist_to_root_cu) * offset;
          }

          positions_cu[point_i] = new_pos_cu;
        }
      }
    });
  }
};

void PuffOperation::on_stroke_extended(const bContext &C, const StrokeExtension &stroke_extension)
{
  PuffOperationExecutor executor{C};
  executor.execute(*this, C, stroke_extension);
}

std::unique_ptr<CurvesSculptStrokeOperation> new_puff_operation()
{
  return std::make_unique<PuffOperation>();
}

}  // namespace blender::ed::sculpt_paint<|MERGE_RESOLUTION|>--- conflicted
+++ resolved
@@ -4,11 +4,8 @@
 #include "BKE_brush.h"
 #include "BKE_bvhutils.h"
 #include "BKE_context.h"
-<<<<<<< HEAD
+#include "BKE_crazyspace.hh"
 #include "BKE_curves_constraints.hh"
-=======
-#include "BKE_crazyspace.hh"
->>>>>>> 462f99bf
 #include "BKE_mesh.h"
 #include "BKE_mesh_runtime.h"
 
@@ -62,6 +59,7 @@
   VArray<float> point_factors_;
   Vector<int64_t> selected_curve_indices_;
   IndexMask curve_selection_;
+  Array<float3> start_positions_;
 
   const CurvesSculpt *curves_sculpt_ = nullptr;
   const Brush *brush_ = nullptr;
@@ -108,7 +106,6 @@
 
     point_factors_ = get_point_selection(*curves_id_);
     curve_selection_ = retrieve_selected_curves(*curves_id_, selected_curve_indices_);
-    Array<float3> orig_positions_;
 
     falloff_shape_ = static_cast<eBrushFalloffShape>(brush_->falloff_shape);
 
@@ -146,7 +143,7 @@
       self_->constraint_solver_.initialize(params, *curves_);
     }
 
-    orig_positions_ = curves_->positions();
+    start_positions_ = curves_->positions();
 
     Array<float> curve_weights(curve_selection_.size(), 0.0f);
 
@@ -176,7 +173,7 @@
     self_->constraint_solver_.step_curves(*curves_,
                                           surface_,
                                           transforms_,
-                                          orig_positions_,
+                                          start_positions_,
                                           VArray<int>::ForContainer(changed_curves_indices));
 
     curves_->tag_positions_changed();
