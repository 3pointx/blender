/* SPDX-License-Identifier: GPL-2.0-or-later
 * Copyright 2020 Blender Foundation. All rights reserved. */

/** \file
 * \ingroup edsculpt
 */

#include "MEM_guardedalloc.h"

#include "BLI_blenlib.h"
#include "BLI_hash.h"
#include "BLI_math.h"
#include "BLI_task.h"

#include "DNA_mesh_types.h"
#include "DNA_meshdata_types.h"

#include "BKE_brush.h"
#include "BKE_context.h"
#include "BKE_mesh.h"
#include "BKE_mesh_mapping.h"
#include "BKE_object.h"
#include "BKE_paint.h"
#include "BKE_pbvh.h"
#include "BKE_scene.h"

#include "DEG_depsgraph.h"

#include "WM_api.h"
#include "WM_message.h"
#include "WM_toolsystem.h"
#include "WM_types.h"

#include "ED_object.h"
#include "ED_screen.h"
#include "ED_sculpt.h"
#include "ED_view3d.h"
#include "paint_intern.h"
#include "sculpt_intern.h"

#include "RNA_access.h"
#include "RNA_define.h"

#include "UI_interface.h"

#include "bmesh.h"

#include <math.h>
#include <stdlib.h>

void SCULPT_filter_to_orientation_space(float r_v[3], struct FilterCache *filter_cache)
{
  switch (filter_cache->orientation) {
    case SCULPT_FILTER_ORIENTATION_LOCAL:
      /* Do nothing, Sculpt Mode already works in object space. */
      break;
    case SCULPT_FILTER_ORIENTATION_WORLD:
      mul_mat3_m4_v3(filter_cache->obmat, r_v);
      break;
    case SCULPT_FILTER_ORIENTATION_VIEW:
      mul_mat3_m4_v3(filter_cache->obmat, r_v);
      mul_mat3_m4_v3(filter_cache->viewmat, r_v);
      break;
  }
}

void SCULPT_filter_to_object_space(float r_v[3], struct FilterCache *filter_cache)
{
  switch (filter_cache->orientation) {
    case SCULPT_FILTER_ORIENTATION_LOCAL:
      /* Do nothing, Sculpt Mode already works in object space. */
      break;
    case SCULPT_FILTER_ORIENTATION_WORLD:
      mul_mat3_m4_v3(filter_cache->obmat_inv, r_v);
      break;
    case SCULPT_FILTER_ORIENTATION_VIEW:
      mul_mat3_m4_v3(filter_cache->viewmat_inv, r_v);
      mul_mat3_m4_v3(filter_cache->obmat_inv, r_v);
      break;
  }
}

void SCULPT_filter_zero_disabled_axis_components(float r_v[3], struct FilterCache *filter_cache)
{
  SCULPT_filter_to_orientation_space(r_v, filter_cache);
  for (int axis = 0; axis < 3; axis++) {
    if (!filter_cache->enabled_force_axis[axis]) {
      r_v[axis] = 0.0f;
    }
  }
  SCULPT_filter_to_object_space(r_v, filter_cache);
}

static void filter_cache_init_task_cb(void *__restrict userdata,
                                      const int i,
                                      const TaskParallelTLS *__restrict UNUSED(tls))
{
  SculptThreadedTaskData *data = userdata;
  PBVHNode *node = data->nodes[i];

  SCULPT_undo_push_node(data->ob, node, data->filter_undo_type);
}

void SCULPT_filter_cache_init(bContext *C,
                              Object *ob,
                              Sculpt *sd,
                              const int undo_type,
                              const int mval[2],
                              float area_normal_radius)
{
  SculptSession *ss = ob->sculpt;
  PBVH *pbvh = ob->sculpt->pbvh;

  ss->filter_cache = MEM_callocN(sizeof(FilterCache), "filter cache");

  ss->filter_cache->random_seed = rand();

  if (undo_type == SCULPT_UNDO_COLOR) {
    BKE_pbvh_ensure_node_loops(ss->pbvh);
  }

  const float center[3] = {0.0f};
  SculptSearchSphereData search_data = {
      .original = true,
      .center = center,
      .radius_squared = FLT_MAX,
      .ignore_fully_ineffective = true,

  };
  BKE_pbvh_search_gather(pbvh,
                         SCULPT_search_sphere_cb,
                         &search_data,
                         &ss->filter_cache->nodes,
                         &ss->filter_cache->totnode);

  for (int i = 0; i < ss->filter_cache->totnode; i++) {
    BKE_pbvh_node_mark_normals_update(ss->filter_cache->nodes[i]);
  }

  /* mesh->runtime.subdiv_ccg is not available. Updating of the normals is done during drawing.
   * Filters can't use normals in multires. */
  if (BKE_pbvh_type(ss->pbvh) != PBVH_GRIDS) {
    BKE_pbvh_update_normals(ss->pbvh, NULL);
  }

  SculptThreadedTaskData data = {
      .sd = sd,
      .ob = ob,
      .nodes = ss->filter_cache->nodes,
      .filter_undo_type = undo_type,
  };

  TaskParallelSettings settings;
  BKE_pbvh_parallel_range_settings(&settings, true, ss->filter_cache->totnode);
  BLI_task_parallel_range(
      0, ss->filter_cache->totnode, &data, filter_cache_init_task_cb, &settings);

  /* Setup orientation matrices. */
  copy_m4_m4(ss->filter_cache->obmat, ob->obmat);
  invert_m4_m4(ss->filter_cache->obmat_inv, ob->obmat);

  Depsgraph *depsgraph = CTX_data_ensure_evaluated_depsgraph(C);
  ViewContext vc;
  ED_view3d_viewcontext_init(C, &vc, depsgraph);
  copy_m4_m4(ss->filter_cache->viewmat, vc.rv3d->viewmat);
  copy_m4_m4(ss->filter_cache->viewmat_inv, vc.rv3d->viewinv);

  Scene *scene = CTX_data_scene(C);
  UnifiedPaintSettings *ups = &scene->toolsettings->unified_paint_settings;

  float co[3];
  float mval_fl[2] = {(float)mval[0], (float)mval[1]};

  if (SCULPT_stroke_get_location(C, co, mval_fl, false)) {
    PBVHNode **nodes;
    int totnode;

    /* Get radius from brush. */
    Brush *brush = BKE_paint_brush(&sd->paint);
    float radius;

    if (brush) {
      if (BKE_brush_use_locked_size(scene, brush)) {
        radius = paint_calc_object_space_radius(
            &vc, co, (float)BKE_brush_size_get(scene, brush) * area_normal_radius);
      }
      else {
        radius = BKE_brush_unprojected_radius_get(scene, brush) * area_normal_radius;
      }
    }
    else {
      radius = paint_calc_object_space_radius(&vc, co, (float)ups->size * area_normal_radius);
    }

    SculptSearchSphereData search_data2 = {
        .original = true,
        .center = co,
        .radius_squared = radius * radius,
        .ignore_fully_ineffective = true,
    };

    BKE_pbvh_search_gather(pbvh, SCULPT_search_sphere_cb, &search_data2, &nodes, &totnode);

    if (SCULPT_pbvh_calc_area_normal(
            brush, ob, nodes, totnode, true, ss->filter_cache->initial_normal)) {
      copy_v3_v3(ss->last_normal, ss->filter_cache->initial_normal);
    }
    else {
      copy_v3_v3(ss->filter_cache->initial_normal, ss->last_normal);
    }

    MEM_SAFE_FREE(nodes);

    /* Update last stroke location */

    mul_m4_v3(ob->obmat, co);

    add_v3_v3(ups->average_stroke_accum, co);
    ups->average_stroke_counter++;
    ups->last_stroke_valid = true;
  }
  else {
    /* Use last normal. */
    copy_v3_v3(ss->filter_cache->initial_normal, ss->last_normal);
  }

  /* Update view normal */
  float projection_mat[4][4];
  float mat[3][3];
  float viewDir[3] = {0.0f, 0.0f, 1.0f};

  ED_view3d_ob_project_mat_get(vc.rv3d, ob, projection_mat);

  invert_m4_m4(ob->imat, ob->obmat);
  copy_m3_m4(mat, vc.rv3d->viewinv);
  mul_m3_v3(mat, viewDir);
  copy_m3_m4(mat, ob->imat);
  mul_m3_v3(mat, viewDir);
  normalize_v3_v3(ss->filter_cache->view_normal, viewDir);
}

static void mask_filter_delta_step_free(void *delta_step_free)
{
  MaskFilterDeltaStep *delta_step = (MaskFilterDeltaStep *)delta_step_free;
  MEM_SAFE_FREE(delta_step->delta);
  MEM_SAFE_FREE(delta_step->index);
  MEM_SAFE_FREE(delta_step);
}

void SCULPT_filter_cache_free(SculptSession *ss, Object *ob)
{
  if (ss->filter_cache->cloth_sim) {
    SCULPT_cloth_simulation_free(ss->filter_cache->cloth_sim);
  }
  if (ss->filter_cache->automasking) {
    SCULPT_automasking_cache_free(ss, ob, ss->filter_cache->automasking);
  }
  if (ss->filter_cache->mask_delta_step) {
    BLI_ghash_free(ss->filter_cache->mask_delta_step, NULL, mask_filter_delta_step_free);
  }
  MEM_SAFE_FREE(ss->filter_cache->mask_filter_ref);
  MEM_SAFE_FREE(ss->filter_cache->nodes);
  MEM_SAFE_FREE(ss->filter_cache->mask_update_it);
  MEM_SAFE_FREE(ss->filter_cache->prev_mask);
  MEM_SAFE_FREE(ss->filter_cache->normal_factor);
  MEM_SAFE_FREE(ss->filter_cache->prev_face_set);
  MEM_SAFE_FREE(ss->filter_cache->surface_smooth_laplacian_disp);
  MEM_SAFE_FREE(ss->filter_cache->sharpen_factor);
  MEM_SAFE_FREE(ss->filter_cache->detail_directions);
  MEM_SAFE_FREE(ss->filter_cache->limit_surface_co);
  MEM_SAFE_FREE(ss->filter_cache->pre_smoothed_color);
  MEM_SAFE_FREE(ss->filter_cache);
}

typedef enum eSculptMeshFilterType {
  MESH_FILTER_SMOOTH = 0,
  MESH_FILTER_SCALE = 1,
  MESH_FILTER_INFLATE = 2,
  MESH_FILTER_SPHERE = 3,
  MESH_FILTER_RANDOM = 4,
  MESH_FILTER_RELAX = 5,
  MESH_FILTER_RELAX_FACE_SETS = 6,
  MESH_FILTER_SURFACE_SMOOTH = 7,
  MESH_FILTER_SHARPEN = 8,
  MESH_FILTER_ENHANCE_DETAILS = 9,
  MESH_FILTER_ERASE_DISPLACEMENT = 10,
} eSculptMeshFilterType;

static EnumPropertyItem prop_mesh_filter_types[] = {
    {MESH_FILTER_SMOOTH, "SMOOTH", 0, "Smooth", "Smooth mesh"},
    {MESH_FILTER_SCALE, "SCALE", 0, "Scale", "Scale mesh"},
    {MESH_FILTER_INFLATE, "INFLATE", 0, "Inflate", "Inflate mesh"},
    {MESH_FILTER_SPHERE, "SPHERE", 0, "Sphere", "Morph into sphere"},
    {MESH_FILTER_RANDOM, "RANDOM", 0, "Random", "Randomize vertex positions"},
    {MESH_FILTER_RELAX, "RELAX", 0, "Relax", "Relax mesh"},
    {MESH_FILTER_RELAX_FACE_SETS,
     "RELAX_FACE_SETS",
     0,
     "Relax Face Sets",
     "Smooth the edges of all the Face Sets"},
    {MESH_FILTER_SURFACE_SMOOTH,
     "SURFACE_SMOOTH",
     0,
     "Surface Smooth",
     "Smooth the surface of the mesh, preserving the volume"},
    {MESH_FILTER_SHARPEN, "SHARPEN", 0, "Sharpen", "Sharpen the cavities of the mesh"},
    {MESH_FILTER_ENHANCE_DETAILS,
     "ENHANCE_DETAILS",
     0,
     "Enhance Details",
     "Enhance the high frequency surface detail"},
    {MESH_FILTER_ERASE_DISPLACEMENT,
     "ERASE_DISCPLACEMENT",
     0,
     "Erase Displacement",
     "Deletes the displacement of the Multires Modifier"},
    {0, NULL, 0, NULL, NULL},
};

typedef enum eMeshFilterDeformAxis {
  MESH_FILTER_DEFORM_X = 1 << 0,
  MESH_FILTER_DEFORM_Y = 1 << 1,
  MESH_FILTER_DEFORM_Z = 1 << 2,
} eMeshFilterDeformAxis;

static EnumPropertyItem prop_mesh_filter_deform_axis_items[] = {
    {MESH_FILTER_DEFORM_X, "X", 0, "X", "Deform in the X axis"},
    {MESH_FILTER_DEFORM_Y, "Y", 0, "Y", "Deform in the Y axis"},
    {MESH_FILTER_DEFORM_Z, "Z", 0, "Z", "Deform in the Z axis"},
    {0, NULL, 0, NULL, NULL},
};

static EnumPropertyItem prop_mesh_filter_orientation_items[] = {
    {SCULPT_FILTER_ORIENTATION_LOCAL,
     "LOCAL",
     0,
     "Local",
     "Use the local axis to limit the displacement"},
    {SCULPT_FILTER_ORIENTATION_WORLD,
     "WORLD",
     0,
     "World",
     "Use the global axis to limit the displacement"},
    {SCULPT_FILTER_ORIENTATION_VIEW,
     "VIEW",
     0,
     "View",
     "Use the view axis to limit the displacement"},
    {0, NULL, 0, NULL, NULL},
};

typedef enum eMeshFilterSphereCenterType {
  MESH_FILTER_SPHERE_CENTER_AVERAGE = 1 << 0,
  MESH_FILTER_SPHERE_CENTER_OBJECT = 1 << 1,
} eMeshFilterSphereCenterType;

static EnumPropertyItem prop_mesh_filter_sphere_center_items[] = {
    {MESH_FILTER_SPHERE_CENTER_AVERAGE,
     "AVERAGE",
     0,
     "Center of Mass",
     "Use the average position of all vertices as the sphere center"},
    {MESH_FILTER_SPHERE_CENTER_OBJECT,
     "OBJECT",
     0,
     "Object Origin",
     "Use the object origin as the sphere center"},
    {0, NULL, 0, NULL, NULL},
};

static bool sculpt_mesh_filter_needs_pmap(eSculptMeshFilterType filter_type)
{
  return ELEM(filter_type,
              MESH_FILTER_SMOOTH,
              MESH_FILTER_RELAX,
              MESH_FILTER_RELAX_FACE_SETS,
              MESH_FILTER_SURFACE_SMOOTH,
              MESH_FILTER_ENHANCE_DETAILS,
              MESH_FILTER_SHARPEN);
}

static void mesh_filter_task_cb(void *__restrict userdata,
                                const int i,
                                const TaskParallelTLS *__restrict UNUSED(tls))
{
  SculptThreadedTaskData *data = userdata;
  SculptSession *ss = data->ob->sculpt;
  PBVHNode *node = data->nodes[i];
  FilterCache *filter_cache = ss->filter_cache;

  const eSculptMeshFilterType filter_type = data->filter_type;

  SculptOrigVertData orig_data;
  SCULPT_orig_vert_data_init(&orig_data, data->ob, data->nodes[i], SCULPT_UNDO_COORDS);

  /* When using the relax face sets meshes filter,
   * each 3 iterations, do a whole mesh relax to smooth the contents of the Face Set. */
  /* This produces better results as the relax operation is no completely focused on the
   * boundaries. */
  const bool relax_face_sets = !(ss->filter_cache->iteration_count % 3 == 0);
<<<<<<< HEAD
  const bool weighted = ss->filter_cache->weighted_smooth;
  const bool preserve_fset_boundaries = ss->filter_cache->preserve_fset_boundaries;
  // const float hard_edge_fac = ss->filter_cache->hard_edge_fac;
  const bool hard_edge_mode = ss->filter_cache->hard_edge_mode;
  const float bound_smooth_radius = ss->filter_cache->bound_smooth_radius;
  const float bevel_smooth_fac = ss->filter_cache->bevel_smooth_fac;

  if (ELEM(filter_type,
           MESH_FILTER_SMOOTH,
           MESH_FILTER_SURFACE_SMOOTH,
           MESH_FILTER_SHARPEN,
           MESH_FILTER_RELAX,
           MESH_FILTER_RELAX_FACE_SETS)) {
    BKE_pbvh_check_tri_areas(ss->pbvh, node);
  }

  bool do_reproject = SCULPT_need_reproject(ss);

  PBVHVertexIter vd;
  BKE_pbvh_vertex_iter_begin (ss->pbvh, node, vd, PBVH_ITER_UNIQUE) {
    SCULPT_orig_vert_data_update(&orig_data, vd.vertex);
    float orig_co[3], oldco[3], oldno[3], val[3], avg[3], disp[3];
    float disp2[3], transform[3][3], final_pos[3];

=======
  AutomaskingNodeData automask_data;
  SCULPT_automasking_node_begin(data->ob, ss, ss->filter_cache->automasking, &automask_data, node);

  PBVHVertexIter vd;
  BKE_pbvh_vertex_iter_begin (ss->pbvh, node, vd, PBVH_ITER_UNIQUE) {
    SCULPT_orig_vert_data_update(&orig_data, &vd);
    SCULPT_automasking_node_update(ss, &automask_data, &vd);

    float orig_co[3], val[3], avg[3], disp[3], disp2[3], transform[3][3], final_pos[3];
>>>>>>> 46076e48
    float fade = vd.mask ? *vd.mask : 0.0f;
    fade = 1.0f - fade;
    fade *= data->filter_strength;
    fade *= SCULPT_automasking_factor_get(
        ss->filter_cache->automasking, ss, vd.vertex, &automask_data);

    if (fade == 0.0f && filter_type != MESH_FILTER_SURFACE_SMOOTH) {
      /* Surface Smooth can't skip the loop for this vertex as it needs to calculate its
       * laplacian_disp. This value is accessed from the vertex neighbors when deforming the
       * vertices, so it is needed for all vertices even if they are not going to be displaced.
       */
      continue;
    }

    copy_v3_v3(oldco, vd.co);
    SCULPT_vertex_normal_get(ss, vd.vertex, oldno);

    if (ELEM(filter_type, MESH_FILTER_RELAX, MESH_FILTER_RELAX_FACE_SETS)) {
      copy_v3_v3(orig_co, vd.co);
    }
    else {
      copy_v3_v3(orig_co, orig_data.co);
    }

    if (filter_type == MESH_FILTER_RELAX_FACE_SETS) {
      if (relax_face_sets == SCULPT_vertex_has_unique_face_set(ss, vd.vertex)) {
        continue;
      }
    }

    switch (filter_type) {
      case MESH_FILTER_SMOOTH: {
        fade = clamp_f(fade, -1.0f, 1.0f);
        float bsmooth = bound_smooth_radius > 0.0f ? 0.5f : 0.0f;
        float slide_fset = bound_smooth_radius > 0.0f ?
                               bsmooth :
                               1.0f - (float)hard_edge_mode;  // powf(1.0 - hard_edge_fac, 0.5f);

        SCULPT_neighbor_coords_average_interior(
            ss,
            avg,
            vd.vertex,
            &((SculptSmoothArgs){.projection = 0.0f,
                                 .slide_fset = slide_fset,  // 1.0f - hard_edge_fac,
                                 .bound_smooth = bsmooth,
                                 .preserve_fset_boundaries = preserve_fset_boundaries,
                                 .do_weighted_smooth = weighted,
                                 .bound_smooth_radius = bound_smooth_radius,
                                 .bevel_smooth_factor = bevel_smooth_fac,
                                 .bound_scl = bsmooth > 0.0f ? ss->attrs.smooth_bdist : NULL}));

        sub_v3_v3v3(val, avg, orig_co);
        madd_v3_v3v3fl(val, orig_co, val, fade);
        sub_v3_v3v3(disp, val, orig_co);
      } break;
      case MESH_FILTER_INFLATE:
        mul_v3_v3fl(disp, orig_data.no, fade);
        break;
      case MESH_FILTER_SCALE:
        unit_m3(transform);
        scale_m3_fl(transform, 1.0f + fade);
        copy_v3_v3(val, orig_co);
        mul_m3_v3(transform, val);
        sub_v3_v3v3(disp, val, orig_co);
        break;
      case MESH_FILTER_SPHERE: {
        float sphere_space_co[3];
        sub_v3_v3v3(sphere_space_co, orig_co, filter_cache->sphere_center);
        normalize_v3_v3(disp, sphere_space_co);
        if (fade > 0.0f) {
          mul_v3_v3fl(disp, disp, filter_cache->sphere_radius * fade);
        }
        else {
          mul_v3_v3fl(disp, disp, filter_cache->sphere_radius * -fade);
        }

        unit_m3(transform);
        if (fade > 0.0f) {
          scale_m3_fl(transform, 1.0f - fade);
        }
        else {
          scale_m3_fl(transform, 1.0f + fade);
        }
        copy_v3_v3(val, sphere_space_co);
        mul_m3_v3(transform, val);
        sub_v3_v3v3(disp2, val, sphere_space_co);
        mid_v3_v3v3(disp, disp, disp2);
      } break;
      case MESH_FILTER_RANDOM: {
        float normal[3];
        copy_v3_v3(normal, orig_data.no);
        /* Index is not unique for multires, so hash by vertex coordinates. */
        const uint *hash_co = (const uint *)orig_co;
        const uint hash = BLI_hash_int_2d(hash_co[0], hash_co[1]) ^
                          BLI_hash_int_2d(hash_co[2], ss->filter_cache->random_seed);
        mul_v3_fl(normal, hash * (1.0f / (float)0xFFFFFFFF) - 0.5f);
        mul_v3_v3fl(disp, normal, fade);
        break;
      }
      case MESH_FILTER_RELAX: {
        SCULPT_relax_vertex(ss, &vd, clamp_f(fade, 0.0f, 1.0f), SCULPT_BOUNDARY_DEFAULT, val);
        sub_v3_v3v3(disp, val, vd.co);
        break;
      }
      case MESH_FILTER_RELAX_FACE_SETS: {
        SCULPT_relax_vertex(ss,
                            &vd,
                            clamp_f(fade, 0.0f, 1.0f),
                            SCULPT_BOUNDARY_DEFAULT | SCULPT_BOUNDARY_FACE_SET,
                            val);
        sub_v3_v3v3(disp, val, vd.co);
        break;
      }
      case MESH_FILTER_SURFACE_SMOOTH: {
        SculptAttribute scl = {.data_for_bmesh = false,
                               .elem_size = sizeof(float) * 3,
                               .data = ss->filter_cache->surface_smooth_laplacian_disp,
                               .layer = NULL};

        SCULPT_surface_smooth_laplacian_step(ss,
                                             disp,
                                             vd.co,
                                             &scl,
                                             vd.vertex,
                                             orig_data.co,
                                             ss->filter_cache->surface_smooth_shape_preservation,
                                             0.0f,
                                             false,
                                             false);
        break;
      }
      case MESH_FILTER_SHARPEN: {
        const float smooth_ratio = ss->filter_cache->sharpen_smooth_ratio;

        /* This filter can't work at full strength as it needs multiple iterations to reach a
         * stable state. */
        fade = clamp_f(fade, 0.0f, 0.5f);
        float disp_sharpen[3] = {0.0f, 0.0f, 0.0f};

        SculptVertexNeighborIter ni;
        SCULPT_VERTEX_NEIGHBORS_ITER_BEGIN (ss, vd.vertex, ni) {
          float disp_n[3];
          sub_v3_v3v3(
              disp_n, SCULPT_vertex_co_get(ss, ni.vertex), SCULPT_vertex_co_get(ss, vd.vertex));
          mul_v3_fl(disp_n, ss->filter_cache->sharpen_factor[ni.index]);
          add_v3_v3(disp_sharpen, disp_n);
        }
        SCULPT_VERTEX_NEIGHBORS_ITER_END(ni);

        mul_v3_fl(disp_sharpen, 1.0f - ss->filter_cache->sharpen_factor[vd.index]);

        float disp_avg[3];
        float avg_co[3];
        SCULPT_neighbor_coords_average(ss, avg_co, vd.vertex, 0.0f, false, weighted);
        sub_v3_v3v3(disp_avg, avg_co, vd.co);
        mul_v3_v3fl(
            disp_avg, disp_avg, smooth_ratio * pow2f(ss->filter_cache->sharpen_factor[vd.index]));
        add_v3_v3v3(disp, disp_avg, disp_sharpen);

        /* Intensify details. */
        if (ss->filter_cache->sharpen_intensify_detail_strength > 0.0f) {
          float detail_strength[3];
          copy_v3_v3(detail_strength, ss->filter_cache->detail_directions[vd.index]);
          madd_v3_v3fl(disp,
                       detail_strength,
                       -ss->filter_cache->sharpen_intensify_detail_strength *
                           ss->filter_cache->sharpen_factor[vd.index]);
        }
        break;
      }

      case MESH_FILTER_ENHANCE_DETAILS: {
        mul_v3_v3fl(disp, ss->filter_cache->detail_directions[vd.index], -fabsf(fade));
      } break;
      case MESH_FILTER_ERASE_DISPLACEMENT: {
        fade = clamp_f(fade, -1.0f, 1.0f);
        sub_v3_v3v3(disp, ss->filter_cache->limit_surface_co[vd.index], orig_co);
        mul_v3_fl(disp, fade);
        break;
      }
    }

    SCULPT_filter_to_orientation_space(disp, ss->filter_cache);
    for (int it = 0; it < 3; it++) {
      if (!ss->filter_cache->enabled_axis[it]) {
        disp[it] = 0.0f;
      }
    }
    SCULPT_filter_to_object_space(disp, ss->filter_cache);

    if (ELEM(filter_type, MESH_FILTER_SURFACE_SMOOTH, MESH_FILTER_SHARPEN)) {
      madd_v3_v3v3fl(final_pos, vd.co, disp, clamp_f(fade, 0.0f, 1.0f));
    }
    else {
      add_v3_v3v3(final_pos, orig_co, disp);
    }
    copy_v3_v3(vd.co, final_pos);
    if (vd.mvert) {
      BKE_pbvh_vert_tag_update_normal(ss->pbvh, vd.vertex);
    }

    if (do_reproject && ELEM(filter_type,
                             MESH_FILTER_SMOOTH,
                             MESH_FILTER_SURFACE_SMOOTH,
                             MESH_FILTER_RELAX,
                             MESH_FILTER_RELAX_FACE_SETS,
                             MESH_FILTER_ENHANCE_DETAILS,
                             MESH_FILTER_SHARPEN)) {
      SCULPT_reproject_cdata(ss, vd.vertex, oldco, oldno);
    }
  }
  BKE_pbvh_vertex_iter_end;

  BKE_pbvh_vert_tag_update_normal_tri_area(node);
  BKE_pbvh_node_mark_update(node);
}

static void mesh_filter_enhance_details_init_directions(SculptSession *ss)
{
  const int totvert = SCULPT_vertex_count_get(ss);
  FilterCache *filter_cache = ss->filter_cache;

  bool weighted = false;

  filter_cache->detail_directions = MEM_malloc_arrayN(
      totvert, sizeof(float[3]), "detail directions");
  for (int i = 0; i < totvert; i++) {
    PBVHVertRef vertex = BKE_pbvh_index_to_vertex(ss->pbvh, i);

    float avg[3];
    SCULPT_neighbor_coords_average(ss, avg, vertex, 0.0f, false, weighted);
    sub_v3_v3v3(filter_cache->detail_directions[i], avg, SCULPT_vertex_co_get(ss, vertex));
  }
}

static void mesh_filter_sphere_center_calculate(
    SculptSession *ss, const eMeshFilterSphereCenterType sphere_center_mode)
{
  FilterCache *filter_cache = ss->filter_cache;
  switch (sphere_center_mode) {
    case MESH_FILTER_SPHERE_CENTER_AVERAGE: {
      const int totvert = SCULPT_vertex_count_get(ss);
      float center_accum[3] = {0.0f};
      for (int i = 0; i < totvert; i++) {
        PBVHVertRef vertex = BKE_pbvh_index_to_vertex(ss->pbvh, i);

        add_v3_v3(center_accum, SCULPT_vertex_co_get(ss, vertex));
      }
      mul_v3_v3fl(filter_cache->sphere_center, center_accum, 1.0f / totvert);
    } break;
    case MESH_FILTER_SPHERE_CENTER_OBJECT:
      zero_v3(filter_cache->sphere_center);
      break;
  }
}

static void mesh_filter_sphere_radius_calculate(SculptSession *ss)
{
  const int totvert = SCULPT_vertex_count_get(ss);
  FilterCache *filter_cache = ss->filter_cache;
  float accum = 0.0f;
  for (int i = 0; i < totvert; i++) {
    PBVHVertRef vertex = BKE_pbvh_index_to_vertex(ss->pbvh, i);

    accum += len_v3v3(filter_cache->sphere_center, SCULPT_vertex_co_get(ss, vertex));
  }
  filter_cache->sphere_radius = accum / totvert;
}

static void mesh_filter_surface_smooth_init(SculptSession *ss,
                                            const float shape_preservation,
                                            const float current_vertex_displacement)
{
  const int totvert = SCULPT_vertex_count_get(ss);
  FilterCache *filter_cache = ss->filter_cache;

  filter_cache->surface_smooth_laplacian_disp = MEM_malloc_arrayN(
      totvert, sizeof(float[3]), "surface smooth displacement");
  filter_cache->surface_smooth_shape_preservation = shape_preservation;
  filter_cache->surface_smooth_current_vertex = current_vertex_displacement;
}

static void mesh_filter_init_limit_surface_co(SculptSession *ss)
{
  const int totvert = SCULPT_vertex_count_get(ss);
  FilterCache *filter_cache = ss->filter_cache;

  filter_cache->limit_surface_co = MEM_malloc_arrayN(
      totvert, sizeof(float[3]), "limit surface co");
  for (int i = 0; i < totvert; i++) {
    PBVHVertRef vertex = BKE_pbvh_index_to_vertex(ss->pbvh, i);

    SCULPT_vertex_limit_surface_get(ss, vertex, filter_cache->limit_surface_co[i]);
  }
}

static void mesh_filter_sharpen_init(SculptSession *ss,
                                     const float smooth_ratio,
                                     const float intensify_detail_strength,
                                     const int curvature_smooth_iterations)
{
  const int totvert = SCULPT_vertex_count_get(ss);
  FilterCache *filter_cache = ss->filter_cache;

  filter_cache->sharpen_smooth_ratio = smooth_ratio;
  filter_cache->sharpen_intensify_detail_strength = intensify_detail_strength;
  filter_cache->sharpen_curvature_smooth_iterations = curvature_smooth_iterations;
  filter_cache->sharpen_factor = MEM_malloc_arrayN(totvert, sizeof(float), "sharpen factor");
  filter_cache->detail_directions = MEM_malloc_arrayN(
      totvert, sizeof(float[3]), "sharpen detail direction");

  const bool weighted = false;

  for (int i = 0; i < totvert; i++) {
    float avg[3];
    PBVHVertRef vertex = BKE_pbvh_index_to_vertex(ss->pbvh, i);

    SCULPT_neighbor_coords_average(ss, avg, vertex, 0.0f, false, weighted);
    sub_v3_v3v3(filter_cache->detail_directions[i], avg, SCULPT_vertex_co_get(ss, vertex));
    filter_cache->sharpen_factor[i] = len_v3(filter_cache->detail_directions[i]);
  }

  float max_factor = 0.0f;
  for (int i = 0; i < totvert; i++) {
    if (filter_cache->sharpen_factor[i] > max_factor) {
      max_factor = filter_cache->sharpen_factor[i];
    }
  }

  max_factor = 1.0f / max_factor;
  for (int i = 0; i < totvert; i++) {
    filter_cache->sharpen_factor[i] *= max_factor;
    filter_cache->sharpen_factor[i] = 1.0f - pow2f(1.0f - filter_cache->sharpen_factor[i]);
  }

  /* Smooth the calculated factors and directions to remove high frequency detail. */
  for (int smooth_iterations = 0;
       smooth_iterations < filter_cache->sharpen_curvature_smooth_iterations;
       smooth_iterations++) {
    for (int i = 0; i < totvert; i++) {
      PBVHVertRef vertex = BKE_pbvh_index_to_vertex(ss->pbvh, i);

      float direction_avg[3] = {0.0f, 0.0f, 0.0f};
      float sharpen_avg = 0;
      int total = 0;

      SculptVertexNeighborIter ni;
      SCULPT_VERTEX_NEIGHBORS_ITER_BEGIN (ss, vertex, ni) {
        add_v3_v3(direction_avg, filter_cache->detail_directions[ni.index]);
        sharpen_avg += filter_cache->sharpen_factor[ni.index];
        total++;
      }
      SCULPT_VERTEX_NEIGHBORS_ITER_END(ni);

      if (total > 0) {
        mul_v3_v3fl(filter_cache->detail_directions[i], direction_avg, 1.0f / total);
        filter_cache->sharpen_factor[i] = sharpen_avg / total;
      }
    }
  }
}

static void mesh_filter_surface_smooth_displace_task_cb(
    void *__restrict userdata, const int i, const TaskParallelTLS *__restrict UNUSED(tls))
{
  SculptThreadedTaskData *data = userdata;
  SculptSession *ss = data->ob->sculpt;
  PBVHNode *node = data->nodes[i];
  PBVHVertexIter vd;

  AutomaskingNodeData automask_data;
  SCULPT_automasking_node_begin(
      data->ob, ss, ss->filter_cache->automasking, &automask_data, data->nodes[i]);

  BKE_pbvh_vertex_iter_begin (ss->pbvh, node, vd, PBVH_ITER_UNIQUE) {
    SCULPT_automasking_node_update(ss, &automask_data, &vd);

    float fade = vd.mask ? *vd.mask : 0.0f;
    fade = 1.0f - fade;
    fade *= data->filter_strength;
    fade *= SCULPT_automasking_factor_get(
        ss->filter_cache->automasking, ss, vd.vertex, &automask_data);
    if (fade == 0.0f) {
      continue;
    }

    SculptAttribute scl = {.data_for_bmesh = false,
                           .elem_size = sizeof(float) * 3,
                           .data = ss->filter_cache->surface_smooth_laplacian_disp,
                           .layer = NULL};

    SCULPT_surface_smooth_displace_step(ss,
                                        vd.co,
                                        &scl,
                                        vd.vertex,
                                        ss->filter_cache->surface_smooth_current_vertex,
                                        clamp_f(fade, 0.0f, 1.0f));
  }
  BKE_pbvh_vertex_iter_end;
}

static int sculpt_mesh_filter_modal(bContext *C, wmOperator *op, const wmEvent *event)
{
  Object *ob = CTX_data_active_object(C);
  Depsgraph *depsgraph = CTX_data_depsgraph_pointer(C);
  SculptSession *ss = ob->sculpt;
  Sculpt *sd = CTX_data_tool_settings(C)->sculpt;
  eSculptMeshFilterType filter_type = RNA_enum_get(op->ptr, "type");
  float filter_strength = RNA_float_get(op->ptr, "strength");

  if (event->type == LEFTMOUSE && event->val == KM_RELEASE) {
    SCULPT_filter_cache_free(ss, ob);
    SCULPT_undo_push_end(ob);
    SCULPT_flush_update_done(C, ob, SCULPT_UPDATE_COORDS);
    return OPERATOR_FINISHED;
  }

  if (event->type != MOUSEMOVE) {
    return OPERATOR_RUNNING_MODAL;
  }

  const float len = event->prev_press_xy[0] - event->xy[0];
  filter_strength = filter_strength * -len * 0.001f * UI_DPI_FAC;

  SCULPT_stroke_id_next(ob);
  SCULPT_vertex_random_access_ensure(ss);

  bool needs_pmap = sculpt_mesh_filter_needs_pmap(filter_type);
  BKE_sculpt_update_object_for_edit(depsgraph, ob, needs_pmap, false, false);

  if (ELEM(filter_type, MESH_FILTER_SMOOTH) && ss->filter_cache->weighted_smooth) {
    BKE_pbvh_update_all_tri_areas(ss->pbvh);
  }

  SculptThreadedTaskData data = {
      .sd = sd,
      .ob = ob,
      .nodes = ss->filter_cache->nodes,
      .filter_type = filter_type,
      .filter_strength = filter_strength,
  };

  TaskParallelSettings settings;
  BKE_pbvh_parallel_range_settings(&settings, true, ss->filter_cache->totnode);
  BLI_task_parallel_range(0, ss->filter_cache->totnode, &data, mesh_filter_task_cb, &settings);

  if (filter_type == MESH_FILTER_SURFACE_SMOOTH) {
    BLI_task_parallel_range(0,
                            ss->filter_cache->totnode,
                            &data,
                            mesh_filter_surface_smooth_displace_task_cb,
                            &settings);
  }

  ss->filter_cache->iteration_count++;

  if (ss->deform_modifiers_active || ss->shapekey_active) {
    SCULPT_flush_stroke_deform(sd, ob, true);
  }

  /* The relax mesh filter needs the updated normals of the modified mesh after each iteration. */
  if (ELEM(MESH_FILTER_RELAX, MESH_FILTER_RELAX_FACE_SETS)) {
    BKE_pbvh_update_normals(ss->pbvh, ss->subdiv_ccg);
  }

  SCULPT_flush_update_step(C, SCULPT_UPDATE_COORDS);

  return OPERATOR_RUNNING_MODAL;
}

static int sculpt_mesh_filter_invoke(bContext *C, wmOperator *op, const wmEvent *event)
{
  Object *ob = CTX_data_active_object(C);
  Depsgraph *depsgraph = CTX_data_depsgraph_pointer(C);
  Sculpt *sd = CTX_data_tool_settings(C)->sculpt;
  SculptSession *ss = ob->sculpt;

  const eMeshFilterDeformAxis deform_axis = RNA_enum_get(op->ptr, "deform_axis");
  const eSculptMeshFilterType filter_type = RNA_enum_get(op->ptr, "type");
  const bool use_automasking = SCULPT_is_automasking_enabled(sd, ss, NULL);
  const bool needs_topology_info = sculpt_mesh_filter_needs_pmap(filter_type) || use_automasking;

  if (deform_axis == 0) {
    /* All axis are disabled, so the filter is not going to produce any deformation. */
    return OPERATOR_CANCELLED;
  }

  // flag original data to update
  ss->stroke_id++;

  if (use_automasking) {
    /* Increment stroke id for automasking system. */
    SCULPT_stroke_id_next(ob);

    /* Update the active face set manually as the paint cursor is not enabled when using the Mesh
     * Filter Tool. */
    float mval_fl[2] = {UNPACK2(event->mval)};
    SculptCursorGeometryInfo sgi;
    SCULPT_cursor_geometry_info_update(C, &sgi, mval_fl, false, false);
  }

  SCULPT_vertex_random_access_ensure(ss);
  BKE_sculpt_update_object_for_edit(depsgraph, ob, needs_topology_info, false, false);
  if (needs_topology_info) {
    SCULPT_boundary_info_ensure(ob);
  }

  SCULPT_undo_push_begin(ob, op);

  SCULPT_filter_cache_init(
      C, ob, sd, SCULPT_UNDO_COORDS, event->mval, RNA_float_get(op->ptr, "area_normal_radius"));

  FilterCache *filter_cache = ss->filter_cache;
  filter_cache->active_face_set = SCULPT_FACE_SET_NONE;
  filter_cache->automasking = SCULPT_automasking_cache_init(sd, NULL, ob);

  switch (filter_type) {
    case MESH_FILTER_SURFACE_SMOOTH: {
      const float shape_preservation = RNA_float_get(op->ptr, "surface_smooth_shape_preservation");
      const float current_vertex_displacement = RNA_float_get(op->ptr,
                                                              "surface_smooth_current_vertex");
      mesh_filter_surface_smooth_init(ss, shape_preservation, current_vertex_displacement);
      break;
    }
    case MESH_FILTER_SHARPEN: {
      const float smooth_ratio = RNA_float_get(op->ptr, "sharpen_smooth_ratio");
      const float intensify_detail_strength = RNA_float_get(op->ptr,
                                                            "sharpen_intensify_detail_strength");
      const int curvature_smooth_iterations = RNA_int_get(op->ptr,
                                                          "sharpen_curvature_smooth_iterations");
      mesh_filter_sharpen_init(
          ss, smooth_ratio, intensify_detail_strength, curvature_smooth_iterations);
      break;
    }
    case MESH_FILTER_ENHANCE_DETAILS: {
      mesh_filter_enhance_details_init_directions(ss);
      break;
    }
    case MESH_FILTER_SPHERE: {
      const eMeshFilterSphereCenterType sphere_center_mode = RNA_enum_get(op->ptr,
                                                                          "sphere_center");
      mesh_filter_sphere_center_calculate(ss, sphere_center_mode);
      mesh_filter_sphere_radius_calculate(ss);
      break;
    }
    case MESH_FILTER_ERASE_DISPLACEMENT: {
      mesh_filter_init_limit_surface_co(ss);
      break;
    }
    default:
      break;
  }

  ss->filter_cache->enabled_axis[0] = deform_axis & MESH_FILTER_DEFORM_X;
  ss->filter_cache->enabled_axis[1] = deform_axis & MESH_FILTER_DEFORM_Y;
  ss->filter_cache->enabled_axis[2] = deform_axis & MESH_FILTER_DEFORM_Z;

  SculptFilterOrientation orientation = RNA_enum_get(op->ptr, "orientation");
  ss->filter_cache->orientation = orientation;

  ss->filter_cache->weighted_smooth = RNA_boolean_get(op->ptr, "weighted");
  ss->filter_cache->preserve_fset_boundaries = RNA_boolean_get(op->ptr,
                                                               "preserve_fset_boundaries");
  // ss->filter_cache->hard_edge_fac = RNA_float_get(op->ptr, "hard_edge_fac");
  ss->filter_cache->hard_edge_mode = RNA_boolean_get(op->ptr, "hard_edge_mode");
  ss->filter_cache->bound_smooth_radius = RNA_float_get(op->ptr, "bound_smooth_radius");
  ss->filter_cache->bevel_smooth_fac = RNA_float_get(op->ptr, "bevel_smooth_fac");

  if (filter_type == MESH_FILTER_SMOOTH && ss->filter_cache->bound_smooth_radius != 0.0f) {
    SCULPT_bound_smooth_ensure(ss, ob);
  }

  WM_event_add_modal_handler(C, op);
  return OPERATOR_RUNNING_MODAL;
}

void SCULPT_mesh_filter_properties(struct wmOperatorType *ot)
{
  RNA_def_float(
      ot->srna,
      "area_normal_radius",
      0.25,
      0.001,
      5.0,
      "Normal Radius",
      "Radius used for calculating area normal on initial click,\nin percentage of brush radius.",
      0.01,
      1.0);
  RNA_def_float(
      ot->srna, "strength", 1.0f, -10.0f, 10.0f, "Strength", "Filter strength", -10.0f, 10.0f);
}

void SCULPT_OT_mesh_filter(struct wmOperatorType *ot)
{
  /* Identifiers. */
  ot->name = "Filter Mesh";
  ot->idname = "SCULPT_OT_mesh_filter";
  ot->description = "Applies a filter to modify the current mesh";

  /* API callbacks. */
  ot->invoke = sculpt_mesh_filter_invoke;
  ot->modal = sculpt_mesh_filter_modal;
  ot->poll = SCULPT_mode_poll;

  ot->flag = OPTYPE_REGISTER | OPTYPE_UNDO;

  /* RNA. */
  SCULPT_mesh_filter_properties(ot);

  RNA_def_enum(ot->srna,
               "type",
               prop_mesh_filter_types,
               MESH_FILTER_INFLATE,
               "Filter Type",
               "Operation that is going to be applied to the mesh");
  RNA_def_enum_flag(ot->srna,
                    "deform_axis",
                    prop_mesh_filter_deform_axis_items,
                    MESH_FILTER_DEFORM_X | MESH_FILTER_DEFORM_Y | MESH_FILTER_DEFORM_Z,
                    "Deform Axis",
                    "Apply the deformation in the selected axis");
  RNA_def_enum(ot->srna,
               "orientation",
               prop_mesh_filter_orientation_items,
               SCULPT_FILTER_ORIENTATION_LOCAL,
               "Orientation",
               "Orientation of the axis to limit the filter displacement");

  /* Surface Smooth Mesh Filter properties. */
  RNA_def_float(ot->srna,
                "surface_smooth_shape_preservation",
                0.5f,
                0.0f,
                1.0f,
                "Shape Preservation",
                "How much of the original shape is preserved when smoothing",
                0.0f,
                1.0f);
  RNA_def_float(ot->srna,
                "surface_smooth_current_vertex",
                0.5f,
                0.0f,
                1.0f,
                "Per Vertex Displacement",
                "How much the position of each individual vertex influences the final result",
                0.0f,
                1.0f);
  RNA_def_float(ot->srna,
                "sharpen_smooth_ratio",
                0.35f,
                0.0f,
                1.0f,
                "Smooth Ratio",
                "How much smoothing is applied to polished surfaces",
                0.0f,
                1.0f);

  RNA_def_float(ot->srna,
                "sharpen_intensify_detail_strength",
                0.0f,
                0.0f,
                10.0f,
                "Intensify Details",
                "How much creases and valleys are intensified",
                0.0f,
                1.0f);

  RNA_def_int(ot->srna,
              "sharpen_curvature_smooth_iterations",
              0,
              0,
              10,
              "Curvature Smooth Iterations",
              "How much smooth the resulting shape is, ignoring high frequency details",
              0,
              10);

  RNA_def_enum(ot->srna,
               "sphere_center",
               prop_mesh_filter_sphere_center_items,
               MESH_FILTER_SPHERE_CENTER_AVERAGE,
               "Sphere Center",
               "Position of the center of the sphere created by the filter");

  RNA_def_boolean(ot->srna, "weighted", true, "Weighted", "Weight smoothing by face areas");
  RNA_def_boolean(ot->srna,
                  "preserve_fset_boundaries",
                  true,
                  "Preserve Face Sets",
                  "Preserve face set boundaries");
  // RNA_def_float(ot->srna, "hard_edge_fac", 0.0f, 0.0f, 1.0f, "Hard Edge Factor", "",
  // 0.0f, 1.0f);
  RNA_def_boolean(ot->srna,
                  "hard_edge_mode",
                  false,
                  "Hard Edge Mode",
                  "Treat face set boundaries as hard edges");

  RNA_def_float(ot->srna,
                "bound_smooth_radius",
                0.0,
                0.0,
                1000.0f,
                "Bevel Radius",
                "Radius to bevel hard edges, 0 disables",
                0.0f,
                5.0f);
  RNA_def_float(
      ot->srna, "bevel_smooth_fac", 0.0f, 0.0f, 1.0f, "Bevel Smoothness", "", 0.0f, 1.0f);
}<|MERGE_RESOLUTION|>--- conflicted
+++ resolved
@@ -180,12 +180,12 @@
     float radius;
 
     if (brush) {
-      if (BKE_brush_use_locked_size(scene, brush)) {
+      if (BKE_brush_use_locked_size(scene, brush, true)) {
         radius = paint_calc_object_space_radius(
-            &vc, co, (float)BKE_brush_size_get(scene, brush) * area_normal_radius);
+            &vc, co, (float)BKE_brush_size_get(scene, brush, true) * area_normal_radius);
       }
       else {
-        radius = BKE_brush_unprojected_radius_get(scene, brush) * area_normal_radius;
+        radius = BKE_brush_unprojected_radius_get(scene, brush, true) * area_normal_radius;
       }
     }
     else {
@@ -398,7 +398,6 @@
   /* This produces better results as the relax operation is no completely focused on the
    * boundaries. */
   const bool relax_face_sets = !(ss->filter_cache->iteration_count % 3 == 0);
-<<<<<<< HEAD
   const bool weighted = ss->filter_cache->weighted_smooth;
   const bool preserve_fset_boundaries = ss->filter_cache->preserve_fset_boundaries;
   // const float hard_edge_fac = ss->filter_cache->hard_edge_fac;
@@ -417,23 +416,16 @@
 
   bool do_reproject = SCULPT_need_reproject(ss);
 
+  AutomaskingNodeData automask_data;
+  SCULPT_automasking_node_begin(data->ob, ss, ss->filter_cache->automasking, &automask_data, node);
+
   PBVHVertexIter vd;
   BKE_pbvh_vertex_iter_begin (ss->pbvh, node, vd, PBVH_ITER_UNIQUE) {
     SCULPT_orig_vert_data_update(&orig_data, vd.vertex);
+    SCULPT_automasking_node_update(ss, &automask_data, &vd);
     float orig_co[3], oldco[3], oldno[3], val[3], avg[3], disp[3];
     float disp2[3], transform[3][3], final_pos[3];
 
-=======
-  AutomaskingNodeData automask_data;
-  SCULPT_automasking_node_begin(data->ob, ss, ss->filter_cache->automasking, &automask_data, node);
-
-  PBVHVertexIter vd;
-  BKE_pbvh_vertex_iter_begin (ss->pbvh, node, vd, PBVH_ITER_UNIQUE) {
-    SCULPT_orig_vert_data_update(&orig_data, &vd);
-    SCULPT_automasking_node_update(ss, &automask_data, &vd);
-
-    float orig_co[3], val[3], avg[3], disp[3], disp2[3], transform[3][3], final_pos[3];
->>>>>>> 46076e48
     float fade = vd.mask ? *vd.mask : 0.0f;
     fade = 1.0f - fade;
     fade *= data->filter_strength;
