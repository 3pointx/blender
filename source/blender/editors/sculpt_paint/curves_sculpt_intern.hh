--- conflicted
+++ resolved
@@ -128,17 +128,11 @@
                              const float3 &brush_position,
                              const float old_radius);
 
-<<<<<<< HEAD
-void report_missing_surface(ReportList *reports);
-void report_missing_uv_map_on_original_surface(ReportList *reports);
-void report_missing_uv_map_on_evaluated_surface(ReportList *reports);
-=======
 void report_empty_original_surface(ReportList *reports);
 void report_empty_evaluated_surface(ReportList *reports);
 void report_missing_surface(ReportList *reports);
 void report_missing_uv_map_on_original_surface(ReportList *reports);
 void report_missing_uv_map_on_evaluated_surface(ReportList *reports);
 void report_invalid_uv_map(ReportList *reports);
->>>>>>> ac68dd8a
 
 }  // namespace blender::ed::sculpt_paint