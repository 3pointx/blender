--- conflicted
+++ resolved
@@ -186,12 +186,8 @@
 
       /* Apply the vertex mask to the displacement. */
       const float mask = vd.mask ? 1.0f - *vd.mask : 1.0f;
-<<<<<<< HEAD
       const float automask = SCULPT_automasking_factor_get(
-          ss->cache->automasking, ss, vd.index, &automask_data);
-=======
-      const float automask = SCULPT_automasking_factor_get(ss->cache->automasking, ss, vd.vertex);
->>>>>>> af6f0f17
+          ss->cache->automasking, ss, vd.vertex, &automask_data);
       mul_v3_fl(disp, mask * automask);
 
       /* Accumulate the displacement. */
