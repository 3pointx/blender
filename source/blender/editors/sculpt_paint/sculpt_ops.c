--- conflicted
+++ resolved
@@ -97,6 +97,7 @@
 #include "paint_intern.h"
 #include "sculpt_intern.h"
 
+#include "RNA_prototypes.h"
 #include "RNA_access.h"
 #include "RNA_define.h"
 #include "RNA_path.h"
@@ -1256,7 +1257,6 @@
                 1.0f);
 }
 
-<<<<<<< HEAD
 static int sculpt_reset_brushes_exec(bContext *C, wmOperator *op)
 {
   Main *bmain = CTX_data_main(C);
@@ -1620,17 +1620,6 @@
   return OPERATOR_FINISHED;
 }
 
-void SCULPT_OT_regularize_rake_directions(wmOperatorType *ot)
-{
-  ot->name = "Regularize Rake Directions";
-  ot->idname = "SCULPT_OT_regularize_rake_directions";
-  ot->description = "Development operator";
-
-  /* API callbacks. */
-  ot->poll = SCULPT_mode_poll;
-  ot->exec = sculpt_regularize_rake_exec;
-  ot->flag = OPTYPE_REGISTER | OPTYPE_UNDO;
-=======
 typedef enum {
   AUTOMASK_BAKE_MIX,
   AUTOMASK_BAKE_MULTIPLY,
@@ -1778,7 +1767,7 @@
   BLI_task_parallel_range(0, totnode, &tdata, sculpt_bake_cavity_exec_task_cb, &settings);
 
   MEM_SAFE_FREE(nodes);
-  SCULPT_automasking_cache_free(tdata.automasking);
+  SCULPT_automasking_cache_free(ss, ob, tdata.automasking);
 
   BKE_pbvh_update_vertex_data(ss->pbvh, PBVH_UpdateMask);
   SCULPT_undo_push_end(ob);
@@ -1790,6 +1779,18 @@
    * the interactivity of the tool. */
 
   return OPERATOR_FINISHED;
+}
+
+void SCULPT_OT_regularize_rake_directions(wmOperatorType *ot)
+{
+  ot->name = "Regularize Rake Directions";
+  ot->idname = "SCULPT_OT_regularize_rake_directions";
+  ot->description = "Development operator";
+
+  /* API callbacks. */
+  ot->poll = SCULPT_mode_poll;
+  ot->exec = sculpt_regularize_rake_exec;
+  ot->flag = OPTYPE_REGISTER | OPTYPE_UNDO;
 }
 
 static void cavity_bake_ui(bContext *C, wmOperator *op)
@@ -1896,7 +1897,6 @@
   RNA_def_boolean(ot->srna, "use_curve", false, "Use Curve", "");
 
   RNA_def_boolean(ot->srna, "invert", false, "Cavity (Inverted)", "");
->>>>>>> 46076e48
 }
 
 void ED_operatortypes_sculpt(void)
@@ -1942,9 +1942,6 @@
   WM_operatortype_append(SCULPT_OT_spatial_sort_mesh);
 
   WM_operatortype_append(SCULPT_OT_expand);
-<<<<<<< HEAD
+  WM_operatortype_append(SCULPT_OT_mask_from_cavity);
   WM_operatortype_append(SCULPT_OT_regularize_rake_directions);
-=======
-  WM_operatortype_append(SCULPT_OT_mask_from_cavity);
->>>>>>> 46076e48
 }