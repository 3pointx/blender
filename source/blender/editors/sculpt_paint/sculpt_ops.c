/* SPDX-License-Identifier: GPL-2.0-or-later
 * Copyright 2006 by Nicholas Bishop. All rights reserved. */

/** \file
 * \ingroup edsculpt
 * Implements the Sculpt Mode tools.
 */

#include "MEM_guardedalloc.h"

#include "BLI_array.h"
#include "BLI_blenlib.h"
#include "BLI_dial_2d.h"
#include "BLI_ghash.h"
#include "BLI_gsqueue.h"
#include "BLI_hash.h"
#include "BLI_link_utils.h"
#include "BLI_linklist.h"
#include "BLI_linklist_stack.h"
#include "BLI_listbase.h"
#include "BLI_math.h"
#include "BLI_math_color_blend.h"
#include "BLI_memarena.h"
#include "BLI_rand.h"
#include "BLI_task.h"
#include "BLI_utildefines.h"
#include "atomic_ops.h"

#include "BLT_translation.h"

#include "PIL_time.h"

#include "DNA_brush_types.h"
#include "DNA_customdata_types.h"
#include "DNA_listBase.h"
#include "DNA_mesh_types.h"
#include "DNA_meshdata_types.h"
#include "DNA_node_types.h"
#include "DNA_object_types.h"
#include "DNA_scene_types.h"

#include "BKE_attribute.h"
#include "BKE_brush.h"
#include "BKE_bvhutils.h"
#include "BKE_ccg.h"
#include "BKE_colortools.h"
#include "BKE_context.h"
#include "BKE_image.h"
#include "BKE_kelvinlet.h"
#include "BKE_key.h"
#include "BKE_lib_id.h"
#include "BKE_main.h"
#include "BKE_mesh.h"
#include "BKE_mesh_fair.h"
#include "BKE_mesh_mapping.h"
#include "BKE_mesh_mirror.h"
#include "BKE_modifier.h"
#include "BKE_multires.h"
#include "BKE_node.h"
#include "BKE_object.h"
#include "BKE_paint.h"
#include "BKE_particle.h"
#include "BKE_pbvh.h"
#include "BKE_pointcache.h"
#include "BKE_report.h"
#include "BKE_scene.h"
#include "BKE_screen.h"
#include "BKE_subdiv_ccg.h"
#include "BKE_subsurf.h"

#include "DEG_depsgraph.h"
#include "DEG_depsgraph_query.h"

#include "IMB_colormanagement.h"

#include "GPU_batch.h"
#include "GPU_batch_presets.h"
#include "GPU_immediate.h"
#include "GPU_immediate_util.h"
#include "GPU_matrix.h"
#include "GPU_state.h"

#include "WM_api.h"
#include "WM_message.h"
#include "WM_toolsystem.h"
#include "WM_types.h"

#include "ED_image.h"
#include "ED_object.h"
#include "ED_screen.h"
#include "ED_sculpt.h"
#include "ED_space_api.h"
#include "ED_transform_snap_object_context.h"
#include "ED_view3d.h"
#include "paint_intern.h"
#include "sculpt_intern.h"

#include "RNA_access.h"
#include "RNA_define.h"

#include "UI_interface.h"
#include "UI_resources.h"

#include "bmesh.h"
#include "bmesh_log.h"
#include "bmesh_tools.h"

#include <math.h>
#include <stdlib.h>
#include <string.h>

/* Reset the copy of the mesh that is being sculpted on (currently just for the layer brush). */

static int sculpt_set_persistent_base_exec(bContext *C, wmOperator *UNUSED(op))
{
  Depsgraph *depsgraph = CTX_data_depsgraph_pointer(C);
  Object *ob = CTX_data_active_object(C);
  SculptSession *ss = ob->sculpt;

  if (!ss) {
    return OPERATOR_FINISHED;
  }
  SCULPT_vertex_random_access_ensure(ss);
  BKE_sculpt_update_object_for_edit(depsgraph, ob, false, false, false);

  SculptCustomLayer *scl_co, *scl_no, *scl_disp;

  SCULPT_ensure_persistent_layers(ss, ob);

  scl_co = ss->custom_layers[SCULPT_SCL_PERS_CO];
  scl_no = ss->custom_layers[SCULPT_SCL_PERS_NO];
  scl_disp = ss->custom_layers[SCULPT_SCL_PERS_DISP];

  const int totvert = SCULPT_vertex_count_get(ss);

  for (int i = 0; i < totvert; i++) {
    SculptVertRef vertex = BKE_pbvh_table_index_to_vertex(ss->pbvh, i);

    float *co = SCULPT_attr_vertex_data(vertex, scl_co);
    float *no = SCULPT_attr_vertex_data(vertex, scl_no);
    float *disp = SCULPT_attr_vertex_data(vertex, scl_disp);

    copy_v3_v3(co, SCULPT_vertex_co_get(ss, vertex));
    SCULPT_vertex_normal_get(ss, vertex, no);
    *disp = 0.0f;
  }

  return OPERATOR_FINISHED;
}

static void SCULPT_OT_set_persistent_base(wmOperatorType *ot)
{
  /* Identifiers. */
  ot->name = "Set Persistent Base";
  ot->idname = "SCULPT_OT_set_persistent_base";
  ot->description = "Reset the copy of the mesh that is being sculpted on";

  /* API callbacks. */
  ot->exec = sculpt_set_persistent_base_exec;
  ot->poll = SCULPT_mode_poll;

  ot->flag = OPTYPE_REGISTER | OPTYPE_UNDO;
}

/************************* SCULPT_OT_optimize *************************/

static int sculpt_optimize_exec(bContext *C, wmOperator *UNUSED(op))
{
  Object *ob = CTX_data_active_object(C);

  SCULPT_pbvh_clear(ob, false);
  WM_event_add_notifier(C, NC_OBJECT | ND_DRAW, ob);

  return OPERATOR_FINISHED;
}

/* The BVH gets less optimal more quickly with dynamic topology than
 * regular sculpting. There is no doubt more clever stuff we can do to
 * optimize it on the fly, but for now this gives the user a nicer way
 * to recalculate it than toggling modes. */
static void SCULPT_OT_optimize(wmOperatorType *ot)
{
  /* Identifiers. */
  ot->name = "Rebuild BVH";
  ot->idname = "SCULPT_OT_optimize";
  ot->description = "Recalculate the sculpt BVH to improve performance";

  /* API callbacks. */
  ot->exec = sculpt_optimize_exec;
  ot->poll = SCULPT_mode_poll;

  ot->flag = OPTYPE_REGISTER | OPTYPE_UNDO;
}

/********************* Dynamic topology symmetrize ********************/

static bool sculpt_no_multires_poll(bContext *C)
{
  Object *ob = CTX_data_active_object(C);
  if (SCULPT_mode_poll(C) && ob->sculpt && ob->sculpt->pbvh) {
    return BKE_pbvh_type(ob->sculpt->pbvh) != PBVH_GRIDS;
  }
  return false;
}

static bool sculpt_only_bmesh_poll(bContext *C)
{
  Object *ob = CTX_data_active_object(C);
  if (SCULPT_mode_poll(C) && ob->sculpt && ob->sculpt->pbvh) {
    return BKE_pbvh_type(ob->sculpt->pbvh) == PBVH_BMESH;
  }
  return false;
}

static int sculpt_spatial_sort_exec(bContext *C, wmOperator *op)
{
  Object *ob = CTX_data_active_object(C);
  SculptSession *ss = ob->sculpt;
  PBVH *pbvh = ss->pbvh;

  if (!pbvh) {
    return OPERATOR_CANCELLED;
  }

  switch (BKE_pbvh_type(pbvh)) {
    case PBVH_BMESH:
      SCULPT_undo_push_begin(ob, "Dynamic topology symmetrize");
      SCULPT_undo_push_node(ob, NULL, SCULPT_UNDO_GEOMETRY);

      BKE_pbvh_reorder_bmesh(ss->pbvh);

      BKE_pbvh_bmesh_on_mesh_change(ss->pbvh);
      BM_log_full_mesh(ss->bm, ss->bm_log);

      ss->active_vertex_index.i = 0;
      ss->active_face_index.i = 0;

      BKE_pbvh_free(ss->pbvh);
      ss->pbvh = NULL;

      /* Finish undo. */
      SCULPT_undo_push_end(ob);

      break;
    case PBVH_FACES:
      return OPERATOR_CANCELLED;
    case PBVH_GRIDS:
      return OPERATOR_CANCELLED;
  }

  /* Redraw. */
  DEG_id_tag_update(&ob->id, ID_RECALC_GEOMETRY);
  WM_event_add_notifier(C, ND_DATA | NC_OBJECT | ND_DRAW, ob);

  return OPERATOR_FINISHED;
}
static void SCULPT_OT_spatial_sort_mesh(wmOperatorType *ot)
{
  /* Identifiers. */
  ot->name = "Spatially Sort Mesh";
  ot->idname = "SCULPT_OT_spatial_sort_mesh";
  ot->description = "Spatially sort mesh to improve memory coherency";

  /* API callbacks. */
  ot->exec = sculpt_spatial_sort_exec;
  ot->poll = sculpt_only_bmesh_poll;
}

static int sculpt_symmetrize_exec(bContext *C, wmOperator *op)
{
  Main *bmain = CTX_data_main(C);
  Object *ob = CTX_data_active_object(C);
  const Sculpt *sd = CTX_data_tool_settings(C)->sculpt;
  SculptSession *ss = ob->sculpt;
  PBVH *pbvh = ss->pbvh;
  const float dist = RNA_float_get(op->ptr, "merge_tolerance");

  if (!pbvh) {
    return OPERATOR_CANCELLED;
  }

  switch (BKE_pbvh_type(pbvh)) {
    case PBVH_BMESH:
      /* Dyntopo Symmetrize. */

      /* To simplify undo for symmetrize, all BMesh elements are logged
       * as deleted, then after symmetrize operation all BMesh elements
       * are logged as added (as opposed to attempting to store just the
       * parts that symmetrize modifies). */
      SCULPT_undo_push_begin(ob, "Dynamic topology symmetrize");
      SCULPT_undo_push_node(ob, NULL, SCULPT_UNDO_DYNTOPO_SYMMETRIZE);

      BM_mesh_toolflags_set(ss->bm, true);

      /* Symmetrize and re-triangulate. */
      BMO_op_callf(ss->bm,
                   (BMO_FLAG_DEFAULTS & ~BMO_FLAG_RESPECT_HIDE),
                   "symmetrize input=%avef direction=%i dist=%f use_shapekey=%b",
                   sd->symmetrize_direction,
                   dist,
                   true);
#ifndef DYNTOPO_DYNAMIC_TESS
      SCULPT_dynamic_topology_triangulate(ss, ss->bm);
#endif
      /* Bisect operator flags edges (keep tags clean for edge queue). */
      BM_mesh_elem_hflag_disable_all(ss->bm, BM_EDGE, BM_ELEM_TAG, false);

      BM_mesh_toolflags_set(ss->bm, false);

      BKE_pbvh_recalc_bmesh_boundary(ss->pbvh);
      SCULT_dyntopo_flag_all_disk_sort(ss);

      // symmetrize is messing up ids, regenerate them from scratch
      BM_reassign_ids(ss->bm);
      BM_mesh_toolflags_set(ss->bm, false);
      BM_log_full_mesh(ss->bm, ss->bm_log);

      /* Finish undo. */
      SCULPT_undo_push_end(ob);

      break;
    case PBVH_FACES:
      /* Mesh Symmetrize. */
      ED_sculpt_undo_geometry_begin(ob, "mesh symmetrize");
      Mesh *mesh = ob->data;

      BKE_mesh_mirror_apply_mirror_on_axis(bmain, mesh, sd->symmetrize_direction, dist);

      ED_sculpt_undo_geometry_end(ob);
      BKE_mesh_normals_tag_dirty(mesh);
      BKE_mesh_batch_cache_dirty_tag(ob->data, BKE_MESH_BATCH_DIRTY_ALL);

      break;
    case PBVH_GRIDS:
      return OPERATOR_CANCELLED;
  }

  /* Redraw. */
  SCULPT_pbvh_clear(ob, false);
  WM_event_add_notifier(C, NC_OBJECT | ND_DRAW, ob);

  return OPERATOR_FINISHED;
}

static void SCULPT_OT_symmetrize(wmOperatorType *ot)
{
  /* Identifiers. */
  ot->name = "Symmetrize";
  ot->idname = "SCULPT_OT_symmetrize";
  ot->description = "Symmetrize the topology modifications";

  /* API callbacks. */
  ot->exec = sculpt_symmetrize_exec;
  ot->poll = sculpt_no_multires_poll;

  RNA_def_float(ot->srna,
                "merge_tolerance",
                0.0002f,
                0.0f,
                FLT_MAX,
                "Merge Distance",
                "Distance within which symmetrical vertices are merged",
                0.0f,
                1.0f);
}

/**** Toggle operator for turning sculpt mode on or off ****/

static void sculpt_init_session(Main *bmain, Depsgraph *depsgraph, Scene *scene, Object *ob)
{
  /* Create persistent sculpt mode data. */
  BKE_sculpt_toolsettings_data_ensure(scene);

  /* Create sculpt mode session data. */
  if (ob->sculpt != NULL) {
    BKE_sculptsession_free(ob);
  }

  ob->sculpt = MEM_callocN(sizeof(SculptSession), "sculpt session");
  ob->sculpt->mode_type = OB_MODE_SCULPT;
  ob->sculpt->active_face_index.i = SCULPT_REF_NONE;
  ob->sculpt->active_vertex_index.i = SCULPT_REF_NONE;

  CustomData_reset(&ob->sculpt->temp_vdata);
  CustomData_reset(&ob->sculpt->temp_pdata);

  BKE_sculpt_ensure_orig_mesh_data(scene, ob);

  BKE_scene_graph_evaluated_ensure(depsgraph, bmain);

  /* This function expects a fully evaluated depsgraph. */
  BKE_sculpt_update_object_for_edit(depsgraph, ob, false, false, false);

  /* Here we can detect geometry that was just added to Sculpt Mode as it has the
   * SCULPT_FACE_SET_NONE assigned, so we can create a new Face Set for it. */
  /* In sculpt mode all geometry that is assigned to SCULPT_FACE_SET_NONE is considered as not
   * initialized, which is used is some operators that modify the mesh topology to perform
   * certain actions in the new polys. After these operations are finished, all polys should have
   * a valid face set ID assigned (different from SCULPT_FACE_SET_NONE) to manage their
   * visibility correctly. */
  /* TODO(pablodp606): Based on this we can improve the UX in future tools for creating new
   * objects, like moving the transform pivot position to the new area or masking existing
   * geometry. */
  SculptSession *ss = ob->sculpt;
  const int new_face_set = SCULPT_face_set_next_available_get(ss);
  for (int i = 0; i < ss->totfaces; i++) {
    if (ss->face_sets[i] == SCULPT_FACE_SET_NONE) {
      ss->face_sets[i] = new_face_set;
    }
  }
}

void ED_object_sculptmode_enter_ex(Main *bmain,
                                   Depsgraph *depsgraph,
                                   Scene *scene,
                                   Object *ob,
                                   const bool force_dyntopo,
                                   ReportList *reports,
                                   bool do_undo)
{
  const int mode_flag = OB_MODE_SCULPT;
  Mesh *me = BKE_mesh_from_object(ob);

  /* Enter sculpt mode. */
  ob->mode |= mode_flag;

  sculpt_init_session(bmain, depsgraph, scene, ob);

  if (!(fabsf(ob->scale[0] - ob->scale[1]) < 1e-4f &&
        fabsf(ob->scale[1] - ob->scale[2]) < 1e-4f)) {
    BKE_report(
        reports, RPT_WARNING, "Object has non-uniform scale, sculpting may be unpredictable");
  }
  else if (is_negative_m4(ob->obmat)) {
    BKE_report(reports,
               RPT_ERROR,
               "Object has negative scale. \nSculpting may be unpredictable.\nApply scale in "
               "object mode with Ctrl A->Scale.");
  }

  Paint *paint = BKE_paint_get_active_from_paintmode(scene, PAINT_MODE_SCULPT);
  BKE_paint_init(bmain, scene, PAINT_MODE_SCULPT, PAINT_CURSOR_SCULPT);

  ED_paint_cursor_start(paint, SCULPT_mode_poll_view3d);

  bool has_multires = false;

  /* Check dynamic-topology flag; re-enter dynamic-topology mode when changing modes,
   * As long as no data was added that is not supported. */
  if (me->flag & ME_SCULPT_DYNAMIC_TOPOLOGY) {
    MultiresModifierData *mmd = BKE_sculpt_multires_active(scene, ob);

    const char *message_unsupported = NULL;
    if (mmd != NULL) {
      message_unsupported = TIP_("multi-res modifier");
      has_multires = true;
    }
    else {
      enum eDynTopoWarnFlag flag = SCULPT_dynamic_topology_check(scene, ob);
      if (flag == 0) {
        /* pass */
      }
      else if (flag & DYNTOPO_WARN_EDATA) {
        message_unsupported = TIP_("edge data");
      }
      else if (flag & DYNTOPO_WARN_MODIFIER) {
        message_unsupported = TIP_("constructive modifier");
      }
      else {
        BLI_assert(0);
      }
    }

    if (!has_multires && ((message_unsupported == NULL) || force_dyntopo)) {
      /* Needed because we may be entering this mode before the undo system loads. */
      wmWindowManager *wm = bmain->wm.first;
      bool has_undo = do_undo && wm->undo_stack != NULL;

      /* Undo push is needed to prevent memory leak. */
      if (has_undo) {
        SCULPT_undo_push_begin(ob, "Dynamic topology enable");
      }

      bool need_bmlog = !ob->sculpt->bm_log;

      SCULPT_dynamic_topology_enable_ex(bmain, depsgraph, scene, ob);

      if (has_undo) {
        SCULPT_undo_push_node(ob, NULL, SCULPT_UNDO_DYNTOPO_BEGIN);
        SCULPT_undo_push_end(ob);
      }
      else if (need_bmlog) {
        if (ob->sculpt->bm_log) {
          BM_log_free(ob->sculpt->bm_log, true);
          ob->sculpt->bm_log = NULL;
        }

        SCULPT_undo_ensure_bmlog(ob);

        // SCULPT_undo_ensure_bmlog failed to find a sculpt undo step
        if (!ob->sculpt->bm_log) {
          ob->sculpt->bm_log = BM_log_create(ob->sculpt->bm, ob->sculpt->cd_sculpt_vert);
        }
      }
    }
    else {
      BKE_reportf(
          reports, RPT_WARNING, "Dynamic Topology found: %s, disabled", message_unsupported);
      me->flag &= ~ME_SCULPT_DYNAMIC_TOPOLOGY;
    }
  }

  /* Flush object mode. */
  DEG_id_tag_update(&ob->id, ID_RECALC_COPY_ON_WRITE);
}

void ED_object_sculptmode_enter(struct bContext *C, Depsgraph *depsgraph, ReportList *reports)
{
  Main *bmain = CTX_data_main(C);
  Scene *scene = CTX_data_scene(C);
  ViewLayer *view_layer = CTX_data_view_layer(C);
  Object *ob = OBACT(view_layer);
  ED_object_sculptmode_enter_ex(bmain, depsgraph, scene, ob, false, reports, true);
}

void ED_object_sculptmode_exit_ex(Main *bmain, Depsgraph *depsgraph, Scene *scene, Object *ob)
{
  const int mode_flag = OB_MODE_SCULPT;
  Mesh *me = BKE_mesh_from_object(ob);

  multires_flush_sculpt_updates(ob);

  /* Not needed for now. */
#if 0
  MultiresModifierData *mmd = BKE_sculpt_multires_active(scene, ob);
  const int flush_recalc = ed_object_sculptmode_flush_recalc_flag(scene, ob, mmd);
#endif

  /* Always for now, so leaving sculpt mode always ensures scene is in
   * a consistent state. */
  if (true || /* flush_recalc || */ (ob->sculpt && ob->sculpt->bm)) {
    DEG_id_tag_update(&ob->id, ID_RECALC_GEOMETRY);
  }

  /* Leave sculpt mode. We do this here to prevent
   * the depsgraph spawning a PBVH_FACES after disabling
   * dynamic topology below. */
  ob->mode &= ~mode_flag;

  if (me->flag & ME_SCULPT_DYNAMIC_TOPOLOGY) {
    /* Dynamic topology must be disabled before exiting sculpt
     * mode to ensure the undo stack stays in a consistent
     * state. */
    sculpt_dynamic_topology_disable_with_undo(bmain, depsgraph, scene, ob);

    /* Store so we know to re-enable when entering sculpt mode. */
    me->flag |= ME_SCULPT_DYNAMIC_TOPOLOGY;
  }

  BKE_sculptsession_free(ob);

  paint_cursor_delete_textures();

  /* Never leave derived meshes behind. */
  BKE_object_free_derived_caches(ob);

  /* Flush object mode. */
  DEG_id_tag_update(&ob->id, ID_RECALC_COPY_ON_WRITE);
}

void ED_object_sculptmode_exit(bContext *C, Depsgraph *depsgraph)
{
  Main *bmain = CTX_data_main(C);
  Scene *scene = CTX_data_scene(C);
  ViewLayer *view_layer = CTX_data_view_layer(C);
  Object *ob = OBACT(view_layer);
  ED_object_sculptmode_exit_ex(bmain, depsgraph, scene, ob);
}

static int sculpt_mode_toggle_exec(bContext *C, wmOperator *op)
{
  struct wmMsgBus *mbus = CTX_wm_message_bus(C);
  Main *bmain = CTX_data_main(C);
  Depsgraph *depsgraph = CTX_data_depsgraph_on_load(C);
  Scene *scene = CTX_data_scene(C);
  ToolSettings *ts = scene->toolsettings;
  ViewLayer *view_layer = CTX_data_view_layer(C);
  Object *ob = OBACT(view_layer);
  const int mode_flag = OB_MODE_SCULPT;
  const bool is_mode_set = (ob->mode & mode_flag) != 0;

  if (!is_mode_set) {
    if (!ED_object_mode_compat_set(C, ob, mode_flag, op->reports)) {
      return OPERATOR_CANCELLED;
    }
  }

  if (is_mode_set) {
    ED_object_sculptmode_exit_ex(bmain, depsgraph, scene, ob);
  }
  else {
    if (depsgraph) {
      depsgraph = CTX_data_ensure_evaluated_depsgraph(C);
    }
    ED_object_sculptmode_enter_ex(bmain, depsgraph, scene, ob, false, op->reports, true);
    BKE_paint_toolslots_brush_validate(bmain, &ts->sculpt->paint);

    if (ob->mode & mode_flag) {
      Mesh *me = ob->data;
      /* Dyntopo adds its own undo step. */
      if ((me->flag & ME_SCULPT_DYNAMIC_TOPOLOGY) == 0) {
        /* Without this the memfile undo step is used,
         * while it works it causes lag when undoing the first undo step, see T71564. */
        wmWindowManager *wm = CTX_wm_manager(C);
        if (wm->op_undo_depth <= 1) {
          SCULPT_undo_push_begin(ob, op->type->name);
          SCULPT_undo_push_end(ob);
        }
      }
    }
  }

  WM_event_add_notifier(C, NC_SCENE | ND_MODE, scene);

  WM_msg_publish_rna_prop(mbus, &ob->id, ob, Object, mode);

  WM_toolsystem_update_from_context_view3d(C);

  return OPERATOR_FINISHED;
}

static void SCULPT_OT_sculptmode_toggle(wmOperatorType *ot)
{
  /* Identifiers. */
  ot->name = "Sculpt Mode";
  ot->idname = "SCULPT_OT_sculptmode_toggle";
  ot->description = "Toggle sculpt mode in 3D view";

  /* API callbacks. */
  ot->exec = sculpt_mode_toggle_exec;
  ot->poll = ED_operator_object_active_editable_mesh;

  ot->flag = OPTYPE_REGISTER | OPTYPE_UNDO;
}

static int vertex_to_loop_colors_exec(bContext *C, wmOperator *UNUSED(op))
{
  Object *ob = CTX_data_active_object(C);

  ID *data;
  data = ob->data;
  if (data == NULL || ID_IS_LINKED(data) || ID_IS_OVERRIDE_LIBRARY(data)) {
    return OPERATOR_CANCELLED;
  }

  if (ob->type != OB_MESH) {
    return OPERATOR_CANCELLED;
  }

  Mesh *mesh = ob->data;

  const int mloopcol_layer_n = CustomData_get_active_layer(&mesh->ldata, CD_PROP_BYTE_COLOR);
  if (mloopcol_layer_n == -1) {
    return OPERATOR_CANCELLED;
  }
  MLoopCol *loopcols = CustomData_get_layer_n(&mesh->ldata, CD_PROP_BYTE_COLOR, mloopcol_layer_n);

  const int MPropCol_layer_n = CustomData_get_active_layer(&mesh->vdata, CD_PROP_COLOR);
  if (MPropCol_layer_n == -1) {
    return OPERATOR_CANCELLED;
  }
  const MPropCol *vertcols = CustomData_get_layer_n(&mesh->vdata, CD_PROP_COLOR, MPropCol_layer_n);

  const MLoop *loops = CustomData_get_layer(&mesh->ldata, CD_MLOOP);
  const MPoly *polys = CustomData_get_layer(&mesh->pdata, CD_MPOLY);

  for (int i = 0; i < mesh->totpoly; i++) {
    const MPoly *c_poly = &polys[i];
    for (int j = 0; j < c_poly->totloop; j++) {
      int loop_index = c_poly->loopstart + j;
      const MLoop *c_loop = &loops[c_poly->loopstart + j];
      float srgb_color[4];
      linearrgb_to_srgb_v4(srgb_color, vertcols[c_loop->v].color);
      loopcols[loop_index].r = (char)(srgb_color[0] * 255);
      loopcols[loop_index].g = (char)(srgb_color[1] * 255);
      loopcols[loop_index].b = (char)(srgb_color[2] * 255);
      loopcols[loop_index].a = (char)(srgb_color[3] * 255);
    }
  }

  DEG_id_tag_update(&ob->id, ID_RECALC_GEOMETRY);
  WM_event_add_notifier(C, NC_GEOM | ND_DATA, ob->data);

  return OPERATOR_FINISHED;
}

bool SCULPT_convert_colors_poll(bContext *C)
{
  Object *ob = CTX_data_active_object(C);

  if (!SCULPT_mode_poll(C)) {
    return false;
  }

  if (!ob->sculpt || !ob->sculpt->pbvh || BKE_pbvh_type(ob->sculpt->pbvh) != PBVH_FACES) {
    return false;
  }

  bool ok = ob && ob->data && ob->type == OB_MESH;
  ok = ok && ELEM(ob->mode, OB_MODE_SCULPT, OB_MODE_OBJECT);
  ok = ok && SCULPT_has_colors(ob->sculpt);

  return ok;
}

static void SCULPT_OT_vertex_to_loop_colors(wmOperatorType *ot)
{
  /* identifiers */
  ot->name = "Sculpt Vertex Color to Vertex Color";
  ot->description = "Copy to active face corner color attribute";
  ot->idname = "SCULPT_OT_vertex_to_loop_colors";

  /* api callbacks */
  ot->poll = SCULPT_convert_colors_poll;
  ot->exec = vertex_to_loop_colors_exec;

  ot->flag = OPTYPE_REGISTER | OPTYPE_UNDO;
}

static int loop_to_vertex_colors_exec(bContext *C, wmOperator *UNUSED(op))
{
  Object *ob = CTX_data_active_object(C);

  ID *data;
  data = ob->data;
  if (data == NULL || ID_IS_LINKED(data) || ID_IS_OVERRIDE_LIBRARY(data)) {
    return OPERATOR_CANCELLED;
  }

  if (ob->type != OB_MESH) {
    return OPERATOR_CANCELLED;
  }

  Mesh *mesh = ob->data;

  const int mloopcol_layer_n = CustomData_get_active_layer(&mesh->ldata, CD_PROP_BYTE_COLOR);
  if (mloopcol_layer_n == -1) {
    return OPERATOR_CANCELLED;
  }
  const MLoopCol *loopcols = CustomData_get_layer_n(
      &mesh->ldata, CD_PROP_BYTE_COLOR, mloopcol_layer_n);

  const int MPropCol_layer_n = CustomData_get_active_layer(&mesh->vdata, CD_PROP_COLOR);
  if (MPropCol_layer_n == -1) {
    return OPERATOR_CANCELLED;
  }
  MPropCol *vertcols = CustomData_get_layer_n(&mesh->vdata, CD_PROP_COLOR, MPropCol_layer_n);

  const MLoop *loops = CustomData_get_layer(&mesh->ldata, CD_MLOOP);
  const MPoly *polys = CustomData_get_layer(&mesh->pdata, CD_MPOLY);

  for (int i = 0; i < mesh->totpoly; i++) {
    const MPoly *c_poly = &polys[i];
    for (int j = 0; j < c_poly->totloop; j++) {
      int loop_index = c_poly->loopstart + j;
      const MLoop *c_loop = &loops[c_poly->loopstart + j];
      vertcols[c_loop->v].color[0] = (loopcols[loop_index].r / 255.0f);
      vertcols[c_loop->v].color[1] = (loopcols[loop_index].g / 255.0f);
      vertcols[c_loop->v].color[2] = (loopcols[loop_index].b / 255.0f);
      vertcols[c_loop->v].color[3] = (loopcols[loop_index].a / 255.0f);
    }
  }

  DEG_id_tag_update(&ob->id, ID_RECALC_GEOMETRY);
  WM_event_add_notifier(C, NC_GEOM | ND_DATA, ob->data);

  return OPERATOR_FINISHED;
}

static void SCULPT_OT_loop_to_vertex_colors(wmOperatorType *ot)
{
  /* identifiers */
  ot->name = "Vertex Color to Sculpt Vertex Color";
  ot->description = "Load from active face corner color attribute";
  ot->idname = "SCULPT_OT_loop_to_vertex_colors";

  /* api callbacks */
  ot->poll = SCULPT_convert_colors_poll;
  ot->exec = loop_to_vertex_colors_exec;

  ot->flag = OPTYPE_REGISTER | OPTYPE_UNDO;
}

#define SAMPLE_COLOR_PREVIEW_SIZE 60
#define SAMPLE_COLOR_OFFSET_X -15
#define SAMPLE_COLOR_OFFSET_Y -15
typedef struct SampleColorCustomData {
  void *draw_handle;
  Object *active_object;

  float mval[2];

  float initial_color[4];
  float sampled_color[4];
} SampleColorCustomData;

static void sculpt_sample_color_draw(const bContext *UNUSED(C), ARegion *UNUSED(ar), void *arg)
{
  SampleColorCustomData *sccd = (SampleColorCustomData *)arg;
  GPU_line_width(2.0f);
  GPU_line_smooth(true);
  uint pos = GPU_vertformat_attr_add(immVertexFormat(), "pos", GPU_COMP_F32, 2, GPU_FETCH_FLOAT);
  immBindBuiltinProgram(GPU_SHADER_2D_UNIFORM_COLOR);

  const float origin_x = sccd->mval[0] + SAMPLE_COLOR_OFFSET_X;
  const float origin_y = sccd->mval[1] + SAMPLE_COLOR_OFFSET_Y;

  immUniformColor3fvAlpha(sccd->sampled_color, 1.0f);
  immRectf(pos,
           origin_x,
           origin_y,
           origin_x - SAMPLE_COLOR_PREVIEW_SIZE,
           origin_y - SAMPLE_COLOR_PREVIEW_SIZE);

  immUniformColor3fvAlpha(sccd->initial_color, 1.0f);
  immRectf(pos,
           origin_x - SAMPLE_COLOR_PREVIEW_SIZE,
           origin_y,
           origin_x - 2.0f * SAMPLE_COLOR_PREVIEW_SIZE,
           origin_y - SAMPLE_COLOR_PREVIEW_SIZE);

  immUnbindProgram();
  GPU_line_smooth(false);
}

static bool sculpt_sample_color_update_from_base(bContext *C,
                                                 const wmEvent *event,
                                                 SampleColorCustomData *sccd)
{
  Depsgraph *depsgraph = CTX_data_ensure_evaluated_depsgraph(C);
  Base *base_sample = ED_view3d_give_base_under_cursor(C, event->mval);
  if (base_sample == NULL) {
    return false;
  }

  Object *object_sample = base_sample->object;
  if (object_sample->type != OB_MESH) {
    return false;
  }

  Object *ob_eval = DEG_get_evaluated_object(depsgraph, object_sample);
  Mesh *me_eval = BKE_object_get_evaluated_mesh(ob_eval);
  MPropCol *vcol = CustomData_get_layer(&me_eval->vdata, CD_PROP_COLOR);

  if (!vcol) {
    return false;
  }

  ARegion *region = CTX_wm_region(C);
  float global_loc[3];
  if (!ED_view3d_autodist_simple(region, event->mval, global_loc, 0, NULL)) {
    return false;
  }

  float object_loc[3];
  mul_v3_m4v3(object_loc, ob_eval->imat, global_loc);

  BVHTreeFromMesh bvh;
  BKE_bvhtree_from_mesh_get(&bvh, me_eval, BVHTREE_FROM_VERTS, 2);
  BVHTreeNearest nearest;
  nearest.index = -1;
  nearest.dist_sq = FLT_MAX;
  BLI_bvhtree_find_nearest(bvh.tree, object_loc, &nearest, bvh.nearest_callback, &bvh);
  if (nearest.index == -1) {
    return false;
  }
  free_bvhtree_from_mesh(&bvh);

  copy_v4_v4(sccd->sampled_color, vcol[nearest.index].color);
  IMB_colormanagement_scene_linear_to_srgb_v3(sccd->sampled_color, sccd->sampled_color);
  return true;
}

static int sculpt_sample_color_modal(bContext *C, wmOperator *op, const wmEvent *event)
{
  ARegion *region = CTX_wm_region(C);
  Sculpt *sd = CTX_data_tool_settings(C)->sculpt;
  Scene *scene = CTX_data_scene(C);
  Brush *brush = BKE_paint_brush(&sd->paint);
  Object *ob = CTX_data_active_object(C);
  SculptSession *ss = ob->sculpt;

  SampleColorCustomData *sccd = (SampleColorCustomData *)op->customdata;

  ePaintMode mode = BKE_paintmode_get_active_from_context(C);
  bool use_channels = mode == PAINT_MODE_SCULPT;

  /* Finish operation on release. */
  if (event->val == KM_RELEASE) {
    float color_srgb[3];
    copy_v3_v3(color_srgb, sccd->sampled_color);
    BKE_brush_color_set(scene, brush, sccd->sampled_color, use_channels);
    WM_event_add_notifier(C, NC_BRUSH | NA_EDITED, brush);
    ED_region_draw_cb_exit(region->type, sccd->draw_handle);
    ED_region_tag_redraw(region);
    MEM_freeN(sccd);
    ss->draw_faded_cursor = false;
    return OPERATOR_FINISHED;
  }

  SculptCursorGeometryInfo sgi;
  sccd->mval[0] = event->mval[0];
  sccd->mval[1] = event->mval[1];

  const bool over_mesh = SCULPT_cursor_geometry_info_update(C, &sgi, sccd->mval, false, false);
  if (over_mesh) {
    SculptVertRef active_vertex = SCULPT_active_vertex_get(ss);
    SCULPT_vertex_color_get(ss, active_vertex, sccd->sampled_color);
    IMB_colormanagement_scene_linear_to_srgb_v3(sccd->sampled_color, sccd->sampled_color);
  }
  else {
    sculpt_sample_color_update_from_base(C, event, sccd);
  }

  ss->draw_faded_cursor = true;
  ED_region_tag_redraw(region);

  return OPERATOR_RUNNING_MODAL;
}

static int sculpt_sample_color_invoke(bContext *C, wmOperator *op, const wmEvent *UNUSED(e))
{
  ARegion *region = CTX_wm_region(C);
  Sculpt *sd = CTX_data_tool_settings(C)->sculpt;
  Scene *scene = CTX_data_scene(C);
  Object *ob = CTX_data_active_object(C);
  Brush *brush = BKE_paint_brush(&sd->paint);
  SculptSession *ss = ob->sculpt;

  if (!SCULPT_handles_colors_report(ss, op->reports)) {
    return OPERATOR_CANCELLED;
  }

  BKE_sculpt_update_object_for_edit(CTX_data_depsgraph_pointer(C), ob, true, false, false);

  const SculptVertRef active_vertex = SCULPT_active_vertex_get(ss);
  float active_vertex_color[4];

  SCULPT_vertex_color_get(ss, active_vertex, active_vertex_color);

  float color_srgb[3];
  IMB_colormanagement_scene_linear_to_srgb_v3(color_srgb, active_vertex_color);
  BKE_brush_color_set(scene, brush, color_srgb, ob->mode == OB_MODE_SCULPT);

  SampleColorCustomData *sccd = MEM_callocN(sizeof(SampleColorCustomData),
                                            "Sample Color Custom Data");
  copy_v4_v4(sccd->sampled_color, active_vertex_color);
  copy_v4_v4(sccd->initial_color, BKE_brush_color_get(scene, brush));

  sccd->draw_handle = ED_region_draw_cb_activate(
      region->type, sculpt_sample_color_draw, sccd, REGION_DRAW_POST_PIXEL);

  op->customdata = sccd;

  WM_event_add_modal_handler(C, op);
  ED_region_tag_redraw(region);

  return OPERATOR_RUNNING_MODAL;
}

static void SCULPT_OT_sample_color(wmOperatorType *ot)
{
  /* identifiers */
  ot->name = "Sample Color";
  ot->idname = "SCULPT_OT_sample_color";
  ot->description = "Sample the vertex color of the active vertex";

  /* api callbacks */
  ot->invoke = sculpt_sample_color_invoke;
  ot->modal = sculpt_sample_color_modal;
  ot->poll = SCULPT_mode_poll;

  ot->flag = OPTYPE_REGISTER;
}

/**
 * #sculpt_mask_by_color_delta_get returns values in the (0,1) range that are used to generate the
 * mask based on the difference between two colors (the active color and the color of any other
 * vertex). Ideally, a threshold of 0 should mask only the colors that are equal to the active
 * color and threshold of 1 should mask all colors. In order to avoid artifacts and produce softer
 * falloffs in the mask, the MASK_BY_COLOR_SLOPE defines the size of the transition values between
 * masked and unmasked vertices. The smaller this value is, the sharper the generated mask is going
 * to be.
 */
#define MASK_BY_COLOR_SLOPE 0.25f

static float sculpt_mask_by_color_delta_get(const float *color_a,
                                            const float *color_b,
                                            const float threshold,
                                            const bool invert)
{
  float len = len_v3v3(color_a, color_b);
  /* Normalize len to the (0, 1) range. */
  len = len / M_SQRT3;

  if (len < threshold - MASK_BY_COLOR_SLOPE) {
    len = 1.0f;
  }
  else if (len >= threshold) {
    len = 0.0f;
  }
  else {
    len = (-len + threshold) / MASK_BY_COLOR_SLOPE;
  }

  if (invert) {
    return 1.0f - len;
  }
  return len;
}

static float sculpt_mask_by_color_final_mask_get(const float current_mask,
                                                 const float new_mask,
                                                 const bool invert,
                                                 const bool preserve_mask)
{
  if (preserve_mask) {
    if (invert) {
      return min_ff(current_mask, new_mask);
    }
    return max_ff(current_mask, new_mask);
  }
  return new_mask;
}

typedef struct MaskByColorContiguousFloodFillData {
  float threshold;
  bool invert;
  float *new_mask;
  float initial_color[4];
} MaskByColorContiguousFloodFillData;

static void do_mask_by_color_contiguous_update_nodes_cb(
    void *__restrict userdata, const int n, const TaskParallelTLS *__restrict UNUSED(tls))
{
  SculptThreadedTaskData *data = userdata;
  SculptSession *ss = data->ob->sculpt;

  SCULPT_undo_push_node(data->ob, data->nodes[n], SCULPT_UNDO_MASK);
  bool update_node = false;

  const bool invert = data->mask_by_color_invert;
  const bool preserve_mask = data->mask_by_color_preserve_mask;

  PBVHVertexIter vd;
  BKE_pbvh_vertex_iter_begin (ss->pbvh, data->nodes[n], vd, PBVH_ITER_UNIQUE) {
    const float current_mask = *vd.mask;
    const float new_mask = data->mask_by_color_floodfill[vd.index];
    *vd.mask = sculpt_mask_by_color_final_mask_get(current_mask, new_mask, invert, preserve_mask);
    if (current_mask == *vd.mask) {
      continue;
    }
    update_node = true;
    if (vd.mvert) {
      BKE_pbvh_vert_mark_update(ss->pbvh, vd.vertex);
    }
  }
  BKE_pbvh_vertex_iter_end;
  if (update_node) {
    BKE_pbvh_node_mark_update_mask(data->nodes[n]);
  }
}

static bool sculpt_mask_by_color_contiguous_floodfill_cb(
    SculptSession *ss, SculptVertRef from_v, SculptVertRef to_v, bool is_duplicate, void *userdata)
{
  MaskByColorContiguousFloodFillData *data = userdata;
  int to_v_i = BKE_pbvh_vertex_index_to_table(ss->pbvh, to_v);
  int from_v_i = BKE_pbvh_vertex_index_to_table(ss->pbvh, from_v);

  float current_color[4];

  SCULPT_vertex_color_get(ss, to_v, current_color);

  float new_vertex_mask = sculpt_mask_by_color_delta_get(
      current_color, data->initial_color, data->threshold, data->invert);
  data->new_mask[to_v_i] = new_vertex_mask;

  if (is_duplicate) {
    data->new_mask[to_v_i] = data->new_mask[from_v_i];
  }

  float len = len_v3v3(current_color, data->initial_color);
  len = len / M_SQRT3;
  return len <= data->threshold;
}

static void sculpt_mask_by_color_contiguous(Object *object,
                                            const SculptVertRef vertex,
                                            const float threshold,
                                            const bool invert,
                                            const bool preserve_mask)
{
  SculptSession *ss = object->sculpt;
  const int totvert = SCULPT_vertex_count_get(ss);

  float *new_mask = MEM_calloc_arrayN(totvert, sizeof(float), "new mask");

  if (invert) {
    for (int i = 0; i < totvert; i++) {
      new_mask[i] = 1.0f;
    }
  }

  SculptFloodFill flood;
  SCULPT_floodfill_init(ss, &flood);
  SCULPT_floodfill_add_initial(&flood, vertex);

  MaskByColorContiguousFloodFillData ffd;
  ffd.threshold = threshold;
  ffd.invert = invert;
  ffd.new_mask = new_mask;

  float color[4];
  SCULPT_vertex_color_get(ss, vertex, color);

  copy_v3_v3(ffd.initial_color, color);

  SCULPT_floodfill_execute(ss, &flood, sculpt_mask_by_color_contiguous_floodfill_cb, &ffd);
  SCULPT_floodfill_free(&flood);

  int totnode;
  PBVHNode **nodes;
  BKE_pbvh_search_gather(ss->pbvh, NULL, NULL, &nodes, &totnode);

  SculptThreadedTaskData data = {
      .ob = object,
      .nodes = nodes,
      .mask_by_color_floodfill = new_mask,
      .mask_by_color_vertex = vertex,
      .mask_by_color_threshold = threshold,
      .mask_by_color_invert = invert,
      .mask_by_color_preserve_mask = preserve_mask,
  };

  TaskParallelSettings settings;
  BKE_pbvh_parallel_range_settings(&settings, true, totnode);
  BLI_task_parallel_range(
      0, totnode, &data, do_mask_by_color_contiguous_update_nodes_cb, &settings);

  MEM_SAFE_FREE(nodes);

  MEM_freeN(new_mask);
}

static void do_mask_by_color_task_cb(void *__restrict userdata,
                                     const int n,
                                     const TaskParallelTLS *__restrict UNUSED(tls))
{
  SculptThreadedTaskData *data = userdata;
  SculptSession *ss = data->ob->sculpt;

  SCULPT_undo_push_node(data->ob, data->nodes[n], SCULPT_UNDO_MASK);
  bool update_node = false;

  const float threshold = data->mask_by_color_threshold;
  const bool invert = data->mask_by_color_invert;
  const bool preserve_mask = data->mask_by_color_preserve_mask;
  float active_color[4];

  SCULPT_vertex_color_get(ss, data->mask_by_color_vertex, active_color);

  PBVHVertexIter vd;
  BKE_pbvh_vertex_iter_begin (ss->pbvh, data->nodes[n], vd, PBVH_ITER_UNIQUE) {
    const float current_mask = *vd.mask;
    float vcolor[4];

    SCULPT_vertex_color_get(ss, vd.vertex, vcolor);

    const float new_mask = sculpt_mask_by_color_delta_get(active_color, vcolor, threshold, invert);
    *vd.mask = sculpt_mask_by_color_final_mask_get(current_mask, new_mask, invert, preserve_mask);

    if (current_mask == *vd.mask) {
      continue;
    }
    update_node = true;
    if (vd.mvert) {
      BKE_pbvh_vert_mark_update(ss->pbvh, vd.vertex);
    }
  }
  BKE_pbvh_vertex_iter_end;
  if (update_node) {
    BKE_pbvh_node_mark_redraw(data->nodes[n]);
  }
}

static void sculpt_mask_by_color_full_mesh(Object *object,
                                           const SculptVertRef vertex,
                                           const float threshold,
                                           const bool invert,
                                           const bool preserve_mask)
{
  SculptSession *ss = object->sculpt;

  int totnode;
  PBVHNode **nodes;
  BKE_pbvh_search_gather(ss->pbvh, NULL, NULL, &nodes, &totnode);

  SculptThreadedTaskData data = {
      .ob = object,
      .nodes = nodes,
      .mask_by_color_vertex = vertex,
      .mask_by_color_threshold = threshold,
      .mask_by_color_invert = invert,
      .mask_by_color_preserve_mask = preserve_mask,
  };

  TaskParallelSettings settings;
  BKE_pbvh_parallel_range_settings(&settings, true, totnode);
  BLI_task_parallel_range(0, totnode, &data, do_mask_by_color_task_cb, &settings);

  MEM_SAFE_FREE(nodes);
}

static int sculpt_mask_by_color_invoke(bContext *C, wmOperator *op, const wmEvent *event)
{
  Depsgraph *depsgraph = CTX_data_depsgraph_pointer(C);
  Object *ob = CTX_data_active_object(C);
  SculptSession *ss = ob->sculpt;
  View3D *v3d = CTX_wm_view3d(C);
  if (v3d->shading.type == OB_SOLID) {
    v3d->shading.color_type = V3D_SHADING_VERTEX_COLOR;
  }

  BKE_sculpt_update_object_for_edit(depsgraph, ob, true, true, false);

  /* Color data is not available in multi-resolution or dynamic topology. */
  if (!SCULPT_handles_colors_report(ss, op->reports)) {
    return OPERATOR_CANCELLED;
  }

  SCULPT_vertex_random_access_ensure(ss);

  /* Tools that are not brushes do not have the brush gizmo to update the vertex as the mouse
   * move, so it needs to be updated here. */
  SculptCursorGeometryInfo sgi;
<<<<<<< HEAD
  float mouse[2];
  mouse[0] = event->mval[0];
  mouse[1] = event->mval[1];
  SCULPT_cursor_geometry_info_update(C, &sgi, mouse, false, false);
=======
  const float mval_fl[2] = {UNPACK2(event->mval)};
  SCULPT_cursor_geometry_info_update(C, &sgi, mval_fl, false);
>>>>>>> e86c2f72

  SCULPT_undo_push_begin(ob, "Mask by color");
  BKE_sculpt_color_layer_create_if_needed(ob);

  const SculptVertRef active_vertex = SCULPT_active_vertex_get(ss);
  const float threshold = RNA_float_get(op->ptr, "threshold");
  const bool invert = RNA_boolean_get(op->ptr, "invert");
  const bool preserve_mask = RNA_boolean_get(op->ptr, "preserve_previous_mask");

  if (SCULPT_has_loop_colors(ob)) {
    BKE_pbvh_ensure_node_loops(ss->pbvh);
  }

  if (RNA_boolean_get(op->ptr, "contiguous")) {
    sculpt_mask_by_color_contiguous(ob, active_vertex, threshold, invert, preserve_mask);
  }
  else {
    sculpt_mask_by_color_full_mesh(ob, active_vertex, threshold, invert, preserve_mask);
  }

  BKE_pbvh_update_vertex_data(ss->pbvh, PBVH_UpdateMask);
  SCULPT_undo_push_end(ob);

  SCULPT_flush_update_done(C, ob, SCULPT_UPDATE_MASK);
  DEG_id_tag_update(&ob->id, ID_RECALC_GEOMETRY);

  return OPERATOR_FINISHED;
}

static void SCULPT_OT_mask_by_color(wmOperatorType *ot)
{
  /* identifiers */
  ot->name = "Mask by Color";
  ot->idname = "SCULPT_OT_mask_by_color";
  ot->description = "Creates a mask based on the active color attribute";

  /* api callbacks */
  ot->invoke = sculpt_mask_by_color_invoke;
  ot->poll = SCULPT_mode_poll;

  ot->flag = OPTYPE_REGISTER;

  ot->prop = RNA_def_boolean(
      ot->srna, "contiguous", false, "Contiguous", "Mask only contiguous color areas");

  ot->prop = RNA_def_boolean(ot->srna, "invert", false, "Invert", "Invert the generated mask");
  ot->prop = RNA_def_boolean(
      ot->srna,
      "preserve_previous_mask",
      false,
      "Preserve Previous Mask",
      "Preserve the previous mask and add or subtract the new one generated by the colors");

  RNA_def_float(ot->srna,
                "threshold",
                0.35f,
                0.0f,
                1.0f,
                "Threshold",
                "How much changes in color affect the mask generation",
                0.0f,
                1.0f);
}

static int sculpt_reset_brushes_exec(bContext *C, wmOperator *op)
{
  Main *bmain = CTX_data_main(C);

  LISTBASE_FOREACH (Brush *, br, &bmain->brushes) {
    if (br->ob_mode != OB_MODE_SCULPT) {
      continue;
    }
    BKE_brush_sculpt_reset(br);
    WM_event_add_notifier(C, NC_BRUSH | NA_EDITED, br);
  }

  return OPERATOR_FINISHED;
}

static void SCULPT_OT_reset_brushes(struct wmOperatorType *ot)
{
  /* Identifiers. */
  ot->name = "Reset Sculpt Brushes";
  ot->idname = "SCULPT_OT_reset_brushes";
  ot->description = "Resets all sculpt brushes to their default value";

  /* API callbacks. */
  ot->exec = sculpt_reset_brushes_exec;
  ot->poll = SCULPT_mode_poll;

  ot->flag = OPTYPE_REGISTER;
}

static int sculpt_set_limit_surface_exec(bContext *C, wmOperator *UNUSED(op))
{
  Depsgraph *depsgraph = CTX_data_ensure_evaluated_depsgraph(C);
  Object *ob = CTX_data_active_object(C);
  BKE_sculpt_update_object_for_edit(depsgraph, ob, true, true, false);
  SculptSession *ss = ob->sculpt;

  if (!ss) {
    return OPERATOR_FINISHED;
  }

  SCULPT_vertex_random_access_ensure(ss);

  if (!ss->custom_layers[SCULPT_SCL_LIMIT_SURFACE]) {
    ss->custom_layers[SCULPT_SCL_LIMIT_SURFACE] = MEM_callocN(sizeof(SculptCustomLayer),
                                                              "SculptCustomLayer");
  }

  SculptLayerParams params = {.permanent = false, .simple_array = false};

  SCULPT_attr_get_layer(ss,
                        ob,
                        ATTR_DOMAIN_POINT,
                        CD_PROP_FLOAT3,
                        SCULPT_SCL_GET_NAME(SCULPT_SCL_LIMIT_SURFACE),
                        ss->custom_layers[SCULPT_SCL_LIMIT_SURFACE],
                        &params);

  const SculptCustomLayer *scl = ss->custom_layers[SCULPT_SCL_LIMIT_SURFACE];

  const int totvert = SCULPT_vertex_count_get(ss);
  const bool weighted = false;
  for (int i = 0; i < totvert; i++) {
    SculptVertRef vertex = BKE_pbvh_table_index_to_vertex(ss->pbvh, i);
    float *f = SCULPT_attr_vertex_data(vertex, scl);

    SCULPT_neighbor_coords_average(ss, f, vertex, 0.0, true, weighted);
  }

  return OPERATOR_FINISHED;
}

static void SCULPT_OT_set_limit_surface(wmOperatorType *ot)
{
  /* Identifiers. */
  ot->name = "Set Limit Surface";
  ot->idname = "SCULPT_OT_set_limit_surface";
  ot->description = "Calculates and stores a limit surface from the current mesh";

  /* API callbacks. */
  ot->exec = sculpt_set_limit_surface_exec;
  ot->poll = SCULPT_mode_poll;

  ot->flag = OPTYPE_REGISTER | OPTYPE_UNDO;
}

typedef struct BMLinkItem {
  struct BMLinkItem *next, *prev;
  BMVert *item;
  int depth;
} BMLinkItem;

static int sculpt_regularize_rake_exec(bContext *C, wmOperator *op)
{
  Object *ob = CTX_data_active_object(C);
  SculptSession *ss = ob->sculpt;

  Object *sculpt_get_vis_object(bContext * C, SculptSession * ss, char *name);
  void sculpt_end_vis_object(bContext * C, SculptSession * ss, Object * ob, BMesh * bm);

  Object *visob = sculpt_get_vis_object(C, ss, "rakevis");
  BMesh *visbm = BM_mesh_create(
      &bm_mesh_allocsize_default,
      &((struct BMeshCreateParams){.create_unique_ids = false, .use_toolflags = false}));

  if (!ss) {
    printf("mising sculpt session\n");
    return OPERATOR_CANCELLED;
  }
  if (!ss->bm) {
    printf("bmesh only!\n");
    return OPERATOR_CANCELLED;
  }

  BMesh *bm = ss->bm;
  BMIter iter;
  BMVert *v;

  PBVHNode **nodes = NULL;
  int totnode;

  int idx = CustomData_get_named_layer_index(&bm->vdata, CD_PROP_COLOR, "_rake_temp");
  if (idx < 0) {
    printf("no rake temp\n");
    return OPERATOR_CANCELLED;
  }

  int cd_vcol = bm->vdata.layers[idx].offset;
  int cd_vcol_vis = -1;

  idx = CustomData_get_named_layer_index(&bm->vdata, CD_PROP_COLOR, "_rake_vis");
  if (idx >= 0) {
    cd_vcol_vis = bm->vdata.layers[idx].offset;
  }

  for (int step = 0; step < 33; step++) {
    BLI_mempool *nodepool = BLI_mempool_create(sizeof(BMLinkItem), bm->totvert, 4196, 0);

    BKE_pbvh_get_nodes(ss->pbvh, PBVH_Leaf, &nodes, &totnode);

    SCULPT_undo_push_begin(ob, "Regularized Rake Directions");
    for (int i = 0; i < totnode; i++) {
      SCULPT_ensure_dyntopo_node_undo(ob, nodes[i], SCULPT_UNDO_COLOR, -1);
      BKE_pbvh_node_mark_update_color(nodes[i]);
    }
    SCULPT_undo_push_end(ob);

    MEM_SAFE_FREE(nodes);

    BMVert **stack = NULL;
    BLI_array_declare(stack);

    bm->elem_index_dirty |= BM_VERT;
    BM_mesh_elem_index_ensure(bm, BM_VERT);

    BLI_bitmap *visit = BLI_BITMAP_NEW(bm->totvert, "regularize rake visit bitmap");

    BMVert **verts = MEM_malloc_arrayN(bm->totvert, sizeof(*verts), "verts");
    BM_ITER_MESH (v, &iter, bm, BM_VERTS_OF_MESH) {
      verts[v->head.index] = v;
      v->head.hflag &= ~BM_ELEM_SELECT;
    }

    RNG *rng = BLI_rng_new((uint)BLI_thread_rand(0));
    BLI_rng_shuffle_array(rng, verts, sizeof(void *), bm->totvert);

    for (int i = 0; i < bm->totvert; i++) {
      BMVert *v = verts[i];

      MSculptVert *mv = BKE_PBVH_SCULPTVERT(ss->cd_sculpt_vert, v);
      if (mv->flag & (SCULPTVERT_CORNER | SCULPTVERT_FSET_CORNER | SCULPTVERT_SHARP_CORNER |
                      SCULPTVERT_SEAM_CORNER)) {
        continue;
      }

      if (BLI_BITMAP_TEST(visit, v->head.index)) {
        continue;
      }

      // v->head.hflag |= BM_ELEM_SELECT;

      float *dir = BM_ELEM_CD_GET_VOID_P(v, cd_vcol);
      normalize_v3(dir);

      BMLinkItem *node = BLI_mempool_alloc(nodepool);
      node->next = node->prev = NULL;
      node->item = v;
      node->depth = 0;

      BLI_BITMAP_SET(visit, v->head.index, true);

      ListBase queue = {node, node};
      const int boundflag = SCULPTVERT_BOUNDARY | SCULPTVERT_FSET_BOUNDARY |
                            SCULPTVERT_SEAM_BOUNDARY | SCULPTVERT_SHARP_BOUNDARY;
      while (queue.first) {
        BMLinkItem *node2 = BLI_poptail(&queue);
        BMVert *v2 = node2->item;

        float *dir2 = BM_ELEM_CD_GET_VOID_P(v2, cd_vcol);

        if (cd_vcol_vis >= 0) {
          float *color = BM_ELEM_CD_GET_VOID_P(v2, cd_vcol_vis);
          color[0] = color[1] = color[2] = (float)(node2->depth % 5) / 5.0f;
          color[3] = 1.0f;
        }

        if (step % 5 != 0 && node2->depth > 15) {
          // break;
        }
        // dir2[0] = dir2[1] = dir2[2] = (float)(node2->depth % 5) / 5.0f;
        // dir2[3] = 1.0f;

        BMIter viter;
        BMEdge *e;

        int closest_vec_to_perp(
            float dir[3], float r_dir2[3], float no[3], float *buckets, float w);

        // float buckets[8] = {0};
        float tmp[3];
        float dir32[3];
        float avg[3] = {0.0f};
        float tot = 0.0f;

        // angle_on_axis_v3v3v3_v3
        float tco[3];
        zero_v3(tco);
        add_v3_fl(tco, 1000.0f);
        // madd_v3_v3fl(tco, v2->no, -dot_v3v3(v2->no, tco));

        float tanco[3];
        add_v3_v3v3(tanco, v2->co, dir2);

        SCULPT_dyntopo_check_disk_sort(ss, (SculptVertRef){.i = (intptr_t)v2});

        float lastdir3[3];
        float firstdir3[3];
        bool first = true;
        float thsum = 0.0f;

        // don't propegate across singularities

        BM_ITER_ELEM (e, &viter, v2, BM_EDGES_OF_VERT) {
          // e = l->e;
          BMVert *v3 = BM_edge_other_vert(e, v2);
          float *dir3 = BM_ELEM_CD_GET_VOID_P(v3, cd_vcol);
          float dir32[3];

          copy_v3_v3(dir32, dir3);

          if (first) {
            first = false;
            copy_v3_v3(firstdir3, dir32);
          }
          else {
            float th = saacos(dot_v3v3(dir32, lastdir3));
            thsum += th;
          }

          copy_v3_v3(lastdir3, dir32);

          add_v3_v3(avg, dir32);
          tot += 1.0f;
        }

        thsum += saacos(dot_v3v3(lastdir3, firstdir3));
        bool sing = thsum >= M_PI * 0.5f;

        // still apply smoothing even with singularity?
        if (tot > 0.0f && !(mv->flag & boundflag)) {
          mul_v3_fl(avg, 1.0 / tot);
          interp_v3_v3v3(dir2, dir2, avg, sing ? 0.15 : 0.25);
          normalize_v3(dir2);
        }

        if (sing) {
          v2->head.hflag |= BM_ELEM_SELECT;

          if (node2->depth == 0) {
            continue;
          }
        }

        BM_ITER_ELEM (e, &viter, v2, BM_EDGES_OF_VERT) {
          BMVert *v3 = BM_edge_other_vert(e, v2);
          float *dir3 = BM_ELEM_CD_GET_VOID_P(v3, cd_vcol);

          if (BLI_BITMAP_TEST(visit, v3->head.index)) {
            continue;
          }

          copy_v3_v3(dir32, dir3);
          madd_v3_v3fl(dir32, v2->no, -dot_v3v3(dir3, v2->no));
          normalize_v3(dir32);

          if (dot_v3v3(dir32, dir2) < 0) {
            negate_v3(dir32);
          }

          cross_v3_v3v3(tmp, dir32, v2->no);
          normalize_v3(tmp);

          if (dot_v3v3(tmp, dir2) < 0) {
            negate_v3(tmp);
          }

          float th1 = fabsf(saacos(dot_v3v3(dir2, dir32)));
          float th2 = fabsf(saacos(dot_v3v3(dir2, tmp)));

          if (th2 < th1) {
            copy_v3_v3(dir32, tmp);
          }

          madd_v3_v3fl(dir32, v3->no, -dot_v3v3(dir32, v3->no));
          normalize_v3(dir32);
          copy_v3_v3(dir3, dir32);

          // int bits = closest_vec_to_perp(dir2, dir32, v2->no, buckets, 1.0f);

          MSculptVert *mv3 = BKE_PBVH_SCULPTVERT(ss->cd_sculpt_vert, v3);
          if (mv3->flag & boundflag) {
            // continue;
          }

          BLI_BITMAP_SET(visit, v3->head.index, true);

          BMLinkItem *node3 = BLI_mempool_alloc(nodepool);
          node3->next = node3->prev = NULL;
          node3->item = v3;
          node3->depth = node2->depth + 1;

          BLI_addhead(&queue, node3);
        }

        BLI_mempool_free(nodepool, node2);
      }
    }

    MEM_SAFE_FREE(verts);
    BLI_array_free(stack);
    BLI_mempool_destroy(nodepool);
    MEM_SAFE_FREE(visit);
  }

  BMVert *v3;
  BM_ITER_MESH (v3, &iter, bm, BM_VERTS_OF_MESH) {
    float visco[3];
    float *dir3 = BM_ELEM_CD_GET_VOID_P(v3, cd_vcol);

    madd_v3_v3v3fl(visco, v3->co, v3->no, 0.001);
    BMVert *vis1 = BM_vert_create(visbm, visco, NULL, BM_CREATE_NOP);

    madd_v3_v3v3fl(visco, visco, dir3, 0.003);
    BMVert *vis2 = BM_vert_create(visbm, visco, NULL, BM_CREATE_NOP);
    BM_edge_create(visbm, vis1, vis2, NULL, BM_CREATE_NOP);

    float tan[3];
    cross_v3_v3v3(tan, dir3, v3->no);
    madd_v3_v3fl(visco, tan, 0.001);

    vis1 = BM_vert_create(visbm, visco, NULL, BM_CREATE_NOP);
    BM_edge_create(visbm, vis1, vis2, NULL, BM_CREATE_NOP);
  }

  DEG_id_tag_update(&ob->id, ID_RECALC_GEOMETRY);
  WM_event_add_notifier(C, NC_GEOM | ND_DATA, ob->data);

  sculpt_end_vis_object(C, ss, visob, visbm);

  return OPERATOR_FINISHED;
}

void SCULPT_OT_regularize_rake_directions(wmOperatorType *ot)
{
  ot->name = "Regularize Rake Directions";
  ot->idname = "SCULPT_OT_regularize_rake_directions";
  ot->description = "Development operator";

  /* API callbacks. */
  ot->poll = SCULPT_mode_poll;
  ot->exec = sculpt_regularize_rake_exec;
  ot->flag = OPTYPE_REGISTER | OPTYPE_UNDO;
}

void ED_operatortypes_sculpt(void)
{
  WM_operatortype_append(SCULPT_OT_brush_stroke);
  WM_operatortype_append(SCULPT_OT_sculptmode_toggle);
  WM_operatortype_append(SCULPT_OT_set_persistent_base);
  WM_operatortype_append(SCULPT_OT_set_limit_surface);
  WM_operatortype_append(SCULPT_OT_dynamic_topology_toggle);
  WM_operatortype_append(SCULPT_OT_optimize);
  WM_operatortype_append(SCULPT_OT_symmetrize);
  WM_operatortype_append(SCULPT_OT_detail_flood_fill);
  WM_operatortype_append(SCULPT_OT_sample_detail_size);
  WM_operatortype_append(SCULPT_OT_set_detail_size);
  WM_operatortype_append(SCULPT_OT_mesh_filter);
  WM_operatortype_append(SCULPT_OT_mask_filter);
  WM_operatortype_append(SCULPT_OT_dirty_mask);
  WM_operatortype_append(SCULPT_OT_mask_expand);
  WM_operatortype_append(SCULPT_OT_set_pivot_position);
  WM_operatortype_append(SCULPT_OT_face_sets_create);
  WM_operatortype_append(SCULPT_OT_face_sets_change_visibility);
  WM_operatortype_append(SCULPT_OT_face_sets_randomize_colors);
  WM_operatortype_append(SCULPT_OT_cloth_filter);
  WM_operatortype_append(SCULPT_OT_face_sets_edit);
  WM_operatortype_append(SCULPT_OT_face_set_lasso_gesture);
  WM_operatortype_append(SCULPT_OT_face_set_box_gesture);
  WM_operatortype_append(SCULPT_OT_trim_box_gesture);
  WM_operatortype_append(SCULPT_OT_trim_lasso_gesture);
  WM_operatortype_append(SCULPT_OT_project_line_gesture);
  WM_operatortype_append(SCULPT_OT_project_lasso_gesture);
  WM_operatortype_append(SCULPT_OT_project_box_gesture);

  WM_operatortype_append(SCULPT_OT_sample_color);
  WM_operatortype_append(SCULPT_OT_loop_to_vertex_colors);
  WM_operatortype_append(SCULPT_OT_vertex_to_loop_colors);
  WM_operatortype_append(SCULPT_OT_color_filter);
  WM_operatortype_append(SCULPT_OT_mask_by_color);
  WM_operatortype_append(SCULPT_OT_dyntopo_detail_size_edit);
  WM_operatortype_append(SCULPT_OT_mask_init);

  WM_operatortype_append(SCULPT_OT_face_sets_init);
  WM_operatortype_append(SCULPT_OT_reset_brushes);
  WM_operatortype_append(SCULPT_OT_ipmask_filter);
  WM_operatortype_append(SCULPT_OT_face_set_by_topology);

  WM_operatortype_append(SCULPT_OT_spatial_sort_mesh);

  WM_operatortype_append(SCULPT_OT_expand);
  WM_operatortype_append(SCULPT_OT_regularize_rake_directions);
}<|MERGE_RESOLUTION|>--- conflicted
+++ resolved
@@ -1244,15 +1244,8 @@
   /* Tools that are not brushes do not have the brush gizmo to update the vertex as the mouse
    * move, so it needs to be updated here. */
   SculptCursorGeometryInfo sgi;
-<<<<<<< HEAD
-  float mouse[2];
-  mouse[0] = event->mval[0];
-  mouse[1] = event->mval[1];
-  SCULPT_cursor_geometry_info_update(C, &sgi, mouse, false, false);
-=======
   const float mval_fl[2] = {UNPACK2(event->mval)};
-  SCULPT_cursor_geometry_info_update(C, &sgi, mval_fl, false);
->>>>>>> e86c2f72
+  SCULPT_cursor_geometry_info_update(C, &sgi, mval_fl, false, false);
 
   SCULPT_undo_push_begin(ob, "Mask by color");
   BKE_sculpt_color_layer_create_if_needed(ob);
