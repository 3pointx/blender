/*
 * $Id$
 *
 * ***** BEGIN GPL LICENSE BLOCK *****
 *
 * This program is free software; you can redistribute it and/or
 * modify it under the terms of the GNU General Public License
 * as published by the Free Software Foundation; either version 2
 * of the License, or (at your option) any later version.
 *
 * This program is distributed in the hope that it will be useful,
 * but WITHOUT ANY WARRANTY; without even the implied warranty of
 * MERCHANTABILITY or FITNESS FOR A PARTICULAR PURPOSE.  See the
 * GNU General Public License for more details.
 *
 * You should have received a copy of the GNU General Public License
 * along with this program; if not, write to the Free Software  Foundation,
 * Inc., 51 Franklin Street, Fifth Floor, Boston, MA 02110-1301, USA.
 *
 * The Original Code is Copyright (C) 2006 by Nicholas Bishop
 * All rights reserved.
 *
 * The Original Code is: all of this file.
 *
 * Contributor(s): none yet.
 *
 * ***** END GPL LICENSE BLOCK *****
 */ 

#ifndef BDR_SCULPTMODE_H
#define BDR_SCULPTMODE_H

#include "DNA_listBase.h"
#include "DNA_vec_types.h"
#include "DNA_key_types.h"

#include "BLI_pbvh.h"

struct bContext;
struct KeyBlock;
struct Object;
struct Scene;
struct PBVHNode;
struct SculptUndoNode;

int sculpt_poll(struct bContext *C);
void sculpt_update_mesh_elements(struct Scene *scene, struct Object *ob, int need_fmap);

<<<<<<< HEAD
/* Undo */
void sculpt_undo_push_begin(struct SculptSession *ss, char *name);
void sculpt_undo_push_end(struct SculptSession *ss);
struct SculptUndoNode *sculpt_undo_push_node(struct Object *ob, struct PBVHNode *node);
=======
/* Stroke */
struct SculptStroke *sculpt_stroke_new(const int max);
void sculpt_stroke_free(struct SculptStroke *);
void sculpt_stroke_add_point(struct SculptStroke *, const short x, const short y);
void sculpt_stroke_apply(struct Sculpt *sd, struct SculptStroke *);
void sculpt_stroke_apply_all(struct Sculpt *sd, struct SculptStroke *);
int sculpt_stroke_get_location(bContext *C, struct PaintStroke *stroke, float out[3], float mouse[2]);

/* Partial Mesh Visibility */
void sculptmode_pmv(int mode);
>>>>>>> 5505697a

/* Undo */

typedef struct SculptUndoNode {
	struct SculptUndoNode *next, *prev;

	char idname[MAX_ID_NAME];	/* name instead of pointer*/
	void *node;					/* only during push, not valid afterwards! */

	float (*co)[3];
	short (*no)[3];
	int totvert;

	/* non-multires */
	int maxvert;				/* to verify if totvert it still the same */
	int *index;					/* to restore into right location */

	/* multires */
	int maxgrid;				/* same for grid */
	int gridsize;				/* same for grid */
	int totgrid;				/* to restore into right location */
	int *grids;					/* to restore into right location */

	/* layer brush */
	float *layer_disp;

	/* shape keys */
	char *shapeName[32]; /* keep size in sync with keyblock dna */
} SculptUndoNode;

SculptUndoNode *sculpt_undo_push_node(SculptSession *ss, PBVHNode *node);
SculptUndoNode *sculpt_undo_get_node(PBVHNode *node);
void sculpt_undo_push_begin(char *name);
void sculpt_undo_push_end(void);

struct MultiresModifierData *sculpt_multires_active(struct Scene *scene, struct Object *ob);
int sculpt_modifiers_active(Scene *scene, Object *ob);
void sculpt_vertcos_to_key(Object *ob, KeyBlock *kb, float (*vertCos)[3]);

void brush_jitter_pos(Brush *brush, float *pos, float *jitterpos);

#endif<|MERGE_RESOLUTION|>--- conflicted
+++ resolved
@@ -46,24 +46,6 @@
 int sculpt_poll(struct bContext *C);
 void sculpt_update_mesh_elements(struct Scene *scene, struct Object *ob, int need_fmap);
 
-<<<<<<< HEAD
-/* Undo */
-void sculpt_undo_push_begin(struct SculptSession *ss, char *name);
-void sculpt_undo_push_end(struct SculptSession *ss);
-struct SculptUndoNode *sculpt_undo_push_node(struct Object *ob, struct PBVHNode *node);
-=======
-/* Stroke */
-struct SculptStroke *sculpt_stroke_new(const int max);
-void sculpt_stroke_free(struct SculptStroke *);
-void sculpt_stroke_add_point(struct SculptStroke *, const short x, const short y);
-void sculpt_stroke_apply(struct Sculpt *sd, struct SculptStroke *);
-void sculpt_stroke_apply_all(struct Sculpt *sd, struct SculptStroke *);
-int sculpt_stroke_get_location(bContext *C, struct PaintStroke *stroke, float out[3], float mouse[2]);
-
-/* Partial Mesh Visibility */
-void sculptmode_pmv(int mode);
->>>>>>> 5505697a
-
 /* Undo */
 
 typedef struct SculptUndoNode {
@@ -88,20 +70,24 @@
 
 	/* layer brush */
 	float *layer_disp;
+ 
+	/* paint mask */
+	float *pmask;
+	int pmask_layer_offset;
 
 	/* shape keys */
 	char *shapeName[32]; /* keep size in sync with keyblock dna */
 } SculptUndoNode;
 
-SculptUndoNode *sculpt_undo_push_node(SculptSession *ss, PBVHNode *node);
-SculptUndoNode *sculpt_undo_get_node(PBVHNode *node);
+SculptUndoNode *sculpt_undo_push_node(struct Object *ob, PBVHNode *node);
+SculptUndoNode *sculpt_undo_get_node(struct PBVHNode *node);
 void sculpt_undo_push_begin(char *name);
 void sculpt_undo_push_end(void);
 
 struct MultiresModifierData *sculpt_multires_active(struct Scene *scene, struct Object *ob);
-int sculpt_modifiers_active(Scene *scene, Object *ob);
-void sculpt_vertcos_to_key(Object *ob, KeyBlock *kb, float (*vertCos)[3]);
+int sculpt_modifiers_active(struct Scene *scene, struct Object *ob);
+void sculpt_vertcos_to_key(struct Object *ob, struct KeyBlock *kb, float (*vertCos)[3]);
 
-void brush_jitter_pos(Brush *brush, float *pos, float *jitterpos);
+void brush_jitter_pos(struct Brush *brush, float *pos, float *jitterpos);
 
 #endif