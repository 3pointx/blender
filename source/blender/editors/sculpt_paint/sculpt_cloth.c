/* SPDX-License-Identifier: GPL-2.0-or-later
 * Copyright 2020 Blender Foundation. All rights reserved. */

/** \file
 * \ingroup edsculpt
 */

#include "MEM_guardedalloc.h"

#include "BLI_edgehash.h"
#include "BLI_gsqueue.h"
#include "BLI_math.h"
#include "BLI_rand.h"
#include "BLI_task.h"
#include "BLI_utildefines.h"

#include "DNA_brush_types.h"
#include "DNA_customdata_types.h"
#include "DNA_meshdata_types.h"
#include "DNA_object_types.h"
#include "DNA_scene_types.h"

#include "BKE_brush.h"
#include "BKE_bvhutils.h"
#include "BKE_ccg.h"
#include "BKE_collision.h"
#include "BKE_colortools.h"
#include "BKE_context.h"
#include "BKE_modifier.h"
#include "BKE_paint.h"
#include "BKE_pbvh.h"

#include "DEG_depsgraph.h"
#include "DEG_depsgraph_query.h"

#include "WM_api.h"
#include "WM_types.h"

#include "sculpt_intern.h"

#include "RNA_access.h"
#include "RNA_define.h"

#include "GPU_immediate.h"
#include "GPU_immediate_util.h"
#include "GPU_matrix.h"
#include "GPU_state.h"

#include "UI_interface.h"

#include "bmesh.h"

#include <math.h>
#include <stdlib.h>
#include <string.h>

/* Experimental features. */

#define USE_SOLVER_RIPPLE_CONSTRAINT false
#define BENDING_CONSTRAINTS

#ifdef BENDING_CONSTRAINTS
#  define TOT_CONSTRAINT_TYPES 2
#else
#  define TOT_CONSTRAINT_TYPES 1
#endif

typedef enum { CON_LENGTH, CON_BEND } ClothConstraintTypes;

static struct {
  int type;
  int totelem;
  size_t size;
  int offset;
} constraint_types[TOT_CONSTRAINT_TYPES] = {{CON_LENGTH, 2, sizeof(SculptClothLengthConstraint)},
#ifdef BENDING_CONSTRAINTS
                                            {CON_BEND, 4, sizeof(SculptClothBendConstraint)}
#endif
};

/* clang-format off */
enum {
  CLOTH_POS_POS,
  CLOTH_POS_INIT,
  CLOTH_POS_SOFT,
  CLOTH_POS_DEF
};
/* clang-format on */

#ifdef CLOTH_NO_POS_PTR
#  define PACK_POS_TYPE(index, type) ((index) | ((type) << 26))
#  define UNPACK_POS_TYPE(index) ((index) >> 26)
#  define UNPACK_POS_INDEX(index) ((index) & ~(3 << 26))
#  define GET_POS_PTR(index) (&cloth_sim->pos)[UNPACK_POS_TYPE(index)][UNPACK_POS_INDEX(index)]
//#  define GET_POS_PTR_TYPE(index, type) (&cloth_sim->pos)[type][index]
#else
#  define PACK_POS_TYPE(index, type) index
#  define UNPACK_POS_INDEX(index) index
#endif

/* C port of:
   https://github.com/InteractiveComputerGraphics/PositionBasedDynamics/blob/master/PositionBasedDynamics/PositionBasedDynamics.cpp
  MIT license
 */
#ifdef BENDING_CONSTRAINTS

#  ifdef BENDING_DOUBLE_FLOATS
static bool calc_bending_gradients(const SculptClothBendConstraint *constraint,
                                   float gradients[4][3])
{
  // derivatives from Bridson, Simulation of Clothing with Folds and Wrinkles
  // his modes correspond to the derivatives of the bending angle arccos(n1 dot n2) with correct
  // scaling
  const double invMass0 = 1.0f, invMass1 = 1.0f, invMass2 = 1.0f, invMass3 = 1.0f;
  float *_p0 = constraint->elems[0].position;
  float *_p1 = constraint->elems[1].position;
  float *_p2 = constraint->elems[2].position;
  float *_p3 = constraint->elems[3].position;

  double p0[3], p1[3], p2[3], p3[3], d0[3], d1[3], d2[3], d3[3];

  copy_v3db_v3fl(p0, _p0);
  copy_v3db_v3fl(p1, _p1);
  copy_v3db_v3fl(p2, _p2);
  copy_v3db_v3fl(p3, _p3);

  if (invMass0 == 0.0 && invMass1 == 0.0)
    return false;

  double e[3];
  sub_v3_v3v3_db(e, p3, p2);
  float elen = len_v3_db(e);
  const double eps = 1e-6;

  if (elen < eps) {
    return false;
  }

  double invElen = 1.0f / elen;

  double tmp1[3], tmp2[3], tmp3[3], tmp4[3], n1[3], n2[3];

  sub_v3_v3v3_db(tmp1, p2, p0);
  sub_v3_v3v3_db(tmp2, p3, p0);
  cross_v3_v3v3_db(n1, tmp1, tmp2);

  if (dot_v3v3_db(n1, n1) == 0.0) {
    return false;
  }

  mul_v3db_db(n1, 1.0 / dot_v3v3_db(n1, n1));

  sub_v3_v3v3_db(tmp1, p3, p1);
  sub_v3_v3v3_db(tmp2, p2, p1);
  cross_v3_v3v3_db(n2, tmp1, tmp2);

  if (dot_v3v3_db(n2, n2) == 0.0) {
    return false;
  }
  mul_v3db_db(n2, 1.0 / dot_v3v3_db(n2, n2));

  mul_v3_v3db_db(d0, n1, elen);
  mul_v3_v3db_db(d1, n2, elen);

  //  Vector3r d2 = (p0 - p3).dot(e) * invElen * n1 + (p1 - p3).dot(e) * invElen * n2;
  sub_v3_v3v3_db(tmp1, p0, p3);
  double fac = dot_v3v3_db(tmp1, e) * invElen;
  mul_v3_v3db_db(d2, n1, fac);

  sub_v3_v3v3_db(tmp1, p1, p3);
  fac = dot_v3v3_db(tmp1, e) * invElen;
  mul_v3_v3db_db(tmp2, n2, fac);

  add_v3_v3_db(d2, tmp2);

  // Vector3r d3 = (p2 - p0).dot(e) * invElen * n1 + (p2 - p1).dot(e) * invElen * n2;
  sub_v3_v3v3_db(tmp1, p2, p0);
  fac = dot_v3v3_db(tmp1, e) * invElen;
  mul_v3_v3db_db(d3, n1, fac);

  sub_v3_v3v3_db(tmp1, p2, p1);
  fac = dot_v3v3_db(tmp1, e) * invElen;
  mul_v3_v3db_db(tmp2, n2, fac);

  add_v3_v3_db(d3, tmp2);

  normalize_v3_db(n1);
  normalize_v3_db(n2);

  double dot = dot_v3v3_db(n1, n2);

  CLAMP(dot, -1.0f, 1.0f);
  double phi = acos(dot);

  // Real phi = (-0.6981317 * dot * dot - 0.8726646) * dot + 1.570796;	// fast approximation

  double lambda = invMass0 * dot_v3v3_db(d0, d0) + invMass1 * dot_v3v3_db(d1, d1) +
                  invMass2 * dot_v3v3_db(d2, d2) + invMass3 * dot_v3v3_db(d3, d3);

  if (lambda == 0.0)
    return false;

  // stability
  // 1.5 is the largest magic number I found to be stable in all cases :-)
  // if (stiffness > 0.5 && fabs(phi - b.restAngle) > 1.5)
  //	stiffness = 0.5;

  lambda = (phi - constraint->rest_angle) / lambda * constraint->stiffness;

  cross_v3_v3v3_db(tmp1, n1, n2);
  if (dot_v3v3_db(tmp1, e) > 0.0f) {
    lambda = -lambda;
  }

  mul_v3db_db(d0, -invMass0 * lambda);
  mul_v3db_db(d1, -invMass1 * lambda);
  mul_v3db_db(d2, -invMass2 * lambda);
  mul_v3db_db(d3, -invMass3 * lambda);

  copy_v3fl_v3db(gradients[0], d0);
  copy_v3fl_v3db(gradients[1], d1);
  copy_v3fl_v3db(gradients[2], d2);
  copy_v3fl_v3db(gradients[3], d3);

  return true;
}
#  else
static bool calc_bending_gradients(const SculptClothSimulation *cloth_sim,
                                   const SculptClothBendConstraint *constraint,
                                   float gradients[4][3])
{
  // derivatives from Bridson, Simulation of Clothing with Folds and Wrinkles
  // his modes correspond to the derivatives of the bending angle arccos(n1 dot n2) with correct
  // scaling
  const float invMass0 = 1.0f, invMass1 = 1.0f, invMass2 = 1.0f, invMass3 = 1.0f;
#    ifndef CLOTH_NO_POS_PTR
  float *p0 = constraint->elems[0].position;
  float *p1 = constraint->elems[1].position;
  float *p2 = constraint->elems[2].position;
  float *p3 = constraint->elems[3].position;
#    else
  float *p0 = GET_POS_PTR(constraint->elems[0].index);
  float *p1 = GET_POS_PTR(constraint->elems[1].index);
  float *p2 = GET_POS_PTR(constraint->elems[2].index);
  float *p3 = GET_POS_PTR(constraint->elems[3].index);
#    endif

  float *d0 = gradients[0];
  float *d1 = gradients[1];
  float *d2 = gradients[2];
  float *d3 = gradients[3];

  if (invMass0 == 0.0 && invMass1 == 0.0)
    return false;

  float e[3];
  sub_v3_v3v3(e, p3, p2);
  float elen = len_v3(e);
  const float eps = 1e-6;

  if (elen < eps) {
    return false;
  }

  float invElen = 1.0f / elen;

  float tmp1[3], tmp2[3], n1[3], n2[3];

  sub_v3_v3v3(tmp1, p2, p0);
  sub_v3_v3v3(tmp2, p3, p0);
  cross_v3_v3v3(n1, tmp1, tmp2);

  if (dot_v3v3(n1, n1) == 0.0) {
    return false;
  }

  mul_v3_fl(n1, 1.0 / dot_v3v3(n1, n1));

  sub_v3_v3v3(tmp1, p3, p1);
  sub_v3_v3v3(tmp2, p2, p1);
  cross_v3_v3v3(n2, tmp1, tmp2);

  if (dot_v3v3(n2, n2) == 0.0) {
    return false;
  }
  mul_v3_fl(n2, 1.0 / dot_v3v3(n2, n2));

  mul_v3_v3fl(d0, n1, elen);
  mul_v3_v3fl(d1, n2, elen);

  //  Vector3r d2 = (p0 - p3).dot(e) * invElen * n1 + (p1 - p3).dot(e) * invElen * n2;
  sub_v3_v3v3(tmp1, p0, p3);
  float fac = dot_v3v3(tmp1, e) * invElen;
  mul_v3_v3fl(d2, n1, fac);

  sub_v3_v3v3(tmp1, p1, p3);
  fac = dot_v3v3(tmp1, e) * invElen;
  mul_v3_v3fl(tmp2, n2, fac);

  add_v3_v3(d2, tmp2);

  // Vector3r d3 = (p2 - p0).dot(e) * invElen * n1 + (p2 - p1).dot(e) * invElen * n2;
  sub_v3_v3v3(tmp1, p2, p0);
  fac = dot_v3v3(tmp1, e) * invElen;
  mul_v3_v3fl(d3, n1, fac);

  sub_v3_v3v3(tmp1, p2, p1);
  fac = dot_v3v3(tmp1, e) * invElen;
  mul_v3_v3fl(tmp2, n2, fac);

  add_v3_v3(d3, tmp2);

  normalize_v3(n1);
  normalize_v3(n2);

  float dot = dot_v3v3(n1, n2);

  CLAMP(dot, -1.0f, 1.0f);
  float phi = acos(dot);

  // Real phi = (-0.6981317 * dot * dot - 0.8726646) * dot + 1.570796;	// fast approximation

  float lambda = invMass0 * dot_v3v3(d0, d0) + invMass1 * dot_v3v3(d1, d1) +
                 invMass2 * dot_v3v3(d2, d2) + invMass3 * dot_v3v3(d3, d3);

  if (lambda == 0.0)
    return false;

  // stability
  // 1.5 is the largest magic number I found to be stable in all cases :-)
  // if (stiffness > 0.5 && fabs(phi - b.restAngle) > 1.5)
  //	stiffness = 0.5;

  lambda = (phi - constraint->rest_angle) / lambda * constraint->stiffness;

  cross_v3_v3v3(tmp1, n1, n2);
  if (dot_v3v3(tmp1, e) > 0.0f) {
    lambda = -lambda;
  }

  mul_v3_fl(d0, -invMass0 * lambda);
  mul_v3_fl(d1, -invMass1 * lambda);
  mul_v3_fl(d2, -invMass2 * lambda);
  mul_v3_fl(d3, -invMass3 * lambda);

  return true;
}
#  endif

#  if 0
// attempt at highly unphysical but faster bending solver
static bool calc_bending_gradients_2(const SculptClothBendConstraint *constraint,
                                     float gradients[4][3])
{
  float *p0 = constraint->elems[0].position;
  float *p1 = constraint->elems[1].position;
  float *p2 = constraint->elems[2].position;
  float *p3 = constraint->elems[3].position;

  float t1[3], t2[3], t3[3];
  float t1a[3], t2a[3], t3a[3];
  float mid[3];

  add_v3_v3v3(mid, p0, p1);
  mul_v3_fl(mid, 0.5f);

  sub_v3_v3v3(t1a, p2, mid);
  sub_v3_v3v3(t2a, p3, mid);
  sub_v3_v3v3(t3, p1, p0);

  cross_v3_v3v3(t1, t1a, t3);
  cross_v3_v3v3(t2, t3, t2a);

  cross_v3_v3v3(t3a, t1, t2);
  if (dot_v3v3(t3a, t3) > 0.0f) {
    negate_v3(t1);
    negate_v3(t2);
  }
  /*

  on factor;
  off period;

  load_package "avector";

  t1 := avec(t1x, t1y, t1z);
  t2 := avec(t2x, t2y, t2z);
  n  := avec(nx, ny, nz);

  f1 := (t1 dot t2 - t1len*t2len*goalth) * (VMOD t1 - t1len**2) * (VMOD t2 - t2len**2);

  */
  float len = dot_v3v3(t1, t1) + dot_v3v3(t2, t2);

  normalize_v3(t1);
  normalize_v3(t2);

  float th = saacos(dot_v3v3(t1, t2));
  float err = th - constraint->rest_angle;

  zero_v3(gradients[0]);
  zero_v3(gradients[1]);

  float f = 3000.0f;

  add_v3_v3v3(t3, t1, t2);
  normalize_v3(t3);

  mul_v3_v3fl(gradients[0], t3, -err * len * f);
  mul_v3_v3fl(gradients[1], t3, -err * len * f);
  mul_v3_v3fl(gradients[2], t1, err * len * f);
  mul_v3_v3fl(gradients[3], t2, err * len * f);

  return true;
}
#  endif
#endif

static void cloth_brush_simulation_location_get(SculptSession *ss,
                                                const Brush *brush,
                                                float r_location[3])
{
  if (!ss->cache || !brush) {
    zero_v3(r_location);
    return;
  }

  if (ss->cache->cloth_sim->simulation_area_type == BRUSH_CLOTH_SIMULATION_AREA_LOCAL) {
    copy_v3_v3(r_location, ss->cache->initial_location);
    return;
  }
  copy_v3_v3(r_location, ss->cache->location);
}

PBVHNode **SCULPT_cloth_brush_affected_nodes_gather(SculptSession *ss,
                                                    Brush *brush,
                                                    int *r_totnode)
{
  BLI_assert(ss->cache);
  // BLI_assert(brush->sculpt_tool == SCULPT_TOOL_CLOTH);
  PBVHNode **nodes = NULL;

  switch (SCULPT_get_int(ss, cloth_simulation_area_type, NULL, brush)) {
    case BRUSH_CLOTH_SIMULATION_AREA_LOCAL: {
      SculptSearchSphereData data = {
          .ss = ss,
          .radius_squared = square_f(ss->cache->initial_radius *
                                     (1.0 + SCULPT_get_float(ss, cloth_sim_limit, NULL, brush))),
          .original = false,
          .ignore_fully_ineffective = false,
          .center = ss->cache->initial_location,
      };
      BKE_pbvh_search_gather(ss->pbvh, SCULPT_search_sphere_cb, &data, &nodes, r_totnode);
    } break;
    case BRUSH_CLOTH_SIMULATION_AREA_GLOBAL:
      BKE_pbvh_search_gather(ss->pbvh, NULL, NULL, &nodes, r_totnode);
      break;
    case BRUSH_CLOTH_SIMULATION_AREA_DYNAMIC: {
      SculptSearchSphereData data = {
          .ss = ss,
          .radius_squared = square_f(ss->cache->radius *
                                     (1.0 + SCULPT_get_float(ss, cloth_sim_limit, NULL, brush))),
          .original = false,
          .ignore_fully_ineffective = false,
          .center = ss->cache->location,
      };
      BKE_pbvh_search_gather(ss->pbvh, SCULPT_search_sphere_cb, &data, &nodes, r_totnode);
    } break;
  }

  return nodes;
}

static float cloth_brush_simulation_falloff_get(const SculptClothSimulation *cloth_sim,
                                                const Brush *brush,
                                                const float radius,
                                                const float location[3],
                                                const float co[3])
{
  if (brush->sculpt_tool != SCULPT_TOOL_CLOTH) {
    /* All brushes that are not the cloth brush do not use simulation areas.
       TODO: new command list situation may change this, investigate
    */
    return 1.0f;
  }

  /* Global simulation does not have any falloff as the entire mesh is being simulated. */
  if (cloth_sim->simulation_area_type == BRUSH_CLOTH_SIMULATION_AREA_GLOBAL) {
    return 1.0f;
  }

  const float distance = len_v3v3(location, co);
  const float limit = radius + (radius * cloth_sim->sim_limit);
  const float falloff = radius + (radius * cloth_sim->sim_limit * cloth_sim->sim_falloff);

  if (distance > limit) {
    /* Outside the limits. */
    return 0.0f;
  }
  if (distance < falloff) {
    /* Before the falloff area. */
    return 1.0f;
  }
  /* Do a smooth-step transition inside the falloff area. */
  float p = 1.0f - ((distance - falloff) / (limit - falloff));
  return 3.0f * p * p - 2.0f * p * p * p;
}

#define CLOTH_LENGTH_CONSTRAINTS_BLOCK 100000
// solver iterations now depend on if bending constriants are on,
// if so fewer iterations are taken
//#define CLOTH_SIMULATION_ITERATIONS 5

#define CLOTH_SOLVER_DISPLACEMENT_FACTOR 0.6f
#define CLOTH_MAX_CONSTRAINTS_PER_VERTEX 1024
#define CLOTH_SIMULATION_TIME_STEP 0.01f
#define CLOTH_DEFORMATION_SNAKEHOOK_STRENGTH 0.35f
#define CLOTH_DEFORMATION_TARGET_STRENGTH 0.5f
#define CLOTH_DEFORMATION_GRAB_STRENGTH 0.5f

static bool cloth_brush_sim_has_length_constraint(SculptClothSimulation *cloth_sim,
                                                  const int v1,
                                                  const int v2)
{
  return BLI_edgeset_haskey(cloth_sim->created_length_constraints, v1, v2);
}

static bool cloth_brush_sim_has_bend_constraint(SculptClothSimulation *cloth_sim,
                                                const int v1,
                                                const int v2)
{
  return BLI_edgeset_haskey(cloth_sim->created_bend_constraints, v1, v2);
}

typedef struct SculptClothTaskData {
  SculptClothConstraint **constraints[TOT_CONSTRAINT_TYPES];
  int tot_constraints[TOT_CONSTRAINT_TYPES];
} SculptClothTaskData;

static void cloth_free_tasks(SculptClothSimulation *cloth_sim)
{
  // printf("Freeing tasks %d\n", BLI_task_parallel_thread_id(NULL));

  for (int i = 0; i < cloth_sim->tot_constraint_tasks; i++) {
    for (int j = 0; j < TOT_CONSTRAINT_TYPES; j++) {
      MEM_SAFE_FREE(cloth_sim->constraint_tasks[i].constraints[j]);
    }
  }

  MEM_SAFE_FREE(cloth_sim->constraint_tasks);
  cloth_sim->constraint_tasks = NULL;
  cloth_sim->tot_constraint_tasks = 0;
}

static void cloth_brush_reallocate_constraints(SculptClothSimulation *cloth_sim)
{
  bool modified = false;

  for (int i = 0; i < TOT_CONSTRAINT_TYPES; i++) {
    if (cloth_sim->tot_constraints[i] >= cloth_sim->capacity_constraints[i]) {
      modified = true;
      cloth_sim->capacity_constraints[i] += CLOTH_LENGTH_CONSTRAINTS_BLOCK;

      cloth_sim->constraints[i] = MEM_reallocN_id(cloth_sim->constraints[i],
                                                  cloth_sim->capacity_constraints[i] *
                                                      constraint_types[i].size,
                                                  "cloth constraint array");
    }
  }

  if (modified && cloth_sim->constraint_tasks) {
    cloth_free_tasks(cloth_sim);
  }
}

static void *cloth_add_constraint(SculptClothSimulation *cloth_sim, int type)
{
  cloth_sim->tot_constraints[type]++;
  cloth_brush_reallocate_constraints(cloth_sim);

  char *ptr = (char *)cloth_sim->constraints[type];

  SculptClothConstraint *con =
      (SculptClothConstraint *)(ptr + constraint_types[type].size *
                                          (cloth_sim->tot_constraints[type] - 1));
  con->ctype = type;

  return (void *)con;
}

#ifdef BENDING_CONSTRAINTS
static void cloth_brush_add_bend_constraint(SculptSession *ss,
                                            SculptClothSimulation *cloth_sim,
                                            const int node_index,
                                            const int v1i,
                                            const int v2i,
                                            const int v3i,
                                            const int v4i,
                                            const bool use_persistent)
{
  SculptClothBendConstraint *bend_constraint = (SculptClothBendConstraint *)cloth_add_constraint(
      cloth_sim, CON_BEND);

  PBVHVertRef v1, v2, v3, v4;

  v1 = BKE_pbvh_index_to_vertex(ss->pbvh, v1i);
  v2 = BKE_pbvh_index_to_vertex(ss->pbvh, v2i);
  v3 = BKE_pbvh_index_to_vertex(ss->pbvh, v3i);
  v4 = BKE_pbvh_index_to_vertex(ss->pbvh, v4i);

  bend_constraint->elems[0].index = PACK_POS_TYPE(v1i, CLOTH_POS_POS);
  bend_constraint->elems[1].index = PACK_POS_TYPE(v2i, CLOTH_POS_POS);
  bend_constraint->elems[2].index = PACK_POS_TYPE(v3i, CLOTH_POS_POS);
  bend_constraint->elems[3].index = PACK_POS_TYPE(v4i, CLOTH_POS_POS);

  bend_constraint->node = node_index;

#  ifndef CLOTH_NO_POS_PTR
  bend_constraint->elems[0].position = cloth_sim->pos[v1i];
  bend_constraint->elems[1].position = cloth_sim->pos[v2i];
  bend_constraint->elems[2].position = cloth_sim->pos[v3i];
  bend_constraint->elems[3].position = cloth_sim->pos[v4i];
#  endif

  const float *co1, *co2, *co3, *co4;

  if (use_persistent) {
    co1 = SCULPT_vertex_persistent_co_get(ss, v1);
    co2 = SCULPT_vertex_persistent_co_get(ss, v2);
    co3 = SCULPT_vertex_persistent_co_get(ss, v3);
    co4 = SCULPT_vertex_persistent_co_get(ss, v4);
  }
  else {
    co1 = SCULPT_vertex_co_get(ss, v1);
    co2 = SCULPT_vertex_co_get(ss, v2);
    co3 = SCULPT_vertex_co_get(ss, v3);
    co4 = SCULPT_vertex_co_get(ss, v4);
  }

  float t1[3], t2[3];
  normal_tri_v3(t1, co1, co3, co2);
  normal_tri_v3(t2, co2, co4, co1);

  bend_constraint->rest_angle = saacos(dot_v3v3(t1, t2));
  bend_constraint->stiffness = cloth_sim->bend_stiffness;
  bend_constraint->strength = 1.0f;

  /* Add the constraint to the #GSet to avoid creating it again. */
  BLI_edgeset_add(cloth_sim->created_bend_constraints, v1i, v2i);
}
#endif

static void cloth_brush_add_length_constraint(SculptSession *ss,
                                              SculptClothSimulation *cloth_sim,
                                              const int node_index,
                                              const int v1i,
                                              const int v2i,
                                              const bool use_persistent)
{
  SculptClothLengthConstraint *length_constraint = cloth_add_constraint(cloth_sim, CON_LENGTH);

  length_constraint->elems[0].index = PACK_POS_TYPE(v1i, CLOTH_POS_POS);
  length_constraint->elems[1].index = PACK_POS_TYPE(v2i, CLOTH_POS_POS);

  length_constraint->node = node_index;

#ifndef CLOTH_NO_POS_PTR
  length_constraint->elems[0].position = cloth_sim->pos[v1i];
  length_constraint->elems[1].position = cloth_sim->pos[v2i];
#endif

  length_constraint->type = SCULPT_CLOTH_CONSTRAINT_STRUCTURAL;

  PBVHVertRef vertex1 = BKE_pbvh_index_to_vertex(ss->pbvh, v1i);
  PBVHVertRef vertex2 = BKE_pbvh_index_to_vertex(ss->pbvh, v2i);

  if (use_persistent) {
    length_constraint->length = len_v3v3(SCULPT_vertex_persistent_co_get(ss, vertex1),
                                         SCULPT_vertex_persistent_co_get(ss, vertex2));
  }
  else {
    length_constraint->length = len_v3v3(SCULPT_vertex_co_get(ss, vertex1),
                                         SCULPT_vertex_co_get(ss, vertex2));
  }
  length_constraint->strength = 1.0f;

  /* Reallocation if the array capacity is exceeded. */
  cloth_brush_reallocate_constraints(cloth_sim);

  /* Add the constraint to the #GSet to avoid creating it again. */
  BLI_edgeset_add(cloth_sim->created_length_constraints, v1i, v2i);
}

static void cloth_brush_add_softbody_constraint(SculptClothSimulation *cloth_sim,
                                                const int node_index,
                                                const int v,
                                                const float strength)
{
  SculptClothLengthConstraint *length_constraint = cloth_add_constraint(cloth_sim, CON_LENGTH);

  length_constraint->elems[0].index = PACK_POS_TYPE(v, CLOTH_POS_POS);
  length_constraint->elems[1].index = PACK_POS_TYPE(v, CLOTH_POS_SOFT);

  length_constraint->node = node_index;

#ifndef CLOTH_NO_POS_PTR
  length_constraint->elems[0].position = cloth_sim->pos[v];
  length_constraint->elems[1].position = cloth_sim->softbody_pos[v];
#endif

  length_constraint->type = SCULPT_CLOTH_CONSTRAINT_SOFTBODY;

  length_constraint->length = 0.0f;
  length_constraint->strength = strength;

  /* Reallocation if the array capacity is exceeded. */
  cloth_brush_reallocate_constraints(cloth_sim);
}

static void cloth_brush_add_pin_constraint(SculptClothSimulation *cloth_sim,
                                           const int node_index,
                                           const int v,
                                           const float strength)
{
  SculptClothLengthConstraint *length_constraint = cloth_add_constraint(cloth_sim, CON_LENGTH);

  length_constraint->elems[0].index = PACK_POS_TYPE(v, CLOTH_POS_POS);
  length_constraint->elems[1].index = PACK_POS_TYPE(v, CLOTH_POS_INIT);

  length_constraint->node = node_index;

#ifndef CLOTH_NO_POS_PTR
  length_constraint->elems[0].position = cloth_sim->pos[v];
  length_constraint->elems[1].position = cloth_sim->init_pos[v];
#endif

  length_constraint->type = SCULPT_CLOTH_CONSTRAINT_PIN;

  length_constraint->length = 0.0f;
  length_constraint->strength = strength;

  /* Reallocation if the array capacity is exceeded. */
  cloth_brush_reallocate_constraints(cloth_sim);
}

static void cloth_brush_add_deformation_constraint(SculptClothSimulation *cloth_sim,
                                                   const int node_index,
                                                   const int v,
                                                   const float strength)
{
  SculptClothLengthConstraint *length_constraint = cloth_add_constraint(cloth_sim, CON_LENGTH);

  length_constraint->elems[0].index = PACK_POS_TYPE(v, CLOTH_POS_POS);
  length_constraint->elems[1].index = PACK_POS_TYPE(v, CLOTH_POS_DEF);

  length_constraint->node = node_index;

  length_constraint->type = SCULPT_CLOTH_CONSTRAINT_DEFORMATION;

#ifndef CLOTH_NO_POS_PTR
  length_constraint->elems[0].position = cloth_sim->pos[v];
  length_constraint->elems[1].position = cloth_sim->deformation_pos[v];
#endif

  length_constraint->length = 0.0f;
  length_constraint->strength = strength;

  /* Reallocation if the array capacity is exceeded. */
  cloth_brush_reallocate_constraints(cloth_sim);
}

static void do_cloth_brush_build_constraints_task_cb_ex(
    void *__restrict userdata, const int n, const TaskParallelTLS *__restrict UNUSED(tls))
{
  SculptThreadedTaskData *data = userdata;
  SculptSession *ss = data->ob->sculpt;
  const Brush *brush = data->brush;
  PBVHNode *node = data->nodes[n];

  const int node_index = POINTER_AS_INT(BLI_ghash_lookup(data->cloth_sim->node_state_index, node));
  if (data->cloth_sim->node_state[node_index] != SCULPT_CLOTH_NODE_UNINITIALIZED) {
    /* The simulation already contains constraints for this node. */
    return;
  }

  PBVHVertexIter vd;

  const bool pin_simulation_boundary = ss->cache != NULL && brush != NULL &&
                                       brush->flag2 & BRUSH_CLOTH_PIN_SIMULATION_BOUNDARY &&
                                       brush->cloth_simulation_area_type !=
                                           BRUSH_CLOTH_SIMULATION_AREA_DYNAMIC;

  const bool use_persistent = brush != NULL && brush->flag & BRUSH_PERSISTENT;

  /* Brush can be NULL in tools that use the solver without relying of constraints with deformation
   * positions. */
  const bool cloth_is_deform_brush = ss->cache != NULL && brush != NULL &&
                                     SCULPT_is_cloth_deform_brush(brush);

  const bool use_falloff_plane = brush->cloth_force_falloff_type ==
                                 BRUSH_CLOTH_FORCE_FALLOFF_PLANE;
  float radius_squared = 0.0f;
  if (cloth_is_deform_brush) {
    radius_squared = ss->cache->initial_radius * ss->cache->initial_radius;
  }

  bool use_bending = data->cloth_sim->use_bending;

  /* Only limit the constraint creation to a radius when the simulation is local. */
  const float cloth_sim_radius_squared = brush->cloth_simulation_area_type ==
                                                 BRUSH_CLOTH_SIMULATION_AREA_LOCAL ?
                                             data->cloth_sim_radius * data->cloth_sim_radius :
                                             FLT_MAX;

  BKE_pbvh_vertex_iter_begin (ss->pbvh, node, vd, PBVH_ITER_UNIQUE) {
    const float len_squared = len_squared_v3v3(vd.co, data->cloth_sim_initial_location);
    if (len_squared < cloth_sim_radius_squared) {

      SculptVertexNeighborIter ni;
      int build_indices[CLOTH_MAX_CONSTRAINTS_PER_VERTEX];
      PBVHEdgeRef build_edges[CLOTH_MAX_CONSTRAINTS_PER_VERTEX];

      int tot_indices = 0;
      bool have_edges = false;

      build_indices[tot_indices] = vd.index;
      tot_indices++;
      SCULPT_VERTEX_NEIGHBORS_ITER_BEGIN (ss, vd.vertex, ni) {
        build_indices[tot_indices] = ni.index;

        if (ni.has_edge) {
          have_edges = true;
          build_edges[tot_indices - 1] = ni.edge;
        }
        else {
          build_edges[tot_indices - 1].i = PBVH_REF_NONE;
        }

        tot_indices++;
      }
      SCULPT_VERTEX_NEIGHBORS_ITER_END(ni);

      if (data->cloth_sim->softbody_strength > 0.0f) {
        cloth_brush_add_softbody_constraint(data->cloth_sim, node_index, vd.index, 1.0f);
      }

#ifdef BENDING_CONSTRAINTS

      for (int c_i = 0; use_bending && c_i < tot_indices - 1; c_i++) {
        if (have_edges && build_edges[c_i].i && build_edges[c_i].i != PBVH_REF_NONE) {
          PBVHEdgeRef edge = build_edges[c_i];

          if (BKE_pbvh_type(ss->pbvh) == PBVH_BMESH) {
            BMEdge *e = (BMEdge *)edge.i;

            if (!e->l) {
              continue;
            }

            int v1i = e->v1->head.index;
            int v2i = e->v2->head.index;

            if (cloth_brush_sim_has_bend_constraint(data->cloth_sim, v1i, v2i)) {
              continue;
            }

            BMLoop *l1, *l2;

            l1 = e->l;
            l2 = e->l->radial_next;

            if (l1 != l2) {
              l1 = l1->next->next;
              l2 = l2->next->next;

              cloth_brush_add_bend_constraint(ss,
                                              data->cloth_sim,
                                              node_index,
                                              e->v1->head.index,
                                              e->v2->head.index,
                                              l1->v->head.index,
                                              l2->v->head.index,
                                              use_persistent);

              if (l1->f->len == 4 && l2->f->len == 4) {
                cloth_brush_add_bend_constraint(ss,
                                                data->cloth_sim,
                                                node_index,
                                                e->v1->head.index,
                                                e->v2->head.index,
                                                l1->next->v->head.index,
                                                l2->next->v->head.index,
                                                use_persistent);
              }
              else if (l1->f->len == 4) {
                cloth_brush_add_bend_constraint(ss,
                                                data->cloth_sim,
                                                node_index,
                                                e->v1->head.index,
                                                e->v2->head.index,
                                                l1->next->v->head.index,
                                                l2->v->head.index,
                                                use_persistent);
              }
              else if (l2->f->len == 4) {
                cloth_brush_add_bend_constraint(ss,
                                                data->cloth_sim,
                                                node_index,
                                                e->v1->head.index,
                                                e->v2->head.index,
                                                l1->v->head.index,
                                                l2->next->v->head.index,
                                                use_persistent);
              }
            }
          }
          else if (BKE_pbvh_type(ss->pbvh) == PBVH_FACES) {
            MeshElemMap *map = ss->epmap + edge.i;
            if (map->count != 2) {
              continue;
            }

            const MPoly *mp1 = ss->mpoly + map->indices[0];
            const MPoly *mp2 = ss->mpoly + map->indices[1];
            const MLoop *ml;
            int ml1 = -1, ml2 = -1;

            ml = ss->mloop + mp1->loopstart;
            for (int j = 0; j < mp1->totloop; j++, ml++) {
              if (ml->e == edge.i) {
                ml1 = j;
                break;
              }
            }

            ml = ss->mloop + mp2->loopstart;
            for (int j = 0; j < mp2->totloop; j++, ml++) {
              if (ml->e == edge.i) {
                ml2 = j;
                break;
              }
            }

            if (ml1 == -1 || ml2 == -1) {
              continue;
            }

            int v1i = ss->medge[edge.i].v1;
            int v2i = ss->medge[edge.i].v2;

            ml1 = (ml1 + 2) % mp1->totloop;
            ml2 = (ml2 + 2) % mp2->totloop;

            cloth_brush_add_bend_constraint(ss,
                                            data->cloth_sim,
                                            node_index,
                                            v1i,
                                            v2i,
                                            ss->mloop[mp1->loopstart + ml1].v,
                                            ss->mloop[mp2->loopstart + ml2].v,
                                            use_persistent);

            if (mp1->totloop == 4 && mp2->totloop == 4) {
              ml1 = (ml1 + 1) % mp1->totloop;
              ml2 = (ml2 + 1) % mp2->totloop;

              cloth_brush_add_bend_constraint(ss,
                                              data->cloth_sim,
                                              node_index,
                                              v1i,
                                              v2i,
                                              ss->mloop[mp1->loopstart + ml1].v,
                                              ss->mloop[mp2->loopstart + ml2].v,
                                              use_persistent);
            }
            else if (mp1->totloop == 4) {
              ml1 = (ml1 + 1) % mp1->loopstart;

              cloth_brush_add_bend_constraint(ss,
                                              data->cloth_sim,
                                              node_index,
                                              v1i,
                                              v2i,
                                              ss->mloop[mp1->loopstart + ml1].v,
                                              ss->mloop[mp2->loopstart + ml2].v,
                                              use_persistent);
            }
            else if (mp2->totloop == 4) {
              ml2 = (ml2 + 1) % mp2->loopstart;

              cloth_brush_add_bend_constraint(ss,
                                              data->cloth_sim,
                                              node_index,
                                              v1i,
                                              v2i,
                                              ss->mloop[mp1->loopstart + ml1].v,
                                              ss->mloop[mp2->loopstart + ml2].v,
                                              use_persistent);
            }
          }
        }
        else if (BKE_pbvh_type(ss->pbvh) == PBVH_GRIDS) {
          const CCGKey *key = BKE_pbvh_get_grid_key(ss->pbvh);
          int v1i = vd.index;

          const int grid_size = key->grid_size;
          const int grid_index1 = v1i / key->grid_area;
          const int vertex_index1 = v1i - grid_index1 * key->grid_area;

          SubdivCCGCoord c1 = {.grid_index = grid_index1,
                               .x = vertex_index1 % key->grid_size,
                               .y = vertex_index1 / key->grid_size};

          bool inside1 = c1.x > 1 && c1.x < grid_size - 2 && c1.y > 1 && c1.y < grid_size - 2;

          for (int i = 0; i < tot_indices - 1; i++) {
            int v2i = build_indices[i + 1];

            if (cloth_brush_sim_has_bend_constraint(data->cloth_sim, v1i, v2i)) {
              continue;
            }

            int v3i = -1, v4i = -1, v5i = -1, v6i = -1;

            const int grid_index2 = v2i / key->grid_area;
            const int vertex_index2 = v2i - grid_index1 * key->grid_area;

            SubdivCCGCoord c2 = {.grid_index = grid_index2,
                                 .x = vertex_index2 % key->grid_size,
                                 .y = vertex_index2 / key->grid_size};

            bool inside2 = c2.x > 1 && c2.x < grid_size - 2 && c2.y > 1 && c2.y < grid_size - 2;

            if (inside1 && inside2 && grid_index1 == grid_index2) {
              int x1, y1, x2, y2, x3, y3, x4, y4;

              if (c1.x == c2.x) {
                x1 = c1.x + 1;
                x2 = c1.x + 1;

                y1 = c1.y;
                y2 = c2.y;

                x3 = c1.x - 1;
                x4 = c1.x - 1;

                y3 = c1.y;
                y4 = c2.y;
              }
              else {
                y1 = c1.y + 1;
                y2 = c1.y + 1;

                x1 = c1.x;
                x2 = c2.x;

                y3 = c1.y - 1;
                y4 = c1.y - 1;

                x3 = c1.x;
                x4 = c2.x;
              }

              v3i = y1 * grid_size + x1 + grid_index1 * key->grid_area;
              v4i = y2 * grid_size + x2 + grid_index1 * key->grid_area;
              v5i = y3 * grid_size + x3 + grid_index1 * key->grid_area;
              v6i = y4 * grid_size + x4 + grid_index1 * key->grid_area;

              // printf("\n%d %d %d %d %d %d\n", v1i, v2i, v3i, v4i, v5i, v6i);
            }
            else { /* for grid boundaries use slow brute search to get adjacent verts */
              SculptVertexNeighborIter ni2 = {0}, ni3 = {0}, ni4 = {0};
              v3i = -1;
              v4i = -1;
              v5i = -1;
              v6i = -1;

              memset(&ni, 0, sizeof(ni));

              PBVHVertRef vertex2 = BKE_pbvh_index_to_vertex(ss->pbvh, v2i);

              SCULPT_VERTEX_NEIGHBORS_ITER_BEGIN (ss, vd.vertex, ni) {
                if (ni.vertex.i == vertex2.i) {
                  continue;
                }

                SCULPT_VERTEX_NEIGHBORS_ITER_BEGIN (ss, vertex2, ni2) {
                  SCULPT_VERTEX_NEIGHBORS_ITER_BEGIN (ss, ni2.vertex, ni3) {
                    if (ni3.vertex.i == ni.vertex.i) {
                      if (v3i == -1 && !ELEM(ni3.vertex.i, v1i, v2i) &&
                          !ELEM(ni2.vertex.i, v1i, v2i)) {
                        v3i = ni2.vertex.i;
                        v4i = ni3.vertex.i;
                      }
                      else if (v5i == -1 && !ELEM(ni3.vertex.i, v1i, v2i, v3i, v4i) &&
                               !ELEM(ni2.vertex.i, v1i, v2i, v3i, v4i)) {
                        v5i = ni2.vertex.i;
                        v6i = ni3.vertex.i;
                        goto break_all;
                      }
                    }
                  }
                  SCULPT_VERTEX_NEIGHBORS_ITER_END(ni3);
                }
                SCULPT_VERTEX_NEIGHBORS_ITER_END(ni2);
              }
              SCULPT_VERTEX_NEIGHBORS_ITER_END(ni);
            break_all:
              SCULPT_VERTEX_NEIGHBORS_ITER_FREE(ni);
              SCULPT_VERTEX_NEIGHBORS_ITER_FREE(ni2);
              SCULPT_VERTEX_NEIGHBORS_ITER_FREE(ni3);
              SCULPT_VERTEX_NEIGHBORS_ITER_FREE(ni4);
            }
            if (v5i == -1) {  // should only happen on mesh boundaries
              continue;
            }

            cloth_brush_add_bend_constraint(
                ss, data->cloth_sim, node_index, v1i, v2i, v3i, v6i, use_persistent);
            cloth_brush_add_bend_constraint(
                ss, data->cloth_sim, node_index, v1i, v2i, v4i, v5i, use_persistent);
          }
        }
      }
#endif

      /* As we don't know the order of the neighbor vertices, we create all possible combinations
       * between the neighbor and the original vertex as length constraints. */
      /* This results on a pattern that contains structural, shear and bending constraints for all
       * vertices, but constraints are repeated taking more memory than necessary. */
      for (int c_i = 0; c_i < tot_indices; c_i++) {
        for (int c_j = 0; c_j < tot_indices; c_j++) {
          if (c_i != c_j && !cloth_brush_sim_has_length_constraint(
                                data->cloth_sim, build_indices[c_i], build_indices[c_j])) {
            cloth_brush_add_length_constraint(ss,
                                              data->cloth_sim,
                                              node_index,
                                              build_indices[c_i],
                                              build_indices[c_j],
                                              use_persistent);
          }
        }
      }
    }

    if (brush && brush->sculpt_tool == SCULPT_TOOL_CLOTH) {
      /* The cloth brush works by applying forces in most of its modes, but some of them require
       * deformation coordinates to make the simulation stable. */
      if (brush->cloth_deform_type == BRUSH_CLOTH_DEFORM_GRAB) {
        if (use_falloff_plane) {
          /* With plane falloff the strength of the constraints is set when applying the
           * deformation forces. */
          cloth_brush_add_deformation_constraint(
              data->cloth_sim, node_index, vd.index, CLOTH_DEFORMATION_GRAB_STRENGTH);
        }
        else if (len_squared < radius_squared) {
          /* With radial falloff deformation constraints are created with different strengths and
           * only inside the radius of the brush. */
          const float fade = BKE_brush_curve_strength(
              brush, sqrtf(len_squared), ss->cache->radius);
          cloth_brush_add_deformation_constraint(
              data->cloth_sim, node_index, vd.index, fade * CLOTH_DEFORMATION_GRAB_STRENGTH);
        }
      }
      else if (brush->cloth_deform_type == BRUSH_CLOTH_DEFORM_SNAKE_HOOK) {
        /* Cloth Snake Hook creates deformation constraint with fixed strength because the strength
         * is controlled per iteration using cloth_sim->deformation_strength. */
        cloth_brush_add_deformation_constraint(
            data->cloth_sim, node_index, vd.index, CLOTH_DEFORMATION_SNAKEHOOK_STRENGTH);
      }
    }
    else if (data->cloth_sim->deformation_pos) {
      /* Any other tool that target the cloth simulation handle the falloff in
       * their own code when modifying the deformation coordinates of the simulation, so
       * deformation constraints are created with a fixed strength for all vertices. */
      cloth_brush_add_deformation_constraint(
          data->cloth_sim, node_index, vd.index, CLOTH_DEFORMATION_TARGET_STRENGTH);
    }

    if (pin_simulation_boundary) {
      const float sim_falloff = cloth_brush_simulation_falloff_get(
          data->cloth_sim, brush, ss->cache->initial_radius, ss->cache->location, vd.co);
      /* Vertex is inside the area of the simulation without any falloff applied. */
      if (sim_falloff < 1.0f) {
        /* Create constraints with more strength the closer the vertex is to the simulation
         * boundary. */
        cloth_brush_add_pin_constraint(data->cloth_sim, node_index, vd.index, 1.0f - sim_falloff);
      }
    }
  }
  BKE_pbvh_vertex_iter_end;
}

static void cloth_brush_constraint_pos_to_line(SculptClothSimulation *cloth_sim, const int v)
{
  if (!USE_SOLVER_RIPPLE_CONSTRAINT) {
    return;
  }
  float line_points[2][3];
  copy_v3_v3(line_points[0], cloth_sim->init_pos[v]);
  add_v3_v3v3(line_points[1], cloth_sim->init_pos[v], cloth_sim->init_normal[v]);
  closest_to_line_v3(cloth_sim->pos[v], cloth_sim->pos[v], line_points[0], line_points[1]);
}

static void cloth_brush_apply_force_to_vertex(SculptSession *UNUSED(ss),
                                              SculptClothSimulation *cloth_sim,
                                              const float force[3],
                                              const int vertex_index)
{
  madd_v3_v3fl(cloth_sim->acceleration[vertex_index], force, 1.0f / cloth_sim->mass);
}

static void do_cloth_brush_apply_forces_task_cb_ex(void *__restrict userdata,
                                                   const int n,
                                                   const TaskParallelTLS *__restrict tls)
{
  SculptThreadedTaskData *data = userdata;
  SculptSession *ss = data->ob->sculpt;
  const Brush *brush = data->brush;
  SculptClothSimulation *cloth_sim = ss->cache->cloth_sim;
  const float *offset = data->offset;
  const float *grab_delta = data->grab_delta;
  float(*imat)[4] = data->mat;

  const bool use_falloff_plane = brush->cloth_force_falloff_type ==
                                 BRUSH_CLOTH_FORCE_FALLOFF_PLANE;

  PBVHVertexIter vd;
  const float bstrength = ss->cache->bstrength;

  SculptBrushTest test;
  SculptBrushTestFn sculpt_brush_test_sq_fn = SCULPT_brush_test_init(
      ss, &test, data->brush->falloff_shape);
  const int thread_id = BLI_task_parallel_thread_id(tls);

  /* For Pinch Perpendicular Deform Type. */
  float x_object_space[3];
  float z_object_space[3];
  if (brush->cloth_deform_type == BRUSH_CLOTH_DEFORM_PINCH_PERPENDICULAR) {
    normalize_v3_v3(x_object_space, imat[0]);
    normalize_v3_v3(z_object_space, imat[2]);
  }

  /* For Plane Force Falloff. */
  float deform_plane[4];
  float plane_normal[3];
  if (use_falloff_plane) {
    normalize_v3_v3(plane_normal, grab_delta);
    plane_from_point_normal_v3(deform_plane, data->area_co, plane_normal);
  }

  KelvinletParams params;
  const float kv_force = 1.0f;
  const float kv_shear_modulus = 1.0f;
  const float kv_poisson_ratio = 0.4f;
  bool use_elastic_drag = false;
  if (brush->cloth_deform_type == BRUSH_CLOTH_DEFORM_ELASTIC_DRAG) {
    BKE_kelvinlet_init_params(
        &params, ss->cache->radius, kv_force, kv_shear_modulus, kv_poisson_ratio);
    use_elastic_drag = true;
  }

  /* Gravity */
  float gravity[3] = {0.0f};
  if (ss->cache->supports_gravity) {
    madd_v3_v3fl(gravity, ss->cache->gravity_direction, -data->sd->gravity_factor);
  }

  AutomaskingNodeData automask_data;
  SCULPT_automasking_node_begin(
      data->ob, ss, SCULPT_automasking_active_cache_get(ss), &automask_data, data->nodes[n]);

  BKE_pbvh_vertex_iter_begin (ss->pbvh, data->nodes[n], vd, PBVH_ITER_UNIQUE) {
    SCULPT_automasking_node_update(ss, &automask_data, &vd);

    float force[3];
    float sim_location[3];
    cloth_brush_simulation_location_get(ss, brush, sim_location);
    const float sim_factor = cloth_brush_simulation_falloff_get(
        cloth_sim, brush, ss->cache->radius, sim_location, cloth_sim->init_pos[vd.index]);

    float current_vertex_location[3];
    if (brush->cloth_deform_type == BRUSH_CLOTH_DEFORM_GRAB) {
      copy_v3_v3(current_vertex_location, ss->cache->cloth_sim->init_pos[vd.index]);
    }
    else {
      copy_v3_v3(current_vertex_location, vd.co);
    }

    /* Apply gravity in the entire simulation area. */
    float vertex_gravity[3];
    mul_v3_v3fl(vertex_gravity, gravity, sim_factor);
    cloth_brush_apply_force_to_vertex(ss, ss->cache->cloth_sim, vertex_gravity, vd.index);

    /* When using the plane falloff mode the falloff is not constrained by the brush radius. */
    /* Brushes that use elastic deformation are also not constrained by radius. */
    if (!sculpt_brush_test_sq_fn(&test, current_vertex_location) && !use_falloff_plane &&
        !use_elastic_drag) {
      continue;
    }

    float dist = sqrtf(test.dist);

    if (use_falloff_plane) {
      dist = dist_to_plane_v3(current_vertex_location, deform_plane);
    }

    const float fade = sim_factor * bstrength *
                       SCULPT_brush_strength_factor(ss,
                                                    brush,
                                                    current_vertex_location,
                                                    dist,
                                                    vd.no,
                                                    vd.fno,
                                                    vd.mask ? *vd.mask : 0.0f,
                                                    vd.vertex,
                                                    thread_id,
                                                    &automask_data);

    float brush_disp[3];

    switch (brush->cloth_deform_type) {
      case BRUSH_CLOTH_DEFORM_DRAG:
        sub_v3_v3v3(brush_disp, ss->cache->location, ss->cache->last_location);
        normalize_v3(brush_disp);
        mul_v3_v3fl(force, brush_disp, fade);
        break;
      case BRUSH_CLOTH_DEFORM_PUSH:
        /* Invert the fade to push inwards. */
        mul_v3_v3fl(force, offset, -fade);
        break;
      case BRUSH_CLOTH_DEFORM_GRAB:
        madd_v3_v3v3fl(cloth_sim->deformation_pos[vd.index],
                       cloth_sim->init_pos[vd.index],
                       ss->cache->grab_delta_symmetry,
                       fade);
        if (use_falloff_plane) {
          cloth_sim->deformation_strength[vd.index] = clamp_f(fade, 0.0f, 1.0f);
        }
        else {
          cloth_sim->deformation_strength[vd.index] = 1.0f;
        }
        zero_v3(force);
        break;
      case BRUSH_CLOTH_DEFORM_SNAKE_HOOK:
        copy_v3_v3(cloth_sim->deformation_pos[vd.index], cloth_sim->pos[vd.index]);
        madd_v3_v3fl(cloth_sim->deformation_pos[vd.index], ss->cache->grab_delta_symmetry, fade);
        cloth_sim->deformation_strength[vd.index] = fade;
        zero_v3(force);
        break;
      case BRUSH_CLOTH_DEFORM_PINCH_POINT:
        if (use_falloff_plane) {
          float distance = dist_signed_to_plane_v3(vd.co, deform_plane);
          copy_v3_v3(brush_disp, plane_normal);
          mul_v3_fl(brush_disp, -distance);
        }
        else {
          sub_v3_v3v3(brush_disp, ss->cache->location, vd.co);
        }
        normalize_v3(brush_disp);
        mul_v3_v3fl(force, brush_disp, fade);
        break;
      case BRUSH_CLOTH_DEFORM_PINCH_PERPENDICULAR: {
        float disp_center[3];
        float x_disp[3];
        float z_disp[3];
        sub_v3_v3v3(disp_center, ss->cache->location, vd.co);
        normalize_v3(disp_center);
        mul_v3_v3fl(x_disp, x_object_space, dot_v3v3(disp_center, x_object_space));
        mul_v3_v3fl(z_disp, z_object_space, dot_v3v3(disp_center, z_object_space));
        add_v3_v3v3(disp_center, x_disp, z_disp);
        mul_v3_v3fl(force, disp_center, fade);
      } break;
      case BRUSH_CLOTH_DEFORM_INFLATE:
        mul_v3_v3fl(force, vd.no ? vd.no : vd.fno, fade);
        break;
      case BRUSH_CLOTH_DEFORM_EXPAND:
        cloth_sim->length_constraint_tweak[vd.index] += fade * 0.1f;
        zero_v3(force);
        break;
      case BRUSH_CLOTH_DEFORM_ELASTIC_DRAG: {
        float final_disp[3];
        sub_v3_v3v3(brush_disp, ss->cache->location, ss->cache->last_location);
        mul_v3_v3fl(final_disp, brush_disp, ss->cache->bstrength);
        float location[3];
        if (use_falloff_plane) {
          closest_to_plane_v3(location, deform_plane, vd.co);
        }
        else {
          copy_v3_v3(location, ss->cache->location);
        }
        BKE_kelvinlet_grab_triscale(final_disp, &params, vd.co, location, brush_disp);
        mul_v3_fl(final_disp, 20.0f * (1.0f - fade));
        add_v3_v3(cloth_sim->pos[vd.index], final_disp);
        zero_v3(force);
      }

      break;
    }

    cloth_brush_apply_force_to_vertex(ss, ss->cache->cloth_sim, force, vd.index);
  }
  BKE_pbvh_vertex_iter_end;
}

static ListBase *cloth_brush_collider_cache_create(Object *object, Depsgraph *depsgraph)
{
  ListBase *cache = NULL;
  DEGObjectIterSettings deg_iter_settings = {0};
  deg_iter_settings.depsgraph = depsgraph;
  deg_iter_settings.flags = DEG_ITER_OBJECT_FLAG_LINKED_DIRECTLY | DEG_ITER_OBJECT_FLAG_VISIBLE |
                            DEG_ITER_OBJECT_FLAG_DUPLI;
  DEG_OBJECT_ITER_BEGIN (&deg_iter_settings, ob) {
    if (STREQ(object->id.name, ob->id.name)) {
      continue;
    }

    CollisionModifierData *cmd = (CollisionModifierData *)BKE_modifiers_findby_type(
        ob, eModifierType_Collision);
    if (!cmd) {
      continue;
    }

    if (!cmd->bvhtree) {
      continue;
    }
    if (cache == NULL) {
      cache = MEM_callocN(sizeof(ListBase), "ColliderCache array");
    }

    ColliderCache *col = MEM_callocN(sizeof(ColliderCache), "ColliderCache");
    col->ob = ob;
    col->collmd = cmd;
    collision_move_object(cmd, 1.0, 0.0, true);
    BLI_addtail(cache, col);
  }
  DEG_OBJECT_ITER_END;
  return cache;
}

typedef struct ClothBrushCollision {
  CollisionModifierData *col_data;
  struct IsectRayPrecalc isect_precalc;
} ClothBrushCollision;

static void cloth_brush_collision_cb(void *userdata,
                                     int index,
                                     const BVHTreeRay *ray,
                                     BVHTreeRayHit *hit)
{
  ClothBrushCollision *col = (ClothBrushCollision *)userdata;
  CollisionModifierData *col_data = col->col_data;
  MVertTri *verttri = &col_data->tri[index];
  MVert *mverts = col_data->x;
  float *tri[3], no[3], co[3];

  tri[0] = mverts[verttri->tri[0]].co;
  tri[1] = mverts[verttri->tri[1]].co;
  tri[2] = mverts[verttri->tri[2]].co;
  float dist = 0.0f;

  bool tri_hit = isect_ray_tri_watertight_v3(
      ray->origin, &col->isect_precalc, UNPACK3(tri), &dist, NULL);
  normal_tri_v3(no, UNPACK3(tri));
  madd_v3_v3v3fl(co, ray->origin, ray->direction, dist);

  if (tri_hit && dist < hit->dist) {
    hit->index = index;
    hit->dist = dist;

    copy_v3_v3(hit->co, co);
    copy_v3_v3(hit->no, no);
  }
}

static void cloth_brush_solve_collision(Object *object,
                                        SculptClothSimulation *cloth_sim,
                                        const int i)
{
  const int raycast_flag = BVH_RAYCAST_DEFAULT & ~(BVH_RAYCAST_WATERTIGHT);

  ColliderCache *collider_cache;
  BVHTreeRayHit hit;

  float obmat_inv[4][4];
  invert_m4_m4(obmat_inv, object->obmat);

  for (collider_cache = cloth_sim->collider_list->first; collider_cache;
       collider_cache = collider_cache->next) {
    float ray_start[3], ray_normal[3];
    float pos_world_space[3], prev_pos_world_space[3];

    mul_v3_m4v3(pos_world_space, object->obmat, cloth_sim->pos[i]);
    mul_v3_m4v3(prev_pos_world_space, object->obmat, cloth_sim->last_iteration_pos[i]);
    sub_v3_v3v3(ray_normal, pos_world_space, prev_pos_world_space);
    copy_v3_v3(ray_start, prev_pos_world_space);
    hit.index = -1;
    hit.dist = len_v3(ray_normal);
    normalize_v3(ray_normal);

    ClothBrushCollision col;
    CollisionModifierData *collmd = collider_cache->collmd;
    col.col_data = collmd;
    isect_ray_tri_watertight_v3_precalc(&col.isect_precalc, ray_normal);

    BLI_bvhtree_ray_cast_ex(collmd->bvhtree,
                            ray_start,
                            ray_normal,
                            0.3f,
                            &hit,
                            cloth_brush_collision_cb,
                            &col,
                            raycast_flag);

    if (hit.index == -1) {
      continue;
    }

    float collision_disp[3];
    float movement_disp[3];
    mul_v3_v3fl(collision_disp, hit.no, 0.005f);
    sub_v3_v3v3(movement_disp, pos_world_space, prev_pos_world_space);
    float friction_plane[4];
    float pos_on_friction_plane[3];
    plane_from_point_normal_v3(friction_plane, hit.co, hit.no);
    closest_to_plane_v3(pos_on_friction_plane, friction_plane, pos_world_space);
    sub_v3_v3v3(movement_disp, pos_on_friction_plane, hit.co);

    /* TODO(pablodp606): This can be exposed in a brush/filter property as friction. */
    mul_v3_fl(movement_disp, 0.35f);

    copy_v3_v3(cloth_sim->pos[i], hit.co);
    add_v3_v3(cloth_sim->pos[i], movement_disp);
    add_v3_v3(cloth_sim->pos[i], collision_disp);
    mul_v3_m4v3(cloth_sim->pos[i], obmat_inv, cloth_sim->pos[i]);
  }
}
static void cloth_simulation_noise_get(float *r_noise,
                                       SculptSession *ss,
                                       const PBVHVertRef vertex,
                                       const float strength)
{
  const uint *hash_co = (const uint *)SCULPT_vertex_co_get(ss, vertex);
  for (int i = 0; i < 3; i++) {
    const uint hash = BLI_hash_int_2d(hash_co[0], hash_co[1]) ^ BLI_hash_int_2d(hash_co[2], i);
    r_noise[i] = (hash * (1.0f / 0xFFFFFFFF) - 0.5f) * strength;
  }
}

static void do_cloth_brush_solve_simulation_task_cb_ex(
    void *__restrict userdata, const int n, const TaskParallelTLS *__restrict UNUSED(tls))
{
  SculptThreadedTaskData *data = userdata;
  SculptSession *ss = data->ob->sculpt;
  const Brush *brush = data->brush;

  PBVHNode *node = data->nodes[n];
  PBVHVertexIter vd;
  SculptClothSimulation *cloth_sim = data->cloth_sim;
  const float time_step = data->cloth_time_step;

  const int node_index = POINTER_AS_INT(BLI_ghash_lookup(data->cloth_sim->node_state_index, node));
  if (data->cloth_sim->node_state[node_index] != SCULPT_CLOTH_NODE_ACTIVE) {
    return;
  }

  AutomaskingCache *automasking = SCULPT_automasking_active_cache_get(ss);
  AutomaskingNodeData automask_data;
  SCULPT_automasking_node_begin(
      data->ob, ss, SCULPT_automasking_active_cache_get(ss), &automask_data, data->nodes[n]);

  BKE_pbvh_vertex_iter_begin (ss->pbvh, data->nodes[n], vd, PBVH_ITER_UNIQUE) {
    SCULPT_automasking_node_update(ss, &automask_data, &vd);

    float sim_location[3];
    cloth_brush_simulation_location_get(ss, brush, sim_location);
    const float sim_factor =
        ss->cache ?
            cloth_brush_simulation_falloff_get(
                cloth_sim, brush, ss->cache->radius, sim_location, cloth_sim->init_pos[vd.index]) :
            1.0f;
    if (sim_factor <= 0.0f) {
      continue;
    }

    int i = vd.index;
    float temp[3];
    copy_v3_v3(temp, cloth_sim->pos[i]);

    mul_v3_fl(cloth_sim->acceleration[i], time_step);

    float pos_diff[3];
    sub_v3_v3v3(pos_diff, cloth_sim->pos[i], cloth_sim->prev_pos[i]);
    mul_v3_fl(pos_diff, (1.0f - cloth_sim->damping) * sim_factor);

    const float mask_v = (1.0f - (vd.mask ? *vd.mask : 0.0f)) *
                         SCULPT_automasking_factor_get(automasking, ss, vd.vertex, &automask_data);

    madd_v3_v3fl(cloth_sim->pos[i], pos_diff, mask_v);
    madd_v3_v3fl(cloth_sim->pos[i], cloth_sim->acceleration[i], mask_v);

    /* Prevents the vertices from sliding without creating folds when all vertices and forces are
     * in the same plane. */
    float noise[3];
    cloth_simulation_noise_get(noise, ss, vd.vertex, 0.000001f);
    add_v3_v3(cloth_sim->pos[i], noise);

    if (USE_SOLVER_RIPPLE_CONSTRAINT) {
      cloth_brush_constraint_pos_to_line(cloth_sim, i);
    }

    if (cloth_sim->collider_list != NULL) {
      cloth_brush_solve_collision(data->ob, cloth_sim, i);
    }

    copy_v3_v3(cloth_sim->last_iteration_pos[i], cloth_sim->pos[i]);

    copy_v3_v3(cloth_sim->prev_pos[i], temp);
    copy_v3_v3(cloth_sim->last_iteration_pos[i], cloth_sim->pos[i]);
    copy_v3_fl(cloth_sim->acceleration[i], 0.0f);

    copy_v3_v3(vd.co, cloth_sim->pos[vd.index]);

    if (vd.mvert) {
      BKE_pbvh_vert_tag_update_normal(ss->pbvh, vd.vertex);
    }
  }
  BKE_pbvh_vertex_iter_end;

  /* Disable the simulation on this node, it needs to be enabled again to continue. */
  cloth_sim->node_state[node_index] = SCULPT_CLOTH_NODE_INACTIVE;
}

static void cloth_sort_constraints_for_tasks(SculptSession *ss,
                                             Brush *brush,
                                             SculptClothSimulation *cloth_sim,
                                             int totthread)
{
  SculptClothTaskData *tasks = MEM_calloc_arrayN(
      totthread + 1, sizeof(SculptClothTaskData), "SculptClothTaskData");

  int *vthreads = MEM_calloc_arrayN(
      SCULPT_vertex_count_get(ss), sizeof(*vthreads), "cloth vthreads");

  SculptClothConstraint *con;
  int totcon;

  RNG *rng = BLI_rng_new(BLI_thread_rand(0));

  bool not_dynamic = cloth_sim->simulation_area_type != BRUSH_CLOTH_SIMULATION_AREA_DYNAMIC;

  // for (int ctype = 0; ctype < TOT_CONSTRAINT_TYPES; ctype++) {
  /* start with bending constraints since they have more vertices */
  for (int ctype = TOT_CONSTRAINT_TYPES - 1; ctype >= 0; ctype--) {
    con = cloth_sim->constraints[ctype];
    totcon = cloth_sim->tot_constraints[ctype];

    int size = (int)constraint_types[ctype].size;
    int totelem = constraint_types[ctype].totelem;

#if 0
    int *order = MEM_malloc_arrayN(totcon, sizeof(*order), "rand order");
    for (int i = 0; i < totcon; i++) {
      order[i] = i;
    }
    BLI_rng_shuffle_array(rng, order, sizeof(*order), totcon);
#endif

    char *ptr = (char *)cloth_sim->constraints[ctype];

    for (int _i = 0; _i < totcon; _i++) {
      int i = _i;  // order[_i];
      con = (SculptClothConstraint *)(ptr + size * i);

      bool ok = true;
      int last = 0, same = true;

      for (int j = 0; j < totelem; j++) {
        int threadnr = vthreads[UNPACK_POS_INDEX(con->elems[j].index)];

        if (threadnr) {
          ok = false;
        }

        if (j > 0 && threadnr && last && threadnr != last) {
          same = false;
        }

        if (threadnr) {
          last = threadnr;
        }
      }

      int tasknr;
      if (ok) {
        tasknr = BLI_rng_get_int(rng) % totthread;

        for (int j = 0; j < totelem; j++) {
          vthreads[UNPACK_POS_INDEX(con->elems[j].index)] = tasknr + 1;
        }
      }
      else if (same) {
        tasknr = last - 1;

        for (int j = 0; j < totelem; j++) {
          vthreads[UNPACK_POS_INDEX(con->elems[j].index)] = tasknr + 1;
        }
      }
      else {
        tasks[totthread].tot_constraints[ctype]++;

        con->thread_nr = -1;
        continue;
      }

      con->thread_nr = tasknr;
      tasks[tasknr].tot_constraints[ctype]++;

      /*propagate thread nr to adjacent verts, unless in
        dynamic mode where the performance benefits are
        not worth it*/
      for (int step = 0; not_dynamic && step < totelem; step++) {
        int v = UNPACK_POS_INDEX(con->elems[step].index);

        PBVHVertRef vertex = BKE_pbvh_index_to_vertex(ss->pbvh, v);
        SculptVertexNeighborIter ni;

        SCULPT_VERTEX_NEIGHBORS_ITER_BEGIN (ss, vertex, ni) {
          if (!vthreads[ni.index]) {
            vthreads[ni.index] = tasknr + 1;
          }
        }
        SCULPT_VERTEX_NEIGHBORS_ITER_END(ni);
      }
    }
  }

  int tottask = totthread + 1;
  for (int i = 0; i < tottask; i++) {
    for (int j = 0; j < TOT_CONSTRAINT_TYPES; j++) {
      tasks[i].constraints[j] = MEM_malloc_arrayN(
          tasks[i].tot_constraints[j], sizeof(void *), "cloth task data");
      tasks[i].tot_constraints[j] = 0;
    }
  }

  for (int ctype = 0; ctype < TOT_CONSTRAINT_TYPES; ctype++) {
    con = cloth_sim->constraints[ctype];
    totcon = cloth_sim->tot_constraints[ctype];
    int size = (int)constraint_types[ctype].size;

    for (int i = 0; i < totcon; i++, con = (SculptClothConstraint *)(((char *)con) + size)) {
      int tasknr = con->thread_nr;
      if (tasknr == -1) {
        tasknr = totthread;
      }

<<<<<<< HEAD
      tasks[tasknr].constraints[ctype][tasks[tasknr].tot_constraints[ctype]++] = con;
    }
  }

  BLI_rng_free(rng);

  cloth_sim->constraint_tasks = tasks;
  cloth_sim->tot_constraint_tasks = totthread + 1;

#if 1
  unsigned int size = sizeof(SculptClothLengthConstraint) * cloth_sim->tot_constraints[0];
  size += sizeof(SculptClothBendConstraint) * cloth_sim->tot_constraints[1];

  printf("%.2fmb", (float)size / 1024.0f / 1024.0f);

  for (int i = 0; i < totthread + 1; i++) {
    printf("%d: ", i);

    for (int j = 0; j < TOT_CONSTRAINT_TYPES; j++) {
      printf("  %d", tasks[i].tot_constraints[j]);
    }

    printf("\n");
  }
#endif

  MEM_SAFE_FREE(vthreads);
}

static void cloth_update_vd(SculptSession *ss,
                            PBVHVertRef vref,
                            PBVHVertexIter *vd,
                            AutomaskingNodeData *automask_data)
{
  memset(vd, 0, sizeof(*vd));

  vd->co = (float *)SCULPT_vertex_co_get(ss, vref);
  SCULPT_vertex_normal_get(ss, vref, vd->no);
  copy_v3_v3(vd->fno, vd->no);
  if (vd->mask) {
    *vd->mask = SCULPT_vertex_mask_get(ss, vref);
  }

  vd->vertex = vref;

  switch (BKE_pbvh_type(ss->pbvh)) {
    case PBVH_FACES:
    case PBVH_GRIDS:
      vd->index = vref.i;
      break;
    case PBVH_BMESH:
      vd->index = BKE_pbvh_vertex_to_index(ss->pbvh, vref);
      vd->bm_vert = (BMVert *)vref.i;
      break;
  }

  SCULPT_automasking_node_update(ss, automask_data, vd);
}

static void cloth_brush_satisfy_constraints_intern(Object *ob,
                                                   Brush *brush,
                                                   SculptClothSimulation *cloth_sim,
                                                   SculptClothTaskData *task,
                                                   bool no_boundary)
{
  SculptSession *ss = ob->sculpt;
  AutomaskingCache *automasking = SCULPT_automasking_active_cache_get(ss);
  SculptClothLengthConstraint **constraints = (SculptClothLengthConstraint **)
                                                  task->constraints[CON_LENGTH];

#ifdef BENDING_CONSTRAINTS
  SculptClothBendConstraint **bend_constraints = (SculptClothBendConstraint **)
                                                     task->constraints[CON_BEND];

  AutomaskingNodeData automask_data = {0};
  int last_node = -1;
  PBVHNode **nodes;
  int totnode;
  BKE_pbvh_search_gather(ss->pbvh, NULL, NULL, &nodes, &totnode);

  /* Fake vertex iterator needed for automasking. */
  PBVHVertexIter vd = {0};
  float _co[3], _no[3], _fno[3], _mask;

  vd.co = _co;
  vd.no = _no;
  vd.fno = _fno;
  if ((ss->bm && ss->cd_vert_mask_offset != -1) || ss->vmask || ss->subdiv_ccg) {
    vd.mask = &_mask;
  }

  for (int i = 0; !no_boundary && i < task->tot_constraints[CON_BEND]; i++) {
    SculptClothBendConstraint *constraint = bend_constraints[i];
    float gradients[4][3];

    // vd.bm_vert
    if (cloth_sim->node_state[constraint->node] != SCULPT_CLOTH_NODE_ACTIVE) {
      /* Skip all constraints that were created for inactive nodes. */
      continue;
    }

    if (constraint->node != last_node) {
      automask_data.have_orig_data = true;
      PBVHNode *node = nodes[constraint->node];

      SCULPT_automasking_node_begin(
          ob, ss, SCULPT_automasking_active_cache_get(ss), &automask_data, node);

      last_node = constraint->node;
    }

#  ifndef CLOTH_NO_POS_PTR
    for (int j = 0; j < 4; j++) {
      constraint->elems[j].position = cloth_sim->pos[constraint->elems[j].index];
    }
#  endif

    if (!calc_bending_gradients(cloth_sim, constraint, gradients)) {
      continue;
    }

    float sim_location[3];
    cloth_brush_simulation_location_get(ss, brush, sim_location);

    for (int j = 0; j < 4; j++) {
      int vi = UNPACK_POS_INDEX(constraint->elems[j].index);

#  ifndef CLOTH_NO_POS_PTR
      float *pos = constraint->elems[j].position;
#  else
      float *pos = GET_POS_PTR(constraint->elems[j].index);
#  endif

      float sim_factor = ss->cache ? cloth_brush_simulation_falloff_get(cloth_sim,
                                                                        brush,
                                                                        ss->cache->radius,
                                                                        sim_location,
                                                                        cloth_sim->init_pos[vi]) :
                                     1.0f;

      /* increase strength of bending constraints */
      sim_factor = sqrtf(sim_factor);

      if (sim_factor == 0.0f) {
        continue;
=======
      mul_v3_v3fl(correction_vector_half, correction_vector, 0.5f);

      PBVHVertRef vertex1 = BKE_pbvh_index_to_vertex(ss->pbvh, v1);
      PBVHVertRef vertex2 = BKE_pbvh_index_to_vertex(ss->pbvh, v2);

      automask_data.orig_data.co = cloth_sim->init_pos[v1];
      automask_data.orig_data.no = cloth_sim->init_no[v1];
      const float mask_v1 = (1.0f - SCULPT_vertex_mask_get(ss, vertex1)) *
                            SCULPT_automasking_factor_get(
                                automasking, ss, vertex1, &automask_data);

      automask_data.orig_data.co = cloth_sim->init_pos[v2];
      automask_data.orig_data.no = cloth_sim->init_no[v2];
      const float mask_v2 = (1.0f - SCULPT_vertex_mask_get(ss, vertex2)) *
                            SCULPT_automasking_factor_get(
                                automasking, ss, vertex2, &automask_data);

      float sim_location[3];
      cloth_brush_simulation_location_get(ss, brush, sim_location);

      const float sim_factor_v1 = ss->cache ?
                                      cloth_brush_simulation_falloff_get(brush,
                                                                         ss->cache->radius,
                                                                         sim_location,
                                                                         cloth_sim->init_pos[v1]) :
                                      1.0f;
      const float sim_factor_v2 = ss->cache ?
                                      cloth_brush_simulation_falloff_get(brush,
                                                                         ss->cache->radius,
                                                                         sim_location,
                                                                         cloth_sim->init_pos[v2]) :
                                      1.0f;

      float deformation_strength = 1.0f;
      if (constraint->type == SCULPT_CLOTH_CONSTRAINT_DEFORMATION) {
        deformation_strength = (cloth_sim->deformation_strength[v1] +
                                cloth_sim->deformation_strength[v2]) *
                               0.5f;
>>>>>>> 9d40b1cc
      }

      PBVHVertRef vref = BKE_pbvh_index_to_vertex(ss->pbvh, vi);
      cloth_update_vd(ss, vref, &vd, &automask_data);

      sim_factor *= SCULPT_automasking_factor_get(automasking, ss, vref, &automask_data) * 1.0f -
                    SCULPT_vertex_mask_get(ss, vref);

      madd_v3_v3fl(pos, gradients[j], sim_factor);

      if (USE_SOLVER_RIPPLE_CONSTRAINT) {
        cloth_brush_constraint_pos_to_line(cloth_sim, vi);
      }
    }
  }
#endif
  // return;
  for (int i = 0; i < task->tot_constraints[CON_LENGTH]; i++) {
    const SculptClothLengthConstraint *constraint = constraints[i];

    if (cloth_sim->node_state[constraint->node] != SCULPT_CLOTH_NODE_ACTIVE) {
      /* Skip all constraints that were created for inactive nodes. */
      continue;
    }

    if (constraint->node != last_node) {
      automask_data.have_orig_data = true;
      PBVHNode *node = nodes[constraint->node];

      SCULPT_automasking_node_begin(
          ob, ss, SCULPT_automasking_active_cache_get(ss), &automask_data, node);

      last_node = constraint->node;
    }

#ifndef CLOTH_NO_POS_PTR
    float *pos1 = constraint->elems[0].position;
    float *pos2 = constraint->elems[1].position;
#else
    float *pos1 = GET_POS_PTR(constraint->elems[0].index);
    float *pos2 = GET_POS_PTR(constraint->elems[1].index);
#endif

    const int v1 = UNPACK_POS_INDEX(constraint->elems[0].index);
    const int v2 = UNPACK_POS_INDEX(constraint->elems[1].index);

    const PBVHVertRef v1ref = BKE_pbvh_index_to_vertex(ss->pbvh, v1);
    const PBVHVertRef v2ref = BKE_pbvh_index_to_vertex(ss->pbvh, v2);

    float v1_to_v2[3];
    sub_v3_v3v3(v1_to_v2, pos2, pos1);

    const float current_distance = len_v3(v1_to_v2);
    float correction_vector[3];
    float correction_vector_half[3];

    const float constraint_distance = constraint->length +
                                      (cloth_sim->length_constraint_tweak[v1] * 0.5f) +
                                      (cloth_sim->length_constraint_tweak[v2] * 0.5f);

    if (current_distance > 0.0f) {
      mul_v3_v3fl(correction_vector,
                  v1_to_v2,
                  CLOTH_SOLVER_DISPLACEMENT_FACTOR *
                      (1.0f - (constraint_distance / current_distance)));
    }
    else {
      mul_v3_v3fl(correction_vector, v1_to_v2, CLOTH_SOLVER_DISPLACEMENT_FACTOR);
    }

    mul_v3_v3fl(correction_vector_half, correction_vector, 0.5f);

    cloth_update_vd(ss, v1ref, &vd, &automask_data);
    const float mask_v1 = (1.0f - SCULPT_vertex_mask_get(ss, v1ref)) *
                          SCULPT_automasking_factor_get(automasking, ss, v1ref, &automask_data);

    cloth_update_vd(ss, v2ref, &vd, &automask_data);
    const float mask_v2 = (1.0f - SCULPT_vertex_mask_get(ss, v2ref)) *
                          SCULPT_automasking_factor_get(automasking, ss, v2ref, &automask_data);

    float sim_location[3];
    cloth_brush_simulation_location_get(ss, brush, sim_location);

    const float sim_factor_v1 = ss->cache ?
                                    cloth_brush_simulation_falloff_get(cloth_sim,
                                                                       brush,
                                                                       ss->cache->radius,
                                                                       sim_location,
                                                                       cloth_sim->init_pos[v1]) :
                                    1.0f;
    const float sim_factor_v2 = ss->cache ?
                                    cloth_brush_simulation_falloff_get(cloth_sim,
                                                                       brush,
                                                                       ss->cache->radius,
                                                                       sim_location,
                                                                       cloth_sim->init_pos[v2]) :
                                    1.0f;

    float deformation_strength = 1.0f;
    if (constraint->type == SCULPT_CLOTH_CONSTRAINT_DEFORMATION) {
      deformation_strength = (cloth_sim->deformation_strength[v1] +
                              cloth_sim->deformation_strength[v2]) *
                             0.5f;
    }

    if (constraint->type == SCULPT_CLOTH_CONSTRAINT_SOFTBODY) {
      const float softbody_plasticity = brush ? brush->cloth_constraint_softbody_strength : 0.0f;
      madd_v3_v3fl(cloth_sim->pos[v1],
                   correction_vector_half,
                   1.0f * mask_v1 * sim_factor_v1 * constraint->strength * softbody_plasticity);
      madd_v3_v3fl(cloth_sim->softbody_pos[v1],
                   correction_vector_half,
                   -1.0f * mask_v1 * sim_factor_v1 * constraint->strength *
                       (1.0f - softbody_plasticity));
    }
    else {
      madd_v3_v3fl(cloth_sim->pos[v1],
                   correction_vector_half,
                   1.0f * mask_v1 * sim_factor_v1 * constraint->strength * deformation_strength);
      if (v1 != v2) {
        madd_v3_v3fl(cloth_sim->pos[v2],
                     correction_vector_half,
                     -1.0f * mask_v2 * sim_factor_v2 * constraint->strength *
                         deformation_strength);
      }
    }
    if (USE_SOLVER_RIPPLE_CONSTRAINT) {
      cloth_brush_constraint_pos_to_line(cloth_sim, v1);
      cloth_brush_constraint_pos_to_line(cloth_sim, v2);
    }
  }

  MEM_SAFE_FREE(nodes);
}

typedef struct ConstraintThreadData {
  SculptClothSimulation *cloth_sim;
  SculptSession *ss;
  Brush *brush;
  Object *ob;
} ConstraintThreadData;

static void cloth_brush_satisfy_constraints_task_cb(void *__restrict userdata,
                                                    const int n,
                                                    const TaskParallelTLS *__restrict UNUSED(tls))
{
  ConstraintThreadData *data = (ConstraintThreadData *)userdata;

  cloth_brush_satisfy_constraints_intern(
      data->ob, data->brush, data->cloth_sim, data->cloth_sim->constraint_tasks + n, false);

  if (data->cloth_sim->use_bending) {  // run again without bend constraints
    cloth_brush_satisfy_constraints_intern(
        data->ob, data->brush, data->cloth_sim, data->cloth_sim->constraint_tasks + n, true);
  }
}

static void cloth_brush_satisfy_constraints(Object *ob,
                                            Brush *brush,
                                            SculptClothSimulation *cloth_sim)
{
  SculptSession *ss = ob->sculpt;
  ConstraintThreadData data = {.ob = ob, .cloth_sim = cloth_sim, .ss = ss, .brush = brush};

  int totthread = BLI_system_thread_count();
  AutomaskingCache *automasking = SCULPT_automasking_active_cache_get(ss);
  AutomaskingNodeData automask_data = {0};

  automask_data.have_orig_data = true;

  if (!cloth_sim->constraint_tasks) {
    cloth_sort_constraints_for_tasks(ss, brush, cloth_sim, totthread);
  }

  if (!cloth_sim->tot_constraint_tasks) {
    return;
  }

  int iterations = cloth_sim->use_bending ? 2 : 5;

  for (int constraint_it = 0; constraint_it < iterations; constraint_it++) {
    TaskParallelSettings settings;
    BKE_pbvh_parallel_range_settings(&settings, true, cloth_sim->tot_constraint_tasks - 1);

    BLI_task_parallel_range(0,
                            cloth_sim->tot_constraint_tasks - 1,
                            &data,
                            cloth_brush_satisfy_constraints_task_cb,
                            &settings);

    // do thread boundary constraints in main thread
    cloth_brush_satisfy_constraints_task_cb(&data, cloth_sim->tot_constraint_tasks - 1, NULL);
  }
}

void SCULPT_cloth_brush_do_simulation_step(
    Sculpt *sd, Object *ob, SculptClothSimulation *cloth_sim, PBVHNode **nodes, int totnode)
{
  SculptSession *ss = ob->sculpt;
  Brush *brush = BKE_paint_brush(&sd->paint);

  /* Update the constraints. */
  cloth_brush_satisfy_constraints(ob, brush, cloth_sim);

  /* Solve the simulation and write the final step to the mesh. */
  SculptThreadedTaskData solve_simulation_data = {
      .sd = sd,
      .ob = ob,
      .brush = brush,
      .nodes = nodes,
      .cloth_time_step = CLOTH_SIMULATION_TIME_STEP,
      .cloth_sim = cloth_sim,
  };

  TaskParallelSettings settings;
  BKE_pbvh_parallel_range_settings(&settings, true, totnode);
  BLI_task_parallel_range(
      0, totnode, &solve_simulation_data, do_cloth_brush_solve_simulation_task_cb_ex, &settings);
}

static void cloth_brush_apply_brush_foces(Sculpt *sd, Object *ob, PBVHNode **nodes, int totnode)
{
  SculptSession *ss = ob->sculpt;
  Brush *brush = BKE_paint_brush(&sd->paint);

  float grab_delta[3];
  float mat[4][4];
  float area_no[3];
  float area_co[3];
  float imat[4][4];
  float offset[3];

  SculptThreadedTaskData apply_forces_data = {
      .sd = sd,
      .ob = ob,
      .brush = brush,
      .nodes = nodes,
      .area_no = area_no,
      .area_co = area_co,
      .mat = imat,
  };

  BKE_curvemapping_init(brush->curve);

  /* Initialize the grab delta. */
  copy_v3_v3(grab_delta, ss->cache->grab_delta_symmetry);
  normalize_v3(grab_delta);

  apply_forces_data.grab_delta = grab_delta;

  if (is_zero_v3(ss->cache->grab_delta_symmetry)) {
    return;
  }

  /* Calculate push offset. */

  if (brush->cloth_deform_type == BRUSH_CLOTH_DEFORM_PUSH) {
    mul_v3_v3fl(offset, ss->cache->sculpt_normal_symm, ss->cache->radius);
    mul_v3_v3(offset, ss->cache->scale);
    mul_v3_fl(offset, 2.0f);

    apply_forces_data.offset = offset;
  }

  if (brush->cloth_deform_type == BRUSH_CLOTH_DEFORM_PINCH_PERPENDICULAR ||
      brush->cloth_force_falloff_type == BRUSH_CLOTH_FORCE_FALLOFF_PLANE) {
    SCULPT_calc_brush_plane(sd, ob, nodes, totnode, area_no, area_co);

    /* Initialize stroke local space matrix. */
    cross_v3_v3v3(mat[0], area_no, ss->cache->grab_delta_symmetry);
    mat[0][3] = 0.0f;
    cross_v3_v3v3(mat[1], area_no, mat[0]);
    mat[1][3] = 0.0f;
    copy_v3_v3(mat[2], area_no);
    mat[2][3] = 0.0f;
    copy_v3_v3(mat[3], ss->cache->location);
    mat[3][3] = 1.0f;
    normalize_m4(mat);

    apply_forces_data.area_co = area_co;
    apply_forces_data.area_no = area_no;
    apply_forces_data.mat = mat;

    /* Update matrix for the cursor preview. */
    if (ss->cache->mirror_symmetry_pass == 0) {
      copy_m4_m4(ss->cache->stroke_local_mat, mat);
    }
  }

  if (ELEM(brush->cloth_deform_type, BRUSH_CLOTH_DEFORM_SNAKE_HOOK, BRUSH_CLOTH_DEFORM_GRAB)) {
    /* Set the deformation strength to 0. Brushes will initialize the strength in the required
     * area. */
    const int totverts = SCULPT_vertex_count_get(ss);
    for (int i = 0; i < totverts; i++) {
      ss->cache->cloth_sim->deformation_strength[i] = 0.0f;
    }
  }

  TaskParallelSettings settings;
  BKE_pbvh_parallel_range_settings(&settings, true, totnode);
  BLI_task_parallel_range(
      0, totnode, &apply_forces_data, do_cloth_brush_apply_forces_task_cb_ex, &settings);
}

/* Allocates nodes state and initializes them to Uninitialized, so constraints can be created for
 * them. */
static void cloth_sim_initialize_default_node_state(SculptSession *ss,
                                                    SculptClothSimulation *cloth_sim)
{
  PBVHNode **nodes;
  int totnode;
  BKE_pbvh_search_gather(ss->pbvh, NULL, NULL, &nodes, &totnode);

  cloth_sim->node_state = MEM_malloc_arrayN(
      totnode, sizeof(eSculptClothNodeSimState), "node sim state");
  cloth_sim->node_state_index = BLI_ghash_ptr_new("node sim state indices");
  for (int i = 0; i < totnode; i++) {
    cloth_sim->node_state[i] = SCULPT_CLOTH_NODE_UNINITIALIZED;
    BLI_ghash_insert(cloth_sim->node_state_index, nodes[i], POINTER_FROM_INT(i));
  }
  MEM_SAFE_FREE(nodes);
}

SculptClothSimulation *SCULPT_cloth_brush_simulation_create(SculptSession *ss,
                                                            Object *ob,
                                                            const float cloth_mass,
                                                            const float cloth_damping,
                                                            const float cloth_softbody_strength,
                                                            const bool use_collisions,
                                                            const bool needs_deform_coords,
                                                            const bool use_bending)
{
  const int totverts = SCULPT_vertex_count_get(ss);
  SculptClothSimulation *cloth_sim;

  cloth_sim = MEM_callocN(sizeof(SculptClothSimulation), "cloth constraints");

  cloth_sim->simulation_area_type = SCULPT_get_int(ss, cloth_simulation_area_type, NULL, NULL);
  cloth_sim->sim_falloff = SCULPT_get_float(ss, cloth_sim_falloff, NULL, NULL);
  cloth_sim->sim_limit = SCULPT_get_float(ss, cloth_sim_limit, NULL, NULL);

  cloth_sim->use_bending = use_bending;
  cloth_sim->bend_stiffness = 0.5f;

  if (BKE_pbvh_type(ss->pbvh) == PBVH_BMESH) {
    if (SCULPT_has_persistent_base(ss)) {
      SCULPT_ensure_persistent_layers(ss, ob);

      cloth_sim->cd_pers_co = ss->attrs.persistent_co->bmesh_cd_offset;
      cloth_sim->cd_pers_no = ss->attrs.persistent_no->bmesh_cd_offset;
      cloth_sim->cd_pers_disp = ss->attrs.persistent_disp->bmesh_cd_offset;
    }
    else {
      cloth_sim->cd_pers_co = cloth_sim->cd_pers_no = cloth_sim->cd_pers_disp = -1;
    }
  }

  for (int i = 0; i < TOT_CONSTRAINT_TYPES; i++) {
    cloth_sim->constraints[i] = MEM_callocN(
        constraint_types[i].size * CLOTH_LENGTH_CONSTRAINTS_BLOCK, "cloth constraints");
    cloth_sim->capacity_constraints[i] = CLOTH_LENGTH_CONSTRAINTS_BLOCK;
  }

  cloth_sim->acceleration = MEM_calloc_arrayN(
      totverts, sizeof(float[3]), "cloth sim acceleration");
  cloth_sim->pos = MEM_calloc_arrayN(totverts, sizeof(float[3]), "cloth sim pos");
  cloth_sim->prev_pos = MEM_calloc_arrayN(totverts, sizeof(float[3]), "cloth sim prev pos");
  cloth_sim->last_iteration_pos = MEM_calloc_arrayN(
      totverts, sizeof(float[3]), "cloth sim last iteration pos");
  cloth_sim->init_pos = MEM_calloc_arrayN(totverts, sizeof(float[3]), "cloth sim init pos");
  cloth_sim->init_no = MEM_calloc_arrayN(totverts, sizeof(float[3]), "cloth sim init normals");
  cloth_sim->length_constraint_tweak = MEM_calloc_arrayN(
      totverts, sizeof(float), "cloth sim length tweak");

  if (needs_deform_coords) {
    cloth_sim->deformation_pos = MEM_calloc_arrayN(
        totverts, sizeof(float[3]), "cloth sim deformation positions");
    cloth_sim->deformation_strength = MEM_calloc_arrayN(
        totverts, sizeof(float), "cloth sim deformation strength");
  }

  if (cloth_softbody_strength > 0.0f) {
    cloth_sim->softbody_pos = MEM_calloc_arrayN(
        totverts, sizeof(float[3]), "cloth sim softbody pos");
  }

  if (USE_SOLVER_RIPPLE_CONSTRAINT) {
    cloth_sim->init_normal = MEM_calloc_arrayN(totverts, sizeof(float) * 3, "init noramls");
    for (int i = 0; i < totverts; i++) {
      PBVHVertRef vertex = BKE_pbvh_index_to_vertex(ss->pbvh, i);

      SCULPT_vertex_normal_get(ss, vertex, cloth_sim->init_normal[i]);
    }
  }

  cloth_sim->mass = cloth_mass;
  cloth_sim->damping = cloth_damping;
  cloth_sim->softbody_strength = cloth_softbody_strength;

  if (use_collisions) {
    cloth_sim->collider_list = cloth_brush_collider_cache_create(ob, ss->depsgraph);
  }

  cloth_sim_initialize_default_node_state(ss, cloth_sim);

  return cloth_sim;
}

void SCULPT_cloth_brush_ensure_nodes_constraints(
    Sculpt *sd,
    Object *ob,
    PBVHNode **nodes,
    int totnode,
    SculptClothSimulation *cloth_sim,
    /* Cannot be `const`, because it is assigned to a `non-const` variable.
     * NOLINTNEXTLINE: readability-non-const-parameter. */
    float initial_location[3],
    const float radius)
{
  Brush *brush = BKE_paint_brush(&sd->paint);
  SculptSession *ss = ob->sculpt;

  /* TODO: Multi-threaded needs to be disabled for this task until implementing the optimization of
   * storing the constraints per node. */
  /* Currently all constrains are added to the same global array which can't be accessed from
   * different threads. */
  TaskParallelSettings settings;
  BKE_pbvh_parallel_range_settings(&settings, false, totnode);

  cloth_sim->created_length_constraints = BLI_edgeset_new("created length constraints");
  cloth_sim->created_bend_constraints = BLI_edgeset_new("created bend constraints");

  if (BKE_pbvh_type(ss->pbvh) == PBVH_FACES) {
    SCULPT_ensure_epmap(ss);
  }

  SculptThreadedTaskData build_constraints_data = {
      .sd = sd,
      .ob = ob,
      .brush = brush,
      .nodes = nodes,
      .cloth_sim = cloth_sim,
      .cloth_sim_initial_location = initial_location,
      .cloth_sim_radius = radius,
  };
  BLI_task_parallel_range(
      0, totnode, &build_constraints_data, do_cloth_brush_build_constraints_task_cb_ex, &settings);

  BLI_edgeset_free(cloth_sim->created_length_constraints);
  BLI_edgeset_free(cloth_sim->created_bend_constraints);
}

void SCULPT_cloth_brush_simulation_init(SculptSession *ss, SculptClothSimulation *cloth_sim)
{
  const int totverts = SCULPT_vertex_count_get(ss);
  const bool has_deformation_pos = cloth_sim->deformation_pos != NULL;
  const bool has_softbody_pos = cloth_sim->softbody_pos != NULL;
  SCULPT_vertex_random_access_ensure(ss);

  for (int i = 0; i < totverts; i++) {
    PBVHVertRef vertex = BKE_pbvh_index_to_vertex(ss->pbvh, i);

    copy_v3_v3(cloth_sim->last_iteration_pos[i], SCULPT_vertex_co_get(ss, vertex));
    copy_v3_v3(cloth_sim->init_pos[i], SCULPT_vertex_co_get(ss, vertex));
    SCULPT_vertex_normal_get(ss, vertex, cloth_sim->init_no[i]);
    copy_v3_v3(cloth_sim->prev_pos[i], SCULPT_vertex_co_get(ss, vertex));
    if (has_deformation_pos) {
      copy_v3_v3(cloth_sim->deformation_pos[i], SCULPT_vertex_co_get(ss, vertex));
      cloth_sim->deformation_strength[i] = 1.0f;
    }
    if (has_softbody_pos) {
      copy_v3_v3(cloth_sim->softbody_pos[i], SCULPT_vertex_co_get(ss, vertex));
    }
  }
}

void SCULPT_cloth_brush_store_simulation_state(SculptSession *ss, SculptClothSimulation *cloth_sim)
{
  const int totverts = SCULPT_vertex_count_get(ss);
  for (int i = 0; i < totverts; i++) {
    PBVHVertRef vertex = BKE_pbvh_index_to_vertex(ss->pbvh, i);

    copy_v3_v3(cloth_sim->pos[i], SCULPT_vertex_co_get(ss, vertex));
  }
}

void SCULPT_cloth_sim_activate_nodes(SculptClothSimulation *cloth_sim,
                                     PBVHNode **nodes,
                                     int totnode)
{
  /* Activate the nodes inside the simulation area. */
  for (int n = 0; n < totnode; n++) {
    const int node_index = POINTER_AS_INT(BLI_ghash_lookup(cloth_sim->node_state_index, nodes[n]));
    cloth_sim->node_state[node_index] = SCULPT_CLOTH_NODE_ACTIVE;
  }
}

static void sculpt_cloth_ensure_constraints_in_simulation_area(Sculpt *sd,
                                                               Object *ob,
                                                               PBVHNode **nodes,
                                                               int totnode)
{
  SculptSession *ss = ob->sculpt;
  Brush *brush = BKE_paint_brush(&sd->paint);
  const float radius = ss->cache->initial_radius;
  const float limit = radius + (radius * SCULPT_get_float(ss, cloth_sim_limit, sd, brush));
  float sim_location[3];
  cloth_brush_simulation_location_get(ss, brush, sim_location);
  SCULPT_cloth_brush_ensure_nodes_constraints(
      sd, ob, nodes, totnode, ss->cache->cloth_sim, sim_location, limit);
}

void SCULPT_do_cloth_brush(Sculpt *sd, Object *ob, PBVHNode **nodes, int totnode)
{
  SculptSession *ss = ob->sculpt;
  Brush *brush = BKE_paint_brush(&sd->paint);

  SCULPT_vertex_random_access_ensure(ss);

  /* Brushes that use anchored strokes and restore the mesh can't rely on symmetry passes and steps
   * count as it is always the first step, so the simulation needs to be created when it does not
   * exist for this stroke. */
  if (SCULPT_stroke_is_first_brush_step_of_symmetry_pass(ss->cache) || !ss->cache->cloth_sim) {

    /* The simulation structure only needs to be created on the first symmetry pass. */
    if (SCULPT_stroke_is_first_brush_step(ss->cache) || !ss->cache->cloth_sim) {
      ss->cache->cloth_sim = SCULPT_cloth_brush_simulation_create(
          ss,
          ob,
          SCULPT_get_float(ss, cloth_mass, sd, brush),
          SCULPT_get_float(ss, cloth_damping, sd, brush),
          SCULPT_get_float(ss, cloth_constraint_softbody_strength, sd, brush),
          SCULPT_get_bool(ss, cloth_use_collision, sd, brush),
          SCULPT_is_cloth_deform_brush(brush),
          SCULPT_get_bool(ss, cloth_solve_bending, sd, brush));

      ss->cache->cloth_sim->bend_stiffness = 0.5f * SCULPT_get_float(
                                                        ss, cloth_bending_stiffness, sd, brush);
      ss->cache->cloth_sim->use_bending = SCULPT_get_int(ss, cloth_solve_bending, sd, brush);
      SCULPT_cloth_brush_simulation_init(ss, ss->cache->cloth_sim);
    }

    ss->cache->cloth_sim->bend_stiffness = 0.5f * SCULPT_get_float(
                                                      ss, cloth_bending_stiffness, sd, brush);
    ss->cache->cloth_sim->use_bending = SCULPT_get_int(ss, cloth_solve_bending, sd, brush);

    if (SCULPT_get_int(ss, cloth_simulation_area_type, sd, brush) ==
        BRUSH_CLOTH_SIMULATION_AREA_LOCAL) {
      /* When using simulation a fixed local simulation area, constraints are created only using
       * the initial stroke position and initial radius (per symmetry pass) instead of per node.
       * This allows to skip unnecessary constraints that will never be simulated, making the
       * solver faster. When the simulation starts for a node, the node gets activated and all its
       * constraints are considered final. As the same node can be included inside the brush radius
       * from multiple symmetry passes, the cloth brush can't activate the node for simulation yet
       * as this will cause the ensure constraints function to skip the node in the next symmetry
       * passes. It needs to build the constraints here and skip simulating the first step, so all
       * passes can add their constraints to all affected nodes. */
      sculpt_cloth_ensure_constraints_in_simulation_area(sd, ob, nodes, totnode);
    }
    /* The first step of a symmetry pass is never simulated as deformation modes need valid delta
     * for brush tip alignment. */
    return;
  }

  /* Ensure the constraints for the nodes. */
  sculpt_cloth_ensure_constraints_in_simulation_area(sd, ob, nodes, totnode);

  // reassign constraints to threads if in dynamic mode
  if (SCULPT_get_int(ss, cloth_simulation_area_type, sd, brush) ==
      BRUSH_CLOTH_SIMULATION_AREA_DYNAMIC) {
    cloth_free_tasks(ss->cache->cloth_sim);
  }

  /* Store the initial state in the simulation. */
  SCULPT_cloth_brush_store_simulation_state(ss, ss->cache->cloth_sim);

  /* Enable the nodes that should be simulated. */
  SCULPT_cloth_sim_activate_nodes(ss->cache->cloth_sim, nodes, totnode);

  /* Apply forces to the vertices. */
  cloth_brush_apply_brush_foces(sd, ob, nodes, totnode);

  /* Update and write the simulation to the nodes. */
  SCULPT_cloth_brush_do_simulation_step(sd, ob, ss->cache->cloth_sim, nodes, totnode);
}

void SCULPT_cloth_simulation_free(struct SculptClothSimulation *cloth_sim)
{
  MEM_SAFE_FREE(cloth_sim->pos);
  MEM_SAFE_FREE(cloth_sim->last_iteration_pos);
  MEM_SAFE_FREE(cloth_sim->prev_pos);
  MEM_SAFE_FREE(cloth_sim->acceleration);
  for (int i = 0; i < TOT_CONSTRAINT_TYPES; i++) {
    MEM_SAFE_FREE(cloth_sim->constraints[i]);
  }
  MEM_SAFE_FREE(cloth_sim->length_constraint_tweak);
  MEM_SAFE_FREE(cloth_sim->deformation_pos);
  MEM_SAFE_FREE(cloth_sim->softbody_pos);
  MEM_SAFE_FREE(cloth_sim->init_pos);
  MEM_SAFE_FREE(cloth_sim->init_no);
  MEM_SAFE_FREE(cloth_sim->deformation_strength);
  MEM_SAFE_FREE(cloth_sim->node_state);
  cloth_free_tasks(cloth_sim);
  MEM_SAFE_FREE(cloth_sim->init_normal);
  BLI_ghash_free(cloth_sim->node_state_index, NULL, NULL);
  if (cloth_sim->collider_list) {
    BKE_collider_cache_free(&cloth_sim->collider_list);
  }
  MEM_SAFE_FREE(cloth_sim);
}

/* Cursor drawing function. */
void SCULPT_cloth_simulation_limits_draw(const SculptSession *ss,
                                         const Sculpt *sd,
                                         const uint gpuattr,
                                         const Brush *brush,
                                         const float location[3],
                                         const float normal[3],
                                         const float rds,
                                         const float line_width,
                                         const float outline_col[3],
                                         const float alpha)
{
  float cursor_trans[4][4], cursor_rot[4][4];
  const float z_axis[4] = {0.0f, 0.0f, 1.0f, 0.0f};
  float quat[4];
  unit_m4(cursor_trans);
  translate_m4(cursor_trans, location[0], location[1], location[2]);
  rotation_between_vecs_to_quat(quat, z_axis, normal);
  quat_to_mat4(cursor_rot, quat);
  GPU_matrix_push();
  GPU_matrix_mul(cursor_trans);
  GPU_matrix_mul(cursor_rot);

  GPU_line_width(line_width);
  immUniformColor3fvAlpha(outline_col, alpha * 0.5f);
  imm_draw_circle_dashed_3d(gpuattr,
                            0,
                            0,
                            rds + (rds * SCULPT_get_float(ss, cloth_sim_limit, sd, brush) *
                                   SCULPT_get_float(ss, cloth_sim_falloff, sd, brush)),
                            320);
  immUniformColor3fvAlpha(outline_col, alpha * 0.7f);
  imm_draw_circle_wire_3d(
      gpuattr, 0, 0, rds + rds * SCULPT_get_float(ss, cloth_sim_limit, sd, brush), 80);
  GPU_matrix_pop();
}

void SCULPT_cloth_plane_falloff_preview_draw(const uint gpuattr,
                                             SculptSession *ss,
                                             const float outline_col[3],
                                             float outline_alpha)
{
  float local_mat[4][4];
  copy_m4_m4(local_mat, ss->cache->stroke_local_mat);

  if (SCULPT_get_int(ss, cloth_deform_type, NULL, ss->cache->brush) == BRUSH_CLOTH_DEFORM_GRAB) {
    add_v3_v3v3(local_mat[3], ss->cache->true_location, ss->cache->grab_delta);
  }

  GPU_matrix_mul(local_mat);

  const float dist = ss->cache->radius;
  const float arrow_x = ss->cache->radius * 0.2f;
  const float arrow_y = ss->cache->radius * 0.1f;

  immUniformColor3fvAlpha(outline_col, outline_alpha);
  GPU_line_width(2.0f);
  immBegin(GPU_PRIM_LINES, 2);
  immVertex3f(gpuattr, dist, 0.0f, 0.0f);
  immVertex3f(gpuattr, -dist, 0.0f, 0.0f);
  immEnd();

  immBegin(GPU_PRIM_TRIS, 6);
  immVertex3f(gpuattr, dist, 0.0f, 0.0f);
  immVertex3f(gpuattr, dist - arrow_x, arrow_y, 0.0f);
  immVertex3f(gpuattr, dist - arrow_x, -arrow_y, 0.0f);

  immVertex3f(gpuattr, -dist, 0.0f, 0.0f);
  immVertex3f(gpuattr, -dist + arrow_x, arrow_y, 0.0f);
  immVertex3f(gpuattr, -dist + arrow_x, -arrow_y, 0.0f);

  immEnd();
}

/* Cloth Filter. */

typedef enum eSculpClothFilterType {
  CLOTH_FILTER_GRAVITY,
  CLOTH_FILTER_INFLATE,
  CLOTH_FILTER_EXPAND,
  CLOTH_FILTER_PINCH,
  CLOTH_FILTER_SCALE,
} eSculptClothFilterType;

static EnumPropertyItem prop_cloth_filter_type[] = {
    {CLOTH_FILTER_GRAVITY, "GRAVITY", 0, "Gravity", "Applies gravity to the simulation"},
    {CLOTH_FILTER_INFLATE, "INFLATE", 0, "Inflate", "Inflates the cloth"},
    {CLOTH_FILTER_EXPAND, "EXPAND", 0, "Expand", "Expands the cloth's dimensions"},
    {CLOTH_FILTER_PINCH, "PINCH", 0, "Pinch", "Pulls the cloth to the cursor's start position"},
    {CLOTH_FILTER_SCALE,
     "SCALE",
     0,
     "Scale",
     "Scales the mesh as a soft body using the origin of the object as scale"},
    {0, NULL, 0, NULL, NULL},
};

typedef enum eSculpClothFilterPinchOriginType {
  CLOTH_FILTER_PINCH_ORIGIN_CURSOR,
  CLOTH_FILTER_PINCH_ORIGIN_FACE_SET,
} eSculptClothFilterPinchOriginType;

static EnumPropertyItem prop_cloth_filter_pinch_origin_type[] = {
    {CLOTH_FILTER_PINCH_ORIGIN_CURSOR,
     "CURSOR",
     0,
     "Cursor",
     "Pinches to the location of the cursor"},
    {CLOTH_FILTER_PINCH_ORIGIN_FACE_SET,
     "FACE_SET",
     0,
     "Face Set",
     "Pinches to the average location of the Face Set"},
    {0, NULL, 0, NULL, NULL},
};

static EnumPropertyItem prop_cloth_filter_orientation_items[] = {
    {SCULPT_FILTER_ORIENTATION_LOCAL,
     "LOCAL",
     0,
     "Local",
     "Use the local axis to limit the force and set the gravity direction"},
    {SCULPT_FILTER_ORIENTATION_WORLD,
     "WORLD",
     0,
     "World",
     "Use the global axis to limit the force and set the gravity direction"},
    {SCULPT_FILTER_ORIENTATION_VIEW,
     "VIEW",
     0,
     "View",
     "Use the view axis to limit the force and set the gravity direction"},
    {0, NULL, 0, NULL, NULL},
};

typedef enum eClothFilterForceAxis {
  CLOTH_FILTER_FORCE_X = 1 << 0,
  CLOTH_FILTER_FORCE_Y = 1 << 1,
  CLOTH_FILTER_FORCE_Z = 1 << 2,
} eClothFilterForceAxis;

static EnumPropertyItem prop_cloth_filter_force_axis_items[] = {
    {CLOTH_FILTER_FORCE_X, "X", 0, "X", "Apply force in the X axis"},
    {CLOTH_FILTER_FORCE_Y, "Y", 0, "Y", "Apply force in the Y axis"},
    {CLOTH_FILTER_FORCE_Z, "Z", 0, "Z", "Apply force in the Z axis"},
    {0, NULL, 0, NULL, NULL},
};

static bool cloth_filter_is_deformation_filter(eSculptClothFilterType filter_type)
{
  return ELEM(filter_type, CLOTH_FILTER_SCALE);
}

static void cloth_filter_apply_displacement_to_deform_co(const int v_index,
                                                         const float disp[3],
                                                         FilterCache *filter_cache)
{
  float final_disp[3];
  copy_v3_v3(final_disp, disp);
  SCULPT_filter_zero_disabled_axis_components(final_disp, filter_cache);
  add_v3_v3v3(filter_cache->cloth_sim->deformation_pos[v_index],
              filter_cache->cloth_sim->init_pos[v_index],
              final_disp);
}

static void cloth_filter_apply_forces_to_vertices(const int v_index,
                                                  const float force[3],
                                                  const float gravity[3],
                                                  FilterCache *filter_cache)
{
  float final_force[3];
  copy_v3_v3(final_force, force);
  SCULPT_filter_zero_disabled_axis_components(final_force, filter_cache);
  add_v3_v3(final_force, gravity);
  cloth_brush_apply_force_to_vertex(NULL, filter_cache->cloth_sim, final_force, v_index);
}

static void cloth_filter_apply_forces_task_cb(void *__restrict userdata,
                                              const int i,
                                              const TaskParallelTLS *__restrict UNUSED(tls))
{
  SculptThreadedTaskData *data = userdata;
  Sculpt *sd = data->sd;
  SculptSession *ss = data->ob->sculpt;
  PBVHNode *node = data->nodes[i];
  const ePaintSymmetryFlags symm = SCULPT_mesh_symmetry_xyz_get(data->ob);

  SculptClothSimulation *cloth_sim = ss->filter_cache->cloth_sim;

  const eSculptClothFilterType filter_type = data->filter_type;
  const bool is_deformation_filter = cloth_filter_is_deformation_filter(filter_type);

  float sculpt_gravity[3] = {0.0f};
  if (sd->gravity_object) {
    copy_v3_v3(sculpt_gravity, sd->gravity_object->obmat[2]);
  }
  else {
    sculpt_gravity[2] = -1.0f;
  }
  mul_v3_fl(sculpt_gravity, sd->gravity_factor * data->filter_strength);
  AutomaskingNodeData automask_data;
  SCULPT_automasking_node_begin(
      data->ob, ss, SCULPT_automasking_active_cache_get(ss), &automask_data, node);

  SculptOrigVertData orig_data;
  SCULPT_orig_vert_data_init(&orig_data, data->ob, data->nodes[i], SCULPT_UNDO_COORDS);

  PBVHVertexIter vd;
  BKE_pbvh_vertex_iter_begin (ss->pbvh, node, vd, PBVH_ITER_UNIQUE) {
<<<<<<< HEAD
    SCULPT_orig_vert_data_update(&orig_data, vd.vertex);
=======
    SCULPT_automasking_node_update(ss, &automask_data, &vd);

>>>>>>> 9d40b1cc
    float fade = vd.mask ? *vd.mask : 0.0f;
    fade *= SCULPT_automasking_factor_get(
        ss->filter_cache->automasking, ss, vd.vertex, &automask_data);
    fade = 1.0f - fade;
    float force[3] = {0.0f, 0.0f, 0.0f};
    float disp[3], temp[3], transform[3][3];

    if (ss->filter_cache->active_face_set != SCULPT_FACE_SET_NONE) {
      if (!SCULPT_vertex_has_face_set(ss, vd.vertex, ss->filter_cache->active_face_set)) {
        continue;
      }
    }

    switch (filter_type) {
      case CLOTH_FILTER_GRAVITY:
        if (ss->filter_cache->orientation == SCULPT_FILTER_ORIENTATION_VIEW) {
          /* When using the view orientation apply gravity in the -Y axis, this way objects will
           * fall down instead of backwards. */
          force[1] = -data->filter_strength * fade;
        }
        else {
          force[2] = -data->filter_strength * fade;
        }
        SCULPT_filter_to_object_space(force, ss->filter_cache);
        break;
      case CLOTH_FILTER_INFLATE: {
        float normal[3];
        SCULPT_vertex_normal_get(ss, vd.vertex, normal);
        mul_v3_v3fl(force, normal, fade * data->filter_strength);
      } break;
      case CLOTH_FILTER_EXPAND:
        cloth_sim->length_constraint_tweak[vd.index] += fade * data->filter_strength * 0.01f;
        zero_v3(force);
        break;
      case CLOTH_FILTER_PINCH: {
        char symm_area = SCULPT_get_vertex_symm_area(orig_data.co);
        float pinch_point[3];
        copy_v3_v3(pinch_point, ss->filter_cache->cloth_sim_pinch_point);
        SCULPT_flip_v3_by_symm_area(
            pinch_point, symm, symm_area, ss->filter_cache->cloth_sim_pinch_point);
        sub_v3_v3v3(force, pinch_point, vd.co);
        normalize_v3(force);
        mul_v3_fl(force, fade * data->filter_strength);
        break;
      }
      case CLOTH_FILTER_SCALE:
        unit_m3(transform);
        scale_m3_fl(transform, 1.0f + (fade * data->filter_strength));
        copy_v3_v3(temp, cloth_sim->init_pos[vd.index]);
        mul_m3_v3(transform, temp);
        sub_v3_v3v3(disp, temp, cloth_sim->init_pos[vd.index]);
        zero_v3(force);

        break;
    }

    if (is_deformation_filter) {
      cloth_filter_apply_displacement_to_deform_co(vd.index, disp, ss->filter_cache);
    }
    else {
      cloth_filter_apply_forces_to_vertices(vd.index, force, sculpt_gravity, ss->filter_cache);
    }
  }
  BKE_pbvh_vertex_iter_end;

  BKE_pbvh_node_mark_update(node);
}

static int sculpt_cloth_filter_modal(bContext *C, wmOperator *op, const wmEvent *event)
{
  Object *ob = CTX_data_active_object(C);
  Depsgraph *depsgraph = CTX_data_depsgraph_pointer(C);
  SculptSession *ss = ob->sculpt;
  Sculpt *sd = CTX_data_tool_settings(C)->sculpt;
  int filter_type = RNA_enum_get(op->ptr, "type");
  float filter_strength = RNA_float_get(op->ptr, "strength");

  if (event->type == LEFTMOUSE && event->val == KM_RELEASE) {
    SCULPT_filter_cache_free(ss, ob);
    SCULPT_undo_push_end(ob);
    SCULPT_flush_update_done(C, ob, SCULPT_UPDATE_COORDS);
    return OPERATOR_FINISHED;
  }

  if (event->type != MOUSEMOVE) {
    return OPERATOR_RUNNING_MODAL;
  }

  const float len = event->prev_press_xy[0] - event->xy[0];
  filter_strength = filter_strength * -len * 0.001f * UI_DPI_FAC;

  SCULPT_vertex_random_access_ensure(ss);

  BKE_sculpt_update_object_for_edit(depsgraph, ob, true, true, false);

  const int totverts = SCULPT_vertex_count_get(ss);

  for (int i = 0; i < totverts; i++) {
    PBVHVertRef vertex = BKE_pbvh_index_to_vertex(ss->pbvh, i);

    copy_v3_v3(ss->filter_cache->cloth_sim->pos[i], SCULPT_vertex_co_get(ss, vertex));
  }

  SculptThreadedTaskData data = {
      .sd = sd,
      .ob = ob,
      .nodes = ss->filter_cache->nodes,
      .filter_type = filter_type,
      .filter_strength = filter_strength,
  };

  TaskParallelSettings settings;
  BKE_pbvh_parallel_range_settings(&settings, true, ss->filter_cache->totnode);
  BLI_task_parallel_range(
      0, ss->filter_cache->totnode, &data, cloth_filter_apply_forces_task_cb, &settings);

  /* Activate all nodes. */
  SCULPT_cloth_sim_activate_nodes(
      ss->filter_cache->cloth_sim, ss->filter_cache->nodes, ss->filter_cache->totnode);

  /* Update and write the simulation to the nodes. */
  SCULPT_cloth_brush_do_simulation_step(
      sd, ob, ss->filter_cache->cloth_sim, ss->filter_cache->nodes, ss->filter_cache->totnode);

  if (ss->deform_modifiers_active || ss->shapekey_active) {
    SCULPT_flush_stroke_deform(sd, ob, true);
  }
  SCULPT_flush_update_step(C, SCULPT_UPDATE_COORDS);
  return OPERATOR_RUNNING_MODAL;
}

static void sculpt_cloth_filter_face_set_pinch_origin_calculate(float r_pinch_origin[3],
                                                                SculptSession *ss)
{
  const int totvert = SCULPT_vertex_count_get(ss);
  const int active_face_set = SCULPT_active_face_set_get(ss);
  float accum[3] = {0.0f};
  int tot = 0;
  for (int i = 0; i < totvert; i++) {
    PBVHVertRef vertex = BKE_pbvh_index_to_vertex(ss->pbvh, i);

    if (!SCULPT_vertex_has_face_set(ss, vertex, active_face_set)) {
      continue;
    }
    add_v3_v3(accum, SCULPT_vertex_co_get(ss, vertex));
    tot++;
  }
  if (tot > 0) {
    mul_v3_v3fl(r_pinch_origin, accum, 1.0f / tot);
  }
  else {
    copy_v3_v3(r_pinch_origin, SCULPT_active_vertex_co_get(ss));
  }
}

static int sculpt_cloth_filter_invoke(bContext *C, wmOperator *op, const wmEvent *event)
{
  Object *ob = CTX_data_active_object(C);
  Depsgraph *depsgraph = CTX_data_ensure_evaluated_depsgraph(C);
  Sculpt *sd = CTX_data_tool_settings(C)->sculpt;
  SculptSession *ss = ob->sculpt;

  const eSculptClothFilterType filter_type = RNA_enum_get(op->ptr, "type");

  /* Update the active vertex */
  float mval_fl[2] = {UNPACK2(event->mval)};
  SculptCursorGeometryInfo sgi;
  SCULPT_cursor_geometry_info_update(C, &sgi, mval_fl, false, false);

  SCULPT_vertex_random_access_ensure(ss);

  /* Needs mask data to be available as it is used when solving the constraints. */
  BKE_sculpt_update_object_for_edit(depsgraph, ob, true, true, false);

  SCULPT_stroke_id_next(ob);

  SCULPT_undo_push_begin(ob, op);
  SCULPT_filter_cache_init(
      C, ob, sd, SCULPT_UNDO_COORDS, event->mval, RNA_float_get(op->ptr, "area_normal_radius"));

  ss->filter_cache->automasking = SCULPT_automasking_cache_init(sd, NULL, ob);

  const float cloth_mass = RNA_float_get(op->ptr, "cloth_mass");
  const float cloth_damping = RNA_float_get(op->ptr, "cloth_damping");
  const bool use_collisions = RNA_boolean_get(op->ptr, "use_collisions");
  const int pinch_origin = RNA_enum_get(op->ptr, "pinch_origin");

  ss->filter_cache->cloth_sim = SCULPT_cloth_brush_simulation_create(
      ss,
      ob,
      cloth_mass,
      cloth_damping,
      0.0f,
      use_collisions,
      cloth_filter_is_deformation_filter(filter_type),
      RNA_boolean_get(op->ptr, "use_bending"));

  ss->filter_cache->cloth_sim->bend_stiffness = RNA_float_get(op->ptr, "bending_stiffness");

  switch (pinch_origin) {
    case CLOTH_FILTER_PINCH_ORIGIN_CURSOR:
      copy_v3_v3(ss->filter_cache->cloth_sim_pinch_point, SCULPT_active_vertex_co_get(ss));
      break;
    case CLOTH_FILTER_PINCH_ORIGIN_FACE_SET:
      sculpt_cloth_filter_face_set_pinch_origin_calculate(ss->filter_cache->cloth_sim_pinch_point,
                                                          ss);
      break;
  }

  SCULPT_cloth_brush_simulation_init(ss, ss->filter_cache->cloth_sim);

  float origin[3] = {0.0f, 0.0f, 0.0f};
  SCULPT_cloth_brush_ensure_nodes_constraints(sd,
                                              ob,
                                              ss->filter_cache->nodes,
                                              ss->filter_cache->totnode,
                                              ss->filter_cache->cloth_sim,
                                              origin,
                                              FLT_MAX);

  const bool use_face_sets = RNA_boolean_get(op->ptr, "use_face_sets");
  if (use_face_sets) {
    ss->filter_cache->active_face_set = SCULPT_active_face_set_get(ss);
  }
  else {
    ss->filter_cache->active_face_set = SCULPT_FACE_SET_NONE;
  }

  const int force_axis = RNA_enum_get(op->ptr, "force_axis");
  ss->filter_cache->enabled_force_axis[0] = force_axis & CLOTH_FILTER_FORCE_X;
  ss->filter_cache->enabled_force_axis[1] = force_axis & CLOTH_FILTER_FORCE_Y;
  ss->filter_cache->enabled_force_axis[2] = force_axis & CLOTH_FILTER_FORCE_Z;

  SculptFilterOrientation orientation = RNA_enum_get(op->ptr, "orientation");
  ss->filter_cache->orientation = orientation;

  WM_event_add_modal_handler(C, op);
  return OPERATOR_RUNNING_MODAL;
}

void SCULPT_OT_cloth_filter(struct wmOperatorType *ot)
{
  /* Identifiers. */
  ot->name = "Filter Cloth";
  ot->idname = "SCULPT_OT_cloth_filter";
  ot->description = "Applies a cloth simulation deformation to the entire mesh";

  /* API callbacks. */
  ot->invoke = sculpt_cloth_filter_invoke;
  ot->modal = sculpt_cloth_filter_modal;
  ot->poll = SCULPT_mode_poll;

  ot->flag = OPTYPE_REGISTER | OPTYPE_UNDO;

  /* RNA. */
  SCULPT_mesh_filter_properties(ot);

  RNA_def_enum(ot->srna,
               "type",
               prop_cloth_filter_type,
               CLOTH_FILTER_GRAVITY,
               "Filter Type",
               "Operation that is going to be applied to the mesh");
  RNA_def_float(
      ot->srna, "strength", 1.0f, -10.0f, 10.0f, "Strength", "Filter strength", -10.0f, 10.0f);
  RNA_def_enum(ot->srna,
               "pinch_origin",
               prop_cloth_filter_pinch_origin_type,
               CLOTH_FILTER_PINCH_ORIGIN_CURSOR,
               "Pinch Origin",
               "Location that is used to direct the pinch force");
  RNA_def_enum_flag(ot->srna,
                    "force_axis",
                    prop_cloth_filter_force_axis_items,
                    CLOTH_FILTER_FORCE_X | CLOTH_FILTER_FORCE_Y | CLOTH_FILTER_FORCE_Z,
                    "Force Axis",
                    "Apply the force in the selected axis");
  RNA_def_enum(ot->srna,
               "orientation",
               prop_cloth_filter_orientation_items,
               SCULPT_FILTER_ORIENTATION_LOCAL,
               "Orientation",
               "Orientation of the axis to limit the filter force");
  RNA_def_float(ot->srna,
                "cloth_mass",
                1.0f,
                0.0f,
                2.0f,
                "Cloth Mass",
                "Mass of each simulation particle",
                0.0f,
                1.0f);
  RNA_def_float(ot->srna,
                "cloth_damping",
                0.0f,
                0.0f,
                1.0f,
                "Cloth Damping",
                "How much the applied forces are propagated through the cloth",
                0.0f,
                1.0f);
  ot->prop = RNA_def_boolean(ot->srna,
                             "use_face_sets",
                             false,
                             "Use Face Sets",
                             "Apply the filter only to the Face Set under the cursor");
  ot->prop = RNA_def_boolean(ot->srna,
                             "use_collisions",
                             false,
                             "Use Collisions",
                             "Collide with other collider objects in the scene");
  ot->prop = RNA_def_boolean(
      ot->srna, "use_bending", false, "Bending", "Enable bending constraints");
  ot->prop = RNA_def_float(
      ot->srna, "bending_stiffness", 0.5f, 0.0f, 1.0f, "Bending Stiffness", "", 0.0f, 1.0f);
}<|MERGE_RESOLUTION|>--- conflicted
+++ resolved
@@ -1755,7 +1755,6 @@
         tasknr = totthread;
       }
 
-<<<<<<< HEAD
       tasks[tasknr].constraints[ctype][tasks[tasknr].tot_constraints[ctype]++] = con;
     }
   }
@@ -1901,46 +1900,6 @@
 
       if (sim_factor == 0.0f) {
         continue;
-=======
-      mul_v3_v3fl(correction_vector_half, correction_vector, 0.5f);
-
-      PBVHVertRef vertex1 = BKE_pbvh_index_to_vertex(ss->pbvh, v1);
-      PBVHVertRef vertex2 = BKE_pbvh_index_to_vertex(ss->pbvh, v2);
-
-      automask_data.orig_data.co = cloth_sim->init_pos[v1];
-      automask_data.orig_data.no = cloth_sim->init_no[v1];
-      const float mask_v1 = (1.0f - SCULPT_vertex_mask_get(ss, vertex1)) *
-                            SCULPT_automasking_factor_get(
-                                automasking, ss, vertex1, &automask_data);
-
-      automask_data.orig_data.co = cloth_sim->init_pos[v2];
-      automask_data.orig_data.no = cloth_sim->init_no[v2];
-      const float mask_v2 = (1.0f - SCULPT_vertex_mask_get(ss, vertex2)) *
-                            SCULPT_automasking_factor_get(
-                                automasking, ss, vertex2, &automask_data);
-
-      float sim_location[3];
-      cloth_brush_simulation_location_get(ss, brush, sim_location);
-
-      const float sim_factor_v1 = ss->cache ?
-                                      cloth_brush_simulation_falloff_get(brush,
-                                                                         ss->cache->radius,
-                                                                         sim_location,
-                                                                         cloth_sim->init_pos[v1]) :
-                                      1.0f;
-      const float sim_factor_v2 = ss->cache ?
-                                      cloth_brush_simulation_falloff_get(brush,
-                                                                         ss->cache->radius,
-                                                                         sim_location,
-                                                                         cloth_sim->init_pos[v2]) :
-                                      1.0f;
-
-      float deformation_strength = 1.0f;
-      if (constraint->type == SCULPT_CLOTH_CONSTRAINT_DEFORMATION) {
-        deformation_strength = (cloth_sim->deformation_strength[v1] +
-                                cloth_sim->deformation_strength[v2]) *
-                               0.5f;
->>>>>>> 9d40b1cc
       }
 
       PBVHVertRef vref = BKE_pbvh_index_to_vertex(ss->pbvh, vi);
@@ -2761,12 +2720,9 @@
 
   PBVHVertexIter vd;
   BKE_pbvh_vertex_iter_begin (ss->pbvh, node, vd, PBVH_ITER_UNIQUE) {
-<<<<<<< HEAD
     SCULPT_orig_vert_data_update(&orig_data, vd.vertex);
-=======
     SCULPT_automasking_node_update(ss, &automask_data, &vd);
 
->>>>>>> 9d40b1cc
     float fade = vd.mask ? *vd.mask : 0.0f;
     fade *= SCULPT_automasking_factor_get(
         ss->filter_cache->automasking, ss, vd.vertex, &automask_data);
