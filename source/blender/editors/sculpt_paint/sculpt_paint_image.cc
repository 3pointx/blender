--- conflicted
+++ resolved
@@ -174,18 +174,7 @@
       const float3 normal(0.0f, 0.0f, 0.0f);
       const float3 face_normal(0.0f, 0.0f, 0.0f);
       const float mask = 0.0f;
-<<<<<<< HEAD
-      const float falloff_strength = SCULPT_brush_strength_factor(ss,
-                                                                  brush,
-                                                                  pixel_pos,
-                                                                  sqrtf(test.dist),
-                                                                  normal,
-                                                                  face_normal,
-                                                                  mask,
-                                                                  0,
-                                                                  thread_id,
-                                                                  automask_data);
-=======
+
       const float falloff_strength = SCULPT_brush_strength_factor(
           ss,
           brush,
@@ -195,8 +184,8 @@
           face_normal,
           mask,
           BKE_pbvh_make_vref(PBVH_REF_NONE),
-          thread_id);
->>>>>>> af6f0f17
+          thread_id,
+          automask_data);
       float4 paint_color = brush_color * falloff_strength * brush_strength;
       float4 buffer_color;
       blend_color_mix_float(buffer_color, color, paint_color);
