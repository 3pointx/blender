--- conflicted
+++ resolved
@@ -1445,11 +1445,18 @@
 
   AutomaskingCache *automasking = SCULPT_automasking_active_cache_get(ss);
 
+  AutomaskingNodeData automask_data = {0};
+  automask_data.have_orig_data = true;
+  automask_data.orig_data.co = SCULPT_vertex_origco_get(ss, vertex);
+  automask_data.orig_data.no = SCULPT_vertex_origno_get(ss, vertex);
+
   SculptVertexNeighborIter ni;
   SCULPT_VERTEX_NEIGHBORS_ITER_BEGIN (ss, vertex, ni) {
     float tmp[4] = {0};
 
-    float w = automasking ? SCULPT_automasking_factor_get(automasking, ss, ni.vertex) : 1.0f;
+    float w = automasking ?
+                  SCULPT_automasking_factor_get(automasking, ss, ni.vertex, &automask_data) :
+                  1.0f;
 
     SCULPT_vertex_color_get(ss, ni.vertex, tmp);
 
@@ -1830,14 +1837,12 @@
       ss, &test, data->brush->falloff_shape);
 
   const int thread_id = BLI_task_parallel_thread_id(tls);
-<<<<<<< HEAD
   const bool weighted = ss->cache->brush->flag2 & BRUSH_SMOOTH_USE_AREA_WEIGHT;
   const bool check_fsets = ss->cache->brush->flag2 & BRUSH_SMOOTH_PRESERVE_FACE_SETS;
-=======
+
   AutomaskingNodeData automask_data;
   SCULPT_automasking_node_begin(
       data->ob, ss, ss->cache->automasking, &automask_data, data->nodes[n]);
->>>>>>> 46076e48
 
   if (weighted || ss->cache->brush->boundary_smooth_factor > 0.0f) {
     BKE_pbvh_check_tri_areas(ss->pbvh, data->nodes[n]);
@@ -1856,29 +1861,8 @@
       break;
     }
 
-<<<<<<< HEAD
     if (iteration == data->iterations - 1) {
       bstrength = data->strength;
-=======
-    SCULPT_automasking_node_update(ss, &automask_data, &vd);
-
-    const float fade = bstrength * SCULPT_brush_strength_factor(
-                                       ss,
-                                       brush,
-                                       vd.co,
-                                       sqrtf(test.dist),
-                                       vd.no,
-                                       vd.fno,
-                                       smooth_mask ? 0.0f : (vd.mask ? *vd.mask : 0.0f),
-                                       vd.vertex,
-                                       thread_id,
-                                       &automask_data);
-    if (smooth_mask) {
-      float val = SCULPT_neighbor_mask_average(ss, vd.vertex) - *vd.mask;
-      val *= fade * bstrength;
-      *vd.mask += val;
-      CLAMP(*vd.mask, 0.0f, 1.0f);
->>>>>>> 46076e48
     }
     else {
       bstrength = 1.0f;
@@ -1891,6 +1875,8 @@
       }
 
       modified = true;
+
+      SCULPT_automasking_node_update(ss, &automask_data, &vd);
 
       // check origdata to be sure we don't mess it up
       SCULPT_vertex_check_origdata(ss, vd.vertex);
@@ -1904,7 +1890,8 @@
                                          vd.fno,
                                          smooth_mask ? 0.0f : (vd.mask ? *vd.mask : 0.0f),
                                          vd.vertex,
-                                         thread_id);
+                                         thread_id,
+                                         &automask_data);
       if (smooth_mask) {
         float val = SCULPT_neighbor_mask_average(ss, vd.vertex) - *vd.mask;
         val *= fade * bstrength;
@@ -2365,15 +2352,9 @@
                                                                 vd.fno,
                                                                 vd.mask ? *vd.mask : 0.0f,
                                                                 vd.vertex,
-<<<<<<< HEAD
-                                                                thread_id);
-    SCULPT_surface_smooth_displace_step(ss, vd.co, data->scl, vd.vertex, beta, fade);
-=======
                                                                 thread_id,
                                                                 &automask_data);
-    SCULPT_surface_smooth_displace_step(
-        ss, vd.co, ss->cache->surface_smooth_laplacian_disp, vd.vertex, beta, fade);
->>>>>>> 46076e48
+    SCULPT_surface_smooth_displace_step(ss, vd.co, data->scl, vd.vertex, beta, fade);
   }
   BKE_pbvh_vertex_iter_end;
 }
@@ -2426,10 +2407,16 @@
       ss, &test, data->brush->falloff_shape);
   const int thread_id = BLI_task_parallel_thread_id(tls);
 
+  AutomaskingNodeData automask_data;
+  SCULPT_automasking_node_begin(
+      data->ob, ss, ss->cache->automasking, &automask_data, data->nodes[n]);
+
   BKE_pbvh_vertex_iter_begin (ss->pbvh, data->nodes[n], vd, PBVH_ITER_UNIQUE) {
     if (!sculpt_brush_test_sq_fn(&test, vd.co)) {
       continue;
     }
+
+    SCULPT_automasking_node_update(ss, &automask_data, &vd);
     const float fade = bstrength * SCULPT_brush_strength_factor(ss,
                                                                 brush,
                                                                 vd.co,
@@ -2438,7 +2425,8 @@
                                                                 vd.fno,
                                                                 vd.mask ? *vd.mask : 0.0f,
                                                                 vd.vertex,
-                                                                thread_id);
+                                                                thread_id,
+                                                                &automask_data);
 
     float stroke_disp[3];
     sub_v3_v3v3(stroke_disp, ss->cache->location, ss->cache->last_location);
@@ -2528,11 +2516,16 @@
   const int thread_id = BLI_task_parallel_thread_id(tls);
 
   bool do_reproject = SCULPT_need_reproject(ss);
+  AutomaskingNodeData automask_data;
+  SCULPT_automasking_node_begin(
+      data->ob, ss, ss->cache->automasking, &automask_data, data->nodes[n]);
 
   BKE_pbvh_vertex_iter_begin (ss->pbvh, data->nodes[n], vd, PBVH_ITER_UNIQUE) {
     if (!sculpt_brush_test_sq_fn(&test, vd.co)) {
       continue;
     }
+    SCULPT_automasking_node_update(ss, &automask_data, &vd);
+
     const float fade = bstrength * SCULPT_brush_strength_factor(ss,
                                                                 brush,
                                                                 vd.co,
@@ -2541,7 +2534,8 @@
                                                                 vd.fno,
                                                                 vd.mask ? *vd.mask : 0.0f,
                                                                 vd.vertex,
-                                                                thread_id);
+                                                                thread_id,
+                                                                &automask_data);
 
     float len_accum = 0;
     int tot_neighbors = 0;
@@ -2642,6 +2636,10 @@
 
   const int thread_id = BLI_task_parallel_thread_id(tls);
 
+  AutomaskingNodeData automask_data;
+  SCULPT_automasking_node_begin(
+      data->ob, ss, ss->cache->automasking, &automask_data, data->nodes[n]);
+
   float avg[4] = {0.0f, 0.0f, 0.0f, 0.0f};
   float tot = 0.0f;
   BKE_pbvh_vertex_iter_begin (ss->pbvh, data->nodes[n], vd, PBVH_ITER_UNIQUE) {
@@ -2650,6 +2648,8 @@
     SCULPT_vertex_color_get(ss, vd.vertex, vcolor);
 
     if (sculpt_brush_test_sq_fn(&test, vd.co)) {
+      SCULPT_automasking_node_update(ss, &automask_data, &vd);
+
       const float fade = bstrength * SCULPT_brush_strength_factor(
                                          ss,
                                          brush,
@@ -2659,7 +2659,8 @@
                                          vd.fno,
                                          smooth_mask ? 0.0f : (vd.mask ? *vd.mask : 0.0f),
                                          vd.vertex,
-                                         thread_id);
+                                         thread_id,
+                                         &automask_data);
 
       madd_v3_v3fl(avg, vcolor, fade);
       tot += fade;
@@ -2681,8 +2682,13 @@
     exp = 1.0f;
   }
 
+  SCULPT_automasking_node_begin(
+      data->ob, ss, ss->cache->automasking, &automask_data, data->nodes[n]);
+
   BKE_pbvh_vertex_iter_begin (ss->pbvh, data->nodes[n], vd, PBVH_ITER_UNIQUE) {
     if (sculpt_brush_test_sq_fn(&test, vd.co)) {
+      SCULPT_automasking_node_update(ss, &automask_data, &vd);
+
       const float fade = bstrength * SCULPT_brush_strength_factor(
                                          ss,
                                          brush,
@@ -2692,7 +2698,8 @@
                                          vd.fno,
                                          smooth_mask ? 0.0f : (vd.mask ? *vd.mask : 0.0f),
                                          vd.vertex,
-                                         thread_id);
+                                         thread_id,
+                                         &automask_data);
 
       float vcolor[4];
 
