--- conflicted
+++ resolved
@@ -2400,16 +2400,10 @@
                                    float len,
                                    const float vno[3],
                                    const float fno[3],
-<<<<<<< HEAD
-                                   const float mask,
-                                   const int vertex_index,
+                                   float mask,
+                                   const PBVHVertRef vertex,
                                    const int thread_id,
                                    AutomaskingNodeData *automask_data)
-=======
-                                   float mask,
-                                   const PBVHVertRef vertex,
-                                   int thread_id)
->>>>>>> af6f0f17
 {
   StrokeCache *cache = ss->cache;
   const Scene *scene = cache->vc->scene;
@@ -2493,11 +2487,7 @@
   avg *= 1.0f - mask;
 
   /* Auto-masking. */
-<<<<<<< HEAD
-  avg *= SCULPT_automasking_factor_get(cache->automasking, ss, vertex_index, automask_data);
-=======
-  avg *= SCULPT_automasking_factor_get(cache->automasking, ss, vertex);
->>>>>>> af6f0f17
+  avg *= SCULPT_automasking_factor_get(cache->automasking, ss, vertex, automask_data);
 
   return avg;
 }
@@ -3086,14 +3076,9 @@
                                                     vd.no,
                                                     vd.fno,
                                                     vd.mask ? *vd.mask : 0.0f,
-<<<<<<< HEAD
-                                                    vd.index,
+                                                    vd.vertex,
                                                     thread_id,
                                                     NULL);
-=======
-                                                    vd.vertex,
-                                                    thread_id);
->>>>>>> af6f0f17
 
     mul_v3_v3fl(proxy[vd.i], offset, fade);
 
@@ -6011,7 +5996,7 @@
   }
 }
 
-bool SCULPT_vertex_is_occluded(SculptSession *ss, int vertex, bool original)
+bool SCULPT_vertex_is_occluded(SculptSession *ss, PBVHVertRef vertex, bool original)
 {
   float ray_start[3], ray_end[3], ray_normal[3], face_normal[3];
   float co[3];
@@ -6021,8 +6006,7 @@
 
   ED_view3d_project_float_v2_m4(ss->cache->vc->region, co, mouse, ss->cache->projection_mat);
 
-  int depth = SCULPT_raycast_init(
-      ss->cache->vc, mouse, ray_end, ray_start, ray_normal, original);
+  int depth = SCULPT_raycast_init(ss->cache->vc, mouse, ray_end, ray_start, ray_normal, original);
 
   negate_v3(ray_normal);
 
