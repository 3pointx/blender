/* SPDX-License-Identifier: GPL-2.0-or-later
 * Copyright 2006 by Nicholas Bishop. All rights reserved. */

/** \file
 * \ingroup edsculpt
 * Implements the Sculpt Mode tools.
 */

#include "MEM_guardedalloc.h"

#include "BLI_blenlib.h"
#include "BLI_dial_2d.h"
#include "BLI_ghash.h"
#include "BLI_gsqueue.h"
#include "BLI_hash.h"
#include "BLI_math.h"
#include "BLI_math_color.h"
#include "BLI_math_color_blend.h"
#include "BLI_task.h"
#include "BLI_utildefines.h"

#include "BLT_translation.h"

#include "PIL_time.h"

#include "DNA_brush_types.h"
#include "DNA_customdata_types.h"
#include "DNA_mesh_types.h"
#include "DNA_meshdata_types.h"
#include "DNA_node_types.h"
#include "DNA_object_types.h"
#include "DNA_scene_types.h"

#include "BKE_attribute.h"
#include "BKE_brush.h"
#include "BKE_ccg.h"
#include "BKE_colortools.h"
#include "BKE_context.h"
#include "BKE_image.h"
#include "BKE_kelvinlet.h"
#include "BKE_key.h"
#include "BKE_lib_id.h"
#include "BKE_main.h"
#include "BKE_mesh.h"
#include "BKE_mesh_mapping.h"
#include "BKE_mesh_mirror.h"
#include "BKE_modifier.h"
#include "BKE_multires.h"
#include "BKE_node.h"
#include "BKE_object.h"
#include "BKE_paint.h"
#include "BKE_particle.h"
#include "BKE_pbvh.h"
#include "BKE_pointcache.h"
#include "BKE_report.h"
#include "BKE_scene.h"
#include "BKE_screen.h"
#include "BKE_subdiv_ccg.h"
#include "BKE_subsurf.h"

#include "NOD_texture.h"

#include "DEG_depsgraph.h"

#include "IMB_colormanagement.h"

#include "WM_api.h"
#include "WM_message.h"
#include "WM_toolsystem.h"
#include "WM_types.h"

#include "ED_object.h"
#include "ED_paint.h"
#include "ED_screen.h"
#include "ED_sculpt.h"
#include "ED_view3d.h"
#include "paint_intern.h"
#include "sculpt_intern.h"

#include "RNA_access.h"
#include "RNA_define.h"

#include "UI_interface.h"
#include "UI_resources.h"

#include "bmesh.h"
#include "bmesh_tools.h"

#include <math.h>
#include <stdlib.h>
#include <string.h>

/* -------------------------------------------------------------------- */
/** \name Sculpt PBVH Abstraction API
 *
 * This is read-only, for writing use PBVH vertex iterators. There vd.index matches
 * the indices used here.
 *
 * For multi-resolution, the same vertex in multiple grids is counted multiple times, with
 * different index for each grid.
 * \{ */

void SCULPT_vertex_random_access_ensure(SculptSession *ss)
{
  if (BKE_pbvh_type(ss->pbvh) == PBVH_BMESH) {
    BM_mesh_elem_index_ensure(ss->bm, BM_VERT);
    BM_mesh_elem_table_ensure(ss->bm, BM_VERT);
  }
}

int SCULPT_vertex_count_get(SculptSession *ss)
{
  switch (BKE_pbvh_type(ss->pbvh)) {
    case PBVH_FACES:
      return ss->totvert;
    case PBVH_BMESH:
      return BM_mesh_elem_count(BKE_pbvh_get_bmesh(ss->pbvh), BM_VERT);
    case PBVH_GRIDS:
      return BKE_pbvh_get_grid_num_vertices(ss->pbvh);
  }

  return 0;
}

const float *SCULPT_vertex_co_get(SculptSession *ss, PBVHVertRef vertex)
{
  switch (BKE_pbvh_type(ss->pbvh)) {
    case PBVH_FACES: {
      if (ss->shapekey_active || ss->deform_modifiers_active) {
        const MVert *mverts = BKE_pbvh_get_verts(ss->pbvh);
        return mverts[vertex.i].co;
      }
      return ss->mvert[vertex.i].co;
    }
    case PBVH_BMESH:
      return ((BMVert *)vertex.i)->co;
    case PBVH_GRIDS: {
      const CCGKey *key = BKE_pbvh_get_grid_key(ss->pbvh);
      const int grid_index = vertex.i / key->grid_area;
      const int vertex_index = vertex.i - grid_index * key->grid_area;
      CCGElem *elem = BKE_pbvh_get_grids(ss->pbvh)[grid_index];
      return CCG_elem_co(key, CCG_elem_offset(key, elem, vertex_index));
    }
  }
  return NULL;
}

bool SCULPT_has_loop_colors(const Object *ob)
{
  Mesh *me = BKE_object_get_original_mesh(ob);
  const CustomDataLayer *layer = BKE_id_attributes_active_color_get(&me->id);

  return layer && BKE_id_attribute_domain(&me->id, layer) == ATTR_DOMAIN_CORNER;
}

bool SCULPT_has_colors(const SculptSession *ss)
{
  return ss->vcol || ss->mcol;
}

void SCULPT_vertex_color_get(const SculptSession *ss, PBVHVertRef vertex, float r_color[4])
{
  BKE_pbvh_vertex_color_get(ss->pbvh, vertex, r_color);
}

void SCULPT_vertex_color_set(SculptSession *ss, PBVHVertRef vertex, const float color[4])
{
  BKE_pbvh_vertex_color_set(ss->pbvh, vertex, color);
}

void SCULPT_vertex_normal_get(SculptSession *ss, PBVHVertRef vertex, float no[3])
{
  switch (BKE_pbvh_type(ss->pbvh)) {
    case PBVH_FACES: {
      const float(*vert_normals)[3] = BKE_pbvh_get_vert_normals(ss->pbvh);
      copy_v3_v3(no, vert_normals[vertex.i]);
      break;
    }
    case PBVH_BMESH: {
      BMVert *v = (BMVert *)vertex.i;
      copy_v3_v3(no, v->no);
      break;
    }
    case PBVH_GRIDS: {
      const CCGKey *key = BKE_pbvh_get_grid_key(ss->pbvh);
      const int grid_index = vertex.i / key->grid_area;
      const int vertex_index = vertex.i - grid_index * key->grid_area;
      CCGElem *elem = BKE_pbvh_get_grids(ss->pbvh)[grid_index];
      copy_v3_v3(no, CCG_elem_no(key, CCG_elem_offset(key, elem, vertex_index)));
      break;
    }
  }
}

const float *SCULPT_vertex_persistent_co_get(SculptSession *ss, PBVHVertRef vertex)
{
  if (ss->persistent_base) {
    return ss->persistent_base[BKE_pbvh_vertex_to_index(ss->pbvh, vertex)].co;
  }
  return SCULPT_vertex_co_get(ss, vertex);
}

const float *SCULPT_vertex_co_for_grab_active_get(SculptSession *ss, PBVHVertRef vertex)
{
  if (BKE_pbvh_type(ss->pbvh) == PBVH_FACES) {
    /* Always grab active shape key if the sculpt happens on shapekey. */
    if (ss->shapekey_active) {
      const MVert *mverts = BKE_pbvh_get_verts(ss->pbvh);
      return mverts[vertex.i].co;
    }

    /* Sculpting on the base mesh. */
    return ss->mvert[vertex.i].co;
  }

  /* Everything else, such as sculpting on multires. */
  return SCULPT_vertex_co_get(ss, vertex);
}

void SCULPT_vertex_limit_surface_get(SculptSession *ss, PBVHVertRef vertex, float r_co[3])
{
  switch (BKE_pbvh_type(ss->pbvh)) {
    case PBVH_FACES:
    case PBVH_BMESH:
      copy_v3_v3(r_co, SCULPT_vertex_co_get(ss, vertex));
      break;
    case PBVH_GRIDS: {
      const CCGKey *key = BKE_pbvh_get_grid_key(ss->pbvh);
      const int grid_index = vertex.i / key->grid_area;
      const int vertex_index = vertex.i - grid_index * key->grid_area;

      SubdivCCGCoord coord = {.grid_index = grid_index,
                              .x = vertex_index % key->grid_size,
                              .y = vertex_index / key->grid_size};
      BKE_subdiv_ccg_eval_limit_point(ss->subdiv_ccg, &coord, r_co);
      break;
    }
  }
}

void SCULPT_vertex_persistent_normal_get(SculptSession *ss, PBVHVertRef vertex, float no[3])
{
  if (ss->persistent_base) {
    copy_v3_v3(no, ss->persistent_base[vertex.i].no);
    return;
  }
  SCULPT_vertex_normal_get(ss, vertex, no);
}

float SCULPT_vertex_mask_get(SculptSession *ss, PBVHVertRef vertex)
{
  BMVert *v;
  float *mask;
  switch (BKE_pbvh_type(ss->pbvh)) {
    case PBVH_FACES:
      return ss->vmask[vertex.i];
    case PBVH_BMESH:
      v = (BMVert *)vertex.i;
      mask = BM_ELEM_CD_GET_VOID_P(v, CustomData_get_offset(&ss->bm->vdata, CD_PAINT_MASK));
      return *mask;
    case PBVH_GRIDS: {
      const CCGKey *key = BKE_pbvh_get_grid_key(ss->pbvh);
      const int grid_index = vertex.i / key->grid_area;
      const int vertex_index = vertex.i - grid_index * key->grid_area;
      CCGElem *elem = BKE_pbvh_get_grids(ss->pbvh)[grid_index];
      return *CCG_elem_mask(key, CCG_elem_offset(key, elem, vertex_index));
    }
  }

  return 0.0f;
}

PBVHVertRef SCULPT_active_vertex_get(SculptSession *ss)
{
  if (ELEM(BKE_pbvh_type(ss->pbvh), PBVH_FACES, PBVH_BMESH, PBVH_GRIDS)) {
    return ss->active_vertex;
  }

  return BKE_pbvh_make_vref(PBVH_REF_NONE);
}

const float *SCULPT_active_vertex_co_get(SculptSession *ss)
{
  return SCULPT_vertex_co_get(ss, SCULPT_active_vertex_get(ss));
}

void SCULPT_active_vertex_normal_get(SculptSession *ss, float normal[3])
{
  SCULPT_vertex_normal_get(ss, SCULPT_active_vertex_get(ss), normal);
}

MVert *SCULPT_mesh_deformed_mverts_get(SculptSession *ss)
{
  switch (BKE_pbvh_type(ss->pbvh)) {
    case PBVH_FACES:
      if (ss->shapekey_active || ss->deform_modifiers_active) {
        return BKE_pbvh_get_verts(ss->pbvh);
      }
      return ss->mvert;
    case PBVH_BMESH:
    case PBVH_GRIDS:
      return NULL;
  }
  return NULL;
}

float *SCULPT_brush_deform_target_vertex_co_get(SculptSession *ss,
                                                const int deform_target,
                                                PBVHVertexIter *iter)
{
  switch (deform_target) {
    case BRUSH_DEFORM_TARGET_GEOMETRY:
      return iter->co;
    case BRUSH_DEFORM_TARGET_CLOTH_SIM:
      return ss->cache->cloth_sim->deformation_pos[iter->index];
  }
  return iter->co;
}

char SCULPT_mesh_symmetry_xyz_get(Object *object)
{
  const Mesh *mesh = BKE_mesh_from_object(object);
  return mesh->symmetry;
}

/* Sculpt Face Sets and Visibility. */

int SCULPT_active_face_set_get(SculptSession *ss)
{
  switch (BKE_pbvh_type(ss->pbvh)) {
    case PBVH_FACES:
      return ss->face_sets[ss->active_face_index];
    case PBVH_GRIDS: {
      const int face_index = BKE_subdiv_ccg_grid_to_face_index(ss->subdiv_ccg,
                                                               ss->active_grid_index);
      return ss->face_sets[face_index];
    }
    case PBVH_BMESH:
      return SCULPT_FACE_SET_NONE;
  }
  return SCULPT_FACE_SET_NONE;
}

void SCULPT_vertex_visible_set(SculptSession *ss, PBVHVertRef vertex, bool visible)
{
  switch (BKE_pbvh_type(ss->pbvh)) {
<<<<<<< HEAD
    case PBVH_FACES: {
      bool *hide_vert = BKE_pbvh_get_vert_hide_for_write(ss->pbvh);
      hide_vert[index] = visible;
      BKE_pbvh_vert_mark_update(ss->pbvh, index);
      break;
    }
    case PBVH_BMESH:
      BM_elem_flag_set(BM_vert_at_index(ss->bm, index), BM_ELEM_HIDDEN, !visible);
=======
    case PBVH_FACES:
      SET_FLAG_FROM_TEST(ss->mvert[vertex.i].flag, !visible, ME_HIDE);
      BKE_pbvh_vert_mark_update(ss->pbvh, vertex);
      break;
    case PBVH_BMESH: {
      BMVert *v = (BMVert *)vertex.i;
      BM_elem_flag_set(v, BM_ELEM_HIDDEN, !visible);
>>>>>>> 3c5620aa
      break;
    }
    case PBVH_GRIDS:
      break;
  }
}

bool SCULPT_vertex_visible_get(SculptSession *ss, PBVHVertRef vertex)
{
  switch (BKE_pbvh_type(ss->pbvh)) {
<<<<<<< HEAD
    case PBVH_FACES: {
      const bool *hide_vert = BKE_pbvh_get_vert_hide(ss->pbvh);
      return hide_vert == NULL || !hide_vert[index];
    }
=======
    case PBVH_FACES:
      return !(ss->mvert[vertex.i].flag & ME_HIDE);
>>>>>>> 3c5620aa
    case PBVH_BMESH:
      return !BM_elem_flag_test((BMVert *)vertex.i, BM_ELEM_HIDDEN);
    case PBVH_GRIDS: {
      const CCGKey *key = BKE_pbvh_get_grid_key(ss->pbvh);
      const int grid_index = vertex.i / key->grid_area;
      const int vertex_index = vertex.i - grid_index * key->grid_area;
      BLI_bitmap **grid_hidden = BKE_pbvh_get_grid_visibility(ss->pbvh);
      if (grid_hidden && grid_hidden[grid_index]) {
        return !BLI_BITMAP_TEST(grid_hidden[grid_index], vertex_index);
      }
    }
  }
  return true;
}

void SCULPT_face_set_visibility_set(SculptSession *ss, int face_set, bool visible)
{
  switch (BKE_pbvh_type(ss->pbvh)) {
    case PBVH_FACES:
    case PBVH_GRIDS:
      for (int i = 0; i < ss->totfaces; i++) {
        if (abs(ss->face_sets[i]) != face_set) {
          continue;
        }
        if (visible) {
          ss->face_sets[i] = abs(ss->face_sets[i]);
        }
        else {
          ss->face_sets[i] = -abs(ss->face_sets[i]);
        }
      }
      break;
    case PBVH_BMESH:
      break;
  }
}

void SCULPT_face_sets_visibility_invert(SculptSession *ss)
{
  switch (BKE_pbvh_type(ss->pbvh)) {
    case PBVH_FACES:
    case PBVH_GRIDS:
      for (int i = 0; i < ss->totfaces; i++) {
        ss->face_sets[i] *= -1;
      }
      break;
    case PBVH_BMESH:
      break;
  }
}

void SCULPT_face_sets_visibility_all_set(SculptSession *ss, bool visible)
{
  switch (BKE_pbvh_type(ss->pbvh)) {
    case PBVH_FACES:
    case PBVH_GRIDS:
      for (int i = 0; i < ss->totfaces; i++) {

        /* This can run on geometry without a face set assigned, so its ID sign can't be changed to
         * modify the visibility. Force that geometry to the ID 1 to enable changing the visibility
         * here. */
        if (ss->face_sets[i] == SCULPT_FACE_SET_NONE) {
          ss->face_sets[i] = 1;
        }

        if (visible) {
          ss->face_sets[i] = abs(ss->face_sets[i]);
        }
        else {
          ss->face_sets[i] = -abs(ss->face_sets[i]);
        }
      }
      break;
    case PBVH_BMESH:
      break;
  }
}

bool SCULPT_vertex_any_face_set_visible_get(SculptSession *ss, PBVHVertRef vertex)
{
  switch (BKE_pbvh_type(ss->pbvh)) {
    case PBVH_FACES: {
      MeshElemMap *vert_map = &ss->pmap[vertex.i];
      for (int j = 0; j < ss->pmap[vertex.i].count; j++) {
        if (ss->face_sets[vert_map->indices[j]] > 0) {
          return true;
        }
      }
      return false;
    }
    case PBVH_BMESH:
      return true;
    case PBVH_GRIDS:
      return true;
  }
  return true;
}

bool SCULPT_vertex_all_face_sets_visible_get(const SculptSession *ss, PBVHVertRef vertex)
{
  switch (BKE_pbvh_type(ss->pbvh)) {
    case PBVH_FACES: {
      MeshElemMap *vert_map = &ss->pmap[vertex.i];
      for (int j = 0; j < ss->pmap[vertex.i].count; j++) {
        if (ss->face_sets[vert_map->indices[j]] < 0) {
          return false;
        }
      }
      return true;
    }
    case PBVH_BMESH:
      return true;
    case PBVH_GRIDS: {
      const CCGKey *key = BKE_pbvh_get_grid_key(ss->pbvh);
      const int grid_index = vertex.i / key->grid_area;
      const int face_index = BKE_subdiv_ccg_grid_to_face_index(ss->subdiv_ccg, grid_index);
      return ss->face_sets[face_index] > 0;
    }
  }
  return true;
}

void SCULPT_vertex_face_set_set(SculptSession *ss, PBVHVertRef vertex, int face_set)
{
  switch (BKE_pbvh_type(ss->pbvh)) {
    case PBVH_FACES: {
      MeshElemMap *vert_map = &ss->pmap[vertex.i];
      for (int j = 0; j < ss->pmap[vertex.i].count; j++) {
        if (ss->face_sets[vert_map->indices[j]] > 0) {
          ss->face_sets[vert_map->indices[j]] = abs(face_set);
        }
      }
    } break;
    case PBVH_BMESH:
      break;
    case PBVH_GRIDS: {
      const CCGKey *key = BKE_pbvh_get_grid_key(ss->pbvh);
      const int grid_index = vertex.i / key->grid_area;
      const int face_index = BKE_subdiv_ccg_grid_to_face_index(ss->subdiv_ccg, grid_index);
      if (ss->face_sets[face_index] > 0) {
        ss->face_sets[face_index] = abs(face_set);
      }

    } break;
  }
}

int SCULPT_vertex_face_set_get(SculptSession *ss, PBVHVertRef vertex)
{
  switch (BKE_pbvh_type(ss->pbvh)) {
    case PBVH_FACES: {
      MeshElemMap *vert_map = &ss->pmap[vertex.i];
      int face_set = 0;
      for (int i = 0; i < ss->pmap[vertex.i].count; i++) {
        if (ss->face_sets[vert_map->indices[i]] > face_set) {
          face_set = abs(ss->face_sets[vert_map->indices[i]]);
        }
      }
      return face_set;
    }
    case PBVH_BMESH:
      return 0;
    case PBVH_GRIDS: {
      const CCGKey *key = BKE_pbvh_get_grid_key(ss->pbvh);
      const int grid_index = vertex.i / key->grid_area;
      const int face_index = BKE_subdiv_ccg_grid_to_face_index(ss->subdiv_ccg, grid_index);
      return ss->face_sets[face_index];
    }
  }
  return 0;
}

bool SCULPT_vertex_has_face_set(SculptSession *ss, PBVHVertRef vertex, int face_set)
{
  switch (BKE_pbvh_type(ss->pbvh)) {
    case PBVH_FACES: {
      MeshElemMap *vert_map = &ss->pmap[vertex.i];
      for (int i = 0; i < ss->pmap[vertex.i].count; i++) {
        if (ss->face_sets[vert_map->indices[i]] == face_set) {
          return true;
        }
      }
      return false;
    }
    case PBVH_BMESH:
      return true;
    case PBVH_GRIDS: {
      const CCGKey *key = BKE_pbvh_get_grid_key(ss->pbvh);
      const int grid_index = vertex.i / key->grid_area;
      const int face_index = BKE_subdiv_ccg_grid_to_face_index(ss->subdiv_ccg, grid_index);
      return ss->face_sets[face_index] == face_set;
    }
  }
  return true;
}

void SCULPT_visibility_sync_all_face_sets_to_vertices(Object *ob)
{
  SculptSession *ss = ob->sculpt;
  Mesh *mesh = BKE_object_get_original_mesh(ob);
  switch (BKE_pbvh_type(ss->pbvh)) {
    case PBVH_FACES: {
      BKE_sculpt_sync_face_sets_visibility_to_base_mesh(mesh);
      break;
    }
    case PBVH_GRIDS: {
      BKE_sculpt_sync_face_sets_visibility_to_base_mesh(mesh);
      BKE_sculpt_sync_face_sets_visibility_to_grids(mesh, ss->subdiv_ccg);
      break;
    }
    case PBVH_BMESH:
      break;
  }
}

static void UNUSED_FUNCTION(sculpt_visibility_sync_vertex_to_face_sets)(SculptSession *ss,
                                                                        PBVHVertRef vertex)
{
  MeshElemMap *vert_map = &ss->pmap[vertex.i];
  const bool visible = SCULPT_vertex_visible_get(ss, vertex);
  for (int i = 0; i < ss->pmap[vertex.i].count; i++) {
    if (visible) {
      ss->face_sets[vert_map->indices[i]] = abs(ss->face_sets[vert_map->indices[i]]);
    }
    else {
      ss->face_sets[vert_map->indices[i]] = -abs(ss->face_sets[vert_map->indices[i]]);
    }
  }
  BKE_pbvh_vert_mark_update(ss->pbvh, vertex);
}

void SCULPT_visibility_sync_all_vertex_to_face_sets(SculptSession *ss)
{
  if (BKE_pbvh_type(ss->pbvh) == PBVH_FACES) {
    for (int i = 0; i < ss->totfaces; i++) {
      MPoly *poly = &ss->mpoly[i];
      bool poly_visible = true;
      for (int l = 0; l < poly->totloop; l++) {
        MLoop *loop = &ss->mloop[poly->loopstart + l];
        if (!SCULPT_vertex_visible_get(ss, BKE_pbvh_make_vref(loop->v))) {
          poly_visible = false;
        }
      }
      if (poly_visible) {
        ss->face_sets[i] = abs(ss->face_sets[i]);
      }
      else {
        ss->face_sets[i] = -abs(ss->face_sets[i]);
      }
    }
  }
}

static bool sculpt_check_unique_face_set_in_base_mesh(SculptSession *ss, int index)
{
  MeshElemMap *vert_map = &ss->pmap[index];
  int face_set = -1;
  for (int i = 0; i < ss->pmap[index].count; i++) {
    if (face_set == -1) {
      face_set = abs(ss->face_sets[vert_map->indices[i]]);
    }
    else {
      if (abs(ss->face_sets[vert_map->indices[i]]) != face_set) {
        return false;
      }
    }
  }
  return true;
}

/**
 * Checks if the face sets of the adjacent faces to the edge between \a v1 and \a v2
 * in the base mesh are equal.
 */
static bool sculpt_check_unique_face_set_for_edge_in_base_mesh(SculptSession *ss, int v1, int v2)
{
  MeshElemMap *vert_map = &ss->pmap[v1];
  int p1 = -1, p2 = -1;
  for (int i = 0; i < ss->pmap[v1].count; i++) {
    MPoly *p = &ss->mpoly[vert_map->indices[i]];
    for (int l = 0; l < p->totloop; l++) {
      MLoop *loop = &ss->mloop[p->loopstart + l];
      if (loop->v == v2) {
        if (p1 == -1) {
          p1 = vert_map->indices[i];
          break;
        }

        if (p2 == -1) {
          p2 = vert_map->indices[i];
          break;
        }
      }
    }
  }

  if (p1 != -1 && p2 != -1) {
    return abs(ss->face_sets[p1]) == (ss->face_sets[p2]);
  }
  return true;
}

bool SCULPT_vertex_has_unique_face_set(SculptSession *ss, PBVHVertRef vertex)
{
  switch (BKE_pbvh_type(ss->pbvh)) {
    case PBVH_FACES: {
      return sculpt_check_unique_face_set_in_base_mesh(ss, vertex.i);
    }
    case PBVH_BMESH:
      return true;
    case PBVH_GRIDS: {
      const CCGKey *key = BKE_pbvh_get_grid_key(ss->pbvh);
      const int grid_index = vertex.i / key->grid_area;
      const int vertex_index = vertex.i - grid_index * key->grid_area;
      const SubdivCCGCoord coord = {.grid_index = grid_index,
                                    .x = vertex_index % key->grid_size,
                                    .y = vertex_index / key->grid_size};
      int v1, v2;
      const SubdivCCGAdjacencyType adjacency = BKE_subdiv_ccg_coarse_mesh_adjacency_info_get(
          ss->subdiv_ccg, &coord, ss->mloop, ss->mpoly, &v1, &v2);
      switch (adjacency) {
        case SUBDIV_CCG_ADJACENT_VERTEX:
          return sculpt_check_unique_face_set_in_base_mesh(ss, v1);
        case SUBDIV_CCG_ADJACENT_EDGE:
          return sculpt_check_unique_face_set_for_edge_in_base_mesh(ss, v1, v2);
        case SUBDIV_CCG_ADJACENT_NONE:
          return true;
      }
    }
  }
  return false;
}

int SCULPT_face_set_next_available_get(SculptSession *ss)
{
  switch (BKE_pbvh_type(ss->pbvh)) {
    case PBVH_FACES:
    case PBVH_GRIDS: {
      int next_face_set = 0;
      for (int i = 0; i < ss->totfaces; i++) {
        if (abs(ss->face_sets[i]) > next_face_set) {
          next_face_set = abs(ss->face_sets[i]);
        }
      }
      next_face_set++;
      return next_face_set;
    }
    case PBVH_BMESH:
      return 0;
  }
  return 0;
}

/* Sculpt Neighbor Iterators */

#define SCULPT_VERTEX_NEIGHBOR_FIXED_CAPACITY 256

static void sculpt_vertex_neighbor_add(SculptVertexNeighborIter *iter,
                                       PBVHVertRef neighbor,
                                       int neighbor_index)
{
  for (int i = 0; i < iter->size; i++) {
    if (iter->neighbors[i].i == neighbor.i) {
      return;
    }
  }

  if (iter->size >= iter->capacity) {
    iter->capacity += SCULPT_VERTEX_NEIGHBOR_FIXED_CAPACITY;

    if (iter->neighbors == iter->neighbors_fixed) {
      iter->neighbors = MEM_mallocN(iter->capacity * sizeof(PBVHVertRef), "neighbor array");
      memcpy(iter->neighbors, iter->neighbors_fixed, sizeof(PBVHVertRef) * iter->size);
    }
    else {
      iter->neighbors = MEM_reallocN_id(
          iter->neighbors, iter->capacity * sizeof(PBVHVertRef), "neighbor array");
    }

    if (iter->neighbor_indices == iter->neighbor_indices_fixed) {
      iter->neighbor_indices = MEM_mallocN(iter->capacity * sizeof(int), "neighbor array");
      memcpy(iter->neighbor_indices, iter->neighbor_indices_fixed, sizeof(int) * iter->size);
    }
    else {
      iter->neighbor_indices = MEM_reallocN_id(
          iter->neighbor_indices, iter->capacity * sizeof(int), "neighbor array");
    }
  }

  iter->neighbors[iter->size] = neighbor;
  iter->neighbor_indices[iter->size] = neighbor_index;
  iter->size++;
}

static void sculpt_vertex_neighbors_get_bmesh(PBVHVertRef vertex, SculptVertexNeighborIter *iter)
{
  BMVert *v = (BMVert *)vertex.i;
  BMIter liter;
  BMLoop *l;
  iter->size = 0;
  iter->num_duplicates = 0;
  iter->capacity = SCULPT_VERTEX_NEIGHBOR_FIXED_CAPACITY;
  iter->neighbors = iter->neighbors_fixed;
  iter->neighbor_indices = iter->neighbor_indices_fixed;

  BM_ITER_ELEM (l, &liter, v, BM_LOOPS_OF_VERT) {
    const BMVert *adj_v[2] = {l->prev->v, l->next->v};
    for (int i = 0; i < ARRAY_SIZE(adj_v); i++) {
      const BMVert *v_other = adj_v[i];
      if (v_other != v) {
        sculpt_vertex_neighbor_add(
            iter, BKE_pbvh_make_vref((intptr_t)v_other), BM_elem_index_get(v_other));
      }
    }
  }
}

static void sculpt_vertex_neighbors_get_faces(SculptSession *ss,
                                              PBVHVertRef vertex,
                                              SculptVertexNeighborIter *iter)
{
  MeshElemMap *vert_map = &ss->pmap[vertex.i];
  iter->size = 0;
  iter->num_duplicates = 0;
  iter->capacity = SCULPT_VERTEX_NEIGHBOR_FIXED_CAPACITY;
  iter->neighbors = iter->neighbors_fixed;
  iter->neighbor_indices = iter->neighbor_indices_fixed;

  for (int i = 0; i < ss->pmap[vertex.i].count; i++) {
    if (ss->face_sets[vert_map->indices[i]] < 0) {
      /* Skip connectivity from hidden faces. */
      continue;
    }
    const MPoly *p = &ss->mpoly[vert_map->indices[i]];
    uint f_adj_v[2];
    if (poly_get_adj_loops_from_vert(p, ss->mloop, vertex.i, f_adj_v) != -1) {
      for (int j = 0; j < ARRAY_SIZE(f_adj_v); j += 1) {
        if (f_adj_v[j] != vertex.i) {
          sculpt_vertex_neighbor_add(iter, BKE_pbvh_make_vref(f_adj_v[j]), f_adj_v[j]);
        }
      }
    }
  }

  if (ss->fake_neighbors.use_fake_neighbors) {
    BLI_assert(ss->fake_neighbors.fake_neighbor_index != NULL);
    if (ss->fake_neighbors.fake_neighbor_index[vertex.i] != FAKE_NEIGHBOR_NONE) {
      sculpt_vertex_neighbor_add(
          iter,
          BKE_pbvh_make_vref(ss->fake_neighbors.fake_neighbor_index[vertex.i]),
          ss->fake_neighbors.fake_neighbor_index[vertex.i]);
    }
  }
}

static void sculpt_vertex_neighbors_get_grids(SculptSession *ss,
                                              const PBVHVertRef vertex,
                                              const bool include_duplicates,
                                              SculptVertexNeighborIter *iter)
{
  /* TODO: optimize this. We could fill #SculptVertexNeighborIter directly,
   * maybe provide coordinate and mask pointers directly rather than converting
   * back and forth between #CCGElem and global index. */
  const CCGKey *key = BKE_pbvh_get_grid_key(ss->pbvh);
  const int grid_index = vertex.i / key->grid_area;
  const int vertex_index = vertex.i - grid_index * key->grid_area;

  SubdivCCGCoord coord = {.grid_index = grid_index,
                          .x = vertex_index % key->grid_size,
                          .y = vertex_index / key->grid_size};

  SubdivCCGNeighbors neighbors;
  BKE_subdiv_ccg_neighbor_coords_get(ss->subdiv_ccg, &coord, include_duplicates, &neighbors);

  iter->size = 0;
  iter->num_duplicates = neighbors.num_duplicates;
  iter->capacity = SCULPT_VERTEX_NEIGHBOR_FIXED_CAPACITY;
  iter->neighbors = iter->neighbors_fixed;
  iter->neighbor_indices = iter->neighbor_indices_fixed;

  for (int i = 0; i < neighbors.size; i++) {
    int v = neighbors.coords[i].grid_index * key->grid_area +
            neighbors.coords[i].y * key->grid_size + neighbors.coords[i].x;

    sculpt_vertex_neighbor_add(iter, BKE_pbvh_make_vref(v), v);
  }

  if (ss->fake_neighbors.use_fake_neighbors) {
    BLI_assert(ss->fake_neighbors.fake_neighbor_index != NULL);
    if (ss->fake_neighbors.fake_neighbor_index[vertex.i] != FAKE_NEIGHBOR_NONE) {
      int v = ss->fake_neighbors.fake_neighbor_index[vertex.i];
      sculpt_vertex_neighbor_add(iter, BKE_pbvh_make_vref(v), v);
    }
  }

  if (neighbors.coords != neighbors.coords_fixed) {
    MEM_freeN(neighbors.coords);
  }
}

void SCULPT_vertex_neighbors_get(SculptSession *ss,
                                 const PBVHVertRef vertex,
                                 const bool include_duplicates,
                                 SculptVertexNeighborIter *iter)
{
  switch (BKE_pbvh_type(ss->pbvh)) {
    case PBVH_FACES:
      sculpt_vertex_neighbors_get_faces(ss, vertex, iter);
      return;
    case PBVH_BMESH:
      sculpt_vertex_neighbors_get_bmesh(vertex, iter);
      return;
    case PBVH_GRIDS:
      sculpt_vertex_neighbors_get_grids(ss, vertex, include_duplicates, iter);
      return;
  }
}

static bool sculpt_check_boundary_vertex_in_base_mesh(const SculptSession *ss, const int index)
{
  BLI_assert(ss->vertex_info.boundary);
  return BLI_BITMAP_TEST(ss->vertex_info.boundary, index);
}

bool SCULPT_vertex_is_boundary(const SculptSession *ss, const PBVHVertRef vertex)
{
  switch (BKE_pbvh_type(ss->pbvh)) {
    case PBVH_FACES: {
      if (!SCULPT_vertex_all_face_sets_visible_get(ss, vertex)) {
        return true;
      }
      return sculpt_check_boundary_vertex_in_base_mesh(ss, vertex.i);
    }
    case PBVH_BMESH: {
      BMVert *v = (BMVert *)vertex.i;
      return BM_vert_is_boundary(v);
    }

    case PBVH_GRIDS: {
      const CCGKey *key = BKE_pbvh_get_grid_key(ss->pbvh);
      const int grid_index = vertex.i / key->grid_area;
      const int vertex_index = vertex.i - grid_index * key->grid_area;
      const SubdivCCGCoord coord = {.grid_index = grid_index,
                                    .x = vertex_index % key->grid_size,
                                    .y = vertex_index / key->grid_size};
      int v1, v2;
      const SubdivCCGAdjacencyType adjacency = BKE_subdiv_ccg_coarse_mesh_adjacency_info_get(
          ss->subdiv_ccg, &coord, ss->mloop, ss->mpoly, &v1, &v2);
      switch (adjacency) {
        case SUBDIV_CCG_ADJACENT_VERTEX:
          return sculpt_check_boundary_vertex_in_base_mesh(ss, v1);
        case SUBDIV_CCG_ADJACENT_EDGE:
          return sculpt_check_boundary_vertex_in_base_mesh(ss, v1) &&
                 sculpt_check_boundary_vertex_in_base_mesh(ss, v2);
        case SUBDIV_CCG_ADJACENT_NONE:
          return false;
      }
    }
  }

  return false;
}

/* Utilities */

bool SCULPT_stroke_is_main_symmetry_pass(StrokeCache *cache)
{
  return cache->mirror_symmetry_pass == 0 && cache->radial_symmetry_pass == 0 &&
         cache->tile_pass == 0;
}

bool SCULPT_stroke_is_first_brush_step(StrokeCache *cache)
{
  return cache->first_time && cache->mirror_symmetry_pass == 0 &&
         cache->radial_symmetry_pass == 0 && cache->tile_pass == 0;
}

bool SCULPT_stroke_is_first_brush_step_of_symmetry_pass(StrokeCache *cache)
{
  return cache->first_time;
}

bool SCULPT_check_vertex_pivot_symmetry(const float vco[3], const float pco[3], const char symm)
{
  bool is_in_symmetry_area = true;
  for (int i = 0; i < 3; i++) {
    char symm_it = 1 << i;
    if (symm & symm_it) {
      if (pco[i] == 0.0f) {
        if (vco[i] > 0.0f) {
          is_in_symmetry_area = false;
        }
      }
      if (vco[i] * pco[i] < 0.0f) {
        is_in_symmetry_area = false;
      }
    }
  }
  return is_in_symmetry_area;
}

typedef struct NearestVertexTLSData {
  PBVHVertRef nearest_vertex;
  float nearest_vertex_distance_squared;
} NearestVertexTLSData;

static void do_nearest_vertex_get_task_cb(void *__restrict userdata,
                                          const int n,
                                          const TaskParallelTLS *__restrict tls)
{
  SculptThreadedTaskData *data = userdata;
  SculptSession *ss = data->ob->sculpt;
  NearestVertexTLSData *nvtd = tls->userdata_chunk;
  PBVHVertexIter vd;

  BKE_pbvh_vertex_iter_begin (ss->pbvh, data->nodes[n], vd, PBVH_ITER_UNIQUE) {
    float distance_squared = len_squared_v3v3(vd.co, data->nearest_vertex_search_co);
    if (distance_squared < nvtd->nearest_vertex_distance_squared &&
        distance_squared < data->max_distance_squared) {
      nvtd->nearest_vertex = vd.vertex;
      nvtd->nearest_vertex_distance_squared = distance_squared;
    }
  }
  BKE_pbvh_vertex_iter_end;
}

static void nearest_vertex_get_reduce(const void *__restrict UNUSED(userdata),
                                      void *__restrict chunk_join,
                                      void *__restrict chunk)
{
  NearestVertexTLSData *join = chunk_join;
  NearestVertexTLSData *nvtd = chunk;
  if (join->nearest_vertex.i == PBVH_REF_NONE) {
    join->nearest_vertex = nvtd->nearest_vertex;
    join->nearest_vertex_distance_squared = nvtd->nearest_vertex_distance_squared;
  }
  else if (nvtd->nearest_vertex_distance_squared < join->nearest_vertex_distance_squared) {
    join->nearest_vertex = nvtd->nearest_vertex;
    join->nearest_vertex_distance_squared = nvtd->nearest_vertex_distance_squared;
  }
}

PBVHVertRef SCULPT_nearest_vertex_get(
    Sculpt *sd, Object *ob, const float co[3], float max_distance, bool use_original)
{
  SculptSession *ss = ob->sculpt;
  PBVHNode **nodes = NULL;
  int totnode;
  SculptSearchSphereData data = {
      .ss = ss,
      .sd = sd,
      .radius_squared = max_distance * max_distance,
      .original = use_original,
      .center = co,
  };
  BKE_pbvh_search_gather(ss->pbvh, SCULPT_search_sphere_cb, &data, &nodes, &totnode);
  if (totnode == 0) {
    return BKE_pbvh_make_vref(PBVH_REF_NONE);
  }

  SculptThreadedTaskData task_data = {
      .sd = sd,
      .ob = ob,
      .nodes = nodes,
      .max_distance_squared = max_distance * max_distance,
  };

  copy_v3_v3(task_data.nearest_vertex_search_co, co);
  NearestVertexTLSData nvtd;
  nvtd.nearest_vertex.i = PBVH_REF_NONE;
  nvtd.nearest_vertex_distance_squared = FLT_MAX;

  TaskParallelSettings settings;
  BKE_pbvh_parallel_range_settings(&settings, true, totnode);
  settings.func_reduce = nearest_vertex_get_reduce;
  settings.userdata_chunk = &nvtd;
  settings.userdata_chunk_size = sizeof(NearestVertexTLSData);
  BLI_task_parallel_range(0, totnode, &task_data, do_nearest_vertex_get_task_cb, &settings);

  MEM_SAFE_FREE(nodes);

  return nvtd.nearest_vertex;
}

bool SCULPT_is_symmetry_iteration_valid(char i, char symm)
{
  return i == 0 || (symm & i && (symm != 5 || i != 3) && (symm != 6 || (!ELEM(i, 3, 5))));
}

bool SCULPT_is_vertex_inside_brush_radius_symm(const float vertex[3],
                                               const float br_co[3],
                                               float radius,
                                               char symm)
{
  for (char i = 0; i <= symm; ++i) {
    if (!SCULPT_is_symmetry_iteration_valid(i, symm)) {
      continue;
    }
    float location[3];
    flip_v3_v3(location, br_co, (char)i);
    if (len_squared_v3v3(location, vertex) < radius * radius) {
      return true;
    }
  }
  return false;
}

void SCULPT_tag_update_overlays(bContext *C)
{
  ARegion *region = CTX_wm_region(C);
  ED_region_tag_redraw(region);

  Object *ob = CTX_data_active_object(C);
  WM_event_add_notifier(C, NC_OBJECT | ND_DRAW, ob);

  DEG_id_tag_update(&ob->id, ID_RECALC_SHADING);

  View3D *v3d = CTX_wm_view3d(C);
  if (!BKE_sculptsession_use_pbvh_draw(ob, v3d)) {
    DEG_id_tag_update(&ob->id, ID_RECALC_GEOMETRY);
  }
}

/** \} */

/* -------------------------------------------------------------------- */
/** \name Sculpt Flood Fill API
 *
 * Iterate over connected vertices, starting from one or more initial vertices.
 * \{ */

void SCULPT_floodfill_init(SculptSession *ss, SculptFloodFill *flood)
{
  int vertex_count = SCULPT_vertex_count_get(ss);
  SCULPT_vertex_random_access_ensure(ss);

  flood->queue = BLI_gsqueue_new(sizeof(intptr_t));
  flood->visited_vertices = BLI_BITMAP_NEW(vertex_count, "visited vertices");
}

void SCULPT_floodfill_add_initial(SculptFloodFill *flood, PBVHVertRef vertex)
{
  BLI_gsqueue_push(flood->queue, &vertex);
}

void SCULPT_floodfill_add_and_skip_initial(SculptFloodFill *flood, PBVHVertRef vertex)
{
  BLI_gsqueue_push(flood->queue, &vertex);
  BLI_BITMAP_ENABLE(flood->visited_vertices, vertex.i);
}

void SCULPT_floodfill_add_initial_with_symmetry(Sculpt *sd,
                                                Object *ob,
                                                SculptSession *ss,
                                                SculptFloodFill *flood,
                                                PBVHVertRef vertex,
                                                float radius)
{
  /* Add active vertex and symmetric vertices to the queue. */
  const char symm = SCULPT_mesh_symmetry_xyz_get(ob);
  for (char i = 0; i <= symm; ++i) {
    if (!SCULPT_is_symmetry_iteration_valid(i, symm)) {
      continue;
    }
    PBVHVertRef v = {PBVH_REF_NONE};

    if (i == 0) {
      v = vertex;
    }
    else if (radius > 0.0f) {
      float radius_squared = (radius == FLT_MAX) ? FLT_MAX : radius * radius;
      float location[3];
      flip_v3_v3(location, SCULPT_vertex_co_get(ss, vertex), i);
      v = SCULPT_nearest_vertex_get(sd, ob, location, radius_squared, false);
    }

    if (v.i != PBVH_REF_NONE) {
      SCULPT_floodfill_add_initial(flood, v);
    }
  }
}

void SCULPT_floodfill_add_active(
    Sculpt *sd, Object *ob, SculptSession *ss, SculptFloodFill *flood, float radius)
{
  /* Add active vertex and symmetric vertices to the queue. */
  const char symm = SCULPT_mesh_symmetry_xyz_get(ob);
  for (char i = 0; i <= symm; ++i) {
    if (!SCULPT_is_symmetry_iteration_valid(i, symm)) {
      continue;
    }

    PBVHVertRef v = {PBVH_REF_NONE};

    if (i == 0) {
      v = SCULPT_active_vertex_get(ss);
    }
    else if (radius > 0.0f) {
      float location[3];
      flip_v3_v3(location, SCULPT_active_vertex_co_get(ss), i);
      v = SCULPT_nearest_vertex_get(sd, ob, location, radius, false);
    }

    if (v.i != PBVH_REF_NONE) {
      SCULPT_floodfill_add_initial(flood, v);
    }
  }
}

void SCULPT_floodfill_execute(SculptSession *ss,
                              SculptFloodFill *flood,
                              bool (*func)(SculptSession *ss,
                                           PBVHVertRef from_v,
                                           PBVHVertRef to_v,
                                           bool is_duplicate,
                                           void *userdata),
                              void *userdata)
{
  while (!BLI_gsqueue_is_empty(flood->queue)) {
    PBVHVertRef from_v;

    BLI_gsqueue_pop(flood->queue, &from_v);
    SculptVertexNeighborIter ni;
    SCULPT_VERTEX_DUPLICATES_AND_NEIGHBORS_ITER_BEGIN (ss, from_v, ni) {
      const PBVHVertRef to_v = ni.vertex;
      int to_v_i = BKE_pbvh_vertex_to_index(ss->pbvh, to_v);

      if (BLI_BITMAP_TEST(flood->visited_vertices, to_v_i)) {
        continue;
      }

      if (!SCULPT_vertex_visible_get(ss, to_v)) {
        continue;
      }

      BLI_BITMAP_ENABLE(flood->visited_vertices, BKE_pbvh_vertex_to_index(ss->pbvh, to_v));

      if (func(ss, from_v, to_v, ni.is_duplicate, userdata)) {
        BLI_gsqueue_push(flood->queue, &to_v);
      }
    }
    SCULPT_VERTEX_NEIGHBORS_ITER_END(ni);
  }
}

void SCULPT_floodfill_free(SculptFloodFill *flood)
{
  MEM_SAFE_FREE(flood->visited_vertices);
  BLI_gsqueue_free(flood->queue);
  flood->queue = NULL;
}

/** \} */

static bool sculpt_tool_has_cube_tip(const char sculpt_tool)
{
  return ELEM(
      sculpt_tool, SCULPT_TOOL_CLAY_STRIPS, SCULPT_TOOL_PAINT, SCULPT_TOOL_MULTIPLANE_SCRAPE);
}

/* -------------------------------------------------------------------- */
/** \name Tool Capabilities
 *
 * Avoid duplicate checks, internal logic only,
 * share logic with #rna_def_sculpt_capabilities where possible.
 * \{ */

static bool sculpt_tool_needs_original(const char sculpt_tool)
{
  return ELEM(sculpt_tool,
              SCULPT_TOOL_GRAB,
              SCULPT_TOOL_ROTATE,
              SCULPT_TOOL_THUMB,
              SCULPT_TOOL_LAYER,
              SCULPT_TOOL_DRAW_SHARP,
              SCULPT_TOOL_ELASTIC_DEFORM,
              SCULPT_TOOL_SMOOTH,
              SCULPT_TOOL_BOUNDARY,
              SCULPT_TOOL_POSE);
}

static bool sculpt_tool_is_proxy_used(const char sculpt_tool)
{
  return ELEM(sculpt_tool,
              SCULPT_TOOL_SMOOTH,
              SCULPT_TOOL_LAYER,
              SCULPT_TOOL_POSE,
              SCULPT_TOOL_DISPLACEMENT_SMEAR,
              SCULPT_TOOL_BOUNDARY,
              SCULPT_TOOL_CLOTH,
              SCULPT_TOOL_PAINT,
              SCULPT_TOOL_SMEAR,
              SCULPT_TOOL_DRAW_FACE_SETS);
}

static bool sculpt_brush_use_topology_rake(const SculptSession *ss, const Brush *brush)
{
  return SCULPT_TOOL_HAS_TOPOLOGY_RAKE(brush->sculpt_tool) &&
         (brush->topology_rake_factor > 0.0f) && (ss->bm != NULL);
}

/**
 * Test whether the #StrokeCache.sculpt_normal needs update in #do_brush_action
 */
static int sculpt_brush_needs_normal(const SculptSession *ss, const Brush *brush)
{
  return ((SCULPT_TOOL_HAS_NORMAL_WEIGHT(brush->sculpt_tool) &&
           (ss->cache->normal_weight > 0.0f)) ||

          ELEM(brush->sculpt_tool,
               SCULPT_TOOL_BLOB,
               SCULPT_TOOL_CREASE,
               SCULPT_TOOL_DRAW,
               SCULPT_TOOL_DRAW_SHARP,
               SCULPT_TOOL_CLOTH,
               SCULPT_TOOL_LAYER,
               SCULPT_TOOL_NUDGE,
               SCULPT_TOOL_ROTATE,
               SCULPT_TOOL_ELASTIC_DEFORM,
               SCULPT_TOOL_THUMB) ||

          (brush->mtex.brush_map_mode == MTEX_MAP_MODE_AREA)) ||
         sculpt_brush_use_topology_rake(ss, brush);
}

static bool sculpt_brush_needs_rake_rotation(const Brush *brush)
{
  return SCULPT_TOOL_HAS_RAKE(brush->sculpt_tool) && (brush->rake_factor != 0.0f);
}

/** \} */

/* -------------------------------------------------------------------- */
/** \name Sculpt Init/Update
 * \{ */

typedef enum StrokeFlags {
  CLIP_X = 1,
  CLIP_Y = 2,
  CLIP_Z = 4,
} StrokeFlags;

void SCULPT_orig_vert_data_unode_init(SculptOrigVertData *data, Object *ob, SculptUndoNode *unode)
{
  SculptSession *ss = ob->sculpt;
  BMesh *bm = ss->bm;

  memset(data, 0, sizeof(*data));
  data->unode = unode;

  if (bm) {
    data->bm_log = ss->bm_log;
  }
  else {
    data->coords = data->unode->co;
    data->normals = data->unode->no;
    data->vmasks = data->unode->mask;
    data->colors = data->unode->col;
  }
}

void SCULPT_orig_vert_data_init(SculptOrigVertData *data,
                                Object *ob,
                                PBVHNode *node,
                                SculptUndoType type)
{
  SculptUndoNode *unode;
  unode = SCULPT_undo_push_node(ob, node, type);
  SCULPT_orig_vert_data_unode_init(data, ob, unode);
}

void SCULPT_orig_vert_data_update(SculptOrigVertData *orig_data, PBVHVertexIter *iter)
{
  if (orig_data->unode->type == SCULPT_UNDO_COORDS) {
    if (orig_data->bm_log) {
      BM_log_original_vert_data(orig_data->bm_log, iter->bm_vert, &orig_data->co, &orig_data->no);
    }
    else {
      orig_data->co = orig_data->coords[iter->i];
      orig_data->no = orig_data->normals[iter->i];
    }
  }
  else if (orig_data->unode->type == SCULPT_UNDO_COLOR) {
    orig_data->col = orig_data->colors[iter->i];
  }
  else if (orig_data->unode->type == SCULPT_UNDO_MASK) {
    if (orig_data->bm_log) {
      orig_data->mask = BM_log_original_mask(orig_data->bm_log, iter->bm_vert);
    }
    else {
      orig_data->mask = orig_data->vmasks[iter->i];
    }
  }
}

static void sculpt_rake_data_update(struct SculptRakeData *srd, const float co[3])
{
  float rake_dist = len_v3v3(srd->follow_co, co);
  if (rake_dist > srd->follow_dist) {
    interp_v3_v3v3(srd->follow_co, srd->follow_co, co, rake_dist - srd->follow_dist);
  }
}

/** \} */

/* -------------------------------------------------------------------- */
/** \name Sculpt Dynamic Topology
 * \{ */

bool SCULPT_stroke_is_dynamic_topology(const SculptSession *ss, const Brush *brush)
{
  return ((BKE_pbvh_type(ss->pbvh) == PBVH_BMESH) &&

          (!ss->cache || (!ss->cache->alt_smooth)) &&

          /* Requires mesh restore, which doesn't work with
           * dynamic-topology. */
          !(brush->flag & BRUSH_ANCHORED) && !(brush->flag & BRUSH_DRAG_DOT) &&

          SCULPT_TOOL_HAS_DYNTOPO(brush->sculpt_tool));
}

/** \} */

/* -------------------------------------------------------------------- */
/** \name Sculpt Paint Mesh
 * \{ */

static void paint_mesh_restore_co_task_cb(void *__restrict userdata,
                                          const int n,
                                          const TaskParallelTLS *__restrict UNUSED(tls))
{
  SculptThreadedTaskData *data = userdata;
  SculptSession *ss = data->ob->sculpt;

  SculptUndoNode *unode;
  SculptUndoType type;

  switch (data->brush->sculpt_tool) {
    case SCULPT_TOOL_MASK:
      type = SCULPT_UNDO_MASK;
      BKE_pbvh_node_mark_update_mask(data->nodes[n]);
      break;
    case SCULPT_TOOL_PAINT:
    case SCULPT_TOOL_SMEAR:
      type = SCULPT_UNDO_COLOR;
      BKE_pbvh_node_mark_update_color(data->nodes[n]);
      break;
    default:
      type = SCULPT_UNDO_COORDS;
      BKE_pbvh_node_mark_update(data->nodes[n]);
      break;
  }

  if (ss->bm) {
    unode = SCULPT_undo_push_node(data->ob, data->nodes[n], type);
  }
  else {
    unode = SCULPT_undo_get_node(data->nodes[n], type);
  }

  if (!unode) {
    return;
  }

  PBVHVertexIter vd;
  SculptOrigVertData orig_data;

  SCULPT_orig_vert_data_unode_init(&orig_data, data->ob, unode);

  BKE_pbvh_vertex_iter_begin (ss->pbvh, data->nodes[n], vd, PBVH_ITER_UNIQUE) {
    SCULPT_orig_vert_data_update(&orig_data, &vd);

    if (orig_data.unode->type == SCULPT_UNDO_COORDS) {
      copy_v3_v3(vd.co, orig_data.co);
      if (vd.no) {
        copy_v3_v3(vd.no, orig_data.no);
      }
      else {
        copy_v3_v3(vd.fno, orig_data.no);
      }
    }
    else if (orig_data.unode->type == SCULPT_UNDO_MASK) {
      *vd.mask = orig_data.mask;
    }
    else if (orig_data.unode->type == SCULPT_UNDO_COLOR) {
      SCULPT_vertex_color_set(ss, vd.vertex, orig_data.col);
    }

    if (vd.mvert) {
      BKE_pbvh_vert_mark_update(ss->pbvh, vd.vertex);
    }
  }
  BKE_pbvh_vertex_iter_end;
}

static void paint_mesh_restore_co(Sculpt *sd, Object *ob)
{
  SculptSession *ss = ob->sculpt;
  Brush *brush = BKE_paint_brush(&sd->paint);

  PBVHNode **nodes;
  int totnode;

  BKE_pbvh_search_gather(ss->pbvh, NULL, NULL, &nodes, &totnode);

  /**
   * Disable multi-threading when dynamic-topology is enabled. Otherwise,
   * new entries might be inserted by #SCULPT_undo_push_node() into the #GHash
   * used internally by #BM_log_original_vert_co() by a different thread. See T33787.
   */
  SculptThreadedTaskData data = {
      .sd = sd,
      .ob = ob,
      .brush = brush,
      .nodes = nodes,
  };

  TaskParallelSettings settings;
  BKE_pbvh_parallel_range_settings(&settings, true && !ss->bm, totnode);
  BLI_task_parallel_range(0, totnode, &data, paint_mesh_restore_co_task_cb, &settings);

  BKE_pbvh_node_color_buffer_free(ss->pbvh);

  MEM_SAFE_FREE(nodes);
}

/*** BVH Tree ***/

static void sculpt_extend_redraw_rect_previous(Object *ob, rcti *rect)
{
  /* Expand redraw \a rect with redraw \a rect from previous step to
   * prevent partial-redraw issues caused by fast strokes. This is
   * needed here (not in sculpt_flush_update) as it was before
   * because redraw rectangle should be the same in both of
   * optimized PBVH draw function and 3d view redraw, if not -- some
   * mesh parts could disappear from screen (sergey). */
  SculptSession *ss = ob->sculpt;

  if (!ss->cache) {
    return;
  }

  if (BLI_rcti_is_empty(&ss->cache->previous_r)) {
    return;
  }

  BLI_rcti_union(rect, &ss->cache->previous_r);
}

bool SCULPT_get_redraw_rect(ARegion *region, RegionView3D *rv3d, Object *ob, rcti *rect)
{
  PBVH *pbvh = ob->sculpt->pbvh;
  float bb_min[3], bb_max[3];

  if (!pbvh) {
    return false;
  }

  BKE_pbvh_redraw_BB(pbvh, bb_min, bb_max);

  /* Convert 3D bounding box to screen space. */
  if (!paint_convert_bb_to_rect(rect, bb_min, bb_max, region, rv3d, ob)) {
    return false;
  }

  return true;
}

void ED_sculpt_redraw_planes_get(float planes[4][4], ARegion *region, Object *ob)
{
  PBVH *pbvh = ob->sculpt->pbvh;
  /* Copy here, original will be used below. */
  rcti rect = ob->sculpt->cache->current_r;

  sculpt_extend_redraw_rect_previous(ob, &rect);

  paint_calc_redraw_planes(planes, region, ob, &rect);

  /* We will draw this \a rect, so now we can set it as the previous partial \a rect.
   * Note that we don't update with the union of previous/current (\a rect), only with
   * the current. Thus we avoid the rectangle needlessly growing to include
   * all the stroke area. */
  ob->sculpt->cache->previous_r = ob->sculpt->cache->current_r;

  /* Clear redraw flag from nodes. */
  if (pbvh) {
    BKE_pbvh_update_bounds(pbvh, PBVH_UpdateRedraw);
  }
}

/************************ Brush Testing *******************/

void SCULPT_brush_test_init(SculptSession *ss, SculptBrushTest *test)
{
  RegionView3D *rv3d = ss->cache ? ss->cache->vc->rv3d : ss->rv3d;
  View3D *v3d = ss->cache ? ss->cache->vc->v3d : ss->v3d;

  test->radius_squared = ss->cache ? ss->cache->radius_squared :
                                     ss->cursor_radius * ss->cursor_radius;
  test->radius = sqrtf(test->radius_squared);

  if (ss->cache) {
    copy_v3_v3(test->location, ss->cache->location);
    test->mirror_symmetry_pass = ss->cache->mirror_symmetry_pass;
    test->radial_symmetry_pass = ss->cache->radial_symmetry_pass;
    copy_m4_m4(test->symm_rot_mat_inv, ss->cache->symm_rot_mat_inv);
  }
  else {
    copy_v3_v3(test->location, ss->cursor_location);
    test->mirror_symmetry_pass = 0;
    test->radial_symmetry_pass = 0;
    unit_m4(test->symm_rot_mat_inv);
  }

  /* Just for initialize. */
  test->dist = 0.0f;

  /* Only for 2D projection. */
  zero_v4(test->plane_view);
  zero_v4(test->plane_tool);

  if (RV3D_CLIPPING_ENABLED(v3d, rv3d)) {
    test->clip_rv3d = rv3d;
  }
  else {
    test->clip_rv3d = NULL;
  }
}

BLI_INLINE bool sculpt_brush_test_clipping(const SculptBrushTest *test, const float co[3])
{
  RegionView3D *rv3d = test->clip_rv3d;
  if (!rv3d) {
    return false;
  }
  float symm_co[3];
  flip_v3_v3(symm_co, co, test->mirror_symmetry_pass);
  if (test->radial_symmetry_pass) {
    mul_m4_v3(test->symm_rot_mat_inv, symm_co);
  }
  return ED_view3d_clipping_test(rv3d, symm_co, true);
}

bool SCULPT_brush_test_sphere(SculptBrushTest *test, const float co[3])
{
  float distsq = len_squared_v3v3(co, test->location);

  if (distsq > test->radius_squared) {
    return false;
  }

  if (sculpt_brush_test_clipping(test, co)) {
    return false;
  }

  test->dist = sqrtf(distsq);
  return true;
}

bool SCULPT_brush_test_sphere_sq(SculptBrushTest *test, const float co[3])
{
  float distsq = len_squared_v3v3(co, test->location);

  if (distsq > test->radius_squared) {
    return false;
  }
  if (sculpt_brush_test_clipping(test, co)) {
    return false;
  }
  test->dist = distsq;
  return true;
}

bool SCULPT_brush_test_sphere_fast(const SculptBrushTest *test, const float co[3])
{
  if (sculpt_brush_test_clipping(test, co)) {
    return false;
  }
  return len_squared_v3v3(co, test->location) <= test->radius_squared;
}

bool SCULPT_brush_test_circle_sq(SculptBrushTest *test, const float co[3])
{
  float co_proj[3];
  closest_to_plane_normalized_v3(co_proj, test->plane_view, co);
  float distsq = len_squared_v3v3(co_proj, test->location);

  if (distsq > test->radius_squared) {
    return false;
  }

  if (sculpt_brush_test_clipping(test, co)) {
    return false;
  }

  test->dist = distsq;
  return true;
}

bool SCULPT_brush_test_cube(SculptBrushTest *test,
                            const float co[3],
                            const float local[4][4],
                            const float roundness)
{
  float side = 1.0f;
  float local_co[3];

  if (sculpt_brush_test_clipping(test, co)) {
    return false;
  }

  mul_v3_m4v3(local_co, local, co);

  local_co[0] = fabsf(local_co[0]);
  local_co[1] = fabsf(local_co[1]);
  local_co[2] = fabsf(local_co[2]);

  /* Keep the square and circular brush tips the same size. */
  side += (1.0f - side) * roundness;

  const float hardness = 1.0f - roundness;
  const float constant_side = hardness * side;
  const float falloff_side = roundness * side;

  if (!(local_co[0] <= side && local_co[1] <= side && local_co[2] <= side)) {
    /* Outside the square. */
    return false;
  }
  if (min_ff(local_co[0], local_co[1]) > constant_side) {
    /* Corner, distance to the center of the corner circle. */
    float r_point[3];
    copy_v3_fl(r_point, constant_side);
    test->dist = len_v2v2(r_point, local_co) / falloff_side;
    return true;
  }
  if (max_ff(local_co[0], local_co[1]) > constant_side) {
    /* Side, distance to the square XY axis. */
    test->dist = (max_ff(local_co[0], local_co[1]) - constant_side) / falloff_side;
    return true;
  }

  /* Inside the square, constant distance. */
  test->dist = 0.0f;
  return true;
}

SculptBrushTestFn SCULPT_brush_test_init_with_falloff_shape(SculptSession *ss,
                                                            SculptBrushTest *test,
                                                            char falloff_shape)
{
  SCULPT_brush_test_init(ss, test);
  SculptBrushTestFn sculpt_brush_test_sq_fn;
  if (falloff_shape == PAINT_FALLOFF_SHAPE_SPHERE) {
    sculpt_brush_test_sq_fn = SCULPT_brush_test_sphere_sq;
  }
  else {
    /* PAINT_FALLOFF_SHAPE_TUBE */
    plane_from_point_normal_v3(test->plane_view, test->location, ss->cache->view_normal);
    sculpt_brush_test_sq_fn = SCULPT_brush_test_circle_sq;
  }
  return sculpt_brush_test_sq_fn;
}

const float *SCULPT_brush_frontface_normal_from_falloff_shape(SculptSession *ss,
                                                              char falloff_shape)
{
  if (falloff_shape == PAINT_FALLOFF_SHAPE_SPHERE) {
    return ss->cache->sculpt_normal_symm;
  }
  /* PAINT_FALLOFF_SHAPE_TUBE */
  return ss->cache->view_normal;
}

static float frontface(const Brush *br,
                       const float sculpt_normal[3],
                       const float no[3],
                       const float fno[3])
{
  if (!(br->flag & BRUSH_FRONTFACE)) {
    return 1.0f;
  }

  float dot;
  if (no) {
    dot = dot_v3v3(no, sculpt_normal);
  }
  else {
    dot = dot_v3v3(fno, sculpt_normal);
  }
  return dot > 0.0f ? dot : 0.0f;
}

#if 0

static bool sculpt_brush_test_cyl(SculptBrushTest *test,
                                  float co[3],
                                  float location[3],
                                  const float area_no[3])
{
  if (sculpt_brush_test_sphere_fast(test, co)) {
    float t1[3], t2[3], t3[3], dist;

    sub_v3_v3v3(t1, location, co);
    sub_v3_v3v3(t2, x2, location);

    cross_v3_v3v3(t3, area_no, t1);

    dist = len_v3(t3) / len_v3(t2);

    test->dist = dist;

    return true;
  }

  return false;
}

#endif

/* ===== Sculpting =====
 */

static float calc_overlap(StrokeCache *cache, const char symm, const char axis, const float angle)
{
  float mirror[3];
  float distsq;

  flip_v3_v3(mirror, cache->true_location, symm);

  if (axis != 0) {
    float mat[3][3];
    axis_angle_to_mat3_single(mat, axis, angle);
    mul_m3_v3(mat, mirror);
  }

  distsq = len_squared_v3v3(mirror, cache->true_location);

  if (distsq <= 4.0f * (cache->radius_squared)) {
    return (2.0f * (cache->radius) - sqrtf(distsq)) / (2.0f * (cache->radius));
  }
  return 0.0f;
}

static float calc_radial_symmetry_feather(Sculpt *sd,
                                          StrokeCache *cache,
                                          const char symm,
                                          const char axis)
{
  float overlap = 0.0f;

  for (int i = 1; i < sd->radial_symm[axis - 'X']; i++) {
    const float angle = 2.0f * M_PI * i / sd->radial_symm[axis - 'X'];
    overlap += calc_overlap(cache, symm, axis, angle);
  }

  return overlap;
}

static float calc_symmetry_feather(Sculpt *sd, StrokeCache *cache)
{
  if (!(sd->paint.symmetry_flags & PAINT_SYMMETRY_FEATHER)) {
    return 1.0f;
  }
  float overlap;
  const int symm = cache->symmetry;

  overlap = 0.0f;
  for (int i = 0; i <= symm; i++) {
    if (!SCULPT_is_symmetry_iteration_valid(i, symm)) {
      continue;
    }

    overlap += calc_overlap(cache, i, 0, 0);

    overlap += calc_radial_symmetry_feather(sd, cache, i, 'X');
    overlap += calc_radial_symmetry_feather(sd, cache, i, 'Y');
    overlap += calc_radial_symmetry_feather(sd, cache, i, 'Z');
  }
  return 1.0f / overlap;
}

/** \} */

/* -------------------------------------------------------------------- */
/** \name Calculate Normal and Center
 *
 * Calculate geometry surrounding the brush center.
 * (optionally using original coordinates).
 *
 * Functions are:
 * - #SCULPT_calc_area_center
 * - #SCULPT_calc_area_normal
 * - #SCULPT_calc_area_normal_and_center
 *
 * \note These are all _very_ similar, when changing one, check others.
 * \{ */

typedef struct AreaNormalCenterTLSData {
  /* 0 = towards view, 1 = flipped */
  float area_cos[2][3];
  float area_nos[2][3];
  int count_no[2];
  int count_co[2];
} AreaNormalCenterTLSData;

static void calc_area_normal_and_center_task_cb(void *__restrict userdata,
                                                const int n,
                                                const TaskParallelTLS *__restrict tls)
{
  SculptThreadedTaskData *data = userdata;
  SculptSession *ss = data->ob->sculpt;
  AreaNormalCenterTLSData *anctd = tls->userdata_chunk;
  const bool use_area_nos = data->use_area_nos;
  const bool use_area_cos = data->use_area_cos;

  PBVHVertexIter vd;
  SculptUndoNode *unode = NULL;

  bool use_original = false;
  bool normal_test_r, area_test_r;

  if (ss->cache && ss->cache->original) {
    unode = SCULPT_undo_push_node(data->ob, data->nodes[n], SCULPT_UNDO_COORDS);
    use_original = (unode->co || unode->bm_entry);
  }

  SculptBrushTest normal_test;
  SculptBrushTestFn sculpt_brush_normal_test_sq_fn = SCULPT_brush_test_init_with_falloff_shape(
      ss, &normal_test, data->brush->falloff_shape);

  /* Update the test radius to sample the normal using the normal radius of the brush. */
  if (data->brush->ob_mode == OB_MODE_SCULPT) {
    float test_radius = sqrtf(normal_test.radius_squared);
    test_radius *= data->brush->normal_radius_factor;
    normal_test.radius = test_radius;
    normal_test.radius_squared = test_radius * test_radius;
  }

  SculptBrushTest area_test;
  SculptBrushTestFn sculpt_brush_area_test_sq_fn = SCULPT_brush_test_init_with_falloff_shape(
      ss, &area_test, data->brush->falloff_shape);

  if (data->brush->ob_mode == OB_MODE_SCULPT) {
    float test_radius = sqrtf(area_test.radius_squared);
    /* Layer brush produces artifacts with normal and area radius */
    /* Enable area radius control only on Scrape for now */
    if (ELEM(data->brush->sculpt_tool, SCULPT_TOOL_SCRAPE, SCULPT_TOOL_FILL) &&
        data->brush->area_radius_factor > 0.0f) {
      test_radius *= data->brush->area_radius_factor;
      if (ss->cache && data->brush->flag2 & BRUSH_AREA_RADIUS_PRESSURE) {
        test_radius *= ss->cache->pressure;
      }
    }
    else {
      test_radius *= data->brush->normal_radius_factor;
    }
    area_test.radius = test_radius;
    area_test.radius_squared = test_radius * test_radius;
  }

  /* When the mesh is edited we can't rely on original coords
   * (original mesh may not even have verts in brush radius). */
  if (use_original && data->has_bm_orco) {
    float(*orco_coords)[3];
    int(*orco_tris)[3];
    int orco_tris_num;

    BKE_pbvh_node_get_bm_orco_data(data->nodes[n], &orco_tris, &orco_tris_num, &orco_coords);

    for (int i = 0; i < orco_tris_num; i++) {
      const float *co_tri[3] = {
          orco_coords[orco_tris[i][0]],
          orco_coords[orco_tris[i][1]],
          orco_coords[orco_tris[i][2]],
      };
      float co[3];

      closest_on_tri_to_point_v3(co, normal_test.location, UNPACK3(co_tri));

      normal_test_r = sculpt_brush_normal_test_sq_fn(&normal_test, co);
      area_test_r = sculpt_brush_area_test_sq_fn(&area_test, co);

      if (!normal_test_r && !area_test_r) {
        continue;
      }

      float no[3];
      int flip_index;

      normal_tri_v3(no, UNPACK3(co_tri));

      flip_index = (dot_v3v3(ss->cache->view_normal, no) <= 0.0f);
      if (use_area_cos && area_test_r) {
        /* Weight the coordinates towards the center. */
        float p = 1.0f - (sqrtf(area_test.dist) / area_test.radius);
        const float afactor = clamp_f(3.0f * p * p - 2.0f * p * p * p, 0.0f, 1.0f);

        float disp[3];
        sub_v3_v3v3(disp, co, area_test.location);
        mul_v3_fl(disp, 1.0f - afactor);
        add_v3_v3v3(co, area_test.location, disp);
        add_v3_v3(anctd->area_cos[flip_index], co);

        anctd->count_co[flip_index] += 1;
      }
      if (use_area_nos && normal_test_r) {
        /* Weight the normals towards the center. */
        float p = 1.0f - (sqrtf(normal_test.dist) / normal_test.radius);
        const float nfactor = clamp_f(3.0f * p * p - 2.0f * p * p * p, 0.0f, 1.0f);
        mul_v3_fl(no, nfactor);

        add_v3_v3(anctd->area_nos[flip_index], no);
        anctd->count_no[flip_index] += 1;
      }
    }
  }
  else {
    BKE_pbvh_vertex_iter_begin (ss->pbvh, data->nodes[n], vd, PBVH_ITER_UNIQUE) {
      float co[3];

      /* For bm_vert only. */
      float no_s[3];

      if (use_original) {
        if (unode->bm_entry) {
          const float *temp_co;
          const float *temp_no_s;
          BM_log_original_vert_data(ss->bm_log, vd.bm_vert, &temp_co, &temp_no_s);
          copy_v3_v3(co, temp_co);
          copy_v3_v3(no_s, temp_no_s);
        }
        else {
          copy_v3_v3(co, unode->co[vd.i]);
          copy_v3_v3(no_s, unode->no[vd.i]);
        }
      }
      else {
        copy_v3_v3(co, vd.co);
      }

      normal_test_r = sculpt_brush_normal_test_sq_fn(&normal_test, co);
      area_test_r = sculpt_brush_area_test_sq_fn(&area_test, co);

      if (!normal_test_r && !area_test_r) {
        continue;
      }

      float no[3];
      int flip_index;

      data->any_vertex_sampled = true;

      if (use_original) {
        copy_v3_v3(no, no_s);
      }
      else {
        if (vd.no) {
          copy_v3_v3(no, vd.no);
        }
        else {
          copy_v3_v3(no, vd.fno);
        }
      }

      flip_index = (dot_v3v3(ss->cache ? ss->cache->view_normal : ss->cursor_view_normal, no) <=
                    0.0f);

      if (use_area_cos && area_test_r) {
        /* Weight the coordinates towards the center. */
        float p = 1.0f - (sqrtf(area_test.dist) / area_test.radius);
        const float afactor = clamp_f(3.0f * p * p - 2.0f * p * p * p, 0.0f, 1.0f);

        float disp[3];
        sub_v3_v3v3(disp, co, area_test.location);
        mul_v3_fl(disp, 1.0f - afactor);
        add_v3_v3v3(co, area_test.location, disp);

        add_v3_v3(anctd->area_cos[flip_index], co);
        anctd->count_co[flip_index] += 1;
      }
      if (use_area_nos && normal_test_r) {
        /* Weight the normals towards the center. */
        float p = 1.0f - (sqrtf(normal_test.dist) / normal_test.radius);
        const float nfactor = clamp_f(3.0f * p * p - 2.0f * p * p * p, 0.0f, 1.0f);
        mul_v3_fl(no, nfactor);

        add_v3_v3(anctd->area_nos[flip_index], no);
        anctd->count_no[flip_index] += 1;
      }
    }
    BKE_pbvh_vertex_iter_end;
  }
}

static void calc_area_normal_and_center_reduce(const void *__restrict UNUSED(userdata),
                                               void *__restrict chunk_join,
                                               void *__restrict chunk)
{
  AreaNormalCenterTLSData *join = chunk_join;
  AreaNormalCenterTLSData *anctd = chunk;

  /* For flatten center. */
  add_v3_v3(join->area_cos[0], anctd->area_cos[0]);
  add_v3_v3(join->area_cos[1], anctd->area_cos[1]);

  /* For area normal. */
  add_v3_v3(join->area_nos[0], anctd->area_nos[0]);
  add_v3_v3(join->area_nos[1], anctd->area_nos[1]);

  /* Weights. */
  add_v2_v2_int(join->count_no, anctd->count_no);
  add_v2_v2_int(join->count_co, anctd->count_co);
}

void SCULPT_calc_area_center(
    Sculpt *sd, Object *ob, PBVHNode **nodes, int totnode, float r_area_co[3])
{
  const Brush *brush = BKE_paint_brush(&sd->paint);
  SculptSession *ss = ob->sculpt;
  const bool has_bm_orco = ss->bm && SCULPT_stroke_is_dynamic_topology(ss, brush);
  int n;

  /* Intentionally set 'sd' to NULL since we share logic with vertex paint. */
  SculptThreadedTaskData data = {
      .sd = NULL,
      .ob = ob,
      .brush = brush,
      .nodes = nodes,
      .totnode = totnode,
      .has_bm_orco = has_bm_orco,
      .use_area_cos = true,
  };

  AreaNormalCenterTLSData anctd = {{{0}}};

  TaskParallelSettings settings;
  BKE_pbvh_parallel_range_settings(&settings, true, totnode);
  settings.func_reduce = calc_area_normal_and_center_reduce;
  settings.userdata_chunk = &anctd;
  settings.userdata_chunk_size = sizeof(AreaNormalCenterTLSData);
  BLI_task_parallel_range(0, totnode, &data, calc_area_normal_and_center_task_cb, &settings);

  /* For flatten center. */
  for (n = 0; n < ARRAY_SIZE(anctd.area_cos); n++) {
    if (anctd.count_co[n] == 0) {
      continue;
    }

    mul_v3_v3fl(r_area_co, anctd.area_cos[n], 1.0f / anctd.count_co[n]);
    break;
  }

  if (n == 2) {
    zero_v3(r_area_co);
  }

  if (anctd.count_co[0] == 0 && anctd.count_co[1] == 0) {
    if (ss->cache) {
      copy_v3_v3(r_area_co, ss->cache->location);
    }
  }
}

void SCULPT_calc_area_normal(
    Sculpt *sd, Object *ob, PBVHNode **nodes, int totnode, float r_area_no[3])
{
  const Brush *brush = BKE_paint_brush(&sd->paint);
  SCULPT_pbvh_calc_area_normal(brush, ob, nodes, totnode, true, r_area_no);
}

bool SCULPT_pbvh_calc_area_normal(const Brush *brush,
                                  Object *ob,
                                  PBVHNode **nodes,
                                  int totnode,
                                  bool use_threading,
                                  float r_area_no[3])
{
  SculptSession *ss = ob->sculpt;
  const bool has_bm_orco = ss->bm && SCULPT_stroke_is_dynamic_topology(ss, brush);

  /* Intentionally set 'sd' to NULL since this is used for vertex paint too. */
  SculptThreadedTaskData data = {
      .sd = NULL,
      .ob = ob,
      .brush = brush,
      .nodes = nodes,
      .totnode = totnode,
      .has_bm_orco = has_bm_orco,
      .use_area_nos = true,
      .any_vertex_sampled = false,
  };

  AreaNormalCenterTLSData anctd = {{{0}}};

  TaskParallelSettings settings;
  BKE_pbvh_parallel_range_settings(&settings, use_threading, totnode);
  settings.func_reduce = calc_area_normal_and_center_reduce;
  settings.userdata_chunk = &anctd;
  settings.userdata_chunk_size = sizeof(AreaNormalCenterTLSData);
  BLI_task_parallel_range(0, totnode, &data, calc_area_normal_and_center_task_cb, &settings);

  /* For area normal. */
  for (int i = 0; i < ARRAY_SIZE(anctd.area_nos); i++) {
    if (normalize_v3_v3(r_area_no, anctd.area_nos[i]) != 0.0f) {
      break;
    }
  }

  return data.any_vertex_sampled;
}

void SCULPT_calc_area_normal_and_center(
    Sculpt *sd, Object *ob, PBVHNode **nodes, int totnode, float r_area_no[3], float r_area_co[3])
{
  const Brush *brush = BKE_paint_brush(&sd->paint);
  SculptSession *ss = ob->sculpt;
  const bool has_bm_orco = ss->bm && SCULPT_stroke_is_dynamic_topology(ss, brush);
  int n;

  /* Intentionally set 'sd' to NULL since this is used for vertex paint too. */
  SculptThreadedTaskData data = {
      .sd = NULL,
      .ob = ob,
      .brush = brush,
      .nodes = nodes,
      .totnode = totnode,
      .has_bm_orco = has_bm_orco,
      .use_area_cos = true,
      .use_area_nos = true,
  };

  AreaNormalCenterTLSData anctd = {{{0}}};

  TaskParallelSettings settings;
  BKE_pbvh_parallel_range_settings(&settings, true, totnode);
  settings.func_reduce = calc_area_normal_and_center_reduce;
  settings.userdata_chunk = &anctd;
  settings.userdata_chunk_size = sizeof(AreaNormalCenterTLSData);
  BLI_task_parallel_range(0, totnode, &data, calc_area_normal_and_center_task_cb, &settings);

  /* For flatten center. */
  for (n = 0; n < ARRAY_SIZE(anctd.area_cos); n++) {
    if (anctd.count_co[n] == 0) {
      continue;
    }

    mul_v3_v3fl(r_area_co, anctd.area_cos[n], 1.0f / anctd.count_co[n]);
    break;
  }

  if (n == 2) {
    zero_v3(r_area_co);
  }

  if (anctd.count_co[0] == 0 && anctd.count_co[1] == 0) {
    if (ss->cache) {
      copy_v3_v3(r_area_co, ss->cache->location);
    }
  }

  /* For area normal. */
  for (n = 0; n < ARRAY_SIZE(anctd.area_nos); n++) {
    if (normalize_v3_v3(r_area_no, anctd.area_nos[n]) != 0.0f) {
      break;
    }
  }
}

/** \} */

/* -------------------------------------------------------------------- */
/** \name Generic Brush Utilities
 * \{ */

/**
 * Return modified brush strength. Includes the direction of the brush, positive
 * values pull vertices, negative values push. Uses tablet pressure and a
 * special multiplier found experimentally to scale the strength factor.
 */
static float brush_strength(const Sculpt *sd,
                            const StrokeCache *cache,
                            const float feather,
                            const UnifiedPaintSettings *ups,
                            const PaintModeSettings *UNUSED(paint_mode_settings))
{
  const Scene *scene = cache->vc->scene;
  const Brush *brush = BKE_paint_brush((Paint *)&sd->paint);

  /* Primary strength input; square it to make lower values more sensitive. */
  const float root_alpha = BKE_brush_alpha_get(scene, brush);
  const float alpha = root_alpha * root_alpha;
  const float dir = (brush->flag & BRUSH_DIR_IN) ? -1.0f : 1.0f;
  const float pressure = BKE_brush_use_alpha_pressure(brush) ? cache->pressure : 1.0f;
  const float pen_flip = cache->pen_flip ? -1.0f : 1.0f;
  const float invert = cache->invert ? -1.0f : 1.0f;
  float overlap = ups->overlap_factor;
  /* Spacing is integer percentage of radius, divide by 50 to get
   * normalized diameter. */

  float flip = dir * invert * pen_flip;
  if (brush->flag & BRUSH_INVERT_TO_SCRAPE_FILL) {
    flip = 1.0f;
  }

  /* Pressure final value after being tweaked depending on the brush. */
  float final_pressure;

  switch (brush->sculpt_tool) {
    case SCULPT_TOOL_CLAY:
      final_pressure = pow4f(pressure);
      overlap = (1.0f + overlap) / 2.0f;
      return 0.25f * alpha * flip * final_pressure * overlap * feather;
    case SCULPT_TOOL_DRAW:
    case SCULPT_TOOL_DRAW_SHARP:
    case SCULPT_TOOL_LAYER:
      return alpha * flip * pressure * overlap * feather;
    case SCULPT_TOOL_DISPLACEMENT_ERASER:
      return alpha * pressure * overlap * feather;
    case SCULPT_TOOL_CLOTH:
      if (brush->cloth_deform_type == BRUSH_CLOTH_DEFORM_GRAB) {
        /* Grab deform uses the same falloff as a regular grab brush. */
        return root_alpha * feather;
      }
      else if (brush->cloth_deform_type == BRUSH_CLOTH_DEFORM_SNAKE_HOOK) {
        return root_alpha * feather * pressure * overlap;
      }
      else if (brush->cloth_deform_type == BRUSH_CLOTH_DEFORM_EXPAND) {
        /* Expand is more sensible to strength as it keeps expanding the cloth when sculpting over
         * the same vertices. */
        return 0.1f * alpha * flip * pressure * overlap * feather;
      }
      else {
        /* Multiply by 10 by default to get a larger range of strength depending on the size of the
         * brush and object. */
        return 10.0f * alpha * flip * pressure * overlap * feather;
      }
    case SCULPT_TOOL_DRAW_FACE_SETS:
      return alpha * pressure * overlap * feather;
    case SCULPT_TOOL_SLIDE_RELAX:
      return alpha * pressure * overlap * feather * 2.0f;
    case SCULPT_TOOL_PAINT:
      final_pressure = pressure * pressure;
      return final_pressure * overlap * feather;
    case SCULPT_TOOL_SMEAR:
    case SCULPT_TOOL_DISPLACEMENT_SMEAR:
      return alpha * pressure * overlap * feather;
    case SCULPT_TOOL_CLAY_STRIPS:
      /* Clay Strips needs less strength to compensate the curve. */
      final_pressure = powf(pressure, 1.5f);
      return alpha * flip * final_pressure * overlap * feather * 0.3f;
    case SCULPT_TOOL_CLAY_THUMB:
      final_pressure = pressure * pressure;
      return alpha * flip * final_pressure * overlap * feather * 1.3f;

    case SCULPT_TOOL_MASK:
      overlap = (1.0f + overlap) / 2.0f;
      switch ((BrushMaskTool)brush->mask_tool) {
        case BRUSH_MASK_DRAW:
          return alpha * flip * pressure * overlap * feather;
        case BRUSH_MASK_SMOOTH:
          return alpha * pressure * feather;
      }
      BLI_assert_msg(0, "Not supposed to happen");
      return 0.0f;

    case SCULPT_TOOL_CREASE:
    case SCULPT_TOOL_BLOB:
      return alpha * flip * pressure * overlap * feather;

    case SCULPT_TOOL_INFLATE:
      if (flip > 0.0f) {
        return 0.250f * alpha * flip * pressure * overlap * feather;
      }
      else {
        return 0.125f * alpha * flip * pressure * overlap * feather;
      }

    case SCULPT_TOOL_MULTIPLANE_SCRAPE:
      overlap = (1.0f + overlap) / 2.0f;
      return alpha * flip * pressure * overlap * feather;

    case SCULPT_TOOL_FILL:
    case SCULPT_TOOL_SCRAPE:
    case SCULPT_TOOL_FLATTEN:
      if (flip > 0.0f) {
        overlap = (1.0f + overlap) / 2.0f;
        return alpha * flip * pressure * overlap * feather;
      }
      else {
        /* Reduce strength for DEEPEN, PEAKS, and CONTRAST. */
        return 0.5f * alpha * flip * pressure * overlap * feather;
      }

    case SCULPT_TOOL_SMOOTH:
      return flip * alpha * pressure * feather;

    case SCULPT_TOOL_PINCH:
      if (flip > 0.0f) {
        return alpha * flip * pressure * overlap * feather;
      }
      else {
        return 0.25f * alpha * flip * pressure * overlap * feather;
      }

    case SCULPT_TOOL_NUDGE:
      overlap = (1.0f + overlap) / 2.0f;
      return alpha * pressure * overlap * feather;

    case SCULPT_TOOL_THUMB:
      return alpha * pressure * feather;

    case SCULPT_TOOL_SNAKE_HOOK:
      return root_alpha * feather;

    case SCULPT_TOOL_GRAB:
      return root_alpha * feather;

    case SCULPT_TOOL_ROTATE:
      return alpha * pressure * feather;

    case SCULPT_TOOL_ELASTIC_DEFORM:
    case SCULPT_TOOL_POSE:
    case SCULPT_TOOL_BOUNDARY:
      return root_alpha * feather;

    default:
      return 0.0f;
  }
}

float SCULPT_brush_strength_factor(SculptSession *ss,
                                   const Brush *br,
                                   const float brush_point[3],
                                   float len,
                                   const float vno[3],
                                   const float fno[3],
                                   float mask,
                                   const PBVHVertRef vertex,
                                   int thread_id)
{
  StrokeCache *cache = ss->cache;
  const Scene *scene = cache->vc->scene;
  const MTex *mtex = &br->mtex;
  float avg = 1.0f;
  float rgba[4];
  float point[3];

  sub_v3_v3v3(point, brush_point, cache->plane_offset);

  if (!mtex->tex) {
    avg = 1.0f;
  }
  else if (mtex->brush_map_mode == MTEX_MAP_MODE_3D) {
    /* Get strength by feeding the vertex location directly into a texture. */
    avg = BKE_brush_sample_tex_3d(scene, br, point, rgba, 0, ss->tex_pool);
  }
  else {
    float symm_point[3], point_2d[2];
    /* Quite warnings. */
    float x = 0.0f, y = 0.0f;

    /* If the active area is being applied for symmetry, flip it
     * across the symmetry axis and rotate it back to the original
     * position in order to project it. This insures that the
     * brush texture will be oriented correctly. */
    if (cache->radial_symmetry_pass) {
      mul_m4_v3(cache->symm_rot_mat_inv, point);
    }
    flip_v3_v3(symm_point, point, cache->mirror_symmetry_pass);

    ED_view3d_project_float_v2_m4(cache->vc->region, symm_point, point_2d, cache->projection_mat);

    /* Still no symmetry supported for other paint modes.
     * Sculpt does it DIY. */
    if (mtex->brush_map_mode == MTEX_MAP_MODE_AREA) {
      /* Similar to fixed mode, but projects from brush angle
       * rather than view direction. */

      mul_m4_v3(cache->brush_local_mat, symm_point);

      x = symm_point[0];
      y = symm_point[1];

      x *= br->mtex.size[0];
      y *= br->mtex.size[1];

      x += br->mtex.ofs[0];
      y += br->mtex.ofs[1];

      avg = paint_get_tex_pixel(&br->mtex, x, y, ss->tex_pool, thread_id);

      avg += br->texture_sample_bias;
    }
    else {
      const float point_3d[3] = {point_2d[0], point_2d[1], 0.0f};
      avg = BKE_brush_sample_tex_3d(scene, br, point_3d, rgba, 0, ss->tex_pool);
    }
  }

  /* Hardness. */
  float final_len = len;
  const float hardness = cache->paint_brush.hardness;
  float p = len / cache->radius;
  if (p < hardness) {
    final_len = 0.0f;
  }
  else if (hardness == 1.0f) {
    final_len = cache->radius;
  }
  else {
    p = (p - hardness) / (1.0f - hardness);
    final_len = p * cache->radius;
  }

  /* Falloff curve. */
  avg *= BKE_brush_curve_strength(br, final_len, cache->radius);
  avg *= frontface(br, cache->view_normal, vno, fno);

  /* Paint mask. */
  avg *= 1.0f - mask;

  /* Auto-masking. */
  avg *= SCULPT_automasking_factor_get(cache->automasking, ss, vertex);

  return avg;
}

bool SCULPT_search_sphere_cb(PBVHNode *node, void *data_v)
{
  SculptSearchSphereData *data = data_v;
  const float *center;
  float nearest[3];
  if (data->center) {
    center = data->center;
  }
  else {
    center = data->ss->cache ? data->ss->cache->location : data->ss->cursor_location;
  }
  float t[3], bb_min[3], bb_max[3];

  if (data->ignore_fully_ineffective) {
    if (BKE_pbvh_node_fully_hidden_get(node)) {
      return false;
    }
    if (BKE_pbvh_node_fully_masked_get(node)) {
      return false;
    }
  }

  if (data->original) {
    BKE_pbvh_node_get_original_BB(node, bb_min, bb_max);
  }
  else {
    BKE_pbvh_node_get_BB(node, bb_min, bb_max);
  }

  for (int i = 0; i < 3; i++) {
    if (bb_min[i] > center[i]) {
      nearest[i] = bb_min[i];
    }
    else if (bb_max[i] < center[i]) {
      nearest[i] = bb_max[i];
    }
    else {
      nearest[i] = center[i];
    }
  }

  sub_v3_v3v3(t, center, nearest);

  return len_squared_v3(t) < data->radius_squared;
}

bool SCULPT_search_circle_cb(PBVHNode *node, void *data_v)
{
  SculptSearchCircleData *data = data_v;
  float bb_min[3], bb_max[3];

  if (data->ignore_fully_ineffective) {
    if (BKE_pbvh_node_fully_masked_get(node)) {
      return false;
    }
  }

  if (data->original) {
    BKE_pbvh_node_get_original_BB(node, bb_min, bb_max);
  }
  else {
    BKE_pbvh_node_get_BB(node, bb_min, bb_min);
  }

  float dummy_co[3], dummy_depth;
  const float dist_sq = dist_squared_ray_to_aabb_v3(
      data->dist_ray_to_aabb_precalc, bb_min, bb_max, dummy_co, &dummy_depth);

  /* Seems like debug code.
   * Maybe this function can just return true if the node is not fully masked. */
  return dist_sq < data->radius_squared || true;
}

void SCULPT_clip(Sculpt *sd, SculptSession *ss, float co[3], const float val[3])
{
  for (int i = 0; i < 3; i++) {
    if (sd->flags & (SCULPT_LOCK_X << i)) {
      continue;
    }

    bool do_clip = false;
    float co_clip[3];
    if (ss->cache && (ss->cache->flag & (CLIP_X << i))) {
      /* Take possible mirror object into account. */
      mul_v3_m4v3(co_clip, ss->cache->clip_mirror_mtx, co);

      if (fabsf(co_clip[i]) <= ss->cache->clip_tolerance[i]) {
        co_clip[i] = 0.0f;
        float imtx[4][4];
        invert_m4_m4(imtx, ss->cache->clip_mirror_mtx);
        mul_m4_v3(imtx, co_clip);
        do_clip = true;
      }
    }

    if (do_clip) {
      co[i] = co_clip[i];
    }
    else {
      co[i] = val[i];
    }
  }
}

static PBVHNode **sculpt_pbvh_gather_cursor_update(Object *ob,
                                                   Sculpt *sd,
                                                   bool use_original,
                                                   int *r_totnode)
{
  SculptSession *ss = ob->sculpt;
  PBVHNode **nodes = NULL;
  SculptSearchSphereData data = {
      .ss = ss,
      .sd = sd,
      .radius_squared = ss->cursor_radius,
      .original = use_original,
      .ignore_fully_ineffective = false,
      .center = NULL,
  };
  BKE_pbvh_search_gather(ss->pbvh, SCULPT_search_sphere_cb, &data, &nodes, r_totnode);
  return nodes;
}

static PBVHNode **sculpt_pbvh_gather_generic(Object *ob,
                                             Sculpt *sd,
                                             const Brush *brush,
                                             bool use_original,
                                             float radius_scale,
                                             int *r_totnode)
{
  SculptSession *ss = ob->sculpt;
  PBVHNode **nodes = NULL;

  /* Build a list of all nodes that are potentially within the cursor or brush's area of influence.
   */
  if (brush->falloff_shape == PAINT_FALLOFF_SHAPE_SPHERE) {
    SculptSearchSphereData data = {
        .ss = ss,
        .sd = sd,
        .radius_squared = square_f(ss->cache->radius * radius_scale),
        .original = use_original,
        .ignore_fully_ineffective = brush->sculpt_tool != SCULPT_TOOL_MASK,
        .center = NULL,
    };
    BKE_pbvh_search_gather(ss->pbvh, SCULPT_search_sphere_cb, &data, &nodes, r_totnode);
  }
  else {
    struct DistRayAABB_Precalc dist_ray_to_aabb_precalc;
    dist_squared_ray_to_aabb_v3_precalc(
        &dist_ray_to_aabb_precalc, ss->cache->location, ss->cache->view_normal);
    SculptSearchCircleData data = {
        .ss = ss,
        .sd = sd,
        .radius_squared = ss->cache ? square_f(ss->cache->radius * radius_scale) :
                                      ss->cursor_radius,
        .original = use_original,
        .dist_ray_to_aabb_precalc = &dist_ray_to_aabb_precalc,
        .ignore_fully_ineffective = brush->sculpt_tool != SCULPT_TOOL_MASK,
    };
    BKE_pbvh_search_gather(ss->pbvh, SCULPT_search_circle_cb, &data, &nodes, r_totnode);
  }
  return nodes;
}

/* Calculate primary direction of movement for many brushes. */
static void calc_sculpt_normal(
    Sculpt *sd, Object *ob, PBVHNode **nodes, int totnode, float r_area_no[3])
{
  const Brush *brush = BKE_paint_brush(&sd->paint);
  const SculptSession *ss = ob->sculpt;

  switch (brush->sculpt_plane) {
    case SCULPT_DISP_DIR_VIEW:
      copy_v3_v3(r_area_no, ss->cache->true_view_normal);
      break;

    case SCULPT_DISP_DIR_X:
      ARRAY_SET_ITEMS(r_area_no, 1.0f, 0.0f, 0.0f);
      break;

    case SCULPT_DISP_DIR_Y:
      ARRAY_SET_ITEMS(r_area_no, 0.0f, 1.0f, 0.0f);
      break;

    case SCULPT_DISP_DIR_Z:
      ARRAY_SET_ITEMS(r_area_no, 0.0f, 0.0f, 1.0f);
      break;

    case SCULPT_DISP_DIR_AREA:
      SCULPT_calc_area_normal(sd, ob, nodes, totnode, r_area_no);
      break;

    default:
      break;
  }
}

static void update_sculpt_normal(Sculpt *sd, Object *ob, PBVHNode **nodes, int totnode)
{
  const Brush *brush = BKE_paint_brush(&sd->paint);
  StrokeCache *cache = ob->sculpt->cache;
  /* Grab brush does not update the sculpt normal during a stroke. */
  const bool update_normal =
      !(brush->flag & BRUSH_ORIGINAL_NORMAL) && !(brush->sculpt_tool == SCULPT_TOOL_GRAB) &&
      !(brush->sculpt_tool == SCULPT_TOOL_THUMB && !(brush->flag & BRUSH_ANCHORED)) &&
      !(brush->sculpt_tool == SCULPT_TOOL_ELASTIC_DEFORM) &&
      !(brush->sculpt_tool == SCULPT_TOOL_SNAKE_HOOK && cache->normal_weight > 0.0f);

  if (cache->mirror_symmetry_pass == 0 && cache->radial_symmetry_pass == 0 &&
      (SCULPT_stroke_is_first_brush_step_of_symmetry_pass(cache) || update_normal)) {
    calc_sculpt_normal(sd, ob, nodes, totnode, cache->sculpt_normal);
    if (brush->falloff_shape == PAINT_FALLOFF_SHAPE_TUBE) {
      project_plane_v3_v3v3(cache->sculpt_normal, cache->sculpt_normal, cache->view_normal);
      normalize_v3(cache->sculpt_normal);
    }
    copy_v3_v3(cache->sculpt_normal_symm, cache->sculpt_normal);
  }
  else {
    copy_v3_v3(cache->sculpt_normal_symm, cache->sculpt_normal);
    flip_v3(cache->sculpt_normal_symm, cache->mirror_symmetry_pass);
    mul_m4_v3(cache->symm_rot_mat, cache->sculpt_normal_symm);
  }
}

static void calc_local_y(ViewContext *vc, const float center[3], float y[3])
{
  Object *ob = vc->obact;
  float loc[3];
  const float xy_delta[2] = {0.0f, 1.0f};

  mul_v3_m4v3(loc, ob->imat, center);
  const float zfac = ED_view3d_calc_zfac(vc->rv3d, loc);

  ED_view3d_win_to_delta(vc->region, xy_delta, zfac, y);
  normalize_v3(y);

  add_v3_v3(y, ob->loc);
  mul_m4_v3(ob->imat, y);
}

static void calc_brush_local_mat(const Brush *brush, Object *ob, float local_mat[4][4])
{
  const StrokeCache *cache = ob->sculpt->cache;
  float tmat[4][4];
  float mat[4][4];
  float scale[4][4];
  float angle, v[3];
  float up[3];

  /* Ensure `ob->imat` is up to date. */
  invert_m4_m4(ob->imat, ob->obmat);

  /* Initialize last column of matrix. */
  mat[0][3] = 0.0f;
  mat[1][3] = 0.0f;
  mat[2][3] = 0.0f;
  mat[3][3] = 1.0f;

  /* Get view's up vector in object-space. */
  calc_local_y(cache->vc, cache->location, up);

  /* Calculate the X axis of the local matrix. */
  cross_v3_v3v3(v, up, cache->sculpt_normal);
  /* Apply rotation (user angle, rake, etc.) to X axis. */
  angle = brush->mtex.rot - cache->special_rotation;
  rotate_v3_v3v3fl(mat[0], v, cache->sculpt_normal, angle);

  /* Get other axes. */
  cross_v3_v3v3(mat[1], cache->sculpt_normal, mat[0]);
  copy_v3_v3(mat[2], cache->sculpt_normal);

  /* Set location. */
  copy_v3_v3(mat[3], cache->location);

  /* Scale by brush radius. */
  normalize_m4(mat);
  scale_m4_fl(scale, cache->radius);
  mul_m4_m4m4(tmat, mat, scale);

  /* Return inverse (for converting from model-space coords to local area coords). */
  invert_m4_m4(local_mat, tmat);
}

#define SCULPT_TILT_SENSITIVITY 0.7f
void SCULPT_tilt_apply_to_normal(float r_normal[3], StrokeCache *cache, const float tilt_strength)
{
  if (!U.experimental.use_sculpt_tools_tilt) {
    return;
  }
  const float rot_max = M_PI_2 * tilt_strength * SCULPT_TILT_SENSITIVITY;
  mul_v3_mat3_m4v3(r_normal, cache->vc->obact->obmat, r_normal);
  float normal_tilt_y[3];
  rotate_v3_v3v3fl(normal_tilt_y, r_normal, cache->vc->rv3d->viewinv[0], cache->y_tilt * rot_max);
  float normal_tilt_xy[3];
  rotate_v3_v3v3fl(
      normal_tilt_xy, normal_tilt_y, cache->vc->rv3d->viewinv[1], cache->x_tilt * rot_max);
  mul_v3_mat3_m4v3(r_normal, cache->vc->obact->imat, normal_tilt_xy);
  normalize_v3(r_normal);
}

void SCULPT_tilt_effective_normal_get(const SculptSession *ss, const Brush *brush, float r_no[3])
{
  copy_v3_v3(r_no, ss->cache->sculpt_normal_symm);
  SCULPT_tilt_apply_to_normal(r_no, ss->cache, brush->tilt_strength_factor);
}

static void update_brush_local_mat(Sculpt *sd, Object *ob)
{
  StrokeCache *cache = ob->sculpt->cache;

  if (cache->mirror_symmetry_pass == 0 && cache->radial_symmetry_pass == 0) {
    calc_brush_local_mat(BKE_paint_brush(&sd->paint), ob, cache->brush_local_mat);
  }
}

/** \} */

/* -------------------------------------------------------------------- */
/** \name Texture painting
 * \{ */

static bool sculpt_needs_pbvh_pixels(PaintModeSettings *paint_mode_settings,
                                     const Brush *brush,
                                     Object *ob)
{
  if (brush->sculpt_tool == SCULPT_TOOL_PAINT && U.experimental.use_sculpt_texture_paint) {
    Image *image;
    ImageUser *image_user;
    return SCULPT_paint_image_canvas_get(paint_mode_settings, ob, &image, &image_user);
  }

  return false;
}

static void sculpt_pbvh_update_pixels(PaintModeSettings *paint_mode_settings,
                                      SculptSession *ss,
                                      Object *ob)
{
  BLI_assert(ob->type == OB_MESH);
  Mesh *mesh = (Mesh *)ob->data;

  Image *image;
  ImageUser *image_user;
  if (!SCULPT_paint_image_canvas_get(paint_mode_settings, ob, &image, &image_user)) {
    return;
  }

  BKE_pbvh_build_pixels(ss->pbvh, mesh, image, image_user);
}

/** \} */

/* -------------------------------------------------------------------- */
/** \name Generic Brush Plane & Symmetry Utilities
 * \{ */

typedef struct {
  SculptSession *ss;
  const float *ray_start;
  const float *ray_normal;
  bool hit;
  float depth;
  bool original;

  PBVHVertRef active_vertex;
  float *face_normal;

  int active_face_grid_index;

  struct IsectRayPrecalc isect_precalc;
} SculptRaycastData;

typedef struct {
  SculptSession *ss;
  const float *ray_start, *ray_normal;
  bool hit;
  float depth;
  float dist_sq_to_ray;
  bool original;
} SculptFindNearestToRayData;

ePaintSymmetryAreas SCULPT_get_vertex_symm_area(const float co[3])
{
  ePaintSymmetryAreas symm_area = PAINT_SYMM_AREA_DEFAULT;
  if (co[0] < 0.0f) {
    symm_area |= PAINT_SYMM_AREA_X;
  }
  if (co[1] < 0.0f) {
    symm_area |= PAINT_SYMM_AREA_Y;
  }
  if (co[2] < 0.0f) {
    symm_area |= PAINT_SYMM_AREA_Z;
  }
  return symm_area;
}

void SCULPT_flip_v3_by_symm_area(float v[3],
                                 const ePaintSymmetryFlags symm,
                                 const ePaintSymmetryAreas symmarea,
                                 const float pivot[3])
{
  for (int i = 0; i < 3; i++) {
    ePaintSymmetryFlags symm_it = 1 << i;
    if (!(symm & symm_it)) {
      continue;
    }
    if (symmarea & symm_it) {
      flip_v3(v, symm_it);
    }
    if (pivot[i] < 0.0f) {
      flip_v3(v, symm_it);
    }
  }
}

void SCULPT_flip_quat_by_symm_area(float quat[4],
                                   const ePaintSymmetryFlags symm,
                                   const ePaintSymmetryAreas symmarea,
                                   const float pivot[3])
{
  for (int i = 0; i < 3; i++) {
    ePaintSymmetryFlags symm_it = 1 << i;
    if (!(symm & symm_it)) {
      continue;
    }
    if (symmarea & symm_it) {
      flip_qt(quat, symm_it);
    }
    if (pivot[i] < 0.0f) {
      flip_qt(quat, symm_it);
    }
  }
}

void SCULPT_calc_brush_plane(
    Sculpt *sd, Object *ob, PBVHNode **nodes, int totnode, float r_area_no[3], float r_area_co[3])
{
  SculptSession *ss = ob->sculpt;
  Brush *brush = BKE_paint_brush(&sd->paint);

  zero_v3(r_area_co);
  zero_v3(r_area_no);

  if (SCULPT_stroke_is_main_symmetry_pass(ss->cache) &&
      (SCULPT_stroke_is_first_brush_step_of_symmetry_pass(ss->cache) ||
       !(brush->flag & BRUSH_ORIGINAL_PLANE) || !(brush->flag & BRUSH_ORIGINAL_NORMAL))) {
    switch (brush->sculpt_plane) {
      case SCULPT_DISP_DIR_VIEW:
        copy_v3_v3(r_area_no, ss->cache->true_view_normal);
        break;

      case SCULPT_DISP_DIR_X:
        ARRAY_SET_ITEMS(r_area_no, 1.0f, 0.0f, 0.0f);
        break;

      case SCULPT_DISP_DIR_Y:
        ARRAY_SET_ITEMS(r_area_no, 0.0f, 1.0f, 0.0f);
        break;

      case SCULPT_DISP_DIR_Z:
        ARRAY_SET_ITEMS(r_area_no, 0.0f, 0.0f, 1.0f);
        break;

      case SCULPT_DISP_DIR_AREA:
        SCULPT_calc_area_normal_and_center(sd, ob, nodes, totnode, r_area_no, r_area_co);
        if (brush->falloff_shape == PAINT_FALLOFF_SHAPE_TUBE) {
          project_plane_v3_v3v3(r_area_no, r_area_no, ss->cache->view_normal);
          normalize_v3(r_area_no);
        }
        break;

      default:
        break;
    }

    /* For flatten center. */
    /* Flatten center has not been calculated yet if we are not using the area normal. */
    if (brush->sculpt_plane != SCULPT_DISP_DIR_AREA) {
      SCULPT_calc_area_center(sd, ob, nodes, totnode, r_area_co);
    }

    /* For area normal. */
    if ((!SCULPT_stroke_is_first_brush_step_of_symmetry_pass(ss->cache)) &&
        (brush->flag & BRUSH_ORIGINAL_NORMAL)) {
      copy_v3_v3(r_area_no, ss->cache->sculpt_normal);
    }
    else {
      copy_v3_v3(ss->cache->sculpt_normal, r_area_no);
    }

    /* For flatten center. */
    if ((!SCULPT_stroke_is_first_brush_step_of_symmetry_pass(ss->cache)) &&
        (brush->flag & BRUSH_ORIGINAL_PLANE)) {
      copy_v3_v3(r_area_co, ss->cache->last_center);
    }
    else {
      copy_v3_v3(ss->cache->last_center, r_area_co);
    }
  }
  else {
    /* For area normal. */
    copy_v3_v3(r_area_no, ss->cache->sculpt_normal);

    /* For flatten center. */
    copy_v3_v3(r_area_co, ss->cache->last_center);

    /* For area normal. */
    flip_v3(r_area_no, ss->cache->mirror_symmetry_pass);

    /* For flatten center. */
    flip_v3(r_area_co, ss->cache->mirror_symmetry_pass);

    /* For area normal. */
    mul_m4_v3(ss->cache->symm_rot_mat, r_area_no);

    /* For flatten center. */
    mul_m4_v3(ss->cache->symm_rot_mat, r_area_co);

    /* Shift the plane for the current tile. */
    add_v3_v3(r_area_co, ss->cache->plane_offset);
  }
}

int SCULPT_plane_trim(const StrokeCache *cache, const Brush *brush, const float val[3])
{
  return (!(brush->flag & BRUSH_PLANE_TRIM) ||
          ((dot_v3v3(val, val) <= cache->radius_squared * cache->plane_trim_squared)));
}

int SCULPT_plane_point_side(const float co[3], const float plane[4])
{
  float d = plane_point_side_v3(plane, co);
  return d <= 0.0f;
}

float SCULPT_brush_plane_offset_get(Sculpt *sd, SculptSession *ss)
{
  Brush *brush = BKE_paint_brush(&sd->paint);

  float rv = brush->plane_offset;

  if (brush->flag & BRUSH_OFFSET_PRESSURE) {
    rv *= ss->cache->pressure;
  }

  return rv;
}

/** \} */

/* -------------------------------------------------------------------- */
/** \name Sculpt Gravity Brush
 * \{ */

static void do_gravity_task_cb_ex(void *__restrict userdata,
                                  const int n,
                                  const TaskParallelTLS *__restrict tls)
{
  SculptThreadedTaskData *data = userdata;
  SculptSession *ss = data->ob->sculpt;
  const Brush *brush = data->brush;
  float *offset = data->offset;

  PBVHVertexIter vd;
  float(*proxy)[3];

  proxy = BKE_pbvh_node_add_proxy(ss->pbvh, data->nodes[n])->co;

  SculptBrushTest test;
  SculptBrushTestFn sculpt_brush_test_sq_fn = SCULPT_brush_test_init_with_falloff_shape(
      ss, &test, data->brush->falloff_shape);
  const int thread_id = BLI_task_parallel_thread_id(tls);

  BKE_pbvh_vertex_iter_begin (ss->pbvh, data->nodes[n], vd, PBVH_ITER_UNIQUE) {
    if (!sculpt_brush_test_sq_fn(&test, vd.co)) {
      continue;
    }
    const float fade = SCULPT_brush_strength_factor(ss,
                                                    brush,
                                                    vd.co,
                                                    sqrtf(test.dist),
                                                    vd.no,
                                                    vd.fno,
                                                    vd.mask ? *vd.mask : 0.0f,
                                                    vd.vertex,
                                                    thread_id);

    mul_v3_v3fl(proxy[vd.i], offset, fade);

    if (vd.mvert) {
      BKE_pbvh_vert_mark_update(ss->pbvh, vd.vertex);
    }
  }
  BKE_pbvh_vertex_iter_end;
}

static void do_gravity(Sculpt *sd, Object *ob, PBVHNode **nodes, int totnode, float bstrength)
{
  SculptSession *ss = ob->sculpt;
  Brush *brush = BKE_paint_brush(&sd->paint);

  float offset[3];
  float gravity_vector[3];

  mul_v3_v3fl(gravity_vector, ss->cache->gravity_direction, -ss->cache->radius_squared);

  /* Offset with as much as possible factored in already. */
  mul_v3_v3v3(offset, gravity_vector, ss->cache->scale);
  mul_v3_fl(offset, bstrength);

  /* Threaded loop over nodes. */
  SculptThreadedTaskData data = {
      .sd = sd,
      .ob = ob,
      .brush = brush,
      .nodes = nodes,
      .offset = offset,
  };

  TaskParallelSettings settings;
  BKE_pbvh_parallel_range_settings(&settings, true, totnode);
  BLI_task_parallel_range(0, totnode, &data, do_gravity_task_cb_ex, &settings);
}

/** \} */

/* -------------------------------------------------------------------- */
/** \name Sculpt Brush Utilities
 * \{ */

void SCULPT_vertcos_to_key(Object *ob, KeyBlock *kb, const float (*vertCos)[3])
{
  Mesh *me = (Mesh *)ob->data;
  float(*ofs)[3] = NULL;
  int a;
  const int kb_act_idx = ob->shapenr - 1;
  KeyBlock *currkey;

  /* For relative keys editing of base should update other keys. */
  if (BKE_keyblock_is_basis(me->key, kb_act_idx)) {
    ofs = BKE_keyblock_convert_to_vertcos(ob, kb);

    /* Calculate key coord offsets (from previous location). */
    for (a = 0; a < me->totvert; a++) {
      sub_v3_v3v3(ofs[a], vertCos[a], ofs[a]);
    }

    /* Apply offsets on other keys. */
    for (currkey = me->key->block.first; currkey; currkey = currkey->next) {
      if ((currkey != kb) && (currkey->relative == kb_act_idx)) {
        BKE_keyblock_update_from_offset(ob, currkey, ofs);
      }
    }

    MEM_freeN(ofs);
  }

  /* Modifying of basis key should update mesh. */
  if (kb == me->key->refkey) {
    MVert *mvert = me->mvert;

    for (a = 0; a < me->totvert; a++, mvert++) {
      copy_v3_v3(mvert->co, vertCos[a]);
    }
    BKE_mesh_tag_coords_changed(me);
  }

  /* Apply new coords on active key block, no need to re-allocate kb->data here! */
  BKE_keyblock_update_from_vertcos(ob, kb, vertCos);
}

/* NOTE: we do the topology update before any brush actions to avoid
 * issues with the proxies. The size of the proxy can't change, so
 * topology must be updated first. */
static void sculpt_topology_update(Sculpt *sd,
                                   Object *ob,
                                   Brush *brush,
                                   UnifiedPaintSettings *UNUSED(ups),
                                   PaintModeSettings *UNUSED(paint_mode_settings))
{
  SculptSession *ss = ob->sculpt;

  int n, totnode;
  /* Build a list of all nodes that are potentially within the brush's area of influence. */
  const bool use_original = sculpt_tool_needs_original(brush->sculpt_tool) ? true :
                                                                             ss->cache->original;
  const float radius_scale = 1.25f;
  PBVHNode **nodes = sculpt_pbvh_gather_generic(
      ob, sd, brush, use_original, radius_scale, &totnode);

  /* Only act if some verts are inside the brush area. */
  if (totnode == 0) {
    return;
  }

  /* Free index based vertex info as it will become invalid after modifying the topology during the
   * stroke. */
  MEM_SAFE_FREE(ss->vertex_info.boundary);
  MEM_SAFE_FREE(ss->vertex_info.connected_component);

  PBVHTopologyUpdateMode mode = 0;
  float location[3];

  if (!(sd->flags & SCULPT_DYNTOPO_DETAIL_MANUAL)) {
    if (sd->flags & SCULPT_DYNTOPO_SUBDIVIDE) {
      mode |= PBVH_Subdivide;
    }

    if ((sd->flags & SCULPT_DYNTOPO_COLLAPSE) || (brush->sculpt_tool == SCULPT_TOOL_SIMPLIFY)) {
      mode |= PBVH_Collapse;
    }
  }

  for (n = 0; n < totnode; n++) {
    SCULPT_undo_push_node(ob,
                          nodes[n],
                          brush->sculpt_tool == SCULPT_TOOL_MASK ? SCULPT_UNDO_MASK :
                                                                   SCULPT_UNDO_COORDS);
    BKE_pbvh_node_mark_update(nodes[n]);

    if (BKE_pbvh_type(ss->pbvh) == PBVH_BMESH) {
      BKE_pbvh_node_mark_topology_update(nodes[n]);
      BKE_pbvh_bmesh_node_save_orig(ss->bm, nodes[n]);
    }
  }

  if (BKE_pbvh_type(ss->pbvh) == PBVH_BMESH) {
    BKE_pbvh_bmesh_update_topology(ss->pbvh,
                                   mode,
                                   ss->cache->location,
                                   ss->cache->view_normal,
                                   ss->cache->radius,
                                   (brush->flag & BRUSH_FRONTFACE) != 0,
                                   (brush->falloff_shape != PAINT_FALLOFF_SHAPE_SPHERE));
  }

  MEM_SAFE_FREE(nodes);

  /* Update average stroke position. */
  copy_v3_v3(location, ss->cache->true_location);
  mul_m4_v3(ob->obmat, location);
}

static void do_brush_action_task_cb(void *__restrict userdata,
                                    const int n,
                                    const TaskParallelTLS *__restrict UNUSED(tls))
{
  SculptThreadedTaskData *data = userdata;
  SculptSession *ss = data->ob->sculpt;

  bool need_coords = ss->cache->supports_gravity;

  /* Face Sets modifications do a single undo push */
  if (data->brush->sculpt_tool == SCULPT_TOOL_DRAW_FACE_SETS) {
    BKE_pbvh_node_mark_redraw(data->nodes[n]);
    /* Draw face sets in smooth mode moves the vertices. */
    if (ss->cache->alt_smooth) {
      need_coords = true;
    }
  }
  else if (data->brush->sculpt_tool == SCULPT_TOOL_MASK) {
    SCULPT_undo_push_node(data->ob, data->nodes[n], SCULPT_UNDO_MASK);
    BKE_pbvh_node_mark_update_mask(data->nodes[n]);
  }
  else if (SCULPT_tool_is_paint(data->brush->sculpt_tool)) {
    SCULPT_undo_push_node(data->ob, data->nodes[n], SCULPT_UNDO_COLOR);
    BKE_pbvh_node_mark_update_color(data->nodes[n]);
  }
  else {
    need_coords = true;
  }

  if (need_coords) {
    SCULPT_undo_push_node(data->ob, data->nodes[n], SCULPT_UNDO_COORDS);
    BKE_pbvh_node_mark_update(data->nodes[n]);
  }
}

static void do_brush_action(Sculpt *sd,
                            Object *ob,
                            Brush *brush,
                            UnifiedPaintSettings *ups,
                            PaintModeSettings *paint_mode_settings)
{
  SculptSession *ss = ob->sculpt;
  int totnode;
  PBVHNode **nodes;

  /* Check for unsupported features. */
  PBVHType type = BKE_pbvh_type(ss->pbvh);

  if (SCULPT_tool_is_paint(brush->sculpt_tool) && SCULPT_has_loop_colors(ob)) {
    if (type != PBVH_FACES) {
      return;
    }

    BKE_pbvh_ensure_node_loops(ss->pbvh);
  }

  /* Build a list of all nodes that are potentially within the brush's area of influence */

  if (SCULPT_tool_needs_all_pbvh_nodes(brush)) {
    /* These brushes need to update all nodes as they are not constrained by the brush radius */
    BKE_pbvh_search_gather(ss->pbvh, NULL, NULL, &nodes, &totnode);
  }
  else if (brush->sculpt_tool == SCULPT_TOOL_CLOTH) {
    nodes = SCULPT_cloth_brush_affected_nodes_gather(ss, brush, &totnode);
  }
  else {
    const bool use_original = sculpt_tool_needs_original(brush->sculpt_tool) ? true :
                                                                               ss->cache->original;
    float radius_scale = 1.0f;

    /* Corners of square brushes can go outside the brush radius. */
    if (sculpt_tool_has_cube_tip(brush->sculpt_tool)) {
      radius_scale = M_SQRT2;
    }

    /* With these options enabled not all required nodes are inside the original brush radius, so
     * the brush can produce artifacts in some situations. */
    if (brush->sculpt_tool == SCULPT_TOOL_DRAW && brush->flag & BRUSH_ORIGINAL_NORMAL) {
      radius_scale = 2.0f;
    }
    nodes = sculpt_pbvh_gather_generic(ob, sd, brush, use_original, radius_scale, &totnode);
  }
  const bool use_pixels = sculpt_needs_pbvh_pixels(paint_mode_settings, brush, ob);
  if (use_pixels) {
    sculpt_pbvh_update_pixels(paint_mode_settings, ss, ob);
  }

  /* Draw Face Sets in draw mode makes a single undo push, in alt-smooth mode deforms the
   * vertices and uses regular coords undo. */
  /* It also assigns the paint_face_set here as it needs to be done regardless of the stroke type
   * and the number of nodes under the brush influence. */
  if (brush->sculpt_tool == SCULPT_TOOL_DRAW_FACE_SETS &&
      SCULPT_stroke_is_first_brush_step(ss->cache) && !ss->cache->alt_smooth) {

    /* Dynamic-topology does not support Face Sets data, so it can't store/restore it from undo. */
    /* TODO(pablodp606): This check should be done in the undo code and not here, but the rest of
     * the sculpt code is not checking for unsupported undo types that may return a null node. */
    if (BKE_pbvh_type(ss->pbvh) != PBVH_BMESH) {
      SCULPT_undo_push_node(ob, NULL, SCULPT_UNDO_FACE_SETS);
    }

    if (ss->cache->invert) {
      /* When inverting the brush, pick the paint face mask ID from the mesh. */
      ss->cache->paint_face_set = SCULPT_active_face_set_get(ss);
    }
    else {
      /* By default create a new Face Sets. */
      ss->cache->paint_face_set = SCULPT_face_set_next_available_get(ss);
    }
  }

  /* For anchored brushes with spherical falloff, we start off with zero radius, thus we have no
   * PBVH nodes on the first brush step. */
  if (totnode ||
      ((brush->falloff_shape == PAINT_FALLOFF_SHAPE_SPHERE) && (brush->flag & BRUSH_ANCHORED))) {
    if (SCULPT_stroke_is_first_brush_step(ss->cache)) {
      /* Initialize auto-masking cache. */
      if (SCULPT_is_automasking_enabled(sd, ss, brush)) {
        ss->cache->automasking = SCULPT_automasking_cache_init(sd, brush, ob);
      }
      /* Initialize surface smooth cache. */
      if ((brush->sculpt_tool == SCULPT_TOOL_SMOOTH) &&
          (brush->smooth_deform_type == BRUSH_SMOOTH_DEFORM_SURFACE)) {
        BLI_assert(ss->cache->surface_smooth_laplacian_disp == NULL);
        ss->cache->surface_smooth_laplacian_disp = MEM_callocN(
            sizeof(float[3]) * SCULPT_vertex_count_get(ss), "HC smooth laplacian b");
      }
    }
  }

  /* Only act if some verts are inside the brush area. */
  if (totnode == 0) {
    return;
  }
  float location[3];

  if (!use_pixels) {
    SculptThreadedTaskData task_data = {
        .sd = sd,
        .ob = ob,
        .brush = brush,
        .nodes = nodes,
    };

    TaskParallelSettings settings;
    BKE_pbvh_parallel_range_settings(&settings, true, totnode);
    BLI_task_parallel_range(0, totnode, &task_data, do_brush_action_task_cb, &settings);
  }

  if (sculpt_brush_needs_normal(ss, brush)) {
    update_sculpt_normal(sd, ob, nodes, totnode);
  }

  if (brush->mtex.brush_map_mode == MTEX_MAP_MODE_AREA) {
    update_brush_local_mat(sd, ob);
  }

  if (brush->sculpt_tool == SCULPT_TOOL_POSE && SCULPT_stroke_is_first_brush_step(ss->cache)) {
    SCULPT_pose_brush_init(sd, ob, ss, brush);
  }

  if (brush->deform_target == BRUSH_DEFORM_TARGET_CLOTH_SIM) {
    if (!ss->cache->cloth_sim) {
      ss->cache->cloth_sim = SCULPT_cloth_brush_simulation_create(
          ob, 1.0f, 0.0f, 0.0f, false, true);
      SCULPT_cloth_brush_simulation_init(ss, ss->cache->cloth_sim);
    }
    SCULPT_cloth_brush_store_simulation_state(ss, ss->cache->cloth_sim);
    SCULPT_cloth_brush_ensure_nodes_constraints(
        sd, ob, nodes, totnode, ss->cache->cloth_sim, ss->cache->location, FLT_MAX);
  }

  bool invert = ss->cache->pen_flip || ss->cache->invert || brush->flag & BRUSH_DIR_IN;

  /* Apply one type of brush action. */
  switch (brush->sculpt_tool) {
    case SCULPT_TOOL_DRAW:
      SCULPT_do_draw_brush(sd, ob, nodes, totnode);
      break;
    case SCULPT_TOOL_SMOOTH:
      if (brush->smooth_deform_type == BRUSH_SMOOTH_DEFORM_LAPLACIAN) {
        SCULPT_do_smooth_brush(sd, ob, nodes, totnode);
      }
      else if (brush->smooth_deform_type == BRUSH_SMOOTH_DEFORM_SURFACE) {
        SCULPT_do_surface_smooth_brush(sd, ob, nodes, totnode);
      }
      break;
    case SCULPT_TOOL_CREASE:
      SCULPT_do_crease_brush(sd, ob, nodes, totnode);
      break;
    case SCULPT_TOOL_BLOB:
      SCULPT_do_crease_brush(sd, ob, nodes, totnode);
      break;
    case SCULPT_TOOL_PINCH:
      SCULPT_do_pinch_brush(sd, ob, nodes, totnode);
      break;
    case SCULPT_TOOL_INFLATE:
      SCULPT_do_inflate_brush(sd, ob, nodes, totnode);
      break;
    case SCULPT_TOOL_GRAB:
      SCULPT_do_grab_brush(sd, ob, nodes, totnode);
      break;
    case SCULPT_TOOL_ROTATE:
      SCULPT_do_rotate_brush(sd, ob, nodes, totnode);
      break;
    case SCULPT_TOOL_SNAKE_HOOK:
      SCULPT_do_snake_hook_brush(sd, ob, nodes, totnode);
      break;
    case SCULPT_TOOL_NUDGE:
      SCULPT_do_nudge_brush(sd, ob, nodes, totnode);
      break;
    case SCULPT_TOOL_THUMB:
      SCULPT_do_thumb_brush(sd, ob, nodes, totnode);
      break;
    case SCULPT_TOOL_LAYER:
      SCULPT_do_layer_brush(sd, ob, nodes, totnode);
      break;
    case SCULPT_TOOL_FLATTEN:
      SCULPT_do_flatten_brush(sd, ob, nodes, totnode);
      break;
    case SCULPT_TOOL_CLAY:
      SCULPT_do_clay_brush(sd, ob, nodes, totnode);
      break;
    case SCULPT_TOOL_CLAY_STRIPS:
      SCULPT_do_clay_strips_brush(sd, ob, nodes, totnode);
      break;
    case SCULPT_TOOL_MULTIPLANE_SCRAPE:
      SCULPT_do_multiplane_scrape_brush(sd, ob, nodes, totnode);
      break;
    case SCULPT_TOOL_CLAY_THUMB:
      SCULPT_do_clay_thumb_brush(sd, ob, nodes, totnode);
      break;
    case SCULPT_TOOL_FILL:
      if (invert && brush->flag & BRUSH_INVERT_TO_SCRAPE_FILL) {
        SCULPT_do_scrape_brush(sd, ob, nodes, totnode);
      }
      else {
        SCULPT_do_fill_brush(sd, ob, nodes, totnode);
      }
      break;
    case SCULPT_TOOL_SCRAPE:
      if (invert && brush->flag & BRUSH_INVERT_TO_SCRAPE_FILL) {
        SCULPT_do_fill_brush(sd, ob, nodes, totnode);
      }
      else {
        SCULPT_do_scrape_brush(sd, ob, nodes, totnode);
      }
      break;
    case SCULPT_TOOL_MASK:
      SCULPT_do_mask_brush(sd, ob, nodes, totnode);
      break;
    case SCULPT_TOOL_POSE:
      SCULPT_do_pose_brush(sd, ob, nodes, totnode);
      break;
    case SCULPT_TOOL_DRAW_SHARP:
      SCULPT_do_draw_sharp_brush(sd, ob, nodes, totnode);
      break;
    case SCULPT_TOOL_ELASTIC_DEFORM:
      SCULPT_do_elastic_deform_brush(sd, ob, nodes, totnode);
      break;
    case SCULPT_TOOL_SLIDE_RELAX:
      SCULPT_do_slide_relax_brush(sd, ob, nodes, totnode);
      break;
    case SCULPT_TOOL_BOUNDARY:
      SCULPT_do_boundary_brush(sd, ob, nodes, totnode);
      break;
    case SCULPT_TOOL_CLOTH:
      SCULPT_do_cloth_brush(sd, ob, nodes, totnode);
      break;
    case SCULPT_TOOL_DRAW_FACE_SETS:
      SCULPT_do_draw_face_sets_brush(sd, ob, nodes, totnode);
      break;
    case SCULPT_TOOL_DISPLACEMENT_ERASER:
      SCULPT_do_displacement_eraser_brush(sd, ob, nodes, totnode);
      break;
    case SCULPT_TOOL_DISPLACEMENT_SMEAR:
      SCULPT_do_displacement_smear_brush(sd, ob, nodes, totnode);
      break;
    case SCULPT_TOOL_PAINT:
      SCULPT_do_paint_brush(paint_mode_settings, sd, ob, nodes, totnode);
      break;
    case SCULPT_TOOL_SMEAR:
      SCULPT_do_smear_brush(sd, ob, nodes, totnode);
      break;
  }

  if (!ELEM(brush->sculpt_tool, SCULPT_TOOL_SMOOTH, SCULPT_TOOL_MASK) &&
      brush->autosmooth_factor > 0) {
    if (brush->flag & BRUSH_INVERSE_SMOOTH_PRESSURE) {
      SCULPT_smooth(
          sd, ob, nodes, totnode, brush->autosmooth_factor * (1.0f - ss->cache->pressure), false);
    }
    else {
      SCULPT_smooth(sd, ob, nodes, totnode, brush->autosmooth_factor, false);
    }
  }

  if (sculpt_brush_use_topology_rake(ss, brush)) {
    SCULPT_bmesh_topology_rake(sd, ob, nodes, totnode, brush->topology_rake_factor);
  }

  /* The cloth brush adds the gravity as a regular force and it is processed in the solver. */
  if (ss->cache->supports_gravity && !ELEM(brush->sculpt_tool,
                                           SCULPT_TOOL_CLOTH,
                                           SCULPT_TOOL_DRAW_FACE_SETS,
                                           SCULPT_TOOL_BOUNDARY)) {
    do_gravity(sd, ob, nodes, totnode, sd->gravity_factor);
  }

  if (brush->deform_target == BRUSH_DEFORM_TARGET_CLOTH_SIM) {
    if (SCULPT_stroke_is_main_symmetry_pass(ss->cache)) {
      SCULPT_cloth_sim_activate_nodes(ss->cache->cloth_sim, nodes, totnode);
      SCULPT_cloth_brush_do_simulation_step(sd, ob, ss->cache->cloth_sim, nodes, totnode);
    }
  }

  MEM_SAFE_FREE(nodes);

  /* Update average stroke position. */
  copy_v3_v3(location, ss->cache->true_location);
  mul_m4_v3(ob->obmat, location);

  add_v3_v3(ups->average_stroke_accum, location);
  ups->average_stroke_counter++;
  /* Update last stroke position. */
  ups->last_stroke_valid = true;
}

/* Flush displacement from deformed PBVH vertex to original mesh. */
static void sculpt_flush_pbvhvert_deform(Object *ob, PBVHVertexIter *vd)
{
  SculptSession *ss = ob->sculpt;
  Mesh *me = ob->data;
  float disp[3], newco[3];
  int index = vd->vert_indices[vd->i];

  sub_v3_v3v3(disp, vd->co, ss->deform_cos[index]);
  mul_m3_v3(ss->deform_imats[index], disp);
  add_v3_v3v3(newco, disp, ss->orig_cos[index]);

  copy_v3_v3(ss->deform_cos[index], vd->co);
  copy_v3_v3(ss->orig_cos[index], newco);

  if (!ss->shapekey_active) {
    copy_v3_v3(me->mvert[index].co, newco);
  }
}

static void sculpt_combine_proxies_task_cb(void *__restrict userdata,
                                           const int n,
                                           const TaskParallelTLS *__restrict UNUSED(tls))
{
  SculptThreadedTaskData *data = userdata;
  SculptSession *ss = data->ob->sculpt;
  Sculpt *sd = data->sd;
  Object *ob = data->ob;
  const bool use_orco = data->use_proxies_orco;

  PBVHVertexIter vd;
  PBVHProxyNode *proxies;
  int proxy_count;
  float(*orco)[3] = NULL;

  if (use_orco && !ss->bm) {
    orco = SCULPT_undo_push_node(data->ob, data->nodes[n], SCULPT_UNDO_COORDS)->co;
  }

  BKE_pbvh_node_get_proxies(data->nodes[n], &proxies, &proxy_count);

  BKE_pbvh_vertex_iter_begin (ss->pbvh, data->nodes[n], vd, PBVH_ITER_UNIQUE) {
    float val[3];

    if (use_orco) {
      if (ss->bm) {
        copy_v3_v3(val, BM_log_original_vert_co(ss->bm_log, vd.bm_vert));
      }
      else {
        copy_v3_v3(val, orco[vd.i]);
      }
    }
    else {
      copy_v3_v3(val, vd.co);
    }

    for (int p = 0; p < proxy_count; p++) {
      add_v3_v3(val, proxies[p].co[vd.i]);
    }

    SCULPT_clip(sd, ss, vd.co, val);

    if (ss->deform_modifiers_active) {
      sculpt_flush_pbvhvert_deform(ob, &vd);
    }
  }
  BKE_pbvh_vertex_iter_end;

  BKE_pbvh_node_free_proxies(data->nodes[n]);
}

static void sculpt_combine_proxies(Sculpt *sd, Object *ob)
{
  SculptSession *ss = ob->sculpt;
  Brush *brush = BKE_paint_brush(&sd->paint);
  PBVHNode **nodes;
  int totnode;

  if (!ss->cache->supports_gravity && sculpt_tool_is_proxy_used(brush->sculpt_tool)) {
    /* First line is tools that don't support proxies. */
    return;
  }

  /* First line is tools that don't support proxies. */
  const bool use_orco = ELEM(brush->sculpt_tool,
                             SCULPT_TOOL_GRAB,
                             SCULPT_TOOL_ROTATE,
                             SCULPT_TOOL_THUMB,
                             SCULPT_TOOL_ELASTIC_DEFORM,
                             SCULPT_TOOL_BOUNDARY,
                             SCULPT_TOOL_POSE);

  BKE_pbvh_gather_proxies(ss->pbvh, &nodes, &totnode);

  SculptThreadedTaskData data = {
      .sd = sd,
      .ob = ob,
      .brush = brush,
      .nodes = nodes,
      .use_proxies_orco = use_orco,
  };

  TaskParallelSettings settings;
  BKE_pbvh_parallel_range_settings(&settings, true, totnode);
  BLI_task_parallel_range(0, totnode, &data, sculpt_combine_proxies_task_cb, &settings);
  MEM_SAFE_FREE(nodes);
}

void SCULPT_combine_transform_proxies(Sculpt *sd, Object *ob)
{
  SculptSession *ss = ob->sculpt;
  PBVHNode **nodes;
  int totnode;

  BKE_pbvh_gather_proxies(ss->pbvh, &nodes, &totnode);
  SculptThreadedTaskData data = {
      .sd = sd,
      .ob = ob,
      .nodes = nodes,
      .use_proxies_orco = false,
  };

  TaskParallelSettings settings;
  BKE_pbvh_parallel_range_settings(&settings, true, totnode);
  BLI_task_parallel_range(0, totnode, &data, sculpt_combine_proxies_task_cb, &settings);

  MEM_SAFE_FREE(nodes);
}

/**
 * Copy the modified vertices from the #PBVH to the active key.
 */
static void sculpt_update_keyblock(Object *ob)
{
  SculptSession *ss = ob->sculpt;
  float(*vertCos)[3];

  /* Key-block update happens after handling deformation caused by modifiers,
   * so ss->orig_cos would be updated with new stroke. */
  if (ss->orig_cos) {
    vertCos = ss->orig_cos;
  }
  else {
    vertCos = BKE_pbvh_vert_coords_alloc(ss->pbvh);
  }

  if (!vertCos) {
    return;
  }

  SCULPT_vertcos_to_key(ob, ss->shapekey_active, vertCos);

  if (vertCos != ss->orig_cos) {
    MEM_freeN(vertCos);
  }
}

static void SCULPT_flush_stroke_deform_task_cb(void *__restrict userdata,
                                               const int n,
                                               const TaskParallelTLS *__restrict UNUSED(tls))
{
  SculptThreadedTaskData *data = userdata;
  SculptSession *ss = data->ob->sculpt;
  Object *ob = data->ob;
  float(*vertCos)[3] = data->vertCos;

  PBVHVertexIter vd;

  BKE_pbvh_vertex_iter_begin (ss->pbvh, data->nodes[n], vd, PBVH_ITER_UNIQUE) {
    sculpt_flush_pbvhvert_deform(ob, &vd);

    if (!vertCos) {
      continue;
    }

    int index = vd.vert_indices[vd.i];
    copy_v3_v3(vertCos[index], ss->orig_cos[index]);
  }
  BKE_pbvh_vertex_iter_end;
}

void SCULPT_flush_stroke_deform(Sculpt *sd, Object *ob, bool is_proxy_used)
{
  SculptSession *ss = ob->sculpt;
  Brush *brush = BKE_paint_brush(&sd->paint);

  if (is_proxy_used && ss->deform_modifiers_active) {
    /* This brushes aren't using proxies, so sculpt_combine_proxies() wouldn't propagate needed
     * deformation to original base. */

    int totnode;
    Mesh *me = (Mesh *)ob->data;
    PBVHNode **nodes;
    float(*vertCos)[3] = NULL;

    if (ss->shapekey_active) {
      vertCos = MEM_mallocN(sizeof(*vertCos) * me->totvert, "flushStrokeDeofrm keyVerts");

      /* Mesh could have isolated verts which wouldn't be in BVH, to deal with this we copy old
       * coordinates over new ones and then update coordinates for all vertices from BVH. */
      memcpy(vertCos, ss->orig_cos, sizeof(*vertCos) * me->totvert);
    }

    BKE_pbvh_search_gather(ss->pbvh, NULL, NULL, &nodes, &totnode);

    SculptThreadedTaskData data = {
        .sd = sd,
        .ob = ob,
        .brush = brush,
        .nodes = nodes,
        .vertCos = vertCos,
    };

    TaskParallelSettings settings;
    BKE_pbvh_parallel_range_settings(&settings, true, totnode);
    BLI_task_parallel_range(0, totnode, &data, SCULPT_flush_stroke_deform_task_cb, &settings);

    if (vertCos) {
      SCULPT_vertcos_to_key(ob, ss->shapekey_active, vertCos);
      MEM_freeN(vertCos);
    }

    MEM_SAFE_FREE(nodes);
  }
  else if (ss->shapekey_active) {
    sculpt_update_keyblock(ob);
  }
}

void SCULPT_cache_calc_brushdata_symm(StrokeCache *cache,
                                      const char symm,
                                      const char axis,
                                      const float angle)
{
  flip_v3_v3(cache->location, cache->true_location, symm);
  flip_v3_v3(cache->last_location, cache->true_last_location, symm);
  flip_v3_v3(cache->grab_delta_symmetry, cache->grab_delta, symm);
  flip_v3_v3(cache->view_normal, cache->true_view_normal, symm);

  flip_v3_v3(cache->initial_location, cache->true_initial_location, symm);
  flip_v3_v3(cache->initial_normal, cache->true_initial_normal, symm);

  /* XXX This reduces the length of the grab delta if it approaches the line of symmetry
   * XXX However, a different approach appears to be needed. */
#if 0
  if (sd->paint.symmetry_flags & PAINT_SYMMETRY_FEATHER) {
    float frac = 1.0f / max_overlap_count(sd);
    float reduce = (feather - frac) / (1.0f - frac);

    printf("feather: %f frac: %f reduce: %f\n", feather, frac, reduce);

    if (frac < 1.0f) {
      mul_v3_fl(cache->grab_delta_symmetry, reduce);
    }
  }
#endif

  unit_m4(cache->symm_rot_mat);
  unit_m4(cache->symm_rot_mat_inv);
  zero_v3(cache->plane_offset);

  /* Expects XYZ. */
  if (axis) {
    rotate_m4(cache->symm_rot_mat, axis, angle);
    rotate_m4(cache->symm_rot_mat_inv, axis, -angle);
  }

  mul_m4_v3(cache->symm_rot_mat, cache->location);
  mul_m4_v3(cache->symm_rot_mat, cache->grab_delta_symmetry);

  if (cache->supports_gravity) {
    flip_v3_v3(cache->gravity_direction, cache->true_gravity_direction, symm);
    mul_m4_v3(cache->symm_rot_mat, cache->gravity_direction);
  }

  if (cache->is_rake_rotation_valid) {
    flip_qt_qt(cache->rake_rotation_symmetry, cache->rake_rotation, symm);
  }
}

typedef void (*BrushActionFunc)(Sculpt *sd,
                                Object *ob,
                                Brush *brush,
                                UnifiedPaintSettings *ups,
                                PaintModeSettings *paint_mode_settings);

static void do_tiled(Sculpt *sd,
                     Object *ob,
                     Brush *brush,
                     UnifiedPaintSettings *ups,
                     PaintModeSettings *paint_mode_settings,
                     BrushActionFunc action)
{
  SculptSession *ss = ob->sculpt;
  StrokeCache *cache = ss->cache;
  const float radius = cache->radius;
  const BoundBox *bb = BKE_object_boundbox_get(ob);
  const float *bbMin = bb->vec[0];
  const float *bbMax = bb->vec[6];
  const float *step = sd->paint.tile_offset;

  /* These are integer locations, for real location: multiply with step and add orgLoc.
   * So 0,0,0 is at orgLoc. */
  int start[3];
  int end[3];
  int cur[3];

  /* Position of the "prototype" stroke for tiling. */
  float orgLoc[3];
  float original_initial_location[3];
  copy_v3_v3(orgLoc, cache->location);
  copy_v3_v3(original_initial_location, cache->initial_location);

  for (int dim = 0; dim < 3; dim++) {
    if ((sd->paint.symmetry_flags & (PAINT_TILE_X << dim)) && step[dim] > 0) {
      start[dim] = (bbMin[dim] - orgLoc[dim] - radius) / step[dim];
      end[dim] = (bbMax[dim] - orgLoc[dim] + radius) / step[dim];
    }
    else {
      start[dim] = end[dim] = 0;
    }
  }

  /* First do the "un-tiled" position to initialize the stroke for this location. */
  cache->tile_pass = 0;
  action(sd, ob, brush, ups, paint_mode_settings);

  /* Now do it for all the tiles. */
  copy_v3_v3_int(cur, start);
  for (cur[0] = start[0]; cur[0] <= end[0]; cur[0]++) {
    for (cur[1] = start[1]; cur[1] <= end[1]; cur[1]++) {
      for (cur[2] = start[2]; cur[2] <= end[2]; cur[2]++) {
        if (!cur[0] && !cur[1] && !cur[2]) {
          /* Skip tile at orgLoc, this was already handled before all others. */
          continue;
        }

        ++cache->tile_pass;

        for (int dim = 0; dim < 3; dim++) {
          cache->location[dim] = cur[dim] * step[dim] + orgLoc[dim];
          cache->plane_offset[dim] = cur[dim] * step[dim];
          cache->initial_location[dim] = cur[dim] * step[dim] + original_initial_location[dim];
        }
        action(sd, ob, brush, ups, paint_mode_settings);
      }
    }
  }
}

static void do_radial_symmetry(Sculpt *sd,
                               Object *ob,
                               Brush *brush,
                               UnifiedPaintSettings *ups,
                               PaintModeSettings *paint_mode_settings,
                               BrushActionFunc action,
                               const char symm,
                               const int axis,
                               const float UNUSED(feather))
{
  SculptSession *ss = ob->sculpt;

  for (int i = 1; i < sd->radial_symm[axis - 'X']; i++) {
    const float angle = 2.0f * M_PI * i / sd->radial_symm[axis - 'X'];
    ss->cache->radial_symmetry_pass = i;
    SCULPT_cache_calc_brushdata_symm(ss->cache, symm, axis, angle);
    do_tiled(sd, ob, brush, ups, paint_mode_settings, action);
  }
}

/**
 * Noise texture gives different values for the same input coord; this
 * can tear a multi-resolution mesh during sculpting so do a stitch in this case.
 */
static void sculpt_fix_noise_tear(Sculpt *sd, Object *ob)
{
  SculptSession *ss = ob->sculpt;
  Brush *brush = BKE_paint_brush(&sd->paint);
  MTex *mtex = &brush->mtex;

  if (ss->multires.active && mtex->tex && mtex->tex->type == TEX_NOISE) {
    multires_stitch_grids(ob);
  }
}

static void do_symmetrical_brush_actions(Sculpt *sd,
                                         Object *ob,
                                         BrushActionFunc action,
                                         UnifiedPaintSettings *ups,
                                         PaintModeSettings *paint_mode_settings)
{
  Brush *brush = BKE_paint_brush(&sd->paint);
  SculptSession *ss = ob->sculpt;
  StrokeCache *cache = ss->cache;
  const char symm = SCULPT_mesh_symmetry_xyz_get(ob);

  float feather = calc_symmetry_feather(sd, ss->cache);

  cache->bstrength = brush_strength(sd, cache, feather, ups, paint_mode_settings);
  cache->symmetry = symm;

  /* `symm` is a bit combination of XYZ -
   * 1 is mirror X; 2 is Y; 3 is XY; 4 is Z; 5 is XZ; 6 is YZ; 7 is XYZ */
  for (int i = 0; i <= symm; i++) {
    if (!SCULPT_is_symmetry_iteration_valid(i, symm)) {
      continue;
    }
    cache->mirror_symmetry_pass = i;
    cache->radial_symmetry_pass = 0;

    SCULPT_cache_calc_brushdata_symm(cache, i, 0, 0);
    do_tiled(sd, ob, brush, ups, paint_mode_settings, action);

    do_radial_symmetry(sd, ob, brush, ups, paint_mode_settings, action, i, 'X', feather);
    do_radial_symmetry(sd, ob, brush, ups, paint_mode_settings, action, i, 'Y', feather);
    do_radial_symmetry(sd, ob, brush, ups, paint_mode_settings, action, i, 'Z', feather);
  }
}

bool SCULPT_mode_poll(bContext *C)
{
  Object *ob = CTX_data_active_object(C);
  return ob && ob->mode & OB_MODE_SCULPT;
}

bool SCULPT_mode_poll_view3d(bContext *C)
{
  return (SCULPT_mode_poll(C) && CTX_wm_region_view3d(C));
}

bool SCULPT_poll_view3d(bContext *C)
{
  return (SCULPT_poll(C) && CTX_wm_region_view3d(C));
}

bool SCULPT_poll(bContext *C)
{
  return SCULPT_mode_poll(C) && PAINT_brush_tool_poll(C);
}

static const char *sculpt_tool_name(Sculpt *sd)
{
  Brush *brush = BKE_paint_brush(&sd->paint);

  switch ((eBrushSculptTool)brush->sculpt_tool) {
    case SCULPT_TOOL_DRAW:
      return "Draw Brush";
    case SCULPT_TOOL_SMOOTH:
      return "Smooth Brush";
    case SCULPT_TOOL_CREASE:
      return "Crease Brush";
    case SCULPT_TOOL_BLOB:
      return "Blob Brush";
    case SCULPT_TOOL_PINCH:
      return "Pinch Brush";
    case SCULPT_TOOL_INFLATE:
      return "Inflate Brush";
    case SCULPT_TOOL_GRAB:
      return "Grab Brush";
    case SCULPT_TOOL_NUDGE:
      return "Nudge Brush";
    case SCULPT_TOOL_THUMB:
      return "Thumb Brush";
    case SCULPT_TOOL_LAYER:
      return "Layer Brush";
    case SCULPT_TOOL_FLATTEN:
      return "Flatten Brush";
    case SCULPT_TOOL_CLAY:
      return "Clay Brush";
    case SCULPT_TOOL_CLAY_STRIPS:
      return "Clay Strips Brush";
    case SCULPT_TOOL_CLAY_THUMB:
      return "Clay Thumb Brush";
    case SCULPT_TOOL_FILL:
      return "Fill Brush";
    case SCULPT_TOOL_SCRAPE:
      return "Scrape Brush";
    case SCULPT_TOOL_SNAKE_HOOK:
      return "Snake Hook Brush";
    case SCULPT_TOOL_ROTATE:
      return "Rotate Brush";
    case SCULPT_TOOL_MASK:
      return "Mask Brush";
    case SCULPT_TOOL_SIMPLIFY:
      return "Simplify Brush";
    case SCULPT_TOOL_DRAW_SHARP:
      return "Draw Sharp Brush";
    case SCULPT_TOOL_ELASTIC_DEFORM:
      return "Elastic Deform Brush";
    case SCULPT_TOOL_POSE:
      return "Pose Brush";
    case SCULPT_TOOL_MULTIPLANE_SCRAPE:
      return "Multi-plane Scrape Brush";
    case SCULPT_TOOL_SLIDE_RELAX:
      return "Slide/Relax Brush";
    case SCULPT_TOOL_BOUNDARY:
      return "Boundary Brush";
    case SCULPT_TOOL_CLOTH:
      return "Cloth Brush";
    case SCULPT_TOOL_DRAW_FACE_SETS:
      return "Draw Face Sets";
    case SCULPT_TOOL_DISPLACEMENT_ERASER:
      return "Multires Displacement Eraser";
    case SCULPT_TOOL_DISPLACEMENT_SMEAR:
      return "Multires Displacement Smear";
    case SCULPT_TOOL_PAINT:
      return "Paint Brush";
    case SCULPT_TOOL_SMEAR:
      return "Smear Brush";
  }

  return "Sculpting";
}

/* Operator for applying a stroke (various attributes including mouse path)
 * using the current brush. */

void SCULPT_cache_free(StrokeCache *cache)
{
  MEM_SAFE_FREE(cache->dial);
  MEM_SAFE_FREE(cache->surface_smooth_laplacian_disp);
  MEM_SAFE_FREE(cache->layer_displacement_factor);
  MEM_SAFE_FREE(cache->prev_colors);
  MEM_SAFE_FREE(cache->detail_directions);
  MEM_SAFE_FREE(cache->prev_displacement);
  MEM_SAFE_FREE(cache->limit_surface_co);
  MEM_SAFE_FREE(cache->prev_colors_vpaint);

  if (cache->pose_ik_chain) {
    SCULPT_pose_ik_chain_free(cache->pose_ik_chain);
  }

  for (int i = 0; i < PAINT_SYMM_AREAS; i++) {
    if (cache->boundaries[i]) {
      SCULPT_boundary_data_free(cache->boundaries[i]);
    }
  }

  if (cache->cloth_sim) {
    SCULPT_cloth_simulation_free(cache->cloth_sim);
  }

  MEM_freeN(cache);
}

/* Initialize mirror modifier clipping. */
static void sculpt_init_mirror_clipping(Object *ob, SculptSession *ss)
{
  ModifierData *md;

  unit_m4(ss->cache->clip_mirror_mtx);

  for (md = ob->modifiers.first; md; md = md->next) {
    if (!(md->type == eModifierType_Mirror && (md->mode & eModifierMode_Realtime))) {
      continue;
    }
    MirrorModifierData *mmd = (MirrorModifierData *)md;

    if (!(mmd->flag & MOD_MIR_CLIPPING)) {
      continue;
    }
    /* Check each axis for mirroring. */
    for (int i = 0; i < 3; i++) {
      if (!(mmd->flag & (MOD_MIR_AXIS_X << i))) {
        continue;
      }
      /* Enable sculpt clipping. */
      ss->cache->flag |= CLIP_X << i;

      /* Update the clip tolerance. */
      if (mmd->tolerance > ss->cache->clip_tolerance[i]) {
        ss->cache->clip_tolerance[i] = mmd->tolerance;
      }

      /* Store matrix for mirror object clipping. */
      if (mmd->mirror_ob) {
        float imtx_mirror_ob[4][4];
        invert_m4_m4(imtx_mirror_ob, mmd->mirror_ob->obmat);
        mul_m4_m4m4(ss->cache->clip_mirror_mtx, imtx_mirror_ob, ob->obmat);
      }
    }
  }
}

static void smooth_brush_toggle_on(const bContext *C, Paint *paint, StrokeCache *cache)
{
  Scene *scene = CTX_data_scene(C);
  Brush *brush = paint->brush;

  if (brush->sculpt_tool == SCULPT_TOOL_MASK) {
    cache->saved_mask_brush_tool = brush->mask_tool;
    brush->mask_tool = BRUSH_MASK_SMOOTH;
  }
  else if (ELEM(brush->sculpt_tool,
                SCULPT_TOOL_SLIDE_RELAX,
                SCULPT_TOOL_DRAW_FACE_SETS,
                SCULPT_TOOL_PAINT,
                SCULPT_TOOL_SMEAR)) {
    /* Do nothing, this tool has its own smooth mode. */
  }
  else {
    int cur_brush_size = BKE_brush_size_get(scene, brush);

    BLI_strncpy(cache->saved_active_brush_name,
                brush->id.name + 2,
                sizeof(cache->saved_active_brush_name));

    /* Switch to the smooth brush. */
    brush = BKE_paint_toolslots_brush_get(paint, SCULPT_TOOL_SMOOTH);
    if (brush) {
      BKE_paint_brush_set(paint, brush);
      cache->saved_smooth_size = BKE_brush_size_get(scene, brush);
      BKE_brush_size_set(scene, brush, cur_brush_size);
      BKE_curvemapping_init(brush->curve);
    }
  }
}

static void smooth_brush_toggle_off(const bContext *C, Paint *paint, StrokeCache *cache)
{
  Main *bmain = CTX_data_main(C);
  Scene *scene = CTX_data_scene(C);
  Brush *brush = BKE_paint_brush(paint);

  if (brush->sculpt_tool == SCULPT_TOOL_MASK) {
    brush->mask_tool = cache->saved_mask_brush_tool;
  }
  else if (ELEM(brush->sculpt_tool,
                SCULPT_TOOL_SLIDE_RELAX,
                SCULPT_TOOL_DRAW_FACE_SETS,
                SCULPT_TOOL_PAINT,
                SCULPT_TOOL_SMEAR)) {
    /* Do nothing. */
  }
  else {
    /* Try to switch back to the saved/previous brush. */
    BKE_brush_size_set(scene, brush, cache->saved_smooth_size);
    brush = (Brush *)BKE_libblock_find_name(bmain, ID_BR, cache->saved_active_brush_name);
    if (brush) {
      BKE_paint_brush_set(paint, brush);
    }
  }
}

/* Initialize the stroke cache invariants from operator properties. */
static void sculpt_update_cache_invariants(
    bContext *C, Sculpt *sd, SculptSession *ss, wmOperator *op, const float mval[2])
{
  StrokeCache *cache = MEM_callocN(sizeof(StrokeCache), "stroke cache");
  UnifiedPaintSettings *ups = &CTX_data_tool_settings(C)->unified_paint_settings;
  Brush *brush = BKE_paint_brush(&sd->paint);
  ViewContext *vc = paint_stroke_view_context(op->customdata);
  Object *ob = CTX_data_active_object(C);
  float mat[3][3];
  float viewDir[3] = {0.0f, 0.0f, 1.0f};
  float max_scale;
  int mode;

  ss->cache = cache;

  /* Set scaling adjustment. */
  max_scale = 0.0f;
  for (int i = 0; i < 3; i++) {
    max_scale = max_ff(max_scale, fabsf(ob->scale[i]));
  }
  cache->scale[0] = max_scale / ob->scale[0];
  cache->scale[1] = max_scale / ob->scale[1];
  cache->scale[2] = max_scale / ob->scale[2];

  cache->plane_trim_squared = brush->plane_trim * brush->plane_trim;

  cache->flag = 0;

  sculpt_init_mirror_clipping(ob, ss);

  /* Initial mouse location. */
  if (mval) {
    copy_v2_v2(cache->initial_mouse, mval);
  }
  else {
    zero_v2(cache->initial_mouse);
  }

  copy_v3_v3(cache->initial_location, ss->cursor_location);
  copy_v3_v3(cache->true_initial_location, ss->cursor_location);

  copy_v3_v3(cache->initial_normal, ss->cursor_normal);
  copy_v3_v3(cache->true_initial_normal, ss->cursor_normal);

  mode = RNA_enum_get(op->ptr, "mode");
  cache->invert = mode == BRUSH_STROKE_INVERT;
  cache->alt_smooth = mode == BRUSH_STROKE_SMOOTH;
  cache->normal_weight = brush->normal_weight;

  /* Interpret invert as following normal, for grab brushes. */
  if (SCULPT_TOOL_HAS_NORMAL_WEIGHT(brush->sculpt_tool)) {
    if (cache->invert) {
      cache->invert = false;
      cache->normal_weight = (cache->normal_weight == 0.0f);
    }
  }

  /* Not very nice, but with current events system implementation
   * we can't handle brush appearance inversion hotkey separately (sergey). */
  if (cache->invert) {
    ups->draw_inverted = true;
  }
  else {
    ups->draw_inverted = false;
  }

  /* Alt-Smooth. */
  if (cache->alt_smooth) {
    smooth_brush_toggle_on(C, &sd->paint, cache);
    /* Refresh the brush pointer in case we switched brush in the toggle function. */
    brush = BKE_paint_brush(&sd->paint);
  }

  copy_v2_v2(cache->mouse, cache->initial_mouse);
  copy_v2_v2(cache->mouse_event, cache->initial_mouse);
  copy_v2_v2(ups->tex_mouse, cache->initial_mouse);

  /* Truly temporary data that isn't stored in properties. */
  cache->vc = vc;
  cache->brush = brush;

  /* Cache projection matrix. */
  ED_view3d_ob_project_mat_get(cache->vc->rv3d, ob, cache->projection_mat);

  invert_m4_m4(ob->imat, ob->obmat);
  copy_m3_m4(mat, cache->vc->rv3d->viewinv);
  mul_m3_v3(mat, viewDir);
  copy_m3_m4(mat, ob->imat);
  mul_m3_v3(mat, viewDir);
  normalize_v3_v3(cache->true_view_normal, viewDir);

  cache->supports_gravity = (!ELEM(brush->sculpt_tool,
                                   SCULPT_TOOL_MASK,
                                   SCULPT_TOOL_SMOOTH,
                                   SCULPT_TOOL_SIMPLIFY,
                                   SCULPT_TOOL_DISPLACEMENT_SMEAR,
                                   SCULPT_TOOL_DISPLACEMENT_ERASER) &&
                             (sd->gravity_factor > 0.0f));
  /* Get gravity vector in world space. */
  if (cache->supports_gravity) {
    if (sd->gravity_object) {
      Object *gravity_object = sd->gravity_object;

      copy_v3_v3(cache->true_gravity_direction, gravity_object->obmat[2]);
    }
    else {
      cache->true_gravity_direction[0] = cache->true_gravity_direction[1] = 0.0f;
      cache->true_gravity_direction[2] = 1.0f;
    }

    /* Transform to sculpted object space. */
    mul_m3_v3(mat, cache->true_gravity_direction);
    normalize_v3(cache->true_gravity_direction);
  }

  /* Make copies of the mesh vertex locations and normals for some tools. */
  if (brush->flag & BRUSH_ANCHORED) {
    cache->original = true;
  }

  /* Draw sharp does not need the original coordinates to produce the accumulate effect, so it
   * should work the opposite way. */
  if (brush->sculpt_tool == SCULPT_TOOL_DRAW_SHARP) {
    cache->original = true;
  }

  if (SCULPT_TOOL_HAS_ACCUMULATE(brush->sculpt_tool)) {
    if (!(brush->flag & BRUSH_ACCUMULATE)) {
      cache->original = true;
      if (brush->sculpt_tool == SCULPT_TOOL_DRAW_SHARP) {
        cache->original = false;
      }
    }
  }

  cache->first_time = true;

#define PIXEL_INPUT_THRESHHOLD 5
  if (brush->sculpt_tool == SCULPT_TOOL_ROTATE) {
    cache->dial = BLI_dial_init(cache->initial_mouse, PIXEL_INPUT_THRESHHOLD);
  }

#undef PIXEL_INPUT_THRESHHOLD
}

static float sculpt_brush_dynamic_size_get(Brush *brush, StrokeCache *cache, float initial_size)
{
  switch (brush->sculpt_tool) {
    case SCULPT_TOOL_CLAY:
      return max_ff(initial_size * 0.20f, initial_size * pow3f(cache->pressure));
    case SCULPT_TOOL_CLAY_STRIPS:
      return max_ff(initial_size * 0.30f, initial_size * powf(cache->pressure, 1.5f));
    case SCULPT_TOOL_CLAY_THUMB: {
      float clay_stabilized_pressure = SCULPT_clay_thumb_get_stabilized_pressure(cache);
      return initial_size * clay_stabilized_pressure;
    }
    default:
      return initial_size * cache->pressure;
  }
}

/* In these brushes the grab delta is calculated always from the initial stroke location, which is
 * generally used to create grab deformations. */
static bool sculpt_needs_delta_from_anchored_origin(Brush *brush)
{
  if (brush->sculpt_tool == SCULPT_TOOL_SMEAR && (brush->flag & BRUSH_ANCHORED)) {
    return true;
  }

  if (ELEM(brush->sculpt_tool,
           SCULPT_TOOL_GRAB,
           SCULPT_TOOL_POSE,
           SCULPT_TOOL_BOUNDARY,
           SCULPT_TOOL_THUMB,
           SCULPT_TOOL_ELASTIC_DEFORM)) {
    return true;
  }
  if (brush->sculpt_tool == SCULPT_TOOL_CLOTH &&
      brush->cloth_deform_type == BRUSH_CLOTH_DEFORM_GRAB) {
    return true;
  }
  return false;
}

/* In these brushes the grab delta is calculated from the previous stroke location, which is used
 * to calculate to orientate the brush tip and deformation towards the stroke direction. */
static bool sculpt_needs_delta_for_tip_orientation(Brush *brush)
{
  if (brush->sculpt_tool == SCULPT_TOOL_CLOTH) {
    return brush->cloth_deform_type != BRUSH_CLOTH_DEFORM_GRAB;
  }
  return ELEM(brush->sculpt_tool,
              SCULPT_TOOL_CLAY_STRIPS,
              SCULPT_TOOL_PINCH,
              SCULPT_TOOL_MULTIPLANE_SCRAPE,
              SCULPT_TOOL_CLAY_THUMB,
              SCULPT_TOOL_NUDGE,
              SCULPT_TOOL_SNAKE_HOOK);
}

static void sculpt_update_brush_delta(UnifiedPaintSettings *ups, Object *ob, Brush *brush)
{
  SculptSession *ss = ob->sculpt;
  StrokeCache *cache = ss->cache;
  const float mval[2] = {
      cache->mouse_event[0],
      cache->mouse_event[1],
  };
  int tool = brush->sculpt_tool;

  if (!ELEM(tool,
            SCULPT_TOOL_PAINT,
            SCULPT_TOOL_GRAB,
            SCULPT_TOOL_ELASTIC_DEFORM,
            SCULPT_TOOL_CLOTH,
            SCULPT_TOOL_NUDGE,
            SCULPT_TOOL_CLAY_STRIPS,
            SCULPT_TOOL_PINCH,
            SCULPT_TOOL_MULTIPLANE_SCRAPE,
            SCULPT_TOOL_CLAY_THUMB,
            SCULPT_TOOL_SNAKE_HOOK,
            SCULPT_TOOL_POSE,
            SCULPT_TOOL_BOUNDARY,
            SCULPT_TOOL_SMEAR,
            SCULPT_TOOL_THUMB) &&
      !sculpt_brush_use_topology_rake(ss, brush)) {
    return;
  }
  float grab_location[3], imat[4][4], delta[3], loc[3];

  if (SCULPT_stroke_is_first_brush_step_of_symmetry_pass(ss->cache)) {
    if (tool == SCULPT_TOOL_GRAB && brush->flag & BRUSH_GRAB_ACTIVE_VERTEX) {
      copy_v3_v3(cache->orig_grab_location,
                 SCULPT_vertex_co_for_grab_active_get(ss, SCULPT_active_vertex_get(ss)));
    }
    else {
      copy_v3_v3(cache->orig_grab_location, cache->true_location);
    }
  }
  else if (tool == SCULPT_TOOL_SNAKE_HOOK ||
           (tool == SCULPT_TOOL_CLOTH &&
            brush->cloth_deform_type == BRUSH_CLOTH_DEFORM_SNAKE_HOOK)) {
    add_v3_v3(cache->true_location, cache->grab_delta);
  }

  /* Compute 3d coordinate at same z from original location + mval. */
  mul_v3_m4v3(loc, ob->obmat, cache->orig_grab_location);
  ED_view3d_win_to_3d(cache->vc->v3d, cache->vc->region, loc, mval, grab_location);

  /* Compute delta to move verts by. */
  if (!SCULPT_stroke_is_first_brush_step_of_symmetry_pass(ss->cache)) {
    if (sculpt_needs_delta_from_anchored_origin(brush)) {
      sub_v3_v3v3(delta, grab_location, cache->old_grab_location);
      invert_m4_m4(imat, ob->obmat);
      mul_mat3_m4_v3(imat, delta);
      add_v3_v3(cache->grab_delta, delta);
    }
    else if (sculpt_needs_delta_for_tip_orientation(brush)) {
      if (brush->flag & BRUSH_ANCHORED) {
        float orig[3];
        mul_v3_m4v3(orig, ob->obmat, cache->orig_grab_location);
        sub_v3_v3v3(cache->grab_delta, grab_location, orig);
      }
      else {
        sub_v3_v3v3(cache->grab_delta, grab_location, cache->old_grab_location);
      }
      invert_m4_m4(imat, ob->obmat);
      mul_mat3_m4_v3(imat, cache->grab_delta);
    }
    else {
      /* Use for 'Brush.topology_rake_factor'. */
      sub_v3_v3v3(cache->grab_delta, grab_location, cache->old_grab_location);
    }
  }
  else {
    zero_v3(cache->grab_delta);
  }

  if (brush->falloff_shape == PAINT_FALLOFF_SHAPE_TUBE) {
    project_plane_v3_v3v3(cache->grab_delta, cache->grab_delta, ss->cache->true_view_normal);
  }

  copy_v3_v3(cache->old_grab_location, grab_location);

  if (tool == SCULPT_TOOL_GRAB) {
    if (brush->flag & BRUSH_GRAB_ACTIVE_VERTEX) {
      copy_v3_v3(cache->anchored_location, cache->orig_grab_location);
    }
    else {
      copy_v3_v3(cache->anchored_location, cache->true_location);
    }
  }
  else if (tool == SCULPT_TOOL_ELASTIC_DEFORM || SCULPT_is_cloth_deform_brush(brush)) {
    copy_v3_v3(cache->anchored_location, cache->true_location);
  }
  else if (tool == SCULPT_TOOL_THUMB) {
    copy_v3_v3(cache->anchored_location, cache->orig_grab_location);
  }

  if (sculpt_needs_delta_from_anchored_origin(brush)) {
    /* Location stays the same for finding vertices in brush radius. */
    copy_v3_v3(cache->true_location, cache->orig_grab_location);

    ups->draw_anchored = true;
    copy_v2_v2(ups->anchored_initial_mouse, cache->initial_mouse);
    ups->anchored_size = ups->pixel_radius;
  }

  /* Handle 'rake' */
  cache->is_rake_rotation_valid = false;

  invert_m4_m4(imat, ob->obmat);
  mul_mat3_m4_v3(imat, grab_location);

  if (SCULPT_stroke_is_first_brush_step_of_symmetry_pass(ss->cache)) {
    copy_v3_v3(cache->rake_data.follow_co, grab_location);
  }

  if (!sculpt_brush_needs_rake_rotation(brush)) {
    return;
  }
  cache->rake_data.follow_dist = cache->radius * SCULPT_RAKE_BRUSH_FACTOR;

  if (!is_zero_v3(cache->grab_delta)) {
    const float eps = 0.00001f;

    float v1[3], v2[3];

    copy_v3_v3(v1, cache->rake_data.follow_co);
    copy_v3_v3(v2, cache->rake_data.follow_co);
    sub_v3_v3(v2, cache->grab_delta);

    sub_v3_v3(v1, grab_location);
    sub_v3_v3(v2, grab_location);

    if ((normalize_v3(v2) > eps) && (normalize_v3(v1) > eps) && (len_squared_v3v3(v1, v2) > eps)) {
      const float rake_dist_sq = len_squared_v3v3(cache->rake_data.follow_co, grab_location);
      const float rake_fade = (rake_dist_sq > square_f(cache->rake_data.follow_dist)) ?
                                  1.0f :
                                  sqrtf(rake_dist_sq) / cache->rake_data.follow_dist;

      float axis[3], angle;
      float tquat[4];

      rotation_between_vecs_to_quat(tquat, v1, v2);

      /* Use axis-angle to scale rotation since the factor may be above 1. */
      quat_to_axis_angle(axis, &angle, tquat);
      normalize_v3(axis);

      angle *= brush->rake_factor * rake_fade;
      axis_angle_normalized_to_quat(cache->rake_rotation, axis, angle);
      cache->is_rake_rotation_valid = true;
    }
  }
  sculpt_rake_data_update(&cache->rake_data, grab_location);
}

static void sculpt_update_cache_paint_variants(StrokeCache *cache, const Brush *brush)
{
  cache->paint_brush.hardness = brush->hardness;
  if (brush->paint_flags & BRUSH_PAINT_HARDNESS_PRESSURE) {
    cache->paint_brush.hardness *= brush->paint_flags & BRUSH_PAINT_HARDNESS_PRESSURE_INVERT ?
                                       1.0f - cache->pressure :
                                       cache->pressure;
  }

  cache->paint_brush.flow = brush->flow;
  if (brush->paint_flags & BRUSH_PAINT_FLOW_PRESSURE) {
    cache->paint_brush.flow *= brush->paint_flags & BRUSH_PAINT_FLOW_PRESSURE_INVERT ?
                                   1.0f - cache->pressure :
                                   cache->pressure;
  }

  cache->paint_brush.wet_mix = brush->wet_mix;
  if (brush->paint_flags & BRUSH_PAINT_WET_MIX_PRESSURE) {
    cache->paint_brush.wet_mix *= brush->paint_flags & BRUSH_PAINT_WET_MIX_PRESSURE_INVERT ?
                                      1.0f - cache->pressure :
                                      cache->pressure;

    /* This makes wet mix more sensible in higher values, which allows to create brushes that have
     * a wider pressure range were they only blend colors without applying too much of the brush
     * color. */
    cache->paint_brush.wet_mix = 1.0f - pow2f(1.0f - cache->paint_brush.wet_mix);
  }

  cache->paint_brush.wet_persistence = brush->wet_persistence;
  if (brush->paint_flags & BRUSH_PAINT_WET_PERSISTENCE_PRESSURE) {
    cache->paint_brush.wet_persistence = brush->paint_flags &
                                                 BRUSH_PAINT_WET_PERSISTENCE_PRESSURE_INVERT ?
                                             1.0f - cache->pressure :
                                             cache->pressure;
  }

  cache->paint_brush.density = brush->density;
  if (brush->paint_flags & BRUSH_PAINT_DENSITY_PRESSURE) {
    cache->paint_brush.density = brush->paint_flags & BRUSH_PAINT_DENSITY_PRESSURE_INVERT ?
                                     1.0f - cache->pressure :
                                     cache->pressure;
  }
}

/* Initialize the stroke cache variants from operator properties. */
static void sculpt_update_cache_variants(bContext *C, Sculpt *sd, Object *ob, PointerRNA *ptr)
{
  Scene *scene = CTX_data_scene(C);
  UnifiedPaintSettings *ups = &scene->toolsettings->unified_paint_settings;
  SculptSession *ss = ob->sculpt;
  StrokeCache *cache = ss->cache;
  Brush *brush = BKE_paint_brush(&sd->paint);

  if (SCULPT_stroke_is_first_brush_step_of_symmetry_pass(ss->cache) ||
      !((brush->flag & BRUSH_ANCHORED) || (brush->sculpt_tool == SCULPT_TOOL_SNAKE_HOOK) ||
        (brush->sculpt_tool == SCULPT_TOOL_ROTATE) || SCULPT_is_cloth_deform_brush(brush))) {
    RNA_float_get_array(ptr, "location", cache->true_location);
  }

  cache->pen_flip = RNA_boolean_get(ptr, "pen_flip");
  RNA_float_get_array(ptr, "mouse", cache->mouse);
  RNA_float_get_array(ptr, "mouse_event", cache->mouse_event);

  /* XXX: Use pressure value from first brush step for brushes which don't support strokes (grab,
   * thumb). They depends on initial state and brush coord/pressure/etc.
   * It's more an events design issue, which doesn't split coordinate/pressure/angle changing
   * events. We should avoid this after events system re-design. */
  if (paint_supports_dynamic_size(brush, PAINT_MODE_SCULPT) || cache->first_time) {
    cache->pressure = RNA_float_get(ptr, "pressure");
  }

  cache->x_tilt = RNA_float_get(ptr, "x_tilt");
  cache->y_tilt = RNA_float_get(ptr, "y_tilt");

  /* Truly temporary data that isn't stored in properties. */
  if (SCULPT_stroke_is_first_brush_step_of_symmetry_pass(ss->cache)) {
    if (!BKE_brush_use_locked_size(scene, brush)) {
      cache->initial_radius = paint_calc_object_space_radius(
          cache->vc, cache->true_location, BKE_brush_size_get(scene, brush));
      BKE_brush_unprojected_radius_set(scene, brush, cache->initial_radius);
    }
    else {
      cache->initial_radius = BKE_brush_unprojected_radius_get(scene, brush);
    }
  }

  /* Clay stabilized pressure. */
  if (brush->sculpt_tool == SCULPT_TOOL_CLAY_THUMB) {
    if (SCULPT_stroke_is_first_brush_step_of_symmetry_pass(ss->cache)) {
      for (int i = 0; i < SCULPT_CLAY_STABILIZER_LEN; i++) {
        ss->cache->clay_pressure_stabilizer[i] = 0.0f;
      }
      ss->cache->clay_pressure_stabilizer_index = 0;
    }
    else {
      cache->clay_pressure_stabilizer[cache->clay_pressure_stabilizer_index] = cache->pressure;
      cache->clay_pressure_stabilizer_index += 1;
      if (cache->clay_pressure_stabilizer_index >= SCULPT_CLAY_STABILIZER_LEN) {
        cache->clay_pressure_stabilizer_index = 0;
      }
    }
  }

  if (BKE_brush_use_size_pressure(brush) &&
      paint_supports_dynamic_size(brush, PAINT_MODE_SCULPT)) {
    cache->radius = sculpt_brush_dynamic_size_get(brush, cache, cache->initial_radius);
    cache->dyntopo_pixel_radius = sculpt_brush_dynamic_size_get(
        brush, cache, ups->initial_pixel_radius);
  }
  else {
    cache->radius = cache->initial_radius;
    cache->dyntopo_pixel_radius = ups->initial_pixel_radius;
  }

  sculpt_update_cache_paint_variants(cache, brush);

  cache->radius_squared = cache->radius * cache->radius;

  if (brush->flag & BRUSH_ANCHORED) {
    /* True location has been calculated as part of the stroke system already here. */
    if (brush->flag & BRUSH_EDGE_TO_EDGE) {
      RNA_float_get_array(ptr, "location", cache->true_location);
    }

    cache->radius = paint_calc_object_space_radius(
        cache->vc, cache->true_location, ups->pixel_radius);
    cache->radius_squared = cache->radius * cache->radius;

    copy_v3_v3(cache->anchored_location, cache->true_location);
  }

  sculpt_update_brush_delta(ups, ob, brush);

  if (brush->sculpt_tool == SCULPT_TOOL_ROTATE) {
    cache->vertex_rotation = -BLI_dial_angle(cache->dial, cache->mouse) * cache->bstrength;

    ups->draw_anchored = true;
    copy_v2_v2(ups->anchored_initial_mouse, cache->initial_mouse);
    copy_v3_v3(cache->anchored_location, cache->true_location);
    ups->anchored_size = ups->pixel_radius;
  }

  cache->special_rotation = ups->brush_rotation;

  cache->iteration_count++;
}

/* Returns true if any of the smoothing modes are active (currently
 * one of smooth brush, autosmooth, mask smooth, or shift-key
 * smooth). */
static bool sculpt_needs_connectivity_info(const Sculpt *sd,
                                           const Brush *brush,
                                           SculptSession *ss,
                                           int stroke_mode)
{
  if (ss && ss->pbvh && SCULPT_is_automasking_enabled(sd, ss, brush)) {
    return true;
  }
  return ((stroke_mode == BRUSH_STROKE_SMOOTH) || (ss && ss->cache && ss->cache->alt_smooth) ||
          (brush->sculpt_tool == SCULPT_TOOL_SMOOTH) || (brush->autosmooth_factor > 0) ||
          ((brush->sculpt_tool == SCULPT_TOOL_MASK) && (brush->mask_tool == BRUSH_MASK_SMOOTH)) ||
          (brush->sculpt_tool == SCULPT_TOOL_POSE) ||
          (brush->sculpt_tool == SCULPT_TOOL_BOUNDARY) ||
          (brush->sculpt_tool == SCULPT_TOOL_SLIDE_RELAX) ||
          SCULPT_tool_is_paint(brush->sculpt_tool) || (brush->sculpt_tool == SCULPT_TOOL_CLOTH) ||
          (brush->sculpt_tool == SCULPT_TOOL_SMEAR) ||
          (brush->sculpt_tool == SCULPT_TOOL_DRAW_FACE_SETS) ||
          (brush->sculpt_tool == SCULPT_TOOL_DISPLACEMENT_SMEAR) ||
          (brush->sculpt_tool == SCULPT_TOOL_PAINT));
}

void SCULPT_stroke_modifiers_check(const bContext *C, Object *ob, const Brush *brush)
{
  SculptSession *ss = ob->sculpt;
  View3D *v3d = CTX_wm_view3d(C);
  Sculpt *sd = CTX_data_tool_settings(C)->sculpt;

  bool need_pmap = sculpt_needs_connectivity_info(sd, brush, ss, 0);
  if (ss->shapekey_active || ss->deform_modifiers_active ||
      (!BKE_sculptsession_use_pbvh_draw(ob, v3d) && need_pmap)) {
    Depsgraph *depsgraph = CTX_data_depsgraph_pointer(C);
    BKE_sculpt_update_object_for_edit(
        depsgraph, ob, need_pmap, false, SCULPT_tool_is_paint(brush->sculpt_tool));
  }
}

static void sculpt_raycast_cb(PBVHNode *node, void *data_v, float *tmin)
{
  if (BKE_pbvh_node_get_tmin(node) >= *tmin) {
    return;
  }
  SculptRaycastData *srd = data_v;
  float(*origco)[3] = NULL;
  bool use_origco = false;

  if (srd->original && srd->ss->cache) {
    if (BKE_pbvh_type(srd->ss->pbvh) == PBVH_BMESH) {
      use_origco = true;
    }
    else {
      /* Intersect with coordinates from before we started stroke. */
      SculptUndoNode *unode = SCULPT_undo_get_node(node, SCULPT_UNDO_COORDS);
      origco = (unode) ? unode->co : NULL;
      use_origco = origco ? true : false;
    }
  }

  if (BKE_pbvh_node_raycast(srd->ss->pbvh,
                            node,
                            origco,
                            use_origco,
                            srd->ray_start,
                            srd->ray_normal,
                            &srd->isect_precalc,
                            &srd->depth,
                            &srd->active_vertex,
                            &srd->active_face_grid_index,
                            srd->face_normal)) {
    srd->hit = true;
    *tmin = srd->depth;
  }
}

static void sculpt_find_nearest_to_ray_cb(PBVHNode *node, void *data_v, float *tmin)
{
  if (BKE_pbvh_node_get_tmin(node) >= *tmin) {
    return;
  }
  SculptFindNearestToRayData *srd = data_v;
  float(*origco)[3] = NULL;
  bool use_origco = false;

  if (srd->original && srd->ss->cache) {
    if (BKE_pbvh_type(srd->ss->pbvh) == PBVH_BMESH) {
      use_origco = true;
    }
    else {
      /* Intersect with coordinates from before we started stroke. */
      SculptUndoNode *unode = SCULPT_undo_get_node(node, SCULPT_UNDO_COORDS);
      origco = (unode) ? unode->co : NULL;
      use_origco = origco ? true : false;
    }
  }

  if (BKE_pbvh_node_find_nearest_to_ray(srd->ss->pbvh,
                                        node,
                                        origco,
                                        use_origco,
                                        srd->ray_start,
                                        srd->ray_normal,
                                        &srd->depth,
                                        &srd->dist_sq_to_ray)) {
    srd->hit = true;
    *tmin = srd->dist_sq_to_ray;
  }
}

float SCULPT_raycast_init(ViewContext *vc,
                          const float mval[2],
                          float ray_start[3],
                          float ray_end[3],
                          float ray_normal[3],
                          bool original)
{
  float obimat[4][4];
  float dist;
  Object *ob = vc->obact;
  RegionView3D *rv3d = vc->region->regiondata;
  View3D *v3d = vc->v3d;

  /* TODO: what if the segment is totally clipped? (return == 0). */
  ED_view3d_win_to_segment_clipped(
      vc->depsgraph, vc->region, vc->v3d, mval, ray_start, ray_end, true);

  invert_m4_m4(obimat, ob->obmat);
  mul_m4_v3(obimat, ray_start);
  mul_m4_v3(obimat, ray_end);

  sub_v3_v3v3(ray_normal, ray_end, ray_start);
  dist = normalize_v3(ray_normal);

  if ((rv3d->is_persp == false) &&
      /* If the ray is clipped, don't adjust its start/end. */
      !RV3D_CLIPPING_ENABLED(v3d, rv3d)) {
    BKE_pbvh_raycast_project_ray_root(ob->sculpt->pbvh, original, ray_start, ray_end, ray_normal);

    /* rRecalculate the normal. */
    sub_v3_v3v3(ray_normal, ray_end, ray_start);
    dist = normalize_v3(ray_normal);
  }

  return dist;
}

bool SCULPT_cursor_geometry_info_update(bContext *C,
                                        SculptCursorGeometryInfo *out,
                                        const float mval[2],
                                        bool use_sampled_normal)
{
  Depsgraph *depsgraph = CTX_data_depsgraph_pointer(C);
  Scene *scene = CTX_data_scene(C);
  Sculpt *sd = scene->toolsettings->sculpt;
  Object *ob;
  SculptSession *ss;
  ViewContext vc;
  const Brush *brush = BKE_paint_brush(BKE_paint_get_active_from_context(C));
  float ray_start[3], ray_end[3], ray_normal[3], depth, face_normal[3], sampled_normal[3],
      mat[3][3];
  float viewDir[3] = {0.0f, 0.0f, 1.0f};
  int totnode;
  bool original = false;

  ED_view3d_viewcontext_init(C, &vc, depsgraph);

  ob = vc.obact;
  ss = ob->sculpt;

  if (!ss->pbvh) {
    zero_v3(out->location);
    zero_v3(out->normal);
    zero_v3(out->active_vertex_co);
    return false;
  }

  /* PBVH raycast to get active vertex and face normal. */
  depth = SCULPT_raycast_init(&vc, mval, ray_start, ray_end, ray_normal, original);
  SCULPT_stroke_modifiers_check(C, ob, brush);

  SculptRaycastData srd = {
      .original = original,
      .ss = ob->sculpt,
      .hit = false,
      .ray_start = ray_start,
      .ray_normal = ray_normal,
      .depth = depth,
      .face_normal = face_normal,
  };
  isect_ray_tri_watertight_v3_precalc(&srd.isect_precalc, ray_normal);
  BKE_pbvh_raycast(ss->pbvh, sculpt_raycast_cb, &srd, ray_start, ray_normal, srd.original);

  /* Cursor is not over the mesh, return default values. */
  if (!srd.hit) {
    zero_v3(out->location);
    zero_v3(out->normal);
    zero_v3(out->active_vertex_co);
    return false;
  }

  /* Update the active vertex of the SculptSession. */
  ss->active_vertex = srd.active_vertex;
  SCULPT_vertex_random_access_ensure(ss);
  copy_v3_v3(out->active_vertex_co, SCULPT_active_vertex_co_get(ss));

  switch (BKE_pbvh_type(ss->pbvh)) {
    case PBVH_FACES:
      ss->active_face_index = srd.active_face_grid_index;
      ss->active_grid_index = 0;
      break;
    case PBVH_GRIDS:
      ss->active_face_index = 0;
      ss->active_grid_index = srd.active_face_grid_index;
      break;
    case PBVH_BMESH:
      ss->active_face_index = 0;
      ss->active_grid_index = 0;
      break;
  }

  copy_v3_v3(out->location, ray_normal);
  mul_v3_fl(out->location, srd.depth);
  add_v3_v3(out->location, ray_start);

  /* Option to return the face normal directly for performance o accuracy reasons. */
  if (!use_sampled_normal) {
    copy_v3_v3(out->normal, srd.face_normal);
    return srd.hit;
  }

  /* Sampled normal calculation. */
  float radius;

  /* Update cursor data in SculptSession. */
  invert_m4_m4(ob->imat, ob->obmat);
  copy_m3_m4(mat, vc.rv3d->viewinv);
  mul_m3_v3(mat, viewDir);
  copy_m3_m4(mat, ob->imat);
  mul_m3_v3(mat, viewDir);
  normalize_v3_v3(ss->cursor_view_normal, viewDir);
  copy_v3_v3(ss->cursor_normal, srd.face_normal);
  copy_v3_v3(ss->cursor_location, out->location);
  ss->rv3d = vc.rv3d;
  ss->v3d = vc.v3d;

  if (!BKE_brush_use_locked_size(scene, brush)) {
    radius = paint_calc_object_space_radius(&vc, out->location, BKE_brush_size_get(scene, brush));
  }
  else {
    radius = BKE_brush_unprojected_radius_get(scene, brush);
  }
  ss->cursor_radius = radius;

  PBVHNode **nodes = sculpt_pbvh_gather_cursor_update(ob, sd, original, &totnode);

  /* In case there are no nodes under the cursor, return the face normal. */
  if (!totnode) {
    MEM_SAFE_FREE(nodes);
    copy_v3_v3(out->normal, srd.face_normal);
    return true;
  }

  /* Calculate the sampled normal. */
  if (SCULPT_pbvh_calc_area_normal(brush, ob, nodes, totnode, true, sampled_normal)) {
    copy_v3_v3(out->normal, sampled_normal);
    copy_v3_v3(ss->cursor_sampled_normal, sampled_normal);
  }
  else {
    /* Use face normal when there are no vertices to sample inside the cursor radius. */
    copy_v3_v3(out->normal, srd.face_normal);
  }
  MEM_SAFE_FREE(nodes);
  return true;
}

bool SCULPT_stroke_get_location(bContext *C,
                                float out[3],
                                const float mval[2],
                                bool force_original)
{
  Depsgraph *depsgraph = CTX_data_depsgraph_pointer(C);
  Object *ob;
  SculptSession *ss;
  StrokeCache *cache;
  float ray_start[3], ray_end[3], ray_normal[3], depth, face_normal[3];
  bool original;
  ViewContext vc;

  ED_view3d_viewcontext_init(C, &vc, depsgraph);

  ob = vc.obact;

  ss = ob->sculpt;
  cache = ss->cache;
  original = force_original || ((cache) ? cache->original : false);

  const Brush *brush = BKE_paint_brush(BKE_paint_get_active_from_context(C));

  SCULPT_stroke_modifiers_check(C, ob, brush);

  depth = SCULPT_raycast_init(&vc, mval, ray_start, ray_end, ray_normal, original);

  if (BKE_pbvh_type(ss->pbvh) == PBVH_BMESH) {
    BM_mesh_elem_table_ensure(ss->bm, BM_VERT);
    BM_mesh_elem_index_ensure(ss->bm, BM_VERT);
  }

  bool hit = false;
  {
    SculptRaycastData srd;
    srd.ss = ob->sculpt;
    srd.ray_start = ray_start;
    srd.ray_normal = ray_normal;
    srd.hit = false;
    srd.depth = depth;
    srd.original = original;
    srd.face_normal = face_normal;
    isect_ray_tri_watertight_v3_precalc(&srd.isect_precalc, ray_normal);

    BKE_pbvh_raycast(ss->pbvh, sculpt_raycast_cb, &srd, ray_start, ray_normal, srd.original);
    if (srd.hit) {
      hit = true;
      copy_v3_v3(out, ray_normal);
      mul_v3_fl(out, srd.depth);
      add_v3_v3(out, ray_start);
    }
  }

  if (hit) {
    return hit;
  }

  if (!ELEM(brush->falloff_shape, PAINT_FALLOFF_SHAPE_TUBE)) {
    return hit;
  }

  SculptFindNearestToRayData srd = {
      .original = original,
      .ss = ob->sculpt,
      .hit = false,
      .ray_start = ray_start,
      .ray_normal = ray_normal,
      .depth = FLT_MAX,
      .dist_sq_to_ray = FLT_MAX,
  };
  BKE_pbvh_find_nearest_to_ray(
      ss->pbvh, sculpt_find_nearest_to_ray_cb, &srd, ray_start, ray_normal, srd.original);
  if (srd.hit) {
    hit = true;
    copy_v3_v3(out, ray_normal);
    mul_v3_fl(out, srd.depth);
    add_v3_v3(out, ray_start);
  }

  return hit;
}

static void sculpt_brush_init_tex(Sculpt *sd, SculptSession *ss)
{
  Brush *brush = BKE_paint_brush(&sd->paint);
  MTex *mtex = &brush->mtex;

  /* Init mtex nodes. */
  if (mtex->tex && mtex->tex->nodetree) {
    /* Has internal flag to detect it only does it once. */
    ntreeTexBeginExecTree(mtex->tex->nodetree);
  }

  if (ss->tex_pool == NULL) {
    ss->tex_pool = BKE_image_pool_new();
  }
}

static void sculpt_brush_stroke_init(bContext *C, wmOperator *op)
{
  Object *ob = CTX_data_active_object(C);
  ToolSettings *tool_settings = CTX_data_tool_settings(C);
  Sculpt *sd = tool_settings->sculpt;
  SculptSession *ss = CTX_data_active_object(C)->sculpt;
  Brush *brush = BKE_paint_brush(&sd->paint);
  int mode = RNA_enum_get(op->ptr, "mode");
  bool need_pmap, needs_colors;
  bool need_mask = false;

  if (brush->sculpt_tool == SCULPT_TOOL_MASK) {
    need_mask = true;
  }

  if (brush->sculpt_tool == SCULPT_TOOL_CLOTH ||
      brush->deform_target == BRUSH_DEFORM_TARGET_CLOTH_SIM) {
    need_mask = true;
  }

  view3d_operator_needs_opengl(C);
  sculpt_brush_init_tex(sd, ss);

  need_pmap = sculpt_needs_connectivity_info(sd, brush, ss, mode);
  needs_colors = SCULPT_tool_is_paint(brush->sculpt_tool) &&
                 !SCULPT_use_image_paint_brush(&tool_settings->paint_mode, ob);

  if (needs_colors) {
    BKE_sculpt_color_layer_create_if_needed(ob);
  }

  /* CTX_data_ensure_evaluated_depsgraph should be used at the end to include the updates of
   * earlier steps modifying the data. */
  Depsgraph *depsgraph = CTX_data_ensure_evaluated_depsgraph(C);
  BKE_sculpt_update_object_for_edit(
      depsgraph, ob, need_pmap, need_mask, SCULPT_tool_is_paint(brush->sculpt_tool));

  ED_paint_tool_update_sticky_shading_color(C, ob);
}

static void sculpt_restore_mesh(Sculpt *sd, Object *ob)
{
  SculptSession *ss = ob->sculpt;
  Brush *brush = BKE_paint_brush(&sd->paint);

  /* For the cloth brush it makes more sense to not restore the mesh state to keep running the
   * simulation from the previous state. */
  if (brush->sculpt_tool == SCULPT_TOOL_CLOTH) {
    return;
  }

  /* Restore the mesh before continuing with anchored stroke. */
  if ((brush->flag & BRUSH_ANCHORED) ||
      ((ELEM(brush->sculpt_tool, SCULPT_TOOL_GRAB, SCULPT_TOOL_ELASTIC_DEFORM)) &&
       BKE_brush_use_size_pressure(brush)) ||
      (brush->flag & BRUSH_DRAG_DOT)) {

    SculptUndoNode *unode = SCULPT_undo_get_first_node();
    if (unode && unode->type == SCULPT_UNDO_FACE_SETS) {
      for (int i = 0; i < ss->totfaces; i++) {
        ss->face_sets[i] = unode->face_sets[i];
      }
    }

    paint_mesh_restore_co(sd, ob);

    if (ss->cache) {
      MEM_SAFE_FREE(ss->cache->layer_displacement_factor);
    }
  }
}

void SCULPT_update_object_bounding_box(Object *ob)
{
  if (ob->runtime.bb) {
    float bb_min[3], bb_max[3];

    BKE_pbvh_bounding_box(ob->sculpt->pbvh, bb_min, bb_max);
    BKE_boundbox_init_from_minmax(ob->runtime.bb, bb_min, bb_max);
  }
}

void SCULPT_flush_update_step(bContext *C, SculptUpdateType update_flags)
{
  Depsgraph *depsgraph = CTX_data_depsgraph_pointer(C);
  Object *ob = CTX_data_active_object(C);
  SculptSession *ss = ob->sculpt;
  ARegion *region = CTX_wm_region(C);
  MultiresModifierData *mmd = ss->multires.modifier;
  View3D *v3d = CTX_wm_view3d(C);
  RegionView3D *rv3d = CTX_wm_region_view3d(C);

  if (rv3d) {
    /* Mark for faster 3D viewport redraws. */
    rv3d->rflag |= RV3D_PAINTING;
  }

  if (mmd != NULL) {
    multires_mark_as_modified(depsgraph, ob, MULTIRES_COORDS_MODIFIED);
  }

  if ((update_flags & SCULPT_UPDATE_IMAGE) != 0) {
    ED_region_tag_redraw(region);
    if (update_flags == SCULPT_UPDATE_IMAGE) {
      /* Early exit when only need to update the images. We don't want to tag any geometry updates
       * that would rebuilt the PBVH. */
      return;
    }
  }

  DEG_id_tag_update(&ob->id, ID_RECALC_SHADING);

  /* Only current viewport matters, slower update for all viewports will
   * be done in sculpt_flush_update_done. */
  if (!BKE_sculptsession_use_pbvh_draw(ob, v3d)) {
    /* Slow update with full dependency graph update and all that comes with it.
     * Needed when there are modifiers or full shading in the 3D viewport. */
    DEG_id_tag_update(&ob->id, ID_RECALC_GEOMETRY);
    ED_region_tag_redraw(region);
  }
  else {
    /* Fast path where we just update the BVH nodes that changed, and redraw
     * only the part of the 3D viewport where changes happened. */
    rcti r;

    if (update_flags & SCULPT_UPDATE_COORDS) {
      BKE_pbvh_update_bounds(ss->pbvh, PBVH_UpdateBB);
      /* Update the object's bounding box too so that the object
       * doesn't get incorrectly clipped during drawing in
       * draw_mesh_object(). T33790. */
      SCULPT_update_object_bounding_box(ob);
    }

    if (SCULPT_get_redraw_rect(region, CTX_wm_region_view3d(C), ob, &r)) {
      if (ss->cache) {
        ss->cache->current_r = r;
      }

      /* previous is not set in the current cache else
       * the partial rect will always grow */
      sculpt_extend_redraw_rect_previous(ob, &r);

      r.xmin += region->winrct.xmin - 2;
      r.xmax += region->winrct.xmin + 2;
      r.ymin += region->winrct.ymin - 2;
      r.ymax += region->winrct.ymin + 2;
      ED_region_tag_redraw_partial(region, &r, true);
    }
  }
}

void SCULPT_flush_update_done(const bContext *C, Object *ob, SculptUpdateType update_flags)
{
  /* After we are done drawing the stroke, check if we need to do a more
   * expensive depsgraph tag to update geometry. */
  wmWindowManager *wm = CTX_wm_manager(C);
  View3D *current_v3d = CTX_wm_view3d(C);
  RegionView3D *rv3d = CTX_wm_region_view3d(C);
  SculptSession *ss = ob->sculpt;
  Mesh *mesh = ob->data;

  /* Always needed for linked duplicates. */
  bool need_tag = (ID_REAL_USERS(&mesh->id) > 1);

  if (rv3d) {
    rv3d->rflag &= ~RV3D_PAINTING;
  }

  LISTBASE_FOREACH (wmWindow *, win, &wm->windows) {
    bScreen *screen = WM_window_get_active_screen(win);
    LISTBASE_FOREACH (ScrArea *, area, &screen->areabase) {
      SpaceLink *sl = area->spacedata.first;
      if (sl->spacetype != SPACE_VIEW3D) {
        continue;
      }
      View3D *v3d = (View3D *)sl;
      if (v3d != current_v3d) {
        need_tag |= !BKE_sculptsession_use_pbvh_draw(ob, v3d);
      }

      /* Tag all 3D viewports for redraw now that we are done. Others
       * viewports did not get a full redraw, and anti-aliasing for the
       * current viewport was deactivated. */
      LISTBASE_FOREACH (ARegion *, region, &area->regionbase) {
        if (region->regiontype == RGN_TYPE_WINDOW) {
          ED_region_tag_redraw(region);
        }
      }
    }

    if (update_flags & SCULPT_UPDATE_IMAGE) {
      LISTBASE_FOREACH (ScrArea *, area, &screen->areabase) {
        SpaceLink *sl = area->spacedata.first;
        if (sl->spacetype != SPACE_IMAGE) {
          continue;
        }
        ED_area_tag_redraw_regiontype(area, RGN_TYPE_WINDOW);
      }
    }
  }

  if (update_flags & SCULPT_UPDATE_COORDS) {
    BKE_pbvh_update_bounds(ss->pbvh, PBVH_UpdateOriginalBB);

    /* Coordinates were modified, so fake neighbors are not longer valid. */
    SCULPT_fake_neighbors_free(ob);
  }

  if (update_flags & SCULPT_UPDATE_MASK) {
    BKE_pbvh_update_vertex_data(ss->pbvh, PBVH_UpdateMask);
  }

  if (update_flags & SCULPT_UPDATE_COLOR) {
    BKE_pbvh_update_vertex_data(ss->pbvh, PBVH_UpdateColor);
  }

  if (BKE_pbvh_type(ss->pbvh) == PBVH_BMESH) {
    BKE_pbvh_bmesh_after_stroke(ss->pbvh);
  }

  /* Optimization: if there is locked key and active modifiers present in */
  /* the stack, keyblock is updating at each step. otherwise we could update */
  /* keyblock only when stroke is finished. */
  if (ss->shapekey_active && !ss->deform_modifiers_active) {
    sculpt_update_keyblock(ob);
  }

  if (need_tag) {
    DEG_id_tag_update(&ob->id, ID_RECALC_GEOMETRY);
  }
}

/* Returns whether the mouse/stylus is over the mesh (1)
 * or over the background (0). */
static bool over_mesh(bContext *C, struct wmOperator *UNUSED(op), const float mval[2])
{
  float co_dummy[3];
  return SCULPT_stroke_get_location(C, co_dummy, mval, false);
}

bool SCULPT_handles_colors_report(SculptSession *ss, ReportList *reports)
{
  switch (BKE_pbvh_type(ss->pbvh)) {
    case PBVH_FACES:
      return true;
    case PBVH_BMESH:
      BKE_report(reports, RPT_ERROR, "Not supported in dynamic topology mode");
      return false;
    case PBVH_GRIDS:
      BKE_report(reports, RPT_ERROR, "Not supported in multiresolution mode");
      return false;
  }

  BLI_assert_msg(0, "PBVH corruption, type was invalid.");

  return false;
}

static bool sculpt_stroke_test_start(bContext *C, struct wmOperator *op, const float mval[2])
{
  /* Don't start the stroke until `mval` goes over the mesh.
   * NOTE: `mval` will only be null when re-executing the saved stroke.
   * We have exception for 'exec' strokes since they may not set `mval`,
   * only 'location', see: T52195. */
  if (((op->flag & OP_IS_INVOKE) == 0) || (mval == NULL) || over_mesh(C, op, mval)) {
    Object *ob = CTX_data_active_object(C);
    SculptSession *ss = ob->sculpt;
    Sculpt *sd = CTX_data_tool_settings(C)->sculpt;
    Brush *brush = BKE_paint_brush(&sd->paint);
    ToolSettings *tool_settings = CTX_data_tool_settings(C);

    /* NOTE: This should be removed when paint mode is available. Paint mode can force based on the
     * canvas it is painting on. (ref. use_sculpt_texture_paint). */
    if (brush && SCULPT_tool_is_paint(brush->sculpt_tool) &&
        !SCULPT_use_image_paint_brush(&tool_settings->paint_mode, ob)) {
      View3D *v3d = CTX_wm_view3d(C);
      if (v3d->shading.type == OB_SOLID) {
        v3d->shading.color_type = V3D_SHADING_VERTEX_COLOR;
      }
    }

    ED_view3d_init_mats_rv3d(ob, CTX_wm_region_view3d(C));

    sculpt_update_cache_invariants(C, sd, ss, op, mval);

    SculptCursorGeometryInfo sgi;
    SCULPT_cursor_geometry_info_update(C, &sgi, mval, false);

    /* Setup the correct undo system. Image painting and sculpting are mutual exclusive.
     * Color attributes are part of the sculpting undo system. */
    if (brush && brush->sculpt_tool == SCULPT_TOOL_PAINT &&
        SCULPT_use_image_paint_brush(&tool_settings->paint_mode, ob)) {
      ED_image_undo_push_begin(op->type->name, PAINT_MODE_SCULPT);
    }
    else {
      SCULPT_undo_push_begin(ob, sculpt_tool_name(sd));
    }

    return true;
  }
  return false;
}

static void sculpt_stroke_update_step(bContext *C,
                                      wmOperator *UNUSED(op),
                                      struct PaintStroke *UNUSED(stroke),
                                      PointerRNA *itemptr)
{
  UnifiedPaintSettings *ups = &CTX_data_tool_settings(C)->unified_paint_settings;
  Sculpt *sd = CTX_data_tool_settings(C)->sculpt;
  Object *ob = CTX_data_active_object(C);
  SculptSession *ss = ob->sculpt;
  const Brush *brush = BKE_paint_brush(&sd->paint);
  ToolSettings *tool_settings = CTX_data_tool_settings(C);

  SCULPT_stroke_modifiers_check(C, ob, brush);
  sculpt_update_cache_variants(C, sd, ob, itemptr);
  sculpt_restore_mesh(sd, ob);

  if (sd->flags & (SCULPT_DYNTOPO_DETAIL_CONSTANT | SCULPT_DYNTOPO_DETAIL_MANUAL)) {
    float object_space_constant_detail = 1.0f / (sd->constant_detail * mat4_to_scale(ob->obmat));
    BKE_pbvh_bmesh_detail_size_set(ss->pbvh, object_space_constant_detail);
  }
  else if (sd->flags & SCULPT_DYNTOPO_DETAIL_BRUSH) {
    BKE_pbvh_bmesh_detail_size_set(ss->pbvh, ss->cache->radius * sd->detail_percent / 100.0f);
  }
  else {
    BKE_pbvh_bmesh_detail_size_set(ss->pbvh,
                                   (ss->cache->radius / ss->cache->dyntopo_pixel_radius) *
                                       (sd->detail_size * U.pixelsize) / 0.4f);
  }

  if (SCULPT_stroke_is_dynamic_topology(ss, brush)) {
    do_symmetrical_brush_actions(sd, ob, sculpt_topology_update, ups, &tool_settings->paint_mode);
  }

  do_symmetrical_brush_actions(sd, ob, do_brush_action, ups, &tool_settings->paint_mode);
  sculpt_combine_proxies(sd, ob);

  /* Hack to fix noise texture tearing mesh. */
  sculpt_fix_noise_tear(sd, ob);

  /* TODO(sergey): This is not really needed for the solid shading,
   * which does use pBVH drawing anyway, but texture and wireframe
   * requires this.
   *
   * Could be optimized later, but currently don't think it's so
   * much common scenario.
   *
   * Same applies to the DEG_id_tag_update() invoked from
   * sculpt_flush_update_step().
   */
  if (ss->deform_modifiers_active) {
    SCULPT_flush_stroke_deform(sd, ob, sculpt_tool_is_proxy_used(brush->sculpt_tool));
  }
  else if (ss->shapekey_active) {
    sculpt_update_keyblock(ob);
  }

  ss->cache->first_time = false;
  copy_v3_v3(ss->cache->true_last_location, ss->cache->true_location);

  /* Cleanup. */
  if (brush->sculpt_tool == SCULPT_TOOL_MASK) {
    SCULPT_flush_update_step(C, SCULPT_UPDATE_MASK);
  }
  else if (SCULPT_tool_is_paint(brush->sculpt_tool)) {
    if (SCULPT_use_image_paint_brush(&tool_settings->paint_mode, ob)) {
      SCULPT_flush_update_step(C, SCULPT_UPDATE_IMAGE);
    }
    else {
      SCULPT_flush_update_step(C, SCULPT_UPDATE_COLOR);
    }
  }
  else {
    SCULPT_flush_update_step(C, SCULPT_UPDATE_COORDS);
  }
}

static void sculpt_brush_exit_tex(Sculpt *sd)
{
  Brush *brush = BKE_paint_brush(&sd->paint);
  MTex *mtex = &brush->mtex;

  if (mtex->tex && mtex->tex->nodetree) {
    ntreeTexEndExecTree(mtex->tex->nodetree->execdata);
  }
}

static void sculpt_stroke_done(const bContext *C, struct PaintStroke *UNUSED(stroke))
{
  Object *ob = CTX_data_active_object(C);
  SculptSession *ss = ob->sculpt;
  Sculpt *sd = CTX_data_tool_settings(C)->sculpt;
  ToolSettings *tool_settings = CTX_data_tool_settings(C);

  /* Finished. */
  if (!ss->cache) {
    sculpt_brush_exit_tex(sd);
    return;
  }
  UnifiedPaintSettings *ups = &CTX_data_tool_settings(C)->unified_paint_settings;
  Brush *brush = BKE_paint_brush(&sd->paint);
  BLI_assert(brush == ss->cache->brush); /* const, so we shouldn't change. */
  ups->draw_inverted = false;

  SCULPT_stroke_modifiers_check(C, ob, brush);

  /* Alt-Smooth. */
  if (ss->cache->alt_smooth) {
    smooth_brush_toggle_off(C, &sd->paint, ss->cache);
    /* Refresh the brush pointer in case we switched brush in the toggle function. */
    brush = BKE_paint_brush(&sd->paint);
  }

  if (SCULPT_is_automasking_enabled(sd, ss, brush)) {
    SCULPT_automasking_cache_free(ss->cache->automasking);
  }

  BKE_pbvh_node_color_buffer_free(ss->pbvh);
  SCULPT_cache_free(ss->cache);
  ss->cache = NULL;

  if (brush && brush->sculpt_tool == SCULPT_TOOL_PAINT &&
      SCULPT_use_image_paint_brush(&tool_settings->paint_mode, ob)) {
    ED_image_undo_push_end();
  }
  else {
    SCULPT_undo_push_end(ob);
  }

  if (brush->sculpt_tool == SCULPT_TOOL_MASK) {
    SCULPT_flush_update_done(C, ob, SCULPT_UPDATE_MASK);
  }
  else if (brush->sculpt_tool == SCULPT_TOOL_PAINT) {
    if (SCULPT_use_image_paint_brush(&tool_settings->paint_mode, ob)) {
      SCULPT_flush_update_done(C, ob, SCULPT_UPDATE_IMAGE);
    }
  }
  else {
    SCULPT_flush_update_done(C, ob, SCULPT_UPDATE_COORDS);
  }

  WM_event_add_notifier(C, NC_OBJECT | ND_DRAW, ob);
  sculpt_brush_exit_tex(sd);
}

static int sculpt_brush_stroke_invoke(bContext *C, wmOperator *op, const wmEvent *event)
{
  struct PaintStroke *stroke;
  int ignore_background_click;
  int retval;
  Object *ob = CTX_data_active_object(C);

  /* Test that ob is visible; otherwise we won't be able to get evaluated data
   * from the depsgraph. We do this here instead of SCULPT_mode_poll
   * to avoid falling through to the translate operator in the
   * global view3d keymap.
   *
   * Note: BKE_object_is_visible_in_viewport is not working here (it returns false
   * if the object is in local view); instead, test for OB_HIDE_VIEWPORT directly.
   */

  if (ob->visibility_flag & OB_HIDE_VIEWPORT) {
    return OPERATOR_CANCELLED;
  }

  sculpt_brush_stroke_init(C, op);

  Sculpt *sd = CTX_data_tool_settings(C)->sculpt;
  Brush *brush = BKE_paint_brush(&sd->paint);

  if (SCULPT_tool_is_paint(brush->sculpt_tool) &&
      !SCULPT_handles_colors_report(ob->sculpt, op->reports)) {
    return OPERATOR_CANCELLED;
  }

  stroke = paint_stroke_new(C,
                            op,
                            SCULPT_stroke_get_location,
                            sculpt_stroke_test_start,
                            sculpt_stroke_update_step,
                            NULL,
                            sculpt_stroke_done,
                            event->type);

  op->customdata = stroke;

  /* For tablet rotation. */
  ignore_background_click = RNA_boolean_get(op->ptr, "ignore_background_click");

  if (ignore_background_click && !over_mesh(C, op, (const float[2]){UNPACK2(event->mval)})) {
    paint_stroke_free(C, op, op->customdata);
    return OPERATOR_PASS_THROUGH;
  }

  if ((retval = op->type->modal(C, op, event)) == OPERATOR_FINISHED) {
    paint_stroke_free(C, op, op->customdata);
    return OPERATOR_FINISHED;
  }
  /* Add modal handler. */
  WM_event_add_modal_handler(C, op);

  OPERATOR_RETVAL_CHECK(retval);
  BLI_assert(retval == OPERATOR_RUNNING_MODAL);

  return OPERATOR_RUNNING_MODAL;
}

static int sculpt_brush_stroke_exec(bContext *C, wmOperator *op)
{
  sculpt_brush_stroke_init(C, op);

  op->customdata = paint_stroke_new(C,
                                    op,
                                    SCULPT_stroke_get_location,
                                    sculpt_stroke_test_start,
                                    sculpt_stroke_update_step,
                                    NULL,
                                    sculpt_stroke_done,
                                    0);

  /* Frees op->customdata. */
  paint_stroke_exec(C, op, op->customdata);

  return OPERATOR_FINISHED;
}

static void sculpt_brush_stroke_cancel(bContext *C, wmOperator *op)
{
  Object *ob = CTX_data_active_object(C);
  SculptSession *ss = ob->sculpt;
  Sculpt *sd = CTX_data_tool_settings(C)->sculpt;
  const Brush *brush = BKE_paint_brush(&sd->paint);

  /* XXX Canceling strokes that way does not work with dynamic topology,
   *     user will have to do real undo for now. See T46456. */
  if (ss->cache && !SCULPT_stroke_is_dynamic_topology(ss, brush)) {
    paint_mesh_restore_co(sd, ob);
  }

  paint_stroke_cancel(C, op, op->customdata);

  if (ss->cache) {
    SCULPT_cache_free(ss->cache);
    ss->cache = NULL;
  }

  sculpt_brush_exit_tex(sd);
}

static int sculpt_brush_stroke_modal(bContext *C, wmOperator *op, const wmEvent *event)
{
  return paint_stroke_modal(C, op, event, (struct PaintStroke **)&op->customdata);
}

void SCULPT_OT_brush_stroke(wmOperatorType *ot)
{
  /* Identifiers. */
  ot->name = "Sculpt";
  ot->idname = "SCULPT_OT_brush_stroke";
  ot->description = "Sculpt a stroke into the geometry";

  /* API callbacks. */
  ot->invoke = sculpt_brush_stroke_invoke;
  ot->modal = sculpt_brush_stroke_modal;
  ot->exec = sculpt_brush_stroke_exec;
  ot->poll = SCULPT_poll;
  ot->cancel = sculpt_brush_stroke_cancel;

  /* Flags (sculpt does own undo? (ton)). */
  ot->flag = OPTYPE_BLOCKING;

  /* Properties. */

  paint_stroke_operator_properties(ot);

  RNA_def_boolean(ot->srna,
                  "ignore_background_click",
                  0,
                  "Ignore Background Click",
                  "Clicks on the background do not start the stroke");
}

/* Fake Neighbors. */
/* This allows the sculpt tools to work on meshes with multiple connected components as they had
 * only one connected component. When initialized and enabled, the sculpt API will return extra
 * connectivity neighbors that are not in the real mesh. These neighbors are calculated for each
 * vertex using the minimum distance to a vertex that is in a different connected component. */

/* The fake neighbors first need to be ensured to be initialized.
 * After that tools which needs fake neighbors functionality need to
 * temporarily enable it:
 *
 *   void my_awesome_sculpt_tool() {
 *     SCULPT_fake_neighbors_ensure(sd, object, brush->disconnected_distance_max);
 *     SCULPT_fake_neighbors_enable(ob);
 *
 *     ... Logic of the tool ...
 *     SCULPT_fake_neighbors_disable(ob);
 *   }
 *
 * Such approach allows to keep all the connectivity information ready for reuse
 * (without having lag prior to every stroke), but also makes it so the affect
 * is localized to a specific brushes and tools only. */

enum {
  SCULPT_TOPOLOGY_ID_NONE,
  SCULPT_TOPOLOGY_ID_DEFAULT,
};

static int SCULPT_vertex_get_connected_component(SculptSession *ss, PBVHVertRef vertex)
{
  if (ss->vertex_info.connected_component) {
    return ss->vertex_info.connected_component[vertex.i];
  }
  return SCULPT_TOPOLOGY_ID_DEFAULT;
}

static void SCULPT_fake_neighbor_init(SculptSession *ss, const float max_dist)
{
  const int totvert = SCULPT_vertex_count_get(ss);
  ss->fake_neighbors.fake_neighbor_index = MEM_malloc_arrayN(
      totvert, sizeof(int), "fake neighbor");
  for (int i = 0; i < totvert; i++) {
    ss->fake_neighbors.fake_neighbor_index[i] = FAKE_NEIGHBOR_NONE;
  }

  ss->fake_neighbors.current_max_distance = max_dist;
}

static void SCULPT_fake_neighbor_add(SculptSession *ss, PBVHVertRef v_a, PBVHVertRef v_b)
{
  int v_index_a = BKE_pbvh_vertex_to_index(ss->pbvh, v_a);
  int v_index_b = BKE_pbvh_vertex_to_index(ss->pbvh, v_b);

  if (ss->fake_neighbors.fake_neighbor_index[v_index_a] == FAKE_NEIGHBOR_NONE) {
    ss->fake_neighbors.fake_neighbor_index[v_index_a] = v_index_b;
    ss->fake_neighbors.fake_neighbor_index[v_index_b] = v_index_a;
  }
}

static void sculpt_pose_fake_neighbors_free(SculptSession *ss)
{
  MEM_SAFE_FREE(ss->fake_neighbors.fake_neighbor_index);
}

typedef struct NearestVertexFakeNeighborTLSData {
  PBVHVertRef nearest_vertex;
  float nearest_vertex_distance_squared;
  int current_topology_id;
} NearestVertexFakeNeighborTLSData;

static void do_fake_neighbor_search_task_cb(void *__restrict userdata,
                                            const int n,
                                            const TaskParallelTLS *__restrict tls)
{
  SculptThreadedTaskData *data = userdata;
  SculptSession *ss = data->ob->sculpt;
  NearestVertexFakeNeighborTLSData *nvtd = tls->userdata_chunk;
  PBVHVertexIter vd;

  BKE_pbvh_vertex_iter_begin (ss->pbvh, data->nodes[n], vd, PBVH_ITER_UNIQUE) {
    int vd_topology_id = SCULPT_vertex_get_connected_component(ss, vd.vertex);
    if (vd_topology_id != nvtd->current_topology_id &&
        ss->fake_neighbors.fake_neighbor_index[vd.index] == FAKE_NEIGHBOR_NONE) {
      float distance_squared = len_squared_v3v3(vd.co, data->nearest_vertex_search_co);
      if (distance_squared < nvtd->nearest_vertex_distance_squared &&
          distance_squared < data->max_distance_squared) {
        nvtd->nearest_vertex = vd.vertex;
        nvtd->nearest_vertex_distance_squared = distance_squared;
      }
    }
  }
  BKE_pbvh_vertex_iter_end;
}

static void fake_neighbor_search_reduce(const void *__restrict UNUSED(userdata),
                                        void *__restrict chunk_join,
                                        void *__restrict chunk)
{
  NearestVertexFakeNeighborTLSData *join = chunk_join;
  NearestVertexFakeNeighborTLSData *nvtd = chunk;
  if (join->nearest_vertex.i == PBVH_REF_NONE) {
    join->nearest_vertex = nvtd->nearest_vertex;
    join->nearest_vertex_distance_squared = nvtd->nearest_vertex_distance_squared;
  }
  else if (nvtd->nearest_vertex_distance_squared < join->nearest_vertex_distance_squared) {
    join->nearest_vertex = nvtd->nearest_vertex;
    join->nearest_vertex_distance_squared = nvtd->nearest_vertex_distance_squared;
  }
}

static PBVHVertRef SCULPT_fake_neighbor_search(Sculpt *sd,
                                               Object *ob,
                                               const PBVHVertRef vertex,
                                               float max_distance)
{
  SculptSession *ss = ob->sculpt;
  PBVHNode **nodes = NULL;
  int totnode;
  SculptSearchSphereData data = {
      .ss = ss,
      .sd = sd,
      .radius_squared = max_distance * max_distance,
      .original = false,
      .center = SCULPT_vertex_co_get(ss, vertex),
  };
  BKE_pbvh_search_gather(ss->pbvh, SCULPT_search_sphere_cb, &data, &nodes, &totnode);

  if (totnode == 0) {
    return BKE_pbvh_make_vref(PBVH_REF_NONE);
  }

  SculptThreadedTaskData task_data = {
      .sd = sd,
      .ob = ob,
      .nodes = nodes,
      .max_distance_squared = max_distance * max_distance,
  };

  copy_v3_v3(task_data.nearest_vertex_search_co, SCULPT_vertex_co_get(ss, vertex));

  NearestVertexFakeNeighborTLSData nvtd;
  nvtd.nearest_vertex.i = -1;
  nvtd.nearest_vertex_distance_squared = FLT_MAX;
  nvtd.current_topology_id = SCULPT_vertex_get_connected_component(ss, vertex);

  TaskParallelSettings settings;
  BKE_pbvh_parallel_range_settings(&settings, true, totnode);
  settings.func_reduce = fake_neighbor_search_reduce;
  settings.userdata_chunk = &nvtd;
  settings.userdata_chunk_size = sizeof(NearestVertexFakeNeighborTLSData);
  BLI_task_parallel_range(0, totnode, &task_data, do_fake_neighbor_search_task_cb, &settings);

  MEM_SAFE_FREE(nodes);

  return nvtd.nearest_vertex;
}

typedef struct SculptTopologyIDFloodFillData {
  int next_id;
} SculptTopologyIDFloodFillData;

static bool SCULPT_connected_components_floodfill_cb(SculptSession *ss,
                                                     PBVHVertRef from_v,
                                                     PBVHVertRef to_v,
                                                     bool UNUSED(is_duplicate),
                                                     void *userdata)
{
  SculptTopologyIDFloodFillData *data = userdata;

  int from_v_i = BKE_pbvh_vertex_to_index(ss->pbvh, from_v);
  int to_v_i = BKE_pbvh_vertex_to_index(ss->pbvh, to_v);

  ss->vertex_info.connected_component[from_v_i] = data->next_id;
  ss->vertex_info.connected_component[to_v_i] = data->next_id;
  return true;
}

void SCULPT_connected_components_ensure(Object *ob)
{
  SculptSession *ss = ob->sculpt;

  /* Topology IDs already initialized. They only need to be recalculated when the PBVH is
   * rebuild.
   */
  if (ss->vertex_info.connected_component) {
    return;
  }

  const int totvert = SCULPT_vertex_count_get(ss);
  ss->vertex_info.connected_component = MEM_malloc_arrayN(totvert, sizeof(int), "topology ID");

  for (int i = 0; i < totvert; i++) {
    ss->vertex_info.connected_component[i] = SCULPT_TOPOLOGY_ID_NONE;
  }

  int next_id = 0;
  for (int i = 0; i < totvert; i++) {
    PBVHVertRef vertex = BKE_pbvh_index_to_vertex(ss->pbvh, i);

    if (ss->vertex_info.connected_component[i] == SCULPT_TOPOLOGY_ID_NONE) {
      SculptFloodFill flood;
      SCULPT_floodfill_init(ss, &flood);
      SCULPT_floodfill_add_initial(&flood, vertex);
      SculptTopologyIDFloodFillData data;
      data.next_id = next_id;
      SCULPT_floodfill_execute(ss, &flood, SCULPT_connected_components_floodfill_cb, &data);
      SCULPT_floodfill_free(&flood);
      next_id++;
    }
  }
}

void SCULPT_boundary_info_ensure(Object *object)
{
  SculptSession *ss = object->sculpt;
  if (ss->vertex_info.boundary) {
    return;
  }

  Mesh *base_mesh = BKE_mesh_from_object(object);
  ss->vertex_info.boundary = BLI_BITMAP_NEW(base_mesh->totvert, "Boundary info");
  int *adjacent_faces_edge_count = MEM_calloc_arrayN(
      base_mesh->totedge, sizeof(int), "Adjacent face edge count");

  for (int p = 0; p < base_mesh->totpoly; p++) {
    MPoly *poly = &base_mesh->mpoly[p];
    for (int l = 0; l < poly->totloop; l++) {
      MLoop *loop = &base_mesh->mloop[l + poly->loopstart];
      adjacent_faces_edge_count[loop->e]++;
    }
  }

  for (int e = 0; e < base_mesh->totedge; e++) {
    if (adjacent_faces_edge_count[e] < 2) {
      MEdge *edge = &base_mesh->medge[e];
      BLI_BITMAP_SET(ss->vertex_info.boundary, edge->v1, true);
      BLI_BITMAP_SET(ss->vertex_info.boundary, edge->v2, true);
    }
  }

  MEM_freeN(adjacent_faces_edge_count);
}

void SCULPT_fake_neighbors_ensure(Sculpt *sd, Object *ob, const float max_dist)
{
  SculptSession *ss = ob->sculpt;
  const int totvert = SCULPT_vertex_count_get(ss);

  /* Fake neighbors were already initialized with the same distance, so no need to be
   * recalculated.
   */
  if (ss->fake_neighbors.fake_neighbor_index &&
      ss->fake_neighbors.current_max_distance == max_dist) {
    return;
  }

  SCULPT_connected_components_ensure(ob);
  SCULPT_fake_neighbor_init(ss, max_dist);

  for (int i = 0; i < totvert; i++) {
    const PBVHVertRef from_v = BKE_pbvh_index_to_vertex(ss->pbvh, i);

    /* This vertex does not have a fake neighbor yet, search one for it. */
    if (ss->fake_neighbors.fake_neighbor_index[i] == FAKE_NEIGHBOR_NONE) {
      const PBVHVertRef to_v = SCULPT_fake_neighbor_search(sd, ob, from_v, max_dist);
      if (to_v.i != PBVH_REF_NONE) {
        /* Add the fake neighbor if available. */
        SCULPT_fake_neighbor_add(ss, from_v, to_v);
      }
    }
  }
}

void SCULPT_fake_neighbors_enable(Object *ob)
{
  SculptSession *ss = ob->sculpt;
  BLI_assert(ss->fake_neighbors.fake_neighbor_index != NULL);
  ss->fake_neighbors.use_fake_neighbors = true;
}

void SCULPT_fake_neighbors_disable(Object *ob)
{
  SculptSession *ss = ob->sculpt;
  BLI_assert(ss->fake_neighbors.fake_neighbor_index != NULL);
  ss->fake_neighbors.use_fake_neighbors = false;
}

void SCULPT_fake_neighbors_free(Object *ob)
{
  SculptSession *ss = ob->sculpt;
  sculpt_pose_fake_neighbors_free(ss);
}

/** \} */<|MERGE_RESOLUTION|>--- conflicted
+++ resolved
@@ -344,24 +344,15 @@
 void SCULPT_vertex_visible_set(SculptSession *ss, PBVHVertRef vertex, bool visible)
 {
   switch (BKE_pbvh_type(ss->pbvh)) {
-<<<<<<< HEAD
     case PBVH_FACES: {
       bool *hide_vert = BKE_pbvh_get_vert_hide_for_write(ss->pbvh);
-      hide_vert[index] = visible;
-      BKE_pbvh_vert_mark_update(ss->pbvh, index);
-      break;
-    }
-    case PBVH_BMESH:
-      BM_elem_flag_set(BM_vert_at_index(ss->bm, index), BM_ELEM_HIDDEN, !visible);
-=======
-    case PBVH_FACES:
-      SET_FLAG_FROM_TEST(ss->mvert[vertex.i].flag, !visible, ME_HIDE);
+      hide_vert[vertex.i] = visible;
       BKE_pbvh_vert_mark_update(ss->pbvh, vertex);
       break;
+    }
     case PBVH_BMESH: {
       BMVert *v = (BMVert *)vertex.i;
       BM_elem_flag_set(v, BM_ELEM_HIDDEN, !visible);
->>>>>>> 3c5620aa
       break;
     }
     case PBVH_GRIDS:
@@ -372,15 +363,10 @@
 bool SCULPT_vertex_visible_get(SculptSession *ss, PBVHVertRef vertex)
 {
   switch (BKE_pbvh_type(ss->pbvh)) {
-<<<<<<< HEAD
     case PBVH_FACES: {
       const bool *hide_vert = BKE_pbvh_get_vert_hide(ss->pbvh);
-      return hide_vert == NULL || !hide_vert[index];
-    }
-=======
-    case PBVH_FACES:
-      return !(ss->mvert[vertex.i].flag & ME_HIDE);
->>>>>>> 3c5620aa
+      return hide_vert == NULL || !hide_vert[vertex.i];
+    }
     case PBVH_BMESH:
       return !BM_elem_flag_test((BMVert *)vertex.i, BM_ELEM_HIDDEN);
     case PBVH_GRIDS: {
