/* SPDX-License-Identifier: GPL-2.0-or-later
 * Copyright 2006 by Nicholas Bishop. All rights reserved. */

/** \file
 * \ingroup edsculpt
 * Implements the Sculpt Mode tools.
 */

#include "MEM_guardedalloc.h"

#include "BLI_blenlib.h"
#include "BLI_dial_2d.h"
#include "BLI_ghash.h"
#include "BLI_gsqueue.h"
#include "BLI_hash.h"
#include "BLI_math.h"
#include "BLI_math_color.h"
#include "BLI_math_color_blend.h"
#include "BLI_task.h"
#include "BLI_utildefines.h"

#include "BLT_translation.h"

#include "PIL_time.h"

#include "DNA_brush_types.h"
#include "DNA_customdata_types.h"
#include "DNA_mesh_types.h"
#include "DNA_meshdata_types.h"
#include "DNA_node_types.h"
#include "DNA_object_types.h"
#include "DNA_scene_types.h"

#include "BKE_attribute.h"
#include "BKE_brush.h"
#include "BKE_ccg.h"
#include "BKE_colortools.h"
#include "BKE_context.h"
#include "BKE_image.h"
#include "BKE_kelvinlet.h"
#include "BKE_key.h"
#include "BKE_lib_id.h"
#include "BKE_main.h"
#include "BKE_mesh.h"
#include "BKE_mesh_mapping.h"
#include "BKE_mesh_mirror.h"
#include "BKE_modifier.h"
#include "BKE_multires.h"
#include "BKE_node.h"
#include "BKE_object.h"
#include "BKE_paint.h"
#include "BKE_particle.h"
#include "BKE_pbvh.h"
#include "BKE_pointcache.h"
#include "BKE_report.h"
#include "BKE_scene.h"
#include "BKE_screen.h"
#include "BKE_subdiv_ccg.h"
#include "BKE_subsurf.h"

#include "NOD_texture.h"

#include "DEG_depsgraph.h"

#include "IMB_colormanagement.h"

#include "WM_api.h"
#include "WM_message.h"
#include "WM_toolsystem.h"
#include "WM_types.h"

#include "ED_object.h"
#include "ED_paint.h"
#include "ED_screen.h"
#include "ED_sculpt.h"
#include "ED_view3d.h"
#include "paint_intern.h"
#include "sculpt_intern.h"

#include "RNA_access.h"
#include "RNA_define.h"

#include "UI_interface.h"
#include "UI_resources.h"

#include "bmesh.h"
#include "bmesh_tools.h"

#include <math.h>
#include <stdlib.h>
#include <string.h>

/* -------------------------------------------------------------------- */
/** \name Sculpt PBVH Abstraction API
 *
 * This is read-only, for writing use PBVH vertex iterators. There vd.index matches
 * the indices used here.
 *
 * For multi-resolution, the same vertex in multiple grids is counted multiple times, with
 * different index for each grid.
 * \{ */

void SCULPT_vertex_random_access_ensure(SculptSession *ss)
{
  if (BKE_pbvh_type(ss->pbvh) == PBVH_BMESH) {
    BM_mesh_elem_index_ensure(ss->bm, BM_VERT);
    BM_mesh_elem_table_ensure(ss->bm, BM_VERT);
  }
}

int SCULPT_vertex_count_get(SculptSession *ss)
{
  switch (BKE_pbvh_type(ss->pbvh)) {
    case PBVH_FACES:
      return ss->totvert;
    case PBVH_BMESH:
      return BM_mesh_elem_count(BKE_pbvh_get_bmesh(ss->pbvh), BM_VERT);
    case PBVH_GRIDS:
      return BKE_pbvh_get_grid_num_vertices(ss->pbvh);
  }

  return 0;
}

const float *SCULPT_vertex_co_get(SculptSession *ss, int index)
{
  switch (BKE_pbvh_type(ss->pbvh)) {
    case PBVH_FACES: {
      if (ss->shapekey_active || ss->deform_modifiers_active) {
        const MVert *mverts = BKE_pbvh_get_verts(ss->pbvh);
        return mverts[index].co;
      }
      return ss->mvert[index].co;
    }
    case PBVH_BMESH:
      return BM_vert_at_index(BKE_pbvh_get_bmesh(ss->pbvh), index)->co;
    case PBVH_GRIDS: {
      const CCGKey *key = BKE_pbvh_get_grid_key(ss->pbvh);
      const int grid_index = index / key->grid_area;
      const int vertex_index = index - grid_index * key->grid_area;
      CCGElem *elem = BKE_pbvh_get_grids(ss->pbvh)[grid_index];
      return CCG_elem_co(key, CCG_elem_offset(key, elem, vertex_index));
    }
  }
  return NULL;
}

bool SCULPT_has_loop_colors(const Object *ob)
{
  Mesh *me = BKE_object_get_original_mesh(ob);
  CustomDataLayer *layer = BKE_id_attributes_active_color_get(&me->id);

  return layer && BKE_id_attribute_domain(&me->id, layer) == ATTR_DOMAIN_CORNER;
}

bool SCULPT_has_colors(const SculptSession *ss)
{
  return ss->vcol || ss->mcol;
}

void SCULPT_vertex_color_get(const SculptSession *ss, int index, float r_color[4])
{
  BKE_pbvh_vertex_color_get(ss->pbvh, index, r_color);
}

void SCULPT_vertex_color_set(SculptSession *ss, int index, const float color[4])
{
  BKE_pbvh_vertex_color_set(ss->pbvh, index, color);
}

void SCULPT_vertex_normal_get(SculptSession *ss, int index, float no[3])
{
  switch (BKE_pbvh_type(ss->pbvh)) {
    case PBVH_FACES: {
      const float(*vert_normals)[3] = BKE_pbvh_get_vert_normals(ss->pbvh);
      copy_v3_v3(no, vert_normals[index]);
      break;
    }
    case PBVH_BMESH:
      copy_v3_v3(no, BM_vert_at_index(BKE_pbvh_get_bmesh(ss->pbvh), index)->no);
      break;
    case PBVH_GRIDS: {
      const CCGKey *key = BKE_pbvh_get_grid_key(ss->pbvh);
      const int grid_index = index / key->grid_area;
      const int vertex_index = index - grid_index * key->grid_area;
      CCGElem *elem = BKE_pbvh_get_grids(ss->pbvh)[grid_index];
      copy_v3_v3(no, CCG_elem_no(key, CCG_elem_offset(key, elem, vertex_index)));
      break;
    }
  }
}

const float *SCULPT_vertex_persistent_co_get(SculptSession *ss, int index)
{
  if (ss->persistent_base) {
    return ss->persistent_base[index].co;
  }
  return SCULPT_vertex_co_get(ss, index);
}

const float *SCULPT_vertex_co_for_grab_active_get(SculptSession *ss, int index)
{
  /* Always grab active shape key if the sculpt happens on shapekey. */
  if (ss->shapekey_active) {
    const MVert *mverts = BKE_pbvh_get_verts(ss->pbvh);
    return mverts[index].co;
  }

  /* Sculpting on the base mesh. */
  if (ss->mvert) {
    return ss->mvert[index].co;
  }

  /* Everything else, such as sculpting on multires. */
  return SCULPT_vertex_co_get(ss, index);
}

void SCULPT_vertex_limit_surface_get(SculptSession *ss, int index, float r_co[3])
{
  switch (BKE_pbvh_type(ss->pbvh)) {
    case PBVH_FACES:
    case PBVH_BMESH:
      copy_v3_v3(r_co, SCULPT_vertex_co_get(ss, index));
      break;
    case PBVH_GRIDS: {
      const CCGKey *key = BKE_pbvh_get_grid_key(ss->pbvh);
      const int grid_index = index / key->grid_area;
      const int vertex_index = index - grid_index * key->grid_area;

      SubdivCCGCoord coord = {.grid_index = grid_index,
                              .x = vertex_index % key->grid_size,
                              .y = vertex_index / key->grid_size};
      BKE_subdiv_ccg_eval_limit_point(ss->subdiv_ccg, &coord, r_co);
      break;
    }
  }
}

void SCULPT_vertex_persistent_normal_get(SculptSession *ss, int index, float no[3])
{
  if (ss->persistent_base) {
    copy_v3_v3(no, ss->persistent_base[index].no);
    return;
  }
  SCULPT_vertex_normal_get(ss, index, no);
}

float SCULPT_vertex_mask_get(SculptSession *ss, int index)
{
  BMVert *v;
  float *mask;
  switch (BKE_pbvh_type(ss->pbvh)) {
    case PBVH_FACES:
      return ss->vmask[index];
    case PBVH_BMESH:
      v = BM_vert_at_index(BKE_pbvh_get_bmesh(ss->pbvh), index);
      mask = BM_ELEM_CD_GET_VOID_P(v, CustomData_get_offset(&ss->bm->vdata, CD_PAINT_MASK));
      return *mask;
    case PBVH_GRIDS: {
      const CCGKey *key = BKE_pbvh_get_grid_key(ss->pbvh);
      const int grid_index = index / key->grid_area;
      const int vertex_index = index - grid_index * key->grid_area;
      CCGElem *elem = BKE_pbvh_get_grids(ss->pbvh)[grid_index];
      return *CCG_elem_mask(key, CCG_elem_offset(key, elem, vertex_index));
    }
  }

  return 0.0f;
}

int SCULPT_active_vertex_get(SculptSession *ss)
{
  if (ELEM(BKE_pbvh_type(ss->pbvh), PBVH_FACES, PBVH_BMESH, PBVH_GRIDS)) {
    return ss->active_vertex_index;
  }
  return 0;
}

const float *SCULPT_active_vertex_co_get(SculptSession *ss)
{
  return SCULPT_vertex_co_get(ss, SCULPT_active_vertex_get(ss));
}

void SCULPT_active_vertex_normal_get(SculptSession *ss, float normal[3])
{
  SCULPT_vertex_normal_get(ss, SCULPT_active_vertex_get(ss), normal);
}

MVert *SCULPT_mesh_deformed_mverts_get(SculptSession *ss)
{
  switch (BKE_pbvh_type(ss->pbvh)) {
    case PBVH_FACES:
      if (ss->shapekey_active || ss->deform_modifiers_active) {
        return BKE_pbvh_get_verts(ss->pbvh);
      }
      return ss->mvert;
    case PBVH_BMESH:
    case PBVH_GRIDS:
      return NULL;
  }
  return NULL;
}

float *SCULPT_brush_deform_target_vertex_co_get(SculptSession *ss,
                                                const int deform_target,
                                                PBVHVertexIter *iter)
{
  switch (deform_target) {
    case BRUSH_DEFORM_TARGET_GEOMETRY:
      return iter->co;
    case BRUSH_DEFORM_TARGET_CLOTH_SIM:
      return ss->cache->cloth_sim->deformation_pos[iter->index];
  }
  return iter->co;
}

char SCULPT_mesh_symmetry_xyz_get(Object *object)
{
  const Mesh *mesh = BKE_mesh_from_object(object);
  return mesh->symmetry;
}

/* Sculpt Face Sets and Visibility. */

int SCULPT_active_face_set_get(SculptSession *ss)
{
  switch (BKE_pbvh_type(ss->pbvh)) {
    case PBVH_FACES:
      return ss->face_sets[ss->active_face_index];
    case PBVH_GRIDS: {
      const int face_index = BKE_subdiv_ccg_grid_to_face_index(ss->subdiv_ccg,
                                                               ss->active_grid_index);
      return ss->face_sets[face_index];
    }
    case PBVH_BMESH:
      return SCULPT_FACE_SET_NONE;
  }
  return SCULPT_FACE_SET_NONE;
}

void SCULPT_vertex_visible_set(SculptSession *ss, int index, bool visible)
{
  switch (BKE_pbvh_type(ss->pbvh)) {
    case PBVH_FACES:
      SET_FLAG_FROM_TEST(ss->mvert[index].flag, !visible, ME_HIDE);
      BKE_pbvh_vert_mark_update(ss->pbvh, index);
      break;
    case PBVH_BMESH:
      BM_elem_flag_set(BM_vert_at_index(ss->bm, index), BM_ELEM_HIDDEN, !visible);
      break;
    case PBVH_GRIDS:
      break;
  }
}

bool SCULPT_vertex_visible_get(SculptSession *ss, int index)
{
  switch (BKE_pbvh_type(ss->pbvh)) {
    case PBVH_FACES:
      return !(ss->mvert[index].flag & ME_HIDE);
    case PBVH_BMESH:
      return !BM_elem_flag_test(BM_vert_at_index(ss->bm, index), BM_ELEM_HIDDEN);
    case PBVH_GRIDS: {
      const CCGKey *key = BKE_pbvh_get_grid_key(ss->pbvh);
      const int grid_index = index / key->grid_area;
      const int vertex_index = index - grid_index * key->grid_area;
      BLI_bitmap **grid_hidden = BKE_pbvh_get_grid_visibility(ss->pbvh);
      if (grid_hidden && grid_hidden[grid_index]) {
        return !BLI_BITMAP_TEST(grid_hidden[grid_index], vertex_index);
      }
    }
  }
  return true;
}

void SCULPT_face_set_visibility_set(SculptSession *ss, int face_set, bool visible)
{
  switch (BKE_pbvh_type(ss->pbvh)) {
    case PBVH_FACES:
    case PBVH_GRIDS:
      for (int i = 0; i < ss->totfaces; i++) {
        if (abs(ss->face_sets[i]) != face_set) {
          continue;
        }
        if (visible) {
          ss->face_sets[i] = abs(ss->face_sets[i]);
        }
        else {
          ss->face_sets[i] = -abs(ss->face_sets[i]);
        }
      }
      break;
    case PBVH_BMESH:
      break;
  }
}

void SCULPT_face_sets_visibility_invert(SculptSession *ss)
{
  switch (BKE_pbvh_type(ss->pbvh)) {
    case PBVH_FACES:
    case PBVH_GRIDS:
      for (int i = 0; i < ss->totfaces; i++) {
        ss->face_sets[i] *= -1;
      }
      break;
    case PBVH_BMESH:
      break;
  }
}

void SCULPT_face_sets_visibility_all_set(SculptSession *ss, bool visible)
{
  switch (BKE_pbvh_type(ss->pbvh)) {
    case PBVH_FACES:
    case PBVH_GRIDS:
      for (int i = 0; i < ss->totfaces; i++) {

        /* This can run on geometry without a face set assigned, so its ID sign can't be changed to
         * modify the visibility. Force that geometry to the ID 1 to enable changing the visibility
         * here. */
        if (ss->face_sets[i] == SCULPT_FACE_SET_NONE) {
          ss->face_sets[i] = 1;
        }

        if (visible) {
          ss->face_sets[i] = abs(ss->face_sets[i]);
        }
        else {
          ss->face_sets[i] = -abs(ss->face_sets[i]);
        }
      }
      break;
    case PBVH_BMESH:
      break;
  }
}

bool SCULPT_vertex_any_face_set_visible_get(SculptSession *ss, int index)
{
  switch (BKE_pbvh_type(ss->pbvh)) {
    case PBVH_FACES: {
      MeshElemMap *vert_map = &ss->pmap[index];
      for (int j = 0; j < ss->pmap[index].count; j++) {
        if (ss->face_sets[vert_map->indices[j]] > 0) {
          return true;
        }
      }
      return false;
    }
    case PBVH_BMESH:
      return true;
    case PBVH_GRIDS:
      return true;
  }
  return true;
}

bool SCULPT_vertex_all_face_sets_visible_get(const SculptSession *ss, int index)
{
  switch (BKE_pbvh_type(ss->pbvh)) {
    case PBVH_FACES: {
      MeshElemMap *vert_map = &ss->pmap[index];
      for (int j = 0; j < ss->pmap[index].count; j++) {
        if (ss->face_sets[vert_map->indices[j]] < 0) {
          return false;
        }
      }
      return true;
    }
    case PBVH_BMESH:
      return true;
    case PBVH_GRIDS: {
      const CCGKey *key = BKE_pbvh_get_grid_key(ss->pbvh);
      const int grid_index = index / key->grid_area;
      const int face_index = BKE_subdiv_ccg_grid_to_face_index(ss->subdiv_ccg, grid_index);
      return ss->face_sets[face_index] > 0;
    }
  }
  return true;
}

void SCULPT_vertex_face_set_set(SculptSession *ss, int index, int face_set)
{
  switch (BKE_pbvh_type(ss->pbvh)) {
    case PBVH_FACES: {
      MeshElemMap *vert_map = &ss->pmap[index];
      for (int j = 0; j < ss->pmap[index].count; j++) {
        if (ss->face_sets[vert_map->indices[j]] > 0) {
          ss->face_sets[vert_map->indices[j]] = abs(face_set);
        }
      }
    } break;
    case PBVH_BMESH:
      break;
    case PBVH_GRIDS: {
      const CCGKey *key = BKE_pbvh_get_grid_key(ss->pbvh);
      const int grid_index = index / key->grid_area;
      const int face_index = BKE_subdiv_ccg_grid_to_face_index(ss->subdiv_ccg, grid_index);
      if (ss->face_sets[face_index] > 0) {
        ss->face_sets[face_index] = abs(face_set);
      }

    } break;
  }
}

int SCULPT_vertex_face_set_get(SculptSession *ss, int index)
{
  switch (BKE_pbvh_type(ss->pbvh)) {
    case PBVH_FACES: {
      MeshElemMap *vert_map = &ss->pmap[index];
      int face_set = 0;
      for (int i = 0; i < ss->pmap[index].count; i++) {
        if (ss->face_sets[vert_map->indices[i]] > face_set) {
          face_set = abs(ss->face_sets[vert_map->indices[i]]);
        }
      }
      return face_set;
    }
    case PBVH_BMESH:
      return 0;
    case PBVH_GRIDS: {
      const CCGKey *key = BKE_pbvh_get_grid_key(ss->pbvh);
      const int grid_index = index / key->grid_area;
      const int face_index = BKE_subdiv_ccg_grid_to_face_index(ss->subdiv_ccg, grid_index);
      return ss->face_sets[face_index];
    }
  }
  return 0;
}

bool SCULPT_vertex_has_face_set(SculptSession *ss, int index, int face_set)
{
  switch (BKE_pbvh_type(ss->pbvh)) {
    case PBVH_FACES: {
      MeshElemMap *vert_map = &ss->pmap[index];
      for (int i = 0; i < ss->pmap[index].count; i++) {
        if (ss->face_sets[vert_map->indices[i]] == face_set) {
          return true;
        }
      }
      return false;
    }
    case PBVH_BMESH:
      return true;
    case PBVH_GRIDS: {
      const CCGKey *key = BKE_pbvh_get_grid_key(ss->pbvh);
      const int grid_index = index / key->grid_area;
      const int face_index = BKE_subdiv_ccg_grid_to_face_index(ss->subdiv_ccg, grid_index);
      return ss->face_sets[face_index] == face_set;
    }
  }
  return true;
}

void SCULPT_visibility_sync_all_face_sets_to_vertices(Object *ob)
{
  SculptSession *ss = ob->sculpt;
  Mesh *mesh = BKE_object_get_original_mesh(ob);
  switch (BKE_pbvh_type(ss->pbvh)) {
    case PBVH_FACES: {
      BKE_sculpt_sync_face_sets_visibility_to_base_mesh(mesh);
      break;
    }
    case PBVH_GRIDS: {
      BKE_sculpt_sync_face_sets_visibility_to_base_mesh(mesh);
      BKE_sculpt_sync_face_sets_visibility_to_grids(mesh, ss->subdiv_ccg);
      break;
    }
    case PBVH_BMESH:
      break;
  }
}

static void UNUSED_FUNCTION(sculpt_visibility_sync_vertex_to_face_sets)(SculptSession *ss,
                                                                        int index)
{
  MeshElemMap *vert_map = &ss->pmap[index];
  const bool visible = SCULPT_vertex_visible_get(ss, index);
  for (int i = 0; i < ss->pmap[index].count; i++) {
    if (visible) {
      ss->face_sets[vert_map->indices[i]] = abs(ss->face_sets[vert_map->indices[i]]);
    }
    else {
      ss->face_sets[vert_map->indices[i]] = -abs(ss->face_sets[vert_map->indices[i]]);
    }
  }
  BKE_pbvh_vert_mark_update(ss->pbvh, index);
}

void SCULPT_visibility_sync_all_vertex_to_face_sets(SculptSession *ss)
{
  if (BKE_pbvh_type(ss->pbvh) == PBVH_FACES) {
    for (int i = 0; i < ss->totfaces; i++) {
      MPoly *poly = &ss->mpoly[i];
      bool poly_visible = true;
      for (int l = 0; l < poly->totloop; l++) {
        MLoop *loop = &ss->mloop[poly->loopstart + l];
        if (!SCULPT_vertex_visible_get(ss, (int)loop->v)) {
          poly_visible = false;
        }
      }
      if (poly_visible) {
        ss->face_sets[i] = abs(ss->face_sets[i]);
      }
      else {
        ss->face_sets[i] = -abs(ss->face_sets[i]);
      }
    }
  }
}

static bool sculpt_check_unique_face_set_in_base_mesh(SculptSession *ss, int index)
{
  MeshElemMap *vert_map = &ss->pmap[index];
  int face_set = -1;
  for (int i = 0; i < ss->pmap[index].count; i++) {
    if (face_set == -1) {
      face_set = abs(ss->face_sets[vert_map->indices[i]]);
    }
    else {
      if (abs(ss->face_sets[vert_map->indices[i]]) != face_set) {
        return false;
      }
    }
  }
  return true;
}

/**
 * Checks if the face sets of the adjacent faces to the edge between \a v1 and \a v2
 * in the base mesh are equal.
 */
static bool sculpt_check_unique_face_set_for_edge_in_base_mesh(SculptSession *ss, int v1, int v2)
{
  MeshElemMap *vert_map = &ss->pmap[v1];
  int p1 = -1, p2 = -1;
  for (int i = 0; i < ss->pmap[v1].count; i++) {
    MPoly *p = &ss->mpoly[vert_map->indices[i]];
    for (int l = 0; l < p->totloop; l++) {
      MLoop *loop = &ss->mloop[p->loopstart + l];
      if (loop->v == v2) {
        if (p1 == -1) {
          p1 = vert_map->indices[i];
          break;
        }

        if (p2 == -1) {
          p2 = vert_map->indices[i];
          break;
        }
      }
    }
  }

  if (p1 != -1 && p2 != -1) {
    return abs(ss->face_sets[p1]) == (ss->face_sets[p2]);
  }
  return true;
}

bool SCULPT_vertex_has_unique_face_set(SculptSession *ss, int index)
{
  switch (BKE_pbvh_type(ss->pbvh)) {
    case PBVH_FACES: {
      return sculpt_check_unique_face_set_in_base_mesh(ss, index);
    }
    case PBVH_BMESH:
      return true;
    case PBVH_GRIDS: {
      const CCGKey *key = BKE_pbvh_get_grid_key(ss->pbvh);
      const int grid_index = index / key->grid_area;
      const int vertex_index = index - grid_index * key->grid_area;
      const SubdivCCGCoord coord = {.grid_index = grid_index,
                                    .x = vertex_index % key->grid_size,
                                    .y = vertex_index / key->grid_size};
      int v1, v2;
      const SubdivCCGAdjacencyType adjacency = BKE_subdiv_ccg_coarse_mesh_adjacency_info_get(
          ss->subdiv_ccg, &coord, ss->mloop, ss->mpoly, &v1, &v2);
      switch (adjacency) {
        case SUBDIV_CCG_ADJACENT_VERTEX:
          return sculpt_check_unique_face_set_in_base_mesh(ss, v1);
        case SUBDIV_CCG_ADJACENT_EDGE:
          return sculpt_check_unique_face_set_for_edge_in_base_mesh(ss, v1, v2);
        case SUBDIV_CCG_ADJACENT_NONE:
          return true;
      }
    }
  }
  return false;
}

int SCULPT_face_set_next_available_get(SculptSession *ss)
{
  switch (BKE_pbvh_type(ss->pbvh)) {
    case PBVH_FACES:
    case PBVH_GRIDS: {
      int next_face_set = 0;
      for (int i = 0; i < ss->totfaces; i++) {
        if (abs(ss->face_sets[i]) > next_face_set) {
          next_face_set = abs(ss->face_sets[i]);
        }
      }
      next_face_set++;
      return next_face_set;
    }
    case PBVH_BMESH:
      return 0;
  }
  return 0;
}

/* Sculpt Neighbor Iterators */

#define SCULPT_VERTEX_NEIGHBOR_FIXED_CAPACITY 256

static void sculpt_vertex_neighbor_add(SculptVertexNeighborIter *iter, int neighbor_index)
{
  for (int i = 0; i < iter->size; i++) {
    if (iter->neighbors[i] == neighbor_index) {
      return;
    }
  }

  if (iter->size >= iter->capacity) {
    iter->capacity += SCULPT_VERTEX_NEIGHBOR_FIXED_CAPACITY;

    if (iter->neighbors == iter->neighbors_fixed) {
      iter->neighbors = MEM_mallocN(iter->capacity * sizeof(int), "neighbor array");
      memcpy(iter->neighbors, iter->neighbors_fixed, sizeof(int) * iter->size);
    }
    else {
      iter->neighbors = MEM_reallocN_id(
          iter->neighbors, iter->capacity * sizeof(int), "neighbor array");
    }
  }

  iter->neighbors[iter->size] = neighbor_index;
  iter->size++;
}

static void sculpt_vertex_neighbors_get_bmesh(SculptSession *ss,
                                              int index,
                                              SculptVertexNeighborIter *iter)
{
  BMVert *v = BM_vert_at_index(ss->bm, index);
  BMIter liter;
  BMLoop *l;
  iter->size = 0;
  iter->num_duplicates = 0;
  iter->capacity = SCULPT_VERTEX_NEIGHBOR_FIXED_CAPACITY;
  iter->neighbors = iter->neighbors_fixed;

  BM_ITER_ELEM (l, &liter, v, BM_LOOPS_OF_VERT) {
    const BMVert *adj_v[2] = {l->prev->v, l->next->v};
    for (int i = 0; i < ARRAY_SIZE(adj_v); i++) {
      const BMVert *v_other = adj_v[i];
      if (BM_elem_index_get(v_other) != (int)index) {
        sculpt_vertex_neighbor_add(iter, BM_elem_index_get(v_other));
      }
    }
  }
}

static void sculpt_vertex_neighbors_get_faces(SculptSession *ss,
                                              int index,
                                              SculptVertexNeighborIter *iter)
{
  MeshElemMap *vert_map = &ss->pmap[index];
  iter->size = 0;
  iter->num_duplicates = 0;
  iter->capacity = SCULPT_VERTEX_NEIGHBOR_FIXED_CAPACITY;
  iter->neighbors = iter->neighbors_fixed;

  for (int i = 0; i < ss->pmap[index].count; i++) {
    if (ss->face_sets[vert_map->indices[i]] < 0) {
      /* Skip connectivity from hidden faces. */
      continue;
    }
    const MPoly *p = &ss->mpoly[vert_map->indices[i]];
    uint f_adj_v[2];
    if (poly_get_adj_loops_from_vert(p, ss->mloop, index, f_adj_v) != -1) {
      for (int j = 0; j < ARRAY_SIZE(f_adj_v); j += 1) {
        if (f_adj_v[j] != index) {
          sculpt_vertex_neighbor_add(iter, f_adj_v[j]);
        }
      }
    }
  }

  if (ss->fake_neighbors.use_fake_neighbors) {
    BLI_assert(ss->fake_neighbors.fake_neighbor_index != NULL);
    if (ss->fake_neighbors.fake_neighbor_index[index] != FAKE_NEIGHBOR_NONE) {
      sculpt_vertex_neighbor_add(iter, ss->fake_neighbors.fake_neighbor_index[index]);
    }
  }
}

static void sculpt_vertex_neighbors_get_grids(SculptSession *ss,
                                              const int index,
                                              const bool include_duplicates,
                                              SculptVertexNeighborIter *iter)
{
  /* TODO: optimize this. We could fill #SculptVertexNeighborIter directly,
   * maybe provide coordinate and mask pointers directly rather than converting
   * back and forth between #CCGElem and global index. */
  const CCGKey *key = BKE_pbvh_get_grid_key(ss->pbvh);
  const int grid_index = index / key->grid_area;
  const int vertex_index = index - grid_index * key->grid_area;

  SubdivCCGCoord coord = {.grid_index = grid_index,
                          .x = vertex_index % key->grid_size,
                          .y = vertex_index / key->grid_size};

  SubdivCCGNeighbors neighbors;
  BKE_subdiv_ccg_neighbor_coords_get(ss->subdiv_ccg, &coord, include_duplicates, &neighbors);

  iter->size = 0;
  iter->num_duplicates = neighbors.num_duplicates;
  iter->capacity = SCULPT_VERTEX_NEIGHBOR_FIXED_CAPACITY;
  iter->neighbors = iter->neighbors_fixed;

  for (int i = 0; i < neighbors.size; i++) {
    sculpt_vertex_neighbor_add(iter,
                               neighbors.coords[i].grid_index * key->grid_area +
                                   neighbors.coords[i].y * key->grid_size + neighbors.coords[i].x);
  }

  if (ss->fake_neighbors.use_fake_neighbors) {
    BLI_assert(ss->fake_neighbors.fake_neighbor_index != NULL);
    if (ss->fake_neighbors.fake_neighbor_index[index] != FAKE_NEIGHBOR_NONE) {
      sculpt_vertex_neighbor_add(iter, ss->fake_neighbors.fake_neighbor_index[index]);
    }
  }

  if (neighbors.coords != neighbors.coords_fixed) {
    MEM_freeN(neighbors.coords);
  }
}

void SCULPT_vertex_neighbors_get(SculptSession *ss,
                                 const int index,
                                 const bool include_duplicates,
                                 SculptVertexNeighborIter *iter)
{
  switch (BKE_pbvh_type(ss->pbvh)) {
    case PBVH_FACES:
      sculpt_vertex_neighbors_get_faces(ss, index, iter);
      return;
    case PBVH_BMESH:
      sculpt_vertex_neighbors_get_bmesh(ss, index, iter);
      return;
    case PBVH_GRIDS:
      sculpt_vertex_neighbors_get_grids(ss, index, include_duplicates, iter);
      return;
  }
}

static bool sculpt_check_boundary_vertex_in_base_mesh(const SculptSession *ss, const int index)
{
  BLI_assert(ss->vertex_info.boundary);
  return BLI_BITMAP_TEST(ss->vertex_info.boundary, index);
}

bool SCULPT_vertex_is_boundary(const SculptSession *ss, const int index)
{
  switch (BKE_pbvh_type(ss->pbvh)) {
    case PBVH_FACES: {
      if (!SCULPT_vertex_all_face_sets_visible_get(ss, index)) {
        return true;
      }
      return sculpt_check_boundary_vertex_in_base_mesh(ss, index);
    }
    case PBVH_BMESH: {
      BMVert *v = BM_vert_at_index(ss->bm, index);
      return BM_vert_is_boundary(v);
    }

    case PBVH_GRIDS: {
      const CCGKey *key = BKE_pbvh_get_grid_key(ss->pbvh);
      const int grid_index = index / key->grid_area;
      const int vertex_index = index - grid_index * key->grid_area;
      const SubdivCCGCoord coord = {.grid_index = grid_index,
                                    .x = vertex_index % key->grid_size,
                                    .y = vertex_index / key->grid_size};
      int v1, v2;
      const SubdivCCGAdjacencyType adjacency = BKE_subdiv_ccg_coarse_mesh_adjacency_info_get(
          ss->subdiv_ccg, &coord, ss->mloop, ss->mpoly, &v1, &v2);
      switch (adjacency) {
        case SUBDIV_CCG_ADJACENT_VERTEX:
          return sculpt_check_boundary_vertex_in_base_mesh(ss, v1);
        case SUBDIV_CCG_ADJACENT_EDGE:
          return sculpt_check_boundary_vertex_in_base_mesh(ss, v1) &&
                 sculpt_check_boundary_vertex_in_base_mesh(ss, v2);
        case SUBDIV_CCG_ADJACENT_NONE:
          return false;
      }
    }
  }

  return false;
}

/* Utilities */

bool SCULPT_stroke_is_main_symmetry_pass(StrokeCache *cache)
{
  return cache->mirror_symmetry_pass == 0 && cache->radial_symmetry_pass == 0 &&
         cache->tile_pass == 0;
}

bool SCULPT_stroke_is_first_brush_step(StrokeCache *cache)
{
  return cache->first_time && cache->mirror_symmetry_pass == 0 &&
         cache->radial_symmetry_pass == 0 && cache->tile_pass == 0;
}

bool SCULPT_stroke_is_first_brush_step_of_symmetry_pass(StrokeCache *cache)
{
  return cache->first_time;
}

bool SCULPT_check_vertex_pivot_symmetry(const float vco[3], const float pco[3], const char symm)
{
  bool is_in_symmetry_area = true;
  for (int i = 0; i < 3; i++) {
    char symm_it = 1 << i;
    if (symm & symm_it) {
      if (pco[i] == 0.0f) {
        if (vco[i] > 0.0f) {
          is_in_symmetry_area = false;
        }
      }
      if (vco[i] * pco[i] < 0.0f) {
        is_in_symmetry_area = false;
      }
    }
  }
  return is_in_symmetry_area;
}

typedef struct NearestVertexTLSData {
  int nearest_vertex_index;
  float nearest_vertex_distance_squared;
} NearestVertexTLSData;

static void do_nearest_vertex_get_task_cb(void *__restrict userdata,
                                          const int n,
                                          const TaskParallelTLS *__restrict tls)
{
  SculptThreadedTaskData *data = userdata;
  SculptSession *ss = data->ob->sculpt;
  NearestVertexTLSData *nvtd = tls->userdata_chunk;
  PBVHVertexIter vd;

  BKE_pbvh_vertex_iter_begin (ss->pbvh, data->nodes[n], vd, PBVH_ITER_UNIQUE) {
    float distance_squared = len_squared_v3v3(vd.co, data->nearest_vertex_search_co);
    if (distance_squared < nvtd->nearest_vertex_distance_squared &&
        distance_squared < data->max_distance_squared) {
      nvtd->nearest_vertex_index = vd.index;
      nvtd->nearest_vertex_distance_squared = distance_squared;
    }
  }
  BKE_pbvh_vertex_iter_end;
}

static void nearest_vertex_get_reduce(const void *__restrict UNUSED(userdata),
                                      void *__restrict chunk_join,
                                      void *__restrict chunk)
{
  NearestVertexTLSData *join = chunk_join;
  NearestVertexTLSData *nvtd = chunk;
  if (join->nearest_vertex_index == -1) {
    join->nearest_vertex_index = nvtd->nearest_vertex_index;
    join->nearest_vertex_distance_squared = nvtd->nearest_vertex_distance_squared;
  }
  else if (nvtd->nearest_vertex_distance_squared < join->nearest_vertex_distance_squared) {
    join->nearest_vertex_index = nvtd->nearest_vertex_index;
    join->nearest_vertex_distance_squared = nvtd->nearest_vertex_distance_squared;
  }
}

int SCULPT_nearest_vertex_get(
    Sculpt *sd, Object *ob, const float co[3], float max_distance, bool use_original)
{
  SculptSession *ss = ob->sculpt;
  PBVHNode **nodes = NULL;
  int totnode;
  SculptSearchSphereData data = {
      .ss = ss,
      .sd = sd,
      .radius_squared = max_distance * max_distance,
      .original = use_original,
      .center = co,
  };
  BKE_pbvh_search_gather(ss->pbvh, SCULPT_search_sphere_cb, &data, &nodes, &totnode);
  if (totnode == 0) {
    return -1;
  }

  SculptThreadedTaskData task_data = {
      .sd = sd,
      .ob = ob,
      .nodes = nodes,
      .max_distance_squared = max_distance * max_distance,
  };

  copy_v3_v3(task_data.nearest_vertex_search_co, co);
  NearestVertexTLSData nvtd;
  nvtd.nearest_vertex_index = -1;
  nvtd.nearest_vertex_distance_squared = FLT_MAX;

  TaskParallelSettings settings;
  BKE_pbvh_parallel_range_settings(&settings, true, totnode);
  settings.func_reduce = nearest_vertex_get_reduce;
  settings.userdata_chunk = &nvtd;
  settings.userdata_chunk_size = sizeof(NearestVertexTLSData);
  BLI_task_parallel_range(0, totnode, &task_data, do_nearest_vertex_get_task_cb, &settings);

  MEM_SAFE_FREE(nodes);

  return nvtd.nearest_vertex_index;
}

bool SCULPT_is_symmetry_iteration_valid(char i, char symm)
{
  return i == 0 || (symm & i && (symm != 5 || i != 3) && (symm != 6 || (!ELEM(i, 3, 5))));
}

bool SCULPT_is_vertex_inside_brush_radius_symm(const float vertex[3],
                                               const float br_co[3],
                                               float radius,
                                               char symm)
{
  for (char i = 0; i <= symm; ++i) {
    if (!SCULPT_is_symmetry_iteration_valid(i, symm)) {
      continue;
    }
    float location[3];
    flip_v3_v3(location, br_co, (char)i);
    if (len_squared_v3v3(location, vertex) < radius * radius) {
      return true;
    }
  }
  return false;
}

void SCULPT_tag_update_overlays(bContext *C)
{
  ARegion *region = CTX_wm_region(C);
  ED_region_tag_redraw(region);

  Object *ob = CTX_data_active_object(C);
  WM_event_add_notifier(C, NC_OBJECT | ND_DRAW, ob);

  DEG_id_tag_update(&ob->id, ID_RECALC_SHADING);

  View3D *v3d = CTX_wm_view3d(C);
  if (!BKE_sculptsession_use_pbvh_draw(ob, v3d)) {
    DEG_id_tag_update(&ob->id, ID_RECALC_GEOMETRY);
  }
}

/** \} */

/* -------------------------------------------------------------------- */
/** \name Sculpt Flood Fill API
 *
 * Iterate over connected vertices, starting from one or more initial vertices.
 * \{ */

void SCULPT_floodfill_init(SculptSession *ss, SculptFloodFill *flood)
{
  int vertex_count = SCULPT_vertex_count_get(ss);
  SCULPT_vertex_random_access_ensure(ss);

  flood->queue = BLI_gsqueue_new(sizeof(int));
  flood->visited_vertices = BLI_BITMAP_NEW(vertex_count, "visited vertices");
}

void SCULPT_floodfill_add_initial(SculptFloodFill *flood, int index)
{
  BLI_gsqueue_push(flood->queue, &index);
}

void SCULPT_floodfill_add_and_skip_initial(SculptFloodFill *flood, int index)
{
  BLI_gsqueue_push(flood->queue, &index);
  BLI_BITMAP_ENABLE(flood->visited_vertices, index);
}

void SCULPT_floodfill_add_initial_with_symmetry(
    Sculpt *sd, Object *ob, SculptSession *ss, SculptFloodFill *flood, int index, float radius)
{
  /* Add active vertex and symmetric vertices to the queue. */
  const char symm = SCULPT_mesh_symmetry_xyz_get(ob);
  for (char i = 0; i <= symm; ++i) {
    if (!SCULPT_is_symmetry_iteration_valid(i, symm)) {
      continue;
    }
    int v = -1;
    if (i == 0) {
      v = index;
    }
    else if (radius > 0.0f) {
      float radius_squared = (radius == FLT_MAX) ? FLT_MAX : radius * radius;
      float location[3];
      flip_v3_v3(location, SCULPT_vertex_co_get(ss, index), i);
      v = SCULPT_nearest_vertex_get(sd, ob, location, radius_squared, false);
    }

    if (v != -1) {
      SCULPT_floodfill_add_initial(flood, v);
    }
  }
}

void SCULPT_floodfill_add_active(
    Sculpt *sd, Object *ob, SculptSession *ss, SculptFloodFill *flood, float radius)
{
  /* Add active vertex and symmetric vertices to the queue. */
  const char symm = SCULPT_mesh_symmetry_xyz_get(ob);
  for (char i = 0; i <= symm; ++i) {
    if (!SCULPT_is_symmetry_iteration_valid(i, symm)) {
      continue;
    }
    int v = -1;
    if (i == 0) {
      v = SCULPT_active_vertex_get(ss);
    }
    else if (radius > 0.0f) {
      float location[3];
      flip_v3_v3(location, SCULPT_active_vertex_co_get(ss), i);
      v = SCULPT_nearest_vertex_get(sd, ob, location, radius, false);
    }

    if (v != -1) {
      SCULPT_floodfill_add_initial(flood, v);
    }
  }
}

void SCULPT_floodfill_execute(
    SculptSession *ss,
    SculptFloodFill *flood,
    bool (*func)(SculptSession *ss, int from_v, int to_v, bool is_duplicate, void *userdata),
    void *userdata)
{
  while (!BLI_gsqueue_is_empty(flood->queue)) {
    int from_v;
    BLI_gsqueue_pop(flood->queue, &from_v);
    SculptVertexNeighborIter ni;
    SCULPT_VERTEX_DUPLICATES_AND_NEIGHBORS_ITER_BEGIN (ss, from_v, ni) {
      const int to_v = ni.index;

      if (BLI_BITMAP_TEST(flood->visited_vertices, to_v)) {
        continue;
      }

      if (!SCULPT_vertex_visible_get(ss, to_v)) {
        continue;
      }

      BLI_BITMAP_ENABLE(flood->visited_vertices, to_v);

      if (func(ss, from_v, to_v, ni.is_duplicate, userdata)) {
        BLI_gsqueue_push(flood->queue, &to_v);
      }
    }
    SCULPT_VERTEX_NEIGHBORS_ITER_END(ni);
  }
}

void SCULPT_floodfill_free(SculptFloodFill *flood)
{
  MEM_SAFE_FREE(flood->visited_vertices);
  BLI_gsqueue_free(flood->queue);
  flood->queue = NULL;
}

/** \} */

/* -------------------------------------------------------------------- */
/** \name Tool Capabilities
 *
 * Avoid duplicate checks, internal logic only,
 * share logic with #rna_def_sculpt_capabilities where possible.
 * \{ */

static bool sculpt_tool_needs_original(const char sculpt_tool)
{
  return ELEM(sculpt_tool,
              SCULPT_TOOL_GRAB,
              SCULPT_TOOL_ROTATE,
              SCULPT_TOOL_THUMB,
              SCULPT_TOOL_LAYER,
              SCULPT_TOOL_DRAW_SHARP,
              SCULPT_TOOL_ELASTIC_DEFORM,
              SCULPT_TOOL_SMOOTH,
              SCULPT_TOOL_BOUNDARY,
              SCULPT_TOOL_POSE);
}

static bool sculpt_tool_is_proxy_used(const char sculpt_tool)
{
  return ELEM(sculpt_tool,
              SCULPT_TOOL_SMOOTH,
              SCULPT_TOOL_LAYER,
              SCULPT_TOOL_POSE,
              SCULPT_TOOL_DISPLACEMENT_SMEAR,
              SCULPT_TOOL_BOUNDARY,
              SCULPT_TOOL_CLOTH,
              SCULPT_TOOL_PAINT,
              SCULPT_TOOL_SMEAR,
              SCULPT_TOOL_DRAW_FACE_SETS);
}

static bool sculpt_brush_use_topology_rake(const SculptSession *ss, const Brush *brush)
{
  return SCULPT_TOOL_HAS_TOPOLOGY_RAKE(brush->sculpt_tool) &&
         (brush->topology_rake_factor > 0.0f) && (ss->bm != NULL);
}

/**
 * Test whether the #StrokeCache.sculpt_normal needs update in #do_brush_action
 */
static int sculpt_brush_needs_normal(const SculptSession *ss, const Brush *brush)
{
  return ((SCULPT_TOOL_HAS_NORMAL_WEIGHT(brush->sculpt_tool) &&
           (ss->cache->normal_weight > 0.0f)) ||

          ELEM(brush->sculpt_tool,
               SCULPT_TOOL_BLOB,
               SCULPT_TOOL_CREASE,
               SCULPT_TOOL_DRAW,
               SCULPT_TOOL_DRAW_SHARP,
               SCULPT_TOOL_CLOTH,
               SCULPT_TOOL_LAYER,
               SCULPT_TOOL_NUDGE,
               SCULPT_TOOL_ROTATE,
               SCULPT_TOOL_ELASTIC_DEFORM,
               SCULPT_TOOL_THUMB) ||

          (brush->mtex.brush_map_mode == MTEX_MAP_MODE_AREA)) ||
         sculpt_brush_use_topology_rake(ss, brush);
}

static bool sculpt_brush_needs_rake_rotation(const Brush *brush)
{
  return SCULPT_TOOL_HAS_RAKE(brush->sculpt_tool) && (brush->rake_factor != 0.0f);
}

/** \} */

/* -------------------------------------------------------------------- */
/** \name Sculpt Init/Update
 * \{ */

typedef enum StrokeFlags {
  CLIP_X = 1,
  CLIP_Y = 2,
  CLIP_Z = 4,
} StrokeFlags;

void SCULPT_orig_vert_data_unode_init(SculptOrigVertData *data, Object *ob, SculptUndoNode *unode)
{
  SculptSession *ss = ob->sculpt;
  BMesh *bm = ss->bm;

  memset(data, 0, sizeof(*data));
  data->unode = unode;

  if (bm) {
    data->bm_log = ss->bm_log;
  }
  else {
    data->coords = data->unode->co;
    data->normals = data->unode->no;
    data->vmasks = data->unode->mask;
    data->colors = data->unode->col;
  }
}

void SCULPT_orig_vert_data_init(SculptOrigVertData *data, Object *ob, PBVHNode *node)
{
  SculptUndoNode *unode;
  unode = SCULPT_undo_push_node(ob, node, SCULPT_UNDO_COORDS);
  SCULPT_orig_vert_data_unode_init(data, ob, unode);
}

void SCULPT_orig_vert_data_update(SculptOrigVertData *orig_data, PBVHVertexIter *iter)
{
  if (orig_data->unode->type == SCULPT_UNDO_COORDS) {
    if (orig_data->bm_log) {
      BM_log_original_vert_data(orig_data->bm_log, iter->bm_vert, &orig_data->co, &orig_data->no);
    }
    else {
      orig_data->co = orig_data->coords[iter->i];
      orig_data->no = orig_data->normals[iter->i];
    }
  }
  else if (orig_data->unode->type == SCULPT_UNDO_COLOR) {
    orig_data->col = orig_data->colors[iter->i];
  }
  else if (orig_data->unode->type == SCULPT_UNDO_MASK) {
    if (orig_data->bm_log) {
      orig_data->mask = BM_log_original_mask(orig_data->bm_log, iter->bm_vert);
    }
    else {
      orig_data->mask = orig_data->vmasks[iter->i];
    }
  }
}

static void sculpt_rake_data_update(struct SculptRakeData *srd, const float co[3])
{
  float rake_dist = len_v3v3(srd->follow_co, co);
  if (rake_dist > srd->follow_dist) {
    interp_v3_v3v3(srd->follow_co, srd->follow_co, co, rake_dist - srd->follow_dist);
  }
}

/** \} */

/* -------------------------------------------------------------------- */
/** \name Sculpt Dynamic Topology
 * \{ */

bool SCULPT_stroke_is_dynamic_topology(const SculptSession *ss, const Brush *brush)
{
  return ((BKE_pbvh_type(ss->pbvh) == PBVH_BMESH) &&

          (!ss->cache || (!ss->cache->alt_smooth)) &&

          /* Requires mesh restore, which doesn't work with
           * dynamic-topology. */
          !(brush->flag & BRUSH_ANCHORED) && !(brush->flag & BRUSH_DRAG_DOT) &&

          SCULPT_TOOL_HAS_DYNTOPO(brush->sculpt_tool));
}

/** \} */

/* -------------------------------------------------------------------- */
/** \name Sculpt Paint Mesh
 * \{ */

static void paint_mesh_restore_co_task_cb(void *__restrict userdata,
                                          const int n,
                                          const TaskParallelTLS *__restrict UNUSED(tls))
{
  SculptThreadedTaskData *data = userdata;
  SculptSession *ss = data->ob->sculpt;

  SculptUndoNode *unode;
  SculptUndoType type;

  switch (data->brush->sculpt_tool) {
    case SCULPT_TOOL_MASK:
      type = SCULPT_UNDO_MASK;
      BKE_pbvh_node_mark_update_mask(data->nodes[n]);
      break;
    case SCULPT_TOOL_PAINT:
    case SCULPT_TOOL_SMEAR:
      type = SCULPT_UNDO_COLOR;
      BKE_pbvh_node_mark_update_color(data->nodes[n]);
      break;
    default:
      type = SCULPT_UNDO_COORDS;
      BKE_pbvh_node_mark_update(data->nodes[n]);
      break;
  }

  if (ss->bm) {
    unode = SCULPT_undo_push_node(data->ob, data->nodes[n], type);
  }
  else {
    unode = SCULPT_undo_get_node(data->nodes[n]);
  }

  if (!unode) {
    return;
  }

  PBVHVertexIter vd;
  SculptOrigVertData orig_data;

  SCULPT_orig_vert_data_unode_init(&orig_data, data->ob, unode);

  BKE_pbvh_vertex_iter_begin (ss->pbvh, data->nodes[n], vd, PBVH_ITER_UNIQUE) {
    SCULPT_orig_vert_data_update(&orig_data, &vd);

    if (orig_data.unode->type == SCULPT_UNDO_COORDS) {
      copy_v3_v3(vd.co, orig_data.co);
      if (vd.no) {
        copy_v3_v3(vd.no, orig_data.no);
      }
      else {
        copy_v3_v3(vd.fno, orig_data.no);
      }
    }
    else if (orig_data.unode->type == SCULPT_UNDO_MASK) {
      *vd.mask = orig_data.mask;
    }
    else if (orig_data.unode->type == SCULPT_UNDO_COLOR) {
      SCULPT_vertex_color_set(ss, vd.index, orig_data.col);
    }

    if (vd.mvert) {
      BKE_pbvh_vert_mark_update(ss->pbvh, vd.index);
    }
  }
  BKE_pbvh_vertex_iter_end;
}

static void paint_mesh_restore_co(Sculpt *sd, Object *ob)
{
  SculptSession *ss = ob->sculpt;
  Brush *brush = BKE_paint_brush(&sd->paint);

  PBVHNode **nodes;
  int totnode;

  BKE_pbvh_search_gather(ss->pbvh, NULL, NULL, &nodes, &totnode);

  /**
   * Disable multi-threading when dynamic-topology is enabled. Otherwise,
   * new entries might be inserted by #SCULPT_undo_push_node() into the #GHash
   * used internally by #BM_log_original_vert_co() by a different thread. See T33787.
   */
  SculptThreadedTaskData data = {
      .sd = sd,
      .ob = ob,
      .brush = brush,
      .nodes = nodes,
  };

  TaskParallelSettings settings;
  BKE_pbvh_parallel_range_settings(&settings, true && !ss->bm, totnode);
  BLI_task_parallel_range(0, totnode, &data, paint_mesh_restore_co_task_cb, &settings);

  BKE_pbvh_node_color_buffer_free(ss->pbvh);

  MEM_SAFE_FREE(nodes);
}

/*** BVH Tree ***/

static void sculpt_extend_redraw_rect_previous(Object *ob, rcti *rect)
{
  /* Expand redraw \a rect with redraw \a rect from previous step to
   * prevent partial-redraw issues caused by fast strokes. This is
   * needed here (not in sculpt_flush_update) as it was before
   * because redraw rectangle should be the same in both of
   * optimized PBVH draw function and 3d view redraw, if not -- some
   * mesh parts could disappear from screen (sergey). */
  SculptSession *ss = ob->sculpt;

  if (!ss->cache) {
    return;
  }

  if (BLI_rcti_is_empty(&ss->cache->previous_r)) {
    return;
  }

  BLI_rcti_union(rect, &ss->cache->previous_r);
}

bool SCULPT_get_redraw_rect(ARegion *region, RegionView3D *rv3d, Object *ob, rcti *rect)
{
  PBVH *pbvh = ob->sculpt->pbvh;
  float bb_min[3], bb_max[3];

  if (!pbvh) {
    return false;
  }

  BKE_pbvh_redraw_BB(pbvh, bb_min, bb_max);

  /* Convert 3D bounding box to screen space. */
  if (!paint_convert_bb_to_rect(rect, bb_min, bb_max, region, rv3d, ob)) {
    return false;
  }

  return true;
}

void ED_sculpt_redraw_planes_get(float planes[4][4], ARegion *region, Object *ob)
{
  PBVH *pbvh = ob->sculpt->pbvh;
  /* Copy here, original will be used below. */
  rcti rect = ob->sculpt->cache->current_r;

  sculpt_extend_redraw_rect_previous(ob, &rect);

  paint_calc_redraw_planes(planes, region, ob, &rect);

  /* We will draw this \a rect, so now we can set it as the previous partial \a rect.
   * Note that we don't update with the union of previous/current (\a rect), only with
   * the current. Thus we avoid the rectangle needlessly growing to include
   * all the stroke area. */
  ob->sculpt->cache->previous_r = ob->sculpt->cache->current_r;

  /* Clear redraw flag from nodes. */
  if (pbvh) {
    BKE_pbvh_update_bounds(pbvh, PBVH_UpdateRedraw);
  }
}

/************************ Brush Testing *******************/

void SCULPT_brush_test_init(SculptSession *ss, SculptBrushTest *test)
{
  RegionView3D *rv3d = ss->cache ? ss->cache->vc->rv3d : ss->rv3d;
  View3D *v3d = ss->cache ? ss->cache->vc->v3d : ss->v3d;

  test->radius_squared = ss->cache ? ss->cache->radius_squared :
                                     ss->cursor_radius * ss->cursor_radius;
  test->radius = sqrtf(test->radius_squared);

  if (ss->cache) {
    copy_v3_v3(test->location, ss->cache->location);
    test->mirror_symmetry_pass = ss->cache->mirror_symmetry_pass;
    test->radial_symmetry_pass = ss->cache->radial_symmetry_pass;
    copy_m4_m4(test->symm_rot_mat_inv, ss->cache->symm_rot_mat_inv);
  }
  else {
    copy_v3_v3(test->location, ss->cursor_location);
    test->mirror_symmetry_pass = 0;
    test->radial_symmetry_pass = 0;
    unit_m4(test->symm_rot_mat_inv);
  }

  /* Just for initialize. */
  test->dist = 0.0f;

  /* Only for 2D projection. */
  zero_v4(test->plane_view);
  zero_v4(test->plane_tool);

  if (RV3D_CLIPPING_ENABLED(v3d, rv3d)) {
    test->clip_rv3d = rv3d;
  }
  else {
    test->clip_rv3d = NULL;
  }
}

BLI_INLINE bool sculpt_brush_test_clipping(const SculptBrushTest *test, const float co[3])
{
  RegionView3D *rv3d = test->clip_rv3d;
  if (!rv3d) {
    return false;
  }
  float symm_co[3];
  flip_v3_v3(symm_co, co, test->mirror_symmetry_pass);
  if (test->radial_symmetry_pass) {
    mul_m4_v3(test->symm_rot_mat_inv, symm_co);
  }
  return ED_view3d_clipping_test(rv3d, symm_co, true);
}

bool SCULPT_brush_test_sphere(SculptBrushTest *test, const float co[3])
{
  float distsq = len_squared_v3v3(co, test->location);

  if (distsq > test->radius_squared) {
    return false;
  }

  if (sculpt_brush_test_clipping(test, co)) {
    return false;
  }

  test->dist = sqrtf(distsq);
  return true;
}

bool SCULPT_brush_test_sphere_sq(SculptBrushTest *test, const float co[3])
{
  float distsq = len_squared_v3v3(co, test->location);

  if (distsq > test->radius_squared) {
    return false;
  }
  if (sculpt_brush_test_clipping(test, co)) {
    return false;
  }
  test->dist = distsq;
  return true;
}

bool SCULPT_brush_test_sphere_fast(const SculptBrushTest *test, const float co[3])
{
  if (sculpt_brush_test_clipping(test, co)) {
    return false;
  }
  return len_squared_v3v3(co, test->location) <= test->radius_squared;
}

bool SCULPT_brush_test_circle_sq(SculptBrushTest *test, const float co[3])
{
  float co_proj[3];
  closest_to_plane_normalized_v3(co_proj, test->plane_view, co);
  float distsq = len_squared_v3v3(co_proj, test->location);

  if (distsq > test->radius_squared) {
    return false;
  }

  if (sculpt_brush_test_clipping(test, co)) {
    return false;
  }

  test->dist = distsq;
  return true;
}

bool SCULPT_brush_test_cube(SculptBrushTest *test,
                            const float co[3],
                            const float local[4][4],
                            const float roundness)
{
  float side = M_SQRT1_2;
  float local_co[3];

  if (sculpt_brush_test_clipping(test, co)) {
    return false;
  }

  mul_v3_m4v3(local_co, local, co);

  local_co[0] = fabsf(local_co[0]);
  local_co[1] = fabsf(local_co[1]);
  local_co[2] = fabsf(local_co[2]);

  /* Keep the square and circular brush tips the same size. */
  side += (1.0f - side) * roundness;

  const float hardness = 1.0f - roundness;
  const float constant_side = hardness * side;
  const float falloff_side = roundness * side;

  if (!(local_co[0] <= side && local_co[1] <= side && local_co[2] <= side)) {
    /* Outside the square. */
    return false;
  }
  if (min_ff(local_co[0], local_co[1]) > constant_side) {
    /* Corner, distance to the center of the corner circle. */
    float r_point[3];
    copy_v3_fl(r_point, constant_side);
    test->dist = len_v2v2(r_point, local_co) / falloff_side;
    return true;
  }
  if (max_ff(local_co[0], local_co[1]) > constant_side) {
    /* Side, distance to the square XY axis. */
    test->dist = (max_ff(local_co[0], local_co[1]) - constant_side) / falloff_side;
    return true;
  }

  /* Inside the square, constant distance. */
  test->dist = 0.0f;
  return true;
}

SculptBrushTestFn SCULPT_brush_test_init_with_falloff_shape(SculptSession *ss,
                                                            SculptBrushTest *test,
                                                            char falloff_shape)
{
  SCULPT_brush_test_init(ss, test);
  SculptBrushTestFn sculpt_brush_test_sq_fn;
  if (falloff_shape == PAINT_FALLOFF_SHAPE_SPHERE) {
    sculpt_brush_test_sq_fn = SCULPT_brush_test_sphere_sq;
  }
  else {
    /* PAINT_FALLOFF_SHAPE_TUBE */
    plane_from_point_normal_v3(test->plane_view, test->location, ss->cache->view_normal);
    sculpt_brush_test_sq_fn = SCULPT_brush_test_circle_sq;
  }
  return sculpt_brush_test_sq_fn;
}

const float *SCULPT_brush_frontface_normal_from_falloff_shape(SculptSession *ss,
                                                              char falloff_shape)
{
  if (falloff_shape == PAINT_FALLOFF_SHAPE_SPHERE) {
    return ss->cache->sculpt_normal_symm;
  }
  /* PAINT_FALLOFF_SHAPE_TUBE */
  return ss->cache->view_normal;
}

static float frontface(const Brush *br,
                       const float sculpt_normal[3],
                       const float no[3],
                       const float fno[3])
{
  if (!(br->flag & BRUSH_FRONTFACE)) {
    return 1.0f;
  }

  float dot;
  if (no) {
    dot = dot_v3v3(no, sculpt_normal);
  }
  else {
    dot = dot_v3v3(fno, sculpt_normal);
  }
  return dot > 0.0f ? dot : 0.0f;
}

#if 0

static bool sculpt_brush_test_cyl(SculptBrushTest *test,
                                  float co[3],
                                  float location[3],
                                  const float area_no[3])
{
  if (sculpt_brush_test_sphere_fast(test, co)) {
    float t1[3], t2[3], t3[3], dist;

    sub_v3_v3v3(t1, location, co);
    sub_v3_v3v3(t2, x2, location);

    cross_v3_v3v3(t3, area_no, t1);

    dist = len_v3(t3) / len_v3(t2);

    test->dist = dist;

    return true;
  }

  return false;
}

#endif

/* ===== Sculpting =====
 */

static float calc_overlap(StrokeCache *cache, const char symm, const char axis, const float angle)
{
  float mirror[3];
  float distsq;

  flip_v3_v3(mirror, cache->true_location, symm);

  if (axis != 0) {
    float mat[3][3];
    axis_angle_to_mat3_single(mat, axis, angle);
    mul_m3_v3(mat, mirror);
  }

  distsq = len_squared_v3v3(mirror, cache->true_location);

  if (distsq <= 4.0f * (cache->radius_squared)) {
    return (2.0f * (cache->radius) - sqrtf(distsq)) / (2.0f * (cache->radius));
  }
  return 0.0f;
}

static float calc_radial_symmetry_feather(Sculpt *sd,
                                          StrokeCache *cache,
                                          const char symm,
                                          const char axis)
{
  float overlap = 0.0f;

  for (int i = 1; i < sd->radial_symm[axis - 'X']; i++) {
    const float angle = 2.0f * M_PI * i / sd->radial_symm[axis - 'X'];
    overlap += calc_overlap(cache, symm, axis, angle);
  }

  return overlap;
}

static float calc_symmetry_feather(Sculpt *sd, StrokeCache *cache)
{
  if (!(sd->paint.symmetry_flags & PAINT_SYMMETRY_FEATHER)) {
    return 1.0f;
  }
  float overlap;
  const int symm = cache->symmetry;

  overlap = 0.0f;
  for (int i = 0; i <= symm; i++) {
    if (!SCULPT_is_symmetry_iteration_valid(i, symm)) {
      continue;
    }

    overlap += calc_overlap(cache, i, 0, 0);

    overlap += calc_radial_symmetry_feather(sd, cache, i, 'X');
    overlap += calc_radial_symmetry_feather(sd, cache, i, 'Y');
    overlap += calc_radial_symmetry_feather(sd, cache, i, 'Z');
  }
  return 1.0f / overlap;
}

/** \} */

/* -------------------------------------------------------------------- */
/** \name Calculate Normal and Center
 *
 * Calculate geometry surrounding the brush center.
 * (optionally using original coordinates).
 *
 * Functions are:
 * - #SCULPT_calc_area_center
 * - #SCULPT_calc_area_normal
 * - #SCULPT_calc_area_normal_and_center
 *
 * \note These are all _very_ similar, when changing one, check others.
 * \{ */

typedef struct AreaNormalCenterTLSData {
  /* 0 = towards view, 1 = flipped */
  float area_cos[2][3];
  float area_nos[2][3];
  int count_no[2];
  int count_co[2];
} AreaNormalCenterTLSData;

static void calc_area_normal_and_center_task_cb(void *__restrict userdata,
                                                const int n,
                                                const TaskParallelTLS *__restrict tls)
{
  SculptThreadedTaskData *data = userdata;
  SculptSession *ss = data->ob->sculpt;
  AreaNormalCenterTLSData *anctd = tls->userdata_chunk;
  const bool use_area_nos = data->use_area_nos;
  const bool use_area_cos = data->use_area_cos;

  PBVHVertexIter vd;
  SculptUndoNode *unode = NULL;

  bool use_original = false;
  bool normal_test_r, area_test_r;

  if (ss->cache && ss->cache->original) {
    unode = SCULPT_undo_push_node(data->ob, data->nodes[n], SCULPT_UNDO_COORDS);
    use_original = (unode->co || unode->bm_entry);
  }

  SculptBrushTest normal_test;
  SculptBrushTestFn sculpt_brush_normal_test_sq_fn = SCULPT_brush_test_init_with_falloff_shape(
      ss, &normal_test, data->brush->falloff_shape);

  /* Update the test radius to sample the normal using the normal radius of the brush. */
  if (data->brush->ob_mode == OB_MODE_SCULPT) {
    float test_radius = sqrtf(normal_test.radius_squared);
    test_radius *= data->brush->normal_radius_factor;
    normal_test.radius = test_radius;
    normal_test.radius_squared = test_radius * test_radius;
  }

  SculptBrushTest area_test;
  SculptBrushTestFn sculpt_brush_area_test_sq_fn = SCULPT_brush_test_init_with_falloff_shape(
      ss, &area_test, data->brush->falloff_shape);

  if (data->brush->ob_mode == OB_MODE_SCULPT) {
    float test_radius = sqrtf(area_test.radius_squared);
    /* Layer brush produces artifacts with normal and area radius */
    /* Enable area radius control only on Scrape for now */
    if (ELEM(data->brush->sculpt_tool, SCULPT_TOOL_SCRAPE, SCULPT_TOOL_FILL) &&
        data->brush->area_radius_factor > 0.0f) {
      test_radius *= data->brush->area_radius_factor;
      if (ss->cache && data->brush->flag2 & BRUSH_AREA_RADIUS_PRESSURE) {
        test_radius *= ss->cache->pressure;
      }
    }
    else {
      test_radius *= data->brush->normal_radius_factor;
    }
    area_test.radius = test_radius;
    area_test.radius_squared = test_radius * test_radius;
  }

  /* When the mesh is edited we can't rely on original coords
   * (original mesh may not even have verts in brush radius). */
  if (use_original && data->has_bm_orco) {
    float(*orco_coords)[3];
    int(*orco_tris)[3];
    int orco_tris_num;

    BKE_pbvh_node_get_bm_orco_data(data->nodes[n], &orco_tris, &orco_tris_num, &orco_coords);

    for (int i = 0; i < orco_tris_num; i++) {
      const float *co_tri[3] = {
          orco_coords[orco_tris[i][0]],
          orco_coords[orco_tris[i][1]],
          orco_coords[orco_tris[i][2]],
      };
      float co[3];

      closest_on_tri_to_point_v3(co, normal_test.location, UNPACK3(co_tri));

      normal_test_r = sculpt_brush_normal_test_sq_fn(&normal_test, co);
      area_test_r = sculpt_brush_area_test_sq_fn(&area_test, co);

      if (!normal_test_r && !area_test_r) {
        continue;
      }

      float no[3];
      int flip_index;

      normal_tri_v3(no, UNPACK3(co_tri));

      flip_index = (dot_v3v3(ss->cache->view_normal, no) <= 0.0f);
      if (use_area_cos && area_test_r) {
        /* Weight the coordinates towards the center. */
        float p = 1.0f - (sqrtf(area_test.dist) / area_test.radius);
        const float afactor = clamp_f(3.0f * p * p - 2.0f * p * p * p, 0.0f, 1.0f);

        float disp[3];
        sub_v3_v3v3(disp, co, area_test.location);
        mul_v3_fl(disp, 1.0f - afactor);
        add_v3_v3v3(co, area_test.location, disp);
        add_v3_v3(anctd->area_cos[flip_index], co);

        anctd->count_co[flip_index] += 1;
      }
      if (use_area_nos && normal_test_r) {
        /* Weight the normals towards the center. */
        float p = 1.0f - (sqrtf(normal_test.dist) / normal_test.radius);
        const float nfactor = clamp_f(3.0f * p * p - 2.0f * p * p * p, 0.0f, 1.0f);
        mul_v3_fl(no, nfactor);

        add_v3_v3(anctd->area_nos[flip_index], no);
        anctd->count_no[flip_index] += 1;
      }
    }
  }
  else {
    BKE_pbvh_vertex_iter_begin (ss->pbvh, data->nodes[n], vd, PBVH_ITER_UNIQUE) {
      float co[3];

      /* For bm_vert only. */
      float no_s[3];

      if (use_original) {
        if (unode->bm_entry) {
          const float *temp_co;
          const float *temp_no_s;
          BM_log_original_vert_data(ss->bm_log, vd.bm_vert, &temp_co, &temp_no_s);
          copy_v3_v3(co, temp_co);
          copy_v3_v3(no_s, temp_no_s);
        }
        else {
          copy_v3_v3(co, unode->co[vd.i]);
          copy_v3_v3(no_s, unode->no[vd.i]);
        }
      }
      else {
        copy_v3_v3(co, vd.co);
      }

      normal_test_r = sculpt_brush_normal_test_sq_fn(&normal_test, co);
      area_test_r = sculpt_brush_area_test_sq_fn(&area_test, co);

      if (!normal_test_r && !area_test_r) {
        continue;
      }

      float no[3];
      int flip_index;

      data->any_vertex_sampled = true;

      if (use_original) {
        copy_v3_v3(no, no_s);
      }
      else {
        if (vd.no) {
          copy_v3_v3(no, vd.no);
        }
        else {
          copy_v3_v3(no, vd.fno);
        }
      }

      flip_index = (dot_v3v3(ss->cache ? ss->cache->view_normal : ss->cursor_view_normal, no) <=
                    0.0f);

      if (use_area_cos && area_test_r) {
        /* Weight the coordinates towards the center. */
        float p = 1.0f - (sqrtf(area_test.dist) / area_test.radius);
        const float afactor = clamp_f(3.0f * p * p - 2.0f * p * p * p, 0.0f, 1.0f);

        float disp[3];
        sub_v3_v3v3(disp, co, area_test.location);
        mul_v3_fl(disp, 1.0f - afactor);
        add_v3_v3v3(co, area_test.location, disp);

        add_v3_v3(anctd->area_cos[flip_index], co);
        anctd->count_co[flip_index] += 1;
      }
      if (use_area_nos && normal_test_r) {
        /* Weight the normals towards the center. */
        float p = 1.0f - (sqrtf(normal_test.dist) / normal_test.radius);
        const float nfactor = clamp_f(3.0f * p * p - 2.0f * p * p * p, 0.0f, 1.0f);
        mul_v3_fl(no, nfactor);

        add_v3_v3(anctd->area_nos[flip_index], no);
        anctd->count_no[flip_index] += 1;
      }
    }
    BKE_pbvh_vertex_iter_end;
  }
}

static void calc_area_normal_and_center_reduce(const void *__restrict UNUSED(userdata),
                                               void *__restrict chunk_join,
                                               void *__restrict chunk)
{
  AreaNormalCenterTLSData *join = chunk_join;
  AreaNormalCenterTLSData *anctd = chunk;

  /* For flatten center. */
  add_v3_v3(join->area_cos[0], anctd->area_cos[0]);
  add_v3_v3(join->area_cos[1], anctd->area_cos[1]);

  /* For area normal. */
  add_v3_v3(join->area_nos[0], anctd->area_nos[0]);
  add_v3_v3(join->area_nos[1], anctd->area_nos[1]);

  /* Weights. */
  add_v2_v2_int(join->count_no, anctd->count_no);
  add_v2_v2_int(join->count_co, anctd->count_co);
}

void SCULPT_calc_area_center(
    Sculpt *sd, Object *ob, PBVHNode **nodes, int totnode, float r_area_co[3])
{
  const Brush *brush = BKE_paint_brush(&sd->paint);
  SculptSession *ss = ob->sculpt;
  const bool has_bm_orco = ss->bm && SCULPT_stroke_is_dynamic_topology(ss, brush);
  int n;

  /* Intentionally set 'sd' to NULL since we share logic with vertex paint. */
  SculptThreadedTaskData data = {
      .sd = NULL,
      .ob = ob,
      .brush = brush,
      .nodes = nodes,
      .totnode = totnode,
      .has_bm_orco = has_bm_orco,
      .use_area_cos = true,
  };

  AreaNormalCenterTLSData anctd = {{{0}}};

  TaskParallelSettings settings;
  BKE_pbvh_parallel_range_settings(&settings, true, totnode);
  settings.func_reduce = calc_area_normal_and_center_reduce;
  settings.userdata_chunk = &anctd;
  settings.userdata_chunk_size = sizeof(AreaNormalCenterTLSData);
  BLI_task_parallel_range(0, totnode, &data, calc_area_normal_and_center_task_cb, &settings);

  /* For flatten center. */
  for (n = 0; n < ARRAY_SIZE(anctd.area_cos); n++) {
    if (anctd.count_co[n] == 0) {
      continue;
    }

    mul_v3_v3fl(r_area_co, anctd.area_cos[n], 1.0f / anctd.count_co[n]);
    break;
  }

  if (n == 2) {
    zero_v3(r_area_co);
  }

  if (anctd.count_co[0] == 0 && anctd.count_co[1] == 0) {
    if (ss->cache) {
      copy_v3_v3(r_area_co, ss->cache->location);
    }
  }
}

void SCULPT_calc_area_normal(
    Sculpt *sd, Object *ob, PBVHNode **nodes, int totnode, float r_area_no[3])
{
  const Brush *brush = BKE_paint_brush(&sd->paint);
  SCULPT_pbvh_calc_area_normal(brush, ob, nodes, totnode, true, r_area_no);
}

bool SCULPT_pbvh_calc_area_normal(const Brush *brush,
                                  Object *ob,
                                  PBVHNode **nodes,
                                  int totnode,
                                  bool use_threading,
                                  float r_area_no[3])
{
  SculptSession *ss = ob->sculpt;
  const bool has_bm_orco = ss->bm && SCULPT_stroke_is_dynamic_topology(ss, brush);

  /* Intentionally set 'sd' to NULL since this is used for vertex paint too. */
  SculptThreadedTaskData data = {
      .sd = NULL,
      .ob = ob,
      .brush = brush,
      .nodes = nodes,
      .totnode = totnode,
      .has_bm_orco = has_bm_orco,
      .use_area_nos = true,
      .any_vertex_sampled = false,
  };

  AreaNormalCenterTLSData anctd = {{{0}}};

  TaskParallelSettings settings;
  BKE_pbvh_parallel_range_settings(&settings, use_threading, totnode);
  settings.func_reduce = calc_area_normal_and_center_reduce;
  settings.userdata_chunk = &anctd;
  settings.userdata_chunk_size = sizeof(AreaNormalCenterTLSData);
  BLI_task_parallel_range(0, totnode, &data, calc_area_normal_and_center_task_cb, &settings);

  /* For area normal. */
  for (int i = 0; i < ARRAY_SIZE(anctd.area_nos); i++) {
    if (normalize_v3_v3(r_area_no, anctd.area_nos[i]) != 0.0f) {
      break;
    }
  }

  return data.any_vertex_sampled;
}

void SCULPT_calc_area_normal_and_center(
    Sculpt *sd, Object *ob, PBVHNode **nodes, int totnode, float r_area_no[3], float r_area_co[3])
{
  const Brush *brush = BKE_paint_brush(&sd->paint);
  SculptSession *ss = ob->sculpt;
  const bool has_bm_orco = ss->bm && SCULPT_stroke_is_dynamic_topology(ss, brush);
  int n;

  /* Intentionally set 'sd' to NULL since this is used for vertex paint too. */
  SculptThreadedTaskData data = {
      .sd = NULL,
      .ob = ob,
      .brush = brush,
      .nodes = nodes,
      .totnode = totnode,
      .has_bm_orco = has_bm_orco,
      .use_area_cos = true,
      .use_area_nos = true,
  };

  AreaNormalCenterTLSData anctd = {{{0}}};

  TaskParallelSettings settings;
  BKE_pbvh_parallel_range_settings(&settings, true, totnode);
  settings.func_reduce = calc_area_normal_and_center_reduce;
  settings.userdata_chunk = &anctd;
  settings.userdata_chunk_size = sizeof(AreaNormalCenterTLSData);
  BLI_task_parallel_range(0, totnode, &data, calc_area_normal_and_center_task_cb, &settings);

  /* For flatten center. */
  for (n = 0; n < ARRAY_SIZE(anctd.area_cos); n++) {
    if (anctd.count_co[n] == 0) {
      continue;
    }

    mul_v3_v3fl(r_area_co, anctd.area_cos[n], 1.0f / anctd.count_co[n]);
    break;
  }

  if (n == 2) {
    zero_v3(r_area_co);
  }

  if (anctd.count_co[0] == 0 && anctd.count_co[1] == 0) {
    if (ss->cache) {
      copy_v3_v3(r_area_co, ss->cache->location);
    }
  }

  /* For area normal. */
  for (n = 0; n < ARRAY_SIZE(anctd.area_nos); n++) {
    if (normalize_v3_v3(r_area_no, anctd.area_nos[n]) != 0.0f) {
      break;
    }
  }
}

/** \} */

/* -------------------------------------------------------------------- */
/** \name Generic Brush Utilities
 * \{ */

/**
 * Return modified brush strength. Includes the direction of the brush, positive
 * values pull vertices, negative values push. Uses tablet pressure and a
 * special multiplier found experimentally to scale the strength factor.
 */
static float brush_strength(const Sculpt *sd,
                            const StrokeCache *cache,
                            const float feather,
                            const UnifiedPaintSettings *ups,
                            const PaintModeSettings *UNUSED(paint_mode_settings))
{
  const Scene *scene = cache->vc->scene;
  const Brush *brush = BKE_paint_brush((Paint *)&sd->paint);

  /* Primary strength input; square it to make lower values more sensitive. */
  const float root_alpha = BKE_brush_alpha_get(scene, brush);
  const float alpha = root_alpha * root_alpha;
  const float dir = (brush->flag & BRUSH_DIR_IN) ? -1.0f : 1.0f;
  const float pressure = BKE_brush_use_alpha_pressure(brush) ? cache->pressure : 1.0f;
  const float pen_flip = cache->pen_flip ? -1.0f : 1.0f;
  const float invert = cache->invert ? -1.0f : 1.0f;
  float overlap = ups->overlap_factor;
  /* Spacing is integer percentage of radius, divide by 50 to get
   * normalized diameter. */

  float flip = dir * invert * pen_flip;
  if (brush->flag & BRUSH_INVERT_TO_SCRAPE_FILL) {
    flip = 1.0f;
  }

  /* Pressure final value after being tweaked depending on the brush. */
  float final_pressure;

  switch (brush->sculpt_tool) {
    case SCULPT_TOOL_CLAY:
      final_pressure = pow4f(pressure);
      overlap = (1.0f + overlap) / 2.0f;
      return 0.25f * alpha * flip * final_pressure * overlap * feather;
    case SCULPT_TOOL_DRAW:
    case SCULPT_TOOL_DRAW_SHARP:
    case SCULPT_TOOL_LAYER:
      return alpha * flip * pressure * overlap * feather;
    case SCULPT_TOOL_DISPLACEMENT_ERASER:
      return alpha * pressure * overlap * feather;
    case SCULPT_TOOL_CLOTH:
      if (brush->cloth_deform_type == BRUSH_CLOTH_DEFORM_GRAB) {
        /* Grab deform uses the same falloff as a regular grab brush. */
        return root_alpha * feather;
      }
      else if (brush->cloth_deform_type == BRUSH_CLOTH_DEFORM_SNAKE_HOOK) {
        return root_alpha * feather * pressure * overlap;
      }
      else if (brush->cloth_deform_type == BRUSH_CLOTH_DEFORM_EXPAND) {
        /* Expand is more sensible to strength as it keeps expanding the cloth when sculpting over
         * the same vertices. */
        return 0.1f * alpha * flip * pressure * overlap * feather;
      }
      else {
        /* Multiply by 10 by default to get a larger range of strength depending on the size of the
         * brush and object. */
        return 10.0f * alpha * flip * pressure * overlap * feather;
      }
    case SCULPT_TOOL_DRAW_FACE_SETS:
      return alpha * pressure * overlap * feather;
    case SCULPT_TOOL_SLIDE_RELAX:
      return alpha * pressure * overlap * feather * 2.0f;
    case SCULPT_TOOL_PAINT:
      final_pressure = pressure * pressure;
      return final_pressure * overlap * feather;
    case SCULPT_TOOL_SMEAR:
    case SCULPT_TOOL_DISPLACEMENT_SMEAR:
      return alpha * pressure * overlap * feather;
    case SCULPT_TOOL_CLAY_STRIPS:
      /* Clay Strips needs less strength to compensate the curve. */
      final_pressure = powf(pressure, 1.5f);
      return alpha * flip * final_pressure * overlap * feather * 0.3f;
    case SCULPT_TOOL_CLAY_THUMB:
      final_pressure = pressure * pressure;
      return alpha * flip * final_pressure * overlap * feather * 1.3f;

    case SCULPT_TOOL_MASK:
      overlap = (1.0f + overlap) / 2.0f;
      switch ((BrushMaskTool)brush->mask_tool) {
        case BRUSH_MASK_DRAW:
          return alpha * flip * pressure * overlap * feather;
        case BRUSH_MASK_SMOOTH:
          return alpha * pressure * feather;
      }
      BLI_assert_msg(0, "Not supposed to happen");
      return 0.0f;

    case SCULPT_TOOL_CREASE:
    case SCULPT_TOOL_BLOB:
      return alpha * flip * pressure * overlap * feather;

    case SCULPT_TOOL_INFLATE:
      if (flip > 0.0f) {
        return 0.250f * alpha * flip * pressure * overlap * feather;
      }
      else {
        return 0.125f * alpha * flip * pressure * overlap * feather;
      }

    case SCULPT_TOOL_MULTIPLANE_SCRAPE:
      overlap = (1.0f + overlap) / 2.0f;
      return alpha * flip * pressure * overlap * feather;

    case SCULPT_TOOL_FILL:
    case SCULPT_TOOL_SCRAPE:
    case SCULPT_TOOL_FLATTEN:
      if (flip > 0.0f) {
        overlap = (1.0f + overlap) / 2.0f;
        return alpha * flip * pressure * overlap * feather;
      }
      else {
        /* Reduce strength for DEEPEN, PEAKS, and CONTRAST. */
        return 0.5f * alpha * flip * pressure * overlap * feather;
      }

    case SCULPT_TOOL_SMOOTH:
      return flip * alpha * pressure * feather;

    case SCULPT_TOOL_PINCH:
      if (flip > 0.0f) {
        return alpha * flip * pressure * overlap * feather;
      }
      else {
        return 0.25f * alpha * flip * pressure * overlap * feather;
      }

    case SCULPT_TOOL_NUDGE:
      overlap = (1.0f + overlap) / 2.0f;
      return alpha * pressure * overlap * feather;

    case SCULPT_TOOL_THUMB:
      return alpha * pressure * feather;

    case SCULPT_TOOL_SNAKE_HOOK:
      return root_alpha * feather;

    case SCULPT_TOOL_GRAB:
      return root_alpha * feather;

    case SCULPT_TOOL_ROTATE:
      return alpha * pressure * feather;

    case SCULPT_TOOL_ELASTIC_DEFORM:
    case SCULPT_TOOL_POSE:
    case SCULPT_TOOL_BOUNDARY:
      return root_alpha * feather;

    default:
      return 0.0f;
  }
}

float SCULPT_brush_strength_factor(SculptSession *ss,
                                   const Brush *br,
                                   const float brush_point[3],
                                   const float len,
                                   const float vno[3],
                                   const float fno[3],
                                   const float mask,
                                   const int vertex_index,
                                   const int thread_id)
{
  StrokeCache *cache = ss->cache;
  const Scene *scene = cache->vc->scene;
  const MTex *mtex = &br->mtex;
  float avg = 1.0f;
  float rgba[4];
  float point[3];

  sub_v3_v3v3(point, brush_point, cache->plane_offset);

  if (!mtex->tex) {
    avg = 1.0f;
  }
  else if (mtex->brush_map_mode == MTEX_MAP_MODE_3D) {
    /* Get strength by feeding the vertex location directly into a texture. */
    avg = BKE_brush_sample_tex_3d(scene, br, point, rgba, 0, ss->tex_pool);
  }
  else if (ss->texcache) {
    float symm_point[3], point_2d[2];
    /* Quite warnings. */
    float x = 0.0f, y = 0.0f;

    /* If the active area is being applied for symmetry, flip it
     * across the symmetry axis and rotate it back to the original
     * position in order to project it. This insures that the
     * brush texture will be oriented correctly. */
    if (cache->radial_symmetry_pass) {
      mul_m4_v3(cache->symm_rot_mat_inv, point);
    }
    flip_v3_v3(symm_point, point, cache->mirror_symmetry_pass);

    ED_view3d_project_float_v2_m4(cache->vc->region, symm_point, point_2d, cache->projection_mat);

    /* Still no symmetry supported for other paint modes.
     * Sculpt does it DIY. */
    if (mtex->brush_map_mode == MTEX_MAP_MODE_AREA) {
      /* Similar to fixed mode, but projects from brush angle
       * rather than view direction. */

      mul_m4_v3(cache->brush_local_mat, symm_point);

      x = symm_point[0];
      y = symm_point[1];

      x *= br->mtex.size[0];
      y *= br->mtex.size[1];

      x += br->mtex.ofs[0];
      y += br->mtex.ofs[1];

      avg = paint_get_tex_pixel(&br->mtex, x, y, ss->tex_pool, thread_id);

      avg += br->texture_sample_bias;
    }
    else {
      const float point_3d[3] = {point_2d[0], point_2d[1], 0.0f};
      avg = BKE_brush_sample_tex_3d(scene, br, point_3d, rgba, 0, ss->tex_pool);
    }
  }

  /* Hardness. */
  float final_len = len;
  const float hardness = cache->paint_brush.hardness;
  float p = len / cache->radius;
  if (p < hardness) {
    final_len = 0.0f;
  }
  else if (hardness == 1.0f) {
    final_len = cache->radius;
  }
  else {
    p = (p - hardness) / (1.0f - hardness);
    final_len = p * cache->radius;
  }

  /* Falloff curve. */
  avg *= BKE_brush_curve_strength(br, final_len, cache->radius);
  avg *= frontface(br, cache->view_normal, vno, fno);

  /* Paint mask. */
  avg *= 1.0f - mask;

  /* Auto-masking. */
  avg *= SCULPT_automasking_factor_get(cache->automasking, ss, vertex_index);

  return avg;
}

bool SCULPT_search_sphere_cb(PBVHNode *node, void *data_v)
{
  SculptSearchSphereData *data = data_v;
  const float *center;
  float nearest[3];
  if (data->center) {
    center = data->center;
  }
  else {
    center = data->ss->cache ? data->ss->cache->location : data->ss->cursor_location;
  }
  float t[3], bb_min[3], bb_max[3];

  if (data->ignore_fully_ineffective) {
    if (BKE_pbvh_node_fully_hidden_get(node)) {
      return false;
    }
    if (BKE_pbvh_node_fully_masked_get(node)) {
      return false;
    }
  }

  if (data->original) {
    BKE_pbvh_node_get_original_BB(node, bb_min, bb_max);
  }
  else {
    BKE_pbvh_node_get_BB(node, bb_min, bb_max);
  }

  for (int i = 0; i < 3; i++) {
    if (bb_min[i] > center[i]) {
      nearest[i] = bb_min[i];
    }
    else if (bb_max[i] < center[i]) {
      nearest[i] = bb_max[i];
    }
    else {
      nearest[i] = center[i];
    }
  }

  sub_v3_v3v3(t, center, nearest);

  return len_squared_v3(t) < data->radius_squared;
}

bool SCULPT_search_circle_cb(PBVHNode *node, void *data_v)
{
  SculptSearchCircleData *data = data_v;
  float bb_min[3], bb_max[3];

  if (data->ignore_fully_ineffective) {
    if (BKE_pbvh_node_fully_masked_get(node)) {
      return false;
    }
  }

  if (data->original) {
    BKE_pbvh_node_get_original_BB(node, bb_min, bb_max);
  }
  else {
    BKE_pbvh_node_get_BB(node, bb_min, bb_min);
  }

  float dummy_co[3], dummy_depth;
  const float dist_sq = dist_squared_ray_to_aabb_v3(
      data->dist_ray_to_aabb_precalc, bb_min, bb_max, dummy_co, &dummy_depth);

  /* Seems like debug code.
   * Maybe this function can just return true if the node is not fully masked. */
  return dist_sq < data->radius_squared || true;
}

void SCULPT_clip(Sculpt *sd, SculptSession *ss, float co[3], const float val[3])
{
  for (int i = 0; i < 3; i++) {
    if (sd->flags & (SCULPT_LOCK_X << i)) {
      continue;
    }

    bool do_clip = false;
    float co_clip[3];
    if (ss->cache && (ss->cache->flag & (CLIP_X << i))) {
      /* Take possible mirror object into account. */
      mul_v3_m4v3(co_clip, ss->cache->clip_mirror_mtx, co);

      if (fabsf(co_clip[i]) <= ss->cache->clip_tolerance[i]) {
        co_clip[i] = 0.0f;
        float imtx[4][4];
        invert_m4_m4(imtx, ss->cache->clip_mirror_mtx);
        mul_m4_v3(imtx, co_clip);
        do_clip = true;
      }
    }

    if (do_clip) {
      co[i] = co_clip[i];
    }
    else {
      co[i] = val[i];
    }
  }
}

static PBVHNode **sculpt_pbvh_gather_cursor_update(Object *ob,
                                                   Sculpt *sd,
                                                   bool use_original,
                                                   int *r_totnode)
{
  SculptSession *ss = ob->sculpt;
  PBVHNode **nodes = NULL;
  SculptSearchSphereData data = {
      .ss = ss,
      .sd = sd,
      .radius_squared = ss->cursor_radius,
      .original = use_original,
      .ignore_fully_ineffective = false,
      .center = NULL,
  };
  BKE_pbvh_search_gather(ss->pbvh, SCULPT_search_sphere_cb, &data, &nodes, r_totnode);
  return nodes;
}

static PBVHNode **sculpt_pbvh_gather_generic_intern(Object *ob,
                                                    Sculpt *sd,
                                                    const Brush *brush,
                                                    bool use_original,
                                                    float radius_scale,
                                                    int *r_totnode,
                                                    PBVHNodeFlags flag)
{
  SculptSession *ss = ob->sculpt;
  PBVHNode **nodes = NULL;

  /* Build a list of all nodes that are potentially within the cursor or brush's area of influence.
   */
  if (brush->falloff_shape == PAINT_FALLOFF_SHAPE_SPHERE) {
    SculptSearchSphereData data = {
        .ss = ss,
        .sd = sd,
        .radius_squared = square_f(ss->cache->radius * radius_scale),
        .original = use_original,
        .ignore_fully_ineffective = brush->sculpt_tool != SCULPT_TOOL_MASK,
        .center = NULL,
    };

    BKE_pbvh_search_gather_ex(ss->pbvh, SCULPT_search_sphere_cb, &data, &nodes, r_totnode, flag);
  }
  else {
    struct DistRayAABB_Precalc dist_ray_to_aabb_precalc;
    dist_squared_ray_to_aabb_v3_precalc(
        &dist_ray_to_aabb_precalc, ss->cache->location, ss->cache->view_normal);
    SculptSearchCircleData data = {
        .ss = ss,
        .sd = sd,
        .radius_squared = ss->cache ? square_f(ss->cache->radius * radius_scale) :
                                      ss->cursor_radius,
        .original = use_original,
        .dist_ray_to_aabb_precalc = &dist_ray_to_aabb_precalc,
        .ignore_fully_ineffective = brush->sculpt_tool != SCULPT_TOOL_MASK,
    };
    BKE_pbvh_search_gather_ex(ss->pbvh, SCULPT_search_circle_cb, &data, &nodes, r_totnode, flag);
  }
  return nodes;
}

static PBVHNode **sculpt_pbvh_gather_generic(Object *ob,
                                             Sculpt *sd,
                                             const Brush *brush,
                                             bool use_original,
                                             float radius_scale,
                                             int *r_totnode)
{
  return sculpt_pbvh_gather_generic_intern(
      ob, sd, brush, use_original, radius_scale, r_totnode, PBVH_Leaf);
}

static PBVHNode **sculpt_pbvh_gather_texpaint(Object *ob,
                                              Sculpt *sd,
                                              const Brush *brush,
                                              bool use_original,
                                              float radius_scale,
                                              int *r_totnode)
{
  return sculpt_pbvh_gather_generic_intern(
      ob, sd, brush, use_original, radius_scale, r_totnode, PBVH_TexLeaf);
}

/* Calculate primary direction of movement for many brushes. */
static void calc_sculpt_normal(
    Sculpt *sd, Object *ob, PBVHNode **nodes, int totnode, float r_area_no[3])
{
  const Brush *brush = BKE_paint_brush(&sd->paint);
  const SculptSession *ss = ob->sculpt;

  switch (brush->sculpt_plane) {
    case SCULPT_DISP_DIR_VIEW:
      copy_v3_v3(r_area_no, ss->cache->true_view_normal);
      break;

    case SCULPT_DISP_DIR_X:
      ARRAY_SET_ITEMS(r_area_no, 1.0f, 0.0f, 0.0f);
      break;

    case SCULPT_DISP_DIR_Y:
      ARRAY_SET_ITEMS(r_area_no, 0.0f, 1.0f, 0.0f);
      break;

    case SCULPT_DISP_DIR_Z:
      ARRAY_SET_ITEMS(r_area_no, 0.0f, 0.0f, 1.0f);
      break;

    case SCULPT_DISP_DIR_AREA:
      SCULPT_calc_area_normal(sd, ob, nodes, totnode, r_area_no);
      break;

    default:
      break;
  }
}

static void update_sculpt_normal(Sculpt *sd, Object *ob, PBVHNode **nodes, int totnode)
{
  const Brush *brush = BKE_paint_brush(&sd->paint);
  StrokeCache *cache = ob->sculpt->cache;
  /* Grab brush does not update the sculpt normal during a stroke. */
  const bool update_normal =
      !(brush->flag & BRUSH_ORIGINAL_NORMAL) && !(brush->sculpt_tool == SCULPT_TOOL_GRAB) &&
      !(brush->sculpt_tool == SCULPT_TOOL_THUMB && !(brush->flag & BRUSH_ANCHORED)) &&
      !(brush->sculpt_tool == SCULPT_TOOL_ELASTIC_DEFORM) &&
      !(brush->sculpt_tool == SCULPT_TOOL_SNAKE_HOOK && cache->normal_weight > 0.0f);

  if (cache->mirror_symmetry_pass == 0 && cache->radial_symmetry_pass == 0 &&
      (SCULPT_stroke_is_first_brush_step_of_symmetry_pass(cache) || update_normal)) {
    calc_sculpt_normal(sd, ob, nodes, totnode, cache->sculpt_normal);
    if (brush->falloff_shape == PAINT_FALLOFF_SHAPE_TUBE) {
      project_plane_v3_v3v3(cache->sculpt_normal, cache->sculpt_normal, cache->view_normal);
      normalize_v3(cache->sculpt_normal);
    }
    copy_v3_v3(cache->sculpt_normal_symm, cache->sculpt_normal);
  }
  else {
    copy_v3_v3(cache->sculpt_normal_symm, cache->sculpt_normal);
    flip_v3(cache->sculpt_normal_symm, cache->mirror_symmetry_pass);
    mul_m4_v3(cache->symm_rot_mat, cache->sculpt_normal_symm);
  }
}

static void calc_local_y(ViewContext *vc, const float center[3], float y[3])
{
  Object *ob = vc->obact;
  float loc[3];
  const float xy_delta[2] = {0.0f, 1.0f};

  mul_v3_m4v3(loc, ob->imat, center);
  const float zfac = ED_view3d_calc_zfac(vc->rv3d, loc);

  ED_view3d_win_to_delta(vc->region, xy_delta, zfac, y);
  normalize_v3(y);

  add_v3_v3(y, ob->loc);
  mul_m4_v3(ob->imat, y);
}

static void calc_brush_local_mat(const Brush *brush, Object *ob, float local_mat[4][4])
{
  const StrokeCache *cache = ob->sculpt->cache;
  float tmat[4][4];
  float mat[4][4];
  float scale[4][4];
  float angle, v[3];
  float up[3];

  /* Ensure `ob->imat` is up to date. */
  invert_m4_m4(ob->imat, ob->obmat);

  /* Initialize last column of matrix. */
  mat[0][3] = 0.0f;
  mat[1][3] = 0.0f;
  mat[2][3] = 0.0f;
  mat[3][3] = 1.0f;

  /* Get view's up vector in object-space. */
  calc_local_y(cache->vc, cache->location, up);

  /* Calculate the X axis of the local matrix. */
  cross_v3_v3v3(v, up, cache->sculpt_normal);
  /* Apply rotation (user angle, rake, etc.) to X axis. */
  angle = brush->mtex.rot - cache->special_rotation;
  rotate_v3_v3v3fl(mat[0], v, cache->sculpt_normal, angle);

  /* Get other axes. */
  cross_v3_v3v3(mat[1], cache->sculpt_normal, mat[0]);
  copy_v3_v3(mat[2], cache->sculpt_normal);

  /* Set location. */
  copy_v3_v3(mat[3], cache->location);

  /* Scale by brush radius. */
  normalize_m4(mat);
  scale_m4_fl(scale, cache->radius);
  mul_m4_m4m4(tmat, mat, scale);

  /* Return inverse (for converting from model-space coords to local area coords). */
  invert_m4_m4(local_mat, tmat);
}

#define SCULPT_TILT_SENSITIVITY 0.7f
void SCULPT_tilt_apply_to_normal(float r_normal[3], StrokeCache *cache, const float tilt_strength)
{
  if (!U.experimental.use_sculpt_tools_tilt) {
    return;
  }
  const float rot_max = M_PI_2 * tilt_strength * SCULPT_TILT_SENSITIVITY;
  mul_v3_mat3_m4v3(r_normal, cache->vc->obact->obmat, r_normal);
  float normal_tilt_y[3];
  rotate_v3_v3v3fl(normal_tilt_y, r_normal, cache->vc->rv3d->viewinv[0], cache->y_tilt * rot_max);
  float normal_tilt_xy[3];
  rotate_v3_v3v3fl(
      normal_tilt_xy, normal_tilt_y, cache->vc->rv3d->viewinv[1], cache->x_tilt * rot_max);
  mul_v3_mat3_m4v3(r_normal, cache->vc->obact->imat, normal_tilt_xy);
  normalize_v3(r_normal);
}

void SCULPT_tilt_effective_normal_get(const SculptSession *ss, const Brush *brush, float r_no[3])
{
  copy_v3_v3(r_no, ss->cache->sculpt_normal_symm);
  SCULPT_tilt_apply_to_normal(r_no, ss->cache, brush->tilt_strength_factor);
}

static void update_brush_local_mat(Sculpt *sd, Object *ob)
{
  StrokeCache *cache = ob->sculpt->cache;

  if (cache->mirror_symmetry_pass == 0 && cache->radial_symmetry_pass == 0) {
    calc_brush_local_mat(BKE_paint_brush(&sd->paint), ob, cache->brush_local_mat);
  }
}

/** \} */

/* -------------------------------------------------------------------- */
/** \name Texture painting
 * \{ */

static bool sculpt_needs_pbvh_pixels(PaintModeSettings *paint_mode_settings,
                                     const Brush *brush,
                                     Object *ob)
{
  if (brush->sculpt_tool == SCULPT_TOOL_PAINT && U.experimental.use_sculpt_texture_paint) {
    Image *image;
    ImageUser *image_user;
    return SCULPT_paint_image_canvas_get(paint_mode_settings, ob, &image, &image_user);
  }

  return false;
}

static void sculpt_pbvh_update_pixels(PaintModeSettings *paint_mode_settings,
                                      SculptSession *ss,
                                      Object *ob)
{
  BLI_assert(ob->type == OB_MESH);
  Mesh *mesh = (Mesh *)ob->data;

  Image *image;
  ImageUser *image_user;
  if (!SCULPT_paint_image_canvas_get(paint_mode_settings, ob, &image, &image_user)) {
    return;
  }

  BKE_pbvh_build_pixels(ss->pbvh, mesh, image, image_user);
}

/** \} */

/* -------------------------------------------------------------------- */
/** \name Generic Brush Plane & Symmetry Utilities
 * \{ */

typedef struct {
  SculptSession *ss;
  const float *ray_start;
  const float *ray_normal;
  bool hit;
  float depth;
  bool original;

  int active_vertex_index;
  float *face_normal;

  int active_face_grid_index;

  struct IsectRayPrecalc isect_precalc;
} SculptRaycastData;

typedef struct {
  SculptSession *ss;
  const float *ray_start, *ray_normal;
  bool hit;
  float depth;
  float dist_sq_to_ray;
  bool original;
} SculptFindNearestToRayData;

ePaintSymmetryAreas SCULPT_get_vertex_symm_area(const float co[3])
{
  ePaintSymmetryAreas symm_area = PAINT_SYMM_AREA_DEFAULT;
  if (co[0] < 0.0f) {
    symm_area |= PAINT_SYMM_AREA_X;
  }
  if (co[1] < 0.0f) {
    symm_area |= PAINT_SYMM_AREA_Y;
  }
  if (co[2] < 0.0f) {
    symm_area |= PAINT_SYMM_AREA_Z;
  }
  return symm_area;
}

void SCULPT_flip_v3_by_symm_area(float v[3],
                                 const ePaintSymmetryFlags symm,
                                 const ePaintSymmetryAreas symmarea,
                                 const float pivot[3])
{
  for (int i = 0; i < 3; i++) {
    ePaintSymmetryFlags symm_it = 1 << i;
    if (!(symm & symm_it)) {
      continue;
    }
    if (symmarea & symm_it) {
      flip_v3(v, symm_it);
    }
    if (pivot[i] < 0.0f) {
      flip_v3(v, symm_it);
    }
  }
}

void SCULPT_flip_quat_by_symm_area(float quat[4],
                                   const ePaintSymmetryFlags symm,
                                   const ePaintSymmetryAreas symmarea,
                                   const float pivot[3])
{
  for (int i = 0; i < 3; i++) {
    ePaintSymmetryFlags symm_it = 1 << i;
    if (!(symm & symm_it)) {
      continue;
    }
    if (symmarea & symm_it) {
      flip_qt(quat, symm_it);
    }
    if (pivot[i] < 0.0f) {
      flip_qt(quat, symm_it);
    }
  }
}

void SCULPT_calc_brush_plane(
    Sculpt *sd, Object *ob, PBVHNode **nodes, int totnode, float r_area_no[3], float r_area_co[3])
{
  SculptSession *ss = ob->sculpt;
  Brush *brush = BKE_paint_brush(&sd->paint);

  zero_v3(r_area_co);
  zero_v3(r_area_no);

  if (SCULPT_stroke_is_main_symmetry_pass(ss->cache) &&
      (SCULPT_stroke_is_first_brush_step_of_symmetry_pass(ss->cache) ||
       !(brush->flag & BRUSH_ORIGINAL_PLANE) || !(brush->flag & BRUSH_ORIGINAL_NORMAL))) {
    switch (brush->sculpt_plane) {
      case SCULPT_DISP_DIR_VIEW:
        copy_v3_v3(r_area_no, ss->cache->true_view_normal);
        break;

      case SCULPT_DISP_DIR_X:
        ARRAY_SET_ITEMS(r_area_no, 1.0f, 0.0f, 0.0f);
        break;

      case SCULPT_DISP_DIR_Y:
        ARRAY_SET_ITEMS(r_area_no, 0.0f, 1.0f, 0.0f);
        break;

      case SCULPT_DISP_DIR_Z:
        ARRAY_SET_ITEMS(r_area_no, 0.0f, 0.0f, 1.0f);
        break;

      case SCULPT_DISP_DIR_AREA:
        SCULPT_calc_area_normal_and_center(sd, ob, nodes, totnode, r_area_no, r_area_co);
        if (brush->falloff_shape == PAINT_FALLOFF_SHAPE_TUBE) {
          project_plane_v3_v3v3(r_area_no, r_area_no, ss->cache->view_normal);
          normalize_v3(r_area_no);
        }
        break;

      default:
        break;
    }

    /* For flatten center. */
    /* Flatten center has not been calculated yet if we are not using the area normal. */
    if (brush->sculpt_plane != SCULPT_DISP_DIR_AREA) {
      SCULPT_calc_area_center(sd, ob, nodes, totnode, r_area_co);
    }

    /* For area normal. */
    if ((!SCULPT_stroke_is_first_brush_step_of_symmetry_pass(ss->cache)) &&
        (brush->flag & BRUSH_ORIGINAL_NORMAL)) {
      copy_v3_v3(r_area_no, ss->cache->sculpt_normal);
    }
    else {
      copy_v3_v3(ss->cache->sculpt_normal, r_area_no);
    }

    /* For flatten center. */
    if ((!SCULPT_stroke_is_first_brush_step_of_symmetry_pass(ss->cache)) &&
        (brush->flag & BRUSH_ORIGINAL_PLANE)) {
      copy_v3_v3(r_area_co, ss->cache->last_center);
    }
    else {
      copy_v3_v3(ss->cache->last_center, r_area_co);
    }
  }
  else {
    /* For area normal. */
    copy_v3_v3(r_area_no, ss->cache->sculpt_normal);

    /* For flatten center. */
    copy_v3_v3(r_area_co, ss->cache->last_center);

    /* For area normal. */
    flip_v3(r_area_no, ss->cache->mirror_symmetry_pass);

    /* For flatten center. */
    flip_v3(r_area_co, ss->cache->mirror_symmetry_pass);

    /* For area normal. */
    mul_m4_v3(ss->cache->symm_rot_mat, r_area_no);

    /* For flatten center. */
    mul_m4_v3(ss->cache->symm_rot_mat, r_area_co);

    /* Shift the plane for the current tile. */
    add_v3_v3(r_area_co, ss->cache->plane_offset);
  }
}

int SCULPT_plane_trim(const StrokeCache *cache, const Brush *brush, const float val[3])
{
  return (!(brush->flag & BRUSH_PLANE_TRIM) ||
          ((dot_v3v3(val, val) <= cache->radius_squared * cache->plane_trim_squared)));
}

int SCULPT_plane_point_side(const float co[3], const float plane[4])
{
  float d = plane_point_side_v3(plane, co);
  return d <= 0.0f;
}

float SCULPT_brush_plane_offset_get(Sculpt *sd, SculptSession *ss)
{
  Brush *brush = BKE_paint_brush(&sd->paint);

  float rv = brush->plane_offset;

  if (brush->flag & BRUSH_OFFSET_PRESSURE) {
    rv *= ss->cache->pressure;
  }

  return rv;
}

/** \} */

/* -------------------------------------------------------------------- */
/** \name Sculpt Gravity Brush
 * \{ */

static void do_gravity_task_cb_ex(void *__restrict userdata,
                                  const int n,
                                  const TaskParallelTLS *__restrict tls)
{
  SculptThreadedTaskData *data = userdata;
  SculptSession *ss = data->ob->sculpt;
  const Brush *brush = data->brush;
  float *offset = data->offset;

  PBVHVertexIter vd;
  float(*proxy)[3];

  proxy = BKE_pbvh_node_add_proxy(ss->pbvh, data->nodes[n])->co;

  SculptBrushTest test;
  SculptBrushTestFn sculpt_brush_test_sq_fn = SCULPT_brush_test_init_with_falloff_shape(
      ss, &test, data->brush->falloff_shape);
  const int thread_id = BLI_task_parallel_thread_id(tls);

  BKE_pbvh_vertex_iter_begin (ss->pbvh, data->nodes[n], vd, PBVH_ITER_UNIQUE) {
    if (!sculpt_brush_test_sq_fn(&test, vd.co)) {
      continue;
    }
    const float fade = SCULPT_brush_strength_factor(ss,
                                                    brush,
                                                    vd.co,
                                                    sqrtf(test.dist),
                                                    vd.no,
                                                    vd.fno,
                                                    vd.mask ? *vd.mask : 0.0f,
                                                    vd.index,
                                                    thread_id);

    mul_v3_v3fl(proxy[vd.i], offset, fade);

    if (vd.mvert) {
      BKE_pbvh_vert_mark_update(ss->pbvh, vd.index);
    }
  }
  BKE_pbvh_vertex_iter_end;
}

static void do_gravity(Sculpt *sd, Object *ob, PBVHNode **nodes, int totnode, float bstrength)
{
  SculptSession *ss = ob->sculpt;
  Brush *brush = BKE_paint_brush(&sd->paint);

  float offset[3];
  float gravity_vector[3];

  mul_v3_v3fl(gravity_vector, ss->cache->gravity_direction, -ss->cache->radius_squared);

  /* Offset with as much as possible factored in already. */
  mul_v3_v3v3(offset, gravity_vector, ss->cache->scale);
  mul_v3_fl(offset, bstrength);

  /* Threaded loop over nodes. */
  SculptThreadedTaskData data = {
      .sd = sd,
      .ob = ob,
      .brush = brush,
      .nodes = nodes,
      .offset = offset,
  };

  TaskParallelSettings settings;
  BKE_pbvh_parallel_range_settings(&settings, true, totnode);
  BLI_task_parallel_range(0, totnode, &data, do_gravity_task_cb_ex, &settings);
}

/** \} */

/* -------------------------------------------------------------------- */
/** \name Sculpt Brush Utilities
 * \{ */

void SCULPT_vertcos_to_key(Object *ob, KeyBlock *kb, const float (*vertCos)[3])
{
  Mesh *me = (Mesh *)ob->data;
  float(*ofs)[3] = NULL;
  int a;
  const int kb_act_idx = ob->shapenr - 1;
  KeyBlock *currkey;

  /* For relative keys editing of base should update other keys. */
  if (BKE_keyblock_is_basis(me->key, kb_act_idx)) {
    ofs = BKE_keyblock_convert_to_vertcos(ob, kb);

    /* Calculate key coord offsets (from previous location). */
    for (a = 0; a < me->totvert; a++) {
      sub_v3_v3v3(ofs[a], vertCos[a], ofs[a]);
    }

    /* Apply offsets on other keys. */
    for (currkey = me->key->block.first; currkey; currkey = currkey->next) {
      if ((currkey != kb) && (currkey->relative == kb_act_idx)) {
        BKE_keyblock_update_from_offset(ob, currkey, ofs);
      }
    }

    MEM_freeN(ofs);
  }

  /* Modifying of basis key should update mesh. */
  if (kb == me->key->refkey) {
    MVert *mvert = me->mvert;

    for (a = 0; a < me->totvert; a++, mvert++) {
      copy_v3_v3(mvert->co, vertCos[a]);
    }
    BKE_mesh_normals_tag_dirty(me);
  }

  /* Apply new coords on active key block, no need to re-allocate kb->data here! */
  BKE_keyblock_update_from_vertcos(ob, kb, vertCos);
}

/* NOTE: we do the topology update before any brush actions to avoid
 * issues with the proxies. The size of the proxy can't change, so
 * topology must be updated first. */
static void sculpt_topology_update(Sculpt *sd,
                                   Object *ob,
                                   Brush *brush,
                                   UnifiedPaintSettings *UNUSED(ups),
                                   PaintModeSettings *UNUSED(paint_mode_settings))
{
  SculptSession *ss = ob->sculpt;

  int n, totnode;
  /* Build a list of all nodes that are potentially within the brush's area of influence. */
  const bool use_original = sculpt_tool_needs_original(brush->sculpt_tool) ? true :
                                                                             ss->cache->original;
  const float radius_scale = 1.25f;
  PBVHNode **nodes = sculpt_pbvh_gather_generic(
      ob, sd, brush, use_original, radius_scale, &totnode);

  /* Only act if some verts are inside the brush area. */
  if (totnode == 0) {
    return;
  }

  /* Free index based vertex info as it will become invalid after modifying the topology during the
   * stroke. */
  MEM_SAFE_FREE(ss->vertex_info.boundary);
  MEM_SAFE_FREE(ss->vertex_info.connected_component);

  PBVHTopologyUpdateMode mode = 0;
  float location[3];

  if (!(sd->flags & SCULPT_DYNTOPO_DETAIL_MANUAL)) {
    if (sd->flags & SCULPT_DYNTOPO_SUBDIVIDE) {
      mode |= PBVH_Subdivide;
    }

    if ((sd->flags & SCULPT_DYNTOPO_COLLAPSE) || (brush->sculpt_tool == SCULPT_TOOL_SIMPLIFY)) {
      mode |= PBVH_Collapse;
    }
  }

  for (n = 0; n < totnode; n++) {
    SCULPT_undo_push_node(ob,
                          nodes[n],
                          brush->sculpt_tool == SCULPT_TOOL_MASK ? SCULPT_UNDO_MASK :
                                                                   SCULPT_UNDO_COORDS);
    BKE_pbvh_node_mark_update(nodes[n]);

    if (BKE_pbvh_type(ss->pbvh) == PBVH_BMESH) {
      BKE_pbvh_node_mark_topology_update(nodes[n]);
      BKE_pbvh_bmesh_node_save_orig(ss->bm, nodes[n]);
    }
  }

  if (BKE_pbvh_type(ss->pbvh) == PBVH_BMESH) {
    BKE_pbvh_bmesh_update_topology(ss->pbvh,
                                   mode,
                                   ss->cache->location,
                                   ss->cache->view_normal,
                                   ss->cache->radius,
                                   (brush->flag & BRUSH_FRONTFACE) != 0,
                                   (brush->falloff_shape != PAINT_FALLOFF_SHAPE_SPHERE));
  }

  MEM_SAFE_FREE(nodes);

  /* Update average stroke position. */
  copy_v3_v3(location, ss->cache->true_location);
  mul_m4_v3(ob->obmat, location);
}

static void do_brush_action_task_cb(void *__restrict userdata,
                                    const int n,
                                    const TaskParallelTLS *__restrict UNUSED(tls))
{
  SculptThreadedTaskData *data = userdata;
  SculptSession *ss = data->ob->sculpt;

  /* Face Sets modifications do a single undo push */
  if (data->brush->sculpt_tool == SCULPT_TOOL_DRAW_FACE_SETS) {
    BKE_pbvh_node_mark_redraw(data->nodes[n]);
    /* Draw face sets in smooth mode moves the vertices. */
    if (ss->cache->alt_smooth) {
      SCULPT_undo_push_node(data->ob, data->nodes[n], SCULPT_UNDO_COORDS);
      BKE_pbvh_node_mark_update(data->nodes[n]);
    }
  }
  else if (data->brush->sculpt_tool == SCULPT_TOOL_MASK) {
    SCULPT_undo_push_node(data->ob, data->nodes[n], SCULPT_UNDO_MASK);
    BKE_pbvh_node_mark_update_mask(data->nodes[n]);
  }
  else if (SCULPT_TOOL_NEEDS_COLOR(data->brush->sculpt_tool)) {
    SCULPT_undo_push_node(data->ob, data->nodes[n], SCULPT_UNDO_COLOR);
    BKE_pbvh_node_mark_update_color(data->nodes[n]);
  }
  else {
    SCULPT_undo_push_node(data->ob, data->nodes[n], SCULPT_UNDO_COORDS);
    BKE_pbvh_node_mark_update(data->nodes[n]);
  }
}

static void do_brush_action(Sculpt *sd,
                            Object *ob,
                            Brush *brush,
                            UnifiedPaintSettings *ups,
                            PaintModeSettings *paint_mode_settings)
{
  SculptSession *ss = ob->sculpt;
  int totnode, texnodes_num = 0;
  PBVHNode **nodes, **texnodes = NULL;

  /* Check for unsupported features. */
  PBVHType type = BKE_pbvh_type(ss->pbvh);

  if (SCULPT_TOOL_NEEDS_COLOR(brush->sculpt_tool) && SCULPT_has_loop_colors(ob)) {
    if (type != PBVH_FACES) {
      return;
    }

    BKE_pbvh_ensure_node_loops(ss->pbvh);
  }

  const bool use_original = sculpt_tool_needs_original(brush->sculpt_tool) ? true :
                                                                             ss->cache->original;

  if (sculpt_needs_pbvh_pixels(paint_mode_settings, brush, ob)) {
    sculpt_pbvh_update_pixels(paint_mode_settings, ss, ob);

    texnodes = sculpt_pbvh_gather_texpaint(ob, sd, brush, use_original, 1.0f, &texnodes_num);

    if (!texnodes_num) {
      return;
    }
  }

  /* Build a list of all nodes that are potentially within the brush's area of influence */

  if (SCULPT_tool_needs_all_pbvh_nodes(brush)) {
    /* These brushes need to update all nodes as they are not constrained by the brush radius */
    BKE_pbvh_search_gather(ss->pbvh, NULL, NULL, &nodes, &totnode);
  }
  else if (brush->sculpt_tool == SCULPT_TOOL_CLOTH) {
    nodes = SCULPT_cloth_brush_affected_nodes_gather(ss, brush, &totnode);
  }
  else {
    float radius_scale = 1.0f;

    /* With these options enabled not all required nodes are inside the original brush radius, so
     * the brush can produce artifacts in some situations. */
    if (brush->sculpt_tool == SCULPT_TOOL_DRAW && brush->flag & BRUSH_ORIGINAL_NORMAL) {
      radius_scale = 2.0f;
    }
    nodes = sculpt_pbvh_gather_generic(ob, sd, brush, use_original, radius_scale, &totnode);
  }
<<<<<<< HEAD
=======
  const bool use_pixels = sculpt_needs_pbvh_pixels(paint_mode_settings, brush, ob);
  if (use_pixels) {
    sculpt_pbvh_update_pixels(paint_mode_settings, ss, ob);
  }
>>>>>>> f4456a4d

  /* Draw Face Sets in draw mode makes a single undo push, in alt-smooth mode deforms the
   * vertices and uses regular coords undo. */
  /* It also assigns the paint_face_set here as it needs to be done regardless of the stroke type
   * and the number of nodes under the brush influence. */
  if (brush->sculpt_tool == SCULPT_TOOL_DRAW_FACE_SETS &&
      SCULPT_stroke_is_first_brush_step(ss->cache) && !ss->cache->alt_smooth) {

    /* Dynamic-topology does not support Face Sets data, so it can't store/restore it from undo. */
    /* TODO(pablodp606): This check should be done in the undo code and not here, but the rest of
     * the sculpt code is not checking for unsupported undo types that may return a null node. */
    if (BKE_pbvh_type(ss->pbvh) != PBVH_BMESH) {
      SCULPT_undo_push_node(ob, NULL, SCULPT_UNDO_FACE_SETS);
    }

    if (ss->cache->invert) {
      /* When inverting the brush, pick the paint face mask ID from the mesh. */
      ss->cache->paint_face_set = SCULPT_active_face_set_get(ss);
    }
    else {
      /* By default create a new Face Sets. */
      ss->cache->paint_face_set = SCULPT_face_set_next_available_get(ss);
    }
  }

  /* For anchored brushes with spherical falloff, we start off with zero radius, thus we have no
   * PBVH nodes on the first brush step. */
  if (totnode ||
      ((brush->falloff_shape == PAINT_FALLOFF_SHAPE_SPHERE) && (brush->flag & BRUSH_ANCHORED))) {
    if (SCULPT_stroke_is_first_brush_step(ss->cache)) {
      /* Initialize auto-masking cache. */
      if (SCULPT_is_automasking_enabled(sd, ss, brush)) {
        ss->cache->automasking = SCULPT_automasking_cache_init(sd, brush, ob);
      }
      /* Initialize surface smooth cache. */
      if ((brush->sculpt_tool == SCULPT_TOOL_SMOOTH) &&
          (brush->smooth_deform_type == BRUSH_SMOOTH_DEFORM_SURFACE)) {
        BLI_assert(ss->cache->surface_smooth_laplacian_disp == NULL);
        ss->cache->surface_smooth_laplacian_disp = MEM_callocN(
            sizeof(float[3]) * SCULPT_vertex_count_get(ss), "HC smooth laplacian b");
      }
    }
  }

  /* Only act if some verts are inside the brush area. */
  if (totnode == 0) {
    MEM_SAFE_FREE(texnodes);
    return;
  }
  float location[3];

  if (!use_pixels) {
    SculptThreadedTaskData task_data = {
        .sd = sd,
        .ob = ob,
        .brush = brush,
        .nodes = nodes,
    };

    TaskParallelSettings settings;
    BKE_pbvh_parallel_range_settings(&settings, true, totnode);
    BLI_task_parallel_range(0, totnode, &task_data, do_brush_action_task_cb, &settings);
  }

  if (sculpt_brush_needs_normal(ss, brush)) {
    update_sculpt_normal(sd, ob, nodes, totnode);
  }

  if (brush->mtex.brush_map_mode == MTEX_MAP_MODE_AREA) {
    update_brush_local_mat(sd, ob);
  }

  if (brush->sculpt_tool == SCULPT_TOOL_POSE && SCULPT_stroke_is_first_brush_step(ss->cache)) {
    SCULPT_pose_brush_init(sd, ob, ss, brush);
  }

  if (brush->deform_target == BRUSH_DEFORM_TARGET_CLOTH_SIM) {
    if (!ss->cache->cloth_sim) {
      ss->cache->cloth_sim = SCULPT_cloth_brush_simulation_create(
          ss, 1.0f, 0.0f, 0.0f, false, true);
      SCULPT_cloth_brush_simulation_init(ss, ss->cache->cloth_sim);
    }
    SCULPT_cloth_brush_store_simulation_state(ss, ss->cache->cloth_sim);
    SCULPT_cloth_brush_ensure_nodes_constraints(
        sd, ob, nodes, totnode, ss->cache->cloth_sim, ss->cache->location, FLT_MAX);
  }

  bool invert = ss->cache->pen_flip || ss->cache->invert || brush->flag & BRUSH_DIR_IN;

  /* Apply one type of brush action. */
  switch (brush->sculpt_tool) {
    case SCULPT_TOOL_DRAW:
      SCULPT_do_draw_brush(sd, ob, nodes, totnode);
      break;
    case SCULPT_TOOL_SMOOTH:
      if (brush->smooth_deform_type == BRUSH_SMOOTH_DEFORM_LAPLACIAN) {
        SCULPT_do_smooth_brush(sd, ob, nodes, totnode);
      }
      else if (brush->smooth_deform_type == BRUSH_SMOOTH_DEFORM_SURFACE) {
        SCULPT_do_surface_smooth_brush(sd, ob, nodes, totnode);
      }
      break;
    case SCULPT_TOOL_CREASE:
      SCULPT_do_crease_brush(sd, ob, nodes, totnode);
      break;
    case SCULPT_TOOL_BLOB:
      SCULPT_do_crease_brush(sd, ob, nodes, totnode);
      break;
    case SCULPT_TOOL_PINCH:
      SCULPT_do_pinch_brush(sd, ob, nodes, totnode);
      break;
    case SCULPT_TOOL_INFLATE:
      SCULPT_do_inflate_brush(sd, ob, nodes, totnode);
      break;
    case SCULPT_TOOL_GRAB:
      SCULPT_do_grab_brush(sd, ob, nodes, totnode);
      break;
    case SCULPT_TOOL_ROTATE:
      SCULPT_do_rotate_brush(sd, ob, nodes, totnode);
      break;
    case SCULPT_TOOL_SNAKE_HOOK:
      SCULPT_do_snake_hook_brush(sd, ob, nodes, totnode);
      break;
    case SCULPT_TOOL_NUDGE:
      SCULPT_do_nudge_brush(sd, ob, nodes, totnode);
      break;
    case SCULPT_TOOL_THUMB:
      SCULPT_do_thumb_brush(sd, ob, nodes, totnode);
      break;
    case SCULPT_TOOL_LAYER:
      SCULPT_do_layer_brush(sd, ob, nodes, totnode);
      break;
    case SCULPT_TOOL_FLATTEN:
      SCULPT_do_flatten_brush(sd, ob, nodes, totnode);
      break;
    case SCULPT_TOOL_CLAY:
      SCULPT_do_clay_brush(sd, ob, nodes, totnode);
      break;
    case SCULPT_TOOL_CLAY_STRIPS:
      SCULPT_do_clay_strips_brush(sd, ob, nodes, totnode);
      break;
    case SCULPT_TOOL_MULTIPLANE_SCRAPE:
      SCULPT_do_multiplane_scrape_brush(sd, ob, nodes, totnode);
      break;
    case SCULPT_TOOL_CLAY_THUMB:
      SCULPT_do_clay_thumb_brush(sd, ob, nodes, totnode);
      break;
    case SCULPT_TOOL_FILL:
      if (invert && brush->flag & BRUSH_INVERT_TO_SCRAPE_FILL) {
        SCULPT_do_scrape_brush(sd, ob, nodes, totnode);
      }
      else {
        SCULPT_do_fill_brush(sd, ob, nodes, totnode);
      }
      break;
    case SCULPT_TOOL_SCRAPE:
      if (invert && brush->flag & BRUSH_INVERT_TO_SCRAPE_FILL) {
        SCULPT_do_fill_brush(sd, ob, nodes, totnode);
      }
      else {
        SCULPT_do_scrape_brush(sd, ob, nodes, totnode);
      }
      break;
    case SCULPT_TOOL_MASK:
      SCULPT_do_mask_brush(sd, ob, nodes, totnode);
      break;
    case SCULPT_TOOL_POSE:
      SCULPT_do_pose_brush(sd, ob, nodes, totnode);
      break;
    case SCULPT_TOOL_DRAW_SHARP:
      SCULPT_do_draw_sharp_brush(sd, ob, nodes, totnode);
      break;
    case SCULPT_TOOL_ELASTIC_DEFORM:
      SCULPT_do_elastic_deform_brush(sd, ob, nodes, totnode);
      break;
    case SCULPT_TOOL_SLIDE_RELAX:
      SCULPT_do_slide_relax_brush(sd, ob, nodes, totnode);
      break;
    case SCULPT_TOOL_BOUNDARY:
      SCULPT_do_boundary_brush(sd, ob, nodes, totnode);
      break;
    case SCULPT_TOOL_CLOTH:
      SCULPT_do_cloth_brush(sd, ob, nodes, totnode);
      break;
    case SCULPT_TOOL_DRAW_FACE_SETS:
      SCULPT_do_draw_face_sets_brush(sd, ob, nodes, totnode);
      break;
    case SCULPT_TOOL_DISPLACEMENT_ERASER:
      SCULPT_do_displacement_eraser_brush(sd, ob, nodes, totnode);
      break;
    case SCULPT_TOOL_DISPLACEMENT_SMEAR:
      SCULPT_do_displacement_smear_brush(sd, ob, nodes, totnode);
      break;
    case SCULPT_TOOL_PAINT:
      SCULPT_do_paint_brush(paint_mode_settings, sd, ob, nodes, totnode, texnodes, texnodes_num);
      break;
    case SCULPT_TOOL_SMEAR:
      SCULPT_do_smear_brush(sd, ob, nodes, totnode);
      break;
  }

  if (!ELEM(brush->sculpt_tool, SCULPT_TOOL_SMOOTH, SCULPT_TOOL_MASK) &&
      brush->autosmooth_factor > 0) {
    if (brush->flag & BRUSH_INVERSE_SMOOTH_PRESSURE) {
      SCULPT_smooth(
          sd, ob, nodes, totnode, brush->autosmooth_factor * (1.0f - ss->cache->pressure), false);
    }
    else {
      SCULPT_smooth(sd, ob, nodes, totnode, brush->autosmooth_factor, false);
    }
  }

  if (sculpt_brush_use_topology_rake(ss, brush)) {
    SCULPT_bmesh_topology_rake(sd, ob, nodes, totnode, brush->topology_rake_factor);
  }

  /* The cloth brush adds the gravity as a regular force and it is processed in the solver. */
  if (ss->cache->supports_gravity && !ELEM(brush->sculpt_tool,
                                           SCULPT_TOOL_CLOTH,
                                           SCULPT_TOOL_DRAW_FACE_SETS,
                                           SCULPT_TOOL_BOUNDARY)) {
    do_gravity(sd, ob, nodes, totnode, sd->gravity_factor);
  }

  if (brush->deform_target == BRUSH_DEFORM_TARGET_CLOTH_SIM) {
    if (SCULPT_stroke_is_main_symmetry_pass(ss->cache)) {
      SCULPT_cloth_sim_activate_nodes(ss->cache->cloth_sim, nodes, totnode);
      SCULPT_cloth_brush_do_simulation_step(sd, ob, ss->cache->cloth_sim, nodes, totnode);
    }
  }

  MEM_SAFE_FREE(nodes);
  MEM_SAFE_FREE(texnodes);

  /* Update average stroke position. */
  copy_v3_v3(location, ss->cache->true_location);
  mul_m4_v3(ob->obmat, location);

  add_v3_v3(ups->average_stroke_accum, location);
  ups->average_stroke_counter++;
  /* Update last stroke position. */
  ups->last_stroke_valid = true;
}

/* Flush displacement from deformed PBVH vertex to original mesh. */
static void sculpt_flush_pbvhvert_deform(Object *ob, PBVHVertexIter *vd)
{
  SculptSession *ss = ob->sculpt;
  Mesh *me = ob->data;
  float disp[3], newco[3];
  int index = vd->vert_indices[vd->i];

  sub_v3_v3v3(disp, vd->co, ss->deform_cos[index]);
  mul_m3_v3(ss->deform_imats[index], disp);
  add_v3_v3v3(newco, disp, ss->orig_cos[index]);

  copy_v3_v3(ss->deform_cos[index], vd->co);
  copy_v3_v3(ss->orig_cos[index], newco);

  if (!ss->shapekey_active) {
    copy_v3_v3(me->mvert[index].co, newco);
  }
}

static void sculpt_combine_proxies_task_cb(void *__restrict userdata,
                                           const int n,
                                           const TaskParallelTLS *__restrict UNUSED(tls))
{
  SculptThreadedTaskData *data = userdata;
  SculptSession *ss = data->ob->sculpt;
  Sculpt *sd = data->sd;
  Object *ob = data->ob;

  /* These brushes start from original coordinates. */
  const bool use_orco = ELEM(data->brush->sculpt_tool,
                             SCULPT_TOOL_GRAB,
                             SCULPT_TOOL_ROTATE,
                             SCULPT_TOOL_THUMB,
                             SCULPT_TOOL_ELASTIC_DEFORM,
                             SCULPT_TOOL_BOUNDARY,
                             SCULPT_TOOL_POSE);

  PBVHVertexIter vd;
  PBVHProxyNode *proxies;
  int proxy_count;
  float(*orco)[3] = NULL;

  if (use_orco && !ss->bm) {
    orco = SCULPT_undo_push_node(data->ob, data->nodes[n], SCULPT_UNDO_COORDS)->co;
  }

  BKE_pbvh_node_get_proxies(data->nodes[n], &proxies, &proxy_count);

  BKE_pbvh_vertex_iter_begin (ss->pbvh, data->nodes[n], vd, PBVH_ITER_UNIQUE) {
    float val[3];

    if (use_orco) {
      if (ss->bm) {
        copy_v3_v3(val, BM_log_original_vert_co(ss->bm_log, vd.bm_vert));
      }
      else {
        copy_v3_v3(val, orco[vd.i]);
      }
    }
    else {
      copy_v3_v3(val, vd.co);
    }

    for (int p = 0; p < proxy_count; p++) {
      add_v3_v3(val, proxies[p].co[vd.i]);
    }

    SCULPT_clip(sd, ss, vd.co, val);

    if (ss->deform_modifiers_active) {
      sculpt_flush_pbvhvert_deform(ob, &vd);
    }
  }
  BKE_pbvh_vertex_iter_end;

  BKE_pbvh_node_free_proxies(data->nodes[n]);
}

static void sculpt_combine_proxies(Sculpt *sd, Object *ob)
{
  SculptSession *ss = ob->sculpt;
  Brush *brush = BKE_paint_brush(&sd->paint);
  PBVHNode **nodes;
  int totnode;

  if (!ss->cache->supports_gravity && sculpt_tool_is_proxy_used(brush->sculpt_tool)) {
    /* First line is tools that don't support proxies. */
    return;
  }

  BKE_pbvh_gather_proxies(ss->pbvh, &nodes, &totnode);
  SculptThreadedTaskData data = {
      .sd = sd,
      .ob = ob,
      .brush = brush,
      .nodes = nodes,
  };

  TaskParallelSettings settings;
  BKE_pbvh_parallel_range_settings(&settings, true, totnode);
  BLI_task_parallel_range(0, totnode, &data, sculpt_combine_proxies_task_cb, &settings);
  MEM_SAFE_FREE(nodes);
}

/**
 * Copy the modified vertices from the #PBVH to the active key.
 */
static void sculpt_update_keyblock(Object *ob)
{
  SculptSession *ss = ob->sculpt;
  float(*vertCos)[3];

  /* Key-block update happens after handling deformation caused by modifiers,
   * so ss->orig_cos would be updated with new stroke. */
  if (ss->orig_cos) {
    vertCos = ss->orig_cos;
  }
  else {
    vertCos = BKE_pbvh_vert_coords_alloc(ss->pbvh);
  }

  if (!vertCos) {
    return;
  }

  SCULPT_vertcos_to_key(ob, ss->shapekey_active, vertCos);

  if (vertCos != ss->orig_cos) {
    MEM_freeN(vertCos);
  }
}

static void SCULPT_flush_stroke_deform_task_cb(void *__restrict userdata,
                                               const int n,
                                               const TaskParallelTLS *__restrict UNUSED(tls))
{
  SculptThreadedTaskData *data = userdata;
  SculptSession *ss = data->ob->sculpt;
  Object *ob = data->ob;
  float(*vertCos)[3] = data->vertCos;

  PBVHVertexIter vd;

  BKE_pbvh_vertex_iter_begin (ss->pbvh, data->nodes[n], vd, PBVH_ITER_UNIQUE) {
    sculpt_flush_pbvhvert_deform(ob, &vd);

    if (!vertCos) {
      continue;
    }

    int index = vd.vert_indices[vd.i];
    copy_v3_v3(vertCos[index], ss->orig_cos[index]);
  }
  BKE_pbvh_vertex_iter_end;
}

void SCULPT_flush_stroke_deform(Sculpt *sd, Object *ob, bool is_proxy_used)
{
  SculptSession *ss = ob->sculpt;
  Brush *brush = BKE_paint_brush(&sd->paint);

  if (is_proxy_used && ss->deform_modifiers_active) {
    /* This brushes aren't using proxies, so sculpt_combine_proxies() wouldn't propagate needed
     * deformation to original base. */

    int totnode;
    Mesh *me = (Mesh *)ob->data;
    PBVHNode **nodes;
    float(*vertCos)[3] = NULL;

    if (ss->shapekey_active) {
      vertCos = MEM_mallocN(sizeof(*vertCos) * me->totvert, "flushStrokeDeofrm keyVerts");

      /* Mesh could have isolated verts which wouldn't be in BVH, to deal with this we copy old
       * coordinates over new ones and then update coordinates for all vertices from BVH. */
      memcpy(vertCos, ss->orig_cos, sizeof(*vertCos) * me->totvert);
    }

    BKE_pbvh_search_gather(ss->pbvh, NULL, NULL, &nodes, &totnode);

    SculptThreadedTaskData data = {
        .sd = sd,
        .ob = ob,
        .brush = brush,
        .nodes = nodes,
        .vertCos = vertCos,
    };

    TaskParallelSettings settings;
    BKE_pbvh_parallel_range_settings(&settings, true, totnode);
    BLI_task_parallel_range(0, totnode, &data, SCULPT_flush_stroke_deform_task_cb, &settings);

    if (vertCos) {
      SCULPT_vertcos_to_key(ob, ss->shapekey_active, vertCos);
      MEM_freeN(vertCos);
    }

    MEM_SAFE_FREE(nodes);
  }
  else if (ss->shapekey_active) {
    sculpt_update_keyblock(ob);
  }
}

void SCULPT_cache_calc_brushdata_symm(StrokeCache *cache,
                                      const char symm,
                                      const char axis,
                                      const float angle)
{
  flip_v3_v3(cache->location, cache->true_location, symm);
  flip_v3_v3(cache->last_location, cache->true_last_location, symm);
  flip_v3_v3(cache->grab_delta_symmetry, cache->grab_delta, symm);
  flip_v3_v3(cache->view_normal, cache->true_view_normal, symm);

  flip_v3_v3(cache->initial_location, cache->true_initial_location, symm);
  flip_v3_v3(cache->initial_normal, cache->true_initial_normal, symm);

  /* XXX This reduces the length of the grab delta if it approaches the line of symmetry
   * XXX However, a different approach appears to be needed. */
#if 0
  if (sd->paint.symmetry_flags & PAINT_SYMMETRY_FEATHER) {
    float frac = 1.0f / max_overlap_count(sd);
    float reduce = (feather - frac) / (1.0f - frac);

    printf("feather: %f frac: %f reduce: %f\n", feather, frac, reduce);

    if (frac < 1.0f) {
      mul_v3_fl(cache->grab_delta_symmetry, reduce);
    }
  }
#endif

  unit_m4(cache->symm_rot_mat);
  unit_m4(cache->symm_rot_mat_inv);
  zero_v3(cache->plane_offset);

  /* Expects XYZ. */
  if (axis) {
    rotate_m4(cache->symm_rot_mat, axis, angle);
    rotate_m4(cache->symm_rot_mat_inv, axis, -angle);
  }

  mul_m4_v3(cache->symm_rot_mat, cache->location);
  mul_m4_v3(cache->symm_rot_mat, cache->grab_delta_symmetry);

  if (cache->supports_gravity) {
    flip_v3_v3(cache->gravity_direction, cache->true_gravity_direction, symm);
    mul_m4_v3(cache->symm_rot_mat, cache->gravity_direction);
  }

  if (cache->is_rake_rotation_valid) {
    flip_qt_qt(cache->rake_rotation_symmetry, cache->rake_rotation, symm);
  }
}

typedef void (*BrushActionFunc)(Sculpt *sd,
                                Object *ob,
                                Brush *brush,
                                UnifiedPaintSettings *ups,
                                PaintModeSettings *paint_mode_settings);

static void do_tiled(Sculpt *sd,
                     Object *ob,
                     Brush *brush,
                     UnifiedPaintSettings *ups,
                     PaintModeSettings *paint_mode_settings,
                     BrushActionFunc action)
{
  SculptSession *ss = ob->sculpt;
  StrokeCache *cache = ss->cache;
  const float radius = cache->radius;
  const BoundBox *bb = BKE_object_boundbox_get(ob);
  const float *bbMin = bb->vec[0];
  const float *bbMax = bb->vec[6];
  const float *step = sd->paint.tile_offset;

  /* These are integer locations, for real location: multiply with step and add orgLoc.
   * So 0,0,0 is at orgLoc. */
  int start[3];
  int end[3];
  int cur[3];

  /* Position of the "prototype" stroke for tiling. */
  float orgLoc[3];
  float original_initial_location[3];
  copy_v3_v3(orgLoc, cache->location);
  copy_v3_v3(original_initial_location, cache->initial_location);

  for (int dim = 0; dim < 3; dim++) {
    if ((sd->paint.symmetry_flags & (PAINT_TILE_X << dim)) && step[dim] > 0) {
      start[dim] = (bbMin[dim] - orgLoc[dim] - radius) / step[dim];
      end[dim] = (bbMax[dim] - orgLoc[dim] + radius) / step[dim];
    }
    else {
      start[dim] = end[dim] = 0;
    }
  }

  /* First do the "un-tiled" position to initialize the stroke for this location. */
  cache->tile_pass = 0;
  action(sd, ob, brush, ups, paint_mode_settings);

  /* Now do it for all the tiles. */
  copy_v3_v3_int(cur, start);
  for (cur[0] = start[0]; cur[0] <= end[0]; cur[0]++) {
    for (cur[1] = start[1]; cur[1] <= end[1]; cur[1]++) {
      for (cur[2] = start[2]; cur[2] <= end[2]; cur[2]++) {
        if (!cur[0] && !cur[1] && !cur[2]) {
          /* Skip tile at orgLoc, this was already handled before all others. */
          continue;
        }

        ++cache->tile_pass;

        for (int dim = 0; dim < 3; dim++) {
          cache->location[dim] = cur[dim] * step[dim] + orgLoc[dim];
          cache->plane_offset[dim] = cur[dim] * step[dim];
          cache->initial_location[dim] = cur[dim] * step[dim] + original_initial_location[dim];
        }
        action(sd, ob, brush, ups, paint_mode_settings);
      }
    }
  }
}

static void do_radial_symmetry(Sculpt *sd,
                               Object *ob,
                               Brush *brush,
                               UnifiedPaintSettings *ups,
                               PaintModeSettings *paint_mode_settings,
                               BrushActionFunc action,
                               const char symm,
                               const int axis,
                               const float UNUSED(feather))
{
  SculptSession *ss = ob->sculpt;

  for (int i = 1; i < sd->radial_symm[axis - 'X']; i++) {
    const float angle = 2.0f * M_PI * i / sd->radial_symm[axis - 'X'];
    ss->cache->radial_symmetry_pass = i;
    SCULPT_cache_calc_brushdata_symm(ss->cache, symm, axis, angle);
    do_tiled(sd, ob, brush, ups, paint_mode_settings, action);
  }
}

/**
 * Noise texture gives different values for the same input coord; this
 * can tear a multi-resolution mesh during sculpting so do a stitch in this case.
 */
static void sculpt_fix_noise_tear(Sculpt *sd, Object *ob)
{
  SculptSession *ss = ob->sculpt;
  Brush *brush = BKE_paint_brush(&sd->paint);
  MTex *mtex = &brush->mtex;

  if (ss->multires.active && mtex->tex && mtex->tex->type == TEX_NOISE) {
    multires_stitch_grids(ob);
  }
}

static void do_symmetrical_brush_actions(Sculpt *sd,
                                         Object *ob,
                                         BrushActionFunc action,
                                         UnifiedPaintSettings *ups,
                                         PaintModeSettings *paint_mode_settings)
{
  Brush *brush = BKE_paint_brush(&sd->paint);
  SculptSession *ss = ob->sculpt;
  StrokeCache *cache = ss->cache;
  const char symm = SCULPT_mesh_symmetry_xyz_get(ob);

  float feather = calc_symmetry_feather(sd, ss->cache);

  cache->bstrength = brush_strength(sd, cache, feather, ups, paint_mode_settings);
  cache->symmetry = symm;

  /* `symm` is a bit combination of XYZ -
   * 1 is mirror X; 2 is Y; 3 is XY; 4 is Z; 5 is XZ; 6 is YZ; 7 is XYZ */
  for (int i = 0; i <= symm; i++) {
    if (!SCULPT_is_symmetry_iteration_valid(i, symm)) {
      continue;
    }
    cache->mirror_symmetry_pass = i;
    cache->radial_symmetry_pass = 0;

    SCULPT_cache_calc_brushdata_symm(cache, i, 0, 0);
    do_tiled(sd, ob, brush, ups, paint_mode_settings, action);

    do_radial_symmetry(sd, ob, brush, ups, paint_mode_settings, action, i, 'X', feather);
    do_radial_symmetry(sd, ob, brush, ups, paint_mode_settings, action, i, 'Y', feather);
    do_radial_symmetry(sd, ob, brush, ups, paint_mode_settings, action, i, 'Z', feather);
  }
}

static void sculpt_update_tex(const Scene *scene, Sculpt *sd, SculptSession *ss)
{
  Brush *brush = BKE_paint_brush(&sd->paint);
  const int radius = BKE_brush_size_get(scene, brush);

  MEM_SAFE_FREE(ss->texcache);

  if (ss->tex_pool) {
    BKE_image_pool_free(ss->tex_pool);
    ss->tex_pool = NULL;
  }

  /* Need to allocate a bigger buffer for bigger brush size. */
  ss->texcache_side = 2 * radius;
  if (!ss->texcache || ss->texcache_side > ss->texcache_actual) {
    ss->texcache = BKE_brush_gen_texture_cache(brush, radius, false);
    ss->texcache_actual = ss->texcache_side;
    ss->tex_pool = BKE_image_pool_new();
  }
}

bool SCULPT_mode_poll(bContext *C)
{
  Object *ob = CTX_data_active_object(C);
  return ob && ob->mode & OB_MODE_SCULPT;
}

bool SCULPT_mode_poll_view3d(bContext *C)
{
  return (SCULPT_mode_poll(C) && CTX_wm_region_view3d(C));
}

bool SCULPT_poll_view3d(bContext *C)
{
  return (SCULPT_poll(C) && CTX_wm_region_view3d(C));
}

bool SCULPT_poll(bContext *C)
{
  return SCULPT_mode_poll(C) && PAINT_brush_tool_poll(C);
}

static const char *sculpt_tool_name(Sculpt *sd)
{
  Brush *brush = BKE_paint_brush(&sd->paint);

  switch ((eBrushSculptTool)brush->sculpt_tool) {
    case SCULPT_TOOL_DRAW:
      return "Draw Brush";
    case SCULPT_TOOL_SMOOTH:
      return "Smooth Brush";
    case SCULPT_TOOL_CREASE:
      return "Crease Brush";
    case SCULPT_TOOL_BLOB:
      return "Blob Brush";
    case SCULPT_TOOL_PINCH:
      return "Pinch Brush";
    case SCULPT_TOOL_INFLATE:
      return "Inflate Brush";
    case SCULPT_TOOL_GRAB:
      return "Grab Brush";
    case SCULPT_TOOL_NUDGE:
      return "Nudge Brush";
    case SCULPT_TOOL_THUMB:
      return "Thumb Brush";
    case SCULPT_TOOL_LAYER:
      return "Layer Brush";
    case SCULPT_TOOL_FLATTEN:
      return "Flatten Brush";
    case SCULPT_TOOL_CLAY:
      return "Clay Brush";
    case SCULPT_TOOL_CLAY_STRIPS:
      return "Clay Strips Brush";
    case SCULPT_TOOL_CLAY_THUMB:
      return "Clay Thumb Brush";
    case SCULPT_TOOL_FILL:
      return "Fill Brush";
    case SCULPT_TOOL_SCRAPE:
      return "Scrape Brush";
    case SCULPT_TOOL_SNAKE_HOOK:
      return "Snake Hook Brush";
    case SCULPT_TOOL_ROTATE:
      return "Rotate Brush";
    case SCULPT_TOOL_MASK:
      return "Mask Brush";
    case SCULPT_TOOL_SIMPLIFY:
      return "Simplify Brush";
    case SCULPT_TOOL_DRAW_SHARP:
      return "Draw Sharp Brush";
    case SCULPT_TOOL_ELASTIC_DEFORM:
      return "Elastic Deform Brush";
    case SCULPT_TOOL_POSE:
      return "Pose Brush";
    case SCULPT_TOOL_MULTIPLANE_SCRAPE:
      return "Multi-plane Scrape Brush";
    case SCULPT_TOOL_SLIDE_RELAX:
      return "Slide/Relax Brush";
    case SCULPT_TOOL_BOUNDARY:
      return "Boundary Brush";
    case SCULPT_TOOL_CLOTH:
      return "Cloth Brush";
    case SCULPT_TOOL_DRAW_FACE_SETS:
      return "Draw Face Sets";
    case SCULPT_TOOL_DISPLACEMENT_ERASER:
      return "Multires Displacement Eraser";
    case SCULPT_TOOL_DISPLACEMENT_SMEAR:
      return "Multires Displacement Smear";
    case SCULPT_TOOL_PAINT:
      return "Paint Brush";
    case SCULPT_TOOL_SMEAR:
      return "Smear Brush";
  }

  return "Sculpting";
}

/* Operator for applying a stroke (various attributes including mouse path)
 * using the current brush. */

void SCULPT_cache_free(StrokeCache *cache)
{
  MEM_SAFE_FREE(cache->dial);
  MEM_SAFE_FREE(cache->surface_smooth_laplacian_disp);
  MEM_SAFE_FREE(cache->layer_displacement_factor);
  MEM_SAFE_FREE(cache->prev_colors);
  MEM_SAFE_FREE(cache->detail_directions);
  MEM_SAFE_FREE(cache->prev_displacement);
  MEM_SAFE_FREE(cache->limit_surface_co);
  MEM_SAFE_FREE(cache->prev_colors_vpaint);

  if (cache->pose_ik_chain) {
    SCULPT_pose_ik_chain_free(cache->pose_ik_chain);
  }

  for (int i = 0; i < PAINT_SYMM_AREAS; i++) {
    if (cache->boundaries[i]) {
      SCULPT_boundary_data_free(cache->boundaries[i]);
    }
  }

  if (cache->cloth_sim) {
    SCULPT_cloth_simulation_free(cache->cloth_sim);
  }

  MEM_freeN(cache);
}

/* Initialize mirror modifier clipping. */
static void sculpt_init_mirror_clipping(Object *ob, SculptSession *ss)
{
  ModifierData *md;

  unit_m4(ss->cache->clip_mirror_mtx);

  for (md = ob->modifiers.first; md; md = md->next) {
    if (!(md->type == eModifierType_Mirror && (md->mode & eModifierMode_Realtime))) {
      continue;
    }
    MirrorModifierData *mmd = (MirrorModifierData *)md;

    if (!(mmd->flag & MOD_MIR_CLIPPING)) {
      continue;
    }
    /* Check each axis for mirroring. */
    for (int i = 0; i < 3; i++) {
      if (!(mmd->flag & (MOD_MIR_AXIS_X << i))) {
        continue;
      }
      /* Enable sculpt clipping. */
      ss->cache->flag |= CLIP_X << i;

      /* Update the clip tolerance. */
      if (mmd->tolerance > ss->cache->clip_tolerance[i]) {
        ss->cache->clip_tolerance[i] = mmd->tolerance;
      }

      /* Store matrix for mirror object clipping. */
      if (mmd->mirror_ob) {
        float imtx_mirror_ob[4][4];
        invert_m4_m4(imtx_mirror_ob, mmd->mirror_ob->obmat);
        mul_m4_m4m4(ss->cache->clip_mirror_mtx, imtx_mirror_ob, ob->obmat);
      }
    }
  }
}

static void smooth_brush_toggle_on(const bContext *C, Paint *paint, StrokeCache *cache)
{
  Scene *scene = CTX_data_scene(C);
  Brush *brush = paint->brush;

  if (brush->sculpt_tool == SCULPT_TOOL_MASK) {
    cache->saved_mask_brush_tool = brush->mask_tool;
    brush->mask_tool = BRUSH_MASK_SMOOTH;
  }
  else if (ELEM(brush->sculpt_tool,
                SCULPT_TOOL_SLIDE_RELAX,
                SCULPT_TOOL_DRAW_FACE_SETS,
                SCULPT_TOOL_PAINT,
                SCULPT_TOOL_SMEAR)) {
    /* Do nothing, this tool has its own smooth mode. */
  }
  else {
    int cur_brush_size = BKE_brush_size_get(scene, brush);

    BLI_strncpy(cache->saved_active_brush_name,
                brush->id.name + 2,
                sizeof(cache->saved_active_brush_name));

    /* Switch to the smooth brush. */
    brush = BKE_paint_toolslots_brush_get(paint, SCULPT_TOOL_SMOOTH);
    if (brush) {
      BKE_paint_brush_set(paint, brush);
      cache->saved_smooth_size = BKE_brush_size_get(scene, brush);
      BKE_brush_size_set(scene, brush, cur_brush_size);
      BKE_curvemapping_init(brush->curve);
    }
  }
}

static void smooth_brush_toggle_off(const bContext *C, Paint *paint, StrokeCache *cache)
{
  Main *bmain = CTX_data_main(C);
  Scene *scene = CTX_data_scene(C);
  Brush *brush = BKE_paint_brush(paint);

  if (brush->sculpt_tool == SCULPT_TOOL_MASK) {
    brush->mask_tool = cache->saved_mask_brush_tool;
  }
  else if (ELEM(brush->sculpt_tool,
                SCULPT_TOOL_SLIDE_RELAX,
                SCULPT_TOOL_DRAW_FACE_SETS,
                SCULPT_TOOL_PAINT,
                SCULPT_TOOL_SMEAR)) {
    /* Do nothing. */
  }
  else {
    /* Try to switch back to the saved/previous brush. */
    BKE_brush_size_set(scene, brush, cache->saved_smooth_size);
    brush = (Brush *)BKE_libblock_find_name(bmain, ID_BR, cache->saved_active_brush_name);
    if (brush) {
      BKE_paint_brush_set(paint, brush);
    }
  }
}

/* Initialize the stroke cache invariants from operator properties. */
static void sculpt_update_cache_invariants(
    bContext *C, Sculpt *sd, SculptSession *ss, wmOperator *op, const float mouse[2])
{
  StrokeCache *cache = MEM_callocN(sizeof(StrokeCache), "stroke cache");
  UnifiedPaintSettings *ups = &CTX_data_tool_settings(C)->unified_paint_settings;
  Brush *brush = BKE_paint_brush(&sd->paint);
  ViewContext *vc = paint_stroke_view_context(op->customdata);
  Object *ob = CTX_data_active_object(C);
  float mat[3][3];
  float viewDir[3] = {0.0f, 0.0f, 1.0f};
  float max_scale;
  int mode;

  ss->cache = cache;

  /* Set scaling adjustment. */
  max_scale = 0.0f;
  for (int i = 0; i < 3; i++) {
    max_scale = max_ff(max_scale, fabsf(ob->scale[i]));
  }
  cache->scale[0] = max_scale / ob->scale[0];
  cache->scale[1] = max_scale / ob->scale[1];
  cache->scale[2] = max_scale / ob->scale[2];

  cache->plane_trim_squared = brush->plane_trim * brush->plane_trim;

  cache->flag = 0;

  sculpt_init_mirror_clipping(ob, ss);

  /* Initial mouse location. */
  if (mouse) {
    copy_v2_v2(cache->initial_mouse, mouse);
  }
  else {
    zero_v2(cache->initial_mouse);
  }

  copy_v3_v3(cache->initial_location, ss->cursor_location);
  copy_v3_v3(cache->true_initial_location, ss->cursor_location);

  copy_v3_v3(cache->initial_normal, ss->cursor_normal);
  copy_v3_v3(cache->true_initial_normal, ss->cursor_normal);

  mode = RNA_enum_get(op->ptr, "mode");
  cache->invert = mode == BRUSH_STROKE_INVERT;
  cache->alt_smooth = mode == BRUSH_STROKE_SMOOTH;
  cache->normal_weight = brush->normal_weight;

  /* Interpret invert as following normal, for grab brushes. */
  if (SCULPT_TOOL_HAS_NORMAL_WEIGHT(brush->sculpt_tool)) {
    if (cache->invert) {
      cache->invert = false;
      cache->normal_weight = (cache->normal_weight == 0.0f);
    }
  }

  /* Not very nice, but with current events system implementation
   * we can't handle brush appearance inversion hotkey separately (sergey). */
  if (cache->invert) {
    ups->draw_inverted = true;
  }
  else {
    ups->draw_inverted = false;
  }

  /* Alt-Smooth. */
  if (cache->alt_smooth) {
    smooth_brush_toggle_on(C, &sd->paint, cache);
    /* Refresh the brush pointer in case we switched brush in the toggle function. */
    brush = BKE_paint_brush(&sd->paint);
  }

  copy_v2_v2(cache->mouse, cache->initial_mouse);
  copy_v2_v2(cache->mouse_event, cache->initial_mouse);
  copy_v2_v2(ups->tex_mouse, cache->initial_mouse);

  /* Truly temporary data that isn't stored in properties. */
  cache->vc = vc;
  cache->brush = brush;

  /* Cache projection matrix. */
  ED_view3d_ob_project_mat_get(cache->vc->rv3d, ob, cache->projection_mat);

  invert_m4_m4(ob->imat, ob->obmat);
  copy_m3_m4(mat, cache->vc->rv3d->viewinv);
  mul_m3_v3(mat, viewDir);
  copy_m3_m4(mat, ob->imat);
  mul_m3_v3(mat, viewDir);
  normalize_v3_v3(cache->true_view_normal, viewDir);

  cache->supports_gravity = (!ELEM(brush->sculpt_tool,
                                   SCULPT_TOOL_MASK,
                                   SCULPT_TOOL_SMOOTH,
                                   SCULPT_TOOL_SIMPLIFY,
                                   SCULPT_TOOL_DISPLACEMENT_SMEAR,
                                   SCULPT_TOOL_DISPLACEMENT_ERASER) &&
                             (sd->gravity_factor > 0.0f));
  /* Get gravity vector in world space. */
  if (cache->supports_gravity) {
    if (sd->gravity_object) {
      Object *gravity_object = sd->gravity_object;

      copy_v3_v3(cache->true_gravity_direction, gravity_object->obmat[2]);
    }
    else {
      cache->true_gravity_direction[0] = cache->true_gravity_direction[1] = 0.0f;
      cache->true_gravity_direction[2] = 1.0f;
    }

    /* Transform to sculpted object space. */
    mul_m3_v3(mat, cache->true_gravity_direction);
    normalize_v3(cache->true_gravity_direction);
  }

  /* Make copies of the mesh vertex locations and normals for some tools. */
  if (brush->flag & BRUSH_ANCHORED) {
    cache->original = true;
  }

  /* Draw sharp does not need the original coordinates to produce the accumulate effect, so it
   * should work the opposite way. */
  if (brush->sculpt_tool == SCULPT_TOOL_DRAW_SHARP) {
    cache->original = true;
  }

  if (SCULPT_TOOL_HAS_ACCUMULATE(brush->sculpt_tool)) {
    if (!(brush->flag & BRUSH_ACCUMULATE)) {
      cache->original = true;
      if (brush->sculpt_tool == SCULPT_TOOL_DRAW_SHARP) {
        cache->original = false;
      }
    }
  }

  cache->first_time = true;

#define PIXEL_INPUT_THRESHHOLD 5
  if (brush->sculpt_tool == SCULPT_TOOL_ROTATE) {
    cache->dial = BLI_dial_init(cache->initial_mouse, PIXEL_INPUT_THRESHHOLD);
  }

#undef PIXEL_INPUT_THRESHHOLD
}

static float sculpt_brush_dynamic_size_get(Brush *brush, StrokeCache *cache, float initial_size)
{
  switch (brush->sculpt_tool) {
    case SCULPT_TOOL_CLAY:
      return max_ff(initial_size * 0.20f, initial_size * pow3f(cache->pressure));
    case SCULPT_TOOL_CLAY_STRIPS:
      return max_ff(initial_size * 0.30f, initial_size * powf(cache->pressure, 1.5f));
    case SCULPT_TOOL_CLAY_THUMB: {
      float clay_stabilized_pressure = SCULPT_clay_thumb_get_stabilized_pressure(cache);
      return initial_size * clay_stabilized_pressure;
    }
    default:
      return initial_size * cache->pressure;
  }
}

/* In these brushes the grab delta is calculated always from the initial stroke location, which is
 * generally used to create grab deformations. */
static bool sculpt_needs_delta_from_anchored_origin(Brush *brush)
{
  if (ELEM(brush->sculpt_tool,
           SCULPT_TOOL_GRAB,
           SCULPT_TOOL_POSE,
           SCULPT_TOOL_BOUNDARY,
           SCULPT_TOOL_THUMB,
           SCULPT_TOOL_ELASTIC_DEFORM)) {
    return true;
  }
  if (brush->sculpt_tool == SCULPT_TOOL_CLOTH &&
      brush->cloth_deform_type == BRUSH_CLOTH_DEFORM_GRAB) {
    return true;
  }
  return false;
}

/* In these brushes the grab delta is calculated from the previous stroke location, which is used
 * to calculate to orientate the brush tip and deformation towards the stroke direction. */
static bool sculpt_needs_delta_for_tip_orientation(Brush *brush)
{
  if (brush->sculpt_tool == SCULPT_TOOL_CLOTH) {
    return brush->cloth_deform_type != BRUSH_CLOTH_DEFORM_GRAB;
  }
  return ELEM(brush->sculpt_tool,
              SCULPT_TOOL_CLAY_STRIPS,
              SCULPT_TOOL_PINCH,
              SCULPT_TOOL_MULTIPLANE_SCRAPE,
              SCULPT_TOOL_CLAY_THUMB,
              SCULPT_TOOL_NUDGE,
              SCULPT_TOOL_SNAKE_HOOK);
}

static void sculpt_update_brush_delta(UnifiedPaintSettings *ups, Object *ob, Brush *brush)
{
  SculptSession *ss = ob->sculpt;
  StrokeCache *cache = ss->cache;
  const float mouse[2] = {
      cache->mouse_event[0],
      cache->mouse_event[1],
  };
  int tool = brush->sculpt_tool;

  if (!ELEM(tool,
            SCULPT_TOOL_PAINT,
            SCULPT_TOOL_GRAB,
            SCULPT_TOOL_ELASTIC_DEFORM,
            SCULPT_TOOL_CLOTH,
            SCULPT_TOOL_NUDGE,
            SCULPT_TOOL_CLAY_STRIPS,
            SCULPT_TOOL_PINCH,
            SCULPT_TOOL_MULTIPLANE_SCRAPE,
            SCULPT_TOOL_CLAY_THUMB,
            SCULPT_TOOL_SNAKE_HOOK,
            SCULPT_TOOL_POSE,
            SCULPT_TOOL_BOUNDARY,
            SCULPT_TOOL_THUMB) &&
      !sculpt_brush_use_topology_rake(ss, brush)) {
    return;
  }
  float grab_location[3], imat[4][4], delta[3], loc[3];

  if (SCULPT_stroke_is_first_brush_step_of_symmetry_pass(ss->cache)) {
    if (tool == SCULPT_TOOL_GRAB && brush->flag & BRUSH_GRAB_ACTIVE_VERTEX) {
      copy_v3_v3(cache->orig_grab_location,
                 SCULPT_vertex_co_for_grab_active_get(ss, SCULPT_active_vertex_get(ss)));
    }
    else {
      copy_v3_v3(cache->orig_grab_location, cache->true_location);
    }
  }
  else if (tool == SCULPT_TOOL_SNAKE_HOOK ||
           (tool == SCULPT_TOOL_CLOTH &&
            brush->cloth_deform_type == BRUSH_CLOTH_DEFORM_SNAKE_HOOK)) {
    add_v3_v3(cache->true_location, cache->grab_delta);
  }

  /* Compute 3d coordinate at same z from original location + mouse. */
  mul_v3_m4v3(loc, ob->obmat, cache->orig_grab_location);
  ED_view3d_win_to_3d(cache->vc->v3d, cache->vc->region, loc, mouse, grab_location);

  /* Compute delta to move verts by. */
  if (!SCULPT_stroke_is_first_brush_step_of_symmetry_pass(ss->cache)) {
    if (sculpt_needs_delta_from_anchored_origin(brush)) {
      sub_v3_v3v3(delta, grab_location, cache->old_grab_location);
      invert_m4_m4(imat, ob->obmat);
      mul_mat3_m4_v3(imat, delta);
      add_v3_v3(cache->grab_delta, delta);
    }
    else if (sculpt_needs_delta_for_tip_orientation(brush)) {
      if (brush->flag & BRUSH_ANCHORED) {
        float orig[3];
        mul_v3_m4v3(orig, ob->obmat, cache->orig_grab_location);
        sub_v3_v3v3(cache->grab_delta, grab_location, orig);
      }
      else {
        sub_v3_v3v3(cache->grab_delta, grab_location, cache->old_grab_location);
      }
      invert_m4_m4(imat, ob->obmat);
      mul_mat3_m4_v3(imat, cache->grab_delta);
    }
    else {
      /* Use for 'Brush.topology_rake_factor'. */
      sub_v3_v3v3(cache->grab_delta, grab_location, cache->old_grab_location);
    }
  }
  else {
    zero_v3(cache->grab_delta);
  }

  if (brush->falloff_shape == PAINT_FALLOFF_SHAPE_TUBE) {
    project_plane_v3_v3v3(cache->grab_delta, cache->grab_delta, ss->cache->true_view_normal);
  }

  copy_v3_v3(cache->old_grab_location, grab_location);

  if (tool == SCULPT_TOOL_GRAB) {
    if (brush->flag & BRUSH_GRAB_ACTIVE_VERTEX) {
      copy_v3_v3(cache->anchored_location, cache->orig_grab_location);
    }
    else {
      copy_v3_v3(cache->anchored_location, cache->true_location);
    }
  }
  else if (tool == SCULPT_TOOL_ELASTIC_DEFORM || SCULPT_is_cloth_deform_brush(brush)) {
    copy_v3_v3(cache->anchored_location, cache->true_location);
  }
  else if (tool == SCULPT_TOOL_THUMB) {
    copy_v3_v3(cache->anchored_location, cache->orig_grab_location);
  }

  if (sculpt_needs_delta_from_anchored_origin(brush)) {
    /* Location stays the same for finding vertices in brush radius. */
    copy_v3_v3(cache->true_location, cache->orig_grab_location);

    ups->draw_anchored = true;
    copy_v2_v2(ups->anchored_initial_mouse, cache->initial_mouse);
    ups->anchored_size = ups->pixel_radius;
  }

  /* Handle 'rake' */
  cache->is_rake_rotation_valid = false;

  invert_m4_m4(imat, ob->obmat);
  mul_mat3_m4_v3(imat, grab_location);

  if (SCULPT_stroke_is_first_brush_step_of_symmetry_pass(ss->cache)) {
    copy_v3_v3(cache->rake_data.follow_co, grab_location);
  }

  if (!sculpt_brush_needs_rake_rotation(brush)) {
    return;
  }
  cache->rake_data.follow_dist = cache->radius * SCULPT_RAKE_BRUSH_FACTOR;

  if (!is_zero_v3(cache->grab_delta)) {
    const float eps = 0.00001f;

    float v1[3], v2[3];

    copy_v3_v3(v1, cache->rake_data.follow_co);
    copy_v3_v3(v2, cache->rake_data.follow_co);
    sub_v3_v3(v2, cache->grab_delta);

    sub_v3_v3(v1, grab_location);
    sub_v3_v3(v2, grab_location);

    if ((normalize_v3(v2) > eps) && (normalize_v3(v1) > eps) && (len_squared_v3v3(v1, v2) > eps)) {
      const float rake_dist_sq = len_squared_v3v3(cache->rake_data.follow_co, grab_location);
      const float rake_fade = (rake_dist_sq > square_f(cache->rake_data.follow_dist)) ?
                                  1.0f :
                                  sqrtf(rake_dist_sq) / cache->rake_data.follow_dist;

      float axis[3], angle;
      float tquat[4];

      rotation_between_vecs_to_quat(tquat, v1, v2);

      /* Use axis-angle to scale rotation since the factor may be above 1. */
      quat_to_axis_angle(axis, &angle, tquat);
      normalize_v3(axis);

      angle *= brush->rake_factor * rake_fade;
      axis_angle_normalized_to_quat(cache->rake_rotation, axis, angle);
      cache->is_rake_rotation_valid = true;
    }
  }
  sculpt_rake_data_update(&cache->rake_data, grab_location);
}

static void sculpt_update_cache_paint_variants(StrokeCache *cache, const Brush *brush)
{
  cache->paint_brush.hardness = brush->hardness;
  if (brush->paint_flags & BRUSH_PAINT_HARDNESS_PRESSURE) {
    cache->paint_brush.hardness *= brush->paint_flags & BRUSH_PAINT_HARDNESS_PRESSURE_INVERT ?
                                       1.0f - cache->pressure :
                                       cache->pressure;
  }

  cache->paint_brush.flow = brush->flow;
  if (brush->paint_flags & BRUSH_PAINT_FLOW_PRESSURE) {
    cache->paint_brush.flow *= brush->paint_flags & BRUSH_PAINT_FLOW_PRESSURE_INVERT ?
                                   1.0f - cache->pressure :
                                   cache->pressure;
  }

  cache->paint_brush.wet_mix = brush->wet_mix;
  if (brush->paint_flags & BRUSH_PAINT_WET_MIX_PRESSURE) {
    cache->paint_brush.wet_mix *= brush->paint_flags & BRUSH_PAINT_WET_MIX_PRESSURE_INVERT ?
                                      1.0f - cache->pressure :
                                      cache->pressure;

    /* This makes wet mix more sensible in higher values, which allows to create brushes that have
     * a wider pressure range were they only blend colors without applying too much of the brush
     * color. */
    cache->paint_brush.wet_mix = 1.0f - pow2f(1.0f - cache->paint_brush.wet_mix);
  }

  cache->paint_brush.wet_persistence = brush->wet_persistence;
  if (brush->paint_flags & BRUSH_PAINT_WET_PERSISTENCE_PRESSURE) {
    cache->paint_brush.wet_persistence = brush->paint_flags &
                                                 BRUSH_PAINT_WET_PERSISTENCE_PRESSURE_INVERT ?
                                             1.0f - cache->pressure :
                                             cache->pressure;
  }

  cache->paint_brush.density = brush->density;
  if (brush->paint_flags & BRUSH_PAINT_DENSITY_PRESSURE) {
    cache->paint_brush.density = brush->paint_flags & BRUSH_PAINT_DENSITY_PRESSURE_INVERT ?
                                     1.0f - cache->pressure :
                                     cache->pressure;
  }
}

/* Initialize the stroke cache variants from operator properties. */
static void sculpt_update_cache_variants(bContext *C, Sculpt *sd, Object *ob, PointerRNA *ptr)
{
  Scene *scene = CTX_data_scene(C);
  UnifiedPaintSettings *ups = &scene->toolsettings->unified_paint_settings;
  SculptSession *ss = ob->sculpt;
  StrokeCache *cache = ss->cache;
  Brush *brush = BKE_paint_brush(&sd->paint);

  if (SCULPT_stroke_is_first_brush_step_of_symmetry_pass(ss->cache) ||
      !((brush->flag & BRUSH_ANCHORED) || (brush->sculpt_tool == SCULPT_TOOL_SNAKE_HOOK) ||
        (brush->sculpt_tool == SCULPT_TOOL_ROTATE) || SCULPT_is_cloth_deform_brush(brush))) {
    RNA_float_get_array(ptr, "location", cache->true_location);
  }

  cache->pen_flip = RNA_boolean_get(ptr, "pen_flip");
  RNA_float_get_array(ptr, "mouse", cache->mouse);
  RNA_float_get_array(ptr, "mouse_event", cache->mouse_event);

  /* XXX: Use pressure value from first brush step for brushes which don't support strokes (grab,
   * thumb). They depends on initial state and brush coord/pressure/etc.
   * It's more an events design issue, which doesn't split coordinate/pressure/angle changing
   * events. We should avoid this after events system re-design. */
  if (paint_supports_dynamic_size(brush, PAINT_MODE_SCULPT) || cache->first_time) {
    cache->pressure = RNA_float_get(ptr, "pressure");
  }

  cache->x_tilt = RNA_float_get(ptr, "x_tilt");
  cache->y_tilt = RNA_float_get(ptr, "y_tilt");

  /* Truly temporary data that isn't stored in properties. */
  if (SCULPT_stroke_is_first_brush_step_of_symmetry_pass(ss->cache)) {
    if (!BKE_brush_use_locked_size(scene, brush)) {
      cache->initial_radius = paint_calc_object_space_radius(
          cache->vc, cache->true_location, BKE_brush_size_get(scene, brush));
      BKE_brush_unprojected_radius_set(scene, brush, cache->initial_radius);
    }
    else {
      cache->initial_radius = BKE_brush_unprojected_radius_get(scene, brush);
    }
  }

  /* Clay stabilized pressure. */
  if (brush->sculpt_tool == SCULPT_TOOL_CLAY_THUMB) {
    if (SCULPT_stroke_is_first_brush_step_of_symmetry_pass(ss->cache)) {
      for (int i = 0; i < SCULPT_CLAY_STABILIZER_LEN; i++) {
        ss->cache->clay_pressure_stabilizer[i] = 0.0f;
      }
      ss->cache->clay_pressure_stabilizer_index = 0;
    }
    else {
      cache->clay_pressure_stabilizer[cache->clay_pressure_stabilizer_index] = cache->pressure;
      cache->clay_pressure_stabilizer_index += 1;
      if (cache->clay_pressure_stabilizer_index >= SCULPT_CLAY_STABILIZER_LEN) {
        cache->clay_pressure_stabilizer_index = 0;
      }
    }
  }

  if (BKE_brush_use_size_pressure(brush) &&
      paint_supports_dynamic_size(brush, PAINT_MODE_SCULPT)) {
    cache->radius = sculpt_brush_dynamic_size_get(brush, cache, cache->initial_radius);
    cache->dyntopo_pixel_radius = sculpt_brush_dynamic_size_get(
        brush, cache, ups->initial_pixel_radius);
  }
  else {
    cache->radius = cache->initial_radius;
    cache->dyntopo_pixel_radius = ups->initial_pixel_radius;
  }

  sculpt_update_cache_paint_variants(cache, brush);

  cache->radius_squared = cache->radius * cache->radius;

  if (brush->flag & BRUSH_ANCHORED) {
    /* True location has been calculated as part of the stroke system already here. */
    if (brush->flag & BRUSH_EDGE_TO_EDGE) {
      RNA_float_get_array(ptr, "location", cache->true_location);
    }

    cache->radius = paint_calc_object_space_radius(
        cache->vc, cache->true_location, ups->pixel_radius);
    cache->radius_squared = cache->radius * cache->radius;

    copy_v3_v3(cache->anchored_location, cache->true_location);
  }

  sculpt_update_brush_delta(ups, ob, brush);

  if (brush->sculpt_tool == SCULPT_TOOL_ROTATE) {
    cache->vertex_rotation = -BLI_dial_angle(cache->dial, cache->mouse) * cache->bstrength;

    ups->draw_anchored = true;
    copy_v2_v2(ups->anchored_initial_mouse, cache->initial_mouse);
    copy_v3_v3(cache->anchored_location, cache->true_location);
    ups->anchored_size = ups->pixel_radius;
  }

  cache->special_rotation = ups->brush_rotation;

  cache->iteration_count++;
}

/* Returns true if any of the smoothing modes are active (currently
 * one of smooth brush, autosmooth, mask smooth, or shift-key
 * smooth). */
static bool sculpt_needs_connectivity_info(const Sculpt *sd,
                                           const Brush *brush,
                                           SculptSession *ss,
                                           int stroke_mode)
{
  if (ss && ss->pbvh && SCULPT_is_automasking_enabled(sd, ss, brush)) {
    return true;
  }
  return ((stroke_mode == BRUSH_STROKE_SMOOTH) || (ss && ss->cache && ss->cache->alt_smooth) ||
          (brush->sculpt_tool == SCULPT_TOOL_SMOOTH) || (brush->autosmooth_factor > 0) ||
          ((brush->sculpt_tool == SCULPT_TOOL_MASK) && (brush->mask_tool == BRUSH_MASK_SMOOTH)) ||
          (brush->sculpt_tool == SCULPT_TOOL_POSE) ||
          (brush->sculpt_tool == SCULPT_TOOL_BOUNDARY) ||
          (brush->sculpt_tool == SCULPT_TOOL_SLIDE_RELAX) ||
          SCULPT_TOOL_NEEDS_COLOR(brush->sculpt_tool) ||
          (brush->sculpt_tool == SCULPT_TOOL_CLOTH) || (brush->sculpt_tool == SCULPT_TOOL_SMEAR) ||
          (brush->sculpt_tool == SCULPT_TOOL_DRAW_FACE_SETS) ||
          (brush->sculpt_tool == SCULPT_TOOL_DISPLACEMENT_SMEAR) ||
          (brush->sculpt_tool == SCULPT_TOOL_PAINT));
}

void SCULPT_stroke_modifiers_check(const bContext *C, Object *ob, const Brush *brush)
{
  SculptSession *ss = ob->sculpt;
  View3D *v3d = CTX_wm_view3d(C);
  Sculpt *sd = CTX_data_tool_settings(C)->sculpt;

  bool need_pmap = sculpt_needs_connectivity_info(sd, brush, ss, 0);
  if (ss->shapekey_active || ss->deform_modifiers_active ||
      (!BKE_sculptsession_use_pbvh_draw(ob, v3d) && need_pmap)) {
    Depsgraph *depsgraph = CTX_data_depsgraph_pointer(C);
    BKE_sculpt_update_object_for_edit(depsgraph, ob, need_pmap, false, false);
  }
}

static void sculpt_raycast_cb(PBVHNode *node, void *data_v, float *tmin)
{
  if (BKE_pbvh_node_get_tmin(node) >= *tmin) {
    return;
  }
  SculptRaycastData *srd = data_v;
  float(*origco)[3] = NULL;
  bool use_origco = false;

  if (srd->original && srd->ss->cache) {
    if (BKE_pbvh_type(srd->ss->pbvh) == PBVH_BMESH) {
      use_origco = true;
    }
    else {
      /* Intersect with coordinates from before we started stroke. */
      SculptUndoNode *unode = SCULPT_undo_get_node(node);
      origco = (unode) ? unode->co : NULL;
      use_origco = origco ? true : false;
    }
  }

  if (BKE_pbvh_node_raycast(srd->ss->pbvh,
                            node,
                            origco,
                            use_origco,
                            srd->ray_start,
                            srd->ray_normal,
                            &srd->isect_precalc,
                            &srd->depth,
                            &srd->active_vertex_index,
                            &srd->active_face_grid_index,
                            srd->face_normal)) {
    srd->hit = true;
    *tmin = srd->depth;
  }
}

static void sculpt_find_nearest_to_ray_cb(PBVHNode *node, void *data_v, float *tmin)
{
  if (BKE_pbvh_node_get_tmin(node) >= *tmin) {
    return;
  }
  SculptFindNearestToRayData *srd = data_v;
  float(*origco)[3] = NULL;
  bool use_origco = false;

  if (srd->original && srd->ss->cache) {
    if (BKE_pbvh_type(srd->ss->pbvh) == PBVH_BMESH) {
      use_origco = true;
    }
    else {
      /* Intersect with coordinates from before we started stroke. */
      SculptUndoNode *unode = SCULPT_undo_get_node(node);
      origco = (unode) ? unode->co : NULL;
      use_origco = origco ? true : false;
    }
  }

  if (BKE_pbvh_node_find_nearest_to_ray(srd->ss->pbvh,
                                        node,
                                        origco,
                                        use_origco,
                                        srd->ray_start,
                                        srd->ray_normal,
                                        &srd->depth,
                                        &srd->dist_sq_to_ray)) {
    srd->hit = true;
    *tmin = srd->dist_sq_to_ray;
  }
}

float SCULPT_raycast_init(ViewContext *vc,
                          const float mouse[2],
                          float ray_start[3],
                          float ray_end[3],
                          float ray_normal[3],
                          bool original)
{
  float obimat[4][4];
  float dist;
  Object *ob = vc->obact;
  RegionView3D *rv3d = vc->region->regiondata;
  View3D *v3d = vc->v3d;

  /* TODO: what if the segment is totally clipped? (return == 0). */
  ED_view3d_win_to_segment_clipped(
      vc->depsgraph, vc->region, vc->v3d, mouse, ray_start, ray_end, true);

  invert_m4_m4(obimat, ob->obmat);
  mul_m4_v3(obimat, ray_start);
  mul_m4_v3(obimat, ray_end);

  sub_v3_v3v3(ray_normal, ray_end, ray_start);
  dist = normalize_v3(ray_normal);

  if ((rv3d->is_persp == false) &&
      /* If the ray is clipped, don't adjust its start/end. */
      !RV3D_CLIPPING_ENABLED(v3d, rv3d)) {
    BKE_pbvh_raycast_project_ray_root(ob->sculpt->pbvh, original, ray_start, ray_end, ray_normal);

    /* rRecalculate the normal. */
    sub_v3_v3v3(ray_normal, ray_end, ray_start);
    dist = normalize_v3(ray_normal);
  }

  return dist;
}

bool SCULPT_cursor_geometry_info_update(bContext *C,
                                        SculptCursorGeometryInfo *out,
                                        const float mouse[2],
                                        bool use_sampled_normal)
{
  Depsgraph *depsgraph = CTX_data_depsgraph_pointer(C);
  Scene *scene = CTX_data_scene(C);
  Sculpt *sd = scene->toolsettings->sculpt;
  Object *ob;
  SculptSession *ss;
  ViewContext vc;
  const Brush *brush = BKE_paint_brush(BKE_paint_get_active_from_context(C));
  float ray_start[3], ray_end[3], ray_normal[3], depth, face_normal[3], sampled_normal[3],
      mat[3][3];
  float viewDir[3] = {0.0f, 0.0f, 1.0f};
  int totnode;
  bool original = false;

  ED_view3d_viewcontext_init(C, &vc, depsgraph);

  ob = vc.obact;
  ss = ob->sculpt;

  if (!ss->pbvh) {
    zero_v3(out->location);
    zero_v3(out->normal);
    zero_v3(out->active_vertex_co);
    return false;
  }

  /* PBVH raycast to get active vertex and face normal. */
  depth = SCULPT_raycast_init(&vc, mouse, ray_start, ray_end, ray_normal, original);
  SCULPT_stroke_modifiers_check(C, ob, brush);

  SculptRaycastData srd = {
      .original = original,
      .ss = ob->sculpt,
      .hit = false,
      .ray_start = ray_start,
      .ray_normal = ray_normal,
      .depth = depth,
      .face_normal = face_normal,
  };
  isect_ray_tri_watertight_v3_precalc(&srd.isect_precalc, ray_normal);
  BKE_pbvh_raycast(ss->pbvh, sculpt_raycast_cb, &srd, ray_start, ray_normal, srd.original);

  /* Cursor is not over the mesh, return default values. */
  if (!srd.hit) {
    zero_v3(out->location);
    zero_v3(out->normal);
    zero_v3(out->active_vertex_co);
    return false;
  }

  /* Update the active vertex of the SculptSession. */
  ss->active_vertex_index = srd.active_vertex_index;
  SCULPT_vertex_random_access_ensure(ss);
  copy_v3_v3(out->active_vertex_co, SCULPT_active_vertex_co_get(ss));

  switch (BKE_pbvh_type(ss->pbvh)) {
    case PBVH_FACES:
      ss->active_face_index = srd.active_face_grid_index;
      ss->active_grid_index = 0;
      break;
    case PBVH_GRIDS:
      ss->active_face_index = 0;
      ss->active_grid_index = srd.active_face_grid_index;
      break;
    case PBVH_BMESH:
      ss->active_face_index = 0;
      ss->active_grid_index = 0;
      break;
  }

  copy_v3_v3(out->location, ray_normal);
  mul_v3_fl(out->location, srd.depth);
  add_v3_v3(out->location, ray_start);

  /* Option to return the face normal directly for performance o accuracy reasons. */
  if (!use_sampled_normal) {
    copy_v3_v3(out->normal, srd.face_normal);
    return srd.hit;
  }

  /* Sampled normal calculation. */
  float radius;

  /* Update cursor data in SculptSession. */
  invert_m4_m4(ob->imat, ob->obmat);
  copy_m3_m4(mat, vc.rv3d->viewinv);
  mul_m3_v3(mat, viewDir);
  copy_m3_m4(mat, ob->imat);
  mul_m3_v3(mat, viewDir);
  normalize_v3_v3(ss->cursor_view_normal, viewDir);
  copy_v3_v3(ss->cursor_normal, srd.face_normal);
  copy_v3_v3(ss->cursor_location, out->location);
  ss->rv3d = vc.rv3d;
  ss->v3d = vc.v3d;

  if (!BKE_brush_use_locked_size(scene, brush)) {
    radius = paint_calc_object_space_radius(&vc, out->location, BKE_brush_size_get(scene, brush));
  }
  else {
    radius = BKE_brush_unprojected_radius_get(scene, brush);
  }
  ss->cursor_radius = radius;

  PBVHNode **nodes = sculpt_pbvh_gather_cursor_update(ob, sd, original, &totnode);

  /* In case there are no nodes under the cursor, return the face normal. */
  if (!totnode) {
    MEM_SAFE_FREE(nodes);
    copy_v3_v3(out->normal, srd.face_normal);
    return true;
  }

  /* Calculate the sampled normal. */
  if (SCULPT_pbvh_calc_area_normal(brush, ob, nodes, totnode, true, sampled_normal)) {
    copy_v3_v3(out->normal, sampled_normal);
    copy_v3_v3(ss->cursor_sampled_normal, sampled_normal);
  }
  else {
    /* Use face normal when there are no vertices to sample inside the cursor radius. */
    copy_v3_v3(out->normal, srd.face_normal);
  }
  MEM_SAFE_FREE(nodes);
  return true;
}

bool SCULPT_stroke_get_location(bContext *C, float out[3], const float mouse[2])
{
  Depsgraph *depsgraph = CTX_data_depsgraph_pointer(C);
  Object *ob;
  SculptSession *ss;
  StrokeCache *cache;
  float ray_start[3], ray_end[3], ray_normal[3], depth, face_normal[3];
  bool original;
  ViewContext vc;

  ED_view3d_viewcontext_init(C, &vc, depsgraph);

  ob = vc.obact;

  ss = ob->sculpt;
  cache = ss->cache;
  original = (cache) ? cache->original : false;

  const Brush *brush = BKE_paint_brush(BKE_paint_get_active_from_context(C));

  SCULPT_stroke_modifiers_check(C, ob, brush);

  depth = SCULPT_raycast_init(&vc, mouse, ray_start, ray_end, ray_normal, original);

  if (BKE_pbvh_type(ss->pbvh) == PBVH_BMESH) {
    BM_mesh_elem_table_ensure(ss->bm, BM_VERT);
    BM_mesh_elem_index_ensure(ss->bm, BM_VERT);
  }

  bool hit = false;
  {
    SculptRaycastData srd;
    srd.ss = ob->sculpt;
    srd.ray_start = ray_start;
    srd.ray_normal = ray_normal;
    srd.hit = false;
    srd.depth = depth;
    srd.original = original;
    srd.face_normal = face_normal;
    isect_ray_tri_watertight_v3_precalc(&srd.isect_precalc, ray_normal);

    BKE_pbvh_raycast(ss->pbvh, sculpt_raycast_cb, &srd, ray_start, ray_normal, srd.original);
    if (srd.hit) {
      hit = true;
      copy_v3_v3(out, ray_normal);
      mul_v3_fl(out, srd.depth);
      add_v3_v3(out, ray_start);
    }
  }

  if (hit) {
    return hit;
  }

  if (!ELEM(brush->falloff_shape, PAINT_FALLOFF_SHAPE_TUBE)) {
    return hit;
  }

  SculptFindNearestToRayData srd = {
      .original = original,
      .ss = ob->sculpt,
      .hit = false,
      .ray_start = ray_start,
      .ray_normal = ray_normal,
      .depth = FLT_MAX,
      .dist_sq_to_ray = FLT_MAX,
  };
  BKE_pbvh_find_nearest_to_ray(
      ss->pbvh, sculpt_find_nearest_to_ray_cb, &srd, ray_start, ray_normal, srd.original);
  if (srd.hit) {
    hit = true;
    copy_v3_v3(out, ray_normal);
    mul_v3_fl(out, srd.depth);
    add_v3_v3(out, ray_start);
  }

  return hit;
}

static void sculpt_brush_init_tex(const Scene *scene, Sculpt *sd, SculptSession *ss)
{
  Brush *brush = BKE_paint_brush(&sd->paint);
  MTex *mtex = &brush->mtex;

  /* Init mtex nodes. */
  if (mtex->tex && mtex->tex->nodetree) {
    /* Has internal flag to detect it only does it once. */
    ntreeTexBeginExecTree(mtex->tex->nodetree);
  }

  /* TODO: Shouldn't really have to do this at the start of every stroke, but sculpt would need
   * some sort of notification when changes are made to the texture. */
  sculpt_update_tex(scene, sd, ss);
}

static void sculpt_brush_stroke_init(bContext *C, wmOperator *op)
{
  Scene *scene = CTX_data_scene(C);
  Object *ob = CTX_data_active_object(C);
  Sculpt *sd = CTX_data_tool_settings(C)->sculpt;
  SculptSession *ss = CTX_data_active_object(C)->sculpt;
  Brush *brush = BKE_paint_brush(&sd->paint);
  int mode = RNA_enum_get(op->ptr, "mode");
  bool need_pmap, needs_colors;
  bool need_mask = false;

  if (brush->sculpt_tool == SCULPT_TOOL_MASK) {
    need_mask = true;
  }

  if (brush->sculpt_tool == SCULPT_TOOL_CLOTH ||
      brush->deform_target == BRUSH_DEFORM_TARGET_CLOTH_SIM) {
    need_mask = true;
  }

  view3d_operator_needs_opengl(C);
  sculpt_brush_init_tex(scene, sd, ss);

  need_pmap = sculpt_needs_connectivity_info(sd, brush, ss, mode);
  needs_colors = SCULPT_TOOL_NEEDS_COLOR(brush->sculpt_tool);

  if (needs_colors) {
    BKE_sculpt_color_layer_create_if_needed(ob);
  }

  /* CTX_data_ensure_evaluated_depsgraph should be used at the end to include the updates of
   * earlier steps modifying the data. */
  Depsgraph *depsgraph = CTX_data_ensure_evaluated_depsgraph(C);
  BKE_sculpt_update_object_for_edit(depsgraph, ob, need_pmap, need_mask, needs_colors);

  ED_paint_tool_update_sticky_shading_color(C, ob);
}

static void sculpt_restore_mesh(Sculpt *sd, Object *ob)
{
  SculptSession *ss = ob->sculpt;
  Brush *brush = BKE_paint_brush(&sd->paint);

  /* For the cloth brush it makes more sense to not restore the mesh state to keep running the
   * simulation from the previous state. */
  if (brush->sculpt_tool == SCULPT_TOOL_CLOTH) {
    return;
  }

  /* Restore the mesh before continuing with anchored stroke. */
  if ((brush->flag & BRUSH_ANCHORED) ||
      ((ELEM(brush->sculpt_tool, SCULPT_TOOL_GRAB, SCULPT_TOOL_ELASTIC_DEFORM)) &&
       BKE_brush_use_size_pressure(brush)) ||
      (brush->flag & BRUSH_DRAG_DOT)) {

    SculptUndoNode *unode = SCULPT_undo_get_first_node();
    if (unode && unode->type == SCULPT_UNDO_FACE_SETS) {
      for (int i = 0; i < ss->totfaces; i++) {
        ss->face_sets[i] = unode->face_sets[i];
      }
    }

    paint_mesh_restore_co(sd, ob);

    if (ss->cache) {
      MEM_SAFE_FREE(ss->cache->layer_displacement_factor);
    }
  }
}

void SCULPT_update_object_bounding_box(Object *ob)
{
  if (ob->runtime.bb) {
    float bb_min[3], bb_max[3];

    BKE_pbvh_bounding_box(ob->sculpt->pbvh, bb_min, bb_max);
    BKE_boundbox_init_from_minmax(ob->runtime.bb, bb_min, bb_max);
  }
}

void SCULPT_flush_update_step(bContext *C, SculptUpdateType update_flags)
{
  Depsgraph *depsgraph = CTX_data_depsgraph_pointer(C);
  Object *ob = CTX_data_active_object(C);
  SculptSession *ss = ob->sculpt;
  ARegion *region = CTX_wm_region(C);
  MultiresModifierData *mmd = ss->multires.modifier;
  View3D *v3d = CTX_wm_view3d(C);
  RegionView3D *rv3d = CTX_wm_region_view3d(C);

  if (rv3d) {
    /* Mark for faster 3D viewport redraws. */
    rv3d->rflag |= RV3D_PAINTING;
  }

  if (mmd != NULL) {
    multires_mark_as_modified(depsgraph, ob, MULTIRES_COORDS_MODIFIED);
  }

  if ((update_flags & SCULPT_UPDATE_IMAGE) != 0) {
    ED_region_tag_redraw(region);
    if (update_flags == SCULPT_UPDATE_IMAGE) {
      /* Early exit when only need to update the images. We don't want to tag any geometry updates
       * that would rebuilt the PBVH. */
      return;
    }
  }

  DEG_id_tag_update(&ob->id, ID_RECALC_SHADING);

  /* Only current viewport matters, slower update for all viewports will
   * be done in sculpt_flush_update_done. */
  if (!BKE_sculptsession_use_pbvh_draw(ob, v3d)) {
    /* Slow update with full dependency graph update and all that comes with it.
     * Needed when there are modifiers or full shading in the 3D viewport. */
    DEG_id_tag_update(&ob->id, ID_RECALC_GEOMETRY);
    ED_region_tag_redraw(region);
  }
  else {
    /* Fast path where we just update the BVH nodes that changed, and redraw
     * only the part of the 3D viewport where changes happened. */
    rcti r;

    if (update_flags & SCULPT_UPDATE_COORDS) {
      BKE_pbvh_update_bounds(ss->pbvh, PBVH_UpdateBB);
      /* Update the object's bounding box too so that the object
       * doesn't get incorrectly clipped during drawing in
       * draw_mesh_object(). T33790. */
      SCULPT_update_object_bounding_box(ob);
    }

    if (SCULPT_get_redraw_rect(region, CTX_wm_region_view3d(C), ob, &r)) {
      if (ss->cache) {
        ss->cache->current_r = r;
      }

      /* previous is not set in the current cache else
       * the partial rect will always grow */
      sculpt_extend_redraw_rect_previous(ob, &r);

      r.xmin += region->winrct.xmin - 2;
      r.xmax += region->winrct.xmin + 2;
      r.ymin += region->winrct.ymin - 2;
      r.ymax += region->winrct.ymin + 2;
      ED_region_tag_redraw_partial(region, &r, true);
    }
  }
}

void SCULPT_flush_update_done(const bContext *C, Object *ob, SculptUpdateType update_flags)
{
  /* After we are done drawing the stroke, check if we need to do a more
   * expensive depsgraph tag to update geometry. */
  wmWindowManager *wm = CTX_wm_manager(C);
  View3D *current_v3d = CTX_wm_view3d(C);
  RegionView3D *rv3d = CTX_wm_region_view3d(C);
  SculptSession *ss = ob->sculpt;
  Mesh *mesh = ob->data;

  /* Always needed for linked duplicates. */
  bool need_tag = (ID_REAL_USERS(&mesh->id) > 1);

  if (rv3d) {
    rv3d->rflag &= ~RV3D_PAINTING;
  }

  LISTBASE_FOREACH (wmWindow *, win, &wm->windows) {
    bScreen *screen = WM_window_get_active_screen(win);
    LISTBASE_FOREACH (ScrArea *, area, &screen->areabase) {
      SpaceLink *sl = area->spacedata.first;
      if (sl->spacetype != SPACE_VIEW3D) {
        continue;
      }
      View3D *v3d = (View3D *)sl;
      if (v3d != current_v3d) {
        need_tag |= !BKE_sculptsession_use_pbvh_draw(ob, v3d);
      }

      /* Tag all 3D viewports for redraw now that we are done. Others
       * viewports did not get a full redraw, and anti-aliasing for the
       * current viewport was deactivated. */
      LISTBASE_FOREACH (ARegion *, region, &area->regionbase) {
        if (region->regiontype == RGN_TYPE_WINDOW) {
          ED_region_tag_redraw(region);
        }
      }
    }

    if (update_flags & SCULPT_UPDATE_IMAGE) {
      LISTBASE_FOREACH (ScrArea *, area, &screen->areabase) {
        SpaceLink *sl = area->spacedata.first;
        if (sl->spacetype != SPACE_IMAGE) {
          continue;
        }
        ED_area_tag_redraw_regiontype(area, RGN_TYPE_WINDOW);
      }
    }
  }

  if (update_flags & SCULPT_UPDATE_COORDS) {
    BKE_pbvh_update_bounds(ss->pbvh, PBVH_UpdateOriginalBB);

    /* Coordinates were modified, so fake neighbors are not longer valid. */
    SCULPT_fake_neighbors_free(ob);
  }

  if (update_flags & SCULPT_UPDATE_MASK) {
    BKE_pbvh_update_vertex_data(ss->pbvh, PBVH_UpdateMask);
  }

  if (update_flags & SCULPT_UPDATE_COLOR) {
    BKE_pbvh_update_vertex_data(ss->pbvh, PBVH_UpdateColor);
  }

  if (BKE_pbvh_type(ss->pbvh) == PBVH_BMESH) {
    BKE_pbvh_bmesh_after_stroke(ss->pbvh);
  }

  /* Optimization: if there is locked key and active modifiers present in */
  /* the stack, keyblock is updating at each step. otherwise we could update */
  /* keyblock only when stroke is finished. */
  if (ss->shapekey_active && !ss->deform_modifiers_active) {
    sculpt_update_keyblock(ob);
  }

  if (need_tag) {
    DEG_id_tag_update(&ob->id, ID_RECALC_GEOMETRY);
  }
}

/* Returns whether the mouse/stylus is over the mesh (1)
 * or over the background (0). */
static bool over_mesh(bContext *C, struct wmOperator *UNUSED(op), float x, float y)
{
  float mouse[2], co[3];

  mouse[0] = x;
  mouse[1] = y;

  return SCULPT_stroke_get_location(C, co, mouse);
}

bool SCULPT_handles_colors_report(SculptSession *ss, ReportList *reports)
{
  switch (BKE_pbvh_type(ss->pbvh)) {
    case PBVH_FACES:
      return true;
    case PBVH_BMESH:
      BKE_report(reports, RPT_ERROR, "Not supported in dynamic topology mode");
      return false;
    case PBVH_GRIDS:
      BKE_report(reports, RPT_ERROR, "Not supported in multiresolution mode");
      return false;
  }

  BLI_assert_msg(0, "PBVH corruption, type was invalid.");

  return false;
}

static bool sculpt_stroke_test_start(bContext *C, struct wmOperator *op, const float mouse[2])
{
  /* Don't start the stroke until mouse goes over the mesh.
   * NOTE: mouse will only be null when re-executing the saved stroke.
   * We have exception for 'exec' strokes since they may not set 'mouse',
   * only 'location', see: T52195. */
  if (((op->flag & OP_IS_INVOKE) == 0) || (mouse == NULL) ||
      over_mesh(C, op, mouse[0], mouse[1])) {
    Object *ob = CTX_data_active_object(C);
    SculptSession *ss = ob->sculpt;
    Sculpt *sd = CTX_data_tool_settings(C)->sculpt;
    Brush *brush = BKE_paint_brush(&sd->paint);
    ToolSettings *tool_settings = CTX_data_tool_settings(C);

    /* NOTE: This should be removed when paint mode is available. Paint mode can force based on the
     * canvas it is painting on. (ref. use_sculpt_texture_paint). */
    if (brush && SCULPT_TOOL_NEEDS_COLOR(brush->sculpt_tool)) {
      View3D *v3d = CTX_wm_view3d(C);
      if (v3d->shading.type == OB_SOLID) {
        v3d->shading.color_type = V3D_SHADING_VERTEX_COLOR;
      }
    }

    ED_view3d_init_mats_rv3d(ob, CTX_wm_region_view3d(C));

    sculpt_update_cache_invariants(C, sd, ss, op, mouse);

    SculptCursorGeometryInfo sgi;
    SCULPT_cursor_geometry_info_update(C, &sgi, mouse, false);

    /* Setup the correct undo system. Image painting and sculpting are mutual exclusive.
     * Color attributes are part of the sculpting undo system. */
    if (brush && brush->sculpt_tool == SCULPT_TOOL_PAINT &&
        SCULPT_use_image_paint_brush(&tool_settings->paint_mode, ob)) {
      ED_image_undo_push_begin(op->type->name, PAINT_MODE_SCULPT);
    }
    else {
      SCULPT_undo_push_begin(ob, sculpt_tool_name(sd));
    }

    return true;
  }
  return false;
}

static void sculpt_stroke_update_step(bContext *C,
                                      wmOperator *UNUSED(op),
                                      struct PaintStroke *UNUSED(stroke),
                                      PointerRNA *itemptr)
{
  UnifiedPaintSettings *ups = &CTX_data_tool_settings(C)->unified_paint_settings;
  Sculpt *sd = CTX_data_tool_settings(C)->sculpt;
  Object *ob = CTX_data_active_object(C);
  SculptSession *ss = ob->sculpt;
  const Brush *brush = BKE_paint_brush(&sd->paint);
  ToolSettings *tool_settings = CTX_data_tool_settings(C);

  SCULPT_stroke_modifiers_check(C, ob, brush);
  sculpt_update_cache_variants(C, sd, ob, itemptr);
  sculpt_restore_mesh(sd, ob);

  if (sd->flags & (SCULPT_DYNTOPO_DETAIL_CONSTANT | SCULPT_DYNTOPO_DETAIL_MANUAL)) {
    float object_space_constant_detail = 1.0f / (sd->constant_detail * mat4_to_scale(ob->obmat));
    BKE_pbvh_bmesh_detail_size_set(ss->pbvh, object_space_constant_detail);
  }
  else if (sd->flags & SCULPT_DYNTOPO_DETAIL_BRUSH) {
    BKE_pbvh_bmesh_detail_size_set(ss->pbvh, ss->cache->radius * sd->detail_percent / 100.0f);
  }
  else {
    BKE_pbvh_bmesh_detail_size_set(ss->pbvh,
                                   (ss->cache->radius / ss->cache->dyntopo_pixel_radius) *
                                       (sd->detail_size * U.pixelsize) / 0.4f);
  }

  if (SCULPT_stroke_is_dynamic_topology(ss, brush)) {
    do_symmetrical_brush_actions(sd, ob, sculpt_topology_update, ups, &tool_settings->paint_mode);
  }

  do_symmetrical_brush_actions(sd, ob, do_brush_action, ups, &tool_settings->paint_mode);
  sculpt_combine_proxies(sd, ob);

  /* Hack to fix noise texture tearing mesh. */
  sculpt_fix_noise_tear(sd, ob);

  /* TODO(sergey): This is not really needed for the solid shading,
   * which does use pBVH drawing anyway, but texture and wireframe
   * requires this.
   *
   * Could be optimized later, but currently don't think it's so
   * much common scenario.
   *
   * Same applies to the DEG_id_tag_update() invoked from
   * sculpt_flush_update_step().
   */
  if (ss->deform_modifiers_active) {
    SCULPT_flush_stroke_deform(sd, ob, sculpt_tool_is_proxy_used(brush->sculpt_tool));
  }
  else if (ss->shapekey_active) {
    sculpt_update_keyblock(ob);
  }

  ss->cache->first_time = false;
  copy_v3_v3(ss->cache->true_last_location, ss->cache->true_location);

  /* Cleanup. */
  if (brush->sculpt_tool == SCULPT_TOOL_MASK) {
    SCULPT_flush_update_step(C, SCULPT_UPDATE_MASK);
  }
  else if (ELEM(brush->sculpt_tool, SCULPT_TOOL_PAINT, SCULPT_TOOL_SMEAR)) {
    if (SCULPT_use_image_paint_brush(&tool_settings->paint_mode, ob)) {
      SCULPT_flush_update_step(C, SCULPT_UPDATE_IMAGE);
    }
    else {
      SCULPT_flush_update_step(C, SCULPT_UPDATE_COLOR);
    }
  }
  else {
    SCULPT_flush_update_step(C, SCULPT_UPDATE_COORDS);
  }
}

static void sculpt_brush_exit_tex(Sculpt *sd)
{
  Brush *brush = BKE_paint_brush(&sd->paint);
  MTex *mtex = &brush->mtex;

  if (mtex->tex && mtex->tex->nodetree) {
    ntreeTexEndExecTree(mtex->tex->nodetree->execdata);
  }
}

static void sculpt_stroke_done(const bContext *C, struct PaintStroke *UNUSED(stroke))
{
  Object *ob = CTX_data_active_object(C);
  SculptSession *ss = ob->sculpt;
  Sculpt *sd = CTX_data_tool_settings(C)->sculpt;
  ToolSettings *tool_settings = CTX_data_tool_settings(C);

  /* Finished. */
  if (!ss->cache) {
    sculpt_brush_exit_tex(sd);
    return;
  }
  UnifiedPaintSettings *ups = &CTX_data_tool_settings(C)->unified_paint_settings;
  Brush *brush = BKE_paint_brush(&sd->paint);
  BLI_assert(brush == ss->cache->brush); /* const, so we shouldn't change. */
  ups->draw_inverted = false;

  SCULPT_stroke_modifiers_check(C, ob, brush);

  /* Alt-Smooth. */
  if (ss->cache->alt_smooth) {
    smooth_brush_toggle_off(C, &sd->paint, ss->cache);
    /* Refresh the brush pointer in case we switched brush in the toggle function. */
    brush = BKE_paint_brush(&sd->paint);
  }

  if (SCULPT_is_automasking_enabled(sd, ss, brush)) {
    SCULPT_automasking_cache_free(ss->cache->automasking);
  }

  BKE_pbvh_node_color_buffer_free(ss->pbvh);
  SCULPT_cache_free(ss->cache);
  ss->cache = NULL;

  if (brush && brush->sculpt_tool == SCULPT_TOOL_PAINT &&
      SCULPT_use_image_paint_brush(&tool_settings->paint_mode, ob)) {
    ED_image_undo_push_end();
  }
  else {
    SCULPT_undo_push_end(ob);
  }

  if (brush->sculpt_tool == SCULPT_TOOL_MASK) {
    SCULPT_flush_update_done(C, ob, SCULPT_UPDATE_MASK);
  }
  else if (brush->sculpt_tool == SCULPT_TOOL_PAINT) {
    if (SCULPT_use_image_paint_brush(&tool_settings->paint_mode, ob)) {
      SCULPT_flush_update_done(C, ob, SCULPT_UPDATE_IMAGE);
    }
  }
  else {
    SCULPT_flush_update_done(C, ob, SCULPT_UPDATE_COORDS);
  }

  WM_event_add_notifier(C, NC_OBJECT | ND_DRAW, ob);
  sculpt_brush_exit_tex(sd);
}

static int sculpt_brush_stroke_invoke(bContext *C, wmOperator *op, const wmEvent *event)
{
  struct PaintStroke *stroke;
  int ignore_background_click;
  int retval;

  sculpt_brush_stroke_init(C, op);

  Object *ob = CTX_data_active_object(C);
  Sculpt *sd = CTX_data_tool_settings(C)->sculpt;
  Brush *brush = BKE_paint_brush(&sd->paint);

  if (SCULPT_TOOL_NEEDS_COLOR(brush->sculpt_tool) &&
      !SCULPT_handles_colors_report(ob->sculpt, op->reports)) {
    return OPERATOR_CANCELLED;
  }

  stroke = paint_stroke_new(C,
                            op,
                            SCULPT_stroke_get_location,
                            sculpt_stroke_test_start,
                            sculpt_stroke_update_step,
                            NULL,
                            sculpt_stroke_done,
                            event->type);

  op->customdata = stroke;

  /* For tablet rotation. */
  ignore_background_click = RNA_boolean_get(op->ptr, "ignore_background_click");

  if (ignore_background_click && !over_mesh(C, op, event->xy[0], event->xy[1])) {
    paint_stroke_free(C, op, op->customdata);
    return OPERATOR_PASS_THROUGH;
  }

  if ((retval = op->type->modal(C, op, event)) == OPERATOR_FINISHED) {
    paint_stroke_free(C, op, op->customdata);
    return OPERATOR_FINISHED;
  }
  /* Add modal handler. */
  WM_event_add_modal_handler(C, op);

  OPERATOR_RETVAL_CHECK(retval);
  BLI_assert(retval == OPERATOR_RUNNING_MODAL);

  return OPERATOR_RUNNING_MODAL;
}

static int sculpt_brush_stroke_exec(bContext *C, wmOperator *op)
{
  sculpt_brush_stroke_init(C, op);

  op->customdata = paint_stroke_new(C,
                                    op,
                                    SCULPT_stroke_get_location,
                                    sculpt_stroke_test_start,
                                    sculpt_stroke_update_step,
                                    NULL,
                                    sculpt_stroke_done,
                                    0);

  /* Frees op->customdata. */
  paint_stroke_exec(C, op, op->customdata);

  return OPERATOR_FINISHED;
}

static void sculpt_brush_stroke_cancel(bContext *C, wmOperator *op)
{
  Object *ob = CTX_data_active_object(C);
  SculptSession *ss = ob->sculpt;
  Sculpt *sd = CTX_data_tool_settings(C)->sculpt;
  const Brush *brush = BKE_paint_brush(&sd->paint);

  /* XXX Canceling strokes that way does not work with dynamic topology,
   *     user will have to do real undo for now. See T46456. */
  if (ss->cache && !SCULPT_stroke_is_dynamic_topology(ss, brush)) {
    paint_mesh_restore_co(sd, ob);
  }

  paint_stroke_cancel(C, op, op->customdata);

  if (ss->cache) {
    SCULPT_cache_free(ss->cache);
    ss->cache = NULL;
  }

  sculpt_brush_exit_tex(sd);
}

static int sculpt_brush_stroke_modal(bContext *C, wmOperator *op, const wmEvent *event)
{
  return paint_stroke_modal(C, op, event, (struct PaintStroke **)&op->customdata);
}

void SCULPT_OT_brush_stroke(wmOperatorType *ot)
{
  /* Identifiers. */
  ot->name = "Sculpt";
  ot->idname = "SCULPT_OT_brush_stroke";
  ot->description = "Sculpt a stroke into the geometry";

  /* API callbacks. */
  ot->invoke = sculpt_brush_stroke_invoke;
  ot->modal = sculpt_brush_stroke_modal;
  ot->exec = sculpt_brush_stroke_exec;
  ot->poll = SCULPT_poll;
  ot->cancel = sculpt_brush_stroke_cancel;

  /* Flags (sculpt does own undo? (ton)). */
  ot->flag = OPTYPE_BLOCKING;

  /* Properties. */

  paint_stroke_operator_properties(ot);

  RNA_def_boolean(ot->srna,
                  "ignore_background_click",
                  0,
                  "Ignore Background Click",
                  "Clicks on the background do not start the stroke");
}

/* Fake Neighbors. */
/* This allows the sculpt tools to work on meshes with multiple connected components as they had
 * only one connected component. When initialized and enabled, the sculpt API will return extra
 * connectivity neighbors that are not in the real mesh. These neighbors are calculated for each
 * vertex using the minimum distance to a vertex that is in a different connected component. */

/* The fake neighbors first need to be ensured to be initialized.
 * After that tools which needs fake neighbors functionality need to
 * temporarily enable it:
 *
 *   void my_awesome_sculpt_tool() {
 *     SCULPT_fake_neighbors_ensure(sd, object, brush->disconnected_distance_max);
 *     SCULPT_fake_neighbors_enable(ob);
 *
 *     ... Logic of the tool ...
 *     SCULPT_fake_neighbors_disable(ob);
 *   }
 *
 * Such approach allows to keep all the connectivity information ready for reuse
 * (without having lag prior to every stroke), but also makes it so the affect
 * is localized to a specific brushes and tools only. */

enum {
  SCULPT_TOPOLOGY_ID_NONE,
  SCULPT_TOPOLOGY_ID_DEFAULT,
};

static int SCULPT_vertex_get_connected_component(SculptSession *ss, int index)
{
  if (ss->vertex_info.connected_component) {
    return ss->vertex_info.connected_component[index];
  }
  return SCULPT_TOPOLOGY_ID_DEFAULT;
}

static void SCULPT_fake_neighbor_init(SculptSession *ss, const float max_dist)
{
  const int totvert = SCULPT_vertex_count_get(ss);
  ss->fake_neighbors.fake_neighbor_index = MEM_malloc_arrayN(
      totvert, sizeof(int), "fake neighbor");
  for (int i = 0; i < totvert; i++) {
    ss->fake_neighbors.fake_neighbor_index[i] = FAKE_NEIGHBOR_NONE;
  }

  ss->fake_neighbors.current_max_distance = max_dist;
}

static void SCULPT_fake_neighbor_add(SculptSession *ss, int v_index_a, int v_index_b)
{
  if (ss->fake_neighbors.fake_neighbor_index[v_index_a] == FAKE_NEIGHBOR_NONE) {
    ss->fake_neighbors.fake_neighbor_index[v_index_a] = v_index_b;
    ss->fake_neighbors.fake_neighbor_index[v_index_b] = v_index_a;
  }
}

static void sculpt_pose_fake_neighbors_free(SculptSession *ss)
{
  MEM_SAFE_FREE(ss->fake_neighbors.fake_neighbor_index);
}

typedef struct NearestVertexFakeNeighborTLSData {
  int nearest_vertex_index;
  float nearest_vertex_distance_squared;
  int current_topology_id;
} NearestVertexFakeNeighborTLSData;

static void do_fake_neighbor_search_task_cb(void *__restrict userdata,
                                            const int n,
                                            const TaskParallelTLS *__restrict tls)
{
  SculptThreadedTaskData *data = userdata;
  SculptSession *ss = data->ob->sculpt;
  NearestVertexFakeNeighborTLSData *nvtd = tls->userdata_chunk;
  PBVHVertexIter vd;

  BKE_pbvh_vertex_iter_begin (ss->pbvh, data->nodes[n], vd, PBVH_ITER_UNIQUE) {
    int vd_topology_id = SCULPT_vertex_get_connected_component(ss, vd.index);
    if (vd_topology_id != nvtd->current_topology_id &&
        ss->fake_neighbors.fake_neighbor_index[vd.index] == FAKE_NEIGHBOR_NONE) {
      float distance_squared = len_squared_v3v3(vd.co, data->nearest_vertex_search_co);
      if (distance_squared < nvtd->nearest_vertex_distance_squared &&
          distance_squared < data->max_distance_squared) {
        nvtd->nearest_vertex_index = vd.index;
        nvtd->nearest_vertex_distance_squared = distance_squared;
      }
    }
  }
  BKE_pbvh_vertex_iter_end;
}

static void fake_neighbor_search_reduce(const void *__restrict UNUSED(userdata),
                                        void *__restrict chunk_join,
                                        void *__restrict chunk)
{
  NearestVertexFakeNeighborTLSData *join = chunk_join;
  NearestVertexFakeNeighborTLSData *nvtd = chunk;
  if (join->nearest_vertex_index == -1) {
    join->nearest_vertex_index = nvtd->nearest_vertex_index;
    join->nearest_vertex_distance_squared = nvtd->nearest_vertex_distance_squared;
  }
  else if (nvtd->nearest_vertex_distance_squared < join->nearest_vertex_distance_squared) {
    join->nearest_vertex_index = nvtd->nearest_vertex_index;
    join->nearest_vertex_distance_squared = nvtd->nearest_vertex_distance_squared;
  }
}

static int SCULPT_fake_neighbor_search(Sculpt *sd, Object *ob, const int index, float max_distance)
{
  SculptSession *ss = ob->sculpt;
  PBVHNode **nodes = NULL;
  int totnode;
  SculptSearchSphereData data = {
      .ss = ss,
      .sd = sd,
      .radius_squared = max_distance * max_distance,
      .original = false,
      .center = SCULPT_vertex_co_get(ss, index),
  };
  BKE_pbvh_search_gather(ss->pbvh, SCULPT_search_sphere_cb, &data, &nodes, &totnode);

  if (totnode == 0) {
    return -1;
  }

  SculptThreadedTaskData task_data = {
      .sd = sd,
      .ob = ob,
      .nodes = nodes,
      .max_distance_squared = max_distance * max_distance,
  };

  copy_v3_v3(task_data.nearest_vertex_search_co, SCULPT_vertex_co_get(ss, index));

  NearestVertexFakeNeighborTLSData nvtd;
  nvtd.nearest_vertex_index = -1;
  nvtd.nearest_vertex_distance_squared = FLT_MAX;
  nvtd.current_topology_id = SCULPT_vertex_get_connected_component(ss, index);

  TaskParallelSettings settings;
  BKE_pbvh_parallel_range_settings(&settings, true, totnode);
  settings.func_reduce = fake_neighbor_search_reduce;
  settings.userdata_chunk = &nvtd;
  settings.userdata_chunk_size = sizeof(NearestVertexFakeNeighborTLSData);
  BLI_task_parallel_range(0, totnode, &task_data, do_fake_neighbor_search_task_cb, &settings);

  MEM_SAFE_FREE(nodes);

  return nvtd.nearest_vertex_index;
}

typedef struct SculptTopologyIDFloodFillData {
  int next_id;
} SculptTopologyIDFloodFillData;

static bool SCULPT_connected_components_floodfill_cb(
    SculptSession *ss, int from_v, int to_v, bool UNUSED(is_duplicate), void *userdata)
{
  SculptTopologyIDFloodFillData *data = userdata;
  ss->vertex_info.connected_component[from_v] = data->next_id;
  ss->vertex_info.connected_component[to_v] = data->next_id;
  return true;
}

void SCULPT_connected_components_ensure(Object *ob)
{
  SculptSession *ss = ob->sculpt;

  /* Topology IDs already initialized. They only need to be recalculated when the PBVH is rebuild.
   */
  if (ss->vertex_info.connected_component) {
    return;
  }

  const int totvert = SCULPT_vertex_count_get(ss);
  ss->vertex_info.connected_component = MEM_malloc_arrayN(totvert, sizeof(int), "topology ID");

  for (int i = 0; i < totvert; i++) {
    ss->vertex_info.connected_component[i] = SCULPT_TOPOLOGY_ID_NONE;
  }

  int next_id = 0;
  for (int i = 0; i < totvert; i++) {
    if (ss->vertex_info.connected_component[i] == SCULPT_TOPOLOGY_ID_NONE) {
      SculptFloodFill flood;
      SCULPT_floodfill_init(ss, &flood);
      SCULPT_floodfill_add_initial(&flood, i);
      SculptTopologyIDFloodFillData data;
      data.next_id = next_id;
      SCULPT_floodfill_execute(ss, &flood, SCULPT_connected_components_floodfill_cb, &data);
      SCULPT_floodfill_free(&flood);
      next_id++;
    }
  }
}

void SCULPT_boundary_info_ensure(Object *object)
{
  SculptSession *ss = object->sculpt;
  if (ss->vertex_info.boundary) {
    return;
  }

  Mesh *base_mesh = BKE_mesh_from_object(object);
  ss->vertex_info.boundary = BLI_BITMAP_NEW(base_mesh->totvert, "Boundary info");
  int *adjacent_faces_edge_count = MEM_calloc_arrayN(
      base_mesh->totedge, sizeof(int), "Adjacent face edge count");

  for (int p = 0; p < base_mesh->totpoly; p++) {
    MPoly *poly = &base_mesh->mpoly[p];
    for (int l = 0; l < poly->totloop; l++) {
      MLoop *loop = &base_mesh->mloop[l + poly->loopstart];
      adjacent_faces_edge_count[loop->e]++;
    }
  }

  for (int e = 0; e < base_mesh->totedge; e++) {
    if (adjacent_faces_edge_count[e] < 2) {
      MEdge *edge = &base_mesh->medge[e];
      BLI_BITMAP_SET(ss->vertex_info.boundary, edge->v1, true);
      BLI_BITMAP_SET(ss->vertex_info.boundary, edge->v2, true);
    }
  }

  MEM_freeN(adjacent_faces_edge_count);
}

void SCULPT_fake_neighbors_ensure(Sculpt *sd, Object *ob, const float max_dist)
{
  SculptSession *ss = ob->sculpt;
  const int totvert = SCULPT_vertex_count_get(ss);

  /* Fake neighbors were already initialized with the same distance, so no need to be recalculated.
   */
  if (ss->fake_neighbors.fake_neighbor_index &&
      ss->fake_neighbors.current_max_distance == max_dist) {
    return;
  }

  SCULPT_connected_components_ensure(ob);
  SCULPT_fake_neighbor_init(ss, max_dist);

  for (int i = 0; i < totvert; i++) {
    const int from_v = i;

    /* This vertex does not have a fake neighbor yet, search one for it. */
    if (ss->fake_neighbors.fake_neighbor_index[from_v] == FAKE_NEIGHBOR_NONE) {
      const int to_v = SCULPT_fake_neighbor_search(sd, ob, from_v, max_dist);
      if (to_v != -1) {
        /* Add the fake neighbor if available. */
        SCULPT_fake_neighbor_add(ss, from_v, to_v);
      }
    }
  }
}

void SCULPT_fake_neighbors_enable(Object *ob)
{
  SculptSession *ss = ob->sculpt;
  BLI_assert(ss->fake_neighbors.fake_neighbor_index != NULL);
  ss->fake_neighbors.use_fake_neighbors = true;
}

void SCULPT_fake_neighbors_disable(Object *ob)
{
  SculptSession *ss = ob->sculpt;
  BLI_assert(ss->fake_neighbors.fake_neighbor_index != NULL);
  ss->fake_neighbors.use_fake_neighbors = false;
}

void SCULPT_fake_neighbors_free(Object *ob)
{
  SculptSession *ss = ob->sculpt;
  sculpt_pose_fake_neighbors_free(ss);
}

/** \} */<|MERGE_RESOLUTION|>--- conflicted
+++ resolved
@@ -3296,13 +3296,11 @@
     }
     nodes = sculpt_pbvh_gather_generic(ob, sd, brush, use_original, radius_scale, &totnode);
   }
-<<<<<<< HEAD
-=======
+
   const bool use_pixels = sculpt_needs_pbvh_pixels(paint_mode_settings, brush, ob);
   if (use_pixels) {
     sculpt_pbvh_update_pixels(paint_mode_settings, ss, ob);
   }
->>>>>>> f4456a4d
 
   /* Draw Face Sets in draw mode makes a single undo push, in alt-smooth mode deforms the
    * vertices and uses regular coords undo. */
