--- conflicted
+++ resolved
@@ -123,6 +123,7 @@
 
 #include "bmesh.h"
 #include "bmesh_tools.h"
+#include "bmesh_log.h"
 
 #include <math.h>
 #include <stdlib.h>
@@ -686,18 +687,8 @@
 {
   switch (BKE_pbvh_type(ss->pbvh)) {
     case PBVH_FACES: {
-<<<<<<< HEAD
-      if (ss->shapekey_active || ss->deform_modifiers_active) {
-        const float(*vert_normals)[3] = BKE_pbvh_get_vert_normals(ss->pbvh);
-        copy_v3_v3(no, vert_normals[vertex.i]);
-      }
-      else {
-        copy_v3_v3(no, ss->vert_normals[vertex.i]);
-      }
-=======
       const float(*vert_normals)[3] = BKE_pbvh_get_vert_normals(ss->pbvh);
-      copy_v3_v3(no, vert_normals[index]);
->>>>>>> f021d467
+      copy_v3_v3(no, vert_normals[vertex.i]);
       break;
     }
     case PBVH_BMESH: {
