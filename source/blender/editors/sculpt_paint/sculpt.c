/* SPDX-License-Identifier: GPL-2.0-or-later
 * Copyright 2006 by Nicholas Bishop. All rights reserved. */

/** \file
 * \ingroup edsculpt
 * Implements the Sculpt Mode tools.
 */

#include "MEM_guardedalloc.h"

#include "BLI_blenlib.h"
#include "BLI_dial_2d.h"
#include "BLI_ghash.h"
#include "BLI_gsqueue.h"
#include "BLI_hash.h"
#include "BLI_math.h"
#include "BLI_math_color.h"
#include "BLI_math_color_blend.h"
#include "BLI_task.h"
#include "BLI_utildefines.h"

#include "BLT_translation.h"

#include "PIL_time.h"

#include "DNA_brush_types.h"
#include "DNA_customdata_types.h"
#include "DNA_mesh_types.h"
#include "DNA_meshdata_types.h"
#include "DNA_node_types.h"
#include "DNA_object_types.h"
#include "DNA_scene_types.h"

#include "BKE_attribute.h"
#include "BKE_brush.h"
#include "BKE_ccg.h"
#include "BKE_colortools.h"
#include "BKE_context.h"
#include "BKE_image.h"
#include "BKE_kelvinlet.h"
#include "BKE_key.h"
#include "BKE_lib_id.h"
#include "BKE_main.h"
#include "BKE_mesh.h"
#include "BKE_mesh_mapping.h"
#include "BKE_mesh_mirror.h"
#include "BKE_modifier.h"
#include "BKE_multires.h"
#include "BKE_node.h"
#include "BKE_object.h"
#include "BKE_paint.h"
#include "BKE_particle.h"
#include "BKE_pbvh.h"
#include "BKE_pointcache.h"
#include "BKE_report.h"
#include "BKE_scene.h"
#include "BKE_screen.h"
#include "BKE_subdiv_ccg.h"
#include "BKE_subsurf.h"

#include "NOD_texture.h"

#include "DEG_depsgraph.h"

#include "IMB_colormanagement.h"

#include "WM_api.h"
// #include "WM_message.h"
#include "WM_toolsystem.h"
#include "WM_types.h"

#include "ED_object.h"
#include "ED_paint.h"
#include "ED_screen.h"
#include "ED_sculpt.h"
#include "ED_view3d.h"
#include "paint_intern.h"
#include "sculpt_intern.h"

#include "RNA_access.h"
#include "RNA_define.h"

#include "UI_interface.h"
#include "UI_resources.h"

#include "bmesh.h"
#include "bmesh_tools.h"

#include <math.h>
#include <stdlib.h>
#include <string.h>

/* -------------------------------------------------------------------- */
/** \name Sculpt PBVH Abstraction API
 *
 * This is read-only, for writing use PBVH vertex iterators. There vd.index matches
 * the indices used here.
 *
 * For multi-resolution, the same vertex in multiple grids is counted multiple times, with
 * different index for each grid.
 * \{ */

void SCULPT_vertex_random_access_ensure(SculptSession *ss)
{
  if (BKE_pbvh_type(ss->pbvh) == PBVH_BMESH) {
    BM_mesh_elem_index_ensure(ss->bm, BM_VERT);
    BM_mesh_elem_table_ensure(ss->bm, BM_VERT);
  }
}

int SCULPT_vertex_count_get(SculptSession *ss)
{
  switch (BKE_pbvh_type(ss->pbvh)) {
    case PBVH_FACES:
      return ss->totvert;
    case PBVH_BMESH:
      return BM_mesh_elem_count(BKE_pbvh_get_bmesh(ss->pbvh), BM_VERT);
    case PBVH_GRIDS:
      return BKE_pbvh_get_grid_num_vertices(ss->pbvh);
  }

  return 0;
}

const float *SCULPT_vertex_co_get(SculptSession *ss, PBVHVertRef vertex)
{
  switch (BKE_pbvh_type(ss->pbvh)) {
    case PBVH_FACES: {
      if (ss->shapekey_active || ss->deform_modifiers_active) {
        const MVert *mverts = BKE_pbvh_get_verts(ss->pbvh);
        return mverts[vertex.i].co;
      }
      return ss->mvert[vertex.i].co;
    }
    case PBVH_BMESH:
      return ((BMVert *)vertex.i)->co;
    case PBVH_GRIDS: {
      const CCGKey *key = BKE_pbvh_get_grid_key(ss->pbvh);
      const int grid_index = vertex.i / key->grid_area;
      const int vertex_index = vertex.i - grid_index * key->grid_area;
      CCGElem *elem = BKE_pbvh_get_grids(ss->pbvh)[grid_index];
      return CCG_elem_co(key, CCG_elem_offset(key, elem, vertex_index));
    }
  }
  return NULL;
}

bool SCULPT_has_loop_colors(const Object *ob)
{
  Mesh *me = BKE_object_get_original_mesh(ob);
  const CustomDataLayer *layer = BKE_id_attributes_active_color_get(&me->id);

  return layer && BKE_id_attribute_domain(&me->id, layer) == ATTR_DOMAIN_CORNER;
}

bool SCULPT_has_colors(const SculptSession *ss)
{
  return ss->vcol || ss->mcol;
}

void SCULPT_vertex_color_get(const SculptSession *ss, PBVHVertRef vertex, float r_color[4])
{
  BKE_pbvh_vertex_color_get(ss->pbvh, vertex, r_color);
}

void SCULPT_vertex_color_set(SculptSession *ss, PBVHVertRef vertex, const float color[4])
{
  BKE_pbvh_vertex_color_set(ss->pbvh, vertex, color);
}

void SCULPT_vertex_normal_get(SculptSession *ss, PBVHVertRef vertex, float no[3])
{
  switch (BKE_pbvh_type(ss->pbvh)) {
    case PBVH_FACES: {
      const float(*vert_normals)[3] = BKE_pbvh_get_vert_normals(ss->pbvh);
      copy_v3_v3(no, vert_normals[vertex.i]);
      break;
    }
    case PBVH_BMESH: {
      BMVert *v = (BMVert *)vertex.i;
      copy_v3_v3(no, v->no);
      break;
    }
    case PBVH_GRIDS: {
      const CCGKey *key = BKE_pbvh_get_grid_key(ss->pbvh);
      const int grid_index = vertex.i / key->grid_area;
      const int vertex_index = vertex.i - grid_index * key->grid_area;
      CCGElem *elem = BKE_pbvh_get_grids(ss->pbvh)[grid_index];
      copy_v3_v3(no, CCG_elem_no(key, CCG_elem_offset(key, elem, vertex_index)));
      break;
    }
  }
}

const float *SCULPT_vertex_persistent_co_get(SculptSession *ss, PBVHVertRef vertex)
{
  if (ss->persistent_base) {
    return ss->persistent_base[BKE_pbvh_vertex_to_index(ss->pbvh, vertex)].co;
  }
  return SCULPT_vertex_co_get(ss, vertex);
}

const float *SCULPT_vertex_co_for_grab_active_get(SculptSession *ss, PBVHVertRef vertex)
{
  if (BKE_pbvh_type(ss->pbvh) == PBVH_FACES) {
    /* Always grab active shape key if the sculpt happens on shapekey. */
    if (ss->shapekey_active) {
      const MVert *mverts = BKE_pbvh_get_verts(ss->pbvh);
      return mverts[vertex.i].co;
    }

    /* Sculpting on the base mesh. */
    return ss->mvert[vertex.i].co;
  }

  /* Everything else, such as sculpting on multires. */
  return SCULPT_vertex_co_get(ss, vertex);
}

void SCULPT_vertex_limit_surface_get(SculptSession *ss, PBVHVertRef vertex, float r_co[3])
{
  switch (BKE_pbvh_type(ss->pbvh)) {
    case PBVH_FACES:
    case PBVH_BMESH:
      copy_v3_v3(r_co, SCULPT_vertex_co_get(ss, vertex));
      break;
    case PBVH_GRIDS: {
      const CCGKey *key = BKE_pbvh_get_grid_key(ss->pbvh);
      const int grid_index = vertex.i / key->grid_area;
      const int vertex_index = vertex.i - grid_index * key->grid_area;

      SubdivCCGCoord coord = {.grid_index = grid_index,
                              .x = vertex_index % key->grid_size,
                              .y = vertex_index / key->grid_size};
      BKE_subdiv_ccg_eval_limit_point(ss->subdiv_ccg, &coord, r_co);
      break;
    }
  }
}

void SCULPT_vertex_persistent_normal_get(SculptSession *ss, PBVHVertRef vertex, float no[3])
{
  if (ss->persistent_base) {
    copy_v3_v3(no, ss->persistent_base[vertex.i].no);
    return;
  }
  SCULPT_vertex_normal_get(ss, vertex, no);
}

float SCULPT_vertex_mask_get(SculptSession *ss, PBVHVertRef vertex)
{
  BMVert *v;
  float *mask;
  switch (BKE_pbvh_type(ss->pbvh)) {
    case PBVH_FACES:
      return ss->vmask[vertex.i];
    case PBVH_BMESH:
      v = (BMVert *)vertex.i;
      mask = BM_ELEM_CD_GET_VOID_P(v, CustomData_get_offset(&ss->bm->vdata, CD_PAINT_MASK));
      return *mask;
    case PBVH_GRIDS: {
      const CCGKey *key = BKE_pbvh_get_grid_key(ss->pbvh);
      const int grid_index = vertex.i / key->grid_area;
      const int vertex_index = vertex.i - grid_index * key->grid_area;
      CCGElem *elem = BKE_pbvh_get_grids(ss->pbvh)[grid_index];
      return *CCG_elem_mask(key, CCG_elem_offset(key, elem, vertex_index));
    }
  }

  return 0.0f;
}

PBVHVertRef SCULPT_active_vertex_get(SculptSession *ss)
{
  if (ELEM(BKE_pbvh_type(ss->pbvh), PBVH_FACES, PBVH_BMESH, PBVH_GRIDS)) {
    return ss->active_vertex;
  }

  return BKE_pbvh_make_vref(PBVH_REF_NONE);
}

const float *SCULPT_active_vertex_co_get(SculptSession *ss)
{
  return SCULPT_vertex_co_get(ss, SCULPT_active_vertex_get(ss));
}

void SCULPT_active_vertex_normal_get(SculptSession *ss, float normal[3])
{
  SCULPT_vertex_normal_get(ss, SCULPT_active_vertex_get(ss), normal);
}

MVert *SCULPT_mesh_deformed_mverts_get(SculptSession *ss)
{
  switch (BKE_pbvh_type(ss->pbvh)) {
    case PBVH_FACES:
      if (ss->shapekey_active || ss->deform_modifiers_active) {
        return BKE_pbvh_get_verts(ss->pbvh);
      }
      return ss->mvert;
    case PBVH_BMESH:
    case PBVH_GRIDS:
      return NULL;
  }
  return NULL;
}

float *SCULPT_brush_deform_target_vertex_co_get(SculptSession *ss,
                                                const int deform_target,
                                                PBVHVertexIter *iter)
{
  switch (deform_target) {
    case BRUSH_DEFORM_TARGET_GEOMETRY:
      return iter->co;
    case BRUSH_DEFORM_TARGET_CLOTH_SIM:
      return ss->cache->cloth_sim->deformation_pos[iter->index];
  }
  return iter->co;
}

char SCULPT_mesh_symmetry_xyz_get(Object *object)
{
  const Mesh *mesh = BKE_mesh_from_object(object);
  return mesh->symmetry;
}

/* Sculpt Face Sets and Visibility. */

int SCULPT_active_face_set_get(SculptSession *ss)
{
  switch (BKE_pbvh_type(ss->pbvh)) {
    case PBVH_FACES:
      return ss->face_sets[ss->active_face_index];
    case PBVH_GRIDS: {
      const int face_index = BKE_subdiv_ccg_grid_to_face_index(ss->subdiv_ccg,
                                                               ss->active_grid_index);
      return ss->face_sets[face_index];
    }
    case PBVH_BMESH:
      return SCULPT_FACE_SET_NONE;
  }
  return SCULPT_FACE_SET_NONE;
}

void SCULPT_vertex_visible_set(SculptSession *ss, PBVHVertRef vertex, bool visible)
{
  switch (BKE_pbvh_type(ss->pbvh)) {
    case PBVH_FACES: {
      bool *hide_vert = BKE_pbvh_get_vert_hide_for_write(ss->pbvh);
      hide_vert[vertex.i] = visible;
      BKE_pbvh_vert_mark_update(ss->pbvh, vertex);
      break;
    }
    case PBVH_BMESH: {
      BMVert *v = (BMVert *)vertex.i;
      BM_elem_flag_set(v, BM_ELEM_HIDDEN, !visible);
      break;
    }
    case PBVH_GRIDS:
      break;
  }
}

bool SCULPT_vertex_visible_get(SculptSession *ss, PBVHVertRef vertex)
{
  switch (BKE_pbvh_type(ss->pbvh)) {
    case PBVH_FACES: {
      const bool *hide_vert = BKE_pbvh_get_vert_hide(ss->pbvh);
      return hide_vert == NULL || !hide_vert[vertex.i];
    }
    case PBVH_BMESH:
      return !BM_elem_flag_test((BMVert *)vertex.i, BM_ELEM_HIDDEN);
    case PBVH_GRIDS: {
      const CCGKey *key = BKE_pbvh_get_grid_key(ss->pbvh);
      const int grid_index = vertex.i / key->grid_area;
      const int vertex_index = vertex.i - grid_index * key->grid_area;
      BLI_bitmap **grid_hidden = BKE_pbvh_get_grid_visibility(ss->pbvh);
      if (grid_hidden && grid_hidden[grid_index]) {
        return !BLI_BITMAP_TEST(grid_hidden[grid_index], vertex_index);
      }
    }
  }
  return true;
}

void SCULPT_face_set_visibility_set(SculptSession *ss, int face_set, bool visible)
{
  switch (BKE_pbvh_type(ss->pbvh)) {
    case PBVH_FACES:
    case PBVH_GRIDS:
      for (int i = 0; i < ss->totfaces; i++) {
        if (abs(ss->face_sets[i]) != face_set) {
          continue;
        }
        if (visible) {
          ss->face_sets[i] = abs(ss->face_sets[i]);
        }
        else {
          ss->face_sets[i] = -abs(ss->face_sets[i]);
        }
      }
      break;
    case PBVH_BMESH:
      break;
  }
}

void SCULPT_face_sets_visibility_invert(SculptSession *ss)
{
  switch (BKE_pbvh_type(ss->pbvh)) {
    case PBVH_FACES:
    case PBVH_GRIDS:
      for (int i = 0; i < ss->totfaces; i++) {
        ss->face_sets[i] *= -1;
      }
      break;
    case PBVH_BMESH:
      break;
  }
}

void SCULPT_face_sets_visibility_all_set(SculptSession *ss, bool visible)
{
  switch (BKE_pbvh_type(ss->pbvh)) {
    case PBVH_FACES:
    case PBVH_GRIDS:
      for (int i = 0; i < ss->totfaces; i++) {

        /* This can run on geometry without a face set assigned, so its ID sign can't be changed to
         * modify the visibility. Force that geometry to the ID 1 to enable changing the visibility
         * here. */
        if (ss->face_sets[i] == SCULPT_FACE_SET_NONE) {
          ss->face_sets[i] = 1;
        }

        if (visible) {
          ss->face_sets[i] = abs(ss->face_sets[i]);
        }
        else {
          ss->face_sets[i] = -abs(ss->face_sets[i]);
        }
      }
      break;
    case PBVH_BMESH:
      break;
  }
}

bool SCULPT_vertex_any_face_set_visible_get(SculptSession *ss, PBVHVertRef vertex)
{
  switch (BKE_pbvh_type(ss->pbvh)) {
    case PBVH_FACES: {
      MeshElemMap *vert_map = &ss->pmap[vertex.i];
      for (int j = 0; j < ss->pmap[vertex.i].count; j++) {
        if (ss->face_sets[vert_map->indices[j]] > 0) {
          return true;
        }
      }
      return false;
    }
    case PBVH_BMESH:
      return true;
    case PBVH_GRIDS:
      return true;
  }
  return true;
}

bool SCULPT_vertex_all_face_sets_visible_get(const SculptSession *ss, PBVHVertRef vertex)
{
  switch (BKE_pbvh_type(ss->pbvh)) {
    case PBVH_FACES: {
      MeshElemMap *vert_map = &ss->pmap[vertex.i];
      for (int j = 0; j < ss->pmap[vertex.i].count; j++) {
        if (ss->face_sets[vert_map->indices[j]] < 0) {
          return false;
        }
      }
      return true;
    }
    case PBVH_BMESH:
      return true;
    case PBVH_GRIDS: {
      const CCGKey *key = BKE_pbvh_get_grid_key(ss->pbvh);
      const int grid_index = vertex.i / key->grid_area;
      const int face_index = BKE_subdiv_ccg_grid_to_face_index(ss->subdiv_ccg, grid_index);
      return ss->face_sets[face_index] > 0;
    }
  }
  return true;
}

void SCULPT_vertex_face_set_set(SculptSession *ss, PBVHVertRef vertex, int face_set)
{
  switch (BKE_pbvh_type(ss->pbvh)) {
    case PBVH_FACES: {
      MeshElemMap *vert_map = &ss->pmap[vertex.i];
      for (int j = 0; j < ss->pmap[vertex.i].count; j++) {
        if (ss->face_sets[vert_map->indices[j]] > 0) {
          ss->face_sets[vert_map->indices[j]] = abs(face_set);
        }
      }
    } break;
    case PBVH_BMESH:
      break;
    case PBVH_GRIDS: {
      const CCGKey *key = BKE_pbvh_get_grid_key(ss->pbvh);
      const int grid_index = vertex.i / key->grid_area;
      const int face_index = BKE_subdiv_ccg_grid_to_face_index(ss->subdiv_ccg, grid_index);
      if (ss->face_sets[face_index] > 0) {
        ss->face_sets[face_index] = abs(face_set);
      }

    } break;
  }
}

int SCULPT_vertex_face_set_get(SculptSession *ss, PBVHVertRef vertex)
{
  switch (BKE_pbvh_type(ss->pbvh)) {
    case PBVH_FACES: {
      MeshElemMap *vert_map = &ss->pmap[vertex.i];
      int face_set = 0;
      for (int i = 0; i < ss->pmap[vertex.i].count; i++) {
        if (ss->face_sets[vert_map->indices[i]] > face_set) {
          face_set = abs(ss->face_sets[vert_map->indices[i]]);
        }
      }
      return face_set;
    }
    case PBVH_BMESH:
      return 0;
    case PBVH_GRIDS: {
      const CCGKey *key = BKE_pbvh_get_grid_key(ss->pbvh);
      const int grid_index = vertex.i / key->grid_area;
      const int face_index = BKE_subdiv_ccg_grid_to_face_index(ss->subdiv_ccg, grid_index);
      return ss->face_sets[face_index];
    }
  }
  return 0;
}

bool SCULPT_vertex_has_face_set(SculptSession *ss, PBVHVertRef vertex, int face_set)
{
  switch (BKE_pbvh_type(ss->pbvh)) {
    case PBVH_FACES: {
      MeshElemMap *vert_map = &ss->pmap[vertex.i];
      for (int i = 0; i < ss->pmap[vertex.i].count; i++) {
        if (ss->face_sets[vert_map->indices[i]] == face_set) {
          return true;
        }
      }
      return false;
    }
    case PBVH_BMESH:
      return true;
    case PBVH_GRIDS: {
      const CCGKey *key = BKE_pbvh_get_grid_key(ss->pbvh);
      const int grid_index = vertex.i / key->grid_area;
      const int face_index = BKE_subdiv_ccg_grid_to_face_index(ss->subdiv_ccg, grid_index);
      return ss->face_sets[face_index] == face_set;
    }
  }
  return true;
}

void SCULPT_visibility_sync_all_face_sets_to_vertices(Object *ob)
{
  SculptSession *ss = ob->sculpt;
  Mesh *mesh = BKE_object_get_original_mesh(ob);
  switch (BKE_pbvh_type(ss->pbvh)) {
    case PBVH_FACES: {
      BKE_sculpt_sync_face_sets_visibility_to_base_mesh(mesh);
      break;
    }
    case PBVH_GRIDS: {
      BKE_sculpt_sync_face_sets_visibility_to_base_mesh(mesh);
      BKE_sculpt_sync_face_sets_visibility_to_grids(mesh, ss->subdiv_ccg);
      break;
    }
    case PBVH_BMESH:
      break;
  }
}

static void UNUSED_FUNCTION(sculpt_visibility_sync_vertex_to_face_sets)(SculptSession *ss,
                                                                        PBVHVertRef vertex)
{
  MeshElemMap *vert_map = &ss->pmap[vertex.i];
  const bool visible = SCULPT_vertex_visible_get(ss, vertex);
  for (int i = 0; i < ss->pmap[vertex.i].count; i++) {
    if (visible) {
      ss->face_sets[vert_map->indices[i]] = abs(ss->face_sets[vert_map->indices[i]]);
    }
    else {
      ss->face_sets[vert_map->indices[i]] = -abs(ss->face_sets[vert_map->indices[i]]);
    }
  }
  BKE_pbvh_vert_mark_update(ss->pbvh, vertex);
}

void SCULPT_visibility_sync_all_vertex_to_face_sets(SculptSession *ss)
{
  if (BKE_pbvh_type(ss->pbvh) == PBVH_FACES) {
    for (int i = 0; i < ss->totfaces; i++) {
      const MPoly *poly = &ss->mpoly[i];
      bool poly_visible = true;
      for (int l = 0; l < poly->totloop; l++) {
<<<<<<< HEAD
        const MLoop *loop = &ss->mloop[poly->loopstart + l];
        if (!SCULPT_vertex_visible_get(ss, (int)loop->v)) {
=======
        MLoop *loop = &ss->mloop[poly->loopstart + l];
        if (!SCULPT_vertex_visible_get(ss, BKE_pbvh_make_vref(loop->v))) {
>>>>>>> ac68dd8a
          poly_visible = false;
        }
      }
      if (poly_visible) {
        ss->face_sets[i] = abs(ss->face_sets[i]);
      }
      else {
        ss->face_sets[i] = -abs(ss->face_sets[i]);
      }
    }
  }
}

static bool sculpt_check_unique_face_set_in_base_mesh(SculptSession *ss, int index)
{
  MeshElemMap *vert_map = &ss->pmap[index];
  int face_set = -1;
  for (int i = 0; i < ss->pmap[index].count; i++) {
    if (face_set == -1) {
      face_set = abs(ss->face_sets[vert_map->indices[i]]);
    }
    else {
      if (abs(ss->face_sets[vert_map->indices[i]]) != face_set) {
        return false;
      }
    }
  }
  return true;
}

/**
 * Checks if the face sets of the adjacent faces to the edge between \a v1 and \a v2
 * in the base mesh are equal.
 */
static bool sculpt_check_unique_face_set_for_edge_in_base_mesh(SculptSession *ss, int v1, int v2)
{
  MeshElemMap *vert_map = &ss->pmap[v1];
  int p1 = -1, p2 = -1;
  for (int i = 0; i < ss->pmap[v1].count; i++) {
    const MPoly *p = &ss->mpoly[vert_map->indices[i]];
    for (int l = 0; l < p->totloop; l++) {
      const MLoop *loop = &ss->mloop[p->loopstart + l];
      if (loop->v == v2) {
        if (p1 == -1) {
          p1 = vert_map->indices[i];
          break;
        }

        if (p2 == -1) {
          p2 = vert_map->indices[i];
          break;
        }
      }
    }
  }

  if (p1 != -1 && p2 != -1) {
    return abs(ss->face_sets[p1]) == (ss->face_sets[p2]);
  }
  return true;
}

bool SCULPT_vertex_has_unique_face_set(SculptSession *ss, PBVHVertRef vertex)
{
  switch (BKE_pbvh_type(ss->pbvh)) {
    case PBVH_FACES: {
      return sculpt_check_unique_face_set_in_base_mesh(ss, vertex.i);
    }
    case PBVH_BMESH:
      return true;
    case PBVH_GRIDS: {
      const CCGKey *key = BKE_pbvh_get_grid_key(ss->pbvh);
      const int grid_index = vertex.i / key->grid_area;
      const int vertex_index = vertex.i - grid_index * key->grid_area;
      const SubdivCCGCoord coord = {.grid_index = grid_index,
                                    .x = vertex_index % key->grid_size,
                                    .y = vertex_index / key->grid_size};
      int v1, v2;
      const SubdivCCGAdjacencyType adjacency = BKE_subdiv_ccg_coarse_mesh_adjacency_info_get(
          ss->subdiv_ccg, &coord, ss->mloop, ss->mpoly, &v1, &v2);
      switch (adjacency) {
        case SUBDIV_CCG_ADJACENT_VERTEX:
          return sculpt_check_unique_face_set_in_base_mesh(ss, v1);
        case SUBDIV_CCG_ADJACENT_EDGE:
          return sculpt_check_unique_face_set_for_edge_in_base_mesh(ss, v1, v2);
        case SUBDIV_CCG_ADJACENT_NONE:
          return true;
      }
    }
  }
  return false;
}

int SCULPT_face_set_next_available_get(SculptSession *ss)
{
  switch (BKE_pbvh_type(ss->pbvh)) {
    case PBVH_FACES:
    case PBVH_GRIDS: {
      int next_face_set = 0;
      for (int i = 0; i < ss->totfaces; i++) {
        if (abs(ss->face_sets[i]) > next_face_set) {
          next_face_set = abs(ss->face_sets[i]);
        }
      }
      next_face_set++;
      return next_face_set;
    }
    case PBVH_BMESH:
      return 0;
  }
  return 0;
}

/* Sculpt Neighbor Iterators */

#define SCULPT_VERTEX_NEIGHBOR_FIXED_CAPACITY 256

static void sculpt_vertex_neighbor_add(SculptVertexNeighborIter *iter,
                                       PBVHVertRef neighbor,
                                       int neighbor_index)
{
  for (int i = 0; i < iter->size; i++) {
    if (iter->neighbors[i].i == neighbor.i) {
      return;
    }
  }

  if (iter->size >= iter->capacity) {
    iter->capacity += SCULPT_VERTEX_NEIGHBOR_FIXED_CAPACITY;

    if (iter->neighbors == iter->neighbors_fixed) {
      iter->neighbors = MEM_mallocN(iter->capacity * sizeof(PBVHVertRef), "neighbor array");
      memcpy(iter->neighbors, iter->neighbors_fixed, sizeof(PBVHVertRef) * iter->size);
    }
    else {
      iter->neighbors = MEM_reallocN_id(
          iter->neighbors, iter->capacity * sizeof(PBVHVertRef), "neighbor array");
    }

    if (iter->neighbor_indices == iter->neighbor_indices_fixed) {
      iter->neighbor_indices = MEM_mallocN(iter->capacity * sizeof(int), "neighbor array");
      memcpy(iter->neighbor_indices, iter->neighbor_indices_fixed, sizeof(int) * iter->size);
    }
    else {
      iter->neighbor_indices = MEM_reallocN_id(
          iter->neighbor_indices, iter->capacity * sizeof(int), "neighbor array");
    }
  }

  iter->neighbors[iter->size] = neighbor;
  iter->neighbor_indices[iter->size] = neighbor_index;
  iter->size++;
}

static void sculpt_vertex_neighbors_get_bmesh(PBVHVertRef vertex, SculptVertexNeighborIter *iter)
{
  BMVert *v = (BMVert *)vertex.i;
  BMIter liter;
  BMLoop *l;
  iter->size = 0;
  iter->num_duplicates = 0;
  iter->capacity = SCULPT_VERTEX_NEIGHBOR_FIXED_CAPACITY;
  iter->neighbors = iter->neighbors_fixed;
  iter->neighbor_indices = iter->neighbor_indices_fixed;

  BM_ITER_ELEM (l, &liter, v, BM_LOOPS_OF_VERT) {
    const BMVert *adj_v[2] = {l->prev->v, l->next->v};
    for (int i = 0; i < ARRAY_SIZE(adj_v); i++) {
      const BMVert *v_other = adj_v[i];
      if (v_other != v) {
        sculpt_vertex_neighbor_add(
            iter, BKE_pbvh_make_vref((intptr_t)v_other), BM_elem_index_get(v_other));
      }
    }
  }
}

static void sculpt_vertex_neighbors_get_faces(SculptSession *ss,
                                              PBVHVertRef vertex,
                                              SculptVertexNeighborIter *iter)
{
  MeshElemMap *vert_map = &ss->pmap[vertex.i];
  iter->size = 0;
  iter->num_duplicates = 0;
  iter->capacity = SCULPT_VERTEX_NEIGHBOR_FIXED_CAPACITY;
  iter->neighbors = iter->neighbors_fixed;
  iter->neighbor_indices = iter->neighbor_indices_fixed;

  for (int i = 0; i < ss->pmap[vertex.i].count; i++) {
    if (ss->face_sets[vert_map->indices[i]] < 0) {
      /* Skip connectivity from hidden faces. */
      continue;
    }
    const MPoly *p = &ss->mpoly[vert_map->indices[i]];
    uint f_adj_v[2];
    if (poly_get_adj_loops_from_vert(p, ss->mloop, vertex.i, f_adj_v) != -1) {
      for (int j = 0; j < ARRAY_SIZE(f_adj_v); j += 1) {
        if (f_adj_v[j] != vertex.i) {
          sculpt_vertex_neighbor_add(iter, BKE_pbvh_make_vref(f_adj_v[j]), f_adj_v[j]);
        }
      }
    }
  }

  if (ss->fake_neighbors.use_fake_neighbors) {
    BLI_assert(ss->fake_neighbors.fake_neighbor_index != NULL);
    if (ss->fake_neighbors.fake_neighbor_index[vertex.i] != FAKE_NEIGHBOR_NONE) {
      sculpt_vertex_neighbor_add(
          iter,
          BKE_pbvh_make_vref(ss->fake_neighbors.fake_neighbor_index[vertex.i]),
          ss->fake_neighbors.fake_neighbor_index[vertex.i]);
    }
  }
}

static void sculpt_vertex_neighbors_get_grids(SculptSession *ss,
                                              const PBVHVertRef vertex,
                                              const bool include_duplicates,
                                              SculptVertexNeighborIter *iter)
{
  /* TODO: optimize this. We could fill #SculptVertexNeighborIter directly,
   * maybe provide coordinate and mask pointers directly rather than converting
   * back and forth between #CCGElem and global index. */
  const CCGKey *key = BKE_pbvh_get_grid_key(ss->pbvh);
  const int grid_index = vertex.i / key->grid_area;
  const int vertex_index = vertex.i - grid_index * key->grid_area;

  SubdivCCGCoord coord = {.grid_index = grid_index,
                          .x = vertex_index % key->grid_size,
                          .y = vertex_index / key->grid_size};

  SubdivCCGNeighbors neighbors;
  BKE_subdiv_ccg_neighbor_coords_get(ss->subdiv_ccg, &coord, include_duplicates, &neighbors);

  iter->size = 0;
  iter->num_duplicates = neighbors.num_duplicates;
  iter->capacity = SCULPT_VERTEX_NEIGHBOR_FIXED_CAPACITY;
  iter->neighbors = iter->neighbors_fixed;
  iter->neighbor_indices = iter->neighbor_indices_fixed;

  for (int i = 0; i < neighbors.size; i++) {
    int v = neighbors.coords[i].grid_index * key->grid_area +
            neighbors.coords[i].y * key->grid_size + neighbors.coords[i].x;

    sculpt_vertex_neighbor_add(iter, BKE_pbvh_make_vref(v), v);
  }

  if (ss->fake_neighbors.use_fake_neighbors) {
    BLI_assert(ss->fake_neighbors.fake_neighbor_index != NULL);
    if (ss->fake_neighbors.fake_neighbor_index[vertex.i] != FAKE_NEIGHBOR_NONE) {
      int v = ss->fake_neighbors.fake_neighbor_index[vertex.i];
      sculpt_vertex_neighbor_add(iter, BKE_pbvh_make_vref(v), v);
    }
  }

  if (neighbors.coords != neighbors.coords_fixed) {
    MEM_freeN(neighbors.coords);
  }
}

void SCULPT_vertex_neighbors_get(SculptSession *ss,
                                 const PBVHVertRef vertex,
                                 const bool include_duplicates,
                                 SculptVertexNeighborIter *iter)
{
  switch (BKE_pbvh_type(ss->pbvh)) {
    case PBVH_FACES:
      sculpt_vertex_neighbors_get_faces(ss, vertex, iter);
      return;
    case PBVH_BMESH:
      sculpt_vertex_neighbors_get_bmesh(vertex, iter);
      return;
    case PBVH_GRIDS:
      sculpt_vertex_neighbors_get_grids(ss, vertex, include_duplicates, iter);
      return;
  }
}

static bool sculpt_check_boundary_vertex_in_base_mesh(const SculptSession *ss, const int index)
{
  BLI_assert(ss->vertex_info.boundary);
  return BLI_BITMAP_TEST(ss->vertex_info.boundary, index);
}

bool SCULPT_vertex_is_boundary(const SculptSession *ss, const PBVHVertRef vertex)
{
  switch (BKE_pbvh_type(ss->pbvh)) {
    case PBVH_FACES: {
      if (!SCULPT_vertex_all_face_sets_visible_get(ss, vertex)) {
        return true;
      }
      return sculpt_check_boundary_vertex_in_base_mesh(ss, vertex.i);
    }
    case PBVH_BMESH: {
      BMVert *v = (BMVert *)vertex.i;
      return BM_vert_is_boundary(v);
    }

    case PBVH_GRIDS: {
      const CCGKey *key = BKE_pbvh_get_grid_key(ss->pbvh);
      const int grid_index = vertex.i / key->grid_area;
      const int vertex_index = vertex.i - grid_index * key->grid_area;
      const SubdivCCGCoord coord = {.grid_index = grid_index,
                                    .x = vertex_index % key->grid_size,
                                    .y = vertex_index / key->grid_size};
      int v1, v2;
      const SubdivCCGAdjacencyType adjacency = BKE_subdiv_ccg_coarse_mesh_adjacency_info_get(
          ss->subdiv_ccg, &coord, ss->mloop, ss->mpoly, &v1, &v2);
      switch (adjacency) {
        case SUBDIV_CCG_ADJACENT_VERTEX:
          return sculpt_check_boundary_vertex_in_base_mesh(ss, v1);
        case SUBDIV_CCG_ADJACENT_EDGE:
          return sculpt_check_boundary_vertex_in_base_mesh(ss, v1) &&
                 sculpt_check_boundary_vertex_in_base_mesh(ss, v2);
        case SUBDIV_CCG_ADJACENT_NONE:
          return false;
      }
    }
  }

  return false;
}

/* Utilities */

bool SCULPT_stroke_is_main_symmetry_pass(StrokeCache *cache)
{
  return cache->mirror_symmetry_pass == 0 && cache->radial_symmetry_pass == 0 &&
         cache->tile_pass == 0;
}

bool SCULPT_stroke_is_first_brush_step(StrokeCache *cache)
{
  return cache->first_time && cache->mirror_symmetry_pass == 0 &&
         cache->radial_symmetry_pass == 0 && cache->tile_pass == 0;
}

bool SCULPT_stroke_is_first_brush_step_of_symmetry_pass(StrokeCache *cache)
{
  return cache->first_time;
}

bool SCULPT_check_vertex_pivot_symmetry(const float vco[3], const float pco[3], const char symm)
{
  bool is_in_symmetry_area = true;
  for (int i = 0; i < 3; i++) {
    char symm_it = 1 << i;
    if (symm & symm_it) {
      if (pco[i] == 0.0f) {
        if (vco[i] > 0.0f) {
          is_in_symmetry_area = false;
        }
      }
      if (vco[i] * pco[i] < 0.0f) {
        is_in_symmetry_area = false;
      }
    }
  }
  return is_in_symmetry_area;
}

typedef struct NearestVertexTLSData {
  PBVHVertRef nearest_vertex;
  float nearest_vertex_distance_squared;
} NearestVertexTLSData;

static void do_nearest_vertex_get_task_cb(void *__restrict userdata,
                                          const int n,
                                          const TaskParallelTLS *__restrict tls)
{
  SculptThreadedTaskData *data = userdata;
  SculptSession *ss = data->ob->sculpt;
  NearestVertexTLSData *nvtd = tls->userdata_chunk;
  PBVHVertexIter vd;

  BKE_pbvh_vertex_iter_begin (ss->pbvh, data->nodes[n], vd, PBVH_ITER_UNIQUE) {
    float distance_squared = len_squared_v3v3(vd.co, data->nearest_vertex_search_co);
    if (distance_squared < nvtd->nearest_vertex_distance_squared &&
        distance_squared < data->max_distance_squared) {
      nvtd->nearest_vertex = vd.vertex;
      nvtd->nearest_vertex_distance_squared = distance_squared;
    }
  }
  BKE_pbvh_vertex_iter_end;
}

static void nearest_vertex_get_reduce(const void *__restrict UNUSED(userdata),
                                      void *__restrict chunk_join,
                                      void *__restrict chunk)
{
  NearestVertexTLSData *join = chunk_join;
  NearestVertexTLSData *nvtd = chunk;
  if (join->nearest_vertex.i == PBVH_REF_NONE) {
    join->nearest_vertex = nvtd->nearest_vertex;
    join->nearest_vertex_distance_squared = nvtd->nearest_vertex_distance_squared;
  }
  else if (nvtd->nearest_vertex_distance_squared < join->nearest_vertex_distance_squared) {
    join->nearest_vertex = nvtd->nearest_vertex;
    join->nearest_vertex_distance_squared = nvtd->nearest_vertex_distance_squared;
  }
}

PBVHVertRef SCULPT_nearest_vertex_get(
    Sculpt *sd, Object *ob, const float co[3], float max_distance, bool use_original)
{
  SculptSession *ss = ob->sculpt;
  PBVHNode **nodes = NULL;
  int totnode;
  SculptSearchSphereData data = {
      .ss = ss,
      .sd = sd,
      .radius_squared = max_distance * max_distance,
      .original = use_original,
      .center = co,
  };
  BKE_pbvh_search_gather(ss->pbvh, SCULPT_search_sphere_cb, &data, &nodes, &totnode);
  if (totnode == 0) {
    return BKE_pbvh_make_vref(PBVH_REF_NONE);
  }

  SculptThreadedTaskData task_data = {
      .sd = sd,
      .ob = ob,
      .nodes = nodes,
      .max_distance_squared = max_distance * max_distance,
  };

  copy_v3_v3(task_data.nearest_vertex_search_co, co);
  NearestVertexTLSData nvtd;
  nvtd.nearest_vertex.i = PBVH_REF_NONE;
  nvtd.nearest_vertex_distance_squared = FLT_MAX;

  TaskParallelSettings settings;
  BKE_pbvh_parallel_range_settings(&settings, true, totnode);
  settings.func_reduce = nearest_vertex_get_reduce;
  settings.userdata_chunk = &nvtd;
  settings.userdata_chunk_size = sizeof(NearestVertexTLSData);
  BLI_task_parallel_range(0, totnode, &task_data, do_nearest_vertex_get_task_cb, &settings);

  MEM_SAFE_FREE(nodes);

  return nvtd.nearest_vertex;
}

bool SCULPT_is_symmetry_iteration_valid(char i, char symm)
{
  return i == 0 || (symm & i && (symm != 5 || i != 3) && (symm != 6 || (!ELEM(i, 3, 5))));
}

bool SCULPT_is_vertex_inside_brush_radius_symm(const float vertex[3],
                                               const float br_co[3],
                                               float radius,
                                               char symm)
{
  for (char i = 0; i <= symm; ++i) {
    if (!SCULPT_is_symmetry_iteration_valid(i, symm)) {
      continue;
    }
    float location[3];
    flip_v3_v3(location, br_co, (char)i);
    if (len_squared_v3v3(location, vertex) < radius * radius) {
      return true;
    }
  }
  return false;
}

void SCULPT_tag_update_overlays(bContext *C)
{
  ARegion *region = CTX_wm_region(C);
  ED_region_tag_redraw(region);

  Object *ob = CTX_data_active_object(C);
  WM_event_add_notifier(C, NC_OBJECT | ND_DRAW, ob);

  DEG_id_tag_update(&ob->id, ID_RECALC_SHADING);

  View3D *v3d = CTX_wm_view3d(C);
  if (!BKE_sculptsession_use_pbvh_draw(ob, v3d)) {
    DEG_id_tag_update(&ob->id, ID_RECALC_GEOMETRY);
  }
}

/** \} */

/* -------------------------------------------------------------------- */
/** \name Sculpt Flood Fill API
 *
 * Iterate over connected vertices, starting from one or more initial vertices.
 * \{ */

void SCULPT_floodfill_init(SculptSession *ss, SculptFloodFill *flood)
{
  int vertex_count = SCULPT_vertex_count_get(ss);
  SCULPT_vertex_random_access_ensure(ss);

  flood->queue = BLI_gsqueue_new(sizeof(intptr_t));
  flood->visited_vertices = BLI_BITMAP_NEW(vertex_count, "visited vertices");
}

void SCULPT_floodfill_add_initial(SculptFloodFill *flood, PBVHVertRef vertex)
{
  BLI_gsqueue_push(flood->queue, &vertex);
}

void SCULPT_floodfill_add_and_skip_initial(SculptFloodFill *flood, PBVHVertRef vertex)
{
  BLI_gsqueue_push(flood->queue, &vertex);
  BLI_BITMAP_ENABLE(flood->visited_vertices, vertex.i);
}

void SCULPT_floodfill_add_initial_with_symmetry(Sculpt *sd,
                                                Object *ob,
                                                SculptSession *ss,
                                                SculptFloodFill *flood,
                                                PBVHVertRef vertex,
                                                float radius)
{
  /* Add active vertex and symmetric vertices to the queue. */
  const char symm = SCULPT_mesh_symmetry_xyz_get(ob);
  for (char i = 0; i <= symm; ++i) {
    if (!SCULPT_is_symmetry_iteration_valid(i, symm)) {
      continue;
    }
    PBVHVertRef v = {PBVH_REF_NONE};

    if (i == 0) {
      v = vertex;
    }
    else if (radius > 0.0f) {
      float radius_squared = (radius == FLT_MAX) ? FLT_MAX : radius * radius;
      float location[3];
      flip_v3_v3(location, SCULPT_vertex_co_get(ss, vertex), i);
      v = SCULPT_nearest_vertex_get(sd, ob, location, radius_squared, false);
    }

    if (v.i != PBVH_REF_NONE) {
      SCULPT_floodfill_add_initial(flood, v);
    }
  }
}

void SCULPT_floodfill_add_active(
    Sculpt *sd, Object *ob, SculptSession *ss, SculptFloodFill *flood, float radius)
{
  /* Add active vertex and symmetric vertices to the queue. */
  const char symm = SCULPT_mesh_symmetry_xyz_get(ob);
  for (char i = 0; i <= symm; ++i) {
    if (!SCULPT_is_symmetry_iteration_valid(i, symm)) {
      continue;
    }

    PBVHVertRef v = {PBVH_REF_NONE};

    if (i == 0) {
      v = SCULPT_active_vertex_get(ss);
    }
    else if (radius > 0.0f) {
      float location[3];
      flip_v3_v3(location, SCULPT_active_vertex_co_get(ss), i);
      v = SCULPT_nearest_vertex_get(sd, ob, location, radius, false);
    }

    if (v.i != PBVH_REF_NONE) {
      SCULPT_floodfill_add_initial(flood, v);
    }
  }
}

void SCULPT_floodfill_execute(SculptSession *ss,
                              SculptFloodFill *flood,
                              bool (*func)(SculptSession *ss,
                                           PBVHVertRef from_v,
                                           PBVHVertRef to_v,
                                           bool is_duplicate,
                                           void *userdata),
                              void *userdata)
{
  while (!BLI_gsqueue_is_empty(flood->queue)) {
    PBVHVertRef from_v;

    BLI_gsqueue_pop(flood->queue, &from_v);
    SculptVertexNeighborIter ni;
    SCULPT_VERTEX_DUPLICATES_AND_NEIGHBORS_ITER_BEGIN (ss, from_v, ni) {
      const PBVHVertRef to_v = ni.vertex;
      int to_v_i = BKE_pbvh_vertex_to_index(ss->pbvh, to_v);

      if (BLI_BITMAP_TEST(flood->visited_vertices, to_v_i)) {
        continue;
      }

      if (!SCULPT_vertex_visible_get(ss, to_v)) {
        continue;
      }

      BLI_BITMAP_ENABLE(flood->visited_vertices, BKE_pbvh_vertex_to_index(ss->pbvh, to_v));

      if (func(ss, from_v, to_v, ni.is_duplicate, userdata)) {
        BLI_gsqueue_push(flood->queue, &to_v);
      }
    }
    SCULPT_VERTEX_NEIGHBORS_ITER_END(ni);
  }
}

void SCULPT_floodfill_free(SculptFloodFill *flood)
{
  MEM_SAFE_FREE(flood->visited_vertices);
  BLI_gsqueue_free(flood->queue);
  flood->queue = NULL;
}

/** \} */

static bool sculpt_tool_has_cube_tip(const char sculpt_tool)
{
  return ELEM(
      sculpt_tool, SCULPT_TOOL_CLAY_STRIPS, SCULPT_TOOL_PAINT, SCULPT_TOOL_MULTIPLANE_SCRAPE);
}

/* -------------------------------------------------------------------- */
/** \name Tool Capabilities
 *
 * Avoid duplicate checks, internal logic only,
 * share logic with #rna_def_sculpt_capabilities where possible.
 * \{ */

static bool sculpt_tool_needs_original(const char sculpt_tool)
{
  return ELEM(sculpt_tool,
              SCULPT_TOOL_GRAB,
              SCULPT_TOOL_ROTATE,
              SCULPT_TOOL_THUMB,
              SCULPT_TOOL_LAYER,
              SCULPT_TOOL_DRAW_SHARP,
              SCULPT_TOOL_ELASTIC_DEFORM,
              SCULPT_TOOL_SMOOTH,
              SCULPT_TOOL_BOUNDARY,
              SCULPT_TOOL_POSE);
}

static bool sculpt_tool_is_proxy_used(const char sculpt_tool)
{
  return ELEM(sculpt_tool,
              SCULPT_TOOL_SMOOTH,
              SCULPT_TOOL_LAYER,
              SCULPT_TOOL_POSE,
              SCULPT_TOOL_DISPLACEMENT_SMEAR,
              SCULPT_TOOL_BOUNDARY,
              SCULPT_TOOL_CLOTH,
              SCULPT_TOOL_PAINT,
              SCULPT_TOOL_SMEAR,
              SCULPT_TOOL_DRAW_FACE_SETS);
}

static bool sculpt_brush_use_topology_rake(const SculptSession *ss, const Brush *brush)
{
  return SCULPT_TOOL_HAS_TOPOLOGY_RAKE(brush->sculpt_tool) &&
         (brush->topology_rake_factor > 0.0f) && (ss->bm != NULL);
}

/**
 * Test whether the #StrokeCache.sculpt_normal needs update in #do_brush_action
 */
static int sculpt_brush_needs_normal(const SculptSession *ss, const Brush *brush)
{
  return ((SCULPT_TOOL_HAS_NORMAL_WEIGHT(brush->sculpt_tool) &&
           (ss->cache->normal_weight > 0.0f)) ||

          ELEM(brush->sculpt_tool,
               SCULPT_TOOL_BLOB,
               SCULPT_TOOL_CREASE,
               SCULPT_TOOL_DRAW,
               SCULPT_TOOL_DRAW_SHARP,
               SCULPT_TOOL_CLOTH,
               SCULPT_TOOL_LAYER,
               SCULPT_TOOL_NUDGE,
               SCULPT_TOOL_ROTATE,
               SCULPT_TOOL_ELASTIC_DEFORM,
               SCULPT_TOOL_THUMB) ||

          (brush->mtex.brush_map_mode == MTEX_MAP_MODE_AREA)) ||
         sculpt_brush_use_topology_rake(ss, brush);
}

static bool sculpt_brush_needs_rake_rotation(const Brush *brush)
{
  return SCULPT_TOOL_HAS_RAKE(brush->sculpt_tool) && (brush->rake_factor != 0.0f);
}

/** \} */

/* -------------------------------------------------------------------- */
/** \name Sculpt Init/Update
 * \{ */

typedef enum StrokeFlags {
  CLIP_X = 1,
  CLIP_Y = 2,
  CLIP_Z = 4,
} StrokeFlags;

void SCULPT_orig_vert_data_unode_init(SculptOrigVertData *data, Object *ob, SculptUndoNode *unode)
{
  SculptSession *ss = ob->sculpt;
  BMesh *bm = ss->bm;

  memset(data, 0, sizeof(*data));
  data->unode = unode;

  if (bm) {
    data->bm_log = ss->bm_log;
  }
  else {
    data->coords = data->unode->co;
    data->normals = data->unode->no;
    data->vmasks = data->unode->mask;
    data->colors = data->unode->col;
  }
}

void SCULPT_orig_vert_data_init(SculptOrigVertData *data,
                                Object *ob,
                                PBVHNode *node,
                                SculptUndoType type)
{
  SculptUndoNode *unode;
  unode = SCULPT_undo_push_node(ob, node, type);
  SCULPT_orig_vert_data_unode_init(data, ob, unode);
}

void SCULPT_orig_vert_data_update(SculptOrigVertData *orig_data, PBVHVertexIter *iter)
{
  if (orig_data->unode->type == SCULPT_UNDO_COORDS) {
    if (orig_data->bm_log) {
      BM_log_original_vert_data(orig_data->bm_log, iter->bm_vert, &orig_data->co, &orig_data->no);
    }
    else {
      orig_data->co = orig_data->coords[iter->i];
      orig_data->no = orig_data->normals[iter->i];
    }
  }
  else if (orig_data->unode->type == SCULPT_UNDO_COLOR) {
    orig_data->col = orig_data->colors[iter->i];
  }
  else if (orig_data->unode->type == SCULPT_UNDO_MASK) {
    if (orig_data->bm_log) {
      orig_data->mask = BM_log_original_mask(orig_data->bm_log, iter->bm_vert);
    }
    else {
      orig_data->mask = orig_data->vmasks[iter->i];
    }
  }
}

static void sculpt_rake_data_update(struct SculptRakeData *srd, const float co[3])
{
  float rake_dist = len_v3v3(srd->follow_co, co);
  if (rake_dist > srd->follow_dist) {
    interp_v3_v3v3(srd->follow_co, srd->follow_co, co, rake_dist - srd->follow_dist);
  }
}

/** \} */

/* -------------------------------------------------------------------- */
/** \name Sculpt Dynamic Topology
 * \{ */

bool SCULPT_stroke_is_dynamic_topology(const SculptSession *ss, const Brush *brush)
{
  return ((BKE_pbvh_type(ss->pbvh) == PBVH_BMESH) &&

          (!ss->cache || (!ss->cache->alt_smooth)) &&

          /* Requires mesh restore, which doesn't work with
           * dynamic-topology. */
          !(brush->flag & BRUSH_ANCHORED) && !(brush->flag & BRUSH_DRAG_DOT) &&

          SCULPT_TOOL_HAS_DYNTOPO(brush->sculpt_tool));
}

/** \} */

/* -------------------------------------------------------------------- */
/** \name Sculpt Paint Mesh
 * \{ */

static void paint_mesh_restore_co_task_cb(void *__restrict userdata,
                                          const int n,
                                          const TaskParallelTLS *__restrict UNUSED(tls))
{
  SculptThreadedTaskData *data = userdata;
  SculptSession *ss = data->ob->sculpt;

  SculptUndoNode *unode;
  SculptUndoType type;

  switch (data->brush->sculpt_tool) {
    case SCULPT_TOOL_MASK:
      type = SCULPT_UNDO_MASK;
      BKE_pbvh_node_mark_update_mask(data->nodes[n]);
      break;
    case SCULPT_TOOL_PAINT:
    case SCULPT_TOOL_SMEAR:
      type = SCULPT_UNDO_COLOR;
      BKE_pbvh_node_mark_update_color(data->nodes[n]);
      break;
    default:
      type = SCULPT_UNDO_COORDS;
      BKE_pbvh_node_mark_update(data->nodes[n]);
      break;
  }

  if (ss->bm) {
    unode = SCULPT_undo_push_node(data->ob, data->nodes[n], type);
  }
  else {
    unode = SCULPT_undo_get_node(data->nodes[n], type);
  }

  if (!unode) {
    return;
  }

  PBVHVertexIter vd;
  SculptOrigVertData orig_data;

  SCULPT_orig_vert_data_unode_init(&orig_data, data->ob, unode);

  BKE_pbvh_vertex_iter_begin (ss->pbvh, data->nodes[n], vd, PBVH_ITER_UNIQUE) {
    SCULPT_orig_vert_data_update(&orig_data, &vd);

    if (orig_data.unode->type == SCULPT_UNDO_COORDS) {
      copy_v3_v3(vd.co, orig_data.co);
      if (vd.no) {
        copy_v3_v3(vd.no, orig_data.no);
      }
      else {
        copy_v3_v3(vd.fno, orig_data.no);
      }
    }
    else if (orig_data.unode->type == SCULPT_UNDO_MASK) {
      *vd.mask = orig_data.mask;
    }
    else if (orig_data.unode->type == SCULPT_UNDO_COLOR) {
      SCULPT_vertex_color_set(ss, vd.vertex, orig_data.col);
    }

    if (vd.mvert) {
      BKE_pbvh_vert_mark_update(ss->pbvh, vd.vertex);
    }
  }
  BKE_pbvh_vertex_iter_end;
}

static void paint_mesh_restore_co(Sculpt *sd, Object *ob)
{
  SculptSession *ss = ob->sculpt;
  Brush *brush = BKE_paint_brush(&sd->paint);

  PBVHNode **nodes;
  int totnode;

  BKE_pbvh_search_gather(ss->pbvh, NULL, NULL, &nodes, &totnode);

  /**
   * Disable multi-threading when dynamic-topology is enabled. Otherwise,
   * new entries might be inserted by #SCULPT_undo_push_node() into the #GHash
   * used internally by #BM_log_original_vert_co() by a different thread. See T33787.
   */
  SculptThreadedTaskData data = {
      .sd = sd,
      .ob = ob,
      .brush = brush,
      .nodes = nodes,
  };

  TaskParallelSettings settings;
  BKE_pbvh_parallel_range_settings(&settings, true && !ss->bm, totnode);
  BLI_task_parallel_range(0, totnode, &data, paint_mesh_restore_co_task_cb, &settings);

  BKE_pbvh_node_color_buffer_free(ss->pbvh);

  MEM_SAFE_FREE(nodes);
}

/*** BVH Tree ***/

static void sculpt_extend_redraw_rect_previous(Object *ob, rcti *rect)
{
  /* Expand redraw \a rect with redraw \a rect from previous step to
   * prevent partial-redraw issues caused by fast strokes. This is
   * needed here (not in sculpt_flush_update) as it was before
   * because redraw rectangle should be the same in both of
   * optimized PBVH draw function and 3d view redraw, if not -- some
   * mesh parts could disappear from screen (sergey). */
  SculptSession *ss = ob->sculpt;

  if (!ss->cache) {
    return;
  }

  if (BLI_rcti_is_empty(&ss->cache->previous_r)) {
    return;
  }

  BLI_rcti_union(rect, &ss->cache->previous_r);
}

bool SCULPT_get_redraw_rect(ARegion *region, RegionView3D *rv3d, Object *ob, rcti *rect)
{
  PBVH *pbvh = ob->sculpt->pbvh;
  float bb_min[3], bb_max[3];

  if (!pbvh) {
    return false;
  }

  BKE_pbvh_redraw_BB(pbvh, bb_min, bb_max);

  /* Convert 3D bounding box to screen space. */
  if (!paint_convert_bb_to_rect(rect, bb_min, bb_max, region, rv3d, ob)) {
    return false;
  }

  return true;
}

void ED_sculpt_redraw_planes_get(float planes[4][4], ARegion *region, Object *ob)
{
  PBVH *pbvh = ob->sculpt->pbvh;
  /* Copy here, original will be used below. */
  rcti rect = ob->sculpt->cache->current_r;

  sculpt_extend_redraw_rect_previous(ob, &rect);

  paint_calc_redraw_planes(planes, region, ob, &rect);

  /* We will draw this \a rect, so now we can set it as the previous partial \a rect.
   * Note that we don't update with the union of previous/current (\a rect), only with
   * the current. Thus we avoid the rectangle needlessly growing to include
   * all the stroke area. */
  ob->sculpt->cache->previous_r = ob->sculpt->cache->current_r;

  /* Clear redraw flag from nodes. */
  if (pbvh) {
    BKE_pbvh_update_bounds(pbvh, PBVH_UpdateRedraw);
  }
}

/************************ Brush Testing *******************/

void SCULPT_brush_test_init(SculptSession *ss, SculptBrushTest *test)
{
  RegionView3D *rv3d = ss->cache ? ss->cache->vc->rv3d : ss->rv3d;
  View3D *v3d = ss->cache ? ss->cache->vc->v3d : ss->v3d;

  test->radius_squared = ss->cache ? ss->cache->radius_squared :
                                     ss->cursor_radius * ss->cursor_radius;
  test->radius = sqrtf(test->radius_squared);

  if (ss->cache) {
    copy_v3_v3(test->location, ss->cache->location);
    test->mirror_symmetry_pass = ss->cache->mirror_symmetry_pass;
    test->radial_symmetry_pass = ss->cache->radial_symmetry_pass;
    copy_m4_m4(test->symm_rot_mat_inv, ss->cache->symm_rot_mat_inv);
  }
  else {
    copy_v3_v3(test->location, ss->cursor_location);
    test->mirror_symmetry_pass = 0;
    test->radial_symmetry_pass = 0;
    unit_m4(test->symm_rot_mat_inv);
  }

  /* Just for initialize. */
  test->dist = 0.0f;

  /* Only for 2D projection. */
  zero_v4(test->plane_view);
  zero_v4(test->plane_tool);

  if (RV3D_CLIPPING_ENABLED(v3d, rv3d)) {
    test->clip_rv3d = rv3d;
  }
  else {
    test->clip_rv3d = NULL;
  }
}

BLI_INLINE bool sculpt_brush_test_clipping(const SculptBrushTest *test, const float co[3])
{
  RegionView3D *rv3d = test->clip_rv3d;
  if (!rv3d) {
    return false;
  }
  float symm_co[3];
  flip_v3_v3(symm_co, co, test->mirror_symmetry_pass);
  if (test->radial_symmetry_pass) {
    mul_m4_v3(test->symm_rot_mat_inv, symm_co);
  }
  return ED_view3d_clipping_test(rv3d, symm_co, true);
}

bool SCULPT_brush_test_sphere(SculptBrushTest *test, const float co[3])
{
  float distsq = len_squared_v3v3(co, test->location);

  if (distsq > test->radius_squared) {
    return false;
  }

  if (sculpt_brush_test_clipping(test, co)) {
    return false;
  }

  test->dist = sqrtf(distsq);
  return true;
}

bool SCULPT_brush_test_sphere_sq(SculptBrushTest *test, const float co[3])
{
  float distsq = len_squared_v3v3(co, test->location);

  if (distsq > test->radius_squared) {
    return false;
  }
  if (sculpt_brush_test_clipping(test, co)) {
    return false;
  }
  test->dist = distsq;
  return true;
}

bool SCULPT_brush_test_sphere_fast(const SculptBrushTest *test, const float co[3])
{
  if (sculpt_brush_test_clipping(test, co)) {
    return false;
  }
  return len_squared_v3v3(co, test->location) <= test->radius_squared;
}

bool SCULPT_brush_test_circle_sq(SculptBrushTest *test, const float co[3])
{
  float co_proj[3];
  closest_to_plane_normalized_v3(co_proj, test->plane_view, co);
  float distsq = len_squared_v3v3(co_proj, test->location);

  if (distsq > test->radius_squared) {
    return false;
  }

  if (sculpt_brush_test_clipping(test, co)) {
    return false;
  }

  test->dist = distsq;
  return true;
}

bool SCULPT_brush_test_cube(SculptBrushTest *test,
                            const float co[3],
                            const float local[4][4],
                            const float roundness)
{
  float side = 1.0f;
  float local_co[3];

  if (sculpt_brush_test_clipping(test, co)) {
    return false;
  }

  mul_v3_m4v3(local_co, local, co);

  local_co[0] = fabsf(local_co[0]);
  local_co[1] = fabsf(local_co[1]);
  local_co[2] = fabsf(local_co[2]);

  /* Keep the square and circular brush tips the same size. */
  side += (1.0f - side) * roundness;

  const float hardness = 1.0f - roundness;
  const float constant_side = hardness * side;
  const float falloff_side = roundness * side;

  if (!(local_co[0] <= side && local_co[1] <= side && local_co[2] <= side)) {
    /* Outside the square. */
    return false;
  }
  if (min_ff(local_co[0], local_co[1]) > constant_side) {
    /* Corner, distance to the center of the corner circle. */
    float r_point[3];
    copy_v3_fl(r_point, constant_side);
    test->dist = len_v2v2(r_point, local_co) / falloff_side;
    return true;
  }
  if (max_ff(local_co[0], local_co[1]) > constant_side) {
    /* Side, distance to the square XY axis. */
    test->dist = (max_ff(local_co[0], local_co[1]) - constant_side) / falloff_side;
    return true;
  }

  /* Inside the square, constant distance. */
  test->dist = 0.0f;
  return true;
}

SculptBrushTestFn SCULPT_brush_test_init_with_falloff_shape(SculptSession *ss,
                                                            SculptBrushTest *test,
                                                            char falloff_shape)
{
  SCULPT_brush_test_init(ss, test);
  SculptBrushTestFn sculpt_brush_test_sq_fn;
  if (falloff_shape == PAINT_FALLOFF_SHAPE_SPHERE) {
    sculpt_brush_test_sq_fn = SCULPT_brush_test_sphere_sq;
  }
  else {
    /* PAINT_FALLOFF_SHAPE_TUBE */
    plane_from_point_normal_v3(test->plane_view, test->location, ss->cache->view_normal);
    sculpt_brush_test_sq_fn = SCULPT_brush_test_circle_sq;
  }
  return sculpt_brush_test_sq_fn;
}

const float *SCULPT_brush_frontface_normal_from_falloff_shape(SculptSession *ss,
                                                              char falloff_shape)
{
  if (falloff_shape == PAINT_FALLOFF_SHAPE_SPHERE) {
    return ss->cache->sculpt_normal_symm;
  }
  /* PAINT_FALLOFF_SHAPE_TUBE */
  return ss->cache->view_normal;
}

static float frontface(const Brush *br,
                       const float sculpt_normal[3],
                       const float no[3],
                       const float fno[3])
{
  if (!(br->flag & BRUSH_FRONTFACE)) {
    return 1.0f;
  }

  float dot;
  if (no) {
    dot = dot_v3v3(no, sculpt_normal);
  }
  else {
    dot = dot_v3v3(fno, sculpt_normal);
  }
  return dot > 0.0f ? dot : 0.0f;
}

#if 0

static bool sculpt_brush_test_cyl(SculptBrushTest *test,
                                  float co[3],
                                  float location[3],
                                  const float area_no[3])
{
  if (sculpt_brush_test_sphere_fast(test, co)) {
    float t1[3], t2[3], t3[3], dist;

    sub_v3_v3v3(t1, location, co);
    sub_v3_v3v3(t2, x2, location);

    cross_v3_v3v3(t3, area_no, t1);

    dist = len_v3(t3) / len_v3(t2);

    test->dist = dist;

    return true;
  }

  return false;
}

#endif

/* ===== Sculpting =====
 */

static float calc_overlap(StrokeCache *cache, const char symm, const char axis, const float angle)
{
  float mirror[3];
  float distsq;

  flip_v3_v3(mirror, cache->true_location, symm);

  if (axis != 0) {
    float mat[3][3];
    axis_angle_to_mat3_single(mat, axis, angle);
    mul_m3_v3(mat, mirror);
  }

  distsq = len_squared_v3v3(mirror, cache->true_location);

  if (distsq <= 4.0f * (cache->radius_squared)) {
    return (2.0f * (cache->radius) - sqrtf(distsq)) / (2.0f * (cache->radius));
  }
  return 0.0f;
}

static float calc_radial_symmetry_feather(Sculpt *sd,
                                          StrokeCache *cache,
                                          const char symm,
                                          const char axis)
{
  float overlap = 0.0f;

  for (int i = 1; i < sd->radial_symm[axis - 'X']; i++) {
    const float angle = 2.0f * M_PI * i / sd->radial_symm[axis - 'X'];
    overlap += calc_overlap(cache, symm, axis, angle);
  }

  return overlap;
}

static float calc_symmetry_feather(Sculpt *sd, StrokeCache *cache)
{
  if (!(sd->paint.symmetry_flags & PAINT_SYMMETRY_FEATHER)) {
    return 1.0f;
  }
  float overlap;
  const int symm = cache->symmetry;

  overlap = 0.0f;
  for (int i = 0; i <= symm; i++) {
    if (!SCULPT_is_symmetry_iteration_valid(i, symm)) {
      continue;
    }

    overlap += calc_overlap(cache, i, 0, 0);

    overlap += calc_radial_symmetry_feather(sd, cache, i, 'X');
    overlap += calc_radial_symmetry_feather(sd, cache, i, 'Y');
    overlap += calc_radial_symmetry_feather(sd, cache, i, 'Z');
  }
  return 1.0f / overlap;
}

/** \} */

/* -------------------------------------------------------------------- */
/** \name Calculate Normal and Center
 *
 * Calculate geometry surrounding the brush center.
 * (optionally using original coordinates).
 *
 * Functions are:
 * - #SCULPT_calc_area_center
 * - #SCULPT_calc_area_normal
 * - #SCULPT_calc_area_normal_and_center
 *
 * \note These are all _very_ similar, when changing one, check others.
 * \{ */

typedef struct AreaNormalCenterTLSData {
  /* 0 = towards view, 1 = flipped */
  float area_cos[2][3];
  float area_nos[2][3];
  int count_no[2];
  int count_co[2];
} AreaNormalCenterTLSData;

static void calc_area_normal_and_center_task_cb(void *__restrict userdata,
                                                const int n,
                                                const TaskParallelTLS *__restrict tls)
{
  SculptThreadedTaskData *data = userdata;
  SculptSession *ss = data->ob->sculpt;
  AreaNormalCenterTLSData *anctd = tls->userdata_chunk;
  const bool use_area_nos = data->use_area_nos;
  const bool use_area_cos = data->use_area_cos;

  PBVHVertexIter vd;
  SculptUndoNode *unode = NULL;

  bool use_original = false;
  bool normal_test_r, area_test_r;

  if (ss->cache && ss->cache->original) {
    unode = SCULPT_undo_push_node(data->ob, data->nodes[n], SCULPT_UNDO_COORDS);
    use_original = (unode->co || unode->bm_entry);
  }

  SculptBrushTest normal_test;
  SculptBrushTestFn sculpt_brush_normal_test_sq_fn = SCULPT_brush_test_init_with_falloff_shape(
      ss, &normal_test, data->brush->falloff_shape);

  /* Update the test radius to sample the normal using the normal radius of the brush. */
  if (data->brush->ob_mode == OB_MODE_SCULPT) {
    float test_radius = sqrtf(normal_test.radius_squared);
    test_radius *= data->brush->normal_radius_factor;
    normal_test.radius = test_radius;
    normal_test.radius_squared = test_radius * test_radius;
  }

  SculptBrushTest area_test;
  SculptBrushTestFn sculpt_brush_area_test_sq_fn = SCULPT_brush_test_init_with_falloff_shape(
      ss, &area_test, data->brush->falloff_shape);

  if (data->brush->ob_mode == OB_MODE_SCULPT) {
    float test_radius = sqrtf(area_test.radius_squared);
    /* Layer brush produces artifacts with normal and area radius */
    /* Enable area radius control only on Scrape for now */
    if (ELEM(data->brush->sculpt_tool, SCULPT_TOOL_SCRAPE, SCULPT_TOOL_FILL) &&
        data->brush->area_radius_factor > 0.0f) {
      test_radius *= data->brush->area_radius_factor;
      if (ss->cache && data->brush->flag2 & BRUSH_AREA_RADIUS_PRESSURE) {
        test_radius *= ss->cache->pressure;
      }
    }
    else {
      test_radius *= data->brush->normal_radius_factor;
    }
    area_test.radius = test_radius;
    area_test.radius_squared = test_radius * test_radius;
  }

  /* When the mesh is edited we can't rely on original coords
   * (original mesh may not even have verts in brush radius). */
  if (use_original && data->has_bm_orco) {
    float(*orco_coords)[3];
    int(*orco_tris)[3];
    int orco_tris_num;

    BKE_pbvh_node_get_bm_orco_data(data->nodes[n], &orco_tris, &orco_tris_num, &orco_coords);

    for (int i = 0; i < orco_tris_num; i++) {
      const float *co_tri[3] = {
          orco_coords[orco_tris[i][0]],
          orco_coords[orco_tris[i][1]],
          orco_coords[orco_tris[i][2]],
      };
      float co[3];

      closest_on_tri_to_point_v3(co, normal_test.location, UNPACK3(co_tri));

      normal_test_r = sculpt_brush_normal_test_sq_fn(&normal_test, co);
      area_test_r = sculpt_brush_area_test_sq_fn(&area_test, co);

      if (!normal_test_r && !area_test_r) {
        continue;
      }

      float no[3];
      int flip_index;

      normal_tri_v3(no, UNPACK3(co_tri));

      flip_index = (dot_v3v3(ss->cache->view_normal, no) <= 0.0f);
      if (use_area_cos && area_test_r) {
        /* Weight the coordinates towards the center. */
        float p = 1.0f - (sqrtf(area_test.dist) / area_test.radius);
        const float afactor = clamp_f(3.0f * p * p - 2.0f * p * p * p, 0.0f, 1.0f);

        float disp[3];
        sub_v3_v3v3(disp, co, area_test.location);
        mul_v3_fl(disp, 1.0f - afactor);
        add_v3_v3v3(co, area_test.location, disp);
        add_v3_v3(anctd->area_cos[flip_index], co);

        anctd->count_co[flip_index] += 1;
      }
      if (use_area_nos && normal_test_r) {
        /* Weight the normals towards the center. */
        float p = 1.0f - (sqrtf(normal_test.dist) / normal_test.radius);
        const float nfactor = clamp_f(3.0f * p * p - 2.0f * p * p * p, 0.0f, 1.0f);
        mul_v3_fl(no, nfactor);

        add_v3_v3(anctd->area_nos[flip_index], no);
        anctd->count_no[flip_index] += 1;
      }
    }
  }
  else {
    BKE_pbvh_vertex_iter_begin (ss->pbvh, data->nodes[n], vd, PBVH_ITER_UNIQUE) {
      float co[3];

      /* For bm_vert only. */
      float no_s[3];

      if (use_original) {
        if (unode->bm_entry) {
          const float *temp_co;
          const float *temp_no_s;
          BM_log_original_vert_data(ss->bm_log, vd.bm_vert, &temp_co, &temp_no_s);
          copy_v3_v3(co, temp_co);
          copy_v3_v3(no_s, temp_no_s);
        }
        else {
          copy_v3_v3(co, unode->co[vd.i]);
          copy_v3_v3(no_s, unode->no[vd.i]);
        }
      }
      else {
        copy_v3_v3(co, vd.co);
      }

      normal_test_r = sculpt_brush_normal_test_sq_fn(&normal_test, co);
      area_test_r = sculpt_brush_area_test_sq_fn(&area_test, co);

      if (!normal_test_r && !area_test_r) {
        continue;
      }

      float no[3];
      int flip_index;

      data->any_vertex_sampled = true;

      if (use_original) {
        copy_v3_v3(no, no_s);
      }
      else {
        if (vd.no) {
          copy_v3_v3(no, vd.no);
        }
        else {
          copy_v3_v3(no, vd.fno);
        }
      }

      flip_index = (dot_v3v3(ss->cache ? ss->cache->view_normal : ss->cursor_view_normal, no) <=
                    0.0f);

      if (use_area_cos && area_test_r) {
        /* Weight the coordinates towards the center. */
        float p = 1.0f - (sqrtf(area_test.dist) / area_test.radius);
        const float afactor = clamp_f(3.0f * p * p - 2.0f * p * p * p, 0.0f, 1.0f);

        float disp[3];
        sub_v3_v3v3(disp, co, area_test.location);
        mul_v3_fl(disp, 1.0f - afactor);
        add_v3_v3v3(co, area_test.location, disp);

        add_v3_v3(anctd->area_cos[flip_index], co);
        anctd->count_co[flip_index] += 1;
      }
      if (use_area_nos && normal_test_r) {
        /* Weight the normals towards the center. */
        float p = 1.0f - (sqrtf(normal_test.dist) / normal_test.radius);
        const float nfactor = clamp_f(3.0f * p * p - 2.0f * p * p * p, 0.0f, 1.0f);
        mul_v3_fl(no, nfactor);

        add_v3_v3(anctd->area_nos[flip_index], no);
        anctd->count_no[flip_index] += 1;
      }
    }
    BKE_pbvh_vertex_iter_end;
  }
}

static void calc_area_normal_and_center_reduce(const void *__restrict UNUSED(userdata),
                                               void *__restrict chunk_join,
                                               void *__restrict chunk)
{
  AreaNormalCenterTLSData *join = chunk_join;
  AreaNormalCenterTLSData *anctd = chunk;

  /* For flatten center. */
  add_v3_v3(join->area_cos[0], anctd->area_cos[0]);
  add_v3_v3(join->area_cos[1], anctd->area_cos[1]);

  /* For area normal. */
  add_v3_v3(join->area_nos[0], anctd->area_nos[0]);
  add_v3_v3(join->area_nos[1], anctd->area_nos[1]);

  /* Weights. */
  add_v2_v2_int(join->count_no, anctd->count_no);
  add_v2_v2_int(join->count_co, anctd->count_co);
}

void SCULPT_calc_area_center(
    Sculpt *sd, Object *ob, PBVHNode **nodes, int totnode, float r_area_co[3])
{
  const Brush *brush = BKE_paint_brush(&sd->paint);
  SculptSession *ss = ob->sculpt;
  const bool has_bm_orco = ss->bm && SCULPT_stroke_is_dynamic_topology(ss, brush);
  int n;

  /* Intentionally set 'sd' to NULL since we share logic with vertex paint. */
  SculptThreadedTaskData data = {
      .sd = NULL,
      .ob = ob,
      .brush = brush,
      .nodes = nodes,
      .totnode = totnode,
      .has_bm_orco = has_bm_orco,
      .use_area_cos = true,
  };

  AreaNormalCenterTLSData anctd = {{{0}}};

  TaskParallelSettings settings;
  BKE_pbvh_parallel_range_settings(&settings, true, totnode);
  settings.func_reduce = calc_area_normal_and_center_reduce;
  settings.userdata_chunk = &anctd;
  settings.userdata_chunk_size = sizeof(AreaNormalCenterTLSData);
  BLI_task_parallel_range(0, totnode, &data, calc_area_normal_and_center_task_cb, &settings);

  /* For flatten center. */
  for (n = 0; n < ARRAY_SIZE(anctd.area_cos); n++) {
    if (anctd.count_co[n] == 0) {
      continue;
    }

    mul_v3_v3fl(r_area_co, anctd.area_cos[n], 1.0f / anctd.count_co[n]);
    break;
  }

  if (n == 2) {
    zero_v3(r_area_co);
  }

  if (anctd.count_co[0] == 0 && anctd.count_co[1] == 0) {
    if (ss->cache) {
      copy_v3_v3(r_area_co, ss->cache->location);
    }
  }
}

void SCULPT_calc_area_normal(
    Sculpt *sd, Object *ob, PBVHNode **nodes, int totnode, float r_area_no[3])
{
  const Brush *brush = BKE_paint_brush(&sd->paint);
  SCULPT_pbvh_calc_area_normal(brush, ob, nodes, totnode, true, r_area_no);
}

bool SCULPT_pbvh_calc_area_normal(const Brush *brush,
                                  Object *ob,
                                  PBVHNode **nodes,
                                  int totnode,
                                  bool use_threading,
                                  float r_area_no[3])
{
  SculptSession *ss = ob->sculpt;
  const bool has_bm_orco = ss->bm && SCULPT_stroke_is_dynamic_topology(ss, brush);

  /* Intentionally set 'sd' to NULL since this is used for vertex paint too. */
  SculptThreadedTaskData data = {
      .sd = NULL,
      .ob = ob,
      .brush = brush,
      .nodes = nodes,
      .totnode = totnode,
      .has_bm_orco = has_bm_orco,
      .use_area_nos = true,
      .any_vertex_sampled = false,
  };

  AreaNormalCenterTLSData anctd = {{{0}}};

  TaskParallelSettings settings;
  BKE_pbvh_parallel_range_settings(&settings, use_threading, totnode);
  settings.func_reduce = calc_area_normal_and_center_reduce;
  settings.userdata_chunk = &anctd;
  settings.userdata_chunk_size = sizeof(AreaNormalCenterTLSData);
  BLI_task_parallel_range(0, totnode, &data, calc_area_normal_and_center_task_cb, &settings);

  /* For area normal. */
  for (int i = 0; i < ARRAY_SIZE(anctd.area_nos); i++) {
    if (normalize_v3_v3(r_area_no, anctd.area_nos[i]) != 0.0f) {
      break;
    }
  }

  return data.any_vertex_sampled;
}

void SCULPT_calc_area_normal_and_center(
    Sculpt *sd, Object *ob, PBVHNode **nodes, int totnode, float r_area_no[3], float r_area_co[3])
{
  const Brush *brush = BKE_paint_brush(&sd->paint);
  SculptSession *ss = ob->sculpt;
  const bool has_bm_orco = ss->bm && SCULPT_stroke_is_dynamic_topology(ss, brush);
  int n;

  /* Intentionally set 'sd' to NULL since this is used for vertex paint too. */
  SculptThreadedTaskData data = {
      .sd = NULL,
      .ob = ob,
      .brush = brush,
      .nodes = nodes,
      .totnode = totnode,
      .has_bm_orco = has_bm_orco,
      .use_area_cos = true,
      .use_area_nos = true,
  };

  AreaNormalCenterTLSData anctd = {{{0}}};

  TaskParallelSettings settings;
  BKE_pbvh_parallel_range_settings(&settings, true, totnode);
  settings.func_reduce = calc_area_normal_and_center_reduce;
  settings.userdata_chunk = &anctd;
  settings.userdata_chunk_size = sizeof(AreaNormalCenterTLSData);
  BLI_task_parallel_range(0, totnode, &data, calc_area_normal_and_center_task_cb, &settings);

  /* For flatten center. */
  for (n = 0; n < ARRAY_SIZE(anctd.area_cos); n++) {
    if (anctd.count_co[n] == 0) {
      continue;
    }

    mul_v3_v3fl(r_area_co, anctd.area_cos[n], 1.0f / anctd.count_co[n]);
    break;
  }

  if (n == 2) {
    zero_v3(r_area_co);
  }

  if (anctd.count_co[0] == 0 && anctd.count_co[1] == 0) {
    if (ss->cache) {
      copy_v3_v3(r_area_co, ss->cache->location);
    }
  }

  /* For area normal. */
  for (n = 0; n < ARRAY_SIZE(anctd.area_nos); n++) {
    if (normalize_v3_v3(r_area_no, anctd.area_nos[n]) != 0.0f) {
      break;
    }
  }
}

/** \} */

/* -------------------------------------------------------------------- */
/** \name Generic Brush Utilities
 * \{ */

/**
 * Return modified brush strength. Includes the direction of the brush, positive
 * values pull vertices, negative values push. Uses tablet pressure and a
 * special multiplier found experimentally to scale the strength factor.
 */
static float brush_strength(const Sculpt *sd,
                            const StrokeCache *cache,
                            const float feather,
                            const UnifiedPaintSettings *ups,
                            const PaintModeSettings *UNUSED(paint_mode_settings))
{
  const Scene *scene = cache->vc->scene;
  const Brush *brush = BKE_paint_brush((Paint *)&sd->paint);

  /* Primary strength input; square it to make lower values more sensitive. */
  const float root_alpha = BKE_brush_alpha_get(scene, brush);
  const float alpha = root_alpha * root_alpha;
  const float dir = (brush->flag & BRUSH_DIR_IN) ? -1.0f : 1.0f;
  const float pressure = BKE_brush_use_alpha_pressure(brush) ? cache->pressure : 1.0f;
  const float pen_flip = cache->pen_flip ? -1.0f : 1.0f;
  const float invert = cache->invert ? -1.0f : 1.0f;
  float overlap = ups->overlap_factor;
  /* Spacing is integer percentage of radius, divide by 50 to get
   * normalized diameter. */

  float flip = dir * invert * pen_flip;
  if (brush->flag & BRUSH_INVERT_TO_SCRAPE_FILL) {
    flip = 1.0f;
  }

  /* Pressure final value after being tweaked depending on the brush. */
  float final_pressure;

  switch (brush->sculpt_tool) {
    case SCULPT_TOOL_CLAY:
      final_pressure = pow4f(pressure);
      overlap = (1.0f + overlap) / 2.0f;
      return 0.25f * alpha * flip * final_pressure * overlap * feather;
    case SCULPT_TOOL_DRAW:
    case SCULPT_TOOL_DRAW_SHARP:
    case SCULPT_TOOL_LAYER:
      return alpha * flip * pressure * overlap * feather;
    case SCULPT_TOOL_DISPLACEMENT_ERASER:
      return alpha * pressure * overlap * feather;
    case SCULPT_TOOL_CLOTH:
      if (brush->cloth_deform_type == BRUSH_CLOTH_DEFORM_GRAB) {
        /* Grab deform uses the same falloff as a regular grab brush. */
        return root_alpha * feather;
      }
      else if (brush->cloth_deform_type == BRUSH_CLOTH_DEFORM_SNAKE_HOOK) {
        return root_alpha * feather * pressure * overlap;
      }
      else if (brush->cloth_deform_type == BRUSH_CLOTH_DEFORM_EXPAND) {
        /* Expand is more sensible to strength as it keeps expanding the cloth when sculpting over
         * the same vertices. */
        return 0.1f * alpha * flip * pressure * overlap * feather;
      }
      else {
        /* Multiply by 10 by default to get a larger range of strength depending on the size of the
         * brush and object. */
        return 10.0f * alpha * flip * pressure * overlap * feather;
      }
    case SCULPT_TOOL_DRAW_FACE_SETS:
      return alpha * pressure * overlap * feather;
    case SCULPT_TOOL_SLIDE_RELAX:
      return alpha * pressure * overlap * feather * 2.0f;
    case SCULPT_TOOL_PAINT:
      final_pressure = pressure * pressure;
      return final_pressure * overlap * feather;
    case SCULPT_TOOL_SMEAR:
    case SCULPT_TOOL_DISPLACEMENT_SMEAR:
      return alpha * pressure * overlap * feather;
    case SCULPT_TOOL_CLAY_STRIPS:
      /* Clay Strips needs less strength to compensate the curve. */
      final_pressure = powf(pressure, 1.5f);
      return alpha * flip * final_pressure * overlap * feather * 0.3f;
    case SCULPT_TOOL_CLAY_THUMB:
      final_pressure = pressure * pressure;
      return alpha * flip * final_pressure * overlap * feather * 1.3f;

    case SCULPT_TOOL_MASK:
      overlap = (1.0f + overlap) / 2.0f;
      switch ((BrushMaskTool)brush->mask_tool) {
        case BRUSH_MASK_DRAW:
          return alpha * flip * pressure * overlap * feather;
        case BRUSH_MASK_SMOOTH:
          return alpha * pressure * feather;
      }
      BLI_assert_msg(0, "Not supposed to happen");
      return 0.0f;

    case SCULPT_TOOL_CREASE:
    case SCULPT_TOOL_BLOB:
      return alpha * flip * pressure * overlap * feather;

    case SCULPT_TOOL_INFLATE:
      if (flip > 0.0f) {
        return 0.250f * alpha * flip * pressure * overlap * feather;
      }
      else {
        return 0.125f * alpha * flip * pressure * overlap * feather;
      }

    case SCULPT_TOOL_MULTIPLANE_SCRAPE:
      overlap = (1.0f + overlap) / 2.0f;
      return alpha * flip * pressure * overlap * feather;

    case SCULPT_TOOL_FILL:
    case SCULPT_TOOL_SCRAPE:
    case SCULPT_TOOL_FLATTEN:
      if (flip > 0.0f) {
        overlap = (1.0f + overlap) / 2.0f;
        return alpha * flip * pressure * overlap * feather;
      }
      else {
        /* Reduce strength for DEEPEN, PEAKS, and CONTRAST. */
        return 0.5f * alpha * flip * pressure * overlap * feather;
      }

    case SCULPT_TOOL_SMOOTH:
      return flip * alpha * pressure * feather;

    case SCULPT_TOOL_PINCH:
      if (flip > 0.0f) {
        return alpha * flip * pressure * overlap * feather;
      }
      else {
        return 0.25f * alpha * flip * pressure * overlap * feather;
      }

    case SCULPT_TOOL_NUDGE:
      overlap = (1.0f + overlap) / 2.0f;
      return alpha * pressure * overlap * feather;

    case SCULPT_TOOL_THUMB:
      return alpha * pressure * feather;

    case SCULPT_TOOL_SNAKE_HOOK:
      return root_alpha * feather;

    case SCULPT_TOOL_GRAB:
      return root_alpha * feather;

    case SCULPT_TOOL_ROTATE:
      return alpha * pressure * feather;

    case SCULPT_TOOL_ELASTIC_DEFORM:
    case SCULPT_TOOL_POSE:
    case SCULPT_TOOL_BOUNDARY:
      return root_alpha * feather;

    default:
      return 0.0f;
  }
}

float SCULPT_brush_strength_factor(SculptSession *ss,
                                   const Brush *br,
                                   const float brush_point[3],
                                   float len,
                                   const float vno[3],
                                   const float fno[3],
                                   float mask,
                                   const PBVHVertRef vertex,
                                   int thread_id)
{
  StrokeCache *cache = ss->cache;
  const Scene *scene = cache->vc->scene;
  const MTex *mtex = &br->mtex;
  float avg = 1.0f;
  float rgba[4];
  float point[3];

  sub_v3_v3v3(point, brush_point, cache->plane_offset);

  if (!mtex->tex) {
    avg = 1.0f;
  }
  else if (mtex->brush_map_mode == MTEX_MAP_MODE_3D) {
    /* Get strength by feeding the vertex location directly into a texture. */
    avg = BKE_brush_sample_tex_3d(scene, br, point, rgba, 0, ss->tex_pool);
  }
  else {
    float symm_point[3], point_2d[2];
    /* Quite warnings. */
    float x = 0.0f, y = 0.0f;

    /* If the active area is being applied for symmetry, flip it
     * across the symmetry axis and rotate it back to the original
     * position in order to project it. This insures that the
     * brush texture will be oriented correctly. */
    if (cache->radial_symmetry_pass) {
      mul_m4_v3(cache->symm_rot_mat_inv, point);
    }
    flip_v3_v3(symm_point, point, cache->mirror_symmetry_pass);

    ED_view3d_project_float_v2_m4(cache->vc->region, symm_point, point_2d, cache->projection_mat);

    /* Still no symmetry supported for other paint modes.
     * Sculpt does it DIY. */
    if (mtex->brush_map_mode == MTEX_MAP_MODE_AREA) {
      /* Similar to fixed mode, but projects from brush angle
       * rather than view direction. */

      mul_m4_v3(cache->brush_local_mat, symm_point);

      x = symm_point[0];
      y = symm_point[1];

      x *= br->mtex.size[0];
      y *= br->mtex.size[1];

      x += br->mtex.ofs[0];
      y += br->mtex.ofs[1];

      avg = paint_get_tex_pixel(&br->mtex, x, y, ss->tex_pool, thread_id);

      avg += br->texture_sample_bias;
    }
    else {
      const float point_3d[3] = {point_2d[0], point_2d[1], 0.0f};
      avg = BKE_brush_sample_tex_3d(scene, br, point_3d, rgba, 0, ss->tex_pool);
    }
  }

  /* Hardness. */
  float final_len = len;
  const float hardness = cache->paint_brush.hardness;
  float p = len / cache->radius;
  if (p < hardness) {
    final_len = 0.0f;
  }
  else if (hardness == 1.0f) {
    final_len = cache->radius;
  }
  else {
    p = (p - hardness) / (1.0f - hardness);
    final_len = p * cache->radius;
  }

  /* Falloff curve. */
  avg *= BKE_brush_curve_strength(br, final_len, cache->radius);
  avg *= frontface(br, cache->view_normal, vno, fno);

  /* Paint mask. */
  avg *= 1.0f - mask;

  /* Auto-masking. */
  avg *= SCULPT_automasking_factor_get(cache->automasking, ss, vertex);

  return avg;
}

bool SCULPT_search_sphere_cb(PBVHNode *node, void *data_v)
{
  SculptSearchSphereData *data = data_v;
  const float *center;
  float nearest[3];
  if (data->center) {
    center = data->center;
  }
  else {
    center = data->ss->cache ? data->ss->cache->location : data->ss->cursor_location;
  }
  float t[3], bb_min[3], bb_max[3];

  if (data->ignore_fully_ineffective) {
    if (BKE_pbvh_node_fully_hidden_get(node)) {
      return false;
    }
    if (BKE_pbvh_node_fully_masked_get(node)) {
      return false;
    }
  }

  if (data->original) {
    BKE_pbvh_node_get_original_BB(node, bb_min, bb_max);
  }
  else {
    BKE_pbvh_node_get_BB(node, bb_min, bb_max);
  }

  for (int i = 0; i < 3; i++) {
    if (bb_min[i] > center[i]) {
      nearest[i] = bb_min[i];
    }
    else if (bb_max[i] < center[i]) {
      nearest[i] = bb_max[i];
    }
    else {
      nearest[i] = center[i];
    }
  }

  sub_v3_v3v3(t, center, nearest);

  return len_squared_v3(t) < data->radius_squared;
}

bool SCULPT_search_circle_cb(PBVHNode *node, void *data_v)
{
  SculptSearchCircleData *data = data_v;
  float bb_min[3], bb_max[3];

  if (data->ignore_fully_ineffective) {
    if (BKE_pbvh_node_fully_masked_get(node)) {
      return false;
    }
  }

  if (data->original) {
    BKE_pbvh_node_get_original_BB(node, bb_min, bb_max);
  }
  else {
    BKE_pbvh_node_get_BB(node, bb_min, bb_min);
  }

  float dummy_co[3], dummy_depth;
  const float dist_sq = dist_squared_ray_to_aabb_v3(
      data->dist_ray_to_aabb_precalc, bb_min, bb_max, dummy_co, &dummy_depth);

  /* Seems like debug code.
   * Maybe this function can just return true if the node is not fully masked. */
  return dist_sq < data->radius_squared || true;
}

void SCULPT_clip(Sculpt *sd, SculptSession *ss, float co[3], const float val[3])
{
  for (int i = 0; i < 3; i++) {
    if (sd->flags & (SCULPT_LOCK_X << i)) {
      continue;
    }

    bool do_clip = false;
    float co_clip[3];
    if (ss->cache && (ss->cache->flag & (CLIP_X << i))) {
      /* Take possible mirror object into account. */
      mul_v3_m4v3(co_clip, ss->cache->clip_mirror_mtx, co);

      if (fabsf(co_clip[i]) <= ss->cache->clip_tolerance[i]) {
        co_clip[i] = 0.0f;
        float imtx[4][4];
        invert_m4_m4(imtx, ss->cache->clip_mirror_mtx);
        mul_m4_v3(imtx, co_clip);
        do_clip = true;
      }
    }

    if (do_clip) {
      co[i] = co_clip[i];
    }
    else {
      co[i] = val[i];
    }
  }
}

static PBVHNode **sculpt_pbvh_gather_cursor_update(Object *ob,
                                                   Sculpt *sd,
                                                   bool use_original,
                                                   int *r_totnode)
{
  SculptSession *ss = ob->sculpt;
  PBVHNode **nodes = NULL;
  SculptSearchSphereData data = {
      .ss = ss,
      .sd = sd,
      .radius_squared = ss->cursor_radius,
      .original = use_original,
      .ignore_fully_ineffective = false,
      .center = NULL,
  };
  BKE_pbvh_search_gather(ss->pbvh, SCULPT_search_sphere_cb, &data, &nodes, r_totnode);
  return nodes;
}

static PBVHNode **sculpt_pbvh_gather_generic(Object *ob,
                                             Sculpt *sd,
                                             const Brush *brush,
                                             bool use_original,
                                             float radius_scale,
                                             int *r_totnode)
{
  SculptSession *ss = ob->sculpt;
  PBVHNode **nodes = NULL;

  /* Build a list of all nodes that are potentially within the cursor or brush's area of influence.
   */
  if (brush->falloff_shape == PAINT_FALLOFF_SHAPE_SPHERE) {
    SculptSearchSphereData data = {
        .ss = ss,
        .sd = sd,
        .radius_squared = square_f(ss->cache->radius * radius_scale),
        .original = use_original,
        .ignore_fully_ineffective = brush->sculpt_tool != SCULPT_TOOL_MASK,
        .center = NULL,
    };
    BKE_pbvh_search_gather(ss->pbvh, SCULPT_search_sphere_cb, &data, &nodes, r_totnode);
  }
  else {
    struct DistRayAABB_Precalc dist_ray_to_aabb_precalc;
    dist_squared_ray_to_aabb_v3_precalc(
        &dist_ray_to_aabb_precalc, ss->cache->location, ss->cache->view_normal);
    SculptSearchCircleData data = {
        .ss = ss,
        .sd = sd,
        .radius_squared = ss->cache ? square_f(ss->cache->radius * radius_scale) :
                                      ss->cursor_radius,
        .original = use_original,
        .dist_ray_to_aabb_precalc = &dist_ray_to_aabb_precalc,
        .ignore_fully_ineffective = brush->sculpt_tool != SCULPT_TOOL_MASK,
    };
    BKE_pbvh_search_gather(ss->pbvh, SCULPT_search_circle_cb, &data, &nodes, r_totnode);
  }
  return nodes;
}

/* Calculate primary direction of movement for many brushes. */
static void calc_sculpt_normal(
    Sculpt *sd, Object *ob, PBVHNode **nodes, int totnode, float r_area_no[3])
{
  const Brush *brush = BKE_paint_brush(&sd->paint);
  const SculptSession *ss = ob->sculpt;

  switch (brush->sculpt_plane) {
    case SCULPT_DISP_DIR_VIEW:
      copy_v3_v3(r_area_no, ss->cache->true_view_normal);
      break;

    case SCULPT_DISP_DIR_X:
      ARRAY_SET_ITEMS(r_area_no, 1.0f, 0.0f, 0.0f);
      break;

    case SCULPT_DISP_DIR_Y:
      ARRAY_SET_ITEMS(r_area_no, 0.0f, 1.0f, 0.0f);
      break;

    case SCULPT_DISP_DIR_Z:
      ARRAY_SET_ITEMS(r_area_no, 0.0f, 0.0f, 1.0f);
      break;

    case SCULPT_DISP_DIR_AREA:
      SCULPT_calc_area_normal(sd, ob, nodes, totnode, r_area_no);
      break;

    default:
      break;
  }
}

static void update_sculpt_normal(Sculpt *sd, Object *ob, PBVHNode **nodes, int totnode)
{
  const Brush *brush = BKE_paint_brush(&sd->paint);
  StrokeCache *cache = ob->sculpt->cache;
  /* Grab brush does not update the sculpt normal during a stroke. */
  const bool update_normal =
      !(brush->flag & BRUSH_ORIGINAL_NORMAL) && !(brush->sculpt_tool == SCULPT_TOOL_GRAB) &&
      !(brush->sculpt_tool == SCULPT_TOOL_THUMB && !(brush->flag & BRUSH_ANCHORED)) &&
      !(brush->sculpt_tool == SCULPT_TOOL_ELASTIC_DEFORM) &&
      !(brush->sculpt_tool == SCULPT_TOOL_SNAKE_HOOK && cache->normal_weight > 0.0f);

  if (cache->mirror_symmetry_pass == 0 && cache->radial_symmetry_pass == 0 &&
      (SCULPT_stroke_is_first_brush_step_of_symmetry_pass(cache) || update_normal)) {
    calc_sculpt_normal(sd, ob, nodes, totnode, cache->sculpt_normal);
    if (brush->falloff_shape == PAINT_FALLOFF_SHAPE_TUBE) {
      project_plane_v3_v3v3(cache->sculpt_normal, cache->sculpt_normal, cache->view_normal);
      normalize_v3(cache->sculpt_normal);
    }
    copy_v3_v3(cache->sculpt_normal_symm, cache->sculpt_normal);
  }
  else {
    copy_v3_v3(cache->sculpt_normal_symm, cache->sculpt_normal);
    flip_v3(cache->sculpt_normal_symm, cache->mirror_symmetry_pass);
    mul_m4_v3(cache->symm_rot_mat, cache->sculpt_normal_symm);
  }
}

static void calc_local_y(ViewContext *vc, const float center[3], float y[3])
{
  Object *ob = vc->obact;
  float loc[3];
  const float xy_delta[2] = {0.0f, 1.0f};

  mul_v3_m4v3(loc, ob->imat, center);
  const float zfac = ED_view3d_calc_zfac(vc->rv3d, loc);

  ED_view3d_win_to_delta(vc->region, xy_delta, zfac, y);
  normalize_v3(y);

  add_v3_v3(y, ob->loc);
  mul_m4_v3(ob->imat, y);
}

static void calc_brush_local_mat(const Brush *brush, Object *ob, float local_mat[4][4])
{
  const StrokeCache *cache = ob->sculpt->cache;
  float tmat[4][4];
  float mat[4][4];
  float scale[4][4];
  float angle, v[3];
  float up[3];

  /* Ensure `ob->imat` is up to date. */
  invert_m4_m4(ob->imat, ob->obmat);

  /* Initialize last column of matrix. */
  mat[0][3] = 0.0f;
  mat[1][3] = 0.0f;
  mat[2][3] = 0.0f;
  mat[3][3] = 1.0f;

  /* Get view's up vector in object-space. */
  calc_local_y(cache->vc, cache->location, up);

  /* Calculate the X axis of the local matrix. */
  cross_v3_v3v3(v, up, cache->sculpt_normal);
  /* Apply rotation (user angle, rake, etc.) to X axis. */
  angle = brush->mtex.rot - cache->special_rotation;
  rotate_v3_v3v3fl(mat[0], v, cache->sculpt_normal, angle);

  /* Get other axes. */
  cross_v3_v3v3(mat[1], cache->sculpt_normal, mat[0]);
  copy_v3_v3(mat[2], cache->sculpt_normal);

  /* Set location. */
  copy_v3_v3(mat[3], cache->location);

  /* Scale by brush radius. */
  normalize_m4(mat);
  scale_m4_fl(scale, cache->radius);
  mul_m4_m4m4(tmat, mat, scale);

  /* Return inverse (for converting from model-space coords to local area coords). */
  invert_m4_m4(local_mat, tmat);
}

#define SCULPT_TILT_SENSITIVITY 0.7f
void SCULPT_tilt_apply_to_normal(float r_normal[3], StrokeCache *cache, const float tilt_strength)
{
  if (!U.experimental.use_sculpt_tools_tilt) {
    return;
  }
  const float rot_max = M_PI_2 * tilt_strength * SCULPT_TILT_SENSITIVITY;
  mul_v3_mat3_m4v3(r_normal, cache->vc->obact->obmat, r_normal);
  float normal_tilt_y[3];
  rotate_v3_v3v3fl(normal_tilt_y, r_normal, cache->vc->rv3d->viewinv[0], cache->y_tilt * rot_max);
  float normal_tilt_xy[3];
  rotate_v3_v3v3fl(
      normal_tilt_xy, normal_tilt_y, cache->vc->rv3d->viewinv[1], cache->x_tilt * rot_max);
  mul_v3_mat3_m4v3(r_normal, cache->vc->obact->imat, normal_tilt_xy);
  normalize_v3(r_normal);
}

void SCULPT_tilt_effective_normal_get(const SculptSession *ss, const Brush *brush, float r_no[3])
{
  copy_v3_v3(r_no, ss->cache->sculpt_normal_symm);
  SCULPT_tilt_apply_to_normal(r_no, ss->cache, brush->tilt_strength_factor);
}

static void update_brush_local_mat(Sculpt *sd, Object *ob)
{
  StrokeCache *cache = ob->sculpt->cache;

  if (cache->mirror_symmetry_pass == 0 && cache->radial_symmetry_pass == 0) {
    calc_brush_local_mat(BKE_paint_brush(&sd->paint), ob, cache->brush_local_mat);
  }
}

/** \} */

/* -------------------------------------------------------------------- */
/** \name Texture painting
 * \{ */

static bool sculpt_needs_pbvh_pixels(PaintModeSettings *paint_mode_settings,
                                     const Brush *brush,
                                     Object *ob)
{
  if (brush->sculpt_tool == SCULPT_TOOL_PAINT && U.experimental.use_sculpt_texture_paint) {
    Image *image;
    ImageUser *image_user;
    return SCULPT_paint_image_canvas_get(paint_mode_settings, ob, &image, &image_user);
  }

  return false;
}

static void sculpt_pbvh_update_pixels(PaintModeSettings *paint_mode_settings,
                                      SculptSession *ss,
                                      Object *ob)
{
  BLI_assert(ob->type == OB_MESH);
  Mesh *mesh = (Mesh *)ob->data;

  Image *image;
  ImageUser *image_user;
  if (!SCULPT_paint_image_canvas_get(paint_mode_settings, ob, &image, &image_user)) {
    return;
  }

  BKE_pbvh_build_pixels(ss->pbvh, mesh, image, image_user);
}

/** \} */

/* -------------------------------------------------------------------- */
/** \name Generic Brush Plane & Symmetry Utilities
 * \{ */

typedef struct {
  SculptSession *ss;
  const float *ray_start;
  const float *ray_normal;
  bool hit;
  float depth;
  bool original;

  PBVHVertRef active_vertex;
  float *face_normal;

  int active_face_grid_index;

  struct IsectRayPrecalc isect_precalc;
} SculptRaycastData;

typedef struct {
  SculptSession *ss;
  const float *ray_start, *ray_normal;
  bool hit;
  float depth;
  float dist_sq_to_ray;
  bool original;
} SculptFindNearestToRayData;

ePaintSymmetryAreas SCULPT_get_vertex_symm_area(const float co[3])
{
  ePaintSymmetryAreas symm_area = PAINT_SYMM_AREA_DEFAULT;
  if (co[0] < 0.0f) {
    symm_area |= PAINT_SYMM_AREA_X;
  }
  if (co[1] < 0.0f) {
    symm_area |= PAINT_SYMM_AREA_Y;
  }
  if (co[2] < 0.0f) {
    symm_area |= PAINT_SYMM_AREA_Z;
  }
  return symm_area;
}

void SCULPT_flip_v3_by_symm_area(float v[3],
                                 const ePaintSymmetryFlags symm,
                                 const ePaintSymmetryAreas symmarea,
                                 const float pivot[3])
{
  for (int i = 0; i < 3; i++) {
    ePaintSymmetryFlags symm_it = 1 << i;
    if (!(symm & symm_it)) {
      continue;
    }
    if (symmarea & symm_it) {
      flip_v3(v, symm_it);
    }
    if (pivot[i] < 0.0f) {
      flip_v3(v, symm_it);
    }
  }
}

void SCULPT_flip_quat_by_symm_area(float quat[4],
                                   const ePaintSymmetryFlags symm,
                                   const ePaintSymmetryAreas symmarea,
                                   const float pivot[3])
{
  for (int i = 0; i < 3; i++) {
    ePaintSymmetryFlags symm_it = 1 << i;
    if (!(symm & symm_it)) {
      continue;
    }
    if (symmarea & symm_it) {
      flip_qt(quat, symm_it);
    }
    if (pivot[i] < 0.0f) {
      flip_qt(quat, symm_it);
    }
  }
}

void SCULPT_calc_brush_plane(
    Sculpt *sd, Object *ob, PBVHNode **nodes, int totnode, float r_area_no[3], float r_area_co[3])
{
  SculptSession *ss = ob->sculpt;
  Brush *brush = BKE_paint_brush(&sd->paint);

  zero_v3(r_area_co);
  zero_v3(r_area_no);

  if (SCULPT_stroke_is_main_symmetry_pass(ss->cache) &&
      (SCULPT_stroke_is_first_brush_step_of_symmetry_pass(ss->cache) ||
       !(brush->flag & BRUSH_ORIGINAL_PLANE) || !(brush->flag & BRUSH_ORIGINAL_NORMAL))) {
    switch (brush->sculpt_plane) {
      case SCULPT_DISP_DIR_VIEW:
        copy_v3_v3(r_area_no, ss->cache->true_view_normal);
        break;

      case SCULPT_DISP_DIR_X:
        ARRAY_SET_ITEMS(r_area_no, 1.0f, 0.0f, 0.0f);
        break;

      case SCULPT_DISP_DIR_Y:
        ARRAY_SET_ITEMS(r_area_no, 0.0f, 1.0f, 0.0f);
        break;

      case SCULPT_DISP_DIR_Z:
        ARRAY_SET_ITEMS(r_area_no, 0.0f, 0.0f, 1.0f);
        break;

      case SCULPT_DISP_DIR_AREA:
        SCULPT_calc_area_normal_and_center(sd, ob, nodes, totnode, r_area_no, r_area_co);
        if (brush->falloff_shape == PAINT_FALLOFF_SHAPE_TUBE) {
          project_plane_v3_v3v3(r_area_no, r_area_no, ss->cache->view_normal);
          normalize_v3(r_area_no);
        }
        break;

      default:
        break;
    }

    /* For flatten center. */
    /* Flatten center has not been calculated yet if we are not using the area normal. */
    if (brush->sculpt_plane != SCULPT_DISP_DIR_AREA) {
      SCULPT_calc_area_center(sd, ob, nodes, totnode, r_area_co);
    }

    /* For area normal. */
    if ((!SCULPT_stroke_is_first_brush_step_of_symmetry_pass(ss->cache)) &&
        (brush->flag & BRUSH_ORIGINAL_NORMAL)) {
      copy_v3_v3(r_area_no, ss->cache->sculpt_normal);
    }
    else {
      copy_v3_v3(ss->cache->sculpt_normal, r_area_no);
    }

    /* For flatten center. */
    if ((!SCULPT_stroke_is_first_brush_step_of_symmetry_pass(ss->cache)) &&
        (brush->flag & BRUSH_ORIGINAL_PLANE)) {
      copy_v3_v3(r_area_co, ss->cache->last_center);
    }
    else {
      copy_v3_v3(ss->cache->last_center, r_area_co);
    }
  }
  else {
    /* For area normal. */
    copy_v3_v3(r_area_no, ss->cache->sculpt_normal);

    /* For flatten center. */
    copy_v3_v3(r_area_co, ss->cache->last_center);

    /* For area normal. */
    flip_v3(r_area_no, ss->cache->mirror_symmetry_pass);

    /* For flatten center. */
    flip_v3(r_area_co, ss->cache->mirror_symmetry_pass);

    /* For area normal. */
    mul_m4_v3(ss->cache->symm_rot_mat, r_area_no);

    /* For flatten center. */
    mul_m4_v3(ss->cache->symm_rot_mat, r_area_co);

    /* Shift the plane for the current tile. */
    add_v3_v3(r_area_co, ss->cache->plane_offset);
  }
}

int SCULPT_plane_trim(const StrokeCache *cache, const Brush *brush, const float val[3])
{
  return (!(brush->flag & BRUSH_PLANE_TRIM) ||
          ((dot_v3v3(val, val) <= cache->radius_squared * cache->plane_trim_squared)));
}

int SCULPT_plane_point_side(const float co[3], const float plane[4])
{
  float d = plane_point_side_v3(plane, co);
  return d <= 0.0f;
}

float SCULPT_brush_plane_offset_get(Sculpt *sd, SculptSession *ss)
{
  Brush *brush = BKE_paint_brush(&sd->paint);

  float rv = brush->plane_offset;

  if (brush->flag & BRUSH_OFFSET_PRESSURE) {
    rv *= ss->cache->pressure;
  }

  return rv;
}

/** \} */

/* -------------------------------------------------------------------- */
/** \name Sculpt Gravity Brush
 * \{ */

static void do_gravity_task_cb_ex(void *__restrict userdata,
                                  const int n,
                                  const TaskParallelTLS *__restrict tls)
{
  SculptThreadedTaskData *data = userdata;
  SculptSession *ss = data->ob->sculpt;
  const Brush *brush = data->brush;
  float *offset = data->offset;

  PBVHVertexIter vd;
  float(*proxy)[3];

  proxy = BKE_pbvh_node_add_proxy(ss->pbvh, data->nodes[n])->co;

  SculptBrushTest test;
  SculptBrushTestFn sculpt_brush_test_sq_fn = SCULPT_brush_test_init_with_falloff_shape(
      ss, &test, data->brush->falloff_shape);
  const int thread_id = BLI_task_parallel_thread_id(tls);

  BKE_pbvh_vertex_iter_begin (ss->pbvh, data->nodes[n], vd, PBVH_ITER_UNIQUE) {
    if (!sculpt_brush_test_sq_fn(&test, vd.co)) {
      continue;
    }
    const float fade = SCULPT_brush_strength_factor(ss,
                                                    brush,
                                                    vd.co,
                                                    sqrtf(test.dist),
                                                    vd.no,
                                                    vd.fno,
                                                    vd.mask ? *vd.mask : 0.0f,
                                                    vd.vertex,
                                                    thread_id);

    mul_v3_v3fl(proxy[vd.i], offset, fade);

    if (vd.mvert) {
      BKE_pbvh_vert_mark_update(ss->pbvh, vd.vertex);
    }
  }
  BKE_pbvh_vertex_iter_end;
}

static void do_gravity(Sculpt *sd, Object *ob, PBVHNode **nodes, int totnode, float bstrength)
{
  SculptSession *ss = ob->sculpt;
  Brush *brush = BKE_paint_brush(&sd->paint);

  float offset[3];
  float gravity_vector[3];

  mul_v3_v3fl(gravity_vector, ss->cache->gravity_direction, -ss->cache->radius_squared);

  /* Offset with as much as possible factored in already. */
  mul_v3_v3v3(offset, gravity_vector, ss->cache->scale);
  mul_v3_fl(offset, bstrength);

  /* Threaded loop over nodes. */
  SculptThreadedTaskData data = {
      .sd = sd,
      .ob = ob,
      .brush = brush,
      .nodes = nodes,
      .offset = offset,
  };

  TaskParallelSettings settings;
  BKE_pbvh_parallel_range_settings(&settings, true, totnode);
  BLI_task_parallel_range(0, totnode, &data, do_gravity_task_cb_ex, &settings);
}

/** \} */

/* -------------------------------------------------------------------- */
/** \name Sculpt Brush Utilities
 * \{ */

void SCULPT_vertcos_to_key(Object *ob, KeyBlock *kb, const float (*vertCos)[3])
{
  Mesh *me = (Mesh *)ob->data;
  float(*ofs)[3] = NULL;
  int a;
  const int kb_act_idx = ob->shapenr - 1;
  KeyBlock *currkey;

  /* For relative keys editing of base should update other keys. */
  if (BKE_keyblock_is_basis(me->key, kb_act_idx)) {
    ofs = BKE_keyblock_convert_to_vertcos(ob, kb);

    /* Calculate key coord offsets (from previous location). */
    for (a = 0; a < me->totvert; a++) {
      sub_v3_v3v3(ofs[a], vertCos[a], ofs[a]);
    }

    /* Apply offsets on other keys. */
    for (currkey = me->key->block.first; currkey; currkey = currkey->next) {
      if ((currkey != kb) && (currkey->relative == kb_act_idx)) {
        BKE_keyblock_update_from_offset(ob, currkey, ofs);
      }
    }

    MEM_freeN(ofs);
  }

  /* Modifying of basis key should update mesh. */
  if (kb == me->key->refkey) {
    MVert *vertices = BKE_mesh_vertices_for_write(me);

    for (a = 0; a < me->totvert; a++) {
      copy_v3_v3(vertices[a].co, vertCos[a]);
    }
    BKE_mesh_tag_coords_changed(me);
  }

  /* Apply new coords on active key block, no need to re-allocate kb->data here! */
  BKE_keyblock_update_from_vertcos(ob, kb, vertCos);
}

/* NOTE: we do the topology update before any brush actions to avoid
 * issues with the proxies. The size of the proxy can't change, so
 * topology must be updated first. */
static void sculpt_topology_update(Sculpt *sd,
                                   Object *ob,
                                   Brush *brush,
                                   UnifiedPaintSettings *UNUSED(ups),
                                   PaintModeSettings *UNUSED(paint_mode_settings))
{
  SculptSession *ss = ob->sculpt;

  int n, totnode;
  /* Build a list of all nodes that are potentially within the brush's area of influence. */
  const bool use_original = sculpt_tool_needs_original(brush->sculpt_tool) ? true :
                                                                             ss->cache->original;
  const float radius_scale = 1.25f;
  PBVHNode **nodes = sculpt_pbvh_gather_generic(
      ob, sd, brush, use_original, radius_scale, &totnode);

  /* Only act if some verts are inside the brush area. */
  if (totnode == 0) {
    return;
  }

  /* Free index based vertex info as it will become invalid after modifying the topology during the
   * stroke. */
  MEM_SAFE_FREE(ss->vertex_info.boundary);
  MEM_SAFE_FREE(ss->vertex_info.connected_component);

  PBVHTopologyUpdateMode mode = 0;
  float location[3];

  if (!(sd->flags & SCULPT_DYNTOPO_DETAIL_MANUAL)) {
    if (sd->flags & SCULPT_DYNTOPO_SUBDIVIDE) {
      mode |= PBVH_Subdivide;
    }

    if ((sd->flags & SCULPT_DYNTOPO_COLLAPSE) || (brush->sculpt_tool == SCULPT_TOOL_SIMPLIFY)) {
      mode |= PBVH_Collapse;
    }
  }

  for (n = 0; n < totnode; n++) {
    SCULPT_undo_push_node(ob,
                          nodes[n],
                          brush->sculpt_tool == SCULPT_TOOL_MASK ? SCULPT_UNDO_MASK :
                                                                   SCULPT_UNDO_COORDS);
    BKE_pbvh_node_mark_update(nodes[n]);

    if (BKE_pbvh_type(ss->pbvh) == PBVH_BMESH) {
      BKE_pbvh_node_mark_topology_update(nodes[n]);
      BKE_pbvh_bmesh_node_save_orig(ss->bm, nodes[n]);
    }
  }

  if (BKE_pbvh_type(ss->pbvh) == PBVH_BMESH) {
    BKE_pbvh_bmesh_update_topology(ss->pbvh,
                                   mode,
                                   ss->cache->location,
                                   ss->cache->view_normal,
                                   ss->cache->radius,
                                   (brush->flag & BRUSH_FRONTFACE) != 0,
                                   (brush->falloff_shape != PAINT_FALLOFF_SHAPE_SPHERE));
  }

  MEM_SAFE_FREE(nodes);

  /* Update average stroke position. */
  copy_v3_v3(location, ss->cache->true_location);
  mul_m4_v3(ob->obmat, location);
}

static void do_brush_action_task_cb(void *__restrict userdata,
                                    const int n,
                                    const TaskParallelTLS *__restrict UNUSED(tls))
{
  SculptThreadedTaskData *data = userdata;
  SculptSession *ss = data->ob->sculpt;

  bool need_coords = ss->cache->supports_gravity;

  /* Face Sets modifications do a single undo push */
  if (data->brush->sculpt_tool == SCULPT_TOOL_DRAW_FACE_SETS) {
    BKE_pbvh_node_mark_redraw(data->nodes[n]);
    /* Draw face sets in smooth mode moves the vertices. */
    if (ss->cache->alt_smooth) {
      need_coords = true;
    }
  }
  else if (data->brush->sculpt_tool == SCULPT_TOOL_MASK) {
    SCULPT_undo_push_node(data->ob, data->nodes[n], SCULPT_UNDO_MASK);
    BKE_pbvh_node_mark_update_mask(data->nodes[n]);
  }
  else if (SCULPT_tool_is_paint(data->brush->sculpt_tool)) {
    SCULPT_undo_push_node(data->ob, data->nodes[n], SCULPT_UNDO_COLOR);
    BKE_pbvh_node_mark_update_color(data->nodes[n]);
  }
  else {
    need_coords = true;
  }

  if (need_coords) {
    SCULPT_undo_push_node(data->ob, data->nodes[n], SCULPT_UNDO_COORDS);
    BKE_pbvh_node_mark_update(data->nodes[n]);
  }
}

static void do_brush_action(Sculpt *sd,
                            Object *ob,
                            Brush *brush,
                            UnifiedPaintSettings *ups,
                            PaintModeSettings *paint_mode_settings)
{
  SculptSession *ss = ob->sculpt;
  int totnode;
  PBVHNode **nodes;

  /* Check for unsupported features. */
  PBVHType type = BKE_pbvh_type(ss->pbvh);

  if (SCULPT_tool_is_paint(brush->sculpt_tool) && SCULPT_has_loop_colors(ob)) {
    if (type != PBVH_FACES) {
      return;
    }

    BKE_pbvh_ensure_node_loops(ss->pbvh);
  }

  /* Build a list of all nodes that are potentially within the brush's area of influence */

  if (SCULPT_tool_needs_all_pbvh_nodes(brush)) {
    /* These brushes need to update all nodes as they are not constrained by the brush radius */
    BKE_pbvh_search_gather(ss->pbvh, NULL, NULL, &nodes, &totnode);
  }
  else if (brush->sculpt_tool == SCULPT_TOOL_CLOTH) {
    nodes = SCULPT_cloth_brush_affected_nodes_gather(ss, brush, &totnode);
  }
  else {
    const bool use_original = sculpt_tool_needs_original(brush->sculpt_tool) ? true :
                                                                               ss->cache->original;
    float radius_scale = 1.0f;

    /* Corners of square brushes can go outside the brush radius. */
    if (sculpt_tool_has_cube_tip(brush->sculpt_tool)) {
      radius_scale = M_SQRT2;
    }

    /* With these options enabled not all required nodes are inside the original brush radius, so
     * the brush can produce artifacts in some situations. */
    if (brush->sculpt_tool == SCULPT_TOOL_DRAW && brush->flag & BRUSH_ORIGINAL_NORMAL) {
      radius_scale = 2.0f;
    }
    nodes = sculpt_pbvh_gather_generic(ob, sd, brush, use_original, radius_scale, &totnode);
  }
  const bool use_pixels = sculpt_needs_pbvh_pixels(paint_mode_settings, brush, ob);
  if (use_pixels) {
    sculpt_pbvh_update_pixels(paint_mode_settings, ss, ob);
  }

  /* Draw Face Sets in draw mode makes a single undo push, in alt-smooth mode deforms the
   * vertices and uses regular coords undo. */
  /* It also assigns the paint_face_set here as it needs to be done regardless of the stroke type
   * and the number of nodes under the brush influence. */
  if (brush->sculpt_tool == SCULPT_TOOL_DRAW_FACE_SETS &&
      SCULPT_stroke_is_first_brush_step(ss->cache) && !ss->cache->alt_smooth) {

    /* Dynamic-topology does not support Face Sets data, so it can't store/restore it from undo. */
    /* TODO(pablodp606): This check should be done in the undo code and not here, but the rest of
     * the sculpt code is not checking for unsupported undo types that may return a null node. */
    if (BKE_pbvh_type(ss->pbvh) != PBVH_BMESH) {
      SCULPT_undo_push_node(ob, NULL, SCULPT_UNDO_FACE_SETS);
    }

    if (ss->cache->invert) {
      /* When inverting the brush, pick the paint face mask ID from the mesh. */
      ss->cache->paint_face_set = SCULPT_active_face_set_get(ss);
    }
    else {
      /* By default create a new Face Sets. */
      ss->cache->paint_face_set = SCULPT_face_set_next_available_get(ss);
    }
  }

  /* For anchored brushes with spherical falloff, we start off with zero radius, thus we have no
   * PBVH nodes on the first brush step. */
  if (totnode ||
      ((brush->falloff_shape == PAINT_FALLOFF_SHAPE_SPHERE) && (brush->flag & BRUSH_ANCHORED))) {
    if (SCULPT_stroke_is_first_brush_step(ss->cache)) {
      /* Initialize auto-masking cache. */
      if (SCULPT_is_automasking_enabled(sd, ss, brush)) {
        ss->cache->automasking = SCULPT_automasking_cache_init(sd, brush, ob);
      }
      /* Initialize surface smooth cache. */
      if ((brush->sculpt_tool == SCULPT_TOOL_SMOOTH) &&
          (brush->smooth_deform_type == BRUSH_SMOOTH_DEFORM_SURFACE)) {
        BLI_assert(ss->cache->surface_smooth_laplacian_disp == NULL);
        ss->cache->surface_smooth_laplacian_disp = MEM_callocN(
            sizeof(float[3]) * SCULPT_vertex_count_get(ss), "HC smooth laplacian b");
      }
    }
  }

  /* Only act if some verts are inside the brush area. */
  if (totnode == 0) {
    return;
  }
  float location[3];

  if (!use_pixels) {
    SculptThreadedTaskData task_data = {
        .sd = sd,
        .ob = ob,
        .brush = brush,
        .nodes = nodes,
    };

    TaskParallelSettings settings;
    BKE_pbvh_parallel_range_settings(&settings, true, totnode);
    BLI_task_parallel_range(0, totnode, &task_data, do_brush_action_task_cb, &settings);
  }

  if (sculpt_brush_needs_normal(ss, brush)) {
    update_sculpt_normal(sd, ob, nodes, totnode);
  }

  if (brush->mtex.brush_map_mode == MTEX_MAP_MODE_AREA) {
    update_brush_local_mat(sd, ob);
  }

  if (brush->sculpt_tool == SCULPT_TOOL_POSE && SCULPT_stroke_is_first_brush_step(ss->cache)) {
    SCULPT_pose_brush_init(sd, ob, ss, brush);
  }

  if (brush->deform_target == BRUSH_DEFORM_TARGET_CLOTH_SIM) {
    if (!ss->cache->cloth_sim) {
      ss->cache->cloth_sim = SCULPT_cloth_brush_simulation_create(
          ob, 1.0f, 0.0f, 0.0f, false, true);
      SCULPT_cloth_brush_simulation_init(ss, ss->cache->cloth_sim);
    }
    SCULPT_cloth_brush_store_simulation_state(ss, ss->cache->cloth_sim);
    SCULPT_cloth_brush_ensure_nodes_constraints(
        sd, ob, nodes, totnode, ss->cache->cloth_sim, ss->cache->location, FLT_MAX);
  }

  bool invert = ss->cache->pen_flip || ss->cache->invert || brush->flag & BRUSH_DIR_IN;

  /* Apply one type of brush action. */
  switch (brush->sculpt_tool) {
    case SCULPT_TOOL_DRAW:
      SCULPT_do_draw_brush(sd, ob, nodes, totnode);
      break;
    case SCULPT_TOOL_SMOOTH:
      if (brush->smooth_deform_type == BRUSH_SMOOTH_DEFORM_LAPLACIAN) {
        SCULPT_do_smooth_brush(sd, ob, nodes, totnode);
      }
      else if (brush->smooth_deform_type == BRUSH_SMOOTH_DEFORM_SURFACE) {
        SCULPT_do_surface_smooth_brush(sd, ob, nodes, totnode);
      }
      break;
    case SCULPT_TOOL_CREASE:
      SCULPT_do_crease_brush(sd, ob, nodes, totnode);
      break;
    case SCULPT_TOOL_BLOB:
      SCULPT_do_crease_brush(sd, ob, nodes, totnode);
      break;
    case SCULPT_TOOL_PINCH:
      SCULPT_do_pinch_brush(sd, ob, nodes, totnode);
      break;
    case SCULPT_TOOL_INFLATE:
      SCULPT_do_inflate_brush(sd, ob, nodes, totnode);
      break;
    case SCULPT_TOOL_GRAB:
      SCULPT_do_grab_brush(sd, ob, nodes, totnode);
      break;
    case SCULPT_TOOL_ROTATE:
      SCULPT_do_rotate_brush(sd, ob, nodes, totnode);
      break;
    case SCULPT_TOOL_SNAKE_HOOK:
      SCULPT_do_snake_hook_brush(sd, ob, nodes, totnode);
      break;
    case SCULPT_TOOL_NUDGE:
      SCULPT_do_nudge_brush(sd, ob, nodes, totnode);
      break;
    case SCULPT_TOOL_THUMB:
      SCULPT_do_thumb_brush(sd, ob, nodes, totnode);
      break;
    case SCULPT_TOOL_LAYER:
      SCULPT_do_layer_brush(sd, ob, nodes, totnode);
      break;
    case SCULPT_TOOL_FLATTEN:
      SCULPT_do_flatten_brush(sd, ob, nodes, totnode);
      break;
    case SCULPT_TOOL_CLAY:
      SCULPT_do_clay_brush(sd, ob, nodes, totnode);
      break;
    case SCULPT_TOOL_CLAY_STRIPS:
      SCULPT_do_clay_strips_brush(sd, ob, nodes, totnode);
      break;
    case SCULPT_TOOL_MULTIPLANE_SCRAPE:
      SCULPT_do_multiplane_scrape_brush(sd, ob, nodes, totnode);
      break;
    case SCULPT_TOOL_CLAY_THUMB:
      SCULPT_do_clay_thumb_brush(sd, ob, nodes, totnode);
      break;
    case SCULPT_TOOL_FILL:
      if (invert && brush->flag & BRUSH_INVERT_TO_SCRAPE_FILL) {
        SCULPT_do_scrape_brush(sd, ob, nodes, totnode);
      }
      else {
        SCULPT_do_fill_brush(sd, ob, nodes, totnode);
      }
      break;
    case SCULPT_TOOL_SCRAPE:
      if (invert && brush->flag & BRUSH_INVERT_TO_SCRAPE_FILL) {
        SCULPT_do_fill_brush(sd, ob, nodes, totnode);
      }
      else {
        SCULPT_do_scrape_brush(sd, ob, nodes, totnode);
      }
      break;
    case SCULPT_TOOL_MASK:
      SCULPT_do_mask_brush(sd, ob, nodes, totnode);
      break;
    case SCULPT_TOOL_POSE:
      SCULPT_do_pose_brush(sd, ob, nodes, totnode);
      break;
    case SCULPT_TOOL_DRAW_SHARP:
      SCULPT_do_draw_sharp_brush(sd, ob, nodes, totnode);
      break;
    case SCULPT_TOOL_ELASTIC_DEFORM:
      SCULPT_do_elastic_deform_brush(sd, ob, nodes, totnode);
      break;
    case SCULPT_TOOL_SLIDE_RELAX:
      SCULPT_do_slide_relax_brush(sd, ob, nodes, totnode);
      break;
    case SCULPT_TOOL_BOUNDARY:
      SCULPT_do_boundary_brush(sd, ob, nodes, totnode);
      break;
    case SCULPT_TOOL_CLOTH:
      SCULPT_do_cloth_brush(sd, ob, nodes, totnode);
      break;
    case SCULPT_TOOL_DRAW_FACE_SETS:
      SCULPT_do_draw_face_sets_brush(sd, ob, nodes, totnode);
      break;
    case SCULPT_TOOL_DISPLACEMENT_ERASER:
      SCULPT_do_displacement_eraser_brush(sd, ob, nodes, totnode);
      break;
    case SCULPT_TOOL_DISPLACEMENT_SMEAR:
      SCULPT_do_displacement_smear_brush(sd, ob, nodes, totnode);
      break;
    case SCULPT_TOOL_PAINT:
      SCULPT_do_paint_brush(paint_mode_settings, sd, ob, nodes, totnode);
      break;
    case SCULPT_TOOL_SMEAR:
      SCULPT_do_smear_brush(sd, ob, nodes, totnode);
      break;
  }

  if (!ELEM(brush->sculpt_tool, SCULPT_TOOL_SMOOTH, SCULPT_TOOL_MASK) &&
      brush->autosmooth_factor > 0) {
    if (brush->flag & BRUSH_INVERSE_SMOOTH_PRESSURE) {
      SCULPT_smooth(
          sd, ob, nodes, totnode, brush->autosmooth_factor * (1.0f - ss->cache->pressure), false);
    }
    else {
      SCULPT_smooth(sd, ob, nodes, totnode, brush->autosmooth_factor, false);
    }
  }

  if (sculpt_brush_use_topology_rake(ss, brush)) {
    SCULPT_bmesh_topology_rake(sd, ob, nodes, totnode, brush->topology_rake_factor);
  }

  /* The cloth brush adds the gravity as a regular force and it is processed in the solver. */
  if (ss->cache->supports_gravity && !ELEM(brush->sculpt_tool,
                                           SCULPT_TOOL_CLOTH,
                                           SCULPT_TOOL_DRAW_FACE_SETS,
                                           SCULPT_TOOL_BOUNDARY)) {
    do_gravity(sd, ob, nodes, totnode, sd->gravity_factor);
  }

  if (brush->deform_target == BRUSH_DEFORM_TARGET_CLOTH_SIM) {
    if (SCULPT_stroke_is_main_symmetry_pass(ss->cache)) {
      SCULPT_cloth_sim_activate_nodes(ss->cache->cloth_sim, nodes, totnode);
      SCULPT_cloth_brush_do_simulation_step(sd, ob, ss->cache->cloth_sim, nodes, totnode);
    }
  }

  MEM_SAFE_FREE(nodes);

  /* Update average stroke position. */
  copy_v3_v3(location, ss->cache->true_location);
  mul_m4_v3(ob->obmat, location);

  add_v3_v3(ups->average_stroke_accum, location);
  ups->average_stroke_counter++;
  /* Update last stroke position. */
  ups->last_stroke_valid = true;
}

/* Flush displacement from deformed PBVH vertex to original mesh. */
static void sculpt_flush_pbvhvert_deform(Object *ob, PBVHVertexIter *vd)
{
  SculptSession *ss = ob->sculpt;
  Mesh *me = ob->data;
  float disp[3], newco[3];
  int index = vd->vert_indices[vd->i];

  sub_v3_v3v3(disp, vd->co, ss->deform_cos[index]);
  mul_m3_v3(ss->deform_imats[index], disp);
  add_v3_v3v3(newco, disp, ss->orig_cos[index]);

  copy_v3_v3(ss->deform_cos[index], vd->co);
  copy_v3_v3(ss->orig_cos[index], newco);

  MVert *vertices = BKE_mesh_vertices_for_write(me);
  if (!ss->shapekey_active) {
    copy_v3_v3(vertices[index].co, newco);
  }
}

static void sculpt_combine_proxies_task_cb(void *__restrict userdata,
                                           const int n,
                                           const TaskParallelTLS *__restrict UNUSED(tls))
{
  SculptThreadedTaskData *data = userdata;
  SculptSession *ss = data->ob->sculpt;
  Sculpt *sd = data->sd;
  Object *ob = data->ob;
  const bool use_orco = data->use_proxies_orco;

  PBVHVertexIter vd;
  PBVHProxyNode *proxies;
  int proxy_count;
  float(*orco)[3] = NULL;

  if (use_orco && !ss->bm) {
    orco = SCULPT_undo_push_node(data->ob, data->nodes[n], SCULPT_UNDO_COORDS)->co;
  }

  BKE_pbvh_node_get_proxies(data->nodes[n], &proxies, &proxy_count);

  BKE_pbvh_vertex_iter_begin (ss->pbvh, data->nodes[n], vd, PBVH_ITER_UNIQUE) {
    float val[3];

    if (use_orco) {
      if (ss->bm) {
        copy_v3_v3(val, BM_log_original_vert_co(ss->bm_log, vd.bm_vert));
      }
      else {
        copy_v3_v3(val, orco[vd.i]);
      }
    }
    else {
      copy_v3_v3(val, vd.co);
    }

    for (int p = 0; p < proxy_count; p++) {
      add_v3_v3(val, proxies[p].co[vd.i]);
    }

    SCULPT_clip(sd, ss, vd.co, val);

    if (ss->deform_modifiers_active) {
      sculpt_flush_pbvhvert_deform(ob, &vd);
    }
  }
  BKE_pbvh_vertex_iter_end;

  BKE_pbvh_node_free_proxies(data->nodes[n]);
}

static void sculpt_combine_proxies(Sculpt *sd, Object *ob)
{
  SculptSession *ss = ob->sculpt;
  Brush *brush = BKE_paint_brush(&sd->paint);
  PBVHNode **nodes;
  int totnode;

  if (!ss->cache->supports_gravity && sculpt_tool_is_proxy_used(brush->sculpt_tool)) {
    /* First line is tools that don't support proxies. */
    return;
  }

  /* First line is tools that don't support proxies. */
  const bool use_orco = ELEM(brush->sculpt_tool,
                             SCULPT_TOOL_GRAB,
                             SCULPT_TOOL_ROTATE,
                             SCULPT_TOOL_THUMB,
                             SCULPT_TOOL_ELASTIC_DEFORM,
                             SCULPT_TOOL_BOUNDARY,
                             SCULPT_TOOL_POSE);

  BKE_pbvh_gather_proxies(ss->pbvh, &nodes, &totnode);

  SculptThreadedTaskData data = {
      .sd = sd,
      .ob = ob,
      .brush = brush,
      .nodes = nodes,
      .use_proxies_orco = use_orco,
  };

  TaskParallelSettings settings;
  BKE_pbvh_parallel_range_settings(&settings, true, totnode);
  BLI_task_parallel_range(0, totnode, &data, sculpt_combine_proxies_task_cb, &settings);
  MEM_SAFE_FREE(nodes);
}

void SCULPT_combine_transform_proxies(Sculpt *sd, Object *ob)
{
  SculptSession *ss = ob->sculpt;
  PBVHNode **nodes;
  int totnode;

  BKE_pbvh_gather_proxies(ss->pbvh, &nodes, &totnode);
  SculptThreadedTaskData data = {
      .sd = sd,
      .ob = ob,
      .nodes = nodes,
      .use_proxies_orco = false,
  };

  TaskParallelSettings settings;
  BKE_pbvh_parallel_range_settings(&settings, true, totnode);
  BLI_task_parallel_range(0, totnode, &data, sculpt_combine_proxies_task_cb, &settings);

  MEM_SAFE_FREE(nodes);
}

/**
 * Copy the modified vertices from the #PBVH to the active key.
 */
static void sculpt_update_keyblock(Object *ob)
{
  SculptSession *ss = ob->sculpt;
  float(*vertCos)[3];

  /* Key-block update happens after handling deformation caused by modifiers,
   * so ss->orig_cos would be updated with new stroke. */
  if (ss->orig_cos) {
    vertCos = ss->orig_cos;
  }
  else {
    vertCos = BKE_pbvh_vert_coords_alloc(ss->pbvh);
  }

  if (!vertCos) {
    return;
  }

  SCULPT_vertcos_to_key(ob, ss->shapekey_active, vertCos);

  if (vertCos != ss->orig_cos) {
    MEM_freeN(vertCos);
  }
}

static void SCULPT_flush_stroke_deform_task_cb(void *__restrict userdata,
                                               const int n,
                                               const TaskParallelTLS *__restrict UNUSED(tls))
{
  SculptThreadedTaskData *data = userdata;
  SculptSession *ss = data->ob->sculpt;
  Object *ob = data->ob;
  float(*vertCos)[3] = data->vertCos;

  PBVHVertexIter vd;

  BKE_pbvh_vertex_iter_begin (ss->pbvh, data->nodes[n], vd, PBVH_ITER_UNIQUE) {
    sculpt_flush_pbvhvert_deform(ob, &vd);

    if (!vertCos) {
      continue;
    }

    int index = vd.vert_indices[vd.i];
    copy_v3_v3(vertCos[index], ss->orig_cos[index]);
  }
  BKE_pbvh_vertex_iter_end;
}

void SCULPT_flush_stroke_deform(Sculpt *sd, Object *ob, bool is_proxy_used)
{
  SculptSession *ss = ob->sculpt;
  Brush *brush = BKE_paint_brush(&sd->paint);

  if (is_proxy_used && ss->deform_modifiers_active) {
    /* This brushes aren't using proxies, so sculpt_combine_proxies() wouldn't propagate needed
     * deformation to original base. */

    int totnode;
    Mesh *me = (Mesh *)ob->data;
    PBVHNode **nodes;
    float(*vertCos)[3] = NULL;

    if (ss->shapekey_active) {
      vertCos = MEM_mallocN(sizeof(*vertCos) * me->totvert, "flushStrokeDeofrm keyVerts");

      /* Mesh could have isolated verts which wouldn't be in BVH, to deal with this we copy old
       * coordinates over new ones and then update coordinates for all vertices from BVH. */
      memcpy(vertCos, ss->orig_cos, sizeof(*vertCos) * me->totvert);
    }

    BKE_pbvh_search_gather(ss->pbvh, NULL, NULL, &nodes, &totnode);

    SculptThreadedTaskData data = {
        .sd = sd,
        .ob = ob,
        .brush = brush,
        .nodes = nodes,
        .vertCos = vertCos,
    };

    TaskParallelSettings settings;
    BKE_pbvh_parallel_range_settings(&settings, true, totnode);
    BLI_task_parallel_range(0, totnode, &data, SCULPT_flush_stroke_deform_task_cb, &settings);

    if (vertCos) {
      SCULPT_vertcos_to_key(ob, ss->shapekey_active, vertCos);
      MEM_freeN(vertCos);
    }

    MEM_SAFE_FREE(nodes);
  }
  else if (ss->shapekey_active) {
    sculpt_update_keyblock(ob);
  }
}

void SCULPT_cache_calc_brushdata_symm(StrokeCache *cache,
                                      const char symm,
                                      const char axis,
                                      const float angle)
{
  flip_v3_v3(cache->location, cache->true_location, symm);
  flip_v3_v3(cache->last_location, cache->true_last_location, symm);
  flip_v3_v3(cache->grab_delta_symmetry, cache->grab_delta, symm);
  flip_v3_v3(cache->view_normal, cache->true_view_normal, symm);

  flip_v3_v3(cache->initial_location, cache->true_initial_location, symm);
  flip_v3_v3(cache->initial_normal, cache->true_initial_normal, symm);

  /* XXX This reduces the length of the grab delta if it approaches the line of symmetry
   * XXX However, a different approach appears to be needed. */
#if 0
  if (sd->paint.symmetry_flags & PAINT_SYMMETRY_FEATHER) {
    float frac = 1.0f / max_overlap_count(sd);
    float reduce = (feather - frac) / (1.0f - frac);

    printf("feather: %f frac: %f reduce: %f\n", feather, frac, reduce);

    if (frac < 1.0f) {
      mul_v3_fl(cache->grab_delta_symmetry, reduce);
    }
  }
#endif

  unit_m4(cache->symm_rot_mat);
  unit_m4(cache->symm_rot_mat_inv);
  zero_v3(cache->plane_offset);

  /* Expects XYZ. */
  if (axis) {
    rotate_m4(cache->symm_rot_mat, axis, angle);
    rotate_m4(cache->symm_rot_mat_inv, axis, -angle);
  }

  mul_m4_v3(cache->symm_rot_mat, cache->location);
  mul_m4_v3(cache->symm_rot_mat, cache->grab_delta_symmetry);

  if (cache->supports_gravity) {
    flip_v3_v3(cache->gravity_direction, cache->true_gravity_direction, symm);
    mul_m4_v3(cache->symm_rot_mat, cache->gravity_direction);
  }

  if (cache->is_rake_rotation_valid) {
    flip_qt_qt(cache->rake_rotation_symmetry, cache->rake_rotation, symm);
  }
}

typedef void (*BrushActionFunc)(Sculpt *sd,
                                Object *ob,
                                Brush *brush,
                                UnifiedPaintSettings *ups,
                                PaintModeSettings *paint_mode_settings);

static void do_tiled(Sculpt *sd,
                     Object *ob,
                     Brush *brush,
                     UnifiedPaintSettings *ups,
                     PaintModeSettings *paint_mode_settings,
                     BrushActionFunc action)
{
  SculptSession *ss = ob->sculpt;
  StrokeCache *cache = ss->cache;
  const float radius = cache->radius;
  const BoundBox *bb = BKE_object_boundbox_get(ob);
  const float *bbMin = bb->vec[0];
  const float *bbMax = bb->vec[6];
  const float *step = sd->paint.tile_offset;

  /* These are integer locations, for real location: multiply with step and add orgLoc.
   * So 0,0,0 is at orgLoc. */
  int start[3];
  int end[3];
  int cur[3];

  /* Position of the "prototype" stroke for tiling. */
  float orgLoc[3];
  float original_initial_location[3];
  copy_v3_v3(orgLoc, cache->location);
  copy_v3_v3(original_initial_location, cache->initial_location);

  for (int dim = 0; dim < 3; dim++) {
    if ((sd->paint.symmetry_flags & (PAINT_TILE_X << dim)) && step[dim] > 0) {
      start[dim] = (bbMin[dim] - orgLoc[dim] - radius) / step[dim];
      end[dim] = (bbMax[dim] - orgLoc[dim] + radius) / step[dim];
    }
    else {
      start[dim] = end[dim] = 0;
    }
  }

  /* First do the "un-tiled" position to initialize the stroke for this location. */
  cache->tile_pass = 0;
  action(sd, ob, brush, ups, paint_mode_settings);

  /* Now do it for all the tiles. */
  copy_v3_v3_int(cur, start);
  for (cur[0] = start[0]; cur[0] <= end[0]; cur[0]++) {
    for (cur[1] = start[1]; cur[1] <= end[1]; cur[1]++) {
      for (cur[2] = start[2]; cur[2] <= end[2]; cur[2]++) {
        if (!cur[0] && !cur[1] && !cur[2]) {
          /* Skip tile at orgLoc, this was already handled before all others. */
          continue;
        }

        ++cache->tile_pass;

        for (int dim = 0; dim < 3; dim++) {
          cache->location[dim] = cur[dim] * step[dim] + orgLoc[dim];
          cache->plane_offset[dim] = cur[dim] * step[dim];
          cache->initial_location[dim] = cur[dim] * step[dim] + original_initial_location[dim];
        }
        action(sd, ob, brush, ups, paint_mode_settings);
      }
    }
  }
}

static void do_radial_symmetry(Sculpt *sd,
                               Object *ob,
                               Brush *brush,
                               UnifiedPaintSettings *ups,
                               PaintModeSettings *paint_mode_settings,
                               BrushActionFunc action,
                               const char symm,
                               const int axis,
                               const float UNUSED(feather))
{
  SculptSession *ss = ob->sculpt;

  for (int i = 1; i < sd->radial_symm[axis - 'X']; i++) {
    const float angle = 2.0f * M_PI * i / sd->radial_symm[axis - 'X'];
    ss->cache->radial_symmetry_pass = i;
    SCULPT_cache_calc_brushdata_symm(ss->cache, symm, axis, angle);
    do_tiled(sd, ob, brush, ups, paint_mode_settings, action);
  }
}

/**
 * Noise texture gives different values for the same input coord; this
 * can tear a multi-resolution mesh during sculpting so do a stitch in this case.
 */
static void sculpt_fix_noise_tear(Sculpt *sd, Object *ob)
{
  SculptSession *ss = ob->sculpt;
  Brush *brush = BKE_paint_brush(&sd->paint);
  MTex *mtex = &brush->mtex;

  if (ss->multires.active && mtex->tex && mtex->tex->type == TEX_NOISE) {
    multires_stitch_grids(ob);
  }
}

static void do_symmetrical_brush_actions(Sculpt *sd,
                                         Object *ob,
                                         BrushActionFunc action,
                                         UnifiedPaintSettings *ups,
                                         PaintModeSettings *paint_mode_settings)
{
  Brush *brush = BKE_paint_brush(&sd->paint);
  SculptSession *ss = ob->sculpt;
  StrokeCache *cache = ss->cache;
  const char symm = SCULPT_mesh_symmetry_xyz_get(ob);

  float feather = calc_symmetry_feather(sd, ss->cache);

  cache->bstrength = brush_strength(sd, cache, feather, ups, paint_mode_settings);
  cache->symmetry = symm;

  /* `symm` is a bit combination of XYZ -
   * 1 is mirror X; 2 is Y; 3 is XY; 4 is Z; 5 is XZ; 6 is YZ; 7 is XYZ */
  for (int i = 0; i <= symm; i++) {
    if (!SCULPT_is_symmetry_iteration_valid(i, symm)) {
      continue;
    }
    cache->mirror_symmetry_pass = i;
    cache->radial_symmetry_pass = 0;

    SCULPT_cache_calc_brushdata_symm(cache, i, 0, 0);
    do_tiled(sd, ob, brush, ups, paint_mode_settings, action);

    do_radial_symmetry(sd, ob, brush, ups, paint_mode_settings, action, i, 'X', feather);
    do_radial_symmetry(sd, ob, brush, ups, paint_mode_settings, action, i, 'Y', feather);
    do_radial_symmetry(sd, ob, brush, ups, paint_mode_settings, action, i, 'Z', feather);
  }
}

bool SCULPT_mode_poll(bContext *C)
{
  Object *ob = CTX_data_active_object(C);
  return ob && ob->mode & OB_MODE_SCULPT;
}

bool SCULPT_mode_poll_view3d(bContext *C)
{
  return (SCULPT_mode_poll(C) && CTX_wm_region_view3d(C));
}

bool SCULPT_poll_view3d(bContext *C)
{
  return (SCULPT_poll(C) && CTX_wm_region_view3d(C));
}

bool SCULPT_poll(bContext *C)
{
  return SCULPT_mode_poll(C) && PAINT_brush_tool_poll(C);
}

static const char *sculpt_tool_name(Sculpt *sd)
{
  Brush *brush = BKE_paint_brush(&sd->paint);

  switch ((eBrushSculptTool)brush->sculpt_tool) {
    case SCULPT_TOOL_DRAW:
      return "Draw Brush";
    case SCULPT_TOOL_SMOOTH:
      return "Smooth Brush";
    case SCULPT_TOOL_CREASE:
      return "Crease Brush";
    case SCULPT_TOOL_BLOB:
      return "Blob Brush";
    case SCULPT_TOOL_PINCH:
      return "Pinch Brush";
    case SCULPT_TOOL_INFLATE:
      return "Inflate Brush";
    case SCULPT_TOOL_GRAB:
      return "Grab Brush";
    case SCULPT_TOOL_NUDGE:
      return "Nudge Brush";
    case SCULPT_TOOL_THUMB:
      return "Thumb Brush";
    case SCULPT_TOOL_LAYER:
      return "Layer Brush";
    case SCULPT_TOOL_FLATTEN:
      return "Flatten Brush";
    case SCULPT_TOOL_CLAY:
      return "Clay Brush";
    case SCULPT_TOOL_CLAY_STRIPS:
      return "Clay Strips Brush";
    case SCULPT_TOOL_CLAY_THUMB:
      return "Clay Thumb Brush";
    case SCULPT_TOOL_FILL:
      return "Fill Brush";
    case SCULPT_TOOL_SCRAPE:
      return "Scrape Brush";
    case SCULPT_TOOL_SNAKE_HOOK:
      return "Snake Hook Brush";
    case SCULPT_TOOL_ROTATE:
      return "Rotate Brush";
    case SCULPT_TOOL_MASK:
      return "Mask Brush";
    case SCULPT_TOOL_SIMPLIFY:
      return "Simplify Brush";
    case SCULPT_TOOL_DRAW_SHARP:
      return "Draw Sharp Brush";
    case SCULPT_TOOL_ELASTIC_DEFORM:
      return "Elastic Deform Brush";
    case SCULPT_TOOL_POSE:
      return "Pose Brush";
    case SCULPT_TOOL_MULTIPLANE_SCRAPE:
      return "Multi-plane Scrape Brush";
    case SCULPT_TOOL_SLIDE_RELAX:
      return "Slide/Relax Brush";
    case SCULPT_TOOL_BOUNDARY:
      return "Boundary Brush";
    case SCULPT_TOOL_CLOTH:
      return "Cloth Brush";
    case SCULPT_TOOL_DRAW_FACE_SETS:
      return "Draw Face Sets";
    case SCULPT_TOOL_DISPLACEMENT_ERASER:
      return "Multires Displacement Eraser";
    case SCULPT_TOOL_DISPLACEMENT_SMEAR:
      return "Multires Displacement Smear";
    case SCULPT_TOOL_PAINT:
      return "Paint Brush";
    case SCULPT_TOOL_SMEAR:
      return "Smear Brush";
  }

  return "Sculpting";
}

/* Operator for applying a stroke (various attributes including mouse path)
 * using the current brush. */

void SCULPT_cache_free(StrokeCache *cache)
{
  MEM_SAFE_FREE(cache->dial);
  MEM_SAFE_FREE(cache->surface_smooth_laplacian_disp);
  MEM_SAFE_FREE(cache->layer_displacement_factor);
  MEM_SAFE_FREE(cache->prev_colors);
  MEM_SAFE_FREE(cache->detail_directions);
  MEM_SAFE_FREE(cache->prev_displacement);
  MEM_SAFE_FREE(cache->limit_surface_co);
  MEM_SAFE_FREE(cache->prev_colors_vpaint);

  if (cache->pose_ik_chain) {
    SCULPT_pose_ik_chain_free(cache->pose_ik_chain);
  }

  for (int i = 0; i < PAINT_SYMM_AREAS; i++) {
    if (cache->boundaries[i]) {
      SCULPT_boundary_data_free(cache->boundaries[i]);
    }
  }

  if (cache->cloth_sim) {
    SCULPT_cloth_simulation_free(cache->cloth_sim);
  }

  MEM_freeN(cache);
}

/* Initialize mirror modifier clipping. */
static void sculpt_init_mirror_clipping(Object *ob, SculptSession *ss)
{
  ModifierData *md;

  unit_m4(ss->cache->clip_mirror_mtx);

  for (md = ob->modifiers.first; md; md = md->next) {
    if (!(md->type == eModifierType_Mirror && (md->mode & eModifierMode_Realtime))) {
      continue;
    }
    MirrorModifierData *mmd = (MirrorModifierData *)md;

    if (!(mmd->flag & MOD_MIR_CLIPPING)) {
      continue;
    }
    /* Check each axis for mirroring. */
    for (int i = 0; i < 3; i++) {
      if (!(mmd->flag & (MOD_MIR_AXIS_X << i))) {
        continue;
      }
      /* Enable sculpt clipping. */
      ss->cache->flag |= CLIP_X << i;

      /* Update the clip tolerance. */
      if (mmd->tolerance > ss->cache->clip_tolerance[i]) {
        ss->cache->clip_tolerance[i] = mmd->tolerance;
      }

      /* Store matrix for mirror object clipping. */
      if (mmd->mirror_ob) {
        float imtx_mirror_ob[4][4];
        invert_m4_m4(imtx_mirror_ob, mmd->mirror_ob->obmat);
        mul_m4_m4m4(ss->cache->clip_mirror_mtx, imtx_mirror_ob, ob->obmat);
      }
    }
  }
}

static void smooth_brush_toggle_on(const bContext *C, Paint *paint, StrokeCache *cache)
{
  Scene *scene = CTX_data_scene(C);
  Brush *brush = paint->brush;

  if (brush->sculpt_tool == SCULPT_TOOL_MASK) {
    cache->saved_mask_brush_tool = brush->mask_tool;
    brush->mask_tool = BRUSH_MASK_SMOOTH;
  }
  else if (ELEM(brush->sculpt_tool,
                SCULPT_TOOL_SLIDE_RELAX,
                SCULPT_TOOL_DRAW_FACE_SETS,
                SCULPT_TOOL_PAINT,
                SCULPT_TOOL_SMEAR)) {
    /* Do nothing, this tool has its own smooth mode. */
  }
  else {
    int cur_brush_size = BKE_brush_size_get(scene, brush);

    BLI_strncpy(cache->saved_active_brush_name,
                brush->id.name + 2,
                sizeof(cache->saved_active_brush_name));

    /* Switch to the smooth brush. */
    brush = BKE_paint_toolslots_brush_get(paint, SCULPT_TOOL_SMOOTH);
    if (brush) {
      BKE_paint_brush_set(paint, brush);
      cache->saved_smooth_size = BKE_brush_size_get(scene, brush);
      BKE_brush_size_set(scene, brush, cur_brush_size);
      BKE_curvemapping_init(brush->curve);
    }
  }
}

static void smooth_brush_toggle_off(const bContext *C, Paint *paint, StrokeCache *cache)
{
  Main *bmain = CTX_data_main(C);
  Scene *scene = CTX_data_scene(C);
  Brush *brush = BKE_paint_brush(paint);

  if (brush->sculpt_tool == SCULPT_TOOL_MASK) {
    brush->mask_tool = cache->saved_mask_brush_tool;
  }
  else if (ELEM(brush->sculpt_tool,
                SCULPT_TOOL_SLIDE_RELAX,
                SCULPT_TOOL_DRAW_FACE_SETS,
                SCULPT_TOOL_PAINT,
                SCULPT_TOOL_SMEAR)) {
    /* Do nothing. */
  }
  else {
    /* Try to switch back to the saved/previous brush. */
    BKE_brush_size_set(scene, brush, cache->saved_smooth_size);
    brush = (Brush *)BKE_libblock_find_name(bmain, ID_BR, cache->saved_active_brush_name);
    if (brush) {
      BKE_paint_brush_set(paint, brush);
    }
  }
}

/* Initialize the stroke cache invariants from operator properties. */
static void sculpt_update_cache_invariants(
    bContext *C, Sculpt *sd, SculptSession *ss, wmOperator *op, const float mval[2])
{
  StrokeCache *cache = MEM_callocN(sizeof(StrokeCache), "stroke cache");
  UnifiedPaintSettings *ups = &CTX_data_tool_settings(C)->unified_paint_settings;
  Brush *brush = BKE_paint_brush(&sd->paint);
  ViewContext *vc = paint_stroke_view_context(op->customdata);
  Object *ob = CTX_data_active_object(C);
  float mat[3][3];
  float viewDir[3] = {0.0f, 0.0f, 1.0f};
  float max_scale;
  int mode;

  ss->cache = cache;

  /* Set scaling adjustment. */
  max_scale = 0.0f;
  for (int i = 0; i < 3; i++) {
    max_scale = max_ff(max_scale, fabsf(ob->scale[i]));
  }
  cache->scale[0] = max_scale / ob->scale[0];
  cache->scale[1] = max_scale / ob->scale[1];
  cache->scale[2] = max_scale / ob->scale[2];

  cache->plane_trim_squared = brush->plane_trim * brush->plane_trim;

  cache->flag = 0;

  sculpt_init_mirror_clipping(ob, ss);

  /* Initial mouse location. */
  if (mval) {
    copy_v2_v2(cache->initial_mouse, mval);
  }
  else {
    zero_v2(cache->initial_mouse);
  }

  copy_v3_v3(cache->initial_location, ss->cursor_location);
  copy_v3_v3(cache->true_initial_location, ss->cursor_location);

  copy_v3_v3(cache->initial_normal, ss->cursor_normal);
  copy_v3_v3(cache->true_initial_normal, ss->cursor_normal);

  mode = RNA_enum_get(op->ptr, "mode");
  cache->invert = mode == BRUSH_STROKE_INVERT;
  cache->alt_smooth = mode == BRUSH_STROKE_SMOOTH;
  cache->normal_weight = brush->normal_weight;

  /* Interpret invert as following normal, for grab brushes. */
  if (SCULPT_TOOL_HAS_NORMAL_WEIGHT(brush->sculpt_tool)) {
    if (cache->invert) {
      cache->invert = false;
      cache->normal_weight = (cache->normal_weight == 0.0f);
    }
  }

  /* Not very nice, but with current events system implementation
   * we can't handle brush appearance inversion hotkey separately (sergey). */
  if (cache->invert) {
    ups->draw_inverted = true;
  }
  else {
    ups->draw_inverted = false;
  }

  /* Alt-Smooth. */
  if (cache->alt_smooth) {
    smooth_brush_toggle_on(C, &sd->paint, cache);
    /* Refresh the brush pointer in case we switched brush in the toggle function. */
    brush = BKE_paint_brush(&sd->paint);
  }

  copy_v2_v2(cache->mouse, cache->initial_mouse);
  copy_v2_v2(cache->mouse_event, cache->initial_mouse);
  copy_v2_v2(ups->tex_mouse, cache->initial_mouse);

  /* Truly temporary data that isn't stored in properties. */
  cache->vc = vc;
  cache->brush = brush;

  /* Cache projection matrix. */
  ED_view3d_ob_project_mat_get(cache->vc->rv3d, ob, cache->projection_mat);

  invert_m4_m4(ob->imat, ob->obmat);
  copy_m3_m4(mat, cache->vc->rv3d->viewinv);
  mul_m3_v3(mat, viewDir);
  copy_m3_m4(mat, ob->imat);
  mul_m3_v3(mat, viewDir);
  normalize_v3_v3(cache->true_view_normal, viewDir);

  cache->supports_gravity = (!ELEM(brush->sculpt_tool,
                                   SCULPT_TOOL_MASK,
                                   SCULPT_TOOL_SMOOTH,
                                   SCULPT_TOOL_SIMPLIFY,
                                   SCULPT_TOOL_DISPLACEMENT_SMEAR,
                                   SCULPT_TOOL_DISPLACEMENT_ERASER) &&
                             (sd->gravity_factor > 0.0f));
  /* Get gravity vector in world space. */
  if (cache->supports_gravity) {
    if (sd->gravity_object) {
      Object *gravity_object = sd->gravity_object;

      copy_v3_v3(cache->true_gravity_direction, gravity_object->obmat[2]);
    }
    else {
      cache->true_gravity_direction[0] = cache->true_gravity_direction[1] = 0.0f;
      cache->true_gravity_direction[2] = 1.0f;
    }

    /* Transform to sculpted object space. */
    mul_m3_v3(mat, cache->true_gravity_direction);
    normalize_v3(cache->true_gravity_direction);
  }

  /* Make copies of the mesh vertex locations and normals for some tools. */
  if (brush->flag & BRUSH_ANCHORED) {
    cache->original = true;
  }

  /* Draw sharp does not need the original coordinates to produce the accumulate effect, so it
   * should work the opposite way. */
  if (brush->sculpt_tool == SCULPT_TOOL_DRAW_SHARP) {
    cache->original = true;
  }

  if (SCULPT_TOOL_HAS_ACCUMULATE(brush->sculpt_tool)) {
    if (!(brush->flag & BRUSH_ACCUMULATE)) {
      cache->original = true;
      if (brush->sculpt_tool == SCULPT_TOOL_DRAW_SHARP) {
        cache->original = false;
      }
    }
  }

  cache->first_time = true;

#define PIXEL_INPUT_THRESHHOLD 5
  if (brush->sculpt_tool == SCULPT_TOOL_ROTATE) {
    cache->dial = BLI_dial_init(cache->initial_mouse, PIXEL_INPUT_THRESHHOLD);
  }

#undef PIXEL_INPUT_THRESHHOLD
}

static float sculpt_brush_dynamic_size_get(Brush *brush, StrokeCache *cache, float initial_size)
{
  switch (brush->sculpt_tool) {
    case SCULPT_TOOL_CLAY:
      return max_ff(initial_size * 0.20f, initial_size * pow3f(cache->pressure));
    case SCULPT_TOOL_CLAY_STRIPS:
      return max_ff(initial_size * 0.30f, initial_size * powf(cache->pressure, 1.5f));
    case SCULPT_TOOL_CLAY_THUMB: {
      float clay_stabilized_pressure = SCULPT_clay_thumb_get_stabilized_pressure(cache);
      return initial_size * clay_stabilized_pressure;
    }
    default:
      return initial_size * cache->pressure;
  }
}

/* In these brushes the grab delta is calculated always from the initial stroke location, which is
 * generally used to create grab deformations. */
static bool sculpt_needs_delta_from_anchored_origin(Brush *brush)
{
  if (brush->sculpt_tool == SCULPT_TOOL_SMEAR && (brush->flag & BRUSH_ANCHORED)) {
    return true;
  }

  if (ELEM(brush->sculpt_tool,
           SCULPT_TOOL_GRAB,
           SCULPT_TOOL_POSE,
           SCULPT_TOOL_BOUNDARY,
           SCULPT_TOOL_THUMB,
           SCULPT_TOOL_ELASTIC_DEFORM)) {
    return true;
  }
  if (brush->sculpt_tool == SCULPT_TOOL_CLOTH &&
      brush->cloth_deform_type == BRUSH_CLOTH_DEFORM_GRAB) {
    return true;
  }
  return false;
}

/* In these brushes the grab delta is calculated from the previous stroke location, which is used
 * to calculate to orientate the brush tip and deformation towards the stroke direction. */
static bool sculpt_needs_delta_for_tip_orientation(Brush *brush)
{
  if (brush->sculpt_tool == SCULPT_TOOL_CLOTH) {
    return brush->cloth_deform_type != BRUSH_CLOTH_DEFORM_GRAB;
  }
  return ELEM(brush->sculpt_tool,
              SCULPT_TOOL_CLAY_STRIPS,
              SCULPT_TOOL_PINCH,
              SCULPT_TOOL_MULTIPLANE_SCRAPE,
              SCULPT_TOOL_CLAY_THUMB,
              SCULPT_TOOL_NUDGE,
              SCULPT_TOOL_SNAKE_HOOK);
}

static void sculpt_update_brush_delta(UnifiedPaintSettings *ups, Object *ob, Brush *brush)
{
  SculptSession *ss = ob->sculpt;
  StrokeCache *cache = ss->cache;
  const float mval[2] = {
      cache->mouse_event[0],
      cache->mouse_event[1],
  };
  int tool = brush->sculpt_tool;

  if (!ELEM(tool,
            SCULPT_TOOL_PAINT,
            SCULPT_TOOL_GRAB,
            SCULPT_TOOL_ELASTIC_DEFORM,
            SCULPT_TOOL_CLOTH,
            SCULPT_TOOL_NUDGE,
            SCULPT_TOOL_CLAY_STRIPS,
            SCULPT_TOOL_PINCH,
            SCULPT_TOOL_MULTIPLANE_SCRAPE,
            SCULPT_TOOL_CLAY_THUMB,
            SCULPT_TOOL_SNAKE_HOOK,
            SCULPT_TOOL_POSE,
            SCULPT_TOOL_BOUNDARY,
            SCULPT_TOOL_SMEAR,
            SCULPT_TOOL_THUMB) &&
      !sculpt_brush_use_topology_rake(ss, brush)) {
    return;
  }
  float grab_location[3], imat[4][4], delta[3], loc[3];

  if (SCULPT_stroke_is_first_brush_step_of_symmetry_pass(ss->cache)) {
    if (tool == SCULPT_TOOL_GRAB && brush->flag & BRUSH_GRAB_ACTIVE_VERTEX) {
      copy_v3_v3(cache->orig_grab_location,
                 SCULPT_vertex_co_for_grab_active_get(ss, SCULPT_active_vertex_get(ss)));
    }
    else {
      copy_v3_v3(cache->orig_grab_location, cache->true_location);
    }
  }
  else if (tool == SCULPT_TOOL_SNAKE_HOOK ||
           (tool == SCULPT_TOOL_CLOTH &&
            brush->cloth_deform_type == BRUSH_CLOTH_DEFORM_SNAKE_HOOK)) {
    add_v3_v3(cache->true_location, cache->grab_delta);
  }

  /* Compute 3d coordinate at same z from original location + mval. */
  mul_v3_m4v3(loc, ob->obmat, cache->orig_grab_location);
  ED_view3d_win_to_3d(cache->vc->v3d, cache->vc->region, loc, mval, grab_location);

  /* Compute delta to move verts by. */
  if (!SCULPT_stroke_is_first_brush_step_of_symmetry_pass(ss->cache)) {
    if (sculpt_needs_delta_from_anchored_origin(brush)) {
      sub_v3_v3v3(delta, grab_location, cache->old_grab_location);
      invert_m4_m4(imat, ob->obmat);
      mul_mat3_m4_v3(imat, delta);
      add_v3_v3(cache->grab_delta, delta);
    }
    else if (sculpt_needs_delta_for_tip_orientation(brush)) {
      if (brush->flag & BRUSH_ANCHORED) {
        float orig[3];
        mul_v3_m4v3(orig, ob->obmat, cache->orig_grab_location);
        sub_v3_v3v3(cache->grab_delta, grab_location, orig);
      }
      else {
        sub_v3_v3v3(cache->grab_delta, grab_location, cache->old_grab_location);
      }
      invert_m4_m4(imat, ob->obmat);
      mul_mat3_m4_v3(imat, cache->grab_delta);
    }
    else {
      /* Use for 'Brush.topology_rake_factor'. */
      sub_v3_v3v3(cache->grab_delta, grab_location, cache->old_grab_location);
    }
  }
  else {
    zero_v3(cache->grab_delta);
  }

  if (brush->falloff_shape == PAINT_FALLOFF_SHAPE_TUBE) {
    project_plane_v3_v3v3(cache->grab_delta, cache->grab_delta, ss->cache->true_view_normal);
  }

  copy_v3_v3(cache->old_grab_location, grab_location);

  if (tool == SCULPT_TOOL_GRAB) {
    if (brush->flag & BRUSH_GRAB_ACTIVE_VERTEX) {
      copy_v3_v3(cache->anchored_location, cache->orig_grab_location);
    }
    else {
      copy_v3_v3(cache->anchored_location, cache->true_location);
    }
  }
  else if (tool == SCULPT_TOOL_ELASTIC_DEFORM || SCULPT_is_cloth_deform_brush(brush)) {
    copy_v3_v3(cache->anchored_location, cache->true_location);
  }
  else if (tool == SCULPT_TOOL_THUMB) {
    copy_v3_v3(cache->anchored_location, cache->orig_grab_location);
  }

  if (sculpt_needs_delta_from_anchored_origin(brush)) {
    /* Location stays the same for finding vertices in brush radius. */
    copy_v3_v3(cache->true_location, cache->orig_grab_location);

    ups->draw_anchored = true;
    copy_v2_v2(ups->anchored_initial_mouse, cache->initial_mouse);
    ups->anchored_size = ups->pixel_radius;
  }

  /* Handle 'rake' */
  cache->is_rake_rotation_valid = false;

  invert_m4_m4(imat, ob->obmat);
  mul_mat3_m4_v3(imat, grab_location);

  if (SCULPT_stroke_is_first_brush_step_of_symmetry_pass(ss->cache)) {
    copy_v3_v3(cache->rake_data.follow_co, grab_location);
  }

  if (!sculpt_brush_needs_rake_rotation(brush)) {
    return;
  }
  cache->rake_data.follow_dist = cache->radius * SCULPT_RAKE_BRUSH_FACTOR;

  if (!is_zero_v3(cache->grab_delta)) {
    const float eps = 0.00001f;

    float v1[3], v2[3];

    copy_v3_v3(v1, cache->rake_data.follow_co);
    copy_v3_v3(v2, cache->rake_data.follow_co);
    sub_v3_v3(v2, cache->grab_delta);

    sub_v3_v3(v1, grab_location);
    sub_v3_v3(v2, grab_location);

    if ((normalize_v3(v2) > eps) && (normalize_v3(v1) > eps) && (len_squared_v3v3(v1, v2) > eps)) {
      const float rake_dist_sq = len_squared_v3v3(cache->rake_data.follow_co, grab_location);
      const float rake_fade = (rake_dist_sq > square_f(cache->rake_data.follow_dist)) ?
                                  1.0f :
                                  sqrtf(rake_dist_sq) / cache->rake_data.follow_dist;

      float axis[3], angle;
      float tquat[4];

      rotation_between_vecs_to_quat(tquat, v1, v2);

      /* Use axis-angle to scale rotation since the factor may be above 1. */
      quat_to_axis_angle(axis, &angle, tquat);
      normalize_v3(axis);

      angle *= brush->rake_factor * rake_fade;
      axis_angle_normalized_to_quat(cache->rake_rotation, axis, angle);
      cache->is_rake_rotation_valid = true;
    }
  }
  sculpt_rake_data_update(&cache->rake_data, grab_location);
}

static void sculpt_update_cache_paint_variants(StrokeCache *cache, const Brush *brush)
{
  cache->paint_brush.hardness = brush->hardness;
  if (brush->paint_flags & BRUSH_PAINT_HARDNESS_PRESSURE) {
    cache->paint_brush.hardness *= brush->paint_flags & BRUSH_PAINT_HARDNESS_PRESSURE_INVERT ?
                                       1.0f - cache->pressure :
                                       cache->pressure;
  }

  cache->paint_brush.flow = brush->flow;
  if (brush->paint_flags & BRUSH_PAINT_FLOW_PRESSURE) {
    cache->paint_brush.flow *= brush->paint_flags & BRUSH_PAINT_FLOW_PRESSURE_INVERT ?
                                   1.0f - cache->pressure :
                                   cache->pressure;
  }

  cache->paint_brush.wet_mix = brush->wet_mix;
  if (brush->paint_flags & BRUSH_PAINT_WET_MIX_PRESSURE) {
    cache->paint_brush.wet_mix *= brush->paint_flags & BRUSH_PAINT_WET_MIX_PRESSURE_INVERT ?
                                      1.0f - cache->pressure :
                                      cache->pressure;

    /* This makes wet mix more sensible in higher values, which allows to create brushes that have
     * a wider pressure range were they only blend colors without applying too much of the brush
     * color. */
    cache->paint_brush.wet_mix = 1.0f - pow2f(1.0f - cache->paint_brush.wet_mix);
  }

  cache->paint_brush.wet_persistence = brush->wet_persistence;
  if (brush->paint_flags & BRUSH_PAINT_WET_PERSISTENCE_PRESSURE) {
    cache->paint_brush.wet_persistence = brush->paint_flags &
                                                 BRUSH_PAINT_WET_PERSISTENCE_PRESSURE_INVERT ?
                                             1.0f - cache->pressure :
                                             cache->pressure;
  }

  cache->paint_brush.density = brush->density;
  if (brush->paint_flags & BRUSH_PAINT_DENSITY_PRESSURE) {
    cache->paint_brush.density = brush->paint_flags & BRUSH_PAINT_DENSITY_PRESSURE_INVERT ?
                                     1.0f - cache->pressure :
                                     cache->pressure;
  }
}

/* Initialize the stroke cache variants from operator properties. */
static void sculpt_update_cache_variants(bContext *C, Sculpt *sd, Object *ob, PointerRNA *ptr)
{
  Scene *scene = CTX_data_scene(C);
  UnifiedPaintSettings *ups = &scene->toolsettings->unified_paint_settings;
  SculptSession *ss = ob->sculpt;
  StrokeCache *cache = ss->cache;
  Brush *brush = BKE_paint_brush(&sd->paint);

  if (SCULPT_stroke_is_first_brush_step_of_symmetry_pass(ss->cache) ||
      !((brush->flag & BRUSH_ANCHORED) || (brush->sculpt_tool == SCULPT_TOOL_SNAKE_HOOK) ||
        (brush->sculpt_tool == SCULPT_TOOL_ROTATE) || SCULPT_is_cloth_deform_brush(brush))) {
    RNA_float_get_array(ptr, "location", cache->true_location);
  }

  cache->pen_flip = RNA_boolean_get(ptr, "pen_flip");
  RNA_float_get_array(ptr, "mouse", cache->mouse);
  RNA_float_get_array(ptr, "mouse_event", cache->mouse_event);

  /* XXX: Use pressure value from first brush step for brushes which don't support strokes (grab,
   * thumb). They depends on initial state and brush coord/pressure/etc.
   * It's more an events design issue, which doesn't split coordinate/pressure/angle changing
   * events. We should avoid this after events system re-design. */
  if (paint_supports_dynamic_size(brush, PAINT_MODE_SCULPT) || cache->first_time) {
    cache->pressure = RNA_float_get(ptr, "pressure");
  }

  cache->x_tilt = RNA_float_get(ptr, "x_tilt");
  cache->y_tilt = RNA_float_get(ptr, "y_tilt");

  /* Truly temporary data that isn't stored in properties. */
  if (SCULPT_stroke_is_first_brush_step_of_symmetry_pass(ss->cache)) {
    if (!BKE_brush_use_locked_size(scene, brush)) {
      cache->initial_radius = paint_calc_object_space_radius(
          cache->vc, cache->true_location, BKE_brush_size_get(scene, brush));
      BKE_brush_unprojected_radius_set(scene, brush, cache->initial_radius);
    }
    else {
      cache->initial_radius = BKE_brush_unprojected_radius_get(scene, brush);
    }
  }

  /* Clay stabilized pressure. */
  if (brush->sculpt_tool == SCULPT_TOOL_CLAY_THUMB) {
    if (SCULPT_stroke_is_first_brush_step_of_symmetry_pass(ss->cache)) {
      for (int i = 0; i < SCULPT_CLAY_STABILIZER_LEN; i++) {
        ss->cache->clay_pressure_stabilizer[i] = 0.0f;
      }
      ss->cache->clay_pressure_stabilizer_index = 0;
    }
    else {
      cache->clay_pressure_stabilizer[cache->clay_pressure_stabilizer_index] = cache->pressure;
      cache->clay_pressure_stabilizer_index += 1;
      if (cache->clay_pressure_stabilizer_index >= SCULPT_CLAY_STABILIZER_LEN) {
        cache->clay_pressure_stabilizer_index = 0;
      }
    }
  }

  if (BKE_brush_use_size_pressure(brush) &&
      paint_supports_dynamic_size(brush, PAINT_MODE_SCULPT)) {
    cache->radius = sculpt_brush_dynamic_size_get(brush, cache, cache->initial_radius);
    cache->dyntopo_pixel_radius = sculpt_brush_dynamic_size_get(
        brush, cache, ups->initial_pixel_radius);
  }
  else {
    cache->radius = cache->initial_radius;
    cache->dyntopo_pixel_radius = ups->initial_pixel_radius;
  }

  sculpt_update_cache_paint_variants(cache, brush);

  cache->radius_squared = cache->radius * cache->radius;

  if (brush->flag & BRUSH_ANCHORED) {
    /* True location has been calculated as part of the stroke system already here. */
    if (brush->flag & BRUSH_EDGE_TO_EDGE) {
      RNA_float_get_array(ptr, "location", cache->true_location);
    }

    cache->radius = paint_calc_object_space_radius(
        cache->vc, cache->true_location, ups->pixel_radius);
    cache->radius_squared = cache->radius * cache->radius;

    copy_v3_v3(cache->anchored_location, cache->true_location);
  }

  sculpt_update_brush_delta(ups, ob, brush);

  if (brush->sculpt_tool == SCULPT_TOOL_ROTATE) {
    cache->vertex_rotation = -BLI_dial_angle(cache->dial, cache->mouse) * cache->bstrength;

    ups->draw_anchored = true;
    copy_v2_v2(ups->anchored_initial_mouse, cache->initial_mouse);
    copy_v3_v3(cache->anchored_location, cache->true_location);
    ups->anchored_size = ups->pixel_radius;
  }

  cache->special_rotation = ups->brush_rotation;

  cache->iteration_count++;
}

/* Returns true if any of the smoothing modes are active (currently
 * one of smooth brush, autosmooth, mask smooth, or shift-key
 * smooth). */
static bool sculpt_needs_connectivity_info(const Sculpt *sd,
                                           const Brush *brush,
                                           SculptSession *ss,
                                           int stroke_mode)
{
  if (ss && ss->pbvh && SCULPT_is_automasking_enabled(sd, ss, brush)) {
    return true;
  }
  return ((stroke_mode == BRUSH_STROKE_SMOOTH) || (ss && ss->cache && ss->cache->alt_smooth) ||
          (brush->sculpt_tool == SCULPT_TOOL_SMOOTH) || (brush->autosmooth_factor > 0) ||
          ((brush->sculpt_tool == SCULPT_TOOL_MASK) && (brush->mask_tool == BRUSH_MASK_SMOOTH)) ||
          (brush->sculpt_tool == SCULPT_TOOL_POSE) ||
          (brush->sculpt_tool == SCULPT_TOOL_BOUNDARY) ||
          (brush->sculpt_tool == SCULPT_TOOL_SLIDE_RELAX) ||
          SCULPT_tool_is_paint(brush->sculpt_tool) || (brush->sculpt_tool == SCULPT_TOOL_CLOTH) ||
          (brush->sculpt_tool == SCULPT_TOOL_SMEAR) ||
          (brush->sculpt_tool == SCULPT_TOOL_DRAW_FACE_SETS) ||
          (brush->sculpt_tool == SCULPT_TOOL_DISPLACEMENT_SMEAR) ||
          (brush->sculpt_tool == SCULPT_TOOL_PAINT));
}

void SCULPT_stroke_modifiers_check(const bContext *C, Object *ob, const Brush *brush)
{
  SculptSession *ss = ob->sculpt;
  View3D *v3d = CTX_wm_view3d(C);
  Sculpt *sd = CTX_data_tool_settings(C)->sculpt;

  bool need_pmap = sculpt_needs_connectivity_info(sd, brush, ss, 0);
  if (ss->shapekey_active || ss->deform_modifiers_active ||
      (!BKE_sculptsession_use_pbvh_draw(ob, v3d) && need_pmap)) {
    Depsgraph *depsgraph = CTX_data_depsgraph_pointer(C);
    BKE_sculpt_update_object_for_edit(
        depsgraph, ob, need_pmap, false, SCULPT_tool_is_paint(brush->sculpt_tool));
  }
}

static void sculpt_raycast_cb(PBVHNode *node, void *data_v, float *tmin)
{
  if (BKE_pbvh_node_get_tmin(node) >= *tmin) {
    return;
  }
  SculptRaycastData *srd = data_v;
  float(*origco)[3] = NULL;
  bool use_origco = false;

  if (srd->original && srd->ss->cache) {
    if (BKE_pbvh_type(srd->ss->pbvh) == PBVH_BMESH) {
      use_origco = true;
    }
    else {
      /* Intersect with coordinates from before we started stroke. */
      SculptUndoNode *unode = SCULPT_undo_get_node(node, SCULPT_UNDO_COORDS);
      origco = (unode) ? unode->co : NULL;
      use_origco = origco ? true : false;
    }
  }

  if (BKE_pbvh_node_raycast(srd->ss->pbvh,
                            node,
                            origco,
                            use_origco,
                            srd->ray_start,
                            srd->ray_normal,
                            &srd->isect_precalc,
                            &srd->depth,
                            &srd->active_vertex,
                            &srd->active_face_grid_index,
                            srd->face_normal)) {
    srd->hit = true;
    *tmin = srd->depth;
  }
}

static void sculpt_find_nearest_to_ray_cb(PBVHNode *node, void *data_v, float *tmin)
{
  if (BKE_pbvh_node_get_tmin(node) >= *tmin) {
    return;
  }
  SculptFindNearestToRayData *srd = data_v;
  float(*origco)[3] = NULL;
  bool use_origco = false;

  if (srd->original && srd->ss->cache) {
    if (BKE_pbvh_type(srd->ss->pbvh) == PBVH_BMESH) {
      use_origco = true;
    }
    else {
      /* Intersect with coordinates from before we started stroke. */
      SculptUndoNode *unode = SCULPT_undo_get_node(node, SCULPT_UNDO_COORDS);
      origco = (unode) ? unode->co : NULL;
      use_origco = origco ? true : false;
    }
  }

  if (BKE_pbvh_node_find_nearest_to_ray(srd->ss->pbvh,
                                        node,
                                        origco,
                                        use_origco,
                                        srd->ray_start,
                                        srd->ray_normal,
                                        &srd->depth,
                                        &srd->dist_sq_to_ray)) {
    srd->hit = true;
    *tmin = srd->dist_sq_to_ray;
  }
}

float SCULPT_raycast_init(ViewContext *vc,
                          const float mval[2],
                          float ray_start[3],
                          float ray_end[3],
                          float ray_normal[3],
                          bool original)
{
  float obimat[4][4];
  float dist;
  Object *ob = vc->obact;
  RegionView3D *rv3d = vc->region->regiondata;
  View3D *v3d = vc->v3d;

  /* TODO: what if the segment is totally clipped? (return == 0). */
  ED_view3d_win_to_segment_clipped(
      vc->depsgraph, vc->region, vc->v3d, mval, ray_start, ray_end, true);

  invert_m4_m4(obimat, ob->obmat);
  mul_m4_v3(obimat, ray_start);
  mul_m4_v3(obimat, ray_end);

  sub_v3_v3v3(ray_normal, ray_end, ray_start);
  dist = normalize_v3(ray_normal);

  if ((rv3d->is_persp == false) &&
      /* If the ray is clipped, don't adjust its start/end. */
      !RV3D_CLIPPING_ENABLED(v3d, rv3d)) {
    BKE_pbvh_raycast_project_ray_root(ob->sculpt->pbvh, original, ray_start, ray_end, ray_normal);

    /* rRecalculate the normal. */
    sub_v3_v3v3(ray_normal, ray_end, ray_start);
    dist = normalize_v3(ray_normal);
  }

  return dist;
}

bool SCULPT_cursor_geometry_info_update(bContext *C,
                                        SculptCursorGeometryInfo *out,
                                        const float mval[2],
                                        bool use_sampled_normal)
{
  Depsgraph *depsgraph = CTX_data_depsgraph_pointer(C);
  Scene *scene = CTX_data_scene(C);
  Sculpt *sd = scene->toolsettings->sculpt;
  Object *ob;
  SculptSession *ss;
  ViewContext vc;
  const Brush *brush = BKE_paint_brush(BKE_paint_get_active_from_context(C));
  float ray_start[3], ray_end[3], ray_normal[3], depth, face_normal[3], sampled_normal[3],
      mat[3][3];
  float viewDir[3] = {0.0f, 0.0f, 1.0f};
  int totnode;
  bool original = false;

  ED_view3d_viewcontext_init(C, &vc, depsgraph);

  ob = vc.obact;
  ss = ob->sculpt;

  if (!ss->pbvh) {
    zero_v3(out->location);
    zero_v3(out->normal);
    zero_v3(out->active_vertex_co);
    return false;
  }

  /* PBVH raycast to get active vertex and face normal. */
  depth = SCULPT_raycast_init(&vc, mval, ray_start, ray_end, ray_normal, original);
  SCULPT_stroke_modifiers_check(C, ob, brush);

  SculptRaycastData srd = {
      .original = original,
      .ss = ob->sculpt,
      .hit = false,
      .ray_start = ray_start,
      .ray_normal = ray_normal,
      .depth = depth,
      .face_normal = face_normal,
  };
  isect_ray_tri_watertight_v3_precalc(&srd.isect_precalc, ray_normal);
  BKE_pbvh_raycast(ss->pbvh, sculpt_raycast_cb, &srd, ray_start, ray_normal, srd.original);

  /* Cursor is not over the mesh, return default values. */
  if (!srd.hit) {
    zero_v3(out->location);
    zero_v3(out->normal);
    zero_v3(out->active_vertex_co);
    return false;
  }

  /* Update the active vertex of the SculptSession. */
  ss->active_vertex = srd.active_vertex;
  SCULPT_vertex_random_access_ensure(ss);
  copy_v3_v3(out->active_vertex_co, SCULPT_active_vertex_co_get(ss));

  switch (BKE_pbvh_type(ss->pbvh)) {
    case PBVH_FACES:
      ss->active_face_index = srd.active_face_grid_index;
      ss->active_grid_index = 0;
      break;
    case PBVH_GRIDS:
      ss->active_face_index = 0;
      ss->active_grid_index = srd.active_face_grid_index;
      break;
    case PBVH_BMESH:
      ss->active_face_index = 0;
      ss->active_grid_index = 0;
      break;
  }

  copy_v3_v3(out->location, ray_normal);
  mul_v3_fl(out->location, srd.depth);
  add_v3_v3(out->location, ray_start);

  /* Option to return the face normal directly for performance o accuracy reasons. */
  if (!use_sampled_normal) {
    copy_v3_v3(out->normal, srd.face_normal);
    return srd.hit;
  }

  /* Sampled normal calculation. */
  float radius;

  /* Update cursor data in SculptSession. */
  invert_m4_m4(ob->imat, ob->obmat);
  copy_m3_m4(mat, vc.rv3d->viewinv);
  mul_m3_v3(mat, viewDir);
  copy_m3_m4(mat, ob->imat);
  mul_m3_v3(mat, viewDir);
  normalize_v3_v3(ss->cursor_view_normal, viewDir);
  copy_v3_v3(ss->cursor_normal, srd.face_normal);
  copy_v3_v3(ss->cursor_location, out->location);
  ss->rv3d = vc.rv3d;
  ss->v3d = vc.v3d;

  if (!BKE_brush_use_locked_size(scene, brush)) {
    radius = paint_calc_object_space_radius(&vc, out->location, BKE_brush_size_get(scene, brush));
  }
  else {
    radius = BKE_brush_unprojected_radius_get(scene, brush);
  }
  ss->cursor_radius = radius;

  PBVHNode **nodes = sculpt_pbvh_gather_cursor_update(ob, sd, original, &totnode);

  /* In case there are no nodes under the cursor, return the face normal. */
  if (!totnode) {
    MEM_SAFE_FREE(nodes);
    copy_v3_v3(out->normal, srd.face_normal);
    return true;
  }

  /* Calculate the sampled normal. */
  if (SCULPT_pbvh_calc_area_normal(brush, ob, nodes, totnode, true, sampled_normal)) {
    copy_v3_v3(out->normal, sampled_normal);
    copy_v3_v3(ss->cursor_sampled_normal, sampled_normal);
  }
  else {
    /* Use face normal when there are no vertices to sample inside the cursor radius. */
    copy_v3_v3(out->normal, srd.face_normal);
  }
  MEM_SAFE_FREE(nodes);
  return true;
}

bool SCULPT_stroke_get_location(bContext *C,
                                float out[3],
                                const float mval[2],
                                bool force_original)
{
  Depsgraph *depsgraph = CTX_data_depsgraph_pointer(C);
  Object *ob;
  SculptSession *ss;
  StrokeCache *cache;
  float ray_start[3], ray_end[3], ray_normal[3], depth, face_normal[3];
  bool original;
  ViewContext vc;

  ED_view3d_viewcontext_init(C, &vc, depsgraph);

  ob = vc.obact;

  ss = ob->sculpt;
  cache = ss->cache;
  original = force_original || ((cache) ? cache->original : false);

  const Brush *brush = BKE_paint_brush(BKE_paint_get_active_from_context(C));

  SCULPT_stroke_modifiers_check(C, ob, brush);

  depth = SCULPT_raycast_init(&vc, mval, ray_start, ray_end, ray_normal, original);

  if (BKE_pbvh_type(ss->pbvh) == PBVH_BMESH) {
    BM_mesh_elem_table_ensure(ss->bm, BM_VERT);
    BM_mesh_elem_index_ensure(ss->bm, BM_VERT);
  }

  bool hit = false;
  {
    SculptRaycastData srd;
    srd.ss = ob->sculpt;
    srd.ray_start = ray_start;
    srd.ray_normal = ray_normal;
    srd.hit = false;
    srd.depth = depth;
    srd.original = original;
    srd.face_normal = face_normal;
    isect_ray_tri_watertight_v3_precalc(&srd.isect_precalc, ray_normal);

    BKE_pbvh_raycast(ss->pbvh, sculpt_raycast_cb, &srd, ray_start, ray_normal, srd.original);
    if (srd.hit) {
      hit = true;
      copy_v3_v3(out, ray_normal);
      mul_v3_fl(out, srd.depth);
      add_v3_v3(out, ray_start);
    }
  }

  if (hit) {
    return hit;
  }

  if (!ELEM(brush->falloff_shape, PAINT_FALLOFF_SHAPE_TUBE)) {
    return hit;
  }

  SculptFindNearestToRayData srd = {
      .original = original,
      .ss = ob->sculpt,
      .hit = false,
      .ray_start = ray_start,
      .ray_normal = ray_normal,
      .depth = FLT_MAX,
      .dist_sq_to_ray = FLT_MAX,
  };
  BKE_pbvh_find_nearest_to_ray(
      ss->pbvh, sculpt_find_nearest_to_ray_cb, &srd, ray_start, ray_normal, srd.original);
  if (srd.hit) {
    hit = true;
    copy_v3_v3(out, ray_normal);
    mul_v3_fl(out, srd.depth);
    add_v3_v3(out, ray_start);
  }

  return hit;
}

static void sculpt_brush_init_tex(Sculpt *sd, SculptSession *ss)
{
  Brush *brush = BKE_paint_brush(&sd->paint);
  MTex *mtex = &brush->mtex;

  /* Init mtex nodes. */
  if (mtex->tex && mtex->tex->nodetree) {
    /* Has internal flag to detect it only does it once. */
    ntreeTexBeginExecTree(mtex->tex->nodetree);
  }

  if (ss->tex_pool == NULL) {
    ss->tex_pool = BKE_image_pool_new();
  }
}

static void sculpt_brush_stroke_init(bContext *C, wmOperator *op)
{
  Object *ob = CTX_data_active_object(C);
  ToolSettings *tool_settings = CTX_data_tool_settings(C);
  Sculpt *sd = tool_settings->sculpt;
  SculptSession *ss = CTX_data_active_object(C)->sculpt;
  Brush *brush = BKE_paint_brush(&sd->paint);
  int mode = RNA_enum_get(op->ptr, "mode");
  bool need_pmap, needs_colors;
  bool need_mask = false;

  if (brush->sculpt_tool == SCULPT_TOOL_MASK) {
    need_mask = true;
  }

  if (brush->sculpt_tool == SCULPT_TOOL_CLOTH ||
      brush->deform_target == BRUSH_DEFORM_TARGET_CLOTH_SIM) {
    need_mask = true;
  }

  view3d_operator_needs_opengl(C);
  sculpt_brush_init_tex(sd, ss);

  need_pmap = sculpt_needs_connectivity_info(sd, brush, ss, mode);
  needs_colors = SCULPT_tool_is_paint(brush->sculpt_tool) &&
                 !SCULPT_use_image_paint_brush(&tool_settings->paint_mode, ob);

  if (needs_colors) {
    BKE_sculpt_color_layer_create_if_needed(ob);
  }

  /* CTX_data_ensure_evaluated_depsgraph should be used at the end to include the updates of
   * earlier steps modifying the data. */
  Depsgraph *depsgraph = CTX_data_ensure_evaluated_depsgraph(C);
  BKE_sculpt_update_object_for_edit(
      depsgraph, ob, need_pmap, need_mask, SCULPT_tool_is_paint(brush->sculpt_tool));

  ED_paint_tool_update_sticky_shading_color(C, ob);
}

static void sculpt_restore_mesh(Sculpt *sd, Object *ob)
{
  SculptSession *ss = ob->sculpt;
  Brush *brush = BKE_paint_brush(&sd->paint);

  /* For the cloth brush it makes more sense to not restore the mesh state to keep running the
   * simulation from the previous state. */
  if (brush->sculpt_tool == SCULPT_TOOL_CLOTH) {
    return;
  }

  /* Restore the mesh before continuing with anchored stroke. */
  if ((brush->flag & BRUSH_ANCHORED) ||
      ((ELEM(brush->sculpt_tool, SCULPT_TOOL_GRAB, SCULPT_TOOL_ELASTIC_DEFORM)) &&
       BKE_brush_use_size_pressure(brush)) ||
      (brush->flag & BRUSH_DRAG_DOT)) {

    SculptUndoNode *unode = SCULPT_undo_get_first_node();
    if (unode && unode->type == SCULPT_UNDO_FACE_SETS) {
      for (int i = 0; i < ss->totfaces; i++) {
        ss->face_sets[i] = unode->face_sets[i];
      }
    }

    paint_mesh_restore_co(sd, ob);

    if (ss->cache) {
      MEM_SAFE_FREE(ss->cache->layer_displacement_factor);
    }
  }
}

void SCULPT_update_object_bounding_box(Object *ob)
{
  if (ob->runtime.bb) {
    float bb_min[3], bb_max[3];

    BKE_pbvh_bounding_box(ob->sculpt->pbvh, bb_min, bb_max);
    BKE_boundbox_init_from_minmax(ob->runtime.bb, bb_min, bb_max);
  }
}

void SCULPT_flush_update_step(bContext *C, SculptUpdateType update_flags)
{
  Depsgraph *depsgraph = CTX_data_depsgraph_pointer(C);
  Object *ob = CTX_data_active_object(C);
  SculptSession *ss = ob->sculpt;
  ARegion *region = CTX_wm_region(C);
  MultiresModifierData *mmd = ss->multires.modifier;
  View3D *v3d = CTX_wm_view3d(C);
  RegionView3D *rv3d = CTX_wm_region_view3d(C);

  if (rv3d) {
    /* Mark for faster 3D viewport redraws. */
    rv3d->rflag |= RV3D_PAINTING;
  }

  if (mmd != NULL) {
    multires_mark_as_modified(depsgraph, ob, MULTIRES_COORDS_MODIFIED);
  }

  if ((update_flags & SCULPT_UPDATE_IMAGE) != 0) {
    ED_region_tag_redraw(region);
    if (update_flags == SCULPT_UPDATE_IMAGE) {
      /* Early exit when only need to update the images. We don't want to tag any geometry updates
       * that would rebuilt the PBVH. */
      return;
    }
  }

  DEG_id_tag_update(&ob->id, ID_RECALC_SHADING);

  /* Only current viewport matters, slower update for all viewports will
   * be done in sculpt_flush_update_done. */
  if (!BKE_sculptsession_use_pbvh_draw(ob, v3d)) {
    /* Slow update with full dependency graph update and all that comes with it.
     * Needed when there are modifiers or full shading in the 3D viewport. */
    DEG_id_tag_update(&ob->id, ID_RECALC_GEOMETRY);
    ED_region_tag_redraw(region);
  }
  else {
    /* Fast path where we just update the BVH nodes that changed, and redraw
     * only the part of the 3D viewport where changes happened. */
    rcti r;

    if (update_flags & SCULPT_UPDATE_COORDS) {
      BKE_pbvh_update_bounds(ss->pbvh, PBVH_UpdateBB);
      /* Update the object's bounding box too so that the object
       * doesn't get incorrectly clipped during drawing in
       * draw_mesh_object(). T33790. */
      SCULPT_update_object_bounding_box(ob);
    }

    if (SCULPT_get_redraw_rect(region, CTX_wm_region_view3d(C), ob, &r)) {
      if (ss->cache) {
        ss->cache->current_r = r;
      }

      /* previous is not set in the current cache else
       * the partial rect will always grow */
      sculpt_extend_redraw_rect_previous(ob, &r);

      r.xmin += region->winrct.xmin - 2;
      r.xmax += region->winrct.xmin + 2;
      r.ymin += region->winrct.ymin - 2;
      r.ymax += region->winrct.ymin + 2;
      ED_region_tag_redraw_partial(region, &r, true);
    }
  }
}

void SCULPT_flush_update_done(const bContext *C, Object *ob, SculptUpdateType update_flags)
{
  /* After we are done drawing the stroke, check if we need to do a more
   * expensive depsgraph tag to update geometry. */
  wmWindowManager *wm = CTX_wm_manager(C);
  View3D *current_v3d = CTX_wm_view3d(C);
  RegionView3D *rv3d = CTX_wm_region_view3d(C);
  SculptSession *ss = ob->sculpt;
  Mesh *mesh = ob->data;

  /* Always needed for linked duplicates. */
  bool need_tag = (ID_REAL_USERS(&mesh->id) > 1);

  if (rv3d) {
    rv3d->rflag &= ~RV3D_PAINTING;
  }

  LISTBASE_FOREACH (wmWindow *, win, &wm->windows) {
    bScreen *screen = WM_window_get_active_screen(win);
    LISTBASE_FOREACH (ScrArea *, area, &screen->areabase) {
      SpaceLink *sl = area->spacedata.first;
      if (sl->spacetype != SPACE_VIEW3D) {
        continue;
      }
      View3D *v3d = (View3D *)sl;
      if (v3d != current_v3d) {
        need_tag |= !BKE_sculptsession_use_pbvh_draw(ob, v3d);
      }

      /* Tag all 3D viewports for redraw now that we are done. Others
       * viewports did not get a full redraw, and anti-aliasing for the
       * current viewport was deactivated. */
      LISTBASE_FOREACH (ARegion *, region, &area->regionbase) {
        if (region->regiontype == RGN_TYPE_WINDOW) {
          ED_region_tag_redraw(region);
        }
      }
    }

    if (update_flags & SCULPT_UPDATE_IMAGE) {
      LISTBASE_FOREACH (ScrArea *, area, &screen->areabase) {
        SpaceLink *sl = area->spacedata.first;
        if (sl->spacetype != SPACE_IMAGE) {
          continue;
        }
        ED_area_tag_redraw_regiontype(area, RGN_TYPE_WINDOW);
      }
    }
  }

  if (update_flags & SCULPT_UPDATE_COORDS) {
    BKE_pbvh_update_bounds(ss->pbvh, PBVH_UpdateOriginalBB);

    /* Coordinates were modified, so fake neighbors are not longer valid. */
    SCULPT_fake_neighbors_free(ob);
  }

  if (update_flags & SCULPT_UPDATE_MASK) {
    BKE_pbvh_update_vertex_data(ss->pbvh, PBVH_UpdateMask);
  }

  if (update_flags & SCULPT_UPDATE_COLOR) {
    BKE_pbvh_update_vertex_data(ss->pbvh, PBVH_UpdateColor);
  }

  if (BKE_pbvh_type(ss->pbvh) == PBVH_BMESH) {
    BKE_pbvh_bmesh_after_stroke(ss->pbvh);
  }

  /* Optimization: if there is locked key and active modifiers present in */
  /* the stack, keyblock is updating at each step. otherwise we could update */
  /* keyblock only when stroke is finished. */
  if (ss->shapekey_active && !ss->deform_modifiers_active) {
    sculpt_update_keyblock(ob);
  }

  if (need_tag) {
    DEG_id_tag_update(&ob->id, ID_RECALC_GEOMETRY);
  }
}

/* Returns whether the mouse/stylus is over the mesh (1)
 * or over the background (0). */
static bool over_mesh(bContext *C, struct wmOperator *UNUSED(op), const float mval[2])
{
  float co_dummy[3];
  return SCULPT_stroke_get_location(C, co_dummy, mval, false);
}

bool SCULPT_handles_colors_report(SculptSession *ss, ReportList *reports)
{
  switch (BKE_pbvh_type(ss->pbvh)) {
    case PBVH_FACES:
      return true;
    case PBVH_BMESH:
      BKE_report(reports, RPT_ERROR, "Not supported in dynamic topology mode");
      return false;
    case PBVH_GRIDS:
      BKE_report(reports, RPT_ERROR, "Not supported in multiresolution mode");
      return false;
  }

  BLI_assert_msg(0, "PBVH corruption, type was invalid.");

  return false;
}

static bool sculpt_stroke_test_start(bContext *C, struct wmOperator *op, const float mval[2])
{
  /* Don't start the stroke until `mval` goes over the mesh.
   * NOTE: `mval` will only be null when re-executing the saved stroke.
   * We have exception for 'exec' strokes since they may not set `mval`,
   * only 'location', see: T52195. */
  if (((op->flag & OP_IS_INVOKE) == 0) || (mval == NULL) || over_mesh(C, op, mval)) {
    Object *ob = CTX_data_active_object(C);
    SculptSession *ss = ob->sculpt;
    Sculpt *sd = CTX_data_tool_settings(C)->sculpt;
    Brush *brush = BKE_paint_brush(&sd->paint);
    ToolSettings *tool_settings = CTX_data_tool_settings(C);

    /* NOTE: This should be removed when paint mode is available. Paint mode can force based on the
     * canvas it is painting on. (ref. use_sculpt_texture_paint). */
    if (brush && SCULPT_tool_is_paint(brush->sculpt_tool) &&
        !SCULPT_use_image_paint_brush(&tool_settings->paint_mode, ob)) {
      View3D *v3d = CTX_wm_view3d(C);
      if (v3d->shading.type == OB_SOLID) {
        v3d->shading.color_type = V3D_SHADING_VERTEX_COLOR;
      }
    }

    ED_view3d_init_mats_rv3d(ob, CTX_wm_region_view3d(C));

    sculpt_update_cache_invariants(C, sd, ss, op, mval);

    SculptCursorGeometryInfo sgi;
    SCULPT_cursor_geometry_info_update(C, &sgi, mval, false);

    /* Setup the correct undo system. Image painting and sculpting are mutual exclusive.
     * Color attributes are part of the sculpting undo system. */
    if (brush && brush->sculpt_tool == SCULPT_TOOL_PAINT &&
        SCULPT_use_image_paint_brush(&tool_settings->paint_mode, ob)) {
      ED_image_undo_push_begin(op->type->name, PAINT_MODE_SCULPT);
    }
    else {
      SCULPT_undo_push_begin(ob, sculpt_tool_name(sd));
    }

    return true;
  }
  return false;
}

static void sculpt_stroke_update_step(bContext *C,
                                      wmOperator *UNUSED(op),
                                      struct PaintStroke *UNUSED(stroke),
                                      PointerRNA *itemptr)
{
  UnifiedPaintSettings *ups = &CTX_data_tool_settings(C)->unified_paint_settings;
  Sculpt *sd = CTX_data_tool_settings(C)->sculpt;
  Object *ob = CTX_data_active_object(C);
  SculptSession *ss = ob->sculpt;
  const Brush *brush = BKE_paint_brush(&sd->paint);
  ToolSettings *tool_settings = CTX_data_tool_settings(C);

  SCULPT_stroke_modifiers_check(C, ob, brush);
  sculpt_update_cache_variants(C, sd, ob, itemptr);
  sculpt_restore_mesh(sd, ob);

  if (sd->flags & (SCULPT_DYNTOPO_DETAIL_CONSTANT | SCULPT_DYNTOPO_DETAIL_MANUAL)) {
    float object_space_constant_detail = 1.0f / (sd->constant_detail * mat4_to_scale(ob->obmat));
    BKE_pbvh_bmesh_detail_size_set(ss->pbvh, object_space_constant_detail);
  }
  else if (sd->flags & SCULPT_DYNTOPO_DETAIL_BRUSH) {
    BKE_pbvh_bmesh_detail_size_set(ss->pbvh, ss->cache->radius * sd->detail_percent / 100.0f);
  }
  else {
    BKE_pbvh_bmesh_detail_size_set(ss->pbvh,
                                   (ss->cache->radius / ss->cache->dyntopo_pixel_radius) *
                                       (sd->detail_size * U.pixelsize) / 0.4f);
  }

  if (SCULPT_stroke_is_dynamic_topology(ss, brush)) {
    do_symmetrical_brush_actions(sd, ob, sculpt_topology_update, ups, &tool_settings->paint_mode);
  }

  do_symmetrical_brush_actions(sd, ob, do_brush_action, ups, &tool_settings->paint_mode);
  sculpt_combine_proxies(sd, ob);

  /* Hack to fix noise texture tearing mesh. */
  sculpt_fix_noise_tear(sd, ob);

  /* TODO(sergey): This is not really needed for the solid shading,
   * which does use pBVH drawing anyway, but texture and wireframe
   * requires this.
   *
   * Could be optimized later, but currently don't think it's so
   * much common scenario.
   *
   * Same applies to the DEG_id_tag_update() invoked from
   * sculpt_flush_update_step().
   */
  if (ss->deform_modifiers_active) {
    SCULPT_flush_stroke_deform(sd, ob, sculpt_tool_is_proxy_used(brush->sculpt_tool));
  }
  else if (ss->shapekey_active) {
    sculpt_update_keyblock(ob);
  }

  ss->cache->first_time = false;
  copy_v3_v3(ss->cache->true_last_location, ss->cache->true_location);

  /* Cleanup. */
  if (brush->sculpt_tool == SCULPT_TOOL_MASK) {
    SCULPT_flush_update_step(C, SCULPT_UPDATE_MASK);
  }
  else if (SCULPT_tool_is_paint(brush->sculpt_tool)) {
    if (SCULPT_use_image_paint_brush(&tool_settings->paint_mode, ob)) {
      SCULPT_flush_update_step(C, SCULPT_UPDATE_IMAGE);
    }
    else {
      SCULPT_flush_update_step(C, SCULPT_UPDATE_COLOR);
    }
  }
  else {
    SCULPT_flush_update_step(C, SCULPT_UPDATE_COORDS);
  }
}

static void sculpt_brush_exit_tex(Sculpt *sd)
{
  Brush *brush = BKE_paint_brush(&sd->paint);
  MTex *mtex = &brush->mtex;

  if (mtex->tex && mtex->tex->nodetree) {
    ntreeTexEndExecTree(mtex->tex->nodetree->execdata);
  }
}

static void sculpt_stroke_done(const bContext *C, struct PaintStroke *UNUSED(stroke))
{
  Object *ob = CTX_data_active_object(C);
  SculptSession *ss = ob->sculpt;
  Sculpt *sd = CTX_data_tool_settings(C)->sculpt;
  ToolSettings *tool_settings = CTX_data_tool_settings(C);

  /* Finished. */
  if (!ss->cache) {
    sculpt_brush_exit_tex(sd);
    return;
  }
  UnifiedPaintSettings *ups = &CTX_data_tool_settings(C)->unified_paint_settings;
  Brush *brush = BKE_paint_brush(&sd->paint);
  BLI_assert(brush == ss->cache->brush); /* const, so we shouldn't change. */
  ups->draw_inverted = false;

  SCULPT_stroke_modifiers_check(C, ob, brush);

  /* Alt-Smooth. */
  if (ss->cache->alt_smooth) {
    smooth_brush_toggle_off(C, &sd->paint, ss->cache);
    /* Refresh the brush pointer in case we switched brush in the toggle function. */
    brush = BKE_paint_brush(&sd->paint);
  }

  if (SCULPT_is_automasking_enabled(sd, ss, brush)) {
    SCULPT_automasking_cache_free(ss->cache->automasking);
  }

  BKE_pbvh_node_color_buffer_free(ss->pbvh);
  SCULPT_cache_free(ss->cache);
  ss->cache = NULL;

  if (brush && brush->sculpt_tool == SCULPT_TOOL_PAINT &&
      SCULPT_use_image_paint_brush(&tool_settings->paint_mode, ob)) {
    ED_image_undo_push_end();
  }
  else {
    SCULPT_undo_push_end(ob);
  }

  if (brush->sculpt_tool == SCULPT_TOOL_MASK) {
    SCULPT_flush_update_done(C, ob, SCULPT_UPDATE_MASK);
  }
  else if (brush->sculpt_tool == SCULPT_TOOL_PAINT) {
    if (SCULPT_use_image_paint_brush(&tool_settings->paint_mode, ob)) {
      SCULPT_flush_update_done(C, ob, SCULPT_UPDATE_IMAGE);
    }
  }
  else {
    SCULPT_flush_update_done(C, ob, SCULPT_UPDATE_COORDS);
  }

  WM_event_add_notifier(C, NC_OBJECT | ND_DRAW, ob);
  sculpt_brush_exit_tex(sd);
}

static int sculpt_brush_stroke_invoke(bContext *C, wmOperator *op, const wmEvent *event)
{
  struct PaintStroke *stroke;
  int ignore_background_click;
  int retval;
  Object *ob = CTX_data_active_object(C);

  /* Test that ob is visible; otherwise we won't be able to get evaluated data
   * from the depsgraph. We do this here instead of SCULPT_mode_poll
   * to avoid falling through to the translate operator in the
   * global view3d keymap.
   *
   * Note: BKE_object_is_visible_in_viewport is not working here (it returns false
   * if the object is in local view); instead, test for OB_HIDE_VIEWPORT directly.
   */

  if (ob->visibility_flag & OB_HIDE_VIEWPORT) {
    return OPERATOR_CANCELLED;
  }

  sculpt_brush_stroke_init(C, op);

  Sculpt *sd = CTX_data_tool_settings(C)->sculpt;
  Brush *brush = BKE_paint_brush(&sd->paint);

  if (SCULPT_tool_is_paint(brush->sculpt_tool) &&
      !SCULPT_handles_colors_report(ob->sculpt, op->reports)) {
    return OPERATOR_CANCELLED;
  }

  stroke = paint_stroke_new(C,
                            op,
                            SCULPT_stroke_get_location,
                            sculpt_stroke_test_start,
                            sculpt_stroke_update_step,
                            NULL,
                            sculpt_stroke_done,
                            event->type);

  op->customdata = stroke;

  /* For tablet rotation. */
  ignore_background_click = RNA_boolean_get(op->ptr, "ignore_background_click");

  if (ignore_background_click && !over_mesh(C, op, (const float[2]){UNPACK2(event->mval)})) {
    paint_stroke_free(C, op, op->customdata);
    return OPERATOR_PASS_THROUGH;
  }

  if ((retval = op->type->modal(C, op, event)) == OPERATOR_FINISHED) {
    paint_stroke_free(C, op, op->customdata);
    return OPERATOR_FINISHED;
  }
  /* Add modal handler. */
  WM_event_add_modal_handler(C, op);

  OPERATOR_RETVAL_CHECK(retval);
  BLI_assert(retval == OPERATOR_RUNNING_MODAL);

  return OPERATOR_RUNNING_MODAL;
}

static int sculpt_brush_stroke_exec(bContext *C, wmOperator *op)
{
  sculpt_brush_stroke_init(C, op);

  op->customdata = paint_stroke_new(C,
                                    op,
                                    SCULPT_stroke_get_location,
                                    sculpt_stroke_test_start,
                                    sculpt_stroke_update_step,
                                    NULL,
                                    sculpt_stroke_done,
                                    0);

  /* Frees op->customdata. */
  paint_stroke_exec(C, op, op->customdata);

  return OPERATOR_FINISHED;
}

static void sculpt_brush_stroke_cancel(bContext *C, wmOperator *op)
{
  Object *ob = CTX_data_active_object(C);
  SculptSession *ss = ob->sculpt;
  Sculpt *sd = CTX_data_tool_settings(C)->sculpt;
  const Brush *brush = BKE_paint_brush(&sd->paint);

  /* XXX Canceling strokes that way does not work with dynamic topology,
   *     user will have to do real undo for now. See T46456. */
  if (ss->cache && !SCULPT_stroke_is_dynamic_topology(ss, brush)) {
    paint_mesh_restore_co(sd, ob);
  }

  paint_stroke_cancel(C, op, op->customdata);

  if (ss->cache) {
    SCULPT_cache_free(ss->cache);
    ss->cache = NULL;
  }

  sculpt_brush_exit_tex(sd);
}

static int sculpt_brush_stroke_modal(bContext *C, wmOperator *op, const wmEvent *event)
{
  return paint_stroke_modal(C, op, event, (struct PaintStroke **)&op->customdata);
}

void SCULPT_OT_brush_stroke(wmOperatorType *ot)
{
  /* Identifiers. */
  ot->name = "Sculpt";
  ot->idname = "SCULPT_OT_brush_stroke";
  ot->description = "Sculpt a stroke into the geometry";

  /* API callbacks. */
  ot->invoke = sculpt_brush_stroke_invoke;
  ot->modal = sculpt_brush_stroke_modal;
  ot->exec = sculpt_brush_stroke_exec;
  ot->poll = SCULPT_poll;
  ot->cancel = sculpt_brush_stroke_cancel;

  /* Flags (sculpt does own undo? (ton)). */
  ot->flag = OPTYPE_BLOCKING;

  /* Properties. */

  paint_stroke_operator_properties(ot);

  RNA_def_boolean(ot->srna,
                  "ignore_background_click",
                  0,
                  "Ignore Background Click",
                  "Clicks on the background do not start the stroke");
}

/* Fake Neighbors. */
/* This allows the sculpt tools to work on meshes with multiple connected components as they had
 * only one connected component. When initialized and enabled, the sculpt API will return extra
 * connectivity neighbors that are not in the real mesh. These neighbors are calculated for each
 * vertex using the minimum distance to a vertex that is in a different connected component. */

/* The fake neighbors first need to be ensured to be initialized.
 * After that tools which needs fake neighbors functionality need to
 * temporarily enable it:
 *
 *   void my_awesome_sculpt_tool() {
 *     SCULPT_fake_neighbors_ensure(sd, object, brush->disconnected_distance_max);
 *     SCULPT_fake_neighbors_enable(ob);
 *
 *     ... Logic of the tool ...
 *     SCULPT_fake_neighbors_disable(ob);
 *   }
 *
 * Such approach allows to keep all the connectivity information ready for reuse
 * (without having lag prior to every stroke), but also makes it so the affect
 * is localized to a specific brushes and tools only. */

enum {
  SCULPT_TOPOLOGY_ID_NONE,
  SCULPT_TOPOLOGY_ID_DEFAULT,
};

static int SCULPT_vertex_get_connected_component(SculptSession *ss, PBVHVertRef vertex)
{
  if (ss->vertex_info.connected_component) {
    return ss->vertex_info.connected_component[vertex.i];
  }
  return SCULPT_TOPOLOGY_ID_DEFAULT;
}

static void SCULPT_fake_neighbor_init(SculptSession *ss, const float max_dist)
{
  const int totvert = SCULPT_vertex_count_get(ss);
  ss->fake_neighbors.fake_neighbor_index = MEM_malloc_arrayN(
      totvert, sizeof(int), "fake neighbor");
  for (int i = 0; i < totvert; i++) {
    ss->fake_neighbors.fake_neighbor_index[i] = FAKE_NEIGHBOR_NONE;
  }

  ss->fake_neighbors.current_max_distance = max_dist;
}

static void SCULPT_fake_neighbor_add(SculptSession *ss, PBVHVertRef v_a, PBVHVertRef v_b)
{
  int v_index_a = BKE_pbvh_vertex_to_index(ss->pbvh, v_a);
  int v_index_b = BKE_pbvh_vertex_to_index(ss->pbvh, v_b);

  if (ss->fake_neighbors.fake_neighbor_index[v_index_a] == FAKE_NEIGHBOR_NONE) {
    ss->fake_neighbors.fake_neighbor_index[v_index_a] = v_index_b;
    ss->fake_neighbors.fake_neighbor_index[v_index_b] = v_index_a;
  }
}

static void sculpt_pose_fake_neighbors_free(SculptSession *ss)
{
  MEM_SAFE_FREE(ss->fake_neighbors.fake_neighbor_index);
}

typedef struct NearestVertexFakeNeighborTLSData {
  PBVHVertRef nearest_vertex;
  float nearest_vertex_distance_squared;
  int current_topology_id;
} NearestVertexFakeNeighborTLSData;

static void do_fake_neighbor_search_task_cb(void *__restrict userdata,
                                            const int n,
                                            const TaskParallelTLS *__restrict tls)
{
  SculptThreadedTaskData *data = userdata;
  SculptSession *ss = data->ob->sculpt;
  NearestVertexFakeNeighborTLSData *nvtd = tls->userdata_chunk;
  PBVHVertexIter vd;

  BKE_pbvh_vertex_iter_begin (ss->pbvh, data->nodes[n], vd, PBVH_ITER_UNIQUE) {
    int vd_topology_id = SCULPT_vertex_get_connected_component(ss, vd.vertex);
    if (vd_topology_id != nvtd->current_topology_id &&
        ss->fake_neighbors.fake_neighbor_index[vd.index] == FAKE_NEIGHBOR_NONE) {
      float distance_squared = len_squared_v3v3(vd.co, data->nearest_vertex_search_co);
      if (distance_squared < nvtd->nearest_vertex_distance_squared &&
          distance_squared < data->max_distance_squared) {
        nvtd->nearest_vertex = vd.vertex;
        nvtd->nearest_vertex_distance_squared = distance_squared;
      }
    }
  }
  BKE_pbvh_vertex_iter_end;
}

static void fake_neighbor_search_reduce(const void *__restrict UNUSED(userdata),
                                        void *__restrict chunk_join,
                                        void *__restrict chunk)
{
  NearestVertexFakeNeighborTLSData *join = chunk_join;
  NearestVertexFakeNeighborTLSData *nvtd = chunk;
  if (join->nearest_vertex.i == PBVH_REF_NONE) {
    join->nearest_vertex = nvtd->nearest_vertex;
    join->nearest_vertex_distance_squared = nvtd->nearest_vertex_distance_squared;
  }
  else if (nvtd->nearest_vertex_distance_squared < join->nearest_vertex_distance_squared) {
    join->nearest_vertex = nvtd->nearest_vertex;
    join->nearest_vertex_distance_squared = nvtd->nearest_vertex_distance_squared;
  }
}

static PBVHVertRef SCULPT_fake_neighbor_search(Sculpt *sd,
                                               Object *ob,
                                               const PBVHVertRef vertex,
                                               float max_distance)
{
  SculptSession *ss = ob->sculpt;
  PBVHNode **nodes = NULL;
  int totnode;
  SculptSearchSphereData data = {
      .ss = ss,
      .sd = sd,
      .radius_squared = max_distance * max_distance,
      .original = false,
      .center = SCULPT_vertex_co_get(ss, vertex),
  };
  BKE_pbvh_search_gather(ss->pbvh, SCULPT_search_sphere_cb, &data, &nodes, &totnode);

  if (totnode == 0) {
    return BKE_pbvh_make_vref(PBVH_REF_NONE);
  }

  SculptThreadedTaskData task_data = {
      .sd = sd,
      .ob = ob,
      .nodes = nodes,
      .max_distance_squared = max_distance * max_distance,
  };

  copy_v3_v3(task_data.nearest_vertex_search_co, SCULPT_vertex_co_get(ss, vertex));

  NearestVertexFakeNeighborTLSData nvtd;
  nvtd.nearest_vertex.i = -1;
  nvtd.nearest_vertex_distance_squared = FLT_MAX;
  nvtd.current_topology_id = SCULPT_vertex_get_connected_component(ss, vertex);

  TaskParallelSettings settings;
  BKE_pbvh_parallel_range_settings(&settings, true, totnode);
  settings.func_reduce = fake_neighbor_search_reduce;
  settings.userdata_chunk = &nvtd;
  settings.userdata_chunk_size = sizeof(NearestVertexFakeNeighborTLSData);
  BLI_task_parallel_range(0, totnode, &task_data, do_fake_neighbor_search_task_cb, &settings);

  MEM_SAFE_FREE(nodes);

  return nvtd.nearest_vertex;
}

typedef struct SculptTopologyIDFloodFillData {
  int next_id;
} SculptTopologyIDFloodFillData;

static bool SCULPT_connected_components_floodfill_cb(SculptSession *ss,
                                                     PBVHVertRef from_v,
                                                     PBVHVertRef to_v,
                                                     bool UNUSED(is_duplicate),
                                                     void *userdata)
{
  SculptTopologyIDFloodFillData *data = userdata;

  int from_v_i = BKE_pbvh_vertex_to_index(ss->pbvh, from_v);
  int to_v_i = BKE_pbvh_vertex_to_index(ss->pbvh, to_v);

  ss->vertex_info.connected_component[from_v_i] = data->next_id;
  ss->vertex_info.connected_component[to_v_i] = data->next_id;
  return true;
}

void SCULPT_connected_components_ensure(Object *ob)
{
  SculptSession *ss = ob->sculpt;

  /* Topology IDs already initialized. They only need to be recalculated when the PBVH is
   * rebuild.
   */
  if (ss->vertex_info.connected_component) {
    return;
  }

  const int totvert = SCULPT_vertex_count_get(ss);
  ss->vertex_info.connected_component = MEM_malloc_arrayN(totvert, sizeof(int), "topology ID");

  for (int i = 0; i < totvert; i++) {
    ss->vertex_info.connected_component[i] = SCULPT_TOPOLOGY_ID_NONE;
  }

  int next_id = 0;
  for (int i = 0; i < totvert; i++) {
    PBVHVertRef vertex = BKE_pbvh_index_to_vertex(ss->pbvh, i);

    if (ss->vertex_info.connected_component[i] == SCULPT_TOPOLOGY_ID_NONE) {
      SculptFloodFill flood;
      SCULPT_floodfill_init(ss, &flood);
      SCULPT_floodfill_add_initial(&flood, vertex);
      SculptTopologyIDFloodFillData data;
      data.next_id = next_id;
      SCULPT_floodfill_execute(ss, &flood, SCULPT_connected_components_floodfill_cb, &data);
      SCULPT_floodfill_free(&flood);
      next_id++;
    }
  }
}

void SCULPT_boundary_info_ensure(Object *object)
{
  SculptSession *ss = object->sculpt;
  if (ss->vertex_info.boundary) {
    return;
  }

  Mesh *base_mesh = BKE_mesh_from_object(object);
  const MEdge *edges = BKE_mesh_edges(base_mesh);
  const MPoly *polygons = BKE_mesh_polygons(base_mesh);
  const MLoop *loops = BKE_mesh_loops(base_mesh);

  ss->vertex_info.boundary = BLI_BITMAP_NEW(base_mesh->totvert, "Boundary info");
  int *adjacent_faces_edge_count = MEM_calloc_arrayN(
      base_mesh->totedge, sizeof(int), "Adjacent face edge count");

  for (int p = 0; p < base_mesh->totpoly; p++) {
    const MPoly *poly = &polygons[p];
    for (int l = 0; l < poly->totloop; l++) {
      const MLoop *loop = &loops[l + poly->loopstart];
      adjacent_faces_edge_count[loop->e]++;
    }
  }

  for (int e = 0; e < base_mesh->totedge; e++) {
    if (adjacent_faces_edge_count[e] < 2) {
      const MEdge *edge = &edges[e];
      BLI_BITMAP_SET(ss->vertex_info.boundary, edge->v1, true);
      BLI_BITMAP_SET(ss->vertex_info.boundary, edge->v2, true);
    }
  }

  MEM_freeN(adjacent_faces_edge_count);
}

void SCULPT_fake_neighbors_ensure(Sculpt *sd, Object *ob, const float max_dist)
{
  SculptSession *ss = ob->sculpt;
  const int totvert = SCULPT_vertex_count_get(ss);

  /* Fake neighbors were already initialized with the same distance, so no need to be
   * recalculated.
   */
  if (ss->fake_neighbors.fake_neighbor_index &&
      ss->fake_neighbors.current_max_distance == max_dist) {
    return;
  }

  SCULPT_connected_components_ensure(ob);
  SCULPT_fake_neighbor_init(ss, max_dist);

  for (int i = 0; i < totvert; i++) {
    const PBVHVertRef from_v = BKE_pbvh_index_to_vertex(ss->pbvh, i);

    /* This vertex does not have a fake neighbor yet, search one for it. */
    if (ss->fake_neighbors.fake_neighbor_index[i] == FAKE_NEIGHBOR_NONE) {
      const PBVHVertRef to_v = SCULPT_fake_neighbor_search(sd, ob, from_v, max_dist);
      if (to_v.i != PBVH_REF_NONE) {
        /* Add the fake neighbor if available. */
        SCULPT_fake_neighbor_add(ss, from_v, to_v);
      }
    }
  }
}

void SCULPT_fake_neighbors_enable(Object *ob)
{
  SculptSession *ss = ob->sculpt;
  BLI_assert(ss->fake_neighbors.fake_neighbor_index != NULL);
  ss->fake_neighbors.use_fake_neighbors = true;
}

void SCULPT_fake_neighbors_disable(Object *ob)
{
  SculptSession *ss = ob->sculpt;
  BLI_assert(ss->fake_neighbors.fake_neighbor_index != NULL);
  ss->fake_neighbors.use_fake_neighbors = false;
}

void SCULPT_fake_neighbors_free(Object *ob)
{
  SculptSession *ss = ob->sculpt;
  sculpt_pose_fake_neighbors_free(ss);
}

/** \} */<|MERGE_RESOLUTION|>--- conflicted
+++ resolved
@@ -605,13 +605,8 @@
       const MPoly *poly = &ss->mpoly[i];
       bool poly_visible = true;
       for (int l = 0; l < poly->totloop; l++) {
-<<<<<<< HEAD
         const MLoop *loop = &ss->mloop[poly->loopstart + l];
-        if (!SCULPT_vertex_visible_get(ss, (int)loop->v)) {
-=======
-        MLoop *loop = &ss->mloop[poly->loopstart + l];
         if (!SCULPT_vertex_visible_get(ss, BKE_pbvh_make_vref(loop->v))) {
->>>>>>> ac68dd8a
           poly_visible = false;
         }
       }
